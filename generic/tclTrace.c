/*
 * tclTrace.c --
 *
 *	This file contains code to handle most trace management.
 *
 * Copyright (c) 1987-1993 The Regents of the University of California.
 * Copyright (c) 1994-1997 Sun Microsystems, Inc.
 * Copyright (c) 1998-2000 Scriptics Corporation.
 * Copyright (c) 2002 ActiveState Corporation.
 *
 * See the file "license.terms" for information on usage and redistribution of
 * this file, and for a DISCLAIMER OF ALL WARRANTIES.
 */

#include "tclInt.h"

/*
 * Structures used to hold information about variable traces:
 */

typedef struct {
    int flags;			/* Operations for which Tcl command is to be
				 * invoked. */
    size_t length;		/* Number of non-NUL chars. in command. */
    char command[1];		/* Space for Tcl command to invoke. Actual
				 * size will be as large as necessary to hold
				 * command. This field must be the last in the
				 * structure, so that it can be larger than 1
				 * byte. */
} TraceVarInfo;

typedef struct {
    VarTrace traceInfo;
    TraceVarInfo traceCmdInfo;
} CombinedTraceVarInfo;

/*
 * Structure used to hold information about command traces:
 */

typedef struct {
    int flags;			/* Operations for which Tcl command is to be
				 * invoked. */
    size_t length;		/* Number of non-NUL chars. in command. */
    Tcl_Trace stepTrace;	/* Used for execution traces, when tracing
				 * inside the given command */
    int startLevel;		/* Used for bookkeeping with step execution
				 * traces, store the level at which the step
				 * trace was invoked */
    char *startCmd;		/* Used for bookkeeping with step execution
				 * traces, store the command name which
				 * invoked step trace */
    int curFlags;		/* Trace flags for the current command */
    int curCode;		/* Return code for the current command */
    size_t refCount;		/* Used to ensure this structure is not
				 * deleted too early. Keeps track of how many
				 * pieces of code have a pointer to this
				 * structure. */
    char command[1];		/* Space for Tcl command to invoke. Actual
				 * size will be as large as necessary to hold
				 * command. This field must be the last in the
				 * structure, so that it can be larger than 1
				 * byte. */
} TraceCommandInfo;

/*
 * Used by command execution traces. Note that we assume in the code that
 * TCL_TRACE_ENTER_DURING_EXEC == 4 * TCL_TRACE_ENTER_EXEC and that
 * TCL_TRACE_LEAVE_DURING_EXEC == 4 * TCL_TRACE_LEAVE_EXEC.
 *
 * TCL_TRACE_ENTER_DURING_EXEC  - Trace each command inside the command
 *				  currently being traced, before execution.
 * TCL_TRACE_LEAVE_DURING_EXEC  - Trace each command inside the command
 *				  currently being traced, after execution.
 * TCL_TRACE_ANY_EXEC		- OR'd combination of all EXEC flags.
 * TCL_TRACE_EXEC_IN_PROGRESS   - The callback function on this trace is
 *				  currently executing. Therefore we don't let
 *				  further traces execute.
 * TCL_TRACE_EXEC_DIRECT	- This execution trace is triggered directly
 *				  by the command being traced, not because of
 *				  an internal trace.
 * The flags 'TCL_TRACE_DESTROYED' and 'TCL_INTERP_DESTROYED' may also be used
 * in command execution traces.
 */

#define TCL_TRACE_ENTER_DURING_EXEC	4
#define TCL_TRACE_LEAVE_DURING_EXEC	8
#define TCL_TRACE_ANY_EXEC		15
#define TCL_TRACE_EXEC_IN_PROGRESS	0x10
#define TCL_TRACE_EXEC_DIRECT		0x20

/*
 * Forward declarations for functions defined in this file:
 */

typedef int (Tcl_TraceTypeObjCmd)(Tcl_Interp *interp, int optionIndex,
	int objc, Tcl_Obj *const objv[]);

static Tcl_TraceTypeObjCmd TraceVariableObjCmd;
static Tcl_TraceTypeObjCmd TraceCommandObjCmd;
static Tcl_TraceTypeObjCmd TraceExecutionObjCmd;

/*
 * Each subcommand has a number of 'types' to which it can apply. Currently
 * 'execution', 'command' and 'variable' are the only types supported. These
 * three arrays MUST be kept in sync! In the future we may provide an API to
 * add to the list of supported trace types.
 */

static const char *const traceTypeOptions[] = {
    "execution", "command", "variable", NULL
};
static Tcl_TraceTypeObjCmd *const traceSubCmds[] = {
    TraceExecutionObjCmd,
    TraceCommandObjCmd,
    TraceVariableObjCmd
};

/*
 * Declarations for local functions to this file:
 */

static int		CallTraceFunction(Tcl_Interp *interp, Trace *tracePtr,
			    Command *cmdPtr, const char *command, size_t numChars,
			    int objc, Tcl_Obj *const objv[]);
static char *		TraceVarProc(ClientData clientData, Tcl_Interp *interp,
			    const char *name1, const char *name2, int flags);
static void		TraceCommandProc(ClientData clientData,
			    Tcl_Interp *interp, const char *oldName,
			    const char *newName, int flags);
static Tcl_CmdObjTraceProc TraceExecutionProc;
static int		StringTraceProc(ClientData clientData,
			    Tcl_Interp *interp, int level,
			    const char *command, Tcl_Command commandInfo,
			    int objc, Tcl_Obj *const objv[]);
static void		StringTraceDeleteProc(ClientData clientData);
static void		DisposeTraceResult(int flags, char *result);
static int		TraceVarEx(Tcl_Interp *interp, const char *part1,
			    const char *part2, register VarTrace *tracePtr);

/*
 * The following structure holds the client data for string-based
 * trace procs
 */

typedef struct {
    ClientData clientData;	/* Client data from Tcl_CreateTrace */
    Tcl_CmdTraceProc *proc;	/* Trace function from Tcl_CreateTrace */
} StringTraceData;

/*
 * Convenience macros for iterating over the list of traces. Note that each of
 * these *must* be treated as a command, and *must* have a block following it.
 */

#define FOREACH_VAR_TRACE(interp, name, clientData) \
    (clientData) = NULL; \
    while (((clientData) = Tcl_VarTraceInfo2((interp), (name), NULL, \
	    0, TraceVarProc, (clientData))) != NULL)

#define FOREACH_COMMAND_TRACE(interp, name, clientData) \
    (clientData) = NULL; \
    while ((clientData = Tcl_CommandTraceInfo(interp, name, 0, \
	    TraceCommandProc, clientData)) != NULL)

/*
 *----------------------------------------------------------------------
 *
 * Tcl_TraceObjCmd --
 *
 *	This function is invoked to process the "trace" Tcl command. See the
 *	user documentation for details on what it does.
 *
 *	Standard syntax as of Tcl 8.4 is:
 *	    trace {add|info|remove} {command|variable} name ops cmd
 *
 * Results:
 *	A standard Tcl result.
 *
 * Side effects:
 *	See the user documentation.
 *----------------------------------------------------------------------
 */

	/* ARGSUSED */
int
Tcl_TraceObjCmd(
    ClientData dummy,		/* Not used. */
    Tcl_Interp *interp,		/* Current interpreter. */
    int objc,			/* Number of arguments. */
    Tcl_Obj *const objv[])	/* Argument objects. */
{
    int optionIndex;
#ifndef TCL_REMOVE_OBSOLETE_TRACES
    const char *name;
    const char *flagOps, *p;
#endif
    /* Main sub commands to 'trace' */
    static const char *const traceOptions[] = {
	"add", "info", "remove",
#ifndef TCL_REMOVE_OBSOLETE_TRACES
	"variable", "vdelete", "vinfo",
#endif
	NULL
    };
    /* 'OLD' options are pre-Tcl-8.4 style */
    enum traceOptions {
	TRACE_ADD, TRACE_INFO, TRACE_REMOVE,
#ifndef TCL_REMOVE_OBSOLETE_TRACES
	TRACE_OLD_VARIABLE, TRACE_OLD_VDELETE, TRACE_OLD_VINFO
#endif
    };

    if (objc < 2) {
	Tcl_WrongNumArgs(interp, 1, objv, "option ?arg ...?");
	return TCL_ERROR;
    }

    if (Tcl_GetIndexFromObj(interp, objv[1], traceOptions, "option", 0,
	    &optionIndex) != TCL_OK) {
	return TCL_ERROR;
    }
    switch ((enum traceOptions) optionIndex) {
    case TRACE_ADD:
    case TRACE_REMOVE: {
	/*
	 * All sub commands of trace add/remove must take at least one more
	 * argument. Beyond that we let the subcommand itself control the
	 * argument structure.
	 */

	int typeIndex;

	if (objc < 3) {
	    Tcl_WrongNumArgs(interp, 2, objv, "type ?arg ...?");
	    return TCL_ERROR;
	}
	if (Tcl_GetIndexFromObj(interp, objv[2], traceTypeOptions, "option",
		0, &typeIndex) != TCL_OK) {
	    return TCL_ERROR;
	}
	return traceSubCmds[typeIndex](interp, optionIndex, objc, objv);
    }
    case TRACE_INFO: {
	/*
	 * All sub commands of trace info must take exactly two more arguments
	 * which name the type of thing being traced and the name of the thing
	 * being traced.
	 */

	int typeIndex;
	if (objc < 3) {
	    /*
	     * Delegate other complaints to the type-specific code which can
	     * give a better error message.
	     */

	    Tcl_WrongNumArgs(interp, 2, objv, "type name");
	    return TCL_ERROR;
	}
	if (Tcl_GetIndexFromObj(interp, objv[2], traceTypeOptions, "option",
		0, &typeIndex) != TCL_OK) {
	    return TCL_ERROR;
	}
	return traceSubCmds[typeIndex](interp, optionIndex, objc, objv);
	break;
    }

#ifndef TCL_REMOVE_OBSOLETE_TRACES
    case TRACE_OLD_VARIABLE:
    case TRACE_OLD_VDELETE: {
	Tcl_Obj *copyObjv[6];
	Tcl_Obj *opsList;
	int code;
	size_t numFlags;

	if (objc != 5) {
	    Tcl_WrongNumArgs(interp, 2, objv, "name ops command");
	    return TCL_ERROR;
	}

	opsList = Tcl_NewObj();
	Tcl_IncrRefCount(opsList);
	flagOps = TclGetStringFromObj(objv[3], &numFlags);
	if (numFlags == 0) {
	    Tcl_DecrRefCount(opsList);
	    goto badVarOps;
	}
	for (p = flagOps; *p != 0; p++) {
	    Tcl_Obj *opObj;

	    if (*p == 'r') {
		TclNewLiteralStringObj(opObj, "read");
	    } else if (*p == 'w') {
		TclNewLiteralStringObj(opObj, "write");
	    } else if (*p == 'u') {
		TclNewLiteralStringObj(opObj, "unset");
	    } else if (*p == 'a') {
		TclNewLiteralStringObj(opObj, "array");
	    } else {
		Tcl_DecrRefCount(opsList);
		goto badVarOps;
	    }
	    Tcl_ListObjAppendElement(NULL, opsList, opObj);
	}
	copyObjv[0] = NULL;
	memcpy(copyObjv+1, objv, objc*sizeof(Tcl_Obj *));
	copyObjv[4] = opsList;
	if (optionIndex == TRACE_OLD_VARIABLE) {
	    code = traceSubCmds[2](interp, TRACE_ADD, objc+1, copyObjv);
	} else {
	    code = traceSubCmds[2](interp, TRACE_REMOVE, objc+1, copyObjv);
	}
	Tcl_DecrRefCount(opsList);
	return code;
    }
    case TRACE_OLD_VINFO: {
	ClientData clientData;
	char ops[5];
	Tcl_Obj *resultListPtr, *pairObjPtr, *elemObjPtr;

	if (objc != 3) {
	    Tcl_WrongNumArgs(interp, 2, objv, "name");
	    return TCL_ERROR;
	}
	resultListPtr = Tcl_NewObj();
	name = TclGetString(objv[2]);
	FOREACH_VAR_TRACE(interp, name, clientData) {
	    TraceVarInfo *tvarPtr = clientData;
	    char *q = ops;

	    pairObjPtr = Tcl_NewListObj(0, NULL);
	    if (tvarPtr->flags & TCL_TRACE_READS) {
		*q = 'r';
		q++;
	    }
	    if (tvarPtr->flags & TCL_TRACE_WRITES) {
		*q = 'w';
		q++;
	    }
	    if (tvarPtr->flags & TCL_TRACE_UNSETS) {
		*q = 'u';
		q++;
	    }
	    if (tvarPtr->flags & TCL_TRACE_ARRAY) {
		*q = 'a';
		q++;
	    }
	    *q = '\0';

	    /*
	     * Build a pair (2-item list) with the ops string as the first obj
	     * element and the tvarPtr->command string as the second obj
	     * element. Append the pair (as an element) to the end of the
	     * result object list.
	     */

	    elemObjPtr = Tcl_NewStringObj(ops, -1);
	    Tcl_ListObjAppendElement(NULL, pairObjPtr, elemObjPtr);
	    elemObjPtr = Tcl_NewStringObj(tvarPtr->command, -1);
	    Tcl_ListObjAppendElement(NULL, pairObjPtr, elemObjPtr);
	    Tcl_ListObjAppendElement(interp, resultListPtr, pairObjPtr);
	}
	Tcl_SetObjResult(interp, resultListPtr);
	break;
    }
#endif /* TCL_REMOVE_OBSOLETE_TRACES */
    }
    return TCL_OK;

#ifndef TCL_REMOVE_OBSOLETE_TRACES
  badVarOps:
    Tcl_SetObjResult(interp, Tcl_ObjPrintf(
	    "bad operations \"%s\": should be one or more of rwua",
	    flagOps));
    Tcl_SetErrorCode(interp, "TCL", "OPERATION", "TRACE", "BADOPS", NULL);
    return TCL_ERROR;
#endif
}

/*
 *----------------------------------------------------------------------
 *
 * TraceExecutionObjCmd --
 *
 *	Helper function for Tcl_TraceObjCmd; implements the [trace
 *	{add|remove|info} execution ...] subcommands. See the user
 *	documentation for details on what these do.
 *
 * Results:
 *	Standard Tcl result.
 *
 * Side effects:
 *	Depends on the operation (add, remove, or info) being performed; may
 *	add or remove command traces on a command.
 *
 *----------------------------------------------------------------------
 */

static int
TraceExecutionObjCmd(
    Tcl_Interp *interp,		/* Current interpreter. */
    int optionIndex,		/* Add, info or remove */
    int objc,			/* Number of arguments. */
    Tcl_Obj *const objv[])	/* Argument objects. */
{
    int index;
    const char *name, *command;
    size_t commandLength, length;
    enum traceOptions {
	TRACE_ADD, TRACE_INFO, TRACE_REMOVE
    };
    static const char *const opStrings[] = {
	"enter", "leave", "enterstep", "leavestep", NULL
    };
    enum operations {
	TRACE_EXEC_ENTER, TRACE_EXEC_LEAVE,
	TRACE_EXEC_ENTER_STEP, TRACE_EXEC_LEAVE_STEP
    };

    switch ((enum traceOptions) optionIndex) {
    case TRACE_ADD:
    case TRACE_REMOVE: {
	int flags = 0;
	int i, listLen, result;
	Tcl_Obj **elemPtrs;

	if (objc != 6) {
	    Tcl_WrongNumArgs(interp, 3, objv, "name opList command");
	    return TCL_ERROR;
	}

	/*
	 * Make sure the ops argument is a list object; get its length and a
	 * pointer to its array of element pointers.
	 */

	result = Tcl_ListObjGetElements(interp, objv[4], &listLen, &elemPtrs);
	if (result != TCL_OK) {
	    return result;
	}
	if (listLen == 0) {
	    Tcl_SetObjResult(interp, Tcl_NewStringObj(
		    "bad operation list \"\": must be one or more of"
		    " enter, leave, enterstep, or leavestep", -1));
	    Tcl_SetErrorCode(interp, "TCL", "OPERATION", "TRACE", "NOOPS",
		    NULL);
	    return TCL_ERROR;
	}
	for (i = 0; i < listLen; i++) {
	    if (Tcl_GetIndexFromObj(interp, elemPtrs[i], opStrings,
		    "operation", TCL_EXACT, &index) != TCL_OK) {
		return TCL_ERROR;
	    }
	    switch ((enum operations) index) {
	    case TRACE_EXEC_ENTER:
		flags |= TCL_TRACE_ENTER_EXEC;
		break;
	    case TRACE_EXEC_LEAVE:
		flags |= TCL_TRACE_LEAVE_EXEC;
		break;
	    case TRACE_EXEC_ENTER_STEP:
		flags |= TCL_TRACE_ENTER_DURING_EXEC;
		break;
	    case TRACE_EXEC_LEAVE_STEP:
		flags |= TCL_TRACE_LEAVE_DURING_EXEC;
		break;
	    }
	}
	command = TclGetStringFromObj(objv[5], &commandLength);
	length = (size_t) commandLength;
	if ((enum traceOptions) optionIndex == TRACE_ADD) {
	    TraceCommandInfo *tcmdPtr = Tcl_Alloc(
		    TclOffset(TraceCommandInfo, command) + 1 + length);

	    tcmdPtr->flags = flags;
	    tcmdPtr->stepTrace = NULL;
	    tcmdPtr->startLevel = 0;
	    tcmdPtr->startCmd = NULL;
	    tcmdPtr->length = length;
	    tcmdPtr->refCount = 1;
	    flags |= TCL_TRACE_DELETE;
	    if (flags & (TCL_TRACE_ENTER_DURING_EXEC |
		    TCL_TRACE_LEAVE_DURING_EXEC)) {
		flags |= (TCL_TRACE_ENTER_EXEC | TCL_TRACE_LEAVE_EXEC);
	    }
	    memcpy(tcmdPtr->command, command, length+1);
	    name = TclGetString(objv[3]);
	    if (Tcl_TraceCommand(interp, name, flags, TraceCommandProc,
		    tcmdPtr) != TCL_OK) {
		Tcl_Free(tcmdPtr);
		return TCL_ERROR;
	    }
	} else {
	    /*
	     * Search through all of our traces on this command to see if
	     * there's one with the given command. If so, then delete the
	     * first one that matches.
	     */

	    ClientData clientData;

	    /*
	     * First ensure the name given is valid.
	     */

	    name = TclGetString(objv[3]);
	    if (Tcl_FindCommand(interp,name,NULL,TCL_LEAVE_ERR_MSG) == NULL) {
		return TCL_ERROR;
	    }

	    FOREACH_COMMAND_TRACE(interp, name, clientData) {
		TraceCommandInfo *tcmdPtr = clientData;

		/*
		 * In checking the 'flags' field we must remove any extraneous
		 * flags which may have been temporarily added by various
		 * pieces of the trace mechanism.
		 */

		if ((tcmdPtr->length == length)
			&& ((tcmdPtr->flags & (TCL_TRACE_ANY_EXEC |
				TCL_TRACE_RENAME | TCL_TRACE_DELETE)) == flags)
			&& (strncmp(command, tcmdPtr->command,
				(size_t) length) == 0)) {
		    flags |= TCL_TRACE_DELETE;
		    if (flags & (TCL_TRACE_ENTER_DURING_EXEC |
			    TCL_TRACE_LEAVE_DURING_EXEC)) {
			flags |= (TCL_TRACE_ENTER_EXEC | TCL_TRACE_LEAVE_EXEC);
		    }
		    Tcl_UntraceCommand(interp, name, flags,
			    TraceCommandProc, clientData);
		    if (tcmdPtr->stepTrace != NULL) {
			/*
			 * We need to remove the interpreter-wide trace which
			 * we created to allow 'step' traces.
			 */

			Tcl_DeleteTrace(interp, tcmdPtr->stepTrace);
			tcmdPtr->stepTrace = NULL;
			Tcl_Free(tcmdPtr->startCmd);
		    }
		    if (tcmdPtr->flags & TCL_TRACE_EXEC_IN_PROGRESS) {
			/*
			 * Postpone deletion.
			 */

			tcmdPtr->flags = 0;
		    }
		    if (tcmdPtr->refCount-- <= 1) {
			Tcl_Free(tcmdPtr);
		    }
		    break;
		}
	    }
	}
	break;
    }
    case TRACE_INFO: {
	ClientData clientData;
	Tcl_Obj *resultListPtr;

	if (objc != 4) {
	    Tcl_WrongNumArgs(interp, 3, objv, "name");
	    return TCL_ERROR;
	}

	name = TclGetString(objv[3]);

	/*
	 * First ensure the name given is valid.
	 */

	if (Tcl_FindCommand(interp, name, NULL, TCL_LEAVE_ERR_MSG) == NULL) {
	    return TCL_ERROR;
	}

	resultListPtr = Tcl_NewListObj(0, NULL);
	FOREACH_COMMAND_TRACE(interp, name, clientData) {
	    int numOps = 0;
	    Tcl_Obj *opObj, *eachTraceObjPtr, *elemObjPtr;
	    TraceCommandInfo *tcmdPtr = clientData;

	    /*
	     * Build a list with the ops list as the first obj element and the
	     * tcmdPtr->command string as the second obj element. Append this
	     * list (as an element) to the end of the result object list.
	     */

	    elemObjPtr = Tcl_NewListObj(0, NULL);
	    Tcl_IncrRefCount(elemObjPtr);
	    if (tcmdPtr->flags & TCL_TRACE_ENTER_EXEC) {
		TclNewLiteralStringObj(opObj, "enter");
		Tcl_ListObjAppendElement(NULL, elemObjPtr, opObj);
	    }
	    if (tcmdPtr->flags & TCL_TRACE_LEAVE_EXEC) {
		TclNewLiteralStringObj(opObj, "leave");
		Tcl_ListObjAppendElement(NULL, elemObjPtr, opObj);
	    }
	    if (tcmdPtr->flags & TCL_TRACE_ENTER_DURING_EXEC) {
		TclNewLiteralStringObj(opObj, "enterstep");
		Tcl_ListObjAppendElement(NULL, elemObjPtr, opObj);
	    }
	    if (tcmdPtr->flags & TCL_TRACE_LEAVE_DURING_EXEC) {
		TclNewLiteralStringObj(opObj, "leavestep");
		Tcl_ListObjAppendElement(NULL, elemObjPtr, opObj);
	    }
	    Tcl_ListObjLength(NULL, elemObjPtr, &numOps);
	    if (0 == numOps) {
		Tcl_DecrRefCount(elemObjPtr);
		continue;
	    }
	    eachTraceObjPtr = Tcl_NewListObj(0, NULL);
	    Tcl_ListObjAppendElement(NULL, eachTraceObjPtr, elemObjPtr);
	    Tcl_DecrRefCount(elemObjPtr);
	    elemObjPtr = NULL;

	    Tcl_ListObjAppendElement(NULL, eachTraceObjPtr,
		    Tcl_NewStringObj(tcmdPtr->command, -1));
	    Tcl_ListObjAppendElement(interp, resultListPtr, eachTraceObjPtr);
	}
	Tcl_SetObjResult(interp, resultListPtr);
	break;
    }
    }
    return TCL_OK;
}

/*
 *----------------------------------------------------------------------
 *
 * TraceCommandObjCmd --
 *
 *	Helper function for Tcl_TraceObjCmd; implements the [trace
 *	{add|info|remove} command ...] subcommands. See the user documentation
 *	for details on what these do.
 *
 * Results:
 *	Standard Tcl result.
 *
 * Side effects:
 *	Depends on the operation (add, remove, or info) being performed; may
 *	add or remove command traces on a command.
 *
 *----------------------------------------------------------------------
 */

static int
TraceCommandObjCmd(
    Tcl_Interp *interp,		/* Current interpreter. */
    int optionIndex,		/* Add, info or remove */
    int objc,			/* Number of arguments. */
    Tcl_Obj *const objv[])	/* Argument objects. */
{
    int index;
    const char *name, *command;
    size_t commandLength, length;
    enum traceOptions { TRACE_ADD, TRACE_INFO, TRACE_REMOVE };
    static const char *const opStrings[] = { "delete", "rename", NULL };
    enum operations { TRACE_CMD_DELETE, TRACE_CMD_RENAME };

    switch ((enum traceOptions) optionIndex) {
    case TRACE_ADD:
    case TRACE_REMOVE: {
	int flags = 0;
	int i, listLen, result;
	Tcl_Obj **elemPtrs;

	if (objc != 6) {
	    Tcl_WrongNumArgs(interp, 3, objv, "name opList command");
	    return TCL_ERROR;
	}

	/*
	 * Make sure the ops argument is a list object; get its length and a
	 * pointer to its array of element pointers.
	 */

	result = Tcl_ListObjGetElements(interp, objv[4], &listLen, &elemPtrs);
	if (result != TCL_OK) {
	    return result;
	}
	if (listLen == 0) {
	    Tcl_SetObjResult(interp, Tcl_NewStringObj(
		    "bad operation list \"\": must be one or more of"
		    " delete or rename", -1));
	    Tcl_SetErrorCode(interp, "TCL", "OPERATION", "TRACE", "NOOPS",
		    NULL);
	    return TCL_ERROR;
	}

	for (i = 0; i < listLen; i++) {
	    if (Tcl_GetIndexFromObj(interp, elemPtrs[i], opStrings,
		    "operation", TCL_EXACT, &index) != TCL_OK) {
		return TCL_ERROR;
	    }
	    switch ((enum operations) index) {
	    case TRACE_CMD_RENAME:
		flags |= TCL_TRACE_RENAME;
		break;
	    case TRACE_CMD_DELETE:
		flags |= TCL_TRACE_DELETE;
		break;
	    }
	}

	command = TclGetStringFromObj(objv[5], &commandLength);
	length = (size_t) commandLength;
	if ((enum traceOptions) optionIndex == TRACE_ADD) {
	    TraceCommandInfo *tcmdPtr = Tcl_Alloc(
		    TclOffset(TraceCommandInfo, command) + 1 + length);

	    tcmdPtr->flags = flags;
	    tcmdPtr->stepTrace = NULL;
	    tcmdPtr->startLevel = 0;
	    tcmdPtr->startCmd = NULL;
	    tcmdPtr->length = length;
	    tcmdPtr->refCount = 1;
	    flags |= TCL_TRACE_DELETE;
	    memcpy(tcmdPtr->command, command, length+1);
	    name = TclGetString(objv[3]);
	    if (Tcl_TraceCommand(interp, name, flags, TraceCommandProc,
		    tcmdPtr) != TCL_OK) {
		Tcl_Free(tcmdPtr);
		return TCL_ERROR;
	    }
	} else {
	    /*
	     * Search through all of our traces on this command to see if
	     * there's one with the given command. If so, then delete the
	     * first one that matches.
	     */

	    ClientData clientData;

	    /*
	     * First ensure the name given is valid.
	     */

	    name = TclGetString(objv[3]);
	    if (Tcl_FindCommand(interp,name,NULL,TCL_LEAVE_ERR_MSG) == NULL) {
		return TCL_ERROR;
	    }

	    FOREACH_COMMAND_TRACE(interp, name, clientData) {
		TraceCommandInfo *tcmdPtr = clientData;

		if ((tcmdPtr->length == length) && (tcmdPtr->flags == flags)
			&& (strncmp(command, tcmdPtr->command,
				(size_t) length) == 0)) {
		    Tcl_UntraceCommand(interp, name, flags | TCL_TRACE_DELETE,
			    TraceCommandProc, clientData);
		    tcmdPtr->flags |= TCL_TRACE_DESTROYED;
		    if (tcmdPtr->refCount-- <= 1) {
			Tcl_Free(tcmdPtr);
		    }
		    break;
		}
	    }
	}
	break;
    }
    case TRACE_INFO: {
	ClientData clientData;
	Tcl_Obj *resultListPtr;

	if (objc != 4) {
	    Tcl_WrongNumArgs(interp, 3, objv, "name");
	    return TCL_ERROR;
	}

	/*
	 * First ensure the name given is valid.
	 */

	name = TclGetString(objv[3]);
	if (Tcl_FindCommand(interp, name, NULL, TCL_LEAVE_ERR_MSG) == NULL) {
	    return TCL_ERROR;
	}

	resultListPtr = Tcl_NewListObj(0, NULL);
	FOREACH_COMMAND_TRACE(interp, name, clientData) {
	    int numOps = 0;
	    Tcl_Obj *opObj, *eachTraceObjPtr, *elemObjPtr;
	    TraceCommandInfo *tcmdPtr = clientData;

	    /*
	     * Build a list with the ops list as the first obj element and the
	     * tcmdPtr->command string as the second obj element. Append this
	     * list (as an element) to the end of the result object list.
	     */

	    elemObjPtr = Tcl_NewListObj(0, NULL);
	    Tcl_IncrRefCount(elemObjPtr);
	    if (tcmdPtr->flags & TCL_TRACE_RENAME) {
		TclNewLiteralStringObj(opObj, "rename");
		Tcl_ListObjAppendElement(NULL, elemObjPtr, opObj);
	    }
	    if (tcmdPtr->flags & TCL_TRACE_DELETE) {
		TclNewLiteralStringObj(opObj, "delete");
		Tcl_ListObjAppendElement(NULL, elemObjPtr, opObj);
	    }
	    Tcl_ListObjLength(NULL, elemObjPtr, &numOps);
	    if (0 == numOps) {
		Tcl_DecrRefCount(elemObjPtr);
		continue;
	    }
	    eachTraceObjPtr = Tcl_NewListObj(0, NULL);
	    Tcl_ListObjAppendElement(NULL, eachTraceObjPtr, elemObjPtr);
	    Tcl_DecrRefCount(elemObjPtr);

	    elemObjPtr = Tcl_NewStringObj(tcmdPtr->command, -1);
	    Tcl_ListObjAppendElement(NULL, eachTraceObjPtr, elemObjPtr);
	    Tcl_ListObjAppendElement(interp, resultListPtr, eachTraceObjPtr);
	}
	Tcl_SetObjResult(interp, resultListPtr);
	break;
    }
    }
    return TCL_OK;
}

/*
 *----------------------------------------------------------------------
 *
 * TraceVariableObjCmd --
 *
 *	Helper function for Tcl_TraceObjCmd; implements the [trace
 *	{add|info|remove} variable ...] subcommands. See the user
 *	documentation for details on what these do.
 *
 * Results:
 *	Standard Tcl result.
 *
 * Side effects:
 *	Depends on the operation (add, remove, or info) being performed; may
 *	add or remove variable traces on a variable.
 *
 *----------------------------------------------------------------------
 */

static int
TraceVariableObjCmd(
    Tcl_Interp *interp,		/* Current interpreter. */
    int optionIndex,		/* Add, info or remove */
    int objc,			/* Number of arguments. */
    Tcl_Obj *const objv[])	/* Argument objects. */
{
    int index;
    const char *name, *command;
    size_t commandLength, length;
    ClientData clientData;
    enum traceOptions { TRACE_ADD, TRACE_INFO, TRACE_REMOVE };
    static const char *const opStrings[] = {
	"array", "read", "unset", "write", NULL
    };
    enum operations {
	TRACE_VAR_ARRAY, TRACE_VAR_READ, TRACE_VAR_UNSET, TRACE_VAR_WRITE
    };

    switch ((enum traceOptions) optionIndex) {
    case TRACE_ADD:
    case TRACE_REMOVE: {
	int flags = 0;
	int i, listLen, result;
	Tcl_Obj **elemPtrs;

	if (objc != 6) {
	    Tcl_WrongNumArgs(interp, 3, objv, "name opList command");
	    return TCL_ERROR;
	}

	/*
	 * Make sure the ops argument is a list object; get its length and a
	 * pointer to its array of element pointers.
	 */

	result = Tcl_ListObjGetElements(interp, objv[4], &listLen, &elemPtrs);
	if (result != TCL_OK) {
	    return result;
	}
	if (listLen == 0) {
	    Tcl_SetObjResult(interp, Tcl_NewStringObj(
		    "bad operation list \"\": must be one or more of"
		    " array, read, unset, or write", -1));
	    Tcl_SetErrorCode(interp, "TCL", "OPERATION", "TRACE", "NOOPS",
		    NULL);
	    return TCL_ERROR;
	}
	for (i = 0; i < listLen ; i++) {
	    if (Tcl_GetIndexFromObj(interp, elemPtrs[i], opStrings,
		    "operation", TCL_EXACT, &index) != TCL_OK) {
		return TCL_ERROR;
	    }
	    switch ((enum operations) index) {
	    case TRACE_VAR_ARRAY:
		flags |= TCL_TRACE_ARRAY;
		break;
	    case TRACE_VAR_READ:
		flags |= TCL_TRACE_READS;
		break;
	    case TRACE_VAR_UNSET:
		flags |= TCL_TRACE_UNSETS;
		break;
	    case TRACE_VAR_WRITE:
		flags |= TCL_TRACE_WRITES;
		break;
	    }
	}
	command = TclGetStringFromObj(objv[5], &commandLength);
	length = (size_t) commandLength;
	if ((enum traceOptions) optionIndex == TRACE_ADD) {
	    CombinedTraceVarInfo *ctvarPtr = Tcl_Alloc(
		    TclOffset(CombinedTraceVarInfo, traceCmdInfo.command)
		    + 1 + length);

	    ctvarPtr->traceCmdInfo.flags = flags;
#ifndef TCL_REMOVE_OBSOLETE_TRACES
	    if (objv[0] == NULL) {
		ctvarPtr->traceCmdInfo.flags |= TCL_TRACE_OLD_STYLE;
	    }
#endif
	    ctvarPtr->traceCmdInfo.length = length;
	    flags |= TCL_TRACE_UNSETS | TCL_TRACE_RESULT_OBJECT;
	    memcpy(ctvarPtr->traceCmdInfo.command, command, length+1);
	    ctvarPtr->traceInfo.traceProc = TraceVarProc;
	    ctvarPtr->traceInfo.clientData = &ctvarPtr->traceCmdInfo;
	    ctvarPtr->traceInfo.flags = flags;
	    name = TclGetString(objv[3]);
	    if (TraceVarEx(interp, name, NULL, (VarTrace *) ctvarPtr)
		    != TCL_OK) {
		Tcl_Free(ctvarPtr);
		return TCL_ERROR;
	    }
	} else {
	    /*
	     * Search through all of our traces on this variable to see if
	     * there's one with the given command. If so, then delete the
	     * first one that matches.
	     */

	    name = TclGetString(objv[3]);
	    FOREACH_VAR_TRACE(interp, name, clientData) {
		TraceVarInfo *tvarPtr = clientData;

		if ((tvarPtr->length == length)
			&& ((tvarPtr->flags
#ifndef TCL_REMOVE_OBSOLETE_TRACES
& ~TCL_TRACE_OLD_STYLE
#endif
						)==flags)
			&& (strncmp(command, tvarPtr->command,
				(size_t) length) == 0)) {
		    Tcl_UntraceVar2(interp, name, NULL,
			    flags | TCL_TRACE_UNSETS | TCL_TRACE_RESULT_OBJECT,
			    TraceVarProc, clientData);
		    break;
		}
	    }
	}
	break;
    }
    case TRACE_INFO: {
	Tcl_Obj *resultListPtr;

	if (objc != 4) {
	    Tcl_WrongNumArgs(interp, 3, objv, "name");
	    return TCL_ERROR;
	}

	resultListPtr = Tcl_NewObj();
	name = TclGetString(objv[3]);
	FOREACH_VAR_TRACE(interp, name, clientData) {
	    Tcl_Obj *opObjPtr, *eachTraceObjPtr, *elemObjPtr;
	    TraceVarInfo *tvarPtr = clientData;

	    /*
	     * Build a list with the ops list as the first obj element and the
	     * tcmdPtr->command string as the second obj element. Append this
	     * list (as an element) to the end of the result object list.
	     */

	    elemObjPtr = Tcl_NewListObj(0, NULL);
	    if (tvarPtr->flags & TCL_TRACE_ARRAY) {
		TclNewLiteralStringObj(opObjPtr, "array");
		Tcl_ListObjAppendElement(NULL, elemObjPtr, opObjPtr);
	    }
	    if (tvarPtr->flags & TCL_TRACE_READS) {
		TclNewLiteralStringObj(opObjPtr, "read");
		Tcl_ListObjAppendElement(NULL, elemObjPtr, opObjPtr);
	    }
	    if (tvarPtr->flags & TCL_TRACE_WRITES) {
		TclNewLiteralStringObj(opObjPtr, "write");
		Tcl_ListObjAppendElement(NULL, elemObjPtr, opObjPtr);
	    }
	    if (tvarPtr->flags & TCL_TRACE_UNSETS) {
		TclNewLiteralStringObj(opObjPtr, "unset");
		Tcl_ListObjAppendElement(NULL, elemObjPtr, opObjPtr);
	    }
	    eachTraceObjPtr = Tcl_NewListObj(0, NULL);
	    Tcl_ListObjAppendElement(NULL, eachTraceObjPtr, elemObjPtr);

	    elemObjPtr = Tcl_NewStringObj(tvarPtr->command, -1);
	    Tcl_ListObjAppendElement(NULL, eachTraceObjPtr, elemObjPtr);
	    Tcl_ListObjAppendElement(interp, resultListPtr,
		    eachTraceObjPtr);
	}
	Tcl_SetObjResult(interp, resultListPtr);
	break;
    }
    }
    return TCL_OK;
}

/*
 *----------------------------------------------------------------------
 *
 * Tcl_CommandTraceInfo --
 *
 *	Return the clientData value associated with a trace on a command.
 *	This function can also be used to step through all of the traces on a
 *	particular command that have the same trace function.
 *
 * Results:
 *	The return value is the clientData value associated with a trace on
 *	the given command. Information will only be returned for a trace with
 *	proc as trace function. If the clientData argument is NULL then the
 *	first such trace is returned; otherwise, the next relevant one after
 *	the one given by clientData will be returned. If the command doesn't
 *	exist then an error message is left in the interpreter and NULL is
 *	returned. Also, if there are no (more) traces for the given command,
 *	NULL is returned.
 *
 * Side effects:
 *	None.
 *
 *----------------------------------------------------------------------
 */

ClientData
Tcl_CommandTraceInfo(
    Tcl_Interp *interp,		/* Interpreter containing command. */
    const char *cmdName,	/* Name of command. */
    int flags,			/* OR-ed combo or TCL_GLOBAL_ONLY,
				 * TCL_NAMESPACE_ONLY (can be 0). */
    Tcl_CommandTraceProc *proc,	/* Function assocated with trace. */
    ClientData prevClientData)	/* If non-NULL, gives last value returned by
				 * this function, so this call will return the
				 * next trace after that one. If NULL, this
				 * call will return the first trace. */
{
    Command *cmdPtr;
    register CommandTrace *tracePtr;

    cmdPtr = (Command *) Tcl_FindCommand(interp, cmdName, NULL,
	    TCL_LEAVE_ERR_MSG);
    if (cmdPtr == NULL) {
	return NULL;
    }

    /*
     * Find the relevant trace, if any, and return its clientData.
     */

    tracePtr = cmdPtr->tracePtr;
    if (prevClientData != NULL) {
	for (; tracePtr!=NULL ; tracePtr=tracePtr->nextPtr) {
	    if ((tracePtr->clientData == prevClientData)
		    && (tracePtr->traceProc == proc)) {
		tracePtr = tracePtr->nextPtr;
		break;
	    }
	}
    }
    for (; tracePtr!=NULL ; tracePtr=tracePtr->nextPtr) {
	if (tracePtr->traceProc == proc) {
	    return tracePtr->clientData;
	}
    }
    return NULL;
}

/*
 *----------------------------------------------------------------------
 *
 * Tcl_TraceCommand --
 *
 *	Arrange for rename/deletes to a command to cause a function to be
 *	invoked, which can monitor the operations.
 *
 *	Also optionally arrange for execution of that command to cause a
 *	function to be invoked.
 *
 * Results:
 *	A standard Tcl return value.
 *
 * Side effects:
 *	A trace is set up on the command given by cmdName, such that future
 *	changes to the command will be intermediated by proc. See the manual
 *	entry for complete details on the calling sequence for proc.
 *
 *----------------------------------------------------------------------
 */

int
Tcl_TraceCommand(
    Tcl_Interp *interp,		/* Interpreter in which command is to be
				 * traced. */
    const char *cmdName,	/* Name of command. */
    int flags,			/* OR-ed collection of bits, including any of
				 * TCL_TRACE_RENAME, TCL_TRACE_DELETE, and any
				 * of the TRACE_*_EXEC flags */
    Tcl_CommandTraceProc *proc,	/* Function to call when specified ops are
				 * invoked upon cmdName. */
    ClientData clientData)	/* Arbitrary argument to pass to proc. */
{
    Command *cmdPtr;
    register CommandTrace *tracePtr;

    cmdPtr = (Command *) Tcl_FindCommand(interp, cmdName, NULL,
	    TCL_LEAVE_ERR_MSG);
    if (cmdPtr == NULL) {
	return TCL_ERROR;
    }

    /*
     * Set up trace information.
     */

    tracePtr = Tcl_Alloc(sizeof(CommandTrace));
    tracePtr->traceProc = proc;
    tracePtr->clientData = clientData;
    tracePtr->flags = flags &
	    (TCL_TRACE_RENAME | TCL_TRACE_DELETE | TCL_TRACE_ANY_EXEC);
    tracePtr->nextPtr = cmdPtr->tracePtr;
    tracePtr->refCount = 1;
    cmdPtr->tracePtr = tracePtr;
    if (tracePtr->flags & TCL_TRACE_ANY_EXEC) {
	/*
	 * Bug 3484621: up the interp's epoch if this is a BC'ed command
	 */

	if ((cmdPtr->compileProc != NULL) && !(cmdPtr->flags & CMD_HAS_EXEC_TRACES)){
	    Interp *iPtr = (Interp *) interp;
	    iPtr->compileEpoch++;
	}
	cmdPtr->flags |= CMD_HAS_EXEC_TRACES;
    }


    return TCL_OK;
}

/*
 *----------------------------------------------------------------------
 *
 * Tcl_UntraceCommand --
 *
 *	Remove a previously-created trace for a command.
 *
 * Results:
 *	None.
 *
 * Side effects:
 *	If there exists a trace for the command given by cmdName with the
 *	given flags, proc, and clientData, then that trace is removed.
 *
 *----------------------------------------------------------------------
 */

void
Tcl_UntraceCommand(
    Tcl_Interp *interp,		/* Interpreter containing command. */
    const char *cmdName,	/* Name of command. */
    int flags,			/* OR-ed collection of bits, including any of
				 * TCL_TRACE_RENAME, TCL_TRACE_DELETE, and any
				 * of the TRACE_*_EXEC flags */
    Tcl_CommandTraceProc *proc,	/* Function assocated with trace. */
    ClientData clientData)	/* Arbitrary argument to pass to proc. */
{
    register CommandTrace *tracePtr;
    CommandTrace *prevPtr;
    Command *cmdPtr;
    Interp *iPtr = (Interp *) interp;
    ActiveCommandTrace *activePtr;
    int hasExecTraces = 0;

    cmdPtr = (Command *) Tcl_FindCommand(interp, cmdName, NULL,
	    TCL_LEAVE_ERR_MSG);
    if (cmdPtr == NULL) {
	return;
    }

    flags &= (TCL_TRACE_RENAME | TCL_TRACE_DELETE | TCL_TRACE_ANY_EXEC);

    for (tracePtr = cmdPtr->tracePtr, prevPtr = NULL; ;
	    prevPtr = tracePtr, tracePtr = tracePtr->nextPtr) {
	if (tracePtr == NULL) {
	    return;
	}
	if ((tracePtr->traceProc == proc)
		&& ((tracePtr->flags & (TCL_TRACE_RENAME | TCL_TRACE_DELETE |
			TCL_TRACE_ANY_EXEC)) == flags)
		&& (tracePtr->clientData == clientData)) {
	    if (tracePtr->flags & TCL_TRACE_ANY_EXEC) {
		hasExecTraces = 1;
	    }
	    break;
	}
    }

    /*
     * The code below makes it possible to delete traces while traces are
     * active: it makes sure that the deleted trace won't be processed by
     * CallCommandTraces.
     */

    for (activePtr = iPtr->activeCmdTracePtr;  activePtr != NULL;
	    activePtr = activePtr->nextPtr) {
	if (activePtr->nextTracePtr == tracePtr) {
	    if (activePtr->reverseScan) {
		activePtr->nextTracePtr = prevPtr;
	    } else {
		activePtr->nextTracePtr = tracePtr->nextPtr;
	    }
	}
    }
    if (prevPtr == NULL) {
	cmdPtr->tracePtr = tracePtr->nextPtr;
    } else {
	prevPtr->nextPtr = tracePtr->nextPtr;
    }
    tracePtr->flags = 0;

    if (tracePtr->refCount-- <= 1) {
	Tcl_Free(tracePtr);
    }

    if (hasExecTraces) {
	for (tracePtr = cmdPtr->tracePtr, prevPtr = NULL; tracePtr != NULL ;
		prevPtr = tracePtr, tracePtr = tracePtr->nextPtr) {
	    if (tracePtr->flags & TCL_TRACE_ANY_EXEC) {
		return;
	    }
	}

	/*
	 * None of the remaining traces on this command are execution traces.
	 * We therefore remove this flag:
	 */

	cmdPtr->flags &= ~CMD_HAS_EXEC_TRACES;

        /*
	 * Bug 3484621: up the interp's epoch if this is a BC'ed command
	 */

	if (cmdPtr->compileProc != NULL) {
	    Interp *iPtr = (Interp *) interp;
	    iPtr->compileEpoch++;
	}
    }
}

/*
 *----------------------------------------------------------------------
 *
 * TraceCommandProc --
 *
 *	This function is called to handle command changes that have been
 *	traced using the "trace" command, when using the 'rename' or 'delete'
 *	options.
 *
 * Results:
 *	None.
 *
 * Side effects:
 *	Depends on the command associated with the trace.
 *
 *----------------------------------------------------------------------
 */

	/* ARGSUSED */
static void
TraceCommandProc(
    ClientData clientData,	/* Information about the command trace. */
    Tcl_Interp *interp,		/* Interpreter containing command. */
    const char *oldName,	/* Name of command being changed. */
    const char *newName,	/* New name of command. Empty string or NULL
				 * means command is being deleted (renamed to
				 * ""). */
    int flags)			/* OR-ed bits giving operation and other
				 * information. */
{
    TraceCommandInfo *tcmdPtr = clientData;
    int code;
    Tcl_DString cmd;

    tcmdPtr->refCount++;

    if ((tcmdPtr->flags & flags) && !Tcl_InterpDeleted(interp)
	    && !Tcl_LimitExceeded(interp)) {
	/*
	 * Generate a command to execute by appending list elements for the
	 * old and new command name and the operation.
	 */

	Tcl_DStringInit(&cmd);
	Tcl_DStringAppend(&cmd, tcmdPtr->command, tcmdPtr->length);
	Tcl_DStringAppendElement(&cmd, oldName);
	Tcl_DStringAppendElement(&cmd, (newName ? newName : ""));
	if (flags & TCL_TRACE_RENAME) {
	    TclDStringAppendLiteral(&cmd, " rename");
	} else if (flags & TCL_TRACE_DELETE) {
	    TclDStringAppendLiteral(&cmd, " delete");
	}

	/*
	 * Execute the command. We discard any object result the command
	 * returns.
	 *
	 * Add the TCL_TRACE_DESTROYED flag to tcmdPtr to indicate to other
	 * areas that this will be destroyed by us, otherwise a double-free
	 * might occur depending on what the eval does.
	 */

	if (flags & TCL_TRACE_DESTROYED) {
	    tcmdPtr->flags |= TCL_TRACE_DESTROYED;
	}
	code = Tcl_EvalEx(interp, Tcl_DStringValue(&cmd),
		Tcl_DStringLength(&cmd), 0);
	if (code != TCL_OK) {
	    /* We ignore errors in these traced commands */
	    /*** QUESTION: Use Tcl_BackgroundException(interp, code); instead? ***/
	}
	Tcl_DStringFree(&cmd);
    }

    /*
     * We delete when the trace was destroyed or if this is a delete trace,
     * because command deletes are unconditional, so the trace must go away.
     */

    if (flags & (TCL_TRACE_DESTROYED | TCL_TRACE_DELETE)) {
	int untraceFlags = tcmdPtr->flags;
	Tcl_InterpState state;

	if (tcmdPtr->stepTrace != NULL) {
	    Tcl_DeleteTrace(interp, tcmdPtr->stepTrace);
	    tcmdPtr->stepTrace = NULL;
	    Tcl_Free(tcmdPtr->startCmd);
	}
	if (tcmdPtr->flags & TCL_TRACE_EXEC_IN_PROGRESS) {
	    /*
	     * Postpone deletion, until exec trace returns.
	     */

	    tcmdPtr->flags = 0;
	}

	/*
	 * We need to construct the same flags for Tcl_UntraceCommand as were
	 * passed to Tcl_TraceCommand. Reproduce the processing of [trace add
	 * execution/command]. Be careful to keep this code in sync with that.
	 */

	if (untraceFlags & TCL_TRACE_ANY_EXEC) {
	    untraceFlags |= TCL_TRACE_DELETE;
	    if (untraceFlags & (TCL_TRACE_ENTER_DURING_EXEC
		    | TCL_TRACE_LEAVE_DURING_EXEC)) {
		untraceFlags |= (TCL_TRACE_ENTER_EXEC | TCL_TRACE_LEAVE_EXEC);
	    }
	} else if (untraceFlags & TCL_TRACE_RENAME) {
	    untraceFlags |= TCL_TRACE_DELETE;
	}

	/*
	 * Remove the trace since TCL_TRACE_DESTROYED tells us to, or the
	 * command we're tracing has just gone away. Then decrement the
	 * clientData refCount that was set up by trace creation.
	 *
	 * Note that we save the (return) state of the interpreter to prevent
	 * bizarre error messages.
	 */

	state = Tcl_SaveInterpState(interp, TCL_OK);
	Tcl_UntraceCommand(interp, oldName, untraceFlags,
		TraceCommandProc, clientData);
	Tcl_RestoreInterpState(interp, state);
	tcmdPtr->refCount--;
    }
    if (tcmdPtr->refCount-- <= 1) {
	Tcl_Free(tcmdPtr);
    }
}

/*
 *----------------------------------------------------------------------
 *
 * TclCheckExecutionTraces --
 *
 *	Checks on all current command execution traces, and invokes functions
 *	which have been registered. This function can be used by other code
 *	which performs execution to unify the tracing system, so that
 *	execution traces will function for that other code.
 *
 *	For instance extensions like [incr Tcl] which use their own execution
 *	technique can make use of Tcl's tracing.
 *
 *	This function is called by 'TclEvalObjvInternal'
 *
 * Results:
 *	The return value is a standard Tcl completion code such as TCL_OK or
 *	TCL_ERROR, etc.
 *
 * Side effects:
 *	Those side effects made by any trace functions called.
 *
 *----------------------------------------------------------------------
 */

int
TclCheckExecutionTraces(
    Tcl_Interp *interp,		/* The current interpreter. */
    const char *command,	/* Pointer to beginning of the current command
				 * string. */
    size_t numChars,		/* The number of characters in 'command' which
				 * are part of the command string. */
    Command *cmdPtr,		/* Points to command's Command struct. */
    int code,			/* The current result code. */
    int traceFlags,		/* Current tracing situation. */
    int objc,			/* Number of arguments for the command. */
    Tcl_Obj *const objv[])	/* Pointers to Tcl_Obj of each argument. */
{
    Interp *iPtr = (Interp *) interp;
    CommandTrace *tracePtr, *lastTracePtr;
    ActiveCommandTrace active;
    int curLevel;
    int traceCode = TCL_OK;
    Tcl_InterpState state = NULL;

    if (cmdPtr->tracePtr == NULL) {
	return traceCode;
    }

    curLevel = iPtr->varFramePtr->level;

    active.nextPtr = iPtr->activeCmdTracePtr;
    iPtr->activeCmdTracePtr = &active;

    active.cmdPtr = cmdPtr;
    lastTracePtr = NULL;
    for (tracePtr = cmdPtr->tracePtr;
	    (traceCode == TCL_OK) && (tracePtr != NULL);
	    tracePtr = active.nextTracePtr) {
	if (traceFlags & TCL_TRACE_LEAVE_EXEC) {
	    /*
	     * Execute the trace command in order of creation for "leave".
	     */

	    active.reverseScan = 1;
	    active.nextTracePtr = NULL;
	    tracePtr = cmdPtr->tracePtr;
	    while (tracePtr->nextPtr != lastTracePtr) {
		active.nextTracePtr = tracePtr;
		tracePtr = tracePtr->nextPtr;
	    }
	} else {
	    active.reverseScan = 0;
	    active.nextTracePtr = tracePtr->nextPtr;
	}
	if (tracePtr->traceProc == TraceCommandProc) {
	    TraceCommandInfo *tcmdPtr = tracePtr->clientData;

	    if (tcmdPtr->flags != 0) {
		tcmdPtr->curFlags = traceFlags | TCL_TRACE_EXEC_DIRECT;
		tcmdPtr->curCode  = code;
		tcmdPtr->refCount++;
		if (state == NULL) {
		    state = Tcl_SaveInterpState(interp, code);
		}
		traceCode = TraceExecutionProc(tcmdPtr, interp, curLevel,
			command, (Tcl_Command) cmdPtr, objc, objv);
		if (tcmdPtr->refCount-- <= 1) {
		    Tcl_Free(tcmdPtr);
		}
	    }
	}
	if (active.nextTracePtr) {
	    lastTracePtr = active.nextTracePtr->nextPtr;
	}
    }
    iPtr->activeCmdTracePtr = active.nextPtr;
    if (state) {
	if (traceCode == TCL_OK) {
	    (void) Tcl_RestoreInterpState(interp, state);
	} else {
	    Tcl_DiscardInterpState(state);
	}
    }

    return traceCode;
}

/*
 *----------------------------------------------------------------------
 *
 * TclCheckInterpTraces --
 *
 *	Checks on all current traces, and invokes functions which have been
 *	registered. This function can be used by other code which performs
 *	execution to unify the tracing system. For instance extensions like
 *	[incr Tcl] which use their own execution technique can make use of
 *	Tcl's tracing.
 *
 *	This function is called by 'TclEvalObjvInternal'
 *
 * Results:
 *	The return value is a standard Tcl completion code such as TCL_OK or
 *	TCL_ERROR, etc.
 *
 * Side effects:
 *	Those side effects made by any trace functions called.
 *
 *----------------------------------------------------------------------
 */

int
TclCheckInterpTraces(
    Tcl_Interp *interp,		/* The current interpreter. */
    const char *command,	/* Pointer to beginning of the current command
				 * string. */
    size_t numChars,		/* The number of characters in 'command' which
				 * are part of the command string. */
    Command *cmdPtr,		/* Points to command's Command struct. */
    int code,			/* The current result code. */
    int traceFlags,		/* Current tracing situation. */
    int objc,			/* Number of arguments for the command. */
    Tcl_Obj *const objv[])	/* Pointers to Tcl_Obj of each argument. */
{
    Interp *iPtr = (Interp *) interp;
    Trace *tracePtr, *lastTracePtr;
    ActiveInterpTrace active;
    int curLevel;
    int traceCode = TCL_OK;
    Tcl_InterpState state = NULL;

    if ((iPtr->tracePtr == NULL)
	    || (iPtr->flags & INTERP_TRACE_IN_PROGRESS)) {
	return(traceCode);
    }

    curLevel = iPtr->numLevels;

    active.nextPtr = iPtr->activeInterpTracePtr;
    iPtr->activeInterpTracePtr = &active;

    lastTracePtr = NULL;
    for (tracePtr = iPtr->tracePtr;
	    (traceCode == TCL_OK) && (tracePtr != NULL);
	    tracePtr = active.nextTracePtr) {
	if (traceFlags & TCL_TRACE_ENTER_EXEC) {
	    /*
	     * Execute the trace command in reverse order of creation for
	     * "enterstep" operation. The order is changed for "enterstep"
	     * instead of for "leavestep" as was done in
	     * TclCheckExecutionTraces because for step traces,
	     * Tcl_CreateObjTrace creates one more linked list of traces which
	     * results in one more reversal of trace invocation.
	     */

	    active.reverseScan = 1;
	    active.nextTracePtr = NULL;
	    tracePtr = iPtr->tracePtr;
	    while (tracePtr->nextPtr != lastTracePtr) {
		active.nextTracePtr = tracePtr;
		tracePtr = tracePtr->nextPtr;
	    }
	    if (active.nextTracePtr) {
		lastTracePtr = active.nextTracePtr->nextPtr;
	    }
	} else {
	    active.reverseScan = 0;
	    active.nextTracePtr = tracePtr->nextPtr;
	}

	if (tracePtr->level > 0 && curLevel > tracePtr->level) {
	    continue;
	}

	if (!(tracePtr->flags & TCL_TRACE_EXEC_IN_PROGRESS)) {
	    /*
	     * The proc invoked might delete the traced command which which
	     * might try to free tracePtr. We want to use tracePtr until the
	     * end of this if section, so we use Tcl_Preserve() and
	     * Tcl_Release() to be sure it is not freed while we still need
	     * it.
	     */

	    Tcl_Preserve(tracePtr);
	    tracePtr->flags |= TCL_TRACE_EXEC_IN_PROGRESS;
	    if (state == NULL) {
		state = Tcl_SaveInterpState(interp, code);
	    }

	    if (tracePtr->flags &
		    (TCL_TRACE_ENTER_EXEC | TCL_TRACE_LEAVE_EXEC)) {
		/*
		 * New style trace.
		 */

		if (tracePtr->flags & traceFlags) {
		    if (tracePtr->proc == TraceExecutionProc) {
			TraceCommandInfo *tcmdPtr = tracePtr->clientData;

			tcmdPtr->curFlags = traceFlags;
			tcmdPtr->curCode = code;
		    }
		    traceCode = tracePtr->proc(tracePtr->clientData, interp,
			    curLevel, command, (Tcl_Command) cmdPtr, objc,
			    objv);
		}
	    } else {
		/*
		 * Old-style trace.
		 */

		if (traceFlags & TCL_TRACE_ENTER_EXEC) {
		    /*
		     * Old-style interpreter-wide traces only trigger before
		     * the command is executed.
		     */

		    traceCode = CallTraceFunction(interp, tracePtr, cmdPtr,
			    command, numChars, objc, objv);
		}
	    }
	    tracePtr->flags &= ~TCL_TRACE_EXEC_IN_PROGRESS;
	    Tcl_Release(tracePtr);
	}
    }
    iPtr->activeInterpTracePtr = active.nextPtr;
    if (state) {
	if (traceCode == TCL_OK) {
	    Tcl_RestoreInterpState(interp, state);
	} else {
	    Tcl_DiscardInterpState(state);
	}
    }

    return traceCode;
}

/*
 *----------------------------------------------------------------------
 *
 * CallTraceFunction --
 *
 *	Invokes a trace function registered with an interpreter. These
 *	functions trace command execution. Currently this trace function is
 *	called with the address of the string-based Tcl_CmdProc for the
 *	command, not the Tcl_ObjCmdProc.
 *
 * Results:
 *	None.
 *
 * Side effects:
 *	Those side effects made by the trace function.
 *
 *----------------------------------------------------------------------
 */

static int
CallTraceFunction(
    Tcl_Interp *interp,		/* The current interpreter. */
    register Trace *tracePtr,	/* Describes the trace function to call. */
    Command *cmdPtr,		/* Points to command's Command struct. */
    const char *command,	/* Points to the first character of the
				 * command's source before substitutions. */
    size_t numChars,		/* The number of characters in the command's
				 * source. */
    register int objc,		/* Number of arguments for the command. */
    Tcl_Obj *const objv[])	/* Pointers to Tcl_Obj of each argument. */
{
    Interp *iPtr = (Interp *) interp;
    char *commandCopy;
    int traceCode;

    /*
     * Copy the command characters into a new string.
     */

    commandCopy = TclStackAlloc(interp, numChars + 1);
    memcpy(commandCopy, command, numChars);
    commandCopy[numChars] = '\0';

    /*
     * Call the trace function then free allocated storage.
     */

    traceCode = tracePtr->proc(tracePtr->clientData, (Tcl_Interp *) iPtr,
	    iPtr->numLevels, commandCopy, (Tcl_Command) cmdPtr, objc, objv);

    TclStackFree(interp, commandCopy);
    return traceCode;
}

/*
 *----------------------------------------------------------------------
 *
 * CommandObjTraceDeleted --
 *
 *	Ensure the trace is correctly deleted by decrementing its refCount and
 *	only deleting if no other references exist.
 *
 * Results:
 *	None.
 *
 * Side effects:
 *	May release memory.
 *
 *----------------------------------------------------------------------
 */

static void
CommandObjTraceDeleted(
    ClientData clientData)
{
    TraceCommandInfo *tcmdPtr = clientData;

    if (tcmdPtr->refCount-- <= 1) {
	Tcl_Free(tcmdPtr);
    }
}

/*
 *----------------------------------------------------------------------
 *
 * TraceExecutionProc --
 *
 *	This function is invoked whenever code relevant to a 'trace execution'
 *	command is executed. It is called in one of two ways in Tcl's core:
 *
 *	(i) by the TclCheckExecutionTraces, when an execution trace has been
 *	triggered.
 *	(ii) by TclCheckInterpTraces, when a prior execution trace has created
 *	a trace of the internals of a procedure, passing in this function as
 *	the one to be called.
 *
 * Results:
 *	The return value is a standard Tcl completion code such as TCL_OK or
 *	TCL_ERROR, etc.
 *
 * Side effects:
 *	May invoke an arbitrary Tcl procedure, and may create or delete an
 *	interpreter-wide trace.
 *
 *----------------------------------------------------------------------
 */

static int
TraceExecutionProc(
    ClientData clientData,
    Tcl_Interp *interp,
    int level,
    const char *command,
    Tcl_Command cmdInfo,
    int objc,
    struct Tcl_Obj *const objv[])
{
    int call = 0;
    Interp *iPtr = (Interp *) interp;
    TraceCommandInfo *tcmdPtr = clientData;
    int flags = tcmdPtr->curFlags;
    int code = tcmdPtr->curCode;
    int traceCode = TCL_OK;

    if (tcmdPtr->flags & TCL_TRACE_EXEC_IN_PROGRESS) {
	/*
	 * Inside any kind of execution trace callback, we do not allow any
	 * further execution trace callbacks to be called for the same trace.
	 */

	return traceCode;
    }

    if (!Tcl_InterpDeleted(interp) && !Tcl_LimitExceeded(interp)) {
	/*
	 * Check whether the current call is going to eval arbitrary Tcl code
	 * with a generated trace, or whether we are only going to setup
	 * interpreter-wide traces to implement the 'step' traces. This latter
	 * situation can happen if we create a command trace without either
	 * before or after operations, but with either of the step operations.
	 */

	if (flags & TCL_TRACE_EXEC_DIRECT) {
	    call = flags & tcmdPtr->flags &
		    (TCL_TRACE_ENTER_EXEC | TCL_TRACE_LEAVE_EXEC);
	} else {
	    call = 1;
	}

	/*
	 * First, if we have returned back to the level at which we created an
	 * interpreter trace for enterstep and/or leavestep execution traces,
	 * we remove it here.
	 */

	if ((flags & TCL_TRACE_LEAVE_EXEC) && (tcmdPtr->stepTrace != NULL)
		&& (level == tcmdPtr->startLevel)
		&& (strcmp(command, tcmdPtr->startCmd) == 0)) {
	    Tcl_DeleteTrace(interp, tcmdPtr->stepTrace);
	    tcmdPtr->stepTrace = NULL;
	    Tcl_Free(tcmdPtr->startCmd);
	}

	/*
	 * Second, create the tcl callback, if required.
	 */

	if (call) {
	    Tcl_DString cmd, sub;
	    int i, saveInterpFlags;

	    Tcl_DStringInit(&cmd);
	    Tcl_DStringAppend(&cmd, tcmdPtr->command, tcmdPtr->length);

	    /*
	     * Append command with arguments.
	     */

	    Tcl_DStringInit(&sub);
	    for (i = 0; i < objc; i++) {
		Tcl_DStringAppendElement(&sub, TclGetString(objv[i]));
	    }
	    Tcl_DStringAppendElement(&cmd, Tcl_DStringValue(&sub));
	    Tcl_DStringFree(&sub);

	    if (flags & TCL_TRACE_ENTER_EXEC) {
		/*
		 * Append trace operation.
		 */

		if (flags & TCL_TRACE_EXEC_DIRECT) {
		    Tcl_DStringAppendElement(&cmd, "enter");
		} else {
		    Tcl_DStringAppendElement(&cmd, "enterstep");
		}
	    } else if (flags & TCL_TRACE_LEAVE_EXEC) {
		Tcl_Obj *resultCode;
		const char *resultCodeStr;

		/*
		 * Append result code.
		 */

<<<<<<< HEAD
		resultCode = Tcl_NewLongObj(code);
		resultCodeStr = Tcl_GetString(resultCode);
=======
		resultCode = Tcl_NewIntObj(code);
		resultCodeStr = TclGetString(resultCode);
>>>>>>> e099fc60
		Tcl_DStringAppendElement(&cmd, resultCodeStr);
		Tcl_DecrRefCount(resultCode);

		/*
		 * Append result string.
		 */

		Tcl_DStringAppendElement(&cmd, Tcl_GetStringResult(interp));

		/*
		 * Append trace operation.
		 */

		if (flags & TCL_TRACE_EXEC_DIRECT) {
		    Tcl_DStringAppendElement(&cmd, "leave");
		} else {
		    Tcl_DStringAppendElement(&cmd, "leavestep");
		}
	    } else {
		Tcl_Panic("TraceExecutionProc: bad flag combination");
	    }

	    /*
	     * Execute the command. We discard any object result the command
	     * returns.
	     */

	    saveInterpFlags = iPtr->flags;
	    iPtr->flags    |= INTERP_TRACE_IN_PROGRESS;
	    tcmdPtr->flags |= TCL_TRACE_EXEC_IN_PROGRESS;
	    tcmdPtr->refCount++;

	    /*
	     * This line can have quite arbitrary side-effects, including
	     * deleting the trace, the command being traced, or even the
	     * interpreter.
	     */

	    traceCode = Tcl_EvalEx(interp, Tcl_DStringValue(&cmd),
		    Tcl_DStringLength(&cmd), 0);
	    tcmdPtr->flags &= ~TCL_TRACE_EXEC_IN_PROGRESS;

	    /*
	     * Restore the interp tracing flag to prevent cmd traces from
	     * affecting interp traces.
	     */

	    iPtr->flags = saveInterpFlags;
	    if (tcmdPtr->flags == 0) {
		flags |= TCL_TRACE_DESTROYED;
	    }
	    Tcl_DStringFree(&cmd);
	}

	/*
	 * Third, if there are any step execution traces for this proc, we
	 * register an interpreter trace to invoke enterstep and/or leavestep
	 * traces. We also need to save the current stack level and the proc
	 * string in startLevel and startCmd so that we can delete this
	 * interpreter trace when it reaches the end of this proc.
	 */

	if ((flags & TCL_TRACE_ENTER_EXEC) && (tcmdPtr->stepTrace == NULL)
		&& (tcmdPtr->flags & (TCL_TRACE_ENTER_DURING_EXEC |
			TCL_TRACE_LEAVE_DURING_EXEC))) {
	    register unsigned len = strlen(command) + 1;

	    tcmdPtr->startLevel = level;
	    tcmdPtr->startCmd = Tcl_Alloc(len);
	    memcpy(tcmdPtr->startCmd, command, len);
	    tcmdPtr->refCount++;
	    tcmdPtr->stepTrace = Tcl_CreateObjTrace(interp, 0,
		   (tcmdPtr->flags & TCL_TRACE_ANY_EXEC) >> 2,
		   TraceExecutionProc, tcmdPtr, CommandObjTraceDeleted);
	}
    }
    if (flags & TCL_TRACE_DESTROYED) {
	if (tcmdPtr->stepTrace != NULL) {
	    Tcl_DeleteTrace(interp, tcmdPtr->stepTrace);
	    tcmdPtr->stepTrace = NULL;
	    Tcl_Free(tcmdPtr->startCmd);
	}
    }
    if (call) {
	if (tcmdPtr->refCount-- <= 1) {
	    Tcl_Free(tcmdPtr);
	}
    }
    return traceCode;
}

/*
 *----------------------------------------------------------------------
 *
 * TraceVarProc --
 *
 *	This function is called to handle variable accesses that have been
 *	traced using the "trace" command.
 *
 * Results:
 *	Normally returns NULL. If the trace command returns an error, then
 *	this function returns an error string.
 *
 * Side effects:
 *	Depends on the command associated with the trace.
 *
 *----------------------------------------------------------------------
 */

	/* ARGSUSED */
static char *
TraceVarProc(
    ClientData clientData,	/* Information about the variable trace. */
    Tcl_Interp *interp,		/* Interpreter containing variable. */
    const char *name1,		/* Name of variable or array. */
    const char *name2,		/* Name of element within array; NULL means
				 * scalar variable is being referenced. */
    int flags)			/* OR-ed bits giving operation and other
				 * information. */
{
    TraceVarInfo *tvarPtr = clientData;
    char *result;
    int code, destroy = 0;
    Tcl_DString cmd;
    int rewind = ((Interp *)interp)->execEnvPtr->rewind;

    /*
     * We might call Tcl_EvalEx() below, and that might evaluate [trace vdelete]
     * which might try to free tvarPtr. We want to use tvarPtr until the end
     * of this function, so we use Tcl_Preserve() and Tcl_Release() to be sure
     * it is not freed while we still need it.
     */

    result = NULL;
    if ((tvarPtr->flags & flags) && !Tcl_InterpDeleted(interp)
	    && !Tcl_LimitExceeded(interp)) {
	if (tvarPtr->length) {
	    /*
	     * Generate a command to execute by appending list elements for
	     * the two variable names and the operation.
	     */

	    Tcl_DStringInit(&cmd);
	    Tcl_DStringAppend(&cmd, tvarPtr->command, tvarPtr->length);
	    Tcl_DStringAppendElement(&cmd, name1);
	    Tcl_DStringAppendElement(&cmd, (name2 ? name2 : ""));
#ifndef TCL_REMOVE_OBSOLETE_TRACES
	    if (tvarPtr->flags & TCL_TRACE_OLD_STYLE) {
		if (flags & TCL_TRACE_ARRAY) {
		    TclDStringAppendLiteral(&cmd, " a");
		} else if (flags & TCL_TRACE_READS) {
		    TclDStringAppendLiteral(&cmd, " r");
		} else if (flags & TCL_TRACE_WRITES) {
		    TclDStringAppendLiteral(&cmd, " w");
		} else if (flags & TCL_TRACE_UNSETS) {
		    TclDStringAppendLiteral(&cmd, " u");
		}
	    } else {
#endif
		if (flags & TCL_TRACE_ARRAY) {
		    TclDStringAppendLiteral(&cmd, " array");
		} else if (flags & TCL_TRACE_READS) {
		    TclDStringAppendLiteral(&cmd, " read");
		} else if (flags & TCL_TRACE_WRITES) {
		    TclDStringAppendLiteral(&cmd, " write");
		} else if (flags & TCL_TRACE_UNSETS) {
		    TclDStringAppendLiteral(&cmd, " unset");
		}
#ifndef TCL_REMOVE_OBSOLETE_TRACES
	    }
#endif

	    /*
	     * Execute the command. We discard any object result the command
	     * returns.
	     *
	     * Add the TCL_TRACE_DESTROYED flag to tvarPtr to indicate to
	     * other areas that this will be destroyed by us, otherwise a
	     * double-free might occur depending on what the eval does.
	     */

	    if ((flags & TCL_TRACE_DESTROYED)
		    && !(tvarPtr->flags & TCL_TRACE_DESTROYED)) {
		destroy = 1;
		tvarPtr->flags |= TCL_TRACE_DESTROYED;
	    }

	    /*
	     * Make sure that unset traces are rune even if the execEnv is
	     * rewinding (coroutine deletion, [Bug 2093947]
	     */

	    if (rewind && (flags & TCL_TRACE_UNSETS)) {
		((Interp *)interp)->execEnvPtr->rewind = 0;
	    }
	    code = Tcl_EvalEx(interp, Tcl_DStringValue(&cmd),
		    Tcl_DStringLength(&cmd), 0);
	    if (rewind) {
		((Interp *)interp)->execEnvPtr->rewind = rewind;
	    }
	    if (code != TCL_OK) {		/* copy error msg to result */
		Tcl_Obj *errMsgObj = Tcl_GetObjResult(interp);

		Tcl_IncrRefCount(errMsgObj);
		result = (char *) errMsgObj;
	    }
	    Tcl_DStringFree(&cmd);
	}
    }
    if (destroy && result != NULL) {
	register Tcl_Obj *errMsgObj = (Tcl_Obj *) result;

	Tcl_DecrRefCount(errMsgObj);
	result = NULL;
    }
    return result;
}

/*
 *----------------------------------------------------------------------
 *
 * Tcl_CreateObjTrace --
 *
 *	Arrange for a function to be called to trace command execution.
 *
 * Results:
 *	The return value is a token for the trace, which may be passed to
 *	Tcl_DeleteTrace to eliminate the trace.
 *
 * Side effects:
 *	From now on, proc will be called just before a command function is
 *	called to execute a Tcl command. Calls to proc will have the following
 *	form:
 *
 *	void proc(ClientData	 clientData,
 *		  Tcl_Interp *	 interp,
 *		  int		 level,
 *		  const char *	 command,
 *		  Tcl_Command	 commandInfo,
 *		  int		 objc,
 *		  Tcl_Obj *const objv[]);
 *
 *	The 'clientData' and 'interp' arguments to 'proc' will be the same as
 *	the arguments to Tcl_CreateObjTrace. The 'level' argument gives the
 *	nesting depth of command interpretation within the interpreter. The
 *	'command' argument is the ASCII text of the command being evaluated -
 *	before any substitutions are performed. The 'commandInfo' argument
 *	gives a handle to the command procedure that will be evaluated. The
 *	'objc' and 'objv' parameters give the parameter vector that will be
 *	passed to the command procedure. Proc does not return a value.
 *
 *	It is permissible for 'proc' to call Tcl_SetCommandTokenInfo to change
 *	the command procedure or client data for the command being evaluated,
 *	and these changes will take effect with the current evaluation.
 *
 *	The 'level' argument specifies the maximum nesting level of calls to
 *	be traced. If the execution depth of the interpreter exceeds 'level',
 *	the trace callback is not executed.
 *
 *	The 'flags' argument is either zero or the value,
 *	TCL_ALLOW_INLINE_COMPILATION. If the TCL_ALLOW_INLINE_COMPILATION flag
 *	is not present, the bytecode compiler will not generate inline code
 *	for Tcl's built-in commands. This behavior will have a significant
 *	impact on performance, but will ensure that all command evaluations
 *	are traced. If the TCL_ALLOW_INLINE_COMPILATION flag is present, the
 *	bytecode compiler will have its normal behavior of compiling in-line
 *	code for some of Tcl's built-in commands. In this case, the tracing
 *	will be imprecise - in-line code will not be traced - but run-time
 *	performance will be improved. The latter behavior is desired for many
 *	applications such as profiling of run time.
 *
 *	When the trace is deleted, the 'delProc' function will be invoked,
 *	passing it the original client data.
 *
 *----------------------------------------------------------------------
 */

Tcl_Trace
Tcl_CreateObjTrace(
    Tcl_Interp *interp,		/* Tcl interpreter */
    int level,			/* Maximum nesting level */
    int flags,			/* Flags, see above */
    Tcl_CmdObjTraceProc *proc,	/* Trace callback */
    ClientData clientData,	/* Client data for the callback */
    Tcl_CmdObjTraceDeleteProc *delProc)
				/* Function to call when trace is deleted */
{
    register Trace *tracePtr;
    register Interp *iPtr = (Interp *) interp;

    /*
     * Test if this trace allows inline compilation of commands.
     */

    if (!(flags & TCL_ALLOW_INLINE_COMPILATION)) {
	if (iPtr->tracesForbiddingInline == 0) {
	    /*
	     * When the first trace forbidding inline compilation is created,
	     * invalidate existing compiled code for this interpreter and
	     * arrange (by setting the DONT_COMPILE_CMDS_INLINE flag) that
	     * when compiling new code, no commands will be compiled inline
	     * (i.e., into an inline sequence of instructions). We do this
	     * because commands that were compiled inline will never result in
	     * a command trace being called.
	     */

	    iPtr->compileEpoch++;
	    iPtr->flags |= DONT_COMPILE_CMDS_INLINE;
	}
	iPtr->tracesForbiddingInline++;
    }

    tracePtr = Tcl_Alloc(sizeof(Trace));
    tracePtr->level = level;
    tracePtr->proc = proc;
    tracePtr->clientData = clientData;
    tracePtr->delProc = delProc;
    tracePtr->nextPtr = iPtr->tracePtr;
    tracePtr->flags = flags;
    iPtr->tracePtr = tracePtr;

    return (Tcl_Trace) tracePtr;
}

/*
 *----------------------------------------------------------------------
 *
 * Tcl_CreateTrace --
 *
 *	Arrange for a function to be called to trace command execution.
 *
 * Results:
 *	The return value is a token for the trace, which may be passed to
 *	Tcl_DeleteTrace to eliminate the trace.
 *
 * Side effects:
 *	From now on, proc will be called just before a command procedure is
 *	called to execute a Tcl command. Calls to proc will have the following
 *	form:
 *
 *	void
 *	proc(clientData, interp, level, command, cmdProc, cmdClientData,
 *		argc, argv)
 *	    ClientData clientData;
 *	    Tcl_Interp *interp;
 *	    int level;
 *	    char *command;
 *	    int (*cmdProc)();
 *	    ClientData cmdClientData;
 *	    int argc;
 *	    char **argv;
 *	{
 *	}
 *
 *	The clientData and interp arguments to proc will be the same as the
 *	corresponding arguments to this function. Level gives the nesting
 *	level of command interpretation for this interpreter (0 corresponds to
 *	top level). Command gives the ASCII text of the raw command, cmdProc
 *	and cmdClientData give the function that will be called to process the
 *	command and the ClientData value it will receive, and argc and argv
 *	give the arguments to the command, after any argument parsing and
 *	substitution. Proc does not return a value.
 *
 *----------------------------------------------------------------------
 */

Tcl_Trace
Tcl_CreateTrace(
    Tcl_Interp *interp,		/* Interpreter in which to create trace. */
    int level,			/* Only call proc for commands at nesting
				 * level<=argument level (1=>top level). */
    Tcl_CmdTraceProc *proc,	/* Function to call before executing each
				 * command. */
    ClientData clientData)	/* Arbitrary value word to pass to proc. */
{
    StringTraceData *data = Tcl_Alloc(sizeof(StringTraceData));

    data->clientData = clientData;
    data->proc = proc;
    return Tcl_CreateObjTrace(interp, level, 0, StringTraceProc,
	    data, StringTraceDeleteProc);
}

/*
 *----------------------------------------------------------------------
 *
 * StringTraceProc --
 *
 *	Invoke a string-based trace function from an object-based callback.
 *
 * Results:
 *	None.
 *
 * Side effects:
 *	Whatever the string-based trace function does.
 *
 *----------------------------------------------------------------------
 */

static int
StringTraceProc(
    ClientData clientData,
    Tcl_Interp *interp,
    int level,
    const char *command,
    Tcl_Command commandInfo,
    int objc,
    Tcl_Obj *const *objv)
{
    StringTraceData *data = clientData;
    Command *cmdPtr = (Command *) commandInfo;
    const char **argv;		/* Args to pass to string trace proc */
    int i;

    /*
     * This is a bit messy because we have to emulate the old trace interface,
     * which uses strings for everything.
     */

    argv = (const char **) TclStackAlloc(interp,
	    (objc + 1) * sizeof(const char *));
    for (i = 0; i < objc; i++) {
	argv[i] = TclGetString(objv[i]);
    }
    argv[objc] = 0;

    /*
     * Invoke the command function. Note that we cast away const-ness on two
     * parameters for compatibility with legacy code; the code MUST NOT modify
     * either command or argv.
     */

    data->proc(data->clientData, interp, level, (char *) command,
	    cmdPtr->proc, cmdPtr->clientData, objc, argv);
    TclStackFree(interp, (void *) argv);

    return TCL_OK;
}

/*
 *----------------------------------------------------------------------
 *
 * StringTraceDeleteProc --
 *
 *	Clean up memory when a string-based trace is deleted.
 *
 * Results:
 *	None.
 *
 * Side effects:
 *	Allocated memory is returned to the system.
 *
 *----------------------------------------------------------------------
 */

static void
StringTraceDeleteProc(
    ClientData clientData)
{
    Tcl_Free(clientData);
}

/*
 *----------------------------------------------------------------------
 *
 * Tcl_DeleteTrace --
 *
 *	Remove a trace.
 *
 * Results:
 *	None.
 *
 * Side effects:
 *	From now on there will be no more calls to the function given in
 *	trace.
 *
 *----------------------------------------------------------------------
 */

void
Tcl_DeleteTrace(
    Tcl_Interp *interp,		/* Interpreter that contains trace. */
    Tcl_Trace trace)		/* Token for trace (returned previously by
				 * Tcl_CreateTrace). */
{
    Interp *iPtr = (Interp *) interp;
    Trace *prevPtr, *tracePtr = (Trace *) trace;
    register Trace **tracePtr2 = &iPtr->tracePtr;
    ActiveInterpTrace *activePtr;

    /*
     * Locate the trace entry in the interpreter's trace list, and remove it
     * from the list.
     */

    prevPtr = NULL;
    while (*tracePtr2 != NULL && *tracePtr2 != tracePtr) {
	prevPtr = *tracePtr2;
	tracePtr2 = &prevPtr->nextPtr;
    }
    if (*tracePtr2 == NULL) {
	return;
    }
    *tracePtr2 = (*tracePtr2)->nextPtr;

    /*
     * The code below makes it possible to delete traces while traces are
     * active: it makes sure that the deleted trace won't be processed by
     * TclCheckInterpTraces.
     */

    for (activePtr = iPtr->activeInterpTracePtr;  activePtr != NULL;
	    activePtr = activePtr->nextPtr) {
	if (activePtr->nextTracePtr == tracePtr) {
	    if (activePtr->reverseScan) {
		activePtr->nextTracePtr = prevPtr;
	    } else {
		activePtr->nextTracePtr = tracePtr->nextPtr;
	    }
	}
    }

    /*
     * If the trace forbids bytecode compilation, change the interpreter's
     * state. If bytecode compilation is now permitted, flag the fact and
     * advance the compilation epoch so that procs will be recompiled to take
     * advantage of it.
     */

    if (!(tracePtr->flags & TCL_ALLOW_INLINE_COMPILATION)) {
	iPtr->tracesForbiddingInline--;
	if (iPtr->tracesForbiddingInline == 0) {
	    iPtr->flags &= ~DONT_COMPILE_CMDS_INLINE;
	    iPtr->compileEpoch++;
	}
    }

    /*
     * Execute any delete callback.
     */

    if (tracePtr->delProc != NULL) {
	tracePtr->delProc(tracePtr->clientData);
    }

    /*
     * Delete the trace object.
     */

    Tcl_EventuallyFree((char *) tracePtr, TCL_DYNAMIC);
}

/*
 *----------------------------------------------------------------------
 *
 * TclTraceVarExists --
 *
 *	This is called from info exists. We need to trigger read and/or array
 *	traces because they may end up creating a variable that doesn't
 *	currently exist.
 *
 * Results:
 *	A pointer to the Var structure, or NULL.
 *
 * Side effects:
 *	May fill in error messages in the interp.
 *
 *----------------------------------------------------------------------
 */

Var *
TclVarTraceExists(
    Tcl_Interp *interp,		/* The interpreter */
    const char *varName)	/* The variable name */
{
    Var *varPtr, *arrayPtr;

    /*
     * The choice of "create" flag values is delicate here, and matches the
     * semantics of GetVar. Things are still not perfect, however, because if
     * you do "info exists x" you get a varPtr and therefore trigger traces.
     * However, if you do "info exists x(i)", then you only get a varPtr if x
     * is already known to be an array. Otherwise you get NULL, and no trace
     * is triggered. This matches Tcl 7.6 semantics.
     */

    varPtr = TclLookupVar(interp, varName, NULL, 0, "access",
	    /*createPart1*/ 0, /*createPart2*/ 1, &arrayPtr);

    if (varPtr == NULL) {
	return NULL;
    }

    if ((varPtr->flags & VAR_TRACED_READ)
	    || (arrayPtr && (arrayPtr->flags & VAR_TRACED_READ))) {
	TclCallVarTraces((Interp *) interp, arrayPtr, varPtr, varName, NULL,
		TCL_TRACE_READS, /* leaveErrMsg */ 0);
    }

    /*
     * If the variable doesn't exist anymore and no-one's using it, then free
     * up the relevant structures and hash table entries.
     */

    if (TclIsVarUndefined(varPtr)) {
	TclCleanupVar(varPtr, arrayPtr);
	return NULL;
    }

    return varPtr;
}

/*
 *----------------------------------------------------------------------
 *
 * TclCheckArrayTraces --
 *
 *	This function is invoked to when we operate on an array variable,
 *	to allow any array traces to fire.
 *
 * Results:
 *	Returns TCL_OK to indicate normal operation. Returns TCL_ERROR if
 *	invocation of a trace function indicated an error. When TCL_ERROR is
 *	returned, then error information is left in interp.
 *
 * Side effects:
 *	Almost anything can happen, depending on trace; this function itself
 *	doesn't have any side effects.
 *
 *----------------------------------------------------------------------
 */

int
TclCheckArrayTraces(
    Tcl_Interp *interp,
    Var *varPtr,
    Var *arrayPtr,
    Tcl_Obj *name,
    int index)
{
    int code = TCL_OK;

    if (varPtr && (varPtr->flags & VAR_TRACED_ARRAY)
	&& (TclIsVarArray(varPtr) || TclIsVarUndefined(varPtr))) {
	Interp *iPtr = (Interp *)interp;

	code = TclObjCallVarTraces(iPtr, arrayPtr, varPtr, name, NULL,
		(TCL_NAMESPACE_ONLY|TCL_GLOBAL_ONLY| TCL_TRACE_ARRAY),
		/* leaveErrMsg */ 1, index);
    }
    return code;
}

/*
 *----------------------------------------------------------------------
 *
 * TclCallVarTraces --
 *
 *	This function is invoked to find and invoke relevant trace functions
 *	associated with a particular operation on a variable. This function
 *	invokes traces both on the variable and on its containing array (where
 *	relevant).
 *
 * Results:
 *	Returns TCL_OK to indicate normal operation. Returns TCL_ERROR if
 *	invocation of a trace function indicated an error. When TCL_ERROR is
 *	returned and leaveErrMsg is true, then the errorInfo field of iPtr has
 *	information about the error placed in it.
 *
 * Side effects:
 *	Almost anything can happen, depending on trace; this function itself
 *	doesn't have any side effects.
 *
 *----------------------------------------------------------------------
 */

int
TclObjCallVarTraces(
    Interp *iPtr,		/* Interpreter containing variable. */
    register Var *arrayPtr,	/* Pointer to array variable that contains the
				 * variable, or NULL if the variable isn't an
				 * element of an array. */
    Var *varPtr,		/* Variable whose traces are to be invoked. */
    Tcl_Obj *part1Ptr,
    Tcl_Obj *part2Ptr,		/* Variable's two-part name. */
    int flags,			/* Flags passed to trace functions: indicates
				 * what's happening to variable, plus maybe
				 * TCL_GLOBAL_ONLY or TCL_NAMESPACE_ONLY */
    int leaveErrMsg,		/* If true, and one of the traces indicates an
				 * error, then leave an error message and
				 * stack trace information in *iPTr. */
    int index)			/* Index into the local variable table of the
				 * variable, or -1. Only used when part1Ptr is
				 * NULL. */
{
    const char *part1, *part2;

    if (!part1Ptr) {
	part1Ptr = localName(iPtr->varFramePtr, index);
    }
    if (!part1Ptr) {
	Tcl_Panic("Cannot trace a variable with no name");
    }
    part1 = TclGetString(part1Ptr);
    part2 = part2Ptr? TclGetString(part2Ptr) : NULL;

    return TclCallVarTraces(iPtr, arrayPtr, varPtr, part1, part2, flags,
	    leaveErrMsg);
}

int
TclCallVarTraces(
    Interp *iPtr,		/* Interpreter containing variable. */
    register Var *arrayPtr,	/* Pointer to array variable that contains the
				 * variable, or NULL if the variable isn't an
				 * element of an array. */
    Var *varPtr,		/* Variable whose traces are to be invoked. */
    const char *part1,
    const char *part2,		/* Variable's two-part name. */
    int flags,			/* Flags passed to trace functions: indicates
				 * what's happening to variable, plus maybe
				 * TCL_GLOBAL_ONLY or TCL_NAMESPACE_ONLY */
    int leaveErrMsg)		/* If true, and one of the traces indicates an
				 * error, then leave an error message and
				 * stack trace information in *iPTr. */
{
    register VarTrace *tracePtr;
    ActiveVarTrace active;
    char *result;
    const char *openParen, *p;
    Tcl_DString nameCopy;
    int copiedName;
    int code = TCL_OK;
    int disposeFlags = 0;
    Tcl_InterpState state = NULL;
    Tcl_HashEntry *hPtr;
    int traceflags = flags & VAR_ALL_TRACES;

    /*
     * If there are already similar trace functions active for the variable,
     * don't call them again.
     */

    if (TclIsVarTraceActive(varPtr)) {
	return code;
    }
    TclSetVarTraceActive(varPtr);
    if (TclIsVarInHash(varPtr)) {
	VarHashRefCount(varPtr)++;
    }
    if (arrayPtr && TclIsVarInHash(arrayPtr)) {
	VarHashRefCount(arrayPtr)++;
    }

    /*
     * If the variable name hasn't been parsed into array name and element, do
     * it here. If there really is an array element, make a copy of the
     * original name so that NULLs can be inserted into it to separate the
     * names (can't modify the name string in place, because the string might
     * get used by the callbacks we invoke).
     */

    copiedName = 0;
    if (part2 == NULL) {
	for (p = part1; *p ; p++) {
	    if (*p == '(') {
		openParen = p;
		do {
		    p++;
		} while (*p != '\0');
		p--;
		if (*p == ')') {
		    int offset = (openParen - part1);
		    char *newPart1;

		    Tcl_DStringInit(&nameCopy);
		    Tcl_DStringAppend(&nameCopy, part1, p-part1);
		    newPart1 = Tcl_DStringValue(&nameCopy);
		    newPart1[offset] = 0;
		    part1 = newPart1;
		    part2 = newPart1 + offset + 1;
		    copiedName = 1;
		}
		break;
	    }
	}
    }

    /*
     * Ignore any caller-provided TCL_INTERP_DESTROYED flag.  Only we can
     * set it correctly.
     */

    flags &= ~TCL_INTERP_DESTROYED;

    /*
     * Invoke traces on the array containing the variable, if relevant.
     */

    result = NULL;
    active.nextPtr = iPtr->activeVarTracePtr;
    iPtr->activeVarTracePtr = &active;
    Tcl_Preserve(iPtr);
    if (arrayPtr && !TclIsVarTraceActive(arrayPtr)
	    && (arrayPtr->flags & traceflags)) {
	hPtr = Tcl_FindHashEntry(&iPtr->varTraces, (char *) arrayPtr);
	active.varPtr = arrayPtr;
	for (tracePtr = Tcl_GetHashValue(hPtr);
		tracePtr != NULL; tracePtr = active.nextTracePtr) {
	    active.nextTracePtr = tracePtr->nextPtr;
	    if (!(tracePtr->flags & flags)) {
		continue;
	    }
	    Tcl_Preserve(tracePtr);
	    if (state == NULL) {
		state = Tcl_SaveInterpState((Tcl_Interp *) iPtr, code);
	    }
	    if (Tcl_InterpDeleted((Tcl_Interp *) iPtr)) {
		flags |= TCL_INTERP_DESTROYED;
	    }
	    result = tracePtr->traceProc(tracePtr->clientData,
		    (Tcl_Interp *) iPtr, part1, part2, flags);
	    if (result != NULL) {
		if (flags & TCL_TRACE_UNSETS) {
		    /*
		     * Ignore errors in unset traces.
		     */

		    DisposeTraceResult(tracePtr->flags, result);
		} else {
		    disposeFlags = tracePtr->flags;
		    code = TCL_ERROR;
		}
	    }
	    Tcl_Release(tracePtr);
	    if (code == TCL_ERROR) {
		goto done;
	    }
	}
    }

    /*
     * Invoke traces on the variable itself.
     */

    if (flags & TCL_TRACE_UNSETS) {
	flags |= TCL_TRACE_DESTROYED;
    }
    active.varPtr = varPtr;
    if (varPtr->flags & traceflags) {
	hPtr = Tcl_FindHashEntry(&iPtr->varTraces, (char *) varPtr);
	for (tracePtr = Tcl_GetHashValue(hPtr);
		tracePtr != NULL; tracePtr = active.nextTracePtr) {
	    active.nextTracePtr = tracePtr->nextPtr;
	    if (!(tracePtr->flags & flags)) {
		continue;
	    }
	    Tcl_Preserve(tracePtr);
	    if (state == NULL) {
		state = Tcl_SaveInterpState((Tcl_Interp *) iPtr, code);
	    }
	    if (Tcl_InterpDeleted((Tcl_Interp *) iPtr)) {
		flags |= TCL_INTERP_DESTROYED;
	    }
	    result = tracePtr->traceProc(tracePtr->clientData,
		    (Tcl_Interp *) iPtr, part1, part2, flags);
	    if (result != NULL) {
		if (flags & TCL_TRACE_UNSETS) {
		    /*
		     * Ignore errors in unset traces.
		     */

		    DisposeTraceResult(tracePtr->flags, result);
		} else {
		    disposeFlags = tracePtr->flags;
		    code = TCL_ERROR;
		}
	    }
	    Tcl_Release(tracePtr);
	    if (code == TCL_ERROR) {
		goto done;
	    }
	}
    }

    /*
     * Restore the variable's flags, remove the record of our active traces,
     * and then return.
     */

  done:
    if (code == TCL_ERROR) {
	if (leaveErrMsg) {
	    const char *verb = "";
	    const char *type = "";

	    switch (flags&(TCL_TRACE_READS|TCL_TRACE_WRITES|TCL_TRACE_ARRAY)) {
	    case TCL_TRACE_READS:
		verb = "read";
		type = verb;
		break;
	    case TCL_TRACE_WRITES:
		verb = "set";
		type = "write";
		break;
	    case TCL_TRACE_ARRAY:
		verb = "trace array";
		type = "array";
		break;
	    }

	    if (disposeFlags & TCL_TRACE_RESULT_OBJECT) {
		Tcl_SetObjResult((Tcl_Interp *)iPtr, (Tcl_Obj *) result);
	    } else {
		Tcl_SetObjResult((Tcl_Interp *)iPtr,
			Tcl_NewStringObj(result, -1));
	    }
	    Tcl_AddErrorInfo((Tcl_Interp *)iPtr, "");

	    Tcl_AppendObjToErrorInfo((Tcl_Interp *)iPtr, Tcl_ObjPrintf(
		    "\n    (%s trace on \"%s%s%s%s\")", type, part1,
		    (part2 ? "(" : ""), (part2 ? part2 : ""),
		    (part2 ? ")" : "") ));
	    if (disposeFlags & TCL_TRACE_RESULT_OBJECT) {
		TclVarErrMsg((Tcl_Interp *) iPtr, part1, part2, verb,
			TclGetString((Tcl_Obj *) result));
	    } else {
		TclVarErrMsg((Tcl_Interp *) iPtr, part1, part2, verb, result);
	    }
	    iPtr->flags &= ~(ERR_ALREADY_LOGGED);
	    Tcl_DiscardInterpState(state);
	} else {
	    Tcl_RestoreInterpState((Tcl_Interp *) iPtr, state);
	}
	DisposeTraceResult(disposeFlags,result);
    } else if (state) {
	if (code == TCL_OK) {
	    code = Tcl_RestoreInterpState((Tcl_Interp *) iPtr, state);
	} else {
	    Tcl_DiscardInterpState(state);
	}
    }

    if (arrayPtr && TclIsVarInHash(arrayPtr)) {
	VarHashRefCount(arrayPtr)--;
    }
    if (copiedName) {
	Tcl_DStringFree(&nameCopy);
    }
    TclClearVarTraceActive(varPtr);
    if (TclIsVarInHash(varPtr)) {
	VarHashRefCount(varPtr)--;
    }
    iPtr->activeVarTracePtr = active.nextPtr;
    Tcl_Release(iPtr);
    return code;
}

/*
 *----------------------------------------------------------------------
 *
 * DisposeTraceResult--
 *
 *	This function is called to dispose of the result returned from a trace
 *	function. The disposal method appropriate to the type of result is
 *	determined by flags.
 *
 * Results:
 *	None.
 *
 * Side effects:
 *	The memory allocated for the trace result may be freed.
 *
 *----------------------------------------------------------------------
 */

static void
DisposeTraceResult(
    int flags,			/* Indicates type of result to determine
				 * proper disposal method. */
    char *result)		/* The result returned from a trace function
				 * to be disposed. */
{
    if (flags & TCL_TRACE_RESULT_DYNAMIC) {
	Tcl_Free(result);
    } else if (flags & TCL_TRACE_RESULT_OBJECT) {
	Tcl_DecrRefCount((Tcl_Obj *) result);
    }
}

/*
 *----------------------------------------------------------------------
 *
 * Tcl_UntraceVar2 --
 *
 *	Remove a previously-created trace for a variable.
 *
 * Results:
 *	None.
 *
 * Side effects:
 *	If there exists a trace for the variable given by part1 and part2 with
 *	the given flags, proc, and clientData, then that trace is removed.
 *
 *----------------------------------------------------------------------
 */

void
Tcl_UntraceVar2(
    Tcl_Interp *interp,		/* Interpreter containing variable. */
    const char *part1,		/* Name of variable or array. */
    const char *part2,		/* Name of element within array; NULL means
				 * trace applies to scalar variable or array
				 * as-a-whole. */
    int flags,			/* OR-ed collection of bits describing current
				 * trace, including any of TCL_TRACE_READS,
				 * TCL_TRACE_WRITES, TCL_TRACE_UNSETS,
				 * TCL_GLOBAL_ONLY, and TCL_NAMESPACE_ONLY. */
    Tcl_VarTraceProc *proc,	/* Function assocated with trace. */
    ClientData clientData)	/* Arbitrary argument to pass to proc. */
{
    register VarTrace *tracePtr;
    VarTrace *prevPtr, *nextPtr;
    Var *varPtr, *arrayPtr;
    Interp *iPtr = (Interp *) interp;
    ActiveVarTrace *activePtr;
    int flagMask, allFlags = 0;
    Tcl_HashEntry *hPtr;

    /*
     * Set up a mask to mask out the parts of the flags that we are not
     * interested in now.
     */

    flagMask = TCL_GLOBAL_ONLY | TCL_NAMESPACE_ONLY;
    varPtr = TclLookupVar(interp, part1, part2, flags & flagMask, /*msg*/ NULL,
	    /*createPart1*/ 0, /*createPart2*/ 0, &arrayPtr);
    if (varPtr == NULL || !(varPtr->flags & VAR_ALL_TRACES & flags)) {
	return;
    }

    /*
     * Set up a mask to mask out the parts of the flags that we are not
     * interested in now.
     */

    flagMask = TCL_TRACE_READS | TCL_TRACE_WRITES | TCL_TRACE_UNSETS |
	  TCL_TRACE_ARRAY | TCL_TRACE_RESULT_DYNAMIC | TCL_TRACE_RESULT_OBJECT;
#ifndef TCL_REMOVE_OBSOLETE_TRACES
    flagMask |= TCL_TRACE_OLD_STYLE;
#endif
    flags &= flagMask;

    hPtr = Tcl_FindHashEntry(&iPtr->varTraces, (char *) varPtr);
    for (tracePtr = Tcl_GetHashValue(hPtr), prevPtr = NULL; ;
	    prevPtr = tracePtr, tracePtr = tracePtr->nextPtr) {
	if (tracePtr == NULL) {
	    goto updateFlags;
	}
	if ((tracePtr->traceProc == proc) && (tracePtr->flags == flags)
		&& (tracePtr->clientData == clientData)) {
	    break;
	}
	allFlags |= tracePtr->flags;
    }

    /*
     * The code below makes it possible to delete traces while traces are
     * active: it makes sure that the deleted trace won't be processed by
     * TclCallVarTraces.
     *
     * Caveat (Bug 3062331): When an unset trace handler on a variable
     * tries to delete a different unset trace handler on the same variable,
     * the results may be surprising.  When variable unset traces fire, the
     * traced variable is already gone.  So the TclLookupVar() call above
     * will not find that variable, and not finding it will never reach here
     * to perform the deletion.  This means callers of Tcl_UntraceVar*()
     * attempting to delete unset traces from within the handler of another
     * unset trace have to account for the possibility that their call to
     * Tcl_UntraceVar*() is a no-op.
     */

    for (activePtr = iPtr->activeVarTracePtr;  activePtr != NULL;
	    activePtr = activePtr->nextPtr) {
	if (activePtr->nextTracePtr == tracePtr) {
	    activePtr->nextTracePtr = tracePtr->nextPtr;
	}
    }
    nextPtr = tracePtr->nextPtr;
    if (prevPtr == NULL) {
	if (nextPtr) {
	    Tcl_SetHashValue(hPtr, nextPtr);
	} else {
	    Tcl_DeleteHashEntry(hPtr);
	}
    } else {
	prevPtr->nextPtr = nextPtr;
    }
    tracePtr->nextPtr = NULL;
    Tcl_EventuallyFree(tracePtr, TCL_DYNAMIC);

    for (tracePtr = nextPtr; tracePtr != NULL;
	    tracePtr = tracePtr->nextPtr) {
	allFlags |= tracePtr->flags;
    }

  updateFlags:
    varPtr->flags &= ~VAR_ALL_TRACES;
    if (allFlags & VAR_ALL_TRACES) {
	varPtr->flags |= (allFlags & VAR_ALL_TRACES);
    } else if (TclIsVarUndefined(varPtr)) {
	/*
	 * If this is the last trace on the variable, and the variable is
	 * unset and unused, then free up the variable.
	 */

	TclCleanupVar(varPtr, NULL);
    }
}

/*
 *----------------------------------------------------------------------
 *
 * Tcl_VarTraceInfo2 --
 *
 *	Same as Tcl_VarTraceInfo, except takes name in two pieces instead of
 *	one.
 *
 * Results:
 *	Same as Tcl_VarTraceInfo.
 *
 * Side effects:
 *	None.
 *
 *----------------------------------------------------------------------
 */

ClientData
Tcl_VarTraceInfo2(
    Tcl_Interp *interp,		/* Interpreter containing variable. */
    const char *part1,		/* Name of variable or array. */
    const char *part2,		/* Name of element within array; NULL means
				 * trace applies to scalar variable or array
				 * as-a-whole. */
    int flags,			/* OR-ed combination of TCL_GLOBAL_ONLY,
				 * TCL_NAMESPACE_ONLY. */
    Tcl_VarTraceProc *proc,	/* Function assocated with trace. */
    ClientData prevClientData)	/* If non-NULL, gives last value returned by
				 * this function, so this call will return the
				 * next trace after that one. If NULL, this
				 * call will return the first trace. */
{
    Interp *iPtr = (Interp *) interp;
    Var *varPtr, *arrayPtr;
    Tcl_HashEntry *hPtr;

    varPtr = TclLookupVar(interp, part1, part2,
	    flags & (TCL_GLOBAL_ONLY|TCL_NAMESPACE_ONLY), /*msg*/ NULL,
	    /*createPart1*/ 0, /*createPart2*/ 0, &arrayPtr);
    if (varPtr == NULL) {
	return NULL;
    }

    /*
     * Find the relevant trace, if any, and return its clientData.
     */

    hPtr = Tcl_FindHashEntry(&iPtr->varTraces, (char *) varPtr);

    if (hPtr) {
	register VarTrace *tracePtr = Tcl_GetHashValue(hPtr);

	if (prevClientData != NULL) {
	    for (; tracePtr != NULL; tracePtr = tracePtr->nextPtr) {
		if ((tracePtr->clientData == prevClientData)
			&& (tracePtr->traceProc == proc)) {
		    tracePtr = tracePtr->nextPtr;
		    break;
		}
	    }
	}
	for (; tracePtr != NULL ; tracePtr = tracePtr->nextPtr) {
	    if (tracePtr->traceProc == proc) {
		return tracePtr->clientData;
	    }
	}
    }
    return NULL;
}

/*
 *----------------------------------------------------------------------
 *
 * Tcl_TraceVar2 --
 *
 *	Arrange for reads and/or writes to a variable to cause a function to
 *	be invoked, which can monitor the operations and/or change their
 *	actions.
 *
 * Results:
 *	A standard Tcl return value.
 *
 * Side effects:
 *	A trace is set up on the variable given by part1 and part2, such that
 *	future references to the variable will be intermediated by proc. See
 *	the manual entry for complete details on the calling sequence for
 *	proc. The variable's flags are updated.
 *
 *----------------------------------------------------------------------
 */

int
Tcl_TraceVar2(
    Tcl_Interp *interp,		/* Interpreter in which variable is to be
				 * traced. */
    const char *part1,		/* Name of scalar variable or array. */
    const char *part2,		/* Name of element within array; NULL means
				 * trace applies to scalar variable or array
				 * as-a-whole. */
    int flags,			/* OR-ed collection of bits, including any of
				 * TCL_TRACE_READS, TCL_TRACE_WRITES,
				 * TCL_TRACE_UNSETS, TCL_GLOBAL_ONLY, and
				 * TCL_NAMESPACE_ONLY. */
    Tcl_VarTraceProc *proc,	/* Function to call when specified ops are
				 * invoked upon varName. */
    ClientData clientData)	/* Arbitrary argument to pass to proc. */
{
    register VarTrace *tracePtr;
    int result;

    tracePtr = Tcl_Alloc(sizeof(VarTrace));
    tracePtr->traceProc = proc;
    tracePtr->clientData = clientData;
    tracePtr->flags = flags;

    result = TraceVarEx(interp, part1, part2, tracePtr);

    if (result != TCL_OK) {
	Tcl_Free(tracePtr);
    }
    return result;
}

/*
 *----------------------------------------------------------------------
 *
 * TraceVarEx --
 *
 *	Arrange for reads and/or writes to a variable to cause a function to
 *	be invoked, which can monitor the operations and/or change their
 *	actions.
 *
 * Results:
 *	A standard Tcl return value.
 *
 * Side effects:
 *	A trace is set up on the variable given by part1 and part2, such that
 *	future references to the variable will be intermediated by the
 *	traceProc listed in tracePtr. See the manual entry for complete
 *	details on the calling sequence for proc.
 *
 *----------------------------------------------------------------------
 */

static int
TraceVarEx(
    Tcl_Interp *interp,		/* Interpreter in which variable is to be
				 * traced. */
    const char *part1,		/* Name of scalar variable or array. */
    const char *part2,		/* Name of element within array; NULL means
				 * trace applies to scalar variable or array
				 * as-a-whole. */
    register VarTrace *tracePtr)/* Structure containing flags, traceProc and
				 * clientData fields. Others should be left
				 * blank. Will be Tcl_Free()d (eventually) if
				 * this function returns TCL_OK, and up to
				 * caller to free if this function returns
				 * TCL_ERROR. */
{
    Interp *iPtr = (Interp *) interp;
    Var *varPtr, *arrayPtr;
    int flagMask, isNew;
    Tcl_HashEntry *hPtr;

    /*
     * We strip 'flags' down to just the parts which are relevant to
     * TclLookupVar, to avoid conflicts between trace flags and internal
     * namespace flags such as 'TCL_FIND_ONLY_NS'. This can now occur since we
     * have trace flags with values 0x1000 and higher.
     */

    flagMask = TCL_GLOBAL_ONLY | TCL_NAMESPACE_ONLY;
    varPtr = TclLookupVar(interp, part1, part2,
	    (tracePtr->flags & flagMask) | TCL_LEAVE_ERR_MSG,
	    "trace", /*createPart1*/ 1, /*createPart2*/ 1, &arrayPtr);
    if (varPtr == NULL) {
	return TCL_ERROR;
    }

    /*
     * Check for a nonsense flag combination. Note that this is a Tcl_Panic()
     * because there should be no code path that ever sets both flags.
     */

    if ((tracePtr->flags & TCL_TRACE_RESULT_DYNAMIC)
	    && (tracePtr->flags & TCL_TRACE_RESULT_OBJECT)) {
	Tcl_Panic("bad result flag combination");
    }

    /*
     * Set up trace information.
     */

    flagMask = TCL_TRACE_READS | TCL_TRACE_WRITES | TCL_TRACE_UNSETS |
	  TCL_TRACE_ARRAY | TCL_TRACE_RESULT_DYNAMIC | TCL_TRACE_RESULT_OBJECT;
#ifndef TCL_REMOVE_OBSOLETE_TRACES
    flagMask |= TCL_TRACE_OLD_STYLE;
#endif
    tracePtr->flags = tracePtr->flags & flagMask;

    hPtr = Tcl_CreateHashEntry(&iPtr->varTraces, varPtr, &isNew);
    if (isNew) {
	tracePtr->nextPtr = NULL;
    } else {
	tracePtr->nextPtr = Tcl_GetHashValue(hPtr);
    }
    Tcl_SetHashValue(hPtr, tracePtr);

    /*
     * Mark the variable as traced so we know to call them.
     */

    varPtr->flags |= (tracePtr->flags & VAR_ALL_TRACES);

    return TCL_OK;
}

/*
 * Local Variables:
 * mode: c
 * c-basic-offset: 4
 * fill-column: 78
 * End:
 */<|MERGE_RESOLUTION|>--- conflicted
+++ resolved
@@ -1867,13 +1867,8 @@
 		 * Append result code.
 		 */
 
-<<<<<<< HEAD
 		resultCode = Tcl_NewLongObj(code);
-		resultCodeStr = Tcl_GetString(resultCode);
-=======
-		resultCode = Tcl_NewIntObj(code);
 		resultCodeStr = TclGetString(resultCode);
->>>>>>> e099fc60
 		Tcl_DStringAppendElement(&cmd, resultCodeStr);
 		Tcl_DecrRefCount(resultCode);
 
