--- conflicted
+++ resolved
@@ -3409,20 +3409,8 @@
 			    TCL_HASH_TYPE numBytes);
 typedef int (*memCmpFn_t)(const void*, const void*, size_t);
 MODULE_SCOPE int	TclStringCmp(Tcl_Obj *value1Ptr, Tcl_Obj *value2Ptr,
-<<<<<<< HEAD
 			    int checkEq, int nocase, Tcl_Size reqlength);
 MODULE_SCOPE int	TclStringMatch(const char *str, Tcl_Size strLen,
-=======
-			    int checkEq, int nocase, int reqlength);
-MODULE_SCOPE int	TclUniCharNcasecmp(const void*, const void*, size_t);
-MODULE_SCOPE int	TclUtfNcasecmp(const void*, const void*, size_t);
-MODULE_SCOPE int	TclUtfNcmp(const void*, const void*, size_t);
-MODULE_SCOPE int	TclUniCharNcmp(const void*, const void*, size_t);
-MODULE_SCOPE int	TclUtfNcmp2(const void*, const void*, size_t);
-MODULE_SCOPE int	TclStringCmpOpts(Tcl_Interp *interp, int objc, Tcl_Obj *const objv[],
-			    int *nocase, int *reqlength);
-MODULE_SCOPE int	TclStringMatch(const char *str, int strLen,
->>>>>>> 9310e6ba
 			    const char *pattern, int ptnLen, int flags);
 MODULE_SCOPE int	TclStringMatchObj(Tcl_Obj *stringObj,
 			    Tcl_Obj *patternObj, int flags);
@@ -3496,9 +3484,14 @@
 MODULE_SCOPE int *TclGetUnicodeFromObj(Tcl_Obj *, int *);
 MODULE_SCOPE Tcl_Obj *TclNewUnicodeObj(const int *, int);
 MODULE_SCOPE void TclAppendUnicodeToObj(Tcl_Obj *, const int *, int);
-MODULE_SCOPE int TclUniCharNcasecmp(const int *, const int *, unsigned long);
+MODULE_SCOPE int TclUniCharNcasecmp(const int *, const int *, size_t);
+MODULE_SCOPE int TclUniCharNcasememcmp(const void *, const void *, size_t);
 MODULE_SCOPE int TclUniCharCaseMatch(const int *, const int *, int);
-MODULE_SCOPE int TclUniCharNcmp(const int *, const int *, unsigned long);
+MODULE_SCOPE int TclUniCharNcmp(const int *, const int *, size_t);
+MODULE_SCOPE int TclUniCharNmemcmp(const void *, const void *, size_t);
+MODULE_SCOPE int TclUtfNcasememcmp(const void *s1, const void *s2, size_t n);
+MODULE_SCOPE int TclUtfNmemcmp(const void *s1, const void *s2, size_t n);
+
 
 /*
  * Many parsing tasks need a common definition of whitespace.
@@ -4480,27 +4473,6 @@
 #define TclFetchInternalRep(objPtr, type) \
 	(TclHasInternalRep((objPtr), (type)) ? &((objPtr)->internalRep) : NULL)
 
-<<<<<<< HEAD
-=======
-#define TclIsPureList(objPtr) \
-	(((objPtr)->bytes==NULL) && ((objPtr)->typePtr==&tclListType))
-
-/*
- *----------------------------------------------------------------
- * Macro used by the Tcl core to compare Unicode strings. On big-endian
- * systems we can use the more efficient memcmp, but this would not be
- * lexically correct on little-endian systems. The ANSI C "prototype" for
- * this macro is:
- *
- * MODULE_SCOPE int	TclUniCharNcmp(const void *cs,
- *			    const void *ct, size_t n);
- *----------------------------------------------------------------
- */
-
-#if defined(WORDS_BIGENDIAN) && (TCL_UTF_MAX != 4)
-#   define TclUniCharNcmp(cs,ct,n) memcmp((cs),(ct),(n)*sizeof(Tcl_UniChar))
-#endif /* WORDS_BIGENDIAN */
->>>>>>> 9310e6ba
 
 /*
  *----------------------------------------------------------------
