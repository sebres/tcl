--- conflicted
+++ resolved
@@ -4660,11 +4660,7 @@
  * of counting along a string of all one-byte characters.  The ANSI C
  * "prototype" for this macro is:
  *
-<<<<<<< HEAD
- * MODULE_SCOPE void	TclNumUtfChars(size_t numChars, const char *bytes,
-=======
- * MODULE_SCOPE void	TclNumUtfCharsM(int numChars, const char *bytes,
->>>>>>> 0b79fddf
+ * MODULE_SCOPE void	TclNumUtfCharsM(size_t numChars, const char *bytes,
  *				size_t numBytes);
  *----------------------------------------------------------------
  */
