--- conflicted
+++ resolved
@@ -4299,11 +4299,7 @@
  */
 
 #  define TclAllocObjStorageEx(interp, objPtr) \
-<<<<<<< HEAD
-	(objPtr) = (Tcl_Obj *) Tcl_Alloc(sizeof(Tcl_Obj))
-=======
-	(objPtr) = (Tcl_Obj *)ckalloc(sizeof(Tcl_Obj))
->>>>>>> 2e6eb01e
+	(objPtr) = (Tcl_Obj *)Tcl_Alloc(sizeof(Tcl_Obj))
 
 #  define TclFreeObjStorageEx(interp, objPtr) \
 	Tcl_Free(objPtr)
@@ -4453,11 +4449,7 @@
 	(objPtr)->bytes	 = &tclEmptyString; \
 	(objPtr)->length = 0; \
     } else { \
-<<<<<<< HEAD
 	(objPtr)->bytes = (char *)Tcl_Alloc((len) + 1); \
-=======
-	(objPtr)->bytes = (char *)ckalloc((len) + 1); \
->>>>>>> 2e6eb01e
 	memcpy((objPtr)->bytes, (bytePtr) ? (bytePtr) : &tclEmptyString, (len)); \
 	(objPtr)->bytes[len] = '\0'; \
 	(objPtr)->length = (len); \
@@ -4616,20 +4608,20 @@
 	    if (allocated > TCL_MAX_TOKENS) {				\
 		allocated = TCL_MAX_TOKENS;				\
 	    }								\
-	    newPtr = (Tcl_Token *) Tcl_AttemptRealloc((char *) oldPtr,	\
-		    (allocated * sizeof(Tcl_Token)));	\
+	    newPtr = (Tcl_Token *)Tcl_AttemptRealloc((char *) oldPtr,	\
+		    allocated * sizeof(Tcl_Token));	\
 	    if (newPtr == NULL) {					\
 		allocated = _needed + (append) + TCL_MIN_TOKEN_GROWTH;	\
 		if (allocated > TCL_MAX_TOKENS) {			\
 		    allocated = TCL_MAX_TOKENS;				\
 		}							\
-		newPtr = (Tcl_Token *) Tcl_Realloc((char *) oldPtr,	\
-			(allocated * sizeof(Tcl_Token))); \
+		newPtr = (Tcl_Token *)Tcl_Realloc((char *) oldPtr,	\
+			allocated * sizeof(Tcl_Token)); \
 	    }								\
 	    (available) = allocated;					\
 	    if (oldPtr == NULL) {					\
 		memcpy(newPtr, staticPtr,				\
-			((used) * sizeof(Tcl_Token)));		\
+			(used) * sizeof(Tcl_Token));		\
 	    }								\
 	    (tokenPtr) = newPtr;					\
 	}								\
@@ -4838,7 +4830,6 @@
     } while (0)
 
 #define TclNewIndexObj(objPtr, w) \
-<<<<<<< HEAD
     do {						\
 	size_t _w = (w);		\
 	TclIncrObjsAllocated();				\
@@ -4849,9 +4840,6 @@
 	(objPtr)->typePtr = &tclIntType;		\
 	TCL_DTRACE_OBJ_CREATE(objPtr);			\
     } while (0)
-=======
-    TclNewIntObj(objPtr, w)
->>>>>>> 2e6eb01e
 
 #define TclNewDoubleObj(objPtr, d) \
     do {							\
@@ -4879,11 +4867,7 @@
     (objPtr) = Tcl_NewWideIntObj(w)
 
 #define TclNewIndexObj(objPtr, w) \
-<<<<<<< HEAD
     (objPtr) = (((size_t)w) == TCL_INDEX_NONE) ? Tcl_NewWideIntObj(-1) : Tcl_NewWideIntObj(w)
-=======
-    TclNewIntObj(objPtr, w)
->>>>>>> 2e6eb01e
 
 #define TclNewDoubleObj(objPtr, d) \
     (objPtr) = Tcl_NewDoubleObj(d)
@@ -5048,11 +5032,7 @@
 
 #define TclSmallFreeEx(interp, memPtr) \
     do {								\
-<<<<<<< HEAD
-	TclFreeObjStorageEx((interp), (Tcl_Obj *)memPtr);		\
-=======
 	TclFreeObjStorageEx((interp), (Tcl_Obj *)(memPtr));		\
->>>>>>> 2e6eb01e
 	TclIncrObjsFreed();						\
     } while (0)
 
