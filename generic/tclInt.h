/*
 * tclInt.h --
 *
 *	Declarations of things used internally by the Tcl interpreter.
 *
 * Copyright (c) 1987-1993 The Regents of the University of California.
 * Copyright (c) 1993-1997 Lucent Technologies.
 * Copyright (c) 1994-1998 Sun Microsystems, Inc.
 * Copyright (c) 1998-1999 by Scriptics Corporation.
 * Copyright (c) 2001, 2002 by Kevin B. Kenny.  All rights reserved.
 * Copyright (c) 2007 Daniel A. Steffen <das@users.sourceforge.net>
 * Copyright (c) 2006-2008 by Joe Mistachkin.  All rights reserved.
 * Copyright (c) 2008 by Miguel Sofer. All rights reserved.
 *
 * See the file "license.terms" for information on usage and redistribution of
 * this file, and for a DISCLAIMER OF ALL WARRANTIES.
 */

#ifndef _TCLINT
#define _TCLINT

/*
 * Some numerics configuration options.
 */

#undef ACCEPT_NAN

/*
 * Used to tag functions that are only to be visible within the module being
 * built and not outside it (where this is supported by the linker).
 * Also used in the platform-specific *Port.h files.
 */

#ifndef MODULE_SCOPE
#   ifdef __cplusplus
#	define MODULE_SCOPE extern "C"
#   else
#	define MODULE_SCOPE extern
#   endif
#endif

#ifndef JOIN
#  define JOIN(a,b) JOIN1(a,b)
#  define JOIN1(a,b) a##b
#endif

#if defined(__cplusplus)
#   define TCL_UNUSED(T) T
#elif defined(__GNUC__) && (__GNUC__ > 2)
#   define TCL_UNUSED(T) T JOIN(dummy, __LINE__) __attribute__((unused))
#else
#   define TCL_UNUSED(T) T JOIN(dummy, __LINE__)
#endif

/*
 * Common include files needed by most of the Tcl source files are included
 * here, so that system-dependent personalizations for the include files only
 * have to be made in once place. This results in a few extra includes, but
 * greater modularity. The order of the three groups of #includes is
 * important. For example, stdio.h is needed by tcl.h.
 */

#include "tclPort.h"

#include <stdio.h>

#include <ctype.h>
#include <stdarg.h>
#ifdef NO_STDLIB_H
#   include "../compat/stdlib.h"
#else
#   include <stdlib.h>
#endif
#ifdef NO_STRING_H
#include "../compat/string.h"
#else
#include <string.h>
#endif
#include <locale.h>

/*
 * Ensure WORDS_BIGENDIAN is defined correctly:
 * Needs to happen here in addition to configure to work with fat compiles on
 * Darwin (where configure runs only once for multiple architectures).
 */

#ifdef HAVE_SYS_TYPES_H
#    include <sys/types.h>
#endif
#ifdef HAVE_SYS_PARAM_H
#    include <sys/param.h>
#endif
#ifdef BYTE_ORDER
#    ifdef BIG_ENDIAN
#	 if BYTE_ORDER == BIG_ENDIAN
#	     undef WORDS_BIGENDIAN
#	     define WORDS_BIGENDIAN 1
#	 endif
#    endif
#    ifdef LITTLE_ENDIAN
#	 if BYTE_ORDER == LITTLE_ENDIAN
#	     undef WORDS_BIGENDIAN
#	 endif
#    endif
#endif

/*
 * Macros used to cast between pointers and integers (e.g. when storing an int
 * in ClientData), on 64-bit architectures they avoid gcc warning about "cast
 * to/from pointer from/to integer of different size".
 */

#if !defined(INT2PTR)
#   define INT2PTR(p) ((void *)(ptrdiff_t)(p))
#endif
#if !defined(PTR2INT)
#   define PTR2INT(p) ((ptrdiff_t)(p))
#endif
#if !defined(UINT2PTR)
#   define UINT2PTR(p) ((void *)(size_t)(p))
#endif
#if !defined(PTR2UINT)
#   define PTR2UINT(p) ((size_t)(p))
#endif

#if defined(_WIN32) && defined(_MSC_VER)
#   define vsnprintf _vsnprintf
#endif

#if !defined(TCL_THREADS)
#   define TCL_THREADS 1
#endif
#if !TCL_THREADS
#   undef TCL_DECLARE_MUTEX
#   define TCL_DECLARE_MUTEX(name)
#   undef  Tcl_MutexLock
#   define Tcl_MutexLock(mutexPtr)
#   undef  Tcl_MutexUnlock
#   define Tcl_MutexUnlock(mutexPtr)
#   undef  Tcl_MutexFinalize
#   define Tcl_MutexFinalize(mutexPtr)
#   undef  Tcl_ConditionNotify
#   define Tcl_ConditionNotify(condPtr)
#   undef  Tcl_ConditionWait
#   define Tcl_ConditionWait(condPtr, mutexPtr, timePtr)
#   undef  Tcl_ConditionFinalize
#   define Tcl_ConditionFinalize(condPtr)
#endif

/*
 * The following procedures allow namespaces to be customized to support
 * special name resolution rules for commands/variables.
 */

struct Tcl_ResolvedVarInfo;

typedef Tcl_Var (Tcl_ResolveRuntimeVarProc)(Tcl_Interp *interp,
	struct Tcl_ResolvedVarInfo *vinfoPtr);

typedef void (Tcl_ResolveVarDeleteProc)(struct Tcl_ResolvedVarInfo *vinfoPtr);

/*
 * The following structure encapsulates the routines needed to resolve a
 * variable reference at runtime. Any variable specific state will typically
 * be appended to this structure.
 */

typedef struct Tcl_ResolvedVarInfo {
    Tcl_ResolveRuntimeVarProc *fetchProc;
    Tcl_ResolveVarDeleteProc *deleteProc;
} Tcl_ResolvedVarInfo;

typedef int (Tcl_ResolveCompiledVarProc)(Tcl_Interp *interp,
	const char *name, size_t length, Tcl_Namespace *context,
	Tcl_ResolvedVarInfo **rPtr);

typedef int (Tcl_ResolveVarProc)(Tcl_Interp *interp, const char *name,
	Tcl_Namespace *context, int flags, Tcl_Var *rPtr);

typedef int (Tcl_ResolveCmdProc)(Tcl_Interp *interp, const char *name,
	Tcl_Namespace *context, int flags, Tcl_Command *rPtr);

typedef struct Tcl_ResolverInfo {
    Tcl_ResolveCmdProc *cmdResProc;
				/* Procedure handling command name
				 * resolution. */
    Tcl_ResolveVarProc *varResProc;
				/* Procedure handling variable name resolution
				 * for variables that can only be handled at
				 * runtime. */
    Tcl_ResolveCompiledVarProc *compiledVarResProc;
				/* Procedure handling variable name resolution
				 * at compile time. */
} Tcl_ResolverInfo;

/*
 * This flag bit should not interfere with TCL_GLOBAL_ONLY,
 * TCL_NAMESPACE_ONLY, or TCL_LEAVE_ERR_MSG; it signals that the variable
 * lookup is performed for upvar (or similar) purposes, with slightly
 * different rules:
 *    - Bug #696893 - variable is either proc-local or in the current
 *	namespace; never follow the second (global) resolution path
 *    - Bug #631741 - do not use special namespace or interp resolvers
 */

#define TCL_AVOID_RESOLVERS 0x40000

/*
 *----------------------------------------------------------------
 * Data structures related to namespaces.
 *----------------------------------------------------------------
 */

typedef struct Tcl_Ensemble Tcl_Ensemble;
typedef struct NamespacePathEntry NamespacePathEntry;

/*
 * Special hashtable for variables: this is just a Tcl_HashTable with an nsPtr
 * field added at the end: in this way variables can find their namespace
 * without having to copy a pointer in their struct: they can access it via
 * their hPtr->tablePtr.
 */

typedef struct TclVarHashTable {
    Tcl_HashTable table;
    struct Namespace *nsPtr;
} TclVarHashTable;

/*
 * This is for itcl - it likes to search our varTables directly :(
 */

#define TclVarHashFindVar(tablePtr, key) \
    TclVarHashCreateVar((tablePtr), (key), NULL)

/*
 * Define this to reduce the amount of space that the average namespace
 * consumes by only allocating the table of child namespaces when necessary.
 * Defining it breaks compatibility for Tcl extensions (e.g., itcl) which
 * reach directly into the Namespace structure.
 */

#undef BREAK_NAMESPACE_COMPAT

/*
 * The structure below defines a namespace.
 * Note: the first five fields must match exactly the fields in a
 * Tcl_Namespace structure (see tcl.h). If you change one, be sure to change
 * the other.
 */

typedef struct Namespace {
    char *name;			/* The namespace's simple (unqualified) name.
				 * This contains no ::'s. The name of the
				 * global namespace is "" although "::" is an
				 * synonym. */
    char *fullName;		/* The namespace's fully qualified name. This
				 * starts with ::. */
    void *clientData;	/* An arbitrary value associated with this
				 * namespace. */
    Tcl_NamespaceDeleteProc *deleteProc;
				/* Procedure invoked when deleting the
				 * namespace to, e.g., free clientData. */
    struct Namespace *parentPtr;/* Points to the namespace that contains this
				 * one. NULL if this is the global
				 * namespace. */
#ifndef BREAK_NAMESPACE_COMPAT
    Tcl_HashTable childTable;	/* Contains any child namespaces. Indexed by
				 * strings; values have type (Namespace *). */
#else
    Tcl_HashTable *childTablePtr;
				/* Contains any child namespaces. Indexed by
				 * strings; values have type (Namespace *). If
				 * NULL, there are no children. */
#endif
#if TCL_MAJOR_VERSION > 8
    size_t nsId;		/* Unique id for the namespace. */
#else
    unsigned long nsId;
#endif
    Tcl_Interp *interp;	/* The interpreter containing this
				 * namespace. */
    int flags;			/* OR-ed combination of the namespace status
				 * flags NS_DYING and NS_DEAD listed below. */
    size_t activationCount;	/* Number of "activations" or active call
				 * frames for this namespace that are on the
				 * Tcl call stack. The namespace won't be
				 * freed until activationCount becomes zero. */
    size_t refCount;		/* Count of references by namespaceName
				 * objects. The namespace can't be freed until
				 * refCount becomes zero. */
    Tcl_HashTable cmdTable;	/* Contains all the commands currently
				 * registered in the namespace. Indexed by
				 * strings; values have type (Command *).
				 * Commands imported by Tcl_Import have
				 * Command structures that point (via an
				 * ImportedCmdRef structure) to the Command
				 * structure in the source namespace's command
				 * table. */
    TclVarHashTable varTable;	/* Contains all the (global) variables
				 * currently in this namespace. Indexed by
				 * strings; values have type (Var *). */
    char **exportArrayPtr;	/* Points to an array of string patterns
				 * specifying which commands are exported. A
				 * pattern may include "string match" style
				 * wildcard characters to specify multiple
				 * commands; however, no namespace qualifiers
				 * are allowed. NULL if no export patterns are
				 * registered. */
    size_t numExportPatterns;	/* Number of export patterns currently
				 * registered using "namespace export". */
    size_t maxExportPatterns;	/* Number of export patterns for which space
				 * is currently allocated. */
    size_t cmdRefEpoch;		/* Incremented if a newly added command
				 * shadows a command for which this namespace
				 * has already cached a Command* pointer; this
				 * causes all its cached Command* pointers to
				 * be invalidated. */
    size_t resolverEpoch;		/* Incremented whenever (a) the name
				 * resolution rules change for this namespace
				 * or (b) a newly added command shadows a
				 * command that is compiled to bytecodes. This
				 * invalidates all byte codes compiled in the
				 * namespace, causing the code to be
				 * recompiled under the new rules.*/
    Tcl_ResolveCmdProc *cmdResProc;
				/* If non-null, this procedure overrides the
				 * usual command resolution mechanism in Tcl.
				 * This procedure is invoked within
				 * Tcl_FindCommand to resolve all command
				 * references within the namespace. */
    Tcl_ResolveVarProc *varResProc;
				/* If non-null, this procedure overrides the
				 * usual variable resolution mechanism in Tcl.
				 * This procedure is invoked within
				 * Tcl_FindNamespaceVar to resolve all
				 * variable references within the namespace at
				 * runtime. */
    Tcl_ResolveCompiledVarProc *compiledVarResProc;
				/* If non-null, this procedure overrides the
				 * usual variable resolution mechanism in Tcl.
				 * This procedure is invoked within
				 * LookupCompiledLocal to resolve variable
				 * references within the namespace at compile
				 * time. */
    size_t exportLookupEpoch;	/* Incremented whenever a command is added to
				 * a namespace, removed from a namespace or
				 * the exports of a namespace are changed.
				 * Allows TIP#112-driven command lists to be
				 * validated efficiently. */
    Tcl_Ensemble *ensembles;	/* List of structures that contain the details
				 * of the ensembles that are implemented on
				 * top of this namespace. */
    Tcl_Obj *unknownHandlerPtr;	/* A script fragment to be used when command
				 * resolution in this namespace fails. TIP
				 * 181. */
    size_t commandPathLength;	/* The length of the explicit path. */
    NamespacePathEntry *commandPathArray;
				/* The explicit path of the namespace as an
				 * array. */
    NamespacePathEntry *commandPathSourceList;
				/* Linked list of path entries that point to
				 * this namespace. */
    Tcl_NamespaceDeleteProc *earlyDeleteProc;
				/* Just like the deleteProc field (and called
				 * with the same clientData) but called at the
				 * start of the deletion process, so there is
				 * a chance for code to do stuff inside the
				 * namespace before deletion completes. */
} Namespace;

/*
 * An entry on a namespace's command resolution path.
 */

struct NamespacePathEntry {
    Namespace *nsPtr;		/* What does this path entry point to? If it
				 * is NULL, this path entry points is
				 * redundant and should be skipped. */
    Namespace *creatorNsPtr;	/* Where does this path entry point from? This
				 * allows for efficient invalidation of
				 * references when the path entry's target
				 * updates its current list of defined
				 * commands. */
    NamespacePathEntry *prevPtr, *nextPtr;
				/* Linked list pointers or NULL at either end
				 * of the list that hangs off Namespace's
				 * commandPathSourceList field. */
};

/*
 * Flags used to represent the status of a namespace:
 *
 * NS_DYING -	1 means Tcl_DeleteNamespace has been called to delete the
 *		namespace.  There may still be active call frames on the Tcl
 *		stack that refer to the namespace. When the last call frame
 *		referring to it has been popped, its remaining variables and
 *		commands are destroyed and it is marked "dead" (NS_DEAD).
 * NS_TEARDOWN  -1 means that TclTeardownNamespace has already been called on
 *		this namespace and it should not be called again [Bug 1355942].
 * NS_DEAD -	1 means Tcl_DeleteNamespace has been called to delete the
 *		namespace and no call frames still refer to it. It is no longer
 *		accessible by name. Its variables and commands have already
 *		been destroyed.  When the last namespaceName object in any byte
 *		code unit that refers to the namespace has been freed (i.e.,
 *		when the namespace's refCount is 0), the namespace's storage
 *		will be freed.
 * NS_SUPPRESS_COMPILATION -
 *		Marks the commands in this namespace for not being compiled,
 *		forcing them to be looked up every time.
 */

#define NS_DYING	0x01
#define NS_DEAD		0x02
#define NS_TEARDOWN	0x04
#define NS_KILLED	0x04 /* Same as NS_TEARDOWN (Deprecated) */
#define NS_SUPPRESS_COMPILATION	0x08

/*
 * Flags passed to TclGetNamespaceForQualName:
 *
 * TCL_GLOBAL_ONLY		- (see tcl.h) Look only in the global ns.
 * TCL_NAMESPACE_ONLY		- (see tcl.h) Look only in the context ns.
 * TCL_CREATE_NS_IF_UNKNOWN	- Create unknown namespaces.
 * TCL_FIND_ONLY_NS		- The name sought is a namespace name.
 */

#define TCL_CREATE_NS_IF_UNKNOWN	0x800
#define TCL_FIND_ONLY_NS		0x1000

/*
 * The client data for an ensemble command. This consists of the table of
 * commands that are actually exported by the namespace, and an epoch counter
 * that, combined with the exportLookupEpoch field of the namespace structure,
 * defines whether the table contains valid data or will need to be recomputed
 * next time the ensemble command is called.
 */

typedef struct EnsembleConfig {
    Namespace *nsPtr;		/* The namespace backing this ensemble up. */
    Tcl_Command token;		/* The token for the command that provides
				 * ensemble support for the namespace, or NULL
				 * if the command has been deleted (or never
				 * existed; the global namespace never has an
				 * ensemble command.) */
    size_t epoch;			/* The epoch at which this ensemble's table of
				 * exported commands is valid. */
    char **subcommandArrayPtr;	/* Array of ensemble subcommand names. At all
				 * consistent points, this will have the same
				 * number of entries as there are entries in
				 * the subcommandTable hash. */
    Tcl_HashTable subcommandTable;
				/* Hash table of ensemble subcommand names,
				 * which are its keys so this also provides
				 * the storage management for those subcommand
				 * names. The contents of the entry values are
				 * object version the prefix lists to use when
				 * substituting for the command/subcommand to
				 * build the ensemble implementation command.
				 * Has to be stored here as well as in
				 * subcommandDict because that field is NULL
				 * when we are deriving the ensemble from the
				 * namespace exports list. FUTURE WORK: use
				 * object hash table here. */
    struct EnsembleConfig *next;/* The next ensemble in the linked list of
				 * ensembles associated with a namespace. If
				 * this field points to this ensemble, the
				 * structure has already been unlinked from
				 * all lists, and cannot be found by scanning
				 * the list from the namespace's ensemble
				 * field. */
    int flags;			/* ORed combo of TCL_ENSEMBLE_PREFIX,
				 * ENSEMBLE_DEAD and ENSEMBLE_COMPILE. */

    /* OBJECT FIELDS FOR ENSEMBLE CONFIGURATION */

    Tcl_Obj *subcommandDict;	/* Dictionary providing mapping from
				 * subcommands to their implementing command
				 * prefixes, or NULL if we are to build the
				 * map automatically from the namespace
				 * exports. */
    Tcl_Obj *subcmdList;	/* List of commands that this ensemble
				 * actually provides, and whose implementation
				 * will be built using the subcommandDict (if
				 * present and defined) and by simple mapping
				 * to the namespace otherwise. If NULL,
				 * indicates that we are using the (dynamic)
				 * list of currently exported commands. */
    Tcl_Obj *unknownHandler;	/* Script prefix used to handle the case when
				 * no match is found (according to the rule
				 * defined by flag bit TCL_ENSEMBLE_PREFIX) or
				 * NULL to use the default error-generating
				 * behaviour. The script execution gets all
				 * the arguments to the ensemble command
				 * (including objv[0]) and will have the
				 * results passed directly back to the caller
				 * (including the error code) unless the code
				 * is TCL_CONTINUE in which case the
				 * subcommand will be reparsed by the ensemble
				 * core, presumably because the ensemble
				 * itself has been updated. */
    Tcl_Obj *parameterList;	/* List of ensemble parameter names. */
    size_t numParameters;		/* Cached number of parameters. This is either
				 * 0 (if the parameterList field is NULL) or
				 * the length of the list in the parameterList
				 * field. */
} EnsembleConfig;

/*
 * Various bits for the EnsembleConfig.flags field.
 */

#define ENSEMBLE_DEAD	0x1	/* Flag value to say that the ensemble is dead
				 * and on its way out. */
#define ENSEMBLE_COMPILE 0x4	/* Flag to enable bytecode compilation of an
				 * ensemble. */

/*
 *----------------------------------------------------------------
 * Data structures related to variables. These are used primarily in tclVar.c
 *----------------------------------------------------------------
 */

/*
 * The following structure defines a variable trace, which is used to invoke a
 * specific C procedure whenever certain operations are performed on a
 * variable.
 */

typedef struct VarTrace {
    Tcl_VarTraceProc *traceProc;/* Procedure to call when operations given by
				 * flags are performed on variable. */
    void *clientData;	/* Argument to pass to proc. */
    int flags;			/* What events the trace procedure is
				 * interested in: OR-ed combination of
				 * TCL_TRACE_READS, TCL_TRACE_WRITES,
				 * TCL_TRACE_UNSETS and TCL_TRACE_ARRAY. */
    struct VarTrace *nextPtr;	/* Next in list of traces associated with a
				 * particular variable. */
} VarTrace;

/*
 * The following structure defines a command trace, which is used to invoke a
 * specific C procedure whenever certain operations are performed on a
 * command.
 */

typedef struct CommandTrace {
    Tcl_CommandTraceProc *traceProc;
				/* Procedure to call when operations given by
				 * flags are performed on command. */
    void *clientData;	/* Argument to pass to proc. */
    int flags;			/* What events the trace procedure is
				 * interested in: OR-ed combination of
				 * TCL_TRACE_RENAME, TCL_TRACE_DELETE. */
    struct CommandTrace *nextPtr;
				/* Next in list of traces associated with a
				 * particular command. */
    size_t refCount;		/* Used to ensure this structure is not
				 * deleted too early. Keeps track of how many
				 * pieces of code have a pointer to this
				 * structure. */
} CommandTrace;

/*
 * When a command trace is active (i.e. its associated procedure is executing)
 * one of the following structures is linked into a list associated with the
 * command's interpreter. The information in the structure is needed in order
 * for Tcl to behave reasonably if traces are deleted while traces are active.
 */

typedef struct ActiveCommandTrace {
    struct Command *cmdPtr;	/* Command that's being traced. */
    struct ActiveCommandTrace *nextPtr;
				/* Next in list of all active command traces
				 * for the interpreter, or NULL if no more. */
    CommandTrace *nextTracePtr;	/* Next trace to check after current trace
				 * procedure returns; if this trace gets
				 * deleted, must update pointer to avoid using
				 * free'd memory. */
    int reverseScan;		/* Boolean set true when traces are scanning
				 * in reverse order. */
} ActiveCommandTrace;

/*
 * When a variable trace is active (i.e. its associated procedure is
 * executing) one of the following structures is linked into a list associated
 * with the variable's interpreter. The information in the structure is needed
 * in order for Tcl to behave reasonably if traces are deleted while traces
 * are active.
 */

typedef struct ActiveVarTrace {
    struct Var *varPtr;		/* Variable that's being traced. */
    struct ActiveVarTrace *nextPtr;
				/* Next in list of all active variable traces
				 * for the interpreter, or NULL if no more. */
    VarTrace *nextTracePtr;	/* Next trace to check after current trace
				 * procedure returns; if this trace gets
				 * deleted, must update pointer to avoid using
				 * free'd memory. */
} ActiveVarTrace;

/*
 * The structure below defines a variable, which associates a string name with
 * a Tcl_Obj value. These structures are kept in procedure call frames (for
 * local variables recognized by the compiler) or in the heap (for global
 * variables and any variable not known to the compiler). For each Var
 * structure in the heap, a hash table entry holds the variable name and a
 * pointer to the Var structure.
 */

typedef struct Var {
    int flags;			/* Miscellaneous bits of information about
				 * variable. See below for definitions. */
    union {
	Tcl_Obj *objPtr;	/* The variable's object value. Used for
				 * scalar variables and array elements. */
	TclVarHashTable *tablePtr;/* For array variables, this points to
				 * information about the hash table used to
				 * implement the associative array. Points to
				 * Tcl_Alloc-ed data. */
	struct Var *linkPtr;	/* If this is a global variable being referred
				 * to in a procedure, or a variable created by
				 * "upvar", this field points to the
				 * referenced variable's Var struct. */
    } value;
} Var;

typedef struct VarInHash {
    Var var;
    size_t refCount;		/* Counts number of active uses of this
				 * variable: 1 for the entry in the hash
				 * table, 1 for each additional variable whose
				 * linkPtr points here, 1 for each nested
				 * trace active on variable, and 1 if the
				 * variable is a namespace variable. This
				 * record can't be deleted until refCount
				 * becomes 0. */
    Tcl_HashEntry entry;	/* The hash table entry that refers to this
				 * variable. This is used to find the name of
				 * the variable and to delete it from its
				 * hashtable if it is no longer needed. It
				 * also holds the variable's name. */
} VarInHash;

/*
 * Flag bits for variables. The first two (VAR_ARRAY and VAR_LINK) are
 * mutually exclusive and give the "type" of the variable. If none is set,
 * this is a scalar variable.
 *
 * VAR_ARRAY -			1 means this is an array variable rather than
 *				a scalar variable or link. The "tablePtr"
 *				field points to the array's hashtable for its
 *				elements.
 * VAR_LINK -			1 means this Var structure contains a pointer
 *				to another Var structure that either has the
 *				real value or is itself another VAR_LINK
 *				pointer. Variables like this come about
 *				through "upvar" and "global" commands, or
 *				through references to variables in enclosing
 *				namespaces.
 *
 * Flags that indicate the type and status of storage; none is set for
 * compiled local variables (Var structs).
 *
 * VAR_IN_HASHTABLE -		1 means this variable is in a hashtable and
 *				the Var structure is malloced. 0 if it is a
 *				local variable that was assigned a slot in a
 *				procedure frame by the compiler so the Var
 *				storage is part of the call frame.
 * VAR_DEAD_HASH		1 means that this var's entry in the hashtable
 *				has already been deleted.
 * VAR_ARRAY_ELEMENT -		1 means that this variable is an array
 *				element, so it is not legal for it to be an
 *				array itself (the VAR_ARRAY flag had better
 *				not be set).
 * VAR_NAMESPACE_VAR -		1 means that this variable was declared as a
 *				namespace variable. This flag ensures it
 *				persists until its namespace is destroyed or
 *				until the variable is unset; it will persist
 *				even if it has not been initialized and is
 *				marked undefined. The variable's refCount is
 *				incremented to reflect the "reference" from
 *				its namespace.
 *
 * Flag values relating to the variable's trace and search status.
 *
 * VAR_TRACED_READ
 * VAR_TRACED_WRITE
 * VAR_TRACED_UNSET
 * VAR_TRACED_ARRAY
 * VAR_TRACE_ACTIVE -		1 means that trace processing is currently
 *				underway for a read or write access, so new
 *				read or write accesses should not cause trace
 *				procedures to be called and the variable can't
 *				be deleted.
 * VAR_SEARCH_ACTIVE
 *
 * The following additional flags are used with the CompiledLocal type defined
 * below:
 *
 * VAR_ARGUMENT -		1 means that this variable holds a procedure
 *				argument.
 * VAR_TEMPORARY -		1 if the local variable is an anonymous
 *				temporary variable. Temporaries have a NULL
 *				name.
 * VAR_RESOLVED -		1 if name resolution has been done for this
 *				variable.
 * VAR_IS_ARGS			1 if this variable is the last argument and is
 *				named "args".
 */

/*
 * FLAGS RENUMBERED: everything breaks already, make things simpler.
 *
 * IMPORTANT: skip the values 0x10, 0x20, 0x40, 0x800 corresponding to
 * TCL_TRACE_(READS/WRITES/UNSETS/ARRAY): makes code simpler in tclTrace.c
 *
 * Keep the flag values for VAR_ARGUMENT and VAR_TEMPORARY so that old values
 * in precompiled scripts keep working.
 */

/* Type of value (0 is scalar) */
#define VAR_ARRAY		0x1
#define VAR_LINK		0x2

/* Type of storage (0 is compiled local) */
#define VAR_IN_HASHTABLE	0x4
#define VAR_DEAD_HASH		0x8
#define VAR_ARRAY_ELEMENT	0x1000
#define VAR_NAMESPACE_VAR	0x80	/* KEEP OLD VALUE for Itcl */

#define VAR_ALL_HASH \
	(VAR_IN_HASHTABLE|VAR_DEAD_HASH|VAR_NAMESPACE_VAR|VAR_ARRAY_ELEMENT)

/* Trace and search state. */

#define VAR_TRACED_READ		0x10	/* TCL_TRACE_READS */
#define VAR_TRACED_WRITE	0x20	/* TCL_TRACE_WRITES */
#define VAR_TRACED_UNSET	0x40	/* TCL_TRACE_UNSETS */
#define VAR_TRACED_ARRAY	0x800	/* TCL_TRACE_ARRAY */
#define VAR_TRACE_ACTIVE	0x2000
#define VAR_SEARCH_ACTIVE	0x4000
#define VAR_ALL_TRACES \
	(VAR_TRACED_READ|VAR_TRACED_WRITE|VAR_TRACED_ARRAY|VAR_TRACED_UNSET)

/* Special handling on initialisation (only CompiledLocal). */
#define VAR_ARGUMENT		0x100	/* KEEP OLD VALUE! See tclProc.c */
#define VAR_TEMPORARY		0x200	/* KEEP OLD VALUE! See tclProc.c */
#define VAR_IS_ARGS		0x400
#define VAR_RESOLVED		0x8000

/*
 * Macros to ensure that various flag bits are set properly for variables.
 * The ANSI C "prototypes" for these macros are:
 *
 * MODULE_SCOPE void	TclSetVarScalar(Var *varPtr);
 * MODULE_SCOPE void	TclSetVarArray(Var *varPtr);
 * MODULE_SCOPE void	TclSetVarLink(Var *varPtr);
 * MODULE_SCOPE void	TclSetVarArrayElement(Var *varPtr);
 * MODULE_SCOPE void	TclSetVarUndefined(Var *varPtr);
 * MODULE_SCOPE void	TclClearVarUndefined(Var *varPtr);
 */

#define TclSetVarScalar(varPtr) \
    (varPtr)->flags &= ~(VAR_ARRAY|VAR_LINK)

#define TclSetVarArray(varPtr) \
    (varPtr)->flags = ((varPtr)->flags & ~VAR_LINK) | VAR_ARRAY

#define TclSetVarLink(varPtr) \
    (varPtr)->flags = ((varPtr)->flags & ~VAR_ARRAY) | VAR_LINK

#define TclSetVarArrayElement(varPtr) \
    (varPtr)->flags = ((varPtr)->flags & ~VAR_ARRAY) | VAR_ARRAY_ELEMENT

#define TclSetVarUndefined(varPtr) \
    (varPtr)->flags &= ~(VAR_ARRAY|VAR_LINK);\
    (varPtr)->value.objPtr = NULL

#define TclClearVarUndefined(varPtr)

#define TclSetVarTraceActive(varPtr) \
    (varPtr)->flags |= VAR_TRACE_ACTIVE

#define TclClearVarTraceActive(varPtr) \
    (varPtr)->flags &= ~VAR_TRACE_ACTIVE

#define TclSetVarNamespaceVar(varPtr) \
    if (!TclIsVarNamespaceVar(varPtr)) {\
	(varPtr)->flags |= VAR_NAMESPACE_VAR;\
	if (TclIsVarInHash(varPtr)) {\
	    ((VarInHash *)(varPtr))->refCount++;\
	}\
    }

#define TclClearVarNamespaceVar(varPtr) \
    if (TclIsVarNamespaceVar(varPtr)) {\
	(varPtr)->flags &= ~VAR_NAMESPACE_VAR;\
	if (TclIsVarInHash(varPtr)) {\
	    ((VarInHash *)(varPtr))->refCount--;\
	}\
    }

/*
 * Macros to read various flag bits of variables.
 * The ANSI C "prototypes" for these macros are:
 *
 * MODULE_SCOPE int	TclIsVarScalar(Var *varPtr);
 * MODULE_SCOPE int	TclIsVarLink(Var *varPtr);
 * MODULE_SCOPE int	TclIsVarArray(Var *varPtr);
 * MODULE_SCOPE int	TclIsVarUndefined(Var *varPtr);
 * MODULE_SCOPE int	TclIsVarArrayElement(Var *varPtr);
 * MODULE_SCOPE int	TclIsVarTemporary(Var *varPtr);
 * MODULE_SCOPE int	TclIsVarArgument(Var *varPtr);
 * MODULE_SCOPE int	TclIsVarResolved(Var *varPtr);
 */

#define TclIsVarScalar(varPtr) \
    !((varPtr)->flags & (VAR_ARRAY|VAR_LINK))

#define TclIsVarLink(varPtr) \
    ((varPtr)->flags & VAR_LINK)

#define TclIsVarArray(varPtr) \
    ((varPtr)->flags & VAR_ARRAY)

#define TclIsVarUndefined(varPtr) \
    ((varPtr)->value.objPtr == NULL)

#define TclIsVarArrayElement(varPtr) \
    ((varPtr)->flags & VAR_ARRAY_ELEMENT)

#define TclIsVarNamespaceVar(varPtr) \
    ((varPtr)->flags & VAR_NAMESPACE_VAR)

#define TclIsVarTemporary(varPtr) \
    ((varPtr)->flags & VAR_TEMPORARY)

#define TclIsVarArgument(varPtr) \
    ((varPtr)->flags & VAR_ARGUMENT)

#define TclIsVarResolved(varPtr) \
    ((varPtr)->flags & VAR_RESOLVED)

#define TclIsVarTraceActive(varPtr) \
    ((varPtr)->flags & VAR_TRACE_ACTIVE)

#define TclIsVarTraced(varPtr) \
    ((varPtr)->flags & VAR_ALL_TRACES)

#define TclIsVarInHash(varPtr) \
    ((varPtr)->flags & VAR_IN_HASHTABLE)

#define TclIsVarDeadHash(varPtr) \
    ((varPtr)->flags & VAR_DEAD_HASH)

#define TclGetVarNsPtr(varPtr) \
    (TclIsVarInHash(varPtr) \
	? ((TclVarHashTable *) ((((VarInHash *) (varPtr))->entry.tablePtr)))->nsPtr \
	: NULL)

#define VarHashRefCount(varPtr) \
    ((VarInHash *) (varPtr))->refCount

/*
 * Macros for direct variable access by TEBC.
 */

#define TclIsVarDirectReadable(varPtr) \
    (   !((varPtr)->flags & (VAR_ARRAY|VAR_LINK|VAR_TRACED_READ)) \
    &&  (varPtr)->value.objPtr)

#define TclIsVarDirectWritable(varPtr) \
    !((varPtr)->flags & (VAR_ARRAY|VAR_LINK|VAR_TRACED_WRITE|VAR_DEAD_HASH))

#define TclIsVarDirectUnsettable(varPtr) \
    !((varPtr)->flags & (VAR_ARRAY|VAR_LINK|VAR_TRACED_READ|VAR_TRACED_WRITE|VAR_TRACED_UNSET|VAR_DEAD_HASH))

#define TclIsVarDirectModifyable(varPtr) \
    (   !((varPtr)->flags & (VAR_ARRAY|VAR_LINK|VAR_TRACED_READ|VAR_TRACED_WRITE)) \
    &&  (varPtr)->value.objPtr)

#define TclIsVarDirectReadable2(varPtr, arrayPtr) \
    (TclIsVarDirectReadable(varPtr) &&\
	(!(arrayPtr) || !((arrayPtr)->flags & VAR_TRACED_READ)))

#define TclIsVarDirectWritable2(varPtr, arrayPtr) \
    (TclIsVarDirectWritable(varPtr) &&\
	(!(arrayPtr) || !((arrayPtr)->flags & VAR_TRACED_WRITE)))

#define TclIsVarDirectModifyable2(varPtr, arrayPtr) \
    (TclIsVarDirectModifyable(varPtr) &&\
	(!(arrayPtr) || !((arrayPtr)->flags & (VAR_TRACED_READ|VAR_TRACED_WRITE))))

/*
 *----------------------------------------------------------------
 * Data structures related to procedures. These are used primarily in
 * tclProc.c, tclCompile.c, and tclExecute.c.
 *----------------------------------------------------------------
 */

#if defined(__STDC_VERSION__) && (__STDC_VERSION__ >= 199901L)
#   define TCLFLEXARRAY
#elif defined(__GNUC__) && (__GNUC__ > 2)
#   define TCLFLEXARRAY 0
#else
#   define TCLFLEXARRAY 1
#endif

/*
 * Forward declaration to prevent an error when the forward reference to
 * Command is encountered in the Proc and ImportRef types declared below.
 */

struct Command;

/*
 * The variable-length structure below describes a local variable of a
 * procedure that was recognized by the compiler. These variables have a name,
 * an element in the array of compiler-assigned local variables in the
 * procedure's call frame, and various other items of information. If the
 * local variable is a formal argument, it may also have a default value. The
 * compiler can't recognize local variables whose names are expressions (these
 * names are only known at runtime when the expressions are evaluated) or
 * local variables that are created as a result of an "upvar" or "uplevel"
 * command. These other local variables are kept separately in a hash table in
 * the call frame.
 */

typedef struct CompiledLocal {
    struct CompiledLocal *nextPtr;
				/* Next compiler-recognized local variable for
				 * this procedure, or NULL if this is the last
				 * local. */
    size_t nameLength;		/* The number of bytes in local variable's name.
				 * Among others used to speed up var lookups. */
    size_t frameIndex;		/* Index in the array of compiler-assigned
				 * variables in the procedure call frame. */
#if TCL_MAJOR_VERSION < 9
    int flags;
#endif
    Tcl_Obj *defValuePtr;	/* Pointer to the default value of an
				 * argument, if any. NULL if not an argument
				 * or, if an argument, no default value. */
    Tcl_ResolvedVarInfo *resolveInfo;
				/* Customized variable resolution info
				 * supplied by the Tcl_ResolveCompiledVarProc
				 * associated with a namespace. Each variable
				 * is marked by a unique tag during
				 * compilation, and that same tag is used to
				 * find the variable at runtime. */
#if TCL_MAJOR_VERSION > 8
    int flags;			/* Flag bits for the local variable. Same as
				 * the flags for the Var structure above,
				 * although only VAR_ARGUMENT, VAR_TEMPORARY,
				 * and VAR_RESOLVED make sense. */
#endif
    char name[TCLFLEXARRAY];		/* Name of the local variable starts here. If
				 * the name is NULL, this will just be '\0'.
				 * The actual size of this field will be large
				 * enough to hold the name. MUST BE THE LAST
				 * FIELD IN THE STRUCTURE! */
} CompiledLocal;

/*
 * The structure below defines a command procedure, which consists of a
 * collection of Tcl commands plus information about arguments and other local
 * variables recognized at compile time.
 */

typedef struct Proc {
    struct Interp *iPtr;	/* Interpreter for which this command is
				 * defined. */
    size_t refCount;		/* Reference count: 1 if still present in
				 * command table plus 1 for each call to the
				 * procedure that is currently active. This
				 * structure can be freed when refCount
				 * becomes zero. */
    struct Command *cmdPtr;	/* Points to the Command structure for this
				 * procedure. This is used to get the
				 * namespace in which to execute the
				 * procedure. */
    Tcl_Obj *bodyPtr;		/* Points to the ByteCode object for
				 * procedure's body command. */
    size_t numArgs;		/* Number of formal parameters. */
    size_t numCompiledLocals;	/* Count of local variables recognized by the
				 * compiler including arguments and
				 * temporaries. */
    CompiledLocal *firstLocalPtr;
				/* Pointer to first of the procedure's
				 * compiler-allocated local variables, or NULL
				 * if none. The first numArgs entries in this
				 * list describe the procedure's formal
				 * arguments. */
    CompiledLocal *lastLocalPtr;/* Pointer to the last allocated local
				 * variable or NULL if none. This has frame
				 * index (numCompiledLocals-1). */
} Proc;

/*
 * The type of functions called to process errors found during the execution
 * of a procedure (or lambda term or ...).
 */

typedef void (ProcErrorProc)(Tcl_Interp *interp, Tcl_Obj *procNameObj);

/*
 * The structure below defines a command trace. This is used to allow Tcl
 * clients to find out whenever a command is about to be executed.
 */

typedef struct Trace {
    int level;			/* Only trace commands at nesting level less
				 * than or equal to this. */
    Tcl_CmdObjTraceProc2 *proc;	/* Procedure to call to trace command. */
    void *clientData;	/* Arbitrary value to pass to proc. */
    struct Trace *nextPtr;	/* Next in list of traces for this interp. */
    int flags;			/* Flags governing the trace - see
				 * Tcl_CreateObjTrace for details. */
    Tcl_CmdObjTraceDeleteProc *delProc;
				/* Procedure to call when trace is deleted. */
} Trace;

/*
 * When an interpreter trace is active (i.e. its associated procedure is
 * executing), one of the following structures is linked into a list
 * associated with the interpreter. The information in the structure is needed
 * in order for Tcl to behave reasonably if traces are deleted while traces
 * are active.
 */

typedef struct ActiveInterpTrace {
    struct ActiveInterpTrace *nextPtr;
				/* Next in list of all active command traces
				 * for the interpreter, or NULL if no more. */
    Trace *nextTracePtr;	/* Next trace to check after current trace
				 * procedure returns; if this trace gets
				 * deleted, must update pointer to avoid using
				 * free'd memory. */
    int reverseScan;		/* Boolean set true when traces are scanning
				 * in reverse order. */
} ActiveInterpTrace;

/*
 * Flag values designating types of execution traces. See tclTrace.c for
 * related flag values.
 *
 * TCL_TRACE_ENTER_EXEC		- triggers enter/enterstep traces.
 * 				- passed to Tcl_CreateObjTrace to set up
 *				  "enterstep" traces.
 * TCL_TRACE_LEAVE_EXEC		- triggers leave/leavestep traces.
 * 				- passed to Tcl_CreateObjTrace to set up
 *				  "leavestep" traces.
 */

#define TCL_TRACE_ENTER_EXEC	1
#define TCL_TRACE_LEAVE_EXEC	2

/*
 * The structure below defines an entry in the assocData hash table which is
 * associated with an interpreter. The entry contains a pointer to a function
 * to call when the interpreter is deleted, and a pointer to a user-defined
 * piece of data.
 */

typedef struct AssocData {
    Tcl_InterpDeleteProc *proc;	/* Proc to call when deleting. */
    void *clientData;	/* Value to pass to proc. */
} AssocData;

/*
 * The structure below defines a call frame. A call frame defines a naming
 * context for a procedure call: its local naming scope (for local variables)
 * and its global naming scope (a namespace, perhaps the global :: namespace).
 * A call frame can also define the naming context for a namespace eval or
 * namespace inscope command: the namespace in which the command's code should
 * execute. The Tcl_CallFrame structures exist only while procedures or
 * namespace eval/inscope's are being executed, and provide a kind of Tcl call
 * stack.
 *
 * WARNING!! The structure definition must be kept consistent with the
 * Tcl_CallFrame structure in tcl.h. If you change one, change the other.
 */

/*
 * Will be grown to contain: pointers to the varnames (allocated at the end),
 * plus the init values for each variable (suitable to be memcopied on init)
 */

typedef struct LocalCache {
    size_t refCount;
    size_t numVars;
    Tcl_Obj *varName0;
} LocalCache;

#define localName(framePtr, i) \
    ((&((framePtr)->localCachePtr->varName0))[(i)])

MODULE_SCOPE void	TclFreeLocalCache(Tcl_Interp *interp,
			    LocalCache *localCachePtr);

typedef struct CallFrame {
    Namespace *nsPtr;		/* Points to the namespace used to resolve
				 * commands and global variables. */
    int isProcCallFrame;	/* If 0, the frame was pushed to execute a
				 * namespace command and var references are
				 * treated as references to namespace vars;
				 * varTablePtr and compiledLocals are ignored.
				 * If FRAME_IS_PROC is set, the frame was
				 * pushed to execute a Tcl procedure and may
				 * have local vars. */
    size_t objc;			/* This and objv below describe the arguments
				 * for this procedure call. */
    Tcl_Obj *const *objv;	/* Array of argument objects. */
    struct CallFrame *callerPtr;
				/* Value of interp->framePtr when this
				 * procedure was invoked (i.e. next higher in
				 * stack of all active procedures). */
    struct CallFrame *callerVarPtr;
				/* Value of interp->varFramePtr when this
				 * procedure was invoked (i.e. determines
				 * variable scoping within caller). Same as
				 * callerPtr unless an "uplevel" command or
				 * something equivalent was active in the
				 * caller). */
    size_t level;			/* Level of this procedure, for "uplevel"
				 * purposes (i.e. corresponds to nesting of
				 * callerVarPtr's, not callerPtr's). 1 for
				 * outermost procedure, 0 for top-level. */
    Proc *procPtr;		/* Points to the structure defining the called
				 * procedure. Used to get information such as
				 * the number of compiled local variables
				 * (local variables assigned entries ["slots"]
				 * in the compiledLocals array below). */
    TclVarHashTable *varTablePtr;
				/* Hash table containing local variables not
				 * recognized by the compiler, or created at
				 * execution time through, e.g., upvar.
				 * Initially NULL and created if needed. */
    size_t numCompiledLocals;	/* Count of local variables recognized
				 * by the compiler including arguments. */
    Var *compiledLocals;	/* Points to the array of local variables
				 * recognized by the compiler. The compiler
				 * emits code that refers to these variables
				 * using an index into this array. */
    void *clientData;	/* Pointer to some context that is used by
				 * object systems. The meaning of the contents
				 * of this field is defined by the code that
				 * sets it, and it should only ever be set by
				 * the code that is pushing the frame. In that
				 * case, the code that sets it should also
				 * have some means of discovering what the
				 * meaning of the value is, which we do not
				 * specify. */
    LocalCache *localCachePtr;
    Tcl_Obj    *tailcallPtr;
				/* NULL if no tailcall is scheduled */
} CallFrame;

#define FRAME_IS_PROC	0x1
#define FRAME_IS_LAMBDA 0x2
#define FRAME_IS_METHOD	0x4	/* The frame is a method body, and the frame's
				 * clientData field contains a CallContext
				 * reference. Part of TIP#257. */
#define FRAME_IS_OO_DEFINE 0x8	/* The frame is part of the inside workings of
				 * the [oo::define] command; the clientData
				 * field contains an Object reference that has
				 * been confirmed to refer to a class. Part of
				 * TIP#257. */
#define FRAME_IS_PRIVATE_DEFINE 0x10
				/* Marks this frame as being used for private
				 * declarations with [oo::define]. Usually
				 * OR'd with FRAME_IS_OO_DEFINE. TIP#500. */

/*
 * TIP #280
 * The structure below defines a command frame. A command frame provides
 * location information for all commands executing a tcl script (source, eval,
 * uplevel, procedure bodies, ...). The runtime structure essentially contains
 * the stack trace as it would be if the currently executing command were to
 * throw an error.
 *
 * For commands where it makes sense it refers to the associated CallFrame as
 * well.
 *
 * The structures are chained in a single list, with the top of the stack
 * anchored in the Interp structure.
 *
 * Instances can be allocated on the C stack, or the heap, the former making
 * cleanup a bit simpler.
 */

typedef struct CmdFrame {
    /*
     * General data. Always available.
     */

    int type;			/* Values see below. */
    int level;			/* Number of frames in stack, prevent O(n)
				 * scan of list. */
    int *line;			/* Lines the words of the command start on. */
    size_t nline;
    CallFrame *framePtr;	/* Procedure activation record, may be
				 * NULL. */
    struct CmdFrame *nextPtr;	/* Link to calling frame. */
    /*
     * Data needed for Eval vs TEBC
     *
     * EXECUTION CONTEXTS and usage of CmdFrame
     *
     * Field	  TEBC		  EvalEx
     * =======	  ====		  ======
     * level	  yes		  yes
     * type	  BC/PREBC	  SRC/EVAL
     * line0	  yes		  yes
     * framePtr	  yes		  yes
     * =======	  ====		  ======
     *
     * =======	  ====		  ========= union data
     * line1	  -		  yes
     * line3	  -		  yes
     * path	  -		  yes
     * -------	  ----		  ------
     * codePtr	  yes		  -
     * pc	  yes		  -
     * =======	  ====		  ======
     *
     * =======	  ====		  ========= union cmd
     * str.cmd	  yes		  yes
     * str.len	  yes		  yes
     * -------	  ----		  ------
     */

    union {
	struct {
	    Tcl_Obj *path;	/* Path of the sourced file the command is
				 * in. */
	} eval;
	struct {
	    const void *codePtr;/* Byte code currently executed... */
	    const char *pc;	/* ... and instruction pointer. */
	} tebc;
    } data;
    Tcl_Obj *cmdObj;
    const char *cmd;		/* The executed command, if possible... */
    size_t len;			/* ... and its length. */
    const struct CFWordBC *litarg;
				/* Link to set of literal arguments which have
				 * ben pushed on the lineLABCPtr stack by
				 * TclArgumentBCEnter(). These will be removed
				 * by TclArgumentBCRelease. */
} CmdFrame;

typedef struct CFWord {
    CmdFrame *framePtr;		/* CmdFrame to access. */
    size_t word;			/* Index of the word in the command. */
    size_t refCount;		/* Number of times the word is on the
				 * stack. */
} CFWord;

typedef struct CFWordBC {
    CmdFrame *framePtr;		/* CmdFrame to access. */
    size_t pc;			/* Instruction pointer of a command in
				 * ExtCmdLoc.loc[.] */
    size_t word;			/* Index of word in
				 * ExtCmdLoc.loc[cmd]->line[.] */
    struct CFWordBC *prevPtr;	/* Previous entry in stack for same Tcl_Obj. */
    struct CFWordBC *nextPtr;	/* Next entry for same command call. See
				 * CmdFrame litarg field for the list start. */
    Tcl_Obj *obj;		/* Back reference to hashtable key */
} CFWordBC;

/*
 * Structure to record the locations of invisible continuation lines in
 * literal scripts, as character offset from the beginning of the script. Both
 * compiler and direct evaluator use this information to adjust their line
 * counters when tracking through the script, because when it is invoked the
 * continuation line marker as a whole has been removed already, meaning that
 * the \n which was part of it is gone as well, breaking regular line
 * tracking.
 *
 * These structures are allocated and filled by both the function
 * TclSubstTokens() in the file "tclParse.c" and its caller TclEvalEx() in the
 * file "tclBasic.c", and stored in the thread-global hashtable "lineCLPtr" in
 * file "tclObj.c". They are used by the functions TclSetByteCodeFromAny() and
 * TclCompileScript(), both found in the file "tclCompile.c". Their memory is
 * released by the function TclFreeObj(), in the file "tclObj.c", and also by
 * the function TclThreadFinalizeObjects(), in the same file.
 */

#define CLL_END		(-1)

typedef struct ContLineLoc {
    size_t num;			/* Number of entries in loc, not counting the
				 * final -1 marker entry. */
    int loc[TCLFLEXARRAY];/* Table of locations, as character offsets.
				 * The table is allocated as part of the
				 * structure, extending behind the nominal end
				 * of the structure. An entry containing the
				 * value -1 is put after the last location, as
				 * end-marker/sentinel. */
} ContLineLoc;

/*
 * The following macros define the allowed values for the type field of the
 * CmdFrame structure above. Some of the values occur only in the extended
 * location data referenced via the 'baseLocPtr'.
 *
 * TCL_LOCATION_EVAL	  : Frame is for a script evaluated by EvalEx.
 * TCL_LOCATION_BC	  : Frame is for bytecode.
 * TCL_LOCATION_PREBC	  : Frame is for precompiled bytecode.
 * TCL_LOCATION_SOURCE	  : Frame is for a script evaluated by EvalEx, from a
 *			    sourced file.
 * TCL_LOCATION_PROC	  : Frame is for bytecode of a procedure.
 *
 * A TCL_LOCATION_BC type in a frame can be overridden by _SOURCE and _PROC
 * types, per the context of the byte code in execution.
 */

#define TCL_LOCATION_EVAL	(0) /* Location in a dynamic eval script. */
#define TCL_LOCATION_BC		(2) /* Location in byte code. */
#define TCL_LOCATION_PREBC	(3) /* Location in precompiled byte code, no
				     * location. */
#define TCL_LOCATION_SOURCE	(4) /* Location in a file. */
#define TCL_LOCATION_PROC	(5) /* Location in a dynamic proc. */
#define TCL_LOCATION_LAST	(6) /* Number of values in the enum. */

/*
 * Structure passed to describe procedure-like "procedures" that are not
 * procedures (e.g. a lambda) so that their details can be reported correctly
 * by [info frame]. Contains a sub-structure for each extra field.
 */

typedef Tcl_Obj * (GetFrameInfoValueProc)(void *clientData);
typedef struct {
    const char *name;		/* Name of this field. */
    GetFrameInfoValueProc *proc;	/* Function to generate a Tcl_Obj* from the
				 * clientData, or just use the clientData
				 * directly (after casting) if NULL. */
    void *clientData;	/* Context for above function, or Tcl_Obj* if
				 * proc field is NULL. */
} ExtraFrameInfoField;
typedef struct {
    size_t length;			/* Length of array. */
    ExtraFrameInfoField fields[2];
				/* Really as long as necessary, but this is
				 * long enough for nearly anything. */
} ExtraFrameInfo;

/*
 *----------------------------------------------------------------
 * Data structures and procedures related to TclHandles, which are a very
 * lightweight method of preserving enough information to determine if an
 * arbitrary malloc'd block has been deleted.
 *----------------------------------------------------------------
 */

typedef void **TclHandle;

/*
 *----------------------------------------------------------------
 * Experimental flag value passed to Tcl_GetRegExpFromObj. Intended for use
 * only by Expect. It will probably go away in a later release.
 *----------------------------------------------------------------
 */

#define TCL_REG_BOSONLY 002000	/* Prepend \A to pattern so it only matches at
				 * the beginning of the string. */

/*
 * These are a thin layer over TclpThreadKeyDataGet and TclpThreadKeyDataSet
 * when threads are used, or an emulation if there are no threads. These are
 * really internal and Tcl clients should use Tcl_GetThreadData.
 */

MODULE_SCOPE void *	TclThreadDataKeyGet(Tcl_ThreadDataKey *keyPtr);
MODULE_SCOPE void	TclThreadDataKeySet(Tcl_ThreadDataKey *keyPtr,
			    void *data);

/*
 * This is a convenience macro used to initialize a thread local storage ptr.
 */

#define TCL_TSD_INIT(keyPtr) \
	(ThreadSpecificData *)Tcl_GetThreadData((keyPtr), sizeof(ThreadSpecificData))

/*
 *----------------------------------------------------------------
 * Data structures related to bytecode compilation and execution. These are
 * used primarily in tclCompile.c, tclExecute.c, and tclBasic.c.
 *----------------------------------------------------------------
 */

/*
 * Forward declaration to prevent errors when the forward references to
 * Tcl_Parse and CompileEnv are encountered in the procedure type CompileProc
 * declared below.
 */

struct CompileEnv;

/*
 * The type of procedures called by the Tcl bytecode compiler to compile
 * commands. Pointers to these procedures are kept in the Command structure
 * describing each command. The integer value returned by a CompileProc must
 * be one of the following:
 *
 * TCL_OK		Compilation completed normally.
 * TCL_ERROR 		Compilation could not be completed. This can be just a
 * 			judgment by the CompileProc that the command is too
 * 			complex to compile effectively, or it can indicate
 * 			that in the current state of the interp, the command
 * 			would raise an error. The bytecode compiler will not
 * 			do any error reporting at compiler time. Error
 * 			reporting is deferred until the actual runtime,
 * 			because by then changes in the interp state may allow
 * 			the command to be successfully evaluated.
 * TCL_OUT_LINE_COMPILE	A source-compatible alias for TCL_ERROR, kept for the
 * 			sake of old code only.
 */

#define TCL_OUT_LINE_COMPILE	TCL_ERROR

typedef int (CompileProc)(Tcl_Interp *interp, Tcl_Parse *parsePtr,
	struct Command *cmdPtr, struct CompileEnv *compEnvPtr);

/*
 * The type of procedure called from the compilation hook point in
 * SetByteCodeFromAny.
 */

typedef int (CompileHookProc)(Tcl_Interp *interp,
	struct CompileEnv *compEnvPtr, void *clientData);

/*
 * The data structure for a (linked list of) execution stacks.
 */

typedef struct ExecStack {
    struct ExecStack *prevPtr;
    struct ExecStack *nextPtr;
    Tcl_Obj **markerPtr;
    Tcl_Obj **endPtr;
    Tcl_Obj **tosPtr;
    Tcl_Obj *stackWords[TCLFLEXARRAY];
} ExecStack;

/*
 * The data structure defining the execution environment for ByteCode's.
 * There is one ExecEnv structure per Tcl interpreter. It holds the evaluation
 * stack that holds command operands and results. The stack grows towards
 * increasing addresses. The member stackPtr points to the stackItems of the
 * currently active execution stack.
 */

typedef struct CorContext {
    struct CallFrame *framePtr;
    struct CallFrame *varFramePtr;
    struct CmdFrame *cmdFramePtr;  /* See Interp.cmdFramePtr */
    Tcl_HashTable *lineLABCPtr;    /* See Interp.lineLABCPtr */
} CorContext;

typedef struct CoroutineData {
    struct Command *cmdPtr;	/* The command handle for the coroutine. */
    struct ExecEnv *eePtr;	/* The special execution environment (stacks,
				 * etc.) for the coroutine. */
    struct ExecEnv *callerEEPtr;/* The execution environment for the caller of
				 * the coroutine, which might be the
				 * interpreter global environment or another
				 * coroutine. */
    CorContext caller;
    CorContext running;
    Tcl_HashTable *lineLABCPtr;    /* See Interp.lineLABCPtr */
    void *stackLevel;
    size_t auxNumLevels;		/* While the coroutine is running the
				 * numLevels of the create/resume command is
				 * stored here; for suspended coroutines it
				 * holds the nesting numLevels at yield. */
    size_t nargs;                  /* Number of args required for resuming this
				 * coroutine; COROUTINE_ARGUMENTS_SINGLE_OPTIONAL means "0 or 1"
				 * (default), COROUTINE_ARGUMENTS_ARBITRARY means "any" */
    Tcl_Obj *yieldPtr;		/* The command to yield to.  Stored here in
				 * order to reset splice point in
				 * TclNRCoroutineActivateCallback if the
				 * coroutine is busy.
				*/
} CoroutineData;

typedef struct ExecEnv {
    ExecStack *execStackPtr;	/* Points to the first item in the evaluation
				 * stack on the heap. */
    Tcl_Obj *constants[2];	/* Pointers to constant "0" and "1" objs. */
    struct Tcl_Interp *interp;
    struct NRE_callback *callbackPtr;
				/* Top callback in NRE's stack. */
    struct CoroutineData *corPtr;
    int rewind;
} ExecEnv;

#define COR_IS_SUSPENDED(corPtr) \
    ((corPtr)->stackLevel == NULL)

/*
 * The definitions for the LiteralTable and LiteralEntry structures. Each
 * interpreter contains a LiteralTable. It is used to reduce the storage
 * needed for all the Tcl objects that hold the literals of scripts compiled
 * by the interpreter. A literal's object is shared by all the ByteCodes that
 * refer to the literal. Each distinct literal has one LiteralEntry entry in
 * the LiteralTable. A literal table is a specialized hash table that is
 * indexed by the literal's string representation, which may contain null
 * characters.
 *
 * Note that we reduce the space needed for literals by sharing literal
 * objects both within a ByteCode (each ByteCode contains a local
 * LiteralTable) and across all an interpreter's ByteCodes (with the
 * interpreter's global LiteralTable).
 */

typedef struct LiteralEntry {
    struct LiteralEntry *nextPtr;
				/* Points to next entry in this hash bucket or
				 * NULL if end of chain. */
    Tcl_Obj *objPtr;		/* Points to Tcl object that holds the
				 * literal's bytes and length. */
    size_t refCount;		/* If in an interpreter's global literal
				 * table, the number of ByteCode structures
				 * that share the literal object; the literal
				 * entry can be freed when refCount drops to
				 * 0. If in a local literal table, TCL_INDEX_NONE. */
    Namespace *nsPtr;		/* Namespace in which this literal is used. We
				 * try to avoid sharing literal non-FQ command
				 * names among different namespaces to reduce
				 * shimmering. */
} LiteralEntry;

typedef struct LiteralTable {
    LiteralEntry **buckets;	/* Pointer to bucket array. Each element
				 * points to first entry in bucket's hash
				 * chain, or NULL. */
    LiteralEntry *staticBuckets[TCL_SMALL_HASH_TABLE];
				/* Bucket array used for small tables to avoid
				 * mallocs and frees. */
    TCL_HASH_TYPE numBuckets; /* Total number of buckets allocated at
				 * **buckets. */
    TCL_HASH_TYPE numEntries; /* Total number of entries present in
				 * table. */
    TCL_HASH_TYPE rebuildSize; /* Enlarge table when numEntries gets to be
				 * this large. */
    TCL_HASH_TYPE mask;		/* Mask value used in hashing function. */
} LiteralTable;

/*
 * The following structure defines for each Tcl interpreter various
 * statistics-related information about the bytecode compiler and
 * interpreter's operation in that interpreter.
 */

#ifdef TCL_COMPILE_STATS
typedef struct ByteCodeStats {
    size_t numExecutions;		/* Number of ByteCodes executed. */
    size_t numCompilations;	/* Number of ByteCodes created. */
    size_t numByteCodesFreed;	/* Number of ByteCodes destroyed. */
    size_t instructionCount[256];	/* Number of times each instruction was
				 * executed. */

    double totalSrcBytes;	/* Total source bytes ever compiled. */
    double totalByteCodeBytes;	/* Total bytes for all ByteCodes. */
    double currentSrcBytes;	/* Src bytes for all current ByteCodes. */
    double currentByteCodeBytes;/* Code bytes in all current ByteCodes. */

    size_t srcCount[32];		/* Source size distribution: # of srcs of
				 * size [2**(n-1)..2**n), n in [0..32). */
    size_t byteCodeCount[32];	/* ByteCode size distribution. */
    size_t lifetimeCount[32];	/* ByteCode lifetime distribution (ms). */

    double currentInstBytes;	/* Instruction bytes-current ByteCodes. */
    double currentLitBytes;	/* Current literal bytes. */
    double currentExceptBytes;	/* Current exception table bytes. */
    double currentAuxBytes;	/* Current auxiliary information bytes. */
    double currentCmdMapBytes;	/* Current src<->code map bytes. */

    size_t numLiteralsCreated;	/* Total literal objects ever compiled. */
    double totalLitStringBytes;	/* Total string bytes in all literals. */
    double currentLitStringBytes;
				/* String bytes in current literals. */
    size_t literalCount[32];	/* Distribution of literal string sizes. */
} ByteCodeStats;
#endif /* TCL_COMPILE_STATS */

/*
 * Structure used in implementation of those core ensembles which are
 * partially compiled. Used as an array of these, with a terminating field
 * whose 'name' is NULL.
 */

typedef struct {
    const char *name;		/* The name of the subcommand. */
    Tcl_ObjCmdProc2 *proc;	/* The implementation of the subcommand. */
    CompileProc *compileProc;	/* The compiler for the subcommand. */
    Tcl_ObjCmdProc2 *nreProc;	/* NRE implementation of this command. */
    void *clientData;	/* Any clientData to give the command. */
    int unsafe;			/* Whether this command is to be hidden by
				 * default in a safe interpreter. */
} EnsembleImplMap;

/*
 *----------------------------------------------------------------
 * Data structures related to commands.
 *----------------------------------------------------------------
 */

/*
 * An imported command is created in an namespace when it imports a "real"
 * command from another namespace. An imported command has a Command structure
 * that points (via its ClientData value) to the "real" Command structure in
 * the source namespace's command table. The real command records all the
 * imported commands that refer to it in a list of ImportRef structures so
 * that they can be deleted when the real command is deleted.
 */

typedef struct ImportRef {
    struct Command *importedCmdPtr;
				/* Points to the imported command created in
				 * an importing namespace; this command
				 * redirects its invocations to the "real"
				 * command. */
    struct ImportRef *nextPtr;	/* Next element on the linked list of imported
				 * commands that refer to the "real" command.
				 * The real command deletes these imported
				 * commands on this list when it is
				 * deleted. */
} ImportRef;

/*
 * Data structure used as the ClientData of imported commands: commands
 * created in an namespace when it imports a "real" command from another
 * namespace.
 */

typedef struct ImportedCmdData {
    struct Command *realCmdPtr;	/* "Real" command that this imported command
				 * refers to. */
    struct Command *selfPtr;	/* Pointer to this imported command. Needed
				 * only when deleting it in order to remove it
				 * from the real command's linked list of
				 * imported commands that refer to it. */
} ImportedCmdData;

/*
 * A Command structure exists for each command in a namespace. The Tcl_Command
 * opaque type actually refers to these structures.
 */

typedef struct Command {
    Tcl_HashEntry *hPtr;	/* Pointer to the hash table entry that refers
				 * to this command. The hash table is either a
				 * namespace's command table or an
				 * interpreter's hidden command table. This
				 * pointer is used to get a command's name
				 * from its Tcl_Command handle. NULL means
				 * that the hash table entry has been removed
				 * already (this can happen if deleteProc
				 * causes the command to be deleted or
				 * recreated). */
    Namespace *nsPtr;		/* Points to the namespace containing this
				 * command. */
    size_t refCount;		/* 1 if in command hashtable plus 1 for each
				 * reference from a CmdName Tcl object
				 * representing a command's name in a ByteCode
				 * instruction sequence. This structure can be
				 * freed when refCount becomes zero. */
    size_t cmdEpoch;		/* Incremented to invalidate any references
				 * that point to this command when it is
				 * renamed, deleted, hidden, or exposed. */
    CompileProc *compileProc;	/* Procedure called to compile command. NULL
				 * if no compile proc exists for command. */
    Tcl_ObjCmdProc2 *objProc2;	/* Object-based command procedure. */
    void *objClientData2;	/* Arbitrary value passed to object proc. */
    Tcl_CmdProc *proc;		/* String-based command procedure. */
    void *clientData;	/* Arbitrary value passed to string proc. */
    Tcl_CmdDeleteProc *deleteProc;
				/* Procedure invoked when deleting command to,
				 * e.g., free all client data. */
    void *deleteData;	/* Arbitrary value passed to deleteProc. */
    int flags;			/* Miscellaneous bits of information about
				 * command. See below for definitions. */
    ImportRef *importRefPtr;	/* List of each imported Command created in
				 * another namespace when this command is
				 * imported. These imported commands redirect
				 * invocations back to this command. The list
				 * is used to remove all those imported
				 * commands when deleting this "real"
				 * command. */
    CommandTrace *tracePtr;	/* First in list of all traces set for this
				 * command. */
    Tcl_ObjCmdProc2 *nreProc2;	/* NRE implementation of this command. */
} Command;

/*
 * Flag bits for commands.
 *
 * CMD_DYING -			If 1 the command is in the process of
 *				being deleted (its deleteProc is currently
 *				executing). Other attempts to delete the
 *				command should be ignored.
 * CMD_TRACE_ACTIVE -		If 1 the trace processing is currently
 *				underway for a rename/delete change. See the
 *				two flags below for which is currently being
 *				processed.
 * CMD_HAS_EXEC_TRACES -	If 1 means that this command has at least one
 *				execution trace (as opposed to simple
 *				delete/rename traces) in its tracePtr list.
 * CMD_COMPILES_EXPANDED -	If 1 this command has a compiler that
 *				can handle expansion (provided it is not the
 *				first word).
 * TCL_TRACE_RENAME -		A rename trace is in progress. Further
 *				recursive renames will not be traced.
 * TCL_TRACE_DELETE -		A delete trace is in progress. Further
 *				recursive deletes will not be traced.
 * (these last two flags are defined in tcl.h)
 */

#define CMD_DYING		    0x01
#define CMD_TRACE_ACTIVE	    0x02
#define CMD_HAS_EXEC_TRACES	    0x04
#define CMD_COMPILES_EXPANDED	    0x08
#define CMD_REDEF_IN_PROGRESS	    0x10
#define CMD_VIA_RESOLVER	    0x20
#define CMD_DEAD                    0x40


/*
 *----------------------------------------------------------------
 * Data structures related to name resolution procedures.
 *----------------------------------------------------------------
 */

/*
 * The interpreter keeps a linked list of name resolution schemes. The scheme
 * for a namespace is consulted first, followed by the list of schemes in an
 * interpreter, followed by the default name resolution in Tcl. Schemes are
 * added/removed from the interpreter's list by calling Tcl_AddInterpResolver
 * and Tcl_RemoveInterpResolver.
 */

typedef struct ResolverScheme {
    char *name;			/* Name identifying this scheme. */
    Tcl_ResolveCmdProc *cmdResProc;
				/* Procedure handling command name
				 * resolution. */
    Tcl_ResolveVarProc *varResProc;
				/* Procedure handling variable name resolution
				 * for variables that can only be handled at
				 * runtime. */
    Tcl_ResolveCompiledVarProc *compiledVarResProc;
				/* Procedure handling variable name resolution
				 * at compile time. */

    struct ResolverScheme *nextPtr;
				/* Pointer to next record in linked list. */
} ResolverScheme;

/*
 * Forward declaration of the TIP#143 limit handler structure.
 */

typedef struct LimitHandler LimitHandler;

/*
 * TIP #268.
 * Values for the selection mode, i.e the package require preferences.
 */

enum PkgPreferOptions {
    PKG_PREFER_LATEST, PKG_PREFER_STABLE
};

/*
 *----------------------------------------------------------------
 * This structure shadows the first few fields of the memory cache for the
 * allocator defined in tclThreadAlloc.c; it has to be kept in sync with the
 * definition there.
 * Some macros require knowledge of some fields in the struct in order to
 * avoid hitting the TSD unnecessarily. In order to facilitate this, a pointer
 * to the relevant fields is kept in the allocCache field in struct Interp.
 *----------------------------------------------------------------
 */

typedef struct AllocCache {
    struct Cache *nextPtr;	/* Linked list of cache entries. */
    Tcl_ThreadId owner;		/* Which thread's cache is this? */
    Tcl_Obj *firstObjPtr;	/* List of free objects for thread. */
    size_t numObjects;		/* Number of objects for thread. */
} AllocCache;

/*
 *----------------------------------------------------------------
 * This structure defines an interpreter, which is a collection of commands
 * plus other state information related to interpreting commands, such as
 * variable storage. Primary responsibility for this data structure is in
 * tclBasic.c, but almost every Tcl source file uses something in here.
 *----------------------------------------------------------------
 */

typedef struct Interp {
    /*
     * The first two fields were named "result" and "freeProc" in earlier
     * versions of Tcl.  They are no longer used within Tcl, and are no
     * longer available to be accessed by extensions.  However, they cannot
     * be removed.  Why?  There is a deployed base of stub-enabled extensions
     * that query the value of iPtr->stubTable.  For them to continue to work,
     * the location of the field "stubTable" within the Interp struct cannot
     * change.  The most robust way to assure that is to leave all fields up to
     * that one undisturbed.
     */

    const char *legacyResult;
    void (*legacyFreeProc) (void);
    int errorLine;		/* When TCL_ERROR is returned, this gives the
				 * line number in the command where the error
				 * occurred (1 means first line). */
    const struct TclStubs *stubTable;
				/* Pointer to the exported Tcl stub table.  In
				 * ancient pre-8.1 versions of Tcl this was a
				 * pointer to the objResultPtr or a pointer to a
				 * buckets array in a hash table. Deployed stubs
				 * enabled extensions check for a NULL pointer value
				 * and for a TCL_STUBS_MAGIC value to verify they
				 * are not [load]ing into one of those pre-stubs
				 * interps.
				 */

    TclHandle handle;		/* Handle used to keep track of when this
				 * interp is deleted. */

    Namespace *globalNsPtr;	/* The interpreter's global namespace. */
    Tcl_HashTable *hiddenCmdTablePtr;
				/* Hash table used by tclBasic.c to keep track
				 * of hidden commands on a per-interp
				 * basis. */
    void *interpInfo;	/* Information used by tclInterp.c to keep
				 * track of parent/child interps on a
				 * per-interp basis. */
#if TCL_MAJOR_VERSION > 8
    void (*optimizer)(void *envPtr);
#else
    union {
	void (*optimizer)(void *envPtr);
	Tcl_HashTable unused2;	/* No longer used (was mathFuncTable). The
				 * unused space in interp was repurposed for
				 * pluggable bytecode optimizers. The core
				 * contains one optimizer, which can be
				 * selectively overridden by extensions. */
    } extra;
#endif
    /*
     * Information related to procedures and variables. See tclProc.c and
     * tclVar.c for usage.
     */

    size_t numLevels;		/* Keeps track of how many nested calls to
				 * Tcl_Eval are in progress for this
				 * interpreter. It's used to delay deletion of
				 * the table until all Tcl_Eval invocations
				 * are completed. */
    size_t maxNestingDepth;	/* If numLevels exceeds this value then Tcl
				 * assumes that infinite recursion has
				 * occurred and it generates an error. */
    CallFrame *framePtr;	/* Points to top-most in stack of all nested
				 * procedure invocations. */
    CallFrame *varFramePtr;	/* Points to the call frame whose variables
				 * are currently in use (same as framePtr
				 * unless an "uplevel" command is
				 * executing). */
    ActiveVarTrace *activeVarTracePtr;
				/* First in list of active traces for interp,
				 * or NULL if no active traces. */
    int returnCode;		/* [return -code] parameter. */
    CallFrame *rootFramePtr;	/* Global frame pointer for this
				 * interpreter. */
    Namespace *lookupNsPtr;	/* Namespace to use ONLY on the next
				 * TCL_EVAL_INVOKE call to Tcl_EvalObjv. */

#if TCL_MAJOR_VERSION < 9
    char *appendResultDontUse;
    int appendAvlDontUse;
    int appendUsedDontUse;
#endif

    /*
     * Information about packages. Used only in tclPkg.c.
     */

    Tcl_HashTable packageTable;	/* Describes all of the packages loaded in or
				 * available to this interpreter. Keys are
				 * package names, values are (Package *)
				 * pointers. */
    char *packageUnknown;	/* Command to invoke during "package require"
				 * commands for packages that aren't described
				 * in packageTable. Ckalloc'ed, may be
				 * NULL. */
    /*
     * Miscellaneous information:
     */

    size_t cmdCount;		/* Total number of times a command procedure
				 * has been called for this interpreter. */
    int evalFlags;		/* Flags to control next call to Tcl_Eval.
				 * Normally zero, but may be set before
				 * calling Tcl_Eval. See below for valid
				 * values. */
#if TCL_MAJOR_VERSION < 9
    int unused1;		/* No longer used (was termOffset) */
#endif
    LiteralTable literalTable;	/* Contains LiteralEntry's describing all Tcl
				 * objects holding literals of scripts
				 * compiled by the interpreter. Indexed by the
				 * string representations of literals. Used to
				 * avoid creating duplicate objects. */
    size_t compileEpoch;		/* Holds the current "compilation epoch" for
				 * this interpreter. This is incremented to
				 * invalidate existing ByteCodes when, e.g., a
				 * command with a compile procedure is
				 * redefined. */
    Proc *compiledProcPtr;	/* If a procedure is being compiled, a pointer
				 * to its Proc structure; otherwise, this is
				 * NULL. Set by ObjInterpProc in tclProc.c and
				 * used by tclCompile.c to process local
				 * variables appropriately. */
    ResolverScheme *resolverPtr;
				/* Linked list of name resolution schemes
				 * added to this interpreter. Schemes are
				 * added and removed by calling
				 * Tcl_AddInterpResolvers and
				 * Tcl_RemoveInterpResolver respectively. */
    Tcl_Obj *scriptFile;	/* NULL means there is no nested source
				 * command active; otherwise this points to
				 * pathPtr of the file being sourced. */
    int flags;			/* Various flag bits. See below. */
    long randSeed;		/* Seed used for rand() function. */
    Trace *tracePtr;		/* List of traces for this interpreter. */
    Tcl_HashTable *assocData;	/* Hash table for associating data with this
				 * interpreter. Cleaned up when this
				 * interpreter is deleted. */
    struct ExecEnv *execEnvPtr;	/* Execution environment for Tcl bytecode
				 * execution. Contains a pointer to the Tcl
				 * evaluation stack. */
    Tcl_Obj *emptyObjPtr;	/* Points to an object holding an empty
				 * string. Returned by Tcl_ObjSetVar2 when
				 * variable traces change a variable in a
				 * gross way. */
#if TCL_MAJOR_VERSION < 9
    char resultSpaceDontUse[TCL_DSTRING_STATIC_SIZE+1];
#endif
    Tcl_Obj *objResultPtr;	/* If the last command returned an object
				 * result, this points to it. Should not be
				 * accessed directly; see comment above. */
    Tcl_ThreadId threadId;	/* ID of thread that owns the interpreter. */

    ActiveCommandTrace *activeCmdTracePtr;
				/* First in list of active command traces for
				 * interp, or NULL if no active traces. */
    ActiveInterpTrace *activeInterpTracePtr;
				/* First in list of active traces for interp,
				 * or NULL if no active traces. */

    size_t tracesForbiddingInline;	/* Count of traces (in the list headed by
				 * tracePtr) that forbid inline bytecode
				 * compilation. */

    /*
     * Fields used to manage extensible return options (TIP 90).
     */

    Tcl_Obj *returnOpts;	/* A dictionary holding the options to the
				 * last [return] command. */

    Tcl_Obj *errorInfo;		/* errorInfo value (now as a Tcl_Obj). */
    Tcl_Obj *eiVar;		/* cached ref to ::errorInfo variable. */
    Tcl_Obj *errorCode;		/* errorCode value (now as a Tcl_Obj). */
    Tcl_Obj *ecVar;		/* cached ref to ::errorInfo variable. */
    int returnLevel;		/* [return -level] parameter. */

    /*
     * Resource limiting framework support (TIP#143).
     */

    struct {
	int active;		/* Flag values defining which limits have been
				 * set. */
	int granularityTicker;	/* Counter used to determine how often to
				 * check the limits. */
	int exceeded;		/* Which limits have been exceeded, described
				 * as flag values the same as the 'active'
				 * field. */

	size_t cmdCount;		/* Limit for how many commands to execute in
				 * the interpreter. */
	LimitHandler *cmdHandlers;
				/* Handlers to execute when the limit is
				 * reached. */
	int cmdGranularity;	/* Mod factor used to determine how often to
				 * evaluate the limit check. */

	Tcl_Time time;		/* Time limit for execution within the
				 * interpreter. */
	LimitHandler *timeHandlers;
				/* Handlers to execute when the limit is
				 * reached. */
	int timeGranularity;	/* Mod factor used to determine how often to
				 * evaluate the limit check. */
	Tcl_TimerToken timeEvent;
				/* Handle for a timer callback that will occur
				 * when the time-limit is exceeded. */

	Tcl_HashTable callbacks;/* Mapping from (interp,type) pair to data
				 * used to install a limit handler callback to
				 * run in _this_ interp when the limit is
				 * exceeded. */
    } limit;

    /*
     * Information for improved default error generation from ensembles
     * (TIP#112).
     */

    struct {
	Tcl_Obj *const *sourceObjs;
				/* What arguments were actually input into the
				 * *root* ensemble command? (Nested ensembles
				 * don't rewrite this.) NULL if we're not
				 * processing an ensemble. */
	size_t numRemovedObjs;	/* How many arguments have been stripped off
				 * because of ensemble processing. */
	size_t numInsertedObjs;	/* How many of the current arguments were
				 * inserted by an ensemble. */
    } ensembleRewrite;

    /*
     * TIP #219: Global info for the I/O system.
     */

    Tcl_Obj *chanMsg;		/* Error message set by channel drivers, for
				 * the propagation of arbitrary Tcl errors.
				 * This information, if present (chanMsg not
				 * NULL), takes precedence over a POSIX error
				 * code returned by a channel operation. */

    /*
     * Source code origin information (TIP #280).
     */

    CmdFrame *cmdFramePtr;	/* Points to the command frame containing the
				 * location information for the current
				 * command. */
    const CmdFrame *invokeCmdFramePtr;
				/* Points to the command frame which is the
				 * invoking context of the bytecode compiler.
				 * NULL when the byte code compiler is not
				 * active. */
    int invokeWord;		/* Index of the word in the command which
				 * is getting compiled. */
    Tcl_HashTable *linePBodyPtr;/* This table remembers for each statically
				 * defined procedure the location information
				 * for its body. It is keyed by the address of
				 * the Proc structure for a procedure. The
				 * values are "struct CmdFrame*". */
    Tcl_HashTable *lineBCPtr;	/* This table remembers for each ByteCode
				 * object the location information for its
				 * body. It is keyed by the address of the
				 * Proc structure for a procedure. The values
				 * are "struct ExtCmdLoc*". (See
				 * tclCompile.h) */
    Tcl_HashTable *lineLABCPtr;
    Tcl_HashTable *lineLAPtr;	/* This table remembers for each argument of a
				 * command on the execution stack the index of
				 * the argument in the command, and the
				 * location data of the command. It is keyed
				 * by the address of the Tcl_Obj containing
				 * the argument. The values are "struct
				 * CFWord*" (See tclBasic.c). This allows
				 * commands like uplevel, eval, etc. to find
				 * location information for their arguments,
				 * if they are a proper literal argument to an
				 * invoking command. Alt view: An index to the
				 * CmdFrame stack keyed by command argument
				 * holders. */
    ContLineLoc *scriptCLLocPtr;/* This table points to the location data for
				 * invisible continuation lines in the script,
				 * if any. This pointer is set by the function
				 * TclEvalObjEx() in file "tclBasic.c", and
				 * used by function ...() in the same file.
				 * It does for the eval/direct path of script
				 * execution what CompileEnv.clLoc does for
				 * the bytecode compiler.
				 */
    /*
     * TIP #268. The currently active selection mode, i.e. the package require
     * preferences.
     */

    int packagePrefer;		/* Current package selection mode. */

    /*
     * Hashtables for variable traces and searches.
     */

    Tcl_HashTable varTraces;	/* Hashtable holding the start of a variable's
				 * active trace list; varPtr is the key. */
    Tcl_HashTable varSearches;	/* Hashtable holding the start of a variable's
				 * active searches list; varPtr is the key. */
    /*
     * The thread-specific data ekeko: cache pointers or values that
     *  (a) do not change during the thread's lifetime
     *  (b) require access to TSD to determine at runtime
     *  (c) are accessed very often (e.g., at each command call)
     *
     * Note that these are the same for all interps in the same thread. They
     * just have to be initialised for the thread's parent interp, children
     * inherit the value.
     *
     * They are used by the macros defined below.
     */

    AllocCache *allocCache;
    void *pendingObjDataPtr;	/* Pointer to the Cache and PendingObjData
				 * structs for this interp's thread; see
				 * tclObj.c and tclThreadAlloc.c */
    int *asyncReadyPtr;		/* Pointer to the asyncReady indicator for
				 * this interp's thread; see tclAsync.c */
    /*
     * The pointer to the object system root ekeko. c.f. TIP #257.
     */
    void *objectFoundation;	/* Pointer to the Foundation structure of the
				 * object system, which contains things like
				 * references to key namespaces. See
				 * tclOOInt.h and tclOO.c for real definition
				 * and setup. */

    struct NRE_callback *deferredCallbacks;
				/* Callbacks that are set previous to a call
				 * to some Eval function but that actually
				 * belong to the command that is about to be
				 * called - i.e., they should be run *before*
				 * any tailcall is invoked. */

    /*
     * TIP #285, Script cancellation support.
     */

    Tcl_AsyncHandler asyncCancel;
				/* Async handler token for Tcl_CancelEval. */
    Tcl_Obj *asyncCancelMsg;	/* Error message set by async cancel handler
				 * for the propagation of arbitrary Tcl
				 * errors. This information, if present
				 * (asyncCancelMsg not NULL), takes precedence
				 * over the default error messages returned by
				 * a script cancellation operation. */

	/*
	 * TIP #348 IMPLEMENTATION  -  Substituted error stack
	 */
    Tcl_Obj *errorStack;	/* [info errorstack] value (as a Tcl_Obj). */
    Tcl_Obj *upLiteral;		/* "UP" literal for [info errorstack] */
    Tcl_Obj *callLiteral;	/* "CALL" literal for [info errorstack] */
    Tcl_Obj *innerLiteral;	/* "INNER" literal for [info errorstack] */
    Tcl_Obj *innerContext;	/* cached list for fast reallocation */
    int resetErrorStack;        /* controls cleaning up of ::errorStack */

#ifdef TCL_COMPILE_STATS
    /*
     * Statistical information about the bytecode compiler and interpreter's
     * operation. This should be the last field of Interp.
     */

    ByteCodeStats stats;	/* Holds compilation and execution statistics
				 * for this interpreter. */
#endif /* TCL_COMPILE_STATS */
} Interp;

/*
 * Macros that use the TSD-ekeko.
 */

#define TclAsyncReady(iPtr) \
    *((iPtr)->asyncReadyPtr)

/*
 * Macros for script cancellation support (TIP #285).
 */

#define TclCanceled(iPtr) \
    (((iPtr)->flags & CANCELED) || ((iPtr)->flags & TCL_CANCEL_UNWIND))

#define TclSetCancelFlags(iPtr, cancelFlags)   \
    (iPtr)->flags |= CANCELED;                 \
    if ((cancelFlags) & TCL_CANCEL_UNWIND) {   \
        (iPtr)->flags |= TCL_CANCEL_UNWIND;    \
    }

#define TclUnsetCancelFlags(iPtr) \
    (iPtr)->flags &= (~(CANCELED | TCL_CANCEL_UNWIND))

/*
 * Macros for splicing into and out of doubly linked lists. They assume
 * existence of struct items 'prevPtr' and 'nextPtr'.
 *
 * a = element to add or remove.
 * b = list head.
 *
 * TclSpliceIn adds to the head of the list.
 */

#define TclSpliceIn(a,b)			\
    (a)->nextPtr = (b);				\
    if ((b) != NULL) {				\
	(b)->prevPtr = (a);			\
    }						\
    (a)->prevPtr = NULL, (b) = (a);

#define TclSpliceOut(a,b)			\
    if ((a)->prevPtr != NULL) {			\
	(a)->prevPtr->nextPtr = (a)->nextPtr;	\
    } else {					\
	(b) = (a)->nextPtr;			\
    }						\
    if ((a)->nextPtr != NULL) {			\
	(a)->nextPtr->prevPtr = (a)->prevPtr;	\
    }

/*
 * EvalFlag bits for Interp structures:
 *
 * TCL_ALLOW_EXCEPTIONS	1 means it's OK for the script to terminate with a
 *			code other than TCL_OK or TCL_ERROR; 0 means codes
 *			other than these should be turned into errors.
 */

#define TCL_ALLOW_EXCEPTIONS		0x04
#define TCL_EVAL_FILE			0x02
#define TCL_EVAL_SOURCE_IN_FRAME	0x10
#define TCL_EVAL_NORESOLVE		0x20
#define TCL_EVAL_DISCARD_RESULT		0x40

/*
 * Flag bits for Interp structures:
 *
 * DELETED:		Non-zero means the interpreter has been deleted:
 *			don't process any more commands for it, and destroy
 *			the structure as soon as all nested invocations of
 *			Tcl_Eval are done.
 * ERR_ALREADY_LOGGED:	Non-zero means information has already been logged in
 *			iPtr->errorInfo for the current Tcl_Eval instance, so
 *			Tcl_Eval needn't log it (used to implement the "error
 *			message log" command).
 * DONT_COMPILE_CMDS_INLINE: Non-zero means that the bytecode compiler should
 *			not compile any commands into an inline sequence of
 *			instructions. This is set 1, for example, when command
 *			traces are requested.
 * RAND_SEED_INITIALIZED: Non-zero means that the randSeed value of the interp
 *			has not be initialized. This is set 1 when we first
 *			use the rand() or srand() functions.
 * SAFE_INTERP:		Non zero means that the current interp is a safe
 *			interp (i.e. it has only the safe commands installed,
 *			less privilege than a regular interp).
 * INTERP_DEBUG_FRAME:	Used for switching on various extra interpreter
 *			debug/info mechanisms (e.g. info frame eval/uplevel
 *			tracing) which are performance intensive.
 * INTERP_TRACE_IN_PROGRESS: Non-zero means that an interp trace is currently
 *			active; so no further trace callbacks should be
 *			invoked.
 * INTERP_ALTERNATE_WRONG_ARGS: Used for listing second and subsequent forms
 *			of the wrong-num-args string in Tcl_WrongNumArgs.
 *			Makes it append instead of replacing and uses
 *			different intermediate text.
 * CANCELED:		Non-zero means that the script in progress should be
 *			canceled as soon as possible. This can be checked by
 *			extensions (and the core itself) by calling
 *			Tcl_Canceled and checking if TCL_ERROR is returned.
 *			This is a one-shot flag that is reset immediately upon
 *			being detected; however, if the TCL_CANCEL_UNWIND flag
 *			is set Tcl_Canceled will continue to report that the
 *			script in progress has been canceled thereby allowing
 *			the evaluation stack for the interp to be fully
 *			unwound.
 *
 * WARNING: For the sake of some extensions that have made use of former
 * internal values, do not re-use the flag values 2 (formerly ERR_IN_PROGRESS)
 * or 8 (formerly ERROR_CODE_SET).
 */

#define DELETED				     1
#define ERR_ALREADY_LOGGED		     4
#define INTERP_DEBUG_FRAME		  0x10
#define DONT_COMPILE_CMDS_INLINE	  0x20
#define RAND_SEED_INITIALIZED		  0x40
#define SAFE_INTERP			  0x80
#define INTERP_TRACE_IN_PROGRESS	 0x200
#define INTERP_ALTERNATE_WRONG_ARGS	 0x400
#define ERR_LEGACY_COPY			 0x800
#define CANCELED			0x1000

/*
 * Maximum number of levels of nesting permitted in Tcl commands (used to
 * catch infinite recursion).
 */

#define MAX_NESTING_DEPTH	1000

/*
 * The macro below is used to modify a "char" value (e.g. by casting it to an
 * unsigned character) so that it can be used safely with macros such as
 * isspace.
 */

#define UCHAR(c) ((unsigned char) (c))

/*
 * This macro is used to properly align the memory allocated by Tcl, giving
 * the same alignment as the native malloc.
 */

#if defined(__APPLE__)
#define TCL_ALLOCALIGN	16
#else
#define TCL_ALLOCALIGN	(2*sizeof(void *))
#endif

/*
 * TCL_ALIGN is used to determine the offset needed to safely allocate any
 * data structure in memory. Given a starting offset or size, it "rounds up"
 * or "aligns" the offset to the next aligned (typically 8-byte) boundary so
 * that any data structure can be placed at the resulting offset without fear
 * of an alignment error. Note this is clamped to a minimum of 8 for API
 * compatibility.
 *
 * WARNING!! DO NOT USE THIS MACRO TO ALIGN POINTERS: it will produce the
 * wrong result on platforms that allocate addresses that are divisible by a
 * non-trivial factor of this alignment. Only use it for offsets or sizes.
 *
 * This macro is only used by tclCompile.c in the core (Bug 926445). It
 * however not be made file static, as extensions that touch bytecodes
 * (notably tbcload) require it.
 */

struct TclMaxAlignment {
    char unalign[8];
    union {
	long long maxAlignLongLong;
	double maxAlignDouble;
	void *maxAlignPointer;
    } aligned;
};
#define TCL_ALIGN_BYTES \
	offsetof(struct TclMaxAlignment, aligned)
#define TCL_ALIGN(x) \
	(((x) + (TCL_ALIGN_BYTES - 1)) & ~(TCL_ALIGN_BYTES - 1))

/*
 * A common panic alert when memory allocation fails.
 */

#define TclOOM(ptr, size) \
	((size) && ((ptr)||(Tcl_Panic("unable to alloc %" TCL_Z_MODIFIER "u bytes", (size_t)(size)),1)))

/*
 * The following enum values are used to specify the runtime platform setting
 * of the tclPlatform variable.
 */

typedef enum {
    TCL_PLATFORM_UNIX = 0,	/* Any Unix-like OS. */
    TCL_PLATFORM_WINDOWS = 2	/* Any Microsoft Windows OS. */
} TclPlatformType;

/*
 * The following enum values are used to indicate the translation of a Tcl
 * channel. Declared here so that each platform can define
 * TCL_PLATFORM_TRANSLATION to the native translation on that platform.
 */

typedef enum TclEolTranslation {
    TCL_TRANSLATE_AUTO,		/* Eol == \r, \n and \r\n. */
    TCL_TRANSLATE_CR,		/* Eol == \r. */
    TCL_TRANSLATE_LF,		/* Eol == \n. */
    TCL_TRANSLATE_CRLF		/* Eol == \r\n. */
} TclEolTranslation;

/*
 * Flags for TclInvoke:
 *
 * TCL_INVOKE_HIDDEN		Invoke a hidden command; if not set, invokes
 *				an exposed command.
 * TCL_INVOKE_NO_UNKNOWN	If set, "unknown" is not invoked if the
 *				command to be invoked is not found. Only has
 *				an effect if invoking an exposed command,
 *				i.e. if TCL_INVOKE_HIDDEN is not also set.
 * TCL_INVOKE_NO_TRACEBACK	Does not record traceback information if the
 *				invoked command returns an error. Used if the
 *				caller plans on recording its own traceback
 *				information.
 */

#define	TCL_INVOKE_HIDDEN	(1<<0)
#define TCL_INVOKE_NO_UNKNOWN	(1<<1)
#define TCL_INVOKE_NO_TRACEBACK	(1<<2)

/*
 * ListSizeT is the type for holding list element counts. It's defined
 * simplify sharing source between Tcl8 and Tcl9.
 */
#if TCL_MAJOR_VERSION > 8

typedef size_t ListSizeT;

/*
 * SSIZE_MAX, NOT SIZE_MAX as negative differences need to be expressed
 * between values of the ListSizeT type so limit the range to signed
 */
#define ListSizeT_MAX ((ListSizeT)PTRDIFF_MAX)

#else

typedef int ListSizeT;
#define ListSizeT_MAX INT_MAX

#endif

/*
 * ListStore --
 *
 * A Tcl list's internal representation is defined through three structures.
 *
 * A ListStore struct is a structure that includes a variable size array that
 * serves as storage for a Tcl list. A contiguous sequence of slots in the
 * array, the "in-use" area, holds valid pointers to Tcl_Obj values that
 * belong to one or more Tcl lists. The unused slots before and after these
 * are free slots that may be used to prepend and append without having to
 * reallocate the struct. The ListStore may be shared amongst multiple lists
 * and reference counted.
 *
 * A ListSpan struct defines a sequence of slots within a ListStore. This sequence
 * always lies within the "in-use" area of the ListStore. Like ListStore, the
 * structure may be shared among multiple lists and is reference counted.
 *
 * A ListRep struct holds the internal representation of a Tcl list as stored
 * in a Tcl_Obj. It is composed of a ListStore and a ListSpan that together
 * define the content of the list. The ListSpan specifies the range of slots
 * within the ListStore that hold elements for this list. The ListSpan is
 * optional in which case the list includes all the "in-use" slots of the
 * ListStore.
 *
 */
typedef struct ListStore {
    ListSizeT firstUsed;    /* Index of first slot in use within slots[] */
    ListSizeT numUsed;      /* Number of slots in use (starting firstUsed) */
    ListSizeT numAllocated; /* Total number of slots[] array slots. */
    size_t refCount;           /* Number of references to this instance */
    int flags;              /* LISTSTORE_* flags */
    Tcl_Obj *slots[TCLFLEXARRAY];      /* Variable size array. Grown as needed */
} ListStore;

#define LISTSTORE_CANONICAL 0x1 /* All Tcl_Obj's referencing this
                                   store have their string representation
                                   derived from the list representation */

/* Max number of elements that can be contained in a list */
#define LIST_MAX                                               \
    ((ListSizeT_MAX - offsetof(ListStore, slots)) \
		   / sizeof(Tcl_Obj *))
/* Memory size needed for a ListStore to hold numSlots_ elements */
#define LIST_SIZE(numSlots_) \
	(offsetof(ListStore, slots) + ((numSlots_) * sizeof(Tcl_Obj *)))

/*
 * ListSpan --
 * See comments above for ListStore
 */
typedef struct ListSpan {
    ListSizeT spanStart;    /* Starting index of the span */
    ListSizeT spanLength;   /* Number of elements in the span */
    size_t refCount;     /* Count of references to this span record */
} ListSpan;
#ifndef LIST_SPAN_THRESHOLD /* May be set on build line */
#define LIST_SPAN_THRESHOLD 101
#endif

/*
 * ListRep --
 * See comments above for ListStore
 */
typedef struct ListRep {
    ListStore *storePtr;/* element array shared amongst different lists */
    ListSpan *spanPtr;  /* If not NULL, the span holds the range of slots
                           within *storePtr that contain this list elements. */
} ListRep;

/*
 * Macros used to get access list internal representations.
 *
 * Naming conventions:
 * ListRep* - expect a pointer to a valid ListRep
 * ListObj* - expect a pointer to a Tcl_Obj whose internal type is known to
 *            be a list (tclListType). Will crash otherwise.
 * TclListObj* - expect a pointer to a Tcl_Obj whose internal type may or may not
 *            be tclListType. These will convert as needed and return error if
 *            conversion not possible.
 */

/* Returns the starting slot for this listRep in the contained ListStore */
#define ListRepStart(listRepPtr_)                               \
    ((listRepPtr_)->spanPtr ? (listRepPtr_)->spanPtr->spanStart \
			    : (listRepPtr_)->storePtr->firstUsed)

/* Returns the number of elements in this listRep */
#define ListRepLength(listRepPtr_)                               \
    ((listRepPtr_)->spanPtr ? (listRepPtr_)->spanPtr->spanLength \
			    : (listRepPtr_)->storePtr->numUsed)

/* Returns a pointer to the first slot containing this ListRep elements */
#define ListRepElementsBase(listRepPtr_) \
    (&(listRepPtr_)->storePtr->slots[ListRepStart(listRepPtr_)])

/* Stores the number of elements and base address of the element array */
#define ListRepElements(listRepPtr_, objc_, objv_) \
    (((objv_) = ListRepElementsBase(listRepPtr_)), \
     ((objc_) = ListRepLength(listRepPtr_)))

/* Returns 1/0 whether the ListRep's ListStore is shared. */
#define ListRepIsShared(listRepPtr_) ((listRepPtr_)->storePtr->refCount > 1)

/* Returns a pointer to the ListStore component */
#define ListObjStorePtr(listObj_) \
    ((ListStore *)((listObj_)->internalRep.twoPtrValue.ptr1))

/* Returns a pointer to the ListSpan component */
#define ListObjSpanPtr(listObj_) \
    ((ListSpan *)((listObj_)->internalRep.twoPtrValue.ptr2))

/* Returns the ListRep internal representaton in a Tcl_Obj */
#define ListObjGetRep(listObj_, listRepPtr_)                 \
    do {                                                     \
	(listRepPtr_)->storePtr = ListObjStorePtr(listObj_); \
	(listRepPtr_)->spanPtr = ListObjSpanPtr(listObj_);   \
    } while (0)

/* Returns the length of the list */
#define ListObjLength(listObj_, len_)                                         \
    ((len_) = ListObjSpanPtr(listObj_) ? ListObjSpanPtr(listObj_)->spanLength \
				       : ListObjStorePtr(listObj_)->numUsed)

/* Returns the starting slot index of this list's elements in the ListStore */
#define ListObjStart(listObj_)                                      \
    (ListObjSpanPtr(listObj_) ? ListObjSpanPtr(listObj_)->spanStart \
			      : ListObjStorePtr(listObj_)->firstUsed)

/* Stores the element count and base address of this list's elements */
#define ListObjGetElements(listObj_, objc_, objv_) \
    (((objv_) = &ListObjStorePtr(listObj_)->slots[ListObjStart(listObj_)]), \
     (ListObjLength(listObj_, (objc_))))

/*
 * Returns 1/0 whether the internal representation (not the Tcl_Obj itself)
 * is shared.  Note by intent this only checks for sharing of ListStore,
 * not spans.
 */
#define ListObjRepIsShared(listObj_) (ListObjStorePtr(listObj_)->refCount > 1)

/*
 * Certain commands like concat are optimized if an existing string
 * representation of a list object is known to be in canonical format (i.e.
 * generated from the list representation). There are three conditions when
 * this will be the case:
 * (1) No string representation exists which means it will obviously have
 * to be generated from the list representation when needed
 * (2) The ListStore flags is marked canonical. This is done at the time
 * the string representation is generated from the list IF the list
 * representation does not have a span (see comments in UpdateStringOfList).
 * (3) The list representation does not have a span component. This is
 * because list Tcl_Obj's with spans are always created from existing lists
 * and never from strings (see SetListFromAny) and thus their string
 * representation will always be canonical.
 */
#define ListObjIsCanonical(listObj_)                             \
    (((listObj_)->bytes == NULL)                                 \
     || (ListObjStorePtr(listObj_)->flags & LISTSTORE_CANONICAL) \
     || ListObjSpanPtr(listObj_) != NULL)

/*
 * Converts the Tcl_Obj to a list if it isn't one and stores the element
 * count and base address of this list's elements in objcPtr_ and objvPtr_.
 * Return TCL_OK on success or TCL_ERROR if the Tcl_Obj cannot be
 * converted to a list.
 */
#define TclListObjGetElementsM(interp_, listObj_, objcPtr_, objvPtr_)    \
    (((listObj_)->typePtr == &tclListType)                              \
	 ? ((ListObjGetElements((listObj_), *(objcPtr_), *(objvPtr_))), \
	    TCL_OK)                                                     \
	 : Tcl_ListObjGetElements(                                      \
	     (interp_), (listObj_), (objcPtr_), (objvPtr_)))

/*
 * Converts the Tcl_Obj to a list if it isn't one and stores the element
 * count in lenPtr_.  Returns TCL_OK on success or TCL_ERROR if the
 * Tcl_Obj cannot be converted to a list.
 */
#define TclListObjLengthM(interp_, listObj_, lenPtr_)         \
    (((listObj_)->typePtr == &tclListType)                   \
	 ? ((ListObjLength((listObj_), *(lenPtr_))), TCL_OK) \
	 : Tcl_ListObjLength((interp_), (listObj_), (lenPtr_)))

#define TclListObjIsCanonical(listObj_) \
    (((listObj_)->typePtr == &tclListType) ? ListObjIsCanonical((listObj_)) : 0)

/*
 * Modes for collecting (or not) in the implementations of TclNRForeachCmd,
 * TclNRLmapCmd and their compilations.
 */

#define TCL_EACH_KEEP_NONE  0	/* Discard iteration result like [foreach] */
#define TCL_EACH_COLLECT    1	/* Collect iteration result like [lmap] */

/*
 * Macros providing a faster path to booleans and integers:
 * Tcl_GetBooleanFromObj, Tcl_GetLongFromObj, Tcl_GetIntFromObj
 * and Tcl_GetIntForIndex.
 *
 * WARNING: these macros eval their args more than once.
 */

#define TclGetBooleanFromObj(interp, objPtr, intPtr) \
    (((objPtr)->typePtr == &tclIntType \
	    || (objPtr)->typePtr == &tclBooleanType) \
	? (*(intPtr) = ((objPtr)->internalRep.wideValue!=0), TCL_OK)	\
	: Tcl_GetBooleanFromObj((interp), (objPtr), (intPtr)))

#ifdef TCL_WIDE_INT_IS_LONG
#define TclGetLongFromObj(interp, objPtr, longPtr) \
    (((objPtr)->typePtr == &tclIntType)	\
	    ? ((*(longPtr) = (objPtr)->internalRep.wideValue), TCL_OK) \
	    : Tcl_GetLongFromObj((interp), (objPtr), (longPtr)))
#else
#define TclGetLongFromObj(interp, objPtr, longPtr) \
    (((objPtr)->typePtr == &tclIntType \
	    && (objPtr)->internalRep.wideValue >= (Tcl_WideInt)(LONG_MIN) \
	    && (objPtr)->internalRep.wideValue <= (Tcl_WideInt)(LONG_MAX)) \
	    ? ((*(longPtr) = (long)(objPtr)->internalRep.wideValue), TCL_OK) \
	    : Tcl_GetLongFromObj((interp), (objPtr), (longPtr)))
#endif

#define TclGetIntFromObj(interp, objPtr, intPtr) \
    (((objPtr)->typePtr == &tclIntType \
	    && (objPtr)->internalRep.wideValue >= (Tcl_WideInt)(INT_MIN) \
	    && (objPtr)->internalRep.wideValue <= (Tcl_WideInt)(INT_MAX)) \
	    ? ((*(intPtr) = (int)(objPtr)->internalRep.wideValue), TCL_OK) \
	    : Tcl_GetIntFromObj((interp), (objPtr), (intPtr)))
#define TclGetIntForIndexM(interp, objPtr, endValue, idxPtr) \
    ((((objPtr)->typePtr == &tclIntType) && ((objPtr)->internalRep.wideValue >= 0) \
	    && ((Tcl_WideUInt)(objPtr)->internalRep.wideValue <= (size_t)(endValue) + 1)) \
	    ? ((*(idxPtr) = (size_t)(objPtr)->internalRep.wideValue), TCL_OK) \
	    : Tcl_GetIntForIndex((interp), (objPtr), (endValue), (idxPtr)))

/*
 * Macro used to save a function call for common uses of
 * Tcl_GetWideIntFromObj(). The ANSI C "prototype" is:
 *
 * MODULE_SCOPE int TclGetWideIntFromObj(Tcl_Interp *interp, Tcl_Obj *objPtr,
 *			Tcl_WideInt *wideIntPtr);
 */

#define TclGetWideIntFromObj(interp, objPtr, wideIntPtr) \
    (((objPtr)->typePtr == &tclIntType)					\
	? (*(wideIntPtr) =						\
		((objPtr)->internalRep.wideValue), TCL_OK) :		\
	Tcl_GetWideIntFromObj((interp), (objPtr), (wideIntPtr)))

/*
 * Flag values for TclTraceDictPath().
 *
 * DICT_PATH_READ indicates that all entries on the path must exist but no
 * updates will be needed.
 *
 * DICT_PATH_UPDATE indicates that we are going to be doing an update at the
 * tip of the path, so duplication of shared objects should be done along the
 * way.
 *
 * DICT_PATH_EXISTS indicates that we are performing an existence test and a
 * lookup failure should therefore not be an error. If (and only if) this flag
 * is set, TclTraceDictPath() will return the special value
 * DICT_PATH_NON_EXISTENT if the path is not traceable.
 *
 * DICT_PATH_CREATE (which also requires the DICT_PATH_UPDATE bit to be set)
 * indicates that we are to create non-existent dictionaries on the path.
 */

#define DICT_PATH_READ		0
#define DICT_PATH_UPDATE	1
#define DICT_PATH_EXISTS	2
#define DICT_PATH_CREATE	5

#define DICT_PATH_NON_EXISTENT	((Tcl_Obj *) (void *) 1)

/*
 *----------------------------------------------------------------
 * Data structures related to the filesystem internals
 *----------------------------------------------------------------
 */

/*
 * The version_2 filesystem is private to Tcl. As and when these changes have
 * been thoroughly tested and investigated a new public filesystem interface
 * will be released. The aim is more versatile virtual filesystem interfaces,
 * more efficiency in 'path' manipulation and usage, and cleaner filesystem
 * code internally.
 */

#define TCL_FILESYSTEM_VERSION_2	((Tcl_FSVersion) 0x2)
typedef void *(TclFSGetCwdProc2)(void *clientData);
typedef int (Tcl_FSLoadFileProc2) (Tcl_Interp *interp, Tcl_Obj *pathPtr,
	Tcl_LoadHandle *handlePtr, Tcl_FSUnloadFileProc **unloadProcPtr, int flags);

/*
 * The following types are used for getting and storing platform-specific file
 * attributes in tclFCmd.c and the various platform-versions of that file.
 * This is done to have as much common code as possible in the file attributes
 * code. For more information about the callbacks, see TclFileAttrsCmd in
 * tclFCmd.c.
 */

typedef int (TclGetFileAttrProc)(Tcl_Interp *interp, int objIndex,
	Tcl_Obj *fileName, Tcl_Obj **attrObjPtrPtr);
typedef int (TclSetFileAttrProc)(Tcl_Interp *interp, int objIndex,
	Tcl_Obj *fileName, Tcl_Obj *attrObjPtr);

typedef struct TclFileAttrProcs {
    TclGetFileAttrProc *getProc;/* The procedure for getting attrs. */
    TclSetFileAttrProc *setProc;/* The procedure for setting attrs. */
} TclFileAttrProcs;

/*
 * Opaque handle used in pipeline routines to encapsulate platform-dependent
 * state.
 */

typedef struct TclFile_ *TclFile;

/*
 * The "globParameters" argument of the function TclGlob is an or'ed
 * combination of the following values:
 */

#define TCL_GLOBMODE_NO_COMPLAIN	1
#define TCL_GLOBMODE_JOIN		2
#define TCL_GLOBMODE_DIR		4
#define TCL_GLOBMODE_TAILS		8

typedef enum Tcl_PathPart {
    TCL_PATH_DIRNAME,
    TCL_PATH_TAIL,
    TCL_PATH_EXTENSION,
    TCL_PATH_ROOT
} Tcl_PathPart;

/*
 *----------------------------------------------------------------
 * Data structures related to obsolete filesystem hooks
 *----------------------------------------------------------------
 */

typedef int (TclStatProc_)(const char *path, struct stat *buf);
typedef int (TclAccessProc_)(const char *path, int mode);
typedef Tcl_Channel (TclOpenFileChannelProc_)(Tcl_Interp *interp,
	const char *fileName, const char *modeString, int permissions);

/*
 *----------------------------------------------------------------
 * Data structures for process-global values.
 *----------------------------------------------------------------
 */

typedef void (TclInitProcessGlobalValueProc)(char **valuePtr, TCL_HASH_TYPE *lengthPtr,
	Tcl_Encoding *encodingPtr);

/*
 * A ProcessGlobalValue struct exists for each internal value in Tcl that is
 * to be shared among several threads. Each thread sees a (Tcl_Obj) copy of
 * the value, and the gobal value is kept as a counted string, with epoch and
 * mutex control. Each ProcessGlobalValue struct should be a static variable in
 * some file.
 */

typedef struct ProcessGlobalValue {
    size_t epoch;			/* Epoch counter to detect changes in the
				 * global value. */
    TCL_HASH_TYPE numBytes;	/* Length of the global string. */
    char *value;		/* The global string value. */
    Tcl_Encoding encoding;	/* system encoding when global string was
				 * initialized. */
    TclInitProcessGlobalValueProc *proc;
    				/* A procedure to initialize the global string
				 * copy when a "get" request comes in before
				 * any "set" request has been received. */
    Tcl_Mutex mutex;		/* Enforce orderly access from multiple
				 * threads. */
    Tcl_ThreadDataKey key;	/* Key for per-thread data holding the
				 * (Tcl_Obj) copy for each thread. */
} ProcessGlobalValue;

/*
 *----------------------------------------------------------------------
 * Flags for TclParseNumber
 *----------------------------------------------------------------------
 */

#define TCL_PARSE_DECIMAL_ONLY		1
				/* Leading zero doesn't denote octal or
				 * hex. */
#define TCL_PARSE_OCTAL_ONLY		2
				/* Parse octal even without prefix. */
#define TCL_PARSE_HEXADECIMAL_ONLY	4
				/* Parse hexadecimal even without prefix. */
#define TCL_PARSE_INTEGER_ONLY		8
				/* Disable floating point parsing. */
#define TCL_PARSE_SCAN_PREFIXES		16
				/* Use [scan] rules dealing with 0?
				 * prefixes. */
#define TCL_PARSE_NO_WHITESPACE		32
				/* Reject leading/trailing whitespace. */
#define TCL_PARSE_BINARY_ONLY	64
				/* Parse binary even without prefix. */
#define TCL_PARSE_NO_UNDERSCORE	128
				/* Reject underscore digit separator */

/*
 *----------------------------------------------------------------------
 * Type values TclGetNumberFromObj
 *----------------------------------------------------------------------
 */

#define TCL_NUMBER_INT		2
#define TCL_NUMBER_BIG		3
#define TCL_NUMBER_DOUBLE	4
#define TCL_NUMBER_NAN		5

/*
 *----------------------------------------------------------------
 * Variables shared among Tcl modules but not used by the outside world.
 *----------------------------------------------------------------
 */

MODULE_SCOPE char *tclNativeExecutableName;
MODULE_SCOPE int tclFindExecutableSearchDone;
MODULE_SCOPE char *tclMemDumpFileName;
MODULE_SCOPE TclPlatformType tclPlatform;

MODULE_SCOPE Tcl_Encoding tclIdentityEncoding;

/*
 * TIP #233 (Virtualized Time)
 * Data for the time hooks, if any.
 */

MODULE_SCOPE Tcl_GetTimeProc *tclGetTimeProcPtr;
MODULE_SCOPE Tcl_ScaleTimeProc *tclScaleTimeProcPtr;
MODULE_SCOPE void *tclTimeClientData;

/*
 * Variables denoting the Tcl object types defined in the core.
 */

MODULE_SCOPE const Tcl_ObjType tclBignumType;
MODULE_SCOPE const Tcl_ObjType tclBooleanType;
MODULE_SCOPE const Tcl_ObjType tclByteCodeType;
MODULE_SCOPE const Tcl_ObjType tclDoubleType;
MODULE_SCOPE const Tcl_ObjType tclIntType;
MODULE_SCOPE const Tcl_ObjType tclListType;
MODULE_SCOPE const Tcl_ObjType tclDictType;
MODULE_SCOPE const Tcl_ObjType tclProcBodyType;
MODULE_SCOPE const Tcl_ObjType tclStringType;
MODULE_SCOPE const Tcl_ObjType tclEnsembleCmdType;
MODULE_SCOPE const Tcl_ObjType tclRegexpType;
MODULE_SCOPE Tcl_ObjType tclCmdNameType;

/*
 * Variables denoting the hash key types defined in the core.
 */

MODULE_SCOPE const Tcl_HashKeyType tclArrayHashKeyType;
MODULE_SCOPE const Tcl_HashKeyType tclOneWordHashKeyType;
MODULE_SCOPE const Tcl_HashKeyType tclStringHashKeyType;
MODULE_SCOPE const Tcl_HashKeyType tclObjHashKeyType;

/*
 * The head of the list of free Tcl objects, and the total number of Tcl
 * objects ever allocated and freed.
 */

MODULE_SCOPE Tcl_Obj *	tclFreeObjList;

#ifdef TCL_COMPILE_STATS
MODULE_SCOPE size_t	tclObjsAlloced;
MODULE_SCOPE size_t	tclObjsFreed;
#define TCL_MAX_SHARED_OBJ_STATS 5
MODULE_SCOPE size_t	tclObjsShared[TCL_MAX_SHARED_OBJ_STATS];
#endif /* TCL_COMPILE_STATS */

/*
 * Pointer to a heap-allocated string of length zero that the Tcl core uses as
 * the value of an empty string representation for an object. This value is
 * shared by all new objects allocated by Tcl_NewObj.
 */

MODULE_SCOPE char	tclEmptyString;

enum CheckEmptyStringResult {
	TCL_EMPTYSTRING_UNKNOWN = -1, TCL_EMPTYSTRING_NO, TCL_EMPTYSTRING_YES
};

/*
 *----------------------------------------------------------------
 * Procedures shared among Tcl modules but not used by the outside world,
 * introduced by/for NRE.
 *----------------------------------------------------------------
 */

MODULE_SCOPE Tcl_ObjCmdProc2 TclNRApplyObjCmd;
MODULE_SCOPE Tcl_ObjCmdProc2 TclNREvalObjCmd;
MODULE_SCOPE Tcl_ObjCmdProc2 TclNRCatchObjCmd;
MODULE_SCOPE Tcl_ObjCmdProc2 TclNRExprObjCmd;
MODULE_SCOPE Tcl_ObjCmdProc2 TclNRForObjCmd;
MODULE_SCOPE Tcl_ObjCmdProc2 TclNRForeachCmd;
MODULE_SCOPE Tcl_ObjCmdProc2 TclNRIfObjCmd;
MODULE_SCOPE Tcl_ObjCmdProc2 TclNRLmapCmd;
MODULE_SCOPE Tcl_ObjCmdProc2 TclNRPackageObjCmd;
MODULE_SCOPE Tcl_ObjCmdProc2 TclNRSourceObjCmd;
MODULE_SCOPE Tcl_ObjCmdProc2 TclNRSubstObjCmd;
MODULE_SCOPE Tcl_ObjCmdProc2 TclNRSwitchObjCmd;
MODULE_SCOPE Tcl_ObjCmdProc2 TclNRTryObjCmd;
MODULE_SCOPE Tcl_ObjCmdProc2 TclNRUplevelObjCmd;
MODULE_SCOPE Tcl_ObjCmdProc2 TclNRWhileObjCmd;

MODULE_SCOPE Tcl_NRPostProc TclNRForIterCallback;
MODULE_SCOPE Tcl_NRPostProc TclNRCoroutineActivateCallback;
MODULE_SCOPE Tcl_ObjCmdProc2 TclNRTailcallObjCmd;
MODULE_SCOPE Tcl_NRPostProc TclNRTailcallEval;
MODULE_SCOPE Tcl_ObjCmdProc2 TclNRCoroutineObjCmd;
MODULE_SCOPE Tcl_ObjCmdProc2 TclNRYieldObjCmd;
MODULE_SCOPE Tcl_ObjCmdProc2 TclNRYieldmObjCmd;
MODULE_SCOPE Tcl_ObjCmdProc2 TclNRYieldToObjCmd;
MODULE_SCOPE Tcl_ObjCmdProc2 TclNRInvoke;
MODULE_SCOPE Tcl_NRPostProc TclNRReleaseValues;

MODULE_SCOPE void  TclSetTailcall(Tcl_Interp *interp, Tcl_Obj *tailcallPtr);
MODULE_SCOPE void  TclPushTailcallPoint(Tcl_Interp *interp);

/* These two can be considered for the public api */
MODULE_SCOPE void  TclMarkTailcall(Tcl_Interp *interp);
MODULE_SCOPE void  TclSkipTailcall(Tcl_Interp *interp);

/*
 * This structure holds the data for the various iteration callbacks used to
 * NRE the 'for' and 'while' commands. We need a separate structure because we
 * have more than the 4 client data entries we can provide directly thorugh
 * the callback API. It is the 'word' information which puts us over the
 * limit. It is needed because the loop body is argument 4 of 'for' and
 * argument 2 of 'while'. Not providing the correct index confuses the #280
 * code. We TclSmallAlloc/Free this.
 */

typedef struct ForIterData {
    Tcl_Obj *cond;		/* Loop condition expression. */
    Tcl_Obj *body;		/* Loop body. */
    Tcl_Obj *next;		/* Loop step script, NULL for 'while'. */
    const char *msg;		/* Error message part. */
    size_t word;			/* Index of the body script in the command */
} ForIterData;

/* TIP #357 - Structure doing the bookkeeping of handles for Tcl_LoadFile
 *            and Tcl_FindSymbol. This structure corresponds to an opaque
 *            typedef in tcl.h */

typedef void* TclFindSymbolProc(Tcl_Interp* interp, Tcl_LoadHandle loadHandle,
				const char* symbol);
struct Tcl_LoadHandle_ {
    void *clientData;	/* Client data is the load handle in the
				 * native filesystem if a module was loaded
				 * there, or an opaque pointer to a structure
				 * for further bookkeeping on load-from-VFS
				 * and load-from-memory */
    TclFindSymbolProc* findSymbolProcPtr;
				/* Procedure that resolves symbols in a
				 * loaded module */
    Tcl_FSUnloadFileProc* unloadFileProcPtr;
				/* Procedure that unloads a loaded module */
};

/* Flags for conversion of doubles to digit strings */

#define TCL_DD_E_FORMAT 		0x2
				/* Use a fixed-length string of digits,
				 * suitable for E format*/
#define TCL_DD_F_FORMAT 		0x3
				/* Use a fixed number of digits after the
				 * decimal point, suitable for F format */
#define TCL_DD_SHORTEST 		0x4
				/* Use the shortest possible string */
#define TCL_DD_NO_QUICK 		0x8
				/* Debug flag: forbid quick FP conversion */

#define TCL_DD_CONVERSION_TYPE_MASK	0x3
				/* Mask to isolate the conversion type */

/*
 *----------------------------------------------------------------
 * Procedures shared among Tcl modules but not used by the outside world:
 *----------------------------------------------------------------
 */

MODULE_SCOPE void	TclAppendBytesToByteArray(Tcl_Obj *objPtr,
			    const unsigned char *bytes, size_t len);
MODULE_SCOPE int	TclNREvalCmd(Tcl_Interp *interp, Tcl_Obj *objPtr,
			    int flags);
MODULE_SCOPE void	TclAdvanceContinuations(size_t *line, int **next,
			    int loc);
MODULE_SCOPE void	TclAdvanceLines(size_t *line, const char *start,
			    const char *end);
MODULE_SCOPE void	TclArgumentEnter(Tcl_Interp *interp,
			    Tcl_Obj *objv[], size_t objc, CmdFrame *cf);
MODULE_SCOPE void	TclArgumentRelease(Tcl_Interp *interp,
			    Tcl_Obj *objv[], size_t objc);
MODULE_SCOPE void	TclArgumentBCEnter(Tcl_Interp *interp,
			    Tcl_Obj *objv[], size_t objc,
			    void *codePtr, CmdFrame *cfPtr, int cmd, size_t pc);
MODULE_SCOPE void	TclArgumentBCRelease(Tcl_Interp *interp,
			    CmdFrame *cfPtr);
MODULE_SCOPE void	TclArgumentGet(Tcl_Interp *interp, Tcl_Obj *obj,
			    CmdFrame **cfPtrPtr, int *wordPtr);
MODULE_SCOPE int	TclAsyncNotifier(int sigNumber, Tcl_ThreadId threadId,
			    void *clientData, int *flagPtr, int value);
MODULE_SCOPE void	TclAsyncMarkFromNotifier(void);
MODULE_SCOPE double	TclBignumToDouble(const void *bignum);
MODULE_SCOPE int	TclByteArrayMatch(const unsigned char *string,
			    size_t strLen, const unsigned char *pattern,
			    size_t ptnLen, int flags);
MODULE_SCOPE double	TclCeil(const void *a);
MODULE_SCOPE void	TclChannelPreserve(Tcl_Channel chan);
MODULE_SCOPE void	TclChannelRelease(Tcl_Channel chan);
MODULE_SCOPE int	TclCheckArrayTraces(Tcl_Interp *interp, Var *varPtr,
			    Var *arrayPtr, Tcl_Obj *name, int index);
MODULE_SCOPE int	TclCheckEmptyString(Tcl_Obj *objPtr);
MODULE_SCOPE int	TclChanCaughtErrorBypass(Tcl_Interp *interp,
			    Tcl_Channel chan);
MODULE_SCOPE Tcl_ObjCmdProc2 TclChannelNamesCmd;
MODULE_SCOPE Tcl_NRPostProc TclClearRootEnsemble;
MODULE_SCOPE int	TclCompareTwoNumbers(Tcl_Obj *valuePtr,
			    Tcl_Obj *value2Ptr);
MODULE_SCOPE ContLineLoc *TclContinuationsEnter(Tcl_Obj *objPtr, size_t num,
			    int *loc);
MODULE_SCOPE void	TclContinuationsEnterDerived(Tcl_Obj *objPtr,
			    int start, int *clNext);
MODULE_SCOPE ContLineLoc *TclContinuationsGet(Tcl_Obj *objPtr);
MODULE_SCOPE void	TclContinuationsCopy(Tcl_Obj *objPtr,
			    Tcl_Obj *originObjPtr);
MODULE_SCOPE size_t	TclConvertElement(const char *src, size_t length,
			    char *dst, int flags);
MODULE_SCOPE Tcl_Command TclCreateObjCommandInNs(Tcl_Interp *interp,
			    const char *cmdName, Tcl_Namespace *nsPtr,
			    Tcl_ObjCmdProc2 *proc, void *clientData,
			    Tcl_CmdDeleteProc *deleteProc);
MODULE_SCOPE Tcl_Command TclCreateEnsembleInNs(Tcl_Interp *interp,
			    const char *name, Tcl_Namespace *nameNamespacePtr,
			    Tcl_Namespace *ensembleNamespacePtr, int flags);
MODULE_SCOPE void	TclDeleteNamespaceVars(Namespace *nsPtr);
MODULE_SCOPE void	TclDeleteNamespaceChildren(Namespace *nsPtr);
MODULE_SCOPE int	TclFindDictElement(Tcl_Interp *interp,
			    const char *dict, size_t dictLength,
			    const char **elementPtr, const char **nextPtr,
			    size_t *sizePtr, int *literalPtr);
/* TIP #280 - Modified token based evaluation, with line information. */
MODULE_SCOPE int	TclEvalEx(Tcl_Interp *interp, const char *script,
			    size_t numBytes, int flags, size_t line,
			    int *clNextOuter, const char *outerScript);
MODULE_SCOPE Tcl_ObjCmdProc2 TclFileAttrsCmd;
MODULE_SCOPE Tcl_ObjCmdProc2 TclFileCopyCmd;
MODULE_SCOPE Tcl_ObjCmdProc2 TclFileDeleteCmd;
MODULE_SCOPE Tcl_ObjCmdProc2 TclFileLinkCmd;
MODULE_SCOPE Tcl_ObjCmdProc2 TclFileMakeDirsCmd;
MODULE_SCOPE Tcl_ObjCmdProc2 TclFileReadLinkCmd;
MODULE_SCOPE Tcl_ObjCmdProc2 TclFileRenameCmd;
MODULE_SCOPE Tcl_ObjCmdProc2 TclFileTempDirCmd;
MODULE_SCOPE Tcl_ObjCmdProc2 TclFileTemporaryCmd;
MODULE_SCOPE void	TclCreateLateExitHandler(Tcl_ExitProc *proc,
			    void *clientData);
MODULE_SCOPE void	TclDeleteLateExitHandler(Tcl_ExitProc *proc,
			    void *clientData);
MODULE_SCOPE char *	TclDStringAppendObj(Tcl_DString *dsPtr,
			    Tcl_Obj *objPtr);
MODULE_SCOPE char *	TclDStringAppendDString(Tcl_DString *dsPtr,
			    Tcl_DString *toAppendPtr);
MODULE_SCOPE Tcl_Obj *	TclDStringToObj(Tcl_DString *dsPtr);
MODULE_SCOPE Tcl_Obj *const *TclFetchEnsembleRoot(Tcl_Interp *interp,
			    Tcl_Obj *const *objv, size_t objc, size_t *objcPtr);
MODULE_SCOPE Tcl_Obj *const *TclEnsembleGetRewriteValues(Tcl_Interp *interp);
MODULE_SCOPE Tcl_Namespace *TclEnsureNamespace(Tcl_Interp *interp,
			    Tcl_Namespace *namespacePtr);
MODULE_SCOPE void	TclFinalizeAllocSubsystem(void);
MODULE_SCOPE void	TclFinalizeAsync(void);
MODULE_SCOPE void	TclFinalizeDoubleConversion(void);
MODULE_SCOPE void	TclFinalizeEncodingSubsystem(void);
MODULE_SCOPE void	TclFinalizeEnvironment(void);
MODULE_SCOPE void	TclFinalizeEvaluation(void);
MODULE_SCOPE void	TclFinalizeExecution(void);
MODULE_SCOPE void	TclFinalizeIOSubsystem(void);
MODULE_SCOPE void	TclFinalizeFilesystem(void);
MODULE_SCOPE void	TclResetFilesystem(void);
MODULE_SCOPE void	TclFinalizeLoad(void);
MODULE_SCOPE void	TclFinalizeLock(void);
MODULE_SCOPE void	TclFinalizeMemorySubsystem(void);
MODULE_SCOPE void	TclFinalizeNotifier(void);
MODULE_SCOPE void	TclFinalizeObjects(void);
MODULE_SCOPE void	TclFinalizePreserve(void);
MODULE_SCOPE void	TclFinalizeSynchronization(void);
MODULE_SCOPE void	TclInitThreadAlloc(void);
MODULE_SCOPE void	TclFinalizeThreadAlloc(void);
MODULE_SCOPE void	TclFinalizeThreadAllocThread(void);
MODULE_SCOPE void	TclFinalizeThreadData(int quick);
MODULE_SCOPE void	TclFinalizeThreadObjects(void);
MODULE_SCOPE double	TclFloor(const void *a);
MODULE_SCOPE void	TclFormatNaN(double value, char *buffer);
MODULE_SCOPE int	TclFSFileAttrIndex(Tcl_Obj *pathPtr,
			    const char *attributeName, int *indexPtr);
MODULE_SCOPE Tcl_Command TclNRCreateCommandInNs(Tcl_Interp *interp,
			    const char *cmdName, Tcl_Namespace *nsPtr,
<<<<<<< HEAD
			    Tcl_ObjCmdProc2 *proc, Tcl_ObjCmdProc2 *nreProc,
			    void *clientData,
			    Tcl_CmdDeleteProc *deleteProc);
=======
			    Tcl_ObjCmdProc *proc, Tcl_ObjCmdProc *nreProc,
			    void *clientData, Tcl_CmdDeleteProc *deleteProc);
>>>>>>> 1c25b1f6
MODULE_SCOPE int	TclNREvalFile(Tcl_Interp *interp, Tcl_Obj *pathPtr,
			    const char *encodingName);
MODULE_SCOPE void	TclFSUnloadTempFile(Tcl_LoadHandle loadHandle);
MODULE_SCOPE int *	TclGetAsyncReadyPtr(void);
MODULE_SCOPE Tcl_Obj *	TclGetBgErrorHandler(Tcl_Interp *interp);
MODULE_SCOPE int	TclGetChannelFromObj(Tcl_Interp *interp,
			    Tcl_Obj *objPtr, Tcl_Channel *chanPtr,
			    int *modePtr, int flags);
MODULE_SCOPE CmdFrame *	TclGetCmdFrameForProcedure(Proc *procPtr);
MODULE_SCOPE int	TclGetCompletionCodeFromObj(Tcl_Interp *interp,
			    Tcl_Obj *value, int *code);
MODULE_SCOPE Proc *	TclGetLambdaFromObj(Tcl_Interp *interp,
			    Tcl_Obj *objPtr, Tcl_Obj **nsObjPtrPtr);
MODULE_SCOPE int	TclGetNumberFromObj(Tcl_Interp *interp,
			    Tcl_Obj *objPtr, void **clientDataPtr,
			    int *typePtr);
MODULE_SCOPE int	TclGetOpenModeEx(Tcl_Interp *interp,
			    const char *modeString, int *seekFlagPtr,
			    int *binaryPtr);
MODULE_SCOPE Tcl_Obj *	TclGetProcessGlobalValue(ProcessGlobalValue *pgvPtr);
MODULE_SCOPE Tcl_Obj *	TclGetSourceFromFrame(CmdFrame *cfPtr, size_t objc,
			    Tcl_Obj *const objv[]);
MODULE_SCOPE char *	TclGetStringStorage(Tcl_Obj *objPtr,
			    TCL_HASH_TYPE *sizePtr);
MODULE_SCOPE int	TclGetLoadedLibraries(Tcl_Interp *interp,
				const char *targetName,
				const char *packageName);
MODULE_SCOPE int	TclGetWideBitsFromObj(Tcl_Interp *, Tcl_Obj *,
				Tcl_WideInt *);
MODULE_SCOPE int	TclGlob(Tcl_Interp *interp, char *pattern,
			    Tcl_Obj *unquotedPrefix, int globFlags,
			    Tcl_GlobTypeData *types);
MODULE_SCOPE int	TclIncrObj(Tcl_Interp *interp, Tcl_Obj *valuePtr,
			    Tcl_Obj *incrPtr);
MODULE_SCOPE Tcl_Obj *	TclIncrObjVar2(Tcl_Interp *interp, Tcl_Obj *part1Ptr,
			    Tcl_Obj *part2Ptr, Tcl_Obj *incrPtr, int flags);
MODULE_SCOPE int	TclInfoExistsCmd(void *dummy, Tcl_Interp *interp,
			    size_t objc, Tcl_Obj *const objv[]);
MODULE_SCOPE int	TclInfoCoroutineCmd(void *dummy, Tcl_Interp *interp,
			    size_t objc, Tcl_Obj *const objv[]);
MODULE_SCOPE Tcl_Obj *	TclInfoFrame(Tcl_Interp *interp, CmdFrame *framePtr);
MODULE_SCOPE int	TclInfoGlobalsCmd(void *dummy, Tcl_Interp *interp,
			    size_t objc, Tcl_Obj *const objv[]);
MODULE_SCOPE int	TclInfoLocalsCmd(void *dummy, Tcl_Interp *interp,
			    size_t objc, Tcl_Obj *const objv[]);
MODULE_SCOPE int	TclInfoVarsCmd(void *dummy, Tcl_Interp *interp,
			    size_t objc, Tcl_Obj *const objv[]);
MODULE_SCOPE void	TclInitAlloc(void);
MODULE_SCOPE void	TclInitDbCkalloc(void);
MODULE_SCOPE void	TclInitDoubleConversion(void);
MODULE_SCOPE void	TclInitEmbeddedConfigurationInformation(
			    Tcl_Interp *interp);
MODULE_SCOPE void	TclInitEncodingSubsystem(void);
MODULE_SCOPE void	TclInitIOSubsystem(void);
MODULE_SCOPE void	TclInitLimitSupport(Tcl_Interp *interp);
MODULE_SCOPE void	TclInitNamespaceSubsystem(void);
MODULE_SCOPE void	TclInitNotifier(void);
MODULE_SCOPE void	TclInitObjSubsystem(void);
MODULE_SCOPE int	TclInterpReady(Tcl_Interp *interp);
MODULE_SCOPE int	TclIsDigitProc(int byte);
MODULE_SCOPE int	TclIsBareword(int byte);
MODULE_SCOPE Tcl_Obj *	TclJoinPath(size_t elements, Tcl_Obj * const objv[],
			    int forceRelative);
MODULE_SCOPE int	TclJoinThread(Tcl_ThreadId id, int *result);
MODULE_SCOPE void	TclLimitRemoveAllHandlers(Tcl_Interp *interp);
MODULE_SCOPE Tcl_Obj *	TclLindexList(Tcl_Interp *interp,
			    Tcl_Obj *listPtr, Tcl_Obj *argPtr);
MODULE_SCOPE Tcl_Obj *	TclLindexFlat(Tcl_Interp *interp, Tcl_Obj *listPtr,
			    size_t indexCount, Tcl_Obj *const indexArray[]);
/* TIP #280 */
MODULE_SCOPE void	TclListLines(Tcl_Obj *listObj, size_t line, int n,
			    int *lines, Tcl_Obj *const *elems);
MODULE_SCOPE Tcl_Obj *	TclListObjCopy(Tcl_Interp *interp, Tcl_Obj *listPtr);
MODULE_SCOPE int	TclListObjAppendElements(Tcl_Interp *interp,
			    Tcl_Obj *toObj, size_t elemCount,
			    Tcl_Obj *const elemObjv[]);
MODULE_SCOPE Tcl_Obj *	TclListObjRange(Tcl_Obj *listPtr, size_t fromIdx,
			    size_t toIdx);
MODULE_SCOPE Tcl_Obj *	TclLsetList(Tcl_Interp *interp, Tcl_Obj *listPtr,
			    Tcl_Obj *indexPtr, Tcl_Obj *valuePtr);
MODULE_SCOPE Tcl_Obj *	TclLsetFlat(Tcl_Interp *interp, Tcl_Obj *listPtr,
			    size_t indexCount, Tcl_Obj *const indexArray[],
			    Tcl_Obj *valuePtr);
MODULE_SCOPE Tcl_Command TclMakeEnsemble(Tcl_Interp *interp, const char *name,
			    const EnsembleImplMap map[]);
MODULE_SCOPE int	TclMaxListLength(const char *bytes, size_t numBytes,
			    const char **endPtr);
MODULE_SCOPE int	TclMergeReturnOptions(Tcl_Interp *interp, size_t objc,
			    Tcl_Obj *const objv[], Tcl_Obj **optionsPtrPtr,
			    int *codePtr, int *levelPtr);
MODULE_SCOPE Tcl_Obj *	TclNarrowToBytes(Tcl_Obj *objPtr);
MODULE_SCOPE Tcl_Obj *  TclNoErrorStack(Tcl_Interp *interp, Tcl_Obj *options);
MODULE_SCOPE int	TclNokia770Doubles(void);
MODULE_SCOPE void	TclNsDecrRefCount(Namespace *nsPtr);
MODULE_SCOPE int	TclNamespaceDeleted(Namespace *nsPtr);
MODULE_SCOPE void	TclObjVarErrMsg(Tcl_Interp *interp, Tcl_Obj *part1Ptr,
			    Tcl_Obj *part2Ptr, const char *operation,
			    const char *reason, int index);
MODULE_SCOPE int	TclObjInterpProc(void *clientData,
				Tcl_Interp *interp, size_t objc,
				Tcl_Obj *const objv[]);
MODULE_SCOPE int		TclObjInvoke(Tcl_Interp *interp, size_t objc,
				Tcl_Obj *const objv[], int flags);
MODULE_SCOPE int	TclObjInvokeNamespace(Tcl_Interp *interp,
			    size_t objc, Tcl_Obj *const objv[],
			    Tcl_Namespace *nsPtr, int flags);
MODULE_SCOPE int	TclObjUnsetVar2(Tcl_Interp *interp,
			    Tcl_Obj *part1Ptr, Tcl_Obj *part2Ptr, int flags);
MODULE_SCOPE int	TclParseBackslash(const char *src,
			    size_t numBytes, size_t *readPtr, char *dst);
MODULE_SCOPE int	TclParseHex(const char *src, size_t numBytes,
			    int *resultPtr);
MODULE_SCOPE int	TclParseNumber(Tcl_Interp *interp, Tcl_Obj *objPtr,
			    const char *expected, const char *bytes,
			    size_t numBytes, const char **endPtrPtr, int flags);
MODULE_SCOPE void	TclParseInit(Tcl_Interp *interp, const char *string,
			    size_t numBytes, Tcl_Parse *parsePtr);
MODULE_SCOPE size_t	TclParseAllWhiteSpace(const char *src, size_t numBytes);
MODULE_SCOPE int	TclProcessReturn(Tcl_Interp *interp,
			    int code, int level, Tcl_Obj *returnOpts);
MODULE_SCOPE int	TclpObjLstat(Tcl_Obj *pathPtr, Tcl_StatBuf *buf);
MODULE_SCOPE Tcl_Obj *	TclpTempFileName(void);
MODULE_SCOPE Tcl_Obj *  TclpTempFileNameForLibrary(Tcl_Interp *interp,
			    Tcl_Obj* pathPtr);
MODULE_SCOPE Tcl_Obj *	TclNewFSPathObj(Tcl_Obj *dirPtr, const char *addStrRep,
			    size_t len);
MODULE_SCOPE void	TclpAlertNotifier(void *clientData);
MODULE_SCOPE void *TclpNotifierData(void);
MODULE_SCOPE void	TclpServiceModeHook(int mode);
MODULE_SCOPE void	TclpSetTimer(const Tcl_Time *timePtr);
MODULE_SCOPE int	TclpWaitForEvent(const Tcl_Time *timePtr);
MODULE_SCOPE void	TclpCreateFileHandler(int fd, int mask,
			    Tcl_FileProc *proc, void *clientData);
MODULE_SCOPE int	TclpDeleteFile(const void *path);
MODULE_SCOPE void	TclpDeleteFileHandler(int fd);
MODULE_SCOPE void	TclpFinalizeCondition(Tcl_Condition *condPtr);
MODULE_SCOPE void	TclpFinalizeMutex(Tcl_Mutex *mutexPtr);
MODULE_SCOPE void	TclpFinalizeNotifier(void *clientData);
MODULE_SCOPE void	TclpFinalizePipes(void);
MODULE_SCOPE void	TclpFinalizeSockets(void);
MODULE_SCOPE int	TclCreateSocketAddress(Tcl_Interp *interp,
			    struct addrinfo **addrlist,
			    const char *host, int port, int willBind,
			    const char **errorMsgPtr);
MODULE_SCOPE int	TclpThreadCreate(Tcl_ThreadId *idPtr,
			    Tcl_ThreadCreateProc *proc, void *clientData,
			    size_t stackSize, int flags);
MODULE_SCOPE size_t	TclpFindVariable(const char *name, size_t *lengthPtr);
MODULE_SCOPE void	TclpInitLibraryPath(char **valuePtr,
			    TCL_HASH_TYPE *lengthPtr, Tcl_Encoding *encodingPtr);
MODULE_SCOPE void	TclpInitLock(void);
MODULE_SCOPE void *TclpInitNotifier(void);
MODULE_SCOPE void	TclpInitPlatform(void);
MODULE_SCOPE void	TclpInitUnlock(void);
MODULE_SCOPE Tcl_Obj *	TclpObjListVolumes(void);
MODULE_SCOPE void	TclpGlobalLock(void);
MODULE_SCOPE void	TclpGlobalUnlock(void);
MODULE_SCOPE int	TclpMatchFiles(Tcl_Interp *interp, char *separators,
			    Tcl_DString *dirPtr, char *pattern, char *tail);
MODULE_SCOPE int	TclpObjNormalizePath(Tcl_Interp *interp,
			    Tcl_Obj *pathPtr, int nextCheckpoint);
MODULE_SCOPE void	TclpNativeJoinPath(Tcl_Obj *prefix, const char *joining);
MODULE_SCOPE Tcl_Obj *	TclpNativeSplitPath(Tcl_Obj *pathPtr, size_t *lenPtr);
MODULE_SCOPE Tcl_PathType TclpGetNativePathType(Tcl_Obj *pathPtr,
			    size_t *driveNameLengthPtr, Tcl_Obj **driveNameRef);
MODULE_SCOPE int	TclCrossFilesystemCopy(Tcl_Interp *interp,
			    Tcl_Obj *source, Tcl_Obj *target);
MODULE_SCOPE int	TclpMatchInDirectory(Tcl_Interp *interp,
			    Tcl_Obj *resultPtr, Tcl_Obj *pathPtr,
			    const char *pattern, Tcl_GlobTypeData *types);
MODULE_SCOPE void *TclpGetNativeCwd(void *clientData);
MODULE_SCOPE Tcl_FSDupInternalRepProc TclNativeDupInternalRep;
MODULE_SCOPE Tcl_Obj *	TclpObjLink(Tcl_Obj *pathPtr, Tcl_Obj *toPtr,
			    int linkType);
MODULE_SCOPE int	TclpObjChdir(Tcl_Obj *pathPtr);
MODULE_SCOPE Tcl_Channel TclpOpenTemporaryFile(Tcl_Obj *dirObj,
			    Tcl_Obj *basenameObj, Tcl_Obj *extensionObj,
			    Tcl_Obj *resultingNameObj);
MODULE_SCOPE void	TclPkgFileSeen(Tcl_Interp *interp,
			    const char *fileName);
MODULE_SCOPE void *	TclInitPkgFiles(Tcl_Interp *interp);
MODULE_SCOPE Tcl_Obj *	TclPathPart(Tcl_Interp *interp, Tcl_Obj *pathPtr,
			    Tcl_PathPart portion);
MODULE_SCOPE char *	TclpReadlink(const char *fileName,
			    Tcl_DString *linkPtr);
MODULE_SCOPE void	TclpSetVariables(Tcl_Interp *interp);
MODULE_SCOPE void *	TclThreadStorageKeyGet(Tcl_ThreadDataKey *keyPtr);
MODULE_SCOPE void	TclThreadStorageKeySet(Tcl_ThreadDataKey *keyPtr,
			    void *data);
MODULE_SCOPE TCL_NORETURN void TclpThreadExit(int status);
MODULE_SCOPE void	TclRememberCondition(Tcl_Condition *mutex);
MODULE_SCOPE void	TclRememberJoinableThread(Tcl_ThreadId id);
MODULE_SCOPE void	TclRememberMutex(Tcl_Mutex *mutex);
MODULE_SCOPE void	TclRemoveScriptLimitCallbacks(Tcl_Interp *interp);
MODULE_SCOPE int	TclReToGlob(Tcl_Interp *interp, const char *reStr,
			    size_t reStrLen, Tcl_DString *dsPtr, int *flagsPtr,
			    int *quantifiersFoundPtr);
MODULE_SCOPE size_t	TclScanElement(const char *string, size_t length,
			    char *flagPtr);
MODULE_SCOPE void	TclSetBgErrorHandler(Tcl_Interp *interp,
			    Tcl_Obj *cmdPrefix);
MODULE_SCOPE void	TclSetBignumInternalRep(Tcl_Obj *objPtr,
			    void *bignumValue);
MODULE_SCOPE int	TclSetBooleanFromAny(Tcl_Interp *interp,
			    Tcl_Obj *objPtr);
MODULE_SCOPE void	TclSetCmdNameObj(Tcl_Interp *interp, Tcl_Obj *objPtr,
			    Command *cmdPtr);
MODULE_SCOPE void	TclSetDuplicateObj(Tcl_Obj *dupPtr, Tcl_Obj *objPtr);
MODULE_SCOPE void	TclSetProcessGlobalValue(ProcessGlobalValue *pgvPtr,
			    Tcl_Obj *newValue, Tcl_Encoding encoding);
MODULE_SCOPE void	TclSignalExitThread(Tcl_ThreadId id, int result);
MODULE_SCOPE void	TclSpellFix(Tcl_Interp *interp,
			    Tcl_Obj *const *objv, size_t objc, size_t subIdx,
			    Tcl_Obj *bad, Tcl_Obj *fix);
MODULE_SCOPE void *	TclStackRealloc(Tcl_Interp *interp, void *ptr,
			    size_t numBytes);
typedef int (*memCmpFn_t)(const void*, const void*, size_t);
MODULE_SCOPE int	TclStringCmp(Tcl_Obj *value1Ptr, Tcl_Obj *value2Ptr,
			    int checkEq, int nocase, size_t reqlength);
MODULE_SCOPE int	TclStringCmpOpts(Tcl_Interp *interp, size_t objc,
			    Tcl_Obj *const objv[], int *nocase,
			    int *reqlength);
MODULE_SCOPE int	TclStringMatch(const char *str, size_t strLen,
			    const char *pattern, int ptnLen, int flags);
MODULE_SCOPE int	TclStringMatchObj(Tcl_Obj *stringObj,
			    Tcl_Obj *patternObj, int flags);
MODULE_SCOPE void	TclSubstCompile(Tcl_Interp *interp, const char *bytes,
			    size_t numBytes, int flags, size_t line,
			    struct CompileEnv *envPtr);
MODULE_SCOPE int	TclSubstOptions(Tcl_Interp *interp, size_t numOpts,
			    Tcl_Obj *const opts[], int *flagPtr);
MODULE_SCOPE void	TclSubstParse(Tcl_Interp *interp, const char *bytes,
			    size_t numBytes, int flags, Tcl_Parse *parsePtr,
			    Tcl_InterpState *statePtr);
MODULE_SCOPE int	TclSubstTokens(Tcl_Interp *interp, Tcl_Token *tokenPtr,
			    size_t count, int *tokensLeftPtr, size_t line,
			    int *clNextOuter, const char *outerScript);
MODULE_SCOPE size_t	TclTrim(const char *bytes, size_t numBytes,
			    const char *trim, size_t numTrim, size_t *trimRight);
MODULE_SCOPE size_t	TclTrimLeft(const char *bytes, size_t numBytes,
			    const char *trim, size_t numTrim);
MODULE_SCOPE size_t	TclTrimRight(const char *bytes, size_t numBytes,
			    const char *trim, size_t numTrim);
MODULE_SCOPE const char*TclGetCommandTypeName(Tcl_Command command);
MODULE_SCOPE void	TclRegisterCommandTypeName(
			    Tcl_ObjCmdProc2 *implementationProc,
			    const char *nameStr);
MODULE_SCOPE int	TclUtfCmp(const char *cs, const char *ct);
MODULE_SCOPE int	TclUtfCasecmp(const char *cs, const char *ct);
MODULE_SCOPE size_t	TclUtfCount(int ch);
#if TCL_UTF_MAX > 3
#   define TclUtfToUCS4 Tcl_UtfToUniChar
#   define TclUniCharToUCS4(src, ptr) (*ptr = *(src),1)
#   define TclUCS4Prev(src, ptr) (((src) > (ptr)) ? ((src) - 1) : (src))
#else
    MODULE_SCOPE int	TclUtfToUCS4(const char *, int *);
    MODULE_SCOPE int	TclUniCharToUCS4(const Tcl_UniChar *, int *);
    MODULE_SCOPE const Tcl_UniChar *TclUCS4Prev(const Tcl_UniChar *, const Tcl_UniChar *);
#endif
MODULE_SCOPE Tcl_Obj *	TclpNativeToNormalized(void *clientData);
MODULE_SCOPE Tcl_Obj *	TclpFilesystemPathType(Tcl_Obj *pathPtr);
MODULE_SCOPE int	TclpDlopen(Tcl_Interp *interp, Tcl_Obj *pathPtr,
			    Tcl_LoadHandle *loadHandle,
			    Tcl_FSUnloadFileProc **unloadProcPtr, int flags);
MODULE_SCOPE int	TclpUtime(Tcl_Obj *pathPtr, struct utimbuf *tval);
#ifdef TCL_LOAD_FROM_MEMORY
MODULE_SCOPE void *	TclpLoadMemoryGetBuffer(Tcl_Interp *interp, int size);
MODULE_SCOPE int	TclpLoadMemory(Tcl_Interp *interp, void *buffer,
			    int size, int codeSize, Tcl_LoadHandle *loadHandle,
			    Tcl_FSUnloadFileProc **unloadProcPtr, int flags);
#endif
MODULE_SCOPE void	TclInitThreadStorage(void);
MODULE_SCOPE void	TclFinalizeThreadDataThread(void);
MODULE_SCOPE void	TclFinalizeThreadStorage(void);

#ifdef TCL_WIDE_CLICKS
MODULE_SCOPE long long TclpGetWideClicks(void);
MODULE_SCOPE double	TclpWideClicksToNanoseconds(long long clicks);
MODULE_SCOPE double	TclpWideClickInMicrosec(void);
#else
#   ifdef _WIN32
#	define TCL_WIDE_CLICKS 1
MODULE_SCOPE long long TclpGetWideClicks(void);
MODULE_SCOPE double	TclpWideClickInMicrosec(void);
#	define		TclpWideClicksToNanoseconds(clicks) \
				((double)(clicks) * TclpWideClickInMicrosec() * 1000)
#   endif
#endif
MODULE_SCOPE long long TclpGetMicroseconds(void);

MODULE_SCOPE int	TclZlibInit(Tcl_Interp *interp);
MODULE_SCOPE void *	TclpThreadCreateKey(void);
MODULE_SCOPE void	TclpThreadDeleteKey(void *keyPtr);
MODULE_SCOPE void	TclpThreadSetGlobalTSD(void *tsdKeyPtr, void *ptr);
MODULE_SCOPE void *	TclpThreadGetGlobalTSD(void *tsdKeyPtr);
MODULE_SCOPE void	TclErrorStackResetIf(Tcl_Interp *interp,
			    const char *msg, size_t length);
/* Tip 430 */
MODULE_SCOPE int    TclZipfs_Init(Tcl_Interp *interp);


/*
 * Many parsing tasks need a common definition of whitespace.
 * Use this routine and macro to achieve that and place
 * optimization (fragile on changes) in one place.
 */

MODULE_SCOPE int	TclIsSpaceProc(int byte);
#	define TclIsSpaceProcM(byte) \
		(((byte) > 0x20) ? 0 : TclIsSpaceProc(byte))

/*
 *----------------------------------------------------------------
 * Command procedures in the generic core:
 *----------------------------------------------------------------
 */

MODULE_SCOPE int	Tcl_AfterObjCmd(void *clientData,
			    Tcl_Interp *interp, size_t objc,
			    Tcl_Obj *const objv[]);
MODULE_SCOPE int	Tcl_AppendObjCmd(void *clientData,
			    Tcl_Interp *interp, size_t objc,
			    Tcl_Obj *const objv[]);
MODULE_SCOPE int	Tcl_ApplyObjCmd(void *clientData,
			    Tcl_Interp *interp, size_t objc,
			    Tcl_Obj *const objv[]);
MODULE_SCOPE Tcl_Command TclInitArrayCmd(Tcl_Interp *interp);
MODULE_SCOPE Tcl_Command TclInitBinaryCmd(Tcl_Interp *interp);
MODULE_SCOPE int	Tcl_BreakObjCmd(void *clientData,
			    Tcl_Interp *interp, size_t objc,
			    Tcl_Obj *const objv[]);
MODULE_SCOPE int	Tcl_CatchObjCmd(void *clientData,
			    Tcl_Interp *interp, size_t objc,
			    Tcl_Obj *const objv[]);
MODULE_SCOPE int	Tcl_CdObjCmd(void *clientData,
			    Tcl_Interp *interp, size_t objc,
			    Tcl_Obj *const objv[]);
MODULE_SCOPE Tcl_Command TclInitChanCmd(Tcl_Interp *interp);
MODULE_SCOPE int	TclChanCreateObjCmd(void *clientData,
			    Tcl_Interp *interp, size_t objc,
			    Tcl_Obj *const objv[]);
MODULE_SCOPE int	TclChanPostEventObjCmd(void *clientData,
			    Tcl_Interp *interp, size_t objc,
			    Tcl_Obj *const objv[]);
MODULE_SCOPE int	TclChanPopObjCmd(void *clientData,
			    Tcl_Interp *interp, size_t objc, Tcl_Obj *const objv[]);
MODULE_SCOPE int	TclChanPushObjCmd(void *clientData,
			    Tcl_Interp *interp, size_t objc, Tcl_Obj *const objv[]);
MODULE_SCOPE void	TclClockInit(Tcl_Interp *interp);
MODULE_SCOPE int	TclClockOldscanObjCmd(
			    void *clientData, Tcl_Interp *interp,
			    size_t objc, Tcl_Obj *const objv[]);
MODULE_SCOPE int	Tcl_CloseObjCmd(void *clientData,
			    Tcl_Interp *interp, size_t objc,
			    Tcl_Obj *const objv[]);
MODULE_SCOPE int	Tcl_ConcatObjCmd(void *clientData,
			    Tcl_Interp *interp, size_t objc,
			    Tcl_Obj *const objv[]);
MODULE_SCOPE int	Tcl_ContinueObjCmd(void *clientData,
			    Tcl_Interp *interp, size_t objc,
			    Tcl_Obj *const objv[]);
MODULE_SCOPE Tcl_TimerToken TclCreateAbsoluteTimerHandler(
			    Tcl_Time *timePtr, Tcl_TimerProc *proc,
			    void *clientData);
MODULE_SCOPE int	TclDefaultBgErrorHandlerObjCmd(
			    void *clientData, Tcl_Interp *interp,
			    size_t objc, Tcl_Obj *const objv[]);
MODULE_SCOPE Tcl_Command TclInitDictCmd(Tcl_Interp *interp);
MODULE_SCOPE int	TclDictWithFinish(Tcl_Interp *interp, Var *varPtr,
			    Var *arrayPtr, Tcl_Obj *part1Ptr,
			    Tcl_Obj *part2Ptr, int index, int pathc,
			    Tcl_Obj *const pathv[], Tcl_Obj *keysPtr);
MODULE_SCOPE Tcl_Obj *	TclDictWithInit(Tcl_Interp *interp, Tcl_Obj *dictPtr,
			    size_t pathc, Tcl_Obj *const pathv[]);
MODULE_SCOPE int	Tcl_DisassembleObjCmd(void *clientData,
			    Tcl_Interp *interp, size_t objc,
			    Tcl_Obj *const objv[]);

/* Assemble command function */
MODULE_SCOPE int	Tcl_AssembleObjCmd(void *clientData,
			    Tcl_Interp *interp, size_t objc,
			    Tcl_Obj *const objv[]);
MODULE_SCOPE int	TclNRAssembleObjCmd(void *clientData,
			    Tcl_Interp *interp, size_t objc,
			    Tcl_Obj *const objv[]);
MODULE_SCOPE Tcl_Command TclInitEncodingCmd(Tcl_Interp *interp);
MODULE_SCOPE int	Tcl_EofObjCmd(void *clientData,
			    Tcl_Interp *interp, size_t objc,
			    Tcl_Obj *const objv[]);
MODULE_SCOPE int	Tcl_ErrorObjCmd(void *clientData,
			    Tcl_Interp *interp, size_t objc,
			    Tcl_Obj *const objv[]);
MODULE_SCOPE int	Tcl_EvalObjCmd(void *clientData,
			    Tcl_Interp *interp, size_t objc,
			    Tcl_Obj *const objv[]);
MODULE_SCOPE int	Tcl_ExecObjCmd(void *clientData,
			    Tcl_Interp *interp, size_t objc,
			    Tcl_Obj *const objv[]);
MODULE_SCOPE int	Tcl_ExitObjCmd(void *clientData,
			    Tcl_Interp *interp, size_t objc,
			    Tcl_Obj *const objv[]);
MODULE_SCOPE int	Tcl_ExprObjCmd(void *clientData,
			    Tcl_Interp *interp, size_t objc,
			    Tcl_Obj *const objv[]);
MODULE_SCOPE int	Tcl_FblockedObjCmd(void *clientData,
			    Tcl_Interp *interp, size_t objc,
			    Tcl_Obj *const objv[]);
MODULE_SCOPE int	Tcl_FconfigureObjCmd(
			    void *clientData, Tcl_Interp *interp,
			    size_t objc, Tcl_Obj *const objv[]);
MODULE_SCOPE int	Tcl_FcopyObjCmd(void *dummy,
			    Tcl_Interp *interp, size_t objc,
			    Tcl_Obj *const objv[]);
MODULE_SCOPE Tcl_Command TclInitFileCmd(Tcl_Interp *interp);
MODULE_SCOPE int	Tcl_FileEventObjCmd(void *clientData,
			    Tcl_Interp *interp, size_t objc,
			    Tcl_Obj *const objv[]);
MODULE_SCOPE int	Tcl_FlushObjCmd(void *clientData,
			    Tcl_Interp *interp, size_t objc,
			    Tcl_Obj *const objv[]);
MODULE_SCOPE int	Tcl_ForObjCmd(void *clientData,
			    Tcl_Interp *interp, size_t objc,
			    Tcl_Obj *const objv[]);
MODULE_SCOPE int	Tcl_ForeachObjCmd(void *clientData,
			    Tcl_Interp *interp, size_t objc,
			    Tcl_Obj *const objv[]);
MODULE_SCOPE int	Tcl_FormatObjCmd(void *dummy,
			    Tcl_Interp *interp, size_t objc,
			    Tcl_Obj *const objv[]);
MODULE_SCOPE int	Tcl_GetsObjCmd(void *clientData,
			    Tcl_Interp *interp, size_t objc,
			    Tcl_Obj *const objv[]);
MODULE_SCOPE int	Tcl_GlobalObjCmd(void *clientData,
			    Tcl_Interp *interp, size_t objc,
			    Tcl_Obj *const objv[]);
MODULE_SCOPE int	Tcl_GlobObjCmd(void *clientData,
			    Tcl_Interp *interp, size_t objc,
			    Tcl_Obj *const objv[]);
MODULE_SCOPE int	Tcl_IfObjCmd(void *clientData,
			    Tcl_Interp *interp, size_t objc,
			    Tcl_Obj *const objv[]);
MODULE_SCOPE int	Tcl_IncrObjCmd(void *clientData,
			    Tcl_Interp *interp, size_t objc,
			    Tcl_Obj *const objv[]);
MODULE_SCOPE Tcl_Command TclInitInfoCmd(Tcl_Interp *interp);
MODULE_SCOPE int	Tcl_InterpObjCmd(void *clientData,
			    Tcl_Interp *interp, size_t objc,
			    Tcl_Obj *const objv[]);
MODULE_SCOPE int	Tcl_JoinObjCmd(void *clientData,
			    Tcl_Interp *interp, size_t objc,
			    Tcl_Obj *const objv[]);
MODULE_SCOPE int	Tcl_LappendObjCmd(void *clientData,
			    Tcl_Interp *interp, size_t objc,
			    Tcl_Obj *const objv[]);
MODULE_SCOPE int	Tcl_LassignObjCmd(void *clientData,
			    Tcl_Interp *interp, size_t objc,
			    Tcl_Obj *const objv[]);
MODULE_SCOPE int	Tcl_LindexObjCmd(void *clientData,
			    Tcl_Interp *interp, size_t objc,
			    Tcl_Obj *const objv[]);
MODULE_SCOPE int	Tcl_LinsertObjCmd(void *clientData,
			    Tcl_Interp *interp, size_t objc,
			    Tcl_Obj *const objv[]);
MODULE_SCOPE int	Tcl_LlengthObjCmd(void *clientData,
			    Tcl_Interp *interp, size_t objc,
			    Tcl_Obj *const objv[]);
MODULE_SCOPE int	Tcl_ListObjCmd(void *clientData,
			    Tcl_Interp *interp, size_t objc,
			    Tcl_Obj *const objv[]);
MODULE_SCOPE int	Tcl_LmapObjCmd(void *clientData,
			    Tcl_Interp *interp, size_t objc,
			    Tcl_Obj *const objv[]);
MODULE_SCOPE int	Tcl_LoadObjCmd(void *clientData,
			    Tcl_Interp *interp, size_t objc,
			    Tcl_Obj *const objv[]);
MODULE_SCOPE int	Tcl_LpopObjCmd(void *clientData,
			    Tcl_Interp *interp, size_t objc,
			    Tcl_Obj *const objv[]);
MODULE_SCOPE int	Tcl_LrangeObjCmd(void *clientData,
			    Tcl_Interp *interp, size_t objc,
			    Tcl_Obj *const objv[]);
MODULE_SCOPE int	Tcl_LremoveObjCmd(void *clientData,
			    Tcl_Interp *interp, size_t objc,
			    Tcl_Obj *const objv[]);
MODULE_SCOPE int	Tcl_LrepeatObjCmd(void *clientData,
			    Tcl_Interp *interp, size_t objc,
			    Tcl_Obj *const objv[]);
MODULE_SCOPE int	Tcl_LreplaceObjCmd(void *clientData,
			    Tcl_Interp *interp, size_t objc,
			    Tcl_Obj *const objv[]);
MODULE_SCOPE int	Tcl_LreverseObjCmd(void *clientData,
			    Tcl_Interp *interp, size_t objc,
			    Tcl_Obj *const objv[]);
MODULE_SCOPE int	Tcl_LsearchObjCmd(void *clientData,
			    Tcl_Interp *interp, size_t objc,
			    Tcl_Obj *const objv[]);
MODULE_SCOPE int	Tcl_LsetObjCmd(void *clientData,
			    Tcl_Interp *interp, size_t objc,
			    Tcl_Obj *const objv[]);
MODULE_SCOPE int	Tcl_LsortObjCmd(void *clientData,
			    Tcl_Interp *interp, size_t objc,
			    Tcl_Obj *const objv[]);
MODULE_SCOPE Tcl_Command TclInitNamespaceCmd(Tcl_Interp *interp);
MODULE_SCOPE int	TclNamespaceEnsembleCmd(void *dummy,
			    Tcl_Interp *interp, size_t objc,
			    Tcl_Obj *const objv[]);
MODULE_SCOPE int	Tcl_OpenObjCmd(void *clientData,
			    Tcl_Interp *interp, size_t objc,
			    Tcl_Obj *const objv[]);
MODULE_SCOPE int	Tcl_PackageObjCmd(void *clientData,
			    Tcl_Interp *interp, size_t objc,
			    Tcl_Obj *const objv[]);
MODULE_SCOPE int	Tcl_PidObjCmd(void *clientData,
			    Tcl_Interp *interp, size_t objc,
			    Tcl_Obj *const objv[]);
MODULE_SCOPE Tcl_Command TclInitPrefixCmd(Tcl_Interp *interp);
MODULE_SCOPE int	Tcl_PutsObjCmd(void *clientData,
			    Tcl_Interp *interp, size_t objc,
			    Tcl_Obj *const objv[]);
MODULE_SCOPE int	Tcl_PwdObjCmd(void *clientData,
			    Tcl_Interp *interp, size_t objc,
			    Tcl_Obj *const objv[]);
MODULE_SCOPE int	Tcl_ReadObjCmd(void *clientData,
			    Tcl_Interp *interp, size_t objc,
			    Tcl_Obj *const objv[]);
MODULE_SCOPE int	Tcl_RegexpObjCmd(void *clientData,
			    Tcl_Interp *interp, size_t objc,
			    Tcl_Obj *const objv[]);
MODULE_SCOPE int	Tcl_RegsubObjCmd(void *clientData,
			    Tcl_Interp *interp, size_t objc,
			    Tcl_Obj *const objv[]);
MODULE_SCOPE int	Tcl_RenameObjCmd(void *clientData,
			    Tcl_Interp *interp, size_t objc,
			    Tcl_Obj *const objv[]);
MODULE_SCOPE int	Tcl_RepresentationCmd(void *clientData,
			    Tcl_Interp *interp, size_t objc,
			    Tcl_Obj *const objv[]);
MODULE_SCOPE int	Tcl_ReturnObjCmd(void *clientData,
			    Tcl_Interp *interp, size_t objc,
			    Tcl_Obj *const objv[]);
MODULE_SCOPE int	Tcl_ScanObjCmd(void *clientData,
			    Tcl_Interp *interp, size_t objc,
			    Tcl_Obj *const objv[]);
MODULE_SCOPE int	Tcl_SeekObjCmd(void *clientData,
			    Tcl_Interp *interp, size_t objc,
			    Tcl_Obj *const objv[]);
MODULE_SCOPE int	Tcl_SetObjCmd(void *clientData,
			    Tcl_Interp *interp, size_t objc,
			    Tcl_Obj *const objv[]);
MODULE_SCOPE int	Tcl_SplitObjCmd(void *clientData,
			    Tcl_Interp *interp, size_t objc,
			    Tcl_Obj *const objv[]);
MODULE_SCOPE int	Tcl_SocketObjCmd(void *clientData,
			    Tcl_Interp *interp, size_t objc,
			    Tcl_Obj *const objv[]);
MODULE_SCOPE int	Tcl_SourceObjCmd(void *clientData,
			    Tcl_Interp *interp, size_t objc,
			    Tcl_Obj *const objv[]);
MODULE_SCOPE Tcl_Command TclInitStringCmd(Tcl_Interp *interp);
MODULE_SCOPE int	Tcl_SubstObjCmd(void *clientData,
			    Tcl_Interp *interp, size_t objc,
			    Tcl_Obj *const objv[]);
MODULE_SCOPE int	Tcl_SwitchObjCmd(void *clientData,
			    Tcl_Interp *interp, size_t objc,
			    Tcl_Obj *const objv[]);
MODULE_SCOPE int	Tcl_TellObjCmd(void *clientData,
			    Tcl_Interp *interp, size_t objc,
			    Tcl_Obj *const objv[]);
MODULE_SCOPE int	Tcl_ThrowObjCmd(void *dummy, Tcl_Interp *interp,
			    size_t objc, Tcl_Obj *const objv[]);
MODULE_SCOPE int	Tcl_TimeObjCmd(void *clientData,
			    Tcl_Interp *interp, size_t objc,
			    Tcl_Obj *const objv[]);
MODULE_SCOPE int	Tcl_TimeRateObjCmd(void *clientData,
			    Tcl_Interp *interp, size_t objc,
			    Tcl_Obj *const objv[]);
MODULE_SCOPE int	Tcl_TraceObjCmd(void *clientData,
			    Tcl_Interp *interp, size_t objc,
			    Tcl_Obj *const objv[]);
MODULE_SCOPE int	Tcl_TryObjCmd(void *clientData,
			    Tcl_Interp *interp, size_t objc,
			    Tcl_Obj *const objv[]);
MODULE_SCOPE int	Tcl_UnloadObjCmd(void *clientData,
			    Tcl_Interp *interp, size_t objc,
			    Tcl_Obj *const objv[]);
MODULE_SCOPE int	Tcl_UnsetObjCmd(void *clientData,
			    Tcl_Interp *interp, size_t objc,
			    Tcl_Obj *const objv[]);
MODULE_SCOPE int	Tcl_UpdateObjCmd(void *clientData,
			    Tcl_Interp *interp, size_t objc,
			    Tcl_Obj *const objv[]);
MODULE_SCOPE int	Tcl_UplevelObjCmd(void *clientData,
			    Tcl_Interp *interp, size_t objc,
			    Tcl_Obj *const objv[]);
MODULE_SCOPE int	Tcl_UpvarObjCmd(void *clientData,
			    Tcl_Interp *interp, size_t objc,
			    Tcl_Obj *const objv[]);
MODULE_SCOPE int	Tcl_VariableObjCmd(void *clientData,
			    Tcl_Interp *interp, size_t objc,
			    Tcl_Obj *const objv[]);
MODULE_SCOPE int	Tcl_VwaitObjCmd(void *clientData,
			    Tcl_Interp *interp, size_t objc,
			    Tcl_Obj *const objv[]);
MODULE_SCOPE int	Tcl_WhileObjCmd(void *clientData,
			    Tcl_Interp *interp, size_t objc,
			    Tcl_Obj *const objv[]);

/*
 *----------------------------------------------------------------
 * Compilation procedures for commands in the generic core:
 *----------------------------------------------------------------
 */

MODULE_SCOPE int	TclCompileAppendCmd(Tcl_Interp *interp,
			    Tcl_Parse *parsePtr, Command *cmdPtr,
			    struct CompileEnv *envPtr);
MODULE_SCOPE int	TclCompileArrayExistsCmd(Tcl_Interp *interp,
			    Tcl_Parse *parsePtr, Command *cmdPtr,
			    struct CompileEnv *envPtr);
MODULE_SCOPE int	TclCompileArraySetCmd(Tcl_Interp *interp,
			    Tcl_Parse *parsePtr, Command *cmdPtr,
			    struct CompileEnv *envPtr);
MODULE_SCOPE int	TclCompileArrayUnsetCmd(Tcl_Interp *interp,
			    Tcl_Parse *parsePtr, Command *cmdPtr,
			    struct CompileEnv *envPtr);
MODULE_SCOPE int	TclCompileBreakCmd(Tcl_Interp *interp,
			    Tcl_Parse *parsePtr, Command *cmdPtr,
			    struct CompileEnv *envPtr);
MODULE_SCOPE int	TclCompileCatchCmd(Tcl_Interp *interp,
			    Tcl_Parse *parsePtr, Command *cmdPtr,
			    struct CompileEnv *envPtr);
MODULE_SCOPE int	TclCompileClockClicksCmd(Tcl_Interp *interp,
			    Tcl_Parse *parsePtr, Command *cmdPtr,
			    struct CompileEnv *envPtr);
MODULE_SCOPE int	TclCompileClockReadingCmd(Tcl_Interp *interp,
			    Tcl_Parse *parsePtr, Command *cmdPtr,
			    struct CompileEnv *envPtr);
MODULE_SCOPE int	TclCompileConcatCmd(Tcl_Interp *interp,
			    Tcl_Parse *parsePtr, Command *cmdPtr,
			    struct CompileEnv *envPtr);
MODULE_SCOPE int	TclCompileContinueCmd(Tcl_Interp *interp,
			    Tcl_Parse *parsePtr, Command *cmdPtr,
			    struct CompileEnv *envPtr);
MODULE_SCOPE int	TclCompileDictAppendCmd(Tcl_Interp *interp,
			    Tcl_Parse *parsePtr, Command *cmdPtr,
			    struct CompileEnv *envPtr);
MODULE_SCOPE int	TclCompileDictCreateCmd(Tcl_Interp *interp,
			    Tcl_Parse *parsePtr, Command *cmdPtr,
			    struct CompileEnv *envPtr);
MODULE_SCOPE int	TclCompileDictExistsCmd(Tcl_Interp *interp,
			    Tcl_Parse *parsePtr, Command *cmdPtr,
			    struct CompileEnv *envPtr);
MODULE_SCOPE int	TclCompileDictForCmd(Tcl_Interp *interp,
			    Tcl_Parse *parsePtr, Command *cmdPtr,
			    struct CompileEnv *envPtr);
MODULE_SCOPE int	TclCompileDictGetCmd(Tcl_Interp *interp,
			    Tcl_Parse *parsePtr, Command *cmdPtr,
			    struct CompileEnv *envPtr);
MODULE_SCOPE int	TclCompileDictGetWithDefaultCmd(Tcl_Interp *interp,
			    Tcl_Parse *parsePtr, Command *cmdPtr,
			    struct CompileEnv *envPtr);
MODULE_SCOPE int	TclCompileDictIncrCmd(Tcl_Interp *interp,
			    Tcl_Parse *parsePtr, Command *cmdPtr,
			    struct CompileEnv *envPtr);
MODULE_SCOPE int	TclCompileDictLappendCmd(Tcl_Interp *interp,
			    Tcl_Parse *parsePtr, Command *cmdPtr,
			    struct CompileEnv *envPtr);
MODULE_SCOPE int	TclCompileDictMapCmd(Tcl_Interp *interp,
			    Tcl_Parse *parsePtr, Command *cmdPtr,
			    struct CompileEnv *envPtr);
MODULE_SCOPE int	TclCompileDictMergeCmd(Tcl_Interp *interp,
			    Tcl_Parse *parsePtr, Command *cmdPtr,
			    struct CompileEnv *envPtr);
MODULE_SCOPE int	TclCompileDictSetCmd(Tcl_Interp *interp,
			    Tcl_Parse *parsePtr, Command *cmdPtr,
			    struct CompileEnv *envPtr);
MODULE_SCOPE int	TclCompileDictUnsetCmd(Tcl_Interp *interp,
			    Tcl_Parse *parsePtr, Command *cmdPtr,
			    struct CompileEnv *envPtr);
MODULE_SCOPE int	TclCompileDictUpdateCmd(Tcl_Interp *interp,
			    Tcl_Parse *parsePtr, Command *cmdPtr,
			    struct CompileEnv *envPtr);
MODULE_SCOPE int	TclCompileDictWithCmd(Tcl_Interp *interp,
			    Tcl_Parse *parsePtr, Command *cmdPtr,
			    struct CompileEnv *envPtr);
MODULE_SCOPE int	TclCompileEnsemble(Tcl_Interp *interp,
			    Tcl_Parse *parsePtr, Command *cmdPtr,
			    struct CompileEnv *envPtr);
MODULE_SCOPE int	TclCompileErrorCmd(Tcl_Interp *interp,
			    Tcl_Parse *parsePtr, Command *cmdPtr,
			    struct CompileEnv *envPtr);
MODULE_SCOPE int	TclCompileExprCmd(Tcl_Interp *interp,
			    Tcl_Parse *parsePtr, Command *cmdPtr,
			    struct CompileEnv *envPtr);
MODULE_SCOPE int	TclCompileForCmd(Tcl_Interp *interp,
			    Tcl_Parse *parsePtr, Command *cmdPtr,
			    struct CompileEnv *envPtr);
MODULE_SCOPE int	TclCompileForeachCmd(Tcl_Interp *interp,
			    Tcl_Parse *parsePtr, Command *cmdPtr,
			    struct CompileEnv *envPtr);
MODULE_SCOPE int	TclCompileFormatCmd(Tcl_Interp *interp,
			    Tcl_Parse *parsePtr, Command *cmdPtr,
			    struct CompileEnv *envPtr);
MODULE_SCOPE int	TclCompileGlobalCmd(Tcl_Interp *interp,
			    Tcl_Parse *parsePtr, Command *cmdPtr,
			    struct CompileEnv *envPtr);
MODULE_SCOPE int	TclCompileIfCmd(Tcl_Interp *interp,
			    Tcl_Parse *parsePtr, Command *cmdPtr,
			    struct CompileEnv *envPtr);
MODULE_SCOPE int	TclCompileInfoCommandsCmd(Tcl_Interp *interp,
			    Tcl_Parse *parsePtr, Command *cmdPtr,
			    struct CompileEnv *envPtr);
MODULE_SCOPE int	TclCompileInfoCoroutineCmd(Tcl_Interp *interp,
			    Tcl_Parse *parsePtr, Command *cmdPtr,
			    struct CompileEnv *envPtr);
MODULE_SCOPE int	TclCompileInfoExistsCmd(Tcl_Interp *interp,
			    Tcl_Parse *parsePtr, Command *cmdPtr,
			    struct CompileEnv *envPtr);
MODULE_SCOPE int	TclCompileInfoLevelCmd(Tcl_Interp *interp,
			    Tcl_Parse *parsePtr, Command *cmdPtr,
			    struct CompileEnv *envPtr);
MODULE_SCOPE int	TclCompileInfoObjectClassCmd(Tcl_Interp *interp,
			    Tcl_Parse *parsePtr, Command *cmdPtr,
			    struct CompileEnv *envPtr);
MODULE_SCOPE int	TclCompileInfoObjectIsACmd(Tcl_Interp *interp,
			    Tcl_Parse *parsePtr, Command *cmdPtr,
			    struct CompileEnv *envPtr);
MODULE_SCOPE int	TclCompileInfoObjectNamespaceCmd(Tcl_Interp *interp,
			    Tcl_Parse *parsePtr, Command *cmdPtr,
			    struct CompileEnv *envPtr);
MODULE_SCOPE int	TclCompileIncrCmd(Tcl_Interp *interp,
			    Tcl_Parse *parsePtr, Command *cmdPtr,
			    struct CompileEnv *envPtr);
MODULE_SCOPE int	TclCompileLappendCmd(Tcl_Interp *interp,
			    Tcl_Parse *parsePtr, Command *cmdPtr,
			    struct CompileEnv *envPtr);
MODULE_SCOPE int	TclCompileLassignCmd(Tcl_Interp *interp,
			    Tcl_Parse *parsePtr, Command *cmdPtr,
			    struct CompileEnv *envPtr);
MODULE_SCOPE int	TclCompileLindexCmd(Tcl_Interp *interp,
			    Tcl_Parse *parsePtr, Command *cmdPtr,
			    struct CompileEnv *envPtr);
MODULE_SCOPE int	TclCompileLinsertCmd(Tcl_Interp *interp,
			    Tcl_Parse *parsePtr, Command *cmdPtr,
			    struct CompileEnv *envPtr);
MODULE_SCOPE int	TclCompileListCmd(Tcl_Interp *interp,
			    Tcl_Parse *parsePtr, Command *cmdPtr,
			    struct CompileEnv *envPtr);
MODULE_SCOPE int	TclCompileLlengthCmd(Tcl_Interp *interp,
			    Tcl_Parse *parsePtr, Command *cmdPtr,
			    struct CompileEnv *envPtr);
MODULE_SCOPE int	TclCompileLmapCmd(Tcl_Interp *interp,
			    Tcl_Parse *parsePtr, Command *cmdPtr,
			    struct CompileEnv *envPtr);
MODULE_SCOPE int	TclCompileLrangeCmd(Tcl_Interp *interp,
			    Tcl_Parse *parsePtr, Command *cmdPtr,
			    struct CompileEnv *envPtr);
MODULE_SCOPE int	TclCompileLreplaceCmd(Tcl_Interp *interp,
			    Tcl_Parse *parsePtr, Command *cmdPtr,
			    struct CompileEnv *envPtr);
MODULE_SCOPE int	TclCompileLsetCmd(Tcl_Interp *interp,
			    Tcl_Parse *parsePtr, Command *cmdPtr,
			    struct CompileEnv *envPtr);
MODULE_SCOPE int	TclCompileNamespaceCodeCmd(Tcl_Interp *interp,
			    Tcl_Parse *parsePtr, Command *cmdPtr,
			    struct CompileEnv *envPtr);
MODULE_SCOPE int	TclCompileNamespaceCurrentCmd(Tcl_Interp *interp,
			    Tcl_Parse *parsePtr, Command *cmdPtr,
			    struct CompileEnv *envPtr);
MODULE_SCOPE int	TclCompileNamespaceOriginCmd(Tcl_Interp *interp,
			    Tcl_Parse *parsePtr, Command *cmdPtr,
			    struct CompileEnv *envPtr);
MODULE_SCOPE int	TclCompileNamespaceQualifiersCmd(Tcl_Interp *interp,
			    Tcl_Parse *parsePtr, Command *cmdPtr,
			    struct CompileEnv *envPtr);
MODULE_SCOPE int	TclCompileNamespaceTailCmd(Tcl_Interp *interp,
			    Tcl_Parse *parsePtr, Command *cmdPtr,
			    struct CompileEnv *envPtr);
MODULE_SCOPE int	TclCompileNamespaceUpvarCmd(Tcl_Interp *interp,
			    Tcl_Parse *parsePtr, Command *cmdPtr,
			    struct CompileEnv *envPtr);
MODULE_SCOPE int	TclCompileNamespaceWhichCmd(Tcl_Interp *interp,
			    Tcl_Parse *parsePtr, Command *cmdPtr,
			    struct CompileEnv *envPtr);
MODULE_SCOPE int	TclCompileNoOp(Tcl_Interp *interp,
			    Tcl_Parse *parsePtr, Command *cmdPtr,
			    struct CompileEnv *envPtr);
MODULE_SCOPE int	TclCompileObjectNextCmd(Tcl_Interp *interp,
			    Tcl_Parse *parsePtr, Command *cmdPtr,
			    struct CompileEnv *envPtr);
MODULE_SCOPE int	TclCompileObjectNextToCmd(Tcl_Interp *interp,
			    Tcl_Parse *parsePtr, Command *cmdPtr,
			    struct CompileEnv *envPtr);
MODULE_SCOPE int	TclCompileObjectSelfCmd(Tcl_Interp *interp,
			    Tcl_Parse *parsePtr, Command *cmdPtr,
			    struct CompileEnv *envPtr);
MODULE_SCOPE int	TclCompileRegexpCmd(Tcl_Interp *interp,
			    Tcl_Parse *parsePtr, Command *cmdPtr,
			    struct CompileEnv *envPtr);
MODULE_SCOPE int	TclCompileRegsubCmd(Tcl_Interp *interp,
			    Tcl_Parse *parsePtr, Command *cmdPtr,
			    struct CompileEnv *envPtr);
MODULE_SCOPE int	TclCompileReturnCmd(Tcl_Interp *interp,
			    Tcl_Parse *parsePtr, Command *cmdPtr,
			    struct CompileEnv *envPtr);
MODULE_SCOPE int	TclCompileSetCmd(Tcl_Interp *interp,
			    Tcl_Parse *parsePtr, Command *cmdPtr,
			    struct CompileEnv *envPtr);
MODULE_SCOPE int	TclCompileStringCatCmd(Tcl_Interp *interp,
			    Tcl_Parse *parsePtr, Command *cmdPtr,
			    struct CompileEnv *envPtr);
MODULE_SCOPE int	TclCompileStringCmpCmd(Tcl_Interp *interp,
			    Tcl_Parse *parsePtr, Command *cmdPtr,
			    struct CompileEnv *envPtr);
MODULE_SCOPE int	TclCompileStringEqualCmd(Tcl_Interp *interp,
			    Tcl_Parse *parsePtr, Command *cmdPtr,
			    struct CompileEnv *envPtr);
MODULE_SCOPE int	TclCompileStringFirstCmd(Tcl_Interp *interp,
			    Tcl_Parse *parsePtr, Command *cmdPtr,
			    struct CompileEnv *envPtr);
MODULE_SCOPE int	TclCompileStringIndexCmd(Tcl_Interp *interp,
			    Tcl_Parse *parsePtr, Command *cmdPtr,
			    struct CompileEnv *envPtr);
MODULE_SCOPE int	TclCompileStringInsertCmd(Tcl_Interp *interp,
			    Tcl_Parse *parsePtr, Command *cmdPtr,
			    struct CompileEnv *envPtr);
MODULE_SCOPE int	TclCompileStringIsCmd(Tcl_Interp *interp,
			    Tcl_Parse *parsePtr, Command *cmdPtr,
			    struct CompileEnv *envPtr);
MODULE_SCOPE int	TclCompileStringLastCmd(Tcl_Interp *interp,
			    Tcl_Parse *parsePtr, Command *cmdPtr,
			    struct CompileEnv *envPtr);
MODULE_SCOPE int	TclCompileStringLenCmd(Tcl_Interp *interp,
			    Tcl_Parse *parsePtr, Command *cmdPtr,
			    struct CompileEnv *envPtr);
MODULE_SCOPE int	TclCompileStringMapCmd(Tcl_Interp *interp,
			    Tcl_Parse *parsePtr, Command *cmdPtr,
			    struct CompileEnv *envPtr);
MODULE_SCOPE int	TclCompileStringMatchCmd(Tcl_Interp *interp,
			    Tcl_Parse *parsePtr, Command *cmdPtr,
			    struct CompileEnv *envPtr);
MODULE_SCOPE int	TclCompileStringRangeCmd(Tcl_Interp *interp,
			    Tcl_Parse *parsePtr, Command *cmdPtr,
			    struct CompileEnv *envPtr);
MODULE_SCOPE int	TclCompileStringReplaceCmd(Tcl_Interp *interp,
			    Tcl_Parse *parsePtr, Command *cmdPtr,
			    struct CompileEnv *envPtr);
MODULE_SCOPE int	TclCompileStringToLowerCmd(Tcl_Interp *interp,
			    Tcl_Parse *parsePtr, Command *cmdPtr,
			    struct CompileEnv *envPtr);
MODULE_SCOPE int	TclCompileStringToTitleCmd(Tcl_Interp *interp,
			    Tcl_Parse *parsePtr, Command *cmdPtr,
			    struct CompileEnv *envPtr);
MODULE_SCOPE int	TclCompileStringToUpperCmd(Tcl_Interp *interp,
			    Tcl_Parse *parsePtr, Command *cmdPtr,
			    struct CompileEnv *envPtr);
MODULE_SCOPE int	TclCompileStringTrimCmd(Tcl_Interp *interp,
			    Tcl_Parse *parsePtr, Command *cmdPtr,
			    struct CompileEnv *envPtr);
MODULE_SCOPE int	TclCompileStringTrimLCmd(Tcl_Interp *interp,
			    Tcl_Parse *parsePtr, Command *cmdPtr,
			    struct CompileEnv *envPtr);
MODULE_SCOPE int	TclCompileStringTrimRCmd(Tcl_Interp *interp,
			    Tcl_Parse *parsePtr, Command *cmdPtr,
			    struct CompileEnv *envPtr);
MODULE_SCOPE int	TclCompileSubstCmd(Tcl_Interp *interp,
			    Tcl_Parse *parsePtr, Command *cmdPtr,
			    struct CompileEnv *envPtr);
MODULE_SCOPE int	TclCompileSwitchCmd(Tcl_Interp *interp,
			    Tcl_Parse *parsePtr, Command *cmdPtr,
			    struct CompileEnv *envPtr);
MODULE_SCOPE int	TclCompileTailcallCmd(Tcl_Interp *interp,
			    Tcl_Parse *parsePtr, Command *cmdPtr,
			    struct CompileEnv *envPtr);
MODULE_SCOPE int	TclCompileThrowCmd(Tcl_Interp *interp,
			    Tcl_Parse *parsePtr, Command *cmdPtr,
			    struct CompileEnv *envPtr);
MODULE_SCOPE int	TclCompileTryCmd(Tcl_Interp *interp,
			    Tcl_Parse *parsePtr, Command *cmdPtr,
			    struct CompileEnv *envPtr);
MODULE_SCOPE int	TclCompileUnsetCmd(Tcl_Interp *interp,
			    Tcl_Parse *parsePtr, Command *cmdPtr,
			    struct CompileEnv *envPtr);
MODULE_SCOPE int	TclCompileUpvarCmd(Tcl_Interp *interp,
			    Tcl_Parse *parsePtr, Command *cmdPtr,
			    struct CompileEnv *envPtr);
MODULE_SCOPE int	TclCompileVariableCmd(Tcl_Interp *interp,
			    Tcl_Parse *parsePtr, Command *cmdPtr,
			    struct CompileEnv *envPtr);
MODULE_SCOPE int	TclCompileWhileCmd(Tcl_Interp *interp,
			    Tcl_Parse *parsePtr, Command *cmdPtr,
			    struct CompileEnv *envPtr);
MODULE_SCOPE int	TclCompileYieldCmd(Tcl_Interp *interp,
			    Tcl_Parse *parsePtr, Command *cmdPtr,
			    struct CompileEnv *envPtr);
MODULE_SCOPE int	TclCompileYieldToCmd(Tcl_Interp *interp,
			    Tcl_Parse *parsePtr, Command *cmdPtr,
			    struct CompileEnv *envPtr);
MODULE_SCOPE int	TclCompileBasic0ArgCmd(Tcl_Interp *interp,
			    Tcl_Parse *parsePtr, Command *cmdPtr,
			    struct CompileEnv *envPtr);
MODULE_SCOPE int	TclCompileBasic1ArgCmd(Tcl_Interp *interp,
			    Tcl_Parse *parsePtr, Command *cmdPtr,
			    struct CompileEnv *envPtr);
MODULE_SCOPE int	TclCompileBasic2ArgCmd(Tcl_Interp *interp,
			    Tcl_Parse *parsePtr, Command *cmdPtr,
			    struct CompileEnv *envPtr);
MODULE_SCOPE int	TclCompileBasic3ArgCmd(Tcl_Interp *interp,
			    Tcl_Parse *parsePtr, Command *cmdPtr,
			    struct CompileEnv *envPtr);
MODULE_SCOPE int	TclCompileBasic0Or1ArgCmd(Tcl_Interp *interp,
			    Tcl_Parse *parsePtr, Command *cmdPtr,
			    struct CompileEnv *envPtr);
MODULE_SCOPE int	TclCompileBasic1Or2ArgCmd(Tcl_Interp *interp,
			    Tcl_Parse *parsePtr, Command *cmdPtr,
			    struct CompileEnv *envPtr);
MODULE_SCOPE int	TclCompileBasic2Or3ArgCmd(Tcl_Interp *interp,
			    Tcl_Parse *parsePtr, Command *cmdPtr,
			    struct CompileEnv *envPtr);
MODULE_SCOPE int	TclCompileBasic0To2ArgCmd(Tcl_Interp *interp,
			    Tcl_Parse *parsePtr, Command *cmdPtr,
			    struct CompileEnv *envPtr);
MODULE_SCOPE int	TclCompileBasic1To3ArgCmd(Tcl_Interp *interp,
			    Tcl_Parse *parsePtr, Command *cmdPtr,
			    struct CompileEnv *envPtr);
MODULE_SCOPE int	TclCompileBasicMin0ArgCmd(Tcl_Interp *interp,
			    Tcl_Parse *parsePtr, Command *cmdPtr,
			    struct CompileEnv *envPtr);
MODULE_SCOPE int	TclCompileBasicMin1ArgCmd(Tcl_Interp *interp,
			    Tcl_Parse *parsePtr, Command *cmdPtr,
			    struct CompileEnv *envPtr);
MODULE_SCOPE int	TclCompileBasicMin2ArgCmd(Tcl_Interp *interp,
			    Tcl_Parse *parsePtr, Command *cmdPtr,
			    struct CompileEnv *envPtr);

MODULE_SCOPE int	TclInvertOpCmd(void *clientData,
			    Tcl_Interp *interp, size_t objc,
			    Tcl_Obj *const objv[]);
MODULE_SCOPE int	TclCompileInvertOpCmd(Tcl_Interp *interp,
			    Tcl_Parse *parsePtr, Command *cmdPtr,
			    struct CompileEnv *envPtr);
MODULE_SCOPE int	TclNotOpCmd(void *clientData,
			    Tcl_Interp *interp, size_t objc,
			    Tcl_Obj *const objv[]);
MODULE_SCOPE int	TclCompileNotOpCmd(Tcl_Interp *interp,
			    Tcl_Parse *parsePtr, Command *cmdPtr,
			    struct CompileEnv *envPtr);
MODULE_SCOPE int	TclAddOpCmd(void *clientData,
			    Tcl_Interp *interp, size_t objc,
			    Tcl_Obj *const objv[]);
MODULE_SCOPE int	TclCompileAddOpCmd(Tcl_Interp *interp,
			    Tcl_Parse *parsePtr, Command *cmdPtr,
			    struct CompileEnv *envPtr);
MODULE_SCOPE int	TclMulOpCmd(void *clientData,
			    Tcl_Interp *interp, size_t objc,
			    Tcl_Obj *const objv[]);
MODULE_SCOPE int	TclCompileMulOpCmd(Tcl_Interp *interp,
			    Tcl_Parse *parsePtr, Command *cmdPtr,
			    struct CompileEnv *envPtr);
MODULE_SCOPE int	TclAndOpCmd(void *clientData,
			    Tcl_Interp *interp, size_t objc,
			    Tcl_Obj *const objv[]);
MODULE_SCOPE int	TclCompileAndOpCmd(Tcl_Interp *interp,
			    Tcl_Parse *parsePtr, Command *cmdPtr,
			    struct CompileEnv *envPtr);
MODULE_SCOPE int	TclOrOpCmd(void *clientData,
			    Tcl_Interp *interp, size_t objc,
			    Tcl_Obj *const objv[]);
MODULE_SCOPE int	TclCompileOrOpCmd(Tcl_Interp *interp,
			    Tcl_Parse *parsePtr, Command *cmdPtr,
			    struct CompileEnv *envPtr);
MODULE_SCOPE int	TclXorOpCmd(void *clientData,
			    Tcl_Interp *interp, size_t objc,
			    Tcl_Obj *const objv[]);
MODULE_SCOPE int	TclCompileXorOpCmd(Tcl_Interp *interp,
			    Tcl_Parse *parsePtr, Command *cmdPtr,
			    struct CompileEnv *envPtr);
MODULE_SCOPE int	TclPowOpCmd(void *clientData,
			    Tcl_Interp *interp, size_t objc,
			    Tcl_Obj *const objv[]);
MODULE_SCOPE int	TclCompilePowOpCmd(Tcl_Interp *interp,
			    Tcl_Parse *parsePtr, Command *cmdPtr,
			    struct CompileEnv *envPtr);
MODULE_SCOPE int	TclLshiftOpCmd(void *clientData,
			    Tcl_Interp *interp, size_t objc,
			    Tcl_Obj *const objv[]);
MODULE_SCOPE int	TclCompileLshiftOpCmd(Tcl_Interp *interp,
			    Tcl_Parse *parsePtr, Command *cmdPtr,
			    struct CompileEnv *envPtr);
MODULE_SCOPE int	TclRshiftOpCmd(void *clientData,
			    Tcl_Interp *interp, size_t objc,
			    Tcl_Obj *const objv[]);
MODULE_SCOPE int	TclCompileRshiftOpCmd(Tcl_Interp *interp,
			    Tcl_Parse *parsePtr, Command *cmdPtr,
			    struct CompileEnv *envPtr);
MODULE_SCOPE int	TclModOpCmd(void *clientData,
			    Tcl_Interp *interp, size_t objc,
			    Tcl_Obj *const objv[]);
MODULE_SCOPE int	TclCompileModOpCmd(Tcl_Interp *interp,
			    Tcl_Parse *parsePtr, Command *cmdPtr,
			    struct CompileEnv *envPtr);
MODULE_SCOPE int	TclNeqOpCmd(void *clientData,
			    Tcl_Interp *interp, size_t objc,
			    Tcl_Obj *const objv[]);
MODULE_SCOPE int	TclCompileNeqOpCmd(Tcl_Interp *interp,
			    Tcl_Parse *parsePtr, Command *cmdPtr,
			    struct CompileEnv *envPtr);
MODULE_SCOPE int	TclStrneqOpCmd(void *clientData,
			    Tcl_Interp *interp, size_t objc,
			    Tcl_Obj *const objv[]);
MODULE_SCOPE int	TclCompileStrneqOpCmd(Tcl_Interp *interp,
			    Tcl_Parse *parsePtr, Command *cmdPtr,
			    struct CompileEnv *envPtr);
MODULE_SCOPE int	TclInOpCmd(void *clientData,
			    Tcl_Interp *interp, size_t objc,
			    Tcl_Obj *const objv[]);
MODULE_SCOPE int	TclCompileInOpCmd(Tcl_Interp *interp,
			    Tcl_Parse *parsePtr, Command *cmdPtr,
			    struct CompileEnv *envPtr);
MODULE_SCOPE int	TclNiOpCmd(void *clientData,
			    Tcl_Interp *interp, size_t objc,
			    Tcl_Obj *const objv[]);
MODULE_SCOPE int	TclCompileNiOpCmd(Tcl_Interp *interp,
			    Tcl_Parse *parsePtr, Command *cmdPtr,
			    struct CompileEnv *envPtr);
MODULE_SCOPE int	TclMinusOpCmd(void *clientData,
			    Tcl_Interp *interp, size_t objc,
			    Tcl_Obj *const objv[]);
MODULE_SCOPE int	TclCompileMinusOpCmd(Tcl_Interp *interp,
			    Tcl_Parse *parsePtr, Command *cmdPtr,
			    struct CompileEnv *envPtr);
MODULE_SCOPE int	TclDivOpCmd(void *clientData,
			    Tcl_Interp *interp, size_t objc,
			    Tcl_Obj *const objv[]);
MODULE_SCOPE int	TclCompileDivOpCmd(Tcl_Interp *interp,
			    Tcl_Parse *parsePtr, Command *cmdPtr,
			    struct CompileEnv *envPtr);
MODULE_SCOPE int	TclCompileLessOpCmd(Tcl_Interp *interp,
			    Tcl_Parse *parsePtr, Command *cmdPtr,
			    struct CompileEnv *envPtr);
MODULE_SCOPE int	TclCompileLeqOpCmd(Tcl_Interp *interp,
			    Tcl_Parse *parsePtr, Command *cmdPtr,
			    struct CompileEnv *envPtr);
MODULE_SCOPE int	TclCompileGreaterOpCmd(Tcl_Interp *interp,
			    Tcl_Parse *parsePtr, Command *cmdPtr,
			    struct CompileEnv *envPtr);
MODULE_SCOPE int	TclCompileGeqOpCmd(Tcl_Interp *interp,
			    Tcl_Parse *parsePtr, Command *cmdPtr,
			    struct CompileEnv *envPtr);
MODULE_SCOPE int	TclCompileEqOpCmd(Tcl_Interp *interp,
			    Tcl_Parse *parsePtr, Command *cmdPtr,
			    struct CompileEnv *envPtr);
MODULE_SCOPE int	TclCompileStreqOpCmd(Tcl_Interp *interp,
			    Tcl_Parse *parsePtr, Command *cmdPtr,
			    struct CompileEnv *envPtr);
MODULE_SCOPE int	TclCompileStrLtOpCmd(Tcl_Interp *interp,
			    Tcl_Parse *parsePtr, Command *cmdPtr,
			    struct CompileEnv *envPtr);
MODULE_SCOPE int	TclCompileStrLeOpCmd(Tcl_Interp *interp,
			    Tcl_Parse *parsePtr, Command *cmdPtr,
			    struct CompileEnv *envPtr);
MODULE_SCOPE int	TclCompileStrGtOpCmd(Tcl_Interp *interp,
			    Tcl_Parse *parsePtr, Command *cmdPtr,
			    struct CompileEnv *envPtr);
MODULE_SCOPE int	TclCompileStrGeOpCmd(Tcl_Interp *interp,
			    Tcl_Parse *parsePtr, Command *cmdPtr,
			    struct CompileEnv *envPtr);

MODULE_SCOPE int	TclCompileAssembleCmd(Tcl_Interp *interp,
			    Tcl_Parse *parsePtr, Command *cmdPtr,
			    struct CompileEnv *envPtr);

/*
 * Routines that provide the [string] ensemble functionality. Possible
 * candidates for public interface.
 */

MODULE_SCOPE Tcl_Obj *	TclStringCat(Tcl_Interp *interp, size_t objc,
			    Tcl_Obj *const objv[], int flags);
MODULE_SCOPE Tcl_Obj *	TclStringFirst(Tcl_Obj *needle, Tcl_Obj *haystack,
			    size_t start);
MODULE_SCOPE Tcl_Obj *	TclStringLast(Tcl_Obj *needle, Tcl_Obj *haystack,
			    size_t last);
MODULE_SCOPE Tcl_Obj *	TclStringRepeat(Tcl_Interp *interp, Tcl_Obj *objPtr,
			    size_t count, int flags);
MODULE_SCOPE Tcl_Obj *	TclStringReplace(Tcl_Interp *interp, Tcl_Obj *objPtr,
			    size_t first, size_t count, Tcl_Obj *insertPtr,
			    int flags);
MODULE_SCOPE Tcl_Obj *	TclStringReverse(Tcl_Obj *objPtr, int flags);

/* Flag values for the [string] ensemble functions. */

#define TCL_STRING_MATCH_NOCASE TCL_MATCH_NOCASE /* (1<<0) in tcl.h */
#define TCL_STRING_IN_PLACE (1<<1)

/*
 * Functions defined in generic/tclVar.c and currently exported only for use
 * by the bytecode compiler and engine. Some of these could later be placed in
 * the public interface.
 */

MODULE_SCOPE Var *	TclObjLookupVarEx(Tcl_Interp * interp,
			    Tcl_Obj *part1Ptr, Tcl_Obj *part2Ptr, int flags,
			    const char *msg, int createPart1,
			    int createPart2, Var **arrayPtrPtr);
MODULE_SCOPE Var *	TclLookupArrayElement(Tcl_Interp *interp,
			    Tcl_Obj *arrayNamePtr, Tcl_Obj *elNamePtr,
			    int flags, const char *msg,
			    int createPart1, int createPart2,
			    Var *arrayPtr, int index);
MODULE_SCOPE Tcl_Obj *	TclPtrGetVarIdx(Tcl_Interp *interp,
			    Var *varPtr, Var *arrayPtr, Tcl_Obj *part1Ptr,
			    Tcl_Obj *part2Ptr, int flags, int index);
MODULE_SCOPE Tcl_Obj *	TclPtrSetVarIdx(Tcl_Interp *interp,
			    Var *varPtr, Var *arrayPtr, Tcl_Obj *part1Ptr,
			    Tcl_Obj *part2Ptr, Tcl_Obj *newValuePtr,
			    int flags, int index);
MODULE_SCOPE Tcl_Obj *	TclPtrIncrObjVarIdx(Tcl_Interp *interp,
			    Var *varPtr, Var *arrayPtr, Tcl_Obj *part1Ptr,
			    Tcl_Obj *part2Ptr, Tcl_Obj *incrPtr,
			    int flags, int index);
MODULE_SCOPE int	TclPtrObjMakeUpvarIdx(Tcl_Interp *interp,
			    Var *otherPtr, Tcl_Obj *myNamePtr, int myFlags,
			    int index);
MODULE_SCOPE int	TclPtrUnsetVarIdx(Tcl_Interp *interp, Var *varPtr,
			    Var *arrayPtr, Tcl_Obj *part1Ptr,
			    Tcl_Obj *part2Ptr, int flags,
			    int index);
MODULE_SCOPE void	TclInvalidateNsPath(Namespace *nsPtr);
MODULE_SCOPE void	TclFindArrayPtrElements(Var *arrayPtr,
			    Tcl_HashTable *tablePtr);

/*
 * The new extended interface to the variable traces.
 */

MODULE_SCOPE int	TclObjCallVarTraces(Interp *iPtr, Var *arrayPtr,
			    Var *varPtr, Tcl_Obj *part1Ptr, Tcl_Obj *part2Ptr,
			    int flags, int leaveErrMsg, int index);

/*
 * So tclObj.c and tclDictObj.c can share these implementations.
 */

MODULE_SCOPE int	TclCompareObjKeys(void *keyPtr, Tcl_HashEntry *hPtr);
MODULE_SCOPE void	TclFreeObjEntry(Tcl_HashEntry *hPtr);
MODULE_SCOPE TCL_HASH_TYPE TclHashObjKey(Tcl_HashTable *tablePtr, void *keyPtr);

MODULE_SCOPE int	TclFullFinalizationRequested(void);

/*
 * TIP #542
 */

MODULE_SCOPE size_t TclUniCharLen(const Tcl_UniChar *uniStr);
MODULE_SCOPE int TclUniCharNcmp(const Tcl_UniChar *ucs,
				const Tcl_UniChar *uct, size_t numChars);
MODULE_SCOPE int TclUniCharNcasecmp(const Tcl_UniChar *ucs,
				const Tcl_UniChar *uct, size_t numChars);
MODULE_SCOPE int TclUniCharCaseMatch(const Tcl_UniChar *uniStr,
				const Tcl_UniChar *uniPattern, int nocase);


/*
 * Just for the purposes of command-type registration.
 */

MODULE_SCOPE Tcl_ObjCmdProc2 TclEnsembleImplementationCmd;
MODULE_SCOPE Tcl_ObjCmdProc2 TclAliasObjCmd;
MODULE_SCOPE Tcl_ObjCmdProc2 TclLocalAliasObjCmd;
MODULE_SCOPE Tcl_ObjCmdProc2 TclChildObjCmd;
MODULE_SCOPE Tcl_ObjCmdProc2 TclInvokeImportedCmd;
MODULE_SCOPE Tcl_ObjCmdProc2 TclOOPublicObjectCmd;
MODULE_SCOPE Tcl_ObjCmdProc2 TclOOPrivateObjectCmd;
MODULE_SCOPE Tcl_ObjCmdProc2 TclOOMyClassObjCmd;

/*
 * TIP #462.
 */

/*
 * The following enum values give the status of a spawned process.
 */

typedef enum TclProcessWaitStatus {
    TCL_PROCESS_ERROR = -1,	/* Error waiting for process to exit */
    TCL_PROCESS_UNCHANGED = 0,	/* No change since the last call. */
    TCL_PROCESS_EXITED = 1,	/* Process has exited. */
    TCL_PROCESS_SIGNALED = 2,	/* Child killed because of a signal. */
    TCL_PROCESS_STOPPED = 3,	/* Child suspended because of a signal. */
    TCL_PROCESS_UNKNOWN_STATUS = 4
				/* Child wait status didn't make sense. */
} TclProcessWaitStatus;

MODULE_SCOPE Tcl_Command TclInitProcessCmd(Tcl_Interp *interp);
MODULE_SCOPE void	TclProcessCreated(Tcl_Pid pid);
MODULE_SCOPE TclProcessWaitStatus TclProcessWait(Tcl_Pid pid, int options,
			    int *codePtr, Tcl_Obj **msgObjPtr,
			    Tcl_Obj **errorObjPtr);
MODULE_SCOPE int TclClose(Tcl_Interp *,	Tcl_Channel chan);
/*
 * TIP #508: [array default]
 */

MODULE_SCOPE void	TclInitArrayVar(Var *arrayPtr);
MODULE_SCOPE Tcl_Obj *	TclGetArrayDefault(Var *arrayPtr);

/*
 * Utility routines for encoding index values as integers. Used by both
 * some of the command compilers and by [lsort] and [lsearch].
 */

MODULE_SCOPE int	TclIndexEncode(Tcl_Interp *interp, Tcl_Obj *objPtr,
			    size_t before, size_t after, int *indexPtr);
MODULE_SCOPE size_t	TclIndexDecode(int encoded, size_t endValue);

/* Constants used in index value encoding routines. */
#define TCL_INDEX_END           ((size_t)-2)
#define TCL_INDEX_START         ((size_t)0)

/*
 *----------------------------------------------------------------------
 *
 * TclScaleTime --
 *
 *	TIP #233 (Virtualized Time): Wrapper around the time virutalisation
 *	rescale function to hide the binding of the clientData.
 *
 *	This is static inline code; it's like a macro, but a function. It's
 *	used because this is a piece of code that ends up in places that are a
 *	bit performance sensitive.
 *
 * Results:
 *	None
 *
 * Side effects:
 *	Updates the time structure (given as an argument) with what the time
 *	should be after virtualisation.
 *
 *----------------------------------------------------------------------
 */

static inline void
TclScaleTime(
    Tcl_Time *timePtr)
{
    if (timePtr != NULL) {
	tclScaleTimeProcPtr(timePtr, tclTimeClientData);
    }
}

/*
 *----------------------------------------------------------------
 * Macros used by the Tcl core to create and release Tcl objects.
 * TclNewObj(objPtr) creates a new object denoting an empty string.
 * TclDecrRefCount(objPtr) decrements the object's reference count, and frees
 * the object if its reference count is zero. These macros are inline versions
 * of Tcl_NewObj() and Tcl_DecrRefCount(). Notice that the names differ in not
 * having a "_" after the "Tcl". Notice also that these macros reference their
 * argument more than once, so you should avoid calling them with an
 * expression that is expensive to compute or has side effects. The ANSI C
 * "prototypes" for these macros are:
 *
 * MODULE_SCOPE void	TclNewObj(Tcl_Obj *objPtr);
 * MODULE_SCOPE void	TclDecrRefCount(Tcl_Obj *objPtr);
 *
 * These macros are defined in terms of two macros that depend on memory
 * allocator in use: TclAllocObjStorage, TclFreeObjStorage. They are defined
 * below.
 *----------------------------------------------------------------
 */

/*
 * DTrace object allocation probe macros.
 */

#ifdef USE_DTRACE
#ifndef _TCLDTRACE_H
#include "tclDTrace.h"
#endif
#define	TCL_DTRACE_OBJ_CREATE(objPtr)	TCL_OBJ_CREATE(objPtr)
#define	TCL_DTRACE_OBJ_FREE(objPtr)	TCL_OBJ_FREE(objPtr)
#else /* USE_DTRACE */
#define	TCL_DTRACE_OBJ_CREATE(objPtr)	{}
#define	TCL_DTRACE_OBJ_FREE(objPtr)	{}
#endif /* USE_DTRACE */

#ifdef TCL_COMPILE_STATS
#  define TclIncrObjsAllocated() \
    tclObjsAlloced++
#  define TclIncrObjsFreed() \
    tclObjsFreed++
#else
#  define TclIncrObjsAllocated()
#  define TclIncrObjsFreed()
#endif /* TCL_COMPILE_STATS */

#  define TclAllocObjStorage(objPtr)		\
	TclAllocObjStorageEx(NULL, (objPtr))

#  define TclFreeObjStorage(objPtr)		\
	TclFreeObjStorageEx(NULL, (objPtr))

#ifndef TCL_MEM_DEBUG
# define TclNewObj(objPtr) \
    TclIncrObjsAllocated(); \
    TclAllocObjStorage(objPtr); \
    (objPtr)->refCount = 0; \
    (objPtr)->bytes    = &tclEmptyString; \
    (objPtr)->length   = 0; \
    (objPtr)->typePtr  = NULL; \
    TCL_DTRACE_OBJ_CREATE(objPtr)

/*
 * Invalidate the string rep first so we can use the bytes value for our
 * pointer chain, and signal an obj deletion (as opposed to shimmering) with
 * 'length == TCL_INDEX_NONE'.
 * Use empty 'if ; else' to handle use in unbraced outer if/else conditions.
 */

# define TclDecrRefCount(objPtr) \
    if ((objPtr)->refCount-- > 1) ; else { \
	if (!(objPtr)->typePtr || !(objPtr)->typePtr->freeIntRepProc) { \
	    TCL_DTRACE_OBJ_FREE(objPtr); \
	    if ((objPtr)->bytes \
		    && ((objPtr)->bytes != &tclEmptyString)) { \
		Tcl_Free((objPtr)->bytes); \
	    } \
	    (objPtr)->length = TCL_INDEX_NONE; \
	    TclFreeObjStorage(objPtr); \
	    TclIncrObjsFreed(); \
	} else { \
	    TclFreeObj(objPtr); \
	} \
    }

#if TCL_THREADS && !defined(USE_THREAD_ALLOC)
#   define USE_THREAD_ALLOC 1
#endif

#if defined(PURIFY)

/*
 * The PURIFY mode is like the regular mode, but instead of doing block
 * Tcl_Obj allocation and keeping a freed list for efficiency, it always
 * allocates and frees a single Tcl_Obj so that tools like Purify can better
 * track memory leaks.
 */

#  define TclAllocObjStorageEx(interp, objPtr) \
	(objPtr) = (Tcl_Obj *)Tcl_Alloc(sizeof(Tcl_Obj))

#  define TclFreeObjStorageEx(interp, objPtr) \
	Tcl_Free(objPtr)

#undef USE_THREAD_ALLOC
#undef USE_TCLALLOC
#elif TCL_THREADS && defined(USE_THREAD_ALLOC)

/*
 * The TCL_THREADS mode is like the regular mode but allocates Tcl_Obj's from
 * per-thread caches.
 */

MODULE_SCOPE Tcl_Obj *	TclThreadAllocObj(void);
MODULE_SCOPE void	TclThreadFreeObj(Tcl_Obj *);
MODULE_SCOPE Tcl_Mutex *TclpNewAllocMutex(void);
MODULE_SCOPE void	TclFreeAllocCache(void *);
MODULE_SCOPE void *	TclpGetAllocCache(void);
MODULE_SCOPE void	TclpSetAllocCache(void *);
MODULE_SCOPE void	TclpFreeAllocMutex(Tcl_Mutex *mutex);
MODULE_SCOPE void	TclpInitAllocCache(void);
MODULE_SCOPE void	TclpFreeAllocCache(void *);

/*
 * These macros need to be kept in sync with the code of TclThreadAllocObj()
 * and TclThreadFreeObj().
 *
 * Note that the optimiser should resolve the case (interp==NULL) at compile
 * time.
 */

#  define ALLOC_NOBJHIGH 1200

#  define TclAllocObjStorageEx(interp, objPtr)				\
    do {								\
	AllocCache *cachePtr;						\
	if (((interp) == NULL) ||					\
		((cachePtr = ((Interp *)(interp))->allocCache),		\
			(cachePtr->numObjects == 0))) {			\
	    (objPtr) = TclThreadAllocObj();				\
	} else {							\
	    (objPtr) = cachePtr->firstObjPtr;				\
	    cachePtr->firstObjPtr = (Tcl_Obj *)(objPtr)->internalRep.twoPtrValue.ptr1; \
	    --cachePtr->numObjects;					\
	}								\
    } while (0)

#  define TclFreeObjStorageEx(interp, objPtr)				\
    do {								\
	AllocCache *cachePtr;						\
	if (((interp) == NULL) ||					\
		((cachePtr = ((Interp *)(interp))->allocCache),		\
			((cachePtr->numObjects == 0) ||			\
			(cachePtr->numObjects >= ALLOC_NOBJHIGH)))) {	\
	    TclThreadFreeObj(objPtr);					\
	} else {							\
	    (objPtr)->internalRep.twoPtrValue.ptr1 = cachePtr->firstObjPtr; \
	    cachePtr->firstObjPtr = objPtr;				\
	    ++cachePtr->numObjects;					\
	}								\
    } while (0)

#else /* not PURIFY or USE_THREAD_ALLOC */

#if defined(USE_TCLALLOC) && USE_TCLALLOC
    MODULE_SCOPE void TclFinalizeAllocSubsystem();
    MODULE_SCOPE void TclInitAlloc();
#else
#   define USE_TCLALLOC 0
#endif

#if TCL_THREADS
/* declared in tclObj.c */
MODULE_SCOPE Tcl_Mutex	tclObjMutex;
#endif

#  define TclAllocObjStorageEx(interp, objPtr) \
    do {								\
	Tcl_MutexLock(&tclObjMutex);					\
	if (tclFreeObjList == NULL) {					\
	    TclAllocateFreeObjects();					\
	}								\
	(objPtr) = tclFreeObjList;					\
	tclFreeObjList = (Tcl_Obj *)					\
		tclFreeObjList->internalRep.twoPtrValue.ptr1;		\
	Tcl_MutexUnlock(&tclObjMutex);					\
    } while (0)

#  define TclFreeObjStorageEx(interp, objPtr) \
    do {							       \
	Tcl_MutexLock(&tclObjMutex);				       \
	(objPtr)->internalRep.twoPtrValue.ptr1 = (void *) tclFreeObjList; \
	tclFreeObjList = (objPtr);				       \
	Tcl_MutexUnlock(&tclObjMutex);				       \
    } while (0)
#endif

#else /* TCL_MEM_DEBUG */
MODULE_SCOPE void	TclDbInitNewObj(Tcl_Obj *objPtr, const char *file,
			    int line);

# define TclDbNewObj(objPtr, file, line) \
    do { \
	TclIncrObjsAllocated();						\
	(objPtr) = (Tcl_Obj *)						\
		Tcl_DbCkalloc(sizeof(Tcl_Obj), (file), (line));		\
	TclDbInitNewObj((objPtr), (file), (line));			\
	TCL_DTRACE_OBJ_CREATE(objPtr);					\
    } while (0)

# define TclNewObj(objPtr) \
    TclDbNewObj(objPtr, __FILE__, __LINE__);

# define TclDecrRefCount(objPtr) \
    Tcl_DbDecrRefCount(objPtr, __FILE__, __LINE__)

# define TclNewListObjDirect(objc, objv) \
    TclDbNewListObjDirect(objc, objv, __FILE__, __LINE__)

#undef USE_THREAD_ALLOC
#endif /* TCL_MEM_DEBUG */

/*
 *----------------------------------------------------------------
 * Macro used by the Tcl core to set a Tcl_Obj's string representation to a
 * copy of the "len" bytes starting at "bytePtr". The value of "len" must
 * not be negative.  When "len" is 0, then it is acceptable to pass
 * "bytePtr" = NULL.  When "len" > 0, "bytePtr" must not be NULL, and it
 * must point to a location from which "len" bytes may be read.  These
 * constraints are not checked here.  The validity of the bytes copied
 * as a value string representation is also not verififed.  This macro
 * must not be called while "objPtr" is being freed or when "objPtr"
 * already has a string representation.  The caller must use
 * this macro properly.  Improper use can lead to dangerous results.
 * Because "len" is referenced multiple times, take care that it is an
 * expression with the same value each use.
 *
 * The ANSI C "prototype" for this macro is:
 *
 * MODULE_SCOPE void TclInitStringRep(Tcl_Obj *objPtr, char *bytePtr, size_t len);
 *
 *----------------------------------------------------------------
 */

#define TclInitStringRep(objPtr, bytePtr, len) \
    if ((len) == 0) { \
	(objPtr)->bytes	 = &tclEmptyString; \
	(objPtr)->length = 0; \
    } else { \
	(objPtr)->bytes = (char *)Tcl_Alloc((len) + 1U); \
	memcpy((objPtr)->bytes, (bytePtr) ? (bytePtr) : &tclEmptyString, (len)); \
	(objPtr)->bytes[len] = '\0'; \
	(objPtr)->length = (len); \
    }

/*
 *----------------------------------------------------------------
 * Macro used by the Tcl core to get the string representation's byte array
 * pointer from a Tcl_Obj. This is an inline version of Tcl_GetString(). The
 * macro's expression result is the string rep's byte pointer which might be
 * NULL. The bytes referenced by this pointer must not be modified by the
 * caller. The ANSI C "prototype" for this macro is:
 *
 * MODULE_SCOPE char *	TclGetString(Tcl_Obj *objPtr);
 *----------------------------------------------------------------
 */

#define TclGetString(objPtr) \
    ((objPtr)->bytes? (objPtr)->bytes : Tcl_GetString(objPtr))

/*
 *----------------------------------------------------------------
 * Macro used by the Tcl core to clean out an object's internal
 * representation. Does not actually reset the rep's bytes. The ANSI C
 * "prototype" for this macro is:
 *
 * MODULE_SCOPE void	TclFreeInternalRep(Tcl_Obj *objPtr);
 *----------------------------------------------------------------
 */

#define TclFreeInternalRep(objPtr) \
    if ((objPtr)->typePtr != NULL) { \
	if ((objPtr)->typePtr->freeIntRepProc != NULL) { \
	    (objPtr)->typePtr->freeIntRepProc(objPtr); \
	} \
	(objPtr)->typePtr = NULL; \
    }

/*
 *----------------------------------------------------------------
 * Macro used by the Tcl core to clean out an object's string representation.
 * The ANSI C "prototype" for this macro is:
 *
 * MODULE_SCOPE void	TclInvalidateStringRep(Tcl_Obj *objPtr);
 *----------------------------------------------------------------
 */

#define TclInvalidateStringRep(objPtr) \
    do { \
	Tcl_Obj *_isobjPtr = (Tcl_Obj *)(objPtr); \
	if (_isobjPtr->bytes != NULL) { \
	    if (_isobjPtr->bytes != &tclEmptyString) { \
		Tcl_Free((char *)_isobjPtr->bytes); \
	    } \
	    _isobjPtr->bytes = NULL; \
	} \
    } while (0)

/*
 * These form part of the native filesystem support. They are needed here
 * because we have a few native filesystem functions (which are the same for
 * win/unix) in this file.
 */

#ifdef __cplusplus
extern "C" {
#endif
MODULE_SCOPE const char *const		tclpFileAttrStrings[];
MODULE_SCOPE const TclFileAttrProcs	tclpFileAttrProcs[];
#ifdef __cplusplus
}
#endif

/*
 *----------------------------------------------------------------
 * Macro used by the Tcl core to test whether an object has a
 * string representation (or is a 'pure' internal value).
 * The ANSI C "prototype" for this macro is:
 *
 * MODULE_SCOPE int	TclHasStringRep(Tcl_Obj *objPtr);
 *----------------------------------------------------------------
 */

#define TclHasStringRep(objPtr) \
    ((objPtr)->bytes != NULL)

/*
 *----------------------------------------------------------------
 * Macro used by the Tcl core to get the bignum out of the bignum
 * representation of a Tcl_Obj.
 * The ANSI C "prototype" for this macro is:
 *
 * MODULE_SCOPE void	TclUnpackBignum(Tcl_Obj *objPtr, mp_int bignum);
 *----------------------------------------------------------------
 */

#define TclUnpackBignum(objPtr, bignum) \
    do {								\
	Tcl_Obj *bignumObj = (objPtr);				\
	int bignumPayload =					\
		PTR2INT(bignumObj->internalRep.twoPtrValue.ptr2);	\
	if (bignumPayload == -1) {					\
	    (bignum) = *((mp_int *) bignumObj->internalRep.twoPtrValue.ptr1); \
	} else {							\
	    (bignum).dp = (mp_digit *)bignumObj->internalRep.twoPtrValue.ptr1;	\
	    (bignum).sign = bignumPayload >> 30;			\
	    (bignum).alloc = (bignumPayload >> 15) & 0x7FFF;		\
	    (bignum).used = bignumPayload & 0x7FFF;			\
	}								\
    } while (0)

/*
 *----------------------------------------------------------------
 * Macros used by the Tcl core to grow Tcl_Token arrays. They use the same
 * growth algorithm as used in tclStringObj.c for growing strings. The ANSI C
 * "prototype" for this macro is:
 *
 * MODULE_SCOPE void	TclGrowTokenArray(Tcl_Token *tokenPtr, int used,
 *				int available, int append,
 *				Tcl_Token *staticPtr);
 * MODULE_SCOPE void	TclGrowParseTokenArray(Tcl_Parse *parsePtr,
 *				int append);
 *----------------------------------------------------------------
 */

/* General tuning for minimum growth in Tcl growth algorithms */
#ifndef TCL_MIN_GROWTH
#  ifdef TCL_GROWTH_MIN_ALLOC
     /* Support for any legacy tuners */
#    define TCL_MIN_GROWTH TCL_GROWTH_MIN_ALLOC
#  else
#    define TCL_MIN_GROWTH 1024
#  endif
#endif

/* Token growth tuning, default to the general value. */
#ifndef TCL_MIN_TOKEN_GROWTH
#define TCL_MIN_TOKEN_GROWTH TCL_MIN_GROWTH/sizeof(Tcl_Token)
#endif

#define TclGrowTokenArray(tokenPtr, used, available, append, staticPtr)	\
    do {								\
	size_t _needed = (used) + (append);					\
	if (_needed > (available)) {					\
	    size_t allocated = 2 * _needed;					\
	    Tcl_Token *oldPtr = (tokenPtr);				\
	    Tcl_Token *newPtr;						\
	    if (oldPtr == (staticPtr)) {				\
		oldPtr = NULL;						\
	    }								\
	    newPtr = (Tcl_Token *)Tcl_AttemptRealloc((char *) oldPtr,	\
		    allocated * sizeof(Tcl_Token));	\
	    if (newPtr == NULL) {					\
		allocated = _needed + (append) + TCL_MIN_TOKEN_GROWTH;	\
		newPtr = (Tcl_Token *)Tcl_Realloc((char *) oldPtr,	\
			allocated * sizeof(Tcl_Token)); \
	    }								\
	    (available) = allocated;					\
	    if (oldPtr == NULL) {					\
		memcpy(newPtr, staticPtr,				\
			(used) * sizeof(Tcl_Token));		\
	    }								\
	    (tokenPtr) = newPtr;					\
	}								\
    } while (0)

#define TclGrowParseTokenArray(parsePtr, append)			\
    TclGrowTokenArray((parsePtr)->tokenPtr, (parsePtr)->numTokens,	\
	    (parsePtr)->tokensAvailable, (append),			\
	    (parsePtr)->staticTokens)

/*
 *----------------------------------------------------------------
 * Macro used by the Tcl core get a unicode char from a utf string. It checks
 * to see if we have a one-byte utf char before calling the real
 * Tcl_UtfToUniChar, as this will save a lot of time for primarily ASCII
 * string handling. The macro's expression result is 1 for the 1-byte case or
 * the result of Tcl_UtfToUniChar. The ANSI C "prototype" for this macro is:
 *
 * MODULE_SCOPE int	TclUtfToUniChar(const char *string, Tcl_UniChar *ch);
 *----------------------------------------------------------------
 */

#if TCL_UTF_MAX > 3
#define TclUtfToUniChar(str, chPtr) \
	(((UCHAR(*(str))) < 0x80) ?		\
	    ((*(chPtr) = UCHAR(*(str))), 1)	\
	    : Tcl_UtfToUniChar(str, chPtr))
#else
#define TclUtfToUniChar(str, chPtr) \
	(((UCHAR(*(str))) < 0x80) ?		\
	    ((*(chPtr) = UCHAR(*(str))), 1)	\
	    : Tcl_UtfToChar16(str, chPtr))
#endif

/*
 *----------------------------------------------------------------
 * Macro counterpart of the Tcl_NumUtfChars() function. To be used in speed-
 * -sensitive points where it pays to avoid a function call in the common case
 * of counting along a string of all one-byte characters.  The ANSI C
 * "prototype" for this macro is:
 *
 * MODULE_SCOPE void	TclNumUtfCharsM(int | size_t numChars, const char *bytes,
 *				size_t numBytes);
 *----------------------------------------------------------------
 */

#define TclNumUtfCharsM(numChars, bytes, numBytes) \
    do { \
	size_t _count, _i = (numBytes); \
	unsigned char *_str = (unsigned char *) (bytes); \
	while (_i && (*_str < 0xC0)) { _i--; _str++; } \
	_count = (numBytes) - _i; \
	if (_i) { \
	    _count += Tcl_NumUtfChars((bytes) + _count, _i); \
	} \
	(numChars) = _count; \
    } while (0);

/*
 *----------------------------------------------------------------
 * Macro that encapsulates the logic that determines when it is safe to
 * interpret a string as a byte array directly. In summary, the object must be
 * a byte array and must not have a string representation (as the operations
 * that it is used in are defined on strings, not byte arrays). Theoretically
 * it is possible to also be efficient in the case where the object's bytes
 * field is filled by generation from the byte array (c.f. list canonicality)
 * but we don't do that at the moment since this is purely about efficiency.
 * The ANSI C "prototype" for this macro is:
 *
 * MODULE_SCOPE int	TclIsPureByteArray(Tcl_Obj *objPtr);
 *----------------------------------------------------------------
 */

MODULE_SCOPE int	TclIsPureByteArray(Tcl_Obj *objPtr);
#define TclIsPureDict(objPtr) \
	(((objPtr)->bytes==NULL) && ((objPtr)->typePtr==&tclDictType))
#define TclHasInternalRep(objPtr, type) \
	((objPtr)->typePtr == (type))
#define TclFetchInternalRep(objPtr, type) \
	(TclHasInternalRep((objPtr), (type)) ? &((objPtr)->internalRep) : NULL)


/*
 *----------------------------------------------------------------
 * Macro used by the Tcl core to compare Unicode strings. On big-endian
 * systems we can use the more efficient memcmp, but this would not be
 * lexically correct on little-endian systems. The ANSI C "prototype" for
 * this macro is:
 *
 * MODULE_SCOPE int	TclUniCharNcmp(const Tcl_UniChar *cs,
 *			    const Tcl_UniChar *ct, unsigned long n);
 *----------------------------------------------------------------
 */

#if defined(WORDS_BIGENDIAN) && (TCL_UTF_MAX > 3)
#   define TclUniCharNcmp(cs,ct,n) memcmp((cs),(ct),(n)*sizeof(Tcl_UniChar))
#endif /* WORDS_BIGENDIAN */

/*
 *----------------------------------------------------------------
 * Macro used by the Tcl core to increment a namespace's export epoch
 * counter. The ANSI C "prototype" for this macro is:
 *
 * MODULE_SCOPE void	TclInvalidateNsCmdLookup(Namespace *nsPtr);
 *----------------------------------------------------------------
 */

#define TclInvalidateNsCmdLookup(nsPtr) \
    if ((nsPtr)->numExportPatterns) {		\
	(nsPtr)->exportLookupEpoch++;		\
    }						\
    if ((nsPtr)->commandPathLength) {		\
	(nsPtr)->cmdRefEpoch++;			\
    }

/*
 *----------------------------------------------------------------------
 *
 * Core procedure added to libtommath for bignum manipulation.
 *
 *----------------------------------------------------------------------
 */

MODULE_SCOPE Tcl_LibraryInitProc TclTommath_Init;

/*
 *----------------------------------------------------------------------
 *
 * External (platform specific) initialization routine, these declarations
 * explicitly don't use EXTERN since this code does not get compiled into the
 * library:
 *
 *----------------------------------------------------------------------
 */

MODULE_SCOPE Tcl_LibraryInitProc TclplatformtestInit;
MODULE_SCOPE Tcl_LibraryInitProc TclObjTest_Init;
MODULE_SCOPE Tcl_LibraryInitProc TclThread_Init;
MODULE_SCOPE Tcl_LibraryInitProc Procbodytest_Init;
MODULE_SCOPE Tcl_LibraryInitProc Procbodytest_SafeInit;

/*
 *----------------------------------------------------------------
 * Macro used by the Tcl core to check whether a pattern has any characters
 * special to [string match]. The ANSI C "prototype" for this macro is:
 *
 * MODULE_SCOPE int	TclMatchIsTrivial(const char *pattern);
 *----------------------------------------------------------------
 */

#define TclMatchIsTrivial(pattern) \
    (strpbrk((pattern), "*[?\\") == NULL)

/*
 *----------------------------------------------------------------
 * Macros used by the Tcl core to set a Tcl_Obj's numeric representation
 * avoiding the corresponding function calls in time critical parts of the
 * core. They should only be called on unshared objects. The ANSI C
 * "prototypes" for these macros are:
 *
 * MODULE_SCOPE void	TclSetIntObj(Tcl_Obj *objPtr, Tcl_WideInt w);
 * MODULE_SCOPE void	TclSetDoubleObj(Tcl_Obj *objPtr, double d);
 *----------------------------------------------------------------
 */

#define TclSetIntObj(objPtr, i) \
    do {						\
	Tcl_ObjInternalRep ir;				\
	ir.wideValue = (Tcl_WideInt) i;			\
	TclInvalidateStringRep(objPtr);			\
	Tcl_StoreInternalRep(objPtr, &tclIntType, &ir);	\
    } while (0)

#define TclSetDoubleObj(objPtr, d) \
    do {						\
	Tcl_ObjInternalRep ir;				\
	ir.doubleValue = (double) d;			\
	TclInvalidateStringRep(objPtr);			\
	Tcl_StoreInternalRep(objPtr, &tclDoubleType, &ir);	\
    } while (0)

/*
 *----------------------------------------------------------------
 * Macros used by the Tcl core to create and initialise objects of standard
 * types, avoiding the corresponding function calls in time critical parts of
 * the core. The ANSI C "prototypes" for these macros are:
 *
 * MODULE_SCOPE void	TclNewIntObj(Tcl_Obj *objPtr, Tcl_WideInt w);
 * MODULE_SCOPE void	TclNewDoubleObj(Tcl_Obj *objPtr, double d);
 * MODULE_SCOPE void	TclNewStringObj(Tcl_Obj *objPtr, const char *s, size_t len);
 * MODULE_SCOPE void	TclNewLiteralStringObj(Tcl_Obj*objPtr, const char *sLiteral);
 *
 *----------------------------------------------------------------
 */

#ifndef TCL_MEM_DEBUG
#define TclNewIntObj(objPtr, w) \
    do {						\
	TclIncrObjsAllocated();				\
	TclAllocObjStorage(objPtr);			\
	(objPtr)->refCount = 0;				\
	(objPtr)->bytes = NULL;				\
	(objPtr)->internalRep.wideValue = (Tcl_WideInt)(w);	\
	(objPtr)->typePtr = &tclIntType;		\
	TCL_DTRACE_OBJ_CREATE(objPtr);			\
    } while (0)

#define TclNewIndexObj(objPtr, w) \
    do {						\
	size_t _w = (w);		\
	TclIncrObjsAllocated();				\
	TclAllocObjStorage(objPtr);			\
	(objPtr)->refCount = 0;				\
	(objPtr)->bytes = NULL;				\
	(objPtr)->internalRep.wideValue = ((_w) == TCL_INDEX_NONE) ? -1 : (Tcl_WideInt)(_w); \
	(objPtr)->typePtr = &tclIntType;		\
	TCL_DTRACE_OBJ_CREATE(objPtr);			\
    } while (0)

#define TclNewDoubleObj(objPtr, d) \
    do {							\
	TclIncrObjsAllocated();					\
	TclAllocObjStorage(objPtr);				\
	(objPtr)->refCount = 0;					\
	(objPtr)->bytes = NULL;					\
	(objPtr)->internalRep.doubleValue = (double)(d);	\
	(objPtr)->typePtr = &tclDoubleType;			\
	TCL_DTRACE_OBJ_CREATE(objPtr);				\
    } while (0)

#define TclNewStringObj(objPtr, s, len) \
    do {							\
	TclIncrObjsAllocated();					\
	TclAllocObjStorage(objPtr);				\
	(objPtr)->refCount = 0;					\
	TclInitStringRep((objPtr), (s), (len));			\
	(objPtr)->typePtr = NULL;				\
	TCL_DTRACE_OBJ_CREATE(objPtr);				\
    } while (0)

#else /* TCL_MEM_DEBUG */
#define TclNewIntObj(objPtr, w) \
    (objPtr) = Tcl_NewWideIntObj(w)

#define TclNewIndexObj(objPtr, w) \
    (objPtr) = (((size_t)w) == TCL_INDEX_NONE) ? Tcl_NewWideIntObj(-1) : Tcl_NewWideIntObj(w)

#define TclNewDoubleObj(objPtr, d) \
    (objPtr) = Tcl_NewDoubleObj(d)

#define TclNewStringObj(objPtr, s, len) \
    (objPtr) = Tcl_NewStringObj((s), (len))
#endif /* TCL_MEM_DEBUG */

/*
 * The sLiteral argument *must* be a string literal; the incantation with
 * sizeof(sLiteral "") will fail to compile otherwise.
 */
#define TclNewLiteralStringObj(objPtr, sLiteral) \
    TclNewStringObj((objPtr), (sLiteral), sizeof(sLiteral "") - 1)

/*
 *----------------------------------------------------------------
 * Convenience macros for DStrings.
 * The ANSI C "prototypes" for these macros are:
 *
 * MODULE_SCOPE char * TclDStringAppendLiteral(Tcl_DString *dsPtr,
 *			const char *sLiteral);
 * MODULE_SCOPE void   TclDStringClear(Tcl_DString *dsPtr);
 */

#define TclDStringAppendLiteral(dsPtr, sLiteral) \
    Tcl_DStringAppend((dsPtr), (sLiteral), sizeof(sLiteral "") - 1)
#define TclDStringClear(dsPtr) \
    Tcl_DStringSetLength((dsPtr), 0)

/*
 *----------------------------------------------------------------
 * Inline version of Tcl_GetCurrentNamespace and Tcl_GetGlobalNamespace.
 */

#define TclGetCurrentNamespace(interp) \
    (Tcl_Namespace *) ((Interp *)(interp))->varFramePtr->nsPtr

#define TclGetGlobalNamespace(interp) \
    (Tcl_Namespace *) ((Interp *)(interp))->globalNsPtr

/*
 *----------------------------------------------------------------
 * Inline version of TclCleanupCommand; still need the function as it is in
 * the internal stubs, but the core can use the macro instead.
 */

#define TclCleanupCommandMacro(cmdPtr)		\
    do {					\
	if ((cmdPtr)->refCount-- <= 1) {	\
	    Tcl_Free(cmdPtr);			\
	}					\
    } while (0)


/*
 * inside this routine crement refCount first incase cmdPtr is replacing itself
 */
#define TclRoutineAssign(location, cmdPtr)	    \
    do {					    \
	(cmdPtr)->refCount++;			    \
	if ((location) != NULL			    \
	    && (location--) <= 1) {		    \
	    Tcl_Free(((location)));		    \
	}					    \
	(location) = (cmdPtr);			    \
    } while (0)


#define TclRoutineHasName(cmdPtr) \
    ((cmdPtr)->hPtr != NULL)

/*
 *----------------------------------------------------------------
 * Inline versions of Tcl_LimitReady() and Tcl_LimitExceeded to limit number
 * of calls out of the critical path. Note that this code isn't particularly
 * readable; the non-inline version (in tclInterp.c) is much easier to
 * understand. Note also that these macros takes different args (iPtr->limit)
 * to the non-inline version.
 */

#define TclLimitExceeded(limit) ((limit).exceeded != 0)

#define TclLimitReady(limit)						\
    (((limit).active == 0) ? 0 :					\
    (++(limit).granularityTicker,					\
    ((((limit).active & TCL_LIMIT_COMMANDS) &&				\
	    (((limit).cmdGranularity == 1) ||				\
	    ((limit).granularityTicker % (limit).cmdGranularity == 0)))	\
	    ? 1 :							\
    (((limit).active & TCL_LIMIT_TIME) &&				\
	    (((limit).timeGranularity == 1) ||				\
	    ((limit).granularityTicker % (limit).timeGranularity == 0)))\
	    ? 1 : 0)))

/*
 * Compile-time assertions: these produce a compile time error if the
 * expression is not known to be true at compile time. If the assertion is
 * known to be false, the compiler (or optimizer?) will error out with
 * "division by zero". If the assertion cannot be evaluated at compile time,
 * the compiler will error out with "non-static initializer".
 *
 * Adapted with permission from
 * http://www.pixelbeat.org/programming/gcc/static_assert.html
 */

#define TCL_CT_ASSERT(e) \
    {enum { ct_assert_value = 1/(!!(e)) };}

/*
 *----------------------------------------------------------------
 * Allocator for small structs (<=sizeof(Tcl_Obj)) using the Tcl_Obj pool.
 * Only checked at compile time.
 *
 * ONLY USE FOR CONSTANT nBytes.
 *
 * DO NOT LET THEM CROSS THREAD BOUNDARIES
 *----------------------------------------------------------------
 */

#define TclSmallAlloc(nbytes, memPtr) \
    TclSmallAllocEx(NULL, (nbytes), (memPtr))

#define TclSmallFree(memPtr) \
    TclSmallFreeEx(NULL, (memPtr))

#ifndef TCL_MEM_DEBUG
#define TclSmallAllocEx(interp, nbytes, memPtr) \
    do {								\
	Tcl_Obj *_objPtr;						\
	TCL_CT_ASSERT((nbytes)<=sizeof(Tcl_Obj));			\
	TclIncrObjsAllocated();						\
	TclAllocObjStorageEx((interp), (_objPtr));			\
	*(void **)&(memPtr) = (void *) (_objPtr);			\
    } while (0)

#define TclSmallFreeEx(interp, memPtr) \
    do {								\
	TclFreeObjStorageEx((interp), (Tcl_Obj *)(memPtr));		\
	TclIncrObjsFreed();						\
    } while (0)

#else    /* TCL_MEM_DEBUG */
#define TclSmallAllocEx(interp, nbytes, memPtr) \
    do {								\
	Tcl_Obj *_objPtr;						\
	TCL_CT_ASSERT((nbytes)<=sizeof(Tcl_Obj));			\
	TclNewObj(_objPtr);						\
	*(void **)&(memPtr) = (void *)_objPtr;				\
    } while (0)

#define TclSmallFreeEx(interp, memPtr) \
    do {								\
	Tcl_Obj *_objPtr = (Tcl_Obj *)(memPtr);				\
	_objPtr->bytes = NULL;						\
	_objPtr->typePtr = NULL;					\
	_objPtr->refCount = 1;						\
	TclDecrRefCount(_objPtr);					\
    } while (0)
#endif   /* TCL_MEM_DEBUG */

/*
 * Support for Clang Static Analyzer <http://clang-analyzer.llvm.org>
 */

#if defined(PURIFY) && defined(__clang__)
#if __has_feature(attribute_analyzer_noreturn) && \
	!defined(Tcl_Panic) && defined(Tcl_Panic_TCL_DECLARED)
void Tcl_Panic(const char *, ...) __attribute__((analyzer_noreturn));
#endif
#if !defined(CLANG_ASSERT)
#include <assert.h>
#define CLANG_ASSERT(x) assert(x)
#endif
#elif !defined(CLANG_ASSERT)
#define CLANG_ASSERT(x)
#endif /* PURIFY && __clang__ */

/*
 *----------------------------------------------------------------
 * Parameters, structs and macros for the non-recursive engine (NRE)
 *----------------------------------------------------------------
 */

#define NRE_USE_SMALL_ALLOC	1  /* Only turn off for debugging purposes. */
#ifndef NRE_ENABLE_ASSERTS
#define NRE_ENABLE_ASSERTS	0
#endif

/*
 * This is the main data struct for representing NR commands. It is designed
 * to fit in sizeof(Tcl_Obj) in order to exploit the fastest memory allocator
 * available.
 */

typedef struct NRE_callback {
    Tcl_NRPostProc *procPtr;
    void *data[4];
    struct NRE_callback *nextPtr;
} NRE_callback;

#define TOP_CB(iPtr) (((Interp *)(iPtr))->execEnvPtr->callbackPtr)

/*
 * Inline version of Tcl_NRAddCallback.
 */

#define TclNRAddCallback(interp,postProcPtr,data0,data1,data2,data3) \
    do {								\
	NRE_callback *_callbackPtr;					\
	TCLNR_ALLOC((interp), (_callbackPtr));				\
	_callbackPtr->procPtr = (postProcPtr);				\
	_callbackPtr->data[0] = (void *)(data0);			\
	_callbackPtr->data[1] = (void *)(data1);			\
	_callbackPtr->data[2] = (void *)(data2);			\
	_callbackPtr->data[3] = (void *)(data3);			\
	_callbackPtr->nextPtr = TOP_CB(interp);				\
	TOP_CB(interp) = _callbackPtr;					\
    } while (0)

#if NRE_USE_SMALL_ALLOC
#define TCLNR_ALLOC(interp, ptr) \
    TclSmallAllocEx(interp, sizeof(NRE_callback), (ptr))
#define TCLNR_FREE(interp, ptr)  TclSmallFreeEx((interp), (ptr))
#else
#define TCLNR_ALLOC(interp, ptr) \
    (ptr = (Tcl_Alloc(sizeof(NRE_callback))))
#define TCLNR_FREE(interp, ptr)  Tcl_Free(ptr)
#endif

#if NRE_ENABLE_ASSERTS
#define NRE_ASSERT(expr) assert((expr))
#else
#define NRE_ASSERT(expr)
#endif

#include "tclIntDecls.h"
#include "tclIntPlatDecls.h"

#if !defined(USE_TCL_STUBS) && !defined(TCL_MEM_DEBUG)
#define Tcl_AttemptAlloc        TclpAlloc
#define Tcl_AttemptRealloc      TclpRealloc
#define Tcl_Free                TclpFree
#endif

/*
 * Special hack for macOS, where the static linker (technically the 'ar'
 * command) hates empty object files, and accepts no flags to make it shut up.
 *
 * These symbols are otherwise completely useless.
 *
 * They can't be written to or written through. They can't be seen by any
 * other code. They use a separate attribute (supported by all macOS
 * compilers, which are derivatives of clang or gcc) to stop the compilation
 * from moaning. They will be excluded during the final linking stage.
 *
 * Other platforms get nothing at all. That's good.
 */

#ifdef MAC_OSX_TCL
#define TCL_MAC_EMPTY_FILE(name) \
    static __attribute__((used)) const void *const TclUnusedFile_ ## name = NULL;
#else
#define TCL_MAC_EMPTY_FILE(name)
#endif /* MAC_OSX_TCL */

/*
 * Other externals.
 */

MODULE_SCOPE size_t TclEnvEpoch;	/* Epoch of the tcl environment
					 * (if changed with tcl-env). */

#endif /* _TCLINT */

/*
 * Local Variables:
 * mode: c
 * c-basic-offset: 4
 * fill-column: 78
 * End:
 */<|MERGE_RESOLUTION|>--- conflicted
+++ resolved
@@ -3133,14 +3133,8 @@
 			    const char *attributeName, int *indexPtr);
 MODULE_SCOPE Tcl_Command TclNRCreateCommandInNs(Tcl_Interp *interp,
 			    const char *cmdName, Tcl_Namespace *nsPtr,
-<<<<<<< HEAD
 			    Tcl_ObjCmdProc2 *proc, Tcl_ObjCmdProc2 *nreProc,
-			    void *clientData,
-			    Tcl_CmdDeleteProc *deleteProc);
-=======
-			    Tcl_ObjCmdProc *proc, Tcl_ObjCmdProc *nreProc,
 			    void *clientData, Tcl_CmdDeleteProc *deleteProc);
->>>>>>> 1c25b1f6
 MODULE_SCOPE int	TclNREvalFile(Tcl_Interp *interp, Tcl_Obj *pathPtr,
 			    const char *encodingName);
 MODULE_SCOPE void	TclFSUnloadTempFile(Tcl_LoadHandle loadHandle);
