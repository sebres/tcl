/*
 * tclInt.h --
 *
 *	Declarations of things used internally by the Tcl interpreter.
 *
 * Copyright (c) 1987-1993 The Regents of the University of California.
 * Copyright (c) 1993-1997 Lucent Technologies.
 * Copyright (c) 1994-1998 Sun Microsystems, Inc.
 * Copyright (c) 1998-1999 by Scriptics Corporation.
 * Copyright (c) 2001, 2002 by Kevin B. Kenny.  All rights reserved.
 * Copyright (c) 2007 Daniel A. Steffen <das@users.sourceforge.net>
 * Copyright (c) 2006-2008 by Joe Mistachkin.  All rights reserved.
 * Copyright (c) 2008 by Miguel Sofer. All rights reserved.
 *
 * See the file "license.terms" for information on usage and redistribution of
 * this file, and for a DISCLAIMER OF ALL WARRANTIES.
 */

#ifndef _TCLINT
#define _TCLINT

/*
 * Some numerics configuration options.
 */

#undef ACCEPT_NAN

/*
 * In Tcl 8.7, stop supporting special hacks for legacy Itcl 3.
 * Itcl 4 doesn't need them. Itcl 3 can be updated to not need them
 * using the Tcl(Init|Reset)RewriteEnsemble() routines in all Tcl 8.6+
 * releases.  Perhaps Tcl 8.7 will add even better public interfaces
 * supporting all the re-invocation mechanisms extensions like Itcl 3
 * need.  As an absolute last resort, folks who must make Itcl 3 work
 * unchanged with Tcl 8.7 can remove this line to regain the migration
 * support.  Tcl 9 will no longer offer even that option.
 */

#define AVOID_HACKS_FOR_ITCL 1


/*
 * Used to tag functions that are only to be visible within the module being
 * built and not outside it (where this is supported by the linker).
 * Also used in the platform-specific *Port.h files.
 */

#ifndef MODULE_SCOPE
#   ifdef __cplusplus
#	define MODULE_SCOPE extern "C"
#   else
#	define MODULE_SCOPE extern
#   endif
#endif

#ifndef JOIN
#  define JOIN(a,b) JOIN1(a,b)
#  define JOIN1(a,b) a##b
#endif

#if defined(__cplusplus)
#   define TCL_UNUSED(T) T
#elif defined(__GNUC__) && (__GNUC__ > 2)
#   define TCL_UNUSED(T) T JOIN(dummy, __LINE__) __attribute__((unused))
#else
#   define TCL_UNUSED(T) T JOIN(dummy, __LINE__)
#endif

/*
 * Common include files needed by most of the Tcl source files are included
 * here, so that system-dependent personalizations for the include files only
 * have to be made in once place. This results in a few extra includes, but
 * greater modularity. The order of the three groups of #includes is
 * important. For example, stdio.h is needed by tcl.h.
 */

#include "tclPort.h"

#include <stdio.h>

#include <ctype.h>
#ifdef NO_STDLIB_H
#   include "../compat/stdlib.h"
#else
#   include <stdlib.h>
#endif
#ifdef NO_STRING_H
#include "../compat/string.h"
#else
#include <string.h>
#endif
#include <locale.h>

/*
 * Ensure WORDS_BIGENDIAN is defined correctly:
 * Needs to happen here in addition to configure to work with fat compiles on
 * Darwin (where configure runs only once for multiple architectures).
 */

#ifdef HAVE_SYS_TYPES_H
#    include <sys/types.h>
#endif
#ifdef HAVE_SYS_PARAM_H
#    include <sys/param.h>
#endif
#ifdef BYTE_ORDER
#    ifdef BIG_ENDIAN
#	 if BYTE_ORDER == BIG_ENDIAN
#	     undef WORDS_BIGENDIAN
#	     define WORDS_BIGENDIAN 1
#	 endif
#    endif
#    ifdef LITTLE_ENDIAN
#	 if BYTE_ORDER == LITTLE_ENDIAN
#	     undef WORDS_BIGENDIAN
#	 endif
#    endif
#endif

/*
 * Macros used to cast between pointers and integers (e.g. when storing an int
 * in ClientData), on 64-bit architectures they avoid gcc warning about "cast
 * to/from pointer from/to integer of different size".
 */

#if !defined(INT2PTR)
#   define INT2PTR(p) ((void *)(ptrdiff_t)(p))
#endif
#if !defined(PTR2INT)
#   define PTR2INT(p) ((ptrdiff_t)(p))
#endif
#if !defined(UINT2PTR)
#   define UINT2PTR(p) ((void *)(size_t)(p))
#endif
#if !defined(PTR2UINT)
#   define PTR2UINT(p) ((size_t)(p))
#endif

#if defined(_WIN32) && defined(_MSC_VER)
#   define vsnprintf _vsnprintf
#endif

#if !defined(TCL_THREADS)
#   define TCL_THREADS 1
#endif
#if !TCL_THREADS
#   undef TCL_DECLARE_MUTEX
#   define TCL_DECLARE_MUTEX(name)
#   undef  Tcl_MutexLock
#   define Tcl_MutexLock(mutexPtr)
#   undef  Tcl_MutexUnlock
#   define Tcl_MutexUnlock(mutexPtr)
#   undef  Tcl_MutexFinalize
#   define Tcl_MutexFinalize(mutexPtr)
#   undef  Tcl_ConditionNotify
#   define Tcl_ConditionNotify(condPtr)
#   undef  Tcl_ConditionWait
#   define Tcl_ConditionWait(condPtr, mutexPtr, timePtr)
#   undef  Tcl_ConditionFinalize
#   define Tcl_ConditionFinalize(condPtr)
#endif

/*
 * The following procedures allow namespaces to be customized to support
 * special name resolution rules for commands/variables.
 */

struct Tcl_ResolvedVarInfo;

typedef Tcl_Var (Tcl_ResolveRuntimeVarProc)(Tcl_Interp *interp,
	struct Tcl_ResolvedVarInfo *vinfoPtr);

typedef void (Tcl_ResolveVarDeleteProc)(struct Tcl_ResolvedVarInfo *vinfoPtr);

/*
 * The following structure encapsulates the routines needed to resolve a
 * variable reference at runtime. Any variable specific state will typically
 * be appended to this structure.
 */

typedef struct Tcl_ResolvedVarInfo {
    Tcl_ResolveRuntimeVarProc *fetchProc;
    Tcl_ResolveVarDeleteProc *deleteProc;
} Tcl_ResolvedVarInfo;

typedef int (Tcl_ResolveCompiledVarProc)(Tcl_Interp *interp,
	const char *name, int length, Tcl_Namespace *context,
	Tcl_ResolvedVarInfo **rPtr);

typedef int (Tcl_ResolveVarProc)(Tcl_Interp *interp, const char *name,
	Tcl_Namespace *context, int flags, Tcl_Var *rPtr);

typedef int (Tcl_ResolveCmdProc)(Tcl_Interp *interp, const char *name,
	Tcl_Namespace *context, int flags, Tcl_Command *rPtr);

typedef struct Tcl_ResolverInfo {
    Tcl_ResolveCmdProc *cmdResProc;
				/* Procedure handling command name
				 * resolution. */
    Tcl_ResolveVarProc *varResProc;
				/* Procedure handling variable name resolution
				 * for variables that can only be handled at
				 * runtime. */
    Tcl_ResolveCompiledVarProc *compiledVarResProc;
				/* Procedure handling variable name resolution
				 * at compile time. */
} Tcl_ResolverInfo;

/*
 * This flag bit should not interfere with TCL_GLOBAL_ONLY,
 * TCL_NAMESPACE_ONLY, or TCL_LEAVE_ERR_MSG; it signals that the variable
 * lookup is performed for upvar (or similar) purposes, with slightly
 * different rules:
 *    - Bug #696893 - variable is either proc-local or in the current
 *	namespace; never follow the second (global) resolution path
 *    - Bug #631741 - do not use special namespace or interp resolvers
 *
 * It should also not collide with the (deprecated) TCL_PARSE_PART1 flag
 * (Bug #835020)
 */

#define TCL_AVOID_RESOLVERS 0x40000

/*
 *----------------------------------------------------------------
 * Data structures related to namespaces.
 *----------------------------------------------------------------
 */

typedef struct Tcl_Ensemble Tcl_Ensemble;
typedef struct NamespacePathEntry NamespacePathEntry;

/*
 * Special hashtable for variables: this is just a Tcl_HashTable with an nsPtr
 * field added at the end: in this way variables can find their namespace
 * without having to copy a pointer in their struct: they can access it via
 * their hPtr->tablePtr.
 */

typedef struct TclVarHashTable {
    Tcl_HashTable table;
    struct Namespace *nsPtr;
} TclVarHashTable;

/*
 * This is for itcl - it likes to search our varTables directly :(
 */

#define TclVarHashFindVar(tablePtr, key) \
    TclVarHashCreateVar((tablePtr), (key), NULL)

/*
 * Define this to reduce the amount of space that the average namespace
 * consumes by only allocating the table of child namespaces when necessary.
 * Defining it breaks compatibility for Tcl extensions (e.g., itcl) which
 * reach directly into the Namespace structure.
 */

#undef BREAK_NAMESPACE_COMPAT

/*
 * The structure below defines a namespace.
 * Note: the first five fields must match exactly the fields in a
 * Tcl_Namespace structure (see tcl.h). If you change one, be sure to change
 * the other.
 */

typedef struct Namespace {
    char *name;			/* The namespace's simple (unqualified) name.
				 * This contains no ::'s. The name of the
				 * global namespace is "" although "::" is an
				 * synonym. */
    char *fullName;		/* The namespace's fully qualified name. This
				 * starts with ::. */
    void *clientData;	/* An arbitrary value associated with this
				 * namespace. */
    Tcl_NamespaceDeleteProc *deleteProc;
				/* Procedure invoked when deleting the
				 * namespace to, e.g., free clientData. */
    struct Namespace *parentPtr;/* Points to the namespace that contains this
				 * one. NULL if this is the global
				 * namespace. */
#ifndef BREAK_NAMESPACE_COMPAT
    Tcl_HashTable childTable;	/* Contains any child namespaces. Indexed by
				 * strings; values have type (Namespace *). */
#else
    Tcl_HashTable *childTablePtr;
				/* Contains any child namespaces. Indexed by
				 * strings; values have type (Namespace *). If
				 * NULL, there are no children. */
#endif
    unsigned long nsId;		/* Unique id for the namespace. */
    Tcl_Interp *interp;		/* The interpreter containing this
				 * namespace. */
    int flags;			/* OR-ed combination of the namespace status
				 * flags NS_DYING and NS_DEAD listed below. */
    int activationCount;	/* Number of "activations" or active call
				 * frames for this namespace that are on the
				 * Tcl call stack. The namespace won't be
				 * freed until activationCount becomes zero. */
    int refCount;		/* Count of references by namespaceName
				 * objects. The namespace can't be freed until
				 * refCount becomes zero. */
    Tcl_HashTable cmdTable;	/* Contains all the commands currently
				 * registered in the namespace. Indexed by
				 * strings; values have type (Command *).
				 * Commands imported by Tcl_Import have
				 * Command structures that point (via an
				 * ImportedCmdRef structure) to the Command
				 * structure in the source namespace's command
				 * table. */
    TclVarHashTable varTable;	/* Contains all the (global) variables
				 * currently in this namespace. Indexed by
				 * strings; values have type (Var *). */
    char **exportArrayPtr;	/* Points to an array of string patterns
				 * specifying which commands are exported. A
				 * pattern may include "string match" style
				 * wildcard characters to specify multiple
				 * commands; however, no namespace qualifiers
				 * are allowed. NULL if no export patterns are
				 * registered. */
    int numExportPatterns;	/* Number of export patterns currently
				 * registered using "namespace export". */
    int maxExportPatterns;	/* Mumber of export patterns for which space
				 * is currently allocated. */
    int cmdRefEpoch;		/* Incremented if a newly added command
				 * shadows a command for which this namespace
				 * has already cached a Command* pointer; this
				 * causes all its cached Command* pointers to
				 * be invalidated. */
    int resolverEpoch;		/* Incremented whenever (a) the name
				 * resolution rules change for this namespace
				 * or (b) a newly added command shadows a
				 * command that is compiled to bytecodes. This
				 * invalidates all byte codes compiled in the
				 * namespace, causing the code to be
				 * recompiled under the new rules.*/
    Tcl_ResolveCmdProc *cmdResProc;
				/* If non-null, this procedure overrides the
				 * usual command resolution mechanism in Tcl.
				 * This procedure is invoked within
				 * Tcl_FindCommand to resolve all command
				 * references within the namespace. */
    Tcl_ResolveVarProc *varResProc;
				/* If non-null, this procedure overrides the
				 * usual variable resolution mechanism in Tcl.
				 * This procedure is invoked within
				 * Tcl_FindNamespaceVar to resolve all
				 * variable references within the namespace at
				 * runtime. */
    Tcl_ResolveCompiledVarProc *compiledVarResProc;
				/* If non-null, this procedure overrides the
				 * usual variable resolution mechanism in Tcl.
				 * This procedure is invoked within
				 * LookupCompiledLocal to resolve variable
				 * references within the namespace at compile
				 * time. */
    int exportLookupEpoch;	/* Incremented whenever a command is added to
				 * a namespace, removed from a namespace or
				 * the exports of a namespace are changed.
				 * Allows TIP#112-driven command lists to be
				 * validated efficiently. */
    Tcl_Ensemble *ensembles;	/* List of structures that contain the details
				 * of the ensembles that are implemented on
				 * top of this namespace. */
    Tcl_Obj *unknownHandlerPtr;	/* A script fragment to be used when command
				 * resolution in this namespace fails. TIP
				 * 181. */
    int commandPathLength;	/* The length of the explicit path. */
    NamespacePathEntry *commandPathArray;
				/* The explicit path of the namespace as an
				 * array. */
    NamespacePathEntry *commandPathSourceList;
				/* Linked list of path entries that point to
				 * this namespace. */
    Tcl_NamespaceDeleteProc *earlyDeleteProc;
				/* Just like the deleteProc field (and called
				 * with the same clientData) but called at the
				 * start of the deletion process, so there is
				 * a chance for code to do stuff inside the
				 * namespace before deletion completes. */
} Namespace;

/*
 * An entry on a namespace's command resolution path.
 */

struct NamespacePathEntry {
    Namespace *nsPtr;		/* What does this path entry point to? If it
				 * is NULL, this path entry points is
				 * redundant and should be skipped. */
    Namespace *creatorNsPtr;	/* Where does this path entry point from? This
				 * allows for efficient invalidation of
				 * references when the path entry's target
				 * updates its current list of defined
				 * commands. */
    NamespacePathEntry *prevPtr, *nextPtr;
				/* Linked list pointers or NULL at either end
				 * of the list that hangs off Namespace's
				 * commandPathSourceList field. */
};

/*
 * Flags used to represent the status of a namespace:
 *
 * NS_DYING -	1 means Tcl_DeleteNamespace has been called to delete the
 *		namespace.  There may still be active call frames on the Tcl
 *		stack that refer to the namespace. When the last call frame
 *		referring to it has been popped, its remaining variables and
 *		commands are destroyed and it is marked "dead" (NS_DEAD).
 * NS_TEARDOWN  -1 means that TclTeardownNamespace has already been called on
 *		this namespace and it should not be called again [Bug 1355942].
 * NS_DEAD -	1 means Tcl_DeleteNamespace has been called to delete the
 *		namespace and no call frames still refer to it. It is no longer
 *		accessible by name. Its variables and commands have already
 *		been destroyed.  When the last namespaceName object in any byte
 *		code unit that refers to the namespace has been freed (i.e.,
 *		when the namespace's refCount is 0), the namespace's storage
 *		will be freed.
 * NS_SUPPRESS_COMPILATION -
 *		Marks the commands in this namespace for not being compiled,
 *		forcing them to be looked up every time.
 */

#define NS_DYING	0x01
#define NS_DEAD		0x02
#define NS_TEARDOWN	0x04
#define NS_KILLED	0x04 /* Same as NS_TEARDOWN (Deprecated) */
#define NS_SUPPRESS_COMPILATION	0x08

/*
 * Flags passed to TclGetNamespaceForQualName:
 *
 * TCL_GLOBAL_ONLY		- (see tcl.h) Look only in the global ns.
 * TCL_NAMESPACE_ONLY		- (see tcl.h) Look only in the context ns.
 * TCL_CREATE_NS_IF_UNKNOWN	- Create unknown namespaces.
 * TCL_FIND_ONLY_NS		- The name sought is a namespace name.
 */

#define TCL_CREATE_NS_IF_UNKNOWN	0x800
#define TCL_FIND_ONLY_NS		0x1000

/*
 * The client data for an ensemble command. This consists of the table of
 * commands that are actually exported by the namespace, and an epoch counter
 * that, combined with the exportLookupEpoch field of the namespace structure,
 * defines whether the table contains valid data or will need to be recomputed
 * next time the ensemble command is called.
 */

typedef struct EnsembleConfig {
    Namespace *nsPtr;		/* The namespace backing this ensemble up. */
    Tcl_Command token;		/* The token for the command that provides
				 * ensemble support for the namespace, or NULL
				 * if the command has been deleted (or never
				 * existed; the global namespace never has an
				 * ensemble command.) */
    int epoch;			/* The epoch at which this ensemble's table of
				 * exported commands is valid. */
    char **subcommandArrayPtr;	/* Array of ensemble subcommand names. At all
				 * consistent points, this will have the same
				 * number of entries as there are entries in
				 * the subcommandTable hash. */
    Tcl_HashTable subcommandTable;
				/* Hash table of ensemble subcommand names,
				 * which are its keys so this also provides
				 * the storage management for those subcommand
				 * names. The contents of the entry values are
				 * object version the prefix lists to use when
				 * substituting for the command/subcommand to
				 * build the ensemble implementation command.
				 * Has to be stored here as well as in
				 * subcommandDict because that field is NULL
				 * when we are deriving the ensemble from the
				 * namespace exports list. FUTURE WORK: use
				 * object hash table here. */
    struct EnsembleConfig *next;/* The next ensemble in the linked list of
				 * ensembles associated with a namespace. If
				 * this field points to this ensemble, the
				 * structure has already been unlinked from
				 * all lists, and cannot be found by scanning
				 * the list from the namespace's ensemble
				 * field. */
    int flags;			/* ORed combo of TCL_ENSEMBLE_PREFIX,
				 * ENSEMBLE_DEAD and ENSEMBLE_COMPILE. */

    /* OBJECT FIELDS FOR ENSEMBLE CONFIGURATION */

    Tcl_Obj *subcommandDict;	/* Dictionary providing mapping from
				 * subcommands to their implementing command
				 * prefixes, or NULL if we are to build the
				 * map automatically from the namespace
				 * exports. */
    Tcl_Obj *subcmdList;	/* List of commands that this ensemble
				 * actually provides, and whose implementation
				 * will be built using the subcommandDict (if
				 * present and defined) and by simple mapping
				 * to the namespace otherwise. If NULL,
				 * indicates that we are using the (dynamic)
				 * list of currently exported commands. */
    Tcl_Obj *unknownHandler;	/* Script prefix used to handle the case when
				 * no match is found (according to the rule
				 * defined by flag bit TCL_ENSEMBLE_PREFIX) or
				 * NULL to use the default error-generating
				 * behaviour. The script execution gets all
				 * the arguments to the ensemble command
				 * (including objv[0]) and will have the
				 * results passed directly back to the caller
				 * (including the error code) unless the code
				 * is TCL_CONTINUE in which case the
				 * subcommand will be reparsed by the ensemble
				 * core, presumably because the ensemble
				 * itself has been updated. */
    Tcl_Obj *parameterList;	/* List of ensemble parameter names. */
    int numParameters;		/* Cached number of parameters. This is either
				 * 0 (if the parameterList field is NULL) or
				 * the length of the list in the parameterList
				 * field. */
} EnsembleConfig;

/*
 * Various bits for the EnsembleConfig.flags field.
 */

#define ENSEMBLE_DEAD	0x1	/* Flag value to say that the ensemble is dead
				 * and on its way out. */
#define ENSEMBLE_COMPILE 0x4	/* Flag to enable bytecode compilation of an
				 * ensemble. */

/*
 *----------------------------------------------------------------
 * Data structures related to variables. These are used primarily in tclVar.c
 *----------------------------------------------------------------
 */

/*
 * The following structure defines a variable trace, which is used to invoke a
 * specific C procedure whenever certain operations are performed on a
 * variable.
 */

typedef struct VarTrace {
    Tcl_VarTraceProc *traceProc;/* Procedure to call when operations given by
				 * flags are performed on variable. */
    void *clientData;	/* Argument to pass to proc. */
    int flags;			/* What events the trace procedure is
				 * interested in: OR-ed combination of
				 * TCL_TRACE_READS, TCL_TRACE_WRITES,
				 * TCL_TRACE_UNSETS and TCL_TRACE_ARRAY. */
    struct VarTrace *nextPtr;	/* Next in list of traces associated with a
				 * particular variable. */
} VarTrace;

/*
 * The following structure defines a command trace, which is used to invoke a
 * specific C procedure whenever certain operations are performed on a
 * command.
 */

typedef struct CommandTrace {
    Tcl_CommandTraceProc *traceProc;
				/* Procedure to call when operations given by
				 * flags are performed on command. */
    void *clientData;	/* Argument to pass to proc. */
    int flags;			/* What events the trace procedure is
				 * interested in: OR-ed combination of
				 * TCL_TRACE_RENAME, TCL_TRACE_DELETE. */
    struct CommandTrace *nextPtr;
				/* Next in list of traces associated with a
				 * particular command. */
    int refCount;		/* Used to ensure this structure is not
				 * deleted too early. Keeps track of how many
				 * pieces of code have a pointer to this
				 * structure. */
} CommandTrace;

/*
 * When a command trace is active (i.e. its associated procedure is executing)
 * one of the following structures is linked into a list associated with the
 * command's interpreter. The information in the structure is needed in order
 * for Tcl to behave reasonably if traces are deleted while traces are active.
 */

typedef struct ActiveCommandTrace {
    struct Command *cmdPtr;	/* Command that's being traced. */
    struct ActiveCommandTrace *nextPtr;
				/* Next in list of all active command traces
				 * for the interpreter, or NULL if no more. */
    CommandTrace *nextTracePtr;	/* Next trace to check after current trace
				 * procedure returns; if this trace gets
				 * deleted, must update pointer to avoid using
				 * free'd memory. */
    int reverseScan;		/* Boolean set true when traces are scanning
				 * in reverse order. */
} ActiveCommandTrace;

/*
 * When a variable trace is active (i.e. its associated procedure is
 * executing) one of the following structures is linked into a list associated
 * with the variable's interpreter. The information in the structure is needed
 * in order for Tcl to behave reasonably if traces are deleted while traces
 * are active.
 */

typedef struct ActiveVarTrace {
    struct Var *varPtr;		/* Variable that's being traced. */
    struct ActiveVarTrace *nextPtr;
				/* Next in list of all active variable traces
				 * for the interpreter, or NULL if no more. */
    VarTrace *nextTracePtr;	/* Next trace to check after current trace
				 * procedure returns; if this trace gets
				 * deleted, must update pointer to avoid using
				 * free'd memory. */
} ActiveVarTrace;

/*
 * The structure below defines a variable, which associates a string name with
 * a Tcl_Obj value. These structures are kept in procedure call frames (for
 * local variables recognized by the compiler) or in the heap (for global
 * variables and any variable not known to the compiler). For each Var
 * structure in the heap, a hash table entry holds the variable name and a
 * pointer to the Var structure.
 */

typedef struct Var {
    int flags;			/* Miscellaneous bits of information about
				 * variable. See below for definitions. */
    union {
	Tcl_Obj *objPtr;	/* The variable's object value. Used for
				 * scalar variables and array elements. */
	TclVarHashTable *tablePtr;/* For array variables, this points to
				 * information about the hash table used to
				 * implement the associative array. Points to
				 * ckalloc-ed data. */
	struct Var *linkPtr;	/* If this is a global variable being referred
				 * to in a procedure, or a variable created by
				 * "upvar", this field points to the
				 * referenced variable's Var struct. */
    } value;
} Var;

typedef struct VarInHash {
    Var var;
    int refCount;		/* Counts number of active uses of this
				 * variable: 1 for the entry in the hash
				 * table, 1 for each additional variable whose
				 * linkPtr points here, 1 for each nested
				 * trace active on variable, and 1 if the
				 * variable is a namespace variable. This
				 * record can't be deleted until refCount
				 * becomes 0. */
    Tcl_HashEntry entry;	/* The hash table entry that refers to this
				 * variable. This is used to find the name of
				 * the variable and to delete it from its
				 * hashtable if it is no longer needed. It
				 * also holds the variable's name. */
} VarInHash;

/*
 * Flag bits for variables. The first two (VAR_ARRAY and VAR_LINK) are
 * mutually exclusive and give the "type" of the variable. If none is set,
 * this is a scalar variable.
 *
 * VAR_ARRAY -			1 means this is an array variable rather than
 *				a scalar variable or link. The "tablePtr"
 *				field points to the array's hashtable for its
 *				elements.
 * VAR_LINK -			1 means this Var structure contains a pointer
 *				to another Var structure that either has the
 *				real value or is itself another VAR_LINK
 *				pointer. Variables like this come about
 *				through "upvar" and "global" commands, or
 *				through references to variables in enclosing
 *				namespaces.
 *
 * Flags that indicate the type and status of storage; none is set for
 * compiled local variables (Var structs).
 *
 * VAR_IN_HASHTABLE -		1 means this variable is in a hashtable and
 *				the Var structure is malloced. 0 if it is a
 *				local variable that was assigned a slot in a
 *				procedure frame by the compiler so the Var
 *				storage is part of the call frame.
 * VAR_DEAD_HASH		1 means that this var's entry in the hashtable
 *				has already been deleted.
 * VAR_ARRAY_ELEMENT -		1 means that this variable is an array
 *				element, so it is not legal for it to be an
 *				array itself (the VAR_ARRAY flag had better
 *				not be set).
 * VAR_NAMESPACE_VAR -		1 means that this variable was declared as a
 *				namespace variable. This flag ensures it
 *				persists until its namespace is destroyed or
 *				until the variable is unset; it will persist
 *				even if it has not been initialized and is
 *				marked undefined. The variable's refCount is
 *				incremented to reflect the "reference" from
 *				its namespace.
 *
 * Flag values relating to the variable's trace and search status.
 *
 * VAR_TRACED_READ
 * VAR_TRACED_WRITE
 * VAR_TRACED_UNSET
 * VAR_TRACED_ARRAY
 * VAR_TRACE_ACTIVE -		1 means that trace processing is currently
 *				underway for a read or write access, so new
 *				read or write accesses should not cause trace
 *				procedures to be called and the variable can't
 *				be deleted.
 * VAR_SEARCH_ACTIVE
 *
 * The following additional flags are used with the CompiledLocal type defined
 * below:
 *
 * VAR_ARGUMENT -		1 means that this variable holds a procedure
 *				argument.
 * VAR_TEMPORARY -		1 if the local variable is an anonymous
 *				temporary variable. Temporaries have a NULL
 *				name.
 * VAR_RESOLVED -		1 if name resolution has been done for this
 *				variable.
 * VAR_IS_ARGS			1 if this variable is the last argument and is
 *				named "args".
 */

/*
 * FLAGS RENUMBERED: everything breaks already, make things simpler.
 *
 * IMPORTANT: skip the values 0x10, 0x20, 0x40, 0x800 corresponding to
 * TCL_TRACE_(READS/WRITES/UNSETS/ARRAY): makes code simpler in tclTrace.c
 *
 * Keep the flag values for VAR_ARGUMENT and VAR_TEMPORARY so that old values
 * in precompiled scripts keep working.
 */

/* Type of value (0 is scalar) */
#define VAR_ARRAY		0x1
#define VAR_LINK		0x2

/* Type of storage (0 is compiled local) */
#define VAR_IN_HASHTABLE	0x4
#define VAR_DEAD_HASH		0x8
#define VAR_ARRAY_ELEMENT	0x1000
#define VAR_NAMESPACE_VAR	0x80	/* KEEP OLD VALUE for Itcl */

#define VAR_ALL_HASH \
	(VAR_IN_HASHTABLE|VAR_DEAD_HASH|VAR_NAMESPACE_VAR|VAR_ARRAY_ELEMENT)

/* Trace and search state. */

#define VAR_TRACED_READ		0x10	/* TCL_TRACE_READS */
#define VAR_TRACED_WRITE	0x20	/* TCL_TRACE_WRITES */
#define VAR_TRACED_UNSET	0x40	/* TCL_TRACE_UNSETS */
#define VAR_TRACED_ARRAY	0x800	/* TCL_TRACE_ARRAY */
#define VAR_TRACE_ACTIVE	0x2000
#define VAR_SEARCH_ACTIVE	0x4000
#define VAR_ALL_TRACES \
	(VAR_TRACED_READ|VAR_TRACED_WRITE|VAR_TRACED_ARRAY|VAR_TRACED_UNSET)

/* Special handling on initialisation (only CompiledLocal). */
#define VAR_ARGUMENT		0x100	/* KEEP OLD VALUE! See tclProc.c */
#define VAR_TEMPORARY		0x200	/* KEEP OLD VALUE! See tclProc.c */
#define VAR_IS_ARGS		0x400
#define VAR_RESOLVED		0x8000

/*
 * Macros to ensure that various flag bits are set properly for variables.
 * The ANSI C "prototypes" for these macros are:
 *
 * MODULE_SCOPE void	TclSetVarScalar(Var *varPtr);
 * MODULE_SCOPE void	TclSetVarArray(Var *varPtr);
 * MODULE_SCOPE void	TclSetVarLink(Var *varPtr);
 * MODULE_SCOPE void	TclSetVarArrayElement(Var *varPtr);
 * MODULE_SCOPE void	TclSetVarUndefined(Var *varPtr);
 * MODULE_SCOPE void	TclClearVarUndefined(Var *varPtr);
 */

#define TclSetVarScalar(varPtr) \
    (varPtr)->flags &= ~(VAR_ARRAY|VAR_LINK)

#define TclSetVarArray(varPtr) \
    (varPtr)->flags = ((varPtr)->flags & ~VAR_LINK) | VAR_ARRAY

#define TclSetVarLink(varPtr) \
    (varPtr)->flags = ((varPtr)->flags & ~VAR_ARRAY) | VAR_LINK

#define TclSetVarArrayElement(varPtr) \
    (varPtr)->flags = ((varPtr)->flags & ~VAR_ARRAY) | VAR_ARRAY_ELEMENT

#define TclSetVarUndefined(varPtr) \
    (varPtr)->flags &= ~(VAR_ARRAY|VAR_LINK);\
    (varPtr)->value.objPtr = NULL

#define TclClearVarUndefined(varPtr)

#define TclSetVarTraceActive(varPtr) \
    (varPtr)->flags |= VAR_TRACE_ACTIVE

#define TclClearVarTraceActive(varPtr) \
    (varPtr)->flags &= ~VAR_TRACE_ACTIVE

#define TclSetVarNamespaceVar(varPtr) \
    if (!TclIsVarNamespaceVar(varPtr)) {\
	(varPtr)->flags |= VAR_NAMESPACE_VAR;\
	if (TclIsVarInHash(varPtr)) {\
	    ((VarInHash *)(varPtr))->refCount++;\
	}\
    }

#define TclClearVarNamespaceVar(varPtr) \
    if (TclIsVarNamespaceVar(varPtr)) {\
	(varPtr)->flags &= ~VAR_NAMESPACE_VAR;\
	if (TclIsVarInHash(varPtr)) {\
	    ((VarInHash *)(varPtr))->refCount--;\
	}\
    }

/*
 * Macros to read various flag bits of variables.
 * The ANSI C "prototypes" for these macros are:
 *
 * MODULE_SCOPE int	TclIsVarScalar(Var *varPtr);
 * MODULE_SCOPE int	TclIsVarLink(Var *varPtr);
 * MODULE_SCOPE int	TclIsVarArray(Var *varPtr);
 * MODULE_SCOPE int	TclIsVarUndefined(Var *varPtr);
 * MODULE_SCOPE int	TclIsVarArrayElement(Var *varPtr);
 * MODULE_SCOPE int	TclIsVarTemporary(Var *varPtr);
 * MODULE_SCOPE int	TclIsVarArgument(Var *varPtr);
 * MODULE_SCOPE int	TclIsVarResolved(Var *varPtr);
 */

#define TclIsVarScalar(varPtr) \
    !((varPtr)->flags & (VAR_ARRAY|VAR_LINK))

#define TclIsVarLink(varPtr) \
    ((varPtr)->flags & VAR_LINK)

#define TclIsVarArray(varPtr) \
    ((varPtr)->flags & VAR_ARRAY)

#define TclIsVarUndefined(varPtr) \
    ((varPtr)->value.objPtr == NULL)

#define TclIsVarArrayElement(varPtr) \
    ((varPtr)->flags & VAR_ARRAY_ELEMENT)

#define TclIsVarNamespaceVar(varPtr) \
    ((varPtr)->flags & VAR_NAMESPACE_VAR)

#define TclIsVarTemporary(varPtr) \
    ((varPtr)->flags & VAR_TEMPORARY)

#define TclIsVarArgument(varPtr) \
    ((varPtr)->flags & VAR_ARGUMENT)

#define TclIsVarResolved(varPtr) \
    ((varPtr)->flags & VAR_RESOLVED)

#define TclIsVarTraceActive(varPtr) \
    ((varPtr)->flags & VAR_TRACE_ACTIVE)

#define TclIsVarTraced(varPtr) \
    ((varPtr)->flags & VAR_ALL_TRACES)

#define TclIsVarInHash(varPtr) \
    ((varPtr)->flags & VAR_IN_HASHTABLE)

#define TclIsVarDeadHash(varPtr) \
    ((varPtr)->flags & VAR_DEAD_HASH)

#define TclGetVarNsPtr(varPtr) \
    (TclIsVarInHash(varPtr) \
	? ((TclVarHashTable *) ((((VarInHash *) (varPtr))->entry.tablePtr)))->nsPtr \
	: NULL)

#define VarHashRefCount(varPtr) \
    ((VarInHash *) (varPtr))->refCount

/*
 * Macros for direct variable access by TEBC.
 */

#define TclIsVarDirectReadable(varPtr) \
    (   !((varPtr)->flags & (VAR_ARRAY|VAR_LINK|VAR_TRACED_READ)) \
    &&  (varPtr)->value.objPtr)

#define TclIsVarDirectWritable(varPtr) \
    !((varPtr)->flags & (VAR_ARRAY|VAR_LINK|VAR_TRACED_WRITE|VAR_DEAD_HASH))

#define TclIsVarDirectUnsettable(varPtr) \
    !((varPtr)->flags & (VAR_ARRAY|VAR_LINK|VAR_TRACED_READ|VAR_TRACED_WRITE|VAR_TRACED_UNSET|VAR_DEAD_HASH))

#define TclIsVarDirectModifyable(varPtr) \
    (   !((varPtr)->flags & (VAR_ARRAY|VAR_LINK|VAR_TRACED_READ|VAR_TRACED_WRITE)) \
    &&  (varPtr)->value.objPtr)

#define TclIsVarDirectReadable2(varPtr, arrayPtr) \
    (TclIsVarDirectReadable(varPtr) &&\
	(!(arrayPtr) || !((arrayPtr)->flags & VAR_TRACED_READ)))

#define TclIsVarDirectWritable2(varPtr, arrayPtr) \
    (TclIsVarDirectWritable(varPtr) &&\
	(!(arrayPtr) || !((arrayPtr)->flags & VAR_TRACED_WRITE)))

#define TclIsVarDirectModifyable2(varPtr, arrayPtr) \
    (TclIsVarDirectModifyable(varPtr) &&\
	(!(arrayPtr) || !((arrayPtr)->flags & (VAR_TRACED_READ|VAR_TRACED_WRITE))))

/*
 *----------------------------------------------------------------
 * Data structures related to procedures. These are used primarily in
 * tclProc.c, tclCompile.c, and tclExecute.c.
 *----------------------------------------------------------------
 */

#if defined(__STDC_VERSION__) && (__STDC_VERSION__ >= 199901L)
#   define TCLFLEXARRAY
#elif defined(__GNUC__) && (__GNUC__ > 2)
#   define TCLFLEXARRAY 0
#else
#   define TCLFLEXARRAY 1
#endif

/*
 * Forward declaration to prevent an error when the forward reference to
 * Command is encountered in the Proc and ImportRef types declared below.
 */

struct Command;

/*
 * The variable-length structure below describes a local variable of a
 * procedure that was recognized by the compiler. These variables have a name,
 * an element in the array of compiler-assigned local variables in the
 * procedure's call frame, and various other items of information. If the
 * local variable is a formal argument, it may also have a default value. The
 * compiler can't recognize local variables whose names are expressions (these
 * names are only known at runtime when the expressions are evaluated) or
 * local variables that are created as a result of an "upvar" or "uplevel"
 * command. These other local variables are kept separately in a hash table in
 * the call frame.
 */

typedef struct CompiledLocal {
    struct CompiledLocal *nextPtr;
				/* Next compiler-recognized local variable for
				 * this procedure, or NULL if this is the last
				 * local. */
    int nameLength;		/* The number of bytes in local variable's name.
				 * Among others used to speed up var lookups. */
    int frameIndex;		/* Index in the array of compiler-assigned
				 * variables in the procedure call frame. */
    int flags;			/* Flag bits for the local variable. Same as
				 * the flags for the Var structure above,
				 * although only VAR_ARGUMENT, VAR_TEMPORARY,
				 * and VAR_RESOLVED make sense. */
    Tcl_Obj *defValuePtr;	/* Pointer to the default value of an
				 * argument, if any. NULL if not an argument
				 * or, if an argument, no default value. */
    Tcl_ResolvedVarInfo *resolveInfo;
				/* Customized variable resolution info
				 * supplied by the Tcl_ResolveCompiledVarProc
				 * associated with a namespace. Each variable
				 * is marked by a unique tag during
				 * compilation, and that same tag is used to
				 * find the variable at runtime. */
    char name[TCLFLEXARRAY];		/* Name of the local variable starts here. If
				 * the name is NULL, this will just be '\0'.
				 * The actual size of this field will be large
				 * enough to hold the name. MUST BE THE LAST
				 * FIELD IN THE STRUCTURE! */
} CompiledLocal;

/*
 * The structure below defines a command procedure, which consists of a
 * collection of Tcl commands plus information about arguments and other local
 * variables recognized at compile time.
 */

typedef struct Proc {
    struct Interp *iPtr;	/* Interpreter for which this command is
				 * defined. */
    int refCount;		/* Reference count: 1 if still present in
				 * command table plus 1 for each call to the
				 * procedure that is currently active. This
				 * structure can be freed when refCount
				 * becomes zero. */
    struct Command *cmdPtr;	/* Points to the Command structure for this
				 * procedure. This is used to get the
				 * namespace in which to execute the
				 * procedure. */
    Tcl_Obj *bodyPtr;		/* Points to the ByteCode object for
				 * procedure's body command. */
    int numArgs;		/* Number of formal parameters. */
    int numCompiledLocals;	/* Count of local variables recognized by the
				 * compiler including arguments and
				 * temporaries. */
    CompiledLocal *firstLocalPtr;
				/* Pointer to first of the procedure's
				 * compiler-allocated local variables, or NULL
				 * if none. The first numArgs entries in this
				 * list describe the procedure's formal
				 * arguments. */
    CompiledLocal *lastLocalPtr;/* Pointer to the last allocated local
				 * variable or NULL if none. This has frame
				 * index (numCompiledLocals-1). */
} Proc;

/*
 * The type of functions called to process errors found during the execution
 * of a procedure (or lambda term or ...).
 */

typedef void (ProcErrorProc)(Tcl_Interp *interp, Tcl_Obj *procNameObj);

/*
 * The structure below defines a command trace. This is used to allow Tcl
 * clients to find out whenever a command is about to be executed.
 */

typedef struct Trace {
    int level;			/* Only trace commands at nesting level less
				 * than or equal to this. */
    Tcl_CmdObjTraceProc *proc;	/* Procedure to call to trace command. */
    void *clientData;	/* Arbitrary value to pass to proc. */
    struct Trace *nextPtr;	/* Next in list of traces for this interp. */
    int flags;			/* Flags governing the trace - see
				 * Tcl_CreateObjTrace for details. */
    Tcl_CmdObjTraceDeleteProc *delProc;
				/* Procedure to call when trace is deleted. */
} Trace;

/*
 * When an interpreter trace is active (i.e. its associated procedure is
 * executing), one of the following structures is linked into a list
 * associated with the interpreter. The information in the structure is needed
 * in order for Tcl to behave reasonably if traces are deleted while traces
 * are active.
 */

typedef struct ActiveInterpTrace {
    struct ActiveInterpTrace *nextPtr;
				/* Next in list of all active command traces
				 * for the interpreter, or NULL if no more. */
    Trace *nextTracePtr;	/* Next trace to check after current trace
				 * procedure returns; if this trace gets
				 * deleted, must update pointer to avoid using
				 * free'd memory. */
    int reverseScan;		/* Boolean set true when traces are scanning
				 * in reverse order. */
} ActiveInterpTrace;

/*
 * Flag values designating types of execution traces. See tclTrace.c for
 * related flag values.
 *
 * TCL_TRACE_ENTER_EXEC		- triggers enter/enterstep traces.
 * 				- passed to Tcl_CreateObjTrace to set up
 *				  "enterstep" traces.
 * TCL_TRACE_LEAVE_EXEC		- triggers leave/leavestep traces.
 * 				- passed to Tcl_CreateObjTrace to set up
 *				  "leavestep" traces.
 */

#define TCL_TRACE_ENTER_EXEC	1
#define TCL_TRACE_LEAVE_EXEC	2

/*
 * The structure below defines an entry in the assocData hash table which is
 * associated with an interpreter. The entry contains a pointer to a function
 * to call when the interpreter is deleted, and a pointer to a user-defined
 * piece of data.
 */

typedef struct AssocData {
    Tcl_InterpDeleteProc *proc;	/* Proc to call when deleting. */
    void *clientData;	/* Value to pass to proc. */
} AssocData;

/*
 * The structure below defines a call frame. A call frame defines a naming
 * context for a procedure call: its local naming scope (for local variables)
 * and its global naming scope (a namespace, perhaps the global :: namespace).
 * A call frame can also define the naming context for a namespace eval or
 * namespace inscope command: the namespace in which the command's code should
 * execute. The Tcl_CallFrame structures exist only while procedures or
 * namespace eval/inscope's are being executed, and provide a kind of Tcl call
 * stack.
 *
 * WARNING!! The structure definition must be kept consistent with the
 * Tcl_CallFrame structure in tcl.h. If you change one, change the other.
 */

/*
 * Will be grown to contain: pointers to the varnames (allocated at the end),
 * plus the init values for each variable (suitable to be memcopied on init)
 */

typedef struct LocalCache {
    int refCount;
    int numVars;
    Tcl_Obj *varName0;
} LocalCache;

#define localName(framePtr, i) \
    ((&((framePtr)->localCachePtr->varName0))[(i)])

MODULE_SCOPE void	TclFreeLocalCache(Tcl_Interp *interp,
			    LocalCache *localCachePtr);

typedef struct CallFrame {
    Namespace *nsPtr;		/* Points to the namespace used to resolve
				 * commands and global variables. */
    int isProcCallFrame;	/* If 0, the frame was pushed to execute a
				 * namespace command and var references are
				 * treated as references to namespace vars;
				 * varTablePtr and compiledLocals are ignored.
				 * If FRAME_IS_PROC is set, the frame was
				 * pushed to execute a Tcl procedure and may
				 * have local vars. */
    int objc;			/* This and objv below describe the arguments
				 * for this procedure call. */
    Tcl_Obj *const *objv;	/* Array of argument objects. */
    struct CallFrame *callerPtr;
				/* Value of interp->framePtr when this
				 * procedure was invoked (i.e. next higher in
				 * stack of all active procedures). */
    struct CallFrame *callerVarPtr;
				/* Value of interp->varFramePtr when this
				 * procedure was invoked (i.e. determines
				 * variable scoping within caller). Same as
				 * callerPtr unless an "uplevel" command or
				 * something equivalent was active in the
				 * caller). */
    int level;			/* Level of this procedure, for "uplevel"
				 * purposes (i.e. corresponds to nesting of
				 * callerVarPtr's, not callerPtr's). 1 for
				 * outermost procedure, 0 for top-level. */
    Proc *procPtr;		/* Points to the structure defining the called
				 * procedure. Used to get information such as
				 * the number of compiled local variables
				 * (local variables assigned entries ["slots"]
				 * in the compiledLocals array below). */
    TclVarHashTable *varTablePtr;
				/* Hash table containing local variables not
				 * recognized by the compiler, or created at
				 * execution time through, e.g., upvar.
				 * Initially NULL and created if needed. */
    int numCompiledLocals;	/* Count of local variables recognized by the
				 * compiler including arguments. */
    Var *compiledLocals;	/* Points to the array of local variables
				 * recognized by the compiler. The compiler
				 * emits code that refers to these variables
				 * using an index into this array. */
    void *clientData;	/* Pointer to some context that is used by
				 * object systems. The meaning of the contents
				 * of this field is defined by the code that
				 * sets it, and it should only ever be set by
				 * the code that is pushing the frame. In that
				 * case, the code that sets it should also
				 * have some means of discovering what the
				 * meaning of the value is, which we do not
				 * specify. */
    LocalCache *localCachePtr;
    Tcl_Obj    *tailcallPtr;
				/* NULL if no tailcall is scheduled */
} CallFrame;

#define FRAME_IS_PROC	0x1
#define FRAME_IS_LAMBDA 0x2
#define FRAME_IS_METHOD	0x4	/* The frame is a method body, and the frame's
				 * clientData field contains a CallContext
				 * reference. Part of TIP#257. */
#define FRAME_IS_OO_DEFINE 0x8	/* The frame is part of the inside workings of
				 * the [oo::define] command; the clientData
				 * field contains an Object reference that has
				 * been confirmed to refer to a class. Part of
				 * TIP#257. */
#define FRAME_IS_PRIVATE_DEFINE 0x10
				/* Marks this frame as being used for private
				 * declarations with [oo::define]. Usually
				 * OR'd with FRAME_IS_OO_DEFINE. TIP#500. */

/*
 * TIP #280
 * The structure below defines a command frame. A command frame provides
 * location information for all commands executing a tcl script (source, eval,
 * uplevel, procedure bodies, ...). The runtime structure essentially contains
 * the stack trace as it would be if the currently executing command were to
 * throw an error.
 *
 * For commands where it makes sense it refers to the associated CallFrame as
 * well.
 *
 * The structures are chained in a single list, with the top of the stack
 * anchored in the Interp structure.
 *
 * Instances can be allocated on the C stack, or the heap, the former making
 * cleanup a bit simpler.
 */

typedef struct CmdFrame {
    /*
     * General data. Always available.
     */

    int type;			/* Values see below. */
    int level;			/* Number of frames in stack, prevent O(n)
				 * scan of list. */
    int *line;			/* Lines the words of the command start on. */
    int nline;
    CallFrame *framePtr;	/* Procedure activation record, may be
				 * NULL. */
    struct CmdFrame *nextPtr;	/* Link to calling frame. */
    /*
     * Data needed for Eval vs TEBC
     *
     * EXECUTION CONTEXTS and usage of CmdFrame
     *
     * Field	  TEBC		  EvalEx
     * =======	  ====		  ======
     * level	  yes		  yes
     * type	  BC/PREBC	  SRC/EVAL
     * line0	  yes		  yes
     * framePtr	  yes		  yes
     * =======	  ====		  ======
     *
     * =======	  ====		  ========= union data
     * line1	  -		  yes
     * line3	  -		  yes
     * path	  -		  yes
     * -------	  ----		  ------
     * codePtr	  yes		  -
     * pc	  yes		  -
     * =======	  ====		  ======
     *
     * =======	  ====		  ========= union cmd
     * str.cmd	  yes		  yes
     * str.len	  yes		  yes
     * -------	  ----		  ------
     */

    union {
	struct {
	    Tcl_Obj *path;	/* Path of the sourced file the command is
				 * in. */
	} eval;
	struct {
	    const void *codePtr;/* Byte code currently executed... */
	    const char *pc;	/* ... and instruction pointer. */
	} tebc;
    } data;
    Tcl_Obj *cmdObj;
    const char *cmd;		/* The executed command, if possible... */
    int len;			/* ... and its length. */
    const struct CFWordBC *litarg;
				/* Link to set of literal arguments which have
				 * ben pushed on the lineLABCPtr stack by
				 * TclArgumentBCEnter(). These will be removed
				 * by TclArgumentBCRelease. */
} CmdFrame;

typedef struct CFWord {
    CmdFrame *framePtr;		/* CmdFrame to access. */
    int word;			/* Index of the word in the command. */
    int refCount;		/* Number of times the word is on the
				 * stack. */
} CFWord;

typedef struct CFWordBC {
    CmdFrame *framePtr;		/* CmdFrame to access. */
    int pc;			/* Instruction pointer of a command in
				 * ExtCmdLoc.loc[.] */
    int word;			/* Index of word in
				 * ExtCmdLoc.loc[cmd]->line[.] */
    struct CFWordBC *prevPtr;	/* Previous entry in stack for same Tcl_Obj. */
    struct CFWordBC *nextPtr;	/* Next entry for same command call. See
				 * CmdFrame litarg field for the list start. */
    Tcl_Obj *obj;		/* Back reference to hashtable key */
} CFWordBC;

/*
 * Structure to record the locations of invisible continuation lines in
 * literal scripts, as character offset from the beginning of the script. Both
 * compiler and direct evaluator use this information to adjust their line
 * counters when tracking through the script, because when it is invoked the
 * continuation line marker as a whole has been removed already, meaning that
 * the \n which was part of it is gone as well, breaking regular line
 * tracking.
 *
 * These structures are allocated and filled by both the function
 * TclSubstTokens() in the file "tclParse.c" and its caller TclEvalEx() in the
 * file "tclBasic.c", and stored in the thread-global hashtable "lineCLPtr" in
 * file "tclObj.c". They are used by the functions TclSetByteCodeFromAny() and
 * TclCompileScript(), both found in the file "tclCompile.c". Their memory is
 * released by the function TclFreeObj(), in the file "tclObj.c", and also by
 * the function TclThreadFinalizeObjects(), in the same file.
 */

#define CLL_END		(-1)

typedef struct ContLineLoc {
    int num;			/* Number of entries in loc, not counting the
				 * final -1 marker entry. */
    int loc[TCLFLEXARRAY];/* Table of locations, as character offsets.
				 * The table is allocated as part of the
				 * structure, extending behind the nominal end
				 * of the structure. An entry containing the
				 * value -1 is put after the last location, as
				 * end-marker/sentinel. */
} ContLineLoc;

/*
 * The following macros define the allowed values for the type field of the
 * CmdFrame structure above. Some of the values occur only in the extended
 * location data referenced via the 'baseLocPtr'.
 *
 * TCL_LOCATION_EVAL	  : Frame is for a script evaluated by EvalEx.
 * TCL_LOCATION_BC	  : Frame is for bytecode.
 * TCL_LOCATION_PREBC	  : Frame is for precompiled bytecode.
 * TCL_LOCATION_SOURCE	  : Frame is for a script evaluated by EvalEx, from a
 *			    sourced file.
 * TCL_LOCATION_PROC	  : Frame is for bytecode of a procedure.
 *
 * A TCL_LOCATION_BC type in a frame can be overridden by _SOURCE and _PROC
 * types, per the context of the byte code in execution.
 */

#define TCL_LOCATION_EVAL	(0) /* Location in a dynamic eval script. */
#define TCL_LOCATION_BC		(2) /* Location in byte code. */
#define TCL_LOCATION_PREBC	(3) /* Location in precompiled byte code, no
				     * location. */
#define TCL_LOCATION_SOURCE	(4) /* Location in a file. */
#define TCL_LOCATION_PROC	(5) /* Location in a dynamic proc. */
#define TCL_LOCATION_LAST	(6) /* Number of values in the enum. */

/*
 * Structure passed to describe procedure-like "procedures" that are not
 * procedures (e.g. a lambda) so that their details can be reported correctly
 * by [info frame]. Contains a sub-structure for each extra field.
 */

typedef Tcl_Obj * (GetFrameInfoValueProc)(void *clientData);
typedef struct {
    const char *name;		/* Name of this field. */
    GetFrameInfoValueProc *proc;	/* Function to generate a Tcl_Obj* from the
				 * clientData, or just use the clientData
				 * directly (after casting) if NULL. */
    void *clientData;	/* Context for above function, or Tcl_Obj* if
				 * proc field is NULL. */
} ExtraFrameInfoField;
typedef struct {
    int length;			/* Length of array. */
    ExtraFrameInfoField fields[2];
				/* Really as long as necessary, but this is
				 * long enough for nearly anything. */
} ExtraFrameInfo;

/*
 *----------------------------------------------------------------
 * Data structures and procedures related to TclHandles, which are a very
 * lightweight method of preserving enough information to determine if an
 * arbitrary malloc'd block has been deleted.
 *----------------------------------------------------------------
 */

typedef void **TclHandle;

/*
 *----------------------------------------------------------------
 * Experimental flag value passed to Tcl_GetRegExpFromObj. Intended for use
 * only by Expect. It will probably go away in a later release.
 *----------------------------------------------------------------
 */

#define TCL_REG_BOSONLY 002000	/* Prepend \A to pattern so it only matches at
				 * the beginning of the string. */

/*
 * These are a thin layer over TclpThreadKeyDataGet and TclpThreadKeyDataSet
 * when threads are used, or an emulation if there are no threads. These are
 * really internal and Tcl clients should use Tcl_GetThreadData.
 */

MODULE_SCOPE void *	TclThreadDataKeyGet(Tcl_ThreadDataKey *keyPtr);
MODULE_SCOPE void	TclThreadDataKeySet(Tcl_ThreadDataKey *keyPtr,
			    void *data);

/*
 * This is a convenience macro used to initialize a thread local storage ptr.
 */

#define TCL_TSD_INIT(keyPtr) \
	(ThreadSpecificData *)Tcl_GetThreadData((keyPtr), sizeof(ThreadSpecificData))

/*
 *----------------------------------------------------------------
 * Data structures related to bytecode compilation and execution. These are
 * used primarily in tclCompile.c, tclExecute.c, and tclBasic.c.
 *----------------------------------------------------------------
 */

/*
 * Forward declaration to prevent errors when the forward references to
 * Tcl_Parse and CompileEnv are encountered in the procedure type CompileProc
 * declared below.
 */

struct CompileEnv;

/*
 * The type of procedures called by the Tcl bytecode compiler to compile
 * commands. Pointers to these procedures are kept in the Command structure
 * describing each command. The integer value returned by a CompileProc must
 * be one of the following:
 *
 * TCL_OK		Compilation completed normally.
 * TCL_ERROR 		Compilation could not be completed. This can be just a
 * 			judgment by the CompileProc that the command is too
 * 			complex to compile effectively, or it can indicate
 * 			that in the current state of the interp, the command
 * 			would raise an error. The bytecode compiler will not
 * 			do any error reporting at compiler time. Error
 * 			reporting is deferred until the actual runtime,
 * 			because by then changes in the interp state may allow
 * 			the command to be successfully evaluated.
 * TCL_OUT_LINE_COMPILE	A source-compatible alias for TCL_ERROR, kept for the
 * 			sake of old code only.
 */

#define TCL_OUT_LINE_COMPILE	TCL_ERROR

typedef int (CompileProc)(Tcl_Interp *interp, Tcl_Parse *parsePtr,
	struct Command *cmdPtr, struct CompileEnv *compEnvPtr);

/*
 * The type of procedure called from the compilation hook point in
 * SetByteCodeFromAny.
 */

typedef int (CompileHookProc)(Tcl_Interp *interp,
	struct CompileEnv *compEnvPtr, void *clientData);

/*
 * The data structure for a (linked list of) execution stacks.
 */

typedef struct ExecStack {
    struct ExecStack *prevPtr;
    struct ExecStack *nextPtr;
    Tcl_Obj **markerPtr;
    Tcl_Obj **endPtr;
    Tcl_Obj **tosPtr;
    Tcl_Obj *stackWords[TCLFLEXARRAY];
} ExecStack;

/*
 * The data structure defining the execution environment for ByteCode's.
 * There is one ExecEnv structure per Tcl interpreter. It holds the evaluation
 * stack that holds command operands and results. The stack grows towards
 * increasing addresses. The member stackPtr points to the stackItems of the
 * currently active execution stack.
 */

typedef struct CorContext {
    struct CallFrame *framePtr;
    struct CallFrame *varFramePtr;
    struct CmdFrame *cmdFramePtr;  /* See Interp.cmdFramePtr */
    Tcl_HashTable *lineLABCPtr;    /* See Interp.lineLABCPtr */
} CorContext;

typedef struct CoroutineData {
    struct Command *cmdPtr;	/* The command handle for the coroutine. */
    struct ExecEnv *eePtr;	/* The special execution environment (stacks,
				 * etc.) for the coroutine. */
    struct ExecEnv *callerEEPtr;/* The execution environment for the caller of
				 * the coroutine, which might be the
				 * interpreter global environment or another
				 * coroutine. */
    CorContext caller;
    CorContext running;
    Tcl_HashTable *lineLABCPtr;    /* See Interp.lineLABCPtr */
    void *stackLevel;
    int auxNumLevels;		/* While the coroutine is running the
				 * numLevels of the create/resume command is
				 * stored here; for suspended coroutines it
				 * holds the nesting numLevels at yield. */
    int nargs;                  /* Number of args required for resuming this
				 * coroutine; -2 means "0 or 1" (default), -1
				 * means "any" */
    Tcl_Obj *yieldPtr;		/* The command to yield to.  Stored here in
				 * order to reset splice point in
				 * TclNRCoroutineActivateCallback if the
				 * coroutine is busy.
				*/
} CoroutineData;

typedef struct ExecEnv {
    ExecStack *execStackPtr;	/* Points to the first item in the evaluation
				 * stack on the heap. */
    Tcl_Obj *constants[2];	/* Pointers to constant "0" and "1" objs. */
    struct Tcl_Interp *interp;
    struct NRE_callback *callbackPtr;
				/* Top callback in NRE's stack. */
    struct CoroutineData *corPtr;
    int rewind;
} ExecEnv;

#define COR_IS_SUSPENDED(corPtr) \
    ((corPtr)->stackLevel == NULL)

/*
 * The definitions for the LiteralTable and LiteralEntry structures. Each
 * interpreter contains a LiteralTable. It is used to reduce the storage
 * needed for all the Tcl objects that hold the literals of scripts compiled
 * by the interpreter. A literal's object is shared by all the ByteCodes that
 * refer to the literal. Each distinct literal has one LiteralEntry entry in
 * the LiteralTable. A literal table is a specialized hash table that is
 * indexed by the literal's string representation, which may contain null
 * characters.
 *
 * Note that we reduce the space needed for literals by sharing literal
 * objects both within a ByteCode (each ByteCode contains a local
 * LiteralTable) and across all an interpreter's ByteCodes (with the
 * interpreter's global LiteralTable).
 */

typedef struct LiteralEntry {
    struct LiteralEntry *nextPtr;
				/* Points to next entry in this hash bucket or
				 * NULL if end of chain. */
    Tcl_Obj *objPtr;		/* Points to Tcl object that holds the
				 * literal's bytes and length. */
    int refCount;		/* If in an interpreter's global literal
				 * table, the number of ByteCode structures
				 * that share the literal object; the literal
				 * entry can be freed when refCount drops to
				 * 0. If in a local literal table, TCL_INDEX_NONE. */
    Namespace *nsPtr;		/* Namespace in which this literal is used. We
				 * try to avoid sharing literal non-FQ command
				 * names among different namespaces to reduce
				 * shimmering. */
} LiteralEntry;

typedef struct LiteralTable {
    LiteralEntry **buckets;	/* Pointer to bucket array. Each element
				 * points to first entry in bucket's hash
				 * chain, or NULL. */
    LiteralEntry *staticBuckets[TCL_SMALL_HASH_TABLE];
				/* Bucket array used for small tables to avoid
				 * mallocs and frees. */
    TCL_HASH_TYPE numBuckets; /* Total number of buckets allocated at
				 * **buckets. */
    TCL_HASH_TYPE numEntries; /* Total number of entries present in
				 * table. */
    TCL_HASH_TYPE rebuildSize; /* Enlarge table when numEntries gets to be
				 * this large. */
    TCL_HASH_TYPE mask;		/* Mask value used in hashing function. */
} LiteralTable;

/*
 * The following structure defines for each Tcl interpreter various
 * statistics-related information about the bytecode compiler and
 * interpreter's operation in that interpreter.
 */

#ifdef TCL_COMPILE_STATS
typedef struct ByteCodeStats {
    size_t numExecutions;		/* Number of ByteCodes executed. */
    size_t numCompilations;	/* Number of ByteCodes created. */
    size_t numByteCodesFreed;	/* Number of ByteCodes destroyed. */
    size_t instructionCount[256];	/* Number of times each instruction was
				 * executed. */

    double totalSrcBytes;	/* Total source bytes ever compiled. */
    double totalByteCodeBytes;	/* Total bytes for all ByteCodes. */
    double currentSrcBytes;	/* Src bytes for all current ByteCodes. */
    double currentByteCodeBytes;/* Code bytes in all current ByteCodes. */

    size_t srcCount[32];		/* Source size distribution: # of srcs of
				 * size [2**(n-1)..2**n), n in [0..32). */
    size_t byteCodeCount[32];	/* ByteCode size distribution. */
    size_t lifetimeCount[32];	/* ByteCode lifetime distribution (ms). */

    double currentInstBytes;	/* Instruction bytes-current ByteCodes. */
    double currentLitBytes;	/* Current literal bytes. */
    double currentExceptBytes;	/* Current exception table bytes. */
    double currentAuxBytes;	/* Current auxiliary information bytes. */
    double currentCmdMapBytes;	/* Current src<->code map bytes. */

    size_t numLiteralsCreated;	/* Total literal objects ever compiled. */
    double totalLitStringBytes;	/* Total string bytes in all literals. */
    double currentLitStringBytes;
				/* String bytes in current literals. */
    size_t literalCount[32];	/* Distribution of literal string sizes. */
} ByteCodeStats;
#endif /* TCL_COMPILE_STATS */

/*
 * Structure used in implementation of those core ensembles which are
 * partially compiled. Used as an array of these, with a terminating field
 * whose 'name' is NULL.
 */

typedef struct {
    const char *name;		/* The name of the subcommand. */
    Tcl_ObjCmdProc *proc;	/* The implementation of the subcommand. */
    CompileProc *compileProc;	/* The compiler for the subcommand. */
    Tcl_ObjCmdProc *nreProc;	/* NRE implementation of this command. */
    void *clientData;	/* Any clientData to give the command. */
    int unsafe;			/* Whether this command is to be hidden by
				 * default in a safe interpreter. */
} EnsembleImplMap;

/*
 *----------------------------------------------------------------
 * Data structures related to commands.
 *----------------------------------------------------------------
 */

/*
 * An imported command is created in an namespace when it imports a "real"
 * command from another namespace. An imported command has a Command structure
 * that points (via its ClientData value) to the "real" Command structure in
 * the source namespace's command table. The real command records all the
 * imported commands that refer to it in a list of ImportRef structures so
 * that they can be deleted when the real command is deleted.
 */

typedef struct ImportRef {
    struct Command *importedCmdPtr;
				/* Points to the imported command created in
				 * an importing namespace; this command
				 * redirects its invocations to the "real"
				 * command. */
    struct ImportRef *nextPtr;	/* Next element on the linked list of imported
				 * commands that refer to the "real" command.
				 * The real command deletes these imported
				 * commands on this list when it is
				 * deleted. */
} ImportRef;

/*
 * Data structure used as the ClientData of imported commands: commands
 * created in an namespace when it imports a "real" command from another
 * namespace.
 */

typedef struct ImportedCmdData {
    struct Command *realCmdPtr;	/* "Real" command that this imported command
				 * refers to. */
    struct Command *selfPtr;	/* Pointer to this imported command. Needed
				 * only when deleting it in order to remove it
				 * from the real command's linked list of
				 * imported commands that refer to it. */
} ImportedCmdData;

/*
 * A Command structure exists for each command in a namespace. The Tcl_Command
 * opaque type actually refers to these structures.
 */

typedef struct Command {
    Tcl_HashEntry *hPtr;	/* Pointer to the hash table entry that refers
				 * to this command. The hash table is either a
				 * namespace's command table or an
				 * interpreter's hidden command table. This
				 * pointer is used to get a command's name
				 * from its Tcl_Command handle. NULL means
				 * that the hash table entry has been removed
				 * already (this can happen if deleteProc
				 * causes the command to be deleted or
				 * recreated). */
    Namespace *nsPtr;		/* Points to the namespace containing this
				 * command. */
    int refCount;		/* 1 if in command hashtable plus 1 for each
				 * reference from a CmdName Tcl object
				 * representing a command's name in a ByteCode
				 * instruction sequence. This structure can be
				 * freed when refCount becomes zero. */
    int cmdEpoch;		/* Incremented to invalidate any references
				 * that point to this command when it is
				 * renamed, deleted, hidden, or exposed. */
    CompileProc *compileProc;	/* Procedure called to compile command. NULL
				 * if no compile proc exists for command. */
    Tcl_ObjCmdProc *objProc;	/* Object-based command procedure. */
    void *objClientData;	/* Arbitrary value passed to object proc. */
    Tcl_CmdProc *proc;		/* String-based command procedure. */
    void *clientData;	/* Arbitrary value passed to string proc. */
    Tcl_CmdDeleteProc *deleteProc;
				/* Procedure invoked when deleting command to,
				 * e.g., free all client data. */
    void *deleteData;	/* Arbitrary value passed to deleteProc. */
    int flags;			/* Miscellaneous bits of information about
				 * command. See below for definitions. */
    ImportRef *importRefPtr;	/* List of each imported Command created in
				 * another namespace when this command is
				 * imported. These imported commands redirect
				 * invocations back to this command. The list
				 * is used to remove all those imported
				 * commands when deleting this "real"
				 * command. */
    CommandTrace *tracePtr;	/* First in list of all traces set for this
				 * command. */
    Tcl_ObjCmdProc *nreProc;	/* NRE implementation of this command. */
} Command;

/*
 * Flag bits for commands.
 *
 * CMD_DYING -			If 1 the command is in the process of
 *				being deleted (its deleteProc is currently
 *				executing). Other attempts to delete the
 *				command should be ignored.
 * CMD_TRACE_ACTIVE -		If 1 the trace processing is currently
 *				underway for a rename/delete change. See the
 *				two flags below for which is currently being
 *				processed.
 * CMD_HAS_EXEC_TRACES -	If 1 means that this command has at least one
 *				execution trace (as opposed to simple
 *				delete/rename traces) in its tracePtr list.
 * CMD_COMPILES_EXPANDED -	If 1 this command has a compiler that
 *				can handle expansion (provided it is not the
 *				first word).
 * TCL_TRACE_RENAME -		A rename trace is in progress. Further
 *				recursive renames will not be traced.
 * TCL_TRACE_DELETE -		A delete trace is in progress. Further
 *				recursive deletes will not be traced.
 * (these last two flags are defined in tcl.h)
 */

#define CMD_DYING		    0x01
#define CMD_IS_DELETED		    0x01 /* Same as CMD_DYING (Deprecated) */
#define CMD_TRACE_ACTIVE	    0x02
#define CMD_HAS_EXEC_TRACES	    0x04
#define CMD_COMPILES_EXPANDED	    0x08
#define CMD_REDEF_IN_PROGRESS	    0x10
#define CMD_VIA_RESOLVER	    0x20
#define CMD_DEAD                    0x40


/*
 *----------------------------------------------------------------
 * Data structures related to name resolution procedures.
 *----------------------------------------------------------------
 */

/*
 * The interpreter keeps a linked list of name resolution schemes. The scheme
 * for a namespace is consulted first, followed by the list of schemes in an
 * interpreter, followed by the default name resolution in Tcl. Schemes are
 * added/removed from the interpreter's list by calling Tcl_AddInterpResolver
 * and Tcl_RemoveInterpResolver.
 */

typedef struct ResolverScheme {
    char *name;			/* Name identifying this scheme. */
    Tcl_ResolveCmdProc *cmdResProc;
				/* Procedure handling command name
				 * resolution. */
    Tcl_ResolveVarProc *varResProc;
				/* Procedure handling variable name resolution
				 * for variables that can only be handled at
				 * runtime. */
    Tcl_ResolveCompiledVarProc *compiledVarResProc;
				/* Procedure handling variable name resolution
				 * at compile time. */

    struct ResolverScheme *nextPtr;
				/* Pointer to next record in linked list. */
} ResolverScheme;

/*
 * Forward declaration of the TIP#143 limit handler structure.
 */

typedef struct LimitHandler LimitHandler;

/*
 * TIP #268.
 * Values for the selection mode, i.e the package require preferences.
 */

enum PkgPreferOptions {
    PKG_PREFER_LATEST, PKG_PREFER_STABLE
};

/*
 *----------------------------------------------------------------
 * This structure shadows the first few fields of the memory cache for the
 * allocator defined in tclThreadAlloc.c; it has to be kept in sync with the
 * definition there.
 * Some macros require knowledge of some fields in the struct in order to
 * avoid hitting the TSD unnecessarily. In order to facilitate this, a pointer
 * to the relevant fields is kept in the allocCache field in struct Interp.
 *----------------------------------------------------------------
 */

typedef struct AllocCache {
    struct Cache *nextPtr;	/* Linked list of cache entries. */
    Tcl_ThreadId owner;		/* Which thread's cache is this? */
    Tcl_Obj *firstObjPtr;	/* List of free objects for thread. */
    size_t numObjects;		/* Number of objects for thread. */
} AllocCache;

/*
 *----------------------------------------------------------------
 * This structure defines an interpreter, which is a collection of commands
 * plus other state information related to interpreting commands, such as
 * variable storage. Primary responsibility for this data structure is in
 * tclBasic.c, but almost every Tcl source file uses something in here.
 *----------------------------------------------------------------
 */

typedef struct Interp {
    /*
     * Note: the first three fields must match exactly the fields in a
     * Tcl_Interp struct (see tcl.h). If you change one, be sure to change the
     * other.
     *
     * The interpreter's result is held in both the string and the
     * objResultPtr fields. These fields hold, respectively, the result's
     * string or object value. The interpreter's result is always in the
     * result field if that is non-empty, otherwise it is in objResultPtr.
     * The two fields are kept consistent unless some C code sets
     * interp->result directly. Programs should not access result and
     * objResultPtr directly; instead, they should always get and set the
     * result using procedures such as Tcl_SetObjResult, Tcl_GetObjResult, and
     * Tcl_GetStringResult. See the SetResult man page for details.
     */

    char *result;		/* If the last command returned a string
				 * result, this points to it. Should not be
				 * accessed directly; see comment above. */
    Tcl_FreeProc *freeProc;	/* Zero means a string result is statically
				 * allocated. TCL_DYNAMIC means string result
				 * was allocated with ckalloc and should be
				 * freed with ckfree. Other values give
				 * address of procedure to invoke to free the
				 * string result. Tcl_Eval must free it before
				 * executing next command. */
    int errorLine;		/* When TCL_ERROR is returned, this gives the
				 * line number in the command where the error
				 * occurred (1 means first line). */
    const struct TclStubs *stubTable;
				/* Pointer to the exported Tcl stub table. On
				 * previous versions of Tcl this is a pointer
				 * to the objResultPtr or a pointer to a
				 * buckets array in a hash table. We therefore
				 * have to do some careful checking before we
				 * can use this. */

    TclHandle handle;		/* Handle used to keep track of when this
				 * interp is deleted. */

    Namespace *globalNsPtr;	/* The interpreter's global namespace. */
    Tcl_HashTable *hiddenCmdTablePtr;
				/* Hash table used by tclBasic.c to keep track
				 * of hidden commands on a per-interp
				 * basis. */
    void *interpInfo;	/* Information used by tclInterp.c to keep
				 * track of parent/child interps on a
				 * per-interp basis. */
    union {
	void (*optimizer)(void *envPtr);
	Tcl_HashTable unused2;	/* No longer used (was mathFuncTable). The
				 * unused space in interp was repurposed for
				 * pluggable bytecode optimizers. The core
				 * contains one optimizer, which can be
				 * selectively overridden by extensions. */
    } extra;

    /*
     * Information related to procedures and variables. See tclProc.c and
     * tclVar.c for usage.
     */

    int numLevels;		/* Keeps track of how many nested calls to
				 * Tcl_Eval are in progress for this
				 * interpreter. It's used to delay deletion of
				 * the table until all Tcl_Eval invocations
				 * are completed. */
    int maxNestingDepth;	/* If numLevels exceeds this value then Tcl
				 * assumes that infinite recursion has
				 * occurred and it generates an error. */
    CallFrame *framePtr;	/* Points to top-most in stack of all nested
				 * procedure invocations. */
    CallFrame *varFramePtr;	/* Points to the call frame whose variables
				 * are currently in use (same as framePtr
				 * unless an "uplevel" command is
				 * executing). */
    ActiveVarTrace *activeVarTracePtr;
				/* First in list of active traces for interp,
				 * or NULL if no active traces. */
    int returnCode;		/* [return -code] parameter. */
    CallFrame *rootFramePtr;	/* Global frame pointer for this
				 * interpreter. */
    Namespace *lookupNsPtr;	/* Namespace to use ONLY on the next
				 * TCL_EVAL_INVOKE call to Tcl_EvalObjv. */

    /*
     * Information used by Tcl_AppendResult to keep track of partial results.
     * See Tcl_AppendResult code for details.
     */

#if !defined(TCL_NO_DEPRECATED)
    char *appendResult;		/* Storage space for results generated by
				 * Tcl_AppendResult. Ckalloc-ed. NULL means
				 * not yet allocated. */
    int appendAvl;		/* Total amount of space available at
				 * partialResult. */
    int appendUsed;		/* Number of non-null bytes currently stored
				 * at partialResult. */
#else
    char *appendResultDontUse;
    int appendAvlDontUse;
    int appendUsedDontUse;
#endif

    /*
     * Information about packages. Used only in tclPkg.c.
     */

    Tcl_HashTable packageTable;	/* Describes all of the packages loaded in or
				 * available to this interpreter. Keys are
				 * package names, values are (Package *)
				 * pointers. */
    char *packageUnknown;	/* Command to invoke during "package require"
				 * commands for packages that aren't described
				 * in packageTable. Ckalloc'ed, may be
				 * NULL. */
    /*
     * Miscellaneous information:
     */

    int cmdCount;		/* Total number of times a command procedure
				 * has been called for this interpreter. */
    int evalFlags;		/* Flags to control next call to Tcl_Eval.
				 * Normally zero, but may be set before
				 * calling Tcl_Eval. See below for valid
				 * values. */
    int unused1;		/* No longer used (was termOffset) */
    LiteralTable literalTable;	/* Contains LiteralEntry's describing all Tcl
				 * objects holding literals of scripts
				 * compiled by the interpreter. Indexed by the
				 * string representations of literals. Used to
				 * avoid creating duplicate objects. */
    int compileEpoch;		/* Holds the current "compilation epoch" for
				 * this interpreter. This is incremented to
				 * invalidate existing ByteCodes when, e.g., a
				 * command with a compile procedure is
				 * redefined. */
    Proc *compiledProcPtr;	/* If a procedure is being compiled, a pointer
				 * to its Proc structure; otherwise, this is
				 * NULL. Set by ObjInterpProc in tclProc.c and
				 * used by tclCompile.c to process local
				 * variables appropriately. */
    ResolverScheme *resolverPtr;
				/* Linked list of name resolution schemes
				 * added to this interpreter. Schemes are
				 * added and removed by calling
				 * Tcl_AddInterpResolvers and
				 * Tcl_RemoveInterpResolver respectively. */
    Tcl_Obj *scriptFile;	/* NULL means there is no nested source
				 * command active; otherwise this points to
				 * pathPtr of the file being sourced. */
    int flags;			/* Various flag bits. See below. */
    long randSeed;		/* Seed used for rand() function. */
    Trace *tracePtr;		/* List of traces for this interpreter. */
    Tcl_HashTable *assocData;	/* Hash table for associating data with this
				 * interpreter. Cleaned up when this
				 * interpreter is deleted. */
    struct ExecEnv *execEnvPtr;	/* Execution environment for Tcl bytecode
				 * execution. Contains a pointer to the Tcl
				 * evaluation stack. */
    Tcl_Obj *emptyObjPtr;	/* Points to an object holding an empty
				 * string. Returned by Tcl_ObjSetVar2 when
				 * variable traces change a variable in a
				 * gross way. */
#if !defined(TCL_NO_DEPRECATED)
    char resultSpace[TCL_DSTRING_STATIC_SIZE+1];
				/* Static space holding small results. */
#else
    char resultSpaceDontUse[TCL_DSTRING_STATIC_SIZE+1];
#endif
    Tcl_Obj *objResultPtr;	/* If the last command returned an object
				 * result, this points to it. Should not be
				 * accessed directly; see comment above. */
    Tcl_ThreadId threadId;	/* ID of thread that owns the interpreter. */

    ActiveCommandTrace *activeCmdTracePtr;
				/* First in list of active command traces for
				 * interp, or NULL if no active traces. */
    ActiveInterpTrace *activeInterpTracePtr;
				/* First in list of active traces for interp,
				 * or NULL if no active traces. */

    int tracesForbiddingInline;	/* Count of traces (in the list headed by
				 * tracePtr) that forbid inline bytecode
				 * compilation. */

    /*
     * Fields used to manage extensible return options (TIP 90).
     */

    Tcl_Obj *returnOpts;	/* A dictionary holding the options to the
				 * last [return] command. */

    Tcl_Obj *errorInfo;		/* errorInfo value (now as a Tcl_Obj). */
    Tcl_Obj *eiVar;		/* cached ref to ::errorInfo variable. */
    Tcl_Obj *errorCode;		/* errorCode value (now as a Tcl_Obj). */
    Tcl_Obj *ecVar;		/* cached ref to ::errorInfo variable. */
    int returnLevel;		/* [return -level] parameter. */

    /*
     * Resource limiting framework support (TIP#143).
     */

    struct {
	int active;		/* Flag values defining which limits have been
				 * set. */
	int granularityTicker;	/* Counter used to determine how often to
				 * check the limits. */
	int exceeded;		/* Which limits have been exceeded, described
				 * as flag values the same as the 'active'
				 * field. */

	int cmdCount;		/* Limit for how many commands to execute in
				 * the interpreter. */
	LimitHandler *cmdHandlers;
				/* Handlers to execute when the limit is
				 * reached. */
	int cmdGranularity;	/* Mod factor used to determine how often to
				 * evaluate the limit check. */

	Tcl_Time time;		/* Time limit for execution within the
				 * interpreter. */
	LimitHandler *timeHandlers;
				/* Handlers to execute when the limit is
				 * reached. */
	int timeGranularity;	/* Mod factor used to determine how often to
				 * evaluate the limit check. */
	Tcl_TimerToken timeEvent;
				/* Handle for a timer callback that will occur
				 * when the time-limit is exceeded. */

	Tcl_HashTable callbacks;/* Mapping from (interp,type) pair to data
				 * used to install a limit handler callback to
				 * run in _this_ interp when the limit is
				 * exceeded. */
    } limit;

    /*
     * Information for improved default error generation from ensembles
     * (TIP#112).
     */

    struct {
	Tcl_Obj *const *sourceObjs;
				/* What arguments were actually input into the
				 * *root* ensemble command? (Nested ensembles
				 * don't rewrite this.) NULL if we're not
				 * processing an ensemble. */
	int numRemovedObjs;	/* How many arguments have been stripped off
				 * because of ensemble processing. */
	int numInsertedObjs;	/* How many of the current arguments were
				 * inserted by an ensemble. */
    } ensembleRewrite;

    /*
     * TIP #219: Global info for the I/O system.
     */

    Tcl_Obj *chanMsg;		/* Error message set by channel drivers, for
				 * the propagation of arbitrary Tcl errors.
				 * This information, if present (chanMsg not
				 * NULL), takes precedence over a POSIX error
				 * code returned by a channel operation. */

    /*
     * Source code origin information (TIP #280).
     */

    CmdFrame *cmdFramePtr;	/* Points to the command frame containing the
				 * location information for the current
				 * command. */
    const CmdFrame *invokeCmdFramePtr;
				/* Points to the command frame which is the
				 * invoking context of the bytecode compiler.
				 * NULL when the byte code compiler is not
				 * active. */
    int invokeWord;		/* Index of the word in the command which
				 * is getting compiled. */
    Tcl_HashTable *linePBodyPtr;/* This table remembers for each statically
				 * defined procedure the location information
				 * for its body. It is keyed by the address of
				 * the Proc structure for a procedure. The
				 * values are "struct CmdFrame*". */
    Tcl_HashTable *lineBCPtr;	/* This table remembers for each ByteCode
				 * object the location information for its
				 * body. It is keyed by the address of the
				 * Proc structure for a procedure. The values
				 * are "struct ExtCmdLoc*". (See
				 * tclCompile.h) */
    Tcl_HashTable *lineLABCPtr;
    Tcl_HashTable *lineLAPtr;	/* This table remembers for each argument of a
				 * command on the execution stack the index of
				 * the argument in the command, and the
				 * location data of the command. It is keyed
				 * by the address of the Tcl_Obj containing
				 * the argument. The values are "struct
				 * CFWord*" (See tclBasic.c). This allows
				 * commands like uplevel, eval, etc. to find
				 * location information for their arguments,
				 * if they are a proper literal argument to an
				 * invoking command. Alt view: An index to the
				 * CmdFrame stack keyed by command argument
				 * holders. */
    ContLineLoc *scriptCLLocPtr;/* This table points to the location data for
				 * invisible continuation lines in the script,
				 * if any. This pointer is set by the function
				 * TclEvalObjEx() in file "tclBasic.c", and
				 * used by function ...() in the same file.
				 * It does for the eval/direct path of script
				 * execution what CompileEnv.clLoc does for
				 * the bytecode compiler.
				 */
    /*
     * TIP #268. The currently active selection mode, i.e. the package require
     * preferences.
     */

    int packagePrefer;		/* Current package selection mode. */

    /*
     * Hashtables for variable traces and searches.
     */

    Tcl_HashTable varTraces;	/* Hashtable holding the start of a variable's
				 * active trace list; varPtr is the key. */
    Tcl_HashTable varSearches;	/* Hashtable holding the start of a variable's
				 * active searches list; varPtr is the key. */
    /*
     * The thread-specific data ekeko: cache pointers or values that
     *  (a) do not change during the thread's lifetime
     *  (b) require access to TSD to determine at runtime
     *  (c) are accessed very often (e.g., at each command call)
     *
     * Note that these are the same for all interps in the same thread. They
     * just have to be initialised for the thread's parent interp, children
     * inherit the value.
     *
     * They are used by the macros defined below.
     */

    AllocCache *allocCache;
    void *pendingObjDataPtr;	/* Pointer to the Cache and PendingObjData
				 * structs for this interp's thread; see
				 * tclObj.c and tclThreadAlloc.c */
    int *asyncReadyPtr;		/* Pointer to the asyncReady indicator for
				 * this interp's thread; see tclAsync.c */
    /*
     * The pointer to the object system root ekeko. c.f. TIP #257.
     */
    void *objectFoundation;	/* Pointer to the Foundation structure of the
				 * object system, which contains things like
				 * references to key namespaces. See
				 * tclOOInt.h and tclOO.c for real definition
				 * and setup. */

    struct NRE_callback *deferredCallbacks;
				/* Callbacks that are set previous to a call
				 * to some Eval function but that actually
				 * belong to the command that is about to be
				 * called - i.e., they should be run *before*
				 * any tailcall is invoked. */

    /*
     * TIP #285, Script cancellation support.
     */

    Tcl_AsyncHandler asyncCancel;
				/* Async handler token for Tcl_CancelEval. */
    Tcl_Obj *asyncCancelMsg;	/* Error message set by async cancel handler
				 * for the propagation of arbitrary Tcl
				 * errors. This information, if present
				 * (asyncCancelMsg not NULL), takes precedence
				 * over the default error messages returned by
				 * a script cancellation operation. */

	/*
	 * TIP #348 IMPLEMENTATION  -  Substituted error stack
	 */
    Tcl_Obj *errorStack;	/* [info errorstack] value (as a Tcl_Obj). */
    Tcl_Obj *upLiteral;		/* "UP" literal for [info errorstack] */
    Tcl_Obj *callLiteral;	/* "CALL" literal for [info errorstack] */
    Tcl_Obj *innerLiteral;	/* "INNER" literal for [info errorstack] */
    Tcl_Obj *innerContext;	/* cached list for fast reallocation */
    int resetErrorStack;        /* controls cleaning up of ::errorStack */

#ifdef TCL_COMPILE_STATS
    /*
     * Statistical information about the bytecode compiler and interpreter's
     * operation. This should be the last field of Interp.
     */

    ByteCodeStats stats;	/* Holds compilation and execution statistics
				 * for this interpreter. */
#endif /* TCL_COMPILE_STATS */
} Interp;

/*
 * Macros that use the TSD-ekeko.
 */

#define TclAsyncReady(iPtr) \
    *((iPtr)->asyncReadyPtr)

/*
 * Macros for script cancellation support (TIP #285).
 */

#define TclCanceled(iPtr) \
    (((iPtr)->flags & CANCELED) || ((iPtr)->flags & TCL_CANCEL_UNWIND))

#define TclSetCancelFlags(iPtr, cancelFlags)   \
    (iPtr)->flags |= CANCELED;                 \
    if ((cancelFlags) & TCL_CANCEL_UNWIND) {   \
        (iPtr)->flags |= TCL_CANCEL_UNWIND;    \
    }

#define TclUnsetCancelFlags(iPtr) \
    (iPtr)->flags &= (~(CANCELED | TCL_CANCEL_UNWIND))

/*
 * Macros for splicing into and out of doubly linked lists. They assume
 * existence of struct items 'prevPtr' and 'nextPtr'.
 *
 * a = element to add or remove.
 * b = list head.
 *
 * TclSpliceIn adds to the head of the list.
 */

#define TclSpliceIn(a,b)			\
    (a)->nextPtr = (b);				\
    if ((b) != NULL) {				\
	(b)->prevPtr = (a);			\
    }						\
    (a)->prevPtr = NULL, (b) = (a);

#define TclSpliceOut(a,b)			\
    if ((a)->prevPtr != NULL) {			\
	(a)->prevPtr->nextPtr = (a)->nextPtr;	\
    } else {					\
	(b) = (a)->nextPtr;			\
    }						\
    if ((a)->nextPtr != NULL) {			\
	(a)->nextPtr->prevPtr = (a)->prevPtr;	\
    }

/*
 * EvalFlag bits for Interp structures:
 *
 * TCL_ALLOW_EXCEPTIONS	1 means it's OK for the script to terminate with a
 *			code other than TCL_OK or TCL_ERROR; 0 means codes
 *			other than these should be turned into errors.
 */

#define TCL_ALLOW_EXCEPTIONS		0x04
#define TCL_EVAL_FILE			0x02
#define TCL_EVAL_SOURCE_IN_FRAME	0x10
#define TCL_EVAL_NORESOLVE		0x20
#define TCL_EVAL_DISCARD_RESULT		0x40

/*
 * Flag bits for Interp structures:
 *
 * DELETED:		Non-zero means the interpreter has been deleted:
 *			don't process any more commands for it, and destroy
 *			the structure as soon as all nested invocations of
 *			Tcl_Eval are done.
 * ERR_ALREADY_LOGGED:	Non-zero means information has already been logged in
 *			iPtr->errorInfo for the current Tcl_Eval instance, so
 *			Tcl_Eval needn't log it (used to implement the "error
 *			message log" command).
 * DONT_COMPILE_CMDS_INLINE: Non-zero means that the bytecode compiler should
 *			not compile any commands into an inline sequence of
 *			instructions. This is set 1, for example, when command
 *			traces are requested.
 * RAND_SEED_INITIALIZED: Non-zero means that the randSeed value of the interp
 *			has not be initialized. This is set 1 when we first
 *			use the rand() or srand() functions.
 * SAFE_INTERP:		Non zero means that the current interp is a safe
 *			interp (i.e. it has only the safe commands installed,
 *			less privilege than a regular interp).
 * INTERP_DEBUG_FRAME:	Used for switching on various extra interpreter
 *			debug/info mechanisms (e.g. info frame eval/uplevel
 *			tracing) which are performance intensive.
 * INTERP_TRACE_IN_PROGRESS: Non-zero means that an interp trace is currently
 *			active; so no further trace callbacks should be
 *			invoked.
 * INTERP_ALTERNATE_WRONG_ARGS: Used for listing second and subsequent forms
 *			of the wrong-num-args string in Tcl_WrongNumArgs.
 *			Makes it append instead of replacing and uses
 *			different intermediate text.
 * CANCELED:		Non-zero means that the script in progress should be
 *			canceled as soon as possible. This can be checked by
 *			extensions (and the core itself) by calling
 *			Tcl_Canceled and checking if TCL_ERROR is returned.
 *			This is a one-shot flag that is reset immediately upon
 *			being detected; however, if the TCL_CANCEL_UNWIND flag
 *			is set Tcl_Canceled will continue to report that the
 *			script in progress has been canceled thereby allowing
 *			the evaluation stack for the interp to be fully
 *			unwound.
 *
 * WARNING: For the sake of some extensions that have made use of former
 * internal values, do not re-use the flag values 2 (formerly ERR_IN_PROGRESS)
 * or 8 (formerly ERROR_CODE_SET).
 */

#define DELETED				     1
#define ERR_ALREADY_LOGGED		     4
#define INTERP_DEBUG_FRAME		  0x10
#define DONT_COMPILE_CMDS_INLINE	  0x20
#define RAND_SEED_INITIALIZED		  0x40
#define SAFE_INTERP			  0x80
#define INTERP_TRACE_IN_PROGRESS	 0x200
#define INTERP_ALTERNATE_WRONG_ARGS	 0x400
#define ERR_LEGACY_COPY			 0x800
#define CANCELED			0x1000

/*
 * Maximum number of levels of nesting permitted in Tcl commands (used to
 * catch infinite recursion).
 */

#define MAX_NESTING_DEPTH	1000

/*
 * The macro below is used to modify a "char" value (e.g. by casting it to an
 * unsigned character) so that it can be used safely with macros such as
 * isspace.
 */

#define UCHAR(c) ((unsigned char) (c))

/*
 * This macro is used to properly align the memory allocated by Tcl, giving
 * the same alignment as the native malloc.
 */

#if defined(__APPLE__)
#define TCL_ALLOCALIGN	16
#else
#define TCL_ALLOCALIGN	(2*sizeof(void *))
#endif

/*
 * TCL_ALIGN is used to determine the offset needed to safely allocate any
 * data structure in memory. Given a starting offset or size, it "rounds up"
 * or "aligns" the offset to the next aligned (typically 8-byte) boundary so
 * that any data structure can be placed at the resulting offset without fear
 * of an alignment error. Note this is clamped to a minimum of 8 for API
 * compatibility.
 *
 * WARNING!! DO NOT USE THIS MACRO TO ALIGN POINTERS: it will produce the
 * wrong result on platforms that allocate addresses that are divisible by a
 * non-trivial factor of this alignment. Only use it for offsets or sizes.
 *
 * This macro is only used by tclCompile.c in the core (Bug 926445). It
 * however not be made file static, as extensions that touch bytecodes
 * (notably tbcload) require it.
 */

struct TclMaxAlignment {
    char unalign[8];
    union {
	long long maxAlignLongLong;
	double maxAlignDouble;
	void *maxAlignPointer;
    } aligned;
};
#define TCL_ALIGN_BYTES \
	offsetof(struct TclMaxAlignment, aligned)
#define TCL_ALIGN(x) \
	(((x) + (TCL_ALIGN_BYTES - 1)) & ~(TCL_ALIGN_BYTES - 1))

/*
 * A common panic alert when memory allocation fails.
 */

#define TclOOM(ptr, size) \
	((size) && ((ptr)||(Tcl_Panic("unable to alloc %u bytes", (size)),1)))

/*
 * The following enum values are used to specify the runtime platform setting
 * of the tclPlatform variable.
 */

typedef enum {
    TCL_PLATFORM_UNIX = 0,	/* Any Unix-like OS. */
    TCL_PLATFORM_WINDOWS = 2	/* Any Microsoft Windows OS. */
} TclPlatformType;

/*
 * The following enum values are used to indicate the translation of a Tcl
 * channel. Declared here so that each platform can define
 * TCL_PLATFORM_TRANSLATION to the native translation on that platform.
 */

typedef enum TclEolTranslation {
    TCL_TRANSLATE_AUTO,		/* Eol == \r, \n and \r\n. */
    TCL_TRANSLATE_CR,		/* Eol == \r. */
    TCL_TRANSLATE_LF,		/* Eol == \n. */
    TCL_TRANSLATE_CRLF		/* Eol == \r\n. */
} TclEolTranslation;

/*
 * Flags for TclInvoke:
 *
 * TCL_INVOKE_HIDDEN		Invoke a hidden command; if not set, invokes
 *				an exposed command.
 * TCL_INVOKE_NO_UNKNOWN	If set, "unknown" is not invoked if the
 *				command to be invoked is not found. Only has
 *				an effect if invoking an exposed command,
 *				i.e. if TCL_INVOKE_HIDDEN is not also set.
 * TCL_INVOKE_NO_TRACEBACK	Does not record traceback information if the
 *				invoked command returns an error. Used if the
 *				caller plans on recording its own traceback
 *				information.
 */

#define	TCL_INVOKE_HIDDEN	(1<<0)
#define TCL_INVOKE_NO_UNKNOWN	(1<<1)
#define TCL_INVOKE_NO_TRACEBACK	(1<<2)

/*
 * ListSizeT is the type for holding list element counts. It's defined
 * simplify sharing source between Tcl8 and Tcl9.
 */
#if TCL_MAJOR_VERSION > 8

typedef size_t ListSizeT;

/*
 * SSIZE_MAX, NOT SIZE_MAX as negative differences need to be expressed
 * between values of the ListSizeT type so limit the range to signed
 */
#define ListSizeT_MAX ((ListSizeT)PTRDIFF_MAX)

#else

typedef int ListSizeT;
#define ListSizeT_MAX INT_MAX

#endif

/*
 * ListStore --
 *
 * A Tcl list's internal representation is defined through three structures.
 *
 * A ListStore struct is a structure that includes a variable size array that
 * serves as storage for a Tcl list. A contiguous sequence of slots in the
 * array, the "in-use" area, holds valid pointers to Tcl_Obj values that
 * belong to one or more Tcl lists. The unused slots before and after these
 * are free slots that may be used to prepend and append without having to
 * reallocate the struct. The ListStore may be shared amongst multiple lists
 * and reference counted.
 *
 * A ListSpan struct defines a sequence of slots within a ListStore. This sequence
 * always lies within the "in-use" area of the ListStore. Like ListStore, the
 * structure may be shared among multiple lists and is reference counted.
 *
 * A ListRep struct holds the internal representation of a Tcl list as stored
 * in a Tcl_Obj. It is composed of a ListStore and a ListSpan that together
 * define the content of the list. The ListSpan specifies the range of slots
 * within the ListStore that hold elements for this list. The ListSpan is
 * optional in which case the list includes all the "in-use" slots of the
 * ListStore.
 *
 */
typedef struct ListStore {
    ListSizeT firstUsed;    /* Index of first slot in use within slots[] */
    ListSizeT numUsed;      /* Number of slots in use (starting firstUsed) */
    ListSizeT numAllocated; /* Total number of slots[] array slots. */
    size_t refCount;           /* Number of references to this instance */
    int flags;              /* LISTSTORE_* flags */
    Tcl_Obj *slots[TCLFLEXARRAY];      /* Variable size array. Grown as needed */
} ListStore;

#define LISTSTORE_CANONICAL 0x1 /* All Tcl_Obj's referencing this
                                   store have their string representation
                                   derived from the list representation */

/* Max number of elements that can be contained in a list */
#define LIST_MAX                                               \
    ((ListSizeT)(((size_t)ListSizeT_MAX - offsetof(ListStore, slots)) \
		   / sizeof(Tcl_Obj *)))
/* Memory size needed for a ListStore to hold numSlots_ elements */
#define LIST_SIZE(numSlots_) \
	((int)(offsetof(ListStore, slots) + ((numSlots_) * sizeof(Tcl_Obj *))))

/*
 * ListSpan --
 * See comments above for ListStore
 */
typedef struct ListSpan {
    ListSizeT spanStart;    /* Starting index of the span */
    ListSizeT spanLength;   /* Number of elements in the span */
    size_t refCount;     /* Count of references to this span record */
} ListSpan;
#ifndef LIST_SPAN_THRESHOLD /* May be set on build line */
#define LIST_SPAN_THRESHOLD 101
#endif

/*
 * ListRep --
 * See comments above for ListStore
 */
typedef struct ListRep {
    ListStore *storePtr;/* element array shared amongst different lists */
    ListSpan *spanPtr;  /* If not NULL, the span holds the range of slots
                           within *storePtr that contain this list elements. */
} ListRep;

/*
 * Macros used to get access list internal representations.
 *
 * Naming conventions:
 * ListRep* - expect a pointer to a valid ListRep
 * ListObj* - expect a pointer to a Tcl_Obj whose internal type is known to
 *            be a list (tclListType). Will crash otherwise.
 * TclListObj* - expect a pointer to a Tcl_Obj whose internal type may or may not
 *            be tclListType. These will convert as needed and return error if
 *            conversion not possible.
 */

/* Returns the starting slot for this listRep in the contained ListStore */
#define ListRepStart(listRepPtr_)                               \
    ((listRepPtr_)->spanPtr ? (listRepPtr_)->spanPtr->spanStart \
			    : (listRepPtr_)->storePtr->firstUsed)

/* Returns the number of elements in this listRep */
#define ListRepLength(listRepPtr_)                               \
    ((listRepPtr_)->spanPtr ? (listRepPtr_)->spanPtr->spanLength \
			    : (listRepPtr_)->storePtr->numUsed)

/* Returns a pointer to the first slot containing this ListRep elements */
#define ListRepElementsBase(listRepPtr_) \
    (&(listRepPtr_)->storePtr->slots[ListRepStart(listRepPtr_)])

/* Stores the number of elements and base address of the element array */
#define ListRepElements(listRepPtr_, objc_, objv_) \
    (((objv_) = ListRepElementsBase(listRepPtr_)), \
     ((objc_) = ListRepLength(listRepPtr_)))

/* Returns 1/0 whether the ListRep's ListStore is shared. */
#define ListRepIsShared(listRepPtr_) ((listRepPtr_)->storePtr->refCount > 1)

/* Returns a pointer to the ListStore component */
#define ListObjStorePtr(listObj_) \
    ((ListStore *)((listObj_)->internalRep.twoPtrValue.ptr1))

/* Returns a pointer to the ListSpan component */
#define ListObjSpanPtr(listObj_) \
    ((ListSpan *)((listObj_)->internalRep.twoPtrValue.ptr2))

/* Returns the ListRep internal representaton in a Tcl_Obj */
#define ListObjGetRep(listObj_, listRepPtr_)                 \
    do {                                                     \
	(listRepPtr_)->storePtr = ListObjStorePtr(listObj_); \
	(listRepPtr_)->spanPtr = ListObjSpanPtr(listObj_);   \
    } while (0)

/* Returns the length of the list */
#define ListObjLength(listObj_, len_)                                         \
    ((len_) = ListObjSpanPtr(listObj_) ? ListObjSpanPtr(listObj_)->spanLength \
				       : ListObjStorePtr(listObj_)->numUsed)

/* Returns the starting slot index of this list's elements in the ListStore */
#define ListObjStart(listObj_)                                      \
    (ListObjSpanPtr(listObj_) ? ListObjSpanPtr(listObj_)->spanStart \
			      : ListObjStorePtr(listObj_)->firstUsed)

/* Stores the element count and base address of this list's elements */
#define ListObjGetElements(listObj_, objc_, objv_) \
    (((objv_) = &ListObjStorePtr(listObj_)->slots[ListObjStart(listObj_)]), \
     (ListObjLength(listObj_, (objc_))))

/*
 * Returns 1/0 whether the internal representation (not the Tcl_Obj itself)
 * is shared.  Note by intent this only checks for sharing of ListStore,
 * not spans.
 */
#define ListObjRepIsShared(listObj_) (ListObjStorePtr(listObj_)->refCount > 1)

/*
 * Certain commands like concat are optimized if an existing string
 * representation of a list object is known to be in canonical format (i.e.
 * generated from the list representation). There are three conditions when
 * this will be the case:
 * (1) No string representation exists which means it will obviously have
 * to be generated from the list representation when needed
 * (2) The ListStore flags is marked canonical. This is done at the time
 * the string representation is generated from the list IF the list
 * representation does not have a span (see comments in UpdateStringOfList).
 * (3) The list representation does not have a span component. This is
 * because list Tcl_Obj's with spans are always created from existing lists
 * and never from strings (see SetListFromAny) and thus their string
 * representation will always be canonical.
 */
#define ListObjIsCanonical(listObj_)                             \
    (((listObj_)->bytes == NULL)                                 \
     || (ListObjStorePtr(listObj_)->flags & LISTSTORE_CANONICAL) \
     || ListObjSpanPtr(listObj_) != NULL)

/*
 * Converts the Tcl_Obj to a list if it isn't one and stores the element
 * count and base address of this list's elements in objcPtr_ and objvPtr_.
 * Return TCL_OK on success or TCL_ERROR if the Tcl_Obj cannot be
 * converted to a list.
 */
#define TclListObjGetElementsM(interp_, listObj_, objcPtr_, objvPtr_)    \
    (((listObj_)->typePtr == &tclListType)                              \
	 ? ((ListObjGetElements((listObj_), *(objcPtr_), *(objvPtr_))), \
	    TCL_OK)                                                     \
	 : Tcl_ListObjGetElements(                                      \
	     (interp_), (listObj_), (objcPtr_), (objvPtr_)))

/*
 * Converts the Tcl_Obj to a list if it isn't one and stores the element
 * count in lenPtr_.  Returns TCL_OK on success or TCL_ERROR if the
 * Tcl_Obj cannot be converted to a list.
 */
#define TclListObjLengthM(interp_, listObj_, lenPtr_)         \
    (((listObj_)->typePtr == &tclListType)                   \
	 ? ((ListObjLength((listObj_), *(lenPtr_))), TCL_OK) \
	 : Tcl_ListObjLength((interp_), (listObj_), (lenPtr_)))

#define TclListObjIsCanonical(listObj_) \
    (((listObj_)->typePtr == &tclListType) ? ListObjIsCanonical((listObj_)) : 0)


#define AbstractListGetType(abstractListObjPtr) \
    (Tcl_AbstractListType *) ((abstractListObjPtr)->internalRep.twoPtrValue.ptr1)

static inline Tcl_WideInt
AbstractListObjLength(Tcl_Obj* abstractListObjPtr)
{
    Tcl_AbstractListType *typePtr =
	(Tcl_AbstractListType *) abstractListObjPtr->internalRep.twoPtrValue.ptr1;
    return typePtr->lengthProc(abstractListObjPtr);
}

static inline int
TclAbstractListHasProc(Tcl_Obj* abstractListObjPtr, Tcl_AbstractListProcType ptype)
{
    Tcl_AbstractListType *typePtr = AbstractListGetType(abstractListObjPtr);
    switch (ptype) {
    case TCL_ABSL_NEW:
	return (typePtr->newObjProc != NULL);
    case TCL_ABSL_DUPREP:
	return (typePtr->dupRepProc != NULL);
    case TCL_ABSL_LENGTH:
	return (typePtr->lengthProc != NULL);
    case TCL_ABSL_INDEX:
	return (typePtr->indexProc != NULL);
    case TCL_ABSL_SLICE:
	return (typePtr->sliceProc != NULL);
    case TCL_ABSL_REVERSE:
	return (typePtr->reverseProc != NULL);
    case TCL_ABSL_GETELEMENTS:
        return (typePtr->getElementsProc != NULL);
    case TCL_ABSL_FREEREP:
	return (typePtr->freeRepProc != NULL);
    case TCL_ABSL_TOSTRING:
	return (typePtr->toStringProc != NULL);
    }
    return 0;
}

/*
 * Modes for collecting (or not) in the implementations of TclNRForeachCmd,
 * TclNRLmapCmd and their compilations.
 */

#define TCL_EACH_KEEP_NONE  0	/* Discard iteration result like [foreach] */
#define TCL_EACH_COLLECT    1	/* Collect iteration result like [lmap] */

/*
 * Macros providing a faster path to booleans and integers:
 * Tcl_GetBooleanFromObj, Tcl_GetLongFromObj, Tcl_GetIntFromObj
 * and Tcl_GetIntForIndex.
 *
 * WARNING: these macros eval their args more than once.
 */

#define TclGetBooleanFromObj(interp, objPtr, intPtr) \
    (((objPtr)->typePtr == &tclIntType)			\
	? (*(intPtr) = ((objPtr)->internalRep.wideValue!=0), TCL_OK)	\
	: ((objPtr)->typePtr == &tclBooleanType)			\
	? (*(intPtr) = ((objPtr)->internalRep.longValue!=0), TCL_OK)	\
	: Tcl_GetBooleanFromObj((interp), (objPtr), (intPtr)))

#ifdef TCL_WIDE_INT_IS_LONG
#define TclGetLongFromObj(interp, objPtr, longPtr) \
    (((objPtr)->typePtr == &tclIntType)	\
	    ? ((*(longPtr) = (objPtr)->internalRep.wideValue), TCL_OK) \
	    : Tcl_GetLongFromObj((interp), (objPtr), (longPtr)))
#else
#define TclGetLongFromObj(interp, objPtr, longPtr) \
    (((objPtr)->typePtr == &tclIntType \
	    && (objPtr)->internalRep.wideValue >= (Tcl_WideInt)(LONG_MIN) \
	    && (objPtr)->internalRep.wideValue <= (Tcl_WideInt)(LONG_MAX)) \
	    ? ((*(longPtr) = (long)(objPtr)->internalRep.wideValue), TCL_OK) \
	    : Tcl_GetLongFromObj((interp), (objPtr), (longPtr)))
#endif

#define TclGetIntFromObj(interp, objPtr, intPtr) \
    (((objPtr)->typePtr == &tclIntType \
	    && (objPtr)->internalRep.wideValue >= (Tcl_WideInt)(INT_MIN) \
	    && (objPtr)->internalRep.wideValue <= (Tcl_WideInt)(INT_MAX)) \
	    ? ((*(intPtr) = (int)(objPtr)->internalRep.wideValue), TCL_OK) \
	    : Tcl_GetIntFromObj((interp), (objPtr), (intPtr)))
#define TclGetIntForIndexM(interp, objPtr, endValue, idxPtr) \
    ((((objPtr)->typePtr == &tclIntType) && ((objPtr)->internalRep.wideValue >= 0) \
	    && ((Tcl_WideUInt)(objPtr)->internalRep.wideValue <= (Tcl_WideUInt)(endValue + 1))) \
	    ? ((*(idxPtr) = (int)(objPtr)->internalRep.wideValue), TCL_OK) \
	    : Tcl_GetIntForIndex((interp), (objPtr), (endValue), (idxPtr)))

/*
 * Macro used to save a function call for common uses of
 * Tcl_GetWideIntFromObj(). The ANSI C "prototype" is:
 *
 * MODULE_SCOPE int TclGetWideIntFromObj(Tcl_Interp *interp, Tcl_Obj *objPtr,
 *			Tcl_WideInt *wideIntPtr);
 */

#define TclGetWideIntFromObj(interp, objPtr, wideIntPtr) \
    (((objPtr)->typePtr == &tclIntType)					\
	? (*(wideIntPtr) =						\
		((objPtr)->internalRep.wideValue), TCL_OK) :		\
	Tcl_GetWideIntFromObj((interp), (objPtr), (wideIntPtr)))

/*
 * Flag values for TclTraceDictPath().
 *
 * DICT_PATH_READ indicates that all entries on the path must exist but no
 * updates will be needed.
 *
 * DICT_PATH_UPDATE indicates that we are going to be doing an update at the
 * tip of the path, so duplication of shared objects should be done along the
 * way.
 *
 * DICT_PATH_EXISTS indicates that we are performing an existence test and a
 * lookup failure should therefore not be an error. If (and only if) this flag
 * is set, TclTraceDictPath() will return the special value
 * DICT_PATH_NON_EXISTENT if the path is not traceable.
 *
 * DICT_PATH_CREATE (which also requires the DICT_PATH_UPDATE bit to be set)
 * indicates that we are to create non-existent dictionaries on the path.
 */

#define DICT_PATH_READ		0
#define DICT_PATH_UPDATE	1
#define DICT_PATH_EXISTS	2
#define DICT_PATH_CREATE	5

#define DICT_PATH_NON_EXISTENT	((Tcl_Obj *) (void *) 1)

/*
 *----------------------------------------------------------------
 * Data structures related to the filesystem internals
 *----------------------------------------------------------------
 */

/*
 * The version_2 filesystem is private to Tcl. As and when these changes have
 * been thoroughly tested and investigated a new public filesystem interface
 * will be released. The aim is more versatile virtual filesystem interfaces,
 * more efficiency in 'path' manipulation and usage, and cleaner filesystem
 * code internally.
 */

#define TCL_FILESYSTEM_VERSION_2	((Tcl_FSVersion) 0x2)
typedef void *(TclFSGetCwdProc2)(void *clientData);
typedef int (Tcl_FSLoadFileProc2) (Tcl_Interp *interp, Tcl_Obj *pathPtr,
	Tcl_LoadHandle *handlePtr, Tcl_FSUnloadFileProc **unloadProcPtr, int flags);

/*
 * The following types are used for getting and storing platform-specific file
 * attributes in tclFCmd.c and the various platform-versions of that file.
 * This is done to have as much common code as possible in the file attributes
 * code. For more information about the callbacks, see TclFileAttrsCmd in
 * tclFCmd.c.
 */

typedef int (TclGetFileAttrProc)(Tcl_Interp *interp, int objIndex,
	Tcl_Obj *fileName, Tcl_Obj **attrObjPtrPtr);
typedef int (TclSetFileAttrProc)(Tcl_Interp *interp, int objIndex,
	Tcl_Obj *fileName, Tcl_Obj *attrObjPtr);

typedef struct TclFileAttrProcs {
    TclGetFileAttrProc *getProc;/* The procedure for getting attrs. */
    TclSetFileAttrProc *setProc;/* The procedure for setting attrs. */
} TclFileAttrProcs;

/*
 * Opaque handle used in pipeline routines to encapsulate platform-dependent
 * state.
 */

typedef struct TclFile_ *TclFile;

/*
 * The "globParameters" argument of the function TclGlob is an or'ed
 * combination of the following values:
 */

#define TCL_GLOBMODE_NO_COMPLAIN	1
#define TCL_GLOBMODE_JOIN		2
#define TCL_GLOBMODE_DIR		4
#define TCL_GLOBMODE_TAILS		8

typedef enum Tcl_PathPart {
    TCL_PATH_DIRNAME,
    TCL_PATH_TAIL,
    TCL_PATH_EXTENSION,
    TCL_PATH_ROOT
} Tcl_PathPart;

/*
 *----------------------------------------------------------------
 * Data structures related to obsolete filesystem hooks
 *----------------------------------------------------------------
 */

typedef int (TclStatProc_)(const char *path, struct stat *buf);
typedef int (TclAccessProc_)(const char *path, int mode);
typedef Tcl_Channel (TclOpenFileChannelProc_)(Tcl_Interp *interp,
	const char *fileName, const char *modeString, int permissions);

/*
 *----------------------------------------------------------------
 * Data structures related to procedures
 *----------------------------------------------------------------
 */

#if !defined(TCL_NO_DEPRECATED)
typedef Tcl_CmdProc *TclCmdProcType;
typedef Tcl_ObjCmdProc *TclObjCmdProcType;
#endif

/*
 *----------------------------------------------------------------
 * Data structures for process-global values.
 *----------------------------------------------------------------
 */

typedef void (TclInitProcessGlobalValueProc)(char **valuePtr, TCL_HASH_TYPE *lengthPtr,
	Tcl_Encoding *encodingPtr);

/*
 * A ProcessGlobalValue struct exists for each internal value in Tcl that is
 * to be shared among several threads. Each thread sees a (Tcl_Obj) copy of
 * the value, and the gobal value is kept as a counted string, with epoch and
 * mutex control. Each ProcessGlobalValue struct should be a static variable in
 * some file.
 */

typedef struct ProcessGlobalValue {
    int epoch;			/* Epoch counter to detect changes in the
				 * global value. */
    TCL_HASH_TYPE numBytes;	/* Length of the global string. */
    char *value;		/* The global string value. */
    Tcl_Encoding encoding;	/* system encoding when global string was
				 * initialized. */
    TclInitProcessGlobalValueProc *proc;
    				/* A procedure to initialize the global string
				 * copy when a "get" request comes in before
				 * any "set" request has been received. */
    Tcl_Mutex mutex;		/* Enforce orderly access from multiple
				 * threads. */
    Tcl_ThreadDataKey key;	/* Key for per-thread data holding the
				 * (Tcl_Obj) copy for each thread. */
} ProcessGlobalValue;

/*
 *----------------------------------------------------------------------
 * Flags for TclParseNumber
 *----------------------------------------------------------------------
 */

#define TCL_PARSE_DECIMAL_ONLY		1
				/* Leading zero doesn't denote octal or
				 * hex. */
#define TCL_PARSE_OCTAL_ONLY		2
				/* Parse octal even without prefix. */
#define TCL_PARSE_HEXADECIMAL_ONLY	4
				/* Parse hexadecimal even without prefix. */
#define TCL_PARSE_INTEGER_ONLY		8
				/* Disable floating point parsing. */
#define TCL_PARSE_SCAN_PREFIXES		16
				/* Use [scan] rules dealing with 0?
				 * prefixes. */
#define TCL_PARSE_NO_WHITESPACE		32
				/* Reject leading/trailing whitespace. */
#define TCL_PARSE_BINARY_ONLY	64
				/* Parse binary even without prefix. */
#define TCL_PARSE_NO_UNDERSCORE	128
				/* Reject underscore digit separator */

/*
 *----------------------------------------------------------------------
 * Type values TclGetNumberFromObj
 *----------------------------------------------------------------------
 */

#define TCL_NUMBER_INT		2
#if !defined(TCL_NO_DEPRECATED)
#   define TCL_NUMBER_LONG		1 /* deprecated, not used any more */
#   define TCL_NUMBER_WIDE		TCL_NUMBER_INT /* deprecated */
#endif
#define TCL_NUMBER_BIG		3
#define TCL_NUMBER_DOUBLE	4
#define TCL_NUMBER_NAN		5

/*
 *----------------------------------------------------------------
 * Variables shared among Tcl modules but not used by the outside world.
 *----------------------------------------------------------------
 */

MODULE_SCOPE char *tclNativeExecutableName;
MODULE_SCOPE int tclFindExecutableSearchDone;
MODULE_SCOPE char *tclMemDumpFileName;
MODULE_SCOPE TclPlatformType tclPlatform;

MODULE_SCOPE Tcl_Encoding tclIdentityEncoding;

/*
 * TIP #233 (Virtualized Time)
 * Data for the time hooks, if any.
 */

MODULE_SCOPE Tcl_GetTimeProc *tclGetTimeProcPtr;
MODULE_SCOPE Tcl_ScaleTimeProc *tclScaleTimeProcPtr;
MODULE_SCOPE void *tclTimeClientData;

/*
 * Variables denoting the Tcl object types defined in the core.
 */

MODULE_SCOPE const Tcl_ObjType tclBignumType;
MODULE_SCOPE const Tcl_ObjType tclBooleanType;
MODULE_SCOPE const Tcl_ObjType tclByteArrayType;
MODULE_SCOPE const Tcl_ObjType tclByteCodeType;
MODULE_SCOPE const Tcl_ObjType tclDoubleType;
MODULE_SCOPE const Tcl_ObjType tclIntType;
MODULE_SCOPE const Tcl_ObjType tclListType;
MODULE_SCOPE const Tcl_ObjType tclDictType;
MODULE_SCOPE const Tcl_ObjType tclAbstractListType;
MODULE_SCOPE const Tcl_ObjType tclProcBodyType;
MODULE_SCOPE const Tcl_ObjType tclStringType;
MODULE_SCOPE const Tcl_ObjType tclUniCharStringType;
MODULE_SCOPE const Tcl_ObjType tclEnsembleCmdType;
MODULE_SCOPE const Tcl_ObjType tclRegexpType;
MODULE_SCOPE Tcl_ObjType tclCmdNameType;

/*
 * Variables denoting the hash key types defined in the core.
 */

MODULE_SCOPE const Tcl_HashKeyType tclArrayHashKeyType;
MODULE_SCOPE const Tcl_HashKeyType tclOneWordHashKeyType;
MODULE_SCOPE const Tcl_HashKeyType tclStringHashKeyType;
MODULE_SCOPE const Tcl_HashKeyType tclObjHashKeyType;

/*
 * The head of the list of free Tcl objects, and the total number of Tcl
 * objects ever allocated and freed.
 */

MODULE_SCOPE Tcl_Obj *	tclFreeObjList;

#ifdef TCL_COMPILE_STATS
MODULE_SCOPE size_t	tclObjsAlloced;
MODULE_SCOPE size_t	tclObjsFreed;
#define TCL_MAX_SHARED_OBJ_STATS 5
MODULE_SCOPE size_t	tclObjsShared[TCL_MAX_SHARED_OBJ_STATS];
#endif /* TCL_COMPILE_STATS */

/*
 * Pointer to a heap-allocated string of length zero that the Tcl core uses as
 * the value of an empty string representation for an object. This value is
 * shared by all new objects allocated by Tcl_NewObj.
 */

MODULE_SCOPE char	tclEmptyString;

enum CheckEmptyStringResult {
	TCL_EMPTYSTRING_UNKNOWN = -1, TCL_EMPTYSTRING_NO, TCL_EMPTYSTRING_YES
};

/*
 *----------------------------------------------------------------
 * Procedures shared among Tcl modules but not used by the outside world,
 * introduced by/for NRE.
 *----------------------------------------------------------------
 */

MODULE_SCOPE Tcl_ObjCmdProc TclNRApplyObjCmd;
MODULE_SCOPE Tcl_ObjCmdProc TclNREvalObjCmd;
MODULE_SCOPE Tcl_ObjCmdProc TclNRCatchObjCmd;
MODULE_SCOPE Tcl_ObjCmdProc TclNRExprObjCmd;
MODULE_SCOPE Tcl_ObjCmdProc TclNRForObjCmd;
MODULE_SCOPE Tcl_ObjCmdProc TclNRForeachCmd;
MODULE_SCOPE Tcl_ObjCmdProc TclNRIfObjCmd;
MODULE_SCOPE Tcl_ObjCmdProc TclNRLmapCmd;
MODULE_SCOPE Tcl_ObjCmdProc TclNRPackageObjCmd;
MODULE_SCOPE Tcl_ObjCmdProc TclNRSourceObjCmd;
MODULE_SCOPE Tcl_ObjCmdProc TclNRSubstObjCmd;
MODULE_SCOPE Tcl_ObjCmdProc TclNRSwitchObjCmd;
MODULE_SCOPE Tcl_ObjCmdProc TclNRTryObjCmd;
MODULE_SCOPE Tcl_ObjCmdProc TclNRUplevelObjCmd;
MODULE_SCOPE Tcl_ObjCmdProc TclNRWhileObjCmd;

MODULE_SCOPE Tcl_NRPostProc TclNRForIterCallback;
MODULE_SCOPE Tcl_NRPostProc TclNRCoroutineActivateCallback;
MODULE_SCOPE Tcl_ObjCmdProc TclNRTailcallObjCmd;
MODULE_SCOPE Tcl_NRPostProc TclNRTailcallEval;
MODULE_SCOPE Tcl_ObjCmdProc TclNRCoroutineObjCmd;
MODULE_SCOPE Tcl_ObjCmdProc TclNRYieldObjCmd;
MODULE_SCOPE Tcl_ObjCmdProc TclNRYieldmObjCmd;
MODULE_SCOPE Tcl_ObjCmdProc TclNRYieldToObjCmd;
MODULE_SCOPE Tcl_ObjCmdProc TclNRInvoke;
MODULE_SCOPE Tcl_NRPostProc TclNRReleaseValues;

MODULE_SCOPE void  TclSetTailcall(Tcl_Interp *interp, Tcl_Obj *tailcallPtr);
MODULE_SCOPE void  TclPushTailcallPoint(Tcl_Interp *interp);

/* These two can be considered for the public api */
MODULE_SCOPE void  TclMarkTailcall(Tcl_Interp *interp);
MODULE_SCOPE void  TclSkipTailcall(Tcl_Interp *interp);

/*
 * This structure holds the data for the various iteration callbacks used to
 * NRE the 'for' and 'while' commands. We need a separate structure because we
 * have more than the 4 client data entries we can provide directly thorugh
 * the callback API. It is the 'word' information which puts us over the
 * limit. It is needed because the loop body is argument 4 of 'for' and
 * argument 2 of 'while'. Not providing the correct index confuses the #280
 * code. We TclSmallAlloc/Free this.
 */

typedef struct ForIterData {
    Tcl_Obj *cond;		/* Loop condition expression. */
    Tcl_Obj *body;		/* Loop body. */
    Tcl_Obj *next;		/* Loop step script, NULL for 'while'. */
    const char *msg;		/* Error message part. */
    int word;			/* Index of the body script in the command */
} ForIterData;

/* TIP #357 - Structure doing the bookkeeping of handles for Tcl_LoadFile
 *            and Tcl_FindSymbol. This structure corresponds to an opaque
 *            typedef in tcl.h */

typedef void* TclFindSymbolProc(Tcl_Interp* interp, Tcl_LoadHandle loadHandle,
				const char* symbol);
struct Tcl_LoadHandle_ {
    void *clientData;	/* Client data is the load handle in the
				 * native filesystem if a module was loaded
				 * there, or an opaque pointer to a structure
				 * for further bookkeeping on load-from-VFS
				 * and load-from-memory */
    TclFindSymbolProc* findSymbolProcPtr;
				/* Procedure that resolves symbols in a
				 * loaded module */
    Tcl_FSUnloadFileProc* unloadFileProcPtr;
				/* Procedure that unloads a loaded module */
};

/* Flags for conversion of doubles to digit strings */

#define TCL_DD_E_FORMAT 		0x2
				/* Use a fixed-length string of digits,
				 * suitable for E format*/
#define TCL_DD_F_FORMAT 		0x3
				/* Use a fixed number of digits after the
				 * decimal point, suitable for F format */
#define TCL_DD_SHORTEST 		0x4
				/* Use the shortest possible string */
#define TCL_DD_NO_QUICK 		0x8
				/* Debug flag: forbid quick FP conversion */

#define TCL_DD_CONVERSION_TYPE_MASK	0x3
				/* Mask to isolate the conversion type */

/*
 *----------------------------------------------------------------
 * Procedures shared among Tcl modules but not used by the outside world:
 *----------------------------------------------------------------
 */

MODULE_SCOPE Tcl_Obj *  TclAbstractListObjCopy(Tcl_Interp *interp,
			    Tcl_Obj *abstractListObjPtr);
MODULE_SCOPE void	TclAppendBytesToByteArray(Tcl_Obj *objPtr,
			    const unsigned char *bytes, int len);
MODULE_SCOPE int	TclNREvalCmd(Tcl_Interp *interp, Tcl_Obj *objPtr,
			    int flags);
MODULE_SCOPE void	TclAdvanceContinuations(int *line, int **next,
			    int loc);
MODULE_SCOPE void	TclAdvanceLines(int *line, const char *start,
			    const char *end);
MODULE_SCOPE void	TclArgumentEnter(Tcl_Interp *interp,
			    Tcl_Obj *objv[], int objc, CmdFrame *cf);
MODULE_SCOPE void	TclArgumentRelease(Tcl_Interp *interp,
			    Tcl_Obj *objv[], int objc);
MODULE_SCOPE void	TclArgumentBCEnter(Tcl_Interp *interp,
			    Tcl_Obj *objv[], int objc,
			    void *codePtr, CmdFrame *cfPtr, int cmd, int pc);
MODULE_SCOPE void	TclArgumentBCRelease(Tcl_Interp *interp,
			    CmdFrame *cfPtr);
MODULE_SCOPE void	TclArgumentGet(Tcl_Interp *interp, Tcl_Obj *obj,
			    CmdFrame **cfPtrPtr, int *wordPtr);
MODULE_SCOPE int	TclAsyncNotifier(int sigNumber, Tcl_ThreadId threadId,
			    void *clientData, int *flagPtr, int value);
MODULE_SCOPE void	TclAsyncMarkFromNotifier(void);
MODULE_SCOPE double	TclBignumToDouble(const void *bignum);
MODULE_SCOPE int	TclByteArrayMatch(const unsigned char *string,
			    int strLen, const unsigned char *pattern,
			    int ptnLen, int flags);
MODULE_SCOPE double	TclCeil(const void *a);
MODULE_SCOPE void	TclChannelPreserve(Tcl_Channel chan);
MODULE_SCOPE void	TclChannelRelease(Tcl_Channel chan);
MODULE_SCOPE int	TclCheckArrayTraces(Tcl_Interp *interp, Var *varPtr,
			    Var *arrayPtr, Tcl_Obj *name, int index);
MODULE_SCOPE int	TclCheckBadOctal(Tcl_Interp *interp,
			    const char *value);
MODULE_SCOPE int	TclCheckEmptyString(Tcl_Obj *objPtr);
MODULE_SCOPE int	TclChanCaughtErrorBypass(Tcl_Interp *interp,
			    Tcl_Channel chan);
MODULE_SCOPE Tcl_ObjCmdProc TclChannelNamesCmd;
MODULE_SCOPE Tcl_NRPostProc TclClearRootEnsemble;
MODULE_SCOPE int	TclCompareTwoNumbers(Tcl_Obj *valuePtr,
			    Tcl_Obj *value2Ptr);
MODULE_SCOPE ContLineLoc *TclContinuationsEnter(Tcl_Obj *objPtr, int num,
			    int *loc);
MODULE_SCOPE void	TclContinuationsEnterDerived(Tcl_Obj *objPtr,
			    int start, int *clNext);
MODULE_SCOPE ContLineLoc *TclContinuationsGet(Tcl_Obj *objPtr);
MODULE_SCOPE void	TclContinuationsCopy(Tcl_Obj *objPtr,
			    Tcl_Obj *originObjPtr);
MODULE_SCOPE int	TclConvertElement(const char *src, int length,
			    char *dst, int flags);
MODULE_SCOPE Tcl_Command TclCreateObjCommandInNs(Tcl_Interp *interp,
			    const char *cmdName, Tcl_Namespace *nsPtr,
			    Tcl_ObjCmdProc *proc, void *clientData,
			    Tcl_CmdDeleteProc *deleteProc);
MODULE_SCOPE Tcl_Command TclCreateEnsembleInNs(Tcl_Interp *interp,
			    const char *name, Tcl_Namespace *nameNamespacePtr,
			    Tcl_Namespace *ensembleNamespacePtr, int flags);
MODULE_SCOPE void	TclDeleteNamespaceVars(Namespace *nsPtr);
MODULE_SCOPE void	TclDeleteNamespaceChildren(Namespace *nsPtr);
MODULE_SCOPE int	TclFindDictElement(Tcl_Interp *interp,
			    const char *dict, int dictLength,
			    const char **elementPtr, const char **nextPtr,
			    int *sizePtr, int *literalPtr);
/* TIP #280 - Modified token based evaluation, with line information. */
MODULE_SCOPE int	TclEvalEx(Tcl_Interp *interp, const char *script,
			    int numBytes, int flags, int line,
			    int *clNextOuter, const char *outerScript);
MODULE_SCOPE Tcl_ObjCmdProc TclFileAttrsCmd;
MODULE_SCOPE Tcl_ObjCmdProc TclFileCopyCmd;
MODULE_SCOPE Tcl_ObjCmdProc TclFileDeleteCmd;
MODULE_SCOPE Tcl_ObjCmdProc TclFileLinkCmd;
MODULE_SCOPE Tcl_ObjCmdProc TclFileMakeDirsCmd;
MODULE_SCOPE Tcl_ObjCmdProc TclFileReadLinkCmd;
MODULE_SCOPE Tcl_ObjCmdProc TclFileRenameCmd;
MODULE_SCOPE Tcl_ObjCmdProc TclFileTempDirCmd;
MODULE_SCOPE Tcl_ObjCmdProc TclFileTemporaryCmd;
MODULE_SCOPE void	TclCreateLateExitHandler(Tcl_ExitProc *proc,
			    void *clientData);
MODULE_SCOPE void	TclDeleteLateExitHandler(Tcl_ExitProc *proc,
			    void *clientData);
MODULE_SCOPE char *	TclDStringAppendObj(Tcl_DString *dsPtr,
			    Tcl_Obj *objPtr);
MODULE_SCOPE char *	TclDStringAppendDString(Tcl_DString *dsPtr,
			    Tcl_DString *toAppendPtr);
MODULE_SCOPE Tcl_Obj *	TclDStringToObj(Tcl_DString *dsPtr);
MODULE_SCOPE Tcl_Obj *const *TclFetchEnsembleRoot(Tcl_Interp *interp,
			    Tcl_Obj *const *objv, int objc, int *objcPtr);
MODULE_SCOPE Tcl_Obj *const *TclEnsembleGetRewriteValues(Tcl_Interp *interp);
MODULE_SCOPE Tcl_Namespace *TclEnsureNamespace(Tcl_Interp *interp,
			    Tcl_Namespace *namespacePtr);
MODULE_SCOPE void	TclFinalizeAllocSubsystem(void);
MODULE_SCOPE void	TclFinalizeAsync(void);
MODULE_SCOPE void	TclFinalizeDoubleConversion(void);
MODULE_SCOPE void	TclFinalizeEncodingSubsystem(void);
MODULE_SCOPE void	TclFinalizeEnvironment(void);
MODULE_SCOPE void	TclFinalizeEvaluation(void);
MODULE_SCOPE void	TclFinalizeExecution(void);
MODULE_SCOPE void	TclFinalizeIOSubsystem(void);
MODULE_SCOPE void	TclFinalizeFilesystem(void);
MODULE_SCOPE void	TclResetFilesystem(void);
MODULE_SCOPE void	TclFinalizeLoad(void);
MODULE_SCOPE void	TclFinalizeLock(void);
MODULE_SCOPE void	TclFinalizeMemorySubsystem(void);
MODULE_SCOPE void	TclFinalizeNotifier(void);
MODULE_SCOPE void	TclFinalizeObjects(void);
MODULE_SCOPE void	TclFinalizePreserve(void);
MODULE_SCOPE void	TclFinalizeSynchronization(void);
MODULE_SCOPE void	TclInitThreadAlloc(void);
MODULE_SCOPE void	TclFinalizeThreadAlloc(void);
MODULE_SCOPE void	TclFinalizeThreadAllocThread(void);
MODULE_SCOPE void	TclFinalizeThreadData(int quick);
MODULE_SCOPE void	TclFinalizeThreadObjects(void);
MODULE_SCOPE double	TclFloor(const void *a);
MODULE_SCOPE void	TclFormatNaN(double value, char *buffer);
MODULE_SCOPE int	TclFSFileAttrIndex(Tcl_Obj *pathPtr,
			    const char *attributeName, int *indexPtr);
MODULE_SCOPE Tcl_Command TclNRCreateCommandInNs(Tcl_Interp *interp,
			    const char *cmdName, Tcl_Namespace *nsPtr,
			    Tcl_ObjCmdProc *proc, Tcl_ObjCmdProc *nreProc,
			    void *clientData, Tcl_CmdDeleteProc *deleteProc);
MODULE_SCOPE int	TclNREvalFile(Tcl_Interp *interp, Tcl_Obj *pathPtr,
			    const char *encodingName);
MODULE_SCOPE void	TclFSUnloadTempFile(Tcl_LoadHandle loadHandle);
MODULE_SCOPE int *	TclGetAsyncReadyPtr(void);
MODULE_SCOPE Tcl_Obj *	TclGetBgErrorHandler(Tcl_Interp *interp);
MODULE_SCOPE int	TclGetChannelFromObj(Tcl_Interp *interp,
			    Tcl_Obj *objPtr, Tcl_Channel *chanPtr,
			    int *modePtr, int flags);
MODULE_SCOPE CmdFrame *	TclGetCmdFrameForProcedure(Proc *procPtr);
MODULE_SCOPE int	TclGetCompletionCodeFromObj(Tcl_Interp *interp,
			    Tcl_Obj *value, int *code);
MODULE_SCOPE Proc *	TclGetLambdaFromObj(Tcl_Interp *interp,
			    Tcl_Obj *objPtr, Tcl_Obj **nsObjPtrPtr);
MODULE_SCOPE int	TclGetNumberFromObj(Tcl_Interp *interp,
			    Tcl_Obj *objPtr, void **clientDataPtr,
			    int *typePtr);
MODULE_SCOPE int	TclGetOpenModeEx(Tcl_Interp *interp,
			    const char *modeString, int *seekFlagPtr,
			    int *binaryPtr);
MODULE_SCOPE Tcl_Obj *	TclGetProcessGlobalValue(ProcessGlobalValue *pgvPtr);
MODULE_SCOPE Tcl_Obj *	TclGetSourceFromFrame(CmdFrame *cfPtr, int objc,
			    Tcl_Obj *const objv[]);
MODULE_SCOPE char *	TclGetStringStorage(Tcl_Obj *objPtr,
			    TCL_HASH_TYPE *sizePtr);
MODULE_SCOPE int	TclGetLoadedLibraries(Tcl_Interp *interp,
				const char *targetName,
				const char *packageName);
MODULE_SCOPE int	TclGetWideBitsFromObj(Tcl_Interp *, Tcl_Obj *,
				Tcl_WideInt *);
MODULE_SCOPE int	TclGlob(Tcl_Interp *interp, char *pattern,
			    Tcl_Obj *unquotedPrefix, int globFlags,
			    Tcl_GlobTypeData *types);
MODULE_SCOPE int	TclIncrObj(Tcl_Interp *interp, Tcl_Obj *valuePtr,
			    Tcl_Obj *incrPtr);
MODULE_SCOPE Tcl_Obj *	TclIncrObjVar2(Tcl_Interp *interp, Tcl_Obj *part1Ptr,
			    Tcl_Obj *part2Ptr, Tcl_Obj *incrPtr, int flags);
MODULE_SCOPE int	TclInfoExistsCmd(void *dummy, Tcl_Interp *interp,
			    int objc, Tcl_Obj *const objv[]);
MODULE_SCOPE int	TclInfoCoroutineCmd(void *dummy, Tcl_Interp *interp,
			    int objc, Tcl_Obj *const objv[]);
MODULE_SCOPE Tcl_Obj *	TclInfoFrame(Tcl_Interp *interp, CmdFrame *framePtr);
MODULE_SCOPE int	TclInfoGlobalsCmd(void *dummy, Tcl_Interp *interp,
			    int objc, Tcl_Obj *const objv[]);
MODULE_SCOPE int	TclInfoLocalsCmd(void *dummy, Tcl_Interp *interp,
			    int objc, Tcl_Obj *const objv[]);
MODULE_SCOPE int	TclInfoVarsCmd(void *dummy, Tcl_Interp *interp,
			    int objc, Tcl_Obj *const objv[]);
MODULE_SCOPE void	TclInitAlloc(void);
MODULE_SCOPE void	TclInitDbCkalloc(void);
MODULE_SCOPE void	TclInitDoubleConversion(void);
MODULE_SCOPE void	TclInitEmbeddedConfigurationInformation(
			    Tcl_Interp *interp);
MODULE_SCOPE void	TclInitEncodingSubsystem(void);
MODULE_SCOPE void	TclInitIOSubsystem(void);
MODULE_SCOPE void	TclInitLimitSupport(Tcl_Interp *interp);
MODULE_SCOPE void	TclInitNamespaceSubsystem(void);
MODULE_SCOPE void	TclInitNotifier(void);
MODULE_SCOPE void	TclInitObjSubsystem(void);
MODULE_SCOPE int	TclInterpReady(Tcl_Interp *interp);
MODULE_SCOPE int	TclIsDigitProc(int byte);
MODULE_SCOPE int	TclIsBareword(int byte);
MODULE_SCOPE Tcl_Obj *	TclJoinPath(int elements, Tcl_Obj * const objv[],
			    int forceRelative);
MODULE_SCOPE int	TclJoinThread(Tcl_ThreadId id, int *result);
MODULE_SCOPE void	TclLimitRemoveAllHandlers(Tcl_Interp *interp);
MODULE_SCOPE Tcl_Obj *	TclLindexList(Tcl_Interp *interp,
			    Tcl_Obj *listPtr, Tcl_Obj *argPtr);
MODULE_SCOPE Tcl_Obj *	TclLindexFlat(Tcl_Interp *interp, Tcl_Obj *listPtr,
			    int indexCount, Tcl_Obj *const indexArray[]);
/* TIP #280 */
MODULE_SCOPE void	TclListLines(Tcl_Obj *listObj, int line, int n,
			    int *lines, Tcl_Obj *const *elems);
MODULE_SCOPE Tcl_Obj *	TclListObjCopy(Tcl_Interp *interp, Tcl_Obj *listPtr);
MODULE_SCOPE Tcl_Obj *	TclListObjRange(Tcl_Obj *listPtr, int fromIdx,
			    int toIdx);
MODULE_SCOPE int	TclListObjAppendElements(Tcl_Interp *interp,
			    Tcl_Obj *toObj, int elemCount,
			    Tcl_Obj *const elemObjv[]);
MODULE_SCOPE Tcl_Obj *	TclLsetList(Tcl_Interp *interp, Tcl_Obj *listPtr,
			    Tcl_Obj *indexPtr, Tcl_Obj *valuePtr);
MODULE_SCOPE Tcl_Obj *	TclLsetFlat(Tcl_Interp *interp, Tcl_Obj *listPtr,
			    int indexCount, Tcl_Obj *const indexArray[],
			    Tcl_Obj *valuePtr);
MODULE_SCOPE Tcl_Command TclMakeEnsemble(Tcl_Interp *interp, const char *name,
			    const EnsembleImplMap map[]);
MODULE_SCOPE int	TclMaxListLength(const char *bytes, int numBytes,
			    const char **endPtr);
MODULE_SCOPE int	TclMergeReturnOptions(Tcl_Interp *interp, int objc,
			    Tcl_Obj *const objv[], Tcl_Obj **optionsPtrPtr,
			    int *codePtr, int *levelPtr);
MODULE_SCOPE Tcl_Obj *  TclNoErrorStack(Tcl_Interp *interp, Tcl_Obj *options);
MODULE_SCOPE int	TclNokia770Doubles(void);
MODULE_SCOPE void	TclNsDecrRefCount(Namespace *nsPtr);
MODULE_SCOPE int	TclNamespaceDeleted(Namespace *nsPtr);
MODULE_SCOPE void	TclObjVarErrMsg(Tcl_Interp *interp, Tcl_Obj *part1Ptr,
			    Tcl_Obj *part2Ptr, const char *operation,
			    const char *reason, int index);
MODULE_SCOPE int	TclObjInvokeNamespace(Tcl_Interp *interp,
			    int objc, Tcl_Obj *const objv[],
			    Tcl_Namespace *nsPtr, int flags);
MODULE_SCOPE int	TclObjUnsetVar2(Tcl_Interp *interp,
			    Tcl_Obj *part1Ptr, Tcl_Obj *part2Ptr, int flags);
MODULE_SCOPE int	TclParseBackslash(const char *src,
			    int numBytes, int *readPtr, char *dst);
MODULE_SCOPE int	TclParseHex(const char *src, int numBytes,
			    int *resultPtr);
MODULE_SCOPE int	TclParseNumber(Tcl_Interp *interp, Tcl_Obj *objPtr,
			    const char *expected, const char *bytes,
			    int numBytes, const char **endPtrPtr, int flags);
MODULE_SCOPE void	TclParseInit(Tcl_Interp *interp, const char *string,
			    int numBytes, Tcl_Parse *parsePtr);
MODULE_SCOPE int	TclParseAllWhiteSpace(const char *src, int numBytes);
MODULE_SCOPE int	TclProcessReturn(Tcl_Interp *interp,
			    int code, int level, Tcl_Obj *returnOpts);
MODULE_SCOPE int	TclpObjLstat(Tcl_Obj *pathPtr, Tcl_StatBuf *buf);
MODULE_SCOPE Tcl_Obj *	TclpTempFileName(void);
MODULE_SCOPE Tcl_Obj *  TclpTempFileNameForLibrary(Tcl_Interp *interp,
			    Tcl_Obj* pathPtr);
MODULE_SCOPE Tcl_Obj *	TclNewFSPathObj(Tcl_Obj *dirPtr, const char *addStrRep,
			    int len);
MODULE_SCOPE void	TclpAlertNotifier(void *clientData);
MODULE_SCOPE void *TclpNotifierData(void);
MODULE_SCOPE void	TclpServiceModeHook(int mode);
MODULE_SCOPE void	TclpSetTimer(const Tcl_Time *timePtr);
MODULE_SCOPE int	TclpWaitForEvent(const Tcl_Time *timePtr);
MODULE_SCOPE void	TclpCreateFileHandler(int fd, int mask,
			    Tcl_FileProc *proc, void *clientData);
MODULE_SCOPE int	TclpDeleteFile(const void *path);
MODULE_SCOPE void	TclpDeleteFileHandler(int fd);
MODULE_SCOPE void	TclpFinalizeCondition(Tcl_Condition *condPtr);
MODULE_SCOPE void	TclpFinalizeMutex(Tcl_Mutex *mutexPtr);
MODULE_SCOPE void	TclpFinalizeNotifier(void *clientData);
MODULE_SCOPE void	TclpFinalizePipes(void);
MODULE_SCOPE void	TclpFinalizeSockets(void);
MODULE_SCOPE int	TclCreateSocketAddress(Tcl_Interp *interp,
			    struct addrinfo **addrlist,
			    const char *host, int port, int willBind,
			    const char **errorMsgPtr);
MODULE_SCOPE int	TclpThreadCreate(Tcl_ThreadId *idPtr,
			    Tcl_ThreadCreateProc *proc, void *clientData,
			    int stackSize, int flags);
MODULE_SCOPE int	TclpFindVariable(const char *name, int *lengthPtr);
MODULE_SCOPE void	TclpInitLibraryPath(char **valuePtr,
			    TCL_HASH_TYPE *lengthPtr, Tcl_Encoding *encodingPtr);
MODULE_SCOPE void	TclpInitLock(void);
MODULE_SCOPE void *TclpInitNotifier(void);
MODULE_SCOPE void	TclpInitPlatform(void);
MODULE_SCOPE void	TclpInitUnlock(void);
MODULE_SCOPE Tcl_Obj *	TclpObjListVolumes(void);
MODULE_SCOPE void	TclpGlobalLock(void);
MODULE_SCOPE void	TclpGlobalUnlock(void);
MODULE_SCOPE int	TclpMatchFiles(Tcl_Interp *interp, char *separators,
			    Tcl_DString *dirPtr, char *pattern, char *tail);
MODULE_SCOPE int	TclpObjNormalizePath(Tcl_Interp *interp,
			    Tcl_Obj *pathPtr, int nextCheckpoint);
MODULE_SCOPE void	TclpNativeJoinPath(Tcl_Obj *prefix, const char *joining);
MODULE_SCOPE Tcl_Obj *	TclpNativeSplitPath(Tcl_Obj *pathPtr, int *lenPtr);
MODULE_SCOPE Tcl_PathType TclpGetNativePathType(Tcl_Obj *pathPtr,
			    int *driveNameLengthPtr, Tcl_Obj **driveNameRef);
MODULE_SCOPE int	TclCrossFilesystemCopy(Tcl_Interp *interp,
			    Tcl_Obj *source, Tcl_Obj *target);
MODULE_SCOPE int	TclpMatchInDirectory(Tcl_Interp *interp,
			    Tcl_Obj *resultPtr, Tcl_Obj *pathPtr,
			    const char *pattern, Tcl_GlobTypeData *types);
MODULE_SCOPE void *TclpGetNativeCwd(void *clientData);
MODULE_SCOPE Tcl_FSDupInternalRepProc TclNativeDupInternalRep;
MODULE_SCOPE Tcl_Obj *	TclpObjLink(Tcl_Obj *pathPtr, Tcl_Obj *toPtr,
			    int linkType);
MODULE_SCOPE int	TclpObjChdir(Tcl_Obj *pathPtr);
MODULE_SCOPE Tcl_Channel TclpOpenTemporaryFile(Tcl_Obj *dirObj,
			    Tcl_Obj *basenameObj, Tcl_Obj *extensionObj,
			    Tcl_Obj *resultingNameObj);
MODULE_SCOPE void	TclPkgFileSeen(Tcl_Interp *interp,
			    const char *fileName);
MODULE_SCOPE void *	TclInitPkgFiles(Tcl_Interp *interp);
MODULE_SCOPE Tcl_Obj *	TclPathPart(Tcl_Interp *interp, Tcl_Obj *pathPtr,
			    Tcl_PathPart portion);
MODULE_SCOPE char *	TclpReadlink(const char *fileName,
			    Tcl_DString *linkPtr);
MODULE_SCOPE void	TclpSetVariables(Tcl_Interp *interp);
MODULE_SCOPE void *	TclThreadStorageKeyGet(Tcl_ThreadDataKey *keyPtr);
MODULE_SCOPE void	TclThreadStorageKeySet(Tcl_ThreadDataKey *keyPtr,
			    void *data);
MODULE_SCOPE TCL_NORETURN void TclpThreadExit(int status);
MODULE_SCOPE void	TclRememberCondition(Tcl_Condition *mutex);
MODULE_SCOPE void	TclRememberJoinableThread(Tcl_ThreadId id);
MODULE_SCOPE void	TclRememberMutex(Tcl_Mutex *mutex);
MODULE_SCOPE void	TclRemoveScriptLimitCallbacks(Tcl_Interp *interp);
MODULE_SCOPE int	TclReToGlob(Tcl_Interp *interp, const char *reStr,
			    int reStrLen, Tcl_DString *dsPtr, int *flagsPtr,
			    int *quantifiersFoundPtr);
MODULE_SCOPE int	TclScanElement(const char *string, int length,
			    char *flagPtr);
MODULE_SCOPE void	TclSetBgErrorHandler(Tcl_Interp *interp,
			    Tcl_Obj *cmdPrefix);
MODULE_SCOPE void	TclSetBignumInternalRep(Tcl_Obj *objPtr,
			    void *bignumValue);
MODULE_SCOPE int	TclSetBooleanFromAny(Tcl_Interp *interp,
			    Tcl_Obj *objPtr);
MODULE_SCOPE void	TclSetCmdNameObj(Tcl_Interp *interp, Tcl_Obj *objPtr,
			    Command *cmdPtr);
MODULE_SCOPE void	TclSetDuplicateObj(Tcl_Obj *dupPtr, Tcl_Obj *objPtr);
MODULE_SCOPE void	TclSetProcessGlobalValue(ProcessGlobalValue *pgvPtr,
			    Tcl_Obj *newValue, Tcl_Encoding encoding);
MODULE_SCOPE void	TclSignalExitThread(Tcl_ThreadId id, int result);
MODULE_SCOPE void	TclSpellFix(Tcl_Interp *interp,
			    Tcl_Obj *const *objv, int objc, int subIdx,
			    Tcl_Obj *bad, Tcl_Obj *fix);
MODULE_SCOPE void *	TclStackRealloc(Tcl_Interp *interp, void *ptr,
			    int numBytes);
typedef int (*memCmpFn_t)(const void*, const void*, size_t);
MODULE_SCOPE int	TclStringCmp(Tcl_Obj *value1Ptr, Tcl_Obj *value2Ptr,
			    int checkEq, int nocase, int reqlength);
MODULE_SCOPE int	TclStringCmpOpts(Tcl_Interp *interp, int objc,
			    Tcl_Obj *const objv[], int *nocase,
			    int *reqlength);
MODULE_SCOPE int	TclStringMatch(const char *str, int strLen,
			    const char *pattern, int ptnLen, int flags);
MODULE_SCOPE int	TclStringMatchObj(Tcl_Obj *stringObj,
			    Tcl_Obj *patternObj, int flags);
MODULE_SCOPE void	TclSubstCompile(Tcl_Interp *interp, const char *bytes,
			    int numBytes, int flags, int line,
			    struct CompileEnv *envPtr);
MODULE_SCOPE int	TclSubstOptions(Tcl_Interp *interp, int numOpts,
			    Tcl_Obj *const opts[], int *flagPtr);
MODULE_SCOPE void	TclSubstParse(Tcl_Interp *interp, const char *bytes,
			    int numBytes, int flags, Tcl_Parse *parsePtr,
			    Tcl_InterpState *statePtr);
MODULE_SCOPE int	TclSubstTokens(Tcl_Interp *interp, Tcl_Token *tokenPtr,
			    int count, int *tokensLeftPtr, int line,
			    int *clNextOuter, const char *outerScript);
MODULE_SCOPE int	TclTrim(const char *bytes, int numBytes,
			    const char *trim, int numTrim, int *trimRight);
MODULE_SCOPE int	TclTrimLeft(const char *bytes, int numBytes,
			    const char *trim, int numTrim);
MODULE_SCOPE int	TclTrimRight(const char *bytes, int numBytes,
			    const char *trim, int numTrim);
MODULE_SCOPE const char*TclGetCommandTypeName(Tcl_Command command);
MODULE_SCOPE void	TclRegisterCommandTypeName(
			    Tcl_ObjCmdProc *implementationProc,
			    const char *nameStr);
MODULE_SCOPE int	TclUtfCmp(const char *cs, const char *ct);
MODULE_SCOPE int	TclUtfCasecmp(const char *cs, const char *ct);
MODULE_SCOPE int	TclUtfCount(int ch);
#if TCL_UTF_MAX > 3
#   define TclUtfToUCS4 Tcl_UtfToUniChar
#   define TclUniCharToUCS4(src, ptr) (*ptr = *(src),1)
#   define TclUCS4Prev(src, ptr) (((src) > (ptr)) ? ((src) - 1) : (src))
#else
    MODULE_SCOPE int	TclUtfToUCS4(const char *, int *);
    MODULE_SCOPE int	TclUniCharToUCS4(const Tcl_UniChar *, int *);
    MODULE_SCOPE const Tcl_UniChar *TclUCS4Prev(const Tcl_UniChar *, const Tcl_UniChar *);
#endif
MODULE_SCOPE Tcl_Obj *	TclpNativeToNormalized(void *clientData);
MODULE_SCOPE Tcl_Obj *	TclpFilesystemPathType(Tcl_Obj *pathPtr);
MODULE_SCOPE int	TclpDlopen(Tcl_Interp *interp, Tcl_Obj *pathPtr,
			    Tcl_LoadHandle *loadHandle,
			    Tcl_FSUnloadFileProc **unloadProcPtr, int flags);
MODULE_SCOPE int	TclpUtime(Tcl_Obj *pathPtr, struct utimbuf *tval);
#ifdef TCL_LOAD_FROM_MEMORY
MODULE_SCOPE void *	TclpLoadMemoryGetBuffer(Tcl_Interp *interp, int size);
MODULE_SCOPE int	TclpLoadMemory(Tcl_Interp *interp, void *buffer,
			    int size, int codeSize, Tcl_LoadHandle *loadHandle,
			    Tcl_FSUnloadFileProc **unloadProcPtr, int flags);
#endif
MODULE_SCOPE void	TclInitThreadStorage(void);
MODULE_SCOPE void	TclFinalizeThreadDataThread(void);
MODULE_SCOPE void	TclFinalizeThreadStorage(void);

#ifdef TCL_WIDE_CLICKS
MODULE_SCOPE long long TclpGetWideClicks(void);
MODULE_SCOPE double	TclpWideClicksToNanoseconds(long long clicks);
MODULE_SCOPE double	TclpWideClickInMicrosec(void);
#else
#   ifdef _WIN32
#	define TCL_WIDE_CLICKS 1
MODULE_SCOPE long long TclpGetWideClicks(void);
MODULE_SCOPE double	TclpWideClickInMicrosec(void);
#	define		TclpWideClicksToNanoseconds(clicks) \
				((double)(clicks) * TclpWideClickInMicrosec() * 1000)
#   endif
#endif
MODULE_SCOPE long long TclpGetMicroseconds(void);

MODULE_SCOPE int	TclZlibInit(Tcl_Interp *interp);
MODULE_SCOPE void *	TclpThreadCreateKey(void);
MODULE_SCOPE void	TclpThreadDeleteKey(void *keyPtr);
MODULE_SCOPE void	TclpThreadSetGlobalTSD(void *tsdKeyPtr, void *ptr);
MODULE_SCOPE void *	TclpThreadGetGlobalTSD(void *tsdKeyPtr);
MODULE_SCOPE void	TclErrorStackResetIf(Tcl_Interp *interp,
			    const char *msg, int length);
/* Tip 430 */
MODULE_SCOPE int    TclZipfs_Init(Tcl_Interp *interp);


#if TCL_UTF_MAX > 3
    MODULE_SCOPE int *TclGetUnicodeFromObj_(Tcl_Obj *, int *);
    MODULE_SCOPE Tcl_Obj *TclNewUnicodeObj(const int *, int);
    MODULE_SCOPE void TclAppendUnicodeToObj(Tcl_Obj *, const int *, int);
    MODULE_SCOPE int TclUniCharNcasecmp(const int *, const int *, unsigned long);
    MODULE_SCOPE int TclUniCharCaseMatch(const int *, const int *, int);
    MODULE_SCOPE int TclUniCharNcmp(const int *, const int *, unsigned long);
#   undef Tcl_NumUtfChars
#   define Tcl_NumUtfChars TclNumUtfChars
#   undef Tcl_GetCharLength
#   define Tcl_GetCharLength TclGetCharLength
#   undef Tcl_UtfAtIndex
#   define Tcl_UtfAtIndex TclUtfAtIndex
#   undef Tcl_GetRange
#   define Tcl_GetRange TclGetRange
#   undef Tcl_GetUniChar
#   define Tcl_GetUniChar TclGetUniChar
#else
#   define tclUniCharStringType tclStringType
#   define TclGetUnicodeFromObj_ Tcl_GetUnicodeFromObj
#   define TclNewUnicodeObj Tcl_NewUnicodeObj
#   define TclAppendUnicodeToObj Tcl_AppendUnicodeToObj
#   define TclUniCharNcasecmp Tcl_UniCharNcasecmp
#   define TclUniCharCaseMatch Tcl_UniCharCaseMatch
#   define TclUniCharNcmp Tcl_UniCharNcmp
#   undef TclNumUtfChars
#   define TclNumUtfChars Tcl_NumUtfChars
#   undef TclGetCharLength
#   define TclGetCharLength Tcl_GetCharLength
#   undef TclUtfAtIndex
#   define TclUtfAtIndex Tcl_UtfAtIndex
#   undef TclGetRange
#   define TclGetRange Tcl_GetRange
#   undef TclGetUniChar
#   define TclGetUniChar Tcl_GetUniChar
#endif


/*
 * Many parsing tasks need a common definition of whitespace.
 * Use this routine and macro to achieve that and place
 * optimization (fragile on changes) in one place.
 */

MODULE_SCOPE int	TclIsSpaceProc(int byte);
#	define TclIsSpaceProcM(byte) \
		(((byte) > 0x20) ? 0 : TclIsSpaceProc(byte))

/*
 *----------------------------------------------------------------
 * Command procedures in the generic core:
 *----------------------------------------------------------------
 */

MODULE_SCOPE int	Tcl_AfterObjCmd(void *clientData,
			    Tcl_Interp *interp, int objc,
			    Tcl_Obj *const objv[]);
MODULE_SCOPE int	Tcl_AppendObjCmd(void *clientData,
			    Tcl_Interp *interp, int objc,
			    Tcl_Obj *const objv[]);
MODULE_SCOPE int	Tcl_ApplyObjCmd(void *clientData,
			    Tcl_Interp *interp, int objc,
			    Tcl_Obj *const objv[]);
MODULE_SCOPE Tcl_Command TclInitArrayCmd(Tcl_Interp *interp);
MODULE_SCOPE Tcl_Command TclInitBinaryCmd(Tcl_Interp *interp);
MODULE_SCOPE int	Tcl_BreakObjCmd(void *clientData,
			    Tcl_Interp *interp, int objc,
			    Tcl_Obj *const objv[]);
#if !defined(TCL_NO_DEPRECATED)
MODULE_SCOPE int	Tcl_CaseObjCmd(void *clientData,
			    Tcl_Interp *interp, int objc,
			    Tcl_Obj *const objv[]);
#endif
MODULE_SCOPE int	Tcl_CatchObjCmd(void *clientData,
			    Tcl_Interp *interp, int objc,
			    Tcl_Obj *const objv[]);
MODULE_SCOPE int	Tcl_CdObjCmd(void *clientData,
			    Tcl_Interp *interp, int objc,
			    Tcl_Obj *const objv[]);
MODULE_SCOPE Tcl_Command TclInitChanCmd(Tcl_Interp *interp);
MODULE_SCOPE int	TclChanCreateObjCmd(void *clientData,
			    Tcl_Interp *interp, int objc,
			    Tcl_Obj *const objv[]);
MODULE_SCOPE int	TclChanPostEventObjCmd(void *clientData,
			    Tcl_Interp *interp, int objc,
			    Tcl_Obj *const objv[]);
MODULE_SCOPE int	TclChanPopObjCmd(void *clientData,
			    Tcl_Interp *interp, int objc, Tcl_Obj *const objv[]);
MODULE_SCOPE int	TclChanPushObjCmd(void *clientData,
			    Tcl_Interp *interp, int objc, Tcl_Obj *const objv[]);
MODULE_SCOPE void	TclClockInit(Tcl_Interp *interp);
MODULE_SCOPE int	TclClockOldscanObjCmd(
			    void *clientData, Tcl_Interp *interp,
			    int objc, Tcl_Obj *const objv[]);
MODULE_SCOPE int	Tcl_CloseObjCmd(void *clientData,
			    Tcl_Interp *interp, int objc,
			    Tcl_Obj *const objv[]);
MODULE_SCOPE int	Tcl_ConcatObjCmd(void *clientData,
			    Tcl_Interp *interp, int objc,
			    Tcl_Obj *const objv[]);
MODULE_SCOPE int	Tcl_ContinueObjCmd(void *clientData,
			    Tcl_Interp *interp, int objc,
			    Tcl_Obj *const objv[]);
MODULE_SCOPE Tcl_TimerToken TclCreateAbsoluteTimerHandler(
			    Tcl_Time *timePtr, Tcl_TimerProc *proc,
			    void *clientData);
MODULE_SCOPE int	TclDefaultBgErrorHandlerObjCmd(
			    void *clientData, Tcl_Interp *interp,
			    int objc, Tcl_Obj *const objv[]);
MODULE_SCOPE Tcl_Command TclInitDictCmd(Tcl_Interp *interp);
MODULE_SCOPE int	TclDictWithFinish(Tcl_Interp *interp, Var *varPtr,
			    Var *arrayPtr, Tcl_Obj *part1Ptr,
			    Tcl_Obj *part2Ptr, int index, int pathc,
			    Tcl_Obj *const pathv[], Tcl_Obj *keysPtr);
MODULE_SCOPE Tcl_Obj *	TclDictWithInit(Tcl_Interp *interp, Tcl_Obj *dictPtr,
			    int pathc, Tcl_Obj *const pathv[]);
MODULE_SCOPE int	Tcl_DisassembleObjCmd(void *clientData,
			    Tcl_Interp *interp, int objc,
			    Tcl_Obj *const objv[]);

/* Assemble command function */
MODULE_SCOPE int	Tcl_AssembleObjCmd(void *clientData,
			    Tcl_Interp *interp, int objc,
			    Tcl_Obj *const objv[]);
MODULE_SCOPE int	TclNRAssembleObjCmd(void *clientData,
			    Tcl_Interp *interp, int objc,
			    Tcl_Obj *const objv[]);
MODULE_SCOPE Tcl_Command TclInitEncodingCmd(Tcl_Interp *interp);
MODULE_SCOPE int	Tcl_EofObjCmd(void *clientData,
			    Tcl_Interp *interp, int objc,
			    Tcl_Obj *const objv[]);
MODULE_SCOPE int	Tcl_ErrorObjCmd(void *clientData,
			    Tcl_Interp *interp, int objc,
			    Tcl_Obj *const objv[]);
MODULE_SCOPE int	Tcl_EvalObjCmd(void *clientData,
			    Tcl_Interp *interp, int objc,
			    Tcl_Obj *const objv[]);
MODULE_SCOPE int	Tcl_ExecObjCmd(void *clientData,
			    Tcl_Interp *interp, int objc,
			    Tcl_Obj *const objv[]);
MODULE_SCOPE int	Tcl_ExitObjCmd(void *clientData,
			    Tcl_Interp *interp, int objc,
			    Tcl_Obj *const objv[]);
MODULE_SCOPE int	Tcl_ExprObjCmd(void *clientData,
			    Tcl_Interp *interp, int objc,
			    Tcl_Obj *const objv[]);
MODULE_SCOPE int	Tcl_FblockedObjCmd(void *clientData,
			    Tcl_Interp *interp, int objc,
			    Tcl_Obj *const objv[]);
MODULE_SCOPE int	Tcl_FconfigureObjCmd(
			    void *clientData, Tcl_Interp *interp,
			    int objc, Tcl_Obj *const objv[]);
MODULE_SCOPE int	Tcl_FcopyObjCmd(void *dummy,
			    Tcl_Interp *interp, int objc,
			    Tcl_Obj *const objv[]);
MODULE_SCOPE Tcl_Command TclInitFileCmd(Tcl_Interp *interp);
MODULE_SCOPE int	Tcl_FileEventObjCmd(void *clientData,
			    Tcl_Interp *interp, int objc,
			    Tcl_Obj *const objv[]);
MODULE_SCOPE int	Tcl_FlushObjCmd(void *clientData,
			    Tcl_Interp *interp, int objc,
			    Tcl_Obj *const objv[]);
MODULE_SCOPE int	Tcl_ForObjCmd(void *clientData,
			    Tcl_Interp *interp, int objc,
			    Tcl_Obj *const objv[]);
MODULE_SCOPE int	Tcl_ForeachObjCmd(void *clientData,
			    Tcl_Interp *interp, int objc,
			    Tcl_Obj *const objv[]);
MODULE_SCOPE int	Tcl_FormatObjCmd(void *dummy,
			    Tcl_Interp *interp, int objc,
			    Tcl_Obj *const objv[]);
MODULE_SCOPE int	Tcl_GetsObjCmd(void *clientData,
			    Tcl_Interp *interp, int objc,
			    Tcl_Obj *const objv[]);
MODULE_SCOPE int	Tcl_GlobalObjCmd(void *clientData,
			    Tcl_Interp *interp, int objc,
			    Tcl_Obj *const objv[]);
MODULE_SCOPE int	Tcl_GlobObjCmd(void *clientData,
			    Tcl_Interp *interp, int objc,
			    Tcl_Obj *const objv[]);
MODULE_SCOPE int	Tcl_IfObjCmd(void *clientData,
			    Tcl_Interp *interp, int objc,
			    Tcl_Obj *const objv[]);
MODULE_SCOPE int	Tcl_IncrObjCmd(void *clientData,
			    Tcl_Interp *interp, int objc,
			    Tcl_Obj *const objv[]);
MODULE_SCOPE Tcl_Command TclInitInfoCmd(Tcl_Interp *interp);
MODULE_SCOPE int	Tcl_InterpObjCmd(void *clientData,
			    Tcl_Interp *interp, int argc,
			    Tcl_Obj *const objv[]);
MODULE_SCOPE int	Tcl_JoinObjCmd(void *clientData,
			    Tcl_Interp *interp, int objc,
			    Tcl_Obj *const objv[]);
MODULE_SCOPE int	Tcl_LappendObjCmd(void *clientData,
			    Tcl_Interp *interp, int objc,
			    Tcl_Obj *const objv[]);
MODULE_SCOPE int	Tcl_LassignObjCmd(void *clientData,
			    Tcl_Interp *interp, int objc,
			    Tcl_Obj *const objv[]);
MODULE_SCOPE int	Tcl_LindexObjCmd(void *clientData,
			    Tcl_Interp *interp, int objc,
			    Tcl_Obj *const objv[]);
MODULE_SCOPE int	Tcl_LinsertObjCmd(void *clientData,
			    Tcl_Interp *interp, int objc,
			    Tcl_Obj *const objv[]);
MODULE_SCOPE int	Tcl_LlengthObjCmd(void *clientData,
			    Tcl_Interp *interp, int objc,
			    Tcl_Obj *const objv[]);
MODULE_SCOPE int	Tcl_ListObjCmd(void *clientData,
			    Tcl_Interp *interp, int objc,
			    Tcl_Obj *const objv[]);
MODULE_SCOPE int	Tcl_LmapObjCmd(void *clientData,
			    Tcl_Interp *interp, int objc,
			    Tcl_Obj *const objv[]);
MODULE_SCOPE int	Tcl_LoadObjCmd(void *clientData,
			    Tcl_Interp *interp, int objc,
			    Tcl_Obj *const objv[]);
MODULE_SCOPE int	Tcl_LpopObjCmd(void *clientData,
			    Tcl_Interp *interp, int objc,
			    Tcl_Obj *const objv[]);
MODULE_SCOPE int	Tcl_LrangeObjCmd(void *clientData,
			    Tcl_Interp *interp, int objc,
			    Tcl_Obj *const objv[]);
MODULE_SCOPE int	Tcl_LremoveObjCmd(void *clientData,
			    Tcl_Interp *interp, int objc,
			    Tcl_Obj *const objv[]);
MODULE_SCOPE int	Tcl_LrepeatObjCmd(void *clientData,
			    Tcl_Interp *interp, int objc,
			    Tcl_Obj *const objv[]);
MODULE_SCOPE int	Tcl_LreplaceObjCmd(void *clientData,
			    Tcl_Interp *interp, int objc,
			    Tcl_Obj *const objv[]);
MODULE_SCOPE int	Tcl_LreverseObjCmd(void *clientData,
			    Tcl_Interp *interp, int objc,
			    Tcl_Obj *const objv[]);
MODULE_SCOPE int	Tcl_LsearchObjCmd(void *clientData,
			    Tcl_Interp *interp, int objc,
			    Tcl_Obj *const objv[]);
<<<<<<< HEAD
MODULE_SCOPE int	Tcl_LseqObjCmd(ClientData clientData,
			    Tcl_Interp *interp, int objc,
			    Tcl_Obj *const objv[]);
MODULE_SCOPE int	Tcl_LsetObjCmd(ClientData clientData,
=======
MODULE_SCOPE int	Tcl_LsetObjCmd(void *clientData,
>>>>>>> 4c9311ab
			    Tcl_Interp *interp, int objc,
			    Tcl_Obj *const objv[]);
MODULE_SCOPE int	Tcl_LsortObjCmd(void *clientData,
			    Tcl_Interp *interp, int objc,
			    Tcl_Obj *const objv[]);
MODULE_SCOPE Tcl_Command TclInitNamespaceCmd(Tcl_Interp *interp);
MODULE_SCOPE int	TclNamespaceEnsembleCmd(void *dummy,
			    Tcl_Interp *interp, int objc,
			    Tcl_Obj *const objv[]);
MODULE_SCOPE int	Tcl_OpenObjCmd(void *clientData,
			    Tcl_Interp *interp, int objc,
			    Tcl_Obj *const objv[]);
MODULE_SCOPE int	Tcl_PackageObjCmd(void *clientData,
			    Tcl_Interp *interp, int objc,
			    Tcl_Obj *const objv[]);
MODULE_SCOPE int	Tcl_PidObjCmd(void *clientData,
			    Tcl_Interp *interp, int objc,
			    Tcl_Obj *const objv[]);
MODULE_SCOPE Tcl_Command TclInitPrefixCmd(Tcl_Interp *interp);
MODULE_SCOPE int	Tcl_PutsObjCmd(void *clientData,
			    Tcl_Interp *interp, int objc,
			    Tcl_Obj *const objv[]);
MODULE_SCOPE int	Tcl_PwdObjCmd(void *clientData,
			    Tcl_Interp *interp, int objc,
			    Tcl_Obj *const objv[]);
<<<<<<< HEAD
MODULE_SCOPE int	Tcl_RangeObjCmd(ClientData clientData,
			    Tcl_Interp *interp, int objc,
			    Tcl_Obj *const objv[]);
MODULE_SCOPE int	Tcl_ReadObjCmd(ClientData clientData,
=======
MODULE_SCOPE int	Tcl_ReadObjCmd(void *clientData,
>>>>>>> 4c9311ab
			    Tcl_Interp *interp, int objc,
			    Tcl_Obj *const objv[]);
MODULE_SCOPE int	Tcl_RegexpObjCmd(void *clientData,
			    Tcl_Interp *interp, int objc,
			    Tcl_Obj *const objv[]);
MODULE_SCOPE int	Tcl_RegsubObjCmd(void *clientData,
			    Tcl_Interp *interp, int objc,
			    Tcl_Obj *const objv[]);
MODULE_SCOPE int	Tcl_RenameObjCmd(void *clientData,
			    Tcl_Interp *interp, int objc,
			    Tcl_Obj *const objv[]);
MODULE_SCOPE int	Tcl_RepresentationCmd(void *clientData,
			    Tcl_Interp *interp, int objc,
			    Tcl_Obj *const objv[]);
MODULE_SCOPE int	Tcl_ReturnObjCmd(void *clientData,
			    Tcl_Interp *interp, int objc,
			    Tcl_Obj *const objv[]);
MODULE_SCOPE int	Tcl_ScanObjCmd(void *clientData,
			    Tcl_Interp *interp, int objc,
			    Tcl_Obj *const objv[]);
MODULE_SCOPE int	Tcl_SeekObjCmd(void *clientData,
			    Tcl_Interp *interp, int objc,
			    Tcl_Obj *const objv[]);
MODULE_SCOPE int	Tcl_SetObjCmd(void *clientData,
			    Tcl_Interp *interp, int objc,
			    Tcl_Obj *const objv[]);
MODULE_SCOPE int	Tcl_SplitObjCmd(void *clientData,
			    Tcl_Interp *interp, int objc,
			    Tcl_Obj *const objv[]);
MODULE_SCOPE int	Tcl_SocketObjCmd(void *clientData,
			    Tcl_Interp *interp, int objc,
			    Tcl_Obj *const objv[]);
MODULE_SCOPE int	Tcl_SourceObjCmd(void *clientData,
			    Tcl_Interp *interp, int objc,
			    Tcl_Obj *const objv[]);
MODULE_SCOPE Tcl_Command TclInitStringCmd(Tcl_Interp *interp);
MODULE_SCOPE int	Tcl_SubstObjCmd(void *clientData,
			    Tcl_Interp *interp, int objc,
			    Tcl_Obj *const objv[]);
MODULE_SCOPE int	Tcl_SwitchObjCmd(void *clientData,
			    Tcl_Interp *interp, int objc,
			    Tcl_Obj *const objv[]);
MODULE_SCOPE int	Tcl_TellObjCmd(void *clientData,
			    Tcl_Interp *interp, int objc,
			    Tcl_Obj *const objv[]);
MODULE_SCOPE int	Tcl_ThrowObjCmd(void *dummy, Tcl_Interp *interp,
			    int objc, Tcl_Obj *const objv[]);
MODULE_SCOPE int	Tcl_TimeObjCmd(void *clientData,
			    Tcl_Interp *interp, int objc,
			    Tcl_Obj *const objv[]);
MODULE_SCOPE int	Tcl_TimeRateObjCmd(void *clientData,
			    Tcl_Interp *interp, int objc,
			    Tcl_Obj *const objv[]);
MODULE_SCOPE int	Tcl_TraceObjCmd(void *clientData,
			    Tcl_Interp *interp, int objc,
			    Tcl_Obj *const objv[]);
MODULE_SCOPE int	Tcl_TryObjCmd(void *clientData,
			    Tcl_Interp *interp, int objc,
			    Tcl_Obj *const objv[]);
MODULE_SCOPE int	Tcl_UnloadObjCmd(void *clientData,
			    Tcl_Interp *interp, int objc,
			    Tcl_Obj *const objv[]);
MODULE_SCOPE int	Tcl_UnsetObjCmd(void *clientData,
			    Tcl_Interp *interp, int objc,
			    Tcl_Obj *const objv[]);
MODULE_SCOPE int	Tcl_UpdateObjCmd(void *clientData,
			    Tcl_Interp *interp, int objc,
			    Tcl_Obj *const objv[]);
MODULE_SCOPE int	Tcl_UplevelObjCmd(void *clientData,
			    Tcl_Interp *interp, int objc,
			    Tcl_Obj *const objv[]);
MODULE_SCOPE int	Tcl_UpvarObjCmd(void *clientData,
			    Tcl_Interp *interp, int objc,
			    Tcl_Obj *const objv[]);
MODULE_SCOPE int	Tcl_VariableObjCmd(void *clientData,
			    Tcl_Interp *interp, int objc,
			    Tcl_Obj *const objv[]);
MODULE_SCOPE int	Tcl_VwaitObjCmd(void *clientData,
			    Tcl_Interp *interp, int objc,
			    Tcl_Obj *const objv[]);
MODULE_SCOPE int	Tcl_WhileObjCmd(void *clientData,
			    Tcl_Interp *interp, int objc,
			    Tcl_Obj *const objv[]);

/*
 *----------------------------------------------------------------
 * Compilation procedures for commands in the generic core:
 *----------------------------------------------------------------
 */

MODULE_SCOPE int	TclCompileAppendCmd(Tcl_Interp *interp,
			    Tcl_Parse *parsePtr, Command *cmdPtr,
			    struct CompileEnv *envPtr);
MODULE_SCOPE int	TclCompileArrayExistsCmd(Tcl_Interp *interp,
			    Tcl_Parse *parsePtr, Command *cmdPtr,
			    struct CompileEnv *envPtr);
MODULE_SCOPE int	TclCompileArraySetCmd(Tcl_Interp *interp,
			    Tcl_Parse *parsePtr, Command *cmdPtr,
			    struct CompileEnv *envPtr);
MODULE_SCOPE int	TclCompileArrayUnsetCmd(Tcl_Interp *interp,
			    Tcl_Parse *parsePtr, Command *cmdPtr,
			    struct CompileEnv *envPtr);
MODULE_SCOPE int	TclCompileBreakCmd(Tcl_Interp *interp,
			    Tcl_Parse *parsePtr, Command *cmdPtr,
			    struct CompileEnv *envPtr);
MODULE_SCOPE int	TclCompileCatchCmd(Tcl_Interp *interp,
			    Tcl_Parse *parsePtr, Command *cmdPtr,
			    struct CompileEnv *envPtr);
MODULE_SCOPE int	TclCompileClockClicksCmd(Tcl_Interp *interp,
			    Tcl_Parse *parsePtr, Command *cmdPtr,
			    struct CompileEnv *envPtr);
MODULE_SCOPE int	TclCompileClockReadingCmd(Tcl_Interp *interp,
			    Tcl_Parse *parsePtr, Command *cmdPtr,
			    struct CompileEnv *envPtr);
MODULE_SCOPE int	TclCompileConcatCmd(Tcl_Interp *interp,
			    Tcl_Parse *parsePtr, Command *cmdPtr,
			    struct CompileEnv *envPtr);
MODULE_SCOPE int	TclCompileContinueCmd(Tcl_Interp *interp,
			    Tcl_Parse *parsePtr, Command *cmdPtr,
			    struct CompileEnv *envPtr);
MODULE_SCOPE int	TclCompileDictAppendCmd(Tcl_Interp *interp,
			    Tcl_Parse *parsePtr, Command *cmdPtr,
			    struct CompileEnv *envPtr);
MODULE_SCOPE int	TclCompileDictCreateCmd(Tcl_Interp *interp,
			    Tcl_Parse *parsePtr, Command *cmdPtr,
			    struct CompileEnv *envPtr);
MODULE_SCOPE int	TclCompileDictExistsCmd(Tcl_Interp *interp,
			    Tcl_Parse *parsePtr, Command *cmdPtr,
			    struct CompileEnv *envPtr);
MODULE_SCOPE int	TclCompileDictForCmd(Tcl_Interp *interp,
			    Tcl_Parse *parsePtr, Command *cmdPtr,
			    struct CompileEnv *envPtr);
MODULE_SCOPE int	TclCompileDictGetCmd(Tcl_Interp *interp,
			    Tcl_Parse *parsePtr, Command *cmdPtr,
			    struct CompileEnv *envPtr);
MODULE_SCOPE int	TclCompileDictGetWithDefaultCmd(Tcl_Interp *interp,
			    Tcl_Parse *parsePtr, Command *cmdPtr,
			    struct CompileEnv *envPtr);
MODULE_SCOPE int	TclCompileDictIncrCmd(Tcl_Interp *interp,
			    Tcl_Parse *parsePtr, Command *cmdPtr,
			    struct CompileEnv *envPtr);
MODULE_SCOPE int	TclCompileDictLappendCmd(Tcl_Interp *interp,
			    Tcl_Parse *parsePtr, Command *cmdPtr,
			    struct CompileEnv *envPtr);
MODULE_SCOPE int	TclCompileDictMapCmd(Tcl_Interp *interp,
			    Tcl_Parse *parsePtr, Command *cmdPtr,
			    struct CompileEnv *envPtr);
MODULE_SCOPE int	TclCompileDictMergeCmd(Tcl_Interp *interp,
			    Tcl_Parse *parsePtr, Command *cmdPtr,
			    struct CompileEnv *envPtr);
MODULE_SCOPE int	TclCompileDictSetCmd(Tcl_Interp *interp,
			    Tcl_Parse *parsePtr, Command *cmdPtr,
			    struct CompileEnv *envPtr);
MODULE_SCOPE int	TclCompileDictUnsetCmd(Tcl_Interp *interp,
			    Tcl_Parse *parsePtr, Command *cmdPtr,
			    struct CompileEnv *envPtr);
MODULE_SCOPE int	TclCompileDictUpdateCmd(Tcl_Interp *interp,
			    Tcl_Parse *parsePtr, Command *cmdPtr,
			    struct CompileEnv *envPtr);
MODULE_SCOPE int	TclCompileDictWithCmd(Tcl_Interp *interp,
			    Tcl_Parse *parsePtr, Command *cmdPtr,
			    struct CompileEnv *envPtr);
MODULE_SCOPE int	TclCompileEnsemble(Tcl_Interp *interp,
			    Tcl_Parse *parsePtr, Command *cmdPtr,
			    struct CompileEnv *envPtr);
MODULE_SCOPE int	TclCompileErrorCmd(Tcl_Interp *interp,
			    Tcl_Parse *parsePtr, Command *cmdPtr,
			    struct CompileEnv *envPtr);
MODULE_SCOPE int	TclCompileExprCmd(Tcl_Interp *interp,
			    Tcl_Parse *parsePtr, Command *cmdPtr,
			    struct CompileEnv *envPtr);
MODULE_SCOPE int	TclCompileForCmd(Tcl_Interp *interp,
			    Tcl_Parse *parsePtr, Command *cmdPtr,
			    struct CompileEnv *envPtr);
MODULE_SCOPE int	TclCompileForeachCmd(Tcl_Interp *interp,
			    Tcl_Parse *parsePtr, Command *cmdPtr,
			    struct CompileEnv *envPtr);
MODULE_SCOPE int	TclCompileFormatCmd(Tcl_Interp *interp,
			    Tcl_Parse *parsePtr, Command *cmdPtr,
			    struct CompileEnv *envPtr);
MODULE_SCOPE int	TclCompileGlobalCmd(Tcl_Interp *interp,
			    Tcl_Parse *parsePtr, Command *cmdPtr,
			    struct CompileEnv *envPtr);
MODULE_SCOPE int	TclCompileIfCmd(Tcl_Interp *interp,
			    Tcl_Parse *parsePtr, Command *cmdPtr,
			    struct CompileEnv *envPtr);
MODULE_SCOPE int	TclCompileInfoCommandsCmd(Tcl_Interp *interp,
			    Tcl_Parse *parsePtr, Command *cmdPtr,
			    struct CompileEnv *envPtr);
MODULE_SCOPE int	TclCompileInfoCoroutineCmd(Tcl_Interp *interp,
			    Tcl_Parse *parsePtr, Command *cmdPtr,
			    struct CompileEnv *envPtr);
MODULE_SCOPE int	TclCompileInfoExistsCmd(Tcl_Interp *interp,
			    Tcl_Parse *parsePtr, Command *cmdPtr,
			    struct CompileEnv *envPtr);
MODULE_SCOPE int	TclCompileInfoLevelCmd(Tcl_Interp *interp,
			    Tcl_Parse *parsePtr, Command *cmdPtr,
			    struct CompileEnv *envPtr);
MODULE_SCOPE int	TclCompileInfoObjectClassCmd(Tcl_Interp *interp,
			    Tcl_Parse *parsePtr, Command *cmdPtr,
			    struct CompileEnv *envPtr);
MODULE_SCOPE int	TclCompileInfoObjectIsACmd(Tcl_Interp *interp,
			    Tcl_Parse *parsePtr, Command *cmdPtr,
			    struct CompileEnv *envPtr);
MODULE_SCOPE int	TclCompileInfoObjectNamespaceCmd(Tcl_Interp *interp,
			    Tcl_Parse *parsePtr, Command *cmdPtr,
			    struct CompileEnv *envPtr);
MODULE_SCOPE int	TclCompileIncrCmd(Tcl_Interp *interp,
			    Tcl_Parse *parsePtr, Command *cmdPtr,
			    struct CompileEnv *envPtr);
MODULE_SCOPE int	TclCompileLappendCmd(Tcl_Interp *interp,
			    Tcl_Parse *parsePtr, Command *cmdPtr,
			    struct CompileEnv *envPtr);
MODULE_SCOPE int	TclCompileLassignCmd(Tcl_Interp *interp,
			    Tcl_Parse *parsePtr, Command *cmdPtr,
			    struct CompileEnv *envPtr);
MODULE_SCOPE int	TclCompileLindexCmd(Tcl_Interp *interp,
			    Tcl_Parse *parsePtr, Command *cmdPtr,
			    struct CompileEnv *envPtr);
MODULE_SCOPE int	TclCompileLinsertCmd(Tcl_Interp *interp,
			    Tcl_Parse *parsePtr, Command *cmdPtr,
			    struct CompileEnv *envPtr);
MODULE_SCOPE int	TclCompileListCmd(Tcl_Interp *interp,
			    Tcl_Parse *parsePtr, Command *cmdPtr,
			    struct CompileEnv *envPtr);
MODULE_SCOPE int	TclCompileLlengthCmd(Tcl_Interp *interp,
			    Tcl_Parse *parsePtr, Command *cmdPtr,
			    struct CompileEnv *envPtr);
MODULE_SCOPE int	TclCompileLmapCmd(Tcl_Interp *interp,
			    Tcl_Parse *parsePtr, Command *cmdPtr,
			    struct CompileEnv *envPtr);
MODULE_SCOPE int	TclCompileLrangeCmd(Tcl_Interp *interp,
			    Tcl_Parse *parsePtr, Command *cmdPtr,
			    struct CompileEnv *envPtr);
MODULE_SCOPE int	TclCompileLreplaceCmd(Tcl_Interp *interp,
			    Tcl_Parse *parsePtr, Command *cmdPtr,
			    struct CompileEnv *envPtr);
MODULE_SCOPE int	TclCompileLsetCmd(Tcl_Interp *interp,
			    Tcl_Parse *parsePtr, Command *cmdPtr,
			    struct CompileEnv *envPtr);
MODULE_SCOPE int	TclCompileNamespaceCodeCmd(Tcl_Interp *interp,
			    Tcl_Parse *parsePtr, Command *cmdPtr,
			    struct CompileEnv *envPtr);
MODULE_SCOPE int	TclCompileNamespaceCurrentCmd(Tcl_Interp *interp,
			    Tcl_Parse *parsePtr, Command *cmdPtr,
			    struct CompileEnv *envPtr);
MODULE_SCOPE int	TclCompileNamespaceOriginCmd(Tcl_Interp *interp,
			    Tcl_Parse *parsePtr, Command *cmdPtr,
			    struct CompileEnv *envPtr);
MODULE_SCOPE int	TclCompileNamespaceQualifiersCmd(Tcl_Interp *interp,
			    Tcl_Parse *parsePtr, Command *cmdPtr,
			    struct CompileEnv *envPtr);
MODULE_SCOPE int	TclCompileNamespaceTailCmd(Tcl_Interp *interp,
			    Tcl_Parse *parsePtr, Command *cmdPtr,
			    struct CompileEnv *envPtr);
MODULE_SCOPE int	TclCompileNamespaceUpvarCmd(Tcl_Interp *interp,
			    Tcl_Parse *parsePtr, Command *cmdPtr,
			    struct CompileEnv *envPtr);
MODULE_SCOPE int	TclCompileNamespaceWhichCmd(Tcl_Interp *interp,
			    Tcl_Parse *parsePtr, Command *cmdPtr,
			    struct CompileEnv *envPtr);
MODULE_SCOPE int	TclCompileNoOp(Tcl_Interp *interp,
			    Tcl_Parse *parsePtr, Command *cmdPtr,
			    struct CompileEnv *envPtr);
MODULE_SCOPE int	TclCompileObjectNextCmd(Tcl_Interp *interp,
			    Tcl_Parse *parsePtr, Command *cmdPtr,
			    struct CompileEnv *envPtr);
MODULE_SCOPE int	TclCompileObjectNextToCmd(Tcl_Interp *interp,
			    Tcl_Parse *parsePtr, Command *cmdPtr,
			    struct CompileEnv *envPtr);
MODULE_SCOPE int	TclCompileObjectSelfCmd(Tcl_Interp *interp,
			    Tcl_Parse *parsePtr, Command *cmdPtr,
			    struct CompileEnv *envPtr);
MODULE_SCOPE int	TclCompileRegexpCmd(Tcl_Interp *interp,
			    Tcl_Parse *parsePtr, Command *cmdPtr,
			    struct CompileEnv *envPtr);
MODULE_SCOPE int	TclCompileRegsubCmd(Tcl_Interp *interp,
			    Tcl_Parse *parsePtr, Command *cmdPtr,
			    struct CompileEnv *envPtr);
MODULE_SCOPE int	TclCompileReturnCmd(Tcl_Interp *interp,
			    Tcl_Parse *parsePtr, Command *cmdPtr,
			    struct CompileEnv *envPtr);
MODULE_SCOPE int	TclCompileSetCmd(Tcl_Interp *interp,
			    Tcl_Parse *parsePtr, Command *cmdPtr,
			    struct CompileEnv *envPtr);
MODULE_SCOPE int	TclCompileStringCatCmd(Tcl_Interp *interp,
			    Tcl_Parse *parsePtr, Command *cmdPtr,
			    struct CompileEnv *envPtr);
MODULE_SCOPE int	TclCompileStringCmpCmd(Tcl_Interp *interp,
			    Tcl_Parse *parsePtr, Command *cmdPtr,
			    struct CompileEnv *envPtr);
MODULE_SCOPE int	TclCompileStringEqualCmd(Tcl_Interp *interp,
			    Tcl_Parse *parsePtr, Command *cmdPtr,
			    struct CompileEnv *envPtr);
MODULE_SCOPE int	TclCompileStringFirstCmd(Tcl_Interp *interp,
			    Tcl_Parse *parsePtr, Command *cmdPtr,
			    struct CompileEnv *envPtr);
MODULE_SCOPE int	TclCompileStringIndexCmd(Tcl_Interp *interp,
			    Tcl_Parse *parsePtr, Command *cmdPtr,
			    struct CompileEnv *envPtr);
MODULE_SCOPE int	TclCompileStringInsertCmd(Tcl_Interp *interp,
			    Tcl_Parse *parsePtr, Command *cmdPtr,
			    struct CompileEnv *envPtr);
MODULE_SCOPE int	TclCompileStringIsCmd(Tcl_Interp *interp,
			    Tcl_Parse *parsePtr, Command *cmdPtr,
			    struct CompileEnv *envPtr);
MODULE_SCOPE int	TclCompileStringLastCmd(Tcl_Interp *interp,
			    Tcl_Parse *parsePtr, Command *cmdPtr,
			    struct CompileEnv *envPtr);
MODULE_SCOPE int	TclCompileStringLenCmd(Tcl_Interp *interp,
			    Tcl_Parse *parsePtr, Command *cmdPtr,
			    struct CompileEnv *envPtr);
MODULE_SCOPE int	TclCompileStringMapCmd(Tcl_Interp *interp,
			    Tcl_Parse *parsePtr, Command *cmdPtr,
			    struct CompileEnv *envPtr);
MODULE_SCOPE int	TclCompileStringMatchCmd(Tcl_Interp *interp,
			    Tcl_Parse *parsePtr, Command *cmdPtr,
			    struct CompileEnv *envPtr);
MODULE_SCOPE int	TclCompileStringRangeCmd(Tcl_Interp *interp,
			    Tcl_Parse *parsePtr, Command *cmdPtr,
			    struct CompileEnv *envPtr);
MODULE_SCOPE int	TclCompileStringReplaceCmd(Tcl_Interp *interp,
			    Tcl_Parse *parsePtr, Command *cmdPtr,
			    struct CompileEnv *envPtr);
MODULE_SCOPE int	TclCompileStringToLowerCmd(Tcl_Interp *interp,
			    Tcl_Parse *parsePtr, Command *cmdPtr,
			    struct CompileEnv *envPtr);
MODULE_SCOPE int	TclCompileStringToTitleCmd(Tcl_Interp *interp,
			    Tcl_Parse *parsePtr, Command *cmdPtr,
			    struct CompileEnv *envPtr);
MODULE_SCOPE int	TclCompileStringToUpperCmd(Tcl_Interp *interp,
			    Tcl_Parse *parsePtr, Command *cmdPtr,
			    struct CompileEnv *envPtr);
MODULE_SCOPE int	TclCompileStringTrimCmd(Tcl_Interp *interp,
			    Tcl_Parse *parsePtr, Command *cmdPtr,
			    struct CompileEnv *envPtr);
MODULE_SCOPE int	TclCompileStringTrimLCmd(Tcl_Interp *interp,
			    Tcl_Parse *parsePtr, Command *cmdPtr,
			    struct CompileEnv *envPtr);
MODULE_SCOPE int	TclCompileStringTrimRCmd(Tcl_Interp *interp,
			    Tcl_Parse *parsePtr, Command *cmdPtr,
			    struct CompileEnv *envPtr);
MODULE_SCOPE int	TclCompileSubstCmd(Tcl_Interp *interp,
			    Tcl_Parse *parsePtr, Command *cmdPtr,
			    struct CompileEnv *envPtr);
MODULE_SCOPE int	TclCompileSwitchCmd(Tcl_Interp *interp,
			    Tcl_Parse *parsePtr, Command *cmdPtr,
			    struct CompileEnv *envPtr);
MODULE_SCOPE int	TclCompileTailcallCmd(Tcl_Interp *interp,
			    Tcl_Parse *parsePtr, Command *cmdPtr,
			    struct CompileEnv *envPtr);
MODULE_SCOPE int	TclCompileThrowCmd(Tcl_Interp *interp,
			    Tcl_Parse *parsePtr, Command *cmdPtr,
			    struct CompileEnv *envPtr);
MODULE_SCOPE int	TclCompileTryCmd(Tcl_Interp *interp,
			    Tcl_Parse *parsePtr, Command *cmdPtr,
			    struct CompileEnv *envPtr);
MODULE_SCOPE int	TclCompileUnsetCmd(Tcl_Interp *interp,
			    Tcl_Parse *parsePtr, Command *cmdPtr,
			    struct CompileEnv *envPtr);
MODULE_SCOPE int	TclCompileUpvarCmd(Tcl_Interp *interp,
			    Tcl_Parse *parsePtr, Command *cmdPtr,
			    struct CompileEnv *envPtr);
MODULE_SCOPE int	TclCompileVariableCmd(Tcl_Interp *interp,
			    Tcl_Parse *parsePtr, Command *cmdPtr,
			    struct CompileEnv *envPtr);
MODULE_SCOPE int	TclCompileWhileCmd(Tcl_Interp *interp,
			    Tcl_Parse *parsePtr, Command *cmdPtr,
			    struct CompileEnv *envPtr);
MODULE_SCOPE int	TclCompileYieldCmd(Tcl_Interp *interp,
			    Tcl_Parse *parsePtr, Command *cmdPtr,
			    struct CompileEnv *envPtr);
MODULE_SCOPE int	TclCompileYieldToCmd(Tcl_Interp *interp,
			    Tcl_Parse *parsePtr, Command *cmdPtr,
			    struct CompileEnv *envPtr);
MODULE_SCOPE int	TclCompileBasic0ArgCmd(Tcl_Interp *interp,
			    Tcl_Parse *parsePtr, Command *cmdPtr,
			    struct CompileEnv *envPtr);
MODULE_SCOPE int	TclCompileBasic1ArgCmd(Tcl_Interp *interp,
			    Tcl_Parse *parsePtr, Command *cmdPtr,
			    struct CompileEnv *envPtr);
MODULE_SCOPE int	TclCompileBasic2ArgCmd(Tcl_Interp *interp,
			    Tcl_Parse *parsePtr, Command *cmdPtr,
			    struct CompileEnv *envPtr);
MODULE_SCOPE int	TclCompileBasic3ArgCmd(Tcl_Interp *interp,
			    Tcl_Parse *parsePtr, Command *cmdPtr,
			    struct CompileEnv *envPtr);
MODULE_SCOPE int	TclCompileBasic0Or1ArgCmd(Tcl_Interp *interp,
			    Tcl_Parse *parsePtr, Command *cmdPtr,
			    struct CompileEnv *envPtr);
MODULE_SCOPE int	TclCompileBasic1Or2ArgCmd(Tcl_Interp *interp,
			    Tcl_Parse *parsePtr, Command *cmdPtr,
			    struct CompileEnv *envPtr);
MODULE_SCOPE int	TclCompileBasic2Or3ArgCmd(Tcl_Interp *interp,
			    Tcl_Parse *parsePtr, Command *cmdPtr,
			    struct CompileEnv *envPtr);
MODULE_SCOPE int	TclCompileBasic0To2ArgCmd(Tcl_Interp *interp,
			    Tcl_Parse *parsePtr, Command *cmdPtr,
			    struct CompileEnv *envPtr);
MODULE_SCOPE int	TclCompileBasic1To3ArgCmd(Tcl_Interp *interp,
			    Tcl_Parse *parsePtr, Command *cmdPtr,
			    struct CompileEnv *envPtr);
MODULE_SCOPE int	TclCompileBasicMin0ArgCmd(Tcl_Interp *interp,
			    Tcl_Parse *parsePtr, Command *cmdPtr,
			    struct CompileEnv *envPtr);
MODULE_SCOPE int	TclCompileBasicMin1ArgCmd(Tcl_Interp *interp,
			    Tcl_Parse *parsePtr, Command *cmdPtr,
			    struct CompileEnv *envPtr);
MODULE_SCOPE int	TclCompileBasicMin2ArgCmd(Tcl_Interp *interp,
			    Tcl_Parse *parsePtr, Command *cmdPtr,
			    struct CompileEnv *envPtr);

MODULE_SCOPE int	TclInvertOpCmd(void *clientData,
			    Tcl_Interp *interp, int objc,
			    Tcl_Obj *const objv[]);
MODULE_SCOPE int	TclCompileInvertOpCmd(Tcl_Interp *interp,
			    Tcl_Parse *parsePtr, Command *cmdPtr,
			    struct CompileEnv *envPtr);
MODULE_SCOPE int	TclNotOpCmd(void *clientData,
			    Tcl_Interp *interp, int objc,
			    Tcl_Obj *const objv[]);
MODULE_SCOPE int	TclCompileNotOpCmd(Tcl_Interp *interp,
			    Tcl_Parse *parsePtr, Command *cmdPtr,
			    struct CompileEnv *envPtr);
MODULE_SCOPE int	TclAddOpCmd(void *clientData,
			    Tcl_Interp *interp, int objc,
			    Tcl_Obj *const objv[]);
MODULE_SCOPE int	TclCompileAddOpCmd(Tcl_Interp *interp,
			    Tcl_Parse *parsePtr, Command *cmdPtr,
			    struct CompileEnv *envPtr);
MODULE_SCOPE int	TclMulOpCmd(void *clientData,
			    Tcl_Interp *interp, int objc,
			    Tcl_Obj *const objv[]);
MODULE_SCOPE int	TclCompileMulOpCmd(Tcl_Interp *interp,
			    Tcl_Parse *parsePtr, Command *cmdPtr,
			    struct CompileEnv *envPtr);
MODULE_SCOPE int	TclAndOpCmd(void *clientData,
			    Tcl_Interp *interp, int objc,
			    Tcl_Obj *const objv[]);
MODULE_SCOPE int	TclCompileAndOpCmd(Tcl_Interp *interp,
			    Tcl_Parse *parsePtr, Command *cmdPtr,
			    struct CompileEnv *envPtr);
MODULE_SCOPE int	TclOrOpCmd(void *clientData,
			    Tcl_Interp *interp, int objc,
			    Tcl_Obj *const objv[]);
MODULE_SCOPE int	TclCompileOrOpCmd(Tcl_Interp *interp,
			    Tcl_Parse *parsePtr, Command *cmdPtr,
			    struct CompileEnv *envPtr);
MODULE_SCOPE int	TclXorOpCmd(void *clientData,
			    Tcl_Interp *interp, int objc,
			    Tcl_Obj *const objv[]);
MODULE_SCOPE int	TclCompileXorOpCmd(Tcl_Interp *interp,
			    Tcl_Parse *parsePtr, Command *cmdPtr,
			    struct CompileEnv *envPtr);
MODULE_SCOPE int	TclPowOpCmd(void *clientData,
			    Tcl_Interp *interp, int objc,
			    Tcl_Obj *const objv[]);
MODULE_SCOPE int	TclCompilePowOpCmd(Tcl_Interp *interp,
			    Tcl_Parse *parsePtr, Command *cmdPtr,
			    struct CompileEnv *envPtr);
MODULE_SCOPE int	TclLshiftOpCmd(void *clientData,
			    Tcl_Interp *interp, int objc,
			    Tcl_Obj *const objv[]);
MODULE_SCOPE int	TclCompileLshiftOpCmd(Tcl_Interp *interp,
			    Tcl_Parse *parsePtr, Command *cmdPtr,
			    struct CompileEnv *envPtr);
MODULE_SCOPE int	TclRshiftOpCmd(void *clientData,
			    Tcl_Interp *interp, int objc,
			    Tcl_Obj *const objv[]);
MODULE_SCOPE int	TclCompileRshiftOpCmd(Tcl_Interp *interp,
			    Tcl_Parse *parsePtr, Command *cmdPtr,
			    struct CompileEnv *envPtr);
MODULE_SCOPE int	TclModOpCmd(void *clientData,
			    Tcl_Interp *interp, int objc,
			    Tcl_Obj *const objv[]);
MODULE_SCOPE int	TclCompileModOpCmd(Tcl_Interp *interp,
			    Tcl_Parse *parsePtr, Command *cmdPtr,
			    struct CompileEnv *envPtr);
MODULE_SCOPE int	TclNeqOpCmd(void *clientData,
			    Tcl_Interp *interp, int objc,
			    Tcl_Obj *const objv[]);
MODULE_SCOPE int	TclCompileNeqOpCmd(Tcl_Interp *interp,
			    Tcl_Parse *parsePtr, Command *cmdPtr,
			    struct CompileEnv *envPtr);
MODULE_SCOPE int	TclStrneqOpCmd(void *clientData,
			    Tcl_Interp *interp, int objc,
			    Tcl_Obj *const objv[]);
MODULE_SCOPE int	TclCompileStrneqOpCmd(Tcl_Interp *interp,
			    Tcl_Parse *parsePtr, Command *cmdPtr,
			    struct CompileEnv *envPtr);
MODULE_SCOPE int	TclInOpCmd(void *clientData,
			    Tcl_Interp *interp, int objc,
			    Tcl_Obj *const objv[]);
MODULE_SCOPE int	TclCompileInOpCmd(Tcl_Interp *interp,
			    Tcl_Parse *parsePtr, Command *cmdPtr,
			    struct CompileEnv *envPtr);
MODULE_SCOPE int	TclNiOpCmd(void *clientData,
			    Tcl_Interp *interp, int objc,
			    Tcl_Obj *const objv[]);
MODULE_SCOPE int	TclCompileNiOpCmd(Tcl_Interp *interp,
			    Tcl_Parse *parsePtr, Command *cmdPtr,
			    struct CompileEnv *envPtr);
MODULE_SCOPE int	TclMinusOpCmd(void *clientData,
			    Tcl_Interp *interp, int objc,
			    Tcl_Obj *const objv[]);
MODULE_SCOPE int	TclCompileMinusOpCmd(Tcl_Interp *interp,
			    Tcl_Parse *parsePtr, Command *cmdPtr,
			    struct CompileEnv *envPtr);
MODULE_SCOPE int	TclDivOpCmd(void *clientData,
			    Tcl_Interp *interp, int objc,
			    Tcl_Obj *const objv[]);
MODULE_SCOPE int	TclCompileDivOpCmd(Tcl_Interp *interp,
			    Tcl_Parse *parsePtr, Command *cmdPtr,
			    struct CompileEnv *envPtr);
MODULE_SCOPE int	TclCompileLessOpCmd(Tcl_Interp *interp,
			    Tcl_Parse *parsePtr, Command *cmdPtr,
			    struct CompileEnv *envPtr);
MODULE_SCOPE int	TclCompileLeqOpCmd(Tcl_Interp *interp,
			    Tcl_Parse *parsePtr, Command *cmdPtr,
			    struct CompileEnv *envPtr);
MODULE_SCOPE int	TclCompileGreaterOpCmd(Tcl_Interp *interp,
			    Tcl_Parse *parsePtr, Command *cmdPtr,
			    struct CompileEnv *envPtr);
MODULE_SCOPE int	TclCompileGeqOpCmd(Tcl_Interp *interp,
			    Tcl_Parse *parsePtr, Command *cmdPtr,
			    struct CompileEnv *envPtr);
MODULE_SCOPE int	TclCompileEqOpCmd(Tcl_Interp *interp,
			    Tcl_Parse *parsePtr, Command *cmdPtr,
			    struct CompileEnv *envPtr);
MODULE_SCOPE int	TclCompileStreqOpCmd(Tcl_Interp *interp,
			    Tcl_Parse *parsePtr, Command *cmdPtr,
			    struct CompileEnv *envPtr);
MODULE_SCOPE int	TclCompileStrLtOpCmd(Tcl_Interp *interp,
			    Tcl_Parse *parsePtr, Command *cmdPtr,
			    struct CompileEnv *envPtr);
MODULE_SCOPE int	TclCompileStrLeOpCmd(Tcl_Interp *interp,
			    Tcl_Parse *parsePtr, Command *cmdPtr,
			    struct CompileEnv *envPtr);
MODULE_SCOPE int	TclCompileStrGtOpCmd(Tcl_Interp *interp,
			    Tcl_Parse *parsePtr, Command *cmdPtr,
			    struct CompileEnv *envPtr);
MODULE_SCOPE int	TclCompileStrGeOpCmd(Tcl_Interp *interp,
			    Tcl_Parse *parsePtr, Command *cmdPtr,
			    struct CompileEnv *envPtr);

MODULE_SCOPE int	TclCompileAssembleCmd(Tcl_Interp *interp,
			    Tcl_Parse *parsePtr, Command *cmdPtr,
			    struct CompileEnv *envPtr);

/*
 * Routines that provide the [string] ensemble functionality. Possible
 * candidates for public interface.
 */

MODULE_SCOPE Tcl_Obj *	TclStringCat(Tcl_Interp *interp, int objc,
			    Tcl_Obj *const objv[], int flags);
MODULE_SCOPE Tcl_Obj *	TclStringFirst(Tcl_Obj *needle, Tcl_Obj *haystack,
			    int start);
MODULE_SCOPE Tcl_Obj *	TclStringLast(Tcl_Obj *needle, Tcl_Obj *haystack,
			    int last);
MODULE_SCOPE Tcl_Obj *	TclStringRepeat(Tcl_Interp *interp, Tcl_Obj *objPtr,
			    int count, int flags);
MODULE_SCOPE Tcl_Obj *	TclStringReplace(Tcl_Interp *interp, Tcl_Obj *objPtr,
			    int first, int count, Tcl_Obj *insertPtr,
			    int flags);
MODULE_SCOPE Tcl_Obj *	TclStringReverse(Tcl_Obj *objPtr, int flags);

/* Flag values for the [string] ensemble functions. */

#define TCL_STRING_MATCH_NOCASE TCL_MATCH_NOCASE /* (1<<0) in tcl.h */
#define TCL_STRING_IN_PLACE (1<<1)

/*
 * Functions defined in generic/tclVar.c and currently exported only for use
 * by the bytecode compiler and engine. Some of these could later be placed in
 * the public interface.
 */

MODULE_SCOPE Var *	TclObjLookupVarEx(Tcl_Interp * interp,
			    Tcl_Obj *part1Ptr, Tcl_Obj *part2Ptr, int flags,
			    const char *msg, int createPart1,
			    int createPart2, Var **arrayPtrPtr);
MODULE_SCOPE Var *	TclLookupArrayElement(Tcl_Interp *interp,
			    Tcl_Obj *arrayNamePtr, Tcl_Obj *elNamePtr,
			    int flags, const char *msg,
			    int createPart1, int createPart2,
			    Var *arrayPtr, int index);
MODULE_SCOPE Tcl_Obj *	TclPtrGetVarIdx(Tcl_Interp *interp,
			    Var *varPtr, Var *arrayPtr, Tcl_Obj *part1Ptr,
			    Tcl_Obj *part2Ptr, int flags, int index);
MODULE_SCOPE Tcl_Obj *	TclPtrSetVarIdx(Tcl_Interp *interp,
			    Var *varPtr, Var *arrayPtr, Tcl_Obj *part1Ptr,
			    Tcl_Obj *part2Ptr, Tcl_Obj *newValuePtr,
			    int flags, int index);
MODULE_SCOPE Tcl_Obj *	TclPtrIncrObjVarIdx(Tcl_Interp *interp,
			    Var *varPtr, Var *arrayPtr, Tcl_Obj *part1Ptr,
			    Tcl_Obj *part2Ptr, Tcl_Obj *incrPtr,
			    int flags, int index);
MODULE_SCOPE int	TclPtrObjMakeUpvarIdx(Tcl_Interp *interp,
			    Var *otherPtr, Tcl_Obj *myNamePtr, int myFlags,
			    int index);
MODULE_SCOPE int	TclPtrUnsetVarIdx(Tcl_Interp *interp, Var *varPtr,
			    Var *arrayPtr, Tcl_Obj *part1Ptr,
			    Tcl_Obj *part2Ptr, int flags,
			    int index);
MODULE_SCOPE void	TclInvalidateNsPath(Namespace *nsPtr);
MODULE_SCOPE void	TclFindArrayPtrElements(Var *arrayPtr,
			    Tcl_HashTable *tablePtr);

/*
 * The new extended interface to the variable traces.
 */

MODULE_SCOPE int	TclObjCallVarTraces(Interp *iPtr, Var *arrayPtr,
			    Var *varPtr, Tcl_Obj *part1Ptr, Tcl_Obj *part2Ptr,
			    int flags, int leaveErrMsg, int index);

/*
 * So tclObj.c and tclDictObj.c can share these implementations.
 */

MODULE_SCOPE int	TclCompareObjKeys(void *keyPtr, Tcl_HashEntry *hPtr);
MODULE_SCOPE void	TclFreeObjEntry(Tcl_HashEntry *hPtr);
MODULE_SCOPE TCL_HASH_TYPE TclHashObjKey(Tcl_HashTable *tablePtr, void *keyPtr);

MODULE_SCOPE int	TclFullFinalizationRequested(void);

/*
 * Just for the purposes of command-type registration.
 */

MODULE_SCOPE Tcl_ObjCmdProc TclEnsembleImplementationCmd;
MODULE_SCOPE Tcl_ObjCmdProc TclAliasObjCmd;
MODULE_SCOPE Tcl_ObjCmdProc TclLocalAliasObjCmd;
MODULE_SCOPE Tcl_ObjCmdProc TclChildObjCmd;
MODULE_SCOPE Tcl_ObjCmdProc TclInvokeImportedCmd;
MODULE_SCOPE Tcl_ObjCmdProc TclOOPublicObjectCmd;
MODULE_SCOPE Tcl_ObjCmdProc TclOOPrivateObjectCmd;
MODULE_SCOPE Tcl_ObjCmdProc TclOOMyClassObjCmd;

/*
 * TIP #462.
 */

/*
 * The following enum values give the status of a spawned process.
 */

typedef enum TclProcessWaitStatus {
    TCL_PROCESS_ERROR = -1,	/* Error waiting for process to exit */
    TCL_PROCESS_UNCHANGED = 0,	/* No change since the last call. */
    TCL_PROCESS_EXITED = 1,	/* Process has exited. */
    TCL_PROCESS_SIGNALED = 2,	/* Child killed because of a signal. */
    TCL_PROCESS_STOPPED = 3,	/* Child suspended because of a signal. */
    TCL_PROCESS_UNKNOWN_STATUS = 4
				/* Child wait status didn't make sense. */
} TclProcessWaitStatus;

MODULE_SCOPE Tcl_Command TclInitProcessCmd(Tcl_Interp *interp);
MODULE_SCOPE void	TclProcessCreated(Tcl_Pid pid);
MODULE_SCOPE TclProcessWaitStatus TclProcessWait(Tcl_Pid pid, int options,
			    int *codePtr, Tcl_Obj **msgObjPtr,
			    Tcl_Obj **errorObjPtr);

/*
 * TIP #508: [array default]
 */

MODULE_SCOPE void	TclInitArrayVar(Var *arrayPtr);
MODULE_SCOPE Tcl_Obj *	TclGetArrayDefault(Var *arrayPtr);

/*
 * Utility routines for encoding index values as integers. Used by both
 * some of the command compilers and by [lsort] and [lsearch].
 */

MODULE_SCOPE int	TclIndexEncode(Tcl_Interp *interp, Tcl_Obj *objPtr,
			    int before, int after, int *indexPtr);
MODULE_SCOPE int	TclIndexDecode(int encoded, int endValue);

/* Constants used in index value encoding routines. */
#define TCL_INDEX_END           (-2)
#define TCL_INDEX_START         (0)

/*
 *----------------------------------------------------------------------
 *
 * TclScaleTime --
 *
 *	TIP #233 (Virtualized Time): Wrapper around the time virutalisation
 *	rescale function to hide the binding of the clientData.
 *
 *	This is static inline code; it's like a macro, but a function. It's
 *	used because this is a piece of code that ends up in places that are a
 *	bit performance sensitive.
 *
 * Results:
 *	None
 *
 * Side effects:
 *	Updates the time structure (given as an argument) with what the time
 *	should be after virtualisation.
 *
 *----------------------------------------------------------------------
 */

static inline void
TclScaleTime(
    Tcl_Time *timePtr)
{
    if (timePtr != NULL) {
	tclScaleTimeProcPtr(timePtr, tclTimeClientData);
    }
}

/*
 *----------------------------------------------------------------
 * Macros used by the Tcl core to create and release Tcl objects.
 * TclNewObj(objPtr) creates a new object denoting an empty string.
 * TclDecrRefCount(objPtr) decrements the object's reference count, and frees
 * the object if its reference count is zero. These macros are inline versions
 * of Tcl_NewObj() and Tcl_DecrRefCount(). Notice that the names differ in not
 * having a "_" after the "Tcl". Notice also that these macros reference their
 * argument more than once, so you should avoid calling them with an
 * expression that is expensive to compute or has side effects. The ANSI C
 * "prototypes" for these macros are:
 *
 * MODULE_SCOPE void	TclNewObj(Tcl_Obj *objPtr);
 * MODULE_SCOPE void	TclDecrRefCount(Tcl_Obj *objPtr);
 *
 * These macros are defined in terms of two macros that depend on memory
 * allocator in use: TclAllocObjStorage, TclFreeObjStorage. They are defined
 * below.
 *----------------------------------------------------------------
 */

/*
 * DTrace object allocation probe macros.
 */

#ifdef USE_DTRACE
#ifndef _TCLDTRACE_H
#include "tclDTrace.h"
#endif
#define	TCL_DTRACE_OBJ_CREATE(objPtr)	TCL_OBJ_CREATE(objPtr)
#define	TCL_DTRACE_OBJ_FREE(objPtr)	TCL_OBJ_FREE(objPtr)
#else /* USE_DTRACE */
#define	TCL_DTRACE_OBJ_CREATE(objPtr)	{}
#define	TCL_DTRACE_OBJ_FREE(objPtr)	{}
#endif /* USE_DTRACE */

#ifdef TCL_COMPILE_STATS
#  define TclIncrObjsAllocated() \
    tclObjsAlloced++
#  define TclIncrObjsFreed() \
    tclObjsFreed++
#else
#  define TclIncrObjsAllocated()
#  define TclIncrObjsFreed()
#endif /* TCL_COMPILE_STATS */

#  define TclAllocObjStorage(objPtr)		\
	TclAllocObjStorageEx(NULL, (objPtr))

#  define TclFreeObjStorage(objPtr)		\
	TclFreeObjStorageEx(NULL, (objPtr))

#ifndef TCL_MEM_DEBUG
# define TclNewObj(objPtr) \
    TclIncrObjsAllocated(); \
    TclAllocObjStorage(objPtr); \
    (objPtr)->refCount = 0; \
    (objPtr)->bytes    = &tclEmptyString; \
    (objPtr)->length   = 0; \
    (objPtr)->typePtr  = NULL; \
    TCL_DTRACE_OBJ_CREATE(objPtr)

/*
 * Invalidate the string rep first so we can use the bytes value for our
 * pointer chain, and signal an obj deletion (as opposed to shimmering) with
 * 'length == TCL_INDEX_NONE'.
 * Use empty 'if ; else' to handle use in unbraced outer if/else conditions.
 */

# define TclDecrRefCount(objPtr) \
    if ((objPtr)->refCount-- > 1) ; else { \
	if (!(objPtr)->typePtr || !(objPtr)->typePtr->freeIntRepProc) { \
	    TCL_DTRACE_OBJ_FREE(objPtr); \
	    if ((objPtr)->bytes \
		    && ((objPtr)->bytes != &tclEmptyString)) { \
		ckfree((objPtr)->bytes); \
	    } \
	    (objPtr)->length = TCL_INDEX_NONE; \
	    TclFreeObjStorage(objPtr); \
	    TclIncrObjsFreed(); \
	} else { \
	    TclFreeObj(objPtr); \
	} \
    }

#if TCL_THREADS && !defined(USE_THREAD_ALLOC)
#   define USE_THREAD_ALLOC 1
#endif

#if defined(PURIFY)

/*
 * The PURIFY mode is like the regular mode, but instead of doing block
 * Tcl_Obj allocation and keeping a freed list for efficiency, it always
 * allocates and frees a single Tcl_Obj so that tools like Purify can better
 * track memory leaks.
 */

#  define TclAllocObjStorageEx(interp, objPtr) \
	(objPtr) = (Tcl_Obj *)ckalloc(sizeof(Tcl_Obj))

#  define TclFreeObjStorageEx(interp, objPtr) \
	ckfree(objPtr)

#undef USE_THREAD_ALLOC
#undef USE_TCLALLOC
#elif TCL_THREADS && defined(USE_THREAD_ALLOC)

/*
 * The TCL_THREADS mode is like the regular mode but allocates Tcl_Obj's from
 * per-thread caches.
 */

MODULE_SCOPE Tcl_Obj *	TclThreadAllocObj(void);
MODULE_SCOPE void	TclThreadFreeObj(Tcl_Obj *);
MODULE_SCOPE Tcl_Mutex *TclpNewAllocMutex(void);
MODULE_SCOPE void	TclFreeAllocCache(void *);
MODULE_SCOPE void *	TclpGetAllocCache(void);
MODULE_SCOPE void	TclpSetAllocCache(void *);
MODULE_SCOPE void	TclpFreeAllocMutex(Tcl_Mutex *mutex);
MODULE_SCOPE void	TclpInitAllocCache(void);
MODULE_SCOPE void	TclpFreeAllocCache(void *);

/*
 * These macros need to be kept in sync with the code of TclThreadAllocObj()
 * and TclThreadFreeObj().
 *
 * Note that the optimiser should resolve the case (interp==NULL) at compile
 * time.
 */

#  define ALLOC_NOBJHIGH 1200

#  define TclAllocObjStorageEx(interp, objPtr)				\
    do {								\
	AllocCache *cachePtr;						\
	if (((interp) == NULL) ||					\
		((cachePtr = ((Interp *)(interp))->allocCache),		\
			(cachePtr->numObjects == 0))) {			\
	    (objPtr) = TclThreadAllocObj();				\
	} else {							\
	    (objPtr) = cachePtr->firstObjPtr;				\
	    cachePtr->firstObjPtr = (Tcl_Obj *)(objPtr)->internalRep.twoPtrValue.ptr1; \
	    --cachePtr->numObjects;					\
	}								\
    } while (0)

#  define TclFreeObjStorageEx(interp, objPtr)				\
    do {								\
	AllocCache *cachePtr;						\
	if (((interp) == NULL) ||					\
		((cachePtr = ((Interp *)(interp))->allocCache),		\
			((cachePtr->numObjects == 0) ||			\
			(cachePtr->numObjects >= ALLOC_NOBJHIGH)))) {	\
	    TclThreadFreeObj(objPtr);					\
	} else {							\
	    (objPtr)->internalRep.twoPtrValue.ptr1 = cachePtr->firstObjPtr; \
	    cachePtr->firstObjPtr = objPtr;				\
	    ++cachePtr->numObjects;					\
	}								\
    } while (0)

#else /* not PURIFY or USE_THREAD_ALLOC */

#if defined(USE_TCLALLOC) && USE_TCLALLOC
    MODULE_SCOPE void TclFinalizeAllocSubsystem();
    MODULE_SCOPE void TclInitAlloc();
#else
#   define USE_TCLALLOC 0
#endif

#if TCL_THREADS
/* declared in tclObj.c */
MODULE_SCOPE Tcl_Mutex	tclObjMutex;
#endif

#  define TclAllocObjStorageEx(interp, objPtr) \
    do {								\
	Tcl_MutexLock(&tclObjMutex);					\
	if (tclFreeObjList == NULL) {					\
	    TclAllocateFreeObjects();					\
	}								\
	(objPtr) = tclFreeObjList;					\
	tclFreeObjList = (Tcl_Obj *)					\
		tclFreeObjList->internalRep.twoPtrValue.ptr1;		\
	Tcl_MutexUnlock(&tclObjMutex);					\
    } while (0)

#  define TclFreeObjStorageEx(interp, objPtr) \
    do {							       \
	Tcl_MutexLock(&tclObjMutex);				       \
	(objPtr)->internalRep.twoPtrValue.ptr1 = (void *) tclFreeObjList; \
	tclFreeObjList = (objPtr);				       \
	Tcl_MutexUnlock(&tclObjMutex);				       \
    } while (0)
#endif

#else /* TCL_MEM_DEBUG */
MODULE_SCOPE void	TclDbInitNewObj(Tcl_Obj *objPtr, const char *file,
			    int line);

# define TclDbNewObj(objPtr, file, line) \
    do { \
	TclIncrObjsAllocated();						\
	(objPtr) = (Tcl_Obj *)						\
		Tcl_DbCkalloc(sizeof(Tcl_Obj), (file), (line));		\
	TclDbInitNewObj((objPtr), (file), (line));			\
	TCL_DTRACE_OBJ_CREATE(objPtr);					\
    } while (0)

# define TclNewObj(objPtr) \
    TclDbNewObj(objPtr, __FILE__, __LINE__);

# define TclDecrRefCount(objPtr) \
    Tcl_DbDecrRefCount(objPtr, __FILE__, __LINE__)

# define TclNewListObjDirect(objc, objv) \
    TclDbNewListObjDirect(objc, objv, __FILE__, __LINE__)

#undef USE_THREAD_ALLOC
#endif /* TCL_MEM_DEBUG */

/*
 *----------------------------------------------------------------
 * Macro used by the Tcl core to set a Tcl_Obj's string representation to a
 * copy of the "len" bytes starting at "bytePtr". The value of "len" must
 * not be negative.  When "len" is 0, then it is acceptable to pass
 * "bytePtr" = NULL.  When "len" > 0, "bytePtr" must not be NULL, and it
 * must point to a location from which "len" bytes may be read.  These
 * constraints are not checked here.  The validity of the bytes copied
 * as a value string representation is also not verififed.  This macro
 * must not be called while "objPtr" is being freed or when "objPtr"
 * already has a string representation.  The caller must use
 * this macro properly.  Improper use can lead to dangerous results.
 * Because "len" is referenced multiple times, take care that it is an
 * expression with the same value each use.
 *
 * The ANSI C "prototype" for this macro is:
 *
 * MODULE_SCOPE void TclInitStringRep(Tcl_Obj *objPtr, char *bytePtr, int len);
 *
 *----------------------------------------------------------------
 */

#define TclInitStringRep(objPtr, bytePtr, len) \
    if ((len) == 0) { \
	(objPtr)->bytes	 = &tclEmptyString; \
	(objPtr)->length = 0; \
    } else { \
	(objPtr)->bytes = (char *)ckalloc((len) + 1U); \
	memcpy((objPtr)->bytes, (bytePtr) ? (bytePtr) : &tclEmptyString, (len)); \
	(objPtr)->bytes[len] = '\0'; \
	(objPtr)->length = (len); \
    }

/*
 *----------------------------------------------------------------
 * Macro used by the Tcl core to get the string representation's byte array
 * pointer from a Tcl_Obj. This is an inline version of Tcl_GetString(). The
 * macro's expression result is the string rep's byte pointer which might be
 * NULL. The bytes referenced by this pointer must not be modified by the
 * caller. The ANSI C "prototype" for this macro is:
 *
 * MODULE_SCOPE char *	TclGetString(Tcl_Obj *objPtr);
 *----------------------------------------------------------------
 */

#define TclGetString(objPtr) \
    ((objPtr)->bytes? (objPtr)->bytes : Tcl_GetString(objPtr))

#undef TclGetStringFromObj
#define TclGetStringFromObj(objPtr, lenPtr) \
    ((objPtr)->bytes \
	    ? (*(lenPtr) = (objPtr)->length, (objPtr)->bytes)	\
	    : (Tcl_GetStringFromObj)((objPtr), (lenPtr)))

/*
 *----------------------------------------------------------------
 * Macro used by the Tcl core to clean out an object's internal
 * representation. Does not actually reset the rep's bytes. The ANSI C
 * "prototype" for this macro is:
 *
 * MODULE_SCOPE void	TclFreeInternalRep(Tcl_Obj *objPtr);
 *----------------------------------------------------------------
 */

#define TclFreeInternalRep(objPtr) \
    if ((objPtr)->typePtr != NULL) { \
	if ((objPtr)->typePtr->freeIntRepProc != NULL) { \
	    (objPtr)->typePtr->freeIntRepProc(objPtr); \
	} \
	(objPtr)->typePtr = NULL; \
    }

#if !defined(TCL_NO_DEPRECATED)
#   define TclFreeIntRep(objPtr) TclFreeInternalRep(objPtr)
#endif

/*
 *----------------------------------------------------------------
 * Macro used by the Tcl core to clean out an object's string representation.
 * The ANSI C "prototype" for this macro is:
 *
 * MODULE_SCOPE void	TclInvalidateStringRep(Tcl_Obj *objPtr);
 *----------------------------------------------------------------
 */

#define TclInvalidateStringRep(objPtr) \
    do { \
	Tcl_Obj *_isobjPtr = (Tcl_Obj *)(objPtr); \
	if (_isobjPtr->bytes != NULL) { \
	    if (_isobjPtr->bytes != &tclEmptyString) { \
		ckfree((char *)_isobjPtr->bytes); \
	    } \
	    _isobjPtr->bytes = NULL; \
	} \
    } while (0)

/*
 * These form part of the native filesystem support. They are needed here
 * because we have a few native filesystem functions (which are the same for
 * win/unix) in this file.
 */

#ifdef __cplusplus
extern "C" {
#endif
MODULE_SCOPE const char *const		tclpFileAttrStrings[];
MODULE_SCOPE const TclFileAttrProcs	tclpFileAttrProcs[];
#ifdef __cplusplus
}
#endif

/*
 *----------------------------------------------------------------
 * Macro used by the Tcl core to test whether an object has a
 * string representation (or is a 'pure' internal value).
 * The ANSI C "prototype" for this macro is:
 *
 * MODULE_SCOPE int	TclHasStringRep(Tcl_Obj *objPtr);
 *----------------------------------------------------------------
 */

#define TclHasStringRep(objPtr) \
    ((objPtr)->bytes != NULL)

/*
 *----------------------------------------------------------------
 * Macro used by the Tcl core to get the bignum out of the bignum
 * representation of a Tcl_Obj.
 * The ANSI C "prototype" for this macro is:
 *
 * MODULE_SCOPE void	TclUnpackBignum(Tcl_Obj *objPtr, mp_int bignum);
 *----------------------------------------------------------------
 */

#define TclUnpackBignum(objPtr, bignum) \
    do {								\
	Tcl_Obj *bignumObj = (objPtr);				\
	int bignumPayload =					\
		PTR2INT(bignumObj->internalRep.twoPtrValue.ptr2);	\
	if (bignumPayload == -1) {					\
	    (bignum) = *((mp_int *) bignumObj->internalRep.twoPtrValue.ptr1); \
	} else {							\
	    (bignum).dp = (mp_digit *)bignumObj->internalRep.twoPtrValue.ptr1;	\
	    (bignum).sign = bignumPayload >> 30;			\
	    (bignum).alloc = (bignumPayload >> 15) & 0x7FFF;		\
	    (bignum).used = bignumPayload & 0x7FFF;			\
	}								\
    } while (0)

/*
 *----------------------------------------------------------------
 * Macros used by the Tcl core to grow Tcl_Token arrays. They use the same
 * growth algorithm as used in tclStringObj.c for growing strings. The ANSI C
 * "prototype" for this macro is:
 *
 * MODULE_SCOPE void	TclGrowTokenArray(Tcl_Token *tokenPtr, int used,
 *				int available, int append,
 *				Tcl_Token *staticPtr);
 * MODULE_SCOPE void	TclGrowParseTokenArray(Tcl_Parse *parsePtr,
 *				int append);
 *----------------------------------------------------------------
 */

/* General tuning for minimum growth in Tcl growth algorithms */
#ifndef TCL_MIN_GROWTH
#  ifdef TCL_GROWTH_MIN_ALLOC
     /* Support for any legacy tuners */
#    define TCL_MIN_GROWTH TCL_GROWTH_MIN_ALLOC
#  else
#    define TCL_MIN_GROWTH 1024
#  endif
#endif

/* Token growth tuning, default to the general value. */
#ifndef TCL_MIN_TOKEN_GROWTH
#define TCL_MIN_TOKEN_GROWTH TCL_MIN_GROWTH/sizeof(Tcl_Token)
#endif

#define TCL_MAX_TOKENS (int)(UINT_MAX / sizeof(Tcl_Token))
#define TclGrowTokenArray(tokenPtr, used, available, append, staticPtr)	\
    do {								\
	int _needed = (used) + (append);					\
	if (_needed > TCL_MAX_TOKENS) {					\
	    Tcl_Panic("max # of tokens for a Tcl parse (%d) exceeded",	\
		    TCL_MAX_TOKENS);					\
	}								\
	if (_needed > (available)) {					\
	    int allocated = 2 * _needed;					\
	    Tcl_Token *oldPtr = (tokenPtr);				\
	    Tcl_Token *newPtr;						\
	    if (oldPtr == (staticPtr)) {				\
		oldPtr = NULL;						\
	    }								\
	    if (allocated > TCL_MAX_TOKENS) {				\
		allocated = TCL_MAX_TOKENS;				\
	    }								\
	    newPtr = (Tcl_Token *) attemptckrealloc((char *) oldPtr,	\
		    allocated * sizeof(Tcl_Token));	\
	    if (newPtr == NULL) {					\
		allocated = _needed + (append) + TCL_MIN_TOKEN_GROWTH;	\
		if (allocated > TCL_MAX_TOKENS) {			\
		    allocated = TCL_MAX_TOKENS;				\
		}							\
		newPtr = (Tcl_Token *) ckrealloc((char *) oldPtr,	\
			allocated * sizeof(Tcl_Token)); \
	    }								\
	    (available) = allocated;					\
	    if (oldPtr == NULL) {					\
		memcpy(newPtr, staticPtr,				\
			(used) * sizeof(Tcl_Token));		\
	    }								\
	    (tokenPtr) = newPtr;					\
	}								\
    } while (0)

#define TclGrowParseTokenArray(parsePtr, append)			\
    TclGrowTokenArray((parsePtr)->tokenPtr, (parsePtr)->numTokens,	\
	    (parsePtr)->tokensAvailable, (append),			\
	    (parsePtr)->staticTokens)

/*
 *----------------------------------------------------------------
 * Macro used by the Tcl core get a unicode char from a utf string. It checks
 * to see if we have a one-byte utf char before calling the real
 * Tcl_UtfToUniChar, as this will save a lot of time for primarily ASCII
 * string handling. The macro's expression result is 1 for the 1-byte case or
 * the result of Tcl_UtfToUniChar. The ANSI C "prototype" for this macro is:
 *
 * MODULE_SCOPE int	TclUtfToUniChar(const char *string, Tcl_UniChar *ch);
 *----------------------------------------------------------------
 */

#if TCL_UTF_MAX > 3
#define TclUtfToUniChar(str, chPtr) \
	(((UCHAR(*(str))) < 0x80) ?		\
	    ((*(chPtr) = UCHAR(*(str))), 1)	\
	    : Tcl_UtfToUniChar(str, chPtr))
#else
#define TclUtfToUniChar(str, chPtr) \
	(((UCHAR(*(str))) < 0x80) ?		\
	    ((*(chPtr) = UCHAR(*(str))), 1)	\
	    : Tcl_UtfToChar16(str, chPtr))
#endif

/*
 *----------------------------------------------------------------
 * Macro counterpart of the Tcl_NumUtfChars() function. To be used in speed-
 * -sensitive points where it pays to avoid a function call in the common case
 * of counting along a string of all one-byte characters.  The ANSI C
 * "prototype" for this macro is:
 *
 * MODULE_SCOPE void	TclNumUtfChars(int numChars, const char *bytes,
 *				int numBytes);
 *----------------------------------------------------------------
 */

#define TclNumUtfCharsM(numChars, bytes, numBytes) \
    do { \
	int _count, _i = (numBytes); \
	unsigned char *_str = (unsigned char *) (bytes); \
	while (_i && (*_str < 0xC0)) { _i--; _str++; } \
	_count = (numBytes) - _i; \
	if (_i) { \
	    _count += TclNumUtfChars((bytes) + _count, _i); \
	} \
	(numChars) = _count; \
    } while (0);

/*
 *----------------------------------------------------------------
 * Macro that encapsulates the logic that determines when it is safe to
 * interpret a string as a byte array directly. In summary, the object must be
 * a byte array and must not have a string representation (as the operations
 * that it is used in are defined on strings, not byte arrays). Theoretically
 * it is possible to also be efficient in the case where the object's bytes
 * field is filled by generation from the byte array (c.f. list canonicality)
 * but we don't do that at the moment since this is purely about efficiency.
 * The ANSI C "prototype" for this macro is:
 *
 * MODULE_SCOPE int	TclIsPureByteArray(Tcl_Obj *objPtr);
 *----------------------------------------------------------------
 */

MODULE_SCOPE int	TclIsPureByteArray(Tcl_Obj *objPtr);
#define TclIsPureDict(objPtr) \
	(((objPtr)->bytes==NULL) && ((objPtr)->typePtr==&tclDictType))
#define TclHasInternalRep(objPtr, type) \
	((objPtr)->typePtr == (type))
#define TclFetchInternalRep(objPtr, type) \
	(TclHasInternalRep((objPtr), (type)) ? &((objPtr)->internalRep) : NULL)


/*
 *----------------------------------------------------------------
 * Macro used by the Tcl core to increment a namespace's export epoch
 * counter. The ANSI C "prototype" for this macro is:
 *
 * MODULE_SCOPE void	TclInvalidateNsCmdLookup(Namespace *nsPtr);
 *----------------------------------------------------------------
 */

#define TclInvalidateNsCmdLookup(nsPtr) \
    if ((nsPtr)->numExportPatterns) {		\
	(nsPtr)->exportLookupEpoch++;		\
    }						\
    if ((nsPtr)->commandPathLength) {		\
	(nsPtr)->cmdRefEpoch++;			\
    }

/*
 *----------------------------------------------------------------------
 *
 * Core procedure added to libtommath for bignum manipulation.
 *
 *----------------------------------------------------------------------
 */

MODULE_SCOPE Tcl_LibraryInitProc TclTommath_Init;

/*
 *----------------------------------------------------------------------
 *
 * External (platform specific) initialization routine, these declarations
 * explicitly don't use EXTERN since this code does not get compiled into the
 * library:
 *
 *----------------------------------------------------------------------
 */

MODULE_SCOPE Tcl_LibraryInitProc TclplatformtestInit;
MODULE_SCOPE Tcl_LibraryInitProc TclObjTest_Init;
MODULE_SCOPE Tcl_LibraryInitProc TclThread_Init;
MODULE_SCOPE Tcl_LibraryInitProc Procbodytest_Init;
MODULE_SCOPE Tcl_LibraryInitProc Procbodytest_SafeInit;

/*
 *----------------------------------------------------------------
 * Macro used by the Tcl core to check whether a pattern has any characters
 * special to [string match]. The ANSI C "prototype" for this macro is:
 *
 * MODULE_SCOPE int	TclMatchIsTrivial(const char *pattern);
 *----------------------------------------------------------------
 */

#define TclMatchIsTrivial(pattern) \
    (strpbrk((pattern), "*[?\\") == NULL)

/*
 *----------------------------------------------------------------
 * Macros used by the Tcl core to set a Tcl_Obj's numeric representation
 * avoiding the corresponding function calls in time critical parts of the
 * core. They should only be called on unshared objects. The ANSI C
 * "prototypes" for these macros are:
 *
 * MODULE_SCOPE void	TclSetIntObj(Tcl_Obj *objPtr, Tcl_WideInt w);
 * MODULE_SCOPE void	TclSetDoubleObj(Tcl_Obj *objPtr, double d);
 *----------------------------------------------------------------
 */

#define TclSetIntObj(objPtr, i) \
    do {						\
	Tcl_ObjInternalRep ir;				\
	ir.wideValue = (Tcl_WideInt) i;			\
	TclInvalidateStringRep(objPtr);			\
	Tcl_StoreInternalRep(objPtr, &tclIntType, &ir);	\
    } while (0)

#define TclSetDoubleObj(objPtr, d) \
    do {						\
	Tcl_ObjInternalRep ir;				\
	ir.doubleValue = (double) d;			\
	TclInvalidateStringRep(objPtr);			\
	Tcl_StoreInternalRep(objPtr, &tclDoubleType, &ir);	\
    } while (0)

/*
 *----------------------------------------------------------------
 * Macros used by the Tcl core to create and initialise objects of standard
 * types, avoiding the corresponding function calls in time critical parts of
 * the core. The ANSI C "prototypes" for these macros are:
 *
 * MODULE_SCOPE void	TclNewIntObj(Tcl_Obj *objPtr, Tcl_WideInt w);
 * MODULE_SCOPE void	TclNewDoubleObj(Tcl_Obj *objPtr, double d);
 * MODULE_SCOPE void	TclNewStringObj(Tcl_Obj *objPtr, const char *s, int len);
 * MODULE_SCOPE void	TclNewLiteralStringObj(Tcl_Obj*objPtr, const char *sLiteral);
 *
 *----------------------------------------------------------------
 */

#ifndef TCL_MEM_DEBUG
#define TclNewIntObj(objPtr, w) \
    do {						\
	TclIncrObjsAllocated();				\
	TclAllocObjStorage(objPtr);			\
	(objPtr)->refCount = 0;				\
	(objPtr)->bytes = NULL;				\
	(objPtr)->internalRep.wideValue = (Tcl_WideInt)(w);	\
	(objPtr)->typePtr = &tclIntType;		\
	TCL_DTRACE_OBJ_CREATE(objPtr);			\
    } while (0)

#define TclNewIndexObj(objPtr, w) \
    TclNewIntObj(objPtr, w)

#define TclNewDoubleObj(objPtr, d) \
    do {							\
	TclIncrObjsAllocated();					\
	TclAllocObjStorage(objPtr);				\
	(objPtr)->refCount = 0;					\
	(objPtr)->bytes = NULL;					\
	(objPtr)->internalRep.doubleValue = (double)(d);	\
	(objPtr)->typePtr = &tclDoubleType;			\
	TCL_DTRACE_OBJ_CREATE(objPtr);				\
    } while (0)

#define TclNewStringObj(objPtr, s, len) \
    do {							\
	TclIncrObjsAllocated();					\
	TclAllocObjStorage(objPtr);				\
	(objPtr)->refCount = 0;					\
	TclInitStringRep((objPtr), (s), (len));			\
	(objPtr)->typePtr = NULL;				\
	TCL_DTRACE_OBJ_CREATE(objPtr);				\
    } while (0)

#else /* TCL_MEM_DEBUG */
#define TclNewIntObj(objPtr, w) \
    (objPtr) = Tcl_NewWideIntObj(w)

#define TclNewIndexObj(objPtr, w) \
    TclNewIntObj(objPtr, w)

#define TclNewDoubleObj(objPtr, d) \
    (objPtr) = Tcl_NewDoubleObj(d)

#define TclNewStringObj(objPtr, s, len) \
    (objPtr) = Tcl_NewStringObj((s), (len))
#endif /* TCL_MEM_DEBUG */

/*
 * The sLiteral argument *must* be a string literal; the incantation with
 * sizeof(sLiteral "") will fail to compile otherwise.
 */
#define TclNewLiteralStringObj(objPtr, sLiteral) \
    TclNewStringObj((objPtr), (sLiteral), sizeof(sLiteral "") - 1)

/*
 *----------------------------------------------------------------
 * Convenience macros for DStrings.
 * The ANSI C "prototypes" for these macros are:
 *
 * MODULE_SCOPE char * TclDStringAppendLiteral(Tcl_DString *dsPtr,
 *			const char *sLiteral);
 * MODULE_SCOPE void   TclDStringClear(Tcl_DString *dsPtr);
 */

#define TclDStringAppendLiteral(dsPtr, sLiteral) \
    Tcl_DStringAppend((dsPtr), (sLiteral), sizeof(sLiteral "") - 1)
#define TclDStringClear(dsPtr) \
    Tcl_DStringSetLength((dsPtr), 0)

/*
 *----------------------------------------------------------------
 * Macros used by the Tcl core to test for some special double values.
 * (deprecated) The ANSI C "prototypes" for these macros are:
 *
 * MODULE_SCOPE int	TclIsInfinite(double d);
 * MODULE_SCOPE int	TclIsNaN(double d);
 */

#if !defined(TCL_NO_DEPRECATED) && !defined(BUILD_tcl)
#   define TclIsInfinite(d)	isinf(d)
#   define TclIsNaN(d)		isnan(d)
#endif

/*
 * Macro to use to find the offset of a field in astructure.
 * Computes number of bytes from beginning of structure to a given field.
 */

#if !defined(TCL_NO_DEPRECATED) && !defined(BUILD_tcl)
#   define TclOffset(type, field) ((int) offsetof(type, field))
#endif
/* Workaround for platforms missing offsetof(), e.g. VC++ 6.0 */
#ifndef offsetof
#   define offsetof(type, field) ((size_t) ((char *) &((type *) 0)->field))
#endif

/*
 *----------------------------------------------------------------
 * Inline version of Tcl_GetCurrentNamespace and Tcl_GetGlobalNamespace.
 */

#define TclGetCurrentNamespace(interp) \
    (Tcl_Namespace *) ((Interp *)(interp))->varFramePtr->nsPtr

#define TclGetGlobalNamespace(interp) \
    (Tcl_Namespace *) ((Interp *)(interp))->globalNsPtr

/*
 *----------------------------------------------------------------
 * Inline version of TclCleanupCommand; still need the function as it is in
 * the internal stubs, but the core can use the macro instead.
 */

#define TclCleanupCommandMacro(cmdPtr)		\
    do {					\
	if ((cmdPtr)->refCount-- <= 1) {	\
	    ckfree(cmdPtr);			\
	}					\
    } while (0)


/*
 * inside this routine crement refCount first incase cmdPtr is replacing itself
 */
#define TclRoutineAssign(location, cmdPtr)	    \
    do {					    \
	(cmdPtr)->refCount++;			    \
	if ((location) != NULL			    \
	    && (location--) <= 1) {		    \
	    ckfree(((location)));		    \
	}					    \
	(location) = (cmdPtr);			    \
    } while (0)


#define TclRoutineHasName(cmdPtr) \
    ((cmdPtr)->hPtr != NULL)

/*
 *----------------------------------------------------------------
 * Inline versions of Tcl_LimitReady() and Tcl_LimitExceeded to limit number
 * of calls out of the critical path. Note that this code isn't particularly
 * readable; the non-inline version (in tclInterp.c) is much easier to
 * understand. Note also that these macros takes different args (iPtr->limit)
 * to the non-inline version.
 */

#define TclLimitExceeded(limit) ((limit).exceeded != 0)

#define TclLimitReady(limit)						\
    (((limit).active == 0) ? 0 :					\
    (++(limit).granularityTicker,					\
    ((((limit).active & TCL_LIMIT_COMMANDS) &&				\
	    (((limit).cmdGranularity == 1) ||				\
	    ((limit).granularityTicker % (limit).cmdGranularity == 0)))	\
	    ? 1 :							\
    (((limit).active & TCL_LIMIT_TIME) &&				\
	    (((limit).timeGranularity == 1) ||				\
	    ((limit).granularityTicker % (limit).timeGranularity == 0)))\
	    ? 1 : 0)))

/*
 * Compile-time assertions: these produce a compile time error if the
 * expression is not known to be true at compile time. If the assertion is
 * known to be false, the compiler (or optimizer?) will error out with
 * "division by zero". If the assertion cannot be evaluated at compile time,
 * the compiler will error out with "non-static initializer".
 *
 * Adapted with permission from
 * http://www.pixelbeat.org/programming/gcc/static_assert.html
 */

#define TCL_CT_ASSERT(e) \
    {enum { ct_assert_value = 1/(!!(e)) };}

/*
 *----------------------------------------------------------------
 * Allocator for small structs (<=sizeof(Tcl_Obj)) using the Tcl_Obj pool.
 * Only checked at compile time.
 *
 * ONLY USE FOR CONSTANT nBytes.
 *
 * DO NOT LET THEM CROSS THREAD BOUNDARIES
 *----------------------------------------------------------------
 */

#define TclSmallAlloc(nbytes, memPtr) \
    TclSmallAllocEx(NULL, (nbytes), (memPtr))

#define TclSmallFree(memPtr) \
    TclSmallFreeEx(NULL, (memPtr))

#ifndef TCL_MEM_DEBUG
#define TclSmallAllocEx(interp, nbytes, memPtr) \
    do {								\
	Tcl_Obj *_objPtr;						\
	TCL_CT_ASSERT((nbytes)<=sizeof(Tcl_Obj));			\
	TclIncrObjsAllocated();						\
	TclAllocObjStorageEx((interp), (_objPtr));			\
	*(void **)&(memPtr) = (void *) (_objPtr);			\
    } while (0)

#define TclSmallFreeEx(interp, memPtr) \
    do {								\
	TclFreeObjStorageEx((interp), (Tcl_Obj *)(memPtr));		\
	TclIncrObjsFreed();						\
    } while (0)

#else    /* TCL_MEM_DEBUG */
#define TclSmallAllocEx(interp, nbytes, memPtr) \
    do {								\
	Tcl_Obj *_objPtr;						\
	TCL_CT_ASSERT((nbytes)<=sizeof(Tcl_Obj));			\
	TclNewObj(_objPtr);						\
	*(void **)&(memPtr) = (void *)_objPtr;				\
    } while (0)

#define TclSmallFreeEx(interp, memPtr) \
    do {								\
	Tcl_Obj *_objPtr = (Tcl_Obj *)(memPtr);				\
	_objPtr->bytes = NULL;						\
	_objPtr->typePtr = NULL;					\
	_objPtr->refCount = 1;						\
	TclDecrRefCount(_objPtr);					\
    } while (0)
#endif   /* TCL_MEM_DEBUG */

/*
 * Support for Clang Static Analyzer <http://clang-analyzer.llvm.org>
 */

#if defined(PURIFY) && defined(__clang__)
#if __has_feature(attribute_analyzer_noreturn) && \
	!defined(Tcl_Panic) && defined(Tcl_Panic_TCL_DECLARED)
void Tcl_Panic(const char *, ...) __attribute__((analyzer_noreturn));
#endif
#if !defined(CLANG_ASSERT)
#include <assert.h>
#define CLANG_ASSERT(x) assert(x)
#endif
#elif !defined(CLANG_ASSERT)
#define CLANG_ASSERT(x)
#endif /* PURIFY && __clang__ */

/*
 *----------------------------------------------------------------
 * Parameters, structs and macros for the non-recursive engine (NRE)
 *----------------------------------------------------------------
 */

#define NRE_USE_SMALL_ALLOC	1  /* Only turn off for debugging purposes. */
#ifndef NRE_ENABLE_ASSERTS
#define NRE_ENABLE_ASSERTS	0
#endif

/*
 * This is the main data struct for representing NR commands. It is designed
 * to fit in sizeof(Tcl_Obj) in order to exploit the fastest memory allocator
 * available.
 */

typedef struct NRE_callback {
    Tcl_NRPostProc *procPtr;
    void *data[4];
    struct NRE_callback *nextPtr;
} NRE_callback;

#define TOP_CB(iPtr) (((Interp *)(iPtr))->execEnvPtr->callbackPtr)

/*
 * Inline version of Tcl_NRAddCallback.
 */

#define TclNRAddCallback(interp,postProcPtr,data0,data1,data2,data3) \
    do {								\
	NRE_callback *_callbackPtr;					\
	TCLNR_ALLOC((interp), (_callbackPtr));				\
	_callbackPtr->procPtr = (postProcPtr);				\
	_callbackPtr->data[0] = (void *)(data0);			\
	_callbackPtr->data[1] = (void *)(data1);			\
	_callbackPtr->data[2] = (void *)(data2);			\
	_callbackPtr->data[3] = (void *)(data3);			\
	_callbackPtr->nextPtr = TOP_CB(interp);				\
	TOP_CB(interp) = _callbackPtr;					\
    } while (0)

#if NRE_USE_SMALL_ALLOC
#define TCLNR_ALLOC(interp, ptr) \
    TclSmallAllocEx(interp, sizeof(NRE_callback), (ptr))
#define TCLNR_FREE(interp, ptr)  TclSmallFreeEx((interp), (ptr))
#else
#define TCLNR_ALLOC(interp, ptr) \
    ((ptr) = ((void *)ckalloc(sizeof(NRE_callback))))
#define TCLNR_FREE(interp, ptr)  ckfree(ptr)
#endif

#if NRE_ENABLE_ASSERTS
#define NRE_ASSERT(expr) assert((expr))
#else
#define NRE_ASSERT(expr)
#endif

#include "tclIntDecls.h"
#include "tclIntPlatDecls.h"


#if !defined(USE_TCL_STUBS) && !defined(TCL_MEM_DEBUG)
#define Tcl_AttemptAlloc(size)        TclpAlloc(size)
#define Tcl_AttemptRealloc(ptr, size) TclpRealloc((ptr), (size))
#define Tcl_Free(ptr)                 TclpFree(ptr)
#endif

/*
 * Special hack for macOS, where the static linker (technically the 'ar'
 * command) hates empty object files, and accepts no flags to make it shut up.
 *
 * These symbols are otherwise completely useless.
 *
 * They can't be written to or written through. They can't be seen by any
 * other code. They use a separate attribute (supported by all macOS
 * compilers, which are derivatives of clang or gcc) to stop the compilation
 * from moaning. They will be excluded during the final linking stage.
 *
 * Other platforms get nothing at all. That's good.
 */

#ifdef MAC_OSX_TCL
#define TCL_MAC_EMPTY_FILE(name) \
    static __attribute__((used)) const void *const TclUnusedFile_ ## name = NULL;
#else
#define TCL_MAC_EMPTY_FILE(name)
#endif /* MAC_OSX_TCL */

/*
 * Other externals.
 */

MODULE_SCOPE size_t TclEnvEpoch; /* Epoch of the tcl environment
                                         * (if changed with tcl-env). */

#endif /* _TCLINT */

/*
 * Local Variables:
 * mode: c
 * c-basic-offset: 4
 * fill-column: 78
 * End:
 */<|MERGE_RESOLUTION|>--- conflicted
+++ resolved
@@ -3759,14 +3759,10 @@
 MODULE_SCOPE int	Tcl_LsearchObjCmd(void *clientData,
 			    Tcl_Interp *interp, int objc,
 			    Tcl_Obj *const objv[]);
-<<<<<<< HEAD
-MODULE_SCOPE int	Tcl_LseqObjCmd(ClientData clientData,
-			    Tcl_Interp *interp, int objc,
-			    Tcl_Obj *const objv[]);
-MODULE_SCOPE int	Tcl_LsetObjCmd(ClientData clientData,
-=======
+MODULE_SCOPE int	Tcl_LseqObjCmd(void *clientData,
+			    Tcl_Interp *interp, int objc,
+			    Tcl_Obj *const objv[]);
 MODULE_SCOPE int	Tcl_LsetObjCmd(void *clientData,
->>>>>>> 4c9311ab
 			    Tcl_Interp *interp, int objc,
 			    Tcl_Obj *const objv[]);
 MODULE_SCOPE int	Tcl_LsortObjCmd(void *clientData,
@@ -3792,14 +3788,10 @@
 MODULE_SCOPE int	Tcl_PwdObjCmd(void *clientData,
 			    Tcl_Interp *interp, int objc,
 			    Tcl_Obj *const objv[]);
-<<<<<<< HEAD
-MODULE_SCOPE int	Tcl_RangeObjCmd(ClientData clientData,
-			    Tcl_Interp *interp, int objc,
-			    Tcl_Obj *const objv[]);
-MODULE_SCOPE int	Tcl_ReadObjCmd(ClientData clientData,
-=======
+MODULE_SCOPE int	Tcl_RangeObjCmd(void *clientData,
+			    Tcl_Interp *interp, int objc,
+			    Tcl_Obj *const objv[]);
 MODULE_SCOPE int	Tcl_ReadObjCmd(void *clientData,
->>>>>>> 4c9311ab
 			    Tcl_Interp *interp, int objc,
 			    Tcl_Obj *const objv[]);
 MODULE_SCOPE int	Tcl_RegexpObjCmd(void *clientData,
