--- conflicted
+++ resolved
@@ -2971,7 +2971,7 @@
 			    int *clNextOuter, const char *outerScript);
 MODULE_SCOPE int	TclEvalScriptTokens(Tcl_Interp *interp,
 			    Tcl_Token *tokenPtr, size_t length, int flags,
-			    int line, int* clNextOuter,
+			    size_t line, int* clNextOuter,
 			    const char* outerScript);
 MODULE_SCOPE Tcl_ObjCmdProc TclFileAttrsCmd;
 MODULE_SCOPE Tcl_ObjCmdProc TclFileCopyCmd;
@@ -3271,15 +3271,10 @@
 MODULE_SCOPE void	TclSubstParse(Tcl_Interp *interp, const char *bytes,
 			    size_t numBytes, int flags, Tcl_Parse *parsePtr);
 MODULE_SCOPE int	TclSubstTokens(Tcl_Interp *interp, Tcl_Token *tokenPtr,
-<<<<<<< HEAD
-			    size_t count, int *tokensLeftPtr, int line,
+			    size_t count, int *tokensLeftPtr, size_t line,
 			    int* clNextOuter, const char* outerScript,
 			    int flags);
 MODULE_SCOPE Tcl_Obj *	TclTokensCopy(Tcl_Obj *objPtr);
-=======
-			    size_t count, int *tokensLeftPtr, size_t line,
-			    int *clNextOuter, const char *outerScript);
->>>>>>> ed680259
 MODULE_SCOPE size_t	TclTrim(const char *bytes, size_t numBytes,
 			    const char *trim, size_t numTrim, size_t *trimRight);
 MODULE_SCOPE size_t	TclTrimLeft(const char *bytes, size_t numBytes,
