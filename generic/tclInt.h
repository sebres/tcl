--- conflicted
+++ resolved
@@ -3359,22 +3359,16 @@
 MODULE_SCOPE int	TclObjUnsetVar2(Tcl_Interp *interp,
 			    Tcl_Obj *part1Ptr, Tcl_Obj *part2Ptr, int flags);
 MODULE_SCOPE int	TclParseBackslash(const char *src,
-<<<<<<< HEAD
-			    size_t numBytes, size_t *readPtr, char *dst);
+			    Tcl_Size numBytes, Tcl_Size *readPtr, char *dst);
 MODULE_SCOPE int	TclParseCommand(Tcl_Interp *interp, const char *start,
-			    size_t numBytes, int flags, Tcl_Parse *parsePtr);
-MODULE_SCOPE int	TclParseHex(const char *src, size_t numBytes,
-=======
-			    Tcl_Size numBytes, Tcl_Size *readPtr, char *dst);
+			    Tcl_Size numBytes, int flags, Tcl_Parse *parsePtr);
 MODULE_SCOPE int	TclParseHex(const char *src, Tcl_Size numBytes,
->>>>>>> ccf946c2
 			    int *resultPtr);
 MODULE_SCOPE int	TclParseNumber(Tcl_Interp *interp, Tcl_Obj *objPtr,
 			    const char *expected, const char *bytes,
 			    Tcl_Size numBytes, const char **endPtrPtr, int flags);
 MODULE_SCOPE void	TclParseInit(Tcl_Interp *interp, const char *string,
-<<<<<<< HEAD
-			    size_t numBytes, Tcl_Parse *parsePtr);
+			    Tcl_Size numBytes, Tcl_Parse *parsePtr);
 
 MODULE_SCOPE int	TclParseQuotedString(Tcl_Interp *interp,
 			    const char *start, size_t numBytes,
@@ -3387,11 +3381,7 @@
 			    Tcl_Parse *parsePtr, int flags);
 MODULE_SCOPE int	TclParseVarName(Tcl_Interp *interp, const char *start,
 			    size_t numBytes, Tcl_Parse *parsePtr, int flags);
-MODULE_SCOPE size_t	TclParseAllWhiteSpace(const char *src, size_t numBytes);
-=======
-			    Tcl_Size numBytes, Tcl_Parse *parsePtr);
-MODULE_SCOPE Tcl_Size	TclParseAllWhiteSpace(const char *src, Tcl_Size numBytes);
->>>>>>> ccf946c2
+MODULE_SCOPE size_t	TclParseAllWhiteSpace(const char *src, Tcl_Size numBytes);
 MODULE_SCOPE int	TclProcessReturn(Tcl_Interp *interp,
 			    int code, int level, Tcl_Obj *returnOpts);
 MODULE_SCOPE int	TclpObjLstat(Tcl_Obj *pathPtr, Tcl_StatBuf *buf);
@@ -3511,32 +3501,18 @@
 MODULE_SCOPE int	TclSubstOptions(Tcl_Interp *interp, Tcl_Size numOpts,
 			    Tcl_Obj *const opts[], int *flagPtr);
 MODULE_SCOPE void	TclSubstParse(Tcl_Interp *interp, const char *bytes,
-<<<<<<< HEAD
-			    size_t numBytes, int flags, Tcl_Parse *parsePtr);
+			    Tcl_Size numBytes, int flags, Tcl_Parse *parsePtr);
 MODULE_SCOPE int	TclSubstTokens(Tcl_Interp *interp, Tcl_Token *tokenPtr,
-			    size_t count, int *tokensLeftPtr, size_t line,
+			    Tcl_Size count, int *tokensLeftPtr, Tcl_Size line,
 			    int* clNextOuter, const char* outerScript,
 			    int flags);
 MODULE_SCOPE Tcl_Obj *	TclTokensCopy(Tcl_Obj *objPtr);
-MODULE_SCOPE size_t	TclTrim(const char *bytes, size_t numBytes,
-			    const char *trim, size_t numTrim, size_t *trimRight);
-MODULE_SCOPE size_t	TclTrimLeft(const char *bytes, size_t numBytes,
-			    const char *trim, size_t numTrim);
-MODULE_SCOPE size_t	TclTrimRight(const char *bytes, size_t numBytes,
-			    const char *trim, size_t numTrim);
-=======
-			    Tcl_Size numBytes, int flags, Tcl_Parse *parsePtr,
-			    Tcl_InterpState *statePtr);
-MODULE_SCOPE int	TclSubstTokens(Tcl_Interp *interp, Tcl_Token *tokenPtr,
-			    Tcl_Size count, int *tokensLeftPtr, Tcl_Size line,
-			    int *clNextOuter, const char *outerScript);
 MODULE_SCOPE Tcl_Size	TclTrim(const char *bytes, Tcl_Size numBytes,
 			    const char *trim, Tcl_Size numTrim, Tcl_Size *trimRight);
 MODULE_SCOPE Tcl_Size	TclTrimLeft(const char *bytes, Tcl_Size numBytes,
 			    const char *trim, Tcl_Size numTrim);
 MODULE_SCOPE Tcl_Size	TclTrimRight(const char *bytes, Tcl_Size numBytes,
 			    const char *trim, Tcl_Size numTrim);
->>>>>>> ccf946c2
 MODULE_SCOPE const char*TclGetCommandTypeName(Tcl_Command command);
 MODULE_SCOPE void	TclRegisterCommandTypeName(
 			    Tcl_ObjCmdProc *implementationProc,
