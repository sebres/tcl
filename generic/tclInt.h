--- conflicted
+++ resolved
@@ -2645,25 +2645,6 @@
 			    const unsigned char *bytes, int len);
 MODULE_SCOPE int	TclNREvalCmd(Tcl_Interp *interp, Tcl_Obj *objPtr,
 			    int flags);
-<<<<<<< HEAD
-MODULE_SCOPE void	TclPushTailcallPoint(Tcl_Interp *interp);
-=======
-MODULE_SCOPE void	TclAdvanceContinuations(int *line, int **next,
-			    int loc);
-MODULE_SCOPE void	TclAdvanceLines(int *line, const char *start,
-			    const char *end);
-MODULE_SCOPE void	TclArgumentEnter(Tcl_Interp *interp,
-			    Tcl_Obj *objv[], int objc, CmdFrame *cf);
-MODULE_SCOPE void	TclArgumentRelease(Tcl_Interp *interp,
-			    Tcl_Obj *objv[], int objc);
-MODULE_SCOPE void	TclArgumentBCEnter(Tcl_Interp *interp,
-			    Tcl_Obj *objv[], int objc,
-			    void *codePtr, CmdFrame *cfPtr, int pc);
-MODULE_SCOPE void	TclArgumentBCRelease(Tcl_Interp *interp,
-			    CmdFrame *cfPtr);
-MODULE_SCOPE void	TclArgumentGet(Tcl_Interp *interp, Tcl_Obj *obj,
-			    CmdFrame **cfPtrPtr, int *wordPtr);
->>>>>>> d85efe0c
 MODULE_SCOPE int	TclArraySet(Tcl_Interp *interp,
 			    Tcl_Obj *arrayNameObj, Tcl_Obj *arrayElemObj);
 MODULE_SCOPE double	TclBignumToDouble(const mp_int *bignum);
