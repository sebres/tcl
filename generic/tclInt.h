/*
 * tclInt.h --
 *
 *	Declarations of things used internally by the Tcl interpreter.
 *
 * Copyright (c) 1987-1993 The Regents of the University of California.
 * Copyright (c) 1993-1997 Lucent Technologies.
 * Copyright (c) 1994-1998 Sun Microsystems, Inc.
 * Copyright (c) 1998-1999 by Scriptics Corporation.
 * Copyright (c) 2001, 2002 by Kevin B. Kenny.  All rights reserved.
 * Copyright (c) 2007 Daniel A. Steffen <das@users.sourceforge.net>
 * Copyright (c) 2006-2008 by Joe Mistachkin.  All rights reserved.
 * Copyright (c) 2008 by Miguel Sofer. All rights reserved.
 *
 * See the file "license.terms" for information on usage and redistribution of
 * this file, and for a DISCLAIMER OF ALL WARRANTIES.
 */

#ifndef _TCLINT
#define _TCLINT

/*
 * Some numerics configuration options.
 */

#undef ACCEPT_NAN

/*
 * Common include files needed by most of the Tcl source files are included
 * here, so that system-dependent personalizations for the include files only
 * have to be made in once place. This results in a few extra includes, but
 * greater modularity. The order of the three groups of #includes is
 * important. For example, stdio.h is needed by tcl.h.
 */

#include "tclPort.h"

#include <stdio.h>

#include <ctype.h>
#ifdef NO_STDLIB_H
#   include "../compat/stdlib.h"
#else
#   include <stdlib.h>
#endif
#ifdef NO_STRING_H
#include "../compat/string.h"
#else
#include <string.h>
#endif
#if defined(STDC_HEADERS) || defined(__STDC__) || defined(__C99__FUNC__) \
     || defined(__cplusplus) || defined(_MSC_VER)
#include <stddef.h>
#else
typedef int ptrdiff_t;
#endif

/*
 * Ensure WORDS_BIGENDIAN is defined correctly:
 * Needs to happen here in addition to configure to work with fat compiles on
 * Darwin (where configure runs only once for multiple architectures).
 */

#ifdef HAVE_SYS_TYPES_H
#    include <sys/types.h>
#endif
#ifdef HAVE_SYS_PARAM_H
#    include <sys/param.h>
#endif
#ifdef BYTE_ORDER
#    ifdef BIG_ENDIAN
#	 if BYTE_ORDER == BIG_ENDIAN
#	     undef WORDS_BIGENDIAN
#	     define WORDS_BIGENDIAN 1
#	 endif
#    endif
#    ifdef LITTLE_ENDIAN
#	 if BYTE_ORDER == LITTLE_ENDIAN
#	     undef WORDS_BIGENDIAN
#	 endif
#    endif
#endif

/*
 * Used to tag functions that are only to be visible within the module being
 * built and not outside it (where this is supported by the linker).
 */

#ifndef MODULE_SCOPE
#   ifdef __cplusplus
#	define MODULE_SCOPE extern "C"
#   else
#	define MODULE_SCOPE extern
#   endif
#endif

/*
 * Macros used to cast between pointers and integers (e.g. when storing an int
 * in ClientData), on 64-bit architectures they avoid gcc warning about "cast
 * to/from pointer from/to integer of different size".
 */

#if !defined(INT2PTR) && !defined(PTR2INT)
#   if defined(HAVE_INTPTR_T) || defined(intptr_t)
#	define INT2PTR(p) ((void *)(intptr_t)(p))
#	define PTR2INT(p) ((int)(intptr_t)(p))
#   else
#	define INT2PTR(p) ((void *)(p))
#	define PTR2INT(p) ((int)(p))
#   endif
#endif
#if !defined(UINT2PTR) && !defined(PTR2UINT)
#   if defined(HAVE_UINTPTR_T) || defined(uintptr_t)
#	define UINT2PTR(p) ((void *)(uintptr_t)(p))
#	define PTR2UINT(p) ((unsigned int)(uintptr_t)(p))
#   else
#	define UINT2PTR(p) ((void *)(p))
#	define PTR2UINT(p) ((unsigned int)(p))
#   endif
#endif

#if defined(_WIN32) && defined(_MSC_VER)
#   define vsnprintf _vsnprintf
#endif

/*
 * The following procedures allow namespaces to be customized to support
 * special name resolution rules for commands/variables.
 */

struct Tcl_ResolvedVarInfo;

typedef Tcl_Var (Tcl_ResolveRuntimeVarProc)(Tcl_Interp *interp,
	struct Tcl_ResolvedVarInfo *vinfoPtr);

typedef void (Tcl_ResolveVarDeleteProc)(struct Tcl_ResolvedVarInfo *vinfoPtr);

/*
 * The following structure encapsulates the routines needed to resolve a
 * variable reference at runtime. Any variable specific state will typically
 * be appended to this structure.
 */

typedef struct Tcl_ResolvedVarInfo {
    Tcl_ResolveRuntimeVarProc *fetchProc;
    Tcl_ResolveVarDeleteProc *deleteProc;
} Tcl_ResolvedVarInfo;

typedef int (Tcl_ResolveCompiledVarProc)(Tcl_Interp *interp,
	const char *name, int length, Tcl_Namespace *context,
	Tcl_ResolvedVarInfo **rPtr);

typedef int (Tcl_ResolveVarProc)(Tcl_Interp *interp, const char *name,
	Tcl_Namespace *context, int flags, Tcl_Var *rPtr);

typedef int (Tcl_ResolveCmdProc)(Tcl_Interp *interp, const char *name,
	Tcl_Namespace *context, int flags, Tcl_Command *rPtr);

typedef struct Tcl_ResolverInfo {
    Tcl_ResolveCmdProc *cmdResProc;
				/* Procedure handling command name
				 * resolution. */
    Tcl_ResolveVarProc *varResProc;
				/* Procedure handling variable name resolution
				 * for variables that can only be handled at
				 * runtime. */
    Tcl_ResolveCompiledVarProc *compiledVarResProc;
				/* Procedure handling variable name resolution
				 * at compile time. */
} Tcl_ResolverInfo;

/*
 * This flag bit should not interfere with TCL_GLOBAL_ONLY,
 * TCL_NAMESPACE_ONLY, or TCL_LEAVE_ERR_MSG; it signals that the variable
 * lookup is performed for upvar (or similar) purposes, with slightly
 * different rules:
 *    - Bug #696893 - variable is either proc-local or in the current
 *	namespace; never follow the second (global) resolution path
 *    - Bug #631741 - do not use special namespace or interp resolvers
 *
 * It should also not collide with the (deprecated) TCL_PARSE_PART1 flag
 * (Bug #835020)
 */

#define TCL_AVOID_RESOLVERS 0x40000

/*
 *----------------------------------------------------------------
 * Data structures related to namespaces.
 *----------------------------------------------------------------
 */

typedef struct Tcl_Ensemble Tcl_Ensemble;
typedef struct NamespacePathEntry NamespacePathEntry;

/*
 * Special hashtable for variables: this is just a Tcl_HashTable with an nsPtr
 * field added at the end: in this way variables can find their namespace
 * without having to copy a pointer in their struct: they can access it via
 * their hPtr->tablePtr.
 */

typedef struct TclVarHashTable {
    Tcl_HashTable table;
    struct Namespace *nsPtr;
} TclVarHashTable;

/*
 * This is for itcl - it likes to search our varTables directly :(
 */

#define TclVarHashFindVar(tablePtr, key) \
    TclVarHashCreateVar((tablePtr), (key), NULL)

/*
 * Define this to reduce the amount of space that the average namespace
 * consumes by only allocating the table of child namespaces when necessary.
 * Defining it breaks compatibility for Tcl extensions (e.g., itcl) which
 * reach directly into the Namespace structure.
 */

#undef BREAK_NAMESPACE_COMPAT

/*
 * The structure below defines a namespace.
 * Note: the first five fields must match exactly the fields in a
 * Tcl_Namespace structure (see tcl.h). If you change one, be sure to change
 * the other.
 */

typedef struct Namespace {
    char *name;			/* The namespace's simple (unqualified) name.
				 * This contains no ::'s. The name of the
				 * global namespace is "" although "::" is an
				 * synonym. */
    char *fullName;		/* The namespace's fully qualified name. This
				 * starts with ::. */
    ClientData clientData;	/* An arbitrary value associated with this
				 * namespace. */
    Tcl_NamespaceDeleteProc *deleteProc;
				/* Procedure invoked when deleting the
				 * namespace to, e.g., free clientData. */
    struct Namespace *parentPtr;/* Points to the namespace that contains this
				 * one. NULL if this is the global
				 * namespace. */
#ifndef BREAK_NAMESPACE_COMPAT
    Tcl_HashTable childTable;	/* Contains any child namespaces. Indexed by
				 * strings; values have type (Namespace *). */
#else
    Tcl_HashTable *childTablePtr;
				/* Contains any child namespaces. Indexed by
				 * strings; values have type (Namespace *). If
				 * NULL, there are no children. */
#endif
    long nsId;			/* Unique id for the namespace. */
    Tcl_Interp *interp;		/* The interpreter containing this
				 * namespace. */
    int flags;			/* OR-ed combination of the namespace status
				 * flags NS_DYING and NS_DEAD listed below. */
    int activationCount;	/* Number of "activations" or active call
				 * frames for this namespace that are on the
				 * Tcl call stack. The namespace won't be
				 * freed until activationCount becomes zero. */
    int refCount;		/* Count of references by namespaceName
				 * objects. The namespace can't be freed until
				 * refCount becomes zero. */
    Tcl_HashTable cmdTable;	/* Contains all the commands currently
				 * registered in the namespace. Indexed by
				 * strings; values have type (Command *).
				 * Commands imported by Tcl_Import have
				 * Command structures that point (via an
				 * ImportedCmdRef structure) to the Command
				 * structure in the source namespace's command
				 * table. */
    TclVarHashTable varTable;	/* Contains all the (global) variables
				 * currently in this namespace. Indexed by
				 * strings; values have type (Var *). */
    char **exportArrayPtr;	/* Points to an array of string patterns
				 * specifying which commands are exported. A
				 * pattern may include "string match" style
				 * wildcard characters to specify multiple
				 * commands; however, no namespace qualifiers
				 * are allowed. NULL if no export patterns are
				 * registered. */
    int numExportPatterns;	/* Number of export patterns currently
				 * registered using "namespace export". */
    int maxExportPatterns;	/* Mumber of export patterns for which space
				 * is currently allocated. */
    int cmdRefEpoch;		/* Incremented if a newly added command
				 * shadows a command for which this namespace
				 * has already cached a Command* pointer; this
				 * causes all its cached Command* pointers to
				 * be invalidated. */
    int resolverEpoch;		/* Incremented whenever (a) the name
				 * resolution rules change for this namespace
				 * or (b) a newly added command shadows a
				 * command that is compiled to bytecodes. This
				 * invalidates all byte codes compiled in the
				 * namespace, causing the code to be
				 * recompiled under the new rules.*/
    Tcl_ResolveCmdProc *cmdResProc;
				/* If non-null, this procedure overrides the
				 * usual command resolution mechanism in Tcl.
				 * This procedure is invoked within
				 * Tcl_FindCommand to resolve all command
				 * references within the namespace. */
    Tcl_ResolveVarProc *varResProc;
				/* If non-null, this procedure overrides the
				 * usual variable resolution mechanism in Tcl.
				 * This procedure is invoked within
				 * Tcl_FindNamespaceVar to resolve all
				 * variable references within the namespace at
				 * runtime. */
    Tcl_ResolveCompiledVarProc *compiledVarResProc;
				/* If non-null, this procedure overrides the
				 * usual variable resolution mechanism in Tcl.
				 * This procedure is invoked within
				 * LookupCompiledLocal to resolve variable
				 * references within the namespace at compile
				 * time. */
    int exportLookupEpoch;	/* Incremented whenever a command is added to
				 * a namespace, removed from a namespace or
				 * the exports of a namespace are changed.
				 * Allows TIP#112-driven command lists to be
				 * validated efficiently. */
    Tcl_Ensemble *ensembles;	/* List of structures that contain the details
				 * of the ensembles that are implemented on
				 * top of this namespace. */
    Tcl_Obj *unknownHandlerPtr;	/* A script fragment to be used when command
				 * resolution in this namespace fails. TIP
				 * 181. */
    int commandPathLength;	/* The length of the explicit path. */
    NamespacePathEntry *commandPathArray;
				/* The explicit path of the namespace as an
				 * array. */
    NamespacePathEntry *commandPathSourceList;
				/* Linked list of path entries that point to
				 * this namespace. */
    Tcl_NamespaceDeleteProc *earlyDeleteProc;
				/* Just like the deleteProc field (and called
				 * with the same clientData) but called at the
				 * start of the deletion process, so there is
				 * a chance for code to do stuff inside the
				 * namespace before deletion completes. */
} Namespace;

/*
 * An entry on a namespace's command resolution path.
 */

struct NamespacePathEntry {
    Namespace *nsPtr;		/* What does this path entry point to? If it
				 * is NULL, this path entry points is
				 * redundant and should be skipped. */
    Namespace *creatorNsPtr;	/* Where does this path entry point from? This
				 * allows for efficient invalidation of
				 * references when the path entry's target
				 * updates its current list of defined
				 * commands. */
    NamespacePathEntry *prevPtr, *nextPtr;
				/* Linked list pointers or NULL at either end
				 * of the list that hangs off Namespace's
				 * commandPathSourceList field. */
};

/*
 * Flags used to represent the status of a namespace:
 *
 * NS_DYING -	1 means Tcl_DeleteNamespace has been called to delete the
 *		namespace but there are still active call frames on the Tcl
 *		stack that refer to the namespace. When the last call frame
 *		referring to it has been popped, it's variables and command
 *		will be destroyed and it will be marked "dead" (NS_DEAD). The
 *		namespace can no longer be looked up by name.
 * NS_DEAD -	1 means Tcl_DeleteNamespace has been called to delete the
 *		namespace and no call frames still refer to it. Its variables
 *		and command have already been destroyed. This bit allows the
 *		namespace resolution code to recognize that the namespace is
 *		"deleted". When the last namespaceName object in any byte code
 *		unit that refers to the namespace has been freed (i.e., when
 *		the namespace's refCount is 0), the namespace's storage will
 *		be freed.
 * NS_KILLED -	1 means that TclTeardownNamespace has already been called on
 *		this namespace and it should not be called again [Bug 1355942]
 * NS_SUPPRESS_COMPILATION -
 *		Marks the commands in this namespace for not being compiled,
 *		forcing them to be looked up every time.
 */

#define NS_DYING	0x01
#define NS_DEAD		0x02
#define NS_KILLED	0x04
#define NS_SUPPRESS_COMPILATION	0x08

/*
 * Flags passed to TclGetNamespaceForQualName:
 *
 * TCL_GLOBAL_ONLY		- (see tcl.h) Look only in the global ns.
 * TCL_NAMESPACE_ONLY		- (see tcl.h) Look only in the context ns.
 * TCL_CREATE_NS_IF_UNKNOWN	- Create unknown namespaces.
 * TCL_FIND_ONLY_NS		- The name sought is a namespace name.
 */

#define TCL_CREATE_NS_IF_UNKNOWN	0x800
#define TCL_FIND_ONLY_NS		0x1000

/*
 * The client data for an ensemble command. This consists of the table of
 * commands that are actually exported by the namespace, and an epoch counter
 * that, combined with the exportLookupEpoch field of the namespace structure,
 * defines whether the table contains valid data or will need to be recomputed
 * next time the ensemble command is called.
 */

typedef struct EnsembleConfig {
    Namespace *nsPtr;		/* The namspace backing this ensemble up. */
    Tcl_Command token;		/* The token for the command that provides
				 * ensemble support for the namespace, or NULL
				 * if the command has been deleted (or never
				 * existed; the global namespace never has an
				 * ensemble command.) */
    int epoch;			/* The epoch at which this ensemble's table of
				 * exported commands is valid. */
    char **subcommandArrayPtr;	/* Array of ensemble subcommand names. At all
				 * consistent points, this will have the same
				 * number of entries as there are entries in
				 * the subcommandTable hash. */
    Tcl_HashTable subcommandTable;
				/* Hash table of ensemble subcommand names,
				 * which are its keys so this also provides
				 * the storage management for those subcommand
				 * names. The contents of the entry values are
				 * object version the prefix lists to use when
				 * substituting for the command/subcommand to
				 * build the ensemble implementation command.
				 * Has to be stored here as well as in
				 * subcommandDict because that field is NULL
				 * when we are deriving the ensemble from the
				 * namespace exports list. FUTURE WORK: use
				 * object hash table here. */
    struct EnsembleConfig *next;/* The next ensemble in the linked list of
				 * ensembles associated with a namespace. If
				 * this field points to this ensemble, the
				 * structure has already been unlinked from
				 * all lists, and cannot be found by scanning
				 * the list from the namespace's ensemble
				 * field. */
    int flags;			/* ORed combo of TCL_ENSEMBLE_PREFIX,
				 * ENSEMBLE_DEAD and ENSEMBLE_COMPILE. */

    /* OBJECT FIELDS FOR ENSEMBLE CONFIGURATION */

    Tcl_Obj *subcommandDict;	/* Dictionary providing mapping from
				 * subcommands to their implementing command
				 * prefixes, or NULL if we are to build the
				 * map automatically from the namespace
				 * exports. */
    Tcl_Obj *subcmdList;	/* List of commands that this ensemble
				 * actually provides, and whose implementation
				 * will be built using the subcommandDict (if
				 * present and defined) and by simple mapping
				 * to the namespace otherwise. If NULL,
				 * indicates that we are using the (dynamic)
				 * list of currently exported commands. */
    Tcl_Obj *unknownHandler;	/* Script prefix used to handle the case when
				 * no match is found (according to the rule
				 * defined by flag bit TCL_ENSEMBLE_PREFIX) or
				 * NULL to use the default error-generating
				 * behaviour. The script execution gets all
				 * the arguments to the ensemble command
				 * (including objv[0]) and will have the
				 * results passed directly back to the caller
				 * (including the error code) unless the code
				 * is TCL_CONTINUE in which case the
				 * subcommand will be reparsed by the ensemble
				 * core, presumably because the ensemble
				 * itself has been updated. */
    Tcl_Obj *parameterList;	/* List of ensemble parameter names. */
    int numParameters;		/* Cached number of parameters. This is either
				 * 0 (if the parameterList field is NULL) or
				 * the length of the list in the parameterList
				 * field. */
} EnsembleConfig;

/*
 * Various bits for the EnsembleConfig.flags field.
 */

#define ENSEMBLE_DEAD	0x1	/* Flag value to say that the ensemble is dead
				 * and on its way out. */
#define ENSEMBLE_COMPILE 0x4	/* Flag to enable bytecode compilation of an
				 * ensemble. */

/*
 *----------------------------------------------------------------
 * Data structures related to variables. These are used primarily in tclVar.c
 *----------------------------------------------------------------
 */

/*
 * The following structure defines a variable trace, which is used to invoke a
 * specific C procedure whenever certain operations are performed on a
 * variable.
 */

typedef struct VarTrace {
    Tcl_VarTraceProc *traceProc;/* Procedure to call when operations given by
				 * flags are performed on variable. */
    ClientData clientData;	/* Argument to pass to proc. */
    int flags;			/* What events the trace procedure is
				 * interested in: OR-ed combination of
				 * TCL_TRACE_READS, TCL_TRACE_WRITES,
				 * TCL_TRACE_UNSETS and TCL_TRACE_ARRAY. */
    struct VarTrace *nextPtr;	/* Next in list of traces associated with a
				 * particular variable. */
} VarTrace;

/*
 * The following structure defines a command trace, which is used to invoke a
 * specific C procedure whenever certain operations are performed on a
 * command.
 */

typedef struct CommandTrace {
    Tcl_CommandTraceProc *traceProc;
				/* Procedure to call when operations given by
				 * flags are performed on command. */
    ClientData clientData;	/* Argument to pass to proc. */
    int flags;			/* What events the trace procedure is
				 * interested in: OR-ed combination of
				 * TCL_TRACE_RENAME, TCL_TRACE_DELETE. */
    struct CommandTrace *nextPtr;
				/* Next in list of traces associated with a
				 * particular command. */
    int refCount;		/* Used to ensure this structure is not
				 * deleted too early. Keeps track of how many
				 * pieces of code have a pointer to this
				 * structure. */
} CommandTrace;

/*
 * When a command trace is active (i.e. its associated procedure is executing)
 * one of the following structures is linked into a list associated with the
 * command's interpreter. The information in the structure is needed in order
 * for Tcl to behave reasonably if traces are deleted while traces are active.
 */

typedef struct ActiveCommandTrace {
    struct Command *cmdPtr;	/* Command that's being traced. */
    struct ActiveCommandTrace *nextPtr;
				/* Next in list of all active command traces
				 * for the interpreter, or NULL if no more. */
    CommandTrace *nextTracePtr;	/* Next trace to check after current trace
				 * procedure returns; if this trace gets
				 * deleted, must update pointer to avoid using
				 * free'd memory. */
    int reverseScan;		/* Boolean set true when traces are scanning
				 * in reverse order. */
} ActiveCommandTrace;

/*
 * When a variable trace is active (i.e. its associated procedure is
 * executing) one of the following structures is linked into a list associated
 * with the variable's interpreter. The information in the structure is needed
 * in order for Tcl to behave reasonably if traces are deleted while traces
 * are active.
 */

typedef struct ActiveVarTrace {
    struct Var *varPtr;		/* Variable that's being traced. */
    struct ActiveVarTrace *nextPtr;
				/* Next in list of all active variable traces
				 * for the interpreter, or NULL if no more. */
    VarTrace *nextTracePtr;	/* Next trace to check after current trace
				 * procedure returns; if this trace gets
				 * deleted, must update pointer to avoid using
				 * free'd memory. */
} ActiveVarTrace;

/*
 * The structure below defines a variable, which associates a string name with
 * a Tcl_Obj value. These structures are kept in procedure call frames (for
 * local variables recognized by the compiler) or in the heap (for global
 * variables and any variable not known to the compiler). For each Var
 * structure in the heap, a hash table entry holds the variable name and a
 * pointer to the Var structure.
 */

typedef struct Var {
    int flags;			/* Miscellaneous bits of information about
				 * variable. See below for definitions. */
    union {
	Tcl_Obj *objPtr;	/* The variable's object value. Used for
				 * scalar variables and array elements. */
	TclVarHashTable *tablePtr;/* For array variables, this points to
				 * information about the hash table used to
				 * implement the associative array. Points to
				 * ckalloc-ed data. */
	struct Var *linkPtr;	/* If this is a global variable being referred
				 * to in a procedure, or a variable created by
				 * "upvar", this field points to the
				 * referenced variable's Var struct. */
    } value;
} Var;

typedef struct VarInHash {
    Var var;
    int refCount;		/* Counts number of active uses of this
				 * variable: 1 for the entry in the hash
				 * table, 1 for each additional variable whose
				 * linkPtr points here, 1 for each nested
				 * trace active on variable, and 1 if the
				 * variable is a namespace variable. This
				 * record can't be deleted until refCount
				 * becomes 0. */
    Tcl_HashEntry entry;	/* The hash table entry that refers to this
				 * variable. This is used to find the name of
				 * the variable and to delete it from its
				 * hashtable if it is no longer needed. It
				 * also holds the variable's name. */
} VarInHash;

/*
 * Flag bits for variables. The first two (VAR_ARRAY and VAR_LINK) are
 * mutually exclusive and give the "type" of the variable. If none is set,
 * this is a scalar variable.
 *
 * VAR_ARRAY -			1 means this is an array variable rather than
 *				a scalar variable or link. The "tablePtr"
 *				field points to the array's hashtable for its
 *				elements.
 * VAR_LINK -			1 means this Var structure contains a pointer
 *				to another Var structure that either has the
 *				real value or is itself another VAR_LINK
 *				pointer. Variables like this come about
 *				through "upvar" and "global" commands, or
 *				through references to variables in enclosing
 *				namespaces.
 *
 * Flags that indicate the type and status of storage; none is set for
 * compiled local variables (Var structs).
 *
 * VAR_IN_HASHTABLE -		1 means this variable is in a hashtable and
 *				the Var structure is malloced. 0 if it is a
 *				local variable that was assigned a slot in a
 *				procedure frame by the compiler so the Var
 *				storage is part of the call frame.
 * VAR_DEAD_HASH		1 means that this var's entry in the hashtable
 *				has already been deleted.
 * VAR_ARRAY_ELEMENT -		1 means that this variable is an array
 *				element, so it is not legal for it to be an
 *				array itself (the VAR_ARRAY flag had better
 *				not be set).
 * VAR_NAMESPACE_VAR -		1 means that this variable was declared as a
 *				namespace variable. This flag ensures it
 *				persists until its namespace is destroyed or
 *				until the variable is unset; it will persist
 *				even if it has not been initialized and is
 *				marked undefined. The variable's refCount is
 *				incremented to reflect the "reference" from
 *				its namespace.
 *
 * Flag values relating to the variable's trace and search status.
 *
 * VAR_TRACED_READ
 * VAR_TRACED_WRITE
 * VAR_TRACED_UNSET
 * VAR_TRACED_ARRAY
 * VAR_TRACE_ACTIVE -		1 means that trace processing is currently
 *				underway for a read or write access, so new
 *				read or write accesses should not cause trace
 *				procedures to be called and the variable can't
 *				be deleted.
 * VAR_SEARCH_ACTIVE
 *
 * The following additional flags are used with the CompiledLocal type defined
 * below:
 *
 * VAR_ARGUMENT -		1 means that this variable holds a procedure
 *				argument.
 * VAR_TEMPORARY -		1 if the local variable is an anonymous
 *				temporary variable. Temporaries have a NULL
 *				name.
 * VAR_RESOLVED -		1 if name resolution has been done for this
 *				variable.
 * VAR_IS_ARGS			1 if this variable is the last argument and is
 *				named "args".
 */

/*
 * FLAGS RENUMBERED: everything breaks already, make things simpler.
 *
 * IMPORTANT: skip the values 0x10, 0x20, 0x40, 0x800 corresponding to
 * TCL_TRACE_(READS/WRITES/UNSETS/ARRAY): makes code simpler in tclTrace.c
 *
 * Keep the flag values for VAR_ARGUMENT and VAR_TEMPORARY so that old values
 * in precompiled scripts keep working.
 */

/* Type of value (0 is scalar) */
#define VAR_ARRAY		0x1
#define VAR_LINK		0x2

/* Type of storage (0 is compiled local) */
#define VAR_IN_HASHTABLE	0x4
#define VAR_DEAD_HASH		0x8
#define VAR_ARRAY_ELEMENT	0x1000
#define VAR_NAMESPACE_VAR	0x80	/* KEEP OLD VALUE for Itcl */

#define VAR_ALL_HASH \
	(VAR_IN_HASHTABLE|VAR_DEAD_HASH|VAR_NAMESPACE_VAR|VAR_ARRAY_ELEMENT)

/* Trace and search state. */

#define VAR_TRACED_READ		0x10	/* TCL_TRACE_READS */
#define VAR_TRACED_WRITE	0x20	/* TCL_TRACE_WRITES */
#define VAR_TRACED_UNSET	0x40	/* TCL_TRACE_UNSETS */
#define VAR_TRACED_ARRAY	0x800	/* TCL_TRACE_ARRAY */
#define VAR_TRACE_ACTIVE	0x2000
#define VAR_SEARCH_ACTIVE	0x4000
#define VAR_ALL_TRACES \
	(VAR_TRACED_READ|VAR_TRACED_WRITE|VAR_TRACED_ARRAY|VAR_TRACED_UNSET)

/* Special handling on initialisation (only CompiledLocal). */
#define VAR_ARGUMENT		0x100	/* KEEP OLD VALUE! See tclProc.c */
#define VAR_TEMPORARY		0x200	/* KEEP OLD VALUE! See tclProc.c */
#define VAR_IS_ARGS		0x400
#define VAR_RESOLVED		0x8000

/*
 * Macros to ensure that various flag bits are set properly for variables.
 * The ANSI C "prototypes" for these macros are:
 *
 * MODULE_SCOPE void	TclSetVarScalar(Var *varPtr);
 * MODULE_SCOPE void	TclSetVarArray(Var *varPtr);
 * MODULE_SCOPE void	TclSetVarLink(Var *varPtr);
 * MODULE_SCOPE void	TclSetVarArrayElement(Var *varPtr);
 * MODULE_SCOPE void	TclSetVarUndefined(Var *varPtr);
 * MODULE_SCOPE void	TclClearVarUndefined(Var *varPtr);
 */

#define TclSetVarScalar(varPtr) \
    (varPtr)->flags &= ~(VAR_ARRAY|VAR_LINK)

#define TclSetVarArray(varPtr) \
    (varPtr)->flags = ((varPtr)->flags & ~VAR_LINK) | VAR_ARRAY

#define TclSetVarLink(varPtr) \
    (varPtr)->flags = ((varPtr)->flags & ~VAR_ARRAY) | VAR_LINK

#define TclSetVarArrayElement(varPtr) \
    (varPtr)->flags = ((varPtr)->flags & ~VAR_ARRAY) | VAR_ARRAY_ELEMENT

#define TclSetVarUndefined(varPtr) \
    (varPtr)->flags &= ~(VAR_ARRAY|VAR_LINK);\
    (varPtr)->value.objPtr = NULL

#define TclClearVarUndefined(varPtr)

#define TclSetVarTraceActive(varPtr) \
    (varPtr)->flags |= VAR_TRACE_ACTIVE

#define TclClearVarTraceActive(varPtr) \
    (varPtr)->flags &= ~VAR_TRACE_ACTIVE

#define TclSetVarNamespaceVar(varPtr) \
    if (!TclIsVarNamespaceVar(varPtr)) {\
	(varPtr)->flags |= VAR_NAMESPACE_VAR;\
	if (TclIsVarInHash(varPtr)) {\
	    ((VarInHash *)(varPtr))->refCount++;\
	}\
    }

#define TclClearVarNamespaceVar(varPtr) \
    if (TclIsVarNamespaceVar(varPtr)) {\
	(varPtr)->flags &= ~VAR_NAMESPACE_VAR;\
	if (TclIsVarInHash(varPtr)) {\
	    ((VarInHash *)(varPtr))->refCount--;\
	}\
    }

/*
 * Macros to read various flag bits of variables.
 * The ANSI C "prototypes" for these macros are:
 *
 * MODULE_SCOPE int	TclIsVarScalar(Var *varPtr);
 * MODULE_SCOPE int	TclIsVarLink(Var *varPtr);
 * MODULE_SCOPE int	TclIsVarArray(Var *varPtr);
 * MODULE_SCOPE int	TclIsVarUndefined(Var *varPtr);
 * MODULE_SCOPE int	TclIsVarArrayElement(Var *varPtr);
 * MODULE_SCOPE int	TclIsVarTemporary(Var *varPtr);
 * MODULE_SCOPE int	TclIsVarArgument(Var *varPtr);
 * MODULE_SCOPE int	TclIsVarResolved(Var *varPtr);
 */

#define TclIsVarScalar(varPtr) \
    !((varPtr)->flags & (VAR_ARRAY|VAR_LINK))

#define TclIsVarLink(varPtr) \
    ((varPtr)->flags & VAR_LINK)

#define TclIsVarArray(varPtr) \
    ((varPtr)->flags & VAR_ARRAY)

#define TclIsVarUndefined(varPtr) \
    ((varPtr)->value.objPtr == NULL)

#define TclIsVarArrayElement(varPtr) \
    ((varPtr)->flags & VAR_ARRAY_ELEMENT)

#define TclIsVarNamespaceVar(varPtr) \
    ((varPtr)->flags & VAR_NAMESPACE_VAR)

#define TclIsVarTemporary(varPtr) \
    ((varPtr)->flags & VAR_TEMPORARY)

#define TclIsVarArgument(varPtr) \
    ((varPtr)->flags & VAR_ARGUMENT)

#define TclIsVarResolved(varPtr) \
    ((varPtr)->flags & VAR_RESOLVED)

#define TclIsVarTraceActive(varPtr) \
    ((varPtr)->flags & VAR_TRACE_ACTIVE)

#define TclIsVarTraced(varPtr) \
    ((varPtr)->flags & VAR_ALL_TRACES)

#define TclIsVarInHash(varPtr) \
    ((varPtr)->flags & VAR_IN_HASHTABLE)

#define TclIsVarDeadHash(varPtr) \
    ((varPtr)->flags & VAR_DEAD_HASH)

#define TclGetVarNsPtr(varPtr) \
    (TclIsVarInHash(varPtr) \
	? ((TclVarHashTable *) ((((VarInHash *) (varPtr))->entry.tablePtr)))->nsPtr \
	: NULL)

#define VarHashRefCount(varPtr) \
    ((VarInHash *) (varPtr))->refCount

/*
 * Macros for direct variable access by TEBC.
 */

#define TclIsVarDirectReadable(varPtr) \
    (   !((varPtr)->flags & (VAR_ARRAY|VAR_LINK|VAR_TRACED_READ)) \
    &&  (varPtr)->value.objPtr)

#define TclIsVarDirectWritable(varPtr) \
    !((varPtr)->flags & (VAR_ARRAY|VAR_LINK|VAR_TRACED_WRITE|VAR_DEAD_HASH))

#define TclIsVarDirectUnsettable(varPtr) \
    !((varPtr)->flags & (VAR_ARRAY|VAR_LINK|VAR_TRACED_READ|VAR_TRACED_WRITE|VAR_TRACED_UNSET|VAR_DEAD_HASH))

#define TclIsVarDirectModifyable(varPtr) \
    (   !((varPtr)->flags & (VAR_ARRAY|VAR_LINK|VAR_TRACED_READ|VAR_TRACED_WRITE)) \
    &&  (varPtr)->value.objPtr)

#define TclIsVarDirectReadable2(varPtr, arrayPtr) \
    (TclIsVarDirectReadable(varPtr) &&\
	(!(arrayPtr) || !((arrayPtr)->flags & VAR_TRACED_READ)))

#define TclIsVarDirectWritable2(varPtr, arrayPtr) \
    (TclIsVarDirectWritable(varPtr) &&\
	(!(arrayPtr) || !((arrayPtr)->flags & VAR_TRACED_WRITE)))

#define TclIsVarDirectModifyable2(varPtr, arrayPtr) \
    (TclIsVarDirectModifyable(varPtr) &&\
	(!(arrayPtr) || !((arrayPtr)->flags & (VAR_TRACED_READ|VAR_TRACED_WRITE))))

/*
 *----------------------------------------------------------------
 * Data structures related to procedures. These are used primarily in
 * tclProc.c, tclCompile.c, and tclExecute.c.
 *----------------------------------------------------------------
 */

/*
 * Forward declaration to prevent an error when the forward reference to
 * Command is encountered in the Proc and ImportRef types declared below.
 */

struct Command;

/*
 * The variable-length structure below describes a local variable of a
 * procedure that was recognized by the compiler. These variables have a name,
 * an element in the array of compiler-assigned local variables in the
 * procedure's call frame, and various other items of information. If the
 * local variable is a formal argument, it may also have a default value. The
 * compiler can't recognize local variables whose names are expressions (these
 * names are only known at runtime when the expressions are evaluated) or
 * local variables that are created as a result of an "upvar" or "uplevel"
 * command. These other local variables are kept separately in a hash table in
 * the call frame.
 */

typedef struct CompiledLocal {
    struct CompiledLocal *nextPtr;
				/* Next compiler-recognized local variable for
				 * this procedure, or NULL if this is the last
				 * local. */
    int nameLength;		/* The number of characters in local
				 * variable's name. Used to speed up variable
				 * lookups. */
    int frameIndex;		/* Index in the array of compiler-assigned
				 * variables in the procedure call frame. */
    int flags;			/* Flag bits for the local variable. Same as
				 * the flags for the Var structure above,
				 * although only VAR_ARGUMENT, VAR_TEMPORARY,
				 * and VAR_RESOLVED make sense. */
    Tcl_Obj *defValuePtr;	/* Pointer to the default value of an
				 * argument, if any. NULL if not an argument
				 * or, if an argument, no default value. */
    Tcl_ResolvedVarInfo *resolveInfo;
				/* Customized variable resolution info
				 * supplied by the Tcl_ResolveCompiledVarProc
				 * associated with a namespace. Each variable
				 * is marked by a unique ClientData tag during
				 * compilation, and that same tag is used to
				 * find the variable at runtime. */
    char name[1];		/* Name of the local variable starts here. If
				 * the name is NULL, this will just be '\0'.
				 * The actual size of this field will be large
				 * enough to hold the name. MUST BE THE LAST
				 * FIELD IN THE STRUCTURE! */
} CompiledLocal;

/*
 * The structure below defines a command procedure, which consists of a
 * collection of Tcl commands plus information about arguments and other local
 * variables recognized at compile time.
 */

typedef struct Proc {
    struct Interp *iPtr;	/* Interpreter for which this command is
				 * defined. */
    int refCount;		/* Reference count: 1 if still present in
				 * command table plus 1 for each call to the
				 * procedure that is currently active. This
				 * structure can be freed when refCount
				 * becomes zero. */
    struct Command *cmdPtr;	/* Points to the Command structure for this
				 * procedure. This is used to get the
				 * namespace in which to execute the
				 * procedure. */
    Tcl_Obj *bodyPtr;		/* Points to the ByteCode object for
				 * procedure's body command. */
    int numArgs;		/* Number of formal parameters. */
    int numCompiledLocals;	/* Count of local variables recognized by the
				 * compiler including arguments and
				 * temporaries. */
    CompiledLocal *firstLocalPtr;
				/* Pointer to first of the procedure's
				 * compiler-allocated local variables, or NULL
				 * if none. The first numArgs entries in this
				 * list describe the procedure's formal
				 * arguments. */
    CompiledLocal *lastLocalPtr;/* Pointer to the last allocated local
				 * variable or NULL if none. This has frame
				 * index (numCompiledLocals-1). */
} Proc;

/*
 * The type of functions called to process errors found during the execution
 * of a procedure (or lambda term or ...).
 */

typedef void (ProcErrorProc)(Tcl_Interp *interp, Tcl_Obj *procNameObj);

/*
 * The structure below defines a command trace. This is used to allow Tcl
 * clients to find out whenever a command is about to be executed.
 */

typedef struct Trace {
    int level;			/* Only trace commands at nesting level less
				 * than or equal to this. */
    Tcl_CmdObjTraceProc *proc;	/* Procedure to call to trace command. */
    ClientData clientData;	/* Arbitrary value to pass to proc. */
    struct Trace *nextPtr;	/* Next in list of traces for this interp. */
    int flags;			/* Flags governing the trace - see
				 * Tcl_CreateObjTrace for details. */
    Tcl_CmdObjTraceDeleteProc *delProc;
				/* Procedure to call when trace is deleted. */
} Trace;

/*
 * When an interpreter trace is active (i.e. its associated procedure is
 * executing), one of the following structures is linked into a list
 * associated with the interpreter. The information in the structure is needed
 * in order for Tcl to behave reasonably if traces are deleted while traces
 * are active.
 */

typedef struct ActiveInterpTrace {
    struct ActiveInterpTrace *nextPtr;
				/* Next in list of all active command traces
				 * for the interpreter, or NULL if no more. */
    Trace *nextTracePtr;	/* Next trace to check after current trace
				 * procedure returns; if this trace gets
				 * deleted, must update pointer to avoid using
				 * free'd memory. */
    int reverseScan;		/* Boolean set true when traces are scanning
				 * in reverse order. */
} ActiveInterpTrace;

/*
 * Flag values designating types of execution traces. See tclTrace.c for
 * related flag values.
 *
 * TCL_TRACE_ENTER_EXEC		- triggers enter/enterstep traces.
 * 				- passed to Tcl_CreateObjTrace to set up
 *				  "enterstep" traces.
 * TCL_TRACE_LEAVE_EXEC		- triggers leave/leavestep traces.
 * 				- passed to Tcl_CreateObjTrace to set up
 *				  "leavestep" traces.
 */

#define TCL_TRACE_ENTER_EXEC	1
#define TCL_TRACE_LEAVE_EXEC	2

/*
 * The structure below defines an entry in the assocData hash table which is
 * associated with an interpreter. The entry contains a pointer to a function
 * to call when the interpreter is deleted, and a pointer to a user-defined
 * piece of data.
 */

typedef struct AssocData {
    Tcl_InterpDeleteProc *proc;	/* Proc to call when deleting. */
    ClientData clientData;	/* Value to pass to proc. */
} AssocData;

/*
 * The structure below defines a call frame. A call frame defines a naming
 * context for a procedure call: its local naming scope (for local variables)
 * and its global naming scope (a namespace, perhaps the global :: namespace).
 * A call frame can also define the naming context for a namespace eval or
 * namespace inscope command: the namespace in which the command's code should
 * execute. The Tcl_CallFrame structures exist only while procedures or
 * namespace eval/inscope's are being executed, and provide a kind of Tcl call
 * stack.
 *
 * WARNING!! The structure definition must be kept consistent with the
 * Tcl_CallFrame structure in tcl.h. If you change one, change the other.
 */

/*
 * Will be grown to contain: pointers to the varnames (allocated at the end),
 * plus the init values for each variable (suitable to be memcopied on init)
 */

typedef struct LocalCache {
    int refCount;
    int numVars;
    Tcl_Obj *varName0;
} LocalCache;

#define localName(framePtr, i) \
    ((&((framePtr)->localCachePtr->varName0))[(i)])

MODULE_SCOPE void	TclFreeLocalCache(Tcl_Interp *interp,
			    LocalCache *localCachePtr);

typedef struct CallFrame {
    Namespace *nsPtr;		/* Points to the namespace used to resolve
				 * commands and global variables. */
    int isProcCallFrame;	/* If 0, the frame was pushed to execute a
				 * namespace command and var references are
				 * treated as references to namespace vars;
				 * varTablePtr and compiledLocals are ignored.
				 * If FRAME_IS_PROC is set, the frame was
				 * pushed to execute a Tcl procedure and may
				 * have local vars. */
    int objc;			/* This and objv below describe the arguments
				 * for this procedure call. */
    Tcl_Obj *const *objv;	/* Array of argument objects. */
    struct CallFrame *callerPtr;
				/* Value of interp->framePtr when this
				 * procedure was invoked (i.e. next higher in
				 * stack of all active procedures). */
    struct CallFrame *callerVarPtr;
				/* Value of interp->varFramePtr when this
				 * procedure was invoked (i.e. determines
				 * variable scoping within caller). Same as
				 * callerPtr unless an "uplevel" command or
				 * something equivalent was active in the
				 * caller). */
    int level;			/* Level of this procedure, for "uplevel"
				 * purposes (i.e. corresponds to nesting of
				 * callerVarPtr's, not callerPtr's). 1 for
				 * outermost procedure, 0 for top-level. */
    Proc *procPtr;		/* Points to the structure defining the called
				 * procedure. Used to get information such as
				 * the number of compiled local variables
				 * (local variables assigned entries ["slots"]
				 * in the compiledLocals array below). */
    TclVarHashTable *varTablePtr;
				/* Hash table containing local variables not
				 * recognized by the compiler, or created at
				 * execution time through, e.g., upvar.
				 * Initially NULL and created if needed. */
    int numCompiledLocals;	/* Count of local variables recognized by the
				 * compiler including arguments. */
    Var *compiledLocals;	/* Points to the array of local variables
				 * recognized by the compiler. The compiler
				 * emits code that refers to these variables
				 * using an index into this array. */
    ClientData clientData;	/* Pointer to some context that is used by
				 * object systems. The meaning of the contents
				 * of this field is defined by the code that
				 * sets it, and it should only ever be set by
				 * the code that is pushing the frame. In that
				 * case, the code that sets it should also
				 * have some means of discovering what the
				 * meaning of the value is, which we do not
				 * specify. */
    LocalCache *localCachePtr;
    Tcl_Obj    *tailcallPtr;
				/* NULL if no tailcall is scheduled */
} CallFrame;

#define FRAME_IS_PROC	0x1
#define FRAME_IS_LAMBDA 0x2
#define FRAME_IS_METHOD	0x4	/* The frame is a method body, and the frame's
				 * clientData field contains a CallContext
				 * reference. Part of TIP#257. */
#define FRAME_IS_OO_DEFINE 0x8	/* The frame is part of the inside workings of
				 * the [oo::define] command; the clientData
				 * field contains an Object reference that has
				 * been confirmed to refer to a class. Part of
				 * TIP#257. */

/*
 * TIP #280
 * The structure below defines a command frame. A command frame provides
 * location information for all commands executing a tcl script (source, eval,
 * uplevel, procedure bodies, ...). The runtime structure essentially contains
 * the stack trace as it would be if the currently executing command were to
 * throw an error.
 *
 * For commands where it makes sense it refers to the associated CallFrame as
 * well.
 *
 * The structures are chained in a single list, with the top of the stack
 * anchored in the Interp structure.
 *
 * Instances can be allocated on the C stack, or the heap, the former making
 * cleanup a bit simpler.
 */

typedef struct CmdFrame {
    /*
     * General data. Always available.
     */

    int type;			/* Values see below. */
    int level;			/* Number of frames in stack, prevent O(n)
				 * scan of list. */
    int *line;			/* Lines the words of the command start on. */
    int nline;
    CallFrame *framePtr;	/* Procedure activation record, may be
				 * NULL. */
    struct CmdFrame *nextPtr;	/* Link to calling frame. */
    /*
     * Data needed for Eval vs TEBC
     *
     * EXECUTION CONTEXTS and usage of CmdFrame
     *
     * Field	  TEBC		  EvalEx
     * =======	  ====		  ======
     * level	  yes		  yes
     * type	  BC/PREBC	  SRC/EVAL
     * line0	  yes		  yes
     * framePtr	  yes		  yes
     * =======	  ====		  ======
     *
     * =======	  ====		  ========= union data
     * line1	  -		  yes
     * line3	  -		  yes
     * path	  -		  yes
     * -------	  ----		  ------
     * codePtr	  yes		  -
     * pc	  yes		  -
     * =======	  ====		  ======
     *
     * =======	  ====		  ========= union cmd
     * str.cmd	  yes		  yes
     * str.len	  yes		  yes
     * -------	  ----		  ------
     */

    union {
	struct {
	    Tcl_Obj *path;	/* Path of the sourced file the command is
				 * in. */
	} eval;
	struct {
	    const void *codePtr;/* Byte code currently executed... */
	    const char *pc;	/* ... and instruction pointer. */
	} tebc;
    } data;
    Tcl_Obj *cmdObj;
    const char *cmd;		/* The executed command, if possible... */
    int len;			/* ... and its length. */
    const struct CFWordBC *litarg;
				/* Link to set of literal arguments which have
				 * ben pushed on the lineLABCPtr stack by
				 * TclArgumentBCEnter(). These will be removed
				 * by TclArgumentBCRelease. */
} CmdFrame;

typedef struct CFWord {
    CmdFrame *framePtr;		/* CmdFrame to access. */
    int word;			/* Index of the word in the command. */
    int refCount;		/* Number of times the word is on the
				 * stack. */
} CFWord;

typedef struct CFWordBC {
    CmdFrame *framePtr;		/* CmdFrame to access. */
    int pc;			/* Instruction pointer of a command in
				 * ExtCmdLoc.loc[.] */
    int word;			/* Index of word in
				 * ExtCmdLoc.loc[cmd]->line[.] */
    struct CFWordBC *prevPtr;	/* Previous entry in stack for same Tcl_Obj. */
    struct CFWordBC *nextPtr;	/* Next entry for same command call. See
				 * CmdFrame litarg field for the list start. */
    Tcl_Obj *obj;		/* Back reference to hashtable key */
} CFWordBC;

/*
 * Structure to record the locations of invisible continuation lines in
 * literal scripts, as character offset from the beginning of the script. Both
 * compiler and direct evaluator use this information to adjust their line
 * counters when tracking through the script, because when it is invoked the
 * continuation line marker as a whole has been removed already, meaning that
 * the \n which was part of it is gone as well, breaking regular line
 * tracking.
 *
 * These structures are allocated and filled by both the function
 * TclSubstTokens() in the file "tclParse.c" and its caller TclEvalEx() in the
 * file "tclBasic.c", and stored in the thread-global hashtable "lineCLPtr" in
 * file "tclObj.c". They are used by the functions TclSetByteCodeFromAny() and
 * TclCompileScript(), both found in the file "tclCompile.c". Their memory is
 * released by the function TclFreeObj(), in the file "tclObj.c", and also by
 * the function TclThreadFinalizeObjects(), in the same file.
 */

#define CLL_END		(-1)

typedef struct ContLineLoc {
    int num;			/* Number of entries in loc, not counting the
				 * final -1 marker entry. */
    int loc[1];			/* Table of locations, as character offsets.
				 * The table is allocated as part of the
				 * structure, extending behind the nominal end
				 * of the structure. An entry containing the
				 * value -1 is put after the last location, as
				 * end-marker/sentinel. */
} ContLineLoc;

/*
 * The following macros define the allowed values for the type field of the
 * CmdFrame structure above. Some of the values occur only in the extended
 * location data referenced via the 'baseLocPtr'.
 *
 * TCL_LOCATION_EVAL	  : Frame is for a script evaluated by EvalEx.
 * TCL_LOCATION_BC	  : Frame is for bytecode.
 * TCL_LOCATION_PREBC	  : Frame is for precompiled bytecode.
 * TCL_LOCATION_SOURCE	  : Frame is for a script evaluated by EvalEx, from a
 *			    sourced file.
 * TCL_LOCATION_PROC	  : Frame is for bytecode of a procedure.
 *
 * A TCL_LOCATION_BC type in a frame can be overridden by _SOURCE and _PROC
 * types, per the context of the byte code in execution.
 */

#define TCL_LOCATION_EVAL	(0) /* Location in a dynamic eval script. */
#define TCL_LOCATION_BC		(2) /* Location in byte code. */
#define TCL_LOCATION_PREBC	(3) /* Location in precompiled byte code, no
				     * location. */
#define TCL_LOCATION_SOURCE	(4) /* Location in a file. */
#define TCL_LOCATION_PROC	(5) /* Location in a dynamic proc. */
#define TCL_LOCATION_LAST	(6) /* Number of values in the enum. */

/*
 * Structure passed to describe procedure-like "procedures" that are not
 * procedures (e.g. a lambda) so that their details can be reported correctly
 * by [info frame]. Contains a sub-structure for each extra field.
 */

typedef Tcl_Obj * (GetFrameInfoValueProc)(ClientData clientData);
typedef struct {
    const char *name;		/* Name of this field. */
    GetFrameInfoValueProc *proc;	/* Function to generate a Tcl_Obj* from the
				 * clientData, or just use the clientData
				 * directly (after casting) if NULL. */
    ClientData clientData;	/* Context for above function, or Tcl_Obj* if
				 * proc field is NULL. */
} ExtraFrameInfoField;
typedef struct {
    int length;			/* Length of array. */
    ExtraFrameInfoField fields[2];
				/* Really as long as necessary, but this is
				 * long enough for nearly anything. */
} ExtraFrameInfo;

/*
 *----------------------------------------------------------------
 * Data structures and procedures related to TclHandles, which are a very
 * lightweight method of preserving enough information to determine if an
 * arbitrary malloc'd block has been deleted.
 *----------------------------------------------------------------
 */

typedef void **TclHandle;

/*
 *----------------------------------------------------------------
 * Experimental flag value passed to Tcl_GetRegExpFromObj. Intended for use
 * only by Expect. It will probably go away in a later release.
 *----------------------------------------------------------------
 */

#define TCL_REG_BOSONLY 002000	/* Prepend \A to pattern so it only matches at
				 * the beginning of the string. */

/*
 * These are a thin layer over TclpThreadKeyDataGet and TclpThreadKeyDataSet
 * when threads are used, or an emulation if there are no threads. These are
 * really internal and Tcl clients should use Tcl_GetThreadData.
 */

MODULE_SCOPE void *	TclThreadDataKeyGet(Tcl_ThreadDataKey *keyPtr);
MODULE_SCOPE void	TclThreadDataKeySet(Tcl_ThreadDataKey *keyPtr,
			    void *data);

/*
 * This is a convenience macro used to initialize a thread local storage ptr.
 */

#define TCL_TSD_INIT(keyPtr) \
  (ThreadSpecificData *)Tcl_GetThreadData((keyPtr), sizeof(ThreadSpecificData))

/*
 *----------------------------------------------------------------
 * Data structures related to bytecode compilation and execution. These are
 * used primarily in tclCompile.c, tclExecute.c, and tclBasic.c.
 *----------------------------------------------------------------
 */

/*
 * Forward declaration to prevent errors when the forward references to
 * Tcl_Parse and CompileEnv are encountered in the procedure type CompileProc
 * declared below.
 */

struct CompileEnv;

/*
 * The type of procedures called by the Tcl bytecode compiler to compile
 * commands. Pointers to these procedures are kept in the Command structure
 * describing each command. The integer value returned by a CompileProc must
 * be one of the following:
 *
 * TCL_OK		Compilation completed normally.
 * TCL_ERROR 		Compilation could not be completed. This can be just a
 * 			judgment by the CompileProc that the command is too
 * 			complex to compile effectively, or it can indicate
 * 			that in the current state of the interp, the command
 * 			would raise an error. The bytecode compiler will not
 * 			do any error reporting at compiler time. Error
 * 			reporting is deferred until the actual runtime,
 * 			because by then changes in the interp state may allow
 * 			the command to be successfully evaluated.
 * TCL_OUT_LINE_COMPILE	A source-compatible alias for TCL_ERROR, kept for the
 * 			sake of old code only.
 */

#define TCL_OUT_LINE_COMPILE	TCL_ERROR

typedef int (CompileProc)(Tcl_Interp *interp, Tcl_Parse *parsePtr,
	struct Command *cmdPtr, struct CompileEnv *compEnvPtr);

/*
 * The type of procedure called from the compilation hook point in
 * SetByteCodeFromAny.
 */

typedef int (CompileHookProc)(Tcl_Interp *interp,
	struct CompileEnv *compEnvPtr, ClientData clientData);

/*
 * The data structure for a (linked list of) execution stacks.
 */

typedef struct ExecStack {
    struct ExecStack *prevPtr;
    struct ExecStack *nextPtr;
    Tcl_Obj **markerPtr;
    Tcl_Obj **endPtr;
    Tcl_Obj **tosPtr;
    Tcl_Obj *stackWords[1];
} ExecStack;

/*
 * The data structure defining the execution environment for ByteCode's.
 * There is one ExecEnv structure per Tcl interpreter. It holds the evaluation
 * stack that holds command operands and results. The stack grows towards
 * increasing addresses. The member stackPtr points to the stackItems of the
 * currently active execution stack.
 */

typedef struct CorContext {
    struct CallFrame *framePtr;
    struct CallFrame *varFramePtr;
    struct CmdFrame *cmdFramePtr;  /* See Interp.cmdFramePtr */
    Tcl_HashTable *lineLABCPtr;    /* See Interp.lineLABCPtr */
} CorContext;

typedef struct CoroutineData {
    struct Command *cmdPtr;	/* The command handle for the coroutine. */
    struct ExecEnv *eePtr;	/* The special execution environment (stacks,
				 * etc.) for the coroutine. */
    struct ExecEnv *callerEEPtr;/* The execution environment for the caller of
				 * the coroutine, which might be the
				 * interpreter global environment or another
				 * coroutine. */
    CorContext caller;
    CorContext running;
    Tcl_HashTable *lineLABCPtr;    /* See Interp.lineLABCPtr */
    void *stackLevel;
    int auxNumLevels;		/* While the coroutine is running the
				 * numLevels of the create/resume command is
				 * stored here; for suspended coroutines it
				 * holds the nesting numLevels at yield. */
    int nargs;                  /* Number of args required for resuming this
				 * coroutine; -2 means "0 or 1" (default), -1
				 * means "any" */
} CoroutineData;

typedef struct ExecEnv {
    ExecStack *execStackPtr;	/* Points to the first item in the evaluation
				 * stack on the heap. */
    Tcl_Obj *constants[2];	/* Pointers to constant "0" and "1" objs. */
    struct Tcl_Interp *interp;
    struct NRE_callback *callbackPtr;
				/* Top callback in NRE's stack. */
    struct CoroutineData *corPtr;
    int rewind;
} ExecEnv;

#define COR_IS_SUSPENDED(corPtr) \
    ((corPtr)->stackLevel == NULL)

/*
 * The definitions for the LiteralTable and LiteralEntry structures. Each
 * interpreter contains a LiteralTable. It is used to reduce the storage
 * needed for all the Tcl objects that hold the literals of scripts compiled
 * by the interpreter. A literal's object is shared by all the ByteCodes that
 * refer to the literal. Each distinct literal has one LiteralEntry entry in
 * the LiteralTable. A literal table is a specialized hash table that is
 * indexed by the literal's string representation, which may contain null
 * characters.
 *
 * Note that we reduce the space needed for literals by sharing literal
 * objects both within a ByteCode (each ByteCode contains a local
 * LiteralTable) and across all an interpreter's ByteCodes (with the
 * interpreter's global LiteralTable).
 */

typedef struct LiteralEntry {
    struct LiteralEntry *nextPtr;
				/* Points to next entry in this hash bucket or
				 * NULL if end of chain. */
    Tcl_Obj *objPtr;		/* Points to Tcl object that holds the
				 * literal's bytes and length. */
    int refCount;		/* If in an interpreter's global literal
				 * table, the number of ByteCode structures
				 * that share the literal object; the literal
				 * entry can be freed when refCount drops to
				 * 0. If in a local literal table, -1. */
    Namespace *nsPtr;		/* Namespace in which this literal is used. We
				 * try to avoid sharing literal non-FQ command
				 * names among different namespaces to reduce
				 * shimmering. */
} LiteralEntry;

typedef struct LiteralTable {
    LiteralEntry **buckets;	/* Pointer to bucket array. Each element
				 * points to first entry in bucket's hash
				 * chain, or NULL. */
    LiteralEntry *staticBuckets[TCL_SMALL_HASH_TABLE];
				/* Bucket array used for small tables to avoid
				 * mallocs and frees. */
    int numBuckets;		/* Total number of buckets allocated at
				 * **buckets. */
    int numEntries;		/* Total number of entries present in
				 * table. */
    int rebuildSize;		/* Enlarge table when numEntries gets to be
				 * this large. */
    int mask;			/* Mask value used in hashing function. */
} LiteralTable;

/*
 * The following structure defines for each Tcl interpreter various
 * statistics-related information about the bytecode compiler and
 * interpreter's operation in that interpreter.
 */

#ifdef TCL_COMPILE_STATS
typedef struct ByteCodeStats {
    long numExecutions;		/* Number of ByteCodes executed. */
    long numCompilations;	/* Number of ByteCodes created. */
    long numByteCodesFreed;	/* Number of ByteCodes destroyed. */
    long instructionCount[256];	/* Number of times each instruction was
				 * executed. */

    double totalSrcBytes;	/* Total source bytes ever compiled. */
    double totalByteCodeBytes;	/* Total bytes for all ByteCodes. */
    double currentSrcBytes;	/* Src bytes for all current ByteCodes. */
    double currentByteCodeBytes;/* Code bytes in all current ByteCodes. */

    long srcCount[32];		/* Source size distribution: # of srcs of
				 * size [2**(n-1)..2**n), n in [0..32). */
    long byteCodeCount[32];	/* ByteCode size distribution. */
    long lifetimeCount[32];	/* ByteCode lifetime distribution (ms). */

    double currentInstBytes;	/* Instruction bytes-current ByteCodes. */
    double currentLitBytes;	/* Current literal bytes. */
    double currentExceptBytes;	/* Current exception table bytes. */
    double currentAuxBytes;	/* Current auxiliary information bytes. */
    double currentCmdMapBytes;	/* Current src<->code map bytes. */

    long numLiteralsCreated;	/* Total literal objects ever compiled. */
    double totalLitStringBytes;	/* Total string bytes in all literals. */
    double currentLitStringBytes;
				/* String bytes in current literals. */
    long literalCount[32];	/* Distribution of literal string sizes. */
} ByteCodeStats;
#endif /* TCL_COMPILE_STATS */

/*
 * Structure used in implementation of those core ensembles which are
 * partially compiled. Used as an array of these, with a terminating field
 * whose 'name' is NULL.
 */

typedef struct {
    const char *name;		/* The name of the subcommand. */
    Tcl_ObjCmdProc *proc;	/* The implementation of the subcommand. */
    CompileProc *compileProc;	/* The compiler for the subcommand. */
    Tcl_ObjCmdProc *nreProc;	/* NRE implementation of this command. */
    ClientData clientData;	/* Any clientData to give the command. */
    int unsafe;			/* Whether this command is to be hidden by
				 * default in a safe interpreter. */
} EnsembleImplMap;

/*
 *----------------------------------------------------------------
 * Data structures related to commands.
 *----------------------------------------------------------------
 */

/*
 * An imported command is created in an namespace when it imports a "real"
 * command from another namespace. An imported command has a Command structure
 * that points (via its ClientData value) to the "real" Command structure in
 * the source namespace's command table. The real command records all the
 * imported commands that refer to it in a list of ImportRef structures so
 * that they can be deleted when the real command is deleted.
 */

typedef struct ImportRef {
    struct Command *importedCmdPtr;
				/* Points to the imported command created in
				 * an importing namespace; this command
				 * redirects its invocations to the "real"
				 * command. */
    struct ImportRef *nextPtr;	/* Next element on the linked list of imported
				 * commands that refer to the "real" command.
				 * The real command deletes these imported
				 * commands on this list when it is
				 * deleted. */
} ImportRef;

/*
 * Data structure used as the ClientData of imported commands: commands
 * created in an namespace when it imports a "real" command from another
 * namespace.
 */

typedef struct ImportedCmdData {
    struct Command *realCmdPtr;	/* "Real" command that this imported command
				 * refers to. */
    struct Command *selfPtr;	/* Pointer to this imported command. Needed
				 * only when deleting it in order to remove it
				 * from the real command's linked list of
				 * imported commands that refer to it. */
} ImportedCmdData;

/*
 * A Command structure exists for each command in a namespace. The Tcl_Command
 * opaque type actually refers to these structures.
 */

typedef struct Command {
    Tcl_HashEntry *hPtr;	/* Pointer to the hash table entry that refers
				 * to this command. The hash table is either a
				 * namespace's command table or an
				 * interpreter's hidden command table. This
				 * pointer is used to get a command's name
				 * from its Tcl_Command handle. NULL means
				 * that the hash table entry has been removed
				 * already (this can happen if deleteProc
				 * causes the command to be deleted or
				 * recreated). */
    Namespace *nsPtr;		/* Points to the namespace containing this
				 * command. */
    int refCount;		/* 1 if in command hashtable plus 1 for each
				 * reference from a CmdName Tcl object
				 * representing a command's name in a ByteCode
				 * instruction sequence. This structure can be
				 * freed when refCount becomes zero. */
    int cmdEpoch;		/* Incremented to invalidate any references
				 * that point to this command when it is
				 * renamed, deleted, hidden, or exposed. */
    CompileProc *compileProc;	/* Procedure called to compile command. NULL
				 * if no compile proc exists for command. */
    Tcl_ObjCmdProc *objProc;	/* Object-based command procedure. */
    ClientData objClientData;	/* Arbitrary value passed to object proc. */
    Tcl_CmdProc *proc;		/* String-based command procedure. */
    ClientData clientData;	/* Arbitrary value passed to string proc. */
    Tcl_CmdDeleteProc *deleteProc;
				/* Procedure invoked when deleting command to,
				 * e.g., free all client data. */
    ClientData deleteData;	/* Arbitrary value passed to deleteProc. */
    int flags;			/* Miscellaneous bits of information about
				 * command. See below for definitions. */
    ImportRef *importRefPtr;	/* List of each imported Command created in
				 * another namespace when this command is
				 * imported. These imported commands redirect
				 * invocations back to this command. The list
				 * is used to remove all those imported
				 * commands when deleting this "real"
				 * command. */
    CommandTrace *tracePtr;	/* First in list of all traces set for this
				 * command. */
    Tcl_ObjCmdProc *nreProc;	/* NRE implementation of this command. */
} Command;

/*
 * Flag bits for commands.
 *
 * CMD_IS_DELETED -		Means that the command is in the process of
 *				being deleted (its deleteProc is currently
 *				executing). Other attempts to delete the
 *				command should be ignored.
 * CMD_TRACE_ACTIVE -		1 means that trace processing is currently
 *				underway for a rename/delete change. See the
 *				two flags below for which is currently being
 *				processed.
 * CMD_HAS_EXEC_TRACES -	1 means that this command has at least one
 *				execution trace (as opposed to simple
 *				delete/rename traces) in its tracePtr list.
 * CMD_COMPILES_EXPANDED -	1 means that this command has a compiler that
 *				can handle expansion (provided it is not the
 *				first word).
 * TCL_TRACE_RENAME -		A rename trace is in progress. Further
 *				recursive renames will not be traced.
 * TCL_TRACE_DELETE -		A delete trace is in progress. Further
 *				recursive deletes will not be traced.
 * (these last two flags are defined in tcl.h)
 */

#define CMD_IS_DELETED		    0x01
#define CMD_TRACE_ACTIVE	    0x02
#define CMD_HAS_EXEC_TRACES	    0x04
#define CMD_COMPILES_EXPANDED	    0x08
#define CMD_REDEF_IN_PROGRESS	    0x10
#define CMD_VIA_RESOLVER	    0x20


/*
 *----------------------------------------------------------------
 * Data structures related to name resolution procedures.
 *----------------------------------------------------------------
 */

/*
 * The interpreter keeps a linked list of name resolution schemes. The scheme
 * for a namespace is consulted first, followed by the list of schemes in an
 * interpreter, followed by the default name resolution in Tcl. Schemes are
 * added/removed from the interpreter's list by calling Tcl_AddInterpResolver
 * and Tcl_RemoveInterpResolver.
 */

typedef struct ResolverScheme {
    char *name;			/* Name identifying this scheme. */
    Tcl_ResolveCmdProc *cmdResProc;
				/* Procedure handling command name
				 * resolution. */
    Tcl_ResolveVarProc *varResProc;
				/* Procedure handling variable name resolution
				 * for variables that can only be handled at
				 * runtime. */
    Tcl_ResolveCompiledVarProc *compiledVarResProc;
				/* Procedure handling variable name resolution
				 * at compile time. */

    struct ResolverScheme *nextPtr;
				/* Pointer to next record in linked list. */
} ResolverScheme;

/*
 * Forward declaration of the TIP#143 limit handler structure.
 */

typedef struct LimitHandler LimitHandler;

/*
 * TIP #268.
 * Values for the selection mode, i.e the package require preferences.
 */

enum PkgPreferOptions {
    PKG_PREFER_LATEST, PKG_PREFER_STABLE
};

/*
 *----------------------------------------------------------------
 * This structure shadows the first few fields of the memory cache for the
 * allocator defined in tclThreadAlloc.c; it has to be kept in sync with the
 * definition there.
 * Some macros require knowledge of some fields in the struct in order to
 * avoid hitting the TSD unnecessarily. In order to facilitate this, a pointer
 * to the relevant fields is kept in the allocCache field in struct Interp.
 *----------------------------------------------------------------
 */

typedef struct AllocCache {
    struct Cache *nextPtr;	/* Linked list of cache entries. */
    Tcl_ThreadId owner;		/* Which thread's cache is this? */
    Tcl_Obj *firstObjPtr;	/* List of free objects for thread. */
    int numObjects;		/* Number of objects for thread. */
} AllocCache;

/*
 *----------------------------------------------------------------
 * This structure defines an interpreter, which is a collection of commands
 * plus other state information related to interpreting commands, such as
 * variable storage. Primary responsibility for this data structure is in
 * tclBasic.c, but almost every Tcl source file uses something in here.
 *----------------------------------------------------------------
 */

typedef struct Interp {

    /*
     * The first two fields were named "result" and "freeProc" in earlier
     * versions of Tcl.  They are no longer used within Tcl, and are no
     * longer available to be accessed by extensions.  However, they cannot
     * be removed.  Why?  There is a deployed base of stub-enabled extensions
     * that query the value of iPtr->stubTable.  For them to continue to work,
     * the location of the field "stubTable" within the Interp struct cannot
     * change.  The most robust way to assure that is to leave all fields up to
     * that one undisturbed.
     */

    const char *legacyResult;
    void (*legacyFreeProc) (void);
    int errorLine;		/* When TCL_ERROR is returned, this gives the
				 * line number in the command where the error
				 * occurred (1 means first line). */
    const struct TclStubs *stubTable;
				/* Pointer to the exported Tcl stub table.  In
				 * ancient pre-8.1 versions of Tcl this was a
				 * pointer to the objResultPtr or a pointer to a
				 * buckets array in a hash table. Deployed stubs
				 * enabled extensions check for a NULL pointer value
				 * and for a TCL_STUBS_MAGIC value to verify they
				 * are not [load]ing into one of those pre-stubs
				 * interps.
				 */

    TclHandle handle;		/* Handle used to keep track of when this
				 * interp is deleted. */

    Namespace *globalNsPtr;	/* The interpreter's global namespace. */
    Tcl_HashTable *hiddenCmdTablePtr;
				/* Hash table used by tclBasic.c to keep track
				 * of hidden commands on a per-interp
				 * basis. */
    ClientData interpInfo;	/* Information used by tclInterp.c to keep
				 * track of master/slave interps on a
				 * per-interp basis. */
    void (*optimizer)(void *envPtr);
    /*
     * Information related to procedures and variables. See tclProc.c and
     * tclVar.c for usage.
     */

    int numLevels;		/* Keeps track of how many nested calls to
				 * Tcl_Eval are in progress for this
				 * interpreter. It's used to delay deletion of
				 * the table until all Tcl_Eval invocations
				 * are completed. */
    int maxNestingDepth;	/* If numLevels exceeds this value then Tcl
				 * assumes that infinite recursion has
				 * occurred and it generates an error. */
    CallFrame *framePtr;	/* Points to top-most in stack of all nested
				 * procedure invocations. */
    CallFrame *varFramePtr;	/* Points to the call frame whose variables
				 * are currently in use (same as framePtr
				 * unless an "uplevel" command is
				 * executing). */
    ActiveVarTrace *activeVarTracePtr;
				/* First in list of active traces for interp,
				 * or NULL if no active traces. */
    int returnCode;		/* [return -code] parameter. */
    CallFrame *rootFramePtr;	/* Global frame pointer for this
				 * interpreter. */
    Namespace *lookupNsPtr;	/* Namespace to use ONLY on the next
				 * TCL_EVAL_INVOKE call to Tcl_EvalObjv. */

    /*
     * Information about packages. Used only in tclPkg.c.
     */

    Tcl_HashTable packageTable;	/* Describes all of the packages loaded in or
				 * available to this interpreter. Keys are
				 * package names, values are (Package *)
				 * pointers. */
    char *packageUnknown;	/* Command to invoke during "package require"
				 * commands for packages that aren't described
				 * in packageTable. Ckalloc'ed, may be
				 * NULL. */
    /*
     * Miscellaneous information:
     */

    int cmdCount;		/* Total number of times a command procedure
				 * has been called for this interpreter. */
    int evalFlags;		/* Flags to control next call to Tcl_Eval.
				 * Normally zero, but may be set before
				 * calling Tcl_Eval. See below for valid
				 * values. */
    LiteralTable literalTable;	/* Contains LiteralEntry's describing all Tcl
				 * objects holding literals of scripts
				 * compiled by the interpreter. Indexed by the
				 * string representations of literals. Used to
				 * avoid creating duplicate objects. */
    int compileEpoch;		/* Holds the current "compilation epoch" for
				 * this interpreter. This is incremented to
				 * invalidate existing ByteCodes when, e.g., a
				 * command with a compile procedure is
				 * redefined. */
    Proc *compiledProcPtr;	/* If a procedure is being compiled, a pointer
				 * to its Proc structure; otherwise, this is
				 * NULL. Set by ObjInterpProc in tclProc.c and
				 * used by tclCompile.c to process local
				 * variables appropriately. */
    ResolverScheme *resolverPtr;
				/* Linked list of name resolution schemes
				 * added to this interpreter. Schemes are
				 * added and removed by calling
				 * Tcl_AddInterpResolvers and
				 * Tcl_RemoveInterpResolver respectively. */
    Tcl_Obj *scriptFile;	/* NULL means there is no nested source
				 * command active; otherwise this points to
				 * pathPtr of the file being sourced. */
    int flags;			/* Various flag bits. See below. */
    long randSeed;		/* Seed used for rand() function. */
    Trace *tracePtr;		/* List of traces for this interpreter. */
    Tcl_HashTable *assocData;	/* Hash table for associating data with this
				 * interpreter. Cleaned up when this
				 * interpreter is deleted. */
    struct ExecEnv *execEnvPtr;	/* Execution environment for Tcl bytecode
				 * execution. Contains a pointer to the Tcl
				 * evaluation stack. */
    Tcl_Obj *emptyObjPtr;	/* Points to an object holding an empty
				 * string. Returned by Tcl_ObjSetVar2 when
				 * variable traces change a variable in a
				 * gross way. */
    Tcl_Obj *objResultPtr;	/* If the last command returned an object
				 * result, this points to it. Should not be
				 * accessed directly; see comment above. */
    Tcl_ThreadId threadId;	/* ID of thread that owns the interpreter. */

    ActiveCommandTrace *activeCmdTracePtr;
				/* First in list of active command traces for
				 * interp, or NULL if no active traces. */
    ActiveInterpTrace *activeInterpTracePtr;
				/* First in list of active traces for interp,
				 * or NULL if no active traces. */

    int tracesForbiddingInline;	/* Count of traces (in the list headed by
				 * tracePtr) that forbid inline bytecode
				 * compilation. */

    /*
     * Fields used to manage extensible return options (TIP 90).
     */

    Tcl_Obj *returnOpts;	/* A dictionary holding the options to the
				 * last [return] command. */

    Tcl_Obj *errorInfo;		/* errorInfo value (now as a Tcl_Obj). */
    Tcl_Obj *eiVar;		/* cached ref to ::errorInfo variable. */
    Tcl_Obj *errorCode;		/* errorCode value (now as a Tcl_Obj). */
    Tcl_Obj *ecVar;		/* cached ref to ::errorInfo variable. */
    int returnLevel;		/* [return -level] parameter. */

    /*
     * Resource limiting framework support (TIP#143).
     */

    struct {
	int active;		/* Flag values defining which limits have been
				 * set. */
	int granularityTicker;	/* Counter used to determine how often to
				 * check the limits. */
	int exceeded;		/* Which limits have been exceeded, described
				 * as flag values the same as the 'active'
				 * field. */

	int cmdCount;		/* Limit for how many commands to execute in
				 * the interpreter. */
	LimitHandler *cmdHandlers;
				/* Handlers to execute when the limit is
				 * reached. */
	int cmdGranularity;	/* Mod factor used to determine how often to
				 * evaluate the limit check. */

	Tcl_Time time;		/* Time limit for execution within the
				 * interpreter. */
	LimitHandler *timeHandlers;
				/* Handlers to execute when the limit is
				 * reached. */
	int timeGranularity;	/* Mod factor used to determine how often to
				 * evaluate the limit check. */
	Tcl_TimerToken timeEvent;
				/* Handle for a timer callback that will occur
				 * when the time-limit is exceeded. */

	Tcl_HashTable callbacks;/* Mapping from (interp,type) pair to data
				 * used to install a limit handler callback to
				 * run in _this_ interp when the limit is
				 * exceeded. */
    } limit;

    /*
     * Information for improved default error generation from ensembles
     * (TIP#112).
     */

    struct {
	Tcl_Obj *const *sourceObjs;
				/* What arguments were actually input into the
				 * *root* ensemble command? (Nested ensembles
				 * don't rewrite this.) NULL if we're not
				 * processing an ensemble. */
	int numRemovedObjs;	/* How many arguments have been stripped off
				 * because of ensemble processing. */
	int numInsertedObjs;	/* How many of the current arguments were
				 * inserted by an ensemble. */
    } ensembleRewrite;

    /*
     * TIP #219: Global info for the I/O system.
     */

    Tcl_Obj *chanMsg;		/* Error message set by channel drivers, for
				 * the propagation of arbitrary Tcl errors.
				 * This information, if present (chanMsg not
				 * NULL), takes precedence over a POSIX error
				 * code returned by a channel operation. */

    /*
     * Source code origin information (TIP #280).
     */

    CmdFrame *cmdFramePtr;	/* Points to the command frame containing the
				 * location information for the current
				 * command. */
    const CmdFrame *invokeCmdFramePtr;
				/* Points to the command frame which is the
				 * invoking context of the bytecode compiler.
				 * NULL when the byte code compiler is not
				 * active. */
    int invokeWord;		/* Index of the word in the command which
				 * is getting compiled. */
    Tcl_HashTable *linePBodyPtr;/* This table remembers for each statically
				 * defined procedure the location information
				 * for its body. It is keyed by the address of
				 * the Proc structure for a procedure. The
				 * values are "struct CmdFrame*". */
    Tcl_HashTable *lineBCPtr;	/* This table remembers for each ByteCode
				 * object the location information for its
				 * body. It is keyed by the address of the
				 * Proc structure for a procedure. The values
				 * are "struct ExtCmdLoc*". (See
				 * tclCompile.h) */
    Tcl_HashTable *lineLABCPtr;
    Tcl_HashTable *lineLAPtr;	/* This table remembers for each argument of a
				 * command on the execution stack the index of
				 * the argument in the command, and the
				 * location data of the command. It is keyed
				 * by the address of the Tcl_Obj containing
				 * the argument. The values are "struct
				 * CFWord*" (See tclBasic.c). This allows
				 * commands like uplevel, eval, etc. to find
				 * location information for their arguments,
				 * if they are a proper literal argument to an
				 * invoking command. Alt view: An index to the
				 * CmdFrame stack keyed by command argument
				 * holders. */
    ContLineLoc *scriptCLLocPtr;/* This table points to the location data for
				 * invisible continuation lines in the script,
				 * if any. This pointer is set by the function
				 * TclEvalObjEx() in file "tclBasic.c", and
				 * used by function ...() in the same file.
				 * It does for the eval/direct path of script
				 * execution what CompileEnv.clLoc does for
				 * the bytecode compiler.
				 */
    /*
     * TIP #268. The currently active selection mode, i.e. the package require
     * preferences.
     */

    int packagePrefer;		/* Current package selection mode. */

    /*
     * Hashtables for variable traces and searches.
     */

    Tcl_HashTable varTraces;	/* Hashtable holding the start of a variable's
				 * active trace list; varPtr is the key. */
    Tcl_HashTable varSearches;	/* Hashtable holding the start of a variable's
				 * active searches list; varPtr is the key. */
    /*
     * The thread-specific data ekeko: cache pointers or values that
     *  (a) do not change during the thread's lifetime
     *  (b) require access to TSD to determine at runtime
     *  (c) are accessed very often (e.g., at each command call)
     *
     * Note that these are the same for all interps in the same thread. They
     * just have to be initialised for the thread's master interp, slaves
     * inherit the value.
     *
     * They are used by the macros defined below.
     */

    AllocCache *allocCache;
    void *pendingObjDataPtr;	/* Pointer to the Cache and PendingObjData
				 * structs for this interp's thread; see
				 * tclObj.c and tclThreadAlloc.c */
    int *asyncReadyPtr;		/* Pointer to the asyncReady indicator for
				 * this interp's thread; see tclAsync.c */
    /*
     * The pointer to the object system root ekeko. c.f. TIP #257.
     */
    void *objectFoundation;	/* Pointer to the Foundation structure of the
				 * object system, which contains things like
				 * references to key namespaces. See
				 * tclOOInt.h and tclOO.c for real definition
				 * and setup. */

    struct NRE_callback *deferredCallbacks;
				/* Callbacks that are set previous to a call
				 * to some Eval function but that actually
				 * belong to the command that is about to be
				 * called - i.e., they should be run *before*
				 * any tailcall is invoked. */

    /*
     * TIP #285, Script cancellation support.
     */

    Tcl_AsyncHandler asyncCancel;
				/* Async handler token for Tcl_CancelEval. */
    Tcl_Obj *asyncCancelMsg;	/* Error message set by async cancel handler
				 * for the propagation of arbitrary Tcl
				 * errors. This information, if present
				 * (asyncCancelMsg not NULL), takes precedence
				 * over the default error messages returned by
				 * a script cancellation operation. */

	/*
	 * TIP #348 IMPLEMENTATION  -  Substituted error stack
	 */
    Tcl_Obj *errorStack;	/* [info errorstack] value (as a Tcl_Obj). */
    Tcl_Obj *upLiteral;		/* "UP" literal for [info errorstack] */
    Tcl_Obj *callLiteral;	/* "CALL" literal for [info errorstack] */
    Tcl_Obj *innerLiteral;	/* "INNER" literal for [info errorstack] */
    Tcl_Obj *innerContext;	/* cached list for fast reallocation */
    int resetErrorStack;        /* controls cleaning up of ::errorStack */

#ifdef TCL_COMPILE_STATS
    /*
     * Statistical information about the bytecode compiler and interpreter's
     * operation. This should be the last field of Interp.
     */

    ByteCodeStats stats;	/* Holds compilation and execution statistics
				 * for this interpreter. */
#endif /* TCL_COMPILE_STATS */
} Interp;

/*
 * Macros that use the TSD-ekeko.
 */

#define TclAsyncReady(iPtr) \
    *((iPtr)->asyncReadyPtr)

/*
 * Macros for script cancellation support (TIP #285).
 */

#define TclCanceled(iPtr) \
    (((iPtr)->flags & CANCELED) || ((iPtr)->flags & TCL_CANCEL_UNWIND))

#define TclSetCancelFlags(iPtr, cancelFlags)   \
    (iPtr)->flags |= CANCELED;                 \
    if ((cancelFlags) & TCL_CANCEL_UNWIND) {   \
        (iPtr)->flags |= TCL_CANCEL_UNWIND;    \
    }

#define TclUnsetCancelFlags(iPtr) \
    (iPtr)->flags &= (~(CANCELED | TCL_CANCEL_UNWIND))

/*
 * Macros for splicing into and out of doubly linked lists. They assume
 * existence of struct items 'prevPtr' and 'nextPtr'.
 *
 * a = element to add or remove.
 * b = list head.
 *
 * TclSpliceIn adds to the head of the list.
 */

#define TclSpliceIn(a,b)			\
    (a)->nextPtr = (b);				\
    if ((b) != NULL) {				\
	(b)->prevPtr = (a);			\
    }						\
    (a)->prevPtr = NULL, (b) = (a);

#define TclSpliceOut(a,b)			\
    if ((a)->prevPtr != NULL) {			\
	(a)->prevPtr->nextPtr = (a)->nextPtr;	\
    } else {					\
	(b) = (a)->nextPtr;			\
    }						\
    if ((a)->nextPtr != NULL) {			\
	(a)->nextPtr->prevPtr = (a)->prevPtr;	\
    }

/*
 * EvalFlag bits for Interp structures:
 *
 * TCL_ALLOW_EXCEPTIONS	1 means it's OK for the script to terminate with a
 *			code other than TCL_OK or TCL_ERROR; 0 means codes
 *			other than these should be turned into errors.
 */

#define TCL_ALLOW_EXCEPTIONS		0x04
#define TCL_EVAL_FILE			0x02
#define TCL_EVAL_SOURCE_IN_FRAME	0x10
#define TCL_EVAL_NORESOLVE		0x20

/*
 * Flag bits for Interp structures:
 *
 * DELETED:		Non-zero means the interpreter has been deleted:
 *			don't process any more commands for it, and destroy
 *			the structure as soon as all nested invocations of
 *			Tcl_Eval are done.
 * ERR_ALREADY_LOGGED:	Non-zero means information has already been logged in
 *			iPtr->errorInfo for the current Tcl_Eval instance, so
 *			Tcl_Eval needn't log it (used to implement the "error
 *			message log" command).
 * DONT_COMPILE_CMDS_INLINE: Non-zero means that the bytecode compiler should
 *			not compile any commands into an inline sequence of
 *			instructions. This is set 1, for example, when command
 *			traces are requested.
 * RAND_SEED_INITIALIZED: Non-zero means that the randSeed value of the interp
 *			has not be initialized. This is set 1 when we first
 *			use the rand() or srand() functions.
 * SAFE_INTERP:		Non zero means that the current interp is a safe
 *			interp (i.e. it has only the safe commands installed,
 *			less priviledge than a regular interp).
 * INTERP_DEBUG_FRAME:	Used for switching on various extra interpreter
 *			debug/info mechanisms (e.g. info frame eval/uplevel
 *			tracing) which are performance intensive.
 * INTERP_TRACE_IN_PROGRESS: Non-zero means that an interp trace is currently
 *			active; so no further trace callbacks should be
 *			invoked.
 * INTERP_ALTERNATE_WRONG_ARGS: Used for listing second and subsequent forms
 *			of the wrong-num-args string in Tcl_WrongNumArgs.
 *			Makes it append instead of replacing and uses
 *			different intermediate text.
 * CANCELED:		Non-zero means that the script in progress should be
 *			canceled as soon as possible. This can be checked by
 *			extensions (and the core itself) by calling
 *			Tcl_Canceled and checking if TCL_ERROR is returned.
 *			This is a one-shot flag that is reset immediately upon
 *			being detected; however, if the TCL_CANCEL_UNWIND flag
 *			is set Tcl_Canceled will continue to report that the
 *			script in progress has been canceled thereby allowing
 *			the evaluation stack for the interp to be fully
 *			unwound.
 *
 * WARNING: For the sake of some extensions that have made use of former
 * internal values, do not re-use the flag values 2 (formerly ERR_IN_PROGRESS)
 * or 8 (formerly ERROR_CODE_SET).
 */

#define DELETED				     1
#define ERR_ALREADY_LOGGED		     4
#define INTERP_DEBUG_FRAME		  0x10
#define DONT_COMPILE_CMDS_INLINE	  0x20
#define RAND_SEED_INITIALIZED		  0x40
#define SAFE_INTERP			  0x80
#define INTERP_TRACE_IN_PROGRESS	 0x200
#define INTERP_ALTERNATE_WRONG_ARGS	 0x400
#define ERR_LEGACY_COPY			 0x800
#define CANCELED			0x1000

/*
 * Maximum number of levels of nesting permitted in Tcl commands (used to
 * catch infinite recursion).
 */

#define MAX_NESTING_DEPTH	1000

/*
 * The macro below is used to modify a "char" value (e.g. by casting it to an
 * unsigned character) so that it can be used safely with macros such as
 * isspace.
 */

#define UCHAR(c) ((unsigned char) (c))

/*
 * This macro is used to properly align the memory allocated by Tcl, giving
 * the same alignment as the native malloc.
 */

#if defined(__APPLE__)
#define TCL_ALLOCALIGN	16
#else
#define TCL_ALLOCALIGN	(2*sizeof(void *))
#endif

/*
 * This macro is used to determine the offset needed to safely allocate any
 * data structure in memory. Given a starting offset or size, it "rounds up"
 * or "aligns" the offset to the next 8-byte boundary so that any data
 * structure can be placed at the resulting offset without fear of an
 * alignment error.
 *
 * WARNING!! DO NOT USE THIS MACRO TO ALIGN POINTERS: it will produce the
 * wrong result on platforms that allocate addresses that are divisible by 4
 * or 2. Only use it for offsets or sizes.
 *
 * This macro is only used by tclCompile.c in the core (Bug 926445). It
 * however not be made file static, as extensions that touch bytecodes
 * (notably tbcload) require it.
 */

#define TCL_ALIGN(x) (((int)(x) + 7) & ~7)

/*
 * The following enum values are used to specify the runtime platform setting
 * of the tclPlatform variable.
 */

typedef enum {
    TCL_PLATFORM_UNIX = 0,	/* Any Unix-like OS. */
    TCL_PLATFORM_WINDOWS = 2	/* Any Microsoft Windows OS. */
} TclPlatformType;

/*
 * The following enum values are used to indicate the translation of a Tcl
 * channel. Declared here so that each platform can define
 * TCL_PLATFORM_TRANSLATION to the native translation on that platform.
 */

typedef enum TclEolTranslation {
    TCL_TRANSLATE_AUTO,		/* Eol == \r, \n and \r\n. */
    TCL_TRANSLATE_CR,		/* Eol == \r. */
    TCL_TRANSLATE_LF,		/* Eol == \n. */
    TCL_TRANSLATE_CRLF		/* Eol == \r\n. */
} TclEolTranslation;

/*
 * Flags for TclInvoke:
 *
 * TCL_INVOKE_HIDDEN		Invoke a hidden command; if not set, invokes
 *				an exposed command.
 * TCL_INVOKE_NO_UNKNOWN	If set, "unknown" is not invoked if the
 *				command to be invoked is not found. Only has
 *				an effect if invoking an exposed command,
 *				i.e. if TCL_INVOKE_HIDDEN is not also set.
 * TCL_INVOKE_NO_TRACEBACK	Does not record traceback information if the
 *				invoked command returns an error. Used if the
 *				caller plans on recording its own traceback
 *				information.
 */

#define	TCL_INVOKE_HIDDEN	(1<<0)
#define TCL_INVOKE_NO_UNKNOWN	(1<<1)
#define TCL_INVOKE_NO_TRACEBACK	(1<<2)

/*
 * The structure used as the internal representation of Tcl list objects. This
 * struct is grown (reallocated and copied) as necessary to hold all the
 * list's element pointers. The struct might contain more slots than currently
 * used to hold all element pointers. This is done to make append operations
 * faster.
 */

typedef struct List {
    int refCount;
    int maxElemCount;		/* Total number of element array slots. */
    int elemCount;		/* Current number of list elements. */
    int canonicalFlag;		/* Set if the string representation was
				 * derived from the list representation. May
				 * be ignored if there is no string rep at
				 * all.*/
    Tcl_Obj *elements;		/* First list element; the struct is grown to
				 * accomodate all elements. */
} List;

#define LIST_MAX \
	(1 + (int)(((size_t)UINT_MAX - sizeof(List))/sizeof(Tcl_Obj *)))
#define LIST_SIZE(numElems) \
	(unsigned)(sizeof(List) + (((numElems) - 1) * sizeof(Tcl_Obj *)))

/*
 * Macro used to get the elements of a list object.
 */

#define ListRepPtr(listPtr) \
    ((List *) (listPtr)->internalRep.twoPtrValue.ptr1)

#define ListSetIntRep(objPtr, listRepPtr) \
    (objPtr)->internalRep.twoPtrValue.ptr1 = (void *)(listRepPtr), \
    (objPtr)->internalRep.twoPtrValue.ptr2 = NULL, \
    (listRepPtr)->refCount++, \
    (objPtr)->typePtr = &tclListType

#define ListObjGetElements(listPtr, objc, objv) \
    ((objv) = &(ListRepPtr(listPtr)->elements), \
     (objc) = ListRepPtr(listPtr)->elemCount)

#define ListObjLength(listPtr, len) \
    ((len) = ListRepPtr(listPtr)->elemCount)

#define ListObjIsCanonical(listPtr) \
    (((listPtr)->bytes == NULL) || ListRepPtr(listPtr)->canonicalFlag)

#define TclListObjGetElements(interp, listPtr, objcPtr, objvPtr) \
    (((listPtr)->typePtr == &tclListType) \
	    ? ((ListObjGetElements((listPtr), *(objcPtr), *(objvPtr))), TCL_OK)\
	    : Tcl_ListObjGetElements((interp), (listPtr), (objcPtr), (objvPtr)))

#define TclListObjLength(interp, listPtr, lenPtr) \
    (((listPtr)->typePtr == &tclListType) \
	    ? ((ListObjLength((listPtr), *(lenPtr))), TCL_OK)\
	    : Tcl_ListObjLength((interp), (listPtr), (lenPtr)))

#define TclListObjIsCanonical(listPtr) \
    (((listPtr)->typePtr == &tclListType) ? ListObjIsCanonical((listPtr)) : 0)

/*
 * Modes for collecting (or not) in the implementations of TclNRForeachCmd,
 * TclNRLmapCmd and their compilations.
 */

#define TCL_EACH_KEEP_NONE  0	/* Discard iteration result like [foreach] */
#define TCL_EACH_COLLECT    1	/* Collect iteration result like [lmap] */

/*
 * Macros providing a faster path to integers: Tcl_GetLongFromObj everywhere,
 * Tcl_GetIntFromObj and TclGetIntForIndex on platforms where longs are ints.
 *
 * WARNING: these macros eval their args more than once.
 */

#define TclGetLongFromObj(interp, objPtr, longPtr) \
    (((objPtr)->typePtr == &tclIntType)	\
	    ? ((*(longPtr) = (objPtr)->internalRep.longValue), TCL_OK) \
	    : Tcl_GetLongFromObj((interp), (objPtr), (longPtr)))

#if (LONG_MAX == INT_MAX)
#define TclGetIntFromObj(interp, objPtr, intPtr) \
    (((objPtr)->typePtr == &tclIntType)	\
	    ? ((*(intPtr) = (objPtr)->internalRep.longValue), TCL_OK) \
	    : Tcl_GetIntFromObj((interp), (objPtr), (intPtr)))
#define TclGetIntForIndexM(interp, objPtr, endValue, idxPtr) \
    (((objPtr)->typePtr == &tclIntType)	\
	    ? ((*(idxPtr) = (objPtr)->internalRep.longValue), TCL_OK) \
	    : TclGetIntForIndex((interp), (objPtr), (endValue), (idxPtr)))
#else
#define TclGetIntFromObj(interp, objPtr, intPtr) \
    Tcl_GetIntFromObj((interp), (objPtr), (intPtr))
#define TclGetIntForIndexM(interp, objPtr, ignore, idxPtr)	\
    TclGetIntForIndex(interp, objPtr, ignore, idxPtr)
#endif

/*
 * Macro used to save a function call for common uses of
 * Tcl_GetWideIntFromObj(). The ANSI C "prototype" is:
 *
 * MODULE_SCOPE int TclGetWideIntFromObj(Tcl_Interp *interp, Tcl_Obj *objPtr,
 *			Tcl_WideInt *wideIntPtr);
 */

#ifdef TCL_WIDE_INT_IS_LONG
#define TclGetWideIntFromObj(interp, objPtr, wideIntPtr) \
    (((objPtr)->typePtr == &tclIntType)					\
	? (*(wideIntPtr) = (Tcl_WideInt)				\
		((objPtr)->internalRep.longValue), TCL_OK) :		\
	Tcl_GetWideIntFromObj((interp), (objPtr), (wideIntPtr)))
#else /* !TCL_WIDE_INT_IS_LONG */
#define TclGetWideIntFromObj(interp, objPtr, wideIntPtr)		\
    (((objPtr)->typePtr == &tclWideIntType)				\
	? (*(wideIntPtr) = (objPtr)->internalRep.wideValue, TCL_OK) :	\
    ((objPtr)->typePtr == &tclIntType)					\
	? (*(wideIntPtr) = (Tcl_WideInt)				\
		((objPtr)->internalRep.longValue), TCL_OK) :		\
	Tcl_GetWideIntFromObj((interp), (objPtr), (wideIntPtr)))
#endif /* TCL_WIDE_INT_IS_LONG */

/*
 * Flag values for TclTraceDictPath().
 *
 * DICT_PATH_READ indicates that all entries on the path must exist but no
 * updates will be needed.
 *
 * DICT_PATH_UPDATE indicates that we are going to be doing an update at the
 * tip of the path, so duplication of shared objects should be done along the
 * way.
 *
 * DICT_PATH_EXISTS indicates that we are performing an existance test and a
 * lookup failure should therefore not be an error. If (and only if) this flag
 * is set, TclTraceDictPath() will return the special value
 * DICT_PATH_NON_EXISTENT if the path is not traceable.
 *
 * DICT_PATH_CREATE (which also requires the DICT_PATH_UPDATE bit to be set)
 * indicates that we are to create non-existant dictionaries on the path.
 */

#define DICT_PATH_READ		0
#define DICT_PATH_UPDATE	1
#define DICT_PATH_EXISTS	2
#define DICT_PATH_CREATE	5

#define DICT_PATH_NON_EXISTENT	((Tcl_Obj *) (void *) 1)

/*
 *----------------------------------------------------------------
 * Data structures related to the filesystem internals
 *----------------------------------------------------------------
 */

/*
 * The version_2 filesystem is private to Tcl. As and when these changes have
 * been thoroughly tested and investigated a new public filesystem interface
 * will be released. The aim is more versatile virtual filesystem interfaces,
 * more efficiency in 'path' manipulation and usage, and cleaner filesystem
 * code internally.
 */

#define TCL_FILESYSTEM_VERSION_2	((Tcl_FSVersion) 0x2)
typedef ClientData (TclFSGetCwdProc2)(ClientData clientData);
typedef int (Tcl_FSLoadFileProc2) (Tcl_Interp *interp, Tcl_Obj *pathPtr,
	Tcl_LoadHandle *handlePtr, Tcl_FSUnloadFileProc **unloadProcPtr, int flags);

/*
 * The following types are used for getting and storing platform-specific file
 * attributes in tclFCmd.c and the various platform-versions of that file.
 * This is done to have as much common code as possible in the file attributes
 * code. For more information about the callbacks, see TclFileAttrsCmd in
 * tclFCmd.c.
 */

typedef int (TclGetFileAttrProc)(Tcl_Interp *interp, int objIndex,
	Tcl_Obj *fileName, Tcl_Obj **attrObjPtrPtr);
typedef int (TclSetFileAttrProc)(Tcl_Interp *interp, int objIndex,
	Tcl_Obj *fileName, Tcl_Obj *attrObjPtr);

typedef struct TclFileAttrProcs {
    TclGetFileAttrProc *getProc;/* The procedure for getting attrs. */
    TclSetFileAttrProc *setProc;/* The procedure for setting attrs. */
} TclFileAttrProcs;

/*
 * Private flag value which controls Tcl_GetIndexFromObj*() routines
 * to instruct them not to cache lookups because the table will not
 * live long enough to make it worthwhile.  Must not clash with public
 * flag value TCL_EXACT.
 */

#define INDEX_TEMP_TABLE 2

/*
 * Opaque handle used in pipeline routines to encapsulate platform-dependent
 * state.
 */

typedef struct TclFile_ *TclFile;

typedef enum Tcl_PathPart {
    TCL_PATH_DIRNAME,
    TCL_PATH_TAIL,
    TCL_PATH_EXTENSION,
    TCL_PATH_ROOT
} Tcl_PathPart;

/*
 *----------------------------------------------------------------
 * Data structures related to obsolete filesystem hooks
 *----------------------------------------------------------------
 */

typedef int (TclStatProc_)(const char *path, struct stat *buf);
typedef int (TclAccessProc_)(const char *path, int mode);
typedef Tcl_Channel (TclOpenFileChannelProc_)(Tcl_Interp *interp,
	const char *fileName, const char *modeString, int permissions);

/*
 *----------------------------------------------------------------
 * Data structures related to procedures
 *----------------------------------------------------------------
 */

typedef Tcl_CmdProc *TclCmdProcType;
typedef Tcl_ObjCmdProc *TclObjCmdProcType;

/*
 *----------------------------------------------------------------
 * Data structures for process-global values.
 *----------------------------------------------------------------
 */

typedef void (TclInitProcessGlobalValueProc)(char **valuePtr, size_t *lengthPtr,
	Tcl_Encoding *encodingPtr);

/*
 * A ProcessGlobalValue struct exists for each internal value in Tcl that is
 * to be shared among several threads. Each thread sees a (Tcl_Obj) copy of
 * the value, and the master is kept as a counted string, with epoch and mutex
 * control. Each ProcessGlobalValue struct should be a static variable in some
 * file.
 */

typedef struct ProcessGlobalValue {
<<<<<<< HEAD
    size_t epoch;		/* Epoch counter to detect changes in the
=======
    size_t epoch;			/* Epoch counter to detect changes in the
>>>>>>> 82a01176
				 * master value. */
    size_t numBytes;		/* Length of the master string. */
    char *value;		/* The master string value. */
    Tcl_Encoding encoding;	/* system encoding when master string was
				 * initialized. */
    TclInitProcessGlobalValueProc *proc;
    				/* A procedure to initialize the master string
				 * copy when a "get" request comes in before
				 * any "set" request has been received. */
    Tcl_Mutex mutex;		/* Enforce orderly access from multiple
				 * threads. */
    Tcl_ThreadDataKey key;	/* Key for per-thread data holding the
				 * (Tcl_Obj) copy for each thread. */
} ProcessGlobalValue;

/*
 *----------------------------------------------------------------------
 * Flags for TclParseNumber
 *----------------------------------------------------------------------
 */

#define TCL_PARSE_DECIMAL_ONLY		1
				/* Leading zero doesn't denote octal or
				 * hex. */
#define TCL_PARSE_OCTAL_ONLY		2
				/* Parse octal even without prefix. */
#define TCL_PARSE_HEXADECIMAL_ONLY	4
				/* Parse hexadecimal even without prefix. */
#define TCL_PARSE_INTEGER_ONLY		8
				/* Disable floating point parsing. */
#define TCL_PARSE_SCAN_PREFIXES		16
				/* Use [scan] rules dealing with 0?
				 * prefixes. */
#define TCL_PARSE_NO_WHITESPACE		32
				/* Reject leading/trailing whitespace. */
#define TCL_PARSE_BINARY_ONLY	64
				/* Parse binary even without prefix. */

/*
 *----------------------------------------------------------------------
 * Type values TclGetNumberFromObj
 *----------------------------------------------------------------------
 */

#define TCL_NUMBER_LONG		1
#define TCL_NUMBER_WIDE		2
#define TCL_NUMBER_BIG		3
#define TCL_NUMBER_DOUBLE	4
#define TCL_NUMBER_NAN		5

/*
 *----------------------------------------------------------------
 * Variables shared among Tcl modules but not used by the outside world.
 *----------------------------------------------------------------
 */

MODULE_SCOPE char *tclNativeExecutableName;
MODULE_SCOPE int tclFindExecutableSearchDone;
MODULE_SCOPE char *tclMemDumpFileName;
MODULE_SCOPE TclPlatformType tclPlatform;
MODULE_SCOPE Tcl_NotifierProcs tclNotifierHooks;

MODULE_SCOPE Tcl_Encoding tclIdentityEncoding;

/*
 * TIP #233 (Virtualized Time)
 * Data for the time hooks, if any.
 */

MODULE_SCOPE Tcl_GetTimeProc *tclGetTimeProcPtr;
MODULE_SCOPE Tcl_ScaleTimeProc *tclScaleTimeProcPtr;
MODULE_SCOPE ClientData tclTimeClientData;

/*
 * Variables denoting the Tcl object types defined in the core.
 */

MODULE_SCOPE const Tcl_ObjType tclBignumType;
MODULE_SCOPE const Tcl_ObjType tclBooleanType;
MODULE_SCOPE const Tcl_ObjType tclByteArrayType;
MODULE_SCOPE const Tcl_ObjType tclByteCodeType;
MODULE_SCOPE const Tcl_ObjType tclDoubleType;
MODULE_SCOPE const Tcl_ObjType tclEndOffsetType;
MODULE_SCOPE const Tcl_ObjType tclIntType;
MODULE_SCOPE const Tcl_ObjType tclListType;
MODULE_SCOPE const Tcl_ObjType tclDictType;
MODULE_SCOPE const Tcl_ObjType tclProcBodyType;
MODULE_SCOPE const Tcl_ObjType tclStringType;
MODULE_SCOPE const Tcl_ObjType tclArraySearchType;
MODULE_SCOPE const Tcl_ObjType tclEnsembleCmdType;
#ifndef TCL_WIDE_INT_IS_LONG
MODULE_SCOPE const Tcl_ObjType tclWideIntType;
#endif
MODULE_SCOPE const Tcl_ObjType tclRegexpType;
MODULE_SCOPE Tcl_ObjType tclCmdNameType;

/*
 * Variables denoting the hash key types defined in the core.
 */

MODULE_SCOPE const Tcl_HashKeyType tclArrayHashKeyType;
MODULE_SCOPE const Tcl_HashKeyType tclOneWordHashKeyType;
MODULE_SCOPE const Tcl_HashKeyType tclStringHashKeyType;
MODULE_SCOPE const Tcl_HashKeyType tclObjHashKeyType;

/*
 * The head of the list of free Tcl objects, and the total number of Tcl
 * objects ever allocated and freed.
 */

MODULE_SCOPE Tcl_Obj *	tclFreeObjList;

#ifdef TCL_COMPILE_STATS
MODULE_SCOPE long	tclObjsAlloced;
MODULE_SCOPE long	tclObjsFreed;
#define TCL_MAX_SHARED_OBJ_STATS 5
MODULE_SCOPE long	tclObjsShared[TCL_MAX_SHARED_OBJ_STATS];
#endif /* TCL_COMPILE_STATS */

/*
 * Pointer to a heap-allocated string of length zero that the Tcl core uses as
 * the value of an empty string representation for an object. This value is
 * shared by all new objects allocated by Tcl_NewObj.
 */

MODULE_SCOPE char *	tclEmptyStringRep;
MODULE_SCOPE char	tclEmptyString;

/*
 *----------------------------------------------------------------
 * Procedures shared among Tcl modules but not used by the outside world,
 * introduced by/for NRE.
 *----------------------------------------------------------------
 */

MODULE_SCOPE Tcl_ObjCmdProc TclNRApplyObjCmd;
MODULE_SCOPE Tcl_ObjCmdProc TclNREvalObjCmd;
MODULE_SCOPE Tcl_ObjCmdProc TclNRCatchObjCmd;
MODULE_SCOPE Tcl_ObjCmdProc TclNRExprObjCmd;
MODULE_SCOPE Tcl_ObjCmdProc TclNRForObjCmd;
MODULE_SCOPE Tcl_ObjCmdProc TclNRForeachCmd;
MODULE_SCOPE Tcl_ObjCmdProc TclNRIfObjCmd;
MODULE_SCOPE Tcl_ObjCmdProc TclNRLmapCmd;
MODULE_SCOPE Tcl_ObjCmdProc TclNRSourceObjCmd;
MODULE_SCOPE Tcl_ObjCmdProc TclNRSubstObjCmd;
MODULE_SCOPE Tcl_ObjCmdProc TclNRSwitchObjCmd;
MODULE_SCOPE Tcl_ObjCmdProc TclNRTryObjCmd;
MODULE_SCOPE Tcl_ObjCmdProc TclNRUplevelObjCmd;
MODULE_SCOPE Tcl_ObjCmdProc TclNRWhileObjCmd;

MODULE_SCOPE Tcl_NRPostProc TclNRForIterCallback;
MODULE_SCOPE Tcl_NRPostProc TclNRCoroutineActivateCallback;
MODULE_SCOPE Tcl_ObjCmdProc TclNRTailcallObjCmd;
MODULE_SCOPE Tcl_NRPostProc TclNRTailcallEval;
MODULE_SCOPE Tcl_ObjCmdProc TclNRCoroutineObjCmd;
MODULE_SCOPE Tcl_ObjCmdProc TclNRYieldObjCmd;
MODULE_SCOPE Tcl_ObjCmdProc TclNRYieldmObjCmd;
MODULE_SCOPE Tcl_ObjCmdProc TclNRYieldToObjCmd;
MODULE_SCOPE Tcl_ObjCmdProc TclNRInvoke;
MODULE_SCOPE Tcl_NRPostProc TclNRReleaseValues;

MODULE_SCOPE void  TclSetTailcall(Tcl_Interp *interp, Tcl_Obj *tailcallPtr);
MODULE_SCOPE void  TclPushTailcallPoint(Tcl_Interp *interp);

/* These two can be considered for the public api */
MODULE_SCOPE void  TclMarkTailcall(Tcl_Interp *interp);
MODULE_SCOPE void  TclSkipTailcall(Tcl_Interp *interp);

/*
 * This structure holds the data for the various iteration callbacks used to
 * NRE the 'for' and 'while' commands. We need a separate structure because we
 * have more than the 4 client data entries we can provide directly thorugh
 * the callback API. It is the 'word' information which puts us over the
 * limit. It is needed because the loop body is argument 4 of 'for' and
 * argument 2 of 'while'. Not providing the correct index confuses the #280
 * code. We TclSmallAlloc/Free this.
 */

typedef struct ForIterData {
    Tcl_Obj *cond;		/* Loop condition expression. */
    Tcl_Obj *body;		/* Loop body. */
    Tcl_Obj *next;		/* Loop step script, NULL for 'while'. */
    const char *msg;		/* Error message part. */
    int word;			/* Index of the body script in the command */
} ForIterData;

/* TIP #357 - Structure doing the bookkeeping of handles for Tcl_LoadFile
 *            and Tcl_FindSymbol. This structure corresponds to an opaque
 *            typedef in tcl.h */

typedef void* TclFindSymbolProc(Tcl_Interp* interp, Tcl_LoadHandle loadHandle,
				const char* symbol);
struct Tcl_LoadHandle_ {
    ClientData clientData;	/* Client data is the load handle in the
				 * native filesystem if a module was loaded
				 * there, or an opaque pointer to a structure
				 * for further bookkeeping on load-from-VFS
				 * and load-from-memory */
    TclFindSymbolProc* findSymbolProcPtr;
				/* Procedure that resolves symbols in a
				 * loaded module */
    Tcl_FSUnloadFileProc* unloadFileProcPtr;
				/* Procedure that unloads a loaded module */
};

/* Flags for conversion of doubles to digit strings */

#define TCL_DD_SHORTEST 		0x4
				/* Use the shortest possible string */
#define TCL_DD_STEELE   		0x5
				/* Use the original Steele&White algorithm */
#define TCL_DD_E_FORMAT 		0x2
				/* Use a fixed-length string of digits,
				 * suitable for E format*/
#define TCL_DD_F_FORMAT 		0x3
				/* Use a fixed number of digits after the
				 * decimal point, suitable for F format */

#define TCL_DD_SHORTEN_FLAG 		0x4
				/* Allow return of a shorter digit string
				 * if it converts losslessly */
#define TCL_DD_NO_QUICK 		0x8
				/* Debug flag: forbid quick FP conversion */

#define TCL_DD_CONVERSION_TYPE_MASK	0x3
				/* Mask to isolate the conversion type */
#define TCL_DD_STEELE0 			0x1
				/* 'Steele&White' after masking */
#define TCL_DD_SHORTEST0		0x0
				/* 'Shortest possible' after masking */

/*
 *----------------------------------------------------------------
 * Procedures shared among Tcl modules but not used by the outside world:
 *----------------------------------------------------------------
 */

MODULE_SCOPE void	TclAppendBytesToByteArray(Tcl_Obj *objPtr,
			    const unsigned char *bytes, size_t len);
MODULE_SCOPE int	TclNREvalCmd(Tcl_Interp *interp, Tcl_Obj *objPtr,
			    int flags);
MODULE_SCOPE void	TclAdvanceContinuations(int *line, int **next,
			    int loc);
MODULE_SCOPE void	TclAdvanceLines(int *line, const char *start,
			    const char *end);
MODULE_SCOPE void	TclArgumentEnter(Tcl_Interp *interp,
			    Tcl_Obj *objv[], int objc, CmdFrame *cf);
MODULE_SCOPE void	TclArgumentRelease(Tcl_Interp *interp,
			    Tcl_Obj *objv[], int objc);
MODULE_SCOPE void	TclArgumentBCEnter(Tcl_Interp *interp,
			    Tcl_Obj *objv[], int objc,
			    void *codePtr, CmdFrame *cfPtr, int cmd, int pc);
MODULE_SCOPE void	TclArgumentBCRelease(Tcl_Interp *interp,
			    CmdFrame *cfPtr);
MODULE_SCOPE void	TclArgumentGet(Tcl_Interp *interp, Tcl_Obj *obj,
			    CmdFrame **cfPtrPtr, int *wordPtr);
MODULE_SCOPE int	TclArraySet(Tcl_Interp *interp,
			    Tcl_Obj *arrayNameObj, Tcl_Obj *arrayElemObj);
MODULE_SCOPE double	TclBignumToDouble(const mp_int *bignum);
MODULE_SCOPE int	TclByteArrayMatch(const unsigned char *string,
			    int strLen, const unsigned char *pattern,
			    int ptnLen, int flags);
MODULE_SCOPE double	TclCeil(const mp_int *a);
MODULE_SCOPE void	TclChannelPreserve(Tcl_Channel chan);
MODULE_SCOPE void	TclChannelRelease(Tcl_Channel chan);
MODULE_SCOPE int	TclChanCaughtErrorBypass(Tcl_Interp *interp,
			    Tcl_Channel chan);
MODULE_SCOPE Tcl_ObjCmdProc TclChannelNamesCmd;
MODULE_SCOPE Tcl_NRPostProc TclClearRootEnsemble;
MODULE_SCOPE ContLineLoc *TclContinuationsEnter(Tcl_Obj *objPtr, int num,
			    int *loc);
MODULE_SCOPE void	TclContinuationsEnterDerived(Tcl_Obj *objPtr,
			    int start, int *clNext);
MODULE_SCOPE ContLineLoc *TclContinuationsGet(Tcl_Obj *objPtr);
MODULE_SCOPE void	TclContinuationsCopy(Tcl_Obj *objPtr,
			    Tcl_Obj *originObjPtr);
MODULE_SCOPE int	TclConvertElement(const char *src, int length,
			    char *dst, char flags);
MODULE_SCOPE void	TclDeleteNamespaceVars(Namespace *nsPtr);
MODULE_SCOPE int	TclFindDictElement(Tcl_Interp *interp,
			    const char *dict, int dictLength,
			    const char **elementPtr, const char **nextPtr,
			    int *sizePtr, int *literalPtr);
/* TIP #280 - Modified token based evulation, with line information. */
MODULE_SCOPE int	TclEvalEx(Tcl_Interp *interp, const char *script,
			    int numBytes, int flags, int line,
			    int *clNextOuter, const char *outerScript);
MODULE_SCOPE Tcl_ObjCmdProc TclFileAttrsCmd;
MODULE_SCOPE Tcl_ObjCmdProc TclFileCopyCmd;
MODULE_SCOPE Tcl_ObjCmdProc TclFileDeleteCmd;
MODULE_SCOPE Tcl_ObjCmdProc TclFileLinkCmd;
MODULE_SCOPE Tcl_ObjCmdProc TclFileMakeDirsCmd;
MODULE_SCOPE Tcl_ObjCmdProc TclFileReadLinkCmd;
MODULE_SCOPE Tcl_ObjCmdProc TclFileRenameCmd;
MODULE_SCOPE Tcl_ObjCmdProc TclFileTemporaryCmd;
MODULE_SCOPE void	TclCreateLateExitHandler(Tcl_ExitProc *proc,
			    ClientData clientData);
MODULE_SCOPE void	TclDeleteLateExitHandler(Tcl_ExitProc *proc,
			    ClientData clientData);
MODULE_SCOPE char *	TclDStringAppendObj(Tcl_DString *dsPtr,
			    Tcl_Obj *objPtr);
MODULE_SCOPE char *	TclDStringAppendDString(Tcl_DString *dsPtr,
			    Tcl_DString *toAppendPtr);
MODULE_SCOPE Tcl_Obj *	TclDStringToObj(Tcl_DString *dsPtr);
MODULE_SCOPE Tcl_Obj *const *	TclFetchEnsembleRoot(Tcl_Interp *interp,
			    Tcl_Obj *const *objv, int objc, int *objcPtr);
MODULE_SCOPE void	TclFinalizeAllocSubsystem(void);
MODULE_SCOPE void	TclFinalizeAsync(void);
MODULE_SCOPE void	TclFinalizeDoubleConversion(void);
MODULE_SCOPE void	TclFinalizeEncodingSubsystem(void);
MODULE_SCOPE void	TclFinalizeEnvironment(void);
MODULE_SCOPE void	TclFinalizeEvaluation(void);
MODULE_SCOPE void	TclFinalizeExecution(void);
MODULE_SCOPE void	TclFinalizeIOSubsystem(void);
MODULE_SCOPE void	TclFinalizeFilesystem(void);
MODULE_SCOPE void	TclResetFilesystem(void);
MODULE_SCOPE void	TclFinalizeLoad(void);
MODULE_SCOPE void	TclFinalizeLock(void);
MODULE_SCOPE void	TclFinalizeMemorySubsystem(void);
MODULE_SCOPE void	TclFinalizeNotifier(void);
MODULE_SCOPE void	TclFinalizeObjects(void);
MODULE_SCOPE void	TclFinalizePreserve(void);
MODULE_SCOPE void	TclFinalizeSynchronization(void);
MODULE_SCOPE void	TclFinalizeThreadAlloc(void);
MODULE_SCOPE void	TclFinalizeThreadAllocThread(void);
MODULE_SCOPE void	TclFinalizeThreadData(int quick);
MODULE_SCOPE void	TclFinalizeThreadObjects(void);
MODULE_SCOPE double	TclFloor(const mp_int *a);
MODULE_SCOPE void	TclFormatNaN(double value, char *buffer);
MODULE_SCOPE int	TclFSFileAttrIndex(Tcl_Obj *pathPtr,
			    const char *attributeName, int *indexPtr);
MODULE_SCOPE int	TclNREvalFile(Tcl_Interp *interp, Tcl_Obj *pathPtr,
			    const char *encodingName);
MODULE_SCOPE void	TclFSUnloadTempFile(Tcl_LoadHandle loadHandle);
MODULE_SCOPE int *	TclGetAsyncReadyPtr(void);
MODULE_SCOPE Tcl_Obj *	TclGetBgErrorHandler(Tcl_Interp *interp);
MODULE_SCOPE int	TclGetChannelFromObj(Tcl_Interp *interp,
			    Tcl_Obj *objPtr, Tcl_Channel *chanPtr,
			    int *modePtr, int flags);
MODULE_SCOPE int TclGetCompletionCodeFromObj(Tcl_Interp *interp,
			    Tcl_Obj *value, int *code);
MODULE_SCOPE int	TclGetNumberFromObj(Tcl_Interp *interp,
			    Tcl_Obj *objPtr, ClientData *clientDataPtr,
			    int *typePtr);
MODULE_SCOPE int	TclGetOpenModeEx(Tcl_Interp *interp,
			    const char *modeString, int *seekFlagPtr,
			    int *binaryPtr);
MODULE_SCOPE Tcl_Obj *	TclGetProcessGlobalValue(ProcessGlobalValue *pgvPtr);
MODULE_SCOPE Tcl_Obj *	TclGetSourceFromFrame(CmdFrame *cfPtr, int objc,
			    Tcl_Obj *const objv[]);
MODULE_SCOPE char *	TclGetStringStorage(Tcl_Obj *objPtr,
			    unsigned int *sizePtr);
MODULE_SCOPE int	TclIncrObj(Tcl_Interp *interp, Tcl_Obj *valuePtr,
			    Tcl_Obj *incrPtr);
MODULE_SCOPE Tcl_Obj *	TclIncrObjVar2(Tcl_Interp *interp, Tcl_Obj *part1Ptr,
			    Tcl_Obj *part2Ptr, Tcl_Obj *incrPtr, int flags);
MODULE_SCOPE int	TclInfoExistsCmd(ClientData dummy, Tcl_Interp *interp,
			    int objc, Tcl_Obj *const objv[]);
MODULE_SCOPE int	TclInfoCoroutineCmd(ClientData dummy, Tcl_Interp *interp,
			    int objc, Tcl_Obj *const objv[]);
MODULE_SCOPE Tcl_Obj *	TclInfoFrame(Tcl_Interp *interp, CmdFrame *framePtr);
MODULE_SCOPE int	TclInfoGlobalsCmd(ClientData dummy, Tcl_Interp *interp,
			    int objc, Tcl_Obj *const objv[]);
MODULE_SCOPE int	TclInfoLocalsCmd(ClientData dummy, Tcl_Interp *interp,
			    int objc, Tcl_Obj *const objv[]);
MODULE_SCOPE int	TclInfoVarsCmd(ClientData dummy, Tcl_Interp *interp,
			    int objc, Tcl_Obj *const objv[]);
MODULE_SCOPE void	TclInitAlloc(void);
MODULE_SCOPE void	TclInitDbCkalloc(void);
MODULE_SCOPE void	TclInitDoubleConversion(void);
MODULE_SCOPE void	TclInitEmbeddedConfigurationInformation(
			    Tcl_Interp *interp);
MODULE_SCOPE void	TclInitEncodingSubsystem(void);
MODULE_SCOPE void	TclInitIOSubsystem(void);
MODULE_SCOPE void	TclInitLimitSupport(Tcl_Interp *interp);
MODULE_SCOPE void	TclInitNamespaceSubsystem(void);
MODULE_SCOPE void	TclInitNotifier(void);
MODULE_SCOPE void	TclInitObjSubsystem(void);
MODULE_SCOPE void	TclInitSubsystems(void);
MODULE_SCOPE int	TclInterpReady(Tcl_Interp *interp);
MODULE_SCOPE int	TclIsSpaceProc(char byte);
MODULE_SCOPE int	TclIsBareword(char byte);
MODULE_SCOPE Tcl_Obj *	TclJoinPath(int elements, Tcl_Obj * const objv[]);
MODULE_SCOPE int	TclJoinThread(Tcl_ThreadId id, int *result);
MODULE_SCOPE void	TclLimitRemoveAllHandlers(Tcl_Interp *interp);
MODULE_SCOPE Tcl_Obj *	TclLindexList(Tcl_Interp *interp,
			    Tcl_Obj *listPtr, Tcl_Obj *argPtr);
MODULE_SCOPE Tcl_Obj *	TclLindexFlat(Tcl_Interp *interp, Tcl_Obj *listPtr,
			    int indexCount, Tcl_Obj *const indexArray[]);
/* TIP #280 */
MODULE_SCOPE void	TclListLines(Tcl_Obj *listObj, int line, int n,
			    int *lines, Tcl_Obj *const *elems);
MODULE_SCOPE Tcl_Obj *	TclListObjCopy(Tcl_Interp *interp, Tcl_Obj *listPtr);
MODULE_SCOPE Tcl_Obj *	TclLsetList(Tcl_Interp *interp, Tcl_Obj *listPtr,
			    Tcl_Obj *indexPtr, Tcl_Obj *valuePtr);
MODULE_SCOPE Tcl_Obj *	TclLsetFlat(Tcl_Interp *interp, Tcl_Obj *listPtr,
			    int indexCount, Tcl_Obj *const indexArray[],
			    Tcl_Obj *valuePtr);
MODULE_SCOPE Tcl_Command TclMakeEnsemble(Tcl_Interp *interp, const char *name,
			    const EnsembleImplMap map[]);
MODULE_SCOPE int	TclMaxListLength(const char *bytes, int numBytes,
			    const char **endPtr);
MODULE_SCOPE int	TclMergeReturnOptions(Tcl_Interp *interp, int objc,
			    Tcl_Obj *const objv[], Tcl_Obj **optionsPtrPtr,
			    int *codePtr, int *levelPtr);
MODULE_SCOPE Tcl_Obj *  TclNoErrorStack(Tcl_Interp *interp, Tcl_Obj *options);
MODULE_SCOPE int	TclNokia770Doubles(void);
MODULE_SCOPE void	TclNsDecrRefCount(Namespace *nsPtr);
MODULE_SCOPE void	TclObjVarErrMsg(Tcl_Interp *interp, Tcl_Obj *part1Ptr,
			    Tcl_Obj *part2Ptr, const char *operation,
			    const char *reason, int index);
MODULE_SCOPE int	TclObjInvokeNamespace(Tcl_Interp *interp,
			    int objc, Tcl_Obj *const objv[],
			    Tcl_Namespace *nsPtr, int flags);
MODULE_SCOPE int	TclObjUnsetVar2(Tcl_Interp *interp,
			    Tcl_Obj *part1Ptr, Tcl_Obj *part2Ptr, int flags);
MODULE_SCOPE int	TclParseBackslash(const char *src,
			    int numBytes, int *readPtr, char *dst);
MODULE_SCOPE int	TclParseHex(const char *src, int numBytes,
			    int *resultPtr);
MODULE_SCOPE int	TclParseNumber(Tcl_Interp *interp, Tcl_Obj *objPtr,
			    const char *expected, const char *bytes,
			    int numBytes, const char **endPtrPtr, int flags);
MODULE_SCOPE void	TclParseInit(Tcl_Interp *interp, const char *string,
			    int numBytes, Tcl_Parse *parsePtr);
MODULE_SCOPE int	TclParseAllWhiteSpace(const char *src, int numBytes);
MODULE_SCOPE int	TclProcessReturn(Tcl_Interp *interp,
			    int code, int level, Tcl_Obj *returnOpts);
MODULE_SCOPE int	TclpObjLstat(Tcl_Obj *pathPtr, Tcl_StatBuf *buf);
MODULE_SCOPE Tcl_Obj *	TclpTempFileName(void);
MODULE_SCOPE Tcl_Obj *  TclpTempFileNameForLibrary(Tcl_Interp *interp, Tcl_Obj* pathPtr);
MODULE_SCOPE Tcl_Obj *	TclNewFSPathObj(Tcl_Obj *dirPtr, const char *addStrRep,
			    int len);
MODULE_SCOPE int	TclpDeleteFile(const void *path);
MODULE_SCOPE void	TclpFinalizeCondition(Tcl_Condition *condPtr);
MODULE_SCOPE void	TclpFinalizeMutex(Tcl_Mutex *mutexPtr);
MODULE_SCOPE void	TclpFinalizePipes(void);
MODULE_SCOPE void	TclpFinalizeSockets(void);
MODULE_SCOPE int	TclCreateSocketAddress(Tcl_Interp *interp,
			    struct addrinfo **addrlist,
			    const char *host, int port, int willBind,
			    const char **errorMsgPtr);
MODULE_SCOPE int	TclpThreadCreate(Tcl_ThreadId *idPtr,
			    Tcl_ThreadCreateProc *proc, ClientData clientData,
			    int stackSize, int flags);
MODULE_SCOPE int	TclpFindVariable(const char *name, int *lengthPtr);
MODULE_SCOPE void	TclpInitLibraryPath(char **valuePtr,
			    size_t *lengthPtr, Tcl_Encoding *encodingPtr);
MODULE_SCOPE void	TclpInitLock(void);
MODULE_SCOPE void	TclpInitPlatform(void);
MODULE_SCOPE void	TclpInitUnlock(void);
MODULE_SCOPE Tcl_Obj *	TclpObjListVolumes(void);
MODULE_SCOPE void	TclpMasterLock(void);
MODULE_SCOPE void	TclpMasterUnlock(void);
MODULE_SCOPE int	TclpMatchFiles(Tcl_Interp *interp, char *separators,
			    Tcl_DString *dirPtr, char *pattern, char *tail);
MODULE_SCOPE int	TclpObjNormalizePath(Tcl_Interp *interp,
			    Tcl_Obj *pathPtr, int nextCheckpoint);
MODULE_SCOPE void	TclpNativeJoinPath(Tcl_Obj *prefix, const char *joining);
MODULE_SCOPE Tcl_Obj *	TclpNativeSplitPath(Tcl_Obj *pathPtr, int *lenPtr);
MODULE_SCOPE Tcl_PathType TclpGetNativePathType(Tcl_Obj *pathPtr,
			    int *driveNameLengthPtr, Tcl_Obj **driveNameRef);
MODULE_SCOPE int	TclCrossFilesystemCopy(Tcl_Interp *interp,
			    Tcl_Obj *source, Tcl_Obj *target);
MODULE_SCOPE int	TclpMatchInDirectory(Tcl_Interp *interp,
			    Tcl_Obj *resultPtr, Tcl_Obj *pathPtr,
			    const char *pattern, Tcl_GlobTypeData *types);
MODULE_SCOPE ClientData	TclpGetNativeCwd(ClientData clientData);
MODULE_SCOPE Tcl_FSDupInternalRepProc TclNativeDupInternalRep;
MODULE_SCOPE Tcl_Obj *	TclpObjLink(Tcl_Obj *pathPtr, Tcl_Obj *toPtr,
			    int linkType);
MODULE_SCOPE int	TclpObjChdir(Tcl_Obj *pathPtr);
MODULE_SCOPE Tcl_Channel TclpOpenTemporaryFile(Tcl_Obj *dirObj,
			    Tcl_Obj *basenameObj, Tcl_Obj *extensionObj,
			    Tcl_Obj *resultingNameObj);
MODULE_SCOPE Tcl_Obj *	TclPathPart(Tcl_Interp *interp, Tcl_Obj *pathPtr,
			    Tcl_PathPart portion);
MODULE_SCOPE char *	TclpReadlink(const char *fileName,
			    Tcl_DString *linkPtr);
MODULE_SCOPE void	TclpSetInterfaces(void);
MODULE_SCOPE void	TclpSetVariables(Tcl_Interp *interp);
MODULE_SCOPE void *	TclThreadStorageKeyGet(Tcl_ThreadDataKey *keyPtr);
MODULE_SCOPE void	TclThreadStorageKeySet(Tcl_ThreadDataKey *keyPtr,
			    void *data);
MODULE_SCOPE void	TclpThreadExit(int status);
MODULE_SCOPE void	TclRememberCondition(Tcl_Condition *mutex);
MODULE_SCOPE void	TclRememberJoinableThread(Tcl_ThreadId id);
MODULE_SCOPE void	TclRememberMutex(Tcl_Mutex *mutex);
MODULE_SCOPE void	TclRemoveScriptLimitCallbacks(Tcl_Interp *interp);
MODULE_SCOPE int	TclReToGlob(Tcl_Interp *interp, const char *reStr,
			    int reStrLen, Tcl_DString *dsPtr, int *flagsPtr,
			    int *quantifiersFoundPtr);
MODULE_SCOPE int	TclScanElement(const char *string, int length,
			    char *flagPtr);
MODULE_SCOPE void	TclSetBgErrorHandler(Tcl_Interp *interp,
			    Tcl_Obj *cmdPrefix);
MODULE_SCOPE void	TclSetBignumIntRep(Tcl_Obj *objPtr,
			    mp_int *bignumValue);
MODULE_SCOPE int	TclSetBooleanFromAny(Tcl_Interp *interp, Tcl_Obj *objPtr);
MODULE_SCOPE void	TclSetCmdNameObj(Tcl_Interp *interp, Tcl_Obj *objPtr,
			    Command *cmdPtr);
MODULE_SCOPE void	TclSetDuplicateObj(Tcl_Obj *dupPtr, Tcl_Obj *objPtr);
MODULE_SCOPE void	TclSetProcessGlobalValue(ProcessGlobalValue *pgvPtr,
			    Tcl_Obj *newValue, Tcl_Encoding encoding);
MODULE_SCOPE void	TclSignalExitThread(Tcl_ThreadId id, int result);
MODULE_SCOPE void	TclSpellFix(Tcl_Interp *interp,
			    Tcl_Obj *const *objv, int objc, int subIdx,
			    Tcl_Obj *bad, Tcl_Obj *fix);
MODULE_SCOPE void *	TclStackRealloc(Tcl_Interp *interp, void *ptr,
			    int numBytes);
MODULE_SCOPE int	TclStringCatObjv(Tcl_Interp *interp, int inPlace,
			    int objc, Tcl_Obj *const objv[],
			    Tcl_Obj **objPtrPtr);
MODULE_SCOPE int	TclStringFind(Tcl_Obj *needle, Tcl_Obj *haystack,
			    int start);
MODULE_SCOPE int	TclStringLast(Tcl_Obj *needle, Tcl_Obj *haystack,
			    int last);
MODULE_SCOPE int	TclStringMatch(const char *str, int strLen,
			    const char *pattern, int ptnLen, int flags);
MODULE_SCOPE int	TclStringMatchObj(Tcl_Obj *stringObj,
			    Tcl_Obj *patternObj, int flags);
MODULE_SCOPE Tcl_Obj *	TclStringObjReverse(Tcl_Obj *objPtr);
MODULE_SCOPE void	TclSubstCompile(Tcl_Interp *interp, const char *bytes,
			    int numBytes, int flags, int line,
			    struct CompileEnv *envPtr);
MODULE_SCOPE int	TclSubstOptions(Tcl_Interp *interp, int numOpts,
			    Tcl_Obj *const opts[], int *flagPtr);
MODULE_SCOPE void	TclSubstParse(Tcl_Interp *interp, const char *bytes,
			    int numBytes, int flags, Tcl_Parse *parsePtr,
			    Tcl_InterpState *statePtr);
MODULE_SCOPE int	TclSubstTokens(Tcl_Interp *interp, Tcl_Token *tokenPtr,
			    int count, int *tokensLeftPtr, int line,
			    int *clNextOuter, const char *outerScript);
MODULE_SCOPE int	TclTrimLeft(const char *bytes, int numBytes,
			    const char *trim, int numTrim);
MODULE_SCOPE int	TclTrimRight(const char *bytes, int numBytes,
			    const char *trim, int numTrim);
MODULE_SCOPE int	TclUtfCasecmp(const char *cs, const char *ct);
MODULE_SCOPE int	TclUtfCount(int ch);
MODULE_SCOPE Tcl_Obj *	TclpNativeToNormalized(ClientData clientData);
MODULE_SCOPE Tcl_Obj *	TclpFilesystemPathType(Tcl_Obj *pathPtr);
MODULE_SCOPE int	TclpDlopen(Tcl_Interp *interp, Tcl_Obj *pathPtr,
			    Tcl_LoadHandle *loadHandle,
			    Tcl_FSUnloadFileProc **unloadProcPtr, int flags);
MODULE_SCOPE int	TclpUtime(Tcl_Obj *pathPtr, struct utimbuf *tval);
#ifdef TCL_LOAD_FROM_MEMORY
MODULE_SCOPE void *	TclpLoadMemoryGetBuffer(Tcl_Interp *interp, int size);
MODULE_SCOPE int	TclpLoadMemory(Tcl_Interp *interp, void *buffer,
			    int size, int codeSize, Tcl_LoadHandle *loadHandle,
			    Tcl_FSUnloadFileProc **unloadProcPtr, int flags);
#endif
MODULE_SCOPE void	TclInitThreadStorage(void);
MODULE_SCOPE void	TclFinalizeThreadDataThread(void);
MODULE_SCOPE void	TclFinalizeThreadStorage(void);
#ifdef TCL_WIDE_CLICKS
MODULE_SCOPE Tcl_WideInt TclpGetWideClicks(void);
MODULE_SCOPE double	TclpWideClicksToNanoseconds(Tcl_WideInt clicks);
#endif
MODULE_SCOPE int	TclZlibInit(Tcl_Interp *interp);
MODULE_SCOPE void *	TclpThreadCreateKey(void);
MODULE_SCOPE void	TclpThreadDeleteKey(void *keyPtr);
MODULE_SCOPE void	TclpThreadSetMasterTSD(void *tsdKeyPtr, void *ptr);
MODULE_SCOPE void *	TclpThreadGetMasterTSD(void *tsdKeyPtr);

MODULE_SCOPE void	TclErrorStackResetIf(Tcl_Interp *interp, const char *msg, int length);

/*
 *----------------------------------------------------------------
 * Command procedures in the generic core:
 *----------------------------------------------------------------
 */

MODULE_SCOPE int	Tcl_AfterObjCmd(ClientData clientData,
			    Tcl_Interp *interp, int objc,
			    Tcl_Obj *const objv[]);
MODULE_SCOPE int	Tcl_AppendObjCmd(ClientData clientData,
			    Tcl_Interp *interp, int objc,
			    Tcl_Obj *const objv[]);
MODULE_SCOPE int	Tcl_ApplyObjCmd(ClientData clientData,
			    Tcl_Interp *interp, int objc,
			    Tcl_Obj *const objv[]);
MODULE_SCOPE Tcl_Command TclInitArrayCmd(Tcl_Interp *interp);
MODULE_SCOPE Tcl_Command TclInitBinaryCmd(Tcl_Interp *interp);
MODULE_SCOPE int	Tcl_BreakObjCmd(ClientData clientData,
			    Tcl_Interp *interp, int objc,
			    Tcl_Obj *const objv[]);
MODULE_SCOPE int	Tcl_CatchObjCmd(ClientData clientData,
			    Tcl_Interp *interp, int objc,
			    Tcl_Obj *const objv[]);
MODULE_SCOPE int	Tcl_CdObjCmd(ClientData clientData,
			    Tcl_Interp *interp, int objc,
			    Tcl_Obj *const objv[]);
MODULE_SCOPE Tcl_Command TclInitChanCmd(Tcl_Interp *interp);
MODULE_SCOPE int	TclChanCreateObjCmd(ClientData clientData,
			    Tcl_Interp *interp, int objc,
			    Tcl_Obj *const objv[]);
MODULE_SCOPE int	TclChanPostEventObjCmd(ClientData clientData,
			    Tcl_Interp *interp, int objc,
			    Tcl_Obj *const objv[]);
MODULE_SCOPE int	TclChanPopObjCmd(ClientData clientData,
			    Tcl_Interp *interp, int objc, Tcl_Obj *const objv[]);
MODULE_SCOPE int	TclChanPushObjCmd(ClientData clientData,
			    Tcl_Interp *interp, int objc, Tcl_Obj *const objv[]);
MODULE_SCOPE void	TclClockInit(Tcl_Interp *interp);
MODULE_SCOPE int	TclClockOldscanObjCmd(
			    ClientData clientData, Tcl_Interp *interp,
			    int objc, Tcl_Obj *const objv[]);
MODULE_SCOPE int	Tcl_CloseObjCmd(ClientData clientData,
			    Tcl_Interp *interp, int objc,
			    Tcl_Obj *const objv[]);
MODULE_SCOPE int	Tcl_ConcatObjCmd(ClientData clientData,
			    Tcl_Interp *interp, int objc,
			    Tcl_Obj *const objv[]);
MODULE_SCOPE int	Tcl_ContinueObjCmd(ClientData clientData,
			    Tcl_Interp *interp, int objc,
			    Tcl_Obj *const objv[]);
MODULE_SCOPE Tcl_TimerToken TclCreateAbsoluteTimerHandler(
			    Tcl_Time *timePtr, Tcl_TimerProc *proc,
			    ClientData clientData);
MODULE_SCOPE int	TclDefaultBgErrorHandlerObjCmd(
			    ClientData clientData, Tcl_Interp *interp,
			    int objc, Tcl_Obj *const objv[]);
MODULE_SCOPE Tcl_Command TclInitDictCmd(Tcl_Interp *interp);
MODULE_SCOPE int	TclDictWithFinish(Tcl_Interp *interp, Var *varPtr,
			    Var *arrayPtr, Tcl_Obj *part1Ptr,
			    Tcl_Obj *part2Ptr, int index, int pathc,
			    Tcl_Obj *const pathv[], Tcl_Obj *keysPtr);
MODULE_SCOPE Tcl_Obj *	TclDictWithInit(Tcl_Interp *interp, Tcl_Obj *dictPtr,
			    int pathc, Tcl_Obj *const pathv[]);
MODULE_SCOPE int	Tcl_DisassembleObjCmd(ClientData clientData,
			    Tcl_Interp *interp, int objc,
			    Tcl_Obj *const objv[]);

/* Assemble command function */
MODULE_SCOPE int	Tcl_AssembleObjCmd(ClientData clientData,
			    Tcl_Interp *interp, int objc,
			    Tcl_Obj *const objv[]);
MODULE_SCOPE int	TclNRAssembleObjCmd(ClientData clientData,
			    Tcl_Interp *interp, int objc,
			    Tcl_Obj *const objv[]);

MODULE_SCOPE int	Tcl_EncodingObjCmd(ClientData clientData,
			    Tcl_Interp *interp, int objc,
			    Tcl_Obj *const objv[]);
MODULE_SCOPE int	Tcl_EofObjCmd(ClientData clientData,
			    Tcl_Interp *interp, int objc,
			    Tcl_Obj *const objv[]);
MODULE_SCOPE int	Tcl_ErrorObjCmd(ClientData clientData,
			    Tcl_Interp *interp, int objc,
			    Tcl_Obj *const objv[]);
MODULE_SCOPE int	Tcl_EvalObjCmd(ClientData clientData,
			    Tcl_Interp *interp, int objc,
			    Tcl_Obj *const objv[]);
MODULE_SCOPE int	Tcl_ExecObjCmd(ClientData clientData,
			    Tcl_Interp *interp, int objc,
			    Tcl_Obj *const objv[]);
MODULE_SCOPE int	Tcl_ExitObjCmd(ClientData clientData,
			    Tcl_Interp *interp, int objc,
			    Tcl_Obj *const objv[]);
MODULE_SCOPE int	Tcl_ExprObjCmd(ClientData clientData,
			    Tcl_Interp *interp, int objc,
			    Tcl_Obj *const objv[]);
MODULE_SCOPE int	Tcl_FblockedObjCmd(ClientData clientData,
			    Tcl_Interp *interp, int objc,
			    Tcl_Obj *const objv[]);
MODULE_SCOPE int	Tcl_FconfigureObjCmd(
			    ClientData clientData, Tcl_Interp *interp,
			    int objc, Tcl_Obj *const objv[]);
MODULE_SCOPE int	Tcl_FcopyObjCmd(ClientData dummy,
			    Tcl_Interp *interp, int objc,
			    Tcl_Obj *const objv[]);
MODULE_SCOPE Tcl_Command TclInitFileCmd(Tcl_Interp *interp);
MODULE_SCOPE int	TclMakeFileCommandSafe(Tcl_Interp *interp);
MODULE_SCOPE int	Tcl_FileEventObjCmd(ClientData clientData,
			    Tcl_Interp *interp, int objc,
			    Tcl_Obj *const objv[]);
MODULE_SCOPE int	Tcl_FlushObjCmd(ClientData clientData,
			    Tcl_Interp *interp, int objc,
			    Tcl_Obj *const objv[]);
MODULE_SCOPE int	Tcl_ForObjCmd(ClientData clientData,
			    Tcl_Interp *interp, int objc,
			    Tcl_Obj *const objv[]);
MODULE_SCOPE int	Tcl_ForeachObjCmd(ClientData clientData,
			    Tcl_Interp *interp, int objc,
			    Tcl_Obj *const objv[]);
MODULE_SCOPE int	Tcl_FormatObjCmd(ClientData dummy,
			    Tcl_Interp *interp, int objc,
			    Tcl_Obj *const objv[]);
MODULE_SCOPE int	Tcl_GetsObjCmd(ClientData clientData,
			    Tcl_Interp *interp, int objc,
			    Tcl_Obj *const objv[]);
MODULE_SCOPE int	Tcl_GlobalObjCmd(ClientData clientData,
			    Tcl_Interp *interp, int objc,
			    Tcl_Obj *const objv[]);
MODULE_SCOPE int	Tcl_GlobObjCmd(ClientData clientData,
			    Tcl_Interp *interp, int objc,
			    Tcl_Obj *const objv[]);
MODULE_SCOPE int	Tcl_IfObjCmd(ClientData clientData,
			    Tcl_Interp *interp, int objc,
			    Tcl_Obj *const objv[]);
MODULE_SCOPE int	Tcl_IncrObjCmd(ClientData clientData,
			    Tcl_Interp *interp, int objc,
			    Tcl_Obj *const objv[]);
MODULE_SCOPE Tcl_Command TclInitInfoCmd(Tcl_Interp *interp);
MODULE_SCOPE int	Tcl_InterpObjCmd(ClientData clientData,
			    Tcl_Interp *interp, int argc,
			    Tcl_Obj *const objv[]);
MODULE_SCOPE int	Tcl_JoinObjCmd(ClientData clientData,
			    Tcl_Interp *interp, int objc,
			    Tcl_Obj *const objv[]);
MODULE_SCOPE int	Tcl_LappendObjCmd(ClientData clientData,
			    Tcl_Interp *interp, int objc,
			    Tcl_Obj *const objv[]);
MODULE_SCOPE int	Tcl_LassignObjCmd(ClientData clientData,
			    Tcl_Interp *interp, int objc,
			    Tcl_Obj *const objv[]);
MODULE_SCOPE int	Tcl_LindexObjCmd(ClientData clientData,
			    Tcl_Interp *interp, int objc,
			    Tcl_Obj *const objv[]);
MODULE_SCOPE int	Tcl_LinsertObjCmd(ClientData clientData,
			    Tcl_Interp *interp, int objc,
			    Tcl_Obj *const objv[]);
MODULE_SCOPE int	Tcl_LlengthObjCmd(ClientData clientData,
			    Tcl_Interp *interp, int objc,
			    Tcl_Obj *const objv[]);
MODULE_SCOPE int	Tcl_ListObjCmd(ClientData clientData,
			    Tcl_Interp *interp, int objc,
			    Tcl_Obj *const objv[]);
MODULE_SCOPE int	Tcl_LmapObjCmd(ClientData clientData,
			    Tcl_Interp *interp, int objc,
			    Tcl_Obj *const objv[]);
MODULE_SCOPE int	Tcl_LoadObjCmd(ClientData clientData,
			    Tcl_Interp *interp, int objc,
			    Tcl_Obj *const objv[]);
MODULE_SCOPE int	Tcl_LrangeObjCmd(ClientData clientData,
			    Tcl_Interp *interp, int objc,
			    Tcl_Obj *const objv[]);
MODULE_SCOPE int	Tcl_LrepeatObjCmd(ClientData clientData,
			    Tcl_Interp *interp, int objc,
			    Tcl_Obj *const objv[]);
MODULE_SCOPE int	Tcl_LreplaceObjCmd(ClientData clientData,
			    Tcl_Interp *interp, int objc,
			    Tcl_Obj *const objv[]);
MODULE_SCOPE int	Tcl_LreverseObjCmd(ClientData clientData,
			    Tcl_Interp *interp, int objc,
			    Tcl_Obj *const objv[]);
MODULE_SCOPE int	Tcl_LsearchObjCmd(ClientData clientData,
			    Tcl_Interp *interp, int objc,
			    Tcl_Obj *const objv[]);
MODULE_SCOPE int	Tcl_LsetObjCmd(ClientData clientData,
			    Tcl_Interp *interp, int objc,
			    Tcl_Obj *const objv[]);
MODULE_SCOPE int	Tcl_LsortObjCmd(ClientData clientData,
			    Tcl_Interp *interp, int objc,
			    Tcl_Obj *const objv[]);
MODULE_SCOPE Tcl_Command TclInitNamespaceCmd(Tcl_Interp *interp);
MODULE_SCOPE int	TclNamespaceEnsembleCmd(ClientData dummy,
			    Tcl_Interp *interp, int objc,
			    Tcl_Obj *const objv[]);
MODULE_SCOPE int	Tcl_OpenObjCmd(ClientData clientData,
			    Tcl_Interp *interp, int objc,
			    Tcl_Obj *const objv[]);
MODULE_SCOPE int	Tcl_PackageObjCmd(ClientData clientData,
			    Tcl_Interp *interp, int objc,
			    Tcl_Obj *const objv[]);
MODULE_SCOPE int	Tcl_PidObjCmd(ClientData clientData,
			    Tcl_Interp *interp, int objc,
			    Tcl_Obj *const objv[]);
MODULE_SCOPE Tcl_Command TclInitPrefixCmd(Tcl_Interp *interp);
MODULE_SCOPE int	Tcl_PutsObjCmd(ClientData clientData,
			    Tcl_Interp *interp, int objc,
			    Tcl_Obj *const objv[]);
MODULE_SCOPE int	Tcl_PwdObjCmd(ClientData clientData,
			    Tcl_Interp *interp, int objc,
			    Tcl_Obj *const objv[]);
MODULE_SCOPE int	Tcl_ReadObjCmd(ClientData clientData,
			    Tcl_Interp *interp, int objc,
			    Tcl_Obj *const objv[]);
MODULE_SCOPE int	Tcl_RegexpObjCmd(ClientData clientData,
			    Tcl_Interp *interp, int objc,
			    Tcl_Obj *const objv[]);
MODULE_SCOPE int	Tcl_RegsubObjCmd(ClientData clientData,
			    Tcl_Interp *interp, int objc,
			    Tcl_Obj *const objv[]);
MODULE_SCOPE int	Tcl_RenameObjCmd(ClientData clientData,
			    Tcl_Interp *interp, int objc,
			    Tcl_Obj *const objv[]);
MODULE_SCOPE int	Tcl_RepresentationCmd(ClientData clientData,
			    Tcl_Interp *interp, int objc,
			    Tcl_Obj *const objv[]);
MODULE_SCOPE int	Tcl_ReturnObjCmd(ClientData clientData,
			    Tcl_Interp *interp, int objc,
			    Tcl_Obj *const objv[]);
MODULE_SCOPE int	Tcl_ScanObjCmd(ClientData clientData,
			    Tcl_Interp *interp, int objc,
			    Tcl_Obj *const objv[]);
MODULE_SCOPE int	Tcl_SeekObjCmd(ClientData clientData,
			    Tcl_Interp *interp, int objc,
			    Tcl_Obj *const objv[]);
MODULE_SCOPE int	Tcl_SetObjCmd(ClientData clientData,
			    Tcl_Interp *interp, int objc,
			    Tcl_Obj *const objv[]);
MODULE_SCOPE int	Tcl_SplitObjCmd(ClientData clientData,
			    Tcl_Interp *interp, int objc,
			    Tcl_Obj *const objv[]);
MODULE_SCOPE int	Tcl_SocketObjCmd(ClientData clientData,
			    Tcl_Interp *interp, int objc,
			    Tcl_Obj *const objv[]);
MODULE_SCOPE int	Tcl_SourceObjCmd(ClientData clientData,
			    Tcl_Interp *interp, int objc,
			    Tcl_Obj *const objv[]);
MODULE_SCOPE Tcl_Command TclInitStringCmd(Tcl_Interp *interp);
MODULE_SCOPE int	Tcl_SubstObjCmd(ClientData clientData,
			    Tcl_Interp *interp, int objc,
			    Tcl_Obj *const objv[]);
MODULE_SCOPE int	Tcl_SwitchObjCmd(ClientData clientData,
			    Tcl_Interp *interp, int objc,
			    Tcl_Obj *const objv[]);
MODULE_SCOPE int	Tcl_TellObjCmd(ClientData clientData,
			    Tcl_Interp *interp, int objc,
			    Tcl_Obj *const objv[]);
MODULE_SCOPE int	Tcl_ThrowObjCmd(ClientData dummy, Tcl_Interp *interp,
			    int objc, Tcl_Obj *const objv[]);
MODULE_SCOPE int	Tcl_TimeObjCmd(ClientData clientData,
			    Tcl_Interp *interp, int objc,
			    Tcl_Obj *const objv[]);
MODULE_SCOPE int	Tcl_TraceObjCmd(ClientData clientData,
			    Tcl_Interp *interp, int objc,
			    Tcl_Obj *const objv[]);
MODULE_SCOPE int	Tcl_TryObjCmd(ClientData clientData,
			    Tcl_Interp *interp, int objc,
			    Tcl_Obj *const objv[]);
MODULE_SCOPE int	Tcl_UnloadObjCmd(ClientData clientData,
			    Tcl_Interp *interp, int objc,
			    Tcl_Obj *const objv[]);
MODULE_SCOPE int	Tcl_UnsetObjCmd(ClientData clientData,
			    Tcl_Interp *interp, int objc,
			    Tcl_Obj *const objv[]);
MODULE_SCOPE int	Tcl_UpdateObjCmd(ClientData clientData,
			    Tcl_Interp *interp, int objc,
			    Tcl_Obj *const objv[]);
MODULE_SCOPE int	Tcl_UplevelObjCmd(ClientData clientData,
			    Tcl_Interp *interp, int objc,
			    Tcl_Obj *const objv[]);
MODULE_SCOPE int	Tcl_UpvarObjCmd(ClientData clientData,
			    Tcl_Interp *interp, int objc,
			    Tcl_Obj *const objv[]);
MODULE_SCOPE int	Tcl_VariableObjCmd(ClientData clientData,
			    Tcl_Interp *interp, int objc,
			    Tcl_Obj *const objv[]);
MODULE_SCOPE int	Tcl_VwaitObjCmd(ClientData clientData,
			    Tcl_Interp *interp, int objc,
			    Tcl_Obj *const objv[]);
MODULE_SCOPE int	Tcl_WhileObjCmd(ClientData clientData,
			    Tcl_Interp *interp, int objc,
			    Tcl_Obj *const objv[]);

/*
 *----------------------------------------------------------------
 * Compilation procedures for commands in the generic core:
 *----------------------------------------------------------------
 */

MODULE_SCOPE int	TclCompileAppendCmd(Tcl_Interp *interp,
			    Tcl_Parse *parsePtr, Command *cmdPtr,
			    struct CompileEnv *envPtr);
MODULE_SCOPE int	TclCompileArrayExistsCmd(Tcl_Interp *interp,
			    Tcl_Parse *parsePtr, Command *cmdPtr,
			    struct CompileEnv *envPtr);
MODULE_SCOPE int	TclCompileArraySetCmd(Tcl_Interp *interp,
			    Tcl_Parse *parsePtr, Command *cmdPtr,
			    struct CompileEnv *envPtr);
MODULE_SCOPE int	TclCompileArrayUnsetCmd(Tcl_Interp *interp,
			    Tcl_Parse *parsePtr, Command *cmdPtr,
			    struct CompileEnv *envPtr);
MODULE_SCOPE int	TclCompileBreakCmd(Tcl_Interp *interp,
			    Tcl_Parse *parsePtr, Command *cmdPtr,
			    struct CompileEnv *envPtr);
MODULE_SCOPE int	TclCompileCatchCmd(Tcl_Interp *interp,
			    Tcl_Parse *parsePtr, Command *cmdPtr,
			    struct CompileEnv *envPtr);
MODULE_SCOPE int	TclCompileConcatCmd(Tcl_Interp *interp,
			    Tcl_Parse *parsePtr, Command *cmdPtr,
			    struct CompileEnv *envPtr);
MODULE_SCOPE int	TclCompileContinueCmd(Tcl_Interp *interp,
			    Tcl_Parse *parsePtr, Command *cmdPtr,
			    struct CompileEnv *envPtr);
MODULE_SCOPE int	TclCompileDictAppendCmd(Tcl_Interp *interp,
			    Tcl_Parse *parsePtr, Command *cmdPtr,
			    struct CompileEnv *envPtr);
MODULE_SCOPE int	TclCompileDictCreateCmd(Tcl_Interp *interp,
			    Tcl_Parse *parsePtr, Command *cmdPtr,
			    struct CompileEnv *envPtr);
MODULE_SCOPE int	TclCompileDictExistsCmd(Tcl_Interp *interp,
			    Tcl_Parse *parsePtr, Command *cmdPtr,
			    struct CompileEnv *envPtr);
MODULE_SCOPE int	TclCompileDictForCmd(Tcl_Interp *interp,
			    Tcl_Parse *parsePtr, Command *cmdPtr,
			    struct CompileEnv *envPtr);
MODULE_SCOPE int	TclCompileDictGetCmd(Tcl_Interp *interp,
			    Tcl_Parse *parsePtr, Command *cmdPtr,
			    struct CompileEnv *envPtr);
MODULE_SCOPE int	TclCompileDictIncrCmd(Tcl_Interp *interp,
			    Tcl_Parse *parsePtr, Command *cmdPtr,
			    struct CompileEnv *envPtr);
MODULE_SCOPE int	TclCompileDictLappendCmd(Tcl_Interp *interp,
			    Tcl_Parse *parsePtr, Command *cmdPtr,
			    struct CompileEnv *envPtr);
MODULE_SCOPE int	TclCompileDictMapCmd(Tcl_Interp *interp,
			    Tcl_Parse *parsePtr, Command *cmdPtr,
			    struct CompileEnv *envPtr);
MODULE_SCOPE int	TclCompileDictMergeCmd(Tcl_Interp *interp,
			    Tcl_Parse *parsePtr, Command *cmdPtr,
			    struct CompileEnv *envPtr);
MODULE_SCOPE int	TclCompileDictSetCmd(Tcl_Interp *interp,
			    Tcl_Parse *parsePtr, Command *cmdPtr,
			    struct CompileEnv *envPtr);
MODULE_SCOPE int	TclCompileDictUnsetCmd(Tcl_Interp *interp,
			    Tcl_Parse *parsePtr, Command *cmdPtr,
			    struct CompileEnv *envPtr);
MODULE_SCOPE int	TclCompileDictUpdateCmd(Tcl_Interp *interp,
			    Tcl_Parse *parsePtr, Command *cmdPtr,
			    struct CompileEnv *envPtr);
MODULE_SCOPE int	TclCompileDictWithCmd(Tcl_Interp *interp,
			    Tcl_Parse *parsePtr, Command *cmdPtr,
			    struct CompileEnv *envPtr);
MODULE_SCOPE int	TclCompileEnsemble(Tcl_Interp *interp,
			    Tcl_Parse *parsePtr, Command *cmdPtr,
			    struct CompileEnv *envPtr);
MODULE_SCOPE int	TclCompileErrorCmd(Tcl_Interp *interp,
			    Tcl_Parse *parsePtr, Command *cmdPtr,
			    struct CompileEnv *envPtr);
MODULE_SCOPE int	TclCompileExprCmd(Tcl_Interp *interp,
			    Tcl_Parse *parsePtr, Command *cmdPtr,
			    struct CompileEnv *envPtr);
MODULE_SCOPE int	TclCompileForCmd(Tcl_Interp *interp,
			    Tcl_Parse *parsePtr, Command *cmdPtr,
			    struct CompileEnv *envPtr);
MODULE_SCOPE int	TclCompileForeachCmd(Tcl_Interp *interp,
			    Tcl_Parse *parsePtr, Command *cmdPtr,
			    struct CompileEnv *envPtr);
MODULE_SCOPE int	TclCompileFormatCmd(Tcl_Interp *interp,
			    Tcl_Parse *parsePtr, Command *cmdPtr,
			    struct CompileEnv *envPtr);
MODULE_SCOPE int	TclCompileGlobalCmd(Tcl_Interp *interp,
			    Tcl_Parse *parsePtr, Command *cmdPtr,
			    struct CompileEnv *envPtr);
MODULE_SCOPE int	TclCompileIfCmd(Tcl_Interp *interp,
			    Tcl_Parse *parsePtr, Command *cmdPtr,
			    struct CompileEnv *envPtr);
MODULE_SCOPE int	TclCompileInfoCommandsCmd(Tcl_Interp *interp,
			    Tcl_Parse *parsePtr, Command *cmdPtr,
			    struct CompileEnv *envPtr);
MODULE_SCOPE int	TclCompileInfoCoroutineCmd(Tcl_Interp *interp,
			    Tcl_Parse *parsePtr, Command *cmdPtr,
			    struct CompileEnv *envPtr);
MODULE_SCOPE int	TclCompileInfoExistsCmd(Tcl_Interp *interp,
			    Tcl_Parse *parsePtr, Command *cmdPtr,
			    struct CompileEnv *envPtr);
MODULE_SCOPE int	TclCompileInfoLevelCmd(Tcl_Interp *interp,
			    Tcl_Parse *parsePtr, Command *cmdPtr,
			    struct CompileEnv *envPtr);
MODULE_SCOPE int	TclCompileInfoObjectClassCmd(Tcl_Interp *interp,
			    Tcl_Parse *parsePtr, Command *cmdPtr,
			    struct CompileEnv *envPtr);
MODULE_SCOPE int	TclCompileInfoObjectIsACmd(Tcl_Interp *interp,
			    Tcl_Parse *parsePtr, Command *cmdPtr,
			    struct CompileEnv *envPtr);
MODULE_SCOPE int	TclCompileInfoObjectNamespaceCmd(Tcl_Interp *interp,
			    Tcl_Parse *parsePtr, Command *cmdPtr,
			    struct CompileEnv *envPtr);
MODULE_SCOPE int	TclCompileIncrCmd(Tcl_Interp *interp,
			    Tcl_Parse *parsePtr, Command *cmdPtr,
			    struct CompileEnv *envPtr);
MODULE_SCOPE int	TclCompileLappendCmd(Tcl_Interp *interp,
			    Tcl_Parse *parsePtr, Command *cmdPtr,
			    struct CompileEnv *envPtr);
MODULE_SCOPE int	TclCompileLassignCmd(Tcl_Interp *interp,
			    Tcl_Parse *parsePtr, Command *cmdPtr,
			    struct CompileEnv *envPtr);
MODULE_SCOPE int	TclCompileLindexCmd(Tcl_Interp *interp,
			    Tcl_Parse *parsePtr, Command *cmdPtr,
			    struct CompileEnv *envPtr);
MODULE_SCOPE int	TclCompileLinsertCmd(Tcl_Interp *interp,
			    Tcl_Parse *parsePtr, Command *cmdPtr,
			    struct CompileEnv *envPtr);
MODULE_SCOPE int	TclCompileListCmd(Tcl_Interp *interp,
			    Tcl_Parse *parsePtr, Command *cmdPtr,
			    struct CompileEnv *envPtr);
MODULE_SCOPE int	TclCompileLlengthCmd(Tcl_Interp *interp,
			    Tcl_Parse *parsePtr, Command *cmdPtr,
			    struct CompileEnv *envPtr);
MODULE_SCOPE int	TclCompileLmapCmd(Tcl_Interp *interp,
			    Tcl_Parse *parsePtr, Command *cmdPtr,
			    struct CompileEnv *envPtr);
MODULE_SCOPE int	TclCompileLrangeCmd(Tcl_Interp *interp,
			    Tcl_Parse *parsePtr, Command *cmdPtr,
			    struct CompileEnv *envPtr);
MODULE_SCOPE int	TclCompileLreplaceCmd(Tcl_Interp *interp,
			    Tcl_Parse *parsePtr, Command *cmdPtr,
			    struct CompileEnv *envPtr);
MODULE_SCOPE int	TclCompileLsetCmd(Tcl_Interp *interp,
			    Tcl_Parse *parsePtr, Command *cmdPtr,
			    struct CompileEnv *envPtr);
MODULE_SCOPE int	TclCompileNamespaceCodeCmd(Tcl_Interp *interp,
			    Tcl_Parse *parsePtr, Command *cmdPtr,
			    struct CompileEnv *envPtr);
MODULE_SCOPE int	TclCompileNamespaceCurrentCmd(Tcl_Interp *interp,
			    Tcl_Parse *parsePtr, Command *cmdPtr,
			    struct CompileEnv *envPtr);
MODULE_SCOPE int	TclCompileNamespaceOriginCmd(Tcl_Interp *interp,
			    Tcl_Parse *parsePtr, Command *cmdPtr,
			    struct CompileEnv *envPtr);
MODULE_SCOPE int	TclCompileNamespaceQualifiersCmd(Tcl_Interp *interp,
			    Tcl_Parse *parsePtr, Command *cmdPtr,
			    struct CompileEnv *envPtr);
MODULE_SCOPE int	TclCompileNamespaceTailCmd(Tcl_Interp *interp,
			    Tcl_Parse *parsePtr, Command *cmdPtr,
			    struct CompileEnv *envPtr);
MODULE_SCOPE int	TclCompileNamespaceUpvarCmd(Tcl_Interp *interp,
			    Tcl_Parse *parsePtr, Command *cmdPtr,
			    struct CompileEnv *envPtr);
MODULE_SCOPE int	TclCompileNamespaceWhichCmd(Tcl_Interp *interp,
			    Tcl_Parse *parsePtr, Command *cmdPtr,
			    struct CompileEnv *envPtr);
MODULE_SCOPE int	TclCompileNoOp(Tcl_Interp *interp,
			    Tcl_Parse *parsePtr, Command *cmdPtr,
			    struct CompileEnv *envPtr);
MODULE_SCOPE int	TclCompileObjectNextCmd(Tcl_Interp *interp,
			    Tcl_Parse *parsePtr, Command *cmdPtr,
			    struct CompileEnv *envPtr);
MODULE_SCOPE int	TclCompileObjectNextToCmd(Tcl_Interp *interp,
			    Tcl_Parse *parsePtr, Command *cmdPtr,
			    struct CompileEnv *envPtr);
MODULE_SCOPE int	TclCompileObjectSelfCmd(Tcl_Interp *interp,
			    Tcl_Parse *parsePtr, Command *cmdPtr,
			    struct CompileEnv *envPtr);
MODULE_SCOPE int	TclCompileRegexpCmd(Tcl_Interp *interp,
			    Tcl_Parse *parsePtr, Command *cmdPtr,
			    struct CompileEnv *envPtr);
MODULE_SCOPE int	TclCompileRegsubCmd(Tcl_Interp *interp,
			    Tcl_Parse *parsePtr, Command *cmdPtr,
			    struct CompileEnv *envPtr);
MODULE_SCOPE int	TclCompileReturnCmd(Tcl_Interp *interp,
			    Tcl_Parse *parsePtr, Command *cmdPtr,
			    struct CompileEnv *envPtr);
MODULE_SCOPE int	TclCompileSetCmd(Tcl_Interp *interp,
			    Tcl_Parse *parsePtr, Command *cmdPtr,
			    struct CompileEnv *envPtr);
MODULE_SCOPE int	TclCompileStringCatCmd(Tcl_Interp *interp,
			    Tcl_Parse *parsePtr, Command *cmdPtr,
			    struct CompileEnv *envPtr);
MODULE_SCOPE int	TclCompileStringCmpCmd(Tcl_Interp *interp,
			    Tcl_Parse *parsePtr, Command *cmdPtr,
			    struct CompileEnv *envPtr);
MODULE_SCOPE int	TclCompileStringEqualCmd(Tcl_Interp *interp,
			    Tcl_Parse *parsePtr, Command *cmdPtr,
			    struct CompileEnv *envPtr);
MODULE_SCOPE int	TclCompileStringFirstCmd(Tcl_Interp *interp,
			    Tcl_Parse *parsePtr, Command *cmdPtr,
			    struct CompileEnv *envPtr);
MODULE_SCOPE int	TclCompileStringIndexCmd(Tcl_Interp *interp,
			    Tcl_Parse *parsePtr, Command *cmdPtr,
			    struct CompileEnv *envPtr);
MODULE_SCOPE int	TclCompileStringIsCmd(Tcl_Interp *interp,
			    Tcl_Parse *parsePtr, Command *cmdPtr,
			    struct CompileEnv *envPtr);
MODULE_SCOPE int	TclCompileStringLastCmd(Tcl_Interp *interp,
			    Tcl_Parse *parsePtr, Command *cmdPtr,
			    struct CompileEnv *envPtr);
MODULE_SCOPE int	TclCompileStringLenCmd(Tcl_Interp *interp,
			    Tcl_Parse *parsePtr, Command *cmdPtr,
			    struct CompileEnv *envPtr);
MODULE_SCOPE int	TclCompileStringMapCmd(Tcl_Interp *interp,
			    Tcl_Parse *parsePtr, Command *cmdPtr,
			    struct CompileEnv *envPtr);
MODULE_SCOPE int	TclCompileStringMatchCmd(Tcl_Interp *interp,
			    Tcl_Parse *parsePtr, Command *cmdPtr,
			    struct CompileEnv *envPtr);
MODULE_SCOPE int	TclCompileStringRangeCmd(Tcl_Interp *interp,
			    Tcl_Parse *parsePtr, Command *cmdPtr,
			    struct CompileEnv *envPtr);
MODULE_SCOPE int	TclCompileStringReplaceCmd(Tcl_Interp *interp,
			    Tcl_Parse *parsePtr, Command *cmdPtr,
			    struct CompileEnv *envPtr);
MODULE_SCOPE int	TclCompileStringToLowerCmd(Tcl_Interp *interp,
			    Tcl_Parse *parsePtr, Command *cmdPtr,
			    struct CompileEnv *envPtr);
MODULE_SCOPE int	TclCompileStringToTitleCmd(Tcl_Interp *interp,
			    Tcl_Parse *parsePtr, Command *cmdPtr,
			    struct CompileEnv *envPtr);
MODULE_SCOPE int	TclCompileStringToUpperCmd(Tcl_Interp *interp,
			    Tcl_Parse *parsePtr, Command *cmdPtr,
			    struct CompileEnv *envPtr);
MODULE_SCOPE int	TclCompileStringTrimCmd(Tcl_Interp *interp,
			    Tcl_Parse *parsePtr, Command *cmdPtr,
			    struct CompileEnv *envPtr);
MODULE_SCOPE int	TclCompileStringTrimLCmd(Tcl_Interp *interp,
			    Tcl_Parse *parsePtr, Command *cmdPtr,
			    struct CompileEnv *envPtr);
MODULE_SCOPE int	TclCompileStringTrimRCmd(Tcl_Interp *interp,
			    Tcl_Parse *parsePtr, Command *cmdPtr,
			    struct CompileEnv *envPtr);
MODULE_SCOPE int	TclCompileSubstCmd(Tcl_Interp *interp,
			    Tcl_Parse *parsePtr, Command *cmdPtr,
			    struct CompileEnv *envPtr);
MODULE_SCOPE int	TclCompileSwitchCmd(Tcl_Interp *interp,
			    Tcl_Parse *parsePtr, Command *cmdPtr,
			    struct CompileEnv *envPtr);
MODULE_SCOPE int	TclCompileTailcallCmd(Tcl_Interp *interp,
			    Tcl_Parse *parsePtr, Command *cmdPtr,
			    struct CompileEnv *envPtr);
MODULE_SCOPE int	TclCompileThrowCmd(Tcl_Interp *interp,
			    Tcl_Parse *parsePtr, Command *cmdPtr,
			    struct CompileEnv *envPtr);
MODULE_SCOPE int	TclCompileTryCmd(Tcl_Interp *interp,
			    Tcl_Parse *parsePtr, Command *cmdPtr,
			    struct CompileEnv *envPtr);
MODULE_SCOPE int	TclCompileUnsetCmd(Tcl_Interp *interp,
			    Tcl_Parse *parsePtr, Command *cmdPtr,
			    struct CompileEnv *envPtr);
MODULE_SCOPE int	TclCompileUpvarCmd(Tcl_Interp *interp,
			    Tcl_Parse *parsePtr, Command *cmdPtr,
			    struct CompileEnv *envPtr);
MODULE_SCOPE int	TclCompileVariableCmd(Tcl_Interp *interp,
			    Tcl_Parse *parsePtr, Command *cmdPtr,
			    struct CompileEnv *envPtr);
MODULE_SCOPE int	TclCompileWhileCmd(Tcl_Interp *interp,
			    Tcl_Parse *parsePtr, Command *cmdPtr,
			    struct CompileEnv *envPtr);
MODULE_SCOPE int	TclCompileYieldCmd(Tcl_Interp *interp,
			    Tcl_Parse *parsePtr, Command *cmdPtr,
			    struct CompileEnv *envPtr);
MODULE_SCOPE int	TclCompileYieldToCmd(Tcl_Interp *interp,
			    Tcl_Parse *parsePtr, Command *cmdPtr,
			    struct CompileEnv *envPtr);
MODULE_SCOPE int	TclCompileBasic0ArgCmd(Tcl_Interp *interp,
			    Tcl_Parse *parsePtr, Command *cmdPtr,
			    struct CompileEnv *envPtr);
MODULE_SCOPE int	TclCompileBasic1ArgCmd(Tcl_Interp *interp,
			    Tcl_Parse *parsePtr, Command *cmdPtr,
			    struct CompileEnv *envPtr);
MODULE_SCOPE int	TclCompileBasic2ArgCmd(Tcl_Interp *interp,
			    Tcl_Parse *parsePtr, Command *cmdPtr,
			    struct CompileEnv *envPtr);
MODULE_SCOPE int	TclCompileBasic3ArgCmd(Tcl_Interp *interp,
			    Tcl_Parse *parsePtr, Command *cmdPtr,
			    struct CompileEnv *envPtr);
MODULE_SCOPE int	TclCompileBasic0Or1ArgCmd(Tcl_Interp *interp,
			    Tcl_Parse *parsePtr, Command *cmdPtr,
			    struct CompileEnv *envPtr);
MODULE_SCOPE int	TclCompileBasic1Or2ArgCmd(Tcl_Interp *interp,
			    Tcl_Parse *parsePtr, Command *cmdPtr,
			    struct CompileEnv *envPtr);
MODULE_SCOPE int	TclCompileBasic2Or3ArgCmd(Tcl_Interp *interp,
			    Tcl_Parse *parsePtr, Command *cmdPtr,
			    struct CompileEnv *envPtr);
MODULE_SCOPE int	TclCompileBasic0To2ArgCmd(Tcl_Interp *interp,
			    Tcl_Parse *parsePtr, Command *cmdPtr,
			    struct CompileEnv *envPtr);
MODULE_SCOPE int	TclCompileBasic1To3ArgCmd(Tcl_Interp *interp,
			    Tcl_Parse *parsePtr, Command *cmdPtr,
			    struct CompileEnv *envPtr);
MODULE_SCOPE int	TclCompileBasicMin0ArgCmd(Tcl_Interp *interp,
			    Tcl_Parse *parsePtr, Command *cmdPtr,
			    struct CompileEnv *envPtr);
MODULE_SCOPE int	TclCompileBasicMin1ArgCmd(Tcl_Interp *interp,
			    Tcl_Parse *parsePtr, Command *cmdPtr,
			    struct CompileEnv *envPtr);
MODULE_SCOPE int	TclCompileBasicMin2ArgCmd(Tcl_Interp *interp,
			    Tcl_Parse *parsePtr, Command *cmdPtr,
			    struct CompileEnv *envPtr);

MODULE_SCOPE int	TclInvertOpCmd(ClientData clientData,
			    Tcl_Interp *interp, int objc,
			    Tcl_Obj *const objv[]);
MODULE_SCOPE int	TclCompileInvertOpCmd(Tcl_Interp *interp,
			    Tcl_Parse *parsePtr, Command *cmdPtr,
			    struct CompileEnv *envPtr);
MODULE_SCOPE int	TclNotOpCmd(ClientData clientData,
			    Tcl_Interp *interp, int objc,
			    Tcl_Obj *const objv[]);
MODULE_SCOPE int	TclCompileNotOpCmd(Tcl_Interp *interp,
			    Tcl_Parse *parsePtr, Command *cmdPtr,
			    struct CompileEnv *envPtr);
MODULE_SCOPE int	TclAddOpCmd(ClientData clientData,
			    Tcl_Interp *interp, int objc,
			    Tcl_Obj *const objv[]);
MODULE_SCOPE int	TclCompileAddOpCmd(Tcl_Interp *interp,
			    Tcl_Parse *parsePtr, Command *cmdPtr,
			    struct CompileEnv *envPtr);
MODULE_SCOPE int	TclMulOpCmd(ClientData clientData,
			    Tcl_Interp *interp, int objc,
			    Tcl_Obj *const objv[]);
MODULE_SCOPE int	TclCompileMulOpCmd(Tcl_Interp *interp,
			    Tcl_Parse *parsePtr, Command *cmdPtr,
			    struct CompileEnv *envPtr);
MODULE_SCOPE int	TclAndOpCmd(ClientData clientData,
			    Tcl_Interp *interp, int objc,
			    Tcl_Obj *const objv[]);
MODULE_SCOPE int	TclCompileAndOpCmd(Tcl_Interp *interp,
			    Tcl_Parse *parsePtr, Command *cmdPtr,
			    struct CompileEnv *envPtr);
MODULE_SCOPE int	TclOrOpCmd(ClientData clientData,
			    Tcl_Interp *interp, int objc,
			    Tcl_Obj *const objv[]);
MODULE_SCOPE int	TclCompileOrOpCmd(Tcl_Interp *interp,
			    Tcl_Parse *parsePtr, Command *cmdPtr,
			    struct CompileEnv *envPtr);
MODULE_SCOPE int	TclXorOpCmd(ClientData clientData,
			    Tcl_Interp *interp, int objc,
			    Tcl_Obj *const objv[]);
MODULE_SCOPE int	TclCompileXorOpCmd(Tcl_Interp *interp,
			    Tcl_Parse *parsePtr, Command *cmdPtr,
			    struct CompileEnv *envPtr);
MODULE_SCOPE int	TclPowOpCmd(ClientData clientData,
			    Tcl_Interp *interp, int objc,
			    Tcl_Obj *const objv[]);
MODULE_SCOPE int	TclCompilePowOpCmd(Tcl_Interp *interp,
			    Tcl_Parse *parsePtr, Command *cmdPtr,
			    struct CompileEnv *envPtr);
MODULE_SCOPE int	TclLshiftOpCmd(ClientData clientData,
			    Tcl_Interp *interp, int objc,
			    Tcl_Obj *const objv[]);
MODULE_SCOPE int	TclCompileLshiftOpCmd(Tcl_Interp *interp,
			    Tcl_Parse *parsePtr, Command *cmdPtr,
			    struct CompileEnv *envPtr);
MODULE_SCOPE int	TclRshiftOpCmd(ClientData clientData,
			    Tcl_Interp *interp, int objc,
			    Tcl_Obj *const objv[]);
MODULE_SCOPE int	TclCompileRshiftOpCmd(Tcl_Interp *interp,
			    Tcl_Parse *parsePtr, Command *cmdPtr,
			    struct CompileEnv *envPtr);
MODULE_SCOPE int	TclModOpCmd(ClientData clientData,
			    Tcl_Interp *interp, int objc,
			    Tcl_Obj *const objv[]);
MODULE_SCOPE int	TclCompileModOpCmd(Tcl_Interp *interp,
			    Tcl_Parse *parsePtr, Command *cmdPtr,
			    struct CompileEnv *envPtr);
MODULE_SCOPE int	TclNeqOpCmd(ClientData clientData,
			    Tcl_Interp *interp, int objc,
			    Tcl_Obj *const objv[]);
MODULE_SCOPE int	TclCompileNeqOpCmd(Tcl_Interp *interp,
			    Tcl_Parse *parsePtr, Command *cmdPtr,
			    struct CompileEnv *envPtr);
MODULE_SCOPE int	TclStrneqOpCmd(ClientData clientData,
			    Tcl_Interp *interp, int objc,
			    Tcl_Obj *const objv[]);
MODULE_SCOPE int	TclCompileStrneqOpCmd(Tcl_Interp *interp,
			    Tcl_Parse *parsePtr, Command *cmdPtr,
			    struct CompileEnv *envPtr);
MODULE_SCOPE int	TclInOpCmd(ClientData clientData,
			    Tcl_Interp *interp, int objc,
			    Tcl_Obj *const objv[]);
MODULE_SCOPE int	TclCompileInOpCmd(Tcl_Interp *interp,
			    Tcl_Parse *parsePtr, Command *cmdPtr,
			    struct CompileEnv *envPtr);
MODULE_SCOPE int	TclNiOpCmd(ClientData clientData,
			    Tcl_Interp *interp, int objc,
			    Tcl_Obj *const objv[]);
MODULE_SCOPE int	TclCompileNiOpCmd(Tcl_Interp *interp,
			    Tcl_Parse *parsePtr, Command *cmdPtr,
			    struct CompileEnv *envPtr);
MODULE_SCOPE int	TclMinusOpCmd(ClientData clientData,
			    Tcl_Interp *interp, int objc,
			    Tcl_Obj *const objv[]);
MODULE_SCOPE int	TclCompileMinusOpCmd(Tcl_Interp *interp,
			    Tcl_Parse *parsePtr, Command *cmdPtr,
			    struct CompileEnv *envPtr);
MODULE_SCOPE int	TclDivOpCmd(ClientData clientData,
			    Tcl_Interp *interp, int objc,
			    Tcl_Obj *const objv[]);
MODULE_SCOPE int	TclCompileDivOpCmd(Tcl_Interp *interp,
			    Tcl_Parse *parsePtr, Command *cmdPtr,
			    struct CompileEnv *envPtr);
MODULE_SCOPE int	TclLessOpCmd(ClientData clientData,
			    Tcl_Interp *interp, int objc,
			    Tcl_Obj *const objv[]);
MODULE_SCOPE int	TclCompileLessOpCmd(Tcl_Interp *interp,
			    Tcl_Parse *parsePtr, Command *cmdPtr,
			    struct CompileEnv *envPtr);
MODULE_SCOPE int	TclLeqOpCmd(ClientData clientData,
			    Tcl_Interp *interp, int objc,
			    Tcl_Obj *const objv[]);
MODULE_SCOPE int	TclCompileLeqOpCmd(Tcl_Interp *interp,
			    Tcl_Parse *parsePtr, Command *cmdPtr,
			    struct CompileEnv *envPtr);
MODULE_SCOPE int	TclGreaterOpCmd(ClientData clientData,
			    Tcl_Interp *interp, int objc,
			    Tcl_Obj *const objv[]);
MODULE_SCOPE int	TclCompileGreaterOpCmd(Tcl_Interp *interp,
			    Tcl_Parse *parsePtr, Command *cmdPtr,
			    struct CompileEnv *envPtr);
MODULE_SCOPE int	TclGeqOpCmd(ClientData clientData,
			    Tcl_Interp *interp, int objc,
			    Tcl_Obj *const objv[]);
MODULE_SCOPE int	TclCompileGeqOpCmd(Tcl_Interp *interp,
			    Tcl_Parse *parsePtr, Command *cmdPtr,
			    struct CompileEnv *envPtr);
MODULE_SCOPE int	TclEqOpCmd(ClientData clientData,
			    Tcl_Interp *interp, int objc,
			    Tcl_Obj *const objv[]);
MODULE_SCOPE int	TclCompileEqOpCmd(Tcl_Interp *interp,
			    Tcl_Parse *parsePtr, Command *cmdPtr,
			    struct CompileEnv *envPtr);
MODULE_SCOPE int	TclStreqOpCmd(ClientData clientData,
			    Tcl_Interp *interp, int objc,
			    Tcl_Obj *const objv[]);
MODULE_SCOPE int	TclCompileStreqOpCmd(Tcl_Interp *interp,
			    Tcl_Parse *parsePtr, Command *cmdPtr,
			    struct CompileEnv *envPtr);

MODULE_SCOPE int	TclCompileAssembleCmd(Tcl_Interp *interp,
			    Tcl_Parse *parsePtr, Command *cmdPtr,
			    struct CompileEnv *envPtr);

/*
 * Functions defined in generic/tclVar.c and currenttly exported only for use
 * by the bytecode compiler and engine. Some of these could later be placed in
 * the public interface.
 */

MODULE_SCOPE Var *	TclObjLookupVarEx(Tcl_Interp * interp,
			    Tcl_Obj *part1Ptr, Tcl_Obj *part2Ptr, int flags,
			    const char *msg, const int createPart1,
			    const int createPart2, Var **arrayPtrPtr);
MODULE_SCOPE Var *	TclLookupArrayElement(Tcl_Interp *interp,
			    Tcl_Obj *arrayNamePtr, Tcl_Obj *elNamePtr,
			    const int flags, const char *msg,
			    const int createPart1, const int createPart2,
			    Var *arrayPtr, int index);
MODULE_SCOPE Tcl_Obj *	TclPtrGetVar(Tcl_Interp *interp,
			    Var *varPtr, Var *arrayPtr, Tcl_Obj *part1Ptr,
			    Tcl_Obj *part2Ptr, const int flags, int index);
MODULE_SCOPE Tcl_Obj *	TclPtrSetVar(Tcl_Interp *interp,
			    Var *varPtr, Var *arrayPtr, Tcl_Obj *part1Ptr,
			    Tcl_Obj *part2Ptr, Tcl_Obj *newValuePtr,
			    const int flags, int index);
MODULE_SCOPE Tcl_Obj *	TclPtrIncrObjVar(Tcl_Interp *interp,
			    Var *varPtr, Var *arrayPtr, Tcl_Obj *part1Ptr,
			    Tcl_Obj *part2Ptr, Tcl_Obj *incrPtr,
			    const int flags, int index);
MODULE_SCOPE int	TclPtrObjMakeUpvar(Tcl_Interp *interp, Var *otherPtr,
			    Tcl_Obj *myNamePtr, int myFlags, int index);
MODULE_SCOPE int	TclPtrUnsetVar(Tcl_Interp *interp, Var *varPtr,
			    Var *arrayPtr, Tcl_Obj *part1Ptr,
			    Tcl_Obj *part2Ptr, const int flags,
			    int index);
MODULE_SCOPE void	TclInvalidateNsPath(Namespace *nsPtr);
MODULE_SCOPE void	TclFindArrayPtrElements(Var *arrayPtr,
			    Tcl_HashTable *tablePtr);

/*
 * The new extended interface to the variable traces.
 */

MODULE_SCOPE int	TclObjCallVarTraces(Interp *iPtr, Var *arrayPtr,
			    Var *varPtr, Tcl_Obj *part1Ptr, Tcl_Obj *part2Ptr,
			    int flags, int leaveErrMsg, int index);

/*
 * So tclObj.c and tclDictObj.c can share these implementations.
 */

MODULE_SCOPE int	TclCompareObjKeys(void *keyPtr, Tcl_HashEntry *hPtr);
MODULE_SCOPE void	TclFreeObjEntry(Tcl_HashEntry *hPtr);
MODULE_SCOPE TCL_HASH_TYPE TclHashObjKey(Tcl_HashTable *tablePtr, void *keyPtr);

MODULE_SCOPE int	TclFullFinalizationRequested(void);

/*
 *----------------------------------------------------------------
 * Macros used by the Tcl core to create and release Tcl objects.
 * TclNewObj(objPtr) creates a new object denoting an empty string.
 * TclDecrRefCount(objPtr) decrements the object's reference count, and frees
 * the object if its reference count is zero. These macros are inline versions
 * of Tcl_NewObj() and Tcl_DecrRefCount(). Notice that the names differ in not
 * having a "_" after the "Tcl". Notice also that these macros reference their
 * argument more than once, so you should avoid calling them with an
 * expression that is expensive to compute or has side effects. The ANSI C
 * "prototypes" for these macros are:
 *
 * MODULE_SCOPE void	TclNewObj(Tcl_Obj *objPtr);
 * MODULE_SCOPE void	TclDecrRefCount(Tcl_Obj *objPtr);
 *
 * These macros are defined in terms of two macros that depend on memory
 * allocator in use: TclAllocObjStorage, TclFreeObjStorage. They are defined
 * below.
 *----------------------------------------------------------------
 */

/*
 * DTrace object allocation probe macros.
 */

#ifdef USE_DTRACE
#ifndef _TCLDTRACE_H
typedef const char *TclDTraceStr;
#include "tclDTrace.h"
#endif
#define	TCL_DTRACE_OBJ_CREATE(objPtr)	TCL_OBJ_CREATE(objPtr)
#define	TCL_DTRACE_OBJ_FREE(objPtr)	TCL_OBJ_FREE(objPtr)
#else /* USE_DTRACE */
#define	TCL_DTRACE_OBJ_CREATE(objPtr)	{}
#define	TCL_DTRACE_OBJ_FREE(objPtr)	{}
#endif /* USE_DTRACE */

#ifdef TCL_COMPILE_STATS
#  define TclIncrObjsAllocated() \
    tclObjsAlloced++
#  define TclIncrObjsFreed() \
    tclObjsFreed++
#else
#  define TclIncrObjsAllocated()
#  define TclIncrObjsFreed()
#endif /* TCL_COMPILE_STATS */

#  define TclAllocObjStorage(objPtr)		\
	TclAllocObjStorageEx(NULL, (objPtr))

#  define TclFreeObjStorage(objPtr)		\
	TclFreeObjStorageEx(NULL, (objPtr))

#ifndef TCL_MEM_DEBUG
# define TclNewObj(objPtr) \
    TclIncrObjsAllocated(); \
    TclAllocObjStorage(objPtr); \
    (objPtr)->refCount = 0; \
    (objPtr)->bytes    = tclEmptyStringRep; \
    (objPtr)->length   = 0; \
    (objPtr)->typePtr  = NULL; \
    TCL_DTRACE_OBJ_CREATE(objPtr)

/*
 * Invalidate the string rep first so we can use the bytes value for our
 * pointer chain, and signal an obj deletion (as opposed to shimmering) with
 * 'length == -1'.
 *
 * Use do/while0 idiom for optimum correctness without compiler warnings.
 * http://c2.com/cgi/wiki?TrivialDoWhileLoop
 */

# define TclDecrRefCount(objPtr) \
    do { \
	Tcl_Obj *_objPtr = (objPtr); \
	if (_objPtr->refCount-- <= 1) { \
	    if (!_objPtr->typePtr || !_objPtr->typePtr->freeIntRepProc) { \
		TCL_DTRACE_OBJ_FREE(_objPtr); \
		if (_objPtr->bytes \
			&& (_objPtr->bytes != tclEmptyStringRep)) { \
		    ckfree(_objPtr->bytes); \
		} \
		_objPtr->length = -1; \
		TclFreeObjStorage(_objPtr); \
		TclIncrObjsFreed(); \
	    } else { \
		TclFreeObj(_objPtr); \
	    } \
	} \
    } while(0)

#if defined(PURIFY)

/*
 * The PURIFY mode is like the regular mode, but instead of doing block
 * Tcl_Obj allocation and keeping a freed list for efficiency, it always
 * allocates and frees a single Tcl_Obj so that tools like Purify can better
 * track memory leaks.
 */

#  define TclAllocObjStorageEx(interp, objPtr) \
	(objPtr) = (Tcl_Obj *) ckalloc(sizeof(Tcl_Obj))

#  define TclFreeObjStorageEx(interp, objPtr) \
	ckfree(objPtr)

#undef USE_THREAD_ALLOC
#undef USE_TCLALLOC
#elif defined(TCL_THREADS) && defined(USE_THREAD_ALLOC)

/*
 * The TCL_THREADS mode is like the regular mode but allocates Tcl_Obj's from
 * per-thread caches.
 */

MODULE_SCOPE Tcl_Obj *	TclThreadAllocObj(void);
MODULE_SCOPE void	TclThreadFreeObj(Tcl_Obj *);
MODULE_SCOPE Tcl_Mutex *TclpNewAllocMutex(void);
MODULE_SCOPE void	TclFreeAllocCache(void *);
MODULE_SCOPE void *	TclpGetAllocCache(void);
MODULE_SCOPE void	TclpSetAllocCache(void *);
MODULE_SCOPE void	TclpFreeAllocMutex(Tcl_Mutex *mutex);
MODULE_SCOPE void	TclpInitAllocCache(void);
MODULE_SCOPE void	TclpFreeAllocCache(void *);

/*
 * These macros need to be kept in sync with the code of TclThreadAllocObj()
 * and TclThreadFreeObj().
 *
 * Note that the optimiser should resolve the case (interp==NULL) at compile
 * time.
 */

#  define ALLOC_NOBJHIGH 1200

#  define TclAllocObjStorageEx(interp, objPtr)				\
    do {								\
	AllocCache *cachePtr;						\
	if (((interp) == NULL) ||					\
		((cachePtr = ((Interp *)(interp))->allocCache),		\
			(cachePtr->numObjects == 0))) {			\
	    (objPtr) = TclThreadAllocObj();				\
	} else {							\
	    (objPtr) = cachePtr->firstObjPtr;				\
	    cachePtr->firstObjPtr = (objPtr)->internalRep.twoPtrValue.ptr1; \
	    --cachePtr->numObjects;					\
	}								\
    } while (0)

#  define TclFreeObjStorageEx(interp, objPtr)				\
    do {								\
	AllocCache *cachePtr;						\
	if (((interp) == NULL) ||					\
		((cachePtr = ((Interp *)(interp))->allocCache),		\
			((cachePtr->numObjects == 0) ||			\
			(cachePtr->numObjects >= ALLOC_NOBJHIGH)))) {	\
	    TclThreadFreeObj(objPtr);					\
	} else {							\
	    (objPtr)->internalRep.twoPtrValue.ptr1 = cachePtr->firstObjPtr; \
	    cachePtr->firstObjPtr = objPtr;				\
	    ++cachePtr->numObjects;					\
	}								\
    } while (0)

#else /* not PURIFY or USE_THREAD_ALLOC */

#if defined(USE_TCLALLOC) && USE_TCLALLOC
    MODULE_SCOPE void TclFinalizeAllocSubsystem();
    MODULE_SCOPE void TclInitAlloc();
#else
#   define USE_TCLALLOC 0
#endif

#ifdef TCL_THREADS
/* declared in tclObj.c */
MODULE_SCOPE Tcl_Mutex	tclObjMutex;
#endif

#  define TclAllocObjStorageEx(interp, objPtr) \
    do {								\
	Tcl_MutexLock(&tclObjMutex);					\
	if (tclFreeObjList == NULL) {					\
	    TclAllocateFreeObjects();					\
	}								\
	(objPtr) = tclFreeObjList;					\
	tclFreeObjList = (Tcl_Obj *)					\
		tclFreeObjList->internalRep.twoPtrValue.ptr1;		\
	Tcl_MutexUnlock(&tclObjMutex);					\
    } while (0)

#  define TclFreeObjStorageEx(interp, objPtr) \
    do {							       \
	Tcl_MutexLock(&tclObjMutex);				       \
	(objPtr)->internalRep.twoPtrValue.ptr1 = (void *) tclFreeObjList; \
	tclFreeObjList = (objPtr);				       \
	Tcl_MutexUnlock(&tclObjMutex);				       \
    } while (0)
#endif

#else /* TCL_MEM_DEBUG */
MODULE_SCOPE void	TclDbInitNewObj(Tcl_Obj *objPtr, const char *file,
			    int line);

# define TclDbNewObj(objPtr, file, line) \
    do { \
	TclIncrObjsAllocated();						\
	(objPtr) = (Tcl_Obj *)						\
		Tcl_DbCkalloc(sizeof(Tcl_Obj), (file), (line));		\
	TclDbInitNewObj((objPtr), (file), (line));			\
	TCL_DTRACE_OBJ_CREATE(objPtr);					\
    } while (0)

# define TclNewObj(objPtr) \
    TclDbNewObj(objPtr, __FILE__, __LINE__);

# define TclDecrRefCount(objPtr) \
    Tcl_DbDecrRefCount(objPtr, __FILE__, __LINE__)

# define TclNewListObjDirect(objc, objv) \
    TclDbNewListObjDirect(objc, objv, __FILE__, __LINE__)

#undef USE_THREAD_ALLOC
#endif /* TCL_MEM_DEBUG */

/*
 *----------------------------------------------------------------
 * Macro used by the Tcl core to set a Tcl_Obj's string representation to a
 * copy of the "len" bytes starting at "bytePtr". This code works even if the
 * byte array contains NULLs as long as the length is correct. Because "len"
 * is referenced multiple times, it should be as simple an expression as
 * possible. The ANSI C "prototype" for this macro is:
 *
 * MODULE_SCOPE void TclInitStringRep(Tcl_Obj *objPtr, char *bytePtr, int len);
 *
 * This macro should only be called on an unshared objPtr where
 *  objPtr->typePtr->freeIntRepProc == NULL
 *----------------------------------------------------------------
 */

#define TclInitStringRep(objPtr, bytePtr, len) \
    if ((len) == 0) { \
	(objPtr)->bytes	 = tclEmptyStringRep; \
	(objPtr)->length = 0; \
    } else { \
	(objPtr)->bytes = ckalloc((unsigned) ((len) + 1)); \
	memcpy((objPtr)->bytes, (bytePtr), (unsigned) (len)); \
	(objPtr)->bytes[len] = '\0'; \
	(objPtr)->length = (len); \
    }

/*
 *----------------------------------------------------------------
 * Macro used by the Tcl core to get the string representation's byte array
 * pointer from a Tcl_Obj. This is an inline version of Tcl_GetString(). The
 * macro's expression result is the string rep's byte pointer which might be
 * NULL. The bytes referenced by this pointer must not be modified by the
 * caller. The ANSI C "prototype" for this macro is:
 *
 * MODULE_SCOPE char *	TclGetString(Tcl_Obj *objPtr);
 *----------------------------------------------------------------
 */

#define TclGetString(objPtr) \
    ((objPtr)->bytes? (objPtr)->bytes : Tcl_GetString(objPtr))

#define TclGetStringFromObj(objPtr, lenPtr) \
    ((objPtr)->bytes \
	    ? (*(lenPtr) = (objPtr)->length, (objPtr)->bytes)	\
	    : Tcl_GetStringFromObj((objPtr), (lenPtr)))

/*
 *----------------------------------------------------------------
 * Macro used by the Tcl core to clean out an object's internal
 * representation. Does not actually reset the rep's bytes. The ANSI C
 * "prototype" for this macro is:
 *
 * MODULE_SCOPE void	TclFreeIntRep(Tcl_Obj *objPtr);
 *----------------------------------------------------------------
 */

#define TclFreeIntRep(objPtr) \
    if ((objPtr)->typePtr != NULL) { \
	if ((objPtr)->typePtr->freeIntRepProc != NULL) { \
	    (objPtr)->typePtr->freeIntRepProc(objPtr); \
	} \
	(objPtr)->typePtr = NULL; \
    }

/*
 *----------------------------------------------------------------
 * Macro used by the Tcl core to clean out an object's string representation.
 * The ANSI C "prototype" for this macro is:
 *
 * MODULE_SCOPE void	TclInvalidateStringRep(Tcl_Obj *objPtr);
 *----------------------------------------------------------------
 */

#define TclInvalidateStringRep(objPtr) \
    if ((objPtr)->bytes != NULL) { \
	if ((objPtr)->bytes != tclEmptyStringRep) { \
	    ckfree((objPtr)->bytes); \
	} \
	(objPtr)->bytes = NULL; \
    }

/*
 *----------------------------------------------------------------
 * Macros used by the Tcl core to grow Tcl_Token arrays. They use the same
 * growth algorithm as used in tclStringObj.c for growing strings. The ANSI C
 * "prototype" for this macro is:
 *
 * MODULE_SCOPE void	TclGrowTokenArray(Tcl_Token *tokenPtr, int used,
 *				int available, int append,
 *				Tcl_Token *staticPtr);
 * MODULE_SCOPE void	TclGrowParseTokenArray(Tcl_Parse *parsePtr,
 *				int append);
 *----------------------------------------------------------------
 */

/* General tuning for minimum growth in Tcl growth algorithms */
#ifndef TCL_MIN_GROWTH
#  ifdef TCL_GROWTH_MIN_ALLOC
     /* Support for any legacy tuners */
#    define TCL_MIN_GROWTH TCL_GROWTH_MIN_ALLOC
#  else
#    define TCL_MIN_GROWTH 1024
#  endif
#endif

/* Token growth tuning, default to the general value. */
#ifndef TCL_MIN_TOKEN_GROWTH
#define TCL_MIN_TOKEN_GROWTH TCL_MIN_GROWTH/sizeof(Tcl_Token)
#endif

#define TCL_MAX_TOKENS (int)(UINT_MAX / sizeof(Tcl_Token))
#define TclGrowTokenArray(tokenPtr, used, available, append, staticPtr)	\
    do {								\
	int needed = (used) + (append);					\
	if (needed > TCL_MAX_TOKENS) {					\
	    Tcl_Panic("max # of tokens for a Tcl parse (%d) exceeded",	\
		    TCL_MAX_TOKENS);					\
	}								\
	if (needed > (available)) {					\
	    int allocated = 2 * needed;					\
	    Tcl_Token *oldPtr = (tokenPtr);				\
	    Tcl_Token *newPtr;						\
	    if (oldPtr == (staticPtr)) {				\
		oldPtr = NULL;						\
	    }								\
	    if (allocated > TCL_MAX_TOKENS) {				\
		allocated = TCL_MAX_TOKENS;				\
	    }								\
	    newPtr = (Tcl_Token *) attemptckrealloc((char *) oldPtr,	\
		    (unsigned int) (allocated * sizeof(Tcl_Token)));	\
	    if (newPtr == NULL) {					\
		allocated = needed + (append) + TCL_MIN_TOKEN_GROWTH;	\
		if (allocated > TCL_MAX_TOKENS) {			\
		    allocated = TCL_MAX_TOKENS;				\
		}							\
		newPtr = (Tcl_Token *) ckrealloc((char *) oldPtr,	\
			(unsigned int) (allocated * sizeof(Tcl_Token))); \
	    }								\
	    (available) = allocated;					\
	    if (oldPtr == NULL) {					\
		memcpy(newPtr, staticPtr,				\
			(size_t) ((used) * sizeof(Tcl_Token)));		\
	    }								\
	    (tokenPtr) = newPtr;					\
	}								\
    } while (0)

#define TclGrowParseTokenArray(parsePtr, append)			\
    TclGrowTokenArray((parsePtr)->tokenPtr, (parsePtr)->numTokens,	\
	    (parsePtr)->tokensAvailable, (append),			\
	    (parsePtr)->staticTokens)

/*
 *----------------------------------------------------------------
 * Macro used by the Tcl core get a unicode char from a utf string. It checks
 * to see if we have a one-byte utf char before calling the real
 * Tcl_UtfToUniChar, as this will save a lot of time for primarily ASCII
 * string handling. The macro's expression result is 1 for the 1-byte case or
 * the result of Tcl_UtfToUniChar. The ANSI C "prototype" for this macro is:
 *
 * MODULE_SCOPE int	TclUtfToUniChar(const char *string, Tcl_UniChar *ch);
 *----------------------------------------------------------------
 */

#define TclUtfToUniChar(str, chPtr) \
	((((unsigned char) *(str)) < 0xC0) ?		\
	    ((*(chPtr) = (Tcl_UniChar) *(str)), 1)	\
	    : Tcl_UtfToUniChar(str, chPtr))

/*
 *----------------------------------------------------------------
 * Macro counterpart of the Tcl_NumUtfChars() function. To be used in speed-
 * -sensitive points where it pays to avoid a function call in the common case
 * of counting along a string of all one-byte characters.  The ANSI C
 * "prototype" for this macro is:
 *
 * MODULE_SCOPE void	TclNumUtfChars(int numChars, const char *bytes,
 *				int numBytes);
 *----------------------------------------------------------------
 */

#define TclNumUtfChars(numChars, bytes, numBytes) \
    do { \
	size_t count, i = (numBytes); \
	unsigned char *str = (unsigned char *) (bytes); \
	while (i && (*str < 0xC0)) { i--; str++; } \
	count = (numBytes) - i; \
	if (i) { \
	    count += Tcl_NumUtfChars((bytes) + count, i); \
	} \
	(numChars) = count; \
    } while (0);

/*
 *----------------------------------------------------------------
 * Macro that encapsulates the logic that determines when it is safe to
 * interpret a string as a byte array directly. In summary, the object must be
 * a byte array and must not have a string representation (as the operations
 * that it is used in are defined on strings, not byte arrays). Theoretically
 * it is possible to also be efficient in the case where the object's bytes
 * field is filled by generation from the byte array (c.f. list canonicality)
 * but we don't do that at the moment since this is purely about efficiency.
 * The ANSI C "prototype" for this macro is:
 *
 * MODULE_SCOPE int	TclIsPureByteArray(Tcl_Obj *objPtr);
 *----------------------------------------------------------------
 */

#define TclIsPureByteArray(objPtr) \
	(((objPtr)->typePtr==&tclByteArrayType) && ((objPtr)->bytes==NULL))

/*
 *----------------------------------------------------------------
 * Macro used by the Tcl core to compare Unicode strings. On big-endian
 * systems we can use the more efficient memcmp, but this would not be
 * lexically correct on little-endian systems. The ANSI C "prototype" for
 * this macro is:
 *
 * MODULE_SCOPE int	TclUniCharNcmp(const Tcl_UniChar *cs,
 *			    const Tcl_UniChar *ct, unsigned long n);
 *----------------------------------------------------------------
 */

#ifdef WORDS_BIGENDIAN
#   define TclUniCharNcmp(cs,ct,n) memcmp((cs),(ct),(n)*sizeof(Tcl_UniChar))
#else /* !WORDS_BIGENDIAN */
#   define TclUniCharNcmp Tcl_UniCharNcmp
#endif /* WORDS_BIGENDIAN */

/*
 *----------------------------------------------------------------
 * Macro used by the Tcl core to increment a namespace's export export epoch
 * counter. The ANSI C "prototype" for this macro is:
 *
 * MODULE_SCOPE void	TclInvalidateNsCmdLookup(Namespace *nsPtr);
 *----------------------------------------------------------------
 */

#define TclInvalidateNsCmdLookup(nsPtr) \
    if ((nsPtr)->numExportPatterns) {		\
	(nsPtr)->exportLookupEpoch++;		\
    }						\
    if ((nsPtr)->commandPathLength) {		\
	(nsPtr)->cmdRefEpoch++;			\
    }

/*
 *----------------------------------------------------------------------
 *
 * Core procedure added to libtommath for bignum manipulation.
 *
 *----------------------------------------------------------------------
 */

MODULE_SCOPE Tcl_PackageInitProc TclTommath_Init;

/*
 *----------------------------------------------------------------------
 *
 * External (platform specific) initialization routine, these declarations
 * explicitly don't use EXTERN since this code does not get compiled into the
 * library:
 *
 *----------------------------------------------------------------------
 */

MODULE_SCOPE Tcl_PackageInitProc TclplatformtestInit;
MODULE_SCOPE Tcl_PackageInitProc TclObjTest_Init;
MODULE_SCOPE Tcl_PackageInitProc TclThread_Init;
MODULE_SCOPE Tcl_PackageInitProc Procbodytest_Init;
MODULE_SCOPE Tcl_PackageInitProc Procbodytest_SafeInit;

/*
 *----------------------------------------------------------------
 * Macro used by the Tcl core to check whether a pattern has any characters
 * special to [string match]. The ANSI C "prototype" for this macro is:
 *
 * MODULE_SCOPE int	TclMatchIsTrivial(const char *pattern);
 *----------------------------------------------------------------
 */

#define TclMatchIsTrivial(pattern) \
    (strpbrk((pattern), "*[?\\") == NULL)

/*
 *----------------------------------------------------------------
 * Macros used by the Tcl core to set a Tcl_Obj's numeric representation
 * avoiding the corresponding function calls in time critical parts of the
 * core. They should only be called on unshared objects. The ANSI C
 * "prototypes" for these macros are:
 *
 * MODULE_SCOPE void	TclSetLongObj(Tcl_Obj *objPtr, long longValue);
 * MODULE_SCOPE void	TclSetWideIntObj(Tcl_Obj *objPtr, Tcl_WideInt w);
 * MODULE_SCOPE void	TclSetDoubleObj(Tcl_Obj *objPtr, double d);
 *----------------------------------------------------------------
 */

#define TclSetLongObj(objPtr, i) \
    do {						\
	TclInvalidateStringRep(objPtr);			\
	TclFreeIntRep(objPtr);				\
	(objPtr)->internalRep.longValue = (long)(i);	\
	(objPtr)->typePtr = &tclIntType;		\
    } while (0)

/*
 * NOTE: There is to be no such thing as a "pure" boolean. Boolean values set
 * programmatically go straight to being "int" Tcl_Obj's, with value 0 or 1.
 * The only "boolean" Tcl_Obj's shall be those holding the cached boolean
 * value of strings like: "yes", "no", "true", "false", "on", "off".
 */

#ifndef TCL_WIDE_INT_IS_LONG
#define TclSetWideIntObj(objPtr, w) \
    do {							\
	TclInvalidateStringRep(objPtr);				\
	TclFreeIntRep(objPtr);					\
	(objPtr)->internalRep.wideValue = (Tcl_WideInt)(w);	\
	(objPtr)->typePtr = &tclWideIntType;			\
    } while (0)
#endif

#define TclSetDoubleObj(objPtr, d) \
    do {							\
	TclInvalidateStringRep(objPtr);				\
	TclFreeIntRep(objPtr);					\
	(objPtr)->internalRep.doubleValue = (double)(d);	\
	(objPtr)->typePtr = &tclDoubleType;			\
    } while (0)

/*
 *----------------------------------------------------------------
 * Macros used by the Tcl core to create and initialise objects of standard
 * types, avoiding the corresponding function calls in time critical parts of
 * the core. The ANSI C "prototypes" for these macros are:
 *
 * MODULE_SCOPE void	TclNewLongObj(Tcl_Obj *objPtr, long l);
 * MODULE_SCOPE void	TclNewWideObj(Tcl_Obj *objPtr, Tcl_WideInt w);
 * MODULE_SCOPE void	TclNewDoubleObj(Tcl_Obj *objPtr, double d);
 * MODULE_SCOPE void	TclNewStringObj(Tcl_Obj *objPtr, char *s, int len);
 * MODULE_SCOPE void	TclNewLiteralStringObj(Tcl_Obj*objPtr, char*sLiteral);
 *
 *----------------------------------------------------------------
 */

#ifndef TCL_MEM_DEBUG
#define TclNewLongObj(objPtr, i) \
    do {						\
	TclIncrObjsAllocated();				\
	TclAllocObjStorage(objPtr);			\
	(objPtr)->refCount = 0;				\
	(objPtr)->bytes = NULL;				\
	(objPtr)->internalRep.longValue = (long)(i);	\
	(objPtr)->typePtr = &tclIntType;		\
	TCL_DTRACE_OBJ_CREATE(objPtr);			\
    } while (0)

#define TclNewDoubleObj(objPtr, d) \
    do {							\
	TclIncrObjsAllocated();					\
	TclAllocObjStorage(objPtr);				\
	(objPtr)->refCount = 0;					\
	(objPtr)->bytes = NULL;					\
	(objPtr)->internalRep.doubleValue = (double)(d);	\
	(objPtr)->typePtr = &tclDoubleType;			\
	TCL_DTRACE_OBJ_CREATE(objPtr);				\
    } while (0)

#define TclNewStringObj(objPtr, s, len) \
    do {							\
	TclIncrObjsAllocated();					\
	TclAllocObjStorage(objPtr);				\
	(objPtr)->refCount = 0;					\
	TclInitStringRep((objPtr), (s), (len));			\
	(objPtr)->typePtr = NULL;				\
	TCL_DTRACE_OBJ_CREATE(objPtr);				\
    } while (0)

#else /* TCL_MEM_DEBUG */
#define TclNewLongObj(objPtr, l) \
    (objPtr) = Tcl_NewLongObj(l)

#define TclNewDoubleObj(objPtr, d) \
    (objPtr) = Tcl_NewDoubleObj(d)

#define TclNewStringObj(objPtr, s, len) \
    (objPtr) = Tcl_NewStringObj((s), (len))
#endif /* TCL_MEM_DEBUG */

/*
 * The sLiteral argument *must* be a string literal; the incantation with
 * sizeof(sLiteral "") will fail to compile otherwise.
 */
#define TclNewLiteralStringObj(objPtr, sLiteral) \
    TclNewStringObj((objPtr), (sLiteral), (int) (sizeof(sLiteral "") - 1))

/*
 *----------------------------------------------------------------
 * Convenience macros for DStrings.
 * The ANSI C "prototypes" for these macros are:
 *
 * MODULE_SCOPE char * TclDStringAppendLiteral(Tcl_DString *dsPtr,
 *			const char *sLiteral);
 * MODULE_SCOPE void   TclDStringClear(Tcl_DString *dsPtr);
 */

#define TclDStringAppendLiteral(dsPtr, sLiteral) \
    Tcl_DStringAppend((dsPtr), (sLiteral), (int) (sizeof(sLiteral "") - 1))
#define TclDStringClear(dsPtr) \
    Tcl_DStringSetLength((dsPtr), 0)

/*
 *----------------------------------------------------------------
 * Macros used by the Tcl core to test for some special double values.
 * The ANSI C "prototypes" for these macros are:
 *
 * MODULE_SCOPE int	TclIsInfinite(double d);
 * MODULE_SCOPE int	TclIsNaN(double d);
 */

#ifdef _MSC_VER
#    define TclIsInfinite(d)	(!(_finite((d))))
#    define TclIsNaN(d)		(_isnan((d)))
#else
#    define TclIsInfinite(d)	((d) > DBL_MAX || (d) < -DBL_MAX)
#    ifdef NO_ISNAN
#	 define TclIsNaN(d)	((d) != (d))
#    else
#	 define TclIsNaN(d)	(isnan(d))
#    endif
#endif

/*
 * ----------------------------------------------------------------------
 * Macro to use to find the offset of a field in a structure. Computes number
 * of bytes from beginning of structure to a given field.
 */

#ifdef offsetof
#define TclOffset(type, field) (offsetof(type, field))
#else
#define TclOffset(type, field) (((char *) &((type *) 0)->field))
#endif

/*
 *----------------------------------------------------------------
 * Inline version of Tcl_GetCurrentNamespace and Tcl_GetGlobalNamespace.
 */

#define TclGetCurrentNamespace(interp) \
    (Tcl_Namespace *) ((Interp *)(interp))->varFramePtr->nsPtr

#define TclGetGlobalNamespace(interp) \
    (Tcl_Namespace *) ((Interp *)(interp))->globalNsPtr

/*
 *----------------------------------------------------------------
 * Inline version of TclCleanupCommand; still need the function as it is in
 * the internal stubs, but the core can use the macro instead.
 */

#define TclCleanupCommandMacro(cmdPtr) \
    if ((cmdPtr)->refCount-- <= 1) { \
	ckfree(cmdPtr);\
    }

/*
 *----------------------------------------------------------------
 * Inline versions of Tcl_LimitReady() and Tcl_LimitExceeded to limit number
 * of calls out of the critical path. Note that this code isn't particularly
 * readable; the non-inline version (in tclInterp.c) is much easier to
 * understand. Note also that these macros takes different args (iPtr->limit)
 * to the non-inline version.
 */

#define TclLimitExceeded(limit) ((limit).exceeded != 0)

#define TclLimitReady(limit)						\
    (((limit).active == 0) ? 0 :					\
    (++(limit).granularityTicker,					\
    ((((limit).active & TCL_LIMIT_COMMANDS) &&				\
	    (((limit).cmdGranularity == 1) ||				\
	    ((limit).granularityTicker % (limit).cmdGranularity == 0)))	\
	    ? 1 :							\
    (((limit).active & TCL_LIMIT_TIME) &&				\
	    (((limit).timeGranularity == 1) ||				\
	    ((limit).granularityTicker % (limit).timeGranularity == 0)))\
	    ? 1 : 0)))

/*
 * Compile-time assertions: these produce a compile time error if the
 * expression is not known to be true at compile time. If the assertion is
 * known to be false, the compiler (or optimizer?) will error out with
 * "division by zero". If the assertion cannot be evaluated at compile time,
 * the compiler will error out with "non-static initializer".
 *
 * Adapted with permission from
 * http://www.pixelbeat.org/programming/gcc/static_assert.html
 */

#define TCL_CT_ASSERT(e) \
    {enum { ct_assert_value = 1/(!!(e)) };}

/*
 *----------------------------------------------------------------
 * Allocator for small structs (<=sizeof(Tcl_Obj)) using the Tcl_Obj pool.
 * Only checked at compile time.
 *
 * ONLY USE FOR CONSTANT nBytes.
 *
 * DO NOT LET THEM CROSS THREAD BOUNDARIES
 *----------------------------------------------------------------
 */

#define TclSmallAlloc(nbytes, memPtr) \
    TclSmallAllocEx(NULL, (nbytes), (memPtr))

#define TclSmallFree(memPtr) \
    TclSmallFreeEx(NULL, (memPtr))

#ifndef TCL_MEM_DEBUG
#define TclSmallAllocEx(interp, nbytes, memPtr) \
    do {								\
	Tcl_Obj *objPtr;						\
	TCL_CT_ASSERT((nbytes)<=sizeof(Tcl_Obj));			\
	TclIncrObjsAllocated();						\
	TclAllocObjStorageEx((interp), (objPtr));			\
	memPtr = (ClientData) (objPtr);					\
    } while (0)

#define TclSmallFreeEx(interp, memPtr) \
    do {								\
	TclFreeObjStorageEx((interp), (Tcl_Obj *) (memPtr));		\
	TclIncrObjsFreed();						\
    } while (0)

#else    /* TCL_MEM_DEBUG */
#define TclSmallAllocEx(interp, nbytes, memPtr) \
    do {								\
	Tcl_Obj *objPtr;						\
	TCL_CT_ASSERT((nbytes)<=sizeof(Tcl_Obj));			\
	TclNewObj(objPtr);						\
	memPtr = (ClientData) objPtr;					\
    } while (0)

#define TclSmallFreeEx(interp, memPtr) \
    do {								\
	Tcl_Obj *objPtr = (Tcl_Obj *) memPtr;				\
	objPtr->bytes = NULL;						\
	objPtr->typePtr = NULL;						\
	objPtr->refCount = 1;						\
	TclDecrRefCount(objPtr);					\
    } while (0)
#endif   /* TCL_MEM_DEBUG */

/*
 * Support for Clang Static Analyzer <http://clang-analyzer.llvm.org>
 */

#if defined(PURIFY) && defined(__clang__)
#if __has_feature(attribute_analyzer_noreturn) && \
	!defined(Tcl_Panic) && defined(Tcl_Panic_TCL_DECLARED)
void Tcl_Panic(const char *, ...) __attribute__((analyzer_noreturn));
#endif
#if !defined(CLANG_ASSERT)
#include <assert.h>
#define CLANG_ASSERT(x) assert(x)
#endif
#elif !defined(CLANG_ASSERT)
#define CLANG_ASSERT(x)
#endif /* PURIFY && __clang__ */

/*
 *----------------------------------------------------------------
 * Parameters, structs and macros for the non-recursive engine (NRE)
 *----------------------------------------------------------------
 */

#define NRE_USE_SMALL_ALLOC	1  /* Only turn off for debugging purposes. */
#ifndef NRE_ENABLE_ASSERTS
#define NRE_ENABLE_ASSERTS	0
#endif

/*
 * This is the main data struct for representing NR commands. It is designed
 * to fit in sizeof(Tcl_Obj) in order to exploit the fastest memory allocator
 * available.
 */

typedef struct NRE_callback {
    Tcl_NRPostProc *procPtr;
    ClientData data[4];
    struct NRE_callback *nextPtr;
} NRE_callback;

#define TOP_CB(iPtr) (((Interp *)(iPtr))->execEnvPtr->callbackPtr)

/*
 * Inline version of Tcl_NRAddCallback.
 */

#define TclNRAddCallback(interp,postProcPtr,data0,data1,data2,data3) \
    do {								\
	NRE_callback *callbackPtr;					\
	TCLNR_ALLOC((interp), (callbackPtr));				\
	callbackPtr->procPtr = (postProcPtr);				\
	callbackPtr->data[0] = (ClientData)(data0);			\
	callbackPtr->data[1] = (ClientData)(data1);			\
	callbackPtr->data[2] = (ClientData)(data2);			\
	callbackPtr->data[3] = (ClientData)(data3);			\
	callbackPtr->nextPtr = TOP_CB(interp);				\
	TOP_CB(interp) = callbackPtr;					\
    } while (0)

#if NRE_USE_SMALL_ALLOC
#define TCLNR_ALLOC(interp, ptr) \
    TclSmallAllocEx(interp, sizeof(NRE_callback), (ptr))
#define TCLNR_FREE(interp, ptr)  TclSmallFreeEx((interp), (ptr))
#else
#define TCLNR_ALLOC(interp, ptr) \
<<<<<<< HEAD
    (ptr = (ckalloc(sizeof(NRE_callback))))
=======
    (ptr = ((ClientData) ckalloc(sizeof(NRE_callback))))
>>>>>>> 82a01176
#define TCLNR_FREE(interp, ptr)  ckfree(ptr)
#endif

#if NRE_ENABLE_ASSERTS
#define NRE_ASSERT(expr) assert((expr))
#else
#define NRE_ASSERT(expr)
#endif

#include "tclIntDecls.h"
#include "tclIntPlatDecls.h"
#include "tclTomMathDecls.h"

#if !defined(USE_TCL_STUBS) && !defined(TCL_MEM_DEBUG)
#define Tcl_AttemptMemAlloc(size)        TclpAlloc(size)
#define Tcl_AttemptMemRealloc(ptr, size) TclpRealloc((ptr), (size))
#define Tcl_MemFree(ptr)                 TclpFree(ptr)
#endif

#endif /* _TCLINT */

/*
 * Local Variables:
 * mode: c
 * c-basic-offset: 4
 * fill-column: 78
 * End:
 */<|MERGE_RESOLUTION|>--- conflicted
+++ resolved
@@ -2564,11 +2564,7 @@
  */
 
 typedef struct ProcessGlobalValue {
-<<<<<<< HEAD
-    size_t epoch;		/* Epoch counter to detect changes in the
-=======
     size_t epoch;			/* Epoch counter to detect changes in the
->>>>>>> 82a01176
 				 * master value. */
     size_t numBytes;		/* Length of the master string. */
     char *value;		/* The master string value. */
@@ -4783,11 +4779,7 @@
 #define TCLNR_FREE(interp, ptr)  TclSmallFreeEx((interp), (ptr))
 #else
 #define TCLNR_ALLOC(interp, ptr) \
-<<<<<<< HEAD
     (ptr = (ckalloc(sizeof(NRE_callback))))
-=======
-    (ptr = ((ClientData) ckalloc(sizeof(NRE_callback))))
->>>>>>> 82a01176
 #define TCLNR_FREE(interp, ptr)  ckfree(ptr)
 #endif
 
