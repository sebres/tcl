/*
 * tclInt.h --
 *
 *	Declarations of things used internally by the Tcl interpreter.
 *
 * Copyright (c) 1987-1993 The Regents of the University of California.
 * Copyright (c) 1993-1997 Lucent Technologies.
 * Copyright (c) 1994-1998 Sun Microsystems, Inc.
 * Copyright (c) 1998-1999 by Scriptics Corporation.
 * Copyright (c) 2001, 2002 by Kevin B. Kenny.  All rights reserved.
 * Copyright (c) 2007 Daniel A. Steffen <das@users.sourceforge.net>
 * Copyright (c) 2006-2008 by Joe Mistachkin.  All rights reserved.
 * Copyright (c) 2008 by Miguel Sofer. All rights reserved.
 *
 * See the file "license.terms" for information on usage and redistribution of
 * this file, and for a DISCLAIMER OF ALL WARRANTIES.
 */

#ifndef _TCLINT
#define _TCLINT

/*
 * Some numerics configuration options.
 */

#undef ACCEPT_NAN

/*
 * Common include files needed by most of the Tcl source files are included
 * here, so that system-dependent personalizations for the include files only
 * have to be made in once place. This results in a few extra includes, but
 * greater modularity. The order of the three groups of #includes is
 * important. For example, stdio.h is needed by tcl.h.
 */

#include "tclPort.h"

#include <stdio.h>

#include <ctype.h>
#include <stdarg.h>
#ifdef NO_STDLIB_H
#   include "../compat/stdlib.h"
#else
#   include <stdlib.h>
#endif
#ifdef NO_STRING_H
#include "../compat/string.h"
#else
#include <string.h>
#endif
#if defined(STDC_HEADERS) || defined(__STDC__) || defined(__C99__FUNC__) \
     || defined(__cplusplus) || defined(_MSC_VER)
#include <stddef.h>
#else
typedef int ptrdiff_t;
#endif

/*
 * Ensure WORDS_BIGENDIAN is defined correctly:
 * Needs to happen here in addition to configure to work with fat compiles on
 * Darwin (where configure runs only once for multiple architectures).
 */

#ifdef HAVE_SYS_TYPES_H
#    include <sys/types.h>
#endif
#ifdef HAVE_SYS_PARAM_H
#    include <sys/param.h>
#endif
#ifdef BYTE_ORDER
#    ifdef BIG_ENDIAN
#	 if BYTE_ORDER == BIG_ENDIAN
#	     undef WORDS_BIGENDIAN
#	     define WORDS_BIGENDIAN 1
#	 endif
#    endif
#    ifdef LITTLE_ENDIAN
#	 if BYTE_ORDER == LITTLE_ENDIAN
#	     undef WORDS_BIGENDIAN
#	 endif
#    endif
#endif

/*
 * Used to tag functions that are only to be visible within the module being
 * built and not outside it (where this is supported by the linker).
 */

#ifndef MODULE_SCOPE
#   ifdef __cplusplus
#	define MODULE_SCOPE extern "C"
#   else
#	define MODULE_SCOPE extern
#   endif
#endif

/*
 * Macros used to cast between pointers and integers (e.g. when storing an int
 * in ClientData), on 64-bit architectures they avoid gcc warning about "cast
 * to/from pointer from/to integer of different size".
 */

#if !defined(INT2PTR) && !defined(PTR2INT)
#   if defined(HAVE_INTPTR_T) || defined(intptr_t)
#	define INT2PTR(p) ((void *)(intptr_t)(p))
#	define PTR2INT(p) ((int)(intptr_t)(p))
#   else
#	define INT2PTR(p) ((void *)(p))
#	define PTR2INT(p) ((int)(p))
#   endif
#endif
#if !defined(UINT2PTR) && !defined(PTR2UINT)
#   if defined(HAVE_UINTPTR_T) || defined(uintptr_t)
#	define UINT2PTR(p) ((void *)(uintptr_t)(p))
#	define PTR2UINT(p) ((unsigned int)(uintptr_t)(p))
#   else
#	define UINT2PTR(p) ((void *)(p))
#	define PTR2UINT(p) ((unsigned int)(p))
#   endif
#endif

#if defined(_WIN32) && defined(_MSC_VER)
#   define vsnprintf _vsnprintf
#endif

#if !defined(TCL_THREADS)
#   define TCL_THREADS 1
#endif
#if !TCL_THREADS
#   undef TCL_DECLARE_MUTEX
#   define TCL_DECLARE_MUTEX(name)
#   undef  Tcl_MutexLock
#   define Tcl_MutexLock(mutexPtr)
#   undef  Tcl_MutexUnlock
#   define Tcl_MutexUnlock(mutexPtr)
#   undef  Tcl_MutexFinalize
#   define Tcl_MutexFinalize(mutexPtr)
#   undef  Tcl_ConditionNotify
#   define Tcl_ConditionNotify(condPtr)
#   undef  Tcl_ConditionWait
#   define Tcl_ConditionWait(condPtr, mutexPtr, timePtr)
#   undef  Tcl_ConditionFinalize
#   define Tcl_ConditionFinalize(condPtr)
#endif

/*
 * The following procedures allow namespaces to be customized to support
 * special name resolution rules for commands/variables.
 */

struct Tcl_ResolvedVarInfo;

typedef Tcl_Var (Tcl_ResolveRuntimeVarProc)(Tcl_Interp *interp,
	struct Tcl_ResolvedVarInfo *vinfoPtr);

typedef void (Tcl_ResolveVarDeleteProc)(struct Tcl_ResolvedVarInfo *vinfoPtr);

/*
 * The following structure encapsulates the routines needed to resolve a
 * variable reference at runtime. Any variable specific state will typically
 * be appended to this structure.
 */

typedef struct Tcl_ResolvedVarInfo {
    Tcl_ResolveRuntimeVarProc *fetchProc;
    Tcl_ResolveVarDeleteProc *deleteProc;
} Tcl_ResolvedVarInfo;

typedef int (Tcl_ResolveCompiledVarProc)(Tcl_Interp *interp,
	const char *name, int length, Tcl_Namespace *context,
	Tcl_ResolvedVarInfo **rPtr);

typedef int (Tcl_ResolveVarProc)(Tcl_Interp *interp, const char *name,
	Tcl_Namespace *context, int flags, Tcl_Var *rPtr);

typedef int (Tcl_ResolveCmdProc)(Tcl_Interp *interp, const char *name,
	Tcl_Namespace *context, int flags, Tcl_Command *rPtr);

typedef struct Tcl_ResolverInfo {
    Tcl_ResolveCmdProc *cmdResProc;
				/* Procedure handling command name
				 * resolution. */
    Tcl_ResolveVarProc *varResProc;
				/* Procedure handling variable name resolution
				 * for variables that can only be handled at
				 * runtime. */
    Tcl_ResolveCompiledVarProc *compiledVarResProc;
				/* Procedure handling variable name resolution
				 * at compile time. */
} Tcl_ResolverInfo;

/*
 * This flag bit should not interfere with TCL_GLOBAL_ONLY,
 * TCL_NAMESPACE_ONLY, or TCL_LEAVE_ERR_MSG; it signals that the variable
 * lookup is performed for upvar (or similar) purposes, with slightly
 * different rules:
 *    - Bug #696893 - variable is either proc-local or in the current
 *	namespace; never follow the second (global) resolution path
 *    - Bug #631741 - do not use special namespace or interp resolvers
 */

#define TCL_AVOID_RESOLVERS 0x40000

/*
 *----------------------------------------------------------------
 * Data structures related to namespaces.
 *----------------------------------------------------------------
 */

typedef struct Tcl_Ensemble Tcl_Ensemble;
typedef struct NamespacePathEntry NamespacePathEntry;

/*
 * Special hashtable for variables: this is just a Tcl_HashTable with an nsPtr
 * field added at the end: in this way variables can find their namespace
 * without having to copy a pointer in their struct: they can access it via
 * their hPtr->tablePtr.
 */

typedef struct TclVarHashTable {
    Tcl_HashTable table;
    struct Namespace *nsPtr;
} TclVarHashTable;

/*
 * This is for itcl - it likes to search our varTables directly :(
 */

#define TclVarHashFindVar(tablePtr, key) \
    TclVarHashCreateVar((tablePtr), (key), NULL)

/*
 * Define this to reduce the amount of space that the average namespace
 * consumes by only allocating the table of child namespaces when necessary.
 * Defining it breaks compatibility for Tcl extensions (e.g., itcl) which
 * reach directly into the Namespace structure.
 */

#undef BREAK_NAMESPACE_COMPAT

/*
 * The structure below defines a namespace.
 * Note: the first five fields must match exactly the fields in a
 * Tcl_Namespace structure (see tcl.h). If you change one, be sure to change
 * the other.
 */

typedef struct Namespace {
    char *name;			/* The namespace's simple (unqualified) name.
				 * This contains no ::'s. The name of the
				 * global namespace is "" although "::" is an
				 * synonym. */
    char *fullName;		/* The namespace's fully qualified name. This
				 * starts with ::. */
    void *clientData;	/* An arbitrary value associated with this
				 * namespace. */
    Tcl_NamespaceDeleteProc *deleteProc;
				/* Procedure invoked when deleting the
				 * namespace to, e.g., free clientData. */
    struct Namespace *parentPtr;/* Points to the namespace that contains this
				 * one. NULL if this is the global
				 * namespace. */
#ifndef BREAK_NAMESPACE_COMPAT
    Tcl_HashTable childTable;	/* Contains any child namespaces. Indexed by
				 * strings; values have type (Namespace *). */
#else
    Tcl_HashTable *childTablePtr;
				/* Contains any child namespaces. Indexed by
				 * strings; values have type (Namespace *). If
				 * NULL, there are no children. */
#endif
    size_t nsId;		/* Unique id for the namespace. */
    Tcl_Interp *interp;	/* The interpreter containing this
				 * namespace. */
    int flags;			/* OR-ed combination of the namespace status
				 * flags NS_DYING and NS_DEAD listed below. */
    size_t activationCount;	/* Number of "activations" or active call
				 * frames for this namespace that are on the
				 * Tcl call stack. The namespace won't be
				 * freed until activationCount becomes zero. */
    size_t refCount;		/* Count of references by namespaceName
				 * objects. The namespace can't be freed until
				 * refCount becomes zero. */
    Tcl_HashTable cmdTable;	/* Contains all the commands currently
				 * registered in the namespace. Indexed by
				 * strings; values have type (Command *).
				 * Commands imported by Tcl_Import have
				 * Command structures that point (via an
				 * ImportedCmdRef structure) to the Command
				 * structure in the source namespace's command
				 * table. */
    TclVarHashTable varTable;	/* Contains all the (global) variables
				 * currently in this namespace. Indexed by
				 * strings; values have type (Var *). */
    char **exportArrayPtr;	/* Points to an array of string patterns
				 * specifying which commands are exported. A
				 * pattern may include "string match" style
				 * wildcard characters to specify multiple
				 * commands; however, no namespace qualifiers
				 * are allowed. NULL if no export patterns are
				 * registered. */
    size_t numExportPatterns;	/* Number of export patterns currently
				 * registered using "namespace export". */
    size_t maxExportPatterns;	/* Number of export patterns for which space
				 * is currently allocated. */
    size_t cmdRefEpoch;		/* Incremented if a newly added command
				 * shadows a command for which this namespace
				 * has already cached a Command* pointer; this
				 * causes all its cached Command* pointers to
				 * be invalidated. */
    size_t resolverEpoch;	/* Incremented whenever (a) the name
				 * resolution rules change for this namespace
				 * or (b) a newly added command shadows a
				 * command that is compiled to bytecodes. This
				 * invalidates all byte codes compiled in the
				 * namespace, causing the code to be
				 * recompiled under the new rules.*/
    Tcl_ResolveCmdProc *cmdResProc;
				/* If non-null, this procedure overrides the
				 * usual command resolution mechanism in Tcl.
				 * This procedure is invoked within
				 * Tcl_FindCommand to resolve all command
				 * references within the namespace. */
    Tcl_ResolveVarProc *varResProc;
				/* If non-null, this procedure overrides the
				 * usual variable resolution mechanism in Tcl.
				 * This procedure is invoked within
				 * Tcl_FindNamespaceVar to resolve all
				 * variable references within the namespace at
				 * runtime. */
    Tcl_ResolveCompiledVarProc *compiledVarResProc;
				/* If non-null, this procedure overrides the
				 * usual variable resolution mechanism in Tcl.
				 * This procedure is invoked within
				 * LookupCompiledLocal to resolve variable
				 * references within the namespace at compile
				 * time. */
    size_t exportLookupEpoch;	/* Incremented whenever a command is added to
				 * a namespace, removed from a namespace or
				 * the exports of a namespace are changed.
				 * Allows TIP#112-driven command lists to be
				 * validated efficiently. */
    Tcl_Ensemble *ensembles;	/* List of structures that contain the details
				 * of the ensembles that are implemented on
				 * top of this namespace. */
    Tcl_Obj *unknownHandlerPtr;	/* A script fragment to be used when command
				 * resolution in this namespace fails. TIP
				 * 181. */
    int commandPathLength;	/* The length of the explicit path. */
    NamespacePathEntry *commandPathArray;
				/* The explicit path of the namespace as an
				 * array. */
    NamespacePathEntry *commandPathSourceList;
				/* Linked list of path entries that point to
				 * this namespace. */
    Tcl_NamespaceDeleteProc *earlyDeleteProc;
				/* Just like the deleteProc field (and called
				 * with the same clientData) but called at the
				 * start of the deletion process, so there is
				 * a chance for code to do stuff inside the
				 * namespace before deletion completes. */
} Namespace;

/*
 * An entry on a namespace's command resolution path.
 */

struct NamespacePathEntry {
    Namespace *nsPtr;		/* What does this path entry point to? If it
				 * is NULL, this path entry points is
				 * redundant and should be skipped. */
    Namespace *creatorNsPtr;	/* Where does this path entry point from? This
				 * allows for efficient invalidation of
				 * references when the path entry's target
				 * updates its current list of defined
				 * commands. */
    NamespacePathEntry *prevPtr, *nextPtr;
				/* Linked list pointers or NULL at either end
				 * of the list that hangs off Namespace's
				 * commandPathSourceList field. */
};

/*
 * Flags used to represent the status of a namespace:
 *
 * NS_DYING -	1 means Tcl_DeleteNamespace has been called to delete the
 *		namespace but there are still active call frames on the Tcl
 *		stack that refer to the namespace. When the last call frame
 *		referring to it has been popped, it's variables and command
 *		will be destroyed and it will be marked "dead" (NS_DEAD). The
 *		namespace can no longer be looked up by name.
 * NS_DEAD -	1 means Tcl_DeleteNamespace has been called to delete the
 *		namespace and no call frames still refer to it. Its variables
 *		and command have already been destroyed. This bit allows the
 *		namespace resolution code to recognize that the namespace is
 *		"deleted". When the last namespaceName object in any byte code
 *		unit that refers to the namespace has been freed (i.e., when
 *		the namespace's refCount is 0), the namespace's storage will
 *		be freed.
 * NS_KILLED -	1 means that TclTeardownNamespace has already been called on
 *		this namespace and it should not be called again [Bug 1355942]
 * NS_SUPPRESS_COMPILATION -
 *		Marks the commands in this namespace for not being compiled,
 *		forcing them to be looked up every time.
 */

#define NS_DYING	0x01
#define NS_DEAD		0x02
#define NS_KILLED	0x04
#define NS_SUPPRESS_COMPILATION	0x08

/*
 * Flags passed to TclGetNamespaceForQualName:
 *
 * TCL_GLOBAL_ONLY		- (see tcl.h) Look only in the global ns.
 * TCL_NAMESPACE_ONLY		- (see tcl.h) Look only in the context ns.
 * TCL_CREATE_NS_IF_UNKNOWN	- Create unknown namespaces.
 * TCL_FIND_ONLY_NS		- The name sought is a namespace name.
 */

#define TCL_CREATE_NS_IF_UNKNOWN	0x800
#define TCL_FIND_ONLY_NS		0x1000

/*
 * The client data for an ensemble command. This consists of the table of
 * commands that are actually exported by the namespace, and an epoch counter
 * that, combined with the exportLookupEpoch field of the namespace structure,
 * defines whether the table contains valid data or will need to be recomputed
 * next time the ensemble command is called.
 */

typedef struct EnsembleConfig {
    Namespace *nsPtr;		/* The namespace backing this ensemble up. */
    Tcl_Command token;		/* The token for the command that provides
				 * ensemble support for the namespace, or NULL
				 * if the command has been deleted (or never
				 * existed; the global namespace never has an
				 * ensemble command.) */
    size_t epoch;		/* The epoch at which this ensemble's table of
				 * exported commands is valid. */
    char **subcommandArrayPtr;	/* Array of ensemble subcommand names. At all
				 * consistent points, this will have the same
				 * number of entries as there are entries in
				 * the subcommandTable hash. */
    Tcl_HashTable subcommandTable;
				/* Hash table of ensemble subcommand names,
				 * which are its keys so this also provides
				 * the storage management for those subcommand
				 * names. The contents of the entry values are
				 * object version the prefix lists to use when
				 * substituting for the command/subcommand to
				 * build the ensemble implementation command.
				 * Has to be stored here as well as in
				 * subcommandDict because that field is NULL
				 * when we are deriving the ensemble from the
				 * namespace exports list. FUTURE WORK: use
				 * object hash table here. */
    struct EnsembleConfig *next;/* The next ensemble in the linked list of
				 * ensembles associated with a namespace. If
				 * this field points to this ensemble, the
				 * structure has already been unlinked from
				 * all lists, and cannot be found by scanning
				 * the list from the namespace's ensemble
				 * field. */
    int flags;			/* ORed combo of TCL_ENSEMBLE_PREFIX,
				 * ENSEMBLE_DEAD and ENSEMBLE_COMPILE. */

    /* OBJECT FIELDS FOR ENSEMBLE CONFIGURATION */

    Tcl_Obj *subcommandDict;	/* Dictionary providing mapping from
				 * subcommands to their implementing command
				 * prefixes, or NULL if we are to build the
				 * map automatically from the namespace
				 * exports. */
    Tcl_Obj *subcmdList;	/* List of commands that this ensemble
				 * actually provides, and whose implementation
				 * will be built using the subcommandDict (if
				 * present and defined) and by simple mapping
				 * to the namespace otherwise. If NULL,
				 * indicates that we are using the (dynamic)
				 * list of currently exported commands. */
    Tcl_Obj *unknownHandler;	/* Script prefix used to handle the case when
				 * no match is found (according to the rule
				 * defined by flag bit TCL_ENSEMBLE_PREFIX) or
				 * NULL to use the default error-generating
				 * behaviour. The script execution gets all
				 * the arguments to the ensemble command
				 * (including objv[0]) and will have the
				 * results passed directly back to the caller
				 * (including the error code) unless the code
				 * is TCL_CONTINUE in which case the
				 * subcommand will be reparsed by the ensemble
				 * core, presumably because the ensemble
				 * itself has been updated. */
    Tcl_Obj *parameterList;	/* List of ensemble parameter names. */
    int numParameters;		/* Cached number of parameters. This is either
				 * 0 (if the parameterList field is NULL) or
				 * the length of the list in the parameterList
				 * field. */
} EnsembleConfig;

/*
 * Various bits for the EnsembleConfig.flags field.
 */

#define ENSEMBLE_DEAD	0x1	/* Flag value to say that the ensemble is dead
				 * and on its way out. */
#define ENSEMBLE_COMPILE 0x4	/* Flag to enable bytecode compilation of an
				 * ensemble. */

/*
 *----------------------------------------------------------------
 * Data structures related to variables. These are used primarily in tclVar.c
 *----------------------------------------------------------------
 */

/*
 * The following structure defines a variable trace, which is used to invoke a
 * specific C procedure whenever certain operations are performed on a
 * variable.
 */

typedef struct VarTrace {
    Tcl_VarTraceProc *traceProc;/* Procedure to call when operations given by
				 * flags are performed on variable. */
    void *clientData;	/* Argument to pass to proc. */
    int flags;			/* What events the trace procedure is
				 * interested in: OR-ed combination of
				 * TCL_TRACE_READS, TCL_TRACE_WRITES,
				 * TCL_TRACE_UNSETS and TCL_TRACE_ARRAY. */
    struct VarTrace *nextPtr;	/* Next in list of traces associated with a
				 * particular variable. */
} VarTrace;

/*
 * The following structure defines a command trace, which is used to invoke a
 * specific C procedure whenever certain operations are performed on a
 * command.
 */

typedef struct CommandTrace {
    Tcl_CommandTraceProc *traceProc;
				/* Procedure to call when operations given by
				 * flags are performed on command. */
    void *clientData;	/* Argument to pass to proc. */
    int flags;			/* What events the trace procedure is
				 * interested in: OR-ed combination of
				 * TCL_TRACE_RENAME, TCL_TRACE_DELETE. */
    struct CommandTrace *nextPtr;
				/* Next in list of traces associated with a
				 * particular command. */
    size_t refCount;		/* Used to ensure this structure is not
				 * deleted too early. Keeps track of how many
				 * pieces of code have a pointer to this
				 * structure. */
} CommandTrace;

/*
 * When a command trace is active (i.e. its associated procedure is executing)
 * one of the following structures is linked into a list associated with the
 * command's interpreter. The information in the structure is needed in order
 * for Tcl to behave reasonably if traces are deleted while traces are active.
 */

typedef struct ActiveCommandTrace {
    struct Command *cmdPtr;	/* Command that's being traced. */
    struct ActiveCommandTrace *nextPtr;
				/* Next in list of all active command traces
				 * for the interpreter, or NULL if no more. */
    CommandTrace *nextTracePtr;	/* Next trace to check after current trace
				 * procedure returns; if this trace gets
				 * deleted, must update pointer to avoid using
				 * free'd memory. */
    int reverseScan;		/* Boolean set true when traces are scanning
				 * in reverse order. */
} ActiveCommandTrace;

/*
 * When a variable trace is active (i.e. its associated procedure is
 * executing) one of the following structures is linked into a list associated
 * with the variable's interpreter. The information in the structure is needed
 * in order for Tcl to behave reasonably if traces are deleted while traces
 * are active.
 */

typedef struct ActiveVarTrace {
    struct Var *varPtr;		/* Variable that's being traced. */
    struct ActiveVarTrace *nextPtr;
				/* Next in list of all active variable traces
				 * for the interpreter, or NULL if no more. */
    VarTrace *nextTracePtr;	/* Next trace to check after current trace
				 * procedure returns; if this trace gets
				 * deleted, must update pointer to avoid using
				 * free'd memory. */
} ActiveVarTrace;

/*
 * The structure below defines a variable, which associates a string name with
 * a Tcl_Obj value. These structures are kept in procedure call frames (for
 * local variables recognized by the compiler) or in the heap (for global
 * variables and any variable not known to the compiler). For each Var
 * structure in the heap, a hash table entry holds the variable name and a
 * pointer to the Var structure.
 */

typedef struct Var {
    int flags;			/* Miscellaneous bits of information about
				 * variable. See below for definitions. */
    union {
	Tcl_Obj *objPtr;	/* The variable's object value. Used for
				 * scalar variables and array elements. */
	TclVarHashTable *tablePtr;/* For array variables, this points to
				 * information about the hash table used to
				 * implement the associative array. Points to
				 * Tcl_Alloc-ed data. */
	struct Var *linkPtr;	/* If this is a global variable being referred
				 * to in a procedure, or a variable created by
				 * "upvar", this field points to the
				 * referenced variable's Var struct. */
    } value;
} Var;

typedef struct VarInHash {
    Var var;
    size_t refCount;		/* Counts number of active uses of this
				 * variable: 1 for the entry in the hash
				 * table, 1 for each additional variable whose
				 * linkPtr points here, 1 for each nested
				 * trace active on variable, and 1 if the
				 * variable is a namespace variable. This
				 * record can't be deleted until refCount
				 * becomes 0. */
    Tcl_HashEntry entry;	/* The hash table entry that refers to this
				 * variable. This is used to find the name of
				 * the variable and to delete it from its
				 * hashtable if it is no longer needed. It
				 * also holds the variable's name. */
} VarInHash;

/*
 * Flag bits for variables. The first two (VAR_ARRAY and VAR_LINK) are
 * mutually exclusive and give the "type" of the variable. If none is set,
 * this is a scalar variable.
 *
 * VAR_ARRAY -			1 means this is an array variable rather than
 *				a scalar variable or link. The "tablePtr"
 *				field points to the array's hashtable for its
 *				elements.
 * VAR_LINK -			1 means this Var structure contains a pointer
 *				to another Var structure that either has the
 *				real value or is itself another VAR_LINK
 *				pointer. Variables like this come about
 *				through "upvar" and "global" commands, or
 *				through references to variables in enclosing
 *				namespaces.
 *
 * Flags that indicate the type and status of storage; none is set for
 * compiled local variables (Var structs).
 *
 * VAR_IN_HASHTABLE -		1 means this variable is in a hashtable and
 *				the Var structure is malloced. 0 if it is a
 *				local variable that was assigned a slot in a
 *				procedure frame by the compiler so the Var
 *				storage is part of the call frame.
 * VAR_DEAD_HASH		1 means that this var's entry in the hashtable
 *				has already been deleted.
 * VAR_ARRAY_ELEMENT -		1 means that this variable is an array
 *				element, so it is not legal for it to be an
 *				array itself (the VAR_ARRAY flag had better
 *				not be set).
 * VAR_NAMESPACE_VAR -		1 means that this variable was declared as a
 *				namespace variable. This flag ensures it
 *				persists until its namespace is destroyed or
 *				until the variable is unset; it will persist
 *				even if it has not been initialized and is
 *				marked undefined. The variable's refCount is
 *				incremented to reflect the "reference" from
 *				its namespace.
 *
 * Flag values relating to the variable's trace and search status.
 *
 * VAR_TRACED_READ
 * VAR_TRACED_WRITE
 * VAR_TRACED_UNSET
 * VAR_TRACED_ARRAY
 * VAR_TRACE_ACTIVE -		1 means that trace processing is currently
 *				underway for a read or write access, so new
 *				read or write accesses should not cause trace
 *				procedures to be called and the variable can't
 *				be deleted.
 * VAR_SEARCH_ACTIVE
 *
 * The following additional flags are used with the CompiledLocal type defined
 * below:
 *
 * VAR_ARGUMENT -		1 means that this variable holds a procedure
 *				argument.
 * VAR_TEMPORARY -		1 if the local variable is an anonymous
 *				temporary variable. Temporaries have a NULL
 *				name.
 * VAR_RESOLVED -		1 if name resolution has been done for this
 *				variable.
 * VAR_IS_ARGS			1 if this variable is the last argument and is
 *				named "args".
 */

/*
 * FLAGS RENUMBERED: everything breaks already, make things simpler.
 *
 * IMPORTANT: skip the values 0x10, 0x20, 0x40, 0x800 corresponding to
 * TCL_TRACE_(READS/WRITES/UNSETS/ARRAY): makes code simpler in tclTrace.c
 *
 * Keep the flag values for VAR_ARGUMENT and VAR_TEMPORARY so that old values
 * in precompiled scripts keep working.
 */

/* Type of value (0 is scalar) */
#define VAR_ARRAY		0x1
#define VAR_LINK		0x2

/* Type of storage (0 is compiled local) */
#define VAR_IN_HASHTABLE	0x4
#define VAR_DEAD_HASH		0x8
#define VAR_ARRAY_ELEMENT	0x1000
#define VAR_NAMESPACE_VAR	0x80	/* KEEP OLD VALUE for Itcl */

#define VAR_ALL_HASH \
	(VAR_IN_HASHTABLE|VAR_DEAD_HASH|VAR_NAMESPACE_VAR|VAR_ARRAY_ELEMENT)

/* Trace and search state. */

#define VAR_TRACED_READ		0x10	/* TCL_TRACE_READS */
#define VAR_TRACED_WRITE	0x20	/* TCL_TRACE_WRITES */
#define VAR_TRACED_UNSET	0x40	/* TCL_TRACE_UNSETS */
#define VAR_TRACED_ARRAY	0x800	/* TCL_TRACE_ARRAY */
#define VAR_TRACE_ACTIVE	0x2000
#define VAR_SEARCH_ACTIVE	0x4000
#define VAR_ALL_TRACES \
	(VAR_TRACED_READ|VAR_TRACED_WRITE|VAR_TRACED_ARRAY|VAR_TRACED_UNSET)

/* Special handling on initialisation (only CompiledLocal). */
#define VAR_ARGUMENT		0x100	/* KEEP OLD VALUE! See tclProc.c */
#define VAR_TEMPORARY		0x200	/* KEEP OLD VALUE! See tclProc.c */
#define VAR_IS_ARGS		0x400
#define VAR_RESOLVED		0x8000

/*
 * Macros to ensure that various flag bits are set properly for variables.
 * The ANSI C "prototypes" for these macros are:
 *
 * MODULE_SCOPE void	TclSetVarScalar(Var *varPtr);
 * MODULE_SCOPE void	TclSetVarArray(Var *varPtr);
 * MODULE_SCOPE void	TclSetVarLink(Var *varPtr);
 * MODULE_SCOPE void	TclSetVarArrayElement(Var *varPtr);
 * MODULE_SCOPE void	TclSetVarUndefined(Var *varPtr);
 * MODULE_SCOPE void	TclClearVarUndefined(Var *varPtr);
 */

#define TclSetVarScalar(varPtr) \
    (varPtr)->flags &= ~(VAR_ARRAY|VAR_LINK)

#define TclSetVarArray(varPtr) \
    (varPtr)->flags = ((varPtr)->flags & ~VAR_LINK) | VAR_ARRAY

#define TclSetVarLink(varPtr) \
    (varPtr)->flags = ((varPtr)->flags & ~VAR_ARRAY) | VAR_LINK

#define TclSetVarArrayElement(varPtr) \
    (varPtr)->flags = ((varPtr)->flags & ~VAR_ARRAY) | VAR_ARRAY_ELEMENT

#define TclSetVarUndefined(varPtr) \
    (varPtr)->flags &= ~(VAR_ARRAY|VAR_LINK);\
    (varPtr)->value.objPtr = NULL

#define TclClearVarUndefined(varPtr)

#define TclSetVarTraceActive(varPtr) \
    (varPtr)->flags |= VAR_TRACE_ACTIVE

#define TclClearVarTraceActive(varPtr) \
    (varPtr)->flags &= ~VAR_TRACE_ACTIVE

#define TclSetVarNamespaceVar(varPtr) \
    if (!TclIsVarNamespaceVar(varPtr)) {\
	(varPtr)->flags |= VAR_NAMESPACE_VAR;\
	if (TclIsVarInHash(varPtr)) {\
	    ((VarInHash *)(varPtr))->refCount++;\
	}\
    }

#define TclClearVarNamespaceVar(varPtr) \
    if (TclIsVarNamespaceVar(varPtr)) {\
	(varPtr)->flags &= ~VAR_NAMESPACE_VAR;\
	if (TclIsVarInHash(varPtr)) {\
	    ((VarInHash *)(varPtr))->refCount--;\
	}\
    }

/*
 * Macros to read various flag bits of variables.
 * The ANSI C "prototypes" for these macros are:
 *
 * MODULE_SCOPE int	TclIsVarScalar(Var *varPtr);
 * MODULE_SCOPE int	TclIsVarLink(Var *varPtr);
 * MODULE_SCOPE int	TclIsVarArray(Var *varPtr);
 * MODULE_SCOPE int	TclIsVarUndefined(Var *varPtr);
 * MODULE_SCOPE int	TclIsVarArrayElement(Var *varPtr);
 * MODULE_SCOPE int	TclIsVarTemporary(Var *varPtr);
 * MODULE_SCOPE int	TclIsVarArgument(Var *varPtr);
 * MODULE_SCOPE int	TclIsVarResolved(Var *varPtr);
 */

#define TclIsVarScalar(varPtr) \
    !((varPtr)->flags & (VAR_ARRAY|VAR_LINK))

#define TclIsVarLink(varPtr) \
    ((varPtr)->flags & VAR_LINK)

#define TclIsVarArray(varPtr) \
    ((varPtr)->flags & VAR_ARRAY)

#define TclIsVarUndefined(varPtr) \
    ((varPtr)->value.objPtr == NULL)

#define TclIsVarArrayElement(varPtr) \
    ((varPtr)->flags & VAR_ARRAY_ELEMENT)

#define TclIsVarNamespaceVar(varPtr) \
    ((varPtr)->flags & VAR_NAMESPACE_VAR)

#define TclIsVarTemporary(varPtr) \
    ((varPtr)->flags & VAR_TEMPORARY)

#define TclIsVarArgument(varPtr) \
    ((varPtr)->flags & VAR_ARGUMENT)

#define TclIsVarResolved(varPtr) \
    ((varPtr)->flags & VAR_RESOLVED)

#define TclIsVarTraceActive(varPtr) \
    ((varPtr)->flags & VAR_TRACE_ACTIVE)

#define TclIsVarTraced(varPtr) \
    ((varPtr)->flags & VAR_ALL_TRACES)

#define TclIsVarInHash(varPtr) \
    ((varPtr)->flags & VAR_IN_HASHTABLE)

#define TclIsVarDeadHash(varPtr) \
    ((varPtr)->flags & VAR_DEAD_HASH)

#define TclGetVarNsPtr(varPtr) \
    (TclIsVarInHash(varPtr) \
	? ((TclVarHashTable *) ((((VarInHash *) (varPtr))->entry.tablePtr)))->nsPtr \
	: NULL)

#define VarHashRefCount(varPtr) \
    ((VarInHash *) (varPtr))->refCount

/*
 * Macros for direct variable access by TEBC.
 */

#define TclIsVarDirectReadable(varPtr) \
    (   !((varPtr)->flags & (VAR_ARRAY|VAR_LINK|VAR_TRACED_READ)) \
    &&  (varPtr)->value.objPtr)

#define TclIsVarDirectWritable(varPtr) \
    !((varPtr)->flags & (VAR_ARRAY|VAR_LINK|VAR_TRACED_WRITE|VAR_DEAD_HASH))

#define TclIsVarDirectUnsettable(varPtr) \
    !((varPtr)->flags & (VAR_ARRAY|VAR_LINK|VAR_TRACED_READ|VAR_TRACED_WRITE|VAR_TRACED_UNSET|VAR_DEAD_HASH))

#define TclIsVarDirectModifyable(varPtr) \
    (   !((varPtr)->flags & (VAR_ARRAY|VAR_LINK|VAR_TRACED_READ|VAR_TRACED_WRITE)) \
    &&  (varPtr)->value.objPtr)

#define TclIsVarDirectReadable2(varPtr, arrayPtr) \
    (TclIsVarDirectReadable(varPtr) &&\
	(!(arrayPtr) || !((arrayPtr)->flags & VAR_TRACED_READ)))

#define TclIsVarDirectWritable2(varPtr, arrayPtr) \
    (TclIsVarDirectWritable(varPtr) &&\
	(!(arrayPtr) || !((arrayPtr)->flags & VAR_TRACED_WRITE)))

#define TclIsVarDirectModifyable2(varPtr, arrayPtr) \
    (TclIsVarDirectModifyable(varPtr) &&\
	(!(arrayPtr) || !((arrayPtr)->flags & (VAR_TRACED_READ|VAR_TRACED_WRITE))))

/*
 *----------------------------------------------------------------
 * Data structures related to procedures. These are used primarily in
 * tclProc.c, tclCompile.c, and tclExecute.c.
 *----------------------------------------------------------------
 */

/*
 * Forward declaration to prevent an error when the forward reference to
 * Command is encountered in the Proc and ImportRef types declared below.
 */

struct Command;

/*
 * The variable-length structure below describes a local variable of a
 * procedure that was recognized by the compiler. These variables have a name,
 * an element in the array of compiler-assigned local variables in the
 * procedure's call frame, and various other items of information. If the
 * local variable is a formal argument, it may also have a default value. The
 * compiler can't recognize local variables whose names are expressions (these
 * names are only known at runtime when the expressions are evaluated) or
 * local variables that are created as a result of an "upvar" or "uplevel"
 * command. These other local variables are kept separately in a hash table in
 * the call frame.
 */

typedef struct CompiledLocal {
    struct CompiledLocal *nextPtr;
				/* Next compiler-recognized local variable for
				 * this procedure, or NULL if this is the last
				 * local. */
    int nameLength;		/* The number of characters in local
				 * variable's name. Used to speed up variable
				 * lookups. */
    int frameIndex;		/* Index in the array of compiler-assigned
				 * variables in the procedure call frame. */
    int flags;			/* Flag bits for the local variable. Same as
				 * the flags for the Var structure above,
				 * although only VAR_ARGUMENT, VAR_TEMPORARY,
				 * and VAR_RESOLVED make sense. */
    Tcl_Obj *defValuePtr;	/* Pointer to the default value of an
				 * argument, if any. NULL if not an argument
				 * or, if an argument, no default value. */
    Tcl_ResolvedVarInfo *resolveInfo;
				/* Customized variable resolution info
				 * supplied by the Tcl_ResolveCompiledVarProc
				 * associated with a namespace. Each variable
				 * is marked by a unique ClientData tag during
				 * compilation, and that same tag is used to
				 * find the variable at runtime. */
    char name[1];		/* Name of the local variable starts here. If
				 * the name is NULL, this will just be '\0'.
				 * The actual size of this field will be large
				 * enough to hold the name. MUST BE THE LAST
				 * FIELD IN THE STRUCTURE! */
} CompiledLocal;

/*
 * The structure below defines a command procedure, which consists of a
 * collection of Tcl commands plus information about arguments and other local
 * variables recognized at compile time.
 */

typedef struct Proc {
    struct Interp *iPtr;	/* Interpreter for which this command is
				 * defined. */
    size_t refCount;		/* Reference count: 1 if still present in
				 * command table plus 1 for each call to the
				 * procedure that is currently active. This
				 * structure can be freed when refCount
				 * becomes zero. */
    struct Command *cmdPtr;	/* Points to the Command structure for this
				 * procedure. This is used to get the
				 * namespace in which to execute the
				 * procedure. */
    Tcl_Obj *bodyPtr;		/* Points to the ByteCode object for
				 * procedure's body command. */
    int numArgs;		/* Number of formal parameters. */
    int numCompiledLocals;	/* Count of local variables recognized by the
				 * compiler including arguments and
				 * temporaries. */
    CompiledLocal *firstLocalPtr;
				/* Pointer to first of the procedure's
				 * compiler-allocated local variables, or NULL
				 * if none. The first numArgs entries in this
				 * list describe the procedure's formal
				 * arguments. */
    CompiledLocal *lastLocalPtr;/* Pointer to the last allocated local
				 * variable or NULL if none. This has frame
				 * index (numCompiledLocals-1). */
} Proc;

/*
 * The type of functions called to process errors found during the execution
 * of a procedure (or lambda term or ...).
 */

typedef void (ProcErrorProc)(Tcl_Interp *interp, Tcl_Obj *procNameObj);

/*
 * The structure below defines a command trace. This is used to allow Tcl
 * clients to find out whenever a command is about to be executed.
 */

typedef struct Trace {
    int level;			/* Only trace commands at nesting level less
				 * than or equal to this. */
    Tcl_CmdObjTraceProc *proc;	/* Procedure to call to trace command. */
    void *clientData;	/* Arbitrary value to pass to proc. */
    struct Trace *nextPtr;	/* Next in list of traces for this interp. */
    int flags;			/* Flags governing the trace - see
				 * Tcl_CreateObjTrace for details. */
    Tcl_CmdObjTraceDeleteProc *delProc;
				/* Procedure to call when trace is deleted. */
} Trace;

/*
 * When an interpreter trace is active (i.e. its associated procedure is
 * executing), one of the following structures is linked into a list
 * associated with the interpreter. The information in the structure is needed
 * in order for Tcl to behave reasonably if traces are deleted while traces
 * are active.
 */

typedef struct ActiveInterpTrace {
    struct ActiveInterpTrace *nextPtr;
				/* Next in list of all active command traces
				 * for the interpreter, or NULL if no more. */
    Trace *nextTracePtr;	/* Next trace to check after current trace
				 * procedure returns; if this trace gets
				 * deleted, must update pointer to avoid using
				 * free'd memory. */
    int reverseScan;		/* Boolean set true when traces are scanning
				 * in reverse order. */
} ActiveInterpTrace;

/*
 * Flag values designating types of execution traces. See tclTrace.c for
 * related flag values.
 *
 * TCL_TRACE_ENTER_EXEC		- triggers enter/enterstep traces.
 * 				- passed to Tcl_CreateObjTrace to set up
 *				  "enterstep" traces.
 * TCL_TRACE_LEAVE_EXEC		- triggers leave/leavestep traces.
 * 				- passed to Tcl_CreateObjTrace to set up
 *				  "leavestep" traces.
 */

#define TCL_TRACE_ENTER_EXEC	1
#define TCL_TRACE_LEAVE_EXEC	2

/*
 * The structure below defines an entry in the assocData hash table which is
 * associated with an interpreter. The entry contains a pointer to a function
 * to call when the interpreter is deleted, and a pointer to a user-defined
 * piece of data.
 */

typedef struct AssocData {
    Tcl_InterpDeleteProc *proc;	/* Proc to call when deleting. */
    void *clientData;	/* Value to pass to proc. */
} AssocData;

/*
 * The structure below defines a call frame. A call frame defines a naming
 * context for a procedure call: its local naming scope (for local variables)
 * and its global naming scope (a namespace, perhaps the global :: namespace).
 * A call frame can also define the naming context for a namespace eval or
 * namespace inscope command: the namespace in which the command's code should
 * execute. The Tcl_CallFrame structures exist only while procedures or
 * namespace eval/inscope's are being executed, and provide a kind of Tcl call
 * stack.
 *
 * WARNING!! The structure definition must be kept consistent with the
 * Tcl_CallFrame structure in tcl.h. If you change one, change the other.
 */

/*
 * Will be grown to contain: pointers to the varnames (allocated at the end),
 * plus the init values for each variable (suitable to be memcopied on init)
 */

typedef struct LocalCache {
    size_t refCount;
    int numVars;
    Tcl_Obj *varName0;
} LocalCache;

#define localName(framePtr, i) \
    ((&((framePtr)->localCachePtr->varName0))[(i)])

MODULE_SCOPE void	TclFreeLocalCache(Tcl_Interp *interp,
			    LocalCache *localCachePtr);

typedef struct CallFrame {
    Namespace *nsPtr;		/* Points to the namespace used to resolve
				 * commands and global variables. */
    int isProcCallFrame;	/* If 0, the frame was pushed to execute a
				 * namespace command and var references are
				 * treated as references to namespace vars;
				 * varTablePtr and compiledLocals are ignored.
				 * If FRAME_IS_PROC is set, the frame was
				 * pushed to execute a Tcl procedure and may
				 * have local vars. */
    int objc;			/* This and objv below describe the arguments
				 * for this procedure call. */
    Tcl_Obj *const *objv;	/* Array of argument objects. */
    struct CallFrame *callerPtr;
				/* Value of interp->framePtr when this
				 * procedure was invoked (i.e. next higher in
				 * stack of all active procedures). */
    struct CallFrame *callerVarPtr;
				/* Value of interp->varFramePtr when this
				 * procedure was invoked (i.e. determines
				 * variable scoping within caller). Same as
				 * callerPtr unless an "uplevel" command or
				 * something equivalent was active in the
				 * caller). */
    int level;			/* Level of this procedure, for "uplevel"
				 * purposes (i.e. corresponds to nesting of
				 * callerVarPtr's, not callerPtr's). 1 for
				 * outermost procedure, 0 for top-level. */
    Proc *procPtr;		/* Points to the structure defining the called
				 * procedure. Used to get information such as
				 * the number of compiled local variables
				 * (local variables assigned entries ["slots"]
				 * in the compiledLocals array below). */
    TclVarHashTable *varTablePtr;
				/* Hash table containing local variables not
				 * recognized by the compiler, or created at
				 * execution time through, e.g., upvar.
				 * Initially NULL and created if needed. */
    int numCompiledLocals;	/* Count of local variables recognized by the
				 * compiler including arguments. */
    Var *compiledLocals;	/* Points to the array of local variables
				 * recognized by the compiler. The compiler
				 * emits code that refers to these variables
				 * using an index into this array. */
    void *clientData;	/* Pointer to some context that is used by
				 * object systems. The meaning of the contents
				 * of this field is defined by the code that
				 * sets it, and it should only ever be set by
				 * the code that is pushing the frame. In that
				 * case, the code that sets it should also
				 * have some means of discovering what the
				 * meaning of the value is, which we do not
				 * specify. */
    LocalCache *localCachePtr;
    Tcl_Obj    *tailcallPtr;
				/* NULL if no tailcall is scheduled */
} CallFrame;

#define FRAME_IS_PROC	0x1
#define FRAME_IS_LAMBDA 0x2
#define FRAME_IS_METHOD	0x4	/* The frame is a method body, and the frame's
				 * clientData field contains a CallContext
				 * reference. Part of TIP#257. */
#define FRAME_IS_OO_DEFINE 0x8	/* The frame is part of the inside workings of
				 * the [oo::define] command; the clientData
				 * field contains an Object reference that has
				 * been confirmed to refer to a class. Part of
				 * TIP#257. */

/*
 * TIP #280
 * The structure below defines a command frame. A command frame provides
 * location information for all commands executing a tcl script (source, eval,
 * uplevel, procedure bodies, ...). The runtime structure essentially contains
 * the stack trace as it would be if the currently executing command were to
 * throw an error.
 *
 * For commands where it makes sense it refers to the associated CallFrame as
 * well.
 *
 * The structures are chained in a single list, with the top of the stack
 * anchored in the Interp structure.
 *
 * Instances can be allocated on the C stack, or the heap, the former making
 * cleanup a bit simpler.
 */

typedef struct CmdFrame {
    /*
     * General data. Always available.
     */

    int type;			/* Values see below. */
    int level;			/* Number of frames in stack, prevent O(n)
				 * scan of list. */
    int *line;			/* Lines the words of the command start on. */
    int nline;
    CallFrame *framePtr;	/* Procedure activation record, may be
				 * NULL. */
    struct CmdFrame *nextPtr;	/* Link to calling frame. */
    /*
     * Data needed for Eval vs TEBC
     *
     * EXECUTION CONTEXTS and usage of CmdFrame
     *
     * Field	  TEBC		  EvalEx
     * =======	  ====		  ======
     * level	  yes		  yes
     * type	  BC/PREBC	  SRC/EVAL
     * line0	  yes		  yes
     * framePtr	  yes		  yes
     * =======	  ====		  ======
     *
     * =======	  ====		  ========= union data
     * line1	  -		  yes
     * line3	  -		  yes
     * path	  -		  yes
     * -------	  ----		  ------
     * codePtr	  yes		  -
     * pc	  yes		  -
     * =======	  ====		  ======
     *
     * =======	  ====		  ========= union cmd
     * str.cmd	  yes		  yes
     * str.len	  yes		  yes
     * -------	  ----		  ------
     */

    union {
	struct {
	    Tcl_Obj *path;	/* Path of the sourced file the command is
				 * in. */
	} eval;
	struct {
	    const void *codePtr;/* Byte code currently executed... */
	    const char *pc;	/* ... and instruction pointer. */
	} tebc;
    } data;
    Tcl_Obj *cmdObj;
    const char *cmd;		/* The executed command, if possible... */
    int len;			/* ... and its length. */
    const struct CFWordBC *litarg;
				/* Link to set of literal arguments which have
				 * ben pushed on the lineLABCPtr stack by
				 * TclArgumentBCEnter(). These will be removed
				 * by TclArgumentBCRelease. */
} CmdFrame;

typedef struct CFWord {
    CmdFrame *framePtr;		/* CmdFrame to access. */
    int word;			/* Index of the word in the command. */
    size_t refCount;		/* Number of times the word is on the
				 * stack. */
} CFWord;

typedef struct CFWordBC {
    CmdFrame *framePtr;		/* CmdFrame to access. */
    int pc;			/* Instruction pointer of a command in
				 * ExtCmdLoc.loc[.] */
    int word;			/* Index of word in
				 * ExtCmdLoc.loc[cmd]->line[.] */
    struct CFWordBC *prevPtr;	/* Previous entry in stack for same Tcl_Obj. */
    struct CFWordBC *nextPtr;	/* Next entry for same command call. See
				 * CmdFrame litarg field for the list start. */
    Tcl_Obj *obj;		/* Back reference to hashtable key */
} CFWordBC;

/*
 * Structure to record the locations of invisible continuation lines in
 * literal scripts, as character offset from the beginning of the script. Both
 * compiler and direct evaluator use this information to adjust their line
 * counters when tracking through the script, because when it is invoked the
 * continuation line marker as a whole has been removed already, meaning that
 * the \n which was part of it is gone as well, breaking regular line
 * tracking.
 *
 * These structures are allocated and filled by both the function
 * TclSubstTokens() in the file "tclParse.c" and its caller TclEvalEx() in the
 * file "tclBasic.c", and stored in the thread-global hashtable "lineCLPtr" in
 * file "tclObj.c". They are used by the functions TclSetByteCodeFromAny() and
 * TclCompileScript(), both found in the file "tclCompile.c". Their memory is
 * released by the function TclFreeObj(), in the file "tclObj.c", and also by
 * the function TclThreadFinalizeObjects(), in the same file.
 */

#define CLL_END		(-1)

typedef struct ContLineLoc {
    int num;			/* Number of entries in loc, not counting the
				 * final -1 marker entry. */
    int loc[1];			/* Table of locations, as character offsets.
				 * The table is allocated as part of the
				 * structure, extending behind the nominal end
				 * of the structure. An entry containing the
				 * value -1 is put after the last location, as
				 * end-marker/sentinel. */
} ContLineLoc;

/*
 * The following macros define the allowed values for the type field of the
 * CmdFrame structure above. Some of the values occur only in the extended
 * location data referenced via the 'baseLocPtr'.
 *
 * TCL_LOCATION_EVAL	  : Frame is for a script evaluated by EvalEx.
 * TCL_LOCATION_BC	  : Frame is for bytecode.
 * TCL_LOCATION_PREBC	  : Frame is for precompiled bytecode.
 * TCL_LOCATION_SOURCE	  : Frame is for a script evaluated by EvalEx, from a
 *			    sourced file.
 * TCL_LOCATION_PROC	  : Frame is for bytecode of a procedure.
 *
 * A TCL_LOCATION_BC type in a frame can be overridden by _SOURCE and _PROC
 * types, per the context of the byte code in execution.
 */

#define TCL_LOCATION_EVAL	(0) /* Location in a dynamic eval script. */
#define TCL_LOCATION_BC		(2) /* Location in byte code. */
#define TCL_LOCATION_PREBC	(3) /* Location in precompiled byte code, no
				     * location. */
#define TCL_LOCATION_SOURCE	(4) /* Location in a file. */
#define TCL_LOCATION_PROC	(5) /* Location in a dynamic proc. */
#define TCL_LOCATION_LAST	(6) /* Number of values in the enum. */

/*
 * Structure passed to describe procedure-like "procedures" that are not
 * procedures (e.g. a lambda) so that their details can be reported correctly
 * by [info frame]. Contains a sub-structure for each extra field.
 */

typedef Tcl_Obj * (GetFrameInfoValueProc)(void *clientData);
typedef struct {
    const char *name;		/* Name of this field. */
    GetFrameInfoValueProc *proc;	/* Function to generate a Tcl_Obj* from the
				 * clientData, or just use the clientData
				 * directly (after casting) if NULL. */
    void *clientData;	/* Context for above function, or Tcl_Obj* if
				 * proc field is NULL. */
} ExtraFrameInfoField;
typedef struct {
    int length;			/* Length of array. */
    ExtraFrameInfoField fields[2];
				/* Really as long as necessary, but this is
				 * long enough for nearly anything. */
} ExtraFrameInfo;

/*
 *----------------------------------------------------------------
 * Data structures and procedures related to TclHandles, which are a very
 * lightweight method of preserving enough information to determine if an
 * arbitrary malloc'd block has been deleted.
 *----------------------------------------------------------------
 */

typedef void **TclHandle;

/*
 *----------------------------------------------------------------
 * Experimental flag value passed to Tcl_GetRegExpFromObj. Intended for use
 * only by Expect. It will probably go away in a later release.
 *----------------------------------------------------------------
 */

#define TCL_REG_BOSONLY 002000	/* Prepend \A to pattern so it only matches at
				 * the beginning of the string. */

/*
 * These are a thin layer over TclpThreadKeyDataGet and TclpThreadKeyDataSet
 * when threads are used, or an emulation if there are no threads. These are
 * really internal and Tcl clients should use Tcl_GetThreadData.
 */

MODULE_SCOPE void *	TclThreadDataKeyGet(Tcl_ThreadDataKey *keyPtr);
MODULE_SCOPE void	TclThreadDataKeySet(Tcl_ThreadDataKey *keyPtr,
			    void *data);

/*
 * This is a convenience macro used to initialize a thread local storage ptr.
 */

#define TCL_TSD_INIT(keyPtr) \
	Tcl_GetThreadData((keyPtr), sizeof(ThreadSpecificData))

/*
 *----------------------------------------------------------------
 * Data structures related to bytecode compilation and execution. These are
 * used primarily in tclCompile.c, tclExecute.c, and tclBasic.c.
 *----------------------------------------------------------------
 */

/*
 * Forward declaration to prevent errors when the forward references to
 * Tcl_Parse and CompileEnv are encountered in the procedure type CompileProc
 * declared below.
 */

struct CompileEnv;

/*
 * The type of procedures called by the Tcl bytecode compiler to compile
 * commands. Pointers to these procedures are kept in the Command structure
 * describing each command. The integer value returned by a CompileProc must
 * be one of the following:
 *
 * TCL_OK		Compilation completed normally.
 * TCL_ERROR 		Compilation could not be completed. This can be just a
 * 			judgment by the CompileProc that the command is too
 * 			complex to compile effectively, or it can indicate
 * 			that in the current state of the interp, the command
 * 			would raise an error. The bytecode compiler will not
 * 			do any error reporting at compiler time. Error
 * 			reporting is deferred until the actual runtime,
 * 			because by then changes in the interp state may allow
 * 			the command to be successfully evaluated.
 * TCL_OUT_LINE_COMPILE	A source-compatible alias for TCL_ERROR, kept for the
 * 			sake of old code only.
 */

#define TCL_OUT_LINE_COMPILE	TCL_ERROR

typedef int (CompileProc)(Tcl_Interp *interp, Tcl_Parse *parsePtr,
	struct Command *cmdPtr, struct CompileEnv *compEnvPtr);

/*
 * The type of procedure called from the compilation hook point in
 * SetByteCodeFromAny.
 */

typedef int (CompileHookProc)(Tcl_Interp *interp,
	struct CompileEnv *compEnvPtr, void *clientData);

/*
 * The data structure for a (linked list of) execution stacks.
 */

typedef struct ExecStack {
    struct ExecStack *prevPtr;
    struct ExecStack *nextPtr;
    Tcl_Obj **markerPtr;
    Tcl_Obj **endPtr;
    Tcl_Obj **tosPtr;
    Tcl_Obj *stackWords[1];
} ExecStack;

/*
 * The data structure defining the execution environment for ByteCode's.
 * There is one ExecEnv structure per Tcl interpreter. It holds the evaluation
 * stack that holds command operands and results. The stack grows towards
 * increasing addresses. The member stackPtr points to the stackItems of the
 * currently active execution stack.
 */

typedef struct CorContext {
    struct CallFrame *framePtr;
    struct CallFrame *varFramePtr;
    struct CmdFrame *cmdFramePtr;  /* See Interp.cmdFramePtr */
    Tcl_HashTable *lineLABCPtr;    /* See Interp.lineLABCPtr */
} CorContext;

typedef struct CoroutineData {
    struct Command *cmdPtr;	/* The command handle for the coroutine. */
    struct ExecEnv *eePtr;	/* The special execution environment (stacks,
				 * etc.) for the coroutine. */
    struct ExecEnv *callerEEPtr;/* The execution environment for the caller of
				 * the coroutine, which might be the
				 * interpreter global environment or another
				 * coroutine. */
    CorContext caller;
    CorContext running;
    Tcl_HashTable *lineLABCPtr;    /* See Interp.lineLABCPtr */
    void *stackLevel;
    int auxNumLevels;		/* While the coroutine is running the
				 * numLevels of the create/resume command is
				 * stored here; for suspended coroutines it
				 * holds the nesting numLevels at yield. */
    int nargs;                  /* Number of args required for resuming this
				 * coroutine; -2 means "0 or 1" (default), -1
				 * means "any" */
} CoroutineData;

typedef struct ExecEnv {
    ExecStack *execStackPtr;	/* Points to the first item in the evaluation
				 * stack on the heap. */
    Tcl_Obj *constants[2];	/* Pointers to constant "0" and "1" objs. */
    struct Tcl_Interp *interp;
    struct NRE_callback *callbackPtr;
				/* Top callback in NRE's stack. */
    struct CoroutineData *corPtr;
    int rewind;
} ExecEnv;

#define COR_IS_SUSPENDED(corPtr) \
    ((corPtr)->stackLevel == NULL)

/*
 * The definitions for the LiteralTable and LiteralEntry structures. Each
 * interpreter contains a LiteralTable. It is used to reduce the storage
 * needed for all the Tcl objects that hold the literals of scripts compiled
 * by the interpreter. A literal's object is shared by all the ByteCodes that
 * refer to the literal. Each distinct literal has one LiteralEntry entry in
 * the LiteralTable. A literal table is a specialized hash table that is
 * indexed by the literal's string representation, which may contain null
 * characters.
 *
 * Note that we reduce the space needed for literals by sharing literal
 * objects both within a ByteCode (each ByteCode contains a local
 * LiteralTable) and across all an interpreter's ByteCodes (with the
 * interpreter's global LiteralTable).
 */

typedef struct LiteralEntry {
    struct LiteralEntry *nextPtr;
				/* Points to next entry in this hash bucket or
				 * NULL if end of chain. */
    Tcl_Obj *objPtr;		/* Points to Tcl object that holds the
				 * literal's bytes and length. */
    size_t refCount;		/* If in an interpreter's global literal
				 * table, the number of ByteCode structures
				 * that share the literal object; the literal
				 * entry can be freed when refCount drops to
				 * 0. If in a local literal table, (size_t)-1. */
    Namespace *nsPtr;		/* Namespace in which this literal is used. We
				 * try to avoid sharing literal non-FQ command
				 * names among different namespaces to reduce
				 * shimmering. */
} LiteralEntry;

typedef struct LiteralTable {
    LiteralEntry **buckets;	/* Pointer to bucket array. Each element
				 * points to first entry in bucket's hash
				 * chain, or NULL. */
    LiteralEntry *staticBuckets[TCL_SMALL_HASH_TABLE];
				/* Bucket array used for small tables to avoid
				 * mallocs and frees. */
    size_t numBuckets;		/* Total number of buckets allocated at
				 * **buckets. */
    size_t numEntries;		/* Total number of entries present in
				 * table. */
    size_t rebuildSize;		/* Enlarge table when numEntries gets to be
				 * this large. */
    size_t mask;		/* Mask value used in hashing function. */
} LiteralTable;

/*
 * The following structure defines for each Tcl interpreter various
 * statistics-related information about the bytecode compiler and
 * interpreter's operation in that interpreter.
 */

#ifdef TCL_COMPILE_STATS
typedef struct ByteCodeStats {
    long numExecutions;		/* Number of ByteCodes executed. */
    long numCompilations;	/* Number of ByteCodes created. */
    long numByteCodesFreed;	/* Number of ByteCodes destroyed. */
    long instructionCount[256];	/* Number of times each instruction was
				 * executed. */

    double totalSrcBytes;	/* Total source bytes ever compiled. */
    double totalByteCodeBytes;	/* Total bytes for all ByteCodes. */
    double currentSrcBytes;	/* Src bytes for all current ByteCodes. */
    double currentByteCodeBytes;/* Code bytes in all current ByteCodes. */

    long srcCount[32];		/* Source size distribution: # of srcs of
				 * size [2**(n-1)..2**n), n in [0..32). */
    long byteCodeCount[32];	/* ByteCode size distribution. */
    long lifetimeCount[32];	/* ByteCode lifetime distribution (ms). */

    double currentInstBytes;	/* Instruction bytes-current ByteCodes. */
    double currentLitBytes;	/* Current literal bytes. */
    double currentExceptBytes;	/* Current exception table bytes. */
    double currentAuxBytes;	/* Current auxiliary information bytes. */
    double currentCmdMapBytes;	/* Current src<->code map bytes. */

    long numLiteralsCreated;	/* Total literal objects ever compiled. */
    double totalLitStringBytes;	/* Total string bytes in all literals. */
    double currentLitStringBytes;
				/* String bytes in current literals. */
    long literalCount[32];	/* Distribution of literal string sizes. */
} ByteCodeStats;
#endif /* TCL_COMPILE_STATS */

/*
 * Structure used in implementation of those core ensembles which are
 * partially compiled. Used as an array of these, with a terminating field
 * whose 'name' is NULL.
 */

typedef struct {
    const char *name;		/* The name of the subcommand. */
    Tcl_ObjCmdProc *proc;	/* The implementation of the subcommand. */
    CompileProc *compileProc;	/* The compiler for the subcommand. */
    Tcl_ObjCmdProc *nreProc;	/* NRE implementation of this command. */
    void *clientData;	/* Any clientData to give the command. */
    int unsafe;			/* Whether this command is to be hidden by
				 * default in a safe interpreter. */
} EnsembleImplMap;

/*
 *----------------------------------------------------------------
 * Data structures related to commands.
 *----------------------------------------------------------------
 */

/*
 * An imported command is created in an namespace when it imports a "real"
 * command from another namespace. An imported command has a Command structure
 * that points (via its ClientData value) to the "real" Command structure in
 * the source namespace's command table. The real command records all the
 * imported commands that refer to it in a list of ImportRef structures so
 * that they can be deleted when the real command is deleted.
 */

typedef struct ImportRef {
    struct Command *importedCmdPtr;
				/* Points to the imported command created in
				 * an importing namespace; this command
				 * redirects its invocations to the "real"
				 * command. */
    struct ImportRef *nextPtr;	/* Next element on the linked list of imported
				 * commands that refer to the "real" command.
				 * The real command deletes these imported
				 * commands on this list when it is
				 * deleted. */
} ImportRef;

/*
 * Data structure used as the ClientData of imported commands: commands
 * created in an namespace when it imports a "real" command from another
 * namespace.
 */

typedef struct ImportedCmdData {
    struct Command *realCmdPtr;	/* "Real" command that this imported command
				 * refers to. */
    struct Command *selfPtr;	/* Pointer to this imported command. Needed
				 * only when deleting it in order to remove it
				 * from the real command's linked list of
				 * imported commands that refer to it. */
} ImportedCmdData;

/*
 * A Command structure exists for each command in a namespace. The Tcl_Command
 * opaque type actually refers to these structures.
 */

typedef struct Command {
    Tcl_HashEntry *hPtr;	/* Pointer to the hash table entry that refers
				 * to this command. The hash table is either a
				 * namespace's command table or an
				 * interpreter's hidden command table. This
				 * pointer is used to get a command's name
				 * from its Tcl_Command handle. NULL means
				 * that the hash table entry has been removed
				 * already (this can happen if deleteProc
				 * causes the command to be deleted or
				 * recreated). */
    Namespace *nsPtr;		/* Points to the namespace containing this
				 * command. */
    size_t refCount;		/* 1 if in command hashtable plus 1 for each
				 * reference from a CmdName Tcl object
				 * representing a command's name in a ByteCode
				 * instruction sequence. This structure can be
				 * freed when refCount becomes zero. */
    size_t cmdEpoch;		/* Incremented to invalidate any references
				 * that point to this command when it is
				 * renamed, deleted, hidden, or exposed. */
    CompileProc *compileProc;	/* Procedure called to compile command. NULL
				 * if no compile proc exists for command. */
    Tcl_ObjCmdProc *objProc;	/* Object-based command procedure. */
    void *objClientData;	/* Arbitrary value passed to object proc. */
    Tcl_CmdProc *proc;		/* String-based command procedure. */
    void *clientData;	/* Arbitrary value passed to string proc. */
    Tcl_CmdDeleteProc *deleteProc;
				/* Procedure invoked when deleting command to,
				 * e.g., free all client data. */
    void *deleteData;	/* Arbitrary value passed to deleteProc. */
    int flags;			/* Miscellaneous bits of information about
				 * command. See below for definitions. */
    ImportRef *importRefPtr;	/* List of each imported Command created in
				 * another namespace when this command is
				 * imported. These imported commands redirect
				 * invocations back to this command. The list
				 * is used to remove all those imported
				 * commands when deleting this "real"
				 * command. */
    CommandTrace *tracePtr;	/* First in list of all traces set for this
				 * command. */
    Tcl_ObjCmdProc *nreProc;	/* NRE implementation of this command. */
} Command;

/*
 * Flag bits for commands.
 *
 * CMD_IS_DELETED -		Means that the command is in the process of
 *				being deleted (its deleteProc is currently
 *				executing). Other attempts to delete the
 *				command should be ignored.
 * CMD_TRACE_ACTIVE -		1 means that trace processing is currently
 *				underway for a rename/delete change. See the
 *				two flags below for which is currently being
 *				processed.
 * CMD_HAS_EXEC_TRACES -	1 means that this command has at least one
 *				execution trace (as opposed to simple
 *				delete/rename traces) in its tracePtr list.
 * CMD_COMPILES_EXPANDED -	1 means that this command has a compiler that
 *				can handle expansion (provided it is not the
 *				first word).
 * TCL_TRACE_RENAME -		A rename trace is in progress. Further
 *				recursive renames will not be traced.
 * TCL_TRACE_DELETE -		A delete trace is in progress. Further
 *				recursive deletes will not be traced.
 * (these last two flags are defined in tcl.h)
 */

#define CMD_IS_DELETED		    0x01
#define CMD_TRACE_ACTIVE	    0x02
#define CMD_HAS_EXEC_TRACES	    0x04
#define CMD_COMPILES_EXPANDED	    0x08
#define CMD_REDEF_IN_PROGRESS	    0x10
#define CMD_VIA_RESOLVER	    0x20


/*
 *----------------------------------------------------------------
 * Data structures related to name resolution procedures.
 *----------------------------------------------------------------
 */

/*
 * The interpreter keeps a linked list of name resolution schemes. The scheme
 * for a namespace is consulted first, followed by the list of schemes in an
 * interpreter, followed by the default name resolution in Tcl. Schemes are
 * added/removed from the interpreter's list by calling Tcl_AddInterpResolver
 * and Tcl_RemoveInterpResolver.
 */

typedef struct ResolverScheme {
    char *name;			/* Name identifying this scheme. */
    Tcl_ResolveCmdProc *cmdResProc;
				/* Procedure handling command name
				 * resolution. */
    Tcl_ResolveVarProc *varResProc;
				/* Procedure handling variable name resolution
				 * for variables that can only be handled at
				 * runtime. */
    Tcl_ResolveCompiledVarProc *compiledVarResProc;
				/* Procedure handling variable name resolution
				 * at compile time. */

    struct ResolverScheme *nextPtr;
				/* Pointer to next record in linked list. */
} ResolverScheme;

/*
 * Forward declaration of the TIP#143 limit handler structure.
 */

typedef struct LimitHandler LimitHandler;

/*
 * TIP #268.
 * Values for the selection mode, i.e the package require preferences.
 */

enum PkgPreferOptions {
    PKG_PREFER_LATEST, PKG_PREFER_STABLE
};

/*
 *----------------------------------------------------------------
 * This structure shadows the first few fields of the memory cache for the
 * allocator defined in tclThreadAlloc.c; it has to be kept in sync with the
 * definition there.
 * Some macros require knowledge of some fields in the struct in order to
 * avoid hitting the TSD unnecessarily. In order to facilitate this, a pointer
 * to the relevant fields is kept in the allocCache field in struct Interp.
 *----------------------------------------------------------------
 */

typedef struct AllocCache {
    struct Cache *nextPtr;	/* Linked list of cache entries. */
    Tcl_ThreadId owner;		/* Which thread's cache is this? */
    Tcl_Obj *firstObjPtr;	/* List of free objects for thread. */
    int numObjects;		/* Number of objects for thread. */
} AllocCache;

/*
 *----------------------------------------------------------------
 * This structure defines an interpreter, which is a collection of commands
 * plus other state information related to interpreting commands, such as
 * variable storage. Primary responsibility for this data structure is in
 * tclBasic.c, but almost every Tcl source file uses something in here.
 *----------------------------------------------------------------
 */

typedef struct Interp {
    /*
     * The first two fields were named "result" and "freeProc" in earlier
     * versions of Tcl.  They are no longer used within Tcl, and are no
     * longer available to be accessed by extensions.  However, they cannot
     * be removed.  Why?  There is a deployed base of stub-enabled extensions
     * that query the value of iPtr->stubTable.  For them to continue to work,
     * the location of the field "stubTable" within the Interp struct cannot
     * change.  The most robust way to assure that is to leave all fields up to
     * that one undisturbed.
     */

    const char *legacyResult;
    void (*legacyFreeProc) (void);
    int errorLine;		/* When TCL_ERROR is returned, this gives the
				 * line number in the command where the error
				 * occurred (1 means first line). */
    const struct TclStubs *stubTable;
				/* Pointer to the exported Tcl stub table.  In
				 * ancient pre-8.1 versions of Tcl this was a
				 * pointer to the objResultPtr or a pointer to a
				 * buckets array in a hash table. Deployed stubs
				 * enabled extensions check for a NULL pointer value
				 * and for a TCL_STUBS_MAGIC value to verify they
				 * are not [load]ing into one of those pre-stubs
				 * interps.
				 */

    TclHandle handle;		/* Handle used to keep track of when this
				 * interp is deleted. */

    Namespace *globalNsPtr;	/* The interpreter's global namespace. */
    Tcl_HashTable *hiddenCmdTablePtr;
				/* Hash table used by tclBasic.c to keep track
				 * of hidden commands on a per-interp
				 * basis. */
    void *interpInfo;	/* Information used by tclInterp.c to keep
				 * track of master/slave interps on a
				 * per-interp basis. */
    void (*optimizer)(void *envPtr);
    /*
     * Information related to procedures and variables. See tclProc.c and
     * tclVar.c for usage.
     */

    int numLevels;		/* Keeps track of how many nested calls to
				 * Tcl_Eval are in progress for this
				 * interpreter. It's used to delay deletion of
				 * the table until all Tcl_Eval invocations
				 * are completed. */
    int maxNestingDepth;	/* If numLevels exceeds this value then Tcl
				 * assumes that infinite recursion has
				 * occurred and it generates an error. */
    CallFrame *framePtr;	/* Points to top-most in stack of all nested
				 * procedure invocations. */
    CallFrame *varFramePtr;	/* Points to the call frame whose variables
				 * are currently in use (same as framePtr
				 * unless an "uplevel" command is
				 * executing). */
    ActiveVarTrace *activeVarTracePtr;
				/* First in list of active traces for interp,
				 * or NULL if no active traces. */
    int returnCode;		/* [return -code] parameter. */
    CallFrame *rootFramePtr;	/* Global frame pointer for this
				 * interpreter. */
    Namespace *lookupNsPtr;	/* Namespace to use ONLY on the next
				 * TCL_EVAL_INVOKE call to Tcl_EvalObjv. */

    /*
     * Information about packages. Used only in tclPkg.c.
     */

    Tcl_HashTable packageTable;	/* Describes all of the packages loaded in or
				 * available to this interpreter. Keys are
				 * package names, values are (Package *)
				 * pointers. */
    char *packageUnknown;	/* Command to invoke during "package require"
				 * commands for packages that aren't described
				 * in packageTable. Ckalloc'ed, may be
				 * NULL. */
    /*
     * Miscellaneous information:
     */

    int cmdCount;		/* Total number of times a command procedure
				 * has been called for this interpreter. */
    int evalFlags;		/* Flags to control next call to Tcl_Eval.
				 * Normally zero, but may be set before
				 * calling Tcl_Eval. See below for valid
				 * values. */
    LiteralTable literalTable;	/* Contains LiteralEntry's describing all Tcl
				 * objects holding literals of scripts
				 * compiled by the interpreter. Indexed by the
				 * string representations of literals. Used to
				 * avoid creating duplicate objects. */
    size_t compileEpoch;	/* Holds the current "compilation epoch" for
				 * this interpreter. This is incremented to
				 * invalidate existing ByteCodes when, e.g., a
				 * command with a compile procedure is
				 * redefined. */
    Proc *compiledProcPtr;	/* If a procedure is being compiled, a pointer
				 * to its Proc structure; otherwise, this is
				 * NULL. Set by ObjInterpProc in tclProc.c and
				 * used by tclCompile.c to process local
				 * variables appropriately. */
    ResolverScheme *resolverPtr;
				/* Linked list of name resolution schemes
				 * added to this interpreter. Schemes are
				 * added and removed by calling
				 * Tcl_AddInterpResolvers and
				 * Tcl_RemoveInterpResolver respectively. */
    Tcl_Obj *scriptFile;	/* NULL means there is no nested source
				 * command active; otherwise this points to
				 * pathPtr of the file being sourced. */
    int flags;			/* Various flag bits. See below. */
    long randSeed;		/* Seed used for rand() function. */
    Trace *tracePtr;		/* List of traces for this interpreter. */
    Tcl_HashTable *assocData;	/* Hash table for associating data with this
				 * interpreter. Cleaned up when this
				 * interpreter is deleted. */
    struct ExecEnv *execEnvPtr;	/* Execution environment for Tcl bytecode
				 * execution. Contains a pointer to the Tcl
				 * evaluation stack. */
    Tcl_Obj *emptyObjPtr;	/* Points to an object holding an empty
				 * string. Returned by Tcl_ObjSetVar2 when
				 * variable traces change a variable in a
				 * gross way. */
    Tcl_Obj *objResultPtr;	/* If the last command returned an object
				 * result, this points to it. Should not be
				 * accessed directly; see comment above. */
    Tcl_ThreadId threadId;	/* ID of thread that owns the interpreter. */

    ActiveCommandTrace *activeCmdTracePtr;
				/* First in list of active command traces for
				 * interp, or NULL if no active traces. */
    ActiveInterpTrace *activeInterpTracePtr;
				/* First in list of active traces for interp,
				 * or NULL if no active traces. */

    int tracesForbiddingInline;	/* Count of traces (in the list headed by
				 * tracePtr) that forbid inline bytecode
				 * compilation. */

    /*
     * Fields used to manage extensible return options (TIP 90).
     */

    Tcl_Obj *returnOpts;	/* A dictionary holding the options to the
				 * last [return] command. */

    Tcl_Obj *errorInfo;		/* errorInfo value (now as a Tcl_Obj). */
    Tcl_Obj *eiVar;		/* cached ref to ::errorInfo variable. */
    Tcl_Obj *errorCode;		/* errorCode value (now as a Tcl_Obj). */
    Tcl_Obj *ecVar;		/* cached ref to ::errorInfo variable. */
    int returnLevel;		/* [return -level] parameter. */

    /*
     * Resource limiting framework support (TIP#143).
     */

    struct {
	int active;		/* Flag values defining which limits have been
				 * set. */
	int granularityTicker;	/* Counter used to determine how often to
				 * check the limits. */
	int exceeded;		/* Which limits have been exceeded, described
				 * as flag values the same as the 'active'
				 * field. */

	int cmdCount;		/* Limit for how many commands to execute in
				 * the interpreter. */
	LimitHandler *cmdHandlers;
				/* Handlers to execute when the limit is
				 * reached. */
	int cmdGranularity;	/* Mod factor used to determine how often to
				 * evaluate the limit check. */

	Tcl_Time time;		/* Time limit for execution within the
				 * interpreter. */
	LimitHandler *timeHandlers;
				/* Handlers to execute when the limit is
				 * reached. */
	int timeGranularity;	/* Mod factor used to determine how often to
				 * evaluate the limit check. */
	Tcl_TimerToken timeEvent;
				/* Handle for a timer callback that will occur
				 * when the time-limit is exceeded. */

	Tcl_HashTable callbacks;/* Mapping from (interp,type) pair to data
				 * used to install a limit handler callback to
				 * run in _this_ interp when the limit is
				 * exceeded. */
    } limit;

    /*
     * Information for improved default error generation from ensembles
     * (TIP#112).
     */

    struct {
	Tcl_Obj *const *sourceObjs;
				/* What arguments were actually input into the
				 * *root* ensemble command? (Nested ensembles
				 * don't rewrite this.) NULL if we're not
				 * processing an ensemble. */
	size_t numRemovedObjs;	/* How many arguments have been stripped off
				 * because of ensemble processing. */
	size_t numInsertedObjs;	/* How many of the current arguments were
				 * inserted by an ensemble. */
    } ensembleRewrite;

    /*
     * TIP #219: Global info for the I/O system.
     */

    Tcl_Obj *chanMsg;		/* Error message set by channel drivers, for
				 * the propagation of arbitrary Tcl errors.
				 * This information, if present (chanMsg not
				 * NULL), takes precedence over a POSIX error
				 * code returned by a channel operation. */

    /*
     * Source code origin information (TIP #280).
     */

    CmdFrame *cmdFramePtr;	/* Points to the command frame containing the
				 * location information for the current
				 * command. */
    const CmdFrame *invokeCmdFramePtr;
				/* Points to the command frame which is the
				 * invoking context of the bytecode compiler.
				 * NULL when the byte code compiler is not
				 * active. */
    int invokeWord;		/* Index of the word in the command which
				 * is getting compiled. */
    Tcl_HashTable *linePBodyPtr;/* This table remembers for each statically
				 * defined procedure the location information
				 * for its body. It is keyed by the address of
				 * the Proc structure for a procedure. The
				 * values are "struct CmdFrame*". */
    Tcl_HashTable *lineBCPtr;	/* This table remembers for each ByteCode
				 * object the location information for its
				 * body. It is keyed by the address of the
				 * Proc structure for a procedure. The values
				 * are "struct ExtCmdLoc*". (See
				 * tclCompile.h) */
    Tcl_HashTable *lineLABCPtr;
    Tcl_HashTable *lineLAPtr;	/* This table remembers for each argument of a
				 * command on the execution stack the index of
				 * the argument in the command, and the
				 * location data of the command. It is keyed
				 * by the address of the Tcl_Obj containing
				 * the argument. The values are "struct
				 * CFWord*" (See tclBasic.c). This allows
				 * commands like uplevel, eval, etc. to find
				 * location information for their arguments,
				 * if they are a proper literal argument to an
				 * invoking command. Alt view: An index to the
				 * CmdFrame stack keyed by command argument
				 * holders. */
    ContLineLoc *scriptCLLocPtr;/* This table points to the location data for
				 * invisible continuation lines in the script,
				 * if any. This pointer is set by the function
				 * TclEvalObjEx() in file "tclBasic.c", and
				 * used by function ...() in the same file.
				 * It does for the eval/direct path of script
				 * execution what CompileEnv.clLoc does for
				 * the bytecode compiler.
				 */
    /*
     * TIP #268. The currently active selection mode, i.e. the package require
     * preferences.
     */

    int packagePrefer;		/* Current package selection mode. */

    /*
     * Hashtables for variable traces and searches.
     */

    Tcl_HashTable varTraces;	/* Hashtable holding the start of a variable's
				 * active trace list; varPtr is the key. */
    Tcl_HashTable varSearches;	/* Hashtable holding the start of a variable's
				 * active searches list; varPtr is the key. */
    /*
     * The thread-specific data ekeko: cache pointers or values that
     *  (a) do not change during the thread's lifetime
     *  (b) require access to TSD to determine at runtime
     *  (c) are accessed very often (e.g., at each command call)
     *
     * Note that these are the same for all interps in the same thread. They
     * just have to be initialised for the thread's master interp, slaves
     * inherit the value.
     *
     * They are used by the macros defined below.
     */

    AllocCache *allocCache;
    void *pendingObjDataPtr;	/* Pointer to the Cache and PendingObjData
				 * structs for this interp's thread; see
				 * tclObj.c and tclThreadAlloc.c */
    int *asyncReadyPtr;		/* Pointer to the asyncReady indicator for
				 * this interp's thread; see tclAsync.c */
    /*
     * The pointer to the object system root ekeko. c.f. TIP #257.
     */
    void *objectFoundation;	/* Pointer to the Foundation structure of the
				 * object system, which contains things like
				 * references to key namespaces. See
				 * tclOOInt.h and tclOO.c for real definition
				 * and setup. */

    struct NRE_callback *deferredCallbacks;
				/* Callbacks that are set previous to a call
				 * to some Eval function but that actually
				 * belong to the command that is about to be
				 * called - i.e., they should be run *before*
				 * any tailcall is invoked. */

    /*
     * TIP #285, Script cancellation support.
     */

    Tcl_AsyncHandler asyncCancel;
				/* Async handler token for Tcl_CancelEval. */
    Tcl_Obj *asyncCancelMsg;	/* Error message set by async cancel handler
				 * for the propagation of arbitrary Tcl
				 * errors. This information, if present
				 * (asyncCancelMsg not NULL), takes precedence
				 * over the default error messages returned by
				 * a script cancellation operation. */

	/*
	 * TIP #348 IMPLEMENTATION  -  Substituted error stack
	 */
    Tcl_Obj *errorStack;	/* [info errorstack] value (as a Tcl_Obj). */
    Tcl_Obj *upLiteral;		/* "UP" literal for [info errorstack] */
    Tcl_Obj *callLiteral;	/* "CALL" literal for [info errorstack] */
    Tcl_Obj *innerLiteral;	/* "INNER" literal for [info errorstack] */
    Tcl_Obj *innerContext;	/* cached list for fast reallocation */
    int resetErrorStack;        /* controls cleaning up of ::errorStack */

#ifdef TCL_COMPILE_STATS
    /*
     * Statistical information about the bytecode compiler and interpreter's
     * operation. This should be the last field of Interp.
     */

    ByteCodeStats stats;	/* Holds compilation and execution statistics
				 * for this interpreter. */
#endif /* TCL_COMPILE_STATS */
} Interp;

/*
 * Macros that use the TSD-ekeko.
 */

#define TclAsyncReady(iPtr) \
    *((iPtr)->asyncReadyPtr)

/*
 * Macros for script cancellation support (TIP #285).
 */

#define TclCanceled(iPtr) \
    (((iPtr)->flags & CANCELED) || ((iPtr)->flags & TCL_CANCEL_UNWIND))

#define TclSetCancelFlags(iPtr, cancelFlags)   \
    (iPtr)->flags |= CANCELED;                 \
    if ((cancelFlags) & TCL_CANCEL_UNWIND) {   \
        (iPtr)->flags |= TCL_CANCEL_UNWIND;    \
    }

#define TclUnsetCancelFlags(iPtr) \
    (iPtr)->flags &= (~(CANCELED | TCL_CANCEL_UNWIND))

/*
 * Macros for splicing into and out of doubly linked lists. They assume
 * existence of struct items 'prevPtr' and 'nextPtr'.
 *
 * a = element to add or remove.
 * b = list head.
 *
 * TclSpliceIn adds to the head of the list.
 */

#define TclSpliceIn(a,b)			\
    (a)->nextPtr = (b);				\
    if ((b) != NULL) {				\
	(b)->prevPtr = (a);			\
    }						\
    (a)->prevPtr = NULL, (b) = (a);

#define TclSpliceOut(a,b)			\
    if ((a)->prevPtr != NULL) {			\
	(a)->prevPtr->nextPtr = (a)->nextPtr;	\
    } else {					\
	(b) = (a)->nextPtr;			\
    }						\
    if ((a)->nextPtr != NULL) {			\
	(a)->nextPtr->prevPtr = (a)->prevPtr;	\
    }

/*
 * EvalFlag bits for Interp structures:
 *
 * TCL_ALLOW_EXCEPTIONS	1 means it's OK for the script to terminate with a
 *			code other than TCL_OK or TCL_ERROR; 0 means codes
 *			other than these should be turned into errors.
 */

#define TCL_ALLOW_EXCEPTIONS		0x04
#define TCL_EVAL_FILE			0x02
#define TCL_EVAL_SOURCE_IN_FRAME	0x10
#define TCL_EVAL_NORESOLVE		0x20

/*
 * Flag bits for Interp structures:
 *
 * DELETED:		Non-zero means the interpreter has been deleted:
 *			don't process any more commands for it, and destroy
 *			the structure as soon as all nested invocations of
 *			Tcl_Eval are done.
 * ERR_ALREADY_LOGGED:	Non-zero means information has already been logged in
 *			iPtr->errorInfo for the current Tcl_Eval instance, so
 *			Tcl_Eval needn't log it (used to implement the "error
 *			message log" command).
 * DONT_COMPILE_CMDS_INLINE: Non-zero means that the bytecode compiler should
 *			not compile any commands into an inline sequence of
 *			instructions. This is set 1, for example, when command
 *			traces are requested.
 * RAND_SEED_INITIALIZED: Non-zero means that the randSeed value of the interp
 *			has not be initialized. This is set 1 when we first
 *			use the rand() or srand() functions.
 * SAFE_INTERP:		Non zero means that the current interp is a safe
 *			interp (i.e. it has only the safe commands installed,
 *			less privilege than a regular interp).
 * INTERP_DEBUG_FRAME:	Used for switching on various extra interpreter
 *			debug/info mechanisms (e.g. info frame eval/uplevel
 *			tracing) which are performance intensive.
 * INTERP_TRACE_IN_PROGRESS: Non-zero means that an interp trace is currently
 *			active; so no further trace callbacks should be
 *			invoked.
 * INTERP_ALTERNATE_WRONG_ARGS: Used for listing second and subsequent forms
 *			of the wrong-num-args string in Tcl_WrongNumArgs.
 *			Makes it append instead of replacing and uses
 *			different intermediate text.
 * CANCELED:		Non-zero means that the script in progress should be
 *			canceled as soon as possible. This can be checked by
 *			extensions (and the core itself) by calling
 *			Tcl_Canceled and checking if TCL_ERROR is returned.
 *			This is a one-shot flag that is reset immediately upon
 *			being detected; however, if the TCL_CANCEL_UNWIND flag
 *			is set Tcl_Canceled will continue to report that the
 *			script in progress has been canceled thereby allowing
 *			the evaluation stack for the interp to be fully
 *			unwound.
 *
 * WARNING: For the sake of some extensions that have made use of former
 * internal values, do not re-use the flag values 2 (formerly ERR_IN_PROGRESS)
 * or 8 (formerly ERROR_CODE_SET).
 */

#define DELETED				     1
#define ERR_ALREADY_LOGGED		     4
#define INTERP_DEBUG_FRAME		  0x10
#define DONT_COMPILE_CMDS_INLINE	  0x20
#define RAND_SEED_INITIALIZED		  0x40
#define SAFE_INTERP			  0x80
#define INTERP_TRACE_IN_PROGRESS	 0x200
#define INTERP_ALTERNATE_WRONG_ARGS	 0x400
#define ERR_LEGACY_COPY			 0x800
#define CANCELED			0x1000

/*
 * Maximum number of levels of nesting permitted in Tcl commands (used to
 * catch infinite recursion).
 */

#define MAX_NESTING_DEPTH	1000

/*
 * The macro below is used to modify a "char" value (e.g. by casting it to an
 * unsigned character) so that it can be used safely with macros such as
 * isspace.
 */

#define UCHAR(c) ((unsigned char) (c))

/*
 * This macro is used to properly align the memory allocated by Tcl, giving
 * the same alignment as the native malloc.
 */

#if defined(__APPLE__)
#define TCL_ALLOCALIGN	16
#else
#define TCL_ALLOCALIGN	(2*sizeof(void *))
#endif

/*
 * This macro is used to determine the offset needed to safely allocate any
 * data structure in memory. Given a starting offset or size, it "rounds up"
 * or "aligns" the offset to the next 8-byte boundary so that any data
 * structure can be placed at the resulting offset without fear of an
 * alignment error.
 *
 * WARNING!! DO NOT USE THIS MACRO TO ALIGN POINTERS: it will produce the
 * wrong result on platforms that allocate addresses that are divisible by 4
 * or 2. Only use it for offsets or sizes.
 *
 * This macro is only used by tclCompile.c in the core (Bug 926445). It
 * however not be made file static, as extensions that touch bytecodes
 * (notably tbcload) require it.
 */

#define TCL_ALIGN(x) (((int)(x) + 7) & ~7)

/*
 * The following enum values are used to specify the runtime platform setting
 * of the tclPlatform variable.
 */

typedef enum {
    TCL_PLATFORM_UNIX = 0,	/* Any Unix-like OS. */
    TCL_PLATFORM_WINDOWS = 2	/* Any Microsoft Windows OS. */
} TclPlatformType;

/*
 * The following enum values are used to indicate the translation of a Tcl
 * channel. Declared here so that each platform can define
 * TCL_PLATFORM_TRANSLATION to the native translation on that platform.
 */

typedef enum TclEolTranslation {
    TCL_TRANSLATE_AUTO,		/* Eol == \r, \n and \r\n. */
    TCL_TRANSLATE_CR,		/* Eol == \r. */
    TCL_TRANSLATE_LF,		/* Eol == \n. */
    TCL_TRANSLATE_CRLF		/* Eol == \r\n. */
} TclEolTranslation;

/*
 * Flags for TclInvoke:
 *
 * TCL_INVOKE_HIDDEN		Invoke a hidden command; if not set, invokes
 *				an exposed command.
 * TCL_INVOKE_NO_UNKNOWN	If set, "unknown" is not invoked if the
 *				command to be invoked is not found. Only has
 *				an effect if invoking an exposed command,
 *				i.e. if TCL_INVOKE_HIDDEN is not also set.
 * TCL_INVOKE_NO_TRACEBACK	Does not record traceback information if the
 *				invoked command returns an error. Used if the
 *				caller plans on recording its own traceback
 *				information.
 */

#define	TCL_INVOKE_HIDDEN	(1<<0)
#define TCL_INVOKE_NO_UNKNOWN	(1<<1)
#define TCL_INVOKE_NO_TRACEBACK	(1<<2)

/*
 * The structure used as the internal representation of Tcl list objects. This
 * struct is grown (reallocated and copied) as necessary to hold all the
 * list's element pointers. The struct might contain more slots than currently
 * used to hold all element pointers. This is done to make append operations
 * faster.
 */

typedef struct List {
    size_t refCount;
    int maxElemCount;		/* Total number of element array slots. */
    int elemCount;		/* Current number of list elements. */
    int canonicalFlag;		/* Set if the string representation was
				 * derived from the list representation. May
				 * be ignored if there is no string rep at
				 * all.*/
    Tcl_Obj *elements;		/* First list element; the struct is grown to
				 * accommodate all elements. */
} List;

#define LIST_MAX \
	(1 + (int)(((size_t)UINT_MAX - sizeof(List))/sizeof(Tcl_Obj *)))
#define LIST_SIZE(numElems) \
	(unsigned)(sizeof(List) + (((numElems) - 1) * sizeof(Tcl_Obj *)))

/*
 * Macro used to get the elements of a list object.
 */

#define ListRepPtr(listPtr) \
    ((List *) (listPtr)->internalRep.twoPtrValue.ptr1)

#define ListSetIntRep(objPtr, listRepPtr) \
    (objPtr)->internalRep.twoPtrValue.ptr1 = (void *)(listRepPtr), \
    (objPtr)->internalRep.twoPtrValue.ptr2 = NULL, \
    (listRepPtr)->refCount++, \
    (objPtr)->typePtr = &tclListType

#define ListObjGetElements(listPtr, objc, objv) \
    ((objv) = &(ListRepPtr(listPtr)->elements), \
     (objc) = ListRepPtr(listPtr)->elemCount)

#define ListObjLength(listPtr, len) \
    ((len) = ListRepPtr(listPtr)->elemCount)

#define ListObjIsCanonical(listPtr) \
    (((listPtr)->bytes == NULL) || ListRepPtr(listPtr)->canonicalFlag)

#define TclListObjGetElements(interp, listPtr, objcPtr, objvPtr) \
    (((listPtr)->typePtr == &tclListType) \
	    ? ((ListObjGetElements((listPtr), *(objcPtr), *(objvPtr))), TCL_OK)\
	    : Tcl_ListObjGetElements((interp), (listPtr), (objcPtr), (objvPtr)))

#define TclListObjLength(interp, listPtr, lenPtr) \
    (((listPtr)->typePtr == &tclListType) \
	    ? ((ListObjLength((listPtr), *(lenPtr))), TCL_OK)\
	    : Tcl_ListObjLength((interp), (listPtr), (lenPtr)))

#define TclListObjIsCanonical(listPtr) \
    (((listPtr)->typePtr == &tclListType) ? ListObjIsCanonical((listPtr)) : 0)

/*
 * Modes for collecting (or not) in the implementations of TclNRForeachCmd,
 * TclNRLmapCmd and their compilations.
 */

#define TCL_EACH_KEEP_NONE  0	/* Discard iteration result like [foreach] */
#define TCL_EACH_COLLECT    1	/* Collect iteration result like [lmap] */

/*
 * Macros providing a faster path to booleans and integers:
 * Tcl_GetBooleanFromObj, Tcl_GetLongFromObj, Tcl_GetIntFromObj
 * and TclGetIntForIndex.
 *
 * WARNING: these macros eval their args more than once.
 */

#define TclGetBooleanFromObj(interp, objPtr, boolPtr) \
    (((objPtr)->typePtr == &tclIntType \
	    || (objPtr)->typePtr == &tclBooleanType) \
	? (*(boolPtr) = ((objPtr)->internalRep.wideValue!=0), TCL_OK)	\
	: Tcl_GetBooleanFromObj((interp), (objPtr), (boolPtr)))

#ifdef TCL_WIDE_INT_IS_LONG
#define TclGetLongFromObj(interp, objPtr, longPtr) \
    (((objPtr)->typePtr == &tclIntType)	\
	    ? ((*(longPtr) = (objPtr)->internalRep.wideValue), TCL_OK) \
	    : Tcl_GetLongFromObj((interp), (objPtr), (longPtr)))
#else
#define TclGetLongFromObj(interp, objPtr, longPtr) \
    (((objPtr)->typePtr == &tclIntType \
	    && (objPtr)->internalRep.wideValue >= -(Tcl_WideInt)(ULONG_MAX) \
	    && (objPtr)->internalRep.wideValue <= (Tcl_WideInt)(ULONG_MAX))	\
	    ? ((*(longPtr) = (long)(objPtr)->internalRep.wideValue), TCL_OK) \
	    : Tcl_GetLongFromObj((interp), (objPtr), (longPtr)))
#endif

#define TclGetIntFromObj(interp, objPtr, intPtr) \
    (((objPtr)->typePtr == &tclIntType \
	    && (objPtr)->internalRep.wideValue >= -(Tcl_WideInt)(UINT_MAX) \
	    && (objPtr)->internalRep.wideValue <= (Tcl_WideInt)(UINT_MAX))	\
	    ? ((*(intPtr) = (int)(objPtr)->internalRep.wideValue), TCL_OK) \
	    : Tcl_GetIntFromObj((interp), (objPtr), (intPtr)))
#define TclGetIntForIndexM(interp, objPtr, endValue, idxPtr) \
    (((objPtr)->typePtr == &tclIntType \
	    && (objPtr)->internalRep.wideValue >= INT_MIN \
	    && (objPtr)->internalRep.wideValue <= INT_MAX)	\
	    ? ((*(idxPtr) = (int)(objPtr)->internalRep.wideValue), TCL_OK) \
	    : TclGetIntForIndex((interp), (objPtr), (endValue), (idxPtr)))

/*
 * Macro used to save a function call for common uses of
 * Tcl_GetWideIntFromObj(). The ANSI C "prototype" is:
 *
 * MODULE_SCOPE int TclGetWideIntFromObj(Tcl_Interp *interp, Tcl_Obj *objPtr,
 *			Tcl_WideInt *wideIntPtr);
 */

#define TclGetWideIntFromObj(interp, objPtr, wideIntPtr) \
    (((objPtr)->typePtr == &tclIntType)					\
	? (*(wideIntPtr) = (Tcl_WideInt)				\
		((objPtr)->internalRep.wideValue), TCL_OK) :		\
	Tcl_GetWideIntFromObj((interp), (objPtr), (wideIntPtr)))

/*
 * Flag values for TclTraceDictPath().
 *
 * DICT_PATH_READ indicates that all entries on the path must exist but no
 * updates will be needed.
 *
 * DICT_PATH_UPDATE indicates that we are going to be doing an update at the
 * tip of the path, so duplication of shared objects should be done along the
 * way.
 *
 * DICT_PATH_EXISTS indicates that we are performing an existence test and a
 * lookup failure should therefore not be an error. If (and only if) this flag
 * is set, TclTraceDictPath() will return the special value
 * DICT_PATH_NON_EXISTENT if the path is not traceable.
 *
 * DICT_PATH_CREATE (which also requires the DICT_PATH_UPDATE bit to be set)
 * indicates that we are to create non-existent dictionaries on the path.
 */

#define DICT_PATH_READ		0
#define DICT_PATH_UPDATE	1
#define DICT_PATH_EXISTS	2
#define DICT_PATH_CREATE	5

#define DICT_PATH_NON_EXISTENT	((Tcl_Obj *) (void *) 1)

/*
 *----------------------------------------------------------------
 * Data structures related to the filesystem internals
 *----------------------------------------------------------------
 */

/*
 * The version_2 filesystem is private to Tcl. As and when these changes have
 * been thoroughly tested and investigated a new public filesystem interface
 * will be released. The aim is more versatile virtual filesystem interfaces,
 * more efficiency in 'path' manipulation and usage, and cleaner filesystem
 * code internally.
 */

#define TCL_FILESYSTEM_VERSION_2	((Tcl_FSVersion) 0x2)
typedef void *(TclFSGetCwdProc2)(void *clientData);
typedef int (Tcl_FSLoadFileProc2) (Tcl_Interp *interp, Tcl_Obj *pathPtr,
	Tcl_LoadHandle *handlePtr, Tcl_FSUnloadFileProc **unloadProcPtr, int flags);

/*
 * The following types are used for getting and storing platform-specific file
 * attributes in tclFCmd.c and the various platform-versions of that file.
 * This is done to have as much common code as possible in the file attributes
 * code. For more information about the callbacks, see TclFileAttrsCmd in
 * tclFCmd.c.
 */

typedef int (TclGetFileAttrProc)(Tcl_Interp *interp, int objIndex,
	Tcl_Obj *fileName, Tcl_Obj **attrObjPtrPtr);
typedef int (TclSetFileAttrProc)(Tcl_Interp *interp, int objIndex,
	Tcl_Obj *fileName, Tcl_Obj *attrObjPtr);

typedef struct TclFileAttrProcs {
    TclGetFileAttrProc *getProc;/* The procedure for getting attrs. */
    TclSetFileAttrProc *setProc;/* The procedure for setting attrs. */
} TclFileAttrProcs;

/*
 * Private flag value which controls Tcl_GetIndexFromObj*() routines
 * to instruct them not to cache lookups because the table will not
 * live long enough to make it worthwhile.  Must not clash with public
 * flag value TCL_EXACT.
 */

#define INDEX_TEMP_TABLE 2

/*
 * Opaque handle used in pipeline routines to encapsulate platform-dependent
 * state.
 */

typedef struct TclFile_ *TclFile;

/*
 * The "globParameters" argument of the function TclGlob is an or'ed
 * combination of the following values:
 */

#define TCL_GLOBMODE_NO_COMPLAIN	1
#define TCL_GLOBMODE_JOIN		2
#define TCL_GLOBMODE_DIR		4
#define TCL_GLOBMODE_TAILS		8

typedef enum Tcl_PathPart {
    TCL_PATH_DIRNAME,
    TCL_PATH_TAIL,
    TCL_PATH_EXTENSION,
    TCL_PATH_ROOT
} Tcl_PathPart;

/*
 *----------------------------------------------------------------
 * Data structures related to obsolete filesystem hooks
 *----------------------------------------------------------------
 */

typedef int (TclStatProc_)(const char *path, struct stat *buf);
typedef int (TclAccessProc_)(const char *path, int mode);
typedef Tcl_Channel (TclOpenFileChannelProc_)(Tcl_Interp *interp,
	const char *fileName, const char *modeString, int permissions);

/*
 *----------------------------------------------------------------
 * Data structures related to procedures
 *----------------------------------------------------------------
 */

typedef Tcl_CmdProc *TclCmdProcType;
typedef Tcl_ObjCmdProc *TclObjCmdProcType;

/*
 *----------------------------------------------------------------
 * Data structures for process-global values.
 *----------------------------------------------------------------
 */

typedef void (TclInitProcessGlobalValueProc)(char **valuePtr, size_t *lengthPtr,
	Tcl_Encoding *encodingPtr);

/*
 * A ProcessGlobalValue struct exists for each internal value in Tcl that is
 * to be shared among several threads. Each thread sees a (Tcl_Obj) copy of
 * the value, and the master is kept as a counted string, with epoch and mutex
 * control. Each ProcessGlobalValue struct should be a static variable in some
 * file.
 */

typedef struct ProcessGlobalValue {
    size_t epoch;		/* Epoch counter to detect changes in the
				 * master value. */
    size_t numBytes;		/* Length of the master string. */
    char *value;		/* The master string value. */
    Tcl_Encoding encoding;	/* system encoding when master string was
				 * initialized. */
    TclInitProcessGlobalValueProc *proc;
    				/* A procedure to initialize the master string
				 * copy when a "get" request comes in before
				 * any "set" request has been received. */
    Tcl_Mutex mutex;		/* Enforce orderly access from multiple
				 * threads. */
    Tcl_ThreadDataKey key;	/* Key for per-thread data holding the
				 * (Tcl_Obj) copy for each thread. */
} ProcessGlobalValue;

/*
 *----------------------------------------------------------------------
 * Flags for TclParseNumber
 *----------------------------------------------------------------------
 */

#define TCL_PARSE_DECIMAL_ONLY		1
				/* Leading zero doesn't denote octal or
				 * hex. */
#define TCL_PARSE_OCTAL_ONLY		2
				/* Parse octal even without prefix. */
#define TCL_PARSE_HEXADECIMAL_ONLY	4
				/* Parse hexadecimal even without prefix. */
#define TCL_PARSE_INTEGER_ONLY		8
				/* Disable floating point parsing. */
#define TCL_PARSE_SCAN_PREFIXES		16
				/* Use [scan] rules dealing with 0?
				 * prefixes. */
#define TCL_PARSE_NO_WHITESPACE		32
				/* Reject leading/trailing whitespace. */
#define TCL_PARSE_BINARY_ONLY	64
				/* Parse binary even without prefix. */

/*
 *----------------------------------------------------------------------
 * Type values TclGetNumberFromObj
 *----------------------------------------------------------------------
 */

#define TCL_NUMBER_LONG		1
#define TCL_NUMBER_WIDE		2
#define TCL_NUMBER_BIG		3
#define TCL_NUMBER_DOUBLE	4
#define TCL_NUMBER_NAN		5

/*
 *----------------------------------------------------------------
 * Variables shared among Tcl modules but not used by the outside world.
 *----------------------------------------------------------------
 */

MODULE_SCOPE char *tclNativeExecutableName;
MODULE_SCOPE int tclFindExecutableSearchDone;
MODULE_SCOPE char *tclMemDumpFileName;
MODULE_SCOPE TclPlatformType tclPlatform;
MODULE_SCOPE Tcl_NotifierProcs tclNotifierHooks;

MODULE_SCOPE Tcl_Encoding tclIdentityEncoding;

/*
 * TIP #233 (Virtualized Time)
 * Data for the time hooks, if any.
 */

MODULE_SCOPE Tcl_GetTimeProc *tclGetTimeProcPtr;
MODULE_SCOPE Tcl_ScaleTimeProc *tclScaleTimeProcPtr;
MODULE_SCOPE void *tclTimeClientData;

/*
 * Variables denoting the Tcl object types defined in the core.
 */

MODULE_SCOPE const Tcl_ObjType tclBignumType;
MODULE_SCOPE const Tcl_ObjType tclBooleanType;
MODULE_SCOPE const Tcl_ObjType tclByteArrayType;
MODULE_SCOPE const Tcl_ObjType tclByteCodeType;
MODULE_SCOPE const Tcl_ObjType tclDoubleType;
MODULE_SCOPE const Tcl_ObjType tclEndOffsetType;
MODULE_SCOPE const Tcl_ObjType tclIntType;
MODULE_SCOPE const Tcl_ObjType tclListType;
MODULE_SCOPE const Tcl_ObjType tclDictType;
MODULE_SCOPE const Tcl_ObjType tclProcBodyType;
MODULE_SCOPE const Tcl_ObjType tclStringType;
MODULE_SCOPE const Tcl_ObjType tclEnsembleCmdType;
MODULE_SCOPE const Tcl_ObjType tclRegexpType;
MODULE_SCOPE Tcl_ObjType tclCmdNameType;

/*
 * Variables denoting the hash key types defined in the core.
 */

MODULE_SCOPE const Tcl_HashKeyType tclArrayHashKeyType;
MODULE_SCOPE const Tcl_HashKeyType tclOneWordHashKeyType;
MODULE_SCOPE const Tcl_HashKeyType tclStringHashKeyType;
MODULE_SCOPE const Tcl_HashKeyType tclObjHashKeyType;

/*
 * The head of the list of free Tcl objects, and the total number of Tcl
 * objects ever allocated and freed.
 */

MODULE_SCOPE Tcl_Obj *	tclFreeObjList;

#ifdef TCL_COMPILE_STATS
MODULE_SCOPE long	tclObjsAlloced;
MODULE_SCOPE long	tclObjsFreed;
#define TCL_MAX_SHARED_OBJ_STATS 5
MODULE_SCOPE long	tclObjsShared[TCL_MAX_SHARED_OBJ_STATS];
#endif /* TCL_COMPILE_STATS */

/*
 * Pointer to a heap-allocated string of length zero that the Tcl core uses as
 * the value of an empty string representation for an object. This value is
 * shared by all new objects allocated by Tcl_NewObj.
 */

MODULE_SCOPE char	tclEmptyString;

enum CheckEmptyStringResult {
	TCL_EMPTYSTRING_UNKNOWN = -1, TCL_EMPTYSTRING_NO, TCL_EMPTYSTRING_YES
};

/*
 *----------------------------------------------------------------
 * Procedures shared among Tcl modules but not used by the outside world,
 * introduced by/for NRE.
 *----------------------------------------------------------------
 */

MODULE_SCOPE Tcl_ObjCmdProc TclNRApplyObjCmd;
MODULE_SCOPE Tcl_ObjCmdProc TclNREvalObjCmd;
MODULE_SCOPE Tcl_ObjCmdProc TclNRCatchObjCmd;
MODULE_SCOPE Tcl_ObjCmdProc TclNRExprObjCmd;
MODULE_SCOPE Tcl_ObjCmdProc TclNRForObjCmd;
MODULE_SCOPE Tcl_ObjCmdProc TclNRForeachCmd;
MODULE_SCOPE Tcl_ObjCmdProc TclNRIfObjCmd;
MODULE_SCOPE Tcl_ObjCmdProc TclNRLmapCmd;
MODULE_SCOPE Tcl_ObjCmdProc TclNRPackageObjCmd;
MODULE_SCOPE Tcl_ObjCmdProc TclNRSourceObjCmd;
MODULE_SCOPE Tcl_ObjCmdProc TclNRSubstObjCmd;
MODULE_SCOPE Tcl_ObjCmdProc TclNRSwitchObjCmd;
MODULE_SCOPE Tcl_ObjCmdProc TclNRTryObjCmd;
MODULE_SCOPE Tcl_ObjCmdProc TclNRUplevelObjCmd;
MODULE_SCOPE Tcl_ObjCmdProc TclNRWhileObjCmd;

MODULE_SCOPE Tcl_NRPostProc TclNRForIterCallback;
MODULE_SCOPE Tcl_NRPostProc TclNRCoroutineActivateCallback;
MODULE_SCOPE Tcl_ObjCmdProc TclNRTailcallObjCmd;
MODULE_SCOPE Tcl_NRPostProc TclNRTailcallEval;
MODULE_SCOPE Tcl_ObjCmdProc TclNRCoroutineObjCmd;
MODULE_SCOPE Tcl_ObjCmdProc TclNRYieldObjCmd;
MODULE_SCOPE Tcl_ObjCmdProc TclNRYieldmObjCmd;
MODULE_SCOPE Tcl_ObjCmdProc TclNRYieldToObjCmd;
MODULE_SCOPE Tcl_ObjCmdProc TclNRInvoke;
MODULE_SCOPE Tcl_NRPostProc TclNRReleaseValues;

MODULE_SCOPE void  TclSetTailcall(Tcl_Interp *interp, Tcl_Obj *tailcallPtr);
MODULE_SCOPE void  TclPushTailcallPoint(Tcl_Interp *interp);

/* These two can be considered for the public api */
MODULE_SCOPE void  TclMarkTailcall(Tcl_Interp *interp);
MODULE_SCOPE void  TclSkipTailcall(Tcl_Interp *interp);

/*
 * This structure holds the data for the various iteration callbacks used to
 * NRE the 'for' and 'while' commands. We need a separate structure because we
 * have more than the 4 client data entries we can provide directly thorugh
 * the callback API. It is the 'word' information which puts us over the
 * limit. It is needed because the loop body is argument 4 of 'for' and
 * argument 2 of 'while'. Not providing the correct index confuses the #280
 * code. We TclSmallAlloc/Free this.
 */

typedef struct ForIterData {
    Tcl_Obj *cond;		/* Loop condition expression. */
    Tcl_Obj *body;		/* Loop body. */
    Tcl_Obj *next;		/* Loop step script, NULL for 'while'. */
    const char *msg;		/* Error message part. */
    int word;			/* Index of the body script in the command */
} ForIterData;

/* TIP #357 - Structure doing the bookkeeping of handles for Tcl_LoadFile
 *            and Tcl_FindSymbol. This structure corresponds to an opaque
 *            typedef in tcl.h */

typedef void* TclFindSymbolProc(Tcl_Interp* interp, Tcl_LoadHandle loadHandle,
				const char* symbol);
struct Tcl_LoadHandle_ {
    void *clientData;	/* Client data is the load handle in the
				 * native filesystem if a module was loaded
				 * there, or an opaque pointer to a structure
				 * for further bookkeeping on load-from-VFS
				 * and load-from-memory */
    TclFindSymbolProc* findSymbolProcPtr;
				/* Procedure that resolves symbols in a
				 * loaded module */
    Tcl_FSUnloadFileProc* unloadFileProcPtr;
				/* Procedure that unloads a loaded module */
};

/* Flags for conversion of doubles to digit strings */

#define TCL_DD_SHORTEST 		0x4
				/* Use the shortest possible string */
#define TCL_DD_STEELE   		0x5
				/* Use the original Steele&White algorithm */
#define TCL_DD_E_FORMAT 		0x2
				/* Use a fixed-length string of digits,
				 * suitable for E format*/
#define TCL_DD_F_FORMAT 		0x3
				/* Use a fixed number of digits after the
				 * decimal point, suitable for F format */

#define TCL_DD_SHORTEN_FLAG 		0x4
				/* Allow return of a shorter digit string
				 * if it converts losslessly */
#define TCL_DD_NO_QUICK 		0x8
				/* Debug flag: forbid quick FP conversion */

#define TCL_DD_CONVERSION_TYPE_MASK	0x3
				/* Mask to isolate the conversion type */
#define TCL_DD_STEELE0 			0x1
				/* 'Steele&White' after masking */
#define TCL_DD_SHORTEST0		0x0
				/* 'Shortest possible' after masking */

/*
 *----------------------------------------------------------------
 * Procedures shared among Tcl modules but not used by the outside world:
 *----------------------------------------------------------------
 */

MODULE_SCOPE void	TclAppendBytesToByteArray(Tcl_Obj *objPtr,
			    const unsigned char *bytes, size_t len);
MODULE_SCOPE int	TclNREvalCmd(Tcl_Interp *interp, Tcl_Obj *objPtr,
			    int flags);
MODULE_SCOPE void	TclAdvanceContinuations(int *line, int **next,
			    int loc);
MODULE_SCOPE void	TclAdvanceLines(int *line, const char *start,
			    const char *end);
MODULE_SCOPE void	TclArgumentEnter(Tcl_Interp *interp,
			    Tcl_Obj *objv[], int objc, CmdFrame *cf);
MODULE_SCOPE void	TclArgumentRelease(Tcl_Interp *interp,
			    Tcl_Obj *objv[], int objc);
MODULE_SCOPE void	TclArgumentBCEnter(Tcl_Interp *interp,
			    Tcl_Obj *objv[], int objc,
			    void *codePtr, CmdFrame *cfPtr, int cmd, int pc);
MODULE_SCOPE void	TclArgumentBCRelease(Tcl_Interp *interp,
			    CmdFrame *cfPtr);
MODULE_SCOPE void	TclArgumentGet(Tcl_Interp *interp, Tcl_Obj *obj,
			    CmdFrame **cfPtrPtr, int *wordPtr);
MODULE_SCOPE double	TclBignumToDouble(const mp_int *bignum);
MODULE_SCOPE int	TclByteArrayMatch(const unsigned char *string,
			    int strLen, const unsigned char *pattern,
			    int ptnLen, int flags);
MODULE_SCOPE double	TclCeil(const mp_int *a);
MODULE_SCOPE void	TclChannelPreserve(Tcl_Channel chan);
MODULE_SCOPE void	TclChannelRelease(Tcl_Channel chan);
MODULE_SCOPE int	TclCheckArrayTraces(Tcl_Interp *interp, Var *varPtr,
			    Var *arrayPtr, Tcl_Obj *name, int index);
MODULE_SCOPE int	TclCheckEmptyString(Tcl_Obj *objPtr);
MODULE_SCOPE int	TclChanCaughtErrorBypass(Tcl_Interp *interp,
			    Tcl_Channel chan);
MODULE_SCOPE Tcl_ObjCmdProc TclChannelNamesCmd;
MODULE_SCOPE Tcl_NRPostProc TclClearRootEnsemble;
MODULE_SCOPE int	TclCompareTwoNumbers(Tcl_Obj *valuePtr,
			    Tcl_Obj *value2Ptr);
MODULE_SCOPE ContLineLoc *TclContinuationsEnter(Tcl_Obj *objPtr, int num,
			    int *loc);
MODULE_SCOPE void	TclContinuationsEnterDerived(Tcl_Obj *objPtr,
			    int start, int *clNext);
MODULE_SCOPE ContLineLoc *TclContinuationsGet(Tcl_Obj *objPtr);
MODULE_SCOPE void	TclContinuationsCopy(Tcl_Obj *objPtr,
			    Tcl_Obj *originObjPtr);
MODULE_SCOPE int	TclConvertElement(const char *src, int length,
			    char *dst, int flags);
<<<<<<< HEAD
MODULE_SCOPE Tcl_Command TclCreateObjCommandInNs (
			    Tcl_Interp *interp,
			    const char *cmdName,
			    Tcl_Namespace *nsPtr,
			    Tcl_ObjCmdProc *proc,
			    void *clientData,
=======
MODULE_SCOPE Tcl_Command TclCreateObjCommandInNs(Tcl_Interp *interp,
			    const char *cmdName, Tcl_Namespace *nsPtr,
			    Tcl_ObjCmdProc *proc, ClientData clientData,
>>>>>>> 29a54564
			    Tcl_CmdDeleteProc *deleteProc);
MODULE_SCOPE Tcl_Command TclCreateEnsembleInNs(Tcl_Interp *interp,
			    const char *name, Tcl_Namespace *nameNamespacePtr,
			    Tcl_Namespace *ensembleNamespacePtr, int flags);
MODULE_SCOPE void	TclDeleteNamespaceVars(Namespace *nsPtr);
MODULE_SCOPE int	TclFindDictElement(Tcl_Interp *interp,
			    const char *dict, int dictLength,
			    const char **elementPtr, const char **nextPtr,
			    size_t *sizePtr, int *literalPtr);
/* TIP #280 - Modified token based evaluation, with line information. */
MODULE_SCOPE int	TclEvalEx(Tcl_Interp *interp, const char *script,
			    size_t numBytes, int flags, int line,
			    int *clNextOuter, const char *outerScript);
MODULE_SCOPE Tcl_ObjCmdProc TclFileAttrsCmd;
MODULE_SCOPE Tcl_ObjCmdProc TclFileCopyCmd;
MODULE_SCOPE Tcl_ObjCmdProc TclFileDeleteCmd;
MODULE_SCOPE Tcl_ObjCmdProc TclFileLinkCmd;
MODULE_SCOPE Tcl_ObjCmdProc TclFileMakeDirsCmd;
MODULE_SCOPE Tcl_ObjCmdProc TclFileReadLinkCmd;
MODULE_SCOPE Tcl_ObjCmdProc TclFileRenameCmd;
MODULE_SCOPE Tcl_ObjCmdProc TclFileTemporaryCmd;
MODULE_SCOPE void	TclCreateLateExitHandler(Tcl_ExitProc *proc,
			    void *clientData);
MODULE_SCOPE void	TclDeleteLateExitHandler(Tcl_ExitProc *proc,
			    void *clientData);
MODULE_SCOPE char *	TclDStringAppendObj(Tcl_DString *dsPtr,
			    Tcl_Obj *objPtr);
MODULE_SCOPE char *	TclDStringAppendDString(Tcl_DString *dsPtr,
			    Tcl_DString *toAppendPtr);
MODULE_SCOPE Tcl_Obj *	TclDStringToObj(Tcl_DString *dsPtr);
MODULE_SCOPE Tcl_Obj *const *TclFetchEnsembleRoot(Tcl_Interp *interp,
			    Tcl_Obj *const *objv, int objc, int *objcPtr);
MODULE_SCOPE Tcl_Namespace *TclEnsureNamespace(Tcl_Interp *interp,
			    Tcl_Namespace *namespacePtr);
MODULE_SCOPE void	TclFinalizeAllocSubsystem(void);
MODULE_SCOPE void	TclFinalizeAsync(void);
MODULE_SCOPE void	TclFinalizeDoubleConversion(void);
MODULE_SCOPE void	TclFinalizeEncodingSubsystem(void);
MODULE_SCOPE void	TclFinalizeEnvironment(void);
MODULE_SCOPE void	TclFinalizeEvaluation(void);
MODULE_SCOPE void	TclFinalizeExecution(void);
MODULE_SCOPE void	TclFinalizeIOSubsystem(void);
MODULE_SCOPE void	TclFinalizeFilesystem(void);
MODULE_SCOPE void	TclResetFilesystem(void);
MODULE_SCOPE void	TclFinalizeLoad(void);
MODULE_SCOPE void	TclFinalizeLock(void);
MODULE_SCOPE void	TclFinalizeMemorySubsystem(void);
MODULE_SCOPE void	TclFinalizeNotifier(void);
MODULE_SCOPE void	TclFinalizeObjects(void);
MODULE_SCOPE void	TclFinalizePreserve(void);
MODULE_SCOPE void	TclFinalizeSynchronization(void);
MODULE_SCOPE void	TclInitThreadAlloc(void);
MODULE_SCOPE void	TclFinalizeThreadAlloc(void);
MODULE_SCOPE void	TclFinalizeThreadAllocThread(void);
MODULE_SCOPE void	TclFinalizeThreadData(int quick);
MODULE_SCOPE void	TclFinalizeThreadObjects(void);
MODULE_SCOPE double	TclFloor(const mp_int *a);
MODULE_SCOPE void	TclFormatNaN(double value, char *buffer);
MODULE_SCOPE int	TclFSFileAttrIndex(Tcl_Obj *pathPtr,
			    const char *attributeName, int *indexPtr);
<<<<<<< HEAD
MODULE_SCOPE Tcl_Command TclNRCreateCommandInNs (
			    Tcl_Interp *interp,
			    const char *cmdName,
			    Tcl_Namespace *nsPtr,
			    Tcl_ObjCmdProc *proc,
			    Tcl_ObjCmdProc *nreProc,
			    void *clientData,
=======
MODULE_SCOPE Tcl_Command TclNRCreateCommandInNs(Tcl_Interp *interp,
			    const char *cmdName, Tcl_Namespace *nsPtr,
			    Tcl_ObjCmdProc *proc, Tcl_ObjCmdProc *nreProc,
			    ClientData clientData,
>>>>>>> 29a54564
			    Tcl_CmdDeleteProc *deleteProc);
MODULE_SCOPE int	TclNREvalFile(Tcl_Interp *interp, Tcl_Obj *pathPtr,
			    const char *encodingName);
MODULE_SCOPE void	TclFSUnloadTempFile(Tcl_LoadHandle loadHandle);
MODULE_SCOPE int *	TclGetAsyncReadyPtr(void);
MODULE_SCOPE Tcl_Obj *	TclGetBgErrorHandler(Tcl_Interp *interp);
MODULE_SCOPE int	TclGetChannelFromObj(Tcl_Interp *interp,
			    Tcl_Obj *objPtr, Tcl_Channel *chanPtr,
			    int *modePtr, int flags);
MODULE_SCOPE CmdFrame *	TclGetCmdFrameForProcedure(Proc *procPtr);
MODULE_SCOPE int	TclGetCompletionCodeFromObj(Tcl_Interp *interp,
			    Tcl_Obj *value, int *code);
MODULE_SCOPE int	TclGetNumberFromObj(Tcl_Interp *interp,
			    Tcl_Obj *objPtr, void **clientDataPtr,
			    int *typePtr);
MODULE_SCOPE int	TclGetOpenModeEx(Tcl_Interp *interp,
			    const char *modeString, int *seekFlagPtr,
			    int *binaryPtr);
MODULE_SCOPE Tcl_Obj *	TclGetProcessGlobalValue(ProcessGlobalValue *pgvPtr);
MODULE_SCOPE Tcl_Obj *	TclGetSourceFromFrame(CmdFrame *cfPtr, int objc,
			    Tcl_Obj *const objv[]);
MODULE_SCOPE char *	TclGetStringStorage(Tcl_Obj *objPtr,
			    unsigned int *sizePtr);
MODULE_SCOPE int	TclGetLoadedPackagesEx(Tcl_Interp *interp,
				const char *targetName,
				const char *packageName);
MODULE_SCOPE int	TclGlob(Tcl_Interp *interp, char *pattern,
			    Tcl_Obj *unquotedPrefix, int globFlags,
			    Tcl_GlobTypeData *types);
MODULE_SCOPE int	TclIncrObj(Tcl_Interp *interp, Tcl_Obj *valuePtr,
			    Tcl_Obj *incrPtr);
MODULE_SCOPE Tcl_Obj *	TclIncrObjVar2(Tcl_Interp *interp, Tcl_Obj *part1Ptr,
			    Tcl_Obj *part2Ptr, Tcl_Obj *incrPtr, int flags);
MODULE_SCOPE int	TclInfoExistsCmd(void *dummy, Tcl_Interp *interp,
			    int objc, Tcl_Obj *const objv[]);
MODULE_SCOPE int	TclInfoCoroutineCmd(void *dummy, Tcl_Interp *interp,
			    int objc, Tcl_Obj *const objv[]);
MODULE_SCOPE Tcl_Obj *	TclInfoFrame(Tcl_Interp *interp, CmdFrame *framePtr);
MODULE_SCOPE int	TclInfoGlobalsCmd(void *dummy, Tcl_Interp *interp,
			    int objc, Tcl_Obj *const objv[]);
MODULE_SCOPE int	TclInfoLocalsCmd(void *dummy, Tcl_Interp *interp,
			    int objc, Tcl_Obj *const objv[]);
MODULE_SCOPE int	TclInfoVarsCmd(void *dummy, Tcl_Interp *interp,
			    int objc, Tcl_Obj *const objv[]);
MODULE_SCOPE void	TclInitAlloc(void);
MODULE_SCOPE void	TclInitBignumFromLong(mp_int *, long);
MODULE_SCOPE void	TclInitBignumFromWideInt(mp_int *, Tcl_WideInt);
MODULE_SCOPE void	TclInitBignumFromWideUInt(mp_int *, Tcl_WideUInt);
MODULE_SCOPE void	TclInitDbCkalloc(void);
MODULE_SCOPE void	TclInitDoubleConversion(void);
MODULE_SCOPE void	TclInitEmbeddedConfigurationInformation(
			    Tcl_Interp *interp);
MODULE_SCOPE void	TclInitEncodingSubsystem(void);
MODULE_SCOPE void	TclInitIOSubsystem(void);
MODULE_SCOPE void	TclInitLimitSupport(Tcl_Interp *interp);
MODULE_SCOPE void	TclInitNamespaceSubsystem(void);
MODULE_SCOPE void	TclInitNotifier(void);
MODULE_SCOPE void	TclInitObjSubsystem(void);
MODULE_SCOPE void	TclInitSubsystems(void);
MODULE_SCOPE int	TclInterpReady(Tcl_Interp *interp);
MODULE_SCOPE int	TclIsSpaceProc(char byte);
MODULE_SCOPE int	TclIsBareword(char byte);
MODULE_SCOPE Tcl_Obj *	TclJoinPath(int elements, Tcl_Obj * const objv[]);
MODULE_SCOPE int	TclJoinThread(Tcl_ThreadId id, int *result);
MODULE_SCOPE void	TclLimitRemoveAllHandlers(Tcl_Interp *interp);
MODULE_SCOPE Tcl_Obj *	TclLindexList(Tcl_Interp *interp,
			    Tcl_Obj *listPtr, Tcl_Obj *argPtr);
MODULE_SCOPE Tcl_Obj *	TclLindexFlat(Tcl_Interp *interp, Tcl_Obj *listPtr,
			    int indexCount, Tcl_Obj *const indexArray[]);
/* TIP #280 */
MODULE_SCOPE void	TclListLines(Tcl_Obj *listObj, int line, int n,
			    int *lines, Tcl_Obj *const *elems);
MODULE_SCOPE Tcl_Obj *	TclListObjCopy(Tcl_Interp *interp, Tcl_Obj *listPtr);
MODULE_SCOPE Tcl_Obj *	TclListObjRange(Tcl_Obj *listPtr, int fromIdx,
			    int toIdx);
MODULE_SCOPE Tcl_Obj *	TclLsetList(Tcl_Interp *interp, Tcl_Obj *listPtr,
			    Tcl_Obj *indexPtr, Tcl_Obj *valuePtr);
MODULE_SCOPE Tcl_Obj *	TclLsetFlat(Tcl_Interp *interp, Tcl_Obj *listPtr,
			    int indexCount, Tcl_Obj *const indexArray[],
			    Tcl_Obj *valuePtr);
MODULE_SCOPE Tcl_Command TclMakeEnsemble(Tcl_Interp *interp, const char *name,
			    const EnsembleImplMap map[]);
MODULE_SCOPE int	TclMaxListLength(const char *bytes, int numBytes,
			    const char **endPtr);
MODULE_SCOPE int	TclMergeReturnOptions(Tcl_Interp *interp, int objc,
			    Tcl_Obj *const objv[], Tcl_Obj **optionsPtrPtr,
			    int *codePtr, int *levelPtr);
MODULE_SCOPE Tcl_Obj *  TclNoErrorStack(Tcl_Interp *interp, Tcl_Obj *options);
MODULE_SCOPE int	TclNokia770Doubles(void);
MODULE_SCOPE void	TclNsDecrRefCount(Namespace *nsPtr);
MODULE_SCOPE void	TclObjVarErrMsg(Tcl_Interp *interp, Tcl_Obj *part1Ptr,
			    Tcl_Obj *part2Ptr, const char *operation,
			    const char *reason, int index);
MODULE_SCOPE int	TclObjInvokeNamespace(Tcl_Interp *interp,
			    int objc, Tcl_Obj *const objv[],
			    Tcl_Namespace *nsPtr, int flags);
MODULE_SCOPE int	TclObjUnsetVar2(Tcl_Interp *interp,
			    Tcl_Obj *part1Ptr, Tcl_Obj *part2Ptr, int flags);
MODULE_SCOPE int	TclParseBackslash(const char *src,
			    int numBytes, size_t *readPtr, char *dst);
MODULE_SCOPE int	TclParseHex(const char *src, int numBytes,
			    int *resultPtr);
MODULE_SCOPE int	TclParseNumber(Tcl_Interp *interp, Tcl_Obj *objPtr,
			    const char *expected, const char *bytes,
			    int numBytes, const char **endPtrPtr, int flags);
MODULE_SCOPE void	TclParseInit(Tcl_Interp *interp, const char *string,
			    size_t numBytes, Tcl_Parse *parsePtr);
MODULE_SCOPE int	TclParseAllWhiteSpace(const char *src, int numBytes);
MODULE_SCOPE int	TclProcessReturn(Tcl_Interp *interp,
			    int code, int level, Tcl_Obj *returnOpts);
MODULE_SCOPE int	TclpObjLstat(Tcl_Obj *pathPtr, Tcl_StatBuf *buf);
MODULE_SCOPE Tcl_Obj *	TclpTempFileName(void);
MODULE_SCOPE Tcl_Obj *  TclpTempFileNameForLibrary(Tcl_Interp *interp, Tcl_Obj* pathPtr);
MODULE_SCOPE Tcl_Obj *	TclNewFSPathObj(Tcl_Obj *dirPtr, const char *addStrRep,
			    int len);
MODULE_SCOPE int	TclpDeleteFile(const void *path);
MODULE_SCOPE void	TclpFinalizeCondition(Tcl_Condition *condPtr);
MODULE_SCOPE void	TclpFinalizeMutex(Tcl_Mutex *mutexPtr);
MODULE_SCOPE void	TclpFinalizePipes(void);
MODULE_SCOPE void	TclpFinalizeSockets(void);
MODULE_SCOPE int	TclCreateSocketAddress(Tcl_Interp *interp,
			    struct addrinfo **addrlist,
			    const char *host, int port, int willBind,
			    const char **errorMsgPtr);
MODULE_SCOPE int	TclpThreadCreate(Tcl_ThreadId *idPtr,
			    Tcl_ThreadCreateProc *proc, void *clientData,
			    int stackSize, int flags);
MODULE_SCOPE int	TclpFindVariable(const char *name, int *lengthPtr);
MODULE_SCOPE void	TclpInitLibraryPath(char **valuePtr,
			    size_t *lengthPtr, Tcl_Encoding *encodingPtr);
MODULE_SCOPE void	TclpInitLock(void);
MODULE_SCOPE void	TclpInitPlatform(void);
MODULE_SCOPE void	TclpInitUnlock(void);
MODULE_SCOPE Tcl_Obj *	TclpObjListVolumes(void);
MODULE_SCOPE void	TclpMasterLock(void);
MODULE_SCOPE void	TclpMasterUnlock(void);
MODULE_SCOPE int	TclpMatchFiles(Tcl_Interp *interp, char *separators,
			    Tcl_DString *dirPtr, char *pattern, char *tail);
MODULE_SCOPE int	TclpObjNormalizePath(Tcl_Interp *interp,
			    Tcl_Obj *pathPtr, int nextCheckpoint);
MODULE_SCOPE void	TclpNativeJoinPath(Tcl_Obj *prefix, const char *joining);
MODULE_SCOPE Tcl_Obj *	TclpNativeSplitPath(Tcl_Obj *pathPtr, int *lenPtr);
MODULE_SCOPE Tcl_PathType TclpGetNativePathType(Tcl_Obj *pathPtr,
			    int *driveNameLengthPtr, Tcl_Obj **driveNameRef);
MODULE_SCOPE int	TclCrossFilesystemCopy(Tcl_Interp *interp,
			    Tcl_Obj *source, Tcl_Obj *target);
MODULE_SCOPE int	TclpMatchInDirectory(Tcl_Interp *interp,
			    Tcl_Obj *resultPtr, Tcl_Obj *pathPtr,
			    const char *pattern, Tcl_GlobTypeData *types);
MODULE_SCOPE void	*TclpGetNativeCwd(void *clientData);
MODULE_SCOPE Tcl_FSDupInternalRepProc TclNativeDupInternalRep;
MODULE_SCOPE Tcl_Obj *	TclpObjLink(Tcl_Obj *pathPtr, Tcl_Obj *toPtr,
			    int linkType);
MODULE_SCOPE int	TclpObjChdir(Tcl_Obj *pathPtr);
MODULE_SCOPE Tcl_Channel TclpOpenTemporaryFile(Tcl_Obj *dirObj,
			    Tcl_Obj *basenameObj, Tcl_Obj *extensionObj,
			    Tcl_Obj *resultingNameObj);
MODULE_SCOPE void TclPkgFileSeen(Tcl_Interp *interp, const char *fileName);
MODULE_SCOPE void *TclInitPkgFiles(Tcl_Interp *interp);
MODULE_SCOPE Tcl_Obj *	TclPathPart(Tcl_Interp *interp, Tcl_Obj *pathPtr,
			    Tcl_PathPart portion);
MODULE_SCOPE char *	TclpReadlink(const char *fileName,
			    Tcl_DString *linkPtr);
MODULE_SCOPE void	TclpSetVariables(Tcl_Interp *interp);
MODULE_SCOPE void *	TclThreadStorageKeyGet(Tcl_ThreadDataKey *keyPtr);
MODULE_SCOPE void	TclThreadStorageKeySet(Tcl_ThreadDataKey *keyPtr,
			    void *data);
MODULE_SCOPE TCL_NORETURN void TclpThreadExit(int status);
MODULE_SCOPE void	TclRememberCondition(Tcl_Condition *mutex);
MODULE_SCOPE void	TclRememberJoinableThread(Tcl_ThreadId id);
MODULE_SCOPE void	TclRememberMutex(Tcl_Mutex *mutex);
MODULE_SCOPE void	TclRemoveScriptLimitCallbacks(Tcl_Interp *interp);
MODULE_SCOPE int	TclReToGlob(Tcl_Interp *interp, const char *reStr,
			    int reStrLen, Tcl_DString *dsPtr, int *flagsPtr,
			    int *quantifiersFoundPtr);
MODULE_SCOPE int	TclScanElement(const char *string, int length,
			    char *flagPtr);
MODULE_SCOPE void	TclSetBgErrorHandler(Tcl_Interp *interp,
			    Tcl_Obj *cmdPrefix);
MODULE_SCOPE void	TclSetBignumIntRep(Tcl_Obj *objPtr,
			    mp_int *bignumValue);
MODULE_SCOPE int	TclSetBooleanFromAny(Tcl_Interp *interp,
			    Tcl_Obj *objPtr);
MODULE_SCOPE void	TclSetCmdNameObj(Tcl_Interp *interp, Tcl_Obj *objPtr,
			    Command *cmdPtr);
MODULE_SCOPE void	TclSetDuplicateObj(Tcl_Obj *dupPtr, Tcl_Obj *objPtr);
MODULE_SCOPE void	TclSetProcessGlobalValue(ProcessGlobalValue *pgvPtr,
			    Tcl_Obj *newValue, Tcl_Encoding encoding);
MODULE_SCOPE void	TclSignalExitThread(Tcl_ThreadId id, int result);
MODULE_SCOPE void	TclSpellFix(Tcl_Interp *interp,
			    Tcl_Obj *const *objv, int objc, size_t subIdx,
			    Tcl_Obj *bad, Tcl_Obj *fix);
MODULE_SCOPE void *	TclStackRealloc(Tcl_Interp *interp, void *ptr,
			    int numBytes);
typedef int (*memCmpFn_t)(const void*, const void*, size_t);
MODULE_SCOPE int	TclStringCmp(Tcl_Obj *value1Ptr, Tcl_Obj *value2Ptr,
			    int checkEq, int nocase, int reqlength);
MODULE_SCOPE int	TclStringCmpOpts(Tcl_Interp *interp, int objc,
			    Tcl_Obj *const objv[], int *nocase,
			    int *reqlength);
MODULE_SCOPE int	TclStringMatch(const char *str, int strLen,
			    const char *pattern, int ptnLen, int flags);
MODULE_SCOPE int	TclStringMatchObj(Tcl_Obj *stringObj,
			    Tcl_Obj *patternObj, int flags);
MODULE_SCOPE void	TclSubstCompile(Tcl_Interp *interp, const char *bytes,
			    int numBytes, int flags, int line,
			    struct CompileEnv *envPtr);
MODULE_SCOPE int	TclSubstOptions(Tcl_Interp *interp, int numOpts,
			    Tcl_Obj *const opts[], int *flagPtr);
MODULE_SCOPE void	TclSubstParse(Tcl_Interp *interp, const char *bytes,
			    int numBytes, int flags, Tcl_Parse *parsePtr,
			    Tcl_InterpState *statePtr);
MODULE_SCOPE int	TclSubstTokens(Tcl_Interp *interp, Tcl_Token *tokenPtr,
			    int count, int *tokensLeftPtr, int line,
			    int *clNextOuter, const char *outerScript);
MODULE_SCOPE size_t	TclTrim(const char *bytes, size_t numBytes,
			    const char *trim, size_t numTrim, size_t *trimRight);
MODULE_SCOPE size_t	TclTrimLeft(const char *bytes, size_t numBytes,
			    const char *trim, size_t numTrim);
MODULE_SCOPE size_t	TclTrimRight(const char *bytes, size_t numBytes,
			    const char *trim, size_t numTrim);
MODULE_SCOPE int	TclUtfCmp(const char *cs, const char *ct);
MODULE_SCOPE int	TclUtfCasecmp(const char *cs, const char *ct);
MODULE_SCOPE int	TclUtfCount(int ch);
MODULE_SCOPE Tcl_Obj *	TclpNativeToNormalized(void *clientData);
MODULE_SCOPE Tcl_Obj *	TclpFilesystemPathType(Tcl_Obj *pathPtr);
MODULE_SCOPE int	TclpDlopen(Tcl_Interp *interp, Tcl_Obj *pathPtr,
			    Tcl_LoadHandle *loadHandle,
			    Tcl_FSUnloadFileProc **unloadProcPtr, int flags);
MODULE_SCOPE int	TclpUtime(Tcl_Obj *pathPtr, struct utimbuf *tval);
#ifdef TCL_LOAD_FROM_MEMORY
MODULE_SCOPE void *	TclpLoadMemoryGetBuffer(Tcl_Interp *interp, int size);
MODULE_SCOPE int	TclpLoadMemory(Tcl_Interp *interp, void *buffer,
			    int size, int codeSize, Tcl_LoadHandle *loadHandle,
			    Tcl_FSUnloadFileProc **unloadProcPtr, int flags);
#endif
MODULE_SCOPE void	TclInitThreadStorage(void);
MODULE_SCOPE void	TclFinalizeThreadDataThread(void);
MODULE_SCOPE void	TclFinalizeThreadStorage(void);
#ifdef TCL_WIDE_CLICKS
MODULE_SCOPE Tcl_WideInt TclpGetWideClicks(void);
MODULE_SCOPE double	TclpWideClicksToNanoseconds(Tcl_WideInt clicks);
#endif
MODULE_SCOPE int	TclZlibInit(Tcl_Interp *interp);
MODULE_SCOPE void *	TclpThreadCreateKey(void);
MODULE_SCOPE void	TclpThreadDeleteKey(void *keyPtr);
MODULE_SCOPE void	TclpThreadSetMasterTSD(void *tsdKeyPtr, void *ptr);
MODULE_SCOPE void *	TclpThreadGetMasterTSD(void *tsdKeyPtr);
MODULE_SCOPE void	TclErrorStackResetIf(Tcl_Interp *interp,
			    const char *msg, int length);

/*
 *----------------------------------------------------------------
 * Command procedures in the generic core:
 *----------------------------------------------------------------
 */

MODULE_SCOPE int	Tcl_AfterObjCmd(void *clientData,
			    Tcl_Interp *interp, int objc,
			    Tcl_Obj *const objv[]);
MODULE_SCOPE int	Tcl_AppendObjCmd(void *clientData,
			    Tcl_Interp *interp, int objc,
			    Tcl_Obj *const objv[]);
MODULE_SCOPE int	Tcl_ApplyObjCmd(void *clientData,
			    Tcl_Interp *interp, int objc,
			    Tcl_Obj *const objv[]);
MODULE_SCOPE Tcl_Command TclInitArrayCmd(Tcl_Interp *interp);
MODULE_SCOPE Tcl_Command TclInitBinaryCmd(Tcl_Interp *interp);
MODULE_SCOPE int	Tcl_BreakObjCmd(void *clientData,
			    Tcl_Interp *interp, int objc,
			    Tcl_Obj *const objv[]);
MODULE_SCOPE int	Tcl_CatchObjCmd(void *clientData,
			    Tcl_Interp *interp, int objc,
			    Tcl_Obj *const objv[]);
MODULE_SCOPE int	Tcl_CdObjCmd(void *clientData,
			    Tcl_Interp *interp, int objc,
			    Tcl_Obj *const objv[]);
MODULE_SCOPE Tcl_Command TclInitChanCmd(Tcl_Interp *interp);
MODULE_SCOPE int	TclChanCreateObjCmd(void *clientData,
			    Tcl_Interp *interp, int objc,
			    Tcl_Obj *const objv[]);
MODULE_SCOPE int	TclChanPostEventObjCmd(void *clientData,
			    Tcl_Interp *interp, int objc,
			    Tcl_Obj *const objv[]);
MODULE_SCOPE int	TclChanPopObjCmd(void *clientData,
			    Tcl_Interp *interp, int objc, Tcl_Obj *const objv[]);
MODULE_SCOPE int	TclChanPushObjCmd(void *clientData,
			    Tcl_Interp *interp, int objc, Tcl_Obj *const objv[]);
MODULE_SCOPE void	TclClockInit(Tcl_Interp *interp);
MODULE_SCOPE int	TclClockOldscanObjCmd(
			    void *clientData, Tcl_Interp *interp,
			    int objc, Tcl_Obj *const objv[]);
MODULE_SCOPE int	Tcl_CloseObjCmd(void *clientData,
			    Tcl_Interp *interp, int objc,
			    Tcl_Obj *const objv[]);
MODULE_SCOPE int	Tcl_ConcatObjCmd(void *clientData,
			    Tcl_Interp *interp, int objc,
			    Tcl_Obj *const objv[]);
MODULE_SCOPE int	Tcl_ContinueObjCmd(void *clientData,
			    Tcl_Interp *interp, int objc,
			    Tcl_Obj *const objv[]);
MODULE_SCOPE Tcl_TimerToken TclCreateAbsoluteTimerHandler(
			    Tcl_Time *timePtr, Tcl_TimerProc *proc,
			    void *clientData);
MODULE_SCOPE int	TclDefaultBgErrorHandlerObjCmd(
			    void *clientData, Tcl_Interp *interp,
			    int objc, Tcl_Obj *const objv[]);
MODULE_SCOPE Tcl_Command TclInitDictCmd(Tcl_Interp *interp);
MODULE_SCOPE int	TclDictWithFinish(Tcl_Interp *interp, Var *varPtr,
			    Var *arrayPtr, Tcl_Obj *part1Ptr,
			    Tcl_Obj *part2Ptr, int index, int pathc,
			    Tcl_Obj *const pathv[], Tcl_Obj *keysPtr);
MODULE_SCOPE Tcl_Obj *	TclDictWithInit(Tcl_Interp *interp, Tcl_Obj *dictPtr,
			    int pathc, Tcl_Obj *const pathv[]);
MODULE_SCOPE int	Tcl_DisassembleObjCmd(void *clientData,
			    Tcl_Interp *interp, int objc,
			    Tcl_Obj *const objv[]);

/* Assemble command function */
MODULE_SCOPE int	Tcl_AssembleObjCmd(void *clientData,
			    Tcl_Interp *interp, int objc,
			    Tcl_Obj *const objv[]);
MODULE_SCOPE int	TclNRAssembleObjCmd(void *clientData,
			    Tcl_Interp *interp, int objc,
			    Tcl_Obj *const objv[]);
MODULE_SCOPE Tcl_Command TclInitEncodingCmd(Tcl_Interp *interp);
MODULE_SCOPE int	TclMakeEncodingCommandSafe(Tcl_Interp *interp);
MODULE_SCOPE int	Tcl_EofObjCmd(void *clientData,
			    Tcl_Interp *interp, int objc,
			    Tcl_Obj *const objv[]);
MODULE_SCOPE int	Tcl_ErrorObjCmd(void *clientData,
			    Tcl_Interp *interp, int objc,
			    Tcl_Obj *const objv[]);
MODULE_SCOPE int	Tcl_EvalObjCmd(void *clientData,
			    Tcl_Interp *interp, int objc,
			    Tcl_Obj *const objv[]);
MODULE_SCOPE int	Tcl_ExecObjCmd(void *clientData,
			    Tcl_Interp *interp, int objc,
			    Tcl_Obj *const objv[]);
MODULE_SCOPE int	Tcl_ExitObjCmd(void *clientData,
			    Tcl_Interp *interp, int objc,
			    Tcl_Obj *const objv[]);
MODULE_SCOPE int	Tcl_ExprObjCmd(void *clientData,
			    Tcl_Interp *interp, int objc,
			    Tcl_Obj *const objv[]);
MODULE_SCOPE int	Tcl_FblockedObjCmd(void *clientData,
			    Tcl_Interp *interp, int objc,
			    Tcl_Obj *const objv[]);
MODULE_SCOPE int	Tcl_FconfigureObjCmd(
			    void *clientData, Tcl_Interp *interp,
			    int objc, Tcl_Obj *const objv[]);
MODULE_SCOPE int	Tcl_FcopyObjCmd(void *dummy,
			    Tcl_Interp *interp, int objc,
			    Tcl_Obj *const objv[]);
MODULE_SCOPE Tcl_Command TclInitFileCmd(Tcl_Interp *interp);
MODULE_SCOPE int	TclMakeFileCommandSafe(Tcl_Interp *interp);
MODULE_SCOPE int	Tcl_FileEventObjCmd(void *clientData,
			    Tcl_Interp *interp, int objc,
			    Tcl_Obj *const objv[]);
MODULE_SCOPE int	Tcl_FlushObjCmd(void *clientData,
			    Tcl_Interp *interp, int objc,
			    Tcl_Obj *const objv[]);
MODULE_SCOPE int	Tcl_ForObjCmd(void *clientData,
			    Tcl_Interp *interp, int objc,
			    Tcl_Obj *const objv[]);
MODULE_SCOPE int	Tcl_ForeachObjCmd(void *clientData,
			    Tcl_Interp *interp, int objc,
			    Tcl_Obj *const objv[]);
MODULE_SCOPE int	Tcl_FormatObjCmd(void *dummy,
			    Tcl_Interp *interp, int objc,
			    Tcl_Obj *const objv[]);
MODULE_SCOPE int	Tcl_GetsObjCmd(void *clientData,
			    Tcl_Interp *interp, int objc,
			    Tcl_Obj *const objv[]);
MODULE_SCOPE int	Tcl_GlobalObjCmd(void *clientData,
			    Tcl_Interp *interp, int objc,
			    Tcl_Obj *const objv[]);
MODULE_SCOPE int	Tcl_GlobObjCmd(void *clientData,
			    Tcl_Interp *interp, int objc,
			    Tcl_Obj *const objv[]);
MODULE_SCOPE int	Tcl_IfObjCmd(void *clientData,
			    Tcl_Interp *interp, int objc,
			    Tcl_Obj *const objv[]);
MODULE_SCOPE int	Tcl_IncrObjCmd(void *clientData,
			    Tcl_Interp *interp, int objc,
			    Tcl_Obj *const objv[]);
MODULE_SCOPE Tcl_Command TclInitInfoCmd(Tcl_Interp *interp);
MODULE_SCOPE int	Tcl_InterpObjCmd(void *clientData,
			    Tcl_Interp *interp, int argc,
			    Tcl_Obj *const objv[]);
MODULE_SCOPE int	Tcl_JoinObjCmd(void *clientData,
			    Tcl_Interp *interp, int objc,
			    Tcl_Obj *const objv[]);
MODULE_SCOPE int	Tcl_LappendObjCmd(void *clientData,
			    Tcl_Interp *interp, int objc,
			    Tcl_Obj *const objv[]);
MODULE_SCOPE int	Tcl_LassignObjCmd(void *clientData,
			    Tcl_Interp *interp, int objc,
			    Tcl_Obj *const objv[]);
MODULE_SCOPE int	Tcl_LindexObjCmd(void *clientData,
			    Tcl_Interp *interp, int objc,
			    Tcl_Obj *const objv[]);
MODULE_SCOPE int	Tcl_LinsertObjCmd(void *clientData,
			    Tcl_Interp *interp, int objc,
			    Tcl_Obj *const objv[]);
MODULE_SCOPE int	Tcl_LlengthObjCmd(void *clientData,
			    Tcl_Interp *interp, int objc,
			    Tcl_Obj *const objv[]);
MODULE_SCOPE int	Tcl_ListObjCmd(void *clientData,
			    Tcl_Interp *interp, int objc,
			    Tcl_Obj *const objv[]);
MODULE_SCOPE int	Tcl_LmapObjCmd(void *clientData,
			    Tcl_Interp *interp, int objc,
			    Tcl_Obj *const objv[]);
MODULE_SCOPE int	Tcl_LoadObjCmd(void *clientData,
			    Tcl_Interp *interp, int objc,
			    Tcl_Obj *const objv[]);
MODULE_SCOPE int	Tcl_LrangeObjCmd(void *clientData,
			    Tcl_Interp *interp, int objc,
			    Tcl_Obj *const objv[]);
MODULE_SCOPE int	Tcl_LrepeatObjCmd(void *clientData,
			    Tcl_Interp *interp, int objc,
			    Tcl_Obj *const objv[]);
MODULE_SCOPE int	Tcl_LreplaceObjCmd(void *clientData,
			    Tcl_Interp *interp, int objc,
			    Tcl_Obj *const objv[]);
MODULE_SCOPE int	Tcl_LreverseObjCmd(void *clientData,
			    Tcl_Interp *interp, int objc,
			    Tcl_Obj *const objv[]);
MODULE_SCOPE int	Tcl_LsearchObjCmd(void *clientData,
			    Tcl_Interp *interp, int objc,
			    Tcl_Obj *const objv[]);
MODULE_SCOPE int	Tcl_LsetObjCmd(void *clientData,
			    Tcl_Interp *interp, int objc,
			    Tcl_Obj *const objv[]);
MODULE_SCOPE int	Tcl_LsortObjCmd(void *clientData,
			    Tcl_Interp *interp, int objc,
			    Tcl_Obj *const objv[]);
MODULE_SCOPE Tcl_Command TclInitNamespaceCmd(Tcl_Interp *interp);
MODULE_SCOPE int	TclNamespaceEnsembleCmd(void *dummy,
			    Tcl_Interp *interp, int objc,
			    Tcl_Obj *const objv[]);
MODULE_SCOPE int	Tcl_OpenObjCmd(void *clientData,
			    Tcl_Interp *interp, int objc,
			    Tcl_Obj *const objv[]);
MODULE_SCOPE int	Tcl_PackageObjCmd(void *clientData,
			    Tcl_Interp *interp, int objc,
			    Tcl_Obj *const objv[]);
MODULE_SCOPE int	Tcl_PidObjCmd(void *clientData,
			    Tcl_Interp *interp, int objc,
			    Tcl_Obj *const objv[]);
MODULE_SCOPE Tcl_Command TclInitPrefixCmd(Tcl_Interp *interp);
MODULE_SCOPE int	Tcl_PutsObjCmd(void *clientData,
			    Tcl_Interp *interp, int objc,
			    Tcl_Obj *const objv[]);
MODULE_SCOPE int	Tcl_PwdObjCmd(void *clientData,
			    Tcl_Interp *interp, int objc,
			    Tcl_Obj *const objv[]);
MODULE_SCOPE int	Tcl_ReadObjCmd(void *clientData,
			    Tcl_Interp *interp, int objc,
			    Tcl_Obj *const objv[]);
MODULE_SCOPE int	Tcl_RegexpObjCmd(void *clientData,
			    Tcl_Interp *interp, int objc,
			    Tcl_Obj *const objv[]);
MODULE_SCOPE int	Tcl_RegsubObjCmd(void *clientData,
			    Tcl_Interp *interp, int objc,
			    Tcl_Obj *const objv[]);
MODULE_SCOPE int	Tcl_RenameObjCmd(void *clientData,
			    Tcl_Interp *interp, int objc,
			    Tcl_Obj *const objv[]);
MODULE_SCOPE int	Tcl_RepresentationCmd(void *clientData,
			    Tcl_Interp *interp, int objc,
			    Tcl_Obj *const objv[]);
MODULE_SCOPE int	Tcl_ReturnObjCmd(void *clientData,
			    Tcl_Interp *interp, int objc,
			    Tcl_Obj *const objv[]);
MODULE_SCOPE int	Tcl_ScanObjCmd(void *clientData,
			    Tcl_Interp *interp, int objc,
			    Tcl_Obj *const objv[]);
MODULE_SCOPE int	Tcl_SeekObjCmd(void *clientData,
			    Tcl_Interp *interp, int objc,
			    Tcl_Obj *const objv[]);
MODULE_SCOPE int	Tcl_SetObjCmd(void *clientData,
			    Tcl_Interp *interp, int objc,
			    Tcl_Obj *const objv[]);
MODULE_SCOPE int	Tcl_SplitObjCmd(void *clientData,
			    Tcl_Interp *interp, int objc,
			    Tcl_Obj *const objv[]);
MODULE_SCOPE int	Tcl_SocketObjCmd(void *clientData,
			    Tcl_Interp *interp, int objc,
			    Tcl_Obj *const objv[]);
MODULE_SCOPE int	Tcl_SourceObjCmd(void *clientData,
			    Tcl_Interp *interp, int objc,
			    Tcl_Obj *const objv[]);
MODULE_SCOPE Tcl_Command TclInitStringCmd(Tcl_Interp *interp);
MODULE_SCOPE int	Tcl_SubstObjCmd(void *clientData,
			    Tcl_Interp *interp, int objc,
			    Tcl_Obj *const objv[]);
MODULE_SCOPE int	Tcl_SwitchObjCmd(void *clientData,
			    Tcl_Interp *interp, int objc,
			    Tcl_Obj *const objv[]);
MODULE_SCOPE int	Tcl_TellObjCmd(void *clientData,
			    Tcl_Interp *interp, int objc,
			    Tcl_Obj *const objv[]);
MODULE_SCOPE int	Tcl_ThrowObjCmd(void *dummy, Tcl_Interp *interp,
			    int objc, Tcl_Obj *const objv[]);
MODULE_SCOPE int	Tcl_TimeObjCmd(void *clientData,
			    Tcl_Interp *interp, int objc,
			    Tcl_Obj *const objv[]);
MODULE_SCOPE int	Tcl_TraceObjCmd(void *clientData,
			    Tcl_Interp *interp, int objc,
			    Tcl_Obj *const objv[]);
MODULE_SCOPE int	Tcl_TryObjCmd(void *clientData,
			    Tcl_Interp *interp, int objc,
			    Tcl_Obj *const objv[]);
MODULE_SCOPE int	Tcl_UnloadObjCmd(void *clientData,
			    Tcl_Interp *interp, int objc,
			    Tcl_Obj *const objv[]);
MODULE_SCOPE int	Tcl_UnsetObjCmd(void *clientData,
			    Tcl_Interp *interp, int objc,
			    Tcl_Obj *const objv[]);
MODULE_SCOPE int	Tcl_UpdateObjCmd(void *clientData,
			    Tcl_Interp *interp, int objc,
			    Tcl_Obj *const objv[]);
MODULE_SCOPE int	Tcl_UplevelObjCmd(void *clientData,
			    Tcl_Interp *interp, int objc,
			    Tcl_Obj *const objv[]);
MODULE_SCOPE int	Tcl_UpvarObjCmd(void *clientData,
			    Tcl_Interp *interp, int objc,
			    Tcl_Obj *const objv[]);
MODULE_SCOPE int	Tcl_VariableObjCmd(void *clientData,
			    Tcl_Interp *interp, int objc,
			    Tcl_Obj *const objv[]);
MODULE_SCOPE int	Tcl_VwaitObjCmd(void *clientData,
			    Tcl_Interp *interp, int objc,
			    Tcl_Obj *const objv[]);
MODULE_SCOPE int	Tcl_WhileObjCmd(void *clientData,
			    Tcl_Interp *interp, int objc,
			    Tcl_Obj *const objv[]);

/*
 *----------------------------------------------------------------
 * Compilation procedures for commands in the generic core:
 *----------------------------------------------------------------
 */

MODULE_SCOPE int	TclCompileAppendCmd(Tcl_Interp *interp,
			    Tcl_Parse *parsePtr, Command *cmdPtr,
			    struct CompileEnv *envPtr);
MODULE_SCOPE int	TclCompileArrayExistsCmd(Tcl_Interp *interp,
			    Tcl_Parse *parsePtr, Command *cmdPtr,
			    struct CompileEnv *envPtr);
MODULE_SCOPE int	TclCompileArraySetCmd(Tcl_Interp *interp,
			    Tcl_Parse *parsePtr, Command *cmdPtr,
			    struct CompileEnv *envPtr);
MODULE_SCOPE int	TclCompileArrayUnsetCmd(Tcl_Interp *interp,
			    Tcl_Parse *parsePtr, Command *cmdPtr,
			    struct CompileEnv *envPtr);
MODULE_SCOPE int	TclCompileBreakCmd(Tcl_Interp *interp,
			    Tcl_Parse *parsePtr, Command *cmdPtr,
			    struct CompileEnv *envPtr);
MODULE_SCOPE int	TclCompileCatchCmd(Tcl_Interp *interp,
			    Tcl_Parse *parsePtr, Command *cmdPtr,
			    struct CompileEnv *envPtr);
MODULE_SCOPE int	TclCompileClockClicksCmd(Tcl_Interp *interp,
			    Tcl_Parse *parsePtr, Command *cmdPtr,
			    struct CompileEnv *envPtr);
MODULE_SCOPE int	TclCompileClockReadingCmd(Tcl_Interp *interp,
			    Tcl_Parse *parsePtr, Command *cmdPtr,
			    struct CompileEnv *envPtr);
MODULE_SCOPE int	TclCompileConcatCmd(Tcl_Interp *interp,
			    Tcl_Parse *parsePtr, Command *cmdPtr,
			    struct CompileEnv *envPtr);
MODULE_SCOPE int	TclCompileContinueCmd(Tcl_Interp *interp,
			    Tcl_Parse *parsePtr, Command *cmdPtr,
			    struct CompileEnv *envPtr);
MODULE_SCOPE int	TclCompileDictAppendCmd(Tcl_Interp *interp,
			    Tcl_Parse *parsePtr, Command *cmdPtr,
			    struct CompileEnv *envPtr);
MODULE_SCOPE int	TclCompileDictCreateCmd(Tcl_Interp *interp,
			    Tcl_Parse *parsePtr, Command *cmdPtr,
			    struct CompileEnv *envPtr);
MODULE_SCOPE int	TclCompileDictExistsCmd(Tcl_Interp *interp,
			    Tcl_Parse *parsePtr, Command *cmdPtr,
			    struct CompileEnv *envPtr);
MODULE_SCOPE int	TclCompileDictForCmd(Tcl_Interp *interp,
			    Tcl_Parse *parsePtr, Command *cmdPtr,
			    struct CompileEnv *envPtr);
MODULE_SCOPE int	TclCompileDictGetCmd(Tcl_Interp *interp,
			    Tcl_Parse *parsePtr, Command *cmdPtr,
			    struct CompileEnv *envPtr);
MODULE_SCOPE int	TclCompileDictIncrCmd(Tcl_Interp *interp,
			    Tcl_Parse *parsePtr, Command *cmdPtr,
			    struct CompileEnv *envPtr);
MODULE_SCOPE int	TclCompileDictLappendCmd(Tcl_Interp *interp,
			    Tcl_Parse *parsePtr, Command *cmdPtr,
			    struct CompileEnv *envPtr);
MODULE_SCOPE int	TclCompileDictMapCmd(Tcl_Interp *interp,
			    Tcl_Parse *parsePtr, Command *cmdPtr,
			    struct CompileEnv *envPtr);
MODULE_SCOPE int	TclCompileDictMergeCmd(Tcl_Interp *interp,
			    Tcl_Parse *parsePtr, Command *cmdPtr,
			    struct CompileEnv *envPtr);
MODULE_SCOPE int	TclCompileDictSetCmd(Tcl_Interp *interp,
			    Tcl_Parse *parsePtr, Command *cmdPtr,
			    struct CompileEnv *envPtr);
MODULE_SCOPE int	TclCompileDictUnsetCmd(Tcl_Interp *interp,
			    Tcl_Parse *parsePtr, Command *cmdPtr,
			    struct CompileEnv *envPtr);
MODULE_SCOPE int	TclCompileDictUpdateCmd(Tcl_Interp *interp,
			    Tcl_Parse *parsePtr, Command *cmdPtr,
			    struct CompileEnv *envPtr);
MODULE_SCOPE int	TclCompileDictWithCmd(Tcl_Interp *interp,
			    Tcl_Parse *parsePtr, Command *cmdPtr,
			    struct CompileEnv *envPtr);
MODULE_SCOPE int	TclCompileEnsemble(Tcl_Interp *interp,
			    Tcl_Parse *parsePtr, Command *cmdPtr,
			    struct CompileEnv *envPtr);
MODULE_SCOPE int	TclCompileErrorCmd(Tcl_Interp *interp,
			    Tcl_Parse *parsePtr, Command *cmdPtr,
			    struct CompileEnv *envPtr);
MODULE_SCOPE int	TclCompileExprCmd(Tcl_Interp *interp,
			    Tcl_Parse *parsePtr, Command *cmdPtr,
			    struct CompileEnv *envPtr);
MODULE_SCOPE int	TclCompileForCmd(Tcl_Interp *interp,
			    Tcl_Parse *parsePtr, Command *cmdPtr,
			    struct CompileEnv *envPtr);
MODULE_SCOPE int	TclCompileForeachCmd(Tcl_Interp *interp,
			    Tcl_Parse *parsePtr, Command *cmdPtr,
			    struct CompileEnv *envPtr);
MODULE_SCOPE int	TclCompileFormatCmd(Tcl_Interp *interp,
			    Tcl_Parse *parsePtr, Command *cmdPtr,
			    struct CompileEnv *envPtr);
MODULE_SCOPE int	TclCompileGlobalCmd(Tcl_Interp *interp,
			    Tcl_Parse *parsePtr, Command *cmdPtr,
			    struct CompileEnv *envPtr);
MODULE_SCOPE int	TclCompileIfCmd(Tcl_Interp *interp,
			    Tcl_Parse *parsePtr, Command *cmdPtr,
			    struct CompileEnv *envPtr);
MODULE_SCOPE int	TclCompileInfoCommandsCmd(Tcl_Interp *interp,
			    Tcl_Parse *parsePtr, Command *cmdPtr,
			    struct CompileEnv *envPtr);
MODULE_SCOPE int	TclCompileInfoCoroutineCmd(Tcl_Interp *interp,
			    Tcl_Parse *parsePtr, Command *cmdPtr,
			    struct CompileEnv *envPtr);
MODULE_SCOPE int	TclCompileInfoExistsCmd(Tcl_Interp *interp,
			    Tcl_Parse *parsePtr, Command *cmdPtr,
			    struct CompileEnv *envPtr);
MODULE_SCOPE int	TclCompileInfoLevelCmd(Tcl_Interp *interp,
			    Tcl_Parse *parsePtr, Command *cmdPtr,
			    struct CompileEnv *envPtr);
MODULE_SCOPE int	TclCompileInfoObjectClassCmd(Tcl_Interp *interp,
			    Tcl_Parse *parsePtr, Command *cmdPtr,
			    struct CompileEnv *envPtr);
MODULE_SCOPE int	TclCompileInfoObjectIsACmd(Tcl_Interp *interp,
			    Tcl_Parse *parsePtr, Command *cmdPtr,
			    struct CompileEnv *envPtr);
MODULE_SCOPE int	TclCompileInfoObjectNamespaceCmd(Tcl_Interp *interp,
			    Tcl_Parse *parsePtr, Command *cmdPtr,
			    struct CompileEnv *envPtr);
MODULE_SCOPE int	TclCompileIncrCmd(Tcl_Interp *interp,
			    Tcl_Parse *parsePtr, Command *cmdPtr,
			    struct CompileEnv *envPtr);
MODULE_SCOPE int	TclCompileLappendCmd(Tcl_Interp *interp,
			    Tcl_Parse *parsePtr, Command *cmdPtr,
			    struct CompileEnv *envPtr);
MODULE_SCOPE int	TclCompileLassignCmd(Tcl_Interp *interp,
			    Tcl_Parse *parsePtr, Command *cmdPtr,
			    struct CompileEnv *envPtr);
MODULE_SCOPE int	TclCompileLindexCmd(Tcl_Interp *interp,
			    Tcl_Parse *parsePtr, Command *cmdPtr,
			    struct CompileEnv *envPtr);
MODULE_SCOPE int	TclCompileLinsertCmd(Tcl_Interp *interp,
			    Tcl_Parse *parsePtr, Command *cmdPtr,
			    struct CompileEnv *envPtr);
MODULE_SCOPE int	TclCompileListCmd(Tcl_Interp *interp,
			    Tcl_Parse *parsePtr, Command *cmdPtr,
			    struct CompileEnv *envPtr);
MODULE_SCOPE int	TclCompileLlengthCmd(Tcl_Interp *interp,
			    Tcl_Parse *parsePtr, Command *cmdPtr,
			    struct CompileEnv *envPtr);
MODULE_SCOPE int	TclCompileLmapCmd(Tcl_Interp *interp,
			    Tcl_Parse *parsePtr, Command *cmdPtr,
			    struct CompileEnv *envPtr);
MODULE_SCOPE int	TclCompileLrangeCmd(Tcl_Interp *interp,
			    Tcl_Parse *parsePtr, Command *cmdPtr,
			    struct CompileEnv *envPtr);
MODULE_SCOPE int	TclCompileLreplaceCmd(Tcl_Interp *interp,
			    Tcl_Parse *parsePtr, Command *cmdPtr,
			    struct CompileEnv *envPtr);
MODULE_SCOPE int	TclCompileLsetCmd(Tcl_Interp *interp,
			    Tcl_Parse *parsePtr, Command *cmdPtr,
			    struct CompileEnv *envPtr);
MODULE_SCOPE int	TclCompileNamespaceCodeCmd(Tcl_Interp *interp,
			    Tcl_Parse *parsePtr, Command *cmdPtr,
			    struct CompileEnv *envPtr);
MODULE_SCOPE int	TclCompileNamespaceCurrentCmd(Tcl_Interp *interp,
			    Tcl_Parse *parsePtr, Command *cmdPtr,
			    struct CompileEnv *envPtr);
MODULE_SCOPE int	TclCompileNamespaceOriginCmd(Tcl_Interp *interp,
			    Tcl_Parse *parsePtr, Command *cmdPtr,
			    struct CompileEnv *envPtr);
MODULE_SCOPE int	TclCompileNamespaceQualifiersCmd(Tcl_Interp *interp,
			    Tcl_Parse *parsePtr, Command *cmdPtr,
			    struct CompileEnv *envPtr);
MODULE_SCOPE int	TclCompileNamespaceTailCmd(Tcl_Interp *interp,
			    Tcl_Parse *parsePtr, Command *cmdPtr,
			    struct CompileEnv *envPtr);
MODULE_SCOPE int	TclCompileNamespaceUpvarCmd(Tcl_Interp *interp,
			    Tcl_Parse *parsePtr, Command *cmdPtr,
			    struct CompileEnv *envPtr);
MODULE_SCOPE int	TclCompileNamespaceWhichCmd(Tcl_Interp *interp,
			    Tcl_Parse *parsePtr, Command *cmdPtr,
			    struct CompileEnv *envPtr);
MODULE_SCOPE int	TclCompileNoOp(Tcl_Interp *interp,
			    Tcl_Parse *parsePtr, Command *cmdPtr,
			    struct CompileEnv *envPtr);
MODULE_SCOPE int	TclCompileObjectNextCmd(Tcl_Interp *interp,
			    Tcl_Parse *parsePtr, Command *cmdPtr,
			    struct CompileEnv *envPtr);
MODULE_SCOPE int	TclCompileObjectNextToCmd(Tcl_Interp *interp,
			    Tcl_Parse *parsePtr, Command *cmdPtr,
			    struct CompileEnv *envPtr);
MODULE_SCOPE int	TclCompileObjectSelfCmd(Tcl_Interp *interp,
			    Tcl_Parse *parsePtr, Command *cmdPtr,
			    struct CompileEnv *envPtr);
MODULE_SCOPE int	TclCompileRegexpCmd(Tcl_Interp *interp,
			    Tcl_Parse *parsePtr, Command *cmdPtr,
			    struct CompileEnv *envPtr);
MODULE_SCOPE int	TclCompileRegsubCmd(Tcl_Interp *interp,
			    Tcl_Parse *parsePtr, Command *cmdPtr,
			    struct CompileEnv *envPtr);
MODULE_SCOPE int	TclCompileReturnCmd(Tcl_Interp *interp,
			    Tcl_Parse *parsePtr, Command *cmdPtr,
			    struct CompileEnv *envPtr);
MODULE_SCOPE int	TclCompileSetCmd(Tcl_Interp *interp,
			    Tcl_Parse *parsePtr, Command *cmdPtr,
			    struct CompileEnv *envPtr);
MODULE_SCOPE int	TclCompileStringCatCmd(Tcl_Interp *interp,
			    Tcl_Parse *parsePtr, Command *cmdPtr,
			    struct CompileEnv *envPtr);
MODULE_SCOPE int	TclCompileStringCmpCmd(Tcl_Interp *interp,
			    Tcl_Parse *parsePtr, Command *cmdPtr,
			    struct CompileEnv *envPtr);
MODULE_SCOPE int	TclCompileStringEqualCmd(Tcl_Interp *interp,
			    Tcl_Parse *parsePtr, Command *cmdPtr,
			    struct CompileEnv *envPtr);
MODULE_SCOPE int	TclCompileStringFirstCmd(Tcl_Interp *interp,
			    Tcl_Parse *parsePtr, Command *cmdPtr,
			    struct CompileEnv *envPtr);
MODULE_SCOPE int	TclCompileStringIndexCmd(Tcl_Interp *interp,
			    Tcl_Parse *parsePtr, Command *cmdPtr,
			    struct CompileEnv *envPtr);
MODULE_SCOPE int	TclCompileStringIsCmd(Tcl_Interp *interp,
			    Tcl_Parse *parsePtr, Command *cmdPtr,
			    struct CompileEnv *envPtr);
MODULE_SCOPE int	TclCompileStringLastCmd(Tcl_Interp *interp,
			    Tcl_Parse *parsePtr, Command *cmdPtr,
			    struct CompileEnv *envPtr);
MODULE_SCOPE int	TclCompileStringLenCmd(Tcl_Interp *interp,
			    Tcl_Parse *parsePtr, Command *cmdPtr,
			    struct CompileEnv *envPtr);
MODULE_SCOPE int	TclCompileStringMapCmd(Tcl_Interp *interp,
			    Tcl_Parse *parsePtr, Command *cmdPtr,
			    struct CompileEnv *envPtr);
MODULE_SCOPE int	TclCompileStringMatchCmd(Tcl_Interp *interp,
			    Tcl_Parse *parsePtr, Command *cmdPtr,
			    struct CompileEnv *envPtr);
MODULE_SCOPE int	TclCompileStringRangeCmd(Tcl_Interp *interp,
			    Tcl_Parse *parsePtr, Command *cmdPtr,
			    struct CompileEnv *envPtr);
MODULE_SCOPE int	TclCompileStringReplaceCmd(Tcl_Interp *interp,
			    Tcl_Parse *parsePtr, Command *cmdPtr,
			    struct CompileEnv *envPtr);
MODULE_SCOPE int	TclCompileStringToLowerCmd(Tcl_Interp *interp,
			    Tcl_Parse *parsePtr, Command *cmdPtr,
			    struct CompileEnv *envPtr);
MODULE_SCOPE int	TclCompileStringToTitleCmd(Tcl_Interp *interp,
			    Tcl_Parse *parsePtr, Command *cmdPtr,
			    struct CompileEnv *envPtr);
MODULE_SCOPE int	TclCompileStringToUpperCmd(Tcl_Interp *interp,
			    Tcl_Parse *parsePtr, Command *cmdPtr,
			    struct CompileEnv *envPtr);
MODULE_SCOPE int	TclCompileStringTrimCmd(Tcl_Interp *interp,
			    Tcl_Parse *parsePtr, Command *cmdPtr,
			    struct CompileEnv *envPtr);
MODULE_SCOPE int	TclCompileStringTrimLCmd(Tcl_Interp *interp,
			    Tcl_Parse *parsePtr, Command *cmdPtr,
			    struct CompileEnv *envPtr);
MODULE_SCOPE int	TclCompileStringTrimRCmd(Tcl_Interp *interp,
			    Tcl_Parse *parsePtr, Command *cmdPtr,
			    struct CompileEnv *envPtr);
MODULE_SCOPE int	TclCompileSubstCmd(Tcl_Interp *interp,
			    Tcl_Parse *parsePtr, Command *cmdPtr,
			    struct CompileEnv *envPtr);
MODULE_SCOPE int	TclCompileSwitchCmd(Tcl_Interp *interp,
			    Tcl_Parse *parsePtr, Command *cmdPtr,
			    struct CompileEnv *envPtr);
MODULE_SCOPE int	TclCompileTailcallCmd(Tcl_Interp *interp,
			    Tcl_Parse *parsePtr, Command *cmdPtr,
			    struct CompileEnv *envPtr);
MODULE_SCOPE int	TclCompileThrowCmd(Tcl_Interp *interp,
			    Tcl_Parse *parsePtr, Command *cmdPtr,
			    struct CompileEnv *envPtr);
MODULE_SCOPE int	TclCompileTryCmd(Tcl_Interp *interp,
			    Tcl_Parse *parsePtr, Command *cmdPtr,
			    struct CompileEnv *envPtr);
MODULE_SCOPE int	TclCompileUnsetCmd(Tcl_Interp *interp,
			    Tcl_Parse *parsePtr, Command *cmdPtr,
			    struct CompileEnv *envPtr);
MODULE_SCOPE int	TclCompileUpvarCmd(Tcl_Interp *interp,
			    Tcl_Parse *parsePtr, Command *cmdPtr,
			    struct CompileEnv *envPtr);
MODULE_SCOPE int	TclCompileVariableCmd(Tcl_Interp *interp,
			    Tcl_Parse *parsePtr, Command *cmdPtr,
			    struct CompileEnv *envPtr);
MODULE_SCOPE int	TclCompileWhileCmd(Tcl_Interp *interp,
			    Tcl_Parse *parsePtr, Command *cmdPtr,
			    struct CompileEnv *envPtr);
MODULE_SCOPE int	TclCompileYieldCmd(Tcl_Interp *interp,
			    Tcl_Parse *parsePtr, Command *cmdPtr,
			    struct CompileEnv *envPtr);
MODULE_SCOPE int	TclCompileYieldToCmd(Tcl_Interp *interp,
			    Tcl_Parse *parsePtr, Command *cmdPtr,
			    struct CompileEnv *envPtr);
MODULE_SCOPE int	TclCompileBasic0ArgCmd(Tcl_Interp *interp,
			    Tcl_Parse *parsePtr, Command *cmdPtr,
			    struct CompileEnv *envPtr);
MODULE_SCOPE int	TclCompileBasic1ArgCmd(Tcl_Interp *interp,
			    Tcl_Parse *parsePtr, Command *cmdPtr,
			    struct CompileEnv *envPtr);
MODULE_SCOPE int	TclCompileBasic2ArgCmd(Tcl_Interp *interp,
			    Tcl_Parse *parsePtr, Command *cmdPtr,
			    struct CompileEnv *envPtr);
MODULE_SCOPE int	TclCompileBasic3ArgCmd(Tcl_Interp *interp,
			    Tcl_Parse *parsePtr, Command *cmdPtr,
			    struct CompileEnv *envPtr);
MODULE_SCOPE int	TclCompileBasic0Or1ArgCmd(Tcl_Interp *interp,
			    Tcl_Parse *parsePtr, Command *cmdPtr,
			    struct CompileEnv *envPtr);
MODULE_SCOPE int	TclCompileBasic1Or2ArgCmd(Tcl_Interp *interp,
			    Tcl_Parse *parsePtr, Command *cmdPtr,
			    struct CompileEnv *envPtr);
MODULE_SCOPE int	TclCompileBasic2Or3ArgCmd(Tcl_Interp *interp,
			    Tcl_Parse *parsePtr, Command *cmdPtr,
			    struct CompileEnv *envPtr);
MODULE_SCOPE int	TclCompileBasic0To2ArgCmd(Tcl_Interp *interp,
			    Tcl_Parse *parsePtr, Command *cmdPtr,
			    struct CompileEnv *envPtr);
MODULE_SCOPE int	TclCompileBasic1To3ArgCmd(Tcl_Interp *interp,
			    Tcl_Parse *parsePtr, Command *cmdPtr,
			    struct CompileEnv *envPtr);
MODULE_SCOPE int	TclCompileBasicMin0ArgCmd(Tcl_Interp *interp,
			    Tcl_Parse *parsePtr, Command *cmdPtr,
			    struct CompileEnv *envPtr);
MODULE_SCOPE int	TclCompileBasicMin1ArgCmd(Tcl_Interp *interp,
			    Tcl_Parse *parsePtr, Command *cmdPtr,
			    struct CompileEnv *envPtr);
MODULE_SCOPE int	TclCompileBasicMin2ArgCmd(Tcl_Interp *interp,
			    Tcl_Parse *parsePtr, Command *cmdPtr,
			    struct CompileEnv *envPtr);

MODULE_SCOPE int	TclInvertOpCmd(void *clientData,
			    Tcl_Interp *interp, int objc,
			    Tcl_Obj *const objv[]);
MODULE_SCOPE int	TclCompileInvertOpCmd(Tcl_Interp *interp,
			    Tcl_Parse *parsePtr, Command *cmdPtr,
			    struct CompileEnv *envPtr);
MODULE_SCOPE int	TclNotOpCmd(void *clientData,
			    Tcl_Interp *interp, int objc,
			    Tcl_Obj *const objv[]);
MODULE_SCOPE int	TclCompileNotOpCmd(Tcl_Interp *interp,
			    Tcl_Parse *parsePtr, Command *cmdPtr,
			    struct CompileEnv *envPtr);
MODULE_SCOPE int	TclAddOpCmd(void *clientData,
			    Tcl_Interp *interp, int objc,
			    Tcl_Obj *const objv[]);
MODULE_SCOPE int	TclCompileAddOpCmd(Tcl_Interp *interp,
			    Tcl_Parse *parsePtr, Command *cmdPtr,
			    struct CompileEnv *envPtr);
MODULE_SCOPE int	TclMulOpCmd(void *clientData,
			    Tcl_Interp *interp, int objc,
			    Tcl_Obj *const objv[]);
MODULE_SCOPE int	TclCompileMulOpCmd(Tcl_Interp *interp,
			    Tcl_Parse *parsePtr, Command *cmdPtr,
			    struct CompileEnv *envPtr);
MODULE_SCOPE int	TclAndOpCmd(void *clientData,
			    Tcl_Interp *interp, int objc,
			    Tcl_Obj *const objv[]);
MODULE_SCOPE int	TclCompileAndOpCmd(Tcl_Interp *interp,
			    Tcl_Parse *parsePtr, Command *cmdPtr,
			    struct CompileEnv *envPtr);
MODULE_SCOPE int	TclOrOpCmd(void *clientData,
			    Tcl_Interp *interp, int objc,
			    Tcl_Obj *const objv[]);
MODULE_SCOPE int	TclCompileOrOpCmd(Tcl_Interp *interp,
			    Tcl_Parse *parsePtr, Command *cmdPtr,
			    struct CompileEnv *envPtr);
MODULE_SCOPE int	TclXorOpCmd(void *clientData,
			    Tcl_Interp *interp, int objc,
			    Tcl_Obj *const objv[]);
MODULE_SCOPE int	TclCompileXorOpCmd(Tcl_Interp *interp,
			    Tcl_Parse *parsePtr, Command *cmdPtr,
			    struct CompileEnv *envPtr);
MODULE_SCOPE int	TclPowOpCmd(void *clientData,
			    Tcl_Interp *interp, int objc,
			    Tcl_Obj *const objv[]);
MODULE_SCOPE int	TclCompilePowOpCmd(Tcl_Interp *interp,
			    Tcl_Parse *parsePtr, Command *cmdPtr,
			    struct CompileEnv *envPtr);
MODULE_SCOPE int	TclLshiftOpCmd(void *clientData,
			    Tcl_Interp *interp, int objc,
			    Tcl_Obj *const objv[]);
MODULE_SCOPE int	TclCompileLshiftOpCmd(Tcl_Interp *interp,
			    Tcl_Parse *parsePtr, Command *cmdPtr,
			    struct CompileEnv *envPtr);
MODULE_SCOPE int	TclRshiftOpCmd(void *clientData,
			    Tcl_Interp *interp, int objc,
			    Tcl_Obj *const objv[]);
MODULE_SCOPE int	TclCompileRshiftOpCmd(Tcl_Interp *interp,
			    Tcl_Parse *parsePtr, Command *cmdPtr,
			    struct CompileEnv *envPtr);
MODULE_SCOPE int	TclModOpCmd(void *clientData,
			    Tcl_Interp *interp, int objc,
			    Tcl_Obj *const objv[]);
MODULE_SCOPE int	TclCompileModOpCmd(Tcl_Interp *interp,
			    Tcl_Parse *parsePtr, Command *cmdPtr,
			    struct CompileEnv *envPtr);
MODULE_SCOPE int	TclNeqOpCmd(void *clientData,
			    Tcl_Interp *interp, int objc,
			    Tcl_Obj *const objv[]);
MODULE_SCOPE int	TclCompileNeqOpCmd(Tcl_Interp *interp,
			    Tcl_Parse *parsePtr, Command *cmdPtr,
			    struct CompileEnv *envPtr);
MODULE_SCOPE int	TclStrneqOpCmd(void *clientData,
			    Tcl_Interp *interp, int objc,
			    Tcl_Obj *const objv[]);
MODULE_SCOPE int	TclCompileStrneqOpCmd(Tcl_Interp *interp,
			    Tcl_Parse *parsePtr, Command *cmdPtr,
			    struct CompileEnv *envPtr);
MODULE_SCOPE int	TclInOpCmd(void *clientData,
			    Tcl_Interp *interp, int objc,
			    Tcl_Obj *const objv[]);
MODULE_SCOPE int	TclCompileInOpCmd(Tcl_Interp *interp,
			    Tcl_Parse *parsePtr, Command *cmdPtr,
			    struct CompileEnv *envPtr);
MODULE_SCOPE int	TclNiOpCmd(void *clientData,
			    Tcl_Interp *interp, int objc,
			    Tcl_Obj *const objv[]);
MODULE_SCOPE int	TclCompileNiOpCmd(Tcl_Interp *interp,
			    Tcl_Parse *parsePtr, Command *cmdPtr,
			    struct CompileEnv *envPtr);
MODULE_SCOPE int	TclMinusOpCmd(void *clientData,
			    Tcl_Interp *interp, int objc,
			    Tcl_Obj *const objv[]);
MODULE_SCOPE int	TclCompileMinusOpCmd(Tcl_Interp *interp,
			    Tcl_Parse *parsePtr, Command *cmdPtr,
			    struct CompileEnv *envPtr);
MODULE_SCOPE int	TclDivOpCmd(void *clientData,
			    Tcl_Interp *interp, int objc,
			    Tcl_Obj *const objv[]);
MODULE_SCOPE int	TclCompileDivOpCmd(Tcl_Interp *interp,
			    Tcl_Parse *parsePtr, Command *cmdPtr,
			    struct CompileEnv *envPtr);
MODULE_SCOPE int	TclLessOpCmd(void *clientData,
			    Tcl_Interp *interp, int objc,
			    Tcl_Obj *const objv[]);
MODULE_SCOPE int	TclCompileLessOpCmd(Tcl_Interp *interp,
			    Tcl_Parse *parsePtr, Command *cmdPtr,
			    struct CompileEnv *envPtr);
MODULE_SCOPE int	TclLeqOpCmd(void *clientData,
			    Tcl_Interp *interp, int objc,
			    Tcl_Obj *const objv[]);
MODULE_SCOPE int	TclCompileLeqOpCmd(Tcl_Interp *interp,
			    Tcl_Parse *parsePtr, Command *cmdPtr,
			    struct CompileEnv *envPtr);
MODULE_SCOPE int	TclGreaterOpCmd(void *clientData,
			    Tcl_Interp *interp, int objc,
			    Tcl_Obj *const objv[]);
MODULE_SCOPE int	TclCompileGreaterOpCmd(Tcl_Interp *interp,
			    Tcl_Parse *parsePtr, Command *cmdPtr,
			    struct CompileEnv *envPtr);
MODULE_SCOPE int	TclGeqOpCmd(void *clientData,
			    Tcl_Interp *interp, int objc,
			    Tcl_Obj *const objv[]);
MODULE_SCOPE int	TclCompileGeqOpCmd(Tcl_Interp *interp,
			    Tcl_Parse *parsePtr, Command *cmdPtr,
			    struct CompileEnv *envPtr);
MODULE_SCOPE int	TclEqOpCmd(void *clientData,
			    Tcl_Interp *interp, int objc,
			    Tcl_Obj *const objv[]);
MODULE_SCOPE int	TclCompileEqOpCmd(Tcl_Interp *interp,
			    Tcl_Parse *parsePtr, Command *cmdPtr,
			    struct CompileEnv *envPtr);
MODULE_SCOPE int	TclStreqOpCmd(void *clientData,
			    Tcl_Interp *interp, int objc,
			    Tcl_Obj *const objv[]);
MODULE_SCOPE int	TclCompileStreqOpCmd(Tcl_Interp *interp,
			    Tcl_Parse *parsePtr, Command *cmdPtr,
			    struct CompileEnv *envPtr);

MODULE_SCOPE int	TclCompileAssembleCmd(Tcl_Interp *interp,
			    Tcl_Parse *parsePtr, Command *cmdPtr,
			    struct CompileEnv *envPtr);

/*
 * Routines that provide the [string] ensemble functionality. Possible
 * candidates for public interface.
 */

MODULE_SCOPE Tcl_Obj *	TclStringCat(Tcl_Interp *interp, int objc,
			    Tcl_Obj *const objv[], int flags);
MODULE_SCOPE int	TclStringFirst(Tcl_Obj *needle, Tcl_Obj *haystack,
			    int start);
MODULE_SCOPE int	TclStringLast(Tcl_Obj *needle, Tcl_Obj *haystack,
			    int last);
MODULE_SCOPE Tcl_Obj *	TclStringRepeat(Tcl_Interp *interp, Tcl_Obj *objPtr,
			    int count, int flags);
MODULE_SCOPE Tcl_Obj *	TclStringReplace(Tcl_Interp *interp, Tcl_Obj *objPtr,
			    int first, int count, Tcl_Obj *insertPtr,
			    int flags);
MODULE_SCOPE Tcl_Obj *	TclStringReverse(Tcl_Obj *objPtr, int flags);

/* Flag values for the [string] ensemble functions. */

#define TCL_STRING_MATCH_NOCASE TCL_MATCH_NOCASE /* (1<<0) in tcl.h */
#define TCL_STRING_IN_PLACE (1<<1)

/*
 * Functions defined in generic/tclVar.c and currently exported only for use
 * by the bytecode compiler and engine. Some of these could later be placed in
 * the public interface.
 */

MODULE_SCOPE Var *	TclObjLookupVarEx(Tcl_Interp * interp,
			    Tcl_Obj *part1Ptr, Tcl_Obj *part2Ptr, int flags,
			    const char *msg, const int createPart1,
			    const int createPart2, Var **arrayPtrPtr);
MODULE_SCOPE Var *	TclLookupArrayElement(Tcl_Interp *interp,
			    Tcl_Obj *arrayNamePtr, Tcl_Obj *elNamePtr,
			    const int flags, const char *msg,
			    const int createPart1, const int createPart2,
			    Var *arrayPtr, int index);
MODULE_SCOPE Tcl_Obj *	TclPtrGetVarIdx(Tcl_Interp *interp,
			    Var *varPtr, Var *arrayPtr, Tcl_Obj *part1Ptr,
			    Tcl_Obj *part2Ptr, const int flags, int index);
MODULE_SCOPE Tcl_Obj *	TclPtrSetVarIdx(Tcl_Interp *interp,
			    Var *varPtr, Var *arrayPtr, Tcl_Obj *part1Ptr,
			    Tcl_Obj *part2Ptr, Tcl_Obj *newValuePtr,
			    const int flags, int index);
MODULE_SCOPE Tcl_Obj *	TclPtrIncrObjVarIdx(Tcl_Interp *interp,
			    Var *varPtr, Var *arrayPtr, Tcl_Obj *part1Ptr,
			    Tcl_Obj *part2Ptr, Tcl_Obj *incrPtr,
			    const int flags, int index);
MODULE_SCOPE int	TclPtrObjMakeUpvarIdx(Tcl_Interp *interp,
			    Var *otherPtr, Tcl_Obj *myNamePtr, int myFlags,
			    int index);
MODULE_SCOPE int	TclPtrUnsetVarIdx(Tcl_Interp *interp, Var *varPtr,
			    Var *arrayPtr, Tcl_Obj *part1Ptr,
			    Tcl_Obj *part2Ptr, const int flags,
			    int index);
MODULE_SCOPE void	TclInvalidateNsPath(Namespace *nsPtr);
MODULE_SCOPE void	TclFindArrayPtrElements(Var *arrayPtr,
			    Tcl_HashTable *tablePtr);

/*
 * The new extended interface to the variable traces.
 */

MODULE_SCOPE int	TclObjCallVarTraces(Interp *iPtr, Var *arrayPtr,
			    Var *varPtr, Tcl_Obj *part1Ptr, Tcl_Obj *part2Ptr,
			    int flags, int leaveErrMsg, int index);

/*
 * So tclObj.c and tclDictObj.c can share these implementations.
 */

MODULE_SCOPE int	TclCompareObjKeys(CONST90 void *keyPtr, Tcl_HashEntry *hPtr);
MODULE_SCOPE void	TclFreeObjEntry(Tcl_HashEntry *hPtr);
MODULE_SCOPE TCL_HASH_TYPE TclHashObjKey(Tcl_HashTable *tablePtr, CONST90 void *keyPtr);

MODULE_SCOPE int	TclFullFinalizationRequested(void);

/*
 * TIP #462.
 */

/*
 * The following enum values give the status of a spawned process.
 */

typedef enum TclProcessWaitStatus {
    TCL_PROCESS_ERROR = -1,	/* Error waiting for process to exit */
    TCL_PROCESS_UNCHANGED = 0,	/* No change since the last call. */
    TCL_PROCESS_EXITED = 1,	/* Process has exited. */
    TCL_PROCESS_SIGNALED = 2,	/* Child killed because of a signal. */
    TCL_PROCESS_STOPPED = 3,	/* Child suspended because of a signal. */
    TCL_PROCESS_UNKNOWN_STATUS = 4
				/* Child wait status didn't make sense. */
} TclProcessWaitStatus;

MODULE_SCOPE Tcl_Command TclInitProcessCmd(Tcl_Interp *interp);
MODULE_SCOPE void	TclProcessCreated(Tcl_Pid pid);
MODULE_SCOPE TclProcessWaitStatus TclProcessWait(Tcl_Pid pid, int options,
			    int *codePtr, Tcl_Obj **msgObjPtr,
			    Tcl_Obj **errorObjPtr);

/*
 * Utility routines for encoding index values as integers. Used by both
 * some of the command compilers and by [lsort] and [lsearch].
 */

MODULE_SCOPE int	TclIndexEncode(Tcl_Interp *interp, Tcl_Obj *objPtr,
			    int before, int after, int *indexPtr);
MODULE_SCOPE int	TclIndexDecode(int encoded, int endValue);

/* Constants used in index value encoding routines. */
#define TCL_INDEX_END           (-2)
#define TCL_INDEX_BEFORE        (-1)
#define TCL_INDEX_START         (0)
#define TCL_INDEX_AFTER         (INT_MAX)

/*
 *----------------------------------------------------------------
 * Macros used by the Tcl core to create and release Tcl objects.
 * TclNewObj(objPtr) creates a new object denoting an empty string.
 * TclDecrRefCount(objPtr) decrements the object's reference count, and frees
 * the object if its reference count is zero. These macros are inline versions
 * of Tcl_NewObj() and Tcl_DecrRefCount(). Notice that the names differ in not
 * having a "_" after the "Tcl". Notice also that these macros reference their
 * argument more than once, so you should avoid calling them with an
 * expression that is expensive to compute or has side effects. The ANSI C
 * "prototypes" for these macros are:
 *
 * MODULE_SCOPE void	TclNewObj(Tcl_Obj *objPtr);
 * MODULE_SCOPE void	TclDecrRefCount(Tcl_Obj *objPtr);
 *
 * These macros are defined in terms of two macros that depend on memory
 * allocator in use: TclAllocObjStorage, TclFreeObjStorage. They are defined
 * below.
 *----------------------------------------------------------------
 */

/*
 * DTrace object allocation probe macros.
 */

#ifdef USE_DTRACE
#ifndef _TCLDTRACE_H
typedef const char *TclDTraceStr;
#include "tclDTrace.h"
#endif
#define	TCL_DTRACE_OBJ_CREATE(objPtr)	TCL_OBJ_CREATE(objPtr)
#define	TCL_DTRACE_OBJ_FREE(objPtr)	TCL_OBJ_FREE(objPtr)
#else /* USE_DTRACE */
#define	TCL_DTRACE_OBJ_CREATE(objPtr)	{}
#define	TCL_DTRACE_OBJ_FREE(objPtr)	{}
#endif /* USE_DTRACE */

#ifdef TCL_COMPILE_STATS
#  define TclIncrObjsAllocated() \
    tclObjsAlloced++
#  define TclIncrObjsFreed() \
    tclObjsFreed++
#else
#  define TclIncrObjsAllocated()
#  define TclIncrObjsFreed()
#endif /* TCL_COMPILE_STATS */

#  define TclAllocObjStorage(objPtr)		\
	TclAllocObjStorageEx(NULL, (objPtr))

#  define TclFreeObjStorage(objPtr)		\
	TclFreeObjStorageEx(NULL, (objPtr))

#ifndef TCL_MEM_DEBUG
# define TclNewObj(objPtr) \
    TclIncrObjsAllocated(); \
    TclAllocObjStorage(objPtr); \
    (objPtr)->refCount = 0; \
    (objPtr)->bytes    = &tclEmptyString; \
    (objPtr)->length   = 0; \
    (objPtr)->typePtr  = NULL; \
    TCL_DTRACE_OBJ_CREATE(objPtr)

/*
 * Invalidate the string rep first so we can use the bytes value for our
 * pointer chain, and signal an obj deletion (as opposed to shimmering) with
 * 'length == -1'.
 * Use empty 'if ; else' to handle use in unbraced outer if/else conditions.
 */

# define TclDecrRefCount(objPtr) \
    if ((objPtr)->refCount-- > 1) ; else { \
	if (!(objPtr)->typePtr || !(objPtr)->typePtr->freeIntRepProc) { \
	    TCL_DTRACE_OBJ_FREE(objPtr); \
	    if ((objPtr)->bytes \
		    && ((objPtr)->bytes != &tclEmptyString)) { \
		Tcl_Free((objPtr)->bytes); \
	    } \
	    (objPtr)->length = (size_t)-1; \
	    TclFreeObjStorage(objPtr); \
	    TclIncrObjsFreed(); \
	} else { \
	    TclFreeObj(objPtr); \
	} \
    }

#if TCL_THREADS && !defined(USE_THREAD_ALLOC)
#   define USE_THREAD_ALLOC 1
#endif

#if defined(PURIFY)

/*
 * The PURIFY mode is like the regular mode, but instead of doing block
 * Tcl_Obj allocation and keeping a freed list for efficiency, it always
 * allocates and frees a single Tcl_Obj so that tools like Purify can better
 * track memory leaks.
 */

#  define TclAllocObjStorageEx(interp, objPtr) \
	(objPtr) = (Tcl_Obj *) Tcl_Alloc(sizeof(Tcl_Obj))

#  define TclFreeObjStorageEx(interp, objPtr) \
	Tcl_Free(objPtr)

#undef USE_THREAD_ALLOC
#undef USE_TCLALLOC
#elif TCL_THREADS && defined(USE_THREAD_ALLOC)

/*
 * The TCL_THREADS mode is like the regular mode but allocates Tcl_Obj's from
 * per-thread caches.
 */

MODULE_SCOPE Tcl_Obj *	TclThreadAllocObj(void);
MODULE_SCOPE void	TclThreadFreeObj(Tcl_Obj *);
MODULE_SCOPE Tcl_Mutex *TclpNewAllocMutex(void);
MODULE_SCOPE void	TclFreeAllocCache(void *);
MODULE_SCOPE void *	TclpGetAllocCache(void);
MODULE_SCOPE void	TclpSetAllocCache(void *);
MODULE_SCOPE void	TclpFreeAllocMutex(Tcl_Mutex *mutex);
MODULE_SCOPE void	TclpInitAllocCache(void);
MODULE_SCOPE void	TclpFreeAllocCache(void *);

/*
 * These macros need to be kept in sync with the code of TclThreadAllocObj()
 * and TclThreadFreeObj().
 *
 * Note that the optimiser should resolve the case (interp==NULL) at compile
 * time.
 */

#  define ALLOC_NOBJHIGH 1200

#  define TclAllocObjStorageEx(interp, objPtr)				\
    do {								\
	AllocCache *cachePtr;						\
	if (((interp) == NULL) ||					\
		((cachePtr = ((Interp *)(interp))->allocCache),		\
			(cachePtr->numObjects == 0))) {			\
	    (objPtr) = TclThreadAllocObj();				\
	} else {							\
	    (objPtr) = cachePtr->firstObjPtr;				\
	    cachePtr->firstObjPtr = (objPtr)->internalRep.twoPtrValue.ptr1; \
	    --cachePtr->numObjects;					\
	}								\
    } while (0)

#  define TclFreeObjStorageEx(interp, objPtr)				\
    do {								\
	AllocCache *cachePtr;						\
	if (((interp) == NULL) ||					\
		((cachePtr = ((Interp *)(interp))->allocCache),		\
			((cachePtr->numObjects == 0) ||			\
			(cachePtr->numObjects >= ALLOC_NOBJHIGH)))) {	\
	    TclThreadFreeObj(objPtr);					\
	} else {							\
	    (objPtr)->internalRep.twoPtrValue.ptr1 = cachePtr->firstObjPtr; \
	    cachePtr->firstObjPtr = objPtr;				\
	    ++cachePtr->numObjects;					\
	}								\
    } while (0)

#else /* not PURIFY or USE_THREAD_ALLOC */

#if defined(USE_TCLALLOC) && USE_TCLALLOC
    MODULE_SCOPE void TclFinalizeAllocSubsystem();
    MODULE_SCOPE void TclInitAlloc();
#else
#   define USE_TCLALLOC 0
#endif

#if TCL_THREADS
/* declared in tclObj.c */
MODULE_SCOPE Tcl_Mutex	tclObjMutex;
#endif

#  define TclAllocObjStorageEx(interp, objPtr) \
    do {								\
	Tcl_MutexLock(&tclObjMutex);					\
	if (tclFreeObjList == NULL) {					\
	    TclAllocateFreeObjects();					\
	}								\
	(objPtr) = tclFreeObjList;					\
	tclFreeObjList = (Tcl_Obj *)					\
		tclFreeObjList->internalRep.twoPtrValue.ptr1;		\
	Tcl_MutexUnlock(&tclObjMutex);					\
    } while (0)

#  define TclFreeObjStorageEx(interp, objPtr) \
    do {							       \
	Tcl_MutexLock(&tclObjMutex);				       \
	(objPtr)->internalRep.twoPtrValue.ptr1 = (void *) tclFreeObjList; \
	tclFreeObjList = (objPtr);				       \
	Tcl_MutexUnlock(&tclObjMutex);				       \
    } while (0)
#endif

#else /* TCL_MEM_DEBUG */
MODULE_SCOPE void	TclDbInitNewObj(Tcl_Obj *objPtr, const char *file,
			    int line);

# define TclDbNewObj(objPtr, file, line) \
    do { \
	TclIncrObjsAllocated();						\
	(objPtr) = (Tcl_Obj *)						\
		Tcl_DbCkalloc(sizeof(Tcl_Obj), (file), (line));		\
	TclDbInitNewObj((objPtr), (file), (line));			\
	TCL_DTRACE_OBJ_CREATE(objPtr);					\
    } while (0)

# define TclNewObj(objPtr) \
    TclDbNewObj(objPtr, __FILE__, __LINE__);

# define TclDecrRefCount(objPtr) \
    Tcl_DbDecrRefCount(objPtr, __FILE__, __LINE__)

# define TclNewListObjDirect(objc, objv) \
    TclDbNewListObjDirect(objc, objv, __FILE__, __LINE__)

#undef USE_THREAD_ALLOC
#endif /* TCL_MEM_DEBUG */

/*
 *----------------------------------------------------------------
 * Macro used by the Tcl core to set a Tcl_Obj's string representation to a
 * copy of the "len" bytes starting at "bytePtr". This code works even if the
 * byte array contains NULLs as long as the length is correct. Because "len"
 * is referenced multiple times, it should be as simple an expression as
 * possible. The ANSI C "prototype" for this macro is:
 *
 * MODULE_SCOPE void TclInitStringRep(Tcl_Obj *objPtr, char *bytePtr, size_t len);
 *
 * This macro should only be called on an unshared objPtr where
 *  objPtr->typePtr->freeIntRepProc == NULL
 *----------------------------------------------------------------
 */

#define TclInitStringRep(objPtr, bytePtr, len) \
    if ((len) == 0) { \
	(objPtr)->bytes	 = &tclEmptyString; \
	(objPtr)->length = 0; \
    } else { \
	(objPtr)->bytes = Tcl_Alloc((len) + 1); \
	memcpy((objPtr)->bytes, (bytePtr), (len)); \
	(objPtr)->bytes[len] = '\0'; \
	(objPtr)->length = (len); \
    }

/*
 *----------------------------------------------------------------
 * Macro used by the Tcl core to get the string representation's byte array
 * pointer from a Tcl_Obj. This is an inline version of Tcl_GetString(). The
 * macro's expression result is the string rep's byte pointer which might be
 * NULL. The bytes referenced by this pointer must not be modified by the
 * caller. The ANSI C "prototype" for this macro is:
 *
 * MODULE_SCOPE char *	TclGetString(Tcl_Obj *objPtr);
 *----------------------------------------------------------------
 */

#define TclGetString(objPtr) \
    ((objPtr)->bytes? (objPtr)->bytes : Tcl_GetString(objPtr))

#define TclGetStringFromObj(objPtr, lenPtr) \
    ((objPtr)->bytes \
	    ? (*(lenPtr) = (objPtr)->length, (objPtr)->bytes)	\
	    : Tcl_GetStringFromObj((objPtr), (lenPtr)))

/*
 *----------------------------------------------------------------
 * Macro used by the Tcl core to clean out an object's internal
 * representation. Does not actually reset the rep's bytes. The ANSI C
 * "prototype" for this macro is:
 *
 * MODULE_SCOPE void	TclFreeIntRep(Tcl_Obj *objPtr);
 *----------------------------------------------------------------
 */

#define TclFreeIntRep(objPtr) \
    if ((objPtr)->typePtr != NULL) { \
	if ((objPtr)->typePtr->freeIntRepProc != NULL) { \
	    (objPtr)->typePtr->freeIntRepProc(objPtr); \
	} \
	(objPtr)->typePtr = NULL; \
    }

/*
 *----------------------------------------------------------------
 * Macro used by the Tcl core to clean out an object's string representation.
 * The ANSI C "prototype" for this macro is:
 *
 * MODULE_SCOPE void	TclInvalidateStringRep(Tcl_Obj *objPtr);
 *----------------------------------------------------------------
 */

#define TclInvalidateStringRep(objPtr) \
    if ((objPtr)->bytes != NULL) { \
	if ((objPtr)->bytes != &tclEmptyString) { \
	    Tcl_Free((objPtr)->bytes); \
	} \
	(objPtr)->bytes = NULL; \
    }

/*
 *----------------------------------------------------------------
 * Macros used by the Tcl core to grow Tcl_Token arrays. They use the same
 * growth algorithm as used in tclStringObj.c for growing strings. The ANSI C
 * "prototype" for this macro is:
 *
 * MODULE_SCOPE void	TclGrowTokenArray(Tcl_Token *tokenPtr, int used,
 *				int available, int append,
 *				Tcl_Token *staticPtr);
 * MODULE_SCOPE void	TclGrowParseTokenArray(Tcl_Parse *parsePtr,
 *				int append);
 *----------------------------------------------------------------
 */

/* General tuning for minimum growth in Tcl growth algorithms */
#ifndef TCL_MIN_GROWTH
#  ifdef TCL_GROWTH_MIN_ALLOC
     /* Support for any legacy tuners */
#    define TCL_MIN_GROWTH TCL_GROWTH_MIN_ALLOC
#  else
#    define TCL_MIN_GROWTH 1024
#  endif
#endif

/* Token growth tuning, default to the general value. */
#ifndef TCL_MIN_TOKEN_GROWTH
#define TCL_MIN_TOKEN_GROWTH TCL_MIN_GROWTH/sizeof(Tcl_Token)
#endif

#define TCL_MAX_TOKENS (int)(UINT_MAX / sizeof(Tcl_Token))
#define TclGrowTokenArray(tokenPtr, used, available, append, staticPtr)	\
    do {								\
	int _needed = (used) + (append);					\
	if (_needed > TCL_MAX_TOKENS) {					\
	    Tcl_Panic("max # of tokens for a Tcl parse (%d) exceeded",	\
		    TCL_MAX_TOKENS);					\
	}								\
	if (_needed > (available)) {					\
	    int allocated = 2 * _needed;					\
	    Tcl_Token *oldPtr = (tokenPtr);				\
	    Tcl_Token *newPtr;						\
	    if (oldPtr == (staticPtr)) {				\
		oldPtr = NULL;						\
	    }								\
	    if (allocated > TCL_MAX_TOKENS) {				\
		allocated = TCL_MAX_TOKENS;				\
	    }								\
	    newPtr = (Tcl_Token *) Tcl_AttemptRealloc((char *) oldPtr,	\
		    (unsigned int) (allocated * sizeof(Tcl_Token)));	\
	    if (newPtr == NULL) {					\
		allocated = _needed + (append) + TCL_MIN_TOKEN_GROWTH;	\
		if (allocated > TCL_MAX_TOKENS) {			\
		    allocated = TCL_MAX_TOKENS;				\
		}							\
		newPtr = (Tcl_Token *) Tcl_Realloc((char *) oldPtr,	\
			(unsigned int) (allocated * sizeof(Tcl_Token))); \
	    }								\
	    (available) = allocated;					\
	    if (oldPtr == NULL) {					\
		memcpy(newPtr, staticPtr,				\
			(size_t) ((used) * sizeof(Tcl_Token)));		\
	    }								\
	    (tokenPtr) = newPtr;					\
	}								\
    } while (0)

#define TclGrowParseTokenArray(parsePtr, append)			\
    TclGrowTokenArray((parsePtr)->tokenPtr, (parsePtr)->numTokens,	\
	    (parsePtr)->tokensAvailable, (append),			\
	    (parsePtr)->staticTokens)

/*
 *----------------------------------------------------------------
 * Macro used by the Tcl core get a unicode char from a utf string. It checks
 * to see if we have a one-byte utf char before calling the real
 * Tcl_UtfToUniChar, as this will save a lot of time for primarily ASCII
 * string handling. The macro's expression result is 1 for the 1-byte case or
 * the result of Tcl_UtfToUniChar. The ANSI C "prototype" for this macro is:
 *
 * MODULE_SCOPE int	TclUtfToUniChar(const char *string, Tcl_UniChar *ch);
 *----------------------------------------------------------------
 */

#define TclUtfToUniChar(str, chPtr) \
	((((unsigned char) *(str)) < 0x80) ?		\
	    ((*(chPtr) = (unsigned char) *(str)), 1)	\
	    : Tcl_UtfToUniChar(str, chPtr))

/*
 *----------------------------------------------------------------
 * Macro counterpart of the Tcl_NumUtfChars() function. To be used in speed-
 * -sensitive points where it pays to avoid a function call in the common case
 * of counting along a string of all one-byte characters.  The ANSI C
 * "prototype" for this macro is:
 *
 * MODULE_SCOPE void	TclNumUtfChars(int numChars, const char *bytes,
 *				size_t numBytes);
 *----------------------------------------------------------------
 */

#define TclNumUtfChars(numChars, bytes, numBytes) \
    do { \
	size_t _count, _i = (numBytes); \
	unsigned char *_str = (unsigned char *) (bytes); \
	while (_i && (*_str < 0xC0)) { _i--; _str++; } \
	_count = (numBytes) - _i; \
	if (_i) { \
	    _count += Tcl_NumUtfChars((bytes) + _count, _i); \
	} \
	(numChars) = _count; \
    } while (0);

/*
 *----------------------------------------------------------------
 * Macro that encapsulates the logic that determines when it is safe to
 * interpret a string as a byte array directly. In summary, the object must be
 * a byte array and must not have a string representation (as the operations
 * that it is used in are defined on strings, not byte arrays). Theoretically
 * it is possible to also be efficient in the case where the object's bytes
 * field is filled by generation from the byte array (c.f. list canonicality)
 * but we don't do that at the moment since this is purely about efficiency.
 * The ANSI C "prototype" for this macro is:
 *
 * MODULE_SCOPE int	TclIsPureByteArray(Tcl_Obj *objPtr);
 *----------------------------------------------------------------
 */

MODULE_SCOPE int	TclIsPureByteArray(Tcl_Obj *objPtr);
#define TclIsPureDict(objPtr) \
	(((objPtr)->bytes==NULL) && ((objPtr)->typePtr==&tclDictType))


/*
 *----------------------------------------------------------------
 * Macro used by the Tcl core to compare Unicode strings. On big-endian
 * systems we can use the more efficient memcmp, but this would not be
 * lexically correct on little-endian systems. The ANSI C "prototype" for
 * this macro is:
 *
 * MODULE_SCOPE int	TclUniCharNcmp(const Tcl_UniChar *cs,
 *			    const Tcl_UniChar *ct, unsigned long n);
 *----------------------------------------------------------------
 */

#ifdef WORDS_BIGENDIAN
#   define TclUniCharNcmp(cs,ct,n) memcmp((cs),(ct),(n)*sizeof(Tcl_UniChar))
#else /* !WORDS_BIGENDIAN */
#   define TclUniCharNcmp Tcl_UniCharNcmp
#endif /* WORDS_BIGENDIAN */

/*
 *----------------------------------------------------------------
 * Macro used by the Tcl core to increment a namespace's export epoch
 * counter. The ANSI C "prototype" for this macro is:
 *
 * MODULE_SCOPE void	TclInvalidateNsCmdLookup(Namespace *nsPtr);
 *----------------------------------------------------------------
 */

#define TclInvalidateNsCmdLookup(nsPtr) \
    if ((nsPtr)->numExportPatterns) {		\
	(nsPtr)->exportLookupEpoch++;		\
    }						\
    if ((nsPtr)->commandPathLength) {		\
	(nsPtr)->cmdRefEpoch++;			\
    }

/*
 *----------------------------------------------------------------------
 *
 * Core procedure added to libtommath for bignum manipulation.
 *
 *----------------------------------------------------------------------
 */

MODULE_SCOPE Tcl_PackageInitProc TclTommath_Init;

/*
 *----------------------------------------------------------------------
 *
 * External (platform specific) initialization routine, these declarations
 * explicitly don't use EXTERN since this code does not get compiled into the
 * library:
 *
 *----------------------------------------------------------------------
 */

MODULE_SCOPE Tcl_PackageInitProc TclplatformtestInit;
MODULE_SCOPE Tcl_PackageInitProc TclObjTest_Init;
MODULE_SCOPE Tcl_PackageInitProc TclThread_Init;
MODULE_SCOPE Tcl_PackageInitProc Procbodytest_Init;
MODULE_SCOPE Tcl_PackageInitProc Procbodytest_SafeInit;

/*
 *----------------------------------------------------------------
 * Macro used by the Tcl core to check whether a pattern has any characters
 * special to [string match]. The ANSI C "prototype" for this macro is:
 *
 * MODULE_SCOPE int	TclMatchIsTrivial(const char *pattern);
 *----------------------------------------------------------------
 */

#define TclMatchIsTrivial(pattern) \
    (strpbrk((pattern), "*[?\\") == NULL)

/*
 *----------------------------------------------------------------
 * Macros used by the Tcl core to set a Tcl_Obj's numeric representation
 * avoiding the corresponding function calls in time critical parts of the
 * core. They should only be called on unshared objects. The ANSI C
 * "prototypes" for these macros are:
 *
 * MODULE_SCOPE void	TclSetIntObj(Tcl_Obj *objPtr, Tcl_WideInt w);
 * MODULE_SCOPE void	TclSetDoubleObj(Tcl_Obj *objPtr, double d);
 *----------------------------------------------------------------
 */

#define TclSetIntObj(objPtr, i) \
    do {						\
	TclInvalidateStringRep(objPtr);			\
	TclFreeIntRep(objPtr);				\
	(objPtr)->internalRep.wideValue = (Tcl_WideInt)(i);	\
	(objPtr)->typePtr = &tclIntType;		\
    } while (0)

#define TclSetDoubleObj(objPtr, d) \
    do {							\
	TclInvalidateStringRep(objPtr);				\
	TclFreeIntRep(objPtr);					\
	(objPtr)->internalRep.doubleValue = (double)(d);	\
	(objPtr)->typePtr = &tclDoubleType;			\
    } while (0)

/*
 *----------------------------------------------------------------
 * Macros used by the Tcl core to create and initialise objects of standard
 * types, avoiding the corresponding function calls in time critical parts of
 * the core. The ANSI C "prototypes" for these macros are:
 *
 * MODULE_SCOPE void	TclNewIntObj(Tcl_Obj *objPtr, Tcl_WideInt w);
 * MODULE_SCOPE void	TclNewDoubleObj(Tcl_Obj *objPtr, double d);
 * MODULE_SCOPE void	TclNewStringObj(Tcl_Obj *objPtr, const char *s, size_t len);
 * MODULE_SCOPE void	TclNewLiteralStringObj(Tcl_Obj*objPtr, const char *sLiteral);
 *
 *----------------------------------------------------------------
 */

#ifndef TCL_MEM_DEBUG
#define TclNewIntObj(objPtr, i) \
    do {						\
	TclIncrObjsAllocated();				\
	TclAllocObjStorage(objPtr);			\
	(objPtr)->refCount = 0;				\
	(objPtr)->bytes = NULL;				\
	(objPtr)->internalRep.wideValue = (Tcl_WideInt)(i);	\
	(objPtr)->typePtr = &tclIntType;		\
	TCL_DTRACE_OBJ_CREATE(objPtr);			\
    } while (0)

#define TclNewDoubleObj(objPtr, d) \
    do {							\
	TclIncrObjsAllocated();					\
	TclAllocObjStorage(objPtr);				\
	(objPtr)->refCount = 0;					\
	(objPtr)->bytes = NULL;					\
	(objPtr)->internalRep.doubleValue = (double)(d);	\
	(objPtr)->typePtr = &tclDoubleType;			\
	TCL_DTRACE_OBJ_CREATE(objPtr);				\
    } while (0)

#define TclNewStringObj(objPtr, s, len) \
    do {							\
	TclIncrObjsAllocated();					\
	TclAllocObjStorage(objPtr);				\
	(objPtr)->refCount = 0;					\
	TclInitStringRep((objPtr), (s), (len));			\
	(objPtr)->typePtr = NULL;				\
	TCL_DTRACE_OBJ_CREATE(objPtr);				\
    } while (0)

#else /* TCL_MEM_DEBUG */
#define TclNewIntObj(objPtr, w) \
    (objPtr) = Tcl_NewWideIntObj(w)

#define TclNewDoubleObj(objPtr, d) \
    (objPtr) = Tcl_NewDoubleObj(d)

#define TclNewStringObj(objPtr, s, len) \
    (objPtr) = Tcl_NewStringObj((s), (len))
#endif /* TCL_MEM_DEBUG */

/*
 * The sLiteral argument *must* be a string literal; the incantation with
 * sizeof(sLiteral "") will fail to compile otherwise.
 */
#define TclNewLiteralStringObj(objPtr, sLiteral) \
    TclNewStringObj((objPtr), (sLiteral), sizeof(sLiteral "") - 1)

/*
 *----------------------------------------------------------------
 * Convenience macros for DStrings.
 * The ANSI C "prototypes" for these macros are:
 *
 * MODULE_SCOPE char * TclDStringAppendLiteral(Tcl_DString *dsPtr,
 *			const char *sLiteral);
 * MODULE_SCOPE void   TclDStringClear(Tcl_DString *dsPtr);
 */

#define TclDStringAppendLiteral(dsPtr, sLiteral) \
    Tcl_DStringAppend((dsPtr), (sLiteral), sizeof(sLiteral "") - 1)
#define TclDStringClear(dsPtr) \
    Tcl_DStringSetLength((dsPtr), 0)

/*
 *----------------------------------------------------------------
 * Macros used by the Tcl core to test for some special double values.
 * The ANSI C "prototypes" for these macros are:
 *
 * MODULE_SCOPE int	TclIsInfinite(double d);
 * MODULE_SCOPE int	TclIsNaN(double d);
 */

#ifdef _MSC_VER
#    define TclIsInfinite(d)	(!(_finite((d))))
#    define TclIsNaN(d)		(_isnan((d)))
#else
#    define TclIsInfinite(d)	((d) > DBL_MAX || (d) < -DBL_MAX)
#    ifdef NO_ISNAN
#	 define TclIsNaN(d)	((d) != (d))
#    else
#	 define TclIsNaN(d)	(isnan(d))
#    endif
#endif

/*
 * ----------------------------------------------------------------------
 * Macro to use to find the offset of a field in a structure. Computes number
 * of bytes from beginning of structure to a given field.
 */

#ifdef offsetof
#define TclOffset(type, field) (offsetof(type, field))
#else
#define TclOffset(type, field) (((char *) &((type *) 0)->field))
#endif

/*
 *----------------------------------------------------------------
 * Inline version of Tcl_GetCurrentNamespace and Tcl_GetGlobalNamespace.
 */

#define TclGetCurrentNamespace(interp) \
    (Tcl_Namespace *) ((Interp *)(interp))->varFramePtr->nsPtr

#define TclGetGlobalNamespace(interp) \
    (Tcl_Namespace *) ((Interp *)(interp))->globalNsPtr

/*
 *----------------------------------------------------------------
 * Inline version of TclCleanupCommand; still need the function as it is in
 * the internal stubs, but the core can use the macro instead.
 */

#define TclCleanupCommandMacro(cmdPtr) \
    if ((cmdPtr)->refCount-- <= 1) { \
	Tcl_Free(cmdPtr);\
    }

/*
 *----------------------------------------------------------------
 * Inline versions of Tcl_LimitReady() and Tcl_LimitExceeded to limit number
 * of calls out of the critical path. Note that this code isn't particularly
 * readable; the non-inline version (in tclInterp.c) is much easier to
 * understand. Note also that these macros takes different args (iPtr->limit)
 * to the non-inline version.
 */

#define TclLimitExceeded(limit) ((limit).exceeded != 0)

#define TclLimitReady(limit)						\
    (((limit).active == 0) ? 0 :					\
    (++(limit).granularityTicker,					\
    ((((limit).active & TCL_LIMIT_COMMANDS) &&				\
	    (((limit).cmdGranularity == 1) ||				\
	    ((limit).granularityTicker % (limit).cmdGranularity == 0)))	\
	    ? 1 :							\
    (((limit).active & TCL_LIMIT_TIME) &&				\
	    (((limit).timeGranularity == 1) ||				\
	    ((limit).granularityTicker % (limit).timeGranularity == 0)))\
	    ? 1 : 0)))

/*
 * Compile-time assertions: these produce a compile time error if the
 * expression is not known to be true at compile time. If the assertion is
 * known to be false, the compiler (or optimizer?) will error out with
 * "division by zero". If the assertion cannot be evaluated at compile time,
 * the compiler will error out with "non-static initializer".
 *
 * Adapted with permission from
 * http://www.pixelbeat.org/programming/gcc/static_assert.html
 */

#define TCL_CT_ASSERT(e) \
    {enum { ct_assert_value = 1/(!!(e)) };}

/*
 *----------------------------------------------------------------
 * Allocator for small structs (<=sizeof(Tcl_Obj)) using the Tcl_Obj pool.
 * Only checked at compile time.
 *
 * ONLY USE FOR CONSTANT nBytes.
 *
 * DO NOT LET THEM CROSS THREAD BOUNDARIES
 *----------------------------------------------------------------
 */

#define TclSmallAlloc(nbytes, memPtr) \
    TclSmallAllocEx(NULL, (nbytes), (memPtr))

#define TclSmallFree(memPtr) \
    TclSmallFreeEx(NULL, (memPtr))

#ifndef TCL_MEM_DEBUG
#define TclSmallAllocEx(interp, nbytes, memPtr) \
    do {								\
	Tcl_Obj *_objPtr;						\
	TCL_CT_ASSERT((nbytes)<=sizeof(Tcl_Obj));			\
	TclIncrObjsAllocated();						\
	TclAllocObjStorageEx((interp), _objPtr);			\
	memPtr = (void *)_objPtr;					\
    } while (0)

#define TclSmallFreeEx(interp, memPtr) \
    do {								\
	TclFreeObjStorageEx((interp), (Tcl_Obj *)memPtr);		\
	TclIncrObjsFreed();						\
    } while (0)

#else    /* TCL_MEM_DEBUG */
#define TclSmallAllocEx(interp, nbytes, memPtr) \
    do {								\
	Tcl_Obj *_objPtr;						\
	TCL_CT_ASSERT((nbytes)<=sizeof(Tcl_Obj));			\
	TclNewObj(_objPtr);						\
	memPtr = (void *)_objPtr;					\
    } while (0)

#define TclSmallFreeEx(interp, memPtr) \
    do {								\
	Tcl_Obj *_objPtr = (Tcl_Obj *) memPtr;				\
	_objPtr->bytes = NULL;						\
	_objPtr->typePtr = NULL;					\
	_objPtr->refCount = 1;						\
	TclDecrRefCount(_objPtr);					\
    } while (0)
#endif   /* TCL_MEM_DEBUG */

/*
 * Support for Clang Static Analyzer <http://clang-analyzer.llvm.org>
 */

#if defined(PURIFY) && defined(__clang__)
#if __has_feature(attribute_analyzer_noreturn) && \
	!defined(Tcl_Panic) && defined(Tcl_Panic_TCL_DECLARED)
void Tcl_Panic(const char *, ...) __attribute__((analyzer_noreturn));
#endif
#if !defined(CLANG_ASSERT)
#include <assert.h>
#define CLANG_ASSERT(x) assert(x)
#endif
#elif !defined(CLANG_ASSERT)
#define CLANG_ASSERT(x)
#endif /* PURIFY && __clang__ */

/*
 *----------------------------------------------------------------
 * Parameters, structs and macros for the non-recursive engine (NRE)
 *----------------------------------------------------------------
 */

#define NRE_USE_SMALL_ALLOC	1  /* Only turn off for debugging purposes. */
#ifndef NRE_ENABLE_ASSERTS
#define NRE_ENABLE_ASSERTS	0
#endif

/*
 * This is the main data struct for representing NR commands. It is designed
 * to fit in sizeof(Tcl_Obj) in order to exploit the fastest memory allocator
 * available.
 */

typedef struct NRE_callback {
    Tcl_NRPostProc *procPtr;
    void *data[4];
    struct NRE_callback *nextPtr;
} NRE_callback;

#define TOP_CB(iPtr) (((Interp *)(iPtr))->execEnvPtr->callbackPtr)

/*
 * Inline version of Tcl_NRAddCallback.
 */

#define TclNRAddCallback(interp,postProcPtr,data0,data1,data2,data3) \
    do {								\
	NRE_callback *_callbackPtr;					\
	TCLNR_ALLOC((interp), (_callbackPtr));				\
	_callbackPtr->procPtr = (postProcPtr);				\
	_callbackPtr->data[0] = (void *)(data0);			\
	_callbackPtr->data[1] = (void *)(data1);			\
	_callbackPtr->data[2] = (void *)(data2);			\
	_callbackPtr->data[3] = (void *)(data3);			\
	_callbackPtr->nextPtr = TOP_CB(interp);				\
	TOP_CB(interp) = _callbackPtr;					\
    } while (0)

#if NRE_USE_SMALL_ALLOC
#define TCLNR_ALLOC(interp, ptr) \
    TclSmallAllocEx(interp, sizeof(NRE_callback), (ptr))
#define TCLNR_FREE(interp, ptr)  TclSmallFreeEx((interp), (ptr))
#else
#define TCLNR_ALLOC(interp, ptr) \
    (ptr = (Tcl_Alloc(sizeof(NRE_callback))))
#define TCLNR_FREE(interp, ptr)  Tcl_Free(ptr)
#endif

#if NRE_ENABLE_ASSERTS
#define NRE_ASSERT(expr) assert((expr))
#else
#define NRE_ASSERT(expr)
#endif

#include "tclIntDecls.h"
#include "tclIntPlatDecls.h"
#include "tclTomMathDecls.h"

#if !defined(USE_TCL_STUBS) && !defined(TCL_MEM_DEBUG)
#define Tcl_AttemptAlloc        TclpAlloc
#define Tcl_AttemptRealloc      TclpRealloc
#define Tcl_Free                TclpFree
#endif

#endif /* _TCLINT */

/*
 * Local Variables:
 * mode: c
 * c-basic-offset: 4
 * fill-column: 78
 * End:
 */<|MERGE_RESOLUTION|>--- conflicted
+++ resolved
@@ -2876,18 +2876,9 @@
 			    Tcl_Obj *originObjPtr);
 MODULE_SCOPE int	TclConvertElement(const char *src, int length,
 			    char *dst, int flags);
-<<<<<<< HEAD
-MODULE_SCOPE Tcl_Command TclCreateObjCommandInNs (
-			    Tcl_Interp *interp,
-			    const char *cmdName,
-			    Tcl_Namespace *nsPtr,
-			    Tcl_ObjCmdProc *proc,
-			    void *clientData,
-=======
 MODULE_SCOPE Tcl_Command TclCreateObjCommandInNs(Tcl_Interp *interp,
 			    const char *cmdName, Tcl_Namespace *nsPtr,
-			    Tcl_ObjCmdProc *proc, ClientData clientData,
->>>>>>> 29a54564
+			    Tcl_ObjCmdProc *proc, void *clientData,
 			    Tcl_CmdDeleteProc *deleteProc);
 MODULE_SCOPE Tcl_Command TclCreateEnsembleInNs(Tcl_Interp *interp,
 			    const char *name, Tcl_Namespace *nameNamespacePtr,
@@ -2948,20 +2939,10 @@
 MODULE_SCOPE void	TclFormatNaN(double value, char *buffer);
 MODULE_SCOPE int	TclFSFileAttrIndex(Tcl_Obj *pathPtr,
 			    const char *attributeName, int *indexPtr);
-<<<<<<< HEAD
-MODULE_SCOPE Tcl_Command TclNRCreateCommandInNs (
-			    Tcl_Interp *interp,
-			    const char *cmdName,
-			    Tcl_Namespace *nsPtr,
-			    Tcl_ObjCmdProc *proc,
-			    Tcl_ObjCmdProc *nreProc,
-			    void *clientData,
-=======
 MODULE_SCOPE Tcl_Command TclNRCreateCommandInNs(Tcl_Interp *interp,
 			    const char *cmdName, Tcl_Namespace *nsPtr,
 			    Tcl_ObjCmdProc *proc, Tcl_ObjCmdProc *nreProc,
-			    ClientData clientData,
->>>>>>> 29a54564
+			    void *clientData,
 			    Tcl_CmdDeleteProc *deleteProc);
 MODULE_SCOPE int	TclNREvalFile(Tcl_Interp *interp, Tcl_Obj *pathPtr,
 			    const char *encodingName);
