/*
 * tclInt.h --
 *
 *	Declarations of things used internally by the Tcl interpreter.
 *
 * Copyright (c) 1987-1993 The Regents of the University of California.
 * Copyright (c) 1993-1997 Lucent Technologies.
 * Copyright (c) 1994-1998 Sun Microsystems, Inc.
 * Copyright (c) 1998-1999 by Scriptics Corporation.
 * Copyright (c) 2001, 2002 by Kevin B. Kenny.  All rights reserved.
 * Copyright (c) 2007 Daniel A. Steffen <das@users.sourceforge.net>
 * Copyright (c) 2006-2008 by Joe Mistachkin.  All rights reserved.
 * Copyright (c) 2008 by Miguel Sofer. All rights reserved.
 *
 * See the file "license.terms" for information on usage and redistribution of
 * this file, and for a DISCLAIMER OF ALL WARRANTIES.
 */

#ifndef _TCLINT
#define _TCLINT

/*
 * Some numerics configuration options.
 */

#undef ACCEPT_NAN

/*
 * Used to tag functions that are only to be visible within the module being
 * built and not outside it (where this is supported by the linker).
 * Also used in the platform-specific *Port.h files.
 */

#ifndef MODULE_SCOPE
#   ifdef __cplusplus
#	define MODULE_SCOPE extern "C"
#   else
#	define MODULE_SCOPE extern
#   endif
#endif

#ifndef JOIN
#  define JOIN(a,b) JOIN1(a,b)
#  define JOIN1(a,b) a##b
#endif

#if defined(__cplusplus)
#   define TCL_UNUSED(T) T
#elif defined(__GNUC__) && (__GNUC__ > 2)
#   define TCL_UNUSED(T) T JOIN(dummy, __LINE__) __attribute__((unused))
#else
#   define TCL_UNUSED(T) T JOIN(dummy, __LINE__)
#endif

/*
 * Common include files needed by most of the Tcl source files are included
 * here, so that system-dependent personalizations for the include files only
 * have to be made in once place. This results in a few extra includes, but
 * greater modularity. The order of the three groups of #includes is
 * important. For example, stdio.h is needed by tcl.h.
 */

#include "tclPort.h"

#include <stdio.h>

#include <ctype.h>
#include <stdarg.h>
#ifdef NO_STDLIB_H
#   include "../compat/stdlib.h"
#else
#   include <stdlib.h>
#endif
#ifdef NO_STRING_H
#include "../compat/string.h"
#else
#include <string.h>
#endif
#include <locale.h>

/*
 * Ensure WORDS_BIGENDIAN is defined correctly:
 * Needs to happen here in addition to configure to work with fat compiles on
 * Darwin (where configure runs only once for multiple architectures).
 */

#ifdef HAVE_SYS_TYPES_H
#    include <sys/types.h>
#endif
#ifdef HAVE_SYS_PARAM_H
#    include <sys/param.h>
#endif
#ifdef BYTE_ORDER
#    ifdef BIG_ENDIAN
#	 if BYTE_ORDER == BIG_ENDIAN
#	     undef WORDS_BIGENDIAN
#	     define WORDS_BIGENDIAN 1
#	 endif
#    endif
#    ifdef LITTLE_ENDIAN
#	 if BYTE_ORDER == LITTLE_ENDIAN
#	     undef WORDS_BIGENDIAN
#	 endif
#    endif
#endif

/*
 * Macros used to cast between pointers and integers (e.g. when storing an int
 * in ClientData), on 64-bit architectures they avoid gcc warning about "cast
 * to/from pointer from/to integer of different size".
 */

#if !defined(INT2PTR)
#   define INT2PTR(p) ((void *)(ptrdiff_t)(p))
#endif
#if !defined(PTR2INT)
#   define PTR2INT(p) ((ptrdiff_t)(p))
#endif
#if !defined(UINT2PTR)
#   define UINT2PTR(p) ((void *)(size_t)(p))
#endif
#if !defined(PTR2UINT)
#   define PTR2UINT(p) ((size_t)(p))
#endif

#if defined(_WIN32) && defined(_MSC_VER)
#   define vsnprintf _vsnprintf
#endif

#if !defined(TCL_THREADS)
#   define TCL_THREADS 1
#endif
#if !TCL_THREADS
#   undef TCL_DECLARE_MUTEX
#   define TCL_DECLARE_MUTEX(name)
#   undef  Tcl_MutexLock
#   define Tcl_MutexLock(mutexPtr)
#   undef  Tcl_MutexUnlock
#   define Tcl_MutexUnlock(mutexPtr)
#   undef  Tcl_MutexFinalize
#   define Tcl_MutexFinalize(mutexPtr)
#   undef  Tcl_ConditionNotify
#   define Tcl_ConditionNotify(condPtr)
#   undef  Tcl_ConditionWait
#   define Tcl_ConditionWait(condPtr, mutexPtr, timePtr)
#   undef  Tcl_ConditionFinalize
#   define Tcl_ConditionFinalize(condPtr)
#endif

/*
 * The following procedures allow namespaces to be customized to support
 * special name resolution rules for commands/variables.
 */

struct Tcl_ResolvedVarInfo;

typedef Tcl_Var (Tcl_ResolveRuntimeVarProc)(Tcl_Interp *interp,
	struct Tcl_ResolvedVarInfo *vinfoPtr);

typedef void (Tcl_ResolveVarDeleteProc)(struct Tcl_ResolvedVarInfo *vinfoPtr);

/*
 * The following structure encapsulates the routines needed to resolve a
 * variable reference at runtime. Any variable specific state will typically
 * be appended to this structure.
 */

typedef struct Tcl_ResolvedVarInfo {
    Tcl_ResolveRuntimeVarProc *fetchProc;
    Tcl_ResolveVarDeleteProc *deleteProc;
} Tcl_ResolvedVarInfo;

typedef int (Tcl_ResolveCompiledVarProc)(Tcl_Interp *interp,
	const char *name, size_t length, Tcl_Namespace *context,
	Tcl_ResolvedVarInfo **rPtr);

typedef int (Tcl_ResolveVarProc)(Tcl_Interp *interp, const char *name,
	Tcl_Namespace *context, int flags, Tcl_Var *rPtr);

typedef int (Tcl_ResolveCmdProc)(Tcl_Interp *interp, const char *name,
	Tcl_Namespace *context, int flags, Tcl_Command *rPtr);

typedef struct Tcl_ResolverInfo {
    Tcl_ResolveCmdProc *cmdResProc;
				/* Procedure handling command name
				 * resolution. */
    Tcl_ResolveVarProc *varResProc;
				/* Procedure handling variable name resolution
				 * for variables that can only be handled at
				 * runtime. */
    Tcl_ResolveCompiledVarProc *compiledVarResProc;
				/* Procedure handling variable name resolution
				 * at compile time. */
} Tcl_ResolverInfo;

/*
 * This flag bit should not interfere with TCL_GLOBAL_ONLY,
 * TCL_NAMESPACE_ONLY, or TCL_LEAVE_ERR_MSG; it signals that the variable
 * lookup is performed for upvar (or similar) purposes, with slightly
 * different rules:
 *    - Bug #696893 - variable is either proc-local or in the current
 *	namespace; never follow the second (global) resolution path
 *    - Bug #631741 - do not use special namespace or interp resolvers
 */

#define TCL_AVOID_RESOLVERS 0x40000

/*
 *----------------------------------------------------------------
 * Data structures related to namespaces.
 *----------------------------------------------------------------
 */

typedef struct Tcl_Ensemble Tcl_Ensemble;
typedef struct NamespacePathEntry NamespacePathEntry;

/*
 * Special hashtable for variables: this is just a Tcl_HashTable with an nsPtr
 * field added at the end: in this way variables can find their namespace
 * without having to copy a pointer in their struct: they can access it via
 * their hPtr->tablePtr.
 */

typedef struct TclVarHashTable {
    Tcl_HashTable table;
    struct Namespace *nsPtr;
} TclVarHashTable;

/*
 * This is for itcl - it likes to search our varTables directly :(
 */

#define TclVarHashFindVar(tablePtr, key) \
    TclVarHashCreateVar((tablePtr), (key), NULL)

/*
 * Define this to reduce the amount of space that the average namespace
 * consumes by only allocating the table of child namespaces when necessary.
 * Defining it breaks compatibility for Tcl extensions (e.g., itcl) which
 * reach directly into the Namespace structure.
 */

#undef BREAK_NAMESPACE_COMPAT

/*
 * The structure below defines a namespace.
 * Note: the first five fields must match exactly the fields in a
 * Tcl_Namespace structure (see tcl.h). If you change one, be sure to change
 * the other.
 */

typedef struct Namespace {
    char *name;			/* The namespace's simple (unqualified) name.
				 * This contains no ::'s. The name of the
				 * global namespace is "" although "::" is an
				 * synonym. */
    char *fullName;		/* The namespace's fully qualified name. This
				 * starts with ::. */
    void *clientData;	/* An arbitrary value associated with this
				 * namespace. */
    Tcl_NamespaceDeleteProc *deleteProc;
				/* Procedure invoked when deleting the
				 * namespace to, e.g., free clientData. */
    struct Namespace *parentPtr;/* Points to the namespace that contains this
				 * one. NULL if this is the global
				 * namespace. */
#ifndef BREAK_NAMESPACE_COMPAT
    Tcl_HashTable childTable;	/* Contains any child namespaces. Indexed by
				 * strings; values have type (Namespace *). */
#else
    Tcl_HashTable *childTablePtr;
				/* Contains any child namespaces. Indexed by
				 * strings; values have type (Namespace *). If
				 * NULL, there are no children. */
#endif
    size_t nsId;		/* Unique id for the namespace. */
    Tcl_Interp *interp;	/* The interpreter containing this
				 * namespace. */
    int flags;			/* OR-ed combination of the namespace status
				 * flags NS_DYING and NS_DEAD listed below. */
    size_t activationCount;	/* Number of "activations" or active call
				 * frames for this namespace that are on the
				 * Tcl call stack. The namespace won't be
				 * freed until activationCount becomes zero. */
    size_t refCount;		/* Count of references by namespaceName
				 * objects. The namespace can't be freed until
				 * refCount becomes zero. */
    Tcl_HashTable cmdTable;	/* Contains all the commands currently
				 * registered in the namespace. Indexed by
				 * strings; values have type (Command *).
				 * Commands imported by Tcl_Import have
				 * Command structures that point (via an
				 * ImportedCmdRef structure) to the Command
				 * structure in the source namespace's command
				 * table. */
    TclVarHashTable varTable;	/* Contains all the (global) variables
				 * currently in this namespace. Indexed by
				 * strings; values have type (Var *). */
    char **exportArrayPtr;	/* Points to an array of string patterns
				 * specifying which commands are exported. A
				 * pattern may include "string match" style
				 * wildcard characters to specify multiple
				 * commands; however, no namespace qualifiers
				 * are allowed. NULL if no export patterns are
				 * registered. */
    size_t numExportPatterns;	/* Number of export patterns currently
				 * registered using "namespace export". */
    size_t maxExportPatterns;	/* Number of export patterns for which space
				 * is currently allocated. */
    size_t cmdRefEpoch;		/* Incremented if a newly added command
				 * shadows a command for which this namespace
				 * has already cached a Command* pointer; this
				 * causes all its cached Command* pointers to
				 * be invalidated. */
    size_t resolverEpoch;		/* Incremented whenever (a) the name
				 * resolution rules change for this namespace
				 * or (b) a newly added command shadows a
				 * command that is compiled to bytecodes. This
				 * invalidates all byte codes compiled in the
				 * namespace, causing the code to be
				 * recompiled under the new rules.*/
    Tcl_ResolveCmdProc *cmdResProc;
				/* If non-null, this procedure overrides the
				 * usual command resolution mechanism in Tcl.
				 * This procedure is invoked within
				 * Tcl_FindCommand to resolve all command
				 * references within the namespace. */
    Tcl_ResolveVarProc *varResProc;
				/* If non-null, this procedure overrides the
				 * usual variable resolution mechanism in Tcl.
				 * This procedure is invoked within
				 * Tcl_FindNamespaceVar to resolve all
				 * variable references within the namespace at
				 * runtime. */
    Tcl_ResolveCompiledVarProc *compiledVarResProc;
				/* If non-null, this procedure overrides the
				 * usual variable resolution mechanism in Tcl.
				 * This procedure is invoked within
				 * LookupCompiledLocal to resolve variable
				 * references within the namespace at compile
				 * time. */
    size_t exportLookupEpoch;	/* Incremented whenever a command is added to
				 * a namespace, removed from a namespace or
				 * the exports of a namespace are changed.
				 * Allows TIP#112-driven command lists to be
				 * validated efficiently. */
    Tcl_Ensemble *ensembles;	/* List of structures that contain the details
				 * of the ensembles that are implemented on
				 * top of this namespace. */
    Tcl_Obj *unknownHandlerPtr;	/* A script fragment to be used when command
				 * resolution in this namespace fails. TIP
				 * 181. */
    size_t commandPathLength;	/* The length of the explicit path. */
    NamespacePathEntry *commandPathArray;
				/* The explicit path of the namespace as an
				 * array. */
    NamespacePathEntry *commandPathSourceList;
				/* Linked list of path entries that point to
				 * this namespace. */
    Tcl_NamespaceDeleteProc *earlyDeleteProc;
				/* Just like the deleteProc field (and called
				 * with the same clientData) but called at the
				 * start of the deletion process, so there is
				 * a chance for code to do stuff inside the
				 * namespace before deletion completes. */
} Namespace;

/*
 * An entry on a namespace's command resolution path.
 */

struct NamespacePathEntry {
    Namespace *nsPtr;		/* What does this path entry point to? If it
				 * is NULL, this path entry points is
				 * redundant and should be skipped. */
    Namespace *creatorNsPtr;	/* Where does this path entry point from? This
				 * allows for efficient invalidation of
				 * references when the path entry's target
				 * updates its current list of defined
				 * commands. */
    NamespacePathEntry *prevPtr, *nextPtr;
				/* Linked list pointers or NULL at either end
				 * of the list that hangs off Namespace's
				 * commandPathSourceList field. */
};

/*
 * Flags used to represent the status of a namespace:
 *
 * NS_DYING -	1 means Tcl_DeleteNamespace has been called to delete the
 *		namespace.  There may still be active call frames on the Tcl
 *		stack that refer to the namespace. When the last call frame
 *		referring to it has been popped, its remaining variables and
 *		commands are destroyed and it is marked "dead" (NS_DEAD).
 * NS_TEARDOWN  -1 means that TclTeardownNamespace has already been called on
 *		this namespace and it should not be called again [Bug 1355942].
 * NS_DEAD -	1 means Tcl_DeleteNamespace has been called to delete the
 *		namespace and no call frames still refer to it. It is no longer
 *		accessible by name. Its variables and commands have already
 *		been destroyed.  When the last namespaceName object in any byte
 *		code unit that refers to the namespace has been freed (i.e.,
 *		when the namespace's refCount is 0), the namespace's storage
 *		will be freed.
 * NS_SUPPRESS_COMPILATION -
 *		Marks the commands in this namespace for not being compiled,
 *		forcing them to be looked up every time.
 */

#define NS_DYING	0x01
#define NS_DEAD		0x02
#define NS_TEARDOWN	0x04
#define NS_KILLED	0x04 /* Same as NS_TEARDOWN (Deprecated) */
#define NS_SUPPRESS_COMPILATION	0x08

/*
 * Flags passed to TclGetNamespaceForQualName:
 *
 * TCL_GLOBAL_ONLY		- (see tcl.h) Look only in the global ns.
 * TCL_NAMESPACE_ONLY		- (see tcl.h) Look only in the context ns.
 * TCL_CREATE_NS_IF_UNKNOWN	- Create unknown namespaces.
 * TCL_FIND_ONLY_NS		- The name sought is a namespace name.
 */

#define TCL_CREATE_NS_IF_UNKNOWN	0x800
#define TCL_FIND_ONLY_NS		0x1000

/*
 * The client data for an ensemble command. This consists of the table of
 * commands that are actually exported by the namespace, and an epoch counter
 * that, combined with the exportLookupEpoch field of the namespace structure,
 * defines whether the table contains valid data or will need to be recomputed
 * next time the ensemble command is called.
 */

typedef struct EnsembleConfig {
    Namespace *nsPtr;		/* The namespace backing this ensemble up. */
    Tcl_Command token;		/* The token for the command that provides
				 * ensemble support for the namespace, or NULL
				 * if the command has been deleted (or never
				 * existed; the global namespace never has an
				 * ensemble command.) */
    size_t epoch;			/* The epoch at which this ensemble's table of
				 * exported commands is valid. */
    char **subcommandArrayPtr;	/* Array of ensemble subcommand names. At all
				 * consistent points, this will have the same
				 * number of entries as there are entries in
				 * the subcommandTable hash. */
    Tcl_HashTable subcommandTable;
				/* Hash table of ensemble subcommand names,
				 * which are its keys so this also provides
				 * the storage management for those subcommand
				 * names. The contents of the entry values are
				 * object version the prefix lists to use when
				 * substituting for the command/subcommand to
				 * build the ensemble implementation command.
				 * Has to be stored here as well as in
				 * subcommandDict because that field is NULL
				 * when we are deriving the ensemble from the
				 * namespace exports list. FUTURE WORK: use
				 * object hash table here. */
    struct EnsembleConfig *next;/* The next ensemble in the linked list of
				 * ensembles associated with a namespace. If
				 * this field points to this ensemble, the
				 * structure has already been unlinked from
				 * all lists, and cannot be found by scanning
				 * the list from the namespace's ensemble
				 * field. */
    int flags;			/* ORed combo of TCL_ENSEMBLE_PREFIX,
				 * ENSEMBLE_DEAD and ENSEMBLE_COMPILE. */

    /* OBJECT FIELDS FOR ENSEMBLE CONFIGURATION */

    Tcl_Obj *subcommandDict;	/* Dictionary providing mapping from
				 * subcommands to their implementing command
				 * prefixes, or NULL if we are to build the
				 * map automatically from the namespace
				 * exports. */
    Tcl_Obj *subcmdList;	/* List of commands that this ensemble
				 * actually provides, and whose implementation
				 * will be built using the subcommandDict (if
				 * present and defined) and by simple mapping
				 * to the namespace otherwise. If NULL,
				 * indicates that we are using the (dynamic)
				 * list of currently exported commands. */
    Tcl_Obj *unknownHandler;	/* Script prefix used to handle the case when
				 * no match is found (according to the rule
				 * defined by flag bit TCL_ENSEMBLE_PREFIX) or
				 * NULL to use the default error-generating
				 * behaviour. The script execution gets all
				 * the arguments to the ensemble command
				 * (including objv[0]) and will have the
				 * results passed directly back to the caller
				 * (including the error code) unless the code
				 * is TCL_CONTINUE in which case the
				 * subcommand will be reparsed by the ensemble
				 * core, presumably because the ensemble
				 * itself has been updated. */
    Tcl_Obj *parameterList;	/* List of ensemble parameter names. */
    size_t numParameters;		/* Cached number of parameters. This is either
				 * 0 (if the parameterList field is NULL) or
				 * the length of the list in the parameterList
				 * field. */
} EnsembleConfig;

/*
 * Various bits for the EnsembleConfig.flags field.
 */

#define ENSEMBLE_DEAD	0x1	/* Flag value to say that the ensemble is dead
				 * and on its way out. */
#define ENSEMBLE_COMPILE 0x4	/* Flag to enable bytecode compilation of an
				 * ensemble. */

/*
 *----------------------------------------------------------------
 * Data structures related to variables. These are used primarily in tclVar.c
 *----------------------------------------------------------------
 */

/*
 * The following structure defines a variable trace, which is used to invoke a
 * specific C procedure whenever certain operations are performed on a
 * variable.
 */

typedef struct VarTrace {
    Tcl_VarTraceProc *traceProc;/* Procedure to call when operations given by
				 * flags are performed on variable. */
    void *clientData;	/* Argument to pass to proc. */
    int flags;			/* What events the trace procedure is
				 * interested in: OR-ed combination of
				 * TCL_TRACE_READS, TCL_TRACE_WRITES,
				 * TCL_TRACE_UNSETS and TCL_TRACE_ARRAY. */
    struct VarTrace *nextPtr;	/* Next in list of traces associated with a
				 * particular variable. */
} VarTrace;

/*
 * The following structure defines a command trace, which is used to invoke a
 * specific C procedure whenever certain operations are performed on a
 * command.
 */

typedef struct CommandTrace {
    Tcl_CommandTraceProc *traceProc;
				/* Procedure to call when operations given by
				 * flags are performed on command. */
    void *clientData;	/* Argument to pass to proc. */
    int flags;			/* What events the trace procedure is
				 * interested in: OR-ed combination of
				 * TCL_TRACE_RENAME, TCL_TRACE_DELETE. */
    struct CommandTrace *nextPtr;
				/* Next in list of traces associated with a
				 * particular command. */
    size_t refCount;		/* Used to ensure this structure is not
				 * deleted too early. Keeps track of how many
				 * pieces of code have a pointer to this
				 * structure. */
} CommandTrace;

/*
 * When a command trace is active (i.e. its associated procedure is executing)
 * one of the following structures is linked into a list associated with the
 * command's interpreter. The information in the structure is needed in order
 * for Tcl to behave reasonably if traces are deleted while traces are active.
 */

typedef struct ActiveCommandTrace {
    struct Command *cmdPtr;	/* Command that's being traced. */
    struct ActiveCommandTrace *nextPtr;
				/* Next in list of all active command traces
				 * for the interpreter, or NULL if no more. */
    CommandTrace *nextTracePtr;	/* Next trace to check after current trace
				 * procedure returns; if this trace gets
				 * deleted, must update pointer to avoid using
				 * free'd memory. */
    int reverseScan;		/* Boolean set true when traces are scanning
				 * in reverse order. */
} ActiveCommandTrace;

/*
 * When a variable trace is active (i.e. its associated procedure is
 * executing) one of the following structures is linked into a list associated
 * with the variable's interpreter. The information in the structure is needed
 * in order for Tcl to behave reasonably if traces are deleted while traces
 * are active.
 */

typedef struct ActiveVarTrace {
    struct Var *varPtr;		/* Variable that's being traced. */
    struct ActiveVarTrace *nextPtr;
				/* Next in list of all active variable traces
				 * for the interpreter, or NULL if no more. */
    VarTrace *nextTracePtr;	/* Next trace to check after current trace
				 * procedure returns; if this trace gets
				 * deleted, must update pointer to avoid using
				 * free'd memory. */
} ActiveVarTrace;

/*
 * The structure below defines a variable, which associates a string name with
 * a Tcl_Obj value. These structures are kept in procedure call frames (for
 * local variables recognized by the compiler) or in the heap (for global
 * variables and any variable not known to the compiler). For each Var
 * structure in the heap, a hash table entry holds the variable name and a
 * pointer to the Var structure.
 */

typedef struct Var {
    int flags;			/* Miscellaneous bits of information about
				 * variable. See below for definitions. */
    union {
	Tcl_Obj *objPtr;	/* The variable's object value. Used for
				 * scalar variables and array elements. */
	TclVarHashTable *tablePtr;/* For array variables, this points to
				 * information about the hash table used to
				 * implement the associative array. Points to
				 * Tcl_Alloc-ed data. */
	struct Var *linkPtr;	/* If this is a global variable being referred
				 * to in a procedure, or a variable created by
				 * "upvar", this field points to the
				 * referenced variable's Var struct. */
    } value;
} Var;

typedef struct VarInHash {
    Var var;
    size_t refCount;		/* Counts number of active uses of this
				 * variable: 1 for the entry in the hash
				 * table, 1 for each additional variable whose
				 * linkPtr points here, 1 for each nested
				 * trace active on variable, and 1 if the
				 * variable is a namespace variable. This
				 * record can't be deleted until refCount
				 * becomes 0. */
    Tcl_HashEntry entry;	/* The hash table entry that refers to this
				 * variable. This is used to find the name of
				 * the variable and to delete it from its
				 * hashtable if it is no longer needed. It
				 * also holds the variable's name. */
} VarInHash;

/*
 * Flag bits for variables. The first two (VAR_ARRAY and VAR_LINK) are
 * mutually exclusive and give the "type" of the variable. If none is set,
 * this is a scalar variable.
 *
 * VAR_ARRAY -			1 means this is an array variable rather than
 *				a scalar variable or link. The "tablePtr"
 *				field points to the array's hashtable for its
 *				elements.
 * VAR_LINK -			1 means this Var structure contains a pointer
 *				to another Var structure that either has the
 *				real value or is itself another VAR_LINK
 *				pointer. Variables like this come about
 *				through "upvar" and "global" commands, or
 *				through references to variables in enclosing
 *				namespaces.
 *
 * Flags that indicate the type and status of storage; none is set for
 * compiled local variables (Var structs).
 *
 * VAR_IN_HASHTABLE -		1 means this variable is in a hashtable and
 *				the Var structure is malloced. 0 if it is a
 *				local variable that was assigned a slot in a
 *				procedure frame by the compiler so the Var
 *				storage is part of the call frame.
 * VAR_DEAD_HASH		1 means that this var's entry in the hashtable
 *				has already been deleted.
 * VAR_ARRAY_ELEMENT -		1 means that this variable is an array
 *				element, so it is not legal for it to be an
 *				array itself (the VAR_ARRAY flag had better
 *				not be set).
 * VAR_NAMESPACE_VAR -		1 means that this variable was declared as a
 *				namespace variable. This flag ensures it
 *				persists until its namespace is destroyed or
 *				until the variable is unset; it will persist
 *				even if it has not been initialized and is
 *				marked undefined. The variable's refCount is
 *				incremented to reflect the "reference" from
 *				its namespace.
 *
 * Flag values relating to the variable's trace and search status.
 *
 * VAR_TRACED_READ
 * VAR_TRACED_WRITE
 * VAR_TRACED_UNSET
 * VAR_TRACED_ARRAY
 * VAR_TRACE_ACTIVE -		1 means that trace processing is currently
 *				underway for a read or write access, so new
 *				read or write accesses should not cause trace
 *				procedures to be called and the variable can't
 *				be deleted.
 * VAR_SEARCH_ACTIVE
 *
 * The following additional flags are used with the CompiledLocal type defined
 * below:
 *
 * VAR_ARGUMENT -		1 means that this variable holds a procedure
 *				argument.
 * VAR_TEMPORARY -		1 if the local variable is an anonymous
 *				temporary variable. Temporaries have a NULL
 *				name.
 * VAR_RESOLVED -		1 if name resolution has been done for this
 *				variable.
 * VAR_IS_ARGS			1 if this variable is the last argument and is
 *				named "args".
 */

/*
 * FLAGS RENUMBERED: everything breaks already, make things simpler.
 *
 * IMPORTANT: skip the values 0x10, 0x20, 0x40, 0x800 corresponding to
 * TCL_TRACE_(READS/WRITES/UNSETS/ARRAY): makes code simpler in tclTrace.c
 *
 * Keep the flag values for VAR_ARGUMENT and VAR_TEMPORARY so that old values
 * in precompiled scripts keep working.
 */

/* Type of value (0 is scalar) */
#define VAR_ARRAY		0x1
#define VAR_LINK		0x2

/* Type of storage (0 is compiled local) */
#define VAR_IN_HASHTABLE	0x4
#define VAR_DEAD_HASH		0x8
#define VAR_ARRAY_ELEMENT	0x1000
#define VAR_NAMESPACE_VAR	0x80	/* KEEP OLD VALUE for Itcl */

#define VAR_ALL_HASH \
	(VAR_IN_HASHTABLE|VAR_DEAD_HASH|VAR_NAMESPACE_VAR|VAR_ARRAY_ELEMENT)

/* Trace and search state. */

#define VAR_TRACED_READ		0x10	/* TCL_TRACE_READS */
#define VAR_TRACED_WRITE	0x20	/* TCL_TRACE_WRITES */
#define VAR_TRACED_UNSET	0x40	/* TCL_TRACE_UNSETS */
#define VAR_TRACED_ARRAY	0x800	/* TCL_TRACE_ARRAY */
#define VAR_TRACE_ACTIVE	0x2000
#define VAR_SEARCH_ACTIVE	0x4000
#define VAR_ALL_TRACES \
	(VAR_TRACED_READ|VAR_TRACED_WRITE|VAR_TRACED_ARRAY|VAR_TRACED_UNSET)

/* Special handling on initialisation (only CompiledLocal). */
#define VAR_ARGUMENT		0x100	/* KEEP OLD VALUE! See tclProc.c */
#define VAR_TEMPORARY		0x200	/* KEEP OLD VALUE! See tclProc.c */
#define VAR_IS_ARGS		0x400
#define VAR_RESOLVED		0x8000

/*
 * Macros to ensure that various flag bits are set properly for variables.
 * The ANSI C "prototypes" for these macros are:
 *
 * MODULE_SCOPE void	TclSetVarScalar(Var *varPtr);
 * MODULE_SCOPE void	TclSetVarArray(Var *varPtr);
 * MODULE_SCOPE void	TclSetVarLink(Var *varPtr);
 * MODULE_SCOPE void	TclSetVarArrayElement(Var *varPtr);
 * MODULE_SCOPE void	TclSetVarUndefined(Var *varPtr);
 * MODULE_SCOPE void	TclClearVarUndefined(Var *varPtr);
 */

#define TclSetVarScalar(varPtr) \
    (varPtr)->flags &= ~(VAR_ARRAY|VAR_LINK)

#define TclSetVarArray(varPtr) \
    (varPtr)->flags = ((varPtr)->flags & ~VAR_LINK) | VAR_ARRAY

#define TclSetVarLink(varPtr) \
    (varPtr)->flags = ((varPtr)->flags & ~VAR_ARRAY) | VAR_LINK

#define TclSetVarArrayElement(varPtr) \
    (varPtr)->flags = ((varPtr)->flags & ~VAR_ARRAY) | VAR_ARRAY_ELEMENT

#define TclSetVarUndefined(varPtr) \
    (varPtr)->flags &= ~(VAR_ARRAY|VAR_LINK);\
    (varPtr)->value.objPtr = NULL

#define TclClearVarUndefined(varPtr)

#define TclSetVarTraceActive(varPtr) \
    (varPtr)->flags |= VAR_TRACE_ACTIVE

#define TclClearVarTraceActive(varPtr) \
    (varPtr)->flags &= ~VAR_TRACE_ACTIVE

#define TclSetVarNamespaceVar(varPtr) \
    if (!TclIsVarNamespaceVar(varPtr)) {\
	(varPtr)->flags |= VAR_NAMESPACE_VAR;\
	if (TclIsVarInHash(varPtr)) {\
	    ((VarInHash *)(varPtr))->refCount++;\
	}\
    }

#define TclClearVarNamespaceVar(varPtr) \
    if (TclIsVarNamespaceVar(varPtr)) {\
	(varPtr)->flags &= ~VAR_NAMESPACE_VAR;\
	if (TclIsVarInHash(varPtr)) {\
	    ((VarInHash *)(varPtr))->refCount--;\
	}\
    }

/*
 * Macros to read various flag bits of variables.
 * The ANSI C "prototypes" for these macros are:
 *
 * MODULE_SCOPE int	TclIsVarScalar(Var *varPtr);
 * MODULE_SCOPE int	TclIsVarLink(Var *varPtr);
 * MODULE_SCOPE int	TclIsVarArray(Var *varPtr);
 * MODULE_SCOPE int	TclIsVarUndefined(Var *varPtr);
 * MODULE_SCOPE int	TclIsVarArrayElement(Var *varPtr);
 * MODULE_SCOPE int	TclIsVarTemporary(Var *varPtr);
 * MODULE_SCOPE int	TclIsVarArgument(Var *varPtr);
 * MODULE_SCOPE int	TclIsVarResolved(Var *varPtr);
 */

#define TclIsVarScalar(varPtr) \
    !((varPtr)->flags & (VAR_ARRAY|VAR_LINK))

#define TclIsVarLink(varPtr) \
    ((varPtr)->flags & VAR_LINK)

#define TclIsVarArray(varPtr) \
    ((varPtr)->flags & VAR_ARRAY)

#define TclIsVarUndefined(varPtr) \
    ((varPtr)->value.objPtr == NULL)

#define TclIsVarArrayElement(varPtr) \
    ((varPtr)->flags & VAR_ARRAY_ELEMENT)

#define TclIsVarNamespaceVar(varPtr) \
    ((varPtr)->flags & VAR_NAMESPACE_VAR)

#define TclIsVarTemporary(varPtr) \
    ((varPtr)->flags & VAR_TEMPORARY)

#define TclIsVarArgument(varPtr) \
    ((varPtr)->flags & VAR_ARGUMENT)

#define TclIsVarResolved(varPtr) \
    ((varPtr)->flags & VAR_RESOLVED)

#define TclIsVarTraceActive(varPtr) \
    ((varPtr)->flags & VAR_TRACE_ACTIVE)

#define TclIsVarTraced(varPtr) \
    ((varPtr)->flags & VAR_ALL_TRACES)

#define TclIsVarInHash(varPtr) \
    ((varPtr)->flags & VAR_IN_HASHTABLE)

#define TclIsVarDeadHash(varPtr) \
    ((varPtr)->flags & VAR_DEAD_HASH)

#define TclGetVarNsPtr(varPtr) \
    (TclIsVarInHash(varPtr) \
	? ((TclVarHashTable *) ((((VarInHash *) (varPtr))->entry.tablePtr)))->nsPtr \
	: NULL)

#define VarHashRefCount(varPtr) \
    ((VarInHash *) (varPtr))->refCount

/*
 * Macros for direct variable access by TEBC.
 */

#define TclIsVarDirectReadable(varPtr) \
    (   !((varPtr)->flags & (VAR_ARRAY|VAR_LINK|VAR_TRACED_READ)) \
    &&  (varPtr)->value.objPtr)

#define TclIsVarDirectWritable(varPtr) \
    !((varPtr)->flags & (VAR_ARRAY|VAR_LINK|VAR_TRACED_WRITE|VAR_DEAD_HASH))

#define TclIsVarDirectUnsettable(varPtr) \
    !((varPtr)->flags & (VAR_ARRAY|VAR_LINK|VAR_TRACED_READ|VAR_TRACED_WRITE|VAR_TRACED_UNSET|VAR_DEAD_HASH))

#define TclIsVarDirectModifyable(varPtr) \
    (   !((varPtr)->flags & (VAR_ARRAY|VAR_LINK|VAR_TRACED_READ|VAR_TRACED_WRITE)) \
    &&  (varPtr)->value.objPtr)

#define TclIsVarDirectReadable2(varPtr, arrayPtr) \
    (TclIsVarDirectReadable(varPtr) &&\
	(!(arrayPtr) || !((arrayPtr)->flags & VAR_TRACED_READ)))

#define TclIsVarDirectWritable2(varPtr, arrayPtr) \
    (TclIsVarDirectWritable(varPtr) &&\
	(!(arrayPtr) || !((arrayPtr)->flags & VAR_TRACED_WRITE)))

#define TclIsVarDirectModifyable2(varPtr, arrayPtr) \
    (TclIsVarDirectModifyable(varPtr) &&\
	(!(arrayPtr) || !((arrayPtr)->flags & (VAR_TRACED_READ|VAR_TRACED_WRITE))))

/*
 *----------------------------------------------------------------
 * Data structures related to procedures. These are used primarily in
 * tclProc.c, tclCompile.c, and tclExecute.c.
 *----------------------------------------------------------------
 */

#if defined(__STDC_VERSION__) && (__STDC_VERSION__ >= 199901L)
#   define TCLFLEXARRAY
#elif defined(__GNUC__) && (__GNUC__ > 2)
#   define TCLFLEXARRAY 0
#else
#   define TCLFLEXARRAY 1
#endif

/*
 * Forward declaration to prevent an error when the forward reference to
 * Command is encountered in the Proc and ImportRef types declared below.
 */

struct Command;

/*
 * The variable-length structure below describes a local variable of a
 * procedure that was recognized by the compiler. These variables have a name,
 * an element in the array of compiler-assigned local variables in the
 * procedure's call frame, and various other items of information. If the
 * local variable is a formal argument, it may also have a default value. The
 * compiler can't recognize local variables whose names are expressions (these
 * names are only known at runtime when the expressions are evaluated) or
 * local variables that are created as a result of an "upvar" or "uplevel"
 * command. These other local variables are kept separately in a hash table in
 * the call frame.
 */

typedef struct CompiledLocal {
    struct CompiledLocal *nextPtr;
				/* Next compiler-recognized local variable for
				 * this procedure, or NULL if this is the last
				 * local. */
    size_t nameLength;		/* The number of bytes in local variable's name.
				 * Among others used to speed up var lookups. */
    size_t frameIndex;		/* Index in the array of compiler-assigned
				 * variables in the procedure call frame. */
#if TCL_MAJOR_VERSION < 9
    int flags;
#endif
    Tcl_Obj *defValuePtr;	/* Pointer to the default value of an
				 * argument, if any. NULL if not an argument
				 * or, if an argument, no default value. */
    Tcl_ResolvedVarInfo *resolveInfo;
				/* Customized variable resolution info
				 * supplied by the Tcl_ResolveCompiledVarProc
				 * associated with a namespace. Each variable
				 * is marked by a unique tag during
				 * compilation, and that same tag is used to
				 * find the variable at runtime. */
#if TCL_MAJOR_VERSION > 8
    int flags;			/* Flag bits for the local variable. Same as
				 * the flags for the Var structure above,
				 * although only VAR_ARGUMENT, VAR_TEMPORARY,
				 * and VAR_RESOLVED make sense. */
#endif
    char name[TCLFLEXARRAY];		/* Name of the local variable starts here. If
				 * the name is NULL, this will just be '\0'.
				 * The actual size of this field will be large
				 * enough to hold the name. MUST BE THE LAST
				 * FIELD IN THE STRUCTURE! */
} CompiledLocal;

/*
 * The structure below defines a command procedure, which consists of a
 * collection of Tcl commands plus information about arguments and other local
 * variables recognized at compile time.
 */

typedef struct Proc {
    struct Interp *iPtr;	/* Interpreter for which this command is
				 * defined. */
    size_t refCount;		/* Reference count: 1 if still present in
				 * command table plus 1 for each call to the
				 * procedure that is currently active. This
				 * structure can be freed when refCount
				 * becomes zero. */
    struct Command *cmdPtr;	/* Points to the Command structure for this
				 * procedure. This is used to get the
				 * namespace in which to execute the
				 * procedure. */
    Tcl_Obj *bodyPtr;		/* Points to the ByteCode object for
				 * procedure's body command. */
    size_t numArgs;		/* Number of formal parameters. */
    size_t numCompiledLocals;	/* Count of local variables recognized by the
				 * compiler including arguments and
				 * temporaries. */
    CompiledLocal *firstLocalPtr;
				/* Pointer to first of the procedure's
				 * compiler-allocated local variables, or NULL
				 * if none. The first numArgs entries in this
				 * list describe the procedure's formal
				 * arguments. */
    CompiledLocal *lastLocalPtr;/* Pointer to the last allocated local
				 * variable or NULL if none. This has frame
				 * index (numCompiledLocals-1). */
} Proc;

/*
 * The type of functions called to process errors found during the execution
 * of a procedure (or lambda term or ...).
 */

typedef void (ProcErrorProc)(Tcl_Interp *interp, Tcl_Obj *procNameObj);

/*
 * The structure below defines a command trace. This is used to allow Tcl
 * clients to find out whenever a command is about to be executed.
 */

typedef struct Trace {
    int level;			/* Only trace commands at nesting level less
				 * than or equal to this. */
    Tcl_CmdObjTraceProc *proc;	/* Procedure to call to trace command. */
    void *clientData;	/* Arbitrary value to pass to proc. */
    struct Trace *nextPtr;	/* Next in list of traces for this interp. */
    int flags;			/* Flags governing the trace - see
				 * Tcl_CreateObjTrace for details. */
    Tcl_CmdObjTraceDeleteProc *delProc;
				/* Procedure to call when trace is deleted. */
} Trace;

/*
 * When an interpreter trace is active (i.e. its associated procedure is
 * executing), one of the following structures is linked into a list
 * associated with the interpreter. The information in the structure is needed
 * in order for Tcl to behave reasonably if traces are deleted while traces
 * are active.
 */

typedef struct ActiveInterpTrace {
    struct ActiveInterpTrace *nextPtr;
				/* Next in list of all active command traces
				 * for the interpreter, or NULL if no more. */
    Trace *nextTracePtr;	/* Next trace to check after current trace
				 * procedure returns; if this trace gets
				 * deleted, must update pointer to avoid using
				 * free'd memory. */
    int reverseScan;		/* Boolean set true when traces are scanning
				 * in reverse order. */
} ActiveInterpTrace;

/*
 * Flag values designating types of execution traces. See tclTrace.c for
 * related flag values.
 *
 * TCL_TRACE_ENTER_EXEC		- triggers enter/enterstep traces.
 * 				- passed to Tcl_CreateObjTrace to set up
 *				  "enterstep" traces.
 * TCL_TRACE_LEAVE_EXEC		- triggers leave/leavestep traces.
 * 				- passed to Tcl_CreateObjTrace to set up
 *				  "leavestep" traces.
 */

#define TCL_TRACE_ENTER_EXEC	1
#define TCL_TRACE_LEAVE_EXEC	2

/*
 * The structure below defines an entry in the assocData hash table which is
 * associated with an interpreter. The entry contains a pointer to a function
 * to call when the interpreter is deleted, and a pointer to a user-defined
 * piece of data.
 */

typedef struct AssocData {
    Tcl_InterpDeleteProc *proc;	/* Proc to call when deleting. */
    void *clientData;	/* Value to pass to proc. */
} AssocData;

/*
 * The structure below defines a call frame. A call frame defines a naming
 * context for a procedure call: its local naming scope (for local variables)
 * and its global naming scope (a namespace, perhaps the global :: namespace).
 * A call frame can also define the naming context for a namespace eval or
 * namespace inscope command: the namespace in which the command's code should
 * execute. The Tcl_CallFrame structures exist only while procedures or
 * namespace eval/inscope's are being executed, and provide a kind of Tcl call
 * stack.
 *
 * WARNING!! The structure definition must be kept consistent with the
 * Tcl_CallFrame structure in tcl.h. If you change one, change the other.
 */

/*
 * Will be grown to contain: pointers to the varnames (allocated at the end),
 * plus the init values for each variable (suitable to be memcopied on init)
 */

typedef struct LocalCache {
    size_t refCount;
    size_t numVars;
    Tcl_Obj *varName0;
} LocalCache;

#define localName(framePtr, i) \
    ((&((framePtr)->localCachePtr->varName0))[(i)])

MODULE_SCOPE void	TclFreeLocalCache(Tcl_Interp *interp,
			    LocalCache *localCachePtr);

typedef struct CallFrame {
    Namespace *nsPtr;		/* Points to the namespace used to resolve
				 * commands and global variables. */
    int isProcCallFrame;	/* If 0, the frame was pushed to execute a
				 * namespace command and var references are
				 * treated as references to namespace vars;
				 * varTablePtr and compiledLocals are ignored.
				 * If FRAME_IS_PROC is set, the frame was
				 * pushed to execute a Tcl procedure and may
				 * have local vars. */
    size_t objc;			/* This and objv below describe the arguments
				 * for this procedure call. */
    Tcl_Obj *const *objv;	/* Array of argument objects. */
    struct CallFrame *callerPtr;
				/* Value of interp->framePtr when this
				 * procedure was invoked (i.e. next higher in
				 * stack of all active procedures). */
    struct CallFrame *callerVarPtr;
				/* Value of interp->varFramePtr when this
				 * procedure was invoked (i.e. determines
				 * variable scoping within caller). Same as
				 * callerPtr unless an "uplevel" command or
				 * something equivalent was active in the
				 * caller). */
    size_t level;			/* Level of this procedure, for "uplevel"
				 * purposes (i.e. corresponds to nesting of
				 * callerVarPtr's, not callerPtr's). 1 for
				 * outermost procedure, 0 for top-level. */
    Proc *procPtr;		/* Points to the structure defining the called
				 * procedure. Used to get information such as
				 * the number of compiled local variables
				 * (local variables assigned entries ["slots"]
				 * in the compiledLocals array below). */
    TclVarHashTable *varTablePtr;
				/* Hash table containing local variables not
				 * recognized by the compiler, or created at
				 * execution time through, e.g., upvar.
				 * Initially NULL and created if needed. */
    size_t numCompiledLocals;	/* Count of local variables recognized
				 * by the compiler including arguments. */
    Var *compiledLocals;	/* Points to the array of local variables
				 * recognized by the compiler. The compiler
				 * emits code that refers to these variables
				 * using an index into this array. */
    void *clientData;	/* Pointer to some context that is used by
				 * object systems. The meaning of the contents
				 * of this field is defined by the code that
				 * sets it, and it should only ever be set by
				 * the code that is pushing the frame. In that
				 * case, the code that sets it should also
				 * have some means of discovering what the
				 * meaning of the value is, which we do not
				 * specify. */
    LocalCache *localCachePtr;
    Tcl_Obj    *tailcallPtr;
				/* NULL if no tailcall is scheduled */
} CallFrame;

#define FRAME_IS_PROC	0x1
#define FRAME_IS_LAMBDA 0x2
#define FRAME_IS_METHOD	0x4	/* The frame is a method body, and the frame's
				 * clientData field contains a CallContext
				 * reference. Part of TIP#257. */
#define FRAME_IS_OO_DEFINE 0x8	/* The frame is part of the inside workings of
				 * the [oo::define] command; the clientData
				 * field contains an Object reference that has
				 * been confirmed to refer to a class. Part of
				 * TIP#257. */
#define FRAME_IS_PRIVATE_DEFINE 0x10
				/* Marks this frame as being used for private
				 * declarations with [oo::define]. Usually
				 * OR'd with FRAME_IS_OO_DEFINE. TIP#500. */

/*
 * TIP #280
 * The structure below defines a command frame. A command frame provides
 * location information for all commands executing a tcl script (source, eval,
 * uplevel, procedure bodies, ...). The runtime structure essentially contains
 * the stack trace as it would be if the currently executing command were to
 * throw an error.
 *
 * For commands where it makes sense it refers to the associated CallFrame as
 * well.
 *
 * The structures are chained in a single list, with the top of the stack
 * anchored in the Interp structure.
 *
 * Instances can be allocated on the C stack, or the heap, the former making
 * cleanup a bit simpler.
 */

typedef struct CmdFrame {
    /*
     * General data. Always available.
     */

    int type;			/* Values see below. */
    int level;			/* Number of frames in stack, prevent O(n)
				 * scan of list. */
    int *line;			/* Lines the words of the command start on. */
    size_t nline;
    CallFrame *framePtr;	/* Procedure activation record, may be
				 * NULL. */
    struct CmdFrame *nextPtr;	/* Link to calling frame. */
    /*
     * Data needed for Eval vs TEBC
     *
     * EXECUTION CONTEXTS and usage of CmdFrame
     *
     * Field	  TEBC		  EvalEx
     * =======	  ====		  ======
     * level	  yes		  yes
     * type	  BC/PREBC	  SRC/EVAL
     * line0	  yes		  yes
     * framePtr	  yes		  yes
     * =======	  ====		  ======
     *
     * =======	  ====		  ========= union data
     * line1	  -		  yes
     * line3	  -		  yes
     * path	  -		  yes
     * -------	  ----		  ------
     * codePtr	  yes		  -
     * pc	  yes		  -
     * =======	  ====		  ======
     *
     * =======	  ====		  ========= union cmd
     * str.cmd	  yes		  yes
     * str.len	  yes		  yes
     * -------	  ----		  ------
     */

    union {
	struct {
	    Tcl_Obj *path;	/* Path of the sourced file the command is
				 * in. */
	} eval;
	struct {
	    const void *codePtr;/* Byte code currently executed... */
	    const char *pc;	/* ... and instruction pointer. */
	} tebc;
    } data;
    Tcl_Obj *cmdObj;
    const char *cmd;		/* The executed command, if possible... */
    size_t len;			/* ... and its length. */
    const struct CFWordBC *litarg;
				/* Link to set of literal arguments which have
				 * ben pushed on the lineLABCPtr stack by
				 * TclArgumentBCEnter(). These will be removed
				 * by TclArgumentBCRelease. */
} CmdFrame;

typedef struct CFWord {
    CmdFrame *framePtr;		/* CmdFrame to access. */
    size_t word;			/* Index of the word in the command. */
    size_t refCount;		/* Number of times the word is on the
				 * stack. */
} CFWord;

typedef struct CFWordBC {
    CmdFrame *framePtr;		/* CmdFrame to access. */
    size_t pc;			/* Instruction pointer of a command in
				 * ExtCmdLoc.loc[.] */
    size_t word;			/* Index of word in
				 * ExtCmdLoc.loc[cmd]->line[.] */
    struct CFWordBC *prevPtr;	/* Previous entry in stack for same Tcl_Obj. */
    struct CFWordBC *nextPtr;	/* Next entry for same command call. See
				 * CmdFrame litarg field for the list start. */
    Tcl_Obj *obj;		/* Back reference to hashtable key */
} CFWordBC;

/*
 * Structure to record the locations of invisible continuation lines in
 * literal scripts, as character offset from the beginning of the script. Both
 * compiler and direct evaluator use this information to adjust their line
 * counters when tracking through the script, because when it is invoked the
 * continuation line marker as a whole has been removed already, meaning that
 * the \n which was part of it is gone as well, breaking regular line
 * tracking.
 *
 * These structures are allocated and filled by both the function
 * TclSubstTokens() in the file "tclParse.c" and its caller TclEvalEx() in the
 * file "tclBasic.c", and stored in the thread-global hashtable "lineCLPtr" in
 * file "tclObj.c". They are used by the functions TclSetByteCodeFromAny() and
 * TclCompileScript(), both found in the file "tclCompile.c". Their memory is
 * released by the function TclFreeObj(), in the file "tclObj.c", and also by
 * the function TclThreadFinalizeObjects(), in the same file.
 */

#define CLL_END		(-1)

typedef struct ContLineLoc {
    size_t num;			/* Number of entries in loc, not counting the
				 * final -1 marker entry. */
    int loc[TCLFLEXARRAY];/* Table of locations, as character offsets.
				 * The table is allocated as part of the
				 * structure, extending behind the nominal end
				 * of the structure. An entry containing the
				 * value -1 is put after the last location, as
				 * end-marker/sentinel. */
} ContLineLoc;

/*
 * The following macros define the allowed values for the type field of the
 * CmdFrame structure above. Some of the values occur only in the extended
 * location data referenced via the 'baseLocPtr'.
 *
 * TCL_LOCATION_EVAL	  : Frame is for a script evaluated by EvalEx.
 * TCL_LOCATION_BC	  : Frame is for bytecode.
 * TCL_LOCATION_PREBC	  : Frame is for precompiled bytecode.
 * TCL_LOCATION_SOURCE	  : Frame is for a script evaluated by EvalEx, from a
 *			    sourced file.
 * TCL_LOCATION_PROC	  : Frame is for bytecode of a procedure.
 *
 * A TCL_LOCATION_BC type in a frame can be overridden by _SOURCE and _PROC
 * types, per the context of the byte code in execution.
 */

#define TCL_LOCATION_EVAL	(0) /* Location in a dynamic eval script. */
#define TCL_LOCATION_BC		(2) /* Location in byte code. */
#define TCL_LOCATION_PREBC	(3) /* Location in precompiled byte code, no
				     * location. */
#define TCL_LOCATION_SOURCE	(4) /* Location in a file. */
#define TCL_LOCATION_PROC	(5) /* Location in a dynamic proc. */
#define TCL_LOCATION_LAST	(6) /* Number of values in the enum. */

/*
 * Structure passed to describe procedure-like "procedures" that are not
 * procedures (e.g. a lambda) so that their details can be reported correctly
 * by [info frame]. Contains a sub-structure for each extra field.
 */

typedef Tcl_Obj * (GetFrameInfoValueProc)(void *clientData);
typedef struct {
    const char *name;		/* Name of this field. */
    GetFrameInfoValueProc *proc;	/* Function to generate a Tcl_Obj* from the
				 * clientData, or just use the clientData
				 * directly (after casting) if NULL. */
    void *clientData;	/* Context for above function, or Tcl_Obj* if
				 * proc field is NULL. */
} ExtraFrameInfoField;
typedef struct {
    size_t length;			/* Length of array. */
    ExtraFrameInfoField fields[2];
				/* Really as long as necessary, but this is
				 * long enough for nearly anything. */
} ExtraFrameInfo;

/*
 *----------------------------------------------------------------
 * Data structures and procedures related to TclHandles, which are a very
 * lightweight method of preserving enough information to determine if an
 * arbitrary malloc'd block has been deleted.
 *----------------------------------------------------------------
 */

typedef void **TclHandle;

/*
 *----------------------------------------------------------------
 * Experimental flag value passed to Tcl_GetRegExpFromObj. Intended for use
 * only by Expect. It will probably go away in a later release.
 *----------------------------------------------------------------
 */

#define TCL_REG_BOSONLY 002000	/* Prepend \A to pattern so it only matches at
				 * the beginning of the string. */

/*
 * These are a thin layer over TclpThreadKeyDataGet and TclpThreadKeyDataSet
 * when threads are used, or an emulation if there are no threads. These are
 * really internal and Tcl clients should use Tcl_GetThreadData.
 */

MODULE_SCOPE void *	TclThreadDataKeyGet(Tcl_ThreadDataKey *keyPtr);
MODULE_SCOPE void	TclThreadDataKeySet(Tcl_ThreadDataKey *keyPtr,
			    void *data);

/*
 * This is a convenience macro used to initialize a thread local storage ptr.
 */

#define TCL_TSD_INIT(keyPtr) \
	(ThreadSpecificData *)Tcl_GetThreadData((keyPtr), sizeof(ThreadSpecificData))

/*
 *----------------------------------------------------------------
 * Data structures related to bytecode compilation and execution. These are
 * used primarily in tclCompile.c, tclExecute.c, and tclBasic.c.
 *----------------------------------------------------------------
 */

/*
 * Forward declaration to prevent errors when the forward references to
 * Tcl_Parse and CompileEnv are encountered in the procedure type CompileProc
 * declared below.
 */

struct CompileEnv;

/*
 * The type of procedures called by the Tcl bytecode compiler to compile
 * commands. Pointers to these procedures are kept in the Command structure
 * describing each command. The integer value returned by a CompileProc must
 * be one of the following:
 *
 * TCL_OK		Compilation completed normally.
 * TCL_ERROR 		Compilation could not be completed. This can be just a
 * 			judgment by the CompileProc that the command is too
 * 			complex to compile effectively, or it can indicate
 * 			that in the current state of the interp, the command
 * 			would raise an error. The bytecode compiler will not
 * 			do any error reporting at compiler time. Error
 * 			reporting is deferred until the actual runtime,
 * 			because by then changes in the interp state may allow
 * 			the command to be successfully evaluated.
 * TCL_OUT_LINE_COMPILE	A source-compatible alias for TCL_ERROR, kept for the
 * 			sake of old code only.
 */

#define TCL_OUT_LINE_COMPILE	TCL_ERROR

typedef int (CompileProc)(Tcl_Interp *interp, Tcl_Parse *parsePtr,
	struct Command *cmdPtr, struct CompileEnv *compEnvPtr);

/*
 * The type of procedure called from the compilation hook point in
 * SetByteCodeFromAny.
 */

typedef int (CompileHookProc)(Tcl_Interp *interp,
	struct CompileEnv *compEnvPtr, void *clientData);

/*
 * The data structure for a (linked list of) execution stacks.
 */

typedef struct ExecStack {
    struct ExecStack *prevPtr;
    struct ExecStack *nextPtr;
    Tcl_Obj **markerPtr;
    Tcl_Obj **endPtr;
    Tcl_Obj **tosPtr;
    Tcl_Obj *stackWords[TCLFLEXARRAY];
} ExecStack;

/*
 * The data structure defining the execution environment for ByteCode's.
 * There is one ExecEnv structure per Tcl interpreter. It holds the evaluation
 * stack that holds command operands and results. The stack grows towards
 * increasing addresses. The member stackPtr points to the stackItems of the
 * currently active execution stack.
 */

typedef struct CorContext {
    struct CallFrame *framePtr;
    struct CallFrame *varFramePtr;
    struct CmdFrame *cmdFramePtr;  /* See Interp.cmdFramePtr */
    Tcl_HashTable *lineLABCPtr;    /* See Interp.lineLABCPtr */
} CorContext;

typedef struct CoroutineData {
    struct Command *cmdPtr;	/* The command handle for the coroutine. */
    struct ExecEnv *eePtr;	/* The special execution environment (stacks,
				 * etc.) for the coroutine. */
    struct ExecEnv *callerEEPtr;/* The execution environment for the caller of
				 * the coroutine, which might be the
				 * interpreter global environment or another
				 * coroutine. */
    CorContext caller;
    CorContext running;
    Tcl_HashTable *lineLABCPtr;    /* See Interp.lineLABCPtr */
    void *stackLevel;
    size_t auxNumLevels;		/* While the coroutine is running the
				 * numLevels of the create/resume command is
				 * stored here; for suspended coroutines it
				 * holds the nesting numLevels at yield. */
    size_t nargs;                  /* Number of args required for resuming this
				 * coroutine; COROUTINE_ARGUMENTS_SINGLE_OPTIONAL means "0 or 1"
				 * (default), COROUTINE_ARGUMENTS_ARBITRARY means "any" */
    Tcl_Obj *yieldPtr;		/* The command to yield to.  Stored here in
				 * order to reset splice point in
				 * TclNRCoroutineActivateCallback if the
				 * coroutine is busy.
				*/
} CoroutineData;

typedef struct ExecEnv {
    ExecStack *execStackPtr;	/* Points to the first item in the evaluation
				 * stack on the heap. */
    Tcl_Obj *constants[2];	/* Pointers to constant "0" and "1" objs. */
    struct Tcl_Interp *interp;
    struct NRE_callback *callbackPtr;
				/* Top callback in NRE's stack. */
    struct CoroutineData *corPtr;
    int rewind;
} ExecEnv;

#define COR_IS_SUSPENDED(corPtr) \
    ((corPtr)->stackLevel == NULL)

/*
 * The definitions for the LiteralTable and LiteralEntry structures. Each
 * interpreter contains a LiteralTable. It is used to reduce the storage
 * needed for all the Tcl objects that hold the literals of scripts compiled
 * by the interpreter. A literal's object is shared by all the ByteCodes that
 * refer to the literal. Each distinct literal has one LiteralEntry entry in
 * the LiteralTable. A literal table is a specialized hash table that is
 * indexed by the literal's string representation, which may contain null
 * characters.
 *
 * Note that we reduce the space needed for literals by sharing literal
 * objects both within a ByteCode (each ByteCode contains a local
 * LiteralTable) and across all an interpreter's ByteCodes (with the
 * interpreter's global LiteralTable).
 */

typedef struct LiteralEntry {
    struct LiteralEntry *nextPtr;
				/* Points to next entry in this hash bucket or
				 * NULL if end of chain. */
    Tcl_Obj *objPtr;		/* Points to Tcl object that holds the
				 * literal's bytes and length. */
    size_t refCount;		/* If in an interpreter's global literal
				 * table, the number of ByteCode structures
				 * that share the literal object; the literal
				 * entry can be freed when refCount drops to
				 * 0. If in a local literal table, TCL_INDEX_NONE. */
    Namespace *nsPtr;		/* Namespace in which this literal is used. We
				 * try to avoid sharing literal non-FQ command
				 * names among different namespaces to reduce
				 * shimmering. */
} LiteralEntry;

typedef struct LiteralTable {
    LiteralEntry **buckets;	/* Pointer to bucket array. Each element
				 * points to first entry in bucket's hash
				 * chain, or NULL. */
    LiteralEntry *staticBuckets[TCL_SMALL_HASH_TABLE];
				/* Bucket array used for small tables to avoid
				 * mallocs and frees. */
    TCL_HASH_TYPE numBuckets; /* Total number of buckets allocated at
				 * **buckets. */
    TCL_HASH_TYPE numEntries; /* Total number of entries present in
				 * table. */
    TCL_HASH_TYPE rebuildSize; /* Enlarge table when numEntries gets to be
				 * this large. */
    TCL_HASH_TYPE mask;		/* Mask value used in hashing function. */
} LiteralTable;

/*
 * The following structure defines for each Tcl interpreter various
 * statistics-related information about the bytecode compiler and
 * interpreter's operation in that interpreter.
 */

#ifdef TCL_COMPILE_STATS
typedef struct ByteCodeStats {
    size_t numExecutions;		/* Number of ByteCodes executed. */
    size_t numCompilations;	/* Number of ByteCodes created. */
    size_t numByteCodesFreed;	/* Number of ByteCodes destroyed. */
    size_t instructionCount[256];	/* Number of times each instruction was
				 * executed. */

    double totalSrcBytes;	/* Total source bytes ever compiled. */
    double totalByteCodeBytes;	/* Total bytes for all ByteCodes. */
    double currentSrcBytes;	/* Src bytes for all current ByteCodes. */
    double currentByteCodeBytes;/* Code bytes in all current ByteCodes. */

    size_t srcCount[32];		/* Source size distribution: # of srcs of
				 * size [2**(n-1)..2**n), n in [0..32). */
    size_t byteCodeCount[32];	/* ByteCode size distribution. */
    size_t lifetimeCount[32];	/* ByteCode lifetime distribution (ms). */

    double currentInstBytes;	/* Instruction bytes-current ByteCodes. */
    double currentLitBytes;	/* Current literal bytes. */
    double currentExceptBytes;	/* Current exception table bytes. */
    double currentAuxBytes;	/* Current auxiliary information bytes. */
    double currentCmdMapBytes;	/* Current src<->code map bytes. */

    size_t numLiteralsCreated;	/* Total literal objects ever compiled. */
    double totalLitStringBytes;	/* Total string bytes in all literals. */
    double currentLitStringBytes;
				/* String bytes in current literals. */
    size_t literalCount[32];	/* Distribution of literal string sizes. */
} ByteCodeStats;
#endif /* TCL_COMPILE_STATS */

/*
 * Structure used in implementation of those core ensembles which are
 * partially compiled. Used as an array of these, with a terminating field
 * whose 'name' is NULL.
 */

typedef struct {
    const char *name;		/* The name of the subcommand. */
    Tcl_ObjCmdProc *proc;	/* The implementation of the subcommand. */
    CompileProc *compileProc;	/* The compiler for the subcommand. */
    Tcl_ObjCmdProc *nreProc;	/* NRE implementation of this command. */
    void *clientData;	/* Any clientData to give the command. */
    int unsafe;			/* Whether this command is to be hidden by
				 * default in a safe interpreter. */
} EnsembleImplMap;

/*
 *----------------------------------------------------------------
 * Data structures related to commands.
 *----------------------------------------------------------------
 */

/*
 * An imported command is created in an namespace when it imports a "real"
 * command from another namespace. An imported command has a Command structure
 * that points (via its ClientData value) to the "real" Command structure in
 * the source namespace's command table. The real command records all the
 * imported commands that refer to it in a list of ImportRef structures so
 * that they can be deleted when the real command is deleted.
 */

typedef struct ImportRef {
    struct Command *importedCmdPtr;
				/* Points to the imported command created in
				 * an importing namespace; this command
				 * redirects its invocations to the "real"
				 * command. */
    struct ImportRef *nextPtr;	/* Next element on the linked list of imported
				 * commands that refer to the "real" command.
				 * The real command deletes these imported
				 * commands on this list when it is
				 * deleted. */
} ImportRef;

/*
 * Data structure used as the ClientData of imported commands: commands
 * created in an namespace when it imports a "real" command from another
 * namespace.
 */

typedef struct ImportedCmdData {
    struct Command *realCmdPtr;	/* "Real" command that this imported command
				 * refers to. */
    struct Command *selfPtr;	/* Pointer to this imported command. Needed
				 * only when deleting it in order to remove it
				 * from the real command's linked list of
				 * imported commands that refer to it. */
} ImportedCmdData;

/*
 * A Command structure exists for each command in a namespace. The Tcl_Command
 * opaque type actually refers to these structures.
 */

typedef struct Command {
    Tcl_HashEntry *hPtr;	/* Pointer to the hash table entry that refers
				 * to this command. The hash table is either a
				 * namespace's command table or an
				 * interpreter's hidden command table. This
				 * pointer is used to get a command's name
				 * from its Tcl_Command handle. NULL means
				 * that the hash table entry has been removed
				 * already (this can happen if deleteProc
				 * causes the command to be deleted or
				 * recreated). */
    Namespace *nsPtr;		/* Points to the namespace containing this
				 * command. */
    size_t refCount;		/* 1 if in command hashtable plus 1 for each
				 * reference from a CmdName Tcl object
				 * representing a command's name in a ByteCode
				 * instruction sequence. This structure can be
				 * freed when refCount becomes zero. */
    size_t cmdEpoch;		/* Incremented to invalidate any references
				 * that point to this command when it is
				 * renamed, deleted, hidden, or exposed. */
    CompileProc *compileProc;	/* Procedure called to compile command. NULL
				 * if no compile proc exists for command. */
    Tcl_ObjCmdProc *objProc;	/* Object-based command procedure. */
    void *objClientData;	/* Arbitrary value passed to object proc. */
    Tcl_CmdProc *proc;		/* String-based command procedure. */
    void *clientData;	/* Arbitrary value passed to string proc. */
    Tcl_CmdDeleteProc *deleteProc;
				/* Procedure invoked when deleting command to,
				 * e.g., free all client data. */
    void *deleteData;	/* Arbitrary value passed to deleteProc. */
    int flags;			/* Miscellaneous bits of information about
				 * command. See below for definitions. */
    ImportRef *importRefPtr;	/* List of each imported Command created in
				 * another namespace when this command is
				 * imported. These imported commands redirect
				 * invocations back to this command. The list
				 * is used to remove all those imported
				 * commands when deleting this "real"
				 * command. */
    CommandTrace *tracePtr;	/* First in list of all traces set for this
				 * command. */
    Tcl_ObjCmdProc *nreProc;	/* NRE implementation of this command. */
} Command;

/*
 * Flag bits for commands.
 *
 * CMD_DYING -			If 1 the command is in the process of
 *				being deleted (its deleteProc is currently
 *				executing). Other attempts to delete the
 *				command should be ignored.
 * CMD_TRACE_ACTIVE -		If 1 the trace processing is currently
 *				underway for a rename/delete change. See the
 *				two flags below for which is currently being
 *				processed.
 * CMD_HAS_EXEC_TRACES -	If 1 means that this command has at least one
 *				execution trace (as opposed to simple
 *				delete/rename traces) in its tracePtr list.
 * CMD_COMPILES_EXPANDED -	If 1 this command has a compiler that
 *				can handle expansion (provided it is not the
 *				first word).
 * TCL_TRACE_RENAME -		A rename trace is in progress. Further
 *				recursive renames will not be traced.
 * TCL_TRACE_DELETE -		A delete trace is in progress. Further
 *				recursive deletes will not be traced.
 * (these last two flags are defined in tcl.h)
 */

#define CMD_DYING		    0x01
#define CMD_TRACE_ACTIVE	    0x02
#define CMD_HAS_EXEC_TRACES	    0x04
#define CMD_COMPILES_EXPANDED	    0x08
#define CMD_REDEF_IN_PROGRESS	    0x10
#define CMD_VIA_RESOLVER	    0x20
#define CMD_DEAD                    0x40


/*
 *----------------------------------------------------------------
 * Data structures related to name resolution procedures.
 *----------------------------------------------------------------
 */

/*
 * The interpreter keeps a linked list of name resolution schemes. The scheme
 * for a namespace is consulted first, followed by the list of schemes in an
 * interpreter, followed by the default name resolution in Tcl. Schemes are
 * added/removed from the interpreter's list by calling Tcl_AddInterpResolver
 * and Tcl_RemoveInterpResolver.
 */

typedef struct ResolverScheme {
    char *name;			/* Name identifying this scheme. */
    Tcl_ResolveCmdProc *cmdResProc;
				/* Procedure handling command name
				 * resolution. */
    Tcl_ResolveVarProc *varResProc;
				/* Procedure handling variable name resolution
				 * for variables that can only be handled at
				 * runtime. */
    Tcl_ResolveCompiledVarProc *compiledVarResProc;
				/* Procedure handling variable name resolution
				 * at compile time. */

    struct ResolverScheme *nextPtr;
				/* Pointer to next record in linked list. */
} ResolverScheme;

/*
 * Forward declaration of the TIP#143 limit handler structure.
 */

typedef struct LimitHandler LimitHandler;

/*
 * TIP #268.
 * Values for the selection mode, i.e the package require preferences.
 */

enum PkgPreferOptions {
    PKG_PREFER_LATEST, PKG_PREFER_STABLE
};

/*
 *----------------------------------------------------------------
 * This structure shadows the first few fields of the memory cache for the
 * allocator defined in tclThreadAlloc.c; it has to be kept in sync with the
 * definition there.
 * Some macros require knowledge of some fields in the struct in order to
 * avoid hitting the TSD unnecessarily. In order to facilitate this, a pointer
 * to the relevant fields is kept in the allocCache field in struct Interp.
 *----------------------------------------------------------------
 */

typedef struct AllocCache {
    struct Cache *nextPtr;	/* Linked list of cache entries. */
    Tcl_ThreadId owner;		/* Which thread's cache is this? */
    Tcl_Obj *firstObjPtr;	/* List of free objects for thread. */
    size_t numObjects;		/* Number of objects for thread. */
} AllocCache;

/*
 *----------------------------------------------------------------
 * This structure defines an interpreter, which is a collection of commands
 * plus other state information related to interpreting commands, such as
 * variable storage. Primary responsibility for this data structure is in
 * tclBasic.c, but almost every Tcl source file uses something in here.
 *----------------------------------------------------------------
 */

typedef struct Interp {
    /*
     * The first two fields were named "result" and "freeProc" in earlier
     * versions of Tcl.  They are no longer used within Tcl, and are no
     * longer available to be accessed by extensions.  However, they cannot
     * be removed.  Why?  There is a deployed base of stub-enabled extensions
     * that query the value of iPtr->stubTable.  For them to continue to work,
     * the location of the field "stubTable" within the Interp struct cannot
     * change.  The most robust way to assure that is to leave all fields up to
     * that one undisturbed.
     */

    const char *legacyResult;
    void (*legacyFreeProc) (void);
    int errorLine;		/* When TCL_ERROR is returned, this gives the
				 * line number in the command where the error
				 * occurred (1 means first line). */
    const struct TclStubs *stubTable;
				/* Pointer to the exported Tcl stub table.  In
				 * ancient pre-8.1 versions of Tcl this was a
				 * pointer to the objResultPtr or a pointer to a
				 * buckets array in a hash table. Deployed stubs
				 * enabled extensions check for a NULL pointer value
				 * and for a TCL_STUBS_MAGIC value to verify they
				 * are not [load]ing into one of those pre-stubs
				 * interps.
				 */

    TclHandle handle;		/* Handle used to keep track of when this
				 * interp is deleted. */

    Namespace *globalNsPtr;	/* The interpreter's global namespace. */
    Tcl_HashTable *hiddenCmdTablePtr;
				/* Hash table used by tclBasic.c to keep track
				 * of hidden commands on a per-interp
				 * basis. */
    void *interpInfo;	/* Information used by tclInterp.c to keep
				 * track of parent/child interps on a
				 * per-interp basis. */
    void (*optimizer)(void *envPtr);
    /*
     * Information related to procedures and variables. See tclProc.c and
     * tclVar.c for usage.
     */

    size_t numLevels;		/* Keeps track of how many nested calls to
				 * Tcl_Eval are in progress for this
				 * interpreter. It's used to delay deletion of
				 * the table until all Tcl_Eval invocations
				 * are completed. */
    size_t maxNestingDepth;	/* If numLevels exceeds this value then Tcl
				 * assumes that infinite recursion has
				 * occurred and it generates an error. */
    CallFrame *framePtr;	/* Points to top-most in stack of all nested
				 * procedure invocations. */
    CallFrame *varFramePtr;	/* Points to the call frame whose variables
				 * are currently in use (same as framePtr
				 * unless an "uplevel" command is
				 * executing). */
    ActiveVarTrace *activeVarTracePtr;
				/* First in list of active traces for interp,
				 * or NULL if no active traces. */
    int returnCode;		/* [return -code] parameter. */
    CallFrame *rootFramePtr;	/* Global frame pointer for this
				 * interpreter. */
    Namespace *lookupNsPtr;	/* Namespace to use ONLY on the next
				 * TCL_EVAL_INVOKE call to Tcl_EvalObjv. */

#if TCL_MAJOR_VERSION < 9
    char *appendResultDontUse;
    int appendAvlDontUse;
    int appendUsedDontUse;
#endif

    /*
     * Information about packages. Used only in tclPkg.c.
     */

    Tcl_HashTable packageTable;	/* Describes all of the packages loaded in or
				 * available to this interpreter. Keys are
				 * package names, values are (Package *)
				 * pointers. */
    char *packageUnknown;	/* Command to invoke during "package require"
				 * commands for packages that aren't described
				 * in packageTable. Ckalloc'ed, may be
				 * NULL. */
    /*
     * Miscellaneous information:
     */

    size_t cmdCount;		/* Total number of times a command procedure
				 * has been called for this interpreter. */
    int evalFlags;		/* Flags to control next call to Tcl_Eval.
				 * Normally zero, but may be set before
				 * calling Tcl_Eval. See below for valid
				 * values. */
#if TCL_MAJOR_VERSION < 9
    int unused1;		/* No longer used (was termOffset) */
#endif
    LiteralTable literalTable;	/* Contains LiteralEntry's describing all Tcl
				 * objects holding literals of scripts
				 * compiled by the interpreter. Indexed by the
				 * string representations of literals. Used to
				 * avoid creating duplicate objects. */
    size_t compileEpoch;		/* Holds the current "compilation epoch" for
				 * this interpreter. This is incremented to
				 * invalidate existing ByteCodes when, e.g., a
				 * command with a compile procedure is
				 * redefined. */
    Proc *compiledProcPtr;	/* If a procedure is being compiled, a pointer
				 * to its Proc structure; otherwise, this is
				 * NULL. Set by ObjInterpProc in tclProc.c and
				 * used by tclCompile.c to process local
				 * variables appropriately. */
    ResolverScheme *resolverPtr;
				/* Linked list of name resolution schemes
				 * added to this interpreter. Schemes are
				 * added and removed by calling
				 * Tcl_AddInterpResolvers and
				 * Tcl_RemoveInterpResolver respectively. */
    Tcl_Obj *scriptFile;	/* NULL means there is no nested source
				 * command active; otherwise this points to
				 * pathPtr of the file being sourced. */
    int flags;			/* Various flag bits. See below. */
    long randSeed;		/* Seed used for rand() function. */
    Trace *tracePtr;		/* List of traces for this interpreter. */
    Tcl_HashTable *assocData;	/* Hash table for associating data with this
				 * interpreter. Cleaned up when this
				 * interpreter is deleted. */
    struct ExecEnv *execEnvPtr;	/* Execution environment for Tcl bytecode
				 * execution. Contains a pointer to the Tcl
				 * evaluation stack. */
    Tcl_Obj *emptyObjPtr;	/* Points to an object holding an empty
				 * string. Returned by Tcl_ObjSetVar2 when
				 * variable traces change a variable in a
				 * gross way. */
#if TCL_MAJOR_VERSION < 9
    char resultSpaceDontUse[TCL_DSTRING_STATIC_SIZE+1];
#endif
    Tcl_Obj *objResultPtr;	/* If the last command returned an object
				 * result, this points to it. Should not be
				 * accessed directly; see comment above. */
    Tcl_ThreadId threadId;	/* ID of thread that owns the interpreter. */

    ActiveCommandTrace *activeCmdTracePtr;
				/* First in list of active command traces for
				 * interp, or NULL if no active traces. */
    ActiveInterpTrace *activeInterpTracePtr;
				/* First in list of active traces for interp,
				 * or NULL if no active traces. */

    size_t tracesForbiddingInline;	/* Count of traces (in the list headed by
				 * tracePtr) that forbid inline bytecode
				 * compilation. */

    /*
     * Fields used to manage extensible return options (TIP 90).
     */

    Tcl_Obj *returnOpts;	/* A dictionary holding the options to the
				 * last [return] command. */

    Tcl_Obj *errorInfo;		/* errorInfo value (now as a Tcl_Obj). */
    Tcl_Obj *eiVar;		/* cached ref to ::errorInfo variable. */
    Tcl_Obj *errorCode;		/* errorCode value (now as a Tcl_Obj). */
    Tcl_Obj *ecVar;		/* cached ref to ::errorInfo variable. */
    int returnLevel;		/* [return -level] parameter. */

    /*
     * Resource limiting framework support (TIP#143).
     */

    struct {
	int active;		/* Flag values defining which limits have been
				 * set. */
	int granularityTicker;	/* Counter used to determine how often to
				 * check the limits. */
	int exceeded;		/* Which limits have been exceeded, described
				 * as flag values the same as the 'active'
				 * field. */

	size_t cmdCount;		/* Limit for how many commands to execute in
				 * the interpreter. */
	LimitHandler *cmdHandlers;
				/* Handlers to execute when the limit is
				 * reached. */
	int cmdGranularity;	/* Mod factor used to determine how often to
				 * evaluate the limit check. */

	Tcl_Time time;		/* Time limit for execution within the
				 * interpreter. */
	LimitHandler *timeHandlers;
				/* Handlers to execute when the limit is
				 * reached. */
	int timeGranularity;	/* Mod factor used to determine how often to
				 * evaluate the limit check. */
	Tcl_TimerToken timeEvent;
				/* Handle for a timer callback that will occur
				 * when the time-limit is exceeded. */

	Tcl_HashTable callbacks;/* Mapping from (interp,type) pair to data
				 * used to install a limit handler callback to
				 * run in _this_ interp when the limit is
				 * exceeded. */
    } limit;

    /*
     * Information for improved default error generation from ensembles
     * (TIP#112).
     */

    struct {
	Tcl_Obj *const *sourceObjs;
				/* What arguments were actually input into the
				 * *root* ensemble command? (Nested ensembles
				 * don't rewrite this.) NULL if we're not
				 * processing an ensemble. */
	size_t numRemovedObjs;	/* How many arguments have been stripped off
				 * because of ensemble processing. */
	size_t numInsertedObjs;	/* How many of the current arguments were
				 * inserted by an ensemble. */
    } ensembleRewrite;

    /*
     * TIP #219: Global info for the I/O system.
     */

    Tcl_Obj *chanMsg;		/* Error message set by channel drivers, for
				 * the propagation of arbitrary Tcl errors.
				 * This information, if present (chanMsg not
				 * NULL), takes precedence over a POSIX error
				 * code returned by a channel operation. */

    /*
     * Source code origin information (TIP #280).
     */

    CmdFrame *cmdFramePtr;	/* Points to the command frame containing the
				 * location information for the current
				 * command. */
    const CmdFrame *invokeCmdFramePtr;
				/* Points to the command frame which is the
				 * invoking context of the bytecode compiler.
				 * NULL when the byte code compiler is not
				 * active. */
    int invokeWord;		/* Index of the word in the command which
				 * is getting compiled. */
    Tcl_HashTable *linePBodyPtr;/* This table remembers for each statically
				 * defined procedure the location information
				 * for its body. It is keyed by the address of
				 * the Proc structure for a procedure. The
				 * values are "struct CmdFrame*". */
    Tcl_HashTable *lineBCPtr;	/* This table remembers for each ByteCode
				 * object the location information for its
				 * body. It is keyed by the address of the
				 * Proc structure for a procedure. The values
				 * are "struct ExtCmdLoc*". (See
				 * tclCompile.h) */
    Tcl_HashTable *lineLABCPtr;
    Tcl_HashTable *lineLAPtr;	/* This table remembers for each argument of a
				 * command on the execution stack the index of
				 * the argument in the command, and the
				 * location data of the command. It is keyed
				 * by the address of the Tcl_Obj containing
				 * the argument. The values are "struct
				 * CFWord*" (See tclBasic.c). This allows
				 * commands like uplevel, eval, etc. to find
				 * location information for their arguments,
				 * if they are a proper literal argument to an
				 * invoking command. Alt view: An index to the
				 * CmdFrame stack keyed by command argument
				 * holders. */
    ContLineLoc *scriptCLLocPtr;/* This table points to the location data for
				 * invisible continuation lines in the script,
				 * if any. This pointer is set by the function
				 * TclEvalObjEx() in file "tclBasic.c", and
				 * used by function ...() in the same file.
				 * It does for the eval/direct path of script
				 * execution what CompileEnv.clLoc does for
				 * the bytecode compiler.
				 */
    /*
     * TIP #268. The currently active selection mode, i.e. the package require
     * preferences.
     */

    int packagePrefer;		/* Current package selection mode. */

    /*
     * Hashtables for variable traces and searches.
     */

    Tcl_HashTable varTraces;	/* Hashtable holding the start of a variable's
				 * active trace list; varPtr is the key. */
    Tcl_HashTable varSearches;	/* Hashtable holding the start of a variable's
				 * active searches list; varPtr is the key. */
    /*
     * The thread-specific data ekeko: cache pointers or values that
     *  (a) do not change during the thread's lifetime
     *  (b) require access to TSD to determine at runtime
     *  (c) are accessed very often (e.g., at each command call)
     *
     * Note that these are the same for all interps in the same thread. They
     * just have to be initialised for the thread's parent interp, children
     * inherit the value.
     *
     * They are used by the macros defined below.
     */

    AllocCache *allocCache;
    void *pendingObjDataPtr;	/* Pointer to the Cache and PendingObjData
				 * structs for this interp's thread; see
				 * tclObj.c and tclThreadAlloc.c */
    int *asyncReadyPtr;		/* Pointer to the asyncReady indicator for
				 * this interp's thread; see tclAsync.c */
    /*
     * The pointer to the object system root ekeko. c.f. TIP #257.
     */
    void *objectFoundation;	/* Pointer to the Foundation structure of the
				 * object system, which contains things like
				 * references to key namespaces. See
				 * tclOOInt.h and tclOO.c for real definition
				 * and setup. */

    struct NRE_callback *deferredCallbacks;
				/* Callbacks that are set previous to a call
				 * to some Eval function but that actually
				 * belong to the command that is about to be
				 * called - i.e., they should be run *before*
				 * any tailcall is invoked. */

    /*
     * TIP #285, Script cancellation support.
     */

    Tcl_AsyncHandler asyncCancel;
				/* Async handler token for Tcl_CancelEval. */
    Tcl_Obj *asyncCancelMsg;	/* Error message set by async cancel handler
				 * for the propagation of arbitrary Tcl
				 * errors. This information, if present
				 * (asyncCancelMsg not NULL), takes precedence
				 * over the default error messages returned by
				 * a script cancellation operation. */

	/*
	 * TIP #348 IMPLEMENTATION  -  Substituted error stack
	 */
    Tcl_Obj *errorStack;	/* [info errorstack] value (as a Tcl_Obj). */
    Tcl_Obj *upLiteral;		/* "UP" literal for [info errorstack] */
    Tcl_Obj *callLiteral;	/* "CALL" literal for [info errorstack] */
    Tcl_Obj *innerLiteral;	/* "INNER" literal for [info errorstack] */
    Tcl_Obj *innerContext;	/* cached list for fast reallocation */
    int resetErrorStack;        /* controls cleaning up of ::errorStack */

#ifdef TCL_COMPILE_STATS
    /*
     * Statistical information about the bytecode compiler and interpreter's
     * operation. This should be the last field of Interp.
     */

    ByteCodeStats stats;	/* Holds compilation and execution statistics
				 * for this interpreter. */
#endif /* TCL_COMPILE_STATS */
} Interp;

/*
 * Macros that use the TSD-ekeko.
 */

#define TclAsyncReady(iPtr) \
    *((iPtr)->asyncReadyPtr)

/*
 * Macros for script cancellation support (TIP #285).
 */

#define TclCanceled(iPtr) \
    (((iPtr)->flags & CANCELED) || ((iPtr)->flags & TCL_CANCEL_UNWIND))

#define TclSetCancelFlags(iPtr, cancelFlags)   \
    (iPtr)->flags |= CANCELED;                 \
    if ((cancelFlags) & TCL_CANCEL_UNWIND) {   \
        (iPtr)->flags |= TCL_CANCEL_UNWIND;    \
    }

#define TclUnsetCancelFlags(iPtr) \
    (iPtr)->flags &= (~(CANCELED | TCL_CANCEL_UNWIND))

/*
 * Macros for splicing into and out of doubly linked lists. They assume
 * existence of struct items 'prevPtr' and 'nextPtr'.
 *
 * a = element to add or remove.
 * b = list head.
 *
 * TclSpliceIn adds to the head of the list.
 */

#define TclSpliceIn(a,b)			\
    (a)->nextPtr = (b);				\
    if ((b) != NULL) {				\
	(b)->prevPtr = (a);			\
    }						\
    (a)->prevPtr = NULL, (b) = (a);

#define TclSpliceOut(a,b)			\
    if ((a)->prevPtr != NULL) {			\
	(a)->prevPtr->nextPtr = (a)->nextPtr;	\
    } else {					\
	(b) = (a)->nextPtr;			\
    }						\
    if ((a)->nextPtr != NULL) {			\
	(a)->nextPtr->prevPtr = (a)->prevPtr;	\
    }

/*
 * EvalFlag bits for Interp structures:
 *
 * TCL_ALLOW_EXCEPTIONS	1 means it's OK for the script to terminate with a
 *			code other than TCL_OK or TCL_ERROR; 0 means codes
 *			other than these should be turned into errors.
 */

#define TCL_ALLOW_EXCEPTIONS		0x04
#define TCL_EVAL_FILE			0x02
#define TCL_EVAL_SOURCE_IN_FRAME	0x10
#define TCL_EVAL_NORESOLVE		0x20
#define TCL_EVAL_DISCARD_RESULT		0x40

/*
 * Flag bits for Interp structures:
 *
 * DELETED:		Non-zero means the interpreter has been deleted:
 *			don't process any more commands for it, and destroy
 *			the structure as soon as all nested invocations of
 *			Tcl_Eval are done.
 * ERR_ALREADY_LOGGED:	Non-zero means information has already been logged in
 *			iPtr->errorInfo for the current Tcl_Eval instance, so
 *			Tcl_Eval needn't log it (used to implement the "error
 *			message log" command).
 * DONT_COMPILE_CMDS_INLINE: Non-zero means that the bytecode compiler should
 *			not compile any commands into an inline sequence of
 *			instructions. This is set 1, for example, when command
 *			traces are requested.
 * RAND_SEED_INITIALIZED: Non-zero means that the randSeed value of the interp
 *			has not be initialized. This is set 1 when we first
 *			use the rand() or srand() functions.
 * SAFE_INTERP:		Non zero means that the current interp is a safe
 *			interp (i.e. it has only the safe commands installed,
 *			less privilege than a regular interp).
 * INTERP_DEBUG_FRAME:	Used for switching on various extra interpreter
 *			debug/info mechanisms (e.g. info frame eval/uplevel
 *			tracing) which are performance intensive.
 * INTERP_TRACE_IN_PROGRESS: Non-zero means that an interp trace is currently
 *			active; so no further trace callbacks should be
 *			invoked.
 * INTERP_ALTERNATE_WRONG_ARGS: Used for listing second and subsequent forms
 *			of the wrong-num-args string in Tcl_WrongNumArgs.
 *			Makes it append instead of replacing and uses
 *			different intermediate text.
 * CANCELED:		Non-zero means that the script in progress should be
 *			canceled as soon as possible. This can be checked by
 *			extensions (and the core itself) by calling
 *			Tcl_Canceled and checking if TCL_ERROR is returned.
 *			This is a one-shot flag that is reset immediately upon
 *			being detected; however, if the TCL_CANCEL_UNWIND flag
 *			is set Tcl_Canceled will continue to report that the
 *			script in progress has been canceled thereby allowing
 *			the evaluation stack for the interp to be fully
 *			unwound.
 *
 * WARNING: For the sake of some extensions that have made use of former
 * internal values, do not re-use the flag values 2 (formerly ERR_IN_PROGRESS)
 * or 8 (formerly ERROR_CODE_SET).
 */

#define DELETED				     1
#define ERR_ALREADY_LOGGED		     4
#define INTERP_DEBUG_FRAME		  0x10
#define DONT_COMPILE_CMDS_INLINE	  0x20
#define RAND_SEED_INITIALIZED		  0x40
#define SAFE_INTERP			  0x80
#define INTERP_TRACE_IN_PROGRESS	 0x200
#define INTERP_ALTERNATE_WRONG_ARGS	 0x400
#define ERR_LEGACY_COPY			 0x800
#define CANCELED			0x1000

/*
 * Maximum number of levels of nesting permitted in Tcl commands (used to
 * catch infinite recursion).
 */

#define MAX_NESTING_DEPTH	1000

/*
 * The macro below is used to modify a "char" value (e.g. by casting it to an
 * unsigned character) so that it can be used safely with macros such as
 * isspace.
 */

#define UCHAR(c) ((unsigned char) (c))

/*
 * This macro is used to properly align the memory allocated by Tcl, giving
 * the same alignment as the native malloc.
 */

#if defined(__APPLE__)
#define TCL_ALLOCALIGN	16
#else
#define TCL_ALLOCALIGN	(2*sizeof(void *))
#endif

/*
 * This macro is used to determine the offset needed to safely allocate any
 * data structure in memory. Given a starting offset or size, it "rounds up"
 * or "aligns" the offset to the next 8-byte boundary so that any data
 * structure can be placed at the resulting offset without fear of an
 * alignment error.
 *
 * WARNING!! DO NOT USE THIS MACRO TO ALIGN POINTERS: it will produce the
 * wrong result on platforms that allocate addresses that are divisible by 4
 * or 2. Only use it for offsets or sizes.
 *
 * This macro is only used by tclCompile.c in the core (Bug 926445). It
 * however not be made file static, as extensions that touch bytecodes
 * (notably tbcload) require it.
 */

#define TCL_ALIGN(x) (((int)(x) + 7) & ~7)

/*
 * A common panic alert when memory allocation fails.
 */

#define TclOOM(ptr, size) \
	((size) && ((ptr)||(Tcl_Panic("unable to alloc %" TCL_Z_MODIFIER "u bytes", (size_t)(size)),1)))

/*
 * The following enum values are used to specify the runtime platform setting
 * of the tclPlatform variable.
 */

typedef enum {
    TCL_PLATFORM_UNIX = 0,	/* Any Unix-like OS. */
    TCL_PLATFORM_WINDOWS = 2	/* Any Microsoft Windows OS. */
} TclPlatformType;

/*
 * The following enum values are used to indicate the translation of a Tcl
 * channel. Declared here so that each platform can define
 * TCL_PLATFORM_TRANSLATION to the native translation on that platform.
 */

typedef enum TclEolTranslation {
    TCL_TRANSLATE_AUTO,		/* Eol == \r, \n and \r\n. */
    TCL_TRANSLATE_CR,		/* Eol == \r. */
    TCL_TRANSLATE_LF,		/* Eol == \n. */
    TCL_TRANSLATE_CRLF		/* Eol == \r\n. */
} TclEolTranslation;

/*
 * Flags for TclInvoke:
 *
 * TCL_INVOKE_HIDDEN		Invoke a hidden command; if not set, invokes
 *				an exposed command.
 * TCL_INVOKE_NO_UNKNOWN	If set, "unknown" is not invoked if the
 *				command to be invoked is not found. Only has
 *				an effect if invoking an exposed command,
 *				i.e. if TCL_INVOKE_HIDDEN is not also set.
 * TCL_INVOKE_NO_TRACEBACK	Does not record traceback information if the
 *				invoked command returns an error. Used if the
 *				caller plans on recording its own traceback
 *				information.
 */

#define	TCL_INVOKE_HIDDEN	(1<<0)
#define TCL_INVOKE_NO_UNKNOWN	(1<<1)
#define TCL_INVOKE_NO_TRACEBACK	(1<<2)

/*
 * The structure used as the internal representation of Tcl list objects. This
 * struct is grown (reallocated and copied) as necessary to hold all the
 * list's element pointers. The struct might contain more slots than currently
 * used to hold all element pointers. This is done to make append operations
 * faster.
 */

typedef struct List {
    size_t refCount;
    size_t maxElemCount;		/* Total number of element array slots. */
    size_t elemCount;		/* Current number of list elements. */
    int canonicalFlag;		/* Set if the string representation was
				 * derived from the list representation. May
				 * be ignored if there is no string rep at
				 * all.*/
    Tcl_Obj *elements[TCLFLEXARRAY];		/* First list element; the struct is grown to
				 * accommodate all elements. */
} List;

#define LIST_MAX \
	((int)(((size_t)UINT_MAX - offsetof(List, elements))/sizeof(Tcl_Obj *)))
#define LIST_SIZE(numElems) \
<<<<<<< HEAD
	(sizeof(List) + (((numElems) - 1) * sizeof(Tcl_Obj *)))
=======
	(TCL_HASH_TYPE)(offsetof(List, elements) + ((numElems) * sizeof(Tcl_Obj *)))
>>>>>>> c3041774

/*
 * Macro used to get the elements of a list object.
 */

#define ListRepPtr(listPtr) \
    ((List *) (listPtr)->internalRep.twoPtrValue.ptr1)

#define ListObjGetElements(listPtr, objc, objv) \
    ((objv) = ListRepPtr(listPtr)->elements, \
     (objc) = ListRepPtr(listPtr)->elemCount)

#define ListObjLength(listPtr, len) \
    ((len) = ListRepPtr(listPtr)->elemCount)

#define ListObjIsCanonical(listPtr) \
    (((listPtr)->bytes == NULL) || ListRepPtr(listPtr)->canonicalFlag)

#define TclListObjGetElementsM(interp, listPtr, objcPtr, objvPtr) \
    (((listPtr)->typePtr == &tclListType) \
	    ? ((ListObjGetElements((listPtr), *(objcPtr), *(objvPtr))), TCL_OK)\
	    : Tcl_ListObjGetElements((interp), (listPtr), (objcPtr), (objvPtr)))

#define TclListObjLengthM(interp, listPtr, lenPtr) \
    (((listPtr)->typePtr == &tclListType) \
	    ? ((ListObjLength((listPtr), *(lenPtr))), TCL_OK)\
	    : Tcl_ListObjLength((interp), (listPtr), (lenPtr)))

#define TclListObjIsCanonical(listPtr) \
    (((listPtr)->typePtr == &tclListType) ? ListObjIsCanonical((listPtr)) : 0)

/*
 * Modes for collecting (or not) in the implementations of TclNRForeachCmd,
 * TclNRLmapCmd and their compilations.
 */

#define TCL_EACH_KEEP_NONE  0	/* Discard iteration result like [foreach] */
#define TCL_EACH_COLLECT    1	/* Collect iteration result like [lmap] */

/*
 * Macros providing a faster path to booleans and integers:
 * Tcl_GetBooleanFromObj, Tcl_GetLongFromObj, Tcl_GetIntFromObj
 * and Tcl_GetIntForIndex.
 *
 * WARNING: these macros eval their args more than once.
 */

#define TclGetBooleanFromObj(interp, objPtr, intPtr) \
    (((objPtr)->typePtr == &tclIntType \
	    || (objPtr)->typePtr == &tclBooleanType) \
	? (*(intPtr) = ((objPtr)->internalRep.wideValue!=0), TCL_OK)	\
	: Tcl_GetBooleanFromObj((interp), (objPtr), (intPtr)))

#ifdef TCL_WIDE_INT_IS_LONG
#define TclGetLongFromObj(interp, objPtr, longPtr) \
    (((objPtr)->typePtr == &tclIntType)	\
	    ? ((*(longPtr) = (objPtr)->internalRep.wideValue), TCL_OK) \
	    : Tcl_GetLongFromObj((interp), (objPtr), (longPtr)))
#else
#define TclGetLongFromObj(interp, objPtr, longPtr) \
    (((objPtr)->typePtr == &tclIntType \
	    && (objPtr)->internalRep.wideValue >= (Tcl_WideInt)(LONG_MIN) \
	    && (objPtr)->internalRep.wideValue <= (Tcl_WideInt)(LONG_MAX)) \
	    ? ((*(longPtr) = (long)(objPtr)->internalRep.wideValue), TCL_OK) \
	    : Tcl_GetLongFromObj((interp), (objPtr), (longPtr)))
#endif

#define TclGetIntFromObj(interp, objPtr, intPtr) \
    (((objPtr)->typePtr == &tclIntType \
	    && (objPtr)->internalRep.wideValue >= (Tcl_WideInt)(INT_MIN) \
	    && (objPtr)->internalRep.wideValue <= (Tcl_WideInt)(INT_MAX)) \
	    ? ((*(intPtr) = (int)(objPtr)->internalRep.wideValue), TCL_OK) \
	    : Tcl_GetIntFromObj((interp), (objPtr), (intPtr)))
#define TclGetIntForIndexM(interp, objPtr, endValue, idxPtr) \
    ((((objPtr)->typePtr == &tclIntType) && ((objPtr)->internalRep.wideValue >= 0) \
	    && ((Tcl_WideUInt)(objPtr)->internalRep.wideValue <= (size_t)(endValue) + 1)) \
	    ? ((*(idxPtr) = (size_t)(objPtr)->internalRep.wideValue), TCL_OK) \
	    : Tcl_GetIntForIndex((interp), (objPtr), (endValue), (idxPtr)))

/*
 * Macro used to save a function call for common uses of
 * Tcl_GetWideIntFromObj(). The ANSI C "prototype" is:
 *
 * MODULE_SCOPE int TclGetWideIntFromObj(Tcl_Interp *interp, Tcl_Obj *objPtr,
 *			Tcl_WideInt *wideIntPtr);
 */

#define TclGetWideIntFromObj(interp, objPtr, wideIntPtr) \
    (((objPtr)->typePtr == &tclIntType)					\
	? (*(wideIntPtr) =						\
		((objPtr)->internalRep.wideValue), TCL_OK) :		\
	Tcl_GetWideIntFromObj((interp), (objPtr), (wideIntPtr)))

/*
 * Flag values for TclTraceDictPath().
 *
 * DICT_PATH_READ indicates that all entries on the path must exist but no
 * updates will be needed.
 *
 * DICT_PATH_UPDATE indicates that we are going to be doing an update at the
 * tip of the path, so duplication of shared objects should be done along the
 * way.
 *
 * DICT_PATH_EXISTS indicates that we are performing an existence test and a
 * lookup failure should therefore not be an error. If (and only if) this flag
 * is set, TclTraceDictPath() will return the special value
 * DICT_PATH_NON_EXISTENT if the path is not traceable.
 *
 * DICT_PATH_CREATE (which also requires the DICT_PATH_UPDATE bit to be set)
 * indicates that we are to create non-existent dictionaries on the path.
 */

#define DICT_PATH_READ		0
#define DICT_PATH_UPDATE	1
#define DICT_PATH_EXISTS	2
#define DICT_PATH_CREATE	5

#define DICT_PATH_NON_EXISTENT	((Tcl_Obj *) (void *) 1)

/*
 *----------------------------------------------------------------
 * Data structures related to the filesystem internals
 *----------------------------------------------------------------
 */

/*
 * The version_2 filesystem is private to Tcl. As and when these changes have
 * been thoroughly tested and investigated a new public filesystem interface
 * will be released. The aim is more versatile virtual filesystem interfaces,
 * more efficiency in 'path' manipulation and usage, and cleaner filesystem
 * code internally.
 */

#define TCL_FILESYSTEM_VERSION_2	((Tcl_FSVersion) 0x2)
typedef void *(TclFSGetCwdProc2)(void *clientData);
typedef int (Tcl_FSLoadFileProc2) (Tcl_Interp *interp, Tcl_Obj *pathPtr,
	Tcl_LoadHandle *handlePtr, Tcl_FSUnloadFileProc **unloadProcPtr, int flags);

/*
 * The following types are used for getting and storing platform-specific file
 * attributes in tclFCmd.c and the various platform-versions of that file.
 * This is done to have as much common code as possible in the file attributes
 * code. For more information about the callbacks, see TclFileAttrsCmd in
 * tclFCmd.c.
 */

typedef int (TclGetFileAttrProc)(Tcl_Interp *interp, int objIndex,
	Tcl_Obj *fileName, Tcl_Obj **attrObjPtrPtr);
typedef int (TclSetFileAttrProc)(Tcl_Interp *interp, int objIndex,
	Tcl_Obj *fileName, Tcl_Obj *attrObjPtr);

typedef struct TclFileAttrProcs {
    TclGetFileAttrProc *getProc;/* The procedure for getting attrs. */
    TclSetFileAttrProc *setProc;/* The procedure for setting attrs. */
} TclFileAttrProcs;

/*
 * Opaque handle used in pipeline routines to encapsulate platform-dependent
 * state.
 */

typedef struct TclFile_ *TclFile;

/*
 * The "globParameters" argument of the function TclGlob is an or'ed
 * combination of the following values:
 */

#define TCL_GLOBMODE_NO_COMPLAIN	1
#define TCL_GLOBMODE_JOIN		2
#define TCL_GLOBMODE_DIR		4
#define TCL_GLOBMODE_TAILS		8

typedef enum Tcl_PathPart {
    TCL_PATH_DIRNAME,
    TCL_PATH_TAIL,
    TCL_PATH_EXTENSION,
    TCL_PATH_ROOT
} Tcl_PathPart;

/*
 *----------------------------------------------------------------
 * Data structures related to obsolete filesystem hooks
 *----------------------------------------------------------------
 */

typedef int (TclStatProc_)(const char *path, struct stat *buf);
typedef int (TclAccessProc_)(const char *path, int mode);
typedef Tcl_Channel (TclOpenFileChannelProc_)(Tcl_Interp *interp,
	const char *fileName, const char *modeString, int permissions);

/*
 *----------------------------------------------------------------
 * Data structures for process-global values.
 *----------------------------------------------------------------
 */

typedef void (TclInitProcessGlobalValueProc)(char **valuePtr, TCL_HASH_TYPE *lengthPtr,
	Tcl_Encoding *encodingPtr);

/*
 * A ProcessGlobalValue struct exists for each internal value in Tcl that is
 * to be shared among several threads. Each thread sees a (Tcl_Obj) copy of
 * the value, and the gobal value is kept as a counted string, with epoch and
 * mutex control. Each ProcessGlobalValue struct should be a static variable in
 * some file.
 */

typedef struct ProcessGlobalValue {
    size_t epoch;			/* Epoch counter to detect changes in the
				 * global value. */
    TCL_HASH_TYPE numBytes;	/* Length of the global string. */
    char *value;		/* The global string value. */
    Tcl_Encoding encoding;	/* system encoding when global string was
				 * initialized. */
    TclInitProcessGlobalValueProc *proc;
    				/* A procedure to initialize the global string
				 * copy when a "get" request comes in before
				 * any "set" request has been received. */
    Tcl_Mutex mutex;		/* Enforce orderly access from multiple
				 * threads. */
    Tcl_ThreadDataKey key;	/* Key for per-thread data holding the
				 * (Tcl_Obj) copy for each thread. */
} ProcessGlobalValue;

/*
 *----------------------------------------------------------------------
 * Flags for TclParseNumber
 *----------------------------------------------------------------------
 */

#define TCL_PARSE_DECIMAL_ONLY		1
				/* Leading zero doesn't denote octal or
				 * hex. */
#define TCL_PARSE_OCTAL_ONLY		2
				/* Parse octal even without prefix. */
#define TCL_PARSE_HEXADECIMAL_ONLY	4
				/* Parse hexadecimal even without prefix. */
#define TCL_PARSE_INTEGER_ONLY		8
				/* Disable floating point parsing. */
#define TCL_PARSE_SCAN_PREFIXES		16
				/* Use [scan] rules dealing with 0?
				 * prefixes. */
#define TCL_PARSE_NO_WHITESPACE		32
				/* Reject leading/trailing whitespace. */
#define TCL_PARSE_BINARY_ONLY	64
				/* Parse binary even without prefix. */
#define TCL_PARSE_NO_UNDERSCORE	128
				/* Reject underscore digit separator */

/*
 *----------------------------------------------------------------------
 * Type values TclGetNumberFromObj
 *----------------------------------------------------------------------
 */

#define TCL_NUMBER_INT		2
#define TCL_NUMBER_BIG		3
#define TCL_NUMBER_DOUBLE	4
#define TCL_NUMBER_NAN		5

/*
 *----------------------------------------------------------------
 * Variables shared among Tcl modules but not used by the outside world.
 *----------------------------------------------------------------
 */

MODULE_SCOPE char *tclNativeExecutableName;
MODULE_SCOPE int tclFindExecutableSearchDone;
MODULE_SCOPE char *tclMemDumpFileName;
MODULE_SCOPE TclPlatformType tclPlatform;

MODULE_SCOPE Tcl_Encoding tclIdentityEncoding;

/*
 * TIP #233 (Virtualized Time)
 * Data for the time hooks, if any.
 */

MODULE_SCOPE Tcl_GetTimeProc *tclGetTimeProcPtr;
MODULE_SCOPE Tcl_ScaleTimeProc *tclScaleTimeProcPtr;
MODULE_SCOPE void *tclTimeClientData;

/*
 * Variables denoting the Tcl object types defined in the core.
 */

MODULE_SCOPE const Tcl_ObjType tclBignumType;
MODULE_SCOPE const Tcl_ObjType tclBooleanType;
MODULE_SCOPE const Tcl_ObjType tclByteCodeType;
MODULE_SCOPE const Tcl_ObjType tclDoubleType;
MODULE_SCOPE const Tcl_ObjType tclIntType;
MODULE_SCOPE const Tcl_ObjType tclListType;
MODULE_SCOPE const Tcl_ObjType tclDictType;
MODULE_SCOPE const Tcl_ObjType tclProcBodyType;
MODULE_SCOPE const Tcl_ObjType tclStringType;
MODULE_SCOPE const Tcl_ObjType tclEnsembleCmdType;
MODULE_SCOPE const Tcl_ObjType tclRegexpType;
MODULE_SCOPE Tcl_ObjType tclCmdNameType;

/*
 * Variables denoting the hash key types defined in the core.
 */

MODULE_SCOPE const Tcl_HashKeyType tclArrayHashKeyType;
MODULE_SCOPE const Tcl_HashKeyType tclOneWordHashKeyType;
MODULE_SCOPE const Tcl_HashKeyType tclStringHashKeyType;
MODULE_SCOPE const Tcl_HashKeyType tclObjHashKeyType;

/*
 * The head of the list of free Tcl objects, and the total number of Tcl
 * objects ever allocated and freed.
 */

MODULE_SCOPE Tcl_Obj *	tclFreeObjList;

#ifdef TCL_COMPILE_STATS
MODULE_SCOPE size_t	tclObjsAlloced;
MODULE_SCOPE size_t	tclObjsFreed;
#define TCL_MAX_SHARED_OBJ_STATS 5
MODULE_SCOPE size_t	tclObjsShared[TCL_MAX_SHARED_OBJ_STATS];
#endif /* TCL_COMPILE_STATS */

/*
 * Pointer to a heap-allocated string of length zero that the Tcl core uses as
 * the value of an empty string representation for an object. This value is
 * shared by all new objects allocated by Tcl_NewObj.
 */

MODULE_SCOPE char	tclEmptyString;

enum CheckEmptyStringResult {
	TCL_EMPTYSTRING_UNKNOWN = -1, TCL_EMPTYSTRING_NO, TCL_EMPTYSTRING_YES
};

/*
 *----------------------------------------------------------------
 * Procedures shared among Tcl modules but not used by the outside world,
 * introduced by/for NRE.
 *----------------------------------------------------------------
 */

MODULE_SCOPE Tcl_ObjCmdProc TclNRApplyObjCmd;
MODULE_SCOPE Tcl_ObjCmdProc TclNREvalObjCmd;
MODULE_SCOPE Tcl_ObjCmdProc TclNRCatchObjCmd;
MODULE_SCOPE Tcl_ObjCmdProc TclNRExprObjCmd;
MODULE_SCOPE Tcl_ObjCmdProc TclNRForObjCmd;
MODULE_SCOPE Tcl_ObjCmdProc TclNRForeachCmd;
MODULE_SCOPE Tcl_ObjCmdProc TclNRIfObjCmd;
MODULE_SCOPE Tcl_ObjCmdProc TclNRLmapCmd;
MODULE_SCOPE Tcl_ObjCmdProc TclNRPackageObjCmd;
MODULE_SCOPE Tcl_ObjCmdProc TclNRSourceObjCmd;
MODULE_SCOPE Tcl_ObjCmdProc TclNRSubstObjCmd;
MODULE_SCOPE Tcl_ObjCmdProc TclNRSwitchObjCmd;
MODULE_SCOPE Tcl_ObjCmdProc TclNRTryObjCmd;
MODULE_SCOPE Tcl_ObjCmdProc TclNRUplevelObjCmd;
MODULE_SCOPE Tcl_ObjCmdProc TclNRWhileObjCmd;

MODULE_SCOPE Tcl_NRPostProc TclNRForIterCallback;
MODULE_SCOPE Tcl_NRPostProc TclNRCoroutineActivateCallback;
MODULE_SCOPE Tcl_ObjCmdProc TclNRTailcallObjCmd;
MODULE_SCOPE Tcl_NRPostProc TclNRTailcallEval;
MODULE_SCOPE Tcl_ObjCmdProc TclNRCoroutineObjCmd;
MODULE_SCOPE Tcl_ObjCmdProc TclNRYieldObjCmd;
MODULE_SCOPE Tcl_ObjCmdProc TclNRYieldmObjCmd;
MODULE_SCOPE Tcl_ObjCmdProc TclNRYieldToObjCmd;
MODULE_SCOPE Tcl_ObjCmdProc TclNRInvoke;
MODULE_SCOPE Tcl_NRPostProc TclNRReleaseValues;

MODULE_SCOPE void  TclSetTailcall(Tcl_Interp *interp, Tcl_Obj *tailcallPtr);
MODULE_SCOPE void  TclPushTailcallPoint(Tcl_Interp *interp);

/* These two can be considered for the public api */
MODULE_SCOPE void  TclMarkTailcall(Tcl_Interp *interp);
MODULE_SCOPE void  TclSkipTailcall(Tcl_Interp *interp);

/*
 * This structure holds the data for the various iteration callbacks used to
 * NRE the 'for' and 'while' commands. We need a separate structure because we
 * have more than the 4 client data entries we can provide directly thorugh
 * the callback API. It is the 'word' information which puts us over the
 * limit. It is needed because the loop body is argument 4 of 'for' and
 * argument 2 of 'while'. Not providing the correct index confuses the #280
 * code. We TclSmallAlloc/Free this.
 */

typedef struct ForIterData {
    Tcl_Obj *cond;		/* Loop condition expression. */
    Tcl_Obj *body;		/* Loop body. */
    Tcl_Obj *next;		/* Loop step script, NULL for 'while'. */
    const char *msg;		/* Error message part. */
    size_t word;			/* Index of the body script in the command */
} ForIterData;

/* TIP #357 - Structure doing the bookkeeping of handles for Tcl_LoadFile
 *            and Tcl_FindSymbol. This structure corresponds to an opaque
 *            typedef in tcl.h */

typedef void* TclFindSymbolProc(Tcl_Interp* interp, Tcl_LoadHandle loadHandle,
				const char* symbol);
struct Tcl_LoadHandle_ {
    void *clientData;	/* Client data is the load handle in the
				 * native filesystem if a module was loaded
				 * there, or an opaque pointer to a structure
				 * for further bookkeeping on load-from-VFS
				 * and load-from-memory */
    TclFindSymbolProc* findSymbolProcPtr;
				/* Procedure that resolves symbols in a
				 * loaded module */
    Tcl_FSUnloadFileProc* unloadFileProcPtr;
				/* Procedure that unloads a loaded module */
};

/* Flags for conversion of doubles to digit strings */

#define TCL_DD_E_FORMAT 		0x2
				/* Use a fixed-length string of digits,
				 * suitable for E format*/
#define TCL_DD_F_FORMAT 		0x3
				/* Use a fixed number of digits after the
				 * decimal point, suitable for F format */
#define TCL_DD_SHORTEST 		0x4
				/* Use the shortest possible string */
#define TCL_DD_NO_QUICK 		0x8
				/* Debug flag: forbid quick FP conversion */

#define TCL_DD_CONVERSION_TYPE_MASK	0x3
				/* Mask to isolate the conversion type */

/*
 *----------------------------------------------------------------
 * Procedures shared among Tcl modules but not used by the outside world:
 *----------------------------------------------------------------
 */

MODULE_SCOPE void	TclAppendBytesToByteArray(Tcl_Obj *objPtr,
			    const unsigned char *bytes, size_t len);
MODULE_SCOPE int	TclNREvalCmd(Tcl_Interp *interp, Tcl_Obj *objPtr,
			    int flags);
MODULE_SCOPE void	TclAdvanceContinuations(size_t *line, int **next,
			    int loc);
MODULE_SCOPE void	TclAdvanceLines(size_t *line, const char *start,
			    const char *end);
MODULE_SCOPE void	TclArgumentEnter(Tcl_Interp *interp,
			    Tcl_Obj *objv[], int objc, CmdFrame *cf);
MODULE_SCOPE void	TclArgumentRelease(Tcl_Interp *interp,
			    Tcl_Obj *objv[], int objc);
MODULE_SCOPE void	TclArgumentBCEnter(Tcl_Interp *interp,
			    Tcl_Obj *objv[], int objc,
			    void *codePtr, CmdFrame *cfPtr, int cmd, size_t pc);
MODULE_SCOPE void	TclArgumentBCRelease(Tcl_Interp *interp,
			    CmdFrame *cfPtr);
MODULE_SCOPE void	TclArgumentGet(Tcl_Interp *interp, Tcl_Obj *obj,
			    CmdFrame **cfPtrPtr, int *wordPtr);
MODULE_SCOPE int	TclAsyncNotifier(int sigNumber, Tcl_ThreadId threadId,
			    ClientData clientData, int *flagPtr, int value);
MODULE_SCOPE void	TclAsyncMarkFromNotifier(void);
MODULE_SCOPE double	TclBignumToDouble(const void *bignum);
MODULE_SCOPE int	TclByteArrayMatch(const unsigned char *string,
			    size_t strLen, const unsigned char *pattern,
			    size_t ptnLen, int flags);
MODULE_SCOPE double	TclCeil(const void *a);
MODULE_SCOPE void	TclChannelPreserve(Tcl_Channel chan);
MODULE_SCOPE void	TclChannelRelease(Tcl_Channel chan);
MODULE_SCOPE int	TclCheckArrayTraces(Tcl_Interp *interp, Var *varPtr,
			    Var *arrayPtr, Tcl_Obj *name, int index);
MODULE_SCOPE int	TclCheckEmptyString(Tcl_Obj *objPtr);
MODULE_SCOPE int	TclChanCaughtErrorBypass(Tcl_Interp *interp,
			    Tcl_Channel chan);
MODULE_SCOPE Tcl_ObjCmdProc TclChannelNamesCmd;
MODULE_SCOPE Tcl_NRPostProc TclClearRootEnsemble;
MODULE_SCOPE int	TclCompareTwoNumbers(Tcl_Obj *valuePtr,
			    Tcl_Obj *value2Ptr);
MODULE_SCOPE ContLineLoc *TclContinuationsEnter(Tcl_Obj *objPtr, size_t num,
			    int *loc);
MODULE_SCOPE void	TclContinuationsEnterDerived(Tcl_Obj *objPtr,
			    int start, int *clNext);
MODULE_SCOPE ContLineLoc *TclContinuationsGet(Tcl_Obj *objPtr);
MODULE_SCOPE void	TclContinuationsCopy(Tcl_Obj *objPtr,
			    Tcl_Obj *originObjPtr);
MODULE_SCOPE size_t	TclConvertElement(const char *src, size_t length,
			    char *dst, int flags);
MODULE_SCOPE Tcl_Command TclCreateObjCommandInNs(Tcl_Interp *interp,
			    const char *cmdName, Tcl_Namespace *nsPtr,
			    Tcl_ObjCmdProc *proc, void *clientData,
			    Tcl_CmdDeleteProc *deleteProc);
MODULE_SCOPE Tcl_Command TclCreateEnsembleInNs(Tcl_Interp *interp,
			    const char *name, Tcl_Namespace *nameNamespacePtr,
			    Tcl_Namespace *ensembleNamespacePtr, int flags);
MODULE_SCOPE void	TclDeleteNamespaceVars(Namespace *nsPtr);
MODULE_SCOPE void	TclDeleteNamespaceChildren(Namespace *nsPtr);
MODULE_SCOPE int	TclFindDictElement(Tcl_Interp *interp,
			    const char *dict, size_t dictLength,
			    const char **elementPtr, const char **nextPtr,
			    size_t *sizePtr, int *literalPtr);
/* TIP #280 - Modified token based evaluation, with line information. */
MODULE_SCOPE int	TclEvalEx(Tcl_Interp *interp, const char *script,
			    size_t numBytes, int flags, size_t line,
			    int *clNextOuter, const char *outerScript);
MODULE_SCOPE Tcl_ObjCmdProc TclFileAttrsCmd;
MODULE_SCOPE Tcl_ObjCmdProc TclFileCopyCmd;
MODULE_SCOPE Tcl_ObjCmdProc TclFileDeleteCmd;
MODULE_SCOPE Tcl_ObjCmdProc TclFileLinkCmd;
MODULE_SCOPE Tcl_ObjCmdProc TclFileMakeDirsCmd;
MODULE_SCOPE Tcl_ObjCmdProc TclFileReadLinkCmd;
MODULE_SCOPE Tcl_ObjCmdProc TclFileRenameCmd;
MODULE_SCOPE Tcl_ObjCmdProc TclFileTempDirCmd;
MODULE_SCOPE Tcl_ObjCmdProc TclFileTemporaryCmd;
MODULE_SCOPE void	TclCreateLateExitHandler(Tcl_ExitProc *proc,
			    void *clientData);
MODULE_SCOPE void	TclDeleteLateExitHandler(Tcl_ExitProc *proc,
			    void *clientData);
MODULE_SCOPE char *	TclDStringAppendObj(Tcl_DString *dsPtr,
			    Tcl_Obj *objPtr);
MODULE_SCOPE char *	TclDStringAppendDString(Tcl_DString *dsPtr,
			    Tcl_DString *toAppendPtr);
MODULE_SCOPE Tcl_Obj *	TclDStringToObj(Tcl_DString *dsPtr);
MODULE_SCOPE Tcl_Obj *const *TclFetchEnsembleRoot(Tcl_Interp *interp,
			    Tcl_Obj *const *objv, size_t objc, size_t *objcPtr);
MODULE_SCOPE Tcl_Obj *const *TclEnsembleGetRewriteValues(Tcl_Interp *interp);
MODULE_SCOPE Tcl_Namespace *TclEnsureNamespace(Tcl_Interp *interp,
			    Tcl_Namespace *namespacePtr);
MODULE_SCOPE void	TclFinalizeAllocSubsystem(void);
MODULE_SCOPE void	TclFinalizeAsync(void);
MODULE_SCOPE void	TclFinalizeDoubleConversion(void);
MODULE_SCOPE void	TclFinalizeEncodingSubsystem(void);
MODULE_SCOPE void	TclFinalizeEnvironment(void);
MODULE_SCOPE void	TclFinalizeEvaluation(void);
MODULE_SCOPE void	TclFinalizeExecution(void);
MODULE_SCOPE void	TclFinalizeIOSubsystem(void);
MODULE_SCOPE void	TclFinalizeFilesystem(void);
MODULE_SCOPE void	TclResetFilesystem(void);
MODULE_SCOPE void	TclFinalizeLoad(void);
MODULE_SCOPE void	TclFinalizeLock(void);
MODULE_SCOPE void	TclFinalizeMemorySubsystem(void);
MODULE_SCOPE void	TclFinalizeNotifier(void);
MODULE_SCOPE void	TclFinalizeObjects(void);
MODULE_SCOPE void	TclFinalizePreserve(void);
MODULE_SCOPE void	TclFinalizeSynchronization(void);
MODULE_SCOPE void	TclInitThreadAlloc(void);
MODULE_SCOPE void	TclFinalizeThreadAlloc(void);
MODULE_SCOPE void	TclFinalizeThreadAllocThread(void);
MODULE_SCOPE void	TclFinalizeThreadData(int quick);
MODULE_SCOPE void	TclFinalizeThreadObjects(void);
MODULE_SCOPE double	TclFloor(const void *a);
MODULE_SCOPE void	TclFormatNaN(double value, char *buffer);
MODULE_SCOPE int	TclFSFileAttrIndex(Tcl_Obj *pathPtr,
			    const char *attributeName, int *indexPtr);
MODULE_SCOPE Tcl_Command TclNRCreateCommandInNs(Tcl_Interp *interp,
			    const char *cmdName, Tcl_Namespace *nsPtr,
			    Tcl_ObjCmdProc *proc, Tcl_ObjCmdProc *nreProc,
			    void *clientData,
			    Tcl_CmdDeleteProc *deleteProc);
MODULE_SCOPE int	TclNREvalFile(Tcl_Interp *interp, Tcl_Obj *pathPtr,
			    const char *encodingName);
MODULE_SCOPE void	TclFSUnloadTempFile(Tcl_LoadHandle loadHandle);
MODULE_SCOPE int *	TclGetAsyncReadyPtr(void);
MODULE_SCOPE Tcl_Obj *	TclGetBgErrorHandler(Tcl_Interp *interp);
MODULE_SCOPE int	TclGetChannelFromObj(Tcl_Interp *interp,
			    Tcl_Obj *objPtr, Tcl_Channel *chanPtr,
			    int *modePtr, int flags);
MODULE_SCOPE CmdFrame *	TclGetCmdFrameForProcedure(Proc *procPtr);
MODULE_SCOPE int	TclGetCompletionCodeFromObj(Tcl_Interp *interp,
			    Tcl_Obj *value, int *code);
MODULE_SCOPE Proc *	TclGetLambdaFromObj(Tcl_Interp *interp,
			    Tcl_Obj *objPtr, Tcl_Obj **nsObjPtrPtr);
MODULE_SCOPE int	TclGetNumberFromObj(Tcl_Interp *interp,
			    Tcl_Obj *objPtr, void **clientDataPtr,
			    int *typePtr);
MODULE_SCOPE int	TclGetOpenModeEx(Tcl_Interp *interp,
			    const char *modeString, int *seekFlagPtr,
			    int *binaryPtr);
MODULE_SCOPE Tcl_Obj *	TclGetProcessGlobalValue(ProcessGlobalValue *pgvPtr);
MODULE_SCOPE Tcl_Obj *	TclGetSourceFromFrame(CmdFrame *cfPtr, int objc,
			    Tcl_Obj *const objv[]);
MODULE_SCOPE char *	TclGetStringStorage(Tcl_Obj *objPtr,
			    TCL_HASH_TYPE *sizePtr);
MODULE_SCOPE int	TclGetLoadedLibraries(Tcl_Interp *interp,
				const char *targetName,
				const char *packageName);
MODULE_SCOPE int	TclGetWideBitsFromObj(Tcl_Interp *, Tcl_Obj *,
				Tcl_WideInt *);
MODULE_SCOPE int	TclGlob(Tcl_Interp *interp, char *pattern,
			    Tcl_Obj *unquotedPrefix, int globFlags,
			    Tcl_GlobTypeData *types);
MODULE_SCOPE int	TclIncrObj(Tcl_Interp *interp, Tcl_Obj *valuePtr,
			    Tcl_Obj *incrPtr);
MODULE_SCOPE Tcl_Obj *	TclIncrObjVar2(Tcl_Interp *interp, Tcl_Obj *part1Ptr,
			    Tcl_Obj *part2Ptr, Tcl_Obj *incrPtr, int flags);
MODULE_SCOPE int	TclInfoExistsCmd(void *dummy, Tcl_Interp *interp,
			    int objc, Tcl_Obj *const objv[]);
MODULE_SCOPE int	TclInfoCoroutineCmd(void *dummy, Tcl_Interp *interp,
			    int objc, Tcl_Obj *const objv[]);
MODULE_SCOPE Tcl_Obj *	TclInfoFrame(Tcl_Interp *interp, CmdFrame *framePtr);
MODULE_SCOPE int	TclInfoGlobalsCmd(void *dummy, Tcl_Interp *interp,
			    int objc, Tcl_Obj *const objv[]);
MODULE_SCOPE int	TclInfoLocalsCmd(void *dummy, Tcl_Interp *interp,
			    int objc, Tcl_Obj *const objv[]);
MODULE_SCOPE int	TclInfoVarsCmd(void *dummy, Tcl_Interp *interp,
			    int objc, Tcl_Obj *const objv[]);
MODULE_SCOPE void	TclInitAlloc(void);
MODULE_SCOPE void	TclInitDbCkalloc(void);
MODULE_SCOPE void	TclInitDoubleConversion(void);
MODULE_SCOPE void	TclInitEmbeddedConfigurationInformation(
			    Tcl_Interp *interp);
MODULE_SCOPE void	TclInitEncodingSubsystem(void);
MODULE_SCOPE void	TclInitIOSubsystem(void);
MODULE_SCOPE void	TclInitLimitSupport(Tcl_Interp *interp);
MODULE_SCOPE void	TclInitNamespaceSubsystem(void);
MODULE_SCOPE void	TclInitNotifier(void);
MODULE_SCOPE void	TclInitObjSubsystem(void);
MODULE_SCOPE int	TclInterpReady(Tcl_Interp *interp);
MODULE_SCOPE int	TclIsDigitProc(int byte);
MODULE_SCOPE int	TclIsBareword(int byte);
MODULE_SCOPE Tcl_Obj *	TclJoinPath(size_t elements, Tcl_Obj * const objv[],
			    int forceRelative);
MODULE_SCOPE int	TclJoinThread(Tcl_ThreadId id, int *result);
MODULE_SCOPE void	TclLimitRemoveAllHandlers(Tcl_Interp *interp);
MODULE_SCOPE Tcl_Obj *	TclLindexList(Tcl_Interp *interp,
			    Tcl_Obj *listPtr, Tcl_Obj *argPtr);
MODULE_SCOPE Tcl_Obj *	TclLindexFlat(Tcl_Interp *interp, Tcl_Obj *listPtr,
			    size_t indexCount, Tcl_Obj *const indexArray[]);
/* TIP #280 */
MODULE_SCOPE void	TclListLines(Tcl_Obj *listObj, size_t line, int n,
			    int *lines, Tcl_Obj *const *elems);
MODULE_SCOPE Tcl_Obj *	TclListObjCopy(Tcl_Interp *interp, Tcl_Obj *listPtr);
MODULE_SCOPE Tcl_Obj *	TclListObjRange(Tcl_Obj *listPtr, size_t fromIdx,
			    size_t toIdx);
MODULE_SCOPE Tcl_Obj *	TclLsetList(Tcl_Interp *interp, Tcl_Obj *listPtr,
			    Tcl_Obj *indexPtr, Tcl_Obj *valuePtr);
MODULE_SCOPE Tcl_Obj *	TclLsetFlat(Tcl_Interp *interp, Tcl_Obj *listPtr,
			    size_t indexCount, Tcl_Obj *const indexArray[],
			    Tcl_Obj *valuePtr);
MODULE_SCOPE Tcl_Command TclMakeEnsemble(Tcl_Interp *interp, const char *name,
			    const EnsembleImplMap map[]);
MODULE_SCOPE int	TclMaxListLength(const char *bytes, size_t numBytes,
			    const char **endPtr);
MODULE_SCOPE int	TclMergeReturnOptions(Tcl_Interp *interp, int objc,
			    Tcl_Obj *const objv[], Tcl_Obj **optionsPtrPtr,
			    int *codePtr, int *levelPtr);
MODULE_SCOPE Tcl_Obj *	TclNarrowToBytes(Tcl_Obj *objPtr);
MODULE_SCOPE Tcl_Obj *  TclNoErrorStack(Tcl_Interp *interp, Tcl_Obj *options);
MODULE_SCOPE int	TclNokia770Doubles(void);
MODULE_SCOPE void	TclNsDecrRefCount(Namespace *nsPtr);
MODULE_SCOPE int	TclNamespaceDeleted(Namespace *nsPtr);
MODULE_SCOPE void	TclObjVarErrMsg(Tcl_Interp *interp, Tcl_Obj *part1Ptr,
			    Tcl_Obj *part2Ptr, const char *operation,
			    const char *reason, int index);
MODULE_SCOPE int	TclObjInvokeNamespace(Tcl_Interp *interp,
			    int objc, Tcl_Obj *const objv[],
			    Tcl_Namespace *nsPtr, int flags);
MODULE_SCOPE int	TclObjUnsetVar2(Tcl_Interp *interp,
			    Tcl_Obj *part1Ptr, Tcl_Obj *part2Ptr, int flags);
MODULE_SCOPE int	TclParseBackslash(const char *src,
			    size_t numBytes, size_t *readPtr, char *dst);
MODULE_SCOPE int	TclParseHex(const char *src, size_t numBytes,
			    int *resultPtr);
MODULE_SCOPE int	TclParseNumber(Tcl_Interp *interp, Tcl_Obj *objPtr,
			    const char *expected, const char *bytes,
			    size_t numBytes, const char **endPtrPtr, int flags);
MODULE_SCOPE void	TclParseInit(Tcl_Interp *interp, const char *string,
			    size_t numBytes, Tcl_Parse *parsePtr);
MODULE_SCOPE size_t	TclParseAllWhiteSpace(const char *src, size_t numBytes);
MODULE_SCOPE int	TclProcessReturn(Tcl_Interp *interp,
			    int code, int level, Tcl_Obj *returnOpts);
MODULE_SCOPE int	TclpObjLstat(Tcl_Obj *pathPtr, Tcl_StatBuf *buf);
MODULE_SCOPE Tcl_Obj *	TclpTempFileName(void);
MODULE_SCOPE Tcl_Obj *  TclpTempFileNameForLibrary(Tcl_Interp *interp,
			    Tcl_Obj* pathPtr);
MODULE_SCOPE Tcl_Obj *	TclNewFSPathObj(Tcl_Obj *dirPtr, const char *addStrRep,
			    size_t len);
MODULE_SCOPE void	TclpAlertNotifier(ClientData clientData);
MODULE_SCOPE ClientData	TclpNotifierData(void);
MODULE_SCOPE void	TclpServiceModeHook(int mode);
MODULE_SCOPE void	TclpSetTimer(const Tcl_Time *timePtr);
MODULE_SCOPE int	TclpWaitForEvent(const Tcl_Time *timePtr);
MODULE_SCOPE void	TclpCreateFileHandler(int fd, int mask,
			    Tcl_FileProc *proc, ClientData clientData);
MODULE_SCOPE int	TclpDeleteFile(const void *path);
MODULE_SCOPE void	TclpDeleteFileHandler(int fd);
MODULE_SCOPE void	TclpFinalizeCondition(Tcl_Condition *condPtr);
MODULE_SCOPE void	TclpFinalizeMutex(Tcl_Mutex *mutexPtr);
MODULE_SCOPE void	TclpFinalizeNotifier(ClientData clientData);
MODULE_SCOPE void	TclpFinalizePipes(void);
MODULE_SCOPE void	TclpFinalizeSockets(void);
MODULE_SCOPE int	TclCreateSocketAddress(Tcl_Interp *interp,
			    struct addrinfo **addrlist,
			    const char *host, int port, int willBind,
			    const char **errorMsgPtr);
MODULE_SCOPE int	TclpThreadCreate(Tcl_ThreadId *idPtr,
			    Tcl_ThreadCreateProc *proc, void *clientData,
			    size_t stackSize, int flags);
MODULE_SCOPE size_t	TclpFindVariable(const char *name, size_t *lengthPtr);
MODULE_SCOPE void	TclpInitLibraryPath(char **valuePtr,
			    TCL_HASH_TYPE *lengthPtr, Tcl_Encoding *encodingPtr);
MODULE_SCOPE void	TclpInitLock(void);
MODULE_SCOPE ClientData	TclpInitNotifier(void);
MODULE_SCOPE void	TclpInitPlatform(void);
MODULE_SCOPE void	TclpInitUnlock(void);
MODULE_SCOPE Tcl_Obj *	TclpObjListVolumes(void);
MODULE_SCOPE void	TclpGlobalLock(void);
MODULE_SCOPE void	TclpGlobalUnlock(void);
MODULE_SCOPE int	TclpMatchFiles(Tcl_Interp *interp, char *separators,
			    Tcl_DString *dirPtr, char *pattern, char *tail);
MODULE_SCOPE int	TclpObjNormalizePath(Tcl_Interp *interp,
			    Tcl_Obj *pathPtr, int nextCheckpoint);
MODULE_SCOPE void	TclpNativeJoinPath(Tcl_Obj *prefix, const char *joining);
MODULE_SCOPE Tcl_Obj *	TclpNativeSplitPath(Tcl_Obj *pathPtr, size_t *lenPtr);
MODULE_SCOPE Tcl_PathType TclpGetNativePathType(Tcl_Obj *pathPtr,
			    size_t *driveNameLengthPtr, Tcl_Obj **driveNameRef);
MODULE_SCOPE int	TclCrossFilesystemCopy(Tcl_Interp *interp,
			    Tcl_Obj *source, Tcl_Obj *target);
MODULE_SCOPE int	TclpMatchInDirectory(Tcl_Interp *interp,
			    Tcl_Obj *resultPtr, Tcl_Obj *pathPtr,
			    const char *pattern, Tcl_GlobTypeData *types);
MODULE_SCOPE void	*TclpGetNativeCwd(void *clientData);
MODULE_SCOPE Tcl_FSDupInternalRepProc TclNativeDupInternalRep;
MODULE_SCOPE Tcl_Obj *	TclpObjLink(Tcl_Obj *pathPtr, Tcl_Obj *toPtr,
			    int linkType);
MODULE_SCOPE int	TclpObjChdir(Tcl_Obj *pathPtr);
MODULE_SCOPE Tcl_Channel TclpOpenTemporaryFile(Tcl_Obj *dirObj,
			    Tcl_Obj *basenameObj, Tcl_Obj *extensionObj,
			    Tcl_Obj *resultingNameObj);
MODULE_SCOPE void	TclPkgFileSeen(Tcl_Interp *interp,
			    const char *fileName);
MODULE_SCOPE void *	TclInitPkgFiles(Tcl_Interp *interp);
MODULE_SCOPE Tcl_Obj *	TclPathPart(Tcl_Interp *interp, Tcl_Obj *pathPtr,
			    Tcl_PathPart portion);
MODULE_SCOPE char *	TclpReadlink(const char *fileName,
			    Tcl_DString *linkPtr);
MODULE_SCOPE void	TclpSetVariables(Tcl_Interp *interp);
MODULE_SCOPE void *	TclThreadStorageKeyGet(Tcl_ThreadDataKey *keyPtr);
MODULE_SCOPE void	TclThreadStorageKeySet(Tcl_ThreadDataKey *keyPtr,
			    void *data);
MODULE_SCOPE TCL_NORETURN void TclpThreadExit(int status);
MODULE_SCOPE void	TclRememberCondition(Tcl_Condition *mutex);
MODULE_SCOPE void	TclRememberJoinableThread(Tcl_ThreadId id);
MODULE_SCOPE void	TclRememberMutex(Tcl_Mutex *mutex);
MODULE_SCOPE void	TclRemoveScriptLimitCallbacks(Tcl_Interp *interp);
MODULE_SCOPE int	TclReToGlob(Tcl_Interp *interp, const char *reStr,
			    size_t reStrLen, Tcl_DString *dsPtr, int *flagsPtr,
			    int *quantifiersFoundPtr);
MODULE_SCOPE size_t	TclScanElement(const char *string, size_t length,
			    char *flagPtr);
MODULE_SCOPE void	TclSetBgErrorHandler(Tcl_Interp *interp,
			    Tcl_Obj *cmdPrefix);
MODULE_SCOPE void	TclSetBignumInternalRep(Tcl_Obj *objPtr,
			    void *bignumValue);
MODULE_SCOPE int	TclSetBooleanFromAny(Tcl_Interp *interp,
			    Tcl_Obj *objPtr);
MODULE_SCOPE void	TclSetCmdNameObj(Tcl_Interp *interp, Tcl_Obj *objPtr,
			    Command *cmdPtr);
MODULE_SCOPE void	TclSetDuplicateObj(Tcl_Obj *dupPtr, Tcl_Obj *objPtr);
MODULE_SCOPE void	TclSetProcessGlobalValue(ProcessGlobalValue *pgvPtr,
			    Tcl_Obj *newValue, Tcl_Encoding encoding);
MODULE_SCOPE void	TclSignalExitThread(Tcl_ThreadId id, int result);
MODULE_SCOPE void	TclSpellFix(Tcl_Interp *interp,
			    Tcl_Obj *const *objv, size_t objc, size_t subIdx,
			    Tcl_Obj *bad, Tcl_Obj *fix);
MODULE_SCOPE void *	TclStackRealloc(Tcl_Interp *interp, void *ptr,
			    size_t numBytes);
typedef int (*memCmpFn_t)(const void*, const void*, size_t);
MODULE_SCOPE int	TclStringCmp(Tcl_Obj *value1Ptr, Tcl_Obj *value2Ptr,
			    int checkEq, int nocase, size_t reqlength);
MODULE_SCOPE int	TclStringCmpOpts(Tcl_Interp *interp, int objc,
			    Tcl_Obj *const objv[], int *nocase,
			    int *reqlength);
MODULE_SCOPE int	TclStringMatch(const char *str, size_t strLen,
			    const char *pattern, int ptnLen, int flags);
MODULE_SCOPE int	TclStringMatchObj(Tcl_Obj *stringObj,
			    Tcl_Obj *patternObj, int flags);
MODULE_SCOPE void	TclSubstCompile(Tcl_Interp *interp, const char *bytes,
			    size_t numBytes, int flags, size_t line,
			    struct CompileEnv *envPtr);
MODULE_SCOPE int	TclSubstOptions(Tcl_Interp *interp, size_t numOpts,
			    Tcl_Obj *const opts[], int *flagPtr);
MODULE_SCOPE void	TclSubstParse(Tcl_Interp *interp, const char *bytes,
			    size_t numBytes, int flags, Tcl_Parse *parsePtr,
			    Tcl_InterpState *statePtr);
MODULE_SCOPE int	TclSubstTokens(Tcl_Interp *interp, Tcl_Token *tokenPtr,
			    size_t count, int *tokensLeftPtr, size_t line,
			    int *clNextOuter, const char *outerScript);
MODULE_SCOPE size_t	TclTrim(const char *bytes, size_t numBytes,
			    const char *trim, size_t numTrim, size_t *trimRight);
MODULE_SCOPE size_t	TclTrimLeft(const char *bytes, size_t numBytes,
			    const char *trim, size_t numTrim);
MODULE_SCOPE size_t	TclTrimRight(const char *bytes, size_t numBytes,
			    const char *trim, size_t numTrim);
MODULE_SCOPE const char*TclGetCommandTypeName(Tcl_Command command);
MODULE_SCOPE void	TclRegisterCommandTypeName(
			    Tcl_ObjCmdProc *implementationProc,
			    const char *nameStr);
MODULE_SCOPE int	TclUtfCmp(const char *cs, const char *ct);
MODULE_SCOPE int	TclUtfCasecmp(const char *cs, const char *ct);
MODULE_SCOPE size_t	TclUtfCount(int ch);
#if TCL_UTF_MAX > 3
#   define TclUtfToUCS4 Tcl_UtfToUniChar
#   define TclUniCharToUCS4(src, ptr) (*ptr = *(src),1)
#   define TclUCS4Prev(src, ptr) (((src) > (ptr)) ? ((src) - 1) : (src))
#else
    MODULE_SCOPE int	TclUtfToUCS4(const char *, int *);
    MODULE_SCOPE int	TclUniCharToUCS4(const Tcl_UniChar *, int *);
    MODULE_SCOPE const Tcl_UniChar *TclUCS4Prev(const Tcl_UniChar *, const Tcl_UniChar *);
#endif
MODULE_SCOPE Tcl_Obj *	TclpNativeToNormalized(void *clientData);
MODULE_SCOPE Tcl_Obj *	TclpFilesystemPathType(Tcl_Obj *pathPtr);
MODULE_SCOPE int	TclpDlopen(Tcl_Interp *interp, Tcl_Obj *pathPtr,
			    Tcl_LoadHandle *loadHandle,
			    Tcl_FSUnloadFileProc **unloadProcPtr, int flags);
MODULE_SCOPE int	TclpUtime(Tcl_Obj *pathPtr, struct utimbuf *tval);
#ifdef TCL_LOAD_FROM_MEMORY
MODULE_SCOPE void *	TclpLoadMemoryGetBuffer(Tcl_Interp *interp, int size);
MODULE_SCOPE int	TclpLoadMemory(Tcl_Interp *interp, void *buffer,
			    int size, int codeSize, Tcl_LoadHandle *loadHandle,
			    Tcl_FSUnloadFileProc **unloadProcPtr, int flags);
#endif
MODULE_SCOPE void	TclInitThreadStorage(void);
MODULE_SCOPE void	TclFinalizeThreadDataThread(void);
MODULE_SCOPE void	TclFinalizeThreadStorage(void);

#ifdef TCL_WIDE_CLICKS
MODULE_SCOPE long long TclpGetWideClicks(void);
MODULE_SCOPE double	TclpWideClicksToNanoseconds(long long clicks);
MODULE_SCOPE double	TclpWideClickInMicrosec(void);
#else
#   ifdef _WIN32
#	define TCL_WIDE_CLICKS 1
MODULE_SCOPE long long TclpGetWideClicks(void);
MODULE_SCOPE double	TclpWideClickInMicrosec(void);
#	define		TclpWideClicksToNanoseconds(clicks) \
				((double)(clicks) * TclpWideClickInMicrosec() * 1000)
#   endif
#endif
MODULE_SCOPE long long TclpGetMicroseconds(void);

MODULE_SCOPE int	TclZlibInit(Tcl_Interp *interp);
MODULE_SCOPE void *	TclpThreadCreateKey(void);
MODULE_SCOPE void	TclpThreadDeleteKey(void *keyPtr);
MODULE_SCOPE void	TclpThreadSetGlobalTSD(void *tsdKeyPtr, void *ptr);
MODULE_SCOPE void *	TclpThreadGetGlobalTSD(void *tsdKeyPtr);
MODULE_SCOPE void	TclErrorStackResetIf(Tcl_Interp *interp,
			    const char *msg, size_t length);
/* Tip 430 */
MODULE_SCOPE int    TclZipfs_Init(Tcl_Interp *interp);


/*
 * Many parsing tasks need a common definition of whitespace.
 * Use this routine and macro to achieve that and place
 * optimization (fragile on changes) in one place.
 */

MODULE_SCOPE int	TclIsSpaceProc(int byte);
#	define TclIsSpaceProcM(byte) \
		(((byte) > 0x20) ? 0 : TclIsSpaceProc(byte))

/*
 *----------------------------------------------------------------
 * Command procedures in the generic core:
 *----------------------------------------------------------------
 */

MODULE_SCOPE int	Tcl_AfterObjCmd(void *clientData,
			    Tcl_Interp *interp, int objc,
			    Tcl_Obj *const objv[]);
MODULE_SCOPE int	Tcl_AppendObjCmd(void *clientData,
			    Tcl_Interp *interp, int objc,
			    Tcl_Obj *const objv[]);
MODULE_SCOPE int	Tcl_ApplyObjCmd(void *clientData,
			    Tcl_Interp *interp, int objc,
			    Tcl_Obj *const objv[]);
MODULE_SCOPE Tcl_Command TclInitArrayCmd(Tcl_Interp *interp);
MODULE_SCOPE Tcl_Command TclInitBinaryCmd(Tcl_Interp *interp);
MODULE_SCOPE int	Tcl_BreakObjCmd(void *clientData,
			    Tcl_Interp *interp, int objc,
			    Tcl_Obj *const objv[]);
MODULE_SCOPE int	Tcl_CatchObjCmd(void *clientData,
			    Tcl_Interp *interp, int objc,
			    Tcl_Obj *const objv[]);
MODULE_SCOPE int	Tcl_CdObjCmd(void *clientData,
			    Tcl_Interp *interp, int objc,
			    Tcl_Obj *const objv[]);
MODULE_SCOPE Tcl_Command TclInitChanCmd(Tcl_Interp *interp);
MODULE_SCOPE int	TclChanCreateObjCmd(void *clientData,
			    Tcl_Interp *interp, int objc,
			    Tcl_Obj *const objv[]);
MODULE_SCOPE int	TclChanPostEventObjCmd(void *clientData,
			    Tcl_Interp *interp, int objc,
			    Tcl_Obj *const objv[]);
MODULE_SCOPE int	TclChanPopObjCmd(void *clientData,
			    Tcl_Interp *interp, int objc, Tcl_Obj *const objv[]);
MODULE_SCOPE int	TclChanPushObjCmd(void *clientData,
			    Tcl_Interp *interp, int objc, Tcl_Obj *const objv[]);
MODULE_SCOPE void	TclClockInit(Tcl_Interp *interp);
MODULE_SCOPE int	TclClockOldscanObjCmd(
			    void *clientData, Tcl_Interp *interp,
			    int objc, Tcl_Obj *const objv[]);
MODULE_SCOPE int	Tcl_CloseObjCmd(void *clientData,
			    Tcl_Interp *interp, int objc,
			    Tcl_Obj *const objv[]);
MODULE_SCOPE int	Tcl_ConcatObjCmd(void *clientData,
			    Tcl_Interp *interp, int objc,
			    Tcl_Obj *const objv[]);
MODULE_SCOPE int	Tcl_ContinueObjCmd(void *clientData,
			    Tcl_Interp *interp, int objc,
			    Tcl_Obj *const objv[]);
MODULE_SCOPE Tcl_TimerToken TclCreateAbsoluteTimerHandler(
			    Tcl_Time *timePtr, Tcl_TimerProc *proc,
			    void *clientData);
MODULE_SCOPE int	TclDefaultBgErrorHandlerObjCmd(
			    void *clientData, Tcl_Interp *interp,
			    int objc, Tcl_Obj *const objv[]);
MODULE_SCOPE Tcl_Command TclInitDictCmd(Tcl_Interp *interp);
MODULE_SCOPE int	TclDictWithFinish(Tcl_Interp *interp, Var *varPtr,
			    Var *arrayPtr, Tcl_Obj *part1Ptr,
			    Tcl_Obj *part2Ptr, int index, int pathc,
			    Tcl_Obj *const pathv[], Tcl_Obj *keysPtr);
MODULE_SCOPE Tcl_Obj *	TclDictWithInit(Tcl_Interp *interp, Tcl_Obj *dictPtr,
			    size_t pathc, Tcl_Obj *const pathv[]);
MODULE_SCOPE int	Tcl_DisassembleObjCmd(void *clientData,
			    Tcl_Interp *interp, int objc,
			    Tcl_Obj *const objv[]);

/* Assemble command function */
MODULE_SCOPE int	Tcl_AssembleObjCmd(void *clientData,
			    Tcl_Interp *interp, int objc,
			    Tcl_Obj *const objv[]);
MODULE_SCOPE int	TclNRAssembleObjCmd(void *clientData,
			    Tcl_Interp *interp, int objc,
			    Tcl_Obj *const objv[]);
MODULE_SCOPE Tcl_Command TclInitEncodingCmd(Tcl_Interp *interp);
MODULE_SCOPE int	Tcl_EofObjCmd(void *clientData,
			    Tcl_Interp *interp, int objc,
			    Tcl_Obj *const objv[]);
MODULE_SCOPE int	Tcl_ErrorObjCmd(void *clientData,
			    Tcl_Interp *interp, int objc,
			    Tcl_Obj *const objv[]);
MODULE_SCOPE int	Tcl_EvalObjCmd(void *clientData,
			    Tcl_Interp *interp, int objc,
			    Tcl_Obj *const objv[]);
MODULE_SCOPE int	Tcl_ExecObjCmd(void *clientData,
			    Tcl_Interp *interp, int objc,
			    Tcl_Obj *const objv[]);
MODULE_SCOPE int	Tcl_ExitObjCmd(void *clientData,
			    Tcl_Interp *interp, int objc,
			    Tcl_Obj *const objv[]);
MODULE_SCOPE int	Tcl_ExprObjCmd(void *clientData,
			    Tcl_Interp *interp, int objc,
			    Tcl_Obj *const objv[]);
MODULE_SCOPE int	Tcl_FblockedObjCmd(void *clientData,
			    Tcl_Interp *interp, int objc,
			    Tcl_Obj *const objv[]);
MODULE_SCOPE int	Tcl_FconfigureObjCmd(
			    void *clientData, Tcl_Interp *interp,
			    int objc, Tcl_Obj *const objv[]);
MODULE_SCOPE int	Tcl_FcopyObjCmd(void *dummy,
			    Tcl_Interp *interp, int objc,
			    Tcl_Obj *const objv[]);
MODULE_SCOPE Tcl_Command TclInitFileCmd(Tcl_Interp *interp);
MODULE_SCOPE int	Tcl_FileEventObjCmd(void *clientData,
			    Tcl_Interp *interp, int objc,
			    Tcl_Obj *const objv[]);
MODULE_SCOPE int	Tcl_FlushObjCmd(void *clientData,
			    Tcl_Interp *interp, int objc,
			    Tcl_Obj *const objv[]);
MODULE_SCOPE int	Tcl_ForObjCmd(void *clientData,
			    Tcl_Interp *interp, int objc,
			    Tcl_Obj *const objv[]);
MODULE_SCOPE int	Tcl_ForeachObjCmd(void *clientData,
			    Tcl_Interp *interp, int objc,
			    Tcl_Obj *const objv[]);
MODULE_SCOPE int	Tcl_FormatObjCmd(void *dummy,
			    Tcl_Interp *interp, int objc,
			    Tcl_Obj *const objv[]);
MODULE_SCOPE int	Tcl_GetsObjCmd(void *clientData,
			    Tcl_Interp *interp, int objc,
			    Tcl_Obj *const objv[]);
MODULE_SCOPE int	Tcl_GlobalObjCmd(void *clientData,
			    Tcl_Interp *interp, int objc,
			    Tcl_Obj *const objv[]);
MODULE_SCOPE int	Tcl_GlobObjCmd(void *clientData,
			    Tcl_Interp *interp, int objc,
			    Tcl_Obj *const objv[]);
MODULE_SCOPE int	Tcl_IfObjCmd(void *clientData,
			    Tcl_Interp *interp, int objc,
			    Tcl_Obj *const objv[]);
MODULE_SCOPE int	Tcl_IncrObjCmd(void *clientData,
			    Tcl_Interp *interp, int objc,
			    Tcl_Obj *const objv[]);
MODULE_SCOPE Tcl_Command TclInitInfoCmd(Tcl_Interp *interp);
MODULE_SCOPE int	Tcl_InterpObjCmd(void *clientData,
			    Tcl_Interp *interp, int argc,
			    Tcl_Obj *const objv[]);
MODULE_SCOPE int	Tcl_JoinObjCmd(void *clientData,
			    Tcl_Interp *interp, int objc,
			    Tcl_Obj *const objv[]);
MODULE_SCOPE int	Tcl_LappendObjCmd(void *clientData,
			    Tcl_Interp *interp, int objc,
			    Tcl_Obj *const objv[]);
MODULE_SCOPE int	Tcl_LassignObjCmd(void *clientData,
			    Tcl_Interp *interp, int objc,
			    Tcl_Obj *const objv[]);
MODULE_SCOPE int	Tcl_LindexObjCmd(void *clientData,
			    Tcl_Interp *interp, int objc,
			    Tcl_Obj *const objv[]);
MODULE_SCOPE int	Tcl_LinsertObjCmd(void *clientData,
			    Tcl_Interp *interp, int objc,
			    Tcl_Obj *const objv[]);
MODULE_SCOPE int	Tcl_LlengthObjCmd(void *clientData,
			    Tcl_Interp *interp, int objc,
			    Tcl_Obj *const objv[]);
MODULE_SCOPE int	Tcl_ListObjCmd(void *clientData,
			    Tcl_Interp *interp, int objc,
			    Tcl_Obj *const objv[]);
MODULE_SCOPE int	Tcl_LmapObjCmd(void *clientData,
			    Tcl_Interp *interp, int objc,
			    Tcl_Obj *const objv[]);
MODULE_SCOPE int	Tcl_LoadObjCmd(void *clientData,
			    Tcl_Interp *interp, int objc,
			    Tcl_Obj *const objv[]);
MODULE_SCOPE int	Tcl_LpopObjCmd(void *clientData,
			    Tcl_Interp *interp, int objc,
			    Tcl_Obj *const objv[]);
MODULE_SCOPE int	Tcl_LrangeObjCmd(void *clientData,
			    Tcl_Interp *interp, int objc,
			    Tcl_Obj *const objv[]);
MODULE_SCOPE int	Tcl_LremoveObjCmd(void *clientData,
			    Tcl_Interp *interp, int objc,
			    Tcl_Obj *const objv[]);
MODULE_SCOPE int	Tcl_LrepeatObjCmd(void *clientData,
			    Tcl_Interp *interp, int objc,
			    Tcl_Obj *const objv[]);
MODULE_SCOPE int	Tcl_LreplaceObjCmd(void *clientData,
			    Tcl_Interp *interp, int objc,
			    Tcl_Obj *const objv[]);
MODULE_SCOPE int	Tcl_LreverseObjCmd(void *clientData,
			    Tcl_Interp *interp, int objc,
			    Tcl_Obj *const objv[]);
MODULE_SCOPE int	Tcl_LsearchObjCmd(void *clientData,
			    Tcl_Interp *interp, int objc,
			    Tcl_Obj *const objv[]);
MODULE_SCOPE int	Tcl_LsetObjCmd(void *clientData,
			    Tcl_Interp *interp, int objc,
			    Tcl_Obj *const objv[]);
MODULE_SCOPE int	Tcl_LsortObjCmd(void *clientData,
			    Tcl_Interp *interp, int objc,
			    Tcl_Obj *const objv[]);
MODULE_SCOPE Tcl_Command TclInitNamespaceCmd(Tcl_Interp *interp);
MODULE_SCOPE int	TclNamespaceEnsembleCmd(void *dummy,
			    Tcl_Interp *interp, int objc,
			    Tcl_Obj *const objv[]);
MODULE_SCOPE int	Tcl_OpenObjCmd(void *clientData,
			    Tcl_Interp *interp, int objc,
			    Tcl_Obj *const objv[]);
MODULE_SCOPE int	Tcl_PackageObjCmd(void *clientData,
			    Tcl_Interp *interp, int objc,
			    Tcl_Obj *const objv[]);
MODULE_SCOPE int	Tcl_PidObjCmd(void *clientData,
			    Tcl_Interp *interp, int objc,
			    Tcl_Obj *const objv[]);
MODULE_SCOPE Tcl_Command TclInitPrefixCmd(Tcl_Interp *interp);
MODULE_SCOPE int	Tcl_PutsObjCmd(void *clientData,
			    Tcl_Interp *interp, int objc,
			    Tcl_Obj *const objv[]);
MODULE_SCOPE int	Tcl_PwdObjCmd(void *clientData,
			    Tcl_Interp *interp, int objc,
			    Tcl_Obj *const objv[]);
MODULE_SCOPE int	Tcl_ReadObjCmd(void *clientData,
			    Tcl_Interp *interp, int objc,
			    Tcl_Obj *const objv[]);
MODULE_SCOPE int	Tcl_RegexpObjCmd(void *clientData,
			    Tcl_Interp *interp, int objc,
			    Tcl_Obj *const objv[]);
MODULE_SCOPE int	Tcl_RegsubObjCmd(void *clientData,
			    Tcl_Interp *interp, int objc,
			    Tcl_Obj *const objv[]);
MODULE_SCOPE int	Tcl_RenameObjCmd(void *clientData,
			    Tcl_Interp *interp, int objc,
			    Tcl_Obj *const objv[]);
MODULE_SCOPE int	Tcl_RepresentationCmd(void *clientData,
			    Tcl_Interp *interp, int objc,
			    Tcl_Obj *const objv[]);
MODULE_SCOPE int	Tcl_ReturnObjCmd(void *clientData,
			    Tcl_Interp *interp, int objc,
			    Tcl_Obj *const objv[]);
MODULE_SCOPE int	Tcl_ScanObjCmd(void *clientData,
			    Tcl_Interp *interp, int objc,
			    Tcl_Obj *const objv[]);
MODULE_SCOPE int	Tcl_SeekObjCmd(void *clientData,
			    Tcl_Interp *interp, int objc,
			    Tcl_Obj *const objv[]);
MODULE_SCOPE int	Tcl_SetObjCmd(void *clientData,
			    Tcl_Interp *interp, int objc,
			    Tcl_Obj *const objv[]);
MODULE_SCOPE int	Tcl_SplitObjCmd(void *clientData,
			    Tcl_Interp *interp, int objc,
			    Tcl_Obj *const objv[]);
MODULE_SCOPE int	Tcl_SocketObjCmd(void *clientData,
			    Tcl_Interp *interp, int objc,
			    Tcl_Obj *const objv[]);
MODULE_SCOPE int	Tcl_SourceObjCmd(void *clientData,
			    Tcl_Interp *interp, int objc,
			    Tcl_Obj *const objv[]);
MODULE_SCOPE Tcl_Command TclInitStringCmd(Tcl_Interp *interp);
MODULE_SCOPE int	Tcl_SubstObjCmd(void *clientData,
			    Tcl_Interp *interp, int objc,
			    Tcl_Obj *const objv[]);
MODULE_SCOPE int	Tcl_SwitchObjCmd(void *clientData,
			    Tcl_Interp *interp, int objc,
			    Tcl_Obj *const objv[]);
MODULE_SCOPE int	Tcl_TellObjCmd(void *clientData,
			    Tcl_Interp *interp, int objc,
			    Tcl_Obj *const objv[]);
MODULE_SCOPE int	Tcl_ThrowObjCmd(void *dummy, Tcl_Interp *interp,
			    int objc, Tcl_Obj *const objv[]);
MODULE_SCOPE int	Tcl_TimeObjCmd(void *clientData,
			    Tcl_Interp *interp, int objc,
			    Tcl_Obj *const objv[]);
MODULE_SCOPE int	Tcl_TimeRateObjCmd(void *clientData,
			    Tcl_Interp *interp, int objc,
			    Tcl_Obj *const objv[]);
MODULE_SCOPE int	Tcl_TraceObjCmd(void *clientData,
			    Tcl_Interp *interp, int objc,
			    Tcl_Obj *const objv[]);
MODULE_SCOPE int	Tcl_TryObjCmd(void *clientData,
			    Tcl_Interp *interp, int objc,
			    Tcl_Obj *const objv[]);
MODULE_SCOPE int	Tcl_UnloadObjCmd(void *clientData,
			    Tcl_Interp *interp, int objc,
			    Tcl_Obj *const objv[]);
MODULE_SCOPE int	Tcl_UnsetObjCmd(void *clientData,
			    Tcl_Interp *interp, int objc,
			    Tcl_Obj *const objv[]);
MODULE_SCOPE int	Tcl_UpdateObjCmd(void *clientData,
			    Tcl_Interp *interp, int objc,
			    Tcl_Obj *const objv[]);
MODULE_SCOPE int	Tcl_UplevelObjCmd(void *clientData,
			    Tcl_Interp *interp, int objc,
			    Tcl_Obj *const objv[]);
MODULE_SCOPE int	Tcl_UpvarObjCmd(void *clientData,
			    Tcl_Interp *interp, int objc,
			    Tcl_Obj *const objv[]);
MODULE_SCOPE int	Tcl_VariableObjCmd(void *clientData,
			    Tcl_Interp *interp, int objc,
			    Tcl_Obj *const objv[]);
MODULE_SCOPE int	Tcl_VwaitObjCmd(void *clientData,
			    Tcl_Interp *interp, int objc,
			    Tcl_Obj *const objv[]);
MODULE_SCOPE int	Tcl_WhileObjCmd(void *clientData,
			    Tcl_Interp *interp, int objc,
			    Tcl_Obj *const objv[]);

/*
 *----------------------------------------------------------------
 * Compilation procedures for commands in the generic core:
 *----------------------------------------------------------------
 */

MODULE_SCOPE int	TclCompileAppendCmd(Tcl_Interp *interp,
			    Tcl_Parse *parsePtr, Command *cmdPtr,
			    struct CompileEnv *envPtr);
MODULE_SCOPE int	TclCompileArrayExistsCmd(Tcl_Interp *interp,
			    Tcl_Parse *parsePtr, Command *cmdPtr,
			    struct CompileEnv *envPtr);
MODULE_SCOPE int	TclCompileArraySetCmd(Tcl_Interp *interp,
			    Tcl_Parse *parsePtr, Command *cmdPtr,
			    struct CompileEnv *envPtr);
MODULE_SCOPE int	TclCompileArrayUnsetCmd(Tcl_Interp *interp,
			    Tcl_Parse *parsePtr, Command *cmdPtr,
			    struct CompileEnv *envPtr);
MODULE_SCOPE int	TclCompileBreakCmd(Tcl_Interp *interp,
			    Tcl_Parse *parsePtr, Command *cmdPtr,
			    struct CompileEnv *envPtr);
MODULE_SCOPE int	TclCompileCatchCmd(Tcl_Interp *interp,
			    Tcl_Parse *parsePtr, Command *cmdPtr,
			    struct CompileEnv *envPtr);
MODULE_SCOPE int	TclCompileClockClicksCmd(Tcl_Interp *interp,
			    Tcl_Parse *parsePtr, Command *cmdPtr,
			    struct CompileEnv *envPtr);
MODULE_SCOPE int	TclCompileClockReadingCmd(Tcl_Interp *interp,
			    Tcl_Parse *parsePtr, Command *cmdPtr,
			    struct CompileEnv *envPtr);
MODULE_SCOPE int	TclCompileConcatCmd(Tcl_Interp *interp,
			    Tcl_Parse *parsePtr, Command *cmdPtr,
			    struct CompileEnv *envPtr);
MODULE_SCOPE int	TclCompileContinueCmd(Tcl_Interp *interp,
			    Tcl_Parse *parsePtr, Command *cmdPtr,
			    struct CompileEnv *envPtr);
MODULE_SCOPE int	TclCompileDictAppendCmd(Tcl_Interp *interp,
			    Tcl_Parse *parsePtr, Command *cmdPtr,
			    struct CompileEnv *envPtr);
MODULE_SCOPE int	TclCompileDictCreateCmd(Tcl_Interp *interp,
			    Tcl_Parse *parsePtr, Command *cmdPtr,
			    struct CompileEnv *envPtr);
MODULE_SCOPE int	TclCompileDictExistsCmd(Tcl_Interp *interp,
			    Tcl_Parse *parsePtr, Command *cmdPtr,
			    struct CompileEnv *envPtr);
MODULE_SCOPE int	TclCompileDictForCmd(Tcl_Interp *interp,
			    Tcl_Parse *parsePtr, Command *cmdPtr,
			    struct CompileEnv *envPtr);
MODULE_SCOPE int	TclCompileDictGetCmd(Tcl_Interp *interp,
			    Tcl_Parse *parsePtr, Command *cmdPtr,
			    struct CompileEnv *envPtr);
MODULE_SCOPE int	TclCompileDictGetWithDefaultCmd(Tcl_Interp *interp,
			    Tcl_Parse *parsePtr, Command *cmdPtr,
			    struct CompileEnv *envPtr);
MODULE_SCOPE int	TclCompileDictIncrCmd(Tcl_Interp *interp,
			    Tcl_Parse *parsePtr, Command *cmdPtr,
			    struct CompileEnv *envPtr);
MODULE_SCOPE int	TclCompileDictLappendCmd(Tcl_Interp *interp,
			    Tcl_Parse *parsePtr, Command *cmdPtr,
			    struct CompileEnv *envPtr);
MODULE_SCOPE int	TclCompileDictMapCmd(Tcl_Interp *interp,
			    Tcl_Parse *parsePtr, Command *cmdPtr,
			    struct CompileEnv *envPtr);
MODULE_SCOPE int	TclCompileDictMergeCmd(Tcl_Interp *interp,
			    Tcl_Parse *parsePtr, Command *cmdPtr,
			    struct CompileEnv *envPtr);
MODULE_SCOPE int	TclCompileDictSetCmd(Tcl_Interp *interp,
			    Tcl_Parse *parsePtr, Command *cmdPtr,
			    struct CompileEnv *envPtr);
MODULE_SCOPE int	TclCompileDictUnsetCmd(Tcl_Interp *interp,
			    Tcl_Parse *parsePtr, Command *cmdPtr,
			    struct CompileEnv *envPtr);
MODULE_SCOPE int	TclCompileDictUpdateCmd(Tcl_Interp *interp,
			    Tcl_Parse *parsePtr, Command *cmdPtr,
			    struct CompileEnv *envPtr);
MODULE_SCOPE int	TclCompileDictWithCmd(Tcl_Interp *interp,
			    Tcl_Parse *parsePtr, Command *cmdPtr,
			    struct CompileEnv *envPtr);
MODULE_SCOPE int	TclCompileEnsemble(Tcl_Interp *interp,
			    Tcl_Parse *parsePtr, Command *cmdPtr,
			    struct CompileEnv *envPtr);
MODULE_SCOPE int	TclCompileErrorCmd(Tcl_Interp *interp,
			    Tcl_Parse *parsePtr, Command *cmdPtr,
			    struct CompileEnv *envPtr);
MODULE_SCOPE int	TclCompileExprCmd(Tcl_Interp *interp,
			    Tcl_Parse *parsePtr, Command *cmdPtr,
			    struct CompileEnv *envPtr);
MODULE_SCOPE int	TclCompileForCmd(Tcl_Interp *interp,
			    Tcl_Parse *parsePtr, Command *cmdPtr,
			    struct CompileEnv *envPtr);
MODULE_SCOPE int	TclCompileForeachCmd(Tcl_Interp *interp,
			    Tcl_Parse *parsePtr, Command *cmdPtr,
			    struct CompileEnv *envPtr);
MODULE_SCOPE int	TclCompileFormatCmd(Tcl_Interp *interp,
			    Tcl_Parse *parsePtr, Command *cmdPtr,
			    struct CompileEnv *envPtr);
MODULE_SCOPE int	TclCompileGlobalCmd(Tcl_Interp *interp,
			    Tcl_Parse *parsePtr, Command *cmdPtr,
			    struct CompileEnv *envPtr);
MODULE_SCOPE int	TclCompileIfCmd(Tcl_Interp *interp,
			    Tcl_Parse *parsePtr, Command *cmdPtr,
			    struct CompileEnv *envPtr);
MODULE_SCOPE int	TclCompileInfoCommandsCmd(Tcl_Interp *interp,
			    Tcl_Parse *parsePtr, Command *cmdPtr,
			    struct CompileEnv *envPtr);
MODULE_SCOPE int	TclCompileInfoCoroutineCmd(Tcl_Interp *interp,
			    Tcl_Parse *parsePtr, Command *cmdPtr,
			    struct CompileEnv *envPtr);
MODULE_SCOPE int	TclCompileInfoExistsCmd(Tcl_Interp *interp,
			    Tcl_Parse *parsePtr, Command *cmdPtr,
			    struct CompileEnv *envPtr);
MODULE_SCOPE int	TclCompileInfoLevelCmd(Tcl_Interp *interp,
			    Tcl_Parse *parsePtr, Command *cmdPtr,
			    struct CompileEnv *envPtr);
MODULE_SCOPE int	TclCompileInfoObjectClassCmd(Tcl_Interp *interp,
			    Tcl_Parse *parsePtr, Command *cmdPtr,
			    struct CompileEnv *envPtr);
MODULE_SCOPE int	TclCompileInfoObjectIsACmd(Tcl_Interp *interp,
			    Tcl_Parse *parsePtr, Command *cmdPtr,
			    struct CompileEnv *envPtr);
MODULE_SCOPE int	TclCompileInfoObjectNamespaceCmd(Tcl_Interp *interp,
			    Tcl_Parse *parsePtr, Command *cmdPtr,
			    struct CompileEnv *envPtr);
MODULE_SCOPE int	TclCompileIncrCmd(Tcl_Interp *interp,
			    Tcl_Parse *parsePtr, Command *cmdPtr,
			    struct CompileEnv *envPtr);
MODULE_SCOPE int	TclCompileLappendCmd(Tcl_Interp *interp,
			    Tcl_Parse *parsePtr, Command *cmdPtr,
			    struct CompileEnv *envPtr);
MODULE_SCOPE int	TclCompileLassignCmd(Tcl_Interp *interp,
			    Tcl_Parse *parsePtr, Command *cmdPtr,
			    struct CompileEnv *envPtr);
MODULE_SCOPE int	TclCompileLindexCmd(Tcl_Interp *interp,
			    Tcl_Parse *parsePtr, Command *cmdPtr,
			    struct CompileEnv *envPtr);
MODULE_SCOPE int	TclCompileLinsertCmd(Tcl_Interp *interp,
			    Tcl_Parse *parsePtr, Command *cmdPtr,
			    struct CompileEnv *envPtr);
MODULE_SCOPE int	TclCompileListCmd(Tcl_Interp *interp,
			    Tcl_Parse *parsePtr, Command *cmdPtr,
			    struct CompileEnv *envPtr);
MODULE_SCOPE int	TclCompileLlengthCmd(Tcl_Interp *interp,
			    Tcl_Parse *parsePtr, Command *cmdPtr,
			    struct CompileEnv *envPtr);
MODULE_SCOPE int	TclCompileLmapCmd(Tcl_Interp *interp,
			    Tcl_Parse *parsePtr, Command *cmdPtr,
			    struct CompileEnv *envPtr);
MODULE_SCOPE int	TclCompileLrangeCmd(Tcl_Interp *interp,
			    Tcl_Parse *parsePtr, Command *cmdPtr,
			    struct CompileEnv *envPtr);
MODULE_SCOPE int	TclCompileLreplaceCmd(Tcl_Interp *interp,
			    Tcl_Parse *parsePtr, Command *cmdPtr,
			    struct CompileEnv *envPtr);
MODULE_SCOPE int	TclCompileLsetCmd(Tcl_Interp *interp,
			    Tcl_Parse *parsePtr, Command *cmdPtr,
			    struct CompileEnv *envPtr);
MODULE_SCOPE int	TclCompileNamespaceCodeCmd(Tcl_Interp *interp,
			    Tcl_Parse *parsePtr, Command *cmdPtr,
			    struct CompileEnv *envPtr);
MODULE_SCOPE int	TclCompileNamespaceCurrentCmd(Tcl_Interp *interp,
			    Tcl_Parse *parsePtr, Command *cmdPtr,
			    struct CompileEnv *envPtr);
MODULE_SCOPE int	TclCompileNamespaceOriginCmd(Tcl_Interp *interp,
			    Tcl_Parse *parsePtr, Command *cmdPtr,
			    struct CompileEnv *envPtr);
MODULE_SCOPE int	TclCompileNamespaceQualifiersCmd(Tcl_Interp *interp,
			    Tcl_Parse *parsePtr, Command *cmdPtr,
			    struct CompileEnv *envPtr);
MODULE_SCOPE int	TclCompileNamespaceTailCmd(Tcl_Interp *interp,
			    Tcl_Parse *parsePtr, Command *cmdPtr,
			    struct CompileEnv *envPtr);
MODULE_SCOPE int	TclCompileNamespaceUpvarCmd(Tcl_Interp *interp,
			    Tcl_Parse *parsePtr, Command *cmdPtr,
			    struct CompileEnv *envPtr);
MODULE_SCOPE int	TclCompileNamespaceWhichCmd(Tcl_Interp *interp,
			    Tcl_Parse *parsePtr, Command *cmdPtr,
			    struct CompileEnv *envPtr);
MODULE_SCOPE int	TclCompileNoOp(Tcl_Interp *interp,
			    Tcl_Parse *parsePtr, Command *cmdPtr,
			    struct CompileEnv *envPtr);
MODULE_SCOPE int	TclCompileObjectNextCmd(Tcl_Interp *interp,
			    Tcl_Parse *parsePtr, Command *cmdPtr,
			    struct CompileEnv *envPtr);
MODULE_SCOPE int	TclCompileObjectNextToCmd(Tcl_Interp *interp,
			    Tcl_Parse *parsePtr, Command *cmdPtr,
			    struct CompileEnv *envPtr);
MODULE_SCOPE int	TclCompileObjectSelfCmd(Tcl_Interp *interp,
			    Tcl_Parse *parsePtr, Command *cmdPtr,
			    struct CompileEnv *envPtr);
MODULE_SCOPE int	TclCompileRegexpCmd(Tcl_Interp *interp,
			    Tcl_Parse *parsePtr, Command *cmdPtr,
			    struct CompileEnv *envPtr);
MODULE_SCOPE int	TclCompileRegsubCmd(Tcl_Interp *interp,
			    Tcl_Parse *parsePtr, Command *cmdPtr,
			    struct CompileEnv *envPtr);
MODULE_SCOPE int	TclCompileReturnCmd(Tcl_Interp *interp,
			    Tcl_Parse *parsePtr, Command *cmdPtr,
			    struct CompileEnv *envPtr);
MODULE_SCOPE int	TclCompileSetCmd(Tcl_Interp *interp,
			    Tcl_Parse *parsePtr, Command *cmdPtr,
			    struct CompileEnv *envPtr);
MODULE_SCOPE int	TclCompileStringCatCmd(Tcl_Interp *interp,
			    Tcl_Parse *parsePtr, Command *cmdPtr,
			    struct CompileEnv *envPtr);
MODULE_SCOPE int	TclCompileStringCmpCmd(Tcl_Interp *interp,
			    Tcl_Parse *parsePtr, Command *cmdPtr,
			    struct CompileEnv *envPtr);
MODULE_SCOPE int	TclCompileStringEqualCmd(Tcl_Interp *interp,
			    Tcl_Parse *parsePtr, Command *cmdPtr,
			    struct CompileEnv *envPtr);
MODULE_SCOPE int	TclCompileStringFirstCmd(Tcl_Interp *interp,
			    Tcl_Parse *parsePtr, Command *cmdPtr,
			    struct CompileEnv *envPtr);
MODULE_SCOPE int	TclCompileStringIndexCmd(Tcl_Interp *interp,
			    Tcl_Parse *parsePtr, Command *cmdPtr,
			    struct CompileEnv *envPtr);
MODULE_SCOPE int	TclCompileStringInsertCmd(Tcl_Interp *interp,
			    Tcl_Parse *parsePtr, Command *cmdPtr,
			    struct CompileEnv *envPtr);
MODULE_SCOPE int	TclCompileStringIsCmd(Tcl_Interp *interp,
			    Tcl_Parse *parsePtr, Command *cmdPtr,
			    struct CompileEnv *envPtr);
MODULE_SCOPE int	TclCompileStringLastCmd(Tcl_Interp *interp,
			    Tcl_Parse *parsePtr, Command *cmdPtr,
			    struct CompileEnv *envPtr);
MODULE_SCOPE int	TclCompileStringLenCmd(Tcl_Interp *interp,
			    Tcl_Parse *parsePtr, Command *cmdPtr,
			    struct CompileEnv *envPtr);
MODULE_SCOPE int	TclCompileStringMapCmd(Tcl_Interp *interp,
			    Tcl_Parse *parsePtr, Command *cmdPtr,
			    struct CompileEnv *envPtr);
MODULE_SCOPE int	TclCompileStringMatchCmd(Tcl_Interp *interp,
			    Tcl_Parse *parsePtr, Command *cmdPtr,
			    struct CompileEnv *envPtr);
MODULE_SCOPE int	TclCompileStringRangeCmd(Tcl_Interp *interp,
			    Tcl_Parse *parsePtr, Command *cmdPtr,
			    struct CompileEnv *envPtr);
MODULE_SCOPE int	TclCompileStringReplaceCmd(Tcl_Interp *interp,
			    Tcl_Parse *parsePtr, Command *cmdPtr,
			    struct CompileEnv *envPtr);
MODULE_SCOPE int	TclCompileStringToLowerCmd(Tcl_Interp *interp,
			    Tcl_Parse *parsePtr, Command *cmdPtr,
			    struct CompileEnv *envPtr);
MODULE_SCOPE int	TclCompileStringToTitleCmd(Tcl_Interp *interp,
			    Tcl_Parse *parsePtr, Command *cmdPtr,
			    struct CompileEnv *envPtr);
MODULE_SCOPE int	TclCompileStringToUpperCmd(Tcl_Interp *interp,
			    Tcl_Parse *parsePtr, Command *cmdPtr,
			    struct CompileEnv *envPtr);
MODULE_SCOPE int	TclCompileStringTrimCmd(Tcl_Interp *interp,
			    Tcl_Parse *parsePtr, Command *cmdPtr,
			    struct CompileEnv *envPtr);
MODULE_SCOPE int	TclCompileStringTrimLCmd(Tcl_Interp *interp,
			    Tcl_Parse *parsePtr, Command *cmdPtr,
			    struct CompileEnv *envPtr);
MODULE_SCOPE int	TclCompileStringTrimRCmd(Tcl_Interp *interp,
			    Tcl_Parse *parsePtr, Command *cmdPtr,
			    struct CompileEnv *envPtr);
MODULE_SCOPE int	TclCompileSubstCmd(Tcl_Interp *interp,
			    Tcl_Parse *parsePtr, Command *cmdPtr,
			    struct CompileEnv *envPtr);
MODULE_SCOPE int	TclCompileSwitchCmd(Tcl_Interp *interp,
			    Tcl_Parse *parsePtr, Command *cmdPtr,
			    struct CompileEnv *envPtr);
MODULE_SCOPE int	TclCompileTailcallCmd(Tcl_Interp *interp,
			    Tcl_Parse *parsePtr, Command *cmdPtr,
			    struct CompileEnv *envPtr);
MODULE_SCOPE int	TclCompileThrowCmd(Tcl_Interp *interp,
			    Tcl_Parse *parsePtr, Command *cmdPtr,
			    struct CompileEnv *envPtr);
MODULE_SCOPE int	TclCompileTryCmd(Tcl_Interp *interp,
			    Tcl_Parse *parsePtr, Command *cmdPtr,
			    struct CompileEnv *envPtr);
MODULE_SCOPE int	TclCompileUnsetCmd(Tcl_Interp *interp,
			    Tcl_Parse *parsePtr, Command *cmdPtr,
			    struct CompileEnv *envPtr);
MODULE_SCOPE int	TclCompileUpvarCmd(Tcl_Interp *interp,
			    Tcl_Parse *parsePtr, Command *cmdPtr,
			    struct CompileEnv *envPtr);
MODULE_SCOPE int	TclCompileVariableCmd(Tcl_Interp *interp,
			    Tcl_Parse *parsePtr, Command *cmdPtr,
			    struct CompileEnv *envPtr);
MODULE_SCOPE int	TclCompileWhileCmd(Tcl_Interp *interp,
			    Tcl_Parse *parsePtr, Command *cmdPtr,
			    struct CompileEnv *envPtr);
MODULE_SCOPE int	TclCompileYieldCmd(Tcl_Interp *interp,
			    Tcl_Parse *parsePtr, Command *cmdPtr,
			    struct CompileEnv *envPtr);
MODULE_SCOPE int	TclCompileYieldToCmd(Tcl_Interp *interp,
			    Tcl_Parse *parsePtr, Command *cmdPtr,
			    struct CompileEnv *envPtr);
MODULE_SCOPE int	TclCompileBasic0ArgCmd(Tcl_Interp *interp,
			    Tcl_Parse *parsePtr, Command *cmdPtr,
			    struct CompileEnv *envPtr);
MODULE_SCOPE int	TclCompileBasic1ArgCmd(Tcl_Interp *interp,
			    Tcl_Parse *parsePtr, Command *cmdPtr,
			    struct CompileEnv *envPtr);
MODULE_SCOPE int	TclCompileBasic2ArgCmd(Tcl_Interp *interp,
			    Tcl_Parse *parsePtr, Command *cmdPtr,
			    struct CompileEnv *envPtr);
MODULE_SCOPE int	TclCompileBasic3ArgCmd(Tcl_Interp *interp,
			    Tcl_Parse *parsePtr, Command *cmdPtr,
			    struct CompileEnv *envPtr);
MODULE_SCOPE int	TclCompileBasic0Or1ArgCmd(Tcl_Interp *interp,
			    Tcl_Parse *parsePtr, Command *cmdPtr,
			    struct CompileEnv *envPtr);
MODULE_SCOPE int	TclCompileBasic1Or2ArgCmd(Tcl_Interp *interp,
			    Tcl_Parse *parsePtr, Command *cmdPtr,
			    struct CompileEnv *envPtr);
MODULE_SCOPE int	TclCompileBasic2Or3ArgCmd(Tcl_Interp *interp,
			    Tcl_Parse *parsePtr, Command *cmdPtr,
			    struct CompileEnv *envPtr);
MODULE_SCOPE int	TclCompileBasic0To2ArgCmd(Tcl_Interp *interp,
			    Tcl_Parse *parsePtr, Command *cmdPtr,
			    struct CompileEnv *envPtr);
MODULE_SCOPE int	TclCompileBasic1To3ArgCmd(Tcl_Interp *interp,
			    Tcl_Parse *parsePtr, Command *cmdPtr,
			    struct CompileEnv *envPtr);
MODULE_SCOPE int	TclCompileBasicMin0ArgCmd(Tcl_Interp *interp,
			    Tcl_Parse *parsePtr, Command *cmdPtr,
			    struct CompileEnv *envPtr);
MODULE_SCOPE int	TclCompileBasicMin1ArgCmd(Tcl_Interp *interp,
			    Tcl_Parse *parsePtr, Command *cmdPtr,
			    struct CompileEnv *envPtr);
MODULE_SCOPE int	TclCompileBasicMin2ArgCmd(Tcl_Interp *interp,
			    Tcl_Parse *parsePtr, Command *cmdPtr,
			    struct CompileEnv *envPtr);

MODULE_SCOPE int	TclInvertOpCmd(void *clientData,
			    Tcl_Interp *interp, int objc,
			    Tcl_Obj *const objv[]);
MODULE_SCOPE int	TclCompileInvertOpCmd(Tcl_Interp *interp,
			    Tcl_Parse *parsePtr, Command *cmdPtr,
			    struct CompileEnv *envPtr);
MODULE_SCOPE int	TclNotOpCmd(void *clientData,
			    Tcl_Interp *interp, int objc,
			    Tcl_Obj *const objv[]);
MODULE_SCOPE int	TclCompileNotOpCmd(Tcl_Interp *interp,
			    Tcl_Parse *parsePtr, Command *cmdPtr,
			    struct CompileEnv *envPtr);
MODULE_SCOPE int	TclAddOpCmd(void *clientData,
			    Tcl_Interp *interp, int objc,
			    Tcl_Obj *const objv[]);
MODULE_SCOPE int	TclCompileAddOpCmd(Tcl_Interp *interp,
			    Tcl_Parse *parsePtr, Command *cmdPtr,
			    struct CompileEnv *envPtr);
MODULE_SCOPE int	TclMulOpCmd(void *clientData,
			    Tcl_Interp *interp, int objc,
			    Tcl_Obj *const objv[]);
MODULE_SCOPE int	TclCompileMulOpCmd(Tcl_Interp *interp,
			    Tcl_Parse *parsePtr, Command *cmdPtr,
			    struct CompileEnv *envPtr);
MODULE_SCOPE int	TclAndOpCmd(void *clientData,
			    Tcl_Interp *interp, int objc,
			    Tcl_Obj *const objv[]);
MODULE_SCOPE int	TclCompileAndOpCmd(Tcl_Interp *interp,
			    Tcl_Parse *parsePtr, Command *cmdPtr,
			    struct CompileEnv *envPtr);
MODULE_SCOPE int	TclOrOpCmd(void *clientData,
			    Tcl_Interp *interp, int objc,
			    Tcl_Obj *const objv[]);
MODULE_SCOPE int	TclCompileOrOpCmd(Tcl_Interp *interp,
			    Tcl_Parse *parsePtr, Command *cmdPtr,
			    struct CompileEnv *envPtr);
MODULE_SCOPE int	TclXorOpCmd(void *clientData,
			    Tcl_Interp *interp, int objc,
			    Tcl_Obj *const objv[]);
MODULE_SCOPE int	TclCompileXorOpCmd(Tcl_Interp *interp,
			    Tcl_Parse *parsePtr, Command *cmdPtr,
			    struct CompileEnv *envPtr);
MODULE_SCOPE int	TclPowOpCmd(void *clientData,
			    Tcl_Interp *interp, int objc,
			    Tcl_Obj *const objv[]);
MODULE_SCOPE int	TclCompilePowOpCmd(Tcl_Interp *interp,
			    Tcl_Parse *parsePtr, Command *cmdPtr,
			    struct CompileEnv *envPtr);
MODULE_SCOPE int	TclLshiftOpCmd(void *clientData,
			    Tcl_Interp *interp, int objc,
			    Tcl_Obj *const objv[]);
MODULE_SCOPE int	TclCompileLshiftOpCmd(Tcl_Interp *interp,
			    Tcl_Parse *parsePtr, Command *cmdPtr,
			    struct CompileEnv *envPtr);
MODULE_SCOPE int	TclRshiftOpCmd(void *clientData,
			    Tcl_Interp *interp, int objc,
			    Tcl_Obj *const objv[]);
MODULE_SCOPE int	TclCompileRshiftOpCmd(Tcl_Interp *interp,
			    Tcl_Parse *parsePtr, Command *cmdPtr,
			    struct CompileEnv *envPtr);
MODULE_SCOPE int	TclModOpCmd(void *clientData,
			    Tcl_Interp *interp, int objc,
			    Tcl_Obj *const objv[]);
MODULE_SCOPE int	TclCompileModOpCmd(Tcl_Interp *interp,
			    Tcl_Parse *parsePtr, Command *cmdPtr,
			    struct CompileEnv *envPtr);
MODULE_SCOPE int	TclNeqOpCmd(void *clientData,
			    Tcl_Interp *interp, int objc,
			    Tcl_Obj *const objv[]);
MODULE_SCOPE int	TclCompileNeqOpCmd(Tcl_Interp *interp,
			    Tcl_Parse *parsePtr, Command *cmdPtr,
			    struct CompileEnv *envPtr);
MODULE_SCOPE int	TclStrneqOpCmd(void *clientData,
			    Tcl_Interp *interp, int objc,
			    Tcl_Obj *const objv[]);
MODULE_SCOPE int	TclCompileStrneqOpCmd(Tcl_Interp *interp,
			    Tcl_Parse *parsePtr, Command *cmdPtr,
			    struct CompileEnv *envPtr);
MODULE_SCOPE int	TclInOpCmd(void *clientData,
			    Tcl_Interp *interp, int objc,
			    Tcl_Obj *const objv[]);
MODULE_SCOPE int	TclCompileInOpCmd(Tcl_Interp *interp,
			    Tcl_Parse *parsePtr, Command *cmdPtr,
			    struct CompileEnv *envPtr);
MODULE_SCOPE int	TclNiOpCmd(void *clientData,
			    Tcl_Interp *interp, int objc,
			    Tcl_Obj *const objv[]);
MODULE_SCOPE int	TclCompileNiOpCmd(Tcl_Interp *interp,
			    Tcl_Parse *parsePtr, Command *cmdPtr,
			    struct CompileEnv *envPtr);
MODULE_SCOPE int	TclMinusOpCmd(void *clientData,
			    Tcl_Interp *interp, int objc,
			    Tcl_Obj *const objv[]);
MODULE_SCOPE int	TclCompileMinusOpCmd(Tcl_Interp *interp,
			    Tcl_Parse *parsePtr, Command *cmdPtr,
			    struct CompileEnv *envPtr);
MODULE_SCOPE int	TclDivOpCmd(void *clientData,
			    Tcl_Interp *interp, int objc,
			    Tcl_Obj *const objv[]);
MODULE_SCOPE int	TclCompileDivOpCmd(Tcl_Interp *interp,
			    Tcl_Parse *parsePtr, Command *cmdPtr,
			    struct CompileEnv *envPtr);
MODULE_SCOPE int	TclCompileLessOpCmd(Tcl_Interp *interp,
			    Tcl_Parse *parsePtr, Command *cmdPtr,
			    struct CompileEnv *envPtr);
MODULE_SCOPE int	TclCompileLeqOpCmd(Tcl_Interp *interp,
			    Tcl_Parse *parsePtr, Command *cmdPtr,
			    struct CompileEnv *envPtr);
MODULE_SCOPE int	TclCompileGreaterOpCmd(Tcl_Interp *interp,
			    Tcl_Parse *parsePtr, Command *cmdPtr,
			    struct CompileEnv *envPtr);
MODULE_SCOPE int	TclCompileGeqOpCmd(Tcl_Interp *interp,
			    Tcl_Parse *parsePtr, Command *cmdPtr,
			    struct CompileEnv *envPtr);
MODULE_SCOPE int	TclCompileEqOpCmd(Tcl_Interp *interp,
			    Tcl_Parse *parsePtr, Command *cmdPtr,
			    struct CompileEnv *envPtr);
MODULE_SCOPE int	TclCompileStreqOpCmd(Tcl_Interp *interp,
			    Tcl_Parse *parsePtr, Command *cmdPtr,
			    struct CompileEnv *envPtr);
MODULE_SCOPE int	TclCompileStrLtOpCmd(Tcl_Interp *interp,
			    Tcl_Parse *parsePtr, Command *cmdPtr,
			    struct CompileEnv *envPtr);
MODULE_SCOPE int	TclCompileStrLeOpCmd(Tcl_Interp *interp,
			    Tcl_Parse *parsePtr, Command *cmdPtr,
			    struct CompileEnv *envPtr);
MODULE_SCOPE int	TclCompileStrGtOpCmd(Tcl_Interp *interp,
			    Tcl_Parse *parsePtr, Command *cmdPtr,
			    struct CompileEnv *envPtr);
MODULE_SCOPE int	TclCompileStrGeOpCmd(Tcl_Interp *interp,
			    Tcl_Parse *parsePtr, Command *cmdPtr,
			    struct CompileEnv *envPtr);

MODULE_SCOPE int	TclCompileAssembleCmd(Tcl_Interp *interp,
			    Tcl_Parse *parsePtr, Command *cmdPtr,
			    struct CompileEnv *envPtr);

/*
 * Routines that provide the [string] ensemble functionality. Possible
 * candidates for public interface.
 */

MODULE_SCOPE Tcl_Obj *	TclStringCat(Tcl_Interp *interp, int objc,
			    Tcl_Obj *const objv[], int flags);
MODULE_SCOPE Tcl_Obj *	TclStringFirst(Tcl_Obj *needle, Tcl_Obj *haystack,
			    size_t start);
MODULE_SCOPE Tcl_Obj *	TclStringLast(Tcl_Obj *needle, Tcl_Obj *haystack,
			    size_t last);
MODULE_SCOPE Tcl_Obj *	TclStringRepeat(Tcl_Interp *interp, Tcl_Obj *objPtr,
			    size_t count, int flags);
MODULE_SCOPE Tcl_Obj *	TclStringReplace(Tcl_Interp *interp, Tcl_Obj *objPtr,
			    size_t first, size_t count, Tcl_Obj *insertPtr,
			    int flags);
MODULE_SCOPE Tcl_Obj *	TclStringReverse(Tcl_Obj *objPtr, int flags);

/* Flag values for the [string] ensemble functions. */

#define TCL_STRING_MATCH_NOCASE TCL_MATCH_NOCASE /* (1<<0) in tcl.h */
#define TCL_STRING_IN_PLACE (1<<1)

/*
 * Functions defined in generic/tclVar.c and currently exported only for use
 * by the bytecode compiler and engine. Some of these could later be placed in
 * the public interface.
 */

MODULE_SCOPE Var *	TclObjLookupVarEx(Tcl_Interp * interp,
			    Tcl_Obj *part1Ptr, Tcl_Obj *part2Ptr, int flags,
			    const char *msg, int createPart1,
			    int createPart2, Var **arrayPtrPtr);
MODULE_SCOPE Var *	TclLookupArrayElement(Tcl_Interp *interp,
			    Tcl_Obj *arrayNamePtr, Tcl_Obj *elNamePtr,
			    int flags, const char *msg,
			    int createPart1, int createPart2,
			    Var *arrayPtr, int index);
MODULE_SCOPE Tcl_Obj *	TclPtrGetVarIdx(Tcl_Interp *interp,
			    Var *varPtr, Var *arrayPtr, Tcl_Obj *part1Ptr,
			    Tcl_Obj *part2Ptr, int flags, int index);
MODULE_SCOPE Tcl_Obj *	TclPtrSetVarIdx(Tcl_Interp *interp,
			    Var *varPtr, Var *arrayPtr, Tcl_Obj *part1Ptr,
			    Tcl_Obj *part2Ptr, Tcl_Obj *newValuePtr,
			    int flags, int index);
MODULE_SCOPE Tcl_Obj *	TclPtrIncrObjVarIdx(Tcl_Interp *interp,
			    Var *varPtr, Var *arrayPtr, Tcl_Obj *part1Ptr,
			    Tcl_Obj *part2Ptr, Tcl_Obj *incrPtr,
			    int flags, int index);
MODULE_SCOPE int	TclPtrObjMakeUpvarIdx(Tcl_Interp *interp,
			    Var *otherPtr, Tcl_Obj *myNamePtr, int myFlags,
			    int index);
MODULE_SCOPE int	TclPtrUnsetVarIdx(Tcl_Interp *interp, Var *varPtr,
			    Var *arrayPtr, Tcl_Obj *part1Ptr,
			    Tcl_Obj *part2Ptr, int flags,
			    int index);
MODULE_SCOPE void	TclInvalidateNsPath(Namespace *nsPtr);
MODULE_SCOPE void	TclFindArrayPtrElements(Var *arrayPtr,
			    Tcl_HashTable *tablePtr);

/*
 * The new extended interface to the variable traces.
 */

MODULE_SCOPE int	TclObjCallVarTraces(Interp *iPtr, Var *arrayPtr,
			    Var *varPtr, Tcl_Obj *part1Ptr, Tcl_Obj *part2Ptr,
			    int flags, int leaveErrMsg, int index);

/*
 * So tclObj.c and tclDictObj.c can share these implementations.
 */

MODULE_SCOPE int	TclCompareObjKeys(void *keyPtr, Tcl_HashEntry *hPtr);
MODULE_SCOPE void	TclFreeObjEntry(Tcl_HashEntry *hPtr);
MODULE_SCOPE TCL_HASH_TYPE TclHashObjKey(Tcl_HashTable *tablePtr, void *keyPtr);

MODULE_SCOPE int	TclFullFinalizationRequested(void);

/*
 * TIP #542
 */

MODULE_SCOPE size_t TclUniCharLen(const Tcl_UniChar *uniStr);
MODULE_SCOPE int TclUniCharNcmp(const Tcl_UniChar *ucs,
				const Tcl_UniChar *uct, size_t numChars);
MODULE_SCOPE int TclUniCharNcasecmp(const Tcl_UniChar *ucs,
				const Tcl_UniChar *uct, size_t numChars);
MODULE_SCOPE int TclUniCharCaseMatch(const Tcl_UniChar *uniStr,
				const Tcl_UniChar *uniPattern, int nocase);


/*
 * Just for the purposes of command-type registration.
 */

MODULE_SCOPE Tcl_ObjCmdProc TclEnsembleImplementationCmd;
MODULE_SCOPE Tcl_ObjCmdProc TclAliasObjCmd;
MODULE_SCOPE Tcl_ObjCmdProc TclLocalAliasObjCmd;
MODULE_SCOPE Tcl_ObjCmdProc TclChildObjCmd;
MODULE_SCOPE Tcl_ObjCmdProc TclInvokeImportedCmd;
MODULE_SCOPE Tcl_ObjCmdProc TclOOPublicObjectCmd;
MODULE_SCOPE Tcl_ObjCmdProc TclOOPrivateObjectCmd;
MODULE_SCOPE Tcl_ObjCmdProc TclOOMyClassObjCmd;

/*
 * TIP #462.
 */

/*
 * The following enum values give the status of a spawned process.
 */

typedef enum TclProcessWaitStatus {
    TCL_PROCESS_ERROR = -1,	/* Error waiting for process to exit */
    TCL_PROCESS_UNCHANGED = 0,	/* No change since the last call. */
    TCL_PROCESS_EXITED = 1,	/* Process has exited. */
    TCL_PROCESS_SIGNALED = 2,	/* Child killed because of a signal. */
    TCL_PROCESS_STOPPED = 3,	/* Child suspended because of a signal. */
    TCL_PROCESS_UNKNOWN_STATUS = 4
				/* Child wait status didn't make sense. */
} TclProcessWaitStatus;

MODULE_SCOPE Tcl_Command TclInitProcessCmd(Tcl_Interp *interp);
MODULE_SCOPE void	TclProcessCreated(Tcl_Pid pid);
MODULE_SCOPE TclProcessWaitStatus TclProcessWait(Tcl_Pid pid, int options,
			    int *codePtr, Tcl_Obj **msgObjPtr,
			    Tcl_Obj **errorObjPtr);
MODULE_SCOPE int TclClose(Tcl_Interp *,	Tcl_Channel chan);
/*
 * TIP #508: [array default]
 */

MODULE_SCOPE void	TclInitArrayVar(Var *arrayPtr);
MODULE_SCOPE Tcl_Obj *	TclGetArrayDefault(Var *arrayPtr);

/*
 * Utility routines for encoding index values as integers. Used by both
 * some of the command compilers and by [lsort] and [lsearch].
 */

MODULE_SCOPE int	TclIndexEncode(Tcl_Interp *interp, Tcl_Obj *objPtr,
			    size_t before, size_t after, int *indexPtr);
MODULE_SCOPE size_t	TclIndexDecode(int encoded, size_t endValue);

/* Constants used in index value encoding routines. */
#define TCL_INDEX_END           ((size_t)-2)
#define TCL_INDEX_START         ((size_t)0)

/*
 *----------------------------------------------------------------------
 *
 * TclScaleTime --
 *
 *	TIP #233 (Virtualized Time): Wrapper around the time virutalisation
 *	rescale function to hide the binding of the clientData.
 *
 *	This is static inline code; it's like a macro, but a function. It's
 *	used because this is a piece of code that ends up in places that are a
 *	bit performance sensitive.
 *
 * Results:
 *	None
 *
 * Side effects:
 *	Updates the time structure (given as an argument) with what the time
 *	should be after virtualisation.
 *
 *----------------------------------------------------------------------
 */

static inline void
TclScaleTime(
    Tcl_Time *timePtr)
{
    if (timePtr != NULL) {
	tclScaleTimeProcPtr(timePtr, tclTimeClientData);
    }
}

/*
 *----------------------------------------------------------------
 * Macros used by the Tcl core to create and release Tcl objects.
 * TclNewObj(objPtr) creates a new object denoting an empty string.
 * TclDecrRefCount(objPtr) decrements the object's reference count, and frees
 * the object if its reference count is zero. These macros are inline versions
 * of Tcl_NewObj() and Tcl_DecrRefCount(). Notice that the names differ in not
 * having a "_" after the "Tcl". Notice also that these macros reference their
 * argument more than once, so you should avoid calling them with an
 * expression that is expensive to compute or has side effects. The ANSI C
 * "prototypes" for these macros are:
 *
 * MODULE_SCOPE void	TclNewObj(Tcl_Obj *objPtr);
 * MODULE_SCOPE void	TclDecrRefCount(Tcl_Obj *objPtr);
 *
 * These macros are defined in terms of two macros that depend on memory
 * allocator in use: TclAllocObjStorage, TclFreeObjStorage. They are defined
 * below.
 *----------------------------------------------------------------
 */

/*
 * DTrace object allocation probe macros.
 */

#ifdef USE_DTRACE
#ifndef _TCLDTRACE_H
#include "tclDTrace.h"
#endif
#define	TCL_DTRACE_OBJ_CREATE(objPtr)	TCL_OBJ_CREATE(objPtr)
#define	TCL_DTRACE_OBJ_FREE(objPtr)	TCL_OBJ_FREE(objPtr)
#else /* USE_DTRACE */
#define	TCL_DTRACE_OBJ_CREATE(objPtr)	{}
#define	TCL_DTRACE_OBJ_FREE(objPtr)	{}
#endif /* USE_DTRACE */

#ifdef TCL_COMPILE_STATS
#  define TclIncrObjsAllocated() \
    tclObjsAlloced++
#  define TclIncrObjsFreed() \
    tclObjsFreed++
#else
#  define TclIncrObjsAllocated()
#  define TclIncrObjsFreed()
#endif /* TCL_COMPILE_STATS */

#  define TclAllocObjStorage(objPtr)		\
	TclAllocObjStorageEx(NULL, (objPtr))

#  define TclFreeObjStorage(objPtr)		\
	TclFreeObjStorageEx(NULL, (objPtr))

#ifndef TCL_MEM_DEBUG
# define TclNewObj(objPtr) \
    TclIncrObjsAllocated(); \
    TclAllocObjStorage(objPtr); \
    (objPtr)->refCount = 0; \
    (objPtr)->bytes    = &tclEmptyString; \
    (objPtr)->length   = 0; \
    (objPtr)->typePtr  = NULL; \
    TCL_DTRACE_OBJ_CREATE(objPtr)

/*
 * Invalidate the string rep first so we can use the bytes value for our
 * pointer chain, and signal an obj deletion (as opposed to shimmering) with
 * 'length == TCL_INDEX_NONE'.
 * Use empty 'if ; else' to handle use in unbraced outer if/else conditions.
 */

# define TclDecrRefCount(objPtr) \
    if ((objPtr)->refCount-- > 1) ; else { \
	if (!(objPtr)->typePtr || !(objPtr)->typePtr->freeIntRepProc) { \
	    TCL_DTRACE_OBJ_FREE(objPtr); \
	    if ((objPtr)->bytes \
		    && ((objPtr)->bytes != &tclEmptyString)) { \
		Tcl_Free((objPtr)->bytes); \
	    } \
	    (objPtr)->length = TCL_INDEX_NONE; \
	    TclFreeObjStorage(objPtr); \
	    TclIncrObjsFreed(); \
	} else { \
	    TclFreeObj(objPtr); \
	} \
    }

#if TCL_THREADS && !defined(USE_THREAD_ALLOC)
#   define USE_THREAD_ALLOC 1
#endif

#if defined(PURIFY)

/*
 * The PURIFY mode is like the regular mode, but instead of doing block
 * Tcl_Obj allocation and keeping a freed list for efficiency, it always
 * allocates and frees a single Tcl_Obj so that tools like Purify can better
 * track memory leaks.
 */

#  define TclAllocObjStorageEx(interp, objPtr) \
	(objPtr) = (Tcl_Obj *)Tcl_Alloc(sizeof(Tcl_Obj))

#  define TclFreeObjStorageEx(interp, objPtr) \
	Tcl_Free(objPtr)

#undef USE_THREAD_ALLOC
#undef USE_TCLALLOC
#elif TCL_THREADS && defined(USE_THREAD_ALLOC)

/*
 * The TCL_THREADS mode is like the regular mode but allocates Tcl_Obj's from
 * per-thread caches.
 */

MODULE_SCOPE Tcl_Obj *	TclThreadAllocObj(void);
MODULE_SCOPE void	TclThreadFreeObj(Tcl_Obj *);
MODULE_SCOPE Tcl_Mutex *TclpNewAllocMutex(void);
MODULE_SCOPE void	TclFreeAllocCache(void *);
MODULE_SCOPE void *	TclpGetAllocCache(void);
MODULE_SCOPE void	TclpSetAllocCache(void *);
MODULE_SCOPE void	TclpFreeAllocMutex(Tcl_Mutex *mutex);
MODULE_SCOPE void	TclpInitAllocCache(void);
MODULE_SCOPE void	TclpFreeAllocCache(void *);

/*
 * These macros need to be kept in sync with the code of TclThreadAllocObj()
 * and TclThreadFreeObj().
 *
 * Note that the optimiser should resolve the case (interp==NULL) at compile
 * time.
 */

#  define ALLOC_NOBJHIGH 1200

#  define TclAllocObjStorageEx(interp, objPtr)				\
    do {								\
	AllocCache *cachePtr;						\
	if (((interp) == NULL) ||					\
		((cachePtr = ((Interp *)(interp))->allocCache),		\
			(cachePtr->numObjects == 0))) {			\
	    (objPtr) = TclThreadAllocObj();				\
	} else {							\
	    (objPtr) = cachePtr->firstObjPtr;				\
	    cachePtr->firstObjPtr = (Tcl_Obj *)(objPtr)->internalRep.twoPtrValue.ptr1; \
	    --cachePtr->numObjects;					\
	}								\
    } while (0)

#  define TclFreeObjStorageEx(interp, objPtr)				\
    do {								\
	AllocCache *cachePtr;						\
	if (((interp) == NULL) ||					\
		((cachePtr = ((Interp *)(interp))->allocCache),		\
			((cachePtr->numObjects == 0) ||			\
			(cachePtr->numObjects >= ALLOC_NOBJHIGH)))) {	\
	    TclThreadFreeObj(objPtr);					\
	} else {							\
	    (objPtr)->internalRep.twoPtrValue.ptr1 = cachePtr->firstObjPtr; \
	    cachePtr->firstObjPtr = objPtr;				\
	    ++cachePtr->numObjects;					\
	}								\
    } while (0)

#else /* not PURIFY or USE_THREAD_ALLOC */

#if defined(USE_TCLALLOC) && USE_TCLALLOC
    MODULE_SCOPE void TclFinalizeAllocSubsystem();
    MODULE_SCOPE void TclInitAlloc();
#else
#   define USE_TCLALLOC 0
#endif

#if TCL_THREADS
/* declared in tclObj.c */
MODULE_SCOPE Tcl_Mutex	tclObjMutex;
#endif

#  define TclAllocObjStorageEx(interp, objPtr) \
    do {								\
	Tcl_MutexLock(&tclObjMutex);					\
	if (tclFreeObjList == NULL) {					\
	    TclAllocateFreeObjects();					\
	}								\
	(objPtr) = tclFreeObjList;					\
	tclFreeObjList = (Tcl_Obj *)					\
		tclFreeObjList->internalRep.twoPtrValue.ptr1;		\
	Tcl_MutexUnlock(&tclObjMutex);					\
    } while (0)

#  define TclFreeObjStorageEx(interp, objPtr) \
    do {							       \
	Tcl_MutexLock(&tclObjMutex);				       \
	(objPtr)->internalRep.twoPtrValue.ptr1 = (void *) tclFreeObjList; \
	tclFreeObjList = (objPtr);				       \
	Tcl_MutexUnlock(&tclObjMutex);				       \
    } while (0)
#endif

#else /* TCL_MEM_DEBUG */
MODULE_SCOPE void	TclDbInitNewObj(Tcl_Obj *objPtr, const char *file,
			    int line);

# define TclDbNewObj(objPtr, file, line) \
    do { \
	TclIncrObjsAllocated();						\
	(objPtr) = (Tcl_Obj *)						\
		Tcl_DbCkalloc(sizeof(Tcl_Obj), (file), (line));		\
	TclDbInitNewObj((objPtr), (file), (line));			\
	TCL_DTRACE_OBJ_CREATE(objPtr);					\
    } while (0)

# define TclNewObj(objPtr) \
    TclDbNewObj(objPtr, __FILE__, __LINE__);

# define TclDecrRefCount(objPtr) \
    Tcl_DbDecrRefCount(objPtr, __FILE__, __LINE__)

# define TclNewListObjDirect(objc, objv) \
    TclDbNewListObjDirect(objc, objv, __FILE__, __LINE__)

#undef USE_THREAD_ALLOC
#endif /* TCL_MEM_DEBUG */

/*
 *----------------------------------------------------------------
 * Macro used by the Tcl core to set a Tcl_Obj's string representation to a
 * copy of the "len" bytes starting at "bytePtr". The value of "len" must
 * not be negative.  When "len" is 0, then it is acceptable to pass
 * "bytePtr" = NULL.  When "len" > 0, "bytePtr" must not be NULL, and it
 * must point to a location from which "len" bytes may be read.  These
 * constraints are not checked here.  The validity of the bytes copied
 * as a value string representation is also not verififed.  This macro
 * must not be called while "objPtr" is being freed or when "objPtr"
 * already has a string representation.  The caller must use
 * this macro properly.  Improper use can lead to dangerous results.
 * Because "len" is referenced multiple times, take care that it is an
 * expression with the same value each use.
 *
 * The ANSI C "prototype" for this macro is:
 *
 * MODULE_SCOPE void TclInitStringRep(Tcl_Obj *objPtr, char *bytePtr, size_t len);
 *
 *----------------------------------------------------------------
 */

#define TclInitStringRep(objPtr, bytePtr, len) \
    if ((len) == 0) { \
	(objPtr)->bytes	 = &tclEmptyString; \
	(objPtr)->length = 0; \
    } else { \
	(objPtr)->bytes = (char *)Tcl_Alloc((len) + 1U); \
	memcpy((objPtr)->bytes, (bytePtr) ? (bytePtr) : &tclEmptyString, (len)); \
	(objPtr)->bytes[len] = '\0'; \
	(objPtr)->length = (len); \
    }

/*
 *----------------------------------------------------------------
 * Macro used by the Tcl core to get the string representation's byte array
 * pointer from a Tcl_Obj. This is an inline version of Tcl_GetString(). The
 * macro's expression result is the string rep's byte pointer which might be
 * NULL. The bytes referenced by this pointer must not be modified by the
 * caller. The ANSI C "prototype" for this macro is:
 *
 * MODULE_SCOPE char *	TclGetString(Tcl_Obj *objPtr);
 *----------------------------------------------------------------
 */

#define TclGetString(objPtr) \
    ((objPtr)->bytes? (objPtr)->bytes : Tcl_GetString(objPtr))

/*
 *----------------------------------------------------------------
 * Macro used by the Tcl core to clean out an object's internal
 * representation. Does not actually reset the rep's bytes. The ANSI C
 * "prototype" for this macro is:
 *
 * MODULE_SCOPE void	TclFreeInternalRep(Tcl_Obj *objPtr);
 *----------------------------------------------------------------
 */

#define TclFreeInternalRep(objPtr) \
    if ((objPtr)->typePtr != NULL) { \
	if ((objPtr)->typePtr->freeIntRepProc != NULL) { \
	    (objPtr)->typePtr->freeIntRepProc(objPtr); \
	} \
	(objPtr)->typePtr = NULL; \
    }

/*
 *----------------------------------------------------------------
 * Macro used by the Tcl core to clean out an object's string representation.
 * The ANSI C "prototype" for this macro is:
 *
 * MODULE_SCOPE void	TclInvalidateStringRep(Tcl_Obj *objPtr);
 *----------------------------------------------------------------
 */

#define TclInvalidateStringRep(objPtr) \
    do { \
	Tcl_Obj *_isobjPtr = (Tcl_Obj *)(objPtr); \
	if (_isobjPtr->bytes != NULL) { \
	    if (_isobjPtr->bytes != &tclEmptyString) { \
		Tcl_Free((char *)_isobjPtr->bytes); \
	    } \
	    _isobjPtr->bytes = NULL; \
	} \
    } while (0)

/*
 * These form part of the native filesystem support. They are needed here
 * because we have a few native filesystem functions (which are the same for
 * win/unix) in this file.
 */

#ifdef __cplusplus
extern "C" {
#endif
MODULE_SCOPE const char *const		tclpFileAttrStrings[];
MODULE_SCOPE const TclFileAttrProcs	tclpFileAttrProcs[];
#ifdef __cplusplus
}
#endif

/*
 *----------------------------------------------------------------
 * Macro used by the Tcl core to test whether an object has a
 * string representation (or is a 'pure' internal value).
 * The ANSI C "prototype" for this macro is:
 *
 * MODULE_SCOPE int	TclHasStringRep(Tcl_Obj *objPtr);
 *----------------------------------------------------------------
 */

#define TclHasStringRep(objPtr) \
    ((objPtr)->bytes != NULL)

/*
 *----------------------------------------------------------------
 * Macro used by the Tcl core to get the bignum out of the bignum
 * representation of a Tcl_Obj.
 * The ANSI C "prototype" for this macro is:
 *
 * MODULE_SCOPE void	TclUnpackBignum(Tcl_Obj *objPtr, mp_int bignum);
 *----------------------------------------------------------------
 */

#define TclUnpackBignum(objPtr, bignum) \
    do {								\
	Tcl_Obj *bignumObj = (objPtr);				\
	int bignumPayload =					\
		PTR2INT(bignumObj->internalRep.twoPtrValue.ptr2);	\
	if (bignumPayload == -1) {					\
	    (bignum) = *((mp_int *) bignumObj->internalRep.twoPtrValue.ptr1); \
	} else {							\
	    (bignum).dp = (mp_digit *)bignumObj->internalRep.twoPtrValue.ptr1;	\
	    (bignum).sign = bignumPayload >> 30;			\
	    (bignum).alloc = (bignumPayload >> 15) & 0x7FFF;		\
	    (bignum).used = bignumPayload & 0x7FFF;			\
	}								\
    } while (0)

/*
 *----------------------------------------------------------------
 * Macros used by the Tcl core to grow Tcl_Token arrays. They use the same
 * growth algorithm as used in tclStringObj.c for growing strings. The ANSI C
 * "prototype" for this macro is:
 *
 * MODULE_SCOPE void	TclGrowTokenArray(Tcl_Token *tokenPtr, int used,
 *				int available, int append,
 *				Tcl_Token *staticPtr);
 * MODULE_SCOPE void	TclGrowParseTokenArray(Tcl_Parse *parsePtr,
 *				int append);
 *----------------------------------------------------------------
 */

/* General tuning for minimum growth in Tcl growth algorithms */
#ifndef TCL_MIN_GROWTH
#  ifdef TCL_GROWTH_MIN_ALLOC
     /* Support for any legacy tuners */
#    define TCL_MIN_GROWTH TCL_GROWTH_MIN_ALLOC
#  else
#    define TCL_MIN_GROWTH 1024
#  endif
#endif

/* Token growth tuning, default to the general value. */
#ifndef TCL_MIN_TOKEN_GROWTH
#define TCL_MIN_TOKEN_GROWTH TCL_MIN_GROWTH/sizeof(Tcl_Token)
#endif

#define TclGrowTokenArray(tokenPtr, used, available, append, staticPtr)	\
    do {								\
	size_t _needed = (used) + (append);					\
	if (_needed > (available)) {					\
	    size_t allocated = 2 * _needed;					\
	    Tcl_Token *oldPtr = (tokenPtr);				\
	    Tcl_Token *newPtr;						\
	    if (oldPtr == (staticPtr)) {				\
		oldPtr = NULL;						\
	    }								\
	    newPtr = (Tcl_Token *)Tcl_AttemptRealloc((char *) oldPtr,	\
		    allocated * sizeof(Tcl_Token));	\
	    if (newPtr == NULL) {					\
		allocated = _needed + (append) + TCL_MIN_TOKEN_GROWTH;	\
		newPtr = (Tcl_Token *)Tcl_Realloc((char *) oldPtr,	\
			allocated * sizeof(Tcl_Token)); \
	    }								\
	    (available) = allocated;					\
	    if (oldPtr == NULL) {					\
		memcpy(newPtr, staticPtr,				\
			(used) * sizeof(Tcl_Token));		\
	    }								\
	    (tokenPtr) = newPtr;					\
	}								\
    } while (0)

#define TclGrowParseTokenArray(parsePtr, append)			\
    TclGrowTokenArray((parsePtr)->tokenPtr, (parsePtr)->numTokens,	\
	    (parsePtr)->tokensAvailable, (append),			\
	    (parsePtr)->staticTokens)

/*
 *----------------------------------------------------------------
 * Macro used by the Tcl core get a unicode char from a utf string. It checks
 * to see if we have a one-byte utf char before calling the real
 * Tcl_UtfToUniChar, as this will save a lot of time for primarily ASCII
 * string handling. The macro's expression result is 1 for the 1-byte case or
 * the result of Tcl_UtfToUniChar. The ANSI C "prototype" for this macro is:
 *
 * MODULE_SCOPE int	TclUtfToUniChar(const char *string, Tcl_UniChar *ch);
 *----------------------------------------------------------------
 */

#if TCL_UTF_MAX > 3
#define TclUtfToUniChar(str, chPtr) \
	(((UCHAR(*(str))) < 0x80) ?		\
	    ((*(chPtr) = UCHAR(*(str))), 1)	\
	    : Tcl_UtfToUniChar(str, chPtr))
#else
#define TclUtfToUniChar(str, chPtr) \
	((((unsigned char) *(str)) < 0x80) ?		\
	    ((*(chPtr) = (unsigned char) *(str)), 1)	\
	    : Tcl_UtfToChar16(str, chPtr))
#endif

/*
 *----------------------------------------------------------------
 * Macro counterpart of the Tcl_NumUtfChars() function. To be used in speed-
 * -sensitive points where it pays to avoid a function call in the common case
 * of counting along a string of all one-byte characters.  The ANSI C
 * "prototype" for this macro is:
 *
 * MODULE_SCOPE void	TclNumUtfCharsM(size_t numChars, const char *bytes,
 *				size_t numBytes);
 *----------------------------------------------------------------
 */

#define TclNumUtfCharsM(numChars, bytes, numBytes) \
    do { \
	size_t _count, _i = (numBytes); \
	unsigned char *_str = (unsigned char *) (bytes); \
	while (_i && (*_str < 0xC0)) { _i--; _str++; } \
	_count = (numBytes) - _i; \
	if (_i) { \
	    _count += Tcl_NumUtfChars((bytes) + _count, _i); \
	} \
	(numChars) = _count; \
    } while (0);

/*
 *----------------------------------------------------------------
 * Macro that encapsulates the logic that determines when it is safe to
 * interpret a string as a byte array directly. In summary, the object must be
 * a byte array and must not have a string representation (as the operations
 * that it is used in are defined on strings, not byte arrays). Theoretically
 * it is possible to also be efficient in the case where the object's bytes
 * field is filled by generation from the byte array (c.f. list canonicality)
 * but we don't do that at the moment since this is purely about efficiency.
 * The ANSI C "prototype" for this macro is:
 *
 * MODULE_SCOPE int	TclIsPureByteArray(Tcl_Obj *objPtr);
 *----------------------------------------------------------------
 */

MODULE_SCOPE int	TclIsPureByteArray(Tcl_Obj *objPtr);
#define TclIsPureDict(objPtr) \
	(((objPtr)->bytes==NULL) && ((objPtr)->typePtr==&tclDictType))
#define TclHasInternalRep(objPtr, type) \
	((objPtr)->typePtr == (type))
#define TclFetchInternalRep(objPtr, type) \
	(TclHasInternalRep((objPtr), (type)) ? &((objPtr)->internalRep) : NULL)


/*
 *----------------------------------------------------------------
 * Macro used by the Tcl core to compare Unicode strings. On big-endian
 * systems we can use the more efficient memcmp, but this would not be
 * lexically correct on little-endian systems. The ANSI C "prototype" for
 * this macro is:
 *
 * MODULE_SCOPE int	TclUniCharNcmp(const Tcl_UniChar *cs,
 *			    const Tcl_UniChar *ct, unsigned long n);
 *----------------------------------------------------------------
 */

#if defined(WORDS_BIGENDIAN) && (TCL_UTF_MAX > 3)
#   define TclUniCharNcmp(cs,ct,n) memcmp((cs),(ct),(n)*sizeof(Tcl_UniChar))
#endif /* WORDS_BIGENDIAN */

/*
 *----------------------------------------------------------------
 * Macro used by the Tcl core to increment a namespace's export epoch
 * counter. The ANSI C "prototype" for this macro is:
 *
 * MODULE_SCOPE void	TclInvalidateNsCmdLookup(Namespace *nsPtr);
 *----------------------------------------------------------------
 */

#define TclInvalidateNsCmdLookup(nsPtr) \
    if ((nsPtr)->numExportPatterns) {		\
	(nsPtr)->exportLookupEpoch++;		\
    }						\
    if ((nsPtr)->commandPathLength) {		\
	(nsPtr)->cmdRefEpoch++;			\
    }

/*
 *----------------------------------------------------------------------
 *
 * Core procedure added to libtommath for bignum manipulation.
 *
 *----------------------------------------------------------------------
 */

MODULE_SCOPE Tcl_LibraryInitProc TclTommath_Init;

/*
 *----------------------------------------------------------------------
 *
 * External (platform specific) initialization routine, these declarations
 * explicitly don't use EXTERN since this code does not get compiled into the
 * library:
 *
 *----------------------------------------------------------------------
 */

MODULE_SCOPE Tcl_LibraryInitProc TclplatformtestInit;
MODULE_SCOPE Tcl_LibraryInitProc TclObjTest_Init;
MODULE_SCOPE Tcl_LibraryInitProc TclThread_Init;
MODULE_SCOPE Tcl_LibraryInitProc Procbodytest_Init;
MODULE_SCOPE Tcl_LibraryInitProc Procbodytest_SafeInit;

/*
 *----------------------------------------------------------------
 * Macro used by the Tcl core to check whether a pattern has any characters
 * special to [string match]. The ANSI C "prototype" for this macro is:
 *
 * MODULE_SCOPE int	TclMatchIsTrivial(const char *pattern);
 *----------------------------------------------------------------
 */

#define TclMatchIsTrivial(pattern) \
    (strpbrk((pattern), "*[?\\") == NULL)

/*
 *----------------------------------------------------------------
 * Macros used by the Tcl core to set a Tcl_Obj's numeric representation
 * avoiding the corresponding function calls in time critical parts of the
 * core. They should only be called on unshared objects. The ANSI C
 * "prototypes" for these macros are:
 *
 * MODULE_SCOPE void	TclSetIntObj(Tcl_Obj *objPtr, Tcl_WideInt w);
 * MODULE_SCOPE void	TclSetDoubleObj(Tcl_Obj *objPtr, double d);
 *----------------------------------------------------------------
 */

#define TclSetIntObj(objPtr, i) \
    do {						\
	Tcl_ObjInternalRep ir;				\
	ir.wideValue = (Tcl_WideInt) i;			\
	TclInvalidateStringRep(objPtr);			\
	Tcl_StoreInternalRep(objPtr, &tclIntType, &ir);	\
    } while (0)

#define TclSetDoubleObj(objPtr, d) \
    do {						\
	Tcl_ObjInternalRep ir;				\
	ir.doubleValue = (double) d;			\
	TclInvalidateStringRep(objPtr);			\
	Tcl_StoreInternalRep(objPtr, &tclDoubleType, &ir);	\
    } while (0)

/*
 *----------------------------------------------------------------
 * Macros used by the Tcl core to create and initialise objects of standard
 * types, avoiding the corresponding function calls in time critical parts of
 * the core. The ANSI C "prototypes" for these macros are:
 *
 * MODULE_SCOPE void	TclNewIntObj(Tcl_Obj *objPtr, Tcl_WideInt w);
 * MODULE_SCOPE void	TclNewDoubleObj(Tcl_Obj *objPtr, double d);
 * MODULE_SCOPE void	TclNewStringObj(Tcl_Obj *objPtr, const char *s, size_t len);
 * MODULE_SCOPE void	TclNewLiteralStringObj(Tcl_Obj*objPtr, const char *sLiteral);
 *
 *----------------------------------------------------------------
 */

#ifndef TCL_MEM_DEBUG
#define TclNewIntObj(objPtr, w) \
    do {						\
	TclIncrObjsAllocated();				\
	TclAllocObjStorage(objPtr);			\
	(objPtr)->refCount = 0;				\
	(objPtr)->bytes = NULL;				\
	(objPtr)->internalRep.wideValue = (Tcl_WideInt)(w);	\
	(objPtr)->typePtr = &tclIntType;		\
	TCL_DTRACE_OBJ_CREATE(objPtr);			\
    } while (0)

#define TclNewIndexObj(objPtr, w) \
    do {						\
	size_t _w = (w);		\
	TclIncrObjsAllocated();				\
	TclAllocObjStorage(objPtr);			\
	(objPtr)->refCount = 0;				\
	(objPtr)->bytes = NULL;				\
	(objPtr)->internalRep.wideValue = ((_w) == TCL_INDEX_NONE) ? -1 : (Tcl_WideInt)(_w); \
	(objPtr)->typePtr = &tclIntType;		\
	TCL_DTRACE_OBJ_CREATE(objPtr);			\
    } while (0)

#define TclNewDoubleObj(objPtr, d) \
    do {							\
	TclIncrObjsAllocated();					\
	TclAllocObjStorage(objPtr);				\
	(objPtr)->refCount = 0;					\
	(objPtr)->bytes = NULL;					\
	(objPtr)->internalRep.doubleValue = (double)(d);	\
	(objPtr)->typePtr = &tclDoubleType;			\
	TCL_DTRACE_OBJ_CREATE(objPtr);				\
    } while (0)

#define TclNewStringObj(objPtr, s, len) \
    do {							\
	TclIncrObjsAllocated();					\
	TclAllocObjStorage(objPtr);				\
	(objPtr)->refCount = 0;					\
	TclInitStringRep((objPtr), (s), (len));			\
	(objPtr)->typePtr = NULL;				\
	TCL_DTRACE_OBJ_CREATE(objPtr);				\
    } while (0)

#else /* TCL_MEM_DEBUG */
#define TclNewIntObj(objPtr, w) \
    (objPtr) = Tcl_NewWideIntObj(w)

#define TclNewIndexObj(objPtr, w) \
    (objPtr) = (((size_t)w) == TCL_INDEX_NONE) ? Tcl_NewWideIntObj(-1) : Tcl_NewWideIntObj(w)

#define TclNewDoubleObj(objPtr, d) \
    (objPtr) = Tcl_NewDoubleObj(d)

#define TclNewStringObj(objPtr, s, len) \
    (objPtr) = Tcl_NewStringObj((s), (len))
#endif /* TCL_MEM_DEBUG */

/*
 * The sLiteral argument *must* be a string literal; the incantation with
 * sizeof(sLiteral "") will fail to compile otherwise.
 */
#define TclNewLiteralStringObj(objPtr, sLiteral) \
    TclNewStringObj((objPtr), (sLiteral), sizeof(sLiteral "") - 1)

/*
 *----------------------------------------------------------------
 * Convenience macros for DStrings.
 * The ANSI C "prototypes" for these macros are:
 *
 * MODULE_SCOPE char * TclDStringAppendLiteral(Tcl_DString *dsPtr,
 *			const char *sLiteral);
 * MODULE_SCOPE void   TclDStringClear(Tcl_DString *dsPtr);
 */

#define TclDStringAppendLiteral(dsPtr, sLiteral) \
    Tcl_DStringAppend((dsPtr), (sLiteral), sizeof(sLiteral "") - 1)
#define TclDStringClear(dsPtr) \
    Tcl_DStringSetLength((dsPtr), 0)

/*
 *----------------------------------------------------------------
 * Inline version of Tcl_GetCurrentNamespace and Tcl_GetGlobalNamespace.
 */

#define TclGetCurrentNamespace(interp) \
    (Tcl_Namespace *) ((Interp *)(interp))->varFramePtr->nsPtr

#define TclGetGlobalNamespace(interp) \
    (Tcl_Namespace *) ((Interp *)(interp))->globalNsPtr

/*
 *----------------------------------------------------------------
 * Inline version of TclCleanupCommand; still need the function as it is in
 * the internal stubs, but the core can use the macro instead.
 */

#define TclCleanupCommandMacro(cmdPtr)		\
    do {					\
	if ((cmdPtr)->refCount-- <= 1) {	\
	    Tcl_Free(cmdPtr);			\
	}					\
    } while (0)


/*
 * inside this routine crement refCount first incase cmdPtr is replacing itself
 */
#define TclRoutineAssign(location, cmdPtr)	    \
    do {					    \
	(cmdPtr)->refCount++;			    \
	if ((location) != NULL			    \
	    && (location--) <= 1) {		    \
	    Tcl_Free(((location)));		    \
	}					    \
	(location) = (cmdPtr);			    \
    } while (0)


#define TclRoutineHasName(cmdPtr) \
    ((cmdPtr)->hPtr != NULL)

/*
 *----------------------------------------------------------------
 * Inline versions of Tcl_LimitReady() and Tcl_LimitExceeded to limit number
 * of calls out of the critical path. Note that this code isn't particularly
 * readable; the non-inline version (in tclInterp.c) is much easier to
 * understand. Note also that these macros takes different args (iPtr->limit)
 * to the non-inline version.
 */

#define TclLimitExceeded(limit) ((limit).exceeded != 0)

#define TclLimitReady(limit)						\
    (((limit).active == 0) ? 0 :					\
    (++(limit).granularityTicker,					\
    ((((limit).active & TCL_LIMIT_COMMANDS) &&				\
	    (((limit).cmdGranularity == 1) ||				\
	    ((limit).granularityTicker % (limit).cmdGranularity == 0)))	\
	    ? 1 :							\
    (((limit).active & TCL_LIMIT_TIME) &&				\
	    (((limit).timeGranularity == 1) ||				\
	    ((limit).granularityTicker % (limit).timeGranularity == 0)))\
	    ? 1 : 0)))

/*
 * Compile-time assertions: these produce a compile time error if the
 * expression is not known to be true at compile time. If the assertion is
 * known to be false, the compiler (or optimizer?) will error out with
 * "division by zero". If the assertion cannot be evaluated at compile time,
 * the compiler will error out with "non-static initializer".
 *
 * Adapted with permission from
 * http://www.pixelbeat.org/programming/gcc/static_assert.html
 */

#define TCL_CT_ASSERT(e) \
    {enum { ct_assert_value = 1/(!!(e)) };}

/*
 *----------------------------------------------------------------
 * Allocator for small structs (<=sizeof(Tcl_Obj)) using the Tcl_Obj pool.
 * Only checked at compile time.
 *
 * ONLY USE FOR CONSTANT nBytes.
 *
 * DO NOT LET THEM CROSS THREAD BOUNDARIES
 *----------------------------------------------------------------
 */

#define TclSmallAlloc(nbytes, memPtr) \
    TclSmallAllocEx(NULL, (nbytes), (memPtr))

#define TclSmallFree(memPtr) \
    TclSmallFreeEx(NULL, (memPtr))

#ifndef TCL_MEM_DEBUG
#define TclSmallAllocEx(interp, nbytes, memPtr) \
    do {								\
	Tcl_Obj *_objPtr;						\
	TCL_CT_ASSERT((nbytes)<=sizeof(Tcl_Obj));			\
	TclIncrObjsAllocated();						\
	TclAllocObjStorageEx((interp), (_objPtr));			\
	*(void **)&(memPtr) = (void *) (_objPtr);			\
    } while (0)

#define TclSmallFreeEx(interp, memPtr) \
    do {								\
	TclFreeObjStorageEx((interp), (Tcl_Obj *)(memPtr));		\
	TclIncrObjsFreed();						\
    } while (0)

#else    /* TCL_MEM_DEBUG */
#define TclSmallAllocEx(interp, nbytes, memPtr) \
    do {								\
	Tcl_Obj *_objPtr;						\
	TCL_CT_ASSERT((nbytes)<=sizeof(Tcl_Obj));			\
	TclNewObj(_objPtr);						\
	*(void **)&(memPtr) = (void *)_objPtr;				\
    } while (0)

#define TclSmallFreeEx(interp, memPtr) \
    do {								\
	Tcl_Obj *_objPtr = (Tcl_Obj *)(memPtr);				\
	_objPtr->bytes = NULL;						\
	_objPtr->typePtr = NULL;					\
	_objPtr->refCount = 1;						\
	TclDecrRefCount(_objPtr);					\
    } while (0)
#endif   /* TCL_MEM_DEBUG */

/*
 * Support for Clang Static Analyzer <http://clang-analyzer.llvm.org>
 */

#if defined(PURIFY) && defined(__clang__)
#if __has_feature(attribute_analyzer_noreturn) && \
	!defined(Tcl_Panic) && defined(Tcl_Panic_TCL_DECLARED)
void Tcl_Panic(const char *, ...) __attribute__((analyzer_noreturn));
#endif
#if !defined(CLANG_ASSERT)
#include <assert.h>
#define CLANG_ASSERT(x) assert(x)
#endif
#elif !defined(CLANG_ASSERT)
#define CLANG_ASSERT(x)
#endif /* PURIFY && __clang__ */

/*
 *----------------------------------------------------------------
 * Parameters, structs and macros for the non-recursive engine (NRE)
 *----------------------------------------------------------------
 */

#define NRE_USE_SMALL_ALLOC	1  /* Only turn off for debugging purposes. */
#ifndef NRE_ENABLE_ASSERTS
#define NRE_ENABLE_ASSERTS	0
#endif

/*
 * This is the main data struct for representing NR commands. It is designed
 * to fit in sizeof(Tcl_Obj) in order to exploit the fastest memory allocator
 * available.
 */

typedef struct NRE_callback {
    Tcl_NRPostProc *procPtr;
    void *data[4];
    struct NRE_callback *nextPtr;
} NRE_callback;

#define TOP_CB(iPtr) (((Interp *)(iPtr))->execEnvPtr->callbackPtr)

/*
 * Inline version of Tcl_NRAddCallback.
 */

#define TclNRAddCallback(interp,postProcPtr,data0,data1,data2,data3) \
    do {								\
	NRE_callback *_callbackPtr;					\
	TCLNR_ALLOC((interp), (_callbackPtr));				\
	_callbackPtr->procPtr = (postProcPtr);				\
	_callbackPtr->data[0] = (void *)(data0);			\
	_callbackPtr->data[1] = (void *)(data1);			\
	_callbackPtr->data[2] = (void *)(data2);			\
	_callbackPtr->data[3] = (void *)(data3);			\
	_callbackPtr->nextPtr = TOP_CB(interp);				\
	TOP_CB(interp) = _callbackPtr;					\
    } while (0)

#if NRE_USE_SMALL_ALLOC
#define TCLNR_ALLOC(interp, ptr) \
    TclSmallAllocEx(interp, sizeof(NRE_callback), (ptr))
#define TCLNR_FREE(interp, ptr)  TclSmallFreeEx((interp), (ptr))
#else
#define TCLNR_ALLOC(interp, ptr) \
    (ptr = (Tcl_Alloc(sizeof(NRE_callback))))
#define TCLNR_FREE(interp, ptr)  Tcl_Free(ptr)
#endif

#if NRE_ENABLE_ASSERTS
#define NRE_ASSERT(expr) assert((expr))
#else
#define NRE_ASSERT(expr)
#endif

#include "tclIntDecls.h"
#include "tclIntPlatDecls.h"

#if !defined(USE_TCL_STUBS) && !defined(TCL_MEM_DEBUG)
#define Tcl_AttemptAlloc        TclpAlloc
#define Tcl_AttemptRealloc      TclpRealloc
#define Tcl_Free                TclpFree
#endif

/*
 * Special hack for macOS, where the static linker (technically the 'ar'
 * command) hates empty object files, and accepts no flags to make it shut up.
 *
 * These symbols are otherwise completely useless.
 *
 * They can't be written to or written through. They can't be seen by any
 * other code. They use a separate attribute (supported by all macOS
 * compilers, which are derivatives of clang or gcc) to stop the compilation
 * from moaning. They will be excluded during the final linking stage.
 *
 * Other platforms get nothing at all. That's good.
 */

#ifdef MAC_OSX_TCL
#define TCL_MAC_EMPTY_FILE(name) \
    static __attribute__((used)) const void *const TclUnusedFile_ ## name = NULL;
#else
#define TCL_MAC_EMPTY_FILE(name)
#endif /* MAC_OSX_TCL */

/*
 * Other externals.
 */

MODULE_SCOPE size_t TclEnvEpoch;	/* Epoch of the tcl environment
					 * (if changed with tcl-env). */

#endif /* _TCLINT */

/*
 * Local Variables:
 * mode: c
 * c-basic-offset: 4
 * fill-column: 78
 * End:
 */<|MERGE_RESOLUTION|>--- conflicted
+++ resolved
@@ -2403,11 +2403,7 @@
 #define LIST_MAX \
 	((int)(((size_t)UINT_MAX - offsetof(List, elements))/sizeof(Tcl_Obj *)))
 #define LIST_SIZE(numElems) \
-<<<<<<< HEAD
-	(sizeof(List) + (((numElems) - 1) * sizeof(Tcl_Obj *)))
-=======
 	(TCL_HASH_TYPE)(offsetof(List, elements) + ((numElems) * sizeof(Tcl_Obj *)))
->>>>>>> c3041774
 
 /*
  * Macro used to get the elements of a list object.
