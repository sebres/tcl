/*
 * tclInt.h --
 *
 *	Declarations of things used internally by the Tcl interpreter.
 *
 * Copyright (c) 1987-1993 The Regents of the University of California.
 * Copyright (c) 1993-1997 Lucent Technologies.
 * Copyright (c) 1994-1998 Sun Microsystems, Inc.
 * Copyright (c) 1998-1999 by Scriptics Corporation.
 * Copyright (c) 2001, 2002 by Kevin B. Kenny.  All rights reserved.
 * Copyright (c) 2007 Daniel A. Steffen <das@users.sourceforge.net>
 * Copyright (c) 2006-2008 by Joe Mistachkin.  All rights reserved.
 * Copyright (c) 2008 by Miguel Sofer. All rights reserved.
 *
 * See the file "license.terms" for information on usage and redistribution of
 * this file, and for a DISCLAIMER OF ALL WARRANTIES.
 */

#ifndef _TCLINT
#define _TCLINT

/*
 * Some numerics configuration options.
 */

#undef ACCEPT_NAN

/*
 * Used to tag functions that are only to be visible within the module being
 * built and not outside it (where this is supported by the linker).
 * Also used in the platform-specific *Port.h files.
 */

#ifndef MODULE_SCOPE
#   ifdef __cplusplus
#	define MODULE_SCOPE extern "C"
#   else
#	define MODULE_SCOPE extern
#   endif
#endif

#ifndef JOIN
#  define JOIN(a,b) JOIN1(a,b)
#  define JOIN1(a,b) a##b
#endif

#if defined(__cplusplus)
#   define TCL_UNUSED(T) T
#elif defined(__GNUC__) && (__GNUC__ > 2)
#   define TCL_UNUSED(T) T JOIN(dummy, __LINE__) __attribute__((unused))
#else
#   define TCL_UNUSED(T) T JOIN(dummy, __LINE__)
#endif

/*
 * Common include files needed by most of the Tcl source files are included
 * here, so that system-dependent personalizations for the include files only
 * have to be made in once place. This results in a few extra includes, but
 * greater modularity. The order of the three groups of #includes is
 * important. For example, stdio.h is needed by tcl.h.
 */

#include "tclPort.h"

#include <stdio.h>

#include <ctype.h>
#include <stdarg.h>
#ifdef NO_STDLIB_H
#   include "../compat/stdlib.h"
#else
#   include <stdlib.h>
#endif
#ifdef NO_STRING_H
#include "../compat/string.h"
#else
#include <string.h>
#endif
#include <locale.h>

/*
 * Ensure WORDS_BIGENDIAN is defined correctly:
 * Needs to happen here in addition to configure to work with fat compiles on
 * Darwin (where configure runs only once for multiple architectures).
 */

#ifdef HAVE_SYS_TYPES_H
#    include <sys/types.h>
#endif
#ifdef HAVE_SYS_PARAM_H
#    include <sys/param.h>
#endif
#ifdef BYTE_ORDER
#    ifdef BIG_ENDIAN
#	 if BYTE_ORDER == BIG_ENDIAN
#	     undef WORDS_BIGENDIAN
#	     define WORDS_BIGENDIAN 1
#	 endif
#    endif
#    ifdef LITTLE_ENDIAN
#	 if BYTE_ORDER == LITTLE_ENDIAN
#	     undef WORDS_BIGENDIAN
#	 endif
#    endif
#endif

/*
 * Macros used to cast between pointers and integers (e.g. when storing an int
 * in ClientData), on 64-bit architectures they avoid gcc warning about "cast
 * to/from pointer from/to integer of different size".
 */

#if !defined(INT2PTR)
#   define INT2PTR(p) ((void *)(ptrdiff_t)(p))
#endif
#if !defined(PTR2INT)
#   define PTR2INT(p) ((ptrdiff_t)(p))
#endif
#if !defined(UINT2PTR)
#   define UINT2PTR(p) ((void *)(size_t)(p))
#endif
#if !defined(PTR2UINT)
#   define PTR2UINT(p) ((size_t)(p))
#endif

#if defined(_WIN32) && defined(_MSC_VER)
#   define vsnprintf _vsnprintf
#endif

#if !defined(TCL_THREADS)
#   define TCL_THREADS 1
#endif
#if !TCL_THREADS
#   undef TCL_DECLARE_MUTEX
#   define TCL_DECLARE_MUTEX(name)
#   undef  Tcl_MutexLock
#   define Tcl_MutexLock(mutexPtr)
#   undef  Tcl_MutexUnlock
#   define Tcl_MutexUnlock(mutexPtr)
#   undef  Tcl_MutexFinalize
#   define Tcl_MutexFinalize(mutexPtr)
#   undef  Tcl_ConditionNotify
#   define Tcl_ConditionNotify(condPtr)
#   undef  Tcl_ConditionWait
#   define Tcl_ConditionWait(condPtr, mutexPtr, timePtr)
#   undef  Tcl_ConditionFinalize
#   define Tcl_ConditionFinalize(condPtr)
#endif

/*
 * The following procedures allow namespaces to be customized to support
 * special name resolution rules for commands/variables.
 */

struct Tcl_ResolvedVarInfo;

typedef Tcl_Var (Tcl_ResolveRuntimeVarProc)(Tcl_Interp *interp,
	struct Tcl_ResolvedVarInfo *vinfoPtr);

typedef void (Tcl_ResolveVarDeleteProc)(struct Tcl_ResolvedVarInfo *vinfoPtr);

/*
 * The following structure encapsulates the routines needed to resolve a
 * variable reference at runtime. Any variable specific state will typically
 * be appended to this structure.
 */

typedef struct Tcl_ResolvedVarInfo {
    Tcl_ResolveRuntimeVarProc *fetchProc;
    Tcl_ResolveVarDeleteProc *deleteProc;
} Tcl_ResolvedVarInfo;

typedef int (Tcl_ResolveCompiledVarProc)(Tcl_Interp *interp,
	const char *name, size_t length, Tcl_Namespace *context,
	Tcl_ResolvedVarInfo **rPtr);

typedef int (Tcl_ResolveVarProc)(Tcl_Interp *interp, const char *name,
	Tcl_Namespace *context, int flags, Tcl_Var *rPtr);

typedef int (Tcl_ResolveCmdProc)(Tcl_Interp *interp, const char *name,
	Tcl_Namespace *context, int flags, Tcl_Command *rPtr);

typedef struct Tcl_ResolverInfo {
    Tcl_ResolveCmdProc *cmdResProc;
				/* Procedure handling command name
				 * resolution. */
    Tcl_ResolveVarProc *varResProc;
				/* Procedure handling variable name resolution
				 * for variables that can only be handled at
				 * runtime. */
    Tcl_ResolveCompiledVarProc *compiledVarResProc;
				/* Procedure handling variable name resolution
				 * at compile time. */
} Tcl_ResolverInfo;

/*
 * This flag bit should not interfere with TCL_GLOBAL_ONLY,
 * TCL_NAMESPACE_ONLY, or TCL_LEAVE_ERR_MSG; it signals that the variable
 * lookup is performed for upvar (or similar) purposes, with slightly
 * different rules:
 *    - Bug #696893 - variable is either proc-local or in the current
 *	namespace; never follow the second (global) resolution path
 *    - Bug #631741 - do not use special namespace or interp resolvers
 */

#define TCL_AVOID_RESOLVERS 0x40000

/*
 *----------------------------------------------------------------
 * Data structures related to namespaces.
 *----------------------------------------------------------------
 */

typedef struct Tcl_Ensemble Tcl_Ensemble;
typedef struct NamespacePathEntry NamespacePathEntry;

/*
 * Special hashtable for variables: this is just a Tcl_HashTable with an nsPtr
 * field added at the end: in this way variables can find their namespace
 * without having to copy a pointer in their struct: they can access it via
 * their hPtr->tablePtr.
 */

typedef struct TclVarHashTable {
    Tcl_HashTable table;
    struct Namespace *nsPtr;
} TclVarHashTable;

/*
 * This is for itcl - it likes to search our varTables directly :(
 */

#define TclVarHashFindVar(tablePtr, key) \
    TclVarHashCreateVar((tablePtr), (key), NULL)

/*
 * Define this to reduce the amount of space that the average namespace
 * consumes by only allocating the table of child namespaces when necessary.
 * Defining it breaks compatibility for Tcl extensions (e.g., itcl) which
 * reach directly into the Namespace structure.
 */

#undef BREAK_NAMESPACE_COMPAT

/*
 * The structure below defines a namespace.
 * Note: the first five fields must match exactly the fields in a
 * Tcl_Namespace structure (see tcl.h). If you change one, be sure to change
 * the other.
 */

typedef struct Namespace {
    char *name;			/* The namespace's simple (unqualified) name.
				 * This contains no ::'s. The name of the
				 * global namespace is "" although "::" is an
				 * synonym. */
    char *fullName;		/* The namespace's fully qualified name. This
				 * starts with ::. */
    void *clientData;	/* An arbitrary value associated with this
				 * namespace. */
    Tcl_NamespaceDeleteProc *deleteProc;
				/* Procedure invoked when deleting the
				 * namespace to, e.g., free clientData. */
    struct Namespace *parentPtr;/* Points to the namespace that contains this
				 * one. NULL if this is the global
				 * namespace. */
#ifndef BREAK_NAMESPACE_COMPAT
    Tcl_HashTable childTable;	/* Contains any child namespaces. Indexed by
				 * strings; values have type (Namespace *). */
#else
    Tcl_HashTable *childTablePtr;
				/* Contains any child namespaces. Indexed by
				 * strings; values have type (Namespace *). If
				 * NULL, there are no children. */
#endif
    size_t nsId;		/* Unique id for the namespace. */
    Tcl_Interp *interp;	/* The interpreter containing this
				 * namespace. */
    int flags;			/* OR-ed combination of the namespace status
				 * flags NS_DYING and NS_DEAD listed below. */
    size_t activationCount;	/* Number of "activations" or active call
				 * frames for this namespace that are on the
				 * Tcl call stack. The namespace won't be
				 * freed until activationCount becomes zero. */
    size_t refCount;		/* Count of references by namespaceName
				 * objects. The namespace can't be freed until
				 * refCount becomes zero. */
    Tcl_HashTable cmdTable;	/* Contains all the commands currently
				 * registered in the namespace. Indexed by
				 * strings; values have type (Command *).
				 * Commands imported by Tcl_Import have
				 * Command structures that point (via an
				 * ImportedCmdRef structure) to the Command
				 * structure in the source namespace's command
				 * table. */
    TclVarHashTable varTable;	/* Contains all the (global) variables
				 * currently in this namespace. Indexed by
				 * strings; values have type (Var *). */
    char **exportArrayPtr;	/* Points to an array of string patterns
				 * specifying which commands are exported. A
				 * pattern may include "string match" style
				 * wildcard characters to specify multiple
				 * commands; however, no namespace qualifiers
				 * are allowed. NULL if no export patterns are
				 * registered. */
    size_t numExportPatterns;	/* Number of export patterns currently
				 * registered using "namespace export". */
    size_t maxExportPatterns;	/* Number of export patterns for which space
				 * is currently allocated. */
    size_t cmdRefEpoch;		/* Incremented if a newly added command
				 * shadows a command for which this namespace
				 * has already cached a Command* pointer; this
				 * causes all its cached Command* pointers to
				 * be invalidated. */
    size_t resolverEpoch;		/* Incremented whenever (a) the name
				 * resolution rules change for this namespace
				 * or (b) a newly added command shadows a
				 * command that is compiled to bytecodes. This
				 * invalidates all byte codes compiled in the
				 * namespace, causing the code to be
				 * recompiled under the new rules.*/
    Tcl_ResolveCmdProc *cmdResProc;
				/* If non-null, this procedure overrides the
				 * usual command resolution mechanism in Tcl.
				 * This procedure is invoked within
				 * Tcl_FindCommand to resolve all command
				 * references within the namespace. */
    Tcl_ResolveVarProc *varResProc;
				/* If non-null, this procedure overrides the
				 * usual variable resolution mechanism in Tcl.
				 * This procedure is invoked within
				 * Tcl_FindNamespaceVar to resolve all
				 * variable references within the namespace at
				 * runtime. */
    Tcl_ResolveCompiledVarProc *compiledVarResProc;
				/* If non-null, this procedure overrides the
				 * usual variable resolution mechanism in Tcl.
				 * This procedure is invoked within
				 * LookupCompiledLocal to resolve variable
				 * references within the namespace at compile
				 * time. */
    size_t exportLookupEpoch;	/* Incremented whenever a command is added to
				 * a namespace, removed from a namespace or
				 * the exports of a namespace are changed.
				 * Allows TIP#112-driven command lists to be
				 * validated efficiently. */
    Tcl_Ensemble *ensembles;	/* List of structures that contain the details
				 * of the ensembles that are implemented on
				 * top of this namespace. */
    Tcl_Obj *unknownHandlerPtr;	/* A script fragment to be used when command
				 * resolution in this namespace fails. TIP
				 * 181. */
    size_t commandPathLength;	/* The length of the explicit path. */
    NamespacePathEntry *commandPathArray;
				/* The explicit path of the namespace as an
				 * array. */
    NamespacePathEntry *commandPathSourceList;
				/* Linked list of path entries that point to
				 * this namespace. */
    Tcl_NamespaceDeleteProc *earlyDeleteProc;
				/* Just like the deleteProc field (and called
				 * with the same clientData) but called at the
				 * start of the deletion process, so there is
				 * a chance for code to do stuff inside the
				 * namespace before deletion completes. */
} Namespace;

/*
 * An entry on a namespace's command resolution path.
 */

struct NamespacePathEntry {
    Namespace *nsPtr;		/* What does this path entry point to? If it
				 * is NULL, this path entry points is
				 * redundant and should be skipped. */
    Namespace *creatorNsPtr;	/* Where does this path entry point from? This
				 * allows for efficient invalidation of
				 * references when the path entry's target
				 * updates its current list of defined
				 * commands. */
    NamespacePathEntry *prevPtr, *nextPtr;
				/* Linked list pointers or NULL at either end
				 * of the list that hangs off Namespace's
				 * commandPathSourceList field. */
};

/*
 * Flags used to represent the status of a namespace:
 *
 * NS_DYING -	1 means Tcl_DeleteNamespace has been called to delete the
 *		namespace.  There may still be active call frames on the Tcl
 *		stack that refer to the namespace. When the last call frame
 *		referring to it has been popped, its remaining variables and
 *		commands are destroyed and it is marked "dead" (NS_DEAD).
 * NS_TEARDOWN  -1 means that TclTeardownNamespace has already been called on
 *		this namespace and it should not be called again [Bug 1355942].
 * NS_DEAD -	1 means Tcl_DeleteNamespace has been called to delete the
 *		namespace and no call frames still refer to it. It is no longer
 *		accessible by name. Its variables and commands have already
 *		been destroyed.  When the last namespaceName object in any byte
 *		code unit that refers to the namespace has been freed (i.e.,
 *		when the namespace's refCount is 0), the namespace's storage
 *		will be freed.
 * NS_SUPPRESS_COMPILATION -
 *		Marks the commands in this namespace for not being compiled,
 *		forcing them to be looked up every time.
 */

#define NS_DYING	0x01
#define NS_DEAD		0x02
#define NS_TEARDOWN	0x04
#define NS_KILLED	0x04 /* Same as NS_TEARDOWN (Deprecated) */
#define NS_SUPPRESS_COMPILATION	0x08

/*
 * Flags passed to TclGetNamespaceForQualName:
 *
 * TCL_GLOBAL_ONLY		- (see tcl.h) Look only in the global ns.
 * TCL_NAMESPACE_ONLY		- (see tcl.h) Look only in the context ns.
 * TCL_CREATE_NS_IF_UNKNOWN	- Create unknown namespaces.
 * TCL_FIND_ONLY_NS		- The name sought is a namespace name.
 */

#define TCL_CREATE_NS_IF_UNKNOWN	0x800
#define TCL_FIND_ONLY_NS		0x1000

/*
 * The client data for an ensemble command. This consists of the table of
 * commands that are actually exported by the namespace, and an epoch counter
 * that, combined with the exportLookupEpoch field of the namespace structure,
 * defines whether the table contains valid data or will need to be recomputed
 * next time the ensemble command is called.
 */

typedef struct EnsembleConfig {
    Namespace *nsPtr;		/* The namespace backing this ensemble up. */
    Tcl_Command token;		/* The token for the command that provides
				 * ensemble support for the namespace, or NULL
				 * if the command has been deleted (or never
				 * existed; the global namespace never has an
				 * ensemble command.) */
    size_t epoch;			/* The epoch at which this ensemble's table of
				 * exported commands is valid. */
    char **subcommandArrayPtr;	/* Array of ensemble subcommand names. At all
				 * consistent points, this will have the same
				 * number of entries as there are entries in
				 * the subcommandTable hash. */
    Tcl_HashTable subcommandTable;
				/* Hash table of ensemble subcommand names,
				 * which are its keys so this also provides
				 * the storage management for those subcommand
				 * names. The contents of the entry values are
				 * object version the prefix lists to use when
				 * substituting for the command/subcommand to
				 * build the ensemble implementation command.
				 * Has to be stored here as well as in
				 * subcommandDict because that field is NULL
				 * when we are deriving the ensemble from the
				 * namespace exports list. FUTURE WORK: use
				 * object hash table here. */
    struct EnsembleConfig *next;/* The next ensemble in the linked list of
				 * ensembles associated with a namespace. If
				 * this field points to this ensemble, the
				 * structure has already been unlinked from
				 * all lists, and cannot be found by scanning
				 * the list from the namespace's ensemble
				 * field. */
    int flags;			/* ORed combo of TCL_ENSEMBLE_PREFIX,
				 * ENSEMBLE_DEAD and ENSEMBLE_COMPILE. */

    /* OBJECT FIELDS FOR ENSEMBLE CONFIGURATION */

    Tcl_Obj *subcommandDict;	/* Dictionary providing mapping from
				 * subcommands to their implementing command
				 * prefixes, or NULL if we are to build the
				 * map automatically from the namespace
				 * exports. */
    Tcl_Obj *subcmdList;	/* List of commands that this ensemble
				 * actually provides, and whose implementation
				 * will be built using the subcommandDict (if
				 * present and defined) and by simple mapping
				 * to the namespace otherwise. If NULL,
				 * indicates that we are using the (dynamic)
				 * list of currently exported commands. */
    Tcl_Obj *unknownHandler;	/* Script prefix used to handle the case when
				 * no match is found (according to the rule
				 * defined by flag bit TCL_ENSEMBLE_PREFIX) or
				 * NULL to use the default error-generating
				 * behaviour. The script execution gets all
				 * the arguments to the ensemble command
				 * (including objv[0]) and will have the
				 * results passed directly back to the caller
				 * (including the error code) unless the code
				 * is TCL_CONTINUE in which case the
				 * subcommand will be reparsed by the ensemble
				 * core, presumably because the ensemble
				 * itself has been updated. */
    Tcl_Obj *parameterList;	/* List of ensemble parameter names. */
    size_t numParameters;		/* Cached number of parameters. This is either
				 * 0 (if the parameterList field is NULL) or
				 * the length of the list in the parameterList
				 * field. */
} EnsembleConfig;

/*
 * Various bits for the EnsembleConfig.flags field.
 */

#define ENSEMBLE_DEAD	0x1	/* Flag value to say that the ensemble is dead
				 * and on its way out. */
#define ENSEMBLE_COMPILE 0x4	/* Flag to enable bytecode compilation of an
				 * ensemble. */

/*
 *----------------------------------------------------------------
 * Data structures related to variables. These are used primarily in tclVar.c
 *----------------------------------------------------------------
 */

/*
 * The following structure defines a variable trace, which is used to invoke a
 * specific C procedure whenever certain operations are performed on a
 * variable.
 */

typedef struct VarTrace {
    Tcl_VarTraceProc *traceProc;/* Procedure to call when operations given by
				 * flags are performed on variable. */
    void *clientData;	/* Argument to pass to proc. */
    int flags;			/* What events the trace procedure is
				 * interested in: OR-ed combination of
				 * TCL_TRACE_READS, TCL_TRACE_WRITES,
				 * TCL_TRACE_UNSETS and TCL_TRACE_ARRAY. */
    struct VarTrace *nextPtr;	/* Next in list of traces associated with a
				 * particular variable. */
} VarTrace;

/*
 * The following structure defines a command trace, which is used to invoke a
 * specific C procedure whenever certain operations are performed on a
 * command.
 */

typedef struct CommandTrace {
    Tcl_CommandTraceProc *traceProc;
				/* Procedure to call when operations given by
				 * flags are performed on command. */
    void *clientData;	/* Argument to pass to proc. */
    int flags;			/* What events the trace procedure is
				 * interested in: OR-ed combination of
				 * TCL_TRACE_RENAME, TCL_TRACE_DELETE. */
    struct CommandTrace *nextPtr;
				/* Next in list of traces associated with a
				 * particular command. */
    size_t refCount;		/* Used to ensure this structure is not
				 * deleted too early. Keeps track of how many
				 * pieces of code have a pointer to this
				 * structure. */
} CommandTrace;

/*
 * When a command trace is active (i.e. its associated procedure is executing)
 * one of the following structures is linked into a list associated with the
 * command's interpreter. The information in the structure is needed in order
 * for Tcl to behave reasonably if traces are deleted while traces are active.
 */

typedef struct ActiveCommandTrace {
    struct Command *cmdPtr;	/* Command that's being traced. */
    struct ActiveCommandTrace *nextPtr;
				/* Next in list of all active command traces
				 * for the interpreter, or NULL if no more. */
    CommandTrace *nextTracePtr;	/* Next trace to check after current trace
				 * procedure returns; if this trace gets
				 * deleted, must update pointer to avoid using
				 * free'd memory. */
    int reverseScan;		/* Boolean set true when traces are scanning
				 * in reverse order. */
} ActiveCommandTrace;

/*
 * When a variable trace is active (i.e. its associated procedure is
 * executing) one of the following structures is linked into a list associated
 * with the variable's interpreter. The information in the structure is needed
 * in order for Tcl to behave reasonably if traces are deleted while traces
 * are active.
 */

typedef struct ActiveVarTrace {
    struct Var *varPtr;		/* Variable that's being traced. */
    struct ActiveVarTrace *nextPtr;
				/* Next in list of all active variable traces
				 * for the interpreter, or NULL if no more. */
    VarTrace *nextTracePtr;	/* Next trace to check after current trace
				 * procedure returns; if this trace gets
				 * deleted, must update pointer to avoid using
				 * free'd memory. */
} ActiveVarTrace;

/*
 * The structure below defines a variable, which associates a string name with
 * a Tcl_Obj value. These structures are kept in procedure call frames (for
 * local variables recognized by the compiler) or in the heap (for global
 * variables and any variable not known to the compiler). For each Var
 * structure in the heap, a hash table entry holds the variable name and a
 * pointer to the Var structure.
 */

typedef struct Var {
    int flags;			/* Miscellaneous bits of information about
				 * variable. See below for definitions. */
    union {
	Tcl_Obj *objPtr;	/* The variable's object value. Used for
				 * scalar variables and array elements. */
	TclVarHashTable *tablePtr;/* For array variables, this points to
				 * information about the hash table used to
				 * implement the associative array. Points to
				 * Tcl_Alloc-ed data. */
	struct Var *linkPtr;	/* If this is a global variable being referred
				 * to in a procedure, or a variable created by
				 * "upvar", this field points to the
				 * referenced variable's Var struct. */
    } value;
} Var;

typedef struct VarInHash {
    Var var;
    size_t refCount;		/* Counts number of active uses of this
				 * variable: 1 for the entry in the hash
				 * table, 1 for each additional variable whose
				 * linkPtr points here, 1 for each nested
				 * trace active on variable, and 1 if the
				 * variable is a namespace variable. This
				 * record can't be deleted until refCount
				 * becomes 0. */
    Tcl_HashEntry entry;	/* The hash table entry that refers to this
				 * variable. This is used to find the name of
				 * the variable and to delete it from its
				 * hashtable if it is no longer needed. It
				 * also holds the variable's name. */
} VarInHash;

/*
 * Flag bits for variables. The first two (VAR_ARRAY and VAR_LINK) are
 * mutually exclusive and give the "type" of the variable. If none is set,
 * this is a scalar variable.
 *
 * VAR_ARRAY -			1 means this is an array variable rather than
 *				a scalar variable or link. The "tablePtr"
 *				field points to the array's hashtable for its
 *				elements.
 * VAR_LINK -			1 means this Var structure contains a pointer
 *				to another Var structure that either has the
 *				real value or is itself another VAR_LINK
 *				pointer. Variables like this come about
 *				through "upvar" and "global" commands, or
 *				through references to variables in enclosing
 *				namespaces.
 *
 * Flags that indicate the type and status of storage; none is set for
 * compiled local variables (Var structs).
 *
 * VAR_IN_HASHTABLE -		1 means this variable is in a hashtable and
 *				the Var structure is malloced. 0 if it is a
 *				local variable that was assigned a slot in a
 *				procedure frame by the compiler so the Var
 *				storage is part of the call frame.
 * VAR_DEAD_HASH		1 means that this var's entry in the hashtable
 *				has already been deleted.
 * VAR_ARRAY_ELEMENT -		1 means that this variable is an array
 *				element, so it is not legal for it to be an
 *				array itself (the VAR_ARRAY flag had better
 *				not be set).
 * VAR_NAMESPACE_VAR -		1 means that this variable was declared as a
 *				namespace variable. This flag ensures it
 *				persists until its namespace is destroyed or
 *				until the variable is unset; it will persist
 *				even if it has not been initialized and is
 *				marked undefined. The variable's refCount is
 *				incremented to reflect the "reference" from
 *				its namespace.
 *
 * Flag values relating to the variable's trace and search status.
 *
 * VAR_TRACED_READ
 * VAR_TRACED_WRITE
 * VAR_TRACED_UNSET
 * VAR_TRACED_ARRAY
 * VAR_TRACE_ACTIVE -		1 means that trace processing is currently
 *				underway for a read or write access, so new
 *				read or write accesses should not cause trace
 *				procedures to be called and the variable can't
 *				be deleted.
 * VAR_SEARCH_ACTIVE
 *
 * The following additional flags are used with the CompiledLocal type defined
 * below:
 *
 * VAR_ARGUMENT -		1 means that this variable holds a procedure
 *				argument.
 * VAR_TEMPORARY -		1 if the local variable is an anonymous
 *				temporary variable. Temporaries have a NULL
 *				name.
 * VAR_RESOLVED -		1 if name resolution has been done for this
 *				variable.
 * VAR_IS_ARGS			1 if this variable is the last argument and is
 *				named "args".
 */

/*
 * FLAGS RENUMBERED: everything breaks already, make things simpler.
 *
 * IMPORTANT: skip the values 0x10, 0x20, 0x40, 0x800 corresponding to
 * TCL_TRACE_(READS/WRITES/UNSETS/ARRAY): makes code simpler in tclTrace.c
 *
 * Keep the flag values for VAR_ARGUMENT and VAR_TEMPORARY so that old values
 * in precompiled scripts keep working.
 */

/* Type of value (0 is scalar) */
#define VAR_ARRAY		0x1
#define VAR_LINK		0x2

/* Type of storage (0 is compiled local) */
#define VAR_IN_HASHTABLE	0x4
#define VAR_DEAD_HASH		0x8
#define VAR_ARRAY_ELEMENT	0x1000
#define VAR_NAMESPACE_VAR	0x80	/* KEEP OLD VALUE for Itcl */

#define VAR_ALL_HASH \
	(VAR_IN_HASHTABLE|VAR_DEAD_HASH|VAR_NAMESPACE_VAR|VAR_ARRAY_ELEMENT)

/* Trace and search state. */

#define VAR_TRACED_READ		0x10	/* TCL_TRACE_READS */
#define VAR_TRACED_WRITE	0x20	/* TCL_TRACE_WRITES */
#define VAR_TRACED_UNSET	0x40	/* TCL_TRACE_UNSETS */
#define VAR_TRACED_ARRAY	0x800	/* TCL_TRACE_ARRAY */
#define VAR_TRACE_ACTIVE	0x2000
#define VAR_SEARCH_ACTIVE	0x4000
#define VAR_ALL_TRACES \
	(VAR_TRACED_READ|VAR_TRACED_WRITE|VAR_TRACED_ARRAY|VAR_TRACED_UNSET)

/* Special handling on initialisation (only CompiledLocal). */
#define VAR_ARGUMENT		0x100	/* KEEP OLD VALUE! See tclProc.c */
#define VAR_TEMPORARY		0x200	/* KEEP OLD VALUE! See tclProc.c */
#define VAR_IS_ARGS		0x400
#define VAR_RESOLVED		0x8000

/*
 * Macros to ensure that various flag bits are set properly for variables.
 * The ANSI C "prototypes" for these macros are:
 *
 * MODULE_SCOPE void	TclSetVarScalar(Var *varPtr);
 * MODULE_SCOPE void	TclSetVarArray(Var *varPtr);
 * MODULE_SCOPE void	TclSetVarLink(Var *varPtr);
 * MODULE_SCOPE void	TclSetVarArrayElement(Var *varPtr);
 * MODULE_SCOPE void	TclSetVarUndefined(Var *varPtr);
 * MODULE_SCOPE void	TclClearVarUndefined(Var *varPtr);
 */

#define TclSetVarScalar(varPtr) \
    (varPtr)->flags &= ~(VAR_ARRAY|VAR_LINK)

#define TclSetVarArray(varPtr) \
    (varPtr)->flags = ((varPtr)->flags & ~VAR_LINK) | VAR_ARRAY

#define TclSetVarLink(varPtr) \
    (varPtr)->flags = ((varPtr)->flags & ~VAR_ARRAY) | VAR_LINK

#define TclSetVarArrayElement(varPtr) \
    (varPtr)->flags = ((varPtr)->flags & ~VAR_ARRAY) | VAR_ARRAY_ELEMENT

#define TclSetVarUndefined(varPtr) \
    (varPtr)->flags &= ~(VAR_ARRAY|VAR_LINK);\
    (varPtr)->value.objPtr = NULL

#define TclClearVarUndefined(varPtr)

#define TclSetVarTraceActive(varPtr) \
    (varPtr)->flags |= VAR_TRACE_ACTIVE

#define TclClearVarTraceActive(varPtr) \
    (varPtr)->flags &= ~VAR_TRACE_ACTIVE

#define TclSetVarNamespaceVar(varPtr) \
    if (!TclIsVarNamespaceVar(varPtr)) {\
	(varPtr)->flags |= VAR_NAMESPACE_VAR;\
	if (TclIsVarInHash(varPtr)) {\
	    ((VarInHash *)(varPtr))->refCount++;\
	}\
    }

#define TclClearVarNamespaceVar(varPtr) \
    if (TclIsVarNamespaceVar(varPtr)) {\
	(varPtr)->flags &= ~VAR_NAMESPACE_VAR;\
	if (TclIsVarInHash(varPtr)) {\
	    ((VarInHash *)(varPtr))->refCount--;\
	}\
    }

/*
 * Macros to read various flag bits of variables.
 * The ANSI C "prototypes" for these macros are:
 *
 * MODULE_SCOPE int	TclIsVarScalar(Var *varPtr);
 * MODULE_SCOPE int	TclIsVarLink(Var *varPtr);
 * MODULE_SCOPE int	TclIsVarArray(Var *varPtr);
 * MODULE_SCOPE int	TclIsVarUndefined(Var *varPtr);
 * MODULE_SCOPE int	TclIsVarArrayElement(Var *varPtr);
 * MODULE_SCOPE int	TclIsVarTemporary(Var *varPtr);
 * MODULE_SCOPE int	TclIsVarArgument(Var *varPtr);
 * MODULE_SCOPE int	TclIsVarResolved(Var *varPtr);
 */

#define TclIsVarScalar(varPtr) \
    !((varPtr)->flags & (VAR_ARRAY|VAR_LINK))

#define TclIsVarLink(varPtr) \
    ((varPtr)->flags & VAR_LINK)

#define TclIsVarArray(varPtr) \
    ((varPtr)->flags & VAR_ARRAY)

#define TclIsVarUndefined(varPtr) \
    ((varPtr)->value.objPtr == NULL)

#define TclIsVarArrayElement(varPtr) \
    ((varPtr)->flags & VAR_ARRAY_ELEMENT)

#define TclIsVarNamespaceVar(varPtr) \
    ((varPtr)->flags & VAR_NAMESPACE_VAR)

#define TclIsVarTemporary(varPtr) \
    ((varPtr)->flags & VAR_TEMPORARY)

#define TclIsVarArgument(varPtr) \
    ((varPtr)->flags & VAR_ARGUMENT)

#define TclIsVarResolved(varPtr) \
    ((varPtr)->flags & VAR_RESOLVED)

#define TclIsVarTraceActive(varPtr) \
    ((varPtr)->flags & VAR_TRACE_ACTIVE)

#define TclIsVarTraced(varPtr) \
    ((varPtr)->flags & VAR_ALL_TRACES)

#define TclIsVarInHash(varPtr) \
    ((varPtr)->flags & VAR_IN_HASHTABLE)

#define TclIsVarDeadHash(varPtr) \
    ((varPtr)->flags & VAR_DEAD_HASH)

#define TclGetVarNsPtr(varPtr) \
    (TclIsVarInHash(varPtr) \
	? ((TclVarHashTable *) ((((VarInHash *) (varPtr))->entry.tablePtr)))->nsPtr \
	: NULL)

#define VarHashRefCount(varPtr) \
    ((VarInHash *) (varPtr))->refCount

/*
 * Macros for direct variable access by TEBC.
 */

#define TclIsVarDirectReadable(varPtr) \
    (   !((varPtr)->flags & (VAR_ARRAY|VAR_LINK|VAR_TRACED_READ)) \
    &&  (varPtr)->value.objPtr)

#define TclIsVarDirectWritable(varPtr) \
    !((varPtr)->flags & (VAR_ARRAY|VAR_LINK|VAR_TRACED_WRITE|VAR_DEAD_HASH))

#define TclIsVarDirectUnsettable(varPtr) \
    !((varPtr)->flags & (VAR_ARRAY|VAR_LINK|VAR_TRACED_READ|VAR_TRACED_WRITE|VAR_TRACED_UNSET|VAR_DEAD_HASH))

#define TclIsVarDirectModifyable(varPtr) \
    (   !((varPtr)->flags & (VAR_ARRAY|VAR_LINK|VAR_TRACED_READ|VAR_TRACED_WRITE)) \
    &&  (varPtr)->value.objPtr)

#define TclIsVarDirectReadable2(varPtr, arrayPtr) \
    (TclIsVarDirectReadable(varPtr) &&\
	(!(arrayPtr) || !((arrayPtr)->flags & VAR_TRACED_READ)))

#define TclIsVarDirectWritable2(varPtr, arrayPtr) \
    (TclIsVarDirectWritable(varPtr) &&\
	(!(arrayPtr) || !((arrayPtr)->flags & VAR_TRACED_WRITE)))

#define TclIsVarDirectModifyable2(varPtr, arrayPtr) \
    (TclIsVarDirectModifyable(varPtr) &&\
	(!(arrayPtr) || !((arrayPtr)->flags & (VAR_TRACED_READ|VAR_TRACED_WRITE))))

/*
 *----------------------------------------------------------------
 * Data structures related to procedures. These are used primarily in
 * tclProc.c, tclCompile.c, and tclExecute.c.
 *----------------------------------------------------------------
 */

#if defined(__STDC_VERSION__) && (__STDC_VERSION__ >= 199901L)
#   define TCLFLEXARRAY
#elif defined(__GNUC__) && (__GNUC__ > 2)
#   define TCLFLEXARRAY 0
#else
#   define TCLFLEXARRAY 1
#endif

/*
 * Forward declaration to prevent an error when the forward reference to
 * Command is encountered in the Proc and ImportRef types declared below.
 */

struct Command;

/*
 * The variable-length structure below describes a local variable of a
 * procedure that was recognized by the compiler. These variables have a name,
 * an element in the array of compiler-assigned local variables in the
 * procedure's call frame, and various other items of information. If the
 * local variable is a formal argument, it may also have a default value. The
 * compiler can't recognize local variables whose names are expressions (these
 * names are only known at runtime when the expressions are evaluated) or
 * local variables that are created as a result of an "upvar" or "uplevel"
 * command. These other local variables are kept separately in a hash table in
 * the call frame.
 */

typedef struct CompiledLocal {
    struct CompiledLocal *nextPtr;
				/* Next compiler-recognized local variable for
				 * this procedure, or NULL if this is the last
				 * local. */
    size_t nameLength;		/* The number of bytes in local variable's name.
				 * Among others used to speed up var lookups. */
    size_t frameIndex;		/* Index in the array of compiler-assigned
				 * variables in the procedure call frame. */
#if TCL_MAJOR_VERSION < 9
    int flags;
#endif
    Tcl_Obj *defValuePtr;	/* Pointer to the default value of an
				 * argument, if any. NULL if not an argument
				 * or, if an argument, no default value. */
    Tcl_ResolvedVarInfo *resolveInfo;
				/* Customized variable resolution info
				 * supplied by the Tcl_ResolveCompiledVarProc
				 * associated with a namespace. Each variable
				 * is marked by a unique tag during
				 * compilation, and that same tag is used to
				 * find the variable at runtime. */
#if TCL_MAJOR_VERSION > 8
    int flags;			/* Flag bits for the local variable. Same as
				 * the flags for the Var structure above,
				 * although only VAR_ARGUMENT, VAR_TEMPORARY,
				 * and VAR_RESOLVED make sense. */
#endif
    char name[TCLFLEXARRAY];		/* Name of the local variable starts here. If
				 * the name is NULL, this will just be '\0'.
				 * The actual size of this field will be large
				 * enough to hold the name. MUST BE THE LAST
				 * FIELD IN THE STRUCTURE! */
} CompiledLocal;

/*
 * The structure below defines a command procedure, which consists of a
 * collection of Tcl commands plus information about arguments and other local
 * variables recognized at compile time.
 */

typedef struct Proc {
    struct Interp *iPtr;	/* Interpreter for which this command is
				 * defined. */
    size_t refCount;		/* Reference count: 1 if still present in
				 * command table plus 1 for each call to the
				 * procedure that is currently active. This
				 * structure can be freed when refCount
				 * becomes zero. */
    struct Command *cmdPtr;	/* Points to the Command structure for this
				 * procedure. This is used to get the
				 * namespace in which to execute the
				 * procedure. */
    Tcl_Obj *bodyPtr;		/* Points to the ByteCode object for
				 * procedure's body command. */
    size_t numArgs;		/* Number of formal parameters. */
    size_t numCompiledLocals;	/* Count of local variables recognized by the
				 * compiler including arguments and
				 * temporaries. */
    CompiledLocal *firstLocalPtr;
				/* Pointer to first of the procedure's
				 * compiler-allocated local variables, or NULL
				 * if none. The first numArgs entries in this
				 * list describe the procedure's formal
				 * arguments. */
    CompiledLocal *lastLocalPtr;/* Pointer to the last allocated local
				 * variable or NULL if none. This has frame
				 * index (numCompiledLocals-1). */
} Proc;

/*
 * The type of functions called to process errors found during the execution
 * of a procedure (or lambda term or ...).
 */

typedef void (ProcErrorProc)(Tcl_Interp *interp, Tcl_Obj *procNameObj);

/*
 * The structure below defines a command trace. This is used to allow Tcl
 * clients to find out whenever a command is about to be executed.
 */

typedef struct Trace {
    int level;			/* Only trace commands at nesting level less
				 * than or equal to this. */
    Tcl_CmdObjTraceProc *proc;	/* Procedure to call to trace command. */
    void *clientData;	/* Arbitrary value to pass to proc. */
    struct Trace *nextPtr;	/* Next in list of traces for this interp. */
    int flags;			/* Flags governing the trace - see
				 * Tcl_CreateObjTrace for details. */
    Tcl_CmdObjTraceDeleteProc *delProc;
				/* Procedure to call when trace is deleted. */
} Trace;

/*
 * When an interpreter trace is active (i.e. its associated procedure is
 * executing), one of the following structures is linked into a list
 * associated with the interpreter. The information in the structure is needed
 * in order for Tcl to behave reasonably if traces are deleted while traces
 * are active.
 */

typedef struct ActiveInterpTrace {
    struct ActiveInterpTrace *nextPtr;
				/* Next in list of all active command traces
				 * for the interpreter, or NULL if no more. */
    Trace *nextTracePtr;	/* Next trace to check after current trace
				 * procedure returns; if this trace gets
				 * deleted, must update pointer to avoid using
				 * free'd memory. */
    int reverseScan;		/* Boolean set true when traces are scanning
				 * in reverse order. */
} ActiveInterpTrace;

/*
 * Flag values designating types of execution traces. See tclTrace.c for
 * related flag values.
 *
 * TCL_TRACE_ENTER_EXEC		- triggers enter/enterstep traces.
 * 				- passed to Tcl_CreateObjTrace to set up
 *				  "enterstep" traces.
 * TCL_TRACE_LEAVE_EXEC		- triggers leave/leavestep traces.
 * 				- passed to Tcl_CreateObjTrace to set up
 *				  "leavestep" traces.
 */

#define TCL_TRACE_ENTER_EXEC	1
#define TCL_TRACE_LEAVE_EXEC	2

/*
 * The structure below defines an entry in the assocData hash table which is
 * associated with an interpreter. The entry contains a pointer to a function
 * to call when the interpreter is deleted, and a pointer to a user-defined
 * piece of data.
 */

typedef struct AssocData {
    Tcl_InterpDeleteProc *proc;	/* Proc to call when deleting. */
    void *clientData;	/* Value to pass to proc. */
} AssocData;

/*
 * The structure below defines a call frame. A call frame defines a naming
 * context for a procedure call: its local naming scope (for local variables)
 * and its global naming scope (a namespace, perhaps the global :: namespace).
 * A call frame can also define the naming context for a namespace eval or
 * namespace inscope command: the namespace in which the command's code should
 * execute. The Tcl_CallFrame structures exist only while procedures or
 * namespace eval/inscope's are being executed, and provide a kind of Tcl call
 * stack.
 *
 * WARNING!! The structure definition must be kept consistent with the
 * Tcl_CallFrame structure in tcl.h. If you change one, change the other.
 */

/*
 * Will be grown to contain: pointers to the varnames (allocated at the end),
 * plus the init values for each variable (suitable to be memcopied on init)
 */

typedef struct LocalCache {
    size_t refCount;
    size_t numVars;
    Tcl_Obj *varName0;
} LocalCache;

#define localName(framePtr, i) \
    ((&((framePtr)->localCachePtr->varName0))[(i)])

MODULE_SCOPE void	TclFreeLocalCache(Tcl_Interp *interp,
			    LocalCache *localCachePtr);

typedef struct CallFrame {
    Namespace *nsPtr;		/* Points to the namespace used to resolve
				 * commands and global variables. */
    int isProcCallFrame;	/* If 0, the frame was pushed to execute a
				 * namespace command and var references are
				 * treated as references to namespace vars;
				 * varTablePtr and compiledLocals are ignored.
				 * If FRAME_IS_PROC is set, the frame was
				 * pushed to execute a Tcl procedure and may
				 * have local vars. */
    size_t objc;			/* This and objv below describe the arguments
				 * for this procedure call. */
    Tcl_Obj *const *objv;	/* Array of argument objects. */
    struct CallFrame *callerPtr;
				/* Value of interp->framePtr when this
				 * procedure was invoked (i.e. next higher in
				 * stack of all active procedures). */
    struct CallFrame *callerVarPtr;
				/* Value of interp->varFramePtr when this
				 * procedure was invoked (i.e. determines
				 * variable scoping within caller). Same as
				 * callerPtr unless an "uplevel" command or
				 * something equivalent was active in the
				 * caller). */
    size_t level;			/* Level of this procedure, for "uplevel"
				 * purposes (i.e. corresponds to nesting of
				 * callerVarPtr's, not callerPtr's). 1 for
				 * outermost procedure, 0 for top-level. */
    Proc *procPtr;		/* Points to the structure defining the called
				 * procedure. Used to get information such as
				 * the number of compiled local variables
				 * (local variables assigned entries ["slots"]
				 * in the compiledLocals array below). */
    TclVarHashTable *varTablePtr;
				/* Hash table containing local variables not
				 * recognized by the compiler, or created at
				 * execution time through, e.g., upvar.
				 * Initially NULL and created if needed. */
    size_t numCompiledLocals;	/* Count of local variables recognized
				 * by the compiler including arguments. */
    Var *compiledLocals;	/* Points to the array of local variables
				 * recognized by the compiler. The compiler
				 * emits code that refers to these variables
				 * using an index into this array. */
    void *clientData;	/* Pointer to some context that is used by
				 * object systems. The meaning of the contents
				 * of this field is defined by the code that
				 * sets it, and it should only ever be set by
				 * the code that is pushing the frame. In that
				 * case, the code that sets it should also
				 * have some means of discovering what the
				 * meaning of the value is, which we do not
				 * specify. */
    LocalCache *localCachePtr;
    Tcl_Obj    *tailcallPtr;
				/* NULL if no tailcall is scheduled */
} CallFrame;

#define FRAME_IS_PROC	0x1
#define FRAME_IS_LAMBDA 0x2
#define FRAME_IS_METHOD	0x4	/* The frame is a method body, and the frame's
				 * clientData field contains a CallContext
				 * reference. Part of TIP#257. */
#define FRAME_IS_OO_DEFINE 0x8	/* The frame is part of the inside workings of
				 * the [oo::define] command; the clientData
				 * field contains an Object reference that has
				 * been confirmed to refer to a class. Part of
				 * TIP#257. */
#define FRAME_IS_PRIVATE_DEFINE 0x10
				/* Marks this frame as being used for private
				 * declarations with [oo::define]. Usually
				 * OR'd with FRAME_IS_OO_DEFINE. TIP#500. */

/*
 * TIP #280
 * The structure below defines a command frame. A command frame provides
 * location information for all commands executing a tcl script (source, eval,
 * uplevel, procedure bodies, ...). The runtime structure essentially contains
 * the stack trace as it would be if the currently executing command were to
 * throw an error.
 *
 * For commands where it makes sense it refers to the associated CallFrame as
 * well.
 *
 * The structures are chained in a single list, with the top of the stack
 * anchored in the Interp structure.
 *
 * Instances can be allocated on the C stack, or the heap, the former making
 * cleanup a bit simpler.
 */

typedef struct CmdFrame {
    /*
     * General data. Always available.
     */

    int type;			/* Values see below. */
    int level;			/* Number of frames in stack, prevent O(n)
				 * scan of list. */
    int *line;			/* Lines the words of the command start on. */
    size_t nline;
    CallFrame *framePtr;	/* Procedure activation record, may be
				 * NULL. */
    struct CmdFrame *nextPtr;	/* Link to calling frame. */
    /*
     * Data needed for Eval vs TEBC
     *
     * EXECUTION CONTEXTS and usage of CmdFrame
     *
     * Field	  TEBC		  EvalEx
     * =======	  ====		  ======
     * level	  yes		  yes
     * type	  BC/PREBC	  SRC/EVAL
     * line0	  yes		  yes
     * framePtr	  yes		  yes
     * =======	  ====		  ======
     *
     * =======	  ====		  ========= union data
     * line1	  -		  yes
     * line3	  -		  yes
     * path	  -		  yes
     * -------	  ----		  ------
     * codePtr	  yes		  -
     * pc	  yes		  -
     * =======	  ====		  ======
     *
     * =======	  ====		  ========= union cmd
     * str.cmd	  yes		  yes
     * str.len	  yes		  yes
     * -------	  ----		  ------
     */

    union {
	struct {
	    Tcl_Obj *path;	/* Path of the sourced file the command is
				 * in. */
	} eval;
	struct {
	    const void *codePtr;/* Byte code currently executed... */
	    const char *pc;	/* ... and instruction pointer. */
	} tebc;
    } data;
    Tcl_Obj *cmdObj;
    const char *cmd;		/* The executed command, if possible... */
    size_t len;			/* ... and its length. */
    const struct CFWordBC *litarg;
				/* Link to set of literal arguments which have
				 * ben pushed on the lineLABCPtr stack by
				 * TclArgumentBCEnter(). These will be removed
				 * by TclArgumentBCRelease. */
} CmdFrame;

typedef struct CFWord {
    CmdFrame *framePtr;		/* CmdFrame to access. */
    size_t word;			/* Index of the word in the command. */
    size_t refCount;		/* Number of times the word is on the
				 * stack. */
} CFWord;

typedef struct CFWordBC {
    CmdFrame *framePtr;		/* CmdFrame to access. */
    size_t pc;			/* Instruction pointer of a command in
				 * ExtCmdLoc.loc[.] */
    size_t word;			/* Index of word in
				 * ExtCmdLoc.loc[cmd]->line[.] */
    struct CFWordBC *prevPtr;	/* Previous entry in stack for same Tcl_Obj. */
    struct CFWordBC *nextPtr;	/* Next entry for same command call. See
				 * CmdFrame litarg field for the list start. */
    Tcl_Obj *obj;		/* Back reference to hashtable key */
} CFWordBC;

/*
 * Structure to record the locations of invisible continuation lines in
 * literal scripts, as character offset from the beginning of the script. Both
 * compiler and direct evaluator use this information to adjust their line
 * counters when tracking through the script, because when it is invoked the
 * continuation line marker as a whole has been removed already, meaning that
 * the \n which was part of it is gone as well, breaking regular line
 * tracking.
 *
 * These structures are allocated and filled by both the function
 * TclSubstTokens() in the file "tclParse.c" and its caller TclEvalEx() in the
 * file "tclBasic.c", and stored in the thread-global hashtable "lineCLPtr" in
 * file "tclObj.c". They are used by the functions TclSetByteCodeFromAny() and
 * TclCompileScript(), both found in the file "tclCompile.c". Their memory is
 * released by the function TclFreeObj(), in the file "tclObj.c", and also by
 * the function TclThreadFinalizeObjects(), in the same file.
 */

#define CLL_END		(-1)

typedef struct ContLineLoc {
    size_t num;			/* Number of entries in loc, not counting the
				 * final -1 marker entry. */
    int loc[TCLFLEXARRAY];/* Table of locations, as character offsets.
				 * The table is allocated as part of the
				 * structure, extending behind the nominal end
				 * of the structure. An entry containing the
				 * value -1 is put after the last location, as
				 * end-marker/sentinel. */
} ContLineLoc;

/*
 * The following macros define the allowed values for the type field of the
 * CmdFrame structure above. Some of the values occur only in the extended
 * location data referenced via the 'baseLocPtr'.
 *
 * TCL_LOCATION_EVAL	  : Frame is for a script evaluated by EvalEx.
 * TCL_LOCATION_BC	  : Frame is for bytecode.
 * TCL_LOCATION_PREBC	  : Frame is for precompiled bytecode.
 * TCL_LOCATION_SOURCE	  : Frame is for a script evaluated by EvalEx, from a
 *			    sourced file.
 * TCL_LOCATION_PROC	  : Frame is for bytecode of a procedure.
 *
 * A TCL_LOCATION_BC type in a frame can be overridden by _SOURCE and _PROC
 * types, per the context of the byte code in execution.
 */

#define TCL_LOCATION_EVAL	(0) /* Location in a dynamic eval script. */
#define TCL_LOCATION_BC		(2) /* Location in byte code. */
#define TCL_LOCATION_PREBC	(3) /* Location in precompiled byte code, no
				     * location. */
#define TCL_LOCATION_SOURCE	(4) /* Location in a file. */
#define TCL_LOCATION_PROC	(5) /* Location in a dynamic proc. */
#define TCL_LOCATION_LAST	(6) /* Number of values in the enum. */

/*
 * Structure passed to describe procedure-like "procedures" that are not
 * procedures (e.g. a lambda) so that their details can be reported correctly
 * by [info frame]. Contains a sub-structure for each extra field.
 */

typedef Tcl_Obj * (GetFrameInfoValueProc)(void *clientData);
typedef struct {
    const char *name;		/* Name of this field. */
    GetFrameInfoValueProc *proc;	/* Function to generate a Tcl_Obj* from the
				 * clientData, or just use the clientData
				 * directly (after casting) if NULL. */
    void *clientData;	/* Context for above function, or Tcl_Obj* if
				 * proc field is NULL. */
} ExtraFrameInfoField;
typedef struct {
    size_t length;			/* Length of array. */
    ExtraFrameInfoField fields[2];
				/* Really as long as necessary, but this is
				 * long enough for nearly anything. */
} ExtraFrameInfo;

/*
 *----------------------------------------------------------------
 * Data structures and procedures related to TclHandles, which are a very
 * lightweight method of preserving enough information to determine if an
 * arbitrary malloc'd block has been deleted.
 *----------------------------------------------------------------
 */

typedef void **TclHandle;

/*
 *----------------------------------------------------------------
 * Experimental flag value passed to Tcl_GetRegExpFromObj. Intended for use
 * only by Expect. It will probably go away in a later release.
 *----------------------------------------------------------------
 */

#define TCL_REG_BOSONLY 002000	/* Prepend \A to pattern so it only matches at
				 * the beginning of the string. */

/*
 * These are a thin layer over TclpThreadKeyDataGet and TclpThreadKeyDataSet
 * when threads are used, or an emulation if there are no threads. These are
 * really internal and Tcl clients should use Tcl_GetThreadData.
 */

MODULE_SCOPE void *	TclThreadDataKeyGet(Tcl_ThreadDataKey *keyPtr);
MODULE_SCOPE void	TclThreadDataKeySet(Tcl_ThreadDataKey *keyPtr,
			    void *data);

/*
 * This is a convenience macro used to initialize a thread local storage ptr.
 */

#define TCL_TSD_INIT(keyPtr) \
	(ThreadSpecificData *)Tcl_GetThreadData((keyPtr), sizeof(ThreadSpecificData))

/*
 *----------------------------------------------------------------
 * Data structures related to bytecode compilation and execution. These are
 * used primarily in tclCompile.c, tclExecute.c, and tclBasic.c.
 *----------------------------------------------------------------
 */

/*
 * Forward declaration to prevent errors when the forward references to
 * Tcl_Parse and CompileEnv are encountered in the procedure type CompileProc
 * declared below.
 */

struct CompileEnv;

/*
 * The type of procedures called by the Tcl bytecode compiler to compile
 * commands. Pointers to these procedures are kept in the Command structure
 * describing each command. The integer value returned by a CompileProc must
 * be one of the following:
 *
 * TCL_OK		Compilation completed normally.
 * TCL_ERROR 		Compilation could not be completed. This can be just a
 * 			judgment by the CompileProc that the command is too
 * 			complex to compile effectively, or it can indicate
 * 			that in the current state of the interp, the command
 * 			would raise an error. The bytecode compiler will not
 * 			do any error reporting at compiler time. Error
 * 			reporting is deferred until the actual runtime,
 * 			because by then changes in the interp state may allow
 * 			the command to be successfully evaluated.
 * TCL_OUT_LINE_COMPILE	A source-compatible alias for TCL_ERROR, kept for the
 * 			sake of old code only.
 */

#define TCL_OUT_LINE_COMPILE	TCL_ERROR

typedef int (CompileProc)(Tcl_Interp *interp, Tcl_Parse *parsePtr,
	struct Command *cmdPtr, struct CompileEnv *compEnvPtr);

/*
 * The type of procedure called from the compilation hook point in
 * SetByteCodeFromAny.
 */

typedef int (CompileHookProc)(Tcl_Interp *interp,
	struct CompileEnv *compEnvPtr, void *clientData);

/*
 * The data structure for a (linked list of) execution stacks.
 */

typedef struct ExecStack {
    struct ExecStack *prevPtr;
    struct ExecStack *nextPtr;
    Tcl_Obj **markerPtr;
    Tcl_Obj **endPtr;
    Tcl_Obj **tosPtr;
    Tcl_Obj *stackWords[TCLFLEXARRAY];
} ExecStack;

/*
 * The data structure defining the execution environment for ByteCode's.
 * There is one ExecEnv structure per Tcl interpreter. It holds the evaluation
 * stack that holds command operands and results. The stack grows towards
 * increasing addresses. The member stackPtr points to the stackItems of the
 * currently active execution stack.
 */

typedef struct CorContext {
    struct CallFrame *framePtr;
    struct CallFrame *varFramePtr;
    struct CmdFrame *cmdFramePtr;  /* See Interp.cmdFramePtr */
    Tcl_HashTable *lineLABCPtr;    /* See Interp.lineLABCPtr */
} CorContext;

typedef struct CoroutineData {
    struct Command *cmdPtr;	/* The command handle for the coroutine. */
    struct ExecEnv *eePtr;	/* The special execution environment (stacks,
				 * etc.) for the coroutine. */
    struct ExecEnv *callerEEPtr;/* The execution environment for the caller of
				 * the coroutine, which might be the
				 * interpreter global environment or another
				 * coroutine. */
    CorContext caller;
    CorContext running;
    Tcl_HashTable *lineLABCPtr;    /* See Interp.lineLABCPtr */
    void *stackLevel;
    size_t auxNumLevels;		/* While the coroutine is running the
				 * numLevels of the create/resume command is
				 * stored here; for suspended coroutines it
				 * holds the nesting numLevels at yield. */
    size_t nargs;                  /* Number of args required for resuming this
				 * coroutine; COROUTINE_ARGUMENTS_SINGLE_OPTIONAL means "0 or 1"
				 * (default), COROUTINE_ARGUMENTS_ARBITRARY means "any" */
    Tcl_Obj *yieldPtr;		/* The command to yield to.  Stored here in
				 * order to reset splice point in
				 * TclNRCoroutineActivateCallback if the
				 * coroutine is busy.
				*/
} CoroutineData;

typedef struct ExecEnv {
    ExecStack *execStackPtr;	/* Points to the first item in the evaluation
				 * stack on the heap. */
    Tcl_Obj *constants[2];	/* Pointers to constant "0" and "1" objs. */
    struct Tcl_Interp *interp;
    struct NRE_callback *callbackPtr;
				/* Top callback in NRE's stack. */
    struct CoroutineData *corPtr;
    int rewind;
} ExecEnv;

#define COR_IS_SUSPENDED(corPtr) \
    ((corPtr)->stackLevel == NULL)

/*
 * The definitions for the LiteralTable and LiteralEntry structures. Each
 * interpreter contains a LiteralTable. It is used to reduce the storage
 * needed for all the Tcl objects that hold the literals of scripts compiled
 * by the interpreter. A literal's object is shared by all the ByteCodes that
 * refer to the literal. Each distinct literal has one LiteralEntry entry in
 * the LiteralTable. A literal table is a specialized hash table that is
 * indexed by the literal's string representation, which may contain null
 * characters.
 *
 * Note that we reduce the space needed for literals by sharing literal
 * objects both within a ByteCode (each ByteCode contains a local
 * LiteralTable) and across all an interpreter's ByteCodes (with the
 * interpreter's global LiteralTable).
 */

typedef struct LiteralEntry {
    struct LiteralEntry *nextPtr;
				/* Points to next entry in this hash bucket or
				 * NULL if end of chain. */
    Tcl_Obj *objPtr;		/* Points to Tcl object that holds the
				 * literal's bytes and length. */
    size_t refCount;		/* If in an interpreter's global literal
				 * table, the number of ByteCode structures
				 * that share the literal object; the literal
				 * entry can be freed when refCount drops to
				 * 0. If in a local literal table, TCL_INDEX_NONE. */
    Namespace *nsPtr;		/* Namespace in which this literal is used. We
				 * try to avoid sharing literal non-FQ command
				 * names among different namespaces to reduce
				 * shimmering. */
} LiteralEntry;

typedef struct LiteralTable {
    LiteralEntry **buckets;	/* Pointer to bucket array. Each element
				 * points to first entry in bucket's hash
				 * chain, or NULL. */
    LiteralEntry *staticBuckets[TCL_SMALL_HASH_TABLE];
				/* Bucket array used for small tables to avoid
				 * mallocs and frees. */
    TCL_HASH_TYPE numBuckets; /* Total number of buckets allocated at
				 * **buckets. */
    TCL_HASH_TYPE numEntries; /* Total number of entries present in
				 * table. */
    TCL_HASH_TYPE rebuildSize; /* Enlarge table when numEntries gets to be
				 * this large. */
    TCL_HASH_TYPE mask;		/* Mask value used in hashing function. */
} LiteralTable;

/*
 * The following structure defines for each Tcl interpreter various
 * statistics-related information about the bytecode compiler and
 * interpreter's operation in that interpreter.
 */

#ifdef TCL_COMPILE_STATS
typedef struct ByteCodeStats {
    size_t numExecutions;		/* Number of ByteCodes executed. */
    size_t numCompilations;	/* Number of ByteCodes created. */
    size_t numByteCodesFreed;	/* Number of ByteCodes destroyed. */
    size_t instructionCount[256];	/* Number of times each instruction was
				 * executed. */

    double totalSrcBytes;	/* Total source bytes ever compiled. */
    double totalByteCodeBytes;	/* Total bytes for all ByteCodes. */
    double currentSrcBytes;	/* Src bytes for all current ByteCodes. */
    double currentByteCodeBytes;/* Code bytes in all current ByteCodes. */

    size_t srcCount[32];		/* Source size distribution: # of srcs of
				 * size [2**(n-1)..2**n), n in [0..32). */
    size_t byteCodeCount[32];	/* ByteCode size distribution. */
    size_t lifetimeCount[32];	/* ByteCode lifetime distribution (ms). */

    double currentInstBytes;	/* Instruction bytes-current ByteCodes. */
    double currentLitBytes;	/* Current literal bytes. */
    double currentExceptBytes;	/* Current exception table bytes. */
    double currentAuxBytes;	/* Current auxiliary information bytes. */
    double currentCmdMapBytes;	/* Current src<->code map bytes. */

    size_t numLiteralsCreated;	/* Total literal objects ever compiled. */
    double totalLitStringBytes;	/* Total string bytes in all literals. */
    double currentLitStringBytes;
				/* String bytes in current literals. */
    size_t literalCount[32];	/* Distribution of literal string sizes. */
} ByteCodeStats;
#endif /* TCL_COMPILE_STATS */

/*
 * Structure used in implementation of those core ensembles which are
 * partially compiled. Used as an array of these, with a terminating field
 * whose 'name' is NULL.
 */

typedef struct {
    const char *name;		/* The name of the subcommand. */
    Tcl_ObjCmdProc *proc;	/* The implementation of the subcommand. */
    CompileProc *compileProc;	/* The compiler for the subcommand. */
    Tcl_ObjCmdProc *nreProc;	/* NRE implementation of this command. */
    void *clientData;	/* Any clientData to give the command. */
    int unsafe;			/* Whether this command is to be hidden by
				 * default in a safe interpreter. */
} EnsembleImplMap;

/*
 *----------------------------------------------------------------
 * Data structures related to commands.
 *----------------------------------------------------------------
 */

/*
 * An imported command is created in an namespace when it imports a "real"
 * command from another namespace. An imported command has a Command structure
 * that points (via its ClientData value) to the "real" Command structure in
 * the source namespace's command table. The real command records all the
 * imported commands that refer to it in a list of ImportRef structures so
 * that they can be deleted when the real command is deleted.
 */

typedef struct ImportRef {
    struct Command *importedCmdPtr;
				/* Points to the imported command created in
				 * an importing namespace; this command
				 * redirects its invocations to the "real"
				 * command. */
    struct ImportRef *nextPtr;	/* Next element on the linked list of imported
				 * commands that refer to the "real" command.
				 * The real command deletes these imported
				 * commands on this list when it is
				 * deleted. */
} ImportRef;

/*
 * Data structure used as the ClientData of imported commands: commands
 * created in an namespace when it imports a "real" command from another
 * namespace.
 */

typedef struct ImportedCmdData {
    struct Command *realCmdPtr;	/* "Real" command that this imported command
				 * refers to. */
    struct Command *selfPtr;	/* Pointer to this imported command. Needed
				 * only when deleting it in order to remove it
				 * from the real command's linked list of
				 * imported commands that refer to it. */
} ImportedCmdData;

/*
 * A Command structure exists for each command in a namespace. The Tcl_Command
 * opaque type actually refers to these structures.
 */

typedef struct Command {
    Tcl_HashEntry *hPtr;	/* Pointer to the hash table entry that refers
				 * to this command. The hash table is either a
				 * namespace's command table or an
				 * interpreter's hidden command table. This
				 * pointer is used to get a command's name
				 * from its Tcl_Command handle. NULL means
				 * that the hash table entry has been removed
				 * already (this can happen if deleteProc
				 * causes the command to be deleted or
				 * recreated). */
    Namespace *nsPtr;		/* Points to the namespace containing this
				 * command. */
    size_t refCount;		/* 1 if in command hashtable plus 1 for each
				 * reference from a CmdName Tcl object
				 * representing a command's name in a ByteCode
				 * instruction sequence. This structure can be
				 * freed when refCount becomes zero. */
    size_t cmdEpoch;		/* Incremented to invalidate any references
				 * that point to this command when it is
				 * renamed, deleted, hidden, or exposed. */
    CompileProc *compileProc;	/* Procedure called to compile command. NULL
				 * if no compile proc exists for command. */
    Tcl_ObjCmdProc *objProc;	/* Object-based command procedure. */
    void *objClientData;	/* Arbitrary value passed to object proc. */
    Tcl_CmdProc *proc;		/* String-based command procedure. */
    void *clientData;	/* Arbitrary value passed to string proc. */
    Tcl_CmdDeleteProc *deleteProc;
				/* Procedure invoked when deleting command to,
				 * e.g., free all client data. */
    void *deleteData;	/* Arbitrary value passed to deleteProc. */
    int flags;			/* Miscellaneous bits of information about
				 * command. See below for definitions. */
    ImportRef *importRefPtr;	/* List of each imported Command created in
				 * another namespace when this command is
				 * imported. These imported commands redirect
				 * invocations back to this command. The list
				 * is used to remove all those imported
				 * commands when deleting this "real"
				 * command. */
    CommandTrace *tracePtr;	/* First in list of all traces set for this
				 * command. */
    Tcl_ObjCmdProc *nreProc;	/* NRE implementation of this command. */
} Command;

/*
 * Flag bits for commands.
 *
 * CMD_DYING -			If 1 the command is in the process of
 *				being deleted (its deleteProc is currently
 *				executing). Other attempts to delete the
 *				command should be ignored.
 * CMD_TRACE_ACTIVE -		If 1 the trace processing is currently
 *				underway for a rename/delete change. See the
 *				two flags below for which is currently being
 *				processed.
 * CMD_HAS_EXEC_TRACES -	If 1 means that this command has at least one
 *				execution trace (as opposed to simple
 *				delete/rename traces) in its tracePtr list.
 * CMD_COMPILES_EXPANDED -	If 1 this command has a compiler that
 *				can handle expansion (provided it is not the
 *				first word).
 * TCL_TRACE_RENAME -		A rename trace is in progress. Further
 *				recursive renames will not be traced.
 * TCL_TRACE_DELETE -		A delete trace is in progress. Further
 *				recursive deletes will not be traced.
 * (these last two flags are defined in tcl.h)
 */

#define CMD_DYING		    0x01
#define CMD_TRACE_ACTIVE	    0x02
#define CMD_HAS_EXEC_TRACES	    0x04
#define CMD_COMPILES_EXPANDED	    0x08
#define CMD_REDEF_IN_PROGRESS	    0x10
#define CMD_VIA_RESOLVER	    0x20
#define CMD_DEAD                    0x40


/*
 *----------------------------------------------------------------
 * Data structures related to name resolution procedures.
 *----------------------------------------------------------------
 */

/*
 * The interpreter keeps a linked list of name resolution schemes. The scheme
 * for a namespace is consulted first, followed by the list of schemes in an
 * interpreter, followed by the default name resolution in Tcl. Schemes are
 * added/removed from the interpreter's list by calling Tcl_AddInterpResolver
 * and Tcl_RemoveInterpResolver.
 */

typedef struct ResolverScheme {
    char *name;			/* Name identifying this scheme. */
    Tcl_ResolveCmdProc *cmdResProc;
				/* Procedure handling command name
				 * resolution. */
    Tcl_ResolveVarProc *varResProc;
				/* Procedure handling variable name resolution
				 * for variables that can only be handled at
				 * runtime. */
    Tcl_ResolveCompiledVarProc *compiledVarResProc;
				/* Procedure handling variable name resolution
				 * at compile time. */

    struct ResolverScheme *nextPtr;
				/* Pointer to next record in linked list. */
} ResolverScheme;

/*
 * Forward declaration of the TIP#143 limit handler structure.
 */

typedef struct LimitHandler LimitHandler;

/*
 * TIP #268.
 * Values for the selection mode, i.e the package require preferences.
 */

enum PkgPreferOptions {
    PKG_PREFER_LATEST, PKG_PREFER_STABLE
};

/*
 *----------------------------------------------------------------
 * This structure shadows the first few fields of the memory cache for the
 * allocator defined in tclThreadAlloc.c; it has to be kept in sync with the
 * definition there.
 * Some macros require knowledge of some fields in the struct in order to
 * avoid hitting the TSD unnecessarily. In order to facilitate this, a pointer
 * to the relevant fields is kept in the allocCache field in struct Interp.
 *----------------------------------------------------------------
 */

typedef struct AllocCache {
    struct Cache *nextPtr;	/* Linked list of cache entries. */
    Tcl_ThreadId owner;		/* Which thread's cache is this? */
    Tcl_Obj *firstObjPtr;	/* List of free objects for thread. */
    size_t numObjects;		/* Number of objects for thread. */
} AllocCache;

/*
 *----------------------------------------------------------------
 * This structure defines an interpreter, which is a collection of commands
 * plus other state information related to interpreting commands, such as
 * variable storage. Primary responsibility for this data structure is in
 * tclBasic.c, but almost every Tcl source file uses something in here.
 *----------------------------------------------------------------
 */

typedef struct Interp {
    /*
     * The first two fields were named "result" and "freeProc" in earlier
     * versions of Tcl.  They are no longer used within Tcl, and are no
     * longer available to be accessed by extensions.  However, they cannot
     * be removed.  Why?  There is a deployed base of stub-enabled extensions
     * that query the value of iPtr->stubTable.  For them to continue to work,
     * the location of the field "stubTable" within the Interp struct cannot
     * change.  The most robust way to assure that is to leave all fields up to
     * that one undisturbed.
     */

    const char *legacyResult;
    void (*legacyFreeProc) (void);
    int errorLine;		/* When TCL_ERROR is returned, this gives the
				 * line number in the command where the error
				 * occurred (1 means first line). */
    const struct TclStubs *stubTable;
				/* Pointer to the exported Tcl stub table.  In
				 * ancient pre-8.1 versions of Tcl this was a
				 * pointer to the objResultPtr or a pointer to a
				 * buckets array in a hash table. Deployed stubs
				 * enabled extensions check for a NULL pointer value
				 * and for a TCL_STUBS_MAGIC value to verify they
				 * are not [load]ing into one of those pre-stubs
				 * interps.
				 */

    TclHandle handle;		/* Handle used to keep track of when this
				 * interp is deleted. */

    Namespace *globalNsPtr;	/* The interpreter's global namespace. */
    Tcl_HashTable *hiddenCmdTablePtr;
				/* Hash table used by tclBasic.c to keep track
				 * of hidden commands on a per-interp
				 * basis. */
    void *interpInfo;	/* Information used by tclInterp.c to keep
				 * track of parent/child interps on a
				 * per-interp basis. */
    void (*optimizer)(void *envPtr);
    /*
     * Information related to procedures and variables. See tclProc.c and
     * tclVar.c for usage.
     */

    size_t numLevels;		/* Keeps track of how many nested calls to
				 * Tcl_Eval are in progress for this
				 * interpreter. It's used to delay deletion of
				 * the table until all Tcl_Eval invocations
				 * are completed. */
    size_t maxNestingDepth;	/* If numLevels exceeds this value then Tcl
				 * assumes that infinite recursion has
				 * occurred and it generates an error. */
    CallFrame *framePtr;	/* Points to top-most in stack of all nested
				 * procedure invocations. */
    CallFrame *varFramePtr;	/* Points to the call frame whose variables
				 * are currently in use (same as framePtr
				 * unless an "uplevel" command is
				 * executing). */
    ActiveVarTrace *activeVarTracePtr;
				/* First in list of active traces for interp,
				 * or NULL if no active traces. */
    int returnCode;		/* [return -code] parameter. */
    CallFrame *rootFramePtr;	/* Global frame pointer for this
				 * interpreter. */
    Namespace *lookupNsPtr;	/* Namespace to use ONLY on the next
				 * TCL_EVAL_INVOKE call to Tcl_EvalObjv. */

#if TCL_MAJOR_VERSION < 9
    char *appendResultDontUse;
    int appendAvlDontUse;
    int appendUsedDontUse;
#endif

    /*
     * Information about packages. Used only in tclPkg.c.
     */

    Tcl_HashTable packageTable;	/* Describes all of the packages loaded in or
				 * available to this interpreter. Keys are
				 * package names, values are (Package *)
				 * pointers. */
    char *packageUnknown;	/* Command to invoke during "package require"
				 * commands for packages that aren't described
				 * in packageTable. Ckalloc'ed, may be
				 * NULL. */
    /*
     * Miscellaneous information:
     */

    size_t cmdCount;		/* Total number of times a command procedure
				 * has been called for this interpreter. */
    int evalFlags;		/* Flags to control next call to Tcl_Eval.
				 * Normally zero, but may be set before
				 * calling Tcl_Eval. See below for valid
				 * values. */
#if TCL_MAJOR_VERSION < 9
    int unused1;		/* No longer used (was termOffset) */
#endif
    LiteralTable literalTable;	/* Contains LiteralEntry's describing all Tcl
				 * objects holding literals of scripts
				 * compiled by the interpreter. Indexed by the
				 * string representations of literals. Used to
				 * avoid creating duplicate objects. */
    size_t compileEpoch;		/* Holds the current "compilation epoch" for
				 * this interpreter. This is incremented to
				 * invalidate existing ByteCodes when, e.g., a
				 * command with a compile procedure is
				 * redefined. */
    Proc *compiledProcPtr;	/* If a procedure is being compiled, a pointer
				 * to its Proc structure; otherwise, this is
				 * NULL. Set by ObjInterpProc in tclProc.c and
				 * used by tclCompile.c to process local
				 * variables appropriately. */
    ResolverScheme *resolverPtr;
				/* Linked list of name resolution schemes
				 * added to this interpreter. Schemes are
				 * added and removed by calling
				 * Tcl_AddInterpResolvers and
				 * Tcl_RemoveInterpResolver respectively. */
    Tcl_Obj *scriptFile;	/* NULL means there is no nested source
				 * command active; otherwise this points to
				 * pathPtr of the file being sourced. */
    int flags;			/* Various flag bits. See below. */
    long randSeed;		/* Seed used for rand() function. */
    Trace *tracePtr;		/* List of traces for this interpreter. */
    Tcl_HashTable *assocData;	/* Hash table for associating data with this
				 * interpreter. Cleaned up when this
				 * interpreter is deleted. */
    struct ExecEnv *execEnvPtr;	/* Execution environment for Tcl bytecode
				 * execution. Contains a pointer to the Tcl
				 * evaluation stack. */
    Tcl_Obj *emptyObjPtr;	/* Points to an object holding an empty
				 * string. Returned by Tcl_ObjSetVar2 when
				 * variable traces change a variable in a
				 * gross way. */
#if TCL_MAJOR_VERSION < 9
    char resultSpaceDontUse[TCL_DSTRING_STATIC_SIZE+1];
#endif
    Tcl_Obj *objResultPtr;	/* If the last command returned an object
				 * result, this points to it. Should not be
				 * accessed directly; see comment above. */
    Tcl_ThreadId threadId;	/* ID of thread that owns the interpreter. */

    ActiveCommandTrace *activeCmdTracePtr;
				/* First in list of active command traces for
				 * interp, or NULL if no active traces. */
    ActiveInterpTrace *activeInterpTracePtr;
				/* First in list of active traces for interp,
				 * or NULL if no active traces. */

    size_t tracesForbiddingInline;	/* Count of traces (in the list headed by
				 * tracePtr) that forbid inline bytecode
				 * compilation. */

    /*
     * Fields used to manage extensible return options (TIP 90).
     */

    Tcl_Obj *returnOpts;	/* A dictionary holding the options to the
				 * last [return] command. */

    Tcl_Obj *errorInfo;		/* errorInfo value (now as a Tcl_Obj). */
    Tcl_Obj *eiVar;		/* cached ref to ::errorInfo variable. */
    Tcl_Obj *errorCode;		/* errorCode value (now as a Tcl_Obj). */
    Tcl_Obj *ecVar;		/* cached ref to ::errorInfo variable. */
    int returnLevel;		/* [return -level] parameter. */

    /*
     * Resource limiting framework support (TIP#143).
     */

    struct {
	int active;		/* Flag values defining which limits have been
				 * set. */
	int granularityTicker;	/* Counter used to determine how often to
				 * check the limits. */
	int exceeded;		/* Which limits have been exceeded, described
				 * as flag values the same as the 'active'
				 * field. */

	size_t cmdCount;		/* Limit for how many commands to execute in
				 * the interpreter. */
	LimitHandler *cmdHandlers;
				/* Handlers to execute when the limit is
				 * reached. */
	int cmdGranularity;	/* Mod factor used to determine how often to
				 * evaluate the limit check. */

	Tcl_Time time;		/* Time limit for execution within the
				 * interpreter. */
	LimitHandler *timeHandlers;
				/* Handlers to execute when the limit is
				 * reached. */
	int timeGranularity;	/* Mod factor used to determine how often to
				 * evaluate the limit check. */
	Tcl_TimerToken timeEvent;
				/* Handle for a timer callback that will occur
				 * when the time-limit is exceeded. */

	Tcl_HashTable callbacks;/* Mapping from (interp,type) pair to data
				 * used to install a limit handler callback to
				 * run in _this_ interp when the limit is
				 * exceeded. */
    } limit;

    /*
     * Information for improved default error generation from ensembles
     * (TIP#112).
     */

    struct {
	Tcl_Obj *const *sourceObjs;
				/* What arguments were actually input into the
				 * *root* ensemble command? (Nested ensembles
				 * don't rewrite this.) NULL if we're not
				 * processing an ensemble. */
	size_t numRemovedObjs;	/* How many arguments have been stripped off
				 * because of ensemble processing. */
	size_t numInsertedObjs;	/* How many of the current arguments were
				 * inserted by an ensemble. */
    } ensembleRewrite;

    /*
     * TIP #219: Global info for the I/O system.
     */

    Tcl_Obj *chanMsg;		/* Error message set by channel drivers, for
				 * the propagation of arbitrary Tcl errors.
				 * This information, if present (chanMsg not
				 * NULL), takes precedence over a POSIX error
				 * code returned by a channel operation. */

    /*
     * Source code origin information (TIP #280).
     */

    CmdFrame *cmdFramePtr;	/* Points to the command frame containing the
				 * location information for the current
				 * command. */
    const CmdFrame *invokeCmdFramePtr;
				/* Points to the command frame which is the
				 * invoking context of the bytecode compiler.
				 * NULL when the byte code compiler is not
				 * active. */
    int invokeWord;		/* Index of the word in the command which
				 * is getting compiled. */
    Tcl_HashTable *linePBodyPtr;/* This table remembers for each statically
				 * defined procedure the location information
				 * for its body. It is keyed by the address of
				 * the Proc structure for a procedure. The
				 * values are "struct CmdFrame*". */
    Tcl_HashTable *lineBCPtr;	/* This table remembers for each ByteCode
				 * object the location information for its
				 * body. It is keyed by the address of the
				 * Proc structure for a procedure. The values
				 * are "struct ExtCmdLoc*". (See
				 * tclCompile.h) */
    Tcl_HashTable *lineLABCPtr;
    Tcl_HashTable *lineLAPtr;	/* This table remembers for each argument of a
				 * command on the execution stack the index of
				 * the argument in the command, and the
				 * location data of the command. It is keyed
				 * by the address of the Tcl_Obj containing
				 * the argument. The values are "struct
				 * CFWord*" (See tclBasic.c). This allows
				 * commands like uplevel, eval, etc. to find
				 * location information for their arguments,
				 * if they are a proper literal argument to an
				 * invoking command. Alt view: An index to the
				 * CmdFrame stack keyed by command argument
				 * holders. */
    ContLineLoc *scriptCLLocPtr;/* This table points to the location data for
				 * invisible continuation lines in the script,
				 * if any. This pointer is set by the function
				 * TclEvalObjEx() in file "tclBasic.c", and
				 * used by function ...() in the same file.
				 * It does for the eval/direct path of script
				 * execution what CompileEnv.clLoc does for
				 * the bytecode compiler.
				 */
    /*
     * TIP #268. The currently active selection mode, i.e. the package require
     * preferences.
     */

    int packagePrefer;		/* Current package selection mode. */

    /*
     * Hashtables for variable traces and searches.
     */

    Tcl_HashTable varTraces;	/* Hashtable holding the start of a variable's
				 * active trace list; varPtr is the key. */
    Tcl_HashTable varSearches;	/* Hashtable holding the start of a variable's
				 * active searches list; varPtr is the key. */
    /*
     * The thread-specific data ekeko: cache pointers or values that
     *  (a) do not change during the thread's lifetime
     *  (b) require access to TSD to determine at runtime
     *  (c) are accessed very often (e.g., at each command call)
     *
     * Note that these are the same for all interps in the same thread. They
     * just have to be initialised for the thread's parent interp, children
     * inherit the value.
     *
     * They are used by the macros defined below.
     */

    AllocCache *allocCache;
    void *pendingObjDataPtr;	/* Pointer to the Cache and PendingObjData
				 * structs for this interp's thread; see
				 * tclObj.c and tclThreadAlloc.c */
    int *asyncReadyPtr;		/* Pointer to the asyncReady indicator for
				 * this interp's thread; see tclAsync.c */
    /*
     * The pointer to the object system root ekeko. c.f. TIP #257.
     */
    void *objectFoundation;	/* Pointer to the Foundation structure of the
				 * object system, which contains things like
				 * references to key namespaces. See
				 * tclOOInt.h and tclOO.c for real definition
				 * and setup. */

    struct NRE_callback *deferredCallbacks;
				/* Callbacks that are set previous to a call
				 * to some Eval function but that actually
				 * belong to the command that is about to be
				 * called - i.e., they should be run *before*
				 * any tailcall is invoked. */

    /*
     * TIP #285, Script cancellation support.
     */

    Tcl_AsyncHandler asyncCancel;
				/* Async handler token for Tcl_CancelEval. */
    Tcl_Obj *asyncCancelMsg;	/* Error message set by async cancel handler
				 * for the propagation of arbitrary Tcl
				 * errors. This information, if present
				 * (asyncCancelMsg not NULL), takes precedence
				 * over the default error messages returned by
				 * a script cancellation operation. */

	/*
	 * TIP #348 IMPLEMENTATION  -  Substituted error stack
	 */
    Tcl_Obj *errorStack;	/* [info errorstack] value (as a Tcl_Obj). */
    Tcl_Obj *upLiteral;		/* "UP" literal for [info errorstack] */
    Tcl_Obj *callLiteral;	/* "CALL" literal for [info errorstack] */
    Tcl_Obj *innerLiteral;	/* "INNER" literal for [info errorstack] */
    Tcl_Obj *innerContext;	/* cached list for fast reallocation */
    int resetErrorStack;        /* controls cleaning up of ::errorStack */

#ifdef TCL_COMPILE_STATS
    /*
     * Statistical information about the bytecode compiler and interpreter's
     * operation. This should be the last field of Interp.
     */

    ByteCodeStats stats;	/* Holds compilation and execution statistics
				 * for this interpreter. */
#endif /* TCL_COMPILE_STATS */
} Interp;

/*
 * Macros that use the TSD-ekeko.
 */

#define TclAsyncReady(iPtr) \
    *((iPtr)->asyncReadyPtr)

/*
 * Macros for script cancellation support (TIP #285).
 */

#define TclCanceled(iPtr) \
    (((iPtr)->flags & CANCELED) || ((iPtr)->flags & TCL_CANCEL_UNWIND))

#define TclSetCancelFlags(iPtr, cancelFlags)   \
    (iPtr)->flags |= CANCELED;                 \
    if ((cancelFlags) & TCL_CANCEL_UNWIND) {   \
        (iPtr)->flags |= TCL_CANCEL_UNWIND;    \
    }

#define TclUnsetCancelFlags(iPtr) \
    (iPtr)->flags &= (~(CANCELED | TCL_CANCEL_UNWIND))

/*
 * Macros for splicing into and out of doubly linked lists. They assume
 * existence of struct items 'prevPtr' and 'nextPtr'.
 *
 * a = element to add or remove.
 * b = list head.
 *
 * TclSpliceIn adds to the head of the list.
 */

#define TclSpliceIn(a,b)			\
    (a)->nextPtr = (b);				\
    if ((b) != NULL) {				\
	(b)->prevPtr = (a);			\
    }						\
    (a)->prevPtr = NULL, (b) = (a);

#define TclSpliceOut(a,b)			\
    if ((a)->prevPtr != NULL) {			\
	(a)->prevPtr->nextPtr = (a)->nextPtr;	\
    } else {					\
	(b) = (a)->nextPtr;			\
    }						\
    if ((a)->nextPtr != NULL) {			\
	(a)->nextPtr->prevPtr = (a)->prevPtr;	\
    }

/*
 * EvalFlag bits for Interp structures:
 *
 * TCL_ALLOW_EXCEPTIONS	1 means it's OK for the script to terminate with a
 *			code other than TCL_OK or TCL_ERROR; 0 means codes
 *			other than these should be turned into errors.
 */

#define TCL_ALLOW_EXCEPTIONS		0x04
#define TCL_EVAL_FILE			0x02
#define TCL_EVAL_SOURCE_IN_FRAME	0x10
#define TCL_EVAL_NORESOLVE		0x20
#define TCL_EVAL_DISCARD_RESULT		0x40

/*
 * Flag bits for Interp structures:
 *
 * DELETED:		Non-zero means the interpreter has been deleted:
 *			don't process any more commands for it, and destroy
 *			the structure as soon as all nested invocations of
 *			Tcl_Eval are done.
 * ERR_ALREADY_LOGGED:	Non-zero means information has already been logged in
 *			iPtr->errorInfo for the current Tcl_Eval instance, so
 *			Tcl_Eval needn't log it (used to implement the "error
 *			message log" command).
 * DONT_COMPILE_CMDS_INLINE: Non-zero means that the bytecode compiler should
 *			not compile any commands into an inline sequence of
 *			instructions. This is set 1, for example, when command
 *			traces are requested.
 * RAND_SEED_INITIALIZED: Non-zero means that the randSeed value of the interp
 *			has not be initialized. This is set 1 when we first
 *			use the rand() or srand() functions.
 * SAFE_INTERP:		Non zero means that the current interp is a safe
 *			interp (i.e. it has only the safe commands installed,
 *			less privilege than a regular interp).
 * INTERP_DEBUG_FRAME:	Used for switching on various extra interpreter
 *			debug/info mechanisms (e.g. info frame eval/uplevel
 *			tracing) which are performance intensive.
 * INTERP_TRACE_IN_PROGRESS: Non-zero means that an interp trace is currently
 *			active; so no further trace callbacks should be
 *			invoked.
 * INTERP_ALTERNATE_WRONG_ARGS: Used for listing second and subsequent forms
 *			of the wrong-num-args string in Tcl_WrongNumArgs.
 *			Makes it append instead of replacing and uses
 *			different intermediate text.
 * CANCELED:		Non-zero means that the script in progress should be
 *			canceled as soon as possible. This can be checked by
 *			extensions (and the core itself) by calling
 *			Tcl_Canceled and checking if TCL_ERROR is returned.
 *			This is a one-shot flag that is reset immediately upon
 *			being detected; however, if the TCL_CANCEL_UNWIND flag
 *			is set Tcl_Canceled will continue to report that the
 *			script in progress has been canceled thereby allowing
 *			the evaluation stack for the interp to be fully
 *			unwound.
 *
 * WARNING: For the sake of some extensions that have made use of former
 * internal values, do not re-use the flag values 2 (formerly ERR_IN_PROGRESS)
 * or 8 (formerly ERROR_CODE_SET).
 */

#define DELETED				     1
#define ERR_ALREADY_LOGGED		     4
#define INTERP_DEBUG_FRAME		  0x10
#define DONT_COMPILE_CMDS_INLINE	  0x20
#define RAND_SEED_INITIALIZED		  0x40
#define SAFE_INTERP			  0x80
#define INTERP_TRACE_IN_PROGRESS	 0x200
#define INTERP_ALTERNATE_WRONG_ARGS	 0x400
#define ERR_LEGACY_COPY			 0x800
#define CANCELED			0x1000

/*
 * Maximum number of levels of nesting permitted in Tcl commands (used to
 * catch infinite recursion).
 */

#define MAX_NESTING_DEPTH	1000

/*
 * The macro below is used to modify a "char" value (e.g. by casting it to an
 * unsigned character) so that it can be used safely with macros such as
 * isspace.
 */

#define UCHAR(c) ((unsigned char) (c))

/*
 * This macro is used to properly align the memory allocated by Tcl, giving
 * the same alignment as the native malloc.
 */

#if defined(__APPLE__)
#define TCL_ALLOCALIGN	16
#else
#define TCL_ALLOCALIGN	(2*sizeof(void *))
#endif

/*
 * TCL_ALIGN is used to determine the offset needed to safely allocate any
 * data structure in memory. Given a starting offset or size, it "rounds up"
 * or "aligns" the offset to the next aligned (typically 8-byte) boundary so
 * that any data structure can be placed at the resulting offset without fear
 * of an alignment error. Note this is clamped to a minimum of 8 for API
 * compatibility.
 *
 * WARNING!! DO NOT USE THIS MACRO TO ALIGN POINTERS: it will produce the
 * wrong result on platforms that allocate addresses that are divisible by a
 * non-trivial factor of this alignment. Only use it for offsets or sizes.
 *
 * This macro is only used by tclCompile.c in the core (Bug 926445). It
 * however not be made file static, as extensions that touch bytecodes
 * (notably tbcload) require it.
 */

struct TclMaxAlignment {
    char unalign[8];
    union {
	long long maxAlignLongLong;
	double maxAlignDouble;
	void *maxAlignPointer;
    } aligned;
};
#define TCL_ALIGN_BYTES \
	offsetof(struct TclMaxAlignment, aligned)
#define TCL_ALIGN(x) \
	(((x) + (TCL_ALIGN_BYTES - 1)) & ~(TCL_ALIGN_BYTES - 1))

/*
 * A common panic alert when memory allocation fails.
 */

#define TclOOM(ptr, size) \
	((size) && ((ptr)||(Tcl_Panic("unable to alloc %" TCL_Z_MODIFIER "u bytes", (size_t)(size)),1)))

/*
 * The following enum values are used to specify the runtime platform setting
 * of the tclPlatform variable.
 */

typedef enum {
    TCL_PLATFORM_UNIX = 0,	/* Any Unix-like OS. */
    TCL_PLATFORM_WINDOWS = 2	/* Any Microsoft Windows OS. */
} TclPlatformType;

/*
 * The following enum values are used to indicate the translation of a Tcl
 * channel. Declared here so that each platform can define
 * TCL_PLATFORM_TRANSLATION to the native translation on that platform.
 */

typedef enum TclEolTranslation {
    TCL_TRANSLATE_AUTO,		/* Eol == \r, \n and \r\n. */
    TCL_TRANSLATE_CR,		/* Eol == \r. */
    TCL_TRANSLATE_LF,		/* Eol == \n. */
    TCL_TRANSLATE_CRLF		/* Eol == \r\n. */
} TclEolTranslation;

/*
 * Flags for TclInvoke:
 *
 * TCL_INVOKE_HIDDEN		Invoke a hidden command; if not set, invokes
 *				an exposed command.
 * TCL_INVOKE_NO_UNKNOWN	If set, "unknown" is not invoked if the
 *				command to be invoked is not found. Only has
 *				an effect if invoking an exposed command,
 *				i.e. if TCL_INVOKE_HIDDEN is not also set.
 * TCL_INVOKE_NO_TRACEBACK	Does not record traceback information if the
 *				invoked command returns an error. Used if the
 *				caller plans on recording its own traceback
 *				information.
 */

#define	TCL_INVOKE_HIDDEN	(1<<0)
#define TCL_INVOKE_NO_UNKNOWN	(1<<1)
#define TCL_INVOKE_NO_TRACEBACK	(1<<2)

/*
 * ListSizeT is the type for holding list element counts. It's defined
 * simplify sharing source between Tcl8 and Tcl9.
 */
#if TCL_MAJOR_VERSION > 8

typedef size_t ListSizeT;

/*
 * SSIZE_MAX, NOT SIZE_MAX as negative differences need to be expressed
 * between values of the ListSizeT type so limit the range to signed
 */
#define ListSizeT_MAX ((ListSizeT)PTRDIFF_MAX)

#else

typedef int ListSizeT;
#define ListSizeT_MAX INT_MAX

#endif

/*
 * ListStore --
 *
 * A Tcl list's internal representation is defined through three structures.
 *
 * A ListStore struct is a structure that includes a variable size array that
 * serves as storage for a Tcl list. A contiguous sequence of slots in the
 * array, the "in-use" area, holds valid pointers to Tcl_Obj values that
 * belong to one or more Tcl lists. The unused slots before and after these
 * are free slots that may be used to prepend and append without having to
 * reallocate the struct. The ListStore may be shared amongst multiple lists
 * and reference counted.
 *
 * A ListSpan struct defines a sequence of slots within a ListStore. This sequence
 * always lies within the "in-use" area of the ListStore. Like ListStore, the
 * structure may be shared among multiple lists and is reference counted.
 *
 * A ListRep struct holds the internal representation of a Tcl list as stored
 * in a Tcl_Obj. It is composed of a ListStore and a ListSpan that together
 * define the content of the list. The ListSpan specifies the range of slots
 * within the ListStore that hold elements for this list. The ListSpan is
 * optional in which case the list includes all the "in-use" slots of the
 * ListStore.
 *
 */
typedef struct ListStore {
    ListSizeT firstUsed;    /* Index of first slot in use within slots[] */
    ListSizeT numUsed;      /* Number of slots in use (starting firstUsed) */
    ListSizeT numAllocated; /* Total number of slots[] array slots. */
    size_t refCount;           /* Number of references to this instance */
    int flags;              /* LISTSTORE_* flags */
    Tcl_Obj *slots[TCLFLEXARRAY];      /* Variable size array. Grown as needed */
} ListStore;

#define LISTSTORE_CANONICAL 0x1 /* All Tcl_Obj's referencing this
                                   store have their string representation
                                   derived from the list representation */

/* Max number of elements that can be contained in a list */
#define LIST_MAX                                               \
    ((ListSizeT_MAX - offsetof(ListStore, slots)) \
		   / sizeof(Tcl_Obj *))
/* Memory size needed for a ListStore to hold numSlots_ elements */
#define LIST_SIZE(numSlots_) \
	(offsetof(ListStore, slots) + ((numSlots_) * sizeof(Tcl_Obj *)))

/*
 * ListSpan --
 * See comments above for ListStore
 */
typedef struct ListSpan {
    ListSizeT spanStart;    /* Starting index of the span */
    ListSizeT spanLength;   /* Number of elements in the span */
    size_t refCount;     /* Count of references to this span record */
} ListSpan;
#ifndef LIST_SPAN_THRESHOLD /* May be set on build line */
#define LIST_SPAN_THRESHOLD 101
#endif

/*
 * ListRep --
 * See comments above for ListStore
 */
typedef struct ListRep {
    ListStore *storePtr;/* element array shared amongst different lists */
    ListSpan *spanPtr;  /* If not NULL, the span holds the range of slots
                           within *storePtr that contain this list elements. */
} ListRep;

/*
 * Macros used to get access list internal representations.
 *
 * Naming conventions:
 * ListRep* - expect a pointer to a valid ListRep
 * ListObj* - expect a pointer to a Tcl_Obj whose internal type is known to
 *            be a list (tclListType). Will crash otherwise.
 * TclListObj* - expect a pointer to a Tcl_Obj whose internal type may or may not
 *            be tclListType. These will convert as needed and return error if
 *            conversion not possible.
 */

/* Returns the starting slot for this listRep in the contained ListStore */
#define ListRepStart(listRepPtr_)                               \
    ((listRepPtr_)->spanPtr ? (listRepPtr_)->spanPtr->spanStart \
			    : (listRepPtr_)->storePtr->firstUsed)

/* Returns the number of elements in this listRep */
#define ListRepLength(listRepPtr_)                               \
    ((listRepPtr_)->spanPtr ? (listRepPtr_)->spanPtr->spanLength \
			    : (listRepPtr_)->storePtr->numUsed)

/* Returns a pointer to the first slot containing this ListRep elements */
#define ListRepElementsBase(listRepPtr_) \
    (&(listRepPtr_)->storePtr->slots[ListRepStart(listRepPtr_)])

/* Stores the number of elements and base address of the element array */
#define ListRepElements(listRepPtr_, objc_, objv_) \
    (((objv_) = ListRepElementsBase(listRepPtr_)), \
     ((objc_) = ListRepLength(listRepPtr_)))

/* Returns 1/0 whether the ListRep's ListStore is shared. */
#define ListRepIsShared(listRepPtr_) ((listRepPtr_)->storePtr->refCount > 1)

/* Returns a pointer to the ListStore component */
#define ListObjStorePtr(listObj_) \
    ((ListStore *)((listObj_)->internalRep.twoPtrValue.ptr1))

/* Returns a pointer to the ListSpan component */
#define ListObjSpanPtr(listObj_) \
    ((ListSpan *)((listObj_)->internalRep.twoPtrValue.ptr2))

/* Returns the ListRep internal representaton in a Tcl_Obj */
#define ListObjGetRep(listObj_, listRepPtr_)                 \
    do {                                                     \
	(listRepPtr_)->storePtr = ListObjStorePtr(listObj_); \
	(listRepPtr_)->spanPtr = ListObjSpanPtr(listObj_);   \
    } while (0)

/* Returns the length of the list */
#define ListObjLength(listObj_, len_)                                         \
    ((len_) = ListObjSpanPtr(listObj_) ? ListObjSpanPtr(listObj_)->spanLength \
				       : ListObjStorePtr(listObj_)->numUsed)

/* Returns the starting slot index of this list's elements in the ListStore */
#define ListObjStart(listObj_)                                      \
    (ListObjSpanPtr(listObj_) ? ListObjSpanPtr(listObj_)->spanStart \
			      : ListObjStorePtr(listObj_)->firstUsed)

/* Stores the element count and base address of this list's elements */
#define ListObjGetElements(listObj_, objc_, objv_) \
    (((objv_) = &ListObjStorePtr(listObj_)->slots[ListObjStart(listObj_)]), \
     (ListObjLength(listObj_, (objc_))))

/*
 * Returns 1/0 whether the internal representation (not the Tcl_Obj itself)
 * is shared.  Note by intent this only checks for sharing of ListStore,
 * not spans.
 */
#define ListObjRepIsShared(listObj_) (ListObjStorePtr(listObj_)->refCount > 1)

/*
 * Certain commands like concat are optimized if an existing string
 * representation of a list object is known to be in canonical format (i.e.
 * generated from the list representation). There are three conditions when
 * this will be the case:
 * (1) No string representation exists which means it will obviously have
 * to be generated from the list representation when needed
 * (2) The ListStore flags is marked canonical. This is done at the time
 * the string representation is generated from the list IF the list
 * representation does not have a span (see comments in UpdateStringOfList).
 * (3) The list representation does not have a span component. This is
 * because list Tcl_Obj's with spans are always created from existing lists
 * and never from strings (see SetListFromAny) and thus their string
 * representation will always be canonical.
 */
#define ListObjIsCanonical(listObj_)                             \
    (((listObj_)->bytes == NULL)                                 \
     || (ListObjStorePtr(listObj_)->flags & LISTSTORE_CANONICAL) \
     || ListObjSpanPtr(listObj_) != NULL)

/*
 * Converts the Tcl_Obj to a list if it isn't one and stores the element
 * count and base address of this list's elements in objcPtr_ and objvPtr_.
 * Return TCL_OK on success or TCL_ERROR if the Tcl_Obj cannot be
 * converted to a list.
 */
#define TclListObjGetElementsM(interp_, listObj_, objcPtr_, objvPtr_)    \
    (((listObj_)->typePtr == &tclListType)                              \
	 ? ((ListObjGetElements((listObj_), *(objcPtr_), *(objvPtr_))), \
	    TCL_OK)                                                     \
	 : Tcl_ListObjGetElements(                                      \
	     (interp_), (listObj_), (objcPtr_), (objvPtr_)))

/*
 * Converts the Tcl_Obj to a list if it isn't one and stores the element
 * count in lenPtr_.  Returns TCL_OK on success or TCL_ERROR if the
 * Tcl_Obj cannot be converted to a list.
 */
#define TclListObjLengthM(interp_, listObj_, lenPtr_)         \
    (((listObj_)->typePtr == &tclListType)                   \
	 ? ((ListObjLength((listObj_), *(lenPtr_))), TCL_OK) \
	 : Tcl_ListObjLength((interp_), (listObj_), (lenPtr_)))

#define TclListObjIsCanonical(listObj_) \
    (((listObj_)->typePtr == &tclListType) ? ListObjIsCanonical((listObj_)) : 0)

/*
 * Modes for collecting (or not) in the implementations of TclNRForeachCmd,
 * TclNRLmapCmd and their compilations.
 */

#define TCL_EACH_KEEP_NONE  0	/* Discard iteration result like [foreach] */
#define TCL_EACH_COLLECT    1	/* Collect iteration result like [lmap] */

/*
 * Macros providing a faster path to booleans and integers:
 * Tcl_GetBooleanFromObj, Tcl_GetLongFromObj, Tcl_GetIntFromObj
 * and Tcl_GetIntForIndex.
 *
 * WARNING: these macros eval their args more than once.
 */

#define TclGetBooleanFromObj(interp, objPtr, intPtr) \
    (((objPtr)->typePtr == &tclIntType \
	    || (objPtr)->typePtr == &tclBooleanType) \
	? (*(intPtr) = ((objPtr)->internalRep.wideValue!=0), TCL_OK)	\
	: Tcl_GetBooleanFromObj((interp), (objPtr), (intPtr)))

#ifdef TCL_WIDE_INT_IS_LONG
#define TclGetLongFromObj(interp, objPtr, longPtr) \
    (((objPtr)->typePtr == &tclIntType)	\
	    ? ((*(longPtr) = (objPtr)->internalRep.wideValue), TCL_OK) \
	    : Tcl_GetLongFromObj((interp), (objPtr), (longPtr)))
#else
#define TclGetLongFromObj(interp, objPtr, longPtr) \
    (((objPtr)->typePtr == &tclIntType \
	    && (objPtr)->internalRep.wideValue >= (Tcl_WideInt)(LONG_MIN) \
	    && (objPtr)->internalRep.wideValue <= (Tcl_WideInt)(LONG_MAX)) \
	    ? ((*(longPtr) = (long)(objPtr)->internalRep.wideValue), TCL_OK) \
	    : Tcl_GetLongFromObj((interp), (objPtr), (longPtr)))
#endif

#define TclGetIntFromObj(interp, objPtr, intPtr) \
    (((objPtr)->typePtr == &tclIntType \
	    && (objPtr)->internalRep.wideValue >= (Tcl_WideInt)(INT_MIN) \
	    && (objPtr)->internalRep.wideValue <= (Tcl_WideInt)(INT_MAX)) \
	    ? ((*(intPtr) = (int)(objPtr)->internalRep.wideValue), TCL_OK) \
	    : Tcl_GetIntFromObj((interp), (objPtr), (intPtr)))
#define TclGetIntForIndexM(interp, objPtr, endValue, idxPtr) \
    ((((objPtr)->typePtr == &tclIntType) && ((objPtr)->internalRep.wideValue >= 0) \
	    && ((Tcl_WideUInt)(objPtr)->internalRep.wideValue <= (size_t)(endValue) + 1)) \
	    ? ((*(idxPtr) = (size_t)(objPtr)->internalRep.wideValue), TCL_OK) \
	    : Tcl_GetIntForIndex((interp), (objPtr), (endValue), (idxPtr)))

/*
 * Macro used to save a function call for common uses of
 * Tcl_GetWideIntFromObj(). The ANSI C "prototype" is:
 *
 * MODULE_SCOPE int TclGetWideIntFromObj(Tcl_Interp *interp, Tcl_Obj *objPtr,
 *			Tcl_WideInt *wideIntPtr);
 */

#define TclGetWideIntFromObj(interp, objPtr, wideIntPtr) \
    (((objPtr)->typePtr == &tclIntType)					\
	? (*(wideIntPtr) =						\
		((objPtr)->internalRep.wideValue), TCL_OK) :		\
	Tcl_GetWideIntFromObj((interp), (objPtr), (wideIntPtr)))

/*
 * Flag values for TclTraceDictPath().
 *
 * DICT_PATH_READ indicates that all entries on the path must exist but no
 * updates will be needed.
 *
 * DICT_PATH_UPDATE indicates that we are going to be doing an update at the
 * tip of the path, so duplication of shared objects should be done along the
 * way.
 *
 * DICT_PATH_EXISTS indicates that we are performing an existence test and a
 * lookup failure should therefore not be an error. If (and only if) this flag
 * is set, TclTraceDictPath() will return the special value
 * DICT_PATH_NON_EXISTENT if the path is not traceable.
 *
 * DICT_PATH_CREATE (which also requires the DICT_PATH_UPDATE bit to be set)
 * indicates that we are to create non-existent dictionaries on the path.
 */

#define DICT_PATH_READ		0
#define DICT_PATH_UPDATE	1
#define DICT_PATH_EXISTS	2
#define DICT_PATH_CREATE	5

#define DICT_PATH_NON_EXISTENT	((Tcl_Obj *) (void *) 1)

/*
 *----------------------------------------------------------------
 * Data structures related to the filesystem internals
 *----------------------------------------------------------------
 */

/*
 * The version_2 filesystem is private to Tcl. As and when these changes have
 * been thoroughly tested and investigated a new public filesystem interface
 * will be released. The aim is more versatile virtual filesystem interfaces,
 * more efficiency in 'path' manipulation and usage, and cleaner filesystem
 * code internally.
 */

#define TCL_FILESYSTEM_VERSION_2	((Tcl_FSVersion) 0x2)
typedef void *(TclFSGetCwdProc2)(void *clientData);
typedef int (Tcl_FSLoadFileProc2) (Tcl_Interp *interp, Tcl_Obj *pathPtr,
	Tcl_LoadHandle *handlePtr, Tcl_FSUnloadFileProc **unloadProcPtr, int flags);

/*
 * The following types are used for getting and storing platform-specific file
 * attributes in tclFCmd.c and the various platform-versions of that file.
 * This is done to have as much common code as possible in the file attributes
 * code. For more information about the callbacks, see TclFileAttrsCmd in
 * tclFCmd.c.
 */

typedef int (TclGetFileAttrProc)(Tcl_Interp *interp, int objIndex,
	Tcl_Obj *fileName, Tcl_Obj **attrObjPtrPtr);
typedef int (TclSetFileAttrProc)(Tcl_Interp *interp, int objIndex,
	Tcl_Obj *fileName, Tcl_Obj *attrObjPtr);

typedef struct TclFileAttrProcs {
    TclGetFileAttrProc *getProc;/* The procedure for getting attrs. */
    TclSetFileAttrProc *setProc;/* The procedure for setting attrs. */
} TclFileAttrProcs;

/*
 * Opaque handle used in pipeline routines to encapsulate platform-dependent
 * state.
 */

typedef struct TclFile_ *TclFile;

/*
 * The "globParameters" argument of the function TclGlob is an or'ed
 * combination of the following values:
 */

#define TCL_GLOBMODE_NO_COMPLAIN	1
#define TCL_GLOBMODE_JOIN		2
#define TCL_GLOBMODE_DIR		4
#define TCL_GLOBMODE_TAILS		8

typedef enum Tcl_PathPart {
    TCL_PATH_DIRNAME,
    TCL_PATH_TAIL,
    TCL_PATH_EXTENSION,
    TCL_PATH_ROOT
} Tcl_PathPart;

/*
 *----------------------------------------------------------------
 * Data structures related to obsolete filesystem hooks
 *----------------------------------------------------------------
 */

typedef int (TclStatProc_)(const char *path, struct stat *buf);
typedef int (TclAccessProc_)(const char *path, int mode);
typedef Tcl_Channel (TclOpenFileChannelProc_)(Tcl_Interp *interp,
	const char *fileName, const char *modeString, int permissions);

/*
 *----------------------------------------------------------------
 * Data structures for process-global values.
 *----------------------------------------------------------------
 */

typedef void (TclInitProcessGlobalValueProc)(char **valuePtr, TCL_HASH_TYPE *lengthPtr,
	Tcl_Encoding *encodingPtr);

/*
 * A ProcessGlobalValue struct exists for each internal value in Tcl that is
 * to be shared among several threads. Each thread sees a (Tcl_Obj) copy of
 * the value, and the gobal value is kept as a counted string, with epoch and
 * mutex control. Each ProcessGlobalValue struct should be a static variable in
 * some file.
 */

typedef struct ProcessGlobalValue {
    size_t epoch;			/* Epoch counter to detect changes in the
				 * global value. */
    TCL_HASH_TYPE numBytes;	/* Length of the global string. */
    char *value;		/* The global string value. */
    Tcl_Encoding encoding;	/* system encoding when global string was
				 * initialized. */
    TclInitProcessGlobalValueProc *proc;
    				/* A procedure to initialize the global string
				 * copy when a "get" request comes in before
				 * any "set" request has been received. */
    Tcl_Mutex mutex;		/* Enforce orderly access from multiple
				 * threads. */
    Tcl_ThreadDataKey key;	/* Key for per-thread data holding the
				 * (Tcl_Obj) copy for each thread. */
} ProcessGlobalValue;

/*
 *----------------------------------------------------------------------
 * Flags for TclParseNumber
 *----------------------------------------------------------------------
 */

#define TCL_PARSE_DECIMAL_ONLY		1
				/* Leading zero doesn't denote octal or
				 * hex. */
#define TCL_PARSE_OCTAL_ONLY		2
				/* Parse octal even without prefix. */
#define TCL_PARSE_HEXADECIMAL_ONLY	4
				/* Parse hexadecimal even without prefix. */
#define TCL_PARSE_INTEGER_ONLY		8
				/* Disable floating point parsing. */
#define TCL_PARSE_SCAN_PREFIXES		16
				/* Use [scan] rules dealing with 0?
				 * prefixes. */
#define TCL_PARSE_NO_WHITESPACE		32
				/* Reject leading/trailing whitespace. */
#define TCL_PARSE_BINARY_ONLY	64
				/* Parse binary even without prefix. */
#define TCL_PARSE_NO_UNDERSCORE	128
				/* Reject underscore digit separator */

/*
 *----------------------------------------------------------------------
 * Type values TclGetNumberFromObj
 *----------------------------------------------------------------------
 */

#define TCL_NUMBER_INT		2
#define TCL_NUMBER_BIG		3
#define TCL_NUMBER_DOUBLE	4
#define TCL_NUMBER_NAN		5

/*
 *----------------------------------------------------------------
 * Variables shared among Tcl modules but not used by the outside world.
 *----------------------------------------------------------------
 */

MODULE_SCOPE char *tclNativeExecutableName;
MODULE_SCOPE int tclFindExecutableSearchDone;
MODULE_SCOPE char *tclMemDumpFileName;
MODULE_SCOPE TclPlatformType tclPlatform;

MODULE_SCOPE Tcl_Encoding tclIdentityEncoding;

/*
 * TIP #233 (Virtualized Time)
 * Data for the time hooks, if any.
 */

MODULE_SCOPE Tcl_GetTimeProc *tclGetTimeProcPtr;
MODULE_SCOPE Tcl_ScaleTimeProc *tclScaleTimeProcPtr;
MODULE_SCOPE void *tclTimeClientData;

/*
 * Variables denoting the Tcl object types defined in the core.
 */

MODULE_SCOPE const Tcl_ObjType tclBignumType;
MODULE_SCOPE const Tcl_ObjType tclBooleanType;
MODULE_SCOPE const Tcl_ObjType tclByteCodeType;
MODULE_SCOPE const Tcl_ObjType tclDoubleType;
MODULE_SCOPE const Tcl_ObjType tclIntType;
MODULE_SCOPE const Tcl_ObjType tclListType;
MODULE_SCOPE const Tcl_ObjType tclDictType;
MODULE_SCOPE const Tcl_ObjType tclProcBodyType;
MODULE_SCOPE const Tcl_ObjType tclStringType;
MODULE_SCOPE const Tcl_ObjType tclEnsembleCmdType;
MODULE_SCOPE const Tcl_ObjType tclRegexpType;
MODULE_SCOPE Tcl_ObjType tclCmdNameType;

/*
 * Variables denoting the hash key types defined in the core.
 */

MODULE_SCOPE const Tcl_HashKeyType tclArrayHashKeyType;
MODULE_SCOPE const Tcl_HashKeyType tclOneWordHashKeyType;
MODULE_SCOPE const Tcl_HashKeyType tclStringHashKeyType;
MODULE_SCOPE const Tcl_HashKeyType tclObjHashKeyType;

/*
 * The head of the list of free Tcl objects, and the total number of Tcl
 * objects ever allocated and freed.
 */

MODULE_SCOPE Tcl_Obj *	tclFreeObjList;

#ifdef TCL_COMPILE_STATS
MODULE_SCOPE size_t	tclObjsAlloced;
MODULE_SCOPE size_t	tclObjsFreed;
#define TCL_MAX_SHARED_OBJ_STATS 5
MODULE_SCOPE size_t	tclObjsShared[TCL_MAX_SHARED_OBJ_STATS];
#endif /* TCL_COMPILE_STATS */

/*
 * Pointer to a heap-allocated string of length zero that the Tcl core uses as
 * the value of an empty string representation for an object. This value is
 * shared by all new objects allocated by Tcl_NewObj.
 */

MODULE_SCOPE char	tclEmptyString;

enum CheckEmptyStringResult {
	TCL_EMPTYSTRING_UNKNOWN = -1, TCL_EMPTYSTRING_NO, TCL_EMPTYSTRING_YES
};

/*
 *----------------------------------------------------------------
 * Procedures shared among Tcl modules but not used by the outside world,
 * introduced by/for NRE.
 *----------------------------------------------------------------
 */

MODULE_SCOPE Tcl_ObjCmdProc TclNRApplyObjCmd;
MODULE_SCOPE Tcl_ObjCmdProc TclNREvalObjCmd;
MODULE_SCOPE Tcl_ObjCmdProc TclNRCatchObjCmd;
MODULE_SCOPE Tcl_ObjCmdProc TclNRExprObjCmd;
MODULE_SCOPE Tcl_ObjCmdProc TclNRForObjCmd;
MODULE_SCOPE Tcl_ObjCmdProc TclNRForeachCmd;
MODULE_SCOPE Tcl_ObjCmdProc TclNRIfObjCmd;
MODULE_SCOPE Tcl_ObjCmdProc TclNRLmapCmd;
MODULE_SCOPE Tcl_ObjCmdProc TclNRPackageObjCmd;
MODULE_SCOPE Tcl_ObjCmdProc TclNRSourceObjCmd;
MODULE_SCOPE Tcl_ObjCmdProc TclNRSubstObjCmd;
MODULE_SCOPE Tcl_ObjCmdProc TclNRSwitchObjCmd;
MODULE_SCOPE Tcl_ObjCmdProc TclNRTryObjCmd;
MODULE_SCOPE Tcl_ObjCmdProc TclNRUplevelObjCmd;
MODULE_SCOPE Tcl_ObjCmdProc TclNRWhileObjCmd;

MODULE_SCOPE Tcl_NRPostProc TclNRForIterCallback;
MODULE_SCOPE Tcl_NRPostProc TclNRCoroutineActivateCallback;
MODULE_SCOPE Tcl_ObjCmdProc TclNRTailcallObjCmd;
MODULE_SCOPE Tcl_NRPostProc TclNRTailcallEval;
MODULE_SCOPE Tcl_ObjCmdProc TclNRCoroutineObjCmd;
MODULE_SCOPE Tcl_ObjCmdProc TclNRYieldObjCmd;
MODULE_SCOPE Tcl_ObjCmdProc TclNRYieldmObjCmd;
MODULE_SCOPE Tcl_ObjCmdProc TclNRYieldToObjCmd;
MODULE_SCOPE Tcl_ObjCmdProc TclNRInvoke;
MODULE_SCOPE Tcl_NRPostProc TclNRReleaseValues;

MODULE_SCOPE void  TclSetTailcall(Tcl_Interp *interp, Tcl_Obj *tailcallPtr);
MODULE_SCOPE void  TclPushTailcallPoint(Tcl_Interp *interp);

/* These two can be considered for the public api */
MODULE_SCOPE void  TclMarkTailcall(Tcl_Interp *interp);
MODULE_SCOPE void  TclSkipTailcall(Tcl_Interp *interp);

/*
 * This structure holds the data for the various iteration callbacks used to
 * NRE the 'for' and 'while' commands. We need a separate structure because we
 * have more than the 4 client data entries we can provide directly thorugh
 * the callback API. It is the 'word' information which puts us over the
 * limit. It is needed because the loop body is argument 4 of 'for' and
 * argument 2 of 'while'. Not providing the correct index confuses the #280
 * code. We TclSmallAlloc/Free this.
 */

typedef struct ForIterData {
    Tcl_Obj *cond;		/* Loop condition expression. */
    Tcl_Obj *body;		/* Loop body. */
    Tcl_Obj *next;		/* Loop step script, NULL for 'while'. */
    const char *msg;		/* Error message part. */
    size_t word;			/* Index of the body script in the command */
} ForIterData;

/* TIP #357 - Structure doing the bookkeeping of handles for Tcl_LoadFile
 *            and Tcl_FindSymbol. This structure corresponds to an opaque
 *            typedef in tcl.h */

typedef void* TclFindSymbolProc(Tcl_Interp* interp, Tcl_LoadHandle loadHandle,
				const char* symbol);
struct Tcl_LoadHandle_ {
    void *clientData;	/* Client data is the load handle in the
				 * native filesystem if a module was loaded
				 * there, or an opaque pointer to a structure
				 * for further bookkeeping on load-from-VFS
				 * and load-from-memory */
    TclFindSymbolProc* findSymbolProcPtr;
				/* Procedure that resolves symbols in a
				 * loaded module */
    Tcl_FSUnloadFileProc* unloadFileProcPtr;
				/* Procedure that unloads a loaded module */
};

/* Flags for conversion of doubles to digit strings */

#define TCL_DD_E_FORMAT 		0x2
				/* Use a fixed-length string of digits,
				 * suitable for E format*/
#define TCL_DD_F_FORMAT 		0x3
				/* Use a fixed number of digits after the
				 * decimal point, suitable for F format */
#define TCL_DD_SHORTEST 		0x4
				/* Use the shortest possible string */
#define TCL_DD_NO_QUICK 		0x8
				/* Debug flag: forbid quick FP conversion */

#define TCL_DD_CONVERSION_TYPE_MASK	0x3
				/* Mask to isolate the conversion type */

/*
 *----------------------------------------------------------------
 * Procedures shared among Tcl modules but not used by the outside world:
 *----------------------------------------------------------------
 */

MODULE_SCOPE void	TclAppendBytesToByteArray(Tcl_Obj *objPtr,
			    const unsigned char *bytes, size_t len);
MODULE_SCOPE int	TclNREvalCmd(Tcl_Interp *interp, Tcl_Obj *objPtr,
			    int flags);
MODULE_SCOPE void	TclAdvanceContinuations(size_t *line, int **next,
			    int loc);
MODULE_SCOPE void	TclAdvanceLines(size_t *line, const char *start,
			    const char *end);
MODULE_SCOPE void	TclArgumentEnter(Tcl_Interp *interp,
			    Tcl_Obj *objv[], int objc, CmdFrame *cf);
MODULE_SCOPE void	TclArgumentRelease(Tcl_Interp *interp,
			    Tcl_Obj *objv[], int objc);
MODULE_SCOPE void	TclArgumentBCEnter(Tcl_Interp *interp,
			    Tcl_Obj *objv[], int objc,
			    void *codePtr, CmdFrame *cfPtr, int cmd, size_t pc);
MODULE_SCOPE void	TclArgumentBCRelease(Tcl_Interp *interp,
			    CmdFrame *cfPtr);
MODULE_SCOPE void	TclArgumentGet(Tcl_Interp *interp, Tcl_Obj *obj,
			    CmdFrame **cfPtrPtr, int *wordPtr);
MODULE_SCOPE int	TclAsyncNotifier(int sigNumber, Tcl_ThreadId threadId,
			    void *clientData, int *flagPtr, int value);
MODULE_SCOPE void	TclAsyncMarkFromNotifier(void);
MODULE_SCOPE double	TclBignumToDouble(const void *bignum);
MODULE_SCOPE int	TclByteArrayMatch(const unsigned char *string,
			    size_t strLen, const unsigned char *pattern,
			    size_t ptnLen, int flags);
MODULE_SCOPE double	TclCeil(const void *a);
MODULE_SCOPE void	TclChannelPreserve(Tcl_Channel chan);
MODULE_SCOPE void	TclChannelRelease(Tcl_Channel chan);
MODULE_SCOPE int	TclCheckArrayTraces(Tcl_Interp *interp, Var *varPtr,
			    Var *arrayPtr, Tcl_Obj *name, int index);
MODULE_SCOPE int	TclCheckEmptyString(Tcl_Obj *objPtr);
MODULE_SCOPE int	TclChanCaughtErrorBypass(Tcl_Interp *interp,
			    Tcl_Channel chan);
MODULE_SCOPE Tcl_ObjCmdProc TclChannelNamesCmd;
MODULE_SCOPE Tcl_NRPostProc TclClearRootEnsemble;
MODULE_SCOPE int	TclCompareTwoNumbers(Tcl_Obj *valuePtr,
			    Tcl_Obj *value2Ptr);
MODULE_SCOPE ContLineLoc *TclContinuationsEnter(Tcl_Obj *objPtr, size_t num,
			    int *loc);
MODULE_SCOPE void	TclContinuationsEnterDerived(Tcl_Obj *objPtr,
			    int start, int *clNext);
MODULE_SCOPE ContLineLoc *TclContinuationsGet(Tcl_Obj *objPtr);
MODULE_SCOPE void	TclContinuationsCopy(Tcl_Obj *objPtr,
			    Tcl_Obj *originObjPtr);
MODULE_SCOPE size_t	TclConvertElement(const char *src, size_t length,
			    char *dst, int flags);
MODULE_SCOPE Tcl_Command TclCreateObjCommandInNs(Tcl_Interp *interp,
			    const char *cmdName, Tcl_Namespace *nsPtr,
			    Tcl_ObjCmdProc *proc, void *clientData,
			    Tcl_CmdDeleteProc *deleteProc);
MODULE_SCOPE Tcl_Command TclCreateEnsembleInNs(Tcl_Interp *interp,
			    const char *name, Tcl_Namespace *nameNamespacePtr,
			    Tcl_Namespace *ensembleNamespacePtr, int flags);
MODULE_SCOPE void	TclDeleteNamespaceVars(Namespace *nsPtr);
MODULE_SCOPE void	TclDeleteNamespaceChildren(Namespace *nsPtr);
MODULE_SCOPE int	TclFindDictElement(Tcl_Interp *interp,
			    const char *dict, size_t dictLength,
			    const char **elementPtr, const char **nextPtr,
			    size_t *sizePtr, int *literalPtr);
/* TIP #280 - Modified token based evaluation, with line information. */
MODULE_SCOPE int	TclEvalEx(Tcl_Interp *interp, const char *script,
			    size_t numBytes, int flags, size_t line,
			    int *clNextOuter, const char *outerScript);
MODULE_SCOPE Tcl_ObjCmdProc TclFileAttrsCmd;
MODULE_SCOPE Tcl_ObjCmdProc TclFileCopyCmd;
MODULE_SCOPE Tcl_ObjCmdProc TclFileDeleteCmd;
MODULE_SCOPE Tcl_ObjCmdProc TclFileLinkCmd;
MODULE_SCOPE Tcl_ObjCmdProc TclFileMakeDirsCmd;
MODULE_SCOPE Tcl_ObjCmdProc TclFileReadLinkCmd;
MODULE_SCOPE Tcl_ObjCmdProc TclFileRenameCmd;
MODULE_SCOPE Tcl_ObjCmdProc TclFileTempDirCmd;
MODULE_SCOPE Tcl_ObjCmdProc TclFileTemporaryCmd;
MODULE_SCOPE void	TclCreateLateExitHandler(Tcl_ExitProc *proc,
			    void *clientData);
MODULE_SCOPE void	TclDeleteLateExitHandler(Tcl_ExitProc *proc,
			    void *clientData);
MODULE_SCOPE char *	TclDStringAppendObj(Tcl_DString *dsPtr,
			    Tcl_Obj *objPtr);
MODULE_SCOPE char *	TclDStringAppendDString(Tcl_DString *dsPtr,
			    Tcl_DString *toAppendPtr);
MODULE_SCOPE Tcl_Obj *	TclDStringToObj(Tcl_DString *dsPtr);
MODULE_SCOPE Tcl_Obj *const *TclFetchEnsembleRoot(Tcl_Interp *interp,
			    Tcl_Obj *const *objv, size_t objc, size_t *objcPtr);
MODULE_SCOPE Tcl_Obj *const *TclEnsembleGetRewriteValues(Tcl_Interp *interp);
MODULE_SCOPE Tcl_Namespace *TclEnsureNamespace(Tcl_Interp *interp,
			    Tcl_Namespace *namespacePtr);
MODULE_SCOPE void	TclFinalizeAllocSubsystem(void);
MODULE_SCOPE void	TclFinalizeAsync(void);
MODULE_SCOPE void	TclFinalizeDoubleConversion(void);
MODULE_SCOPE void	TclFinalizeEncodingSubsystem(void);
MODULE_SCOPE void	TclFinalizeEnvironment(void);
MODULE_SCOPE void	TclFinalizeEvaluation(void);
MODULE_SCOPE void	TclFinalizeExecution(void);
MODULE_SCOPE void	TclFinalizeIOSubsystem(void);
MODULE_SCOPE void	TclFinalizeFilesystem(void);
MODULE_SCOPE void	TclResetFilesystem(void);
MODULE_SCOPE void	TclFinalizeLoad(void);
MODULE_SCOPE void	TclFinalizeLock(void);
MODULE_SCOPE void	TclFinalizeMemorySubsystem(void);
MODULE_SCOPE void	TclFinalizeNotifier(void);
MODULE_SCOPE void	TclFinalizeObjects(void);
MODULE_SCOPE void	TclFinalizePreserve(void);
MODULE_SCOPE void	TclFinalizeSynchronization(void);
MODULE_SCOPE void	TclInitThreadAlloc(void);
MODULE_SCOPE void	TclFinalizeThreadAlloc(void);
MODULE_SCOPE void	TclFinalizeThreadAllocThread(void);
MODULE_SCOPE void	TclFinalizeThreadData(int quick);
MODULE_SCOPE void	TclFinalizeThreadObjects(void);
MODULE_SCOPE double	TclFloor(const void *a);
MODULE_SCOPE void	TclFormatNaN(double value, char *buffer);
MODULE_SCOPE int	TclFSFileAttrIndex(Tcl_Obj *pathPtr,
			    const char *attributeName, int *indexPtr);
MODULE_SCOPE Tcl_Command TclNRCreateCommandInNs(Tcl_Interp *interp,
			    const char *cmdName, Tcl_Namespace *nsPtr,
			    Tcl_ObjCmdProc *proc, Tcl_ObjCmdProc *nreProc,
			    void *clientData,
			    Tcl_CmdDeleteProc *deleteProc);
MODULE_SCOPE int	TclNREvalFile(Tcl_Interp *interp, Tcl_Obj *pathPtr,
			    const char *encodingName);
MODULE_SCOPE void	TclFSUnloadTempFile(Tcl_LoadHandle loadHandle);
MODULE_SCOPE int *	TclGetAsyncReadyPtr(void);
MODULE_SCOPE Tcl_Obj *	TclGetBgErrorHandler(Tcl_Interp *interp);
MODULE_SCOPE int	TclGetChannelFromObj(Tcl_Interp *interp,
			    Tcl_Obj *objPtr, Tcl_Channel *chanPtr,
			    int *modePtr, int flags);
MODULE_SCOPE CmdFrame *	TclGetCmdFrameForProcedure(Proc *procPtr);
MODULE_SCOPE int	TclGetCompletionCodeFromObj(Tcl_Interp *interp,
			    Tcl_Obj *value, int *code);
MODULE_SCOPE Proc *	TclGetLambdaFromObj(Tcl_Interp *interp,
			    Tcl_Obj *objPtr, Tcl_Obj **nsObjPtrPtr);
MODULE_SCOPE int	TclGetNumberFromObj(Tcl_Interp *interp,
			    Tcl_Obj *objPtr, void **clientDataPtr,
			    int *typePtr);
MODULE_SCOPE int	TclGetOpenModeEx(Tcl_Interp *interp,
			    const char *modeString, int *seekFlagPtr,
			    int *binaryPtr);
MODULE_SCOPE Tcl_Obj *	TclGetProcessGlobalValue(ProcessGlobalValue *pgvPtr);
MODULE_SCOPE Tcl_Obj *	TclGetSourceFromFrame(CmdFrame *cfPtr, int objc,
			    Tcl_Obj *const objv[]);
MODULE_SCOPE char *	TclGetStringStorage(Tcl_Obj *objPtr,
			    TCL_HASH_TYPE *sizePtr);
MODULE_SCOPE int	TclGetLoadedLibraries(Tcl_Interp *interp,
				const char *targetName,
				const char *packageName);
MODULE_SCOPE int	TclGetWideBitsFromObj(Tcl_Interp *, Tcl_Obj *,
				Tcl_WideInt *);
MODULE_SCOPE int	TclGlob(Tcl_Interp *interp, char *pattern,
			    Tcl_Obj *unquotedPrefix, int globFlags,
			    Tcl_GlobTypeData *types);
MODULE_SCOPE int	TclIncrObj(Tcl_Interp *interp, Tcl_Obj *valuePtr,
			    Tcl_Obj *incrPtr);
MODULE_SCOPE Tcl_Obj *	TclIncrObjVar2(Tcl_Interp *interp, Tcl_Obj *part1Ptr,
			    Tcl_Obj *part2Ptr, Tcl_Obj *incrPtr, int flags);
MODULE_SCOPE int	TclInfoExistsCmd(void *dummy, Tcl_Interp *interp,
			    int objc, Tcl_Obj *const objv[]);
MODULE_SCOPE int	TclInfoCoroutineCmd(void *dummy, Tcl_Interp *interp,
			    int objc, Tcl_Obj *const objv[]);
MODULE_SCOPE Tcl_Obj *	TclInfoFrame(Tcl_Interp *interp, CmdFrame *framePtr);
MODULE_SCOPE int	TclInfoGlobalsCmd(void *dummy, Tcl_Interp *interp,
			    int objc, Tcl_Obj *const objv[]);
MODULE_SCOPE int	TclInfoLocalsCmd(void *dummy, Tcl_Interp *interp,
			    int objc, Tcl_Obj *const objv[]);
MODULE_SCOPE int	TclInfoVarsCmd(void *dummy, Tcl_Interp *interp,
			    int objc, Tcl_Obj *const objv[]);
MODULE_SCOPE void	TclInitAlloc(void);
MODULE_SCOPE void	TclInitDbCkalloc(void);
MODULE_SCOPE void	TclInitDoubleConversion(void);
MODULE_SCOPE void	TclInitEmbeddedConfigurationInformation(
			    Tcl_Interp *interp);
MODULE_SCOPE void	TclInitEncodingSubsystem(void);
MODULE_SCOPE void	TclInitIOSubsystem(void);
MODULE_SCOPE void	TclInitLimitSupport(Tcl_Interp *interp);
MODULE_SCOPE void	TclInitNamespaceSubsystem(void);
MODULE_SCOPE void	TclInitNotifier(void);
MODULE_SCOPE void	TclInitObjSubsystem(void);
MODULE_SCOPE int	TclInterpReady(Tcl_Interp *interp);
MODULE_SCOPE int	TclIsDigitProc(int byte);
MODULE_SCOPE int	TclIsBareword(int byte);
MODULE_SCOPE Tcl_Obj *	TclJoinPath(size_t elements, Tcl_Obj * const objv[],
			    int forceRelative);
MODULE_SCOPE int	TclJoinThread(Tcl_ThreadId id, int *result);
MODULE_SCOPE void	TclLimitRemoveAllHandlers(Tcl_Interp *interp);
MODULE_SCOPE Tcl_Obj *	TclLindexList(Tcl_Interp *interp,
			    Tcl_Obj *listPtr, Tcl_Obj *argPtr);
MODULE_SCOPE Tcl_Obj *	TclLindexFlat(Tcl_Interp *interp, Tcl_Obj *listPtr,
			    size_t indexCount, Tcl_Obj *const indexArray[]);
/* TIP #280 */
MODULE_SCOPE void	TclListLines(Tcl_Obj *listObj, size_t line, int n,
			    int *lines, Tcl_Obj *const *elems);
MODULE_SCOPE Tcl_Obj *	TclListObjCopy(Tcl_Interp *interp, Tcl_Obj *listPtr);
MODULE_SCOPE int	TclListObjAppendElements(Tcl_Interp *interp,
			    Tcl_Obj *toObj, size_t elemCount,
			    Tcl_Obj *const elemObjv[]);
MODULE_SCOPE Tcl_Obj *	TclListObjRange(Tcl_Obj *listPtr, size_t fromIdx,
			    size_t toIdx);
MODULE_SCOPE Tcl_Obj *	TclLsetList(Tcl_Interp *interp, Tcl_Obj *listPtr,
			    Tcl_Obj *indexPtr, Tcl_Obj *valuePtr);
MODULE_SCOPE Tcl_Obj *	TclLsetFlat(Tcl_Interp *interp, Tcl_Obj *listPtr,
			    size_t indexCount, Tcl_Obj *const indexArray[],
			    Tcl_Obj *valuePtr);
MODULE_SCOPE Tcl_Command TclMakeEnsemble(Tcl_Interp *interp, const char *name,
			    const EnsembleImplMap map[]);
MODULE_SCOPE int	TclMaxListLength(const char *bytes, size_t numBytes,
			    const char **endPtr);
MODULE_SCOPE int	TclMergeReturnOptions(Tcl_Interp *interp, int objc,
			    Tcl_Obj *const objv[], Tcl_Obj **optionsPtrPtr,
			    int *codePtr, int *levelPtr);
MODULE_SCOPE Tcl_Obj *	TclNarrowToBytes(Tcl_Obj *objPtr);
MODULE_SCOPE Tcl_Obj *  TclNoErrorStack(Tcl_Interp *interp, Tcl_Obj *options);
MODULE_SCOPE int	TclNokia770Doubles(void);
MODULE_SCOPE void	TclNsDecrRefCount(Namespace *nsPtr);
MODULE_SCOPE int	TclNamespaceDeleted(Namespace *nsPtr);
MODULE_SCOPE void	TclObjVarErrMsg(Tcl_Interp *interp, Tcl_Obj *part1Ptr,
			    Tcl_Obj *part2Ptr, const char *operation,
			    const char *reason, int index);
MODULE_SCOPE int	TclObjInvokeNamespace(Tcl_Interp *interp,
			    int objc, Tcl_Obj *const objv[],
			    Tcl_Namespace *nsPtr, int flags);
MODULE_SCOPE int	TclObjUnsetVar2(Tcl_Interp *interp,
			    Tcl_Obj *part1Ptr, Tcl_Obj *part2Ptr, int flags);
MODULE_SCOPE int	TclParseBackslash(const char *src,
			    size_t numBytes, size_t *readPtr, char *dst);
MODULE_SCOPE int	TclParseHex(const char *src, size_t numBytes,
			    int *resultPtr);
MODULE_SCOPE int	TclParseNumber(Tcl_Interp *interp, Tcl_Obj *objPtr,
			    const char *expected, const char *bytes,
			    size_t numBytes, const char **endPtrPtr, int flags);
MODULE_SCOPE void	TclParseInit(Tcl_Interp *interp, const char *string,
			    size_t numBytes, Tcl_Parse *parsePtr);
MODULE_SCOPE size_t	TclParseAllWhiteSpace(const char *src, size_t numBytes);
MODULE_SCOPE int	TclProcessReturn(Tcl_Interp *interp,
			    int code, int level, Tcl_Obj *returnOpts);
MODULE_SCOPE int	TclpObjLstat(Tcl_Obj *pathPtr, Tcl_StatBuf *buf);
MODULE_SCOPE Tcl_Obj *	TclpTempFileName(void);
MODULE_SCOPE Tcl_Obj *  TclpTempFileNameForLibrary(Tcl_Interp *interp,
			    Tcl_Obj* pathPtr);
MODULE_SCOPE Tcl_Obj *	TclNewFSPathObj(Tcl_Obj *dirPtr, const char *addStrRep,
<<<<<<< HEAD
			    size_t len);
MODULE_SCOPE void	TclpAlertNotifier(void *clientData);
MODULE_SCOPE ClientData	TclpNotifierData(void);
=======
			    int len);
MODULE_SCOPE void	TclpAlertNotifier(void *clientData);
MODULE_SCOPE void *TclpNotifierData(void);
>>>>>>> 3ab52270
MODULE_SCOPE void	TclpServiceModeHook(int mode);
MODULE_SCOPE void	TclpSetTimer(const Tcl_Time *timePtr);
MODULE_SCOPE int	TclpWaitForEvent(const Tcl_Time *timePtr);
MODULE_SCOPE void	TclpCreateFileHandler(int fd, int mask,
			    Tcl_FileProc *proc, void *clientData);
MODULE_SCOPE int	TclpDeleteFile(const void *path);
MODULE_SCOPE void	TclpDeleteFileHandler(int fd);
MODULE_SCOPE void	TclpFinalizeCondition(Tcl_Condition *condPtr);
MODULE_SCOPE void	TclpFinalizeMutex(Tcl_Mutex *mutexPtr);
MODULE_SCOPE void	TclpFinalizeNotifier(void *clientData);
MODULE_SCOPE void	TclpFinalizePipes(void);
MODULE_SCOPE void	TclpFinalizeSockets(void);
MODULE_SCOPE int	TclCreateSocketAddress(Tcl_Interp *interp,
			    struct addrinfo **addrlist,
			    const char *host, int port, int willBind,
			    const char **errorMsgPtr);
MODULE_SCOPE int	TclpThreadCreate(Tcl_ThreadId *idPtr,
			    Tcl_ThreadCreateProc *proc, void *clientData,
<<<<<<< HEAD
			    size_t stackSize, int flags);
MODULE_SCOPE size_t	TclpFindVariable(const char *name, size_t *lengthPtr);
=======
			    int stackSize, int flags);
MODULE_SCOPE int	TclpFindVariable(const char *name, int *lengthPtr);
>>>>>>> 3ab52270
MODULE_SCOPE void	TclpInitLibraryPath(char **valuePtr,
			    TCL_HASH_TYPE *lengthPtr, Tcl_Encoding *encodingPtr);
MODULE_SCOPE void	TclpInitLock(void);
MODULE_SCOPE void *TclpInitNotifier(void);
MODULE_SCOPE void	TclpInitPlatform(void);
MODULE_SCOPE void	TclpInitUnlock(void);
MODULE_SCOPE Tcl_Obj *	TclpObjListVolumes(void);
MODULE_SCOPE void	TclpGlobalLock(void);
MODULE_SCOPE void	TclpGlobalUnlock(void);
MODULE_SCOPE int	TclpMatchFiles(Tcl_Interp *interp, char *separators,
			    Tcl_DString *dirPtr, char *pattern, char *tail);
MODULE_SCOPE int	TclpObjNormalizePath(Tcl_Interp *interp,
			    Tcl_Obj *pathPtr, int nextCheckpoint);
MODULE_SCOPE void	TclpNativeJoinPath(Tcl_Obj *prefix, const char *joining);
MODULE_SCOPE Tcl_Obj *	TclpNativeSplitPath(Tcl_Obj *pathPtr, size_t *lenPtr);
MODULE_SCOPE Tcl_PathType TclpGetNativePathType(Tcl_Obj *pathPtr,
			    size_t *driveNameLengthPtr, Tcl_Obj **driveNameRef);
MODULE_SCOPE int	TclCrossFilesystemCopy(Tcl_Interp *interp,
			    Tcl_Obj *source, Tcl_Obj *target);
MODULE_SCOPE int	TclpMatchInDirectory(Tcl_Interp *interp,
			    Tcl_Obj *resultPtr, Tcl_Obj *pathPtr,
			    const char *pattern, Tcl_GlobTypeData *types);
<<<<<<< HEAD
MODULE_SCOPE void	*TclpGetNativeCwd(void *clientData);
=======
MODULE_SCOPE void *TclpGetNativeCwd(void *clientData);
>>>>>>> 3ab52270
MODULE_SCOPE Tcl_FSDupInternalRepProc TclNativeDupInternalRep;
MODULE_SCOPE Tcl_Obj *	TclpObjLink(Tcl_Obj *pathPtr, Tcl_Obj *toPtr,
			    int linkType);
MODULE_SCOPE int	TclpObjChdir(Tcl_Obj *pathPtr);
MODULE_SCOPE Tcl_Channel TclpOpenTemporaryFile(Tcl_Obj *dirObj,
			    Tcl_Obj *basenameObj, Tcl_Obj *extensionObj,
			    Tcl_Obj *resultingNameObj);
MODULE_SCOPE void	TclPkgFileSeen(Tcl_Interp *interp,
			    const char *fileName);
MODULE_SCOPE void *	TclInitPkgFiles(Tcl_Interp *interp);
MODULE_SCOPE Tcl_Obj *	TclPathPart(Tcl_Interp *interp, Tcl_Obj *pathPtr,
			    Tcl_PathPart portion);
MODULE_SCOPE char *	TclpReadlink(const char *fileName,
			    Tcl_DString *linkPtr);
MODULE_SCOPE void	TclpSetVariables(Tcl_Interp *interp);
MODULE_SCOPE void *	TclThreadStorageKeyGet(Tcl_ThreadDataKey *keyPtr);
MODULE_SCOPE void	TclThreadStorageKeySet(Tcl_ThreadDataKey *keyPtr,
			    void *data);
MODULE_SCOPE TCL_NORETURN void TclpThreadExit(int status);
MODULE_SCOPE void	TclRememberCondition(Tcl_Condition *mutex);
MODULE_SCOPE void	TclRememberJoinableThread(Tcl_ThreadId id);
MODULE_SCOPE void	TclRememberMutex(Tcl_Mutex *mutex);
MODULE_SCOPE void	TclRemoveScriptLimitCallbacks(Tcl_Interp *interp);
MODULE_SCOPE int	TclReToGlob(Tcl_Interp *interp, const char *reStr,
			    size_t reStrLen, Tcl_DString *dsPtr, int *flagsPtr,
			    int *quantifiersFoundPtr);
MODULE_SCOPE size_t	TclScanElement(const char *string, size_t length,
			    char *flagPtr);
MODULE_SCOPE void	TclSetBgErrorHandler(Tcl_Interp *interp,
			    Tcl_Obj *cmdPrefix);
MODULE_SCOPE void	TclSetBignumInternalRep(Tcl_Obj *objPtr,
			    void *bignumValue);
MODULE_SCOPE int	TclSetBooleanFromAny(Tcl_Interp *interp,
			    Tcl_Obj *objPtr);
MODULE_SCOPE void	TclSetCmdNameObj(Tcl_Interp *interp, Tcl_Obj *objPtr,
			    Command *cmdPtr);
MODULE_SCOPE void	TclSetDuplicateObj(Tcl_Obj *dupPtr, Tcl_Obj *objPtr);
MODULE_SCOPE void	TclSetProcessGlobalValue(ProcessGlobalValue *pgvPtr,
			    Tcl_Obj *newValue, Tcl_Encoding encoding);
MODULE_SCOPE void	TclSignalExitThread(Tcl_ThreadId id, int result);
MODULE_SCOPE void	TclSpellFix(Tcl_Interp *interp,
			    Tcl_Obj *const *objv, size_t objc, size_t subIdx,
			    Tcl_Obj *bad, Tcl_Obj *fix);
MODULE_SCOPE void *	TclStackRealloc(Tcl_Interp *interp, void *ptr,
			    size_t numBytes);
typedef int (*memCmpFn_t)(const void*, const void*, size_t);
MODULE_SCOPE int	TclStringCmp(Tcl_Obj *value1Ptr, Tcl_Obj *value2Ptr,
			    int checkEq, int nocase, size_t reqlength);
MODULE_SCOPE int	TclStringCmpOpts(Tcl_Interp *interp, int objc,
			    Tcl_Obj *const objv[], int *nocase,
			    int *reqlength);
MODULE_SCOPE int	TclStringMatch(const char *str, size_t strLen,
			    const char *pattern, int ptnLen, int flags);
MODULE_SCOPE int	TclStringMatchObj(Tcl_Obj *stringObj,
			    Tcl_Obj *patternObj, int flags);
MODULE_SCOPE void	TclSubstCompile(Tcl_Interp *interp, const char *bytes,
			    size_t numBytes, int flags, size_t line,
			    struct CompileEnv *envPtr);
MODULE_SCOPE int	TclSubstOptions(Tcl_Interp *interp, size_t numOpts,
			    Tcl_Obj *const opts[], int *flagPtr);
MODULE_SCOPE void	TclSubstParse(Tcl_Interp *interp, const char *bytes,
			    size_t numBytes, int flags, Tcl_Parse *parsePtr,
			    Tcl_InterpState *statePtr);
MODULE_SCOPE int	TclSubstTokens(Tcl_Interp *interp, Tcl_Token *tokenPtr,
			    size_t count, int *tokensLeftPtr, size_t line,
			    int *clNextOuter, const char *outerScript);
MODULE_SCOPE size_t	TclTrim(const char *bytes, size_t numBytes,
			    const char *trim, size_t numTrim, size_t *trimRight);
MODULE_SCOPE size_t	TclTrimLeft(const char *bytes, size_t numBytes,
			    const char *trim, size_t numTrim);
MODULE_SCOPE size_t	TclTrimRight(const char *bytes, size_t numBytes,
			    const char *trim, size_t numTrim);
MODULE_SCOPE const char*TclGetCommandTypeName(Tcl_Command command);
MODULE_SCOPE void	TclRegisterCommandTypeName(
			    Tcl_ObjCmdProc *implementationProc,
			    const char *nameStr);
MODULE_SCOPE int	TclUtfCmp(const char *cs, const char *ct);
MODULE_SCOPE int	TclUtfCasecmp(const char *cs, const char *ct);
MODULE_SCOPE size_t	TclUtfCount(int ch);
#if TCL_UTF_MAX > 3
#   define TclUtfToUCS4 Tcl_UtfToUniChar
#   define TclUniCharToUCS4(src, ptr) (*ptr = *(src),1)
#   define TclUCS4Prev(src, ptr) (((src) > (ptr)) ? ((src) - 1) : (src))
#else
    MODULE_SCOPE int	TclUtfToUCS4(const char *, int *);
    MODULE_SCOPE int	TclUniCharToUCS4(const Tcl_UniChar *, int *);
    MODULE_SCOPE const Tcl_UniChar *TclUCS4Prev(const Tcl_UniChar *, const Tcl_UniChar *);
#endif
MODULE_SCOPE Tcl_Obj *	TclpNativeToNormalized(void *clientData);
MODULE_SCOPE Tcl_Obj *	TclpFilesystemPathType(Tcl_Obj *pathPtr);
MODULE_SCOPE int	TclpDlopen(Tcl_Interp *interp, Tcl_Obj *pathPtr,
			    Tcl_LoadHandle *loadHandle,
			    Tcl_FSUnloadFileProc **unloadProcPtr, int flags);
MODULE_SCOPE int	TclpUtime(Tcl_Obj *pathPtr, struct utimbuf *tval);
#ifdef TCL_LOAD_FROM_MEMORY
MODULE_SCOPE void *	TclpLoadMemoryGetBuffer(Tcl_Interp *interp, int size);
MODULE_SCOPE int	TclpLoadMemory(Tcl_Interp *interp, void *buffer,
			    int size, int codeSize, Tcl_LoadHandle *loadHandle,
			    Tcl_FSUnloadFileProc **unloadProcPtr, int flags);
#endif
MODULE_SCOPE void	TclInitThreadStorage(void);
MODULE_SCOPE void	TclFinalizeThreadDataThread(void);
MODULE_SCOPE void	TclFinalizeThreadStorage(void);

#ifdef TCL_WIDE_CLICKS
MODULE_SCOPE long long TclpGetWideClicks(void);
MODULE_SCOPE double	TclpWideClicksToNanoseconds(long long clicks);
MODULE_SCOPE double	TclpWideClickInMicrosec(void);
#else
#   ifdef _WIN32
#	define TCL_WIDE_CLICKS 1
MODULE_SCOPE long long TclpGetWideClicks(void);
MODULE_SCOPE double	TclpWideClickInMicrosec(void);
#	define		TclpWideClicksToNanoseconds(clicks) \
				((double)(clicks) * TclpWideClickInMicrosec() * 1000)
#   endif
#endif
MODULE_SCOPE long long TclpGetMicroseconds(void);

MODULE_SCOPE int	TclZlibInit(Tcl_Interp *interp);
MODULE_SCOPE void *	TclpThreadCreateKey(void);
MODULE_SCOPE void	TclpThreadDeleteKey(void *keyPtr);
MODULE_SCOPE void	TclpThreadSetGlobalTSD(void *tsdKeyPtr, void *ptr);
MODULE_SCOPE void *	TclpThreadGetGlobalTSD(void *tsdKeyPtr);
MODULE_SCOPE void	TclErrorStackResetIf(Tcl_Interp *interp,
			    const char *msg, size_t length);
/* Tip 430 */
MODULE_SCOPE int    TclZipfs_Init(Tcl_Interp *interp);


/*
 * Many parsing tasks need a common definition of whitespace.
 * Use this routine and macro to achieve that and place
 * optimization (fragile on changes) in one place.
 */

MODULE_SCOPE int	TclIsSpaceProc(int byte);
#	define TclIsSpaceProcM(byte) \
		(((byte) > 0x20) ? 0 : TclIsSpaceProc(byte))

/*
 *----------------------------------------------------------------
 * Command procedures in the generic core:
 *----------------------------------------------------------------
 */

MODULE_SCOPE int	Tcl_AfterObjCmd(void *clientData,
			    Tcl_Interp *interp, int objc,
			    Tcl_Obj *const objv[]);
MODULE_SCOPE int	Tcl_AppendObjCmd(void *clientData,
			    Tcl_Interp *interp, int objc,
			    Tcl_Obj *const objv[]);
MODULE_SCOPE int	Tcl_ApplyObjCmd(void *clientData,
			    Tcl_Interp *interp, int objc,
			    Tcl_Obj *const objv[]);
MODULE_SCOPE Tcl_Command TclInitArrayCmd(Tcl_Interp *interp);
MODULE_SCOPE Tcl_Command TclInitBinaryCmd(Tcl_Interp *interp);
MODULE_SCOPE int	Tcl_BreakObjCmd(void *clientData,
			    Tcl_Interp *interp, int objc,
			    Tcl_Obj *const objv[]);
<<<<<<< HEAD
MODULE_SCOPE int	Tcl_CatchObjCmd(void *clientData,
			    Tcl_Interp *interp, int objc,
			    Tcl_Obj *const objv[]);
=======
#if !defined(TCL_NO_DEPRECATED)
MODULE_SCOPE int	Tcl_CaseObjCmd(void *clientData,
			    Tcl_Interp *interp, int objc,
			    Tcl_Obj *const objv[]);
#endif
MODULE_SCOPE int	Tcl_CatchObjCmd(void *clientData,
			    Tcl_Interp *interp, int objc,
			    Tcl_Obj *const objv[]);
>>>>>>> 3ab52270
MODULE_SCOPE int	Tcl_CdObjCmd(void *clientData,
			    Tcl_Interp *interp, int objc,
			    Tcl_Obj *const objv[]);
MODULE_SCOPE Tcl_Command TclInitChanCmd(Tcl_Interp *interp);
MODULE_SCOPE int	TclChanCreateObjCmd(void *clientData,
			    Tcl_Interp *interp, int objc,
			    Tcl_Obj *const objv[]);
MODULE_SCOPE int	TclChanPostEventObjCmd(void *clientData,
			    Tcl_Interp *interp, int objc,
			    Tcl_Obj *const objv[]);
MODULE_SCOPE int	TclChanPopObjCmd(void *clientData,
			    Tcl_Interp *interp, int objc, Tcl_Obj *const objv[]);
MODULE_SCOPE int	TclChanPushObjCmd(void *clientData,
			    Tcl_Interp *interp, int objc, Tcl_Obj *const objv[]);
MODULE_SCOPE void	TclClockInit(Tcl_Interp *interp);
MODULE_SCOPE int	TclClockOldscanObjCmd(
			    void *clientData, Tcl_Interp *interp,
			    int objc, Tcl_Obj *const objv[]);
MODULE_SCOPE int	Tcl_CloseObjCmd(void *clientData,
			    Tcl_Interp *interp, int objc,
			    Tcl_Obj *const objv[]);
MODULE_SCOPE int	Tcl_ConcatObjCmd(void *clientData,
			    Tcl_Interp *interp, int objc,
			    Tcl_Obj *const objv[]);
MODULE_SCOPE int	Tcl_ContinueObjCmd(void *clientData,
			    Tcl_Interp *interp, int objc,
			    Tcl_Obj *const objv[]);
MODULE_SCOPE Tcl_TimerToken TclCreateAbsoluteTimerHandler(
			    Tcl_Time *timePtr, Tcl_TimerProc *proc,
			    void *clientData);
MODULE_SCOPE int	TclDefaultBgErrorHandlerObjCmd(
			    void *clientData, Tcl_Interp *interp,
			    int objc, Tcl_Obj *const objv[]);
MODULE_SCOPE Tcl_Command TclInitDictCmd(Tcl_Interp *interp);
MODULE_SCOPE int	TclDictWithFinish(Tcl_Interp *interp, Var *varPtr,
			    Var *arrayPtr, Tcl_Obj *part1Ptr,
			    Tcl_Obj *part2Ptr, int index, int pathc,
			    Tcl_Obj *const pathv[], Tcl_Obj *keysPtr);
MODULE_SCOPE Tcl_Obj *	TclDictWithInit(Tcl_Interp *interp, Tcl_Obj *dictPtr,
<<<<<<< HEAD
			    size_t pathc, Tcl_Obj *const pathv[]);
=======
			    int pathc, Tcl_Obj *const pathv[]);
>>>>>>> 3ab52270
MODULE_SCOPE int	Tcl_DisassembleObjCmd(void *clientData,
			    Tcl_Interp *interp, int objc,
			    Tcl_Obj *const objv[]);

/* Assemble command function */
MODULE_SCOPE int	Tcl_AssembleObjCmd(void *clientData,
			    Tcl_Interp *interp, int objc,
			    Tcl_Obj *const objv[]);
MODULE_SCOPE int	TclNRAssembleObjCmd(void *clientData,
			    Tcl_Interp *interp, int objc,
			    Tcl_Obj *const objv[]);
MODULE_SCOPE Tcl_Command TclInitEncodingCmd(Tcl_Interp *interp);
MODULE_SCOPE int	Tcl_EofObjCmd(void *clientData,
			    Tcl_Interp *interp, int objc,
			    Tcl_Obj *const objv[]);
MODULE_SCOPE int	Tcl_ErrorObjCmd(void *clientData,
			    Tcl_Interp *interp, int objc,
			    Tcl_Obj *const objv[]);
MODULE_SCOPE int	Tcl_EvalObjCmd(void *clientData,
			    Tcl_Interp *interp, int objc,
			    Tcl_Obj *const objv[]);
MODULE_SCOPE int	Tcl_ExecObjCmd(void *clientData,
			    Tcl_Interp *interp, int objc,
			    Tcl_Obj *const objv[]);
MODULE_SCOPE int	Tcl_ExitObjCmd(void *clientData,
			    Tcl_Interp *interp, int objc,
			    Tcl_Obj *const objv[]);
MODULE_SCOPE int	Tcl_ExprObjCmd(void *clientData,
			    Tcl_Interp *interp, int objc,
			    Tcl_Obj *const objv[]);
MODULE_SCOPE int	Tcl_FblockedObjCmd(void *clientData,
			    Tcl_Interp *interp, int objc,
			    Tcl_Obj *const objv[]);
MODULE_SCOPE int	Tcl_FconfigureObjCmd(
			    void *clientData, Tcl_Interp *interp,
			    int objc, Tcl_Obj *const objv[]);
MODULE_SCOPE int	Tcl_FcopyObjCmd(void *dummy,
			    Tcl_Interp *interp, int objc,
			    Tcl_Obj *const objv[]);
MODULE_SCOPE Tcl_Command TclInitFileCmd(Tcl_Interp *interp);
MODULE_SCOPE int	Tcl_FileEventObjCmd(void *clientData,
			    Tcl_Interp *interp, int objc,
			    Tcl_Obj *const objv[]);
MODULE_SCOPE int	Tcl_FlushObjCmd(void *clientData,
			    Tcl_Interp *interp, int objc,
			    Tcl_Obj *const objv[]);
MODULE_SCOPE int	Tcl_ForObjCmd(void *clientData,
			    Tcl_Interp *interp, int objc,
			    Tcl_Obj *const objv[]);
MODULE_SCOPE int	Tcl_ForeachObjCmd(void *clientData,
			    Tcl_Interp *interp, int objc,
			    Tcl_Obj *const objv[]);
MODULE_SCOPE int	Tcl_FormatObjCmd(void *dummy,
			    Tcl_Interp *interp, int objc,
			    Tcl_Obj *const objv[]);
MODULE_SCOPE int	Tcl_GetsObjCmd(void *clientData,
			    Tcl_Interp *interp, int objc,
			    Tcl_Obj *const objv[]);
MODULE_SCOPE int	Tcl_GlobalObjCmd(void *clientData,
			    Tcl_Interp *interp, int objc,
			    Tcl_Obj *const objv[]);
MODULE_SCOPE int	Tcl_GlobObjCmd(void *clientData,
			    Tcl_Interp *interp, int objc,
			    Tcl_Obj *const objv[]);
MODULE_SCOPE int	Tcl_IfObjCmd(void *clientData,
			    Tcl_Interp *interp, int objc,
			    Tcl_Obj *const objv[]);
MODULE_SCOPE int	Tcl_IncrObjCmd(void *clientData,
			    Tcl_Interp *interp, int objc,
			    Tcl_Obj *const objv[]);
MODULE_SCOPE Tcl_Command TclInitInfoCmd(Tcl_Interp *interp);
MODULE_SCOPE int	Tcl_InterpObjCmd(void *clientData,
			    Tcl_Interp *interp, int argc,
			    Tcl_Obj *const objv[]);
MODULE_SCOPE int	Tcl_JoinObjCmd(void *clientData,
			    Tcl_Interp *interp, int objc,
			    Tcl_Obj *const objv[]);
MODULE_SCOPE int	Tcl_LappendObjCmd(void *clientData,
			    Tcl_Interp *interp, int objc,
			    Tcl_Obj *const objv[]);
MODULE_SCOPE int	Tcl_LassignObjCmd(void *clientData,
			    Tcl_Interp *interp, int objc,
			    Tcl_Obj *const objv[]);
MODULE_SCOPE int	Tcl_LindexObjCmd(void *clientData,
			    Tcl_Interp *interp, int objc,
			    Tcl_Obj *const objv[]);
MODULE_SCOPE int	Tcl_LinsertObjCmd(void *clientData,
			    Tcl_Interp *interp, int objc,
			    Tcl_Obj *const objv[]);
MODULE_SCOPE int	Tcl_LlengthObjCmd(void *clientData,
			    Tcl_Interp *interp, int objc,
			    Tcl_Obj *const objv[]);
MODULE_SCOPE int	Tcl_ListObjCmd(void *clientData,
			    Tcl_Interp *interp, int objc,
			    Tcl_Obj *const objv[]);
MODULE_SCOPE int	Tcl_LmapObjCmd(void *clientData,
			    Tcl_Interp *interp, int objc,
			    Tcl_Obj *const objv[]);
MODULE_SCOPE int	Tcl_LoadObjCmd(void *clientData,
			    Tcl_Interp *interp, int objc,
			    Tcl_Obj *const objv[]);
MODULE_SCOPE int	Tcl_LpopObjCmd(void *clientData,
			    Tcl_Interp *interp, int objc,
			    Tcl_Obj *const objv[]);
MODULE_SCOPE int	Tcl_LrangeObjCmd(void *clientData,
			    Tcl_Interp *interp, int objc,
			    Tcl_Obj *const objv[]);
MODULE_SCOPE int	Tcl_LremoveObjCmd(void *clientData,
			    Tcl_Interp *interp, int objc,
			    Tcl_Obj *const objv[]);
MODULE_SCOPE int	Tcl_LrepeatObjCmd(void *clientData,
			    Tcl_Interp *interp, int objc,
			    Tcl_Obj *const objv[]);
MODULE_SCOPE int	Tcl_LreplaceObjCmd(void *clientData,
			    Tcl_Interp *interp, int objc,
			    Tcl_Obj *const objv[]);
MODULE_SCOPE int	Tcl_LreverseObjCmd(void *clientData,
			    Tcl_Interp *interp, int objc,
			    Tcl_Obj *const objv[]);
MODULE_SCOPE int	Tcl_LsearchObjCmd(void *clientData,
			    Tcl_Interp *interp, int objc,
			    Tcl_Obj *const objv[]);
MODULE_SCOPE int	Tcl_LsetObjCmd(void *clientData,
			    Tcl_Interp *interp, int objc,
			    Tcl_Obj *const objv[]);
MODULE_SCOPE int	Tcl_LsortObjCmd(void *clientData,
			    Tcl_Interp *interp, int objc,
			    Tcl_Obj *const objv[]);
MODULE_SCOPE Tcl_Command TclInitNamespaceCmd(Tcl_Interp *interp);
MODULE_SCOPE int	TclNamespaceEnsembleCmd(void *dummy,
			    Tcl_Interp *interp, int objc,
			    Tcl_Obj *const objv[]);
MODULE_SCOPE int	Tcl_OpenObjCmd(void *clientData,
			    Tcl_Interp *interp, int objc,
			    Tcl_Obj *const objv[]);
MODULE_SCOPE int	Tcl_PackageObjCmd(void *clientData,
			    Tcl_Interp *interp, int objc,
			    Tcl_Obj *const objv[]);
MODULE_SCOPE int	Tcl_PidObjCmd(void *clientData,
			    Tcl_Interp *interp, int objc,
			    Tcl_Obj *const objv[]);
MODULE_SCOPE Tcl_Command TclInitPrefixCmd(Tcl_Interp *interp);
MODULE_SCOPE int	Tcl_PutsObjCmd(void *clientData,
			    Tcl_Interp *interp, int objc,
			    Tcl_Obj *const objv[]);
MODULE_SCOPE int	Tcl_PwdObjCmd(void *clientData,
			    Tcl_Interp *interp, int objc,
			    Tcl_Obj *const objv[]);
MODULE_SCOPE int	Tcl_ReadObjCmd(void *clientData,
			    Tcl_Interp *interp, int objc,
			    Tcl_Obj *const objv[]);
MODULE_SCOPE int	Tcl_RegexpObjCmd(void *clientData,
			    Tcl_Interp *interp, int objc,
			    Tcl_Obj *const objv[]);
MODULE_SCOPE int	Tcl_RegsubObjCmd(void *clientData,
			    Tcl_Interp *interp, int objc,
			    Tcl_Obj *const objv[]);
MODULE_SCOPE int	Tcl_RenameObjCmd(void *clientData,
			    Tcl_Interp *interp, int objc,
			    Tcl_Obj *const objv[]);
MODULE_SCOPE int	Tcl_RepresentationCmd(void *clientData,
			    Tcl_Interp *interp, int objc,
			    Tcl_Obj *const objv[]);
MODULE_SCOPE int	Tcl_ReturnObjCmd(void *clientData,
			    Tcl_Interp *interp, int objc,
			    Tcl_Obj *const objv[]);
MODULE_SCOPE int	Tcl_ScanObjCmd(void *clientData,
			    Tcl_Interp *interp, int objc,
			    Tcl_Obj *const objv[]);
MODULE_SCOPE int	Tcl_SeekObjCmd(void *clientData,
			    Tcl_Interp *interp, int objc,
			    Tcl_Obj *const objv[]);
MODULE_SCOPE int	Tcl_SetObjCmd(void *clientData,
			    Tcl_Interp *interp, int objc,
			    Tcl_Obj *const objv[]);
MODULE_SCOPE int	Tcl_SplitObjCmd(void *clientData,
			    Tcl_Interp *interp, int objc,
			    Tcl_Obj *const objv[]);
MODULE_SCOPE int	Tcl_SocketObjCmd(void *clientData,
			    Tcl_Interp *interp, int objc,
			    Tcl_Obj *const objv[]);
MODULE_SCOPE int	Tcl_SourceObjCmd(void *clientData,
			    Tcl_Interp *interp, int objc,
			    Tcl_Obj *const objv[]);
MODULE_SCOPE Tcl_Command TclInitStringCmd(Tcl_Interp *interp);
MODULE_SCOPE int	Tcl_SubstObjCmd(void *clientData,
			    Tcl_Interp *interp, int objc,
			    Tcl_Obj *const objv[]);
MODULE_SCOPE int	Tcl_SwitchObjCmd(void *clientData,
			    Tcl_Interp *interp, int objc,
			    Tcl_Obj *const objv[]);
MODULE_SCOPE int	Tcl_TellObjCmd(void *clientData,
			    Tcl_Interp *interp, int objc,
			    Tcl_Obj *const objv[]);
MODULE_SCOPE int	Tcl_ThrowObjCmd(void *dummy, Tcl_Interp *interp,
			    int objc, Tcl_Obj *const objv[]);
MODULE_SCOPE int	Tcl_TimeObjCmd(void *clientData,
			    Tcl_Interp *interp, int objc,
			    Tcl_Obj *const objv[]);
MODULE_SCOPE int	Tcl_TimeRateObjCmd(void *clientData,
			    Tcl_Interp *interp, int objc,
			    Tcl_Obj *const objv[]);
MODULE_SCOPE int	Tcl_TraceObjCmd(void *clientData,
			    Tcl_Interp *interp, int objc,
			    Tcl_Obj *const objv[]);
MODULE_SCOPE int	Tcl_TryObjCmd(void *clientData,
			    Tcl_Interp *interp, int objc,
			    Tcl_Obj *const objv[]);
MODULE_SCOPE int	Tcl_UnloadObjCmd(void *clientData,
			    Tcl_Interp *interp, int objc,
			    Tcl_Obj *const objv[]);
MODULE_SCOPE int	Tcl_UnsetObjCmd(void *clientData,
			    Tcl_Interp *interp, int objc,
			    Tcl_Obj *const objv[]);
MODULE_SCOPE int	Tcl_UpdateObjCmd(void *clientData,
			    Tcl_Interp *interp, int objc,
			    Tcl_Obj *const objv[]);
MODULE_SCOPE int	Tcl_UplevelObjCmd(void *clientData,
			    Tcl_Interp *interp, int objc,
			    Tcl_Obj *const objv[]);
MODULE_SCOPE int	Tcl_UpvarObjCmd(void *clientData,
			    Tcl_Interp *interp, int objc,
			    Tcl_Obj *const objv[]);
MODULE_SCOPE int	Tcl_VariableObjCmd(void *clientData,
			    Tcl_Interp *interp, int objc,
			    Tcl_Obj *const objv[]);
MODULE_SCOPE int	Tcl_VwaitObjCmd(void *clientData,
			    Tcl_Interp *interp, int objc,
			    Tcl_Obj *const objv[]);
MODULE_SCOPE int	Tcl_WhileObjCmd(void *clientData,
			    Tcl_Interp *interp, int objc,
			    Tcl_Obj *const objv[]);

/*
 *----------------------------------------------------------------
 * Compilation procedures for commands in the generic core:
 *----------------------------------------------------------------
 */

MODULE_SCOPE int	TclCompileAppendCmd(Tcl_Interp *interp,
			    Tcl_Parse *parsePtr, Command *cmdPtr,
			    struct CompileEnv *envPtr);
MODULE_SCOPE int	TclCompileArrayExistsCmd(Tcl_Interp *interp,
			    Tcl_Parse *parsePtr, Command *cmdPtr,
			    struct CompileEnv *envPtr);
MODULE_SCOPE int	TclCompileArraySetCmd(Tcl_Interp *interp,
			    Tcl_Parse *parsePtr, Command *cmdPtr,
			    struct CompileEnv *envPtr);
MODULE_SCOPE int	TclCompileArrayUnsetCmd(Tcl_Interp *interp,
			    Tcl_Parse *parsePtr, Command *cmdPtr,
			    struct CompileEnv *envPtr);
MODULE_SCOPE int	TclCompileBreakCmd(Tcl_Interp *interp,
			    Tcl_Parse *parsePtr, Command *cmdPtr,
			    struct CompileEnv *envPtr);
MODULE_SCOPE int	TclCompileCatchCmd(Tcl_Interp *interp,
			    Tcl_Parse *parsePtr, Command *cmdPtr,
			    struct CompileEnv *envPtr);
MODULE_SCOPE int	TclCompileClockClicksCmd(Tcl_Interp *interp,
			    Tcl_Parse *parsePtr, Command *cmdPtr,
			    struct CompileEnv *envPtr);
MODULE_SCOPE int	TclCompileClockReadingCmd(Tcl_Interp *interp,
			    Tcl_Parse *parsePtr, Command *cmdPtr,
			    struct CompileEnv *envPtr);
MODULE_SCOPE int	TclCompileConcatCmd(Tcl_Interp *interp,
			    Tcl_Parse *parsePtr, Command *cmdPtr,
			    struct CompileEnv *envPtr);
MODULE_SCOPE int	TclCompileContinueCmd(Tcl_Interp *interp,
			    Tcl_Parse *parsePtr, Command *cmdPtr,
			    struct CompileEnv *envPtr);
MODULE_SCOPE int	TclCompileDictAppendCmd(Tcl_Interp *interp,
			    Tcl_Parse *parsePtr, Command *cmdPtr,
			    struct CompileEnv *envPtr);
MODULE_SCOPE int	TclCompileDictCreateCmd(Tcl_Interp *interp,
			    Tcl_Parse *parsePtr, Command *cmdPtr,
			    struct CompileEnv *envPtr);
MODULE_SCOPE int	TclCompileDictExistsCmd(Tcl_Interp *interp,
			    Tcl_Parse *parsePtr, Command *cmdPtr,
			    struct CompileEnv *envPtr);
MODULE_SCOPE int	TclCompileDictForCmd(Tcl_Interp *interp,
			    Tcl_Parse *parsePtr, Command *cmdPtr,
			    struct CompileEnv *envPtr);
MODULE_SCOPE int	TclCompileDictGetCmd(Tcl_Interp *interp,
			    Tcl_Parse *parsePtr, Command *cmdPtr,
			    struct CompileEnv *envPtr);
MODULE_SCOPE int	TclCompileDictGetWithDefaultCmd(Tcl_Interp *interp,
			    Tcl_Parse *parsePtr, Command *cmdPtr,
			    struct CompileEnv *envPtr);
MODULE_SCOPE int	TclCompileDictIncrCmd(Tcl_Interp *interp,
			    Tcl_Parse *parsePtr, Command *cmdPtr,
			    struct CompileEnv *envPtr);
MODULE_SCOPE int	TclCompileDictLappendCmd(Tcl_Interp *interp,
			    Tcl_Parse *parsePtr, Command *cmdPtr,
			    struct CompileEnv *envPtr);
MODULE_SCOPE int	TclCompileDictMapCmd(Tcl_Interp *interp,
			    Tcl_Parse *parsePtr, Command *cmdPtr,
			    struct CompileEnv *envPtr);
MODULE_SCOPE int	TclCompileDictMergeCmd(Tcl_Interp *interp,
			    Tcl_Parse *parsePtr, Command *cmdPtr,
			    struct CompileEnv *envPtr);
MODULE_SCOPE int	TclCompileDictSetCmd(Tcl_Interp *interp,
			    Tcl_Parse *parsePtr, Command *cmdPtr,
			    struct CompileEnv *envPtr);
MODULE_SCOPE int	TclCompileDictUnsetCmd(Tcl_Interp *interp,
			    Tcl_Parse *parsePtr, Command *cmdPtr,
			    struct CompileEnv *envPtr);
MODULE_SCOPE int	TclCompileDictUpdateCmd(Tcl_Interp *interp,
			    Tcl_Parse *parsePtr, Command *cmdPtr,
			    struct CompileEnv *envPtr);
MODULE_SCOPE int	TclCompileDictWithCmd(Tcl_Interp *interp,
			    Tcl_Parse *parsePtr, Command *cmdPtr,
			    struct CompileEnv *envPtr);
MODULE_SCOPE int	TclCompileEnsemble(Tcl_Interp *interp,
			    Tcl_Parse *parsePtr, Command *cmdPtr,
			    struct CompileEnv *envPtr);
MODULE_SCOPE int	TclCompileErrorCmd(Tcl_Interp *interp,
			    Tcl_Parse *parsePtr, Command *cmdPtr,
			    struct CompileEnv *envPtr);
MODULE_SCOPE int	TclCompileExprCmd(Tcl_Interp *interp,
			    Tcl_Parse *parsePtr, Command *cmdPtr,
			    struct CompileEnv *envPtr);
MODULE_SCOPE int	TclCompileForCmd(Tcl_Interp *interp,
			    Tcl_Parse *parsePtr, Command *cmdPtr,
			    struct CompileEnv *envPtr);
MODULE_SCOPE int	TclCompileForeachCmd(Tcl_Interp *interp,
			    Tcl_Parse *parsePtr, Command *cmdPtr,
			    struct CompileEnv *envPtr);
MODULE_SCOPE int	TclCompileFormatCmd(Tcl_Interp *interp,
			    Tcl_Parse *parsePtr, Command *cmdPtr,
			    struct CompileEnv *envPtr);
MODULE_SCOPE int	TclCompileGlobalCmd(Tcl_Interp *interp,
			    Tcl_Parse *parsePtr, Command *cmdPtr,
			    struct CompileEnv *envPtr);
MODULE_SCOPE int	TclCompileIfCmd(Tcl_Interp *interp,
			    Tcl_Parse *parsePtr, Command *cmdPtr,
			    struct CompileEnv *envPtr);
MODULE_SCOPE int	TclCompileInfoCommandsCmd(Tcl_Interp *interp,
			    Tcl_Parse *parsePtr, Command *cmdPtr,
			    struct CompileEnv *envPtr);
MODULE_SCOPE int	TclCompileInfoCoroutineCmd(Tcl_Interp *interp,
			    Tcl_Parse *parsePtr, Command *cmdPtr,
			    struct CompileEnv *envPtr);
MODULE_SCOPE int	TclCompileInfoExistsCmd(Tcl_Interp *interp,
			    Tcl_Parse *parsePtr, Command *cmdPtr,
			    struct CompileEnv *envPtr);
MODULE_SCOPE int	TclCompileInfoLevelCmd(Tcl_Interp *interp,
			    Tcl_Parse *parsePtr, Command *cmdPtr,
			    struct CompileEnv *envPtr);
MODULE_SCOPE int	TclCompileInfoObjectClassCmd(Tcl_Interp *interp,
			    Tcl_Parse *parsePtr, Command *cmdPtr,
			    struct CompileEnv *envPtr);
MODULE_SCOPE int	TclCompileInfoObjectIsACmd(Tcl_Interp *interp,
			    Tcl_Parse *parsePtr, Command *cmdPtr,
			    struct CompileEnv *envPtr);
MODULE_SCOPE int	TclCompileInfoObjectNamespaceCmd(Tcl_Interp *interp,
			    Tcl_Parse *parsePtr, Command *cmdPtr,
			    struct CompileEnv *envPtr);
MODULE_SCOPE int	TclCompileIncrCmd(Tcl_Interp *interp,
			    Tcl_Parse *parsePtr, Command *cmdPtr,
			    struct CompileEnv *envPtr);
MODULE_SCOPE int	TclCompileLappendCmd(Tcl_Interp *interp,
			    Tcl_Parse *parsePtr, Command *cmdPtr,
			    struct CompileEnv *envPtr);
MODULE_SCOPE int	TclCompileLassignCmd(Tcl_Interp *interp,
			    Tcl_Parse *parsePtr, Command *cmdPtr,
			    struct CompileEnv *envPtr);
MODULE_SCOPE int	TclCompileLindexCmd(Tcl_Interp *interp,
			    Tcl_Parse *parsePtr, Command *cmdPtr,
			    struct CompileEnv *envPtr);
MODULE_SCOPE int	TclCompileLinsertCmd(Tcl_Interp *interp,
			    Tcl_Parse *parsePtr, Command *cmdPtr,
			    struct CompileEnv *envPtr);
MODULE_SCOPE int	TclCompileListCmd(Tcl_Interp *interp,
			    Tcl_Parse *parsePtr, Command *cmdPtr,
			    struct CompileEnv *envPtr);
MODULE_SCOPE int	TclCompileLlengthCmd(Tcl_Interp *interp,
			    Tcl_Parse *parsePtr, Command *cmdPtr,
			    struct CompileEnv *envPtr);
MODULE_SCOPE int	TclCompileLmapCmd(Tcl_Interp *interp,
			    Tcl_Parse *parsePtr, Command *cmdPtr,
			    struct CompileEnv *envPtr);
MODULE_SCOPE int	TclCompileLrangeCmd(Tcl_Interp *interp,
			    Tcl_Parse *parsePtr, Command *cmdPtr,
			    struct CompileEnv *envPtr);
MODULE_SCOPE int	TclCompileLreplaceCmd(Tcl_Interp *interp,
			    Tcl_Parse *parsePtr, Command *cmdPtr,
			    struct CompileEnv *envPtr);
MODULE_SCOPE int	TclCompileLsetCmd(Tcl_Interp *interp,
			    Tcl_Parse *parsePtr, Command *cmdPtr,
			    struct CompileEnv *envPtr);
MODULE_SCOPE int	TclCompileNamespaceCodeCmd(Tcl_Interp *interp,
			    Tcl_Parse *parsePtr, Command *cmdPtr,
			    struct CompileEnv *envPtr);
MODULE_SCOPE int	TclCompileNamespaceCurrentCmd(Tcl_Interp *interp,
			    Tcl_Parse *parsePtr, Command *cmdPtr,
			    struct CompileEnv *envPtr);
MODULE_SCOPE int	TclCompileNamespaceOriginCmd(Tcl_Interp *interp,
			    Tcl_Parse *parsePtr, Command *cmdPtr,
			    struct CompileEnv *envPtr);
MODULE_SCOPE int	TclCompileNamespaceQualifiersCmd(Tcl_Interp *interp,
			    Tcl_Parse *parsePtr, Command *cmdPtr,
			    struct CompileEnv *envPtr);
MODULE_SCOPE int	TclCompileNamespaceTailCmd(Tcl_Interp *interp,
			    Tcl_Parse *parsePtr, Command *cmdPtr,
			    struct CompileEnv *envPtr);
MODULE_SCOPE int	TclCompileNamespaceUpvarCmd(Tcl_Interp *interp,
			    Tcl_Parse *parsePtr, Command *cmdPtr,
			    struct CompileEnv *envPtr);
MODULE_SCOPE int	TclCompileNamespaceWhichCmd(Tcl_Interp *interp,
			    Tcl_Parse *parsePtr, Command *cmdPtr,
			    struct CompileEnv *envPtr);
MODULE_SCOPE int	TclCompileNoOp(Tcl_Interp *interp,
			    Tcl_Parse *parsePtr, Command *cmdPtr,
			    struct CompileEnv *envPtr);
MODULE_SCOPE int	TclCompileObjectNextCmd(Tcl_Interp *interp,
			    Tcl_Parse *parsePtr, Command *cmdPtr,
			    struct CompileEnv *envPtr);
MODULE_SCOPE int	TclCompileObjectNextToCmd(Tcl_Interp *interp,
			    Tcl_Parse *parsePtr, Command *cmdPtr,
			    struct CompileEnv *envPtr);
MODULE_SCOPE int	TclCompileObjectSelfCmd(Tcl_Interp *interp,
			    Tcl_Parse *parsePtr, Command *cmdPtr,
			    struct CompileEnv *envPtr);
MODULE_SCOPE int	TclCompileRegexpCmd(Tcl_Interp *interp,
			    Tcl_Parse *parsePtr, Command *cmdPtr,
			    struct CompileEnv *envPtr);
MODULE_SCOPE int	TclCompileRegsubCmd(Tcl_Interp *interp,
			    Tcl_Parse *parsePtr, Command *cmdPtr,
			    struct CompileEnv *envPtr);
MODULE_SCOPE int	TclCompileReturnCmd(Tcl_Interp *interp,
			    Tcl_Parse *parsePtr, Command *cmdPtr,
			    struct CompileEnv *envPtr);
MODULE_SCOPE int	TclCompileSetCmd(Tcl_Interp *interp,
			    Tcl_Parse *parsePtr, Command *cmdPtr,
			    struct CompileEnv *envPtr);
MODULE_SCOPE int	TclCompileStringCatCmd(Tcl_Interp *interp,
			    Tcl_Parse *parsePtr, Command *cmdPtr,
			    struct CompileEnv *envPtr);
MODULE_SCOPE int	TclCompileStringCmpCmd(Tcl_Interp *interp,
			    Tcl_Parse *parsePtr, Command *cmdPtr,
			    struct CompileEnv *envPtr);
MODULE_SCOPE int	TclCompileStringEqualCmd(Tcl_Interp *interp,
			    Tcl_Parse *parsePtr, Command *cmdPtr,
			    struct CompileEnv *envPtr);
MODULE_SCOPE int	TclCompileStringFirstCmd(Tcl_Interp *interp,
			    Tcl_Parse *parsePtr, Command *cmdPtr,
			    struct CompileEnv *envPtr);
MODULE_SCOPE int	TclCompileStringIndexCmd(Tcl_Interp *interp,
			    Tcl_Parse *parsePtr, Command *cmdPtr,
			    struct CompileEnv *envPtr);
MODULE_SCOPE int	TclCompileStringInsertCmd(Tcl_Interp *interp,
			    Tcl_Parse *parsePtr, Command *cmdPtr,
			    struct CompileEnv *envPtr);
MODULE_SCOPE int	TclCompileStringIsCmd(Tcl_Interp *interp,
			    Tcl_Parse *parsePtr, Command *cmdPtr,
			    struct CompileEnv *envPtr);
MODULE_SCOPE int	TclCompileStringLastCmd(Tcl_Interp *interp,
			    Tcl_Parse *parsePtr, Command *cmdPtr,
			    struct CompileEnv *envPtr);
MODULE_SCOPE int	TclCompileStringLenCmd(Tcl_Interp *interp,
			    Tcl_Parse *parsePtr, Command *cmdPtr,
			    struct CompileEnv *envPtr);
MODULE_SCOPE int	TclCompileStringMapCmd(Tcl_Interp *interp,
			    Tcl_Parse *parsePtr, Command *cmdPtr,
			    struct CompileEnv *envPtr);
MODULE_SCOPE int	TclCompileStringMatchCmd(Tcl_Interp *interp,
			    Tcl_Parse *parsePtr, Command *cmdPtr,
			    struct CompileEnv *envPtr);
MODULE_SCOPE int	TclCompileStringRangeCmd(Tcl_Interp *interp,
			    Tcl_Parse *parsePtr, Command *cmdPtr,
			    struct CompileEnv *envPtr);
MODULE_SCOPE int	TclCompileStringReplaceCmd(Tcl_Interp *interp,
			    Tcl_Parse *parsePtr, Command *cmdPtr,
			    struct CompileEnv *envPtr);
MODULE_SCOPE int	TclCompileStringToLowerCmd(Tcl_Interp *interp,
			    Tcl_Parse *parsePtr, Command *cmdPtr,
			    struct CompileEnv *envPtr);
MODULE_SCOPE int	TclCompileStringToTitleCmd(Tcl_Interp *interp,
			    Tcl_Parse *parsePtr, Command *cmdPtr,
			    struct CompileEnv *envPtr);
MODULE_SCOPE int	TclCompileStringToUpperCmd(Tcl_Interp *interp,
			    Tcl_Parse *parsePtr, Command *cmdPtr,
			    struct CompileEnv *envPtr);
MODULE_SCOPE int	TclCompileStringTrimCmd(Tcl_Interp *interp,
			    Tcl_Parse *parsePtr, Command *cmdPtr,
			    struct CompileEnv *envPtr);
MODULE_SCOPE int	TclCompileStringTrimLCmd(Tcl_Interp *interp,
			    Tcl_Parse *parsePtr, Command *cmdPtr,
			    struct CompileEnv *envPtr);
MODULE_SCOPE int	TclCompileStringTrimRCmd(Tcl_Interp *interp,
			    Tcl_Parse *parsePtr, Command *cmdPtr,
			    struct CompileEnv *envPtr);
MODULE_SCOPE int	TclCompileSubstCmd(Tcl_Interp *interp,
			    Tcl_Parse *parsePtr, Command *cmdPtr,
			    struct CompileEnv *envPtr);
MODULE_SCOPE int	TclCompileSwitchCmd(Tcl_Interp *interp,
			    Tcl_Parse *parsePtr, Command *cmdPtr,
			    struct CompileEnv *envPtr);
MODULE_SCOPE int	TclCompileTailcallCmd(Tcl_Interp *interp,
			    Tcl_Parse *parsePtr, Command *cmdPtr,
			    struct CompileEnv *envPtr);
MODULE_SCOPE int	TclCompileThrowCmd(Tcl_Interp *interp,
			    Tcl_Parse *parsePtr, Command *cmdPtr,
			    struct CompileEnv *envPtr);
MODULE_SCOPE int	TclCompileTryCmd(Tcl_Interp *interp,
			    Tcl_Parse *parsePtr, Command *cmdPtr,
			    struct CompileEnv *envPtr);
MODULE_SCOPE int	TclCompileUnsetCmd(Tcl_Interp *interp,
			    Tcl_Parse *parsePtr, Command *cmdPtr,
			    struct CompileEnv *envPtr);
MODULE_SCOPE int	TclCompileUpvarCmd(Tcl_Interp *interp,
			    Tcl_Parse *parsePtr, Command *cmdPtr,
			    struct CompileEnv *envPtr);
MODULE_SCOPE int	TclCompileVariableCmd(Tcl_Interp *interp,
			    Tcl_Parse *parsePtr, Command *cmdPtr,
			    struct CompileEnv *envPtr);
MODULE_SCOPE int	TclCompileWhileCmd(Tcl_Interp *interp,
			    Tcl_Parse *parsePtr, Command *cmdPtr,
			    struct CompileEnv *envPtr);
MODULE_SCOPE int	TclCompileYieldCmd(Tcl_Interp *interp,
			    Tcl_Parse *parsePtr, Command *cmdPtr,
			    struct CompileEnv *envPtr);
MODULE_SCOPE int	TclCompileYieldToCmd(Tcl_Interp *interp,
			    Tcl_Parse *parsePtr, Command *cmdPtr,
			    struct CompileEnv *envPtr);
MODULE_SCOPE int	TclCompileBasic0ArgCmd(Tcl_Interp *interp,
			    Tcl_Parse *parsePtr, Command *cmdPtr,
			    struct CompileEnv *envPtr);
MODULE_SCOPE int	TclCompileBasic1ArgCmd(Tcl_Interp *interp,
			    Tcl_Parse *parsePtr, Command *cmdPtr,
			    struct CompileEnv *envPtr);
MODULE_SCOPE int	TclCompileBasic2ArgCmd(Tcl_Interp *interp,
			    Tcl_Parse *parsePtr, Command *cmdPtr,
			    struct CompileEnv *envPtr);
MODULE_SCOPE int	TclCompileBasic3ArgCmd(Tcl_Interp *interp,
			    Tcl_Parse *parsePtr, Command *cmdPtr,
			    struct CompileEnv *envPtr);
MODULE_SCOPE int	TclCompileBasic0Or1ArgCmd(Tcl_Interp *interp,
			    Tcl_Parse *parsePtr, Command *cmdPtr,
			    struct CompileEnv *envPtr);
MODULE_SCOPE int	TclCompileBasic1Or2ArgCmd(Tcl_Interp *interp,
			    Tcl_Parse *parsePtr, Command *cmdPtr,
			    struct CompileEnv *envPtr);
MODULE_SCOPE int	TclCompileBasic2Or3ArgCmd(Tcl_Interp *interp,
			    Tcl_Parse *parsePtr, Command *cmdPtr,
			    struct CompileEnv *envPtr);
MODULE_SCOPE int	TclCompileBasic0To2ArgCmd(Tcl_Interp *interp,
			    Tcl_Parse *parsePtr, Command *cmdPtr,
			    struct CompileEnv *envPtr);
MODULE_SCOPE int	TclCompileBasic1To3ArgCmd(Tcl_Interp *interp,
			    Tcl_Parse *parsePtr, Command *cmdPtr,
			    struct CompileEnv *envPtr);
MODULE_SCOPE int	TclCompileBasicMin0ArgCmd(Tcl_Interp *interp,
			    Tcl_Parse *parsePtr, Command *cmdPtr,
			    struct CompileEnv *envPtr);
MODULE_SCOPE int	TclCompileBasicMin1ArgCmd(Tcl_Interp *interp,
			    Tcl_Parse *parsePtr, Command *cmdPtr,
			    struct CompileEnv *envPtr);
MODULE_SCOPE int	TclCompileBasicMin2ArgCmd(Tcl_Interp *interp,
			    Tcl_Parse *parsePtr, Command *cmdPtr,
			    struct CompileEnv *envPtr);

MODULE_SCOPE int	TclInvertOpCmd(void *clientData,
			    Tcl_Interp *interp, int objc,
			    Tcl_Obj *const objv[]);
MODULE_SCOPE int	TclCompileInvertOpCmd(Tcl_Interp *interp,
			    Tcl_Parse *parsePtr, Command *cmdPtr,
			    struct CompileEnv *envPtr);
MODULE_SCOPE int	TclNotOpCmd(void *clientData,
			    Tcl_Interp *interp, int objc,
			    Tcl_Obj *const objv[]);
MODULE_SCOPE int	TclCompileNotOpCmd(Tcl_Interp *interp,
			    Tcl_Parse *parsePtr, Command *cmdPtr,
			    struct CompileEnv *envPtr);
MODULE_SCOPE int	TclAddOpCmd(void *clientData,
			    Tcl_Interp *interp, int objc,
			    Tcl_Obj *const objv[]);
MODULE_SCOPE int	TclCompileAddOpCmd(Tcl_Interp *interp,
			    Tcl_Parse *parsePtr, Command *cmdPtr,
			    struct CompileEnv *envPtr);
MODULE_SCOPE int	TclMulOpCmd(void *clientData,
			    Tcl_Interp *interp, int objc,
			    Tcl_Obj *const objv[]);
MODULE_SCOPE int	TclCompileMulOpCmd(Tcl_Interp *interp,
			    Tcl_Parse *parsePtr, Command *cmdPtr,
			    struct CompileEnv *envPtr);
MODULE_SCOPE int	TclAndOpCmd(void *clientData,
			    Tcl_Interp *interp, int objc,
			    Tcl_Obj *const objv[]);
MODULE_SCOPE int	TclCompileAndOpCmd(Tcl_Interp *interp,
			    Tcl_Parse *parsePtr, Command *cmdPtr,
			    struct CompileEnv *envPtr);
MODULE_SCOPE int	TclOrOpCmd(void *clientData,
			    Tcl_Interp *interp, int objc,
			    Tcl_Obj *const objv[]);
MODULE_SCOPE int	TclCompileOrOpCmd(Tcl_Interp *interp,
			    Tcl_Parse *parsePtr, Command *cmdPtr,
			    struct CompileEnv *envPtr);
MODULE_SCOPE int	TclXorOpCmd(void *clientData,
			    Tcl_Interp *interp, int objc,
			    Tcl_Obj *const objv[]);
MODULE_SCOPE int	TclCompileXorOpCmd(Tcl_Interp *interp,
			    Tcl_Parse *parsePtr, Command *cmdPtr,
			    struct CompileEnv *envPtr);
MODULE_SCOPE int	TclPowOpCmd(void *clientData,
			    Tcl_Interp *interp, int objc,
			    Tcl_Obj *const objv[]);
MODULE_SCOPE int	TclCompilePowOpCmd(Tcl_Interp *interp,
			    Tcl_Parse *parsePtr, Command *cmdPtr,
			    struct CompileEnv *envPtr);
MODULE_SCOPE int	TclLshiftOpCmd(void *clientData,
			    Tcl_Interp *interp, int objc,
			    Tcl_Obj *const objv[]);
MODULE_SCOPE int	TclCompileLshiftOpCmd(Tcl_Interp *interp,
			    Tcl_Parse *parsePtr, Command *cmdPtr,
			    struct CompileEnv *envPtr);
MODULE_SCOPE int	TclRshiftOpCmd(void *clientData,
			    Tcl_Interp *interp, int objc,
			    Tcl_Obj *const objv[]);
MODULE_SCOPE int	TclCompileRshiftOpCmd(Tcl_Interp *interp,
			    Tcl_Parse *parsePtr, Command *cmdPtr,
			    struct CompileEnv *envPtr);
MODULE_SCOPE int	TclModOpCmd(void *clientData,
			    Tcl_Interp *interp, int objc,
			    Tcl_Obj *const objv[]);
MODULE_SCOPE int	TclCompileModOpCmd(Tcl_Interp *interp,
			    Tcl_Parse *parsePtr, Command *cmdPtr,
			    struct CompileEnv *envPtr);
MODULE_SCOPE int	TclNeqOpCmd(void *clientData,
			    Tcl_Interp *interp, int objc,
			    Tcl_Obj *const objv[]);
MODULE_SCOPE int	TclCompileNeqOpCmd(Tcl_Interp *interp,
			    Tcl_Parse *parsePtr, Command *cmdPtr,
			    struct CompileEnv *envPtr);
MODULE_SCOPE int	TclStrneqOpCmd(void *clientData,
			    Tcl_Interp *interp, int objc,
			    Tcl_Obj *const objv[]);
MODULE_SCOPE int	TclCompileStrneqOpCmd(Tcl_Interp *interp,
			    Tcl_Parse *parsePtr, Command *cmdPtr,
			    struct CompileEnv *envPtr);
MODULE_SCOPE int	TclInOpCmd(void *clientData,
			    Tcl_Interp *interp, int objc,
			    Tcl_Obj *const objv[]);
MODULE_SCOPE int	TclCompileInOpCmd(Tcl_Interp *interp,
			    Tcl_Parse *parsePtr, Command *cmdPtr,
			    struct CompileEnv *envPtr);
MODULE_SCOPE int	TclNiOpCmd(void *clientData,
			    Tcl_Interp *interp, int objc,
			    Tcl_Obj *const objv[]);
MODULE_SCOPE int	TclCompileNiOpCmd(Tcl_Interp *interp,
			    Tcl_Parse *parsePtr, Command *cmdPtr,
			    struct CompileEnv *envPtr);
MODULE_SCOPE int	TclMinusOpCmd(void *clientData,
			    Tcl_Interp *interp, int objc,
			    Tcl_Obj *const objv[]);
MODULE_SCOPE int	TclCompileMinusOpCmd(Tcl_Interp *interp,
			    Tcl_Parse *parsePtr, Command *cmdPtr,
			    struct CompileEnv *envPtr);
MODULE_SCOPE int	TclDivOpCmd(void *clientData,
			    Tcl_Interp *interp, int objc,
			    Tcl_Obj *const objv[]);
MODULE_SCOPE int	TclCompileDivOpCmd(Tcl_Interp *interp,
			    Tcl_Parse *parsePtr, Command *cmdPtr,
			    struct CompileEnv *envPtr);
MODULE_SCOPE int	TclCompileLessOpCmd(Tcl_Interp *interp,
			    Tcl_Parse *parsePtr, Command *cmdPtr,
			    struct CompileEnv *envPtr);
MODULE_SCOPE int	TclCompileLeqOpCmd(Tcl_Interp *interp,
			    Tcl_Parse *parsePtr, Command *cmdPtr,
			    struct CompileEnv *envPtr);
MODULE_SCOPE int	TclCompileGreaterOpCmd(Tcl_Interp *interp,
			    Tcl_Parse *parsePtr, Command *cmdPtr,
			    struct CompileEnv *envPtr);
MODULE_SCOPE int	TclCompileGeqOpCmd(Tcl_Interp *interp,
			    Tcl_Parse *parsePtr, Command *cmdPtr,
			    struct CompileEnv *envPtr);
MODULE_SCOPE int	TclCompileEqOpCmd(Tcl_Interp *interp,
			    Tcl_Parse *parsePtr, Command *cmdPtr,
			    struct CompileEnv *envPtr);
MODULE_SCOPE int	TclCompileStreqOpCmd(Tcl_Interp *interp,
			    Tcl_Parse *parsePtr, Command *cmdPtr,
			    struct CompileEnv *envPtr);
MODULE_SCOPE int	TclCompileStrLtOpCmd(Tcl_Interp *interp,
			    Tcl_Parse *parsePtr, Command *cmdPtr,
			    struct CompileEnv *envPtr);
MODULE_SCOPE int	TclCompileStrLeOpCmd(Tcl_Interp *interp,
			    Tcl_Parse *parsePtr, Command *cmdPtr,
			    struct CompileEnv *envPtr);
MODULE_SCOPE int	TclCompileStrGtOpCmd(Tcl_Interp *interp,
			    Tcl_Parse *parsePtr, Command *cmdPtr,
			    struct CompileEnv *envPtr);
MODULE_SCOPE int	TclCompileStrGeOpCmd(Tcl_Interp *interp,
			    Tcl_Parse *parsePtr, Command *cmdPtr,
			    struct CompileEnv *envPtr);

MODULE_SCOPE int	TclCompileAssembleCmd(Tcl_Interp *interp,
			    Tcl_Parse *parsePtr, Command *cmdPtr,
			    struct CompileEnv *envPtr);

/*
 * Routines that provide the [string] ensemble functionality. Possible
 * candidates for public interface.
 */

MODULE_SCOPE Tcl_Obj *	TclStringCat(Tcl_Interp *interp, int objc,
			    Tcl_Obj *const objv[], int flags);
MODULE_SCOPE Tcl_Obj *	TclStringFirst(Tcl_Obj *needle, Tcl_Obj *haystack,
			    size_t start);
MODULE_SCOPE Tcl_Obj *	TclStringLast(Tcl_Obj *needle, Tcl_Obj *haystack,
			    size_t last);
MODULE_SCOPE Tcl_Obj *	TclStringRepeat(Tcl_Interp *interp, Tcl_Obj *objPtr,
			    size_t count, int flags);
MODULE_SCOPE Tcl_Obj *	TclStringReplace(Tcl_Interp *interp, Tcl_Obj *objPtr,
			    size_t first, size_t count, Tcl_Obj *insertPtr,
			    int flags);
MODULE_SCOPE Tcl_Obj *	TclStringReverse(Tcl_Obj *objPtr, int flags);

/* Flag values for the [string] ensemble functions. */

#define TCL_STRING_MATCH_NOCASE TCL_MATCH_NOCASE /* (1<<0) in tcl.h */
#define TCL_STRING_IN_PLACE (1<<1)

/*
 * Functions defined in generic/tclVar.c and currently exported only for use
 * by the bytecode compiler and engine. Some of these could later be placed in
 * the public interface.
 */

MODULE_SCOPE Var *	TclObjLookupVarEx(Tcl_Interp * interp,
			    Tcl_Obj *part1Ptr, Tcl_Obj *part2Ptr, int flags,
			    const char *msg, int createPart1,
			    int createPart2, Var **arrayPtrPtr);
MODULE_SCOPE Var *	TclLookupArrayElement(Tcl_Interp *interp,
			    Tcl_Obj *arrayNamePtr, Tcl_Obj *elNamePtr,
			    int flags, const char *msg,
			    int createPart1, int createPart2,
			    Var *arrayPtr, int index);
MODULE_SCOPE Tcl_Obj *	TclPtrGetVarIdx(Tcl_Interp *interp,
			    Var *varPtr, Var *arrayPtr, Tcl_Obj *part1Ptr,
			    Tcl_Obj *part2Ptr, int flags, int index);
MODULE_SCOPE Tcl_Obj *	TclPtrSetVarIdx(Tcl_Interp *interp,
			    Var *varPtr, Var *arrayPtr, Tcl_Obj *part1Ptr,
			    Tcl_Obj *part2Ptr, Tcl_Obj *newValuePtr,
			    int flags, int index);
MODULE_SCOPE Tcl_Obj *	TclPtrIncrObjVarIdx(Tcl_Interp *interp,
			    Var *varPtr, Var *arrayPtr, Tcl_Obj *part1Ptr,
			    Tcl_Obj *part2Ptr, Tcl_Obj *incrPtr,
			    int flags, int index);
MODULE_SCOPE int	TclPtrObjMakeUpvarIdx(Tcl_Interp *interp,
			    Var *otherPtr, Tcl_Obj *myNamePtr, int myFlags,
			    int index);
MODULE_SCOPE int	TclPtrUnsetVarIdx(Tcl_Interp *interp, Var *varPtr,
			    Var *arrayPtr, Tcl_Obj *part1Ptr,
			    Tcl_Obj *part2Ptr, int flags,
			    int index);
MODULE_SCOPE void	TclInvalidateNsPath(Namespace *nsPtr);
MODULE_SCOPE void	TclFindArrayPtrElements(Var *arrayPtr,
			    Tcl_HashTable *tablePtr);

/*
 * The new extended interface to the variable traces.
 */

MODULE_SCOPE int	TclObjCallVarTraces(Interp *iPtr, Var *arrayPtr,
			    Var *varPtr, Tcl_Obj *part1Ptr, Tcl_Obj *part2Ptr,
			    int flags, int leaveErrMsg, int index);

/*
 * So tclObj.c and tclDictObj.c can share these implementations.
 */

MODULE_SCOPE int	TclCompareObjKeys(void *keyPtr, Tcl_HashEntry *hPtr);
MODULE_SCOPE void	TclFreeObjEntry(Tcl_HashEntry *hPtr);
MODULE_SCOPE TCL_HASH_TYPE TclHashObjKey(Tcl_HashTable *tablePtr, void *keyPtr);

MODULE_SCOPE int	TclFullFinalizationRequested(void);

/*
 * TIP #542
 */

MODULE_SCOPE size_t TclUniCharLen(const Tcl_UniChar *uniStr);
MODULE_SCOPE int TclUniCharNcmp(const Tcl_UniChar *ucs,
				const Tcl_UniChar *uct, size_t numChars);
MODULE_SCOPE int TclUniCharNcasecmp(const Tcl_UniChar *ucs,
				const Tcl_UniChar *uct, size_t numChars);
MODULE_SCOPE int TclUniCharCaseMatch(const Tcl_UniChar *uniStr,
				const Tcl_UniChar *uniPattern, int nocase);


/*
 * Just for the purposes of command-type registration.
 */

MODULE_SCOPE Tcl_ObjCmdProc TclEnsembleImplementationCmd;
MODULE_SCOPE Tcl_ObjCmdProc TclAliasObjCmd;
MODULE_SCOPE Tcl_ObjCmdProc TclLocalAliasObjCmd;
MODULE_SCOPE Tcl_ObjCmdProc TclChildObjCmd;
MODULE_SCOPE Tcl_ObjCmdProc TclInvokeImportedCmd;
MODULE_SCOPE Tcl_ObjCmdProc TclOOPublicObjectCmd;
MODULE_SCOPE Tcl_ObjCmdProc TclOOPrivateObjectCmd;
MODULE_SCOPE Tcl_ObjCmdProc TclOOMyClassObjCmd;

/*
 * TIP #462.
 */

/*
 * The following enum values give the status of a spawned process.
 */

typedef enum TclProcessWaitStatus {
    TCL_PROCESS_ERROR = -1,	/* Error waiting for process to exit */
    TCL_PROCESS_UNCHANGED = 0,	/* No change since the last call. */
    TCL_PROCESS_EXITED = 1,	/* Process has exited. */
    TCL_PROCESS_SIGNALED = 2,	/* Child killed because of a signal. */
    TCL_PROCESS_STOPPED = 3,	/* Child suspended because of a signal. */
    TCL_PROCESS_UNKNOWN_STATUS = 4
				/* Child wait status didn't make sense. */
} TclProcessWaitStatus;

MODULE_SCOPE Tcl_Command TclInitProcessCmd(Tcl_Interp *interp);
MODULE_SCOPE void	TclProcessCreated(Tcl_Pid pid);
MODULE_SCOPE TclProcessWaitStatus TclProcessWait(Tcl_Pid pid, int options,
			    int *codePtr, Tcl_Obj **msgObjPtr,
			    Tcl_Obj **errorObjPtr);
MODULE_SCOPE int TclClose(Tcl_Interp *,	Tcl_Channel chan);
/*
 * TIP #508: [array default]
 */

MODULE_SCOPE void	TclInitArrayVar(Var *arrayPtr);
MODULE_SCOPE Tcl_Obj *	TclGetArrayDefault(Var *arrayPtr);

/*
 * Utility routines for encoding index values as integers. Used by both
 * some of the command compilers and by [lsort] and [lsearch].
 */

MODULE_SCOPE int	TclIndexEncode(Tcl_Interp *interp, Tcl_Obj *objPtr,
			    size_t before, size_t after, int *indexPtr);
MODULE_SCOPE size_t	TclIndexDecode(int encoded, size_t endValue);

/* Constants used in index value encoding routines. */
#define TCL_INDEX_END           ((size_t)-2)
#define TCL_INDEX_START         ((size_t)0)

/*
 *----------------------------------------------------------------------
 *
 * TclScaleTime --
 *
 *	TIP #233 (Virtualized Time): Wrapper around the time virutalisation
 *	rescale function to hide the binding of the clientData.
 *
 *	This is static inline code; it's like a macro, but a function. It's
 *	used because this is a piece of code that ends up in places that are a
 *	bit performance sensitive.
 *
 * Results:
 *	None
 *
 * Side effects:
 *	Updates the time structure (given as an argument) with what the time
 *	should be after virtualisation.
 *
 *----------------------------------------------------------------------
 */

static inline void
TclScaleTime(
    Tcl_Time *timePtr)
{
    if (timePtr != NULL) {
	tclScaleTimeProcPtr(timePtr, tclTimeClientData);
    }
}

/*
 *----------------------------------------------------------------
 * Macros used by the Tcl core to create and release Tcl objects.
 * TclNewObj(objPtr) creates a new object denoting an empty string.
 * TclDecrRefCount(objPtr) decrements the object's reference count, and frees
 * the object if its reference count is zero. These macros are inline versions
 * of Tcl_NewObj() and Tcl_DecrRefCount(). Notice that the names differ in not
 * having a "_" after the "Tcl". Notice also that these macros reference their
 * argument more than once, so you should avoid calling them with an
 * expression that is expensive to compute or has side effects. The ANSI C
 * "prototypes" for these macros are:
 *
 * MODULE_SCOPE void	TclNewObj(Tcl_Obj *objPtr);
 * MODULE_SCOPE void	TclDecrRefCount(Tcl_Obj *objPtr);
 *
 * These macros are defined in terms of two macros that depend on memory
 * allocator in use: TclAllocObjStorage, TclFreeObjStorage. They are defined
 * below.
 *----------------------------------------------------------------
 */

/*
 * DTrace object allocation probe macros.
 */

#ifdef USE_DTRACE
#ifndef _TCLDTRACE_H
#include "tclDTrace.h"
#endif
#define	TCL_DTRACE_OBJ_CREATE(objPtr)	TCL_OBJ_CREATE(objPtr)
#define	TCL_DTRACE_OBJ_FREE(objPtr)	TCL_OBJ_FREE(objPtr)
#else /* USE_DTRACE */
#define	TCL_DTRACE_OBJ_CREATE(objPtr)	{}
#define	TCL_DTRACE_OBJ_FREE(objPtr)	{}
#endif /* USE_DTRACE */

#ifdef TCL_COMPILE_STATS
#  define TclIncrObjsAllocated() \
    tclObjsAlloced++
#  define TclIncrObjsFreed() \
    tclObjsFreed++
#else
#  define TclIncrObjsAllocated()
#  define TclIncrObjsFreed()
#endif /* TCL_COMPILE_STATS */

#  define TclAllocObjStorage(objPtr)		\
	TclAllocObjStorageEx(NULL, (objPtr))

#  define TclFreeObjStorage(objPtr)		\
	TclFreeObjStorageEx(NULL, (objPtr))

#ifndef TCL_MEM_DEBUG
# define TclNewObj(objPtr) \
    TclIncrObjsAllocated(); \
    TclAllocObjStorage(objPtr); \
    (objPtr)->refCount = 0; \
    (objPtr)->bytes    = &tclEmptyString; \
    (objPtr)->length   = 0; \
    (objPtr)->typePtr  = NULL; \
    TCL_DTRACE_OBJ_CREATE(objPtr)

/*
 * Invalidate the string rep first so we can use the bytes value for our
 * pointer chain, and signal an obj deletion (as opposed to shimmering) with
 * 'length == TCL_INDEX_NONE'.
 * Use empty 'if ; else' to handle use in unbraced outer if/else conditions.
 */

# define TclDecrRefCount(objPtr) \
    if ((objPtr)->refCount-- > 1) ; else { \
	if (!(objPtr)->typePtr || !(objPtr)->typePtr->freeIntRepProc) { \
	    TCL_DTRACE_OBJ_FREE(objPtr); \
	    if ((objPtr)->bytes \
		    && ((objPtr)->bytes != &tclEmptyString)) { \
		Tcl_Free((objPtr)->bytes); \
	    } \
	    (objPtr)->length = TCL_INDEX_NONE; \
	    TclFreeObjStorage(objPtr); \
	    TclIncrObjsFreed(); \
	} else { \
	    TclFreeObj(objPtr); \
	} \
    }

#if TCL_THREADS && !defined(USE_THREAD_ALLOC)
#   define USE_THREAD_ALLOC 1
#endif

#if defined(PURIFY)

/*
 * The PURIFY mode is like the regular mode, but instead of doing block
 * Tcl_Obj allocation and keeping a freed list for efficiency, it always
 * allocates and frees a single Tcl_Obj so that tools like Purify can better
 * track memory leaks.
 */

#  define TclAllocObjStorageEx(interp, objPtr) \
	(objPtr) = (Tcl_Obj *)Tcl_Alloc(sizeof(Tcl_Obj))

#  define TclFreeObjStorageEx(interp, objPtr) \
	Tcl_Free(objPtr)

#undef USE_THREAD_ALLOC
#undef USE_TCLALLOC
#elif TCL_THREADS && defined(USE_THREAD_ALLOC)

/*
 * The TCL_THREADS mode is like the regular mode but allocates Tcl_Obj's from
 * per-thread caches.
 */

MODULE_SCOPE Tcl_Obj *	TclThreadAllocObj(void);
MODULE_SCOPE void	TclThreadFreeObj(Tcl_Obj *);
MODULE_SCOPE Tcl_Mutex *TclpNewAllocMutex(void);
MODULE_SCOPE void	TclFreeAllocCache(void *);
MODULE_SCOPE void *	TclpGetAllocCache(void);
MODULE_SCOPE void	TclpSetAllocCache(void *);
MODULE_SCOPE void	TclpFreeAllocMutex(Tcl_Mutex *mutex);
MODULE_SCOPE void	TclpInitAllocCache(void);
MODULE_SCOPE void	TclpFreeAllocCache(void *);

/*
 * These macros need to be kept in sync with the code of TclThreadAllocObj()
 * and TclThreadFreeObj().
 *
 * Note that the optimiser should resolve the case (interp==NULL) at compile
 * time.
 */

#  define ALLOC_NOBJHIGH 1200

#  define TclAllocObjStorageEx(interp, objPtr)				\
    do {								\
	AllocCache *cachePtr;						\
	if (((interp) == NULL) ||					\
		((cachePtr = ((Interp *)(interp))->allocCache),		\
			(cachePtr->numObjects == 0))) {			\
	    (objPtr) = TclThreadAllocObj();				\
	} else {							\
	    (objPtr) = cachePtr->firstObjPtr;				\
	    cachePtr->firstObjPtr = (Tcl_Obj *)(objPtr)->internalRep.twoPtrValue.ptr1; \
	    --cachePtr->numObjects;					\
	}								\
    } while (0)

#  define TclFreeObjStorageEx(interp, objPtr)				\
    do {								\
	AllocCache *cachePtr;						\
	if (((interp) == NULL) ||					\
		((cachePtr = ((Interp *)(interp))->allocCache),		\
			((cachePtr->numObjects == 0) ||			\
			(cachePtr->numObjects >= ALLOC_NOBJHIGH)))) {	\
	    TclThreadFreeObj(objPtr);					\
	} else {							\
	    (objPtr)->internalRep.twoPtrValue.ptr1 = cachePtr->firstObjPtr; \
	    cachePtr->firstObjPtr = objPtr;				\
	    ++cachePtr->numObjects;					\
	}								\
    } while (0)

#else /* not PURIFY or USE_THREAD_ALLOC */

#if defined(USE_TCLALLOC) && USE_TCLALLOC
    MODULE_SCOPE void TclFinalizeAllocSubsystem();
    MODULE_SCOPE void TclInitAlloc();
#else
#   define USE_TCLALLOC 0
#endif

#if TCL_THREADS
/* declared in tclObj.c */
MODULE_SCOPE Tcl_Mutex	tclObjMutex;
#endif

#  define TclAllocObjStorageEx(interp, objPtr) \
    do {								\
	Tcl_MutexLock(&tclObjMutex);					\
	if (tclFreeObjList == NULL) {					\
	    TclAllocateFreeObjects();					\
	}								\
	(objPtr) = tclFreeObjList;					\
	tclFreeObjList = (Tcl_Obj *)					\
		tclFreeObjList->internalRep.twoPtrValue.ptr1;		\
	Tcl_MutexUnlock(&tclObjMutex);					\
    } while (0)

#  define TclFreeObjStorageEx(interp, objPtr) \
    do {							       \
	Tcl_MutexLock(&tclObjMutex);				       \
	(objPtr)->internalRep.twoPtrValue.ptr1 = (void *) tclFreeObjList; \
	tclFreeObjList = (objPtr);				       \
	Tcl_MutexUnlock(&tclObjMutex);				       \
    } while (0)
#endif

#else /* TCL_MEM_DEBUG */
MODULE_SCOPE void	TclDbInitNewObj(Tcl_Obj *objPtr, const char *file,
			    int line);

# define TclDbNewObj(objPtr, file, line) \
    do { \
	TclIncrObjsAllocated();						\
	(objPtr) = (Tcl_Obj *)						\
		Tcl_DbCkalloc(sizeof(Tcl_Obj), (file), (line));		\
	TclDbInitNewObj((objPtr), (file), (line));			\
	TCL_DTRACE_OBJ_CREATE(objPtr);					\
    } while (0)

# define TclNewObj(objPtr) \
    TclDbNewObj(objPtr, __FILE__, __LINE__);

# define TclDecrRefCount(objPtr) \
    Tcl_DbDecrRefCount(objPtr, __FILE__, __LINE__)

# define TclNewListObjDirect(objc, objv) \
    TclDbNewListObjDirect(objc, objv, __FILE__, __LINE__)

#undef USE_THREAD_ALLOC
#endif /* TCL_MEM_DEBUG */

/*
 *----------------------------------------------------------------
 * Macro used by the Tcl core to set a Tcl_Obj's string representation to a
 * copy of the "len" bytes starting at "bytePtr". The value of "len" must
 * not be negative.  When "len" is 0, then it is acceptable to pass
 * "bytePtr" = NULL.  When "len" > 0, "bytePtr" must not be NULL, and it
 * must point to a location from which "len" bytes may be read.  These
 * constraints are not checked here.  The validity of the bytes copied
 * as a value string representation is also not verififed.  This macro
 * must not be called while "objPtr" is being freed or when "objPtr"
 * already has a string representation.  The caller must use
 * this macro properly.  Improper use can lead to dangerous results.
 * Because "len" is referenced multiple times, take care that it is an
 * expression with the same value each use.
 *
 * The ANSI C "prototype" for this macro is:
 *
 * MODULE_SCOPE void TclInitStringRep(Tcl_Obj *objPtr, char *bytePtr, size_t len);
 *
 *----------------------------------------------------------------
 */

#define TclInitStringRep(objPtr, bytePtr, len) \
    if ((len) == 0) { \
	(objPtr)->bytes	 = &tclEmptyString; \
	(objPtr)->length = 0; \
    } else { \
	(objPtr)->bytes = (char *)Tcl_Alloc((len) + 1U); \
	memcpy((objPtr)->bytes, (bytePtr) ? (bytePtr) : &tclEmptyString, (len)); \
	(objPtr)->bytes[len] = '\0'; \
	(objPtr)->length = (len); \
    }

/*
 *----------------------------------------------------------------
 * Macro used by the Tcl core to get the string representation's byte array
 * pointer from a Tcl_Obj. This is an inline version of Tcl_GetString(). The
 * macro's expression result is the string rep's byte pointer which might be
 * NULL. The bytes referenced by this pointer must not be modified by the
 * caller. The ANSI C "prototype" for this macro is:
 *
 * MODULE_SCOPE char *	TclGetString(Tcl_Obj *objPtr);
 *----------------------------------------------------------------
 */

#define TclGetString(objPtr) \
    ((objPtr)->bytes? (objPtr)->bytes : Tcl_GetString(objPtr))

/*
 *----------------------------------------------------------------
 * Macro used by the Tcl core to clean out an object's internal
 * representation. Does not actually reset the rep's bytes. The ANSI C
 * "prototype" for this macro is:
 *
 * MODULE_SCOPE void	TclFreeInternalRep(Tcl_Obj *objPtr);
 *----------------------------------------------------------------
 */

#define TclFreeInternalRep(objPtr) \
    if ((objPtr)->typePtr != NULL) { \
	if ((objPtr)->typePtr->freeIntRepProc != NULL) { \
	    (objPtr)->typePtr->freeIntRepProc(objPtr); \
	} \
	(objPtr)->typePtr = NULL; \
    }

/*
 *----------------------------------------------------------------
 * Macro used by the Tcl core to clean out an object's string representation.
 * The ANSI C "prototype" for this macro is:
 *
 * MODULE_SCOPE void	TclInvalidateStringRep(Tcl_Obj *objPtr);
 *----------------------------------------------------------------
 */

#define TclInvalidateStringRep(objPtr) \
    do { \
	Tcl_Obj *_isobjPtr = (Tcl_Obj *)(objPtr); \
	if (_isobjPtr->bytes != NULL) { \
	    if (_isobjPtr->bytes != &tclEmptyString) { \
		Tcl_Free((char *)_isobjPtr->bytes); \
	    } \
	    _isobjPtr->bytes = NULL; \
	} \
    } while (0)

/*
 * These form part of the native filesystem support. They are needed here
 * because we have a few native filesystem functions (which are the same for
 * win/unix) in this file.
 */

#ifdef __cplusplus
extern "C" {
#endif
MODULE_SCOPE const char *const		tclpFileAttrStrings[];
MODULE_SCOPE const TclFileAttrProcs	tclpFileAttrProcs[];
#ifdef __cplusplus
}
#endif

/*
 *----------------------------------------------------------------
 * Macro used by the Tcl core to test whether an object has a
 * string representation (or is a 'pure' internal value).
 * The ANSI C "prototype" for this macro is:
 *
 * MODULE_SCOPE int	TclHasStringRep(Tcl_Obj *objPtr);
 *----------------------------------------------------------------
 */

#define TclHasStringRep(objPtr) \
    ((objPtr)->bytes != NULL)

/*
 *----------------------------------------------------------------
 * Macro used by the Tcl core to get the bignum out of the bignum
 * representation of a Tcl_Obj.
 * The ANSI C "prototype" for this macro is:
 *
 * MODULE_SCOPE void	TclUnpackBignum(Tcl_Obj *objPtr, mp_int bignum);
 *----------------------------------------------------------------
 */

#define TclUnpackBignum(objPtr, bignum) \
    do {								\
	Tcl_Obj *bignumObj = (objPtr);				\
	int bignumPayload =					\
		PTR2INT(bignumObj->internalRep.twoPtrValue.ptr2);	\
	if (bignumPayload == -1) {					\
	    (bignum) = *((mp_int *) bignumObj->internalRep.twoPtrValue.ptr1); \
	} else {							\
	    (bignum).dp = (mp_digit *)bignumObj->internalRep.twoPtrValue.ptr1;	\
	    (bignum).sign = bignumPayload >> 30;			\
	    (bignum).alloc = (bignumPayload >> 15) & 0x7FFF;		\
	    (bignum).used = bignumPayload & 0x7FFF;			\
	}								\
    } while (0)

/*
 *----------------------------------------------------------------
 * Macros used by the Tcl core to grow Tcl_Token arrays. They use the same
 * growth algorithm as used in tclStringObj.c for growing strings. The ANSI C
 * "prototype" for this macro is:
 *
 * MODULE_SCOPE void	TclGrowTokenArray(Tcl_Token *tokenPtr, int used,
 *				int available, int append,
 *				Tcl_Token *staticPtr);
 * MODULE_SCOPE void	TclGrowParseTokenArray(Tcl_Parse *parsePtr,
 *				int append);
 *----------------------------------------------------------------
 */

/* General tuning for minimum growth in Tcl growth algorithms */
#ifndef TCL_MIN_GROWTH
#  ifdef TCL_GROWTH_MIN_ALLOC
     /* Support for any legacy tuners */
#    define TCL_MIN_GROWTH TCL_GROWTH_MIN_ALLOC
#  else
#    define TCL_MIN_GROWTH 1024
#  endif
#endif

/* Token growth tuning, default to the general value. */
#ifndef TCL_MIN_TOKEN_GROWTH
#define TCL_MIN_TOKEN_GROWTH TCL_MIN_GROWTH/sizeof(Tcl_Token)
#endif

#define TclGrowTokenArray(tokenPtr, used, available, append, staticPtr)	\
    do {								\
	size_t _needed = (used) + (append);					\
	if (_needed > (available)) {					\
	    size_t allocated = 2 * _needed;					\
	    Tcl_Token *oldPtr = (tokenPtr);				\
	    Tcl_Token *newPtr;						\
	    if (oldPtr == (staticPtr)) {				\
		oldPtr = NULL;						\
	    }								\
	    newPtr = (Tcl_Token *)Tcl_AttemptRealloc((char *) oldPtr,	\
		    allocated * sizeof(Tcl_Token));	\
	    if (newPtr == NULL) {					\
		allocated = _needed + (append) + TCL_MIN_TOKEN_GROWTH;	\
		newPtr = (Tcl_Token *)Tcl_Realloc((char *) oldPtr,	\
			allocated * sizeof(Tcl_Token)); \
	    }								\
	    (available) = allocated;					\
	    if (oldPtr == NULL) {					\
		memcpy(newPtr, staticPtr,				\
			(used) * sizeof(Tcl_Token));		\
	    }								\
	    (tokenPtr) = newPtr;					\
	}								\
    } while (0)

#define TclGrowParseTokenArray(parsePtr, append)			\
    TclGrowTokenArray((parsePtr)->tokenPtr, (parsePtr)->numTokens,	\
	    (parsePtr)->tokensAvailable, (append),			\
	    (parsePtr)->staticTokens)

/*
 *----------------------------------------------------------------
 * Macro used by the Tcl core get a unicode char from a utf string. It checks
 * to see if we have a one-byte utf char before calling the real
 * Tcl_UtfToUniChar, as this will save a lot of time for primarily ASCII
 * string handling. The macro's expression result is 1 for the 1-byte case or
 * the result of Tcl_UtfToUniChar. The ANSI C "prototype" for this macro is:
 *
 * MODULE_SCOPE int	TclUtfToUniChar(const char *string, Tcl_UniChar *ch);
 *----------------------------------------------------------------
 */

#if TCL_UTF_MAX > 3
#define TclUtfToUniChar(str, chPtr) \
	(((UCHAR(*(str))) < 0x80) ?		\
	    ((*(chPtr) = UCHAR(*(str))), 1)	\
	    : Tcl_UtfToUniChar(str, chPtr))
#else
#define TclUtfToUniChar(str, chPtr) \
	((((unsigned char) *(str)) < 0x80) ?		\
	    ((*(chPtr) = (unsigned char) *(str)), 1)	\
	    : Tcl_UtfToChar16(str, chPtr))
#endif

/*
 *----------------------------------------------------------------
 * Macro counterpart of the Tcl_NumUtfChars() function. To be used in speed-
 * -sensitive points where it pays to avoid a function call in the common case
 * of counting along a string of all one-byte characters.  The ANSI C
 * "prototype" for this macro is:
 *
 * MODULE_SCOPE void	TclNumUtfCharsM(size_t numChars, const char *bytes,
 *				size_t numBytes);
 *----------------------------------------------------------------
 */

#define TclNumUtfCharsM(numChars, bytes, numBytes) \
    do { \
	size_t _count, _i = (numBytes); \
	unsigned char *_str = (unsigned char *) (bytes); \
	while (_i && (*_str < 0xC0)) { _i--; _str++; } \
	_count = (numBytes) - _i; \
	if (_i) { \
	    _count += Tcl_NumUtfChars((bytes) + _count, _i); \
	} \
	(numChars) = _count; \
    } while (0);

/*
 *----------------------------------------------------------------
 * Macro that encapsulates the logic that determines when it is safe to
 * interpret a string as a byte array directly. In summary, the object must be
 * a byte array and must not have a string representation (as the operations
 * that it is used in are defined on strings, not byte arrays). Theoretically
 * it is possible to also be efficient in the case where the object's bytes
 * field is filled by generation from the byte array (c.f. list canonicality)
 * but we don't do that at the moment since this is purely about efficiency.
 * The ANSI C "prototype" for this macro is:
 *
 * MODULE_SCOPE int	TclIsPureByteArray(Tcl_Obj *objPtr);
 *----------------------------------------------------------------
 */

MODULE_SCOPE int	TclIsPureByteArray(Tcl_Obj *objPtr);
#define TclIsPureDict(objPtr) \
	(((objPtr)->bytes==NULL) && ((objPtr)->typePtr==&tclDictType))
#define TclHasInternalRep(objPtr, type) \
	((objPtr)->typePtr == (type))
#define TclFetchInternalRep(objPtr, type) \
	(TclHasInternalRep((objPtr), (type)) ? &((objPtr)->internalRep) : NULL)


/*
 *----------------------------------------------------------------
 * Macro used by the Tcl core to compare Unicode strings. On big-endian
 * systems we can use the more efficient memcmp, but this would not be
 * lexically correct on little-endian systems. The ANSI C "prototype" for
 * this macro is:
 *
 * MODULE_SCOPE int	TclUniCharNcmp(const Tcl_UniChar *cs,
 *			    const Tcl_UniChar *ct, unsigned long n);
 *----------------------------------------------------------------
 */

#if defined(WORDS_BIGENDIAN) && (TCL_UTF_MAX > 3)
#   define TclUniCharNcmp(cs,ct,n) memcmp((cs),(ct),(n)*sizeof(Tcl_UniChar))
#endif /* WORDS_BIGENDIAN */

/*
 *----------------------------------------------------------------
 * Macro used by the Tcl core to increment a namespace's export epoch
 * counter. The ANSI C "prototype" for this macro is:
 *
 * MODULE_SCOPE void	TclInvalidateNsCmdLookup(Namespace *nsPtr);
 *----------------------------------------------------------------
 */

#define TclInvalidateNsCmdLookup(nsPtr) \
    if ((nsPtr)->numExportPatterns) {		\
	(nsPtr)->exportLookupEpoch++;		\
    }						\
    if ((nsPtr)->commandPathLength) {		\
	(nsPtr)->cmdRefEpoch++;			\
    }

/*
 *----------------------------------------------------------------------
 *
 * Core procedure added to libtommath for bignum manipulation.
 *
 *----------------------------------------------------------------------
 */

MODULE_SCOPE Tcl_LibraryInitProc TclTommath_Init;

/*
 *----------------------------------------------------------------------
 *
 * External (platform specific) initialization routine, these declarations
 * explicitly don't use EXTERN since this code does not get compiled into the
 * library:
 *
 *----------------------------------------------------------------------
 */

MODULE_SCOPE Tcl_LibraryInitProc TclplatformtestInit;
MODULE_SCOPE Tcl_LibraryInitProc TclObjTest_Init;
MODULE_SCOPE Tcl_LibraryInitProc TclThread_Init;
MODULE_SCOPE Tcl_LibraryInitProc Procbodytest_Init;
MODULE_SCOPE Tcl_LibraryInitProc Procbodytest_SafeInit;

/*
 *----------------------------------------------------------------
 * Macro used by the Tcl core to check whether a pattern has any characters
 * special to [string match]. The ANSI C "prototype" for this macro is:
 *
 * MODULE_SCOPE int	TclMatchIsTrivial(const char *pattern);
 *----------------------------------------------------------------
 */

#define TclMatchIsTrivial(pattern) \
    (strpbrk((pattern), "*[?\\") == NULL)

/*
 *----------------------------------------------------------------
 * Macros used by the Tcl core to set a Tcl_Obj's numeric representation
 * avoiding the corresponding function calls in time critical parts of the
 * core. They should only be called on unshared objects. The ANSI C
 * "prototypes" for these macros are:
 *
 * MODULE_SCOPE void	TclSetIntObj(Tcl_Obj *objPtr, Tcl_WideInt w);
 * MODULE_SCOPE void	TclSetDoubleObj(Tcl_Obj *objPtr, double d);
 *----------------------------------------------------------------
 */

#define TclSetIntObj(objPtr, i) \
    do {						\
	Tcl_ObjInternalRep ir;				\
	ir.wideValue = (Tcl_WideInt) i;			\
	TclInvalidateStringRep(objPtr);			\
	Tcl_StoreInternalRep(objPtr, &tclIntType, &ir);	\
    } while (0)

#define TclSetDoubleObj(objPtr, d) \
    do {						\
	Tcl_ObjInternalRep ir;				\
	ir.doubleValue = (double) d;			\
	TclInvalidateStringRep(objPtr);			\
	Tcl_StoreInternalRep(objPtr, &tclDoubleType, &ir);	\
    } while (0)

/*
 *----------------------------------------------------------------
 * Macros used by the Tcl core to create and initialise objects of standard
 * types, avoiding the corresponding function calls in time critical parts of
 * the core. The ANSI C "prototypes" for these macros are:
 *
 * MODULE_SCOPE void	TclNewIntObj(Tcl_Obj *objPtr, Tcl_WideInt w);
 * MODULE_SCOPE void	TclNewDoubleObj(Tcl_Obj *objPtr, double d);
 * MODULE_SCOPE void	TclNewStringObj(Tcl_Obj *objPtr, const char *s, size_t len);
 * MODULE_SCOPE void	TclNewLiteralStringObj(Tcl_Obj*objPtr, const char *sLiteral);
 *
 *----------------------------------------------------------------
 */

#ifndef TCL_MEM_DEBUG
#define TclNewIntObj(objPtr, w) \
    do {						\
	TclIncrObjsAllocated();				\
	TclAllocObjStorage(objPtr);			\
	(objPtr)->refCount = 0;				\
	(objPtr)->bytes = NULL;				\
	(objPtr)->internalRep.wideValue = (Tcl_WideInt)(w);	\
	(objPtr)->typePtr = &tclIntType;		\
	TCL_DTRACE_OBJ_CREATE(objPtr);			\
    } while (0)

#define TclNewIndexObj(objPtr, w) \
    do {						\
	size_t _w = (w);		\
	TclIncrObjsAllocated();				\
	TclAllocObjStorage(objPtr);			\
	(objPtr)->refCount = 0;				\
	(objPtr)->bytes = NULL;				\
	(objPtr)->internalRep.wideValue = ((_w) == TCL_INDEX_NONE) ? -1 : (Tcl_WideInt)(_w); \
	(objPtr)->typePtr = &tclIntType;		\
	TCL_DTRACE_OBJ_CREATE(objPtr);			\
    } while (0)

#define TclNewDoubleObj(objPtr, d) \
    do {							\
	TclIncrObjsAllocated();					\
	TclAllocObjStorage(objPtr);				\
	(objPtr)->refCount = 0;					\
	(objPtr)->bytes = NULL;					\
	(objPtr)->internalRep.doubleValue = (double)(d);	\
	(objPtr)->typePtr = &tclDoubleType;			\
	TCL_DTRACE_OBJ_CREATE(objPtr);				\
    } while (0)

#define TclNewStringObj(objPtr, s, len) \
    do {							\
	TclIncrObjsAllocated();					\
	TclAllocObjStorage(objPtr);				\
	(objPtr)->refCount = 0;					\
	TclInitStringRep((objPtr), (s), (len));			\
	(objPtr)->typePtr = NULL;				\
	TCL_DTRACE_OBJ_CREATE(objPtr);				\
    } while (0)

#else /* TCL_MEM_DEBUG */
#define TclNewIntObj(objPtr, w) \
    (objPtr) = Tcl_NewWideIntObj(w)

#define TclNewIndexObj(objPtr, w) \
    (objPtr) = (((size_t)w) == TCL_INDEX_NONE) ? Tcl_NewWideIntObj(-1) : Tcl_NewWideIntObj(w)

#define TclNewDoubleObj(objPtr, d) \
    (objPtr) = Tcl_NewDoubleObj(d)

#define TclNewStringObj(objPtr, s, len) \
    (objPtr) = Tcl_NewStringObj((s), (len))
#endif /* TCL_MEM_DEBUG */

/*
 * The sLiteral argument *must* be a string literal; the incantation with
 * sizeof(sLiteral "") will fail to compile otherwise.
 */
#define TclNewLiteralStringObj(objPtr, sLiteral) \
    TclNewStringObj((objPtr), (sLiteral), sizeof(sLiteral "") - 1)

/*
 *----------------------------------------------------------------
 * Convenience macros for DStrings.
 * The ANSI C "prototypes" for these macros are:
 *
 * MODULE_SCOPE char * TclDStringAppendLiteral(Tcl_DString *dsPtr,
 *			const char *sLiteral);
 * MODULE_SCOPE void   TclDStringClear(Tcl_DString *dsPtr);
 */

#define TclDStringAppendLiteral(dsPtr, sLiteral) \
    Tcl_DStringAppend((dsPtr), (sLiteral), sizeof(sLiteral "") - 1)
#define TclDStringClear(dsPtr) \
    Tcl_DStringSetLength((dsPtr), 0)

/*
 *----------------------------------------------------------------
 * Inline version of Tcl_GetCurrentNamespace and Tcl_GetGlobalNamespace.
 */

#define TclGetCurrentNamespace(interp) \
    (Tcl_Namespace *) ((Interp *)(interp))->varFramePtr->nsPtr

#define TclGetGlobalNamespace(interp) \
    (Tcl_Namespace *) ((Interp *)(interp))->globalNsPtr

/*
 *----------------------------------------------------------------
 * Inline version of TclCleanupCommand; still need the function as it is in
 * the internal stubs, but the core can use the macro instead.
 */

#define TclCleanupCommandMacro(cmdPtr)		\
    do {					\
	if ((cmdPtr)->refCount-- <= 1) {	\
	    Tcl_Free(cmdPtr);			\
	}					\
    } while (0)


/*
 * inside this routine crement refCount first incase cmdPtr is replacing itself
 */
#define TclRoutineAssign(location, cmdPtr)	    \
    do {					    \
	(cmdPtr)->refCount++;			    \
	if ((location) != NULL			    \
	    && (location--) <= 1) {		    \
	    Tcl_Free(((location)));		    \
	}					    \
	(location) = (cmdPtr);			    \
    } while (0)


#define TclRoutineHasName(cmdPtr) \
    ((cmdPtr)->hPtr != NULL)

/*
 *----------------------------------------------------------------
 * Inline versions of Tcl_LimitReady() and Tcl_LimitExceeded to limit number
 * of calls out of the critical path. Note that this code isn't particularly
 * readable; the non-inline version (in tclInterp.c) is much easier to
 * understand. Note also that these macros takes different args (iPtr->limit)
 * to the non-inline version.
 */

#define TclLimitExceeded(limit) ((limit).exceeded != 0)

#define TclLimitReady(limit)						\
    (((limit).active == 0) ? 0 :					\
    (++(limit).granularityTicker,					\
    ((((limit).active & TCL_LIMIT_COMMANDS) &&				\
	    (((limit).cmdGranularity == 1) ||				\
	    ((limit).granularityTicker % (limit).cmdGranularity == 0)))	\
	    ? 1 :							\
    (((limit).active & TCL_LIMIT_TIME) &&				\
	    (((limit).timeGranularity == 1) ||				\
	    ((limit).granularityTicker % (limit).timeGranularity == 0)))\
	    ? 1 : 0)))

/*
 * Compile-time assertions: these produce a compile time error if the
 * expression is not known to be true at compile time. If the assertion is
 * known to be false, the compiler (or optimizer?) will error out with
 * "division by zero". If the assertion cannot be evaluated at compile time,
 * the compiler will error out with "non-static initializer".
 *
 * Adapted with permission from
 * http://www.pixelbeat.org/programming/gcc/static_assert.html
 */

#define TCL_CT_ASSERT(e) \
    {enum { ct_assert_value = 1/(!!(e)) };}

/*
 *----------------------------------------------------------------
 * Allocator for small structs (<=sizeof(Tcl_Obj)) using the Tcl_Obj pool.
 * Only checked at compile time.
 *
 * ONLY USE FOR CONSTANT nBytes.
 *
 * DO NOT LET THEM CROSS THREAD BOUNDARIES
 *----------------------------------------------------------------
 */

#define TclSmallAlloc(nbytes, memPtr) \
    TclSmallAllocEx(NULL, (nbytes), (memPtr))

#define TclSmallFree(memPtr) \
    TclSmallFreeEx(NULL, (memPtr))

#ifndef TCL_MEM_DEBUG
#define TclSmallAllocEx(interp, nbytes, memPtr) \
    do {								\
	Tcl_Obj *_objPtr;						\
	TCL_CT_ASSERT((nbytes)<=sizeof(Tcl_Obj));			\
	TclIncrObjsAllocated();						\
	TclAllocObjStorageEx((interp), (_objPtr));			\
	*(void **)&(memPtr) = (void *) (_objPtr);			\
    } while (0)

#define TclSmallFreeEx(interp, memPtr) \
    do {								\
	TclFreeObjStorageEx((interp), (Tcl_Obj *)(memPtr));		\
	TclIncrObjsFreed();						\
    } while (0)

#else    /* TCL_MEM_DEBUG */
#define TclSmallAllocEx(interp, nbytes, memPtr) \
    do {								\
	Tcl_Obj *_objPtr;						\
	TCL_CT_ASSERT((nbytes)<=sizeof(Tcl_Obj));			\
	TclNewObj(_objPtr);						\
	*(void **)&(memPtr) = (void *)_objPtr;				\
    } while (0)

#define TclSmallFreeEx(interp, memPtr) \
    do {								\
	Tcl_Obj *_objPtr = (Tcl_Obj *)(memPtr);				\
	_objPtr->bytes = NULL;						\
	_objPtr->typePtr = NULL;					\
	_objPtr->refCount = 1;						\
	TclDecrRefCount(_objPtr);					\
    } while (0)
#endif   /* TCL_MEM_DEBUG */

/*
 * Support for Clang Static Analyzer <http://clang-analyzer.llvm.org>
 */

#if defined(PURIFY) && defined(__clang__)
#if __has_feature(attribute_analyzer_noreturn) && \
	!defined(Tcl_Panic) && defined(Tcl_Panic_TCL_DECLARED)
void Tcl_Panic(const char *, ...) __attribute__((analyzer_noreturn));
#endif
#if !defined(CLANG_ASSERT)
#include <assert.h>
#define CLANG_ASSERT(x) assert(x)
#endif
#elif !defined(CLANG_ASSERT)
#define CLANG_ASSERT(x)
#endif /* PURIFY && __clang__ */

/*
 *----------------------------------------------------------------
 * Parameters, structs and macros for the non-recursive engine (NRE)
 *----------------------------------------------------------------
 */

#define NRE_USE_SMALL_ALLOC	1  /* Only turn off for debugging purposes. */
#ifndef NRE_ENABLE_ASSERTS
#define NRE_ENABLE_ASSERTS	0
#endif

/*
 * This is the main data struct for representing NR commands. It is designed
 * to fit in sizeof(Tcl_Obj) in order to exploit the fastest memory allocator
 * available.
 */

typedef struct NRE_callback {
    Tcl_NRPostProc *procPtr;
    void *data[4];
    struct NRE_callback *nextPtr;
} NRE_callback;

#define TOP_CB(iPtr) (((Interp *)(iPtr))->execEnvPtr->callbackPtr)

/*
 * Inline version of Tcl_NRAddCallback.
 */

#define TclNRAddCallback(interp,postProcPtr,data0,data1,data2,data3) \
    do {								\
	NRE_callback *_callbackPtr;					\
	TCLNR_ALLOC((interp), (_callbackPtr));				\
	_callbackPtr->procPtr = (postProcPtr);				\
	_callbackPtr->data[0] = (void *)(data0);			\
	_callbackPtr->data[1] = (void *)(data1);			\
	_callbackPtr->data[2] = (void *)(data2);			\
	_callbackPtr->data[3] = (void *)(data3);			\
	_callbackPtr->nextPtr = TOP_CB(interp);				\
	TOP_CB(interp) = _callbackPtr;					\
    } while (0)

#if NRE_USE_SMALL_ALLOC
#define TCLNR_ALLOC(interp, ptr) \
    TclSmallAllocEx(interp, sizeof(NRE_callback), (ptr))
#define TCLNR_FREE(interp, ptr)  TclSmallFreeEx((interp), (ptr))
#else
#define TCLNR_ALLOC(interp, ptr) \
    (ptr = (Tcl_Alloc(sizeof(NRE_callback))))
#define TCLNR_FREE(interp, ptr)  Tcl_Free(ptr)
#endif

#if NRE_ENABLE_ASSERTS
#define NRE_ASSERT(expr) assert((expr))
#else
#define NRE_ASSERT(expr)
#endif

#include "tclIntDecls.h"
#include "tclIntPlatDecls.h"

#if !defined(USE_TCL_STUBS) && !defined(TCL_MEM_DEBUG)
#define Tcl_AttemptAlloc        TclpAlloc
#define Tcl_AttemptRealloc      TclpRealloc
#define Tcl_Free                TclpFree
#endif

/*
 * Special hack for macOS, where the static linker (technically the 'ar'
 * command) hates empty object files, and accepts no flags to make it shut up.
 *
 * These symbols are otherwise completely useless.
 *
 * They can't be written to or written through. They can't be seen by any
 * other code. They use a separate attribute (supported by all macOS
 * compilers, which are derivatives of clang or gcc) to stop the compilation
 * from moaning. They will be excluded during the final linking stage.
 *
 * Other platforms get nothing at all. That's good.
 */

#ifdef MAC_OSX_TCL
#define TCL_MAC_EMPTY_FILE(name) \
    static __attribute__((used)) const void *const TclUnusedFile_ ## name = NULL;
#else
#define TCL_MAC_EMPTY_FILE(name)
#endif /* MAC_OSX_TCL */

/*
 * Other externals.
 */

MODULE_SCOPE size_t TclEnvEpoch; /* Epoch of the tcl environment
                                         * (if changed with tcl-env). */

#endif /* _TCLINT */

/*
 * Local Variables:
 * mode: c
 * c-basic-offset: 4
 * fill-column: 78
 * End:
 */<|MERGE_RESOLUTION|>--- conflicted
+++ resolved
@@ -273,7 +273,11 @@
 				 * strings; values have type (Namespace *). If
 				 * NULL, there are no children. */
 #endif
+#if TCL_MAJOR_VERSION > 8
     size_t nsId;		/* Unique id for the namespace. */
+#else
+    unsigned long nsId;
+#endif
     Tcl_Interp *interp;	/* The interpreter containing this
 				 * namespace. */
     int flags;			/* OR-ed combination of the namespace status
@@ -1839,7 +1843,18 @@
     void *interpInfo;	/* Information used by tclInterp.c to keep
 				 * track of parent/child interps on a
 				 * per-interp basis. */
+#if TCL_MAJOR_VERSION > 8
     void (*optimizer)(void *envPtr);
+#else
+    union {
+	void (*optimizer)(void *envPtr);
+	Tcl_HashTable unused2;	/* No longer used (was mathFuncTable). The
+				 * unused space in interp was repurposed for
+				 * pluggable bytecode optimizers. The core
+				 * contains one optimizer, which can be
+				 * selectively overridden by extensions. */
+    } extra;
+#endif
     /*
      * Information related to procedures and variables. See tclProc.c and
      * tclVar.c for usage.
@@ -3119,8 +3134,7 @@
 MODULE_SCOPE Tcl_Command TclNRCreateCommandInNs(Tcl_Interp *interp,
 			    const char *cmdName, Tcl_Namespace *nsPtr,
 			    Tcl_ObjCmdProc *proc, Tcl_ObjCmdProc *nreProc,
-			    void *clientData,
-			    Tcl_CmdDeleteProc *deleteProc);
+			    void *clientData, Tcl_CmdDeleteProc *deleteProc);
 MODULE_SCOPE int	TclNREvalFile(Tcl_Interp *interp, Tcl_Obj *pathPtr,
 			    const char *encodingName);
 MODULE_SCOPE void	TclFSUnloadTempFile(Tcl_LoadHandle loadHandle);
@@ -3241,15 +3255,9 @@
 MODULE_SCOPE Tcl_Obj *  TclpTempFileNameForLibrary(Tcl_Interp *interp,
 			    Tcl_Obj* pathPtr);
 MODULE_SCOPE Tcl_Obj *	TclNewFSPathObj(Tcl_Obj *dirPtr, const char *addStrRep,
-<<<<<<< HEAD
 			    size_t len);
 MODULE_SCOPE void	TclpAlertNotifier(void *clientData);
-MODULE_SCOPE ClientData	TclpNotifierData(void);
-=======
-			    int len);
-MODULE_SCOPE void	TclpAlertNotifier(void *clientData);
 MODULE_SCOPE void *TclpNotifierData(void);
->>>>>>> 3ab52270
 MODULE_SCOPE void	TclpServiceModeHook(int mode);
 MODULE_SCOPE void	TclpSetTimer(const Tcl_Time *timePtr);
 MODULE_SCOPE int	TclpWaitForEvent(const Tcl_Time *timePtr);
@@ -3268,13 +3276,8 @@
 			    const char **errorMsgPtr);
 MODULE_SCOPE int	TclpThreadCreate(Tcl_ThreadId *idPtr,
 			    Tcl_ThreadCreateProc *proc, void *clientData,
-<<<<<<< HEAD
 			    size_t stackSize, int flags);
 MODULE_SCOPE size_t	TclpFindVariable(const char *name, size_t *lengthPtr);
-=======
-			    int stackSize, int flags);
-MODULE_SCOPE int	TclpFindVariable(const char *name, int *lengthPtr);
->>>>>>> 3ab52270
 MODULE_SCOPE void	TclpInitLibraryPath(char **valuePtr,
 			    TCL_HASH_TYPE *lengthPtr, Tcl_Encoding *encodingPtr);
 MODULE_SCOPE void	TclpInitLock(void);
@@ -3297,11 +3300,7 @@
 MODULE_SCOPE int	TclpMatchInDirectory(Tcl_Interp *interp,
 			    Tcl_Obj *resultPtr, Tcl_Obj *pathPtr,
 			    const char *pattern, Tcl_GlobTypeData *types);
-<<<<<<< HEAD
-MODULE_SCOPE void	*TclpGetNativeCwd(void *clientData);
-=======
 MODULE_SCOPE void *TclpGetNativeCwd(void *clientData);
->>>>>>> 3ab52270
 MODULE_SCOPE Tcl_FSDupInternalRepProc TclNativeDupInternalRep;
 MODULE_SCOPE Tcl_Obj *	TclpObjLink(Tcl_Obj *pathPtr, Tcl_Obj *toPtr,
 			    int linkType);
@@ -3462,20 +3461,9 @@
 MODULE_SCOPE int	Tcl_BreakObjCmd(void *clientData,
 			    Tcl_Interp *interp, int objc,
 			    Tcl_Obj *const objv[]);
-<<<<<<< HEAD
 MODULE_SCOPE int	Tcl_CatchObjCmd(void *clientData,
 			    Tcl_Interp *interp, int objc,
 			    Tcl_Obj *const objv[]);
-=======
-#if !defined(TCL_NO_DEPRECATED)
-MODULE_SCOPE int	Tcl_CaseObjCmd(void *clientData,
-			    Tcl_Interp *interp, int objc,
-			    Tcl_Obj *const objv[]);
-#endif
-MODULE_SCOPE int	Tcl_CatchObjCmd(void *clientData,
-			    Tcl_Interp *interp, int objc,
-			    Tcl_Obj *const objv[]);
->>>>>>> 3ab52270
 MODULE_SCOPE int	Tcl_CdObjCmd(void *clientData,
 			    Tcl_Interp *interp, int objc,
 			    Tcl_Obj *const objv[]);
@@ -3515,11 +3503,7 @@
 			    Tcl_Obj *part2Ptr, int index, int pathc,
 			    Tcl_Obj *const pathv[], Tcl_Obj *keysPtr);
 MODULE_SCOPE Tcl_Obj *	TclDictWithInit(Tcl_Interp *interp, Tcl_Obj *dictPtr,
-<<<<<<< HEAD
 			    size_t pathc, Tcl_Obj *const pathv[]);
-=======
-			    int pathc, Tcl_Obj *const pathv[]);
->>>>>>> 3ab52270
 MODULE_SCOPE int	Tcl_DisassembleObjCmd(void *clientData,
 			    Tcl_Interp *interp, int objc,
 			    Tcl_Obj *const objv[]);
@@ -4837,8 +4821,8 @@
 	    : Tcl_UtfToUniChar(str, chPtr))
 #else
 #define TclUtfToUniChar(str, chPtr) \
-	((((unsigned char) *(str)) < 0x80) ?		\
-	    ((*(chPtr) = (unsigned char) *(str)), 1)	\
+	(((UCHAR(*(str))) < 0x80) ?		\
+	    ((*(chPtr) = UCHAR(*(str))), 1)	\
 	    : Tcl_UtfToChar16(str, chPtr))
 #endif
 
@@ -4849,7 +4833,7 @@
  * of counting along a string of all one-byte characters.  The ANSI C
  * "prototype" for this macro is:
  *
- * MODULE_SCOPE void	TclNumUtfCharsM(size_t numChars, const char *bytes,
+ * MODULE_SCOPE void	TclNumUtfCharsM(int | size_t numChars, const char *bytes,
  *				size_t numBytes);
  *----------------------------------------------------------------
  */
@@ -5324,8 +5308,8 @@
  * Other externals.
  */
 
-MODULE_SCOPE size_t TclEnvEpoch; /* Epoch of the tcl environment
-                                         * (if changed with tcl-env). */
+MODULE_SCOPE size_t TclEnvEpoch;	/* Epoch of the tcl environment
+					 * (if changed with tcl-env). */
 
 #endif /* _TCLINT */
 