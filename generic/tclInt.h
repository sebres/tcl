/*
 * tclInt.h --
 *
 *	Declarations of things used internally by the Tcl interpreter.
 *
 * Copyright (c) 1987-1993 The Regents of the University of California.
 * Copyright (c) 1993-1997 Lucent Technologies.
 * Copyright (c) 1994-1998 Sun Microsystems, Inc.
 * Copyright (c) 1998-1999 by Scriptics Corporation.
 * Copyright (c) 2001, 2002 by Kevin B. Kenny.  All rights reserved.
 * Copyright (c) 2007 Daniel A. Steffen <das@users.sourceforge.net>
 * Copyright (c) 2006-2008 by Joe Mistachkin.  All rights reserved.
 * Copyright (c) 2008 by Miguel Sofer. All rights reserved.
 *
 * See the file "license.terms" for information on usage and redistribution of
 * this file, and for a DISCLAIMER OF ALL WARRANTIES.
 */

#ifndef _TCLINT
#define _TCLINT

/*
 * Some numerics configuration options.
 */

#undef ACCEPT_NAN

/*
 * Common include files needed by most of the Tcl source files are included
 * here, so that system-dependent personalizations for the include files only
 * have to be made in once place. This results in a few extra includes, but
 * greater modularity. The order of the three groups of #includes is
 * important. For example, stdio.h is needed by tcl.h.
 */

#include "tclPort.h"

#include <stdio.h>

#include <ctype.h>
#ifdef NO_STDLIB_H
#   include "../compat/stdlib.h"
#else
#   include <stdlib.h>
#endif
#ifdef NO_STRING_H
#include "../compat/string.h"
#else
#include <string.h>
#endif
#if defined(STDC_HEADERS) || defined(__STDC__) || defined(__C99__FUNC__) \
     || defined(__cplusplus) || defined(_MSC_VER)
#include <stddef.h>
#else
typedef int ptrdiff_t;
#endif

/*
 * Ensure WORDS_BIGENDIAN is defined correctly:
 * Needs to happen here in addition to configure to work with fat compiles on
 * Darwin (where configure runs only once for multiple architectures).
 */

#ifdef HAVE_SYS_TYPES_H
#    include <sys/types.h>
#endif
#ifdef HAVE_SYS_PARAM_H
#    include <sys/param.h>
#endif
#ifdef BYTE_ORDER
#    ifdef BIG_ENDIAN
#	 if BYTE_ORDER == BIG_ENDIAN
#	     undef WORDS_BIGENDIAN
#	     define WORDS_BIGENDIAN 1
#	 endif
#    endif
#    ifdef LITTLE_ENDIAN
#	 if BYTE_ORDER == LITTLE_ENDIAN
#	     undef WORDS_BIGENDIAN
#	 endif
#    endif
#endif

/*
 * Used to tag functions that are only to be visible within the module being
 * built and not outside it (where this is supported by the linker).
 */

#ifndef MODULE_SCOPE
#   ifdef __cplusplus
#	define MODULE_SCOPE extern "C"
#   else
#	define MODULE_SCOPE extern
#   endif
#endif

/*
 * Macros used to cast between pointers and integers (e.g. when storing an int
 * in ClientData), on 64-bit architectures they avoid gcc warning about "cast
 * to/from pointer from/to integer of different size".
 */

#if !defined(INT2PTR) && !defined(PTR2INT)
#   if defined(HAVE_INTPTR_T) || defined(intptr_t)
#	define INT2PTR(p) ((void *)(intptr_t)(p))
#	define PTR2INT(p) ((int)(intptr_t)(p))
#   else
#	define INT2PTR(p) ((void *)(p))
#	define PTR2INT(p) ((int)(p))
#   endif
#endif
#if !defined(UINT2PTR) && !defined(PTR2UINT)
#   if defined(HAVE_UINTPTR_T) || defined(uintptr_t)
#	define UINT2PTR(p) ((void *)(uintptr_t)(p))
#	define PTR2UINT(p) ((unsigned int)(uintptr_t)(p))
#   else
#	define UINT2PTR(p) ((void *)(p))
#	define PTR2UINT(p) ((unsigned int)(p))
#   endif
#endif

#if defined(_WIN32) && defined(_MSC_VER)
#   define vsnprintf _vsnprintf
#endif

/*
 * The following procedures allow namespaces to be customized to support
 * special name resolution rules for commands/variables.
 */

struct Tcl_ResolvedVarInfo;

typedef Tcl_Var (Tcl_ResolveRuntimeVarProc)(Tcl_Interp *interp,
	struct Tcl_ResolvedVarInfo *vinfoPtr);

typedef void (Tcl_ResolveVarDeleteProc)(struct Tcl_ResolvedVarInfo *vinfoPtr);

/*
 * The following structure encapsulates the routines needed to resolve a
 * variable reference at runtime. Any variable specific state will typically
 * be appended to this structure.
 */

typedef struct Tcl_ResolvedVarInfo {
    Tcl_ResolveRuntimeVarProc *fetchProc;
    Tcl_ResolveVarDeleteProc *deleteProc;
} Tcl_ResolvedVarInfo;

typedef int (Tcl_ResolveCompiledVarProc)(Tcl_Interp *interp,
	const char *name, int length, Tcl_Namespace *context,
	Tcl_ResolvedVarInfo **rPtr);

typedef int (Tcl_ResolveVarProc)(Tcl_Interp *interp, const char *name,
	Tcl_Namespace *context, int flags, Tcl_Var *rPtr);

typedef int (Tcl_ResolveCmdProc)(Tcl_Interp *interp, const char *name,
	Tcl_Namespace *context, int flags, Tcl_Command *rPtr);

typedef struct Tcl_ResolverInfo {
    Tcl_ResolveCmdProc *cmdResProc;
				/* Procedure handling command name
				 * resolution. */
    Tcl_ResolveVarProc *varResProc;
				/* Procedure handling variable name resolution
				 * for variables that can only be handled at
				 * runtime. */
    Tcl_ResolveCompiledVarProc *compiledVarResProc;
				/* Procedure handling variable name resolution
				 * at compile time. */
} Tcl_ResolverInfo;

/*
 * This flag bit should not interfere with TCL_GLOBAL_ONLY,
 * TCL_NAMESPACE_ONLY, or TCL_LEAVE_ERR_MSG; it signals that the variable
 * lookup is performed for upvar (or similar) purposes, with slightly
 * different rules:
 *    - Bug #696893 - variable is either proc-local or in the current
 *	namespace; never follow the second (global) resolution path
 *    - Bug #631741 - do not use special namespace or interp resolvers
 *
 * It should also not collide with the (deprecated) TCL_PARSE_PART1 flag
 * (Bug #835020)
 */

#define TCL_AVOID_RESOLVERS 0x40000

/*
 *----------------------------------------------------------------
 * Data structures related to namespaces.
 *----------------------------------------------------------------
 */

typedef struct Tcl_Ensemble Tcl_Ensemble;
typedef struct NamespacePathEntry NamespacePathEntry;

/*
 * Special hashtable for variables: this is just a Tcl_HashTable with an nsPtr
 * field added at the end: in this way variables can find their namespace
 * without having to copy a pointer in their struct: they can access it via
 * their hPtr->tablePtr.
 */

typedef struct TclVarHashTable {
    Tcl_HashTable table;
    struct Namespace *nsPtr;
} TclVarHashTable;

/*
 * This is for itcl - it likes to search our varTables directly :(
 */

#define TclVarHashFindVar(tablePtr, key) \
    TclVarHashCreateVar((tablePtr), (key), NULL)

/*
 * Define this to reduce the amount of space that the average namespace
 * consumes by only allocating the table of child namespaces when necessary.
 * Defining it breaks compatibility for Tcl extensions (e.g., itcl) which
 * reach directly into the Namespace structure.
 */

#undef BREAK_NAMESPACE_COMPAT

/*
 * The structure below defines a namespace.
 * Note: the first five fields must match exactly the fields in a
 * Tcl_Namespace structure (see tcl.h). If you change one, be sure to change
 * the other.
 */

typedef struct Namespace {
    char *name;			/* The namespace's simple (unqualified) name.
				 * This contains no ::'s. The name of the
				 * global namespace is "" although "::" is an
				 * synonym. */
    char *fullName;		/* The namespace's fully qualified name. This
				 * starts with ::. */
    ClientData clientData;	/* An arbitrary value associated with this
				 * namespace. */
    Tcl_NamespaceDeleteProc *deleteProc;
				/* Procedure invoked when deleting the
				 * namespace to, e.g., free clientData. */
    struct Namespace *parentPtr;/* Points to the namespace that contains this
				 * one. NULL if this is the global
				 * namespace. */
#ifndef BREAK_NAMESPACE_COMPAT
    Tcl_HashTable childTable;	/* Contains any child namespaces. Indexed by
				 * strings; values have type (Namespace *). */
#else
    Tcl_HashTable *childTablePtr;
				/* Contains any child namespaces. Indexed by
				 * strings; values have type (Namespace *). If
				 * NULL, there are no children. */
#endif
    size_t nsId;		/* Unique id for the namespace. */
    Tcl_Interp *interp;	/* The interpreter containing this
				 * namespace. */
    int flags;			/* OR-ed combination of the namespace status
				 * flags NS_DYING and NS_DEAD listed below. */
    int activationCount;	/* Number of "activations" or active call
				 * frames for this namespace that are on the
				 * Tcl call stack. The namespace won't be
				 * freed until activationCount becomes zero. */
    size_t refCount;		/* Count of references by namespaceName
				 * objects. The namespace can't be freed until
				 * refCount becomes zero. */
    Tcl_HashTable cmdTable;	/* Contains all the commands currently
				 * registered in the namespace. Indexed by
				 * strings; values have type (Command *).
				 * Commands imported by Tcl_Import have
				 * Command structures that point (via an
				 * ImportedCmdRef structure) to the Command
				 * structure in the source namespace's command
				 * table. */
    TclVarHashTable varTable;	/* Contains all the (global) variables
				 * currently in this namespace. Indexed by
				 * strings; values have type (Var *). */
    char **exportArrayPtr;	/* Points to an array of string patterns
				 * specifying which commands are exported. A
				 * pattern may include "string match" style
				 * wildcard characters to specify multiple
				 * commands; however, no namespace qualifiers
				 * are allowed. NULL if no export patterns are
				 * registered. */
    size_t numExportPatterns;	/* Number of export patterns currently
				 * registered using "namespace export". */
    size_t maxExportPatterns;	/* Mumber of export patterns for which space
				 * is currently allocated. */
    size_t cmdRefEpoch;		/* Incremented if a newly added command
				 * shadows a command for which this namespace
				 * has already cached a Command* pointer; this
				 * causes all its cached Command* pointers to
				 * be invalidated. */
    size_t resolverEpoch;	/* Incremented whenever (a) the name
				 * resolution rules change for this namespace
				 * or (b) a newly added command shadows a
				 * command that is compiled to bytecodes. This
				 * invalidates all byte codes compiled in the
				 * namespace, causing the code to be
				 * recompiled under the new rules.*/
    Tcl_ResolveCmdProc *cmdResProc;
				/* If non-null, this procedure overrides the
				 * usual command resolution mechanism in Tcl.
				 * This procedure is invoked within
				 * Tcl_FindCommand to resolve all command
				 * references within the namespace. */
    Tcl_ResolveVarProc *varResProc;
				/* If non-null, this procedure overrides the
				 * usual variable resolution mechanism in Tcl.
				 * This procedure is invoked within
				 * Tcl_FindNamespaceVar to resolve all
				 * variable references within the namespace at
				 * runtime. */
    Tcl_ResolveCompiledVarProc *compiledVarResProc;
				/* If non-null, this procedure overrides the
				 * usual variable resolution mechanism in Tcl.
				 * This procedure is invoked within
				 * LookupCompiledLocal to resolve variable
				 * references within the namespace at compile
				 * time. */
    size_t exportLookupEpoch;	/* Incremented whenever a command is added to
				 * a namespace, removed from a namespace or
				 * the exports of a namespace are changed.
				 * Allows TIP#112-driven command lists to be
				 * validated efficiently. */
    Tcl_Ensemble *ensembles;	/* List of structures that contain the details
				 * of the ensembles that are implemented on
				 * top of this namespace. */
    Tcl_Obj *unknownHandlerPtr;	/* A script fragment to be used when command
				 * resolution in this namespace fails. TIP
				 * 181. */
    int commandPathLength;	/* The length of the explicit path. */
    NamespacePathEntry *commandPathArray;
				/* The explicit path of the namespace as an
				 * array. */
    NamespacePathEntry *commandPathSourceList;
				/* Linked list of path entries that point to
				 * this namespace. */
    Tcl_NamespaceDeleteProc *earlyDeleteProc;
				/* Just like the deleteProc field (and called
				 * with the same clientData) but called at the
				 * start of the deletion process, so there is
				 * a chance for code to do stuff inside the
				 * namespace before deletion completes. */
} Namespace;

/*
 * An entry on a namespace's command resolution path.
 */

struct NamespacePathEntry {
    Namespace *nsPtr;		/* What does this path entry point to? If it
				 * is NULL, this path entry points is
				 * redundant and should be skipped. */
    Namespace *creatorNsPtr;	/* Where does this path entry point from? This
				 * allows for efficient invalidation of
				 * references when the path entry's target
				 * updates its current list of defined
				 * commands. */
    NamespacePathEntry *prevPtr, *nextPtr;
				/* Linked list pointers or NULL at either end
				 * of the list that hangs off Namespace's
				 * commandPathSourceList field. */
};

/*
 * Flags used to represent the status of a namespace:
 *
 * NS_DYING -	1 means Tcl_DeleteNamespace has been called to delete the
 *		namespace but there are still active call frames on the Tcl
 *		stack that refer to the namespace. When the last call frame
 *		referring to it has been popped, it's variables and command
 *		will be destroyed and it will be marked "dead" (NS_DEAD). The
 *		namespace can no longer be looked up by name.
 * NS_DEAD -	1 means Tcl_DeleteNamespace has been called to delete the
 *		namespace and no call frames still refer to it. Its variables
 *		and command have already been destroyed. This bit allows the
 *		namespace resolution code to recognize that the namespace is
 *		"deleted". When the last namespaceName object in any byte code
 *		unit that refers to the namespace has been freed (i.e., when
 *		the namespace's refCount is 0), the namespace's storage will
 *		be freed.
 * NS_KILLED -	1 means that TclTeardownNamespace has already been called on
 *		this namespace and it should not be called again [Bug 1355942]
 * NS_SUPPRESS_COMPILATION -
 *		Marks the commands in this namespace for not being compiled,
 *		forcing them to be looked up every time.
 */

#define NS_DYING	0x01
#define NS_DEAD		0x02
#define NS_KILLED	0x04
#define NS_SUPPRESS_COMPILATION	0x08

/*
 * Flags passed to TclGetNamespaceForQualName:
 *
 * TCL_GLOBAL_ONLY		- (see tcl.h) Look only in the global ns.
 * TCL_NAMESPACE_ONLY		- (see tcl.h) Look only in the context ns.
 * TCL_CREATE_NS_IF_UNKNOWN	- Create unknown namespaces.
 * TCL_FIND_ONLY_NS		- The name sought is a namespace name.
 */

#define TCL_CREATE_NS_IF_UNKNOWN	0x800
#define TCL_FIND_ONLY_NS		0x1000

/*
 * The client data for an ensemble command. This consists of the table of
 * commands that are actually exported by the namespace, and an epoch counter
 * that, combined with the exportLookupEpoch field of the namespace structure,
 * defines whether the table contains valid data or will need to be recomputed
 * next time the ensemble command is called.
 */

typedef struct EnsembleConfig {
    Namespace *nsPtr;		/* The namspace backing this ensemble up. */
    Tcl_Command token;		/* The token for the command that provides
				 * ensemble support for the namespace, or NULL
				 * if the command has been deleted (or never
				 * existed; the global namespace never has an
				 * ensemble command.) */
    size_t epoch;		/* The epoch at which this ensemble's table of
				 * exported commands is valid. */
    char **subcommandArrayPtr;	/* Array of ensemble subcommand names. At all
				 * consistent points, this will have the same
				 * number of entries as there are entries in
				 * the subcommandTable hash. */
    Tcl_HashTable subcommandTable;
				/* Hash table of ensemble subcommand names,
				 * which are its keys so this also provides
				 * the storage management for those subcommand
				 * names. The contents of the entry values are
				 * object version the prefix lists to use when
				 * substituting for the command/subcommand to
				 * build the ensemble implementation command.
				 * Has to be stored here as well as in
				 * subcommandDict because that field is NULL
				 * when we are deriving the ensemble from the
				 * namespace exports list. FUTURE WORK: use
				 * object hash table here. */
    struct EnsembleConfig *next;/* The next ensemble in the linked list of
				 * ensembles associated with a namespace. If
				 * this field points to this ensemble, the
				 * structure has already been unlinked from
				 * all lists, and cannot be found by scanning
				 * the list from the namespace's ensemble
				 * field. */
    int flags;			/* ORed combo of TCL_ENSEMBLE_PREFIX,
				 * ENSEMBLE_DEAD and ENSEMBLE_COMPILE. */

    /* OBJECT FIELDS FOR ENSEMBLE CONFIGURATION */

    Tcl_Obj *subcommandDict;	/* Dictionary providing mapping from
				 * subcommands to their implementing command
				 * prefixes, or NULL if we are to build the
				 * map automatically from the namespace
				 * exports. */
    Tcl_Obj *subcmdList;	/* List of commands that this ensemble
				 * actually provides, and whose implementation
				 * will be built using the subcommandDict (if
				 * present and defined) and by simple mapping
				 * to the namespace otherwise. If NULL,
				 * indicates that we are using the (dynamic)
				 * list of currently exported commands. */
    Tcl_Obj *unknownHandler;	/* Script prefix used to handle the case when
				 * no match is found (according to the rule
				 * defined by flag bit TCL_ENSEMBLE_PREFIX) or
				 * NULL to use the default error-generating
				 * behaviour. The script execution gets all
				 * the arguments to the ensemble command
				 * (including objv[0]) and will have the
				 * results passed directly back to the caller
				 * (including the error code) unless the code
				 * is TCL_CONTINUE in which case the
				 * subcommand will be reparsed by the ensemble
				 * core, presumably because the ensemble
				 * itself has been updated. */
    Tcl_Obj *parameterList;	/* List of ensemble parameter names. */
    int numParameters;		/* Cached number of parameters. This is either
				 * 0 (if the parameterList field is NULL) or
				 * the length of the list in the parameterList
				 * field. */
} EnsembleConfig;

/*
 * Various bits for the EnsembleConfig.flags field.
 */

#define ENSEMBLE_DEAD	0x1	/* Flag value to say that the ensemble is dead
				 * and on its way out. */
#define ENSEMBLE_COMPILE 0x4	/* Flag to enable bytecode compilation of an
				 * ensemble. */

/*
 *----------------------------------------------------------------
 * Data structures related to variables. These are used primarily in tclVar.c
 *----------------------------------------------------------------
 */

/*
 * The following structure defines a variable trace, which is used to invoke a
 * specific C procedure whenever certain operations are performed on a
 * variable.
 */

typedef struct VarTrace {
    Tcl_VarTraceProc *traceProc;/* Procedure to call when operations given by
				 * flags are performed on variable. */
    ClientData clientData;	/* Argument to pass to proc. */
    int flags;			/* What events the trace procedure is
				 * interested in: OR-ed combination of
				 * TCL_TRACE_READS, TCL_TRACE_WRITES,
				 * TCL_TRACE_UNSETS and TCL_TRACE_ARRAY. */
    struct VarTrace *nextPtr;	/* Next in list of traces associated with a
				 * particular variable. */
} VarTrace;

/*
 * The following structure defines a command trace, which is used to invoke a
 * specific C procedure whenever certain operations are performed on a
 * command.
 */

typedef struct CommandTrace {
    Tcl_CommandTraceProc *traceProc;
				/* Procedure to call when operations given by
				 * flags are performed on command. */
    ClientData clientData;	/* Argument to pass to proc. */
    int flags;			/* What events the trace procedure is
				 * interested in: OR-ed combination of
				 * TCL_TRACE_RENAME, TCL_TRACE_DELETE. */
    struct CommandTrace *nextPtr;
				/* Next in list of traces associated with a
				 * particular command. */
    size_t refCount;		/* Used to ensure this structure is not
				 * deleted too early. Keeps track of how many
				 * pieces of code have a pointer to this
				 * structure. */
} CommandTrace;

/*
 * When a command trace is active (i.e. its associated procedure is executing)
 * one of the following structures is linked into a list associated with the
 * command's interpreter. The information in the structure is needed in order
 * for Tcl to behave reasonably if traces are deleted while traces are active.
 */

typedef struct ActiveCommandTrace {
    struct Command *cmdPtr;	/* Command that's being traced. */
    struct ActiveCommandTrace *nextPtr;
				/* Next in list of all active command traces
				 * for the interpreter, or NULL if no more. */
    CommandTrace *nextTracePtr;	/* Next trace to check after current trace
				 * procedure returns; if this trace gets
				 * deleted, must update pointer to avoid using
				 * free'd memory. */
    int reverseScan;		/* Boolean set true when traces are scanning
				 * in reverse order. */
} ActiveCommandTrace;

/*
 * When a variable trace is active (i.e. its associated procedure is
 * executing) one of the following structures is linked into a list associated
 * with the variable's interpreter. The information in the structure is needed
 * in order for Tcl to behave reasonably if traces are deleted while traces
 * are active.
 */

typedef struct ActiveVarTrace {
    struct Var *varPtr;		/* Variable that's being traced. */
    struct ActiveVarTrace *nextPtr;
				/* Next in list of all active variable traces
				 * for the interpreter, or NULL if no more. */
    VarTrace *nextTracePtr;	/* Next trace to check after current trace
				 * procedure returns; if this trace gets
				 * deleted, must update pointer to avoid using
				 * free'd memory. */
} ActiveVarTrace;

/*
 * The structure below defines a variable, which associates a string name with
 * a Tcl_Obj value. These structures are kept in procedure call frames (for
 * local variables recognized by the compiler) or in the heap (for global
 * variables and any variable not known to the compiler). For each Var
 * structure in the heap, a hash table entry holds the variable name and a
 * pointer to the Var structure.
 */

typedef struct Var {
    int flags;			/* Miscellaneous bits of information about
				 * variable. See below for definitions. */
    union {
	Tcl_Obj *objPtr;	/* The variable's object value. Used for
				 * scalar variables and array elements. */
	TclVarHashTable *tablePtr;/* For array variables, this points to
				 * information about the hash table used to
				 * implement the associative array. Points to
				 * ckalloc-ed data. */
	struct Var *linkPtr;	/* If this is a global variable being referred
				 * to in a procedure, or a variable created by
				 * "upvar", this field points to the
				 * referenced variable's Var struct. */
    } value;
} Var;

typedef struct VarInHash {
    Var var;
    size_t refCount;		/* Counts number of active uses of this
				 * variable: 1 for the entry in the hash
				 * table, 1 for each additional variable whose
				 * linkPtr points here, 1 for each nested
				 * trace active on variable, and 1 if the
				 * variable is a namespace variable. This
				 * record can't be deleted until refCount
				 * becomes 0. */
    Tcl_HashEntry entry;	/* The hash table entry that refers to this
				 * variable. This is used to find the name of
				 * the variable and to delete it from its
				 * hashtable if it is no longer needed. It
				 * also holds the variable's name. */
} VarInHash;

/*
 * Flag bits for variables. The first two (VAR_ARRAY and VAR_LINK) are
 * mutually exclusive and give the "type" of the variable. If none is set,
 * this is a scalar variable.
 *
 * VAR_ARRAY -			1 means this is an array variable rather than
 *				a scalar variable or link. The "tablePtr"
 *				field points to the array's hashtable for its
 *				elements.
 * VAR_LINK -			1 means this Var structure contains a pointer
 *				to another Var structure that either has the
 *				real value or is itself another VAR_LINK
 *				pointer. Variables like this come about
 *				through "upvar" and "global" commands, or
 *				through references to variables in enclosing
 *				namespaces.
 *
 * Flags that indicate the type and status of storage; none is set for
 * compiled local variables (Var structs).
 *
 * VAR_IN_HASHTABLE -		1 means this variable is in a hashtable and
 *				the Var structure is malloced. 0 if it is a
 *				local variable that was assigned a slot in a
 *				procedure frame by the compiler so the Var
 *				storage is part of the call frame.
 * VAR_DEAD_HASH		1 means that this var's entry in the hashtable
 *				has already been deleted.
 * VAR_ARRAY_ELEMENT -		1 means that this variable is an array
 *				element, so it is not legal for it to be an
 *				array itself (the VAR_ARRAY flag had better
 *				not be set).
 * VAR_NAMESPACE_VAR -		1 means that this variable was declared as a
 *				namespace variable. This flag ensures it
 *				persists until its namespace is destroyed or
 *				until the variable is unset; it will persist
 *				even if it has not been initialized and is
 *				marked undefined. The variable's refCount is
 *				incremented to reflect the "reference" from
 *				its namespace.
 *
 * Flag values relating to the variable's trace and search status.
 *
 * VAR_TRACED_READ
 * VAR_TRACED_WRITE
 * VAR_TRACED_UNSET
 * VAR_TRACED_ARRAY
 * VAR_TRACE_ACTIVE -		1 means that trace processing is currently
 *				underway for a read or write access, so new
 *				read or write accesses should not cause trace
 *				procedures to be called and the variable can't
 *				be deleted.
 * VAR_SEARCH_ACTIVE
 *
 * The following additional flags are used with the CompiledLocal type defined
 * below:
 *
 * VAR_ARGUMENT -		1 means that this variable holds a procedure
 *				argument.
 * VAR_TEMPORARY -		1 if the local variable is an anonymous
 *				temporary variable. Temporaries have a NULL
 *				name.
 * VAR_RESOLVED -		1 if name resolution has been done for this
 *				variable.
 * VAR_IS_ARGS			1 if this variable is the last argument and is
 *				named "args".
 */

/*
 * FLAGS RENUMBERED: everything breaks already, make things simpler.
 *
 * IMPORTANT: skip the values 0x10, 0x20, 0x40, 0x800 corresponding to
 * TCL_TRACE_(READS/WRITES/UNSETS/ARRAY): makes code simpler in tclTrace.c
 *
 * Keep the flag values for VAR_ARGUMENT and VAR_TEMPORARY so that old values
 * in precompiled scripts keep working.
 */

/* Type of value (0 is scalar) */
#define VAR_ARRAY		0x1
#define VAR_LINK		0x2

/* Type of storage (0 is compiled local) */
#define VAR_IN_HASHTABLE	0x4
#define VAR_DEAD_HASH		0x8
#define VAR_ARRAY_ELEMENT	0x1000
#define VAR_NAMESPACE_VAR	0x80	/* KEEP OLD VALUE for Itcl */

#define VAR_ALL_HASH \
	(VAR_IN_HASHTABLE|VAR_DEAD_HASH|VAR_NAMESPACE_VAR|VAR_ARRAY_ELEMENT)

/* Trace and search state. */

#define VAR_TRACED_READ		0x10	/* TCL_TRACE_READS */
#define VAR_TRACED_WRITE	0x20	/* TCL_TRACE_WRITES */
#define VAR_TRACED_UNSET	0x40	/* TCL_TRACE_UNSETS */
#define VAR_TRACED_ARRAY	0x800	/* TCL_TRACE_ARRAY */
#define VAR_TRACE_ACTIVE	0x2000
#define VAR_SEARCH_ACTIVE	0x4000
#define VAR_ALL_TRACES \
	(VAR_TRACED_READ|VAR_TRACED_WRITE|VAR_TRACED_ARRAY|VAR_TRACED_UNSET)

/* Special handling on initialisation (only CompiledLocal). */
#define VAR_ARGUMENT		0x100	/* KEEP OLD VALUE! See tclProc.c */
#define VAR_TEMPORARY		0x200	/* KEEP OLD VALUE! See tclProc.c */
#define VAR_IS_ARGS		0x400
#define VAR_RESOLVED		0x8000

/*
 * Macros to ensure that various flag bits are set properly for variables.
 * The ANSI C "prototypes" for these macros are:
 *
 * MODULE_SCOPE void	TclSetVarScalar(Var *varPtr);
 * MODULE_SCOPE void	TclSetVarArray(Var *varPtr);
 * MODULE_SCOPE void	TclSetVarLink(Var *varPtr);
 * MODULE_SCOPE void	TclSetVarArrayElement(Var *varPtr);
 * MODULE_SCOPE void	TclSetVarUndefined(Var *varPtr);
 * MODULE_SCOPE void	TclClearVarUndefined(Var *varPtr);
 */

#define TclSetVarScalar(varPtr) \
    (varPtr)->flags &= ~(VAR_ARRAY|VAR_LINK)

#define TclSetVarArray(varPtr) \
    (varPtr)->flags = ((varPtr)->flags & ~VAR_LINK) | VAR_ARRAY

#define TclSetVarLink(varPtr) \
    (varPtr)->flags = ((varPtr)->flags & ~VAR_ARRAY) | VAR_LINK

#define TclSetVarArrayElement(varPtr) \
    (varPtr)->flags = ((varPtr)->flags & ~VAR_ARRAY) | VAR_ARRAY_ELEMENT

#define TclSetVarUndefined(varPtr) \
    (varPtr)->flags &= ~(VAR_ARRAY|VAR_LINK);\
    (varPtr)->value.objPtr = NULL

#define TclClearVarUndefined(varPtr)

#define TclSetVarTraceActive(varPtr) \
    (varPtr)->flags |= VAR_TRACE_ACTIVE

#define TclClearVarTraceActive(varPtr) \
    (varPtr)->flags &= ~VAR_TRACE_ACTIVE

#define TclSetVarNamespaceVar(varPtr) \
    if (!TclIsVarNamespaceVar(varPtr)) {\
	(varPtr)->flags |= VAR_NAMESPACE_VAR;\
	if (TclIsVarInHash(varPtr)) {\
	    ((VarInHash *)(varPtr))->refCount++;\
	}\
    }

#define TclClearVarNamespaceVar(varPtr) \
    if (TclIsVarNamespaceVar(varPtr)) {\
	(varPtr)->flags &= ~VAR_NAMESPACE_VAR;\
	if (TclIsVarInHash(varPtr)) {\
	    ((VarInHash *)(varPtr))->refCount--;\
	}\
    }

/*
 * Macros to read various flag bits of variables.
 * The ANSI C "prototypes" for these macros are:
 *
 * MODULE_SCOPE int	TclIsVarScalar(Var *varPtr);
 * MODULE_SCOPE int	TclIsVarLink(Var *varPtr);
 * MODULE_SCOPE int	TclIsVarArray(Var *varPtr);
 * MODULE_SCOPE int	TclIsVarUndefined(Var *varPtr);
 * MODULE_SCOPE int	TclIsVarArrayElement(Var *varPtr);
 * MODULE_SCOPE int	TclIsVarTemporary(Var *varPtr);
 * MODULE_SCOPE int	TclIsVarArgument(Var *varPtr);
 * MODULE_SCOPE int	TclIsVarResolved(Var *varPtr);
 */

#define TclIsVarScalar(varPtr) \
    !((varPtr)->flags & (VAR_ARRAY|VAR_LINK))

#define TclIsVarLink(varPtr) \
    ((varPtr)->flags & VAR_LINK)

#define TclIsVarArray(varPtr) \
    ((varPtr)->flags & VAR_ARRAY)

#define TclIsVarUndefined(varPtr) \
    ((varPtr)->value.objPtr == NULL)

#define TclIsVarArrayElement(varPtr) \
    ((varPtr)->flags & VAR_ARRAY_ELEMENT)

#define TclIsVarNamespaceVar(varPtr) \
    ((varPtr)->flags & VAR_NAMESPACE_VAR)

#define TclIsVarTemporary(varPtr) \
    ((varPtr)->flags & VAR_TEMPORARY)

#define TclIsVarArgument(varPtr) \
    ((varPtr)->flags & VAR_ARGUMENT)

#define TclIsVarResolved(varPtr) \
    ((varPtr)->flags & VAR_RESOLVED)

#define TclIsVarTraceActive(varPtr) \
    ((varPtr)->flags & VAR_TRACE_ACTIVE)

#define TclIsVarTraced(varPtr) \
    ((varPtr)->flags & VAR_ALL_TRACES)

#define TclIsVarInHash(varPtr) \
    ((varPtr)->flags & VAR_IN_HASHTABLE)

#define TclIsVarDeadHash(varPtr) \
    ((varPtr)->flags & VAR_DEAD_HASH)

#define TclGetVarNsPtr(varPtr) \
    (TclIsVarInHash(varPtr) \
	? ((TclVarHashTable *) ((((VarInHash *) (varPtr))->entry.tablePtr)))->nsPtr \
	: NULL)

#define VarHashRefCount(varPtr) \
    ((VarInHash *) (varPtr))->refCount

/*
 * Macros for direct variable access by TEBC.
 */

#define TclIsVarDirectReadable(varPtr) \
    (   !((varPtr)->flags & (VAR_ARRAY|VAR_LINK|VAR_TRACED_READ)) \
    &&  (varPtr)->value.objPtr)

#define TclIsVarDirectWritable(varPtr) \
    !((varPtr)->flags & (VAR_ARRAY|VAR_LINK|VAR_TRACED_WRITE|VAR_DEAD_HASH))

#define TclIsVarDirectUnsettable(varPtr) \
    !((varPtr)->flags & (VAR_ARRAY|VAR_LINK|VAR_TRACED_READ|VAR_TRACED_WRITE|VAR_TRACED_UNSET|VAR_DEAD_HASH))

#define TclIsVarDirectModifyable(varPtr) \
    (   !((varPtr)->flags & (VAR_ARRAY|VAR_LINK|VAR_TRACED_READ|VAR_TRACED_WRITE)) \
    &&  (varPtr)->value.objPtr)

#define TclIsVarDirectReadable2(varPtr, arrayPtr) \
    (TclIsVarDirectReadable(varPtr) &&\
	(!(arrayPtr) || !((arrayPtr)->flags & VAR_TRACED_READ)))

#define TclIsVarDirectWritable2(varPtr, arrayPtr) \
    (TclIsVarDirectWritable(varPtr) &&\
	(!(arrayPtr) || !((arrayPtr)->flags & VAR_TRACED_WRITE)))

#define TclIsVarDirectModifyable2(varPtr, arrayPtr) \
    (TclIsVarDirectModifyable(varPtr) &&\
	(!(arrayPtr) || !((arrayPtr)->flags & (VAR_TRACED_READ|VAR_TRACED_WRITE))))

/*
 *----------------------------------------------------------------
 * Data structures related to procedures. These are used primarily in
 * tclProc.c, tclCompile.c, and tclExecute.c.
 *----------------------------------------------------------------
 */

/*
 * Forward declaration to prevent an error when the forward reference to
 * Command is encountered in the Proc and ImportRef types declared below.
 */

struct Command;

/*
 * The variable-length structure below describes a local variable of a
 * procedure that was recognized by the compiler. These variables have a name,
 * an element in the array of compiler-assigned local variables in the
 * procedure's call frame, and various other items of information. If the
 * local variable is a formal argument, it may also have a default value. The
 * compiler can't recognize local variables whose names are expressions (these
 * names are only known at runtime when the expressions are evaluated) or
 * local variables that are created as a result of an "upvar" or "uplevel"
 * command. These other local variables are kept separately in a hash table in
 * the call frame.
 */

typedef struct CompiledLocal {
    struct CompiledLocal *nextPtr;
				/* Next compiler-recognized local variable for
				 * this procedure, or NULL if this is the last
				 * local. */
    int nameLength;		/* The number of characters in local
				 * variable's name. Used to speed up variable
				 * lookups. */
    int frameIndex;		/* Index in the array of compiler-assigned
				 * variables in the procedure call frame. */
    int flags;			/* Flag bits for the local variable. Same as
				 * the flags for the Var structure above,
				 * although only VAR_ARGUMENT, VAR_TEMPORARY,
				 * and VAR_RESOLVED make sense. */
    Tcl_Obj *defValuePtr;	/* Pointer to the default value of an
				 * argument, if any. NULL if not an argument
				 * or, if an argument, no default value. */
    Tcl_ResolvedVarInfo *resolveInfo;
				/* Customized variable resolution info
				 * supplied by the Tcl_ResolveCompiledVarProc
				 * associated with a namespace. Each variable
				 * is marked by a unique ClientData tag during
				 * compilation, and that same tag is used to
				 * find the variable at runtime. */
    char name[1];		/* Name of the local variable starts here. If
				 * the name is NULL, this will just be '\0'.
				 * The actual size of this field will be large
				 * enough to hold the name. MUST BE THE LAST
				 * FIELD IN THE STRUCTURE! */
} CompiledLocal;

/*
 * The structure below defines a command procedure, which consists of a
 * collection of Tcl commands plus information about arguments and other local
 * variables recognized at compile time.
 */

typedef struct Proc {
    struct Interp *iPtr;	/* Interpreter for which this command is
				 * defined. */
    size_t refCount;		/* Reference count: 1 if still present in
				 * command table plus 1 for each call to the
				 * procedure that is currently active. This
				 * structure can be freed when refCount
				 * becomes zero. */
    struct Command *cmdPtr;	/* Points to the Command structure for this
				 * procedure. This is used to get the
				 * namespace in which to execute the
				 * procedure. */
    Tcl_Obj *bodyPtr;		/* Points to the ByteCode object for
				 * procedure's body command. */
    int numArgs;		/* Number of formal parameters. */
    int numCompiledLocals;	/* Count of local variables recognized by the
				 * compiler including arguments and
				 * temporaries. */
    CompiledLocal *firstLocalPtr;
				/* Pointer to first of the procedure's
				 * compiler-allocated local variables, or NULL
				 * if none. The first numArgs entries in this
				 * list describe the procedure's formal
				 * arguments. */
    CompiledLocal *lastLocalPtr;/* Pointer to the last allocated local
				 * variable or NULL if none. This has frame
				 * index (numCompiledLocals-1). */
} Proc;

/*
 * The type of functions called to process errors found during the execution
 * of a procedure (or lambda term or ...).
 */

typedef void (ProcErrorProc)(Tcl_Interp *interp, Tcl_Obj *procNameObj);

/*
 * The structure below defines a command trace. This is used to allow Tcl
 * clients to find out whenever a command is about to be executed.
 */

typedef struct Trace {
    int level;			/* Only trace commands at nesting level less
				 * than or equal to this. */
    Tcl_CmdObjTraceProc *proc;	/* Procedure to call to trace command. */
    ClientData clientData;	/* Arbitrary value to pass to proc. */
    struct Trace *nextPtr;	/* Next in list of traces for this interp. */
    int flags;			/* Flags governing the trace - see
				 * Tcl_CreateObjTrace for details. */
    Tcl_CmdObjTraceDeleteProc *delProc;
				/* Procedure to call when trace is deleted. */
} Trace;

/*
 * When an interpreter trace is active (i.e. its associated procedure is
 * executing), one of the following structures is linked into a list
 * associated with the interpreter. The information in the structure is needed
 * in order for Tcl to behave reasonably if traces are deleted while traces
 * are active.
 */

typedef struct ActiveInterpTrace {
    struct ActiveInterpTrace *nextPtr;
				/* Next in list of all active command traces
				 * for the interpreter, or NULL if no more. */
    Trace *nextTracePtr;	/* Next trace to check after current trace
				 * procedure returns; if this trace gets
				 * deleted, must update pointer to avoid using
				 * free'd memory. */
    int reverseScan;		/* Boolean set true when traces are scanning
				 * in reverse order. */
} ActiveInterpTrace;

/*
 * Flag values designating types of execution traces. See tclTrace.c for
 * related flag values.
 *
 * TCL_TRACE_ENTER_EXEC		- triggers enter/enterstep traces.
 * 				- passed to Tcl_CreateObjTrace to set up
 *				  "enterstep" traces.
 * TCL_TRACE_LEAVE_EXEC		- triggers leave/leavestep traces.
 * 				- passed to Tcl_CreateObjTrace to set up
 *				  "leavestep" traces.
 */

#define TCL_TRACE_ENTER_EXEC	1
#define TCL_TRACE_LEAVE_EXEC	2

/*
 * The structure below defines an entry in the assocData hash table which is
 * associated with an interpreter. The entry contains a pointer to a function
 * to call when the interpreter is deleted, and a pointer to a user-defined
 * piece of data.
 */

typedef struct AssocData {
    Tcl_InterpDeleteProc *proc;	/* Proc to call when deleting. */
    ClientData clientData;	/* Value to pass to proc. */
} AssocData;

/*
 * The structure below defines a call frame. A call frame defines a naming
 * context for a procedure call: its local naming scope (for local variables)
 * and its global naming scope (a namespace, perhaps the global :: namespace).
 * A call frame can also define the naming context for a namespace eval or
 * namespace inscope command: the namespace in which the command's code should
 * execute. The Tcl_CallFrame structures exist only while procedures or
 * namespace eval/inscope's are being executed, and provide a kind of Tcl call
 * stack.
 *
 * WARNING!! The structure definition must be kept consistent with the
 * Tcl_CallFrame structure in tcl.h. If you change one, change the other.
 */

/*
 * Will be grown to contain: pointers to the varnames (allocated at the end),
 * plus the init values for each variable (suitable to be memcopied on init)
 */

typedef struct LocalCache {
    size_t refCount;
    int numVars;
    Tcl_Obj *varName0;
} LocalCache;

#define localName(framePtr, i) \
    ((&((framePtr)->localCachePtr->varName0))[(i)])

MODULE_SCOPE void	TclFreeLocalCache(Tcl_Interp *interp,
			    LocalCache *localCachePtr);

typedef struct CallFrame {
    Namespace *nsPtr;		/* Points to the namespace used to resolve
				 * commands and global variables. */
    int isProcCallFrame;	/* If 0, the frame was pushed to execute a
				 * namespace command and var references are
				 * treated as references to namespace vars;
				 * varTablePtr and compiledLocals are ignored.
				 * If FRAME_IS_PROC is set, the frame was
				 * pushed to execute a Tcl procedure and may
				 * have local vars. */
    int objc;			/* This and objv below describe the arguments
				 * for this procedure call. */
    Tcl_Obj *const *objv;	/* Array of argument objects. */
    struct CallFrame *callerPtr;
				/* Value of interp->framePtr when this
				 * procedure was invoked (i.e. next higher in
				 * stack of all active procedures). */
    struct CallFrame *callerVarPtr;
				/* Value of interp->varFramePtr when this
				 * procedure was invoked (i.e. determines
				 * variable scoping within caller). Same as
				 * callerPtr unless an "uplevel" command or
				 * something equivalent was active in the
				 * caller). */
    int level;			/* Level of this procedure, for "uplevel"
				 * purposes (i.e. corresponds to nesting of
				 * callerVarPtr's, not callerPtr's). 1 for
				 * outermost procedure, 0 for top-level. */
    Proc *procPtr;		/* Points to the structure defining the called
				 * procedure. Used to get information such as
				 * the number of compiled local variables
				 * (local variables assigned entries ["slots"]
				 * in the compiledLocals array below). */
    TclVarHashTable *varTablePtr;
				/* Hash table containing local variables not
				 * recognized by the compiler, or created at
				 * execution time through, e.g., upvar.
				 * Initially NULL and created if needed. */
    int numCompiledLocals;	/* Count of local variables recognized by the
				 * compiler including arguments. */
    Var *compiledLocals;	/* Points to the array of local variables
				 * recognized by the compiler. The compiler
				 * emits code that refers to these variables
				 * using an index into this array. */
    ClientData clientData;	/* Pointer to some context that is used by
				 * object systems. The meaning of the contents
				 * of this field is defined by the code that
				 * sets it, and it should only ever be set by
				 * the code that is pushing the frame. In that
				 * case, the code that sets it should also
				 * have some means of discovering what the
				 * meaning of the value is, which we do not
				 * specify. */
    LocalCache *localCachePtr;
    Tcl_Obj    *tailcallPtr;
				/* NULL if no tailcall is scheduled */
} CallFrame;

#define FRAME_IS_PROC	0x1
#define FRAME_IS_LAMBDA 0x2
#define FRAME_IS_METHOD	0x4	/* The frame is a method body, and the frame's
				 * clientData field contains a CallContext
				 * reference. Part of TIP#257. */
#define FRAME_IS_OO_DEFINE 0x8	/* The frame is part of the inside workings of
				 * the [oo::define] command; the clientData
				 * field contains an Object reference that has
				 * been confirmed to refer to a class. Part of
				 * TIP#257. */

/*
 * TIP #280
 * The structure below defines a command frame. A command frame provides
 * location information for all commands executing a tcl script (source, eval,
 * uplevel, procedure bodies, ...). The runtime structure essentially contains
 * the stack trace as it would be if the currently executing command were to
 * throw an error.
 *
 * For commands where it makes sense it refers to the associated CallFrame as
 * well.
 *
 * The structures are chained in a single list, with the top of the stack
 * anchored in the Interp structure.
 *
 * Instances can be allocated on the C stack, or the heap, the former making
 * cleanup a bit simpler.
 */

typedef struct CmdFrame {
    /*
     * General data. Always available.
     */

    int type;			/* Values see below. */
    int level;			/* Number of frames in stack, prevent O(n)
				 * scan of list. */
    int *line;			/* Lines the words of the command start on. */
    int nline;
    CallFrame *framePtr;	/* Procedure activation record, may be
				 * NULL. */
    struct CmdFrame *nextPtr;	/* Link to calling frame. */
    /*
     * Data needed for Eval vs TEBC
     *
     * EXECUTION CONTEXTS and usage of CmdFrame
     *
     * Field	  TEBC		  EvalEx
     * =======	  ====		  ======
     * level	  yes		  yes
     * type	  BC/PREBC	  SRC/EVAL
     * line0	  yes		  yes
     * framePtr	  yes		  yes
     * =======	  ====		  ======
     *
     * =======	  ====		  ========= union data
     * line1	  -		  yes
     * line3	  -		  yes
     * path	  -		  yes
     * -------	  ----		  ------
     * codePtr	  yes		  -
     * pc	  yes		  -
     * =======	  ====		  ======
     *
     * =======	  ====		  ========= union cmd
     * str.cmd	  yes		  yes
     * str.len	  yes		  yes
     * -------	  ----		  ------
     */

    union {
	struct {
	    Tcl_Obj *path;	/* Path of the sourced file the command is
				 * in. */
	} eval;
	struct {
	    const void *codePtr;/* Byte code currently executed... */
	    const char *pc;	/* ... and instruction pointer. */
	} tebc;
    } data;
    Tcl_Obj *cmdObj;
    const char *cmd;		/* The executed command, if possible... */
    int len;			/* ... and its length. */
    const struct CFWordBC *litarg;
				/* Link to set of literal arguments which have
				 * ben pushed on the lineLABCPtr stack by
				 * TclArgumentBCEnter(). These will be removed
				 * by TclArgumentBCRelease. */
} CmdFrame;

typedef struct CFWord {
    CmdFrame *framePtr;		/* CmdFrame to access. */
    int word;			/* Index of the word in the command. */
    size_t refCount;		/* Number of times the word is on the
				 * stack. */
} CFWord;

typedef struct CFWordBC {
    CmdFrame *framePtr;		/* CmdFrame to access. */
    int pc;			/* Instruction pointer of a command in
				 * ExtCmdLoc.loc[.] */
    int word;			/* Index of word in
				 * ExtCmdLoc.loc[cmd]->line[.] */
    struct CFWordBC *prevPtr;	/* Previous entry in stack for same Tcl_Obj. */
    struct CFWordBC *nextPtr;	/* Next entry for same command call. See
				 * CmdFrame litarg field for the list start. */
    Tcl_Obj *obj;		/* Back reference to hashtable key */
} CFWordBC;

/*
 * Structure to record the locations of invisible continuation lines in
 * literal scripts, as character offset from the beginning of the script. Both
 * compiler and direct evaluator use this information to adjust their line
 * counters when tracking through the script, because when it is invoked the
 * continuation line marker as a whole has been removed already, meaning that
 * the \n which was part of it is gone as well, breaking regular line
 * tracking.
 *
 * These structures are allocated and filled by both the function
 * TclSubstTokens() in the file "tclParse.c" and its caller TclEvalEx() in the
 * file "tclBasic.c", and stored in the thread-global hashtable "lineCLPtr" in
 * file "tclObj.c". They are used by the functions TclSetByteCodeFromAny() and
 * TclCompileScript(), both found in the file "tclCompile.c". Their memory is
 * released by the function TclFreeObj(), in the file "tclObj.c", and also by
 * the function TclThreadFinalizeObjects(), in the same file.
 */

#define CLL_END		(-1)

typedef struct ContLineLoc {
    int num;			/* Number of entries in loc, not counting the
				 * final -1 marker entry. */
    int loc[1];			/* Table of locations, as character offsets.
				 * The table is allocated as part of the
				 * structure, extending behind the nominal end
				 * of the structure. An entry containing the
				 * value -1 is put after the last location, as
				 * end-marker/sentinel. */
} ContLineLoc;

/*
 * The following macros define the allowed values for the type field of the
 * CmdFrame structure above. Some of the values occur only in the extended
 * location data referenced via the 'baseLocPtr'.
 *
 * TCL_LOCATION_EVAL	  : Frame is for a script evaluated by EvalEx.
 * TCL_LOCATION_BC	  : Frame is for bytecode.
 * TCL_LOCATION_PREBC	  : Frame is for precompiled bytecode.
 * TCL_LOCATION_SOURCE	  : Frame is for a script evaluated by EvalEx, from a
 *			    sourced file.
 * TCL_LOCATION_PROC	  : Frame is for bytecode of a procedure.
 *
 * A TCL_LOCATION_BC type in a frame can be overridden by _SOURCE and _PROC
 * types, per the context of the byte code in execution.
 */

#define TCL_LOCATION_EVAL	(0) /* Location in a dynamic eval script. */
#define TCL_LOCATION_BC		(2) /* Location in byte code. */
#define TCL_LOCATION_PREBC	(3) /* Location in precompiled byte code, no
				     * location. */
#define TCL_LOCATION_SOURCE	(4) /* Location in a file. */
#define TCL_LOCATION_PROC	(5) /* Location in a dynamic proc. */
#define TCL_LOCATION_LAST	(6) /* Number of values in the enum. */

/*
 * Structure passed to describe procedure-like "procedures" that are not
 * procedures (e.g. a lambda) so that their details can be reported correctly
 * by [info frame]. Contains a sub-structure for each extra field.
 */

typedef Tcl_Obj * (GetFrameInfoValueProc)(ClientData clientData);
typedef struct {
    const char *name;		/* Name of this field. */
    GetFrameInfoValueProc *proc;	/* Function to generate a Tcl_Obj* from the
				 * clientData, or just use the clientData
				 * directly (after casting) if NULL. */
    ClientData clientData;	/* Context for above function, or Tcl_Obj* if
				 * proc field is NULL. */
} ExtraFrameInfoField;
typedef struct {
    int length;			/* Length of array. */
    ExtraFrameInfoField fields[2];
				/* Really as long as necessary, but this is
				 * long enough for nearly anything. */
} ExtraFrameInfo;

/*
 *----------------------------------------------------------------
 * Data structures and procedures related to TclHandles, which are a very
 * lightweight method of preserving enough information to determine if an
 * arbitrary malloc'd block has been deleted.
 *----------------------------------------------------------------
 */

typedef void **TclHandle;

/*
 *----------------------------------------------------------------
 * Experimental flag value passed to Tcl_GetRegExpFromObj. Intended for use
 * only by Expect. It will probably go away in a later release.
 *----------------------------------------------------------------
 */

#define TCL_REG_BOSONLY 002000	/* Prepend \A to pattern so it only matches at
				 * the beginning of the string. */

/*
 * These are a thin layer over TclpThreadKeyDataGet and TclpThreadKeyDataSet
 * when threads are used, or an emulation if there are no threads. These are
 * really internal and Tcl clients should use Tcl_GetThreadData.
 */

MODULE_SCOPE void *	TclThreadDataKeyGet(Tcl_ThreadDataKey *keyPtr);
MODULE_SCOPE void	TclThreadDataKeySet(Tcl_ThreadDataKey *keyPtr,
			    void *data);

/*
 * This is a convenience macro used to initialize a thread local storage ptr.
 */

#define TCL_TSD_INIT(keyPtr) \
  (ThreadSpecificData *)Tcl_GetThreadData((keyPtr), sizeof(ThreadSpecificData))

/*
 *----------------------------------------------------------------
 * Data structures related to bytecode compilation and execution. These are
 * used primarily in tclCompile.c, tclExecute.c, and tclBasic.c.
 *----------------------------------------------------------------
 */

/*
 * Forward declaration to prevent errors when the forward references to
 * Tcl_Parse and CompileEnv are encountered in the procedure type CompileProc
 * declared below.
 */

struct CompileEnv;

/*
 * The type of procedures called by the Tcl bytecode compiler to compile
 * commands. Pointers to these procedures are kept in the Command structure
 * describing each command. The integer value returned by a CompileProc must
 * be one of the following:
 *
 * TCL_OK		Compilation completed normally.
 * TCL_ERROR 		Compilation could not be completed. This can be just a
 * 			judgment by the CompileProc that the command is too
 * 			complex to compile effectively, or it can indicate
 * 			that in the current state of the interp, the command
 * 			would raise an error. The bytecode compiler will not
 * 			do any error reporting at compiler time. Error
 * 			reporting is deferred until the actual runtime,
 * 			because by then changes in the interp state may allow
 * 			the command to be successfully evaluated.
 * TCL_OUT_LINE_COMPILE	A source-compatible alias for TCL_ERROR, kept for the
 * 			sake of old code only.
 */

#define TCL_OUT_LINE_COMPILE	TCL_ERROR

typedef int (CompileProc)(Tcl_Interp *interp, Tcl_Parse *parsePtr,
	struct Command *cmdPtr, struct CompileEnv *compEnvPtr);

/*
 * The type of procedure called from the compilation hook point in
 * SetByteCodeFromAny.
 */

typedef int (CompileHookProc)(Tcl_Interp *interp,
	struct CompileEnv *compEnvPtr, ClientData clientData);

/*
 * The data structure for a (linked list of) execution stacks.
 */

typedef struct ExecStack {
    struct ExecStack *prevPtr;
    struct ExecStack *nextPtr;
    Tcl_Obj **markerPtr;
    Tcl_Obj **endPtr;
    Tcl_Obj **tosPtr;
    Tcl_Obj *stackWords[1];
} ExecStack;

/*
 * The data structure defining the execution environment for ByteCode's.
 * There is one ExecEnv structure per Tcl interpreter. It holds the evaluation
 * stack that holds command operands and results. The stack grows towards
 * increasing addresses. The member stackPtr points to the stackItems of the
 * currently active execution stack.
 */

typedef struct CorContext {
    struct CallFrame *framePtr;
    struct CallFrame *varFramePtr;
    struct CmdFrame *cmdFramePtr;  /* See Interp.cmdFramePtr */
    Tcl_HashTable *lineLABCPtr;    /* See Interp.lineLABCPtr */
} CorContext;

typedef struct CoroutineData {
    struct Command *cmdPtr;	/* The command handle for the coroutine. */
    struct ExecEnv *eePtr;	/* The special execution environment (stacks,
				 * etc.) for the coroutine. */
    struct ExecEnv *callerEEPtr;/* The execution environment for the caller of
				 * the coroutine, which might be the
				 * interpreter global environment or another
				 * coroutine. */
    CorContext caller;
    CorContext running;
    Tcl_HashTable *lineLABCPtr;    /* See Interp.lineLABCPtr */
    void *stackLevel;
    int auxNumLevels;		/* While the coroutine is running the
				 * numLevels of the create/resume command is
				 * stored here; for suspended coroutines it
				 * holds the nesting numLevels at yield. */
    int nargs;                  /* Number of args required for resuming this
				 * coroutine; -2 means "0 or 1" (default), -1
				 * means "any" */
} CoroutineData;

typedef struct ExecEnv {
    ExecStack *execStackPtr;	/* Points to the first item in the evaluation
				 * stack on the heap. */
    Tcl_Obj *constants[2];	/* Pointers to constant "0" and "1" objs. */
    struct Tcl_Interp *interp;
    struct NRE_callback *callbackPtr;
				/* Top callback in NRE's stack. */
    struct CoroutineData *corPtr;
    int rewind;
} ExecEnv;

#define COR_IS_SUSPENDED(corPtr) \
    ((corPtr)->stackLevel == NULL)

/*
 * The definitions for the LiteralTable and LiteralEntry structures. Each
 * interpreter contains a LiteralTable. It is used to reduce the storage
 * needed for all the Tcl objects that hold the literals of scripts compiled
 * by the interpreter. A literal's object is shared by all the ByteCodes that
 * refer to the literal. Each distinct literal has one LiteralEntry entry in
 * the LiteralTable. A literal table is a specialized hash table that is
 * indexed by the literal's string representation, which may contain null
 * characters.
 *
 * Note that we reduce the space needed for literals by sharing literal
 * objects both within a ByteCode (each ByteCode contains a local
 * LiteralTable) and across all an interpreter's ByteCodes (with the
 * interpreter's global LiteralTable).
 */

typedef struct LiteralEntry {
    struct LiteralEntry *nextPtr;
				/* Points to next entry in this hash bucket or
				 * NULL if end of chain. */
    Tcl_Obj *objPtr;		/* Points to Tcl object that holds the
				 * literal's bytes and length. */
    int refCount;		/* If in an interpreter's global literal
				 * table, the number of ByteCode structures
				 * that share the literal object; the literal
				 * entry can be freed when refCount drops to
				 * 0. If in a local literal table, -1. */
    Namespace *nsPtr;		/* Namespace in which this literal is used. We
				 * try to avoid sharing literal non-FQ command
				 * names among different namespaces to reduce
				 * shimmering. */
} LiteralEntry;

typedef struct LiteralTable {
    LiteralEntry **buckets;	/* Pointer to bucket array. Each element
				 * points to first entry in bucket's hash
				 * chain, or NULL. */
    LiteralEntry *staticBuckets[TCL_SMALL_HASH_TABLE];
				/* Bucket array used for small tables to avoid
				 * mallocs and frees. */
    size_t numBuckets;		/* Total number of buckets allocated at
				 * **buckets. */
    size_t numEntries;		/* Total number of entries present in
				 * table. */
    size_t rebuildSize;		/* Enlarge table when numEntries gets to be
				 * this large. */
    size_t mask;		/* Mask value used in hashing function. */
} LiteralTable;

/*
 * The following structure defines for each Tcl interpreter various
 * statistics-related information about the bytecode compiler and
 * interpreter's operation in that interpreter.
 */

#ifdef TCL_COMPILE_STATS
typedef struct ByteCodeStats {
    long numExecutions;		/* Number of ByteCodes executed. */
    long numCompilations;	/* Number of ByteCodes created. */
    long numByteCodesFreed;	/* Number of ByteCodes destroyed. */
    long instructionCount[256];	/* Number of times each instruction was
				 * executed. */

    double totalSrcBytes;	/* Total source bytes ever compiled. */
    double totalByteCodeBytes;	/* Total bytes for all ByteCodes. */
    double currentSrcBytes;	/* Src bytes for all current ByteCodes. */
    double currentByteCodeBytes;/* Code bytes in all current ByteCodes. */

    long srcCount[32];		/* Source size distribution: # of srcs of
				 * size [2**(n-1)..2**n), n in [0..32). */
    long byteCodeCount[32];	/* ByteCode size distribution. */
    long lifetimeCount[32];	/* ByteCode lifetime distribution (ms). */

    double currentInstBytes;	/* Instruction bytes-current ByteCodes. */
    double currentLitBytes;	/* Current literal bytes. */
    double currentExceptBytes;	/* Current exception table bytes. */
    double currentAuxBytes;	/* Current auxiliary information bytes. */
    double currentCmdMapBytes;	/* Current src<->code map bytes. */

    long numLiteralsCreated;	/* Total literal objects ever compiled. */
    double totalLitStringBytes;	/* Total string bytes in all literals. */
    double currentLitStringBytes;
				/* String bytes in current literals. */
    long literalCount[32];	/* Distribution of literal string sizes. */
} ByteCodeStats;
#endif /* TCL_COMPILE_STATS */

/*
 * Structure used in implementation of those core ensembles which are
 * partially compiled. Used as an array of these, with a terminating field
 * whose 'name' is NULL.
 */

typedef struct {
    const char *name;		/* The name of the subcommand. */
    Tcl_ObjCmdProc *proc;	/* The implementation of the subcommand. */
    CompileProc *compileProc;	/* The compiler for the subcommand. */
    Tcl_ObjCmdProc *nreProc;	/* NRE implementation of this command. */
    ClientData clientData;	/* Any clientData to give the command. */
    int unsafe;			/* Whether this command is to be hidden by
				 * default in a safe interpreter. */
} EnsembleImplMap;

/*
 *----------------------------------------------------------------
 * Data structures related to commands.
 *----------------------------------------------------------------
 */

/*
 * An imported command is created in an namespace when it imports a "real"
 * command from another namespace. An imported command has a Command structure
 * that points (via its ClientData value) to the "real" Command structure in
 * the source namespace's command table. The real command records all the
 * imported commands that refer to it in a list of ImportRef structures so
 * that they can be deleted when the real command is deleted.
 */

typedef struct ImportRef {
    struct Command *importedCmdPtr;
				/* Points to the imported command created in
				 * an importing namespace; this command
				 * redirects its invocations to the "real"
				 * command. */
    struct ImportRef *nextPtr;	/* Next element on the linked list of imported
				 * commands that refer to the "real" command.
				 * The real command deletes these imported
				 * commands on this list when it is
				 * deleted. */
} ImportRef;

/*
 * Data structure used as the ClientData of imported commands: commands
 * created in an namespace when it imports a "real" command from another
 * namespace.
 */

typedef struct ImportedCmdData {
    struct Command *realCmdPtr;	/* "Real" command that this imported command
				 * refers to. */
    struct Command *selfPtr;	/* Pointer to this imported command. Needed
				 * only when deleting it in order to remove it
				 * from the real command's linked list of
				 * imported commands that refer to it. */
} ImportedCmdData;

/*
 * A Command structure exists for each command in a namespace. The Tcl_Command
 * opaque type actually refers to these structures.
 */

typedef struct Command {
    Tcl_HashEntry *hPtr;	/* Pointer to the hash table entry that refers
				 * to this command. The hash table is either a
				 * namespace's command table or an
				 * interpreter's hidden command table. This
				 * pointer is used to get a command's name
				 * from its Tcl_Command handle. NULL means
				 * that the hash table entry has been removed
				 * already (this can happen if deleteProc
				 * causes the command to be deleted or
				 * recreated). */
    Namespace *nsPtr;		/* Points to the namespace containing this
				 * command. */
    size_t refCount;		/* 1 if in command hashtable plus 1 for each
				 * reference from a CmdName Tcl object
				 * representing a command's name in a ByteCode
				 * instruction sequence. This structure can be
				 * freed when refCount becomes zero. */
    size_t cmdEpoch;		/* Incremented to invalidate any references
				 * that point to this command when it is
				 * renamed, deleted, hidden, or exposed. */
    CompileProc *compileProc;	/* Procedure called to compile command. NULL
				 * if no compile proc exists for command. */
    Tcl_ObjCmdProc *objProc;	/* Object-based command procedure. */
    ClientData objClientData;	/* Arbitrary value passed to object proc. */
    Tcl_CmdProc *proc;		/* String-based command procedure. */
    ClientData clientData;	/* Arbitrary value passed to string proc. */
    Tcl_CmdDeleteProc *deleteProc;
				/* Procedure invoked when deleting command to,
				 * e.g., free all client data. */
    ClientData deleteData;	/* Arbitrary value passed to deleteProc. */
    int flags;			/* Miscellaneous bits of information about
				 * command. See below for definitions. */
    ImportRef *importRefPtr;	/* List of each imported Command created in
				 * another namespace when this command is
				 * imported. These imported commands redirect
				 * invocations back to this command. The list
				 * is used to remove all those imported
				 * commands when deleting this "real"
				 * command. */
    CommandTrace *tracePtr;	/* First in list of all traces set for this
				 * command. */
    Tcl_ObjCmdProc *nreProc;	/* NRE implementation of this command. */
} Command;

/*
 * Flag bits for commands.
 *
 * CMD_IS_DELETED -		Means that the command is in the process of
 *				being deleted (its deleteProc is currently
 *				executing). Other attempts to delete the
 *				command should be ignored.
 * CMD_TRACE_ACTIVE -		1 means that trace processing is currently
 *				underway for a rename/delete change. See the
 *				two flags below for which is currently being
 *				processed.
 * CMD_HAS_EXEC_TRACES -	1 means that this command has at least one
 *				execution trace (as opposed to simple
 *				delete/rename traces) in its tracePtr list.
 * CMD_COMPILES_EXPANDED -	1 means that this command has a compiler that
 *				can handle expansion (provided it is not the
 *				first word).
 * TCL_TRACE_RENAME -		A rename trace is in progress. Further
 *				recursive renames will not be traced.
 * TCL_TRACE_DELETE -		A delete trace is in progress. Further
 *				recursive deletes will not be traced.
 * (these last two flags are defined in tcl.h)
 */

#define CMD_IS_DELETED		    0x01
#define CMD_TRACE_ACTIVE	    0x02
#define CMD_HAS_EXEC_TRACES	    0x04
#define CMD_COMPILES_EXPANDED	    0x08
#define CMD_REDEF_IN_PROGRESS	    0x10
#define CMD_VIA_RESOLVER	    0x20


/*
 *----------------------------------------------------------------
 * Data structures related to name resolution procedures.
 *----------------------------------------------------------------
 */

/*
 * The interpreter keeps a linked list of name resolution schemes. The scheme
 * for a namespace is consulted first, followed by the list of schemes in an
 * interpreter, followed by the default name resolution in Tcl. Schemes are
 * added/removed from the interpreter's list by calling Tcl_AddInterpResolver
 * and Tcl_RemoveInterpResolver.
 */

typedef struct ResolverScheme {
    char *name;			/* Name identifying this scheme. */
    Tcl_ResolveCmdProc *cmdResProc;
				/* Procedure handling command name
				 * resolution. */
    Tcl_ResolveVarProc *varResProc;
				/* Procedure handling variable name resolution
				 * for variables that can only be handled at
				 * runtime. */
    Tcl_ResolveCompiledVarProc *compiledVarResProc;
				/* Procedure handling variable name resolution
				 * at compile time. */

    struct ResolverScheme *nextPtr;
				/* Pointer to next record in linked list. */
} ResolverScheme;

/*
 * Forward declaration of the TIP#143 limit handler structure.
 */

typedef struct LimitHandler LimitHandler;

/*
 * TIP #268.
 * Values for the selection mode, i.e the package require preferences.
 */

enum PkgPreferOptions {
    PKG_PREFER_LATEST, PKG_PREFER_STABLE
};

/*
 *----------------------------------------------------------------
 * This structure shadows the first few fields of the memory cache for the
 * allocator defined in tclThreadAlloc.c; it has to be kept in sync with the
 * definition there.
 * Some macros require knowledge of some fields in the struct in order to
 * avoid hitting the TSD unnecessarily. In order to facilitate this, a pointer
 * to the relevant fields is kept in the allocCache field in struct Interp.
 *----------------------------------------------------------------
 */

typedef struct AllocCache {
    struct Cache *nextPtr;	/* Linked list of cache entries. */
    Tcl_ThreadId owner;		/* Which thread's cache is this? */
    Tcl_Obj *firstObjPtr;	/* List of free objects for thread. */
    int numObjects;		/* Number of objects for thread. */
} AllocCache;

/*
 *----------------------------------------------------------------
 * This structure defines an interpreter, which is a collection of commands
 * plus other state information related to interpreting commands, such as
 * variable storage. Primary responsibility for this data structure is in
 * tclBasic.c, but almost every Tcl source file uses something in here.
 *----------------------------------------------------------------
 */

typedef struct Interp {

    /*
     * The first two fields were named "result" and "freeProc" in earlier
     * versions of Tcl.  They are no longer used within Tcl, and are no
     * longer available to be accessed by extensions.  However, they cannot
     * be removed.  Why?  There is a deployed base of stub-enabled extensions
     * that query the value of iPtr->stubTable.  For them to continue to work,
     * the location of the field "stubTable" within the Interp struct cannot
     * change.  The most robust way to assure that is to leave all fields up to
     * that one undisturbed.
     */

    const char *legacyResult;
    void (*legacyFreeProc) (void);
    int errorLine;		/* When TCL_ERROR is returned, this gives the
				 * line number in the command where the error
				 * occurred (1 means first line). */
    const struct TclStubs *stubTable;
				/* Pointer to the exported Tcl stub table.  In
				 * ancient pre-8.1 versions of Tcl this was a
				 * pointer to the objResultPtr or a pointer to a
				 * buckets array in a hash table. Deployed stubs
				 * enabled extensions check for a NULL pointer value
				 * and for a TCL_STUBS_MAGIC value to verify they
				 * are not [load]ing into one of those pre-stubs
				 * interps.
				 */

    TclHandle handle;		/* Handle used to keep track of when this
				 * interp is deleted. */

    Namespace *globalNsPtr;	/* The interpreter's global namespace. */
    Tcl_HashTable *hiddenCmdTablePtr;
				/* Hash table used by tclBasic.c to keep track
				 * of hidden commands on a per-interp
				 * basis. */
    ClientData interpInfo;	/* Information used by tclInterp.c to keep
				 * track of master/slave interps on a
				 * per-interp basis. */
    void (*optimizer)(void *envPtr);
    /*
     * Information related to procedures and variables. See tclProc.c and
     * tclVar.c for usage.
     */

    int numLevels;		/* Keeps track of how many nested calls to
				 * Tcl_Eval are in progress for this
				 * interpreter. It's used to delay deletion of
				 * the table until all Tcl_Eval invocations
				 * are completed. */
    int maxNestingDepth;	/* If numLevels exceeds this value then Tcl
				 * assumes that infinite recursion has
				 * occurred and it generates an error. */
    CallFrame *framePtr;	/* Points to top-most in stack of all nested
				 * procedure invocations. */
    CallFrame *varFramePtr;	/* Points to the call frame whose variables
				 * are currently in use (same as framePtr
				 * unless an "uplevel" command is
				 * executing). */
    ActiveVarTrace *activeVarTracePtr;
				/* First in list of active traces for interp,
				 * or NULL if no active traces. */
    int returnCode;		/* [return -code] parameter. */
    CallFrame *rootFramePtr;	/* Global frame pointer for this
				 * interpreter. */
    Namespace *lookupNsPtr;	/* Namespace to use ONLY on the next
				 * TCL_EVAL_INVOKE call to Tcl_EvalObjv. */

    /*
     * Information about packages. Used only in tclPkg.c.
     */

    Tcl_HashTable packageTable;	/* Describes all of the packages loaded in or
				 * available to this interpreter. Keys are
				 * package names, values are (Package *)
				 * pointers. */
    char *packageUnknown;	/* Command to invoke during "package require"
				 * commands for packages that aren't described
				 * in packageTable. Ckalloc'ed, may be
				 * NULL. */
    /*
     * Miscellaneous information:
     */

    int cmdCount;		/* Total number of times a command procedure
				 * has been called for this interpreter. */
    int evalFlags;		/* Flags to control next call to Tcl_Eval.
				 * Normally zero, but may be set before
				 * calling Tcl_Eval. See below for valid
				 * values. */
    LiteralTable literalTable;	/* Contains LiteralEntry's describing all Tcl
				 * objects holding literals of scripts
				 * compiled by the interpreter. Indexed by the
				 * string representations of literals. Used to
				 * avoid creating duplicate objects. */
    size_t compileEpoch;	/* Holds the current "compilation epoch" for
				 * this interpreter. This is incremented to
				 * invalidate existing ByteCodes when, e.g., a
				 * command with a compile procedure is
				 * redefined. */
    Proc *compiledProcPtr;	/* If a procedure is being compiled, a pointer
				 * to its Proc structure; otherwise, this is
				 * NULL. Set by ObjInterpProc in tclProc.c and
				 * used by tclCompile.c to process local
				 * variables appropriately. */
    ResolverScheme *resolverPtr;
				/* Linked list of name resolution schemes
				 * added to this interpreter. Schemes are
				 * added and removed by calling
				 * Tcl_AddInterpResolvers and
				 * Tcl_RemoveInterpResolver respectively. */
    Tcl_Obj *scriptFile;	/* NULL means there is no nested source
				 * command active; otherwise this points to
				 * pathPtr of the file being sourced. */
    int flags;			/* Various flag bits. See below. */
    long randSeed;		/* Seed used for rand() function. */
    Trace *tracePtr;		/* List of traces for this interpreter. */
    Tcl_HashTable *assocData;	/* Hash table for associating data with this
				 * interpreter. Cleaned up when this
				 * interpreter is deleted. */
    struct ExecEnv *execEnvPtr;	/* Execution environment for Tcl bytecode
				 * execution. Contains a pointer to the Tcl
				 * evaluation stack. */
    Tcl_Obj *emptyObjPtr;	/* Points to an object holding an empty
				 * string. Returned by Tcl_ObjSetVar2 when
				 * variable traces change a variable in a
				 * gross way. */
    Tcl_Obj *objResultPtr;	/* If the last command returned an object
				 * result, this points to it. Should not be
				 * accessed directly; see comment above. */
    Tcl_ThreadId threadId;	/* ID of thread that owns the interpreter. */

    ActiveCommandTrace *activeCmdTracePtr;
				/* First in list of active command traces for
				 * interp, or NULL if no active traces. */
    ActiveInterpTrace *activeInterpTracePtr;
				/* First in list of active traces for interp,
				 * or NULL if no active traces. */

    int tracesForbiddingInline;	/* Count of traces (in the list headed by
				 * tracePtr) that forbid inline bytecode
				 * compilation. */

    /*
     * Fields used to manage extensible return options (TIP 90).
     */

    Tcl_Obj *returnOpts;	/* A dictionary holding the options to the
				 * last [return] command. */

    Tcl_Obj *errorInfo;		/* errorInfo value (now as a Tcl_Obj). */
    Tcl_Obj *eiVar;		/* cached ref to ::errorInfo variable. */
    Tcl_Obj *errorCode;		/* errorCode value (now as a Tcl_Obj). */
    Tcl_Obj *ecVar;		/* cached ref to ::errorInfo variable. */
    int returnLevel;		/* [return -level] parameter. */

    /*
     * Resource limiting framework support (TIP#143).
     */

    struct {
	int active;		/* Flag values defining which limits have been
				 * set. */
	int granularityTicker;	/* Counter used to determine how often to
				 * check the limits. */
	int exceeded;		/* Which limits have been exceeded, described
				 * as flag values the same as the 'active'
				 * field. */

	int cmdCount;		/* Limit for how many commands to execute in
				 * the interpreter. */
	LimitHandler *cmdHandlers;
				/* Handlers to execute when the limit is
				 * reached. */
	int cmdGranularity;	/* Mod factor used to determine how often to
				 * evaluate the limit check. */

	Tcl_Time time;		/* Time limit for execution within the
				 * interpreter. */
	LimitHandler *timeHandlers;
				/* Handlers to execute when the limit is
				 * reached. */
	int timeGranularity;	/* Mod factor used to determine how often to
				 * evaluate the limit check. */
	Tcl_TimerToken timeEvent;
				/* Handle for a timer callback that will occur
				 * when the time-limit is exceeded. */

	Tcl_HashTable callbacks;/* Mapping from (interp,type) pair to data
				 * used to install a limit handler callback to
				 * run in _this_ interp when the limit is
				 * exceeded. */
    } limit;

    /*
     * Information for improved default error generation from ensembles
     * (TIP#112).
     */

    struct {
	Tcl_Obj *const *sourceObjs;
				/* What arguments were actually input into the
				 * *root* ensemble command? (Nested ensembles
				 * don't rewrite this.) NULL if we're not
				 * processing an ensemble. */
	size_t numRemovedObjs;	/* How many arguments have been stripped off
				 * because of ensemble processing. */
	size_t numInsertedObjs;	/* How many of the current arguments were
				 * inserted by an ensemble. */
    } ensembleRewrite;

    /*
     * TIP #219: Global info for the I/O system.
     */

    Tcl_Obj *chanMsg;		/* Error message set by channel drivers, for
				 * the propagation of arbitrary Tcl errors.
				 * This information, if present (chanMsg not
				 * NULL), takes precedence over a POSIX error
				 * code returned by a channel operation. */

    /*
     * Source code origin information (TIP #280).
     */

    CmdFrame *cmdFramePtr;	/* Points to the command frame containing the
				 * location information for the current
				 * command. */
    const CmdFrame *invokeCmdFramePtr;
				/* Points to the command frame which is the
				 * invoking context of the bytecode compiler.
				 * NULL when the byte code compiler is not
				 * active. */
    int invokeWord;		/* Index of the word in the command which
				 * is getting compiled. */
    Tcl_HashTable *linePBodyPtr;/* This table remembers for each statically
				 * defined procedure the location information
				 * for its body. It is keyed by the address of
				 * the Proc structure for a procedure. The
				 * values are "struct CmdFrame*". */
    Tcl_HashTable *lineBCPtr;	/* This table remembers for each ByteCode
				 * object the location information for its
				 * body. It is keyed by the address of the
				 * Proc structure for a procedure. The values
				 * are "struct ExtCmdLoc*". (See
				 * tclCompile.h) */
    Tcl_HashTable *lineLABCPtr;
    Tcl_HashTable *lineLAPtr;	/* This table remembers for each argument of a
				 * command on the execution stack the index of
				 * the argument in the command, and the
				 * location data of the command. It is keyed
				 * by the address of the Tcl_Obj containing
				 * the argument. The values are "struct
				 * CFWord*" (See tclBasic.c). This allows
				 * commands like uplevel, eval, etc. to find
				 * location information for their arguments,
				 * if they are a proper literal argument to an
				 * invoking command. Alt view: An index to the
				 * CmdFrame stack keyed by command argument
				 * holders. */
    ContLineLoc *scriptCLLocPtr;/* This table points to the location data for
				 * invisible continuation lines in the script,
				 * if any. This pointer is set by the function
				 * TclEvalObjEx() in file "tclBasic.c", and
				 * used by function ...() in the same file.
				 * It does for the eval/direct path of script
				 * execution what CompileEnv.clLoc does for
				 * the bytecode compiler.
				 */
    /*
     * TIP #268. The currently active selection mode, i.e. the package require
     * preferences.
     */

    int packagePrefer;		/* Current package selection mode. */

    /*
     * Hashtables for variable traces and searches.
     */

    Tcl_HashTable varTraces;	/* Hashtable holding the start of a variable's
				 * active trace list; varPtr is the key. */
    Tcl_HashTable varSearches;	/* Hashtable holding the start of a variable's
				 * active searches list; varPtr is the key. */
    /*
     * The thread-specific data ekeko: cache pointers or values that
     *  (a) do not change during the thread's lifetime
     *  (b) require access to TSD to determine at runtime
     *  (c) are accessed very often (e.g., at each command call)
     *
     * Note that these are the same for all interps in the same thread. They
     * just have to be initialised for the thread's master interp, slaves
     * inherit the value.
     *
     * They are used by the macros defined below.
     */

    AllocCache *allocCache;
    void *pendingObjDataPtr;	/* Pointer to the Cache and PendingObjData
				 * structs for this interp's thread; see
				 * tclObj.c and tclThreadAlloc.c */
    int *asyncReadyPtr;		/* Pointer to the asyncReady indicator for
				 * this interp's thread; see tclAsync.c */
    /*
     * The pointer to the object system root ekeko. c.f. TIP #257.
     */
    void *objectFoundation;	/* Pointer to the Foundation structure of the
				 * object system, which contains things like
				 * references to key namespaces. See
				 * tclOOInt.h and tclOO.c for real definition
				 * and setup. */

    struct NRE_callback *deferredCallbacks;
				/* Callbacks that are set previous to a call
				 * to some Eval function but that actually
				 * belong to the command that is about to be
				 * called - i.e., they should be run *before*
				 * any tailcall is invoked. */

    /*
     * TIP #285, Script cancellation support.
     */

    Tcl_AsyncHandler asyncCancel;
				/* Async handler token for Tcl_CancelEval. */
    Tcl_Obj *asyncCancelMsg;	/* Error message set by async cancel handler
				 * for the propagation of arbitrary Tcl
				 * errors. This information, if present
				 * (asyncCancelMsg not NULL), takes precedence
				 * over the default error messages returned by
				 * a script cancellation operation. */

	/*
	 * TIP #348 IMPLEMENTATION  -  Substituted error stack
	 */
    Tcl_Obj *errorStack;	/* [info errorstack] value (as a Tcl_Obj). */
    Tcl_Obj *upLiteral;		/* "UP" literal for [info errorstack] */
    Tcl_Obj *callLiteral;	/* "CALL" literal for [info errorstack] */
    Tcl_Obj *innerLiteral;	/* "INNER" literal for [info errorstack] */
    Tcl_Obj *innerContext;	/* cached list for fast reallocation */
    int resetErrorStack;        /* controls cleaning up of ::errorStack */

#ifdef TCL_COMPILE_STATS
    /*
     * Statistical information about the bytecode compiler and interpreter's
     * operation. This should be the last field of Interp.
     */

    ByteCodeStats stats;	/* Holds compilation and execution statistics
				 * for this interpreter. */
#endif /* TCL_COMPILE_STATS */
} Interp;

/*
 * Macros that use the TSD-ekeko.
 */

#define TclAsyncReady(iPtr) \
    *((iPtr)->asyncReadyPtr)

/*
 * Macros for script cancellation support (TIP #285).
 */

#define TclCanceled(iPtr) \
    (((iPtr)->flags & CANCELED) || ((iPtr)->flags & TCL_CANCEL_UNWIND))

#define TclSetCancelFlags(iPtr, cancelFlags)   \
    (iPtr)->flags |= CANCELED;                 \
    if ((cancelFlags) & TCL_CANCEL_UNWIND) {   \
        (iPtr)->flags |= TCL_CANCEL_UNWIND;    \
    }

#define TclUnsetCancelFlags(iPtr) \
    (iPtr)->flags &= (~(CANCELED | TCL_CANCEL_UNWIND))

/*
 * Macros for splicing into and out of doubly linked lists. They assume
 * existence of struct items 'prevPtr' and 'nextPtr'.
 *
 * a = element to add or remove.
 * b = list head.
 *
 * TclSpliceIn adds to the head of the list.
 */

#define TclSpliceIn(a,b)			\
    (a)->nextPtr = (b);				\
    if ((b) != NULL) {				\
	(b)->prevPtr = (a);			\
    }						\
    (a)->prevPtr = NULL, (b) = (a);

#define TclSpliceOut(a,b)			\
    if ((a)->prevPtr != NULL) {			\
	(a)->prevPtr->nextPtr = (a)->nextPtr;	\
    } else {					\
	(b) = (a)->nextPtr;			\
    }						\
    if ((a)->nextPtr != NULL) {			\
	(a)->nextPtr->prevPtr = (a)->prevPtr;	\
    }

/*
 * EvalFlag bits for Interp structures:
 *
 * TCL_ALLOW_EXCEPTIONS	1 means it's OK for the script to terminate with a
 *			code other than TCL_OK or TCL_ERROR; 0 means codes
 *			other than these should be turned into errors.
 */

#define TCL_ALLOW_EXCEPTIONS		0x04
#define TCL_EVAL_FILE			0x02
#define TCL_EVAL_SOURCE_IN_FRAME	0x10
#define TCL_EVAL_NORESOLVE		0x20

/*
 * Flag bits for Interp structures:
 *
 * DELETED:		Non-zero means the interpreter has been deleted:
 *			don't process any more commands for it, and destroy
 *			the structure as soon as all nested invocations of
 *			Tcl_Eval are done.
 * ERR_ALREADY_LOGGED:	Non-zero means information has already been logged in
 *			iPtr->errorInfo for the current Tcl_Eval instance, so
 *			Tcl_Eval needn't log it (used to implement the "error
 *			message log" command).
 * DONT_COMPILE_CMDS_INLINE: Non-zero means that the bytecode compiler should
 *			not compile any commands into an inline sequence of
 *			instructions. This is set 1, for example, when command
 *			traces are requested.
 * RAND_SEED_INITIALIZED: Non-zero means that the randSeed value of the interp
 *			has not be initialized. This is set 1 when we first
 *			use the rand() or srand() functions.
 * SAFE_INTERP:		Non zero means that the current interp is a safe
 *			interp (i.e. it has only the safe commands installed,
 *			less priviledge than a regular interp).
 * INTERP_DEBUG_FRAME:	Used for switching on various extra interpreter
 *			debug/info mechanisms (e.g. info frame eval/uplevel
 *			tracing) which are performance intensive.
 * INTERP_TRACE_IN_PROGRESS: Non-zero means that an interp trace is currently
 *			active; so no further trace callbacks should be
 *			invoked.
 * INTERP_ALTERNATE_WRONG_ARGS: Used for listing second and subsequent forms
 *			of the wrong-num-args string in Tcl_WrongNumArgs.
 *			Makes it append instead of replacing and uses
 *			different intermediate text.
 * CANCELED:		Non-zero means that the script in progress should be
 *			canceled as soon as possible. This can be checked by
 *			extensions (and the core itself) by calling
 *			Tcl_Canceled and checking if TCL_ERROR is returned.
 *			This is a one-shot flag that is reset immediately upon
 *			being detected; however, if the TCL_CANCEL_UNWIND flag
 *			is set Tcl_Canceled will continue to report that the
 *			script in progress has been canceled thereby allowing
 *			the evaluation stack for the interp to be fully
 *			unwound.
 *
 * WARNING: For the sake of some extensions that have made use of former
 * internal values, do not re-use the flag values 2 (formerly ERR_IN_PROGRESS)
 * or 8 (formerly ERROR_CODE_SET).
 */

#define DELETED				     1
#define ERR_ALREADY_LOGGED		     4
#define INTERP_DEBUG_FRAME		  0x10
#define DONT_COMPILE_CMDS_INLINE	  0x20
#define RAND_SEED_INITIALIZED		  0x40
#define SAFE_INTERP			  0x80
#define INTERP_TRACE_IN_PROGRESS	 0x200
#define INTERP_ALTERNATE_WRONG_ARGS	 0x400
#define ERR_LEGACY_COPY			 0x800
#define CANCELED			0x1000

/*
 * Maximum number of levels of nesting permitted in Tcl commands (used to
 * catch infinite recursion).
 */

#define MAX_NESTING_DEPTH	1000

/*
 * The macro below is used to modify a "char" value (e.g. by casting it to an
 * unsigned character) so that it can be used safely with macros such as
 * isspace.
 */

#define UCHAR(c) ((unsigned char) (c))

/*
 * This macro is used to properly align the memory allocated by Tcl, giving
 * the same alignment as the native malloc.
 */

#if defined(__APPLE__)
#define TCL_ALLOCALIGN	16
#else
#define TCL_ALLOCALIGN	(2*sizeof(void *))
#endif

/*
 * This macro is used to determine the offset needed to safely allocate any
 * data structure in memory. Given a starting offset or size, it "rounds up"
 * or "aligns" the offset to the next 8-byte boundary so that any data
 * structure can be placed at the resulting offset without fear of an
 * alignment error.
 *
 * WARNING!! DO NOT USE THIS MACRO TO ALIGN POINTERS: it will produce the
 * wrong result on platforms that allocate addresses that are divisible by 4
 * or 2. Only use it for offsets or sizes.
 *
 * This macro is only used by tclCompile.c in the core (Bug 926445). It
 * however not be made file static, as extensions that touch bytecodes
 * (notably tbcload) require it.
 */

#define TCL_ALIGN(x) (((int)(x) + 7) & ~7)

/*
 * The following enum values are used to specify the runtime platform setting
 * of the tclPlatform variable.
 */

typedef enum {
    TCL_PLATFORM_UNIX = 0,	/* Any Unix-like OS. */
    TCL_PLATFORM_WINDOWS = 2	/* Any Microsoft Windows OS. */
} TclPlatformType;

/*
 * The following enum values are used to indicate the translation of a Tcl
 * channel. Declared here so that each platform can define
 * TCL_PLATFORM_TRANSLATION to the native translation on that platform.
 */

typedef enum TclEolTranslation {
    TCL_TRANSLATE_AUTO,		/* Eol == \r, \n and \r\n. */
    TCL_TRANSLATE_CR,		/* Eol == \r. */
    TCL_TRANSLATE_LF,		/* Eol == \n. */
    TCL_TRANSLATE_CRLF		/* Eol == \r\n. */
} TclEolTranslation;

/*
 * Flags for TclInvoke:
 *
 * TCL_INVOKE_HIDDEN		Invoke a hidden command; if not set, invokes
 *				an exposed command.
 * TCL_INVOKE_NO_UNKNOWN	If set, "unknown" is not invoked if the
 *				command to be invoked is not found. Only has
 *				an effect if invoking an exposed command,
 *				i.e. if TCL_INVOKE_HIDDEN is not also set.
 * TCL_INVOKE_NO_TRACEBACK	Does not record traceback information if the
 *				invoked command returns an error. Used if the
 *				caller plans on recording its own traceback
 *				information.
 */

#define	TCL_INVOKE_HIDDEN	(1<<0)
#define TCL_INVOKE_NO_UNKNOWN	(1<<1)
#define TCL_INVOKE_NO_TRACEBACK	(1<<2)

/*
 * The structure used as the internal representation of Tcl list objects. This
 * struct is grown (reallocated and copied) as necessary to hold all the
 * list's element pointers. The struct might contain more slots than currently
 * used to hold all element pointers. This is done to make append operations
 * faster.
 */

typedef struct List {
    int refCount;
    int maxElemCount;		/* Total number of element array slots. */
    int elemCount;		/* Current number of list elements. */
    int canonicalFlag;		/* Set if the string representation was
				 * derived from the list representation. May
				 * be ignored if there is no string rep at
				 * all.*/
    Tcl_Obj *elements;		/* First list element; the struct is grown to
				 * accomodate all elements. */
} List;

#define LIST_MAX \
	(1 + (int)(((size_t)UINT_MAX - sizeof(List))/sizeof(Tcl_Obj *)))
#define LIST_SIZE(numElems) \
	(unsigned)(sizeof(List) + (((numElems) - 1) * sizeof(Tcl_Obj *)))

/*
 * Macro used to get the elements of a list object.
 */

#define ListRepPtr(listPtr) \
    ((List *) (listPtr)->internalRep.twoPtrValue.ptr1)

#define ListSetIntRep(objPtr, listRepPtr) \
    (objPtr)->internalRep.twoPtrValue.ptr1 = (void *)(listRepPtr), \
    (objPtr)->internalRep.twoPtrValue.ptr2 = NULL, \
    (listRepPtr)->refCount++, \
    (objPtr)->typePtr = &tclListType

#define ListObjGetElements(listPtr, objc, objv) \
    ((objv) = &(ListRepPtr(listPtr)->elements), \
     (objc) = ListRepPtr(listPtr)->elemCount)

#define ListObjLength(listPtr, len) \
    ((len) = ListRepPtr(listPtr)->elemCount)

#define ListObjIsCanonical(listPtr) \
    (((listPtr)->bytes == NULL) || ListRepPtr(listPtr)->canonicalFlag)

#define TclListObjGetElements(interp, listPtr, objcPtr, objvPtr) \
    (((listPtr)->typePtr == &tclListType) \
	    ? ((ListObjGetElements((listPtr), *(objcPtr), *(objvPtr))), TCL_OK)\
	    : Tcl_ListObjGetElements((interp), (listPtr), (objcPtr), (objvPtr)))

#define TclListObjLength(interp, listPtr, lenPtr) \
    (((listPtr)->typePtr == &tclListType) \
	    ? ((ListObjLength((listPtr), *(lenPtr))), TCL_OK)\
	    : Tcl_ListObjLength((interp), (listPtr), (lenPtr)))

#define TclListObjIsCanonical(listPtr) \
    (((listPtr)->typePtr == &tclListType) ? ListObjIsCanonical((listPtr)) : 0)

/*
 * Modes for collecting (or not) in the implementations of TclNRForeachCmd,
 * TclNRLmapCmd and their compilations.
 */

#define TCL_EACH_KEEP_NONE  0	/* Discard iteration result like [foreach] */
#define TCL_EACH_COLLECT    1	/* Collect iteration result like [lmap] */

/*
 * Macros providing a faster path to integers: Tcl_GetLongFromObj everywhere,
 * Tcl_GetIntFromObj and TclGetIntForIndex on platforms where longs are ints.
 *
 * WARNING: these macros eval their args more than once.
 */

#define TclGetLongFromObj(interp, objPtr, longPtr) \
    (((objPtr)->typePtr == &tclIntType)	\
	    ? ((*(longPtr) = (objPtr)->internalRep.longValue), TCL_OK) \
	    : Tcl_GetLongFromObj((interp), (objPtr), (longPtr)))

#if (LONG_MAX == INT_MAX)
#define TclGetIntFromObj(interp, objPtr, intPtr) \
    (((objPtr)->typePtr == &tclIntType)	\
	    ? ((*(intPtr) = (objPtr)->internalRep.longValue), TCL_OK) \
	    : Tcl_GetIntFromObj((interp), (objPtr), (intPtr)))
#define TclGetIntForIndexM(interp, objPtr, endValue, idxPtr) \
    (((objPtr)->typePtr == &tclIntType)	\
	    ? ((*(idxPtr) = (objPtr)->internalRep.longValue), TCL_OK) \
	    : TclGetIntForIndex((interp), (objPtr), (endValue), (idxPtr)))
#else
#define TclGetIntFromObj(interp, objPtr, intPtr) \
    Tcl_GetIntFromObj((interp), (objPtr), (intPtr))
#define TclGetIntForIndexM(interp, objPtr, ignore, idxPtr)	\
    TclGetIntForIndex(interp, objPtr, ignore, idxPtr)
#endif

/*
 * Macro used to save a function call for common uses of
 * Tcl_GetWideIntFromObj(). The ANSI C "prototype" is:
 *
 * MODULE_SCOPE int TclGetWideIntFromObj(Tcl_Interp *interp, Tcl_Obj *objPtr,
 *			Tcl_WideInt *wideIntPtr);
 */

#ifdef TCL_WIDE_INT_IS_LONG
#define TclGetWideIntFromObj(interp, objPtr, wideIntPtr) \
    (((objPtr)->typePtr == &tclIntType)					\
	? (*(wideIntPtr) = (Tcl_WideInt)				\
		((objPtr)->internalRep.longValue), TCL_OK) :		\
	Tcl_GetWideIntFromObj((interp), (objPtr), (wideIntPtr)))
#else /* !TCL_WIDE_INT_IS_LONG */
#define TclGetWideIntFromObj(interp, objPtr, wideIntPtr)		\
    (((objPtr)->typePtr == &tclWideIntType)				\
	? (*(wideIntPtr) = (objPtr)->internalRep.wideValue, TCL_OK) :	\
    ((objPtr)->typePtr == &tclIntType)					\
	? (*(wideIntPtr) = (Tcl_WideInt)				\
		((objPtr)->internalRep.longValue), TCL_OK) :		\
	Tcl_GetWideIntFromObj((interp), (objPtr), (wideIntPtr)))
#endif /* TCL_WIDE_INT_IS_LONG */

/*
 * Flag values for TclTraceDictPath().
 *
 * DICT_PATH_READ indicates that all entries on the path must exist but no
 * updates will be needed.
 *
 * DICT_PATH_UPDATE indicates that we are going to be doing an update at the
 * tip of the path, so duplication of shared objects should be done along the
 * way.
 *
 * DICT_PATH_EXISTS indicates that we are performing an existance test and a
 * lookup failure should therefore not be an error. If (and only if) this flag
 * is set, TclTraceDictPath() will return the special value
 * DICT_PATH_NON_EXISTENT if the path is not traceable.
 *
 * DICT_PATH_CREATE (which also requires the DICT_PATH_UPDATE bit to be set)
 * indicates that we are to create non-existant dictionaries on the path.
 */

#define DICT_PATH_READ		0
#define DICT_PATH_UPDATE	1
#define DICT_PATH_EXISTS	2
#define DICT_PATH_CREATE	5

#define DICT_PATH_NON_EXISTENT	((Tcl_Obj *) (void *) 1)

/*
 *----------------------------------------------------------------
 * Data structures related to the filesystem internals
 *----------------------------------------------------------------
 */

/*
 * The version_2 filesystem is private to Tcl. As and when these changes have
 * been thoroughly tested and investigated a new public filesystem interface
 * will be released. The aim is more versatile virtual filesystem interfaces,
 * more efficiency in 'path' manipulation and usage, and cleaner filesystem
 * code internally.
 */

#define TCL_FILESYSTEM_VERSION_2	((Tcl_FSVersion) 0x2)
typedef ClientData (TclFSGetCwdProc2)(ClientData clientData);
typedef int (Tcl_FSLoadFileProc2) (Tcl_Interp *interp, Tcl_Obj *pathPtr,
	Tcl_LoadHandle *handlePtr, Tcl_FSUnloadFileProc **unloadProcPtr, int flags);

/*
 * The following types are used for getting and storing platform-specific file
 * attributes in tclFCmd.c and the various platform-versions of that file.
 * This is done to have as much common code as possible in the file attributes
 * code. For more information about the callbacks, see TclFileAttrsCmd in
 * tclFCmd.c.
 */

typedef int (TclGetFileAttrProc)(Tcl_Interp *interp, int objIndex,
	Tcl_Obj *fileName, Tcl_Obj **attrObjPtrPtr);
typedef int (TclSetFileAttrProc)(Tcl_Interp *interp, int objIndex,
	Tcl_Obj *fileName, Tcl_Obj *attrObjPtr);

typedef struct TclFileAttrProcs {
    TclGetFileAttrProc *getProc;/* The procedure for getting attrs. */
    TclSetFileAttrProc *setProc;/* The procedure for setting attrs. */
} TclFileAttrProcs;

/*
 * Private flag value which controls Tcl_GetIndexFromObj*() routines
 * to instruct them not to cache lookups because the table will not
 * live long enough to make it worthwhile.  Must not clash with public
 * flag value TCL_EXACT.
 */

#define INDEX_TEMP_TABLE 2

/*
 * Opaque handle used in pipeline routines to encapsulate platform-dependent
 * state.
 */

typedef struct TclFile_ *TclFile;

typedef enum Tcl_PathPart {
    TCL_PATH_DIRNAME,
    TCL_PATH_TAIL,
    TCL_PATH_EXTENSION,
    TCL_PATH_ROOT
} Tcl_PathPart;

/*
 *----------------------------------------------------------------
 * Data structures related to obsolete filesystem hooks
 *----------------------------------------------------------------
 */

typedef int (TclStatProc_)(const char *path, struct stat *buf);
typedef int (TclAccessProc_)(const char *path, int mode);
typedef Tcl_Channel (TclOpenFileChannelProc_)(Tcl_Interp *interp,
	const char *fileName, const char *modeString, int permissions);

/*
 *----------------------------------------------------------------
 * Data structures related to procedures
 *----------------------------------------------------------------
 */

typedef Tcl_CmdProc *TclCmdProcType;
typedef Tcl_ObjCmdProc *TclObjCmdProcType;

/*
 *----------------------------------------------------------------
 * Data structures for process-global values.
 *----------------------------------------------------------------
 */

typedef void (TclInitProcessGlobalValueProc)(char **valuePtr, size_t *lengthPtr,
	Tcl_Encoding *encodingPtr);

/*
 * A ProcessGlobalValue struct exists for each internal value in Tcl that is
 * to be shared among several threads. Each thread sees a (Tcl_Obj) copy of
 * the value, and the master is kept as a counted string, with epoch and mutex
 * control. Each ProcessGlobalValue struct should be a static variable in some
 * file.
 */

typedef struct ProcessGlobalValue {
    size_t epoch;			/* Epoch counter to detect changes in the
				 * master value. */
    size_t numBytes;		/* Length of the master string. */
    char *value;		/* The master string value. */
    Tcl_Encoding encoding;	/* system encoding when master string was
				 * initialized. */
    TclInitProcessGlobalValueProc *proc;
    				/* A procedure to initialize the master string
				 * copy when a "get" request comes in before
				 * any "set" request has been received. */
    Tcl_Mutex mutex;		/* Enforce orderly access from multiple
				 * threads. */
    Tcl_ThreadDataKey key;	/* Key for per-thread data holding the
				 * (Tcl_Obj) copy for each thread. */
} ProcessGlobalValue;

/*
 *----------------------------------------------------------------------
 * Flags for TclParseNumber
 *----------------------------------------------------------------------
 */

#define TCL_PARSE_DECIMAL_ONLY		1
				/* Leading zero doesn't denote octal or
				 * hex. */
#define TCL_PARSE_OCTAL_ONLY		2
				/* Parse octal even without prefix. */
#define TCL_PARSE_HEXADECIMAL_ONLY	4
				/* Parse hexadecimal even without prefix. */
#define TCL_PARSE_INTEGER_ONLY		8
				/* Disable floating point parsing. */
#define TCL_PARSE_SCAN_PREFIXES		16
				/* Use [scan] rules dealing with 0?
				 * prefixes. */
#define TCL_PARSE_NO_WHITESPACE		32
				/* Reject leading/trailing whitespace. */
#define TCL_PARSE_BINARY_ONLY	64
				/* Parse binary even without prefix. */

/*
 *----------------------------------------------------------------------
 * Type values TclGetNumberFromObj
 *----------------------------------------------------------------------
 */

#define TCL_NUMBER_LONG		1
#define TCL_NUMBER_WIDE		2
#define TCL_NUMBER_BIG		3
#define TCL_NUMBER_DOUBLE	4
#define TCL_NUMBER_NAN		5

/*
 *----------------------------------------------------------------
 * Variables shared among Tcl modules but not used by the outside world.
 *----------------------------------------------------------------
 */

MODULE_SCOPE char *tclNativeExecutableName;
MODULE_SCOPE int tclFindExecutableSearchDone;
MODULE_SCOPE char *tclMemDumpFileName;
MODULE_SCOPE TclPlatformType tclPlatform;
MODULE_SCOPE Tcl_NotifierProcs tclNotifierHooks;

MODULE_SCOPE Tcl_Encoding tclIdentityEncoding;

/*
 * TIP #233 (Virtualized Time)
 * Data for the time hooks, if any.
 */

MODULE_SCOPE Tcl_GetTimeProc *tclGetTimeProcPtr;
MODULE_SCOPE Tcl_ScaleTimeProc *tclScaleTimeProcPtr;
MODULE_SCOPE ClientData tclTimeClientData;

/*
 * Variables denoting the Tcl object types defined in the core.
 */

MODULE_SCOPE const Tcl_ObjType tclBignumType;
MODULE_SCOPE const Tcl_ObjType tclBooleanType;
MODULE_SCOPE const Tcl_ObjType tclByteArrayType;
MODULE_SCOPE const Tcl_ObjType tclByteCodeType;
MODULE_SCOPE const Tcl_ObjType tclDoubleType;
MODULE_SCOPE const Tcl_ObjType tclEndOffsetType;
MODULE_SCOPE const Tcl_ObjType tclIntType;
MODULE_SCOPE const Tcl_ObjType tclListType;
MODULE_SCOPE const Tcl_ObjType tclDictType;
MODULE_SCOPE const Tcl_ObjType tclProcBodyType;
MODULE_SCOPE const Tcl_ObjType tclStringType;
MODULE_SCOPE const Tcl_ObjType tclArraySearchType;
MODULE_SCOPE const Tcl_ObjType tclEnsembleCmdType;
#ifndef TCL_WIDE_INT_IS_LONG
MODULE_SCOPE const Tcl_ObjType tclWideIntType;
#endif
MODULE_SCOPE const Tcl_ObjType tclRegexpType;
MODULE_SCOPE Tcl_ObjType tclCmdNameType;

/*
 * Variables denoting the hash key types defined in the core.
 */

MODULE_SCOPE const Tcl_HashKeyType tclArrayHashKeyType;
MODULE_SCOPE const Tcl_HashKeyType tclOneWordHashKeyType;
MODULE_SCOPE const Tcl_HashKeyType tclStringHashKeyType;
MODULE_SCOPE const Tcl_HashKeyType tclObjHashKeyType;

/*
 * The head of the list of free Tcl objects, and the total number of Tcl
 * objects ever allocated and freed.
 */

MODULE_SCOPE Tcl_Obj *	tclFreeObjList;

#ifdef TCL_COMPILE_STATS
MODULE_SCOPE long	tclObjsAlloced;
MODULE_SCOPE long	tclObjsFreed;
#define TCL_MAX_SHARED_OBJ_STATS 5
MODULE_SCOPE long	tclObjsShared[TCL_MAX_SHARED_OBJ_STATS];
#endif /* TCL_COMPILE_STATS */

/*
 * Pointer to a heap-allocated string of length zero that the Tcl core uses as
 * the value of an empty string representation for an object. This value is
 * shared by all new objects allocated by Tcl_NewObj.
 */

MODULE_SCOPE char *	tclEmptyStringRep;
MODULE_SCOPE char	tclEmptyString;

/*
 *----------------------------------------------------------------
 * Procedures shared among Tcl modules but not used by the outside world,
 * introduced by/for NRE.
 *----------------------------------------------------------------
 */

MODULE_SCOPE Tcl_ObjCmdProc TclNRApplyObjCmd;
MODULE_SCOPE Tcl_ObjCmdProc TclNREvalObjCmd;
MODULE_SCOPE Tcl_ObjCmdProc TclNRCatchObjCmd;
MODULE_SCOPE Tcl_ObjCmdProc TclNRExprObjCmd;
MODULE_SCOPE Tcl_ObjCmdProc TclNRForObjCmd;
MODULE_SCOPE Tcl_ObjCmdProc TclNRForeachCmd;
MODULE_SCOPE Tcl_ObjCmdProc TclNRIfObjCmd;
MODULE_SCOPE Tcl_ObjCmdProc TclNRLmapCmd;
MODULE_SCOPE Tcl_ObjCmdProc TclNRSourceObjCmd;
MODULE_SCOPE Tcl_ObjCmdProc TclNRSubstObjCmd;
MODULE_SCOPE Tcl_ObjCmdProc TclNRSwitchObjCmd;
MODULE_SCOPE Tcl_ObjCmdProc TclNRTryObjCmd;
MODULE_SCOPE Tcl_ObjCmdProc TclNRUplevelObjCmd;
MODULE_SCOPE Tcl_ObjCmdProc TclNRWhileObjCmd;

MODULE_SCOPE Tcl_NRPostProc TclNRForIterCallback;
MODULE_SCOPE Tcl_NRPostProc TclNRCoroutineActivateCallback;
MODULE_SCOPE Tcl_ObjCmdProc TclNRTailcallObjCmd;
MODULE_SCOPE Tcl_NRPostProc TclNRTailcallEval;
MODULE_SCOPE Tcl_ObjCmdProc TclNRCoroutineObjCmd;
MODULE_SCOPE Tcl_ObjCmdProc TclNRYieldObjCmd;
MODULE_SCOPE Tcl_ObjCmdProc TclNRYieldmObjCmd;
MODULE_SCOPE Tcl_ObjCmdProc TclNRYieldToObjCmd;
MODULE_SCOPE Tcl_ObjCmdProc TclNRInvoke;
MODULE_SCOPE Tcl_NRPostProc TclNRReleaseValues;

MODULE_SCOPE void  TclSetTailcall(Tcl_Interp *interp, Tcl_Obj *tailcallPtr);
MODULE_SCOPE void  TclPushTailcallPoint(Tcl_Interp *interp);

/* These two can be considered for the public api */
MODULE_SCOPE void  TclMarkTailcall(Tcl_Interp *interp);
MODULE_SCOPE void  TclSkipTailcall(Tcl_Interp *interp);

/*
 * This structure holds the data for the various iteration callbacks used to
 * NRE the 'for' and 'while' commands. We need a separate structure because we
 * have more than the 4 client data entries we can provide directly thorugh
 * the callback API. It is the 'word' information which puts us over the
 * limit. It is needed because the loop body is argument 4 of 'for' and
 * argument 2 of 'while'. Not providing the correct index confuses the #280
 * code. We TclSmallAlloc/Free this.
 */

typedef struct ForIterData {
    Tcl_Obj *cond;		/* Loop condition expression. */
    Tcl_Obj *body;		/* Loop body. */
    Tcl_Obj *next;		/* Loop step script, NULL for 'while'. */
    const char *msg;		/* Error message part. */
    int word;			/* Index of the body script in the command */
} ForIterData;

/* TIP #357 - Structure doing the bookkeeping of handles for Tcl_LoadFile
 *            and Tcl_FindSymbol. This structure corresponds to an opaque
 *            typedef in tcl.h */

typedef void* TclFindSymbolProc(Tcl_Interp* interp, Tcl_LoadHandle loadHandle,
				const char* symbol);
struct Tcl_LoadHandle_ {
    ClientData clientData;	/* Client data is the load handle in the
				 * native filesystem if a module was loaded
				 * there, or an opaque pointer to a structure
				 * for further bookkeeping on load-from-VFS
				 * and load-from-memory */
    TclFindSymbolProc* findSymbolProcPtr;
				/* Procedure that resolves symbols in a
				 * loaded module */
    Tcl_FSUnloadFileProc* unloadFileProcPtr;
				/* Procedure that unloads a loaded module */
};

/* Flags for conversion of doubles to digit strings */

#define TCL_DD_SHORTEST 		0x4
				/* Use the shortest possible string */
#define TCL_DD_STEELE   		0x5
				/* Use the original Steele&White algorithm */
#define TCL_DD_E_FORMAT 		0x2
				/* Use a fixed-length string of digits,
				 * suitable for E format*/
#define TCL_DD_F_FORMAT 		0x3
				/* Use a fixed number of digits after the
				 * decimal point, suitable for F format */

#define TCL_DD_SHORTEN_FLAG 		0x4
				/* Allow return of a shorter digit string
				 * if it converts losslessly */
#define TCL_DD_NO_QUICK 		0x8
				/* Debug flag: forbid quick FP conversion */

#define TCL_DD_CONVERSION_TYPE_MASK	0x3
				/* Mask to isolate the conversion type */
#define TCL_DD_STEELE0 			0x1
				/* 'Steele&White' after masking */
#define TCL_DD_SHORTEST0		0x0
				/* 'Shortest possible' after masking */

/*
 *----------------------------------------------------------------
 * Procedures shared among Tcl modules but not used by the outside world:
 *----------------------------------------------------------------
 */

MODULE_SCOPE void	TclAppendBytesToByteArray(Tcl_Obj *objPtr,
			    const unsigned char *bytes, int len);
MODULE_SCOPE int	TclNREvalCmd(Tcl_Interp *interp, Tcl_Obj *objPtr,
			    int flags);
MODULE_SCOPE void	TclAdvanceContinuations(int *line, int **next,
			    int loc);
MODULE_SCOPE void	TclAdvanceLines(int *line, const char *start,
			    const char *end);
MODULE_SCOPE void	TclArgumentEnter(Tcl_Interp *interp,
			    Tcl_Obj *objv[], int objc, CmdFrame *cf);
MODULE_SCOPE void	TclArgumentRelease(Tcl_Interp *interp,
			    Tcl_Obj *objv[], int objc);
MODULE_SCOPE void	TclArgumentBCEnter(Tcl_Interp *interp,
			    Tcl_Obj *objv[], int objc,
			    void *codePtr, CmdFrame *cfPtr, int cmd, int pc);
MODULE_SCOPE void	TclArgumentBCRelease(Tcl_Interp *interp,
			    CmdFrame *cfPtr);
MODULE_SCOPE void	TclArgumentGet(Tcl_Interp *interp, Tcl_Obj *obj,
			    CmdFrame **cfPtrPtr, int *wordPtr);
MODULE_SCOPE int	TclArraySet(Tcl_Interp *interp,
			    Tcl_Obj *arrayNameObj, Tcl_Obj *arrayElemObj);
MODULE_SCOPE double	TclBignumToDouble(const mp_int *bignum);
MODULE_SCOPE int	TclByteArrayMatch(const unsigned char *string,
			    int strLen, const unsigned char *pattern,
			    int ptnLen, int flags);
MODULE_SCOPE double	TclCeil(const mp_int *a);
MODULE_SCOPE void	TclChannelPreserve(Tcl_Channel chan);
MODULE_SCOPE void	TclChannelRelease(Tcl_Channel chan);
MODULE_SCOPE int	TclChanCaughtErrorBypass(Tcl_Interp *interp,
			    Tcl_Channel chan);
MODULE_SCOPE Tcl_ObjCmdProc TclChannelNamesCmd;
MODULE_SCOPE Tcl_NRPostProc TclClearRootEnsemble;
MODULE_SCOPE ContLineLoc *TclContinuationsEnter(Tcl_Obj *objPtr, int num,
			    int *loc);
MODULE_SCOPE void	TclContinuationsEnterDerived(Tcl_Obj *objPtr,
			    int start, int *clNext);
MODULE_SCOPE ContLineLoc *TclContinuationsGet(Tcl_Obj *objPtr);
MODULE_SCOPE void	TclContinuationsCopy(Tcl_Obj *objPtr,
			    Tcl_Obj *originObjPtr);
MODULE_SCOPE int	TclConvertElement(const char *src, int length,
			    char *dst, char flags);
MODULE_SCOPE void	TclDeleteNamespaceVars(Namespace *nsPtr);
MODULE_SCOPE int	TclFindDictElement(Tcl_Interp *interp,
			    const char *dict, int dictLength,
			    const char **elementPtr, const char **nextPtr,
			    int *sizePtr, int *literalPtr);
/* TIP #280 - Modified token based evulation, with line information. */
MODULE_SCOPE int	TclEvalEx(Tcl_Interp *interp, const char *script,
			    int numBytes, int flags, int line,
			    int *clNextOuter, const char *outerScript);
MODULE_SCOPE Tcl_ObjCmdProc TclFileAttrsCmd;
MODULE_SCOPE Tcl_ObjCmdProc TclFileCopyCmd;
MODULE_SCOPE Tcl_ObjCmdProc TclFileDeleteCmd;
MODULE_SCOPE Tcl_ObjCmdProc TclFileLinkCmd;
MODULE_SCOPE Tcl_ObjCmdProc TclFileMakeDirsCmd;
MODULE_SCOPE Tcl_ObjCmdProc TclFileReadLinkCmd;
MODULE_SCOPE Tcl_ObjCmdProc TclFileRenameCmd;
MODULE_SCOPE Tcl_ObjCmdProc TclFileTemporaryCmd;
MODULE_SCOPE void	TclCreateLateExitHandler(Tcl_ExitProc *proc,
			    ClientData clientData);
MODULE_SCOPE void	TclDeleteLateExitHandler(Tcl_ExitProc *proc,
			    ClientData clientData);
MODULE_SCOPE char *	TclDStringAppendObj(Tcl_DString *dsPtr,
			    Tcl_Obj *objPtr);
MODULE_SCOPE char *	TclDStringAppendDString(Tcl_DString *dsPtr,
			    Tcl_DString *toAppendPtr);
MODULE_SCOPE Tcl_Obj *	TclDStringToObj(Tcl_DString *dsPtr);
MODULE_SCOPE Tcl_Obj *const *	TclFetchEnsembleRoot(Tcl_Interp *interp,
			    Tcl_Obj *const *objv, int objc, int *objcPtr);
MODULE_SCOPE void	TclFinalizeAllocSubsystem(void);
MODULE_SCOPE void	TclFinalizeAsync(void);
MODULE_SCOPE void	TclFinalizeDoubleConversion(void);
MODULE_SCOPE void	TclFinalizeEncodingSubsystem(void);
MODULE_SCOPE void	TclFinalizeEnvironment(void);
MODULE_SCOPE void	TclFinalizeEvaluation(void);
MODULE_SCOPE void	TclFinalizeExecution(void);
MODULE_SCOPE void	TclFinalizeIOSubsystem(void);
MODULE_SCOPE void	TclFinalizeFilesystem(void);
MODULE_SCOPE void	TclResetFilesystem(void);
MODULE_SCOPE void	TclFinalizeLoad(void);
MODULE_SCOPE void	TclFinalizeLock(void);
MODULE_SCOPE void	TclFinalizeMemorySubsystem(void);
MODULE_SCOPE void	TclFinalizeNotifier(void);
MODULE_SCOPE void	TclFinalizeObjects(void);
MODULE_SCOPE void	TclFinalizePreserve(void);
MODULE_SCOPE void	TclFinalizeSynchronization(void);
MODULE_SCOPE void	TclFinalizeThreadAlloc(void);
MODULE_SCOPE void	TclFinalizeThreadAllocThread(void);
MODULE_SCOPE void	TclFinalizeThreadData(int quick);
MODULE_SCOPE void	TclFinalizeThreadObjects(void);
MODULE_SCOPE double	TclFloor(const mp_int *a);
MODULE_SCOPE void	TclFormatNaN(double value, char *buffer);
MODULE_SCOPE int	TclFSFileAttrIndex(Tcl_Obj *pathPtr,
			    const char *attributeName, int *indexPtr);
MODULE_SCOPE int	TclNREvalFile(Tcl_Interp *interp, Tcl_Obj *pathPtr,
			    const char *encodingName);
MODULE_SCOPE void	TclFSUnloadTempFile(Tcl_LoadHandle loadHandle);
MODULE_SCOPE int *	TclGetAsyncReadyPtr(void);
MODULE_SCOPE Tcl_Obj *	TclGetBgErrorHandler(Tcl_Interp *interp);
MODULE_SCOPE int	TclGetChannelFromObj(Tcl_Interp *interp,
			    Tcl_Obj *objPtr, Tcl_Channel *chanPtr,
			    int *modePtr, int flags);
MODULE_SCOPE int TclGetCompletionCodeFromObj(Tcl_Interp *interp,
			    Tcl_Obj *value, int *code);
MODULE_SCOPE int	TclGetNumberFromObj(Tcl_Interp *interp,
			    Tcl_Obj *objPtr, ClientData *clientDataPtr,
			    int *typePtr);
MODULE_SCOPE int	TclGetOpenModeEx(Tcl_Interp *interp,
			    const char *modeString, int *seekFlagPtr,
			    int *binaryPtr);
MODULE_SCOPE Tcl_Obj *	TclGetProcessGlobalValue(ProcessGlobalValue *pgvPtr);
MODULE_SCOPE Tcl_Obj *	TclGetSourceFromFrame(CmdFrame *cfPtr, int objc,
			    Tcl_Obj *const objv[]);
MODULE_SCOPE char *	TclGetStringStorage(Tcl_Obj *objPtr,
			    unsigned int *sizePtr);
MODULE_SCOPE int	TclIncrObj(Tcl_Interp *interp, Tcl_Obj *valuePtr,
			    Tcl_Obj *incrPtr);
MODULE_SCOPE Tcl_Obj *	TclIncrObjVar2(Tcl_Interp *interp, Tcl_Obj *part1Ptr,
			    Tcl_Obj *part2Ptr, Tcl_Obj *incrPtr, int flags);
MODULE_SCOPE int	TclInfoExistsCmd(ClientData dummy, Tcl_Interp *interp,
			    int objc, Tcl_Obj *const objv[]);
MODULE_SCOPE int	TclInfoCoroutineCmd(ClientData dummy, Tcl_Interp *interp,
			    int objc, Tcl_Obj *const objv[]);
MODULE_SCOPE Tcl_Obj *	TclInfoFrame(Tcl_Interp *interp, CmdFrame *framePtr);
MODULE_SCOPE int	TclInfoGlobalsCmd(ClientData dummy, Tcl_Interp *interp,
			    int objc, Tcl_Obj *const objv[]);
MODULE_SCOPE int	TclInfoLocalsCmd(ClientData dummy, Tcl_Interp *interp,
			    int objc, Tcl_Obj *const objv[]);
MODULE_SCOPE int	TclInfoVarsCmd(ClientData dummy, Tcl_Interp *interp,
			    int objc, Tcl_Obj *const objv[]);
MODULE_SCOPE void	TclInitAlloc(void);
MODULE_SCOPE void	TclInitDbCkalloc(void);
MODULE_SCOPE void	TclInitDoubleConversion(void);
MODULE_SCOPE void	TclInitEmbeddedConfigurationInformation(
			    Tcl_Interp *interp);
MODULE_SCOPE void	TclInitEncodingSubsystem(void);
MODULE_SCOPE void	TclInitIOSubsystem(void);
MODULE_SCOPE void	TclInitLimitSupport(Tcl_Interp *interp);
MODULE_SCOPE void	TclInitNamespaceSubsystem(void);
MODULE_SCOPE void	TclInitNotifier(void);
MODULE_SCOPE void	TclInitObjSubsystem(void);
MODULE_SCOPE void	TclInitSubsystems(void);
MODULE_SCOPE int	TclInterpReady(Tcl_Interp *interp);
MODULE_SCOPE int	TclIsSpaceProc(char byte);
MODULE_SCOPE int	TclIsBareword(char byte);
MODULE_SCOPE Tcl_Obj *	TclJoinPath(int elements, Tcl_Obj * const objv[]);
MODULE_SCOPE int	TclJoinThread(Tcl_ThreadId id, int *result);
MODULE_SCOPE void	TclLimitRemoveAllHandlers(Tcl_Interp *interp);
MODULE_SCOPE Tcl_Obj *	TclLindexList(Tcl_Interp *interp,
			    Tcl_Obj *listPtr, Tcl_Obj *argPtr);
MODULE_SCOPE Tcl_Obj *	TclLindexFlat(Tcl_Interp *interp, Tcl_Obj *listPtr,
			    int indexCount, Tcl_Obj *const indexArray[]);
/* TIP #280 */
MODULE_SCOPE void	TclListLines(Tcl_Obj *listObj, int line, int n,
			    int *lines, Tcl_Obj *const *elems);
MODULE_SCOPE Tcl_Obj *	TclListObjCopy(Tcl_Interp *interp, Tcl_Obj *listPtr);
MODULE_SCOPE Tcl_Obj *	TclLsetList(Tcl_Interp *interp, Tcl_Obj *listPtr,
			    Tcl_Obj *indexPtr, Tcl_Obj *valuePtr);
MODULE_SCOPE Tcl_Obj *	TclLsetFlat(Tcl_Interp *interp, Tcl_Obj *listPtr,
			    int indexCount, Tcl_Obj *const indexArray[],
			    Tcl_Obj *valuePtr);
MODULE_SCOPE Tcl_Command TclMakeEnsemble(Tcl_Interp *interp, const char *name,
			    const EnsembleImplMap map[]);
MODULE_SCOPE int	TclMaxListLength(const char *bytes, int numBytes,
			    const char **endPtr);
MODULE_SCOPE int	TclMergeReturnOptions(Tcl_Interp *interp, int objc,
			    Tcl_Obj *const objv[], Tcl_Obj **optionsPtrPtr,
			    int *codePtr, int *levelPtr);
MODULE_SCOPE Tcl_Obj *  TclNoErrorStack(Tcl_Interp *interp, Tcl_Obj *options);
MODULE_SCOPE int	TclNokia770Doubles(void);
MODULE_SCOPE void	TclNsDecrRefCount(Namespace *nsPtr);
MODULE_SCOPE void	TclObjVarErrMsg(Tcl_Interp *interp, Tcl_Obj *part1Ptr,
			    Tcl_Obj *part2Ptr, const char *operation,
			    const char *reason, int index);
MODULE_SCOPE int	TclObjInvokeNamespace(Tcl_Interp *interp,
			    int objc, Tcl_Obj *const objv[],
			    Tcl_Namespace *nsPtr, int flags);
MODULE_SCOPE int	TclObjUnsetVar2(Tcl_Interp *interp,
			    Tcl_Obj *part1Ptr, Tcl_Obj *part2Ptr, int flags);
MODULE_SCOPE int	TclParseBackslash(const char *src,
			    int numBytes, int *readPtr, char *dst);
MODULE_SCOPE int	TclParseHex(const char *src, int numBytes,
			    int *resultPtr);
MODULE_SCOPE int	TclParseNumber(Tcl_Interp *interp, Tcl_Obj *objPtr,
			    const char *expected, const char *bytes,
			    int numBytes, const char **endPtrPtr, int flags);
MODULE_SCOPE void	TclParseInit(Tcl_Interp *interp, const char *string,
			    int numBytes, Tcl_Parse *parsePtr);
MODULE_SCOPE int	TclParseAllWhiteSpace(const char *src, int numBytes);
MODULE_SCOPE int	TclProcessReturn(Tcl_Interp *interp,
			    int code, int level, Tcl_Obj *returnOpts);
MODULE_SCOPE int	TclpObjLstat(Tcl_Obj *pathPtr, Tcl_StatBuf *buf);
MODULE_SCOPE Tcl_Obj *	TclpTempFileName(void);
MODULE_SCOPE Tcl_Obj *  TclpTempFileNameForLibrary(Tcl_Interp *interp, Tcl_Obj* pathPtr);
MODULE_SCOPE Tcl_Obj *	TclNewFSPathObj(Tcl_Obj *dirPtr, const char *addStrRep,
			    int len);
MODULE_SCOPE int	TclpDeleteFile(const void *path);
MODULE_SCOPE void	TclpFinalizeCondition(Tcl_Condition *condPtr);
MODULE_SCOPE void	TclpFinalizeMutex(Tcl_Mutex *mutexPtr);
MODULE_SCOPE void	TclpFinalizePipes(void);
MODULE_SCOPE void	TclpFinalizeSockets(void);
MODULE_SCOPE int	TclCreateSocketAddress(Tcl_Interp *interp,
			    struct addrinfo **addrlist,
			    const char *host, int port, int willBind,
			    const char **errorMsgPtr);
MODULE_SCOPE int	TclpThreadCreate(Tcl_ThreadId *idPtr,
			    Tcl_ThreadCreateProc *proc, ClientData clientData,
			    int stackSize, int flags);
MODULE_SCOPE int	TclpFindVariable(const char *name, int *lengthPtr);
MODULE_SCOPE void	TclpInitLibraryPath(char **valuePtr,
			    size_t *lengthPtr, Tcl_Encoding *encodingPtr);
MODULE_SCOPE void	TclpInitLock(void);
MODULE_SCOPE void	TclpInitPlatform(void);
MODULE_SCOPE void	TclpInitUnlock(void);
MODULE_SCOPE Tcl_Obj *	TclpObjListVolumes(void);
MODULE_SCOPE void	TclpMasterLock(void);
MODULE_SCOPE void	TclpMasterUnlock(void);
MODULE_SCOPE int	TclpMatchFiles(Tcl_Interp *interp, char *separators,
			    Tcl_DString *dirPtr, char *pattern, char *tail);
MODULE_SCOPE int	TclpObjNormalizePath(Tcl_Interp *interp,
			    Tcl_Obj *pathPtr, int nextCheckpoint);
MODULE_SCOPE void	TclpNativeJoinPath(Tcl_Obj *prefix, const char *joining);
MODULE_SCOPE Tcl_Obj *	TclpNativeSplitPath(Tcl_Obj *pathPtr, int *lenPtr);
MODULE_SCOPE Tcl_PathType TclpGetNativePathType(Tcl_Obj *pathPtr,
			    int *driveNameLengthPtr, Tcl_Obj **driveNameRef);
MODULE_SCOPE int	TclCrossFilesystemCopy(Tcl_Interp *interp,
			    Tcl_Obj *source, Tcl_Obj *target);
MODULE_SCOPE int	TclpMatchInDirectory(Tcl_Interp *interp,
			    Tcl_Obj *resultPtr, Tcl_Obj *pathPtr,
			    const char *pattern, Tcl_GlobTypeData *types);
MODULE_SCOPE ClientData	TclpGetNativeCwd(ClientData clientData);
MODULE_SCOPE Tcl_FSDupInternalRepProc TclNativeDupInternalRep;
MODULE_SCOPE Tcl_Obj *	TclpObjLink(Tcl_Obj *pathPtr, Tcl_Obj *toPtr,
			    int linkType);
MODULE_SCOPE int	TclpObjChdir(Tcl_Obj *pathPtr);
MODULE_SCOPE Tcl_Channel TclpOpenTemporaryFile(Tcl_Obj *dirObj,
			    Tcl_Obj *basenameObj, Tcl_Obj *extensionObj,
			    Tcl_Obj *resultingNameObj);
MODULE_SCOPE Tcl_Obj *	TclPathPart(Tcl_Interp *interp, Tcl_Obj *pathPtr,
			    Tcl_PathPart portion);
MODULE_SCOPE char *	TclpReadlink(const char *fileName,
			    Tcl_DString *linkPtr);
MODULE_SCOPE void	TclpSetInterfaces(void);
MODULE_SCOPE void	TclpSetVariables(Tcl_Interp *interp);
MODULE_SCOPE void *	TclThreadStorageKeyGet(Tcl_ThreadDataKey *keyPtr);
MODULE_SCOPE void	TclThreadStorageKeySet(Tcl_ThreadDataKey *keyPtr,
			    void *data);
MODULE_SCOPE void	TclpThreadExit(int status);
MODULE_SCOPE void	TclRememberCondition(Tcl_Condition *mutex);
MODULE_SCOPE void	TclRememberJoinableThread(Tcl_ThreadId id);
MODULE_SCOPE void	TclRememberMutex(Tcl_Mutex *mutex);
MODULE_SCOPE void	TclRemoveScriptLimitCallbacks(Tcl_Interp *interp);
MODULE_SCOPE int	TclReToGlob(Tcl_Interp *interp, const char *reStr,
			    int reStrLen, Tcl_DString *dsPtr, int *flagsPtr,
			    int *quantifiersFoundPtr);
MODULE_SCOPE int	TclScanElement(const char *string, int length,
			    char *flagPtr);
MODULE_SCOPE void	TclSetBgErrorHandler(Tcl_Interp *interp,
			    Tcl_Obj *cmdPrefix);
MODULE_SCOPE void	TclSetBignumIntRep(Tcl_Obj *objPtr,
			    mp_int *bignumValue);
MODULE_SCOPE int	TclSetBooleanFromAny(Tcl_Interp *interp, Tcl_Obj *objPtr);
MODULE_SCOPE void	TclSetCmdNameObj(Tcl_Interp *interp, Tcl_Obj *objPtr,
			    Command *cmdPtr);
MODULE_SCOPE void	TclSetDuplicateObj(Tcl_Obj *dupPtr, Tcl_Obj *objPtr);
MODULE_SCOPE void	TclSetProcessGlobalValue(ProcessGlobalValue *pgvPtr,
			    Tcl_Obj *newValue, Tcl_Encoding encoding);
MODULE_SCOPE void	TclSignalExitThread(Tcl_ThreadId id, int result);
MODULE_SCOPE void	TclSpellFix(Tcl_Interp *interp,
			    Tcl_Obj *const *objv, int objc, size_t subIdx,
			    Tcl_Obj *bad, Tcl_Obj *fix);
MODULE_SCOPE void *	TclStackRealloc(Tcl_Interp *interp, void *ptr,
			    int numBytes);
MODULE_SCOPE int	TclStringCatObjv(Tcl_Interp *interp, int inPlace,
			    int objc, Tcl_Obj *const objv[],
			    Tcl_Obj **objPtrPtr);
MODULE_SCOPE int	TclStringFind(Tcl_Obj *needle, Tcl_Obj *haystack,
			    int start);
MODULE_SCOPE int	TclStringLast(Tcl_Obj *needle, Tcl_Obj *haystack,
			    int last);
MODULE_SCOPE int	TclStringMatch(const char *str, int strLen,
			    const char *pattern, int ptnLen, int flags);
MODULE_SCOPE int	TclStringMatchObj(Tcl_Obj *stringObj,
			    Tcl_Obj *patternObj, int flags);
MODULE_SCOPE Tcl_Obj *	TclStringObjReverse(Tcl_Obj *objPtr);
MODULE_SCOPE int	TclStringRepeat(Tcl_Interp *interp, Tcl_Obj *objPtr,
			    int count, Tcl_Obj **objPtrPtr);
MODULE_SCOPE void	TclSubstCompile(Tcl_Interp *interp, const char *bytes,
			    int numBytes, int flags, int line,
			    struct CompileEnv *envPtr);
MODULE_SCOPE int	TclSubstOptions(Tcl_Interp *interp, int numOpts,
			    Tcl_Obj *const opts[], int *flagPtr);
MODULE_SCOPE void	TclSubstParse(Tcl_Interp *interp, const char *bytes,
			    int numBytes, int flags, Tcl_Parse *parsePtr,
			    Tcl_InterpState *statePtr);
MODULE_SCOPE int	TclSubstTokens(Tcl_Interp *interp, Tcl_Token *tokenPtr,
			    int count, int *tokensLeftPtr, int line,
			    int *clNextOuter, const char *outerScript);
MODULE_SCOPE int	TclTrimLeft(const char *bytes, int numBytes,
			    const char *trim, int numTrim);
MODULE_SCOPE int	TclTrimRight(const char *bytes, int numBytes,
			    const char *trim, int numTrim);
MODULE_SCOPE int	TclUtfCasecmp(const char *cs, const char *ct);
MODULE_SCOPE int	TclUtfCount(int ch);
MODULE_SCOPE Tcl_Obj *	TclpNativeToNormalized(ClientData clientData);
MODULE_SCOPE Tcl_Obj *	TclpFilesystemPathType(Tcl_Obj *pathPtr);
MODULE_SCOPE int	TclpDlopen(Tcl_Interp *interp, Tcl_Obj *pathPtr,
			    Tcl_LoadHandle *loadHandle,
			    Tcl_FSUnloadFileProc **unloadProcPtr, int flags);
MODULE_SCOPE int	TclpUtime(Tcl_Obj *pathPtr, struct utimbuf *tval);
#ifdef TCL_LOAD_FROM_MEMORY
MODULE_SCOPE void *	TclpLoadMemoryGetBuffer(Tcl_Interp *interp, int size);
MODULE_SCOPE int	TclpLoadMemory(Tcl_Interp *interp, void *buffer,
			    int size, int codeSize, Tcl_LoadHandle *loadHandle,
			    Tcl_FSUnloadFileProc **unloadProcPtr, int flags);
#endif
MODULE_SCOPE void	TclInitThreadStorage(void);
MODULE_SCOPE void	TclFinalizeThreadDataThread(void);
MODULE_SCOPE void	TclFinalizeThreadStorage(void);
#ifdef TCL_WIDE_CLICKS
MODULE_SCOPE Tcl_WideInt TclpGetWideClicks(void);
MODULE_SCOPE double	TclpWideClicksToNanoseconds(Tcl_WideInt clicks);
#endif
MODULE_SCOPE int	TclZlibInit(Tcl_Interp *interp);
MODULE_SCOPE void *	TclpThreadCreateKey(void);
MODULE_SCOPE void	TclpThreadDeleteKey(void *keyPtr);
MODULE_SCOPE void	TclpThreadSetMasterTSD(void *tsdKeyPtr, void *ptr);
MODULE_SCOPE void *	TclpThreadGetMasterTSD(void *tsdKeyPtr);

MODULE_SCOPE void	TclErrorStackResetIf(Tcl_Interp *interp, const char *msg, int length);

/*
 *----------------------------------------------------------------
 * Command procedures in the generic core:
 *----------------------------------------------------------------
 */

MODULE_SCOPE int	Tcl_AfterObjCmd(ClientData clientData,
			    Tcl_Interp *interp, int objc,
			    Tcl_Obj *const objv[]);
MODULE_SCOPE int	Tcl_AppendObjCmd(ClientData clientData,
			    Tcl_Interp *interp, int objc,
			    Tcl_Obj *const objv[]);
MODULE_SCOPE int	Tcl_ApplyObjCmd(ClientData clientData,
			    Tcl_Interp *interp, int objc,
			    Tcl_Obj *const objv[]);
MODULE_SCOPE Tcl_Command TclInitArrayCmd(Tcl_Interp *interp);
MODULE_SCOPE Tcl_Command TclInitBinaryCmd(Tcl_Interp *interp);
MODULE_SCOPE int	Tcl_BreakObjCmd(ClientData clientData,
			    Tcl_Interp *interp, int objc,
			    Tcl_Obj *const objv[]);
MODULE_SCOPE int	Tcl_CatchObjCmd(ClientData clientData,
			    Tcl_Interp *interp, int objc,
			    Tcl_Obj *const objv[]);
MODULE_SCOPE int	Tcl_CdObjCmd(ClientData clientData,
			    Tcl_Interp *interp, int objc,
			    Tcl_Obj *const objv[]);
MODULE_SCOPE Tcl_Command TclInitChanCmd(Tcl_Interp *interp);
MODULE_SCOPE int	TclChanCreateObjCmd(ClientData clientData,
			    Tcl_Interp *interp, int objc,
			    Tcl_Obj *const objv[]);
MODULE_SCOPE int	TclChanPostEventObjCmd(ClientData clientData,
			    Tcl_Interp *interp, int objc,
			    Tcl_Obj *const objv[]);
MODULE_SCOPE int	TclChanPopObjCmd(ClientData clientData,
			    Tcl_Interp *interp, int objc, Tcl_Obj *const objv[]);
MODULE_SCOPE int	TclChanPushObjCmd(ClientData clientData,
			    Tcl_Interp *interp, int objc, Tcl_Obj *const objv[]);
MODULE_SCOPE void	TclClockInit(Tcl_Interp *interp);
MODULE_SCOPE int	TclClockOldscanObjCmd(
			    ClientData clientData, Tcl_Interp *interp,
			    int objc, Tcl_Obj *const objv[]);
MODULE_SCOPE int	Tcl_CloseObjCmd(ClientData clientData,
			    Tcl_Interp *interp, int objc,
			    Tcl_Obj *const objv[]);
MODULE_SCOPE int	Tcl_ConcatObjCmd(ClientData clientData,
			    Tcl_Interp *interp, int objc,
			    Tcl_Obj *const objv[]);
MODULE_SCOPE int	Tcl_ContinueObjCmd(ClientData clientData,
			    Tcl_Interp *interp, int objc,
			    Tcl_Obj *const objv[]);
MODULE_SCOPE Tcl_TimerToken TclCreateAbsoluteTimerHandler(
			    Tcl_Time *timePtr, Tcl_TimerProc *proc,
			    ClientData clientData);
MODULE_SCOPE int	TclDefaultBgErrorHandlerObjCmd(
			    ClientData clientData, Tcl_Interp *interp,
			    int objc, Tcl_Obj *const objv[]);
MODULE_SCOPE Tcl_Command TclInitDictCmd(Tcl_Interp *interp);
MODULE_SCOPE int	TclDictWithFinish(Tcl_Interp *interp, Var *varPtr,
			    Var *arrayPtr, Tcl_Obj *part1Ptr,
			    Tcl_Obj *part2Ptr, int index, int pathc,
			    Tcl_Obj *const pathv[], Tcl_Obj *keysPtr);
MODULE_SCOPE Tcl_Obj *	TclDictWithInit(Tcl_Interp *interp, Tcl_Obj *dictPtr,
			    int pathc, Tcl_Obj *const pathv[]);
MODULE_SCOPE int	Tcl_DisassembleObjCmd(ClientData clientData,
			    Tcl_Interp *interp, int objc,
			    Tcl_Obj *const objv[]);

/* Assemble command function */
MODULE_SCOPE int	Tcl_AssembleObjCmd(ClientData clientData,
			    Tcl_Interp *interp, int objc,
			    Tcl_Obj *const objv[]);
MODULE_SCOPE int	TclNRAssembleObjCmd(ClientData clientData,
			    Tcl_Interp *interp, int objc,
			    Tcl_Obj *const objv[]);

MODULE_SCOPE int	Tcl_EncodingObjCmd(ClientData clientData,
			    Tcl_Interp *interp, int objc,
			    Tcl_Obj *const objv[]);
MODULE_SCOPE int	Tcl_EofObjCmd(ClientData clientData,
			    Tcl_Interp *interp, int objc,
			    Tcl_Obj *const objv[]);
MODULE_SCOPE int	Tcl_ErrorObjCmd(ClientData clientData,
			    Tcl_Interp *interp, int objc,
			    Tcl_Obj *const objv[]);
MODULE_SCOPE int	Tcl_EvalObjCmd(ClientData clientData,
			    Tcl_Interp *interp, int objc,
			    Tcl_Obj *const objv[]);
MODULE_SCOPE int	Tcl_ExecObjCmd(ClientData clientData,
			    Tcl_Interp *interp, int objc,
			    Tcl_Obj *const objv[]);
MODULE_SCOPE int	Tcl_ExitObjCmd(ClientData clientData,
			    Tcl_Interp *interp, int objc,
			    Tcl_Obj *const objv[]);
MODULE_SCOPE int	Tcl_ExprObjCmd(ClientData clientData,
			    Tcl_Interp *interp, int objc,
			    Tcl_Obj *const objv[]);
MODULE_SCOPE int	Tcl_FblockedObjCmd(ClientData clientData,
			    Tcl_Interp *interp, int objc,
			    Tcl_Obj *const objv[]);
MODULE_SCOPE int	Tcl_FconfigureObjCmd(
			    ClientData clientData, Tcl_Interp *interp,
			    int objc, Tcl_Obj *const objv[]);
MODULE_SCOPE int	Tcl_FcopyObjCmd(ClientData dummy,
			    Tcl_Interp *interp, int objc,
			    Tcl_Obj *const objv[]);
MODULE_SCOPE Tcl_Command TclInitFileCmd(Tcl_Interp *interp);
MODULE_SCOPE int	TclMakeFileCommandSafe(Tcl_Interp *interp);
MODULE_SCOPE int	Tcl_FileEventObjCmd(ClientData clientData,
			    Tcl_Interp *interp, int objc,
			    Tcl_Obj *const objv[]);
MODULE_SCOPE int	Tcl_FlushObjCmd(ClientData clientData,
			    Tcl_Interp *interp, int objc,
			    Tcl_Obj *const objv[]);
MODULE_SCOPE int	Tcl_ForObjCmd(ClientData clientData,
			    Tcl_Interp *interp, int objc,
			    Tcl_Obj *const objv[]);
MODULE_SCOPE int	Tcl_ForeachObjCmd(ClientData clientData,
			    Tcl_Interp *interp, int objc,
			    Tcl_Obj *const objv[]);
MODULE_SCOPE int	Tcl_FormatObjCmd(ClientData dummy,
			    Tcl_Interp *interp, int objc,
			    Tcl_Obj *const objv[]);
MODULE_SCOPE int	Tcl_GetsObjCmd(ClientData clientData,
			    Tcl_Interp *interp, int objc,
			    Tcl_Obj *const objv[]);
MODULE_SCOPE int	Tcl_GlobalObjCmd(ClientData clientData,
			    Tcl_Interp *interp, int objc,
			    Tcl_Obj *const objv[]);
MODULE_SCOPE int	Tcl_GlobObjCmd(ClientData clientData,
			    Tcl_Interp *interp, int objc,
			    Tcl_Obj *const objv[]);
MODULE_SCOPE int	Tcl_IfObjCmd(ClientData clientData,
			    Tcl_Interp *interp, int objc,
			    Tcl_Obj *const objv[]);
MODULE_SCOPE int	Tcl_IncrObjCmd(ClientData clientData,
			    Tcl_Interp *interp, int objc,
			    Tcl_Obj *const objv[]);
MODULE_SCOPE Tcl_Command TclInitInfoCmd(Tcl_Interp *interp);
MODULE_SCOPE int	Tcl_InterpObjCmd(ClientData clientData,
			    Tcl_Interp *interp, int argc,
			    Tcl_Obj *const objv[]);
MODULE_SCOPE int	Tcl_JoinObjCmd(ClientData clientData,
			    Tcl_Interp *interp, int objc,
			    Tcl_Obj *const objv[]);
MODULE_SCOPE int	Tcl_LappendObjCmd(ClientData clientData,
			    Tcl_Interp *interp, int objc,
			    Tcl_Obj *const objv[]);
MODULE_SCOPE int	Tcl_LassignObjCmd(ClientData clientData,
			    Tcl_Interp *interp, int objc,
			    Tcl_Obj *const objv[]);
MODULE_SCOPE int	Tcl_LindexObjCmd(ClientData clientData,
			    Tcl_Interp *interp, int objc,
			    Tcl_Obj *const objv[]);
MODULE_SCOPE int	Tcl_LinsertObjCmd(ClientData clientData,
			    Tcl_Interp *interp, int objc,
			    Tcl_Obj *const objv[]);
MODULE_SCOPE int	Tcl_LlengthObjCmd(ClientData clientData,
			    Tcl_Interp *interp, int objc,
			    Tcl_Obj *const objv[]);
MODULE_SCOPE int	Tcl_ListObjCmd(ClientData clientData,
			    Tcl_Interp *interp, int objc,
			    Tcl_Obj *const objv[]);
MODULE_SCOPE int	Tcl_LmapObjCmd(ClientData clientData,
			    Tcl_Interp *interp, int objc,
			    Tcl_Obj *const objv[]);
MODULE_SCOPE int	Tcl_LoadObjCmd(ClientData clientData,
			    Tcl_Interp *interp, int objc,
			    Tcl_Obj *const objv[]);
MODULE_SCOPE int	Tcl_LrangeObjCmd(ClientData clientData,
			    Tcl_Interp *interp, int objc,
			    Tcl_Obj *const objv[]);
MODULE_SCOPE int	Tcl_LrepeatObjCmd(ClientData clientData,
			    Tcl_Interp *interp, int objc,
			    Tcl_Obj *const objv[]);
MODULE_SCOPE int	Tcl_LreplaceObjCmd(ClientData clientData,
			    Tcl_Interp *interp, int objc,
			    Tcl_Obj *const objv[]);
MODULE_SCOPE int	Tcl_LreverseObjCmd(ClientData clientData,
			    Tcl_Interp *interp, int objc,
			    Tcl_Obj *const objv[]);
MODULE_SCOPE int	Tcl_LsearchObjCmd(ClientData clientData,
			    Tcl_Interp *interp, int objc,
			    Tcl_Obj *const objv[]);
MODULE_SCOPE int	Tcl_LsetObjCmd(ClientData clientData,
			    Tcl_Interp *interp, int objc,
			    Tcl_Obj *const objv[]);
MODULE_SCOPE int	Tcl_LsortObjCmd(ClientData clientData,
			    Tcl_Interp *interp, int objc,
			    Tcl_Obj *const objv[]);
MODULE_SCOPE Tcl_Command TclInitNamespaceCmd(Tcl_Interp *interp);
MODULE_SCOPE int	TclNamespaceEnsembleCmd(ClientData dummy,
			    Tcl_Interp *interp, int objc,
			    Tcl_Obj *const objv[]);
MODULE_SCOPE int	Tcl_OpenObjCmd(ClientData clientData,
			    Tcl_Interp *interp, int objc,
			    Tcl_Obj *const objv[]);
MODULE_SCOPE int	Tcl_PackageObjCmd(ClientData clientData,
			    Tcl_Interp *interp, int objc,
			    Tcl_Obj *const objv[]);
MODULE_SCOPE int	Tcl_PidObjCmd(ClientData clientData,
			    Tcl_Interp *interp, int objc,
			    Tcl_Obj *const objv[]);
MODULE_SCOPE Tcl_Command TclInitPrefixCmd(Tcl_Interp *interp);
MODULE_SCOPE int	Tcl_PutsObjCmd(ClientData clientData,
			    Tcl_Interp *interp, int objc,
			    Tcl_Obj *const objv[]);
MODULE_SCOPE int	Tcl_PwdObjCmd(ClientData clientData,
			    Tcl_Interp *interp, int objc,
			    Tcl_Obj *const objv[]);
MODULE_SCOPE int	Tcl_ReadObjCmd(ClientData clientData,
			    Tcl_Interp *interp, int objc,
			    Tcl_Obj *const objv[]);
MODULE_SCOPE int	Tcl_RegexpObjCmd(ClientData clientData,
			    Tcl_Interp *interp, int objc,
			    Tcl_Obj *const objv[]);
MODULE_SCOPE int	Tcl_RegsubObjCmd(ClientData clientData,
			    Tcl_Interp *interp, int objc,
			    Tcl_Obj *const objv[]);
MODULE_SCOPE int	Tcl_RenameObjCmd(ClientData clientData,
			    Tcl_Interp *interp, int objc,
			    Tcl_Obj *const objv[]);
MODULE_SCOPE int	Tcl_RepresentationCmd(ClientData clientData,
			    Tcl_Interp *interp, int objc,
			    Tcl_Obj *const objv[]);
MODULE_SCOPE int	Tcl_ReturnObjCmd(ClientData clientData,
			    Tcl_Interp *interp, int objc,
			    Tcl_Obj *const objv[]);
MODULE_SCOPE int	Tcl_ScanObjCmd(ClientData clientData,
			    Tcl_Interp *interp, int objc,
			    Tcl_Obj *const objv[]);
MODULE_SCOPE int	Tcl_SeekObjCmd(ClientData clientData,
			    Tcl_Interp *interp, int objc,
			    Tcl_Obj *const objv[]);
MODULE_SCOPE int	Tcl_SetObjCmd(ClientData clientData,
			    Tcl_Interp *interp, int objc,
			    Tcl_Obj *const objv[]);
MODULE_SCOPE int	Tcl_SplitObjCmd(ClientData clientData,
			    Tcl_Interp *interp, int objc,
			    Tcl_Obj *const objv[]);
MODULE_SCOPE int	Tcl_SocketObjCmd(ClientData clientData,
			    Tcl_Interp *interp, int objc,
			    Tcl_Obj *const objv[]);
MODULE_SCOPE int	Tcl_SourceObjCmd(ClientData clientData,
			    Tcl_Interp *interp, int objc,
			    Tcl_Obj *const objv[]);
MODULE_SCOPE Tcl_Command TclInitStringCmd(Tcl_Interp *interp);
MODULE_SCOPE int	Tcl_SubstObjCmd(ClientData clientData,
			    Tcl_Interp *interp, int objc,
			    Tcl_Obj *const objv[]);
MODULE_SCOPE int	Tcl_SwitchObjCmd(ClientData clientData,
			    Tcl_Interp *interp, int objc,
			    Tcl_Obj *const objv[]);
MODULE_SCOPE int	Tcl_TellObjCmd(ClientData clientData,
			    Tcl_Interp *interp, int objc,
			    Tcl_Obj *const objv[]);
MODULE_SCOPE int	Tcl_ThrowObjCmd(ClientData dummy, Tcl_Interp *interp,
			    int objc, Tcl_Obj *const objv[]);
MODULE_SCOPE int	Tcl_TimeObjCmd(ClientData clientData,
			    Tcl_Interp *interp, int objc,
			    Tcl_Obj *const objv[]);
MODULE_SCOPE int	Tcl_TraceObjCmd(ClientData clientData,
			    Tcl_Interp *interp, int objc,
			    Tcl_Obj *const objv[]);
MODULE_SCOPE int	Tcl_TryObjCmd(ClientData clientData,
			    Tcl_Interp *interp, int objc,
			    Tcl_Obj *const objv[]);
MODULE_SCOPE int	Tcl_UnloadObjCmd(ClientData clientData,
			    Tcl_Interp *interp, int objc,
			    Tcl_Obj *const objv[]);
MODULE_SCOPE int	Tcl_UnsetObjCmd(ClientData clientData,
			    Tcl_Interp *interp, int objc,
			    Tcl_Obj *const objv[]);
MODULE_SCOPE int	Tcl_UpdateObjCmd(ClientData clientData,
			    Tcl_Interp *interp, int objc,
			    Tcl_Obj *const objv[]);
MODULE_SCOPE int	Tcl_UplevelObjCmd(ClientData clientData,
			    Tcl_Interp *interp, int objc,
			    Tcl_Obj *const objv[]);
MODULE_SCOPE int	Tcl_UpvarObjCmd(ClientData clientData,
			    Tcl_Interp *interp, int objc,
			    Tcl_Obj *const objv[]);
MODULE_SCOPE int	Tcl_VariableObjCmd(ClientData clientData,
			    Tcl_Interp *interp, int objc,
			    Tcl_Obj *const objv[]);
MODULE_SCOPE int	Tcl_VwaitObjCmd(ClientData clientData,
			    Tcl_Interp *interp, int objc,
			    Tcl_Obj *const objv[]);
MODULE_SCOPE int	Tcl_WhileObjCmd(ClientData clientData,
			    Tcl_Interp *interp, int objc,
			    Tcl_Obj *const objv[]);

/*
 *----------------------------------------------------------------
 * Compilation procedures for commands in the generic core:
 *----------------------------------------------------------------
 */

MODULE_SCOPE int	TclCompileAppendCmd(Tcl_Interp *interp,
			    Tcl_Parse *parsePtr, Command *cmdPtr,
			    struct CompileEnv *envPtr);
MODULE_SCOPE int	TclCompileArrayExistsCmd(Tcl_Interp *interp,
			    Tcl_Parse *parsePtr, Command *cmdPtr,
			    struct CompileEnv *envPtr);
MODULE_SCOPE int	TclCompileArraySetCmd(Tcl_Interp *interp,
			    Tcl_Parse *parsePtr, Command *cmdPtr,
			    struct CompileEnv *envPtr);
MODULE_SCOPE int	TclCompileArrayUnsetCmd(Tcl_Interp *interp,
			    Tcl_Parse *parsePtr, Command *cmdPtr,
			    struct CompileEnv *envPtr);
MODULE_SCOPE int	TclCompileBreakCmd(Tcl_Interp *interp,
			    Tcl_Parse *parsePtr, Command *cmdPtr,
			    struct CompileEnv *envPtr);
MODULE_SCOPE int	TclCompileCatchCmd(Tcl_Interp *interp,
			    Tcl_Parse *parsePtr, Command *cmdPtr,
			    struct CompileEnv *envPtr);
MODULE_SCOPE int	TclCompileConcatCmd(Tcl_Interp *interp,
			    Tcl_Parse *parsePtr, Command *cmdPtr,
			    struct CompileEnv *envPtr);
MODULE_SCOPE int	TclCompileContinueCmd(Tcl_Interp *interp,
			    Tcl_Parse *parsePtr, Command *cmdPtr,
			    struct CompileEnv *envPtr);
MODULE_SCOPE int	TclCompileDictAppendCmd(Tcl_Interp *interp,
			    Tcl_Parse *parsePtr, Command *cmdPtr,
			    struct CompileEnv *envPtr);
MODULE_SCOPE int	TclCompileDictCreateCmd(Tcl_Interp *interp,
			    Tcl_Parse *parsePtr, Command *cmdPtr,
			    struct CompileEnv *envPtr);
MODULE_SCOPE int	TclCompileDictExistsCmd(Tcl_Interp *interp,
			    Tcl_Parse *parsePtr, Command *cmdPtr,
			    struct CompileEnv *envPtr);
MODULE_SCOPE int	TclCompileDictForCmd(Tcl_Interp *interp,
			    Tcl_Parse *parsePtr, Command *cmdPtr,
			    struct CompileEnv *envPtr);
MODULE_SCOPE int	TclCompileDictGetCmd(Tcl_Interp *interp,
			    Tcl_Parse *parsePtr, Command *cmdPtr,
			    struct CompileEnv *envPtr);
MODULE_SCOPE int	TclCompileDictIncrCmd(Tcl_Interp *interp,
			    Tcl_Parse *parsePtr, Command *cmdPtr,
			    struct CompileEnv *envPtr);
MODULE_SCOPE int	TclCompileDictLappendCmd(Tcl_Interp *interp,
			    Tcl_Parse *parsePtr, Command *cmdPtr,
			    struct CompileEnv *envPtr);
MODULE_SCOPE int	TclCompileDictMapCmd(Tcl_Interp *interp,
			    Tcl_Parse *parsePtr, Command *cmdPtr,
			    struct CompileEnv *envPtr);
MODULE_SCOPE int	TclCompileDictMergeCmd(Tcl_Interp *interp,
			    Tcl_Parse *parsePtr, Command *cmdPtr,
			    struct CompileEnv *envPtr);
MODULE_SCOPE int	TclCompileDictSetCmd(Tcl_Interp *interp,
			    Tcl_Parse *parsePtr, Command *cmdPtr,
			    struct CompileEnv *envPtr);
MODULE_SCOPE int	TclCompileDictUnsetCmd(Tcl_Interp *interp,
			    Tcl_Parse *parsePtr, Command *cmdPtr,
			    struct CompileEnv *envPtr);
MODULE_SCOPE int	TclCompileDictUpdateCmd(Tcl_Interp *interp,
			    Tcl_Parse *parsePtr, Command *cmdPtr,
			    struct CompileEnv *envPtr);
MODULE_SCOPE int	TclCompileDictWithCmd(Tcl_Interp *interp,
			    Tcl_Parse *parsePtr, Command *cmdPtr,
			    struct CompileEnv *envPtr);
MODULE_SCOPE int	TclCompileEnsemble(Tcl_Interp *interp,
			    Tcl_Parse *parsePtr, Command *cmdPtr,
			    struct CompileEnv *envPtr);
MODULE_SCOPE int	TclCompileErrorCmd(Tcl_Interp *interp,
			    Tcl_Parse *parsePtr, Command *cmdPtr,
			    struct CompileEnv *envPtr);
MODULE_SCOPE int	TclCompileExprCmd(Tcl_Interp *interp,
			    Tcl_Parse *parsePtr, Command *cmdPtr,
			    struct CompileEnv *envPtr);
MODULE_SCOPE int	TclCompileForCmd(Tcl_Interp *interp,
			    Tcl_Parse *parsePtr, Command *cmdPtr,
			    struct CompileEnv *envPtr);
MODULE_SCOPE int	TclCompileForeachCmd(Tcl_Interp *interp,
			    Tcl_Parse *parsePtr, Command *cmdPtr,
			    struct CompileEnv *envPtr);
MODULE_SCOPE int	TclCompileFormatCmd(Tcl_Interp *interp,
			    Tcl_Parse *parsePtr, Command *cmdPtr,
			    struct CompileEnv *envPtr);
MODULE_SCOPE int	TclCompileGlobalCmd(Tcl_Interp *interp,
			    Tcl_Parse *parsePtr, Command *cmdPtr,
			    struct CompileEnv *envPtr);
MODULE_SCOPE int	TclCompileIfCmd(Tcl_Interp *interp,
			    Tcl_Parse *parsePtr, Command *cmdPtr,
			    struct CompileEnv *envPtr);
MODULE_SCOPE int	TclCompileInfoCommandsCmd(Tcl_Interp *interp,
			    Tcl_Parse *parsePtr, Command *cmdPtr,
			    struct CompileEnv *envPtr);
MODULE_SCOPE int	TclCompileInfoCoroutineCmd(Tcl_Interp *interp,
			    Tcl_Parse *parsePtr, Command *cmdPtr,
			    struct CompileEnv *envPtr);
MODULE_SCOPE int	TclCompileInfoExistsCmd(Tcl_Interp *interp,
			    Tcl_Parse *parsePtr, Command *cmdPtr,
			    struct CompileEnv *envPtr);
MODULE_SCOPE int	TclCompileInfoLevelCmd(Tcl_Interp *interp,
			    Tcl_Parse *parsePtr, Command *cmdPtr,
			    struct CompileEnv *envPtr);
MODULE_SCOPE int	TclCompileInfoObjectClassCmd(Tcl_Interp *interp,
			    Tcl_Parse *parsePtr, Command *cmdPtr,
			    struct CompileEnv *envPtr);
MODULE_SCOPE int	TclCompileInfoObjectIsACmd(Tcl_Interp *interp,
			    Tcl_Parse *parsePtr, Command *cmdPtr,
			    struct CompileEnv *envPtr);
MODULE_SCOPE int	TclCompileInfoObjectNamespaceCmd(Tcl_Interp *interp,
			    Tcl_Parse *parsePtr, Command *cmdPtr,
			    struct CompileEnv *envPtr);
MODULE_SCOPE int	TclCompileIncrCmd(Tcl_Interp *interp,
			    Tcl_Parse *parsePtr, Command *cmdPtr,
			    struct CompileEnv *envPtr);
MODULE_SCOPE int	TclCompileLappendCmd(Tcl_Interp *interp,
			    Tcl_Parse *parsePtr, Command *cmdPtr,
			    struct CompileEnv *envPtr);
MODULE_SCOPE int	TclCompileLassignCmd(Tcl_Interp *interp,
			    Tcl_Parse *parsePtr, Command *cmdPtr,
			    struct CompileEnv *envPtr);
MODULE_SCOPE int	TclCompileLindexCmd(Tcl_Interp *interp,
			    Tcl_Parse *parsePtr, Command *cmdPtr,
			    struct CompileEnv *envPtr);
MODULE_SCOPE int	TclCompileLinsertCmd(Tcl_Interp *interp,
			    Tcl_Parse *parsePtr, Command *cmdPtr,
			    struct CompileEnv *envPtr);
MODULE_SCOPE int	TclCompileListCmd(Tcl_Interp *interp,
			    Tcl_Parse *parsePtr, Command *cmdPtr,
			    struct CompileEnv *envPtr);
MODULE_SCOPE int	TclCompileLlengthCmd(Tcl_Interp *interp,
			    Tcl_Parse *parsePtr, Command *cmdPtr,
			    struct CompileEnv *envPtr);
MODULE_SCOPE int	TclCompileLmapCmd(Tcl_Interp *interp,
			    Tcl_Parse *parsePtr, Command *cmdPtr,
			    struct CompileEnv *envPtr);
MODULE_SCOPE int	TclCompileLrangeCmd(Tcl_Interp *interp,
			    Tcl_Parse *parsePtr, Command *cmdPtr,
			    struct CompileEnv *envPtr);
MODULE_SCOPE int	TclCompileLreplaceCmd(Tcl_Interp *interp,
			    Tcl_Parse *parsePtr, Command *cmdPtr,
			    struct CompileEnv *envPtr);
MODULE_SCOPE int	TclCompileLsetCmd(Tcl_Interp *interp,
			    Tcl_Parse *parsePtr, Command *cmdPtr,
			    struct CompileEnv *envPtr);
MODULE_SCOPE int	TclCompileNamespaceCodeCmd(Tcl_Interp *interp,
			    Tcl_Parse *parsePtr, Command *cmdPtr,
			    struct CompileEnv *envPtr);
MODULE_SCOPE int	TclCompileNamespaceCurrentCmd(Tcl_Interp *interp,
			    Tcl_Parse *parsePtr, Command *cmdPtr,
			    struct CompileEnv *envPtr);
MODULE_SCOPE int	TclCompileNamespaceOriginCmd(Tcl_Interp *interp,
			    Tcl_Parse *parsePtr, Command *cmdPtr,
			    struct CompileEnv *envPtr);
MODULE_SCOPE int	TclCompileNamespaceQualifiersCmd(Tcl_Interp *interp,
			    Tcl_Parse *parsePtr, Command *cmdPtr,
			    struct CompileEnv *envPtr);
MODULE_SCOPE int	TclCompileNamespaceTailCmd(Tcl_Interp *interp,
			    Tcl_Parse *parsePtr, Command *cmdPtr,
			    struct CompileEnv *envPtr);
MODULE_SCOPE int	TclCompileNamespaceUpvarCmd(Tcl_Interp *interp,
			    Tcl_Parse *parsePtr, Command *cmdPtr,
			    struct CompileEnv *envPtr);
MODULE_SCOPE int	TclCompileNamespaceWhichCmd(Tcl_Interp *interp,
			    Tcl_Parse *parsePtr, Command *cmdPtr,
			    struct CompileEnv *envPtr);
MODULE_SCOPE int	TclCompileNoOp(Tcl_Interp *interp,
			    Tcl_Parse *parsePtr, Command *cmdPtr,
			    struct CompileEnv *envPtr);
MODULE_SCOPE int	TclCompileObjectNextCmd(Tcl_Interp *interp,
			    Tcl_Parse *parsePtr, Command *cmdPtr,
			    struct CompileEnv *envPtr);
MODULE_SCOPE int	TclCompileObjectNextToCmd(Tcl_Interp *interp,
			    Tcl_Parse *parsePtr, Command *cmdPtr,
			    struct CompileEnv *envPtr);
MODULE_SCOPE int	TclCompileObjectSelfCmd(Tcl_Interp *interp,
			    Tcl_Parse *parsePtr, Command *cmdPtr,
			    struct CompileEnv *envPtr);
MODULE_SCOPE int	TclCompileRegexpCmd(Tcl_Interp *interp,
			    Tcl_Parse *parsePtr, Command *cmdPtr,
			    struct CompileEnv *envPtr);
MODULE_SCOPE int	TclCompileRegsubCmd(Tcl_Interp *interp,
			    Tcl_Parse *parsePtr, Command *cmdPtr,
			    struct CompileEnv *envPtr);
MODULE_SCOPE int	TclCompileReturnCmd(Tcl_Interp *interp,
			    Tcl_Parse *parsePtr, Command *cmdPtr,
			    struct CompileEnv *envPtr);
MODULE_SCOPE int	TclCompileSetCmd(Tcl_Interp *interp,
			    Tcl_Parse *parsePtr, Command *cmdPtr,
			    struct CompileEnv *envPtr);
MODULE_SCOPE int	TclCompileStringCatCmd(Tcl_Interp *interp,
			    Tcl_Parse *parsePtr, Command *cmdPtr,
			    struct CompileEnv *envPtr);
MODULE_SCOPE int	TclCompileStringCmpCmd(Tcl_Interp *interp,
			    Tcl_Parse *parsePtr, Command *cmdPtr,
			    struct CompileEnv *envPtr);
MODULE_SCOPE int	TclCompileStringEqualCmd(Tcl_Interp *interp,
			    Tcl_Parse *parsePtr, Command *cmdPtr,
			    struct CompileEnv *envPtr);
MODULE_SCOPE int	TclCompileStringFirstCmd(Tcl_Interp *interp,
			    Tcl_Parse *parsePtr, Command *cmdPtr,
			    struct CompileEnv *envPtr);
MODULE_SCOPE int	TclCompileStringIndexCmd(Tcl_Interp *interp,
			    Tcl_Parse *parsePtr, Command *cmdPtr,
			    struct CompileEnv *envPtr);
MODULE_SCOPE int	TclCompileStringIsCmd(Tcl_Interp *interp,
			    Tcl_Parse *parsePtr, Command *cmdPtr,
			    struct CompileEnv *envPtr);
MODULE_SCOPE int	TclCompileStringLastCmd(Tcl_Interp *interp,
			    Tcl_Parse *parsePtr, Command *cmdPtr,
			    struct CompileEnv *envPtr);
MODULE_SCOPE int	TclCompileStringLenCmd(Tcl_Interp *interp,
			    Tcl_Parse *parsePtr, Command *cmdPtr,
			    struct CompileEnv *envPtr);
MODULE_SCOPE int	TclCompileStringMapCmd(Tcl_Interp *interp,
			    Tcl_Parse *parsePtr, Command *cmdPtr,
			    struct CompileEnv *envPtr);
MODULE_SCOPE int	TclCompileStringMatchCmd(Tcl_Interp *interp,
			    Tcl_Parse *parsePtr, Command *cmdPtr,
			    struct CompileEnv *envPtr);
MODULE_SCOPE int	TclCompileStringRangeCmd(Tcl_Interp *interp,
			    Tcl_Parse *parsePtr, Command *cmdPtr,
			    struct CompileEnv *envPtr);
MODULE_SCOPE int	TclCompileStringReplaceCmd(Tcl_Interp *interp,
			    Tcl_Parse *parsePtr, Command *cmdPtr,
			    struct CompileEnv *envPtr);
MODULE_SCOPE int	TclCompileStringToLowerCmd(Tcl_Interp *interp,
			    Tcl_Parse *parsePtr, Command *cmdPtr,
			    struct CompileEnv *envPtr);
MODULE_SCOPE int	TclCompileStringToTitleCmd(Tcl_Interp *interp,
			    Tcl_Parse *parsePtr, Command *cmdPtr,
			    struct CompileEnv *envPtr);
MODULE_SCOPE int	TclCompileStringToUpperCmd(Tcl_Interp *interp,
			    Tcl_Parse *parsePtr, Command *cmdPtr,
			    struct CompileEnv *envPtr);
MODULE_SCOPE int	TclCompileStringTrimCmd(Tcl_Interp *interp,
			    Tcl_Parse *parsePtr, Command *cmdPtr,
			    struct CompileEnv *envPtr);
MODULE_SCOPE int	TclCompileStringTrimLCmd(Tcl_Interp *interp,
			    Tcl_Parse *parsePtr, Command *cmdPtr,
			    struct CompileEnv *envPtr);
MODULE_SCOPE int	TclCompileStringTrimRCmd(Tcl_Interp *interp,
			    Tcl_Parse *parsePtr, Command *cmdPtr,
			    struct CompileEnv *envPtr);
MODULE_SCOPE int	TclCompileSubstCmd(Tcl_Interp *interp,
			    Tcl_Parse *parsePtr, Command *cmdPtr,
			    struct CompileEnv *envPtr);
MODULE_SCOPE int	TclCompileSwitchCmd(Tcl_Interp *interp,
			    Tcl_Parse *parsePtr, Command *cmdPtr,
			    struct CompileEnv *envPtr);
MODULE_SCOPE int	TclCompileTailcallCmd(Tcl_Interp *interp,
			    Tcl_Parse *parsePtr, Command *cmdPtr,
			    struct CompileEnv *envPtr);
MODULE_SCOPE int	TclCompileThrowCmd(Tcl_Interp *interp,
			    Tcl_Parse *parsePtr, Command *cmdPtr,
			    struct CompileEnv *envPtr);
MODULE_SCOPE int	TclCompileTryCmd(Tcl_Interp *interp,
			    Tcl_Parse *parsePtr, Command *cmdPtr,
			    struct CompileEnv *envPtr);
MODULE_SCOPE int	TclCompileUnsetCmd(Tcl_Interp *interp,
			    Tcl_Parse *parsePtr, Command *cmdPtr,
			    struct CompileEnv *envPtr);
MODULE_SCOPE int	TclCompileUpvarCmd(Tcl_Interp *interp,
			    Tcl_Parse *parsePtr, Command *cmdPtr,
			    struct CompileEnv *envPtr);
MODULE_SCOPE int	TclCompileVariableCmd(Tcl_Interp *interp,
			    Tcl_Parse *parsePtr, Command *cmdPtr,
			    struct CompileEnv *envPtr);
MODULE_SCOPE int	TclCompileWhileCmd(Tcl_Interp *interp,
			    Tcl_Parse *parsePtr, Command *cmdPtr,
			    struct CompileEnv *envPtr);
MODULE_SCOPE int	TclCompileYieldCmd(Tcl_Interp *interp,
			    Tcl_Parse *parsePtr, Command *cmdPtr,
			    struct CompileEnv *envPtr);
MODULE_SCOPE int	TclCompileYieldToCmd(Tcl_Interp *interp,
			    Tcl_Parse *parsePtr, Command *cmdPtr,
			    struct CompileEnv *envPtr);
MODULE_SCOPE int	TclCompileBasic0ArgCmd(Tcl_Interp *interp,
			    Tcl_Parse *parsePtr, Command *cmdPtr,
			    struct CompileEnv *envPtr);
MODULE_SCOPE int	TclCompileBasic1ArgCmd(Tcl_Interp *interp,
			    Tcl_Parse *parsePtr, Command *cmdPtr,
			    struct CompileEnv *envPtr);
MODULE_SCOPE int	TclCompileBasic2ArgCmd(Tcl_Interp *interp,
			    Tcl_Parse *parsePtr, Command *cmdPtr,
			    struct CompileEnv *envPtr);
MODULE_SCOPE int	TclCompileBasic3ArgCmd(Tcl_Interp *interp,
			    Tcl_Parse *parsePtr, Command *cmdPtr,
			    struct CompileEnv *envPtr);
MODULE_SCOPE int	TclCompileBasic0Or1ArgCmd(Tcl_Interp *interp,
			    Tcl_Parse *parsePtr, Command *cmdPtr,
			    struct CompileEnv *envPtr);
MODULE_SCOPE int	TclCompileBasic1Or2ArgCmd(Tcl_Interp *interp,
			    Tcl_Parse *parsePtr, Command *cmdPtr,
			    struct CompileEnv *envPtr);
MODULE_SCOPE int	TclCompileBasic2Or3ArgCmd(Tcl_Interp *interp,
			    Tcl_Parse *parsePtr, Command *cmdPtr,
			    struct CompileEnv *envPtr);
MODULE_SCOPE int	TclCompileBasic0To2ArgCmd(Tcl_Interp *interp,
			    Tcl_Parse *parsePtr, Command *cmdPtr,
			    struct CompileEnv *envPtr);
MODULE_SCOPE int	TclCompileBasic1To3ArgCmd(Tcl_Interp *interp,
			    Tcl_Parse *parsePtr, Command *cmdPtr,
			    struct CompileEnv *envPtr);
MODULE_SCOPE int	TclCompileBasicMin0ArgCmd(Tcl_Interp *interp,
			    Tcl_Parse *parsePtr, Command *cmdPtr,
			    struct CompileEnv *envPtr);
MODULE_SCOPE int	TclCompileBasicMin1ArgCmd(Tcl_Interp *interp,
			    Tcl_Parse *parsePtr, Command *cmdPtr,
			    struct CompileEnv *envPtr);
MODULE_SCOPE int	TclCompileBasicMin2ArgCmd(Tcl_Interp *interp,
			    Tcl_Parse *parsePtr, Command *cmdPtr,
			    struct CompileEnv *envPtr);

MODULE_SCOPE int	TclInvertOpCmd(ClientData clientData,
			    Tcl_Interp *interp, int objc,
			    Tcl_Obj *const objv[]);
MODULE_SCOPE int	TclCompileInvertOpCmd(Tcl_Interp *interp,
			    Tcl_Parse *parsePtr, Command *cmdPtr,
			    struct CompileEnv *envPtr);
MODULE_SCOPE int	TclNotOpCmd(ClientData clientData,
			    Tcl_Interp *interp, int objc,
			    Tcl_Obj *const objv[]);
MODULE_SCOPE int	TclCompileNotOpCmd(Tcl_Interp *interp,
			    Tcl_Parse *parsePtr, Command *cmdPtr,
			    struct CompileEnv *envPtr);
MODULE_SCOPE int	TclAddOpCmd(ClientData clientData,
			    Tcl_Interp *interp, int objc,
			    Tcl_Obj *const objv[]);
MODULE_SCOPE int	TclCompileAddOpCmd(Tcl_Interp *interp,
			    Tcl_Parse *parsePtr, Command *cmdPtr,
			    struct CompileEnv *envPtr);
MODULE_SCOPE int	TclMulOpCmd(ClientData clientData,
			    Tcl_Interp *interp, int objc,
			    Tcl_Obj *const objv[]);
MODULE_SCOPE int	TclCompileMulOpCmd(Tcl_Interp *interp,
			    Tcl_Parse *parsePtr, Command *cmdPtr,
			    struct CompileEnv *envPtr);
MODULE_SCOPE int	TclAndOpCmd(ClientData clientData,
			    Tcl_Interp *interp, int objc,
			    Tcl_Obj *const objv[]);
MODULE_SCOPE int	TclCompileAndOpCmd(Tcl_Interp *interp,
			    Tcl_Parse *parsePtr, Command *cmdPtr,
			    struct CompileEnv *envPtr);
MODULE_SCOPE int	TclOrOpCmd(ClientData clientData,
			    Tcl_Interp *interp, int objc,
			    Tcl_Obj *const objv[]);
MODULE_SCOPE int	TclCompileOrOpCmd(Tcl_Interp *interp,
			    Tcl_Parse *parsePtr, Command *cmdPtr,
			    struct CompileEnv *envPtr);
MODULE_SCOPE int	TclXorOpCmd(ClientData clientData,
			    Tcl_Interp *interp, int objc,
			    Tcl_Obj *const objv[]);
MODULE_SCOPE int	TclCompileXorOpCmd(Tcl_Interp *interp,
			    Tcl_Parse *parsePtr, Command *cmdPtr,
			    struct CompileEnv *envPtr);
MODULE_SCOPE int	TclPowOpCmd(ClientData clientData,
			    Tcl_Interp *interp, int objc,
			    Tcl_Obj *const objv[]);
MODULE_SCOPE int	TclCompilePowOpCmd(Tcl_Interp *interp,
			    Tcl_Parse *parsePtr, Command *cmdPtr,
			    struct CompileEnv *envPtr);
MODULE_SCOPE int	TclLshiftOpCmd(ClientData clientData,
			    Tcl_Interp *interp, int objc,
			    Tcl_Obj *const objv[]);
MODULE_SCOPE int	TclCompileLshiftOpCmd(Tcl_Interp *interp,
			    Tcl_Parse *parsePtr, Command *cmdPtr,
			    struct CompileEnv *envPtr);
MODULE_SCOPE int	TclRshiftOpCmd(ClientData clientData,
			    Tcl_Interp *interp, int objc,
			    Tcl_Obj *const objv[]);
MODULE_SCOPE int	TclCompileRshiftOpCmd(Tcl_Interp *interp,
			    Tcl_Parse *parsePtr, Command *cmdPtr,
			    struct CompileEnv *envPtr);
MODULE_SCOPE int	TclModOpCmd(ClientData clientData,
			    Tcl_Interp *interp, int objc,
			    Tcl_Obj *const objv[]);
MODULE_SCOPE int	TclCompileModOpCmd(Tcl_Interp *interp,
			    Tcl_Parse *parsePtr, Command *cmdPtr,
			    struct CompileEnv *envPtr);
MODULE_SCOPE int	TclNeqOpCmd(ClientData clientData,
			    Tcl_Interp *interp, int objc,
			    Tcl_Obj *const objv[]);
MODULE_SCOPE int	TclCompileNeqOpCmd(Tcl_Interp *interp,
			    Tcl_Parse *parsePtr, Command *cmdPtr,
			    struct CompileEnv *envPtr);
MODULE_SCOPE int	TclStrneqOpCmd(ClientData clientData,
			    Tcl_Interp *interp, int objc,
			    Tcl_Obj *const objv[]);
MODULE_SCOPE int	TclCompileStrneqOpCmd(Tcl_Interp *interp,
			    Tcl_Parse *parsePtr, Command *cmdPtr,
			    struct CompileEnv *envPtr);
MODULE_SCOPE int	TclInOpCmd(ClientData clientData,
			    Tcl_Interp *interp, int objc,
			    Tcl_Obj *const objv[]);
MODULE_SCOPE int	TclCompileInOpCmd(Tcl_Interp *interp,
			    Tcl_Parse *parsePtr, Command *cmdPtr,
			    struct CompileEnv *envPtr);
MODULE_SCOPE int	TclNiOpCmd(ClientData clientData,
			    Tcl_Interp *interp, int objc,
			    Tcl_Obj *const objv[]);
MODULE_SCOPE int	TclCompileNiOpCmd(Tcl_Interp *interp,
			    Tcl_Parse *parsePtr, Command *cmdPtr,
			    struct CompileEnv *envPtr);
MODULE_SCOPE int	TclMinusOpCmd(ClientData clientData,
			    Tcl_Interp *interp, int objc,
			    Tcl_Obj *const objv[]);
MODULE_SCOPE int	TclCompileMinusOpCmd(Tcl_Interp *interp,
			    Tcl_Parse *parsePtr, Command *cmdPtr,
			    struct CompileEnv *envPtr);
MODULE_SCOPE int	TclDivOpCmd(ClientData clientData,
			    Tcl_Interp *interp, int objc,
			    Tcl_Obj *const objv[]);
MODULE_SCOPE int	TclCompileDivOpCmd(Tcl_Interp *interp,
			    Tcl_Parse *parsePtr, Command *cmdPtr,
			    struct CompileEnv *envPtr);
MODULE_SCOPE int	TclLessOpCmd(ClientData clientData,
			    Tcl_Interp *interp, int objc,
			    Tcl_Obj *const objv[]);
MODULE_SCOPE int	TclCompileLessOpCmd(Tcl_Interp *interp,
			    Tcl_Parse *parsePtr, Command *cmdPtr,
			    struct CompileEnv *envPtr);
MODULE_SCOPE int	TclLeqOpCmd(ClientData clientData,
			    Tcl_Interp *interp, int objc,
			    Tcl_Obj *const objv[]);
MODULE_SCOPE int	TclCompileLeqOpCmd(Tcl_Interp *interp,
			    Tcl_Parse *parsePtr, Command *cmdPtr,
			    struct CompileEnv *envPtr);
MODULE_SCOPE int	TclGreaterOpCmd(ClientData clientData,
			    Tcl_Interp *interp, int objc,
			    Tcl_Obj *const objv[]);
MODULE_SCOPE int	TclCompileGreaterOpCmd(Tcl_Interp *interp,
			    Tcl_Parse *parsePtr, Command *cmdPtr,
			    struct CompileEnv *envPtr);
MODULE_SCOPE int	TclGeqOpCmd(ClientData clientData,
			    Tcl_Interp *interp, int objc,
			    Tcl_Obj *const objv[]);
MODULE_SCOPE int	TclCompileGeqOpCmd(Tcl_Interp *interp,
			    Tcl_Parse *parsePtr, Command *cmdPtr,
			    struct CompileEnv *envPtr);
MODULE_SCOPE int	TclEqOpCmd(ClientData clientData,
			    Tcl_Interp *interp, int objc,
			    Tcl_Obj *const objv[]);
MODULE_SCOPE int	TclCompileEqOpCmd(Tcl_Interp *interp,
			    Tcl_Parse *parsePtr, Command *cmdPtr,
			    struct CompileEnv *envPtr);
MODULE_SCOPE int	TclStreqOpCmd(ClientData clientData,
			    Tcl_Interp *interp, int objc,
			    Tcl_Obj *const objv[]);
MODULE_SCOPE int	TclCompileStreqOpCmd(Tcl_Interp *interp,
			    Tcl_Parse *parsePtr, Command *cmdPtr,
			    struct CompileEnv *envPtr);

MODULE_SCOPE int	TclCompileAssembleCmd(Tcl_Interp *interp,
			    Tcl_Parse *parsePtr, Command *cmdPtr,
			    struct CompileEnv *envPtr);

/*
 * Functions defined in generic/tclVar.c and currenttly exported only for use
 * by the bytecode compiler and engine. Some of these could later be placed in
 * the public interface.
 */

MODULE_SCOPE Var *	TclObjLookupVarEx(Tcl_Interp * interp,
			    Tcl_Obj *part1Ptr, Tcl_Obj *part2Ptr, int flags,
			    const char *msg, const int createPart1,
			    const int createPart2, Var **arrayPtrPtr);
MODULE_SCOPE Var *	TclLookupArrayElement(Tcl_Interp *interp,
			    Tcl_Obj *arrayNamePtr, Tcl_Obj *elNamePtr,
			    const int flags, const char *msg,
			    const int createPart1, const int createPart2,
			    Var *arrayPtr, int index);
MODULE_SCOPE Tcl_Obj *	TclPtrGetVar(Tcl_Interp *interp,
			    Var *varPtr, Var *arrayPtr, Tcl_Obj *part1Ptr,
			    Tcl_Obj *part2Ptr, const int flags, int index);
MODULE_SCOPE Tcl_Obj *	TclPtrSetVar(Tcl_Interp *interp,
			    Var *varPtr, Var *arrayPtr, Tcl_Obj *part1Ptr,
			    Tcl_Obj *part2Ptr, Tcl_Obj *newValuePtr,
			    const int flags, int index);
MODULE_SCOPE Tcl_Obj *	TclPtrIncrObjVar(Tcl_Interp *interp,
			    Var *varPtr, Var *arrayPtr, Tcl_Obj *part1Ptr,
			    Tcl_Obj *part2Ptr, Tcl_Obj *incrPtr,
			    const int flags, int index);
MODULE_SCOPE int	TclPtrObjMakeUpvar(Tcl_Interp *interp, Var *otherPtr,
			    Tcl_Obj *myNamePtr, int myFlags, int index);
MODULE_SCOPE int	TclPtrUnsetVar(Tcl_Interp *interp, Var *varPtr,
			    Var *arrayPtr, Tcl_Obj *part1Ptr,
			    Tcl_Obj *part2Ptr, const int flags,
			    int index);
MODULE_SCOPE void	TclInvalidateNsPath(Namespace *nsPtr);
MODULE_SCOPE void	TclFindArrayPtrElements(Var *arrayPtr,
			    Tcl_HashTable *tablePtr);

/*
 * The new extended interface to the variable traces.
 */

MODULE_SCOPE int	TclObjCallVarTraces(Interp *iPtr, Var *arrayPtr,
			    Var *varPtr, Tcl_Obj *part1Ptr, Tcl_Obj *part2Ptr,
			    int flags, int leaveErrMsg, int index);

/*
 * So tclObj.c and tclDictObj.c can share these implementations.
 */

MODULE_SCOPE int	TclCompareObjKeys(void *keyPtr, Tcl_HashEntry *hPtr);
MODULE_SCOPE void	TclFreeObjEntry(Tcl_HashEntry *hPtr);
MODULE_SCOPE TCL_HASH_TYPE TclHashObjKey(Tcl_HashTable *tablePtr, void *keyPtr);

MODULE_SCOPE int	TclFullFinalizationRequested(void);

/*
 *----------------------------------------------------------------
 * Macros used by the Tcl core to create and release Tcl objects.
 * TclNewObj(objPtr) creates a new object denoting an empty string.
 * TclDecrRefCount(objPtr) decrements the object's reference count, and frees
 * the object if its reference count is zero. These macros are inline versions
 * of Tcl_NewObj() and Tcl_DecrRefCount(). Notice that the names differ in not
 * having a "_" after the "Tcl". Notice also that these macros reference their
 * argument more than once, so you should avoid calling them with an
 * expression that is expensive to compute or has side effects. The ANSI C
 * "prototypes" for these macros are:
 *
 * MODULE_SCOPE void	TclNewObj(Tcl_Obj *objPtr);
 * MODULE_SCOPE void	TclDecrRefCount(Tcl_Obj *objPtr);
 *
 * These macros are defined in terms of two macros that depend on memory
 * allocator in use: TclAllocObjStorage, TclFreeObjStorage. They are defined
 * below.
 *----------------------------------------------------------------
 */

/*
 * DTrace object allocation probe macros.
 */

#ifdef USE_DTRACE
#ifndef _TCLDTRACE_H
typedef const char *TclDTraceStr;
#include "tclDTrace.h"
#endif
#define	TCL_DTRACE_OBJ_CREATE(objPtr)	TCL_OBJ_CREATE(objPtr)
#define	TCL_DTRACE_OBJ_FREE(objPtr)	TCL_OBJ_FREE(objPtr)
#else /* USE_DTRACE */
#define	TCL_DTRACE_OBJ_CREATE(objPtr)	{}
#define	TCL_DTRACE_OBJ_FREE(objPtr)	{}
#endif /* USE_DTRACE */

#ifdef TCL_COMPILE_STATS
#  define TclIncrObjsAllocated() \
    tclObjsAlloced++
#  define TclIncrObjsFreed() \
    tclObjsFreed++
#else
#  define TclIncrObjsAllocated()
#  define TclIncrObjsFreed()
#endif /* TCL_COMPILE_STATS */

#  define TclAllocObjStorage(objPtr)		\
	TclAllocObjStorageEx(NULL, (objPtr))

#  define TclFreeObjStorage(objPtr)		\
	TclFreeObjStorageEx(NULL, (objPtr))

#ifndef TCL_MEM_DEBUG
# define TclNewObj(objPtr) \
    TclIncrObjsAllocated(); \
    TclAllocObjStorage(objPtr); \
    (objPtr)->refCount = 0; \
    (objPtr)->bytes    = tclEmptyStringRep; \
    (objPtr)->length   = 0; \
    (objPtr)->typePtr  = NULL; \
    TCL_DTRACE_OBJ_CREATE(objPtr)

/*
 * Invalidate the string rep first so we can use the bytes value for our
 * pointer chain, and signal an obj deletion (as opposed to shimmering) with
 * 'length == -1'.
 *
 * Use do/while0 idiom for optimum correctness without compiler warnings.
 * http://c2.com/cgi/wiki?TrivialDoWhileLoop
 */

# define TclDecrRefCount(objPtr) \
    do { \
	Tcl_Obj *_objPtr = (objPtr); \
	if (_objPtr->refCount-- <= 1) { \
	    if (!_objPtr->typePtr || !_objPtr->typePtr->freeIntRepProc) { \
		TCL_DTRACE_OBJ_FREE(_objPtr); \
		if (_objPtr->bytes \
			&& (_objPtr->bytes != tclEmptyStringRep)) { \
		    ckfree(_objPtr->bytes); \
		} \
		_objPtr->length = -1; \
		TclFreeObjStorage(_objPtr); \
		TclIncrObjsFreed(); \
	    } else { \
		TclFreeObj(_objPtr); \
	    } \
	} \
    } while(0)

#if defined(PURIFY)

/*
 * The PURIFY mode is like the regular mode, but instead of doing block
 * Tcl_Obj allocation and keeping a freed list for efficiency, it always
 * allocates and frees a single Tcl_Obj so that tools like Purify can better
 * track memory leaks.
 */

#  define TclAllocObjStorageEx(interp, objPtr) \
	(objPtr) = (Tcl_Obj *) ckalloc(sizeof(Tcl_Obj))

#  define TclFreeObjStorageEx(interp, objPtr) \
	ckfree(objPtr)

#undef USE_THREAD_ALLOC
#undef USE_TCLALLOC
#elif defined(TCL_THREADS) && defined(USE_THREAD_ALLOC)

/*
 * The TCL_THREADS mode is like the regular mode but allocates Tcl_Obj's from
 * per-thread caches.
 */

MODULE_SCOPE Tcl_Obj *	TclThreadAllocObj(void);
MODULE_SCOPE void	TclThreadFreeObj(Tcl_Obj *);
MODULE_SCOPE Tcl_Mutex *TclpNewAllocMutex(void);
MODULE_SCOPE void	TclFreeAllocCache(void *);
MODULE_SCOPE void *	TclpGetAllocCache(void);
MODULE_SCOPE void	TclpSetAllocCache(void *);
MODULE_SCOPE void	TclpFreeAllocMutex(Tcl_Mutex *mutex);
MODULE_SCOPE void	TclpInitAllocCache(void);
MODULE_SCOPE void	TclpFreeAllocCache(void *);

/*
 * These macros need to be kept in sync with the code of TclThreadAllocObj()
 * and TclThreadFreeObj().
 *
 * Note that the optimiser should resolve the case (interp==NULL) at compile
 * time.
 */

#  define ALLOC_NOBJHIGH 1200

#  define TclAllocObjStorageEx(interp, objPtr)				\
    do {								\
	AllocCache *cachePtr;						\
	if (((interp) == NULL) ||					\
		((cachePtr = ((Interp *)(interp))->allocCache),		\
			(cachePtr->numObjects == 0))) {			\
	    (objPtr) = TclThreadAllocObj();				\
	} else {							\
	    (objPtr) = cachePtr->firstObjPtr;				\
	    cachePtr->firstObjPtr = (objPtr)->internalRep.twoPtrValue.ptr1; \
	    --cachePtr->numObjects;					\
	}								\
    } while (0)

#  define TclFreeObjStorageEx(interp, objPtr)				\
    do {								\
	AllocCache *cachePtr;						\
	if (((interp) == NULL) ||					\
		((cachePtr = ((Interp *)(interp))->allocCache),		\
			((cachePtr->numObjects == 0) ||			\
			(cachePtr->numObjects >= ALLOC_NOBJHIGH)))) {	\
	    TclThreadFreeObj(objPtr);					\
	} else {							\
	    (objPtr)->internalRep.twoPtrValue.ptr1 = cachePtr->firstObjPtr; \
	    cachePtr->firstObjPtr = objPtr;				\
	    ++cachePtr->numObjects;					\
	}								\
    } while (0)

#else /* not PURIFY or USE_THREAD_ALLOC */

#if defined(USE_TCLALLOC) && USE_TCLALLOC
    MODULE_SCOPE void TclFinalizeAllocSubsystem();
    MODULE_SCOPE void TclInitAlloc();
#else
#   define USE_TCLALLOC 0
#endif

#ifdef TCL_THREADS
/* declared in tclObj.c */
MODULE_SCOPE Tcl_Mutex	tclObjMutex;
#endif

#  define TclAllocObjStorageEx(interp, objPtr) \
    do {								\
	Tcl_MutexLock(&tclObjMutex);					\
	if (tclFreeObjList == NULL) {					\
	    TclAllocateFreeObjects();					\
	}								\
	(objPtr) = tclFreeObjList;					\
	tclFreeObjList = (Tcl_Obj *)					\
		tclFreeObjList->internalRep.twoPtrValue.ptr1;		\
	Tcl_MutexUnlock(&tclObjMutex);					\
    } while (0)

#  define TclFreeObjStorageEx(interp, objPtr) \
    do {							       \
	Tcl_MutexLock(&tclObjMutex);				       \
	(objPtr)->internalRep.twoPtrValue.ptr1 = (void *) tclFreeObjList; \
	tclFreeObjList = (objPtr);				       \
	Tcl_MutexUnlock(&tclObjMutex);				       \
    } while (0)
#endif

#else /* TCL_MEM_DEBUG */
MODULE_SCOPE void	TclDbInitNewObj(Tcl_Obj *objPtr, const char *file,
			    int line);

# define TclDbNewObj(objPtr, file, line) \
    do { \
	TclIncrObjsAllocated();						\
	(objPtr) = (Tcl_Obj *)						\
		Tcl_DbCkalloc(sizeof(Tcl_Obj), (file), (line));		\
	TclDbInitNewObj((objPtr), (file), (line));			\
	TCL_DTRACE_OBJ_CREATE(objPtr);					\
    } while (0)

# define TclNewObj(objPtr) \
    TclDbNewObj(objPtr, __FILE__, __LINE__);

# define TclDecrRefCount(objPtr) \
    Tcl_DbDecrRefCount(objPtr, __FILE__, __LINE__)

# define TclNewListObjDirect(objc, objv) \
    TclDbNewListObjDirect(objc, objv, __FILE__, __LINE__)

#undef USE_THREAD_ALLOC
#endif /* TCL_MEM_DEBUG */

/*
 *----------------------------------------------------------------
 * Macro used by the Tcl core to set a Tcl_Obj's string representation to a
 * copy of the "len" bytes starting at "bytePtr". This code works even if the
 * byte array contains NULLs as long as the length is correct. Because "len"
 * is referenced multiple times, it should be as simple an expression as
 * possible. The ANSI C "prototype" for this macro is:
 *
 * MODULE_SCOPE void TclInitStringRep(Tcl_Obj *objPtr, char *bytePtr, int len);
 *
 * This macro should only be called on an unshared objPtr where
 *  objPtr->typePtr->freeIntRepProc == NULL
 *----------------------------------------------------------------
 */

#define TclInitStringRep(objPtr, bytePtr, len) \
    if ((len) == 0) { \
	(objPtr)->bytes	 = tclEmptyStringRep; \
	(objPtr)->length = 0; \
    } else { \
	(objPtr)->bytes = (char *) ckalloc((unsigned) ((len) + 1)); \
	memcpy((objPtr)->bytes, (bytePtr), (unsigned) (len)); \
	(objPtr)->bytes[len] = '\0'; \
	(objPtr)->length = (len); \
    }

/*
 *----------------------------------------------------------------
 * Macro used by the Tcl core to get the string representation's byte array
 * pointer from a Tcl_Obj. This is an inline version of Tcl_GetString(). The
 * macro's expression result is the string rep's byte pointer which might be
 * NULL. The bytes referenced by this pointer must not be modified by the
 * caller. The ANSI C "prototype" for this macro is:
 *
 * MODULE_SCOPE char *	TclGetString(Tcl_Obj *objPtr);
 *----------------------------------------------------------------
 */

#define TclGetString(objPtr) \
    ((objPtr)->bytes? (objPtr)->bytes : Tcl_GetString(objPtr))

#define TclGetStringFromObj(objPtr, lenPtr) \
    ((objPtr)->bytes \
	    ? (*(lenPtr) = (objPtr)->length, (objPtr)->bytes)	\
	    : Tcl_GetStringFromObj((objPtr), (lenPtr)))

/*
 *----------------------------------------------------------------
 * Macro used by the Tcl core to clean out an object's internal
 * representation. Does not actually reset the rep's bytes. The ANSI C
 * "prototype" for this macro is:
 *
 * MODULE_SCOPE void	TclFreeIntRep(Tcl_Obj *objPtr);
 *----------------------------------------------------------------
 */

#define TclFreeIntRep(objPtr) \
    if ((objPtr)->typePtr != NULL) { \
	if ((objPtr)->typePtr->freeIntRepProc != NULL) { \
	    (objPtr)->typePtr->freeIntRepProc(objPtr); \
	} \
	(objPtr)->typePtr = NULL; \
    }

/*
 *----------------------------------------------------------------
 * Macro used by the Tcl core to clean out an object's string representation.
 * The ANSI C "prototype" for this macro is:
 *
 * MODULE_SCOPE void	TclInvalidateStringRep(Tcl_Obj *objPtr);
 *----------------------------------------------------------------
 */

#define TclInvalidateStringRep(objPtr) \
    if ((objPtr)->bytes != NULL) { \
	if ((objPtr)->bytes != tclEmptyStringRep) { \
	    ckfree((objPtr)->bytes); \
	} \
	(objPtr)->bytes = NULL; \
    }

/*
 *----------------------------------------------------------------
 * Macros used by the Tcl core to grow Tcl_Token arrays. They use the same
 * growth algorithm as used in tclStringObj.c for growing strings. The ANSI C
 * "prototype" for this macro is:
 *
 * MODULE_SCOPE void	TclGrowTokenArray(Tcl_Token *tokenPtr, int used,
 *				int available, int append,
 *				Tcl_Token *staticPtr);
 * MODULE_SCOPE void	TclGrowParseTokenArray(Tcl_Parse *parsePtr,
 *				int append);
 *----------------------------------------------------------------
 */

/* General tuning for minimum growth in Tcl growth algorithms */
#ifndef TCL_MIN_GROWTH
#  ifdef TCL_GROWTH_MIN_ALLOC
     /* Support for any legacy tuners */
#    define TCL_MIN_GROWTH TCL_GROWTH_MIN_ALLOC
#  else
#    define TCL_MIN_GROWTH 1024
#  endif
#endif

/* Token growth tuning, default to the general value. */
#ifndef TCL_MIN_TOKEN_GROWTH
#define TCL_MIN_TOKEN_GROWTH TCL_MIN_GROWTH/sizeof(Tcl_Token)
#endif

#define TCL_MAX_TOKENS (int)(UINT_MAX / sizeof(Tcl_Token))
#define TclGrowTokenArray(tokenPtr, used, available, append, staticPtr)	\
    do {								\
	int needed = (used) + (append);					\
	if (needed > TCL_MAX_TOKENS) {					\
	    Tcl_Panic("max # of tokens for a Tcl parse (%d) exceeded",	\
		    TCL_MAX_TOKENS);					\
	}								\
	if (needed > (available)) {					\
	    int allocated = 2 * needed;					\
	    Tcl_Token *oldPtr = (tokenPtr);				\
	    Tcl_Token *newPtr;						\
	    if (oldPtr == (staticPtr)) {				\
		oldPtr = NULL;						\
	    }								\
	    if (allocated > TCL_MAX_TOKENS) {				\
		allocated = TCL_MAX_TOKENS;				\
	    }								\
	    newPtr = (Tcl_Token *) attemptckrealloc((char *) oldPtr,	\
		    (unsigned int) (allocated * sizeof(Tcl_Token)));	\
	    if (newPtr == NULL) {					\
		allocated = needed + (append) + TCL_MIN_TOKEN_GROWTH;	\
		if (allocated > TCL_MAX_TOKENS) {			\
		    allocated = TCL_MAX_TOKENS;				\
		}							\
		newPtr = (Tcl_Token *) ckrealloc((char *) oldPtr,	\
			(unsigned int) (allocated * sizeof(Tcl_Token))); \
	    }								\
	    (available) = allocated;					\
	    if (oldPtr == NULL) {					\
		memcpy(newPtr, staticPtr,				\
			(size_t) ((used) * sizeof(Tcl_Token)));		\
	    }								\
	    (tokenPtr) = newPtr;					\
	}								\
    } while (0)

#define TclGrowParseTokenArray(parsePtr, append)			\
    TclGrowTokenArray((parsePtr)->tokenPtr, (parsePtr)->numTokens,	\
	    (parsePtr)->tokensAvailable, (append),			\
	    (parsePtr)->staticTokens)

/*
 *----------------------------------------------------------------
 * Macro used by the Tcl core get a unicode char from a utf string. It checks
 * to see if we have a one-byte utf char before calling the real
 * Tcl_UtfToUniChar, as this will save a lot of time for primarily ASCII
 * string handling. The macro's expression result is 1 for the 1-byte case or
 * the result of Tcl_UtfToUniChar. The ANSI C "prototype" for this macro is:
 *
 * MODULE_SCOPE int	TclUtfToUniChar(const char *string, Tcl_UniChar *ch);
 *----------------------------------------------------------------
 */

#define TclUtfToUniChar(str, chPtr) \
	((((unsigned char) *(str)) < 0xC0) ?		\
	    ((*(chPtr) = (Tcl_UniChar) *(str)), 1)	\
	    : Tcl_UtfToUniChar(str, chPtr))

/*
 *----------------------------------------------------------------
 * Macro counterpart of the Tcl_NumUtfChars() function. To be used in speed-
 * -sensitive points where it pays to avoid a function call in the common case
 * of counting along a string of all one-byte characters.  The ANSI C
 * "prototype" for this macro is:
 *
 * MODULE_SCOPE void	TclNumUtfChars(int numChars, const char *bytes,
 *				int numBytes);
 *----------------------------------------------------------------
 */

#define TclNumUtfChars(numChars, bytes, numBytes) \
    do { \
	size_t count, i = (numBytes); \
	unsigned char *str = (unsigned char *) (bytes); \
	while (i && (*str < 0xC0)) { i--; str++; } \
	count = (numBytes) - i; \
	if (i) { \
	    count += Tcl_NumUtfChars((bytes) + count, i); \
	} \
	(numChars) = count; \
    } while (0);

/*
 *----------------------------------------------------------------
 * Macro that encapsulates the logic that determines when it is safe to
 * interpret a string as a byte array directly. In summary, the object must be
 * a byte array and must not have a string representation (as the operations
 * that it is used in are defined on strings, not byte arrays). Theoretically
 * it is possible to also be efficient in the case where the object's bytes
 * field is filled by generation from the byte array (c.f. list canonicality)
 * but we don't do that at the moment since this is purely about efficiency.
 * The ANSI C "prototype" for this macro is:
 *
 * MODULE_SCOPE int	TclIsPureByteArray(Tcl_Obj *objPtr);
 *----------------------------------------------------------------
 */

MODULE_SCOPE int	TclIsPureByteArray(Tcl_Obj *objPtr);

/*
 *----------------------------------------------------------------
 * Macro used by the Tcl core to compare Unicode strings. On big-endian
 * systems we can use the more efficient memcmp, but this would not be
 * lexically correct on little-endian systems. The ANSI C "prototype" for
 * this macro is:
 *
 * MODULE_SCOPE int	TclUniCharNcmp(const Tcl_UniChar *cs,
 *			    const Tcl_UniChar *ct, unsigned long n);
 *----------------------------------------------------------------
 */

#ifdef WORDS_BIGENDIAN
#   define TclUniCharNcmp(cs,ct,n) memcmp((cs),(ct),(n)*sizeof(Tcl_UniChar))
#else /* !WORDS_BIGENDIAN */
#   define TclUniCharNcmp Tcl_UniCharNcmp
#endif /* WORDS_BIGENDIAN */

/*
 *----------------------------------------------------------------
 * Macro used by the Tcl core to increment a namespace's export export epoch
 * counter. The ANSI C "prototype" for this macro is:
 *
 * MODULE_SCOPE void	TclInvalidateNsCmdLookup(Namespace *nsPtr);
 *----------------------------------------------------------------
 */

#define TclInvalidateNsCmdLookup(nsPtr) \
    if ((nsPtr)->numExportPatterns) {		\
	(nsPtr)->exportLookupEpoch++;		\
    }						\
    if ((nsPtr)->commandPathLength) {		\
	(nsPtr)->cmdRefEpoch++;			\
    }

/*
 *----------------------------------------------------------------------
 *
 * Core procedure added to libtommath for bignum manipulation.
 *
 *----------------------------------------------------------------------
 */

MODULE_SCOPE Tcl_PackageInitProc TclTommath_Init;

/*
 *----------------------------------------------------------------------
 *
 * External (platform specific) initialization routine, these declarations
 * explicitly don't use EXTERN since this code does not get compiled into the
 * library:
 *
 *----------------------------------------------------------------------
 */

MODULE_SCOPE Tcl_PackageInitProc TclplatformtestInit;
MODULE_SCOPE Tcl_PackageInitProc TclObjTest_Init;
MODULE_SCOPE Tcl_PackageInitProc TclThread_Init;
MODULE_SCOPE Tcl_PackageInitProc Procbodytest_Init;
MODULE_SCOPE Tcl_PackageInitProc Procbodytest_SafeInit;

/*
 *----------------------------------------------------------------
 * Macro used by the Tcl core to check whether a pattern has any characters
 * special to [string match]. The ANSI C "prototype" for this macro is:
 *
 * MODULE_SCOPE int	TclMatchIsTrivial(const char *pattern);
 *----------------------------------------------------------------
 */

#define TclMatchIsTrivial(pattern) \
    (strpbrk((pattern), "*[?\\") == NULL)

/*
 *----------------------------------------------------------------
 * Macros used by the Tcl core to set a Tcl_Obj's numeric representation
 * avoiding the corresponding function calls in time critical parts of the
 * core. They should only be called on unshared objects. The ANSI C
 * "prototypes" for these macros are:
 *
 * MODULE_SCOPE void	TclSetLongObj(Tcl_Obj *objPtr, long longValue);
 * MODULE_SCOPE void	TclSetWideIntObj(Tcl_Obj *objPtr, Tcl_WideInt w);
 * MODULE_SCOPE void	TclSetDoubleObj(Tcl_Obj *objPtr, double d);
 *----------------------------------------------------------------
 */

#define TclSetLongObj(objPtr, i) \
    do {						\
	TclInvalidateStringRep(objPtr);			\
	TclFreeIntRep(objPtr);				\
	(objPtr)->internalRep.longValue = (long)(i);	\
	(objPtr)->typePtr = &tclIntType;		\
    } while (0)

/*
 * NOTE: There is to be no such thing as a "pure" boolean. Boolean values set
 * programmatically go straight to being "int" Tcl_Obj's, with value 0 or 1.
 * The only "boolean" Tcl_Obj's shall be those holding the cached boolean
 * value of strings like: "yes", "no", "true", "false", "on", "off".
 */

#ifndef TCL_WIDE_INT_IS_LONG
#define TclSetWideIntObj(objPtr, w) \
    do {							\
	TclInvalidateStringRep(objPtr);				\
	TclFreeIntRep(objPtr);					\
	(objPtr)->internalRep.wideValue = (Tcl_WideInt)(w);	\
	(objPtr)->typePtr = &tclWideIntType;			\
    } while (0)
#endif

#define TclSetDoubleObj(objPtr, d) \
    do {							\
	TclInvalidateStringRep(objPtr);				\
	TclFreeIntRep(objPtr);					\
	(objPtr)->internalRep.doubleValue = (double)(d);	\
	(objPtr)->typePtr = &tclDoubleType;			\
    } while (0)

/*
 *----------------------------------------------------------------
 * Macros used by the Tcl core to create and initialise objects of standard
 * types, avoiding the corresponding function calls in time critical parts of
 * the core. The ANSI C "prototypes" for these macros are:
 *
 * MODULE_SCOPE void	TclNewLongObj(Tcl_Obj *objPtr, long l);
 * MODULE_SCOPE void	TclNewWideObj(Tcl_Obj *objPtr, Tcl_WideInt w);
 * MODULE_SCOPE void	TclNewDoubleObj(Tcl_Obj *objPtr, double d);
 * MODULE_SCOPE void	TclNewStringObj(Tcl_Obj *objPtr, const char *s, int len);
 * MODULE_SCOPE void	TclNewLiteralStringObj(Tcl_Obj*objPtr, const char *sLiteral);
 *
 *----------------------------------------------------------------
 */

#ifndef TCL_MEM_DEBUG
#define TclNewLongObj(objPtr, i) \
    do {						\
	TclIncrObjsAllocated();				\
	TclAllocObjStorage(objPtr);			\
	(objPtr)->refCount = 0;				\
	(objPtr)->bytes = NULL;				\
	(objPtr)->internalRep.longValue = (long)(i);	\
	(objPtr)->typePtr = &tclIntType;		\
	TCL_DTRACE_OBJ_CREATE(objPtr);			\
    } while (0)

<<<<<<< HEAD
=======
/*
 * NOTE: There is to be no such thing as a "pure" boolean.
 * See comment above TclSetBooleanObj macro above.
 */
#define TclNewBooleanObj(objPtr, b) \
    TclNewLongObj((objPtr), (b)!=0)

>>>>>>> 4ef961d9
#define TclNewDoubleObj(objPtr, d) \
    do {							\
	TclIncrObjsAllocated();					\
	TclAllocObjStorage(objPtr);				\
	(objPtr)->refCount = 0;					\
	(objPtr)->bytes = NULL;					\
	(objPtr)->internalRep.doubleValue = (double)(d);	\
	(objPtr)->typePtr = &tclDoubleType;			\
	TCL_DTRACE_OBJ_CREATE(objPtr);				\
    } while (0)

#define TclNewStringObj(objPtr, s, len) \
    do {							\
	TclIncrObjsAllocated();					\
	TclAllocObjStorage(objPtr);				\
	(objPtr)->refCount = 0;					\
	TclInitStringRep((objPtr), (s), (len));			\
	(objPtr)->typePtr = NULL;				\
	TCL_DTRACE_OBJ_CREATE(objPtr);				\
    } while (0)

#else /* TCL_MEM_DEBUG */
#define TclNewLongObj(objPtr, l) \
    (objPtr) = Tcl_NewLongObj(l)

#define TclNewDoubleObj(objPtr, d) \
    (objPtr) = Tcl_NewDoubleObj(d)

#define TclNewStringObj(objPtr, s, len) \
    (objPtr) = Tcl_NewStringObj((s), (len))
#endif /* TCL_MEM_DEBUG */

/*
 * The sLiteral argument *must* be a string literal; the incantation with
 * sizeof(sLiteral "") will fail to compile otherwise.
 */
#define TclNewLiteralStringObj(objPtr, sLiteral) \
    TclNewStringObj((objPtr), (sLiteral), (int) (sizeof(sLiteral "") - 1))

/*
 *----------------------------------------------------------------
 * Convenience macros for DStrings.
 * The ANSI C "prototypes" for these macros are:
 *
 * MODULE_SCOPE char * TclDStringAppendLiteral(Tcl_DString *dsPtr,
 *			const char *sLiteral);
 * MODULE_SCOPE void   TclDStringClear(Tcl_DString *dsPtr);
 */

#define TclDStringAppendLiteral(dsPtr, sLiteral) \
    Tcl_DStringAppend((dsPtr), (sLiteral), (int) (sizeof(sLiteral "") - 1))
#define TclDStringClear(dsPtr) \
    Tcl_DStringSetLength((dsPtr), 0)

/*
 *----------------------------------------------------------------
 * Macros used by the Tcl core to test for some special double values.
 * The ANSI C "prototypes" for these macros are:
 *
 * MODULE_SCOPE int	TclIsInfinite(double d);
 * MODULE_SCOPE int	TclIsNaN(double d);
 */

#ifdef _MSC_VER
#    define TclIsInfinite(d)	(!(_finite((d))))
#    define TclIsNaN(d)		(_isnan((d)))
#else
#    define TclIsInfinite(d)	((d) > DBL_MAX || (d) < -DBL_MAX)
#    ifdef NO_ISNAN
#	 define TclIsNaN(d)	((d) != (d))
#    else
#	 define TclIsNaN(d)	(isnan(d))
#    endif
#endif

/*
 * ----------------------------------------------------------------------
 * Macro to use to find the offset of a field in a structure. Computes number
 * of bytes from beginning of structure to a given field.
 */

#ifdef offsetof
#define TclOffset(type, field) ((int) offsetof(type, field))
#else
#define TclOffset(type, field) ((int) ((char *) &((type *) 0)->field))
#endif

/*
 *----------------------------------------------------------------
 * Inline version of Tcl_GetCurrentNamespace and Tcl_GetGlobalNamespace.
 */

#define TclGetCurrentNamespace(interp) \
    (Tcl_Namespace *) ((Interp *)(interp))->varFramePtr->nsPtr

#define TclGetGlobalNamespace(interp) \
    (Tcl_Namespace *) ((Interp *)(interp))->globalNsPtr

/*
 *----------------------------------------------------------------
 * Inline version of TclCleanupCommand; still need the function as it is in
 * the internal stubs, but the core can use the macro instead.
 */

#define TclCleanupCommandMacro(cmdPtr) \
    if ((cmdPtr)->refCount-- <= 1) { \
	ckfree(cmdPtr);\
    }

/*
 *----------------------------------------------------------------
 * Inline versions of Tcl_LimitReady() and Tcl_LimitExceeded to limit number
 * of calls out of the critical path. Note that this code isn't particularly
 * readable; the non-inline version (in tclInterp.c) is much easier to
 * understand. Note also that these macros takes different args (iPtr->limit)
 * to the non-inline version.
 */

#define TclLimitExceeded(limit) ((limit).exceeded != 0)

#define TclLimitReady(limit)						\
    (((limit).active == 0) ? 0 :					\
    (++(limit).granularityTicker,					\
    ((((limit).active & TCL_LIMIT_COMMANDS) &&				\
	    (((limit).cmdGranularity == 1) ||				\
	    ((limit).granularityTicker % (limit).cmdGranularity == 0)))	\
	    ? 1 :							\
    (((limit).active & TCL_LIMIT_TIME) &&				\
	    (((limit).timeGranularity == 1) ||				\
	    ((limit).granularityTicker % (limit).timeGranularity == 0)))\
	    ? 1 : 0)))

/*
 * Compile-time assertions: these produce a compile time error if the
 * expression is not known to be true at compile time. If the assertion is
 * known to be false, the compiler (or optimizer?) will error out with
 * "division by zero". If the assertion cannot be evaluated at compile time,
 * the compiler will error out with "non-static initializer".
 *
 * Adapted with permission from
 * http://www.pixelbeat.org/programming/gcc/static_assert.html
 */

#define TCL_CT_ASSERT(e) \
    {enum { ct_assert_value = 1/(!!(e)) };}

/*
 *----------------------------------------------------------------
 * Allocator for small structs (<=sizeof(Tcl_Obj)) using the Tcl_Obj pool.
 * Only checked at compile time.
 *
 * ONLY USE FOR CONSTANT nBytes.
 *
 * DO NOT LET THEM CROSS THREAD BOUNDARIES
 *----------------------------------------------------------------
 */

#define TclSmallAlloc(nbytes, memPtr) \
    TclSmallAllocEx(NULL, (nbytes), (memPtr))

#define TclSmallFree(memPtr) \
    TclSmallFreeEx(NULL, (memPtr))

#ifndef TCL_MEM_DEBUG
#define TclSmallAllocEx(interp, nbytes, memPtr) \
    do {								\
	Tcl_Obj *objPtr;						\
	TCL_CT_ASSERT((nbytes)<=sizeof(Tcl_Obj));			\
	TclIncrObjsAllocated();						\
	TclAllocObjStorageEx((interp), (objPtr));			\
	memPtr = (ClientData) (objPtr);					\
    } while (0)

#define TclSmallFreeEx(interp, memPtr) \
    do {								\
	TclFreeObjStorageEx((interp), (Tcl_Obj *) (memPtr));		\
	TclIncrObjsFreed();						\
    } while (0)

#else    /* TCL_MEM_DEBUG */
#define TclSmallAllocEx(interp, nbytes, memPtr) \
    do {								\
	Tcl_Obj *objPtr;						\
	TCL_CT_ASSERT((nbytes)<=sizeof(Tcl_Obj));			\
	TclNewObj(objPtr);						\
	memPtr = (ClientData) objPtr;					\
    } while (0)

#define TclSmallFreeEx(interp, memPtr) \
    do {								\
	Tcl_Obj *objPtr = (Tcl_Obj *) memPtr;				\
	objPtr->bytes = NULL;						\
	objPtr->typePtr = NULL;						\
	objPtr->refCount = 1;						\
	TclDecrRefCount(objPtr);					\
    } while (0)
#endif   /* TCL_MEM_DEBUG */

/*
 * Support for Clang Static Analyzer <http://clang-analyzer.llvm.org>
 */

#if defined(PURIFY) && defined(__clang__)
#if __has_feature(attribute_analyzer_noreturn) && \
	!defined(Tcl_Panic) && defined(Tcl_Panic_TCL_DECLARED)
void Tcl_Panic(const char *, ...) __attribute__((analyzer_noreturn));
#endif
#if !defined(CLANG_ASSERT)
#include <assert.h>
#define CLANG_ASSERT(x) assert(x)
#endif
#elif !defined(CLANG_ASSERT)
#define CLANG_ASSERT(x)
#endif /* PURIFY && __clang__ */

/*
 *----------------------------------------------------------------
 * Parameters, structs and macros for the non-recursive engine (NRE)
 *----------------------------------------------------------------
 */

#define NRE_USE_SMALL_ALLOC	1  /* Only turn off for debugging purposes. */
#ifndef NRE_ENABLE_ASSERTS
#define NRE_ENABLE_ASSERTS	0
#endif

/*
 * This is the main data struct for representing NR commands. It is designed
 * to fit in sizeof(Tcl_Obj) in order to exploit the fastest memory allocator
 * available.
 */

typedef struct NRE_callback {
    Tcl_NRPostProc *procPtr;
    ClientData data[4];
    struct NRE_callback *nextPtr;
} NRE_callback;

#define TOP_CB(iPtr) (((Interp *)(iPtr))->execEnvPtr->callbackPtr)

/*
 * Inline version of Tcl_NRAddCallback.
 */

#define TclNRAddCallback(interp,postProcPtr,data0,data1,data2,data3) \
    do {								\
	NRE_callback *callbackPtr;					\
	TCLNR_ALLOC((interp), (callbackPtr));				\
	callbackPtr->procPtr = (postProcPtr);				\
	callbackPtr->data[0] = (ClientData)(data0);			\
	callbackPtr->data[1] = (ClientData)(data1);			\
	callbackPtr->data[2] = (ClientData)(data2);			\
	callbackPtr->data[3] = (ClientData)(data3);			\
	callbackPtr->nextPtr = TOP_CB(interp);				\
	TOP_CB(interp) = callbackPtr;					\
    } while (0)

#if NRE_USE_SMALL_ALLOC
#define TCLNR_ALLOC(interp, ptr) \
    TclSmallAllocEx(interp, sizeof(NRE_callback), (ptr))
#define TCLNR_FREE(interp, ptr)  TclSmallFreeEx((interp), (ptr))
#else
#define TCLNR_ALLOC(interp, ptr) \
    (ptr = ((ClientData) ckalloc(sizeof(NRE_callback))))
#define TCLNR_FREE(interp, ptr)  ckfree(ptr)
#endif

#if NRE_ENABLE_ASSERTS
#define NRE_ASSERT(expr) assert((expr))
#else
#define NRE_ASSERT(expr)
#endif

#include "tclIntDecls.h"
#include "tclIntPlatDecls.h"
#include "tclTomMathDecls.h"

#if !defined(USE_TCL_STUBS) && !defined(TCL_MEM_DEBUG)
#define Tcl_AttemptAlloc(size)        TclpAlloc(size)
#define Tcl_AttemptRealloc(ptr, size) TclpRealloc((ptr), (size))
#define Tcl_Free(ptr)                 TclpFree(ptr)
#endif

#endif /* _TCLINT */

/*
 * Local Variables:
 * mode: c
 * c-basic-offset: 4
 * fill-column: 78
 * End:
 */<|MERGE_RESOLUTION|>--- conflicted
+++ resolved
@@ -4169,7 +4169,7 @@
  * is referenced multiple times, it should be as simple an expression as
  * possible. The ANSI C "prototype" for this macro is:
  *
- * MODULE_SCOPE void TclInitStringRep(Tcl_Obj *objPtr, char *bytePtr, int len);
+ * MODULE_SCOPE void TclInitStringRep(Tcl_Obj *objPtr, char *bytePtr, size_t len);
  *
  * This macro should only be called on an unshared objPtr where
  *  objPtr->typePtr->freeIntRepProc == NULL
@@ -4181,8 +4181,8 @@
 	(objPtr)->bytes	 = tclEmptyStringRep; \
 	(objPtr)->length = 0; \
     } else { \
-	(objPtr)->bytes = (char *) ckalloc((unsigned) ((len) + 1)); \
-	memcpy((objPtr)->bytes, (bytePtr), (unsigned) (len)); \
+	(objPtr)->bytes = (char *) ckalloc((len) + 1); \
+	memcpy((objPtr)->bytes, (bytePtr), (len)); \
 	(objPtr)->bytes[len] = '\0'; \
 	(objPtr)->length = (len); \
     }
@@ -4499,7 +4499,7 @@
  * MODULE_SCOPE void	TclNewLongObj(Tcl_Obj *objPtr, long l);
  * MODULE_SCOPE void	TclNewWideObj(Tcl_Obj *objPtr, Tcl_WideInt w);
  * MODULE_SCOPE void	TclNewDoubleObj(Tcl_Obj *objPtr, double d);
- * MODULE_SCOPE void	TclNewStringObj(Tcl_Obj *objPtr, const char *s, int len);
+ * MODULE_SCOPE void	TclNewStringObj(Tcl_Obj *objPtr, const char *s, size_t len);
  * MODULE_SCOPE void	TclNewLiteralStringObj(Tcl_Obj*objPtr, const char *sLiteral);
  *
  *----------------------------------------------------------------
@@ -4517,16 +4517,6 @@
 	TCL_DTRACE_OBJ_CREATE(objPtr);			\
     } while (0)
 
-<<<<<<< HEAD
-=======
-/*
- * NOTE: There is to be no such thing as a "pure" boolean.
- * See comment above TclSetBooleanObj macro above.
- */
-#define TclNewBooleanObj(objPtr, b) \
-    TclNewLongObj((objPtr), (b)!=0)
-
->>>>>>> 4ef961d9
 #define TclNewDoubleObj(objPtr, d) \
     do {							\
 	TclIncrObjsAllocated();					\
@@ -4564,7 +4554,7 @@
  * sizeof(sLiteral "") will fail to compile otherwise.
  */
 #define TclNewLiteralStringObj(objPtr, sLiteral) \
-    TclNewStringObj((objPtr), (sLiteral), (int) (sizeof(sLiteral "") - 1))
+    TclNewStringObj((objPtr), (sLiteral), sizeof(sLiteral "") - 1)
 
 /*
  *----------------------------------------------------------------
