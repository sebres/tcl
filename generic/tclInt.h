--- conflicted
+++ resolved
@@ -2448,13 +2448,8 @@
     (((objPtr)->typePtr == &tclIntType \
 	    && (objPtr)->internalRep.wideValue <= (Tcl_WideInt)(INT_MAX)) \
 	    ? ((*(idxPtr) = ((objPtr)->internalRep.wideValue >= 0) \
-<<<<<<< HEAD
 	    ? (size_t)(objPtr)->internalRep.wideValue : TCL_INDEX_NONE), TCL_OK) \
-	    : TclGetIntForIndex((interp), (objPtr), (endValue), (idxPtr)))
-=======
-	    ? (int)(objPtr)->internalRep.wideValue : -1), TCL_OK) \
 	    : Tcl_GetIntForIndex((interp), (objPtr), (endValue), (idxPtr)))
->>>>>>> dd98fb02
 
 /*
  * Macro used to save a function call for common uses of
@@ -4132,14 +4127,9 @@
 MODULE_SCOPE size_t	TclIndexDecode(int encoded, size_t endValue);
 
 /* Constants used in index value encoding routines. */
-<<<<<<< HEAD
 #define TCL_INDEX_END           ((size_t)-2)
 #define TCL_INDEX_NONE          ((size_t)-1) /* Index out of range or END+1 */
 #define TCL_INDEX_START         ((size_t)0)
-=======
-#define TCL_INDEX_END           (-2)
-#define TCL_INDEX_START         (0)
->>>>>>> dd98fb02
 
 /*
  *----------------------------------------------------------------
