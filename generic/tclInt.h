--- conflicted
+++ resolved
@@ -1089,11 +1089,7 @@
 
 typedef struct LocalCache {
     TCL_HASH_TYPE refCount;
-<<<<<<< HEAD
     Tcl_Size numVars;
-=======
-    size_t numVars;
->>>>>>> 658e9e7b
     Tcl_Obj *varName0;
 } LocalCache;
 
@@ -1257,11 +1253,7 @@
 
 typedef struct CFWord {
     CmdFrame *framePtr;		/* CmdFrame to access. */
-<<<<<<< HEAD
     Tcl_Size word;			/* Index of the word in the command. */
-=======
-    size_t word;			/* Index of the word in the command. */
->>>>>>> 658e9e7b
     TCL_HASH_TYPE refCount;	/* Number of times the word is on the
 				 * stack. */
 } CFWord;
@@ -1672,20 +1664,12 @@
 				 * recreated). */
     Namespace *nsPtr;		/* Points to the namespace containing this
 				 * command. */
-<<<<<<< HEAD
     TCL_HASH_TYPE refCount;		/* 1 if in command hashtable plus 1 for each
-=======
-    TCL_HASH_TYPE refCount;	/* 1 if in command hashtable plus 1 for each
->>>>>>> 658e9e7b
 				 * reference from a CmdName Tcl object
 				 * representing a command's name in a ByteCode
 				 * instruction sequence. This structure can be
 				 * freed when refCount becomes zero. */
-<<<<<<< HEAD
     TCL_HASH_TYPE cmdEpoch;		/* Incremented to invalidate any references
-=======
-    TCL_HASH_TYPE cmdEpoch;	/* Incremented to invalidate any references
->>>>>>> 658e9e7b
 				 * that point to this command when it is
 				 * renamed, deleted, hidden, or exposed. */
     CompileProc *compileProc;	/* Procedure called to compile command. NULL
@@ -2417,13 +2401,8 @@
 
 typedef struct List {
     TCL_HASH_TYPE refCount;
-<<<<<<< HEAD
     Tcl_Size maxElemCount;		/* Total number of element array slots. */
     Tcl_Size elemCount;		/* Current number of list elements. */
-=======
-    size_t maxElemCount;		/* Total number of element array slots. */
-    size_t elemCount;		/* Current number of list elements. */
->>>>>>> 658e9e7b
     int canonicalFlag;		/* Set if the string representation was
 				 * derived from the list representation. May
 				 * be ignored if there is no string rep at
@@ -2647,11 +2626,7 @@
 typedef struct ProcessGlobalValue {
     TCL_HASH_TYPE epoch;		/* Epoch counter to detect changes in the
 				 * global value. */
-<<<<<<< HEAD
     TCL_HASH_TYPE numBytes;		/* Length of the global string. */
-=======
-    TCL_HASH_TYPE numBytes;	/* Length of the global string. */
->>>>>>> 658e9e7b
     char *value;		/* The global string value. */
     Tcl_Encoding encoding;	/* system encoding when global string was
 				 * initialized. */
