--- conflicted
+++ resolved
@@ -3174,12 +3174,6 @@
  *----------------------------------------------------------------
  */
 
-<<<<<<< HEAD
-MODULE_SCOPE void	TclAppendBytesToByteArray(Tcl_Obj *objPtr,
-			    const unsigned char *bytes, Tcl_Size len);
-=======
-#if TCL_MAJOR_VERSION > 8
->>>>>>> ebf677bb
 MODULE_SCOPE void	TclAdvanceContinuations(Tcl_Size *line, Tcl_Size **next,
 			    int loc);
 MODULE_SCOPE void	TclAdvanceLines(Tcl_Size *line, const char *start,
