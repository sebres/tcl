--- conflicted
+++ resolved
@@ -2905,14 +2905,9 @@
 			    CmdFrame *cfPtr);
 MODULE_SCOPE void	TclArgumentGet(Tcl_Interp *interp, Tcl_Obj *obj,
 			    CmdFrame **cfPtrPtr, int *wordPtr);
-<<<<<<< HEAD
-MODULE_SCOPE int	TclArraySet(Tcl_Interp *interp,
-			    Tcl_Obj *arrayNameObj, Tcl_Obj *arrayElemObj);
 MODULE_SCOPE void	TclBAConvertIndices(size_t index, unsigned int *hiPtr,
 			    unsigned int *loPtr);
 MODULE_SCOPE size_t	TclBAInvertIndices(unsigned int hi, unsigned int lo);
-=======
->>>>>>> 8c9f7f43
 MODULE_SCOPE double	TclBignumToDouble(const mp_int *bignum);
 MODULE_SCOPE int	TclByteArrayMatch(const unsigned char *string,
 			    int strLen, const unsigned char *pattern,
