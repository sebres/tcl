/*
 * tclInt.h --
 *
 *	Declarations of things used internally by the Tcl interpreter.
 *
 * Copyright (c) 1987-1993 The Regents of the University of California.
 * Copyright (c) 1993-1997 Lucent Technologies.
 * Copyright (c) 1994-1998 Sun Microsystems, Inc.
 * Copyright (c) 1998-1999 by Scriptics Corporation.
 * Copyright (c) 2001, 2002 by Kevin B. Kenny.  All rights reserved.
 * Copyright (c) 2007 Daniel A. Steffen <das@users.sourceforge.net>
 * Copyright (c) 2006-2008 by Joe Mistachkin.  All rights reserved.
 * Copyright (c) 2008 by Miguel Sofer. All rights reserved.
 *
 * See the file "license.terms" for information on usage and redistribution of
 * this file, and for a DISCLAIMER OF ALL WARRANTIES.
 */

#ifndef _TCLINT
#define _TCLINT

/*
 * Some numerics configuration options.
 */

#undef ACCEPT_NAN

/*
 * Used to tag functions that are only to be visible within the module being
 * built and not outside it (where this is supported by the linker).
 * Also used in the platform-specific *Port.h files.
 */

#ifndef MODULE_SCOPE
#   ifdef __cplusplus
#	define MODULE_SCOPE extern "C"
#   else
#	define MODULE_SCOPE extern
#   endif
#endif

#ifndef JOIN
#  define JOIN(a,b) JOIN1(a,b)
#  define JOIN1(a,b) a##b
#endif

#if defined(__cplusplus)
#   define TCL_UNUSED(T) T
#elif defined(__GNUC__) && (__GNUC__ > 2)
#   define TCL_UNUSED(T) T JOIN(dummy, __LINE__) __attribute__((unused))
#else
#   define TCL_UNUSED(T) T JOIN(dummy, __LINE__)
#endif

/*
 * Common include files needed by most of the Tcl source files are included
 * here, so that system-dependent personalizations for the include files only
 * have to be made in once place. This results in a few extra includes, but
 * greater modularity. The order of the three groups of #includes is
 * important. For example, stdio.h is needed by tcl.h.
 */

#include "tclPort.h"

#include <stdio.h>

#include <ctype.h>
#include <stdarg.h>
#ifdef NO_STDLIB_H
#   include "../compat/stdlib.h"
#else
#   include <stdlib.h>
#endif
#ifdef NO_STRING_H
#include "../compat/string.h"
#else
#include <string.h>
#endif
#include <locale.h>

/*
 * Ensure WORDS_BIGENDIAN is defined correctly:
 * Needs to happen here in addition to configure to work with fat compiles on
 * Darwin (where configure runs only once for multiple architectures).
 */

#ifdef HAVE_SYS_TYPES_H
#    include <sys/types.h>
#endif
#ifdef HAVE_SYS_PARAM_H
#    include <sys/param.h>
#endif
#ifdef BYTE_ORDER
#    ifdef BIG_ENDIAN
#	 if BYTE_ORDER == BIG_ENDIAN
#	     undef WORDS_BIGENDIAN
#	     define WORDS_BIGENDIAN 1
#	 endif
#    endif
#    ifdef LITTLE_ENDIAN
#	 if BYTE_ORDER == LITTLE_ENDIAN
#	     undef WORDS_BIGENDIAN
#	 endif
#    endif
#endif

/*
 * Maximum *signed* value that can be stored in a Tcl_Size type. This is
 * primarily used for checking overflows in dynamically allocating memory.
 */
#define TCL_SIZE_SMAX ((((Tcl_Size) 1) << ((8*(Tcl_Size)sizeof(Tcl_Size)) - 1)) - 1)

/*
 * Macros used to cast between pointers and integers (e.g. when storing an int
 * in ClientData), on 64-bit architectures they avoid gcc warning about "cast
 * to/from pointer from/to integer of different size".
 */

#if !defined(INT2PTR)
#   define INT2PTR(p) ((void *)(ptrdiff_t)(p))
#endif
#if !defined(PTR2INT)
#   define PTR2INT(p) ((ptrdiff_t)(p))
#endif
#if !defined(UINT2PTR)
#   define UINT2PTR(p) ((void *)(size_t)(p))
#endif
#if !defined(PTR2UINT)
#   define PTR2UINT(p) ((size_t)(p))
#endif

#if defined(_WIN32) && defined(_MSC_VER)
#   define vsnprintf _vsnprintf
#   define snprintf _snprintf
#endif

#if !defined(TCL_THREADS)
#   define TCL_THREADS 1
#endif
#if !TCL_THREADS
#   undef TCL_DECLARE_MUTEX
#   define TCL_DECLARE_MUTEX(name)
#   undef  Tcl_MutexLock
#   define Tcl_MutexLock(mutexPtr)
#   undef  Tcl_MutexUnlock
#   define Tcl_MutexUnlock(mutexPtr)
#   undef  Tcl_MutexFinalize
#   define Tcl_MutexFinalize(mutexPtr)
#   undef  Tcl_ConditionNotify
#   define Tcl_ConditionNotify(condPtr)
#   undef  Tcl_ConditionWait
#   define Tcl_ConditionWait(condPtr, mutexPtr, timePtr)
#   undef  Tcl_ConditionFinalize
#   define Tcl_ConditionFinalize(condPtr)
#endif

/*
 * The following procedures allow namespaces to be customized to support
 * special name resolution rules for commands/variables.
 */

struct Tcl_ResolvedVarInfo;

typedef Tcl_Var (Tcl_ResolveRuntimeVarProc)(Tcl_Interp *interp,
	struct Tcl_ResolvedVarInfo *vinfoPtr);

typedef void (Tcl_ResolveVarDeleteProc)(struct Tcl_ResolvedVarInfo *vinfoPtr);

/*
 * The following structure encapsulates the routines needed to resolve a
 * variable reference at runtime. Any variable specific state will typically
 * be appended to this structure.
 */

typedef struct Tcl_ResolvedVarInfo {
    Tcl_ResolveRuntimeVarProc *fetchProc;
    Tcl_ResolveVarDeleteProc *deleteProc;
} Tcl_ResolvedVarInfo;

typedef int (Tcl_ResolveCompiledVarProc)(Tcl_Interp *interp,
	const char *name, Tcl_Size length, Tcl_Namespace *context,
	Tcl_ResolvedVarInfo **rPtr);

typedef int (Tcl_ResolveVarProc)(Tcl_Interp *interp, const char *name,
	Tcl_Namespace *context, int flags, Tcl_Var *rPtr);

typedef int (Tcl_ResolveCmdProc)(Tcl_Interp *interp, const char *name,
	Tcl_Namespace *context, int flags, Tcl_Command *rPtr);

typedef struct Tcl_ResolverInfo {
    Tcl_ResolveCmdProc *cmdResProc;
				/* Procedure handling command name
				 * resolution. */
    Tcl_ResolveVarProc *varResProc;
				/* Procedure handling variable name resolution
				 * for variables that can only be handled at
				 * runtime. */
    Tcl_ResolveCompiledVarProc *compiledVarResProc;
				/* Procedure handling variable name resolution
				 * at compile time. */
} Tcl_ResolverInfo;

/*
 * This flag bit should not interfere with TCL_GLOBAL_ONLY,
 * TCL_NAMESPACE_ONLY, or TCL_LEAVE_ERR_MSG; it signals that the variable
 * lookup is performed for upvar (or similar) purposes, with slightly
 * different rules:
 *    - Bug #696893 - variable is either proc-local or in the current
 *	namespace; never follow the second (global) resolution path
 *    - Bug #631741 - do not use special namespace or interp resolvers
 */

#define TCL_AVOID_RESOLVERS 0x40000

/*
 *----------------------------------------------------------------
 * Data structures related to namespaces.
 *----------------------------------------------------------------
 */

typedef struct Tcl_Ensemble Tcl_Ensemble;
typedef struct NamespacePathEntry NamespacePathEntry;

/*
<<<<<<< HEAD
 * Special hashtable for variables:  This is just a Tcl_HashTable with nsPtr
 * and arrayPtr fields added at the end so that variables can find their
 * namespace and possibly containing array without having to copy a pointer in
 * their struct by accessing them via their hPtr->tablePtr.
=======
 * Special hashtable for variables:  This is just a Tcl_HashTable with a nsPtr
 * field added at the end, so that variables can find their namespace
 * without having to copy a pointer in their struct by accessing them via
 * their hPtr->tablePtr.
>>>>>>> d42aeeed
 */

typedef struct TclVarHashTable {
    Tcl_HashTable table;
    struct Namespace *nsPtr;
#if TCL_MAJOR_VERSION > 8
    struct Var *arrayPtr;
#endif /* TCL_MAJOR_VERSION > 8 */
} TclVarHashTable;

/*
 * This is for itcl - it likes to search our varTables directly :(
 */

#define TclVarHashFindVar(tablePtr, key) \
    TclVarHashCreateVar((tablePtr), (key), NULL)

/*
 * Define this to reduce the amount of space that the average namespace
 * consumes by only allocating the table of child namespaces when necessary.
 * Defining it breaks compatibility for Tcl extensions (e.g., itcl) which
 * reach directly into the Namespace structure.
 */

#undef BREAK_NAMESPACE_COMPAT

/*
 * The structure below defines a namespace.
 * Note: the first five fields must match exactly the fields in a
 * Tcl_Namespace structure (see tcl.h). If you change one, be sure to change
 * the other.
 */

typedef struct Namespace {
    char *name;			/* The namespace's simple (unqualified) name.
				 * This contains no ::'s. The name of the
				 * global namespace is "" although "::" is an
				 * synonym. */
    char *fullName;		/* The namespace's fully qualified name. This
				 * starts with ::. */
    void *clientData;	/* An arbitrary value associated with this
				 * namespace. */
    Tcl_NamespaceDeleteProc *deleteProc;
				/* Procedure invoked when deleting the
				 * namespace to, e.g., free clientData. */
    struct Namespace *parentPtr;/* Points to the namespace that contains this
				 * one. NULL if this is the global
				 * namespace. */
#ifndef BREAK_NAMESPACE_COMPAT
    Tcl_HashTable childTable;	/* Contains any child namespaces. Indexed by
				 * strings; values have type (Namespace *). */
#else
    Tcl_HashTable *childTablePtr;
				/* Contains any child namespaces. Indexed by
				 * strings; values have type (Namespace *). If
				 * NULL, there are no children. */
#endif
#if TCL_MAJOR_VERSION > 8
    size_t nsId;		/* Unique id for the namespace. */
#else
    unsigned long nsId;
#endif
    Tcl_Interp *interp;	/* The interpreter containing this
				 * namespace. */
    int flags;			/* OR-ed combination of the namespace status
				 * flags NS_DYING and NS_DEAD listed below. */
    Tcl_Size activationCount;	/* Number of "activations" or active call
				 * frames for this namespace that are on the
				 * Tcl call stack. The namespace won't be
				 * freed until activationCount becomes zero. */
    Tcl_Size refCount;		/* Count of references by namespaceName
				 * objects. The namespace can't be freed until
				 * refCount becomes zero. */
    Tcl_HashTable cmdTable;	/* Contains all the commands currently
				 * registered in the namespace. Indexed by
				 * strings; values have type (Command *).
				 * Commands imported by Tcl_Import have
				 * Command structures that point (via an
				 * ImportedCmdRef structure) to the Command
				 * structure in the source namespace's command
				 * table. */
    TclVarHashTable varTable;	/* Contains all the (global) variables
				 * currently in this namespace. Indexed by
				 * strings; values have type (Var *). */
    char **exportArrayPtr;	/* Points to an array of string patterns
				 * specifying which commands are exported. A
				 * pattern may include "string match" style
				 * wildcard characters to specify multiple
				 * commands; however, no namespace qualifiers
				 * are allowed. NULL if no export patterns are
				 * registered. */
    Tcl_Size numExportPatterns;	/* Number of export patterns currently
				 * registered using "namespace export". */
    Tcl_Size maxExportPatterns;	/* Number of export patterns for which space
				 * is currently allocated. */
    Tcl_Size cmdRefEpoch;		/* Incremented if a newly added command
				 * shadows a command for which this namespace
				 * has already cached a Command* pointer; this
				 * causes all its cached Command* pointers to
				 * be invalidated. */
    Tcl_Size resolverEpoch;		/* Incremented whenever (a) the name
				 * resolution rules change for this namespace
				 * or (b) a newly added command shadows a
				 * command that is compiled to bytecodes. This
				 * invalidates all byte codes compiled in the
				 * namespace, causing the code to be
				 * recompiled under the new rules.*/
    Tcl_ResolveCmdProc *cmdResProc;
				/* If non-null, this procedure overrides the
				 * usual command resolution mechanism in Tcl.
				 * This procedure is invoked within
				 * Tcl_FindCommand to resolve all command
				 * references within the namespace. */
    Tcl_ResolveVarProc *varResProc;
				/* If non-null, this procedure overrides the
				 * usual variable resolution mechanism in Tcl.
				 * This procedure is invoked within
				 * Tcl_FindNamespaceVar to resolve all
				 * variable references within the namespace at
				 * runtime. */
    Tcl_ResolveCompiledVarProc *compiledVarResProc;
				/* If non-null, this procedure overrides the
				 * usual variable resolution mechanism in Tcl.
				 * This procedure is invoked within
				 * LookupCompiledLocal to resolve variable
				 * references within the namespace at compile
				 * time. */
    Tcl_Size exportLookupEpoch;	/* Incremented whenever a command is added to
				 * a namespace, removed from a namespace or
				 * the exports of a namespace are changed.
				 * Allows TIP#112-driven command lists to be
				 * validated efficiently. */
    Tcl_Ensemble *ensembles;	/* List of structures that contain the details
				 * of the ensembles that are implemented on
				 * top of this namespace. */
    Tcl_Obj *unknownHandlerPtr;	/* A script fragment to be used when command
				 * resolution in this namespace fails. TIP
				 * 181. */
    Tcl_Size commandPathLength;	/* The length of the explicit path. */
    NamespacePathEntry *commandPathArray;
				/* The explicit path of the namespace as an
				 * array. */
    NamespacePathEntry *commandPathSourceList;
				/* Linked list of path entries that point to
				 * this namespace. */
    Tcl_NamespaceDeleteProc *earlyDeleteProc;
				/* Just like the deleteProc field (and called
				 * with the same clientData) but called at the
				 * start of the deletion process, so there is
				 * a chance for code to do stuff inside the
				 * namespace before deletion completes. */
} Namespace;

/*
 * An entry on a namespace's command resolution path.
 */

struct NamespacePathEntry {
    Namespace *nsPtr;		/* What does this path entry point to? If it
				 * is NULL, this path entry points is
				 * redundant and should be skipped. */
    Namespace *creatorNsPtr;	/* Where does this path entry point from? This
				 * allows for efficient invalidation of
				 * references when the path entry's target
				 * updates its current list of defined
				 * commands. */
    NamespacePathEntry *prevPtr, *nextPtr;
				/* Linked list pointers or NULL at either end
				 * of the list that hangs off Namespace's
				 * commandPathSourceList field. */
};

/*
 * Flags used to represent the status of a namespace:
 *
 * NS_DYING -	1 means Tcl_DeleteNamespace has been called to delete the
 *		namespace.  There may still be active call frames on the Tcl
 *		stack that refer to the namespace. When the last call frame
 *		referring to it has been popped, its remaining variables and
 *		commands are destroyed and it is marked "dead" (NS_DEAD).
 * NS_TEARDOWN  -1 means that TclTeardownNamespace has already been called on
 *		this namespace and it should not be called again [Bug 1355942].
 * NS_DEAD -	1 means Tcl_DeleteNamespace has been called to delete the
 *		namespace and no call frames still refer to it. It is no longer
 *		accessible by name. Its variables and commands have already
 *		been destroyed.  When the last namespaceName object in any byte
 *		code unit that refers to the namespace has been freed (i.e.,
 *		when the namespace's refCount is 0), the namespace's storage
 *		will be freed.
 * NS_SUPPRESS_COMPILATION -
 *		Marks the commands in this namespace for not being compiled,
 *		forcing them to be looked up every time.
 */

#define NS_DYING	0x01
#define NS_DEAD		0x02
#define NS_TEARDOWN	0x04
#define NS_KILLED	0x04 /* Same as NS_TEARDOWN (Deprecated) */
#define NS_SUPPRESS_COMPILATION	0x08

/*
 * Flags passed to TclGetNamespaceForQualName:
 *
 * TCL_GLOBAL_ONLY		- (see tcl.h) Look only in the global ns.
 * TCL_NAMESPACE_ONLY		- (see tcl.h) Look only in the context ns.
 * TCL_CREATE_NS_IF_UNKNOWN	- Create unknown namespaces.
 * TCL_FIND_ONLY_NS		- The name sought is a namespace name.
 */

#define TCL_CREATE_NS_IF_UNKNOWN	0x800
#define TCL_FIND_ONLY_NS		0x1000

/*
 * The client data for an ensemble command. This consists of the table of
 * commands that are actually exported by the namespace, and an epoch counter
 * that, combined with the exportLookupEpoch field of the namespace structure,
 * defines whether the table contains valid data or will need to be recomputed
 * next time the ensemble command is called.
 */

typedef struct EnsembleConfig {
    Namespace *nsPtr;		/* The namespace backing this ensemble up. */
    Tcl_Command token;		/* The token for the command that provides
				 * ensemble support for the namespace, or NULL
				 * if the command has been deleted (or never
				 * existed; the global namespace never has an
				 * ensemble command.) */
    Tcl_Size epoch;			/* The epoch at which this ensemble's table of
				 * exported commands is valid. */
    char **subcommandArrayPtr;	/* Array of ensemble subcommand names. At all
				 * consistent points, this will have the same
				 * number of entries as there are entries in
				 * the subcommandTable hash. */
    Tcl_HashTable subcommandTable;
				/* Hash table of ensemble subcommand names,
				 * which are its keys so this also provides
				 * the storage management for those subcommand
				 * names. The contents of the entry values are
				 * object version the prefix lists to use when
				 * substituting for the command/subcommand to
				 * build the ensemble implementation command.
				 * Has to be stored here as well as in
				 * subcommandDict because that field is NULL
				 * when we are deriving the ensemble from the
				 * namespace exports list. FUTURE WORK: use
				 * object hash table here. */
    struct EnsembleConfig *next;/* The next ensemble in the linked list of
				 * ensembles associated with a namespace. If
				 * this field points to this ensemble, the
				 * structure has already been unlinked from
				 * all lists, and cannot be found by scanning
				 * the list from the namespace's ensemble
				 * field. */
    int flags;			/* OR'ed combo of TCL_ENSEMBLE_PREFIX,
				 * ENSEMBLE_DEAD and ENSEMBLE_COMPILE. */

    /* OBJECT FIELDS FOR ENSEMBLE CONFIGURATION */

    Tcl_Obj *subcommandDict;	/* Dictionary providing mapping from
				 * subcommands to their implementing command
				 * prefixes, or NULL if we are to build the
				 * map automatically from the namespace
				 * exports. */
    Tcl_Obj *subcmdList;	/* List of commands that this ensemble
				 * actually provides, and whose implementation
				 * will be built using the subcommandDict (if
				 * present and defined) and by simple mapping
				 * to the namespace otherwise. If NULL,
				 * indicates that we are using the (dynamic)
				 * list of currently exported commands. */
    Tcl_Obj *unknownHandler;	/* Script prefix used to handle the case when
				 * no match is found (according to the rule
				 * defined by flag bit TCL_ENSEMBLE_PREFIX) or
				 * NULL to use the default error-generating
				 * behaviour. The script execution gets all
				 * the arguments to the ensemble command
				 * (including objv[0]) and will have the
				 * results passed directly back to the caller
				 * (including the error code) unless the code
				 * is TCL_CONTINUE in which case the
				 * subcommand will be re-parsed by the ensemble
				 * core, presumably because the ensemble
				 * itself has been updated. */
    Tcl_Obj *parameterList;	/* List of ensemble parameter names. */
    Tcl_Size numParameters;		/* Cached number of parameters. This is either
				 * 0 (if the parameterList field is NULL) or
				 * the length of the list in the parameterList
				 * field. */
} EnsembleConfig;

/*
 * Various bits for the EnsembleConfig.flags field.
 */

#define ENSEMBLE_DEAD	0x1	/* Flag value to say that the ensemble is dead
				 * and on its way out. */
#define ENSEMBLE_COMPILE 0x4	/* Flag to enable bytecode compilation of an
				 * ensemble. */

/*
 *----------------------------------------------------------------
 * Data structures related to variables. These are used primarily in tclVar.c
 *----------------------------------------------------------------
 */

/*
 * The following structure defines a variable trace, which is used to invoke a
 * specific C procedure whenever certain operations are performed on a
 * variable.
 */

typedef struct VarTrace {
    Tcl_VarTraceProc *traceProc;/* Procedure to call when operations given by
				 * flags are performed on variable. */
    void *clientData;	/* Argument to pass to proc. */
    int flags;			/* What events the trace procedure is
				 * interested in: OR-ed combination of
				 * TCL_TRACE_READS, TCL_TRACE_WRITES,
				 * TCL_TRACE_UNSETS and TCL_TRACE_ARRAY. */
    struct VarTrace *nextPtr;	/* Next in list of traces associated with a
				 * particular variable. */
} VarTrace;

/*
 * The following structure defines a command trace, which is used to invoke a
 * specific C procedure whenever certain operations are performed on a
 * command.
 */

typedef struct CommandTrace {
    Tcl_CommandTraceProc *traceProc;
				/* Procedure to call when operations given by
				 * flags are performed on command. */
    void *clientData;	/* Argument to pass to proc. */
    int flags;			/* What events the trace procedure is
				 * interested in: OR-ed combination of
				 * TCL_TRACE_RENAME, TCL_TRACE_DELETE. */
    struct CommandTrace *nextPtr;
				/* Next in list of traces associated with a
				 * particular command. */
    Tcl_Size refCount;		/* Used to ensure this structure is not
				 * deleted too early. Keeps track of how many
				 * pieces of code have a pointer to this
				 * structure. */
} CommandTrace;

/*
 * When a command trace is active (i.e. its associated procedure is executing)
 * one of the following structures is linked into a list associated with the
 * command's interpreter. The information in the structure is needed in order
 * for Tcl to behave reasonably if traces are deleted while traces are active.
 */

typedef struct ActiveCommandTrace {
    struct Command *cmdPtr;	/* Command that's being traced. */
    struct ActiveCommandTrace *nextPtr;
				/* Next in list of all active command traces
				 * for the interpreter, or NULL if no more. */
    CommandTrace *nextTracePtr;	/* Next trace to check after current trace
				 * procedure returns; if this trace gets
				 * deleted, must update pointer to avoid using
				 * free'd memory. */
    int reverseScan;		/* Boolean set true when traces are scanning
				 * in reverse order. */
} ActiveCommandTrace;

/*
 * When a variable trace is active (i.e. its associated procedure is
 * executing) one of the following structures is linked into a list associated
 * with the variable's interpreter. The information in the structure is needed
 * in order for Tcl to behave reasonably if traces are deleted while traces
 * are active.
 */

typedef struct ActiveVarTrace {
    struct Var *varPtr;		/* Variable that's being traced. */
    struct ActiveVarTrace *nextPtr;
				/* Next in list of all active variable traces
				 * for the interpreter, or NULL if no more. */
    VarTrace *nextTracePtr;	/* Next trace to check after current trace
				 * procedure returns; if this trace gets
				 * deleted, must update pointer to avoid using
				 * free'd memory. */
} ActiveVarTrace;

/*
 * The structure below defines a variable, which associates a string name with
 * a Tcl_Obj value. These structures are kept in procedure call frames (for
 * local variables recognized by the compiler) or in the heap (for global
 * variables and any variable not known to the compiler). For each Var
 * structure in the heap, a hash table entry holds the variable name and a
 * pointer to the Var structure.
 */

typedef struct Var {
    int flags;			/* Miscellaneous bits of information about
				 * variable. See below for definitions. */
    union {
	Tcl_Obj *objPtr;	/* The variable's object value. Used for
				 * scalar variables and array elements. */
	TclVarHashTable *tablePtr;/* For array variables, this points to
				 * information about the hash table used to
				 * implement the associative array. Points to
				 * Tcl_Alloc-ed data. */
	struct Var *linkPtr;	/* If this is a global variable being referred
				 * to in a procedure, or a variable created by
				 * "upvar", this field points to the
				 * referenced variable's Var struct. */
    } value;
} Var;

typedef struct VarInHash {
    Var var;
    Tcl_Size refCount;		/* Counts number of active uses of this
				 * variable: 1 for the entry in the hash
				 * table, 1 for each additional variable whose
				 * linkPtr points here, 1 for each nested
				 * trace active on variable, and 1 if the
				 * variable is a namespace variable. This
				 * record can't be deleted until refCount
				 * becomes 0. */
    Tcl_HashEntry entry;	/* The hash table entry that refers to this
				 * variable. This is used to find the name of
				 * the variable and to delete it from its
				 * hash table if it is no longer needed. It
				 * also holds the variable's name. */
} VarInHash;

/*
 * Flag bits for variables. The first two (VAR_ARRAY and VAR_LINK) are
 * mutually exclusive and give the "type" of the variable. If none is set,
 * this is a scalar variable.
 *
 * VAR_ARRAY -			1 means this is an array variable rather than
 *				a scalar variable or link. The "tablePtr"
 *				field points to the array's hash table for its
 *				elements.
 * VAR_LINK -			1 means this Var structure contains a pointer
 *				to another Var structure that either has the
 *				real value or is itself another VAR_LINK
 *				pointer. Variables like this come about
 *				through "upvar" and "global" commands, or
 *				through references to variables in enclosing
 *				namespaces.
 *
 * Flags that indicate the type and status of storage; none is set for
 * compiled local variables (Var structs).
 *
 * VAR_IN_HASHTABLE -		1 means this variable is in a hash table and
 *				the Var structure is malloc'ed. 0 if it is a
 *				local variable that was assigned a slot in a
 *				procedure frame by the compiler so the Var
 *				storage is part of the call frame.
 * VAR_DEAD_HASH		1 means that this var's entry in the hash table
 *				has already been deleted.
 * VAR_ARRAY_ELEMENT -		1 means that this variable is an array
 *				element, so it is not legal for it to be an
 *				array itself (the VAR_ARRAY flag had better
 *				not be set).
 * VAR_NAMESPACE_VAR -		1 means that this variable was declared as a
 *				namespace variable. This flag ensures it
 *				persists until its namespace is destroyed or
 *				until the variable is unset; it will persist
 *				even if it has not been initialized and is
 *				marked undefined. The variable's refCount is
 *				incremented to reflect the "reference" from
 *				its namespace.
 *
 * Flag values relating to the variable's trace and search status.
 *
 * VAR_TRACED_READ
 * VAR_TRACED_WRITE
 * VAR_TRACED_UNSET
 * VAR_TRACED_ARRAY
 * VAR_TRACE_ACTIVE -		1 means that trace processing is currently
 *				underway for a read or write access, so new
 *				read or write accesses should not cause trace
 *				procedures to be called and the variable can't
 *				be deleted.
 * VAR_SEARCH_ACTIVE
 *
 * The following additional flags are used with the CompiledLocal type defined
 * below:
 *
 * VAR_ARGUMENT -		1 means that this variable holds a procedure
 *				argument.
 * VAR_TEMPORARY -		1 if the local variable is an anonymous
 *				temporary variable. Temporaries have a NULL
 *				name.
 * VAR_RESOLVED -		1 if name resolution has been done for this
 *				variable.
 * VAR_IS_ARGS			1 if this variable is the last argument and is
 *				named "args".
 */

/*
 * FLAGS RENUMBERED: everything breaks already, make things simpler.
 *
 * IMPORTANT: skip the values 0x10, 0x20, 0x40, 0x800 corresponding to
 * TCL_TRACE_(READS/WRITES/UNSETS/ARRAY): makes code simpler in tclTrace.c
 *
 * Keep the flag values for VAR_ARGUMENT and VAR_TEMPORARY so that old values
 * in precompiled scripts keep working.
 */

/* Type of value (0 is scalar) */
#define VAR_ARRAY		0x1
#define VAR_LINK		0x2

/* Type of storage (0 is compiled local) */
#define VAR_IN_HASHTABLE	0x4
#define VAR_DEAD_HASH		0x8
#define VAR_ARRAY_ELEMENT	0x1000
#define VAR_NAMESPACE_VAR	0x80	/* KEEP OLD VALUE for Itcl */

#define VAR_ALL_HASH \
	(VAR_IN_HASHTABLE|VAR_DEAD_HASH|VAR_NAMESPACE_VAR|VAR_ARRAY_ELEMENT)

/* Trace and search state. */

#define VAR_TRACED_READ		0x10	/* TCL_TRACE_READS */
#define VAR_TRACED_WRITE	0x20	/* TCL_TRACE_WRITES */
#define VAR_TRACED_UNSET	0x40	/* TCL_TRACE_UNSETS */
#define VAR_TRACED_ARRAY	0x800	/* TCL_TRACE_ARRAY */
#define VAR_TRACE_ACTIVE	0x2000
#define VAR_SEARCH_ACTIVE	0x4000
#define VAR_ALL_TRACES \
	(VAR_TRACED_READ|VAR_TRACED_WRITE|VAR_TRACED_ARRAY|VAR_TRACED_UNSET)

/* Special handling on initialisation (only CompiledLocal). */
#define VAR_ARGUMENT		0x100	/* KEEP OLD VALUE! See tclProc.c */
#define VAR_TEMPORARY		0x200	/* KEEP OLD VALUE! See tclProc.c */
#define VAR_IS_ARGS		0x400
#define VAR_RESOLVED		0x8000

/*
 * Macros to ensure that various flag bits are set properly for variables.
 * The ANSI C "prototypes" for these macros are:
 *
 * MODULE_SCOPE void	TclSetVarScalar(Var *varPtr);
 * MODULE_SCOPE void	TclSetVarArray(Var *varPtr);
 * MODULE_SCOPE void	TclSetVarLink(Var *varPtr);
 * MODULE_SCOPE void	TclSetVarArrayElement(Var *varPtr);
 * MODULE_SCOPE void	TclSetVarUndefined(Var *varPtr);
 * MODULE_SCOPE void	TclClearVarUndefined(Var *varPtr);
 */

#define TclSetVarScalar(varPtr) \
    (varPtr)->flags &= ~(VAR_ARRAY|VAR_LINK)

#define TclSetVarArray(varPtr) \
    (varPtr)->flags = ((varPtr)->flags & ~VAR_LINK) | VAR_ARRAY

#define TclSetVarLink(varPtr) \
    (varPtr)->flags = ((varPtr)->flags & ~VAR_ARRAY) | VAR_LINK

#define TclSetVarArrayElement(varPtr) \
    (varPtr)->flags = ((varPtr)->flags & ~VAR_ARRAY) | VAR_ARRAY_ELEMENT

#define TclSetVarUndefined(varPtr) \
    (varPtr)->flags &= ~(VAR_ARRAY|VAR_LINK);\
    (varPtr)->value.objPtr = NULL

#define TclClearVarUndefined(varPtr)

#define TclSetVarTraceActive(varPtr) \
    (varPtr)->flags |= VAR_TRACE_ACTIVE

#define TclClearVarTraceActive(varPtr) \
    (varPtr)->flags &= ~VAR_TRACE_ACTIVE

#define TclSetVarNamespaceVar(varPtr) \
    if (!TclIsVarNamespaceVar(varPtr)) {\
	(varPtr)->flags |= VAR_NAMESPACE_VAR;\
	if (TclIsVarInHash(varPtr)) {\
	    ((VarInHash *)(varPtr))->refCount++;\
	}\
    }

#define TclClearVarNamespaceVar(varPtr) \
    if (TclIsVarNamespaceVar(varPtr)) {\
	(varPtr)->flags &= ~VAR_NAMESPACE_VAR;\
	if (TclIsVarInHash(varPtr)) {\
	    ((VarInHash *)(varPtr))->refCount--;\
	}\
    }

/*
 * Macros to read various flag bits of variables.
 * The ANSI C "prototypes" for these macros are:
 *
 * MODULE_SCOPE int	TclIsVarScalar(Var *varPtr);
 * MODULE_SCOPE int	TclIsVarLink(Var *varPtr);
 * MODULE_SCOPE int	TclIsVarArray(Var *varPtr);
 * MODULE_SCOPE int	TclIsVarUndefined(Var *varPtr);
 * MODULE_SCOPE int	TclIsVarArrayElement(Var *varPtr);
 * MODULE_SCOPE int	TclIsVarTemporary(Var *varPtr);
 * MODULE_SCOPE int	TclIsVarArgument(Var *varPtr);
 * MODULE_SCOPE int	TclIsVarResolved(Var *varPtr);
 */

#define TclVarFindHiddenArray(varPtr,arrayPtr)				\
    do {								\
        if ((arrayPtr == NULL) && TclIsVarInHash(varPtr) &&		\
              (TclVarParentArray(varPtr) != NULL)) {			\
            arrayPtr = TclVarParentArray(varPtr);			\
        }								\
    } while(0)

#define TclIsVarScalar(varPtr) \
    !((varPtr)->flags & (VAR_ARRAY|VAR_LINK))

#define TclIsVarLink(varPtr) \
    ((varPtr)->flags & VAR_LINK)

#define TclIsVarArray(varPtr) \
    ((varPtr)->flags & VAR_ARRAY)

#define TclIsVarUndefined(varPtr) \
    ((varPtr)->value.objPtr == NULL)

#define TclIsVarArrayElement(varPtr) \
    ((varPtr)->flags & VAR_ARRAY_ELEMENT)

#define TclIsVarNamespaceVar(varPtr) \
    ((varPtr)->flags & VAR_NAMESPACE_VAR)

#define TclIsVarTemporary(varPtr) \
    ((varPtr)->flags & VAR_TEMPORARY)

#define TclIsVarArgument(varPtr) \
    ((varPtr)->flags & VAR_ARGUMENT)

#define TclIsVarResolved(varPtr) \
    ((varPtr)->flags & VAR_RESOLVED)

#define TclIsVarTraceActive(varPtr) \
    ((varPtr)->flags & VAR_TRACE_ACTIVE)

#define TclIsVarTraced(varPtr) \
    ((varPtr)->flags & VAR_ALL_TRACES)

#define TclIsVarInHash(varPtr) \
    ((varPtr)->flags & VAR_IN_HASHTABLE)

#define TclIsVarDeadHash(varPtr) \
    ((varPtr)->flags & VAR_DEAD_HASH)

#define TclGetVarNsPtr(varPtr) \
    (TclIsVarInHash(varPtr) \
	? ((TclVarHashTable *) ((((VarInHash *) (varPtr))->entry.tablePtr)))->nsPtr \
	: NULL)

#define TclVarParentArray(varPtr)					\
    ((TclVarHashTable *) ((VarInHash *) (varPtr))->entry.tablePtr)->arrayPtr

#define VarHashRefCount(varPtr) \
    ((VarInHash *) (varPtr))->refCount

#define VarHashGetKey(varPtr) \
    (((VarInHash *)(varPtr))->entry.key.objPtr)

/*
 * Macros for direct variable access by TEBC.
 */

#define TclIsVarTricky(varPtr,trickyFlags)				\
<<<<<<< HEAD
    (   ((varPtr)->flags & (VAR_ARRAY|VAR_LINK|trickyFlags))		\
          || (TclIsVarInHash(varPtr)					\
                && (TclVarParentArray(varPtr) != NULL)			\
                && (TclVarParentArray(varPtr)->flags & (trickyFlags))))
=======
    ((varPtr)->flags & (VAR_ARRAY|VAR_LINK|trickyFlags))
>>>>>>> d42aeeed

#define TclIsVarDirectReadable(varPtr)					\
    (   (!TclIsVarTricky(varPtr,VAR_TRACED_READ))			\
          && (varPtr)->value.objPtr)

#define TclIsVarDirectWritable(varPtr) \
    (!TclIsVarTricky(varPtr,VAR_TRACED_WRITE|VAR_DEAD_HASH))

#define TclIsVarDirectUnsettable(varPtr) \
    (!TclIsVarTricky(varPtr,VAR_TRACED_READ|VAR_TRACED_WRITE|VAR_TRACED_UNSET|VAR_DEAD_HASH))

#define TclIsVarDirectModifyable(varPtr) \
    (   (!TclIsVarTricky(varPtr,VAR_TRACED_READ|VAR_TRACED_WRITE))	\
          &&  (varPtr)->value.objPtr)

#define TclIsVarDirectReadable2(varPtr, arrayPtr) \
    (TclIsVarDirectReadable(varPtr) &&\
	(!(arrayPtr) || !((arrayPtr)->flags & VAR_TRACED_READ)))

#define TclIsVarDirectWritable2(varPtr, arrayPtr) \
    (TclIsVarDirectWritable(varPtr) &&\
	(!(arrayPtr) || !((arrayPtr)->flags & VAR_TRACED_WRITE)))

#define TclIsVarDirectModifyable2(varPtr, arrayPtr) \
    (TclIsVarDirectModifyable(varPtr) &&\
	(!(arrayPtr) || !((arrayPtr)->flags & (VAR_TRACED_READ|VAR_TRACED_WRITE))))

/*
 *----------------------------------------------------------------
 * Data structures related to procedures. These are used primarily in
 * tclProc.c, tclCompile.c, and tclExecute.c.
 *----------------------------------------------------------------
 */

#if defined(__STDC_VERSION__) && (__STDC_VERSION__ >= 199901L)
#   define TCLFLEXARRAY
#elif defined(__GNUC__) && (__GNUC__ > 2)
#   define TCLFLEXARRAY 0
#else
#   define TCLFLEXARRAY 1
#endif

/*
 * Forward declaration to prevent an error when the forward reference to
 * Command is encountered in the Proc and ImportRef types declared below.
 */

struct Command;

/*
 * The variable-length structure below describes a local variable of a
 * procedure that was recognized by the compiler. These variables have a name,
 * an element in the array of compiler-assigned local variables in the
 * procedure's call frame, and various other items of information. If the
 * local variable is a formal argument, it may also have a default value. The
 * compiler can't recognize local variables whose names are expressions (these
 * names are only known at runtime when the expressions are evaluated) or
 * local variables that are created as a result of an "upvar" or "uplevel"
 * command. These other local variables are kept separately in a hash table in
 * the call frame.
 */

typedef struct CompiledLocal {
    struct CompiledLocal *nextPtr;
				/* Next compiler-recognized local variable for
				 * this procedure, or NULL if this is the last
				 * local. */
    Tcl_Size nameLength;		/* The number of bytes in local variable's name.
				 * Among others used to speed up var lookups. */
    Tcl_Size frameIndex;		/* Index in the array of compiler-assigned
				 * variables in the procedure call frame. */
#if TCL_MAJOR_VERSION < 9
    int flags;
#endif
    Tcl_Obj *defValuePtr;	/* Pointer to the default value of an
				 * argument, if any. NULL if not an argument
				 * or, if an argument, no default value. */
    Tcl_ResolvedVarInfo *resolveInfo;
				/* Customized variable resolution info
				 * supplied by the Tcl_ResolveCompiledVarProc
				 * associated with a namespace. Each variable
				 * is marked by a unique tag during
				 * compilation, and that same tag is used to
				 * find the variable at runtime. */
#if TCL_MAJOR_VERSION > 8
    int flags;			/* Flag bits for the local variable. Same as
				 * the flags for the Var structure above,
				 * although only VAR_ARGUMENT, VAR_TEMPORARY,
				 * and VAR_RESOLVED make sense. */
#endif
    char name[TCLFLEXARRAY];		/* Name of the local variable starts here. If
				 * the name is NULL, this will just be '\0'.
				 * The actual size of this field will be large
				 * enough to hold the name. MUST BE THE LAST
				 * FIELD IN THE STRUCTURE! */
} CompiledLocal;

/*
 * The structure below defines a command procedure, which consists of a
 * collection of Tcl commands plus information about arguments and other local
 * variables recognized at compile time.
 */

typedef struct Proc {
    struct Interp *iPtr;	/* Interpreter for which this command is
				 * defined. */
    Tcl_Size refCount;		/* Reference count: 1 if still present in
				 * command table plus 1 for each call to the
				 * procedure that is currently active. This
				 * structure can be freed when refCount
				 * becomes zero. */
    struct Command *cmdPtr;	/* Points to the Command structure for this
				 * procedure. This is used to get the
				 * namespace in which to execute the
				 * procedure. */
    Tcl_Obj *bodyPtr;		/* Points to the ByteCode object for
				 * procedure's body command. */
    Tcl_Size numArgs;		/* Number of formal parameters. */
    Tcl_Size numCompiledLocals;	/* Count of local variables recognized by the
				 * compiler including arguments and
				 * temporaries. */
    CompiledLocal *firstLocalPtr;
				/* Pointer to first of the procedure's
				 * compiler-allocated local variables, or NULL
				 * if none. The first numArgs entries in this
				 * list describe the procedure's formal
				 * arguments. */
    CompiledLocal *lastLocalPtr;/* Pointer to the last allocated local
				 * variable or NULL if none. This has frame
				 * index (numCompiledLocals-1). */
} Proc;

/*
 * The type of functions called to process errors found during the execution
 * of a procedure (or lambda term or ...).
 */

typedef void (ProcErrorProc)(Tcl_Interp *interp, Tcl_Obj *procNameObj);

/*
 * The structure below defines a command trace. This is used to allow Tcl
 * clients to find out whenever a command is about to be executed.
 */

typedef struct Trace {
    Tcl_Size level;		/* Only trace commands at nesting level less
				 * than or equal to this. */
#if TCL_MAJOR_VERSION > 8
    Tcl_CmdObjTraceProc2 *proc;	/* Procedure to call to trace command. */
#else
    Tcl_CmdObjTraceProc *proc;	/* Procedure to call to trace command. */
#endif
    void *clientData;	/* Arbitrary value to pass to proc. */
    struct Trace *nextPtr;	/* Next in list of traces for this interp. */
    int flags;			/* Flags governing the trace - see
				 * Tcl_CreateObjTrace for details. */
    Tcl_CmdObjTraceDeleteProc *delProc;
				/* Procedure to call when trace is deleted. */
} Trace;

/*
 * When an interpreter trace is active (i.e. its associated procedure is
 * executing), one of the following structures is linked into a list
 * associated with the interpreter. The information in the structure is needed
 * in order for Tcl to behave reasonably if traces are deleted while traces
 * are active.
 */

typedef struct ActiveInterpTrace {
    struct ActiveInterpTrace *nextPtr;
				/* Next in list of all active command traces
				 * for the interpreter, or NULL if no more. */
    Trace *nextTracePtr;	/* Next trace to check after current trace
				 * procedure returns; if this trace gets
				 * deleted, must update pointer to avoid using
				 * free'd memory. */
    int reverseScan;		/* Boolean set true when traces are scanning
				 * in reverse order. */
} ActiveInterpTrace;

/*
 * Flag values designating types of execution traces. See tclTrace.c for
 * related flag values.
 *
 * TCL_TRACE_ENTER_EXEC		- triggers enter/enterstep traces.
 * 				- passed to Tcl_CreateObjTrace to set up
 *				  "enterstep" traces.
 * TCL_TRACE_LEAVE_EXEC		- triggers leave/leavestep traces.
 * 				- passed to Tcl_CreateObjTrace to set up
 *				  "leavestep" traces.
 */

#define TCL_TRACE_ENTER_EXEC	1
#define TCL_TRACE_LEAVE_EXEC	2

typedef struct {  /* For internal core use only */
    Tcl_ObjType objType;
    struct {
	Tcl_Size (*lengthProc)(Tcl_Obj *obj);
    } abstractList;
} TclObjTypeWithAbstractList;
#define TCL_OBJTYPE_V0_1(lengthProc) (sizeof(TclObjTypeWithAbstractList)) \
	}, {lengthProc /* For internal core use only */
#define ABSTRACTLIST_PROC(objPtr, proc) (((objPtr)->typePtr \
	&& ((objPtr)->typePtr->version > offsetof(TclObjTypeWithAbstractList, abstractList.proc))) ? \
	((const TclObjTypeWithAbstractList *)(objPtr)->typePtr)->abstractList.proc : NULL)

MODULE_SCOPE Tcl_Size TclLengthOne(Tcl_Obj *);

/*
 * The structure below defines an entry in the assocData hash table which is
 * associated with an interpreter. The entry contains a pointer to a function
 * to call when the interpreter is deleted, and a pointer to a user-defined
 * piece of data.
 */

typedef struct AssocData {
    Tcl_InterpDeleteProc *proc;	/* Proc to call when deleting. */
    void *clientData;	/* Value to pass to proc. */
} AssocData;

/*
 * The structure below defines a call frame. A call frame defines a naming
 * context for a procedure call: its local naming scope (for local variables)
 * and its global naming scope (a namespace, perhaps the global :: namespace).
 * A call frame can also define the naming context for a namespace eval or
 * namespace inscope command: the namespace in which the command's code should
 * execute. The Tcl_CallFrame structures exist only while procedures or
 * namespace eval/inscope's are being executed, and provide a kind of Tcl call
 * stack.
 *
 * WARNING!! The structure definition must be kept consistent with the
 * Tcl_CallFrame structure in tcl.h. If you change one, change the other.
 */

/*
 * Will be grown to contain: pointers to the varnames (allocated at the end),
 * plus the init values for each variable (suitable to be memcopied on init)
 */

typedef struct LocalCache {
    Tcl_Size refCount;
    Tcl_Size numVars;
    Tcl_Obj *varName0;
} LocalCache;

#define localName(framePtr, i) \
    ((&((framePtr)->localCachePtr->varName0))[(i)])

MODULE_SCOPE void	TclFreeLocalCache(Tcl_Interp *interp,
			    LocalCache *localCachePtr);

typedef struct CallFrame {
    Namespace *nsPtr;		/* Points to the namespace used to resolve
				 * commands and global variables. */
    int isProcCallFrame;	/* If 0, the frame was pushed to execute a
				 * namespace command and var references are
				 * treated as references to namespace vars;
				 * varTablePtr and compiledLocals are ignored.
				 * If FRAME_IS_PROC is set, the frame was
				 * pushed to execute a Tcl procedure and may
				 * have local vars. */
    Tcl_Size objc;			/* This and objv below describe the arguments
				 * for this procedure call. */
    Tcl_Obj *const *objv;	/* Array of argument objects. */
    struct CallFrame *callerPtr;
				/* Value of interp->framePtr when this
				 * procedure was invoked (i.e. next higher in
				 * stack of all active procedures). */
    struct CallFrame *callerVarPtr;
				/* Value of interp->varFramePtr when this
				 * procedure was invoked (i.e. determines
				 * variable scoping within caller). Same as
				 * callerPtr unless an "uplevel" command or
				 * something equivalent was active in the
				 * caller). */
    Tcl_Size level;			/* Level of this procedure, for "uplevel"
				 * purposes (i.e. corresponds to nesting of
				 * callerVarPtr's, not callerPtr's). 1 for
				 * outermost procedure, 0 for top-level. */
    Proc *procPtr;		/* Points to the structure defining the called
				 * procedure. Used to get information such as
				 * the number of compiled local variables
				 * (local variables assigned entries ["slots"]
				 * in the compiledLocals array below). */
    TclVarHashTable *varTablePtr;
				/* Hash table containing local variables not
				 * recognized by the compiler, or created at
				 * execution time through, e.g., upvar.
				 * Initially NULL and created if needed. */
    Tcl_Size numCompiledLocals;	/* Count of local variables recognized
				 * by the compiler including arguments. */
    Var *compiledLocals;	/* Points to the array of local variables
				 * recognized by the compiler. The compiler
				 * emits code that refers to these variables
				 * using an index into this array. */
    void *clientData;	/* Pointer to some context that is used by
				 * object systems. The meaning of the contents
				 * of this field is defined by the code that
				 * sets it, and it should only ever be set by
				 * the code that is pushing the frame. In that
				 * case, the code that sets it should also
				 * have some means of discovering what the
				 * meaning of the value is, which we do not
				 * specify. */
    LocalCache *localCachePtr;
    Tcl_Obj    *tailcallPtr;
				/* NULL if no tailcall is scheduled */
} CallFrame;

#define FRAME_IS_PROC	0x1
#define FRAME_IS_LAMBDA 0x2
#define FRAME_IS_METHOD	0x4	/* The frame is a method body, and the frame's
				 * clientData field contains a CallContext
				 * reference. Part of TIP#257. */
#define FRAME_IS_OO_DEFINE 0x8	/* The frame is part of the inside workings of
				 * the [oo::define] command; the clientData
				 * field contains an Object reference that has
				 * been confirmed to refer to a class. Part of
				 * TIP#257. */
#define FRAME_IS_PRIVATE_DEFINE 0x10
				/* Marks this frame as being used for private
				 * declarations with [oo::define]. Usually
				 * OR'd with FRAME_IS_OO_DEFINE. TIP#500. */

/*
 * TIP #280
 * The structure below defines a command frame. A command frame provides
 * location information for all commands executing a tcl script (source, eval,
 * uplevel, procedure bodies, ...). The runtime structure essentially contains
 * the stack trace as it would be if the currently executing command were to
 * throw an error.
 *
 * For commands where it makes sense it refers to the associated CallFrame as
 * well.
 *
 * The structures are chained in a single list, with the top of the stack
 * anchored in the Interp structure.
 *
 * Instances can be allocated on the C stack, or the heap, the former making
 * cleanup a bit simpler.
 */

typedef struct CmdFrame {
    /*
     * General data. Always available.
     */

    int type;			/* Values see below. */
    int level;			/* Number of frames in stack, prevent O(n)
				 * scan of list. */
    int *line;			/* Lines the words of the command start on. */
    Tcl_Size nline;
    CallFrame *framePtr;	/* Procedure activation record, may be
				 * NULL. */
    struct CmdFrame *nextPtr;	/* Link to calling frame. */
    /*
     * Data needed for Eval vs TEBC
     *
     * EXECUTION CONTEXTS and usage of CmdFrame
     *
     * Field	  TEBC		  EvalEx
     * =======	  ====		  ======
     * level	  yes		  yes
     * type	  BC/PREBC	  SRC/EVAL
     * line0	  yes		  yes
     * framePtr	  yes		  yes
     * =======	  ====		  ======
     *
     * =======	  ====		  ========= union data
     * line1	  -		  yes
     * line3	  -		  yes
     * path	  -		  yes
     * -------	  ----		  ------
     * codePtr	  yes		  -
     * pc	  yes		  -
     * =======	  ====		  ======
     *
     * =======	  ====		  ========= union cmd
     * str.cmd	  yes		  yes
     * str.len	  yes		  yes
     * -------	  ----		  ------
     */

    union {
	struct {
	    Tcl_Obj *path;	/* Path of the sourced file the command is
				 * in. */
	} eval;
	struct {
	    const void *codePtr;/* Byte code currently executed... */
	    const char *pc;	/* ... and instruction pointer. */
	} tebc;
    } data;
    Tcl_Obj *cmdObj;
    const char *cmd;		/* The executed command, if possible... */
    Tcl_Size len;			/* ... and its length. */
    const struct CFWordBC *litarg;
				/* Link to set of literal arguments which have
				 * ben pushed on the lineLABCPtr stack by
				 * TclArgumentBCEnter(). These will be removed
				 * by TclArgumentBCRelease. */
} CmdFrame;

typedef struct CFWord {
    CmdFrame *framePtr;		/* CmdFrame to access. */
    Tcl_Size word;			/* Index of the word in the command. */
    Tcl_Size refCount;		/* Number of times the word is on the
				 * stack. */
} CFWord;

typedef struct CFWordBC {
    CmdFrame *framePtr;		/* CmdFrame to access. */
    Tcl_Size pc;			/* Instruction pointer of a command in
				 * ExtCmdLoc.loc[.] */
    Tcl_Size word;			/* Index of word in
				 * ExtCmdLoc.loc[cmd]->line[.] */
    struct CFWordBC *prevPtr;	/* Previous entry in stack for same Tcl_Obj. */
    struct CFWordBC *nextPtr;	/* Next entry for same command call. See
				 * CmdFrame litarg field for the list start. */
    Tcl_Obj *obj;		/* Back reference to hash table key */
} CFWordBC;

/*
 * Structure to record the locations of invisible continuation lines in
 * literal scripts, as character offset from the beginning of the script. Both
 * compiler and direct evaluator use this information to adjust their line
 * counters when tracking through the script, because when it is invoked the
 * continuation line marker as a whole has been removed already, meaning that
 * the \n which was part of it is gone as well, breaking regular line
 * tracking.
 *
 * These structures are allocated and filled by both the function
 * TclSubstTokens() in the file "tclParse.c" and its caller TclEvalEx() in the
 * file "tclBasic.c", and stored in the thread-global hash table "lineCLPtr" in
 * file "tclObj.c". They are used by the functions TclSetByteCodeFromAny() and
 * TclCompileScript(), both found in the file "tclCompile.c". Their memory is
 * released by the function TclFreeObj(), in the file "tclObj.c", and also by
 * the function TclThreadFinalizeObjects(), in the same file.
 */

#define CLL_END		(-1)

typedef struct ContLineLoc {
    Tcl_Size num;			/* Number of entries in loc, not counting the
				 * final -1 marker entry. */
    int loc[TCLFLEXARRAY];/* Table of locations, as character offsets.
				 * The table is allocated as part of the
				 * structure, extending behind the nominal end
				 * of the structure. An entry containing the
				 * value -1 is put after the last location, as
				 * end-marker/sentinel. */
} ContLineLoc;

/*
 * The following macros define the allowed values for the type field of the
 * CmdFrame structure above. Some of the values occur only in the extended
 * location data referenced via the 'baseLocPtr'.
 *
 * TCL_LOCATION_EVAL	  : Frame is for a script evaluated by EvalEx.
 * TCL_LOCATION_BC	  : Frame is for bytecode.
 * TCL_LOCATION_PREBC	  : Frame is for precompiled bytecode.
 * TCL_LOCATION_SOURCE	  : Frame is for a script evaluated by EvalEx, from a
 *			    sourced file.
 * TCL_LOCATION_PROC	  : Frame is for bytecode of a procedure.
 *
 * A TCL_LOCATION_BC type in a frame can be overridden by _SOURCE and _PROC
 * types, per the context of the byte code in execution.
 */

#define TCL_LOCATION_EVAL	(0) /* Location in a dynamic eval script. */
#define TCL_LOCATION_BC		(2) /* Location in byte code. */
#define TCL_LOCATION_PREBC	(3) /* Location in precompiled byte code, no
				     * location. */
#define TCL_LOCATION_SOURCE	(4) /* Location in a file. */
#define TCL_LOCATION_PROC	(5) /* Location in a dynamic proc. */
#define TCL_LOCATION_LAST	(6) /* Number of values in the enum. */

/*
 * Structure passed to describe procedure-like "procedures" that are not
 * procedures (e.g. a lambda) so that their details can be reported correctly
 * by [info frame]. Contains a sub-structure for each extra field.
 */

typedef Tcl_Obj * (GetFrameInfoValueProc)(void *clientData);
typedef struct {
    const char *name;		/* Name of this field. */
    GetFrameInfoValueProc *proc;	/* Function to generate a Tcl_Obj* from the
				 * clientData, or just use the clientData
				 * directly (after casting) if NULL. */
    void *clientData;	/* Context for above function, or Tcl_Obj* if
				 * proc field is NULL. */
} ExtraFrameInfoField;
typedef struct {
    Tcl_Size length;			/* Length of array. */
    ExtraFrameInfoField fields[2];
				/* Really as long as necessary, but this is
				 * long enough for nearly anything. */
} ExtraFrameInfo;

/*
 *----------------------------------------------------------------
 * Data structures and procedures related to TclHandles, which are a very
 * lightweight method of preserving enough information to determine if an
 * arbitrary malloc'd block has been deleted.
 *----------------------------------------------------------------
 */

typedef void **TclHandle;

/*
 *----------------------------------------------------------------
 * Experimental flag value passed to Tcl_GetRegExpFromObj. Intended for use
 * only by Expect. It will probably go away in a later release.
 *----------------------------------------------------------------
 */

#define TCL_REG_BOSONLY 002000	/* Prepend \A to pattern so it only matches at
				 * the beginning of the string. */

/*
 * These are a thin layer over TclpThreadKeyDataGet and TclpThreadKeyDataSet
 * when threads are used, or an emulation if there are no threads. These are
 * really internal and Tcl clients should use Tcl_GetThreadData.
 */

MODULE_SCOPE void *	TclThreadDataKeyGet(Tcl_ThreadDataKey *keyPtr);
MODULE_SCOPE void	TclThreadDataKeySet(Tcl_ThreadDataKey *keyPtr,
			    void *data);

/*
 * This is a convenience macro used to initialize a thread local storage ptr.
 */

#define TCL_TSD_INIT(keyPtr) \
	(ThreadSpecificData *)Tcl_GetThreadData((keyPtr), sizeof(ThreadSpecificData))

/*
 *----------------------------------------------------------------
 * Data structures related to bytecode compilation and execution. These are
 * used primarily in tclCompile.c, tclExecute.c, and tclBasic.c.
 *----------------------------------------------------------------
 */

/*
 * Forward declaration to prevent errors when the forward references to
 * Tcl_Parse and CompileEnv are encountered in the procedure type CompileProc
 * declared below.
 */

struct CompileEnv;

/*
 * The type of procedures called by the Tcl bytecode compiler to compile
 * commands. Pointers to these procedures are kept in the Command structure
 * describing each command. The integer value returned by a CompileProc must
 * be one of the following:
 *
 * TCL_OK		Compilation completed normally.
 * TCL_ERROR 		Compilation could not be completed. This can be just a
 * 			judgment by the CompileProc that the command is too
 * 			complex to compile effectively, or it can indicate
 * 			that in the current state of the interp, the command
 * 			would raise an error. The bytecode compiler will not
 * 			do any error reporting at compiler time. Error
 * 			reporting is deferred until the actual runtime,
 * 			because by then changes in the interp state may allow
 * 			the command to be successfully evaluated.
 */

typedef int (CompileProc)(Tcl_Interp *interp, Tcl_Parse *parsePtr,
	struct Command *cmdPtr, struct CompileEnv *compEnvPtr);

/*
 * The type of procedure called from the compilation hook point in
 * SetByteCodeFromAny.
 */

typedef int (CompileHookProc)(Tcl_Interp *interp,
	struct CompileEnv *compEnvPtr, void *clientData);

/*
 * The data structure for a (linked list of) execution stacks.
 */

typedef struct ExecStack {
    struct ExecStack *prevPtr;
    struct ExecStack *nextPtr;
    Tcl_Obj **markerPtr;
    Tcl_Obj **endPtr;
    Tcl_Obj **tosPtr;
    Tcl_Obj *stackWords[TCLFLEXARRAY];
} ExecStack;

/*
 * The data structure defining the execution environment for ByteCode's.
 * There is one ExecEnv structure per Tcl interpreter. It holds the evaluation
 * stack that holds command operands and results. The stack grows towards
 * increasing addresses. The member stackPtr points to the stackItems of the
 * currently active execution stack.
 */

typedef struct CorContext {
    struct CallFrame *framePtr;
    struct CallFrame *varFramePtr;
    struct CmdFrame *cmdFramePtr;  /* See Interp.cmdFramePtr */
    Tcl_HashTable *lineLABCPtr;    /* See Interp.lineLABCPtr */
} CorContext;

typedef struct CoroutineData {
    struct Command *cmdPtr;	/* The command handle for the coroutine. */
    struct ExecEnv *eePtr;	/* The special execution environment (stacks,
				 * etc.) for the coroutine. */
    struct ExecEnv *callerEEPtr;/* The execution environment for the caller of
				 * the coroutine, which might be the
				 * interpreter global environment or another
				 * coroutine. */
    CorContext caller;
    CorContext running;
    Tcl_HashTable *lineLABCPtr;    /* See Interp.lineLABCPtr */
    void *stackLevel;
    Tcl_Size auxNumLevels;		/* While the coroutine is running the
				 * numLevels of the create/resume command is
				 * stored here; for suspended coroutines it
				 * holds the nesting numLevels at yield. */
    Tcl_Size nargs;                  /* Number of args required for resuming this
				 * coroutine; COROUTINE_ARGUMENTS_SINGLE_OPTIONAL means "0 or 1"
				 * (default), COROUTINE_ARGUMENTS_ARBITRARY means "any" */
    Tcl_Obj *yieldPtr;		/* The command to yield to.  Stored here in
				 * order to reset splice point in
				 * TclNRCoroutineActivateCallback if the
				 * coroutine is busy.
				*/
} CoroutineData;

typedef struct ExecEnv {
    ExecStack *execStackPtr;	/* Points to the first item in the evaluation
				 * stack on the heap. */
    Tcl_Obj *constants[2];	/* Pointers to constant "0" and "1" objs. */
    struct Tcl_Interp *interp;
    struct NRE_callback *callbackPtr;
				/* Top callback in NRE's stack. */
    struct CoroutineData *corPtr;
    int rewind;
} ExecEnv;

#define COR_IS_SUSPENDED(corPtr) \
    ((corPtr)->stackLevel == NULL)

/*
 * The definitions for the LiteralTable and LiteralEntry structures. Each
 * interpreter contains a LiteralTable. It is used to reduce the storage
 * needed for all the Tcl objects that hold the literals of scripts compiled
 * by the interpreter. A literal's object is shared by all the ByteCodes that
 * refer to the literal. Each distinct literal has one LiteralEntry entry in
 * the LiteralTable. A literal table is a specialized hash table that is
 * indexed by the literal's string representation, which may contain null
 * characters.
 *
 * Note that we reduce the space needed for literals by sharing literal
 * objects both within a ByteCode (each ByteCode contains a local
 * LiteralTable) and across all an interpreter's ByteCodes (with the
 * interpreter's global LiteralTable).
 */

typedef struct LiteralEntry {
    struct LiteralEntry *nextPtr;
				/* Points to next entry in this hash bucket or
				 * NULL if end of chain. */
    Tcl_Obj *objPtr;		/* Points to Tcl object that holds the
				 * literal's bytes and length. */
    Tcl_Size refCount;		/* If in an interpreter's global literal
				 * table, the number of ByteCode structures
				 * that share the literal object; the literal
				 * entry can be freed when refCount drops to
				 * 0. If in a local literal table, TCL_INDEX_NONE. */
    Namespace *nsPtr;		/* Namespace in which this literal is used. We
				 * try to avoid sharing literal non-FQ command
				 * names among different namespaces to reduce
				 * shimmering. */
} LiteralEntry;

typedef struct LiteralTable {
    LiteralEntry **buckets;	/* Pointer to bucket array. Each element
				 * points to first entry in bucket's hash
				 * chain, or NULL. */
    LiteralEntry *staticBuckets[TCL_SMALL_HASH_TABLE];
				/* Bucket array used for small tables to avoid
				 * mallocs and frees. */
    TCL_HASH_TYPE numBuckets; /* Total number of buckets allocated at
				 * **buckets. */
    TCL_HASH_TYPE numEntries; /* Total number of entries present in
				 * table. */
    TCL_HASH_TYPE rebuildSize; /* Enlarge table when numEntries gets to be
				 * this large. */
    TCL_HASH_TYPE mask;		/* Mask value used in hashing function. */
} LiteralTable;

/*
 * The following structure defines for each Tcl interpreter various
 * statistics-related information about the bytecode compiler and
 * interpreter's operation in that interpreter.
 */

#ifdef TCL_COMPILE_STATS
typedef struct ByteCodeStats {
    size_t numExecutions;		/* Number of ByteCodes executed. */
    size_t numCompilations;	/* Number of ByteCodes created. */
    size_t numByteCodesFreed;	/* Number of ByteCodes destroyed. */
    size_t instructionCount[256];	/* Number of times each instruction was
				 * executed. */

    double totalSrcBytes;	/* Total source bytes ever compiled. */
    double totalByteCodeBytes;	/* Total bytes for all ByteCodes. */
    double currentSrcBytes;	/* Src bytes for all current ByteCodes. */
    double currentByteCodeBytes;/* Code bytes in all current ByteCodes. */

    size_t srcCount[32];		/* Source size distribution: # of srcs of
				 * size [2**(n-1)..2**n), n in [0..32). */
    size_t byteCodeCount[32];	/* ByteCode size distribution. */
    size_t lifetimeCount[32];	/* ByteCode lifetime distribution (ms). */

    double currentInstBytes;	/* Instruction bytes-current ByteCodes. */
    double currentLitBytes;	/* Current literal bytes. */
    double currentExceptBytes;	/* Current exception table bytes. */
    double currentAuxBytes;	/* Current auxiliary information bytes. */
    double currentCmdMapBytes;	/* Current src<->code map bytes. */

    size_t numLiteralsCreated;	/* Total literal objects ever compiled. */
    double totalLitStringBytes;	/* Total string bytes in all literals. */
    double currentLitStringBytes;
				/* String bytes in current literals. */
    size_t literalCount[32];	/* Distribution of literal string sizes. */
} ByteCodeStats;
#endif /* TCL_COMPILE_STATS */

/*
 * Structure used in implementation of those core ensembles which are
 * partially compiled. Used as an array of these, with a terminating field
 * whose 'name' is NULL.
 */

typedef struct {
    const char *name;		/* The name of the subcommand. */
    Tcl_ObjCmdProc *proc;	/* The implementation of the subcommand. */
    CompileProc *compileProc;	/* The compiler for the subcommand. */
    Tcl_ObjCmdProc *nreProc;	/* NRE implementation of this command. */
    void *clientData;	/* Any clientData to give the command. */
    int unsafe;			/* Whether this command is to be hidden by
				 * default in a safe interpreter. */
} EnsembleImplMap;

/*
 *----------------------------------------------------------------
 * Data structures related to commands.
 *----------------------------------------------------------------
 */

/*
 * An imported command is created in an namespace when it imports a "real"
 * command from another namespace. An imported command has a Command structure
 * that points (via its ClientData value) to the "real" Command structure in
 * the source namespace's command table. The real command records all the
 * imported commands that refer to it in a list of ImportRef structures so
 * that they can be deleted when the real command is deleted.
 */

typedef struct ImportRef {
    struct Command *importedCmdPtr;
				/* Points to the imported command created in
				 * an importing namespace; this command
				 * redirects its invocations to the "real"
				 * command. */
    struct ImportRef *nextPtr;	/* Next element on the linked list of imported
				 * commands that refer to the "real" command.
				 * The real command deletes these imported
				 * commands on this list when it is
				 * deleted. */
} ImportRef;

/*
 * Data structure used as the ClientData of imported commands: commands
 * created in an namespace when it imports a "real" command from another
 * namespace.
 */

typedef struct ImportedCmdData {
    struct Command *realCmdPtr;	/* "Real" command that this imported command
				 * refers to. */
    struct Command *selfPtr;	/* Pointer to this imported command. Needed
				 * only when deleting it in order to remove it
				 * from the real command's linked list of
				 * imported commands that refer to it. */
} ImportedCmdData;

/*
 * A Command structure exists for each command in a namespace. The Tcl_Command
 * opaque type actually refers to these structures.
 */

typedef struct Command {
    Tcl_HashEntry *hPtr;	/* Pointer to the hash table entry that refers
				 * to this command. The hash table is either a
				 * namespace's command table or an
				 * interpreter's hidden command table. This
				 * pointer is used to get a command's name
				 * from its Tcl_Command handle. NULL means
				 * that the hash table entry has been removed
				 * already (this can happen if deleteProc
				 * causes the command to be deleted or
				 * recreated). */
    Namespace *nsPtr;		/* Points to the namespace containing this
				 * command. */
    Tcl_Size refCount;		/* 1 if in command hashtable plus 1 for each
				 * reference from a CmdName Tcl object
				 * representing a command's name in a ByteCode
				 * instruction sequence. This structure can be
				 * freed when refCount becomes zero. */
    Tcl_Size cmdEpoch;		/* Incremented to invalidate any references
				 * that point to this command when it is
				 * renamed, deleted, hidden, or exposed. */
    CompileProc *compileProc;	/* Procedure called to compile command. NULL
				 * if no compile proc exists for command. */
    Tcl_ObjCmdProc *objProc;	/* Object-based command procedure. */
    void *objClientData;	/* Arbitrary value passed to object proc. */
    Tcl_CmdProc *proc;		/* String-based command procedure. */
    void *clientData;	/* Arbitrary value passed to string proc. */
    Tcl_CmdDeleteProc *deleteProc;
				/* Procedure invoked when deleting command to,
				 * e.g., free all client data. */
    void *deleteData;	/* Arbitrary value passed to deleteProc. */
    int flags;			/* Miscellaneous bits of information about
				 * command. See below for definitions. */
    ImportRef *importRefPtr;	/* List of each imported Command created in
				 * another namespace when this command is
				 * imported. These imported commands redirect
				 * invocations back to this command. The list
				 * is used to remove all those imported
				 * commands when deleting this "real"
				 * command. */
    CommandTrace *tracePtr;	/* First in list of all traces set for this
				 * command. */
    Tcl_ObjCmdProc *nreProc;	/* NRE implementation of this command. */
} Command;

/*
 * Flag bits for commands.
 *
 * CMD_DYING -			If 1 the command is in the process of
 *				being deleted (its deleteProc is currently
 *				executing). Other attempts to delete the
 *				command should be ignored.
 * CMD_TRACE_ACTIVE -		If 1 the trace processing is currently
 *				underway for a rename/delete change. See the
 *				two flags below for which is currently being
 *				processed.
 * CMD_HAS_EXEC_TRACES -	If 1 means that this command has at least one
 *				execution trace (as opposed to simple
 *				delete/rename traces) in its tracePtr list.
 * CMD_COMPILES_EXPANDED -	If 1 this command has a compiler that
 *				can handle expansion (provided it is not the
 *				first word).
 * TCL_TRACE_RENAME -		A rename trace is in progress. Further
 *				recursive renames will not be traced.
 * TCL_TRACE_DELETE -		A delete trace is in progress. Further
 *				recursive deletes will not be traced.
 * (these last two flags are defined in tcl.h)
 */

#define CMD_DYING		    0x01
#define CMD_TRACE_ACTIVE	    0x02
#define CMD_HAS_EXEC_TRACES	    0x04
#define CMD_COMPILES_EXPANDED	    0x08
#define CMD_REDEF_IN_PROGRESS	    0x10
#define CMD_VIA_RESOLVER	    0x20
#define CMD_DEAD                    0x40


/*
 *----------------------------------------------------------------
 * Data structures related to name resolution procedures.
 *----------------------------------------------------------------
 */

/*
 * The interpreter keeps a linked list of name resolution schemes. The scheme
 * for a namespace is consulted first, followed by the list of schemes in an
 * interpreter, followed by the default name resolution in Tcl. Schemes are
 * added/removed from the interpreter's list by calling Tcl_AddInterpResolver
 * and Tcl_RemoveInterpResolver.
 */

typedef struct ResolverScheme {
    char *name;			/* Name identifying this scheme. */
    Tcl_ResolveCmdProc *cmdResProc;
				/* Procedure handling command name
				 * resolution. */
    Tcl_ResolveVarProc *varResProc;
				/* Procedure handling variable name resolution
				 * for variables that can only be handled at
				 * runtime. */
    Tcl_ResolveCompiledVarProc *compiledVarResProc;
				/* Procedure handling variable name resolution
				 * at compile time. */

    struct ResolverScheme *nextPtr;
				/* Pointer to next record in linked list. */
} ResolverScheme;

/*
 * Forward declaration of the TIP#143 limit handler structure.
 */

typedef struct LimitHandler LimitHandler;

/*
 * TIP #268.
 * Values for the selection mode, i.e the package require preferences.
 */

enum PkgPreferOptions {
    PKG_PREFER_LATEST, PKG_PREFER_STABLE
};

/*
 *----------------------------------------------------------------
 * This structure shadows the first few fields of the memory cache for the
 * allocator defined in tclThreadAlloc.c; it has to be kept in sync with the
 * definition there.
 * Some macros require knowledge of some fields in the struct in order to
 * avoid hitting the TSD unnecessarily. In order to facilitate this, a pointer
 * to the relevant fields is kept in the allocCache field in struct Interp.
 *----------------------------------------------------------------
 */

typedef struct AllocCache {
    struct Cache *nextPtr;	/* Linked list of cache entries. */
    Tcl_ThreadId owner;		/* Which thread's cache is this? */
    Tcl_Obj *firstObjPtr;	/* List of free objects for thread. */
    size_t numObjects;		/* Number of objects for thread. */
} AllocCache;

/*
 *----------------------------------------------------------------
 * This structure defines an interpreter, which is a collection of commands
 * plus other state information related to interpreting commands, such as
 * variable storage. Primary responsibility for this data structure is in
 * tclBasic.c, but almost every Tcl source file uses something in here.
 *----------------------------------------------------------------
 */

typedef struct Interp {
    /*
     * The first two fields were named "result" and "freeProc" in earlier
     * versions of Tcl.  They are no longer used within Tcl, and are no
     * longer available to be accessed by extensions.  However, they cannot
     * be removed.  Why?  There is a deployed base of stub-enabled extensions
     * that query the value of iPtr->stubTable.  For them to continue to work,
     * the location of the field "stubTable" within the Interp struct cannot
     * change.  The most robust way to assure that is to leave all fields up to
     * that one undisturbed.
     */

    const char *legacyResult;
    void (*legacyFreeProc) (void);
    int errorLine;		/* When TCL_ERROR is returned, this gives the
				 * line number in the command where the error
				 * occurred (1 means first line). */
    const struct TclStubs *stubTable;
				/* Pointer to the exported Tcl stub table.  In
				 * ancient pre-8.1 versions of Tcl this was a
				 * pointer to the objResultPtr or a pointer to a
				 * buckets array in a hash table. Deployed stubs
				 * enabled extensions check for a NULL pointer value
				 * and for a TCL_STUBS_MAGIC value to verify they
				 * are not [load]ing into one of those pre-stubs
				 * interps.
				 */

    TclHandle handle;		/* Handle used to keep track of when this
				 * interp is deleted. */

    Namespace *globalNsPtr;	/* The interpreter's global namespace. */
    Tcl_HashTable *hiddenCmdTablePtr;
				/* Hash table used by tclBasic.c to keep track
				 * of hidden commands on a per-interp
				 * basis. */
    void *interpInfo;	/* Information used by tclInterp.c to keep
				 * track of parent/child interps on a
				 * per-interp basis. */
#if TCL_MAJOR_VERSION > 8
    void (*optimizer)(void *envPtr);
#else
    union {
	void (*optimizer)(void *envPtr);
	Tcl_HashTable unused2;	/* No longer used (was mathFuncTable). The
				 * unused space in interp was repurposed for
				 * pluggable bytecode optimizers. The core
				 * contains one optimizer, which can be
				 * selectively overridden by extensions. */
    } extra;
#endif
    /*
     * Information related to procedures and variables. See tclProc.c and
     * tclVar.c for usage.
     */

    Tcl_Size numLevels;		/* Keeps track of how many nested calls to
				 * Tcl_Eval are in progress for this
				 * interpreter. It's used to delay deletion of
				 * the table until all Tcl_Eval invocations
				 * are completed. */
    Tcl_Size maxNestingDepth;	/* If numLevels exceeds this value then Tcl
				 * assumes that infinite recursion has
				 * occurred and it generates an error. */
    CallFrame *framePtr;	/* Points to top-most in stack of all nested
				 * procedure invocations. */
    CallFrame *varFramePtr;	/* Points to the call frame whose variables
				 * are currently in use (same as framePtr
				 * unless an "uplevel" command is
				 * executing). */
    ActiveVarTrace *activeVarTracePtr;
				/* First in list of active traces for interp,
				 * or NULL if no active traces. */
    int returnCode;		/* [return -code] parameter. */
    CallFrame *rootFramePtr;	/* Global frame pointer for this
				 * interpreter. */
    Namespace *lookupNsPtr;	/* Namespace to use ONLY on the next
				 * TCL_EVAL_INVOKE call to Tcl_EvalObjv. */

#if TCL_MAJOR_VERSION < 9
    char *appendResultDontUse;
    int appendAvlDontUse;
    int appendUsedDontUse;
#endif

    /*
     * Information about packages. Used only in tclPkg.c.
     */

    Tcl_HashTable packageTable;	/* Describes all of the packages loaded in or
				 * available to this interpreter. Keys are
				 * package names, values are (Package *)
				 * pointers. */
    char *packageUnknown;	/* Command to invoke during "package require"
				 * commands for packages that aren't described
				 * in packageTable. Ckalloc'ed, may be
				 * NULL. */
    /*
     * Miscellaneous information:
     */

    Tcl_Size cmdCount;		/* Total number of times a command procedure
				 * has been called for this interpreter. */
    int evalFlags;		/* Flags to control next call to Tcl_Eval.
				 * Normally zero, but may be set before
				 * calling Tcl_Eval. See below for valid
				 * values. */
#if TCL_MAJOR_VERSION < 9
    int unused1;		/* No longer used (was termOffset) */
#endif
    LiteralTable literalTable;	/* Contains LiteralEntry's describing all Tcl
				 * objects holding literals of scripts
				 * compiled by the interpreter. Indexed by the
				 * string representations of literals. Used to
				 * avoid creating duplicate objects. */
    Tcl_Size compileEpoch;		/* Holds the current "compilation epoch" for
				 * this interpreter. This is incremented to
				 * invalidate existing ByteCodes when, e.g., a
				 * command with a compile procedure is
				 * redefined. */
    Proc *compiledProcPtr;	/* If a procedure is being compiled, a pointer
				 * to its Proc structure; otherwise, this is
				 * NULL. Set by ObjInterpProc in tclProc.c and
				 * used by tclCompile.c to process local
				 * variables appropriately. */
    ResolverScheme *resolverPtr;
				/* Linked list of name resolution schemes
				 * added to this interpreter. Schemes are
				 * added and removed by calling
				 * Tcl_AddInterpResolvers and
				 * Tcl_RemoveInterpResolver respectively. */
    Tcl_Obj *scriptFile;	/* NULL means there is no nested source
				 * command active; otherwise this points to
				 * pathPtr of the file being sourced. */
    int flags;			/* Various flag bits. See below. */
    long randSeed;		/* Seed used for rand() function. */
    Trace *tracePtr;		/* List of traces for this interpreter. */
    Tcl_HashTable *assocData;	/* Hash table for associating data with this
				 * interpreter. Cleaned up when this
				 * interpreter is deleted. */
    struct ExecEnv *execEnvPtr;	/* Execution environment for Tcl bytecode
				 * execution. Contains a pointer to the Tcl
				 * evaluation stack. */
    Tcl_Obj *emptyObjPtr;	/* Points to an object holding an empty
				 * string. Returned by Tcl_ObjSetVar2 when
				 * variable traces change a variable in a
				 * gross way. */
#if TCL_MAJOR_VERSION < 9
    char resultSpaceDontUse[TCL_DSTRING_STATIC_SIZE+1];
#endif
    Tcl_Obj *objResultPtr;	/* If the last command returned an object
				 * result, this points to it. Should not be
				 * accessed directly; see comment above. */
    Tcl_ThreadId threadId;	/* ID of thread that owns the interpreter. */

    ActiveCommandTrace *activeCmdTracePtr;
				/* First in list of active command traces for
				 * interp, or NULL if no active traces. */
    ActiveInterpTrace *activeInterpTracePtr;
				/* First in list of active traces for interp,
				 * or NULL if no active traces. */

    Tcl_Size tracesForbiddingInline;	/* Count of traces (in the list headed by
				 * tracePtr) that forbid inline bytecode
				 * compilation. */

    /*
     * Fields used to manage extensible return options (TIP 90).
     */

    Tcl_Obj *returnOpts;	/* A dictionary holding the options to the
				 * last [return] command. */

    Tcl_Obj *errorInfo;		/* errorInfo value (now as a Tcl_Obj). */
    Tcl_Obj *eiVar;		/* cached ref to ::errorInfo variable. */
    Tcl_Obj *errorCode;		/* errorCode value (now as a Tcl_Obj). */
    Tcl_Obj *ecVar;		/* cached ref to ::errorInfo variable. */
    int returnLevel;		/* [return -level] parameter. */

    /*
     * Resource limiting framework support (TIP#143).
     */

    struct {
	int active;		/* Flag values defining which limits have been
				 * set. */
	int granularityTicker;	/* Counter used to determine how often to
				 * check the limits. */
	int exceeded;		/* Which limits have been exceeded, described
				 * as flag values the same as the 'active'
				 * field. */

	Tcl_Size cmdCount;		/* Limit for how many commands to execute in
				 * the interpreter. */
	LimitHandler *cmdHandlers;
				/* Handlers to execute when the limit is
				 * reached. */
	int cmdGranularity;	/* Mod factor used to determine how often to
				 * evaluate the limit check. */

	Tcl_Time time;		/* Time limit for execution within the
				 * interpreter. */
	LimitHandler *timeHandlers;
				/* Handlers to execute when the limit is
				 * reached. */
	int timeGranularity;	/* Mod factor used to determine how often to
				 * evaluate the limit check. */
	Tcl_TimerToken timeEvent;
				/* Handle for a timer callback that will occur
				 * when the time-limit is exceeded. */

	Tcl_HashTable callbacks;/* Mapping from (interp,type) pair to data
				 * used to install a limit handler callback to
				 * run in _this_ interp when the limit is
				 * exceeded. */
    } limit;

    /*
     * Information for improved default error generation from ensembles
     * (TIP#112).
     */

    struct {
	Tcl_Obj *const *sourceObjs;
				/* What arguments were actually input into the
				 * *root* ensemble command? (Nested ensembles
				 * don't rewrite this.) NULL if we're not
				 * processing an ensemble. */
	Tcl_Size numRemovedObjs;	/* How many arguments have been stripped off
				 * because of ensemble processing. */
	Tcl_Size numInsertedObjs;	/* How many of the current arguments were
				 * inserted by an ensemble. */
    } ensembleRewrite;

    /*
     * TIP #219: Global info for the I/O system.
     */

    Tcl_Obj *chanMsg;		/* Error message set by channel drivers, for
				 * the propagation of arbitrary Tcl errors.
				 * This information, if present (chanMsg not
				 * NULL), takes precedence over a POSIX error
				 * code returned by a channel operation. */

    /*
     * Source code origin information (TIP #280).
     */

    CmdFrame *cmdFramePtr;	/* Points to the command frame containing the
				 * location information for the current
				 * command. */
    const CmdFrame *invokeCmdFramePtr;
				/* Points to the command frame which is the
				 * invoking context of the bytecode compiler.
				 * NULL when the byte code compiler is not
				 * active. */
    int invokeWord;		/* Index of the word in the command which
				 * is getting compiled. */
    Tcl_HashTable *linePBodyPtr;/* This table remembers for each statically
				 * defined procedure the location information
				 * for its body. It is keyed by the address of
				 * the Proc structure for a procedure. The
				 * values are "struct CmdFrame*". */
    Tcl_HashTable *lineBCPtr;	/* This table remembers for each ByteCode
				 * object the location information for its
				 * body. It is keyed by the address of the
				 * Proc structure for a procedure. The values
				 * are "struct ExtCmdLoc*". (See
				 * tclCompile.h) */
    Tcl_HashTable *lineLABCPtr;
    Tcl_HashTable *lineLAPtr;	/* This table remembers for each argument of a
				 * command on the execution stack the index of
				 * the argument in the command, and the
				 * location data of the command. It is keyed
				 * by the address of the Tcl_Obj containing
				 * the argument. The values are "struct
				 * CFWord*" (See tclBasic.c). This allows
				 * commands like uplevel, eval, etc. to find
				 * location information for their arguments,
				 * if they are a proper literal argument to an
				 * invoking command. Alt view: An index to the
				 * CmdFrame stack keyed by command argument
				 * holders. */
    ContLineLoc *scriptCLLocPtr;/* This table points to the location data for
				 * invisible continuation lines in the script,
				 * if any. This pointer is set by the function
				 * TclEvalObjEx() in file "tclBasic.c", and
				 * used by function ...() in the same file.
				 * It does for the eval/direct path of script
				 * execution what CompileEnv.clLoc does for
				 * the bytecode compiler.
				 */
    /*
     * TIP #268. The currently active selection mode, i.e. the package require
     * preferences.
     */

    int packagePrefer;		/* Current package selection mode. */

    /*
     * Hashtables for variable traces and searches.
     */

    Tcl_HashTable varTraces;	/* Hashtable holding the start of a variable's
				 * active trace list; varPtr is the key. */
    Tcl_HashTable varSearches;	/* Hashtable holding the start of a variable's
				 * active searches list; varPtr is the key. */
    /*
     * The thread-specific data ekeko: cache pointers or values that
     *  (a) do not change during the thread's lifetime
     *  (b) require access to TSD to determine at runtime
     *  (c) are accessed very often (e.g., at each command call)
     *
     * Note that these are the same for all interps in the same thread. They
     * just have to be initialised for the thread's parent interp, children
     * inherit the value.
     *
     * They are used by the macros defined below.
     */

    AllocCache *allocCache;
    void *pendingObjDataPtr;	/* Pointer to the Cache and PendingObjData
				 * structs for this interp's thread; see
				 * tclObj.c and tclThreadAlloc.c */
    int *asyncReadyPtr;		/* Pointer to the asyncReady indicator for
				 * this interp's thread; see tclAsync.c */
    /*
     * The pointer to the object system root ekeko. c.f. TIP #257.
     */
    void *objectFoundation;	/* Pointer to the Foundation structure of the
				 * object system, which contains things like
				 * references to key namespaces. See
				 * tclOOInt.h and tclOO.c for real definition
				 * and setup. */

    struct NRE_callback *deferredCallbacks;
				/* Callbacks that are set previous to a call
				 * to some Eval function but that actually
				 * belong to the command that is about to be
				 * called - i.e., they should be run *before*
				 * any tailcall is invoked. */

    /*
     * TIP #285, Script cancellation support.
     */

    Tcl_AsyncHandler asyncCancel;
				/* Async handler token for Tcl_CancelEval. */
    Tcl_Obj *asyncCancelMsg;	/* Error message set by async cancel handler
				 * for the propagation of arbitrary Tcl
				 * errors. This information, if present
				 * (asyncCancelMsg not NULL), takes precedence
				 * over the default error messages returned by
				 * a script cancellation operation. */

	/*
	 * TIP #348 IMPLEMENTATION  -  Substituted error stack
	 */
    Tcl_Obj *errorStack;	/* [info errorstack] value (as a Tcl_Obj). */
    Tcl_Obj *upLiteral;		/* "UP" literal for [info errorstack] */
    Tcl_Obj *callLiteral;	/* "CALL" literal for [info errorstack] */
    Tcl_Obj *innerLiteral;	/* "INNER" literal for [info errorstack] */
    Tcl_Obj *innerContext;	/* cached list for fast reallocation */
    int resetErrorStack;        /* controls cleaning up of ::errorStack */

#ifdef TCL_COMPILE_STATS
    /*
     * Statistical information about the bytecode compiler and interpreter's
     * operation. This should be the last field of Interp.
     */

    ByteCodeStats stats;	/* Holds compilation and execution statistics
				 * for this interpreter. */
#endif /* TCL_COMPILE_STATS */
} Interp;

/*
 * Macros that use the TSD-ekeko.
 */

#define TclAsyncReady(iPtr) \
    *((iPtr)->asyncReadyPtr)

/*
 * Macros for script cancellation support (TIP #285).
 */

#define TclCanceled(iPtr) \
    (((iPtr)->flags & CANCELED) || ((iPtr)->flags & TCL_CANCEL_UNWIND))

#define TclSetCancelFlags(iPtr, cancelFlags)   \
    (iPtr)->flags |= CANCELED;                 \
    if ((cancelFlags) & TCL_CANCEL_UNWIND) {   \
        (iPtr)->flags |= TCL_CANCEL_UNWIND;    \
    }

#define TclUnsetCancelFlags(iPtr) \
    (iPtr)->flags &= (~(CANCELED | TCL_CANCEL_UNWIND))

/*
 * Macros for splicing into and out of doubly linked lists. They assume
 * existence of struct items 'prevPtr' and 'nextPtr'.
 *
 * a = element to add or remove.
 * b = list head.
 *
 * TclSpliceIn adds to the head of the list.
 */

#define TclSpliceIn(a,b)			\
    (a)->nextPtr = (b);				\
    if ((b) != NULL) {				\
	(b)->prevPtr = (a);			\
    }						\
    (a)->prevPtr = NULL, (b) = (a);

#define TclSpliceOut(a,b)			\
    if ((a)->prevPtr != NULL) {			\
	(a)->prevPtr->nextPtr = (a)->nextPtr;	\
    } else {					\
	(b) = (a)->nextPtr;			\
    }						\
    if ((a)->nextPtr != NULL) {			\
	(a)->nextPtr->prevPtr = (a)->prevPtr;	\
    }

/*
 * EvalFlag bits for Interp structures:
 *
 * TCL_ALLOW_EXCEPTIONS	1 means it's OK for the script to terminate with a
 *			code other than TCL_OK or TCL_ERROR; 0 means codes
 *			other than these should be turned into errors.
 */

#define TCL_ALLOW_EXCEPTIONS		0x04
#define TCL_EVAL_FILE			0x02
#define TCL_EVAL_SOURCE_IN_FRAME	0x10
#define TCL_EVAL_NORESOLVE		0x20
#define TCL_EVAL_DISCARD_RESULT		0x40

/*
 * Flag bits for Interp structures:
 *
 * DELETED:		Non-zero means the interpreter has been deleted:
 *			don't process any more commands for it, and destroy
 *			the structure as soon as all nested invocations of
 *			Tcl_Eval are done.
 * ERR_ALREADY_LOGGED:	Non-zero means information has already been logged in
 *			iPtr->errorInfo for the current Tcl_Eval instance, so
 *			Tcl_Eval needn't log it (used to implement the "error
 *			message log" command).
 * DONT_COMPILE_CMDS_INLINE: Non-zero means that the bytecode compiler should
 *			not compile any commands into an inline sequence of
 *			instructions. This is set 1, for example, when command
 *			traces are requested.
 * RAND_SEED_INITIALIZED: Non-zero means that the randSeed value of the interp
 *			has not be initialized. This is set 1 when we first
 *			use the rand() or srand() functions.
 * SAFE_INTERP:		Non zero means that the current interp is a safe
 *			interp (i.e. it has only the safe commands installed,
 *			less privilege than a regular interp).
 * INTERP_DEBUG_FRAME:	Used for switching on various extra interpreter
 *			debug/info mechanisms (e.g. info frame eval/uplevel
 *			tracing) which are performance intensive.
 * INTERP_TRACE_IN_PROGRESS: Non-zero means that an interp trace is currently
 *			active; so no further trace callbacks should be
 *			invoked.
 * INTERP_ALTERNATE_WRONG_ARGS: Used for listing second and subsequent forms
 *			of the wrong-num-args string in Tcl_WrongNumArgs.
 *			Makes it append instead of replacing and uses
 *			different intermediate text.
 * CANCELED:		Non-zero means that the script in progress should be
 *			canceled as soon as possible. This can be checked by
 *			extensions (and the core itself) by calling
 *			Tcl_Canceled and checking if TCL_ERROR is returned.
 *			This is a one-shot flag that is reset immediately upon
 *			being detected; however, if the TCL_CANCEL_UNWIND flag
 *			is set Tcl_Canceled will continue to report that the
 *			script in progress has been canceled thereby allowing
 *			the evaluation stack for the interp to be fully
 *			unwound.
 *
 * WARNING: For the sake of some extensions that have made use of former
 * internal values, do not re-use the flag values 2 (formerly ERR_IN_PROGRESS)
 * or 8 (formerly ERROR_CODE_SET).
 */

#define DELETED				     1
#define ERR_ALREADY_LOGGED		     4
#define INTERP_DEBUG_FRAME		  0x10
#define DONT_COMPILE_CMDS_INLINE	  0x20
#define RAND_SEED_INITIALIZED		  0x40
#define SAFE_INTERP			  0x80
#define INTERP_TRACE_IN_PROGRESS	 0x200
#define INTERP_ALTERNATE_WRONG_ARGS	 0x400
#define ERR_LEGACY_COPY			 0x800
#define CANCELED			0x1000

/*
 * Maximum number of levels of nesting permitted in Tcl commands (used to
 * catch infinite recursion).
 */

#define MAX_NESTING_DEPTH	1000

/*
 * The macro below is used to modify a "char" value (e.g. by casting it to an
 * unsigned character) so that it can be used safely with macros such as
 * isspace.
 */

#define UCHAR(c) ((unsigned char) (c))

/*
 * This macro is used to properly align the memory allocated by Tcl, giving
 * the same alignment as the native malloc.
 */

#if defined(__APPLE__)
#define TCL_ALLOCALIGN	16
#else
#define TCL_ALLOCALIGN	(2*sizeof(void *))
#endif

/*
 * TCL_ALIGN is used to determine the offset needed to safely allocate any
 * data structure in memory. Given a starting offset or size, it "rounds up"
 * or "aligns" the offset to the next aligned (typically 8-byte) boundary so
 * that any data structure can be placed at the resulting offset without fear
 * of an alignment error. Note this is clamped to a minimum of 8 for API
 * compatibility.
 *
 * WARNING!! DO NOT USE THIS MACRO TO ALIGN POINTERS: it will produce the
 * wrong result on platforms that allocate addresses that are divisible by a
 * non-trivial factor of this alignment. Only use it for offsets or sizes.
 *
 * This macro is only used by tclCompile.c in the core (Bug 926445). It
 * however not be made file static, as extensions that touch bytecodes
 * (notably tbcload) require it.
 */

struct TclMaxAlignment {
    char unalign[8];
    union {
	long long maxAlignLongLong;
	double maxAlignDouble;
	void *maxAlignPointer;
    } aligned;
};
#define TCL_ALIGN_BYTES \
	offsetof(struct TclMaxAlignment, aligned)
#define TCL_ALIGN(x) \
	(((x) + (TCL_ALIGN_BYTES - 1)) & ~(TCL_ALIGN_BYTES - 1))

/*
 * A common panic alert when memory allocation fails.
 */

#define TclOOM(ptr, size) \
	((size) && ((ptr)||(Tcl_Panic("unable to alloc %" TCL_Z_MODIFIER "u bytes", (size_t)(size)),1)))

/*
 * The following enum values are used to specify the runtime platform setting
 * of the tclPlatform variable.
 */

typedef enum {
    TCL_PLATFORM_UNIX = 0,	/* Any Unix-like OS. */
    TCL_PLATFORM_WINDOWS = 2	/* Any Microsoft Windows OS. */
} TclPlatformType;

/*
 * The following enum values are used to indicate the translation of a Tcl
 * channel. Declared here so that each platform can define
 * TCL_PLATFORM_TRANSLATION to the native translation on that platform.
 */

typedef enum TclEolTranslation {
    TCL_TRANSLATE_AUTO,		/* Eol == \r, \n and \r\n. */
    TCL_TRANSLATE_CR,		/* Eol == \r. */
    TCL_TRANSLATE_LF,		/* Eol == \n. */
    TCL_TRANSLATE_CRLF		/* Eol == \r\n. */
} TclEolTranslation;

/*
 * Flags for TclInvoke:
 *
 * TCL_INVOKE_HIDDEN		Invoke a hidden command; if not set, invokes
 *				an exposed command.
 * TCL_INVOKE_NO_UNKNOWN	If set, "unknown" is not invoked if the
 *				command to be invoked is not found. Only has
 *				an effect if invoking an exposed command,
 *				i.e. if TCL_INVOKE_HIDDEN is not also set.
 * TCL_INVOKE_NO_TRACEBACK	Does not record traceback information if the
 *				invoked command returns an error. Used if the
 *				caller plans on recording its own traceback
 *				information.
 */

#define	TCL_INVOKE_HIDDEN	(1<<0)
#define TCL_INVOKE_NO_UNKNOWN	(1<<1)
#define TCL_INVOKE_NO_TRACEBACK	(1<<2)

/*
 * ListStore --
 *
 * A Tcl list's internal representation is defined through three structures.
 *
 * A ListStore struct is a structure that includes a variable size array that
 * serves as storage for a Tcl list. A contiguous sequence of slots in the
 * array, the "in-use" area, holds valid pointers to Tcl_Obj values that
 * belong to one or more Tcl lists. The unused slots before and after these
 * are free slots that may be used to prepend and append without having to
 * reallocate the struct. The ListStore may be shared amongst multiple lists
 * and reference counted.
 *
 * A ListSpan struct defines a sequence of slots within a ListStore. This sequence
 * always lies within the "in-use" area of the ListStore. Like ListStore, the
 * structure may be shared among multiple lists and is reference counted.
 *
 * A ListRep struct holds the internal representation of a Tcl list as stored
 * in a Tcl_Obj. It is composed of a ListStore and a ListSpan that together
 * define the content of the list. The ListSpan specifies the range of slots
 * within the ListStore that hold elements for this list. The ListSpan is
 * optional in which case the list includes all the "in-use" slots of the
 * ListStore.
 *
 */
typedef struct ListStore {
    Tcl_Size firstUsed;    /* Index of first slot in use within slots[] */
    Tcl_Size numUsed;      /* Number of slots in use (starting firstUsed) */
    Tcl_Size numAllocated; /* Total number of slots[] array slots. */
    size_t refCount;           /* Number of references to this instance */
    int flags;              /* LISTSTORE_* flags */
    Tcl_Obj *slots[TCLFLEXARRAY];      /* Variable size array. Grown as needed */
} ListStore;

#define LISTSTORE_CANONICAL 0x1 /* All Tcl_Obj's referencing this
                                   store have their string representation
                                   derived from the list representation */

/* Max number of elements that can be contained in a list */
#define LIST_MAX                                               \
    ((Tcl_Size)(((size_t)TCL_SIZE_MAX - offsetof(ListStore, slots)) \
		   / sizeof(Tcl_Obj *)))
/* Memory size needed for a ListStore to hold numSlots_ elements */
#define LIST_SIZE(numSlots_) \
	((Tcl_Size)(offsetof(ListStore, slots) + ((numSlots_) * sizeof(Tcl_Obj *))))

/*
 * ListSpan --
 * See comments above for ListStore
 */
typedef struct ListSpan {
    Tcl_Size spanStart;    /* Starting index of the span */
    Tcl_Size spanLength;   /* Number of elements in the span */
    Tcl_Size refCount;     /* Count of references to this span record */
} ListSpan;
#ifndef LIST_SPAN_THRESHOLD /* May be set on build line */
#define LIST_SPAN_THRESHOLD 101
#endif

/*
 * ListRep --
 * See comments above for ListStore
 */
typedef struct ListRep {
    ListStore *storePtr;/* element array shared amongst different lists */
    ListSpan *spanPtr;  /* If not NULL, the span holds the range of slots
                           within *storePtr that contain this list elements. */
} ListRep;

/*
 * Macros used to get access list internal representations.
 *
 * Naming conventions:
 * ListRep* - expect a pointer to a valid ListRep
 * ListObj* - expect a pointer to a Tcl_Obj whose internal type is known to
 *            be a list (tclListType). Will crash otherwise.
 * TclListObj* - expect a pointer to a Tcl_Obj whose internal type may or may not
 *            be tclListType. These will convert as needed and return error if
 *            conversion not possible.
 */

/* Returns the starting slot for this listRep in the contained ListStore */
#define ListRepStart(listRepPtr_)                               \
    ((listRepPtr_)->spanPtr ? (listRepPtr_)->spanPtr->spanStart \
			    : (listRepPtr_)->storePtr->firstUsed)

/* Returns the number of elements in this listRep */
#define ListRepLength(listRepPtr_)                               \
    ((listRepPtr_)->spanPtr ? (listRepPtr_)->spanPtr->spanLength \
			    : (listRepPtr_)->storePtr->numUsed)

/* Returns a pointer to the first slot containing this ListRep elements */
#define ListRepElementsBase(listRepPtr_) \
    (&(listRepPtr_)->storePtr->slots[ListRepStart(listRepPtr_)])

/* Stores the number of elements and base address of the element array */
#define ListRepElements(listRepPtr_, objc_, objv_) \
    (((objv_) = ListRepElementsBase(listRepPtr_)), \
     ((objc_) = ListRepLength(listRepPtr_)))

/* Returns 1/0 whether the ListRep's ListStore is shared. */
#define ListRepIsShared(listRepPtr_) ((listRepPtr_)->storePtr->refCount > 1)

/* Returns a pointer to the ListStore component */
#define ListObjStorePtr(listObj_) \
    ((ListStore *)((listObj_)->internalRep.twoPtrValue.ptr1))

/* Returns a pointer to the ListSpan component */
#define ListObjSpanPtr(listObj_) \
    ((ListSpan *)((listObj_)->internalRep.twoPtrValue.ptr2))

/* Returns the ListRep internal representaton in a Tcl_Obj */
#define ListObjGetRep(listObj_, listRepPtr_)                 \
    do {                                                     \
	(listRepPtr_)->storePtr = ListObjStorePtr(listObj_); \
	(listRepPtr_)->spanPtr = ListObjSpanPtr(listObj_);   \
    } while (0)

/* Returns the length of the list */
#define ListObjLength(listObj_, len_)                                         \
    ((len_) = ListObjSpanPtr(listObj_) ? ListObjSpanPtr(listObj_)->spanLength \
				       : ListObjStorePtr(listObj_)->numUsed)

/* Returns the starting slot index of this list's elements in the ListStore */
#define ListObjStart(listObj_)                                      \
    (ListObjSpanPtr(listObj_) ? ListObjSpanPtr(listObj_)->spanStart \
			      : ListObjStorePtr(listObj_)->firstUsed)

/* Stores the element count and base address of this list's elements */
#define ListObjGetElements(listObj_, objc_, objv_) \
    (((objv_) = &ListObjStorePtr(listObj_)->slots[ListObjStart(listObj_)]), \
     (ListObjLength(listObj_, (objc_))))


/*
 * Returns 1/0 whether the internal representation (not the Tcl_Obj itself)
 * is shared.  Note by intent this only checks for sharing of ListStore,
 * not spans.
 */
#define ListObjRepIsShared(listObj_) (ListObjStorePtr(listObj_)->refCount > 1)

/*
 * Certain commands like concat are optimized if an existing string
 * representation of a list object is known to be in canonical format (i.e.
 * generated from the list representation). There are three conditions when
 * this will be the case:
 * (1) No string representation exists which means it will obviously have
 * to be generated from the list representation when needed
 * (2) The ListStore flags is marked canonical. This is done at the time
 * the string representation is generated from the list IF the list
 * representation does not have a span (see comments in UpdateStringOfList).
 * (3) The list representation does not have a span component. This is
 * because list Tcl_Obj's with spans are always created from existing lists
 * and never from strings (see SetListFromAny) and thus their string
 * representation will always be canonical.
 */
#define ListObjIsCanonical(listObj_)                             \
    (((listObj_)->bytes == NULL)                                 \
     || (ListObjStorePtr(listObj_)->flags & LISTSTORE_CANONICAL) \
     || ListObjSpanPtr(listObj_) != NULL)

/*
 * Converts the Tcl_Obj to a list if it isn't one and stores the element
 * count and base address of this list's elements in objcPtr_ and objvPtr_.
 * Return TCL_OK on success or TCL_ERROR if the Tcl_Obj cannot be
 * converted to a list.
 */
#define TclListObjGetElementsM(interp_, listObj_, objcPtr_, objvPtr_)    \
    (((listObj_)->typePtr == &tclListType.objType)                              \
	 ? ((ListObjGetElements((listObj_), *(objcPtr_), *(objvPtr_))), \
	    TCL_OK)                                                     \
	 : Tcl_ListObjGetElements(                                      \
	     (interp_), (listObj_), (objcPtr_), (objvPtr_)))

/*
 * Converts the Tcl_Obj to a list if it isn't one and stores the element
 * count in lenPtr_.  Returns TCL_OK on success or TCL_ERROR if the
 * Tcl_Obj cannot be converted to a list.
 */
#define TclListObjLengthM(interp_, listObj_, lenPtr_)         \
    (((listObj_)->typePtr == &tclListType.objType)                   \
	 ? ((ListObjLength((listObj_), *(lenPtr_))), TCL_OK) \
	 : Tcl_ListObjLength((interp_), (listObj_), (lenPtr_)))

#define TclListObjIsCanonical(listObj_) \
    (((listObj_)->typePtr == &tclListType.objType) ? ListObjIsCanonical((listObj_)) : 0)

/*
 * Modes for collecting (or not) in the implementations of TclNRForeachCmd,
 * TclNRLmapCmd and their compilations.
 */

#define TCL_EACH_KEEP_NONE  0	/* Discard iteration result like [foreach] */
#define TCL_EACH_COLLECT    1	/* Collect iteration result like [lmap] */

/*
 * Macros providing a faster path to booleans and integers:
 * Tcl_GetBooleanFromObj, Tcl_GetLongFromObj, Tcl_GetIntFromObj
 * and Tcl_GetIntForIndex.
 *
 * WARNING: these macros eval their args more than once.
 */

#if TCL_MAJOR_VERSION > 8
#define TclGetBooleanFromObj(interp, objPtr, intPtr) \
    (((objPtr)->typePtr == &tclIntType.objType \
	    || (objPtr)->typePtr == &tclBooleanType.objType) \
	? (*(intPtr) = ((objPtr)->internalRep.wideValue!=0), TCL_OK)	\
	: Tcl_GetBooleanFromObj((interp), (objPtr), (intPtr)))
#else
#define TclGetBooleanFromObj(interp, objPtr, intPtr) \
    (((objPtr)->typePtr == &tclIntType.objType)			\
	? (*(intPtr) = ((objPtr)->internalRep.wideValue!=0), TCL_OK)	\
	: ((objPtr)->typePtr == &tclBooleanType.objType)			\
	? (*(intPtr) = ((objPtr)->internalRep.longValue!=0), TCL_OK)	\
	: Tcl_GetBooleanFromObj((interp), (objPtr), (intPtr)))
#endif

#ifdef TCL_WIDE_INT_IS_LONG
#define TclGetLongFromObj(interp, objPtr, longPtr) \
    (((objPtr)->typePtr == &tclIntType.objType)	\
	    ? ((*(longPtr) = (objPtr)->internalRep.wideValue), TCL_OK) \
	    : Tcl_GetLongFromObj((interp), (objPtr), (longPtr)))
#else
#define TclGetLongFromObj(interp, objPtr, longPtr) \
    (((objPtr)->typePtr == &tclIntType.objType \
	    && (objPtr)->internalRep.wideValue >= (Tcl_WideInt)(LONG_MIN) \
	    && (objPtr)->internalRep.wideValue <= (Tcl_WideInt)(LONG_MAX)) \
	    ? ((*(longPtr) = (long)(objPtr)->internalRep.wideValue), TCL_OK) \
	    : Tcl_GetLongFromObj((interp), (objPtr), (longPtr)))
#endif

#define TclGetIntFromObj(interp, objPtr, intPtr) \
    (((objPtr)->typePtr == &tclIntType.objType \
	    && (objPtr)->internalRep.wideValue >= (Tcl_WideInt)(INT_MIN) \
	    && (objPtr)->internalRep.wideValue <= (Tcl_WideInt)(INT_MAX)) \
	    ? ((*(intPtr) = (int)(objPtr)->internalRep.wideValue), TCL_OK) \
	    : Tcl_GetIntFromObj((interp), (objPtr), (intPtr)))
#define TclGetIntForIndexM(interp, objPtr, endValue, idxPtr) \
    ((((objPtr)->typePtr == &tclIntType.objType) && ((objPtr)->internalRep.wideValue >= 0) \
	    && ((objPtr)->internalRep.wideValue <= endValue)) \
	    ? ((*(idxPtr) = (objPtr)->internalRep.wideValue), TCL_OK) \
	    : Tcl_GetIntForIndex((interp), (objPtr), (endValue), (idxPtr)))

/*
 * Macro used to save a function call for common uses of
 * Tcl_GetWideIntFromObj(). The ANSI C "prototype" is:
 *
 * MODULE_SCOPE int TclGetWideIntFromObj(Tcl_Interp *interp, Tcl_Obj *objPtr,
 *			Tcl_WideInt *wideIntPtr);
 */

#define TclGetWideIntFromObj(interp, objPtr, wideIntPtr) \
    (((objPtr)->typePtr == &tclIntType.objType)					\
	? (*(wideIntPtr) =						\
		((objPtr)->internalRep.wideValue), TCL_OK) :		\
	Tcl_GetWideIntFromObj((interp), (objPtr), (wideIntPtr)))

/*
 * Flag values for TclTraceDictPath().
 *
 * DICT_PATH_READ indicates that all entries on the path must exist but no
 * updates will be needed.
 *
 * DICT_PATH_UPDATE indicates that we are going to be doing an update at the
 * tip of the path, so duplication of shared objects should be done along the
 * way.
 *
 * DICT_PATH_EXISTS indicates that we are performing an existence test and a
 * lookup failure should therefore not be an error. If (and only if) this flag
 * is set, TclTraceDictPath() will return the special value
 * DICT_PATH_NON_EXISTENT if the path is not traceable.
 *
 * DICT_PATH_CREATE (which also requires the DICT_PATH_UPDATE bit to be set)
 * indicates that we are to create non-existent dictionaries on the path.
 */

#define DICT_PATH_READ		0
#define DICT_PATH_UPDATE	1
#define DICT_PATH_EXISTS	2
#define DICT_PATH_CREATE	5

#define DICT_PATH_NON_EXISTENT	((Tcl_Obj *) (void *) 1)

/*
 *----------------------------------------------------------------
 * Data structures related to the filesystem internals
 *----------------------------------------------------------------
 */

/*
 * The version_2 filesystem is private to Tcl. As and when these changes have
 * been thoroughly tested and investigated a new public filesystem interface
 * will be released. The aim is more versatile virtual filesystem interfaces,
 * more efficiency in 'path' manipulation and usage, and cleaner filesystem
 * code internally.
 */

#define TCL_FILESYSTEM_VERSION_2	((Tcl_FSVersion) 0x2)
typedef void *(TclFSGetCwdProc2)(void *clientData);
typedef int (Tcl_FSLoadFileProc2) (Tcl_Interp *interp, Tcl_Obj *pathPtr,
	Tcl_LoadHandle *handlePtr, Tcl_FSUnloadFileProc **unloadProcPtr, int flags);

/*
 * The following types are used for getting and storing platform-specific file
 * attributes in tclFCmd.c and the various platform-versions of that file.
 * This is done to have as much common code as possible in the file attributes
 * code. For more information about the callbacks, see TclFileAttrsCmd in
 * tclFCmd.c.
 */

typedef int (TclGetFileAttrProc)(Tcl_Interp *interp, int objIndex,
	Tcl_Obj *fileName, Tcl_Obj **attrObjPtrPtr);
typedef int (TclSetFileAttrProc)(Tcl_Interp *interp, int objIndex,
	Tcl_Obj *fileName, Tcl_Obj *attrObjPtr);

typedef struct TclFileAttrProcs {
    TclGetFileAttrProc *getProc;/* The procedure for getting attrs. */
    TclSetFileAttrProc *setProc;/* The procedure for setting attrs. */
} TclFileAttrProcs;

/*
 * Opaque handle used in pipeline routines to encapsulate platform-dependent
 * state.
 */

typedef struct TclFile_ *TclFile;

typedef enum Tcl_PathPart {
    TCL_PATH_DIRNAME,
    TCL_PATH_TAIL,
    TCL_PATH_EXTENSION,
    TCL_PATH_ROOT
} Tcl_PathPart;

/*
 *----------------------------------------------------------------
 * Data structures related to obsolete filesystem hooks
 *----------------------------------------------------------------
 */

typedef int (TclStatProc_)(const char *path, struct stat *buf);
typedef int (TclAccessProc_)(const char *path, int mode);
typedef Tcl_Channel (TclOpenFileChannelProc_)(Tcl_Interp *interp,
	const char *fileName, const char *modeString, int permissions);

/*
 *----------------------------------------------------------------
 * Data structures for process-global values.
 *----------------------------------------------------------------
 */

typedef void (TclInitProcessGlobalValueProc)(char **valuePtr, TCL_HASH_TYPE *lengthPtr,
	Tcl_Encoding *encodingPtr);

/*
 * A ProcessGlobalValue struct exists for each internal value in Tcl that is
 * to be shared among several threads. Each thread sees a (Tcl_Obj) copy of
 * the value, and the gobal value is kept as a counted string, with epoch and
 * mutex control. Each ProcessGlobalValue struct should be a static variable in
 * some file.
 */

typedef struct ProcessGlobalValue {
    Tcl_Size epoch;			/* Epoch counter to detect changes in the
				 * global value. */
    TCL_HASH_TYPE numBytes;	/* Length of the global string. */
    char *value;		/* The global string value. */
    Tcl_Encoding encoding;	/* system encoding when global string was
				 * initialized. */
    TclInitProcessGlobalValueProc *proc;
    				/* A procedure to initialize the global string
				 * copy when a "get" request comes in before
				 * any "set" request has been received. */
    Tcl_Mutex mutex;		/* Enforce orderly access from multiple
				 * threads. */
    Tcl_ThreadDataKey key;	/* Key for per-thread data holding the
				 * (Tcl_Obj) copy for each thread. */
} ProcessGlobalValue;

/*
 *----------------------------------------------------------------------
 * Flags for TclParseNumber
 *----------------------------------------------------------------------
 */

#define TCL_PARSE_DECIMAL_ONLY		1
				/* Leading zero doesn't denote octal or
				 * hex. */
#define TCL_PARSE_OCTAL_ONLY		2
				/* Parse octal even without prefix. */
#define TCL_PARSE_HEXADECIMAL_ONLY	4
				/* Parse hexadecimal even without prefix. */
#define TCL_PARSE_INTEGER_ONLY		8
				/* Disable floating point parsing. */
#define TCL_PARSE_SCAN_PREFIXES		16
				/* Use [scan] rules dealing with 0?
				 * prefixes. */
#define TCL_PARSE_NO_WHITESPACE		32
				/* Reject leading/trailing whitespace. */
#define TCL_PARSE_BINARY_ONLY	64
				/* Parse binary even without prefix. */
#define TCL_PARSE_NO_UNDERSCORE	128
				/* Reject underscore digit separator */


/*
 *----------------------------------------------------------------------
 * Internal convenience macros for manipulating encoding flags. See
 * TCL_ENCODING_PROFILE_* in tcl.h
 *----------------------------------------------------------------------
 */

#define ENCODING_PROFILE_MASK     0xFF000000
#define ENCODING_PROFILE_GET(flags_)  ((flags_) & ENCODING_PROFILE_MASK)
#define ENCODING_PROFILE_SET(flags_, profile_) \
    do {                                       \
	(flags_) &= ~ENCODING_PROFILE_MASK;    \
	(flags_) |= profile_;                  \
    } while (0)

/*
 *----------------------------------------------------------------
 * Variables shared among Tcl modules but not used by the outside world.
 *----------------------------------------------------------------
 */

MODULE_SCOPE char *tclNativeExecutableName;
MODULE_SCOPE int tclFindExecutableSearchDone;
MODULE_SCOPE char *tclMemDumpFileName;
MODULE_SCOPE TclPlatformType tclPlatform;

/*
 * Declarations related to internal encoding functions.
 */

MODULE_SCOPE Tcl_Encoding tclIdentityEncoding;
MODULE_SCOPE int
TclEncodingProfileNameToId(Tcl_Interp *interp,
			   const char *profileName,
			   int *profilePtr);
MODULE_SCOPE const char *TclEncodingProfileIdToName(Tcl_Interp *interp,
						    int profileId);
MODULE_SCOPE int TclEncodingSetProfileFlags(int flags);
MODULE_SCOPE void TclGetEncodingProfiles(Tcl_Interp *interp);

/*
 * TIP #233 (Virtualized Time)
 * Data for the time hooks, if any.
 */

MODULE_SCOPE Tcl_GetTimeProc *tclGetTimeProcPtr;
MODULE_SCOPE Tcl_ScaleTimeProc *tclScaleTimeProcPtr;
MODULE_SCOPE void *tclTimeClientData;

/*
 * Variables denoting the Tcl object types defined in the core.
 */

MODULE_SCOPE const TclObjTypeWithAbstractList tclBignumType;
MODULE_SCOPE const TclObjTypeWithAbstractList tclBooleanType;
MODULE_SCOPE const Tcl_ObjType tclByteCodeType;
MODULE_SCOPE const TclObjTypeWithAbstractList tclDoubleType;
MODULE_SCOPE const TclObjTypeWithAbstractList tclIntType;
MODULE_SCOPE const TclObjTypeWithAbstractList tclListType;
MODULE_SCOPE const TclObjTypeWithAbstractList tclArithSeriesType;
MODULE_SCOPE const Tcl_ObjType tclDictType;
MODULE_SCOPE const Tcl_ObjType tclProcBodyType;
MODULE_SCOPE const Tcl_ObjType tclStringType;
MODULE_SCOPE const Tcl_ObjType tclEnsembleCmdType;
MODULE_SCOPE const Tcl_ObjType tclRegexpType;
MODULE_SCOPE Tcl_ObjType tclCmdNameType;

/*
 * Variables denoting the hash key types defined in the core.
 */

MODULE_SCOPE const Tcl_HashKeyType tclArrayHashKeyType;
MODULE_SCOPE const Tcl_HashKeyType tclOneWordHashKeyType;
MODULE_SCOPE const Tcl_HashKeyType tclStringHashKeyType;
MODULE_SCOPE const Tcl_HashKeyType tclObjHashKeyType;

/*
 * The head of the list of free Tcl objects, and the total number of Tcl
 * objects ever allocated and freed.
 */

MODULE_SCOPE Tcl_Obj *	tclFreeObjList;

#ifdef TCL_COMPILE_STATS
MODULE_SCOPE size_t	tclObjsAlloced;
MODULE_SCOPE size_t	tclObjsFreed;
#define TCL_MAX_SHARED_OBJ_STATS 5
MODULE_SCOPE size_t	tclObjsShared[TCL_MAX_SHARED_OBJ_STATS];
#endif /* TCL_COMPILE_STATS */

/*
 * Pointer to a heap-allocated string of length zero that the Tcl core uses as
 * the value of an empty string representation for an object. This value is
 * shared by all new objects allocated by Tcl_NewObj.
 */

MODULE_SCOPE char	tclEmptyString;

enum CheckEmptyStringResult {
	TCL_EMPTYSTRING_UNKNOWN = -1, TCL_EMPTYSTRING_NO, TCL_EMPTYSTRING_YES
};

/*
 *----------------------------------------------------------------
 * Procedures shared among Tcl modules but not used by the outside world,
 * introduced by/for NRE.
 *----------------------------------------------------------------
 */

MODULE_SCOPE Tcl_ObjCmdProc TclNRApplyObjCmd;
MODULE_SCOPE Tcl_ObjCmdProc TclNREvalObjCmd;
MODULE_SCOPE Tcl_ObjCmdProc TclNRCatchObjCmd;
MODULE_SCOPE Tcl_ObjCmdProc TclNRExprObjCmd;
MODULE_SCOPE Tcl_ObjCmdProc TclNRForObjCmd;
MODULE_SCOPE Tcl_ObjCmdProc TclNRForeachCmd;
MODULE_SCOPE Tcl_ObjCmdProc TclNRIfObjCmd;
MODULE_SCOPE Tcl_ObjCmdProc TclNRLmapCmd;
MODULE_SCOPE Tcl_ObjCmdProc TclNRPackageObjCmd;
MODULE_SCOPE Tcl_ObjCmdProc TclNRSourceObjCmd;
MODULE_SCOPE Tcl_ObjCmdProc TclNRSubstObjCmd;
MODULE_SCOPE Tcl_ObjCmdProc TclNRSwitchObjCmd;
MODULE_SCOPE Tcl_ObjCmdProc TclNRTryObjCmd;
MODULE_SCOPE Tcl_ObjCmdProc TclNRUplevelObjCmd;
MODULE_SCOPE Tcl_ObjCmdProc TclNRWhileObjCmd;

MODULE_SCOPE Tcl_NRPostProc TclNRForIterCallback;
MODULE_SCOPE Tcl_NRPostProc TclNRCoroutineActivateCallback;
MODULE_SCOPE Tcl_ObjCmdProc TclNRTailcallObjCmd;
MODULE_SCOPE Tcl_NRPostProc TclNRTailcallEval;
MODULE_SCOPE Tcl_ObjCmdProc TclNRCoroutineObjCmd;
MODULE_SCOPE Tcl_ObjCmdProc TclNRYieldObjCmd;
MODULE_SCOPE Tcl_ObjCmdProc TclNRYieldmObjCmd;
MODULE_SCOPE Tcl_ObjCmdProc TclNRYieldToObjCmd;
MODULE_SCOPE Tcl_ObjCmdProc TclNRInvoke;
MODULE_SCOPE Tcl_NRPostProc TclNRReleaseValues;

MODULE_SCOPE void  TclSetTailcall(Tcl_Interp *interp, Tcl_Obj *tailcallPtr);
MODULE_SCOPE void  TclPushTailcallPoint(Tcl_Interp *interp);

/* These two can be considered for the public api */
MODULE_SCOPE void  TclMarkTailcall(Tcl_Interp *interp);
MODULE_SCOPE void  TclSkipTailcall(Tcl_Interp *interp);

/*
 * This structure holds the data for the various iteration callbacks used to
 * NRE the 'for' and 'while' commands. We need a separate structure because we
 * have more than the 4 client data entries we can provide directly thorugh
 * the callback API. It is the 'word' information which puts us over the
 * limit. It is needed because the loop body is argument 4 of 'for' and
 * argument 2 of 'while'. Not providing the correct index confuses the #280
 * code. We TclSmallAlloc/Free this.
 */

typedef struct ForIterData {
    Tcl_Obj *cond;		/* Loop condition expression. */
    Tcl_Obj *body;		/* Loop body. */
    Tcl_Obj *next;		/* Loop step script, NULL for 'while'. */
    const char *msg;		/* Error message part. */
    Tcl_Size word;			/* Index of the body script in the command */
} ForIterData;

/* TIP #357 - Structure doing the bookkeeping of handles for Tcl_LoadFile
 *            and Tcl_FindSymbol. This structure corresponds to an opaque
 *            typedef in tcl.h */

typedef void* TclFindSymbolProc(Tcl_Interp* interp, Tcl_LoadHandle loadHandle,
				const char* symbol);
struct Tcl_LoadHandle_ {
    void *clientData;	/* Client data is the load handle in the
				 * native filesystem if a module was loaded
				 * there, or an opaque pointer to a structure
				 * for further bookkeeping on load-from-VFS
				 * and load-from-memory */
    TclFindSymbolProc* findSymbolProcPtr;
				/* Procedure that resolves symbols in a
				 * loaded module */
    Tcl_FSUnloadFileProc* unloadFileProcPtr;
				/* Procedure that unloads a loaded module */
};

/* Flags for conversion of doubles to digit strings */

#define TCL_DD_E_FORMAT 		0x2
				/* Use a fixed-length string of digits,
				 * suitable for E format*/
#define TCL_DD_F_FORMAT 		0x3
				/* Use a fixed number of digits after the
				 * decimal point, suitable for F format */
#define TCL_DD_SHORTEST 		0x4
				/* Use the shortest possible string */
#define TCL_DD_NO_QUICK 		0x8
				/* Debug flag: forbid quick FP conversion */

#define TCL_DD_CONVERSION_TYPE_MASK	0x3
				/* Mask to isolate the conversion type */

/*
 *----------------------------------------------------------------
 * Procedures shared among Tcl modules but not used by the outside world:
 *----------------------------------------------------------------
 */

#if TCL_MAJOR_VERSION > 8
MODULE_SCOPE void	TclAppendBytesToByteArray(Tcl_Obj *objPtr,
			    const unsigned char *bytes, Tcl_Size len);
MODULE_SCOPE int	TclNREvalCmd(Tcl_Interp *interp, Tcl_Obj *objPtr,
			    int flags);
MODULE_SCOPE void	TclAdvanceContinuations(Tcl_Size *line, int **next,
			    int loc);
MODULE_SCOPE void	TclAdvanceLines(Tcl_Size *line, const char *start,
			    const char *end);
MODULE_SCOPE void	TclArgumentEnter(Tcl_Interp *interp,
			    Tcl_Obj *objv[], int objc, CmdFrame *cf);
MODULE_SCOPE void	TclArgumentRelease(Tcl_Interp *interp,
			    Tcl_Obj *objv[], int objc);
MODULE_SCOPE void	TclArgumentBCEnter(Tcl_Interp *interp,
			    Tcl_Obj *objv[], int objc,
			    void *codePtr, CmdFrame *cfPtr, int cmd, Tcl_Size pc);
MODULE_SCOPE void	TclArgumentBCRelease(Tcl_Interp *interp,
			    CmdFrame *cfPtr);
MODULE_SCOPE void	TclArgumentGet(Tcl_Interp *interp, Tcl_Obj *obj,
			    CmdFrame **cfPtrPtr, int *wordPtr);
MODULE_SCOPE int	TclAsyncNotifier(int sigNumber, Tcl_ThreadId threadId,
			    void *clientData, int *flagPtr, int value);
MODULE_SCOPE void	TclAsyncMarkFromNotifier(void);
MODULE_SCOPE double	TclBignumToDouble(const void *bignum);
MODULE_SCOPE int	TclByteArrayMatch(const unsigned char *string,
			    Tcl_Size strLen, const unsigned char *pattern,
			    Tcl_Size ptnLen, int flags);
MODULE_SCOPE double	TclCeil(const void *a);
MODULE_SCOPE void	TclChannelPreserve(Tcl_Channel chan);
MODULE_SCOPE void	TclChannelRelease(Tcl_Channel chan);
MODULE_SCOPE int	TclCheckArrayTraces(Tcl_Interp *interp, Var *varPtr,
			    Var *arrayPtr, Tcl_Obj *name, int index);
MODULE_SCOPE int	TclCheckEmptyString(Tcl_Obj *objPtr);
MODULE_SCOPE int	TclChanCaughtErrorBypass(Tcl_Interp *interp,
			    Tcl_Channel chan);
MODULE_SCOPE Tcl_ObjCmdProc TclChannelNamesCmd;
MODULE_SCOPE Tcl_NRPostProc TclClearRootEnsemble;
MODULE_SCOPE int	TclCompareTwoNumbers(Tcl_Obj *valuePtr,
			    Tcl_Obj *value2Ptr);
MODULE_SCOPE ContLineLoc *TclContinuationsEnter(Tcl_Obj *objPtr, Tcl_Size num,
			    int *loc);
MODULE_SCOPE void	TclContinuationsEnterDerived(Tcl_Obj *objPtr,
			    int start, int *clNext);
MODULE_SCOPE ContLineLoc *TclContinuationsGet(Tcl_Obj *objPtr);
MODULE_SCOPE void	TclContinuationsCopy(Tcl_Obj *objPtr,
			    Tcl_Obj *originObjPtr);
MODULE_SCOPE Tcl_Size	TclConvertElement(const char *src, Tcl_Size length,
			    char *dst, int flags);
MODULE_SCOPE Tcl_Command TclCreateObjCommandInNs(Tcl_Interp *interp,
			    const char *cmdName, Tcl_Namespace *nsPtr,
			    Tcl_ObjCmdProc *proc, void *clientData,
			    Tcl_CmdDeleteProc *deleteProc);
MODULE_SCOPE Tcl_Command TclCreateEnsembleInNs(Tcl_Interp *interp,
			    const char *name, Tcl_Namespace *nameNamespacePtr,
			    Tcl_Namespace *ensembleNamespacePtr, int flags);
MODULE_SCOPE void	TclDeleteNamespaceVars(Namespace *nsPtr);
MODULE_SCOPE void	TclDeleteNamespaceChildren(Namespace *nsPtr);
MODULE_SCOPE Tcl_Size	TclDictGetSize(Tcl_Obj *dictPtr);
MODULE_SCOPE Tcl_Obj*	TclDuplicatePureObj(Tcl_Obj * objPtr);
MODULE_SCOPE int	TclFindDictElement(Tcl_Interp *interp,
			    const char *dict, Tcl_Size dictLength,
			    const char **elementPtr, const char **nextPtr,
			    Tcl_Size *sizePtr, int *literalPtr);
/* TIP #280 - Modified token based evaluation, with line information. */
MODULE_SCOPE int	TclEvalEx(Tcl_Interp *interp, const char *script,
			    Tcl_Size numBytes, int flags, Tcl_Size line,
			    int *clNextOuter, const char *outerScript);
MODULE_SCOPE Tcl_ObjCmdProc TclFileAttrsCmd;
MODULE_SCOPE Tcl_ObjCmdProc TclFileCopyCmd;
MODULE_SCOPE Tcl_ObjCmdProc TclFileDeleteCmd;
MODULE_SCOPE Tcl_ObjCmdProc TclFileLinkCmd;
MODULE_SCOPE Tcl_ObjCmdProc TclFileMakeDirsCmd;
MODULE_SCOPE Tcl_ObjCmdProc TclFileReadLinkCmd;
MODULE_SCOPE Tcl_ObjCmdProc TclFileRenameCmd;
MODULE_SCOPE Tcl_ObjCmdProc TclFileTempDirCmd;
MODULE_SCOPE Tcl_ObjCmdProc TclFileTemporaryCmd;
MODULE_SCOPE Tcl_ObjCmdProc TclFileHomeCmd;
MODULE_SCOPE Tcl_ObjCmdProc TclFileTildeExpandCmd;
MODULE_SCOPE void	TclCreateLateExitHandler(Tcl_ExitProc *proc,
			    void *clientData);
MODULE_SCOPE void	TclDeleteLateExitHandler(Tcl_ExitProc *proc,
			    void *clientData);
MODULE_SCOPE char *	TclDStringAppendObj(Tcl_DString *dsPtr,
			    Tcl_Obj *objPtr);
MODULE_SCOPE char *	TclDStringAppendDString(Tcl_DString *dsPtr,
			    Tcl_DString *toAppendPtr);
MODULE_SCOPE Tcl_Obj *const *TclFetchEnsembleRoot(Tcl_Interp *interp,
			    Tcl_Obj *const *objv, Tcl_Size objc, Tcl_Size *objcPtr);
MODULE_SCOPE Tcl_Obj *const *TclEnsembleGetRewriteValues(Tcl_Interp *interp);
MODULE_SCOPE Tcl_Namespace *TclEnsureNamespace(Tcl_Interp *interp,
			    Tcl_Namespace *namespacePtr);
MODULE_SCOPE void	TclFinalizeAllocSubsystem(void);
MODULE_SCOPE void	TclFinalizeAsync(void);
MODULE_SCOPE void	TclFinalizeDoubleConversion(void);
MODULE_SCOPE void	TclFinalizeEncodingSubsystem(void);
MODULE_SCOPE void	TclFinalizeEnvironment(void);
MODULE_SCOPE void	TclFinalizeEvaluation(void);
MODULE_SCOPE void	TclFinalizeExecution(void);
MODULE_SCOPE void	TclFinalizeIOSubsystem(void);
MODULE_SCOPE void	TclFinalizeFilesystem(void);
MODULE_SCOPE void	TclResetFilesystem(void);
MODULE_SCOPE void	TclFinalizeLoad(void);
MODULE_SCOPE void	TclFinalizeLock(void);
MODULE_SCOPE void	TclFinalizeMemorySubsystem(void);
MODULE_SCOPE void	TclFinalizeNotifier(void);
MODULE_SCOPE void	TclFinalizeObjects(void);
MODULE_SCOPE void	TclFinalizePreserve(void);
MODULE_SCOPE void	TclFinalizeSynchronization(void);
MODULE_SCOPE void	TclInitThreadAlloc(void);
MODULE_SCOPE void	TclFinalizeThreadAlloc(void);
MODULE_SCOPE void	TclFinalizeThreadAllocThread(void);
MODULE_SCOPE void	TclFinalizeThreadData(int quick);
MODULE_SCOPE void	TclFinalizeThreadObjects(void);
MODULE_SCOPE double	TclFloor(const void *a);
MODULE_SCOPE void	TclFormatNaN(double value, char *buffer);
MODULE_SCOPE int	TclFSFileAttrIndex(Tcl_Obj *pathPtr,
			    const char *attributeName, int *indexPtr);
MODULE_SCOPE Tcl_Command TclNRCreateCommandInNs(Tcl_Interp *interp,
			    const char *cmdName, Tcl_Namespace *nsPtr,
			    Tcl_ObjCmdProc *proc, Tcl_ObjCmdProc *nreProc,
			    void *clientData, Tcl_CmdDeleteProc *deleteProc);
MODULE_SCOPE int	TclNREvalFile(Tcl_Interp *interp, Tcl_Obj *pathPtr,
			    const char *encodingName);
MODULE_SCOPE void	TclFSUnloadTempFile(Tcl_LoadHandle loadHandle);
MODULE_SCOPE int *	TclGetAsyncReadyPtr(void);
MODULE_SCOPE Tcl_Obj *	TclGetBgErrorHandler(Tcl_Interp *interp);
MODULE_SCOPE int	TclGetChannelFromObj(Tcl_Interp *interp,
			    Tcl_Obj *objPtr, Tcl_Channel *chanPtr,
			    int *modePtr, int flags);
MODULE_SCOPE CmdFrame *	TclGetCmdFrameForProcedure(Proc *procPtr);
MODULE_SCOPE int	TclGetCompletionCodeFromObj(Tcl_Interp *interp,
			    Tcl_Obj *value, int *code);
MODULE_SCOPE Proc *	TclGetLambdaFromObj(Tcl_Interp *interp,
			    Tcl_Obj *objPtr, Tcl_Obj **nsObjPtrPtr);
MODULE_SCOPE int	TclGetOpenModeEx(Tcl_Interp *interp,
			    const char *modeString, int *seekFlagPtr,
			    int *binaryPtr);
MODULE_SCOPE Tcl_Obj *	TclGetProcessGlobalValue(ProcessGlobalValue *pgvPtr);
MODULE_SCOPE Tcl_Obj *	TclGetSourceFromFrame(CmdFrame *cfPtr, int objc,
			    Tcl_Obj *const objv[]);
MODULE_SCOPE char *	TclGetStringStorage(Tcl_Obj *objPtr,
			    Tcl_Size *sizePtr);
MODULE_SCOPE int	TclGetLoadedLibraries(Tcl_Interp *interp,
				const char *targetName,
				const char *packageName);
MODULE_SCOPE int	TclGetWideBitsFromObj(Tcl_Interp *, Tcl_Obj *,
				Tcl_WideInt *);
MODULE_SCOPE int	TclIncrObj(Tcl_Interp *interp, Tcl_Obj *valuePtr,
			    Tcl_Obj *incrPtr);
MODULE_SCOPE Tcl_Obj *	TclIncrObjVar2(Tcl_Interp *interp, Tcl_Obj *part1Ptr,
			    Tcl_Obj *part2Ptr, Tcl_Obj *incrPtr, int flags);
MODULE_SCOPE Tcl_ObjCmdProc TclInfoExistsCmd;
MODULE_SCOPE Tcl_ObjCmdProc TclInfoCoroutineCmd;
MODULE_SCOPE Tcl_Obj *	TclInfoFrame(Tcl_Interp *interp, CmdFrame *framePtr);
MODULE_SCOPE Tcl_ObjCmdProc TclInfoGlobalsCmd;
MODULE_SCOPE Tcl_ObjCmdProc TclInfoLocalsCmd;
MODULE_SCOPE Tcl_ObjCmdProc TclInfoVarsCmd;
MODULE_SCOPE void	TclInitAlloc(void);
MODULE_SCOPE void	TclInitDbCkalloc(void);
MODULE_SCOPE void	TclInitDoubleConversion(void);
MODULE_SCOPE void	TclInitEmbeddedConfigurationInformation(
			    Tcl_Interp *interp);
MODULE_SCOPE void	TclInitEncodingSubsystem(void);
MODULE_SCOPE void	TclInitIOSubsystem(void);
MODULE_SCOPE void	TclInitLimitSupport(Tcl_Interp *interp);
MODULE_SCOPE void	TclInitNamespaceSubsystem(void);
MODULE_SCOPE void	TclInitNotifier(void);
MODULE_SCOPE void	TclInitObjSubsystem(void);
MODULE_SCOPE int	TclInterpReady(Tcl_Interp *interp);
MODULE_SCOPE int	TclIsDigitProc(int byte);
MODULE_SCOPE int	TclIsBareword(int byte);
MODULE_SCOPE Tcl_Obj *	TclJoinPath(Tcl_Size elements, Tcl_Obj * const objv[],
			    int forceRelative);
MODULE_SCOPE int	MakeTildeRelativePath(Tcl_Interp *interp, const char *user,
			    const char *subPath, Tcl_DString *dsPtr);
MODULE_SCOPE Tcl_Obj *	TclGetHomeDirObj(Tcl_Interp *interp, const char *user);
MODULE_SCOPE Tcl_Obj *	TclResolveTildePath(Tcl_Interp *interp,
			    Tcl_Obj *pathObj);
MODULE_SCOPE Tcl_Obj *	TclResolveTildePathList(Tcl_Obj *pathsObj);
MODULE_SCOPE int	TclJoinThread(Tcl_ThreadId id, int *result);
MODULE_SCOPE void	TclLimitRemoveAllHandlers(Tcl_Interp *interp);
MODULE_SCOPE Tcl_Obj *	TclLindexList(Tcl_Interp *interp,
			    Tcl_Obj *listPtr, Tcl_Obj *argPtr);
MODULE_SCOPE Tcl_Obj *	TclLindexFlat(Tcl_Interp *interp, Tcl_Obj *listPtr,
			    Tcl_Size indexCount, Tcl_Obj *const indexArray[]);
<<<<<<< HEAD


MODULE_SCOPE Tcl_Obj *	TclListObjGetElement(Tcl_Obj *listObj, Tcl_Size index);
=======
>>>>>>> d42aeeed
/* TIP #280 */
MODULE_SCOPE void	TclListLines(Tcl_Obj *listObj, Tcl_Size line, int n,
			    int *lines, Tcl_Obj *const *elems);
MODULE_SCOPE int	TclListObjAppendElements(Tcl_Interp *interp,
			    Tcl_Obj *toObj, Tcl_Size elemCount,
			    Tcl_Obj *const elemObjv[]);
MODULE_SCOPE Tcl_Obj *	TclListObjRange(Tcl_Interp *interp, Tcl_Obj *listPtr,
			    Tcl_Size fromIdx, Tcl_Size toIdx);
MODULE_SCOPE Tcl_Obj *	TclLsetList(Tcl_Interp *interp, Tcl_Obj *listPtr,
			    Tcl_Obj *indexPtr, Tcl_Obj *valuePtr);
MODULE_SCOPE Tcl_Obj *	TclLsetFlat(Tcl_Interp *interp, Tcl_Obj *listPtr,
			    Tcl_Size indexCount, Tcl_Obj *const indexArray[],
			    Tcl_Obj *valuePtr);
MODULE_SCOPE Tcl_Command TclMakeEnsemble(Tcl_Interp *interp, const char *name,
			    const EnsembleImplMap map[]);
MODULE_SCOPE int TclMakeSafe(Tcl_Interp *interp);
MODULE_SCOPE Tcl_Size	TclMaxListLength(const char *bytes, Tcl_Size numBytes,
			    const char **endPtr);
MODULE_SCOPE int	TclMergeReturnOptions(Tcl_Interp *interp, int objc,
			    Tcl_Obj *const objv[], Tcl_Obj **optionsPtrPtr,
			    int *codePtr, int *levelPtr);
MODULE_SCOPE Tcl_Obj *  TclNoErrorStack(Tcl_Interp *interp, Tcl_Obj *options);
MODULE_SCOPE int	TclNokia770Doubles(void);
MODULE_SCOPE void	TclNsDecrRefCount(Namespace *nsPtr);
MODULE_SCOPE int	TclNamespaceDeleted(Namespace *nsPtr);
MODULE_SCOPE void	TclObjVarErrMsg(Tcl_Interp *interp, Tcl_Obj *part1Ptr,
			    Tcl_Obj *part2Ptr, const char *operation,
			    const char *reason, int index);
MODULE_SCOPE int	TclObjInvokeNamespace(Tcl_Interp *interp,
			    int objc, Tcl_Obj *const objv[],
			    Tcl_Namespace *nsPtr, int flags);
MODULE_SCOPE int	TclObjUnsetVar2(Tcl_Interp *interp,
			    Tcl_Obj *part1Ptr, Tcl_Obj *part2Ptr, int flags);
MODULE_SCOPE int	TclParseBackslash(const char *src,
			    Tcl_Size numBytes, Tcl_Size *readPtr, char *dst);
MODULE_SCOPE int	TclParseHex(const char *src, Tcl_Size numBytes,
			    int *resultPtr);
MODULE_SCOPE int	TclParseNumber(Tcl_Interp *interp, Tcl_Obj *objPtr,
			    const char *expected, const char *bytes,
			    Tcl_Size numBytes, const char **endPtrPtr, int flags);
MODULE_SCOPE void	TclParseInit(Tcl_Interp *interp, const char *string,
			    Tcl_Size numBytes, Tcl_Parse *parsePtr);
MODULE_SCOPE Tcl_Size	TclParseAllWhiteSpace(const char *src, Tcl_Size numBytes);
MODULE_SCOPE int	TclProcessReturn(Tcl_Interp *interp,
			    int code, int level, Tcl_Obj *returnOpts);
MODULE_SCOPE void 	TclUndoRefCount(Tcl_Obj *objPtr);
MODULE_SCOPE int	TclpObjLstat(Tcl_Obj *pathPtr, Tcl_StatBuf *buf);
MODULE_SCOPE Tcl_Obj *	TclpTempFileName(void);
MODULE_SCOPE Tcl_Obj *  TclpTempFileNameForLibrary(Tcl_Interp *interp,
			    Tcl_Obj* pathPtr);
MODULE_SCOPE Tcl_Obj *	TclNewFSPathObj(Tcl_Obj *dirPtr, const char *addStrRep,
			    Tcl_Size len);
MODULE_SCOPE void	TclpAlertNotifier(void *clientData);
MODULE_SCOPE void *TclpNotifierData(void);
MODULE_SCOPE void	TclpServiceModeHook(int mode);
MODULE_SCOPE void	TclpSetTimer(const Tcl_Time *timePtr);
MODULE_SCOPE int	TclpWaitForEvent(const Tcl_Time *timePtr);
MODULE_SCOPE void	TclpCreateFileHandler(int fd, int mask,
			    Tcl_FileProc *proc, void *clientData);
MODULE_SCOPE int	TclpDeleteFile(const void *path);
MODULE_SCOPE void	TclpDeleteFileHandler(int fd);
MODULE_SCOPE void	TclpFinalizeCondition(Tcl_Condition *condPtr);
MODULE_SCOPE void	TclpFinalizeMutex(Tcl_Mutex *mutexPtr);
MODULE_SCOPE void	TclpFinalizeNotifier(void *clientData);
MODULE_SCOPE void	TclpFinalizePipes(void);
MODULE_SCOPE void	TclpFinalizeSockets(void);
#ifdef _WIN32
MODULE_SCOPE void	TclInitSockets(void);
#else
#define TclInitSockets() /* do nothing */
#endif
MODULE_SCOPE int	TclCreateSocketAddress(Tcl_Interp *interp,
			    struct addrinfo **addrlist,
			    const char *host, int port, int willBind,
			    const char **errorMsgPtr);
MODULE_SCOPE int	TclpThreadCreate(Tcl_ThreadId *idPtr,
			    Tcl_ThreadCreateProc *proc, void *clientData,
<<<<<<< HEAD
			    size_t stackSize, int flags);
=======
			    int stackSize, int flags);
>>>>>>> d42aeeed
MODULE_SCOPE Tcl_Size	TclpFindVariable(const char *name, Tcl_Size *lengthPtr);
MODULE_SCOPE void	TclpInitLibraryPath(char **valuePtr,
			    TCL_HASH_TYPE *lengthPtr, Tcl_Encoding *encodingPtr);
MODULE_SCOPE void	TclpInitLock(void);
MODULE_SCOPE void *TclpInitNotifier(void);
MODULE_SCOPE void	TclpInitPlatform(void);
MODULE_SCOPE void	TclpInitUnlock(void);
MODULE_SCOPE Tcl_Obj *	TclpObjListVolumes(void);
MODULE_SCOPE void	TclpGlobalLock(void);
MODULE_SCOPE void	TclpGlobalUnlock(void);
MODULE_SCOPE int	TclpMatchFiles(Tcl_Interp *interp, char *separators,
			    Tcl_DString *dirPtr, char *pattern, char *tail);
MODULE_SCOPE int	TclpObjNormalizePath(Tcl_Interp *interp,
			    Tcl_Obj *pathPtr, int nextCheckpoint);
MODULE_SCOPE void	TclpNativeJoinPath(Tcl_Obj *prefix, const char *joining);
MODULE_SCOPE Tcl_Obj *	TclpNativeSplitPath(Tcl_Obj *pathPtr, Tcl_Size *lenPtr);
MODULE_SCOPE Tcl_PathType TclpGetNativePathType(Tcl_Obj *pathPtr,
			    Tcl_Size *driveNameLengthPtr, Tcl_Obj **driveNameRef);
MODULE_SCOPE int	TclCrossFilesystemCopy(Tcl_Interp *interp,
			    Tcl_Obj *source, Tcl_Obj *target);
MODULE_SCOPE int	TclpMatchInDirectory(Tcl_Interp *interp,
			    Tcl_Obj *resultPtr, Tcl_Obj *pathPtr,
			    const char *pattern, Tcl_GlobTypeData *types);
MODULE_SCOPE void	*TclpGetNativeCwd(void *clientData);
MODULE_SCOPE Tcl_FSDupInternalRepProc TclNativeDupInternalRep;
MODULE_SCOPE Tcl_Obj *	TclpObjLink(Tcl_Obj *pathPtr, Tcl_Obj *toPtr,
			    int linkType);
MODULE_SCOPE int	TclpObjChdir(Tcl_Obj *pathPtr);
MODULE_SCOPE Tcl_Channel TclpOpenTemporaryFile(Tcl_Obj *dirObj,
			    Tcl_Obj *basenameObj, Tcl_Obj *extensionObj,
			    Tcl_Obj *resultingNameObj);
MODULE_SCOPE void	TclPkgFileSeen(Tcl_Interp *interp,
			    const char *fileName);
MODULE_SCOPE void *	TclInitPkgFiles(Tcl_Interp *interp);
MODULE_SCOPE Tcl_Obj *	TclPathPart(Tcl_Interp *interp, Tcl_Obj *pathPtr,
			    Tcl_PathPart portion);
MODULE_SCOPE char *	TclpReadlink(const char *fileName,
			    Tcl_DString *linkPtr);
MODULE_SCOPE void	TclpSetVariables(Tcl_Interp *interp);
MODULE_SCOPE void *	TclThreadStorageKeyGet(Tcl_ThreadDataKey *keyPtr);
MODULE_SCOPE void	TclThreadStorageKeySet(Tcl_ThreadDataKey *keyPtr,
			    void *data);
MODULE_SCOPE TCL_NORETURN void TclpThreadExit(int status);
MODULE_SCOPE void	TclRememberCondition(Tcl_Condition *mutex);
MODULE_SCOPE void	TclRememberJoinableThread(Tcl_ThreadId id);
MODULE_SCOPE void	TclRememberMutex(Tcl_Mutex *mutex);
MODULE_SCOPE void	TclRemoveScriptLimitCallbacks(Tcl_Interp *interp);
MODULE_SCOPE int	TclReToGlob(Tcl_Interp *interp, const char *reStr,
			    Tcl_Size reStrLen, Tcl_DString *dsPtr, int *flagsPtr,
			    int *quantifiersFoundPtr);
<<<<<<< HEAD
MODULE_SCOPE Tcl_Size	TclScanElement(const char *string, Tcl_Size length,
=======
MODULE_SCOPE TCL_HASH_TYPE TclScanElement(const char *string, Tcl_Size length,
>>>>>>> d42aeeed
			    char *flagPtr);
MODULE_SCOPE void	TclSetBgErrorHandler(Tcl_Interp *interp,
			    Tcl_Obj *cmdPrefix);
MODULE_SCOPE void	TclSetBignumInternalRep(Tcl_Obj *objPtr,
			    void *bignumValue);
MODULE_SCOPE int	TclSetBooleanFromAny(Tcl_Interp *interp,
			    Tcl_Obj *objPtr);
MODULE_SCOPE void	TclSetCmdNameObj(Tcl_Interp *interp, Tcl_Obj *objPtr,
			    Command *cmdPtr);
MODULE_SCOPE void	TclSetDuplicateObj(Tcl_Obj *dupPtr, Tcl_Obj *objPtr);
MODULE_SCOPE void	TclSetProcessGlobalValue(ProcessGlobalValue *pgvPtr,
			    Tcl_Obj *newValue, Tcl_Encoding encoding);
MODULE_SCOPE void	TclSignalExitThread(Tcl_ThreadId id, int result);
MODULE_SCOPE void	TclSpellFix(Tcl_Interp *interp,
			    Tcl_Obj *const *objv, Tcl_Size objc, Tcl_Size subIdx,
			    Tcl_Obj *bad, Tcl_Obj *fix);
MODULE_SCOPE void *	TclStackRealloc(Tcl_Interp *interp, void *ptr,
			    Tcl_Size numBytes);
typedef int (*memCmpFn_t)(const void*, const void*, size_t);
MODULE_SCOPE int	TclStringCmp(Tcl_Obj *value1Ptr, Tcl_Obj *value2Ptr,
			    int checkEq, int nocase, Tcl_Size reqlength);
MODULE_SCOPE int	TclStringCmpOpts(Tcl_Interp *interp, int objc,
			    Tcl_Obj *const objv[], int *nocase,
			    Tcl_Size *reqlength);
MODULE_SCOPE int	TclStringMatch(const char *str, Tcl_Size strLen,
			    const char *pattern, int ptnLen, int flags);
MODULE_SCOPE int	TclStringMatchObj(Tcl_Obj *stringObj,
			    Tcl_Obj *patternObj, int flags);
MODULE_SCOPE void	TclSubstCompile(Tcl_Interp *interp, const char *bytes,
			    Tcl_Size numBytes, int flags, Tcl_Size line,
			    struct CompileEnv *envPtr);
MODULE_SCOPE int	TclSubstOptions(Tcl_Interp *interp, Tcl_Size numOpts,
			    Tcl_Obj *const opts[], int *flagPtr);
MODULE_SCOPE void	TclSubstParse(Tcl_Interp *interp, const char *bytes,
			    Tcl_Size numBytes, int flags, Tcl_Parse *parsePtr,
			    Tcl_InterpState *statePtr);
MODULE_SCOPE int	TclSubstTokens(Tcl_Interp *interp, Tcl_Token *tokenPtr,
			    Tcl_Size count, int *tokensLeftPtr, Tcl_Size line,
			    int *clNextOuter, const char *outerScript);
MODULE_SCOPE Tcl_Size	TclTrim(const char *bytes, Tcl_Size numBytes,
			    const char *trim, Tcl_Size numTrim, Tcl_Size *trimRight);
MODULE_SCOPE Tcl_Size	TclTrimLeft(const char *bytes, Tcl_Size numBytes,
			    const char *trim, Tcl_Size numTrim);
MODULE_SCOPE Tcl_Size	TclTrimRight(const char *bytes, Tcl_Size numBytes,
			    const char *trim, Tcl_Size numTrim);
MODULE_SCOPE const char*TclGetCommandTypeName(Tcl_Command command);
MODULE_SCOPE void	TclRegisterCommandTypeName(
			    Tcl_ObjCmdProc *implementationProc,
			    const char *nameStr);
MODULE_SCOPE int	TclUtfCmp(const char *cs, const char *ct);
MODULE_SCOPE int	TclUtfCasecmp(const char *cs, const char *ct);
MODULE_SCOPE int	TclUtfCount(int ch);
#if TCL_UTF_MAX > 3
#   define TclUtfToUCS4 Tcl_UtfToUniChar
#   define TclUniCharToUCS4(src, ptr) (*ptr = *(src),1)
#   define TclUCS4Prev(src, ptr) (((src) > (ptr)) ? ((src) - 1) : (src))
#else
    MODULE_SCOPE int	TclUtfToUCS4(const char *, int *);
    MODULE_SCOPE int	TclUniCharToUCS4(const Tcl_UniChar *, int *);
    MODULE_SCOPE const Tcl_UniChar *TclUCS4Prev(const Tcl_UniChar *, const Tcl_UniChar *);
#endif
MODULE_SCOPE Tcl_Obj *	TclpNativeToNormalized(void *clientData);
MODULE_SCOPE Tcl_Obj *	TclpFilesystemPathType(Tcl_Obj *pathPtr);
MODULE_SCOPE int	TclpDlopen(Tcl_Interp *interp, Tcl_Obj *pathPtr,
			    Tcl_LoadHandle *loadHandle,
			    Tcl_FSUnloadFileProc **unloadProcPtr, int flags);
MODULE_SCOPE int	TclpUtime(Tcl_Obj *pathPtr, struct utimbuf *tval);
#ifdef TCL_LOAD_FROM_MEMORY
MODULE_SCOPE void *	TclpLoadMemoryGetBuffer(Tcl_Interp *interp, int size);
MODULE_SCOPE int	TclpLoadMemory(Tcl_Interp *interp, void *buffer,
			    int size, int codeSize, Tcl_LoadHandle *loadHandle,
			    Tcl_FSUnloadFileProc **unloadProcPtr, int flags);
#endif
MODULE_SCOPE void	TclInitThreadStorage(void);
MODULE_SCOPE void	TclFinalizeThreadDataThread(void);
MODULE_SCOPE void	TclFinalizeThreadStorage(void);

#ifdef TCL_WIDE_CLICKS
MODULE_SCOPE long long TclpGetWideClicks(void);
MODULE_SCOPE double	TclpWideClicksToNanoseconds(long long clicks);
MODULE_SCOPE double	TclpWideClickInMicrosec(void);
#else
#   ifdef _WIN32
#	define TCL_WIDE_CLICKS 1
MODULE_SCOPE long long TclpGetWideClicks(void);
MODULE_SCOPE double	TclpWideClickInMicrosec(void);
#	define		TclpWideClicksToNanoseconds(clicks) \
				((double)(clicks) * TclpWideClickInMicrosec() * 1000)
#   endif
#endif
MODULE_SCOPE long long TclpGetMicroseconds(void);

MODULE_SCOPE int	TclZlibInit(Tcl_Interp *interp);
MODULE_SCOPE void *	TclpThreadCreateKey(void);
MODULE_SCOPE void	TclpThreadDeleteKey(void *keyPtr);
MODULE_SCOPE void	TclpThreadSetGlobalTSD(void *tsdKeyPtr, void *ptr);
MODULE_SCOPE void *	TclpThreadGetGlobalTSD(void *tsdKeyPtr);
MODULE_SCOPE void	TclErrorStackResetIf(Tcl_Interp *interp,
			    const char *msg, Tcl_Size length);
/* Tip 430 */
MODULE_SCOPE int    TclZipfs_Init(Tcl_Interp *interp);


/*
 * Many parsing tasks need a common definition of whitespace.
 * Use this routine and macro to achieve that and place
 * optimization (fragile on changes) in one place.
 */

MODULE_SCOPE int	TclIsSpaceProc(int byte);
#	define TclIsSpaceProcM(byte) \
		(((byte) > 0x20) ? 0 : TclIsSpaceProc(byte))

/*
 *----------------------------------------------------------------
 * Command procedures in the generic core:
 *----------------------------------------------------------------
 */

MODULE_SCOPE Tcl_ObjCmdProc Tcl_AfterObjCmd;
MODULE_SCOPE Tcl_ObjCmdProc Tcl_AppendObjCmd;
MODULE_SCOPE Tcl_ObjCmdProc Tcl_ApplyObjCmd;
MODULE_SCOPE Tcl_Command TclInitArrayCmd(Tcl_Interp *interp);
MODULE_SCOPE Tcl_Command TclInitBinaryCmd(Tcl_Interp *interp);
MODULE_SCOPE Tcl_ObjCmdProc Tcl_BreakObjCmd;
MODULE_SCOPE Tcl_ObjCmdProc Tcl_CatchObjCmd;
MODULE_SCOPE Tcl_ObjCmdProc Tcl_CdObjCmd;
MODULE_SCOPE Tcl_Command TclInitChanCmd(Tcl_Interp *interp);
MODULE_SCOPE Tcl_ObjCmdProc TclChanCreateObjCmd;
MODULE_SCOPE Tcl_ObjCmdProc TclChanPostEventObjCmd;
MODULE_SCOPE Tcl_ObjCmdProc TclChanPopObjCmd;
MODULE_SCOPE Tcl_ObjCmdProc TclChanPushObjCmd;
MODULE_SCOPE void	TclClockInit(Tcl_Interp *interp);
MODULE_SCOPE Tcl_ObjCmdProc TclClockOldscanObjCmd;
MODULE_SCOPE Tcl_ObjCmdProc Tcl_CloseObjCmd;
MODULE_SCOPE Tcl_ObjCmdProc Tcl_ConcatObjCmd;
MODULE_SCOPE Tcl_ObjCmdProc Tcl_ContinueObjCmd;
MODULE_SCOPE Tcl_TimerToken TclCreateAbsoluteTimerHandler(
			    Tcl_Time *timePtr, Tcl_TimerProc *proc,
			    void *clientData);
MODULE_SCOPE Tcl_ObjCmdProc TclDefaultBgErrorHandlerObjCmd;
MODULE_SCOPE Tcl_Command TclInitDictCmd(Tcl_Interp *interp);
MODULE_SCOPE int	TclDictWithFinish(Tcl_Interp *interp, Var *varPtr,
			    Var *arrayPtr, Tcl_Obj *part1Ptr,
			    Tcl_Obj *part2Ptr, int index, int pathc,
			    Tcl_Obj *const pathv[], Tcl_Obj *keysPtr);
MODULE_SCOPE Tcl_Obj *	TclDictWithInit(Tcl_Interp *interp, Tcl_Obj *dictPtr,
			    Tcl_Size pathc, Tcl_Obj *const pathv[]);
MODULE_SCOPE Tcl_ObjCmdProc Tcl_DisassembleObjCmd;

/* Assemble command function */
MODULE_SCOPE Tcl_ObjCmdProc Tcl_AssembleObjCmd;
MODULE_SCOPE Tcl_ObjCmdProc TclNRAssembleObjCmd;
MODULE_SCOPE Tcl_Command TclInitEncodingCmd(Tcl_Interp *interp);
MODULE_SCOPE Tcl_ObjCmdProc Tcl_EofObjCmd;
MODULE_SCOPE Tcl_ObjCmdProc Tcl_ErrorObjCmd;
MODULE_SCOPE Tcl_ObjCmdProc Tcl_EvalObjCmd;
MODULE_SCOPE Tcl_ObjCmdProc Tcl_ExecObjCmd;
MODULE_SCOPE Tcl_ObjCmdProc Tcl_ExitObjCmd;
MODULE_SCOPE Tcl_ObjCmdProc Tcl_ExprObjCmd;
MODULE_SCOPE Tcl_ObjCmdProc Tcl_FblockedObjCmd;
MODULE_SCOPE Tcl_ObjCmdProc Tcl_FconfigureObjCmd;
MODULE_SCOPE Tcl_ObjCmdProc Tcl_FcopyObjCmd;
MODULE_SCOPE Tcl_Command TclInitFileCmd(Tcl_Interp *interp);
MODULE_SCOPE Tcl_ObjCmdProc Tcl_FileEventObjCmd;
MODULE_SCOPE Tcl_ObjCmdProc Tcl_FlushObjCmd;
MODULE_SCOPE Tcl_ObjCmdProc Tcl_ForObjCmd;
MODULE_SCOPE Tcl_ObjCmdProc Tcl_ForeachObjCmd;
MODULE_SCOPE Tcl_ObjCmdProc Tcl_FormatObjCmd;
MODULE_SCOPE Tcl_ObjCmdProc Tcl_GetsObjCmd;
MODULE_SCOPE Tcl_ObjCmdProc Tcl_GlobalObjCmd;
MODULE_SCOPE Tcl_ObjCmdProc Tcl_GlobObjCmd;
MODULE_SCOPE Tcl_ObjCmdProc Tcl_IfObjCmd;
MODULE_SCOPE Tcl_ObjCmdProc Tcl_IncrObjCmd;
MODULE_SCOPE Tcl_Command TclInitInfoCmd(Tcl_Interp *interp);
MODULE_SCOPE Tcl_ObjCmdProc Tcl_InterpObjCmd;
MODULE_SCOPE Tcl_ObjCmdProc Tcl_JoinObjCmd;
MODULE_SCOPE Tcl_ObjCmdProc Tcl_LappendObjCmd;
MODULE_SCOPE Tcl_ObjCmdProc Tcl_LassignObjCmd;
MODULE_SCOPE Tcl_ObjCmdProc Tcl_LeditObjCmd;
MODULE_SCOPE Tcl_ObjCmdProc Tcl_LindexObjCmd;
MODULE_SCOPE Tcl_ObjCmdProc Tcl_LinsertObjCmd;
MODULE_SCOPE Tcl_ObjCmdProc Tcl_LlengthObjCmd;
MODULE_SCOPE Tcl_ObjCmdProc Tcl_ListObjCmd;
MODULE_SCOPE Tcl_ObjCmdProc Tcl_LmapObjCmd;
MODULE_SCOPE Tcl_ObjCmdProc Tcl_LoadObjCmd;
MODULE_SCOPE Tcl_ObjCmdProc Tcl_LpopObjCmd;
MODULE_SCOPE Tcl_ObjCmdProc Tcl_LrangeObjCmd;
MODULE_SCOPE Tcl_ObjCmdProc Tcl_LremoveObjCmd;
MODULE_SCOPE Tcl_ObjCmdProc Tcl_LrepeatObjCmd;
MODULE_SCOPE Tcl_ObjCmdProc Tcl_LreplaceObjCmd;
MODULE_SCOPE Tcl_ObjCmdProc Tcl_LreverseObjCmd;
MODULE_SCOPE Tcl_ObjCmdProc Tcl_LsearchObjCmd;
MODULE_SCOPE Tcl_ObjCmdProc Tcl_LseqObjCmd;
MODULE_SCOPE Tcl_ObjCmdProc Tcl_LsetObjCmd;
MODULE_SCOPE Tcl_ObjCmdProc Tcl_LsortObjCmd;
MODULE_SCOPE Tcl_Command TclInitNamespaceCmd(Tcl_Interp *interp);
MODULE_SCOPE Tcl_ObjCmdProc TclNamespaceEnsembleCmd;
MODULE_SCOPE Tcl_ObjCmdProc Tcl_OpenObjCmd;
MODULE_SCOPE Tcl_ObjCmdProc Tcl_PackageObjCmd;
MODULE_SCOPE Tcl_ObjCmdProc Tcl_PidObjCmd;
MODULE_SCOPE Tcl_Command TclInitPrefixCmd(Tcl_Interp *interp);
MODULE_SCOPE Tcl_ObjCmdProc Tcl_PutsObjCmd;
MODULE_SCOPE Tcl_ObjCmdProc Tcl_PwdObjCmd;
MODULE_SCOPE Tcl_ObjCmdProc Tcl_ReadObjCmd;
MODULE_SCOPE Tcl_ObjCmdProc Tcl_RegexpObjCmd;
MODULE_SCOPE Tcl_ObjCmdProc Tcl_RegsubObjCmd;
MODULE_SCOPE Tcl_ObjCmdProc Tcl_RenameObjCmd;
MODULE_SCOPE Tcl_ObjCmdProc Tcl_RepresentationCmd;
MODULE_SCOPE Tcl_ObjCmdProc Tcl_ReturnObjCmd;
MODULE_SCOPE Tcl_ObjCmdProc Tcl_ScanObjCmd;
MODULE_SCOPE Tcl_ObjCmdProc Tcl_SeekObjCmd;
MODULE_SCOPE Tcl_ObjCmdProc Tcl_SetObjCmd;
MODULE_SCOPE Tcl_ObjCmdProc Tcl_SplitObjCmd;
MODULE_SCOPE Tcl_ObjCmdProc Tcl_SocketObjCmd;
MODULE_SCOPE Tcl_ObjCmdProc Tcl_SourceObjCmd;
MODULE_SCOPE Tcl_Command TclInitStringCmd(Tcl_Interp *interp);
MODULE_SCOPE Tcl_ObjCmdProc Tcl_SubstObjCmd;
MODULE_SCOPE Tcl_ObjCmdProc Tcl_SwitchObjCmd;
MODULE_SCOPE Tcl_ObjCmdProc Tcl_TellObjCmd;
MODULE_SCOPE Tcl_ObjCmdProc Tcl_ThrowObjCmd;
MODULE_SCOPE Tcl_ObjCmdProc Tcl_TimeObjCmd;
MODULE_SCOPE Tcl_ObjCmdProc Tcl_TimeRateObjCmd;
MODULE_SCOPE Tcl_ObjCmdProc Tcl_TraceObjCmd;
MODULE_SCOPE Tcl_ObjCmdProc Tcl_TryObjCmd;
MODULE_SCOPE Tcl_ObjCmdProc Tcl_UnloadObjCmd;
MODULE_SCOPE Tcl_ObjCmdProc Tcl_UnsetObjCmd;
MODULE_SCOPE Tcl_ObjCmdProc Tcl_UpdateObjCmd;
MODULE_SCOPE Tcl_ObjCmdProc Tcl_UplevelObjCmd;
MODULE_SCOPE Tcl_ObjCmdProc Tcl_UpvarObjCmd;
MODULE_SCOPE Tcl_ObjCmdProc Tcl_VariableObjCmd;
MODULE_SCOPE Tcl_ObjCmdProc Tcl_VwaitObjCmd;
MODULE_SCOPE Tcl_ObjCmdProc Tcl_WhileObjCmd;

/*
 *----------------------------------------------------------------
 * Compilation procedures for commands in the generic core:
 *----------------------------------------------------------------
 */

MODULE_SCOPE int	TclCompileAppendCmd(Tcl_Interp *interp,
			    Tcl_Parse *parsePtr, Command *cmdPtr,
			    struct CompileEnv *envPtr);
MODULE_SCOPE int	TclCompileArrayExistsCmd(Tcl_Interp *interp,
			    Tcl_Parse *parsePtr, Command *cmdPtr,
			    struct CompileEnv *envPtr);
MODULE_SCOPE int	TclCompileArraySetCmd(Tcl_Interp *interp,
			    Tcl_Parse *parsePtr, Command *cmdPtr,
			    struct CompileEnv *envPtr);
MODULE_SCOPE int	TclCompileArrayUnsetCmd(Tcl_Interp *interp,
			    Tcl_Parse *parsePtr, Command *cmdPtr,
			    struct CompileEnv *envPtr);
MODULE_SCOPE int	TclCompileBreakCmd(Tcl_Interp *interp,
			    Tcl_Parse *parsePtr, Command *cmdPtr,
			    struct CompileEnv *envPtr);
MODULE_SCOPE int	TclCompileCatchCmd(Tcl_Interp *interp,
			    Tcl_Parse *parsePtr, Command *cmdPtr,
			    struct CompileEnv *envPtr);
MODULE_SCOPE int	TclCompileClockClicksCmd(Tcl_Interp *interp,
			    Tcl_Parse *parsePtr, Command *cmdPtr,
			    struct CompileEnv *envPtr);
MODULE_SCOPE int	TclCompileClockReadingCmd(Tcl_Interp *interp,
			    Tcl_Parse *parsePtr, Command *cmdPtr,
			    struct CompileEnv *envPtr);
MODULE_SCOPE int	TclCompileConcatCmd(Tcl_Interp *interp,
			    Tcl_Parse *parsePtr, Command *cmdPtr,
			    struct CompileEnv *envPtr);
MODULE_SCOPE int	TclCompileContinueCmd(Tcl_Interp *interp,
			    Tcl_Parse *parsePtr, Command *cmdPtr,
			    struct CompileEnv *envPtr);
MODULE_SCOPE int	TclCompileDictAppendCmd(Tcl_Interp *interp,
			    Tcl_Parse *parsePtr, Command *cmdPtr,
			    struct CompileEnv *envPtr);
MODULE_SCOPE int	TclCompileDictCreateCmd(Tcl_Interp *interp,
			    Tcl_Parse *parsePtr, Command *cmdPtr,
			    struct CompileEnv *envPtr);
MODULE_SCOPE int	TclCompileDictExistsCmd(Tcl_Interp *interp,
			    Tcl_Parse *parsePtr, Command *cmdPtr,
			    struct CompileEnv *envPtr);
MODULE_SCOPE int	TclCompileDictForCmd(Tcl_Interp *interp,
			    Tcl_Parse *parsePtr, Command *cmdPtr,
			    struct CompileEnv *envPtr);
MODULE_SCOPE int	TclCompileDictGetCmd(Tcl_Interp *interp,
			    Tcl_Parse *parsePtr, Command *cmdPtr,
			    struct CompileEnv *envPtr);
MODULE_SCOPE int	TclCompileDictGetWithDefaultCmd(Tcl_Interp *interp,
			    Tcl_Parse *parsePtr, Command *cmdPtr,
			    struct CompileEnv *envPtr);
MODULE_SCOPE int	TclCompileDictIncrCmd(Tcl_Interp *interp,
			    Tcl_Parse *parsePtr, Command *cmdPtr,
			    struct CompileEnv *envPtr);
MODULE_SCOPE int	TclCompileDictLappendCmd(Tcl_Interp *interp,
			    Tcl_Parse *parsePtr, Command *cmdPtr,
			    struct CompileEnv *envPtr);
MODULE_SCOPE int	TclCompileDictMapCmd(Tcl_Interp *interp,
			    Tcl_Parse *parsePtr, Command *cmdPtr,
			    struct CompileEnv *envPtr);
MODULE_SCOPE int	TclCompileDictMergeCmd(Tcl_Interp *interp,
			    Tcl_Parse *parsePtr, Command *cmdPtr,
			    struct CompileEnv *envPtr);
MODULE_SCOPE int	TclCompileDictSetCmd(Tcl_Interp *interp,
			    Tcl_Parse *parsePtr, Command *cmdPtr,
			    struct CompileEnv *envPtr);
MODULE_SCOPE int	TclCompileDictUnsetCmd(Tcl_Interp *interp,
			    Tcl_Parse *parsePtr, Command *cmdPtr,
			    struct CompileEnv *envPtr);
MODULE_SCOPE int	TclCompileDictUpdateCmd(Tcl_Interp *interp,
			    Tcl_Parse *parsePtr, Command *cmdPtr,
			    struct CompileEnv *envPtr);
MODULE_SCOPE int	TclCompileDictWithCmd(Tcl_Interp *interp,
			    Tcl_Parse *parsePtr, Command *cmdPtr,
			    struct CompileEnv *envPtr);
MODULE_SCOPE int	TclCompileEnsemble(Tcl_Interp *interp,
			    Tcl_Parse *parsePtr, Command *cmdPtr,
			    struct CompileEnv *envPtr);
MODULE_SCOPE int	TclCompileErrorCmd(Tcl_Interp *interp,
			    Tcl_Parse *parsePtr, Command *cmdPtr,
			    struct CompileEnv *envPtr);
MODULE_SCOPE int	TclCompileExprCmd(Tcl_Interp *interp,
			    Tcl_Parse *parsePtr, Command *cmdPtr,
			    struct CompileEnv *envPtr);
MODULE_SCOPE int	TclCompileForCmd(Tcl_Interp *interp,
			    Tcl_Parse *parsePtr, Command *cmdPtr,
			    struct CompileEnv *envPtr);
MODULE_SCOPE int	TclCompileForeachCmd(Tcl_Interp *interp,
			    Tcl_Parse *parsePtr, Command *cmdPtr,
			    struct CompileEnv *envPtr);
MODULE_SCOPE int	TclCompileFormatCmd(Tcl_Interp *interp,
			    Tcl_Parse *parsePtr, Command *cmdPtr,
			    struct CompileEnv *envPtr);
MODULE_SCOPE int	TclCompileGlobalCmd(Tcl_Interp *interp,
			    Tcl_Parse *parsePtr, Command *cmdPtr,
			    struct CompileEnv *envPtr);
MODULE_SCOPE int	TclCompileIfCmd(Tcl_Interp *interp,
			    Tcl_Parse *parsePtr, Command *cmdPtr,
			    struct CompileEnv *envPtr);
MODULE_SCOPE int	TclCompileInfoCommandsCmd(Tcl_Interp *interp,
			    Tcl_Parse *parsePtr, Command *cmdPtr,
			    struct CompileEnv *envPtr);
MODULE_SCOPE int	TclCompileInfoCoroutineCmd(Tcl_Interp *interp,
			    Tcl_Parse *parsePtr, Command *cmdPtr,
			    struct CompileEnv *envPtr);
MODULE_SCOPE int	TclCompileInfoExistsCmd(Tcl_Interp *interp,
			    Tcl_Parse *parsePtr, Command *cmdPtr,
			    struct CompileEnv *envPtr);
MODULE_SCOPE int	TclCompileInfoLevelCmd(Tcl_Interp *interp,
			    Tcl_Parse *parsePtr, Command *cmdPtr,
			    struct CompileEnv *envPtr);
MODULE_SCOPE int	TclCompileInfoObjectClassCmd(Tcl_Interp *interp,
			    Tcl_Parse *parsePtr, Command *cmdPtr,
			    struct CompileEnv *envPtr);
MODULE_SCOPE int	TclCompileInfoObjectIsACmd(Tcl_Interp *interp,
			    Tcl_Parse *parsePtr, Command *cmdPtr,
			    struct CompileEnv *envPtr);
MODULE_SCOPE int	TclCompileInfoObjectNamespaceCmd(Tcl_Interp *interp,
			    Tcl_Parse *parsePtr, Command *cmdPtr,
			    struct CompileEnv *envPtr);
MODULE_SCOPE int	TclCompileIncrCmd(Tcl_Interp *interp,
			    Tcl_Parse *parsePtr, Command *cmdPtr,
			    struct CompileEnv *envPtr);
MODULE_SCOPE int	TclCompileLappendCmd(Tcl_Interp *interp,
			    Tcl_Parse *parsePtr, Command *cmdPtr,
			    struct CompileEnv *envPtr);
MODULE_SCOPE int	TclCompileLassignCmd(Tcl_Interp *interp,
			    Tcl_Parse *parsePtr, Command *cmdPtr,
			    struct CompileEnv *envPtr);
MODULE_SCOPE int	TclCompileLindexCmd(Tcl_Interp *interp,
			    Tcl_Parse *parsePtr, Command *cmdPtr,
			    struct CompileEnv *envPtr);
MODULE_SCOPE int	TclCompileLinsertCmd(Tcl_Interp *interp,
			    Tcl_Parse *parsePtr, Command *cmdPtr,
			    struct CompileEnv *envPtr);
MODULE_SCOPE int	TclCompileListCmd(Tcl_Interp *interp,
			    Tcl_Parse *parsePtr, Command *cmdPtr,
			    struct CompileEnv *envPtr);
MODULE_SCOPE int	TclCompileLlengthCmd(Tcl_Interp *interp,
			    Tcl_Parse *parsePtr, Command *cmdPtr,
			    struct CompileEnv *envPtr);
MODULE_SCOPE int	TclCompileLmapCmd(Tcl_Interp *interp,
			    Tcl_Parse *parsePtr, Command *cmdPtr,
			    struct CompileEnv *envPtr);
MODULE_SCOPE int	TclCompileLrangeCmd(Tcl_Interp *interp,
			    Tcl_Parse *parsePtr, Command *cmdPtr,
			    struct CompileEnv *envPtr);
MODULE_SCOPE int	TclCompileLreplaceCmd(Tcl_Interp *interp,
			    Tcl_Parse *parsePtr, Command *cmdPtr,
			    struct CompileEnv *envPtr);
MODULE_SCOPE int	TclCompileLsetCmd(Tcl_Interp *interp,
			    Tcl_Parse *parsePtr, Command *cmdPtr,
			    struct CompileEnv *envPtr);
MODULE_SCOPE int	TclCompileNamespaceCodeCmd(Tcl_Interp *interp,
			    Tcl_Parse *parsePtr, Command *cmdPtr,
			    struct CompileEnv *envPtr);
MODULE_SCOPE int	TclCompileNamespaceCurrentCmd(Tcl_Interp *interp,
			    Tcl_Parse *parsePtr, Command *cmdPtr,
			    struct CompileEnv *envPtr);
MODULE_SCOPE int	TclCompileNamespaceOriginCmd(Tcl_Interp *interp,
			    Tcl_Parse *parsePtr, Command *cmdPtr,
			    struct CompileEnv *envPtr);
MODULE_SCOPE int	TclCompileNamespaceQualifiersCmd(Tcl_Interp *interp,
			    Tcl_Parse *parsePtr, Command *cmdPtr,
			    struct CompileEnv *envPtr);
MODULE_SCOPE int	TclCompileNamespaceTailCmd(Tcl_Interp *interp,
			    Tcl_Parse *parsePtr, Command *cmdPtr,
			    struct CompileEnv *envPtr);
MODULE_SCOPE int	TclCompileNamespaceUpvarCmd(Tcl_Interp *interp,
			    Tcl_Parse *parsePtr, Command *cmdPtr,
			    struct CompileEnv *envPtr);
MODULE_SCOPE int	TclCompileNamespaceWhichCmd(Tcl_Interp *interp,
			    Tcl_Parse *parsePtr, Command *cmdPtr,
			    struct CompileEnv *envPtr);
MODULE_SCOPE int	TclCompileNoOp(Tcl_Interp *interp,
			    Tcl_Parse *parsePtr, Command *cmdPtr,
			    struct CompileEnv *envPtr);
MODULE_SCOPE int	TclCompileObjectNextCmd(Tcl_Interp *interp,
			    Tcl_Parse *parsePtr, Command *cmdPtr,
			    struct CompileEnv *envPtr);
MODULE_SCOPE int	TclCompileObjectNextToCmd(Tcl_Interp *interp,
			    Tcl_Parse *parsePtr, Command *cmdPtr,
			    struct CompileEnv *envPtr);
MODULE_SCOPE int	TclCompileObjectSelfCmd(Tcl_Interp *interp,
			    Tcl_Parse *parsePtr, Command *cmdPtr,
			    struct CompileEnv *envPtr);
MODULE_SCOPE int	TclCompileRegexpCmd(Tcl_Interp *interp,
			    Tcl_Parse *parsePtr, Command *cmdPtr,
			    struct CompileEnv *envPtr);
MODULE_SCOPE int	TclCompileRegsubCmd(Tcl_Interp *interp,
			    Tcl_Parse *parsePtr, Command *cmdPtr,
			    struct CompileEnv *envPtr);
MODULE_SCOPE int	TclCompileReturnCmd(Tcl_Interp *interp,
			    Tcl_Parse *parsePtr, Command *cmdPtr,
			    struct CompileEnv *envPtr);
MODULE_SCOPE int	TclCompileSetCmd(Tcl_Interp *interp,
			    Tcl_Parse *parsePtr, Command *cmdPtr,
			    struct CompileEnv *envPtr);
MODULE_SCOPE int	TclCompileStringCatCmd(Tcl_Interp *interp,
			    Tcl_Parse *parsePtr, Command *cmdPtr,
			    struct CompileEnv *envPtr);
MODULE_SCOPE int	TclCompileStringCmpCmd(Tcl_Interp *interp,
			    Tcl_Parse *parsePtr, Command *cmdPtr,
			    struct CompileEnv *envPtr);
MODULE_SCOPE int	TclCompileStringEqualCmd(Tcl_Interp *interp,
			    Tcl_Parse *parsePtr, Command *cmdPtr,
			    struct CompileEnv *envPtr);
MODULE_SCOPE int	TclCompileStringFirstCmd(Tcl_Interp *interp,
			    Tcl_Parse *parsePtr, Command *cmdPtr,
			    struct CompileEnv *envPtr);
MODULE_SCOPE int	TclCompileStringIndexCmd(Tcl_Interp *interp,
			    Tcl_Parse *parsePtr, Command *cmdPtr,
			    struct CompileEnv *envPtr);
MODULE_SCOPE int	TclCompileStringInsertCmd(Tcl_Interp *interp,
			    Tcl_Parse *parsePtr, Command *cmdPtr,
			    struct CompileEnv *envPtr);
MODULE_SCOPE int	TclCompileStringIsCmd(Tcl_Interp *interp,
			    Tcl_Parse *parsePtr, Command *cmdPtr,
			    struct CompileEnv *envPtr);
MODULE_SCOPE int	TclCompileStringLastCmd(Tcl_Interp *interp,
			    Tcl_Parse *parsePtr, Command *cmdPtr,
			    struct CompileEnv *envPtr);
MODULE_SCOPE int	TclCompileStringLenCmd(Tcl_Interp *interp,
			    Tcl_Parse *parsePtr, Command *cmdPtr,
			    struct CompileEnv *envPtr);
MODULE_SCOPE int	TclCompileStringMapCmd(Tcl_Interp *interp,
			    Tcl_Parse *parsePtr, Command *cmdPtr,
			    struct CompileEnv *envPtr);
MODULE_SCOPE int	TclCompileStringMatchCmd(Tcl_Interp *interp,
			    Tcl_Parse *parsePtr, Command *cmdPtr,
			    struct CompileEnv *envPtr);
MODULE_SCOPE int	TclCompileStringRangeCmd(Tcl_Interp *interp,
			    Tcl_Parse *parsePtr, Command *cmdPtr,
			    struct CompileEnv *envPtr);
MODULE_SCOPE int	TclCompileStringReplaceCmd(Tcl_Interp *interp,
			    Tcl_Parse *parsePtr, Command *cmdPtr,
			    struct CompileEnv *envPtr);
MODULE_SCOPE int	TclCompileStringToLowerCmd(Tcl_Interp *interp,
			    Tcl_Parse *parsePtr, Command *cmdPtr,
			    struct CompileEnv *envPtr);
MODULE_SCOPE int	TclCompileStringToTitleCmd(Tcl_Interp *interp,
			    Tcl_Parse *parsePtr, Command *cmdPtr,
			    struct CompileEnv *envPtr);
MODULE_SCOPE int	TclCompileStringToUpperCmd(Tcl_Interp *interp,
			    Tcl_Parse *parsePtr, Command *cmdPtr,
			    struct CompileEnv *envPtr);
MODULE_SCOPE int	TclCompileStringTrimCmd(Tcl_Interp *interp,
			    Tcl_Parse *parsePtr, Command *cmdPtr,
			    struct CompileEnv *envPtr);
MODULE_SCOPE int	TclCompileStringTrimLCmd(Tcl_Interp *interp,
			    Tcl_Parse *parsePtr, Command *cmdPtr,
			    struct CompileEnv *envPtr);
MODULE_SCOPE int	TclCompileStringTrimRCmd(Tcl_Interp *interp,
			    Tcl_Parse *parsePtr, Command *cmdPtr,
			    struct CompileEnv *envPtr);
MODULE_SCOPE int	TclCompileSubstCmd(Tcl_Interp *interp,
			    Tcl_Parse *parsePtr, Command *cmdPtr,
			    struct CompileEnv *envPtr);
MODULE_SCOPE int	TclCompileSwitchCmd(Tcl_Interp *interp,
			    Tcl_Parse *parsePtr, Command *cmdPtr,
			    struct CompileEnv *envPtr);
MODULE_SCOPE int	TclCompileTailcallCmd(Tcl_Interp *interp,
			    Tcl_Parse *parsePtr, Command *cmdPtr,
			    struct CompileEnv *envPtr);
MODULE_SCOPE int	TclCompileThrowCmd(Tcl_Interp *interp,
			    Tcl_Parse *parsePtr, Command *cmdPtr,
			    struct CompileEnv *envPtr);
MODULE_SCOPE int	TclCompileTryCmd(Tcl_Interp *interp,
			    Tcl_Parse *parsePtr, Command *cmdPtr,
			    struct CompileEnv *envPtr);
MODULE_SCOPE int	TclCompileUnsetCmd(Tcl_Interp *interp,
			    Tcl_Parse *parsePtr, Command *cmdPtr,
			    struct CompileEnv *envPtr);
MODULE_SCOPE int	TclCompileUpvarCmd(Tcl_Interp *interp,
			    Tcl_Parse *parsePtr, Command *cmdPtr,
			    struct CompileEnv *envPtr);
MODULE_SCOPE int	TclCompileVariableCmd(Tcl_Interp *interp,
			    Tcl_Parse *parsePtr, Command *cmdPtr,
			    struct CompileEnv *envPtr);
MODULE_SCOPE int	TclCompileWhileCmd(Tcl_Interp *interp,
			    Tcl_Parse *parsePtr, Command *cmdPtr,
			    struct CompileEnv *envPtr);
MODULE_SCOPE int	TclCompileYieldCmd(Tcl_Interp *interp,
			    Tcl_Parse *parsePtr, Command *cmdPtr,
			    struct CompileEnv *envPtr);
MODULE_SCOPE int	TclCompileYieldToCmd(Tcl_Interp *interp,
			    Tcl_Parse *parsePtr, Command *cmdPtr,
			    struct CompileEnv *envPtr);
MODULE_SCOPE int	TclCompileBasic0ArgCmd(Tcl_Interp *interp,
			    Tcl_Parse *parsePtr, Command *cmdPtr,
			    struct CompileEnv *envPtr);
MODULE_SCOPE int	TclCompileBasic1ArgCmd(Tcl_Interp *interp,
			    Tcl_Parse *parsePtr, Command *cmdPtr,
			    struct CompileEnv *envPtr);
MODULE_SCOPE int	TclCompileBasic2ArgCmd(Tcl_Interp *interp,
			    Tcl_Parse *parsePtr, Command *cmdPtr,
			    struct CompileEnv *envPtr);
MODULE_SCOPE int	TclCompileBasic3ArgCmd(Tcl_Interp *interp,
			    Tcl_Parse *parsePtr, Command *cmdPtr,
			    struct CompileEnv *envPtr);
MODULE_SCOPE int	TclCompileBasic0Or1ArgCmd(Tcl_Interp *interp,
			    Tcl_Parse *parsePtr, Command *cmdPtr,
			    struct CompileEnv *envPtr);
MODULE_SCOPE int	TclCompileBasic1Or2ArgCmd(Tcl_Interp *interp,
			    Tcl_Parse *parsePtr, Command *cmdPtr,
			    struct CompileEnv *envPtr);
MODULE_SCOPE int	TclCompileBasic2Or3ArgCmd(Tcl_Interp *interp,
			    Tcl_Parse *parsePtr, Command *cmdPtr,
			    struct CompileEnv *envPtr);
MODULE_SCOPE int	TclCompileBasic0To2ArgCmd(Tcl_Interp *interp,
			    Tcl_Parse *parsePtr, Command *cmdPtr,
			    struct CompileEnv *envPtr);
MODULE_SCOPE int	TclCompileBasic1To3ArgCmd(Tcl_Interp *interp,
			    Tcl_Parse *parsePtr, Command *cmdPtr,
			    struct CompileEnv *envPtr);
MODULE_SCOPE int	TclCompileBasicMin0ArgCmd(Tcl_Interp *interp,
			    Tcl_Parse *parsePtr, Command *cmdPtr,
			    struct CompileEnv *envPtr);
MODULE_SCOPE int	TclCompileBasicMin1ArgCmd(Tcl_Interp *interp,
			    Tcl_Parse *parsePtr, Command *cmdPtr,
			    struct CompileEnv *envPtr);
MODULE_SCOPE int	TclCompileBasicMin2ArgCmd(Tcl_Interp *interp,
			    Tcl_Parse *parsePtr, Command *cmdPtr,
			    struct CompileEnv *envPtr);

MODULE_SCOPE Tcl_ObjCmdProc TclInvertOpCmd;
MODULE_SCOPE int	TclCompileInvertOpCmd(Tcl_Interp *interp,
			    Tcl_Parse *parsePtr, Command *cmdPtr,
			    struct CompileEnv *envPtr);
MODULE_SCOPE Tcl_ObjCmdProc TclNotOpCmd;
MODULE_SCOPE int	TclCompileNotOpCmd(Tcl_Interp *interp,
			    Tcl_Parse *parsePtr, Command *cmdPtr,
			    struct CompileEnv *envPtr);
MODULE_SCOPE Tcl_ObjCmdProc TclAddOpCmd;
MODULE_SCOPE int	TclCompileAddOpCmd(Tcl_Interp *interp,
			    Tcl_Parse *parsePtr, Command *cmdPtr,
			    struct CompileEnv *envPtr);
MODULE_SCOPE Tcl_ObjCmdProc TclMulOpCmd;
MODULE_SCOPE int	TclCompileMulOpCmd(Tcl_Interp *interp,
			    Tcl_Parse *parsePtr, Command *cmdPtr,
			    struct CompileEnv *envPtr);
MODULE_SCOPE Tcl_ObjCmdProc TclAndOpCmd;
MODULE_SCOPE int	TclCompileAndOpCmd(Tcl_Interp *interp,
			    Tcl_Parse *parsePtr, Command *cmdPtr,
			    struct CompileEnv *envPtr);
MODULE_SCOPE Tcl_ObjCmdProc TclOrOpCmd;
MODULE_SCOPE int	TclCompileOrOpCmd(Tcl_Interp *interp,
			    Tcl_Parse *parsePtr, Command *cmdPtr,
			    struct CompileEnv *envPtr);
MODULE_SCOPE Tcl_ObjCmdProc TclXorOpCmd;
MODULE_SCOPE int	TclCompileXorOpCmd(Tcl_Interp *interp,
			    Tcl_Parse *parsePtr, Command *cmdPtr,
			    struct CompileEnv *envPtr);
MODULE_SCOPE Tcl_ObjCmdProc TclPowOpCmd;
MODULE_SCOPE int	TclCompilePowOpCmd(Tcl_Interp *interp,
			    Tcl_Parse *parsePtr, Command *cmdPtr,
			    struct CompileEnv *envPtr);
MODULE_SCOPE Tcl_ObjCmdProc TclLshiftOpCmd;
MODULE_SCOPE int	TclCompileLshiftOpCmd(Tcl_Interp *interp,
			    Tcl_Parse *parsePtr, Command *cmdPtr,
			    struct CompileEnv *envPtr);
MODULE_SCOPE Tcl_ObjCmdProc TclRshiftOpCmd;
MODULE_SCOPE int	TclCompileRshiftOpCmd(Tcl_Interp *interp,
			    Tcl_Parse *parsePtr, Command *cmdPtr,
			    struct CompileEnv *envPtr);
MODULE_SCOPE Tcl_ObjCmdProc TclModOpCmd;
MODULE_SCOPE int	TclCompileModOpCmd(Tcl_Interp *interp,
			    Tcl_Parse *parsePtr, Command *cmdPtr,
			    struct CompileEnv *envPtr);
MODULE_SCOPE Tcl_ObjCmdProc TclNeqOpCmd;
MODULE_SCOPE int	TclCompileNeqOpCmd(Tcl_Interp *interp,
			    Tcl_Parse *parsePtr, Command *cmdPtr,
			    struct CompileEnv *envPtr);
MODULE_SCOPE Tcl_ObjCmdProc TclStrneqOpCmd;
MODULE_SCOPE int	TclCompileStrneqOpCmd(Tcl_Interp *interp,
			    Tcl_Parse *parsePtr, Command *cmdPtr,
			    struct CompileEnv *envPtr);
MODULE_SCOPE Tcl_ObjCmdProc TclInOpCmd;
MODULE_SCOPE int	TclCompileInOpCmd(Tcl_Interp *interp,
			    Tcl_Parse *parsePtr, Command *cmdPtr,
			    struct CompileEnv *envPtr);
MODULE_SCOPE Tcl_ObjCmdProc TclNiOpCmd;
MODULE_SCOPE int	TclCompileNiOpCmd(Tcl_Interp *interp,
			    Tcl_Parse *parsePtr, Command *cmdPtr,
			    struct CompileEnv *envPtr);
MODULE_SCOPE Tcl_ObjCmdProc TclMinusOpCmd;
MODULE_SCOPE int	TclCompileMinusOpCmd(Tcl_Interp *interp,
			    Tcl_Parse *parsePtr, Command *cmdPtr,
			    struct CompileEnv *envPtr);
MODULE_SCOPE Tcl_ObjCmdProc TclDivOpCmd;
MODULE_SCOPE int	TclCompileDivOpCmd(Tcl_Interp *interp,
			    Tcl_Parse *parsePtr, Command *cmdPtr,
			    struct CompileEnv *envPtr);
MODULE_SCOPE int	TclCompileLessOpCmd(Tcl_Interp *interp,
			    Tcl_Parse *parsePtr, Command *cmdPtr,
			    struct CompileEnv *envPtr);
MODULE_SCOPE int	TclCompileLeqOpCmd(Tcl_Interp *interp,
			    Tcl_Parse *parsePtr, Command *cmdPtr,
			    struct CompileEnv *envPtr);
MODULE_SCOPE int	TclCompileGreaterOpCmd(Tcl_Interp *interp,
			    Tcl_Parse *parsePtr, Command *cmdPtr,
			    struct CompileEnv *envPtr);
MODULE_SCOPE int	TclCompileGeqOpCmd(Tcl_Interp *interp,
			    Tcl_Parse *parsePtr, Command *cmdPtr,
			    struct CompileEnv *envPtr);
MODULE_SCOPE int	TclCompileEqOpCmd(Tcl_Interp *interp,
			    Tcl_Parse *parsePtr, Command *cmdPtr,
			    struct CompileEnv *envPtr);
MODULE_SCOPE int	TclCompileStreqOpCmd(Tcl_Interp *interp,
			    Tcl_Parse *parsePtr, Command *cmdPtr,
			    struct CompileEnv *envPtr);
MODULE_SCOPE int	TclCompileStrLtOpCmd(Tcl_Interp *interp,
			    Tcl_Parse *parsePtr, Command *cmdPtr,
			    struct CompileEnv *envPtr);
MODULE_SCOPE int	TclCompileStrLeOpCmd(Tcl_Interp *interp,
			    Tcl_Parse *parsePtr, Command *cmdPtr,
			    struct CompileEnv *envPtr);
MODULE_SCOPE int	TclCompileStrGtOpCmd(Tcl_Interp *interp,
			    Tcl_Parse *parsePtr, Command *cmdPtr,
			    struct CompileEnv *envPtr);
MODULE_SCOPE int	TclCompileStrGeOpCmd(Tcl_Interp *interp,
			    Tcl_Parse *parsePtr, Command *cmdPtr,
			    struct CompileEnv *envPtr);

MODULE_SCOPE int	TclCompileAssembleCmd(Tcl_Interp *interp,
			    Tcl_Parse *parsePtr, Command *cmdPtr,
			    struct CompileEnv *envPtr);

/*
 * Routines that provide the [string] ensemble functionality. Possible
 * candidates for public interface.
 */

MODULE_SCOPE Tcl_Obj *	TclStringCat(Tcl_Interp *interp, Tcl_Size objc,
			    Tcl_Obj *const objv[], int flags);
MODULE_SCOPE Tcl_Obj *	TclStringFirst(Tcl_Obj *needle, Tcl_Obj *haystack,
			    Tcl_Size start);
MODULE_SCOPE Tcl_Obj *	TclStringLast(Tcl_Obj *needle, Tcl_Obj *haystack,
			    Tcl_Size last);
MODULE_SCOPE Tcl_Obj *	TclStringRepeat(Tcl_Interp *interp, Tcl_Obj *objPtr,
			    Tcl_Size count, int flags);
MODULE_SCOPE Tcl_Obj *	TclStringReplace(Tcl_Interp *interp, Tcl_Obj *objPtr,
			    Tcl_Size first, Tcl_Size count, Tcl_Obj *insertPtr,
			    int flags);
MODULE_SCOPE Tcl_Obj *	TclStringReverse(Tcl_Obj *objPtr, int flags);

/* Flag values for the [string] ensemble functions. */

#define TCL_STRING_MATCH_NOCASE TCL_MATCH_NOCASE /* (1<<0) in tcl.h */
#define TCL_STRING_IN_PLACE (1<<1)

/*
 * Functions defined in generic/tclVar.c and currently exported only for use
 * by the bytecode compiler and engine. Some of these could later be placed in
 * the public interface.
 */

MODULE_SCOPE Var *	TclObjLookupVarEx(Tcl_Interp * interp,
			    Tcl_Obj *part1Ptr, Tcl_Obj *part2Ptr, int flags,
			    const char *msg, int createPart1,
			    int createPart2, Var **arrayPtrPtr);
MODULE_SCOPE Var *	TclLookupArrayElement(Tcl_Interp *interp,
			    Tcl_Obj *arrayNamePtr, Tcl_Obj *elNamePtr,
			    int flags, const char *msg,
			    int createPart1, int createPart2,
			    Var *arrayPtr, int index);
MODULE_SCOPE Tcl_Obj *	TclPtrGetVarIdx(Tcl_Interp *interp,
			    Var *varPtr, Var *arrayPtr, Tcl_Obj *part1Ptr,
			    Tcl_Obj *part2Ptr, int flags, int index);
MODULE_SCOPE Tcl_Obj *	TclPtrSetVarIdx(Tcl_Interp *interp,
			    Var *varPtr, Var *arrayPtr, Tcl_Obj *part1Ptr,
			    Tcl_Obj *part2Ptr, Tcl_Obj *newValuePtr,
			    int flags, int index);
MODULE_SCOPE Tcl_Obj *	TclPtrIncrObjVarIdx(Tcl_Interp *interp,
			    Var *varPtr, Var *arrayPtr, Tcl_Obj *part1Ptr,
			    Tcl_Obj *part2Ptr, Tcl_Obj *incrPtr,
			    int flags, int index);
MODULE_SCOPE int	TclPtrObjMakeUpvarIdx(Tcl_Interp *interp,
			    Var *otherPtr, Tcl_Obj *myNamePtr, int myFlags,
			    int index);
MODULE_SCOPE int	TclPtrUnsetVarIdx(Tcl_Interp *interp, Var *varPtr,
			    Var *arrayPtr, Tcl_Obj *part1Ptr,
			    Tcl_Obj *part2Ptr, int flags,
			    int index);
MODULE_SCOPE void	TclInvalidateNsPath(Namespace *nsPtr);
MODULE_SCOPE void	TclFindArrayPtrElements(Var *arrayPtr,
			    Tcl_HashTable *tablePtr);

/*
 * The new extended interface to the variable traces.
 */

MODULE_SCOPE int	TclObjCallVarTraces(Interp *iPtr, Var *arrayPtr,
			    Var *varPtr, Tcl_Obj *part1Ptr, Tcl_Obj *part2Ptr,
			    int flags, int leaveErrMsg, int index);

/*
 * So tclObj.c and tclDictObj.c can share these implementations.
 */

MODULE_SCOPE int	TclCompareObjKeys(void *keyPtr, Tcl_HashEntry *hPtr);
MODULE_SCOPE void	TclFreeObjEntry(Tcl_HashEntry *hPtr);
MODULE_SCOPE TCL_HASH_TYPE TclHashObjKey(Tcl_HashTable *tablePtr, void *keyPtr);

MODULE_SCOPE int	TclFullFinalizationRequested(void);

/*
 * TIP #542
 */

MODULE_SCOPE size_t TclUniCharLen(const Tcl_UniChar *uniStr);
MODULE_SCOPE int TclUniCharNcmp(const Tcl_UniChar *ucs,
				const Tcl_UniChar *uct, size_t numChars);
MODULE_SCOPE int TclUniCharNcasecmp(const Tcl_UniChar *ucs,
				const Tcl_UniChar *uct, size_t numChars);
MODULE_SCOPE int TclUniCharCaseMatch(const Tcl_UniChar *uniStr,
				const Tcl_UniChar *uniPattern, int nocase);


/*
 * Just for the purposes of command-type registration.
 */

MODULE_SCOPE Tcl_ObjCmdProc TclEnsembleImplementationCmd;
MODULE_SCOPE Tcl_ObjCmdProc TclAliasObjCmd;
MODULE_SCOPE Tcl_ObjCmdProc TclLocalAliasObjCmd;
MODULE_SCOPE Tcl_ObjCmdProc TclChildObjCmd;
MODULE_SCOPE Tcl_ObjCmdProc TclInvokeImportedCmd;
MODULE_SCOPE Tcl_ObjCmdProc TclOOPublicObjectCmd;
MODULE_SCOPE Tcl_ObjCmdProc TclOOPrivateObjectCmd;
MODULE_SCOPE Tcl_ObjCmdProc TclOOMyClassObjCmd;

/*
 * TIP #462.
 */

/*
 * The following enum values give the status of a spawned process.
 */

typedef enum TclProcessWaitStatus {
    TCL_PROCESS_ERROR = -1,	/* Error waiting for process to exit */
    TCL_PROCESS_UNCHANGED = 0,	/* No change since the last call. */
    TCL_PROCESS_EXITED = 1,	/* Process has exited. */
    TCL_PROCESS_SIGNALED = 2,	/* Child killed because of a signal. */
    TCL_PROCESS_STOPPED = 3,	/* Child suspended because of a signal. */
    TCL_PROCESS_UNKNOWN_STATUS = 4
				/* Child wait status didn't make sense. */
} TclProcessWaitStatus;

MODULE_SCOPE Tcl_Command TclInitProcessCmd(Tcl_Interp *interp);
MODULE_SCOPE void	TclProcessCreated(Tcl_Pid pid);
MODULE_SCOPE TclProcessWaitStatus TclProcessWait(Tcl_Pid pid, int options,
			    int *codePtr, Tcl_Obj **msgObjPtr,
			    Tcl_Obj **errorObjPtr);
MODULE_SCOPE int TclClose(Tcl_Interp *,	Tcl_Channel chan);
/*
 * TIP #508: [array default]
 */

MODULE_SCOPE void	TclInitArrayVar(Var *arrayPtr);
MODULE_SCOPE Tcl_Obj *	TclGetArrayDefault(Var *arrayPtr);

/*
 * Utility routines for encoding index values as integers. Used by both
 * some of the command compilers and by [lsort] and [lsearch].
 */

MODULE_SCOPE int	TclIndexEncode(Tcl_Interp *interp, Tcl_Obj *objPtr,
			    int before, int after, int *indexPtr);
MODULE_SCOPE Tcl_Size	TclIndexDecode(int encoded, Tcl_Size endValue);
<<<<<<< HEAD
MODULE_SCOPE int	TclIndexInvalidError(Tcl_Interp *interp,
			    const char *idxType, Tcl_Size idx);

/*
 * Error message utility functions
 */
MODULE_SCOPE int TclCommandWordLimitError(Tcl_Interp *interp, Tcl_Size count);

#endif /* TCL_MAJOR_VERSION > 8 */
=======
>>>>>>> d42aeeed

/* Constants used in index value encoding routines. */
#define TCL_INDEX_END           ((Tcl_Size)-2)
#define TCL_INDEX_START         ((Tcl_Size)0)

/*
 *------------------------------------------------------------------------
 *
 * TclGetSizeIntFromObj --
 *
 *    Extract a Tcl_Size from a Tcl_Obj
 *
 * Results:
 *    TCL_OK / TCL_ERROR
 *
 * Side effects:
 *    On success, the integer value is stored in *sizePtr. On error,
 *    an error message in interp it it is not NULL.
 *
 *------------------------------------------------------------------------
 */
static inline int TclGetSizeIntFromObj(Tcl_Interp *interp, Tcl_Obj *objPtr, Tcl_Size *sizePtr) {
#if TCL_SIZE_MAX == INT_MAX
    return TclGetIntFromObj(interp, objPtr, sizePtr);
#else
    Tcl_WideInt wide;
    if (TclGetWideIntFromObj(interp, objPtr, &wide) != TCL_OK) {
	return TCL_ERROR;
    }
    *sizePtr = (Tcl_Size)wide;
    return TCL_OK;
#endif
}


/*
 *----------------------------------------------------------------------
 *
 * TclScaleTime --
 *
 *	TIP #233 (Virtualized Time): Wrapper around the time virutalisation
 *	rescale function to hide the binding of the clientData.
 *
 *	This is static inline code; it's like a macro, but a function. It's
 *	used because this is a piece of code that ends up in places that are a
 *	bit performance sensitive.
 *
 * Results:
 *	None
 *
 * Side effects:
 *	Updates the time structure (given as an argument) with what the time
 *	should be after virtualisation.
 *
 *----------------------------------------------------------------------
 */

static inline void
TclScaleTime(
    Tcl_Time *timePtr)
{
    if (timePtr != NULL) {
	tclScaleTimeProcPtr(timePtr, tclTimeClientData);
    }
}

/*
 *----------------------------------------------------------------
 * Macros used by the Tcl core to create and release Tcl objects.
 * TclNewObj(objPtr) creates a new object denoting an empty string.
 * TclDecrRefCount(objPtr) decrements the object's reference count, and frees
 * the object if its reference count is zero. These macros are inline versions
 * of Tcl_NewObj() and Tcl_DecrRefCount(). Notice that the names differ in not
 * having a "_" after the "Tcl". Notice also that these macros reference their
 * argument more than once, so you should avoid calling them with an
 * expression that is expensive to compute or has side effects. The ANSI C
 * "prototypes" for these macros are:
 *
 * MODULE_SCOPE void	TclNewObj(Tcl_Obj *objPtr);
 * MODULE_SCOPE void	TclDecrRefCount(Tcl_Obj *objPtr);
 *
 * These macros are defined in terms of two macros that depend on memory
 * allocator in use: TclAllocObjStorage, TclFreeObjStorage. They are defined
 * below.
 *----------------------------------------------------------------
 */

/*
 * DTrace object allocation probe macros.
 */

#ifdef USE_DTRACE
#ifndef _TCLDTRACE_H
#include "tclDTrace.h"
#endif
#define	TCL_DTRACE_OBJ_CREATE(objPtr)	TCL_OBJ_CREATE(objPtr)
#define	TCL_DTRACE_OBJ_FREE(objPtr)	TCL_OBJ_FREE(objPtr)
#else /* USE_DTRACE */
#define	TCL_DTRACE_OBJ_CREATE(objPtr)	{}
#define	TCL_DTRACE_OBJ_FREE(objPtr)	{}
#endif /* USE_DTRACE */

#ifdef TCL_COMPILE_STATS
#  define TclIncrObjsAllocated() \
    tclObjsAlloced++
#  define TclIncrObjsFreed() \
    tclObjsFreed++
#else
#  define TclIncrObjsAllocated()
#  define TclIncrObjsFreed()
#endif /* TCL_COMPILE_STATS */

#  define TclAllocObjStorage(objPtr)		\
	TclAllocObjStorageEx(NULL, (objPtr))

#  define TclFreeObjStorage(objPtr)		\
	TclFreeObjStorageEx(NULL, (objPtr))

#ifndef TCL_MEM_DEBUG
# define TclNewObj(objPtr) \
    TclIncrObjsAllocated(); \
    TclAllocObjStorage(objPtr); \
    (objPtr)->refCount = 0; \
    (objPtr)->bytes    = &tclEmptyString; \
    (objPtr)->length   = 0; \
    (objPtr)->typePtr  = NULL; \
    TCL_DTRACE_OBJ_CREATE(objPtr)

/*
 * Invalidate the string rep first so we can use the bytes value for our
 * pointer chain, and signal an obj deletion (as opposed to shimmering) with
 * 'length == TCL_INDEX_NONE'.
 * Use empty 'if ; else' to handle use in unbraced outer if/else conditions.
 */

# define TclDecrRefCount(objPtr) \
    if ((objPtr)->refCount-- > 1) ; else { \
	if (!(objPtr)->typePtr || !(objPtr)->typePtr->freeIntRepProc) { \
	    TCL_DTRACE_OBJ_FREE(objPtr); \
	    if ((objPtr)->bytes \
		    && ((objPtr)->bytes != &tclEmptyString)) { \
		Tcl_Free((objPtr)->bytes); \
	    } \
	    (objPtr)->length = TCL_INDEX_NONE; \
	    TclFreeObjStorage(objPtr); \
	    TclIncrObjsFreed(); \
	} else { \
	    TclFreeObj(objPtr); \
	} \
    }

#if TCL_THREADS && !defined(USE_THREAD_ALLOC)
#   define USE_THREAD_ALLOC 1
#endif

#if defined(PURIFY)

/*
 * The PURIFY mode is like the regular mode, but instead of doing block
 * Tcl_Obj allocation and keeping a freed list for efficiency, it always
 * allocates and frees a single Tcl_Obj so that tools like Purify can better
 * track memory leaks.
 */

#  define TclAllocObjStorageEx(interp, objPtr) \
	(objPtr) = (Tcl_Obj *)Tcl_Alloc(sizeof(Tcl_Obj))

#  define TclFreeObjStorageEx(interp, objPtr) \
	Tcl_Free(objPtr)

#undef USE_THREAD_ALLOC
#undef USE_TCLALLOC
#elif TCL_THREADS && defined(USE_THREAD_ALLOC)

/*
 * The TCL_THREADS mode is like the regular mode but allocates Tcl_Obj's from
 * per-thread caches.
 */

MODULE_SCOPE Tcl_Obj *	TclThreadAllocObj(void);
MODULE_SCOPE void	TclThreadFreeObj(Tcl_Obj *);
MODULE_SCOPE Tcl_Mutex *TclpNewAllocMutex(void);
MODULE_SCOPE void	TclFreeAllocCache(void *);
MODULE_SCOPE void *	TclpGetAllocCache(void);
MODULE_SCOPE void	TclpSetAllocCache(void *);
MODULE_SCOPE void	TclpFreeAllocMutex(Tcl_Mutex *mutex);
MODULE_SCOPE void	TclpInitAllocCache(void);
MODULE_SCOPE void	TclpFreeAllocCache(void *);

/*
 * These macros need to be kept in sync with the code of TclThreadAllocObj()
 * and TclThreadFreeObj().
 *
 * Note that the optimiser should resolve the case (interp==NULL) at compile
 * time.
 */

#  define ALLOC_NOBJHIGH 1200

#  define TclAllocObjStorageEx(interp, objPtr)				\
    do {								\
	AllocCache *cachePtr;						\
	if (((interp) == NULL) ||					\
		((cachePtr = ((Interp *)(interp))->allocCache),		\
			(cachePtr->numObjects == 0))) {			\
	    (objPtr) = TclThreadAllocObj();				\
	} else {							\
	    (objPtr) = cachePtr->firstObjPtr;				\
	    cachePtr->firstObjPtr = (Tcl_Obj *)(objPtr)->internalRep.twoPtrValue.ptr1; \
	    --cachePtr->numObjects;					\
	}								\
    } while (0)

#  define TclFreeObjStorageEx(interp, objPtr)				\
    do {								\
	AllocCache *cachePtr;						\
	if (((interp) == NULL) ||					\
		((cachePtr = ((Interp *)(interp))->allocCache),		\
			((cachePtr->numObjects == 0) ||			\
			(cachePtr->numObjects >= ALLOC_NOBJHIGH)))) {	\
	    TclThreadFreeObj(objPtr);					\
	} else {							\
	    (objPtr)->internalRep.twoPtrValue.ptr1 = cachePtr->firstObjPtr; \
	    cachePtr->firstObjPtr = objPtr;				\
	    ++cachePtr->numObjects;					\
	}								\
    } while (0)

#else /* not PURIFY or USE_THREAD_ALLOC */

#if defined(USE_TCLALLOC) && USE_TCLALLOC
    MODULE_SCOPE void TclFinalizeAllocSubsystem();
    MODULE_SCOPE void TclInitAlloc();
#else
#   define USE_TCLALLOC 0
#endif

#if TCL_THREADS
/* declared in tclObj.c */
MODULE_SCOPE Tcl_Mutex	tclObjMutex;
#endif

#  define TclAllocObjStorageEx(interp, objPtr) \
    do {								\
	Tcl_MutexLock(&tclObjMutex);					\
	if (tclFreeObjList == NULL) {					\
	    TclAllocateFreeObjects();					\
	}								\
	(objPtr) = tclFreeObjList;					\
	tclFreeObjList = (Tcl_Obj *)					\
		tclFreeObjList->internalRep.twoPtrValue.ptr1;		\
	Tcl_MutexUnlock(&tclObjMutex);					\
    } while (0)

#  define TclFreeObjStorageEx(interp, objPtr) \
    do {							       \
	Tcl_MutexLock(&tclObjMutex);				       \
	(objPtr)->internalRep.twoPtrValue.ptr1 = (void *) tclFreeObjList; \
	tclFreeObjList = (objPtr);				       \
	Tcl_MutexUnlock(&tclObjMutex);				       \
    } while (0)
#endif

#else /* TCL_MEM_DEBUG */
MODULE_SCOPE void	TclDbInitNewObj(Tcl_Obj *objPtr, const char *file,
			    int line);

# define TclDbNewObj(objPtr, file, line) \
    do { \
	TclIncrObjsAllocated();						\
	(objPtr) = (Tcl_Obj *)						\
		Tcl_DbCkalloc(sizeof(Tcl_Obj), (file), (line));		\
	TclDbInitNewObj((objPtr), (file), (line));			\
	TCL_DTRACE_OBJ_CREATE(objPtr);					\
    } while (0)

# define TclNewObj(objPtr) \
    TclDbNewObj(objPtr, __FILE__, __LINE__);

# define TclDecrRefCount(objPtr) \
    Tcl_DbDecrRefCount(objPtr, __FILE__, __LINE__)

#undef USE_THREAD_ALLOC
#endif /* TCL_MEM_DEBUG */

/*
 *----------------------------------------------------------------
 * Macro used by the Tcl core to set a Tcl_Obj's string representation to a
 * copy of the "len" bytes starting at "bytePtr". The value of "len" must
 * not be negative.  When "len" is 0, then it is acceptable to pass
 * "bytePtr" = NULL.  When "len" > 0, "bytePtr" must not be NULL, and it
 * must point to a location from which "len" bytes may be read.  These
 * constraints are not checked here.  The validity of the bytes copied
 * as a value string representation is also not verififed.  This macro
 * must not be called while "objPtr" is being freed or when "objPtr"
 * already has a string representation.  The caller must use
 * this macro properly.  Improper use can lead to dangerous results.
 * Because "len" is referenced multiple times, take care that it is an
 * expression with the same value each use.
 *
 * The ANSI C "prototype" for this macro is:
 *
 * MODULE_SCOPE void TclInitStringRep(Tcl_Obj *objPtr, char *bytePtr, size_t len);
 *
 *----------------------------------------------------------------
 */

#define TclInitStringRep(objPtr, bytePtr, len) \
    if ((len) == 0) { \
	(objPtr)->bytes	 = &tclEmptyString; \
	(objPtr)->length = 0; \
    } else { \
	(objPtr)->bytes = (char *)Tcl_Alloc((len) + 1U); \
	memcpy((objPtr)->bytes, (bytePtr) ? (bytePtr) : &tclEmptyString, (len)); \
	(objPtr)->bytes[len] = '\0'; \
	(objPtr)->length = (len); \
    }

/*
 *----------------------------------------------------------------
 * Macro used by the Tcl core to get the string representation's byte array
 * pointer from a Tcl_Obj. This is an inline version of Tcl_GetString(). The
 * macro's expression result is the string rep's byte pointer which might be
 * NULL. The bytes referenced by this pointer must not be modified by the
 * caller. The ANSI C "prototype" for this macro is:
 *
 * MODULE_SCOPE char *	TclGetString(Tcl_Obj *objPtr);
 *----------------------------------------------------------------
 */

#define TclGetString(objPtr) \
    ((objPtr)->bytes? (objPtr)->bytes : Tcl_GetString(objPtr))

/*
 *----------------------------------------------------------------
 * Macro used by the Tcl core to clean out an object's internal
 * representation. Does not actually reset the rep's bytes. The ANSI C
 * "prototype" for this macro is:
 *
 * MODULE_SCOPE void	TclFreeInternalRep(Tcl_Obj *objPtr);
 *----------------------------------------------------------------
 */

#define TclFreeInternalRep(objPtr) \
    if ((objPtr)->typePtr != NULL) { \
	if ((objPtr)->typePtr->freeIntRepProc != NULL) { \
	    (objPtr)->typePtr->freeIntRepProc(objPtr); \
	} \
	(objPtr)->typePtr = NULL; \
    }

/*
 *----------------------------------------------------------------
 * Macro used by the Tcl core to clean out an object's string representation.
 * The ANSI C "prototype" for this macro is:
 *
 * MODULE_SCOPE void	TclInvalidateStringRep(Tcl_Obj *objPtr);
 *----------------------------------------------------------------
 */

#define TclInvalidateStringRep(objPtr) \
    do { \
	Tcl_Obj *_isobjPtr = (Tcl_Obj *)(objPtr); \
	if (_isobjPtr->bytes != NULL) { \
	    if (_isobjPtr->bytes != &tclEmptyString) { \
		Tcl_Free((char *)_isobjPtr->bytes); \
	    } \
	    _isobjPtr->bytes = NULL; \
	} \
    } while (0)

/*
 * These form part of the native filesystem support. They are needed here
 * because we have a few native filesystem functions (which are the same for
 * win/unix) in this file.
 */

#ifdef __cplusplus
extern "C" {
#endif
MODULE_SCOPE const char *const		tclpFileAttrStrings[];
MODULE_SCOPE const TclFileAttrProcs	tclpFileAttrProcs[];
#ifdef __cplusplus
}
#endif

/*
 *----------------------------------------------------------------
 * Macro used by the Tcl core to test whether an object has a
 * string representation (or is a 'pure' internal value).
 * The ANSI C "prototype" for this macro is:
 *
 * MODULE_SCOPE int	TclHasStringRep(Tcl_Obj *objPtr);
 *----------------------------------------------------------------
 */

#define TclHasStringRep(objPtr) \
    ((objPtr)->bytes != NULL)

/*
 *----------------------------------------------------------------
 * Macro used by the Tcl core to get the bignum out of the bignum
 * representation of a Tcl_Obj.
 * The ANSI C "prototype" for this macro is:
 *
 * MODULE_SCOPE void	TclUnpackBignum(Tcl_Obj *objPtr, mp_int bignum);
 *----------------------------------------------------------------
 */

#define TclUnpackBignum(objPtr, bignum) \
    do {								\
	Tcl_Obj *bignumObj = (objPtr);				\
	int bignumPayload =					\
		PTR2INT(bignumObj->internalRep.twoPtrValue.ptr2);	\
	if (bignumPayload == -1) {					\
	    (bignum) = *((mp_int *) bignumObj->internalRep.twoPtrValue.ptr1); \
	} else {							\
	    (bignum).dp = (mp_digit *)bignumObj->internalRep.twoPtrValue.ptr1;	\
	    (bignum).sign = bignumPayload >> 30;			\
	    (bignum).alloc = (bignumPayload >> 15) & 0x7FFF;		\
	    (bignum).used = bignumPayload & 0x7FFF;			\
	}								\
    } while (0)

/*
 *----------------------------------------------------------------
 * Macros used by the Tcl core to grow Tcl_Token arrays. They use the same
 * growth algorithm as used in tclStringObj.c for growing strings. The ANSI C
 * "prototype" for this macro is:
 *
 * MODULE_SCOPE void	TclGrowTokenArray(Tcl_Token *tokenPtr, int used,
 *				int available, int append,
 *				Tcl_Token *staticPtr);
 * MODULE_SCOPE void	TclGrowParseTokenArray(Tcl_Parse *parsePtr,
 *				int append);
 *----------------------------------------------------------------
 */

/* General tuning for minimum growth in Tcl growth algorithms */
#ifndef TCL_MIN_GROWTH
#  ifdef TCL_GROWTH_MIN_ALLOC
     /* Support for any legacy tuners */
#    define TCL_MIN_GROWTH TCL_GROWTH_MIN_ALLOC
#  else
#    define TCL_MIN_GROWTH 1024
#  endif
#endif

/* Token growth tuning, default to the general value. */
#ifndef TCL_MIN_TOKEN_GROWTH
#define TCL_MIN_TOKEN_GROWTH TCL_MIN_GROWTH/sizeof(Tcl_Token)
#endif

/* TODO - code below does not check for integer overflow */
#define TclGrowTokenArray(tokenPtr, used, available, append, staticPtr)	\
    do {								\
	Tcl_Size _needed = (used) + (append);				\
	if (_needed > (available)) {					\
	    Tcl_Size allocated = 2 * _needed;				\
	    Tcl_Token *oldPtr = (tokenPtr);				\
	    Tcl_Token *newPtr;						\
	    if (oldPtr == (staticPtr)) {				\
		oldPtr = NULL;						\
	    }								\
	    newPtr = (Tcl_Token *)Tcl_AttemptRealloc((char *) oldPtr,	\
		    allocated * sizeof(Tcl_Token));	\
	    if (newPtr == NULL) {					\
		allocated = _needed + (append) + TCL_MIN_TOKEN_GROWTH;	\
		newPtr = (Tcl_Token *)Tcl_Realloc((char *) oldPtr,	\
			allocated * sizeof(Tcl_Token)); \
	    }								\
	    (available) = allocated;					\
	    if (oldPtr == NULL) {					\
		memcpy(newPtr, staticPtr,				\
			(used) * sizeof(Tcl_Token));		\
	    }								\
	    (tokenPtr) = newPtr;					\
	}								\
    } while (0)

#define TclGrowParseTokenArray(parsePtr, append)			\
    TclGrowTokenArray((parsePtr)->tokenPtr, (parsePtr)->numTokens,	\
	    (parsePtr)->tokensAvailable, (append),			\
	    (parsePtr)->staticTokens)

/*
 *----------------------------------------------------------------
 * Macro used by the Tcl core get a unicode char from a utf string. It checks
 * to see if we have a one-byte utf char before calling the real
 * Tcl_UtfToUniChar, as this will save a lot of time for primarily ASCII
 * string handling. The macro's expression result is 1 for the 1-byte case or
 * the result of Tcl_UtfToUniChar. The ANSI C "prototype" for this macro is:
 *
 * MODULE_SCOPE int	TclUtfToUniChar(const char *string, Tcl_UniChar *ch);
 *----------------------------------------------------------------
 */

#if TCL_UTF_MAX > 3
#define TclUtfToUniChar(str, chPtr) \
	(((UCHAR(*(str))) < 0x80) ?		\
	    ((*(chPtr) = UCHAR(*(str))), 1)	\
	    : Tcl_UtfToUniChar(str, chPtr))
#else
#define TclUtfToUniChar(str, chPtr) \
	(((UCHAR(*(str))) < 0x80) ?		\
	    ((*(chPtr) = UCHAR(*(str))), 1)	\
	    : Tcl_UtfToChar16(str, chPtr))
#endif

/*
 *----------------------------------------------------------------
 * Macro counterpart of the Tcl_NumUtfChars() function. To be used in speed-
 * -sensitive points where it pays to avoid a function call in the common case
 * of counting along a string of all one-byte characters.  The ANSI C
 * "prototype" for this macro is:
 *
 * MODULE_SCOPE void	TclNumUtfCharsM(Tcl_Size numChars, const char *bytes,
 *				Tcl_Size numBytes);
 * numBytes must be >= 0
 *----------------------------------------------------------------
 */

#define TclNumUtfCharsM(numChars, bytes, numBytes) \
    do { \
	Tcl_Size _count = 0, _i = (numBytes); \
	unsigned char *_str = (unsigned char *) (bytes); \
	while (_i > 0 && (*_str < 0xC0)) { _i--; _str++; } \
	_count = (numBytes) - _i; \
	if (_i) { \
	    _count += Tcl_NumUtfChars((bytes) + _count, _i); \
	} \
	(numChars) = _count; \
    } while (0);

/*
 *----------------------------------------------------------------
 * Macro that encapsulates the logic that determines when it is safe to
 * interpret a string as a byte array directly. In summary, the object must be
 * a byte array and must not have a string representation (as the operations
 * that it is used in are defined on strings, not byte arrays). Theoretically
 * it is possible to also be efficient in the case where the object's bytes
 * field is filled by generation from the byte array (c.f. list canonicality)
 * but we don't do that at the moment since this is purely about efficiency.
 * The ANSI C "prototype" for this macro is:
 *
 * MODULE_SCOPE int	TclIsPureByteArray(Tcl_Obj *objPtr);
 *----------------------------------------------------------------
 */

MODULE_SCOPE int	TclIsPureByteArray(Tcl_Obj *objPtr);
#define TclIsPureDict(objPtr) \
	(((objPtr)->bytes==NULL) && ((objPtr)->typePtr==&tclDictType))
#define TclHasInternalRep(objPtr, type) \
	((objPtr)->typePtr == (type))
#define TclFetchInternalRep(objPtr, type) \
	(TclHasInternalRep((objPtr), (type)) ? &((objPtr)->internalRep) : NULL)


/*
 *----------------------------------------------------------------
 * Macro used by the Tcl core to compare Unicode strings. On big-endian
 * systems we can use the more efficient memcmp, but this would not be
 * lexically correct on little-endian systems. The ANSI C "prototype" for
 * this macro is:
 *
 * MODULE_SCOPE int	TclUniCharNcmp(const Tcl_UniChar *cs,
 *			    const Tcl_UniChar *ct, unsigned long n);
 *----------------------------------------------------------------
 */

#if defined(WORDS_BIGENDIAN) && (TCL_UTF_MAX > 3)
#   define TclUniCharNcmp(cs,ct,n) memcmp((cs),(ct),(n)*sizeof(Tcl_UniChar))
#endif /* WORDS_BIGENDIAN */

/*
 *----------------------------------------------------------------
 * Macro used by the Tcl core to increment a namespace's export epoch
 * counter. The ANSI C "prototype" for this macro is:
 *
 * MODULE_SCOPE void	TclInvalidateNsCmdLookup(Namespace *nsPtr);
 *----------------------------------------------------------------
 */

#define TclInvalidateNsCmdLookup(nsPtr) \
    if ((nsPtr)->numExportPatterns) {		\
	(nsPtr)->exportLookupEpoch++;		\
    }						\
    if ((nsPtr)->commandPathLength) {		\
	(nsPtr)->cmdRefEpoch++;			\
    }

/*
 *----------------------------------------------------------------------
 *
 * Core procedure added to libtommath for bignum manipulation.
 *
 *----------------------------------------------------------------------
 */

MODULE_SCOPE Tcl_LibraryInitProc TclTommath_Init;

/*
 *----------------------------------------------------------------------
 *
 * External (platform specific) initialization routine, these declarations
 * explicitly don't use EXTERN since this code does not get compiled into the
 * library:
 *
 *----------------------------------------------------------------------
 */

MODULE_SCOPE Tcl_LibraryInitProc TclplatformtestInit;
MODULE_SCOPE Tcl_LibraryInitProc TclObjTest_Init;
MODULE_SCOPE Tcl_LibraryInitProc TclThread_Init;
MODULE_SCOPE Tcl_LibraryInitProc Procbodytest_Init;
MODULE_SCOPE Tcl_LibraryInitProc Procbodytest_SafeInit;



/*
 *----------------------------------------------------------------
 * Macro used by the Tcl core to check whether a pattern has any characters
 * special to [string match]. The ANSI C "prototype" for this macro is:
 *
 * MODULE_SCOPE int	TclMatchIsTrivial(const char *pattern);
 *----------------------------------------------------------------
 */

#define TclMatchIsTrivial(pattern) \
    (strpbrk((pattern), "*[?\\") == NULL)

/*
 *----------------------------------------------------------------
 * Macros used by the Tcl core to set a Tcl_Obj's numeric representation
 * avoiding the corresponding function calls in time critical parts of the
 * core. They should only be called on unshared objects. The ANSI C
 * "prototypes" for these macros are:
 *
 * MODULE_SCOPE void	TclSetIntObj(Tcl_Obj *objPtr, Tcl_WideInt w);
 * MODULE_SCOPE void	TclSetDoubleObj(Tcl_Obj *objPtr, double d);
 *----------------------------------------------------------------
 */

#define TclSetIntObj(objPtr, i) \
    do {						\
	Tcl_ObjInternalRep ir;				\
	ir.wideValue = (Tcl_WideInt) i;			\
	TclInvalidateStringRep(objPtr);			\
	Tcl_StoreInternalRep(objPtr, &tclIntType.objType, &ir);	\
    } while (0)

#define TclSetDoubleObj(objPtr, d) \
    do {						\
	Tcl_ObjInternalRep ir;				\
	ir.doubleValue = (double) d;			\
	TclInvalidateStringRep(objPtr);			\
	Tcl_StoreInternalRep(objPtr, &tclDoubleType.objType, &ir);	\
    } while (0)

/*
 *----------------------------------------------------------------
 * Macros used by the Tcl core to create and initialise objects of standard
 * types, avoiding the corresponding function calls in time critical parts of
 * the core. The ANSI C "prototypes" for these macros are:
 *
 * MODULE_SCOPE void	TclNewIntObj(Tcl_Obj *objPtr, Tcl_WideInt w);
 * MODULE_SCOPE void	TclNewDoubleObj(Tcl_Obj *objPtr, double d);
 * MODULE_SCOPE void	TclNewStringObj(Tcl_Obj *objPtr, const char *s, size_t len);
 * MODULE_SCOPE void	TclNewLiteralStringObj(Tcl_Obj*objPtr, const char *sLiteral);
 *
 *----------------------------------------------------------------
 */

#ifndef TCL_MEM_DEBUG
#define TclNewIntObj(objPtr, w) \
    do {						\
	TclIncrObjsAllocated();				\
	TclAllocObjStorage(objPtr);			\
	(objPtr)->refCount = 0;				\
	(objPtr)->bytes = NULL;				\
	(objPtr)->internalRep.wideValue = (Tcl_WideInt)(w);	\
	(objPtr)->typePtr = &tclIntType.objType;		\
	TCL_DTRACE_OBJ_CREATE(objPtr);			\
    } while (0)

#define TclNewUIntObj(objPtr, uw) \
    do {						\
	TclIncrObjsAllocated();				\
	TclAllocObjStorage(objPtr);			\
	(objPtr)->refCount = 0;				\
	(objPtr)->bytes = NULL;				\
	Tcl_WideUInt uw_ = (uw);		\
	if (uw_ > WIDE_MAX) {			\
	    mp_int bignumValue_;		\
	    if (mp_init_u64(&bignumValue_, uw_) != MP_OKAY) {	\
		Tcl_Panic("%s: memory overflow", "TclNewUIntObj");	\
	    }	\
	    TclSetBignumInternalRep((objPtr), &bignumValue_);	\
	} else {	\
	    (objPtr)->internalRep.wideValue = (Tcl_WideInt)(uw_);	\
	    (objPtr)->typePtr = &tclIntType.objType;		\
	}	\
	TCL_DTRACE_OBJ_CREATE(objPtr);			\
    } while (0)

#define TclNewIndexObj(objPtr, uw) \
    TclNewIntObj(objPtr, uw)

#define TclNewDoubleObj(objPtr, d) \
    do {							\
	TclIncrObjsAllocated();					\
	TclAllocObjStorage(objPtr);				\
	(objPtr)->refCount = 0;					\
	(objPtr)->bytes = NULL;					\
	(objPtr)->internalRep.doubleValue = (double)(d);	\
	(objPtr)->typePtr = &tclDoubleType.objType;			\
	TCL_DTRACE_OBJ_CREATE(objPtr);				\
    } while (0)

#define TclNewStringObj(objPtr, s, len) \
    do {							\
	TclIncrObjsAllocated();					\
	TclAllocObjStorage(objPtr);				\
	(objPtr)->refCount = 0;					\
	TclInitStringRep((objPtr), (s), (len));			\
	(objPtr)->typePtr = NULL;				\
	TCL_DTRACE_OBJ_CREATE(objPtr);				\
    } while (0)

#else /* TCL_MEM_DEBUG */
#define TclNewIntObj(objPtr, w) \
    (objPtr) = Tcl_NewWideIntObj(w)

#define TclNewUIntObj(objPtr, uw) \
    do {						\
	Tcl_WideUInt uw_ = (uw);		\
	if (uw_ > WIDE_MAX) {			\
	    mp_int bignumValue_;		\
	    if (mp_init_u64(&bignumValue_, uw_) == MP_OKAY) {	\
		(objPtr) = Tcl_NewBignumObj(&bignumValue_);	\
	    } else {	\
		(objPtr) = NULL; \
	    } \
	} else {	\
	    (objPtr) = Tcl_NewWideIntObj(uw_);	\
	}	\
    } while (0)

#define TclNewIndexObj(objPtr, w) \
    TclNewIntObj(objPtr, w)

#define TclNewDoubleObj(objPtr, d) \
    (objPtr) = Tcl_NewDoubleObj(d)

#define TclNewStringObj(objPtr, s, len) \
    (objPtr) = Tcl_NewStringObj((s), (len))
#endif /* TCL_MEM_DEBUG */

/*
 * The sLiteral argument *must* be a string literal; the incantation with
 * sizeof(sLiteral "") will fail to compile otherwise.
 */
#define TclNewLiteralStringObj(objPtr, sLiteral) \
    TclNewStringObj((objPtr), (sLiteral), sizeof(sLiteral "") - 1)

/*
 *----------------------------------------------------------------
 * Convenience macros for DStrings.
 * The ANSI C "prototypes" for these macros are:
 *
 * MODULE_SCOPE char * TclDStringAppendLiteral(Tcl_DString *dsPtr,
 *			const char *sLiteral);
 * MODULE_SCOPE void   TclDStringClear(Tcl_DString *dsPtr);
 */

#define TclDStringAppendLiteral(dsPtr, sLiteral) \
    Tcl_DStringAppend((dsPtr), (sLiteral), sizeof(sLiteral "") - 1)
#define TclDStringClear(dsPtr) \
    Tcl_DStringSetLength((dsPtr), 0)

/*
 *----------------------------------------------------------------
 * Inline version of Tcl_GetCurrentNamespace and Tcl_GetGlobalNamespace.
 */

#define TclGetCurrentNamespace(interp) \
    (Tcl_Namespace *) ((Interp *)(interp))->varFramePtr->nsPtr

#define TclGetGlobalNamespace(interp) \
    (Tcl_Namespace *) ((Interp *)(interp))->globalNsPtr

/*
 *----------------------------------------------------------------
 * Inline version of TclCleanupCommand; still need the function as it is in
 * the internal stubs, but the core can use the macro instead.
 */

#define TclCleanupCommandMacro(cmdPtr)		\
    do {					\
	if ((cmdPtr)->refCount-- <= 1) {	\
	    Tcl_Free(cmdPtr);			\
	}					\
    } while (0)


/*
 * inside this routine crement refCount first incase cmdPtr is replacing itself
 */
#define TclRoutineAssign(location, cmdPtr)	    \
    do {					    \
	(cmdPtr)->refCount++;			    \
	if ((location) != NULL			    \
	    && (location--) <= 1) {		    \
	    Tcl_Free(((location)));		    \
	}					    \
	(location) = (cmdPtr);			    \
    } while (0)


#define TclRoutineHasName(cmdPtr) \
    ((cmdPtr)->hPtr != NULL)

/*
 *----------------------------------------------------------------
 * Inline versions of Tcl_LimitReady() and Tcl_LimitExceeded to limit number
 * of calls out of the critical path. Note that this code isn't particularly
 * readable; the non-inline version (in tclInterp.c) is much easier to
 * understand. Note also that these macros takes different args (iPtr->limit)
 * to the non-inline version.
 */

#define TclLimitExceeded(limit) ((limit).exceeded != 0)

#define TclLimitReady(limit)						\
    (((limit).active == 0) ? 0 :					\
    (++(limit).granularityTicker,					\
    ((((limit).active & TCL_LIMIT_COMMANDS) &&				\
	    (((limit).cmdGranularity == 1) ||				\
	    ((limit).granularityTicker % (limit).cmdGranularity == 0)))	\
	    ? 1 :							\
    (((limit).active & TCL_LIMIT_TIME) &&				\
	    (((limit).timeGranularity == 1) ||				\
	    ((limit).granularityTicker % (limit).timeGranularity == 0)))\
	    ? 1 : 0)))

/*
 * Compile-time assertions: these produce a compile time error if the
 * expression is not known to be true at compile time. If the assertion is
 * known to be false, the compiler (or optimizer?) will error out with
 * "division by zero". If the assertion cannot be evaluated at compile time,
 * the compiler will error out with "non-static initializer".
 *
 * Adapted with permission from
 * http://www.pixelbeat.org/programming/gcc/static_assert.html
 */

#define TCL_CT_ASSERT(e) \
    {enum { ct_assert_value = 1/(!!(e)) };}

/*
 *----------------------------------------------------------------
 * Allocator for small structs (<=sizeof(Tcl_Obj)) using the Tcl_Obj pool.
 * Only checked at compile time.
 *
 * ONLY USE FOR CONSTANT nBytes.
 *
 * DO NOT LET THEM CROSS THREAD BOUNDARIES
 *----------------------------------------------------------------
 */

#define TclSmallAlloc(nbytes, memPtr) \
    TclSmallAllocEx(NULL, (nbytes), (memPtr))

#define TclSmallFree(memPtr) \
    TclSmallFreeEx(NULL, (memPtr))

#ifndef TCL_MEM_DEBUG
#define TclSmallAllocEx(interp, nbytes, memPtr) \
    do {								\
	Tcl_Obj *_objPtr;						\
	TCL_CT_ASSERT((nbytes)<=sizeof(Tcl_Obj));			\
	TclIncrObjsAllocated();						\
	TclAllocObjStorageEx((interp), (_objPtr));			\
	*(void **)&(memPtr) = (void *) (_objPtr);			\
    } while (0)

#define TclSmallFreeEx(interp, memPtr) \
    do {								\
	TclFreeObjStorageEx((interp), (Tcl_Obj *)(memPtr));		\
	TclIncrObjsFreed();						\
    } while (0)

#else    /* TCL_MEM_DEBUG */
#define TclSmallAllocEx(interp, nbytes, memPtr) \
    do {								\
	Tcl_Obj *_objPtr;						\
	TCL_CT_ASSERT((nbytes)<=sizeof(Tcl_Obj));			\
	TclNewObj(_objPtr);						\
	*(void **)&(memPtr) = (void *)_objPtr;				\
    } while (0)

#define TclSmallFreeEx(interp, memPtr) \
    do {								\
	Tcl_Obj *_objPtr = (Tcl_Obj *)(memPtr);				\
	_objPtr->bytes = NULL;						\
	_objPtr->typePtr = NULL;					\
	_objPtr->refCount = 1;						\
	TclDecrRefCount(_objPtr);					\
    } while (0)
#endif   /* TCL_MEM_DEBUG */

/*
 * Support for Clang Static Analyzer <http://clang-analyzer.llvm.org>
 */

#if defined(PURIFY) && defined(__clang__)
#if __has_feature(attribute_analyzer_noreturn) && \
	!defined(Tcl_Panic) && defined(Tcl_Panic_TCL_DECLARED)
void Tcl_Panic(const char *, ...) __attribute__((analyzer_noreturn));
#endif
#if !defined(CLANG_ASSERT)
#include <assert.h>
#define CLANG_ASSERT(x) assert(x)
#endif
#elif !defined(CLANG_ASSERT)
#define CLANG_ASSERT(x)
#endif /* PURIFY && __clang__ */

/*
 *----------------------------------------------------------------
 * Parameters, structs and macros for the non-recursive engine (NRE)
 *----------------------------------------------------------------
 */

#define NRE_USE_SMALL_ALLOC	1  /* Only turn off for debugging purposes. */
#ifndef NRE_ENABLE_ASSERTS
#define NRE_ENABLE_ASSERTS	0
#endif

/*
 * This is the main data struct for representing NR commands. It is designed
 * to fit in sizeof(Tcl_Obj) in order to exploit the fastest memory allocator
 * available.
 */

typedef struct NRE_callback {
    Tcl_NRPostProc *procPtr;
    void *data[4];
    struct NRE_callback *nextPtr;
} NRE_callback;

#define TOP_CB(iPtr) (((Interp *)(iPtr))->execEnvPtr->callbackPtr)

/*
 * Inline version of Tcl_NRAddCallback.
 */

#define TclNRAddCallback(interp,postProcPtr,data0,data1,data2,data3) \
    do {								\
	NRE_callback *_callbackPtr;					\
	TCLNR_ALLOC((interp), (_callbackPtr));				\
	_callbackPtr->procPtr = (postProcPtr);				\
	_callbackPtr->data[0] = (void *)(data0);			\
	_callbackPtr->data[1] = (void *)(data1);			\
	_callbackPtr->data[2] = (void *)(data2);			\
	_callbackPtr->data[3] = (void *)(data3);			\
	_callbackPtr->nextPtr = TOP_CB(interp);				\
	TOP_CB(interp) = _callbackPtr;					\
    } while (0)

#if NRE_USE_SMALL_ALLOC
#define TCLNR_ALLOC(interp, ptr) \
    TclSmallAllocEx(interp, sizeof(NRE_callback), (ptr))
#define TCLNR_FREE(interp, ptr)  TclSmallFreeEx((interp), (ptr))
#else
#define TCLNR_ALLOC(interp, ptr) \
<<<<<<< HEAD
    (ptr = (Tcl_Alloc(sizeof(NRE_callback))))
#define TCLNR_FREE(interp, ptr)  Tcl_Free(ptr)
=======
    ((ptr) = (void *)ckalloc(sizeof(NRE_callback)))
#define TCLNR_FREE(interp, ptr)  ckfree(ptr)
>>>>>>> d42aeeed
#endif

#if NRE_ENABLE_ASSERTS
#define NRE_ASSERT(expr) assert((expr))
#else
#define NRE_ASSERT(expr)
#endif

#include "tclIntDecls.h"
#include "tclIntPlatDecls.h"

#if !defined(USE_TCL_STUBS) && !defined(TCL_MEM_DEBUG)
#define Tcl_AttemptAlloc        TclpAlloc
#define Tcl_AttemptRealloc      TclpRealloc
#define Tcl_Free                TclpFree
#endif

/*
 * Special hack for macOS, where the static linker (technically the 'ar'
 * command) hates empty object files, and accepts no flags to make it shut up.
 *
 * These symbols are otherwise completely useless.
 *
 * They can't be written to or written through. They can't be seen by any
 * other code. They use a separate attribute (supported by all macOS
 * compilers, which are derivatives of clang or gcc) to stop the compilation
 * from moaning. They will be excluded during the final linking stage.
 *
 * Other platforms get nothing at all. That's good.
 */

#ifdef MAC_OSX_TCL
#define TCL_MAC_EMPTY_FILE(name) \
    static __attribute__((used)) const void *const TclUnusedFile_ ## name = NULL;
#else
#define TCL_MAC_EMPTY_FILE(name)
#endif /* MAC_OSX_TCL */

/*
 * Other externals.
 */

MODULE_SCOPE size_t TclEnvEpoch;	/* Epoch of the tcl environment
					 * (if changed with tcl-env). */

#endif /* _TCLINT */

/*
 * Local Variables:
 * mode: c
 * c-basic-offset: 4
 * fill-column: 78
 * End:
 */<|MERGE_RESOLUTION|>--- conflicted
+++ resolved
@@ -222,17 +222,10 @@
 typedef struct NamespacePathEntry NamespacePathEntry;
 
 /*
-<<<<<<< HEAD
  * Special hashtable for variables:  This is just a Tcl_HashTable with nsPtr
  * and arrayPtr fields added at the end so that variables can find their
  * namespace and possibly containing array without having to copy a pointer in
  * their struct by accessing them via their hPtr->tablePtr.
-=======
- * Special hashtable for variables:  This is just a Tcl_HashTable with a nsPtr
- * field added at the end, so that variables can find their namespace
- * without having to copy a pointer in their struct by accessing them via
- * their hPtr->tablePtr.
->>>>>>> d42aeeed
  */
 
 typedef struct TclVarHashTable {
@@ -900,14 +893,10 @@
  */
 
 #define TclIsVarTricky(varPtr,trickyFlags)				\
-<<<<<<< HEAD
     (   ((varPtr)->flags & (VAR_ARRAY|VAR_LINK|trickyFlags))		\
           || (TclIsVarInHash(varPtr)					\
                 && (TclVarParentArray(varPtr) != NULL)			\
                 && (TclVarParentArray(varPtr)->flags & (trickyFlags))))
-=======
-    ((varPtr)->flags & (VAR_ARRAY|VAR_LINK|trickyFlags))
->>>>>>> d42aeeed
 
 #define TclIsVarDirectReadable(varPtr)					\
     (   (!TclIsVarTricky(varPtr,VAR_TRACED_READ))			\
@@ -2515,7 +2504,7 @@
 typedef struct ListSpan {
     Tcl_Size spanStart;    /* Starting index of the span */
     Tcl_Size spanLength;   /* Number of elements in the span */
-    Tcl_Size refCount;     /* Count of references to this span record */
+    size_t refCount;     /* Count of references to this span record */
 } ListSpan;
 #ifndef LIST_SPAN_THRESHOLD /* May be set on build line */
 #define LIST_SPAN_THRESHOLD 101
@@ -3255,12 +3244,7 @@
 			    Tcl_Obj *listPtr, Tcl_Obj *argPtr);
 MODULE_SCOPE Tcl_Obj *	TclLindexFlat(Tcl_Interp *interp, Tcl_Obj *listPtr,
 			    Tcl_Size indexCount, Tcl_Obj *const indexArray[]);
-<<<<<<< HEAD
-
-
 MODULE_SCOPE Tcl_Obj *	TclListObjGetElement(Tcl_Obj *listObj, Tcl_Size index);
-=======
->>>>>>> d42aeeed
 /* TIP #280 */
 MODULE_SCOPE void	TclListLines(Tcl_Obj *listObj, Tcl_Size line, int n,
 			    int *lines, Tcl_Obj *const *elems);
@@ -3338,11 +3322,7 @@
 			    const char **errorMsgPtr);
 MODULE_SCOPE int	TclpThreadCreate(Tcl_ThreadId *idPtr,
 			    Tcl_ThreadCreateProc *proc, void *clientData,
-<<<<<<< HEAD
 			    size_t stackSize, int flags);
-=======
-			    int stackSize, int flags);
->>>>>>> d42aeeed
 MODULE_SCOPE Tcl_Size	TclpFindVariable(const char *name, Tcl_Size *lengthPtr);
 MODULE_SCOPE void	TclpInitLibraryPath(char **valuePtr,
 			    TCL_HASH_TYPE *lengthPtr, Tcl_Encoding *encodingPtr);
@@ -3393,11 +3373,7 @@
 MODULE_SCOPE int	TclReToGlob(Tcl_Interp *interp, const char *reStr,
 			    Tcl_Size reStrLen, Tcl_DString *dsPtr, int *flagsPtr,
 			    int *quantifiersFoundPtr);
-<<<<<<< HEAD
 MODULE_SCOPE Tcl_Size	TclScanElement(const char *string, Tcl_Size length,
-=======
-MODULE_SCOPE TCL_HASH_TYPE TclScanElement(const char *string, Tcl_Size length,
->>>>>>> d42aeeed
 			    char *flagPtr);
 MODULE_SCOPE void	TclSetBgErrorHandler(Tcl_Interp *interp,
 			    Tcl_Obj *cmdPrefix);
@@ -4206,7 +4182,6 @@
 MODULE_SCOPE int	TclIndexEncode(Tcl_Interp *interp, Tcl_Obj *objPtr,
 			    int before, int after, int *indexPtr);
 MODULE_SCOPE Tcl_Size	TclIndexDecode(int encoded, Tcl_Size endValue);
-<<<<<<< HEAD
 MODULE_SCOPE int	TclIndexInvalidError(Tcl_Interp *interp,
 			    const char *idxType, Tcl_Size idx);
 
@@ -4216,8 +4191,6 @@
 MODULE_SCOPE int TclCommandWordLimitError(Tcl_Interp *interp, Tcl_Size count);
 
 #endif /* TCL_MAJOR_VERSION > 8 */
-=======
->>>>>>> d42aeeed
 
 /* Constants used in index value encoding routines. */
 #define TCL_INDEX_END           ((Tcl_Size)-2)
@@ -5194,13 +5167,8 @@
 #define TCLNR_FREE(interp, ptr)  TclSmallFreeEx((interp), (ptr))
 #else
 #define TCLNR_ALLOC(interp, ptr) \
-<<<<<<< HEAD
     (ptr = (Tcl_Alloc(sizeof(NRE_callback))))
 #define TCLNR_FREE(interp, ptr)  Tcl_Free(ptr)
-=======
-    ((ptr) = (void *)ckalloc(sizeof(NRE_callback)))
-#define TCLNR_FREE(interp, ptr)  ckfree(ptr)
->>>>>>> d42aeeed
 #endif
 
 #if NRE_ENABLE_ASSERTS
