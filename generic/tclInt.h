--- conflicted
+++ resolved
@@ -47,10 +47,13 @@
 
 #if defined(__cplusplus)
 #   define TCL_UNUSED(T) T
+#   define TCL_UNUSEDVAR(T) T
 #elif defined(__GNUC__) && (__GNUC__ > 2)
 #   define TCL_UNUSED(T) T JOIN(dummy, __LINE__) __attribute__((unused))
+#   define TCL_UNUSEDVAR(T) T __attribute__((unused))
 #else
 #   define TCL_UNUSED(T) T JOIN(dummy, __LINE__)
+#   define TCL_UNUSEDVAR(T) T
 #endif
 
 /*
@@ -225,8 +228,6 @@
 } TclObjectTypeType;
 
 
-extern TclObjectTypeType TclObjectTypeType0;
-
 /* keep this structure in sync with Tcl_ObjType */
 typedef struct ObjectType {
     const char *name;		/* Name of the type, e.g. "int". */
@@ -245,9 +246,6 @@
 				 * to this type. Frees the internal rep of the
 				 * old type. Returns TCL_ERROR on failure. */
     int version;
-    const char *tname;		/* the name of the type in version >=2, since
-				   the "name" member isn't really the name
-				*/
     Tcl_ObjInterface *interface;
 } ObjectType;
 
@@ -263,15 +261,16 @@
 
 #define TclObjectDispatchNoDefault(interp, res, objPtr, iface, proc, ...)   \
     (TclObjectHasInterface((objPtr), iface, proc)			    \
-    ? (res = TclObjectInterfaceCall((objPtr), iface, proc, __VA_ARGS__), \
+    ? (res = TclObjectInterfaceCall((objPtr), iface, proc, __VA_ARGS__),    \
 	TCL_OK)   \
     : (Tcl_SetObjResult((interp),					    \
-	    Tcl_NewStringObj("interface not provided", -1)), TCL_ERROR))
+	    Tcl_ObjPrintf("interface not provided interface %s proc %s"	    \
+		, #iface, #proc )), TCL_ERROR))
 
 
 #define TclObjectHasInterface(objPtr, iface, proc)			    \
     ((objPtr)->typePtr != NULL						    \
-    && (void *)(objPtr)->typePtr->name == (void *)&TclObjectTypeType0	    \
+    && (objPtr)->typePtr->version == 2				    \
     && ((ObjInterface *)((ObjectType *)(objPtr)->typePtr)->interface)	    \
 	->iface.proc != NULL)
 
@@ -284,32 +283,32 @@
 #define tclObjTypeInterfaceArgsListAll \
     Tcl_Interp *interp,	/* Used to report errors if not NULL. */ \
     Tcl_Obj *listPtr,	/* List object for which an element array \
-			     *  is to be returned. */ \
-    int *objcPtr,		/* Where to store the count of objects \
-			     * referenced by objv. */ \
+			 *  is to be returned. */ \
+    Tcl_Size *objcPtr,	/* Where to store the count of objects \
+			 * referenced by objv. */ \
     Tcl_Obj ***objvPtr	/* Where to store the pointer to an \
-				     * array of */
+			 * array of */
 
 #define tclObjTypeInterfaceArgsListAppend \
     Tcl_Interp *interp,	/* Used to report errors if not NULL. */ \
     Tcl_Obj *listPtr,	/* List object to append objPtr to. */ \
-    Tcl_Obj *objPtr		/* Object to append to listPtr's list. */
+    Tcl_Obj *objPtr	/* Object to append to listPtr's list. */
 
 #define tclObjTypeInterfaceArgsListAppendList \
-    Tcl_Interp *interp,		/* Used to report errors if not NULL. */ \
-    Tcl_Obj *listPtr,	/* List object to append elements to. */ \
-    Tcl_Obj *elemListPtr	/* List obj with elements to append. */
+    Tcl_Interp *interp,	    /* Used to report errors if not NULL. */ \
+    Tcl_Obj *listPtr,	    /* List object to append elements to. */ \
+    Tcl_Obj *elemListPtr    /* List obj with elements to append. */
 
 #define tclObjTypeInterfaceArgsListIndex \
     Tcl_Interp *interp,	/* Used to report errors if not NULL. */ \
     Tcl_Obj *listPtr,	/* List object to index into. */ \
-    int index,		/* Index of element to return. */ \
+    Tcl_Size index,	/* Index of element to return. */ \
     Tcl_Obj **objPtrPtr	/* The resulting Tcl_Obj* is stored here. */
 
 #define tclObjTypeInterfaceArgsListIndexEnd \
     Tcl_Interp *interp,	/* Used to report errors if not NULL. */ \
     Tcl_Obj *listPtr,	/* List object to index into. */ \
-    int index,		/* Index of element to return. */ \
+    Tcl_Size index,	/* Index of element to return. */ \
     Tcl_Obj **objPtrPtr	/* The resulting Tcl_Obj* is stored here. */
 
 #define tclObjTypeInterfaceArgsListIsSorted \
@@ -320,71 +319,73 @@
 #define tclObjTypeInterfaceArgsListLength \
     Tcl_Interp *interp,	/* Used to report errors if not NULL. */ \
     Tcl_Obj *listPtr,	/* List object whose #elements to return. */ \
-    int *intPtr		/* The resulting int is stored here. */
+    Tcl_Size *lenPtr	/* The resulting length is stored here. */
 
 #define tclObjTypeInterfaceArgsListRange \
-    Tcl_Interp * interp, /* Used to report errors */ \
-    Tcl_Obj *listPtr,	/* List object to take a range from. */ \
-    int length,							\
-    size_t fromIdx,		/* Index of first element to \
-				include.  */ \
-    size_t toIdx		/* Index of last element to include. */
+    Tcl_Interp * interp,    /* Used to report errors */ \
+    Tcl_Obj *listObj,	    /* List object to take a range from. */ \
+    Tcl_Size rangeStart,    /* Index of first element to */ \
+			    /* include. */ \
+    Tcl_Size rangeEnd	/* Index of last element to include. */
 
 #define tclObjTypeInterfaceArgsListRangeEnd \
     Tcl_Interp * interp, /* Used to report errors */ \
     Tcl_Obj *listPtr,	/* List object to take a range from. */ \
-    int fromAnchor,	/* 0 for start and 1 for end */ \
-    size_t fromIdx,	/* Index of first element to include. */ \
-    int toAnchor,	/* 0 for start and 1 for end */  \
-    size_t toIdx		/* Index of last element to include. */
+    Tcl_Size fromAnchor,/* 0 for start and 1 for end */ \
+    Tcl_Size fromIdx,	/* Index of first element to include. */ \
+    Tcl_Size toAnchor,	/* 0 for start and 1 for end */  \
+    Tcl_Size toIdx	/* Index of last element to include. */
 
 #define tclObjTypeInterfaceArgsListReplace \
     Tcl_Interp *interp, /* Used for error reporting if not NULL. */ \
-    Tcl_Obj *listPtr,   /* List object whose elements to replace. */ \
-    int first,	        /* Index of first element to replace. */ \
-    int count,		/* Number of elements to replace. */ \
-    int objc,		/* Number of objects to insert. */ \
+    Tcl_Obj *listObj,   /* List object whose elements to replace. */ \
+    Tcl_Size first,     /* Index of first element to replace. */ \
+    Tcl_Size numToDelete,	/* Number of elements to replace. */ \
+    Tcl_Size numToInsert,	/* Number of objects to insert. */ \
 			/* An array of objc pointers to Tcl \
 			 * objects to insert. */ \
-    Tcl_Obj *const objv[]
+    Tcl_Obj *const insertObjs[]
 
 #define tclObjTypeInterfaceArgsListReplaceList \
     Tcl_Interp *interp, /* Used for error reporting if not NULL. */ \
     Tcl_Obj *listPtr,   /* List object whose elements to replace. */ \
-    int first,	        /* Index of first element to replace. */ \
-    int count,		/* Number of elements to replace. */ \
+    Tcl_Size first,     /* Index of first element to replace. */ \
+    Tcl_Size count,	/* Number of elements to replace. */ \
     Tcl_Obj *newItemsPtr /* a list of new items to insert */
 
+#define tclObjTypeInterfaceArgsListReverse \
+    Tcl_Interp *interp, /* Used for error reporting if not NULL. */ \
+    Tcl_Obj *listPtr   /* List object whose elements to replace. */ \
+
 
 #define tclObjTypeInterfaceArgsListSet \
-    Tcl_Interp *interp, /* Tcl interpreter; used for error reporting \
-			 * if not NULL. */ \
-    Tcl_Obj *listPtr,    /* List object in which element should be \
-			 * stored. */ \
-    int index,	    /* Index of element to store. */ \
-    Tcl_Obj *valuePtr   /* Tcl object to store in the designated list \
+    Tcl_Interp *interp,		/* Tcl interpreter; used for error reporting \
+				 * if not NULL. */ \
+    Tcl_Obj *listObj,		/* List object in which element should be \
+				 * stored. */ \
+    Tcl_Size index,		/* Index of element to store. */ \
+    Tcl_Obj *valueObj		/* Tcl object to store in the designated list \
 				 * element. */
 
 #define tclObjTypeInterfaceArgsListSetList \
-    Tcl_Interp *interp,	/* Tcl interpreter. */ \
-    Tcl_Obj *listPtr,	/* Pointer to the list being modified. */ \
-    int indexCount,		/* Number of index args. */ \
-    Tcl_Obj *const indexArray[], \
-			    /* Index args. */ \
-    Tcl_Obj *valuePtr	/* Value arg to 'lset' or NULL to 'lpop'. */
+    Tcl_Interp *interp,	    /* Tcl interpreter. */ \
+    Tcl_Obj *listObj,	    /* Pointer to the list being modified. */ \
+    Tcl_Size indexCount,    /* Number of index args. */ \
+    Tcl_Obj *const indexArray[],    /* Index args. */ \
+    Tcl_Obj *valueObj	    /* Value arg to 'lset' or NULL to 'lpop'. */
 
 
 #define tclObjTypeInterfaceArgsStringIndex \
     Tcl_Interp *interp,	    \
     Tcl_Obj *objPtr,	    \
-    int index,	\
+    Tcl_Size index,	\
     Tcl_Obj **objPtrPtr	/* The resulting Tcl_Obj* is stored here. */
 
 
 #define tclObjTypeInterfaceArgsStringIndexEnd \
     Tcl_Interp *interp,	    \
     Tcl_Obj *objPtr,	    \
-    int index,	\
+    Tcl_Size index,	\
     Tcl_Obj **objPtrPtr	/* The resulting Tcl_Obj* is stored here. */
 
 
@@ -394,14 +395,14 @@
 
 #define tclObjTypeInterfaceArgsStringRange \
     Tcl_Obj *objPtr,	/* The Tcl object to find the range of. */ \
-    size_t first,	/* First index of the range. */ \
-    size_t last	/* Last index of the range. */
+    Tcl_Size first,	/* First index of the range. */ \
+    Tcl_Size last	/* Last index of the range. */
 
 
 #define tclObjTypeInterfaceArgsStringRangeEnd \
     Tcl_Obj *objPtr,	/* The Tcl object to find the range of. */ \
-    size_t first,	/* First index of the range. */ \
-    size_t last	/* Last index of the range. */
+    Tcl_Size first,	/* First index of the range. */ \
+    Tcl_Size last	/* Last index of the range. */
 
 
 typedef struct ObjInterface {
@@ -409,7 +410,7 @@
     struct string {
 	int (*index)(tclObjTypeInterfaceArgsStringIndex);
 	int (*indexEnd)(tclObjTypeInterfaceArgsStringIndexEnd);
-	size_t (*length)(tclObjTypeInterfaceArgsStringLength);
+	Tcl_Size (*length)(tclObjTypeInterfaceArgsStringLength);
 	Tcl_Obj* (*range)(tclObjTypeInterfaceArgsStringRange);
 	Tcl_Obj* (*rangeEnd)(tclObjTypeInterfaceArgsStringRangeEnd);
     } string;
@@ -425,6 +426,7 @@
 	Tcl_Obj* (*rangeEnd)(tclObjTypeInterfaceArgsListRangeEnd);
 	int (*replace)(tclObjTypeInterfaceArgsListReplace);
 	int (*replaceList)(tclObjTypeInterfaceArgsListReplaceList);
+	Tcl_Obj* (*reverse)(tclObjTypeInterfaceArgsListReverse);
 	int (*set)(tclObjTypeInterfaceArgsListSet);
 	Tcl_Obj * (*setlist)(tclObjTypeInterfaceArgsListSetList);
     } list;
@@ -1296,20 +1298,6 @@
 #define TCL_TRACE_ENTER_EXEC	1
 #define TCL_TRACE_LEAVE_EXEC	2
 
-typedef struct {  /* For internal core use only */
-    Tcl_ObjType objType;
-    struct {
-	Tcl_Size (*lengthProc)(Tcl_Obj *obj);
-    } abstractList;
-} TclObjTypeWithAbstractList;
-#define TCL_OBJTYPE_V0_1(lengthProc) (sizeof(TclObjTypeWithAbstractList)) \
-	}, {lengthProc /* For internal core use only */
-#define ABSTRACTLIST_PROC(objPtr, proc) (((objPtr)->typePtr \
-	&& ((objPtr)->typePtr->version > offsetof(TclObjTypeWithAbstractList, abstractList.proc))) ? \
-	((const TclObjTypeWithAbstractList *)(objPtr)->typePtr)->abstractList.proc : NULL)
-
-MODULE_SCOPE Tcl_Size TclLengthOne(Tcl_Obj *);
-
 /*
  * The structure below defines an entry in the assocData hash table which is
  * associated with an interpreter. The entry contains a pointer to a function
@@ -2766,20 +2754,6 @@
     (((objv_) = &ListObjStorePtr(listObj_)->slots[ListObjStart(listObj_)]), \
      (ListObjLength(listObj_, (objc_))))
 
-<<<<<<< HEAD
-#define TclListObjGetElements(interp, listPtr, objcPtr, objvPtr) \
-    (((listPtr)->typePtr == tclListType) \
-	    ? ((ListObjGetElements((listPtr), *(objcPtr), *(objvPtr))), TCL_OK)\
-	    : Tcl_ListObjGetElements((interp), (listPtr), (objcPtr), (objvPtr)))
-
-#define TclListObjLength(interp, listPtr, lenPtr) \
-    (((listPtr)->typePtr == tclListType) \
-	    ? ((ListObjLength((listPtr), *(lenPtr))), TCL_OK)\
-	    : Tcl_ListObjLength((interp), (listPtr), (lenPtr)))
-
-#define TclListObjIsCanonical(listPtr) \
-    (((listPtr)->typePtr == tclListType) ? ListObjIsCanonical((listPtr)) : 0)
-=======
 /*
  * Returns 1/0 whether the internal representation (not the Tcl_Obj itself)
  * is shared.  Note by intent this only checks for sharing of ListStore,
@@ -2814,10 +2788,10 @@
  * converted to a list.
  */
 #define TclListObjGetElementsM(interp_, listObj_, objcPtr_, objvPtr_)    \
-    (((listObj_)->typePtr == &tclListType.objType)                              \
-	 ? ((ListObjGetElements((listObj_), *(objcPtr_), *(objvPtr_))), \
-	    TCL_OK)                                                     \
-	 : Tcl_ListObjGetElements(                                      \
+    (((listObj_)->typePtr == tclListType)                               \
+	 ? ((ListObjGetElements((listObj_), *(objcPtr_), *(objvPtr_))),  \
+	    TCL_OK)                                                      \
+	 : Tcl_ListObjGetElements(                                       \
 	     (interp_), (listObj_), (objcPtr_), (objvPtr_)))
 
 /*
@@ -2825,14 +2799,14 @@
  * count in lenPtr_.  Returns TCL_OK on success or TCL_ERROR if the
  * Tcl_Obj cannot be converted to a list.
  */
-#define TclListObjLengthM(interp_, listObj_, lenPtr_)         \
-    (((listObj_)->typePtr == &tclListType.objType)                   \
-	 ? ((ListObjLength((listObj_), *(lenPtr_))), TCL_OK) \
+#define TclListObjLengthM(interp_, listObj_, lenPtr_)                \
+    (((listObj_)->typePtr == tclListType)                           \
+	 ? ((ListObjLength((listObj_), *(lenPtr_))), TCL_OK)         \
 	 : Tcl_ListObjLength((interp_), (listObj_), (lenPtr_)))
 
-#define TclListObjIsCanonical(listObj_) \
-    (((listObj_)->typePtr == &tclListType.objType) ? ListObjIsCanonical((listObj_)) : 0)
->>>>>>> c152bf6f
+#define TclListObjIsCanonical(listObj_)       \
+    (((listObj_)->typePtr == tclListType)    \
+	? ListObjIsCanonical((listObj_)) : 0)
 
 /*
  * Modes for collecting (or not) in the implementations of TclNRForeachCmd,
@@ -2851,19 +2825,19 @@
  */
 
 #define TclGetBooleanFromObj(interp, objPtr, intPtr) \
-    (((objPtr)->typePtr == &tclIntType.objType \
-	    || (objPtr)->typePtr == &tclBooleanType.objType) \
+    (((objPtr)->typePtr == tclIntType \
+	    || (objPtr)->typePtr == tclBooleanType) \
 	? (*(intPtr) = ((objPtr)->internalRep.wideValue!=0), TCL_OK)	\
 	: Tcl_GetBooleanFromObj((interp), (objPtr), (intPtr)))
 
 #ifdef TCL_WIDE_INT_IS_LONG
 #define TclGetLongFromObj(interp, objPtr, longPtr) \
-    (((objPtr)->typePtr == &tclIntType.objType)	\
+    (((objPtr)->typePtr == tclIntType)	\
 	    ? ((*(longPtr) = (objPtr)->internalRep.wideValue), TCL_OK) \
 	    : Tcl_GetLongFromObj((interp), (objPtr), (longPtr)))
 #else
 #define TclGetLongFromObj(interp, objPtr, longPtr) \
-    (((objPtr)->typePtr == &tclIntType.objType \
+    (((objPtr)->typePtr == tclIntType \
 	    && (objPtr)->internalRep.wideValue >= (Tcl_WideInt)(LONG_MIN) \
 	    && (objPtr)->internalRep.wideValue <= (Tcl_WideInt)(LONG_MAX)) \
 	    ? ((*(longPtr) = (long)(objPtr)->internalRep.wideValue), TCL_OK) \
@@ -2871,13 +2845,13 @@
 #endif
 
 #define TclGetIntFromObj(interp, objPtr, intPtr) \
-    (((objPtr)->typePtr == &tclIntType.objType \
+    (((objPtr)->typePtr == tclIntType \
 	    && (objPtr)->internalRep.wideValue >= (Tcl_WideInt)(INT_MIN) \
 	    && (objPtr)->internalRep.wideValue <= (Tcl_WideInt)(INT_MAX)) \
 	    ? ((*(intPtr) = (int)(objPtr)->internalRep.wideValue), TCL_OK) \
 	    : Tcl_GetIntFromObj((interp), (objPtr), (intPtr)))
 #define TclGetIntForIndexM(interp, objPtr, endValue, idxPtr) \
-    ((((objPtr)->typePtr == &tclIntType.objType) && ((objPtr)->internalRep.wideValue >= 0) \
+    ((((objPtr)->typePtr == tclIntType) && ((objPtr)->internalRep.wideValue >= 0) \
 	    && ((objPtr)->internalRep.wideValue <= endValue)) \
 	    ? ((*(idxPtr) = (objPtr)->internalRep.wideValue), TCL_OK) \
 	    : Tcl_GetIntForIndex((interp), (objPtr), (endValue), (idxPtr)))
@@ -2891,7 +2865,7 @@
  */
 
 #define TclGetWideIntFromObj(interp, objPtr, wideIntPtr) \
-    (((objPtr)->typePtr == &tclIntType.objType)					\
+    (((objPtr)->typePtr == tclIntType)					\
 	? (*(wideIntPtr) =						\
 		((objPtr)->internalRep.wideValue), TCL_OK) :		\
 	Tcl_GetWideIntFromObj((interp), (objPtr), (wideIntPtr)))
@@ -3097,19 +3071,13 @@
  * Variables denoting the Tcl object types defined in the core.
  */
 
-MODULE_SCOPE const TclObjTypeWithAbstractList tclBignumType;
-MODULE_SCOPE const TclObjTypeWithAbstractList tclBooleanType;
+MODULE_SCOPE const Tcl_ObjType *tclBignumType;
+MODULE_SCOPE const Tcl_ObjType *tclBooleanType;
 MODULE_SCOPE const Tcl_ObjType tclByteCodeType;
-<<<<<<< HEAD
-MODULE_SCOPE const Tcl_ObjType tclDoubleType;
-MODULE_SCOPE const Tcl_ObjType tclIntType;
+MODULE_SCOPE const Tcl_ObjType *tclDoubleType;
+MODULE_SCOPE const Tcl_ObjType *tclIntType;
 MODULE_SCOPE const Tcl_ObjType *tclListType;
-=======
-MODULE_SCOPE const TclObjTypeWithAbstractList tclDoubleType;
-MODULE_SCOPE const TclObjTypeWithAbstractList tclIntType;
-MODULE_SCOPE const TclObjTypeWithAbstractList tclListType;
-MODULE_SCOPE const TclObjTypeWithAbstractList tclArithSeriesType;
->>>>>>> c152bf6f
+MODULE_SCOPE const Tcl_ObjType *tclArithSeriesType;
 MODULE_SCOPE const Tcl_ObjType tclDictType;
 MODULE_SCOPE const Tcl_ObjType tclProcBodyType;
 MODULE_SCOPE const Tcl_ObjType tclStringType;
@@ -3275,6 +3243,7 @@
 			    void *clientData, int *flagPtr, int value);
 MODULE_SCOPE void	TclAsyncMarkFromNotifier(void);
 MODULE_SCOPE double	TclBignumToDouble(const void *bignum);
+MODULE_SCOPE void	TclBounceRefCount(Tcl_Obj *objPtr);
 MODULE_SCOPE int	TclByteArrayMatch(const unsigned char *string,
 			    Tcl_Size strLen, const unsigned char *pattern,
 			    Tcl_Size ptnLen, int flags);
@@ -3396,14 +3365,8 @@
 				const char *packageName);
 MODULE_SCOPE int	TclGetWideBitsFromObj(Tcl_Interp *, Tcl_Obj *,
 				Tcl_WideInt *);
-<<<<<<< HEAD
-MODULE_SCOPE int	TclGlob(Tcl_Interp *interp, char *pattern,
-			    Tcl_Obj *unquotedPrefix, int globFlags,
-			    Tcl_GlobTypeData *types);
-MODULE_SCOPE int	TclIndexIsFromEnd(int encoded);
-MODULE_SCOPE size_t	TclIndexLast (size_t N);
-=======
->>>>>>> c152bf6f
+MODULE_SCOPE int	TclIndexIsFromEnd(Tcl_Size encoded);
+MODULE_SCOPE Tcl_Size	TclIndexLast (Tcl_Size N);
 MODULE_SCOPE int	TclIncrObj(Tcl_Interp *interp, Tcl_Obj *valuePtr,
 			    Tcl_Obj *incrPtr);
 MODULE_SCOPE Tcl_Obj *	TclIncrObjVar2(Tcl_Interp *interp, Tcl_Obj *part1Ptr,
@@ -3441,23 +3404,16 @@
 MODULE_SCOPE Tcl_Obj *	TclLindexList(Tcl_Interp *interp,
 			    Tcl_Obj *listPtr, Tcl_Obj *argPtr);
 MODULE_SCOPE Tcl_Obj *	TclLindexFlat(Tcl_Interp *interp, Tcl_Obj *listPtr,
-<<<<<<< HEAD
-			    int indexCount, Tcl_Obj *const indexArray[]);
-MODULE_SCOPE int	Tcl_LengthIsFinite(size_t length);
-=======
 			    Tcl_Size indexCount, Tcl_Obj *const indexArray[]);
->>>>>>> c152bf6f
+MODULE_SCOPE Tcl_Obj *	TclListObjGetElement(Tcl_Obj *listObj, Tcl_Size index);
+MODULE_SCOPE int	Tcl_LengthIsFinite(Tcl_Size length);
 /* TIP #280 */
 MODULE_SCOPE void	TclListLines(Tcl_Obj *listObj, Tcl_Size line, int n,
 			    int *lines, Tcl_Obj *const *elems);
 
 MODULE_SCOPE Tcl_Obj *	TclListObjCopy(Tcl_Interp *interp, Tcl_Obj *listPtr);
-<<<<<<< HEAD
 MODULE_SCOPE int	(*TclObjInterfaceGetListIndex (Tcl_Obj *objPtr))
 			    (tclObjTypeInterfaceArgsListIndex);
-MODULE_SCOPE Tcl_Obj *	TclListObjRange(Tcl_Interp *interp, Tcl_Obj *listPtr, int length
-			    , size_t fromIdx, size_t toIdx);
-=======
 MODULE_SCOPE int	TclListObjAppendElements(Tcl_Interp *interp,
 			    Tcl_Obj *toObj, Tcl_Size elemCount,
 			    Tcl_Obj *const elemObjv[]);
@@ -3465,10 +3421,7 @@
 			    Tcl_Size fromIdx, Tcl_Size toIdx);
 MODULE_SCOPE Tcl_Obj *	TclLsetList(Tcl_Interp *interp, Tcl_Obj *listPtr,
 			    Tcl_Obj *indexPtr, Tcl_Obj *valuePtr);
->>>>>>> c152bf6f
-MODULE_SCOPE Tcl_Obj *	TclLsetFlat(Tcl_Interp *interp, Tcl_Obj *listPtr,
-			    Tcl_Size indexCount, Tcl_Obj *const indexArray[],
-			    Tcl_Obj *valuePtr);
+MODULE_SCOPE Tcl_Obj *	TclLsetFlat(tclObjTypeInterfaceArgsListSetList);
 MODULE_SCOPE Tcl_Obj *	TclLsetList(Tcl_Interp *interp, Tcl_Obj *listPtr,
 			    Tcl_Obj *indexPtr, Tcl_Obj *valuePtr);
 MODULE_SCOPE Tcl_Command TclMakeEnsemble(Tcl_Interp *interp, const char *name,
@@ -3483,6 +3436,7 @@
 MODULE_SCOPE int	TclNokia770Doubles(void);
 MODULE_SCOPE void	TclNsDecrRefCount(Namespace *nsPtr);
 MODULE_SCOPE int	TclNamespaceDeleted(Namespace *nsPtr);
+MODULE_SCOPE Tcl_Obj *	TclObjGetScalar(Tcl_Obj *objPtr);
 MODULE_SCOPE const char *	TclObjTypeName(const Tcl_ObjType *typePtr);
 MODULE_SCOPE int	 TclObjTypeVersion (const Tcl_ObjType *typePtr);
 MODULE_SCOPE void	TclObjVarErrMsg(Tcl_Interp *interp, Tcl_Obj *part1Ptr,
@@ -3612,15 +3566,10 @@
 			    int checkEq, int nocase, Tcl_Size reqlength);
 MODULE_SCOPE int	TclStringCmpOpts(Tcl_Interp *interp, int objc,
 			    Tcl_Obj *const objv[], int *nocase,
-<<<<<<< HEAD
-			    int *reqlength);
+			    Tcl_Size *reqlength);
 MODULE_SCOPE int	TclStringIndexInterface(Tcl_Interp *interp, Tcl_Obj *objPtr,
 			    Tcl_Obj *indexPtr, Tcl_Obj **charPtr);
-MODULE_SCOPE int	TclStringMatch(const char *str, size_t strLen,
-=======
-			    Tcl_Size *reqlength);
 MODULE_SCOPE int	TclStringMatch(const char *str, Tcl_Size strLen,
->>>>>>> c152bf6f
 			    const char *pattern, int ptnLen, int flags);
 MODULE_SCOPE int	TclStringMatchObj(Tcl_Obj *stringObj,
 			    Tcl_Obj *patternObj, int flags);
@@ -3645,6 +3594,7 @@
 MODULE_SCOPE void	TclRegisterCommandTypeName(
 			    Tcl_ObjCmdProc *implementationProc,
 			    const char *nameStr);
+MODULE_SCOPE void	TclUndoRefCount(Tcl_Obj *objPtr);
 MODULE_SCOPE int	TclUtfCmp(const char *cs, const char *ct);
 MODULE_SCOPE int	TclUtfCasecmp(const char *cs, const char *ct);
 MODULE_SCOPE int	TclUtfCount(int ch);
@@ -5018,8 +4968,6 @@
 MODULE_SCOPE Tcl_LibraryInitProc TcltestObjectInterfaceInit;
 MODULE_SCOPE Tcl_LibraryInitProc TcltestObjectInterfaceListIntegerInit;
 
-
-
 /*
  *----------------------------------------------------------------
  * Macro used by the Tcl core to check whether a pattern has any characters
@@ -5049,7 +4997,7 @@
 	Tcl_ObjInternalRep ir;				\
 	ir.wideValue = (Tcl_WideInt) i;			\
 	TclInvalidateStringRep(objPtr);			\
-	Tcl_StoreInternalRep(objPtr, &tclIntType.objType, &ir);	\
+	Tcl_StoreInternalRep(objPtr, tclIntType, &ir);	\
     } while (0)
 
 #define TclSetDoubleObj(objPtr, d) \
@@ -5057,7 +5005,7 @@
 	Tcl_ObjInternalRep ir;				\
 	ir.doubleValue = (double) d;			\
 	TclInvalidateStringRep(objPtr);			\
-	Tcl_StoreInternalRep(objPtr, &tclDoubleType.objType, &ir);	\
+	Tcl_StoreInternalRep(objPtr, tclDoubleType, &ir);	\
     } while (0)
 
 /*
@@ -5082,7 +5030,7 @@
 	(objPtr)->refCount = 0;				\
 	(objPtr)->bytes = NULL;				\
 	(objPtr)->internalRep.wideValue = (Tcl_WideInt)(w);	\
-	(objPtr)->typePtr = &tclIntType.objType;		\
+	(objPtr)->typePtr = tclIntType;		\
 	TCL_DTRACE_OBJ_CREATE(objPtr);			\
     } while (0)
 
@@ -5101,7 +5049,7 @@
 	    TclSetBignumInternalRep((objPtr), &bignumValue_);	\
 	} else {	\
 	    (objPtr)->internalRep.wideValue = (Tcl_WideInt)(uw_);	\
-	    (objPtr)->typePtr = &tclIntType.objType;		\
+	    (objPtr)->typePtr = tclIntType;		\
 	}	\
 	TCL_DTRACE_OBJ_CREATE(objPtr);			\
     } while (0)
@@ -5116,7 +5064,7 @@
 	(objPtr)->refCount = 0;					\
 	(objPtr)->bytes = NULL;					\
 	(objPtr)->internalRep.doubleValue = (double)(d);	\
-	(objPtr)->typePtr = &tclDoubleType.objType;			\
+	(objPtr)->typePtr = tclDoubleType;			\
 	TCL_DTRACE_OBJ_CREATE(objPtr);				\
     } while (0)
 
