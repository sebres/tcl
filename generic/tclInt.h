--- conflicted
+++ resolved
@@ -4362,7 +4362,7 @@
 	(objPtr)->bytes	 = &tclEmptyString; \
 	(objPtr)->length = 0; \
     } else { \
-	(objPtr)->bytes = Tcl_Alloc((len) + 1); \
+	(objPtr)->bytes = (char *)Tcl_Alloc((len) + 1); \
 	memcpy((objPtr)->bytes, (bytePtr) ? (bytePtr) : &tclEmptyString, (len)); \
 	(objPtr)->bytes[len] = '\0'; \
 	(objPtr)->length = (len); \
@@ -4933,13 +4933,8 @@
 	Tcl_Obj *_objPtr;						\
 	TCL_CT_ASSERT((nbytes)<=sizeof(Tcl_Obj));			\
 	TclIncrObjsAllocated();						\
-<<<<<<< HEAD
-	TclAllocObjStorageEx((interp), _objPtr);			\
-	memPtr = (void *)_objPtr;					\
-=======
 	TclAllocObjStorageEx((interp), (_objPtr));			\
 	*(void **)&memPtr = (void *) (_objPtr);					\
->>>>>>> 075589bf
     } while (0)
 
 #define TclSmallFreeEx(interp, memPtr) \
@@ -4954,11 +4949,7 @@
 	Tcl_Obj *_objPtr;						\
 	TCL_CT_ASSERT((nbytes)<=sizeof(Tcl_Obj));			\
 	TclNewObj(_objPtr);						\
-<<<<<<< HEAD
-	memPtr = (void *)_objPtr;					\
-=======
 	*(void **)memPtr = (void *) _objPtr;					\
->>>>>>> 075589bf
     } while (0)
 
 #define TclSmallFreeEx(interp, memPtr) \
