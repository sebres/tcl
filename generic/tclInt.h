/*
 * tclInt.h --
 *
 *	Declarations of things used internally by the Tcl interpreter.
 *
 * Copyright (c) 1987-1993 The Regents of the University of California.
 * Copyright (c) 1993-1997 Lucent Technologies.
 * Copyright (c) 1994-1998 Sun Microsystems, Inc.
 * Copyright (c) 1998-1999 by Scriptics Corporation.
 * Copyright (c) 2001, 2002 by Kevin B. Kenny.  All rights reserved.
 * Copyright (c) 2007 Daniel A. Steffen <das@users.sourceforge.net>
 * Copyright (c) 2006-2008 by Joe Mistachkin.  All rights reserved.
 * Copyright (c) 2008-2011 by Miguel Sofer. All rights reserved.
 *
 * See the file "license.terms" for information on usage and redistribution of
 * this file, and for a DISCLAIMER OF ALL WARRANTIES.
 */

#ifndef _TCLINT
#define _TCLINT

/*
 * Some numerics configuration options.
 */

#undef NO_WIDE_TYPE
#undef ACCEPT_NAN

/*
 * Common include files needed by most of the Tcl source files are included
 * here, so that system-dependent personalizations for the include files only
 * have to be made in once place. This results in a few extra includes, but
 * greater modularity. The order of the three groups of #includes is
 * important. For example, stdio.h is needed by tcl.h, and the _ANSI_ARGS_
 * declaration in tcl.h is needed by stdlib.h in some configurations.
 */

#include "tclPort.h"

#include <stdio.h>

#include <ctype.h>
#ifdef NO_STDLIB_H
#   include "../compat/stdlib.h"
#else
#   include <stdlib.h>
#endif
#ifdef NO_STRING_H
#include "../compat/string.h"
#else
#include <string.h>
#endif
#ifdef STDC_HEADERS
#include <stddef.h>
#else
typedef int ptrdiff_t;
#endif

/*
 * Ensure WORDS_BIGENDIAN is defined correctly:
 * Needs to happen here in addition to configure to work with fat compiles on
 * Darwin (where configure runs only once for multiple architectures).
 */

#ifdef HAVE_SYS_TYPES_H
#    include <sys/types.h>
#endif
#ifdef HAVE_SYS_PARAM_H
#    include <sys/param.h>
#endif
#ifdef BYTE_ORDER
#    ifdef BIG_ENDIAN
#	 if BYTE_ORDER == BIG_ENDIAN
#	     undef WORDS_BIGENDIAN
#	     define WORDS_BIGENDIAN 1
#	 endif
#    endif
#    ifdef LITTLE_ENDIAN
#	 if BYTE_ORDER == LITTLE_ENDIAN
#	     undef WORDS_BIGENDIAN
#	 endif
#    endif
#endif

/*
 * Used to tag functions that are only to be visible within the module being
 * built and not outside it (where this is supported by the linker).
 */

#ifndef MODULE_SCOPE
#   ifdef __cplusplus
#	define MODULE_SCOPE extern "C"
#   else
#	define MODULE_SCOPE extern
#   endif
#endif

/*
 * When Tcl_WideInt and long are the same type, there's no value in
 * having a tclWideIntType separate from the tclIntType.
 */
#ifdef TCL_WIDE_INT_IS_LONG
#define NO_WIDE_TYPE
#endif

/*
 * Macros used to cast between pointers and integers (e.g. when storing an int
 * in ClientData), on 64-bit architectures they avoid gcc warning about "cast
 * to/from pointer from/to integer of different size".
 */

#if !defined(INT2PTR) && !defined(PTR2INT)
#   if defined(HAVE_INTPTR_T) || defined(intptr_t)
#	define INT2PTR(p) ((void *)(intptr_t)(p))
#	define PTR2INT(p) ((int)(intptr_t)(p))
#   else
#	define INT2PTR(p) ((void *)(p))
#	define PTR2INT(p) ((int)(p))
#   endif
#endif
#if !defined(UINT2PTR) && !defined(PTR2UINT)
#   if defined(HAVE_UINTPTR_T) || defined(uintptr_t)
#	define UINT2PTR(p) ((void *)(uintptr_t)(p))
#	define PTR2UINT(p) ((unsigned int)(uintptr_t)(p))
#   else
#	define UINT2PTR(p) ((void *)(p))
#	define PTR2UINT(p) ((unsigned int)(p))
#   endif
#endif

/*
 * The following procedures allow namespaces to be customized to support
 * special name resolution rules for commands/variables.
 */

struct Tcl_ResolvedVarInfo;

typedef Tcl_Var (Tcl_ResolveRuntimeVarProc)(Tcl_Interp *interp,
	struct Tcl_ResolvedVarInfo *vinfoPtr);

typedef void (Tcl_ResolveVarDeleteProc)(struct Tcl_ResolvedVarInfo *vinfoPtr);

/*
 * The following structure encapsulates the routines needed to resolve a
 * variable reference at runtime. Any variable specific state will typically
 * be appended to this structure.
 */

typedef struct Tcl_ResolvedVarInfo {
    Tcl_ResolveRuntimeVarProc *fetchProc;
    Tcl_ResolveVarDeleteProc *deleteProc;
} Tcl_ResolvedVarInfo;

typedef int (Tcl_ResolveCompiledVarProc)(Tcl_Interp *interp,
	CONST84 char *name, int length, Tcl_Namespace *context,
	Tcl_ResolvedVarInfo **rPtr);

typedef int (Tcl_ResolveVarProc)(Tcl_Interp *interp, CONST84 char *name,
	Tcl_Namespace *context, int flags, Tcl_Var *rPtr);

typedef int (Tcl_ResolveCmdProc)(Tcl_Interp *interp, CONST84 char *name,
	Tcl_Namespace *context, int flags, Tcl_Command *rPtr);

typedef struct Tcl_ResolverInfo {
    Tcl_ResolveCmdProc *cmdResProc;
				/* Procedure handling command name
				 * resolution. */
    Tcl_ResolveVarProc *varResProc;
				/* Procedure handling variable name resolution
				 * for variables that can only be handled at
				 * runtime. */
    Tcl_ResolveCompiledVarProc *compiledVarResProc;
				/* Procedure handling variable name resolution
				 * at compile time. */
} Tcl_ResolverInfo;

/*
 *----------------------------------------------------------------
 * Data structures related to namespaces.
 *----------------------------------------------------------------
 */

typedef struct Tcl_Ensemble Tcl_Ensemble;
typedef struct NamespacePathEntry NamespacePathEntry;

/*
 * Special hashtable for variables: this is just a Tcl_HashTable with an nsPtr
 * field added at the end: in this way variables can find their namespace
 * without having to copy a pointer in their struct: they can access it via
 * their hPtr->tablePtr.
 */

typedef struct TclVarHashTable {
    Tcl_HashTable table;
    struct Namespace *nsPtr;
} TclVarHashTable;

/*
 * This is for itcl - it likes to search our varTables directly :(
 */

#define TclVarHashFindVar(tablePtr, key) \
    TclVarHashCreateVar((tablePtr), (key), NULL)

/*
 * Define this to reduce the amount of space that the average namespace
 * consumes by only allocating the table of child namespaces when necessary.
 * Defining it breaks compatibility for Tcl extensions (e.g., itcl) which
 * reach directly into the Namespace structure.
 */

#undef BREAK_NAMESPACE_COMPAT

/*
 * The structure below defines a namespace.
 * Note: the first five fields must match exactly the fields in a
 * Tcl_Namespace structure (see tcl.h). If you change one, be sure to change
 * the other.
 */

typedef struct Namespace {
    char *name;			/* The namespace's simple (unqualified) name.
				 * This contains no ::'s. The name of the
				 * global namespace is "" although "::" is an
				 * synonym. */
    char *fullName;		/* The namespace's fully qualified name. This
				 * starts with ::. */
    ClientData clientData;	/* An arbitrary value associated with this
				 * namespace. */
    Tcl_NamespaceDeleteProc *deleteProc;
				/* Procedure invoked when deleting the
				 * namespace to, e.g., free clientData. */
    struct Namespace *parentPtr;/* Points to the namespace that contains this
				 * one. NULL if this is the global
				 * namespace. */
#ifndef BREAK_NAMESPACE_COMPAT
    Tcl_HashTable childTable;	/* Contains any child namespaces. Indexed by
				 * strings; values have type (Namespace *). */
#else
    Tcl_HashTable *childTablePtr;
				/* Contains any child namespaces. Indexed by
				 * strings; values have type (Namespace *). If
				 * NULL, there are no children. */
#endif
    long nsId;			/* Unique id for the namespace. */
    Tcl_Interp *interp;		/* The interpreter containing this
				 * namespace. */
    int flags;			/* OR-ed combination of the namespace status
				 * flags NS_DYING and NS_DEAD listed below. */
    int activationCount;	/* Number of "activations" or active call
				 * frames for this namespace that are on the
				 * Tcl call stack. The namespace won't be
				 * freed until activationCount becomes zero. */
    int refCount;		/* Count of references by namespaceName
				 * objects. The namespace can't be freed until
				 * refCount becomes zero. */
    Tcl_HashTable cmdTable;	/* Contains all the commands currently
				 * registered in the namespace. Indexed by
				 * strings; values have type (Command *).
				 * Commands imported by Tcl_Import have
				 * Command structures that point (via an
				 * ImportedCmdRef structure) to the Command
				 * structure in the source namespace's command
				 * table. */
    TclVarHashTable varTable;	/* Contains all the (global) variables
				 * currently in this namespace. Indexed by
				 * strings; values have type (Var *). */
    char **exportArrayPtr;	/* Points to an array of string patterns
				 * specifying which commands are exported. A
				 * pattern may include "string match" style
				 * wildcard characters to specify multiple
				 * commands; however, no namespace qualifiers
				 * are allowed. NULL if no export patterns are
				 * registered. */
    int numExportPatterns;	/* Number of export patterns currently
				 * registered using "namespace export". */
    int maxExportPatterns;	/* Mumber of export patterns for which space
				 * is currently allocated. */
    int cmdRefEpoch;		/* Incremented if a newly added command
				 * shadows a command for which this namespace
				 * has already cached a Command* pointer; this
				 * causes all its cached Command* pointers to
				 * be invalidated. */
    int resolverEpoch;		/* Incremented whenever (a) the name
				 * resolution rules change for this namespace
				 * or (b) a newly added command shadows a
				 * command that is compiled to bytecodes. This
				 * invalidates all byte codes compiled in the
				 * namespace, causing the code to be
				 * recompiled under the new rules.*/
    Tcl_ResolveCmdProc *cmdResProc;
				/* If non-null, this procedure overrides the
				 * usual command resolution mechanism in Tcl.
				 * This procedure is invoked within
				 * Tcl_FindCommand to resolve all command
				 * references within the namespace. */
    Tcl_ResolveVarProc *varResProc;
				/* If non-null, this procedure overrides the
				 * usual variable resolution mechanism in Tcl.
				 * This procedure is invoked within
				 * Tcl_FindNamespaceVar to resolve all
				 * variable references within the namespace at
				 * runtime. */
    Tcl_ResolveCompiledVarProc *compiledVarResProc;
				/* If non-null, this procedure overrides the
				 * usual variable resolution mechanism in Tcl.
				 * This procedure is invoked within
				 * LookupCompiledLocal to resolve variable
				 * references within the namespace at compile
				 * time. */
    int exportLookupEpoch;	/* Incremented whenever a command is added to
				 * a namespace, removed from a namespace or
				 * the exports of a namespace are changed.
				 * Allows TIP#112-driven command lists to be
				 * validated efficiently. */
    Tcl_Ensemble *ensembles;	/* List of structures that contain the details
				 * of the ensembles that are implemented on
				 * top of this namespace. */
    Tcl_Obj *unknownHandlerPtr;	/* A script fragment to be used when command
				 * resolution in this namespace fails. TIP
				 * 181. */
    int commandPathLength;	/* The length of the explicit path. */
    NamespacePathEntry *commandPathArray;
				/* The explicit path of the namespace as an
				 * array. */
    NamespacePathEntry *commandPathSourceList;
				/* Linked list of path entries that point to
				 * this namespace. */
    Tcl_NamespaceDeleteProc *earlyDeleteProc;
				/* Just like the deleteProc field (and called
				 * with the same clientData) but called at the
				 * start of the deletion process, so there is
				 * a chance for code to do stuff inside the
				 * namespace before deletion completes. */
} Namespace;

/*
 * An entry on a namespace's command resolution path.
 */

struct NamespacePathEntry {
    Namespace *nsPtr;		/* What does this path entry point to? If it
				 * is NULL, this path entry points is
				 * redundant and should be skipped. */
    Namespace *creatorNsPtr;	/* Where does this path entry point from? This
				 * allows for efficient invalidation of
				 * references when the path entry's target
				 * updates its current list of defined
				 * commands. */
    NamespacePathEntry *prevPtr, *nextPtr;
				/* Linked list pointers or NULL at either end
				 * of the list that hangs off Namespace's
				 * commandPathSourceList field. */
};

/*
 * Flags used to represent the status of a namespace:
 *
 * NS_DYING -	1 means Tcl_DeleteNamespace has been called to delete the
 *		namespace but there are still active call frames on the Tcl
 *		stack that refer to the namespace. When the last call frame
 *		referring to it has been popped, it's variables and command
 *		will be destroyed and it will be marked "dead" (NS_DEAD). The
 *		namespace can no longer be looked up by name.
 * NS_DEAD -	1 means Tcl_DeleteNamespace has been called to delete the
 *		namespace and no call frames still refer to it. Its variables
 *		and command have already been destroyed. This bit allows the
 *		namespace resolution code to recognize that the namespace is
 *		"deleted". When the last namespaceName object in any byte code
 *		unit that refers to the namespace has been freed (i.e., when
 *		the namespace's refCount is 0), the namespace's storage will
 *		be freed.
 * NS_KILLED -	1 means that TclTeardownNamespace has already been called on
 *		this namespace and it should not be called again [Bug 1355942]
 * NS_SUPPRESS_COMPILATION -
 *		Marks the commands in this namespace for not being compiled,
 *		forcing them to be looked up every time.
 */

#define NS_DYING	0x01
#define NS_DEAD		0x02
#define NS_KILLED	0x04
#define NS_SUPPRESS_COMPILATION	0x08

/*
 * Flags passed to TclGetNamespaceForQualName:
 *
 * TCL_GLOBAL_ONLY		- (see tcl.h) Look only in the global ns.
 * TCL_NAMESPACE_ONLY		- (see tcl.h) Look only in the context ns.
 * TCL_CREATE_NS_IF_UNKNOWN	- Create unknown namespaces.
 * TCL_FIND_ONLY_NS		- The name sought is a namespace name.
 */

#define TCL_CREATE_NS_IF_UNKNOWN	0x800
#define TCL_FIND_ONLY_NS		0x1000

/*
 * The data cached in an ensemble subcommand's Tcl_Obj rep (reference in
 * twoPtrValue.ptr1 field). This structure is not shared between Tcl_Objs
 * referring to the same subcommand, even where one is a duplicate of another.
 */

typedef struct {
    Namespace *nsPtr;		/* The namespace backing the ensemble which
				 * this is a subcommand of. */
    int epoch;			/* Used to confirm when the data in this
				 * really structure matches up with the
				 * ensemble. */
    Tcl_Command token;		/* Reference to the comamnd for which this
				 * structure is a cache of the resolution. */
    char *fullSubcmdName;	/* The full (local) name of the subcommand,
				 * allocated with ckalloc(). */
    Tcl_Obj *realPrefixObj;	/* Object containing the prefix words of the
				 * command that implements this ensemble
				 * subcommand. */
} EnsembleCmdRep;

/*
 * The client data for an ensemble command. This consists of the table of
 * commands that are actually exported by the namespace, and an epoch counter
 * that, combined with the exportLookupEpoch field of the namespace structure,
 * defines whether the table contains valid data or will need to be recomputed
 * next time the ensemble command is called.
 */

typedef struct EnsembleConfig {
    Namespace *nsPtr;		/* The namspace backing this ensemble up. */
    Tcl_Command token;		/* The token for the command that provides
				 * ensemble support for the namespace, or NULL
				 * if the command has been deleted (or never
				 * existed; the global namespace never has an
				 * ensemble command.) */
    int epoch;			/* The epoch at which this ensemble's table of
				 * exported commands is valid. */
    char **subcommandArrayPtr;	/* Array of ensemble subcommand names. At all
				 * consistent points, this will have the same
				 * number of entries as there are entries in
				 * the subcommandTable hash. */
    Tcl_HashTable subcommandTable;
				/* Hash table of ensemble subcommand names,
				 * which are its keys so this also provides
				 * the storage management for those subcommand
				 * names. The contents of the entry values are
				 * object version the prefix lists to use when
				 * substituting for the command/subcommand to
				 * build the ensemble implementation command.
				 * Has to be stored here as well as in
				 * subcommandDict because that field is NULL
				 * when we are deriving the ensemble from the
				 * namespace exports list. FUTURE WORK: use
				 * object hash table here. */
    struct EnsembleConfig *next;/* The next ensemble in the linked list of
				 * ensembles associated with a namespace. If
				 * this field points to this ensemble, the
				 * structure has already been unlinked from
				 * all lists, and cannot be found by scanning
				 * the list from the namespace's ensemble
				 * field. */
    int flags;			/* ORed combo of TCL_ENSEMBLE_PREFIX,
				 * ENSEMBLE_DEAD and ENSEMBLE_COMPILE. */

    /* OBJECT FIELDS FOR ENSEMBLE CONFIGURATION */

    Tcl_Obj *subcommandDict;	/* Dictionary providing mapping from
				 * subcommands to their implementing command
				 * prefixes, or NULL if we are to build the
				 * map automatically from the namespace
				 * exports. */
    Tcl_Obj *subcmdList;	/* List of commands that this ensemble
				 * actually provides, and whose implementation
				 * will be built using the subcommandDict (if
				 * present and defined) and by simple mapping
				 * to the namespace otherwise. If NULL,
				 * indicates that we are using the (dynamic)
				 * list of currently exported commands. */
    Tcl_Obj *unknownHandler;	/* Script prefix used to handle the case when
				 * no match is found (according to the rule
				 * defined by flag bit TCL_ENSEMBLE_PREFIX) or
				 * NULL to use the default error-generating
				 * behaviour. The script execution gets all
				 * the arguments to the ensemble command
				 * (including objv[0]) and will have the
				 * results passed directly back to the caller
				 * (including the error code) unless the code
				 * is TCL_CONTINUE in which case the
				 * subcommand will be reparsed by the ensemble
				 * core, presumably because the ensemble
				 * itself has been updated. */
    Tcl_Obj *parameterList;	/* List of ensemble parameter names. */
    int numParameters;		/* Cached number of parameters. This is either
				 * 0 (if the parameterList field is NULL) or
				 * the length of the list in the parameterList
				 * field. */
} EnsembleConfig;

/*
 * Various bits for the EnsembleConfig.flags field.
 */

#define ENSEMBLE_DEAD	0x1	/* Flag value to say that the ensemble is dead
				 * and on its way out. */
#define ENSEMBLE_COMPILE 0x4	/* Flag to enable bytecode compilation of an
				 * ensemble. */

/*
 *----------------------------------------------------------------
 * Data structures related to variables. These are used primarily in tclVar.c
 *----------------------------------------------------------------
 */

/*
 * The following structure defines a variable trace, which is used to invoke a
 * specific C procedure whenever certain operations are performed on a
 * variable.
 */

typedef struct VarTrace {
    Tcl_VarTraceProc *traceProc;/* Procedure to call when operations given by
				 * flags are performed on variable. */
    ClientData clientData;	/* Argument to pass to proc. */
    int flags;			/* What events the trace procedure is
				 * interested in: OR-ed combination of
				 * TCL_TRACE_READS, TCL_TRACE_WRITES,
				 * TCL_TRACE_UNSETS and TCL_TRACE_ARRAY. */
    struct VarTrace *nextPtr;	/* Next in list of traces associated with a
				 * particular variable. */
} VarTrace;

/*
 * The following structure defines a command trace, which is used to invoke a
 * specific C procedure whenever certain operations are performed on a
 * command.
 */

typedef struct CommandTrace {
    Tcl_CommandTraceProc *traceProc;
				/* Procedure to call when operations given by
				 * flags are performed on command. */
    ClientData clientData;	/* Argument to pass to proc. */
    int flags;			/* What events the trace procedure is
				 * interested in: OR-ed combination of
				 * TCL_TRACE_RENAME, TCL_TRACE_DELETE. */
    struct CommandTrace *nextPtr;
				/* Next in list of traces associated with a
				 * particular command. */
    int refCount;		/* Used to ensure this structure is not
				 * deleted too early. Keeps track of how many
				 * pieces of code have a pointer to this
				 * structure. */
} CommandTrace;

/*
 * When a command trace is active (i.e. its associated procedure is executing)
 * one of the following structures is linked into a list associated with the
 * command's interpreter. The information in the structure is needed in order
 * for Tcl to behave reasonably if traces are deleted while traces are active.
 */

typedef struct ActiveCommandTrace {
    struct Command *cmdPtr;	/* Command that's being traced. */
    struct ActiveCommandTrace *nextPtr;
				/* Next in list of all active command traces
				 * for the interpreter, or NULL if no more. */
    CommandTrace *nextTracePtr;	/* Next trace to check after current trace
				 * procedure returns; if this trace gets
				 * deleted, must update pointer to avoid using
				 * free'd memory. */
    int reverseScan;		/* Boolean set true when traces are scanning
				 * in reverse order. */
} ActiveCommandTrace;

/*
 * When a variable trace is active (i.e. its associated procedure is
 * executing) one of the following structures is linked into a list associated
 * with the variable's interpreter. The information in the structure is needed
 * in order for Tcl to behave reasonably if traces are deleted while traces
 * are active.
 */

typedef struct ActiveVarTrace {
    struct Var *varPtr;		/* Variable that's being traced. */
    struct ActiveVarTrace *nextPtr;
				/* Next in list of all active variable traces
				 * for the interpreter, or NULL if no more. */
    VarTrace *nextTracePtr;	/* Next trace to check after current trace
				 * procedure returns; if this trace gets
				 * deleted, must update pointer to avoid using
				 * free'd memory. */
} ActiveVarTrace;

/*
 * The following structure describes an enumerative search in progress on an
 * array variable; this are invoked with options to the "array" command.
 */

typedef struct ArraySearch {
    int id;			/* Integer id used to distinguish among
				 * multiple concurrent searches for the same
				 * array. */
    struct Var *varPtr;		/* Pointer to array variable that's being
				 * searched. */
    Tcl_HashSearch search;	/* Info kept by the hash module about progress
				 * through the array. */
    Tcl_HashEntry *nextEntry;	/* Non-null means this is the next element to
				 * be enumerated (it's leftover from the
				 * Tcl_FirstHashEntry call or from an "array
				 * anymore" command). NULL means must call
				 * Tcl_NextHashEntry to get value to
				 * return. */
    struct ArraySearch *nextPtr;/* Next in list of all active searches for
				 * this variable, or NULL if this is the last
				 * one. */
} ArraySearch;

/*
 * The structure below defines a variable, which associates a string name with
 * a Tcl_Obj value. These structures are kept in procedure call frames (for
 * local variables recognized by the compiler) or in the heap (for global
 * variables and any variable not known to the compiler). For each Var
 * structure in the heap, a hash table entry holds the variable name and a
 * pointer to the Var structure.
 */

typedef struct Var {
    int flags;			/* Miscellaneous bits of information about
				 * variable. See below for definitions. */
    union {
	Tcl_Obj *objPtr;	/* The variable's object value. Used for
				 * scalar variables and array elements. */
	TclVarHashTable *tablePtr;/* For array variables, this points to
				 * information about the hash table used to
				 * implement the associative array. Points to
				 * ckalloc-ed data. */
	struct Var *linkPtr;	/* If this is a global variable being referred
				 * to in a procedure, or a variable created by
				 * "upvar", this field points to the
				 * referenced variable's Var struct. */
    } value;
} Var;

typedef struct VarInHash {
    Var var;
    int refCount;		/* Counts number of active uses of this
				 * variable: 1 for the entry in the hash
				 * table, 1 for each additional variable whose
				 * linkPtr points here, 1 for each nested
				 * trace active on variable, and 1 if the
				 * variable is a namespace variable. This
				 * record can't be deleted until refCount
				 * becomes 0. */
    Tcl_HashEntry entry;	/* The hash table entry that refers to this
				 * variable. This is used to find the name of
				 * the variable and to delete it from its
				 * hashtable if it is no longer needed. It
				 * also holds the variable's name. */
} VarInHash;

/*
 * Flag bits for variables. The first two (VAR_ARRAY and VAR_LINK) are
 * mutually exclusive and give the "type" of the variable. If none is set,
 * this is a scalar variable.
 *
 * VAR_ARRAY -			1 means this is an array variable rather than
 *				a scalar variable or link. The "tablePtr"
 *				field points to the array's hashtable for its
 *				elements.
 * VAR_LINK -			1 means this Var structure contains a pointer
 *				to another Var structure that either has the
 *				real value or is itself another VAR_LINK
 *				pointer. Variables like this come about
 *				through "upvar" and "global" commands, or
 *				through references to variables in enclosing
 *				namespaces.
 *
 * Flags that indicate the type and status of storage; none is set for
 * compiled local variables (Var structs).
 *
 * VAR_IN_HASHTABLE -		1 means this variable is in a hashtable and
 *				the Var structure is malloced. 0 if it is a
 *				local variable that was assigned a slot in a
 *				procedure frame by the compiler so the Var
 *				storage is part of the call frame.
 * VAR_DEAD_HASH		1 means that this var's entry in the hashtable
 *				has already been deleted.
 * VAR_ARRAY_ELEMENT -		1 means that this variable is an array
 *				element, so it is not legal for it to be an
 *				array itself (the VAR_ARRAY flag had better
 *				not be set).
 * VAR_NAMESPACE_VAR -		1 means that this variable was declared as a
 *				namespace variable. This flag ensures it
 *				persists until its namespace is destroyed or
 *				until the variable is unset; it will persist
 *				even if it has not been initialized and is
 *				marked undefined. The variable's refCount is
 *				incremented to reflect the "reference" from
 *				its namespace.
 *
 * Flag values relating to the variable's trace and search status.
 *
 * VAR_TRACED_READ
 * VAR_TRACED_WRITE
 * VAR_TRACED_UNSET
 * VAR_TRACED_ARRAY
 * VAR_TRACE_ACTIVE -		1 means that trace processing is currently
 *				underway for a read or write access, so new
 *				read or write accesses should not cause trace
 *				procedures to be called and the variable can't
 *				be deleted.
 * VAR_SEARCH_ACTIVE
 *
 * The following additional flags are used with the CompiledLocal type defined
 * below:
 *
 * VAR_ARGUMENT -		1 means that this variable holds a procedure
 *				argument.
 * VAR_TEMPORARY -		1 if the local variable is an anonymous
 *				temporary variable. Temporaries have a NULL
 *				name.
 * VAR_RESOLVED -		1 if name resolution has been done for this
 *				variable.
 * VAR_IS_ARGS			1 if this variable is the last argument and is
 *				named "args".
 */

/*
 * FLAGS RENUMBERED: everything breaks already, make things simpler.
 *
 * IMPORTANT: skip the values 0x10, 0x20, 0x40, 0x800 corresponding to
 * TCL_TRACE_(READS/WRITES/UNSETS/ARRAY): makes code simpler in tclTrace.c
 *
 * Keep the flag values for VAR_ARGUMENT and VAR_TEMPORARY so that old values
 * in precompiled scripts keep working.
 */

/* Type of value (0 is scalar) */
#define VAR_ARRAY		0x1
#define VAR_LINK		0x2

/* Type of storage (0 is compiled local) */
#define VAR_IN_HASHTABLE	0x4
#define VAR_DEAD_HASH		0x8
#define VAR_ARRAY_ELEMENT	0x1000
#define VAR_NAMESPACE_VAR	0x80	/* KEEP OLD VALUE for Itcl */

#define VAR_ALL_HASH \
	(VAR_IN_HASHTABLE|VAR_DEAD_HASH|VAR_NAMESPACE_VAR|VAR_ARRAY_ELEMENT)

/* Trace and search state. */

#define VAR_TRACED_READ		0x10	/* TCL_TRACE_READS */
#define VAR_TRACED_WRITE	0x20	/* TCL_TRACE_WRITES */
#define VAR_TRACED_UNSET	0x40	/* TCL_TRACE_UNSETS */
#define VAR_TRACED_ARRAY	0x800	/* TCL_TRACE_ARRAY */
#define VAR_TRACE_ACTIVE	0x2000
#define VAR_SEARCH_ACTIVE	0x4000
#define VAR_ALL_TRACES \
	(VAR_TRACED_READ|VAR_TRACED_WRITE|VAR_TRACED_ARRAY|VAR_TRACED_UNSET)

/* Special handling on initialisation (only CompiledLocal). */
#define VAR_ARGUMENT		0x100	/* KEEP OLD VALUE! See tclProc.c */
#define VAR_TEMPORARY		0x200	/* KEEP OLD VALUE! See tclProc.c */
#define VAR_IS_ARGS		0x400
#define VAR_RESOLVED		0x8000

/*
 * Macros to ensure that various flag bits are set properly for variables.
 * The ANSI C "prototypes" for these macros are:
 *
 * MODULE_SCOPE void	TclSetVarScalar(Var *varPtr);
 * MODULE_SCOPE void	TclSetVarArray(Var *varPtr);
 * MODULE_SCOPE void	TclSetVarLink(Var *varPtr);
 * MODULE_SCOPE void	TclSetVarArrayElement(Var *varPtr);
 * MODULE_SCOPE void	TclSetVarUndefined(Var *varPtr);
 * MODULE_SCOPE void	TclClearVarUndefined(Var *varPtr);
 */

#define TclSetVarScalar(varPtr) \
    (varPtr)->flags &= ~(VAR_ARRAY|VAR_LINK)

#define TclSetVarArray(varPtr) \
    (varPtr)->flags = ((varPtr)->flags & ~VAR_LINK) | VAR_ARRAY

#define TclSetVarLink(varPtr) \
    (varPtr)->flags = ((varPtr)->flags & ~VAR_ARRAY) | VAR_LINK

#define TclSetVarArrayElement(varPtr) \
    (varPtr)->flags = ((varPtr)->flags & ~VAR_ARRAY) | VAR_ARRAY_ELEMENT

#define TclSetVarUndefined(varPtr) \
    (varPtr)->flags &= ~(VAR_ARRAY|VAR_LINK);\
    (varPtr)->value.objPtr = NULL

#define TclClearVarUndefined(varPtr)

#define TclSetVarTraceActive(varPtr) \
    (varPtr)->flags |= VAR_TRACE_ACTIVE

#define TclClearVarTraceActive(varPtr) \
    (varPtr)->flags &= ~VAR_TRACE_ACTIVE

#define TclSetVarNamespaceVar(varPtr) \
    if (!TclIsVarNamespaceVar(varPtr)) {\
	(varPtr)->flags |= VAR_NAMESPACE_VAR;\
	if (TclIsVarInHash(varPtr)) {\
	    ((VarInHash *)(varPtr))->refCount++;\
	}\
    }

#define TclClearVarNamespaceVar(varPtr) \
    if (TclIsVarNamespaceVar(varPtr)) {\
	(varPtr)->flags &= ~VAR_NAMESPACE_VAR;\
	if (TclIsVarInHash(varPtr)) {\
	    ((VarInHash *)(varPtr))->refCount--;\
	}\
    }

/*
 * Macros to read various flag bits of variables.
 * The ANSI C "prototypes" for these macros are:
 *
 * MODULE_SCOPE int	TclIsVarScalar(Var *varPtr);
 * MODULE_SCOPE int	TclIsVarLink(Var *varPtr);
 * MODULE_SCOPE int	TclIsVarArray(Var *varPtr);
 * MODULE_SCOPE int	TclIsVarUndefined(Var *varPtr);
 * MODULE_SCOPE int	TclIsVarArrayElement(Var *varPtr);
 * MODULE_SCOPE int	TclIsVarTemporary(Var *varPtr);
 * MODULE_SCOPE int	TclIsVarArgument(Var *varPtr);
 * MODULE_SCOPE int	TclIsVarResolved(Var *varPtr);
 */

#define TclIsVarScalar(varPtr) \
    !((varPtr)->flags & (VAR_ARRAY|VAR_LINK))

#define TclIsVarLink(varPtr) \
    ((varPtr)->flags & VAR_LINK)

#define TclIsVarArray(varPtr) \
    ((varPtr)->flags & VAR_ARRAY)

#define TclIsVarUndefined(varPtr) \
    ((varPtr)->value.objPtr == NULL)

#define TclIsVarArrayElement(varPtr) \
    ((varPtr)->flags & VAR_ARRAY_ELEMENT)

#define TclIsVarNamespaceVar(varPtr) \
    ((varPtr)->flags & VAR_NAMESPACE_VAR)

#define TclIsVarTemporary(varPtr) \
    ((varPtr)->flags & VAR_TEMPORARY)

#define TclIsVarArgument(varPtr) \
    ((varPtr)->flags & VAR_ARGUMENT)

#define TclIsVarResolved(varPtr) \
    ((varPtr)->flags & VAR_RESOLVED)

#define TclIsVarTraceActive(varPtr) \
    ((varPtr)->flags & VAR_TRACE_ACTIVE)

#define TclIsVarTraced(varPtr) \
    ((varPtr)->flags & VAR_ALL_TRACES)

#define TclIsVarInHash(varPtr) \
    ((varPtr)->flags & VAR_IN_HASHTABLE)

#define TclIsVarDeadHash(varPtr) \
    ((varPtr)->flags & VAR_DEAD_HASH)

#define TclGetVarNsPtr(varPtr) \
    (TclIsVarInHash(varPtr) \
	? ((TclVarHashTable *) ((((VarInHash *) (varPtr))->entry.tablePtr)))->nsPtr \
	: NULL)

#define VarHashRefCount(varPtr) \
    ((VarInHash *) (varPtr))->refCount

/*
 * Macros for direct variable access by TEBC.
 */

#define TclIsVarDirectReadable(varPtr) \
    (   !((varPtr)->flags & (VAR_ARRAY|VAR_LINK|VAR_TRACED_READ)) \
    &&  (varPtr)->value.objPtr)

#define TclIsVarDirectWritable(varPtr) \
    !((varPtr)->flags & (VAR_ARRAY|VAR_LINK|VAR_TRACED_WRITE|VAR_DEAD_HASH))

#define TclIsVarDirectUnsettable(varPtr) \
    !((varPtr)->flags & (VAR_ARRAY|VAR_LINK|VAR_TRACED_READ|VAR_TRACED_WRITE|VAR_TRACED_UNSET|VAR_DEAD_HASH))

#define TclIsVarDirectModifyable(varPtr) \
    (   !((varPtr)->flags & (VAR_ARRAY|VAR_LINK|VAR_TRACED_READ|VAR_TRACED_WRITE)) \
    &&  (varPtr)->value.objPtr)

#define TclIsVarDirectReadable2(varPtr, arrayPtr) \
    (TclIsVarDirectReadable(varPtr) &&\
	(!(arrayPtr) || !((arrayPtr)->flags & VAR_TRACED_READ)))

#define TclIsVarDirectWritable2(varPtr, arrayPtr) \
    (TclIsVarDirectWritable(varPtr) &&\
	(!(arrayPtr) || !((arrayPtr)->flags & VAR_TRACED_WRITE)))

#define TclIsVarDirectModifyable2(varPtr, arrayPtr) \
    (TclIsVarDirectModifyable(varPtr) &&\
	(!(arrayPtr) || !((arrayPtr)->flags & (VAR_TRACED_READ|VAR_TRACED_WRITE))))

/*
 *----------------------------------------------------------------
 * Data structures related to procedures. These are used primarily in
 * tclProc.c, tclCompile.c, and tclExecute.c.
 *----------------------------------------------------------------
 */

/*
 * Forward declaration to prevent an error when the forward reference to
 * Command is encountered in the Proc and ImportRef types declared below.
 */

struct Command;

/*
 * The variable-length structure below describes a local variable of a
 * procedure that was recognized by the compiler. These variables have a name,
 * an element in the array of compiler-assigned local variables in the
 * procedure's call frame, and various other items of information. If the
 * local variable is a formal argument, it may also have a default value. The
 * compiler can't recognize local variables whose names are expressions (these
 * names are only known at runtime when the expressions are evaluated) or
 * local variables that are created as a result of an "upvar" or "uplevel"
 * command. These other local variables are kept separately in a hash table in
 * the call frame.
 */

typedef struct CompiledLocal {
    struct CompiledLocal *nextPtr;
				/* Next compiler-recognized local variable for
				 * this procedure, or NULL if this is the last
				 * local. */
    int nameLength;		/* The number of characters in local
				 * variable's name. Used to speed up variable
				 * lookups. */
    int frameIndex;		/* Index in the array of compiler-assigned
				 * variables in the procedure call frame. */
    int flags;			/* Flag bits for the local variable. Same as
				 * the flags for the Var structure above,
				 * although only VAR_ARGUMENT, VAR_TEMPORARY,
				 * and VAR_RESOLVED make sense. */
    Tcl_Obj *defValuePtr;	/* Pointer to the default value of an
				 * argument, if any. NULL if not an argument
				 * or, if an argument, no default value. */
    Tcl_ResolvedVarInfo *resolveInfo;
				/* Customized variable resolution info
				 * supplied by the Tcl_ResolveCompiledVarProc
				 * associated with a namespace. Each variable
				 * is marked by a unique ClientData tag during
				 * compilation, and that same tag is used to
				 * find the variable at runtime. */
    char name[1];		/* Name of the local variable starts here. If
				 * the name is NULL, this will just be '\0'.
				 * The actual size of this field will be large
				 * enough to hold the name. MUST BE THE LAST
				 * FIELD IN THE STRUCTURE! */
} CompiledLocal;

/*
 * The structure below defines a command procedure, which consists of a
 * collection of Tcl commands plus information about arguments and other local
 * variables recognized at compile time.
 */

typedef struct Proc {
    struct Interp *iPtr;	/* Interpreter for which this command is
				 * defined. */
    int refCount;		/* Reference count: 1 if still present in
				 * command table plus 1 for each call to the
				 * procedure that is currently active. This
				 * structure can be freed when refCount
				 * becomes zero. */
    struct Command *cmdPtr;	/* Points to the Command structure for this
				 * procedure. This is used to get the
				 * namespace in which to execute the
				 * procedure. */
    Tcl_Obj *bodyPtr;		/* Points to the ByteCode object for
				 * procedure's body command. */
    int numArgs;		/* Number of formal parameters. */
    int numCompiledLocals;	/* Count of local variables recognized by the
				 * compiler including arguments and
				 * temporaries. */
    CompiledLocal *firstLocalPtr;
				/* Pointer to first of the procedure's
				 * compiler-allocated local variables, or NULL
				 * if none. The first numArgs entries in this
				 * list describe the procedure's formal
				 * arguments. */
    CompiledLocal *lastLocalPtr;/* Pointer to the last allocated local
				 * variable or NULL if none. This has frame
				 * index (numCompiledLocals-1). */
} Proc;

/*
 * The type of functions called to process errors found during the execution
 * of a procedure (or lambda term or ...).
 */

typedef void (ProcErrorProc)(Tcl_Interp *interp, Tcl_Obj *procNameObj);

/*
 * The structure below defines a command trace. This is used to allow Tcl
 * clients to find out whenever a command is about to be executed.
 */

typedef struct Trace {
    int level;			/* Only trace commands at nesting level less
				 * than or equal to this. */
    Tcl_CmdObjTraceProc *proc;	/* Procedure to call to trace command. */
    ClientData clientData;	/* Arbitrary value to pass to proc. */
    struct Trace *nextPtr;	/* Next in list of traces for this interp. */
    int flags;			/* Flags governing the trace - see
				 * Tcl_CreateObjTrace for details. */
    Tcl_CmdObjTraceDeleteProc *delProc;
				/* Procedure to call when trace is deleted. */
} Trace;

/*
 * When an interpreter trace is active (i.e. its associated procedure is
 * executing), one of the following structures is linked into a list
 * associated with the interpreter. The information in the structure is needed
 * in order for Tcl to behave reasonably if traces are deleted while traces
 * are active.
 */

typedef struct ActiveInterpTrace {
    struct ActiveInterpTrace *nextPtr;
				/* Next in list of all active command traces
				 * for the interpreter, or NULL if no more. */
    Trace *nextTracePtr;	/* Next trace to check after current trace
				 * procedure returns; if this trace gets
				 * deleted, must update pointer to avoid using
				 * free'd memory. */
    int reverseScan;		/* Boolean set true when traces are scanning
				 * in reverse order. */
} ActiveInterpTrace;

/*
 * Flag values designating types of execution traces. See tclTrace.c for
 * related flag values.
 *
 * TCL_TRACE_ENTER_EXEC		- triggers enter/enterstep traces.
 * 				- passed to Tcl_CreateObjTrace to set up
 *				  "enterstep" traces.
 * TCL_TRACE_LEAVE_EXEC		- triggers leave/leavestep traces.
 * 				- passed to Tcl_CreateObjTrace to set up
 *				  "leavestep" traces.
 */

#define TCL_TRACE_ENTER_EXEC	1
#define TCL_TRACE_LEAVE_EXEC	2

/*
 * The structure below defines an entry in the assocData hash table which is
 * associated with an interpreter. The entry contains a pointer to a function
 * to call when the interpreter is deleted, and a pointer to a user-defined
 * piece of data.
 */

typedef struct AssocData {
    Tcl_InterpDeleteProc *proc;	/* Proc to call when deleting. */
    ClientData clientData;	/* Value to pass to proc. */
} AssocData;

/*
 * The structure below defines a call frame. A call frame defines a naming
 * context for a procedure call: its local naming scope (for local variables)
 * and its global naming scope (a namespace, perhaps the global :: namespace).
 * A call frame can also define the naming context for a namespace eval or
 * namespace inscope command: the namespace in which the command's code should
 * execute. The Tcl_CallFrame structures exist only while procedures or
 * namespace eval/inscope's are being executed, and provide a kind of Tcl call
 * stack.
 *
 * WARNING!! The structure definition must be kept consistent with the
 * Tcl_CallFrame structure in tcl.h. If you change one, change the other.
 */

/*
 * Will be grown to contain: pointers to the varnames (allocated at the end),
 * plus the init values for each variable (suitable to be memcopied on init)
 */

typedef struct LocalCache {
    int refCount;
    int numVars;
    Tcl_Obj *varName0;
} LocalCache;

#define localName(framePtr, i) \
    ((&((framePtr)->localCachePtr->varName0))[(i)])

MODULE_SCOPE void	TclFreeLocalCache(Tcl_Interp *interp,
			    LocalCache *localCachePtr);

typedef struct CallFrame {
    Namespace *nsPtr;		/* Points to the namespace used to resolve
				 * commands and global variables. */
    int isProcCallFrame;	/* If 0, the frame was pushed to execute a
				 * namespace command and var references are
				 * treated as references to namespace vars;
				 * varTablePtr and compiledLocals are ignored.
				 * If FRAME_IS_PROC is set, the frame was
				 * pushed to execute a Tcl procedure and may
				 * have local vars. */
    int objc;			/* This and objv below describe the arguments
				 * for this procedure call. */
    Tcl_Obj *const *objv;	/* Array of argument objects. */
    struct CallFrame *callerPtr;
				/* Value of interp->framePtr when this
				 * procedure was invoked (i.e. next higher in
				 * stack of all active procedures). */
    struct CallFrame *callerVarPtr;
				/* Value of interp->varFramePtr when this
				 * procedure was invoked (i.e. determines
				 * variable scoping within caller). Same as
				 * callerPtr unless an "uplevel" command or
				 * something equivalent was active in the
				 * caller). */
    int level;			/* Level of this procedure, for "uplevel"
				 * purposes (i.e. corresponds to nesting of
				 * callerVarPtr's, not callerPtr's). 1 for
				 * outermost procedure, 0 for top-level. */
    Proc *procPtr;		/* Points to the structure defining the called
				 * procedure. Used to get information such as
				 * the number of compiled local variables
				 * (local variables assigned entries ["slots"]
				 * in the compiledLocals array below). */
    TclVarHashTable *varTablePtr;
				/* Hash table containing local variables not
				 * recognized by the compiler, or created at
				 * execution time through, e.g., upvar.
				 * Initially NULL and created if needed. */
    int numCompiledLocals;	/* Count of local variables recognized by the
				 * compiler including arguments. */
    Var *compiledLocals;	/* Points to the array of local variables
				 * recognized by the compiler. The compiler
				 * emits code that refers to these variables
				 * using an index into this array. */
    ClientData clientData;	/* Pointer to some context that is used by
				 * object systems. The meaning of the contents
				 * of this field is defined by the code that
				 * sets it, and it should only ever be set by
				 * the code that is pushing the frame. In that
				 * case, the code that sets it should also
				 * have some means of discovering what the
				 * meaning of the value is, which we do not
				 * specify. */
    LocalCache *localCachePtr;
    Tcl_Obj    *tailcallPtr;
				/* NULL if no tailcall is scheduled */
} CallFrame;

#define FRAME_IS_PROC	0x1
#define FRAME_IS_LAMBDA 0x2
#define FRAME_IS_METHOD	0x4	/* The frame is a method body, and the frame's
				 * clientData field contains a CallContext
				 * reference. Part of TIP#257. */
#define FRAME_IS_OO_DEFINE 0x8	/* The frame is part of the inside workings of
				 * the [oo::define] command; the clientData
				 * field contains an Object reference that has
				 * been confirmed to refer to a class. Part of
				 * TIP#257. */

/*
 * TIP #280
 * The structure below defines a command frame. A command frame provides
 * location information for all commands executing a tcl script (source, eval,
 * uplevel, procedure bodies, ...). The runtime structure essentially contains
 * the stack trace as it would be if the currently executing command were to
 * throw an error.
 *
 * For commands where it makes sense it refers to the associated CallFrame as
 * well.
 *
 * The structures are chained in a single list, with the top of the stack
 * anchored in the Interp structure.
 *
 * Instances can be allocated on the C stack, or the heap, the former making
 * cleanup a bit simpler.
 */

typedef struct CmdFrame {
    /*
     * General data. Always available.
     */

    int type;			/* Values see below. */
    int level;			/* Number of frames in stack, prevent O(n)
				 * scan of list. */
    int *line;			/* Lines the words of the command start on. */
    int nline;
    CallFrame *framePtr;	/* Procedure activation record, may be
				 * NULL. */
    struct CmdFrame *nextPtr;	/* Link to calling frame. */
    /*
     * Data needed for Eval vs TEBC
     *
     * EXECUTION CONTEXTS and usage of CmdFrame
     *
     * Field	  TEBC		  EvalEx	  EvalObjEx
     * =======	  ====		  ======	  =========
     * level	  yes		  yes		  yes
     * type	  BC/PREBC	  SRC/EVAL	  EVAL_LIST
     * line0	  yes		  yes		  yes
     * framePtr	  yes		  yes		  yes
     * =======	  ====		  ======	  =========
     *
     * =======	  ====		  ======	  ========= union data
     * line1	  -		  yes		  -
     * line3	  -		  yes		  -
     * path	  -		  yes		  -
     * -------	  ----		  ------	  ---------
     * codePtr	  yes		  -		  -
     * pc	  yes		  -		  -
     * =======	  ====		  ======	  =========
     *
     * =======	  ====		  ======	  ========= | union cmd
     * listPtr	  -		  -		  yes	    |
     * -------	  ----		  ------	  --------- |
     * cmd	  yes		  yes		  -	    |
     * cmdlen	  yes		  yes		  -	    |
     * -------	  ----		  ------	  --------- |
     */

    union {
	struct {
	    Tcl_Obj *path;	/* Path of the sourced file the command is
				 * in. */
	} eval;
	struct {
	    const void *codePtr;/* Byte code currently executed... */
	    const char *pc;	/* ... and instruction pointer. */
	} tebc;
    } data;
    union {
	struct {
	    const char *cmd;	/* The executed command, if possible... */
	    int len;		/* ... and its length. */
	} str;
	Tcl_Obj *listPtr;	/* Tcl_EvalObjEx, cmd list. */
    } cmd;
    int numLevels;		/* Value of interp's numLevels when the frame
				 * was pushed. */
    const struct CFWordBC *litarg;
				/* Link to set of literal arguments which have
				 * ben pushed on the lineLABCPtr stack by
				 * TclArgumentBCEnter(). These will be removed
				 * by TclArgumentBCRelease. */
} CmdFrame;

typedef struct CFWord {
    CmdFrame *framePtr;		/* CmdFrame to access. */
    int word;			/* Index of the word in the command. */
    int refCount;		/* Number of times the word is on the
				 * stack. */
} CFWord;

typedef struct CFWordBC {
    CmdFrame *framePtr;		/* CmdFrame to access. */
    int pc;			/* Instruction pointer of a command in
				 * ExtCmdLoc.loc[.] */
    int word;			/* Index of word in
				 * ExtCmdLoc.loc[cmd]->line[.] */
    struct CFWordBC *prevPtr;	/* Previous entry in stack for same Tcl_Obj. */
    struct CFWordBC *nextPtr;	/* Next entry for same command call. See
				 * CmdFrame litarg field for the list start. */
    Tcl_Obj *obj;		/* Back reference to hashtable key */
} CFWordBC;

/*
 * Structure to record the locations of invisible continuation lines in
 * literal scripts, as character offset from the beginning of the script. Both
 * compiler and direct evaluator use this information to adjust their line
 * counters when tracking through the script, because when it is invoked the
 * continuation line marker as a whole has been removed already, meaning that
 * the \n which was part of it is gone as well, breaking regular line
 * tracking.
 *
 * These structures are allocated and filled by both the function
 * TclSubstTokens() in the file "tclParse.c" and its caller TclEvalEx() in the
 * file "tclBasic.c", and stored in the thread-global hashtable "lineCLPtr" in
 * file "tclObj.c". They are used by the functions TclSetByteCodeFromAny() and
 * TclCompileScript(), both found in the file "tclCompile.c". Their memory is
 * released by the function TclFreeObj(), in the file "tclObj.c", and also by
 * the function TclThreadFinalizeObjects(), in the same file.
 */

#define CLL_END		(-1)

typedef struct ContLineLoc {
    int num;			/* Number of entries in loc, not counting the
				 * final -1 marker entry. */
    int loc[1];			/* Table of locations, as character offsets.
				 * The table is allocated as part of the
				 * structure, extending behind the nominal end
				 * of the structure. An entry containing the
				 * value -1 is put after the last location, as
				 * end-marker/sentinel. */
} ContLineLoc;

/*
 * The following macros define the allowed values for the type field of the
 * CmdFrame structure above. Some of the values occur only in the extended
 * location data referenced via the 'baseLocPtr'.
 *
 * TCL_LOCATION_EVAL	  : Frame is for a script evaluated by EvalEx.
 * TCL_LOCATION_EVAL_LIST : Frame is for a script evaluated by the list
 *			    optimization path of EvalObjEx.
 * TCL_LOCATION_BC	  : Frame is for bytecode.
 * TCL_LOCATION_PREBC	  : Frame is for precompiled bytecode.
 * TCL_LOCATION_SOURCE	  : Frame is for a script evaluated by EvalEx, from a
 *			    sourced file.
 * TCL_LOCATION_PROC	  : Frame is for bytecode of a procedure.
 *
 * A TCL_LOCATION_BC type in a frame can be overridden by _SOURCE and _PROC
 * types, per the context of the byte code in execution.
 */

#define TCL_LOCATION_EVAL	(0) /* Location in a dynamic eval script. */
#define TCL_LOCATION_EVAL_LIST	(1) /* Location in a dynamic eval script,
				     * list-path. */
#define TCL_LOCATION_BC		(2) /* Location in byte code. */
#define TCL_LOCATION_PREBC	(3) /* Location in precompiled byte code, no
				     * location. */
#define TCL_LOCATION_SOURCE	(4) /* Location in a file. */
#define TCL_LOCATION_PROC	(5) /* Location in a dynamic proc. */
#define TCL_LOCATION_LAST	(6) /* Number of values in the enum. */

/*
 * Structure passed to describe procedure-like "procedures" that are not
 * procedures (e.g. a lambda) so that their details can be reported correctly
 * by [info frame]. Contains a sub-structure for each extra field.
 */

typedef Tcl_Obj * (GetFrameInfoValueProc)(ClientData clientData);
typedef struct {
    const char *name;		/* Name of this field. */
    GetFrameInfoValueProc *proc;	/* Function to generate a Tcl_Obj* from the
				 * clientData, or just use the clientData
				 * directly (after casting) if NULL. */
    ClientData clientData;	/* Context for above function, or Tcl_Obj* if
				 * proc field is NULL. */
} ExtraFrameInfoField;
typedef struct {
    int length;			/* Length of array. */
    ExtraFrameInfoField fields[2];
				/* Really as long as necessary, but this is
				 * long enough for nearly anything. */
} ExtraFrameInfo;

/*
 *----------------------------------------------------------------
 * Data structures and procedures related to TclHandles, which are a very
 * lightweight method of preserving enough information to determine if an
 * arbitrary malloc'd block has been deleted.
 *----------------------------------------------------------------
 */

typedef void **TclHandle;

/*
 *----------------------------------------------------------------
 * Experimental flag value passed to Tcl_GetRegExpFromObj. Intended for use
 * only by Expect. It will probably go away in a later release.
 *----------------------------------------------------------------
 */

#define TCL_REG_BOSONLY 002000	/* Prepend \A to pattern so it only matches at
				 * the beginning of the string. */

/*
 * These are a thin layer over TclpThreadKeyDataGet and TclpThreadKeyDataSet
 * when threads are used, or an emulation if there are no threads. These are
 * really internal and Tcl clients should use Tcl_GetThreadData.
 */

MODULE_SCOPE void *	TclThreadDataKeyGet(Tcl_ThreadDataKey *keyPtr);
MODULE_SCOPE void	TclThreadDataKeySet(Tcl_ThreadDataKey *keyPtr,
			    void *data);

/*
 * This is a convenience macro used to initialize a thread local storage ptr.
 */

#define TCL_TSD_INIT(keyPtr) \
  (ThreadSpecificData *)Tcl_GetThreadData((keyPtr), sizeof(ThreadSpecificData))

/*
 * Forward declaration to prevent errors when the forward references to
 * Tcl_Parse and CompileEnv are encountered in the procedure type CompileProc
 * declared below.
 */

struct CompileEnv;

/*
 * The type of procedures called by the Tcl bytecode compiler to compile
 * commands. Pointers to these procedures are kept in the Command structure
 * describing each command. The integer value returned by a CompileProc must
 * be one of the following:
 *
 * TCL_OK		Compilation completed normally.
 * TCL_ERROR 		Compilation could not be completed. This can be just a
 * 			judgment by the CompileProc that the command is too
 * 			complex to compile effectively, or it can indicate
 * 			that in the current state of the interp, the command
 * 			would raise an error. The bytecode compiler will not
 * 			do any error reporting at compiler time. Error
 * 			reporting is deferred until the actual runtime,
 * 			because by then changes in the interp state may allow
 * 			the command to be successfully evaluated.
 * TCL_OUT_LINE_COMPILE	A source-compatible alias for TCL_ERROR, kept for the
 * 			sake of old code only.
 */

#define TCL_OUT_LINE_COMPILE	TCL_ERROR

typedef int (CompileProc)(Tcl_Interp *interp, Tcl_Parse *parsePtr,
	struct Command *cmdPtr, struct CompileEnv *compEnvPtr);

/*
 * The type of procedure called from the compilation hook point in
 * SetByteCodeFromAny.
 */

typedef int (CompileHookProc)(Tcl_Interp *interp,
	struct CompileEnv *compEnvPtr, ClientData clientData);

/*
 * The data structure defining the execution environment for ByteCode's.
 * There is one ExecEnv structure per Tcl interpreter. It holds the evaluation
 * stack that holds command operands and results. The stack grows towards
 * increasing addresses. The member stackPtr points to the stackItems of the
 * currently active execution stack.
 */

typedef struct CorContext {
    struct CallFrame *framePtr;
    struct CallFrame *varFramePtr;
    struct CmdFrame *cmdFramePtr;  /* See Interp.cmdFramePtr */
    Tcl_HashTable *lineLABCPtr;    /* See Interp.lineLABCPtr */
} CorContext;

typedef struct CoroutineData {
    struct Command *cmdPtr;	/* The command handle for the coroutine. */
    struct ExecEnv *eePtr;	/* The special execution environment (stacks,
				 * etc.) for the coroutine. */
    struct ExecEnv *callerEEPtr;/* The execution environment for the caller of
				 * the coroutine, which might be the
				 * interpreter global environment or another
				 * coroutine. */
    CorContext caller;
    CorContext running;
    Tcl_HashTable *lineLABCPtr;    /* See Interp.lineLABCPtr */
    void *stackLevel;
    int auxNumLevels;		/* While the coroutine is running the
				 * numLevels of the create/resume command is
				 * stored here; for suspended coroutines it
				 * holds the nesting numLevels at yield. */
    int nargs;                  /* Number of args required for resuming this
				 * coroutine; -2 means "0 or 1" (default), -1
				 * means "any" */
} CoroutineData;

typedef struct ExecEnv {
    Tcl_Obj *constants[2];	/* Pointers to constant "0" and "1" objs. */
    struct Tcl_Interp *interp;
    struct NRE_callback *callbackPtr;
				/* Top callback in NRE's stack. */
    struct CoroutineData *corPtr;
    int rewind;
} ExecEnv;

#define COR_IS_SUSPENDED(corPtr) \
    ((corPtr)->stackLevel == NULL)

/*
 * The definitions for the LiteralTable and LiteralEntry structures. Each
 * interpreter contains a LiteralTable. It is used to reduce the storage
 * needed for all the Tcl objects that hold the literals of scripts compiled
 * by the interpreter. A literal's object is shared by all the ByteCodes that
 * refer to the literal. Each distinct literal has one LiteralEntry entry in
 * the LiteralTable. A literal table is a specialized hash table that is
 * indexed by the literal's string representation, which may contain null
 * characters.
 *
 * Note that we reduce the space needed for literals by sharing literal
 * objects both within a ByteCode (each ByteCode contains a local
 * LiteralTable) and across all an interpreter's ByteCodes (with the
 * interpreter's global LiteralTable).
 */

typedef struct LiteralEntry {
    struct LiteralEntry *nextPtr;
				/* Points to next entry in this hash bucket or
				 * NULL if end of chain. */
    Tcl_Obj *objPtr;		/* Points to Tcl object that holds the
				 * literal's bytes and length. */
    int refCount;		/* If in an interpreter's global literal
				 * table, the number of ByteCode structures
				 * that share the literal object; the literal
				 * entry can be freed when refCount drops to
				 * 0. If in a local literal table, -1. */
    Namespace *nsPtr;		/* Namespace in which this literal is used. We
				 * try to avoid sharing literal non-FQ command
				 * names among different namespaces to reduce
				 * shimmering. */
} LiteralEntry;

typedef struct LiteralTable {
    LiteralEntry **buckets;	/* Pointer to bucket array. Each element
				 * points to first entry in bucket's hash
				 * chain, or NULL. */
    LiteralEntry *staticBuckets[TCL_SMALL_HASH_TABLE];
				/* Bucket array used for small tables to avoid
				 * mallocs and frees. */
    int numBuckets;		/* Total number of buckets allocated at
				 * **buckets. */
    int numEntries;		/* Total number of entries present in
				 * table. */
    int rebuildSize;		/* Enlarge table when numEntries gets to be
				 * this large. */
    int mask;			/* Mask value used in hashing function. */
} LiteralTable;

/*
 * The following structure defines for each Tcl interpreter various
 * statistics-related information about the bytecode compiler and
 * interpreter's operation in that interpreter.
 */

#ifdef TCL_COMPILE_STATS
typedef struct ByteCodeStats {
    long numExecutions;		/* Number of ByteCodes executed. */
    long numCompilations;	/* Number of ByteCodes created. */
    long numByteCodesFreed;	/* Number of ByteCodes destroyed. */
    long instructionCount[256];	/* Number of times each instruction was
				 * executed. */

    double totalSrcBytes;	/* Total source bytes ever compiled. */
    double totalByteCodeBytes;	/* Total bytes for all ByteCodes. */
    double currentSrcBytes;	/* Src bytes for all current ByteCodes. */
    double currentByteCodeBytes;/* Code bytes in all current ByteCodes. */

    long srcCount[32];		/* Source size distribution: # of srcs of
				 * size [2**(n-1)..2**n), n in [0..32). */
    long byteCodeCount[32];	/* ByteCode size distribution. */
    long lifetimeCount[32];	/* ByteCode lifetime distribution (ms). */

    double currentInstBytes;	/* Instruction bytes-current ByteCodes. */
    double currentLitBytes;	/* Current literal bytes. */
    double currentExceptBytes;	/* Current exception table bytes. */
    double currentAuxBytes;	/* Current auxiliary information bytes. */
    double currentCmdMapBytes;	/* Current src<->code map bytes. */

    long numLiteralsCreated;	/* Total literal objects ever compiled. */
    double totalLitStringBytes;	/* Total string bytes in all literals. */
    double currentLitStringBytes;
				/* String bytes in current literals. */
    long literalCount[32];	/* Distribution of literal string sizes. */
} ByteCodeStats;
#endif /* TCL_COMPILE_STATS */

/*
 * Structure used in implementation of those core ensembles which are
 * partially compiled. Used as an array of these, with a terminating field
 * whose 'name' is NULL.
 */

typedef struct {
    const char *name;		/* The name of the subcommand. */
    Tcl_ObjCmdProc *proc;	/* The implementation of the subcommand. */
    CompileProc *compileProc;	/* The compiler for the subcommand. */
    Tcl_ObjCmdProc *nreProc;	/* NRE implementation of this command. */
    ClientData clientData;	/* Any clientData to give the command. */
    int unsafe;			/* Whether this command is to be hidden by
				 * default in a safe interpreter. */
} EnsembleImplMap;

/*
 *----------------------------------------------------------------
 * Data structures related to commands.
 *----------------------------------------------------------------
 */

/*
 * An imported command is created in an namespace when it imports a "real"
 * command from another namespace. An imported command has a Command structure
 * that points (via its ClientData value) to the "real" Command structure in
 * the source namespace's command table. The real command records all the
 * imported commands that refer to it in a list of ImportRef structures so
 * that they can be deleted when the real command is deleted.
 */

typedef struct ImportRef {
    struct Command *importedCmdPtr;
				/* Points to the imported command created in
				 * an importing namespace; this command
				 * redirects its invocations to the "real"
				 * command. */
    struct ImportRef *nextPtr;	/* Next element on the linked list of imported
				 * commands that refer to the "real" command.
				 * The real command deletes these imported
				 * commands on this list when it is
				 * deleted. */
} ImportRef;

/*
 * Data structure used as the ClientData of imported commands: commands
 * created in an namespace when it imports a "real" command from another
 * namespace.
 */

typedef struct ImportedCmdData {
    struct Command *realCmdPtr;	/* "Real" command that this imported command
				 * refers to. */
    struct Command *selfPtr;	/* Pointer to this imported command. Needed
				 * only when deleting it in order to remove it
				 * from the real command's linked list of
				 * imported commands that refer to it. */
} ImportedCmdData;

/*
 * A Command structure exists for each command in a namespace. The Tcl_Command
 * opaque type actually refers to these structures.
 */

typedef struct Command {
    Tcl_HashEntry *hPtr;	/* Pointer to the hash table entry that refers
				 * to this command. The hash table is either a
				 * namespace's command table or an
				 * interpreter's hidden command table. This
				 * pointer is used to get a command's name
				 * from its Tcl_Command handle. NULL means
				 * that the hash table entry has been removed
				 * already (this can happen if deleteProc
				 * causes the command to be deleted or
				 * recreated). */
    Namespace *nsPtr;		/* Points to the namespace containing this
				 * command. */
    int refCount;		/* 1 if in command hashtable plus 1 for each
				 * reference from a CmdName Tcl object
				 * representing a command's name in a ByteCode
				 * instruction sequence. This structure can be
				 * freed when refCount becomes zero. */
    int cmdEpoch;		/* Incremented to invalidate any references
				 * that point to this command when it is
				 * renamed, deleted, hidden, or exposed. */
    CompileProc *compileProc;	/* Procedure called to compile command. NULL
				 * if no compile proc exists for command. */
    Tcl_ObjCmdProc *objProc;	/* Object-based command procedure. */
    ClientData objClientData;	/* Arbitrary value passed to object proc. */
    Tcl_CmdProc *proc;		/* String-based command procedure. */
    ClientData clientData;	/* Arbitrary value passed to string proc. */
    Tcl_CmdDeleteProc *deleteProc;
				/* Procedure invoked when deleting command to,
				 * e.g., free all client data. */
    ClientData deleteData;	/* Arbitrary value passed to deleteProc. */
    int flags;			/* Miscellaneous bits of information about
				 * command. See below for definitions. */
    ImportRef *importRefPtr;	/* List of each imported Command created in
				 * another namespace when this command is
				 * imported. These imported commands redirect
				 * invocations back to this command. The list
				 * is used to remove all those imported
				 * commands when deleting this "real"
				 * command. */
    CommandTrace *tracePtr;	/* First in list of all traces set for this
				 * command. */
    Tcl_ObjCmdProc *nreProc;	/* NRE implementation of this command. */
} Command;

/*
 * Flag bits for commands.
 *
 * CMD_IS_DELETED -		Means that the command is in the process of
 *				being deleted (its deleteProc is currently
 *				executing). Other attempts to delete the
 *				command should be ignored.
 * CMD_TRACE_ACTIVE -		1 means that trace processing is currently
 *				underway for a rename/delete change. See the
 *				two flags below for which is currently being
 *				processed.
 * CMD_HAS_EXEC_TRACES -	1 means that this command has at least one
 *				execution trace (as opposed to simple
 *				delete/rename traces) in its tracePtr list.
 * TCL_TRACE_RENAME -		A rename trace is in progress. Further
 *				recursive renames will not be traced.
 * TCL_TRACE_DELETE -		A delete trace is in progress. Further
 *				recursive deletes will not be traced.
 * (these last two flags are defined in tcl.h)
 */

#define CMD_IS_DELETED		    0x1
#define CMD_TRACE_ACTIVE	    0x2
#define CMD_HAS_EXEC_TRACES	    0x4

/*
 *----------------------------------------------------------------
 * Data structures related to name resolution procedures.
 *----------------------------------------------------------------
 */

/*
 * The interpreter keeps a linked list of name resolution schemes. The scheme
 * for a namespace is consulted first, followed by the list of schemes in an
 * interpreter, followed by the default name resolution in Tcl. Schemes are
 * added/removed from the interpreter's list by calling Tcl_AddInterpResolver
 * and Tcl_RemoveInterpResolver.
 */

typedef struct ResolverScheme {
    char *name;			/* Name identifying this scheme. */
    Tcl_ResolveCmdProc *cmdResProc;
				/* Procedure handling command name
				 * resolution. */
    Tcl_ResolveVarProc *varResProc;
				/* Procedure handling variable name resolution
				 * for variables that can only be handled at
				 * runtime. */
    Tcl_ResolveCompiledVarProc *compiledVarResProc;
				/* Procedure handling variable name resolution
				 * at compile time. */

    struct ResolverScheme *nextPtr;
				/* Pointer to next record in linked list. */
} ResolverScheme;

/*
 * Forward declaration of the TIP#143 limit handler structure.
 */

typedef struct LimitHandler LimitHandler;

/*
 * TIP #268.
 * Values for the selection mode, i.e the package require preferences.
 */

enum PkgPreferOptions {
    PKG_PREFER_LATEST, PKG_PREFER_STABLE
};

/*
 *----------------------------------------------------------------
 * This structure defines an interpreter, which is a collection of commands
 * plus other state information related to interpreting commands, such as
 * variable storage. Primary responsibility for this data structure is in
 * tclBasic.c, but almost every Tcl source file uses something in here.
 *----------------------------------------------------------------
 */

typedef struct Interp {
    /*
     * Note: the first three fields must match exactly the fields in a
     * Tcl_Interp struct (see tcl.h). If you change one, be sure to change the
     * other.
     *
     * The interpreter's result is held in both the string and the
     * objResultPtr fields. These fields hold, respectively, the result's
     * string or object value. The interpreter's result is always in the
     * result field if that is non-empty, otherwise it is in objResultPtr.
     * The two fields are kept consistent unless some C code sets
     * interp->result directly. Programs should not access result and
     * objResultPtr directly; instead, they should always get and set the
     * result using procedures such as Tcl_SetObjResult, Tcl_GetObjResult, and
     * Tcl_GetStringResult. See the SetResult man page for details.
     */

    char *result;		/* If the last command returned a string
				 * result, this points to it. Should not be
				 * accessed directly; see comment above. */
    Tcl_FreeProc *freeProc;	/* Zero means a string result is statically
				 * allocated. TCL_DYNAMIC means string result
				 * was allocated with ckalloc and should be
				 * freed with ckfree. Other values give
				 * address of procedure to invoke to free the
				 * string result. Tcl_Eval must free it before
				 * executing next command. */
    int errorLine;		/* When TCL_ERROR is returned, this gives the
				 * line number in the command where the error
				 * occurred (1 means first line). */
    const struct TclStubs *stubTable;
				/* Pointer to the exported Tcl stub table. On
				 * previous versions of Tcl this is a pointer
				 * to the objResultPtr or a pointer to a
				 * buckets array in a hash table. We therefore
				 * have to do some careful checking before we
				 * can use this. */

    TclHandle handle;		/* Handle used to keep track of when this
				 * interp is deleted. */

    Namespace *globalNsPtr;	/* The interpreter's global namespace. */
    Tcl_HashTable *hiddenCmdTablePtr;
				/* Hash table used by tclBasic.c to keep track
				 * of hidden commands on a per-interp
				 * basis. */
    ClientData interpInfo;	/* Information used by tclInterp.c to keep
				 * track of master/slave interps on a
				 * per-interp basis. */
    Tcl_HashTable unused2;	/* No longer used (was mathFuncTable) */

    /*
     * Information related to procedures and variables. See tclProc.c and
     * tclVar.c for usage.
     */

    int numLevels;		/* Keeps track of how many nested calls to
				 * Tcl_Eval are in progress for this
				 * interpreter. It's used to delay deletion of
				 * the table until all Tcl_Eval invocations
				 * are completed. */
    int maxNestingDepth;	/* If numLevels exceeds this value then Tcl
				 * assumes that infinite recursion has
				 * occurred and it generates an error. */
    CallFrame *framePtr;	/* Points to top-most in stack of all nested
				 * procedure invocations. */
    CallFrame *varFramePtr;	/* Points to the call frame whose variables
				 * are currently in use (same as framePtr
				 * unless an "uplevel" command is
				 * executing). */
    ActiveVarTrace *activeVarTracePtr;
				/* First in list of active traces for interp,
				 * or NULL if no active traces. */
    int returnCode;		/* [return -code] parameter. */
    CallFrame *rootFramePtr;	/* Global frame pointer for this
				 * interpreter. */
    Namespace *lookupNsPtr;	/* Namespace to use ONLY on the next
				 * TCL_EVAL_INVOKE call to Tcl_EvalObjv. */

    /*
     * Information used by Tcl_AppendResult to keep track of partial results.
     * See Tcl_AppendResult code for details.
     */

    char *appendResult;		/* Storage space for results generated by
				 * Tcl_AppendResult. Ckalloc-ed. NULL means
				 * not yet allocated. */
    int appendAvl;		/* Total amount of space available at
				 * partialResult. */
    int appendUsed;		/* Number of non-null bytes currently stored
				 * at partialResult. */

    /*
     * Information about packages. Used only in tclPkg.c.
     */

    Tcl_HashTable packageTable;	/* Describes all of the packages loaded in or
				 * available to this interpreter. Keys are
				 * package names, values are (Package *)
				 * pointers. */
    char *packageUnknown;	/* Command to invoke during "package require"
				 * commands for packages that aren't described
				 * in packageTable. Ckalloc'ed, may be
				 * NULL. */
    /*
     * Miscellaneous information:
     */

    int cmdCount;		/* Total number of times a command procedure
				 * has been called for this interpreter. */
    int evalFlags;		/* Flags to control next call to Tcl_Eval.
				 * Normally zero, but may be set before
				 * calling Tcl_Eval. See below for valid
				 * values. */
    int unused1;		/* No longer used (was termOffset) */
    LiteralTable literalTable;	/* Contains LiteralEntry's describing all Tcl
				 * objects holding literals of scripts
				 * compiled by the interpreter. Indexed by the
				 * string representations of literals. Used to
				 * avoid creating duplicate objects. */
    int compileEpoch;		/* Holds the current "compilation epoch" for
				 * this interpreter. This is incremented to
				 * invalidate existing ByteCodes when, e.g., a
				 * command with a compile procedure is
				 * redefined. */
    Proc *compiledProcPtr;	/* If a procedure is being compiled, a pointer
				 * to its Proc structure; otherwise, this is
				 * NULL. Set by ObjInterpProc in tclProc.c and
				 * used by tclCompile.c to process local
				 * variables appropriately. */
    ResolverScheme *resolverPtr;
				/* Linked list of name resolution schemes
				 * added to this interpreter. Schemes are
				 * added and removed by calling
				 * Tcl_AddInterpResolvers and
				 * Tcl_RemoveInterpResolver respectively. */
    Tcl_Obj *scriptFile;	/* NULL means there is no nested source
				 * command active; otherwise this points to
				 * pathPtr of the file being sourced. */
    int flags;			/* Various flag bits. See below. */
    long randSeed;		/* Seed used for rand() function. */
    Trace *tracePtr;		/* List of traces for this interpreter. */
    Tcl_HashTable *assocData;	/* Hash table for associating data with this
				 * interpreter. Cleaned up when this
				 * interpreter is deleted. */
    struct ExecEnv *execEnvPtr;	/* Execution environment for Tcl bytecode
				 * execution. Contains a pointer to the Tcl
				 * evaluation stack. */
    Tcl_Obj *emptyObjPtr;	/* Points to an object holding an empty
				 * string. Returned by Tcl_ObjSetVar2 when
				 * variable traces change a variable in a
				 * gross way. */
    char resultSpace[TCL_RESULT_SIZE+1];
				/* Static space holding small results. */
    Tcl_Obj *objResultPtr;	/* If the last command returned an object
				 * result, this points to it. Should not be
				 * accessed directly; see comment above. */
    Tcl_ThreadId threadId;	/* ID of thread that owns the interpreter. */

    ActiveCommandTrace *activeCmdTracePtr;
				/* First in list of active command traces for
				 * interp, or NULL if no active traces. */
    ActiveInterpTrace *activeInterpTracePtr;
				/* First in list of active traces for interp,
				 * or NULL if no active traces. */

    int tracesForbiddingInline;	/* Count of traces (in the list headed by
				 * tracePtr) that forbid inline bytecode
				 * compilation. */

    /*
     * Fields used to manage extensible return options (TIP 90).
     */

    Tcl_Obj *returnOpts;	/* A dictionary holding the options to the
				 * last [return] command. */

    Tcl_Obj *errorInfo;		/* errorInfo value (now as a Tcl_Obj). */
    Tcl_Obj *eiVar;		/* cached ref to ::errorInfo variable. */
    Tcl_Obj *errorCode;		/* errorCode value (now as a Tcl_Obj). */
    Tcl_Obj *ecVar;		/* cached ref to ::errorInfo variable. */
    int returnLevel;		/* [return -level] parameter. */

    /*
     * Resource limiting framework support (TIP#143).
     */

    struct {
	int active;		/* Flag values defining which limits have been
				 * set. */
	int granularityTicker;	/* Counter used to determine how often to
				 * check the limits. */
	int exceeded;		/* Which limits have been exceeded, described
				 * as flag values the same as the 'active'
				 * field. */

	int cmdCount;		/* Limit for how many commands to execute in
				 * the interpreter. */
	LimitHandler *cmdHandlers;
				/* Handlers to execute when the limit is
				 * reached. */
	int cmdGranularity;	/* Mod factor used to determine how often to
				 * evaluate the limit check. */

	Tcl_Time time;		/* Time limit for execution within the
				 * interpreter. */
	LimitHandler *timeHandlers;
				/* Handlers to execute when the limit is
				 * reached. */
	int timeGranularity;	/* Mod factor used to determine how often to
				 * evaluate the limit check. */
	Tcl_TimerToken timeEvent;
				/* Handle for a timer callback that will occur
				 * when the time-limit is exceeded. */

	Tcl_HashTable callbacks;/* Mapping from (interp,type) pair to data
				 * used to install a limit handler callback to
				 * run in _this_ interp when the limit is
				 * exceeded. */
    } limit;

    /*
     * Information for improved default error generation from ensembles
     * (TIP#112).
     */

    struct {
	Tcl_Obj *const *sourceObjs;
				/* What arguments were actually input into the
				 * *root* ensemble command? (Nested ensembles
				 * don't rewrite this.) NULL if we're not
				 * processing an ensemble. */
	int numRemovedObjs;	/* How many arguments have been stripped off
				 * because of ensemble processing. */
	int numInsertedObjs;	/* How many of the current arguments were
				 * inserted by an ensemble. */
    } ensembleRewrite;

    /*
     * TIP #219: Global info for the I/O system.
     */

    Tcl_Obj *chanMsg;		/* Error message set by channel drivers, for
				 * the propagation of arbitrary Tcl errors.
				 * This information, if present (chanMsg not
				 * NULL), takes precedence over a POSIX error
				 * code returned by a channel operation. */

    /*
     * Source code origin information (TIP #280).
     */

    CmdFrame *cmdFramePtr;	/* Points to the command frame containing the
				 * location information for the current
				 * command. */
    const CmdFrame *invokeCmdFramePtr;
				/* Points to the command frame which is the
				 * invoking context of the bytecode compiler.
				 * NULL when the byte code compiler is not
				 * active. */
    int invokeWord;		/* Index of the word in the command which
				 * is getting compiled. */
    Tcl_HashTable *linePBodyPtr;/* This table remembers for each statically
				 * defined procedure the location information
				 * for its body. It is keyed by the address of
				 * the Proc structure for a procedure. The
				 * values are "struct CmdFrame*". */
    Tcl_HashTable *lineBCPtr;	/* This table remembers for each ByteCode
				 * object the location information for its
				 * body. It is keyed by the address of the
				 * Proc structure for a procedure. The values
				 * are "struct ExtCmdLoc*". (See
				 * tclCompile.h) */
    Tcl_HashTable *lineLABCPtr;
    Tcl_HashTable *lineLAPtr;	/* This table remembers for each argument of a
				 * command on the execution stack the index of
				 * the argument in the command, and the
				 * location data of the command. It is keyed
				 * by the address of the Tcl_Obj containing
				 * the argument. The values are "struct
				 * CFWord*" (See tclBasic.c). This allows
				 * commands like uplevel, eval, etc. to find
				 * location information for their arguments,
				 * if they are a proper literal argument to an
				 * invoking command. Alt view: An index to the
				 * CmdFrame stack keyed by command argument
				 * holders. */
    ContLineLoc *scriptCLLocPtr;/* This table points to the location data for
				 * invisible continuation lines in the script,
				 * if any. This pointer is set by the function
				 * TclEvalObjEx() in file "tclBasic.c", and
				 * used by function ...() in the same file.
				 * It does for the eval/direct path of script
				 * execution what CompileEnv.clLoc does for
				 * the bytecode compiler.
				 */
    /*
     * TIP #268. The currently active selection mode, i.e. the package require
     * preferences.
     */

    int packagePrefer;		/* Current package selection mode. */

    /*
     * Hashtables for variable traces and searches.
     */

    Tcl_HashTable varTraces;	/* Hashtable holding the start of a variable's
				 * active trace list; varPtr is the key. */
    Tcl_HashTable varSearches;	/* Hashtable holding the start of a variable's
				 * active searches list; varPtr is the key. */
    /*
     * The thread-specific data ekeko: cache pointers or values that
     *  (a) do not change during the thread's lifetime
     *  (b) require access to TSD to determine at runtime
     *  (c) are accessed very often (e.g., at each command call)
     *
     * Note that these are the same for all interps in the same thread. They
     * just have to be initialised for the thread's master interp, slaves
     * inherit the value.
     *
     * They are used by the macros defined below.
     */

    int *asyncReadyPtr;		/* Pointer to the asyncReady indicator for
				 * this interp's thread; see tclAsync.c */
    /*
     * The pointer to the object system root ekeko. c.f. TIP #257.
     */
    void *objectFoundation;	/* Pointer to the Foundation structure of the
				 * object system, which contains things like
				 * references to key namespaces. See
				 * tclOOInt.h and tclOO.c for real definition
				 * and setup. */

    struct NRE_callback *deferredCallbacks;
				/* Callbacks that are set previous to a call
				 * to some Eval function but that actually
				 * belong to the command that is about to be
				 * called - i.e., they should be run *before*
				 * any tailcall is invoked. */

    /*
     * TIP #285, Script cancellation support.
     */

    Tcl_AsyncHandler asyncCancel;
				/* Async handler token for Tcl_CancelEval. */
    Tcl_Obj *asyncCancelMsg;	/* Error message set by async cancel handler
				 * for the propagation of arbitrary Tcl
				 * errors. This information, if present
				 * (asyncCancelMsg not NULL), takes precedence
				 * over the default error messages returned by
				 * a script cancellation operation. */

	/*
	 * TIP #348 IMPLEMENTATION  -  Substituted error stack
	 */
    Tcl_Obj *errorStack;	/* [info errorstack] value (as a Tcl_Obj). */
    Tcl_Obj *upLiteral;		/* "UP" literal for [info errorstack] */
    Tcl_Obj *callLiteral;	/* "CALL" literal for [info errorstack] */
    Tcl_Obj *innerLiteral;	/* "INNER" literal for [info errorstack] */
    Tcl_Obj *innerContext;	/* cached list for fast reallocation */
    int resetErrorStack;        /* controls cleaning up of ::errorStack */

#ifdef TCL_COMPILE_STATS
    /*
     * Statistical information about the bytecode compiler and interpreter's
     * operation. This should be the last field of Interp.
     */

    ByteCodeStats stats;	/* Holds compilation and execution statistics
				 * for this interpreter. */
#endif /* TCL_COMPILE_STATS */
} Interp;

/*
 * Macros that use the TSD-ekeko.
 */

#define TclAsyncReady(iPtr) \
    *((iPtr)->asyncReadyPtr)

/*
 * Macros for script cancellation support (TIP #285).
 */

#define TclCanceled(iPtr) \
    (((iPtr)->flags & CANCELED) || ((iPtr)->flags & TCL_CANCEL_UNWIND))

#define TclSetCancelFlags(iPtr, cancelFlags)   \
    (iPtr)->flags |= CANCELED;                 \
    if ((cancelFlags) & TCL_CANCEL_UNWIND) {   \
        (iPtr)->flags |= TCL_CANCEL_UNWIND;    \
    }

#define TclUnsetCancelFlags(iPtr) \
    (iPtr)->flags &= (~(CANCELED | TCL_CANCEL_UNWIND))

/*
 * General list of interpreters. Doubly linked for easier removal of items
 * deep in the list.
 */

typedef struct InterpList {
    Interp *interpPtr;
    struct InterpList *prevPtr;
    struct InterpList *nextPtr;
} InterpList;

/*
 * Macros for splicing into and out of doubly linked lists. They assume
 * existence of struct items 'prevPtr' and 'nextPtr'.
 *
 * a = element to add or remove.
 * b = list head.
 *
 * TclSpliceIn adds to the head of the list.
 */

#define TclSpliceIn(a,b)			\
    (a)->nextPtr = (b);				\
    if ((b) != NULL) {				\
	(b)->prevPtr = (a);			\
    }						\
    (a)->prevPtr = NULL, (b) = (a);

#define TclSpliceOut(a,b)			\
    if ((a)->prevPtr != NULL) {			\
	(a)->prevPtr->nextPtr = (a)->nextPtr;	\
    } else {					\
	(b) = (a)->nextPtr;			\
    }						\
    if ((a)->nextPtr != NULL) {			\
	(a)->nextPtr->prevPtr = (a)->prevPtr;	\
    }

/*
 * EvalFlag bits for Interp structures:
 *
 * TCL_ALLOW_EXCEPTIONS	1 means it's OK for the script to terminate with a
 *			code other than TCL_OK or TCL_ERROR; 0 means codes
 *			other than these should be turned into errors.
 */

#define TCL_ALLOW_EXCEPTIONS	4
#define TCL_EVAL_FILE		2
#define TCL_EVAL_CTX		8

/*
 * Flag bits for Interp structures:
 *
 * DELETED:		Non-zero means the interpreter has been deleted:
 *			don't process any more commands for it, and destroy
 *			the structure as soon as all nested invocations of
 *			Tcl_Eval are done.
 * ERR_ALREADY_LOGGED:	Non-zero means information has already been logged in
 *			iPtr->errorInfo for the current Tcl_Eval instance, so
 *			Tcl_Eval needn't log it (used to implement the "error
 *			message log" command).
 * DONT_COMPILE_CMDS_INLINE: Non-zero means that the bytecode compiler should
 *			not compile any commands into an inline sequence of
 *			instructions. This is set 1, for example, when command
 *			traces are requested.
 * RAND_SEED_INITIALIZED: Non-zero means that the randSeed value of the interp
 *			has not be initialized. This is set 1 when we first
 *			use the rand() or srand() functions.
 * SAFE_INTERP:		Non zero means that the current interp is a safe
 *			interp (i.e. it has only the safe commands installed,
 *			less priviledge than a regular interp).
 * INTERP_DEBUG_FRAME:	Used for switching on various extra interpreter
 *			debug/info mechanisms (e.g. info frame eval/uplevel
 *			tracing) which are performance intensive.
 * INTERP_TRACE_IN_PROGRESS: Non-zero means that an interp trace is currently
 *			active; so no further trace callbacks should be
 *			invoked.
 * INTERP_ALTERNATE_WRONG_ARGS: Used for listing second and subsequent forms
 *			of the wrong-num-args string in Tcl_WrongNumArgs.
 *			Makes it append instead of replacing and uses
 *			different intermediate text.
 * CANCELED:		Non-zero means that the script in progress should be
 *			canceled as soon as possible. This can be checked by
 *			extensions (and the core itself) by calling
 *			Tcl_Canceled and checking if TCL_ERROR is returned.
 *			This is a one-shot flag that is reset immediately upon
 *			being detected; however, if the TCL_CANCEL_UNWIND flag
 *			is set Tcl_Canceled will continue to report that the
 *			script in progress has been canceled thereby allowing
 *			the evaluation stack for the interp to be fully
 *			unwound.
 *
 * WARNING: For the sake of some extensions that have made use of former
 * internal values, do not re-use the flag values 2 (formerly ERR_IN_PROGRESS)
 * or 8 (formerly ERROR_CODE_SET).
 */

#define DELETED				     1
#define ERR_ALREADY_LOGGED		     4
#define INTERP_DEBUG_FRAME		  0x10
#define DONT_COMPILE_CMDS_INLINE	  0x20
#define RAND_SEED_INITIALIZED		  0x40
#define SAFE_INTERP			  0x80
#define INTERP_TRACE_IN_PROGRESS	 0x200
#define INTERP_ALTERNATE_WRONG_ARGS	 0x400
#define ERR_LEGACY_COPY			 0x800
#define CANCELED			0x1000

/*
 * Maximum number of levels of nesting permitted in Tcl commands (used to
 * catch infinite recursion).
 */

#define MAX_NESTING_DEPTH	1000

/*
 * TIP#143 limit handler internal representation.
 */

struct LimitHandler {
    int flags;			/* The state of this particular handler. */
    Tcl_LimitHandlerProc *handlerProc;
				/* The handler callback. */
    ClientData clientData;	/* Opaque argument to the handler callback. */
    Tcl_LimitHandlerDeleteProc *deleteProc;
				/* How to delete the clientData. */
    LimitHandler *prevPtr;	/* Previous item in linked list of
				 * handlers. */
    LimitHandler *nextPtr;	/* Next item in linked list of handlers. */
};

/*
 * Values for the LimitHandler flags field.
 *	LIMIT_HANDLER_ACTIVE - Whether the handler is currently being
 *		processed; handlers are never to be entered reentrantly.
 *	LIMIT_HANDLER_DELETED - Whether the handler has been deleted. This
 *		should not normally be observed because when a handler is
 *		deleted it is also spliced out of the list of handlers, but
 *		even so we will be careful.
 */

#define LIMIT_HANDLER_ACTIVE	0x01
#define LIMIT_HANDLER_DELETED	0x02

/*
 * The macro below is used to modify a "char" value (e.g. by casting it to an
 * unsigned character) so that it can be used safely with macros such as
 * isspace.
 */

#define UCHAR(c) ((unsigned char) (c))

/*
 * This macro is used to determine the offset needed to safely allocate any
 * data structure in memory. Given a starting offset or size, it "rounds up"
 * or "aligns" the offset to the next 8-byte boundary so that any data
 * structure can be placed at the resulting offset without fear of an
 * alignment error.
 *
 * WARNING!! DO NOT USE THIS MACRO TO ALIGN POINTERS: it will produce the
 * wrong result on platforms that allocate addresses that are divisible by 4
 * or 2. Only use it for offsets or sizes.
 *
 * This macro is only used by tclCompile.c in the core (Bug 926445). It
 * however not be made file static, as extensions that touch bytecodes
 * (notably tbcload) require it.
 */

#define TCL_ALIGN(x) (((int)(x) + 7) & ~7)

/*
 * The following enum values are used to specify the runtime platform setting
 * of the tclPlatform variable.
 */

typedef enum {
    TCL_PLATFORM_UNIX = 0,	/* Any Unix-like OS. */
    TCL_PLATFORM_WINDOWS = 2	/* Any Microsoft Windows OS. */
} TclPlatformType;

/*
 * The following enum values are used to indicate the translation of a Tcl
 * channel. Declared here so that each platform can define
 * TCL_PLATFORM_TRANSLATION to the native translation on that platform.
 */

typedef enum TclEolTranslation {
    TCL_TRANSLATE_AUTO,		/* Eol == \r, \n and \r\n. */
    TCL_TRANSLATE_CR,		/* Eol == \r. */
    TCL_TRANSLATE_LF,		/* Eol == \n. */
    TCL_TRANSLATE_CRLF		/* Eol == \r\n. */
} TclEolTranslation;

/*
 * Flags for TclInvoke:
 *
 * TCL_INVOKE_HIDDEN		Invoke a hidden command; if not set, invokes
 *				an exposed command.
 * TCL_INVOKE_NO_UNKNOWN	If set, "unknown" is not invoked if the
 *				command to be invoked is not found. Only has
 *				an effect if invoking an exposed command,
 *				i.e. if TCL_INVOKE_HIDDEN is not also set.
 * TCL_INVOKE_NO_TRACEBACK	Does not record traceback information if the
 *				invoked command returns an error. Used if the
 *				caller plans on recording its own traceback
 *				information.
 */

#define	TCL_INVOKE_HIDDEN	(1<<0)
#define TCL_INVOKE_NO_UNKNOWN	(1<<1)
#define TCL_INVOKE_NO_TRACEBACK	(1<<2)

/*
 * The structure used as the internal representation of Tcl list objects. This
 * struct is grown (reallocated and copied) as necessary to hold all the
 * list's element pointers. The struct might contain more slots than currently
 * used to hold all element pointers. This is done to make append operations
 * faster.
 */

typedef struct List {
    int refCount;
    int maxElemCount;		/* Total number of element array slots. */
    int elemCount;		/* Current number of list elements. */
    int canonicalFlag;		/* Set if the string representation was
				 * derived from the list representation. May
				 * be ignored if there is no string rep at
				 * all.*/
    Tcl_Obj *elements;		/* First list element; the struct is grown to
				 * accomodate all elements. */
} List;

#define LIST_MAX \
	(1 + (int)(((size_t)UINT_MAX - sizeof(List))/sizeof(Tcl_Obj *)))
#define LIST_SIZE(numElems) \
	(unsigned)(sizeof(List) + (((numElems) - 1) * sizeof(Tcl_Obj *)))

/*
 * Macro used to get the elements of a list object.
 */

#define ListRepPtr(listPtr) \
    ((List *) (listPtr)->internalRep.twoPtrValue.ptr1)

#define ListSetIntRep(objPtr, listRepPtr) \
    (objPtr)->internalRep.twoPtrValue.ptr1 = (void *)(listRepPtr), \
    (objPtr)->internalRep.twoPtrValue.ptr2 = NULL, \
    (listRepPtr)->refCount++, \
    (objPtr)->typePtr = &tclListType

#define ListObjGetElements(listPtr, objc, objv) \
    ((objv) = &(ListRepPtr(listPtr)->elements), \
     (objc) = ListRepPtr(listPtr)->elemCount)

#define ListObjLength(listPtr, len) \
    ((len) = ListRepPtr(listPtr)->elemCount)

#define ListObjIsCanonical(listPtr) \
    (((listPtr)->bytes == NULL) || ListRepPtr(listPtr)->canonicalFlag)

#define TclListObjGetElements(interp, listPtr, objcPtr, objvPtr) \
    (((listPtr)->typePtr == &tclListType) \
	    ? ((ListObjGetElements((listPtr), *(objcPtr), *(objvPtr))), TCL_OK)\
	    : Tcl_ListObjGetElements((interp), (listPtr), (objcPtr), (objvPtr)))

#define TclListObjLength(interp, listPtr, lenPtr) \
    (((listPtr)->typePtr == &tclListType) \
	    ? ((ListObjLength((listPtr), *(lenPtr))), TCL_OK)\
	    : Tcl_ListObjLength((interp), (listPtr), (lenPtr)))

#define TclListObjIsCanonical(listPtr) \
    (((listPtr)->typePtr == &tclListType) ? ListObjIsCanonical((listPtr)) : 0)

/*
 * Modes for collecting (or not) in the implementations of TclNRForeachCmd,
 * TclNRLmapCmd and their compilations.
 */

#define TCL_EACH_KEEP_NONE  0	/* Discard iteration result like [foreach] */
#define TCL_EACH_COLLECT    1	/* Collect iteration result like [lmap] */

/*
 * Macros providing a faster path to integers: Tcl_GetLongFromObj everywhere,
 * Tcl_GetIntFromObj and TclGetIntForIndex on platforms where longs are ints.
 *
 * WARNING: these macros eval their args more than once.
 */

#define TclGetLongFromObj(interp, objPtr, longPtr) \
    (((objPtr)->typePtr == &tclIntType)	\
	    ? ((*(longPtr) = (objPtr)->internalRep.longValue), TCL_OK) \
	    : Tcl_GetLongFromObj((interp), (objPtr), (longPtr)))

#if (LONG_MAX == INT_MAX)
#define TclGetIntFromObj(interp, objPtr, intPtr) \
    (((objPtr)->typePtr == &tclIntType)	\
	    ? ((*(intPtr) = (objPtr)->internalRep.longValue), TCL_OK) \
	    : Tcl_GetIntFromObj((interp), (objPtr), (intPtr)))
#define TclGetIntForIndexM(interp, objPtr, endValue, idxPtr) \
    (((objPtr)->typePtr == &tclIntType)	\
	    ? ((*(idxPtr) = (objPtr)->internalRep.longValue), TCL_OK) \
	    : TclGetIntForIndex((interp), (objPtr), (endValue), (idxPtr)))
#else
#define TclGetIntFromObj(interp, objPtr, intPtr) \
    Tcl_GetIntFromObj((interp), (objPtr), (intPtr))
#define TclGetIntForIndexM(interp, objPtr, ignore, idxPtr)	\
    TclGetIntForIndex(interp, objPtr, ignore, idxPtr)
#endif

/*
 * Flag values for TclTraceDictPath().
 *
 * DICT_PATH_READ indicates that all entries on the path must exist but no
 * updates will be needed.
 *
 * DICT_PATH_UPDATE indicates that we are going to be doing an update at the
 * tip of the path, so duplication of shared objects should be done along the
 * way.
 *
 * DICT_PATH_EXISTS indicates that we are performing an existance test and a
 * lookup failure should therefore not be an error. If (and only if) this flag
 * is set, TclTraceDictPath() will return the special value
 * DICT_PATH_NON_EXISTENT if the path is not traceable.
 *
 * DICT_PATH_CREATE (which also requires the DICT_PATH_UPDATE bit to be set)
 * indicates that we are to create non-existant dictionaries on the path.
 */

#define DICT_PATH_READ		0
#define DICT_PATH_UPDATE	1
#define DICT_PATH_EXISTS	2
#define DICT_PATH_CREATE	5

#define DICT_PATH_NON_EXISTENT	((Tcl_Obj *) (void *) 1)

/*
 *----------------------------------------------------------------
 * Data structures related to the filesystem internals
 *----------------------------------------------------------------
 */

/*
 * The version_2 filesystem is private to Tcl. As and when these changes have
 * been thoroughly tested and investigated a new public filesystem interface
 * will be released. The aim is more versatile virtual filesystem interfaces,
 * more efficiency in 'path' manipulation and usage, and cleaner filesystem
 * code internally.
 */

#define TCL_FILESYSTEM_VERSION_2	((Tcl_FSVersion) 0x2)
typedef ClientData (TclFSGetCwdProc2)(ClientData clientData);
typedef int (Tcl_FSLoadFileProc2) (Tcl_Interp *interp, Tcl_Obj *pathPtr,
	Tcl_LoadHandle *handlePtr, Tcl_FSUnloadFileProc **unloadProcPtr, int flags);

/*
 * The following types are used for getting and storing platform-specific file
 * attributes in tclFCmd.c and the various platform-versions of that file.
 * This is done to have as much common code as possible in the file attributes
 * code. For more information about the callbacks, see TclFileAttrsCmd in
 * tclFCmd.c.
 */

typedef int (TclGetFileAttrProc)(Tcl_Interp *interp, int objIndex,
	Tcl_Obj *fileName, Tcl_Obj **attrObjPtrPtr);
typedef int (TclSetFileAttrProc)(Tcl_Interp *interp, int objIndex,
	Tcl_Obj *fileName, Tcl_Obj *attrObjPtr);

typedef struct TclFileAttrProcs {
    TclGetFileAttrProc *getProc;/* The procedure for getting attrs. */
    TclSetFileAttrProc *setProc;/* The procedure for setting attrs. */
} TclFileAttrProcs;

/*
 * Opaque handle used in pipeline routines to encapsulate platform-dependent
 * state.
 */

typedef struct TclFile_ *TclFile;

/*
 * The "globParameters" argument of the function TclGlob is an or'ed
 * combination of the following values:
 */

#define TCL_GLOBMODE_NO_COMPLAIN	1
#define TCL_GLOBMODE_JOIN		2
#define TCL_GLOBMODE_DIR		4
#define TCL_GLOBMODE_TAILS		8

typedef enum Tcl_PathPart {
    TCL_PATH_DIRNAME,
    TCL_PATH_TAIL,
    TCL_PATH_EXTENSION,
    TCL_PATH_ROOT
} Tcl_PathPart;

/*
 *----------------------------------------------------------------
 * Data structures related to obsolete filesystem hooks
 *----------------------------------------------------------------
 */

typedef int (TclStatProc_)(const char *path, struct stat *buf);
typedef int (TclAccessProc_)(const char *path, int mode);
typedef Tcl_Channel (TclOpenFileChannelProc_)(Tcl_Interp *interp,
	const char *fileName, const char *modeString, int permissions);

/*
 *----------------------------------------------------------------
 * Data structures related to procedures
 *----------------------------------------------------------------
 */

typedef Tcl_CmdProc *TclCmdProcType;
typedef Tcl_ObjCmdProc *TclObjCmdProcType;

/*
 *----------------------------------------------------------------
 * Data structures for process-global values.
 *----------------------------------------------------------------
 */

typedef void (TclInitProcessGlobalValueProc)(char **valuePtr, int *lengthPtr,
	Tcl_Encoding *encodingPtr);

/*
 * A ProcessGlobalValue struct exists for each internal value in Tcl that is
 * to be shared among several threads. Each thread sees a (Tcl_Obj) copy of
 * the value, and the master is kept as a counted string, with epoch and mutex
 * control. Each ProcessGlobalValue struct should be a static variable in some
 * file.
 */

typedef struct ProcessGlobalValue {
    int epoch;			/* Epoch counter to detect changes in the
				 * master value. */
    int numBytes;		/* Length of the master string. */
    char *value;		/* The master string value. */
    Tcl_Encoding encoding;	/* system encoding when master string was
				 * initialized. */
    TclInitProcessGlobalValueProc *proc;
    				/* A procedure to initialize the master string
				 * copy when a "get" request comes in before
				 * any "set" request has been received. */
    Tcl_Mutex mutex;		/* Enforce orderly access from multiple
				 * threads. */
    Tcl_ThreadDataKey key;	/* Key for per-thread data holding the
				 * (Tcl_Obj) copy for each thread. */
} ProcessGlobalValue;

/*
 *----------------------------------------------------------------------
 * Flags for TclParseNumber
 *----------------------------------------------------------------------
 */

#define TCL_PARSE_DECIMAL_ONLY		1
				/* Leading zero doesn't denote octal or
				 * hex. */
#define TCL_PARSE_OCTAL_ONLY		2
				/* Parse octal even without prefix. */
#define TCL_PARSE_HEXADECIMAL_ONLY	4
				/* Parse hexadecimal even without prefix. */
#define TCL_PARSE_INTEGER_ONLY		8
				/* Disable floating point parsing. */
#define TCL_PARSE_SCAN_PREFIXES		16
				/* Use [scan] rules dealing with 0?
				 * prefixes. */
#define TCL_PARSE_NO_WHITESPACE		32
				/* Reject leading/trailing whitespace. */
#define TCL_PARSE_BINARY_ONLY	64
				/* Parse binary even without prefix. */

/*
 *----------------------------------------------------------------------
 * Type values TclGetNumberFromObj
 *----------------------------------------------------------------------
 */

#define TCL_NUMBER_LONG		1
#define TCL_NUMBER_WIDE		2
#define TCL_NUMBER_BIG		3
#define TCL_NUMBER_DOUBLE	4
#define TCL_NUMBER_NAN		5

/*
 *----------------------------------------------------------------
 * Variables shared among Tcl modules but not used by the outside world.
 *----------------------------------------------------------------
 */

MODULE_SCOPE char *tclNativeExecutableName;
MODULE_SCOPE int tclFindExecutableSearchDone;
MODULE_SCOPE char *tclMemDumpFileName;
MODULE_SCOPE TclPlatformType tclPlatform;
MODULE_SCOPE Tcl_NotifierProcs tclNotifierHooks;

/*
 * TIP #233 (Virtualized Time)
 * Data for the time hooks, if any.
 */

MODULE_SCOPE Tcl_GetTimeProc *tclGetTimeProcPtr;
MODULE_SCOPE Tcl_ScaleTimeProc *tclScaleTimeProcPtr;
MODULE_SCOPE ClientData tclTimeClientData;

/*
 * Variables denoting the Tcl object types defined in the core.
 */

MODULE_SCOPE const Tcl_ObjType tclBignumType;
MODULE_SCOPE const Tcl_ObjType tclBooleanType;
MODULE_SCOPE const Tcl_ObjType tclByteArrayType;
MODULE_SCOPE const Tcl_ObjType tclByteCodeType;
MODULE_SCOPE const Tcl_ObjType tclDoubleType;
MODULE_SCOPE const Tcl_ObjType tclEndOffsetType;
MODULE_SCOPE const Tcl_ObjType tclIntType;
MODULE_SCOPE const Tcl_ObjType tclListType;
MODULE_SCOPE const Tcl_ObjType tclDictType;
MODULE_SCOPE const Tcl_ObjType tclProcBodyType;
MODULE_SCOPE const Tcl_ObjType tclStringType;
MODULE_SCOPE const Tcl_ObjType tclArraySearchType;
MODULE_SCOPE const Tcl_ObjType tclEnsembleCmdType;
#ifndef NO_WIDE_TYPE
MODULE_SCOPE const Tcl_ObjType tclWideIntType;
#endif
MODULE_SCOPE const Tcl_ObjType tclRegexpType;
MODULE_SCOPE Tcl_ObjType tclCmdNameType;

/*
 * Variables denoting the hash key types defined in the core.
 */

MODULE_SCOPE const Tcl_HashKeyType tclArrayHashKeyType;
MODULE_SCOPE const Tcl_HashKeyType tclOneWordHashKeyType;
MODULE_SCOPE const Tcl_HashKeyType tclStringHashKeyType;
MODULE_SCOPE const Tcl_HashKeyType tclObjHashKeyType;

#ifdef TCL_COMPILE_STATS
MODULE_SCOPE long	tclObjsAlloced;
MODULE_SCOPE long	tclObjsFreed;
#define TCL_MAX_SHARED_OBJ_STATS 5
MODULE_SCOPE long	tclObjsShared[TCL_MAX_SHARED_OBJ_STATS];
#endif /* TCL_COMPILE_STATS */

/*
 * Pointer to a heap-allocated string of length zero that the Tcl core uses as
 * the value of an empty string representation for an object. This value is
 * shared by all new objects allocated by Tcl_NewObj.
 */

MODULE_SCOPE char *	tclEmptyStringRep;
MODULE_SCOPE char	tclEmptyString;

/*
 *----------------------------------------------------------------
 * Procedures shared among Tcl modules but not used by the outside world,
 * introduced by/for NRE.
 *----------------------------------------------------------------
 */

MODULE_SCOPE Tcl_ObjCmdProc TclNRApplyObjCmd;
MODULE_SCOPE Tcl_ObjCmdProc TclNREvalObjCmd;
MODULE_SCOPE Tcl_ObjCmdProc TclNRCatchObjCmd;
MODULE_SCOPE Tcl_ObjCmdProc TclNRExprObjCmd;
MODULE_SCOPE Tcl_ObjCmdProc TclNRForObjCmd;
MODULE_SCOPE Tcl_ObjCmdProc TclNRForeachCmd;
MODULE_SCOPE Tcl_ObjCmdProc TclNRIfObjCmd;
MODULE_SCOPE Tcl_ObjCmdProc TclNRLmapCmd;
MODULE_SCOPE Tcl_ObjCmdProc TclNRSourceObjCmd;
MODULE_SCOPE Tcl_ObjCmdProc TclNRSubstObjCmd;
MODULE_SCOPE Tcl_ObjCmdProc TclNRSwitchObjCmd;
MODULE_SCOPE Tcl_ObjCmdProc TclNRTryObjCmd;
MODULE_SCOPE Tcl_ObjCmdProc TclNRUplevelObjCmd;
MODULE_SCOPE Tcl_ObjCmdProc TclNRWhileObjCmd;

MODULE_SCOPE Tcl_NRPostProc TclNRForIterCallback;
MODULE_SCOPE Tcl_NRPostProc TclNRCoroutineActivateCallback;
MODULE_SCOPE Tcl_ObjCmdProc TclNRTailcallObjCmd;
MODULE_SCOPE Tcl_NRPostProc TclNRTailcallEval;
MODULE_SCOPE Tcl_ObjCmdProc TclNRCoroutineObjCmd;
MODULE_SCOPE Tcl_ObjCmdProc TclNRYieldObjCmd;
MODULE_SCOPE Tcl_ObjCmdProc TclNRYieldmObjCmd;
MODULE_SCOPE Tcl_ObjCmdProc TclNRYieldToObjCmd;

MODULE_SCOPE void  TclSetTailcall(Tcl_Interp *interp, Tcl_Obj *tailcallPtr);
MODULE_SCOPE void  TclPushTailcallPoint(Tcl_Interp *interp);

/* These two can be considered for the public api */
MODULE_SCOPE void  TclMarkTailcall(Tcl_Interp *interp);
MODULE_SCOPE void  TclSkipTailcall(Tcl_Interp *interp);

/*
 * This structure holds the data for the various iteration callbacks used to
 * NRE the 'for' and 'while' commands. We need a separate structure because we
 * have more than the 4 client data entries we can provide directly thorugh
 * the callback API. It is the 'word' information which puts us over the
 * limit. It is needed because the loop body is argument 4 of 'for' and
 * argument 2 of 'while'. Not providing the correct index confuses the #280
 * code. We TclSmallAlloc/Free this.
 */

typedef struct ForIterData {
    Tcl_Obj *cond;		/* Loop condition expression. */
    Tcl_Obj *body;		/* Loop body. */
    Tcl_Obj *next;		/* Loop step script, NULL for 'while'. */
    const char *msg;		/* Error message part. */
    int word;			/* Index of the body script in the command */
} ForIterData;

/* TIP #357 - Structure doing the bookkeeping of handles for Tcl_LoadFile
 *            and Tcl_FindSymbol. This structure corresponds to an opaque
 *            typedef in tcl.h */

typedef void* TclFindSymbolProc(Tcl_Interp* interp, Tcl_LoadHandle loadHandle,
				const char* symbol);
struct Tcl_LoadHandle_ {
    ClientData clientData;	/* Client data is the load handle in the
				 * native filesystem if a module was loaded
				 * there, or an opaque pointer to a structure
				 * for further bookkeeping on load-from-VFS
				 * and load-from-memory */
    TclFindSymbolProc* findSymbolProcPtr;
				/* Procedure that resolves symbols in a
				 * loaded module */
    Tcl_FSUnloadFileProc* unloadFileProcPtr;
				/* Procedure that unloads a loaded module */
};

/* Flags for conversion of doubles to digit strings */

#define TCL_DD_SHORTEST 		0x4
				/* Use the shortest possible string */
#define TCL_DD_STEELE   		0x5
				/* Use the original Steele&White algorithm */
#define TCL_DD_E_FORMAT 		0x2
				/* Use a fixed-length string of digits,
				 * suitable for E format*/
#define TCL_DD_F_FORMAT 		0x3
				/* Use a fixed number of digits after the
				 * decimal point, suitable for F format */

#define TCL_DD_SHORTEN_FLAG 		0x4
				/* Allow return of a shorter digit string
				 * if it converts losslessly */
#define TCL_DD_NO_QUICK 		0x8
				/* Debug flag: forbid quick FP conversion */

#define TCL_DD_CONVERSION_TYPE_MASK	0x3
				/* Mask to isolate the conversion type */
#define TCL_DD_STEELE0 			0x1
				/* 'Steele&White' after masking */
#define TCL_DD_SHORTEST0		0x0
				/* 'Shortest possible' after masking */

/*
 *----------------------------------------------------------------
 * Procedures shared among Tcl modules but not used by the outside world:
 *----------------------------------------------------------------
 */

MODULE_SCOPE void	TclAppendBytesToByteArray(Tcl_Obj *objPtr,
			    const unsigned char *bytes, int len);
MODULE_SCOPE int	TclNREvalCmd(Tcl_Interp *interp, Tcl_Obj *objPtr,
			    int flags);
MODULE_SCOPE void	TclAdvanceContinuations(int *line, int **next,
			    int loc);
MODULE_SCOPE void	TclAdvanceLines(int *line, const char *start,
			    const char *end);
MODULE_SCOPE void	TclArgumentEnter(Tcl_Interp *interp,
			    Tcl_Obj *objv[], int objc, CmdFrame *cf);
MODULE_SCOPE void	TclArgumentRelease(Tcl_Interp *interp,
			    Tcl_Obj *objv[], int objc);
MODULE_SCOPE void	TclArgumentBCEnter(Tcl_Interp *interp,
			    Tcl_Obj *objv[], int objc,
			    void *codePtr, CmdFrame *cfPtr, int pc);
MODULE_SCOPE void	TclArgumentBCRelease(Tcl_Interp *interp,
			    CmdFrame *cfPtr);
MODULE_SCOPE void	TclArgumentGet(Tcl_Interp *interp, Tcl_Obj *obj,
			    CmdFrame **cfPtrPtr, int *wordPtr);
MODULE_SCOPE int	TclArraySet(Tcl_Interp *interp,
			    Tcl_Obj *arrayNameObj, Tcl_Obj *arrayElemObj);
MODULE_SCOPE double	TclBignumToDouble(const mp_int *bignum);
MODULE_SCOPE int	TclByteArrayMatch(const unsigned char *string,
			    int strLen, const unsigned char *pattern,
			    int ptnLen, int flags);
MODULE_SCOPE double	TclCeil(const mp_int *a);
MODULE_SCOPE int	TclCheckBadOctal(Tcl_Interp *interp,
			    const char *value);
MODULE_SCOPE int	TclChanCaughtErrorBypass(Tcl_Interp *interp,
			    Tcl_Channel chan);
MODULE_SCOPE Tcl_ObjCmdProc TclChannelNamesCmd;
MODULE_SCOPE int	TclClearRootEnsemble(ClientData data[],
			    Tcl_Interp *interp, int result);
MODULE_SCOPE ContLineLoc *TclContinuationsEnter(Tcl_Obj *objPtr, int num,
			    int *loc);
MODULE_SCOPE void	TclContinuationsEnterDerived(Tcl_Obj *objPtr,
			    int start, int *clNext);
MODULE_SCOPE ContLineLoc *TclContinuationsGet(Tcl_Obj *objPtr);
MODULE_SCOPE void	TclContinuationsCopy(Tcl_Obj *objPtr,
			    Tcl_Obj *originObjPtr);
MODULE_SCOPE int	TclConvertElement(const char *src, int length,
			    char *dst, int flags);
MODULE_SCOPE void	TclDeleteNamespaceVars(Namespace *nsPtr);
/* TIP #280 - Modified token based evulation, with line information. */
MODULE_SCOPE int	TclEvalEx(Tcl_Interp *interp, const char *script,
			    int numBytes, int flags, int line,
			    int *clNextOuter, const char *outerScript);
MODULE_SCOPE Tcl_ObjCmdProc TclFileAttrsCmd;
MODULE_SCOPE Tcl_ObjCmdProc TclFileCopyCmd;
MODULE_SCOPE Tcl_ObjCmdProc TclFileDeleteCmd;
MODULE_SCOPE Tcl_ObjCmdProc TclFileLinkCmd;
MODULE_SCOPE Tcl_ObjCmdProc TclFileMakeDirsCmd;
MODULE_SCOPE Tcl_ObjCmdProc TclFileReadLinkCmd;
MODULE_SCOPE Tcl_ObjCmdProc TclFileRenameCmd;
MODULE_SCOPE Tcl_ObjCmdProc TclFileTemporaryCmd;
MODULE_SCOPE void	TclCreateLateExitHandler(Tcl_ExitProc *proc,
			    ClientData clientData);
MODULE_SCOPE void	TclDeleteLateExitHandler(Tcl_ExitProc *proc,
			    ClientData clientData);
MODULE_SCOPE char *	TclDStringAppendObj(Tcl_DString *dsPtr,
			    Tcl_Obj *objPtr);
MODULE_SCOPE char *	TclDStringAppendDString(Tcl_DString *dsPtr,
			    Tcl_DString *toAppendPtr);
MODULE_SCOPE Tcl_Obj *	TclDStringToObj(Tcl_DString *dsPtr);
MODULE_SCOPE void	TclFinalizeAsync(void);
MODULE_SCOPE void	TclFinalizeDoubleConversion(void);
MODULE_SCOPE void	TclFinalizeEncodingSubsystem(void);
MODULE_SCOPE void	TclFinalizeEnvironment(void);
MODULE_SCOPE void	TclFinalizeEvaluation(void);
MODULE_SCOPE void	TclFinalizeExecution(void);
MODULE_SCOPE void	TclFinalizeIOSubsystem(void);
MODULE_SCOPE void	TclFinalizeFilesystem(void);
MODULE_SCOPE void	TclResetFilesystem(void);
MODULE_SCOPE void	TclFinalizeLoad(void);
MODULE_SCOPE void	TclFinalizeLock(void);
MODULE_SCOPE void	TclFinalizeMemorySubsystem(void);
MODULE_SCOPE void	TclFinalizeNotifier(void);
MODULE_SCOPE void	TclFinalizeObjects(void);
MODULE_SCOPE void	TclFinalizePreserve(void);
MODULE_SCOPE void	TclFinalizeSynchronization(void);
MODULE_SCOPE void	TclFinalizeThreadData(void);
MODULE_SCOPE void	TclFinalizeThreadObjects(void);
MODULE_SCOPE double	TclFloor(const mp_int *a);
MODULE_SCOPE void	TclFormatNaN(double value, char *buffer);
MODULE_SCOPE int	TclFSFileAttrIndex(Tcl_Obj *pathPtr,
			    const char *attributeName, int *indexPtr);
MODULE_SCOPE int	TclNREvalFile(Tcl_Interp *interp, Tcl_Obj *pathPtr,
			    const char *encodingName);
MODULE_SCOPE void	TclFSUnloadTempFile(Tcl_LoadHandle loadHandle);
MODULE_SCOPE int *	TclGetAsyncReadyPtr(void);
MODULE_SCOPE Tcl_Obj *	TclGetBgErrorHandler(Tcl_Interp *interp);
MODULE_SCOPE int	TclGetChannelFromObj(Tcl_Interp *interp,
			    Tcl_Obj *objPtr, Tcl_Channel *chanPtr,
			    int *modePtr, int flags);
MODULE_SCOPE int TclGetCompletionCodeFromObj(Tcl_Interp *interp,
			    Tcl_Obj *value, int *code);
MODULE_SCOPE int	TclGetNumberFromObj(Tcl_Interp *interp,
			    Tcl_Obj *objPtr, ClientData *clientDataPtr,
			    int *typePtr);
MODULE_SCOPE int	TclGetOpenModeEx(Tcl_Interp *interp,
			    const char *modeString, int *seekFlagPtr,
			    int *binaryPtr);
MODULE_SCOPE Tcl_Obj *	TclGetProcessGlobalValue(ProcessGlobalValue *pgvPtr);
MODULE_SCOPE const char *TclGetSrcInfoForCmd(Interp *iPtr, int *lenPtr);
MODULE_SCOPE int	TclGlob(Tcl_Interp *interp, char *pattern,
			    Tcl_Obj *unquotedPrefix, int globFlags,
			    Tcl_GlobTypeData *types);
MODULE_SCOPE int	TclIncrObj(Tcl_Interp *interp, Tcl_Obj *valuePtr,
			    Tcl_Obj *incrPtr);
MODULE_SCOPE Tcl_Obj *	TclIncrObjVar2(Tcl_Interp *interp, Tcl_Obj *part1Ptr,
			    Tcl_Obj *part2Ptr, Tcl_Obj *incrPtr, int flags);
MODULE_SCOPE int	TclInfoExistsCmd(ClientData dummy, Tcl_Interp *interp,
			    int objc, Tcl_Obj *const objv[]);
MODULE_SCOPE int	TclInfoCoroutineCmd(ClientData dummy, Tcl_Interp *interp,
			    int objc, Tcl_Obj *const objv[]);
MODULE_SCOPE Tcl_Obj *	TclInfoFrame(Tcl_Interp *interp, CmdFrame *framePtr);
MODULE_SCOPE int	TclInfoGlobalsCmd(ClientData dummy, Tcl_Interp *interp,
			    int objc, Tcl_Obj *const objv[]);
MODULE_SCOPE int	TclInfoLocalsCmd(ClientData dummy, Tcl_Interp *interp,
			    int objc, Tcl_Obj *const objv[]);
MODULE_SCOPE int	TclInfoVarsCmd(ClientData dummy, Tcl_Interp *interp,
			    int objc, Tcl_Obj *const objv[]);
MODULE_SCOPE void	TclInitDbCkalloc(void);
MODULE_SCOPE void	TclInitDoubleConversion(void);
MODULE_SCOPE void	TclInitEmbeddedConfigurationInformation(
			    Tcl_Interp *interp);
MODULE_SCOPE void	TclInitEncodingSubsystem(void);
MODULE_SCOPE void	TclInitIOSubsystem(void);
MODULE_SCOPE void	TclInitLimitSupport(Tcl_Interp *interp);
MODULE_SCOPE void	TclInitNamespaceSubsystem(void);
MODULE_SCOPE void	TclInitNotifier(void);
MODULE_SCOPE void	TclInitObjSubsystem(void);
MODULE_SCOPE void	TclInitSubsystems(void);
MODULE_SCOPE int	TclInterpReady(Tcl_Interp *interp);
MODULE_SCOPE int	TclIsLocalScalar(const char *src, int len);
MODULE_SCOPE int	TclIsSpaceProc(char byte);
MODULE_SCOPE Tcl_Obj *	TclJoinPath(int elements, Tcl_Obj * const objv[]);
MODULE_SCOPE int	TclJoinThread(Tcl_ThreadId id, int *result);
MODULE_SCOPE void	TclLimitRemoveAllHandlers(Tcl_Interp *interp);
MODULE_SCOPE Tcl_Obj *	TclLindexList(Tcl_Interp *interp,
			    Tcl_Obj *listPtr, Tcl_Obj *argPtr);
MODULE_SCOPE Tcl_Obj *	TclLindexFlat(Tcl_Interp *interp, Tcl_Obj *listPtr,
			    int indexCount, Tcl_Obj *const indexArray[]);
/* TIP #280 */
MODULE_SCOPE void	TclListLines(Tcl_Obj *listObj, int line, int n,
			    int *lines, Tcl_Obj *const *elems);
MODULE_SCOPE Tcl_Obj *	TclListObjCopy(Tcl_Interp *interp, Tcl_Obj *listPtr);
MODULE_SCOPE Tcl_Obj *	TclLsetList(Tcl_Interp *interp, Tcl_Obj *listPtr,
			    Tcl_Obj *indexPtr, Tcl_Obj *valuePtr);
MODULE_SCOPE Tcl_Obj *	TclLsetFlat(Tcl_Interp *interp, Tcl_Obj *listPtr,
			    int indexCount, Tcl_Obj *const indexArray[],
			    Tcl_Obj *valuePtr);
MODULE_SCOPE Tcl_Command TclMakeEnsemble(Tcl_Interp *interp, const char *name,
			    const EnsembleImplMap map[]);
MODULE_SCOPE int	TclMaxListLength(const char *bytes, int numBytes,
			    const char **endPtr);
MODULE_SCOPE int	TclMergeReturnOptions(Tcl_Interp *interp, int objc,
			    Tcl_Obj *const objv[], Tcl_Obj **optionsPtrPtr,
			    int *codePtr, int *levelPtr);
MODULE_SCOPE Tcl_Obj *  TclNoErrorStack(Tcl_Interp *interp, Tcl_Obj *options);
MODULE_SCOPE int	TclNokia770Doubles(void);
MODULE_SCOPE void	TclNsDecrRefCount(Namespace *nsPtr);
MODULE_SCOPE void	TclObjVarErrMsg(Tcl_Interp *interp, Tcl_Obj *part1Ptr,
			    Tcl_Obj *part2Ptr, const char *operation,
			    const char *reason, int index);
MODULE_SCOPE int	TclObjInvokeNamespace(Tcl_Interp *interp,
			    int objc, Tcl_Obj *const objv[],
			    Tcl_Namespace *nsPtr, int flags);
MODULE_SCOPE int	TclObjUnsetVar2(Tcl_Interp *interp,
			    Tcl_Obj *part1Ptr, Tcl_Obj *part2Ptr, int flags);
MODULE_SCOPE int	TclParseBackslash(const char *src,
			    int numBytes, int *readPtr, char *dst);
MODULE_SCOPE int	TclParseHex(const char *src, int numBytes,
			    int *resultPtr);
MODULE_SCOPE int	TclParseNumber(Tcl_Interp *interp, Tcl_Obj *objPtr,
			    const char *expected, const char *bytes,
			    int numBytes, const char **endPtrPtr, int flags);
MODULE_SCOPE void	TclParseInit(Tcl_Interp *interp, const char *string,
			    int numBytes, Tcl_Parse *parsePtr);
MODULE_SCOPE int	TclParseAllWhiteSpace(const char *src, int numBytes);
MODULE_SCOPE int	TclProcessReturn(Tcl_Interp *interp,
			    int code, int level, Tcl_Obj *returnOpts);
MODULE_SCOPE int	TclpObjLstat(Tcl_Obj *pathPtr, Tcl_StatBuf *buf);
MODULE_SCOPE Tcl_Obj *	TclpTempFileName(void);
MODULE_SCOPE Tcl_Obj *  TclpTempFileNameForLibrary(Tcl_Interp *interp, Tcl_Obj* pathPtr);
MODULE_SCOPE Tcl_Obj *	TclNewFSPathObj(Tcl_Obj *dirPtr, const char *addStrRep,
			    int len);
MODULE_SCOPE int	TclpDeleteFile(const void *path);
MODULE_SCOPE void	TclpFinalizeCondition(Tcl_Condition *condPtr);
MODULE_SCOPE void	TclpFinalizeMutex(Tcl_Mutex *mutexPtr);
MODULE_SCOPE void	TclpFinalizePipes(void);
MODULE_SCOPE void	TclpFinalizeSockets(void);
MODULE_SCOPE int	TclCreateSocketAddress(Tcl_Interp *interp,
			    struct addrinfo **addrlist,
			    const char *host, int port, int willBind,
			    const char **errorMsgPtr);
MODULE_SCOPE int	TclpThreadCreate(Tcl_ThreadId *idPtr,
			    Tcl_ThreadCreateProc *proc, ClientData clientData,
			    int stackSize, int flags);
MODULE_SCOPE int	TclpFindVariable(const char *name, int *lengthPtr);
MODULE_SCOPE void	TclpInitLibraryPath(char **valuePtr,
			    int *lengthPtr, Tcl_Encoding *encodingPtr);
MODULE_SCOPE void	TclpInitLock(void);
MODULE_SCOPE void	TclpInitPlatform(void);
MODULE_SCOPE void	TclpInitUnlock(void);
MODULE_SCOPE Tcl_Obj *	TclpObjListVolumes(void);
MODULE_SCOPE void	TclpMasterLock(void);
MODULE_SCOPE void	TclpMasterUnlock(void);
MODULE_SCOPE int	TclpMatchFiles(Tcl_Interp *interp, char *separators,
			    Tcl_DString *dirPtr, char *pattern, char *tail);
MODULE_SCOPE int	TclpObjNormalizePath(Tcl_Interp *interp,
			    Tcl_Obj *pathPtr, int nextCheckpoint);
MODULE_SCOPE void	TclpNativeJoinPath(Tcl_Obj *prefix, const char *joining);
MODULE_SCOPE Tcl_Obj *	TclpNativeSplitPath(Tcl_Obj *pathPtr, int *lenPtr);
MODULE_SCOPE Tcl_PathType TclpGetNativePathType(Tcl_Obj *pathPtr,
			    int *driveNameLengthPtr, Tcl_Obj **driveNameRef);
MODULE_SCOPE int	TclCrossFilesystemCopy(Tcl_Interp *interp,
			    Tcl_Obj *source, Tcl_Obj *target);
MODULE_SCOPE int	TclpMatchInDirectory(Tcl_Interp *interp,
			    Tcl_Obj *resultPtr, Tcl_Obj *pathPtr,
			    const char *pattern, Tcl_GlobTypeData *types);
MODULE_SCOPE ClientData	TclpGetNativeCwd(ClientData clientData);
MODULE_SCOPE Tcl_FSDupInternalRepProc TclNativeDupInternalRep;
MODULE_SCOPE Tcl_Obj *	TclpObjLink(Tcl_Obj *pathPtr, Tcl_Obj *toPtr,
			    int linkType);
MODULE_SCOPE int	TclpObjChdir(Tcl_Obj *pathPtr);
MODULE_SCOPE Tcl_Channel TclpOpenTemporaryFile(Tcl_Obj *dirObj,
			    Tcl_Obj *basenameObj, Tcl_Obj *extensionObj,
			    Tcl_Obj *resultingNameObj);
MODULE_SCOPE Tcl_Obj *	TclPathPart(Tcl_Interp *interp, Tcl_Obj *pathPtr,
			    Tcl_PathPart portion);
MODULE_SCOPE char *	TclpReadlink(const char *fileName,
			    Tcl_DString *linkPtr);
MODULE_SCOPE void	TclpSetInterfaces(void);
MODULE_SCOPE void	TclpSetVariables(Tcl_Interp *interp);
MODULE_SCOPE void *	TclThreadStorageKeyGet(Tcl_ThreadDataKey *keyPtr);
MODULE_SCOPE void	TclThreadStorageKeySet(Tcl_ThreadDataKey *keyPtr,
			    void *data);
MODULE_SCOPE void	TclpThreadExit(int status);
MODULE_SCOPE void	TclRememberCondition(Tcl_Condition *mutex);
MODULE_SCOPE void	TclRememberJoinableThread(Tcl_ThreadId id);
MODULE_SCOPE void	TclRememberMutex(Tcl_Mutex *mutex);
MODULE_SCOPE void	TclRemoveScriptLimitCallbacks(Tcl_Interp *interp);
MODULE_SCOPE int	TclReToGlob(Tcl_Interp *interp, const char *reStr,
			    int reStrLen, Tcl_DString *dsPtr, int *flagsPtr);
MODULE_SCOPE int	TclScanElement(const char *string, int length,
			    int *flagPtr);
MODULE_SCOPE void	TclSetBgErrorHandler(Tcl_Interp *interp,
			    Tcl_Obj *cmdPrefix);
MODULE_SCOPE void	TclSetBignumIntRep(Tcl_Obj *objPtr,
			    mp_int *bignumValue);
MODULE_SCOPE int	TclSetBooleanFromAny(Tcl_Interp *interp, Tcl_Obj *objPtr);
MODULE_SCOPE void	TclSetCmdNameObj(Tcl_Interp *interp, Tcl_Obj *objPtr,
			    Command *cmdPtr);
MODULE_SCOPE void	TclSetDuplicateObj(Tcl_Obj *dupPtr, Tcl_Obj *objPtr);
MODULE_SCOPE void	TclSetProcessGlobalValue(ProcessGlobalValue *pgvPtr,
			    Tcl_Obj *newValue, Tcl_Encoding encoding);
MODULE_SCOPE void	TclSignalExitThread(Tcl_ThreadId id, int result);
MODULE_SCOPE int	TclStringMatch(const char *str, int strLen,
			    const char *pattern, int ptnLen, int flags);
MODULE_SCOPE int	TclStringMatchObj(Tcl_Obj *stringObj,
			    Tcl_Obj *patternObj, int flags);
MODULE_SCOPE Tcl_Obj *	TclStringObjReverse(Tcl_Obj *objPtr);
MODULE_SCOPE void	TclSubstCompile(Tcl_Interp *interp, const char *bytes,
			    int numBytes, int flags, int line,
			    struct CompileEnv *envPtr);
MODULE_SCOPE int	TclSubstOptions(Tcl_Interp *interp, int numOpts,
			    Tcl_Obj *const opts[], int *flagPtr);
MODULE_SCOPE void	TclSubstParse(Tcl_Interp *interp, const char *bytes,
			    int numBytes, int flags, Tcl_Parse *parsePtr,
			    Tcl_InterpState *statePtr);
MODULE_SCOPE int	TclSubstTokens(Tcl_Interp *interp, Tcl_Token *tokenPtr,
			    int count, int *tokensLeftPtr, int line,
			    int *clNextOuter, const char *outerScript);
MODULE_SCOPE int	TclTrimLeft(const char *bytes, int numBytes,
			    const char *trim, int numTrim);
MODULE_SCOPE int	TclTrimRight(const char *bytes, int numBytes,
			    const char *trim, int numTrim);
MODULE_SCOPE Tcl_Obj *	TclpNativeToNormalized(ClientData clientData);
MODULE_SCOPE Tcl_Obj *	TclpFilesystemPathType(Tcl_Obj *pathPtr);
MODULE_SCOPE int	TclpDlopen(Tcl_Interp *interp, Tcl_Obj *pathPtr,
			    Tcl_LoadHandle *loadHandle,
			    Tcl_FSUnloadFileProc **unloadProcPtr, int flags);
MODULE_SCOPE int	TclpUtime(Tcl_Obj *pathPtr, struct utimbuf *tval);
#ifdef TCL_LOAD_FROM_MEMORY
MODULE_SCOPE void *	TclpLoadMemoryGetBuffer(Tcl_Interp *interp, int size);
MODULE_SCOPE int	TclpLoadMemory(Tcl_Interp *interp, void *buffer,
			    int size, int codeSize, Tcl_LoadHandle *loadHandle,
			    Tcl_FSUnloadFileProc **unloadProcPtr, int flags);
#endif
MODULE_SCOPE void	TclInitThreadStorage(void);
MODULE_SCOPE void	TclFinalizeThreadDataThread(void);
MODULE_SCOPE void	TclFinalizeThreadStorage(void);
#ifdef TCL_WIDE_CLICKS
MODULE_SCOPE Tcl_WideInt TclpGetWideClicks(void);
MODULE_SCOPE double	TclpWideClicksToNanoseconds(Tcl_WideInt clicks);
#endif
MODULE_SCOPE Tcl_Obj *	TclDisassembleByteCodeObj(Tcl_Obj *objPtr);
MODULE_SCOPE int	TclZlibInit(Tcl_Interp *interp);
MODULE_SCOPE void *	TclpThreadCreateKey(void);
MODULE_SCOPE void	TclpThreadDeleteKey(void *keyPtr);
MODULE_SCOPE void	TclpThreadSetMasterTSD(void *tsdKeyPtr, void *ptr);
MODULE_SCOPE void *	TclpThreadGetMasterTSD(void *tsdKeyPtr);

MODULE_SCOPE void	TclErrorStackResetIf(Tcl_Interp *interp, const char *msg, int length);

/*
 *----------------------------------------------------------------
 * Command procedures in the generic core:
 *----------------------------------------------------------------
 */

MODULE_SCOPE int	Tcl_AfterObjCmd(ClientData clientData,
			    Tcl_Interp *interp, int objc,
			    Tcl_Obj *const objv[]);
MODULE_SCOPE int	Tcl_AppendObjCmd(ClientData clientData,
			    Tcl_Interp *interp, int objc,
			    Tcl_Obj *const objv[]);
MODULE_SCOPE int	Tcl_ApplyObjCmd(ClientData clientData,
			    Tcl_Interp *interp, int objc,
			    Tcl_Obj *const objv[]);
MODULE_SCOPE Tcl_Command TclInitArrayCmd(Tcl_Interp *interp);
MODULE_SCOPE Tcl_Command TclInitBinaryCmd(Tcl_Interp *interp);
MODULE_SCOPE int	Tcl_BreakObjCmd(ClientData clientData,
			    Tcl_Interp *interp, int objc,
			    Tcl_Obj *const objv[]);
MODULE_SCOPE int	Tcl_CaseObjCmd(ClientData clientData,
			    Tcl_Interp *interp, int objc,
			    Tcl_Obj *const objv[]);
MODULE_SCOPE int	Tcl_CatchObjCmd(ClientData clientData,
			    Tcl_Interp *interp, int objc,
			    Tcl_Obj *const objv[]);
MODULE_SCOPE int	Tcl_CdObjCmd(ClientData clientData,
			    Tcl_Interp *interp, int objc,
			    Tcl_Obj *const objv[]);
MODULE_SCOPE Tcl_Command TclInitChanCmd(Tcl_Interp *interp);
MODULE_SCOPE int	TclChanCreateObjCmd(ClientData clientData,
			    Tcl_Interp *interp, int objc,
			    Tcl_Obj *const objv[]);
MODULE_SCOPE int	TclChanPostEventObjCmd(ClientData clientData,
			    Tcl_Interp *interp, int objc,
			    Tcl_Obj *const objv[]);
MODULE_SCOPE int	TclChanPopObjCmd(ClientData clientData,
			    Tcl_Interp *interp, int objc, Tcl_Obj *const objv[]);
MODULE_SCOPE int	TclChanPushObjCmd(ClientData clientData,
			    Tcl_Interp *interp, int objc, Tcl_Obj *const objv[]);
MODULE_SCOPE void	TclClockInit(Tcl_Interp *interp);
MODULE_SCOPE int	TclClockOldscanObjCmd(
			    ClientData clientData, Tcl_Interp *interp,
			    int objc, Tcl_Obj *const objv[]);
MODULE_SCOPE int	Tcl_CloseObjCmd(ClientData clientData,
			    Tcl_Interp *interp, int objc,
			    Tcl_Obj *const objv[]);
MODULE_SCOPE int	Tcl_ConcatObjCmd(ClientData clientData,
			    Tcl_Interp *interp, int objc,
			    Tcl_Obj *const objv[]);
MODULE_SCOPE int	Tcl_ContinueObjCmd(ClientData clientData,
			    Tcl_Interp *interp, int objc,
			    Tcl_Obj *const objv[]);
MODULE_SCOPE Tcl_TimerToken TclCreateAbsoluteTimerHandler(
			    Tcl_Time *timePtr, Tcl_TimerProc *proc,
			    ClientData clientData);
MODULE_SCOPE int	TclDefaultBgErrorHandlerObjCmd(
			    ClientData clientData, Tcl_Interp *interp,
			    int objc, Tcl_Obj *const objv[]);
MODULE_SCOPE Tcl_Command TclInitDictCmd(Tcl_Interp *interp);
MODULE_SCOPE int	TclDictWithFinish(Tcl_Interp *interp, Var *varPtr,
			    Var *arrayPtr, Tcl_Obj *part1Ptr,
			    Tcl_Obj *part2Ptr, int index, int pathc,
			    Tcl_Obj *const pathv[], Tcl_Obj *keysPtr);
MODULE_SCOPE Tcl_Obj *	TclDictWithInit(Tcl_Interp *interp, Tcl_Obj *dictPtr,
			    int pathc, Tcl_Obj *const pathv[]);
MODULE_SCOPE int	Tcl_DisassembleObjCmd(ClientData clientData,
			    Tcl_Interp *interp, int objc,
			    Tcl_Obj *const objv[]);
			    
/* Assemble command function */			    
MODULE_SCOPE int	Tcl_AssembleObjCmd(ClientData clientData,
			    Tcl_Interp *interp, int objc,
			    Tcl_Obj *const objv[]);			    
MODULE_SCOPE int	TclNRAssembleObjCmd(ClientData clientData,
			    Tcl_Interp *interp, int objc,
			    Tcl_Obj *const objv[]);			    
			    
MODULE_SCOPE int	Tcl_EncodingObjCmd(ClientData clientData,
			    Tcl_Interp *interp, int objc,
			    Tcl_Obj *const objv[]);
MODULE_SCOPE int	Tcl_EofObjCmd(ClientData clientData,
			    Tcl_Interp *interp, int objc,
			    Tcl_Obj *const objv[]);
MODULE_SCOPE int	Tcl_ErrorObjCmd(ClientData clientData,
			    Tcl_Interp *interp, int objc,
			    Tcl_Obj *const objv[]);
MODULE_SCOPE int	Tcl_EvalObjCmd(ClientData clientData,
			    Tcl_Interp *interp, int objc,
			    Tcl_Obj *const objv[]);
MODULE_SCOPE int	Tcl_ExecObjCmd(ClientData clientData,
			    Tcl_Interp *interp, int objc,
			    Tcl_Obj *const objv[]);
MODULE_SCOPE int	Tcl_ExitObjCmd(ClientData clientData,
			    Tcl_Interp *interp, int objc,
			    Tcl_Obj *const objv[]);
MODULE_SCOPE int	Tcl_ExprObjCmd(ClientData clientData,
			    Tcl_Interp *interp, int objc,
			    Tcl_Obj *const objv[]);
MODULE_SCOPE int	Tcl_FblockedObjCmd(ClientData clientData,
			    Tcl_Interp *interp, int objc,
			    Tcl_Obj *const objv[]);
MODULE_SCOPE int	Tcl_FconfigureObjCmd(
			    ClientData clientData, Tcl_Interp *interp,
			    int objc, Tcl_Obj *const objv[]);
MODULE_SCOPE int	Tcl_FcopyObjCmd(ClientData dummy,
			    Tcl_Interp *interp, int objc,
			    Tcl_Obj *const objv[]);
MODULE_SCOPE Tcl_Command TclInitFileCmd(Tcl_Interp *interp);
MODULE_SCOPE int	TclMakeFileCommandSafe(Tcl_Interp *interp);
MODULE_SCOPE int	Tcl_FileEventObjCmd(ClientData clientData,
			    Tcl_Interp *interp, int objc,
			    Tcl_Obj *const objv[]);
MODULE_SCOPE int	Tcl_FlushObjCmd(ClientData clientData,
			    Tcl_Interp *interp, int objc,
			    Tcl_Obj *const objv[]);
MODULE_SCOPE int	Tcl_ForObjCmd(ClientData clientData,
			    Tcl_Interp *interp, int objc,
			    Tcl_Obj *const objv[]);
MODULE_SCOPE int	Tcl_ForeachObjCmd(ClientData clientData,
			    Tcl_Interp *interp, int objc,
			    Tcl_Obj *const objv[]);
MODULE_SCOPE int	Tcl_FormatObjCmd(ClientData dummy,
			    Tcl_Interp *interp, int objc,
			    Tcl_Obj *const objv[]);
MODULE_SCOPE int	Tcl_GetsObjCmd(ClientData clientData,
			    Tcl_Interp *interp, int objc,
			    Tcl_Obj *const objv[]);
MODULE_SCOPE int	Tcl_GlobalObjCmd(ClientData clientData,
			    Tcl_Interp *interp, int objc,
			    Tcl_Obj *const objv[]);
MODULE_SCOPE int	Tcl_GlobObjCmd(ClientData clientData,
			    Tcl_Interp *interp, int objc,
			    Tcl_Obj *const objv[]);
MODULE_SCOPE int	Tcl_IfObjCmd(ClientData clientData,
			    Tcl_Interp *interp, int objc,
			    Tcl_Obj *const objv[]);
MODULE_SCOPE int	Tcl_IncrObjCmd(ClientData clientData,
			    Tcl_Interp *interp, int objc,
			    Tcl_Obj *const objv[]);
MODULE_SCOPE Tcl_Command TclInitInfoCmd(Tcl_Interp *interp);
MODULE_SCOPE int	Tcl_InterpObjCmd(ClientData clientData,
			    Tcl_Interp *interp, int argc,
			    Tcl_Obj *const objv[]);
MODULE_SCOPE int	Tcl_JoinObjCmd(ClientData clientData,
			    Tcl_Interp *interp, int objc,
			    Tcl_Obj *const objv[]);
MODULE_SCOPE int	Tcl_LappendObjCmd(ClientData clientData,
			    Tcl_Interp *interp, int objc,
			    Tcl_Obj *const objv[]);
MODULE_SCOPE int	Tcl_LassignObjCmd(ClientData clientData,
			    Tcl_Interp *interp, int objc,
			    Tcl_Obj *const objv[]);
MODULE_SCOPE int	Tcl_LindexObjCmd(ClientData clientData,
			    Tcl_Interp *interp, int objc,
			    Tcl_Obj *const objv[]);
MODULE_SCOPE int	Tcl_LinsertObjCmd(ClientData clientData,
			    Tcl_Interp *interp, int objc,
			    Tcl_Obj *const objv[]);
MODULE_SCOPE int	Tcl_LlengthObjCmd(ClientData clientData,
			    Tcl_Interp *interp, int objc,
			    Tcl_Obj *const objv[]);
MODULE_SCOPE int	Tcl_ListObjCmd(ClientData clientData,
			    Tcl_Interp *interp, int objc,
			    Tcl_Obj *const objv[]);
MODULE_SCOPE int	Tcl_LmapObjCmd(ClientData clientData,
			    Tcl_Interp *interp, int objc,
			    Tcl_Obj *const objv[]);
MODULE_SCOPE int	Tcl_LoadObjCmd(ClientData clientData,
			    Tcl_Interp *interp, int objc,
			    Tcl_Obj *const objv[]);
MODULE_SCOPE int	Tcl_LrangeObjCmd(ClientData clientData,
			    Tcl_Interp *interp, int objc,
			    Tcl_Obj *const objv[]);
MODULE_SCOPE int	Tcl_LrepeatObjCmd(ClientData clientData,
			    Tcl_Interp *interp, int objc,
			    Tcl_Obj *const objv[]);
MODULE_SCOPE int	Tcl_LreplaceObjCmd(ClientData clientData,
			    Tcl_Interp *interp, int objc,
			    Tcl_Obj *const objv[]);
MODULE_SCOPE int	Tcl_LreverseObjCmd(ClientData clientData,
			    Tcl_Interp *interp, int objc,
			    Tcl_Obj *const objv[]);
MODULE_SCOPE int	Tcl_LsearchObjCmd(ClientData clientData,
			    Tcl_Interp *interp, int objc,
			    Tcl_Obj *const objv[]);
MODULE_SCOPE int	Tcl_LsetObjCmd(ClientData clientData,
			    Tcl_Interp *interp, int objc,
			    Tcl_Obj *const objv[]);
MODULE_SCOPE int	Tcl_LsortObjCmd(ClientData clientData,
			    Tcl_Interp *interp, int objc,
			    Tcl_Obj *const objv[]);
MODULE_SCOPE Tcl_Command TclInitNamespaceCmd(Tcl_Interp *interp);
MODULE_SCOPE int	TclNamespaceEnsembleCmd(ClientData dummy,
			    Tcl_Interp *interp, int objc,
			    Tcl_Obj *const objv[]);
MODULE_SCOPE int	Tcl_OpenObjCmd(ClientData clientData,
			    Tcl_Interp *interp, int objc,
			    Tcl_Obj *const objv[]);
MODULE_SCOPE int	Tcl_PackageObjCmd(ClientData clientData,
			    Tcl_Interp *interp, int objc,
			    Tcl_Obj *const objv[]);
MODULE_SCOPE int	Tcl_PidObjCmd(ClientData clientData,
			    Tcl_Interp *interp, int objc,
			    Tcl_Obj *const objv[]);
MODULE_SCOPE Tcl_Command TclInitPrefixCmd(Tcl_Interp *interp);
MODULE_SCOPE int	Tcl_PutsObjCmd(ClientData clientData,
			    Tcl_Interp *interp, int objc,
			    Tcl_Obj *const objv[]);
MODULE_SCOPE int	Tcl_PwdObjCmd(ClientData clientData,
			    Tcl_Interp *interp, int objc,
			    Tcl_Obj *const objv[]);
MODULE_SCOPE int	Tcl_ReadObjCmd(ClientData clientData,
			    Tcl_Interp *interp, int objc,
			    Tcl_Obj *const objv[]);
MODULE_SCOPE int	Tcl_RegexpObjCmd(ClientData clientData,
			    Tcl_Interp *interp, int objc,
			    Tcl_Obj *const objv[]);
MODULE_SCOPE int	Tcl_RegsubObjCmd(ClientData clientData,
			    Tcl_Interp *interp, int objc,
			    Tcl_Obj *const objv[]);
MODULE_SCOPE int	Tcl_RenameObjCmd(ClientData clientData,
			    Tcl_Interp *interp, int objc,
			    Tcl_Obj *const objv[]);
MODULE_SCOPE int	Tcl_RepresentationCmd(ClientData clientData,
			    Tcl_Interp *interp, int objc,
			    Tcl_Obj *const objv[]);
MODULE_SCOPE int	Tcl_ReturnObjCmd(ClientData clientData,
			    Tcl_Interp *interp, int objc,
			    Tcl_Obj *const objv[]);
MODULE_SCOPE int	Tcl_ScanObjCmd(ClientData clientData,
			    Tcl_Interp *interp, int objc,
			    Tcl_Obj *const objv[]);
MODULE_SCOPE int	Tcl_SeekObjCmd(ClientData clientData,
			    Tcl_Interp *interp, int objc,
			    Tcl_Obj *const objv[]);
MODULE_SCOPE int	Tcl_SetObjCmd(ClientData clientData,
			    Tcl_Interp *interp, int objc,
			    Tcl_Obj *const objv[]);
MODULE_SCOPE int	Tcl_SplitObjCmd(ClientData clientData,
			    Tcl_Interp *interp, int objc,
			    Tcl_Obj *const objv[]);
MODULE_SCOPE int	Tcl_SocketObjCmd(ClientData clientData,
			    Tcl_Interp *interp, int objc,
			    Tcl_Obj *const objv[]);
MODULE_SCOPE int	Tcl_SourceObjCmd(ClientData clientData,
			    Tcl_Interp *interp, int objc,
			    Tcl_Obj *const objv[]);
MODULE_SCOPE Tcl_Command TclInitStringCmd(Tcl_Interp *interp);
MODULE_SCOPE int	Tcl_SubstObjCmd(ClientData clientData,
			    Tcl_Interp *interp, int objc,
			    Tcl_Obj *const objv[]);
MODULE_SCOPE int	Tcl_SwitchObjCmd(ClientData clientData,
			    Tcl_Interp *interp, int objc,
			    Tcl_Obj *const objv[]);
MODULE_SCOPE int	Tcl_TellObjCmd(ClientData clientData,
			    Tcl_Interp *interp, int objc,
			    Tcl_Obj *const objv[]);
MODULE_SCOPE int	Tcl_ThrowObjCmd(ClientData dummy, Tcl_Interp *interp,
			    int objc, Tcl_Obj *const objv[]);
MODULE_SCOPE int	Tcl_TimeObjCmd(ClientData clientData,
			    Tcl_Interp *interp, int objc,
			    Tcl_Obj *const objv[]);
MODULE_SCOPE int	Tcl_TraceObjCmd(ClientData clientData,
			    Tcl_Interp *interp, int objc,
			    Tcl_Obj *const objv[]);
MODULE_SCOPE int	Tcl_TryObjCmd(ClientData clientData,
			    Tcl_Interp *interp, int objc,
			    Tcl_Obj *const objv[]);
MODULE_SCOPE int	Tcl_UnloadObjCmd(ClientData clientData,
			    Tcl_Interp *interp, int objc,
			    Tcl_Obj *const objv[]);
MODULE_SCOPE int	Tcl_UnsetObjCmd(ClientData clientData,
			    Tcl_Interp *interp, int objc,
			    Tcl_Obj *const objv[]);
MODULE_SCOPE int	Tcl_UpdateObjCmd(ClientData clientData,
			    Tcl_Interp *interp, int objc,
			    Tcl_Obj *const objv[]);
MODULE_SCOPE int	Tcl_UplevelObjCmd(ClientData clientData,
			    Tcl_Interp *interp, int objc,
			    Tcl_Obj *const objv[]);
MODULE_SCOPE int	Tcl_UpvarObjCmd(ClientData clientData,
			    Tcl_Interp *interp, int objc,
			    Tcl_Obj *const objv[]);
MODULE_SCOPE int	Tcl_VariableObjCmd(ClientData clientData,
			    Tcl_Interp *interp, int objc,
			    Tcl_Obj *const objv[]);
MODULE_SCOPE int	Tcl_VwaitObjCmd(ClientData clientData,
			    Tcl_Interp *interp, int objc,
			    Tcl_Obj *const objv[]);
MODULE_SCOPE int	Tcl_WhileObjCmd(ClientData clientData,
			    Tcl_Interp *interp, int objc,
			    Tcl_Obj *const objv[]);

/*
 *----------------------------------------------------------------
 * Compilation procedures for commands in the generic core:
 *----------------------------------------------------------------
 */

MODULE_SCOPE int	TclCompileAppendCmd(Tcl_Interp *interp,
			    Tcl_Parse *parsePtr, Command *cmdPtr,
			    struct CompileEnv *envPtr);
MODULE_SCOPE int	TclCompileArrayExistsCmd(Tcl_Interp *interp,
			    Tcl_Parse *parsePtr, Command *cmdPtr,
			    struct CompileEnv *envPtr);
MODULE_SCOPE int	TclCompileArraySetCmd(Tcl_Interp *interp,
			    Tcl_Parse *parsePtr, Command *cmdPtr,
			    struct CompileEnv *envPtr);
MODULE_SCOPE int	TclCompileArrayUnsetCmd(Tcl_Interp *interp,
			    Tcl_Parse *parsePtr, Command *cmdPtr,
			    struct CompileEnv *envPtr);
MODULE_SCOPE int	TclCompileBreakCmd(Tcl_Interp *interp,
			    Tcl_Parse *parsePtr, Command *cmdPtr,
			    struct CompileEnv *envPtr);
MODULE_SCOPE int	TclCompileCatchCmd(Tcl_Interp *interp,
			    Tcl_Parse *parsePtr, Command *cmdPtr,
			    struct CompileEnv *envPtr);
MODULE_SCOPE int	TclCompileContinueCmd(Tcl_Interp *interp,
			    Tcl_Parse *parsePtr, Command *cmdPtr,
			    struct CompileEnv *envPtr);
MODULE_SCOPE int	TclCompileDictAppendCmd(Tcl_Interp *interp,
			    Tcl_Parse *parsePtr, Command *cmdPtr,
			    struct CompileEnv *envPtr);
MODULE_SCOPE int	TclCompileDictCreateCmd(Tcl_Interp *interp,
			    Tcl_Parse *parsePtr, Command *cmdPtr,
			    struct CompileEnv *envPtr);
MODULE_SCOPE int	TclCompileDictExistsCmd(Tcl_Interp *interp,
			    Tcl_Parse *parsePtr, Command *cmdPtr,
			    struct CompileEnv *envPtr);
MODULE_SCOPE int	TclCompileDictForCmd(Tcl_Interp *interp,
			    Tcl_Parse *parsePtr, Command *cmdPtr,
			    struct CompileEnv *envPtr);
MODULE_SCOPE int	TclCompileDictGetCmd(Tcl_Interp *interp,
			    Tcl_Parse *parsePtr, Command *cmdPtr,
			    struct CompileEnv *envPtr);
MODULE_SCOPE int	TclCompileDictIncrCmd(Tcl_Interp *interp,
			    Tcl_Parse *parsePtr, Command *cmdPtr,
			    struct CompileEnv *envPtr);
MODULE_SCOPE int	TclCompileDictLappendCmd(Tcl_Interp *interp,
			    Tcl_Parse *parsePtr, Command *cmdPtr,
			    struct CompileEnv *envPtr);
MODULE_SCOPE int	TclCompileDictMapCmd(Tcl_Interp *interp,
			    Tcl_Parse *parsePtr, Command *cmdPtr,
			    struct CompileEnv *envPtr);
MODULE_SCOPE int	TclCompileDictMergeCmd(Tcl_Interp *interp,
			    Tcl_Parse *parsePtr, Command *cmdPtr,
			    struct CompileEnv *envPtr);
MODULE_SCOPE int	TclCompileDictSetCmd(Tcl_Interp *interp,
			    Tcl_Parse *parsePtr, Command *cmdPtr,
			    struct CompileEnv *envPtr);
MODULE_SCOPE int	TclCompileDictUnsetCmd(Tcl_Interp *interp,
			    Tcl_Parse *parsePtr, Command *cmdPtr,
			    struct CompileEnv *envPtr);
MODULE_SCOPE int	TclCompileDictUpdateCmd(Tcl_Interp *interp,
			    Tcl_Parse *parsePtr, Command *cmdPtr,
			    struct CompileEnv *envPtr);
MODULE_SCOPE int	TclCompileDictWithCmd(Tcl_Interp *interp,
			    Tcl_Parse *parsePtr, Command *cmdPtr,
			    struct CompileEnv *envPtr);
MODULE_SCOPE int	TclCompileEnsemble(Tcl_Interp *interp,
			    Tcl_Parse *parsePtr, Command *cmdPtr,
			    struct CompileEnv *envPtr);
MODULE_SCOPE int	TclCompileErrorCmd(Tcl_Interp *interp,
			    Tcl_Parse *parsePtr, Command *cmdPtr,
			    struct CompileEnv *envPtr);
MODULE_SCOPE int	TclCompileExprCmd(Tcl_Interp *interp,
			    Tcl_Parse *parsePtr, Command *cmdPtr,
			    struct CompileEnv *envPtr);
MODULE_SCOPE int	TclCompileForCmd(Tcl_Interp *interp,
			    Tcl_Parse *parsePtr, Command *cmdPtr,
			    struct CompileEnv *envPtr);
MODULE_SCOPE int	TclCompileForeachCmd(Tcl_Interp *interp,
			    Tcl_Parse *parsePtr, Command *cmdPtr,
			    struct CompileEnv *envPtr);
MODULE_SCOPE int	TclCompileFormatCmd(Tcl_Interp *interp,
			    Tcl_Parse *parsePtr, Command *cmdPtr,
			    struct CompileEnv *envPtr);
MODULE_SCOPE int	TclCompileGlobalCmd(Tcl_Interp *interp,
			    Tcl_Parse *parsePtr, Command *cmdPtr,
			    struct CompileEnv *envPtr);
MODULE_SCOPE int	TclCompileIfCmd(Tcl_Interp *interp,
			    Tcl_Parse *parsePtr, Command *cmdPtr,
			    struct CompileEnv *envPtr);
MODULE_SCOPE int	TclCompileInfoCommandsCmd(Tcl_Interp *interp,
			    Tcl_Parse *parsePtr, Command *cmdPtr,
			    struct CompileEnv *envPtr);
MODULE_SCOPE int	TclCompileInfoCoroutineCmd(Tcl_Interp *interp,
			    Tcl_Parse *parsePtr, Command *cmdPtr,
			    struct CompileEnv *envPtr);
MODULE_SCOPE int	TclCompileInfoExistsCmd(Tcl_Interp *interp,
			    Tcl_Parse *parsePtr, Command *cmdPtr,
			    struct CompileEnv *envPtr);
MODULE_SCOPE int	TclCompileInfoLevelCmd(Tcl_Interp *interp,
			    Tcl_Parse *parsePtr, Command *cmdPtr,
			    struct CompileEnv *envPtr);
MODULE_SCOPE int	TclCompileInfoObjectClassCmd(Tcl_Interp *interp,
			    Tcl_Parse *parsePtr, Command *cmdPtr,
			    struct CompileEnv *envPtr);
MODULE_SCOPE int	TclCompileInfoObjectIsACmd(Tcl_Interp *interp,
			    Tcl_Parse *parsePtr, Command *cmdPtr,
			    struct CompileEnv *envPtr);
MODULE_SCOPE int	TclCompileInfoObjectNamespaceCmd(Tcl_Interp *interp,
			    Tcl_Parse *parsePtr, Command *cmdPtr,
			    struct CompileEnv *envPtr);
MODULE_SCOPE int	TclCompileIncrCmd(Tcl_Interp *interp,
			    Tcl_Parse *parsePtr, Command *cmdPtr,
			    struct CompileEnv *envPtr);
MODULE_SCOPE int	TclCompileLappendCmd(Tcl_Interp *interp,
			    Tcl_Parse *parsePtr, Command *cmdPtr,
			    struct CompileEnv *envPtr);
MODULE_SCOPE int	TclCompileLassignCmd(Tcl_Interp *interp,
			    Tcl_Parse *parsePtr, Command *cmdPtr,
			    struct CompileEnv *envPtr);
MODULE_SCOPE int	TclCompileLindexCmd(Tcl_Interp *interp,
			    Tcl_Parse *parsePtr, Command *cmdPtr,
			    struct CompileEnv *envPtr);
MODULE_SCOPE int	TclCompileListCmd(Tcl_Interp *interp,
			    Tcl_Parse *parsePtr, Command *cmdPtr,
			    struct CompileEnv *envPtr);
MODULE_SCOPE int	TclCompileLlengthCmd(Tcl_Interp *interp,
			    Tcl_Parse *parsePtr, Command *cmdPtr,
			    struct CompileEnv *envPtr);
MODULE_SCOPE int	TclCompileLmapCmd(Tcl_Interp *interp,
			    Tcl_Parse *parsePtr, Command *cmdPtr,
			    struct CompileEnv *envPtr);
MODULE_SCOPE int	TclCompileLrangeCmd(Tcl_Interp *interp,
			    Tcl_Parse *parsePtr, Command *cmdPtr,
			    struct CompileEnv *envPtr);
MODULE_SCOPE int	TclCompileLreplaceCmd(Tcl_Interp *interp,
			    Tcl_Parse *parsePtr, Command *cmdPtr,
			    struct CompileEnv *envPtr);
MODULE_SCOPE int	TclCompileLsetCmd(Tcl_Interp *interp,
			    Tcl_Parse *parsePtr, Command *cmdPtr,
			    struct CompileEnv *envPtr);
MODULE_SCOPE int	TclCompileNamespaceCodeCmd(Tcl_Interp *interp,
			    Tcl_Parse *parsePtr, Command *cmdPtr,
			    struct CompileEnv *envPtr);
MODULE_SCOPE int	TclCompileNamespaceCurrentCmd(Tcl_Interp *interp,
			    Tcl_Parse *parsePtr, Command *cmdPtr,
			    struct CompileEnv *envPtr);
MODULE_SCOPE int	TclCompileNamespaceQualifiersCmd(Tcl_Interp *interp,
			    Tcl_Parse *parsePtr, Command *cmdPtr,
			    struct CompileEnv *envPtr);
MODULE_SCOPE int	TclCompileNamespaceTailCmd(Tcl_Interp *interp,
			    Tcl_Parse *parsePtr, Command *cmdPtr,
			    struct CompileEnv *envPtr);
MODULE_SCOPE int	TclCompileNamespaceUpvarCmd(Tcl_Interp *interp,
			    Tcl_Parse *parsePtr, Command *cmdPtr,
			    struct CompileEnv *envPtr);
MODULE_SCOPE int	TclCompileNamespaceWhichCmd(Tcl_Interp *interp,
			    Tcl_Parse *parsePtr, Command *cmdPtr,
			    struct CompileEnv *envPtr);
MODULE_SCOPE int	TclCompileNoOp(Tcl_Interp *interp,
			    Tcl_Parse *parsePtr, Command *cmdPtr,
			    struct CompileEnv *envPtr);
MODULE_SCOPE int	TclCompileObjectSelfCmd(Tcl_Interp *interp,
			    Tcl_Parse *parsePtr, Command *cmdPtr,
			    struct CompileEnv *envPtr);
MODULE_SCOPE int	TclCompileRegexpCmd(Tcl_Interp *interp,
			    Tcl_Parse *parsePtr, Command *cmdPtr,
			    struct CompileEnv *envPtr);
MODULE_SCOPE int	TclCompileRegsubCmd(Tcl_Interp *interp,
			    Tcl_Parse *parsePtr, Command *cmdPtr,
			    struct CompileEnv *envPtr);
MODULE_SCOPE int	TclCompileReturnCmd(Tcl_Interp *interp,
			    Tcl_Parse *parsePtr, Command *cmdPtr,
			    struct CompileEnv *envPtr);
MODULE_SCOPE int	TclCompileSetCmd(Tcl_Interp *interp,
			    Tcl_Parse *parsePtr, Command *cmdPtr,
			    struct CompileEnv *envPtr);
MODULE_SCOPE int	TclCompileStringCmpCmd(Tcl_Interp *interp,
			    Tcl_Parse *parsePtr, Command *cmdPtr,
			    struct CompileEnv *envPtr);
MODULE_SCOPE int	TclCompileStringEqualCmd(Tcl_Interp *interp,
			    Tcl_Parse *parsePtr, Command *cmdPtr,
			    struct CompileEnv *envPtr);
MODULE_SCOPE int	TclCompileStringFirstCmd(Tcl_Interp *interp,
			    Tcl_Parse *parsePtr, Command *cmdPtr,
			    struct CompileEnv *envPtr);
MODULE_SCOPE int	TclCompileStringIndexCmd(Tcl_Interp *interp,
			    Tcl_Parse *parsePtr, Command *cmdPtr,
			    struct CompileEnv *envPtr);
MODULE_SCOPE int	TclCompileStringLastCmd(Tcl_Interp *interp,
			    Tcl_Parse *parsePtr, Command *cmdPtr,
			    struct CompileEnv *envPtr);
MODULE_SCOPE int	TclCompileStringLenCmd(Tcl_Interp *interp,
			    Tcl_Parse *parsePtr, Command *cmdPtr,
			    struct CompileEnv *envPtr);
MODULE_SCOPE int	TclCompileStringMapCmd(Tcl_Interp *interp,
			    Tcl_Parse *parsePtr, Command *cmdPtr,
			    struct CompileEnv *envPtr);
MODULE_SCOPE int	TclCompileStringMatchCmd(Tcl_Interp *interp,
			    Tcl_Parse *parsePtr, Command *cmdPtr,
			    struct CompileEnv *envPtr);
MODULE_SCOPE int	TclCompileStringRangeCmd(Tcl_Interp *interp,
			    Tcl_Parse *parsePtr, Command *cmdPtr,
			    struct CompileEnv *envPtr);
MODULE_SCOPE int	TclCompileSubstCmd(Tcl_Interp *interp,
			    Tcl_Parse *parsePtr, Command *cmdPtr,
			    struct CompileEnv *envPtr);
MODULE_SCOPE int	TclCompileSwitchCmd(Tcl_Interp *interp,
			    Tcl_Parse *parsePtr, Command *cmdPtr,
			    struct CompileEnv *envPtr);
MODULE_SCOPE int	TclCompileTailcallCmd(Tcl_Interp *interp,
			    Tcl_Parse *parsePtr, Command *cmdPtr,
			    struct CompileEnv *envPtr);
MODULE_SCOPE int	TclCompileThrowCmd(Tcl_Interp *interp,
			    Tcl_Parse *parsePtr, Command *cmdPtr,
			    struct CompileEnv *envPtr);
MODULE_SCOPE int	TclCompileTryCmd(Tcl_Interp *interp,
			    Tcl_Parse *parsePtr, Command *cmdPtr,
			    struct CompileEnv *envPtr);
MODULE_SCOPE int	TclCompileUnsetCmd(Tcl_Interp *interp,
			    Tcl_Parse *parsePtr, Command *cmdPtr,
			    struct CompileEnv *envPtr);
MODULE_SCOPE int	TclCompileUpvarCmd(Tcl_Interp *interp,
			    Tcl_Parse *parsePtr, Command *cmdPtr,
			    struct CompileEnv *envPtr);
MODULE_SCOPE int	TclCompileVariableCmd(Tcl_Interp *interp,
			    Tcl_Parse *parsePtr, Command *cmdPtr,
			    struct CompileEnv *envPtr);
MODULE_SCOPE int	TclCompileWhileCmd(Tcl_Interp *interp,
			    Tcl_Parse *parsePtr, Command *cmdPtr,
			    struct CompileEnv *envPtr);
MODULE_SCOPE int	TclCompileYieldCmd(Tcl_Interp *interp,
			    Tcl_Parse *parsePtr, Command *cmdPtr,
			    struct CompileEnv *envPtr);
MODULE_SCOPE int	TclCompileBasic0ArgCmd(Tcl_Interp *interp,
			    Tcl_Parse *parsePtr, Command *cmdPtr,
			    struct CompileEnv *envPtr);
MODULE_SCOPE int	TclCompileBasic1ArgCmd(Tcl_Interp *interp,
			    Tcl_Parse *parsePtr, Command *cmdPtr,
			    struct CompileEnv *envPtr);
MODULE_SCOPE int	TclCompileBasic2ArgCmd(Tcl_Interp *interp,
			    Tcl_Parse *parsePtr, Command *cmdPtr,
			    struct CompileEnv *envPtr);
MODULE_SCOPE int	TclCompileBasic3ArgCmd(Tcl_Interp *interp,
			    Tcl_Parse *parsePtr, Command *cmdPtr,
			    struct CompileEnv *envPtr);
MODULE_SCOPE int	TclCompileBasic0Or1ArgCmd(Tcl_Interp *interp,
			    Tcl_Parse *parsePtr, Command *cmdPtr,
			    struct CompileEnv *envPtr);
MODULE_SCOPE int	TclCompileBasic1Or2ArgCmd(Tcl_Interp *interp,
			    Tcl_Parse *parsePtr, Command *cmdPtr,
			    struct CompileEnv *envPtr);
MODULE_SCOPE int	TclCompileBasic2Or3ArgCmd(Tcl_Interp *interp,
			    Tcl_Parse *parsePtr, Command *cmdPtr,
			    struct CompileEnv *envPtr);
MODULE_SCOPE int	TclCompileBasic0To2ArgCmd(Tcl_Interp *interp,
			    Tcl_Parse *parsePtr, Command *cmdPtr,
			    struct CompileEnv *envPtr);
MODULE_SCOPE int	TclCompileBasic1To3ArgCmd(Tcl_Interp *interp,
			    Tcl_Parse *parsePtr, Command *cmdPtr,
			    struct CompileEnv *envPtr);
MODULE_SCOPE int	TclCompileBasicMin0ArgCmd(Tcl_Interp *interp,
			    Tcl_Parse *parsePtr, Command *cmdPtr,
			    struct CompileEnv *envPtr);
MODULE_SCOPE int	TclCompileBasicMin1ArgCmd(Tcl_Interp *interp,
			    Tcl_Parse *parsePtr, Command *cmdPtr,
			    struct CompileEnv *envPtr);
MODULE_SCOPE int	TclCompileBasicMin2ArgCmd(Tcl_Interp *interp,
			    Tcl_Parse *parsePtr, Command *cmdPtr,
			    struct CompileEnv *envPtr);

MODULE_SCOPE int	TclInvertOpCmd(ClientData clientData,
			    Tcl_Interp *interp, int objc,
			    Tcl_Obj *const objv[]);
MODULE_SCOPE int	TclCompileInvertOpCmd(Tcl_Interp *interp,
			    Tcl_Parse *parsePtr, Command *cmdPtr,
			    struct CompileEnv *envPtr);
MODULE_SCOPE int	TclNotOpCmd(ClientData clientData,
			    Tcl_Interp *interp, int objc,
			    Tcl_Obj *const objv[]);
MODULE_SCOPE int	TclCompileNotOpCmd(Tcl_Interp *interp,
			    Tcl_Parse *parsePtr, Command *cmdPtr,
			    struct CompileEnv *envPtr);
MODULE_SCOPE int	TclAddOpCmd(ClientData clientData,
			    Tcl_Interp *interp, int objc,
			    Tcl_Obj *const objv[]);
MODULE_SCOPE int	TclCompileAddOpCmd(Tcl_Interp *interp,
			    Tcl_Parse *parsePtr, Command *cmdPtr,
			    struct CompileEnv *envPtr);
MODULE_SCOPE int	TclMulOpCmd(ClientData clientData,
			    Tcl_Interp *interp, int objc,
			    Tcl_Obj *const objv[]);
MODULE_SCOPE int	TclCompileMulOpCmd(Tcl_Interp *interp,
			    Tcl_Parse *parsePtr, Command *cmdPtr,
			    struct CompileEnv *envPtr);
MODULE_SCOPE int	TclAndOpCmd(ClientData clientData,
			    Tcl_Interp *interp, int objc,
			    Tcl_Obj *const objv[]);
MODULE_SCOPE int	TclCompileAndOpCmd(Tcl_Interp *interp,
			    Tcl_Parse *parsePtr, Command *cmdPtr,
			    struct CompileEnv *envPtr);
MODULE_SCOPE int	TclOrOpCmd(ClientData clientData,
			    Tcl_Interp *interp, int objc,
			    Tcl_Obj *const objv[]);
MODULE_SCOPE int	TclCompileOrOpCmd(Tcl_Interp *interp,
			    Tcl_Parse *parsePtr, Command *cmdPtr,
			    struct CompileEnv *envPtr);
MODULE_SCOPE int	TclXorOpCmd(ClientData clientData,
			    Tcl_Interp *interp, int objc,
			    Tcl_Obj *const objv[]);
MODULE_SCOPE int	TclCompileXorOpCmd(Tcl_Interp *interp,
			    Tcl_Parse *parsePtr, Command *cmdPtr,
			    struct CompileEnv *envPtr);
MODULE_SCOPE int	TclPowOpCmd(ClientData clientData,
			    Tcl_Interp *interp, int objc,
			    Tcl_Obj *const objv[]);
MODULE_SCOPE int	TclCompilePowOpCmd(Tcl_Interp *interp,
			    Tcl_Parse *parsePtr, Command *cmdPtr,
			    struct CompileEnv *envPtr);
MODULE_SCOPE int	TclLshiftOpCmd(ClientData clientData,
			    Tcl_Interp *interp, int objc,
			    Tcl_Obj *const objv[]);
MODULE_SCOPE int	TclCompileLshiftOpCmd(Tcl_Interp *interp,
			    Tcl_Parse *parsePtr, Command *cmdPtr,
			    struct CompileEnv *envPtr);
MODULE_SCOPE int	TclRshiftOpCmd(ClientData clientData,
			    Tcl_Interp *interp, int objc,
			    Tcl_Obj *const objv[]);
MODULE_SCOPE int	TclCompileRshiftOpCmd(Tcl_Interp *interp,
			    Tcl_Parse *parsePtr, Command *cmdPtr,
			    struct CompileEnv *envPtr);
MODULE_SCOPE int	TclModOpCmd(ClientData clientData,
			    Tcl_Interp *interp, int objc,
			    Tcl_Obj *const objv[]);
MODULE_SCOPE int	TclCompileModOpCmd(Tcl_Interp *interp,
			    Tcl_Parse *parsePtr, Command *cmdPtr,
			    struct CompileEnv *envPtr);
MODULE_SCOPE int	TclNeqOpCmd(ClientData clientData,
			    Tcl_Interp *interp, int objc,
			    Tcl_Obj *const objv[]);
MODULE_SCOPE int	TclCompileNeqOpCmd(Tcl_Interp *interp,
			    Tcl_Parse *parsePtr, Command *cmdPtr,
			    struct CompileEnv *envPtr);
MODULE_SCOPE int	TclStrneqOpCmd(ClientData clientData,
			    Tcl_Interp *interp, int objc,
			    Tcl_Obj *const objv[]);
MODULE_SCOPE int	TclCompileStrneqOpCmd(Tcl_Interp *interp,
			    Tcl_Parse *parsePtr, Command *cmdPtr,
			    struct CompileEnv *envPtr);
MODULE_SCOPE int	TclInOpCmd(ClientData clientData,
			    Tcl_Interp *interp, int objc,
			    Tcl_Obj *const objv[]);
MODULE_SCOPE int	TclCompileInOpCmd(Tcl_Interp *interp,
			    Tcl_Parse *parsePtr, Command *cmdPtr,
			    struct CompileEnv *envPtr);
MODULE_SCOPE int	TclNiOpCmd(ClientData clientData,
			    Tcl_Interp *interp, int objc,
			    Tcl_Obj *const objv[]);
MODULE_SCOPE int	TclCompileNiOpCmd(Tcl_Interp *interp,
			    Tcl_Parse *parsePtr, Command *cmdPtr,
			    struct CompileEnv *envPtr);
MODULE_SCOPE int	TclMinusOpCmd(ClientData clientData,
			    Tcl_Interp *interp, int objc,
			    Tcl_Obj *const objv[]);
MODULE_SCOPE int	TclCompileMinusOpCmd(Tcl_Interp *interp,
			    Tcl_Parse *parsePtr, Command *cmdPtr,
			    struct CompileEnv *envPtr);
MODULE_SCOPE int	TclDivOpCmd(ClientData clientData,
			    Tcl_Interp *interp, int objc,
			    Tcl_Obj *const objv[]);
MODULE_SCOPE int	TclCompileDivOpCmd(Tcl_Interp *interp,
			    Tcl_Parse *parsePtr, Command *cmdPtr,
			    struct CompileEnv *envPtr);
MODULE_SCOPE int	TclLessOpCmd(ClientData clientData,
			    Tcl_Interp *interp, int objc,
			    Tcl_Obj *const objv[]);
MODULE_SCOPE int	TclCompileLessOpCmd(Tcl_Interp *interp,
			    Tcl_Parse *parsePtr, Command *cmdPtr,
			    struct CompileEnv *envPtr);
MODULE_SCOPE int	TclLeqOpCmd(ClientData clientData,
			    Tcl_Interp *interp, int objc,
			    Tcl_Obj *const objv[]);
MODULE_SCOPE int	TclCompileLeqOpCmd(Tcl_Interp *interp,
			    Tcl_Parse *parsePtr, Command *cmdPtr,
			    struct CompileEnv *envPtr);
MODULE_SCOPE int	TclGreaterOpCmd(ClientData clientData,
			    Tcl_Interp *interp, int objc,
			    Tcl_Obj *const objv[]);
MODULE_SCOPE int	TclCompileGreaterOpCmd(Tcl_Interp *interp,
			    Tcl_Parse *parsePtr, Command *cmdPtr,
			    struct CompileEnv *envPtr);
MODULE_SCOPE int	TclGeqOpCmd(ClientData clientData,
			    Tcl_Interp *interp, int objc,
			    Tcl_Obj *const objv[]);
MODULE_SCOPE int	TclCompileGeqOpCmd(Tcl_Interp *interp,
			    Tcl_Parse *parsePtr, Command *cmdPtr,
			    struct CompileEnv *envPtr);
MODULE_SCOPE int	TclEqOpCmd(ClientData clientData,
			    Tcl_Interp *interp, int objc,
			    Tcl_Obj *const objv[]);
MODULE_SCOPE int	TclCompileEqOpCmd(Tcl_Interp *interp,
			    Tcl_Parse *parsePtr, Command *cmdPtr,
			    struct CompileEnv *envPtr);
MODULE_SCOPE int	TclStreqOpCmd(ClientData clientData,
			    Tcl_Interp *interp, int objc,
			    Tcl_Obj *const objv[]);
MODULE_SCOPE int	TclCompileStreqOpCmd(Tcl_Interp *interp,
			    Tcl_Parse *parsePtr, Command *cmdPtr,
			    struct CompileEnv *envPtr);
			    
MODULE_SCOPE int	TclCompileAssembleCmd(Tcl_Interp *interp,
			    Tcl_Parse *parsePtr, Command *cmdPtr,
			    struct CompileEnv *envPtr);

/*
 * Functions defined in generic/tclVar.c and currenttly exported only for use
 * by the bytecode compiler and engine. Some of these could later be placed in
 * the public interface.
 */

MODULE_SCOPE Var *	TclObjLookupVarEx(Tcl_Interp * interp,
			    Tcl_Obj *part1Ptr, Tcl_Obj *part2Ptr, int flags,
			    const char *msg, const int createPart1,
			    const int createPart2, Var **arrayPtrPtr);
MODULE_SCOPE Var *	TclLookupArrayElement(Tcl_Interp *interp,
			    Tcl_Obj *arrayNamePtr, Tcl_Obj *elNamePtr,
			    const int flags, const char *msg,
			    const int createPart1, const int createPart2,
			    Var *arrayPtr, int index);
MODULE_SCOPE Tcl_Obj *	TclPtrGetVar(Tcl_Interp *interp,
			    Var *varPtr, Var *arrayPtr, Tcl_Obj *part1Ptr,
			    Tcl_Obj *part2Ptr, const int flags, int index);
MODULE_SCOPE Tcl_Obj *	TclPtrSetVar(Tcl_Interp *interp,
			    Var *varPtr, Var *arrayPtr, Tcl_Obj *part1Ptr,
			    Tcl_Obj *part2Ptr, Tcl_Obj *newValuePtr,
			    const int flags, int index);
MODULE_SCOPE Tcl_Obj *	TclPtrIncrObjVar(Tcl_Interp *interp,
			    Var *varPtr, Var *arrayPtr, Tcl_Obj *part1Ptr,
			    Tcl_Obj *part2Ptr, Tcl_Obj *incrPtr,
			    const int flags, int index);
MODULE_SCOPE int	TclPtrObjMakeUpvar(Tcl_Interp *interp, Var *otherPtr,
			    Tcl_Obj *myNamePtr, int myFlags, int index);
MODULE_SCOPE int	TclPtrUnsetVar(Tcl_Interp *interp, Var *varPtr,
			    Var *arrayPtr, Tcl_Obj *part1Ptr,
			    Tcl_Obj *part2Ptr, const int flags,
			    int index);
MODULE_SCOPE void	TclInvalidateNsPath(Namespace *nsPtr);

/*
 * The new extended interface to the variable traces.
 */

MODULE_SCOPE int	TclObjCallVarTraces(Interp *iPtr, Var *arrayPtr,
			    Var *varPtr, Tcl_Obj *part1Ptr, Tcl_Obj *part2Ptr,
			    int flags, int leaveErrMsg, int index);

/*
 * So tclObj.c and tclDictObj.c can share these implementations.
 */

MODULE_SCOPE int	TclCompareObjKeys(void *keyPtr, Tcl_HashEntry *hPtr);
MODULE_SCOPE void	TclFreeObjEntry(Tcl_HashEntry *hPtr);
MODULE_SCOPE unsigned	TclHashObjKey(Tcl_HashTable *tablePtr, void *keyPtr);

MODULE_SCOPE int	TclFullFinalizationRequested(void);

/*
 *----------------------------------------------------------------
 * Macros used by the Tcl core to create and release Tcl objects.
 * TclNewObj(objPtr) creates a new object denoting an empty string.
 * TclDecrRefCount(objPtr) decrements the object's reference count, and frees
 * the object if its reference count is zero. These macros are inline versions
 * of Tcl_NewObj() and Tcl_DecrRefCount(). Notice that the names differ in not
 * having a "_" after the "Tcl". Notice also that these macros reference their
 * argument more than once, so you should avoid calling them with an
 * expression that is expensive to compute or has side effects. The ANSI C
 * "prototypes" for these macros are:
 *
 * MODULE_SCOPE void	TclNewObj(Tcl_Obj *objPtr);
 * MODULE_SCOPE void	TclDecrRefCount(Tcl_Obj *objPtr);
 *
 * These macros are defined in terms of two macros that depend on memory
 * allocator in use: TclAllocObjStorage, TclFreeObjStorage. They are defined
 * below.
 *----------------------------------------------------------------
 */

/*
 * DTrace object allocation probe macros.
 */

#ifdef USE_DTRACE
#ifndef _TCLDTRACE_H
typedef const char *TclDTraceStr;
#include "tclDTrace.h"
#endif
#define	TCL_DTRACE_OBJ_CREATE(objPtr)	TCL_OBJ_CREATE(objPtr)
#define	TCL_DTRACE_OBJ_FREE(objPtr)	TCL_OBJ_FREE(objPtr)
#else /* USE_DTRACE */
#define	TCL_DTRACE_OBJ_CREATE(objPtr)	{}
#define	TCL_DTRACE_OBJ_FREE(objPtr)	{}
#endif /* USE_DTRACE */

#ifdef TCL_COMPILE_STATS
#  define TclIncrObjsAllocated() \
    tclObjsAlloced++
#  define TclIncrObjsFreed() \
    tclObjsFreed++
#else
#  define TclIncrObjsAllocated()
#  define TclIncrObjsFreed()
#endif /* TCL_COMPILE_STATS */

#  define TclAllocObjStorage(objPtr)		\
    (objPtr) = TclSmallAlloc()

#  define TclFreeObjStorage(objPtr)		\
    TclSmallFree(objPtr)

#ifndef TCL_MEM_DEBUG
# define TclNewObj(objPtr) \
    TclIncrObjsAllocated(); \
    TclAllocObjStorage(objPtr); \
    (objPtr)->refCount = 0; \
    (objPtr)->bytes    = tclEmptyStringRep; \
    (objPtr)->length   = 0; \
    (objPtr)->typePtr  = NULL; \
    TCL_DTRACE_OBJ_CREATE(objPtr)

/*
 * Invalidate the string rep first so we can use the bytes value for our
 * pointer chain, and signal an obj deletion (as opposed to shimmering) with
 * 'length == -1'.
 * Use empty 'if ; else' to handle use in unbraced outer if/else conditions.
 */

# define TclDecrRefCount(objPtr) \
    if (--(objPtr)->refCount > 0) ; else { \
	if (!(objPtr)->typePtr || !(objPtr)->typePtr->freeIntRepProc) { \
	    TCL_DTRACE_OBJ_FREE(objPtr); \
	    if ((objPtr)->bytes \
		    && ((objPtr)->bytes != tclEmptyStringRep)) { \
		ckfree((char *) (objPtr)->bytes); \
	    } \
	    (objPtr)->length = -1; \
	    TclFreeObjStorage(objPtr); \
	    TclIncrObjsFreed(); \
	} else { \
	    TclFreeObj(objPtr); \
	} \
    }

<<<<<<< HEAD
=======
#if defined(PURIFY)

/*
 * The PURIFY mode is like the regular mode, but instead of doing block
 * Tcl_Obj allocation and keeping a freed list for efficiency, it always
 * allocates and frees a single Tcl_Obj so that tools like Purify can better
 * track memory leaks.
 */

#  define TclAllocObjStorageEx(interp, objPtr) \
	(objPtr) = (Tcl_Obj *) ckalloc(sizeof(Tcl_Obj))

#  define TclFreeObjStorageEx(interp, objPtr) \
	ckfree((char *) (objPtr))

#undef USE_THREAD_ALLOC
#undef USE_TCLALLOC
#elif defined(TCL_THREADS) && defined(USE_THREAD_ALLOC)

/*
 * The TCL_THREADS mode is like the regular mode but allocates Tcl_Obj's from
 * per-thread caches.
 */

MODULE_SCOPE Tcl_Obj *	TclThreadAllocObj(void);
MODULE_SCOPE void	TclThreadFreeObj(Tcl_Obj *);
MODULE_SCOPE Tcl_Mutex *TclpNewAllocMutex(void);
MODULE_SCOPE void	TclFreeAllocCache(void *);
MODULE_SCOPE void *	TclpGetAllocCache(void);
MODULE_SCOPE void	TclpSetAllocCache(void *);
MODULE_SCOPE void	TclpFreeAllocMutex(Tcl_Mutex *mutex);
MODULE_SCOPE void	TclpFreeAllocCache(void *);

/*
 * These macros need to be kept in sync with the code of TclThreadAllocObj()
 * and TclThreadFreeObj().
 *
 * Note that the optimiser should resolve the case (interp==NULL) at compile
 * time.
 */

#  define ALLOC_NOBJHIGH 1200

#  define TclAllocObjStorageEx(interp, objPtr)				\
    do {								\
	AllocCache *cachePtr;						\
	if (((interp) == NULL) ||					\
		((cachePtr = ((Interp *)(interp))->allocCache),		\
			(cachePtr->numObjects == 0))) {			\
	    (objPtr) = TclThreadAllocObj();				\
	} else {							\
	    (objPtr) = cachePtr->firstObjPtr;				\
	    cachePtr->firstObjPtr = (objPtr)->internalRep.twoPtrValue.ptr1; \
	    --cachePtr->numObjects;					\
	}								\
    } while (0)

#  define TclFreeObjStorageEx(interp, objPtr)				\
    do {								\
	AllocCache *cachePtr;						\
	if (((interp) == NULL) ||					\
		((cachePtr = ((Interp *)(interp))->allocCache),		\
			(cachePtr->numObjects >= ALLOC_NOBJHIGH))) {	\
	    TclThreadFreeObj(objPtr);					\
	} else {							\
	    (objPtr)->internalRep.twoPtrValue.ptr1 = cachePtr->firstObjPtr; \
	    cachePtr->firstObjPtr = objPtr;				\
	    ++cachePtr->numObjects;					\
	}								\
    } while (0)

#else /* not PURIFY or USE_THREAD_ALLOC */

#if defined(USE_TCLALLOC) && USE_TCLALLOC
    MODULE_SCOPE void TclFinalizeAllocSubsystem();
    MODULE_SCOPE void TclInitAlloc();
#else
#   define USE_TCLALLOC 0
#endif

#ifdef TCL_THREADS
/* declared in tclObj.c */
MODULE_SCOPE Tcl_Mutex	tclObjMutex;
#endif

#  define TclAllocObjStorageEx(interp, objPtr) \
    do {								\
	Tcl_MutexLock(&tclObjMutex);					\
	if (tclFreeObjList == NULL) {					\
	    TclAllocateFreeObjects();					\
	}								\
	(objPtr) = tclFreeObjList;					\
	tclFreeObjList = (Tcl_Obj *)					\
		tclFreeObjList->internalRep.twoPtrValue.ptr1;		\
	Tcl_MutexUnlock(&tclObjMutex);					\
    } while (0)

#  define TclFreeObjStorageEx(interp, objPtr) \
    do {							       \
	Tcl_MutexLock(&tclObjMutex);				       \
	(objPtr)->internalRep.twoPtrValue.ptr1 = (void *) tclFreeObjList; \
	tclFreeObjList = (objPtr);				       \
	Tcl_MutexUnlock(&tclObjMutex);				       \
    } while (0)
#endif

>>>>>>> d4114948
#else /* TCL_MEM_DEBUG */
MODULE_SCOPE void	TclDbInitNewObj(Tcl_Obj *objPtr, const char *file,
			    int line);

# define TclDbNewObj(objPtr, file, line) \
    do { \
	TclIncrObjsAllocated();						\
	(objPtr) = (Tcl_Obj *)						\
		Tcl_DbCkalloc(sizeof(Tcl_Obj), (file), (line));		\
	TclDbInitNewObj((objPtr), (file), (line));			\
	TCL_DTRACE_OBJ_CREATE(objPtr);					\
    } while (0)

# define TclNewObj(objPtr) \
    TclDbNewObj(objPtr, __FILE__, __LINE__);

# define TclDecrRefCount(objPtr) \
    Tcl_DbDecrRefCount(objPtr, __FILE__, __LINE__)

# define TclNewListObjDirect(objc, objv) \
    TclDbNewListObjDirect(objc, objv, __FILE__, __LINE__)

#endif /* TCL_MEM_DEBUG */

/*
 * Macros that drive the allocator behaviour
 */

#if defined(TCL_THREADS)
/*
 * The TCL_THREADS mode is like the regular mode but allocates Tcl_Obj's from
 * per-thread caches.
 */
MODULE_SCOPE void	TclpFreeAllocCache(void *);
MODULE_SCOPE void *	TclpGetAllocCache(void);
MODULE_SCOPE void	TclpSetAllocCache(void *);
MODULE_SCOPE void	TclFreeAllocCache(void *);
MODULE_SCOPE void	TclpFreeAllocMutex(Tcl_Mutex *mutex);
MODULE_SCOPE Tcl_Mutex *TclpNewAllocMutex(void);
#endif

MODULE_SCOPE char * TclpAlloc(unsigned int size);
MODULE_SCOPE char * TclpRealloc(char * ptr, unsigned int size);
MODULE_SCOPE void   TclpFree(char * ptr);

MODULE_SCOPE void * TclSmallAlloc();
MODULE_SCOPE void   TclSmallFree(void *ptr);
MODULE_SCOPE void   TclInitAlloc(void);
MODULE_SCOPE void   TclFinalizeAlloc(void);

#define TclCkSmallAlloc(nbytes, memPtr)					\
    do {								\
	TCL_CT_ASSERT((nbytes)<=sizeof(Tcl_Obj));			\
	memPtr = TclSmallAlloc();					\
    } while (0)

/*
 * Support for Clang Static Analyzer <http://clang-analyzer.llvm.org>
 */

#if defined(PURIFY) && defined(__clang__)
#if __has_feature(attribute_analyzer_noreturn) && \
       !defined(Tcl_Panic) && defined(Tcl_Panic_TCL_DECLARED)
void Tcl_Panic(const char *, ...) __attribute__((analyzer_noreturn));
#endif
#if !defined(CLANG_ASSERT)
#include <assert.h>
#define CLANG_ASSERT(x) assert(x)
#endif
#elif !defined(CLANG_ASSERT)
 #define CLANG_ASSERT(x)
#endif /* PURIFY && __clang__ */



/*
 *----------------------------------------------------------------
 * Macro used by the Tcl core to set a Tcl_Obj's string representation to a
 * copy of the "len" bytes starting at "bytePtr". This code works even if the
 * byte array contains NULLs as long as the length is correct. Because "len"
 * is referenced multiple times, it should be as simple an expression as
 * possible. The ANSI C "prototype" for this macro is:
 *
 * MODULE_SCOPE void TclInitStringRep(Tcl_Obj *objPtr, char *bytePtr, int len);
 *
 * This macro should only be called on an unshared objPtr where
 *  objPtr->typePtr->freeIntRepProc == NULL
 *----------------------------------------------------------------
 */

#define TclInitStringRep(objPtr, bytePtr, len) \
    if ((len) == 0) { \
	(objPtr)->bytes	 = tclEmptyStringRep; \
	(objPtr)->length = 0; \
    } else { \
	(objPtr)->bytes = (char *) ckalloc((unsigned) ((len) + 1)); \
	memcpy((objPtr)->bytes, (bytePtr), (unsigned) (len)); \
	(objPtr)->bytes[len] = '\0'; \
	(objPtr)->length = (len); \
    }

/*
 *----------------------------------------------------------------
 * Macro used by the Tcl core to get the string representation's byte array
 * pointer from a Tcl_Obj. This is an inline version of Tcl_GetString(). The
 * macro's expression result is the string rep's byte pointer which might be
 * NULL. The bytes referenced by this pointer must not be modified by the
 * caller. The ANSI C "prototype" for this macro is:
 *
 * MODULE_SCOPE char *	TclGetString(Tcl_Obj *objPtr);
 *----------------------------------------------------------------
 */

#define TclGetString(objPtr) \
    ((objPtr)->bytes? (objPtr)->bytes : Tcl_GetString((objPtr)))

#define TclGetStringFromObj(objPtr, lenPtr) \
    ((objPtr)->bytes \
	    ? (*(lenPtr) = (objPtr)->length, (objPtr)->bytes)	\
	    : Tcl_GetStringFromObj((objPtr), (lenPtr)))

/*
 *----------------------------------------------------------------
 * Macro used by the Tcl core to clean out an object's internal
 * representation. Does not actually reset the rep's bytes. The ANSI C
 * "prototype" for this macro is:
 *
 * MODULE_SCOPE void	TclFreeIntRep(Tcl_Obj *objPtr);
 *----------------------------------------------------------------
 */

#define TclFreeIntRep(objPtr) \
    if ((objPtr)->typePtr != NULL) { \
	if ((objPtr)->typePtr->freeIntRepProc != NULL) { \
	    (objPtr)->typePtr->freeIntRepProc(objPtr); \
	} \
	(objPtr)->typePtr = NULL; \
    }

/*
 *----------------------------------------------------------------
 * Macro used by the Tcl core to clean out an object's string representation.
 * The ANSI C "prototype" for this macro is:
 *
 * MODULE_SCOPE void	TclInvalidateStringRep(Tcl_Obj *objPtr);
 *----------------------------------------------------------------
 */

#define TclInvalidateStringRep(objPtr) \
    if (objPtr->bytes != NULL) { \
	if (objPtr->bytes != tclEmptyStringRep) { \
	    ckfree((char *) objPtr->bytes); \
	} \
	objPtr->bytes = NULL; \
    }

/*
 *----------------------------------------------------------------
 * Macros used by the Tcl core to grow Tcl_Token arrays. They use the same
 * growth algorithm as used in tclStringObj.c for growing strings. The ANSI C
 * "prototype" for this macro is:
 *
 * MODULE_SCOPE void	TclGrowTokenArray(Tcl_Token *tokenPtr, int used,
 *				int available, int append,
 *				Tcl_Token *staticPtr);
 * MODULE_SCOPE void	TclGrowParseTokenArray(Tcl_Parse *parsePtr,
 *				int append);
 *----------------------------------------------------------------
 */

/* General tuning for minimum growth in Tcl growth algorithms */
#ifndef TCL_MIN_GROWTH
#  ifdef TCL_GROWTH_MIN_ALLOC
     /* Support for any legacy tuners */
#    define TCL_MIN_GROWTH TCL_GROWTH_MIN_ALLOC
#  else
#    define TCL_MIN_GROWTH 1024
#  endif
#endif

/* Token growth tuning, default to the general value. */
#ifndef TCL_MIN_TOKEN_GROWTH
#define TCL_MIN_TOKEN_GROWTH TCL_MIN_GROWTH/sizeof(Tcl_Token)
#endif

#define TCL_MAX_TOKENS (int)(UINT_MAX / sizeof(Tcl_Token))
#define TclGrowTokenArray(tokenPtr, used, available, append, staticPtr)	\
    do {								\
	int needed = (used) + (append);					\
	if (needed > TCL_MAX_TOKENS) {					\
	    Tcl_Panic("max # of tokens for a Tcl parse (%d) exceeded",	\
		    TCL_MAX_TOKENS);					\
	}								\
	if (needed > (available)) {					\
	    int allocated = 2 * needed;					\
	    Tcl_Token *oldPtr = (tokenPtr);				\
	    Tcl_Token *newPtr;						\
	    if (oldPtr == (staticPtr)) {				\
		oldPtr = NULL;						\
	    }								\
	    if (allocated > TCL_MAX_TOKENS) {				\
		allocated = TCL_MAX_TOKENS;				\
	    }								\
	    newPtr = (Tcl_Token *) attemptckrealloc((char *) oldPtr,	\
		    (unsigned int) (allocated * sizeof(Tcl_Token)));	\
	    if (newPtr == NULL) {					\
		allocated = needed + (append) + TCL_MIN_TOKEN_GROWTH;	\
		if (allocated > TCL_MAX_TOKENS) {			\
		    allocated = TCL_MAX_TOKENS;				\
		}							\
		newPtr = (Tcl_Token *) ckrealloc((char *) oldPtr,	\
			(unsigned int) (allocated * sizeof(Tcl_Token))); \
	    }								\
	    (available) = allocated;					\
	    if (oldPtr == NULL) {					\
		memcpy(newPtr, staticPtr,				\
			(size_t) ((used) * sizeof(Tcl_Token)));		\
	    }								\
	    (tokenPtr) = newPtr;					\
	}								\
    } while (0)

#define TclGrowParseTokenArray(parsePtr, append)			\
    TclGrowTokenArray((parsePtr)->tokenPtr, (parsePtr)->numTokens,	\
	    (parsePtr)->tokensAvailable, (append),			\
	    (parsePtr)->staticTokens)

/*
 *----------------------------------------------------------------
 * Macro used by the Tcl core get a unicode char from a utf string. It checks
 * to see if we have a one-byte utf char before calling the real
 * Tcl_UtfToUniChar, as this will save a lot of time for primarily ASCII
 * string handling. The macro's expression result is 1 for the 1-byte case or
 * the result of Tcl_UtfToUniChar. The ANSI C "prototype" for this macro is:
 *
 * MODULE_SCOPE int	TclUtfToUniChar(const char *string, Tcl_UniChar *ch);
 *----------------------------------------------------------------
 */

#define TclUtfToUniChar(str, chPtr) \
	((((unsigned char) *(str)) < 0xC0) ?		\
	    ((*(chPtr) = (Tcl_UniChar) *(str)), 1)	\
	    : Tcl_UtfToUniChar(str, chPtr))

/*
 *----------------------------------------------------------------
 * Macro counterpart of the Tcl_NumUtfChars() function. To be used in speed-
 * -sensitive points where it pays to avoid a function call in the common case
 * of counting along a string of all one-byte characters.  The ANSI C
 * "prototype" for this macro is:
 *
 * MODULE_SCOPE void	TclNumUtfChars(int numChars, const char *bytes,
 *				int numBytes);
 *----------------------------------------------------------------
 */

#define TclNumUtfChars(numChars, bytes, numBytes) \
    do { \
	int count, i = (numBytes); \
	unsigned char *str = (unsigned char *) (bytes); \
	while (i && (*str < 0xC0)) { i--; str++; } \
	count = (numBytes) - i; \
	if (i) { \
	    count += Tcl_NumUtfChars((bytes) + count, i); \
	} \
	(numChars) = count; \
    } while (0);

/*
 *----------------------------------------------------------------
 * Macro that encapsulates the logic that determines when it is safe to
 * interpret a string as a byte array directly. In summary, the object must be
 * a byte array and must not have a string representation (as the operations
 * that it is used in are defined on strings, not byte arrays). Theoretically
 * it is possible to also be efficient in the case where the object's bytes
 * field is filled by generation from the byte array (c.f. list canonicality)
 * but we don't do that at the moment since this is purely about efficiency.
 * The ANSI C "prototype" for this macro is:
 *
 * MODULE_SCOPE int	TclIsPureByteArray(Tcl_Obj *objPtr);
 *----------------------------------------------------------------
 */

#define TclIsPureByteArray(objPtr) \
	(((objPtr)->typePtr==&tclByteArrayType) && ((objPtr)->bytes==NULL))

/*
 *----------------------------------------------------------------
 * Macro used by the Tcl core to compare Unicode strings. On big-endian
 * systems we can use the more efficient memcmp, but this would not be
 * lexically correct on little-endian systems. The ANSI C "prototype" for
 * this macro is:
 *
 * MODULE_SCOPE int	TclUniCharNcmp(const Tcl_UniChar *cs,
 *			    const Tcl_UniChar *ct, unsigned long n);
 *----------------------------------------------------------------
 */

#ifdef WORDS_BIGENDIAN
#   define TclUniCharNcmp(cs,ct,n) memcmp((cs),(ct),(n)*sizeof(Tcl_UniChar))
#else /* !WORDS_BIGENDIAN */
#   define TclUniCharNcmp Tcl_UniCharNcmp
#endif /* WORDS_BIGENDIAN */

/*
 *----------------------------------------------------------------
 * Macro used by the Tcl core to increment a namespace's export export epoch
 * counter. The ANSI C "prototype" for this macro is:
 *
 * MODULE_SCOPE void	TclInvalidateNsCmdLookup(Namespace *nsPtr);
 *----------------------------------------------------------------
 */

#define TclInvalidateNsCmdLookup(nsPtr) \
    if ((nsPtr)->numExportPatterns) {		\
	(nsPtr)->exportLookupEpoch++;		\
    }						\
    if ((nsPtr)->commandPathLength) {		\
	(nsPtr)->cmdRefEpoch++;			\
    }

/*
 *----------------------------------------------------------------------
 *
 * Core procedures added to libtommath for bignum manipulation.
 *
 *----------------------------------------------------------------------
 */

MODULE_SCOPE Tcl_PackageInitProc TclTommath_Init;
MODULE_SCOPE void	TclBNInitBignumFromLong(mp_int *bignum, long initVal);
MODULE_SCOPE void	TclBNInitBignumFromWideInt(mp_int *bignum,
			    Tcl_WideInt initVal);
MODULE_SCOPE void	TclBNInitBignumFromWideUInt(mp_int *bignum,
			    Tcl_WideUInt initVal);

/*
 *----------------------------------------------------------------------
 *
 * External (platform specific) initialization routine, these declarations
 * explicitly don't use EXTERN since this code does not get compiled into the
 * library:
 *
 *----------------------------------------------------------------------
 */

MODULE_SCOPE Tcl_PackageInitProc TclplatformtestInit;
MODULE_SCOPE Tcl_PackageInitProc TclObjTest_Init;
MODULE_SCOPE Tcl_PackageInitProc TclThread_Init;
MODULE_SCOPE Tcl_PackageInitProc Procbodytest_Init;
MODULE_SCOPE Tcl_PackageInitProc Procbodytest_SafeInit;

/*
 *----------------------------------------------------------------
 * Macro used by the Tcl core to check whether a pattern has any characters
 * special to [string match]. The ANSI C "prototype" for this macro is:
 *
 * MODULE_SCOPE int	TclMatchIsTrivial(const char *pattern);
 *----------------------------------------------------------------
 */

#define TclMatchIsTrivial(pattern) \
    (strpbrk((pattern), "*[?\\") == NULL)

/*
 *----------------------------------------------------------------
 * Macros used by the Tcl core to set a Tcl_Obj's numeric representation
 * avoiding the corresponding function calls in time critical parts of the
 * core. They should only be called on unshared objects. The ANSI C
 * "prototypes" for these macros are:
 *
 * MODULE_SCOPE void	TclSetIntObj(Tcl_Obj *objPtr, int intValue);
 * MODULE_SCOPE void	TclSetLongObj(Tcl_Obj *objPtr, long longValue);
 * MODULE_SCOPE void	TclSetBooleanObj(Tcl_Obj *objPtr, long boolValue);
 * MODULE_SCOPE void	TclSetWideIntObj(Tcl_Obj *objPtr, Tcl_WideInt w);
 * MODULE_SCOPE void	TclSetDoubleObj(Tcl_Obj *objPtr, double d);
 *----------------------------------------------------------------
 */

#define TclSetIntObj(objPtr, i) \
    do {						\
	TclInvalidateStringRep(objPtr);			\
	TclFreeIntRep(objPtr);				\
	(objPtr)->internalRep.longValue = (long)(i);	\
	(objPtr)->typePtr = &tclIntType;		\
    } while (0)

#define TclSetLongObj(objPtr, l) \
    TclSetIntObj((objPtr), (l))

/*
 * NOTE: There is to be no such thing as a "pure" boolean. Boolean values set
 * programmatically go straight to being "int" Tcl_Obj's, with value 0 or 1.
 * The only "boolean" Tcl_Obj's shall be those holding the cached boolean
 * value of strings like: "yes", "no", "true", "false", "on", "off".
 */

#define TclSetBooleanObj(objPtr, b) \
    TclSetIntObj((objPtr), ((b)? 1 : 0));

#ifndef NO_WIDE_TYPE
#define TclSetWideIntObj(objPtr, w) \
    do {							\
	TclInvalidateStringRep(objPtr);				\
	TclFreeIntRep(objPtr);					\
	(objPtr)->internalRep.wideValue = (Tcl_WideInt)(w);	\
	(objPtr)->typePtr = &tclWideIntType;			\
    } while (0)
#endif

#define TclSetDoubleObj(objPtr, d) \
    do {							\
	TclInvalidateStringRep(objPtr);				\
	TclFreeIntRep(objPtr);					\
	(objPtr)->internalRep.doubleValue = (double)(d);	\
	(objPtr)->typePtr = &tclDoubleType;			\
    } while (0)

/*
 *----------------------------------------------------------------
 * Macros used by the Tcl core to create and initialise objects of standard
 * types, avoiding the corresponding function calls in time critical parts of
 * the core. The ANSI C "prototypes" for these macros are:
 *
 * MODULE_SCOPE void	TclNewIntObj(Tcl_Obj *objPtr, int i);
 * MODULE_SCOPE void	TclNewLongObj(Tcl_Obj *objPtr, long l);
 * MODULE_SCOPE void	TclNewBooleanObj(Tcl_Obj *objPtr, int b);
 * MODULE_SCOPE void	TclNewWideObj(Tcl_Obj *objPtr, Tcl_WideInt w);
 * MODULE_SCOPE void	TclNewDoubleObj(Tcl_Obj *objPtr, double d);
 * MODULE_SCOPE void	TclNewStringObj(Tcl_Obj *objPtr, char *s, int len);
 * MODULE_SCOPE void	TclNewLiteralStringObj(Tcl_Obj*objPtr, char*sLiteral);
 *
 *----------------------------------------------------------------
 */

#ifndef TCL_MEM_DEBUG
#define TclNewIntObj(objPtr, i) \
    do {						\
	TclIncrObjsAllocated();				\
	TclAllocObjStorage(objPtr);			\
	(objPtr)->refCount = 0;				\
	(objPtr)->bytes = NULL;				\
	(objPtr)->internalRep.longValue = (long)(i);	\
	(objPtr)->typePtr = &tclIntType;		\
	TCL_DTRACE_OBJ_CREATE(objPtr);			\
    } while (0)

#define TclNewLongObj(objPtr, l) \
    TclNewIntObj((objPtr), (l))

/*
 * NOTE: There is to be no such thing as a "pure" boolean.
 * See comment above TclSetBooleanObj macro above.
 */
#define TclNewBooleanObj(objPtr, b) \
    TclNewIntObj((objPtr), ((b)? 1 : 0))

#define TclNewDoubleObj(objPtr, d) \
    do {							\
	TclIncrObjsAllocated();					\
	TclAllocObjStorage(objPtr);				\
	(objPtr)->refCount = 0;					\
	(objPtr)->bytes = NULL;					\
	(objPtr)->internalRep.doubleValue = (double)(d);	\
	(objPtr)->typePtr = &tclDoubleType;			\
	TCL_DTRACE_OBJ_CREATE(objPtr);				\
    } while (0)

#define TclNewStringObj(objPtr, s, len) \
    do {							\
	TclIncrObjsAllocated();					\
	TclAllocObjStorage(objPtr);				\
	(objPtr)->refCount = 0;					\
	TclInitStringRep((objPtr), (s), (len));			\
	(objPtr)->typePtr = NULL;				\
	TCL_DTRACE_OBJ_CREATE(objPtr);				\
    } while (0)

#else /* TCL_MEM_DEBUG */
#define TclNewIntObj(objPtr, i) \
    (objPtr) = Tcl_NewIntObj(i)

#define TclNewLongObj(objPtr, l) \
    (objPtr) = Tcl_NewLongObj(l)

#define TclNewBooleanObj(objPtr, b) \
    (objPtr) = Tcl_NewBooleanObj(b)

#define TclNewDoubleObj(objPtr, d) \
    (objPtr) = Tcl_NewDoubleObj(d)

#define TclNewStringObj(objPtr, s, len) \
    (objPtr) = Tcl_NewStringObj((s), (len))
#endif /* TCL_MEM_DEBUG */

/*
 * The sLiteral argument *must* be a string literal; the incantation with
 * sizeof(sLiteral "") will fail to compile otherwise.
 */
#define TclNewLiteralStringObj(objPtr, sLiteral) \
    TclNewStringObj((objPtr), (sLiteral), (int) (sizeof(sLiteral "") - 1))

/*
 *----------------------------------------------------------------
 * Convenience macros for DStrings.
 * The ANSI C "prototypes" for these macros are:
 *
 * MODULE_SCOPE char * TclDStringAppendLiteral(Tcl_DString *dsPtr,
 *			const char *sLiteral);
 * MODULE_SCOPE void   TclDStringClear(Tcl_DString *dsPtr);
 */

#define TclDStringAppendLiteral(dsPtr, sLiteral) \
    Tcl_DStringAppend((dsPtr), (sLiteral), (int) (sizeof(sLiteral "") - 1))
#define TclDStringClear(dsPtr) \
    Tcl_DStringSetLength((dsPtr), 0)

/*
 *----------------------------------------------------------------
 * Macros used by the Tcl core to test for some special double values.
 * The ANSI C "prototypes" for these macros are:
 *
 * MODULE_SCOPE int	TclIsInfinite(double d);
 * MODULE_SCOPE int	TclIsNaN(double d);
 */

#ifdef _MSC_VER
#    define TclIsInfinite(d)	(!(_finite((d))))
#    define TclIsNaN(d)		(_isnan((d)))
#else
#    define TclIsInfinite(d)	((d) > DBL_MAX || (d) < -DBL_MAX)
#    ifdef NO_ISNAN
#	 define TclIsNaN(d)	((d) != (d))
#    else
#	 define TclIsNaN(d)	(isnan(d))
#    endif
#endif

/*
 * ----------------------------------------------------------------------
 * Macro to use to find the offset of a field in a structure. Computes number
 * of bytes from beginning of structure to a given field.
 */

#ifdef offsetof
#define TclOffset(type, field) ((int) offsetof(type, field))
#else
#define TclOffset(type, field) ((int) ((char *) &((type *) 0)->field))
#endif

/*
 *----------------------------------------------------------------
 * Inline version of Tcl_GetCurrentNamespace and Tcl_GetGlobalNamespace.
 */

#define TclGetCurrentNamespace(interp) \
    (Tcl_Namespace *) ((Interp *)(interp))->varFramePtr->nsPtr

#define TclGetGlobalNamespace(interp) \
    (Tcl_Namespace *) ((Interp *)(interp))->globalNsPtr

/*
 *----------------------------------------------------------------
 * Inline version of TclCleanupCommand; still need the function as it is in
 * the internal stubs, but the core can use the macro instead.
 */

#define TclCleanupCommandMacro(cmdPtr) \
    if (--(cmdPtr)->refCount <= 0) { \
	ckfree((char *) (cmdPtr));\
    }

/*
 *----------------------------------------------------------------
 * Inline versions of Tcl_LimitReady() and Tcl_LimitExceeded to limit number
 * of calls out of the critical path. Note that this code isn't particularly
 * readable; the non-inline version (in tclInterp.c) is much easier to
 * understand. Note also that these macros takes different args (iPtr->limit)
 * to the non-inline version.
 */

#define TclLimitExceeded(limit) ((limit).exceeded != 0)

#define TclLimitReady(limit)						\
    (((limit).active == 0) ? 0 :					\
    (++(limit).granularityTicker,					\
    ((((limit).active & TCL_LIMIT_COMMANDS) &&				\
	    (((limit).cmdGranularity == 1) ||				\
	    ((limit).granularityTicker % (limit).cmdGranularity == 0)))	\
	    ? 1 :							\
    (((limit).active & TCL_LIMIT_TIME) &&				\
	    (((limit).timeGranularity == 1) ||				\
	    ((limit).granularityTicker % (limit).timeGranularity == 0)))\
	    ? 1 : 0)))

/*
 * Compile-time assertions: these produce a compile time error if the
 * expression is not known to be true at compile time. If the assertion is
 * known to be false, the compiler (or optimizer?) will error out with
 * "division by zero". If the assertion cannot be evaluated at compile time,
 * the compiler will error out with "non-static initializer".
 *
 * Adapted with permission from
 * http://www.pixelbeat.org/programming/gcc/static_assert.html
 */

#define TCL_CT_ASSERT(e) \
    {enum { ct_assert_value = 1/(!!(e)) };}

/*
 * Support for Clang Static Analyzer <http://clang-analyzer.llvm.org>
 */

#define CLANG_ASSERT(x)


/*
 *----------------------------------------------------------------
 * Parameters, structs and macros for the non-recursive engine (NRE)
 *----------------------------------------------------------------
 */

#define NRE_USE_SMALL_ALLOC	1  /* Only turn off for debugging purposes. */
#define NRE_ENABLE_ASSERTS	1

/*
 * This is the main data struct for representing NR commands. It is designed
 * to fit in sizeof(Tcl_Obj) in order to exploit the fastest memory allocator
 * available.
 */

typedef struct NRE_callback {
    Tcl_NRPostProc *procPtr;
    ClientData data[4];
    struct NRE_callback *nextPtr;
} NRE_callback;

#define TOP_CB(iPtr) (((Interp *)(iPtr))->execEnvPtr->callbackPtr)

/*
 * Inline version of Tcl_NRAddCallback.
 */

#define TclNRAddCallback(interp,postProcPtr,data0,data1,data2,data3) \
    do {								\
	NRE_callback *callbackPtr;					\
	TCLNR_ALLOC((interp), (callbackPtr));				\
	callbackPtr->procPtr = (postProcPtr);				\
	callbackPtr->data[0] = (ClientData)(data0);			\
	callbackPtr->data[1] = (ClientData)(data1);			\
	callbackPtr->data[2] = (ClientData)(data2);			\
	callbackPtr->data[3] = (ClientData)(data3);			\
	callbackPtr->nextPtr = TOP_CB(interp);				\
	TOP_CB(interp) = callbackPtr;					\
    } while (0)

#if NRE_USE_SMALL_ALLOC
#define TCLNR_ALLOC(interp, ptr) \
    TclCkSmallAlloc(sizeof(NRE_callback), (ptr))
#define TCLNR_FREE(interp, ptr)  TclSmallFree(ptr)
#else
#define TCLNR_ALLOC(interp, ptr) \
    (ptr = ((ClientData) ckalloc(sizeof(NRE_callback))))
#define TCLNR_FREE(interp, ptr)  ckfree((char *) (ptr))
#endif

#if NRE_ENABLE_ASSERTS
#define NRE_ASSERT(expr) assert((expr))
#else
#define NRE_ASSERT(expr)
#endif

#include "tclIntDecls.h"
#include "tclIntPlatDecls.h"
#include "tclTomMathDecls.h"

#if !defined(USE_TCL_STUBS) && !defined(TCL_MEM_DEBUG)
#define Tcl_AttemptAlloc(size)        TclpAlloc(size)
#define Tcl_AttemptRealloc(ptr, size) TclpRealloc((ptr), (size))
#define Tcl_Free(ptr)                 TclpFree(ptr)
#endif

#endif /* _TCLINT */

/*
 * Local Variables:
 * mode: c
 * c-basic-offset: 4
 * fill-column: 78
 * End:
 */<|MERGE_RESOLUTION|>--- conflicted
+++ resolved
@@ -3970,115 +3970,6 @@
 	} \
     }
 
-<<<<<<< HEAD
-=======
-#if defined(PURIFY)
-
-/*
- * The PURIFY mode is like the regular mode, but instead of doing block
- * Tcl_Obj allocation and keeping a freed list for efficiency, it always
- * allocates and frees a single Tcl_Obj so that tools like Purify can better
- * track memory leaks.
- */
-
-#  define TclAllocObjStorageEx(interp, objPtr) \
-	(objPtr) = (Tcl_Obj *) ckalloc(sizeof(Tcl_Obj))
-
-#  define TclFreeObjStorageEx(interp, objPtr) \
-	ckfree((char *) (objPtr))
-
-#undef USE_THREAD_ALLOC
-#undef USE_TCLALLOC
-#elif defined(TCL_THREADS) && defined(USE_THREAD_ALLOC)
-
-/*
- * The TCL_THREADS mode is like the regular mode but allocates Tcl_Obj's from
- * per-thread caches.
- */
-
-MODULE_SCOPE Tcl_Obj *	TclThreadAllocObj(void);
-MODULE_SCOPE void	TclThreadFreeObj(Tcl_Obj *);
-MODULE_SCOPE Tcl_Mutex *TclpNewAllocMutex(void);
-MODULE_SCOPE void	TclFreeAllocCache(void *);
-MODULE_SCOPE void *	TclpGetAllocCache(void);
-MODULE_SCOPE void	TclpSetAllocCache(void *);
-MODULE_SCOPE void	TclpFreeAllocMutex(Tcl_Mutex *mutex);
-MODULE_SCOPE void	TclpFreeAllocCache(void *);
-
-/*
- * These macros need to be kept in sync with the code of TclThreadAllocObj()
- * and TclThreadFreeObj().
- *
- * Note that the optimiser should resolve the case (interp==NULL) at compile
- * time.
- */
-
-#  define ALLOC_NOBJHIGH 1200
-
-#  define TclAllocObjStorageEx(interp, objPtr)				\
-    do {								\
-	AllocCache *cachePtr;						\
-	if (((interp) == NULL) ||					\
-		((cachePtr = ((Interp *)(interp))->allocCache),		\
-			(cachePtr->numObjects == 0))) {			\
-	    (objPtr) = TclThreadAllocObj();				\
-	} else {							\
-	    (objPtr) = cachePtr->firstObjPtr;				\
-	    cachePtr->firstObjPtr = (objPtr)->internalRep.twoPtrValue.ptr1; \
-	    --cachePtr->numObjects;					\
-	}								\
-    } while (0)
-
-#  define TclFreeObjStorageEx(interp, objPtr)				\
-    do {								\
-	AllocCache *cachePtr;						\
-	if (((interp) == NULL) ||					\
-		((cachePtr = ((Interp *)(interp))->allocCache),		\
-			(cachePtr->numObjects >= ALLOC_NOBJHIGH))) {	\
-	    TclThreadFreeObj(objPtr);					\
-	} else {							\
-	    (objPtr)->internalRep.twoPtrValue.ptr1 = cachePtr->firstObjPtr; \
-	    cachePtr->firstObjPtr = objPtr;				\
-	    ++cachePtr->numObjects;					\
-	}								\
-    } while (0)
-
-#else /* not PURIFY or USE_THREAD_ALLOC */
-
-#if defined(USE_TCLALLOC) && USE_TCLALLOC
-    MODULE_SCOPE void TclFinalizeAllocSubsystem();
-    MODULE_SCOPE void TclInitAlloc();
-#else
-#   define USE_TCLALLOC 0
-#endif
-
-#ifdef TCL_THREADS
-/* declared in tclObj.c */
-MODULE_SCOPE Tcl_Mutex	tclObjMutex;
-#endif
-
-#  define TclAllocObjStorageEx(interp, objPtr) \
-    do {								\
-	Tcl_MutexLock(&tclObjMutex);					\
-	if (tclFreeObjList == NULL) {					\
-	    TclAllocateFreeObjects();					\
-	}								\
-	(objPtr) = tclFreeObjList;					\
-	tclFreeObjList = (Tcl_Obj *)					\
-		tclFreeObjList->internalRep.twoPtrValue.ptr1;		\
-	Tcl_MutexUnlock(&tclObjMutex);					\
-    } while (0)
-
-#  define TclFreeObjStorageEx(interp, objPtr) \
-    do {							       \
-	Tcl_MutexLock(&tclObjMutex);				       \
-	(objPtr)->internalRep.twoPtrValue.ptr1 = (void *) tclFreeObjList; \
-	tclFreeObjList = (objPtr);				       \
-	Tcl_MutexUnlock(&tclObjMutex);				       \
-    } while (0)
-#endif
-
->>>>>>> d4114948
 #else /* TCL_MEM_DEBUG */
 MODULE_SCOPE void	TclDbInitNewObj(Tcl_Obj *objPtr, const char *file,
 			    int line);
