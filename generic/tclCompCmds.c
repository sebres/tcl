/*
 * tclCompCmds.c --
 *
 *	This file contains compilation procedures that compile various Tcl
 *	commands into a sequence of instructions ("bytecodes").
 *
 * Copyright (c) 1997-1998 Sun Microsystems, Inc.
 * Copyright (c) 2001 by Kevin B. Kenny.  All rights reserved.
 * Copyright (c) 2002 ActiveState Corporation.
 * Copyright (c) 2004-2013 by Donal K. Fellows.
 *
 * See the file "license.terms" for information on usage and redistribution of
 * this file, and for a DISCLAIMER OF ALL WARRANTIES.
 */

#include "tclInt.h"
#include "tclCompile.h"
#include <assert.h>

/*
 * Prototypes for procedures defined later in this file:
 */

static ClientData	DupDictUpdateInfo(ClientData clientData);
static void		FreeDictUpdateInfo(ClientData clientData);
static void		PrintDictUpdateInfo(ClientData clientData,
			    Tcl_Obj *appendObj, ByteCode *codePtr,
			    unsigned int pcOffset);
static ClientData	DupForeachInfo(ClientData clientData);
static void		FreeForeachInfo(ClientData clientData);
static void		PrintForeachInfo(ClientData clientData,
			    Tcl_Obj *appendObj, ByteCode *codePtr,
			    unsigned int pcOffset);
static void		PrintNewForeachInfo(ClientData clientData,
			    Tcl_Obj *appendObj, ByteCode *codePtr,
			    unsigned int pcOffset);
static int		CompileEachloopCmd(Tcl_Interp *interp,
			    Tcl_Parse *parsePtr, Command *cmdPtr,
			    CompileEnv *envPtr, int collect);
static int		CompileDictEachCmd(Tcl_Interp *interp,
			    Tcl_Parse *parsePtr, Command *cmdPtr,
			    struct CompileEnv *envPtr, int collect);

/*
 * The structures below define the AuxData types defined in this file.
 */

const AuxDataType tclForeachInfoType = {
    "ForeachInfo",		/* name */
    DupForeachInfo,		/* dupProc */
    FreeForeachInfo,		/* freeProc */
    PrintForeachInfo		/* printProc */
};

const AuxDataType tclNewForeachInfoType = {
    "NewForeachInfo",		/* name */
    DupForeachInfo,		/* dupProc */
    FreeForeachInfo,		/* freeProc */
    PrintNewForeachInfo		/* printProc */
};

const AuxDataType tclDictUpdateInfoType = {
    "DictUpdateInfo",		/* name */
    DupDictUpdateInfo,		/* dupProc */
    FreeDictUpdateInfo,		/* freeProc */
    PrintDictUpdateInfo		/* printProc */
};

/*
 *----------------------------------------------------------------------
 *
 * TclCompileAppendCmd --
 *
 *	Procedure called to compile the "append" command.
 *
 * Results:
 *	Returns TCL_OK for a successful compile. Returns TCL_ERROR to defer
 *	evaluation to runtime.
 *
 * Side effects:
 *	Instructions are added to envPtr to execute the "append" command at
 *	runtime.
 *
 *----------------------------------------------------------------------
 */

int
TclCompileAppendCmd(
    Tcl_Interp *interp,		/* Used for error reporting. */
    Tcl_Parse *parsePtr,	/* Points to a parse structure for the command
				 * created by Tcl_ParseCommand. */
    Command *cmdPtr,		/* Points to defintion of command being
				 * compiled. */
    CompileEnv *envPtr)		/* Holds resulting instructions. */
{
    Tcl_Token *varTokenPtr, *valueTokenPtr;
    int isScalar, localIndex, numWords, i;
    DefineLineInformation;	/* TIP #280 */

    /* TODO: Consider support for compiling expanded args. */
    numWords = parsePtr->numWords;
    if (numWords == 1) {
	return TCL_ERROR;
    } else if (numWords == 2) {
	/*
	 * append varName == set varName
	 */

	return TclCompileSetCmd(interp, parsePtr, cmdPtr, envPtr);
    } else if (numWords > 3) {
	/*
	 * APPEND instructions currently only handle one value, but we can
	 * handle some multi-value cases by stringing them together.
	 */

	goto appendMultiple;
    }

    /*
     * Decide if we can use a frame slot for the var/array name or if we need
     * to emit code to compute and push the name at runtime. We use a frame
     * slot (entry in the array of local vars) if we are compiling a procedure
     * body and if the name is simple text that does not include namespace
     * qualifiers.
     */

    varTokenPtr = TokenAfter(parsePtr->tokenPtr);

    PushVarNameWord(interp, varTokenPtr, envPtr, 0,
	    &localIndex, &isScalar, 1);

    /*
     * We are doing an assignment, otherwise TclCompileSetCmd was called, so
     * push the new value. This will need to be extended to push a value for
     * each argument.
     */

	valueTokenPtr = TokenAfter(varTokenPtr);
	CompileWord(envPtr, valueTokenPtr, interp, 2);

    /*
     * Emit instructions to set/get the variable.
     */

	if (isScalar) {
	    if (localIndex < 0) {
		TclEmitOpcode(INST_APPEND_STK, envPtr);
	    } else {
		Emit14Inst(INST_APPEND_SCALAR, localIndex, envPtr);
	    }
	} else {
	    if (localIndex < 0) {
		TclEmitOpcode(INST_APPEND_ARRAY_STK, envPtr);
	    } else {
		Emit14Inst(INST_APPEND_ARRAY, localIndex, envPtr);
	    }
	}

    return TCL_OK;

  appendMultiple:
    /*
     * Can only handle the case where we are appending to a local scalar when
     * there are multiple values to append.  Fortunately, this is common.
     */

    varTokenPtr = TokenAfter(parsePtr->tokenPtr);
    PushVarNameWord(interp, varTokenPtr, envPtr, TCL_NO_ELEMENT,
	    &localIndex, &isScalar, 1);
    if (!isScalar || localIndex < 0) {
	return TCL_ERROR;
    }

    /*
     * Definitely appending to a local scalar; generate the words and append
     * them.
     */

    valueTokenPtr = TokenAfter(varTokenPtr);
    for (i = 2 ; i < numWords ; i++) {
	CompileWord(envPtr, valueTokenPtr, interp, i);
	valueTokenPtr = TokenAfter(valueTokenPtr);
    }
    TclEmitInstInt4(	  INST_REVERSE, numWords-2,		envPtr);
    for (i = 2 ; i < numWords ;) {
	Emit14Inst(	  INST_APPEND_SCALAR, localIndex,	envPtr);
	if (++i < numWords) {
	    TclEmitOpcode(INST_POP,				envPtr);
	}
    }

    return TCL_OK;
}

/*
 *----------------------------------------------------------------------
 *
 * TclCompileArray*Cmd --
 *
 *	Functions called to compile "array" sucommands.
 *
 * Results:
 *	All return TCL_OK for a successful compile, and TCL_ERROR to defer
 *	evaluation to runtime.
 *
 * Side effects:
 *	Instructions are added to envPtr to execute the "array" subcommand at
 *	runtime.
 *
 *----------------------------------------------------------------------
 */

int
TclCompileArrayExistsCmd(
    Tcl_Interp *interp,		/* Used for looking up stuff. */
    Tcl_Parse *parsePtr,	/* Points to a parse structure for the command
				 * created by Tcl_ParseCommand. */
    Command *cmdPtr,		/* Points to defintion of command being
				 * compiled. */
    CompileEnv *envPtr)		/* Holds resulting instructions. */
{
    DefineLineInformation;	/* TIP #280 */
    Tcl_Token *tokenPtr;
    int isScalar, localIndex;

    if (parsePtr->numWords != 2) {
	return TCL_ERROR;
    }

    tokenPtr = TokenAfter(parsePtr->tokenPtr);
    PushVarNameWord(interp, tokenPtr, envPtr, TCL_NO_ELEMENT,
	    &localIndex, &isScalar, 1);
    if (!isScalar) {
	return TCL_ERROR;
    }

    if (localIndex >= 0) {
	TclEmitInstInt4(INST_ARRAY_EXISTS_IMM, localIndex,	envPtr);
    } else {
	TclEmitOpcode(	INST_ARRAY_EXISTS_STK,			envPtr);
    }
    return TCL_OK;
}

int
TclCompileArraySetCmd(
    Tcl_Interp *interp,		/* Used for looking up stuff. */
    Tcl_Parse *parsePtr,	/* Points to a parse structure for the command
				 * created by Tcl_ParseCommand. */
    Command *cmdPtr,		/* Points to defintion of command being
				 * compiled. */
    CompileEnv *envPtr)		/* Holds resulting instructions. */
{
    DefineLineInformation;	/* TIP #280 */
    Tcl_Token *varTokenPtr, *dataTokenPtr;
    int isScalar, localIndex, code = TCL_OK;
    int isDataLiteral, isDataValid, isDataEven, len;
    int keyVar, valVar, infoIndex;
    int offsetBack, offsetFwd;
    Tcl_Obj *literalObj;
    ForeachInfo *infoPtr;

    if (parsePtr->numWords != 3) {
	return TCL_ERROR;
    }

    varTokenPtr = TokenAfter(parsePtr->tokenPtr);
    dataTokenPtr = TokenAfter(varTokenPtr);
    literalObj = Tcl_NewObj();
    isDataLiteral = TclWordKnownAtCompileTime(dataTokenPtr, literalObj);
    isDataValid = (isDataLiteral
	    && Tcl_ListObjLength(NULL, literalObj, &len) == TCL_OK);
    isDataEven = (isDataValid && (len & 1) == 0);

    /*
     * Special case: literal odd-length argument is always an error.
     */

    if (isDataValid && !isDataEven) {
	PushStringLiteral(envPtr, "list must have an even number of elements");
	PushStringLiteral(envPtr, "-errorCode {TCL ARGUMENT FORMAT}");
	TclEmitInstInt4(INST_RETURN_IMM, TCL_ERROR,		envPtr);
	TclEmitInt4(		0,				envPtr);
	goto done;
    }

    /*
     * Except for the special "ensure array" case below, when we're not in
     * a proc, we cannot do a better compile than generic.
     */

    if (envPtr->procPtr == NULL && !(isDataEven && len == 0)) {
	code = TclCompileBasic2ArgCmd(interp, parsePtr, cmdPtr, envPtr);
	goto done;
    }

    PushVarNameWord(interp, varTokenPtr, envPtr, TCL_NO_ELEMENT,
	    &localIndex, &isScalar, 1);
    if (!isScalar) {
	code = TCL_ERROR;
	goto done;
    }

    /*
     * Special case: literal empty value argument is just an "ensure array"
     * operation.
     */

    if (isDataEven && len == 0) {
	int jumpEnd, jumpPop;
	if (localIndex >= 0) {
	    TclEmitInstInt4(INST_ARRAY_EXISTS_IMM, localIndex,	envPtr);
	    TclEmitForwardJump(envPtr, JUMP_TRUE, &jumpEnd);
	    TclEmitInstInt4(INST_ARRAY_MAKE_IMM, localIndex,	envPtr);
	} else {
	    TclEmitOpcode(  INST_DUP,				envPtr);
	    TclEmitOpcode(  INST_ARRAY_EXISTS_STK,		envPtr);
	    TclEmitForwardJump(envPtr, JUMP_TRUE, &jumpPop);
	    TclEmitOpcode(  INST_ARRAY_MAKE_STK,		envPtr);
	    TclEmitForwardJump(envPtr, JUMP, &jumpEnd);
	    /* Each branch decrements stack depth, but we only take one. */
	    TclAdjustStackDepth(1, envPtr);
	    TclFixupForwardJumpToHere(envPtr, jumpPop);
	    TclEmitOpcode(  INST_POP,				envPtr);
	}
	TclFixupForwardJumpToHere(envPtr, jumpEnd);
	PushStringLiteral(envPtr, "");
	goto done;
    }

    if (localIndex < 0) {
	/*
	 * a non-local variable: upvar from a local one! This consumes the
	 * variable name that was left at stacktop.
	 */
	
	localIndex = AnonymousLocal(envPtr);
	PushStringLiteral(envPtr, "0");
	TclEmitInstInt4(INST_REVERSE, 2,        		envPtr);
	TclEmitInstInt4(INST_UPVAR, localIndex, 		envPtr);
	TclEmitOpcode(INST_POP,          			envPtr);
    }
    
    /*
     * Prepare for the internal foreach.
     */

    keyVar = AnonymousLocal(envPtr);
    valVar = AnonymousLocal(envPtr);

    infoPtr = ckalloc(sizeof(ForeachInfo));
    infoPtr->numLists = 1;
    infoPtr->varLists[0] = ckalloc(sizeof(ForeachVarList) + sizeof(int));
    infoPtr->varLists[0]->numVars = 2;
    infoPtr->varLists[0]->varIndexes[0] = keyVar;
    infoPtr->varLists[0]->varIndexes[1] = valVar;
    infoIndex = TclCreateAuxData(infoPtr, &tclForeachInfoType, envPtr);

    /*
     * Start issuing instructions to write to the array.
     */

    CompileWord(envPtr, dataTokenPtr, interp, 2);
    if (!isDataLiteral || !isDataValid) {
	/*
	 * Only need this safety check if we're handling a non-literal or list
	 * containing an invalid literal; with valid list literals, we've
	 * already checked (worth it because literals are a very common
	 * use-case with [array set]).
	 */

	TclEmitOpcode(	INST_DUP,				envPtr);
	TclEmitOpcode(	INST_LIST_LENGTH,			envPtr);
	PushStringLiteral(envPtr, "1");
	TclEmitOpcode(	INST_BITAND,				envPtr);
	TclEmitForwardJump(envPtr, JUMP_FALSE, &offsetFwd);
	PushStringLiteral(envPtr, "list must have an even number of elements");
	PushStringLiteral(envPtr, "-errorCode {TCL ARGUMENT FORMAT}");
	TclEmitInstInt4(INST_RETURN_IMM, TCL_ERROR,		envPtr);
	TclEmitInt4(		0,				envPtr);
	TclAdjustStackDepth(-1, envPtr);
	TclFixupForwardJumpToHere(envPtr, offsetFwd);
    }

    TclEmitInstInt4(INST_ARRAY_EXISTS_IMM, localIndex,	envPtr);
    TclEmitInstInt4(INST_JUMP_TRUE4, 10,		envPtr);
    TclEmitInstInt4(INST_ARRAY_MAKE_IMM, localIndex,	envPtr);
    TclEmitInstInt4(INST_FOREACH_START, infoIndex,	envPtr);
    offsetBack = CurrentOffset(envPtr);
    Emit14Inst(	INST_LOAD_SCALAR, keyVar,		envPtr);
    Emit14Inst(	INST_LOAD_SCALAR, valVar,		envPtr);
    Emit14Inst(	INST_STORE_ARRAY, localIndex,		envPtr);
    TclEmitOpcode(	INST_POP,			envPtr);
    infoPtr->loopCtTemp = offsetBack - CurrentOffset(envPtr); /*misuse */
    TclEmitOpcode( INST_FOREACH_STEP,			envPtr);
    TclEmitOpcode( INST_FOREACH_END,			envPtr);
    TclAdjustStackDepth(-3, envPtr);
    PushStringLiteral(envPtr,	"");

    done:
    Tcl_DecrRefCount(literalObj);
    return code;
}

int
TclCompileArrayUnsetCmd(
    Tcl_Interp *interp,		/* Used for looking up stuff. */
    Tcl_Parse *parsePtr,	/* Points to a parse structure for the command
				 * created by Tcl_ParseCommand. */
    Command *cmdPtr,		/* Points to defintion of command being
				 * compiled. */
    CompileEnv *envPtr)		/* Holds resulting instructions. */
{
    DefineLineInformation;	/* TIP #280 */
    Tcl_Token *tokenPtr = TokenAfter(parsePtr->tokenPtr);
    int isScalar, localIndex;
    int jumpEnd, jumpPop;

    if (parsePtr->numWords != 2) {
	return TclCompileBasic2ArgCmd(interp, parsePtr, cmdPtr, envPtr);
    }

    PushVarNameWord(interp, tokenPtr, envPtr, TCL_NO_ELEMENT,
	    &localIndex, &isScalar, 1);
    if (!isScalar) {
	return TCL_ERROR;
    }

    if (localIndex >= 0) {
	TclEmitInstInt4(INST_ARRAY_EXISTS_IMM, localIndex,	envPtr);
	TclEmitForwardJump(envPtr, JUMP_FALSE, &jumpEnd);
	TclEmitInstInt1(INST_UNSET_SCALAR, 1,			envPtr);
	TclEmitInt4(		localIndex,			envPtr);
    } else {
	TclEmitOpcode(	INST_DUP,				envPtr);
	TclEmitOpcode(	INST_ARRAY_EXISTS_STK,			envPtr);
	TclEmitForwardJump(envPtr, JUMP_FALSE, &jumpPop);
	TclEmitInstInt1(INST_UNSET_STK, 1,			envPtr);
	TclEmitForwardJump(envPtr, JUMP, &jumpEnd);
	/* Each branch decrements stack depth, but we only take one. */
	TclAdjustStackDepth(1, envPtr);
	TclFixupForwardJumpToHere(envPtr, jumpPop);
	TclEmitOpcode(	INST_POP,				envPtr);
    }
    TclFixupForwardJumpToHere(envPtr, jumpEnd);
    PushStringLiteral(envPtr,	"");
    return TCL_OK;
}

/*
 *----------------------------------------------------------------------
 *
 * TclCompileBreakCmd --
 *
 *	Procedure called to compile the "break" command.
 *
 * Results:
 *	Returns TCL_OK for a successful compile. Returns TCL_ERROR to defer
 *	evaluation to runtime.
 *
 * Side effects:
 *	Instructions are added to envPtr to execute the "break" command at
 *	runtime.
 *
 *----------------------------------------------------------------------
 */

int
TclCompileBreakCmd(
    Tcl_Interp *interp,		/* Used for error reporting. */
    Tcl_Parse *parsePtr,	/* Points to a parse structure for the command
				 * created by Tcl_ParseCommand. */
    Command *cmdPtr,		/* Points to defintion of command being
				 * compiled. */
    CompileEnv *envPtr)		/* Holds resulting instructions. */
{
    ExceptionRange *rangePtr;
    ExceptionAux *auxPtr;

    if (parsePtr->numWords != 1) {
	return TCL_ERROR;
    }

    /*
     * Find the innermost exception range that contains this command.
     */

    rangePtr = TclGetInnermostExceptionRange(envPtr, TCL_BREAK, &auxPtr);
    if (rangePtr && rangePtr->type == LOOP_EXCEPTION_RANGE) {
	/*
	 * Found the target! No need for a nasty INST_BREAK here.
	 */

	TclCleanupStackForBreakContinue(envPtr, auxPtr);
	TclAddLoopBreakFixup(envPtr, auxPtr);
    } else {
	/*
	 * Emit a real break.
	 */

	TclEmitOpcode(INST_BREAK, envPtr);
    }
    TclAdjustStackDepth(1, envPtr);

    return TCL_OK;
}

/*
 *----------------------------------------------------------------------
 *
 * TclCompileCatchCmd --
 *
 *	Procedure called to compile the "catch" command.
 *
 * Results:
 *	Returns TCL_OK for a successful compile. Returns TCL_ERROR to defer
 *	evaluation to runtime.
 *
 * Side effects:
 *	Instructions are added to envPtr to execute the "catch" command at
 *	runtime.
 *
 *----------------------------------------------------------------------
 */

int
TclCompileCatchCmd(
    Tcl_Interp *interp,		/* Used for error reporting. */
    Tcl_Parse *parsePtr,	/* Points to a parse structure for the command
				 * created by Tcl_ParseCommand. */
    Command *cmdPtr,		/* Points to defintion of command being
				 * compiled. */
    CompileEnv *envPtr)		/* Holds resulting instructions. */
{
    int jumpFixup;
    Tcl_Token *cmdTokenPtr, *resultNameTokenPtr, *optsNameTokenPtr;
    int resultIndex, optsIndex, range, depth, dropScript = 0;
    DefineLineInformation;	/* TIP #280 */
    int depth = TclGetStackDepth(envPtr);
    
    /*
     * If syntax does not match what we expect for [catch], do not compile.
     * Let runtime checks determine if syntax has changed.
     */

    if ((parsePtr->numWords < 2) || (parsePtr->numWords > 4)) {
	return TCL_ERROR;
    }

    /*
     * If variables were specified and the catch command is at global level
     * (not in a procedure), don't compile it inline: the payoff is too small.
     */

    if ((parsePtr->numWords >= 3) && !EnvHasLVT(envPtr)) {
	return TCL_ERROR;
    }

    /*
     * Make sure the variable names, if any, have no substitutions and just
     * refer to local scalars.
     */

    resultIndex = optsIndex = -1;
    cmdTokenPtr = TokenAfter(parsePtr->tokenPtr);
    if (parsePtr->numWords >= 3) {
	resultNameTokenPtr = TokenAfter(cmdTokenPtr);
	/* DGP */
	resultIndex = LocalScalarFromToken(resultNameTokenPtr, envPtr);
	if (resultIndex < 0) {
	    return TCL_ERROR;
	}

	/* DKF */
	if (parsePtr->numWords == 4) {
	    optsNameTokenPtr = TokenAfter(resultNameTokenPtr);
	    optsIndex = LocalScalarFromToken(optsNameTokenPtr, envPtr);
	    if (optsIndex < 0) {
		return TCL_ERROR;
	    }
	}
    }

    /*
     * We will compile the catch command. Declare the exception range that it
     * uses.
     *
     * If the body is a simple word, compile a BEGIN_CATCH instruction,
     * followed by the instructions to eval the body.
     * Otherwise, compile instructions to substitute the body text before
     * starting the catch, then BEGIN_CATCH, and then EVAL_STK to evaluate the
     * substituted body.
     * Care has to be taken to make sure that substitution happens outside the
     * catch range so that errors in the substitution are not caught.
     * [Bug 219184]
     * The reason for duplicating the script is that EVAL_STK would otherwise
     * begin by undeflowing the stack below the mark set by BEGIN_CATCH4.
     */

    depth = envPtr->currStackDepth;
    range = TclCreateExceptRange(CATCH_EXCEPTION_RANGE, envPtr);
    if (cmdTokenPtr->type == TCL_TOKEN_SIMPLE_WORD) {
	TclEmitInstInt4(	INST_BEGIN_CATCH4, range,	envPtr);
	ExceptionRangeStarts(envPtr, range);
	BODY(cmdTokenPtr, 1);
    } else {
	SetLineInformation(1);
	CompileTokens(envPtr, cmdTokenPtr, interp);
	TclEmitInstInt4(	INST_BEGIN_CATCH4, range,	envPtr);
	ExceptionRangeStarts(envPtr, range);
	TclEmitOpcode(		INST_DUP,			envPtr);
	TclEmitInvoke(envPtr,	INST_EVAL_STK);
	/* drop the script */
	dropScript = 1;
	TclEmitInstInt4(	INST_REVERSE, 2,		envPtr);
	TclEmitOpcode(		INST_POP,			envPtr);
    }
    ExceptionRangeEnds(envPtr, range);
<<<<<<< HEAD
    if (depth + 1 != envPtr->currStackDepth) {
	Tcl_Panic("catch compiler: bad stack computation on OK branch, 1");
    }
        
=======

    
>>>>>>> 9857595a
    /*
     * Emit the "no errors" epilogue: last instruction is push "0" (TCL_OK)
     * as the catch result, and jump to the end. There is some code
     * duplication in order to allow the optimization of the OK case.
     *
     * NOTE: see comments on instruction ordering below!
     */

<<<<<<< HEAD
    if (optsIndex != -1) {
	TclEmitOpcode(		INST_PUSH_RETURN_OPTIONS,	envPtr);
    }
    TclEmitOpcode(		INST_END_CATCH,			envPtr);
    if (optsIndex != -1) {
	Emit14Inst(		INST_STORE_SCALAR, optsIndex,	envPtr);
	TclEmitOpcode(		INST_POP,			envPtr);
    }
    if (resultIndex != -1) {
	Emit14Inst(	INST_STORE_SCALAR, resultIndex,	envPtr);
    }
    TclEmitOpcode(	INST_POP,			envPtr);
    
=======
    TclCheckStackDepth(depth+1, envPtr);
>>>>>>> 9857595a
    PushStringLiteral(envPtr, "0");
    if (depth + 1 != envPtr->currStackDepth) {
	Tcl_Panic("catch compiler: bad stack computation on OK branch, 2");
    }
    TclEmitForwardJump(envPtr, JUMP, &jumpFixup);

    /* 
     * Emit the "error case" epilogue. Push the interpreter result and the
     * return code.
     */

    ExceptionRangeTarget(envPtr, range, catchOffset);
<<<<<<< HEAD

    /* Stack at this point is empty. Push the return code, then push the
     * result and return options if the caller wants them. This needs to
     * happen before INST_END_CATCH.
     */

=======
    TclSetStackDepth(depth + dropScript, envPtr);
    
>>>>>>> 9857595a
    if (dropScript) {
	TclEmitOpcode(		INST_POP,			envPtr);
    }


    /* Stack at this point is empty */
    envPtr->currStackDepth = depth;
    TclEmitOpcode(		INST_PUSH_RETURN_CODE,		envPtr);
    if (resultIndex != -1) {
	TclEmitOpcode(		INST_PUSH_RESULT,		envPtr);
    }
    if (optsIndex != -1) {
	TclEmitOpcode(		INST_PUSH_RETURN_OPTIONS,	envPtr);
    }
    TclEmitOpcode(		INST_END_CATCH,			envPtr);

    /*
     * Save the result and return options if the caller wants them. This needs
     * to happen after INST_END_CATCH (compile-3.6/7).
     */

    if (optsIndex != -1) {
	Emit14Inst(		INST_STORE_SCALAR, optsIndex,	envPtr);
	TclEmitOpcode(		INST_POP,			envPtr);
    }
    if (resultIndex != -1) {
	Emit14Inst(	INST_STORE_SCALAR, resultIndex,	envPtr);
	TclEmitOpcode(	INST_POP,			envPtr);
    }

    if (depth + 1 != envPtr->currStackDepth) {
	Tcl_Panic("catch compiler: bad stack computation on not-OK branch");
    }

<<<<<<< HEAD
    TclFixupForwardJumpToHere(envPtr, jumpFixup);
=======
    TclCheckStackDepth(depth+1, envPtr);
>>>>>>> 9857595a
    return TCL_OK;
}

/*
 *----------------------------------------------------------------------
 *
 * TclCompileContinueCmd --
 *
 *	Procedure called to compile the "continue" command.
 *
 * Results:
 *	Returns TCL_OK for a successful compile. Returns TCL_ERROR to defer
 *	evaluation to runtime.
 *
 * Side effects:
 *	Instructions are added to envPtr to execute the "continue" command at
 *	runtime.
 *
 *----------------------------------------------------------------------
 */

int
TclCompileContinueCmd(
    Tcl_Interp *interp,		/* Used for error reporting. */
    Tcl_Parse *parsePtr,	/* Points to a parse structure for the command
				 * created by Tcl_ParseCommand. */
    Command *cmdPtr,		/* Points to defintion of command being
				 * compiled. */
    CompileEnv *envPtr)		/* Holds resulting instructions. */
{
    ExceptionRange *rangePtr;
    ExceptionAux *auxPtr;

    /*
     * There should be no argument after the "continue".
     */

    if (parsePtr->numWords != 1) {
	return TCL_ERROR;
    }

    /*
     * See if we can find a valid continueOffset (i.e., not -1) in the
     * innermost containing exception range.
     */

    rangePtr = TclGetInnermostExceptionRange(envPtr, TCL_CONTINUE, &auxPtr);
    if (rangePtr && rangePtr->type == LOOP_EXCEPTION_RANGE) {
	/*
	 * Found the target! No need for a nasty INST_CONTINUE here.
	 */

	TclCleanupStackForBreakContinue(envPtr, auxPtr);
	TclAddLoopContinueFixup(envPtr, auxPtr);
    } else {
	/*
	 * Emit a real continue.
	 */

	TclEmitOpcode(INST_CONTINUE, envPtr);
    }
    TclAdjustStackDepth(1, envPtr);

    return TCL_OK;
}

/*
 *----------------------------------------------------------------------
 *
 * TclCompileDict*Cmd --
 *
 *	Functions called to compile "dict" sucommands.
 *
 * Results:
 *	All return TCL_OK for a successful compile, and TCL_ERROR to defer
 *	evaluation to runtime.
 *
 * Side effects:
 *	Instructions are added to envPtr to execute the "dict" subcommand at
 *	runtime.
 *
 *----------------------------------------------------------------------
 */

int
TclCompileDictSetCmd(
    Tcl_Interp *interp,		/* Used for looking up stuff. */
    Tcl_Parse *parsePtr,	/* Points to a parse structure for the command
				 * created by Tcl_ParseCommand. */
    Command *cmdPtr,		/* Points to defintion of command being
				 * compiled. */
    CompileEnv *envPtr)		/* Holds resulting instructions. */
{
    Tcl_Token *tokenPtr;
    int i, dictVarIndex;
    DefineLineInformation;	/* TIP #280 */
    Tcl_Token *varTokenPtr;

    /*
     * There must be at least one argument after the command.
     */

    if (parsePtr->numWords < 4) {
	return TCL_ERROR;
    }

    /*
     * The dictionary variable must be a local scalar that is knowable at
     * compile time; anything else exceeds the complexity of the opcode. So
     * discover what the index is.
     */

    varTokenPtr = TokenAfter(parsePtr->tokenPtr);
    dictVarIndex = LocalScalarFromToken(varTokenPtr, envPtr);
    if (dictVarIndex < 0) {
	return TCL_ERROR;
    }

    /*
     * Remaining words (key path and value to set) can be handled normally.
     */

    tokenPtr = TokenAfter(varTokenPtr);
    for (i=2 ; i< parsePtr->numWords ; i++) {
	CompileWord(envPtr, tokenPtr, interp, i);
	tokenPtr = TokenAfter(tokenPtr);
    }

    /*
     * Now emit the instruction to do the dict manipulation.
     */

    TclEmitInstInt4( INST_DICT_SET, parsePtr->numWords-3,	envPtr);
    TclEmitInt4(     dictVarIndex,			envPtr);
    TclAdjustStackDepth(-1, envPtr);
    return TCL_OK;
}

int
TclCompileDictIncrCmd(
    Tcl_Interp *interp,		/* Used for looking up stuff. */
    Tcl_Parse *parsePtr,	/* Points to a parse structure for the command
				 * created by Tcl_ParseCommand. */
    Command *cmdPtr,		/* Points to defintion of command being
				 * compiled. */
    CompileEnv *envPtr)		/* Holds resulting instructions. */
{
    DefineLineInformation;	/* TIP #280 */
    Tcl_Token *varTokenPtr, *keyTokenPtr;
    int dictVarIndex, incrAmount;

    /*
     * There must be at least two arguments after the command.
     */

    if (parsePtr->numWords < 3 || parsePtr->numWords > 4) {
	return TCL_ERROR;
    }
    varTokenPtr = TokenAfter(parsePtr->tokenPtr);
    keyTokenPtr = TokenAfter(varTokenPtr);

    /*
     * Parse the increment amount, if present.
     */

    if (parsePtr->numWords == 4) {
	const char *word;
	int numBytes, code;
	Tcl_Token *incrTokenPtr;
	Tcl_Obj *intObj;

	incrTokenPtr = TokenAfter(keyTokenPtr);
	if (incrTokenPtr->type != TCL_TOKEN_SIMPLE_WORD) {
	    return TclCompileBasic2Or3ArgCmd(interp, parsePtr,cmdPtr, envPtr);
	}
	word = incrTokenPtr[1].start;
	numBytes = incrTokenPtr[1].size;

	intObj = Tcl_NewStringObj(word, numBytes);
	Tcl_IncrRefCount(intObj);
	code = TclGetIntFromObj(NULL, intObj, &incrAmount);
	TclDecrRefCount(intObj);
	if (code != TCL_OK) {
	    return TclCompileBasic2Or3ArgCmd(interp, parsePtr,cmdPtr, envPtr);
	}
    } else {
	incrAmount = 1;
    }

    /*
     * The dictionary variable must be a local scalar that is knowable at
     * compile time; anything else exceeds the complexity of the opcode. So
     * discover what the index is.
     */

    dictVarIndex = LocalScalarFromToken(varTokenPtr, envPtr);
    if (dictVarIndex < 0) {
	return TclCompileBasic2Or3ArgCmd(interp, parsePtr, cmdPtr, envPtr);
    }

    /*
     * Emit the key and the code to actually do the increment.
     */

    CompileWord(envPtr, keyTokenPtr, interp, 2);
    TclEmitInstInt4( INST_DICT_INCR_IMM, incrAmount,	envPtr);
    TclEmitInt4(     dictVarIndex,			envPtr);
    return TCL_OK;
}

int
TclCompileDictGetCmd(
    Tcl_Interp *interp,		/* Used for looking up stuff. */
    Tcl_Parse *parsePtr,	/* Points to a parse structure for the command
				 * created by Tcl_ParseCommand. */
    Command *cmdPtr,		/* Points to defintion of command being
				 * compiled. */
    CompileEnv *envPtr)		/* Holds resulting instructions. */
{
    Tcl_Token *tokenPtr;
    int i;
    DefineLineInformation;	/* TIP #280 */

    /*
     * There must be at least two arguments after the command (the single-arg
     * case is legal, but too special and magic for us to deal with here).
     */

    /* TODO: Consider support for compiling expanded args. */
    if (parsePtr->numWords < 3) {
	return TCL_ERROR;
    }
    tokenPtr = TokenAfter(parsePtr->tokenPtr);

    /*
     * Only compile this because we need INST_DICT_GET anyway.
     */

    for (i=1 ; i<parsePtr->numWords ; i++) {
	CompileWord(envPtr, tokenPtr, interp, i);
	tokenPtr = TokenAfter(tokenPtr);
    }
    TclEmitInstInt4(INST_DICT_GET, parsePtr->numWords-2, envPtr);
    TclAdjustStackDepth(-1, envPtr);
    return TCL_OK;
}

int
TclCompileDictExistsCmd(
    Tcl_Interp *interp,		/* Used for looking up stuff. */
    Tcl_Parse *parsePtr,	/* Points to a parse structure for the command
				 * created by Tcl_ParseCommand. */
    Command *cmdPtr,		/* Points to defintion of command being
				 * compiled. */
    CompileEnv *envPtr)		/* Holds resulting instructions. */
{
    Tcl_Token *tokenPtr;
    int i;
    DefineLineInformation;	/* TIP #280 */

    /*
     * There must be at least two arguments after the command (the single-arg
     * case is legal, but too special and magic for us to deal with here).
     */

    /* TODO: Consider support for compiling expanded args. */
    if (parsePtr->numWords < 3) {
	return TCL_ERROR;
    }
    tokenPtr = TokenAfter(parsePtr->tokenPtr);

    /*
     * Now we do the code generation.
     */

    for (i=1 ; i<parsePtr->numWords ; i++) {
	CompileWord(envPtr, tokenPtr, interp, i);
	tokenPtr = TokenAfter(tokenPtr);
    }
    TclEmitInstInt4(INST_DICT_EXISTS, parsePtr->numWords-2, envPtr);
    TclAdjustStackDepth(-1, envPtr);
    return TCL_OK;
}

int
TclCompileDictUnsetCmd(
    Tcl_Interp *interp,		/* Used for looking up stuff. */
    Tcl_Parse *parsePtr,	/* Points to a parse structure for the command
				 * created by Tcl_ParseCommand. */
    Command *cmdPtr,		/* Points to defintion of command being
				 * compiled. */
    CompileEnv *envPtr)		/* Holds resulting instructions. */
{
    Tcl_Token *tokenPtr;
    DefineLineInformation;	/* TIP #280 */
    int i, dictVarIndex;

    /*
     * There must be at least one argument after the variable name for us to
     * compile to bytecode.
     */

    /* TODO: Consider support for compiling expanded args. */
    if (parsePtr->numWords < 3) {
	return TCL_ERROR;
    }

    /*
     * The dictionary variable must be a local scalar that is knowable at
     * compile time; anything else exceeds the complexity of the opcode. So
     * discover what the index is.
     */

    tokenPtr = TokenAfter(parsePtr->tokenPtr);
    dictVarIndex = LocalScalarFromToken(tokenPtr, envPtr);
    if (dictVarIndex < 0) {
	return TclCompileBasicMin2ArgCmd(interp, parsePtr, cmdPtr, envPtr);
    }

    /*
     * Remaining words (the key path) can be handled normally.
     */

    for (i=2 ; i<parsePtr->numWords ; i++) {
	tokenPtr = TokenAfter(tokenPtr);
	CompileWord(envPtr, tokenPtr, interp, i);
    }

    /*
     * Now emit the instruction to do the dict manipulation.
     */

    TclEmitInstInt4( INST_DICT_UNSET, parsePtr->numWords-2,	envPtr);
    TclEmitInt4(	dictVarIndex,				envPtr);
    return TCL_OK;
}

int
TclCompileDictCreateCmd(
    Tcl_Interp *interp,		/* Used for looking up stuff. */
    Tcl_Parse *parsePtr,	/* Points to a parse structure for the command
				 * created by Tcl_ParseCommand. */
    Command *cmdPtr,		/* Points to defintion of command being
				 * compiled. */
    CompileEnv *envPtr)		/* Holds resulting instructions. */
{
    DefineLineInformation;	/* TIP #280 */
    int worker;			/* Temp var for building the value in. */
    Tcl_Token *tokenPtr;
    Tcl_Obj *keyObj, *valueObj, *dictObj;
    const char *bytes;
    int i, len;

    if ((parsePtr->numWords & 1) == 0) {
	return TCL_ERROR;
    }

    /*
     * See if we can build the value at compile time...
     */

    tokenPtr = TokenAfter(parsePtr->tokenPtr);
    dictObj = Tcl_NewObj();
    Tcl_IncrRefCount(dictObj);
    for (i=1 ; i<parsePtr->numWords ; i+=2) {
	keyObj = Tcl_NewObj();
	Tcl_IncrRefCount(keyObj);
	if (!TclWordKnownAtCompileTime(tokenPtr, keyObj)) {
	    Tcl_DecrRefCount(keyObj);
	    Tcl_DecrRefCount(dictObj);
	    goto nonConstant;
	}
	tokenPtr = TokenAfter(tokenPtr);
	valueObj = Tcl_NewObj();
	Tcl_IncrRefCount(valueObj);
	if (!TclWordKnownAtCompileTime(tokenPtr, valueObj)) {
	    Tcl_DecrRefCount(keyObj);
	    Tcl_DecrRefCount(valueObj);
	    Tcl_DecrRefCount(dictObj);
	    goto nonConstant;
	}
	tokenPtr = TokenAfter(tokenPtr);
	Tcl_DictObjPut(NULL, dictObj, keyObj, valueObj);
	Tcl_DecrRefCount(keyObj);
	Tcl_DecrRefCount(valueObj);
    }

    /*
     * We did! Excellent. The "verifyDict" is to do type forcing.
     */

    bytes = Tcl_GetStringFromObj(dictObj, &len);
    PushLiteral(envPtr, bytes, len);
    TclEmitOpcode(		INST_DUP,			envPtr);
    TclEmitOpcode(		INST_DICT_VERIFY,		envPtr);
    Tcl_DecrRefCount(dictObj);
    return TCL_OK;

    /*
     * Otherwise, we've got to issue runtime code to do the building, which we
     * do by [dict set]ting into an unnamed local variable. This requires that
     * we are in a context with an LVT.
     */

  nonConstant:
    worker = AnonymousLocal(envPtr);
    if (worker < 0) {
	return TclCompileBasicMin0ArgCmd(interp, parsePtr, cmdPtr, envPtr);
    }

    PushStringLiteral(envPtr,		"");
    Emit14Inst(			INST_STORE_SCALAR, worker,	envPtr);
    TclEmitOpcode(		INST_POP,			envPtr);
    tokenPtr = TokenAfter(parsePtr->tokenPtr);
    for (i=1 ; i<parsePtr->numWords ; i+=2) {
	CompileWord(envPtr, tokenPtr, interp, i);
	tokenPtr = TokenAfter(tokenPtr);
	CompileWord(envPtr, tokenPtr, interp, i+1);
	tokenPtr = TokenAfter(tokenPtr);
	TclEmitInstInt4(	INST_DICT_SET, 1,		envPtr);
	TclEmitInt4(			worker,			envPtr);
	TclAdjustStackDepth(-1, envPtr);
	TclEmitOpcode(		INST_POP,			envPtr);
    }
    Emit14Inst(			INST_LOAD_SCALAR, worker,	envPtr);
    TclEmitInstInt1(		INST_UNSET_SCALAR, 0,		envPtr);
    TclEmitInt4(			worker,			envPtr);
    return TCL_OK;
}

int
TclCompileDictMergeCmd(
    Tcl_Interp *interp,		/* Used for looking up stuff. */
    Tcl_Parse *parsePtr,	/* Points to a parse structure for the command
				 * created by Tcl_ParseCommand. */
    Command *cmdPtr,		/* Points to defintion of command being
				 * compiled. */
    CompileEnv *envPtr)		/* Holds resulting instructions. */
{
    DefineLineInformation;	/* TIP #280 */
    Tcl_Token *tokenPtr;
    int i, workerIndex, infoIndex, outLoop, jumpTarget;

    /*
     * Deal with some special edge cases. Note that in the case with one
     * argument, the only thing to do is to verify the dict-ness.
     */

    /* TODO: Consider support for compiling expanded args. (less likely) */
    if (parsePtr->numWords < 2) {
	PushStringLiteral(envPtr, "");
	return TCL_OK;
    } else if (parsePtr->numWords == 2) {
	tokenPtr = TokenAfter(parsePtr->tokenPtr);
	CompileWord(envPtr, tokenPtr, interp, 1);
	TclEmitOpcode(		INST_DUP,			envPtr);
	TclEmitOpcode(		INST_DICT_VERIFY,		envPtr);
	return TCL_OK;
    }

    /*
     * There's real merging work to do.
     *
     * Allocate some working space. This means we'll only ever compile this
     * command when there's an LVT present.
     */

    workerIndex = AnonymousLocal(envPtr);
    if (workerIndex < 0) {
	return TclCompileBasicMin2ArgCmd(interp, parsePtr, cmdPtr, envPtr);
    }
    infoIndex = AnonymousLocal(envPtr);

    /*
     * Get the first dictionary and verify that it is so.
     */

    tokenPtr = TokenAfter(parsePtr->tokenPtr);
    CompileWord(envPtr, tokenPtr, interp, 1);
    TclEmitOpcode(		INST_DUP,			envPtr);
    TclEmitOpcode(		INST_DICT_VERIFY,		envPtr);
    Emit14Inst(			INST_STORE_SCALAR, workerIndex,	envPtr);
    TclEmitOpcode(		INST_POP,			envPtr);

    /*
     * For each of the remaining dictionaries...
     */

    outLoop = TclCreateExceptRange(CATCH_EXCEPTION_RANGE, envPtr);
    TclEmitInstInt4(		INST_BEGIN_CATCH4, outLoop,	envPtr);
    ExceptionRangeStarts(envPtr, outLoop);
    for (i=2 ; i<parsePtr->numWords ; i++) {
	int jumpPop;
	/*
	 * Get the dictionary, and merge its pairs into the first dict (using
	 * a small loop).
	 */

	tokenPtr = TokenAfter(tokenPtr);
	CompileWord(envPtr, tokenPtr, interp, i);
	TclEmitInstInt4(	INST_DICT_FIRST, infoIndex,	envPtr);
	TclEmitForwardJump(envPtr, JUMP_TRUE, &jumpPop);
	jumpTarget = CurrentOffset(envPtr);
	TclEmitInstInt4(	INST_REVERSE, 2,		envPtr);
	TclEmitInstInt4(	INST_DICT_SET, 1,		envPtr);
	TclEmitInt4(			workerIndex,		envPtr);
	TclAdjustStackDepth(-1, envPtr);
	TclEmitOpcode(		INST_POP,			envPtr);
	TclEmitInstInt4(	INST_DICT_NEXT, infoIndex,	envPtr);
	jumpTarget -= CurrentOffset(envPtr);
	TclEmitInstInt4(	INST_JUMP_FALSE4, jumpTarget,	envPtr);
	TclFixupForwardJumpToHere(envPtr, jumpPop);
	TclEmitOpcode(		INST_POP,			envPtr);
	TclEmitOpcode(		INST_POP,			envPtr);
	TclEmitInstInt1(	INST_UNSET_SCALAR, 0,		envPtr);
	TclEmitInt4(			infoIndex,		envPtr);
    }
    ExceptionRangeEnds(envPtr, outLoop);
    TclEmitOpcode(		INST_END_CATCH,			envPtr);

    /*
     * Clean up any state left over.
     */

    Emit14Inst(			INST_LOAD_SCALAR, workerIndex,	envPtr);
    TclEmitInstInt1(		INST_UNSET_SCALAR, 0,		envPtr);
    TclEmitInt4(			workerIndex,		envPtr);
    TclEmitForwardJump(envPtr, JUMP, &jumpTarget);

    /*
     * If an exception happens when starting to iterate over the second (and
     * subsequent) dicts. This is strictly not necessary, but it is nice.
     */

    TclAdjustStackDepth(-1, envPtr);
    ExceptionRangeTarget(envPtr, outLoop, catchOffset);
    TclEmitOpcode(		INST_PUSH_RETURN_OPTIONS,	envPtr);
    TclEmitOpcode(		INST_PUSH_RESULT,		envPtr);
    TclEmitOpcode(		INST_END_CATCH,			envPtr);
    TclEmitInstInt1(		INST_UNSET_SCALAR, 0,		envPtr);
    TclEmitInt4(			workerIndex,		envPtr);
    TclEmitInstInt1(		INST_UNSET_SCALAR, 0,		envPtr);
    TclEmitInt4(			infoIndex,		envPtr);
    TclEmitOpcode(		INST_RETURN_STK,		envPtr);
    TclFixupForwardJumpToHere(envPtr, jumpTarget);

    return TCL_OK;
}

int
TclCompileDictForCmd(
    Tcl_Interp *interp,		/* Used for looking up stuff. */
    Tcl_Parse *parsePtr,	/* Points to a parse structure for the command
				 * created by Tcl_ParseCommand. */
    Command *cmdPtr,		/* Points to defintion of command being
				 * compiled. */
    CompileEnv *envPtr)		/* Holds resulting instructions. */
{
    return CompileDictEachCmd(interp, parsePtr, cmdPtr, envPtr,
	    TCL_EACH_KEEP_NONE);
}

int
TclCompileDictMapCmd(
    Tcl_Interp *interp,		/* Used for looking up stuff. */
    Tcl_Parse *parsePtr,	/* Points to a parse structure for the command
				 * created by Tcl_ParseCommand. */
    Command *cmdPtr,		/* Points to defintion of command being
				 * compiled. */
    CompileEnv *envPtr)		/* Holds resulting instructions. */
{
    return CompileDictEachCmd(interp, parsePtr, cmdPtr, envPtr,
	    TCL_EACH_COLLECT);
}

int
CompileDictEachCmd(
    Tcl_Interp *interp,		/* Used for looking up stuff. */
    Tcl_Parse *parsePtr,	/* Points to a parse structure for the command
				 * created by Tcl_ParseCommand. */
    Command *cmdPtr,		/* Points to defintion of command being
				 * compiled. */
    CompileEnv *envPtr,		/* Holds resulting instructions. */
    int collect)		/* Flag == TCL_EACH_COLLECT to collect and
				 * construct a new dictionary with the loop
				 * body result. */
{
    DefineLineInformation;	/* TIP #280 */
    Tcl_Token *varsTokenPtr, *dictTokenPtr, *bodyTokenPtr;
    int keyVarIndex, valueVarIndex, nameChars, loopRange, catchRange;
    int infoIndex, jumpDisplacement, bodyTargetOffset, emptyTargetOffset;
    int numVars, endTargetOffset;
    int collectVar = -1;	/* Index of temp var holding the result
				 * dict. */
    const char **argv;
    Tcl_DString buffer;

    /*
     * There must be three arguments after the command.
     */

    if (parsePtr->numWords != 4) {
	return TclCompileBasic3ArgCmd(interp, parsePtr, cmdPtr, envPtr);
    }

    varsTokenPtr = TokenAfter(parsePtr->tokenPtr);
    dictTokenPtr = TokenAfter(varsTokenPtr);
    bodyTokenPtr = TokenAfter(dictTokenPtr);
    if (varsTokenPtr->type != TCL_TOKEN_SIMPLE_WORD ||
	    bodyTokenPtr->type != TCL_TOKEN_SIMPLE_WORD) {
	return TclCompileBasic3ArgCmd(interp, parsePtr, cmdPtr, envPtr);
    }

    /*
     * Create temporary variable to capture return values from loop body when
     * we're collecting results.
     */

    if (collect == TCL_EACH_COLLECT) {
	collectVar = AnonymousLocal(envPtr);
	if (collectVar < 0) {
	    return TclCompileBasic3ArgCmd(interp, parsePtr, cmdPtr, envPtr);
	}
    }

    /*
     * Check we've got a pair of variables and that they are local variables.
     * Then extract their indices in the LVT.
     */

    Tcl_DStringInit(&buffer);
    TclDStringAppendToken(&buffer, &varsTokenPtr[1]);
    if (Tcl_SplitList(NULL, Tcl_DStringValue(&buffer), &numVars,
	    &argv) != TCL_OK) {
	Tcl_DStringFree(&buffer);
	return TclCompileBasic3ArgCmd(interp, parsePtr, cmdPtr, envPtr);
    }
    Tcl_DStringFree(&buffer);
    if (numVars != 2) {
	ckfree(argv);
	return TclCompileBasic3ArgCmd(interp, parsePtr, cmdPtr, envPtr);
    }

    nameChars = strlen(argv[0]);
    keyVarIndex = LocalScalar(argv[0], nameChars, envPtr);
    nameChars = strlen(argv[1]);
    valueVarIndex = LocalScalar(argv[1], nameChars, envPtr);
    ckfree(argv);

    if ((keyVarIndex < 0) || (valueVarIndex < 0)) {
	return TclCompileBasic3ArgCmd(interp, parsePtr, cmdPtr, envPtr);
    }

    /*
     * Allocate a temporary variable to store the iterator reference. The
     * variable will contain a Tcl_DictSearch reference which will be
     * allocated by INST_DICT_FIRST and disposed when the variable is unset
     * (at which point it should also have been finished with).
     */

    infoIndex = AnonymousLocal(envPtr);
    if (infoIndex < 0) {
	return TclCompileBasic3ArgCmd(interp, parsePtr, cmdPtr, envPtr);
    }

    /*
     * Preparation complete; issue instructions. Note that this code issues
     * fixed-sized jumps. That simplifies things a lot!
     *
     * First up, initialize the accumulator dictionary if needed.
     */

    if (collect == TCL_EACH_COLLECT) {
	PushStringLiteral(envPtr, "");
	Emit14Inst(	INST_STORE_SCALAR, collectVar,		envPtr);
	TclEmitOpcode(	INST_POP,				envPtr);
    }

    /*
     * Get the dictionary and start the iteration. No catching of errors at
     * this point.
     */

    CompileWord(envPtr, dictTokenPtr, interp, 2);

    /*
     * Now we catch errors from here on so that we can finalize the search
     * started by Tcl_DictObjFirst above.
     */

    catchRange = TclCreateExceptRange(CATCH_EXCEPTION_RANGE, envPtr);
    TclEmitInstInt4(	INST_BEGIN_CATCH4, catchRange,		envPtr);
    ExceptionRangeStarts(envPtr, catchRange);

    TclEmitInstInt4(	INST_DICT_FIRST, infoIndex,		envPtr);
    TclEmitForwardJump(envPtr, JUMP_TRUE, &emptyTargetOffset);

    /*
     * Inside the iteration, write the loop variables.
     */

    bodyTargetOffset = CurrentOffset(envPtr);
    Emit14Inst(		INST_STORE_SCALAR, keyVarIndex,		envPtr);
    TclEmitOpcode(	INST_POP,				envPtr);
    Emit14Inst(		INST_STORE_SCALAR, valueVarIndex,	envPtr);
    TclEmitOpcode(	INST_POP,				envPtr);

    /*
     * Set up the loop exception targets.
     */

    loopRange = TclCreateExceptRange(LOOP_EXCEPTION_RANGE, envPtr);
    ExceptionRangeStarts(envPtr, loopRange);

    /*
     * Compile the loop body itself. It should be stack-neutral.
     */

    BODY(bodyTokenPtr, 3);
    if (collect == TCL_EACH_COLLECT) {
	Emit14Inst(	INST_LOAD_SCALAR, keyVarIndex,		envPtr);
	TclEmitInstInt4(INST_OVER, 1,				envPtr);
	TclEmitInstInt4(INST_DICT_SET, 1,			envPtr);
	TclEmitInt4(		collectVar,			envPtr);
	TclAdjustStackDepth(-1, envPtr);
	TclEmitOpcode(	INST_POP,				envPtr);
    }
    TclEmitOpcode(	INST_POP,				envPtr);

    /*
     * Both exception target ranges (error and loop) end here.
     */

    ExceptionRangeEnds(envPtr, loopRange);
    ExceptionRangeEnds(envPtr, catchRange);

    /*
     * Continue (or just normally process) by getting the next pair of items
     * from the dictionary and jumping back to the code to write them into
     * variables if there is another pair.
     */

    ExceptionRangeTarget(envPtr, loopRange, continueOffset);
    TclEmitInstInt4(	INST_DICT_NEXT, infoIndex,		envPtr);

    jumpDisplacement = bodyTargetOffset - CurrentOffset(envPtr);
    TclEmitInstInt4(	INST_JUMP_FALSE4, jumpDisplacement,	envPtr);

    TclEmitForwardJump(envPtr, JUMP, &endTargetOffset);

    /*
     * Error handler "finally" clause, which force-terminates the iteration
     * and rethrows the error.
     */

    TclAdjustStackDepth(-1, envPtr);
    ExceptionRangeTarget(envPtr, catchRange, catchOffset);
    TclEmitOpcode(	INST_PUSH_RETURN_OPTIONS,		envPtr);
    TclEmitOpcode(	INST_PUSH_RESULT,			envPtr);
    TclEmitOpcode(	INST_END_CATCH,				envPtr);
    TclEmitInstInt1(	INST_UNSET_SCALAR, 0,			envPtr);
    TclEmitInt4(		infoIndex,			envPtr);
    if (collect == TCL_EACH_COLLECT) {
	TclEmitInstInt1(INST_UNSET_SCALAR, 0,			envPtr);
	TclEmitInt4(		collectVar,			envPtr);
    }
    TclEmitOpcode(	INST_RETURN_STK,			envPtr);

    /*
     * Otherwise we're done (the jump after the DICT_FIRST points here) and we
     * need to pop the bogus key/value pair (pushed to keep stack calculations
     * easy!) Note that we skip the END_CATCH. [Bug 1382528]
     */

    TclFixupForwardJumpToHere(envPtr, emptyTargetOffset);
    TclFixupForwardJumpToHere(envPtr, endTargetOffset);
    TclEmitOpcode(	INST_POP,				envPtr);
    TclEmitOpcode(	INST_POP,				envPtr);
    ExceptionRangeTarget(envPtr, loopRange, breakOffset);
    TclFinalizeLoopExceptionRange(envPtr, loopRange);
    TclEmitOpcode(	INST_END_CATCH,				envPtr);

    /*
     * Final stage of the command (normal case) is that we push an empty
     * object (or push the accumulator as the result object). This is done
     * last to promote peephole optimization when it's dropped immediately.
     */

    TclEmitInstInt1(	INST_UNSET_SCALAR, 0,			envPtr);
    TclEmitInt4(		infoIndex,			envPtr);
    if (collect == TCL_EACH_COLLECT) {
	Emit14Inst(	INST_LOAD_SCALAR, collectVar,		envPtr);
	TclEmitInstInt1(INST_UNSET_SCALAR, 0,			envPtr);
	TclEmitInt4(		collectVar,			envPtr);
    } else {
	PushStringLiteral(envPtr, "");
    }
    return TCL_OK;
}

int
TclCompileDictUpdateCmd(
    Tcl_Interp *interp,		/* Used for looking up stuff. */
    Tcl_Parse *parsePtr,	/* Points to a parse structure for the command
				 * created by Tcl_ParseCommand. */
    Command *cmdPtr,		/* Points to defintion of command being
				 * compiled. */
    CompileEnv *envPtr)		/* Holds resulting instructions. */
{
    DefineLineInformation;	/* TIP #280 */
    int i, dictIndex, numVars, range, infoIndex;
    Tcl_Token **keyTokenPtrs, *dictVarTokenPtr, *bodyTokenPtr, *tokenPtr;
    DictUpdateInfo *duiPtr;
    int jumpFixup;

    /*
     * There must be at least one argument after the command.
     */

    if (parsePtr->numWords < 5) {
	return TCL_ERROR;
    }

    /*
     * Parse the command. Expect the following:
     *   dict update <lit(eral)> <any> <lit> ?<any> <lit> ...? <lit>
     */

    if ((parsePtr->numWords - 1) & 1) {
	return TCL_ERROR;
    }
    numVars = (parsePtr->numWords - 3) / 2;

    /*
     * The dictionary variable must be a local scalar that is knowable at
     * compile time; anything else exceeds the complexity of the opcode. So
     * discover what the index is.
     */

    dictVarTokenPtr = TokenAfter(parsePtr->tokenPtr);
    dictIndex = LocalScalarFromToken(dictVarTokenPtr, envPtr);
    if (dictIndex < 0) {
	goto issueFallback;
    }

    /*
     * Assemble the instruction metadata. This is complex enough that it is
     * represented as auxData; it holds an ordered list of variable indices
     * that are to be used.
     */

    duiPtr = ckalloc(sizeof(DictUpdateInfo) + sizeof(int) * (numVars - 1));
    duiPtr->length = numVars;
    keyTokenPtrs = TclStackAlloc(interp, sizeof(Tcl_Token *) * numVars);
    tokenPtr = TokenAfter(dictVarTokenPtr);

    for (i=0 ; i<numVars ; i++) {
	/*
	 * Put keys to one side for later compilation to bytecode.
	 */

	keyTokenPtrs[i] = tokenPtr;
	tokenPtr = TokenAfter(tokenPtr);

	/*
	 * Stash the index in the auxiliary data (if it is indeed a local
	 * scalar that is resolvable at compile-time).
	 */

	duiPtr->varIndices[i] = LocalScalarFromToken(tokenPtr, envPtr);
	if (duiPtr->varIndices[i] < 0) {
	    goto failedUpdateInfoAssembly;
	}
	tokenPtr = TokenAfter(tokenPtr);
    }
    if (tokenPtr->type != TCL_TOKEN_SIMPLE_WORD) {
	goto failedUpdateInfoAssembly;
    }
    bodyTokenPtr = tokenPtr;

    /*
     * The list of variables to bind is stored in auxiliary data so that it
     * can't be snagged by literal sharing and forced to shimmer dangerously.
     */

    infoIndex = TclCreateAuxData(duiPtr, &tclDictUpdateInfoType, envPtr);

    for (i=0 ; i<numVars ; i++) {
	CompileWord(envPtr, keyTokenPtrs[i], interp, 2*i+2);
    }
    TclEmitInstInt4(	INST_LIST, numVars,			envPtr);
    TclEmitInstInt4(	INST_DICT_UPDATE_START, dictIndex,	envPtr);
    TclEmitInt4(		infoIndex,			envPtr);

    range = TclCreateExceptRange(CATCH_EXCEPTION_RANGE, envPtr);
    TclEmitInstInt4(	INST_BEGIN_CATCH4, range,		envPtr);

    ExceptionRangeStarts(envPtr, range);
    BODY(bodyTokenPtr, parsePtr->numWords - 1);
    ExceptionRangeEnds(envPtr, range);

    /*
     * Normal termination code: the stack has the key list below the result of
     * the body evaluation: swap them and finish the update code.
     */

    TclEmitOpcode(	INST_END_CATCH,				envPtr);
    TclEmitInstInt4(	INST_REVERSE, 2,			envPtr);
    TclEmitInstInt4(	INST_DICT_UPDATE_END, dictIndex,	envPtr);
    TclEmitInt4(		infoIndex,			envPtr);

    /*
     * Jump around the exceptional termination code.
     */

    TclEmitForwardJump(envPtr, JUMP, &jumpFixup);

    /*
     * Termination code for non-ok returns: stash the result and return
     * options in the stack, bring up the key list, finish the update code,
     * and finally return with the catched return data
     */

    ExceptionRangeTarget(envPtr, range, catchOffset);
    TclEmitOpcode(	INST_PUSH_RESULT,			envPtr);
    TclEmitOpcode(	INST_PUSH_RETURN_OPTIONS,		envPtr);
    TclEmitOpcode(	INST_END_CATCH,				envPtr);
    TclEmitInstInt4(	INST_REVERSE, 3,			envPtr);

    TclEmitInstInt4(	INST_DICT_UPDATE_END, dictIndex,	envPtr);
    TclEmitInt4(		infoIndex,			envPtr);
    TclEmitInvoke(envPtr,INST_RETURN_STK);

    TclFixupForwardJumpToHere(envPtr, jumpFixup);
    TclStackFree(interp, keyTokenPtrs);
    return TCL_OK;

    /*
     * Clean up after a failure to create the DictUpdateInfo structure.
     */

  failedUpdateInfoAssembly:
    ckfree(duiPtr);
    TclStackFree(interp, keyTokenPtrs);
  issueFallback:
    return TclCompileBasicMin2ArgCmd(interp, parsePtr, cmdPtr, envPtr);
}

int
TclCompileDictAppendCmd(
    Tcl_Interp *interp,		/* Used for looking up stuff. */
    Tcl_Parse *parsePtr,	/* Points to a parse structure for the command
				 * created by Tcl_ParseCommand. */
    Command *cmdPtr,		/* Points to defintion of command being
				 * compiled. */
    CompileEnv *envPtr)		/* Holds resulting instructions. */
{
    DefineLineInformation;	/* TIP #280 */
    Tcl_Token *tokenPtr;
    int i, dictVarIndex;

    /*
     * There must be at least two argument after the command. And we impose an
     * (arbirary) safe limit; anyone exceeding it should stop worrying about
     * speed quite so much. ;-)
     */

    /* TODO: Consider support for compiling expanded args. */
    if (parsePtr->numWords<4 || parsePtr->numWords>100) {
	return TCL_ERROR;
    }

    /*
     * Get the index of the local variable that we will be working with.
     */

    tokenPtr = TokenAfter(parsePtr->tokenPtr);
    dictVarIndex = LocalScalarFromToken(tokenPtr, envPtr);
    if (dictVarIndex < 0) {
	return TclCompileBasicMin2ArgCmd(interp, parsePtr,cmdPtr, envPtr);
    }

    /*
     * Produce the string to concatenate onto the dictionary entry.
     */

    tokenPtr = TokenAfter(tokenPtr);
    for (i=2 ; i<parsePtr->numWords ; i++) {
	CompileWord(envPtr, tokenPtr, interp, i);
	tokenPtr = TokenAfter(tokenPtr);
    }
    if (parsePtr->numWords > 4) {
	TclEmitInstInt1(INST_CONCAT1, parsePtr->numWords-3, envPtr);
    }

    /*
     * Do the concatenation.
     */

    TclEmitInstInt4(INST_DICT_APPEND, dictVarIndex, envPtr);
    return TCL_OK;
}

int
TclCompileDictLappendCmd(
    Tcl_Interp *interp,		/* Used for looking up stuff. */
    Tcl_Parse *parsePtr,	/* Points to a parse structure for the command
				 * created by Tcl_ParseCommand. */
    Command *cmdPtr,		/* Points to defintion of command being
				 * compiled. */
    CompileEnv *envPtr)		/* Holds resulting instructions. */
{
    DefineLineInformation;	/* TIP #280 */
    Tcl_Token *varTokenPtr, *keyTokenPtr, *valueTokenPtr;
    int dictVarIndex;

    /*
     * There must be three arguments after the command.
     */

    /* TODO: Consider support for compiling expanded args. */
    /* Probably not.  Why is INST_DICT_LAPPEND limited to one value? */
    if (parsePtr->numWords != 4) {
	return TCL_ERROR;
    }

    /*
     * Parse the arguments.
     */

    varTokenPtr = TokenAfter(parsePtr->tokenPtr);
    keyTokenPtr = TokenAfter(varTokenPtr);
    valueTokenPtr = TokenAfter(keyTokenPtr);
    dictVarIndex = LocalScalarFromToken(varTokenPtr, envPtr);
    if (dictVarIndex < 0) {
	return TclCompileBasic3ArgCmd(interp, parsePtr, cmdPtr, envPtr);
    }

    /*
     * Issue the implementation.
     */

    CompileWord(envPtr, keyTokenPtr, interp, 2);
    CompileWord(envPtr, valueTokenPtr, interp, 3);
    TclEmitInstInt4(	INST_DICT_LAPPEND, dictVarIndex,	envPtr);
    return TCL_OK;
}

int
TclCompileDictWithCmd(
    Tcl_Interp *interp,		/* Used for looking up stuff. */
    Tcl_Parse *parsePtr,	/* Points to a parse structure for the command
				 * created by Tcl_ParseCommand. */
    Command *cmdPtr,		/* Points to defintion of command being
				 * compiled. */
    CompileEnv *envPtr)		/* Holds resulting instructions. */
{
    DefineLineInformation;	/* TIP #280 */
    int i, range, varNameTmp = -1, pathTmp = -1, keysTmp, gotPath;
    int dictVar, bodyIsEmpty = 1;
    Tcl_Token *varTokenPtr, *tokenPtr;
    int jumpFixup;
    const char *ptr, *end;

    /*
     * There must be at least one argument after the command.
     */

    /* TODO: Consider support for compiling expanded args. */
    if (parsePtr->numWords < 3) {
	return TCL_ERROR;
    }

    /*
     * Parse the command (trivially). Expect the following:
     *   dict with <any (varName)> ?<any> ...? <literal>
     */

    varTokenPtr = TokenAfter(parsePtr->tokenPtr);
    tokenPtr = TokenAfter(varTokenPtr);
    for (i=3 ; i<parsePtr->numWords ; i++) {
	tokenPtr = TokenAfter(tokenPtr);
    }
    if (tokenPtr->type != TCL_TOKEN_SIMPLE_WORD) {
	return TclCompileBasicMin2ArgCmd(interp, parsePtr, cmdPtr, envPtr);
    }

    /*
     * Test if the last word is an empty script; if so, we can compile it in
     * all cases, but if it is non-empty we need local variable table entries
     * to hold the temporary variables (used to keep stack usage simple).
     */

    for (ptr=tokenPtr[1].start,end=ptr+tokenPtr[1].size ; ptr!=end ; ptr++) {
	if (*ptr!=' ' && *ptr!='\t' && *ptr!='\n' && *ptr!='\r') {
	    if (envPtr->procPtr == NULL) {
		return TclCompileBasicMin2ArgCmd(interp, parsePtr, cmdPtr,
			envPtr);
	    }
	    bodyIsEmpty = 0;
	    break;
	}
    }

    /*
     * Determine if we're manipulating a dict in a simple local variable.
     */

    gotPath = (parsePtr->numWords > 3);
    dictVar = LocalScalarFromToken(varTokenPtr, envPtr);

    /*
     * Special case: an empty body means we definitely have no need to issue
     * try-finally style code or to allocate local variable table entries for
     * storing temporaries. Still need to do both INST_DICT_EXPAND and
     * INST_DICT_RECOMBINE_* though, because we can't determine if we're free
     * of traces.
     */

    if (bodyIsEmpty) {
	if (dictVar >= 0) {
	    if (gotPath) {
		/*
		 * Case: Path into dict in LVT with empty body.
		 */

		tokenPtr = TokenAfter(varTokenPtr);
		for (i=2 ; i<parsePtr->numWords-1 ; i++) {
		    CompileWord(envPtr, tokenPtr, interp, i);
		    tokenPtr = TokenAfter(tokenPtr);
		}
		TclEmitInstInt4(INST_LIST, parsePtr->numWords-3,envPtr);
		Emit14Inst(	INST_LOAD_SCALAR, dictVar,	envPtr);
		TclEmitInstInt4(INST_OVER, 1,			envPtr);
		TclEmitOpcode(	INST_DICT_EXPAND,		envPtr);
		TclEmitInstInt4(INST_DICT_RECOMBINE_IMM, dictVar, envPtr);
	    } else {
		/*
		 * Case: Direct dict in LVT with empty body.
		 */

		PushStringLiteral(envPtr, "");
		Emit14Inst(	INST_LOAD_SCALAR, dictVar,	envPtr);
		PushStringLiteral(envPtr, "");
		TclEmitOpcode(	INST_DICT_EXPAND,		envPtr);
		TclEmitInstInt4(INST_DICT_RECOMBINE_IMM, dictVar, envPtr);
	    }
	} else {
	    if (gotPath) {
		/*
		 * Case: Path into dict in non-simple var with empty body.
		 */

		tokenPtr = varTokenPtr;
		for (i=1 ; i<parsePtr->numWords-1 ; i++) {
		    CompileWord(envPtr, tokenPtr, interp, i);
		    tokenPtr = TokenAfter(tokenPtr);
		}
		TclEmitInstInt4(INST_LIST, parsePtr->numWords-3,envPtr);
		TclEmitInstInt4(INST_OVER, 1,			envPtr);
		TclEmitOpcode(	INST_LOAD_STK,			envPtr);
		TclEmitInstInt4(INST_OVER, 1,			envPtr);
		TclEmitOpcode(	INST_DICT_EXPAND,		envPtr);
		TclEmitOpcode(	INST_DICT_RECOMBINE_STK,	envPtr);
	    } else {
		/*
		 * Case: Direct dict in non-simple var with empty body.
		 */

		CompileWord(envPtr, varTokenPtr, interp, 1);
		TclEmitOpcode(	INST_DUP,			envPtr);
		TclEmitOpcode(	INST_LOAD_STK,			envPtr);
		PushStringLiteral(envPtr, "");
		TclEmitOpcode(	INST_DICT_EXPAND,		envPtr);
		PushStringLiteral(envPtr, "");
		TclEmitInstInt4(INST_REVERSE, 2,		envPtr);
		TclEmitOpcode(	INST_DICT_RECOMBINE_STK,	envPtr);
	    }
	}
	PushStringLiteral(envPtr, "");
	return TCL_OK;
    }

    /*
     * OK, we have a non-trivial body. This means that the focus is on
     * generating a try-finally structure where the INST_DICT_RECOMBINE_* goes
     * in the 'finally' clause.
     *
     * Start by allocating local (unnamed, untraced) working variables.
     */

    if (dictVar == -1) {
	varNameTmp = AnonymousLocal(envPtr);
    }
    if (gotPath) {
	pathTmp = AnonymousLocal(envPtr);
    }
    keysTmp = AnonymousLocal(envPtr);

    /*
     * Issue instructions. First, the part to expand the dictionary.
     */

    if (dictVar == -1) {
	CompileWord(envPtr, varTokenPtr, interp, 1);
	Emit14Inst(		INST_STORE_SCALAR, varNameTmp,	envPtr);
    }
    tokenPtr = TokenAfter(varTokenPtr);
    if (gotPath) {
	for (i=2 ; i<parsePtr->numWords-1 ; i++) {
	    CompileWord(envPtr, tokenPtr, interp, i);
	    tokenPtr = TokenAfter(tokenPtr);
	}
	TclEmitInstInt4(	INST_LIST, parsePtr->numWords-3,envPtr);
	Emit14Inst(		INST_STORE_SCALAR, pathTmp,	envPtr);
	TclEmitOpcode(		INST_POP,			envPtr);
    }
    if (dictVar == -1) {
	TclEmitOpcode(		INST_LOAD_STK,			envPtr);
    } else {
	Emit14Inst(		INST_LOAD_SCALAR, dictVar,	envPtr);
    }
    if (gotPath) {
	Emit14Inst(		INST_LOAD_SCALAR, pathTmp,	envPtr);
    } else {
	PushStringLiteral(envPtr, "");
    }
    TclEmitOpcode(		INST_DICT_EXPAND,		envPtr);
    Emit14Inst(			INST_STORE_SCALAR, keysTmp,	envPtr);
    TclEmitOpcode(		INST_POP,			envPtr);

    /*
     * Now the body of the [dict with].
     */

    range = TclCreateExceptRange(CATCH_EXCEPTION_RANGE, envPtr);
    TclEmitInstInt4(		INST_BEGIN_CATCH4, range,	envPtr);

    ExceptionRangeStarts(envPtr, range);
    BODY(tokenPtr, parsePtr->numWords - 1);
    ExceptionRangeEnds(envPtr, range);

    /*
     * Now fold the results back into the dictionary in the OK case.
     */

    TclEmitOpcode(		INST_END_CATCH,			envPtr);
    if (dictVar == -1) {
	Emit14Inst(		INST_LOAD_SCALAR, varNameTmp,	envPtr);
    }
    if (gotPath) {
	Emit14Inst(		INST_LOAD_SCALAR, pathTmp,	envPtr);
    } else {
	PushStringLiteral(envPtr, "");
    }
    Emit14Inst(			INST_LOAD_SCALAR, keysTmp,	envPtr);
    if (dictVar == -1) {
	TclEmitOpcode(		INST_DICT_RECOMBINE_STK,	envPtr);
    } else {
	TclEmitInstInt4(	INST_DICT_RECOMBINE_IMM, dictVar, envPtr);
    }
    TclEmitForwardJump(envPtr, JUMP, &jumpFixup);

    /*
     * Now fold the results back into the dictionary in the exception case.
     */

    TclAdjustStackDepth(-1, envPtr);
    ExceptionRangeTarget(envPtr, range, catchOffset);
    TclEmitOpcode(		INST_PUSH_RETURN_OPTIONS,	envPtr);
    TclEmitOpcode(		INST_PUSH_RESULT,		envPtr);
    TclEmitOpcode(		INST_END_CATCH,			envPtr);
    if (dictVar == -1) {
	Emit14Inst(		INST_LOAD_SCALAR, varNameTmp,	envPtr);
    }
    if (parsePtr->numWords > 3) {
	Emit14Inst(		INST_LOAD_SCALAR, pathTmp,	envPtr);
    } else {
	PushStringLiteral(envPtr, "");
    }
    Emit14Inst(			INST_LOAD_SCALAR, keysTmp,	envPtr);
    if (dictVar == -1) {
	TclEmitOpcode(		INST_DICT_RECOMBINE_STK,	envPtr);
    } else {
	TclEmitInstInt4(	INST_DICT_RECOMBINE_IMM, dictVar, envPtr);
    }
    TclEmitInvoke(envPtr,	INST_RETURN_STK);

    /*
     * Prepare for the start of the next command.
     */

    TclFixupForwardJumpToHere(envPtr, jumpFixup);
    return TCL_OK;
}

/*
 *----------------------------------------------------------------------
 *
 * DupDictUpdateInfo, FreeDictUpdateInfo --
 *
 *	Functions to duplicate, release and print the aux data created for use
 *	with the INST_DICT_UPDATE_START and INST_DICT_UPDATE_END instructions.
 *
 * Results:
 *	DupDictUpdateInfo: a copy of the auxiliary data
 *	FreeDictUpdateInfo: none
 *	PrintDictUpdateInfo: none
 *
 * Side effects:
 *	DupDictUpdateInfo: allocates memory
 *	FreeDictUpdateInfo: releases memory
 *	PrintDictUpdateInfo: none
 *
 *----------------------------------------------------------------------
 */

static ClientData
DupDictUpdateInfo(
    ClientData clientData)
{
    DictUpdateInfo *dui1Ptr, *dui2Ptr;
    unsigned len;

    dui1Ptr = clientData;
    len = sizeof(DictUpdateInfo) + sizeof(int) * (dui1Ptr->length - 1);
    dui2Ptr = ckalloc(len);
    memcpy(dui2Ptr, dui1Ptr, len);
    return dui2Ptr;
}

static void
FreeDictUpdateInfo(
    ClientData clientData)
{
    ckfree(clientData);
}

static void
PrintDictUpdateInfo(
    ClientData clientData,
    Tcl_Obj *appendObj,
    ByteCode *codePtr,
    unsigned int pcOffset)
{
    DictUpdateInfo *duiPtr = clientData;
    int i;

    for (i=0 ; i<duiPtr->length ; i++) {
	if (i) {
	    Tcl_AppendToObj(appendObj, ", ", -1);
	}
	Tcl_AppendPrintfToObj(appendObj, "%%v%u", duiPtr->varIndices[i]);
    }
}

/*
 *----------------------------------------------------------------------
 *
 * TclCompileErrorCmd --
 *
 *	Procedure called to compile the "error" command.
 *
 * Results:
 *	Returns TCL_OK for a successful compile. Returns TCL_ERROR to defer
 *	evaluation to runtime.
 *
 * Side effects:
 *	Instructions are added to envPtr to execute the "error" command at
 *	runtime.
 *
 *----------------------------------------------------------------------
 */

int
TclCompileErrorCmd(
    Tcl_Interp *interp,		/* Used for context. */
    Tcl_Parse *parsePtr,	/* Points to a parse structure for the command
				 * created by Tcl_ParseCommand. */
    Command *cmdPtr,		/* Points to defintion of command being
				 * compiled. */
    CompileEnv *envPtr)		/* Holds resulting instructions. */
{
    /*
     * General syntax: [error message ?errorInfo? ?errorCode?]
     */

    Tcl_Token *tokenPtr;
    DefineLineInformation;	/* TIP #280 */

    if (parsePtr->numWords < 2 || parsePtr->numWords > 4) {
	return TCL_ERROR;
    }

    /*
     * Handle the message.
     */

    tokenPtr = TokenAfter(parsePtr->tokenPtr);
    CompileWord(envPtr, tokenPtr, interp, 1);

    /*
     * Construct the options. Note that -code and -level are not here.
     */

    if (parsePtr->numWords == 2) {
	PushStringLiteral(envPtr, "");
    } else {
	PushStringLiteral(envPtr, "-errorinfo");
	tokenPtr = TokenAfter(tokenPtr);
	CompileWord(envPtr, tokenPtr, interp, 2);
	if (parsePtr->numWords == 3) {
	    TclEmitInstInt4(	INST_LIST, 2,			envPtr);
	} else {
	    PushStringLiteral(envPtr, "-errorcode");
	    tokenPtr = TokenAfter(tokenPtr);
	    CompileWord(envPtr, tokenPtr, interp, 3);
	    TclEmitInstInt4(	INST_LIST, 4,			envPtr);
	}
    }

    /*
     * Issue the error via 'returnImm error 0'.
     */

    TclEmitInstInt4(		INST_RETURN_IMM, TCL_ERROR,	envPtr);
    TclEmitInt4(			0,			envPtr);
    return TCL_OK;
}

/*
 *----------------------------------------------------------------------
 *
 * TclCompileExprCmd --
 *
 *	Procedure called to compile the "expr" command.
 *
 * Results:
 *	Returns TCL_OK for a successful compile. Returns TCL_ERROR to defer
 *	evaluation to runtime.
 *
 * Side effects:
 *	Instructions are added to envPtr to execute the "expr" command at
 *	runtime.
 *
 *----------------------------------------------------------------------
 */

int
TclCompileExprCmd(
    Tcl_Interp *interp,		/* Used for error reporting. */
    Tcl_Parse *parsePtr,	/* Points to a parse structure for the command
				 * created by Tcl_ParseCommand. */
    Command *cmdPtr,		/* Points to defintion of command being
				 * compiled. */
    CompileEnv *envPtr)		/* Holds resulting instructions. */
{
    Tcl_Token *firstWordPtr;

    if (parsePtr->numWords == 1) {
	return TCL_ERROR;
    }

    /*
     * TIP #280: Use the per-word line information of the current command.
     */

    envPtr->line = envPtr->extCmdMapPtr->loc[
	    envPtr->extCmdMapPtr->nuloc-1].line[1];

    firstWordPtr = TokenAfter(parsePtr->tokenPtr);
    TclCompileExprWords(interp, firstWordPtr, parsePtr->numWords-1, envPtr);
    return TCL_OK;
}

/*
 *----------------------------------------------------------------------
 *
 * TclCompileForCmd --
 *
 *	Procedure called to compile the "for" command.
 *
 * Results:
 *	Returns TCL_OK for a successful compile. Returns TCL_ERROR to defer
 *	evaluation to runtime.
 *
 * Side effects:
 *	Instructions are added to envPtr to execute the "for" command at
 *	runtime.
 *
 *----------------------------------------------------------------------
 */

int
TclCompileForCmd(
    Tcl_Interp *interp,		/* Used for error reporting. */
    Tcl_Parse *parsePtr,	/* Points to a parse structure for the command
				 * created by Tcl_ParseCommand. */
    Command *cmdPtr,		/* Points to defintion of command being
				 * compiled. */
    CompileEnv *envPtr)		/* Holds resulting instructions. */
{
    Tcl_Token *startTokenPtr, *testTokenPtr, *nextTokenPtr, *bodyTokenPtr;
    int jumpEvalCondFixup;
    int bodyCodeOffset, nextCodeOffset, jumpDist;
    int bodyRange, nextRange;
    DefineLineInformation;	/* TIP #280 */

    if (parsePtr->numWords != 5) {
	return TCL_ERROR;
    }

    /*
     * If the test expression requires substitutions, don't compile the for
     * command inline. E.g., the expression might cause the loop to never
     * execute or execute forever, as in "for {} "$x > 5" {incr x} {}".
     */

    startTokenPtr = TokenAfter(parsePtr->tokenPtr);
    testTokenPtr = TokenAfter(startTokenPtr);
    if (testTokenPtr->type != TCL_TOKEN_SIMPLE_WORD) {
	return TCL_ERROR;
    }

    /*
     * Bail out also if the body or the next expression require substitutions
     * in order to insure correct behaviour [Bug 219166]
     */

    nextTokenPtr = TokenAfter(testTokenPtr);
    bodyTokenPtr = TokenAfter(nextTokenPtr);
    if ((nextTokenPtr->type != TCL_TOKEN_SIMPLE_WORD)
	    || (bodyTokenPtr->type != TCL_TOKEN_SIMPLE_WORD)) {
	return TCL_ERROR;
    }

    /*
     * Inline compile the initial command.
     */

    BODY(startTokenPtr, 1);
    TclEmitOpcode(INST_POP, envPtr);

    /*
     * Jump to the evaluation of the condition. This code uses the "loop
     * rotation" optimisation (which eliminates one branch from the loop).
     * "for start cond next body" produces then:
     *       start
     *       goto A
     *    B: body                : bodyCodeOffset
     *       next                : nextCodeOffset, continueOffset
     *    A: cond -> result      : testCodeOffset
     *       if (result) goto B
     */

    TclEmitForwardJump(envPtr, JUMP, &jumpEvalCondFixup);

    /*
     * Compile the loop body.
     */

    bodyRange = TclCreateExceptRange(LOOP_EXCEPTION_RANGE, envPtr);
    bodyCodeOffset = ExceptionRangeStarts(envPtr, bodyRange);
    BODY(bodyTokenPtr, 4);
    ExceptionRangeEnds(envPtr, bodyRange);
    TclEmitOpcode(INST_POP, envPtr);

    /*
     * Compile the "next" subcommand. Note that this exception range will not
     * have a continueOffset (other than -1) connected to it; it won't trap
     * TCL_CONTINUE but rather just TCL_BREAK.
     */

    nextRange = TclCreateExceptRange(LOOP_EXCEPTION_RANGE, envPtr);
    envPtr->exceptAuxArrayPtr[nextRange].supportsContinue = 0;
    nextCodeOffset = ExceptionRangeStarts(envPtr, nextRange);
    BODY(nextTokenPtr, 3);
    ExceptionRangeEnds(envPtr, nextRange);
    TclEmitOpcode(INST_POP, envPtr);

    /*
     * Compile the test expression then emit the conditional jump that
     * terminates the for.
     */

    TclFixupForwardJumpToHere(envPtr, jumpEvalCondFixup);

    SetLineInformation(2);
    TclCompileExprWords(interp, testTokenPtr, 1, envPtr);
    TclClearNumConversion(envPtr);

    jumpDist = CurrentOffset(envPtr) - bodyCodeOffset;
    TclEmitInstInt4(INST_JUMP_TRUE4, -jumpDist, envPtr);

    /*
     * Fix the starting points of the exception ranges (may have moved due to
     * jump type modification) and set where the exceptions target.
     */

    envPtr->exceptArrayPtr[bodyRange].codeOffset = bodyCodeOffset;
    envPtr->exceptArrayPtr[bodyRange].continueOffset = nextCodeOffset;

    envPtr->exceptArrayPtr[nextRange].codeOffset = nextCodeOffset;

    ExceptionRangeTarget(envPtr, bodyRange, breakOffset);
    ExceptionRangeTarget(envPtr, nextRange, breakOffset);
    TclFinalizeLoopExceptionRange(envPtr, bodyRange);
    TclFinalizeLoopExceptionRange(envPtr, nextRange);

    /*
     * The for command's result is an empty string.
     */

    PushStringLiteral(envPtr, "");

    return TCL_OK;
}

/*
 *----------------------------------------------------------------------
 *
 * TclCompileForeachCmd --
 *
 *	Procedure called to compile the "foreach" command.
 *
 * Results:
 *	Returns TCL_OK for a successful compile. Returns TCL_ERROR to defer
 *	evaluation to runtime.
 *
 * Side effects:
 *	Instructions are added to envPtr to execute the "foreach" command at
 *	runtime.
 *
 *----------------------------------------------------------------------
 */

int
TclCompileForeachCmd(
    Tcl_Interp *interp,		/* Used for error reporting. */
    Tcl_Parse *parsePtr,	/* Points to a parse structure for the command
				 * created by Tcl_ParseCommand. */
    Command *cmdPtr,		/* Points to defintion of command being
				 * compiled. */
    CompileEnv *envPtr)		/* Holds resulting instructions. */
{
    return CompileEachloopCmd(interp, parsePtr, cmdPtr, envPtr,
	    TCL_EACH_KEEP_NONE);
}

/*
 *----------------------------------------------------------------------
 *
 * TclCompileLmapCmd --
 *
 *	Procedure called to compile the "lmap" command.
 *
 * Results:
 *	Returns TCL_OK for a successful compile. Returns TCL_ERROR to defer
 *	evaluation to runtime.
 *
 * Side effects:
 *	Instructions are added to envPtr to execute the "lmap" command at
 *	runtime.
 *
 *----------------------------------------------------------------------
 */

int
TclCompileLmapCmd(
    Tcl_Interp *interp,		/* Used for error reporting. */
    Tcl_Parse *parsePtr,	/* Points to a parse structure for the command
				 * created by Tcl_ParseCommand. */
    Command *cmdPtr,		/* Points to defintion of command being
				 * compiled. */
    CompileEnv *envPtr)		/* Holds resulting instructions. */
{
    return CompileEachloopCmd(interp, parsePtr, cmdPtr, envPtr,
	    TCL_EACH_COLLECT);
}

/*
 *----------------------------------------------------------------------
 *
 * CompileEachloopCmd --
 *
 *	Procedure called to compile the "foreach" and "lmap" commands.
 *
 * Results:
 *	Returns TCL_OK for a successful compile. Returns TCL_ERROR to defer
 *	evaluation to runtime.
 *
 * Side effects:
 *	Instructions are added to envPtr to execute the "foreach" command at
 *	runtime.
 *
 *----------------------------------------------------------------------
 */

static int
CompileEachloopCmd(
    Tcl_Interp *interp,		/* Used for error reporting. */
    Tcl_Parse *parsePtr,	/* Points to a parse structure for the command
				 * created by Tcl_ParseCommand. */
    Command *cmdPtr,		/* Points to defintion of command being
				 * compiled. */
    CompileEnv *envPtr,		/* Holds resulting instructions. */
    int collect)		/* Select collecting or accumulating mode
				 * (TCL_EACH_*) */
{
    Proc *procPtr = envPtr->procPtr;
    ForeachInfo *infoPtr;	/* Points to the structure describing this
				 * foreach command. Stored in a AuxData
				 * record in the ByteCode. */
    
    Tcl_Token *tokenPtr, *bodyTokenPtr;
    int jumpBackOffset, infoIndex, range;
    int numWords, numLists, numVars, loopIndex, i, j, code;
    DefineLineInformation;	/* TIP #280 */

    /*
     * We parse the variable list argument words and create two arrays:
     *    varcList[i] is number of variables in i-th var list.
     *    varvList[i] points to array of var names in i-th var list.
     */

    int *varcList;
    const char ***varvList;

    /*
     * If the foreach command isn't in a procedure, don't compile it inline:
     * the payoff is too small.
     */

    if (procPtr == NULL) {
	return TCL_ERROR;
    }

    numWords = parsePtr->numWords;
    if ((numWords < 4) || (numWords%2 != 0)) {
	return TCL_ERROR;
    }

    /*
     * Bail out if the body requires substitutions in order to insure correct
     * behaviour. [Bug 219166]
     */

    for (i = 0, tokenPtr = parsePtr->tokenPtr; i < numWords-1; i++) {
	tokenPtr = TokenAfter(tokenPtr);
    }
    bodyTokenPtr = tokenPtr;
    if (bodyTokenPtr->type != TCL_TOKEN_SIMPLE_WORD) {
	return TCL_ERROR;
    }

    /*
     * Allocate storage for the varcList and varvList arrays if necessary.
     */

    numLists = (numWords - 2)/2;
    varcList = TclStackAlloc(interp, numLists * sizeof(int));
    memset(varcList, 0, numLists * sizeof(int));
    varvList = (const char ***) TclStackAlloc(interp,
	    numLists * sizeof(const char **));
    memset((char*) varvList, 0, numLists * sizeof(const char **));

    /*
     * Break up each var list and set the varcList and varvList arrays. Don't
     * compile the foreach inline if any var name needs substitutions or isn't
     * a scalar, or if any var list needs substitutions.
     */

    loopIndex = 0;
    for (i = 0, tokenPtr = parsePtr->tokenPtr;
	    i < numWords-1;
	    i++, tokenPtr = TokenAfter(tokenPtr)) {
	Tcl_DString varList;

	if (i%2 != 1) {
	    continue;
	}
	if (tokenPtr->type != TCL_TOKEN_SIMPLE_WORD) {
	    code = TCL_ERROR;
	    goto done;
	}

	/*
	 * Lots of copying going on here. Need a ListObj wizard to show a
	 * better way.
	 */

	Tcl_DStringInit(&varList);
	TclDStringAppendToken(&varList, &tokenPtr[1]);
	code = Tcl_SplitList(NULL, Tcl_DStringValue(&varList),
		&varcList[loopIndex], &varvList[loopIndex]);
	Tcl_DStringFree(&varList);
	if (code != TCL_OK) {
	    code = TCL_ERROR;
	    goto done;
	}
	numVars = varcList[loopIndex];

	/*
	 * If the variable list is empty, we can enter an infinite loop when
	 * the interpreted version would not. Take care to ensure this does
	 * not happen. [Bug 1671138]
	 */

	if (numVars == 0) {
	    code = TCL_ERROR;
	    goto done;
	}

	for (j = 0;  j < numVars;  j++) {
	    const char *varName = varvList[loopIndex][j];

	    if (!TclIsLocalScalar(varName, (int) strlen(varName))) {
		code = TCL_ERROR;
		goto done;
	    }
	}
	loopIndex++;
    }

    /*
     * We will compile the foreach command.
     */

    code = TCL_OK;

    /*
     * Create and initialize the ForeachInfo and ForeachVarList data
     * structures describing this command. Then create a AuxData record
     * pointing to the ForeachInfo structure.
     */

    infoPtr = ckalloc(sizeof(ForeachInfo)
	    + (numLists - 1) * sizeof(ForeachVarList *));
    infoPtr->numLists = numLists;
    for (loopIndex = 0;  loopIndex < numLists;  loopIndex++) {
	ForeachVarList *varListPtr;

	numVars = varcList[loopIndex];
	varListPtr = ckalloc(sizeof(ForeachVarList)
		+ (numVars - 1) * sizeof(int));
	varListPtr->numVars = numVars;
	for (j = 0;  j < numVars;  j++) {
	    const char *varName = varvList[loopIndex][j];
	    int nameChars = strlen(varName);

	    varListPtr->varIndexes[j] = TclFindCompiledLocal(varName,
		    nameChars, /*create*/ 1, envPtr);
	}
	infoPtr->varLists[loopIndex] = varListPtr;
    }
    infoIndex = TclCreateAuxData(infoPtr, &tclNewForeachInfoType, envPtr);

    /*
     * Create the collecting object, unshared.
     */
    
    if (collect == TCL_EACH_COLLECT) {
	TclEmitInstInt4(INST_LIST, 0, envPtr);
    }
	    
    /*
     * Evaluate each value list and leave it on stack.
     */

    for (i = 0, tokenPtr = parsePtr->tokenPtr;
	    i < numWords-1;
	    i++, tokenPtr = TokenAfter(tokenPtr)) {
	if ((i%2 == 0) && (i > 0)) {
	    CompileWord(envPtr, tokenPtr, interp, i);
	}
    }

    TclEmitInstInt4(INST_FOREACH_START, infoIndex, envPtr);
    
    /*
     * Inline compile the loop body.
     */

    range = TclCreateExceptRange(LOOP_EXCEPTION_RANGE, envPtr);

    ExceptionRangeStarts(envPtr, range);
    BODY(bodyTokenPtr, numWords - 1);
    ExceptionRangeEnds(envPtr, range);
    
    if (collect == TCL_EACH_COLLECT) {
	TclEmitOpcode(INST_LMAP_COLLECT, envPtr);
    } else {
	TclEmitOpcode(		INST_POP,			envPtr);
    }

    /*
     * Bottom of loop code: assign each loop variable and check whether
     * to terminate the loop. Set the loop's break target. 
     */

    ExceptionRangeTarget(envPtr, range, continueOffset);
    TclEmitOpcode(INST_FOREACH_STEP, envPtr);
    ExceptionRangeTarget(envPtr, range, breakOffset);
    TclFinalizeLoopExceptionRange(envPtr, range);
    TclEmitOpcode(INST_FOREACH_END, envPtr);
    TclAdjustStackDepth(-(numLists+2), envPtr);

    /*
     * Set the jumpback distance from INST_FOREACH_STEP to the start of the
     * body's code. Misuse loopCtTemp for storing the jump size.
     */
    
    jumpBackOffset = envPtr->exceptArrayPtr[range].continueOffset -
	    envPtr->exceptArrayPtr[range].codeOffset;
    infoPtr->loopCtTemp = -jumpBackOffset;

    /*
     * The command's result is an empty string if not collecting. If
     * collecting, it is automatically left on stack after FOREACH_END.
     */

    if (collect != TCL_EACH_COLLECT) {
	PushStringLiteral(envPtr, "");
    }
    
    done:
    for (loopIndex = 0;  loopIndex < numLists;  loopIndex++) {
	if (varvList[loopIndex] != NULL) {
	    ckfree(varvList[loopIndex]);
	}
    }
    TclStackFree(interp, (void *)varvList);
    TclStackFree(interp, varcList);
    return code;
}

/*
 *----------------------------------------------------------------------
 *
 * DupForeachInfo --
 *
 *	This procedure duplicates a ForeachInfo structure created as auxiliary
 *	data during the compilation of a foreach command.
 *
 * Results:
 *	A pointer to a newly allocated copy of the existing ForeachInfo
 *	structure is returned.
 *
 * Side effects:
 *	Storage for the copied ForeachInfo record is allocated. If the
 *	original ForeachInfo structure pointed to any ForeachVarList records,
 *	these structures are also copied and pointers to them are stored in
 *	the new ForeachInfo record.
 *
 *----------------------------------------------------------------------
 */

static ClientData
DupForeachInfo(
    ClientData clientData)	/* The foreach command's compilation auxiliary
				 * data to duplicate. */
{
    register ForeachInfo *srcPtr = clientData;
    ForeachInfo *dupPtr;
    register ForeachVarList *srcListPtr, *dupListPtr;
    int numVars, i, j, numLists = srcPtr->numLists;

    dupPtr = ckalloc(sizeof(ForeachInfo)
	    + numLists * sizeof(ForeachVarList *));
    dupPtr->numLists = numLists;
    dupPtr->firstValueTemp = srcPtr->firstValueTemp;
    dupPtr->loopCtTemp = srcPtr->loopCtTemp;

    for (i = 0;  i < numLists;  i++) {
	srcListPtr = srcPtr->varLists[i];
	numVars = srcListPtr->numVars;
	dupListPtr = ckalloc(sizeof(ForeachVarList)
		+ numVars * sizeof(int));
	dupListPtr->numVars = numVars;
	for (j = 0;  j < numVars;  j++) {
	    dupListPtr->varIndexes[j] =	srcListPtr->varIndexes[j];
	}
	dupPtr->varLists[i] = dupListPtr;
    }
    return dupPtr;
}

/*
 *----------------------------------------------------------------------
 *
 * FreeForeachInfo --
 *
 *	Procedure to free a ForeachInfo structure created as auxiliary data
 *	during the compilation of a foreach command.
 *
 * Results:
 *	None.
 *
 * Side effects:
 *	Storage for the ForeachInfo structure pointed to by the ClientData
 *	argument is freed as is any ForeachVarList record pointed to by the
 *	ForeachInfo structure.
 *
 *----------------------------------------------------------------------
 */

static void
FreeForeachInfo(
    ClientData clientData)	/* The foreach command's compilation auxiliary
				 * data to free. */
{
    register ForeachInfo *infoPtr = clientData;
    register ForeachVarList *listPtr;
    int numLists = infoPtr->numLists;
    register int i;

    for (i = 0;  i < numLists;  i++) {
	listPtr = infoPtr->varLists[i];
	ckfree(listPtr);
    }
    ckfree(infoPtr);
}

/*
 *----------------------------------------------------------------------
 *
 * PrintForeachInfo --
 *
 *	Function to write a human-readable representation of a ForeachInfo
 *	structure to stdout for debugging.
 *
 * Results:
 *	None.
 *
 * Side effects:
 *	None.
 *
 *----------------------------------------------------------------------
 */

static void
PrintForeachInfo(
    ClientData clientData,
    Tcl_Obj *appendObj,
    ByteCode *codePtr,
    unsigned int pcOffset)
{
    register ForeachInfo *infoPtr = clientData;
    register ForeachVarList *varsPtr;
    int i, j;

    Tcl_AppendToObj(appendObj, "data=[", -1);

    for (i=0 ; i<infoPtr->numLists ; i++) {
	if (i) {
	    Tcl_AppendToObj(appendObj, ", ", -1);
	}
	Tcl_AppendPrintfToObj(appendObj, "%%v%u",
		(unsigned) (infoPtr->firstValueTemp + i));
    }
    Tcl_AppendPrintfToObj(appendObj, "], loop=%%v%u",
	    (unsigned) infoPtr->loopCtTemp);
    for (i=0 ; i<infoPtr->numLists ; i++) {
	if (i) {
	    Tcl_AppendToObj(appendObj, ",", -1);
	}
	Tcl_AppendPrintfToObj(appendObj, "\n\t\t it%%v%u\t[",
		(unsigned) (infoPtr->firstValueTemp + i));
	varsPtr = infoPtr->varLists[i];
	for (j=0 ; j<varsPtr->numVars ; j++) {
	    if (j) {
		Tcl_AppendToObj(appendObj, ", ", -1);
	    }
	    Tcl_AppendPrintfToObj(appendObj, "%%v%u",
		    (unsigned) varsPtr->varIndexes[j]);
	}
	Tcl_AppendToObj(appendObj, "]", -1);
    }
}

static void
PrintNewForeachInfo(
    ClientData clientData,
    Tcl_Obj *appendObj,
    ByteCode *codePtr,
    unsigned int pcOffset)
{
    register ForeachInfo *infoPtr = clientData;
    register ForeachVarList *varsPtr;
    int i, j;

    Tcl_AppendPrintfToObj(appendObj, "jumpOffset=%+d, vars=",
	    infoPtr->loopCtTemp);
    for (i=0 ; i<infoPtr->numLists ; i++) {
	if (i) {
	    Tcl_AppendToObj(appendObj, ",", -1);
	}
	Tcl_AppendToObj(appendObj, "[", -1);
	varsPtr = infoPtr->varLists[i];
	for (j=0 ; j<varsPtr->numVars ; j++) {
	    if (j) {
		Tcl_AppendToObj(appendObj, ",", -1);
	    }
	    Tcl_AppendPrintfToObj(appendObj, "%%v%u",
		    (unsigned) varsPtr->varIndexes[j]);
	}
	Tcl_AppendToObj(appendObj, "]", -1);
    }
}

/*
 *----------------------------------------------------------------------
 *
 * TclCompileFormatCmd --
 *
 *	Procedure called to compile the "format" command. Handles cases that
 *	can be done as constants or simple string concatenation only.
 *
 * Results:
 *	Returns TCL_OK for a successful compile. Returns TCL_ERROR to defer
 *	evaluation to runtime.
 *
 * Side effects:
 *	Instructions are added to envPtr to execute the "format" command at
 *	runtime.
 *
 *----------------------------------------------------------------------
 */

int
TclCompileFormatCmd(
    Tcl_Interp *interp,		/* Used for error reporting. */
    Tcl_Parse *parsePtr,	/* Points to a parse structure for the command
				 * created by Tcl_ParseCommand. */
    Command *cmdPtr,		/* Points to defintion of command being
				 * compiled. */
    CompileEnv *envPtr)		/* Holds resulting instructions. */
{
    DefineLineInformation;	/* TIP #280 */
    Tcl_Token *tokenPtr = parsePtr->tokenPtr;
    Tcl_Obj **objv, *formatObj, *tmpObj;
    char *bytes, *start;
    int i, j, len;

    /*
     * Don't handle any guaranteed-error cases.
     */

    if (parsePtr->numWords < 2) {
	return TCL_ERROR;
    }

    /*
     * Check if the argument words are all compile-time-known literals; that's
     * a case we can handle by compiling to a constant.
     */

    formatObj = Tcl_NewObj();
    Tcl_IncrRefCount(formatObj);
    tokenPtr = TokenAfter(tokenPtr);
    if (!TclWordKnownAtCompileTime(tokenPtr, formatObj)) {
	Tcl_DecrRefCount(formatObj);
	return TCL_ERROR;
    }

    objv = ckalloc((parsePtr->numWords-2) * sizeof(Tcl_Obj *));
    for (i=0 ; i+2 < parsePtr->numWords ; i++) {
	tokenPtr = TokenAfter(tokenPtr);
	objv[i] = Tcl_NewObj();
	Tcl_IncrRefCount(objv[i]);
	if (!TclWordKnownAtCompileTime(tokenPtr, objv[i])) {
	    goto checkForStringConcatCase;
	}
    }

    /*
     * Everything is a literal, so the result is constant too (or an error if
     * the format is broken). Do the format now.
     */

    tmpObj = Tcl_Format(interp, Tcl_GetString(formatObj),
	    parsePtr->numWords-2, objv);
    for (; --i>=0 ;) {
	Tcl_DecrRefCount(objv[i]);
    }
    ckfree(objv);
    Tcl_DecrRefCount(formatObj);
    if (tmpObj == NULL) {
	TclCompileSyntaxError(interp, envPtr);
	return TCL_OK;
    }

    /*
     * Not an error, always a constant result, so just push the result as a
     * literal. Job done.
     */

    bytes = Tcl_GetStringFromObj(tmpObj, &len);
    PushLiteral(envPtr, bytes, len);
    Tcl_DecrRefCount(tmpObj);
    return TCL_OK;

  checkForStringConcatCase:
    /*
     * See if we can generate a sequence of things to concatenate. This
     * requires that all the % sequences be %s or %%, as everything else is
     * sufficiently complex that we don't bother.
     *
     * First, get the state of the system relatively sensible (cleaning up
     * after our attempt to spot a literal).
     */

    for (; i>=0 ; i--) {
	Tcl_DecrRefCount(objv[i]);
    }
    ckfree(objv);
    tokenPtr = TokenAfter(parsePtr->tokenPtr);
    tokenPtr = TokenAfter(tokenPtr);
    i = 0;

    /*
     * Now scan through and check for non-%s and non-%% substitutions.
     */

    for (bytes = Tcl_GetString(formatObj) ; *bytes ; bytes++) {
	if (*bytes == '%') {
	    bytes++;
	    if (*bytes == 's') {
		i++;
		continue;
	    } else if (*bytes == '%') {
		continue;
	    }
	    Tcl_DecrRefCount(formatObj);
	    return TCL_ERROR;
	}
    }

    /*
     * Check if the number of things to concatenate will fit in a byte.
     */

    if (i+2 != parsePtr->numWords || i > 125) {
	Tcl_DecrRefCount(formatObj);
	return TCL_ERROR;
    }

    /*
     * Generate the pushes of the things to concatenate, a sequence of
     * literals and compiled tokens (of which at least one is non-literal or
     * we'd have the case in the first half of this function) which we will
     * concatenate.
     */

    i = 0;			/* The count of things to concat. */
    j = 2;			/* The index into the argument tokens, for
				 * TIP#280 handling. */
    start = Tcl_GetString(formatObj);
				/* The start of the currently-scanned literal
				 * in the format string. */
    tmpObj = Tcl_NewObj();	/* The buffer used to accumulate the literal
				 * being built. */
    for (bytes = start ; *bytes ; bytes++) {
	if (*bytes == '%') {
	    Tcl_AppendToObj(tmpObj, start, bytes - start);
	    if (*++bytes == '%') {
		Tcl_AppendToObj(tmpObj, "%", 1);
	    } else {
		char *b = Tcl_GetStringFromObj(tmpObj, &len);

		/*
		 * If there is a non-empty literal from the format string,
		 * push it and reset.
		 */

		if (len > 0) {
		    PushLiteral(envPtr, b, len);
		    Tcl_DecrRefCount(tmpObj);
		    tmpObj = Tcl_NewObj();
		    i++;
		}

		/*
		 * Push the code to produce the string that would be
		 * substituted with %s, except we'll be concatenating
		 * directly.
		 */

		CompileWord(envPtr, tokenPtr, interp, j);
		tokenPtr = TokenAfter(tokenPtr);
		j++;
		i++;
	    }
	    start = bytes + 1;
	}
    }

    /*
     * Handle the case of a trailing literal.
     */

    Tcl_AppendToObj(tmpObj, start, bytes - start);
    bytes = Tcl_GetStringFromObj(tmpObj, &len);
    if (len > 0) {
	PushLiteral(envPtr, bytes, len);
	i++;
    }
    Tcl_DecrRefCount(tmpObj);
    Tcl_DecrRefCount(formatObj);

    if (i > 1) {
	/*
	 * Do the concatenation, which produces the result.
	 */

	TclEmitInstInt1(INST_CONCAT1, i, envPtr);
    } else {
	/*
	 * EVIL HACK! Force there to be a string representation in the case
	 * where there's just a "%s" in the format; case covered by the test
	 * format-20.1 (and it is horrible...)
	 */

	TclEmitOpcode(INST_DUP, envPtr);
	PushStringLiteral(envPtr, "");
	TclEmitOpcode(INST_STR_EQ, envPtr);
	TclEmitOpcode(INST_POP, envPtr);
    }
    return TCL_OK;
}

/*
 *----------------------------------------------------------------------
 *
 * TclPushVarName --
 *
 *	Procedure used in the compiling where pushing a variable name is
 *	necessary (append, lappend, set).
 *
 * Results:
 *	The values written to *localIndexPtr and *isScalarPtr signal to
 *	the caller what the instructions emitted by this routine will do:
 *
 *	*isScalarPtr	(*localIndexPtr < 0)
 *	1		1	Push the varname on the stack. (Stack +1)
 *	1		0	*localIndexPtr is the index of the compiled
 *				local for this varname.  No instructions
 *				emitted.	(Stack +0)
 *	0		1	Push part1 and part2 names of array element
 *				on the stack.	(Stack +2)
 *	0		0	*localIndexPtr is the index of the compiled
 *				local for this array.  Element name is pushed
 *				on the stack.	(Stack +1)
 *
 * Side effects:
 *	Instructions are added to envPtr.
 *
 *----------------------------------------------------------------------
 */

void
TclPushVarName(
    Tcl_Interp *interp,		/* Used for error reporting. */
    Tcl_Token *varTokenPtr,	/* Points to a variable token. */
    CompileEnv *envPtr,		/* Holds resulting instructions. */
    int flags,			/* TCL_NO_LARGE_INDEX | TCL_NO_ELEMENT. */
    int *localIndexPtr,		/* Must not be NULL. */
    int *isScalarPtr)		/* Must not be NULL. */
{
    register const char *p;
    const char *name, *elName;
    register int i, n;
    Tcl_Token *elemTokenPtr = NULL;
    int nameChars, elNameChars, simpleVarName, localIndex;
    int elemTokenCount = 0, allocedTokens = 0, removedParen = 0;

    /*
     * Decide if we can use a frame slot for the var/array name or if we need
     * to emit code to compute and push the name at runtime. We use a frame
     * slot (entry in the array of local vars) if we are compiling a procedure
     * body and if the name is simple text that does not include namespace
     * qualifiers.
     */

    simpleVarName = 0;
    name = elName = NULL;
    nameChars = elNameChars = 0;
    localIndex = -1;

    /*
     * Check not only that the type is TCL_TOKEN_SIMPLE_WORD, but whether
     * curly braces surround the variable name. This really matters for array
     * elements to handle things like
     *    set {x($foo)} 5
     * which raises an undefined var error if we are not careful here.
     */

    if ((varTokenPtr->type == TCL_TOKEN_SIMPLE_WORD) &&
	    (varTokenPtr->start[0] != '{')) {
	/*
	 * A simple variable name. Divide it up into "name" and "elName"
	 * strings. If it is not a local variable, look it up at runtime.
	 */

	simpleVarName = 1;

	name = varTokenPtr[1].start;
	nameChars = varTokenPtr[1].size;
	if (name[nameChars-1] == ')') {
	    /*
	     * last char is ')' => potential array reference.
	     */

	    for (i=0,p=name ; i<nameChars ; i++,p++) {
		if (*p == '(') {
		    elName = p + 1;
		    elNameChars = nameChars - i - 2;
		    nameChars = i;
		    break;
		}
	    }

	    if ((elName != NULL) && elNameChars) {
		/*
		 * An array element, the element name is a simple string:
		 * assemble the corresponding token.
		 */

		elemTokenPtr = TclStackAlloc(interp, sizeof(Tcl_Token));
		allocedTokens = 1;
		elemTokenPtr->type = TCL_TOKEN_TEXT;
		elemTokenPtr->start = elName;
		elemTokenPtr->size = elNameChars;
		elemTokenPtr->numComponents = 0;
		elemTokenCount = 1;
	    }
	}
    } else if (((n = varTokenPtr->numComponents) > 1)
	    && (varTokenPtr[1].type == TCL_TOKEN_TEXT)
	    && (varTokenPtr[n].type == TCL_TOKEN_TEXT)
	    && (varTokenPtr[n].start[varTokenPtr[n].size - 1] == ')')) {
	/*
	 * Check for parentheses inside first token.
	 */

	simpleVarName = 0;
	for (i = 0, p = varTokenPtr[1].start;
		i < varTokenPtr[1].size; i++, p++) {
	    if (*p == '(') {
		simpleVarName = 1;
		break;
	    }
	}
	if (simpleVarName) {
	    int remainingChars;

	    /*
	     * Check the last token: if it is just ')', do not count it.
	     * Otherwise, remove the ')' and flag so that it is restored at
	     * the end.
	     */

	    if (varTokenPtr[n].size == 1) {
		n--;
	    } else {
		varTokenPtr[n].size--;
		removedParen = n;
	    }

	    name = varTokenPtr[1].start;
	    nameChars = p - varTokenPtr[1].start;
	    elName = p + 1;
	    remainingChars = (varTokenPtr[2].start - p) - 1;
	    elNameChars = (varTokenPtr[n].start-p) + varTokenPtr[n].size - 2;

	    if (remainingChars) {
		/*
		 * Make a first token with the extra characters in the first
		 * token.
		 */

		elemTokenPtr = TclStackAlloc(interp, n * sizeof(Tcl_Token));
		allocedTokens = 1;
		elemTokenPtr->type = TCL_TOKEN_TEXT;
		elemTokenPtr->start = elName;
		elemTokenPtr->size = remainingChars;
		elemTokenPtr->numComponents = 0;
		elemTokenCount = n;

		/*
		 * Copy the remaining tokens.
		 */

		memcpy(elemTokenPtr+1, varTokenPtr+2,
			(n-1) * sizeof(Tcl_Token));
	    } else {
		/*
		 * Use the already available tokens.
		 */

		elemTokenPtr = &varTokenPtr[2];
		elemTokenCount = n - 1;
	    }
	}
    }

    if (simpleVarName) {
	/*
	 * See whether name has any namespace separators (::'s).
	 */

	int hasNsQualifiers = 0;

	for (i = 0, p = name;  i < nameChars;  i++, p++) {
	    if ((*p == ':') && ((i+1) < nameChars) && (*(p+1) == ':')) {
		hasNsQualifiers = 1;
		break;
	    }
	}

	/*
	 * Look up the var name's index in the array of local vars in the proc
	 * frame. If retrieving the var's value and it doesn't already exist,
	 * push its name and look it up at runtime.
	 */

	if (!hasNsQualifiers) {
	    localIndex = TclFindCompiledLocal(name, nameChars, 1, envPtr);
	    if ((flags & TCL_NO_LARGE_INDEX) && (localIndex > 255)) {
		/*
		 * We'll push the name.
		 */

		localIndex = -1;
	    }
	}
	if (localIndex < 0) {
	    PushLiteral(envPtr, name, nameChars);
	}

	/*
	 * Compile the element script, if any, and only if not inhibited. [Bug
	 * 3600328]
	 */

	if (elName != NULL && !(flags & TCL_NO_ELEMENT)) {
	    if (elNameChars) {
		TclCompileTokens(interp, elemTokenPtr, elemTokenCount,
			envPtr);
	    } else {
		PushStringLiteral(envPtr, "");
	    }
	}
    } else {
	/*
	 * The var name isn't simple: compile and push it.
	 */

	CompileTokens(envPtr, varTokenPtr, interp);
    }

    if (removedParen) {
	varTokenPtr[removedParen].size++;
    }
    if (allocedTokens) {
	TclStackFree(interp, elemTokenPtr);
    }
    *localIndexPtr = localIndex;
    *isScalarPtr = (elName == NULL);
}

/*
 * Local Variables:
 * mode: c
 * c-basic-offset: 4
 * fill-column: 78
 * End:
 */<|MERGE_RESOLUTION|>--- conflicted
+++ resolved
@@ -538,7 +538,7 @@
 {
     int jumpFixup;
     Tcl_Token *cmdTokenPtr, *resultNameTokenPtr, *optsNameTokenPtr;
-    int resultIndex, optsIndex, range, depth, dropScript = 0;
+    int resultIndex, optsIndex, range, dropScript = 0;
     DefineLineInformation;	/* TIP #280 */
     int depth = TclGetStackDepth(envPtr);
     
@@ -601,7 +601,6 @@
      * begin by undeflowing the stack below the mark set by BEGIN_CATCH4.
      */
 
-    depth = envPtr->currStackDepth;
     range = TclCreateExceptRange(CATCH_EXCEPTION_RANGE, envPtr);
     if (cmdTokenPtr->type == TCL_TOKEN_SIMPLE_WORD) {
 	TclEmitInstInt4(	INST_BEGIN_CATCH4, range,	envPtr);
@@ -620,15 +619,8 @@
 	TclEmitOpcode(		INST_POP,			envPtr);
     }
     ExceptionRangeEnds(envPtr, range);
-<<<<<<< HEAD
-    if (depth + 1 != envPtr->currStackDepth) {
-	Tcl_Panic("catch compiler: bad stack computation on OK branch, 1");
-    }
-        
-=======
-
+    TclCheckStackDepth(depth+1, envPtr);        
     
->>>>>>> 9857595a
     /*
      * Emit the "no errors" epilogue: last instruction is push "0" (TCL_OK)
      * as the catch result, and jump to the end. There is some code
@@ -637,7 +629,6 @@
      * NOTE: see comments on instruction ordering below!
      */
 
-<<<<<<< HEAD
     if (optsIndex != -1) {
 	TclEmitOpcode(		INST_PUSH_RETURN_OPTIONS,	envPtr);
     }
@@ -650,14 +641,9 @@
 	Emit14Inst(	INST_STORE_SCALAR, resultIndex,	envPtr);
     }
     TclEmitOpcode(	INST_POP,			envPtr);
+    TclCheckStackDepth(depth, envPtr);
     
-=======
-    TclCheckStackDepth(depth+1, envPtr);
->>>>>>> 9857595a
     PushStringLiteral(envPtr, "0");
-    if (depth + 1 != envPtr->currStackDepth) {
-	Tcl_Panic("catch compiler: bad stack computation on OK branch, 2");
-    }
     TclEmitForwardJump(envPtr, JUMP, &jumpFixup);
 
     /* 
@@ -666,24 +652,18 @@
      */
 
     ExceptionRangeTarget(envPtr, range, catchOffset);
-<<<<<<< HEAD
 
     /* Stack at this point is empty. Push the return code, then push the
      * result and return options if the caller wants them. This needs to
      * happen before INST_END_CATCH.
      */
 
-=======
     TclSetStackDepth(depth + dropScript, envPtr);
     
->>>>>>> 9857595a
     if (dropScript) {
 	TclEmitOpcode(		INST_POP,			envPtr);
     }
 
-
-    /* Stack at this point is empty */
-    envPtr->currStackDepth = depth;
     TclEmitOpcode(		INST_PUSH_RETURN_CODE,		envPtr);
     if (resultIndex != -1) {
 	TclEmitOpcode(		INST_PUSH_RESULT,		envPtr);
@@ -707,15 +687,8 @@
 	TclEmitOpcode(	INST_POP,			envPtr);
     }
 
-    if (depth + 1 != envPtr->currStackDepth) {
-	Tcl_Panic("catch compiler: bad stack computation on not-OK branch");
-    }
-
-<<<<<<< HEAD
     TclFixupForwardJumpToHere(envPtr, jumpFixup);
-=======
     TclCheckStackDepth(depth+1, envPtr);
->>>>>>> 9857595a
     return TCL_OK;
 }
 