/*
 * tclCompCmds.c --
 *
 *	This file contains compilation procedures that compile various Tcl
 *	commands into a sequence of instructions ("bytecodes").
 *
 * Copyright (c) 1997-1998 Sun Microsystems, Inc.
 * Copyright (c) 2001 by Kevin B. Kenny.  All rights reserved.
 * Copyright (c) 2002 ActiveState Corporation.
 * Copyright (c) 2004-2013 by Donal K. Fellows.
 *
 * See the file "license.terms" for information on usage and redistribution of
 * this file, and for a DISCLAIMER OF ALL WARRANTIES.
 */

#include "tclInt.h"
#include "tclCompile.h"
#include <assert.h>

/*
 * Prototypes for procedures defined later in this file:
 */

static ClientData	DupDictUpdateInfo(ClientData clientData);
static void		FreeDictUpdateInfo(ClientData clientData);
static void		PrintDictUpdateInfo(ClientData clientData,
			    Tcl_Obj *appendObj, ByteCode *codePtr,
			    unsigned int pcOffset);
static ClientData	DupForeachInfo(ClientData clientData);
static void		FreeForeachInfo(ClientData clientData);
static void		PrintForeachInfo(ClientData clientData,
			    Tcl_Obj *appendObj, ByteCode *codePtr,
			    unsigned int pcOffset);
static int		CompileEachloopCmd(Tcl_Interp *interp,
			    Tcl_Parse *parsePtr, Command *cmdPtr,
			    CompileEnv *envPtr, int collect);
static int		CompileDictEachCmd(Tcl_Interp *interp,
			    Tcl_Parse *parsePtr, Command *cmdPtr,
			    struct CompileEnv *envPtr, int collect);

/*
 * The structures below define the AuxData types defined in this file.
 */

const AuxDataType tclForeachInfoType = {
    "ForeachInfo",		/* name */
    DupForeachInfo,		/* dupProc */
    FreeForeachInfo,		/* freeProc */
    PrintForeachInfo		/* printProc */
};

const AuxDataType tclDictUpdateInfoType = {
    "DictUpdateInfo",		/* name */
    DupDictUpdateInfo,		/* dupProc */
    FreeDictUpdateInfo,		/* freeProc */
    PrintDictUpdateInfo		/* printProc */
};

/*
 *----------------------------------------------------------------------
 *
 * TclCompileAppendCmd --
 *
 *	Procedure called to compile the "append" command.
 *
 * Results:
 *	Returns TCL_OK for a successful compile. Returns TCL_ERROR to defer
 *	evaluation to runtime.
 *
 * Side effects:
 *	Instructions are added to envPtr to execute the "append" command at
 *	runtime.
 *
 *----------------------------------------------------------------------
 */

int
TclCompileAppendCmd(
    Tcl_Interp *interp,		/* Used for error reporting. */
    Tcl_Parse *parsePtr,	/* Points to a parse structure for the command
				 * created by Tcl_ParseCommand. */
    Command *cmdPtr,		/* Points to defintion of command being
				 * compiled. */
    CompileEnv *envPtr)		/* Holds resulting instructions. */
{
    Tcl_Token *varTokenPtr, *valueTokenPtr;
    int isScalar, localIndex, numWords, i;
    DefineLineInformation;	/* TIP #280 */

    /* TODO: Consider support for compiling expanded args. */
    numWords = parsePtr->numWords;
    if (numWords == 1) {
	return TCL_ERROR;
    } else if (numWords == 2) {
	/*
	 * append varName == set varName
	 */

	return TclCompileSetCmd(interp, parsePtr, cmdPtr, envPtr);
    } else if (numWords > 3) {
	/*
	 * APPEND instructions currently only handle one value, but we can
	 * handle some multi-value cases by stringing them together.
	 */

	goto appendMultiple;
    }

    /*
     * Decide if we can use a frame slot for the var/array name or if we need
     * to emit code to compute and push the name at runtime. We use a frame
     * slot (entry in the array of local vars) if we are compiling a procedure
     * body and if the name is simple text that does not include namespace
     * qualifiers.
     */

    varTokenPtr = TokenAfter(parsePtr->tokenPtr);

    PushVarNameWord(interp, varTokenPtr, envPtr, 0,
	    &localIndex, &isScalar, 1);

    /*
     * We are doing an assignment, otherwise TclCompileSetCmd was called, so
     * push the new value. This will need to be extended to push a value for
     * each argument.
     */

	valueTokenPtr = TokenAfter(varTokenPtr);
	CompileWord(envPtr, valueTokenPtr, interp, 2);

    /*
     * Emit instructions to set/get the variable.
     */

	if (isScalar) {
	    if (localIndex < 0) {
		TclEmitOpcode(INST_APPEND_STK, envPtr);
	    } else {
		Emit14Inst(INST_APPEND_SCALAR, localIndex, envPtr);
	    }
	} else {
	    if (localIndex < 0) {
		TclEmitOpcode(INST_APPEND_ARRAY_STK, envPtr);
	    } else {
		Emit14Inst(INST_APPEND_ARRAY, localIndex, envPtr);
	    }
	}

    return TCL_OK;

  appendMultiple:
    /*
     * Can only handle the case where we are appending to a local scalar when
     * there are multiple values to append.  Fortunately, this is common.
     */

    varTokenPtr = TokenAfter(parsePtr->tokenPtr);
    PushVarNameWord(interp, varTokenPtr, envPtr, TCL_NO_ELEMENT,
	    &localIndex, &isScalar, 1);
    if (!isScalar || localIndex < 0) {
	return TCL_ERROR;
    }

    /*
     * Definitely appending to a local scalar; generate the words and append
     * them.
     */

    valueTokenPtr = TokenAfter(varTokenPtr);
    for (i = 2 ; i < numWords ; i++) {
	CompileWord(envPtr, valueTokenPtr, interp, i);
	valueTokenPtr = TokenAfter(valueTokenPtr);
    }
    TclEmitInstInt4(	  INST_REVERSE, numWords-2,		envPtr);
    for (i = 2 ; i < numWords ;) {
	Emit14Inst(	  INST_APPEND_SCALAR, localIndex,	envPtr);
	if (++i < numWords) {
	    TclEmitOpcode(INST_POP,				envPtr);
	}
    }

    return TCL_OK;
}

/*
 *----------------------------------------------------------------------
 *
 * TclCompileArray*Cmd --
 *
 *	Functions called to compile "array" sucommands.
 *
 * Results:
 *	All return TCL_OK for a successful compile, and TCL_ERROR to defer
 *	evaluation to runtime.
 *
 * Side effects:
 *	Instructions are added to envPtr to execute the "array" subcommand at
 *	runtime.
 *
 *----------------------------------------------------------------------
 */

int
TclCompileArrayExistsCmd(
    Tcl_Interp *interp,		/* Used for looking up stuff. */
    Tcl_Parse *parsePtr,	/* Points to a parse structure for the command
				 * created by Tcl_ParseCommand. */
    Command *cmdPtr,		/* Points to defintion of command being
				 * compiled. */
    CompileEnv *envPtr)		/* Holds resulting instructions. */
{
    DefineLineInformation;	/* TIP #280 */
    Tcl_Token *tokenPtr;
    int isScalar, localIndex;

    if (parsePtr->numWords != 2) {
	return TCL_ERROR;
    }

    tokenPtr = TokenAfter(parsePtr->tokenPtr);
    PushVarNameWord(interp, tokenPtr, envPtr, TCL_NO_ELEMENT,
	    &localIndex, &isScalar, 1);
    if (!isScalar) {
	return TCL_ERROR;
    }

    if (localIndex >= 0) {
	TclEmitInstInt4(INST_ARRAY_EXISTS_IMM, localIndex,	envPtr);
    } else {
	TclEmitOpcode(	INST_ARRAY_EXISTS_STK,			envPtr);
    }
    return TCL_OK;
}

int
TclCompileArraySetCmd(
    Tcl_Interp *interp,		/* Used for looking up stuff. */
    Tcl_Parse *parsePtr,	/* Points to a parse structure for the command
				 * created by Tcl_ParseCommand. */
    Command *cmdPtr,		/* Points to defintion of command being
				 * compiled. */
    CompileEnv *envPtr)		/* Holds resulting instructions. */
{
    DefineLineInformation;	/* TIP #280 */
    Tcl_Token *varTokenPtr, *dataTokenPtr;
    int isScalar, localIndex, code = TCL_OK;
    int isDataLiteral, isDataValid, isDataEven, len;
    int dataVar, iterVar, keyVar, valVar, infoIndex;
    int back, fwd, offsetBack, offsetFwd;
    Tcl_Obj *literalObj;
    ForeachInfo *infoPtr;

    if (parsePtr->numWords != 3) {
	return TCL_ERROR;
    }

    varTokenPtr = TokenAfter(parsePtr->tokenPtr);
    dataTokenPtr = TokenAfter(varTokenPtr);
    literalObj = Tcl_NewObj();
    isDataLiteral = TclWordKnownAtCompileTime(dataTokenPtr, literalObj);
    isDataValid = (isDataLiteral
	    && Tcl_ListObjLength(NULL, literalObj, &len) == TCL_OK);
    isDataEven = (isDataValid && (len & 1) == 0);

    /*
     * Special case: literal odd-length argument is always an error.
     */

    if (isDataValid && !isDataEven) {
	PushStringLiteral(envPtr, "list must have an even number of elements");
	PushStringLiteral(envPtr, "-errorCode {TCL ARGUMENT FORMAT}");
	TclEmitInstInt4(INST_RETURN_IMM, 1,			envPtr);
	TclEmitInt4(		0,				envPtr);
	goto done;
    }

    /*
     * Except for the special "ensure array" case below, when we're not in
     * a proc, we cannot do a better compile than generic.
     */

    if (envPtr->procPtr == NULL && !(isDataEven && len == 0)) {
	code = TclCompileBasic2ArgCmd(interp, parsePtr, cmdPtr, envPtr);
	goto done;
    }

    PushVarNameWord(interp, varTokenPtr, envPtr, TCL_NO_ELEMENT,
	    &localIndex, &isScalar, 1);
    if (!isScalar) {
	code = TCL_ERROR;
	goto done;
    }
    /*
     * Special case: literal empty value argument is just an "ensure array"
     * operation.
     */

    if (isDataEven && len == 0) {
	if (localIndex >= 0) {
	    TclEmitInstInt4(INST_ARRAY_EXISTS_IMM, localIndex,	envPtr);
	    TclEmitInstInt1(INST_JUMP_TRUE1, 7,			envPtr);
	    TclEmitInstInt4(INST_ARRAY_MAKE_IMM, localIndex,	envPtr);
	} else {
	    TclEmitOpcode(  INST_DUP,				envPtr);
	    TclEmitOpcode(  INST_ARRAY_EXISTS_STK,		envPtr);
	    TclEmitInstInt1(INST_JUMP_TRUE1, 5,			envPtr);
	    TclEmitOpcode(  INST_ARRAY_MAKE_STK,		envPtr);
	    TclEmitInstInt1(INST_JUMP1, 3,			envPtr);
	    /* Each branch decrements stack depth, but we only take one. */
	    TclAdjustStackDepth(1, envPtr);
	    TclEmitOpcode(  INST_POP,				envPtr);
	}
	PushStringLiteral(envPtr, "");
	goto done;
    }

    /*
     * Prepare for the internal foreach.
     */

    dataVar = AnonymousLocal(envPtr);
    iterVar = AnonymousLocal(envPtr);
    keyVar = AnonymousLocal(envPtr);
    valVar = AnonymousLocal(envPtr);

    infoPtr = ckalloc(sizeof(ForeachInfo) + sizeof(ForeachVarList *));
    infoPtr->numLists = 1;
    infoPtr->firstValueTemp = dataVar;
    infoPtr->loopCtTemp = iterVar;
    infoPtr->varLists[0] = ckalloc(sizeof(ForeachVarList) * 2*sizeof(int));
    infoPtr->varLists[0]->numVars = 2;
    infoPtr->varLists[0]->varIndexes[0] = keyVar;
    infoPtr->varLists[0]->varIndexes[1] = valVar;
    infoIndex = TclCreateAuxData(infoPtr, &tclForeachInfoType, envPtr);

    /*
     * Start issuing instructions to write to the array.
     */

    CompileWord(envPtr, dataTokenPtr, interp, 2);
    if (!isDataLiteral || !isDataValid) {
	/*
	 * Only need this safety check if we're handling a non-literal or list
	 * containing an invalid literal; with valid list literals, we've
	 * already checked (worth it because literals are a very common
	 * use-case with [array set]).
	 */

	TclEmitOpcode(	INST_DUP,				envPtr);
	TclEmitOpcode(	INST_LIST_LENGTH,			envPtr);
	PushStringLiteral(envPtr, "1");
	TclEmitOpcode(	INST_BITAND,				envPtr);
	offsetFwd = CurrentOffset(envPtr);
	TclEmitInstInt1(INST_JUMP_FALSE1, 0,			envPtr);
	PushStringLiteral(envPtr, "list must have an even number of elements");
	PushStringLiteral(envPtr, "-errorCode {TCL ARGUMENT FORMAT}");
	TclEmitInstInt4(INST_RETURN_IMM, 1,			envPtr);
	TclEmitInt4(		0,				envPtr);
	TclAdjustStackDepth(-1, envPtr);
	fwd = CurrentOffset(envPtr) - offsetFwd;
	TclStoreInt1AtPtr(fwd, envPtr->codeStart+offsetFwd+1);
    }
    Emit14Inst(		INST_STORE_SCALAR, dataVar,		envPtr);
    TclEmitOpcode(	INST_POP,				envPtr);

    if (localIndex >= 0) {
	TclEmitInstInt4(INST_ARRAY_EXISTS_IMM, localIndex,	envPtr);
	TclEmitInstInt1(INST_JUMP_TRUE1, 7,			envPtr);
	TclEmitInstInt4(INST_ARRAY_MAKE_IMM, localIndex,	envPtr);
	TclEmitInstInt4(INST_FOREACH_START4, infoIndex,		envPtr);
	offsetBack = CurrentOffset(envPtr);
	TclEmitInstInt4(INST_FOREACH_STEP4, infoIndex,		envPtr);
	offsetFwd = CurrentOffset(envPtr);
	TclEmitInstInt1(INST_JUMP_FALSE1, 0,			envPtr);
	Emit14Inst(	INST_LOAD_SCALAR, keyVar,		envPtr);
	Emit14Inst(	INST_LOAD_SCALAR, valVar,		envPtr);
	Emit14Inst(	INST_STORE_ARRAY, localIndex,		envPtr);
	TclEmitOpcode(	INST_POP,				envPtr);
	back = offsetBack - CurrentOffset(envPtr);
	TclEmitInstInt1(INST_JUMP1, back,			envPtr);
	fwd = CurrentOffset(envPtr) - offsetFwd;
	TclStoreInt1AtPtr(fwd, envPtr->codeStart+offsetFwd+1);
    } else {
	TclEmitOpcode(	INST_DUP,				envPtr);
	TclEmitOpcode(	INST_ARRAY_EXISTS_STK,			envPtr);
	TclEmitInstInt1(INST_JUMP_TRUE1, 4,			envPtr);
	TclEmitOpcode(	INST_DUP,				envPtr);
	TclEmitOpcode(	INST_ARRAY_MAKE_STK,			envPtr);
	TclEmitInstInt4(INST_FOREACH_START4, infoIndex,		envPtr);
	offsetBack = CurrentOffset(envPtr);
	TclEmitInstInt4(INST_FOREACH_STEP4, infoIndex,		envPtr);
	offsetFwd = CurrentOffset(envPtr);
	TclEmitInstInt1(INST_JUMP_FALSE1, 0,			envPtr);
	TclEmitOpcode(	INST_DUP,				envPtr);
	Emit14Inst(	INST_LOAD_SCALAR, keyVar,		envPtr);
	Emit14Inst(	INST_LOAD_SCALAR, valVar,		envPtr);
	TclEmitOpcode(	INST_STORE_ARRAY_STK,			envPtr);
	TclEmitOpcode(	INST_POP,				envPtr);
	back = offsetBack - CurrentOffset(envPtr);
	TclEmitInstInt1(INST_JUMP1, back,			envPtr);
	fwd = CurrentOffset(envPtr) - offsetFwd;
	TclStoreInt1AtPtr(fwd, envPtr->codeStart+offsetFwd+1);
	TclEmitOpcode(	INST_POP,				envPtr);
    }
    if (!isDataLiteral) {
	TclEmitInstInt1(INST_UNSET_SCALAR, 0,			envPtr);
	TclEmitInt4(		dataVar,			envPtr);
    }
    PushStringLiteral(envPtr,	"");
  done:
    Tcl_DecrRefCount(literalObj);
    return code;
}

int
TclCompileArrayUnsetCmd(
    Tcl_Interp *interp,		/* Used for looking up stuff. */
    Tcl_Parse *parsePtr,	/* Points to a parse structure for the command
				 * created by Tcl_ParseCommand. */
    Command *cmdPtr,		/* Points to defintion of command being
				 * compiled. */
    CompileEnv *envPtr)		/* Holds resulting instructions. */
{
    DefineLineInformation;	/* TIP #280 */
    Tcl_Token *tokenPtr = TokenAfter(parsePtr->tokenPtr);
    int isScalar, localIndex;

    if (parsePtr->numWords != 2) {
	return TclCompileBasic2ArgCmd(interp, parsePtr, cmdPtr, envPtr);
    }

    PushVarNameWord(interp, tokenPtr, envPtr, TCL_NO_ELEMENT,
	    &localIndex, &isScalar, 1);
    if (!isScalar) {
	return TCL_ERROR;
    }

    if (localIndex >= 0) {
	TclEmitInstInt4(INST_ARRAY_EXISTS_IMM, localIndex,	envPtr);
	TclEmitInstInt1(INST_JUMP_FALSE1, 8,			envPtr);
	TclEmitInstInt1(INST_UNSET_SCALAR, 1,			envPtr);
	TclEmitInt4(		localIndex,			envPtr);
    } else {
	TclEmitOpcode(	INST_DUP,				envPtr);
	TclEmitOpcode(	INST_ARRAY_EXISTS_STK,			envPtr);
	TclEmitInstInt1(INST_JUMP_FALSE1, 6,			envPtr);
	TclEmitInstInt1(INST_UNSET_STK, 1,			envPtr);
	TclEmitInstInt1(INST_JUMP1, 3,				envPtr);
	/* Each branch decrements stack depth, but we only take one. */
	TclAdjustStackDepth(1, envPtr);
	TclEmitOpcode(	INST_POP,				envPtr);
    }
    PushStringLiteral(envPtr,	"");
    return TCL_OK;
}

/*
 *----------------------------------------------------------------------
 *
 * TclCompileBreakCmd --
 *
 *	Procedure called to compile the "break" command.
 *
 * Results:
 *	Returns TCL_OK for a successful compile. Returns TCL_ERROR to defer
 *	evaluation to runtime.
 *
 * Side effects:
 *	Instructions are added to envPtr to execute the "break" command at
 *	runtime.
 *
 *----------------------------------------------------------------------
 */

int
TclCompileBreakCmd(
    Tcl_Interp *interp,		/* Used for error reporting. */
    Tcl_Parse *parsePtr,	/* Points to a parse structure for the command
				 * created by Tcl_ParseCommand. */
    Command *cmdPtr,		/* Points to defintion of command being
				 * compiled. */
    CompileEnv *envPtr)		/* Holds resulting instructions. */
{
    ExceptionRange *rangePtr;
    ExceptionAux *auxPtr;

    if (parsePtr->numWords != 1) {
	return TCL_ERROR;
    }

    /*
     * Find the innermost exception range that contains this command.
     */

    rangePtr = TclGetInnermostExceptionRange(envPtr, TCL_BREAK, &auxPtr);
    if (rangePtr && rangePtr->type == LOOP_EXCEPTION_RANGE) {
	/*
	 * Found the target! No need for a nasty INST_BREAK here.
	 */

	TclCleanupStackForBreakContinue(envPtr, auxPtr);
	TclAddLoopBreakFixup(envPtr, auxPtr);
	TclAdjustStackDepth(1, envPtr);
    } else {
	/*
	 * Emit a real break.
	 */

	PushStringLiteral(envPtr, "");
	TclEmitOpcode(INST_DUP, envPtr);
	TclEmitInstInt4(INST_RETURN_IMM, TCL_BREAK, envPtr);
	TclEmitInt4(0, envPtr);
    }

    return TCL_OK;
}

/*
 *----------------------------------------------------------------------
 *
 * TclCompileCatchCmd --
 *
 *	Procedure called to compile the "catch" command.
 *
 * Results:
 *	Returns TCL_OK for a successful compile. Returns TCL_ERROR to defer
 *	evaluation to runtime.
 *
 * Side effects:
 *	Instructions are added to envPtr to execute the "catch" command at
 *	runtime.
 *
 *----------------------------------------------------------------------
 */

int
TclCompileCatchCmd(
    Tcl_Interp *interp,		/* Used for error reporting. */
    Tcl_Parse *parsePtr,	/* Points to a parse structure for the command
				 * created by Tcl_ParseCommand. */
    Command *cmdPtr,		/* Points to defintion of command being
				 * compiled. */
    CompileEnv *envPtr)		/* Holds resulting instructions. */
{
    JumpFixup jumpFixup;
    Tcl_Token *cmdTokenPtr, *resultNameTokenPtr, *optsNameTokenPtr;
    int resultIndex, optsIndex, range;
    DefineLineInformation;	/* TIP #280 */

    /*
     * If syntax does not match what we expect for [catch], do not compile.
     * Let runtime checks determine if syntax has changed.
     */

    if ((parsePtr->numWords < 2) || (parsePtr->numWords > 4)) {
	return TCL_ERROR;
    }

    /*
     * If variables were specified and the catch command is at global level
     * (not in a procedure), don't compile it inline: the payoff is too small.
     */

    if ((parsePtr->numWords >= 3) && !EnvHasLVT(envPtr)) {
	return TCL_ERROR;
    }

    /*
     * Make sure the variable names, if any, have no substitutions and just
     * refer to local scalars.
     */

    resultIndex = optsIndex = -1;
    cmdTokenPtr = TokenAfter(parsePtr->tokenPtr);
    if (parsePtr->numWords >= 3) {
	resultNameTokenPtr = TokenAfter(cmdTokenPtr);
	/* DGP */
	resultIndex = LocalScalarFromToken(resultNameTokenPtr, envPtr);
	if (resultIndex < 0) {
	    return TCL_ERROR;
	}

	/* DKF */
	if (parsePtr->numWords == 4) {
	    optsNameTokenPtr = TokenAfter(resultNameTokenPtr);
	    optsIndex = LocalScalarFromToken(optsNameTokenPtr, envPtr);
	    if (optsIndex < 0) {
		return TCL_ERROR;
	    }
	}
    }

    /*
     * We will compile the catch command. Declare the exception range that it
     * uses.
     */

    range = TclCreateExceptRange(CATCH_EXCEPTION_RANGE, envPtr);

    /*
     * If the body is a simple word, compile a BEGIN_CATCH instruction,
     * followed by the instructions to eval the body.
     * Otherwise, compile instructions to substitute the body text before
     * starting the catch, then BEGIN_CATCH, and then EVAL_STK to evaluate the
     * substituted body.
     * Care has to be taken to make sure that substitution happens outside the
     * catch range so that errors in the substitution are not caught.
     * [Bug 219184]
     * The reason for duplicating the script is that EVAL_STK would otherwise
     * begin by undeflowing the stack below the mark set by BEGIN_CATCH4.
     */

    if (cmdTokenPtr->type == TCL_TOKEN_SIMPLE_WORD) {
	TclEmitInstInt4(	INST_BEGIN_CATCH4, range,	envPtr);
	ExceptionRangeStarts(envPtr, range);
	BODY(cmdTokenPtr, 1);
    } else {
	SetLineInformation(1);
	CompileTokens(envPtr, cmdTokenPtr, interp);
	TclEmitInstInt4(	INST_BEGIN_CATCH4, range,	envPtr);
	ExceptionRangeStarts(envPtr, range);
	TclEmitOpcode(		INST_DUP,			envPtr);
	TclEmitOpcode(		INST_EVAL_STK,			envPtr);
    }
    /* Stack at this point:
     *    nonsimple:  script <mark> result
     *    simple:            <mark> result
     */

    if (resultIndex == -1) {
	/*
	 * Special case when neither result nor options are being saved. In
	 * that case, we can skip quite a bit of the command epilogue; all we
	 * have to do is drop the result and push the return code (and, of
	 * course, finish the catch context).
	 */

	TclEmitOpcode(		INST_POP,			envPtr);
	PushStringLiteral(envPtr, "0");
	TclEmitInstInt1(	INST_JUMP1, 3,			envPtr);
	TclAdjustStackDepth(-1, envPtr);
	ExceptionRangeTarget(envPtr, range, catchOffset);
	TclEmitOpcode(		INST_PUSH_RETURN_CODE,		envPtr);
	ExceptionRangeEnds(envPtr, range);
	TclEmitOpcode(		INST_END_CATCH,			envPtr);

	/*
	 * Stack at this point:
	 *    nonsimple:  script <mark> returnCode
	 *    simple:            <mark> returnCode
	 */

	goto dropScriptAtEnd;
    }

    /*
     * Emit the "no errors" epilogue: push "0" (TCL_OK) as the catch result,
     * and jump around the "error case" code.
     */

    PushStringLiteral(envPtr, "0");
    TclEmitForwardJump(envPtr, TCL_UNCONDITIONAL_JUMP, &jumpFixup);
    /* Stack at this point: ?script? <mark> result TCL_OK */

    /* 
     * Emit the "error case" epilogue. Push the interpreter result and the
     * return code.
     */

    TclAdjustStackDepth(-2, envPtr);
    ExceptionRangeTarget(envPtr, range, catchOffset);
    /* Stack at this point:  ?script? */
    TclEmitOpcode(		INST_PUSH_RESULT,		envPtr);
    TclEmitOpcode(		INST_PUSH_RETURN_CODE,		envPtr);

    /*
     * Update the target of the jump after the "no errors" code. 
     */

    /* Stack at this point: ?script? result returnCode */
    if (TclFixupForwardJumpToHere(envPtr, &jumpFixup, 127)) {
	Tcl_Panic("TclCompileCatchCmd: bad jump distance %d",
		(int)(CurrentOffset(envPtr) - jumpFixup.codeOffset));
    }

    /*
     * Push the return options if the caller wants them.
     */

    if (optsIndex != -1) {
	TclEmitOpcode(		INST_PUSH_RETURN_OPTIONS,	envPtr);
    }

    /*
     * End the catch
     */

    ExceptionRangeEnds(envPtr, range);
    TclEmitOpcode(		INST_END_CATCH,			envPtr);

    /*
     * At this point, the top of the stack is inconveniently ordered:
     *		?script? result returnCode ?returnOptions?
     * Reverse the stack to bring the result to the top.
     */

    if (optsIndex != -1) {
	TclEmitInstInt4(	INST_REVERSE, 3,		envPtr);
    } else {
	TclEmitInstInt4(	INST_REVERSE, 2,		envPtr);
    }

    /*
     * Store the result and remove it from the stack.
     */

    Emit14Inst(			INST_STORE_SCALAR, resultIndex,	envPtr);
    TclEmitOpcode(		INST_POP,			envPtr);

    /*
     * Stack is now ?script? ?returnOptions? returnCode.
     * If the options dict has been requested, it is buried on the stack under
     * the return code. Reverse the stack to bring it to the top, store it and
     * remove it from the stack.
     */

    if (optsIndex != -1) {
	TclEmitInstInt4(	INST_REVERSE, 2,		envPtr);
	Emit14Inst(		INST_STORE_SCALAR, optsIndex,	envPtr);
	TclEmitOpcode(		INST_POP,			envPtr);
    }

  dropScriptAtEnd:

    /*
     * Stack is now ?script? result. Get rid of the subst'ed script if it's
     * hanging arond.
     */

    if (cmdTokenPtr->type != TCL_TOKEN_SIMPLE_WORD) {
	TclEmitInstInt4(	INST_REVERSE, 2,		envPtr);
	TclEmitOpcode(		INST_POP,			envPtr);
    }

    return TCL_OK;
}

/*
 *----------------------------------------------------------------------
 *
 * TclCompileContinueCmd --
 *
 *	Procedure called to compile the "continue" command.
 *
 * Results:
 *	Returns TCL_OK for a successful compile. Returns TCL_ERROR to defer
 *	evaluation to runtime.
 *
 * Side effects:
 *	Instructions are added to envPtr to execute the "continue" command at
 *	runtime.
 *
 *----------------------------------------------------------------------
 */

int
TclCompileContinueCmd(
    Tcl_Interp *interp,		/* Used for error reporting. */
    Tcl_Parse *parsePtr,	/* Points to a parse structure for the command
				 * created by Tcl_ParseCommand. */
    Command *cmdPtr,		/* Points to defintion of command being
				 * compiled. */
    CompileEnv *envPtr)		/* Holds resulting instructions. */
{
    ExceptionRange *rangePtr;
    ExceptionAux *auxPtr;

    /*
     * There should be no argument after the "continue".
     */

    if (parsePtr->numWords != 1) {
	return TCL_ERROR;
    }

    /*
     * See if we can find a valid continueOffset (i.e., not -1) in the
     * innermost containing exception range.
     */

    rangePtr = TclGetInnermostExceptionRange(envPtr, TCL_CONTINUE, &auxPtr);
    if (rangePtr && rangePtr->type == LOOP_EXCEPTION_RANGE) {
	/*
	 * Found the target! No need for a nasty INST_CONTINUE here.
	 */

	TclCleanupStackForBreakContinue(envPtr, auxPtr);
	TclAddLoopContinueFixup(envPtr, auxPtr);
	TclAdjustStackDepth(1, envPtr);
    } else {
	/*
	 * Emit a real continue.
	 */

	PushStringLiteral(envPtr, "");
	TclEmitOpcode(INST_DUP, envPtr);
	TclEmitInstInt4(INST_RETURN_IMM, TCL_CONTINUE, envPtr);
	TclEmitInt4(0, envPtr);
    }

    return TCL_OK;
}

/*
 *----------------------------------------------------------------------
 *
 * TclCompileDict*Cmd --
 *
 *	Functions called to compile "dict" sucommands.
 *
 * Results:
 *	All return TCL_OK for a successful compile, and TCL_ERROR to defer
 *	evaluation to runtime.
 *
 * Side effects:
 *	Instructions are added to envPtr to execute the "dict" subcommand at
 *	runtime.
 *
 *----------------------------------------------------------------------
 */

int
TclCompileDictSetCmd(
    Tcl_Interp *interp,		/* Used for looking up stuff. */
    Tcl_Parse *parsePtr,	/* Points to a parse structure for the command
				 * created by Tcl_ParseCommand. */
    Command *cmdPtr,		/* Points to defintion of command being
				 * compiled. */
    CompileEnv *envPtr)		/* Holds resulting instructions. */
{
    Tcl_Token *tokenPtr;
<<<<<<< HEAD
    int numWords, i, dictVarIndex;
    DefineLineInformation;	/* TIP #280 */
    Tcl_Token *varTokenPtr;
=======
    Proc *procPtr = envPtr->procPtr;
    DefineLineInformation;	/* TIP #280 */
    Tcl_Token *varTokenPtr;
    int i, dictVarIndex, nameChars;
    const char *name;
>>>>>>> 7e93aa0c

    /*
     * There must be at least one argument after the command.
     */

    if (parsePtr->numWords < 4) {
	return TCL_ERROR;
    }

    /*
     * The dictionary variable must be a local scalar that is knowable at
     * compile time; anything else exceeds the complexity of the opcode. So
     * discover what the index is.
     */

    varTokenPtr = TokenAfter(parsePtr->tokenPtr);
    dictVarIndex = LocalScalarFromToken(varTokenPtr, envPtr);
    if (dictVarIndex < 0) {
	return TCL_ERROR;
    }

    /*
     * Remaining words (key path and value to set) can be handled normally.
     */

    tokenPtr = TokenAfter(varTokenPtr);
    for (i=2 ; i< parsePtr->numWords ; i++) {
	CompileWord(envPtr, tokenPtr, interp, i);
	tokenPtr = TokenAfter(tokenPtr);
    }

    /*
     * Now emit the instruction to do the dict manipulation.
     */

    TclEmitInstInt4( INST_DICT_SET, parsePtr->numWords-3,	envPtr);
    TclEmitInt4(     dictVarIndex,			envPtr);
    TclAdjustStackDepth(-1, envPtr);
    return TCL_OK;
}

int
TclCompileDictIncrCmd(
    Tcl_Interp *interp,		/* Used for looking up stuff. */
    Tcl_Parse *parsePtr,	/* Points to a parse structure for the command
				 * created by Tcl_ParseCommand. */
    Command *cmdPtr,		/* Points to defintion of command being
				 * compiled. */
    CompileEnv *envPtr)		/* Holds resulting instructions. */
{
    DefineLineInformation;	/* TIP #280 */
    Tcl_Token *varTokenPtr, *keyTokenPtr;
    int dictVarIndex, incrAmount;

    /*
     * There must be at least two arguments after the command.
     */

    if (parsePtr->numWords < 3 || parsePtr->numWords > 4) {
	return TCL_ERROR;
    }
    varTokenPtr = TokenAfter(parsePtr->tokenPtr);
    keyTokenPtr = TokenAfter(varTokenPtr);

    /*
     * Parse the increment amount, if present.
     */

    if (parsePtr->numWords == 4) {
	const char *word;
	int numBytes, code;
	Tcl_Token *incrTokenPtr;
	Tcl_Obj *intObj;

	incrTokenPtr = TokenAfter(keyTokenPtr);
	if (incrTokenPtr->type != TCL_TOKEN_SIMPLE_WORD) {
	    return TclCompileBasic2Or3ArgCmd(interp, parsePtr,cmdPtr, envPtr);
	}
	word = incrTokenPtr[1].start;
	numBytes = incrTokenPtr[1].size;

	intObj = Tcl_NewStringObj(word, numBytes);
	Tcl_IncrRefCount(intObj);
	code = TclGetIntFromObj(NULL, intObj, &incrAmount);
	TclDecrRefCount(intObj);
	if (code != TCL_OK) {
	    return TclCompileBasic2Or3ArgCmd(interp, parsePtr,cmdPtr, envPtr);
	}
    } else {
	incrAmount = 1;
    }

    /*
     * The dictionary variable must be a local scalar that is knowable at
     * compile time; anything else exceeds the complexity of the opcode. So
     * discover what the index is.
     */

    dictVarIndex = LocalScalarFromToken(varTokenPtr, envPtr);
    if (dictVarIndex < 0) {
	return TclCompileBasic2Or3ArgCmd(interp, parsePtr, cmdPtr, envPtr);
    }

    /*
     * Emit the key and the code to actually do the increment.
     */

    CompileWord(envPtr, keyTokenPtr, interp, 3);
    TclEmitInstInt4( INST_DICT_INCR_IMM, incrAmount,	envPtr);
    TclEmitInt4(     dictVarIndex,			envPtr);
    return TCL_OK;
}

int
TclCompileDictGetCmd(
    Tcl_Interp *interp,		/* Used for looking up stuff. */
    Tcl_Parse *parsePtr,	/* Points to a parse structure for the command
				 * created by Tcl_ParseCommand. */
    Command *cmdPtr,		/* Points to defintion of command being
				 * compiled. */
    CompileEnv *envPtr)		/* Holds resulting instructions. */
{
    Tcl_Token *tokenPtr;
    int numWords, i;
    DefineLineInformation;	/* TIP #280 */

    /*
     * There must be at least two arguments after the command (the single-arg
     * case is legal, but too special and magic for us to deal with here).
     */

    /* TODO: Consider support for compiling expanded args. */
    if (parsePtr->numWords < 3) {
	return TCL_ERROR;
    }
    tokenPtr = TokenAfter(parsePtr->tokenPtr);
    numWords = parsePtr->numWords-1;

    /*
     * Only compile this because we need INST_DICT_GET anyway.
     */

    for (i=0 ; i<numWords ; i++) {
	CompileWord(envPtr, tokenPtr, interp, i);
	tokenPtr = TokenAfter(tokenPtr);
    }
    TclEmitInstInt4(INST_DICT_GET, numWords-1, envPtr);
    TclAdjustStackDepth(-1, envPtr);
    return TCL_OK;
}

int
TclCompileDictExistsCmd(
    Tcl_Interp *interp,		/* Used for looking up stuff. */
    Tcl_Parse *parsePtr,	/* Points to a parse structure for the command
				 * created by Tcl_ParseCommand. */
    Command *cmdPtr,		/* Points to defintion of command being
				 * compiled. */
    CompileEnv *envPtr)		/* Holds resulting instructions. */
{
    Tcl_Token *tokenPtr;
    int numWords, i;
    DefineLineInformation;	/* TIP #280 */

    /*
     * There must be at least two arguments after the command (the single-arg
     * case is legal, but too special and magic for us to deal with here).
     */

    /* TODO: Consider support for compiling expanded args. */
    if (parsePtr->numWords < 3) {
	return TCL_ERROR;
    }
    tokenPtr = TokenAfter(parsePtr->tokenPtr);
    numWords = parsePtr->numWords-1;

    /*
     * Now we do the code generation.
     */

    for (i=0 ; i<numWords ; i++) {
	CompileWord(envPtr, tokenPtr, interp, i);
	tokenPtr = TokenAfter(tokenPtr);
    }
    TclEmitInstInt4(INST_DICT_EXISTS, numWords-1, envPtr);
    TclAdjustStackDepth(-1, envPtr);
    return TCL_OK;
}

int
TclCompileDictUnsetCmd(
    Tcl_Interp *interp,		/* Used for looking up stuff. */
    Tcl_Parse *parsePtr,	/* Points to a parse structure for the command
				 * created by Tcl_ParseCommand. */
    Command *cmdPtr,		/* Points to defintion of command being
				 * compiled. */
    CompileEnv *envPtr)		/* Holds resulting instructions. */
{
    Tcl_Token *tokenPtr;
    DefineLineInformation;	/* TIP #280 */
    int i, dictVarIndex;

    /*
     * There must be at least one argument after the variable name for us to
     * compile to bytecode.
     */

    /* TODO: Consider support for compiling expanded args. */
    if (parsePtr->numWords < 3) {
	return TCL_ERROR;
    }

    /*
     * The dictionary variable must be a local scalar that is knowable at
     * compile time; anything else exceeds the complexity of the opcode. So
     * discover what the index is.
     */

    tokenPtr = TokenAfter(parsePtr->tokenPtr);
    dictVarIndex = LocalScalarFromToken(tokenPtr, envPtr);
    if (dictVarIndex < 0) {
	return TclCompileBasicMin2ArgCmd(interp, parsePtr, cmdPtr, envPtr);
    }

    /*
     * Remaining words (the key path) can be handled normally.
     */

    for (i=2 ; i<parsePtr->numWords ; i++) {
	tokenPtr = TokenAfter(tokenPtr);
	CompileWord(envPtr, tokenPtr, interp, i);
    }

    /*
     * Now emit the instruction to do the dict manipulation.
     */

    TclEmitInstInt4( INST_DICT_UNSET, parsePtr->numWords-2,	envPtr);
    TclEmitInt4(	dictVarIndex,				envPtr);
    return TCL_OK;
}

int
TclCompileDictCreateCmd(
    Tcl_Interp *interp,		/* Used for looking up stuff. */
    Tcl_Parse *parsePtr,	/* Points to a parse structure for the command
				 * created by Tcl_ParseCommand. */
    Command *cmdPtr,		/* Points to defintion of command being
				 * compiled. */
    CompileEnv *envPtr)		/* Holds resulting instructions. */
{
    DefineLineInformation;	/* TIP #280 */
    int worker;			/* Temp var for building the value in. */
    Tcl_Token *tokenPtr;
    Tcl_Obj *keyObj, *valueObj, *dictObj;
    const char *bytes;
    int i, len;

    if ((parsePtr->numWords & 1) == 0) {
	return TCL_ERROR;
    }

    /*
     * See if we can build the value at compile time...
     */

    tokenPtr = TokenAfter(parsePtr->tokenPtr);
    dictObj = Tcl_NewObj();
    Tcl_IncrRefCount(dictObj);
    for (i=1 ; i<parsePtr->numWords ; i+=2) {
	keyObj = Tcl_NewObj();
	Tcl_IncrRefCount(keyObj);
	if (!TclWordKnownAtCompileTime(tokenPtr, keyObj)) {
	    Tcl_DecrRefCount(keyObj);
	    Tcl_DecrRefCount(dictObj);
	    goto nonConstant;
	}
	tokenPtr = TokenAfter(tokenPtr);
	valueObj = Tcl_NewObj();
	Tcl_IncrRefCount(valueObj);
	if (!TclWordKnownAtCompileTime(tokenPtr, valueObj)) {
	    Tcl_DecrRefCount(keyObj);
	    Tcl_DecrRefCount(valueObj);
	    Tcl_DecrRefCount(dictObj);
	    goto nonConstant;
	}
	tokenPtr = TokenAfter(tokenPtr);
	Tcl_DictObjPut(NULL, dictObj, keyObj, valueObj);
	Tcl_DecrRefCount(keyObj);
	Tcl_DecrRefCount(valueObj);
    }

    /*
     * We did! Excellent. The "verifyDict" is to do type forcing.
     */

    bytes = Tcl_GetStringFromObj(dictObj, &len);
    PushLiteral(envPtr, bytes, len);
    TclEmitOpcode(		INST_DUP,			envPtr);
    TclEmitOpcode(		INST_DICT_VERIFY,		envPtr);
    Tcl_DecrRefCount(dictObj);
    return TCL_OK;

    /*
     * Otherwise, we've got to issue runtime code to do the building, which we
     * do by [dict set]ting into an unnamed local variable. This requires that
     * we are in a context with an LVT.
     */

  nonConstant:
    worker = AnonymousLocal(envPtr);
    if (worker < 0) {
	return TclCompileBasicMin0ArgCmd(interp, parsePtr, cmdPtr, envPtr);
    }

    PushStringLiteral(envPtr,		"");
    Emit14Inst(			INST_STORE_SCALAR, worker,	envPtr);
    TclEmitOpcode(		INST_POP,			envPtr);
    tokenPtr = TokenAfter(parsePtr->tokenPtr);
    for (i=1 ; i<parsePtr->numWords ; i+=2) {
	CompileWord(envPtr, tokenPtr, interp, i);
	tokenPtr = TokenAfter(tokenPtr);
	CompileWord(envPtr, tokenPtr, interp, i+1);
	tokenPtr = TokenAfter(tokenPtr);
	TclEmitInstInt4(	INST_DICT_SET, 1,		envPtr);
	TclEmitInt4(			worker,			envPtr);
	TclAdjustStackDepth(-1, envPtr);
	TclEmitOpcode(		INST_POP,			envPtr);
    }
    Emit14Inst(			INST_LOAD_SCALAR, worker,	envPtr);
    TclEmitInstInt1(		INST_UNSET_SCALAR, 0,		envPtr);
    TclEmitInt4(			worker,			envPtr);
    return TCL_OK;
}

int
TclCompileDictMergeCmd(
    Tcl_Interp *interp,		/* Used for looking up stuff. */
    Tcl_Parse *parsePtr,	/* Points to a parse structure for the command
				 * created by Tcl_ParseCommand. */
    Command *cmdPtr,		/* Points to defintion of command being
				 * compiled. */
    CompileEnv *envPtr)		/* Holds resulting instructions. */
{
    DefineLineInformation;	/* TIP #280 */
    Tcl_Token *tokenPtr;
    int i, workerIndex, infoIndex, outLoop;

    /*
     * Deal with some special edge cases. Note that in the case with one
     * argument, the only thing to do is to verify the dict-ness.
     */

    /* TODO: Consider support for compiling expanded args. (less likely) */
    if (parsePtr->numWords < 2) {
	PushStringLiteral(envPtr, "");
	return TCL_OK;
    } else if (parsePtr->numWords == 2) {
	tokenPtr = TokenAfter(parsePtr->tokenPtr);
	CompileWord(envPtr, tokenPtr, interp, 1);
	TclEmitOpcode(		INST_DUP,			envPtr);
	TclEmitOpcode(		INST_DICT_VERIFY,		envPtr);
	return TCL_OK;
    }

    /*
     * There's real merging work to do.
     *
     * Allocate some working space. This means we'll only ever compile this
     * command when there's an LVT present.
     */

    workerIndex = AnonymousLocal(envPtr);
    if (workerIndex < 0) {
	return TclCompileBasicMin2ArgCmd(interp, parsePtr, cmdPtr, envPtr);
    }
    infoIndex = AnonymousLocal(envPtr);

    /*
     * Get the first dictionary and verify that it is so.
     */

    tokenPtr = TokenAfter(parsePtr->tokenPtr);
    CompileWord(envPtr, tokenPtr, interp, 1);
    TclEmitOpcode(		INST_DUP,			envPtr);
    TclEmitOpcode(		INST_DICT_VERIFY,		envPtr);
    Emit14Inst(			INST_STORE_SCALAR, workerIndex,	envPtr);
    TclEmitOpcode(		INST_POP,			envPtr);

    /*
     * For each of the remaining dictionaries...
     */

    outLoop = TclCreateExceptRange(CATCH_EXCEPTION_RANGE, envPtr);
    TclEmitInstInt4(		INST_BEGIN_CATCH4, outLoop,	envPtr);
    ExceptionRangeStarts(envPtr, outLoop);
    for (i=2 ; i<parsePtr->numWords ; i++) {
	/*
	 * Get the dictionary, and merge its pairs into the first dict (using
	 * a small loop).
	 */

	tokenPtr = TokenAfter(tokenPtr);
	CompileWord(envPtr, tokenPtr, interp, i);
	TclEmitInstInt4(	INST_DICT_FIRST, infoIndex,	envPtr);
	TclEmitInstInt1(	INST_JUMP_TRUE1, 24,		envPtr);
	TclEmitInstInt4(	INST_REVERSE, 2,		envPtr);
	TclEmitInstInt4(	INST_DICT_SET, 1,		envPtr);
	TclEmitInt4(			workerIndex,		envPtr);
	TclAdjustStackDepth(-1, envPtr);
	TclEmitOpcode(		INST_POP,			envPtr);
	TclEmitInstInt4(	INST_DICT_NEXT, infoIndex,	envPtr);
	TclEmitInstInt1(	INST_JUMP_FALSE1, -20,		envPtr);
	TclEmitOpcode(		INST_POP,			envPtr);
	TclEmitOpcode(		INST_POP,			envPtr);
	TclEmitInstInt1(	INST_UNSET_SCALAR, 0,		envPtr);
	TclEmitInt4(			infoIndex,		envPtr);
    }
    ExceptionRangeEnds(envPtr, outLoop);
    TclEmitOpcode(		INST_END_CATCH,			envPtr);

    /*
     * Clean up any state left over.
     */

    Emit14Inst(			INST_LOAD_SCALAR, workerIndex,	envPtr);
    TclEmitInstInt1(		INST_UNSET_SCALAR, 0,		envPtr);
    TclEmitInt4(			workerIndex,		envPtr);
    TclEmitInstInt1(		INST_JUMP1, 18,			envPtr);

    /*
     * If an exception happens when starting to iterate over the second (and
     * subsequent) dicts. This is strictly not necessary, but it is nice.
     */

    TclAdjustStackDepth(-1, envPtr);
    ExceptionRangeTarget(envPtr, outLoop, catchOffset);
    TclEmitOpcode(		INST_PUSH_RETURN_OPTIONS,	envPtr);
    TclEmitOpcode(		INST_PUSH_RESULT,		envPtr);
    TclEmitOpcode(		INST_END_CATCH,			envPtr);
    TclEmitInstInt1(		INST_UNSET_SCALAR, 0,		envPtr);
    TclEmitInt4(			workerIndex,		envPtr);
    TclEmitInstInt1(		INST_UNSET_SCALAR, 0,		envPtr);
    TclEmitInt4(			infoIndex,		envPtr);
    TclEmitOpcode(		INST_RETURN_STK,		envPtr);

    return TCL_OK;
}

int
TclCompileDictForCmd(
    Tcl_Interp *interp,		/* Used for looking up stuff. */
    Tcl_Parse *parsePtr,	/* Points to a parse structure for the command
				 * created by Tcl_ParseCommand. */
    Command *cmdPtr,		/* Points to defintion of command being
				 * compiled. */
    CompileEnv *envPtr)		/* Holds resulting instructions. */
{
    return CompileDictEachCmd(interp, parsePtr, cmdPtr, envPtr,
	    TCL_EACH_KEEP_NONE);
}

int
TclCompileDictMapCmd(
    Tcl_Interp *interp,		/* Used for looking up stuff. */
    Tcl_Parse *parsePtr,	/* Points to a parse structure for the command
				 * created by Tcl_ParseCommand. */
    Command *cmdPtr,		/* Points to defintion of command being
				 * compiled. */
    CompileEnv *envPtr)		/* Holds resulting instructions. */
{
    return CompileDictEachCmd(interp, parsePtr, cmdPtr, envPtr,
	    TCL_EACH_COLLECT);
}

int
CompileDictEachCmd(
    Tcl_Interp *interp,		/* Used for looking up stuff. */
    Tcl_Parse *parsePtr,	/* Points to a parse structure for the command
				 * created by Tcl_ParseCommand. */
    Command *cmdPtr,		/* Points to defintion of command being
				 * compiled. */
    CompileEnv *envPtr,		/* Holds resulting instructions. */
    int collect)		/* Flag == TCL_EACH_COLLECT to collect and
				 * construct a new dictionary with the loop
				 * body result. */
{
    DefineLineInformation;	/* TIP #280 */
    Tcl_Token *varsTokenPtr, *dictTokenPtr, *bodyTokenPtr;
    int keyVarIndex, valueVarIndex, nameChars, loopRange, catchRange;
    int infoIndex, jumpDisplacement, bodyTargetOffset, emptyTargetOffset;
    int numVars, endTargetOffset;
    int collectVar = -1;	/* Index of temp var holding the result
				 * dict. */
    const char **argv;
    Tcl_DString buffer;

    /*
     * There must be three arguments after the command.
     */

    if (parsePtr->numWords != 4) {
	return TclCompileBasic3ArgCmd(interp, parsePtr, cmdPtr, envPtr);
    }

    varsTokenPtr = TokenAfter(parsePtr->tokenPtr);
    dictTokenPtr = TokenAfter(varsTokenPtr);
    bodyTokenPtr = TokenAfter(dictTokenPtr);
    if (varsTokenPtr->type != TCL_TOKEN_SIMPLE_WORD ||
	    bodyTokenPtr->type != TCL_TOKEN_SIMPLE_WORD) {
	return TclCompileBasic3ArgCmd(interp, parsePtr, cmdPtr, envPtr);
    }

    /*
     * Create temporary variable to capture return values from loop body when
     * we're collecting results.
     */

    if (collect == TCL_EACH_COLLECT) {
	collectVar = AnonymousLocal(envPtr);
	if (collectVar < 0) {
	    return TclCompileBasic3ArgCmd(interp, parsePtr, cmdPtr, envPtr);
	}
    }

    /*
     * Check we've got a pair of variables and that they are local variables.
     * Then extract their indices in the LVT.
     */

    Tcl_DStringInit(&buffer);
    TclDStringAppendToken(&buffer, &varsTokenPtr[1]);
    if (Tcl_SplitList(NULL, Tcl_DStringValue(&buffer), &numVars,
	    &argv) != TCL_OK) {
	Tcl_DStringFree(&buffer);
	return TclCompileBasic3ArgCmd(interp, parsePtr, cmdPtr, envPtr);
    }
    Tcl_DStringFree(&buffer);
    if (numVars != 2) {
	ckfree(argv);
	return TclCompileBasic3ArgCmd(interp, parsePtr, cmdPtr, envPtr);
    }

    nameChars = strlen(argv[0]);
    keyVarIndex = LocalScalar(argv[0], nameChars, envPtr);
    nameChars = strlen(argv[1]);
    valueVarIndex = LocalScalar(argv[1], nameChars, envPtr);
    ckfree(argv);

    if ((keyVarIndex < 0) || (valueVarIndex < 0)) {
	return TclCompileBasic3ArgCmd(interp, parsePtr, cmdPtr, envPtr);
    }

    /*
     * Allocate a temporary variable to store the iterator reference. The
     * variable will contain a Tcl_DictSearch reference which will be
     * allocated by INST_DICT_FIRST and disposed when the variable is unset
     * (at which point it should also have been finished with).
     */

    infoIndex = AnonymousLocal(envPtr);
    if (infoIndex < 0) {
	return TclCompileBasic3ArgCmd(interp, parsePtr, cmdPtr, envPtr);
    }

    /*
     * Preparation complete; issue instructions. Note that this code issues
     * fixed-sized jumps. That simplifies things a lot!
     *
     * First up, initialize the accumulator dictionary if needed.
     */

    if (collect == TCL_EACH_COLLECT) {
	PushStringLiteral(envPtr, "");
	Emit14Inst(	INST_STORE_SCALAR, collectVar,		envPtr);
	TclEmitOpcode(	INST_POP,				envPtr);
    }

    /*
     * Get the dictionary and start the iteration. No catching of errors at
     * this point.
     */

    CompileWord(envPtr, dictTokenPtr, interp, 3);

    /*
     * Now we catch errors from here on so that we can finalize the search
     * started by Tcl_DictObjFirst above.
     */

    catchRange = TclCreateExceptRange(CATCH_EXCEPTION_RANGE, envPtr);
    TclEmitInstInt4(	INST_BEGIN_CATCH4, catchRange,		envPtr);
    ExceptionRangeStarts(envPtr, catchRange);

    TclEmitInstInt4(	INST_DICT_FIRST, infoIndex,		envPtr);
    emptyTargetOffset = CurrentOffset(envPtr);
    TclEmitInstInt4(	INST_JUMP_TRUE4, 0,			envPtr);

    /*
     * Inside the iteration, write the loop variables.
     */

    bodyTargetOffset = CurrentOffset(envPtr);
    Emit14Inst(		INST_STORE_SCALAR, keyVarIndex,		envPtr);
    TclEmitOpcode(	INST_POP,				envPtr);
    Emit14Inst(		INST_STORE_SCALAR, valueVarIndex,	envPtr);
    TclEmitOpcode(	INST_POP,				envPtr);

    /*
     * Set up the loop exception targets.
     */

    loopRange = TclCreateExceptRange(LOOP_EXCEPTION_RANGE, envPtr);
    ExceptionRangeStarts(envPtr, loopRange);

    /*
     * Compile the loop body itself. It should be stack-neutral.
     */

    BODY(bodyTokenPtr, 3);
    if (collect == TCL_EACH_COLLECT) {
	Emit14Inst(	INST_LOAD_SCALAR, keyVarIndex,		envPtr);
	TclEmitInstInt4(INST_OVER, 1,				envPtr);
	TclEmitInstInt4(INST_DICT_SET, 1,			envPtr);
	TclEmitInt4(		collectVar,			envPtr);
	TclAdjustStackDepth(-1, envPtr);
	TclEmitOpcode(	INST_POP,				envPtr);
    }
    TclEmitOpcode(	INST_POP,				envPtr);

    /*
     * Both exception target ranges (error and loop) end here.
     */

    ExceptionRangeEnds(envPtr, loopRange);
    ExceptionRangeEnds(envPtr, catchRange);

    /*
     * Continue (or just normally process) by getting the next pair of items
     * from the dictionary and jumping back to the code to write them into
     * variables if there is another pair.
     */

    ExceptionRangeTarget(envPtr, loopRange, continueOffset);
    TclEmitInstInt4(	INST_DICT_NEXT, infoIndex,		envPtr);
    jumpDisplacement = bodyTargetOffset - CurrentOffset(envPtr);
    TclEmitInstInt4(	INST_JUMP_FALSE4, jumpDisplacement,	envPtr);
    endTargetOffset = CurrentOffset(envPtr);
    TclEmitInstInt1(	INST_JUMP1, 0,				envPtr);

    /*
     * Error handler "finally" clause, which force-terminates the iteration
     * and rethrows the error.
     */

    TclAdjustStackDepth(-1, envPtr);
    ExceptionRangeTarget(envPtr, catchRange, catchOffset);
    TclEmitOpcode(	INST_PUSH_RETURN_OPTIONS,		envPtr);
    TclEmitOpcode(	INST_PUSH_RESULT,			envPtr);
    TclEmitOpcode(	INST_END_CATCH,				envPtr);
    TclEmitInstInt1(	INST_UNSET_SCALAR, 0,			envPtr);
    TclEmitInt4(		infoIndex,			envPtr);
    if (collect == TCL_EACH_COLLECT) {
	TclEmitInstInt1(INST_UNSET_SCALAR, 0,			envPtr);
	TclEmitInt4(		collectVar,			envPtr);
    }
    TclEmitOpcode(	INST_RETURN_STK,			envPtr);

    /*
     * Otherwise we're done (the jump after the DICT_FIRST points here) and we
     * need to pop the bogus key/value pair (pushed to keep stack calculations
     * easy!) Note that we skip the END_CATCH. [Bug 1382528]
     */

    jumpDisplacement = CurrentOffset(envPtr) - emptyTargetOffset;
    TclUpdateInstInt4AtPc(INST_JUMP_TRUE4, jumpDisplacement,
	    envPtr->codeStart + emptyTargetOffset);
    jumpDisplacement = CurrentOffset(envPtr) - endTargetOffset;
    TclUpdateInstInt1AtPc(INST_JUMP1, jumpDisplacement,
	    envPtr->codeStart + endTargetOffset);
    TclEmitOpcode(	INST_POP,				envPtr);
    TclEmitOpcode(	INST_POP,				envPtr);
    ExceptionRangeTarget(envPtr, loopRange, breakOffset);
    TclFinalizeLoopExceptionRange(envPtr, loopRange);
    TclEmitOpcode(	INST_END_CATCH,				envPtr);

    /*
     * Final stage of the command (normal case) is that we push an empty
     * object (or push the accumulator as the result object). This is done
     * last to promote peephole optimization when it's dropped immediately.
     */

    TclEmitInstInt1(	INST_UNSET_SCALAR, 0,			envPtr);
    TclEmitInt4(		infoIndex,			envPtr);
    if (collect == TCL_EACH_COLLECT) {
	Emit14Inst(	INST_LOAD_SCALAR, collectVar,		envPtr);
	TclEmitInstInt1(INST_UNSET_SCALAR, 0,			envPtr);
	TclEmitInt4(		collectVar,			envPtr);
    } else {
	PushStringLiteral(envPtr, "");
    }
    return TCL_OK;
}

int
TclCompileDictUpdateCmd(
    Tcl_Interp *interp,		/* Used for looking up stuff. */
    Tcl_Parse *parsePtr,	/* Points to a parse structure for the command
				 * created by Tcl_ParseCommand. */
    Command *cmdPtr,		/* Points to defintion of command being
				 * compiled. */
    CompileEnv *envPtr)		/* Holds resulting instructions. */
{
    DefineLineInformation;	/* TIP #280 */
    int i, dictIndex, numVars, range, infoIndex;
    Tcl_Token **keyTokenPtrs, *dictVarTokenPtr, *bodyTokenPtr, *tokenPtr;
    DictUpdateInfo *duiPtr;
    JumpFixup jumpFixup;

    /*
     * There must be at least one argument after the command.
     */

    if (parsePtr->numWords < 5) {
	return TCL_ERROR;
    }

    /*
     * Parse the command. Expect the following:
     *   dict update <lit(eral)> <any> <lit> ?<any> <lit> ...? <lit>
     */

    if ((parsePtr->numWords - 1) & 1) {
	return TCL_ERROR;
    }
    numVars = (parsePtr->numWords - 3) / 2;

    /*
     * The dictionary variable must be a local scalar that is knowable at
     * compile time; anything else exceeds the complexity of the opcode. So
     * discover what the index is.
     */

    dictVarTokenPtr = TokenAfter(parsePtr->tokenPtr);
    dictIndex = LocalScalarFromToken(dictVarTokenPtr, envPtr);
    if (dictIndex < 0) {
	goto issueFallback;
    }

    /*
     * Assemble the instruction metadata. This is complex enough that it is
     * represented as auxData; it holds an ordered list of variable indices
     * that are to be used.
     */

    duiPtr = ckalloc(sizeof(DictUpdateInfo) + sizeof(int) * (numVars - 1));
    duiPtr->length = numVars;
    keyTokenPtrs = TclStackAlloc(interp, sizeof(Tcl_Token *) * numVars);
    tokenPtr = TokenAfter(dictVarTokenPtr);

    for (i=0 ; i<numVars ; i++) {
	/*
	 * Put keys to one side for later compilation to bytecode.
	 */

	keyTokenPtrs[i] = tokenPtr;
	tokenPtr = TokenAfter(tokenPtr);

	/*
	 * Stash the index in the auxiliary data (if it is indeed a local
	 * scalar that is resolvable at compile-time).
	 */

	duiPtr->varIndices[i] = LocalScalarFromToken(tokenPtr, envPtr);
	if (duiPtr->varIndices[i] < 0) {
	    goto failedUpdateInfoAssembly;
	}
	tokenPtr = TokenAfter(tokenPtr);
    }
    if (tokenPtr->type != TCL_TOKEN_SIMPLE_WORD) {
	goto failedUpdateInfoAssembly;
    }
    bodyTokenPtr = tokenPtr;

    /*
     * The list of variables to bind is stored in auxiliary data so that it
     * can't be snagged by literal sharing and forced to shimmer dangerously.
     */

    infoIndex = TclCreateAuxData(duiPtr, &tclDictUpdateInfoType, envPtr);

    for (i=0 ; i<numVars ; i++) {
	CompileWord(envPtr, keyTokenPtrs[i], interp, i);
    }
    TclEmitInstInt4(	INST_LIST, numVars,			envPtr);
    TclEmitInstInt4(	INST_DICT_UPDATE_START, dictIndex,	envPtr);
    TclEmitInt4(		infoIndex,			envPtr);

    range = TclCreateExceptRange(CATCH_EXCEPTION_RANGE, envPtr);
    TclEmitInstInt4(	INST_BEGIN_CATCH4, range,		envPtr);

    ExceptionRangeStarts(envPtr, range);
    BODY(bodyTokenPtr, parsePtr->numWords - 1);
    ExceptionRangeEnds(envPtr, range);

    /*
     * Normal termination code: the stack has the key list below the result of
     * the body evaluation: swap them and finish the update code.
     */

    TclEmitOpcode(	INST_END_CATCH,				envPtr);
    TclEmitInstInt4(	INST_REVERSE, 2,			envPtr);
    TclEmitInstInt4(	INST_DICT_UPDATE_END, dictIndex,	envPtr);
    TclEmitInt4(		infoIndex,			envPtr);

    /*
     * Jump around the exceptional termination code.
     */

    TclEmitForwardJump(envPtr, TCL_UNCONDITIONAL_JUMP, &jumpFixup);

    /*
     * Termination code for non-ok returns: stash the result and return
     * options in the stack, bring up the key list, finish the update code,
     * and finally return with the catched return data
     */

    ExceptionRangeTarget(envPtr, range, catchOffset);
    TclEmitOpcode(	INST_PUSH_RESULT,			envPtr);
    TclEmitOpcode(	INST_PUSH_RETURN_OPTIONS,		envPtr);
    TclEmitOpcode(	INST_END_CATCH,				envPtr);
    TclEmitInstInt4(	INST_REVERSE, 3,			envPtr);

    TclEmitInstInt4(	INST_DICT_UPDATE_END, dictIndex,	envPtr);
    TclEmitInt4(		infoIndex,			envPtr);
    TclEmitOpcode(	INST_RETURN_STK,			envPtr);

    if (TclFixupForwardJumpToHere(envPtr, &jumpFixup, 127)) {
	Tcl_Panic("TclCompileDictCmd(update): bad jump distance %d",
		(int) (CurrentOffset(envPtr) - jumpFixup.codeOffset));
    }
    TclStackFree(interp, keyTokenPtrs);
    return TCL_OK;

    /*
     * Clean up after a failure to create the DictUpdateInfo structure.
     */

  failedUpdateInfoAssembly:
    ckfree(duiPtr);
    TclStackFree(interp, keyTokenPtrs);
  issueFallback:
    return TclCompileBasicMin2ArgCmd(interp, parsePtr, cmdPtr, envPtr);
}

int
TclCompileDictAppendCmd(
    Tcl_Interp *interp,		/* Used for looking up stuff. */
    Tcl_Parse *parsePtr,	/* Points to a parse structure for the command
				 * created by Tcl_ParseCommand. */
    Command *cmdPtr,		/* Points to defintion of command being
				 * compiled. */
    CompileEnv *envPtr)		/* Holds resulting instructions. */
{
    DefineLineInformation;	/* TIP #280 */
    Tcl_Token *tokenPtr;
    int i, dictVarIndex;

    /*
     * There must be at least two argument after the command. And we impose an
     * (arbirary) safe limit; anyone exceeding it should stop worrying about
     * speed quite so much. ;-)
     */

    /* TODO: Consider support for compiling expanded args. */
    if (parsePtr->numWords<4 || parsePtr->numWords>100) {
	return TCL_ERROR;
    }

    /*
     * Get the index of the local variable that we will be working with.
     */

    tokenPtr = TokenAfter(parsePtr->tokenPtr);
    dictVarIndex = LocalScalarFromToken(tokenPtr, envPtr);
    if (dictVarIndex < 0) {
	return TclCompileBasicMin2ArgCmd(interp, parsePtr,cmdPtr, envPtr);
    }

    /*
     * Produce the string to concatenate onto the dictionary entry.
     */

    tokenPtr = TokenAfter(tokenPtr);
    for (i=2 ; i<parsePtr->numWords ; i++) {
	CompileWord(envPtr, tokenPtr, interp, i);
	tokenPtr = TokenAfter(tokenPtr);
    }
    if (parsePtr->numWords > 4) {
	TclEmitInstInt1(INST_CONCAT1, parsePtr->numWords-3, envPtr);
    }

    /*
     * Do the concatenation.
     */

    TclEmitInstInt4(INST_DICT_APPEND, dictVarIndex, envPtr);
    return TCL_OK;
}

int
TclCompileDictLappendCmd(
    Tcl_Interp *interp,		/* Used for looking up stuff. */
    Tcl_Parse *parsePtr,	/* Points to a parse structure for the command
				 * created by Tcl_ParseCommand. */
    Command *cmdPtr,		/* Points to defintion of command being
				 * compiled. */
    CompileEnv *envPtr)		/* Holds resulting instructions. */
{
    DefineLineInformation;	/* TIP #280 */
    Tcl_Token *varTokenPtr, *keyTokenPtr, *valueTokenPtr;
    int dictVarIndex;

    /*
     * There must be three arguments after the command.
     */

    /* TODO: Consider support for compiling expanded args. */
    /* Probably not.  Why is INST_DICT_LAPPEND limited to one value? */
    if (parsePtr->numWords != 4) {
	return TCL_ERROR;
    }

    /*
     * Parse the arguments.
     */

    varTokenPtr = TokenAfter(parsePtr->tokenPtr);
    keyTokenPtr = TokenAfter(varTokenPtr);
    valueTokenPtr = TokenAfter(keyTokenPtr);
    dictVarIndex = LocalScalarFromToken(varTokenPtr, envPtr);
    if (dictVarIndex < 0) {
	return TclCompileBasic3ArgCmd(interp, parsePtr, cmdPtr, envPtr);
    }

    /*
     * Issue the implementation.
     */

    CompileWord(envPtr, keyTokenPtr, interp, 2);
    CompileWord(envPtr, valueTokenPtr, interp, 3);
    TclEmitInstInt4(	INST_DICT_LAPPEND, dictVarIndex,	envPtr);
    return TCL_OK;
}

int
TclCompileDictWithCmd(
    Tcl_Interp *interp,		/* Used for looking up stuff. */
    Tcl_Parse *parsePtr,	/* Points to a parse structure for the command
				 * created by Tcl_ParseCommand. */
    Command *cmdPtr,		/* Points to defintion of command being
				 * compiled. */
    CompileEnv *envPtr)		/* Holds resulting instructions. */
{
    DefineLineInformation;	/* TIP #280 */
    int i, range, varNameTmp = -1, pathTmp = -1, keysTmp, gotPath;
    int dictVar, bodyIsEmpty = 1;
    Tcl_Token *varTokenPtr, *tokenPtr;
    JumpFixup jumpFixup;
    const char *ptr, *end;

    /*
     * There must be at least one argument after the command.
     */

    /* TODO: Consider support for compiling expanded args. */
    if (parsePtr->numWords < 3) {
	return TCL_ERROR;
    }

    /*
     * Parse the command (trivially). Expect the following:
     *   dict with <any (varName)> ?<any> ...? <literal>
     */

    varTokenPtr = TokenAfter(parsePtr->tokenPtr);
    tokenPtr = TokenAfter(varTokenPtr);
    for (i=3 ; i<parsePtr->numWords ; i++) {
	tokenPtr = TokenAfter(tokenPtr);
    }
    if (tokenPtr->type != TCL_TOKEN_SIMPLE_WORD) {
	return TclCompileBasicMin2ArgCmd(interp, parsePtr, cmdPtr, envPtr);
    }

    /*
     * Test if the last word is an empty script; if so, we can compile it in
     * all cases, but if it is non-empty we need local variable table entries
     * to hold the temporary variables (used to keep stack usage simple).
     */

    for (ptr=tokenPtr[1].start,end=ptr+tokenPtr[1].size ; ptr!=end ; ptr++) {
	if (*ptr!=' ' && *ptr!='\t' && *ptr!='\n' && *ptr!='\r') {
	    if (envPtr->procPtr == NULL) {
		return TclCompileBasicMin2ArgCmd(interp, parsePtr, cmdPtr,
			envPtr);
	    }
	    bodyIsEmpty = 0;
	    break;
	}
    }

    /*
     * Determine if we're manipulating a dict in a simple local variable.
     */

    gotPath = (parsePtr->numWords > 3);
    dictVar = LocalScalarFromToken(varTokenPtr, envPtr);

    /*
     * Special case: an empty body means we definitely have no need to issue
     * try-finally style code or to allocate local variable table entries for
     * storing temporaries. Still need to do both INST_DICT_EXPAND and
     * INST_DICT_RECOMBINE_* though, because we can't determine if we're free
     * of traces.
     */

    if (bodyIsEmpty) {
	if (dictVar >= 0) {
	    if (gotPath) {
		/*
		 * Case: Path into dict in LVT with empty body.
		 */

		tokenPtr = TokenAfter(varTokenPtr);
		for (i=2 ; i<parsePtr->numWords-1 ; i++) {
		    CompileWord(envPtr, tokenPtr, interp, i-1);
		    tokenPtr = TokenAfter(tokenPtr);
		}
		TclEmitInstInt4(INST_LIST, parsePtr->numWords-3,envPtr);
		Emit14Inst(	INST_LOAD_SCALAR, dictVar,	envPtr);
		TclEmitInstInt4(INST_OVER, 1,			envPtr);
		TclEmitOpcode(	INST_DICT_EXPAND,		envPtr);
		TclEmitInstInt4(INST_DICT_RECOMBINE_IMM, dictVar, envPtr);
	    } else {
		/*
		 * Case: Direct dict in LVT with empty body.
		 */

		PushStringLiteral(envPtr, "");
		Emit14Inst(	INST_LOAD_SCALAR, dictVar,	envPtr);
		PushStringLiteral(envPtr, "");
		TclEmitOpcode(	INST_DICT_EXPAND,		envPtr);
		TclEmitInstInt4(INST_DICT_RECOMBINE_IMM, dictVar, envPtr);
	    }
	} else {
	    if (gotPath) {
		/*
		 * Case: Path into dict in non-simple var with empty body.
		 */

		tokenPtr = varTokenPtr;
		for (i=1 ; i<parsePtr->numWords-1 ; i++) {
		    CompileWord(envPtr, tokenPtr, interp, i-1);
		    tokenPtr = TokenAfter(tokenPtr);
		}
		TclEmitInstInt4(INST_LIST, parsePtr->numWords-3,envPtr);
		TclEmitInstInt4(INST_OVER, 1,			envPtr);
		TclEmitOpcode(	INST_LOAD_STK,			envPtr);
		TclEmitInstInt4(INST_OVER, 1,			envPtr);
		TclEmitOpcode(	INST_DICT_EXPAND,		envPtr);
		TclEmitOpcode(	INST_DICT_RECOMBINE_STK,	envPtr);
	    } else {
		/*
		 * Case: Direct dict in non-simple var with empty body.
		 */

		CompileWord(envPtr, varTokenPtr, interp, 0);
		TclEmitOpcode(	INST_DUP,			envPtr);
		TclEmitOpcode(	INST_LOAD_STK,			envPtr);
		PushStringLiteral(envPtr, "");
		TclEmitOpcode(	INST_DICT_EXPAND,		envPtr);
		PushStringLiteral(envPtr, "");
		TclEmitInstInt4(INST_REVERSE, 2,		envPtr);
		TclEmitOpcode(	INST_DICT_RECOMBINE_STK,	envPtr);
	    }
	}
	PushStringLiteral(envPtr, "");
	return TCL_OK;
    }

    /*
     * OK, we have a non-trivial body. This means that the focus is on
     * generating a try-finally structure where the INST_DICT_RECOMBINE_* goes
     * in the 'finally' clause.
     *
     * Start by allocating local (unnamed, untraced) working variables.
     */

    if (dictVar == -1) {
	varNameTmp = AnonymousLocal(envPtr);
    }
    if (gotPath) {
	pathTmp = AnonymousLocal(envPtr);
    }
    keysTmp = AnonymousLocal(envPtr);

    /*
     * Issue instructions. First, the part to expand the dictionary.
     */

    if (dictVar == -1) {
	CompileWord(envPtr, varTokenPtr, interp, 0);
	Emit14Inst(		INST_STORE_SCALAR, varNameTmp,	envPtr);
    }
    tokenPtr = TokenAfter(varTokenPtr);
    if (gotPath) {
	for (i=2 ; i<parsePtr->numWords-1 ; i++) {
	    CompileWord(envPtr, tokenPtr, interp, i-1);
	    tokenPtr = TokenAfter(tokenPtr);
	}
	TclEmitInstInt4(	INST_LIST, parsePtr->numWords-3,envPtr);
	Emit14Inst(		INST_STORE_SCALAR, pathTmp,	envPtr);
	TclEmitOpcode(		INST_POP,			envPtr);
    }
    if (dictVar == -1) {
	TclEmitOpcode(		INST_LOAD_STK,			envPtr);
    } else {
	Emit14Inst(		INST_LOAD_SCALAR, dictVar,	envPtr);
    }
    if (gotPath) {
	Emit14Inst(		INST_LOAD_SCALAR, pathTmp,	envPtr);
    } else {
	PushStringLiteral(envPtr, "");
    }
    TclEmitOpcode(		INST_DICT_EXPAND,		envPtr);
    Emit14Inst(			INST_STORE_SCALAR, keysTmp,	envPtr);
    TclEmitOpcode(		INST_POP,			envPtr);

    /*
     * Now the body of the [dict with].
     */

    range = TclCreateExceptRange(CATCH_EXCEPTION_RANGE, envPtr);
    TclEmitInstInt4(		INST_BEGIN_CATCH4, range,	envPtr);

    ExceptionRangeStarts(envPtr, range);
    BODY(tokenPtr, parsePtr->numWords - 1);
    ExceptionRangeEnds(envPtr, range);

    /*
     * Now fold the results back into the dictionary in the OK case.
     */

    TclEmitOpcode(		INST_END_CATCH,			envPtr);
    if (dictVar == -1) {
	Emit14Inst(		INST_LOAD_SCALAR, varNameTmp,	envPtr);
    }
    if (gotPath) {
	Emit14Inst(		INST_LOAD_SCALAR, pathTmp,	envPtr);
    } else {
	PushStringLiteral(envPtr, "");
    }
    Emit14Inst(			INST_LOAD_SCALAR, keysTmp,	envPtr);
    if (dictVar == -1) {
	TclEmitOpcode(		INST_DICT_RECOMBINE_STK,	envPtr);
    } else {
	TclEmitInstInt4(	INST_DICT_RECOMBINE_IMM, dictVar, envPtr);
    }
    TclEmitForwardJump(envPtr, TCL_UNCONDITIONAL_JUMP, &jumpFixup);

    /*
     * Now fold the results back into the dictionary in the exception case.
     */

    TclAdjustStackDepth(-1, envPtr);
    ExceptionRangeTarget(envPtr, range, catchOffset);
    TclEmitOpcode(		INST_PUSH_RETURN_OPTIONS,	envPtr);
    TclEmitOpcode(		INST_PUSH_RESULT,		envPtr);
    TclEmitOpcode(		INST_END_CATCH,			envPtr);
    if (dictVar == -1) {
	Emit14Inst(		INST_LOAD_SCALAR, varNameTmp,	envPtr);
    }
    if (parsePtr->numWords > 3) {
	Emit14Inst(		INST_LOAD_SCALAR, pathTmp,	envPtr);
    } else {
	PushStringLiteral(envPtr, "");
    }
    Emit14Inst(			INST_LOAD_SCALAR, keysTmp,	envPtr);
    if (dictVar == -1) {
	TclEmitOpcode(		INST_DICT_RECOMBINE_STK,	envPtr);
    } else {
	TclEmitInstInt4(	INST_DICT_RECOMBINE_IMM, dictVar, envPtr);
    }
    TclEmitOpcode(		INST_RETURN_STK,		envPtr);

    /*
     * Prepare for the start of the next command.
     */

    if (TclFixupForwardJumpToHere(envPtr, &jumpFixup, 127)) {
	Tcl_Panic("TclCompileDictCmd(update): bad jump distance %d",
		(int) (CurrentOffset(envPtr) - jumpFixup.codeOffset));
    }
    return TCL_OK;
}

/*
 *----------------------------------------------------------------------
 *
 * DupDictUpdateInfo, FreeDictUpdateInfo --
 *
 *	Functions to duplicate, release and print the aux data created for use
 *	with the INST_DICT_UPDATE_START and INST_DICT_UPDATE_END instructions.
 *
 * Results:
 *	DupDictUpdateInfo: a copy of the auxiliary data
 *	FreeDictUpdateInfo: none
 *	PrintDictUpdateInfo: none
 *
 * Side effects:
 *	DupDictUpdateInfo: allocates memory
 *	FreeDictUpdateInfo: releases memory
 *	PrintDictUpdateInfo: none
 *
 *----------------------------------------------------------------------
 */

static ClientData
DupDictUpdateInfo(
    ClientData clientData)
{
    DictUpdateInfo *dui1Ptr, *dui2Ptr;
    unsigned len;

    dui1Ptr = clientData;
    len = sizeof(DictUpdateInfo) + sizeof(int) * (dui1Ptr->length - 1);
    dui2Ptr = ckalloc(len);
    memcpy(dui2Ptr, dui1Ptr, len);
    return dui2Ptr;
}

static void
FreeDictUpdateInfo(
    ClientData clientData)
{
    ckfree(clientData);
}

static void
PrintDictUpdateInfo(
    ClientData clientData,
    Tcl_Obj *appendObj,
    ByteCode *codePtr,
    unsigned int pcOffset)
{
    DictUpdateInfo *duiPtr = clientData;
    int i;

    for (i=0 ; i<duiPtr->length ; i++) {
	if (i) {
	    Tcl_AppendToObj(appendObj, ", ", -1);
	}
	Tcl_AppendPrintfToObj(appendObj, "%%v%u", duiPtr->varIndices[i]);
    }
}

/*
 *----------------------------------------------------------------------
 *
 * TclCompileErrorCmd --
 *
 *	Procedure called to compile the "error" command.
 *
 * Results:
 *	Returns TCL_OK for a successful compile. Returns TCL_ERROR to defer
 *	evaluation to runtime.
 *
 * Side effects:
 *	Instructions are added to envPtr to execute the "error" command at
 *	runtime.
 *
 *----------------------------------------------------------------------
 */

int
TclCompileErrorCmd(
    Tcl_Interp *interp,		/* Used for context. */
    Tcl_Parse *parsePtr,	/* Points to a parse structure for the command
				 * created by Tcl_ParseCommand. */
    Command *cmdPtr,		/* Points to defintion of command being
				 * compiled. */
    CompileEnv *envPtr)		/* Holds resulting instructions. */
{
    /*
     * General syntax: [error message ?errorInfo? ?errorCode?]
     * However, we only deal with the case where there is just a message.
     */
    Tcl_Token *messageTokenPtr;
    DefineLineInformation;	/* TIP #280 */

    if (parsePtr->numWords != 2) {
	return TCL_ERROR;
    }
    messageTokenPtr = TokenAfter(parsePtr->tokenPtr);

    PushStringLiteral(envPtr, "-code error -level 0");
    CompileWord(envPtr, messageTokenPtr, interp, 1);
    TclEmitOpcode(INST_RETURN_STK, envPtr);
    return TCL_OK;
}

/*
 *----------------------------------------------------------------------
 *
 * TclCompileExprCmd --
 *
 *	Procedure called to compile the "expr" command.
 *
 * Results:
 *	Returns TCL_OK for a successful compile. Returns TCL_ERROR to defer
 *	evaluation to runtime.
 *
 * Side effects:
 *	Instructions are added to envPtr to execute the "expr" command at
 *	runtime.
 *
 *----------------------------------------------------------------------
 */

int
TclCompileExprCmd(
    Tcl_Interp *interp,		/* Used for error reporting. */
    Tcl_Parse *parsePtr,	/* Points to a parse structure for the command
				 * created by Tcl_ParseCommand. */
    Command *cmdPtr,		/* Points to defintion of command being
				 * compiled. */
    CompileEnv *envPtr)		/* Holds resulting instructions. */
{
    Tcl_Token *firstWordPtr;

    if (parsePtr->numWords == 1) {
	return TCL_ERROR;
    }

    /*
     * TIP #280: Use the per-word line information of the current command.
     */

    envPtr->line = envPtr->extCmdMapPtr->loc[
	    envPtr->extCmdMapPtr->nuloc-1].line[1];

    firstWordPtr = TokenAfter(parsePtr->tokenPtr);
    TclCompileExprWords(interp, firstWordPtr, parsePtr->numWords-1, envPtr);
    return TCL_OK;
}

/*
 *----------------------------------------------------------------------
 *
 * TclCompileForCmd --
 *
 *	Procedure called to compile the "for" command.
 *
 * Results:
 *	Returns TCL_OK for a successful compile. Returns TCL_ERROR to defer
 *	evaluation to runtime.
 *
 * Side effects:
 *	Instructions are added to envPtr to execute the "for" command at
 *	runtime.
 *
 *----------------------------------------------------------------------
 */

int
TclCompileForCmd(
    Tcl_Interp *interp,		/* Used for error reporting. */
    Tcl_Parse *parsePtr,	/* Points to a parse structure for the command
				 * created by Tcl_ParseCommand. */
    Command *cmdPtr,		/* Points to defintion of command being
				 * compiled. */
    CompileEnv *envPtr)		/* Holds resulting instructions. */
{
    Tcl_Token *startTokenPtr, *testTokenPtr, *nextTokenPtr, *bodyTokenPtr;
    JumpFixup jumpEvalCondFixup;
    int bodyCodeOffset, nextCodeOffset, jumpDist;
    int bodyRange, nextRange;
    DefineLineInformation;	/* TIP #280 */

    if (parsePtr->numWords != 5) {
	return TCL_ERROR;
    }

    /*
     * If the test expression requires substitutions, don't compile the for
     * command inline. E.g., the expression might cause the loop to never
     * execute or execute forever, as in "for {} "$x > 5" {incr x} {}".
     */

    startTokenPtr = TokenAfter(parsePtr->tokenPtr);
    testTokenPtr = TokenAfter(startTokenPtr);
    if (testTokenPtr->type != TCL_TOKEN_SIMPLE_WORD) {
	return TCL_ERROR;
    }

    /*
     * Bail out also if the body or the next expression require substitutions
     * in order to insure correct behaviour [Bug 219166]
     */

    nextTokenPtr = TokenAfter(testTokenPtr);
    bodyTokenPtr = TokenAfter(nextTokenPtr);
    if ((nextTokenPtr->type != TCL_TOKEN_SIMPLE_WORD)
	    || (bodyTokenPtr->type != TCL_TOKEN_SIMPLE_WORD)) {
	return TCL_ERROR;
    }

    /*
     * Inline compile the initial command.
     */

    BODY(startTokenPtr, 1);
    TclEmitOpcode(INST_POP, envPtr);

    /*
     * Jump to the evaluation of the condition. This code uses the "loop
     * rotation" optimisation (which eliminates one branch from the loop).
     * "for start cond next body" produces then:
     *       start
     *       goto A
     *    B: body                : bodyCodeOffset
     *       next                : nextCodeOffset, continueOffset
     *    A: cond -> result      : testCodeOffset
     *       if (result) goto B
     */

    TclEmitForwardJump(envPtr, TCL_UNCONDITIONAL_JUMP, &jumpEvalCondFixup);

    /*
     * Compile the loop body.
     */

    bodyRange = TclCreateExceptRange(LOOP_EXCEPTION_RANGE, envPtr);
    bodyCodeOffset = ExceptionRangeStarts(envPtr, bodyRange);
    BODY(bodyTokenPtr, 4);
    ExceptionRangeEnds(envPtr, bodyRange);
    TclEmitOpcode(INST_POP, envPtr);

    /*
     * Compile the "next" subcommand. Note that this exception range will not
     * have a continueOffset (other than -1) connected to it; it won't trap
     * TCL_CONTINUE but rather just TCL_BREAK.
     */

    nextRange = TclCreateExceptRange(LOOP_EXCEPTION_RANGE, envPtr);
    envPtr->exceptAuxArrayPtr[nextRange].supportsContinue = 0;
    nextCodeOffset = ExceptionRangeStarts(envPtr, nextRange);
    BODY(nextTokenPtr, 3);
    ExceptionRangeEnds(envPtr, nextRange);
    TclEmitOpcode(INST_POP, envPtr);

    /*
     * Compile the test expression then emit the conditional jump that
     * terminates the for.
     */

    if (TclFixupForwardJumpToHere(envPtr, &jumpEvalCondFixup, 127)) {
	bodyCodeOffset += 3;
	nextCodeOffset += 3;
    }

    SetLineInformation(2);
    TclCompileExprWords(interp, testTokenPtr, 1, envPtr);

    jumpDist = CurrentOffset(envPtr) - bodyCodeOffset;
    if (jumpDist > 127) {
	TclEmitInstInt4(INST_JUMP_TRUE4, -jumpDist, envPtr);
    } else {
	TclEmitInstInt1(INST_JUMP_TRUE1, -jumpDist, envPtr);
    }

    /*
     * Fix the starting points of the exception ranges (may have moved due to
     * jump type modification) and set where the exceptions target.
     */

    envPtr->exceptArrayPtr[bodyRange].codeOffset = bodyCodeOffset;
    envPtr->exceptArrayPtr[bodyRange].continueOffset = nextCodeOffset;

    envPtr->exceptArrayPtr[nextRange].codeOffset = nextCodeOffset;

    ExceptionRangeTarget(envPtr, bodyRange, breakOffset);
    ExceptionRangeTarget(envPtr, nextRange, breakOffset);
    TclFinalizeLoopExceptionRange(envPtr, bodyRange);
    TclFinalizeLoopExceptionRange(envPtr, nextRange);

    /*
     * The for command's result is an empty string.
     */

    PushStringLiteral(envPtr, "");

    return TCL_OK;
}

/*
 *----------------------------------------------------------------------
 *
 * TclCompileForeachCmd --
 *
 *	Procedure called to compile the "foreach" command.
 *
 * Results:
 *	Returns TCL_OK for a successful compile. Returns TCL_ERROR to defer
 *	evaluation to runtime.
 *
 * Side effects:
 *	Instructions are added to envPtr to execute the "foreach" command at
 *	runtime.
 *
 *----------------------------------------------------------------------
 */

int
TclCompileForeachCmd(
    Tcl_Interp *interp,		/* Used for error reporting. */
    Tcl_Parse *parsePtr,	/* Points to a parse structure for the command
				 * created by Tcl_ParseCommand. */
    Command *cmdPtr,		/* Points to defintion of command being
				 * compiled. */
    CompileEnv *envPtr)		/* Holds resulting instructions. */
{
    return CompileEachloopCmd(interp, parsePtr, cmdPtr, envPtr,
	    TCL_EACH_KEEP_NONE);
}

/*
 *----------------------------------------------------------------------
 *
 * TclCompileLmapCmd --
 *
 *	Procedure called to compile the "lmap" command.
 *
 * Results:
 *	Returns TCL_OK for a successful compile. Returns TCL_ERROR to defer
 *	evaluation to runtime.
 *
 * Side effects:
 *	Instructions are added to envPtr to execute the "lmap" command at
 *	runtime.
 *
 *----------------------------------------------------------------------
 */

int
TclCompileLmapCmd(
    Tcl_Interp *interp,		/* Used for error reporting. */
    Tcl_Parse *parsePtr,	/* Points to a parse structure for the command
				 * created by Tcl_ParseCommand. */
    Command *cmdPtr,		/* Points to defintion of command being
				 * compiled. */
    CompileEnv *envPtr)		/* Holds resulting instructions. */
{
    return CompileEachloopCmd(interp, parsePtr, cmdPtr, envPtr,
	    TCL_EACH_COLLECT);
}

/*
 *----------------------------------------------------------------------
 *
 * CompileEachloopCmd --
 *
 *	Procedure called to compile the "foreach" and "lmap" commands.
 *
 * Results:
 *	Returns TCL_OK for a successful compile. Returns TCL_ERROR to defer
 *	evaluation to runtime.
 *
 * Side effects:
 *	Instructions are added to envPtr to execute the "foreach" command at
 *	runtime.
 *
 *----------------------------------------------------------------------
 */

static int
CompileEachloopCmd(
    Tcl_Interp *interp,		/* Used for error reporting. */
    Tcl_Parse *parsePtr,	/* Points to a parse structure for the command
				 * created by Tcl_ParseCommand. */
    Command *cmdPtr,		/* Points to defintion of command being
				 * compiled. */
    CompileEnv *envPtr,		/* Holds resulting instructions. */
    int collect)		/* Select collecting or accumulating mode
				 * (TCL_EACH_*) */
{
    Proc *procPtr = envPtr->procPtr;
    ForeachInfo *infoPtr;	/* Points to the structure describing this
				 * foreach command. Stored in a AuxData
				 * record in the ByteCode. */
    int firstValueTemp;		/* Index of the first temp var in the frame
				 * used to point to a value list. */
    int loopCtTemp;		/* Index of temp var holding the loop's
				 * iteration count. */
    int collectVar = -1;	/* Index of temp var holding the result var
				 * index. */

    Tcl_Token *tokenPtr, *bodyTokenPtr;
    unsigned char *jumpPc;
    JumpFixup jumpFalseFixup;
    int jumpBackDist, jumpBackOffset, infoIndex, range;
    int numWords, numLists, numVars, loopIndex, tempVar, i, j, code;
    DefineLineInformation;	/* TIP #280 */

    /*
     * We parse the variable list argument words and create two arrays:
     *    varcList[i] is number of variables in i-th var list.
     *    varvList[i] points to array of var names in i-th var list.
     */

    int *varcList;
    const char ***varvList;

    /*
     * If the foreach command isn't in a procedure, don't compile it inline:
     * the payoff is too small.
     */

    if (procPtr == NULL) {
	return TCL_ERROR;
    }

    numWords = parsePtr->numWords;
    if ((numWords < 4) || (numWords%2 != 0)) {
	return TCL_ERROR;
    }

    /*
     * Bail out if the body requires substitutions in order to insure correct
     * behaviour. [Bug 219166]
     */

    for (i = 0, tokenPtr = parsePtr->tokenPtr; i < numWords-1; i++) {
	tokenPtr = TokenAfter(tokenPtr);
    }
    bodyTokenPtr = tokenPtr;
    if (bodyTokenPtr->type != TCL_TOKEN_SIMPLE_WORD) {
	return TCL_ERROR;
    }

    /*
     * Allocate storage for the varcList and varvList arrays if necessary.
     */

    numLists = (numWords - 2)/2;
    varcList = TclStackAlloc(interp, numLists * sizeof(int));
    memset(varcList, 0, numLists * sizeof(int));
    varvList = (const char ***) TclStackAlloc(interp,
	    numLists * sizeof(const char **));
    memset((char*) varvList, 0, numLists * sizeof(const char **));

    /*
     * Break up each var list and set the varcList and varvList arrays. Don't
     * compile the foreach inline if any var name needs substitutions or isn't
     * a scalar, or if any var list needs substitutions.
     */

    loopIndex = 0;
    for (i = 0, tokenPtr = parsePtr->tokenPtr;
	    i < numWords-1;
	    i++, tokenPtr = TokenAfter(tokenPtr)) {
	Tcl_DString varList;

	if (i%2 != 1) {
	    continue;
	}
	if (tokenPtr->type != TCL_TOKEN_SIMPLE_WORD) {
	    code = TCL_ERROR;
	    goto done;
	}

	/*
	 * Lots of copying going on here. Need a ListObj wizard to show a
	 * better way.
	 */

	Tcl_DStringInit(&varList);
	TclDStringAppendToken(&varList, &tokenPtr[1]);
	code = Tcl_SplitList(NULL, Tcl_DStringValue(&varList),
		&varcList[loopIndex], &varvList[loopIndex]);
	Tcl_DStringFree(&varList);
	if (code != TCL_OK) {
	    code = TCL_ERROR;
	    goto done;
	}
	numVars = varcList[loopIndex];

	/*
	 * If the variable list is empty, we can enter an infinite loop when
	 * the interpreted version would not. Take care to ensure this does
	 * not happen. [Bug 1671138]
	 */

	if (numVars == 0) {
	    code = TCL_ERROR;
	    goto done;
	}

	for (j = 0;  j < numVars;  j++) {
	    const char *varName = varvList[loopIndex][j];

	    if (!TclIsLocalScalar(varName, (int) strlen(varName))) {
		code = TCL_ERROR;
		goto done;
	    }
	}
	loopIndex++;
    }

    if (collect == TCL_EACH_COLLECT) {
	collectVar = AnonymousLocal(envPtr);
	if (collectVar < 0) {
	    return TCL_ERROR;
	}
    }
	    
    /*
     * We will compile the foreach command. Reserve (numLists + 1) temporary
     * variables:
     *    - numLists temps to hold each value list
     *    - 1 temp for the loop counter (index of next element in each list)
     *
     * At this time we don't try to reuse temporaries; if there are two
     * nonoverlapping foreach loops, they don't share any temps.
     */

    code = TCL_OK;
    firstValueTemp = -1;
    for (loopIndex = 0;  loopIndex < numLists;  loopIndex++) {
	tempVar = AnonymousLocal(envPtr);
	if (loopIndex == 0) {
	    firstValueTemp = tempVar;
	}
    }
    loopCtTemp = AnonymousLocal(envPtr);

    /*
     * Create and initialize the ForeachInfo and ForeachVarList data
     * structures describing this command. Then create a AuxData record
     * pointing to the ForeachInfo structure.
     */

    infoPtr = ckalloc(sizeof(ForeachInfo)
	    + numLists * sizeof(ForeachVarList *));
    infoPtr->numLists = numLists;
    infoPtr->firstValueTemp = firstValueTemp;
    infoPtr->loopCtTemp = loopCtTemp;
    for (loopIndex = 0;  loopIndex < numLists;  loopIndex++) {
	ForeachVarList *varListPtr;

	numVars = varcList[loopIndex];
	varListPtr = ckalloc(sizeof(ForeachVarList)
		+ numVars * sizeof(int));
	varListPtr->numVars = numVars;
	for (j = 0;  j < numVars;  j++) {
	    const char *varName = varvList[loopIndex][j];
	    int nameChars = strlen(varName);

	    varListPtr->varIndexes[j] = TclFindCompiledLocal(varName,
		    nameChars, /*create*/ 1, envPtr);
	}
	infoPtr->varLists[loopIndex] = varListPtr;
    }
    infoIndex = TclCreateAuxData(infoPtr, &tclForeachInfoType, envPtr);

    /*
     * Create an exception record to handle [break] and [continue].
     */

    range = TclCreateExceptRange(LOOP_EXCEPTION_RANGE, envPtr);

    /*
     * Evaluate then store each value list in the associated temporary.
     */

    loopIndex = 0;
    for (i = 0, tokenPtr = parsePtr->tokenPtr;
	    i < numWords-1;
	    i++, tokenPtr = TokenAfter(tokenPtr)) {
	if ((i%2 == 0) && (i > 0)) {
	    CompileWord(envPtr, tokenPtr, interp, i);
	    tempVar = (firstValueTemp + loopIndex);
	    Emit14Inst(		INST_STORE_SCALAR, tempVar,	envPtr);
	    TclEmitOpcode(	INST_POP,			envPtr);
	    loopIndex++;
	}
    }

    /*
     * Create temporary variable to capture return values from loop body.
     */
     
    if (collect == TCL_EACH_COLLECT) {
	PushStringLiteral(envPtr, "");
	Emit14Inst(		INST_STORE_SCALAR, collectVar,	envPtr);
	TclEmitOpcode(		INST_POP,			envPtr);
    }

    /*
     * Initialize the temporary var that holds the count of loop iterations.
     */

    TclEmitInstInt4(		INST_FOREACH_START4, infoIndex,	envPtr);

    /*
     * Top of loop code: assign each loop variable and check whether
     * to terminate the loop.
     */

    ExceptionRangeTarget(envPtr, range, continueOffset);
    TclEmitInstInt4(		INST_FOREACH_STEP4, infoIndex,	envPtr);
    TclEmitForwardJump(envPtr, TCL_FALSE_JUMP, &jumpFalseFixup);

    /*
     * Inline compile the loop body.
     */

    ExceptionRangeStarts(envPtr, range);
    BODY(bodyTokenPtr, numWords - 1);
    ExceptionRangeEnds(envPtr, range);

    if (collect == TCL_EACH_COLLECT) {
	Emit14Inst(		INST_LAPPEND_SCALAR, collectVar,envPtr);
    }
    TclEmitOpcode(		INST_POP,			envPtr);

    /*
     * Jump back to the test at the top of the loop. Generate a 4 byte jump if
     * the distance to the test is > 120 bytes. This is conservative and
     * ensures that we won't have to replace this jump if we later need to
     * replace the ifFalse jump with a 4 byte jump.
     */

    jumpBackOffset = CurrentOffset(envPtr);
    jumpBackDist = jumpBackOffset-envPtr->exceptArrayPtr[range].continueOffset;
    if (jumpBackDist > 120) {
	TclEmitInstInt4(INST_JUMP4, -jumpBackDist, envPtr);
    } else {
	TclEmitInstInt1(INST_JUMP1, -jumpBackDist, envPtr);
    }

    /*
     * Fix the target of the jump after the foreach_step test.
     */

    if (TclFixupForwardJumpToHere(envPtr, &jumpFalseFixup, 127)) {
	/*
	 * Update the loop body's starting PC offset since it moved down.
	 */

	envPtr->exceptArrayPtr[range].codeOffset += 3;

	/*
	 * Update the jump back to the test at the top of the loop since it
	 * also moved down 3 bytes.
	 */

	jumpBackOffset += 3;
	jumpPc = (envPtr->codeStart + jumpBackOffset);
	jumpBackDist += 3;
	if (jumpBackDist > 120) {
	    TclUpdateInstInt4AtPc(INST_JUMP4, -jumpBackDist, jumpPc);
	} else {
	    TclUpdateInstInt1AtPc(INST_JUMP1, -jumpBackDist, jumpPc);
	}
    }

    /*
     * Set the loop's break target.
     */

    ExceptionRangeTarget(envPtr, range, breakOffset);
    TclFinalizeLoopExceptionRange(envPtr, range);

    /*
     * The command's result is an empty string if not collecting, or the
     * list of results from evaluating the loop body.
     */

    if (collect == TCL_EACH_COLLECT) {
	Emit14Inst(		INST_LOAD_SCALAR, collectVar,	envPtr);
	TclEmitInstInt1(INST_UNSET_SCALAR, 0,			envPtr);
	TclEmitInt4(		collectVar,			envPtr);
    } else {
	PushStringLiteral(envPtr, "");
    }

  done:
    for (loopIndex = 0;  loopIndex < numLists;  loopIndex++) {
	if (varvList[loopIndex] != NULL) {
	    ckfree(varvList[loopIndex]);
	}
    }
    TclStackFree(interp, (void *)varvList);
    TclStackFree(interp, varcList);
    return code;
}

/*
 *----------------------------------------------------------------------
 *
 * DupForeachInfo --
 *
 *	This procedure duplicates a ForeachInfo structure created as auxiliary
 *	data during the compilation of a foreach command.
 *
 * Results:
 *	A pointer to a newly allocated copy of the existing ForeachInfo
 *	structure is returned.
 *
 * Side effects:
 *	Storage for the copied ForeachInfo record is allocated. If the
 *	original ForeachInfo structure pointed to any ForeachVarList records,
 *	these structures are also copied and pointers to them are stored in
 *	the new ForeachInfo record.
 *
 *----------------------------------------------------------------------
 */

static ClientData
DupForeachInfo(
    ClientData clientData)	/* The foreach command's compilation auxiliary
				 * data to duplicate. */
{
    register ForeachInfo *srcPtr = clientData;
    ForeachInfo *dupPtr;
    register ForeachVarList *srcListPtr, *dupListPtr;
    int numVars, i, j, numLists = srcPtr->numLists;

    dupPtr = ckalloc(sizeof(ForeachInfo)
	    + numLists * sizeof(ForeachVarList *));
    dupPtr->numLists = numLists;
    dupPtr->firstValueTemp = srcPtr->firstValueTemp;
    dupPtr->loopCtTemp = srcPtr->loopCtTemp;

    for (i = 0;  i < numLists;  i++) {
	srcListPtr = srcPtr->varLists[i];
	numVars = srcListPtr->numVars;
	dupListPtr = ckalloc(sizeof(ForeachVarList)
		+ numVars * sizeof(int));
	dupListPtr->numVars = numVars;
	for (j = 0;  j < numVars;  j++) {
	    dupListPtr->varIndexes[j] =	srcListPtr->varIndexes[j];
	}
	dupPtr->varLists[i] = dupListPtr;
    }
    return dupPtr;
}

/*
 *----------------------------------------------------------------------
 *
 * FreeForeachInfo --
 *
 *	Procedure to free a ForeachInfo structure created as auxiliary data
 *	during the compilation of a foreach command.
 *
 * Results:
 *	None.
 *
 * Side effects:
 *	Storage for the ForeachInfo structure pointed to by the ClientData
 *	argument is freed as is any ForeachVarList record pointed to by the
 *	ForeachInfo structure.
 *
 *----------------------------------------------------------------------
 */

static void
FreeForeachInfo(
    ClientData clientData)	/* The foreach command's compilation auxiliary
				 * data to free. */
{
    register ForeachInfo *infoPtr = clientData;
    register ForeachVarList *listPtr;
    int numLists = infoPtr->numLists;
    register int i;

    for (i = 0;  i < numLists;  i++) {
	listPtr = infoPtr->varLists[i];
	ckfree(listPtr);
    }
    ckfree(infoPtr);
}

/*
 *----------------------------------------------------------------------
 *
 * PrintForeachInfo --
 *
 *	Function to write a human-readable representation of a ForeachInfo
 *	structure to stdout for debugging.
 *
 * Results:
 *	None.
 *
 * Side effects:
 *	None.
 *
 *----------------------------------------------------------------------
 */

static void
PrintForeachInfo(
    ClientData clientData,
    Tcl_Obj *appendObj,
    ByteCode *codePtr,
    unsigned int pcOffset)
{
    register ForeachInfo *infoPtr = clientData;
    register ForeachVarList *varsPtr;
    int i, j;

    Tcl_AppendToObj(appendObj, "data=[", -1);

    for (i=0 ; i<infoPtr->numLists ; i++) {
	if (i) {
	    Tcl_AppendToObj(appendObj, ", ", -1);
	}
	Tcl_AppendPrintfToObj(appendObj, "%%v%u",
		(unsigned) (infoPtr->firstValueTemp + i));
    }
    Tcl_AppendPrintfToObj(appendObj, "], loop=%%v%u",
	    (unsigned) infoPtr->loopCtTemp);
    for (i=0 ; i<infoPtr->numLists ; i++) {
	if (i) {
	    Tcl_AppendToObj(appendObj, ",", -1);
	}
	Tcl_AppendPrintfToObj(appendObj, "\n\t\t it%%v%u\t[",
		(unsigned) (infoPtr->firstValueTemp + i));
	varsPtr = infoPtr->varLists[i];
	for (j=0 ; j<varsPtr->numVars ; j++) {
	    if (j) {
		Tcl_AppendToObj(appendObj, ", ", -1);
	    }
	    Tcl_AppendPrintfToObj(appendObj, "%%v%u",
		    (unsigned) varsPtr->varIndexes[j]);
	}
	Tcl_AppendToObj(appendObj, "]", -1);
    }
}

/*
 *----------------------------------------------------------------------
 *
 * TclCompileFormatCmd --
 *
 *	Procedure called to compile the "format" command. Handles cases that
 *	can be done as constants or simple string concatenation only.
 *
 * Results:
 *	Returns TCL_OK for a successful compile. Returns TCL_ERROR to defer
 *	evaluation to runtime.
 *
 * Side effects:
 *	Instructions are added to envPtr to execute the "format" command at
 *	runtime.
 *
 *----------------------------------------------------------------------
 */

int
TclCompileFormatCmd(
    Tcl_Interp *interp,		/* Used for error reporting. */
    Tcl_Parse *parsePtr,	/* Points to a parse structure for the command
				 * created by Tcl_ParseCommand. */
    Command *cmdPtr,		/* Points to defintion of command being
				 * compiled. */
    CompileEnv *envPtr)		/* Holds resulting instructions. */
{
    DefineLineInformation;	/* TIP #280 */
    Tcl_Token *tokenPtr = parsePtr->tokenPtr;
    Tcl_Obj **objv, *formatObj, *tmpObj;
    char *bytes, *start;
    int i, j, len;

    /*
     * Don't handle any guaranteed-error cases.
     */

    if (parsePtr->numWords < 2) {
	return TCL_ERROR;
    }

    /*
     * Check if the argument words are all compile-time-known literals; that's
     * a case we can handle by compiling to a constant.
     */

    formatObj = Tcl_NewObj();
    Tcl_IncrRefCount(formatObj);
    tokenPtr = TokenAfter(tokenPtr);
    if (!TclWordKnownAtCompileTime(tokenPtr, formatObj)) {
	Tcl_DecrRefCount(formatObj);
	return TCL_ERROR;
    }

    objv = ckalloc((parsePtr->numWords-2) * sizeof(Tcl_Obj *));
    for (i=0 ; i+2 < parsePtr->numWords ; i++) {
	tokenPtr = TokenAfter(tokenPtr);
	objv[i] = Tcl_NewObj();
	Tcl_IncrRefCount(objv[i]);
	if (!TclWordKnownAtCompileTime(tokenPtr, objv[i])) {
	    goto checkForStringConcatCase;
	}
    }

    /*
     * Everything is a literal, so the result is constant too (or an error if
     * the format is broken). Do the format now.
     */

    tmpObj = Tcl_Format(interp, Tcl_GetString(formatObj),
	    parsePtr->numWords-2, objv);
    for (; --i>=0 ;) {
	Tcl_DecrRefCount(objv[i]);
    }
    ckfree(objv);
    Tcl_DecrRefCount(formatObj);
    if (tmpObj == NULL) {
	TclCompileSyntaxError(interp, envPtr);
	return TCL_OK;
    }

    /*
     * Not an error, always a constant result, so just push the result as a
     * literal. Job done.
     */

    bytes = Tcl_GetStringFromObj(tmpObj, &len);
    PushLiteral(envPtr, bytes, len);
    Tcl_DecrRefCount(tmpObj);
    return TCL_OK;

  checkForStringConcatCase:
    /*
     * See if we can generate a sequence of things to concatenate. This
     * requires that all the % sequences be %s or %%, as everything else is
     * sufficiently complex that we don't bother.
     *
     * First, get the state of the system relatively sensible (cleaning up
     * after our attempt to spot a literal).
     */

    for (; i>=0 ; i--) {
	Tcl_DecrRefCount(objv[i]);
    }
    ckfree(objv);
    tokenPtr = TokenAfter(parsePtr->tokenPtr);
    tokenPtr = TokenAfter(tokenPtr);
    i = 0;

    /*
     * Now scan through and check for non-%s and non-%% substitutions.
     */

    for (bytes = Tcl_GetString(formatObj) ; *bytes ; bytes++) {
	if (*bytes == '%') {
	    bytes++;
	    if (*bytes == 's') {
		i++;
		continue;
	    } else if (*bytes == '%') {
		continue;
	    }
	    Tcl_DecrRefCount(formatObj);
	    return TCL_ERROR;
	}
    }

    /*
     * Check if the number of things to concatenate will fit in a byte.
     */

    if (i+2 != parsePtr->numWords || i > 125) {
	Tcl_DecrRefCount(formatObj);
	return TCL_ERROR;
    }

    /*
     * Generate the pushes of the things to concatenate, a sequence of
     * literals and compiled tokens (of which at least one is non-literal or
     * we'd have the case in the first half of this function) which we will
     * concatenate.
     */

    i = 0;			/* The count of things to concat. */
    j = 2;			/* The index into the argument tokens, for
				 * TIP#280 handling. */
    start = Tcl_GetString(formatObj);
				/* The start of the currently-scanned literal
				 * in the format string. */
    tmpObj = Tcl_NewObj();	/* The buffer used to accumulate the literal
				 * being built. */
    for (bytes = start ; *bytes ; bytes++) {
	if (*bytes == '%') {
	    Tcl_AppendToObj(tmpObj, start, bytes - start);
	    if (*++bytes == '%') {
		Tcl_AppendToObj(tmpObj, "%", 1);
	    } else {
		char *b = Tcl_GetStringFromObj(tmpObj, &len);

		/*
		 * If there is a non-empty literal from the format string,
		 * push it and reset.
		 */

		if (len > 0) {
		    PushLiteral(envPtr, b, len);
		    Tcl_DecrRefCount(tmpObj);
		    tmpObj = Tcl_NewObj();
		    i++;
		}

		/*
		 * Push the code to produce the string that would be
		 * substituted with %s, except we'll be concatenating
		 * directly.
		 */

		CompileWord(envPtr, tokenPtr, interp, j);
		tokenPtr = TokenAfter(tokenPtr);
		j++;
		i++;
	    }
	    start = bytes + 1;
	}
    }

    /*
     * Handle the case of a trailing literal.
     */

    Tcl_AppendToObj(tmpObj, start, bytes - start);
    bytes = Tcl_GetStringFromObj(tmpObj, &len);
    if (len > 0) {
	PushLiteral(envPtr, bytes, len);
	i++;
    }
    Tcl_DecrRefCount(tmpObj);
    Tcl_DecrRefCount(formatObj);

    if (i > 1) {
	/*
	 * Do the concatenation, which produces the result.
	 */

	TclEmitInstInt1(INST_CONCAT1, i, envPtr);
    } else {
	/*
	 * EVIL HACK! Force there to be a string representation in the case
	 * where there's just a "%s" in the format; case covered by the test
	 * format-20.1 (and it is horrible...)
	 */

	TclEmitOpcode(INST_DUP, envPtr);
	PushStringLiteral(envPtr, "");
	TclEmitOpcode(INST_STR_EQ, envPtr);
	TclEmitOpcode(INST_POP, envPtr);
    }
    return TCL_OK;
}

/*
 *----------------------------------------------------------------------
 *
 * TclPushVarName --
 *
 *	Procedure used in the compiling where pushing a variable name is
 *	necessary (append, lappend, set).
 *
 * Results:
 *	The values written to *localIndexPtr and *isScalarPtr signal to
 *	the caller what the instructions emitted by this routine will do:
 *
 *	*isScalarPtr	(*localIndexPtr < 0)
 *	1		1	Push the varname on the stack. (Stack +1)
 *	1		0	*localIndexPtr is the index of the compiled
 *				local for this varname.  No instructions
 *				emitted.	(Stack +0)
 *	0		1	Push part1 and part2 names of array element
 *				on the stack.	(Stack +2)
 *	0		0	*localIndexPtr is the index of the compiled
 *				local for this array.  Element name is pushed
 *				on the stack.	(Stack +1)
 *
 * Side effects:
 *	Instructions are added to envPtr.
 *
 *----------------------------------------------------------------------
 */

void
TclPushVarName(
    Tcl_Interp *interp,		/* Used for error reporting. */
    Tcl_Token *varTokenPtr,	/* Points to a variable token. */
    CompileEnv *envPtr,		/* Holds resulting instructions. */
    int flags,			/* TCL_NO_LARGE_INDEX | TCL_NO_ELEMENT. */
    int *localIndexPtr,		/* Must not be NULL. */
    int *isScalarPtr)		/* Must not be NULL. */
{
    register const char *p;
    const char *name, *elName;
    register int i, n;
    Tcl_Token *elemTokenPtr = NULL;
    int nameChars, elNameChars, simpleVarName, localIndex;
    int elemTokenCount = 0, allocedTokens = 0, removedParen = 0;

    /*
     * Decide if we can use a frame slot for the var/array name or if we need
     * to emit code to compute and push the name at runtime. We use a frame
     * slot (entry in the array of local vars) if we are compiling a procedure
     * body and if the name is simple text that does not include namespace
     * qualifiers.
     */

    simpleVarName = 0;
    name = elName = NULL;
    nameChars = elNameChars = 0;
    localIndex = -1;

    /*
     * Check not only that the type is TCL_TOKEN_SIMPLE_WORD, but whether
     * curly braces surround the variable name. This really matters for array
     * elements to handle things like
     *    set {x($foo)} 5
     * which raises an undefined var error if we are not careful here.
     */

    if ((varTokenPtr->type == TCL_TOKEN_SIMPLE_WORD) &&
	    (varTokenPtr->start[0] != '{')) {
	/*
	 * A simple variable name. Divide it up into "name" and "elName"
	 * strings. If it is not a local variable, look it up at runtime.
	 */

	simpleVarName = 1;

	name = varTokenPtr[1].start;
	nameChars = varTokenPtr[1].size;
	if (name[nameChars-1] == ')') {
	    /*
	     * last char is ')' => potential array reference.
	     */

	    for (i=0,p=name ; i<nameChars ; i++,p++) {
		if (*p == '(') {
		    elName = p + 1;
		    elNameChars = nameChars - i - 2;
		    nameChars = i;
		    break;
		}
	    }

	    if ((elName != NULL) && elNameChars) {
		/*
		 * An array element, the element name is a simple string:
		 * assemble the corresponding token.
		 */

		elemTokenPtr = TclStackAlloc(interp, sizeof(Tcl_Token));
		allocedTokens = 1;
		elemTokenPtr->type = TCL_TOKEN_TEXT;
		elemTokenPtr->start = elName;
		elemTokenPtr->size = elNameChars;
		elemTokenPtr->numComponents = 0;
		elemTokenCount = 1;
	    }
	}
    } else if (((n = varTokenPtr->numComponents) > 1)
	    && (varTokenPtr[1].type == TCL_TOKEN_TEXT)
	    && (varTokenPtr[n].type == TCL_TOKEN_TEXT)
	    && (varTokenPtr[n].start[varTokenPtr[n].size - 1] == ')')) {
	/*
	 * Check for parentheses inside first token.
	 */

	simpleVarName = 0;
	for (i = 0, p = varTokenPtr[1].start;
		i < varTokenPtr[1].size; i++, p++) {
	    if (*p == '(') {
		simpleVarName = 1;
		break;
	    }
	}
	if (simpleVarName) {
	    int remainingChars;

	    /*
	     * Check the last token: if it is just ')', do not count it.
	     * Otherwise, remove the ')' and flag so that it is restored at
	     * the end.
	     */

	    if (varTokenPtr[n].size == 1) {
		n--;
	    } else {
		varTokenPtr[n].size--;
		removedParen = n;
	    }

	    name = varTokenPtr[1].start;
	    nameChars = p - varTokenPtr[1].start;
	    elName = p + 1;
	    remainingChars = (varTokenPtr[2].start - p) - 1;
	    elNameChars = (varTokenPtr[n].start-p) + varTokenPtr[n].size - 2;

	    if (remainingChars) {
		/*
		 * Make a first token with the extra characters in the first
		 * token.
		 */

		elemTokenPtr = TclStackAlloc(interp, n * sizeof(Tcl_Token));
		allocedTokens = 1;
		elemTokenPtr->type = TCL_TOKEN_TEXT;
		elemTokenPtr->start = elName;
		elemTokenPtr->size = remainingChars;
		elemTokenPtr->numComponents = 0;
		elemTokenCount = n;

		/*
		 * Copy the remaining tokens.
		 */

		memcpy(elemTokenPtr+1, varTokenPtr+2,
			(n-1) * sizeof(Tcl_Token));
	    } else {
		/*
		 * Use the already available tokens.
		 */

		elemTokenPtr = &varTokenPtr[2];
		elemTokenCount = n - 1;
	    }
	}
    }

    if (simpleVarName) {
	/*
	 * See whether name has any namespace separators (::'s).
	 */

	int hasNsQualifiers = 0;

	for (i = 0, p = name;  i < nameChars;  i++, p++) {
	    if ((*p == ':') && ((i+1) < nameChars) && (*(p+1) == ':')) {
		hasNsQualifiers = 1;
		break;
	    }
	}

	/*
	 * Look up the var name's index in the array of local vars in the proc
	 * frame. If retrieving the var's value and it doesn't already exist,
	 * push its name and look it up at runtime.
	 */

	if (!hasNsQualifiers) {
	    localIndex = TclFindCompiledLocal(name, nameChars, 1, envPtr);
	    if ((flags & TCL_NO_LARGE_INDEX) && (localIndex > 255)) {
		/*
		 * We'll push the name.
		 */

		localIndex = -1;
	    }
	}
	if (localIndex < 0) {
	    PushLiteral(envPtr, name, nameChars);
	}

	/*
	 * Compile the element script, if any, and only if not inhibited. [Bug
	 * 3600328]
	 */

	if (elName != NULL && !(flags & TCL_NO_ELEMENT)) {
	    if (elNameChars) {
		TclCompileTokens(interp, elemTokenPtr, elemTokenCount,
			envPtr);
	    } else {
		PushStringLiteral(envPtr, "");
	    }
	}
    } else {
	/*
	 * The var name isn't simple: compile and push it.
	 */

	CompileTokens(envPtr, varTokenPtr, interp);
    }

    if (removedParen) {
	varTokenPtr[removedParen].size++;
    }
    if (allocedTokens) {
	TclStackFree(interp, elemTokenPtr);
    }
    *localIndexPtr = localIndex;
    *isScalarPtr = (elName == NULL);
}

/*
 * Local Variables:
 * mode: c
 * c-basic-offset: 4
 * fill-column: 78
 * End:
 */<|MERGE_RESOLUTION|>--- conflicted
+++ resolved
@@ -845,17 +845,9 @@
     CompileEnv *envPtr)		/* Holds resulting instructions. */
 {
     Tcl_Token *tokenPtr;
-<<<<<<< HEAD
-    int numWords, i, dictVarIndex;
+    int i, dictVarIndex;
     DefineLineInformation;	/* TIP #280 */
     Tcl_Token *varTokenPtr;
-=======
-    Proc *procPtr = envPtr->procPtr;
-    DefineLineInformation;	/* TIP #280 */
-    Tcl_Token *varTokenPtr;
-    int i, dictVarIndex, nameChars;
-    const char *name;
->>>>>>> 7e93aa0c
 
     /*
      * There must be at least one argument after the command.
