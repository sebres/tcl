/*
 * tclMain.c --
 *
 *	Main program for Tcl shells and other Tcl-based applications.
 *	This file contains a generic main program for Tcl shells and other
 *	Tcl-based applications. It can be used as-is for many applications,
 *	just by supplying a different appInitProc function for each specific
 *	application. Or, it can be used as a template for creating new main
 *	programs for Tcl applications.
 *
 * Copyright © 1988-1994 The Regents of the University of California.
 * Copyright © 1994-1997 Sun Microsystems, Inc.
 * Copyright © 2000 Ajuba Solutions.
 *
 * See the file "license.terms" for information on usage and redistribution of
 * this file, and for a DISCLAIMER OF ALL WARRANTIES.
 */

/*
 * On Windows, this file needs to be compiled twice, once with UNICODE and
 * _UNICODE defined. This way both Tcl_Main and Tcl_MainExW can be
 * implemented, sharing the same source code.
 */

#include "tclInt.h"

/*
 * The default prompt used when the user has not overridden it.
 */

#define DEFAULT_PRIMARY_PROMPT	"% "

/*
 * This file can be compiled on Windows in UNICODE mode, as well as on all
 * other platforms using the native encoding. This is done by using the normal
 * Windows functions like _tcscmp, but on platforms which don't have <tchar.h>
 * we have to translate that to strcmp here.
 */

#ifndef _WIN32
#   define TCHAR char
#   define TEXT(arg) arg
#   define _tcscmp strcmp
#endif

static Tcl_Obj *
NewNativeObj(
    TCHAR *string)
{
    Tcl_DString ds;

#ifdef UNICODE
    Tcl_DStringInit(&ds);
    Tcl_WCharToUtfDString(string, -1, &ds);
#else
    Tcl_ExternalToUtfDString(NULL, (char *)string, -1, &ds);
#endif
    return TclDStringToObj(&ds);
}

/*
 * Declarations for various library functions and variables (don't want to
 * include tclPort.h here, because people might copy this file out of the Tcl
 * source directory to make their own modified versions).
 */

/*
 * The thread-local variables for this file's functions.
 */

typedef struct {
    Tcl_Obj *path;		/* The filename of the script for *_Main()
				 * routines to [source] as a startup script,
				 * or NULL for none set, meaning enter
				 * interactive mode. */
    Tcl_Obj *encoding;		/* The encoding of the startup script file. */
    Tcl_MainLoopProc *mainLoopProc;
				/* Any installed main loop handler. The main
				 * extension that installs these is Tk. */
} ThreadSpecificData;

/*
 * Structure definition for information used to keep the state of an
 * interactive command processor that reads lines from standard input and
 * writes prompts and results to standard output.
 */

typedef enum {
    PROMPT_NONE,		/* Print no prompt */
    PROMPT_START,		/* Print prompt for command start */
    PROMPT_CONTINUE		/* Print prompt for command continuation */
} PromptType;

typedef struct {
    Tcl_Channel input;		/* The standard input channel from which lines
				 * are read. */
    int tty;			/* Non-zero means standard input is a
				 * terminal-like device. Zero means it's a
				 * file. */
    Tcl_Obj *commandPtr;	/* Used to assemble lines of input into Tcl
				 * commands. */
    PromptType prompt;		/* Next prompt to print */
    Tcl_Interp *interp;		/* Interpreter that evaluates interactive
				 * commands. */
} InteractiveState;

/*
 * Forward declarations for functions defined later in this file.
 */

MODULE_SCOPE Tcl_MainLoopProc *TclGetMainLoop(void);
static void		Prompt(Tcl_Interp *interp, InteractiveState *isPtr);
static void		StdinProc(ClientData clientData, int mask);
static void		FreeMainInterp(ClientData clientData);

#if !defined(_WIN32) || defined(UNICODE) && !defined(TCL_ASCII_MAIN)
static Tcl_ThreadDataKey dataKey;

/*
 *----------------------------------------------------------------------
 *
 * Tcl_SetStartupScript --
 *
 *	Sets the path and encoding of the startup script to be evaluated by
 *	Tcl_Main, used to override the command line processing.
 *
 * Results:
 *	None.
 *
 * Side effects:
 *
 *----------------------------------------------------------------------
 */

void
Tcl_SetStartupScript(
    Tcl_Obj *path,		/* Filesystem path of startup script file */
    const char *encoding)	/* Encoding of the data in that file */
{
    ThreadSpecificData *tsdPtr = TCL_TSD_INIT(&dataKey);
    Tcl_Obj *newEncoding = NULL;

    if (encoding != NULL) {
	newEncoding = Tcl_NewStringObj(encoding, -1);
    }

    if (tsdPtr->path != NULL) {
	Tcl_DecrRefCount(tsdPtr->path);
    }
    tsdPtr->path = path;
    if (tsdPtr->path != NULL) {
	Tcl_IncrRefCount(tsdPtr->path);
    }

    if (tsdPtr->encoding != NULL) {
	Tcl_DecrRefCount(tsdPtr->encoding);
    }
    tsdPtr->encoding = newEncoding;
    if (tsdPtr->encoding != NULL) {
	Tcl_IncrRefCount(tsdPtr->encoding);
    }
}

/*
 *----------------------------------------------------------------------
 *
 * Tcl_GetStartupScript --
 *
 *	Gets the path and encoding of the startup script to be evaluated by
 *	Tcl_Main.
 *
 * Results:
 *	The path of the startup script; NULL if none has been set.
 *
 * Side effects:
 *	If encodingPtr is not NULL, stores a (const char *) in it pointing to
 *	the encoding name registered for the startup script. Tcl retains
 *	ownership of the string, and may free it. Caller should make a copy
 *	for long-term use.
 *
 *----------------------------------------------------------------------
 */

Tcl_Obj *
Tcl_GetStartupScript(
    const char **encodingPtr)	/* When not NULL, points to storage for the
				 * (const char *) that points to the
				 * registered encoding name for the startup
				 * script. */
{
    ThreadSpecificData *tsdPtr = TCL_TSD_INIT(&dataKey);

    if (encodingPtr != NULL) {
	if (tsdPtr->encoding == NULL) {
	    *encodingPtr = NULL;
	} else {
	    *encodingPtr = Tcl_GetString(tsdPtr->encoding);
	}
    }
    return tsdPtr->path;
}

/*----------------------------------------------------------------------
 *
 * Tcl_SourceRCFile --
 *
 *	This function is typically invoked by Tcl_Main of Tk_Main function to
 *	source an application specific rc file into the interpreter at startup
 *	time.
 *
 * Results:
 *	None.
 *
 * Side effects:
 *	Depends on what's in the rc script.
 *
 *----------------------------------------------------------------------
 */

void
Tcl_SourceRCFile(
    Tcl_Interp *interp)		/* Interpreter to source rc file into. */
{
    Tcl_DString temp;
    const char *fileName;
    Tcl_Channel chan;

    fileName = Tcl_GetVar2(interp, "tcl_rcFileName", NULL, TCL_GLOBAL_ONLY);
    if (fileName != NULL) {
	Tcl_Channel c;
	const char *fullName;

	Tcl_DStringInit(&temp);
	fullName = Tcl_TranslateFileName(interp, fileName, &temp);
	if (fullName == NULL) {
	    /*
	     * Couldn't translate the file name (e.g. it referred to a bogus
	     * user or there was no HOME environment variable). Just do
	     * nothing.
	     */
	} else {
	    /*
	     * Test for the existence of the rc file before trying to read it.
	     */

	    c = Tcl_OpenFileChannel(NULL, fullName, "r", 0);
	    if (c != NULL) {
		Tcl_Close(NULL, c);
		if (Tcl_EvalFile(interp, fullName) != TCL_OK) {
		    chan = Tcl_GetStdChannel(TCL_STDERR);
		    if (chan) {
			Tcl_WriteObj(chan, Tcl_GetObjResult(interp));
			Tcl_WriteChars(chan, "\n", 1);
		    }
		}
	    }
	}
	Tcl_DStringFree(&temp);
    }
}
#endif /* !UNICODE */

/*----------------------------------------------------------------------
 *
 * Tcl_MainEx --
 *
 *	Main program for tclsh and most other Tcl-based applications.
 *
 * Results:
 *	None. This function never returns (it exits the process when it's
 *	done).
 *
 * Side effects:
 *	This function initializes the Tcl world and then starts interpreting
 *	commands; almost anything could happen, depending on the script being
 *	interpreted.
 *
 *----------------------------------------------------------------------
 */

void
Tcl_MainEx(
    int argc,			/* Number of arguments. */
    TCHAR **argv,		/* Array of argument strings. */
    Tcl_AppInitProc *appInitProc,
				/* Application-specific initialization
				 * function to call after most initialization
				 * but before starting to execute commands. */
    Tcl_Interp *interp)
{
    int i=0;			/* argv[i] index */
    Tcl_Obj *path, *resultPtr, *argvPtr, *appName;
    const char *encodingName = NULL;
    int code, exitCode = 0;
    Tcl_MainLoopProc *mainLoopProc;
    Tcl_Channel chan;
    InteractiveState is;

    TclpSetInitialEncodings();
    if (0 < argc) {
	--argc;			/* "consume" argv[0] */
	++i;
    }
    TclpFindExecutable ((const char *)argv [0]);	/* nb: this could be NULL
							 * w/ (eg) an empty argv
							 * supplied to execve() */

    Tcl_InitMemory(interp);

    is.interp = interp;
    is.prompt = PROMPT_START;
    TclNewObj(is.commandPtr);

    /*
     * If the application has not already set a startup script, parse the
     * first few command line arguments to determine the script path and
     * encoding.
     */

    if (NULL == Tcl_GetStartupScript(NULL)) {
	/*
	 * Check whether first 3 args (argv[1] - argv[3]) look like
	 *  -encoding ENCODING FILENAME
	 * or like
	 *  FILENAME
	 */

	/* mind argc is being adjusted as we proceed */
	if ((argc >= 3) && (0 == _tcscmp(TEXT("-encoding"), argv[1]))
		&& ('-' != argv[3][0])) {
	    Tcl_Obj *value = NewNativeObj(argv[2]);
	    Tcl_SetStartupScript(NewNativeObj(argv[3]),
		    Tcl_GetString(value));
	    Tcl_DecrRefCount(value);
	    argc -= 3;
	    i += 3;
	} else if ((argc >= 1) && ('-' != argv[1][0])) {
	    Tcl_SetStartupScript(NewNativeObj(argv[1]), NULL);
	    argc--;
	    i++;
	}
    }

    path = Tcl_GetStartupScript(&encodingName);
    if (path == NULL) {
	appName = NewNativeObj(argv[0]);
    } else {
	appName = path;
    }
    Tcl_SetVar2Ex(interp, "argv0", NULL, appName, TCL_GLOBAL_ONLY);

    Tcl_SetVar2Ex(interp, "argc", NULL, Tcl_NewWideIntObj(argc), TCL_GLOBAL_ONLY);

    argvPtr = Tcl_NewListObj(0, NULL);
    while (argc--) {
	Tcl_ListObjAppendElement(NULL, argvPtr, NewNativeObj(argv[i++]));
    }
    Tcl_SetVar2Ex(interp, "argv", NULL, argvPtr, TCL_GLOBAL_ONLY);

    /*
     * Set the "tcl_interactive" variable.
     */

    is.tty = isatty(0);
    Tcl_SetVar2Ex(interp, "tcl_interactive", NULL,
	    Tcl_NewWideIntObj(!path && is.tty), TCL_GLOBAL_ONLY);

    /*
     * Invoke application-specific initialization.
     */

    Tcl_Preserve(interp);
    if (appInitProc(interp) != TCL_OK) {
	chan = Tcl_GetStdChannel(TCL_STDERR);
	if (chan) {
	    Tcl_WriteChars(chan,
		    "application-specific initialization failed: ", -1);
	    Tcl_WriteObj(chan, Tcl_GetObjResult(interp));
	    Tcl_WriteChars(chan, "\n", 1);
	}
    }
    if (Tcl_InterpDeleted(interp)) {
	goto done;
    }
    if (Tcl_LimitExceeded(interp)) {
	goto done;
    }
    if (TclFullFinalizationRequested()) {
	/*
	 * Arrange for final deletion of the main interp
	 */

	/* ARGH Munchhausen effect */
	Tcl_CreateExitHandler(FreeMainInterp, interp);
    }

    /*
     * Invoke the script specified on the command line, if any. Must fetch it
     * again, as the appInitProc might have reset it.
     */

    path = Tcl_GetStartupScript(&encodingName);
    if (path != NULL) {
	Tcl_ResetResult(interp);
	code = Tcl_FSEvalFileEx(interp, path, encodingName);
	if (code != TCL_OK) {
	    chan = Tcl_GetStdChannel(TCL_STDERR);
	    if (chan) {
		Tcl_Obj *options = Tcl_GetReturnOptions(interp, code);
		Tcl_Obj *keyPtr, *valuePtr;

		TclNewLiteralStringObj(keyPtr, "-errorinfo");
		Tcl_IncrRefCount(keyPtr);
		Tcl_DictObjGet(NULL, options, keyPtr, &valuePtr);
		Tcl_DecrRefCount(keyPtr);

		if (valuePtr) {
		    Tcl_WriteObj(chan, valuePtr);
		}
		Tcl_WriteChars(chan, "\n", 1);
		Tcl_DecrRefCount(options);
	    }
	    exitCode = 1;
	}
	goto done;
    }

    /*
     * We're running interactively. Source a user-specific startup file if the
     * application specified one and if the file exists.
     */

    Tcl_SourceRCFile(interp);
    if (Tcl_LimitExceeded(interp)) {
	goto done;
    }

    /*
     * Process commands from stdin until there's an end-of-file. Note that we
     * need to fetch the standard channels again after every eval, since they
     * may have been changed.
     */

    Tcl_IncrRefCount(is.commandPtr);

    /*
     * Get a new value for tty if anyone writes to ::tcl_interactive
     */

    Tcl_LinkVar(interp, "tcl_interactive", &is.tty, TCL_LINK_BOOLEAN);
    is.input = Tcl_GetStdChannel(TCL_STDIN);
    while ((is.input != NULL) && !Tcl_InterpDeleted(interp)) {
	mainLoopProc = TclGetMainLoop();
	if (mainLoopProc == NULL) {
	    int length;

	    if (is.tty) {
		Prompt(interp, &is);
		if (Tcl_InterpDeleted(interp)) {
		    break;
		}
		if (Tcl_LimitExceeded(interp)) {
		    break;
		}
		is.input = Tcl_GetStdChannel(TCL_STDIN);
		if (is.input == NULL) {
		    break;
		}
	    }
	    if (Tcl_IsShared(is.commandPtr)) {
		Tcl_DecrRefCount(is.commandPtr);
		is.commandPtr = Tcl_DuplicateObj(is.commandPtr);
		Tcl_IncrRefCount(is.commandPtr);
	    }
	    length = Tcl_GetsObj(is.input, is.commandPtr);
	    if (length < 0) {
		if (Tcl_InputBlocked(is.input)) {
		    /*
		     * This can only happen if stdin has been set to
		     * non-blocking. In that case cycle back and try again.
		     * This sets up a tight polling loop (since we have no
		     * event loop running). If this causes bad CPU hogging, we
		     * might try toggling the blocking on stdin instead.
		     */

		    continue;
		}

		/*
		 * Either EOF, or an error on stdin; we're done
		 */

		break;
	    }

	    /*
	     * Add the newline removed by Tcl_GetsObj back to the string. Have
	     * to add it back before testing completeness, because it can make
	     * a difference. [Bug 1775878]
	     */

	    if (Tcl_IsShared(is.commandPtr)) {
		Tcl_DecrRefCount(is.commandPtr);
		is.commandPtr = Tcl_DuplicateObj(is.commandPtr);
		Tcl_IncrRefCount(is.commandPtr);
	    }
	    Tcl_AppendToObj(is.commandPtr, "\n", 1);
	    if (!TclObjCommandComplete(is.commandPtr)) {
		is.prompt = PROMPT_CONTINUE;
		continue;
	    }

	    is.prompt = PROMPT_START;

	    /*
	     * The final newline is syntactically redundant, and causes some
	     * error messages troubles deeper in, so lop it back off.
	     */

<<<<<<< HEAD
	    TclGetStringFromObj(is.commandPtr, &length);
=======
	    (void)Tcl_GetStringFromObj(is.commandPtr, &length);
>>>>>>> 0764ba7d
	    Tcl_SetObjLength(is.commandPtr, --length);
	    code = Tcl_RecordAndEvalObj(interp, is.commandPtr,
		    TCL_EVAL_GLOBAL);
	    is.input = Tcl_GetStdChannel(TCL_STDIN);
	    Tcl_DecrRefCount(is.commandPtr);
	    TclNewObj(is.commandPtr);
	    Tcl_IncrRefCount(is.commandPtr);
	    if (code != TCL_OK) {
		chan = Tcl_GetStdChannel(TCL_STDERR);
		if (chan) {
		    Tcl_WriteObj(chan, Tcl_GetObjResult(interp));
		    Tcl_WriteChars(chan, "\n", 1);
		}
	    } else if (is.tty) {
		resultPtr = Tcl_GetObjResult(interp);
		Tcl_IncrRefCount(resultPtr);
<<<<<<< HEAD
		TclGetStringFromObj(resultPtr, &length);
=======
		(void)Tcl_GetStringFromObj(resultPtr, &length);
>>>>>>> 0764ba7d
		chan = Tcl_GetStdChannel(TCL_STDOUT);
		if ((length > 0) && chan) {
		    Tcl_WriteObj(chan, resultPtr);
		    Tcl_WriteChars(chan, "\n", 1);
		}
		Tcl_DecrRefCount(resultPtr);
	    }
	} else {	/* (mainLoopProc != NULL) */
	    /*
	     * If a main loop has been defined while running interactively, we
	     * want to start a fileevent based prompt by establishing a
	     * channel handler for stdin.
	     */

	    if (is.input) {
		if (is.tty) {
		    Prompt(interp, &is);
		}

		Tcl_CreateChannelHandler(is.input, TCL_READABLE,
			StdinProc, &is);
	    }

	    mainLoopProc();
	    Tcl_SetMainLoop(NULL);

	    if (is.input) {
		Tcl_DeleteChannelHandler(is.input, StdinProc, &is);
	    }
	    is.input = Tcl_GetStdChannel(TCL_STDIN);
	}

	/*
	 * This code here only for the (unsupported and deprecated) [checkmem]
	 * command.
	 */

#ifdef TCL_MEM_DEBUG
	if (tclMemDumpFileName != NULL) {
	    Tcl_SetMainLoop(NULL);
	    Tcl_DeleteInterp(interp);
	}
#endif /* TCL_MEM_DEBUG */
    }

  done:
    mainLoopProc = TclGetMainLoop();
    if ((exitCode == 0) && mainLoopProc && !Tcl_LimitExceeded(interp)) {
	/*
	 * If everything has gone OK so far, call the main loop proc, if it
	 * exists. Packages (like Tk) can set it to start processing events at
	 * this point.
	 */

	mainLoopProc();
	Tcl_SetMainLoop(NULL);
    }
    if (is.commandPtr != NULL) {
	Tcl_DecrRefCount(is.commandPtr);
    }

    /*
     * Rather than calling exit, invoke the "exit" command so that users can
     * replace "exit" with some other command to do additional cleanup on
     * exit. The Tcl_EvalObjEx call should never return.
     */

    if (!Tcl_InterpDeleted(interp) && !Tcl_LimitExceeded(interp)) {
	Tcl_Obj *cmd = Tcl_ObjPrintf("exit %d", exitCode);

	Tcl_IncrRefCount(cmd);
	Tcl_EvalObjEx(interp, cmd, TCL_EVAL_GLOBAL);
	Tcl_DecrRefCount(cmd);
    }

    /*
     * If Tcl_EvalObjEx returns, trying to eval [exit], something unusual is
     * happening. Maybe interp has been deleted; maybe [exit] was redefined,
     * maybe we've blown up because of an exceeded limit. We still want to
     * cleanup and exit.
     */

    Tcl_Exit(exitCode);
}

#if !defined(_WIN32) || defined(UNICODE)

/*
 *---------------------------------------------------------------
 *
 * Tcl_SetMainLoop --
 *
 *	Sets an alternative main loop function.
 *
 * Results:
 *	None.
 *
 * Side effects:
 *	This function will be called before Tcl exits, allowing for the
 *	creation of an event loop.
 *
 *---------------------------------------------------------------
 */

void
Tcl_SetMainLoop(
    Tcl_MainLoopProc *proc)
{
    ThreadSpecificData *tsdPtr = TCL_TSD_INIT(&dataKey);

    tsdPtr->mainLoopProc = proc;
}

/*
 *---------------------------------------------------------------
 *
 * TclGetMainLoop --
 *
 *	Returns the current alternative main loop function.
 *
 * Results:
 *	Returns the previously defined main loop function, or NULL to indicate
 *	that no such function has been installed and standard tclsh behaviour
 *	(i.e., exit once the script is evaluated if not interactive) is
 *	requested..
 *
 * Side effects:
 *	None (other than possible creation of this file's TSD block).
 *
 *---------------------------------------------------------------
 */

Tcl_MainLoopProc *
TclGetMainLoop(void)
{
    ThreadSpecificData *tsdPtr = TCL_TSD_INIT(&dataKey);

    return tsdPtr->mainLoopProc;
}

/*
 *----------------------------------------------------------------------
 *
 * TclFullFinalizationRequested --
 *
 *	This function returns true when either -DPURIFY is specified, or the
 *	environment variable TCL_FINALIZE_ON_EXIT is set and not "0". This
 *	predicate is called at places affecting the exit sequence, so that the
 *	default behavior is a fast and deadlock-free exit, and the modified
 *	behavior is a more thorough finalization for debugging purposes (leak
 *	hunting etc).
 *
 * Results:
 *	A boolean.
 *
 *----------------------------------------------------------------------
 */

MODULE_SCOPE int
TclFullFinalizationRequested(void)
{
#ifdef PURIFY
    return 1;
#else
    const char *fin;
    Tcl_DString ds;
    int finalize = 0;

    fin = TclGetEnv("TCL_FINALIZE_ON_EXIT", &ds);
    finalize = ((fin != NULL) && strcmp(fin, "0"));
    if (fin != NULL) {
	Tcl_DStringFree(&ds);
    }
    return finalize;
#endif /* PURIFY */
}
#endif /* UNICODE */

/*
 *----------------------------------------------------------------------
 *
 * StdinProc --
 *
 *	This function is invoked by the event dispatcher whenever standard
 *	input becomes readable. It grabs the next line of input characters,
 *	adds them to a command being assembled, and executes the command if
 *	it's complete.
 *
 * Results:
 *	None.
 *
 * Side effects:
 *	Could be almost arbitrary, depending on the command that's typed.
 *
 *----------------------------------------------------------------------
 */

static void
StdinProc(
    ClientData clientData,	/* The state of interactive cmd line */
    TCL_UNUSED(int) /*mask*/)
{
<<<<<<< HEAD
    int code, length;
=======
    int code;
    int length;
>>>>>>> 0764ba7d
    InteractiveState *isPtr = (InteractiveState *)clientData;
    Tcl_Channel chan = isPtr->input;
    Tcl_Obj *commandPtr = isPtr->commandPtr;
    Tcl_Interp *interp = isPtr->interp;
    (void)mask;

    if (Tcl_IsShared(commandPtr)) {
	Tcl_DecrRefCount(commandPtr);
	commandPtr = Tcl_DuplicateObj(commandPtr);
	Tcl_IncrRefCount(commandPtr);
    }
    length = Tcl_GetsObj(chan, commandPtr);
    if (length < 0) {
	if (Tcl_InputBlocked(chan)) {
	    return;
	}
	if (isPtr->tty) {
	    /*
	     * Would be better to find a way to exit the mainLoop? Or perhaps
	     * evaluate [exit]? Leaving as is for now due to compatibility
	     * concerns.
	     */

	    Tcl_Exit(0);
	}
	Tcl_DeleteChannelHandler(chan, StdinProc, isPtr);
	return;
    }

    if (Tcl_IsShared(commandPtr)) {
	Tcl_DecrRefCount(commandPtr);
	commandPtr = Tcl_DuplicateObj(commandPtr);
	Tcl_IncrRefCount(commandPtr);
    }
    Tcl_AppendToObj(commandPtr, "\n", 1);
    if (!TclObjCommandComplete(commandPtr)) {
	isPtr->prompt = PROMPT_CONTINUE;
	goto prompt;
    }
    isPtr->prompt = PROMPT_START;
<<<<<<< HEAD
    TclGetStringFromObj(commandPtr, &length);
=======
    (void)Tcl_GetStringFromObj(commandPtr, &length);
>>>>>>> 0764ba7d
    Tcl_SetObjLength(commandPtr, --length);

    /*
     * Disable the stdin channel handler while evaluating the command;
     * otherwise if the command re-enters the event loop we might process
     * commands from stdin before the current command is finished. Among other
     * things, this will trash the text of the command being evaluated.
     */

    Tcl_CreateChannelHandler(chan, 0, StdinProc, isPtr);
    code = Tcl_RecordAndEvalObj(interp, commandPtr, TCL_EVAL_GLOBAL);
    isPtr->input = chan = Tcl_GetStdChannel(TCL_STDIN);
    Tcl_DecrRefCount(commandPtr);
    TclNewObj(commandPtr);
    isPtr->commandPtr = commandPtr;
    Tcl_IncrRefCount(commandPtr);
    if (chan != NULL) {
	Tcl_CreateChannelHandler(chan, TCL_READABLE, StdinProc, isPtr);
    }
    if (code != TCL_OK) {
	chan = Tcl_GetStdChannel(TCL_STDERR);

	if (chan != NULL) {
	    Tcl_WriteObj(chan, Tcl_GetObjResult(interp));
	    Tcl_WriteChars(chan, "\n", 1);
	}
    } else if (isPtr->tty) {
	Tcl_Obj *resultPtr = Tcl_GetObjResult(interp);
	chan = Tcl_GetStdChannel(TCL_STDOUT);

	Tcl_IncrRefCount(resultPtr);
<<<<<<< HEAD
	TclGetStringFromObj(resultPtr, &length);
=======
	(void)Tcl_GetStringFromObj(resultPtr, &length);
>>>>>>> 0764ba7d
	if ((length > 0) && (chan != NULL)) {
	    Tcl_WriteObj(chan, resultPtr);
	    Tcl_WriteChars(chan, "\n", 1);
	}
	Tcl_DecrRefCount(resultPtr);
    }

    /*
     * If a tty stdin is still around, output a prompt.
     */

  prompt:
    if (isPtr->tty && (isPtr->input != NULL)) {
	Prompt(interp, isPtr);
	isPtr->input = Tcl_GetStdChannel(TCL_STDIN);
    }
}

/*
 *----------------------------------------------------------------------
 *
 * Prompt --
 *
 *	Issue a prompt on standard output, or invoke a script to issue the
 *	prompt.
 *
 * Results:
 *	None.
 *
 * Side effects:
 *	A prompt gets output, and a Tcl script may be evaluated in interp.
 *
 *----------------------------------------------------------------------
 */

static void
Prompt(
    Tcl_Interp *interp,		/* Interpreter to use for prompting. */
    InteractiveState *isPtr)	/* InteractiveState. Filled with PROMPT_NONE
				 * after a prompt is printed. */
{
    Tcl_Obj *promptCmdPtr;
    int code;
    Tcl_Channel chan;

    if (isPtr->prompt == PROMPT_NONE) {
	return;
    }

    promptCmdPtr = Tcl_GetVar2Ex(interp,
	    (isPtr->prompt==PROMPT_CONTINUE ? "tcl_prompt2" : "tcl_prompt1"),
	    NULL, TCL_GLOBAL_ONLY);

    if (Tcl_InterpDeleted(interp)) {
	return;
    }
    if (promptCmdPtr == NULL) {
    defaultPrompt:
	if (isPtr->prompt == PROMPT_START) {
	    chan = Tcl_GetStdChannel(TCL_STDOUT);
	    if (chan != NULL) {
		Tcl_WriteChars(chan, DEFAULT_PRIMARY_PROMPT,
			strlen(DEFAULT_PRIMARY_PROMPT));
	    }
	}
    } else {
	code = Tcl_EvalObjEx(interp, promptCmdPtr, TCL_EVAL_GLOBAL);
	if (code != TCL_OK) {
	    Tcl_AddErrorInfo(interp,
		    "\n    (script that generates prompt)");
	    chan = Tcl_GetStdChannel(TCL_STDERR);
	    if (chan != NULL) {
		Tcl_WriteObj(chan, Tcl_GetObjResult(interp));
		Tcl_WriteChars(chan, "\n", 1);
	    }
	    goto defaultPrompt;
	}
    }

    chan = Tcl_GetStdChannel(TCL_STDOUT);
    if (chan != NULL) {
	Tcl_Flush(chan);
    }
    isPtr->prompt = PROMPT_NONE;
}

/*
 *----------------------------------------------------------------------
 *
 * FreeMainInterp --
 *
 *	Exit handler used to cleanup the main interpreter and ancillary
 *	startup script storage at exit.
 *
 *----------------------------------------------------------------------
 */

static void
FreeMainInterp(
    ClientData clientData)
{
    Tcl_Interp *interp = (Tcl_Interp *)clientData;

    /*if (TclInExit()) return;*/

    if (!Tcl_InterpDeleted(interp)) {
	Tcl_DeleteInterp(interp);
    }
    Tcl_SetStartupScript(NULL, NULL);
    Tcl_Release(interp);
}

/*
 * Local Variables:
 * mode: c
 * c-basic-offset: 4
 * fill-column: 78
 * End:
 */<|MERGE_RESOLUTION|>--- conflicted
+++ resolved
@@ -43,7 +43,7 @@
 #   define _tcscmp strcmp
 #endif
 
-static Tcl_Obj *
+static inline Tcl_Obj *
 NewNativeObj(
     TCHAR *string)
 {
@@ -521,11 +521,7 @@
 	     * error messages troubles deeper in, so lop it back off.
 	     */
 
-<<<<<<< HEAD
-	    TclGetStringFromObj(is.commandPtr, &length);
-=======
 	    (void)Tcl_GetStringFromObj(is.commandPtr, &length);
->>>>>>> 0764ba7d
 	    Tcl_SetObjLength(is.commandPtr, --length);
 	    code = Tcl_RecordAndEvalObj(interp, is.commandPtr,
 		    TCL_EVAL_GLOBAL);
@@ -542,11 +538,7 @@
 	    } else if (is.tty) {
 		resultPtr = Tcl_GetObjResult(interp);
 		Tcl_IncrRefCount(resultPtr);
-<<<<<<< HEAD
-		TclGetStringFromObj(resultPtr, &length);
-=======
 		(void)Tcl_GetStringFromObj(resultPtr, &length);
->>>>>>> 0764ba7d
 		chan = Tcl_GetStdChannel(TCL_STDOUT);
 		if ((length > 0) && chan) {
 		    Tcl_WriteObj(chan, resultPtr);
@@ -753,17 +745,12 @@
     ClientData clientData,	/* The state of interactive cmd line */
     TCL_UNUSED(int) /*mask*/)
 {
-<<<<<<< HEAD
-    int code, length;
-=======
     int code;
     int length;
->>>>>>> 0764ba7d
     InteractiveState *isPtr = (InteractiveState *)clientData;
     Tcl_Channel chan = isPtr->input;
     Tcl_Obj *commandPtr = isPtr->commandPtr;
     Tcl_Interp *interp = isPtr->interp;
-    (void)mask;
 
     if (Tcl_IsShared(commandPtr)) {
 	Tcl_DecrRefCount(commandPtr);
@@ -799,11 +786,7 @@
 	goto prompt;
     }
     isPtr->prompt = PROMPT_START;
-<<<<<<< HEAD
-    TclGetStringFromObj(commandPtr, &length);
-=======
     (void)Tcl_GetStringFromObj(commandPtr, &length);
->>>>>>> 0764ba7d
     Tcl_SetObjLength(commandPtr, --length);
 
     /*
@@ -835,11 +818,7 @@
 	chan = Tcl_GetStdChannel(TCL_STDOUT);
 
 	Tcl_IncrRefCount(resultPtr);
-<<<<<<< HEAD
-	TclGetStringFromObj(resultPtr, &length);
-=======
 	(void)Tcl_GetStringFromObj(resultPtr, &length);
->>>>>>> 0764ba7d
 	if ((length > 0) && (chan != NULL)) {
 	    Tcl_WriteObj(chan, resultPtr);
 	    Tcl_WriteChars(chan, "\n", 1);
