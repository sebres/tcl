--- conflicted
+++ resolved
@@ -639,24 +639,6 @@
 
     Tcl_Exit(exitCode);
 }
-<<<<<<< HEAD
-=======
-
-#if (TCL_MAJOR_VERSION == 8) && !defined(UNICODE)
-#undef Tcl_Main
-extern DLLEXPORT void
-Tcl_Main(
-    int argc,			/* Number of arguments. */
-    char **argv,		/* Array of argument strings. */
-    Tcl_AppInitProc *appInitProc)
-				/* Application-specific initialization
-				 * function to call after most initialization
-				 * but before starting to execute commands. */
-{
-    Tcl_MainEx(argc, argv, appInitProc, Tcl_CreateInterp());
-}
-#endif /* TCL_MAJOR_VERSION == 8 && !UNICODE */
->>>>>>> 8f5b1ff4
  
 #ifndef TCL_ASCII_MAIN
