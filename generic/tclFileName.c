--- conflicted
+++ resolved
@@ -416,22 +416,7 @@
 	     */
 
 	    if (path[0] == '/') {
-<<<<<<< HEAD
-		/*
-		 * Check for "//" prefix
-		 */
-		if (path[1] == '/') {
-		    path++;
-#ifdef __QNX__
-		    /*
-		     * Check for QNX //<node id> prefix
-		     */
-		    while (isdigit(UCHAR(path[1]))) {
-			path++;
-		    }
-=======
 		++path;
-#if defined(__CYGWIN__) || defined(__QNX__)
 		/*
 		 * Check for "//" network path prefix
 		 */
@@ -440,24 +425,10 @@
 		    while (*path && *path != '/') {
 			++path;
 		    }
-#if defined(__CYGWIN__)
-		    /* UNC paths need to be followed by a share name */
-		    if (*path++ && (*path && *path != '/')) {
-			++path;
-			while (*path && *path != '/') {
-			    ++path;
-			}
-		    } else {
-			path = origPath + 1;
-		    }
-#endif
-		}
->>>>>>> fc8c125b
-#endif
 		}
 		if (driveNameLengthPtr != NULL) {
 		    /*
-		     * We need this addition in case the QNX or "//" code was used.
+		     * We need this addition in case the "//" code was used.
 		     */
 
 		    *driveNameLengthPtr = (path - origPath);
@@ -674,34 +645,10 @@
      * Deal with the root directory as a special case.
      */
 
-<<<<<<< HEAD
-    p = path;
-    if (*p == '/') {
-	Tcl_Obj *rootElt = Tcl_NewStringObj("/", 1);
-	p++;
-	/*
-	 * Check for "//" prefix
-	 */
-	if (*p == '/') {
-	    Tcl_AppendToObj(rootElt, "/", 1);
-	    p++;
-#ifdef __QNX__ */
-	    /*
-	     * Check for QNX //<node id> prefix
-	     */
-
-	    while (isdigit(UCHAR(*p))) { /* INTL: digit */
-		    Tcl_AppendToObj(rootElt, p, 1);
-		    p++;
-	    }
-#endif
-	}
-=======
     TclNewObj(result);
     if (*path == '/') {
 	Tcl_Obj *rootElt;
 	++path;
-#if defined(__CYGWIN__) || defined(__QNX__)
 	/*
 	 * Check for "//" network path prefix
 	 */
@@ -710,21 +657,8 @@
 	    while (*path && *path != '/') {
 		++path;
 	    }
-#if defined(__CYGWIN__)
-	    /* UNC paths need to be followed by a share name */
-	    if (*path++ && (*path && *path != '/')) {
-		++path;
-		while (*path && *path != '/') {
-		    ++path;
-		}
-	    } else {
-		path = origPath + 1;
-	    }
-#endif
-	}
-#endif
+	}
 	rootElt = Tcl_NewStringObj(origPath, path - origPath);
->>>>>>> fc8c125b
 	Tcl_ListObjAppendElement(NULL, result, rootElt);
 	while (*path == '/') {
 	    ++path;
