/*
 * tclFileName.c --
 *
 *	This file contains routines for converting file names betwen native
 *	and network form.
 *
 * Copyright © 1995-1998 Sun Microsystems, Inc.
 * Copyright © 1998-1999 Scriptics Corporation.
 *
 * See the file "license.terms" for information on usage and redistribution of
 * this file, and for a DISCLAIMER OF ALL WARRANTIES.
 */

#include "tclInt.h"
#include "tclRegexp.h"
#include "tclFileSystem.h" /* For TclGetPathType() */

/*
 * The following variable is set in the TclPlatformInit call to one of:
 * TCL_PLATFORM_UNIX or TCL_PLATFORM_WINDOWS.
 */

TclPlatformType tclPlatform = TCL_PLATFORM_UNIX;

/*
 * Prototypes for local procedures defined in this file:
 */

static const char *	ExtractWinRoot(const char *path,
			    Tcl_DString *resultPtr, int offset,
			    Tcl_PathType *typePtr);
static int		SkipToChar(char **stringPtr, int match);
static Tcl_Obj *	SplitWinPath(const char *path);
static Tcl_Obj *	SplitUnixPath(const char *path);
static int		DoGlob(Tcl_Interp *interp, Tcl_Obj *resultPtr,
			    const char *separators, Tcl_Obj *pathPtr, int flags,
			    char *pattern, Tcl_GlobTypeData *types);
static int		TclGlob(Tcl_Interp *interp, char *pattern,
			    Tcl_Obj *pathPrefix, int globFlags,
			    Tcl_GlobTypeData *types);

/* Flag values used by TclGlob() */

<<<<<<< HEAD
#define TCL_GLOBMODE_JOIN	2
=======
#define TCL_GLOBMODE_NO_COMPLAIN	1
>>>>>>> ec29c1f0
#define TCL_GLOBMODE_DIR	4
#define TCL_GLOBMODE_TAILS	8

/*
 * When there is no support for getting the block size of a file in a stat()
 * call, use this as a guess. Allow it to be overridden in the platform-
 * specific files.
 */

#if (!defined(HAVE_STRUCT_STAT_ST_BLKSIZE) && !defined(GUESSED_BLOCK_SIZE))
#define GUESSED_BLOCK_SIZE	1024
#endif

/*
 *----------------------------------------------------------------------
 *
 * SetResultLength --
 *
 *	Resets the result DString for ExtractWinRoot to accommodate
 *	any NT extended path prefixes.
 *
 * Results:
 *	None.
 *
 * Side effects:
 *	May modify the Tcl_DString.
 *----------------------------------------------------------------------
 */

static void
SetResultLength(
    Tcl_DString *resultPtr,
    int offset,
    int extended)
{
    Tcl_DStringSetLength(resultPtr, offset);
    if (extended == 2) {
	TclDStringAppendLiteral(resultPtr, "//?/UNC/");
    } else if (extended == 1) {
	TclDStringAppendLiteral(resultPtr, "//?/");
    }
}

/*
 *----------------------------------------------------------------------
 *
 * ExtractWinRoot --
 *
 *	Matches the root portion of a Windows path and appends it to the
 *	specified Tcl_DString.
 *
 * Results:
 *	Returns the position in the path immediately after the root including
 *	any trailing slashes. Appends a cleaned up version of the root to the
 *	Tcl_DString at the specified offest.
 *
 * Side effects:
 *	Modifies the specified Tcl_DString.
 *
 *----------------------------------------------------------------------
 */

static const char *
ExtractWinRoot(
    const char *path,		/* Path to parse. */
    Tcl_DString *resultPtr,	/* Buffer to hold result. */
    int offset,			/* Offset in buffer where result should be
				 * stored. */
    Tcl_PathType *typePtr)	/* Where to store pathType result */
{
    int extended = 0;

    if (   (path[0] == '/' || path[0] == '\\')
	&& (path[1] == '/' || path[1] == '\\')
	&& (path[2] == '?')
	&& (path[3] == '/' || path[3] == '\\')) {
	extended = 1;
	path = path + 4;
	if (path[0] == 'U' && path[1] == 'N' && path[2] == 'C'
	    && (path[3] == '/' || path[3] == '\\')) {
	    extended = 2;
	    path = path + 4;
	}
    }

    if (path[0] == '/' || path[0] == '\\') {
	/*
	 * Might be a UNC or Vol-Relative path.
	 */

	const char *host, *share, *tail;
	int hlen, slen;

	if (path[1] != '/' && path[1] != '\\') {
	    SetResultLength(resultPtr, offset, extended);
	    *typePtr = TCL_PATH_VOLUME_RELATIVE;
	    TclDStringAppendLiteral(resultPtr, "/");
	    return &path[1];
	}
	host = &path[2];

	/*
	 * Skip separators.
	 */

	while (host[0] == '/' || host[0] == '\\') {
	    host++;
	}

	for (hlen = 0; host[hlen];hlen++) {
	    if (host[hlen] == '/' || host[hlen] == '\\') {
		break;
	    }
	}
	if (host[hlen] == 0 || host[hlen+1] == 0) {
	    /*
	     * The path given is simply of the form '/foo', '//foo',
	     * '/////foo' or the same with backslashes. If there is exactly
	     * one leading '/' the path is volume relative (see filename man
	     * page). If there are more than one, we are simply assuming they
	     * are superfluous and we trim them away. (An alternative
	     * interpretation would be that it is a host name, but we have
	     * been documented that that is not the case).
	     */

	    *typePtr = TCL_PATH_VOLUME_RELATIVE;
	    TclDStringAppendLiteral(resultPtr, "/");
	    return &path[2];
	}
	SetResultLength(resultPtr, offset, extended);
	share = &host[hlen];

	/*
	 * Skip separators.
	 */

	while (share[0] == '/' || share[0] == '\\') {
	    share++;
	}

	for (slen=0; share[slen]; slen++) {
	    if (share[slen] == '/' || share[slen] == '\\') {
		break;
	    }
	}
	TclDStringAppendLiteral(resultPtr, "//");
	Tcl_DStringAppend(resultPtr, host, hlen);
	TclDStringAppendLiteral(resultPtr, "/");
	Tcl_DStringAppend(resultPtr, share, slen);

	tail = &share[slen];

	/*
	 * Skip separators.
	 */

	while (tail[0] == '/' || tail[0] == '\\') {
	    tail++;
	}

	*typePtr = TCL_PATH_ABSOLUTE;
	return tail;
    } else if (*path && path[1] == ':') {
	/*
	 * Might be a drive separator.
	 */

	SetResultLength(resultPtr, offset, extended);

	if (path[2] != '/' && path[2] != '\\') {
	    *typePtr = TCL_PATH_VOLUME_RELATIVE;
	    Tcl_DStringAppend(resultPtr, path, 2);
	    return &path[2];
	} else {
	    const char *tail = &path[3];

	    /*
	     * Skip separators.
	     */

	    while (*tail && (tail[0] == '/' || tail[0] == '\\')) {
		tail++;
	    }

	    *typePtr = TCL_PATH_ABSOLUTE;
	    Tcl_DStringAppend(resultPtr, path, 2);
	    TclDStringAppendLiteral(resultPtr, "/");

	    return tail;
	}
    } else {
	int abs = 0;

	/*
	 * Check for Windows devices.
	 */

	if ((path[0] == 'c' || path[0] == 'C')
		&& (path[1] == 'o' || path[1] == 'O')) {
	    if ((path[2] == 'm' || path[2] == 'M')
		    && path[3] >= '1' && path[3] <= '9') {
		/*
		 * May have match for 'com[1-9]:?', which is a serial port.
		 */

		if (path[4] == '\0') {
		    abs = 4;
		} else if (path[4] == ':' && path[5] == '\0') {
		    abs = 5;
		}

	    } else if ((path[2] == 'n' || path[2] == 'N') && path[3] == '\0') {
		/*
		 * Have match for 'con'.
		 */

		abs = 3;
	    }

	} else if ((path[0] == 'l' || path[0] == 'L')
		&& (path[1] == 'p' || path[1] == 'P')
		&& (path[2] == 't' || path[2] == 'T')) {
	    if (path[3] >= '1' && path[3] <= '9') {
		/*
		 * May have match for 'lpt[1-9]:?'
		 */

		if (path[4] == '\0') {
		    abs = 4;
		} else if (path[4] == ':' && path[5] == '\0') {
		    abs = 5;
		}
	    }

	} else if ((path[0] == 'p' || path[0] == 'P')
		&& (path[1] == 'r' || path[1] == 'R')
		&& (path[2] == 'n' || path[2] == 'N')
		&& path[3] == '\0') {
	    /*
	     * Have match for 'prn'.
	     */
	    abs = 3;

	} else if ((path[0] == 'n' || path[0] == 'N')
		&& (path[1] == 'u' || path[1] == 'U')
		&& (path[2] == 'l' || path[2] == 'L')
		&& path[3] == '\0') {
	    /*
	     * Have match for 'nul'.
	     */

	    abs = 3;

	} else if ((path[0] == 'a' || path[0] == 'A')
		&& (path[1] == 'u' || path[1] == 'U')
		&& (path[2] == 'x' || path[2] == 'X')
		&& path[3] == '\0') {
	    /*
	     * Have match for 'aux'.
	     */

	    abs = 3;
	}

	if (abs != 0) {
	    *typePtr = TCL_PATH_ABSOLUTE;
	    SetResultLength(resultPtr, offset, extended);
	    Tcl_DStringAppend(resultPtr, path, abs);
	    return path + abs;
	}
    }

    /*
     * Anything else is treated as relative.
     */

    *typePtr = TCL_PATH_RELATIVE;
    return path;
}

/*
 *----------------------------------------------------------------------
 *
 * Tcl_GetPathType --
 *
 *	Determines whether a given path is relative to the current directory,
 *	relative to the current volume, or absolute.
 *
 *	The objectified Tcl_FSGetPathType should be used in preference to this
 *	function (as you can see below, this is just a wrapper around that
 *	other function).
 *
 * Results:
 *	Returns one of TCL_PATH_ABSOLUTE, TCL_PATH_RELATIVE, or
 *	TCL_PATH_VOLUME_RELATIVE.
 *
 * Side effects:
 *	None.
 *
 *----------------------------------------------------------------------
 */

Tcl_PathType
Tcl_GetPathType(
    const char *path)
{
    Tcl_PathType type;
    Tcl_Obj *tempObj = Tcl_NewStringObj(path,-1);

    Tcl_IncrRefCount(tempObj);
    type = Tcl_FSGetPathType(tempObj);
    Tcl_DecrRefCount(tempObj);
    return type;
}

/*
 *----------------------------------------------------------------------
 *
 * TclpGetNativePathType --
 *
 *	Determines whether a given path is relative to the current directory,
 *	relative to the current volume, or absolute, but ONLY FOR THE NATIVE
 *	FILESYSTEM. This function is called from tclIOUtil.c (but needs to be
 *	here due to its dependence on static variables/functions in this
 *	file). The exported function Tcl_FSGetPathType should be used by
 *	extensions.
 *
 * Results:
 *	Returns one of TCL_PATH_ABSOLUTE, TCL_PATH_RELATIVE, or
 *	TCL_PATH_VOLUME_RELATIVE.
 *
 * Side effects:
 *	None.
 *
 *----------------------------------------------------------------------
 */

Tcl_PathType
TclpGetNativePathType(
    Tcl_Obj *pathPtr,		/* Native path of interest */
    size_t *driveNameLengthPtr,	/* Returns length of drive, if non-NULL and
				 * path was absolute */
    Tcl_Obj **driveNameRef)
{
    Tcl_PathType type = TCL_PATH_ABSOLUTE;
    const char *path = TclGetString(pathPtr);

    switch (tclPlatform) {
    case TCL_PLATFORM_UNIX: {
        const char *origPath = path;

        /*
         * Paths that begin with / are absolute.
         */

        if (path[0] == '/') {
            ++path;
            /*
             * Check for "//" network path prefix
             */
            if ((*path == '/') && path[1] && (path[1] != '/')) {
                path += 2;
                while (*path && *path != '/') {
                    ++path;
                }
            }
            if (driveNameLengthPtr != NULL) {
                /*
                 * We need this addition in case the "//" code was used.
                 */

                *driveNameLengthPtr = (path - origPath);
            }
        } else {
            type = TCL_PATH_RELATIVE;
        }
        break;
    }
    case TCL_PLATFORM_WINDOWS: {
        Tcl_DString ds;
        const char *rootEnd;

        Tcl_DStringInit(&ds);
        rootEnd = ExtractWinRoot(path, &ds, 0, &type);
        if ((rootEnd != path) && (driveNameLengthPtr != NULL)) {
            *driveNameLengthPtr = rootEnd - path;
            if (driveNameRef != NULL) {
                *driveNameRef = TclDStringToObj(&ds);
                Tcl_IncrRefCount(*driveNameRef);
            }
        }
        Tcl_DStringFree(&ds);
        break;
    }
    }
    return type;
}

/*
 *---------------------------------------------------------------------------
 *
 * TclpNativeSplitPath --
 *
 *	This function takes the given Tcl_Obj, which should be a valid path,
 *	and returns a Tcl List object containing each segment of that path as
 *	an element.
 *
 *	Note this function currently calls the older Split(Plat)Path
 *	functions, which require more memory allocation than is desirable.
 *
 * Results:
 *	Returns list object with refCount of zero. If the passed in lenPtr is
 *	non-NULL, we use it to return the number of elements in the returned
 *	list.
 *
 * Side effects:
 *	None.
 *
 *---------------------------------------------------------------------------
 */

Tcl_Obj *
TclpNativeSplitPath(
    Tcl_Obj *pathPtr,		/* Path to split. */
    size_t *lenPtr)		/* int to store number of path elements. */
{
    Tcl_Obj *resultPtr = NULL;	/* Needed only to prevent gcc warnings. */

    /*
     * Perform platform specific splitting.
     */

    switch (tclPlatform) {
    case TCL_PLATFORM_UNIX:
	resultPtr = SplitUnixPath(TclGetString(pathPtr));
	break;

    case TCL_PLATFORM_WINDOWS:
	resultPtr = SplitWinPath(TclGetString(pathPtr));
	break;
    }

    /*
     * Compute the number of elements in the result.
     */

    if (lenPtr != NULL) {
	TclListObjLengthM(NULL, resultPtr, lenPtr);
    }
    return resultPtr;
}

/*
 *----------------------------------------------------------------------
 *
 * Tcl_SplitPath --
 *
 *	Split a path into a list of path components. The first element of the
 *	list will have the same path type as the original path.
 *
 * Results:
 *	Returns a standard Tcl result. The interpreter result contains a list
 *	of path components. *argvPtr will be filled in with the address of an
 *	array whose elements point to the elements of path, in order.
 *	*argcPtr will get filled in with the number of valid elements in the
 *	array. A single block of memory is dynamically allocated to hold both
 *	the argv array and a copy of the path elements. The caller must
 *	eventually free this memory by calling Tcl_Free() on *argvPtr. Note:
 *	*argvPtr and *argcPtr are only modified if the procedure returns
 *	normally.
 *
 * Side effects:
 *	Allocates memory.
 *
 *----------------------------------------------------------------------
 */

#undef Tcl_SplitPath
void
Tcl_SplitPath(
    const char *path,		/* Pointer to string containing a path. */
    size_t *argcPtr,		/* Pointer to location to fill in with the
				 * number of elements in the path. */
    const char ***argvPtr)	/* Pointer to place to store pointer to array
				 * of pointers to path elements. */
{
    Tcl_Obj *resultPtr = NULL;	/* Needed only to prevent gcc warnings. */
    Tcl_Obj *tmpPtr, *eltPtr;
    size_t i, size, len;
    char *p;
    const char *str;

    /*
     * Perform the splitting, using objectified, vfs-aware code.
     */

    tmpPtr = Tcl_NewStringObj(path, -1);
    Tcl_IncrRefCount(tmpPtr);
    resultPtr = Tcl_FSSplitPath(tmpPtr, argcPtr);
    Tcl_IncrRefCount(resultPtr);
    Tcl_DecrRefCount(tmpPtr);

    /*
     * Calculate space required for the result.
     */

    size = 1;
    for (i = 0; i < *argcPtr; i++) {
	Tcl_ListObjIndex(NULL, resultPtr, i, &eltPtr);
	(void)Tcl_GetStringFromObj(eltPtr, &len);
	size += len + 1;
    }

    /*
     * Allocate a buffer large enough to hold the contents of all of the list
     * plus the argv pointers and the terminating NULL pointer.
     */

    *argvPtr = (const char **)Tcl_Alloc(
	    ((((*argcPtr) + 1) * sizeof(char *)) + size));

    /*
     * Position p after the last argv pointer and copy the contents of the
     * list in, piece by piece.
     */

    p = (char *) &(*argvPtr)[(*argcPtr) + 1];
    for (i = 0; i < *argcPtr; i++) {
	Tcl_ListObjIndex(NULL, resultPtr, i, &eltPtr);
	str = Tcl_GetStringFromObj(eltPtr, &len);
	memcpy(p, str, len + 1);
	p += len+1;
    }

    /*
     * Now set up the argv pointers.
     */

    p = (char *) &(*argvPtr)[(*argcPtr) + 1];

    for (i = 0; i < *argcPtr; i++) {
	(*argvPtr)[i] = p;
	for (; *(p++)!='\0'; );
    }
    (*argvPtr)[i] = NULL;

    /*
     * Free the result ptr given to us by Tcl_FSSplitPath
     */

    Tcl_DecrRefCount(resultPtr);
}

/*
 *----------------------------------------------------------------------
 *
 * SplitUnixPath --
 *
 *	This routine is used by Tcl_(FS)SplitPath to handle splitting Unix
 *	paths.
 *
 * Results:
 *	Returns a newly allocated Tcl list object.
 *
 * Side effects:
 *	None.
 *
 *----------------------------------------------------------------------
 */

static Tcl_Obj *
SplitUnixPath(
    const char *path)		/* Pointer to string containing a path. */
{
    size_t length;
    const char *origPath = path, *elementStart;
    Tcl_Obj *result;

    /*
     * Deal with the root directory as a special case.
     */

    TclNewObj(result);
    if (*path == '/') {
	Tcl_Obj *rootElt;
	++path;
	/*
	 * Check for "//" network path prefix
	 */
	if ((*path == '/') && path[1] && (path[1] != '/')) {
	    path += 2;
	    while (*path && *path != '/') {
		++path;
	    }
	}
	rootElt = Tcl_NewStringObj(origPath, path - origPath);
	Tcl_ListObjAppendElement(NULL, result, rootElt);
	while (*path == '/') {
	    ++path;
	}
    }

    /*
     * Split on slashes.
     */

    for (;;) {
	elementStart = path;
	while ((*path != '\0') && (*path != '/')) {
	    path++;
	}
	length = path - elementStart;
	if (length > 0) {
	    Tcl_Obj *nextElt;
            nextElt = Tcl_NewStringObj(elementStart, length);
            Tcl_ListObjAppendElement(NULL, result, nextElt);
	}
	if (*path++ == '\0') {
	    break;
	}
    }
    return result;
}

/*
 *----------------------------------------------------------------------
 *
 * SplitWinPath --
 *
 *	This routine is used by Tcl_(FS)SplitPath to handle splitting Windows
 *	paths.
 *
 * Results:
 *	Returns a newly allocated Tcl list object.
 *
 * Side effects:
 *	None.
 *
 *----------------------------------------------------------------------
 */

static Tcl_Obj *
SplitWinPath(
    const char *path)		/* Pointer to string containing a path. */
{
    size_t length;
    const char *p, *elementStart;
    Tcl_PathType type = TCL_PATH_ABSOLUTE;
    Tcl_DString buf;
    Tcl_Obj *result;
    Tcl_DStringInit(&buf);

    TclNewObj(result);
    p = ExtractWinRoot(path, &buf, 0, &type);

    /*
     * Terminate the root portion, if we matched something.
     */

    if (p != path) {
	Tcl_ListObjAppendElement(NULL, result, TclDStringToObj(&buf));
    }
    Tcl_DStringFree(&buf);

    /*
     * Split on slashes.
     */

    do {
	elementStart = p;
	while ((*p != '\0') && (*p != '/') && (*p != '\\')) {
	    p++;
	}
	length = p - elementStart;
	if (length > 0) {
	    Tcl_Obj *nextElt;
	    if ((elementStart != path) &&
		    isalpha(UCHAR(elementStart[0])) &&
		    (elementStart[1] == ':')) {
		TclNewLiteralStringObj(nextElt, "./");
		Tcl_AppendToObj(nextElt, elementStart, length);
	    } else {
		nextElt = Tcl_NewStringObj(elementStart, length);
	    }
	    Tcl_ListObjAppendElement(NULL, result, nextElt);
	}
    } while (*p++ != '\0');

    return result;
}

/*
 *---------------------------------------------------------------------------
 *
 * Tcl_FSJoinToPath --
 *
 *	This function takes the given object, which should usually be a valid
 *	path or NULL, and joins onto it the array of paths segments given.
 *
 *	The objects in the array given will temporarily have their refCount
 *	increased by one, and then decreased by one when this function exits
 *	(which means if they had zero refCount when we were called, they will
 *	be freed).
 *
 * Results:
 *	Returns object owned by the caller (which should increment its
 *	refCount) - typically an object with refCount of zero.
 *
 * Side effects:
 *	None.
 *
 *---------------------------------------------------------------------------
 */

Tcl_Obj *
Tcl_FSJoinToPath(
    Tcl_Obj *pathPtr,		/* Valid path or NULL. */
    size_t objc,			/* Number of array elements to join */
    Tcl_Obj *const objv[])	/* Path elements to join. */
{
    if (pathPtr == NULL) {
	return TclJoinPath(objc, objv, 0);
    }
    if (objc == 0) {
	return TclJoinPath(1, &pathPtr, 0);
    }
    if (objc == 1) {
	Tcl_Obj *pair[2];

	pair[0] = pathPtr;
	pair[1] = objv[0];
	return TclJoinPath(2, pair, 0);
    } else {
	size_t elemc = objc + 1;
	Tcl_Obj *ret, **elemv = (Tcl_Obj**)Tcl_Alloc(elemc*sizeof(Tcl_Obj *));

	elemv[0] = pathPtr;
	memcpy(elemv+1, objv, objc*sizeof(Tcl_Obj *));
	ret = TclJoinPath(elemc, elemv, 0);
	Tcl_Free(elemv);
	return ret;
    }
}

/*
 *---------------------------------------------------------------------------
 *
 * TclpNativeJoinPath --
 *
 *	'prefix' is absolute, 'joining' is relative to prefix.
 *
 * Results:
 *	modifies prefix
 *
 * Side effects:
 *	None.
 *
 *---------------------------------------------------------------------------
 */

void
TclpNativeJoinPath(
    Tcl_Obj *prefix,
    const char *joining)
{
    int needsSep;
    size_t length;
    char *dest;
    const char *p;
    const char *start;

    start = Tcl_GetStringFromObj(prefix, &length);

    /*
     * Remove the ./ from drive-letter prefixed
     * elements on Windows, unless it is the first component.
     */

    p = joining;

    if (length != 0) {
	if ((p[0] == '.') && (p[1] == '/') &&
	    (tclPlatform==TCL_PLATFORM_WINDOWS) && isalpha(UCHAR(p[2]))
	    && (p[3] == ':')) {
	    p += 2;
	}
    }
    if (*p == '\0') {
	return;
    }

    switch (tclPlatform) {
    case TCL_PLATFORM_UNIX:
	/*
	 * Append a separator if needed.
	 */

	if (length > 0 && (start[length-1] != '/')) {
	    Tcl_AppendToObj(prefix, "/", 1);
	    (void)Tcl_GetStringFromObj(prefix, &length);
	}
	needsSep = 0;

	/*
	 * Append the element, eliminating duplicate and trailing slashes.
	 */

	Tcl_SetObjLength(prefix, length + (int) strlen(p));

	dest = TclGetString(prefix) + length;
	for (; *p != '\0'; p++) {
	    if (*p == '/') {
		while (p[1] == '/') {
		    p++;
		}
		if (p[1] != '\0' && needsSep) {
		    *dest++ = '/';
		}
	    } else {
		*dest++ = *p;
		needsSep = 1;
	    }
	}
	length = dest - TclGetString(prefix);
	Tcl_SetObjLength(prefix, length);
	break;

    case TCL_PLATFORM_WINDOWS:
	/*
	 * Check to see if we need to append a separator.
	 */

	if ((length > 0) &&
		(start[length-1] != '/') && (start[length-1] != ':')) {
	    Tcl_AppendToObj(prefix, "/", 1);
	    (void)Tcl_GetStringFromObj(prefix, &length);
	}
	needsSep = 0;

	/*
	 * Append the element, eliminating duplicate and trailing slashes.
	 */

	Tcl_SetObjLength(prefix, length + (int) strlen(p));
	dest = TclGetString(prefix) + length;
	for (; *p != '\0'; p++) {
	    if ((*p == '/') || (*p == '\\')) {
		while ((p[1] == '/') || (p[1] == '\\')) {
		    p++;
		}
		if ((p[1] != '\0') && needsSep) {
		    *dest++ = '/';
		}
	    } else {
		*dest++ = *p;
		needsSep = 1;
	    }
	}
	length = dest - TclGetString(prefix);
	Tcl_SetObjLength(prefix, length);
	break;
    }
    return;
}

/*
 *----------------------------------------------------------------------
 *
 * Tcl_JoinPath --
 *
 *	Combine a list of paths in a platform specific manner. The function
 *	'Tcl_FSJoinPath' should be used in preference where possible.
 *
 * Results:
 *	Appends the joined path to the end of the specified Tcl_DString
 *	returning a pointer to the resulting string. Note that the
 *	Tcl_DString must already be initialized.
 *
 * Side effects:
 *	Modifies the Tcl_DString.
 *
 *----------------------------------------------------------------------
 */

char *
Tcl_JoinPath(
    size_t argc,
    const char *const *argv,
    Tcl_DString *resultPtr)	/* Pointer to previously initialized DString */
{
    size_t i, len;
    Tcl_Obj *listObj;
    Tcl_Obj *resultObj;
    const char *resultStr;

    /*
     * Build the list of paths.
     */

    TclNewObj(listObj);
    for (i = 0; i < argc; i++) {
	Tcl_ListObjAppendElement(NULL, listObj,
		Tcl_NewStringObj(argv[i], -1));
    }

    /*
     * Ask the objectified code to join the paths.
     */

    Tcl_IncrRefCount(listObj);
    resultObj = Tcl_FSJoinPath(listObj, argc);
    Tcl_IncrRefCount(resultObj);
    Tcl_DecrRefCount(listObj);

    /*
     * Store the result.
     */

    resultStr = Tcl_GetStringFromObj(resultObj, &len);
    Tcl_DStringAppend(resultPtr, resultStr, len);
    Tcl_DecrRefCount(resultObj);

    /*
     * Return a pointer to the result.
     */

    return Tcl_DStringValue(resultPtr);
}

/*
 *---------------------------------------------------------------------------
 *
 * Tcl_TranslateFileName --
 *
 *	Converts a file name into a form usable by the native system
 *	interfaces.
 *
 * Results:
 *	The return value is a pointer to a string containing the name.
 *      This may either be the name pointer passed in or space allocated in
 *      bufferPtr. In all cases, if the return value is not NULL, the caller
 *	must call Tcl_DStringFree() to free the space. If there was an
 *	error in processing the name, then an error message is left in the
 *	interp's result (if interp was not NULL) and the return value is NULL.
 *
 * Side effects:
 *	None.
 *
 *----------------------------------------------------------------------
 */

char *
Tcl_TranslateFileName(
    Tcl_Interp *interp,		/* Interpreter in which to store error message
				 * (if necessary). */
    const char *name,		/* File name, which may begin with "~" (to
				 * indicate current user's home directory) or
				 * "~<user>" (to indicate any user's home
				 * directory). */
    Tcl_DString *bufferPtr)	/* Uninitialized or free DString filled with
				 * name. */
{
    Tcl_Obj *path = Tcl_NewStringObj(name, -1);
    Tcl_Obj *transPtr;

    Tcl_IncrRefCount(path);
    transPtr = Tcl_FSGetTranslatedPath(interp, path);
    if (transPtr == NULL) {
	Tcl_DecrRefCount(path);
	return NULL;
    }

    Tcl_DStringInit(bufferPtr);
    TclDStringAppendObj(bufferPtr, transPtr);
    Tcl_DecrRefCount(path);
    Tcl_DecrRefCount(transPtr);

    /*
     * Convert forward slashes to backslashes in Windows paths because some
     * system interfaces don't accept forward slashes.
     */

    if (tclPlatform == TCL_PLATFORM_WINDOWS) {
	char *p;
	for (p = Tcl_DStringValue(bufferPtr); *p != '\0'; p++) {
	    if (*p == '/') {
		*p = '\\';
	    }
	}
    }

    return Tcl_DStringValue(bufferPtr);
}

/*
 *----------------------------------------------------------------------
 *
 * TclGetExtension --
 *
 *	This function returns a pointer to the beginning of the extension part
 *	of a file name.
 *
 * Results:
 *	Returns a pointer into name which indicates where the extension
 *	starts. If there is no extension, returns NULL.
 *
 * Side effects:
 *	None.
 *
 *----------------------------------------------------------------------
 */

const char *
TclGetExtension(
    const char *name)		/* File name to parse. */
{
    const char *p, *lastSep;

    /*
     * First find the last directory separator.
     */

    lastSep = NULL;		/* Needed only to prevent gcc warnings. */
    switch (tclPlatform) {
    case TCL_PLATFORM_UNIX:
	lastSep = strrchr(name, '/');
	break;

    case TCL_PLATFORM_WINDOWS:
	lastSep = NULL;
	for (p = name; *p != '\0'; p++) {
	    if (strchr("/\\:", *p) != NULL) {
		lastSep = p;
	    }
	}
	break;
    }
    p = strrchr(name, '.');
    if ((p != NULL) && (lastSep != NULL) && (lastSep > p)) {
	p = NULL;
    }

    /*
     * In earlier versions, we used to back up to the first period in a series
     * so that "foo..o" would be split into "foo" and "..o". This is a
     * confusing and usually incorrect behavior, so now we split at the last
     * period in the name.
     */

    return p;
}

/*
 *----------------------------------------------------------------------
 *
 * Tcl_GlobObjCmd --
 *
 *	This procedure is invoked to process the "glob" Tcl command. See the
 *	user documentation for details on what it does.
 *
 * Results:
 *	A standard Tcl result.
 *
 * Side effects:
 *	See the user documentation.
 *
 *----------------------------------------------------------------------
 */

int
Tcl_GlobObjCmd(
    TCL_UNUSED(void *),
    Tcl_Interp *interp,		/* Current interpreter. */
    int objc,			/* Number of arguments. */
    Tcl_Obj *const objv[])	/* Argument objects. */
{
    int i, globFlags, join, dir, result;
    size_t length;
    char *string;
    const char *separators;
    Tcl_Obj *typePtr, *look;
    Tcl_Obj *pathOrDir = NULL;
    Tcl_DString prefix;
    static const char *const options[] = {
	"-directory", "-join", "-nocomplain", "-path", "-tails",
	"-types", "--", NULL
    };
    enum globOptionsEnum {
	GLOB_DIR, GLOB_JOIN, GLOB_NOCOMPLAIN, GLOB_PATH, GLOB_TAILS,
	GLOB_TYPE, GLOB_LAST
    } index;
    enum pathDirOptions {PATH_NONE = -1 , PATH_GENERAL = 0, PATH_DIR = 1};
    Tcl_GlobTypeData *globTypes = NULL;

    globFlags = 0;
    join = 0;
    dir = PATH_NONE;
    typePtr = NULL;
    for (i = 1; i < objc; i++) {
<<<<<<< HEAD
	if (Tcl_GetIndexFromObjStruct(interp, objv[i], options,
		sizeof(char *), "option", 0, &index) != TCL_OK) {
=======
	if (Tcl_GetIndexFromObj(interp, objv[i], options,
		"option", 0, &index) != TCL_OK) {
>>>>>>> ec29c1f0
	    string = TclGetString(objv[i]);
	    if (string[0] == '-') {
		/*
		 * It looks like the command contains an option so signal an
		 * error.
		 */

		return TCL_ERROR;
	    } else {
		/*
		 * This clearly isn't an option; assume it's the first glob
		 * pattern. We must clear the error.
		 */

		Tcl_ResetResult(interp);
		break;
	    }
	}

	switch (index) {
	case GLOB_NOCOMPLAIN:			/* -nocomplain */
	    /*
	     * Do nothing; This is normal operations in Tcl 9.
	     * Keep accepting as a no-op option to accommodate old scripts.
	     */
	    break;
	case GLOB_DIR:				/* -dir */
	    if (i == (objc-1)) {
		Tcl_SetObjResult(interp, Tcl_NewStringObj(
			"missing argument to \"-directory\"", -1));
		Tcl_SetErrorCode(interp, "TCL", "ARGUMENT", "MISSING", NULL);
		return TCL_ERROR;
	    }
	    if (dir != PATH_NONE) {
		Tcl_SetObjResult(interp, Tcl_NewStringObj(
			dir == PATH_DIR
			    ? "\"-directory\" may only be used once"
			    : "\"-directory\" cannot be used with \"-path\"",
			-1));
		Tcl_SetErrorCode(interp, "TCL", "OPERATION", "GLOB",
			"BADOPTIONCOMBINATION", NULL);
		return TCL_ERROR;
	    }
	    dir = PATH_DIR;
	    globFlags |= TCL_GLOBMODE_DIR;
	    pathOrDir = objv[i+1];
	    i++;
	    break;
	case GLOB_JOIN:				/* -join */
	    join = 1;
	    break;
	case GLOB_TAILS:				/* -tails */
	    globFlags |= TCL_GLOBMODE_TAILS;
	    break;
	case GLOB_PATH:				/* -path */
	    if (i == (objc-1)) {
		Tcl_SetObjResult(interp, Tcl_NewStringObj(
			"missing argument to \"-path\"", -1));
		Tcl_SetErrorCode(interp, "TCL", "ARGUMENT", "MISSING", NULL);
		return TCL_ERROR;
	    }
	    if (dir != PATH_NONE) {
		Tcl_SetObjResult(interp, Tcl_NewStringObj(
			dir == PATH_GENERAL
			    ? "\"-path\" may only be used once"
			    : "\"-path\" cannot be used with \"-dictionary\"",
			-1));
		Tcl_SetErrorCode(interp, "TCL", "OPERATION", "GLOB",
			"BADOPTIONCOMBINATION", NULL);
		return TCL_ERROR;
	    }
	    dir = PATH_GENERAL;
	    pathOrDir = objv[i+1];
	    i++;
	    break;
	case GLOB_TYPE:				/* -types */
	    if (i == (objc-1)) {
		Tcl_SetObjResult(interp, Tcl_NewStringObj(
			"missing argument to \"-types\"", -1));
		Tcl_SetErrorCode(interp, "TCL", "ARGUMENT", "MISSING", NULL);
		return TCL_ERROR;
	    }
	    typePtr = objv[i+1];
	    if (TclListObjLengthM(interp, typePtr, &length) != TCL_OK) {
		return TCL_ERROR;
	    }
	    i++;
	    break;
	case GLOB_LAST:				/* -- */
	    i++;
	    goto endOfForLoop;
	}
    }

  endOfForLoop:
    if ((globFlags & TCL_GLOBMODE_TAILS) && (pathOrDir == NULL)) {
	Tcl_SetObjResult(interp, Tcl_NewStringObj(
		"\"-tails\" must be used with either "
		"\"-directory\" or \"-path\"", -1));
	Tcl_SetErrorCode(interp, "TCL", "OPERATION", "GLOB",
		"BADOPTIONCOMBINATION", NULL);
	return TCL_ERROR;
    }

    separators = NULL;
    switch (tclPlatform) {
    case TCL_PLATFORM_UNIX:
	separators = "/";
	break;
    case TCL_PLATFORM_WINDOWS:
	separators = "/\\:";
	break;
    }

    if (dir == PATH_GENERAL) {
	size_t pathlength;
	const char *last;
	const char *first = Tcl_GetStringFromObj(pathOrDir,&pathlength);

	/*
	 * Find the last path separator in the path
	 */

	last = first + pathlength;
	for (; last != first; last--) {
	    if (strchr(separators, *(last-1)) != NULL) {
		break;
	    }
	}

	if (last == first + pathlength) {
	    /*
	     * It's really a directory.
	     */

	    dir = PATH_DIR;

	} else {
	    Tcl_DString pref;
	    char *search, *find;
	    Tcl_DStringInit(&pref);
	    if (last == first) {
		/*
		 * The whole thing is a prefix. This means we must remove any
		 * 'tails' flag too, since it is irrelevant now (the same
		 * effect will happen without it), but in particular its use
		 * in TclGlob requires a non-NULL pathOrDir.
		 */

		Tcl_DStringAppend(&pref, first, -1);
		globFlags &= ~TCL_GLOBMODE_TAILS;
		pathOrDir = NULL;
	    } else {
		/*
		 * Have to split off the end.
		 */

		Tcl_DStringAppend(&pref, last, first+pathlength-last);
		pathOrDir = Tcl_NewStringObj(first, last-first-1);

		/*
		 * We must ensure that we haven't cut off too much, and turned
		 * a valid path like '/' or 'C:/' into an incorrect path like
		 * '' or 'C:'. The way we do this is to add a separator if
		 * there are none presently in the prefix.
		 */

		if (strpbrk(TclGetString(pathOrDir), "\\/") == NULL) {
		    Tcl_AppendToObj(pathOrDir, last-1, 1);
		}
	    }

	    /*
	     * Need to quote 'prefix'.
	     */

	    Tcl_DStringInit(&prefix);
	    search = Tcl_DStringValue(&pref);
	    while ((find = (strpbrk(search, "\\[]*?{}"))) != NULL) {
		Tcl_DStringAppend(&prefix, search, find-search);
		TclDStringAppendLiteral(&prefix, "\\");
		Tcl_DStringAppend(&prefix, find, 1);
		search = find+1;
		if (*search == '\0') {
		    break;
		}
	    }
	    if (*search != '\0') {
		Tcl_DStringAppend(&prefix, search, -1);
	    }
	    Tcl_DStringFree(&pref);
	}
    }

    if (pathOrDir != NULL) {
	Tcl_IncrRefCount(pathOrDir);
    }

    if (typePtr != NULL) {
	/*
	 * The rest of the possible type arguments (except 'd') are platform
	 * specific. We don't complain when they are used on an incompatible
	 * platform.
	 */

	TclListObjLengthM(interp, typePtr, &length);
	if (length == 0) {
	    goto skipTypes;
	}
	globTypes = (Tcl_GlobTypeData *)TclStackAlloc(interp, sizeof(Tcl_GlobTypeData));
	globTypes->type = 0;
	globTypes->perm = 0;
	globTypes->macType = NULL;
	globTypes->macCreator = NULL;

	while (length-- > 0) {
	    size_t len;
	    const char *str;

	    Tcl_ListObjIndex(interp, typePtr, length, &look);
	    str = Tcl_GetStringFromObj(look, &len);
	    if (strcmp("readonly", str) == 0) {
		globTypes->perm |= TCL_GLOB_PERM_RONLY;
	    } else if (strcmp("hidden", str) == 0) {
		globTypes->perm |= TCL_GLOB_PERM_HIDDEN;
	    } else if (len == 1) {
		switch (str[0]) {
		case 'r':
		    globTypes->perm |= TCL_GLOB_PERM_R;
		    break;
		case 'w':
		    globTypes->perm |= TCL_GLOB_PERM_W;
		    break;
		case 'x':
		    globTypes->perm |= TCL_GLOB_PERM_X;
		    break;
		case 'b':
		    globTypes->type |= TCL_GLOB_TYPE_BLOCK;
		    break;
		case 'c':
		    globTypes->type |= TCL_GLOB_TYPE_CHAR;
		    break;
		case 'd':
		    globTypes->type |= TCL_GLOB_TYPE_DIR;
		    break;
		case 'p':
		    globTypes->type |= TCL_GLOB_TYPE_PIPE;
		    break;
		case 'f':
		    globTypes->type |= TCL_GLOB_TYPE_FILE;
		    break;
		case 'l':
		    globTypes->type |= TCL_GLOB_TYPE_LINK;
		    break;
		case 's':
		    globTypes->type |= TCL_GLOB_TYPE_SOCK;
		    break;
		default:
		    goto badTypesArg;
		}

	    } else if (len == 4) {
		/*
		 * This is assumed to be a MacOS file type.
		 */

		if (globTypes->macType != NULL) {
		    goto badMacTypesArg;
		}
		globTypes->macType = look;
		Tcl_IncrRefCount(look);

	    } else {
		Tcl_Obj *item;
		size_t llen;

		if ((TclListObjLengthM(NULL, look, &llen) == TCL_OK)
			&& (llen == 3)) {
		    Tcl_ListObjIndex(interp, look, 0, &item);
		    if (!strcmp("macintosh", TclGetString(item))) {
			Tcl_ListObjIndex(interp, look, 1, &item);
			if (!strcmp("type", TclGetString(item))) {
			    Tcl_ListObjIndex(interp, look, 2, &item);
			    if (globTypes->macType != NULL) {
				goto badMacTypesArg;
			    }
			    globTypes->macType = item;
			    Tcl_IncrRefCount(item);
			    continue;
			} else if (!strcmp("creator", TclGetString(item))) {
			    Tcl_ListObjIndex(interp, look, 2, &item);
			    if (globTypes->macCreator != NULL) {
				goto badMacTypesArg;
			    }
			    globTypes->macCreator = item;
			    Tcl_IncrRefCount(item);
			    continue;
			}
		    }
		}

		/*
		 * Error cases. We reset the 'join' flag to zero, since we
		 * haven't yet made use of it.
		 */

	    badTypesArg:
		Tcl_SetObjResult(interp, Tcl_ObjPrintf(
			"bad argument to \"-types\": %s",
			TclGetString(look)));
		Tcl_SetErrorCode(interp, "TCL", "ARGUMENT", "BAD", NULL);
		result = TCL_ERROR;
		join = 0;
		goto endOfGlob;

	    badMacTypesArg:
		Tcl_SetObjResult(interp, Tcl_NewStringObj(
			"only one MacOS type or creator argument"
			" to \"-types\" allowed", -1));
		result = TCL_ERROR;
		Tcl_SetErrorCode(interp, "TCL", "ARGUMENT", "BAD", NULL);
		join = 0;
		goto endOfGlob;
	    }
	}
    }

  skipTypes:
    /*
     * Now we perform the actual glob below. This may involve joining together
     * the pattern arguments, dealing with particular file types etc. We use a
     * 'goto' to ensure we free any memory allocated along the way.
     */

    objc -= i;
    objv += i;
    result = TCL_OK;

    if (join) {
	if (dir != PATH_GENERAL) {
	    Tcl_DStringInit(&prefix);
	}
	for (i = 0; i < objc; i++) {
	    TclDStringAppendObj(&prefix, objv[i]);
	    if (i != objc -1) {
		Tcl_DStringAppend(&prefix, separators, 1);
	    }
	}
	if (TclGlob(interp, Tcl_DStringValue(&prefix), pathOrDir, globFlags,
		globTypes) != TCL_OK) {
	    result = TCL_ERROR;
	    goto endOfGlob;
	}
    } else if (dir == PATH_GENERAL) {
	Tcl_DString str;

	Tcl_DStringInit(&str);
	for (i = 0; i < objc; i++) {
	    Tcl_DStringSetLength(&str, 0);
	    if (dir == PATH_GENERAL) {
		TclDStringAppendDString(&str, &prefix);
	    }
	    TclDStringAppendObj(&str, objv[i]);
	    if (TclGlob(interp, Tcl_DStringValue(&str), pathOrDir, globFlags,
		    globTypes) != TCL_OK) {
		result = TCL_ERROR;
		Tcl_DStringFree(&str);
		goto endOfGlob;
	    }
	}
	Tcl_DStringFree(&str);
    } else {
	for (i = 0; i < objc; i++) {
	    string = TclGetString(objv[i]);
	    if (TclGlob(interp, string, pathOrDir, globFlags,
		    globTypes) != TCL_OK) {
		result = TCL_ERROR;
		goto endOfGlob;
	    }
	}
    }

  endOfGlob:
    if (join || (dir == PATH_GENERAL)) {
	Tcl_DStringFree(&prefix);
    }
    if (pathOrDir != NULL) {
	Tcl_DecrRefCount(pathOrDir);
    }
    if (globTypes != NULL) {
	if (globTypes->macType != NULL) {
	    Tcl_DecrRefCount(globTypes->macType);
	}
	if (globTypes->macCreator != NULL) {
	    Tcl_DecrRefCount(globTypes->macCreator);
	}
	TclStackFree(interp, globTypes);
    }
    return result;
}

/*
 *----------------------------------------------------------------------
 *
 * TclGlob --
 *
 *	Sets the separator string based on the platform	and calls DoGlob.
 *
 *	The interpreter's result, on entry to this function, must be a valid
 *	Tcl list (e.g. it could be empty), since we will lappend any new
 *	results to that list. If it is not a valid list, this function will
 *	fail to do anything very meaningful.
 *
 *	Note that if globFlags contains 'TCL_GLOBMODE_TAILS' then pathPrefix
 *	cannot be NULL (it is only allowed with -dir or -path).
 *
 * Results:
 *	The return value is a standard Tcl result indicating whether an error
 *	occurred in globbing. After a normal return the result in interp (set
 *	by DoGlob) holds all of the file names given by the pattern and
 *	pathPrefix arguments. After an error the result in interp will hold
 *	an error message.
 *
 * Side effects:
 *	The 'pattern' is written to.
 *
 *----------------------------------------------------------------------
 */

static int
TclGlob(
    Tcl_Interp *interp,		/* Interpreter for returning error message or
				 * appending list of matching file names. */
    char *pattern,		/* Glob pattern to match. Must not refer to a
				 * static string. */
    Tcl_Obj *pathPrefix,	/* Path prefix to glob pattern, if non-null,
				 * which is considered literally. */
    int globFlags,		/* Stores or'ed combination of flags */
    Tcl_GlobTypeData *types)	/* Struct containing acceptable types. May be
				 * NULL. */
{
    const char *separators;
    char *tail;
    int result;
    Tcl_Obj *filenamesObj, *savedResultObj;

    separators = NULL;
    switch (tclPlatform) {
    case TCL_PLATFORM_UNIX:
	separators = "/";
	break;
    case TCL_PLATFORM_WINDOWS:
	separators = "/\\:";
	break;
    }

    if (pathPrefix != NULL) {
	Tcl_IncrRefCount(pathPrefix);
    }
    tail = pattern;

    /*
     * Handling empty path prefixes with glob patterns like 'C:' or
     * 'c:////////' is a pain on Windows if we leave it too late, since these
     * aren't really patterns at all! We therefore check the head of the
     * pattern now for such cases, if we don't have an unquoted prefix yet.
     *
     * Similarly on Unix with '/' at the head of the pattern -- it just
     * indicates the root volume, so we treat it as such.
     */

    if (tclPlatform == TCL_PLATFORM_WINDOWS) {
	if (pathPrefix == NULL && tail[0] != '\0' && tail[1] == ':') {
	    char *p = tail + 1;
	    pathPrefix = Tcl_NewStringObj(tail, 1);
	    while (*p != '\0') {
		char c = p[1];
		if (*p == '\\') {
		    if (strchr(separators, c) != NULL) {
			if (c == '\\') {
			    c = '/';
			}
			Tcl_AppendToObj(pathPrefix, &c, 1);
			p++;
		    } else {
			break;
		    }
		} else if (strchr(separators, *p) != NULL) {
		    Tcl_AppendToObj(pathPrefix, p, 1);
		} else {
		    break;
		}
		p++;
	    }
	    tail = p;
	    Tcl_IncrRefCount(pathPrefix);
	} else if (pathPrefix == NULL && (tail[0] == '/'
		|| (tail[0] == '\\' && tail[1] == '\\'))) {
	    size_t driveNameLen;
	    Tcl_Obj *driveName;
	    Tcl_Obj *temp = Tcl_NewStringObj(tail, -1);
	    Tcl_IncrRefCount(temp);

	    switch (TclGetPathType(temp, NULL, &driveNameLen, &driveName)) {
	    case TCL_PATH_VOLUME_RELATIVE: {
		/*
		 * Volume relative path which is equivalent to a path in the
		 * root of the cwd's volume. We will actually return
		 * non-volume-relative paths here. i.e. 'glob /foo*' will
		 * return 'C:/foobar'. This is much the same as globbing for a
		 * path with '\\' will return one with '/' on Windows.
		 */

		Tcl_Obj *cwd = Tcl_FSGetCwd(interp);

		if (cwd == NULL) {
		    Tcl_DecrRefCount(temp);
		    return TCL_ERROR;
		}
		pathPrefix = Tcl_NewStringObj(TclGetString(cwd), 3);
		Tcl_DecrRefCount(cwd);
		if (tail[0] == '/') {
		    tail++;
		} else {
		    tail += 2;
		}
		Tcl_IncrRefCount(pathPrefix);
		break;
	    }
	    case TCL_PATH_ABSOLUTE:
		/*
		 * Absolute, possibly network path //Machine/Share. Use that
		 * as the path prefix (it already has a refCount).
		 */

		pathPrefix = driveName;
		tail += driveNameLen;
		break;
	    case TCL_PATH_RELATIVE:
		/* Do nothing */
		break;
	    }
	    Tcl_DecrRefCount(temp);
	}

	/*
	 * ':' no longer needed as a separator. It is only relevant to the
	 * beginning of the path.
	 */

	separators = "/\\";

    } else if (tclPlatform == TCL_PLATFORM_UNIX) {
	if (pathPrefix == NULL && tail[0] == '/' && tail[1] != '/') {
	    pathPrefix = Tcl_NewStringObj(tail, 1);
	    tail++;
	    Tcl_IncrRefCount(pathPrefix);
	}
    }

    /*
     * Finally if we still haven't managed to generate a path prefix, check if
     * the path starts with a current volume.
     */

    if (pathPrefix == NULL) {
	size_t driveNameLen;
	Tcl_Obj *driveName;
	if (TclFSNonnativePathType(tail, strlen(tail), NULL,
		&driveNameLen, &driveName) == TCL_PATH_ABSOLUTE) {
	    pathPrefix = driveName;
	    tail += driveNameLen;
	}
    }

    /*
     * To process a [glob] invocation, this function may be called multiple
     * times. Each time, the previously discovered filenames are in the
     * interpreter result. We stash that away here so the result is free for
     * error messsages.
     */

    savedResultObj = Tcl_GetObjResult(interp);
    Tcl_IncrRefCount(savedResultObj);
    Tcl_ResetResult(interp);
    TclNewObj(filenamesObj);
    Tcl_IncrRefCount(filenamesObj);

    /*
     * Now we do the actual globbing, adding filenames as we go to buffer in
     * filenamesObj
     */

    if (*tail == '\0' && pathPrefix != NULL) {
	/*
	 * An empty pattern. This means 'pathPrefix' is actually a full path
	 * of a file/directory we want to simply check for existence and type.
	 */

	if (types == NULL) {
	    /*
	     * We just want to check for existence. In this case we make it
	     * easy on Tcl_FSMatchInDirectory and its sub-implementations by
	     * not bothering them (even though they should support this
	     * situation) and we just use the simple existence check with
	     * Tcl_FSAccess.
	     */

	    if (Tcl_FSAccess(pathPrefix, F_OK) == 0) {
		Tcl_ListObjAppendElement(interp, filenamesObj, pathPrefix);
	    }
	    result = TCL_OK;
	} else {
	    /*
	     * We want to check for the correct type. Tcl_FSMatchInDirectory
	     * is documented to do this for us, if we give it a NULL pattern.
	     */

	    result = Tcl_FSMatchInDirectory(interp, filenamesObj, pathPrefix,
		    NULL, types);
	}
    } else {
	result = DoGlob(interp, filenamesObj, separators, pathPrefix,
		globFlags & TCL_GLOBMODE_DIR, tail, types);
    }

    /*
     * Check for errors...
     */

    if (result != TCL_OK) {
	TclDecrRefCount(filenamesObj);
	TclDecrRefCount(savedResultObj);
	if (pathPrefix != NULL) {
	    Tcl_DecrRefCount(pathPrefix);
	}
	return result;
    }

    /*
     * If we only want the tails, we must strip off the prefix now. It may
     * seem more efficient to pass the tails flag down into DoGlob,
     * Tcl_FSMatchInDirectory, but those functions are continually adjusting
     * the prefix as the various pieces of the pattern are assimilated, so
     * that would add a lot of complexity to the code. This way is a little
     * slower (when the -tails flag is given), but much simpler to code.
     *
     * We do it by rewriting the result list in-place.
     */

    if (globFlags & TCL_GLOBMODE_TAILS) {
	size_t objc, i;
	Tcl_Obj **objv;
	size_t prefixLen;
	const char *pre;

	/*
	 * If this length has never been set, set it here.
	 */

	if (pathPrefix == NULL) {
	    Tcl_Panic("Called TclGlob with TCL_GLOBMODE_TAILS and pathPrefix==NULL");
	}

	pre = Tcl_GetStringFromObj(pathPrefix, &prefixLen);
	if (prefixLen > 0
		&& (strchr(separators, pre[prefixLen-1]) == NULL)) {
	    /*
	     * If we're on Windows and the prefix is a volume relative one
	     * like 'C:', then there won't be a path separator in between, so
	     * no need to skip it here.
	     */

	    if ((tclPlatform != TCL_PLATFORM_WINDOWS) || (prefixLen != 2)
		    || (pre[1] != ':')) {
		prefixLen++;
	    }
	}

	TclListObjGetElementsM(NULL, filenamesObj, &objc, &objv);
	for (i = 0; i< objc; i++) {
	    size_t len;
	    const char *oldStr = Tcl_GetStringFromObj(objv[i], &len);
	    Tcl_Obj *elem;

	    if (len == prefixLen) {
		if ((pattern[0] == '\0')
			|| (strchr(separators, pattern[0]) == NULL)) {
		    TclNewLiteralStringObj(elem, ".");
		} else {
		    TclNewLiteralStringObj(elem, "/");
		}
	    } else {
		elem = Tcl_NewStringObj(oldStr+prefixLen, len-prefixLen);
	    }
	    Tcl_ListObjReplace(interp, filenamesObj, i, 1, 1, &elem);
	}
    }

    /*
     * Now we have a list of discovered filenames in filenamesObj and a list
     * of previously discovered (saved earlier from the interpreter result) in
     * savedResultObj. Merge them and put them back in the interpreter result.
     */

    if (Tcl_IsShared(savedResultObj)) {
	TclDecrRefCount(savedResultObj);
	savedResultObj = Tcl_DuplicateObj(savedResultObj);
	Tcl_IncrRefCount(savedResultObj);
    }
    if (Tcl_ListObjAppendList(interp, savedResultObj, filenamesObj) != TCL_OK){
	result = TCL_ERROR;
    } else {
	Tcl_SetObjResult(interp, savedResultObj);
    }
    TclDecrRefCount(savedResultObj);
    TclDecrRefCount(filenamesObj);
    if (pathPrefix != NULL) {
	Tcl_DecrRefCount(pathPrefix);
    }

    return result;
}

/*
 *----------------------------------------------------------------------
 *
 * SkipToChar --
 *
 *	This function traverses a glob pattern looking for the next unquoted
 *	occurrence of the specified character at the same braces nesting level.
 *
 * Results:
 *	Updates stringPtr to point to the matching character, or to the end of
 *	the string if nothing matched. The return value is 1 if a match was
 *	found at the top level, otherwise it is 0.
 *
 * Side effects:
 *	None.
 *
 *----------------------------------------------------------------------
 */

static int
SkipToChar(
    char **stringPtr,		/* Pointer string to check. */
    int match)			/* Character to find. */
{
    int quoted, level;
    char *p;

    quoted = 0;
    level = 0;

    for (p = *stringPtr; *p != '\0'; p++) {
	if (quoted) {
	    quoted = 0;
	    continue;
	}
	if ((level == 0) && (*p == match)) {
	    *stringPtr = p;
	    return 1;
	}
	if (*p == '{') {
	    level++;
	} else if (*p == '}') {
	    level--;
	} else if (*p == '\\') {
	    quoted = 1;
	}
    }
    *stringPtr = p;
    return 0;
}

/*
 *----------------------------------------------------------------------
 *
 * DoGlob --
 *
 *	This recursive procedure forms the heart of the globbing code. It
 *	performs a depth-first traversal of the tree given by the path name to
 *	be globbed and the pattern. The directory and remainder are assumed to
 *	be native format paths. The prefix contained in 'pathPtr' is either a
 *	directory or path from which to start the search (or NULL). If pathPtr
 *	is NULL, then the pattern must not start with an absolute path
 *	specification (that case should be handled by moving the absolute path
 *	prefix into pathPtr before calling DoGlob).
 *
 * Results:
 *	The return value is a standard Tcl result indicating whether an error
 *	occurred in globbing. After a normal return the result in interp will
 *	be set to hold all of the file names given by the dir and remaining
 *	arguments. After an error the result in interp will hold an error
 *	message.
 *
 * Side effects:
 *	None.
 *
 *----------------------------------------------------------------------
 */

static int
DoGlob(
    Tcl_Interp *interp,		/* Interpreter to use for error reporting
				 * (e.g. unmatched brace). */
    Tcl_Obj *matchesObj,	/* Unshared list object in which to place all
				 * resulting filenames. Caller allocates and
				 * deallocates; DoGlob must not touch the
				 * refCount of this object. */
    const char *separators,	/* String containing separator characters that
				 * should be used to identify globbing
				 * boundaries. */
    Tcl_Obj *pathPtr,		/* Completely expanded prefix. */
    int flags,			/* If non-zero then pathPtr is a directory */
    char *pattern,		/* The pattern to match against. Must not be a
				 * pointer to a static string. */
    Tcl_GlobTypeData *types)	/* List object containing list of acceptable
				 * types. May be NULL. */
{
    int baseLength, quoted, count;
    int result = TCL_OK;
    char *name, *p, *openBrace, *closeBrace, *firstSpecialChar;
    Tcl_Obj *joinedPtr;

    /*
     * Consume any leading directory separators, leaving pattern pointing just
     * past the last initial separator.
     */

    count = 0;
    name = pattern;
    for (; *pattern != '\0'; pattern++) {
	if (*pattern == '\\') {
	    /*
	     * If the first character is escaped, either we have a directory
	     * separator, or we have any other character. In the latter case
	     * the rest is a pattern, and we must break from the loop. This
	     * is particularly important on Windows where '\' is both the
	     * escaping character and a directory separator.
	     */

	    if (strchr(separators, pattern[1]) != NULL) {
		pattern++;
	    } else {
		break;
	    }
	} else if (strchr(separators, *pattern) == NULL) {
	    break;
	}
	count++;
    }

    /*
     * Look for the first matching pair of braces or the first directory
     * separator that is not inside a pair of braces.
     */

    openBrace = closeBrace = NULL;
    quoted = 0;
    for (p = pattern; *p != '\0'; p++) {
	if (quoted) {
	    quoted = 0;

	} else if (*p == '\\') {
	    quoted = 1;
	    if (strchr(separators, p[1]) != NULL) {
		/*
		 * Quoted directory separator.
		 */
		break;
	    }

	} else if (strchr(separators, *p) != NULL) {
	    /*
	     * Unquoted directory separator.
	     */
	    break;

	} else if (*p == '{') {
	    openBrace = p;
	    p++;
	    if (SkipToChar(&p, '}')) {
		/*
		 * Balanced braces.
		 */

		closeBrace = p;
		break;
	    }
	    Tcl_SetObjResult(interp, Tcl_NewStringObj(
		    "unmatched open-brace in file name", -1));
	    Tcl_SetErrorCode(interp, "TCL", "OPERATION", "GLOB", "BALANCE",
		    NULL);
	    return TCL_ERROR;

	} else if (*p == '}') {
	    Tcl_SetObjResult(interp, Tcl_NewStringObj(
		    "unmatched close-brace in file name", -1));
	    Tcl_SetErrorCode(interp, "TCL", "OPERATION", "GLOB", "BALANCE",
		    NULL);
	    return TCL_ERROR;
	}
    }

    /*
     * Substitute the alternate patterns from the braces and recurse.
     */

    if (openBrace != NULL) {
	char *element;
	Tcl_DString newName;

	Tcl_DStringInit(&newName);

	/*
	 * For each element within in the outermost pair of braces, append the
	 * element and the remainder to the fixed portion before the first
	 * brace and recursively call DoGlob.
	 */

	Tcl_DStringAppend(&newName, pattern, openBrace-pattern);
	baseLength = Tcl_DStringLength(&newName);
	*closeBrace = '\0';
	for (p = openBrace; p != closeBrace; ) {
	    p++;
	    element = p;
	    SkipToChar(&p, ',');
	    Tcl_DStringSetLength(&newName, baseLength);
	    Tcl_DStringAppend(&newName, element, p-element);
	    Tcl_DStringAppend(&newName, closeBrace+1, -1);
	    result = DoGlob(interp, matchesObj, separators, pathPtr, flags,
		    Tcl_DStringValue(&newName), types);
	    if (result != TCL_OK) {
		break;
	    }
	}
	*closeBrace = '}';
	Tcl_DStringFree(&newName);
	return result;
    }

    /*
     * At this point, there are no more brace substitutions to perform on this
     * path component. The variable p is pointing at a quoted or unquoted
     * directory separator or the end of the string. So we need to check for
     * special globbing characters in the current pattern. We avoid modifying
     * pattern if p is pointing at the end of the string.
     *
     * If we find any globbing characters, then we must call
     * Tcl_FSMatchInDirectory. If we're at the end of the string, then that's
     * all we need to do. If we're not at the end of the string, then we must
     * recurse, so we do that below.
     *
     * Alternatively, if there are no globbing characters then again there are
     * two cases. If we're at the end of the string, we just need to check for
     * the given path's existence and type. If we're not at the end of the
     * string, we recurse.
     */

    if (*p != '\0') {
	char savedChar = *p;

	/*
	 * Note that we are modifying the string in place. This won't work if
	 * the string is a static.
	 */

	*p = '\0';
	firstSpecialChar = strpbrk(pattern, "*[]?\\");
	*p = savedChar;
    } else {
	firstSpecialChar = strpbrk(pattern, "*[]?\\");
    }

    if (firstSpecialChar != NULL) {
	/*
	 * Look for matching files in the given directory. The implementation
	 * of this function is filesystem specific. For each file that
	 * matches, it will add the match onto the resultPtr given.
	 */

	static Tcl_GlobTypeData dirOnly = {
	    TCL_GLOB_TYPE_DIR, 0, NULL, NULL
	};
	char save = *p;
	Tcl_Obj *subdirsPtr;

	if (*p == '\0') {
	    return Tcl_FSMatchInDirectory(interp, matchesObj, pathPtr,
		    pattern, types);
	}

	/*
	 * We do the recursion ourselves. This makes implementing
	 * Tcl_FSMatchInDirectory for each filesystem much easier.
	 */

	*p = '\0';
	TclNewObj(subdirsPtr);
	Tcl_IncrRefCount(subdirsPtr);
	result = Tcl_FSMatchInDirectory(interp, subdirsPtr, pathPtr,
		pattern, &dirOnly);
	*p = save;
	if (result == TCL_OK) {
	    size_t i, subdirc, repair = TCL_INDEX_NONE;
	    Tcl_Obj **subdirv;

	    result = TclListObjGetElementsM(interp, subdirsPtr,
		    &subdirc, &subdirv);
	    for (i=0; result==TCL_OK && i<subdirc; i++) {
		Tcl_Obj *copy = NULL;

		result = DoGlob(interp, matchesObj, separators, subdirv[i],
			1, p+1, types);
		if (copy) {
		    size_t end;

		    Tcl_DecrRefCount(subdirv[i]);
		    subdirv[i] = copy;
		    TclListObjLengthM(NULL, matchesObj, &end);
		    while (repair + 1 <= end) {
			const char *bytes;
			size_t numBytes;
			Tcl_Obj *fixme, *newObj;

			Tcl_ListObjIndex(NULL, matchesObj, repair, &fixme);
			bytes = Tcl_GetStringFromObj(fixme, &numBytes);
			newObj = Tcl_NewStringObj(bytes+2, numBytes-2);
			Tcl_ListObjReplace(NULL, matchesObj, repair, 1,
				1, &newObj);
			repair++;
		    }
		    repair = TCL_INDEX_NONE;
		}
	    }
	}
	TclDecrRefCount(subdirsPtr);
	return result;
    }

    /*
     * We reach here with no pattern char in current section
     */

    if (*p == '\0') {
	size_t length;
	Tcl_DString append;

	/*
	 * This is the code path reached by a command like 'glob foo'.
	 *
	 * There are no more wildcards in the pattern and no more unprocessed
	 * characters in the pattern, so now we can construct the path, and
	 * pass it to Tcl_FSMatchInDirectory with an empty pattern to verify
	 * the existence of the file and check it is of the correct type (if a
	 * 'types' flag it given -- if no such flag was given, we could just
	 * use 'Tcl_FSLStat', but for simplicity we keep to a common
	 * approach).
	 */

	Tcl_DStringInit(&append);
	Tcl_DStringAppend(&append, pattern, p-pattern);

	if (pathPtr != NULL) {
	    (void) Tcl_GetStringFromObj(pathPtr, &length);
	} else {
	    length = 0;
	}

	switch (tclPlatform) {
	case TCL_PLATFORM_WINDOWS:
	    if (length == 0 && (Tcl_DStringLength(&append) == 0)) {
		if (((*name == '\\') && (name[1] == '/' ||
			name[1] == '\\')) || (*name == '/')) {
		    TclDStringAppendLiteral(&append, "/");
		} else {
		    TclDStringAppendLiteral(&append, ".");
		}
	    }

	    break;

	case TCL_PLATFORM_UNIX:
	    if (length == 0 && (Tcl_DStringLength(&append) == 0)) {
		if ((*name == '\\' && name[1] == '/') || (*name == '/')) {
		    TclDStringAppendLiteral(&append, "/");
		} else {
		    TclDStringAppendLiteral(&append, ".");
		}
	    }
	    break;
	}

	/*
	 * Common for all platforms.
	 */

	if (pathPtr == NULL) {
	    joinedPtr = TclDStringToObj(&append);
	} else if (flags) {
	    joinedPtr = TclNewFSPathObj(pathPtr, Tcl_DStringValue(&append),
		    Tcl_DStringLength(&append));
	} else {
	    joinedPtr = Tcl_DuplicateObj(pathPtr);
	    if (strchr(separators, Tcl_DStringValue(&append)[0]) == NULL) {
		/*
		 * The current prefix must end in a separator.
		 */

		size_t len;
		const char *joined = Tcl_GetStringFromObj(joinedPtr,&len);

		if ((len > 0) && (strchr(separators, joined[len-1]) == NULL)) {
		    Tcl_AppendToObj(joinedPtr, "/", 1);
		}
	    }
	    Tcl_AppendToObj(joinedPtr, Tcl_DStringValue(&append),
		    Tcl_DStringLength(&append));
	}
	Tcl_IncrRefCount(joinedPtr);
	Tcl_DStringFree(&append);
	result = Tcl_FSMatchInDirectory(interp, matchesObj, joinedPtr, NULL,
		types);
	Tcl_DecrRefCount(joinedPtr);
	return result;
    }

    /*
     * If it's not the end of the string, we must recurse
     */

    if (pathPtr == NULL) {
	joinedPtr = Tcl_NewStringObj(pattern, p-pattern);
    } else if (flags) {
	joinedPtr = TclNewFSPathObj(pathPtr, pattern, p-pattern);
    } else {
	joinedPtr = Tcl_DuplicateObj(pathPtr);
	if (strchr(separators, pattern[0]) == NULL) {
	    /*
	     * The current prefix must end in a separator, unless this is a
	     * volume-relative path. In particular globbing in Windows shares,
	     * when not using -dir or -path, e.g. 'glob [file join
	     * //machine/share/subdir *]' requires adding a separator here.
	     * This behaviour is not currently tested for in the test suite.
	     */

	    size_t len;
	    const char *joined = Tcl_GetStringFromObj(joinedPtr,&len);

	    if ((len > 0) && (strchr(separators, joined[len-1]) == NULL)) {
		if (Tcl_FSGetPathType(pathPtr) != TCL_PATH_VOLUME_RELATIVE) {
		    Tcl_AppendToObj(joinedPtr, "/", 1);
		}
	    }
	}
	Tcl_AppendToObj(joinedPtr, pattern, p-pattern);
    }

    Tcl_IncrRefCount(joinedPtr);
    result = DoGlob(interp, matchesObj, separators, joinedPtr, 1, p, types);
    Tcl_DecrRefCount(joinedPtr);

    return result;
}

/*
 *---------------------------------------------------------------------------
 *
 * Tcl_AllocStatBuf --
 *
 *	This procedure allocates a Tcl_StatBuf on the heap. It exists so that
 *	extensions may be used unchanged on systems where largefile support is
 *	optional.
 *
 * Results:
 *	A pointer to a Tcl_StatBuf which may be deallocated by being passed to
 *	Tcl_Free().
 *
 * Side effects:
 *	None.
 *
 *---------------------------------------------------------------------------
 */

Tcl_StatBuf *
Tcl_AllocStatBuf(void)
{
    return (Tcl_StatBuf *)Tcl_Alloc(sizeof(Tcl_StatBuf));
}

/*
 *---------------------------------------------------------------------------
 *
 * Access functions for Tcl_StatBuf --
 *
 *	These functions provide portable read-only access to the portable
 *	fields of the Tcl_StatBuf structure (really a 'struct stat', 'struct
 *	stat64' or something else related). [TIP #316]
 *
 * Results:
 *	The value from the field being retrieved.
 *
 * Side effects:
 *	None.
 *
 *---------------------------------------------------------------------------
 */

unsigned
Tcl_GetFSDeviceFromStat(
    const Tcl_StatBuf *statPtr)
{
    return statPtr->st_dev;
}

unsigned
Tcl_GetFSInodeFromStat(
    const Tcl_StatBuf *statPtr)
{
    return statPtr->st_ino;
}

unsigned
Tcl_GetModeFromStat(
    const Tcl_StatBuf *statPtr)
{
    return statPtr->st_mode;
}

int
Tcl_GetLinkCountFromStat(
    const Tcl_StatBuf *statPtr)
{
    return (int)statPtr->st_nlink;
}

int
Tcl_GetUserIdFromStat(
    const Tcl_StatBuf *statPtr)
{
    return (int) statPtr->st_uid;
}

int
Tcl_GetGroupIdFromStat(
    const Tcl_StatBuf *statPtr)
{
    return (int) statPtr->st_gid;
}

int
Tcl_GetDeviceTypeFromStat(
    const Tcl_StatBuf *statPtr)
{
    return (int) statPtr->st_rdev;
}

long long
Tcl_GetAccessTimeFromStat(
    const Tcl_StatBuf *statPtr)
{
    return (long long) statPtr->st_atime;
}

long long
Tcl_GetModificationTimeFromStat(
    const Tcl_StatBuf *statPtr)
{
    return (long long) statPtr->st_mtime;
}

long long
Tcl_GetChangeTimeFromStat(
    const Tcl_StatBuf *statPtr)
{
    return (long long) statPtr->st_ctime;
}

unsigned long long
Tcl_GetSizeFromStat(
    const Tcl_StatBuf *statPtr)
{
    return (unsigned long long) statPtr->st_size;
}

unsigned long long
Tcl_GetBlocksFromStat(
    const Tcl_StatBuf *statPtr)
{
#ifdef HAVE_STRUCT_STAT_ST_BLOCKS
    return (unsigned long long) statPtr->st_blocks;
#else
    unsigned blksize = Tcl_GetBlockSizeFromStat(statPtr);

    return ((unsigned long long) statPtr->st_size + blksize - 1) / blksize;
#endif
}

#ifdef HAVE_STRUCT_STAT_ST_BLKSIZE
unsigned
Tcl_GetBlockSizeFromStat(
    const Tcl_StatBuf *statPtr)
{
    return statPtr->st_blksize;
}
#else
unsigned
Tcl_GetBlockSizeFromStat(
    TCL_UNUSED(const Tcl_StatBuf *))
{
    /*
     * Not a great guess, but will do...
     */

    return GUESSED_BLOCK_SIZE;
}
#endif

/*
 * Local Variables:
 * mode: c
 * c-basic-offset: 4
 * fill-column: 78
 * End:
 */<|MERGE_RESOLUTION|>--- conflicted
+++ resolved
@@ -41,11 +41,8 @@
 
 /* Flag values used by TclGlob() */
 
-<<<<<<< HEAD
+#define TCL_GLOBMODE_NO_COMPLAIN	1
 #define TCL_GLOBMODE_JOIN	2
-=======
-#define TCL_GLOBMODE_NO_COMPLAIN	1
->>>>>>> ec29c1f0
 #define TCL_GLOBMODE_DIR	4
 #define TCL_GLOBMODE_TAILS	8
 
@@ -1159,13 +1156,8 @@
     dir = PATH_NONE;
     typePtr = NULL;
     for (i = 1; i < objc; i++) {
-<<<<<<< HEAD
 	if (Tcl_GetIndexFromObjStruct(interp, objv[i], options,
 		sizeof(char *), "option", 0, &index) != TCL_OK) {
-=======
-	if (Tcl_GetIndexFromObj(interp, objv[i], options,
-		"option", 0, &index) != TCL_OK) {
->>>>>>> ec29c1f0
 	    string = TclGetString(objv[i]);
 	    if (string[0] == '-') {
 		/*
