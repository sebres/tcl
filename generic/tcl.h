/*
 * tcl.h --
 *
 *	This header file describes the externally-visible facilities of the
 *	Tcl interpreter.
 *
 * Copyright (c) 1987-1994 The Regents of the University of California.
 * Copyright (c) 1993-1996 Lucent Technologies.
 * Copyright (c) 1994-1998 Sun Microsystems, Inc.
 * Copyright (c) 1998-2000 by Scriptics Corporation.
 * Copyright (c) 2002 by Kevin B. Kenny.  All rights reserved.
 *
 * See the file "license.terms" for information on usage and redistribution of
 * this file, and for a DISCLAIMER OF ALL WARRANTIES.
 */

#ifndef _TCL
#define _TCL

/*
 * For C++ compilers, use extern "C"
 */

#ifdef __cplusplus
extern "C" {
#endif

/*
 * The following defines are used to indicate the various release levels.
 */

#define TCL_ALPHA_RELEASE	0
#define TCL_BETA_RELEASE	1
#define TCL_FINAL_RELEASE	2

/*
 * When version numbers change here, must also go into the following files and
 * update the version numbers:
 *
 * library/init.tcl	(1 LOC patch)
 * unix/configure.ac	(2 LOC Major, 2 LOC minor, 1 LOC patch)
 * win/configure.ac	(as above)
 * win/tcl.m4		(not patchlevel)
 * README		(sections 0 and 2, with and without separator)
 * macosx/Tcl-Common.xcconfig (not patchlevel) 1 LOC
 * win/README		(not patchlevel) (sections 0 and 2)
 * unix/tcl.spec	(1 LOC patch)
 */

#define TCL_MAJOR_VERSION   9
#define TCL_MINOR_VERSION   0
#define TCL_RELEASE_LEVEL   TCL_ALPHA_RELEASE
#define TCL_RELEASE_SERIAL  2

#define TCL_VERSION	    "9.0"
#define TCL_PATCH_LEVEL	    "9.0a2"

/*
 * A special definition used to allow this header file to be included from
 * windows resource files so that they can obtain version information.
 * RC_INVOKED is defined by default by the windows RC tool.
 *
 * Resource compilers don't like all the C stuff, like typedefs and function
 * declarations, that occur below, so block them out.
 */

#ifndef RC_INVOKED

/*
 * Special macro to define mutexes.
 */

#define TCL_DECLARE_MUTEX(name) static Tcl_Mutex name;

/*
 * Tcl's public routine Tcl_FSSeek() uses the values SEEK_SET, SEEK_CUR, and
 * SEEK_END, all #define'd by stdio.h .
 *
 * Also, many extensions need stdio.h, and they've grown accustomed to tcl.h
 * providing it for them rather than #include-ing it themselves as they
 * should, so also for their sake, we keep the #include to be consistent with
 * prior Tcl releases.
 */

#include <stdio.h>

#if defined(__GNUC__) && (__GNUC__ > 2)
#   if defined(_WIN32) && defined(__USE_MINGW_ANSI_STDIO) && __USE_MINGW_ANSI_STDIO
#	define TCL_FORMAT_PRINTF(a,b) __attribute__ ((__format__ (__MINGW_PRINTF_FORMAT, a, b)))
#   else
#	define TCL_FORMAT_PRINTF(a,b) __attribute__ ((__format__ (__printf__, a, b)))
#   endif
#   define TCL_NORETURN __attribute__ ((noreturn))
#   define TCL_NOINLINE __attribute__ ((noinline))
#   define TCL_NORETURN1 __attribute__ ((noreturn))
#else
#   define TCL_FORMAT_PRINTF(a,b)
#   if defined(_MSC_VER) && (_MSC_VER >= 1310)
#	define TCL_NORETURN _declspec(noreturn)
#	define TCL_NOINLINE __declspec(noinline)
#   else
#	define TCL_NORETURN /* nothing */
#	define TCL_NOINLINE /* nothing */
#   endif
#   define TCL_NORETURN1 /* nothing */
#endif

/*
 * Allow a part of Tcl's API to be explicitly marked as deprecated.
 *
 * Used to make TIP 330/336 generate moans even if people use the
 * compatibility macros. Change your code, guys! We won't support you forever.
 */

#if defined(__GNUC__) && ((__GNUC__ >= 4) || ((__GNUC__ == 3) && (__GNUC_MINOR__ >= 1)))
#   if (__GNUC__ > 4) || ((__GNUC__ == 4) && (__GNUC_MINOR__ >= 5))
#	define TCL_DEPRECATED_API(msg)	__attribute__ ((__deprecated__ (msg)))
#   else
#	define TCL_DEPRECATED_API(msg)	__attribute__ ((__deprecated__))
#   endif
#else
#   define TCL_DEPRECATED_API(msg)	/* nothing portable */
#endif

/*
 *----------------------------------------------------------------------------
 * Macros used to declare a function to be exported by a DLL. Used by Windows,
 * maps to no-op declarations on non-Windows systems. The default build on
 * windows is for a DLL, which causes the DLLIMPORT and DLLEXPORT macros to be
 * nonempty. To build a static library, the macro STATIC_BUILD should be
 * defined.
 *
 * Note: when building static but linking dynamically to MSVCRT we must still
 *       correctly decorate the C library imported function.  Use CRTIMPORT
 *       for this purpose.  _DLL is defined by the compiler when linking to
 *       MSVCRT.
 */

#ifdef _WIN32
#   ifdef STATIC_BUILD
#       define DLLIMPORT
#       define DLLEXPORT
#       ifdef _DLL
#           define CRTIMPORT __declspec(dllimport)
#       else
#           define CRTIMPORT
#       endif
#   else
#       define DLLIMPORT __declspec(dllimport)
#       define DLLEXPORT __declspec(dllexport)
#       define CRTIMPORT __declspec(dllimport)
#   endif
#else
#   define DLLIMPORT
#   if defined(__GNUC__) && __GNUC__ > 3
#       define DLLEXPORT __attribute__ ((visibility("default")))
#   else
#       define DLLEXPORT
#   endif
#   define CRTIMPORT
#endif

/*
 * These macros are used to control whether functions are being declared for
 * import or export. If a function is being declared while it is being built
 * to be included in a shared library, then it should have the DLLEXPORT
 * storage class. If is being declared for use by a module that is going to
 * link against the shared library, then it should have the DLLIMPORT storage
 * class. If the symbol is being declared for a static build or for use from a
 * stub library, then the storage class should be empty.
 *
 * The convention is that a macro called BUILD_xxxx, where xxxx is the name of
 * a library we are building, is set on the compile line for sources that are
 * to be placed in the library. When this macro is set, the storage class will
 * be set to DLLEXPORT. At the end of the header file, the storage class will
 * be reset to DLLIMPORT.
 */

#ifdef BUILD_tcl
#   define TCLAPI extern DLLEXPORT
#else
#   define TCLAPI extern DLLIMPORT
#endif

#if !defined(CONST86) && !defined(TCL_NO_DEPRECATED)
#      define CONST86 const
#endif

/*
 * Miscellaneous declarations.
 */

typedef void *ClientData;

/*
 * Darwin specific configure overrides (to support fat compiles, where
 * configure runs only once for multiple architectures):
 */

#ifdef __APPLE__
#   ifdef __LP64__
#	define TCL_WIDE_INT_IS_LONG 1
#	define TCL_CFG_DO64BIT 1
#    else /* !__LP64__ */
#	undef TCL_WIDE_INT_IS_LONG
#	undef TCL_CFG_DO64BIT
#    endif /* __LP64__ */
#    undef HAVE_STRUCT_STAT64
#endif /* __APPLE__ */

/* Cross-compiling 32-bit on a 64-bit platform? Then our
 * configure script does the wrong thing. Correct that here.
 */
#if defined(__GNUC__) && !defined(_WIN32) && !defined(__LP64__)
#   undef TCL_WIDE_INT_IS_LONG
#endif

/*
 * Define Tcl_WideInt to be a type that is (at least) 64-bits wide, and define
 * Tcl_WideUInt to be the unsigned variant of that type (assuming that where
 * we have one, we can have the other.)
 *
 * Also defines the following macros:
 * TCL_WIDE_INT_IS_LONG - if wide ints are really longs (i.e. we're on a
 *	LP64 system such as modern Solaris or Linux ... not including Win64)
 * Tcl_WideAsLong - forgetful converter from wideInt to long.
 * Tcl_LongAsWide - sign-extending converter from long to wideInt.
 * Tcl_WideAsDouble - converter from wideInt to double.
 * Tcl_DoubleAsWide - converter from double to wideInt.
 *
 * The following invariant should hold for any long value 'longVal':
 *	longVal == Tcl_WideAsLong(Tcl_LongAsWide(longVal))
 */

#if !defined(TCL_WIDE_INT_TYPE) && !defined(TCL_WIDE_INT_IS_LONG) && !defined(_WIN32) && !defined(__GNUC__)
/*
 * Don't know what platform it is and configure hasn't discovered what is
 * going on for us. Try to guess...
 */
#   include <limits.h>
#   if defined(LLONG_MAX) && (LLONG_MAX == LONG_MAX)
#	define TCL_WIDE_INT_IS_LONG	1
#   endif
#endif

#ifndef TCL_WIDE_INT_TYPE
#   define TCL_WIDE_INT_TYPE		long long
#endif /* !TCL_WIDE_INT_TYPE */

typedef TCL_WIDE_INT_TYPE		Tcl_WideInt;
typedef unsigned TCL_WIDE_INT_TYPE	Tcl_WideUInt;

#ifndef TCL_LL_MODIFIER
#   if defined(_WIN32) && (!defined(__USE_MINGW_ANSI_STDIO) || !__USE_MINGW_ANSI_STDIO)
#	define TCL_LL_MODIFIER	"I64"
#   else
#	define TCL_LL_MODIFIER	"ll"
#   endif
#endif /* !TCL_LL_MODIFIER */
#ifndef TCL_Z_MODIFIER
#   if defined(__GNUC__) && !defined(_WIN32)
#	define TCL_Z_MODIFIER	"z"
#   elif defined(_WIN64)
#	define TCL_Z_MODIFIER	TCL_LL_MODIFIER
#   else
#	define TCL_Z_MODIFIER	""
#   endif
#endif /* !TCL_Z_MODIFIER */
#define Tcl_WideAsLong(val)	((long)((Tcl_WideInt)(val)))
#define Tcl_LongAsWide(val)	((Tcl_WideInt)((long)(val)))
#define Tcl_WideAsDouble(val)	((double)((Tcl_WideInt)(val)))
#define Tcl_DoubleAsWide(val)	((Tcl_WideInt)((double)(val)))

#if defined(_WIN32)
    typedef struct __stat64 Tcl_StatBuf;
#elif defined(__CYGWIN__)
    typedef struct {
	dev_t st_dev;
	unsigned short st_ino;
	unsigned short st_mode;
	short st_nlink;
	short st_uid;
	short st_gid;
	/* Here is a 2-byte gap */
	dev_t st_rdev;
	/* Here is a 4-byte gap */
	long long st_size;
	struct {long long tv_sec;} st_atim;
	struct {long long tv_sec;} st_mtim;
	struct {long long tv_sec;} st_ctim;
    } Tcl_StatBuf;
#elif defined(HAVE_STRUCT_STAT64) && !defined(__APPLE__)
    typedef struct stat64 Tcl_StatBuf;
#else
    typedef struct stat Tcl_StatBuf;
#endif

/*
 *----------------------------------------------------------------------------
 * Data structures defined opaquely in this module. The definitions below just
 * provide dummy types. A few fields are made visible in Tcl_Interp
 * structures, namely those used for returning a string result from commands.
 * Direct access to the result field is discouraged in Tcl 8.0. The
 * interpreter result is either an object or a string, and the two values are
 * kept consistent unless some C code sets interp->result directly.
 * Programmers should use either the function Tcl_GetObjResult() or
 * Tcl_GetStringResult() to read the interpreter's result. See the SetResult
 * man page for details.
 *
 * Note: any change to the Tcl_Interp definition below must be mirrored in the
 * "real" definition in tclInt.h.
 *
 * Note: Tcl_ObjCmdProc functions do not directly set result and freeProc.
 * Instead, they set a Tcl_Obj member in the "real" structure that can be
 * accessed with Tcl_GetObjResult() and Tcl_SetObjResult().
 */

typedef struct Tcl_Interp Tcl_Interp;

typedef struct Tcl_AsyncHandler_ *Tcl_AsyncHandler;
typedef struct Tcl_Channel_ *Tcl_Channel;
typedef struct Tcl_ChannelTypeVersion_ *Tcl_ChannelTypeVersion;
typedef struct Tcl_Command_ *Tcl_Command;
typedef struct Tcl_Condition_ *Tcl_Condition;
typedef struct Tcl_Dict_ *Tcl_Dict;
typedef struct Tcl_EncodingState_ *Tcl_EncodingState;
typedef struct Tcl_Encoding_ *Tcl_Encoding;
typedef struct Tcl_Event Tcl_Event;
typedef struct Tcl_InterpState_ *Tcl_InterpState;
typedef struct Tcl_LoadHandle_ *Tcl_LoadHandle;
typedef struct Tcl_Mutex_ *Tcl_Mutex;
typedef struct Tcl_Pid_ *Tcl_Pid;
typedef struct Tcl_RegExp_ *Tcl_RegExp;
typedef struct Tcl_ThreadDataKey_ *Tcl_ThreadDataKey;
typedef struct Tcl_ThreadId_ *Tcl_ThreadId;
typedef struct Tcl_TimerToken_ *Tcl_TimerToken;
typedef struct Tcl_Trace_ *Tcl_Trace;
typedef struct Tcl_Var_ *Tcl_Var;
typedef struct Tcl_ZLibStream_ *Tcl_ZlibStream;

/*
 *----------------------------------------------------------------------------
 * Definition of the interface to functions implementing threads. A function
 * following this definition is given to each call of 'Tcl_CreateThread' and
 * will be called as the main fuction of the new thread created by that call.
 */

#if defined _WIN32
typedef unsigned (__stdcall Tcl_ThreadCreateProc) (void *clientData);
#else
typedef void (Tcl_ThreadCreateProc) (void *clientData);
#endif

/*
 * Threading function return types used for abstracting away platform
 * differences when writing a Tcl_ThreadCreateProc. See the NewThread function
 * in generic/tclThreadTest.c for it's usage.
 */

#if defined _WIN32
#   define Tcl_ThreadCreateType		unsigned __stdcall
#   define TCL_THREAD_CREATE_RETURN	return 0
#else
#   define Tcl_ThreadCreateType		void
#   define TCL_THREAD_CREATE_RETURN
#endif

/*
 * Definition of values for default stacksize and the possible flags to be
 * given to Tcl_CreateThread.
 */

#define TCL_THREAD_STACK_DEFAULT (0)    /* Use default size for stack. */
#define TCL_THREAD_NOFLAGS	 (0000) /* Standard flags, default
					 * behaviour. */
#define TCL_THREAD_JOINABLE	 (0001) /* Mark the thread as joinable. */

/*
 * Flag values passed to Tcl_StringCaseMatch.
 */

#define TCL_MATCH_NOCASE	(1<<0)

/*
 * Flag values passed to Tcl_GetRegExpFromObj.
 */

#define	TCL_REG_BASIC		000000	/* BREs (convenience). */
#define	TCL_REG_EXTENDED	000001	/* EREs. */
#define	TCL_REG_ADVF		000002	/* Advanced features in EREs. */
#define	TCL_REG_ADVANCED	000003	/* AREs (which are also EREs). */
#define	TCL_REG_QUOTE		000004	/* No special characters, none. */
#define	TCL_REG_NOCASE		000010	/* Ignore case. */
#define	TCL_REG_NOSUB		000020	/* Don't care about subexpressions. */
#define	TCL_REG_EXPANDED	000040	/* Expanded format, white space &
					 * comments. */
#define	TCL_REG_NLSTOP		000100  /* \n doesn't match . or [^ ] */
#define	TCL_REG_NLANCH		000200  /* ^ matches after \n, $ before. */
#define	TCL_REG_NEWLINE		000300  /* Newlines are line terminators. */
#define	TCL_REG_CANMATCH	001000  /* Report details on partial/limited
					 * matches. */

/*
 * Flags values passed to Tcl_RegExpExecObj.
 */

#define	TCL_REG_NOTBOL	0001	/* Beginning of string does not match ^.  */
#define	TCL_REG_NOTEOL	0002	/* End of string does not match $. */

/*
 * Structures filled in by Tcl_RegExpInfo. Note that all offset values are
 * relative to the start of the match string, not the beginning of the entire
 * string.
 */

typedef struct Tcl_RegExpIndices {
    size_t start;			/* Character offset of first character in
				 * match. */
    size_t end;			/* Character offset of first character after
				 * the match. */
} Tcl_RegExpIndices;

typedef struct Tcl_RegExpInfo {
    size_t nsubs;			/* Number of subexpressions in the compiled
				 * expression. */
    Tcl_RegExpIndices *matches;	/* Array of nsubs match offset pairs. */
    size_t extendStart;		/* The offset at which a subsequent match
				 * might begin. */
} Tcl_RegExpInfo;

/*
 * Picky compilers complain if this typdef doesn't appear before the struct's
 * reference in tclDecls.h.
 */

typedef Tcl_StatBuf *Tcl_Stat_;
typedef struct stat *Tcl_OldStat_;

/*
 *----------------------------------------------------------------------------
 * When a TCL command returns, the interpreter contains a result from the
 * command. Programmers are strongly encouraged to use one of the functions
 * Tcl_GetObjResult() or Tcl_GetStringResult() to read the interpreter's
 * result. See the SetResult man page for details. Besides this result, the
 * command function returns an integer code, which is one of the following:
 *
 * TCL_OK		Command completed normally; the interpreter's result
 *			contains the command's result.
 * TCL_ERROR		The command couldn't be completed successfully; the
 *			interpreter's result describes what went wrong.
 * TCL_RETURN		The command requests that the current function return;
 *			the interpreter's result contains the function's
 *			return value.
 * TCL_BREAK		The command requests that the innermost loop be
 *			exited; the interpreter's result is meaningless.
 * TCL_CONTINUE		Go on to the next iteration of the current loop; the
 *			interpreter's result is meaningless.
 */

#define TCL_OK			0
#define TCL_ERROR		1
#define TCL_RETURN		2
#define TCL_BREAK		3
#define TCL_CONTINUE		4

/*
 *----------------------------------------------------------------------------
 * Flags to control what substitutions are performed by Tcl_SubstObj():
 */

#define TCL_SUBST_COMMANDS	001
#define TCL_SUBST_VARIABLES	002
#define TCL_SUBST_BACKSLASHES	004
#define TCL_SUBST_ALL		007

/*
 * Forward declaration of Tcl_Obj to prevent an error when the forward
 * reference to Tcl_Obj is encountered in the function types declared below.
 */

struct Tcl_Obj;

/*
 *----------------------------------------------------------------------------
 * Function types defined by Tcl:
 */

typedef int (Tcl_AppInitProc) (Tcl_Interp *interp);
typedef int (Tcl_AsyncProc) (void *clientData, Tcl_Interp *interp,
	int code);
typedef void (Tcl_ChannelProc) (void *clientData, int mask);
typedef void (Tcl_CloseProc) (void *data);
typedef void (Tcl_CmdDeleteProc) (void *clientData);
typedef int (Tcl_CmdProc) (void *clientData, Tcl_Interp *interp,
	int argc, const char *argv[]);
typedef void (Tcl_CmdTraceProc) (void *clientData, Tcl_Interp *interp,
	int level, char *command, Tcl_CmdProc *proc,
	void *cmdClientData, int argc, const char *argv[]);
typedef int (Tcl_CmdObjTraceProc) (void *clientData, Tcl_Interp *interp,
	int level, const char *command, Tcl_Command commandInfo, int objc,
	struct Tcl_Obj *const *objv);
typedef void (Tcl_CmdObjTraceDeleteProc) (void *clientData);
typedef void (Tcl_DupInternalRepProc) (struct Tcl_Obj *srcPtr,
	struct Tcl_Obj *dupPtr);
typedef int (Tcl_EncodingConvertProc) (void *clientData, const char *src,
	int srcLen, int flags, Tcl_EncodingState *statePtr, char *dst,
	int dstLen, int *srcReadPtr, int *dstWrotePtr, int *dstCharsPtr);
#define Tcl_EncodingFreeProc Tcl_FreeProc
typedef int (Tcl_EventProc) (Tcl_Event *evPtr, int flags);
typedef void (Tcl_EventCheckProc) (void *clientData, int flags);
typedef int (Tcl_EventDeleteProc) (Tcl_Event *evPtr, void *clientData);
typedef void (Tcl_EventSetupProc) (void *clientData, int flags);
#define Tcl_ExitProc Tcl_FreeProc
typedef void (Tcl_FileProc) (void *clientData, int mask);
#define Tcl_FileFreeProc Tcl_FreeProc
typedef void (Tcl_FreeInternalRepProc) (struct Tcl_Obj *objPtr);
typedef void (Tcl_FreeProc) (void *blockPtr);
typedef void (Tcl_IdleProc) (void *clientData);
typedef void (Tcl_InterpDeleteProc) (void *clientData,
	Tcl_Interp *interp);
typedef void (Tcl_NamespaceDeleteProc) (void *clientData);
typedef int (Tcl_ObjCmdProc) (void *clientData, Tcl_Interp *interp,
	int objc, struct Tcl_Obj *const *objv);
typedef int (Tcl_PackageInitProc) (Tcl_Interp *interp);
typedef int (Tcl_PackageUnloadProc) (Tcl_Interp *interp, int flags);
typedef void (Tcl_PanicProc) (const char *format, ...);
typedef void (Tcl_TcpAcceptProc) (void *callbackData, Tcl_Channel chan,
	char *address, int port);
typedef void (Tcl_TimerProc) (void *clientData);
typedef int (Tcl_SetFromAnyProc) (Tcl_Interp *interp, struct Tcl_Obj *objPtr);
typedef void (Tcl_UpdateStringProc) (struct Tcl_Obj *objPtr);
typedef char * (Tcl_VarTraceProc) (void *clientData, Tcl_Interp *interp,
	const char *part1, const char *part2, int flags);
typedef void (Tcl_CommandTraceProc) (void *clientData, Tcl_Interp *interp,
	const char *oldName, const char *newName, int flags);
typedef void (Tcl_CreateFileHandlerProc) (int fd, int mask, Tcl_FileProc *proc,
	void *clientData);
typedef void (Tcl_DeleteFileHandlerProc) (int fd);
typedef void (Tcl_AlertNotifierProc) (void *clientData);
typedef void (Tcl_ServiceModeHookProc) (int mode);
typedef void *(Tcl_InitNotifierProc) (void);
typedef void (Tcl_FinalizeNotifierProc) (void *clientData);
typedef void (Tcl_MainLoopProc) (void);

/*
 *----------------------------------------------------------------------------
 * The following structure represents a type of object, which is a particular
 * internal representation for an object plus a set of functions that provide
 * standard operations on objects of that type.
 */

typedef struct Tcl_ObjType {
    const char *name;		/* Name of the type, e.g. "int". */
    Tcl_FreeInternalRepProc *freeIntRepProc;
				/* Called to free any storage for the type's
				 * internal rep. NULL if the internal rep does
				 * not need freeing. */
    Tcl_DupInternalRepProc *dupIntRepProc;
				/* Called to create a new object as a copy of
				 * an existing object. */
    Tcl_UpdateStringProc *updateStringProc;
				/* Called to update the string rep from the
				 * type's internal representation. */
    Tcl_SetFromAnyProc *setFromAnyProc;
				/* Called to convert the object's internal rep
				 * to this type. Frees the internal rep of the
				 * old type. Returns TCL_ERROR on failure. */
} Tcl_ObjType;

/*
 * The following structure stores an internal representation (intrep) for
 * a Tcl value. An intrep is associated with an Tcl_ObjType when both
 * are stored in the same Tcl_Obj.  The routines of the Tcl_ObjType govern
 * the handling of the intrep.
 */

typedef union Tcl_ObjIntRep {	/* The internal representation: */
    long longValue;		/*   - an long integer value. */
    double doubleValue;		/*   - a double-precision floating value. */
    void *otherValuePtr;	/*   - another, type-specific value, */
				/*     not used internally any more. */
    Tcl_WideInt wideValue;	/*   - an integer value >= 64bits */
    struct {			/*   - internal rep as two pointers. */
	void *ptr1;
	void *ptr2;
    } twoPtrValue;
    struct {			/*   - internal rep as a pointer and a long, */
	void *ptr;		/*     not used internally any more. */
	unsigned long value;
    } ptrAndLongRep;
} Tcl_ObjIntRep;

/*
 * One of the following structures exists for each object in the Tcl system.
 * An object stores a value as either a string, some internal representation,
 * or both.
 */

typedef struct Tcl_Obj {
    size_t refCount;		/* When 0 the object will be freed. */
    char *bytes;		/* This points to the first byte of the
				 * object's string representation. The array
				 * must be followed by a null byte (i.e., at
				 * offset length) but may also contain
				 * embedded null characters. The array's
				 * storage is allocated by Tcl_Alloc. NULL means
				 * the string rep is invalid and must be
				 * regenerated from the internal rep.  Clients
				 * should use Tcl_GetStringFromObj or
				 * Tcl_GetString to get a pointer to the byte
				 * array as a readonly value. */
    size_t length;		/* The number of bytes at *bytes, not
				 * including the terminating null. */
    const Tcl_ObjType *typePtr;	/* Denotes the object's type. Always
				 * corresponds to the type of the object's
				 * internal rep. NULL indicates the object has
				 * no internal rep (has no type). */
    Tcl_ObjIntRep internalRep;	/* The internal representation: */
} Tcl_Obj;


/*
 *----------------------------------------------------------------------------
 * The following type contains the state needed by Tcl_SaveResult. It
 * is typically allocated on the stack.
 */

typedef Tcl_Obj *Tcl_SavedResult;

/*
 *----------------------------------------------------------------------------
 * The following definitions support Tcl's namespace facility. Note: the first
 * five fields must match exactly the fields in a Namespace structure (see
 * tclInt.h).
 */

typedef struct Tcl_Namespace {
    char *name;			/* The namespace's name within its parent
				 * namespace. This contains no ::'s. The name
				 * of the global namespace is "" although "::"
				 * is an synonym. */
    char *fullName;		/* The namespace's fully qualified name. This
				 * starts with ::. */
    void *clientData;	/* Arbitrary value associated with this
				 * namespace. */
    Tcl_NamespaceDeleteProc *deleteProc;
				/* Function invoked when deleting the
				 * namespace to, e.g., free clientData. */
    struct Tcl_Namespace *parentPtr;
				/* Points to the namespace that contains this
				 * one. NULL if this is the global
				 * namespace. */
} Tcl_Namespace;

/*
 *----------------------------------------------------------------------------
 * The following structure represents a call frame, or activation record. A
 * call frame defines a naming context for a procedure call: its local scope
 * (for local variables) and its namespace scope (used for non-local
 * variables; often the global :: namespace). A call frame can also define the
 * naming context for a namespace eval or namespace inscope command: the
 * namespace in which the command's code should execute. The Tcl_CallFrame
 * structures exist only while procedures or namespace eval/inscope's are
 * being executed, and provide a Tcl call stack.
 *
 * A call frame is initialized and pushed using Tcl_PushCallFrame and popped
 * using Tcl_PopCallFrame. Storage for a Tcl_CallFrame must be provided by the
 * Tcl_PushCallFrame caller, and callers typically allocate them on the C call
 * stack for efficiency. For this reason, Tcl_CallFrame is defined as a
 * structure and not as an opaque token. However, most Tcl_CallFrame fields
 * are hidden since applications should not access them directly; others are
 * declared as "dummyX".
 *
 * WARNING!! The structure definition must be kept consistent with the
 * CallFrame structure in tclInt.h. If you change one, change the other.
 */

typedef struct Tcl_CallFrame {
    Tcl_Namespace *nsPtr;
    int dummy1;
    int dummy2;
    void *dummy3;
    void *dummy4;
    void *dummy5;
    int dummy6;
    void *dummy7;
    void *dummy8;
    int dummy9;
    void *dummy10;
    void *dummy11;
    void *dummy12;
    void *dummy13;
} Tcl_CallFrame;

/*
 *----------------------------------------------------------------------------
 * Information about commands that is returned by Tcl_GetCommandInfo and
 * passed to Tcl_SetCommandInfo. objProc is an objc/objv object-based command
 * function while proc is a traditional Tcl argc/argv string-based function.
 * Tcl_CreateObjCommand and Tcl_CreateCommand ensure that both objProc and
 * proc are non-NULL and can be called to execute the command. However, it may
 * be faster to call one instead of the other. The member isNativeObjectProc
 * is set to 1 if an object-based function was registered by
 * Tcl_CreateObjCommand, and to 0 if a string-based function was registered by
 * Tcl_CreateCommand. The other function is typically set to a compatibility
 * wrapper that does string-to-object or object-to-string argument conversions
 * then calls the other function.
 */

typedef struct Tcl_CmdInfo {
    int isNativeObjectProc;	/* 1 if objProc was registered by a call to
				 * Tcl_CreateObjCommand; 0 otherwise.
				 * Tcl_SetCmdInfo does not modify this
				 * field. */
    Tcl_ObjCmdProc *objProc;	/* Command's object-based function. */
    void *objClientData;	/* ClientData for object proc. */
    Tcl_CmdProc *proc;		/* Command's string-based function. */
    void *clientData;	/* ClientData for string proc. */
    Tcl_CmdDeleteProc *deleteProc;
				/* Function to call when command is
				 * deleted. */
    void *deleteData;	/* Value to pass to deleteProc (usually the
				 * same as clientData). */
    Tcl_Namespace *namespacePtr;/* Points to the namespace that contains this
				 * command. Note that Tcl_SetCmdInfo will not
				 * change a command's namespace; use
				 * TclRenameCommand or Tcl_Eval (of 'rename')
				 * to do that. */
} Tcl_CmdInfo;

/*
 *----------------------------------------------------------------------------
 * The structure defined below is used to hold dynamic strings. The only
 * fields that clients should use are string and length, accessible via the
 * macros Tcl_DStringValue and Tcl_DStringLength.
 */

#define TCL_DSTRING_STATIC_SIZE 200
typedef struct Tcl_DString {
    char *string;		/* Points to beginning of string: either
				 * staticSpace below or a malloced array. */
    size_t length;		/* Number of non-NULL characters in the
				 * string. */
    size_t spaceAvl;		/* Total number of bytes available for the
				 * string and its terminating NULL char. */
    char staticSpace[TCL_DSTRING_STATIC_SIZE];
				/* Space to use in common case where string is
				 * small. */
} Tcl_DString;

#define Tcl_DStringLength(dsPtr) ((dsPtr)->length)
#define Tcl_DStringValue(dsPtr) ((dsPtr)->string)

/*
 * Definitions for the maximum number of digits of precision that may be
 * produced by Tcl_PrintDouble, and the number of bytes of buffer space
 * required by Tcl_PrintDouble.
 */

#define TCL_MAX_PREC		17
#define TCL_DOUBLE_SPACE	(TCL_MAX_PREC+10)

/*
 * Definition for a number of bytes of buffer space sufficient to hold the
 * string representation of an integer in base 10 (assuming the existence of
 * 64-bit integers).
 */

#define TCL_INTEGER_SPACE	(3*(int)sizeof(Tcl_WideInt))

/*
 * Flag values passed to Tcl_ConvertElement.
 * TCL_DONT_USE_BRACES forces it not to enclose the element in braces, but to
 *	use backslash quoting instead.
 * TCL_DONT_QUOTE_HASH disables the default quoting of the '#' character. It
 *	is safe to leave the hash unquoted when the element is not the first
 *	element of a list, and this flag can be used by the caller to indicate
 *	that condition.
 */

#define TCL_DONT_USE_BRACES	1
#define TCL_DONT_QUOTE_HASH	8

/*
 * Flags that may be passed to Tcl_GetIndexFromObj.
 * TCL_EXACT disallows abbreviated strings.
 * TCL_INDEX_TEMP_TABLE disallows caching of lookups. A possible use case is
 *      a table that will not live long enough to make it worthwhile.
 */

#define TCL_EXACT		1
#define TCL_INDEX_TEMP_TABLE	2

/*
 *----------------------------------------------------------------------------
 * Flag values passed to Tcl_RecordAndEval, Tcl_EvalObj, Tcl_EvalObjv.
 * WARNING: these bit choices must not conflict with the bit choices for
 * evalFlag bits in tclInt.h!
 *
 * Meanings:
 *	TCL_NO_EVAL:		Just record this command
 *	TCL_EVAL_GLOBAL:	Execute script in global namespace
 *	TCL_EVAL_DIRECT:	Do not compile this script
 *	TCL_EVAL_INVOKE:	Magical Tcl_EvalObjv mode for aliases/ensembles
 *				o Run in iPtr->lookupNsPtr or global namespace
 *				o Cut out of error traces
 *				o Don't reset the flags controlling ensemble
 *				  error message rewriting.
 *	TCL_CANCEL_UNWIND:	Magical Tcl_CancelEval mode that causes the
 *				stack for the script in progress to be
 *				completely unwound.
 *	TCL_EVAL_NOERR:	Do no exception reporting at all, just return
 *				as the caller will report.
 */

#define TCL_NO_EVAL		0x010000
#define TCL_EVAL_GLOBAL		0x020000
#define TCL_EVAL_DIRECT		0x040000
#define TCL_EVAL_INVOKE		0x080000
#define TCL_CANCEL_UNWIND	0x100000
#define TCL_EVAL_NOERR          0x200000

/*
 * Special freeProc values that may be passed to Tcl_SetResult (see the man
 * page for details):
 */

#define TCL_VOLATILE		((Tcl_FreeProc *) 1)
#define TCL_STATIC		((Tcl_FreeProc *) 0)
#define TCL_DYNAMIC		((Tcl_FreeProc *) 3)

/*
 * Flag values passed to variable-related functions.
 * WARNING: these bit choices must not conflict with the bit choice for
 * TCL_CANCEL_UNWIND, above.
 */

#define TCL_GLOBAL_ONLY		 1
#define TCL_NAMESPACE_ONLY	 2
#define TCL_APPEND_VALUE	 4
#define TCL_LIST_ELEMENT	 8
#define TCL_TRACE_READS		 0x10
#define TCL_TRACE_WRITES	 0x20
#define TCL_TRACE_UNSETS	 0x40
#define TCL_TRACE_DESTROYED	 0x80

#define TCL_LEAVE_ERR_MSG	 0x200
#define TCL_TRACE_ARRAY		 0x800
#ifndef TCL_REMOVE_OBSOLETE_TRACES
/* Required to support old variable/vdelete/vinfo traces. */
#define TCL_TRACE_OLD_STYLE	 0x1000
#endif
/* Indicate the semantics of the result of a trace. */
#define TCL_TRACE_RESULT_DYNAMIC 0x8000
#define TCL_TRACE_RESULT_OBJECT  0x10000

/*
 * Flag values for ensemble commands.
 */

#define TCL_ENSEMBLE_PREFIX 0x02/* Flag value to say whether to allow
				 * unambiguous prefixes of commands or to
				 * require exact matches for command names. */

/*
 * Flag values passed to command-related functions.
 */

#define TCL_TRACE_RENAME	0x2000
#define TCL_TRACE_DELETE	0x4000

#define TCL_ALLOW_INLINE_COMPILATION 0x20000

/*
 * Types for linked variables:
 */

#define TCL_LINK_INT		1
#define TCL_LINK_DOUBLE		2
#define TCL_LINK_BOOLEAN	3
#define TCL_LINK_STRING		4
#define TCL_LINK_WIDE_INT	5
#define TCL_LINK_CHAR		6
#define TCL_LINK_UCHAR		7
#define TCL_LINK_SHORT		8
#define TCL_LINK_USHORT		9
#define TCL_LINK_UINT		10
#if defined(TCL_WIDE_INT_IS_LONG) || defined(_WIN32) || defined(__CYGWIN__)
#define TCL_LINK_LONG		((sizeof(long) != sizeof(int)) ? TCL_LINK_WIDE_INT : TCL_LINK_INT)
#define TCL_LINK_ULONG		((sizeof(long) != sizeof(int)) ? TCL_LINK_WIDE_UINT : TCL_LINK_UINT)
#else
#define TCL_LINK_LONG		11
#define TCL_LINK_ULONG		12
#endif
#define TCL_LINK_FLOAT		13
#define TCL_LINK_WIDE_UINT	14
#define TCL_LINK_CHARS		15
#define TCL_LINK_BINARY		16
#define TCL_LINK_READ_ONLY	0x80

/*
 *----------------------------------------------------------------------------
 * Forward declarations of Tcl_HashTable and related types.
 */

#ifndef TCL_HASH_TYPE
#  define TCL_HASH_TYPE size_t
#endif

typedef struct Tcl_HashKeyType Tcl_HashKeyType;
typedef struct Tcl_HashTable Tcl_HashTable;
typedef struct Tcl_HashEntry Tcl_HashEntry;

typedef TCL_HASH_TYPE (Tcl_HashKeyProc) (Tcl_HashTable *tablePtr, void *keyPtr);
typedef int (Tcl_CompareHashKeysProc) (void *keyPtr, Tcl_HashEntry *hPtr);
typedef Tcl_HashEntry * (Tcl_AllocHashEntryProc) (Tcl_HashTable *tablePtr,
	void *keyPtr);
typedef void (Tcl_FreeHashEntryProc) (Tcl_HashEntry *hPtr);

/*
 * Structure definition for an entry in a hash table. No-one outside Tcl
 * should access any of these fields directly; use the macros defined below.
 */

struct Tcl_HashEntry {
    Tcl_HashEntry *nextPtr;	/* Pointer to next entry in this hash bucket,
				 * or NULL for end of chain. */
    Tcl_HashTable *tablePtr;	/* Pointer to table containing entry. */
    size_t hash;		/* Hash value. */
    void *clientData;		/* Application stores something here with
				 * Tcl_SetHashValue. */
    union {			/* Key has one of these forms: */
	char *oneWordValue;	/* One-word value for key. */
	Tcl_Obj *objPtr;	/* Tcl_Obj * key value. */
	int words[1];		/* Multiple integer words for key. The actual
				 * size will be as large as necessary for this
				 * table's keys. */
	char string[1];		/* String for key. The actual size will be as
				 * large as needed to hold the key. */
    } key;			/* MUST BE LAST FIELD IN RECORD!! */
};

/*
 * Flags used in Tcl_HashKeyType.
 *
 * TCL_HASH_KEY_RANDOMIZE_HASH -
 *				There are some things, pointers for example
 *				which don't hash well because they do not use
 *				the lower bits. If this flag is set then the
 *				hash table will attempt to rectify this by
 *				randomising the bits and then using the upper
 *				N bits as the index into the table.
 * TCL_HASH_KEY_SYSTEM_HASH -	If this flag is set then all memory internally
 *                              allocated for the hash table that is not for an
 *                              entry will use the system heap.
 */

#define TCL_HASH_KEY_RANDOMIZE_HASH 0x1
#define TCL_HASH_KEY_SYSTEM_HASH    0x2

/*
 * Structure definition for the methods associated with a hash table key type.
 */

#define TCL_HASH_KEY_TYPE_VERSION 1
struct Tcl_HashKeyType {
    int version;		/* Version of the table. If this structure is
				 * extended in future then the version can be
				 * used to distinguish between different
				 * structures. */
    int flags;			/* Flags, see above for details. */
    Tcl_HashKeyProc *hashKeyProc;
				/* Calculates a hash value for the key. If
				 * this is NULL then the pointer itself is
				 * used as a hash value. */
    Tcl_CompareHashKeysProc *compareKeysProc;
				/* Compares two keys and returns zero if they
				 * do not match, and non-zero if they do. If
				 * this is NULL then the pointers are
				 * compared. */
    Tcl_AllocHashEntryProc *allocEntryProc;
				/* Called to allocate memory for a new entry,
				 * i.e. if the key is a string then this could
				 * allocate a single block which contains
				 * enough space for both the entry and the
				 * string. Only the key field of the allocated
				 * Tcl_HashEntry structure needs to be filled
				 * in. If something else needs to be done to
				 * the key, i.e. incrementing a reference
				 * count then that should be done by this
				 * function. If this is NULL then Tcl_Alloc is
				 * used to allocate enough space for a
				 * Tcl_HashEntry and the key pointer is
				 * assigned to key.oneWordValue. */
    Tcl_FreeHashEntryProc *freeEntryProc;
				/* Called to free memory associated with an
				 * entry. If something else needs to be done
				 * to the key, i.e. decrementing a reference
				 * count then that should be done by this
				 * function. If this is NULL then Tcl_Free is
				 * used to free the Tcl_HashEntry. */
};

/*
 * Structure definition for a hash table.  Must be in tcl.h so clients can
 * allocate space for these structures, but clients should never access any
 * fields in this structure.
 */

#define TCL_SMALL_HASH_TABLE 4
struct Tcl_HashTable {
    Tcl_HashEntry **buckets;	/* Pointer to bucket array. Each element
				 * points to first entry in bucket's hash
				 * chain, or NULL. */
    Tcl_HashEntry *staticBuckets[TCL_SMALL_HASH_TABLE];
				/* Bucket array used for small tables (to
				 * avoid mallocs and frees). */
    size_t numBuckets;		/* Total number of buckets allocated at
				 * **bucketPtr. */
    size_t numEntries;		/* Total number of entries present in
				 * table. */
    size_t rebuildSize;		/* Enlarge table when numEntries gets to be
				 * this large. */
    size_t mask;		/* Mask value used in hashing function. */
    int downShift;		/* Shift count used in hashing function.
				 * Designed to use high-order bits of
				 * randomized keys. */
    int keyType;		/* Type of keys used in this table. It's
				 * either TCL_CUSTOM_KEYS, TCL_STRING_KEYS,
				 * TCL_ONE_WORD_KEYS, or an integer giving the
				 * number of ints that is the size of the
				 * key. */
    Tcl_HashEntry *(*findProc) (Tcl_HashTable *tablePtr, const char *key);
    Tcl_HashEntry *(*createProc) (Tcl_HashTable *tablePtr, const char *key,
	    int *newPtr);
    const Tcl_HashKeyType *typePtr;
				/* Type of the keys used in the
				 * Tcl_HashTable. */
};

/*
 * Structure definition for information used to keep track of searches through
 * hash tables:
 */

typedef struct Tcl_HashSearch {
    Tcl_HashTable *tablePtr;	/* Table being searched. */
    size_t nextIndex;		/* Index of next bucket to be enumerated after
				 * present one. */
    Tcl_HashEntry *nextEntryPtr;/* Next entry to be enumerated in the current
				 * bucket. */
} Tcl_HashSearch;

/*
 * Acceptable key types for hash tables:
 *
 * TCL_STRING_KEYS:		The keys are strings, they are copied into the
 *				entry.
 * TCL_ONE_WORD_KEYS:		The keys are pointers, the pointer is stored
 *				in the entry.
 * TCL_CUSTOM_TYPE_KEYS:	The keys are arbitrary types which are copied
 *				into the entry.
 * TCL_CUSTOM_PTR_KEYS:		The keys are pointers to arbitrary types, the
 *				pointer is stored in the entry.
 *
 * While maintaining binary compatibility the above have to be distinct values
 * as they are used to differentiate between old versions of the hash table
 * which don't have a typePtr and new ones which do. Once binary compatibility
 * is discarded in favour of making more wide spread changes TCL_STRING_KEYS
 * can be the same as TCL_CUSTOM_TYPE_KEYS, and TCL_ONE_WORD_KEYS can be the
 * same as TCL_CUSTOM_PTR_KEYS because they simply determine how the key is
 * accessed from the entry and not the behaviour.
 */

#define TCL_STRING_KEYS		(0)
#define TCL_ONE_WORD_KEYS	(1)
#define TCL_CUSTOM_TYPE_KEYS	(-2)
#define TCL_CUSTOM_PTR_KEYS	(-1)

/*
 * Structure definition for information used to keep track of searches through
 * dictionaries. These fields should not be accessed by code outside
 * tclDictObj.c
 */

typedef struct {
    void *next;			/* Search position for underlying hash
				 * table. */
    size_t epoch;		/* Epoch marker for dictionary being searched,
				 * or 0 if search has terminated. */
    Tcl_Dict dictionaryPtr;	/* Reference to dictionary being searched. */
} Tcl_DictSearch;

/*
 *----------------------------------------------------------------------------
 * Flag values to pass to Tcl_DoOneEvent to disable searches for some kinds of
 * events:
 */

#define TCL_DONT_WAIT		(1<<1)
#define TCL_WINDOW_EVENTS	(1<<2)
#define TCL_FILE_EVENTS		(1<<3)
#define TCL_TIMER_EVENTS	(1<<4)
#define TCL_IDLE_EVENTS		(1<<5)	/* WAS 0x10 ???? */
#define TCL_ALL_EVENTS		(~TCL_DONT_WAIT)

/*
 * The following structure defines a generic event for the Tcl event system.
 * These are the things that are queued in calls to Tcl_QueueEvent and
 * serviced later by Tcl_DoOneEvent. There can be many different kinds of
 * events with different fields, corresponding to window events, timer events,
 * etc. The structure for a particular event consists of a Tcl_Event header
 * followed by additional information specific to that event.
 */

struct Tcl_Event {
    Tcl_EventProc *proc;	/* Function to call to service this event. */
    struct Tcl_Event *nextPtr;	/* Next in list of pending events, or NULL. */
};

/*
 * Positions to pass to Tcl_QueueEvent:
 */

typedef enum {
    TCL_QUEUE_TAIL, TCL_QUEUE_HEAD, TCL_QUEUE_MARK
} Tcl_QueuePosition;

/*
 * Values to pass to Tcl_SetServiceMode to specify the behavior of notifier
 * event routines.
 */

#define TCL_SERVICE_NONE 0
#define TCL_SERVICE_ALL 1

/*
 * The following structure keeps is used to hold a time value, either as an
 * absolute time (the number of seconds from the epoch) or as an elapsed time.
 * On Unix systems the epoch is Midnight Jan 1, 1970 GMT.
 */

typedef struct Tcl_Time {
    long sec;			/* Seconds. */
    long usec;			/* Microseconds. */
} Tcl_Time;

typedef void (Tcl_SetTimerProc) (const Tcl_Time *timePtr);
typedef int (Tcl_WaitForEventProc) (const Tcl_Time *timePtr);

/*
 * TIP #233 (Virtualized Time)
 */

typedef void (Tcl_GetTimeProc)   (Tcl_Time *timebuf, void *clientData);
typedef void (Tcl_ScaleTimeProc) (Tcl_Time *timebuf, void *clientData);

/*
 *----------------------------------------------------------------------------
 * Bits to pass to Tcl_CreateFileHandler and Tcl_CreateChannelHandler to
 * indicate what sorts of events are of interest:
 */

#define TCL_READABLE		(1<<1)
#define TCL_WRITABLE		(1<<2)
#define TCL_EXCEPTION		(1<<3)

/*
 * Flag values to pass to Tcl_OpenCommandChannel to indicate the disposition
 * of the stdio handles. TCL_STDIN, TCL_STDOUT, TCL_STDERR, are also used in
 * Tcl_GetStdChannel.
 */

#define TCL_STDIN		(1<<1)
#define TCL_STDOUT		(1<<2)
#define TCL_STDERR		(1<<3)
#define TCL_ENFORCE_MODE	(1<<4)

/*
 * Bits passed to Tcl_DriverClose2Proc to indicate which side of a channel
 * should be closed.
 */

#define TCL_CLOSE_READ		(1<<1)
#define TCL_CLOSE_WRITE		(1<<2)

/*
 * Value to use as the closeProc for a channel that supports the close2Proc
 * interface.
 */

#define TCL_CLOSE2PROC		NULL

/*
 * Channel version tag. This was introduced in 8.3.2/8.4.
 */

#define TCL_CHANNEL_VERSION_5	((Tcl_ChannelTypeVersion) 0x5)

/*
 * TIP #218: Channel Actions, Ids for Tcl_DriverThreadActionProc.
 */

#define TCL_CHANNEL_THREAD_INSERT (0)
#define TCL_CHANNEL_THREAD_REMOVE (1)

/*
 * Typedefs for the various operations in a channel type:
 */

typedef int	(Tcl_DriverBlockModeProc) (void *instanceData, int mode);
typedef void Tcl_DriverCloseProc;
typedef int	(Tcl_DriverClose2Proc) (void *instanceData,
			Tcl_Interp *interp, int flags);
typedef int	(Tcl_DriverInputProc) (void *instanceData, char *buf,
			int toRead, int *errorCodePtr);
typedef int	(Tcl_DriverOutputProc) (void *instanceData,
			const char *buf, int toWrite, int *errorCodePtr);
typedef void Tcl_DriverSeekProc;
typedef int	(Tcl_DriverSetOptionProc) (void *instanceData,
			Tcl_Interp *interp, const char *optionName,
			const char *value);
typedef int	(Tcl_DriverGetOptionProc) (void *instanceData,
			Tcl_Interp *interp, const char *optionName,
			Tcl_DString *dsPtr);
typedef void	(Tcl_DriverWatchProc) (void *instanceData, int mask);
typedef int	(Tcl_DriverGetHandleProc) (void *instanceData,
			int direction, void **handlePtr);
typedef int	(Tcl_DriverFlushProc) (void *instanceData);
typedef int	(Tcl_DriverHandlerProc) (void *instanceData,
			int interestMask);
typedef long long (Tcl_DriverWideSeekProc) (void *instanceData,
			long long offset, int mode, int *errorCodePtr);
/*
 * TIP #218, Channel Thread Actions
 */
typedef void	(Tcl_DriverThreadActionProc) (void *instanceData,
			int action);
/*
 * TIP #208, File Truncation (etc.)
 */
typedef int	(Tcl_DriverTruncateProc) (void *instanceData,
			long long length);

/*
 * struct Tcl_ChannelType:
 *
 * One such structure exists for each type (kind) of channel. It collects
 * together in one place all the functions that are part of the specific
 * channel type.
 *
 * It is recommend that the Tcl_Channel* functions are used to access elements
 * of this structure, instead of direct accessing.
 */

typedef struct Tcl_ChannelType {
    const char *typeName;	/* The name of the channel type in Tcl
				 * commands. This storage is owned by channel
				 * type. */
    Tcl_ChannelTypeVersion version;
				/* Version of the channel type. */
    void *closeProc;
				/* Not used any more. */
    Tcl_DriverInputProc *inputProc;
				/* Function to call for input on channel. */
    Tcl_DriverOutputProc *outputProc;
				/* Function to call for output on channel. */
    void *seekProc;
				/* Not used any more. */
    Tcl_DriverSetOptionProc *setOptionProc;
				/* Set an option on a channel. */
    Tcl_DriverGetOptionProc *getOptionProc;
				/* Get an option from a channel. */
    Tcl_DriverWatchProc *watchProc;
				/* Set up the notifier to watch for events on
				 * this channel. */
    Tcl_DriverGetHandleProc *getHandleProc;
				/* Get an OS handle from the channel or NULL
				 * if not supported. */
    Tcl_DriverClose2Proc *close2Proc;
				/* Function to call to close the channel if
				 * the device supports closing the read &
				 * write sides independently. */
    Tcl_DriverBlockModeProc *blockModeProc;
				/* Set blocking mode for the raw channel. May
				 * be NULL. */
    Tcl_DriverFlushProc *flushProc;
				/* Function to call to flush a channel. May be
				 * NULL. */
    Tcl_DriverHandlerProc *handlerProc;
				/* Function to call to handle a channel event.
				 * This will be passed up the stacked channel
				 * chain. */
    Tcl_DriverWideSeekProc *wideSeekProc;
				/* Function to call to seek on the channel
				 * which can handle 64-bit offsets. May be
				 * NULL, and must be NULL if seekProc is
				 * NULL. */
    Tcl_DriverThreadActionProc *threadActionProc;
				/* Function to call to notify the driver of
				 * thread specific activity for a channel. May
				 * be NULL. */
    Tcl_DriverTruncateProc *truncateProc;
				/* Function to call to truncate the underlying
				 * file to a particular length. May be NULL if
				 * the channel does not support truncation. */
} Tcl_ChannelType;

/*
 * The following flags determine whether the blockModeProc above should set
 * the channel into blocking or nonblocking mode. They are passed as arguments
 * to the blockModeProc function in the above structure.
 */

#define TCL_MODE_BLOCKING	0	/* Put channel into blocking mode. */
#define TCL_MODE_NONBLOCKING	1	/* Put channel into nonblocking
					 * mode. */

/*
 *----------------------------------------------------------------------------
 * Enum for different types of file paths.
 */

typedef enum Tcl_PathType {
    TCL_PATH_ABSOLUTE,
    TCL_PATH_RELATIVE,
    TCL_PATH_VOLUME_RELATIVE
} Tcl_PathType;

/*
 * The following structure is used to pass glob type data amongst the various
 * glob routines and Tcl_FSMatchInDirectory.
 */

typedef struct Tcl_GlobTypeData {
    int type;			/* Corresponds to bcdpfls as in 'find -t'. */
    int perm;			/* Corresponds to file permissions. */
    Tcl_Obj *macType;		/* Acceptable Mac type. */
    Tcl_Obj *macCreator;	/* Acceptable Mac creator. */
} Tcl_GlobTypeData;

/*
 * Type and permission definitions for glob command.
 */

#define TCL_GLOB_TYPE_BLOCK		(1<<0)
#define TCL_GLOB_TYPE_CHAR		(1<<1)
#define TCL_GLOB_TYPE_DIR		(1<<2)
#define TCL_GLOB_TYPE_PIPE		(1<<3)
#define TCL_GLOB_TYPE_FILE		(1<<4)
#define TCL_GLOB_TYPE_LINK		(1<<5)
#define TCL_GLOB_TYPE_SOCK		(1<<6)
#define TCL_GLOB_TYPE_MOUNT		(1<<7)

#define TCL_GLOB_PERM_RONLY		(1<<0)
#define TCL_GLOB_PERM_HIDDEN		(1<<1)
#define TCL_GLOB_PERM_R			(1<<2)
#define TCL_GLOB_PERM_W			(1<<3)
#define TCL_GLOB_PERM_X			(1<<4)

/*
 * Flags for the unload callback function.
 */

#define TCL_UNLOAD_DETACH_FROM_INTERPRETER	(1<<0)
#define TCL_UNLOAD_DETACH_FROM_PROCESS		(1<<1)

/*
 * Typedefs for the various filesystem operations:
 */

typedef int (Tcl_FSStatProc) (Tcl_Obj *pathPtr, Tcl_StatBuf *buf);
typedef int (Tcl_FSAccessProc) (Tcl_Obj *pathPtr, int mode);
typedef Tcl_Channel (Tcl_FSOpenFileChannelProc) (Tcl_Interp *interp,
	Tcl_Obj *pathPtr, int mode, int permissions);
typedef int (Tcl_FSMatchInDirectoryProc) (Tcl_Interp *interp, Tcl_Obj *result,
	Tcl_Obj *pathPtr, const char *pattern, Tcl_GlobTypeData *types);
typedef Tcl_Obj * (Tcl_FSGetCwdProc) (Tcl_Interp *interp);
typedef int (Tcl_FSChdirProc) (Tcl_Obj *pathPtr);
typedef int (Tcl_FSLstatProc) (Tcl_Obj *pathPtr, Tcl_StatBuf *buf);
typedef int (Tcl_FSCreateDirectoryProc) (Tcl_Obj *pathPtr);
typedef int (Tcl_FSDeleteFileProc) (Tcl_Obj *pathPtr);
typedef int (Tcl_FSCopyDirectoryProc) (Tcl_Obj *srcPathPtr,
	Tcl_Obj *destPathPtr, Tcl_Obj **errorPtr);
typedef int (Tcl_FSCopyFileProc) (Tcl_Obj *srcPathPtr, Tcl_Obj *destPathPtr);
typedef int (Tcl_FSRemoveDirectoryProc) (Tcl_Obj *pathPtr, int recursive,
	Tcl_Obj **errorPtr);
typedef int (Tcl_FSRenameFileProc) (Tcl_Obj *srcPathPtr, Tcl_Obj *destPathPtr);
typedef void (Tcl_FSUnloadFileProc) (Tcl_LoadHandle loadHandle);
typedef Tcl_Obj * (Tcl_FSListVolumesProc) (void);
/* We have to declare the utime structure here. */
struct utimbuf;
typedef int (Tcl_FSUtimeProc) (Tcl_Obj *pathPtr, struct utimbuf *tval);
typedef int (Tcl_FSNormalizePathProc) (Tcl_Interp *interp, Tcl_Obj *pathPtr,
	int nextCheckpoint);
typedef int (Tcl_FSFileAttrsGetProc) (Tcl_Interp *interp, int index,
	Tcl_Obj *pathPtr, Tcl_Obj **objPtrRef);
typedef const char *const * (Tcl_FSFileAttrStringsProc) (Tcl_Obj *pathPtr,
	Tcl_Obj **objPtrRef);
typedef int (Tcl_FSFileAttrsSetProc) (Tcl_Interp *interp, int index,
	Tcl_Obj *pathPtr, Tcl_Obj *objPtr);
typedef Tcl_Obj * (Tcl_FSLinkProc) (Tcl_Obj *pathPtr, Tcl_Obj *toPtr,
	int linkType);
typedef int (Tcl_FSLoadFileProc) (Tcl_Interp *interp, Tcl_Obj *pathPtr,
	Tcl_LoadHandle *handlePtr, Tcl_FSUnloadFileProc **unloadProcPtr);
typedef int (Tcl_FSPathInFilesystemProc) (Tcl_Obj *pathPtr,
	void **clientDataPtr);
typedef Tcl_Obj * (Tcl_FSFilesystemPathTypeProc) (Tcl_Obj *pathPtr);
typedef Tcl_Obj * (Tcl_FSFilesystemSeparatorProc) (Tcl_Obj *pathPtr);
#define Tcl_FSFreeInternalRepProc Tcl_FreeProc
typedef void *(Tcl_FSDupInternalRepProc) (void *clientData);
typedef Tcl_Obj * (Tcl_FSInternalToNormalizedProc) (void *clientData);
typedef void *(Tcl_FSCreateInternalRepProc) (Tcl_Obj *pathPtr);

typedef struct Tcl_FSVersion_ *Tcl_FSVersion;

/*
 *----------------------------------------------------------------------------
 * Data structures related to hooking into the filesystem
 */

/*
 * Filesystem version tag.  This was introduced in 8.4.
 */

#define TCL_FILESYSTEM_VERSION_1	((Tcl_FSVersion) 0x1)

/*
 * struct Tcl_Filesystem:
 *
 * One such structure exists for each type (kind) of filesystem. It collects
 * together the functions that form the interface for a particulr the
 * filesystem. Tcl always accesses the filesystem through one of these
 * structures.
 *
 * Not all entries need be non-NULL; any which are NULL are simply ignored.
 * However, a complete filesystem should provide all of these functions. The
 * explanations in the structure show the importance of each function.
 */

typedef struct Tcl_Filesystem {
    const char *typeName;	/* The name of the filesystem. */
    size_t structureLength;	/* Length of this structure, so future binary
				 * compatibility can be assured. */
    Tcl_FSVersion version;	/* Version of the filesystem type. */
    Tcl_FSPathInFilesystemProc *pathInFilesystemProc;
				/* Determines whether the pathname is in this
				 * filesystem. This is the most important
				 * filesystem function. */
    Tcl_FSDupInternalRepProc *dupInternalRepProc;
				/* Duplicates the internal handle of the node.
				 * If it is NULL, the filesystem is less
				 * performant. */
    Tcl_FSFreeInternalRepProc *freeInternalRepProc;
				/* Frees the internal handle of the node.  NULL
				 * only if there is no need to free resources
				 * used for the internal handle. */
    Tcl_FSInternalToNormalizedProc *internalToNormalizedProc;
				/* Converts the internal handle to a normalized
				 * path.  NULL if the filesystem creates nodes
				 * having no pathname. */
    Tcl_FSCreateInternalRepProc *createInternalRepProc;
				/* Creates an internal handle for a pathname.
				 * May be NULL if pathnames have no internal
				 * handle or if pathInFilesystemProc always
				 * immediately creates an internal
				 * representation for pathnames in the
				 * filesystem. */
    Tcl_FSNormalizePathProc *normalizePathProc;
				/* Normalizes a path.  Should be implemented if
				 * the filesystems supports multiple paths to
				 * the same node. */
    Tcl_FSFilesystemPathTypeProc *filesystemPathTypeProc;
				/* Determines the type of a path in this
				 * filesystem. May be NULL. */
    Tcl_FSFilesystemSeparatorProc *filesystemSeparatorProc;
				/* Produces the separator character(s) for this
				 * filesystem. Must not be NULL. */
    Tcl_FSStatProc *statProc;	/* Called by 'Tcl_FSStat()'.  Provided by any
				 * reasonable filesystem. */
    Tcl_FSAccessProc *accessProc;
				/* Called by 'Tcl_FSAccess()'.  Implemented by
				 * any reasonable filesystem. */
    Tcl_FSOpenFileChannelProc *openFileChannelProc;
				/* Called by 'Tcl_FSOpenFileChannel()'.
				 * Provided by any reasonable filesystem. */
    Tcl_FSMatchInDirectoryProc *matchInDirectoryProc;
				/* Called by 'Tcl_FSMatchInDirectory()'.  NULL
				 * if the filesystem does not support glob or
				 * recursive copy. */
    Tcl_FSUtimeProc *utimeProc;	/* Called by 'Tcl_FSUtime()', by 'file
				 *  mtime' to set (not read) times, 'file
				 *  atime', and the open-r/open-w/fcopy variant
				 *  of 'file copy'. */
    Tcl_FSLinkProc *linkProc;	/* Called by 'Tcl_FSLink()'. NULL if reading or
				 *  creating links is not supported. */
    Tcl_FSListVolumesProc *listVolumesProc;
				/* Lists filesystem volumes added by this
				 * filesystem. NULL if the filesystem does not
				 * use volumes. */
    Tcl_FSFileAttrStringsProc *fileAttrStringsProc;
				/* List all valid attributes strings.  NULL if
				 * the filesystem does not support the 'file
				 * attributes' command.  Can be used to attach
				 * arbitrary additional data to files in a
				 * filesystem. */
    Tcl_FSFileAttrsGetProc *fileAttrsGetProc;
				/* Called by 'Tcl_FSFileAttrsGet()' and by
				 * 'file attributes'. */
    Tcl_FSFileAttrsSetProc *fileAttrsSetProc;
				/* Called by 'Tcl_FSFileAttrsSet()' and by
				 * 'file attributes'.  */
    Tcl_FSCreateDirectoryProc *createDirectoryProc;
				/* Called by 'Tcl_FSCreateDirectory()'.  May be
				 * NULL if the filesystem is read-only. */
    Tcl_FSRemoveDirectoryProc *removeDirectoryProc;
				/* Called by 'Tcl_FSRemoveDirectory()'.  May be
				 * NULL if the filesystem is read-only. */
    Tcl_FSDeleteFileProc *deleteFileProc;
				/* Called by 'Tcl_FSDeleteFile()' May be NULL
				 * if the filesystem is is read-only. */
    Tcl_FSCopyFileProc *copyFileProc;
				/* Called by 'Tcl_FSCopyFile()'.  If NULL, for
				 * a copy operation at the script level (not
				 * C) Tcl uses open-r, open-w and fcopy. */
    Tcl_FSRenameFileProc *renameFileProc;
				/* Called by 'Tcl_FSRenameFile()'. If NULL, for
				 * a rename operation at the script level (not
				 * C) Tcl performs a copy operation followed
				 * by a delete operation. */
    Tcl_FSCopyDirectoryProc *copyDirectoryProc;
				/* Called by 'Tcl_FSCopyDirectory()'. If NULL,
				 * for a copy operation at the script level
				 * (not C) Tcl recursively creates directories
				 * and copies files. */
    Tcl_FSLstatProc *lstatProc;	/* Called by 'Tcl_FSLstat()'. If NULL, Tcl
				 * attempts to use 'statProc' instead. */
    Tcl_FSLoadFileProc *loadFileProc;
				/* Called by 'Tcl_FSLoadFile()'. If NULL, Tcl
				 * performs a copy to a temporary file in the
				 * native filesystem and then calls
				 * Tcl_FSLoadFile() on that temporary copy. */
    Tcl_FSGetCwdProc *getCwdProc;
				/* Called by 'Tcl_FSGetCwd()'.  Normally NULL.
				 * Usually only called once:  If 'getcwd' is
				 * called before 'chdir' is ever called. */
    Tcl_FSChdirProc *chdirProc;	/* Called by 'Tcl_FSChdir()'.  For a virtual
				 * filesystem, chdirProc just returns zero
				 * (success) if the pathname is a valid
				 * directory, and some other value otherwise.
				 * For A real filesystem, chdirProc performs
				 * the correct action, e.g.  calls the system
				 * 'chdir' function. If not implemented, then
				 * 'cd' and 'pwd' fail for a pathname in this
				 * filesystem. On success Tcl stores the
				 * pathname for use by GetCwd.  If NULL, Tcl
				 * performs records the pathname as the new
				 * current directory if it passes a series of
				 * directory access checks. */
} Tcl_Filesystem;

/*
 * The following definitions are used as values for the 'linkAction' flag to
 * Tcl_FSLink, or the linkProc of any filesystem. Any combination of flags can
 * be given. For link creation, the linkProc should create a link which
 * matches any of the types given.
 *
 * TCL_CREATE_SYMBOLIC_LINK -	Create a symbolic or soft link.
 * TCL_CREATE_HARD_LINK -	Create a hard link.
 */

#define TCL_CREATE_SYMBOLIC_LINK	0x01
#define TCL_CREATE_HARD_LINK		0x02

/*
 *----------------------------------------------------------------------------
 * The following structure represents the Notifier functions that you can
 * override with the Tcl_SetNotifier call.
 */

typedef struct Tcl_NotifierProcs {
    Tcl_SetTimerProc *setTimerProc;
    Tcl_WaitForEventProc *waitForEventProc;
    Tcl_CreateFileHandlerProc *createFileHandlerProc;
    Tcl_DeleteFileHandlerProc *deleteFileHandlerProc;
    Tcl_InitNotifierProc *initNotifierProc;
    Tcl_FinalizeNotifierProc *finalizeNotifierProc;
    Tcl_AlertNotifierProc *alertNotifierProc;
    Tcl_ServiceModeHookProc *serviceModeHookProc;
} Tcl_NotifierProcs;

/*
 *----------------------------------------------------------------------------
 * The following data structures and declarations are for the new Tcl parser.
 *
 * For each word of a command, and for each piece of a word such as a variable
 * reference, one of the following structures is created to describe the
 * token.
 */

typedef struct Tcl_Token {
    int type;			/* Type of token, such as TCL_TOKEN_WORD; see
				 * below for valid types. */
    const char *start;		/* First character in token. */
    size_t size;			/* Number of bytes in token. */
    size_t numComponents;		/* If this token is composed of other tokens,
				 * this field tells how many of them there are
				 * (including components of components, etc.).
				 * The component tokens immediately follow
				 * this one. */
} Tcl_Token;

/*
 * Type values defined for Tcl_Token structures. These values are defined as
 * mask bits so that it's easy to check for collections of types.
 *
 * TCL_TOKEN_WORD -		The token describes one word of a command,
 *				from the first non-blank character of the word
 *				(which may be " or {) up to but not including
 *				the space, semicolon, or bracket that
 *				terminates the word. NumComponents counts the
 *				total number of sub-tokens that make up the
 *				word. This includes, for example, sub-tokens
 *				of TCL_TOKEN_VARIABLE tokens.
 * TCL_TOKEN_SIMPLE_WORD -	This token is just like TCL_TOKEN_WORD except
 *				that the word is guaranteed to consist of a
 *				single TCL_TOKEN_TEXT sub-token.
 * TCL_TOKEN_TEXT -		The token describes a range of literal text
 *				that is part of a word. NumComponents is
 *				always 0.
 * TCL_TOKEN_BS -		The token describes a backslash sequence that
 *				must be collapsed. NumComponents is always 0.
 * TCL_TOKEN_COMMAND -		The token describes a command whose result
 *				must be substituted into the word. The token
 *				includes the enclosing brackets. NumComponents
 *				is always 0.
 * TCL_TOKEN_VARIABLE -		The token describes a variable substitution,
 *				including the dollar sign, variable name, and
 *				array index (if there is one) up through the
 *				right parentheses. NumComponents tells how
 *				many additional tokens follow to represent the
 *				variable name. The first token will be a
 *				TCL_TOKEN_TEXT token that describes the
 *				variable name. If the variable is an array
 *				reference then there will be one or more
 *				additional tokens, of type TCL_TOKEN_TEXT,
 *				TCL_TOKEN_BS, TCL_TOKEN_COMMAND, and
 *				TCL_TOKEN_VARIABLE, that describe the array
 *				index; numComponents counts the total number
 *				of nested tokens that make up the variable
 *				reference, including sub-tokens of
 *				TCL_TOKEN_VARIABLE tokens.
 * TCL_TOKEN_SUB_EXPR -		The token describes one subexpression of an
 *				expression, from the first non-blank character
 *				of the subexpression up to but not including
 *				the space, brace, or bracket that terminates
 *				the subexpression. NumComponents counts the
 *				total number of following subtokens that make
 *				up the subexpression; this includes all
 *				subtokens for any nested TCL_TOKEN_SUB_EXPR
 *				tokens. For example, a numeric value used as a
 *				primitive operand is described by a
 *				TCL_TOKEN_SUB_EXPR token followed by a
 *				TCL_TOKEN_TEXT token. A binary subexpression
 *				is described by a TCL_TOKEN_SUB_EXPR token
 *				followed by the TCL_TOKEN_OPERATOR token for
 *				the operator, then TCL_TOKEN_SUB_EXPR tokens
 *				for the left then the right operands.
 * TCL_TOKEN_OPERATOR -		The token describes one expression operator.
 *				An operator might be the name of a math
 *				function such as "abs". A TCL_TOKEN_OPERATOR
 *				token is always preceeded by one
 *				TCL_TOKEN_SUB_EXPR token for the operator's
 *				subexpression, and is followed by zero or more
 *				TCL_TOKEN_SUB_EXPR tokens for the operator's
 *				operands. NumComponents is always 0.
 * TCL_TOKEN_EXPAND_WORD -	This token is just like TCL_TOKEN_WORD except
 *				that it marks a word that began with the
 *				literal character prefix "{*}". This word is
 *				marked to be expanded - that is, broken into
 *				words after substitution is complete.
 */

#define TCL_TOKEN_WORD		1
#define TCL_TOKEN_SIMPLE_WORD	2
#define TCL_TOKEN_TEXT		4
#define TCL_TOKEN_BS		8
#define TCL_TOKEN_COMMAND	16
#define TCL_TOKEN_VARIABLE	32
#define TCL_TOKEN_SUB_EXPR	64
#define TCL_TOKEN_OPERATOR	128
#define TCL_TOKEN_EXPAND_WORD	256

/*
 * Parsing error types. On any parsing error, one of these values will be
 * stored in the error field of the Tcl_Parse structure defined below.
 */

#define TCL_PARSE_SUCCESS		0
#define TCL_PARSE_QUOTE_EXTRA		1
#define TCL_PARSE_BRACE_EXTRA		2
#define TCL_PARSE_MISSING_BRACE		3
#define TCL_PARSE_MISSING_BRACKET	4
#define TCL_PARSE_MISSING_PAREN		5
#define TCL_PARSE_MISSING_QUOTE		6
#define TCL_PARSE_MISSING_VAR_BRACE	7
#define TCL_PARSE_SYNTAX		8
#define TCL_PARSE_BAD_NUMBER		9

/*
 * A structure of the following type is filled in by Tcl_ParseCommand. It
 * describes a single command parsed from an input string.
 */

#define NUM_STATIC_TOKENS 20

typedef struct Tcl_Parse {
    const char *commentStart;	/* Pointer to # that begins the first of one
				 * or more comments preceding the command. */
    size_t commentSize;		/* Number of bytes in comments (up through
				 * newline character that terminates the last
				 * comment). If there were no comments, this
				 * field is 0. */
    const char *commandStart;	/* First character in first word of
				 * command. */
    int commandSize;		/* Number of bytes in command, including first
				 * character of first word, up through the
				 * terminating newline, close bracket, or
				 * semicolon. */
    int numWords;		/* Total number of words in command. May be
				 * 0. */
    Tcl_Token *tokenPtr;	/* Pointer to first token representing the
				 * words of the command. Initially points to
				 * staticTokens, but may change to point to
				 * malloc-ed space if command exceeds space in
				 * staticTokens. */
    int numTokens;		/* Total number of tokens in command. */
    int tokensAvailable;	/* Total number of tokens available at
				 * *tokenPtr. */
    int errorType;		/* One of the parsing error types defined
				 * above. */

    /*
     * The fields below are intended only for the private use of the parser.
     * They should not be used by functions that invoke Tcl_ParseCommand.
     */

    const char *string;		/* The original command string passed to
				 * Tcl_ParseCommand. */
    const char *end;		/* Points to the character just after the last
				 * one in the command string. */
    Tcl_Interp *interp;		/* Interpreter to use for error reporting, or
				 * NULL. */
    const char *term;		/* Points to character in string that
				 * terminated most recent token. Filled in by
				 * ParseTokens. If an error occurs, points to
				 * beginning of region where the error
				 * occurred (e.g. the open brace if the close
				 * brace is missing). */
    int incomplete;		/* This field is set to 1 by Tcl_ParseCommand
				 * if the command appears to be incomplete.
				 * This information is used by
				 * Tcl_CommandComplete. */
    Tcl_Token staticTokens[NUM_STATIC_TOKENS];
				/* Initial space for tokens for command. This
				 * space should be large enough to accommodate
				 * most commands; dynamic space is allocated
				 * for very large commands that don't fit
				 * here. */
} Tcl_Parse;

/*
 *----------------------------------------------------------------------------
 * The following structure represents a user-defined encoding. It collects
 * together all the functions that are used by the specific encoding.
 */

typedef struct Tcl_EncodingType {
    const char *encodingName;	/* The name of the encoding, e.g. "euc-jp".
				 * This name is the unique key for this
				 * encoding type. */
    Tcl_EncodingConvertProc *toUtfProc;
				/* Function to convert from external encoding
				 * into UTF-8. */
    Tcl_EncodingConvertProc *fromUtfProc;
				/* Function to convert from UTF-8 into
				 * external encoding. */
    Tcl_FreeProc *freeProc;
				/* If non-NULL, function to call when this
				 * encoding is deleted. */
    void *clientData;	/* Arbitrary value associated with encoding
				 * type. Passed to conversion functions. */
    int nullSize;		/* Number of zero bytes that signify
				 * end-of-string in this encoding. This number
				 * is used to determine the source string
				 * length when the srcLen argument is
				 * negative. Must be 1 or 2. */
} Tcl_EncodingType;

/*
 * The following definitions are used as values for the conversion control
 * flags argument when converting text from one character set to another:
 *
 * TCL_ENCODING_START -		Signifies that the source buffer is the first
 *				block in a (potentially multi-block) input
 *				stream. Tells the conversion function to reset
 *				to an initial state and perform any
 *				initialization that needs to occur before the
 *				first byte is converted. If the source buffer
 *				contains the entire input stream to be
 *				converted, this flag should be set.
 * TCL_ENCODING_END -		Signifies that the source buffer is the last
 *				block in a (potentially multi-block) input
 *				stream. Tells the conversion routine to
 *				perform any finalization that needs to occur
 *				after the last byte is converted and then to
 *				reset to an initial state. If the source
 *				buffer contains the entire input stream to be
 *				converted, this flag should be set.
 * TCL_ENCODING_STOPONERROR -	If set, the converter returns immediately upon
 *				encountering an invalid byte sequence or a
 *				source character that has no mapping in the
 *				target encoding. If clear, the converter
 *				substitues the problematic character(s) with
 *				one or more "close" characters in the
 *				destination buffer and then continues to
 *				convert the source.
 * TCL_ENCODING_NO_TERMINATE - 	If set, Tcl_ExternalToUtf does not append a
 *				terminating NUL byte.  Since it does not need
 *				an extra byte for a terminating NUL, it fills
 *				all dstLen bytes with encoded UTF-8 content if
 *				needed.  If clear, a byte is reserved in the
 *				dst space for NUL termination, and a
 *				terminating NUL is appended.
 * TCL_ENCODING_CHAR_LIMIT -	If set and dstCharsPtr is not NULL, then
 *				Tcl_ExternalToUtf takes the initial value of
 *				*dstCharsPtr as a limit of the maximum number
 *				of chars to produce in the encoded UTF-8
 *				content.  Otherwise, the number of chars
 *				produced is controlled only by other limiting
 *				factors.
 */

#define TCL_ENCODING_START		0x01
#define TCL_ENCODING_END		0x02
#define TCL_ENCODING_STOPONERROR	0x04
#define TCL_ENCODING_NO_TERMINATE	0x08
#define TCL_ENCODING_CHAR_LIMIT		0x10

/*
 * The following definitions are the error codes returned by the conversion
 * routines:
 *
 * TCL_OK -			All characters were converted.
 * TCL_CONVERT_NOSPACE -	The output buffer would not have been large
 *				enough for all of the converted data; as many
 *				characters as could fit were converted though.
 * TCL_CONVERT_MULTIBYTE -	The last few bytes in the source string were
 *				the beginning of a multibyte sequence, but
 *				more bytes were needed to complete this
 *				sequence. A subsequent call to the conversion
 *				routine should pass the beginning of this
 *				unconverted sequence plus additional bytes
 *				from the source stream to properly convert the
 *				formerly split-up multibyte sequence.
 * TCL_CONVERT_SYNTAX -		The source stream contained an invalid
 *				character sequence. This may occur if the
 *				input stream has been damaged or if the input
 *				encoding method was misidentified. This error
 *				is reported only if TCL_ENCODING_STOPONERROR
 *				was specified.
 * TCL_CONVERT_UNKNOWN -	The source string contained a character that
 *				could not be represented in the target
 *				encoding. This error is reported only if
 *				TCL_ENCODING_STOPONERROR was specified.
 */

#define TCL_CONVERT_MULTIBYTE	(-1)
#define TCL_CONVERT_SYNTAX	(-2)
#define TCL_CONVERT_UNKNOWN	(-3)
#define TCL_CONVERT_NOSPACE	(-4)

/*
 * The maximum number of bytes that are necessary to represent a single
 * Unicode character in UTF-8. The valid values are 3 and 4
 * (or perhaps 1 if we want to support a non-unicode enabled core). If > 3,
 * then Tcl_UniChar must be 4-bytes in size (UCS-4) (the default). If == 3,
 * then Tcl_UniChar must be 2-bytes in size (UTF-16). Since Tcl 9.0, UCS-4
 * mode is the default and recommended mode.
 */

#ifndef TCL_UTF_MAX
#define TCL_UTF_MAX		4
#endif

/*
 * This represents a Unicode character. Any changes to this should also be
 * reflected in regcustom.h.
 */

#if TCL_UTF_MAX > 3
    /*
     * int isn't 100% accurate as it should be a strict 4-byte value
     * (perhaps wchar_t). ILP64/SILP64 systems may have troubles. The
     * size of this value must be reflected correctly in regcustom.h.
     */
typedef int Tcl_UniChar;
#else
typedef unsigned short Tcl_UniChar;
#endif

/*
 *----------------------------------------------------------------------------
 * TIP #59: The following structure is used in calls 'Tcl_RegisterConfig' to
 * provide the system with the embedded configuration data.
 */

typedef struct Tcl_Config {
    const char *key;		/* Configuration key to register. ASCII
				 * encoded, thus UTF-8. */
    const char *value;		/* The value associated with the key. System
				 * encoding. */
} Tcl_Config;

/*
 *----------------------------------------------------------------------------
 * Flags for TIP#143 limits, detailing which limits are active in an
 * interpreter. Used for Tcl_{Add,Remove}LimitHandler type argument.
 */

#define TCL_LIMIT_COMMANDS	0x01
#define TCL_LIMIT_TIME		0x02

/*
 * Structure containing information about a limit handler to be called when a
 * command- or time-limit is exceeded by an interpreter.
 */

typedef void (Tcl_LimitHandlerProc) (void *clientData, Tcl_Interp *interp);
typedef void (Tcl_LimitHandlerDeleteProc) (void *clientData);

#if 0
/*
 *----------------------------------------------------------------------------
 * We would like to provide an anonymous structure "mp_int" here, which is
 * compatible with libtommath's "mp_int", but without duplicating anything
 * from <tommath.h> or including <tommath.h> here. But the libtommath project
 * didn't honor our request. See: <https://github.com/libtom/libtommath/pull/473>
 *
 * That's why this part is commented out, and we are using (void *) in
 * various API's in stead of the more correct (mp_int *).
 */

#ifndef MP_INT_DECLARED
#define MP_INT_DECLARED
typedef struct mp_int mp_int;
#endif

#endif

/*
 *----------------------------------------------------------------------------
 * Definitions needed for Tcl_ParseArgvObj routines.
 * Based on tkArgv.c.
 * Modifications from the original are copyright (c) Sam Bromley 2006
 */

typedef struct {
    int type;			/* Indicates the option type; see below. */
    const char *keyStr;		/* The key string that flags the option in the
				 * argv array. */
    void *srcPtr;		/* Value to be used in setting dst; usage
				 * depends on type.*/
    void *dstPtr;		/* Address of value to be modified; usage
				 * depends on type.*/
    const char *helpStr;	/* Documentation message describing this
				 * option. */
    void *clientData;	/* Word to pass to function callbacks. */
} Tcl_ArgvInfo;

/*
 * Legal values for the type field of a Tcl_ArgInfo: see the user
 * documentation for details.
 */

#define TCL_ARGV_CONSTANT	15
#define TCL_ARGV_INT		16
#define TCL_ARGV_STRING		17
#define TCL_ARGV_REST		18
#define TCL_ARGV_FLOAT		19
#define TCL_ARGV_FUNC		20
#define TCL_ARGV_GENFUNC	21
#define TCL_ARGV_HELP		22
#define TCL_ARGV_END		23

/*
 * Types of callback functions for the TCL_ARGV_FUNC and TCL_ARGV_GENFUNC
 * argument types:
 */

typedef int (Tcl_ArgvFuncProc)(void *clientData, Tcl_Obj *objPtr,
	void *dstPtr);
typedef int (Tcl_ArgvGenFuncProc)(void *clientData, Tcl_Interp *interp,
	int objc, Tcl_Obj *const *objv, void *dstPtr);

/*
 * Shorthand for commonly used argTable entries.
 */

#define TCL_ARGV_AUTO_HELP \
    {TCL_ARGV_HELP,	"-help",	NULL,	NULL, \
	    "Print summary of command-line options and abort", NULL}
#define TCL_ARGV_AUTO_REST \
    {TCL_ARGV_REST,	"--",		NULL,	NULL, \
	    "Marks the end of the options", NULL}
#define TCL_ARGV_TABLE_END \
    {TCL_ARGV_END, NULL, NULL, NULL, NULL, NULL}

/*
 *----------------------------------------------------------------------------
 * Definitions needed for Tcl_Zlib routines. [TIP #234]
 *
 * Constants for the format flags describing what sort of data format is
 * desired/expected for the Tcl_ZlibDeflate, Tcl_ZlibInflate and
 * Tcl_ZlibStreamInit functions.
 */

#define TCL_ZLIB_FORMAT_RAW	1
#define TCL_ZLIB_FORMAT_ZLIB	2
#define TCL_ZLIB_FORMAT_GZIP	4
#define TCL_ZLIB_FORMAT_AUTO	8

/*
 * Constants that describe whether the stream is to operate in compressing or
 * decompressing mode.
 */

#define TCL_ZLIB_STREAM_DEFLATE	16
#define TCL_ZLIB_STREAM_INFLATE	32

/*
 * Constants giving compression levels. Use of TCL_ZLIB_COMPRESS_DEFAULT is
 * recommended.
 */

#define TCL_ZLIB_COMPRESS_NONE	0
#define TCL_ZLIB_COMPRESS_FAST	1
#define TCL_ZLIB_COMPRESS_BEST	9
#define TCL_ZLIB_COMPRESS_DEFAULT (-1)

/*
 * Constants for types of flushing, used with Tcl_ZlibFlush.
 */

#define TCL_ZLIB_NO_FLUSH	0
#define TCL_ZLIB_FLUSH		2
#define TCL_ZLIB_FULLFLUSH	3
#define TCL_ZLIB_FINALIZE	4

/*
 *----------------------------------------------------------------------------
 * Definitions needed for the Tcl_LoadFile function. [TIP #416]
 */

#define TCL_LOAD_GLOBAL 1
#define TCL_LOAD_LAZY 2

/*
 *----------------------------------------------------------------------------
 * Definitions needed for the Tcl_OpenTcpServerEx function. [TIP #456]
 */
#define TCL_TCPSERVER_REUSEADDR (1<<0)
#define TCL_TCPSERVER_REUSEPORT (1<<1)

/*
 * Constants for special size_t-typed values, see TIP #494
 */

#define TCL_IO_FAILURE	((size_t)-1)
#define TCL_AUTO_LENGTH	((size_t)-1)
#define TCL_INDEX_NONE  ((size_t)-1)

/*
 *----------------------------------------------------------------------------
 * Single public declaration for NRE.
 */

typedef int (Tcl_NRPostProc) (void *data[], Tcl_Interp *interp,
				int result);

/*
 *----------------------------------------------------------------------------
 * The following constant is used to test for older versions of Tcl in the
 * stubs tables.
 */

#define TCL_STUB_MAGIC		((int) 0xFCA3BACB + (int) sizeof(void *))

/*
 * The following function is required to be defined in all stubs aware
 * extensions. The function is actually implemented in the stub library, not
 * the main Tcl library, although there is a trivial implementation in the
 * main library in case an extension is statically linked into an application.
 */

const char *		Tcl_InitStubs(Tcl_Interp *interp, const char *version,
			    int exact, int magic);
const char *		TclTomMathInitializeStubs(Tcl_Interp *interp,
			    const char *version, int epoch, int revision);
#if defined(_WIN32)
    TCL_NORETURN1 void Tcl_ConsolePanic(const char *format, ...);
#else
#   define Tcl_ConsolePanic NULL
#endif

#ifdef USE_TCL_STUBS
#if TCL_RELEASE_LEVEL == TCL_FINAL_RELEASE
#   define Tcl_InitStubs(interp, version, exact) \
	(Tcl_InitStubs)(interp, version, \
	    (exact)|(TCL_MAJOR_VERSION<<8)|(TCL_MINOR_VERSION<<16), \
	    TCL_STUB_MAGIC)
#else
#   define Tcl_InitStubs(interp, version, exact) \
	(Tcl_InitStubs)(interp, TCL_PATCH_LEVEL, \
	    1|(TCL_MAJOR_VERSION<<8)|(TCL_MINOR_VERSION<<16), \
	    TCL_STUB_MAGIC)
#endif
#else
#if TCL_RELEASE_LEVEL == TCL_FINAL_RELEASE
#   define Tcl_InitStubs(interp, version, exact) \
	Tcl_PkgInitStubsCheck(interp, version, \
		(exact)|(TCL_MAJOR_VERSION<<8)|(TCL_MINOR_VERSION<<16))
#else
#   define Tcl_InitStubs(interp, version, exact) \
	Tcl_PkgInitStubsCheck(interp, TCL_PATCH_LEVEL, \
		1|(TCL_MAJOR_VERSION<<8)|(TCL_MINOR_VERSION<<16))
#endif
#endif

/*
 * Public functions that are not accessible via the stubs table.
 * Tcl_GetMemoryInfo is needed for AOLserver. [Bug 1868171]
 */

#define Tcl_Main(argc, argv, proc) Tcl_MainEx(argc, argv, proc, \
	    ((Tcl_SetPanicProc(Tcl_ConsolePanic), Tcl_CreateInterp)()))
TCLAPI TCL_NORETURN void Tcl_MainEx(int argc, char **argv,
			    Tcl_AppInitProc *appInitProc, Tcl_Interp *interp);
TCLAPI const char *	Tcl_PkgInitStubsCheck(Tcl_Interp *interp,
			    const char *version, int exact);
TCLAPI void		Tcl_InitSubsystems(void);
TCLAPI void		Tcl_GetMemoryInfo(Tcl_DString *dsPtr);
TCLAPI void		Tcl_FindExecutable(const char *argv0);
TCLAPI void		Tcl_SetPanicProc(
			    TCL_NORETURN1 Tcl_PanicProc *panicProc);
<<<<<<< HEAD
TCLAPI void		Tcl_StaticPackage(Tcl_Interp *interp,
			    const char *pkgName,
=======
EXTERN void		Tcl_StaticPackage(Tcl_Interp *interp,
			    const char *prefix,
>>>>>>> 893f9a91
			    Tcl_PackageInitProc *initProc,
			    Tcl_PackageInitProc *safeInitProc);
TCLAPI Tcl_ExitProc *Tcl_SetExitProc(TCL_NORETURN1 Tcl_ExitProc *proc);
#ifdef _WIN32
TCLAPI int		TclZipfs_AppHook(int *argc, wchar_t ***argv);
#else
TCLAPI int		TclZipfs_AppHook(int *argc, char ***argv);
#endif

/*
 *----------------------------------------------------------------------------
 * Include the public function declarations that are accessible via the stubs
 * table.
 */

#include "tclDecls.h"

/*
 * Include platform specific public function declarations that are accessible
 * via the stubs table. Make all TclOO symbols MODULE_SCOPE (which only
 * has effect on building it as a shared library). See ticket [3010352].
 */

#if defined(BUILD_tcl)
#   undef TCLAPI
#   define TCLAPI MODULE_SCOPE
#endif

#include "tclPlatDecls.h"

/*
 *----------------------------------------------------------------------------
 * The following declarations map ckalloc and ckfree to Tcl_Alloc and
 * Tcl_Free for use in Tcl-8.x-compatible extensions.
 */

#ifndef BUILD_tcl
#   define ckalloc Tcl_Alloc
#   define attemptckalloc Tcl_AttemptAlloc
#   ifdef _MSC_VER
	/* Silence invalid C4090 warnings */
#	define ckfree(a) Tcl_Free((char *)(a))
#	define ckrealloc(a,b) Tcl_Realloc((char *)(a),(b))
#	define attemptckrealloc(a,b) Tcl_AttemptRealloc((char *)(a),(b))
#   else
#	define ckfree Tcl_Free
#	define ckrealloc Tcl_Realloc
#	define attemptckrealloc Tcl_AttemptRealloc
#   endif
#endif

#ifndef TCL_MEM_DEBUG

/*
 * If we are not using the debugging allocator, we should call the Tcl_Alloc,
 * et al. routines in order to guarantee that every module is using the same
 * memory allocator both inside and outside of the Tcl library.
 */

#   undef  Tcl_InitMemory
#   define Tcl_InitMemory(x)
#   undef  Tcl_DumpActiveMemory
#   define Tcl_DumpActiveMemory(x)
#   undef  Tcl_ValidateAllMemory
#   define Tcl_ValidateAllMemory(x,y)

#endif /* !TCL_MEM_DEBUG */

#ifdef TCL_MEM_DEBUG
#   undef Tcl_IncrRefCount
#   define Tcl_IncrRefCount(objPtr) \
	Tcl_DbIncrRefCount(objPtr, __FILE__, __LINE__)
#   undef Tcl_DecrRefCount
#   define Tcl_DecrRefCount(objPtr) \
	Tcl_DbDecrRefCount(objPtr, __FILE__, __LINE__)
#   undef Tcl_IsShared
#   define Tcl_IsShared(objPtr) \
	Tcl_DbIsShared(objPtr, __FILE__, __LINE__)
#else
#   undef Tcl_IncrRefCount
#   define Tcl_IncrRefCount(objPtr) \
	++(objPtr)->refCount
    /*
     * Use do/while0 idiom for optimum correctness without compiler warnings.
     * http://c2.com/cgi/wiki?TrivialDoWhileLoop
     */
#   undef Tcl_DecrRefCount
#   define Tcl_DecrRefCount(objPtr) \
	do { \
	    Tcl_Obj *_objPtr = (objPtr); \
	    if (_objPtr->refCount-- <= 1) { \
		TclFreeObj(_objPtr); \
	    } \
	} while(0)
#   undef Tcl_IsShared
#   define Tcl_IsShared(objPtr) \
	((objPtr)->refCount > 1)
#endif

/*
 * Macros and definitions that help to debug the use of Tcl objects. When
 * TCL_MEM_DEBUG is defined, the Tcl_New declarations are overridden to call
 * debugging versions of the object creation functions.
 */

#ifdef TCL_MEM_DEBUG
#  undef  Tcl_NewBignumObj
#  define Tcl_NewBignumObj(val) \
     Tcl_DbNewBignumObj(val, __FILE__, __LINE__)
#  undef  Tcl_NewBooleanObj
#  define Tcl_NewBooleanObj(val) \
     Tcl_DbNewWideIntObj((val)!=0, __FILE__, __LINE__)
#  undef  Tcl_NewByteArrayObj
#  define Tcl_NewByteArrayObj(bytes, len) \
     Tcl_DbNewByteArrayObj(bytes, len, __FILE__, __LINE__)
#  undef  Tcl_NewDoubleObj
#  define Tcl_NewDoubleObj(val) \
     Tcl_DbNewDoubleObj(val, __FILE__, __LINE__)
#  undef  Tcl_NewListObj
#  define Tcl_NewListObj(objc, objv) \
     Tcl_DbNewListObj(objc, objv, __FILE__, __LINE__)
#  undef  Tcl_NewObj
#  define Tcl_NewObj() \
     Tcl_DbNewObj(__FILE__, __LINE__)
#  undef  Tcl_NewStringObj
#  define Tcl_NewStringObj(bytes, len) \
     Tcl_DbNewStringObj(bytes, len, __FILE__, __LINE__)
#  undef  Tcl_NewWideIntObj
#  define Tcl_NewWideIntObj(val) \
     Tcl_DbNewWideIntObj(val, __FILE__, __LINE__)
#endif /* TCL_MEM_DEBUG */

/*
 *----------------------------------------------------------------------------
 * Macros for clients to use to access fields of hash entries:
 */

#define Tcl_GetHashValue(h) ((h)->clientData)
#define Tcl_SetHashValue(h, value) ((h)->clientData = (void *) (value))
#define Tcl_GetHashKey(tablePtr, h) \
	((void *) (((tablePtr)->keyType == TCL_ONE_WORD_KEYS || \
		    (tablePtr)->keyType == TCL_CUSTOM_PTR_KEYS) \
		   ? (h)->key.oneWordValue \
		   : (h)->key.string))

/*
 * Macros to use for clients to use to invoke find and create functions for
 * hash tables:
 */

#define Tcl_FindHashEntry(tablePtr, key) \
	(*((tablePtr)->findProc))(tablePtr, (const char *)(key))
#define Tcl_CreateHashEntry(tablePtr, key, newPtr) \
	(*((tablePtr)->createProc))(tablePtr, (const char *)(key), newPtr)

#endif /* RC_INVOKED */

/*
 * end block for C++
 */

#ifdef __cplusplus
}
#endif

#endif /* _TCL */

/*
 * Local Variables:
 * mode: c
 * c-basic-offset: 4
 * fill-column: 78
 * End:
 */<|MERGE_RESOLUTION|>--- conflicted
+++ resolved
@@ -2161,13 +2161,8 @@
 TCLAPI void		Tcl_FindExecutable(const char *argv0);
 TCLAPI void		Tcl_SetPanicProc(
 			    TCL_NORETURN1 Tcl_PanicProc *panicProc);
-<<<<<<< HEAD
 TCLAPI void		Tcl_StaticPackage(Tcl_Interp *interp,
-			    const char *pkgName,
-=======
-EXTERN void		Tcl_StaticPackage(Tcl_Interp *interp,
 			    const char *prefix,
->>>>>>> 893f9a91
 			    Tcl_PackageInitProc *initProc,
 			    Tcl_PackageInitProc *safeInitProc);
 TCLAPI Tcl_ExitProc *Tcl_SetExitProc(TCL_NORETURN1 Tcl_ExitProc *proc);
