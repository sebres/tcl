--- conflicted
+++ resolved
@@ -665,15 +665,11 @@
  * An object stores a value as either a string, some internal representation,
  * or both.
  */
-<<<<<<< HEAD
 #if TCL_MAJOR_VERSION > 8
 #   define Tcl_Size size_t
 #else
 #   define Tcl_Size int
 #endif
-=======
-#define Tcl_Size size_t
->>>>>>> ced9f882
 
 
 typedef struct Tcl_Obj {
