/*
 * tcl.h --
 *
 *	This header file describes the externally-visible facilities of the
 *	Tcl interpreter.
 *
 * Copyright (c) 1987-1994 The Regents of the University of California.
 * Copyright (c) 1993-1996 Lucent Technologies.
 * Copyright (c) 1994-1998 Sun Microsystems, Inc.
 * Copyright (c) 1998-2000 by Scriptics Corporation.
 * Copyright (c) 2002 by Kevin B. Kenny.  All rights reserved.
 *
 * See the file "license.terms" for information on usage and redistribution of
 * this file, and for a DISCLAIMER OF ALL WARRANTIES.
 */

#ifndef _TCL
#define _TCL

/*
 * For C++ compilers, use extern "C"
 */

#ifdef __cplusplus
extern "C" {
#endif

/*
 * The following defines are used to indicate the various release levels.
 */

#define TCL_ALPHA_RELEASE	0
#define TCL_BETA_RELEASE	1
#define TCL_FINAL_RELEASE	2

/*
 * When version numbers change here, must also go into the following files and
 * update the version numbers:
 *
 * library/init.tcl	(1 LOC patch)
 * unix/configure.ac	(2 LOC Major, 2 LOC minor, 1 LOC patch)
 * win/configure.ac	(as above)
 * win/tcl.m4		(not patchlevel)
 * README		(sections 0 and 2, with and without separator)
 * macosx/Tcl.pbproj/project.pbxproj (not patchlevel) 1 LOC
 * macosx/Tcl.pbproj/default.pbxuser (not patchlevel) 1 LOC
 * macosx/Tcl.xcode/project.pbxproj (not patchlevel) 2 LOC
 * macosx/Tcl.xcode/default.pbxuser (not patchlevel) 1 LOC
 * macosx/Tcl-Common.xcconfig (not patchlevel) 1 LOC
 * win/README		(not patchlevel) (sections 0 and 2)
 * unix/tcl.spec	(1 LOC patch)
 * tools/tcl.hpj.in	(not patchlevel, for windows installer)
 */

#define TCL_MAJOR_VERSION   9
#define TCL_MINOR_VERSION   0
#define TCL_RELEASE_LEVEL   TCL_ALPHA_RELEASE
#define TCL_RELEASE_SERIAL  0

#define TCL_VERSION	    "9.0"
#define TCL_PATCH_LEVEL	    "9.0a0"

/*
 * A special definition used to allow this header file to be included from
 * windows resource files so that they can obtain version information.
 * RC_INVOKED is defined by default by the windows RC tool.
 *
 * Resource compilers don't like all the C stuff, like typedefs and function
 * declarations, that occur below, so block them out.
 */

#ifndef RC_INVOKED

/*
 * Special macro to define mutexes, that doesn't do anything if we are not
 * using threads.
 */

#ifdef TCL_THREADS
#define TCL_DECLARE_MUTEX(name) static Tcl_Mutex name;
#else
#define TCL_DECLARE_MUTEX(name)
#endif

/*
 * Tcl's public routine Tcl_FSSeek() uses the values SEEK_SET, SEEK_CUR, and
 * SEEK_END, all #define'd by stdio.h .
 *
 * Also, many extensions need stdio.h, and they've grown accustomed to tcl.h
 * providing it for them rather than #include-ing it themselves as they
 * should, so also for their sake, we keep the #include to be consistent with
 * prior Tcl releases.
 */

#include <stdio.h>

<<<<<<< HEAD
/*
 *----------------------------------------------------------------------------
 * Support for functions with a variable number of arguments.
 */

#include <stdarg.h>
=======
#ifndef TCL_NO_DEPRECATED
#    define TCL_VARARGS(type, name) (type name, ...)
#    define TCL_VARARGS_DEF(type, name) (type name, ...)
#    define TCL_VARARGS_START(type, name, list) (va_start(list, name), name)
#endif /* !TCL_NO_DEPRECATED */
>>>>>>> 9599f656
#if defined(__GNUC__) && (__GNUC__ > 2)
#   define TCL_FORMAT_PRINTF(a,b) __attribute__ ((__format__ (__printf__, a, b)))
#   define TCL_NORETURN __attribute__ ((noreturn))
#   define TCL_NORETURN1 __attribute__ ((noreturn))
#   define TCL_NOINLINE __attribute__ ((noinline))
#else
#   define TCL_FORMAT_PRINTF(a,b)
#   if defined(_MSC_VER) && (_MSC_VER >= 1310)
#	define TCL_NORETURN _declspec(noreturn)
#	define TCL_NOINLINE __declspec(noinline)
#   else
#	define TCL_NORETURN /* nothing */
#	define TCL_NOINLINE /* nothing */
#   endif
#   define TCL_NORETURN1 /* nothing */
#endif

/*
 * Allow a part of Tcl's API to be explicitly marked as deprecated.
 *
 * Used to make TIP 330/336 generate moans even if people use the
 * compatibility macros. Change your code, guys! We won't support you forever.
 */

#if defined(__GNUC__) && ((__GNUC__ >= 4) || ((__GNUC__ == 3) && (__GNUC_MINOR__ >= 1)))
#   if (__GNUC__ > 4) || ((__GNUC__ == 4) && (__GNUC_MINOR__ >= 5))
#	define TCL_DEPRECATED_API(msg)	__attribute__ ((__deprecated__ (msg)))
#   else
#	define TCL_DEPRECATED_API(msg)	__attribute__ ((__deprecated__))
#   endif
#else
#   define TCL_DEPRECATED_API(msg)	/* nothing portable */
#endif

/*
 *----------------------------------------------------------------------------
 * Macros used to declare a function to be exported by a DLL. Used by Windows,
 * maps to no-op declarations on non-Windows systems. The default build on
 * windows is for a DLL, which causes the DLLIMPORT and DLLEXPORT macros to be
 * nonempty. To build a static library, the macro STATIC_BUILD should be
 * defined.
 *
 * Note: when building static but linking dynamically to MSVCRT we must still
 *       correctly decorate the C library imported function.  Use CRTIMPORT
 *       for this purpose.  _DLL is defined by the compiler when linking to
 *       MSVCRT.
 */

#if (defined(_WIN32) && (defined(_MSC_VER) || (defined(__BORLANDC__) && (__BORLANDC__ >= 0x0550)) || defined(__LCC__) || defined(__WATCOMC__) || (defined(__GNUC__) && defined(__declspec))))
#   define HAVE_DECLSPEC 1
#   ifdef STATIC_BUILD
#       define DLLIMPORT
#       define DLLEXPORT
#       ifdef _DLL
#           define CRTIMPORT __declspec(dllimport)
#       else
#           define CRTIMPORT
#       endif
#   else
#       define DLLIMPORT __declspec(dllimport)
#       define DLLEXPORT __declspec(dllexport)
#       define CRTIMPORT __declspec(dllimport)
#   endif
#else
#   define DLLIMPORT
#   if defined(__GNUC__) && __GNUC__ > 3
#       define DLLEXPORT __attribute__ ((visibility("default")))
#   else
#       define DLLEXPORT
#   endif
#   define CRTIMPORT
#endif

/*
 * These macros are used to control whether functions are being declared for
 * import or export. If a function is being declared while it is being built
 * to be included in a shared library, then it should have the DLLEXPORT
 * storage class. If is being declared for use by a module that is going to
 * link against the shared library, then it should have the DLLIMPORT storage
 * class. If the symbol is beind declared for a static build or for use from a
 * stub library, then the storage class should be empty.
 *
 * The convention is that a macro called BUILD_xxxx, where xxxx is the name of
 * a library we are building, is set on the compile line for sources that are
 * to be placed in the library. When this macro is set, the storage class will
 * be set to DLLEXPORT. At the end of the header file, the storage class will
 * be reset to DLLIMPORT.
 */

#ifdef BUILD_tcl
#   define TCLAPI extern DLLEXPORT
#else
#   define TCLAPI extern DLLIMPORT
#endif

/*
 * Miscellaneous declarations.
 */

typedef void *ClientData;

/*
 * Darwin specific configure overrides (to support fat compiles, where
 * configure runs only once for multiple architectures):
 */

#ifdef __APPLE__
#   ifdef __LP64__
#	undef TCL_WIDE_INT_TYPE
#	define TCL_WIDE_INT_IS_LONG 1
#	define TCL_CFG_DO64BIT 1
#    else /* !__LP64__ */
#	define TCL_WIDE_INT_TYPE long long
#	undef TCL_WIDE_INT_IS_LONG
#	undef TCL_CFG_DO64BIT
#    endif /* __LP64__ */
#    undef HAVE_STRUCT_STAT64
#endif /* __APPLE__ */

/*
 * Define Tcl_WideInt to be a type that is (at least) 64-bits wide, and define
 * Tcl_WideUInt to be the unsigned variant of that type (assuming that where
 * we have one, we can have the other.)
 *
 * Also defines the following macros:
 * TCL_WIDE_INT_IS_LONG - if wide ints are really longs (i.e. we're on a
 *	LP64 system such as modern Solaris or Linux ... not including Win64)
 * Tcl_WideAsLong - forgetful converter from wideInt to long.
 * Tcl_LongAsWide - sign-extending converter from long to wideInt.
 * Tcl_WideAsDouble - converter from wideInt to double.
 * Tcl_DoubleAsWide - converter from double to wideInt.
 *
 * The following invariant should hold for any long value 'longVal':
 *	longVal == Tcl_WideAsLong(Tcl_LongAsWide(longVal))
 *
 * Note on converting between Tcl_WideInt and strings. This implementation (in
 * tclObj.c) depends on the function
 * sprintf(...,"%" TCL_LL_MODIFIER "d",...).
 */

#if !defined(TCL_WIDE_INT_TYPE)&&!defined(TCL_WIDE_INT_IS_LONG)
#   if defined(_WIN32)
#      define TCL_WIDE_INT_TYPE __int64
#      define TCL_LL_MODIFIER	"I64"
#   elif defined(__GNUC__)
#      define TCL_WIDE_INT_TYPE long long
#      define TCL_LL_MODIFIER	"ll"
#   else /* ! _WIN32 && ! __GNUC__ */
/*
 * Don't know what platform it is and configure hasn't discovered what is
 * going on for us. Try to guess...
 */
#      include <limits.h>
#      if (INT_MAX < LONG_MAX)
#         define TCL_WIDE_INT_IS_LONG	1
#      else
#         define TCL_WIDE_INT_TYPE long long
#      endif
#   endif /* _WIN32 */
#endif /* !TCL_WIDE_INT_TYPE & !TCL_WIDE_INT_IS_LONG */
#ifdef TCL_WIDE_INT_IS_LONG
#   undef TCL_WIDE_INT_TYPE
#   define TCL_WIDE_INT_TYPE	long
#endif /* TCL_WIDE_INT_IS_LONG */

typedef TCL_WIDE_INT_TYPE		Tcl_WideInt;
typedef unsigned TCL_WIDE_INT_TYPE	Tcl_WideUInt;

#ifdef TCL_WIDE_INT_IS_LONG
#   ifndef TCL_LL_MODIFIER
#      define TCL_LL_MODIFIER		"l"
#   endif /* !TCL_LL_MODIFIER */
#else /* TCL_WIDE_INT_IS_LONG */
/*
 * The next short section of defines are only done when not running on Windows
 * or some other strange platform.
 */
#   ifndef TCL_LL_MODIFIER
#      define TCL_LL_MODIFIER		"ll"
#   endif /* !TCL_LL_MODIFIER */
#endif /* TCL_WIDE_INT_IS_LONG */

#define Tcl_WideAsLong(val)	((long)((Tcl_WideInt)(val)))
#define Tcl_LongAsWide(val)	((Tcl_WideInt)((long)(val)))
#define Tcl_WideAsDouble(val)	((double)((Tcl_WideInt)(val)))
#define Tcl_DoubleAsWide(val)	((Tcl_WideInt)((double)(val)))

#if defined(_WIN32)
#   ifdef __BORLANDC__
	typedef struct stati64 Tcl_StatBuf;
#   elif defined(_WIN64)
	typedef struct __stat64 Tcl_StatBuf;
#   elif (defined(_MSC_VER) && (_MSC_VER < 1400)) || defined(_USE_32BIT_TIME_T)
	typedef struct _stati64	Tcl_StatBuf;
#   else
	typedef struct _stat32i64 Tcl_StatBuf;
#   endif /* _MSC_VER < 1400 */
#elif defined(__CYGWIN__)
    typedef struct {
	dev_t st_dev;
	unsigned short st_ino;
	unsigned short st_mode;
	short st_nlink;
	short st_uid;
	short st_gid;
	/* Here is a 2-byte gap */
	dev_t st_rdev;
	/* Here is a 4-byte gap */
	long long st_size;
	struct {long tv_sec;} st_atim;
	struct {long tv_sec;} st_mtim;
	struct {long tv_sec;} st_ctim;
	/* Here is a 4-byte gap */
    } Tcl_StatBuf;
#elif defined(HAVE_STRUCT_STAT64) && !defined(__APPLE__)
    typedef struct stat64 Tcl_StatBuf;
#else
    typedef struct stat Tcl_StatBuf;
#endif

/*
 *----------------------------------------------------------------------------
 * Data structures defined opaquely in this module. The definitions below just
 * provide dummy types. A few fields are made visible in Tcl_Interp
 * structures, namely those used for returning a string result from commands.
 * Direct access to the result field is discouraged in Tcl 8.0. The
 * interpreter result is either an object or a string, and the two values are
 * kept consistent unless some C code sets interp->result directly.
 * Programmers should use either the function Tcl_GetObjResult() or
 * Tcl_GetStringResult() to read the interpreter's result. See the SetResult
 * man page for details.
 *
 * Note: any change to the Tcl_Interp definition below must be mirrored in the
 * "real" definition in tclInt.h.
 *
 * Note: Tcl_ObjCmdProc functions do not directly set result and freeProc.
 * Instead, they set a Tcl_Obj member in the "real" structure that can be
 * accessed with Tcl_GetObjResult() and Tcl_SetObjResult().
 */

typedef struct Tcl_Interp Tcl_Interp;

typedef struct Tcl_AsyncHandler_ *Tcl_AsyncHandler;
typedef struct Tcl_Channel_ *Tcl_Channel;
typedef struct Tcl_ChannelTypeVersion_ *Tcl_ChannelTypeVersion;
typedef struct Tcl_Command_ *Tcl_Command;
typedef struct Tcl_Condition_ *Tcl_Condition;
typedef struct Tcl_Dict_ *Tcl_Dict;
typedef struct Tcl_EncodingState_ *Tcl_EncodingState;
typedef struct Tcl_Encoding_ *Tcl_Encoding;
typedef struct Tcl_Event Tcl_Event;
typedef struct Tcl_InterpState_ *Tcl_InterpState;
typedef struct Tcl_LoadHandle_ *Tcl_LoadHandle;
typedef struct Tcl_Mutex_ *Tcl_Mutex;
typedef struct Tcl_Pid_ *Tcl_Pid;
typedef struct Tcl_RegExp_ *Tcl_RegExp;
typedef struct Tcl_ThreadDataKey_ *Tcl_ThreadDataKey;
typedef struct Tcl_ThreadId_ *Tcl_ThreadId;
typedef struct Tcl_TimerToken_ *Tcl_TimerToken;
typedef struct Tcl_Trace_ *Tcl_Trace;
typedef struct Tcl_Var_ *Tcl_Var;
typedef struct Tcl_ZLibStream_ *Tcl_ZlibStream;

/*
 *----------------------------------------------------------------------------
 * Definition of the interface to functions implementing threads. A function
 * following this definition is given to each call of 'Tcl_CreateThread' and
 * will be called as the main fuction of the new thread created by that call.
 */

#if defined _WIN32
typedef unsigned (__stdcall Tcl_ThreadCreateProc) (ClientData clientData);
#else
typedef void (Tcl_ThreadCreateProc) (ClientData clientData);
#endif

/*
 * Threading function return types used for abstracting away platform
 * differences when writing a Tcl_ThreadCreateProc. See the NewThread function
 * in generic/tclThreadTest.c for it's usage.
 */

#if defined _WIN32
#   define Tcl_ThreadCreateType		unsigned __stdcall
#   define TCL_THREAD_CREATE_RETURN	return 0
#else
#   define Tcl_ThreadCreateType		void
#   define TCL_THREAD_CREATE_RETURN
#endif

/*
 * Definition of values for default stacksize and the possible flags to be
 * given to Tcl_CreateThread.
 */

#define TCL_THREAD_STACK_DEFAULT (0)    /* Use default size for stack. */
#define TCL_THREAD_NOFLAGS	 (0000) /* Standard flags, default
					 * behaviour. */
#define TCL_THREAD_JOINABLE	 (0001) /* Mark the thread as joinable. */

/*
 * Flag values passed to Tcl_StringCaseMatch.
 */

#define TCL_MATCH_NOCASE	(1<<0)

/*
 * Flag values passed to Tcl_GetRegExpFromObj.
 */

#define	TCL_REG_BASIC		000000	/* BREs (convenience). */
#define	TCL_REG_EXTENDED	000001	/* EREs. */
#define	TCL_REG_ADVF		000002	/* Advanced features in EREs. */
#define	TCL_REG_ADVANCED	000003	/* AREs (which are also EREs). */
#define	TCL_REG_QUOTE		000004	/* No special characters, none. */
#define	TCL_REG_NOCASE		000010	/* Ignore case. */
#define	TCL_REG_NOSUB		000020	/* Don't care about subexpressions. */
#define	TCL_REG_EXPANDED	000040	/* Expanded format, white space &
					 * comments. */
#define	TCL_REG_NLSTOP		000100  /* \n doesn't match . or [^ ] */
#define	TCL_REG_NLANCH		000200  /* ^ matches after \n, $ before. */
#define	TCL_REG_NEWLINE		000300  /* Newlines are line terminators. */
#define	TCL_REG_CANMATCH	001000  /* Report details on partial/limited
					 * matches. */

/*
 * Flags values passed to Tcl_RegExpExecObj.
 */

#define	TCL_REG_NOTBOL	0001	/* Beginning of string does not match ^.  */
#define	TCL_REG_NOTEOL	0002	/* End of string does not match $. */

/*
 * Structures filled in by Tcl_RegExpInfo. Note that all offset values are
 * relative to the start of the match string, not the beginning of the entire
 * string.
 */

typedef struct Tcl_RegExpIndices {
    long start;			/* Character offset of first character in
				 * match. */
    long end;			/* Character offset of first character after
				 * the match. */
} Tcl_RegExpIndices;

typedef struct Tcl_RegExpInfo {
    int nsubs;			/* Number of subexpressions in the compiled
				 * expression. */
    Tcl_RegExpIndices *matches;	/* Array of nsubs match offset pairs. */
    long extendStart;		/* The offset at which a subsequent match
				 * might begin. */
    long reserved;		/* Reserved for later use. */
} Tcl_RegExpInfo;

/*
 * Picky compilers complain if this typdef doesn't appear before the struct's
 * reference in tclDecls.h.
 */

typedef Tcl_StatBuf *Tcl_Stat_;
typedef struct stat *Tcl_OldStat_;

/*
 *----------------------------------------------------------------------------
 * When a TCL command returns, the interpreter contains a result from the
 * command. Programmers are strongly encouraged to use one of the functions
 * Tcl_GetObjResult() or Tcl_GetStringResult() to read the interpreter's
 * result. See the SetResult man page for details. Besides this result, the
 * command function returns an integer code, which is one of the following:
 *
 * TCL_OK		Command completed normally; the interpreter's result
 *			contains the command's result.
 * TCL_ERROR		The command couldn't be completed successfully; the
 *			interpreter's result describes what went wrong.
 * TCL_RETURN		The command requests that the current function return;
 *			the interpreter's result contains the function's
 *			return value.
 * TCL_BREAK		The command requests that the innermost loop be
 *			exited; the interpreter's result is meaningless.
 * TCL_CONTINUE		Go on to the next iteration of the current loop; the
 *			interpreter's result is meaningless.
 */

#define TCL_OK			0
#define TCL_ERROR		1
#define TCL_RETURN		2
#define TCL_BREAK		3
#define TCL_CONTINUE		4

/*
 *----------------------------------------------------------------------------
 * Flags to control what substitutions are performed by Tcl_SubstObj():
 */

#define TCL_SUBST_COMMANDS	001
#define TCL_SUBST_VARIABLES	002
#define TCL_SUBST_BACKSLASHES	004
#define TCL_SUBST_ALL		007

/*
 * Forward declaration of Tcl_Obj to prevent an error when the forward
 * reference to Tcl_Obj is encountered in the function types declared below.
 */

struct Tcl_Obj;

typedef struct Tcl_Obj Tcl_Value;

/*
 *----------------------------------------------------------------------------
 * Function types defined by Tcl:
 */

typedef int (Tcl_AppInitProc) (Tcl_Interp *interp);
typedef int (Tcl_AsyncProc) (ClientData clientData, Tcl_Interp *interp,
	int code);
typedef void (Tcl_ChannelProc) (ClientData clientData, int mask);
typedef void (Tcl_CloseProc) (ClientData data);
typedef void (Tcl_CmdDeleteProc) (ClientData clientData);
typedef int (Tcl_CmdProc) (ClientData clientData, Tcl_Interp *interp,
	int argc, const char *argv[]);
typedef void (Tcl_CmdTraceProc) (ClientData clientData, Tcl_Interp *interp,
	int level, char *command, Tcl_CmdProc *proc,
	ClientData cmdClientData, int argc, const char *argv[]);
typedef int (Tcl_CmdObjTraceProc) (ClientData clientData, Tcl_Interp *interp,
	int level, const char *command, Tcl_Command commandInfo, int objc,
	struct Tcl_Obj *const *objv);
typedef void (Tcl_CmdObjTraceDeleteProc) (ClientData clientData);
typedef void (Tcl_DupInternalRepProc) (struct Tcl_Obj *srcPtr,
	struct Tcl_Obj *dupPtr);
typedef int (Tcl_EncodingConvertProc) (ClientData clientData, const char *src,
	int srcLen, int flags, Tcl_EncodingState *statePtr, char *dst,
	int dstLen, int *srcReadPtr, int *dstWrotePtr, int *dstCharsPtr);
typedef void (Tcl_EncodingFreeProc) (ClientData clientData);
typedef int (Tcl_EventProc) (Tcl_Event *evPtr, int flags);
typedef void (Tcl_EventCheckProc) (ClientData clientData, int flags);
typedef int (Tcl_EventDeleteProc) (Tcl_Event *evPtr, ClientData clientData);
typedef void (Tcl_EventSetupProc) (ClientData clientData, int flags);
typedef void (Tcl_ExitProc) (ClientData clientData);
typedef void (Tcl_FileProc) (ClientData clientData, int mask);
typedef void (Tcl_FileFreeProc) (ClientData clientData);
typedef void (Tcl_FreeInternalRepProc) (struct Tcl_Obj *objPtr);
typedef void (Tcl_FreeProc) (char *blockPtr);
typedef void (Tcl_IdleProc) (ClientData clientData);
typedef void (Tcl_InterpDeleteProc) (ClientData clientData,
	Tcl_Interp *interp);
typedef void (Tcl_NamespaceDeleteProc) (ClientData clientData);
typedef int (Tcl_ObjCmdProc) (ClientData clientData, Tcl_Interp *interp,
	int objc, struct Tcl_Obj *const *objv);
typedef int (Tcl_PackageInitProc) (Tcl_Interp *interp);
typedef int (Tcl_PackageUnloadProc) (Tcl_Interp *interp, int flags);
typedef void (Tcl_PanicProc) (const char *format, ...);
typedef void (Tcl_TcpAcceptProc) (ClientData callbackData, Tcl_Channel chan,
	char *address, int port);
typedef void (Tcl_TimerProc) (ClientData clientData);
typedef int (Tcl_SetFromAnyProc) (Tcl_Interp *interp, struct Tcl_Obj *objPtr);
typedef void (Tcl_UpdateStringProc) (struct Tcl_Obj *objPtr);
typedef char * (Tcl_VarTraceProc) (ClientData clientData, Tcl_Interp *interp,
	const char *part1, const char *part2, int flags);
typedef void (Tcl_CommandTraceProc) (ClientData clientData, Tcl_Interp *interp,
	const char *oldName, const char *newName, int flags);
typedef void (Tcl_CreateFileHandlerProc) (int fd, int mask, Tcl_FileProc *proc,
	ClientData clientData);
typedef void (Tcl_DeleteFileHandlerProc) (int fd);
typedef void (Tcl_AlertNotifierProc) (ClientData clientData);
typedef void (Tcl_ServiceModeHookProc) (int mode);
typedef ClientData (Tcl_InitNotifierProc) (void);
typedef void (Tcl_FinalizeNotifierProc) (ClientData clientData);
typedef void (Tcl_MainLoopProc) (void);

/*
 *----------------------------------------------------------------------------
 * The following structure represents a type of object, which is a particular
 * internal representation for an object plus a set of functions that provide
 * standard operations on objects of that type.
 */

typedef struct Tcl_ObjType {
    const char *name;		/* Name of the type, e.g. "int". */
    Tcl_FreeInternalRepProc *freeIntRepProc;
				/* Called to free any storage for the type's
				 * internal rep. NULL if the internal rep does
				 * not need freeing. */
    Tcl_DupInternalRepProc *dupIntRepProc;
				/* Called to create a new object as a copy of
				 * an existing object. */
    Tcl_UpdateStringProc *updateStringProc;
				/* Called to update the string rep from the
				 * type's internal representation. */
    Tcl_SetFromAnyProc *setFromAnyProc;
				/* Called to convert the object's internal rep
				 * to this type. Frees the internal rep of the
				 * old type. Returns TCL_ERROR on failure. */
} Tcl_ObjType;

/*
 * One of the following structures exists for each object in the Tcl system.
 * An object stores a value as either a string, some internal representation,
 * or both.
 */

typedef struct Tcl_Obj {
    int refCount;		/* When 0 the object will be freed. */
    char *bytes;		/* This points to the first byte of the
				 * object's string representation. The array
				 * must be followed by a null byte (i.e., at
				 * offset length) but may also contain
				 * embedded null characters. The array's
				 * storage is allocated by ckalloc. NULL means
				 * the string rep is invalid and must be
				 * regenerated from the internal rep.  Clients
				 * should use Tcl_GetStringFromObj or
				 * Tcl_GetString to get a pointer to the byte
				 * array as a readonly value. */
    int length;			/* The number of bytes at *bytes, not
				 * including the terminating null. */
    const Tcl_ObjType *typePtr;	/* Denotes the object's type. Always
				 * corresponds to the type of the object's
				 * internal rep. NULL indicates the object has
				 * no internal rep (has no type). */
    union {			/* The internal representation: */
	long longValue;		/*   - an long integer value. */
	double doubleValue;	/*   - a double-precision floating value. */
	void *otherValuePtr;	/*   - another, type-specific value, not used
				 *     internally any more. */
	Tcl_WideInt wideValue;	/*   - a long long value. */
	struct {		/*   - internal rep as two pointers.
				 *     Many uses in Tcl, including a bignum's
				 *     tightly packed fields, where the alloc,
				 *     used and signum flags are packed into
				 *     ptr2 with everything else hung off
				 *     ptr1. */
	    void *ptr1;
	    void *ptr2;
	} twoPtrValue;
	struct {		/*   - internal rep as a pointer and a long,
				 *     not used internally any more. */
	    void *ptr;
	    unsigned long value;
	} ptrAndLongRep;
    } internalRep;
} Tcl_Obj;

/*
 * Macros to increment and decrement a Tcl_Obj's reference count, and to test
 * whether an object is shared (i.e. has reference count > 1). Note: clients
 * should use Tcl_DecrRefCount() when they are finished using an object, and
 * should never call TclFreeObj() directly. TclFreeObj() is only defined and
 * made public in tcl.h to support Tcl_DecrRefCount's macro definition.
 */

void		Tcl_IncrRefCount(Tcl_Obj *objPtr);
void		Tcl_DecrRefCount(Tcl_Obj *objPtr);
int		Tcl_IsShared(Tcl_Obj *objPtr);

/*
 *----------------------------------------------------------------------------
 * The following type contains the state needed by Tcl_SaveResult. It
 * is typically allocated on the stack.
 */

typedef Tcl_Obj *Tcl_SavedResult;

/*
 *----------------------------------------------------------------------------
 * The following definitions support Tcl's namespace facility. Note: the first
 * five fields must match exactly the fields in a Namespace structure (see
 * tclInt.h).
 */

typedef struct Tcl_Namespace {
    char *name;			/* The namespace's name within its parent
				 * namespace. This contains no ::'s. The name
				 * of the global namespace is "" although "::"
				 * is an synonym. */
    char *fullName;		/* The namespace's fully qualified name. This
				 * starts with ::. */
    ClientData clientData;	/* Arbitrary value associated with this
				 * namespace. */
    Tcl_NamespaceDeleteProc *deleteProc;
				/* Function invoked when deleting the
				 * namespace to, e.g., free clientData. */
    struct Tcl_Namespace *parentPtr;
				/* Points to the namespace that contains this
				 * one. NULL if this is the global
				 * namespace. */
} Tcl_Namespace;

/*
 *----------------------------------------------------------------------------
 * The following structure represents a call frame, or activation record. A
 * call frame defines a naming context for a procedure call: its local scope
 * (for local variables) and its namespace scope (used for non-local
 * variables; often the global :: namespace). A call frame can also define the
 * naming context for a namespace eval or namespace inscope command: the
 * namespace in which the command's code should execute. The Tcl_CallFrame
 * structures exist only while procedures or namespace eval/inscope's are
 * being executed, and provide a Tcl call stack.
 *
 * A call frame is initialized and pushed using Tcl_PushCallFrame and popped
 * using Tcl_PopCallFrame. Storage for a Tcl_CallFrame must be provided by the
 * Tcl_PushCallFrame caller, and callers typically allocate them on the C call
 * stack for efficiency. For this reason, Tcl_CallFrame is defined as a
 * structure and not as an opaque token. However, most Tcl_CallFrame fields
 * are hidden since applications should not access them directly; others are
 * declared as "dummyX".
 *
 * WARNING!! The structure definition must be kept consistent with the
 * CallFrame structure in tclInt.h. If you change one, change the other.
 */

typedef struct Tcl_CallFrame {
    Tcl_Namespace *nsPtr;
    int dummy1;
    int dummy2;
    void *dummy3;
    void *dummy4;
    void *dummy5;
    int dummy6;
    void *dummy7;
    void *dummy8;
    int dummy9;
    void *dummy10;
    void *dummy11;
    void *dummy12;
    void *dummy13;
} Tcl_CallFrame;

/*
 *----------------------------------------------------------------------------
 * Information about commands that is returned by Tcl_GetCommandInfo and
 * passed to Tcl_SetCommandInfo. objProc is an objc/objv object-based command
 * function while proc is a traditional Tcl argc/argv string-based function.
 * Tcl_CreateObjCommand and Tcl_CreateCommand ensure that both objProc and
 * proc are non-NULL and can be called to execute the command. However, it may
 * be faster to call one instead of the other. The member isNativeObjectProc
 * is set to 1 if an object-based function was registered by
 * Tcl_CreateObjCommand, and to 0 if a string-based function was registered by
 * Tcl_CreateCommand. The other function is typically set to a compatibility
 * wrapper that does string-to-object or object-to-string argument conversions
 * then calls the other function.
 */

typedef struct Tcl_CmdInfo {
    int isNativeObjectProc;	/* 1 if objProc was registered by a call to
				 * Tcl_CreateObjCommand; 0 otherwise.
				 * Tcl_SetCmdInfo does not modify this
				 * field. */
    Tcl_ObjCmdProc *objProc;	/* Command's object-based function. */
    ClientData objClientData;	/* ClientData for object proc. */
    Tcl_CmdProc *proc;		/* Command's string-based function. */
    ClientData clientData;	/* ClientData for string proc. */
    Tcl_CmdDeleteProc *deleteProc;
				/* Function to call when command is
				 * deleted. */
    ClientData deleteData;	/* Value to pass to deleteProc (usually the
				 * same as clientData). */
    Tcl_Namespace *namespacePtr;/* Points to the namespace that contains this
				 * command. Note that Tcl_SetCmdInfo will not
				 * change a command's namespace; use
				 * TclRenameCommand or Tcl_Eval (of 'rename')
				 * to do that. */
} Tcl_CmdInfo;

/*
 *----------------------------------------------------------------------------
 * The structure defined below is used to hold dynamic strings. The only
 * fields that clients should use are string and length, accessible via the
 * macros Tcl_DStringValue and Tcl_DStringLength.
 */

#define TCL_DSTRING_STATIC_SIZE 200
typedef struct Tcl_DString {
    char *string;		/* Points to beginning of string: either
				 * staticSpace below or a malloced array. */
    int length;			/* Number of non-NULL characters in the
				 * string. */
    int spaceAvl;		/* Total number of bytes available for the
				 * string and its terminating NULL char. */
    char staticSpace[TCL_DSTRING_STATIC_SIZE];
				/* Space to use in common case where string is
				 * small. */
} Tcl_DString;

#define Tcl_DStringLength(dsPtr) ((dsPtr)->length)
#define Tcl_DStringValue(dsPtr) ((dsPtr)->string)

/*
 * Definitions for the maximum number of digits of precision that may be
 * specified in the "tcl_precision" variable, and the number of bytes of
 * buffer space required by Tcl_PrintDouble.
 */

#define TCL_MAX_PREC		17
#define TCL_DOUBLE_SPACE	(TCL_MAX_PREC+10)

/*
 * Definition for a number of bytes of buffer space sufficient to hold the
 * string representation of an integer in base 10 (assuming the existence of
 * 64-bit integers).
 */

#define TCL_INTEGER_SPACE	24

/*
 * Flag values passed to Tcl_ConvertElement.
 * TCL_DONT_USE_BRACES forces it not to enclose the element in braces, but to
 *	use backslash quoting instead.
 * TCL_DONT_QUOTE_HASH disables the default quoting of the '#' character. It
 *	is safe to leave the hash unquoted when the element is not the first
 *	element of a list, and this flag can be used by the caller to indicate
 *	that condition.
 */

#define TCL_DONT_USE_BRACES	1
#define TCL_DONT_QUOTE_HASH	8

/*
 * Flag that may be passed to Tcl_GetIndexFromObj to force it to disallow
 * abbreviated strings.
 */

#define TCL_EXACT	1

/*
 *----------------------------------------------------------------------------
 * Flag values passed to Tcl_RecordAndEval, Tcl_EvalObj, Tcl_EvalObjv.
 * WARNING: these bit choices must not conflict with the bit choices for
 * evalFlag bits in tclInt.h!
 *
 * Meanings:
 *	TCL_NO_EVAL:		Just record this command
 *	TCL_EVAL_GLOBAL:	Execute script in global namespace
 *	TCL_EVAL_DIRECT:	Do not compile this script
 *	TCL_EVAL_INVOKE:	Magical Tcl_EvalObjv mode for aliases/ensembles
 *				o Run in iPtr->lookupNsPtr or global namespace
 *				o Cut out of error traces
 *				o Don't reset the flags controlling ensemble
 *				  error message rewriting.
 *	TCL_CANCEL_UNWIND:	Magical Tcl_CancelEval mode that causes the
 *				stack for the script in progress to be
 *				completely unwound.
 *	TCL_EVAL_NOERR:	Do no exception reporting at all, just return
 *				as the caller will report.
 */

#define TCL_NO_EVAL		0x010000
#define TCL_EVAL_GLOBAL		0x020000
#define TCL_EVAL_DIRECT		0x040000
#define TCL_EVAL_INVOKE		0x080000
#define TCL_CANCEL_UNWIND	0x100000
#define TCL_EVAL_NOERR          0x200000

/*
 * Special freeProc values that may be passed to Tcl_SetResult (see the man
 * page for details):
 */

#define TCL_VOLATILE		((Tcl_FreeProc *) 1)
#define TCL_STATIC		((Tcl_FreeProc *) 0)
#define TCL_DYNAMIC		((Tcl_FreeProc *) 3)

/*
 * Flag values passed to variable-related functions.
 * WARNING: these bit choices must not conflict with the bit choice for
 * TCL_CANCEL_UNWIND, above.
 */

#define TCL_GLOBAL_ONLY		 1
#define TCL_NAMESPACE_ONLY	 2
#define TCL_APPEND_VALUE	 4
#define TCL_LIST_ELEMENT	 8
#define TCL_TRACE_READS		 0x10
#define TCL_TRACE_WRITES	 0x20
#define TCL_TRACE_UNSETS	 0x40
#define TCL_TRACE_DESTROYED	 0x80
#define TCL_INTERP_DESTROYED	 0x100
#define TCL_LEAVE_ERR_MSG	 0x200
#define TCL_TRACE_ARRAY		 0x800
#ifndef TCL_REMOVE_OBSOLETE_TRACES
/* Required to support old variable/vdelete/vinfo traces. */
#define TCL_TRACE_OLD_STYLE	 0x1000
#endif
/* Indicate the semantics of the result of a trace. */
#define TCL_TRACE_RESULT_DYNAMIC 0x8000
#define TCL_TRACE_RESULT_OBJECT  0x10000

/*
 * Flag values for ensemble commands.
 */

#define TCL_ENSEMBLE_PREFIX 0x02/* Flag value to say whether to allow
				 * unambiguous prefixes of commands or to
				 * require exact matches for command names. */

/*
 * Flag values passed to command-related functions.
 */

#define TCL_TRACE_RENAME	0x2000
#define TCL_TRACE_DELETE	0x4000

#define TCL_ALLOW_INLINE_COMPILATION 0x20000

/*
 * Types for linked variables:
 */

#define TCL_LINK_INT		1
#define TCL_LINK_DOUBLE		2
#define TCL_LINK_BOOLEAN	3
#define TCL_LINK_STRING		4
#define TCL_LINK_WIDE_INT	5
#define TCL_LINK_CHAR		6
#define TCL_LINK_UCHAR		7
#define TCL_LINK_SHORT		8
#define TCL_LINK_USHORT		9
#define TCL_LINK_UINT		10
#if defined(TCL_WIDE_INT_IS_LONG) || defined(_WIN32) || defined(__CYGWIN__)
#define TCL_LINK_LONG		((sizeof(long) != sizeof(int)) ? TCL_LINK_WIDE_INT : TCL_LINK_INT)
#define TCL_LINK_ULONG		((sizeof(long) != sizeof(int)) ? TCL_LINK_WIDE_UINT : TCL_LINK_UINT)
#else
#define TCL_LINK_LONG		11
#define TCL_LINK_ULONG		12
#endif
#define TCL_LINK_FLOAT		13
#define TCL_LINK_WIDE_UINT	14
#define TCL_LINK_READ_ONLY	0x80

/*
 *----------------------------------------------------------------------------
 * Forward declarations of Tcl_HashTable and related types.
 */

#ifndef TCL_HASH_TYPE
#  define TCL_HASH_TYPE unsigned
#endif

typedef struct Tcl_HashKeyType Tcl_HashKeyType;
typedef struct Tcl_HashTable Tcl_HashTable;
typedef struct Tcl_HashEntry Tcl_HashEntry;

typedef TCL_HASH_TYPE (Tcl_HashKeyProc) (Tcl_HashTable *tablePtr, void *keyPtr);
typedef int (Tcl_CompareHashKeysProc) (void *keyPtr, Tcl_HashEntry *hPtr);
typedef Tcl_HashEntry * (Tcl_AllocHashEntryProc) (Tcl_HashTable *tablePtr,
	void *keyPtr);
typedef void (Tcl_FreeHashEntryProc) (Tcl_HashEntry *hPtr);

/*
 * Structure definition for an entry in a hash table. No-one outside Tcl
 * should access any of these fields directly; use the macros defined below.
 */

struct Tcl_HashEntry {
    Tcl_HashEntry *nextPtr;	/* Pointer to next entry in this hash bucket,
				 * or NULL for end of chain. */
    Tcl_HashTable *tablePtr;	/* Pointer to table containing entry. */
    size_t hash;		/* Hash value. */
    void *clientData;		/* Application stores something here with
				 * Tcl_SetHashValue. */
    union {			/* Key has one of these forms: */
	char *oneWordValue;	/* One-word value for key. */
	Tcl_Obj *objPtr;	/* Tcl_Obj * key value. */
	int words[1];		/* Multiple integer words for key. The actual
				 * size will be as large as necessary for this
				 * table's keys. */
	char string[1];		/* String for key. The actual size will be as
				 * large as needed to hold the key. */
    } key;			/* MUST BE LAST FIELD IN RECORD!! */
};

/*
 * Flags used in Tcl_HashKeyType.
 *
 * TCL_HASH_KEY_RANDOMIZE_HASH -
 *				There are some things, pointers for example
 *				which don't hash well because they do not use
 *				the lower bits. If this flag is set then the
 *				hash table will attempt to rectify this by
 *				randomising the bits and then using the upper
 *				N bits as the index into the table.
 * TCL_HASH_KEY_SYSTEM_HASH -	If this flag is set then all memory internally
 *                              allocated for the hash table that is not for an
 *                              entry will use the system heap.
 */

#define TCL_HASH_KEY_RANDOMIZE_HASH 0x1
#define TCL_HASH_KEY_SYSTEM_HASH    0x2

/*
 * Structure definition for the methods associated with a hash table key type.
 */

#define TCL_HASH_KEY_TYPE_VERSION 1
struct Tcl_HashKeyType {
    int version;		/* Version of the table. If this structure is
				 * extended in future then the version can be
				 * used to distinguish between different
				 * structures. */
    int flags;			/* Flags, see above for details. */
    Tcl_HashKeyProc *hashKeyProc;
				/* Calculates a hash value for the key. If
				 * this is NULL then the pointer itself is
				 * used as a hash value. */
    Tcl_CompareHashKeysProc *compareKeysProc;
				/* Compares two keys and returns zero if they
				 * do not match, and non-zero if they do. If
				 * this is NULL then the pointers are
				 * compared. */
    Tcl_AllocHashEntryProc *allocEntryProc;
				/* Called to allocate memory for a new entry,
				 * i.e. if the key is a string then this could
				 * allocate a single block which contains
				 * enough space for both the entry and the
				 * string. Only the key field of the allocated
				 * Tcl_HashEntry structure needs to be filled
				 * in. If something else needs to be done to
				 * the key, i.e. incrementing a reference
				 * count then that should be done by this
				 * function. If this is NULL then Tcl_Alloc is
				 * used to allocate enough space for a
				 * Tcl_HashEntry and the key pointer is
				 * assigned to key.oneWordValue. */
    Tcl_FreeHashEntryProc *freeEntryProc;
				/* Called to free memory associated with an
				 * entry. If something else needs to be done
				 * to the key, i.e. decrementing a reference
				 * count then that should be done by this
				 * function. If this is NULL then Tcl_Free is
				 * used to free the Tcl_HashEntry. */
};

/*
 * Structure definition for a hash table.  Must be in tcl.h so clients can
 * allocate space for these structures, but clients should never access any
 * fields in this structure.
 */

#define TCL_SMALL_HASH_TABLE 4
struct Tcl_HashTable {
    Tcl_HashEntry **buckets;	/* Pointer to bucket array. Each element
				 * points to first entry in bucket's hash
				 * chain, or NULL. */
    Tcl_HashEntry *staticBuckets[TCL_SMALL_HASH_TABLE];
				/* Bucket array used for small tables (to
				 * avoid mallocs and frees). */
    size_t numBuckets;		/* Total number of buckets allocated at
				 * **bucketPtr. */
    size_t numEntries;		/* Total number of entries present in
				 * table. */
    size_t rebuildSize;		/* Enlarge table when numEntries gets to be
				 * this large. */
    size_t mask;		/* Mask value used in hashing function. */
    int downShift;		/* Shift count used in hashing function.
				 * Designed to use high-order bits of
				 * randomized keys. */
    int keyType;		/* Type of keys used in this table. It's
				 * either TCL_CUSTOM_KEYS, TCL_STRING_KEYS,
				 * TCL_ONE_WORD_KEYS, or an integer giving the
				 * number of ints that is the size of the
				 * key. */
    Tcl_HashEntry *(*findProc) (Tcl_HashTable *tablePtr, const char *key);
    Tcl_HashEntry *(*createProc) (Tcl_HashTable *tablePtr, const char *key,
	    int *newPtr);
    const Tcl_HashKeyType *typePtr;
				/* Type of the keys used in the
				 * Tcl_HashTable. */
};

/*
 * Structure definition for information used to keep track of searches through
 * hash tables:
 */

typedef struct Tcl_HashSearch {
    Tcl_HashTable *tablePtr;	/* Table being searched. */
    size_t nextIndex;		/* Index of next bucket to be enumerated after
				 * present one. */
    Tcl_HashEntry *nextEntryPtr;/* Next entry to be enumerated in the current
				 * bucket. */
} Tcl_HashSearch;

/*
 * Acceptable key types for hash tables:
 *
 * TCL_STRING_KEYS:		The keys are strings, they are copied into the
 *				entry.
 * TCL_ONE_WORD_KEYS:		The keys are pointers, the pointer is stored
 *				in the entry.
 * TCL_CUSTOM_TYPE_KEYS:	The keys are arbitrary types which are copied
 *				into the entry.
 * TCL_CUSTOM_PTR_KEYS:		The keys are pointers to arbitrary types, the
 *				pointer is stored in the entry.
 *
 * While maintaining binary compatibility the above have to be distinct values
 * as they are used to differentiate between old versions of the hash table
 * which don't have a typePtr and new ones which do. Once binary compatibility
 * is discarded in favour of making more wide spread changes TCL_STRING_KEYS
 * can be the same as TCL_CUSTOM_TYPE_KEYS, and TCL_ONE_WORD_KEYS can be the
 * same as TCL_CUSTOM_PTR_KEYS because they simply determine how the key is
 * accessed from the entry and not the behaviour.
 */

#define TCL_STRING_KEYS		(0)
#define TCL_ONE_WORD_KEYS	(1)
#define TCL_CUSTOM_TYPE_KEYS	(-2)
#define TCL_CUSTOM_PTR_KEYS	(-1)

/*
 * Structure definition for information used to keep track of searches through
 * dictionaries. These fields should not be accessed by code outside
 * tclDictObj.c
 */

typedef struct {
    void *next;			/* Search position for underlying hash
				 * table. */
    unsigned int epoch; 	/* Epoch marker for dictionary being searched,
				 * or 0 if search has terminated. */
    Tcl_Dict dictionaryPtr;	/* Reference to dictionary being searched. */
} Tcl_DictSearch;

/*
 *----------------------------------------------------------------------------
 * Flag values to pass to Tcl_DoOneEvent to disable searches for some kinds of
 * events:
 */

#define TCL_DONT_WAIT		(1<<1)
#define TCL_WINDOW_EVENTS	(1<<2)
#define TCL_FILE_EVENTS		(1<<3)
#define TCL_TIMER_EVENTS	(1<<4)
#define TCL_IDLE_EVENTS		(1<<5)	/* WAS 0x10 ???? */
#define TCL_ALL_EVENTS		(~TCL_DONT_WAIT)

/*
 * The following structure defines a generic event for the Tcl event system.
 * These are the things that are queued in calls to Tcl_QueueEvent and
 * serviced later by Tcl_DoOneEvent. There can be many different kinds of
 * events with different fields, corresponding to window events, timer events,
 * etc. The structure for a particular event consists of a Tcl_Event header
 * followed by additional information specific to that event.
 */

struct Tcl_Event {
    Tcl_EventProc *proc;	/* Function to call to service this event. */
    struct Tcl_Event *nextPtr;	/* Next in list of pending events, or NULL. */
};

/*
 * Positions to pass to Tcl_QueueEvent:
 */

typedef enum {
    TCL_QUEUE_TAIL, TCL_QUEUE_HEAD, TCL_QUEUE_MARK
} Tcl_QueuePosition;

/*
 * Values to pass to Tcl_SetServiceMode to specify the behavior of notifier
 * event routines.
 */

#define TCL_SERVICE_NONE 0
#define TCL_SERVICE_ALL 1

/*
 * The following structure keeps is used to hold a time value, either as an
 * absolute time (the number of seconds from the epoch) or as an elapsed time.
 * On Unix systems the epoch is Midnight Jan 1, 1970 GMT.
 */

typedef struct Tcl_Time {
    long sec;			/* Seconds. */
    long usec;			/* Microseconds. */
} Tcl_Time;

typedef void (Tcl_SetTimerProc) (const Tcl_Time *timePtr);
typedef int (Tcl_WaitForEventProc) (const Tcl_Time *timePtr);

/*
 * TIP #233 (Virtualized Time)
 */

typedef void (Tcl_GetTimeProc)   (Tcl_Time *timebuf, ClientData clientData);
typedef void (Tcl_ScaleTimeProc) (Tcl_Time *timebuf, ClientData clientData);

/*
 *----------------------------------------------------------------------------
 * Bits to pass to Tcl_CreateFileHandler and Tcl_CreateChannelHandler to
 * indicate what sorts of events are of interest:
 */

#define TCL_READABLE		(1<<1)
#define TCL_WRITABLE		(1<<2)
#define TCL_EXCEPTION		(1<<3)

/*
 * Flag values to pass to Tcl_OpenCommandChannel to indicate the disposition
 * of the stdio handles. TCL_STDIN, TCL_STDOUT, TCL_STDERR, are also used in
 * Tcl_GetStdChannel.
 */

#define TCL_STDIN		(1<<1)
#define TCL_STDOUT		(1<<2)
#define TCL_STDERR		(1<<3)
#define TCL_ENFORCE_MODE	(1<<4)

/*
 * Bits passed to Tcl_DriverClose2Proc to indicate which side of a channel
 * should be closed.
 */

#define TCL_CLOSE_READ		(1<<1)
#define TCL_CLOSE_WRITE		(1<<2)

/*
 * Value to use as the closeProc for a channel that supports the close2Proc
 * interface.
 */

#define TCL_CLOSE2PROC		((Tcl_DriverCloseProc *) 1)

/*
 * Channel version tag. This was introduced in 8.3.2/8.4.
 */

#define TCL_CHANNEL_VERSION_1	((Tcl_ChannelTypeVersion) 0x1)
#define TCL_CHANNEL_VERSION_2	((Tcl_ChannelTypeVersion) 0x2)
#define TCL_CHANNEL_VERSION_3	((Tcl_ChannelTypeVersion) 0x3)
#define TCL_CHANNEL_VERSION_4	((Tcl_ChannelTypeVersion) 0x4)
#define TCL_CHANNEL_VERSION_5	((Tcl_ChannelTypeVersion) 0x5)

/*
 * TIP #218: Channel Actions, Ids for Tcl_DriverThreadActionProc.
 */

#define TCL_CHANNEL_THREAD_INSERT (0)
#define TCL_CHANNEL_THREAD_REMOVE (1)

/*
 * Typedefs for the various operations in a channel type:
 */

typedef int	(Tcl_DriverBlockModeProc) (ClientData instanceData, int mode);
typedef int	(Tcl_DriverCloseProc) (ClientData instanceData,
			Tcl_Interp *interp);
typedef int	(Tcl_DriverClose2Proc) (ClientData instanceData,
			Tcl_Interp *interp, int flags);
typedef int	(Tcl_DriverInputProc) (ClientData instanceData, char *buf,
			int toRead, int *errorCodePtr);
typedef int	(Tcl_DriverOutputProc) (ClientData instanceData,
			const char *buf, int toWrite, int *errorCodePtr);
typedef int	(Tcl_DriverSeekProc) (ClientData instanceData, long offset,
			int mode, int *errorCodePtr);
typedef int	(Tcl_DriverSetOptionProc) (ClientData instanceData,
			Tcl_Interp *interp, const char *optionName,
			const char *value);
typedef int	(Tcl_DriverGetOptionProc) (ClientData instanceData,
			Tcl_Interp *interp, const char *optionName,
			Tcl_DString *dsPtr);
typedef void	(Tcl_DriverWatchProc) (ClientData instanceData, int mask);
typedef int	(Tcl_DriverGetHandleProc) (ClientData instanceData,
			int direction, ClientData *handlePtr);
typedef int	(Tcl_DriverFlushProc) (ClientData instanceData);
typedef int	(Tcl_DriverHandlerProc) (ClientData instanceData,
			int interestMask);
typedef Tcl_WideInt (Tcl_DriverWideSeekProc) (ClientData instanceData,
			Tcl_WideInt offset, int mode, int *errorCodePtr);
/*
 * TIP #218, Channel Thread Actions
 */
typedef void	(Tcl_DriverThreadActionProc) (ClientData instanceData,
			int action);
/*
 * TIP #208, File Truncation (etc.)
 */
typedef int	(Tcl_DriverTruncateProc) (ClientData instanceData,
			Tcl_WideInt length);

/*
 * struct Tcl_ChannelType:
 *
 * One such structure exists for each type (kind) of channel. It collects
 * together in one place all the functions that are part of the specific
 * channel type.
 *
 * It is recommend that the Tcl_Channel* functions are used to access elements
 * of this structure, instead of direct accessing.
 */

typedef struct Tcl_ChannelType {
    const char *typeName;	/* The name of the channel type in Tcl
				 * commands. This storage is owned by channel
				 * type. */
    Tcl_ChannelTypeVersion version;
				/* Version of the channel type. */
    Tcl_DriverCloseProc *closeProc;
				/* Function to call to close the channel, or
				 * TCL_CLOSE2PROC if the close2Proc should be
				 * used instead. */
    Tcl_DriverInputProc *inputProc;
				/* Function to call for input on channel. */
    Tcl_DriverOutputProc *outputProc;
				/* Function to call for output on channel. */
    Tcl_DriverSeekProc *seekProc;
				/* Function to call to seek on the channel.
				 * May be NULL. */
    Tcl_DriverSetOptionProc *setOptionProc;
				/* Set an option on a channel. */
    Tcl_DriverGetOptionProc *getOptionProc;
				/* Get an option from a channel. */
    Tcl_DriverWatchProc *watchProc;
				/* Set up the notifier to watch for events on
				 * this channel. */
    Tcl_DriverGetHandleProc *getHandleProc;
				/* Get an OS handle from the channel or NULL
				 * if not supported. */
    Tcl_DriverClose2Proc *close2Proc;
				/* Function to call to close the channel if
				 * the device supports closing the read &
				 * write sides independently. */
    Tcl_DriverBlockModeProc *blockModeProc;
				/* Set blocking mode for the raw channel. May
				 * be NULL. */
    /*
     * Only valid in TCL_CHANNEL_VERSION_2 channels or later.
     */
    Tcl_DriverFlushProc *flushProc;
				/* Function to call to flush a channel. May be
				 * NULL. */
    Tcl_DriverHandlerProc *handlerProc;
				/* Function to call to handle a channel event.
				 * This will be passed up the stacked channel
				 * chain. */
    /*
     * Only valid in TCL_CHANNEL_VERSION_3 channels or later.
     */
    Tcl_DriverWideSeekProc *wideSeekProc;
				/* Function to call to seek on the channel
				 * which can handle 64-bit offsets. May be
				 * NULL, and must be NULL if seekProc is
				 * NULL. */
    /*
     * Only valid in TCL_CHANNEL_VERSION_4 channels or later.
     * TIP #218, Channel Thread Actions.
     */
    Tcl_DriverThreadActionProc *threadActionProc;
				/* Function to call to notify the driver of
				 * thread specific activity for a channel. May
				 * be NULL. */
    /*
     * Only valid in TCL_CHANNEL_VERSION_5 channels or later.
     * TIP #208, File Truncation.
     */
    Tcl_DriverTruncateProc *truncateProc;
				/* Function to call to truncate the underlying
				 * file to a particular length. May be NULL if
				 * the channel does not support truncation. */
} Tcl_ChannelType;

/*
 * The following flags determine whether the blockModeProc above should set
 * the channel into blocking or nonblocking mode. They are passed as arguments
 * to the blockModeProc function in the above structure.
 */

#define TCL_MODE_BLOCKING	0	/* Put channel into blocking mode. */
#define TCL_MODE_NONBLOCKING	1	/* Put channel into nonblocking
					 * mode. */

/*
 *----------------------------------------------------------------------------
 * Enum for different types of file paths.
 */

typedef enum Tcl_PathType {
    TCL_PATH_ABSOLUTE,
    TCL_PATH_RELATIVE,
    TCL_PATH_VOLUME_RELATIVE
} Tcl_PathType;

/*
 * The following structure is used to pass glob type data amongst the various
 * glob routines and Tcl_FSMatchInDirectory.
 */

typedef struct Tcl_GlobTypeData {
    int type;			/* Corresponds to bcdpfls as in 'find -t'. */
    int perm;			/* Corresponds to file permissions. */
    Tcl_Obj *macType;		/* Acceptable Mac type. */
    Tcl_Obj *macCreator;	/* Acceptable Mac creator. */
} Tcl_GlobTypeData;

/*
 * Type and permission definitions for glob command.
 */

#define TCL_GLOB_TYPE_BLOCK		(1<<0)
#define TCL_GLOB_TYPE_CHAR		(1<<1)
#define TCL_GLOB_TYPE_DIR		(1<<2)
#define TCL_GLOB_TYPE_PIPE		(1<<3)
#define TCL_GLOB_TYPE_FILE		(1<<4)
#define TCL_GLOB_TYPE_LINK		(1<<5)
#define TCL_GLOB_TYPE_SOCK		(1<<6)
#define TCL_GLOB_TYPE_MOUNT		(1<<7)

#define TCL_GLOB_PERM_RONLY		(1<<0)
#define TCL_GLOB_PERM_HIDDEN		(1<<1)
#define TCL_GLOB_PERM_R			(1<<2)
#define TCL_GLOB_PERM_W			(1<<3)
#define TCL_GLOB_PERM_X			(1<<4)

/*
 * Flags for the unload callback function.
 */

#define TCL_UNLOAD_DETACH_FROM_INTERPRETER	(1<<0)
#define TCL_UNLOAD_DETACH_FROM_PROCESS		(1<<1)

/*
 * Typedefs for the various filesystem operations:
 */

typedef int (Tcl_FSStatProc) (Tcl_Obj *pathPtr, Tcl_StatBuf *buf);
typedef int (Tcl_FSAccessProc) (Tcl_Obj *pathPtr, int mode);
typedef Tcl_Channel (Tcl_FSOpenFileChannelProc) (Tcl_Interp *interp,
	Tcl_Obj *pathPtr, int mode, int permissions);
typedef int (Tcl_FSMatchInDirectoryProc) (Tcl_Interp *interp, Tcl_Obj *result,
	Tcl_Obj *pathPtr, const char *pattern, Tcl_GlobTypeData *types);
typedef Tcl_Obj * (Tcl_FSGetCwdProc) (Tcl_Interp *interp);
typedef int (Tcl_FSChdirProc) (Tcl_Obj *pathPtr);
typedef int (Tcl_FSLstatProc) (Tcl_Obj *pathPtr, Tcl_StatBuf *buf);
typedef int (Tcl_FSCreateDirectoryProc) (Tcl_Obj *pathPtr);
typedef int (Tcl_FSDeleteFileProc) (Tcl_Obj *pathPtr);
typedef int (Tcl_FSCopyDirectoryProc) (Tcl_Obj *srcPathPtr,
	Tcl_Obj *destPathPtr, Tcl_Obj **errorPtr);
typedef int (Tcl_FSCopyFileProc) (Tcl_Obj *srcPathPtr, Tcl_Obj *destPathPtr);
typedef int (Tcl_FSRemoveDirectoryProc) (Tcl_Obj *pathPtr, int recursive,
	Tcl_Obj **errorPtr);
typedef int (Tcl_FSRenameFileProc) (Tcl_Obj *srcPathPtr, Tcl_Obj *destPathPtr);
typedef void (Tcl_FSUnloadFileProc) (Tcl_LoadHandle loadHandle);
typedef Tcl_Obj * (Tcl_FSListVolumesProc) (void);
/* We have to declare the utime structure here. */
struct utimbuf;
typedef int (Tcl_FSUtimeProc) (Tcl_Obj *pathPtr, struct utimbuf *tval);
typedef int (Tcl_FSNormalizePathProc) (Tcl_Interp *interp, Tcl_Obj *pathPtr,
	int nextCheckpoint);
typedef int (Tcl_FSFileAttrsGetProc) (Tcl_Interp *interp, int index,
	Tcl_Obj *pathPtr, Tcl_Obj **objPtrRef);
typedef const char *const * (Tcl_FSFileAttrStringsProc) (Tcl_Obj *pathPtr,
	Tcl_Obj **objPtrRef);
typedef int (Tcl_FSFileAttrsSetProc) (Tcl_Interp *interp, int index,
	Tcl_Obj *pathPtr, Tcl_Obj *objPtr);
typedef Tcl_Obj * (Tcl_FSLinkProc) (Tcl_Obj *pathPtr, Tcl_Obj *toPtr,
	int linkType);
typedef int (Tcl_FSLoadFileProc) (Tcl_Interp *interp, Tcl_Obj *pathPtr,
	Tcl_LoadHandle *handlePtr, Tcl_FSUnloadFileProc **unloadProcPtr);
typedef int (Tcl_FSPathInFilesystemProc) (Tcl_Obj *pathPtr,
	ClientData *clientDataPtr);
typedef Tcl_Obj * (Tcl_FSFilesystemPathTypeProc) (Tcl_Obj *pathPtr);
typedef Tcl_Obj * (Tcl_FSFilesystemSeparatorProc) (Tcl_Obj *pathPtr);
typedef void (Tcl_FSFreeInternalRepProc) (ClientData clientData);
typedef ClientData (Tcl_FSDupInternalRepProc) (ClientData clientData);
typedef Tcl_Obj * (Tcl_FSInternalToNormalizedProc) (ClientData clientData);
typedef ClientData (Tcl_FSCreateInternalRepProc) (Tcl_Obj *pathPtr);

typedef struct Tcl_FSVersion_ *Tcl_FSVersion;

/*
 *----------------------------------------------------------------------------
 * Data structures related to hooking into the filesystem
 */

/*
 * Filesystem version tag.  This was introduced in 8.4.
 */

#define TCL_FILESYSTEM_VERSION_1	((Tcl_FSVersion) 0x1)

/*
 * struct Tcl_Filesystem:
 *
 * One such structure exists for each type (kind) of filesystem. It collects
 * together in one place all the functions that are part of the specific
 * filesystem. Tcl always accesses the filesystem through one of these
 * structures.
 *
 * Not all entries need be non-NULL; any which are NULL are simply ignored.
 * However, a complete filesystem should provide all of these functions. The
 * explanations in the structure show the importance of each function.
 */

typedef struct Tcl_Filesystem {
    const char *typeName;	/* The name of the filesystem. */
    int structureLength;	/* Length of this structure, so future binary
				 * compatibility can be assured. */
    Tcl_FSVersion version;	/* Version of the filesystem type. */
    Tcl_FSPathInFilesystemProc *pathInFilesystemProc;
				/* Function to check whether a path is in this
				 * filesystem. This is the most important
				 * filesystem function. */
    Tcl_FSDupInternalRepProc *dupInternalRepProc;
				/* Function to duplicate internal fs rep. May
				 * be NULL (but then fs is less efficient). */
    Tcl_FSFreeInternalRepProc *freeInternalRepProc;
				/* Function to free internal fs rep. Must be
				 * implemented if internal representations
				 * need freeing, otherwise it can be NULL. */
    Tcl_FSInternalToNormalizedProc *internalToNormalizedProc;
				/* Function to convert internal representation
				 * to a normalized path. Only required if the
				 * fs creates pure path objects with no
				 * string/path representation. */
    Tcl_FSCreateInternalRepProc *createInternalRepProc;
				/* Function to create a filesystem-specific
				 * internal representation. May be NULL if
				 * paths have no internal representation, or
				 * if the Tcl_FSPathInFilesystemProc for this
				 * filesystem always immediately creates an
				 * internal representation for paths it
				 * accepts. */
    Tcl_FSNormalizePathProc *normalizePathProc;
				/* Function to normalize a path.  Should be
				 * implemented for all filesystems which can
				 * have multiple string representations for
				 * the same path object. */
    Tcl_FSFilesystemPathTypeProc *filesystemPathTypeProc;
				/* Function to determine the type of a path in
				 * this filesystem. May be NULL. */
    Tcl_FSFilesystemSeparatorProc *filesystemSeparatorProc;
				/* Function to return the separator
				 * character(s) for this filesystem. Must be
				 * implemented. */
    Tcl_FSStatProc *statProc;	/* Function to process a 'Tcl_FSStat()' call.
				 * Must be implemented for any reasonable
				 * filesystem. */
    Tcl_FSAccessProc *accessProc;
				/* Function to process a 'Tcl_FSAccess()'
				 * call. Must be implemented for any
				 * reasonable filesystem. */
    Tcl_FSOpenFileChannelProc *openFileChannelProc;
				/* Function to process a
				 * 'Tcl_FSOpenFileChannel()' call. Must be
				 * implemented for any reasonable
				 * filesystem. */
    Tcl_FSMatchInDirectoryProc *matchInDirectoryProc;
				/* Function to process a
				 * 'Tcl_FSMatchInDirectory()'.  If not
				 * implemented, then glob and recursive copy
				 * functionality will be lacking in the
				 * filesystem. */
    Tcl_FSUtimeProc *utimeProc;	/* Function to process a 'Tcl_FSUtime()' call.
				 * Required to allow setting (not reading) of
				 * times with 'file mtime', 'file atime' and
				 * the open-r/open-w/fcopy implementation of
				 * 'file copy'. */
    Tcl_FSLinkProc *linkProc;	/* Function to process a 'Tcl_FSLink()' call.
				 * Should be implemented only if the
				 * filesystem supports links (reading or
				 * creating). */
    Tcl_FSListVolumesProc *listVolumesProc;
				/* Function to list any filesystem volumes
				 * added by this filesystem. Should be
				 * implemented only if the filesystem adds
				 * volumes at the head of the filesystem. */
    Tcl_FSFileAttrStringsProc *fileAttrStringsProc;
				/* Function to list all attributes strings
				 * which are valid for this filesystem. If not
				 * implemented the filesystem will not support
				 * the 'file attributes' command. This allows
				 * arbitrary additional information to be
				 * attached to files in the filesystem. */
    Tcl_FSFileAttrsGetProc *fileAttrsGetProc;
				/* Function to process a
				 * 'Tcl_FSFileAttrsGet()' call, used by 'file
				 * attributes'. */
    Tcl_FSFileAttrsSetProc *fileAttrsSetProc;
				/* Function to process a
				 * 'Tcl_FSFileAttrsSet()' call, used by 'file
				 * attributes'.  */
    Tcl_FSCreateDirectoryProc *createDirectoryProc;
				/* Function to process a
				 * 'Tcl_FSCreateDirectory()' call. Should be
				 * implemented unless the FS is read-only. */
    Tcl_FSRemoveDirectoryProc *removeDirectoryProc;
				/* Function to process a
				 * 'Tcl_FSRemoveDirectory()' call. Should be
				 * implemented unless the FS is read-only. */
    Tcl_FSDeleteFileProc *deleteFileProc;
				/* Function to process a 'Tcl_FSDeleteFile()'
				 * call. Should be implemented unless the FS
				 * is read-only. */
    Tcl_FSCopyFileProc *copyFileProc;
				/* Function to process a 'Tcl_FSCopyFile()'
				 * call. If not implemented Tcl will fall back
				 * on open-r, open-w and fcopy as a copying
				 * mechanism, for copying actions initiated in
				 * Tcl (not C). */
    Tcl_FSRenameFileProc *renameFileProc;
				/* Function to process a 'Tcl_FSRenameFile()'
				 * call. If not implemented, Tcl will fall
				 * back on a copy and delete mechanism, for
				 * rename actions initiated in Tcl (not C). */
    Tcl_FSCopyDirectoryProc *copyDirectoryProc;
				/* Function to process a
				 * 'Tcl_FSCopyDirectory()' call. If not
				 * implemented, Tcl will fall back on a
				 * recursive create-dir, file copy mechanism,
				 * for copying actions initiated in Tcl (not
				 * C). */
    Tcl_FSLstatProc *lstatProc;	/* Function to process a 'Tcl_FSLstat()' call.
				 * If not implemented, Tcl will attempt to use
				 * the 'statProc' defined above instead. */
    Tcl_FSLoadFileProc *loadFileProc;
				/* Function to process a 'Tcl_FSLoadFile()'
				 * call. If not implemented, Tcl will fall
				 * back on a copy to native-temp followed by a
				 * Tcl_FSLoadFile on that temporary copy. */
    Tcl_FSGetCwdProc *getCwdProc;
				/* Function to process a 'Tcl_FSGetCwd()'
				 * call. Most filesystems need not implement
				 * this. It will usually only be called once,
				 * if 'getcwd' is called before 'chdir'. May
				 * be NULL. */
    Tcl_FSChdirProc *chdirProc;	/* Function to process a 'Tcl_FSChdir()' call.
				 * If filesystems do not implement this, it
				 * will be emulated by a series of directory
				 * access checks. Otherwise, virtual
				 * filesystems which do implement it need only
				 * respond with a positive return result if
				 * the dirName is a valid directory in their
				 * filesystem. They need not remember the
				 * result, since that will be automatically
				 * remembered for use by GetCwd. Real
				 * filesystems should carry out the correct
				 * action (i.e. call the correct system
				 * 'chdir' api). If not implemented, then 'cd'
				 * and 'pwd' will fail inside the
				 * filesystem. */
} Tcl_Filesystem;

/*
 * The following definitions are used as values for the 'linkAction' flag to
 * Tcl_FSLink, or the linkProc of any filesystem. Any combination of flags can
 * be given. For link creation, the linkProc should create a link which
 * matches any of the types given.
 *
 * TCL_CREATE_SYMBOLIC_LINK -	Create a symbolic or soft link.
 * TCL_CREATE_HARD_LINK -	Create a hard link.
 */

#define TCL_CREATE_SYMBOLIC_LINK	0x01
#define TCL_CREATE_HARD_LINK		0x02

/*
 *----------------------------------------------------------------------------
 * The following structure represents the Notifier functions that you can
 * override with the Tcl_SetNotifier call.
 */

typedef struct Tcl_NotifierProcs {
    Tcl_SetTimerProc *setTimerProc;
    Tcl_WaitForEventProc *waitForEventProc;
    Tcl_CreateFileHandlerProc *createFileHandlerProc;
    Tcl_DeleteFileHandlerProc *deleteFileHandlerProc;
    Tcl_InitNotifierProc *initNotifierProc;
    Tcl_FinalizeNotifierProc *finalizeNotifierProc;
    Tcl_AlertNotifierProc *alertNotifierProc;
    Tcl_ServiceModeHookProc *serviceModeHookProc;
} Tcl_NotifierProcs;

/*
 *----------------------------------------------------------------------------
 * The following data structures and declarations are for the new Tcl parser.
 *
 * For each word of a command, and for each piece of a word such as a variable
 * reference, one of the following structures is created to describe the
 * token.
 */

typedef struct Tcl_Token {
    int type;			/* Type of token, such as TCL_TOKEN_WORD; see
				 * below for valid types. */
    const char *start;		/* First character in token. */
    int size;			/* Number of bytes in token. */
    int numComponents;		/* If this token is composed of other tokens,
				 * this field tells how many of them there are
				 * (including components of components, etc.).
				 * The component tokens immediately follow
				 * this one. */
} Tcl_Token;

/*
 * Type values defined for Tcl_Token structures. These values are defined as
 * mask bits so that it's easy to check for collections of types.
 *
 * TCL_TOKEN_WORD -		The token describes one word of a command,
 *				from the first non-blank character of the word
 *				(which may be " or {) up to but not including
 *				the space, semicolon, or bracket that
 *				terminates the word. NumComponents counts the
 *				total number of sub-tokens that make up the
 *				word. This includes, for example, sub-tokens
 *				of TCL_TOKEN_VARIABLE tokens.
 * TCL_TOKEN_SIMPLE_WORD -	This token is just like TCL_TOKEN_WORD except
 *				that the word is guaranteed to consist of a
 *				single TCL_TOKEN_TEXT sub-token.
 * TCL_TOKEN_TEXT -		The token describes a range of literal text
 *				that is part of a word. NumComponents is
 *				always 0.
 * TCL_TOKEN_BS -		The token describes a backslash sequence that
 *				must be collapsed. NumComponents is always 0.
 * TCL_TOKEN_COMMAND -		The token describes a command whose result
 *				must be substituted into the word. The token
 *				includes the enclosing brackets. NumComponents
 *				is always 0.
 * TCL_TOKEN_VARIABLE -		The token describes a variable substitution,
 *				including the dollar sign, variable name, and
 *				array index (if there is one) up through the
 *				right parentheses. NumComponents tells how
 *				many additional tokens follow to represent the
 *				variable name. The first token will be a
 *				TCL_TOKEN_TEXT token that describes the
 *				variable name. If the variable is an array
 *				reference then there will be one or more
 *				additional tokens, of type TCL_TOKEN_TEXT,
 *				TCL_TOKEN_BS, TCL_TOKEN_COMMAND, and
 *				TCL_TOKEN_VARIABLE, that describe the array
 *				index; numComponents counts the total number
 *				of nested tokens that make up the variable
 *				reference, including sub-tokens of
 *				TCL_TOKEN_VARIABLE tokens.
 * TCL_TOKEN_SUB_EXPR -		The token describes one subexpression of an
 *				expression, from the first non-blank character
 *				of the subexpression up to but not including
 *				the space, brace, or bracket that terminates
 *				the subexpression. NumComponents counts the
 *				total number of following subtokens that make
 *				up the subexpression; this includes all
 *				subtokens for any nested TCL_TOKEN_SUB_EXPR
 *				tokens. For example, a numeric value used as a
 *				primitive operand is described by a
 *				TCL_TOKEN_SUB_EXPR token followed by a
 *				TCL_TOKEN_TEXT token. A binary subexpression
 *				is described by a TCL_TOKEN_SUB_EXPR token
 *				followed by the TCL_TOKEN_OPERATOR token for
 *				the operator, then TCL_TOKEN_SUB_EXPR tokens
 *				for the left then the right operands.
 * TCL_TOKEN_OPERATOR -		The token describes one expression operator.
 *				An operator might be the name of a math
 *				function such as "abs". A TCL_TOKEN_OPERATOR
 *				token is always preceeded by one
 *				TCL_TOKEN_SUB_EXPR token for the operator's
 *				subexpression, and is followed by zero or more
 *				TCL_TOKEN_SUB_EXPR tokens for the operator's
 *				operands. NumComponents is always 0.
 * TCL_TOKEN_EXPAND_WORD -	This token is just like TCL_TOKEN_WORD except
 *				that it marks a word that began with the
 *				literal character prefix "{*}". This word is
 *				marked to be expanded - that is, broken into
 *				words after substitution is complete.
 */

#define TCL_TOKEN_WORD		1
#define TCL_TOKEN_SIMPLE_WORD	2
#define TCL_TOKEN_TEXT		4
#define TCL_TOKEN_BS		8
#define TCL_TOKEN_COMMAND	16
#define TCL_TOKEN_VARIABLE	32
#define TCL_TOKEN_SUB_EXPR	64
#define TCL_TOKEN_OPERATOR	128
#define TCL_TOKEN_EXPAND_WORD	256

/*
 * Parsing error types. On any parsing error, one of these values will be
 * stored in the error field of the Tcl_Parse structure defined below.
 */

#define TCL_PARSE_SUCCESS		0
#define TCL_PARSE_QUOTE_EXTRA		1
#define TCL_PARSE_BRACE_EXTRA		2
#define TCL_PARSE_MISSING_BRACE		3
#define TCL_PARSE_MISSING_BRACKET	4
#define TCL_PARSE_MISSING_PAREN		5
#define TCL_PARSE_MISSING_QUOTE		6
#define TCL_PARSE_MISSING_VAR_BRACE	7
#define TCL_PARSE_SYNTAX		8
#define TCL_PARSE_BAD_NUMBER		9

/*
 * A structure of the following type is filled in by Tcl_ParseCommand. It
 * describes a single command parsed from an input string.
 */

#define NUM_STATIC_TOKENS 20

typedef struct Tcl_Parse {
    const char *commentStart;	/* Pointer to # that begins the first of one
				 * or more comments preceding the command. */
    int commentSize;		/* Number of bytes in comments (up through
				 * newline character that terminates the last
				 * comment). If there were no comments, this
				 * field is 0. */
    const char *commandStart;	/* First character in first word of
				 * command. */
    int commandSize;		/* Number of bytes in command, including first
				 * character of first word, up through the
				 * terminating newline, close bracket, or
				 * semicolon. */
    int numWords;		/* Total number of words in command. May be
				 * 0. */
    Tcl_Token *tokenPtr;	/* Pointer to first token representing the
				 * words of the command. Initially points to
				 * staticTokens, but may change to point to
				 * malloc-ed space if command exceeds space in
				 * staticTokens. */
    int numTokens;		/* Total number of tokens in command. */
    int tokensAvailable;	/* Total number of tokens available at
				 * *tokenPtr. */
    int errorType;		/* One of the parsing error types defined
				 * above. */

    /*
     * The fields below are intended only for the private use of the parser.
     * They should not be used by functions that invoke Tcl_ParseCommand.
     */

    const char *string;		/* The original command string passed to
				 * Tcl_ParseCommand. */
    const char *end;		/* Points to the character just after the last
				 * one in the command string. */
    Tcl_Interp *interp;		/* Interpreter to use for error reporting, or
				 * NULL. */
    const char *term;		/* Points to character in string that
				 * terminated most recent token. Filled in by
				 * ParseTokens. If an error occurs, points to
				 * beginning of region where the error
				 * occurred (e.g. the open brace if the close
				 * brace is missing). */
    int incomplete;		/* This field is set to 1 by Tcl_ParseCommand
				 * if the command appears to be incomplete.
				 * This information is used by
				 * Tcl_CommandComplete. */
    Tcl_Token staticTokens[NUM_STATIC_TOKENS];
				/* Initial space for tokens for command. This
				 * space should be large enough to accommodate
				 * most commands; dynamic space is allocated
				 * for very large commands that don't fit
				 * here. */
} Tcl_Parse;

/*
 *----------------------------------------------------------------------------
 * The following structure represents a user-defined encoding. It collects
 * together all the functions that are used by the specific encoding.
 */

typedef struct Tcl_EncodingType {
    const char *encodingName;	/* The name of the encoding, e.g. "euc-jp".
				 * This name is the unique key for this
				 * encoding type. */
    Tcl_EncodingConvertProc *toUtfProc;
				/* Function to convert from external encoding
				 * into UTF-8. */
    Tcl_EncodingConvertProc *fromUtfProc;
				/* Function to convert from UTF-8 into
				 * external encoding. */
    Tcl_EncodingFreeProc *freeProc;
				/* If non-NULL, function to call when this
				 * encoding is deleted. */
    ClientData clientData;	/* Arbitrary value associated with encoding
				 * type. Passed to conversion functions. */
    int nullSize;		/* Number of zero bytes that signify
				 * end-of-string in this encoding. This number
				 * is used to determine the source string
				 * length when the srcLen argument is
				 * negative. Must be 1 or 2. */
} Tcl_EncodingType;

/*
 * The following definitions are used as values for the conversion control
 * flags argument when converting text from one character set to another:
 *
 * TCL_ENCODING_START -		Signifies that the source buffer is the first
 *				block in a (potentially multi-block) input
 *				stream. Tells the conversion function to reset
 *				to an initial state and perform any
 *				initialization that needs to occur before the
 *				first byte is converted. If the source buffer
 *				contains the entire input stream to be
 *				converted, this flag should be set.
 * TCL_ENCODING_END -		Signifies that the source buffer is the last
 *				block in a (potentially multi-block) input
 *				stream. Tells the conversion routine to
 *				perform any finalization that needs to occur
 *				after the last byte is converted and then to
 *				reset to an initial state. If the source
 *				buffer contains the entire input stream to be
 *				converted, this flag should be set.
 * TCL_ENCODING_STOPONERROR -	If set, then the converter will return
 *				immediately upon encountering an invalid byte
 *				sequence or a source character that has no
 *				mapping in the target encoding. If clear, then
 *				the converter will skip the problem,
 *				substituting one or more "close" characters in
 *				the destination buffer and then continue to
 *				convert the source.
 * TCL_ENCODING_NO_TERMINATE - 	If set, Tcl_ExternalToUtf will not append a
 *				terminating NUL byte.  Knowing that it will
 *				not need space to do so, it will fill all
 *				dstLen bytes with encoded UTF-8 content, as
 *				other circumstances permit.  If clear, the
 *				default behavior is to reserve a byte in
 *				the dst space for NUL termination, and to
 *				append the NUL byte.
 * TCL_ENCODING_CHAR_LIMIT -	If set and dstCharsPtr is not NULL, then
 *				Tcl_ExternalToUtf takes the initial value
 *				of *dstCharsPtr is taken as a limit of the
 *				maximum number of chars to produce in the
 *				encoded UTF-8 content.  Otherwise, the
 *				number of chars produced is controlled only
 *				by other limiting factors.
 */

#define TCL_ENCODING_START		0x01
#define TCL_ENCODING_END		0x02
#define TCL_ENCODING_STOPONERROR	0x04
#define TCL_ENCODING_NO_TERMINATE	0x08
#define TCL_ENCODING_CHAR_LIMIT		0x10

/*
 * The following definitions are the error codes returned by the conversion
 * routines:
 *
 * TCL_OK -			All characters were converted.
 * TCL_CONVERT_NOSPACE -	The output buffer would not have been large
 *				enough for all of the converted data; as many
 *				characters as could fit were converted though.
 * TCL_CONVERT_MULTIBYTE -	The last few bytes in the source string were
 *				the beginning of a multibyte sequence, but
 *				more bytes were needed to complete this
 *				sequence. A subsequent call to the conversion
 *				routine should pass the beginning of this
 *				unconverted sequence plus additional bytes
 *				from the source stream to properly convert the
 *				formerly split-up multibyte sequence.
 * TCL_CONVERT_SYNTAX -		The source stream contained an invalid
 *				character sequence. This may occur if the
 *				input stream has been damaged or if the input
 *				encoding method was misidentified. This error
 *				is reported only if TCL_ENCODING_STOPONERROR
 *				was specified.
 * TCL_CONVERT_UNKNOWN -	The source string contained a character that
 *				could not be represented in the target
 *				encoding. This error is reported only if
 *				TCL_ENCODING_STOPONERROR was specified.
 */

#define TCL_CONVERT_MULTIBYTE	(-1)
#define TCL_CONVERT_SYNTAX	(-2)
#define TCL_CONVERT_UNKNOWN	(-3)
#define TCL_CONVERT_NOSPACE	(-4)

/*
 * The maximum number of bytes that are necessary to represent a single
 * Unicode character in UTF-8. The valid values should be 3, 4 or 6
 * (or perhaps 1 if we want to support a non-unicode enabled core). If 3 or
 * 4, then Tcl_UniChar must be 2-bytes in size (UCS-2) (the default). If 6,
 * then Tcl_UniChar must be 4-bytes in size (UCS-4). At this time UCS-2 mode
 * is the default and recommended mode. UCS-4 is experimental and not
 * recommended. It works for the core, but most extensions expect UCS-2.
 */

#ifndef TCL_UTF_MAX
#define TCL_UTF_MAX		3
#endif

/*
 * This represents a Unicode character. Any changes to this should also be
 * reflected in regcustom.h.
 */

#if TCL_UTF_MAX > 4
    /*
     * unsigned int isn't 100% accurate as it should be a strict 4-byte value
     * (perhaps wchar_t). 64-bit systems may have troubles. The size of this
     * value must be reflected correctly in regcustom.h and
     * in tclEncoding.c.
     * XXX: Tcl is currently UCS-2 and planning UTF-16 for the Unicode
     * XXX: string rep that Tcl_UniChar represents.  Changing the size
     * XXX: of Tcl_UniChar is /not/ supported.
     */
typedef unsigned int Tcl_UniChar;
#else
typedef unsigned short Tcl_UniChar;
#endif

/*
 *----------------------------------------------------------------------------
 * TIP #59: The following structure is used in calls 'Tcl_RegisterConfig' to
 * provide the system with the embedded configuration data.
 */

typedef struct Tcl_Config {
    const char *key;		/* Configuration key to register. ASCII
				 * encoded, thus UTF-8. */
    const char *value;		/* The value associated with the key. System
				 * encoding. */
} Tcl_Config;

/*
 *----------------------------------------------------------------------------
 * Flags for TIP#143 limits, detailing which limits are active in an
 * interpreter. Used for Tcl_{Add,Remove}LimitHandler type argument.
 */

#define TCL_LIMIT_COMMANDS	0x01
#define TCL_LIMIT_TIME		0x02

/*
 * Structure containing information about a limit handler to be called when a
 * command- or time-limit is exceeded by an interpreter.
 */

typedef void (Tcl_LimitHandlerProc) (ClientData clientData, Tcl_Interp *interp);
typedef void (Tcl_LimitHandlerDeleteProc) (ClientData clientData);

/*
 *----------------------------------------------------------------------------
 * Override definitions for libtommath.
 */

typedef struct mp_int mp_int;
#define MP_INT_DECLARED
typedef unsigned int mp_digit;
#define MP_DIGIT_DECLARED
typedef unsigned TCL_WIDE_INT_TYPE mp_word;
#define MP_WORD_DECLARED

/*
 *----------------------------------------------------------------------------
 * Definitions needed for Tcl_ParseArgvObj routines.
 * Based on tkArgv.c.
 * Modifications from the original are copyright (c) Sam Bromley 2006
 */

typedef struct {
    int type;			/* Indicates the option type; see below. */
    const char *keyStr;		/* The key string that flags the option in the
				 * argv array. */
    void *srcPtr;		/* Value to be used in setting dst; usage
				 * depends on type.*/
    void *dstPtr;		/* Address of value to be modified; usage
				 * depends on type.*/
    const char *helpStr;	/* Documentation message describing this
				 * option. */
    ClientData clientData;	/* Word to pass to function callbacks. */
} Tcl_ArgvInfo;

/*
 * Legal values for the type field of a Tcl_ArgInfo: see the user
 * documentation for details.
 */

#define TCL_ARGV_CONSTANT	15
#define TCL_ARGV_INT		16
#define TCL_ARGV_STRING		17
#define TCL_ARGV_REST		18
#define TCL_ARGV_FLOAT		19
#define TCL_ARGV_FUNC		20
#define TCL_ARGV_GENFUNC	21
#define TCL_ARGV_HELP		22
#define TCL_ARGV_END		23

/*
 * Types of callback functions for the TCL_ARGV_FUNC and TCL_ARGV_GENFUNC
 * argument types:
 */

typedef int (Tcl_ArgvFuncProc)(ClientData clientData, Tcl_Obj *objPtr,
	void *dstPtr);
typedef int (Tcl_ArgvGenFuncProc)(ClientData clientData, Tcl_Interp *interp,
	int objc, Tcl_Obj *const *objv, void *dstPtr);

/*
 * Shorthand for commonly used argTable entries.
 */

#define TCL_ARGV_AUTO_HELP \
    {TCL_ARGV_HELP,	"-help",	NULL,	NULL, \
	    "Print summary of command-line options and abort", NULL}
#define TCL_ARGV_AUTO_REST \
    {TCL_ARGV_REST,	"--",		NULL,	NULL, \
	    "Marks the end of the options", NULL}
#define TCL_ARGV_TABLE_END \
    {TCL_ARGV_END, NULL, NULL, NULL, NULL, NULL}

/*
 *----------------------------------------------------------------------------
 * Definitions needed for Tcl_Zlib routines. [TIP #234]
 *
 * Constants for the format flags describing what sort of data format is
 * desired/expected for the Tcl_ZlibDeflate, Tcl_ZlibInflate and
 * Tcl_ZlibStreamInit functions.
 */

#define TCL_ZLIB_FORMAT_RAW	1
#define TCL_ZLIB_FORMAT_ZLIB	2
#define TCL_ZLIB_FORMAT_GZIP	4
#define TCL_ZLIB_FORMAT_AUTO	8

/*
 * Constants that describe whether the stream is to operate in compressing or
 * decompressing mode.
 */

#define TCL_ZLIB_STREAM_DEFLATE	16
#define TCL_ZLIB_STREAM_INFLATE	32

/*
 * Constants giving compression levels. Use of TCL_ZLIB_COMPRESS_DEFAULT is
 * recommended.
 */

#define TCL_ZLIB_COMPRESS_NONE	0
#define TCL_ZLIB_COMPRESS_FAST	1
#define TCL_ZLIB_COMPRESS_BEST	9
#define TCL_ZLIB_COMPRESS_DEFAULT (-1)

/*
 * Constants for types of flushing, used with Tcl_ZlibFlush.
 */

#define TCL_ZLIB_NO_FLUSH	0
#define TCL_ZLIB_FLUSH		2
#define TCL_ZLIB_FULLFLUSH	3
#define TCL_ZLIB_FINALIZE	4

/*
 *----------------------------------------------------------------------------
 * Definitions needed for the Tcl_LoadFile function. [TIP #416]
 */

#define TCL_LOAD_GLOBAL 1
#define TCL_LOAD_LAZY 2

/*
 *----------------------------------------------------------------------------
 * Definitions needed for the Tcl_OpenTcpServerEx function. [TIP #456]
 */
#define TCL_TCPSERVER_REUSEADDR (1<<0)
#define TCL_TCPSERVER_REUSEPORT (1<<1)

/*
 *----------------------------------------------------------------------------
 * Single public declaration for NRE.
 */

typedef int (Tcl_NRPostProc) (ClientData data[], Tcl_Interp *interp,
				int result);

/*
 *----------------------------------------------------------------------------
 * The following constant is used to test for older versions of Tcl in the
 * stubs tables.
 */

#define TCL_STUB_MAGIC		((int) 0xFCA3BACB + (int) sizeof(void *))

/*
 * The following function is required to be defined in all stubs aware
 * extensions. The function is actually implemented in the stub library, not
 * the main Tcl library, although there is a trivial implementation in the
 * main library in case an extension is statically linked into an application.
 */

const char *		Tcl_InitStubs(Tcl_Interp *interp, const char *version,
			    int exact, int magic);
const char *		TclTomMathInitializeStubs(Tcl_Interp *interp,
			    const char *version, int epoch, int revision);

#ifdef USE_TCL_STUBS
#if TCL_RELEASE_LEVEL == TCL_FINAL_RELEASE
#   define Tcl_InitStubs(interp, version, exact) \
	(Tcl_InitStubs)(interp, version, \
	    (exact)|(TCL_MAJOR_VERSION<<8)|(TCL_MINOR_VERSION<<16), \
	    TCL_STUB_MAGIC)
#else
#   define Tcl_InitStubs(interp, version, exact) \
	(Tcl_InitStubs)(interp, TCL_PATCH_LEVEL, \
	    1|(TCL_MAJOR_VERSION<<8)|(TCL_MINOR_VERSION<<16), \
	    TCL_STUB_MAGIC)
#endif
#else
#if TCL_RELEASE_LEVEL == TCL_FINAL_RELEASE
#   define Tcl_InitStubs(interp, version, exact) \
	Tcl_PkgInitStubsCheck(interp, version, \
		(exact)|(TCL_MAJOR_VERSION<<8)|(TCL_MINOR_VERSION<<16))
#else
#   define Tcl_InitStubs(interp, version, exact) \
	Tcl_PkgInitStubsCheck(interp, TCL_PATCH_LEVEL, \
		1|(TCL_MAJOR_VERSION<<8)|(TCL_MINOR_VERSION<<16))
#endif
#endif

/*
 * Public functions that are not accessible via the stubs table.
 * Tcl_GetMemoryInfo is needed for AOLserver. [Bug 1868171]
 */

#define Tcl_Main(argc, argv, proc) Tcl_MainEx(argc, argv, proc, \
	    ((Tcl_CreateInterp)()))
TCLAPI void		Tcl_FindExecutable(const char *argv0);
TCLAPI void		Tcl_SetPanicProc(TCL_NORETURN1 Tcl_PanicProc *panicProc);
TCLAPI void		Tcl_MainEx(int argc, char **argv,
			    Tcl_AppInitProc *appInitProc, Tcl_Interp *interp);
#if defined(_WIN32) && defined(UNICODE)
TCLAPI void Tcl_MainExW(int argc, wchar_t **argv,
	    Tcl_AppInitProc *appInitProc, Tcl_Interp *interp);
#endif
TCLAPI const char *	Tcl_PkgInitStubsCheck(Tcl_Interp *interp,
			    const char *version, int exact);
TCLAPI void		Tcl_GetMemoryInfo(Tcl_DString *dsPtr);

/*
 *----------------------------------------------------------------------------
 * Include the public function declarations that are accessible via the stubs
 * table.
 */

#include "tclDecls.h"

/*
 * Include platform specific public function declarations that are accessible
 * via the stubs table.
 */

#if defined(BUILD_tcl)
#   undef TCLAPI
#   define TCLAPI MODULE_SCOPE
#endif

#include "tclPlatDecls.h"

/*
 *----------------------------------------------------------------------------
 * The following declarations either map ckalloc and ckfree to malloc and
 * free, or they map them to functions with all sorts of debugging hooks
 * defined in tclCkalloc.c.
 */

#ifdef TCL_MEM_DEBUG

#   define ckalloc(x) \
    ((void *) Tcl_DbCkalloc((unsigned)(x), __FILE__, __LINE__))
#   define ckfree(x) \
    Tcl_DbCkfree((char *)(x), __FILE__, __LINE__)
#   define ckrealloc(x,y) \
    ((void *) Tcl_DbCkrealloc((char *)(x), (unsigned)(y), __FILE__, __LINE__))
#   define attemptckalloc(x) \
    ((void *) Tcl_AttemptDbCkalloc((unsigned)(x), __FILE__, __LINE__))
#   define attemptckrealloc(x,y) \
    ((void *) Tcl_AttemptDbCkrealloc((char *)(x), (unsigned)(y), __FILE__, __LINE__))

#else /* !TCL_MEM_DEBUG */

/*
 * If we are not using the debugging allocator, we should call the Tcl_Alloc,
 * et al. routines in order to guarantee that every module is using the same
 * memory allocator both inside and outside of the Tcl library.
 */

#   define ckalloc(x) \
    ((void *) Tcl_Alloc((unsigned)(x)))
#   define ckfree(x) \
    Tcl_Free((char *)(x))
#   define ckrealloc(x,y) \
    ((void *) Tcl_Realloc((char *)(x), (unsigned)(y)))
#   define attemptckalloc(x) \
    ((void *) Tcl_AttemptAlloc((unsigned)(x)))
#   define attemptckrealloc(x,y) \
    ((void *) Tcl_AttemptRealloc((char *)(x), (unsigned)(y)))
#   undef  Tcl_InitMemory
#   define Tcl_InitMemory(x)
#   undef  Tcl_DumpActiveMemory
#   define Tcl_DumpActiveMemory(x)
#   undef  Tcl_ValidateAllMemory
#   define Tcl_ValidateAllMemory(x,y)

#endif /* !TCL_MEM_DEBUG */

#ifdef TCL_MEM_DEBUG
#   define Tcl_IncrRefCount(objPtr) \
	Tcl_DbIncrRefCount(objPtr, __FILE__, __LINE__)
#   define Tcl_DecrRefCount(objPtr) \
	Tcl_DbDecrRefCount(objPtr, __FILE__, __LINE__)
#   define Tcl_IsShared(objPtr) \
	Tcl_DbIsShared(objPtr, __FILE__, __LINE__)
#else
#   define Tcl_IncrRefCount(objPtr) \
	++(objPtr)->refCount
    /*
     * Use do/while0 idiom for optimum correctness without compiler warnings.
     * http://c2.com/cgi/wiki?TrivialDoWhileLoop
     */
#   define Tcl_DecrRefCount(objPtr) \
	do { \
	    Tcl_Obj *_objPtr = (objPtr); \
	    if ((_objPtr)->refCount-- <= 1) { \
		TclFreeObj(_objPtr); \
	    } \
	} while(0)
#   define Tcl_IsShared(objPtr) \
	((objPtr)->refCount > 1)
#endif

/*
 * Macros and definitions that help to debug the use of Tcl objects. When
 * TCL_MEM_DEBUG is defined, the Tcl_New declarations are overridden to call
 * debugging versions of the object creation functions.
 */

#ifdef TCL_MEM_DEBUG
#  undef  Tcl_NewBignumObj
#  define Tcl_NewBignumObj(val) \
     Tcl_DbNewBignumObj(val, __FILE__, __LINE__)
#  undef  Tcl_NewBooleanObj
#  define Tcl_NewBooleanObj(val) \
     Tcl_DbNewLongObj((val)!=0, __FILE__, __LINE__)
#  undef  Tcl_NewByteArrayObj
#  define Tcl_NewByteArrayObj(bytes, len) \
     Tcl_DbNewByteArrayObj(bytes, len, __FILE__, __LINE__)
#  undef  Tcl_NewDoubleObj
#  define Tcl_NewDoubleObj(val) \
     Tcl_DbNewDoubleObj(val, __FILE__, __LINE__)
#  undef  Tcl_NewListObj
#  define Tcl_NewListObj(objc, objv) \
     Tcl_DbNewListObj(objc, objv, __FILE__, __LINE__)
#  undef  Tcl_NewLongObj
#  define Tcl_NewLongObj(val) \
     Tcl_DbNewLongObj(val, __FILE__, __LINE__)
#  undef  Tcl_NewObj
#  define Tcl_NewObj() \
     Tcl_DbNewObj(__FILE__, __LINE__)
#  undef  Tcl_NewStringObj
#  define Tcl_NewStringObj(bytes, len) \
     Tcl_DbNewStringObj(bytes, len, __FILE__, __LINE__)
#  undef  Tcl_NewWideIntObj
#  define Tcl_NewWideIntObj(val) \
     Tcl_DbNewWideIntObj(val, __FILE__, __LINE__)
#endif /* TCL_MEM_DEBUG */

/*
 *----------------------------------------------------------------------------
 * Macros for clients to use to access fields of hash entries:
 */

#define Tcl_GetHashValue(h) ((h)->clientData)
#define Tcl_SetHashValue(h, value) ((h)->clientData = (void *) (value))
#define Tcl_GetHashKey(tablePtr, h) \
	((void *) (((tablePtr)->keyType == TCL_ONE_WORD_KEYS || \
		    (tablePtr)->keyType == TCL_CUSTOM_PTR_KEYS) \
		   ? (h)->key.oneWordValue \
		   : (h)->key.string))

/*
 * Macros to use for clients to use to invoke find and create functions for
 * hash tables:
 */

#define Tcl_FindHashEntry(tablePtr, key) \
	(*((tablePtr)->findProc))(tablePtr, (const char *)(key))
#define Tcl_CreateHashEntry(tablePtr, key, newPtr) \
	(*((tablePtr)->createProc))(tablePtr, (const char *)(key), newPtr)

/*
 *----------------------------------------------------------------------------
 * Macros that eliminate the overhead of the thread synchronization functions
 * when compiling without thread support.
 */

#ifndef TCL_THREADS
#undef  Tcl_MutexLock
#define Tcl_MutexLock(mutexPtr)
#undef  Tcl_MutexUnlock
#define Tcl_MutexUnlock(mutexPtr)
#undef  Tcl_MutexFinalize
#define Tcl_MutexFinalize(mutexPtr)
#undef  Tcl_ConditionNotify
#define Tcl_ConditionNotify(condPtr)
#undef  Tcl_ConditionWait
#define Tcl_ConditionWait(condPtr, mutexPtr, timePtr)
#undef  Tcl_ConditionFinalize
#define Tcl_ConditionFinalize(condPtr)
#endif /* TCL_THREADS */

<<<<<<< HEAD
=======
/*
 *----------------------------------------------------------------------------
 * Deprecated Tcl functions:
 */

#ifndef TCL_NO_DEPRECATED
/*
 * These function have been renamed. The old names are deprecated, but we
 * define these macros for backwards compatibilty.
 */

#   define Tcl_Ckalloc		Tcl_Alloc
#   define Tcl_Ckfree		Tcl_Free
#   define Tcl_Ckrealloc	Tcl_Realloc
#   define Tcl_Return		Tcl_SetResult
#   define Tcl_TildeSubst	Tcl_TranslateFileName
#if !defined(__APPLE__) /* On OSX, there is a conflict with "mach/mach.h" */
#   define panic		Tcl_Panic
#endif

/*
 *----------------------------------------------------------------------------
 * Convenience declaration of Tcl_AppInit for backwards compatibility. This
 * function is not *implemented* by the tcl library, so the storage class is
 * neither DLLEXPORT nor DLLIMPORT.
 */

extern Tcl_AppInitProc Tcl_AppInit;

#endif /* !TCL_NO_DEPRECATED */

>>>>>>> 9599f656
#endif /* RC_INVOKED */

/*
 * end block for C++
 */

#ifdef __cplusplus
}
#endif

#endif /* _TCL */

/*
 * Local Variables:
 * mode: c
 * c-basic-offset: 4
 * fill-column: 78
 * End:
 */<|MERGE_RESOLUTION|>--- conflicted
+++ resolved
@@ -95,20 +95,6 @@
 
 #include <stdio.h>
 
-<<<<<<< HEAD
-/*
- *----------------------------------------------------------------------------
- * Support for functions with a variable number of arguments.
- */
-
-#include <stdarg.h>
-=======
-#ifndef TCL_NO_DEPRECATED
-#    define TCL_VARARGS(type, name) (type name, ...)
-#    define TCL_VARARGS_DEF(type, name) (type name, ...)
-#    define TCL_VARARGS_START(type, name, list) (va_start(list, name), name)
-#endif /* !TCL_NO_DEPRECATED */
->>>>>>> 9599f656
 #if defined(__GNUC__) && (__GNUC__ > 2)
 #   define TCL_FORMAT_PRINTF(a,b) __attribute__ ((__format__ (__printf__, a, b)))
 #   define TCL_NORETURN __attribute__ ((noreturn))
@@ -2414,40 +2400,6 @@
 #define Tcl_ConditionFinalize(condPtr)
 #endif /* TCL_THREADS */
 
-<<<<<<< HEAD
-=======
-/*
- *----------------------------------------------------------------------------
- * Deprecated Tcl functions:
- */
-
-#ifndef TCL_NO_DEPRECATED
-/*
- * These function have been renamed. The old names are deprecated, but we
- * define these macros for backwards compatibilty.
- */
-
-#   define Tcl_Ckalloc		Tcl_Alloc
-#   define Tcl_Ckfree		Tcl_Free
-#   define Tcl_Ckrealloc	Tcl_Realloc
-#   define Tcl_Return		Tcl_SetResult
-#   define Tcl_TildeSubst	Tcl_TranslateFileName
-#if !defined(__APPLE__) /* On OSX, there is a conflict with "mach/mach.h" */
-#   define panic		Tcl_Panic
-#endif
-
-/*
- *----------------------------------------------------------------------------
- * Convenience declaration of Tcl_AppInit for backwards compatibility. This
- * function is not *implemented* by the tcl library, so the storage class is
- * neither DLLEXPORT nor DLLIMPORT.
- */
-
-extern Tcl_AppInitProc Tcl_AppInit;
-
-#endif /* !TCL_NO_DEPRECATED */
-
->>>>>>> 9599f656
 #endif /* RC_INVOKED */
 
 /*
