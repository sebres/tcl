/*
 * tcl.h --
 *
 *	This header file describes the externally-visible facilities of the
 *	Tcl interpreter.
 *
 * Copyright (c) 1987-1994 The Regents of the University of California.
 * Copyright (c) 1993-1996 Lucent Technologies.
 * Copyright (c) 1994-1998 Sun Microsystems, Inc.
 * Copyright (c) 1998-2000 by Scriptics Corporation.
 * Copyright (c) 2002 by Kevin B. Kenny.  All rights reserved.
 *
 * See the file "license.terms" for information on usage and redistribution of
 * this file, and for a DISCLAIMER OF ALL WARRANTIES.
 */

#ifndef _TCL
#define _TCL

/*
 * For C++ compilers, use extern "C"
 */

#ifdef __cplusplus
extern "C" {
#endif

/*
 * The following defines are used to indicate the various release levels.
 */

#define TCL_ALPHA_RELEASE	0
#define TCL_BETA_RELEASE	1
#define TCL_FINAL_RELEASE	2

/*
 * When version numbers change here, must also go into the following files and
 * update the version numbers:
 *
 * library/init.tcl	(1 LOC patch)
 * unix/configure.ac	(2 LOC Major, 2 LOC minor, 1 LOC patch)
 * win/configure.ac	(as above)
 * win/tcl.m4		(not patchlevel)
 * README		(sections 0 and 2, with and without separator)
 * macosx/Tcl-Common.xcconfig (not patchlevel) 1 LOC
 * win/README		(not patchlevel) (sections 0 and 2)
 * unix/tcl.spec	(1 LOC patch)
 */

#define TCL_MAJOR_VERSION   9
#define TCL_MINOR_VERSION   0
#define TCL_RELEASE_LEVEL   TCL_ALPHA_RELEASE
#define TCL_RELEASE_SERIAL  2

#define TCL_VERSION	    "9.0"
#define TCL_PATCH_LEVEL	    "9.0a2"

#if defined(RC_INVOKED)
/*
 * Utility macros: STRINGIFY takes an argument and wraps it in "" (double
 * quotation marks), JOIN joins two arguments.
 */

#ifndef STRINGIFY
#  define STRINGIFY(x) STRINGIFY1(x)
#  define STRINGIFY1(x) #x
#endif
#ifndef JOIN
#  define JOIN(a,b) JOIN1(a,b)
#  define JOIN1(a,b) a##b
#endif
#endif /* RC_INVOKED */

/*
 * A special definition used to allow this header file to be included from
 * windows resource files so that they can obtain version information.
 * RC_INVOKED is defined by default by the windows RC tool.
 *
 * Resource compilers don't like all the C stuff, like typedefs and function
 * declarations, that occur below, so block them out.
 */

#ifndef RC_INVOKED

/*
 * Special macro to define mutexes.
 */

#define TCL_DECLARE_MUTEX(name) static Tcl_Mutex name;

/*
 * Tcl's public routine Tcl_FSSeek() uses the values SEEK_SET, SEEK_CUR, and
 * SEEK_END, all #define'd by stdio.h .
 *
 * Also, many extensions need stdio.h, and they've grown accustomed to tcl.h
 * providing it for them rather than #include-ing it themselves as they
 * should, so also for their sake, we keep the #include to be consistent with
 * prior Tcl releases.
 */

#include <stdio.h>

#if defined(__GNUC__) && (__GNUC__ > 2)
#   if defined(_WIN32) && defined(__USE_MINGW_ANSI_STDIO) && __USE_MINGW_ANSI_STDIO
#	define TCL_FORMAT_PRINTF(a,b) __attribute__ ((__format__ (__MINGW_PRINTF_FORMAT, a, b)))
#   else
#	define TCL_FORMAT_PRINTF(a,b) __attribute__ ((__format__ (__printf__, a, b)))
#   endif
#   define TCL_NORETURN __attribute__ ((noreturn))
#   define TCL_NOINLINE __attribute__ ((noinline))
#   define TCL_NORETURN1 __attribute__ ((noreturn))
#else
#   define TCL_FORMAT_PRINTF(a,b)
#   if defined(_MSC_VER) && (_MSC_VER >= 1310)
#	define TCL_NORETURN _declspec(noreturn)
#	define TCL_NOINLINE __declspec(noinline)
#   else
#	define TCL_NORETURN /* nothing */
#	define TCL_NOINLINE /* nothing */
#   endif
#   define TCL_NORETURN1 /* nothing */
#endif

/*
 * Allow a part of Tcl's API to be explicitly marked as deprecated.
 *
 * Used to make TIP 330/336 generate moans even if people use the
 * compatibility macros. Change your code, guys! We won't support you forever.
 */

#if defined(__GNUC__) && ((__GNUC__ >= 4) || ((__GNUC__ == 3) && (__GNUC_MINOR__ >= 1)))
#   if (__GNUC__ > 4) || ((__GNUC__ == 4) && (__GNUC_MINOR__ >= 5))
#	define TCL_DEPRECATED_API(msg)	__attribute__ ((__deprecated__ (msg)))
#   else
#	define TCL_DEPRECATED_API(msg)	__attribute__ ((__deprecated__))
#   endif
#else
#   define TCL_DEPRECATED_API(msg)	/* nothing portable */
#endif

/*
 *----------------------------------------------------------------------------
 * Macros used to declare a function to be exported by a DLL. Used by Windows,
 * maps to no-op declarations on non-Windows systems. The default build on
 * windows is for a DLL, which causes the DLLIMPORT and DLLEXPORT macros to be
 * nonempty. To build a static library, the macro STATIC_BUILD should be
 * defined.
 *
 * Note: when building static but linking dynamically to MSVCRT we must still
 *       correctly decorate the C library imported function.  Use CRTIMPORT
 *       for this purpose.  _DLL is defined by the compiler when linking to
 *       MSVCRT.
 */

#ifdef _WIN32
#   ifdef STATIC_BUILD
#       define DLLIMPORT
#       define DLLEXPORT
#       ifdef _DLL
#           define CRTIMPORT __declspec(dllimport)
#       else
#           define CRTIMPORT
#       endif
#   else
#       define DLLIMPORT __declspec(dllimport)
#       define DLLEXPORT __declspec(dllexport)
#       define CRTIMPORT __declspec(dllimport)
#   endif
#else
#   define DLLIMPORT
#   if defined(__GNUC__) && __GNUC__ > 3
#       define DLLEXPORT __attribute__ ((visibility("default")))
#   else
#       define DLLEXPORT
#   endif
#   define CRTIMPORT
#endif

/*
 * These macros are used to control whether functions are being declared for
 * import or export. If a function is being declared while it is being built
 * to be included in a shared library, then it should have the DLLEXPORT
 * storage class. If is being declared for use by a module that is going to
 * link against the shared library, then it should have the DLLIMPORT storage
 * class. If the symbol is being declared for a static build or for use from a
 * stub library, then the storage class should be empty.
 *
 * The convention is that a macro called BUILD_xxxx, where xxxx is the name of
 * a library we are building, is set on the compile line for sources that are
 * to be placed in the library. When this macro is set, the storage class will
 * be set to DLLEXPORT. At the end of the header file, the storage class will
 * be reset to DLLIMPORT.
 */

#undef TCL_STORAGE_CLASS
#ifdef BUILD_tcl
#   define TCL_STORAGE_CLASS DLLEXPORT
#else
#   ifdef USE_TCL_STUBS
#      define TCL_STORAGE_CLASS
#   else
#      define TCL_STORAGE_CLASS DLLIMPORT
#   endif
#endif

#if !defined(CONST86) && !defined(TCL_NO_DEPRECATED)
#      define CONST86 const
#endif

/*
 * Make sure EXTERN isn't defined elsewhere.
 */

#ifdef EXTERN
#   undef EXTERN
#endif /* EXTERN */

#ifdef __cplusplus
#   define EXTERN extern "C" TCL_STORAGE_CLASS
#else
#   define EXTERN extern TCL_STORAGE_CLASS
#endif

/*
 * Miscellaneous declarations.
 */

typedef void *ClientData;

/*
 * Darwin specific configure overrides (to support fat compiles, where
 * configure runs only once for multiple architectures):
 */

#ifdef __APPLE__
#   ifdef __LP64__
#	define TCL_WIDE_INT_IS_LONG 1
#	define TCL_CFG_DO64BIT 1
#    else /* !__LP64__ */
#	undef TCL_WIDE_INT_IS_LONG
#	undef TCL_CFG_DO64BIT
#    endif /* __LP64__ */
#    undef HAVE_STRUCT_STAT64
#endif /* __APPLE__ */

/*
 * Define Tcl_WideInt to be a type that is (at least) 64-bits wide, and define
 * Tcl_WideUInt to be the unsigned variant of that type (assuming that where
 * we have one, we can have the other.)
 *
 * Also defines the following macros:
 * TCL_WIDE_INT_IS_LONG - if wide ints are really longs (i.e. we're on a
 *	LP64 system such as modern Solaris or Linux ... not including Win64)
 * Tcl_WideAsLong - forgetful converter from wideInt to long.
 * Tcl_LongAsWide - sign-extending converter from long to wideInt.
 * Tcl_WideAsDouble - converter from wideInt to double.
 * Tcl_DoubleAsWide - converter from double to wideInt.
 *
 * The following invariant should hold for any long value 'longVal':
 *	longVal == Tcl_WideAsLong(Tcl_LongAsWide(longVal))
 *
 * Note on converting between Tcl_WideInt and strings. This implementation (in
 * tclObj.c) depends on the function
 * sprintf(...,"%" TCL_LL_MODIFIER "d",...).
 */

#if !defined(TCL_WIDE_INT_TYPE) && !defined(TCL_WIDE_INT_IS_LONG) && !defined(_WIN32) && !defined(__GNUC__)
/*
 * Don't know what platform it is and configure hasn't discovered what is
 * going on for us. Try to guess...
 */
#   include <limits.h>
#   if defined(LLONG_MAX) && (LLONG_MAX == LONG_MAX)
#	define TCL_WIDE_INT_IS_LONG	1
#   endif
#endif

#ifndef TCL_WIDE_INT_TYPE
#   define TCL_WIDE_INT_TYPE		long long
#endif /* !TCL_WIDE_INT_TYPE */

typedef TCL_WIDE_INT_TYPE		Tcl_WideInt;
typedef unsigned TCL_WIDE_INT_TYPE	Tcl_WideUInt;

#ifndef TCL_LL_MODIFIER
#   if defined(_WIN32) && (!defined(__USE_MINGW_ANSI_STDIO) || !__USE_MINGW_ANSI_STDIO)
#	define TCL_LL_MODIFIER	"I64"
#   else
#	define TCL_LL_MODIFIER	"ll"
#   endif
#endif /* !TCL_LL_MODIFIER */
#ifndef TCL_Z_MODIFIER
#   if defined(__GNUC__) && !defined(_WIN32)
#	define TCL_Z_MODIFIER	"z"
#   elif defined(_WIN64)
#	define TCL_Z_MODIFIER	TCL_LL_MODIFIER
#   else
#	define TCL_Z_MODIFIER	""
#   endif
#endif /* !TCL_Z_MODIFIER */
#define Tcl_WideAsLong(val)	((long)((Tcl_WideInt)(val)))
#define Tcl_LongAsWide(val)	((Tcl_WideInt)((long)(val)))
#define Tcl_WideAsDouble(val)	((double)((Tcl_WideInt)(val)))
#define Tcl_DoubleAsWide(val)	((Tcl_WideInt)((double)(val)))

<<<<<<< HEAD
#if defined(_WIN32)
    typedef struct __stat64 Tcl_StatBuf;
=======
#ifdef _WIN32
#   if defined(_WIN64) || defined(_USE_64BIT_TIME_T)
	typedef struct __stat64 Tcl_StatBuf;
#   elif (defined(_MSC_VER) && (_MSC_VER < 1400)) || defined(_USE_32BIT_TIME_T)
	typedef struct _stati64	Tcl_StatBuf;
#   else
	typedef struct _stat32i64 Tcl_StatBuf;
#   endif /* _MSC_VER < 1400 */
>>>>>>> 2a2ec651
#elif defined(__CYGWIN__)
    typedef struct {
	dev_t st_dev;
	unsigned short st_ino;
	unsigned short st_mode;
	short st_nlink;
	short st_uid;
	short st_gid;
	/* Here is a 2-byte gap */
	dev_t st_rdev;
	/* Here is a 4-byte gap */
	long long st_size;
	struct {long long tv_sec;} st_atim;
	struct {long long tv_sec;} st_mtim;
	struct {long long tv_sec;} st_ctim;
    } Tcl_StatBuf;
#elif defined(HAVE_STRUCT_STAT64) && !defined(__APPLE__)
    typedef struct stat64 Tcl_StatBuf;
#else
    typedef struct stat Tcl_StatBuf;
#endif

/*
 *----------------------------------------------------------------------------
 * Data structures defined opaquely in this module. The definitions below just
 * provide dummy types. A few fields are made visible in Tcl_Interp
 * structures, namely those used for returning a string result from commands.
 * Direct access to the result field is discouraged in Tcl 8.0. The
 * interpreter result is either an object or a string, and the two values are
 * kept consistent unless some C code sets interp->result directly.
 * Programmers should use either the function Tcl_GetObjResult() or
 * Tcl_GetStringResult() to read the interpreter's result. See the SetResult
 * man page for details.
 *
 * Note: any change to the Tcl_Interp definition below must be mirrored in the
 * "real" definition in tclInt.h.
 *
 * Note: Tcl_ObjCmdProc functions do not directly set result and freeProc.
 * Instead, they set a Tcl_Obj member in the "real" structure that can be
 * accessed with Tcl_GetObjResult() and Tcl_SetObjResult().
 */

typedef struct Tcl_Interp Tcl_Interp;

typedef struct Tcl_AsyncHandler_ *Tcl_AsyncHandler;
typedef struct Tcl_Channel_ *Tcl_Channel;
typedef struct Tcl_ChannelTypeVersion_ *Tcl_ChannelTypeVersion;
typedef struct Tcl_Command_ *Tcl_Command;
typedef struct Tcl_Condition_ *Tcl_Condition;
typedef struct Tcl_Dict_ *Tcl_Dict;
typedef struct Tcl_EncodingState_ *Tcl_EncodingState;
typedef struct Tcl_Encoding_ *Tcl_Encoding;
typedef struct Tcl_Event Tcl_Event;
typedef struct Tcl_InterpState_ *Tcl_InterpState;
typedef struct Tcl_LoadHandle_ *Tcl_LoadHandle;
typedef struct Tcl_Mutex_ *Tcl_Mutex;
typedef struct Tcl_Pid_ *Tcl_Pid;
typedef struct Tcl_RegExp_ *Tcl_RegExp;
typedef struct Tcl_ThreadDataKey_ *Tcl_ThreadDataKey;
typedef struct Tcl_ThreadId_ *Tcl_ThreadId;
typedef struct Tcl_TimerToken_ *Tcl_TimerToken;
typedef struct Tcl_Trace_ *Tcl_Trace;
typedef struct Tcl_Var_ *Tcl_Var;
typedef struct Tcl_ZLibStream_ *Tcl_ZlibStream;

/*
 *----------------------------------------------------------------------------
 * Definition of the interface to functions implementing threads. A function
 * following this definition is given to each call of 'Tcl_CreateThread' and
 * will be called as the main fuction of the new thread created by that call.
 */

#if defined _WIN32
typedef unsigned (__stdcall Tcl_ThreadCreateProc) (void *clientData);
#else
typedef void (Tcl_ThreadCreateProc) (void *clientData);
#endif

/*
 * Threading function return types used for abstracting away platform
 * differences when writing a Tcl_ThreadCreateProc. See the NewThread function
 * in generic/tclThreadTest.c for it's usage.
 */

#if defined _WIN32
#   define Tcl_ThreadCreateType		unsigned __stdcall
#   define TCL_THREAD_CREATE_RETURN	return 0
#else
#   define Tcl_ThreadCreateType		void
#   define TCL_THREAD_CREATE_RETURN
#endif

/*
 * Definition of values for default stacksize and the possible flags to be
 * given to Tcl_CreateThread.
 */

#define TCL_THREAD_STACK_DEFAULT (0)    /* Use default size for stack. */
#define TCL_THREAD_NOFLAGS	 (0000) /* Standard flags, default
					 * behaviour. */
#define TCL_THREAD_JOINABLE	 (0001) /* Mark the thread as joinable. */

/*
 * Flag values passed to Tcl_StringCaseMatch.
 */

#define TCL_MATCH_NOCASE	(1<<0)

/*
 * Flag values passed to Tcl_GetRegExpFromObj.
 */

#define	TCL_REG_BASIC		000000	/* BREs (convenience). */
#define	TCL_REG_EXTENDED	000001	/* EREs. */
#define	TCL_REG_ADVF		000002	/* Advanced features in EREs. */
#define	TCL_REG_ADVANCED	000003	/* AREs (which are also EREs). */
#define	TCL_REG_QUOTE		000004	/* No special characters, none. */
#define	TCL_REG_NOCASE		000010	/* Ignore case. */
#define	TCL_REG_NOSUB		000020	/* Don't care about subexpressions. */
#define	TCL_REG_EXPANDED	000040	/* Expanded format, white space &
					 * comments. */
#define	TCL_REG_NLSTOP		000100  /* \n doesn't match . or [^ ] */
#define	TCL_REG_NLANCH		000200  /* ^ matches after \n, $ before. */
#define	TCL_REG_NEWLINE		000300  /* Newlines are line terminators. */
#define	TCL_REG_CANMATCH	001000  /* Report details on partial/limited
					 * matches. */

/*
 * Flags values passed to Tcl_RegExpExecObj.
 */

#define	TCL_REG_NOTBOL	0001	/* Beginning of string does not match ^.  */
#define	TCL_REG_NOTEOL	0002	/* End of string does not match $. */

/*
 * Structures filled in by Tcl_RegExpInfo. Note that all offset values are
 * relative to the start of the match string, not the beginning of the entire
 * string.
 */

typedef struct Tcl_RegExpIndices {
    size_t start;			/* Character offset of first character in
				 * match. */
    size_t end;			/* Character offset of first character after
				 * the match. */
} Tcl_RegExpIndices;

typedef struct Tcl_RegExpInfo {
    size_t nsubs;			/* Number of subexpressions in the compiled
				 * expression. */
    Tcl_RegExpIndices *matches;	/* Array of nsubs match offset pairs. */
    size_t extendStart;		/* The offset at which a subsequent match
				 * might begin. */
} Tcl_RegExpInfo;

/*
 * Picky compilers complain if this typdef doesn't appear before the struct's
 * reference in tclDecls.h.
 */

typedef Tcl_StatBuf *Tcl_Stat_;
typedef struct stat *Tcl_OldStat_;

/*
 *----------------------------------------------------------------------------
 * When a TCL command returns, the interpreter contains a result from the
 * command. Programmers are strongly encouraged to use one of the functions
 * Tcl_GetObjResult() or Tcl_GetStringResult() to read the interpreter's
 * result. See the SetResult man page for details. Besides this result, the
 * command function returns an integer code, which is one of the following:
 *
 * TCL_OK		Command completed normally; the interpreter's result
 *			contains the command's result.
 * TCL_ERROR		The command couldn't be completed successfully; the
 *			interpreter's result describes what went wrong.
 * TCL_RETURN		The command requests that the current function return;
 *			the interpreter's result contains the function's
 *			return value.
 * TCL_BREAK		The command requests that the innermost loop be
 *			exited; the interpreter's result is meaningless.
 * TCL_CONTINUE		Go on to the next iteration of the current loop; the
 *			interpreter's result is meaningless.
 */

#define TCL_OK			0
#define TCL_ERROR		1
#define TCL_RETURN		2
#define TCL_BREAK		3
#define TCL_CONTINUE		4

/*
 *----------------------------------------------------------------------------
 * Flags to control what substitutions are performed by Tcl_SubstObj():
 */

#define TCL_SUBST_COMMANDS	001
#define TCL_SUBST_VARIABLES	002
#define TCL_SUBST_BACKSLASHES	004
#define TCL_SUBST_ALL		007

/*
 * Forward declaration of Tcl_Obj to prevent an error when the forward
 * reference to Tcl_Obj is encountered in the function types declared below.
 */

struct Tcl_Obj;

/*
 *----------------------------------------------------------------------------
 * Function types defined by Tcl:
 */

typedef int (Tcl_AppInitProc) (Tcl_Interp *interp);
typedef int (Tcl_AsyncProc) (void *clientData, Tcl_Interp *interp,
	int code);
typedef void (Tcl_ChannelProc) (void *clientData, int mask);
typedef void (Tcl_CloseProc) (void *data);
typedef void (Tcl_CmdDeleteProc) (void *clientData);
typedef int (Tcl_CmdProc) (void *clientData, Tcl_Interp *interp,
	int argc, const char *argv[]);
typedef void (Tcl_CmdTraceProc) (void *clientData, Tcl_Interp *interp,
	int level, char *command, Tcl_CmdProc *proc,
	void *cmdClientData, int argc, const char *argv[]);
typedef int (Tcl_CmdObjTraceProc) (void *clientData, Tcl_Interp *interp,
	int level, const char *command, Tcl_Command commandInfo, int objc,
	struct Tcl_Obj *const *objv);
typedef void (Tcl_CmdObjTraceDeleteProc) (void *clientData);
typedef void (Tcl_DupInternalRepProc) (struct Tcl_Obj *srcPtr,
	struct Tcl_Obj *dupPtr);
typedef int (Tcl_EncodingConvertProc) (void *clientData, const char *src,
	int srcLen, int flags, Tcl_EncodingState *statePtr, char *dst,
	int dstLen, int *srcReadPtr, int *dstWrotePtr, int *dstCharsPtr);
#define Tcl_EncodingFreeProc Tcl_FreeProc
typedef int (Tcl_EventProc) (Tcl_Event *evPtr, int flags);
typedef void (Tcl_EventCheckProc) (void *clientData, int flags);
typedef int (Tcl_EventDeleteProc) (Tcl_Event *evPtr, void *clientData);
typedef void (Tcl_EventSetupProc) (void *clientData, int flags);
#define Tcl_ExitProc Tcl_FreeProc
typedef void (Tcl_FileProc) (void *clientData, int mask);
#define Tcl_FileFreeProc Tcl_FreeProc
typedef void (Tcl_FreeInternalRepProc) (struct Tcl_Obj *objPtr);
typedef void (Tcl_FreeProc) (void *blockPtr);
typedef void (Tcl_IdleProc) (void *clientData);
typedef void (Tcl_InterpDeleteProc) (void *clientData,
	Tcl_Interp *interp);
typedef void (Tcl_NamespaceDeleteProc) (void *clientData);
typedef int (Tcl_ObjCmdProc) (void *clientData, Tcl_Interp *interp,
	int objc, struct Tcl_Obj *const *objv);
typedef int (Tcl_PackageInitProc) (Tcl_Interp *interp);
typedef int (Tcl_PackageUnloadProc) (Tcl_Interp *interp, int flags);
typedef void (Tcl_PanicProc) (const char *format, ...);
typedef void (Tcl_TcpAcceptProc) (void *callbackData, Tcl_Channel chan,
	char *address, int port);
typedef void (Tcl_TimerProc) (void *clientData);
typedef int (Tcl_SetFromAnyProc) (Tcl_Interp *interp, struct Tcl_Obj *objPtr);
typedef void (Tcl_UpdateStringProc) (struct Tcl_Obj *objPtr);
typedef char * (Tcl_VarTraceProc) (void *clientData, Tcl_Interp *interp,
	const char *part1, const char *part2, int flags);
typedef void (Tcl_CommandTraceProc) (void *clientData, Tcl_Interp *interp,
	const char *oldName, const char *newName, int flags);
typedef void (Tcl_CreateFileHandlerProc) (int fd, int mask, Tcl_FileProc *proc,
	void *clientData);
typedef void (Tcl_DeleteFileHandlerProc) (int fd);
typedef void (Tcl_AlertNotifierProc) (void *clientData);
typedef void (Tcl_ServiceModeHookProc) (int mode);
typedef void *(Tcl_InitNotifierProc) (void);
typedef void (Tcl_FinalizeNotifierProc) (void *clientData);
typedef void (Tcl_MainLoopProc) (void);

/*
 *----------------------------------------------------------------------------
 * The following structure represents a type of object, which is a particular
 * internal representation for an object plus a set of functions that provide
 * standard operations on objects of that type.
 */

typedef struct Tcl_ObjType {
    const char *name;		/* Name of the type, e.g. "int". */
    Tcl_FreeInternalRepProc *freeIntRepProc;
				/* Called to free any storage for the type's
				 * internal rep. NULL if the internal rep does
				 * not need freeing. */
    Tcl_DupInternalRepProc *dupIntRepProc;
				/* Called to create a new object as a copy of
				 * an existing object. */
    Tcl_UpdateStringProc *updateStringProc;
				/* Called to update the string rep from the
				 * type's internal representation. */
    Tcl_SetFromAnyProc *setFromAnyProc;
				/* Called to convert the object's internal rep
				 * to this type. Frees the internal rep of the
				 * old type. Returns TCL_ERROR on failure. */
} Tcl_ObjType;

/*
 * The following structure stores an internal representation (intrep) for
 * a Tcl value. An intrep is associated with an Tcl_ObjType when both
 * are stored in the same Tcl_Obj.  The routines of the Tcl_ObjType govern
 * the handling of the intrep.
 */

typedef union Tcl_ObjIntRep {	/* The internal representation: */
    long longValue;		/*   - an long integer value. */
    double doubleValue;		/*   - a double-precision floating value. */
    void *otherValuePtr;	/*   - another, type-specific value, */
				/*     not used internally any more. */
    Tcl_WideInt wideValue;	/*   - an integer value >= 64bits */
    struct {			/*   - internal rep as two pointers. */
	void *ptr1;
	void *ptr2;
    } twoPtrValue;
    struct {			/*   - internal rep as a pointer and a long, */
	void *ptr;		/*     not used internally any more. */
	unsigned long value;
    } ptrAndLongRep;
} Tcl_ObjIntRep;

/*
 * One of the following structures exists for each object in the Tcl system.
 * An object stores a value as either a string, some internal representation,
 * or both.
 */

typedef struct Tcl_Obj {
    size_t refCount;		/* When 0 the object will be freed. */
    char *bytes;		/* This points to the first byte of the
				 * object's string representation. The array
				 * must be followed by a null byte (i.e., at
				 * offset length) but may also contain
				 * embedded null characters. The array's
				 * storage is allocated by Tcl_Alloc. NULL means
				 * the string rep is invalid and must be
				 * regenerated from the internal rep.  Clients
				 * should use Tcl_GetStringFromObj or
				 * Tcl_GetString to get a pointer to the byte
				 * array as a readonly value. */
    size_t length;		/* The number of bytes at *bytes, not
				 * including the terminating null. */
    const Tcl_ObjType *typePtr;	/* Denotes the object's type. Always
				 * corresponds to the type of the object's
				 * internal rep. NULL indicates the object has
				 * no internal rep (has no type). */
    Tcl_ObjIntRep internalRep;	/* The internal representation: */
} Tcl_Obj;


/*
 *----------------------------------------------------------------------------
 * The following type contains the state needed by Tcl_SaveResult. It
 * is typically allocated on the stack.
 */

typedef Tcl_Obj *Tcl_SavedResult;

/*
 *----------------------------------------------------------------------------
 * The following definitions support Tcl's namespace facility. Note: the first
 * five fields must match exactly the fields in a Namespace structure (see
 * tclInt.h).
 */

typedef struct Tcl_Namespace {
    char *name;			/* The namespace's name within its parent
				 * namespace. This contains no ::'s. The name
				 * of the global namespace is "" although "::"
				 * is an synonym. */
    char *fullName;		/* The namespace's fully qualified name. This
				 * starts with ::. */
    void *clientData;	/* Arbitrary value associated with this
				 * namespace. */
    Tcl_NamespaceDeleteProc *deleteProc;
				/* Function invoked when deleting the
				 * namespace to, e.g., free clientData. */
    struct Tcl_Namespace *parentPtr;
				/* Points to the namespace that contains this
				 * one. NULL if this is the global
				 * namespace. */
} Tcl_Namespace;

/*
 *----------------------------------------------------------------------------
 * The following structure represents a call frame, or activation record. A
 * call frame defines a naming context for a procedure call: its local scope
 * (for local variables) and its namespace scope (used for non-local
 * variables; often the global :: namespace). A call frame can also define the
 * naming context for a namespace eval or namespace inscope command: the
 * namespace in which the command's code should execute. The Tcl_CallFrame
 * structures exist only while procedures or namespace eval/inscope's are
 * being executed, and provide a Tcl call stack.
 *
 * A call frame is initialized and pushed using Tcl_PushCallFrame and popped
 * using Tcl_PopCallFrame. Storage for a Tcl_CallFrame must be provided by the
 * Tcl_PushCallFrame caller, and callers typically allocate them on the C call
 * stack for efficiency. For this reason, Tcl_CallFrame is defined as a
 * structure and not as an opaque token. However, most Tcl_CallFrame fields
 * are hidden since applications should not access them directly; others are
 * declared as "dummyX".
 *
 * WARNING!! The structure definition must be kept consistent with the
 * CallFrame structure in tclInt.h. If you change one, change the other.
 */

typedef struct Tcl_CallFrame {
    Tcl_Namespace *nsPtr;
    int dummy1;
    int dummy2;
    void *dummy3;
    void *dummy4;
    void *dummy5;
    int dummy6;
    void *dummy7;
    void *dummy8;
    int dummy9;
    void *dummy10;
    void *dummy11;
    void *dummy12;
    void *dummy13;
} Tcl_CallFrame;

/*
 *----------------------------------------------------------------------------
 * Information about commands that is returned by Tcl_GetCommandInfo and
 * passed to Tcl_SetCommandInfo. objProc is an objc/objv object-based command
 * function while proc is a traditional Tcl argc/argv string-based function.
 * Tcl_CreateObjCommand and Tcl_CreateCommand ensure that both objProc and
 * proc are non-NULL and can be called to execute the command. However, it may
 * be faster to call one instead of the other. The member isNativeObjectProc
 * is set to 1 if an object-based function was registered by
 * Tcl_CreateObjCommand, and to 0 if a string-based function was registered by
 * Tcl_CreateCommand. The other function is typically set to a compatibility
 * wrapper that does string-to-object or object-to-string argument conversions
 * then calls the other function.
 */

typedef struct Tcl_CmdInfo {
    int isNativeObjectProc;	/* 1 if objProc was registered by a call to
				 * Tcl_CreateObjCommand; 0 otherwise.
				 * Tcl_SetCmdInfo does not modify this
				 * field. */
    Tcl_ObjCmdProc *objProc;	/* Command's object-based function. */
    void *objClientData;	/* ClientData for object proc. */
    Tcl_CmdProc *proc;		/* Command's string-based function. */
    void *clientData;	/* ClientData for string proc. */
    Tcl_CmdDeleteProc *deleteProc;
				/* Function to call when command is
				 * deleted. */
    void *deleteData;	/* Value to pass to deleteProc (usually the
				 * same as clientData). */
    Tcl_Namespace *namespacePtr;/* Points to the namespace that contains this
				 * command. Note that Tcl_SetCmdInfo will not
				 * change a command's namespace; use
				 * TclRenameCommand or Tcl_Eval (of 'rename')
				 * to do that. */
} Tcl_CmdInfo;

/*
 *----------------------------------------------------------------------------
 * The structure defined below is used to hold dynamic strings. The only
 * fields that clients should use are string and length, accessible via the
 * macros Tcl_DStringValue and Tcl_DStringLength.
 */

#define TCL_DSTRING_STATIC_SIZE 200
typedef struct Tcl_DString {
    char *string;		/* Points to beginning of string: either
				 * staticSpace below or a malloced array. */
    size_t length;		/* Number of non-NULL characters in the
				 * string. */
    size_t spaceAvl;		/* Total number of bytes available for the
				 * string and its terminating NULL char. */
    char staticSpace[TCL_DSTRING_STATIC_SIZE];
				/* Space to use in common case where string is
				 * small. */
} Tcl_DString;

#define Tcl_DStringLength(dsPtr) ((dsPtr)->length)
#define Tcl_DStringValue(dsPtr) ((dsPtr)->string)

/*
 * Definitions for the maximum number of digits of precision that may be
 * produced by Tcl_PrintDouble, and the number of bytes of buffer space
 * required by Tcl_PrintDouble.
 */

#define TCL_MAX_PREC		17
#define TCL_DOUBLE_SPACE	(TCL_MAX_PREC+10)

/*
 * Definition for a number of bytes of buffer space sufficient to hold the
 * string representation of an integer in base 10 (assuming the existence of
 * 64-bit integers).
 */

#define TCL_INTEGER_SPACE	(3*(int)sizeof(Tcl_WideInt))

/*
 * Flag values passed to Tcl_ConvertElement.
 * TCL_DONT_USE_BRACES forces it not to enclose the element in braces, but to
 *	use backslash quoting instead.
 * TCL_DONT_QUOTE_HASH disables the default quoting of the '#' character. It
 *	is safe to leave the hash unquoted when the element is not the first
 *	element of a list, and this flag can be used by the caller to indicate
 *	that condition.
 */

#define TCL_DONT_USE_BRACES	1
#define TCL_DONT_QUOTE_HASH	8

/*
 * Flags that may be passed to Tcl_GetIndexFromObj.
 * TCL_EXACT disallows abbreviated strings.
 * TCL_INDEX_TEMP_TABLE disallows caching of lookups. A possible use case is
 *      a table that will not live long enough to make it worthwhile.
 */

#define TCL_EXACT		1
#define TCL_INDEX_TEMP_TABLE	2

/*
 *----------------------------------------------------------------------------
 * Flag values passed to Tcl_RecordAndEval, Tcl_EvalObj, Tcl_EvalObjv.
 * WARNING: these bit choices must not conflict with the bit choices for
 * evalFlag bits in tclInt.h!
 *
 * Meanings:
 *	TCL_NO_EVAL:		Just record this command
 *	TCL_EVAL_GLOBAL:	Execute script in global namespace
 *	TCL_EVAL_DIRECT:	Do not compile this script
 *	TCL_EVAL_INVOKE:	Magical Tcl_EvalObjv mode for aliases/ensembles
 *				o Run in iPtr->lookupNsPtr or global namespace
 *				o Cut out of error traces
 *				o Don't reset the flags controlling ensemble
 *				  error message rewriting.
 *	TCL_CANCEL_UNWIND:	Magical Tcl_CancelEval mode that causes the
 *				stack for the script in progress to be
 *				completely unwound.
 *	TCL_EVAL_NOERR:	Do no exception reporting at all, just return
 *				as the caller will report.
 */

#define TCL_NO_EVAL		0x010000
#define TCL_EVAL_GLOBAL		0x020000
#define TCL_EVAL_DIRECT		0x040000
#define TCL_EVAL_INVOKE		0x080000
#define TCL_CANCEL_UNWIND	0x100000
#define TCL_EVAL_NOERR          0x200000

/*
 * Special freeProc values that may be passed to Tcl_SetResult (see the man
 * page for details):
 */

#define TCL_VOLATILE		((Tcl_FreeProc *) 1)
#define TCL_STATIC		((Tcl_FreeProc *) 0)
#define TCL_DYNAMIC		((Tcl_FreeProc *) 3)

/*
 * Flag values passed to variable-related functions.
 * WARNING: these bit choices must not conflict with the bit choice for
 * TCL_CANCEL_UNWIND, above.
 */

#define TCL_GLOBAL_ONLY		 1
#define TCL_NAMESPACE_ONLY	 2
#define TCL_APPEND_VALUE	 4
#define TCL_LIST_ELEMENT	 8
#define TCL_TRACE_READS		 0x10
#define TCL_TRACE_WRITES	 0x20
#define TCL_TRACE_UNSETS	 0x40
#define TCL_TRACE_DESTROYED	 0x80

#define TCL_LEAVE_ERR_MSG	 0x200
#define TCL_TRACE_ARRAY		 0x800
#ifndef TCL_REMOVE_OBSOLETE_TRACES
/* Required to support old variable/vdelete/vinfo traces. */
#define TCL_TRACE_OLD_STYLE	 0x1000
#endif
/* Indicate the semantics of the result of a trace. */
#define TCL_TRACE_RESULT_DYNAMIC 0x8000
#define TCL_TRACE_RESULT_OBJECT  0x10000

/*
 * Flag values for ensemble commands.
 */

#define TCL_ENSEMBLE_PREFIX 0x02/* Flag value to say whether to allow
				 * unambiguous prefixes of commands or to
				 * require exact matches for command names. */

/*
 * Flag values passed to command-related functions.
 */

#define TCL_TRACE_RENAME	0x2000
#define TCL_TRACE_DELETE	0x4000

#define TCL_ALLOW_INLINE_COMPILATION 0x20000

/*
 * Types for linked variables:
 */

#define TCL_LINK_INT		1
#define TCL_LINK_DOUBLE		2
#define TCL_LINK_BOOLEAN	3
#define TCL_LINK_STRING		4
#define TCL_LINK_WIDE_INT	5
#define TCL_LINK_CHAR		6
#define TCL_LINK_UCHAR		7
#define TCL_LINK_SHORT		8
#define TCL_LINK_USHORT		9
#define TCL_LINK_UINT		10
#if defined(TCL_WIDE_INT_IS_LONG) || defined(_WIN32) || defined(__CYGWIN__)
#define TCL_LINK_LONG		((sizeof(long) != sizeof(int)) ? TCL_LINK_WIDE_INT : TCL_LINK_INT)
#define TCL_LINK_ULONG		((sizeof(long) != sizeof(int)) ? TCL_LINK_WIDE_UINT : TCL_LINK_UINT)
#else
#define TCL_LINK_LONG		11
#define TCL_LINK_ULONG		12
#endif
#define TCL_LINK_FLOAT		13
#define TCL_LINK_WIDE_UINT	14
#define TCL_LINK_CHARS		15
#define TCL_LINK_BINARY		16
#define TCL_LINK_READ_ONLY	0x80

/*
 *----------------------------------------------------------------------------
 * Forward declarations of Tcl_HashTable and related types.
 */

#ifndef TCL_HASH_TYPE
#  define TCL_HASH_TYPE size_t
#endif

typedef struct Tcl_HashKeyType Tcl_HashKeyType;
typedef struct Tcl_HashTable Tcl_HashTable;
typedef struct Tcl_HashEntry Tcl_HashEntry;

typedef TCL_HASH_TYPE (Tcl_HashKeyProc) (Tcl_HashTable *tablePtr, void *keyPtr);
typedef int (Tcl_CompareHashKeysProc) (void *keyPtr, Tcl_HashEntry *hPtr);
typedef Tcl_HashEntry * (Tcl_AllocHashEntryProc) (Tcl_HashTable *tablePtr,
	void *keyPtr);
typedef void (Tcl_FreeHashEntryProc) (Tcl_HashEntry *hPtr);

/*
 * Structure definition for an entry in a hash table. No-one outside Tcl
 * should access any of these fields directly; use the macros defined below.
 */

struct Tcl_HashEntry {
    Tcl_HashEntry *nextPtr;	/* Pointer to next entry in this hash bucket,
				 * or NULL for end of chain. */
    Tcl_HashTable *tablePtr;	/* Pointer to table containing entry. */
    size_t hash;		/* Hash value. */
    void *clientData;		/* Application stores something here with
				 * Tcl_SetHashValue. */
    union {			/* Key has one of these forms: */
	char *oneWordValue;	/* One-word value for key. */
	Tcl_Obj *objPtr;	/* Tcl_Obj * key value. */
	int words[1];		/* Multiple integer words for key. The actual
				 * size will be as large as necessary for this
				 * table's keys. */
	char string[1];		/* String for key. The actual size will be as
				 * large as needed to hold the key. */
    } key;			/* MUST BE LAST FIELD IN RECORD!! */
};

/*
 * Flags used in Tcl_HashKeyType.
 *
 * TCL_HASH_KEY_RANDOMIZE_HASH -
 *				There are some things, pointers for example
 *				which don't hash well because they do not use
 *				the lower bits. If this flag is set then the
 *				hash table will attempt to rectify this by
 *				randomising the bits and then using the upper
 *				N bits as the index into the table.
 * TCL_HASH_KEY_SYSTEM_HASH -	If this flag is set then all memory internally
 *                              allocated for the hash table that is not for an
 *                              entry will use the system heap.
 */

#define TCL_HASH_KEY_RANDOMIZE_HASH 0x1
#define TCL_HASH_KEY_SYSTEM_HASH    0x2

/*
 * Structure definition for the methods associated with a hash table key type.
 */

#define TCL_HASH_KEY_TYPE_VERSION 1
struct Tcl_HashKeyType {
    int version;		/* Version of the table. If this structure is
				 * extended in future then the version can be
				 * used to distinguish between different
				 * structures. */
    int flags;			/* Flags, see above for details. */
    Tcl_HashKeyProc *hashKeyProc;
				/* Calculates a hash value for the key. If
				 * this is NULL then the pointer itself is
				 * used as a hash value. */
    Tcl_CompareHashKeysProc *compareKeysProc;
				/* Compares two keys and returns zero if they
				 * do not match, and non-zero if they do. If
				 * this is NULL then the pointers are
				 * compared. */
    Tcl_AllocHashEntryProc *allocEntryProc;
				/* Called to allocate memory for a new entry,
				 * i.e. if the key is a string then this could
				 * allocate a single block which contains
				 * enough space for both the entry and the
				 * string. Only the key field of the allocated
				 * Tcl_HashEntry structure needs to be filled
				 * in. If something else needs to be done to
				 * the key, i.e. incrementing a reference
				 * count then that should be done by this
				 * function. If this is NULL then Tcl_Alloc is
				 * used to allocate enough space for a
				 * Tcl_HashEntry and the key pointer is
				 * assigned to key.oneWordValue. */
    Tcl_FreeHashEntryProc *freeEntryProc;
				/* Called to free memory associated with an
				 * entry. If something else needs to be done
				 * to the key, i.e. decrementing a reference
				 * count then that should be done by this
				 * function. If this is NULL then Tcl_Free is
				 * used to free the Tcl_HashEntry. */
};

/*
 * Structure definition for a hash table.  Must be in tcl.h so clients can
 * allocate space for these structures, but clients should never access any
 * fields in this structure.
 */

#define TCL_SMALL_HASH_TABLE 4
struct Tcl_HashTable {
    Tcl_HashEntry **buckets;	/* Pointer to bucket array. Each element
				 * points to first entry in bucket's hash
				 * chain, or NULL. */
    Tcl_HashEntry *staticBuckets[TCL_SMALL_HASH_TABLE];
				/* Bucket array used for small tables (to
				 * avoid mallocs and frees). */
    size_t numBuckets;		/* Total number of buckets allocated at
				 * **bucketPtr. */
    size_t numEntries;		/* Total number of entries present in
				 * table. */
    size_t rebuildSize;		/* Enlarge table when numEntries gets to be
				 * this large. */
    size_t mask;		/* Mask value used in hashing function. */
    int downShift;		/* Shift count used in hashing function.
				 * Designed to use high-order bits of
				 * randomized keys. */
    int keyType;		/* Type of keys used in this table. It's
				 * either TCL_CUSTOM_KEYS, TCL_STRING_KEYS,
				 * TCL_ONE_WORD_KEYS, or an integer giving the
				 * number of ints that is the size of the
				 * key. */
    Tcl_HashEntry *(*findProc) (Tcl_HashTable *tablePtr, const char *key);
    Tcl_HashEntry *(*createProc) (Tcl_HashTable *tablePtr, const char *key,
	    int *newPtr);
    const Tcl_HashKeyType *typePtr;
				/* Type of the keys used in the
				 * Tcl_HashTable. */
};

/*
 * Structure definition for information used to keep track of searches through
 * hash tables:
 */

typedef struct Tcl_HashSearch {
    Tcl_HashTable *tablePtr;	/* Table being searched. */
    size_t nextIndex;		/* Index of next bucket to be enumerated after
				 * present one. */
    Tcl_HashEntry *nextEntryPtr;/* Next entry to be enumerated in the current
				 * bucket. */
} Tcl_HashSearch;

/*
 * Acceptable key types for hash tables:
 *
 * TCL_STRING_KEYS:		The keys are strings, they are copied into the
 *				entry.
 * TCL_ONE_WORD_KEYS:		The keys are pointers, the pointer is stored
 *				in the entry.
 * TCL_CUSTOM_TYPE_KEYS:	The keys are arbitrary types which are copied
 *				into the entry.
 * TCL_CUSTOM_PTR_KEYS:		The keys are pointers to arbitrary types, the
 *				pointer is stored in the entry.
 *
 * While maintaining binary compatibility the above have to be distinct values
 * as they are used to differentiate between old versions of the hash table
 * which don't have a typePtr and new ones which do. Once binary compatibility
 * is discarded in favour of making more wide spread changes TCL_STRING_KEYS
 * can be the same as TCL_CUSTOM_TYPE_KEYS, and TCL_ONE_WORD_KEYS can be the
 * same as TCL_CUSTOM_PTR_KEYS because they simply determine how the key is
 * accessed from the entry and not the behaviour.
 */

#define TCL_STRING_KEYS		(0)
#define TCL_ONE_WORD_KEYS	(1)
#define TCL_CUSTOM_TYPE_KEYS	(-2)
#define TCL_CUSTOM_PTR_KEYS	(-1)

/*
 * Structure definition for information used to keep track of searches through
 * dictionaries. These fields should not be accessed by code outside
 * tclDictObj.c
 */

typedef struct {
    void *next;			/* Search position for underlying hash
				 * table. */
    size_t epoch;		/* Epoch marker for dictionary being searched,
				 * or 0 if search has terminated. */
    Tcl_Dict dictionaryPtr;	/* Reference to dictionary being searched. */
} Tcl_DictSearch;

/*
 *----------------------------------------------------------------------------
 * Flag values to pass to Tcl_DoOneEvent to disable searches for some kinds of
 * events:
 */

#define TCL_DONT_WAIT		(1<<1)
#define TCL_WINDOW_EVENTS	(1<<2)
#define TCL_FILE_EVENTS		(1<<3)
#define TCL_TIMER_EVENTS	(1<<4)
#define TCL_IDLE_EVENTS		(1<<5)	/* WAS 0x10 ???? */
#define TCL_ALL_EVENTS		(~TCL_DONT_WAIT)

/*
 * The following structure defines a generic event for the Tcl event system.
 * These are the things that are queued in calls to Tcl_QueueEvent and
 * serviced later by Tcl_DoOneEvent. There can be many different kinds of
 * events with different fields, corresponding to window events, timer events,
 * etc. The structure for a particular event consists of a Tcl_Event header
 * followed by additional information specific to that event.
 */

struct Tcl_Event {
    Tcl_EventProc *proc;	/* Function to call to service this event. */
    struct Tcl_Event *nextPtr;	/* Next in list of pending events, or NULL. */
};

/*
 * Positions to pass to Tcl_QueueEvent:
 */

typedef enum {
    TCL_QUEUE_TAIL, TCL_QUEUE_HEAD, TCL_QUEUE_MARK
} Tcl_QueuePosition;

/*
 * Values to pass to Tcl_SetServiceMode to specify the behavior of notifier
 * event routines.
 */

#define TCL_SERVICE_NONE 0
#define TCL_SERVICE_ALL 1

/*
 * The following structure keeps is used to hold a time value, either as an
 * absolute time (the number of seconds from the epoch) or as an elapsed time.
 * On Unix systems the epoch is Midnight Jan 1, 1970 GMT.
 */

typedef struct Tcl_Time {
    long sec;			/* Seconds. */
    long usec;			/* Microseconds. */
} Tcl_Time;

typedef void (Tcl_SetTimerProc) (const Tcl_Time *timePtr);
typedef int (Tcl_WaitForEventProc) (const Tcl_Time *timePtr);

/*
 * TIP #233 (Virtualized Time)
 */

typedef void (Tcl_GetTimeProc)   (Tcl_Time *timebuf, void *clientData);
typedef void (Tcl_ScaleTimeProc) (Tcl_Time *timebuf, void *clientData);

/*
 *----------------------------------------------------------------------------
 * Bits to pass to Tcl_CreateFileHandler and Tcl_CreateChannelHandler to
 * indicate what sorts of events are of interest:
 */

#define TCL_READABLE		(1<<1)
#define TCL_WRITABLE		(1<<2)
#define TCL_EXCEPTION		(1<<3)

/*
 * Flag values to pass to Tcl_OpenCommandChannel to indicate the disposition
 * of the stdio handles. TCL_STDIN, TCL_STDOUT, TCL_STDERR, are also used in
 * Tcl_GetStdChannel.
 */

#define TCL_STDIN		(1<<1)
#define TCL_STDOUT		(1<<2)
#define TCL_STDERR		(1<<3)
#define TCL_ENFORCE_MODE	(1<<4)

/*
 * Bits passed to Tcl_DriverClose2Proc to indicate which side of a channel
 * should be closed.
 */

#define TCL_CLOSE_READ		(1<<1)
#define TCL_CLOSE_WRITE		(1<<2)

/*
 * Value to use as the closeProc for a channel that supports the close2Proc
 * interface.
 */

#define TCL_CLOSE2PROC		NULL

/*
 * Channel version tag. This was introduced in 8.3.2/8.4.
 */

#define TCL_CHANNEL_VERSION_5	((Tcl_ChannelTypeVersion) 0x5)

/*
 * TIP #218: Channel Actions, Ids for Tcl_DriverThreadActionProc.
 */

#define TCL_CHANNEL_THREAD_INSERT (0)
#define TCL_CHANNEL_THREAD_REMOVE (1)

/*
 * Typedefs for the various operations in a channel type:
 */

typedef int	(Tcl_DriverBlockModeProc) (void *instanceData, int mode);
typedef void Tcl_DriverCloseProc;
typedef int	(Tcl_DriverClose2Proc) (void *instanceData,
			Tcl_Interp *interp, int flags);
typedef int	(Tcl_DriverInputProc) (void *instanceData, char *buf,
			int toRead, int *errorCodePtr);
typedef int	(Tcl_DriverOutputProc) (void *instanceData,
			const char *buf, int toWrite, int *errorCodePtr);
typedef void Tcl_DriverSeekProc;
typedef int	(Tcl_DriverSetOptionProc) (void *instanceData,
			Tcl_Interp *interp, const char *optionName,
			const char *value);
typedef int	(Tcl_DriverGetOptionProc) (void *instanceData,
			Tcl_Interp *interp, const char *optionName,
			Tcl_DString *dsPtr);
typedef void	(Tcl_DriverWatchProc) (void *instanceData, int mask);
typedef int	(Tcl_DriverGetHandleProc) (void *instanceData,
			int direction, void **handlePtr);
typedef int	(Tcl_DriverFlushProc) (void *instanceData);
typedef int	(Tcl_DriverHandlerProc) (void *instanceData,
			int interestMask);
<<<<<<< HEAD
typedef Tcl_WideInt (Tcl_DriverWideSeekProc) (void *instanceData,
			Tcl_WideInt offset, int mode, int *errorCodePtr);
=======
typedef long long (Tcl_DriverWideSeekProc) (ClientData instanceData,
			long long offset, int mode, int *errorCodePtr);
>>>>>>> 2a2ec651
/*
 * TIP #218, Channel Thread Actions
 */
typedef void	(Tcl_DriverThreadActionProc) (void *instanceData,
			int action);
/*
 * TIP #208, File Truncation (etc.)
 */
typedef int	(Tcl_DriverTruncateProc) (void *instanceData,
<<<<<<< HEAD
			Tcl_WideInt length);
=======
			long long length);
>>>>>>> 2a2ec651

/*
 * struct Tcl_ChannelType:
 *
 * One such structure exists for each type (kind) of channel. It collects
 * together in one place all the functions that are part of the specific
 * channel type.
 *
 * It is recommend that the Tcl_Channel* functions are used to access elements
 * of this structure, instead of direct accessing.
 */

typedef struct Tcl_ChannelType {
    const char *typeName;	/* The name of the channel type in Tcl
				 * commands. This storage is owned by channel
				 * type. */
    Tcl_ChannelTypeVersion version;
				/* Version of the channel type. */
    void *closeProc;
				/* Not used any more. */
    Tcl_DriverInputProc *inputProc;
				/* Function to call for input on channel. */
    Tcl_DriverOutputProc *outputProc;
				/* Function to call for output on channel. */
    void *seekProc;
				/* Not used any more. */
    Tcl_DriverSetOptionProc *setOptionProc;
				/* Set an option on a channel. */
    Tcl_DriverGetOptionProc *getOptionProc;
				/* Get an option from a channel. */
    Tcl_DriverWatchProc *watchProc;
				/* Set up the notifier to watch for events on
				 * this channel. */
    Tcl_DriverGetHandleProc *getHandleProc;
				/* Get an OS handle from the channel or NULL
				 * if not supported. */
    Tcl_DriverClose2Proc *close2Proc;
				/* Function to call to close the channel if
				 * the device supports closing the read &
				 * write sides independently. */
    Tcl_DriverBlockModeProc *blockModeProc;
				/* Set blocking mode for the raw channel. May
				 * be NULL. */
    Tcl_DriverFlushProc *flushProc;
				/* Function to call to flush a channel. May be
				 * NULL. */
    Tcl_DriverHandlerProc *handlerProc;
				/* Function to call to handle a channel event.
				 * This will be passed up the stacked channel
				 * chain. */
    Tcl_DriverWideSeekProc *wideSeekProc;
				/* Function to call to seek on the channel
				 * which can handle 64-bit offsets. May be
				 * NULL, and must be NULL if seekProc is
				 * NULL. */
    Tcl_DriverThreadActionProc *threadActionProc;
				/* Function to call to notify the driver of
				 * thread specific activity for a channel. May
				 * be NULL. */
    Tcl_DriverTruncateProc *truncateProc;
				/* Function to call to truncate the underlying
				 * file to a particular length. May be NULL if
				 * the channel does not support truncation. */
} Tcl_ChannelType;

/*
 * The following flags determine whether the blockModeProc above should set
 * the channel into blocking or nonblocking mode. They are passed as arguments
 * to the blockModeProc function in the above structure.
 */

#define TCL_MODE_BLOCKING	0	/* Put channel into blocking mode. */
#define TCL_MODE_NONBLOCKING	1	/* Put channel into nonblocking
					 * mode. */

/*
 *----------------------------------------------------------------------------
 * Enum for different types of file paths.
 */

typedef enum Tcl_PathType {
    TCL_PATH_ABSOLUTE,
    TCL_PATH_RELATIVE,
    TCL_PATH_VOLUME_RELATIVE
} Tcl_PathType;

/*
 * The following structure is used to pass glob type data amongst the various
 * glob routines and Tcl_FSMatchInDirectory.
 */

typedef struct Tcl_GlobTypeData {
    int type;			/* Corresponds to bcdpfls as in 'find -t'. */
    int perm;			/* Corresponds to file permissions. */
    Tcl_Obj *macType;		/* Acceptable Mac type. */
    Tcl_Obj *macCreator;	/* Acceptable Mac creator. */
} Tcl_GlobTypeData;

/*
 * Type and permission definitions for glob command.
 */

#define TCL_GLOB_TYPE_BLOCK		(1<<0)
#define TCL_GLOB_TYPE_CHAR		(1<<1)
#define TCL_GLOB_TYPE_DIR		(1<<2)
#define TCL_GLOB_TYPE_PIPE		(1<<3)
#define TCL_GLOB_TYPE_FILE		(1<<4)
#define TCL_GLOB_TYPE_LINK		(1<<5)
#define TCL_GLOB_TYPE_SOCK		(1<<6)
#define TCL_GLOB_TYPE_MOUNT		(1<<7)

#define TCL_GLOB_PERM_RONLY		(1<<0)
#define TCL_GLOB_PERM_HIDDEN		(1<<1)
#define TCL_GLOB_PERM_R			(1<<2)
#define TCL_GLOB_PERM_W			(1<<3)
#define TCL_GLOB_PERM_X			(1<<4)

/*
 * Flags for the unload callback function.
 */

#define TCL_UNLOAD_DETACH_FROM_INTERPRETER	(1<<0)
#define TCL_UNLOAD_DETACH_FROM_PROCESS		(1<<1)

/*
 * Typedefs for the various filesystem operations:
 */

typedef int (Tcl_FSStatProc) (Tcl_Obj *pathPtr, Tcl_StatBuf *buf);
typedef int (Tcl_FSAccessProc) (Tcl_Obj *pathPtr, int mode);
typedef Tcl_Channel (Tcl_FSOpenFileChannelProc) (Tcl_Interp *interp,
	Tcl_Obj *pathPtr, int mode, int permissions);
typedef int (Tcl_FSMatchInDirectoryProc) (Tcl_Interp *interp, Tcl_Obj *result,
	Tcl_Obj *pathPtr, const char *pattern, Tcl_GlobTypeData *types);
typedef Tcl_Obj * (Tcl_FSGetCwdProc) (Tcl_Interp *interp);
typedef int (Tcl_FSChdirProc) (Tcl_Obj *pathPtr);
typedef int (Tcl_FSLstatProc) (Tcl_Obj *pathPtr, Tcl_StatBuf *buf);
typedef int (Tcl_FSCreateDirectoryProc) (Tcl_Obj *pathPtr);
typedef int (Tcl_FSDeleteFileProc) (Tcl_Obj *pathPtr);
typedef int (Tcl_FSCopyDirectoryProc) (Tcl_Obj *srcPathPtr,
	Tcl_Obj *destPathPtr, Tcl_Obj **errorPtr);
typedef int (Tcl_FSCopyFileProc) (Tcl_Obj *srcPathPtr, Tcl_Obj *destPathPtr);
typedef int (Tcl_FSRemoveDirectoryProc) (Tcl_Obj *pathPtr, int recursive,
	Tcl_Obj **errorPtr);
typedef int (Tcl_FSRenameFileProc) (Tcl_Obj *srcPathPtr, Tcl_Obj *destPathPtr);
typedef void (Tcl_FSUnloadFileProc) (Tcl_LoadHandle loadHandle);
typedef Tcl_Obj * (Tcl_FSListVolumesProc) (void);
/* We have to declare the utime structure here. */
struct utimbuf;
typedef int (Tcl_FSUtimeProc) (Tcl_Obj *pathPtr, struct utimbuf *tval);
typedef int (Tcl_FSNormalizePathProc) (Tcl_Interp *interp, Tcl_Obj *pathPtr,
	int nextCheckpoint);
typedef int (Tcl_FSFileAttrsGetProc) (Tcl_Interp *interp, int index,
	Tcl_Obj *pathPtr, Tcl_Obj **objPtrRef);
typedef const char *const * (Tcl_FSFileAttrStringsProc) (Tcl_Obj *pathPtr,
	Tcl_Obj **objPtrRef);
typedef int (Tcl_FSFileAttrsSetProc) (Tcl_Interp *interp, int index,
	Tcl_Obj *pathPtr, Tcl_Obj *objPtr);
typedef Tcl_Obj * (Tcl_FSLinkProc) (Tcl_Obj *pathPtr, Tcl_Obj *toPtr,
	int linkType);
typedef int (Tcl_FSLoadFileProc) (Tcl_Interp *interp, Tcl_Obj *pathPtr,
	Tcl_LoadHandle *handlePtr, Tcl_FSUnloadFileProc **unloadProcPtr);
typedef int (Tcl_FSPathInFilesystemProc) (Tcl_Obj *pathPtr,
	void **clientDataPtr);
typedef Tcl_Obj * (Tcl_FSFilesystemPathTypeProc) (Tcl_Obj *pathPtr);
typedef Tcl_Obj * (Tcl_FSFilesystemSeparatorProc) (Tcl_Obj *pathPtr);
#define Tcl_FSFreeInternalRepProc Tcl_FreeProc
typedef void *(Tcl_FSDupInternalRepProc) (void *clientData);
typedef Tcl_Obj * (Tcl_FSInternalToNormalizedProc) (void *clientData);
typedef void *(Tcl_FSCreateInternalRepProc) (Tcl_Obj *pathPtr);

typedef struct Tcl_FSVersion_ *Tcl_FSVersion;

/*
 *----------------------------------------------------------------------------
 * Data structures related to hooking into the filesystem
 */

/*
 * Filesystem version tag.  This was introduced in 8.4.
 */

#define TCL_FILESYSTEM_VERSION_1	((Tcl_FSVersion) 0x1)

/*
 * struct Tcl_Filesystem:
 *
 * One such structure exists for each type (kind) of filesystem. It collects
 * together the functions that form the interface for a particulr the
 * filesystem. Tcl always accesses the filesystem through one of these
 * structures.
 *
 * Not all entries need be non-NULL; any which are NULL are simply ignored.
 * However, a complete filesystem should provide all of these functions. The
 * explanations in the structure show the importance of each function.
 */

typedef struct Tcl_Filesystem {
    const char *typeName;	/* The name of the filesystem. */
    size_t structureLength;	/* Length of this structure, so future binary
				 * compatibility can be assured. */
    Tcl_FSVersion version;	/* Version of the filesystem type. */
    Tcl_FSPathInFilesystemProc *pathInFilesystemProc;
				/* Determines whether the pathname is in this
				 * filesystem. This is the most important
				 * filesystem function. */
    Tcl_FSDupInternalRepProc *dupInternalRepProc;
				/* Duplicates the internal handle of the node.
				 * If it is NULL, the filesystem is less
				 * performant. */
    Tcl_FSFreeInternalRepProc *freeInternalRepProc;
				/* Frees the internal handle of the node.  NULL
				 * only if there is no need to free resources
				 * used for the internal handle. */
    Tcl_FSInternalToNormalizedProc *internalToNormalizedProc;
				/* Converts the internal handle to a normalized
				 * path.  NULL if the filesystem creates nodes
				 * having no pathname. */
    Tcl_FSCreateInternalRepProc *createInternalRepProc;
				/* Creates an internal handle for a pathname.
				 * May be NULL if pathnames have no internal
				 * handle or if pathInFilesystemProc always
				 * immediately creates an internal
				 * representation for pathnames in the
				 * filesystem. */
    Tcl_FSNormalizePathProc *normalizePathProc;
				/* Normalizes a path.  Should be implemented if
				 * the filesystems supports multiple paths to
				 * the same node. */
    Tcl_FSFilesystemPathTypeProc *filesystemPathTypeProc;
				/* Determines the type of a path in this
				 * filesystem. May be NULL. */
    Tcl_FSFilesystemSeparatorProc *filesystemSeparatorProc;
				/* Produces the separator character(s) for this
				 * filesystem. Must not be NULL. */
    Tcl_FSStatProc *statProc;	/* Called by 'Tcl_FSStat()'.  Provided by any
				 * reasonable filesystem. */
    Tcl_FSAccessProc *accessProc;
				/* Called by 'Tcl_FSAccess()'.  Implemented by
				 * any reasonable filesystem. */
    Tcl_FSOpenFileChannelProc *openFileChannelProc;
				/* Called by 'Tcl_FSOpenFileChannel()'.
				 * Provided by any reasonable filesystem. */
    Tcl_FSMatchInDirectoryProc *matchInDirectoryProc;
				/* Called by 'Tcl_FSMatchInDirectory()'.  NULL
				 * if the filesystem does not support glob or
				 * recursive copy. */
    Tcl_FSUtimeProc *utimeProc;	/* Called by 'Tcl_FSUtime()', by 'file
				 *  mtime' to set (not read) times, 'file
				 *  atime', and the open-r/open-w/fcopy variant
				 *  of 'file copy'. */
    Tcl_FSLinkProc *linkProc;	/* Called by 'Tcl_FSLink()'. NULL if reading or
				 *  creating links is not supported. */
    Tcl_FSListVolumesProc *listVolumesProc;
				/* Lists filesystem volumes added by this
				 * filesystem. NULL if the filesystem does not
				 * use volumes. */
    Tcl_FSFileAttrStringsProc *fileAttrStringsProc;
				/* List all valid attributes strings.  NULL if
				 * the filesystem does not support the 'file
				 * attributes' command.  Can be used to attach
				 * arbitrary additional data to files in a
				 * filesystem. */
    Tcl_FSFileAttrsGetProc *fileAttrsGetProc;
				/* Called by 'Tcl_FSFileAttrsGet()' and by
				 * 'file attributes'. */
    Tcl_FSFileAttrsSetProc *fileAttrsSetProc;
				/* Called by 'Tcl_FSFileAttrsSet()' and by
				 * 'file attributes'.  */
    Tcl_FSCreateDirectoryProc *createDirectoryProc;
				/* Called by 'Tcl_FSCreateDirectory()'.  May be
				 * NULL if the filesystem is read-only. */
    Tcl_FSRemoveDirectoryProc *removeDirectoryProc;
				/* Called by 'Tcl_FSRemoveDirectory()'.  May be
				 * NULL if the filesystem is read-only. */
    Tcl_FSDeleteFileProc *deleteFileProc;
				/* Called by 'Tcl_FSDeleteFile()' May be NULL
				 * if the filesystem is is read-only. */
    Tcl_FSCopyFileProc *copyFileProc;
				/* Called by 'Tcl_FSCopyFile()'.  If NULL, for
				 * a copy operation at the script level (not
				 * C) Tcl uses open-r, open-w and fcopy. */
    Tcl_FSRenameFileProc *renameFileProc;
				/* Called by 'Tcl_FSRenameFile()'. If NULL, for
				 * a rename operation at the script level (not
				 * C) Tcl performs a copy operation followed
				 * by a delete operation. */
    Tcl_FSCopyDirectoryProc *copyDirectoryProc;
				/* Called by 'Tcl_FSCopyDirectory()'. If NULL,
				 * for a copy operation at the script level
				 * (not C) Tcl recursively creates directories
				 * and copies files. */
    Tcl_FSLstatProc *lstatProc;	/* Called by 'Tcl_FSLstat()'. If NULL, Tcl
				 * attempts to use 'statProc' instead. */
    Tcl_FSLoadFileProc *loadFileProc;
				/* Called by 'Tcl_FSLoadFile()'. If NULL, Tcl
				 * performs a copy to a temporary file in the
				 * native filesystem and then calls
				 * Tcl_FSLoadFile() on that temporary copy. */
    Tcl_FSGetCwdProc *getCwdProc;
				/* Called by 'Tcl_FSGetCwd()'.  Normally NULL.
				 * Usually only called once:  If 'getcwd' is
				 * called before 'chdir' is ever called. */
    Tcl_FSChdirProc *chdirProc;	/* Called by 'Tcl_FSChdir()'.  For a virtual
				 * filesystem, chdirProc just returns zero
				 * (success) if the pathname is a valid
				 * directory, and some other value otherwise.
				 * For A real filesystem, chdirProc performs
				 * the correct action, e.g.  calls the system
				 * 'chdir' function. If not implemented, then
				 * 'cd' and 'pwd' fail for a pathname in this
				 * filesystem. On success Tcl stores the
				 * pathname for use by GetCwd.  If NULL, Tcl
				 * performs records the pathname as the new
				 * current directory if it passes a series of
				 * directory access checks. */
} Tcl_Filesystem;

/*
 * The following definitions are used as values for the 'linkAction' flag to
 * Tcl_FSLink, or the linkProc of any filesystem. Any combination of flags can
 * be given. For link creation, the linkProc should create a link which
 * matches any of the types given.
 *
 * TCL_CREATE_SYMBOLIC_LINK -	Create a symbolic or soft link.
 * TCL_CREATE_HARD_LINK -	Create a hard link.
 */

#define TCL_CREATE_SYMBOLIC_LINK	0x01
#define TCL_CREATE_HARD_LINK		0x02

/*
 *----------------------------------------------------------------------------
 * The following structure represents the Notifier functions that you can
 * override with the Tcl_SetNotifier call.
 */

typedef struct Tcl_NotifierProcs {
    Tcl_SetTimerProc *setTimerProc;
    Tcl_WaitForEventProc *waitForEventProc;
    Tcl_CreateFileHandlerProc *createFileHandlerProc;
    Tcl_DeleteFileHandlerProc *deleteFileHandlerProc;
    Tcl_InitNotifierProc *initNotifierProc;
    Tcl_FinalizeNotifierProc *finalizeNotifierProc;
    Tcl_AlertNotifierProc *alertNotifierProc;
    Tcl_ServiceModeHookProc *serviceModeHookProc;
} Tcl_NotifierProcs;

/*
 *----------------------------------------------------------------------------
 * The following data structures and declarations are for the new Tcl parser.
 *
 * For each word of a command, and for each piece of a word such as a variable
 * reference, one of the following structures is created to describe the
 * token.
 */

typedef struct Tcl_Token {
    int type;			/* Type of token, such as TCL_TOKEN_WORD; see
				 * below for valid types. */
    const char *start;		/* First character in token. */
    size_t size;			/* Number of bytes in token. */
    size_t numComponents;		/* If this token is composed of other tokens,
				 * this field tells how many of them there are
				 * (including components of components, etc.).
				 * The component tokens immediately follow
				 * this one. */
} Tcl_Token;

/*
 * Type values defined for Tcl_Token structures. These values are defined as
 * mask bits so that it's easy to check for collections of types.
 *
 * TCL_TOKEN_WORD -		The token describes one word of a command,
 *				from the first non-blank character of the word
 *				(which may be " or {) up to but not including
 *				the space, semicolon, or bracket that
 *				terminates the word. NumComponents counts the
 *				total number of sub-tokens that make up the
 *				word. This includes, for example, sub-tokens
 *				of TCL_TOKEN_VARIABLE tokens.
 * TCL_TOKEN_SIMPLE_WORD -	This token is just like TCL_TOKEN_WORD except
 *				that the word is guaranteed to consist of a
 *				single TCL_TOKEN_TEXT sub-token.
 * TCL_TOKEN_TEXT -		The token describes a range of literal text
 *				that is part of a word. NumComponents is
 *				always 0.
 * TCL_TOKEN_BS -		The token describes a backslash sequence that
 *				must be collapsed. NumComponents is always 0.
 * TCL_TOKEN_COMMAND -		The token describes a command whose result
 *				must be substituted into the word. The token
 *				includes the enclosing brackets. NumComponents
 *				is always 0.
 * TCL_TOKEN_VARIABLE -		The token describes a variable substitution,
 *				including the dollar sign, variable name, and
 *				array index (if there is one) up through the
 *				right parentheses. NumComponents tells how
 *				many additional tokens follow to represent the
 *				variable name. The first token will be a
 *				TCL_TOKEN_TEXT token that describes the
 *				variable name. If the variable is an array
 *				reference then there will be one or more
 *				additional tokens, of type TCL_TOKEN_TEXT,
 *				TCL_TOKEN_BS, TCL_TOKEN_COMMAND, and
 *				TCL_TOKEN_VARIABLE, that describe the array
 *				index; numComponents counts the total number
 *				of nested tokens that make up the variable
 *				reference, including sub-tokens of
 *				TCL_TOKEN_VARIABLE tokens.
 * TCL_TOKEN_SUB_EXPR -		The token describes one subexpression of an
 *				expression, from the first non-blank character
 *				of the subexpression up to but not including
 *				the space, brace, or bracket that terminates
 *				the subexpression. NumComponents counts the
 *				total number of following subtokens that make
 *				up the subexpression; this includes all
 *				subtokens for any nested TCL_TOKEN_SUB_EXPR
 *				tokens. For example, a numeric value used as a
 *				primitive operand is described by a
 *				TCL_TOKEN_SUB_EXPR token followed by a
 *				TCL_TOKEN_TEXT token. A binary subexpression
 *				is described by a TCL_TOKEN_SUB_EXPR token
 *				followed by the TCL_TOKEN_OPERATOR token for
 *				the operator, then TCL_TOKEN_SUB_EXPR tokens
 *				for the left then the right operands.
 * TCL_TOKEN_OPERATOR -		The token describes one expression operator.
 *				An operator might be the name of a math
 *				function such as "abs". A TCL_TOKEN_OPERATOR
 *				token is always preceeded by one
 *				TCL_TOKEN_SUB_EXPR token for the operator's
 *				subexpression, and is followed by zero or more
 *				TCL_TOKEN_SUB_EXPR tokens for the operator's
 *				operands. NumComponents is always 0.
 * TCL_TOKEN_EXPAND_WORD -	This token is just like TCL_TOKEN_WORD except
 *				that it marks a word that began with the
 *				literal character prefix "{*}". This word is
 *				marked to be expanded - that is, broken into
 *				words after substitution is complete.
 */

#define TCL_TOKEN_WORD		1
#define TCL_TOKEN_SIMPLE_WORD	2
#define TCL_TOKEN_TEXT		4
#define TCL_TOKEN_BS		8
#define TCL_TOKEN_COMMAND	16
#define TCL_TOKEN_VARIABLE	32
#define TCL_TOKEN_SUB_EXPR	64
#define TCL_TOKEN_OPERATOR	128
#define TCL_TOKEN_EXPAND_WORD	256

/*
 * Parsing error types. On any parsing error, one of these values will be
 * stored in the error field of the Tcl_Parse structure defined below.
 */

#define TCL_PARSE_SUCCESS		0
#define TCL_PARSE_QUOTE_EXTRA		1
#define TCL_PARSE_BRACE_EXTRA		2
#define TCL_PARSE_MISSING_BRACE		3
#define TCL_PARSE_MISSING_BRACKET	4
#define TCL_PARSE_MISSING_PAREN		5
#define TCL_PARSE_MISSING_QUOTE		6
#define TCL_PARSE_MISSING_VAR_BRACE	7
#define TCL_PARSE_SYNTAX		8
#define TCL_PARSE_BAD_NUMBER		9

/*
 * A structure of the following type is filled in by Tcl_ParseCommand. It
 * describes a single command parsed from an input string.
 */

#define NUM_STATIC_TOKENS 20

typedef struct Tcl_Parse {
    const char *commentStart;	/* Pointer to # that begins the first of one
				 * or more comments preceding the command. */
    size_t commentSize;		/* Number of bytes in comments (up through
				 * newline character that terminates the last
				 * comment). If there were no comments, this
				 * field is 0. */
    const char *commandStart;	/* First character in first word of
				 * command. */
    int commandSize;		/* Number of bytes in command, including first
				 * character of first word, up through the
				 * terminating newline, close bracket, or
				 * semicolon. */
    int numWords;		/* Total number of words in command. May be
				 * 0. */
    Tcl_Token *tokenPtr;	/* Pointer to first token representing the
				 * words of the command. Initially points to
				 * staticTokens, but may change to point to
				 * malloc-ed space if command exceeds space in
				 * staticTokens. */
    int numTokens;		/* Total number of tokens in command. */
    int tokensAvailable;	/* Total number of tokens available at
				 * *tokenPtr. */
    int errorType;		/* One of the parsing error types defined
				 * above. */

    /*
     * The fields below are intended only for the private use of the parser.
     * They should not be used by functions that invoke Tcl_ParseCommand.
     */

    const char *string;		/* The original command string passed to
				 * Tcl_ParseCommand. */
    const char *end;		/* Points to the character just after the last
				 * one in the command string. */
    Tcl_Interp *interp;		/* Interpreter to use for error reporting, or
				 * NULL. */
    const char *term;		/* Points to character in string that
				 * terminated most recent token. Filled in by
				 * ParseTokens. If an error occurs, points to
				 * beginning of region where the error
				 * occurred (e.g. the open brace if the close
				 * brace is missing). */
    int incomplete;		/* This field is set to 1 by Tcl_ParseCommand
				 * if the command appears to be incomplete.
				 * This information is used by
				 * Tcl_CommandComplete. */
    Tcl_Token staticTokens[NUM_STATIC_TOKENS];
				/* Initial space for tokens for command. This
				 * space should be large enough to accommodate
				 * most commands; dynamic space is allocated
				 * for very large commands that don't fit
				 * here. */
} Tcl_Parse;

/*
 *----------------------------------------------------------------------------
 * The following structure represents a user-defined encoding. It collects
 * together all the functions that are used by the specific encoding.
 */

typedef struct Tcl_EncodingType {
    const char *encodingName;	/* The name of the encoding, e.g. "euc-jp".
				 * This name is the unique key for this
				 * encoding type. */
    Tcl_EncodingConvertProc *toUtfProc;
				/* Function to convert from external encoding
				 * into UTF-8. */
    Tcl_EncodingConvertProc *fromUtfProc;
				/* Function to convert from UTF-8 into
				 * external encoding. */
    Tcl_FreeProc *freeProc;
				/* If non-NULL, function to call when this
				 * encoding is deleted. */
    void *clientData;	/* Arbitrary value associated with encoding
				 * type. Passed to conversion functions. */
    int nullSize;		/* Number of zero bytes that signify
				 * end-of-string in this encoding. This number
				 * is used to determine the source string
				 * length when the srcLen argument is
				 * negative. Must be 1 or 2. */
} Tcl_EncodingType;

/*
 * The following definitions are used as values for the conversion control
 * flags argument when converting text from one character set to another:
 *
 * TCL_ENCODING_START -		Signifies that the source buffer is the first
 *				block in a (potentially multi-block) input
 *				stream. Tells the conversion function to reset
 *				to an initial state and perform any
 *				initialization that needs to occur before the
 *				first byte is converted. If the source buffer
 *				contains the entire input stream to be
 *				converted, this flag should be set.
 * TCL_ENCODING_END -		Signifies that the source buffer is the last
 *				block in a (potentially multi-block) input
 *				stream. Tells the conversion routine to
 *				perform any finalization that needs to occur
 *				after the last byte is converted and then to
 *				reset to an initial state. If the source
 *				buffer contains the entire input stream to be
 *				converted, this flag should be set.
 * TCL_ENCODING_STOPONERROR -	If set, the converter returns immediately upon
 *				encountering an invalid byte sequence or a
 *				source character that has no mapping in the
 *				target encoding. If clear, the converter
 *				substitues the problematic character(s) with
 *				one or more "close" characters in the
 *				destination buffer and then continues to
 *				convert the source.
 * TCL_ENCODING_NO_TERMINATE - 	If set, Tcl_ExternalToUtf does not append a
 *				terminating NUL byte.  Since it does not need
 *				an extra byte for a terminating NUL, it fills
 *				all dstLen bytes with encoded UTF-8 content if
 *				needed.  If clear, a byte is reserved in the
 *				dst space for NUL termination, and a
 *				terminating NUL is appended.
 * TCL_ENCODING_CHAR_LIMIT -	If set and dstCharsPtr is not NULL, then
 *				Tcl_ExternalToUtf takes the initial value of
 *				*dstCharsPtr as a limit of the maximum number
 *				of chars to produce in the encoded UTF-8
 *				content.  Otherwise, the number of chars
 *				produced is controlled only by other limiting
 *				factors.
 */

#define TCL_ENCODING_START		0x01
#define TCL_ENCODING_END		0x02
#define TCL_ENCODING_STOPONERROR	0x04
#define TCL_ENCODING_NO_TERMINATE	0x08
#define TCL_ENCODING_CHAR_LIMIT		0x10

/*
 * The following definitions are the error codes returned by the conversion
 * routines:
 *
 * TCL_OK -			All characters were converted.
 * TCL_CONVERT_NOSPACE -	The output buffer would not have been large
 *				enough for all of the converted data; as many
 *				characters as could fit were converted though.
 * TCL_CONVERT_MULTIBYTE -	The last few bytes in the source string were
 *				the beginning of a multibyte sequence, but
 *				more bytes were needed to complete this
 *				sequence. A subsequent call to the conversion
 *				routine should pass the beginning of this
 *				unconverted sequence plus additional bytes
 *				from the source stream to properly convert the
 *				formerly split-up multibyte sequence.
 * TCL_CONVERT_SYNTAX -		The source stream contained an invalid
 *				character sequence. This may occur if the
 *				input stream has been damaged or if the input
 *				encoding method was misidentified. This error
 *				is reported only if TCL_ENCODING_STOPONERROR
 *				was specified.
 * TCL_CONVERT_UNKNOWN -	The source string contained a character that
 *				could not be represented in the target
 *				encoding. This error is reported only if
 *				TCL_ENCODING_STOPONERROR was specified.
 */

#define TCL_CONVERT_MULTIBYTE	(-1)
#define TCL_CONVERT_SYNTAX	(-2)
#define TCL_CONVERT_UNKNOWN	(-3)
#define TCL_CONVERT_NOSPACE	(-4)

/*
 * The maximum number of bytes that are necessary to represent a single
 * Unicode character in UTF-8. The valid values are 3 and 4
 * (or perhaps 1 if we want to support a non-unicode enabled core). If > 3,
 * then Tcl_UniChar must be 4-bytes in size (UCS-4) (the default). If == 3,
 * then Tcl_UniChar must be 2-bytes in size (UTF-16). Since Tcl 9.0, UCS-4
 * mode is the default and recommended mode.
 */

#ifndef TCL_UTF_MAX
#define TCL_UTF_MAX		4
#endif

/*
 * This represents a Unicode character. Any changes to this should also be
 * reflected in regcustom.h.
 */

#if TCL_UTF_MAX > 3
    /*
     * int isn't 100% accurate as it should be a strict 4-byte value
     * (perhaps wchar_t). ILP64/SILP64 systems may have troubles. The
     * size of this value must be reflected correctly in regcustom.h.
     */
typedef int Tcl_UniChar;
#else
typedef unsigned short Tcl_UniChar;
#endif

/*
 *----------------------------------------------------------------------------
 * TIP #59: The following structure is used in calls 'Tcl_RegisterConfig' to
 * provide the system with the embedded configuration data.
 */

typedef struct Tcl_Config {
    const char *key;		/* Configuration key to register. ASCII
				 * encoded, thus UTF-8. */
    const char *value;		/* The value associated with the key. System
				 * encoding. */
} Tcl_Config;

/*
 *----------------------------------------------------------------------------
 * Flags for TIP#143 limits, detailing which limits are active in an
 * interpreter. Used for Tcl_{Add,Remove}LimitHandler type argument.
 */

#define TCL_LIMIT_COMMANDS	0x01
#define TCL_LIMIT_TIME		0x02

/*
 * Structure containing information about a limit handler to be called when a
 * command- or time-limit is exceeded by an interpreter.
 */

typedef void (Tcl_LimitHandlerProc) (void *clientData, Tcl_Interp *interp);
typedef void (Tcl_LimitHandlerDeleteProc) (void *clientData);

#if 0
/*
 *----------------------------------------------------------------------------
 * We would like to provide an anonymous structure "mp_int" here, which is
 * compatible with libtommath's "mp_int", but without duplicating anything
 * from <tommath.h> or including <tommath.h> here. But the libtommath project
 * didn't honor our request. See: <https://github.com/libtom/libtommath/pull/473>
 *
 * That's why this part is commented out, and we are using (void *) in
 * various API's in stead of the more correct (mp_int *).
 */

#ifndef MP_INT_DECLARED
#define MP_INT_DECLARED
typedef struct mp_int mp_int;
#endif

#endif

/*
 *----------------------------------------------------------------------------
 * Definitions needed for Tcl_ParseArgvObj routines.
 * Based on tkArgv.c.
 * Modifications from the original are copyright (c) Sam Bromley 2006
 */

typedef struct {
    int type;			/* Indicates the option type; see below. */
    const char *keyStr;		/* The key string that flags the option in the
				 * argv array. */
    void *srcPtr;		/* Value to be used in setting dst; usage
				 * depends on type.*/
    void *dstPtr;		/* Address of value to be modified; usage
				 * depends on type.*/
    const char *helpStr;	/* Documentation message describing this
				 * option. */
    void *clientData;	/* Word to pass to function callbacks. */
} Tcl_ArgvInfo;

/*
 * Legal values for the type field of a Tcl_ArgInfo: see the user
 * documentation for details.
 */

#define TCL_ARGV_CONSTANT	15
#define TCL_ARGV_INT		16
#define TCL_ARGV_STRING		17
#define TCL_ARGV_REST		18
#define TCL_ARGV_FLOAT		19
#define TCL_ARGV_FUNC		20
#define TCL_ARGV_GENFUNC	21
#define TCL_ARGV_HELP		22
#define TCL_ARGV_END		23

/*
 * Types of callback functions for the TCL_ARGV_FUNC and TCL_ARGV_GENFUNC
 * argument types:
 */

typedef int (Tcl_ArgvFuncProc)(void *clientData, Tcl_Obj *objPtr,
	void *dstPtr);
typedef int (Tcl_ArgvGenFuncProc)(void *clientData, Tcl_Interp *interp,
	int objc, Tcl_Obj *const *objv, void *dstPtr);

/*
 * Shorthand for commonly used argTable entries.
 */

#define TCL_ARGV_AUTO_HELP \
    {TCL_ARGV_HELP,	"-help",	NULL,	NULL, \
	    "Print summary of command-line options and abort", NULL}
#define TCL_ARGV_AUTO_REST \
    {TCL_ARGV_REST,	"--",		NULL,	NULL, \
	    "Marks the end of the options", NULL}
#define TCL_ARGV_TABLE_END \
    {TCL_ARGV_END, NULL, NULL, NULL, NULL, NULL}

/*
 *----------------------------------------------------------------------------
 * Definitions needed for Tcl_Zlib routines. [TIP #234]
 *
 * Constants for the format flags describing what sort of data format is
 * desired/expected for the Tcl_ZlibDeflate, Tcl_ZlibInflate and
 * Tcl_ZlibStreamInit functions.
 */

#define TCL_ZLIB_FORMAT_RAW	1
#define TCL_ZLIB_FORMAT_ZLIB	2
#define TCL_ZLIB_FORMAT_GZIP	4
#define TCL_ZLIB_FORMAT_AUTO	8

/*
 * Constants that describe whether the stream is to operate in compressing or
 * decompressing mode.
 */

#define TCL_ZLIB_STREAM_DEFLATE	16
#define TCL_ZLIB_STREAM_INFLATE	32

/*
 * Constants giving compression levels. Use of TCL_ZLIB_COMPRESS_DEFAULT is
 * recommended.
 */

#define TCL_ZLIB_COMPRESS_NONE	0
#define TCL_ZLIB_COMPRESS_FAST	1
#define TCL_ZLIB_COMPRESS_BEST	9
#define TCL_ZLIB_COMPRESS_DEFAULT (-1)

/*
 * Constants for types of flushing, used with Tcl_ZlibFlush.
 */

#define TCL_ZLIB_NO_FLUSH	0
#define TCL_ZLIB_FLUSH		2
#define TCL_ZLIB_FULLFLUSH	3
#define TCL_ZLIB_FINALIZE	4

/*
 *----------------------------------------------------------------------------
 * Definitions needed for the Tcl_LoadFile function. [TIP #416]
 */

#define TCL_LOAD_GLOBAL 1
#define TCL_LOAD_LAZY 2

/*
 *----------------------------------------------------------------------------
 * Definitions needed for the Tcl_OpenTcpServerEx function. [TIP #456]
 */
#define TCL_TCPSERVER_REUSEADDR (1<<0)
#define TCL_TCPSERVER_REUSEPORT (1<<1)

/*
 * Constants for special size_t-typed values, see TIP #494
 */

#define TCL_IO_FAILURE	((size_t)-1)
#define TCL_AUTO_LENGTH	((size_t)-1)
#define TCL_INDEX_NONE  ((size_t)-1)

/*
 *----------------------------------------------------------------------------
 * Single public declaration for NRE.
 */

typedef int (Tcl_NRPostProc) (void *data[], Tcl_Interp *interp,
				int result);

/*
 *----------------------------------------------------------------------------
 * The following constant is used to test for older versions of Tcl in the
 * stubs tables.
 */

#define TCL_STUB_MAGIC		((int) 0xFCA3BACB + (int) sizeof(void *))

/*
 * The following function is required to be defined in all stubs aware
 * extensions. The function is actually implemented in the stub library, not
 * the main Tcl library, although there is a trivial implementation in the
 * main library in case an extension is statically linked into an application.
 */

const char *		Tcl_InitStubs(Tcl_Interp *interp, const char *version,
			    int exact, int magic);
const char *		TclTomMathInitializeStubs(Tcl_Interp *interp,
			    const char *version, int epoch, int revision);
#if defined(_WIN32)
    TCL_NORETURN1 void Tcl_ConsolePanic(const char *format, ...);
#else
#   define Tcl_ConsolePanic NULL
#endif

#ifdef USE_TCL_STUBS
#if TCL_RELEASE_LEVEL == TCL_FINAL_RELEASE
#   define Tcl_InitStubs(interp, version, exact) \
	(Tcl_InitStubs)(interp, version, \
	    (exact)|(TCL_MAJOR_VERSION<<8)|(TCL_MINOR_VERSION<<16), \
	    TCL_STUB_MAGIC)
#else
#   define Tcl_InitStubs(interp, version, exact) \
	(Tcl_InitStubs)(interp, TCL_PATCH_LEVEL, \
	    1|(TCL_MAJOR_VERSION<<8)|(TCL_MINOR_VERSION<<16), \
	    TCL_STUB_MAGIC)
#endif
#else
#if TCL_RELEASE_LEVEL == TCL_FINAL_RELEASE
#   define Tcl_InitStubs(interp, version, exact) \
	Tcl_PkgInitStubsCheck(interp, version, \
		(exact)|(TCL_MAJOR_VERSION<<8)|(TCL_MINOR_VERSION<<16))
#else
#   define Tcl_InitStubs(interp, version, exact) \
	Tcl_PkgInitStubsCheck(interp, TCL_PATCH_LEVEL, \
		1|(TCL_MAJOR_VERSION<<8)|(TCL_MINOR_VERSION<<16))
#endif
#endif

/*
 * Public functions that are not accessible via the stubs table.
 * Tcl_GetMemoryInfo is needed for AOLserver. [Bug 1868171]
 */

#define Tcl_Main(argc, argv, proc) Tcl_MainEx(argc, argv, proc, \
	    ((Tcl_SetPanicProc(Tcl_ConsolePanic), Tcl_CreateInterp)()))
EXTERN TCL_NORETURN void Tcl_MainEx(int argc, char **argv,
			    Tcl_AppInitProc *appInitProc, Tcl_Interp *interp);
EXTERN const char *	Tcl_PkgInitStubsCheck(Tcl_Interp *interp,
			    const char *version, int exact);
EXTERN void		Tcl_InitSubsystems(void);
EXTERN void		Tcl_GetMemoryInfo(Tcl_DString *dsPtr);
EXTERN void		Tcl_FindExecutable(const char *argv0);
EXTERN void		Tcl_SetPanicProc(
			    TCL_NORETURN1 Tcl_PanicProc *panicProc);
EXTERN void		Tcl_StaticPackage(Tcl_Interp *interp,
			    const char *pkgName,
			    Tcl_PackageInitProc *initProc,
			    Tcl_PackageInitProc *safeInitProc);
EXTERN Tcl_ExitProc *Tcl_SetExitProc(TCL_NORETURN1 Tcl_ExitProc *proc);
#ifdef _WIN32
EXTERN int		TclZipfs_AppHook(int *argc, wchar_t ***argv);
#else
EXTERN int		TclZipfs_AppHook(int *argc, char ***argv);
#endif

/*
 *----------------------------------------------------------------------------
 * Include the public function declarations that are accessible via the stubs
 * table.
 */

#include "tclDecls.h"

/*
 * Include platform specific public function declarations that are accessible
 * via the stubs table. Make all TclOO symbols MODULE_SCOPE (which only
 * has effect on building it as a shared library). See ticket [3010352].
 */

#if defined(BUILD_tcl)
#   undef TCLAPI
#   define TCLAPI MODULE_SCOPE
#endif

#include "tclPlatDecls.h"

/*
 *----------------------------------------------------------------------------
 * The following declarations map ckalloc and ckfree to Tcl_Alloc and
 * Tcl_Free for use in Tcl-8.x-compatible extensions.
 */

#ifndef BUILD_tcl
#   define ckalloc Tcl_Alloc
#   define attemptckalloc Tcl_AttemptAlloc
#   ifdef _MSC_VER
	/* Silence invalid C4090 warnings */
#	define ckfree(a) Tcl_Free((char *)(a))
#	define ckrealloc(a,b) Tcl_Realloc((char *)(a),(b))
#	define attemptckrealloc(a,b) Tcl_AttemptRealloc((char *)(a),(b))
#   else
#	define ckfree Tcl_Free
#	define ckrealloc Tcl_Realloc
#	define attemptckrealloc Tcl_AttemptRealloc
#   endif
#endif

#ifndef TCL_MEM_DEBUG

/*
 * If we are not using the debugging allocator, we should call the Tcl_Alloc,
 * et al. routines in order to guarantee that every module is using the same
 * memory allocator both inside and outside of the Tcl library.
 */

#   undef  Tcl_InitMemory
#   define Tcl_InitMemory(x)
#   undef  Tcl_DumpActiveMemory
#   define Tcl_DumpActiveMemory(x)
#   undef  Tcl_ValidateAllMemory
#   define Tcl_ValidateAllMemory(x,y)

#endif /* !TCL_MEM_DEBUG */

#ifdef TCL_MEM_DEBUG
#   undef Tcl_IncrRefCount
#   define Tcl_IncrRefCount(objPtr) \
	Tcl_DbIncrRefCount(objPtr, __FILE__, __LINE__)
#   undef Tcl_DecrRefCount
#   define Tcl_DecrRefCount(objPtr) \
	Tcl_DbDecrRefCount(objPtr, __FILE__, __LINE__)
#   undef Tcl_IsShared
#   define Tcl_IsShared(objPtr) \
	Tcl_DbIsShared(objPtr, __FILE__, __LINE__)
#else
#   undef Tcl_IncrRefCount
#   define Tcl_IncrRefCount(objPtr) \
	++(objPtr)->refCount
    /*
     * Use do/while0 idiom for optimum correctness without compiler warnings.
     * http://c2.com/cgi/wiki?TrivialDoWhileLoop
     */
#   undef Tcl_DecrRefCount
#   define Tcl_DecrRefCount(objPtr) \
	do { \
	    Tcl_Obj *_objPtr = (objPtr); \
	    if (_objPtr->refCount-- <= 1) { \
		TclFreeObj(_objPtr); \
	    } \
	} while(0)
#   undef Tcl_IsShared
#   define Tcl_IsShared(objPtr) \
	((objPtr)->refCount > 1)
#endif

/*
 * Macros and definitions that help to debug the use of Tcl objects. When
 * TCL_MEM_DEBUG is defined, the Tcl_New declarations are overridden to call
 * debugging versions of the object creation functions.
 */

#ifdef TCL_MEM_DEBUG
#  undef  Tcl_NewBignumObj
#  define Tcl_NewBignumObj(val) \
     Tcl_DbNewBignumObj(val, __FILE__, __LINE__)
#  undef  Tcl_NewBooleanObj
#  define Tcl_NewBooleanObj(val) \
     Tcl_DbNewWideIntObj((val)!=0, __FILE__, __LINE__)
#  undef  Tcl_NewByteArrayObj
#  define Tcl_NewByteArrayObj(bytes, len) \
     Tcl_DbNewByteArrayObj(bytes, len, __FILE__, __LINE__)
#  undef  Tcl_NewDoubleObj
#  define Tcl_NewDoubleObj(val) \
     Tcl_DbNewDoubleObj(val, __FILE__, __LINE__)
#  undef  Tcl_NewListObj
#  define Tcl_NewListObj(objc, objv) \
     Tcl_DbNewListObj(objc, objv, __FILE__, __LINE__)
#  undef  Tcl_NewObj
#  define Tcl_NewObj() \
     Tcl_DbNewObj(__FILE__, __LINE__)
#  undef  Tcl_NewStringObj
#  define Tcl_NewStringObj(bytes, len) \
     Tcl_DbNewStringObj(bytes, len, __FILE__, __LINE__)
#  undef  Tcl_NewWideIntObj
#  define Tcl_NewWideIntObj(val) \
     Tcl_DbNewWideIntObj(val, __FILE__, __LINE__)
#endif /* TCL_MEM_DEBUG */

/*
 *----------------------------------------------------------------------------
 * Macros for clients to use to access fields of hash entries:
 */

#define Tcl_GetHashValue(h) ((h)->clientData)
#define Tcl_SetHashValue(h, value) ((h)->clientData = (void *) (value))
#define Tcl_GetHashKey(tablePtr, h) \
	((void *) (((tablePtr)->keyType == TCL_ONE_WORD_KEYS || \
		    (tablePtr)->keyType == TCL_CUSTOM_PTR_KEYS) \
		   ? (h)->key.oneWordValue \
		   : (h)->key.string))

/*
 * Macros to use for clients to use to invoke find and create functions for
 * hash tables:
 */

#define Tcl_FindHashEntry(tablePtr, key) \
	(*((tablePtr)->findProc))(tablePtr, (const char *)(key))
#define Tcl_CreateHashEntry(tablePtr, key, newPtr) \
	(*((tablePtr)->createProc))(tablePtr, (const char *)(key), newPtr)

#endif /* RC_INVOKED */

/*
 * end block for C++
 */

#ifdef __cplusplus
}
#endif

#endif /* _TCL */

/*
 * Local Variables:
 * mode: c
 * c-basic-offset: 4
 * fill-column: 78
 * End:
 */<|MERGE_RESOLUTION|>--- conflicted
+++ resolved
@@ -304,19 +304,8 @@
 #define Tcl_WideAsDouble(val)	((double)((Tcl_WideInt)(val)))
 #define Tcl_DoubleAsWide(val)	((Tcl_WideInt)((double)(val)))
 
-<<<<<<< HEAD
 #if defined(_WIN32)
     typedef struct __stat64 Tcl_StatBuf;
-=======
-#ifdef _WIN32
-#   if defined(_WIN64) || defined(_USE_64BIT_TIME_T)
-	typedef struct __stat64 Tcl_StatBuf;
-#   elif (defined(_MSC_VER) && (_MSC_VER < 1400)) || defined(_USE_32BIT_TIME_T)
-	typedef struct _stati64	Tcl_StatBuf;
-#   else
-	typedef struct _stat32i64 Tcl_StatBuf;
-#   endif /* _MSC_VER < 1400 */
->>>>>>> 2a2ec651
 #elif defined(__CYGWIN__)
     typedef struct {
 	dev_t st_dev;
@@ -1278,13 +1267,8 @@
 typedef int	(Tcl_DriverFlushProc) (void *instanceData);
 typedef int	(Tcl_DriverHandlerProc) (void *instanceData,
 			int interestMask);
-<<<<<<< HEAD
-typedef Tcl_WideInt (Tcl_DriverWideSeekProc) (void *instanceData,
-			Tcl_WideInt offset, int mode, int *errorCodePtr);
-=======
-typedef long long (Tcl_DriverWideSeekProc) (ClientData instanceData,
+typedef long long (Tcl_DriverWideSeekProc) (void *instanceData,
 			long long offset, int mode, int *errorCodePtr);
->>>>>>> 2a2ec651
 /*
  * TIP #218, Channel Thread Actions
  */
@@ -1294,11 +1278,7 @@
  * TIP #208, File Truncation (etc.)
  */
 typedef int	(Tcl_DriverTruncateProc) (void *instanceData,
-<<<<<<< HEAD
-			Tcl_WideInt length);
-=======
 			long long length);
->>>>>>> 2a2ec651
 
 /*
  * struct Tcl_ChannelType:
