/*
 * tcl.h --
 *
 *	This header file describes the externally-visible facilities of the
 *	Tcl interpreter.
 *
 * Copyright (c) 1987-1994 The Regents of the University of California.
 * Copyright (c) 1993-1996 Lucent Technologies.
 * Copyright (c) 1994-1998 Sun Microsystems, Inc.
 * Copyright (c) 1998-2000 by Scriptics Corporation.
 * Copyright (c) 2002 by Kevin B. Kenny.  All rights reserved.
 *
 * See the file "license.terms" for information on usage and redistribution of
 * this file, and for a DISCLAIMER OF ALL WARRANTIES.
 */

#ifndef _TCL
#define _TCL

/*
 * For C++ compilers, use extern "C"
 */

#ifdef __cplusplus
extern "C" {
#endif

/*
 * The following defines are used to indicate the various release levels.
 */

#define TCL_ALPHA_RELEASE	0
#define TCL_BETA_RELEASE	1
#define TCL_FINAL_RELEASE	2

/*
 * When version numbers change here, must also go into the following files and
 * update the version numbers:
 *
 * library/init.tcl	(1 LOC patch)
 * unix/configure.ac	(2 LOC Major, 2 LOC minor, 1 LOC patch)
 * win/configure.ac	(as above)
 * win/tcl.m4		(not patchlevel)
 * README		(sections 0 and 2, with and without separator)
 * macosx/Tcl-Common.xcconfig (not patchlevel) 1 LOC
 * win/README		(not patchlevel) (sections 0 and 2)
 * unix/tcl.spec	(1 LOC patch)
 */

#if !defined(TCL_MAJOR_VERSION)
#   define TCL_MAJOR_VERSION   8
#endif
#if TCL_MAJOR_VERSION != 8
#   error "This header-file is for Tcl 8 only"
#endif
#define TCL_MINOR_VERSION   7
#define TCL_RELEASE_LEVEL   TCL_ALPHA_RELEASE
#define TCL_RELEASE_SERIAL  6

#define TCL_VERSION	    "8.7"
#define TCL_PATCH_LEVEL	    "8.7a6"

#if !defined(TCL_NO_DEPRECATED) || defined(RC_INVOKED)
/*
 *----------------------------------------------------------------------------
 * The following definitions set up the proper options for Windows compilers.
 * We use this method because there is no autoconf equivalent.
 */

#ifdef _WIN32
#   ifndef __WIN32__
#	define __WIN32__
#   endif
#   ifndef WIN32
#	define WIN32
#   endif
#endif

/*
 * Utility macros: STRINGIFY takes an argument and wraps it in "" (double
 * quotation marks), JOIN joins two arguments.
 */

#ifndef STRINGIFY
#  define STRINGIFY(x) STRINGIFY1(x)
#  define STRINGIFY1(x) #x
#endif
#ifndef JOIN
#  define JOIN(a,b) JOIN1(a,b)
#  define JOIN1(a,b) a##b
#endif

#ifndef TCL_THREADS
#   define TCL_THREADS 1
#endif
#endif /* !TCL_NO_DEPRECATED */

/*
 * A special definition used to allow this header file to be included from
 * windows resource files so that they can obtain version information.
 * RC_INVOKED is defined by default by the windows RC tool.
 *
 * Resource compilers don't like all the C stuff, like typedefs and function
 * declarations, that occur below, so block them out.
 */

#ifndef RC_INVOKED

/*
 * Special macro to define mutexes.
 */

#define TCL_DECLARE_MUTEX(name) static Tcl_Mutex name;

/*
 * Tcl's public routine Tcl_FSSeek() uses the values SEEK_SET, SEEK_CUR, and
 * SEEK_END, all #define'd by stdio.h .
 *
 * Also, many extensions need stdio.h, and they've grown accustomed to tcl.h
 * providing it for them rather than #include-ing it themselves as they
 * should, so also for their sake, we keep the #include to be consistent with
 * prior Tcl releases.
 */

#include <stdio.h>
#include <stddef.h>

/*
 *----------------------------------------------------------------------------
 * Support for functions with a variable number of arguments.
 *
 * The following TCL_VARARGS* macros are to support old extensions
 * written for older versions of Tcl where the macros permitted
 * support for the varargs.h system as well as stdarg.h .
 *
 * New code should just directly be written to use stdarg.h conventions.
 */

#include <stdarg.h>
#ifndef TCL_NO_DEPRECATED
#    define TCL_VARARGS(type, name) (type name, ...)
#    define TCL_VARARGS_DEF(type, name) (type name, ...)
#    define TCL_VARARGS_START(type, name, list) (va_start(list, name), name)
#endif /* !TCL_NO_DEPRECATED */
#if defined(__GNUC__) && (__GNUC__ > 2)
#   if defined(_WIN32) && defined(__USE_MINGW_ANSI_STDIO) && __USE_MINGW_ANSI_STDIO
#	define TCL_FORMAT_PRINTF(a,b) __attribute__ ((__format__ (__MINGW_PRINTF_FORMAT, a, b)))
#   else
#	define TCL_FORMAT_PRINTF(a,b) __attribute__ ((__format__ (__printf__, a, b)))
#   endif
#   define TCL_NORETURN __attribute__ ((noreturn))
#   define TCL_NOINLINE __attribute__ ((noinline))
#   if defined(BUILD_tcl) || defined(BUILD_tk)
#	define TCL_NORETURN1 __attribute__ ((noreturn))
#   else
#	define TCL_NORETURN1 /* nothing */
#   endif
#else
#   define TCL_FORMAT_PRINTF(a,b)
#   if defined(_MSC_VER)
#	define TCL_NORETURN _declspec(noreturn)
#	define TCL_NOINLINE __declspec(noinline)
#   else
#	define TCL_NORETURN /* nothing */
#	define TCL_NOINLINE /* nothing */
#   endif
#   define TCL_NORETURN1 /* nothing */
#endif

/*
 * Allow a part of Tcl's API to be explicitly marked as deprecated.
 *
 * Used to make TIP 330/336 generate moans even if people use the
 * compatibility macros. Change your code, guys! We won't support you forever.
 */

#if defined(__GNUC__) && ((__GNUC__ >= 4) || ((__GNUC__ == 3) && (__GNUC_MINOR__ >= 1)))
#   if (__GNUC__ > 4) || ((__GNUC__ == 4) && (__GNUC_MINOR__ >= 5))
#	define TCL_DEPRECATED_API(msg)	__attribute__ ((__deprecated__ (msg)))
#   else
#	define TCL_DEPRECATED_API(msg)	__attribute__ ((__deprecated__))
#   endif
#else
#   define TCL_DEPRECATED_API(msg)	/* nothing portable */
#endif

/*
 *----------------------------------------------------------------------------
 * Macros used to declare a function to be exported by a DLL. Used by Windows,
 * maps to no-op declarations on non-Windows systems. The default build on
 * windows is for a DLL, which causes the DLLIMPORT and DLLEXPORT macros to be
 * nonempty. To build a static library, the macro STATIC_BUILD should be
 * defined.
 *
 * Note: when building static but linking dynamically to MSVCRT we must still
 *       correctly decorate the C library imported function.  Use CRTIMPORT
 *       for this purpose.  _DLL is defined by the compiler when linking to
 *       MSVCRT.
 */

#ifdef _WIN32
#   ifdef STATIC_BUILD
#       define DLLIMPORT
#       define DLLEXPORT
#       ifdef _DLL
#           define CRTIMPORT __declspec(dllimport)
#       else
#           define CRTIMPORT
#       endif
#   else
#       define DLLIMPORT __declspec(dllimport)
#       define DLLEXPORT __declspec(dllexport)
#       define CRTIMPORT __declspec(dllimport)
#   endif
#else
#   define DLLIMPORT
#   if defined(__GNUC__) && __GNUC__ > 3
#       define DLLEXPORT __attribute__ ((visibility("default")))
#   else
#       define DLLEXPORT
#   endif
#   define CRTIMPORT
#endif

/*
 * These macros are used to control whether functions are being declared for
 * import or export. If a function is being declared while it is being built
 * to be included in a shared library, then it should have the DLLEXPORT
 * storage class. If is being declared for use by a module that is going to
 * link against the shared library, then it should have the DLLIMPORT storage
 * class. If the symbol is being declared for a static build or for use from a
 * stub library, then the storage class should be empty.
 *
 * The convention is that a macro called BUILD_xxxx, where xxxx is the name of
 * a library we are building, is set on the compile line for sources that are
 * to be placed in the library. When this macro is set, the storage class will
 * be set to DLLEXPORT. At the end of the header file, the storage class will
 * be reset to DLLIMPORT.
 */

#undef TCL_STORAGE_CLASS
#ifdef BUILD_tcl
#   define TCL_STORAGE_CLASS DLLEXPORT
#else
#   ifdef USE_TCL_STUBS
#      define TCL_STORAGE_CLASS
#   else
#      define TCL_STORAGE_CLASS DLLIMPORT
#   endif
#endif

/*
 * The following _ANSI_ARGS_ macro is to support old extensions
 * written for older versions of Tcl where it permitted support
 * for compilers written in the pre-prototype era of C.
 *
 * New code should use prototypes.
 */

#ifndef TCL_NO_DEPRECATED
#   undef _ANSI_ARGS_
#   define _ANSI_ARGS_(x)	x

/*
 * Definitions that allow this header file to be used either with or without
 * ANSI C features.
 */

#ifndef INLINE
#   define INLINE
#endif
#ifndef CONST
#   define CONST const
#endif

#endif /* !TCL_NO_DEPRECATED */

#ifndef CONST86
#      define CONST86 const
#endif

/*
 * Make sure EXTERN isn't defined elsewhere.
 */

#ifdef EXTERN
#   undef EXTERN
#endif /* EXTERN */

#ifdef __cplusplus
#   define EXTERN extern "C" TCL_STORAGE_CLASS
#else
#   define EXTERN extern TCL_STORAGE_CLASS
#endif

/*
 *----------------------------------------------------------------------------
 * The following code is copied from winnt.h. If we don't replicate it here,
 * then <windows.h> can't be included after tcl.h, since tcl.h also defines
 * VOID. This block is skipped under Cygwin and Mingw.
 */

#ifndef TCL_NO_DEPRECATED
#if defined(_WIN32) && !defined(HAVE_WINNT_IGNORE_VOID)
#ifndef VOID
#define VOID void
typedef char CHAR;
typedef short SHORT;
typedef long LONG;
#endif
#endif /* _WIN32 && !HAVE_WINNT_IGNORE_VOID */

/*
 * Macro to use instead of "void" for arguments that must have type "void *"
 * in ANSI C; maps them to type "char *" in non-ANSI systems.
 */

#ifndef __VXWORKS__
#   define VOID void
#endif
#endif /* !TCL_NO_DEPRECATED */

/*
 * Miscellaneous declarations.
 */

typedef void *ClientData;

/*
 * Darwin specific configure overrides (to support fat compiles, where
 * configure runs only once for multiple architectures):
 */

#ifdef __APPLE__
#   ifdef __LP64__
#	define TCL_WIDE_INT_IS_LONG 1
#	define TCL_CFG_DO64BIT 1
#    else /* !__LP64__ */
#	undef TCL_WIDE_INT_IS_LONG
#	undef TCL_CFG_DO64BIT
#    endif /* __LP64__ */
#    undef HAVE_STRUCT_STAT64
#endif /* __APPLE__ */

/* Cross-compiling 32-bit on a 64-bit platform? Then our
 * configure script does the wrong thing. Correct that here.
 */
#if defined(__GNUC__) && !defined(_WIN32) && !defined(__LP64__)
#   undef TCL_WIDE_INT_IS_LONG
#endif

/*
 * Define Tcl_WideInt to be a type that is (at least) 64-bits wide, and define
 * Tcl_WideUInt to be the unsigned variant of that type (assuming that where
 * we have one, we can have the other.)
 *
 * Also defines the following macros:
 * TCL_WIDE_INT_IS_LONG - if wide ints are really longs (i.e. we're on a
 *	LP64 system such as modern Solaris or Linux ... not including Win64)
 * Tcl_WideAsLong - forgetful converter from wideInt to long.
 * Tcl_LongAsWide - sign-extending converter from long to wideInt.
 * Tcl_WideAsDouble - converter from wideInt to double.
 * Tcl_DoubleAsWide - converter from double to wideInt.
 *
 * The following invariant should hold for any long value 'longVal':
 *	longVal == Tcl_WideAsLong(Tcl_LongAsWide(longVal))
 */

#if !defined(TCL_WIDE_INT_TYPE) && !defined(TCL_WIDE_INT_IS_LONG) && !defined(_WIN32) && !defined(__GNUC__)
/*
 * Don't know what platform it is and configure hasn't discovered what is
 * going on for us. Try to guess...
 */
#   include <limits.h>
#   if defined(LLONG_MAX) && (LLONG_MAX == LONG_MAX)
#	define TCL_WIDE_INT_IS_LONG	1
#   endif
#endif

#ifndef TCL_WIDE_INT_TYPE
#   define TCL_WIDE_INT_TYPE		long long
#endif /* !TCL_WIDE_INT_TYPE */

typedef TCL_WIDE_INT_TYPE		Tcl_WideInt;
typedef unsigned TCL_WIDE_INT_TYPE	Tcl_WideUInt;

#ifndef TCL_LL_MODIFIER
#   if defined(_WIN32) && (!defined(__USE_MINGW_ANSI_STDIO) || !__USE_MINGW_ANSI_STDIO)
#	define TCL_LL_MODIFIER	"I64"
#   else
#	define TCL_LL_MODIFIER	"ll"
#   endif
#endif /* !TCL_LL_MODIFIER */
#ifndef TCL_Z_MODIFIER
#   if defined(__GNUC__) && !defined(_WIN32)
#	define TCL_Z_MODIFIER	"z"
#   elif defined(_WIN64)
#	define TCL_Z_MODIFIER	TCL_LL_MODIFIER
#   else
#	define TCL_Z_MODIFIER	""
#   endif
#endif /* !TCL_Z_MODIFIER */
#ifndef TCL_T_MODIFIER
#   if defined(__GNUC__) && !defined(_WIN32)
#	define TCL_T_MODIFIER	"t"
#   elif defined(_WIN64)
#	define TCL_T_MODIFIER	TCL_LL_MODIFIER
#   else
#	define TCL_T_MODIFIER	TCL_Z_MODIFIER
#   endif
#endif /* !TCL_T_MODIFIER */

#define Tcl_WideAsLong(val)	((long)((Tcl_WideInt)(val)))
#define Tcl_LongAsWide(val)	((Tcl_WideInt)((long)(val)))
#define Tcl_WideAsDouble(val)	((double)((Tcl_WideInt)(val)))
#define Tcl_DoubleAsWide(val)	((Tcl_WideInt)((double)(val)))

#if TCL_MAJOR_VERSION < 9
    typedef int Tcl_Size;
#   define TCL_SIZE_MAX INT_MAX
#   define TCL_SIZE_MODIFIER ""
#else
    typedef ptrdiff_t Tcl_Size;
#   define TCL_SIZE_MAX PTRDIFF_MAX
#   define TCL_SIZE_MODIFIER TCL_T_MODIFIER
#endif /* TCL_MAJOR_VERSION */

#ifdef _WIN32
#   if TCL_MAJOR_VERSION > 8 || defined(_WIN64) || defined(_USE_64BIT_TIME_T)
	typedef struct __stat64 Tcl_StatBuf;
#   elif defined(_USE_32BIT_TIME_T)
	typedef struct _stati64	Tcl_StatBuf;
#   else
	typedef struct _stat32i64 Tcl_StatBuf;
#   endif
#elif defined(__CYGWIN__)
    typedef struct {
	unsigned st_dev;
	unsigned short st_ino;
	unsigned short st_mode;
	short st_nlink;
	short st_uid;
	short st_gid;
	/* Here is a 2-byte gap */
	unsigned st_rdev;
	/* Here is a 4-byte gap */
	long long st_size;
	struct {long tv_sec;} st_atim;
	struct {long tv_sec;} st_mtim;
	struct {long tv_sec;} st_ctim;
    } Tcl_StatBuf;
#elif defined(HAVE_STRUCT_STAT64) && !defined(__APPLE__)
    typedef struct stat64 Tcl_StatBuf;
#else
    typedef struct stat Tcl_StatBuf;
#endif

/*
 *----------------------------------------------------------------------------
 * Data structures defined opaquely in this module. The definitions below just
 * provide dummy types. A few fields are made visible in Tcl_Interp
 * structures, namely those used for returning a string result from commands.
 * Direct access to the result field is discouraged in Tcl 8.0. The
 * interpreter result is either an object or a string, and the two values are
 * kept consistent unless some C code sets interp->result directly.
 * Programmers should use either the function Tcl_GetObjResult() or
 * Tcl_GetStringResult() to read the interpreter's result. See the SetResult
 * man page for details.
 *
 * Note: any change to the Tcl_Interp definition below must be mirrored in the
 * "real" definition in tclInt.h.
 *
 * Note: Tcl_ObjCmdProc functions do not directly set result and freeProc.
 * Instead, they set a Tcl_Obj member in the "real" structure that can be
 * accessed with Tcl_GetObjResult() and Tcl_SetObjResult().
 */

typedef struct Tcl_Interp
#ifndef TCL_NO_DEPRECATED
{
    /* TIP #330: Strongly discourage extensions from using the string
     * result. */
    char *resultDontUse; /* Don't use in extensions! */
    void (*freeProcDontUse) (char *); /* Don't use in extensions! */
    int errorLineDontUse; /* Don't use in extensions! */
}
#endif /* !TCL_NO_DEPRECATED */
Tcl_Interp;

typedef struct Tcl_AsyncHandler_ *Tcl_AsyncHandler;
typedef struct Tcl_Channel_ *Tcl_Channel;
typedef struct Tcl_ChannelTypeVersion_ *Tcl_ChannelTypeVersion;
typedef struct Tcl_Command_ *Tcl_Command;
typedef struct Tcl_Condition_ *Tcl_Condition;
typedef struct Tcl_Dict_ *Tcl_Dict;
typedef struct Tcl_EncodingState_ *Tcl_EncodingState;
typedef struct Tcl_Encoding_ *Tcl_Encoding;
typedef struct Tcl_Event Tcl_Event;
typedef struct Tcl_InterpState_ *Tcl_InterpState;
typedef struct Tcl_LoadHandle_ *Tcl_LoadHandle;
typedef struct Tcl_Mutex_ *Tcl_Mutex;
typedef struct Tcl_Pid_ *Tcl_Pid;
typedef struct Tcl_RegExp_ *Tcl_RegExp;
typedef struct Tcl_ThreadDataKey_ *Tcl_ThreadDataKey;
typedef struct Tcl_ThreadId_ *Tcl_ThreadId;
typedef struct Tcl_TimerToken_ *Tcl_TimerToken;
typedef struct Tcl_Trace_ *Tcl_Trace;
typedef struct Tcl_Var_ *Tcl_Var;
typedef struct Tcl_ZLibStream_ *Tcl_ZlibStream;

/*
 *----------------------------------------------------------------------------
 * Definition of the interface to functions implementing threads. A function
 * following this definition is given to each call of 'Tcl_CreateThread' and
 * will be called as the main fuction of the new thread created by that call.
 */

#if defined _WIN32
typedef unsigned (__stdcall Tcl_ThreadCreateProc) (void *clientData);
#else
typedef void (Tcl_ThreadCreateProc) (void *clientData);
#endif

/*
 * Threading function return types used for abstracting away platform
 * differences when writing a Tcl_ThreadCreateProc. See the NewThread function
 * in generic/tclThreadTest.c for it's usage.
 */

#if defined _WIN32
#   define Tcl_ThreadCreateType		unsigned __stdcall
#   define TCL_THREAD_CREATE_RETURN	return 0
#else
#   define Tcl_ThreadCreateType		void
#   define TCL_THREAD_CREATE_RETURN
#endif

/*
 * Definition of values for default stacksize and the possible flags to be
 * given to Tcl_CreateThread.
 */

#define TCL_THREAD_STACK_DEFAULT (0)    /* Use default size for stack. */
#define TCL_THREAD_NOFLAGS	 (0000) /* Standard flags, default
					 * behaviour. */
#define TCL_THREAD_JOINABLE	 (0001) /* Mark the thread as joinable. */

/*
 * Flag values passed to Tcl_StringCaseMatch.
 */

#define TCL_MATCH_NOCASE	(1<<0)

/*
 * Flag values passed to Tcl_GetRegExpFromObj.
 */

#define	TCL_REG_BASIC		000000	/* BREs (convenience). */
#define	TCL_REG_EXTENDED	000001	/* EREs. */
#define	TCL_REG_ADVF		000002	/* Advanced features in EREs. */
#define	TCL_REG_ADVANCED	000003	/* AREs (which are also EREs). */
#define	TCL_REG_QUOTE		000004	/* No special characters, none. */
#define	TCL_REG_NOCASE		000010	/* Ignore case. */
#define	TCL_REG_NOSUB		000020	/* Don't care about subexpressions. */
#define	TCL_REG_EXPANDED	000040	/* Expanded format, white space &
					 * comments. */
#define	TCL_REG_NLSTOP		000100  /* \n doesn't match . or [^ ] */
#define	TCL_REG_NLANCH		000200  /* ^ matches after \n, $ before. */
#define	TCL_REG_NEWLINE		000300  /* Newlines are line terminators. */
#define	TCL_REG_CANMATCH	001000  /* Report details on partial/limited
					 * matches. */

/*
 * Flags values passed to Tcl_RegExpExecObj.
 */

#define	TCL_REG_NOTBOL	0001	/* Beginning of string does not match ^.  */
#define	TCL_REG_NOTEOL	0002	/* End of string does not match $. */

/*
 * Structures filled in by Tcl_RegExpInfo. Note that all offset values are
 * relative to the start of the match string, not the beginning of the entire
 * string.
 */

typedef struct Tcl_RegExpIndices {
#if TCL_MAJOR_VERSION > 8
    Tcl_Size start;			/* Character offset of first character in
				 * match. */
    Tcl_Size end;			/* Character offset of first character after
				 * the match. */
#else
    long start;
    long end;
#endif
} Tcl_RegExpIndices;

typedef struct Tcl_RegExpInfo {
    Tcl_Size nsubs;			/* Number of subexpressions in the compiled
				 * expression. */
    Tcl_RegExpIndices *matches;	/* Array of nsubs match offset pairs. */
#if TCL_MAJOR_VERSION > 8
    Tcl_Size extendStart;		/* The offset at which a subsequent match
				 * might begin. */
#else
    long extendStart;
    long reserved;		/* Reserved for later use. */
#endif
} Tcl_RegExpInfo;

/*
 * Picky compilers complain if this typdef doesn't appear before the struct's
 * reference in tclDecls.h.
 */

typedef Tcl_StatBuf *Tcl_Stat_;
typedef struct stat *Tcl_OldStat_;

/*
 *----------------------------------------------------------------------------
 * When a TCL command returns, the interpreter contains a result from the
 * command. Programmers are strongly encouraged to use one of the functions
 * Tcl_GetObjResult() or Tcl_GetStringResult() to read the interpreter's
 * result. See the SetResult man page for details. Besides this result, the
 * command function returns an integer code, which is one of the following:
 *
 * TCL_OK		Command completed normally; the interpreter's result
 *			contains the command's result.
 * TCL_ERROR		The command couldn't be completed successfully; the
 *			interpreter's result describes what went wrong.
 * TCL_RETURN		The command requests that the current function return;
 *			the interpreter's result contains the function's
 *			return value.
 * TCL_BREAK		The command requests that the innermost loop be
 *			exited; the interpreter's result is meaningless.
 * TCL_CONTINUE		Go on to the next iteration of the current loop; the
 *			interpreter's result is meaningless.
 */

#define TCL_OK			0
#define TCL_ERROR		1
#define TCL_RETURN		2
#define TCL_BREAK		3
#define TCL_CONTINUE		4

#ifndef TCL_NO_DEPRECATED
#define TCL_RESULT_SIZE		200
#endif

/*
 *----------------------------------------------------------------------------
 * Flags to control what substitutions are performed by Tcl_SubstObj():
 */

#define TCL_SUBST_COMMANDS	001
#define TCL_SUBST_VARIABLES	002
#define TCL_SUBST_BACKSLASHES	004
#define TCL_SUBST_ALL		007

/*
 * Argument descriptors for math function callbacks in expressions:
 */

#ifndef TCL_NO_DEPRECATED
typedef enum {
    TCL_INT, TCL_DOUBLE, TCL_EITHER, TCL_WIDE_INT
} Tcl_ValueType;

typedef struct Tcl_Value {
    Tcl_ValueType type;		/* Indicates intValue or doubleValue is valid,
				 * or both. */
    long intValue;		/* Integer value. */
    double doubleValue;		/* Double-precision floating value. */
    Tcl_WideInt wideValue;	/* Wide (min. 64-bit) integer value. */
} Tcl_Value;
#else
#define Tcl_ValueType void /* Just enough to prevent compilation error in Tcl */
#define Tcl_Value void /* Just enough to prevent compilation error in Tcl */
#endif

/*
 * Forward declaration of Tcl_Obj to prevent an error when the forward
 * reference to Tcl_Obj is encountered in the function types declared below.
 */

struct Tcl_Obj;

/*
 *----------------------------------------------------------------------------
 * Function types defined by Tcl:
 */

typedef int (Tcl_AppInitProc) (Tcl_Interp *interp);
typedef int (Tcl_AsyncProc) (void *clientData, Tcl_Interp *interp,
	int code);
typedef void (Tcl_ChannelProc) (void *clientData, int mask);
typedef void (Tcl_CloseProc) (void *data);
typedef void (Tcl_CmdDeleteProc) (void *clientData);
typedef int (Tcl_CmdProc) (void *clientData, Tcl_Interp *interp,
	int argc, const char *argv[]);
typedef void (Tcl_CmdTraceProc) (void *clientData, Tcl_Interp *interp,
	int level, char *command, Tcl_CmdProc *proc,
	void *cmdClientData, int argc, const char *argv[]);
typedef int (Tcl_CmdObjTraceProc) (void *clientData, Tcl_Interp *interp,
	int level, const char *command, Tcl_Command commandInfo, int objc,
	struct Tcl_Obj *const *objv);
typedef int (Tcl_CmdObjTraceProc2) (void *clientData, Tcl_Interp *interp,
	ptrdiff_t level, const char *command, Tcl_Command commandInfo, ptrdiff_t objc,
	struct Tcl_Obj *const *objv);
typedef void (Tcl_CmdObjTraceDeleteProc) (void *clientData);
typedef void (Tcl_DupInternalRepProc) (struct Tcl_Obj *srcPtr,
	struct Tcl_Obj *dupPtr);
typedef int (Tcl_EncodingConvertProc) (void *clientData, const char *src,
	int srcLen, int flags, Tcl_EncodingState *statePtr, char *dst,
	int dstLen, int *srcReadPtr, int *dstWrotePtr, int *dstCharsPtr);
typedef void (Tcl_EncodingFreeProc) (void *clientData);
typedef int (Tcl_EventProc) (Tcl_Event *evPtr, int flags);
typedef void (Tcl_EventCheckProc) (void *clientData, int flags);
typedef int (Tcl_EventDeleteProc) (Tcl_Event *evPtr, void *clientData);
typedef void (Tcl_EventSetupProc) (void *clientData, int flags);
typedef void (Tcl_ExitProc) (void *clientData);
typedef void (Tcl_FileProc) (void *clientData, int mask);
typedef void (Tcl_FileFreeProc) (void *clientData);
typedef void (Tcl_FreeInternalRepProc) (struct Tcl_Obj *objPtr);
typedef void (Tcl_FreeProc) (char *blockPtr);
typedef void (Tcl_IdleProc) (void *clientData);
typedef void (Tcl_InterpDeleteProc) (void *clientData,
	Tcl_Interp *interp);
typedef int (Tcl_MathProc) (void *clientData, Tcl_Interp *interp,
	Tcl_Value *args, Tcl_Value *resultPtr);
typedef void (Tcl_NamespaceDeleteProc) (void *clientData);
typedef int (Tcl_ObjCmdProc) (void *clientData, Tcl_Interp *interp,
	int objc, struct Tcl_Obj *const *objv);
typedef int (Tcl_ObjCmdProc2) (void *clientData, Tcl_Interp *interp,
	ptrdiff_t objc, struct Tcl_Obj *const *objv);
typedef int (Tcl_LibraryInitProc) (Tcl_Interp *interp);
typedef int (Tcl_LibraryUnloadProc) (Tcl_Interp *interp, int flags);
typedef void (Tcl_PanicProc) (const char *format, ...);
typedef void (Tcl_TcpAcceptProc) (void *callbackData, Tcl_Channel chan,
	char *address, int port);
typedef void (Tcl_TimerProc) (void *clientData);
typedef int (Tcl_SetFromAnyProc) (Tcl_Interp *interp, struct Tcl_Obj *objPtr);
typedef void (Tcl_UpdateStringProc) (struct Tcl_Obj *objPtr);
typedef char * (Tcl_VarTraceProc) (void *clientData, Tcl_Interp *interp,
	const char *part1, const char *part2, int flags);
typedef void (Tcl_CommandTraceProc) (void *clientData, Tcl_Interp *interp,
	const char *oldName, const char *newName, int flags);
typedef void (Tcl_CreateFileHandlerProc) (int fd, int mask, Tcl_FileProc *proc,
	void *clientData);
typedef void (Tcl_DeleteFileHandlerProc) (int fd);
typedef void (Tcl_AlertNotifierProc) (void *clientData);
typedef void (Tcl_ServiceModeHookProc) (int mode);
typedef void *(Tcl_InitNotifierProc) (void);
typedef void (Tcl_FinalizeNotifierProc) (void *clientData);
typedef void (Tcl_MainLoopProc) (void);

#ifndef TCL_NO_DEPRECATED
#   define Tcl_PackageInitProc Tcl_LibraryInitProc
#   define Tcl_PackageUnloadProc Tcl_LibraryUnloadProc
#endif

/*
 *----------------------------------------------------------------------------
 * The following structure represents a type of object, which is a particular
 * internal representation for an object plus a set of functions that provide
 * standard operations on objects of that type.
 */

typedef struct Tcl_ObjType {
    const char *name;		/* Name of the type, e.g. "int". */
    Tcl_FreeInternalRepProc *freeIntRepProc;
				/* Called to free any storage for the type's
				 * internal rep. NULL if the internal rep does
				 * not need freeing. */
    Tcl_DupInternalRepProc *dupIntRepProc;
				/* Called to create a new object as a copy of
				 * an existing object. */
    Tcl_UpdateStringProc *updateStringProc;
				/* Called to update the string rep from the
				 * type's internal representation. */
    Tcl_SetFromAnyProc *setFromAnyProc;
				/* Called to convert the object's internal rep
				 * to this type. Frees the internal rep of the
				 * old type. Returns TCL_ERROR on failure. */
} Tcl_ObjType;
#define TCL_OBJTYPE_V0 /* just empty */

/*
 * The following structure stores an internal representation (internalrep) for
 * a Tcl value. An internalrep is associated with an Tcl_ObjType when both
 * are stored in the same Tcl_Obj.  The routines of the Tcl_ObjType govern
 * the handling of the internalrep.
 */

typedef union Tcl_ObjInternalRep {	/* The internal representation: */
    long longValue;		/*   - an long integer value. */
    double doubleValue;		/*   - a double-precision floating value. */
    void *otherValuePtr;	/*   - another, type-specific value, */
				/*     not used internally any more. */
    Tcl_WideInt wideValue;	/*   - an integer value >= 64bits */
    struct {			/*   - internal rep as two pointers. */
	void *ptr1;
	void *ptr2;
    } twoPtrValue;
    struct {			/*   - internal rep as a pointer and a long, */
	void *ptr;		/*     not used internally any more. */
	unsigned long value;
    } ptrAndLongRep;
} Tcl_ObjInternalRep;

/*
 * One of the following structures exists for each object in the Tcl system.
 * An object stores a value as either a string, some internal representation,
 * or both.
 */

typedef struct Tcl_Obj {
    Tcl_Size refCount;		/* When 0 the object will be freed. */
    char *bytes;		/* This points to the first byte of the
				 * object's string representation. The array
				 * must be followed by a null byte (i.e., at
				 * offset length) but may also contain
				 * embedded null characters. The array's
				 * storage is allocated by ckalloc. NULL means
				 * the string rep is invalid and must be
				 * regenerated from the internal rep.  Clients
				 * should use Tcl_GetStringFromObj or
				 * Tcl_GetString to get a pointer to the byte
				 * array as a readonly value. */
    Tcl_Size length;		/* The number of bytes at *bytes, not
				 * including the terminating null. */
    const Tcl_ObjType *typePtr;	/* Denotes the object's type. Always
				 * corresponds to the type of the object's
				 * internal rep. NULL indicates the object has
				 * no internal rep (has no type). */
    Tcl_ObjInternalRep internalRep;	/* The internal representation: */
} Tcl_Obj;


/*
 *----------------------------------------------------------------------------
 * The following structure contains the state needed by Tcl_SaveResult. No-one
 * outside of Tcl should access any of these fields. This structure is
 * typically allocated on the stack.
 */

#ifndef TCL_NO_DEPRECATED
typedef struct Tcl_SavedResult {
    char *result;
    Tcl_FreeProc *freeProc;
    Tcl_Obj *objResultPtr;
    char *appendResult;
    int appendAvl;
    int appendUsed;
    char resultSpace[200+1];
} Tcl_SavedResult;
#endif

/*
 *----------------------------------------------------------------------------
 * The following definitions support Tcl's namespace facility. Note: the first
 * five fields must match exactly the fields in a Namespace structure (see
 * tclInt.h).
 */

typedef struct Tcl_Namespace {
    char *name;			/* The namespace's name within its parent
				 * namespace. This contains no ::'s. The name
				 * of the global namespace is "" although "::"
				 * is an synonym. */
    char *fullName;		/* The namespace's fully qualified name. This
				 * starts with ::. */
    void *clientData;	/* Arbitrary value associated with this
				 * namespace. */
    Tcl_NamespaceDeleteProc *deleteProc;
				/* Function invoked when deleting the
				 * namespace to, e.g., free clientData. */
    struct Tcl_Namespace *parentPtr;
				/* Points to the namespace that contains this
				 * one. NULL if this is the global
				 * namespace. */
} Tcl_Namespace;

/*
 *----------------------------------------------------------------------------
 * The following structure represents a call frame, or activation record. A
 * call frame defines a naming context for a procedure call: its local scope
 * (for local variables) and its namespace scope (used for non-local
 * variables; often the global :: namespace). A call frame can also define the
 * naming context for a namespace eval or namespace inscope command: the
 * namespace in which the command's code should execute. The Tcl_CallFrame
 * structures exist only while procedures or namespace eval/inscope's are
 * being executed, and provide a Tcl call stack.
 *
 * A call frame is initialized and pushed using Tcl_PushCallFrame and popped
 * using Tcl_PopCallFrame. Storage for a Tcl_CallFrame must be provided by the
 * Tcl_PushCallFrame caller, and callers typically allocate them on the C call
 * stack for efficiency. For this reason, Tcl_CallFrame is defined as a
 * structure and not as an opaque token. However, most Tcl_CallFrame fields
 * are hidden since applications should not access them directly; others are
 * declared as "dummyX".
 *
 * WARNING!! The structure definition must be kept consistent with the
 * CallFrame structure in tclInt.h. If you change one, change the other.
 */

typedef struct Tcl_CallFrame {
    Tcl_Namespace *nsPtr;
    int dummy1;
    Tcl_Size dummy2;
    void *dummy3;
    void *dummy4;
    void *dummy5;
    Tcl_Size dummy6;
    void *dummy7;
    void *dummy8;
    Tcl_Size dummy9;
    void *dummy10;
    void *dummy11;
    void *dummy12;
    void *dummy13;
} Tcl_CallFrame;

/*
 *----------------------------------------------------------------------------
 * Information about commands that is returned by Tcl_GetCommandInfo and
 * passed to Tcl_SetCommandInfo. objProc is an objc/objv object-based command
 * function while proc is a traditional Tcl argc/argv string-based function.
 * Tcl_CreateObjCommand and Tcl_CreateCommand ensure that both objProc and
 * proc are non-NULL and can be called to execute the command. However, it may
 * be faster to call one instead of the other. The member isNativeObjectProc
 * is set to 1 if an object-based function was registered by
 * Tcl_CreateObjCommand, and to 0 if a string-based function was registered by
 * Tcl_CreateCommand. The other function is typically set to a compatibility
 * wrapper that does string-to-object or object-to-string argument conversions
 * then calls the other function.
 */

typedef struct Tcl_CmdInfo {
    int isNativeObjectProc;	/* 1 if objProc was registered by a call to
				 * Tcl_CreateObjCommand; 2 if objProc was registered by
				 * a call to Tcl_CreateObjCommand2; 0 otherwise.
				 * Tcl_SetCmdInfo does not modify this field. */
    Tcl_ObjCmdProc *objProc;	/* Command's object-based function. */
    void *objClientData;	/* ClientData for object proc. */
    Tcl_CmdProc *proc;		/* Command's string-based function. */
    void *clientData;	/* ClientData for string proc. */
    Tcl_CmdDeleteProc *deleteProc;
				/* Function to call when command is
				 * deleted. */
    void *deleteData;	/* Value to pass to deleteProc (usually the
				 * same as clientData). */
    Tcl_Namespace *namespacePtr;/* Points to the namespace that contains this
				 * command. Note that Tcl_SetCmdInfo will not
				 * change a command's namespace; use
				 * TclRenameCommand or Tcl_Eval (of 'rename')
				 * to do that. */
    Tcl_ObjCmdProc2 *objProc2;	/* Not used in Tcl 8.7. */
    void *objClientData2;	/* Not used in Tcl 8.7. */
} Tcl_CmdInfo;

/*
 *----------------------------------------------------------------------------
 * The structure defined below is used to hold dynamic strings. The only
 * fields that clients should use are string and length, accessible via the
 * macros Tcl_DStringValue and Tcl_DStringLength.
 */

#define TCL_DSTRING_STATIC_SIZE 200
typedef struct Tcl_DString {
    char *string;		/* Points to beginning of string: either
				 * staticSpace below or a malloced array. */
    Tcl_Size length;		/* Number of non-NULL characters in the
				 * string. */
    Tcl_Size spaceAvl;		/* Total number of bytes available for the
				 * string and its terminating NULL char. */
    char staticSpace[TCL_DSTRING_STATIC_SIZE];
				/* Space to use in common case where string is
				 * small. */
} Tcl_DString;

#define Tcl_DStringLength(dsPtr) ((dsPtr)->length)
#define Tcl_DStringValue(dsPtr) ((dsPtr)->string)
#ifndef TCL_NO_DEPRECATED
#   define Tcl_DStringTrunc Tcl_DStringSetLength
#endif

/*
 * Definitions for the maximum number of digits of precision that may be
 * produced by Tcl_PrintDouble, and the number of bytes of buffer space
 * required by Tcl_PrintDouble.
 */

#define TCL_MAX_PREC		17
#define TCL_DOUBLE_SPACE	(TCL_MAX_PREC+10)

/*
 * Definition for a number of bytes of buffer space sufficient to hold the
 * string representation of an integer in base 10 (assuming the existence of
 * 64-bit integers).
 */

#define TCL_INTEGER_SPACE	(3*(int)sizeof(Tcl_WideInt))

/*
 *----------------------------------------------------------------------------
 * Type values returned by Tcl_GetNumberFromObj
 *	TCL_NUMBER_INT		Representation is a Tcl_WideInt
 *	TCL_NUMBER_BIG		Representation is an mp_int
 *	TCL_NUMBER_DOUBLE	Representation is a double
 *	TCL_NUMBER_NAN		Value is NaN.
 */

#define TCL_NUMBER_INT          2
#define TCL_NUMBER_BIG          3
#define TCL_NUMBER_DOUBLE       4
#define TCL_NUMBER_NAN          5

/*
 * Flag values passed to Tcl_ConvertElement.
 * TCL_DONT_USE_BRACES forces it not to enclose the element in braces, but to
 *	use backslash quoting instead.
 * TCL_DONT_QUOTE_HASH disables the default quoting of the '#' character. It
 *	is safe to leave the hash unquoted when the element is not the first
 *	element of a list, and this flag can be used by the caller to indicate
 *	that condition.
 */

#define TCL_DONT_USE_BRACES	1
#define TCL_DONT_QUOTE_HASH	8

/*
 * Flags that may be passed to Tcl_GetIndexFromObj.
 * TCL_EXACT disallows abbreviated strings.
 * TCL_NULL_OK allows the empty string or NULL to return TCL_OK.
 *      The returned value will be -1;
 * TCL_INDEX_TEMP_TABLE disallows caching of lookups. A possible use case is
 *      a table that will not live long enough to make it worthwhile.
 */

#define TCL_EXACT		1
#define TCL_NULL_OK		32
#define TCL_INDEX_TEMP_TABLE	64

/*
 * Flags that may be passed to Tcl_UniCharToUtf.
 * TCL_COMBINE Combine surrogates (default in Tcl 8.x)
 */

#if TCL_MAJOR_VERSION > 8
#    define TCL_COMBINE		0x1000000
#else
#    define TCL_COMBINE		0
#endif
/*
 *----------------------------------------------------------------------------
 * Flag values passed to Tcl_RecordAndEval, Tcl_EvalObj, Tcl_EvalObjv.
 * WARNING: these bit choices must not conflict with the bit choices for
 * evalFlag bits in tclInt.h!
 *
 * Meanings:
 *	TCL_NO_EVAL:		Just record this command
 *	TCL_EVAL_GLOBAL:	Execute script in global namespace
 *	TCL_EVAL_DIRECT:	Do not compile this script
 *	TCL_EVAL_INVOKE:	Magical Tcl_EvalObjv mode for aliases/ensembles
 *				o Run in iPtr->lookupNsPtr or global namespace
 *				o Cut out of error traces
 *				o Don't reset the flags controlling ensemble
 *				  error message rewriting.
 *	TCL_CANCEL_UNWIND:	Magical Tcl_CancelEval mode that causes the
 *				stack for the script in progress to be
 *				completely unwound.
 *	TCL_EVAL_NOERR:	Do no exception reporting at all, just return
 *				as the caller will report.
 */

#define TCL_NO_EVAL		0x010000
#define TCL_EVAL_GLOBAL		0x020000
#define TCL_EVAL_DIRECT		0x040000
#define TCL_EVAL_INVOKE		0x080000
#define TCL_CANCEL_UNWIND	0x100000
#define TCL_EVAL_NOERR          0x200000

/*
 * Special freeProc values that may be passed to Tcl_SetResult (see the man
 * page for details):
 */

#define TCL_VOLATILE		((Tcl_FreeProc *) 1)
#define TCL_STATIC		((Tcl_FreeProc *) 0)
#define TCL_DYNAMIC		((Tcl_FreeProc *) 3)

/*
 * Flag values passed to variable-related functions.
 * WARNING: these bit choices must not conflict with the bit choice for
 * TCL_CANCEL_UNWIND, above.
 */

#define TCL_GLOBAL_ONLY		 1
#define TCL_NAMESPACE_ONLY	 2
#define TCL_APPEND_VALUE	 4
#define TCL_LIST_ELEMENT	 8
#define TCL_TRACE_READS		 0x10
#define TCL_TRACE_WRITES	 0x20
#define TCL_TRACE_UNSETS	 0x40
#define TCL_TRACE_DESTROYED	 0x80

#ifndef TCL_NO_DEPRECATED
#define TCL_INTERP_DESTROYED	 0x100
#endif

#define TCL_LEAVE_ERR_MSG	 0x200
#define TCL_TRACE_ARRAY		 0x800
#ifndef TCL_REMOVE_OBSOLETE_TRACES
/* Required to support old variable/vdelete/vinfo traces. */
#define TCL_TRACE_OLD_STYLE	 0x1000
#endif
/* Indicate the semantics of the result of a trace. */
#define TCL_TRACE_RESULT_DYNAMIC 0x8000
#define TCL_TRACE_RESULT_OBJECT  0x10000

/*
 * Flag values for ensemble commands.
 */

#define TCL_ENSEMBLE_PREFIX 0x02/* Flag value to say whether to allow
				 * unambiguous prefixes of commands or to
				 * require exact matches for command names. */

/*
 * Flag values passed to command-related functions.
 */

#define TCL_TRACE_RENAME	0x2000
#define TCL_TRACE_DELETE	0x4000

#define TCL_ALLOW_INLINE_COMPILATION 0x20000

/*
 * The TCL_PARSE_PART1 flag is deprecated and has no effect. The part1 is now
 * always parsed whenever the part2 is NULL. (This is to avoid a common error
 * when converting code to use the new object based APIs and forgetting to
 * give the flag)
 */

#ifndef TCL_NO_DEPRECATED
#   define TCL_PARSE_PART1	0x400
#endif

/*
 * Types for linked variables:
 */

#define TCL_LINK_INT		1
#define TCL_LINK_DOUBLE		2
#define TCL_LINK_BOOLEAN	3
#define TCL_LINK_STRING		4
#define TCL_LINK_WIDE_INT	5
#define TCL_LINK_CHAR		6
#define TCL_LINK_UCHAR		7
#define TCL_LINK_SHORT		8
#define TCL_LINK_USHORT		9
#define TCL_LINK_UINT		10
#if defined(TCL_WIDE_INT_IS_LONG) || defined(_WIN32) || defined(__CYGWIN__)
#define TCL_LINK_LONG		((sizeof(long) != sizeof(int)) ? TCL_LINK_WIDE_INT : TCL_LINK_INT)
#define TCL_LINK_ULONG		((sizeof(long) != sizeof(int)) ? TCL_LINK_WIDE_UINT : TCL_LINK_UINT)
#else
#define TCL_LINK_LONG		11
#define TCL_LINK_ULONG		12
#endif
#define TCL_LINK_FLOAT		13
#define TCL_LINK_WIDE_UINT	14
#define TCL_LINK_CHARS		15
#define TCL_LINK_BINARY		16
#define TCL_LINK_READ_ONLY	0x80

/*
 *----------------------------------------------------------------------------
 * Forward declarations of Tcl_HashTable and related types.
 */

#ifndef TCL_HASH_TYPE
#if TCL_MAJOR_VERSION > 8
#  define TCL_HASH_TYPE size_t
#else
#  define TCL_HASH_TYPE unsigned
#endif
#endif

typedef struct Tcl_HashKeyType Tcl_HashKeyType;
typedef struct Tcl_HashTable Tcl_HashTable;
typedef struct Tcl_HashEntry Tcl_HashEntry;

typedef TCL_HASH_TYPE (Tcl_HashKeyProc) (Tcl_HashTable *tablePtr, void *keyPtr);
typedef int (Tcl_CompareHashKeysProc) (void *keyPtr, Tcl_HashEntry *hPtr);
typedef Tcl_HashEntry * (Tcl_AllocHashEntryProc) (Tcl_HashTable *tablePtr,
	void *keyPtr);
typedef void (Tcl_FreeHashEntryProc) (Tcl_HashEntry *hPtr);

/*
 * Structure definition for an entry in a hash table. No-one outside Tcl
 * should access any of these fields directly; use the macros defined below.
 */

struct Tcl_HashEntry {
    Tcl_HashEntry *nextPtr;	/* Pointer to next entry in this hash bucket,
				 * or NULL for end of chain. */
    Tcl_HashTable *tablePtr;	/* Pointer to table containing entry. */
    void *hash;			/* Hash value, stored as pointer to ensure
				 * that the offsets of the fields in this
				 * structure are not changed. */
    void *clientData;	/* Application stores something here with
				 * Tcl_SetHashValue. */
    union {			/* Key has one of these forms: */
	char *oneWordValue;	/* One-word value for key. */
	Tcl_Obj *objPtr;	/* Tcl_Obj * key value. */
	int words[1];		/* Multiple integer words for key. The actual
				 * size will be as large as necessary for this
				 * table's keys. */
	char string[1];		/* String for key. The actual size will be as
				 * large as needed to hold the key. */
    } key;			/* MUST BE LAST FIELD IN RECORD!! */
};

/*
 * Flags used in Tcl_HashKeyType.
 *
 * TCL_HASH_KEY_RANDOMIZE_HASH -
 *				There are some things, pointers for example
 *				which don't hash well because they do not use
 *				the lower bits. If this flag is set then the
 *				hash table will attempt to rectify this by
 *				randomising the bits and then using the upper
 *				N bits as the index into the table.
 * TCL_HASH_KEY_SYSTEM_HASH -	If this flag is set then all memory internally
 *                              allocated for the hash table that is not for an
 *                              entry will use the system heap.
 */

#define TCL_HASH_KEY_RANDOMIZE_HASH 0x1
#define TCL_HASH_KEY_SYSTEM_HASH    0x2

/*
 * Structure definition for the methods associated with a hash table key type.
 */

#define TCL_HASH_KEY_TYPE_VERSION 1
struct Tcl_HashKeyType {
    int version;		/* Version of the table. If this structure is
				 * extended in future then the version can be
				 * used to distinguish between different
				 * structures. */
    int flags;			/* Flags, see above for details. */
    Tcl_HashKeyProc *hashKeyProc;
				/* Calculates a hash value for the key. If
				 * this is NULL then the pointer itself is
				 * used as a hash value. */
    Tcl_CompareHashKeysProc *compareKeysProc;
				/* Compares two keys and returns zero if they
				 * do not match, and non-zero if they do. If
				 * this is NULL then the pointers are
				 * compared. */
    Tcl_AllocHashEntryProc *allocEntryProc;
				/* Called to allocate memory for a new entry,
				 * i.e. if the key is a string then this could
				 * allocate a single block which contains
				 * enough space for both the entry and the
				 * string. Only the key field of the allocated
				 * Tcl_HashEntry structure needs to be filled
				 * in. If something else needs to be done to
				 * the key, i.e. incrementing a reference
				 * count then that should be done by this
				 * function. If this is NULL then Tcl_Alloc is
				 * used to allocate enough space for a
				 * Tcl_HashEntry and the key pointer is
				 * assigned to key.oneWordValue. */
    Tcl_FreeHashEntryProc *freeEntryProc;
				/* Called to free memory associated with an
				 * entry. If something else needs to be done
				 * to the key, i.e. decrementing a reference
				 * count then that should be done by this
				 * function. If this is NULL then Tcl_Free is
				 * used to free the Tcl_HashEntry. */
};

/*
 * Structure definition for a hash table.  Must be in tcl.h so clients can
 * allocate space for these structures, but clients should never access any
 * fields in this structure.
 */

#define TCL_SMALL_HASH_TABLE 4
struct Tcl_HashTable {
    Tcl_HashEntry **buckets;	/* Pointer to bucket array. Each element
				 * points to first entry in bucket's hash
				 * chain, or NULL. */
    Tcl_HashEntry *staticBuckets[TCL_SMALL_HASH_TABLE];
				/* Bucket array used for small tables (to
				 * avoid mallocs and frees). */
    Tcl_Size numBuckets;		/* Total number of buckets allocated at
				 * **bucketPtr. */
    Tcl_Size numEntries;		/* Total number of entries present in
				 * table. */
    Tcl_Size rebuildSize;		/* Enlarge table when numEntries gets to be
				 * this large. */
#if TCL_MAJOR_VERSION > 8
    size_t mask;		/* Mask value used in hashing function. */
#endif
    int downShift;		/* Shift count used in hashing function.
				 * Designed to use high-order bits of
				 * randomized keys. */
#if TCL_MAJOR_VERSION < 9
    int mask;		/* Mask value used in hashing function. */
#endif
    int keyType;		/* Type of keys used in this table. It's
				 * either TCL_CUSTOM_KEYS, TCL_STRING_KEYS,
				 * TCL_ONE_WORD_KEYS, or an integer giving the
				 * number of ints that is the size of the
				 * key. */
    Tcl_HashEntry *(*findProc) (Tcl_HashTable *tablePtr, const char *key);
    Tcl_HashEntry *(*createProc) (Tcl_HashTable *tablePtr, const char *key,
	    int *newPtr);
    const Tcl_HashKeyType *typePtr;
				/* Type of the keys used in the
				 * Tcl_HashTable. */
};

/*
 * Structure definition for information used to keep track of searches through
 * hash tables:
 */

typedef struct Tcl_HashSearch {
    Tcl_HashTable *tablePtr;	/* Table being searched. */
    Tcl_Size nextIndex;		/* Index of next bucket to be enumerated after
				 * present one. */
    Tcl_HashEntry *nextEntryPtr;/* Next entry to be enumerated in the current
				 * bucket. */
} Tcl_HashSearch;

/*
 * Acceptable key types for hash tables:
 *
 * TCL_STRING_KEYS:		The keys are strings, they are copied into the
 *				entry.
 * TCL_ONE_WORD_KEYS:		The keys are pointers, the pointer is stored
 *				in the entry.
 * TCL_CUSTOM_TYPE_KEYS:	The keys are arbitrary types which are copied
 *				into the entry.
 * TCL_CUSTOM_PTR_KEYS:		The keys are pointers to arbitrary types, the
 *				pointer is stored in the entry.
 *
 * While maintaining binary compatibility the above have to be distinct values
 * as they are used to differentiate between old versions of the hash table
 * which don't have a typePtr and new ones which do. Once binary compatibility
 * is discarded in favour of making more wide spread changes TCL_STRING_KEYS
 * can be the same as TCL_CUSTOM_TYPE_KEYS, and TCL_ONE_WORD_KEYS can be the
 * same as TCL_CUSTOM_PTR_KEYS because they simply determine how the key is
 * accessed from the entry and not the behaviour.
 */

#define TCL_STRING_KEYS		(0)
#define TCL_ONE_WORD_KEYS	(1)
#define TCL_CUSTOM_TYPE_KEYS	(-2)
#define TCL_CUSTOM_PTR_KEYS	(-1)

/*
 * Structure definition for information used to keep track of searches through
 * dictionaries. These fields should not be accessed by code outside
 * tclDictObj.c
 */

typedef struct {
    void *next;			/* Search position for underlying hash
				 * table. */
    TCL_HASH_TYPE epoch; 	/* Epoch marker for dictionary being searched,
				 * or 0 if search has terminated. */
    Tcl_Dict dictionaryPtr;	/* Reference to dictionary being searched. */
} Tcl_DictSearch;

/*
 *----------------------------------------------------------------------------
 * Flag values to pass to Tcl_DoOneEvent to disable searches for some kinds of
 * events:
 */

#define TCL_DONT_WAIT		(1<<1)
#define TCL_WINDOW_EVENTS	(1<<2)
#define TCL_FILE_EVENTS		(1<<3)
#define TCL_TIMER_EVENTS	(1<<4)
#define TCL_IDLE_EVENTS		(1<<5)	/* WAS 0x10 ???? */
#define TCL_ALL_EVENTS		(~TCL_DONT_WAIT)

/*
 * The following structure defines a generic event for the Tcl event system.
 * These are the things that are queued in calls to Tcl_QueueEvent and
 * serviced later by Tcl_DoOneEvent. There can be many different kinds of
 * events with different fields, corresponding to window events, timer events,
 * etc. The structure for a particular event consists of a Tcl_Event header
 * followed by additional information specific to that event.
 */

struct Tcl_Event {
    Tcl_EventProc *proc;	/* Function to call to service this event. */
    struct Tcl_Event *nextPtr;	/* Next in list of pending events, or NULL. */
};

/*
 * Positions to pass to Tcl_QueueEvent/Tcl_ThreadQueueEvent:
 */

typedef enum {
    TCL_QUEUE_TAIL, TCL_QUEUE_HEAD, TCL_QUEUE_MARK,
	    TCL_QUEUE_ALERT_IF_EMPTY=4
} Tcl_QueuePosition;

/*
 * Values to pass to Tcl_SetServiceMode to specify the behavior of notifier
 * event routines.
 */

#define TCL_SERVICE_NONE 0
#define TCL_SERVICE_ALL 1

/*
 * The following structure keeps is used to hold a time value, either as an
 * absolute time (the number of seconds from the epoch) or as an elapsed time.
 * On Unix systems the epoch is Midnight Jan 1, 1970 GMT.
 */

typedef struct Tcl_Time {
    long sec;			/* Seconds. */
    long usec;			/* Microseconds. */
} Tcl_Time;

typedef void (Tcl_SetTimerProc) (CONST86 Tcl_Time *timePtr);
typedef int (Tcl_WaitForEventProc) (CONST86 Tcl_Time *timePtr);

/*
 * TIP #233 (Virtualized Time)
 */

typedef void (Tcl_GetTimeProc)   (Tcl_Time *timebuf, void *clientData);
typedef void (Tcl_ScaleTimeProc) (Tcl_Time *timebuf, void *clientData);

/*
 *----------------------------------------------------------------------------
 * Bits to pass to Tcl_CreateFileHandler and Tcl_CreateChannelHandler to
 * indicate what sorts of events are of interest:
 */

#define TCL_READABLE		(1<<1)
#define TCL_WRITABLE		(1<<2)
#define TCL_EXCEPTION		(1<<3)

/*
 * Flag values to pass to Tcl_OpenCommandChannel to indicate the disposition
 * of the stdio handles. TCL_STDIN, TCL_STDOUT, TCL_STDERR, are also used in
 * Tcl_GetStdChannel.
 */

#define TCL_STDIN		(1<<1)
#define TCL_STDOUT		(1<<2)
#define TCL_STDERR		(1<<3)
#define TCL_ENFORCE_MODE	(1<<4)

/*
 * Bits passed to Tcl_DriverClose2Proc to indicate which side of a channel
 * should be closed.
 */

#define TCL_CLOSE_READ		(1<<1)
#define TCL_CLOSE_WRITE		(1<<2)

/*
 * Value to use as the closeProc for a channel that supports the close2Proc
 * interface.
 */

#if TCL_MAJOR_VERSION > 8
#   define TCL_CLOSE2PROC		NULL
#else
#   define TCL_CLOSE2PROC		((Tcl_DriverCloseProc *)(void *)(size_t)1)
#endif

/*
 * Channel version tag. This was introduced in 8.3.2/8.4.
 */

#ifndef TCL_NO_DEPRECATED
#define TCL_CHANNEL_VERSION_1	((Tcl_ChannelTypeVersion) 0x1)
#define TCL_CHANNEL_VERSION_2	((Tcl_ChannelTypeVersion) 0x2)
#define TCL_CHANNEL_VERSION_3	((Tcl_ChannelTypeVersion) 0x3)
#define TCL_CHANNEL_VERSION_4	((Tcl_ChannelTypeVersion) 0x4)
#endif
#define TCL_CHANNEL_VERSION_5	((Tcl_ChannelTypeVersion) 0x5)

/*
 * TIP #218: Channel Actions, Ids for Tcl_DriverThreadActionProc.
 */

#define TCL_CHANNEL_THREAD_INSERT (0)
#define TCL_CHANNEL_THREAD_REMOVE (1)

/*
 * Typedefs for the various operations in a channel type:
 */

typedef int	(Tcl_DriverBlockModeProc) (void *instanceData, int mode);
typedef int	(Tcl_DriverCloseProc) (void *instanceData,
			Tcl_Interp *interp);
typedef int	(Tcl_DriverClose2Proc) (void *instanceData,
			Tcl_Interp *interp, int flags);
typedef int	(Tcl_DriverInputProc) (void *instanceData, char *buf,
			int toRead, int *errorCodePtr);
typedef int	(Tcl_DriverOutputProc) (void *instanceData,
			const char *buf, int toWrite, int *errorCodePtr);
typedef int	(Tcl_DriverSeekProc) (void *instanceData, long offset,
			int mode, int *errorCodePtr);
typedef int	(Tcl_DriverSetOptionProc) (void *instanceData,
			Tcl_Interp *interp, const char *optionName,
			const char *value);
typedef int	(Tcl_DriverGetOptionProc) (void *instanceData,
			Tcl_Interp *interp, const char *optionName,
			Tcl_DString *dsPtr);
typedef void	(Tcl_DriverWatchProc) (void *instanceData, int mask);
typedef int	(Tcl_DriverGetHandleProc) (void *instanceData,
			int direction, void **handlePtr);
typedef int	(Tcl_DriverFlushProc) (void *instanceData);
typedef int	(Tcl_DriverHandlerProc) (void *instanceData,
			int interestMask);
typedef long long (Tcl_DriverWideSeekProc) (void *instanceData,
			long long offset, int mode, int *errorCodePtr);
/*
 * TIP #218, Channel Thread Actions
 */
typedef void	(Tcl_DriverThreadActionProc) (void *instanceData,
			int action);
/*
 * TIP #208, File Truncation (etc.)
 */
typedef int	(Tcl_DriverTruncateProc) (void *instanceData,
			long long length);

/*
 * struct Tcl_ChannelType:
 *
 * One such structure exists for each type (kind) of channel. It collects
 * together in one place all the functions that are part of the specific
 * channel type.
 *
 * It is recommend that the Tcl_Channel* functions are used to access elements
 * of this structure, instead of direct accessing.
 */

typedef struct Tcl_ChannelType {
    const char *typeName;	/* The name of the channel type in Tcl
				 * commands. This storage is owned by channel
				 * type. */
    Tcl_ChannelTypeVersion version;
				/* Version of the channel type. */
    Tcl_DriverCloseProc *closeProc;
				/* Function to call to close the channel, or
				 * NULL or TCL_CLOSE2PROC if the close2Proc should be
				 * used instead. */
    Tcl_DriverInputProc *inputProc;
				/* Function to call for input on channel. */
    Tcl_DriverOutputProc *outputProc;
				/* Function to call for output on channel. */
    Tcl_DriverSeekProc *seekProc;
				/* Function to call to seek on the channel.
				 * May be NULL. */
    Tcl_DriverSetOptionProc *setOptionProc;
				/* Set an option on a channel. */
    Tcl_DriverGetOptionProc *getOptionProc;
				/* Get an option from a channel. */
    Tcl_DriverWatchProc *watchProc;
				/* Set up the notifier to watch for events on
				 * this channel. */
    Tcl_DriverGetHandleProc *getHandleProc;
				/* Get an OS handle from the channel or NULL
				 * if not supported. */
    Tcl_DriverClose2Proc *close2Proc;
				/* Function to call to close the channel if
				 * the device supports closing the read &
				 * write sides independently. */
    Tcl_DriverBlockModeProc *blockModeProc;
				/* Set blocking mode for the raw channel. May
				 * be NULL. */
    /*
     * Only valid in TCL_CHANNEL_VERSION_2 channels or later.
     */
    Tcl_DriverFlushProc *flushProc;
				/* Function to call to flush a channel. May be
				 * NULL. */
    Tcl_DriverHandlerProc *handlerProc;
				/* Function to call to handle a channel event.
				 * This will be passed up the stacked channel
				 * chain. */
    /*
     * Only valid in TCL_CHANNEL_VERSION_3 channels or later.
     */
    Tcl_DriverWideSeekProc *wideSeekProc;
				/* Function to call to seek on the channel
				 * which can handle 64-bit offsets. May be
				 * NULL, and must be NULL if seekProc is
				 * NULL. */
    /*
     * Only valid in TCL_CHANNEL_VERSION_4 channels or later.
     * TIP #218, Channel Thread Actions.
     */
    Tcl_DriverThreadActionProc *threadActionProc;
				/* Function to call to notify the driver of
				 * thread specific activity for a channel. May
				 * be NULL. */
    /*
     * Only valid in TCL_CHANNEL_VERSION_5 channels or later.
     * TIP #208, File Truncation.
     */
    Tcl_DriverTruncateProc *truncateProc;
				/* Function to call to truncate the underlying
				 * file to a particular length. May be NULL if
				 * the channel does not support truncation. */
} Tcl_ChannelType;

/*
 * The following flags determine whether the blockModeProc above should set
 * the channel into blocking or nonblocking mode. They are passed as arguments
 * to the blockModeProc function in the above structure.
 */

#define TCL_MODE_BLOCKING	0	/* Put channel into blocking mode. */
#define TCL_MODE_NONBLOCKING	1	/* Put channel into nonblocking
					 * mode. */

/*
 *----------------------------------------------------------------------------
 * Enum for different types of file paths.
 */

typedef enum Tcl_PathType {
    TCL_PATH_ABSOLUTE,
    TCL_PATH_RELATIVE,
    TCL_PATH_VOLUME_RELATIVE
} Tcl_PathType;

/*
 * The following structure is used to pass glob type data amongst the various
 * glob routines and Tcl_FSMatchInDirectory.
 */

typedef struct Tcl_GlobTypeData {
    int type;			/* Corresponds to bcdpfls as in 'find -t'. */
    int perm;			/* Corresponds to file permissions. */
    Tcl_Obj *macType;		/* Acceptable Mac type. */
    Tcl_Obj *macCreator;	/* Acceptable Mac creator. */
} Tcl_GlobTypeData;

/*
 * Type and permission definitions for glob command.
 */

#define TCL_GLOB_TYPE_BLOCK		(1<<0)
#define TCL_GLOB_TYPE_CHAR		(1<<1)
#define TCL_GLOB_TYPE_DIR		(1<<2)
#define TCL_GLOB_TYPE_PIPE		(1<<3)
#define TCL_GLOB_TYPE_FILE		(1<<4)
#define TCL_GLOB_TYPE_LINK		(1<<5)
#define TCL_GLOB_TYPE_SOCK		(1<<6)
#define TCL_GLOB_TYPE_MOUNT		(1<<7)

#define TCL_GLOB_PERM_RONLY		(1<<0)
#define TCL_GLOB_PERM_HIDDEN		(1<<1)
#define TCL_GLOB_PERM_R			(1<<2)
#define TCL_GLOB_PERM_W			(1<<3)
#define TCL_GLOB_PERM_X			(1<<4)

/*
 * Flags for the unload callback function.
 */

#define TCL_UNLOAD_DETACH_FROM_INTERPRETER	(1<<0)
#define TCL_UNLOAD_DETACH_FROM_PROCESS		(1<<1)

/*
 * Typedefs for the various filesystem operations:
 */

typedef int (Tcl_FSStatProc) (Tcl_Obj *pathPtr, Tcl_StatBuf *buf);
typedef int (Tcl_FSAccessProc) (Tcl_Obj *pathPtr, int mode);
typedef Tcl_Channel (Tcl_FSOpenFileChannelProc) (Tcl_Interp *interp,
	Tcl_Obj *pathPtr, int mode, int permissions);
typedef int (Tcl_FSMatchInDirectoryProc) (Tcl_Interp *interp, Tcl_Obj *result,
	Tcl_Obj *pathPtr, const char *pattern, Tcl_GlobTypeData *types);
typedef Tcl_Obj * (Tcl_FSGetCwdProc) (Tcl_Interp *interp);
typedef int (Tcl_FSChdirProc) (Tcl_Obj *pathPtr);
typedef int (Tcl_FSLstatProc) (Tcl_Obj *pathPtr, Tcl_StatBuf *buf);
typedef int (Tcl_FSCreateDirectoryProc) (Tcl_Obj *pathPtr);
typedef int (Tcl_FSDeleteFileProc) (Tcl_Obj *pathPtr);
typedef int (Tcl_FSCopyDirectoryProc) (Tcl_Obj *srcPathPtr,
	Tcl_Obj *destPathPtr, Tcl_Obj **errorPtr);
typedef int (Tcl_FSCopyFileProc) (Tcl_Obj *srcPathPtr, Tcl_Obj *destPathPtr);
typedef int (Tcl_FSRemoveDirectoryProc) (Tcl_Obj *pathPtr, int recursive,
	Tcl_Obj **errorPtr);
typedef int (Tcl_FSRenameFileProc) (Tcl_Obj *srcPathPtr, Tcl_Obj *destPathPtr);
typedef void (Tcl_FSUnloadFileProc) (Tcl_LoadHandle loadHandle);
typedef Tcl_Obj * (Tcl_FSListVolumesProc) (void);
/* We have to declare the utime structure here. */
struct utimbuf;
typedef int (Tcl_FSUtimeProc) (Tcl_Obj *pathPtr, struct utimbuf *tval);
typedef int (Tcl_FSNormalizePathProc) (Tcl_Interp *interp, Tcl_Obj *pathPtr,
	int nextCheckpoint);
typedef int (Tcl_FSFileAttrsGetProc) (Tcl_Interp *interp, int index,
	Tcl_Obj *pathPtr, Tcl_Obj **objPtrRef);
typedef const char *CONST86 * (Tcl_FSFileAttrStringsProc) (Tcl_Obj *pathPtr,
	Tcl_Obj **objPtrRef);
typedef int (Tcl_FSFileAttrsSetProc) (Tcl_Interp *interp, int index,
	Tcl_Obj *pathPtr, Tcl_Obj *objPtr);
typedef Tcl_Obj * (Tcl_FSLinkProc) (Tcl_Obj *pathPtr, Tcl_Obj *toPtr,
	int linkType);
typedef int (Tcl_FSLoadFileProc) (Tcl_Interp *interp, Tcl_Obj *pathPtr,
	Tcl_LoadHandle *handlePtr, Tcl_FSUnloadFileProc **unloadProcPtr);
typedef int (Tcl_FSPathInFilesystemProc) (Tcl_Obj *pathPtr,
	void **clientDataPtr);
typedef Tcl_Obj * (Tcl_FSFilesystemPathTypeProc) (Tcl_Obj *pathPtr);
typedef Tcl_Obj * (Tcl_FSFilesystemSeparatorProc) (Tcl_Obj *pathPtr);
typedef void (Tcl_FSFreeInternalRepProc) (void *clientData);
typedef void *(Tcl_FSDupInternalRepProc) (void *clientData);
typedef Tcl_Obj * (Tcl_FSInternalToNormalizedProc) (void *clientData);
typedef void *(Tcl_FSCreateInternalRepProc) (Tcl_Obj *pathPtr);

typedef struct Tcl_FSVersion_ *Tcl_FSVersion;

/*
 *----------------------------------------------------------------------------
 * Data structures related to hooking into the filesystem
 */

/*
 * Filesystem version tag.  This was introduced in 8.4.
 */

#define TCL_FILESYSTEM_VERSION_1	((Tcl_FSVersion) 0x1)

/*
 * struct Tcl_Filesystem:
 *
 * One such structure exists for each type (kind) of filesystem. It collects
 * together the functions that form the interface for a particulr the
 * filesystem. Tcl always accesses the filesystem through one of these
 * structures.
 *
 * Not all entries need be non-NULL; any which are NULL are simply ignored.
 * However, a complete filesystem should provide all of these functions. The
 * explanations in the structure show the importance of each function.
 */

typedef struct Tcl_Filesystem {
    const char *typeName;	/* The name of the filesystem. */
    Tcl_Size structureLength;	/* Length of this structure, so future binary
				 * compatibility can be assured. */
    Tcl_FSVersion version;	/* Version of the filesystem type. */
    Tcl_FSPathInFilesystemProc *pathInFilesystemProc;
				/* Determines whether the pathname is in this
				 * filesystem. This is the most important
				 * filesystem function. */
    Tcl_FSDupInternalRepProc *dupInternalRepProc;
				/* Duplicates the internal handle of the node.
				 * If it is NULL, the filesystem is less
				 * performant. */
    Tcl_FSFreeInternalRepProc *freeInternalRepProc;
				/* Frees the internal handle of the node.  NULL
				 * only if there is no need to free resources
				 * used for the internal handle. */
    Tcl_FSInternalToNormalizedProc *internalToNormalizedProc;
				/* Converts the internal handle to a normalized
				 * path.  NULL if the filesystem creates nodes
				 * having no pathname. */
    Tcl_FSCreateInternalRepProc *createInternalRepProc;
				/* Creates an internal handle for a pathname.
				 * May be NULL if pathnames have no internal
				 * handle or if pathInFilesystemProc always
				 * immediately creates an internal
				 * representation for pathnames in the
				 * filesystem. */
    Tcl_FSNormalizePathProc *normalizePathProc;
				/* Normalizes a path.  Should be implemented if
				 * the filesystems supports multiple paths to
				 * the same node. */
    Tcl_FSFilesystemPathTypeProc *filesystemPathTypeProc;
				/* Determines the type of a path in this
				 * filesystem. May be NULL. */
    Tcl_FSFilesystemSeparatorProc *filesystemSeparatorProc;
				/* Produces the separator character(s) for this
				 * filesystem. Must not be NULL. */
    Tcl_FSStatProc *statProc;	/* Called by 'Tcl_FSStat()'.  Provided by any
				 * reasonable filesystem. */
    Tcl_FSAccessProc *accessProc;
				/* Called by 'Tcl_FSAccess()'.  Implemented by
				 * any reasonable filesystem. */
    Tcl_FSOpenFileChannelProc *openFileChannelProc;
				/* Called by 'Tcl_FSOpenFileChannel()'.
				 * Provided by any reasonable filesystem. */
    Tcl_FSMatchInDirectoryProc *matchInDirectoryProc;
				/* Called by 'Tcl_FSMatchInDirectory()'.  NULL
				 * if the filesystem does not support glob or
				 * recursive copy. */
    Tcl_FSUtimeProc *utimeProc;	/* Called by 'Tcl_FSUtime()', by 'file
				 *  mtime' to set (not read) times, 'file
				 *  atime', and the open-r/open-w/fcopy variant
				 *  of 'file copy'. */
    Tcl_FSLinkProc *linkProc;	/* Called by 'Tcl_FSLink()'. NULL if reading or
				 *  creating links is not supported. */
    Tcl_FSListVolumesProc *listVolumesProc;
				/* Lists filesystem volumes added by this
				 * filesystem. NULL if the filesystem does not
				 * use volumes. */
    Tcl_FSFileAttrStringsProc *fileAttrStringsProc;
				/* List all valid attributes strings.  NULL if
				 * the filesystem does not support the 'file
				 * attributes' command.  Can be used to attach
				 * arbitrary additional data to files in a
				 * filesystem. */
    Tcl_FSFileAttrsGetProc *fileAttrsGetProc;
				/* Called by 'Tcl_FSFileAttrsGet()' and by
				 * 'file attributes'. */
    Tcl_FSFileAttrsSetProc *fileAttrsSetProc;
				/* Called by 'Tcl_FSFileAttrsSet()' and by
				 * 'file attributes'.  */
    Tcl_FSCreateDirectoryProc *createDirectoryProc;
				/* Called by 'Tcl_FSCreateDirectory()'.  May be
				 * NULL if the filesystem is read-only. */
    Tcl_FSRemoveDirectoryProc *removeDirectoryProc;
				/* Called by 'Tcl_FSRemoveDirectory()'.  May be
				 * NULL if the filesystem is read-only. */
    Tcl_FSDeleteFileProc *deleteFileProc;
				/* Called by 'Tcl_FSDeleteFile()' May be NULL
				 * if the filesystem is is read-only. */
    Tcl_FSCopyFileProc *copyFileProc;
				/* Called by 'Tcl_FSCopyFile()'.  If NULL, for
				 * a copy operation at the script level (not
				 * C) Tcl uses open-r, open-w and fcopy. */
    Tcl_FSRenameFileProc *renameFileProc;
				/* Called by 'Tcl_FSRenameFile()'. If NULL, for
				 * a rename operation at the script level (not
				 * C) Tcl performs a copy operation followed
				 * by a delete operation. */
    Tcl_FSCopyDirectoryProc *copyDirectoryProc;
				/* Called by 'Tcl_FSCopyDirectory()'. If NULL,
				 * for a copy operation at the script level
				 * (not C) Tcl recursively creates directories
				 * and copies files. */
    Tcl_FSLstatProc *lstatProc;	/* Called by 'Tcl_FSLstat()'. If NULL, Tcl
				 * attempts to use 'statProc' instead. */
    Tcl_FSLoadFileProc *loadFileProc;
				/* Called by 'Tcl_FSLoadFile()'. If NULL, Tcl
				 * performs a copy to a temporary file in the
				 * native filesystem and then calls
				 * Tcl_FSLoadFile() on that temporary copy. */
    Tcl_FSGetCwdProc *getCwdProc;
				/* Called by 'Tcl_FSGetCwd()'.  Normally NULL.
				 * Usually only called once:  If 'getcwd' is
				 * called before 'chdir' is ever called. */
    Tcl_FSChdirProc *chdirProc;	/* Called by 'Tcl_FSChdir()'.  For a virtual
				 * filesystem, chdirProc just returns zero
				 * (success) if the pathname is a valid
				 * directory, and some other value otherwise.
				 * For A real filesystem, chdirProc performs
				 * the correct action, e.g.  calls the system
				 * 'chdir' function. If not implemented, then
				 * 'cd' and 'pwd' fail for a pathname in this
				 * filesystem. On success Tcl stores the
				 * pathname for use by GetCwd.  If NULL, Tcl
				 * performs records the pathname as the new
				 * current directory if it passes a series of
				 * directory access checks. */
} Tcl_Filesystem;

/*
 * The following definitions are used as values for the 'linkAction' flag to
 * Tcl_FSLink, or the linkProc of any filesystem. Any combination of flags can
 * be given. For link creation, the linkProc should create a link which
 * matches any of the types given.
 *
 * TCL_CREATE_SYMBOLIC_LINK -	Create a symbolic or soft link.
 * TCL_CREATE_HARD_LINK -	Create a hard link.
 */

#define TCL_CREATE_SYMBOLIC_LINK	0x01
#define TCL_CREATE_HARD_LINK		0x02

/*
 *----------------------------------------------------------------------------
 * The following structure represents the Notifier functions that you can
 * override with the Tcl_SetNotifier call.
 */

typedef struct Tcl_NotifierProcs {
    Tcl_SetTimerProc *setTimerProc;
    Tcl_WaitForEventProc *waitForEventProc;
    Tcl_CreateFileHandlerProc *createFileHandlerProc;
    Tcl_DeleteFileHandlerProc *deleteFileHandlerProc;
    Tcl_InitNotifierProc *initNotifierProc;
    Tcl_FinalizeNotifierProc *finalizeNotifierProc;
    Tcl_AlertNotifierProc *alertNotifierProc;
    Tcl_ServiceModeHookProc *serviceModeHookProc;
} Tcl_NotifierProcs;

/*
 *----------------------------------------------------------------------------
 * The following data structures and declarations are for the new Tcl parser.
 *
 * For each word of a command, and for each piece of a word such as a variable
 * reference, one of the following structures is created to describe the
 * token.
 */

typedef struct Tcl_Token {
    int type;			/* Type of token, such as TCL_TOKEN_WORD; see
				 * below for valid types. */
    const char *start;		/* First character in token. */
    Tcl_Size size;			/* Number of bytes in token. */
    Tcl_Size numComponents;		/* If this token is composed of other tokens,
				 * this field tells how many of them there are
				 * (including components of components, etc.).
				 * The component tokens immediately follow
				 * this one. */
} Tcl_Token;

/*
 * Type values defined for Tcl_Token structures. These values are defined as
 * mask bits so that it's easy to check for collections of types.
 *
 * TCL_TOKEN_WORD -		The token describes one word of a command,
 *				from the first non-blank character of the word
 *				(which may be " or {) up to but not including
 *				the space, semicolon, or bracket that
 *				terminates the word. NumComponents counts the
 *				total number of sub-tokens that make up the
 *				word. This includes, for example, sub-tokens
 *				of TCL_TOKEN_VARIABLE tokens.
 * TCL_TOKEN_SIMPLE_WORD -	This token is just like TCL_TOKEN_WORD except
 *				that the word is guaranteed to consist of a
 *				single TCL_TOKEN_TEXT sub-token.
 * TCL_TOKEN_TEXT -		The token describes a range of literal text
 *				that is part of a word. NumComponents is
 *				always 0.
 * TCL_TOKEN_BS -		The token describes a backslash sequence that
 *				must be collapsed. NumComponents is always 0.
 * TCL_TOKEN_COMMAND -		The token describes a command whose result
 *				must be substituted into the word. The token
 *				includes the enclosing brackets. NumComponents
 *				is always 0.
 * TCL_TOKEN_VARIABLE -		The token describes a variable substitution,
 *				including the dollar sign, variable name, and
 *				array index (if there is one) up through the
 *				right parentheses. NumComponents tells how
 *				many additional tokens follow to represent the
 *				variable name. The first token will be a
 *				TCL_TOKEN_TEXT token that describes the
 *				variable name. If the variable is an array
 *				reference then there will be one or more
 *				additional tokens, of type TCL_TOKEN_TEXT,
 *				TCL_TOKEN_BS, TCL_TOKEN_COMMAND, and
 *				TCL_TOKEN_VARIABLE, that describe the array
 *				index; numComponents counts the total number
 *				of nested tokens that make up the variable
 *				reference, including sub-tokens of
 *				TCL_TOKEN_VARIABLE tokens.
 * TCL_TOKEN_SUB_EXPR -		The token describes one subexpression of an
 *				expression, from the first non-blank character
 *				of the subexpression up to but not including
 *				the space, brace, or bracket that terminates
 *				the subexpression. NumComponents counts the
 *				total number of following subtokens that make
 *				up the subexpression; this includes all
 *				subtokens for any nested TCL_TOKEN_SUB_EXPR
 *				tokens. For example, a numeric value used as a
 *				primitive operand is described by a
 *				TCL_TOKEN_SUB_EXPR token followed by a
 *				TCL_TOKEN_TEXT token. A binary subexpression
 *				is described by a TCL_TOKEN_SUB_EXPR token
 *				followed by the TCL_TOKEN_OPERATOR token for
 *				the operator, then TCL_TOKEN_SUB_EXPR tokens
 *				for the left then the right operands.
 * TCL_TOKEN_OPERATOR -		The token describes one expression operator.
 *				An operator might be the name of a math
 *				function such as "abs". A TCL_TOKEN_OPERATOR
 *				token is always preceded by one
 *				TCL_TOKEN_SUB_EXPR token for the operator's
 *				subexpression, and is followed by zero or more
 *				TCL_TOKEN_SUB_EXPR tokens for the operator's
 *				operands. NumComponents is always 0.
 * TCL_TOKEN_EXPAND_WORD -	This token is just like TCL_TOKEN_WORD except
 *				that it marks a word that began with the
 *				literal character prefix "{*}". This word is
 *				marked to be expanded - that is, broken into
 *				words after substitution is complete.
 */

#define TCL_TOKEN_WORD		1
#define TCL_TOKEN_SIMPLE_WORD	2
#define TCL_TOKEN_TEXT		4
#define TCL_TOKEN_BS		8
#define TCL_TOKEN_COMMAND	16
#define TCL_TOKEN_VARIABLE	32
#define TCL_TOKEN_SUB_EXPR	64
#define TCL_TOKEN_OPERATOR	128
#define TCL_TOKEN_EXPAND_WORD	256

/*
 * Parsing error types. On any parsing error, one of these values will be
 * stored in the error field of the Tcl_Parse structure defined below.
 */

#define TCL_PARSE_SUCCESS		0
#define TCL_PARSE_QUOTE_EXTRA		1
#define TCL_PARSE_BRACE_EXTRA		2
#define TCL_PARSE_MISSING_BRACE		3
#define TCL_PARSE_MISSING_BRACKET	4
#define TCL_PARSE_MISSING_PAREN		5
#define TCL_PARSE_MISSING_QUOTE		6
#define TCL_PARSE_MISSING_VAR_BRACE	7
#define TCL_PARSE_SYNTAX		8
#define TCL_PARSE_BAD_NUMBER		9

/*
 * A structure of the following type is filled in by Tcl_ParseCommand. It
 * describes a single command parsed from an input string.
 */

#define NUM_STATIC_TOKENS 20

typedef struct Tcl_Parse {
    const char *commentStart;	/* Pointer to # that begins the first of one
				 * or more comments preceding the command. */
    Tcl_Size commentSize;		/* Number of bytes in comments (up through
				 * newline character that terminates the last
				 * comment). If there were no comments, this
				 * field is 0. */
    const char *commandStart;	/* First character in first word of
				 * command. */
    Tcl_Size commandSize;		/* Number of bytes in command, including first
				 * character of first word, up through the
				 * terminating newline, close bracket, or
				 * semicolon. */
    Tcl_Size numWords;		/* Total number of words in command. May be
				 * 0. */
    Tcl_Token *tokenPtr;	/* Pointer to first token representing the
				 * words of the command. Initially points to
				 * staticTokens, but may change to point to
				 * malloc-ed space if command exceeds space in
				 * staticTokens. */
    Tcl_Size numTokens;		/* Total number of tokens in command. */
    Tcl_Size tokensAvailable;	/* Total number of tokens available at
				 * *tokenPtr. */
    int errorType;		/* One of the parsing error types defined
				 * above. */
#if TCL_MAJOR_VERSION > 8
    int incomplete;		/* This field is set to 1 by Tcl_ParseCommand
				 * if the command appears to be incomplete.
				 * This information is used by
				 * Tcl_CommandComplete. */
#endif

    /*
     * The fields below are intended only for the private use of the parser.
     * They should not be used by functions that invoke Tcl_ParseCommand.
     */

    const char *string;		/* The original command string passed to
				 * Tcl_ParseCommand. */
    const char *end;		/* Points to the character just after the last
				 * one in the command string. */
    Tcl_Interp *interp;		/* Interpreter to use for error reporting, or
				 * NULL. */
    const char *term;		/* Points to character in string that
				 * terminated most recent token. Filled in by
				 * ParseTokens. If an error occurs, points to
				 * beginning of region where the error
				 * occurred (e.g. the open brace if the close
				 * brace is missing). */
#if TCL_MAJOR_VERSION < 9
    int incomplete;
#endif
    Tcl_Token staticTokens[NUM_STATIC_TOKENS];
				/* Initial space for tokens for command. This
				 * space should be large enough to accommodate
				 * most commands; dynamic space is allocated
				 * for very large commands that don't fit
				 * here. */
} Tcl_Parse;

/*
 *----------------------------------------------------------------------------
 * The following structure represents a user-defined encoding. It collects
 * together all the functions that are used by the specific encoding.
 */

typedef struct Tcl_EncodingType {
    const char *encodingName;	/* The name of the encoding, e.g. "euc-jp".
				 * This name is the unique key for this
				 * encoding type. */
    Tcl_EncodingConvertProc *toUtfProc;
				/* Function to convert from external encoding
				 * into UTF-8. */
    Tcl_EncodingConvertProc *fromUtfProc;
				/* Function to convert from UTF-8 into
				 * external encoding. */
    Tcl_EncodingFreeProc *freeProc;
				/* If non-NULL, function to call when this
				 * encoding is deleted. */
    void *clientData;	/* Arbitrary value associated with encoding
				 * type. Passed to conversion functions. */
    Tcl_Size nullSize;		/* Number of zero bytes that signify
				 * end-of-string in this encoding. This number
				 * is used to determine the source string
				 * length when the srcLen argument is
				 * negative. Must be 1, 2, or 4. */
} Tcl_EncodingType;

/*
 * The following definitions are used as values for the conversion control
 * flags argument when converting text from one character set to another:
 *
 * TCL_ENCODING_START -		Signifies that the source buffer is the first
 *				block in a (potentially multi-block) input
 *				stream. Tells the conversion function to reset
 *				to an initial state and perform any
 *				initialization that needs to occur before the
 *				first byte is converted. If the source buffer
 *				contains the entire input stream to be
 *				converted, this flag should be set.
 * TCL_ENCODING_END -		Signifies that the source buffer is the last
 *				block in a (potentially multi-block) input
 *				stream. Tells the conversion routine to
 *				perform any finalization that needs to occur
 *				after the last byte is converted and then to
 *				reset to an initial state. If the source
 *				buffer contains the entire input stream to be
 *				converted, this flag should be set.
 * TCL_ENCODING_STOPONERROR -	If set, the converter returns immediately upon
 *				encountering an invalid byte sequence or a
 *				source character that has no mapping in the
 *				target encoding. If clear, the converter
 *				substitutes the problematic character(s) with
 *				one or more "close" characters in the
 *				destination buffer and then continues to
 *				convert the source. Only for Tcl 8.x.
 * TCL_ENCODING_NO_TERMINATE - 	If set, Tcl_ExternalToUtf does not append a
 *				terminating NUL byte.  Since it does not need
 *				an extra byte for a terminating NUL, it fills
 *				all dstLen bytes with encoded UTF-8 content if
 *				needed.  If clear, a byte is reserved in the
 *				dst space for NUL termination, and a
 *				terminating NUL is appended.
 * TCL_ENCODING_CHAR_LIMIT -	If set and dstCharsPtr is not NULL, then
 *				Tcl_ExternalToUtf takes the initial value of
 *				*dstCharsPtr as a limit of the maximum number
 *				of chars to produce in the encoded UTF-8
 *				content.  Otherwise, the number of chars
 *				produced is controlled only by other limiting
 *				factors.
 * TCL_ENCODING_PROFILE_* -	Mutually exclusive encoding profile ids. Note
 *				these are bit masks.
 *
 * NOTE: THESE BIT DEFINITIONS SHOULD NOT OVERLAP WITH INTERNAL USE BITS
 * DEFINED IN tclEncoding.c (ENCODING_INPUT et al). Be cognizant of this
 * when adding bits.
 */

#define TCL_ENCODING_START		0x01
#define TCL_ENCODING_END		0x02
#if TCL_MAJOR_VERSION > 8
#   define TCL_ENCODING_STOPONERROR	0x0 /* Not used any more */
#else
#   define TCL_ENCODING_STOPONERROR	0x04
#endif
#define TCL_ENCODING_NO_TERMINATE	0x08
#define TCL_ENCODING_CHAR_LIMIT		0x10
/* Internal use bits, do not define bits in this space. See above comment */
#define TCL_ENCODING_INTERNAL_USE_MASK  0xFF00
<<<<<<< HEAD
/* Reserve top byte for profile values (disjoint, not a mask) */
#define TCL_ENCODING_PROFILE_STRICT   TCL_ENCODING_STOPONERROR
=======
/* 
 * Reserve top byte for profile values (disjoint, not a mask). In case of
 * changes, ensure ENCODING_PROFILE_* macros in tclInt.h are modified if
 * necessary.
 */
>>>>>>> da025027
#define TCL_ENCODING_PROFILE_TCL8     0x01000000
#define TCL_ENCODING_PROFILE_REPLACE  0x02000000
#define TCL_ENCODING_PROFILE_DEFAULT  0

/*
 * The following definitions are the error codes returned by the conversion
 * routines:
 *
 * TCL_OK -			All characters were converted.
 * TCL_CONVERT_NOSPACE -	The output buffer would not have been large
 *				enough for all of the converted data; as many
 *				characters as could fit were converted though.
 * TCL_CONVERT_MULTIBYTE -	The last few bytes in the source string were
 *				the beginning of a multibyte sequence, but
 *				more bytes were needed to complete this
 *				sequence. A subsequent call to the conversion
 *				routine should pass the beginning of this
 *				unconverted sequence plus additional bytes
 *				from the source stream to properly convert the
 *				formerly split-up multibyte sequence.
 * TCL_CONVERT_SYNTAX -		The source stream contained an invalid
 *				character sequence. This may occur if the
 *				input stream has been damaged or if the input
 *				encoding method was misidentified. This error
 *				is reported only if TCL_ENCODING_STOPONERROR
 *				was specified.
 * TCL_CONVERT_UNKNOWN -	The source string contained a character that
 *				could not be represented in the target
 *				encoding. This error is reported only if
 *				TCL_ENCODING_STOPONERROR was specified.
 */

#define TCL_CONVERT_MULTIBYTE	(-1)
#define TCL_CONVERT_SYNTAX	(-2)
#define TCL_CONVERT_UNKNOWN	(-3)
#define TCL_CONVERT_NOSPACE	(-4)

/*
 * The maximum number of bytes that are necessary to represent a single
 * Unicode character in UTF-8. The valid values are 3 and 4
 * (or perhaps 1 if we want to support a non-unicode enabled core). If 3,
 * then Tcl_UniChar must be 2-bytes in size (UTF-16) (the default). If > 3,
 * then Tcl_UniChar must be 4-bytes in size (UCS-4). At this time UTF-16 mode
 * is the default and recommended mode.
 */

#ifndef TCL_UTF_MAX
#   ifdef BUILD_tcl
#	define TCL_UTF_MAX		4
#   else
#	define TCL_UTF_MAX		3
#   endif
#endif

/*
 * This represents a Unicode character. Any changes to this should also be
 * reflected in regcustom.h.
 */

#if TCL_UTF_MAX > 3
    /*
     * int isn't 100% accurate as it should be a strict 4-byte value
     * (perhaps int32_t). ILP64/SILP64 systems may have troubles. The
     * size of this value must be reflected correctly in regcustom.h.
     */
typedef int Tcl_UniChar;
#else
typedef unsigned short Tcl_UniChar;
#endif

/*
 *----------------------------------------------------------------------------
 * TIP #59: The following structure is used in calls 'Tcl_RegisterConfig' to
 * provide the system with the embedded configuration data.
 */

typedef struct Tcl_Config {
    const char *key;		/* Configuration key to register. ASCII
				 * encoded, thus UTF-8. */
    const char *value;		/* The value associated with the key. System
				 * encoding. */
} Tcl_Config;

/*
 *----------------------------------------------------------------------------
 * Flags for TIP#143 limits, detailing which limits are active in an
 * interpreter. Used for Tcl_{Add,Remove}LimitHandler type argument.
 */

#define TCL_LIMIT_COMMANDS	0x01
#define TCL_LIMIT_TIME		0x02

/*
 * Structure containing information about a limit handler to be called when a
 * command- or time-limit is exceeded by an interpreter.
 */

typedef void (Tcl_LimitHandlerProc) (void *clientData, Tcl_Interp *interp);
typedef void (Tcl_LimitHandlerDeleteProc) (void *clientData);

#if 0
/*
 *----------------------------------------------------------------------------
 * We would like to provide an anonymous structure "mp_int" here, which is
 * compatible with libtommath's "mp_int", but without duplicating anything
 * from <tommath.h> or including <tommath.h> here. But the libtommath project
 * didn't honor our request. See: <https://github.com/libtom/libtommath/pull/473>
 *
 * That's why this part is commented out, and we are using (void *) in
 * various API's in stead of the more correct (mp_int *).
 */

#ifndef MP_INT_DECLARED
#define MP_INT_DECLARED
typedef struct mp_int mp_int;
#endif

#endif

/*
 *----------------------------------------------------------------------------
 * Definitions needed for Tcl_ParseArgvObj routines.
 * Based on tkArgv.c.
 * Modifications from the original are copyright (c) Sam Bromley 2006
 */

typedef struct {
    int type;			/* Indicates the option type; see below. */
    const char *keyStr;		/* The key string that flags the option in the
				 * argv array. */
    void *srcPtr;		/* Value to be used in setting dst; usage
				 * depends on type.*/
    void *dstPtr;		/* Address of value to be modified; usage
				 * depends on type.*/
    const char *helpStr;	/* Documentation message describing this
				 * option. */
    void *clientData;	/* Word to pass to function callbacks. */
} Tcl_ArgvInfo;

/*
 * Legal values for the type field of a Tcl_ArgInfo: see the user
 * documentation for details.
 */

#define TCL_ARGV_CONSTANT	15
#define TCL_ARGV_INT		16
#define TCL_ARGV_STRING		17
#define TCL_ARGV_REST		18
#define TCL_ARGV_FLOAT		19
#define TCL_ARGV_FUNC		20
#define TCL_ARGV_GENFUNC	21
#define TCL_ARGV_HELP		22
#define TCL_ARGV_END		23

/*
 * Types of callback functions for the TCL_ARGV_FUNC and TCL_ARGV_GENFUNC
 * argument types:
 */

typedef int (Tcl_ArgvFuncProc)(void *clientData, Tcl_Obj *objPtr,
	void *dstPtr);
typedef int (Tcl_ArgvGenFuncProc)(void *clientData, Tcl_Interp *interp,
	int objc, Tcl_Obj *const *objv, void *dstPtr);

/*
 * Shorthand for commonly used argTable entries.
 */

#define TCL_ARGV_AUTO_HELP \
    {TCL_ARGV_HELP,	"-help",	NULL,	NULL, \
	    "Print summary of command-line options and abort", NULL}
#define TCL_ARGV_AUTO_REST \
    {TCL_ARGV_REST,	"--",		NULL,	NULL, \
	    "Marks the end of the options", NULL}
#define TCL_ARGV_TABLE_END \
    {TCL_ARGV_END, NULL, NULL, NULL, NULL, NULL}

/*
 *----------------------------------------------------------------------------
 * Definitions needed for Tcl_Zlib routines. [TIP #234]
 *
 * Constants for the format flags describing what sort of data format is
 * desired/expected for the Tcl_ZlibDeflate, Tcl_ZlibInflate and
 * Tcl_ZlibStreamInit functions.
 */

#define TCL_ZLIB_FORMAT_RAW	1
#define TCL_ZLIB_FORMAT_ZLIB	2
#define TCL_ZLIB_FORMAT_GZIP	4
#define TCL_ZLIB_FORMAT_AUTO	8

/*
 * Constants that describe whether the stream is to operate in compressing or
 * decompressing mode.
 */

#define TCL_ZLIB_STREAM_DEFLATE	16
#define TCL_ZLIB_STREAM_INFLATE	32

/*
 * Constants giving compression levels. Use of TCL_ZLIB_COMPRESS_DEFAULT is
 * recommended.
 */

#define TCL_ZLIB_COMPRESS_NONE	0
#define TCL_ZLIB_COMPRESS_FAST	1
#define TCL_ZLIB_COMPRESS_BEST	9
#define TCL_ZLIB_COMPRESS_DEFAULT (-1)

/*
 * Constants for types of flushing, used with Tcl_ZlibFlush.
 */

#define TCL_ZLIB_NO_FLUSH	0
#define TCL_ZLIB_FLUSH		2
#define TCL_ZLIB_FULLFLUSH	3
#define TCL_ZLIB_FINALIZE	4

/*
 *----------------------------------------------------------------------------
 * Definitions needed for the Tcl_LoadFile function. [TIP #416]
 */

#define TCL_LOAD_GLOBAL 1
#define TCL_LOAD_LAZY 2

/*
 *----------------------------------------------------------------------------
 * Definitions needed for the Tcl_OpenTcpServerEx function. [TIP #456]
 */
#define TCL_TCPSERVER_REUSEADDR (1<<0)
#define TCL_TCPSERVER_REUSEPORT (1<<1)

/*
 * Constants for special Tcl_Size-typed values, see TIP #494
 */

#define TCL_IO_FAILURE	((Tcl_Size)-1)
#define TCL_AUTO_LENGTH	((Tcl_Size)-1)
#define TCL_INDEX_NONE  ((Tcl_Size)-1)

/*
 *----------------------------------------------------------------------------
 * Single public declaration for NRE.
 */

typedef int (Tcl_NRPostProc) (void *data[], Tcl_Interp *interp,
				int result);

/*
 *----------------------------------------------------------------------------
 * The following constant is used to test for older versions of Tcl in the
 * stubs tables.
 */

#if TCL_MAJOR_VERSION > 8
#   define TCL_STUB_MAGIC		((int) 0xFCA3BACB + (int) sizeof(void *))
#else
#   define TCL_STUB_MAGIC		((int) 0xFCA3BACF)
#endif

/*
 * The following function is required to be defined in all stubs aware
 * extensions. The function is actually implemented in the stub library, not
 * the main Tcl library, although there is a trivial implementation in the
 * main library in case an extension is statically linked into an application.
 */

const char *		Tcl_InitStubs(Tcl_Interp *interp, const char *version,
			    int exact, int magic);
const char *		TclTomMathInitializeStubs(Tcl_Interp *interp,
			    const char *version, int epoch, int revision);
#if defined(_WIN32)
    TCL_NORETURN void Tcl_ConsolePanic(const char *format, ...);
#else
#   define Tcl_ConsolePanic ((Tcl_PanicProc *)NULL)
#endif

#ifdef USE_TCL_STUBS
# if TCL_UTF_MAX < 4
#   define Tcl_InitStubs(interp, version, exact) \
	(Tcl_InitStubs)(interp, version, \
	    (exact)|(TCL_MAJOR_VERSION<<8)|(TCL_MINOR_VERSION<<16), \
	    TCL_STUB_MAGIC)
# else
#   define Tcl_InitStubs(interp, version, exact) \
	(Tcl_InitStubs)(interp, TCL_PATCH_LEVEL, \
	    (exact)|(TCL_MAJOR_VERSION<<8)|(TCL_MINOR_VERSION<<16), \
	    TCL_STUB_MAGIC)
# endif
#else
#   define Tcl_InitStubs(interp, version, exact) \
	Tcl_PkgInitStubsCheck(interp, version, \
		(exact)|(TCL_MAJOR_VERSION<<8)|(TCL_MINOR_VERSION<<16))
#endif

/*
 * Public functions that are not accessible via the stubs table.
 * Tcl_GetMemoryInfo is needed for AOLserver. [Bug 1868171]
 */

#define Tcl_Main(argc, argv, proc) Tcl_MainEx(argc, argv, proc, \
	    ((Tcl_SetPanicProc(Tcl_ConsolePanic), Tcl_CreateInterp)()))
EXTERN void		Tcl_MainEx(Tcl_Size argc, char **argv,
			    Tcl_AppInitProc *appInitProc, Tcl_Interp *interp);
EXTERN const char *	Tcl_PkgInitStubsCheck(Tcl_Interp *interp,
			    const char *version, int exact);
EXTERN const char *	Tcl_InitSubsystems(void);
EXTERN void		Tcl_GetMemoryInfo(Tcl_DString *dsPtr);
EXTERN const char *	Tcl_SetPreInitScript(const char *string);
#ifndef TCL_NO_DEPRECATED
#   define Tcl_StaticPackage Tcl_StaticLibrary
#endif
#ifdef _WIN32
EXTERN const char *TclZipfs_AppHook(int *argc, wchar_t ***argv);
#else
EXTERN const char *TclZipfs_AppHook(int *argc, char ***argv);
#endif

/*
 *----------------------------------------------------------------------------
 * Include the public function declarations that are accessible via the stubs
 * table.
 */

#include "tclDecls.h"

/*
 * Include platform specific public function declarations that are accessible
 * via the stubs table. Make all TclOO symbols MODULE_SCOPE (which only
 * has effect on building it as a shared library). See ticket [3010352].
 */

#if defined(BUILD_tcl)
#   undef TCLAPI
#   define TCLAPI MODULE_SCOPE
#endif

#include "tclPlatDecls.h"

/*
 *----------------------------------------------------------------------------
 * The following declarations either map ckalloc and ckfree to malloc and
 * free, or they map them to functions with all sorts of debugging hooks
 * defined in tclCkalloc.c.
 */

#ifdef TCL_MEM_DEBUG

#   define ckalloc(x) \
    ((void *) Tcl_DbCkalloc((unsigned)(x), __FILE__, __LINE__))
#   define ckfree(x) \
    Tcl_DbCkfree((char *)(x), __FILE__, __LINE__)
#   define ckrealloc(x,y) \
    ((void *) Tcl_DbCkrealloc((char *)(x), (unsigned)(y), __FILE__, __LINE__))
#   define attemptckalloc(x) \
    ((void *) Tcl_AttemptDbCkalloc((unsigned)(x), __FILE__, __LINE__))
#   define attemptckrealloc(x,y) \
    ((void *) Tcl_AttemptDbCkrealloc((char *)(x), (unsigned)(y), __FILE__, __LINE__))

#else /* !TCL_MEM_DEBUG */

/*
 * If we are not using the debugging allocator, we should call the Tcl_Alloc,
 * et al. routines in order to guarantee that every module is using the same
 * memory allocator both inside and outside of the Tcl library.
 */

#   define ckalloc(x) \
    ((void *) Tcl_Alloc((unsigned)(x)))
#   define ckfree(x) \
    Tcl_Free((char *)(x))
#   define ckrealloc(x,y) \
    ((void *) Tcl_Realloc((char *)(x), (unsigned)(y)))
#   define attemptckalloc(x) \
    ((void *) Tcl_AttemptAlloc((unsigned)(x)))
#   define attemptckrealloc(x,y) \
    ((void *) Tcl_AttemptRealloc((char *)(x), (unsigned)(y)))
#   undef  Tcl_InitMemory
#   define Tcl_InitMemory(x)
#   undef  Tcl_DumpActiveMemory
#   define Tcl_DumpActiveMemory(x)
#   undef  Tcl_ValidateAllMemory
#   define Tcl_ValidateAllMemory(x,y)

#endif /* !TCL_MEM_DEBUG */

#ifdef TCL_MEM_DEBUG
#   undef Tcl_IncrRefCount
#   define Tcl_IncrRefCount(objPtr) \
	Tcl_DbIncrRefCount(objPtr, __FILE__, __LINE__)
#   undef Tcl_DecrRefCount
#   define Tcl_DecrRefCount(objPtr) \
	Tcl_DbDecrRefCount(objPtr, __FILE__, __LINE__)
#   undef Tcl_IsShared
#   define Tcl_IsShared(objPtr) \
	Tcl_DbIsShared(objPtr, __FILE__, __LINE__)
#else
#   undef Tcl_IncrRefCount
#   define Tcl_IncrRefCount(objPtr) \
	++(objPtr)->refCount
    /*
     * Use do/while0 idiom for optimum correctness without compiler warnings.
     * https://wiki.c2.com/?TrivialDoWhileLoop
     */
#   undef Tcl_DecrRefCount
#   define Tcl_DecrRefCount(objPtr) \
	do { \
	    Tcl_Obj *_objPtr = (objPtr); \
	    if (_objPtr->refCount-- <= 1) { \
		TclFreeObj(_objPtr); \
	    } \
	} while(0)
#   undef Tcl_IsShared
#   define Tcl_IsShared(objPtr) \
	((objPtr)->refCount > 1)
#endif

/*
 * Macros and definitions that help to debug the use of Tcl objects. When
 * TCL_MEM_DEBUG is defined, the Tcl_New declarations are overridden to call
 * debugging versions of the object creation functions.
 */

#ifdef TCL_MEM_DEBUG
#  undef  Tcl_NewBignumObj
#  define Tcl_NewBignumObj(val) \
     Tcl_DbNewBignumObj(val, __FILE__, __LINE__)
#  undef  Tcl_NewBooleanObj
#  define Tcl_NewBooleanObj(val) \
     Tcl_DbNewWideIntObj((val)!=0, __FILE__, __LINE__)
#  undef  Tcl_NewByteArrayObj
#  define Tcl_NewByteArrayObj(bytes, len) \
     Tcl_DbNewByteArrayObj(bytes, len, __FILE__, __LINE__)
#  undef  Tcl_NewDoubleObj
#  define Tcl_NewDoubleObj(val) \
     Tcl_DbNewDoubleObj(val, __FILE__, __LINE__)
#  undef  Tcl_NewListObj
#  define Tcl_NewListObj(objc, objv) \
     Tcl_DbNewListObj(objc, objv, __FILE__, __LINE__)
#  undef  Tcl_NewObj
#  define Tcl_NewObj() \
     Tcl_DbNewObj(__FILE__, __LINE__)
#  undef  Tcl_NewStringObj
#  define Tcl_NewStringObj(bytes, len) \
     Tcl_DbNewStringObj(bytes, len, __FILE__, __LINE__)
#  undef  Tcl_NewWideIntObj
#  define Tcl_NewWideIntObj(val) \
     Tcl_DbNewWideIntObj(val, __FILE__, __LINE__)
#endif /* TCL_MEM_DEBUG */

/*
 *----------------------------------------------------------------------------
 * Macros for clients to use to access fields of hash entries:
 */

#define Tcl_GetHashValue(h) ((h)->clientData)
#define Tcl_SetHashValue(h, value) ((h)->clientData = (void *)(value))
#define Tcl_GetHashKey(tablePtr, h) \
	((void *) (((tablePtr)->keyType == TCL_ONE_WORD_KEYS || \
		    (tablePtr)->keyType == TCL_CUSTOM_PTR_KEYS) \
		   ? (h)->key.oneWordValue \
		   : (h)->key.string))

/*
 * Macros to use for clients to use to invoke find and create functions for
 * hash tables:
 */

#undef  Tcl_FindHashEntry
#define Tcl_FindHashEntry(tablePtr, key) \
	(*((tablePtr)->findProc))(tablePtr, (const char *)(key))
#undef  Tcl_CreateHashEntry
#define Tcl_CreateHashEntry(tablePtr, key, newPtr) \
	(*((tablePtr)->createProc))(tablePtr, (const char *)(key), newPtr)

/*
 *----------------------------------------------------------------------------
 * Deprecated Tcl functions:
 */

#ifndef TCL_NO_DEPRECATED
/*
 * These function have been renamed. The old names are deprecated, but we
 * define these macros for backwards compatibility.
 */

#   define Tcl_Ckalloc		Tcl_Alloc
#   define Tcl_Ckfree		Tcl_Free
#   define Tcl_Ckrealloc	Tcl_Realloc
#   define Tcl_Return		Tcl_SetResult
#   define Tcl_TildeSubst	Tcl_TranslateFileName
#if !defined(__APPLE__) /* On OSX, there is a conflict with "mach/mach.h" */
#   define panic		Tcl_Panic
#endif
#   define panicVA		Tcl_PanicVA

/*
 *----------------------------------------------------------------------------
 * Convenience declaration of Tcl_AppInit for backwards compatibility. This
 * function is not *implemented* by the tcl library, so the storage class is
 * neither DLLEXPORT nor DLLIMPORT.
 */

extern Tcl_AppInitProc Tcl_AppInit;

#endif /* !TCL_NO_DEPRECATED */

#endif /* RC_INVOKED */

/*
 * end block for C++
 */

#ifdef __cplusplus
}
#endif

#endif /* _TCL */

/*
 * Local Variables:
 * mode: c
 * c-basic-offset: 4
 * fill-column: 78
 * End:
 */<|MERGE_RESOLUTION|>--- conflicted
+++ resolved
@@ -2186,16 +2186,12 @@
 #define TCL_ENCODING_CHAR_LIMIT		0x10
 /* Internal use bits, do not define bits in this space. See above comment */
 #define TCL_ENCODING_INTERNAL_USE_MASK  0xFF00
-<<<<<<< HEAD
-/* Reserve top byte for profile values (disjoint, not a mask) */
-#define TCL_ENCODING_PROFILE_STRICT   TCL_ENCODING_STOPONERROR
-=======
 /* 
  * Reserve top byte for profile values (disjoint, not a mask). In case of
  * changes, ensure ENCODING_PROFILE_* macros in tclInt.h are modified if
  * necessary.
  */
->>>>>>> da025027
+#define TCL_ENCODING_PROFILE_STRICT   TCL_ENCODING_STOPONERROR
 #define TCL_ENCODING_PROFILE_TCL8     0x01000000
 #define TCL_ENCODING_PROFILE_REPLACE  0x02000000
 #define TCL_ENCODING_PROFILE_DEFAULT  0
