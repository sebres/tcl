--- conflicted
+++ resolved
@@ -2197,17 +2197,14 @@
 			    const char *version, int exact);
 EXTERN void		Tcl_InitSubsystems(void);
 EXTERN void		Tcl_GetMemoryInfo(Tcl_DString *dsPtr);
-<<<<<<< HEAD
 EXTERN void		Tcl_FindExecutable(const char *argv0);
+EXTERN const char *	Tcl_SetPreInitScript(const char *string);
 EXTERN void		Tcl_SetPanicProc(
 			    TCL_NORETURN1 Tcl_PanicProc *panicProc);
 EXTERN void		Tcl_StaticLibrary(Tcl_Interp *interp,
 			    const char *prefix,
 			    Tcl_LibraryInitProc *initProc,
 			    Tcl_LibraryInitProc *safeInitProc);
-=======
-EXTERN CONST86 char *Tcl_SetPreInitScript(const char *string);
->>>>>>> 96bd9270
 #ifndef TCL_NO_DEPRECATED
 #   define Tcl_StaticPackage Tcl_StaticLibrary
 #endif
