--- conflicted
+++ resolved
@@ -2212,17 +2212,11 @@
 			    const char *pkgName,
 			    Tcl_PackageInitProc *initProc,
 			    Tcl_PackageInitProc *safeInitProc);
-<<<<<<< HEAD
 TCLAPI Tcl_ExitProc *Tcl_SetExitProc(TCL_NORETURN1 Tcl_ExitProc *proc);
-#ifndef _WIN32
-TCLAPI int		TclZipfs_AppHook(int *argc, char ***argv);
-=======
-EXTERN Tcl_ExitProc *Tcl_SetExitProc(TCL_NORETURN1 Tcl_ExitProc *proc);
 #ifdef _WIN32
 EXTERN int		TclZipfs_AppHook(int *argc, wchar_t ***argv);
 #else
-EXTERN int		TclZipfs_AppHook(int *argc, char ***argv);
->>>>>>> f58f98b5
+TCLAPI int		TclZipfs_AppHook(int *argc, char ***argv);
 #endif
  
