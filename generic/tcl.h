--- conflicted
+++ resolved
@@ -942,11 +942,7 @@
  */
 
 #ifndef TCL_HASH_TYPE
-<<<<<<< HEAD
-#  define TCL_HASH_TYPE size_t
-=======
 #  define TCL_HASH_TYPE unsigned
->>>>>>> dc20630e
 #endif
 
 typedef struct Tcl_HashKeyType Tcl_HashKeyType;
@@ -1064,7 +1060,7 @@
 				 * table. */
     size_t rebuildSize;		/* Enlarge table when numEntries gets to be
 				 * this large. */
-    TCL_HASH_TYPE mask1;			/* Mask value used in hashing function. */
+    size_t mask;			/* Mask value used in hashing function. */
     int downShift;		/* Shift count used in hashing function.
 				 * Designed to use high-order bits of
 				 * randomized keys. */
