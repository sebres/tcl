/*
 * tcl.h --
 *
 *	This header file describes the externally-visible facilities of the
 *	Tcl interpreter.
 *
 * Copyright (c) 1987-1994 The Regents of the University of California.
 * Copyright (c) 1993-1996 Lucent Technologies.
 * Copyright (c) 1994-1998 Sun Microsystems, Inc.
 * Copyright (c) 1998-2000 by Scriptics Corporation.
 * Copyright (c) 2002 by Kevin B. Kenny.  All rights reserved.
 *
 * See the file "license.terms" for information on usage and redistribution of
 * this file, and for a DISCLAIMER OF ALL WARRANTIES.
 */

#ifndef _TCL
#define _TCL

/*
 * For C++ compilers, use extern "C"
 */

#ifdef __cplusplus
extern "C" {
#endif

/*
 * The following defines are used to indicate the various release levels.
 */

#define TCL_ALPHA_RELEASE	0
#define TCL_BETA_RELEASE	1
#define TCL_FINAL_RELEASE	2

/*
 * When version numbers change here, must also go into the following files and
 * update the version numbers:
 *
 * library/init.tcl	(1 LOC patch)
 * unix/configure.in	(2 LOC Major, 2 LOC minor, 1 LOC patch)
 * win/configure.in	(as above)
 * win/tcl.m4		(not patchlevel)
 * win/makefile.bc	(not patchlevel) 2 LOC
 * README		(sections 0 and 2, with and without separator)
 * macosx/Tcl.pbproj/project.pbxproj (not patchlevel) 1 LOC
 * macosx/Tcl.pbproj/default.pbxuser (not patchlevel) 1 LOC
 * macosx/Tcl.xcode/project.pbxproj (not patchlevel) 2 LOC
 * macosx/Tcl.xcode/default.pbxuser (not patchlevel) 1 LOC
 * macosx/Tcl-Common.xcconfig (not patchlevel) 1 LOC
 * win/README		(not patchlevel) (sections 0 and 2)
 * unix/tcl.spec	(1 LOC patch)
 * tools/tcl.hpj.in	(not patchlevel, for windows installer)
 */

#define TCL_MAJOR_VERSION   9
#define TCL_MINOR_VERSION   0
#define TCL_RELEASE_LEVEL   TCL_ALPHA_RELEASE
#define TCL_RELEASE_SERIAL  0

#define TCL_VERSION	    "9.0"
#define TCL_PATCH_LEVEL	    "9.0a0"

/*
 *----------------------------------------------------------------------------
 * The following definitions set up the proper options for Windows compilers.
 * We use this method because there is no autoconf equivalent.
 */

#ifndef __WIN32__
#   if defined(_WIN32) || defined(WIN32) || defined(__MINGW32__) || defined(__BORLANDC__) || (defined(__WATCOMC__) && defined(__WINDOWS_386__))
#	define __WIN32__
#	ifndef WIN32
#	    define WIN32
#	endif
#	ifndef _WIN32
#	    define _WIN32
#	endif
#   endif
#endif

/*
 * STRICT: See MSDN Article Q83456
 */

#ifdef __WIN32__
#   ifndef STRICT
#	define STRICT
#   endif
#endif /* __WIN32__ */

/*
 * A special definition used to allow this header file to be included from
 * windows resource files so that they can obtain version information.
 * RC_INVOKED is defined by default by the windows RC tool.
 *
 * Resource compilers don't like all the C stuff, like typedefs and function
 * declarations, that occur below, so block them out.
 */

#ifndef RC_INVOKED

/*
 * Special macro to define mutexes, that doesn't do anything if we are not
 * using threads.
 */

#ifdef TCL_THREADS
#define TCL_DECLARE_MUTEX(name) static Tcl_Mutex name;
#else
#define TCL_DECLARE_MUTEX(name)
#endif

/*
 * Tcl's public routine Tcl_FSSeek() uses the values SEEK_SET, SEEK_CUR, and
 * SEEK_END, all #define'd by stdio.h .
 *
 * Also, many extensions need stdio.h, and they've grown accustomed to tcl.h
 * providing it for them rather than #include-ing it themselves as they
 * should, so also for their sake, we keep the #include to be consistent with
 * prior Tcl releases.
 */

#include <stdio.h>

/*
 *----------------------------------------------------------------------------
 * Support for functions with a variable number of arguments.
 *
 * The following TCL_VARARGS* macros are to support old extensions
 * written for older versions of Tcl where the macros permitted
 * support for the varargs.h system as well as stdarg.h .
 *
 * New code should just directly be written to use stdarg.h conventions.
 */

#include <stdarg.h>
#if defined(__GNUC__) && (__GNUC__ > 2)
#   define TCL_FORMAT_PRINTF(a,b) __attribute__ ((__format__ (__printf__, a, b)))
#else
#   define TCL_FORMAT_PRINTF(a,b)
#endif

/*
 * Allow a part of Tcl's API to be explicitly marked as deprecated.
 *
 * Used to make TIP 330/336 generate moans even if people use the
 * compatibility macros. Change your code, guys! We won't support you forever.
 */

#if defined(__GNUC__) && ((__GNUC__ >= 4) || ((__GNUC__ == 3) && (__GNUC_MINOR__ >= 1)))
#   if (__GNUC__ > 4) || ((__GNUC__ == 4) && (__GNUC__MINOR__ >= 5))
#	define TCL_DEPRECATED_API(msg)	__attribute__ ((__deprecated__ (msg)))
#   else
#	define TCL_DEPRECATED_API(msg)	__attribute__ ((__deprecated__))
#   endif
#else
#   define TCL_DEPRECATED_API(msg)	/* nothing portable */
#endif

/*
 *----------------------------------------------------------------------------
 * Macros used to declare a function to be exported by a DLL. Used by Windows,
 * maps to no-op declarations on non-Windows systems. The default build on
 * windows is for a DLL, which causes the DLLIMPORT and DLLEXPORT macros to be
 * nonempty. To build a static library, the macro STATIC_BUILD should be
 * defined.
 *
 * Note: when building static but linking dynamically to MSVCRT we must still
 *       correctly decorate the C library imported function.  Use CRTIMPORT
 *       for this purpose.  _DLL is defined by the compiler when linking to
 *       MSVCRT.
 */

#if (defined(__WIN32__) && (defined(_MSC_VER) || (__BORLANDC__ >= 0x0550) || defined(__LCC__) || defined(__WATCOMC__) || (defined(__GNUC__) && defined(__declspec))))
#   define HAVE_DECLSPEC 1
#   ifdef STATIC_BUILD
#       define DLLIMPORT
#       define DLLEXPORT
#       ifdef _DLL
#           define CRTIMPORT __declspec(dllimport)
#       else
#           define CRTIMPORT
#       endif
#   else
#       define DLLIMPORT __declspec(dllimport)
#       define DLLEXPORT __declspec(dllexport)
#       define CRTIMPORT __declspec(dllimport)
#   endif
#else
#   define DLLIMPORT
#   if defined(__GNUC__) && __GNUC__ > 3
#       define DLLEXPORT __attribute__ ((visibility("default")))
#   else
#       define DLLEXPORT
#   endif
#   define CRTIMPORT
#endif

/*
 * These macros are used to control whether functions are being declared for
 * import or export. If a function is being declared while it is being built
 * to be included in a shared library, then it should have the DLLEXPORT
 * storage class. If is being declared for use by a module that is going to
 * link against the shared library, then it should have the DLLIMPORT storage
 * class. If the symbol is beind declared for a static build or for use from a
 * stub library, then the storage class should be empty.
 *
 * The convention is that a macro called BUILD_xxxx, where xxxx is the name of
 * a library we are building, is set on the compile line for sources that are
 * to be placed in the library. When this macro is set, the storage class will
 * be set to DLLEXPORT. At the end of the header file, the storage class will
 * be reset to DLLIMPORT.
 */

#ifdef BUILD_tcl
#   define TCLAPI DLLEXPORT
#else
#   define TCLAPI DLLIMPORT
#endif

/*
 * Miscellaneous declarations.
 */

typedef void *ClientData;

/*
 * Darwin specific configure overrides (to support fat compiles, where
 * configure runs only once for multiple architectures):
 */

#ifdef __APPLE__
#   ifdef __LP64__
#	undef TCL_WIDE_INT_TYPE
#	define TCL_WIDE_INT_IS_LONG 1
#	define TCL_CFG_DO64BIT 1
#    else /* !__LP64__ */
#	define TCL_WIDE_INT_TYPE long long
#	undef TCL_WIDE_INT_IS_LONG
#	undef TCL_CFG_DO64BIT
#    endif /* __LP64__ */
#    undef HAVE_STRUCT_STAT64
#endif /* __APPLE__ */

/*
 * Define Tcl_WideInt to be a type that is (at least) 64-bits wide, and define
 * Tcl_WideUInt to be the unsigned variant of that type (assuming that where
 * we have one, we can have the other.)
 *
 * Also defines the following macros:
 * TCL_WIDE_INT_IS_LONG - if wide ints are really longs (i.e. we're on a real
 *	64-bit system.)
 * Tcl_WideAsLong - forgetful converter from wideInt to long.
 * Tcl_LongAsWide - sign-extending converter from long to wideInt.
 * Tcl_WideAsDouble - converter from wideInt to double.
 * Tcl_DoubleAsWide - converter from double to wideInt.
 *
 * The following invariant should hold for any long value 'longVal':
 *	longVal == Tcl_WideAsLong(Tcl_LongAsWide(longVal))
 *
 * Note on converting between Tcl_WideInt and strings. This implementation (in
 * tclObj.c) depends on the function
 * sprintf(...,"%" TCL_LL_MODIFIER "d",...).
 */

#if !defined(TCL_WIDE_INT_TYPE)&&!defined(TCL_WIDE_INT_IS_LONG)
#   if defined(__WIN32__)
#      define TCL_WIDE_INT_TYPE __int64
#      ifdef __BORLANDC__
#         define TCL_LL_MODIFIER	"L"
#      else /* __BORLANDC__ */
#         define TCL_LL_MODIFIER	"I64"
#      endif /* __BORLANDC__ */
#   elif defined(__GNUC__)
#      define TCL_WIDE_INT_TYPE long long
#      define TCL_LL_MODIFIER	"ll"
#   else /* ! __WIN32__ && ! __GNUC__ */
/*
 * Don't know what platform it is and configure hasn't discovered what is
 * going on for us. Try to guess...
 */
#      ifdef NO_LIMITS_H
#	  error please define either TCL_WIDE_INT_TYPE or TCL_WIDE_INT_IS_LONG
#      else /* !NO_LIMITS_H */
#	  include <limits.h>
#	  if (INT_MAX < LONG_MAX)
#	     define TCL_WIDE_INT_IS_LONG	1
#	  else
#	     define TCL_WIDE_INT_TYPE long long
#         endif
#      endif /* NO_LIMITS_H */
#   endif /* __WIN32__ */
#endif /* !TCL_WIDE_INT_TYPE & !TCL_WIDE_INT_IS_LONG */
#ifdef TCL_WIDE_INT_IS_LONG
#   undef TCL_WIDE_INT_TYPE
#   define TCL_WIDE_INT_TYPE	long
#endif /* TCL_WIDE_INT_IS_LONG */

typedef TCL_WIDE_INT_TYPE		Tcl_WideInt;
typedef unsigned TCL_WIDE_INT_TYPE	Tcl_WideUInt;

#ifdef TCL_WIDE_INT_IS_LONG
#   define Tcl_WideAsLong(val)		((long)(val))
#   define Tcl_LongAsWide(val)		((long)(val))
#   define Tcl_WideAsDouble(val)	((double)((long)(val)))
#   define Tcl_DoubleAsWide(val)	((long)((double)(val)))
#   ifndef TCL_LL_MODIFIER
#      define TCL_LL_MODIFIER		"l"
#   endif /* !TCL_LL_MODIFIER */
#else /* TCL_WIDE_INT_IS_LONG */
/*
 * The next short section of defines are only done when not running on Windows
 * or some other strange platform.
 */
#   ifndef TCL_LL_MODIFIER
#      define TCL_LL_MODIFIER		"ll"
#   endif /* !TCL_LL_MODIFIER */
#   define Tcl_WideAsLong(val)		((long)((Tcl_WideInt)(val)))
#   define Tcl_LongAsWide(val)		((Tcl_WideInt)((long)(val)))
#   define Tcl_WideAsDouble(val)	((double)((Tcl_WideInt)(val)))
#   define Tcl_DoubleAsWide(val)	((Tcl_WideInt)((double)(val)))
#endif /* TCL_WIDE_INT_IS_LONG */

#if defined(__WIN32__)
#   ifdef __BORLANDC__
	typedef struct stati64 Tcl_StatBuf;
#   elif defined(_WIN64)
	typedef struct __stat64 Tcl_StatBuf;
#   elif (defined(_MSC_VER) && (_MSC_VER < 1400)) || defined(_USE_32BIT_TIME_T)
	typedef struct _stati64	Tcl_StatBuf;
#   else
	typedef struct _stat32i64 Tcl_StatBuf;
#   endif /* _MSC_VER < 1400 */
#elif defined(__CYGWIN__)
    typedef struct {
	dev_t st_dev;
	unsigned short st_ino;
	unsigned short st_mode;
	short st_nlink;
	short st_uid;
	short st_gid;
	/* Here is a 2-byte gap */
	dev_t st_rdev;
	/* Here is a 4-byte gap */
	long long st_size;
	struct {long tv_sec;} st_atim;
	struct {long tv_sec;} st_mtim;
	struct {long tv_sec;} st_ctim;
	/* Here is a 4-byte gap */
    } Tcl_StatBuf;
#elif defined(HAVE_STRUCT_STAT64) && !defined(__APPLE__)
    typedef struct stat64 Tcl_StatBuf;
#else
    typedef struct stat Tcl_StatBuf;
#endif

/*
 *----------------------------------------------------------------------------
 * Data structures defined opaquely in this module. The definitions below just
 * provide dummy types. A few fields are made visible in Tcl_Interp
 * structures, namely those used for returning a string result from commands.
 * Direct access to the result field is discouraged in Tcl 8.0. The
 * interpreter result is either an object or a string, and the two values are
 * kept consistent unless some C code sets interp->result directly.
 * Programmers should use either the function Tcl_GetObjResult() or
 * Tcl_GetStringResult() to read the interpreter's result. See the SetResult
 * man page for details.
 *
 * Note: any change to the Tcl_Interp definition below must be mirrored in the
 * "real" definition in tclInt.h.
 *
 * Note: Tcl_ObjCmdProc functions do not directly set result and freeProc.
 * Instead, they set a Tcl_Obj member in the "real" structure that can be
 * accessed with Tcl_GetObjResult() and Tcl_SetObjResult().
 */

typedef struct Tcl_Interp Tcl_Interp;

typedef struct Tcl_AsyncHandler_ *Tcl_AsyncHandler;
typedef struct Tcl_Channel_ *Tcl_Channel;
typedef struct Tcl_ChannelTypeVersion_ *Tcl_ChannelTypeVersion;
typedef struct Tcl_Command_ *Tcl_Command;
typedef struct Tcl_Condition_ *Tcl_Condition;
typedef struct Tcl_Dict_ *Tcl_Dict;
typedef struct Tcl_EncodingState_ *Tcl_EncodingState;
typedef struct Tcl_Encoding_ *Tcl_Encoding;
typedef struct Tcl_Event Tcl_Event;
typedef struct Tcl_InterpState_ *Tcl_InterpState;
typedef struct Tcl_LoadHandle_ *Tcl_LoadHandle;
typedef struct Tcl_Mutex_ *Tcl_Mutex;
typedef struct Tcl_Pid_ *Tcl_Pid;
typedef struct Tcl_RegExp_ *Tcl_RegExp;
typedef struct Tcl_ThreadDataKey_ *Tcl_ThreadDataKey;
typedef struct Tcl_ThreadId_ *Tcl_ThreadId;
typedef struct Tcl_TimerToken_ *Tcl_TimerToken;
typedef struct Tcl_Trace_ *Tcl_Trace;
typedef struct Tcl_Var_ *Tcl_Var;
typedef struct Tcl_ZLibStream_ *Tcl_ZlibStream;

/*
 *----------------------------------------------------------------------------
 * Definition of the interface to functions implementing threads. A function
 * following this definition is given to each call of 'Tcl_CreateThread' and
 * will be called as the main fuction of the new thread created by that call.
 */

#if defined __WIN32__
typedef unsigned (__stdcall Tcl_ThreadCreateProc) (ClientData clientData);
#else
typedef void (Tcl_ThreadCreateProc) (ClientData clientData);
#endif

/*
 * Threading function return types used for abstracting away platform
 * differences when writing a Tcl_ThreadCreateProc. See the NewThread function
 * in generic/tclThreadTest.c for it's usage.
 */

#if defined __WIN32__
#   define Tcl_ThreadCreateType		unsigned __stdcall
#   define TCL_THREAD_CREATE_RETURN	return 0
#else
#   define Tcl_ThreadCreateType		void
#   define TCL_THREAD_CREATE_RETURN
#endif

/*
 * Definition of values for default stacksize and the possible flags to be
 * given to Tcl_CreateThread.
 */

#define TCL_THREAD_STACK_DEFAULT (0)    /* Use default size for stack. */
#define TCL_THREAD_NOFLAGS	 (0000) /* Standard flags, default
					 * behaviour. */
#define TCL_THREAD_JOINABLE	 (0001) /* Mark the thread as joinable. */

/*
 * Flag values passed to Tcl_StringCaseMatch.
 */

#define TCL_MATCH_NOCASE	(1<<0)

/*
 * Flag values passed to Tcl_GetRegExpFromObj.
 */

#define	TCL_REG_BASIC		000000	/* BREs (convenience). */
#define	TCL_REG_EXTENDED	000001	/* EREs. */
#define	TCL_REG_ADVF		000002	/* Advanced features in EREs. */
#define	TCL_REG_ADVANCED	000003	/* AREs (which are also EREs). */
#define	TCL_REG_QUOTE		000004	/* No special characters, none. */
#define	TCL_REG_NOCASE		000010	/* Ignore case. */
#define	TCL_REG_NOSUB		000020	/* Don't care about subexpressions. */
#define	TCL_REG_EXPANDED	000040	/* Expanded format, white space &
					 * comments. */
#define	TCL_REG_NLSTOP		000100  /* \n doesn't match . or [^ ] */
#define	TCL_REG_NLANCH		000200  /* ^ matches after \n, $ before. */
#define	TCL_REG_NEWLINE		000300  /* Newlines are line terminators. */
#define	TCL_REG_CANMATCH	001000  /* Report details on partial/limited
					 * matches. */

/*
 * Flags values passed to Tcl_RegExpExecObj.
 */

#define	TCL_REG_NOTBOL	0001	/* Beginning of string does not match ^.  */
#define	TCL_REG_NOTEOL	0002	/* End of string does not match $. */

/*
 * Structures filled in by Tcl_RegExpInfo. Note that all offset values are
 * relative to the start of the match string, not the beginning of the entire
 * string.
 */

typedef struct Tcl_RegExpIndices {
    long start;			/* Character offset of first character in
				 * match. */
    long end;			/* Character offset of first character after
				 * the match. */
} Tcl_RegExpIndices;

typedef struct Tcl_RegExpInfo {
    int nsubs;			/* Number of subexpressions in the compiled
				 * expression. */
    Tcl_RegExpIndices *matches;	/* Array of nsubs match offset pairs. */
    long extendStart;		/* The offset at which a subsequent match
				 * might begin. */
    long reserved;		/* Reserved for later use. */
} Tcl_RegExpInfo;

/*
 * Picky compilers complain if this typdef doesn't appear before the struct's
 * reference in tclDecls.h.
 */

typedef Tcl_StatBuf *Tcl_Stat_;
typedef struct stat *Tcl_OldStat_;

/*
 *----------------------------------------------------------------------------
 * When a TCL command returns, the interpreter contains a result from the
 * command. Programmers are strongly encouraged to use one of the functions
 * Tcl_GetObjResult() or Tcl_GetStringResult() to read the interpreter's
 * result. See the SetResult man page for details. Besides this result, the
 * command function returns an integer code, which is one of the following:
 *
 * TCL_OK		Command completed normally; the interpreter's result
 *			contains the command's result.
 * TCL_ERROR		The command couldn't be completed successfully; the
 *			interpreter's result describes what went wrong.
 * TCL_RETURN		The command requests that the current function return;
 *			the interpreter's result contains the function's
 *			return value.
 * TCL_BREAK		The command requests that the innermost loop be
 *			exited; the interpreter's result is meaningless.
 * TCL_CONTINUE		Go on to the next iteration of the current loop; the
 *			interpreter's result is meaningless.
 */

#define TCL_OK			0
#define TCL_ERROR		1
#define TCL_RETURN		2
#define TCL_BREAK		3
#define TCL_CONTINUE		4

/*
 *----------------------------------------------------------------------------
 * Flags to control what substitutions are performed by Tcl_SubstObj():
 */

#define TCL_SUBST_COMMANDS	001
#define TCL_SUBST_VARIABLES	002
#define TCL_SUBST_BACKSLASHES	004
#define TCL_SUBST_ALL		007

/*
 * Forward declaration of Tcl_Obj to prevent an error when the forward
 * reference to Tcl_Obj is encountered in the function types declared below.
 */

struct Tcl_Obj;

typedef struct Tcl_Obj Tcl_Value;

/*
 *----------------------------------------------------------------------------
 * Function types defined by Tcl:
 */

typedef int (Tcl_AppInitProc) (Tcl_Interp *interp);
typedef int (Tcl_AsyncProc) (ClientData clientData, Tcl_Interp *interp,
	int code);
typedef void (Tcl_ChannelProc) (ClientData clientData, int mask);
typedef void (Tcl_CloseProc) (ClientData data);
typedef void (Tcl_CmdDeleteProc) (ClientData clientData);
typedef int (Tcl_CmdProc) (ClientData clientData, Tcl_Interp *interp,
	int argc, const char *argv[]);
typedef void (Tcl_CmdTraceProc) (ClientData clientData, Tcl_Interp *interp,
	int level, char *command, Tcl_CmdProc *proc,
	ClientData cmdClientData, int argc, const char *argv[]);
typedef int (Tcl_CmdObjTraceProc) (ClientData clientData, Tcl_Interp *interp,
	int level, const char *command, Tcl_Command commandInfo, int objc,
	struct Tcl_Obj *const *objv);
typedef void (Tcl_CmdObjTraceDeleteProc) (ClientData clientData);
typedef void (Tcl_DupInternalRepProc) (struct Tcl_Obj *srcPtr,
	struct Tcl_Obj *dupPtr);
typedef int (Tcl_EncodingConvertProc) (ClientData clientData, const char *src,
	int srcLen, int flags, Tcl_EncodingState *statePtr, char *dst,
	int dstLen, int *srcReadPtr, int *dstWrotePtr, int *dstCharsPtr);
typedef void (Tcl_EncodingFreeProc) (ClientData clientData);
typedef int (Tcl_EventProc) (Tcl_Event *evPtr, int flags);
typedef void (Tcl_EventCheckProc) (ClientData clientData, int flags);
typedef int (Tcl_EventDeleteProc) (Tcl_Event *evPtr, ClientData clientData);
typedef void (Tcl_EventSetupProc) (ClientData clientData, int flags);
typedef void (Tcl_ExitProc) (ClientData clientData);
typedef void (Tcl_FileProc) (ClientData clientData, int mask);
typedef void (Tcl_FileFreeProc) (ClientData clientData);
typedef void (Tcl_FreeInternalRepProc) (struct Tcl_Obj *objPtr);
typedef void (Tcl_FreeProc) (char *blockPtr);
typedef void (Tcl_IdleProc) (ClientData clientData);
typedef void (Tcl_InterpDeleteProc) (ClientData clientData,
	Tcl_Interp *interp);
typedef void (Tcl_NamespaceDeleteProc) (ClientData clientData);
typedef int (Tcl_ObjCmdProc) (ClientData clientData, Tcl_Interp *interp,
	int objc, struct Tcl_Obj *const *objv);
typedef int (Tcl_PackageInitProc) (Tcl_Interp *interp);
typedef int (Tcl_PackageUnloadProc) (Tcl_Interp *interp, int flags);
typedef void (Tcl_PanicProc) (const char *format, ...);
typedef void (Tcl_TcpAcceptProc) (ClientData callbackData, Tcl_Channel chan,
	char *address, int port);
typedef void (Tcl_TimerProc) (ClientData clientData);
typedef int (Tcl_SetFromAnyProc) (Tcl_Interp *interp, struct Tcl_Obj *objPtr);
typedef void (Tcl_UpdateStringProc) (struct Tcl_Obj *objPtr);
typedef char * (Tcl_VarTraceProc) (ClientData clientData, Tcl_Interp *interp,
	const char *part1, const char *part2, int flags);
typedef void (Tcl_CommandTraceProc) (ClientData clientData, Tcl_Interp *interp,
	const char *oldName, const char *newName, int flags);
typedef void (Tcl_CreateFileHandlerProc) (int fd, int mask, Tcl_FileProc *proc,
	ClientData clientData);
typedef void (Tcl_DeleteFileHandlerProc) (int fd);
typedef void (Tcl_AlertNotifierProc) (ClientData clientData);
typedef void (Tcl_ServiceModeHookProc) (int mode);
typedef ClientData (Tcl_InitNotifierProc) (void);
typedef void (Tcl_FinalizeNotifierProc) (ClientData clientData);
typedef void (Tcl_MainLoopProc) (void);

/*
 *----------------------------------------------------------------------------
 * The following structure represents a type of object, which is a particular
 * internal representation for an object plus a set of functions that provide
 * standard operations on objects of that type.
 */

typedef struct Tcl_ObjType {
    const char *name;		/* Name of the type, e.g. "int". */
    Tcl_FreeInternalRepProc *freeIntRepProc;
				/* Called to free any storage for the type's
				 * internal rep. NULL if the internal rep does
				 * not need freeing. */
    Tcl_DupInternalRepProc *dupIntRepProc;
				/* Called to create a new object as a copy of
				 * an existing object. */
    Tcl_UpdateStringProc *updateStringProc;
				/* Called to update the string rep from the
				 * type's internal representation. */
    Tcl_SetFromAnyProc *setFromAnyProc;
				/* Called to convert the object's internal rep
				 * to this type. Frees the internal rep of the
				 * old type. Returns TCL_ERROR on failure. */
} Tcl_ObjType;

/*
 * One of the following structures exists for each object in the Tcl system.
 * An object stores a value as either a string, some internal representation,
 * or both.
 */

typedef struct Tcl_Obj {
    int refCount;		/* When 0 the object will be freed. */
    char *bytes;		/* This points to the first byte of the
				 * object's string representation. The array
				 * must be followed by a null byte (i.e., at
				 * offset length) but may also contain
				 * embedded null characters. The array's
				 * storage is allocated by ckalloc. NULL means
				 * the string rep is invalid and must be
				 * regenerated from the internal rep.  Clients
				 * should use Tcl_GetStringFromObj or
				 * Tcl_GetString to get a pointer to the byte
				 * array as a readonly value. */
    int length;			/* The number of bytes at *bytes, not
				 * including the terminating null. */
    const Tcl_ObjType *typePtr;	/* Denotes the object's type. Always
				 * corresponds to the type of the object's
				 * internal rep. NULL indicates the object has
				 * no internal rep (has no type). */
    union {			/* The internal representation: */
	long longValue;		/*   - an long integer value. */
	double doubleValue;	/*   - a double-precision floating value. */
	void *otherValuePtr;	/*   - another, type-specific value. */
	Tcl_WideInt wideValue;	/*   - a long long value. */
	struct {		/*   - internal rep as two pointers. */
	    void *ptr1;
	    void *ptr2;
	} twoPtrValue;
	struct {		/*   - internal rep as a pointer and a long,
				 *     the main use of which is a bignum's
				 *     tightly packed fields, where the alloc,
				 *     used and signum flags are packed into a
				 *     single word with everything else hung
				 *     off the pointer. */
	    void *ptr;
	    unsigned long value;
	} ptrAndLongRep;
    } internalRep;
} Tcl_Obj;

/*
 * Macros to increment and decrement a Tcl_Obj's reference count, and to test
 * whether an object is shared (i.e. has reference count > 1). Note: clients
 * should use Tcl_DecrRefCount() when they are finished using an object, and
 * should never call TclFreeObj() directly. TclFreeObj() is only defined and
 * made public in tcl.h to support Tcl_DecrRefCount's macro definition.
 */

void		Tcl_IncrRefCount(Tcl_Obj *objPtr);
void		Tcl_DecrRefCount(Tcl_Obj *objPtr);
int		Tcl_IsShared(Tcl_Obj *objPtr);

/*
 *----------------------------------------------------------------------------
 * The following structure contains the state needed by Tcl_SaveResult. No-one
 * outside of Tcl should access any of these fields. This structure is
 * typically allocated on the stack.
 */

typedef struct Tcl_SavedResult {
    Tcl_Obj *objResultPtr;
} Tcl_SavedResult;

/*
 *----------------------------------------------------------------------------
 * The following definitions support Tcl's namespace facility. Note: the first
 * five fields must match exactly the fields in a Namespace structure (see
 * tclInt.h).
 */

typedef struct Tcl_Namespace {
    char *name;			/* The namespace's name within its parent
				 * namespace. This contains no ::'s. The name
				 * of the global namespace is "" although "::"
				 * is an synonym. */
    char *fullName;		/* The namespace's fully qualified name. This
				 * starts with ::. */
    ClientData clientData;	/* Arbitrary value associated with this
				 * namespace. */
    Tcl_NamespaceDeleteProc *deleteProc;
				/* Function invoked when deleting the
				 * namespace to, e.g., free clientData. */
    struct Tcl_Namespace *parentPtr;
				/* Points to the namespace that contains this
				 * one. NULL if this is the global
				 * namespace. */
} Tcl_Namespace;

/*
 *----------------------------------------------------------------------------
 * The following structure represents a call frame, or activation record. A
 * call frame defines a naming context for a procedure call: its local scope
 * (for local variables) and its namespace scope (used for non-local
 * variables; often the global :: namespace). A call frame can also define the
 * naming context for a namespace eval or namespace inscope command: the
 * namespace in which the command's code should execute. The Tcl_CallFrame
 * structures exist only while procedures or namespace eval/inscope's are
 * being executed, and provide a Tcl call stack.
 *
 * A call frame is initialized and pushed using Tcl_PushCallFrame and popped
 * using Tcl_PopCallFrame. Storage for a Tcl_CallFrame must be provided by the
 * Tcl_PushCallFrame caller, and callers typically allocate them on the C call
 * stack for efficiency. For this reason, Tcl_CallFrame is defined as a
 * structure and not as an opaque token. However, most Tcl_CallFrame fields
 * are hidden since applications should not access them directly; others are
 * declared as "dummyX".
 *
 * WARNING!! The structure definition must be kept consistent with the
 * CallFrame structure in tclInt.h. If you change one, change the other.
 */

typedef struct Tcl_CallFrame {
    Tcl_Namespace *nsPtr;
    int dummy1;
    int dummy2;
    void *dummy3;
    void *dummy4;
    void *dummy5;
    int dummy6;
    void *dummy7;
    void *dummy8;
    int dummy9;
    void *dummy10;
    void *dummy11;
    void *dummy12;
    void *dummy13;
} Tcl_CallFrame;

/*
 *----------------------------------------------------------------------------
 * Information about commands that is returned by Tcl_GetCommandInfo and
 * passed to Tcl_SetCommandInfo. objProc is an objc/objv object-based command
 * function while proc is a traditional Tcl argc/argv string-based function.
 * Tcl_CreateObjCommand and Tcl_CreateCommand ensure that both objProc and
 * proc are non-NULL and can be called to execute the command. However, it may
 * be faster to call one instead of the other. The member isNativeObjectProc
 * is set to 1 if an object-based function was registered by
 * Tcl_CreateObjCommand, and to 0 if a string-based function was registered by
 * Tcl_CreateCommand. The other function is typically set to a compatibility
 * wrapper that does string-to-object or object-to-string argument conversions
 * then calls the other function.
 */

typedef struct Tcl_CmdInfo {
    int isNativeObjectProc;	/* 1 if objProc was registered by a call to
				 * Tcl_CreateObjCommand; 0 otherwise.
				 * Tcl_SetCmdInfo does not modify this
				 * field. */
    Tcl_ObjCmdProc *objProc;	/* Command's object-based function. */
    ClientData objClientData;	/* ClientData for object proc. */
    Tcl_CmdProc *proc;		/* Command's string-based function. */
    ClientData clientData;	/* ClientData for string proc. */
    Tcl_CmdDeleteProc *deleteProc;
				/* Function to call when command is
				 * deleted. */
    ClientData deleteData;	/* Value to pass to deleteProc (usually the
				 * same as clientData). */
    Tcl_Namespace *namespacePtr;/* Points to the namespace that contains this
				 * command. Note that Tcl_SetCmdInfo will not
				 * change a command's namespace; use
				 * TclRenameCommand or Tcl_Eval (of 'rename')
				 * to do that. */
} Tcl_CmdInfo;

/*
 *----------------------------------------------------------------------------
 * The structure defined below is used to hold dynamic strings. The only
 * fields that clients should use are string and length, accessible via the
 * macros Tcl_DStringValue and Tcl_DStringLength.
 */

#define TCL_DSTRING_STATIC_SIZE 200
typedef struct Tcl_DString {
    char *string;		/* Points to beginning of string: either
				 * staticSpace below or a malloced array. */
    int length;			/* Number of non-NULL characters in the
				 * string. */
    int spaceAvl;		/* Total number of bytes available for the
				 * string and its terminating NULL char. */
    char staticSpace[TCL_DSTRING_STATIC_SIZE];
				/* Space to use in common case where string is
				 * small. */
} Tcl_DString;

#define Tcl_DStringLength(dsPtr) ((dsPtr)->length)
#define Tcl_DStringValue(dsPtr) ((dsPtr)->string)

/*
 * Definitions for the maximum number of digits of precision that may be
 * specified in the "tcl_precision" variable, and the number of bytes of
 * buffer space required by Tcl_PrintDouble.
 */

#define TCL_MAX_PREC		17
#define TCL_DOUBLE_SPACE	(TCL_MAX_PREC+10)

/*
 * Definition for a number of bytes of buffer space sufficient to hold the
 * string representation of an integer in base 10 (assuming the existence of
 * 64-bit integers).
 */

#define TCL_INTEGER_SPACE	24

/*
 * Flag values passed to Tcl_ConvertElement.
 * TCL_DONT_USE_BRACES forces it not to enclose the element in braces, but to
 *	use backslash quoting instead.
 * TCL_DONT_QUOTE_HASH disables the default quoting of the '#' character. It
 *	is safe to leave the hash unquoted when the element is not the first
 *	element of a list, and this flag can be used by the caller to indicate
 *	that condition.
 */

#define TCL_DONT_USE_BRACES	1
#define TCL_DONT_QUOTE_HASH	8

/*
 * Flag that may be passed to Tcl_GetIndexFromObj to force it to disallow
 * abbreviated strings.
 */

#define TCL_EXACT	1

/*
 *----------------------------------------------------------------------------
 * Flag values passed to Tcl_RecordAndEval, Tcl_EvalObj, Tcl_EvalObjv.
 * WARNING: these bit choices must not conflict with the bit choices for
 * evalFlag bits in tclInt.h!
 *
 * Meanings:
 *	TCL_NO_EVAL:		Just record this command
 *	TCL_EVAL_GLOBAL:	Execute script in global namespace
 *	TCL_EVAL_DIRECT:	Do not compile this script
 *	TCL_EVAL_INVOKE:	Magical Tcl_EvalObjv mode for aliases/ensembles
 *				o Run in iPtr->lookupNsPtr or global namespace
 *				o Cut out of error traces
 *				o Don't reset the flags controlling ensemble
 *				  error message rewriting.
 *	TCL_CANCEL_UNWIND:	Magical Tcl_CancelEval mode that causes the
 *				stack for the script in progress to be
 *				completely unwound.
 *	TCL_EVAL_NOERR:	Do no exception reporting at all, just return
 *				as the caller will report.
 */

#define TCL_NO_EVAL		0x010000
#define TCL_EVAL_GLOBAL		0x020000
#define TCL_EVAL_DIRECT		0x040000
#define TCL_EVAL_INVOKE		0x080000
#define TCL_CANCEL_UNWIND	0x100000
#define TCL_EVAL_NOERR          0x200000

/*
 * Special freeProc values that may be passed to Tcl_SetResult (see the man
 * page for details):
 */

#define TCL_VOLATILE		((Tcl_FreeProc *) 1)
#define TCL_STATIC		((Tcl_FreeProc *) 0)
#define TCL_DYNAMIC		((Tcl_FreeProc *) 3)

/*
 * Flag values passed to variable-related functions.
 * WARNING: these bit choices must not conflict with the bit choice for
 * TCL_CANCEL_UNWIND, above.
 */

#define TCL_GLOBAL_ONLY		 1
#define TCL_NAMESPACE_ONLY	 2
#define TCL_APPEND_VALUE	 4
#define TCL_LIST_ELEMENT	 8
#define TCL_TRACE_READS		 0x10
#define TCL_TRACE_WRITES	 0x20
#define TCL_TRACE_UNSETS	 0x40
#define TCL_TRACE_DESTROYED	 0x80
#define TCL_INTERP_DESTROYED	 0x100
#define TCL_LEAVE_ERR_MSG	 0x200
#define TCL_TRACE_ARRAY		 0x800
#ifndef TCL_REMOVE_OBSOLETE_TRACES
/* Required to support old variable/vdelete/vinfo traces. */
#define TCL_TRACE_OLD_STYLE	 0x1000
#endif
/* Indicate the semantics of the result of a trace. */
#define TCL_TRACE_RESULT_DYNAMIC 0x8000
#define TCL_TRACE_RESULT_OBJECT  0x10000

/*
 * Flag values for ensemble commands.
 */

#define TCL_ENSEMBLE_PREFIX 0x02/* Flag value to say whether to allow
				 * unambiguous prefixes of commands or to
				 * require exact matches for command names. */

/*
 * Flag values passed to command-related functions.
 */

#define TCL_TRACE_RENAME	0x2000
#define TCL_TRACE_DELETE	0x4000

#define TCL_ALLOW_INLINE_COMPILATION 0x20000

/*
 * Types for linked variables:
 */

#define TCL_LINK_INT		1
#define TCL_LINK_DOUBLE		2
#define TCL_LINK_BOOLEAN	3
#define TCL_LINK_STRING		4
#define TCL_LINK_WIDE_INT	5
#define TCL_LINK_CHAR		6
#define TCL_LINK_UCHAR		7
#define TCL_LINK_SHORT		8
#define TCL_LINK_USHORT		9
#define TCL_LINK_UINT		10
#define TCL_LINK_LONG		11
#define TCL_LINK_ULONG		12
#define TCL_LINK_FLOAT		13
#define TCL_LINK_WIDE_UINT	14
#define TCL_LINK_READ_ONLY	0x80

/*
 *----------------------------------------------------------------------------
 * Forward declarations of Tcl_HashTable and related types.
 */

typedef struct Tcl_HashKeyType Tcl_HashKeyType;
typedef struct Tcl_HashTable Tcl_HashTable;
typedef struct Tcl_HashEntry Tcl_HashEntry;

typedef unsigned (Tcl_HashKeyProc) (Tcl_HashTable *tablePtr, void *keyPtr);
typedef int (Tcl_CompareHashKeysProc) (void *keyPtr, Tcl_HashEntry *hPtr);
typedef Tcl_HashEntry * (Tcl_AllocHashEntryProc) (Tcl_HashTable *tablePtr,
	void *keyPtr);
typedef void (Tcl_FreeHashEntryProc) (Tcl_HashEntry *hPtr);

/*
 * This flag controls whether the hash table stores the hash of a key, or
 * recalculates it. There should be no reason for turning this flag off as it
 * is completely binary and source compatible unless you directly access the
 * bucketPtr member of the Tcl_HashTableEntry structure. This member has been
 * removed and the space used to store the hash value.
 */

#ifndef TCL_HASH_KEY_STORE_HASH
#   define TCL_HASH_KEY_STORE_HASH 1
#endif

/*
 * Structure definition for an entry in a hash table. No-one outside Tcl
 * should access any of these fields directly; use the macros defined below.
 */

struct Tcl_HashEntry {
    Tcl_HashEntry *nextPtr;	/* Pointer to next entry in this hash bucket,
				 * or NULL for end of chain. */
    Tcl_HashTable *tablePtr;	/* Pointer to table containing entry. */
#if TCL_HASH_KEY_STORE_HASH
    void *hash;			/* Hash value, stored as pointer to ensure
				 * that the offsets of the fields in this
				 * structure are not changed. */
#else
    Tcl_HashEntry **bucketPtr;	/* Pointer to bucket that points to first
				 * entry in this entry's chain: used for
				 * deleting the entry. */
#endif
    ClientData clientData;	/* Application stores something here with
				 * Tcl_SetHashValue. */
    union {			/* Key has one of these forms: */
	char *oneWordValue;	/* One-word value for key. */
	Tcl_Obj *objPtr;	/* Tcl_Obj * key value. */
	int words[1];		/* Multiple integer words for key. The actual
				 * size will be as large as necessary for this
				 * table's keys. */
	char string[1];		/* String for key. The actual size will be as
				 * large as needed to hold the key. */
    } key;			/* MUST BE LAST FIELD IN RECORD!! */
};

/*
 * Flags used in Tcl_HashKeyType.
 *
 * TCL_HASH_KEY_RANDOMIZE_HASH -
 *				There are some things, pointers for example
 *				which don't hash well because they do not use
 *				the lower bits. If this flag is set then the
 *				hash table will attempt to rectify this by
 *				randomising the bits and then using the upper
 *				N bits as the index into the table.
 * TCL_HASH_KEY_SYSTEM_HASH -	If this flag is set then all memory internally
 *                              allocated for the hash table that is not for an
 *                              entry will use the system heap.
 */

#define TCL_HASH_KEY_RANDOMIZE_HASH 0x1
#define TCL_HASH_KEY_SYSTEM_HASH    0x2

/*
 * Structure definition for the methods associated with a hash table key type.
 */

#define TCL_HASH_KEY_TYPE_VERSION 1
struct Tcl_HashKeyType {
    int version;		/* Version of the table. If this structure is
				 * extended in future then the version can be
				 * used to distinguish between different
				 * structures. */
    int flags;			/* Flags, see above for details. */
    Tcl_HashKeyProc *hashKeyProc;
				/* Calculates a hash value for the key. If
				 * this is NULL then the pointer itself is
				 * used as a hash value. */
    Tcl_CompareHashKeysProc *compareKeysProc;
				/* Compares two keys and returns zero if they
				 * do not match, and non-zero if they do. If
				 * this is NULL then the pointers are
				 * compared. */
    Tcl_AllocHashEntryProc *allocEntryProc;
				/* Called to allocate memory for a new entry,
				 * i.e. if the key is a string then this could
				 * allocate a single block which contains
				 * enough space for both the entry and the
				 * string. Only the key field of the allocated
				 * Tcl_HashEntry structure needs to be filled
				 * in. If something else needs to be done to
				 * the key, i.e. incrementing a reference
				 * count then that should be done by this
				 * function. If this is NULL then Tcl_Alloc is
				 * used to allocate enough space for a
				 * Tcl_HashEntry and the key pointer is
				 * assigned to key.oneWordValue. */
    Tcl_FreeHashEntryProc *freeEntryProc;
				/* Called to free memory associated with an
				 * entry. If something else needs to be done
				 * to the key, i.e. decrementing a reference
				 * count then that should be done by this
				 * function. If this is NULL then Tcl_Free is
				 * used to free the Tcl_HashEntry. */
};

/*
 * Structure definition for a hash table.  Must be in tcl.h so clients can
 * allocate space for these structures, but clients should never access any
 * fields in this structure.
 */

#define TCL_SMALL_HASH_TABLE 4
struct Tcl_HashTable {
    Tcl_HashEntry **buckets;	/* Pointer to bucket array. Each element
				 * points to first entry in bucket's hash
				 * chain, or NULL. */
    Tcl_HashEntry *staticBuckets[TCL_SMALL_HASH_TABLE];
				/* Bucket array used for small tables (to
				 * avoid mallocs and frees). */
    int numBuckets;		/* Total number of buckets allocated at
				 * **bucketPtr. */
    int numEntries;		/* Total number of entries present in
				 * table. */
    int rebuildSize;		/* Enlarge table when numEntries gets to be
				 * this large. */
    int downShift;		/* Shift count used in hashing function.
				 * Designed to use high-order bits of
				 * randomized keys. */
    int mask;			/* Mask value used in hashing function. */
    int keyType;		/* Type of keys used in this table. It's
				 * either TCL_CUSTOM_KEYS, TCL_STRING_KEYS,
				 * TCL_ONE_WORD_KEYS, or an integer giving the
				 * number of ints that is the size of the
				 * key. */
    Tcl_HashEntry *(*findProc) (Tcl_HashTable *tablePtr, const char *key);
    Tcl_HashEntry *(*createProc) (Tcl_HashTable *tablePtr, const char *key,
	    int *newPtr);
    const Tcl_HashKeyType *typePtr;
				/* Type of the keys used in the
				 * Tcl_HashTable. */
};

/*
 * Structure definition for information used to keep track of searches through
 * hash tables:
 */

typedef struct Tcl_HashSearch {
    Tcl_HashTable *tablePtr;	/* Table being searched. */
    int nextIndex;		/* Index of next bucket to be enumerated after
				 * present one. */
    Tcl_HashEntry *nextEntryPtr;/* Next entry to be enumerated in the current
				 * bucket. */
} Tcl_HashSearch;

/*
 * Acceptable key types for hash tables:
 *
 * TCL_STRING_KEYS:		The keys are strings, they are copied into the
 *				entry.
 * TCL_ONE_WORD_KEYS:		The keys are pointers, the pointer is stored
 *				in the entry.
 * TCL_CUSTOM_TYPE_KEYS:	The keys are arbitrary types which are copied
 *				into the entry.
 * TCL_CUSTOM_PTR_KEYS:		The keys are pointers to arbitrary types, the
 *				pointer is stored in the entry.
 *
 * While maintaining binary compatability the above have to be distinct values
 * as they are used to differentiate between old versions of the hash table
 * which don't have a typePtr and new ones which do. Once binary compatability
 * is discarded in favour of making more wide spread changes TCL_STRING_KEYS
 * can be the same as TCL_CUSTOM_TYPE_KEYS, and TCL_ONE_WORD_KEYS can be the
 * same as TCL_CUSTOM_PTR_KEYS because they simply determine how the key is
 * accessed from the entry and not the behaviour.
 */

#define TCL_STRING_KEYS		(0)
#define TCL_ONE_WORD_KEYS	(1)
#define TCL_CUSTOM_TYPE_KEYS	(-2)
#define TCL_CUSTOM_PTR_KEYS	(-1)

/*
 * Structure definition for information used to keep track of searches through
 * dictionaries. These fields should not be accessed by code outside
 * tclDictObj.c
 */

typedef struct {
    void *next;			/* Search position for underlying hash
				 * table. */
    int epoch;			/* Epoch marker for dictionary being searched,
				 * or -1 if search has terminated. */
    Tcl_Dict dictionaryPtr;	/* Reference to dictionary being searched. */
} Tcl_DictSearch;

/*
 *----------------------------------------------------------------------------
 * Flag values to pass to Tcl_DoOneEvent to disable searches for some kinds of
 * events:
 */

#define TCL_DONT_WAIT		(1<<1)
#define TCL_WINDOW_EVENTS	(1<<2)
#define TCL_FILE_EVENTS		(1<<3)
#define TCL_TIMER_EVENTS	(1<<4)
#define TCL_IDLE_EVENTS		(1<<5)	/* WAS 0x10 ???? */
#define TCL_ALL_EVENTS		(~TCL_DONT_WAIT)

/*
 * The following structure defines a generic event for the Tcl event system.
 * These are the things that are queued in calls to Tcl_QueueEvent and
 * serviced later by Tcl_DoOneEvent. There can be many different kinds of
 * events with different fields, corresponding to window events, timer events,
 * etc. The structure for a particular event consists of a Tcl_Event header
 * followed by additional information specific to that event.
 */

struct Tcl_Event {
    Tcl_EventProc *proc;	/* Function to call to service this event. */
    struct Tcl_Event *nextPtr;	/* Next in list of pending events, or NULL. */
};

/*
 * Positions to pass to Tcl_QueueEvent:
 */

typedef enum {
    TCL_QUEUE_TAIL, TCL_QUEUE_HEAD, TCL_QUEUE_MARK
} Tcl_QueuePosition;

/*
 * Values to pass to Tcl_SetServiceMode to specify the behavior of notifier
 * event routines.
 */

#define TCL_SERVICE_NONE 0
#define TCL_SERVICE_ALL 1

/*
 * The following structure keeps is used to hold a time value, either as an
 * absolute time (the number of seconds from the epoch) or as an elapsed time.
 * On Unix systems the epoch is Midnight Jan 1, 1970 GMT.
 */

typedef struct Tcl_Time {
    long sec;			/* Seconds. */
    long usec;			/* Microseconds. */
} Tcl_Time;

typedef void (Tcl_SetTimerProc) (const Tcl_Time *timePtr);
typedef int (Tcl_WaitForEventProc) (const Tcl_Time *timePtr);

/*
 * TIP #233 (Virtualized Time)
 */

typedef void (Tcl_GetTimeProc)   (Tcl_Time *timebuf, ClientData clientData);
typedef void (Tcl_ScaleTimeProc) (Tcl_Time *timebuf, ClientData clientData);

/*
 *----------------------------------------------------------------------------
 * Bits to pass to Tcl_CreateFileHandler and Tcl_CreateChannelHandler to
 * indicate what sorts of events are of interest:
 */

#define TCL_READABLE		(1<<1)
#define TCL_WRITABLE		(1<<2)
#define TCL_EXCEPTION		(1<<3)

/*
 * Flag values to pass to Tcl_OpenCommandChannel to indicate the disposition
 * of the stdio handles. TCL_STDIN, TCL_STDOUT, TCL_STDERR, are also used in
 * Tcl_GetStdChannel.
 */

#define TCL_STDIN		(1<<1)
#define TCL_STDOUT		(1<<2)
#define TCL_STDERR		(1<<3)
#define TCL_ENFORCE_MODE	(1<<4)

/*
 * Bits passed to Tcl_DriverClose2Proc to indicate which side of a channel
 * should be closed.
 */

#define TCL_CLOSE_READ		(1<<1)
#define TCL_CLOSE_WRITE		(1<<2)

/*
 * Value to use as the closeProc for a channel that supports the close2Proc
 * interface.
 */

#define TCL_CLOSE2PROC		((Tcl_DriverCloseProc *) 1)

/*
 * Channel version tag. This was introduced in 8.3.2/8.4.
 */

#define TCL_CHANNEL_VERSION_1	((Tcl_ChannelTypeVersion) 0x1)
#define TCL_CHANNEL_VERSION_2	((Tcl_ChannelTypeVersion) 0x2)
#define TCL_CHANNEL_VERSION_3	((Tcl_ChannelTypeVersion) 0x3)
#define TCL_CHANNEL_VERSION_4	((Tcl_ChannelTypeVersion) 0x4)
#define TCL_CHANNEL_VERSION_5	((Tcl_ChannelTypeVersion) 0x5)

/*
 * TIP #218: Channel Actions, Ids for Tcl_DriverThreadActionProc.
 */

#define TCL_CHANNEL_THREAD_INSERT (0)
#define TCL_CHANNEL_THREAD_REMOVE (1)

/*
 * Typedefs for the various operations in a channel type:
 */

typedef int	(Tcl_DriverBlockModeProc) (ClientData instanceData, int mode);
typedef int	(Tcl_DriverCloseProc) (ClientData instanceData,
			Tcl_Interp *interp);
typedef int	(Tcl_DriverClose2Proc) (ClientData instanceData,
			Tcl_Interp *interp, int flags);
typedef int	(Tcl_DriverInputProc) (ClientData instanceData, char *buf,
			int toRead, int *errorCodePtr);
typedef int	(Tcl_DriverOutputProc) (ClientData instanceData,
			const char *buf, int toWrite, int *errorCodePtr);
typedef int	(Tcl_DriverSeekProc) (ClientData instanceData, long offset,
			int mode, int *errorCodePtr);
typedef int	(Tcl_DriverSetOptionProc) (ClientData instanceData,
			Tcl_Interp *interp, const char *optionName,
			const char *value);
typedef int	(Tcl_DriverGetOptionProc) (ClientData instanceData,
			Tcl_Interp *interp, const char *optionName,
			Tcl_DString *dsPtr);
typedef void	(Tcl_DriverWatchProc) (ClientData instanceData, int mask);
typedef int	(Tcl_DriverGetHandleProc) (ClientData instanceData,
			int direction, ClientData *handlePtr);
typedef int	(Tcl_DriverFlushProc) (ClientData instanceData);
typedef int	(Tcl_DriverHandlerProc) (ClientData instanceData,
			int interestMask);
typedef Tcl_WideInt (Tcl_DriverWideSeekProc) (ClientData instanceData,
			Tcl_WideInt offset, int mode, int *errorCodePtr);
/*
 * TIP #218, Channel Thread Actions
 */
typedef void	(Tcl_DriverThreadActionProc) (ClientData instanceData,
			int action);
/*
 * TIP #208, File Truncation (etc.)
 */
typedef int	(Tcl_DriverTruncateProc) (ClientData instanceData,
			Tcl_WideInt length);

/*
 * struct Tcl_ChannelType:
 *
 * One such structure exists for each type (kind) of channel. It collects
 * together in one place all the functions that are part of the specific
 * channel type.
 *
 * It is recommend that the Tcl_Channel* functions are used to access elements
 * of this structure, instead of direct accessing.
 */

typedef struct Tcl_ChannelType {
    const char *typeName;	/* The name of the channel type in Tcl
				 * commands. This storage is owned by channel
				 * type. */
    Tcl_ChannelTypeVersion version;
				/* Version of the channel type. */
    Tcl_DriverCloseProc *closeProc;
				/* Function to call to close the channel, or
				 * TCL_CLOSE2PROC if the close2Proc should be
				 * used instead. */
    Tcl_DriverInputProc *inputProc;
				/* Function to call for input on channel. */
    Tcl_DriverOutputProc *outputProc;
				/* Function to call for output on channel. */
    Tcl_DriverSeekProc *seekProc;
				/* Function to call to seek on the channel.
				 * May be NULL. */
    Tcl_DriverSetOptionProc *setOptionProc;
				/* Set an option on a channel. */
    Tcl_DriverGetOptionProc *getOptionProc;
				/* Get an option from a channel. */
    Tcl_DriverWatchProc *watchProc;
				/* Set up the notifier to watch for events on
				 * this channel. */
    Tcl_DriverGetHandleProc *getHandleProc;
				/* Get an OS handle from the channel or NULL
				 * if not supported. */
    Tcl_DriverClose2Proc *close2Proc;
				/* Function to call to close the channel if
				 * the device supports closing the read &
				 * write sides independently. */
    Tcl_DriverBlockModeProc *blockModeProc;
				/* Set blocking mode for the raw channel. May
				 * be NULL. */
    /*
     * Only valid in TCL_CHANNEL_VERSION_2 channels or later.
     */
    Tcl_DriverFlushProc *flushProc;
				/* Function to call to flush a channel. May be
				 * NULL. */
    Tcl_DriverHandlerProc *handlerProc;
				/* Function to call to handle a channel event.
				 * This will be passed up the stacked channel
				 * chain. */
    /*
     * Only valid in TCL_CHANNEL_VERSION_3 channels or later.
     */
    Tcl_DriverWideSeekProc *wideSeekProc;
				/* Function to call to seek on the channel
				 * which can handle 64-bit offsets. May be
				 * NULL, and must be NULL if seekProc is
				 * NULL. */
    /*
     * Only valid in TCL_CHANNEL_VERSION_4 channels or later.
     * TIP #218, Channel Thread Actions.
     */
    Tcl_DriverThreadActionProc *threadActionProc;
				/* Function to call to notify the driver of
				 * thread specific activity for a channel. May
				 * be NULL. */
    /*
     * Only valid in TCL_CHANNEL_VERSION_5 channels or later.
     * TIP #208, File Truncation.
     */
    Tcl_DriverTruncateProc *truncateProc;
				/* Function to call to truncate the underlying
				 * file to a particular length. May be NULL if
				 * the channel does not support truncation. */
} Tcl_ChannelType;

/*
 * The following flags determine whether the blockModeProc above should set
 * the channel into blocking or nonblocking mode. They are passed as arguments
 * to the blockModeProc function in the above structure.
 */

#define TCL_MODE_BLOCKING	0	/* Put channel into blocking mode. */
#define TCL_MODE_NONBLOCKING	1	/* Put channel into nonblocking
					 * mode. */

/*
 *----------------------------------------------------------------------------
 * Enum for different types of file paths.
 */

typedef enum Tcl_PathType {
    TCL_PATH_ABSOLUTE,
    TCL_PATH_RELATIVE,
    TCL_PATH_VOLUME_RELATIVE
} Tcl_PathType;

/*
 * The following structure is used to pass glob type data amongst the various
 * glob routines and Tcl_FSMatchInDirectory.
 */

typedef struct Tcl_GlobTypeData {
    int type;			/* Corresponds to bcdpfls as in 'find -t'. */
    int perm;			/* Corresponds to file permissions. */
    Tcl_Obj *macType;		/* Acceptable Mac type. */
    Tcl_Obj *macCreator;	/* Acceptable Mac creator. */
} Tcl_GlobTypeData;

/*
 * Type and permission definitions for glob command.
 */

#define TCL_GLOB_TYPE_BLOCK		(1<<0)
#define TCL_GLOB_TYPE_CHAR		(1<<1)
#define TCL_GLOB_TYPE_DIR		(1<<2)
#define TCL_GLOB_TYPE_PIPE		(1<<3)
#define TCL_GLOB_TYPE_FILE		(1<<4)
#define TCL_GLOB_TYPE_LINK		(1<<5)
#define TCL_GLOB_TYPE_SOCK		(1<<6)
#define TCL_GLOB_TYPE_MOUNT		(1<<7)

#define TCL_GLOB_PERM_RONLY		(1<<0)
#define TCL_GLOB_PERM_HIDDEN		(1<<1)
#define TCL_GLOB_PERM_R			(1<<2)
#define TCL_GLOB_PERM_W			(1<<3)
#define TCL_GLOB_PERM_X			(1<<4)

/*
 * Flags for the unload callback function.
 */

#define TCL_UNLOAD_DETACH_FROM_INTERPRETER	(1<<0)
#define TCL_UNLOAD_DETACH_FROM_PROCESS		(1<<1)

/*
 * Typedefs for the various filesystem operations:
 */

typedef int (Tcl_FSStatProc) (Tcl_Obj *pathPtr, Tcl_StatBuf *buf);
typedef int (Tcl_FSAccessProc) (Tcl_Obj *pathPtr, int mode);
typedef Tcl_Channel (Tcl_FSOpenFileChannelProc) (Tcl_Interp *interp,
	Tcl_Obj *pathPtr, int mode, int permissions);
typedef int (Tcl_FSMatchInDirectoryProc) (Tcl_Interp *interp, Tcl_Obj *result,
	Tcl_Obj *pathPtr, const char *pattern, Tcl_GlobTypeData *types);
typedef Tcl_Obj * (Tcl_FSGetCwdProc) (Tcl_Interp *interp);
typedef int (Tcl_FSChdirProc) (Tcl_Obj *pathPtr);
typedef int (Tcl_FSLstatProc) (Tcl_Obj *pathPtr, Tcl_StatBuf *buf);
typedef int (Tcl_FSCreateDirectoryProc) (Tcl_Obj *pathPtr);
typedef int (Tcl_FSDeleteFileProc) (Tcl_Obj *pathPtr);
typedef int (Tcl_FSCopyDirectoryProc) (Tcl_Obj *srcPathPtr,
	Tcl_Obj *destPathPtr, Tcl_Obj **errorPtr);
typedef int (Tcl_FSCopyFileProc) (Tcl_Obj *srcPathPtr, Tcl_Obj *destPathPtr);
typedef int (Tcl_FSRemoveDirectoryProc) (Tcl_Obj *pathPtr, int recursive,
	Tcl_Obj **errorPtr);
typedef int (Tcl_FSRenameFileProc) (Tcl_Obj *srcPathPtr, Tcl_Obj *destPathPtr);
typedef void (Tcl_FSUnloadFileProc) (Tcl_LoadHandle loadHandle);
typedef Tcl_Obj * (Tcl_FSListVolumesProc) (void);
/* We have to declare the utime structure here. */
struct utimbuf;
typedef int (Tcl_FSUtimeProc) (Tcl_Obj *pathPtr, struct utimbuf *tval);
typedef int (Tcl_FSNormalizePathProc) (Tcl_Interp *interp, Tcl_Obj *pathPtr,
	int nextCheckpoint);
typedef int (Tcl_FSFileAttrsGetProc) (Tcl_Interp *interp, int index,
	Tcl_Obj *pathPtr, Tcl_Obj **objPtrRef);
typedef const char *const * (Tcl_FSFileAttrStringsProc) (Tcl_Obj *pathPtr,
	Tcl_Obj **objPtrRef);
typedef int (Tcl_FSFileAttrsSetProc) (Tcl_Interp *interp, int index,
	Tcl_Obj *pathPtr, Tcl_Obj *objPtr);
typedef Tcl_Obj * (Tcl_FSLinkProc) (Tcl_Obj *pathPtr, Tcl_Obj *toPtr,
	int linkType);
typedef int (Tcl_FSLoadFileProc) (Tcl_Interp *interp, Tcl_Obj *pathPtr,
	Tcl_LoadHandle *handlePtr, Tcl_FSUnloadFileProc **unloadProcPtr);
typedef int (Tcl_FSPathInFilesystemProc) (Tcl_Obj *pathPtr,
	ClientData *clientDataPtr);
typedef Tcl_Obj * (Tcl_FSFilesystemPathTypeProc) (Tcl_Obj *pathPtr);
typedef Tcl_Obj * (Tcl_FSFilesystemSeparatorProc) (Tcl_Obj *pathPtr);
typedef void (Tcl_FSFreeInternalRepProc) (ClientData clientData);
typedef ClientData (Tcl_FSDupInternalRepProc) (ClientData clientData);
typedef Tcl_Obj * (Tcl_FSInternalToNormalizedProc) (ClientData clientData);
typedef ClientData (Tcl_FSCreateInternalRepProc) (Tcl_Obj *pathPtr);

typedef struct Tcl_FSVersion_ *Tcl_FSVersion;

/*
 *----------------------------------------------------------------------------
 * Data structures related to hooking into the filesystem
 */

/*
 * Filesystem version tag.  This was introduced in 8.4.
 */

#define TCL_FILESYSTEM_VERSION_1	((Tcl_FSVersion) 0x1)

/*
 * struct Tcl_Filesystem:
 *
 * One such structure exists for each type (kind) of filesystem. It collects
 * together in one place all the functions that are part of the specific
 * filesystem. Tcl always accesses the filesystem through one of these
 * structures.
 *
 * Not all entries need be non-NULL; any which are NULL are simply ignored.
 * However, a complete filesystem should provide all of these functions. The
 * explanations in the structure show the importance of each function.
 */

typedef struct Tcl_Filesystem {
    const char *typeName;	/* The name of the filesystem. */
    int structureLength;	/* Length of this structure, so future binary
				 * compatibility can be assured. */
    Tcl_FSVersion version;	/* Version of the filesystem type. */
    Tcl_FSPathInFilesystemProc *pathInFilesystemProc;
				/* Function to check whether a path is in this
				 * filesystem. This is the most important
				 * filesystem function. */
    Tcl_FSDupInternalRepProc *dupInternalRepProc;
				/* Function to duplicate internal fs rep. May
				 * be NULL (but then fs is less efficient). */
    Tcl_FSFreeInternalRepProc *freeInternalRepProc;
				/* Function to free internal fs rep. Must be
				 * implemented if internal representations
				 * need freeing, otherwise it can be NULL. */
    Tcl_FSInternalToNormalizedProc *internalToNormalizedProc;
				/* Function to convert internal representation
				 * to a normalized path. Only required if the
				 * fs creates pure path objects with no
				 * string/path representation. */
    Tcl_FSCreateInternalRepProc *createInternalRepProc;
				/* Function to create a filesystem-specific
				 * internal representation. May be NULL if
				 * paths have no internal representation, or
				 * if the Tcl_FSPathInFilesystemProc for this
				 * filesystem always immediately creates an
				 * internal representation for paths it
				 * accepts. */
    Tcl_FSNormalizePathProc *normalizePathProc;
				/* Function to normalize a path.  Should be
				 * implemented for all filesystems which can
				 * have multiple string representations for
				 * the same path object. */
    Tcl_FSFilesystemPathTypeProc *filesystemPathTypeProc;
				/* Function to determine the type of a path in
				 * this filesystem. May be NULL. */
    Tcl_FSFilesystemSeparatorProc *filesystemSeparatorProc;
				/* Function to return the separator
				 * character(s) for this filesystem. Must be
				 * implemented. */
    Tcl_FSStatProc *statProc;	/* Function to process a 'Tcl_FSStat()' call.
				 * Must be implemented for any reasonable
				 * filesystem. */
    Tcl_FSAccessProc *accessProc;
				/* Function to process a 'Tcl_FSAccess()'
				 * call. Must be implemented for any
				 * reasonable filesystem. */
    Tcl_FSOpenFileChannelProc *openFileChannelProc;
				/* Function to process a
				 * 'Tcl_FSOpenFileChannel()' call. Must be
				 * implemented for any reasonable
				 * filesystem. */
    Tcl_FSMatchInDirectoryProc *matchInDirectoryProc;
				/* Function to process a
				 * 'Tcl_FSMatchInDirectory()'.  If not
				 * implemented, then glob and recursive copy
				 * functionality will be lacking in the
				 * filesystem. */
    Tcl_FSUtimeProc *utimeProc;	/* Function to process a 'Tcl_FSUtime()' call.
				 * Required to allow setting (not reading) of
				 * times with 'file mtime', 'file atime' and
				 * the open-r/open-w/fcopy implementation of
				 * 'file copy'. */
    Tcl_FSLinkProc *linkProc;	/* Function to process a 'Tcl_FSLink()' call.
				 * Should be implemented only if the
				 * filesystem supports links (reading or
				 * creating). */
    Tcl_FSListVolumesProc *listVolumesProc;
				/* Function to list any filesystem volumes
				 * added by this filesystem. Should be
				 * implemented only if the filesystem adds
				 * volumes at the head of the filesystem. */
    Tcl_FSFileAttrStringsProc *fileAttrStringsProc;
				/* Function to list all attributes strings
				 * which are valid for this filesystem. If not
				 * implemented the filesystem will not support
				 * the 'file attributes' command. This allows
				 * arbitrary additional information to be
				 * attached to files in the filesystem. */
    Tcl_FSFileAttrsGetProc *fileAttrsGetProc;
				/* Function to process a
				 * 'Tcl_FSFileAttrsGet()' call, used by 'file
				 * attributes'. */
    Tcl_FSFileAttrsSetProc *fileAttrsSetProc;
				/* Function to process a
				 * 'Tcl_FSFileAttrsSet()' call, used by 'file
				 * attributes'.  */
    Tcl_FSCreateDirectoryProc *createDirectoryProc;
				/* Function to process a
				 * 'Tcl_FSCreateDirectory()' call. Should be
				 * implemented unless the FS is read-only. */
    Tcl_FSRemoveDirectoryProc *removeDirectoryProc;
				/* Function to process a
				 * 'Tcl_FSRemoveDirectory()' call. Should be
				 * implemented unless the FS is read-only. */
    Tcl_FSDeleteFileProc *deleteFileProc;
				/* Function to process a 'Tcl_FSDeleteFile()'
				 * call. Should be implemented unless the FS
				 * is read-only. */
    Tcl_FSCopyFileProc *copyFileProc;
				/* Function to process a 'Tcl_FSCopyFile()'
				 * call. If not implemented Tcl will fall back
				 * on open-r, open-w and fcopy as a copying
				 * mechanism, for copying actions initiated in
				 * Tcl (not C). */
    Tcl_FSRenameFileProc *renameFileProc;
				/* Function to process a 'Tcl_FSRenameFile()'
				 * call. If not implemented, Tcl will fall
				 * back on a copy and delete mechanism, for
				 * rename actions initiated in Tcl (not C). */
    Tcl_FSCopyDirectoryProc *copyDirectoryProc;
				/* Function to process a
				 * 'Tcl_FSCopyDirectory()' call. If not
				 * implemented, Tcl will fall back on a
				 * recursive create-dir, file copy mechanism,
				 * for copying actions initiated in Tcl (not
				 * C). */
    Tcl_FSLstatProc *lstatProc;	/* Function to process a 'Tcl_FSLstat()' call.
				 * If not implemented, Tcl will attempt to use
				 * the 'statProc' defined above instead. */
    Tcl_FSLoadFileProc *loadFileProc;
				/* Function to process a 'Tcl_FSLoadFile()'
				 * call. If not implemented, Tcl will fall
				 * back on a copy to native-temp followed by a
				 * Tcl_FSLoadFile on that temporary copy. */
    Tcl_FSGetCwdProc *getCwdProc;
				/* Function to process a 'Tcl_FSGetCwd()'
				 * call. Most filesystems need not implement
				 * this. It will usually only be called once,
				 * if 'getcwd' is called before 'chdir'. May
				 * be NULL. */
    Tcl_FSChdirProc *chdirProc;	/* Function to process a 'Tcl_FSChdir()' call.
				 * If filesystems do not implement this, it
				 * will be emulated by a series of directory
				 * access checks. Otherwise, virtual
				 * filesystems which do implement it need only
				 * respond with a positive return result if
				 * the dirName is a valid directory in their
				 * filesystem. They need not remember the
				 * result, since that will be automatically
				 * remembered for use by GetCwd. Real
				 * filesystems should carry out the correct
				 * action (i.e. call the correct system
				 * 'chdir' api). If not implemented, then 'cd'
				 * and 'pwd' will fail inside the
				 * filesystem. */
} Tcl_Filesystem;

/*
 * The following definitions are used as values for the 'linkAction' flag to
 * Tcl_FSLink, or the linkProc of any filesystem. Any combination of flags can
 * be given. For link creation, the linkProc should create a link which
 * matches any of the types given.
 *
 * TCL_CREATE_SYMBOLIC_LINK -	Create a symbolic or soft link.
 * TCL_CREATE_HARD_LINK -	Create a hard link.
 */

#define TCL_CREATE_SYMBOLIC_LINK	0x01
#define TCL_CREATE_HARD_LINK		0x02

/*
 *----------------------------------------------------------------------------
 * The following structure represents the Notifier functions that you can
 * override with the Tcl_SetNotifier call.
 */

typedef struct Tcl_NotifierProcs {
    Tcl_SetTimerProc *setTimerProc;
    Tcl_WaitForEventProc *waitForEventProc;
    Tcl_CreateFileHandlerProc *createFileHandlerProc;
    Tcl_DeleteFileHandlerProc *deleteFileHandlerProc;
    Tcl_InitNotifierProc *initNotifierProc;
    Tcl_FinalizeNotifierProc *finalizeNotifierProc;
    Tcl_AlertNotifierProc *alertNotifierProc;
    Tcl_ServiceModeHookProc *serviceModeHookProc;
} Tcl_NotifierProcs;

/*
 *----------------------------------------------------------------------------
 * The following data structures and declarations are for the new Tcl parser.
 *
 * For each word of a command, and for each piece of a word such as a variable
 * reference, one of the following structures is created to describe the
 * token.
 */

typedef struct Tcl_Token {
    int type;			/* Type of token, such as TCL_TOKEN_WORD; see
				 * below for valid types. */
    const char *start;		/* First character in token. */
    int size;			/* Number of bytes in token. */
    int numComponents;		/* If this token is composed of other tokens,
				 * this field tells how many of them there are
				 * (including components of components, etc.).
				 * The component tokens immediately follow
				 * this one. */
} Tcl_Token;

/*
 * Type values defined for Tcl_Token structures. These values are defined as
 * mask bits so that it's easy to check for collections of types.
 *
 * TCL_TOKEN_WORD -		The token describes one word of a command,
 *				from the first non-blank character of the word
 *				(which may be " or {) up to but not including
 *				the space, semicolon, or bracket that
 *				terminates the word. NumComponents counts the
 *				total number of sub-tokens that make up the
 *				word. This includes, for example, sub-tokens
 *				of TCL_TOKEN_VARIABLE tokens.
 * TCL_TOKEN_SIMPLE_WORD -	This token is just like TCL_TOKEN_WORD except
 *				that the word is guaranteed to consist of a
 *				single TCL_TOKEN_TEXT sub-token.
 * TCL_TOKEN_TEXT -		The token describes a range of literal text
 *				that is part of a word. NumComponents is
 *				always 0.
 * TCL_TOKEN_BS -		The token describes a backslash sequence that
 *				must be collapsed. NumComponents is always 0.
 * TCL_TOKEN_COMMAND -		The token describes a command whose result
 *				must be substituted into the word. The token
 *				includes the enclosing brackets. NumComponents
 *				is always 0.
 * TCL_TOKEN_VARIABLE -		The token describes a variable substitution,
 *				including the dollar sign, variable name, and
 *				array index (if there is one) up through the
 *				right parentheses. NumComponents tells how
 *				many additional tokens follow to represent the
 *				variable name. The first token will be a
 *				TCL_TOKEN_TEXT token that describes the
 *				variable name. If the variable is an array
 *				reference then there will be one or more
 *				additional tokens, of type TCL_TOKEN_TEXT,
 *				TCL_TOKEN_BS, TCL_TOKEN_COMMAND, and
 *				TCL_TOKEN_VARIABLE, that describe the array
 *				index; numComponents counts the total number
 *				of nested tokens that make up the variable
 *				reference, including sub-tokens of
 *				TCL_TOKEN_VARIABLE tokens.
 * TCL_TOKEN_SUB_EXPR -		The token describes one subexpression of an
 *				expression, from the first non-blank character
 *				of the subexpression up to but not including
 *				the space, brace, or bracket that terminates
 *				the subexpression. NumComponents counts the
 *				total number of following subtokens that make
 *				up the subexpression; this includes all
 *				subtokens for any nested TCL_TOKEN_SUB_EXPR
 *				tokens. For example, a numeric value used as a
 *				primitive operand is described by a
 *				TCL_TOKEN_SUB_EXPR token followed by a
 *				TCL_TOKEN_TEXT token. A binary subexpression
 *				is described by a TCL_TOKEN_SUB_EXPR token
 *				followed by the TCL_TOKEN_OPERATOR token for
 *				the operator, then TCL_TOKEN_SUB_EXPR tokens
 *				for the left then the right operands.
 * TCL_TOKEN_OPERATOR -		The token describes one expression operator.
 *				An operator might be the name of a math
 *				function such as "abs". A TCL_TOKEN_OPERATOR
 *				token is always preceeded by one
 *				TCL_TOKEN_SUB_EXPR token for the operator's
 *				subexpression, and is followed by zero or more
 *				TCL_TOKEN_SUB_EXPR tokens for the operator's
 *				operands. NumComponents is always 0.
 * TCL_TOKEN_EXPAND_WORD -	This token is just like TCL_TOKEN_WORD except
 *				that it marks a word that began with the
 *				literal character prefix "{*}". This word is
 *				marked to be expanded - that is, broken into
 *				words after substitution is complete.
 */

#define TCL_TOKEN_WORD		1
#define TCL_TOKEN_SIMPLE_WORD	2
#define TCL_TOKEN_TEXT		4
#define TCL_TOKEN_BS		8
#define TCL_TOKEN_COMMAND	16
#define TCL_TOKEN_VARIABLE	32
#define TCL_TOKEN_SUB_EXPR	64
#define TCL_TOKEN_OPERATOR	128
#define TCL_TOKEN_EXPAND_WORD	256

/*
 * Parsing error types. On any parsing error, one of these values will be
 * stored in the error field of the Tcl_Parse structure defined below.
 */

#define TCL_PARSE_SUCCESS		0
#define TCL_PARSE_QUOTE_EXTRA		1
#define TCL_PARSE_BRACE_EXTRA		2
#define TCL_PARSE_MISSING_BRACE		3
#define TCL_PARSE_MISSING_BRACKET	4
#define TCL_PARSE_MISSING_PAREN		5
#define TCL_PARSE_MISSING_QUOTE		6
#define TCL_PARSE_MISSING_VAR_BRACE	7
#define TCL_PARSE_SYNTAX		8
#define TCL_PARSE_BAD_NUMBER		9

/*
 * A structure of the following type is filled in by Tcl_ParseCommand. It
 * describes a single command parsed from an input string.
 */

#define NUM_STATIC_TOKENS 20

typedef struct Tcl_Parse {
    const char *commentStart;	/* Pointer to # that begins the first of one
				 * or more comments preceding the command. */
    int commentSize;		/* Number of bytes in comments (up through
				 * newline character that terminates the last
				 * comment). If there were no comments, this
				 * field is 0. */
    const char *commandStart;	/* First character in first word of
				 * command. */
    int commandSize;		/* Number of bytes in command, including first
				 * character of first word, up through the
				 * terminating newline, close bracket, or
				 * semicolon. */
    int numWords;		/* Total number of words in command. May be
				 * 0. */
    Tcl_Token *tokenPtr;	/* Pointer to first token representing the
				 * words of the command. Initially points to
				 * staticTokens, but may change to point to
				 * malloc-ed space if command exceeds space in
				 * staticTokens. */
    int numTokens;		/* Total number of tokens in command. */
    int tokensAvailable;	/* Total number of tokens available at
				 * *tokenPtr. */
    int errorType;		/* One of the parsing error types defined
				 * above. */

    /*
     * The fields below are intended only for the private use of the parser.
     * They should not be used by functions that invoke Tcl_ParseCommand.
     */

    const char *string;		/* The original command string passed to
				 * Tcl_ParseCommand. */
    const char *end;		/* Points to the character just after the last
				 * one in the command string. */
    Tcl_Interp *interp;		/* Interpreter to use for error reporting, or
				 * NULL. */
    const char *term;		/* Points to character in string that
				 * terminated most recent token. Filled in by
				 * ParseTokens. If an error occurs, points to
				 * beginning of region where the error
				 * occurred (e.g. the open brace if the close
				 * brace is missing). */
    int incomplete;		/* This field is set to 1 by Tcl_ParseCommand
				 * if the command appears to be incomplete.
				 * This information is used by
				 * Tcl_CommandComplete. */
    Tcl_Token staticTokens[NUM_STATIC_TOKENS];
				/* Initial space for tokens for command. This
				 * space should be large enough to accommodate
				 * most commands; dynamic space is allocated
				 * for very large commands that don't fit
				 * here. */
} Tcl_Parse;

/*
 *----------------------------------------------------------------------------
 * The following structure represents a user-defined encoding. It collects
 * together all the functions that are used by the specific encoding.
 */

typedef struct Tcl_EncodingType {
    const char *encodingName;	/* The name of the encoding, e.g. "euc-jp".
				 * This name is the unique key for this
				 * encoding type. */
    Tcl_EncodingConvertProc *toUtfProc;
				/* Function to convert from external encoding
				 * into UTF-8. */
    Tcl_EncodingConvertProc *fromUtfProc;
				/* Function to convert from UTF-8 into
				 * external encoding. */
    Tcl_EncodingFreeProc *freeProc;
				/* If non-NULL, function to call when this
				 * encoding is deleted. */
    ClientData clientData;	/* Arbitrary value associated with encoding
				 * type. Passed to conversion functions. */
    int nullSize;		/* Number of zero bytes that signify
				 * end-of-string in this encoding. This number
				 * is used to determine the source string
				 * length when the srcLen argument is
				 * negative. Must be 1 or 2. */
} Tcl_EncodingType;

/*
 * The following definitions are used as values for the conversion control
 * flags argument when converting text from one character set to another:
 *
 * TCL_ENCODING_START -		Signifies that the source buffer is the first
 *				block in a (potentially multi-block) input
 *				stream. Tells the conversion function to reset
 *				to an initial state and perform any
 *				initialization that needs to occur before the
 *				first byte is converted. If the source buffer
 *				contains the entire input stream to be
 *				converted, this flag should be set.
 * TCL_ENCODING_END -		Signifies that the source buffer is the last
 *				block in a (potentially multi-block) input
 *				stream. Tells the conversion routine to
 *				perform any finalization that needs to occur
 *				after the last byte is converted and then to
 *				reset to an initial state. If the source
 *				buffer contains the entire input stream to be
 *				converted, this flag should be set.
 * TCL_ENCODING_STOPONERROR -	If set, then the converter will return
 *				immediately upon encountering an invalid byte
 *				sequence or a source character that has no
 *				mapping in the target encoding. If clear, then
 *				the converter will skip the problem,
 *				substituting one or more "close" characters in
 *				the destination buffer and then continue to
 *				convert the source.
 */

#define TCL_ENCODING_START		0x01
#define TCL_ENCODING_END		0x02
#define TCL_ENCODING_STOPONERROR	0x04

/*
 * The following definitions are the error codes returned by the conversion
 * routines:
 *
 * TCL_OK -			All characters were converted.
 * TCL_CONVERT_NOSPACE -	The output buffer would not have been large
 *				enough for all of the converted data; as many
 *				characters as could fit were converted though.
 * TCL_CONVERT_MULTIBYTE -	The last few bytes in the source string were
 *				the beginning of a multibyte sequence, but
 *				more bytes were needed to complete this
 *				sequence. A subsequent call to the conversion
 *				routine should pass the beginning of this
 *				unconverted sequence plus additional bytes
 *				from the source stream to properly convert the
 *				formerly split-up multibyte sequence.
 * TCL_CONVERT_SYNTAX -		The source stream contained an invalid
 *				character sequence. This may occur if the
 *				input stream has been damaged or if the input
 *				encoding method was misidentified. This error
 *				is reported only if TCL_ENCODING_STOPONERROR
 *				was specified.
 * TCL_CONVERT_UNKNOWN -	The source string contained a character that
 *				could not be represented in the target
 *				encoding. This error is reported only if
 *				TCL_ENCODING_STOPONERROR was specified.
 */

#define TCL_CONVERT_MULTIBYTE	(-1)
#define TCL_CONVERT_SYNTAX	(-2)
#define TCL_CONVERT_UNKNOWN	(-3)
#define TCL_CONVERT_NOSPACE	(-4)

/*
 * The maximum number of bytes that are necessary to represent a single
 * Unicode character in UTF-8. The valid values should be 3, 4 or 6
 * (or perhaps 1 if we want to support a non-unicode enabled core). If 3 or
 * 4, then Tcl_UniChar must be 2-bytes in size (UCS-2) (the default). If 6,
 * then Tcl_UniChar must be 4-bytes in size (UCS-4). At this time UCS-2 mode
 * is the default and recommended mode. UCS-4 is experimental and not
 * recommended. It works for the core, but most extensions expect UCS-2.
 */

#ifndef TCL_UTF_MAX
#define TCL_UTF_MAX		3
#endif

/*
 * This represents a Unicode character. Any changes to this should also be
 * reflected in regcustom.h.
 */

#if TCL_UTF_MAX > 4
    /*
     * unsigned int isn't 100% accurate as it should be a strict 4-byte value
     * (perhaps wchar_t). 64-bit systems may have troubles. The size of this
     * value must be reflected correctly in regcustom.h and
     * in tclEncoding.c.
     * XXX: Tcl is currently UCS-2 and planning UTF-16 for the Unicode
     * XXX: string rep that Tcl_UniChar represents.  Changing the size
     * XXX: of Tcl_UniChar is /not/ supported.
     */
typedef unsigned int Tcl_UniChar;
#else
typedef unsigned short Tcl_UniChar;
#endif

/*
 *----------------------------------------------------------------------------
 * TIP #59: The following structure is used in calls 'Tcl_RegisterConfig' to
 * provide the system with the embedded configuration data.
 */

typedef struct Tcl_Config {
    const char *key;		/* Configuration key to register. ASCII
				 * encoded, thus UTF-8. */
    const char *value;		/* The value associated with the key. System
				 * encoding. */
} Tcl_Config;

/*
 *----------------------------------------------------------------------------
 * Flags for TIP#143 limits, detailing which limits are active in an
 * interpreter. Used for Tcl_{Add,Remove}LimitHandler type argument.
 */

#define TCL_LIMIT_COMMANDS	0x01
#define TCL_LIMIT_TIME		0x02

/*
 * Structure containing information about a limit handler to be called when a
 * command- or time-limit is exceeded by an interpreter.
 */

typedef void (Tcl_LimitHandlerProc) (ClientData clientData, Tcl_Interp *interp);
typedef void (Tcl_LimitHandlerDeleteProc) (ClientData clientData);

/*
 *----------------------------------------------------------------------------
 * Override definitions for libtommath.
 */

typedef struct mp_int mp_int;
#define MP_INT_DECLARED
typedef unsigned int mp_digit;
#define MP_DIGIT_DECLARED

/*
 *----------------------------------------------------------------------------
 * Definitions needed for Tcl_ParseArgvObj routines.
 * Based on tkArgv.c.
 * Modifications from the original are copyright (c) Sam Bromley 2006
 */

typedef struct {
    int type;			/* Indicates the option type; see below. */
    const char *keyStr;		/* The key string that flags the option in the
				 * argv array. */
    void *srcPtr;		/* Value to be used in setting dst; usage
				 * depends on type.*/
    void *dstPtr;		/* Address of value to be modified; usage
				 * depends on type.*/
    const char *helpStr;	/* Documentation message describing this
				 * option. */
    ClientData clientData;	/* Word to pass to function callbacks. */
} Tcl_ArgvInfo;

/*
 * Legal values for the type field of a Tcl_ArgInfo: see the user
 * documentation for details.
 */

#define TCL_ARGV_CONSTANT	15
#define TCL_ARGV_INT		16
#define TCL_ARGV_STRING		17
#define TCL_ARGV_REST		18
#define TCL_ARGV_FLOAT		19
#define TCL_ARGV_FUNC		20
#define TCL_ARGV_GENFUNC	21
#define TCL_ARGV_HELP		22
#define TCL_ARGV_END		23

/*
 * Types of callback functions for the TCL_ARGV_FUNC and TCL_ARGV_GENFUNC
 * argument types:
 */

typedef int (Tcl_ArgvFuncProc)(ClientData clientData, Tcl_Obj *objPtr,
	void *dstPtr);
typedef int (Tcl_ArgvGenFuncProc)(ClientData clientData, Tcl_Interp *interp,
	int objc, Tcl_Obj *const *objv, void *dstPtr);

/*
 * Shorthand for commonly used argTable entries.
 */

#define TCL_ARGV_AUTO_HELP \
    {TCL_ARGV_HELP,	"-help",	NULL,	NULL, \
	    "Print summary of command-line options and abort", NULL}
#define TCL_ARGV_AUTO_REST \
    {TCL_ARGV_REST,	"--",		NULL,	NULL, \
	    "Marks the end of the options", NULL}
#define TCL_ARGV_TABLE_END \
    {TCL_ARGV_END, NULL, NULL, NULL, NULL, NULL}

/*
 *----------------------------------------------------------------------------
 * Definitions needed for Tcl_Zlib routines. [TIP #234]
 *
 * Constants for the format flags describing what sort of data format is
 * desired/expected for the Tcl_ZlibDeflate, Tcl_ZlibInflate and
 * Tcl_ZlibStreamInit functions.
 */

#define TCL_ZLIB_FORMAT_RAW	1
#define TCL_ZLIB_FORMAT_ZLIB	2
#define TCL_ZLIB_FORMAT_GZIP	4
#define TCL_ZLIB_FORMAT_AUTO	8

/*
 * Constants that describe whether the stream is to operate in compressing or
 * decompressing mode.
 */

#define TCL_ZLIB_STREAM_DEFLATE	16
#define TCL_ZLIB_STREAM_INFLATE	32

/*
 * Constants giving compression levels. Use of TCL_ZLIB_COMPRESS_DEFAULT is
 * recommended.
 */

#define TCL_ZLIB_COMPRESS_NONE	0
#define TCL_ZLIB_COMPRESS_FAST	1
#define TCL_ZLIB_COMPRESS_BEST	9
#define TCL_ZLIB_COMPRESS_DEFAULT (-1)

/*
 * Constants for types of flushing, used with Tcl_ZlibFlush.
 */

#define TCL_ZLIB_NO_FLUSH	0
#define TCL_ZLIB_FLUSH		2
#define TCL_ZLIB_FULLFLUSH	3
#define TCL_ZLIB_FINALIZE	4

/*
 *----------------------------------------------------------------------------
 * Definitions needed for the Tcl_LoadFile function. [TIP #416]
 */

#define TCL_LOAD_GLOBAL 1
#define TCL_LOAD_LAZY 2

/*
 *----------------------------------------------------------------------------
 * Single public declaration for NRE.
 */

typedef int (Tcl_NRPostProc) (ClientData data[], Tcl_Interp *interp,
				int result);

/*
 *----------------------------------------------------------------------------
 * The following constant is used to test for older versions of Tcl in the
 * stubs tables.
 */

#define TCL_STUB_MAGIC		((int) 0xFCA3BACF)

/*
 * The following function is required to be defined in all stubs aware
 * extensions. The function is actually implemented in the stub library, not
 * the main Tcl library, although there is a trivial implementation in the
 * main library in case an extension is statically linked into an application.
 */

const char *		Tcl_InitStubs(Tcl_Interp *interp, const char *version,
			    int exact, const char *tclversion, int magic);
const char *		TclTomMathInitializeStubs(Tcl_Interp *interp,
			    const char *version, int epoch, int revision);

#ifdef USE_TCL_STUBS
/* TODO: when merging to "novem", change != to == in the next line. */
#if TCL_RELEASE_LEVEL != TCL_FINAL_RELEASE
#   define Tcl_InitStubs(interp, version, exact) \
<<<<<<< HEAD
	    (Tcl_InitStubs)((interp), (version), (exact)|(int)sizeof(int), \
	    TCL_VERSION, TCL_STUB_MAGIC)
#else
#   define Tcl_InitStubs(interp, version, exact) \
	    (Tcl_InitStubs)((interp), TCL_PATCH_LEVEL, 1|(int)sizeof(int), \
	    TCL_VERSION, TCL_STUB_MAGIC)
=======
	(Tcl_InitStubs)((interp), (version), (exact)|(int)sizeof(size_t), \
	TCL_VERSION, TCL_STUB_MAGIC)
#else
#   define Tcl_InitStubs(interp, version, exact) \
	(Tcl_InitStubs)(interp, TCL_PATCH_LEVEL, 1|(int)sizeof(size_t), \
	TCL_VERSION, TCL_STUB_MAGIC)
>>>>>>> 769c2bbb
#endif
#else
#define Tcl_InitStubs(interp, version, exact) \
    Tcl_PkgInitStubsCheck(interp, version, exact)
#endif

/*
 * Public functions that are not accessible via the stubs table.
 * Tcl_GetMemoryInfo is needed for AOLserver. [Bug 1868171]
 */

#define Tcl_Main(argc, argv, proc) Tcl_MainEx(argc, argv, proc, \
	    (Tcl_FindExecutable(argv[0]), (Tcl_CreateInterp)()))
TCLAPI void		Tcl_FindExecutable(const char *argv0);
TCLAPI void		Tcl_MainEx(int argc, char **argv,
			    Tcl_AppInitProc *appInitProc, Tcl_Interp *interp);
TCLAPI const char *	Tcl_PkgInitStubsCheck(Tcl_Interp *interp,
			    const char *version, int exact);
#if defined(TCL_THREADS) && defined(USE_THREAD_ALLOC)
TCLAPI void		Tcl_GetMemoryInfo(Tcl_DString *dsPtr);
#endif

/*
 *----------------------------------------------------------------------------
 * Include the public function declarations that are accessible via the stubs
 * table.
 */

#include "tclDecls.h"

/*
 * Include platform specific public function declarations that are accessible
 * via the stubs table.
 */

#include "tclPlatDecls.h"

/*
 *----------------------------------------------------------------------------
 * The following declarations either map ckalloc and ckfree to malloc and
 * free, or they map them to functions with all sorts of debugging hooks
 * defined in tclCkalloc.c.
 */

#ifdef TCL_MEM_DEBUG

#   define ckalloc(x) \
    ((void *) Tcl_DbCkalloc((unsigned)(x), __FILE__, __LINE__))
#   define ckfree(x) \
    Tcl_DbCkfree((char *)(x), __FILE__, __LINE__)
#   define ckrealloc(x,y) \
    ((void *) Tcl_DbCkrealloc((char *)(x), (unsigned)(y), __FILE__, __LINE__))
#   define attemptckalloc(x) \
    ((void *) Tcl_AttemptDbCkalloc((unsigned)(x), __FILE__, __LINE__))
#   define attemptckrealloc(x,y) \
    ((void *) Tcl_AttemptDbCkrealloc((char *)(x), (unsigned)(y), __FILE__, __LINE__))

#else /* !TCL_MEM_DEBUG */

/*
 * If we are not using the debugging allocator, we should call the Tcl_Alloc,
 * et al. routines in order to guarantee that every module is using the same
 * memory allocator both inside and outside of the Tcl library.
 */

#   define ckalloc(x) \
    ((void *) Tcl_Alloc((unsigned)(x)))
#   define ckfree(x) \
    Tcl_Free((char *)(x))
#   define ckrealloc(x,y) \
    ((void *) Tcl_Realloc((char *)(x), (unsigned)(y)))
#   define attemptckalloc(x) \
    ((void *) Tcl_AttemptAlloc((unsigned)(x)))
#   define attemptckrealloc(x,y) \
    ((void *) Tcl_AttemptRealloc((char *)(x), (unsigned)(y)))
#   undef  Tcl_InitMemory
#   define Tcl_InitMemory(x)
#   undef  Tcl_DumpActiveMemory
#   define Tcl_DumpActiveMemory(x)
#   undef  Tcl_ValidateAllMemory
#   define Tcl_ValidateAllMemory(x,y)

#endif /* !TCL_MEM_DEBUG */

#ifdef TCL_MEM_DEBUG
#   define Tcl_IncrRefCount(objPtr) \
	Tcl_DbIncrRefCount(objPtr, __FILE__, __LINE__)
#   define Tcl_DecrRefCount(objPtr) \
	Tcl_DbDecrRefCount(objPtr, __FILE__, __LINE__)
#   define Tcl_IsShared(objPtr) \
	Tcl_DbIsShared(objPtr, __FILE__, __LINE__)
#else
#   define Tcl_IncrRefCount(objPtr) \
	++(objPtr)->refCount
    /*
     * Use do/while0 idiom for optimum correctness without compiler warnings.
     * http://c2.com/cgi/wiki?TrivialDoWhileLoop
     *
     * Decrement refCount AFTER checking it for 0 or 1 (<2), because
     * we cannot assume anymore that refCount is a signed type; In
     * Tcl8 it was but in Tcl9 it is subject to change.
     */
#   define Tcl_DecrRefCount(objPtr) \
	do { \
	    Tcl_Obj *_objPtr = (objPtr); \
	    if (_objPtr->refCount-- < 2) { \
		TclFreeObj(_objPtr); \
	    } \
	} while(0)
#   define Tcl_IsShared(objPtr) \
	((objPtr)->refCount > 1)
#endif

/*
 * Macros and definitions that help to debug the use of Tcl objects. When
 * TCL_MEM_DEBUG is defined, the Tcl_New declarations are overridden to call
 * debugging versions of the object creation functions.
 */

#ifdef TCL_MEM_DEBUG
#  undef  Tcl_NewBignumObj
#  define Tcl_NewBignumObj(val) \
     Tcl_DbNewBignumObj(val, __FILE__, __LINE__)
#  undef  Tcl_NewBooleanObj
#  define Tcl_NewBooleanObj(val) \
     Tcl_DbNewBooleanObj(val, __FILE__, __LINE__)
#  undef  Tcl_NewByteArrayObj
#  define Tcl_NewByteArrayObj(bytes, len) \
     Tcl_DbNewByteArrayObj(bytes, len, __FILE__, __LINE__)
#  undef  Tcl_NewDoubleObj
#  define Tcl_NewDoubleObj(val) \
     Tcl_DbNewDoubleObj(val, __FILE__, __LINE__)
#  undef  Tcl_NewIntObj
#  define Tcl_NewIntObj(val) \
     Tcl_DbNewLongObj(val, __FILE__, __LINE__)
#  undef  Tcl_NewListObj
#  define Tcl_NewListObj(objc, objv) \
     Tcl_DbNewListObj(objc, objv, __FILE__, __LINE__)
#  undef  Tcl_NewLongObj
#  define Tcl_NewLongObj(val) \
     Tcl_DbNewLongObj(val, __FILE__, __LINE__)
#  undef  Tcl_NewObj
#  define Tcl_NewObj() \
     Tcl_DbNewObj(__FILE__, __LINE__)
#  undef  Tcl_NewStringObj
#  define Tcl_NewStringObj(bytes, len) \
     Tcl_DbNewStringObj(bytes, len, __FILE__, __LINE__)
#  undef  Tcl_NewWideIntObj
#  define Tcl_NewWideIntObj(val) \
     Tcl_DbNewWideIntObj(val, __FILE__, __LINE__)
#endif /* TCL_MEM_DEBUG */

/*
 *----------------------------------------------------------------------------
 * Macros for clients to use to access fields of hash entries:
 */

#define Tcl_GetHashValue(h) ((h)->clientData)
#define Tcl_SetHashValue(h, value) ((h)->clientData = (ClientData) (value))
#define Tcl_GetHashKey(tablePtr, h) \
	((void *) (((tablePtr)->keyType == TCL_ONE_WORD_KEYS || \
		    (tablePtr)->keyType == TCL_CUSTOM_PTR_KEYS) \
		   ? (h)->key.oneWordValue \
		   : (h)->key.string))

/*
 * Macros to use for clients to use to invoke find and create functions for
 * hash tables:
 */

#undef  Tcl_FindHashEntry
#define Tcl_FindHashEntry(tablePtr, key) \
	(*((tablePtr)->findProc))(tablePtr, (const char *)(key))
#undef  Tcl_CreateHashEntry
#define Tcl_CreateHashEntry(tablePtr, key, newPtr) \
	(*((tablePtr)->createProc))(tablePtr, (const char *)(key), newPtr)

/*
 *----------------------------------------------------------------------------
 * Macros that eliminate the overhead of the thread synchronization functions
 * when compiling without thread support.
 */

#ifndef TCL_THREADS
#undef  Tcl_MutexLock
#define Tcl_MutexLock(mutexPtr)
#undef  Tcl_MutexUnlock
#define Tcl_MutexUnlock(mutexPtr)
#undef  Tcl_MutexFinalize
#define Tcl_MutexFinalize(mutexPtr)
#undef  Tcl_ConditionNotify
#define Tcl_ConditionNotify(condPtr)
#undef  Tcl_ConditionWait
#define Tcl_ConditionWait(condPtr, mutexPtr, timePtr)
#undef  Tcl_ConditionFinalize
#define Tcl_ConditionFinalize(condPtr)
#endif /* TCL_THREADS */

#endif /* RC_INVOKED */

/*
 * end block for C++
 */

#ifdef __cplusplus
}
#endif

#endif /* _TCL */

/*
 * Local Variables:
 * mode: c
 * c-basic-offset: 4
 * fill-column: 78
 * End:
 */<|MERGE_RESOLUTION|>--- conflicted
+++ resolved
@@ -2215,21 +2215,12 @@
 /* TODO: when merging to "novem", change != to == in the next line. */
 #if TCL_RELEASE_LEVEL != TCL_FINAL_RELEASE
 #   define Tcl_InitStubs(interp, version, exact) \
-<<<<<<< HEAD
-	    (Tcl_InitStubs)((interp), (version), (exact)|(int)sizeof(int), \
-	    TCL_VERSION, TCL_STUB_MAGIC)
-#else
-#   define Tcl_InitStubs(interp, version, exact) \
-	    (Tcl_InitStubs)((interp), TCL_PATCH_LEVEL, 1|(int)sizeof(int), \
-	    TCL_VERSION, TCL_STUB_MAGIC)
-=======
 	(Tcl_InitStubs)((interp), (version), (exact)|(int)sizeof(size_t), \
 	TCL_VERSION, TCL_STUB_MAGIC)
 #else
 #   define Tcl_InitStubs(interp, version, exact) \
 	(Tcl_InitStubs)(interp, TCL_PATCH_LEVEL, 1|(int)sizeof(size_t), \
 	TCL_VERSION, TCL_STUB_MAGIC)
->>>>>>> 769c2bbb
 #endif
 #else
 #define Tcl_InitStubs(interp, version, exact) \
