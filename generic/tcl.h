/*
 * tcl.h --
 *
 *	This header file describes the externally-visible facilities of the
 *	Tcl interpreter.
 *
 * Copyright (c) 1987-1994 The Regents of the University of California.
 * Copyright (c) 1993-1996 Lucent Technologies.
 * Copyright (c) 1994-1998 Sun Microsystems, Inc.
 * Copyright (c) 1998-2000 by Scriptics Corporation.
 * Copyright (c) 2002 by Kevin B. Kenny.  All rights reserved.
 *
 * See the file "license.terms" for information on usage and redistribution of
 * this file, and for a DISCLAIMER OF ALL WARRANTIES.
 */

#ifndef _TCL
#define _TCL

/*
 * For C++ compilers, use extern "C"
 */

#ifdef __cplusplus
extern "C" {
#endif

/*
 * The following defines are used to indicate the various release levels.
 */

#define TCL_ALPHA_RELEASE	0
#define TCL_BETA_RELEASE	1
#define TCL_FINAL_RELEASE	2

/*
 * When version numbers change here, must also go into the following files and
 * update the version numbers:
 *
 * library/init.tcl	(1 LOC patch)
 * unix/configure.ac	(2 LOC Major, 2 LOC minor, 1 LOC patch)
 * win/configure.ac	(as above)
 * win/tcl.m4		(not patchlevel)
 * README		(sections 0 and 2, with and without separator)
 * macosx/Tcl-Common.xcconfig (not patchlevel) 1 LOC
 * win/README		(not patchlevel) (sections 0 and 2)
 * unix/tcl.spec	(1 LOC patch)
 */

#if !defined(TCL_MAJOR_VERSION)
#   define TCL_MAJOR_VERSION   8
#endif
#if TCL_MAJOR_VERSION != 8
#   error "This header-file is for Tcl 8 only"
#endif
#define TCL_MINOR_VERSION   7
#define TCL_RELEASE_LEVEL   TCL_ALPHA_RELEASE
#define TCL_RELEASE_SERIAL  6

#define TCL_VERSION	    "8.7"
#define TCL_PATCH_LEVEL	    "8.7a6"

#if !defined(TCL_NO_DEPRECATED) || defined(RC_INVOKED)
/*
 *----------------------------------------------------------------------------
 * The following definitions set up the proper options for Windows compilers.
 * We use this method because there is no autoconf equivalent.
 */

#ifdef _WIN32
#   ifndef __WIN32__
#	define __WIN32__
#   endif
#   ifndef WIN32
#	define WIN32
#   endif
#endif

/*
 * Utility macros: STRINGIFY takes an argument and wraps it in "" (double
 * quotation marks), JOIN joins two arguments.
 */

#ifndef STRINGIFY
#  define STRINGIFY(x) STRINGIFY1(x)
#  define STRINGIFY1(x) #x
#endif
#ifndef JOIN
#  define JOIN(a,b) JOIN1(a,b)
#  define JOIN1(a,b) a##b
#endif

#ifndef TCL_THREADS
#   define TCL_THREADS 1
#endif
#endif /* !TCL_NO_DEPRECATED */

/*
 * A special definition used to allow this header file to be included from
 * windows resource files so that they can obtain version information.
 * RC_INVOKED is defined by default by the windows RC tool.
 *
 * Resource compilers don't like all the C stuff, like typedefs and function
 * declarations, that occur below, so block them out.
 */

#ifndef RC_INVOKED

/*
 * Special macro to define mutexes.
 */

#define TCL_DECLARE_MUTEX(name) static Tcl_Mutex name;

/*
 * Tcl's public routine Tcl_FSSeek() uses the values SEEK_SET, SEEK_CUR, and
 * SEEK_END, all #define'd by stdio.h .
 *
 * Also, many extensions need stdio.h, and they've grown accustomed to tcl.h
 * providing it for them rather than #include-ing it themselves as they
 * should, so also for their sake, we keep the #include to be consistent with
 * prior Tcl releases.
 */

#include <stdio.h>
#include <stddef.h>

/*
 *----------------------------------------------------------------------------
 * Support for functions with a variable number of arguments.
 *
 * The following TCL_VARARGS* macros are to support old extensions
 * written for older versions of Tcl where the macros permitted
 * support for the varargs.h system as well as stdarg.h .
 *
 * New code should just directly be written to use stdarg.h conventions.
 */

#include <stdarg.h>
#ifndef TCL_NO_DEPRECATED
#    define TCL_VARARGS(type, name) (type name, ...)
#    define TCL_VARARGS_DEF(type, name) (type name, ...)
#    define TCL_VARARGS_START(type, name, list) (va_start(list, name), name)
#endif /* !TCL_NO_DEPRECATED */
#if defined(__GNUC__) && (__GNUC__ > 2)
#   if defined(_WIN32) && defined(__USE_MINGW_ANSI_STDIO) && __USE_MINGW_ANSI_STDIO
#	define TCL_FORMAT_PRINTF(a,b) __attribute__ ((__format__ (__MINGW_PRINTF_FORMAT, a, b)))
#   else
#	define TCL_FORMAT_PRINTF(a,b) __attribute__ ((__format__ (__printf__, a, b)))
#   endif
#   define TCL_NORETURN __attribute__ ((noreturn))
#   define TCL_NOINLINE __attribute__ ((noinline))
#   if defined(BUILD_tcl) || defined(BUILD_tk)
#	define TCL_NORETURN1 __attribute__ ((noreturn))
#   else
#	define TCL_NORETURN1 /* nothing */
#   endif
#else
#   define TCL_FORMAT_PRINTF(a,b)
#   if defined(_MSC_VER)
#	define TCL_NORETURN _declspec(noreturn)
#	define TCL_NOINLINE __declspec(noinline)
#   else
#	define TCL_NORETURN /* nothing */
#	define TCL_NOINLINE /* nothing */
#   endif
#   define TCL_NORETURN1 /* nothing */
#endif

/*
 * Allow a part of Tcl's API to be explicitly marked as deprecated.
 *
 * Used to make TIP 330/336 generate moans even if people use the
 * compatibility macros. Change your code, guys! We won't support you forever.
 */

#if defined(__GNUC__) && ((__GNUC__ >= 4) || ((__GNUC__ == 3) && (__GNUC_MINOR__ >= 1)))
#   if (__GNUC__ > 4) || ((__GNUC__ == 4) && (__GNUC_MINOR__ >= 5))
#	define TCL_DEPRECATED_API(msg)	__attribute__ ((__deprecated__ (msg)))
#   else
#	define TCL_DEPRECATED_API(msg)	__attribute__ ((__deprecated__))
#   endif
#else
#   define TCL_DEPRECATED_API(msg)	/* nothing portable */
#endif

/*
 *----------------------------------------------------------------------------
 * Macros used to declare a function to be exported by a DLL. Used by Windows,
 * maps to no-op declarations on non-Windows systems. The default build on
 * windows is for a DLL, which causes the DLLIMPORT and DLLEXPORT macros to be
 * nonempty. To build a static library, the macro STATIC_BUILD should be
 * defined.
 *
 * Note: when building static but linking dynamically to MSVCRT we must still
 *       correctly decorate the C library imported function.  Use CRTIMPORT
 *       for this purpose.  _DLL is defined by the compiler when linking to
 *       MSVCRT.
 */

#ifdef _WIN32
#   ifdef STATIC_BUILD
#       define DLLIMPORT
#       define DLLEXPORT
#       ifdef _DLL
#           define CRTIMPORT __declspec(dllimport)
#       else
#           define CRTIMPORT
#       endif
#   else
#       define DLLIMPORT __declspec(dllimport)
#       define DLLEXPORT __declspec(dllexport)
#       define CRTIMPORT __declspec(dllimport)
#   endif
#else
#   define DLLIMPORT
#   if defined(__GNUC__) && __GNUC__ > 3
#       define DLLEXPORT __attribute__ ((visibility("default")))
#   else
#       define DLLEXPORT
#   endif
#   define CRTIMPORT
#endif

/*
 * These macros are used to control whether functions are being declared for
 * import or export. If a function is being declared while it is being built
 * to be included in a shared library, then it should have the DLLEXPORT
 * storage class. If is being declared for use by a module that is going to
 * link against the shared library, then it should have the DLLIMPORT storage
 * class. If the symbol is being declared for a static build or for use from a
 * stub library, then the storage class should be empty.
 *
 * The convention is that a macro called BUILD_xxxx, where xxxx is the name of
 * a library we are building, is set on the compile line for sources that are
 * to be placed in the library. When this macro is set, the storage class will
 * be set to DLLEXPORT. At the end of the header file, the storage class will
 * be reset to DLLIMPORT.
 */

#undef TCL_STORAGE_CLASS
#ifdef BUILD_tcl
#   define TCL_STORAGE_CLASS DLLEXPORT
#else
#   ifdef USE_TCL_STUBS
#      define TCL_STORAGE_CLASS
#   else
#      define TCL_STORAGE_CLASS DLLIMPORT
#   endif
#endif

/*
 * The following _ANSI_ARGS_ macro is to support old extensions
 * written for older versions of Tcl where it permitted support
 * for compilers written in the pre-prototype era of C.
 *
 * New code should use prototypes.
 */

#ifndef TCL_NO_DEPRECATED
#   undef _ANSI_ARGS_
#   define _ANSI_ARGS_(x)	x

/*
 * Definitions that allow this header file to be used either with or without
 * ANSI C features.
 */

#ifndef INLINE
#   define INLINE
#endif
#ifndef CONST
#   define CONST const
#endif

#endif /* !TCL_NO_DEPRECATED */

#ifndef CONST86
#      define CONST86 const
#endif

/*
 * Make sure EXTERN isn't defined elsewhere.
 */

#ifdef EXTERN
#   undef EXTERN
#endif /* EXTERN */

#ifdef __cplusplus
#   define EXTERN extern "C" TCL_STORAGE_CLASS
#else
#   define EXTERN extern TCL_STORAGE_CLASS
#endif

/*
 *----------------------------------------------------------------------------
 * The following code is copied from winnt.h. If we don't replicate it here,
 * then <windows.h> can't be included after tcl.h, since tcl.h also defines
 * VOID. This block is skipped under Cygwin and Mingw.
 */

#ifndef TCL_NO_DEPRECATED
#if defined(_WIN32) && !defined(HAVE_WINNT_IGNORE_VOID)
#ifndef VOID
#define VOID void
typedef char CHAR;
typedef short SHORT;
typedef long LONG;
#endif
#endif /* _WIN32 && !HAVE_WINNT_IGNORE_VOID */

/*
 * Macro to use instead of "void" for arguments that must have type "void *"
 * in ANSI C; maps them to type "char *" in non-ANSI systems.
 */

#ifndef __VXWORKS__
#   define VOID void
#endif
#endif /* !TCL_NO_DEPRECATED */

/*
 * Miscellaneous declarations.
 */

typedef void *ClientData;

/*
 * Darwin specific configure overrides (to support fat compiles, where
 * configure runs only once for multiple architectures):
 */

#ifdef __APPLE__
#   ifdef __LP64__
#	define TCL_WIDE_INT_IS_LONG 1
#	define TCL_CFG_DO64BIT 1
#    else /* !__LP64__ */
#	undef TCL_WIDE_INT_IS_LONG
#	undef TCL_CFG_DO64BIT
#    endif /* __LP64__ */
#    undef HAVE_STRUCT_STAT64
#endif /* __APPLE__ */

/* Cross-compiling 32-bit on a 64-bit platform? Then our
 * configure script does the wrong thing. Correct that here.
 */
#if defined(__GNUC__) && !defined(_WIN32) && !defined(__LP64__)
#   undef TCL_WIDE_INT_IS_LONG
#endif

/*
 * Define Tcl_WideInt to be a type that is (at least) 64-bits wide, and define
 * Tcl_WideUInt to be the unsigned variant of that type (assuming that where
 * we have one, we can have the other.)
 *
 * Also defines the following macros:
 * TCL_WIDE_INT_IS_LONG - if wide ints are really longs (i.e. we're on a
 *	LP64 system such as modern Solaris or Linux ... not including Win64)
 * Tcl_WideAsLong - forgetful converter from wideInt to long.
 * Tcl_LongAsWide - sign-extending converter from long to wideInt.
 * Tcl_WideAsDouble - converter from wideInt to double.
 * Tcl_DoubleAsWide - converter from double to wideInt.
 *
 * The following invariant should hold for any long value 'longVal':
 *	longVal == Tcl_WideAsLong(Tcl_LongAsWide(longVal))
 */

#if !defined(TCL_WIDE_INT_TYPE) && !defined(TCL_WIDE_INT_IS_LONG) && !defined(_WIN32) && !defined(__GNUC__)
/*
 * Don't know what platform it is and configure hasn't discovered what is
 * going on for us. Try to guess...
 */
#   include <limits.h>
#   if defined(LLONG_MAX) && (LLONG_MAX == LONG_MAX)
#	define TCL_WIDE_INT_IS_LONG	1
#   endif
#endif

#ifndef TCL_WIDE_INT_TYPE
#   define TCL_WIDE_INT_TYPE		long long
#endif /* !TCL_WIDE_INT_TYPE */

typedef TCL_WIDE_INT_TYPE		Tcl_WideInt;
typedef unsigned TCL_WIDE_INT_TYPE	Tcl_WideUInt;

#ifndef TCL_LL_MODIFIER
#   if defined(_WIN32) && (!defined(__USE_MINGW_ANSI_STDIO) || !__USE_MINGW_ANSI_STDIO)
#	define TCL_LL_MODIFIER	"I64"
#   else
#	define TCL_LL_MODIFIER	"ll"
#   endif
#endif /* !TCL_LL_MODIFIER */
#ifndef TCL_Z_MODIFIER
#   if defined(__GNUC__) && !defined(_WIN32)
#	define TCL_Z_MODIFIER	"z"
#   elif defined(_WIN64)
#	define TCL_Z_MODIFIER	TCL_LL_MODIFIER
#   else
#	define TCL_Z_MODIFIER	""
#   endif
#endif /* !TCL_Z_MODIFIER */
#ifndef TCL_T_MODIFIER
#   if defined(__GNUC__) && !defined(_WIN32)
#	define TCL_T_MODIFIER	"t"
#   elif defined(_WIN64)
#	define TCL_T_MODIFIER	TCL_LL_MODIFIER
#   else
#	define TCL_T_MODIFIER	TCL_Z_MODIFIER
#   endif
#endif /* !TCL_T_MODIFIER */

#define Tcl_WideAsLong(val)	((long)((Tcl_WideInt)(val)))
#define Tcl_LongAsWide(val)	((Tcl_WideInt)((long)(val)))
#define Tcl_WideAsDouble(val)	((double)((Tcl_WideInt)(val)))
#define Tcl_DoubleAsWide(val)	((Tcl_WideInt)((double)(val)))

<<<<<<< HEAD

#if TCL_MAJOR_VERSION < 9
    typedef int Tcl_Size;
#   define TCL_SIZE_MAX INT_MAX
#   define TCL_SIZE_MODIFIER ""
=======
#if TCL_MAJOR_VERSION < 9
    typedef int Tcl_Size;
#   define TCL_SIZE_MODIFIER ""
#   define TCL_SIZE_MAX INT_MAX
>>>>>>> 9ed45edc
#else
    typedef ptrdiff_t Tcl_Size;
#   define TCL_SIZE_MAX PTRDIFF_MAX
#   define TCL_SIZE_MODIFIER TCL_T_MODIFIER
#endif /* TCL_MAJOR_VERSION */

#ifdef _WIN32
#   if TCL_MAJOR_VERSION > 8 || defined(_WIN64) || defined(_USE_64BIT_TIME_T)
	typedef struct __stat64 Tcl_StatBuf;
#   elif defined(_USE_32BIT_TIME_T)
	typedef struct _stati64	Tcl_StatBuf;
#   else
	typedef struct _stat32i64 Tcl_StatBuf;
#   endif
#elif defined(__CYGWIN__)
    typedef struct {
	unsigned st_dev;
	unsigned short st_ino;
	unsigned short st_mode;
	short st_nlink;
	short st_uid;
	short st_gid;
	/* Here is a 2-byte gap */
	unsigned st_rdev;
	/* Here is a 4-byte gap */
	long long st_size;
	struct {long tv_sec;} st_atim;
	struct {long tv_sec;} st_mtim;
	struct {long tv_sec;} st_ctim;
    } Tcl_StatBuf;
#elif defined(HAVE_STRUCT_STAT64) && !defined(__APPLE__)
    typedef struct stat64 Tcl_StatBuf;
#else
    typedef struct stat Tcl_StatBuf;
#endif

/*
 *----------------------------------------------------------------------------
 * Data structures defined opaquely in this module. The definitions below just
 * provide dummy types. A few fields are made visible in Tcl_Interp
 * structures, namely those used for returning a string result from commands.
 * Direct access to the result field is discouraged in Tcl 8.0. The
 * interpreter result is either an object or a string, and the two values are
 * kept consistent unless some C code sets interp->result directly.
 * Programmers should use either the function Tcl_GetObjResult() or
 * Tcl_GetStringResult() to read the interpreter's result. See the SetResult
 * man page for details.
 *
 * Note: any change to the Tcl_Interp definition below must be mirrored in the
 * "real" definition in tclInt.h.
 *
 * Note: Tcl_ObjCmdProc functions do not directly set result and freeProc.
 * Instead, they set a Tcl_Obj member in the "real" structure that can be
 * accessed with Tcl_GetObjResult() and Tcl_SetObjResult().
 */

typedef struct Tcl_Interp
#ifndef TCL_NO_DEPRECATED
{
    /* TIP #330: Strongly discourage extensions from using the string
     * result. */
    char *resultDontUse; /* Don't use in extensions! */
    void (*freeProcDontUse) (char *); /* Don't use in extensions! */
    int errorLineDontUse; /* Don't use in extensions! */
}
#endif /* !TCL_NO_DEPRECATED */
Tcl_Interp;

typedef struct Tcl_AsyncHandler_ *Tcl_AsyncHandler;
typedef struct Tcl_Channel_ *Tcl_Channel;
typedef struct Tcl_ChannelTypeVersion_ *Tcl_ChannelTypeVersion;
typedef struct Tcl_Command_ *Tcl_Command;
typedef struct Tcl_Condition_ *Tcl_Condition;
typedef struct Tcl_Dict_ *Tcl_Dict;
typedef struct Tcl_EncodingState_ *Tcl_EncodingState;
typedef struct Tcl_Encoding_ *Tcl_Encoding;
typedef struct Tcl_Event Tcl_Event;
typedef struct Tcl_InterpState_ *Tcl_InterpState;
typedef struct Tcl_LoadHandle_ *Tcl_LoadHandle;
typedef struct Tcl_Mutex_ *Tcl_Mutex;
typedef struct Tcl_Pid_ *Tcl_Pid;
typedef struct Tcl_RegExp_ *Tcl_RegExp;
typedef struct Tcl_ThreadDataKey_ *Tcl_ThreadDataKey;
typedef struct Tcl_ThreadId_ *Tcl_ThreadId;
typedef struct Tcl_TimerToken_ *Tcl_TimerToken;
typedef struct Tcl_Trace_ *Tcl_Trace;
typedef struct Tcl_Var_ *Tcl_Var;
typedef struct Tcl_ZLibStream_ *Tcl_ZlibStream;

/*
 *----------------------------------------------------------------------------
 * Definition of the interface to functions implementing threads. A function
 * following this definition is given to each call of 'Tcl_CreateThread' and
 * will be called as the main fuction of the new thread created by that call.
 */

#if defined _WIN32
typedef unsigned (__stdcall Tcl_ThreadCreateProc) (void *clientData);
#else
typedef void (Tcl_ThreadCreateProc) (void *clientData);
#endif

/*
 * Threading function return types used for abstracting away platform
 * differences when writing a Tcl_ThreadCreateProc. See the NewThread function
 * in generic/tclThreadTest.c for it's usage.
 */

#if defined _WIN32
#   define Tcl_ThreadCreateType		unsigned __stdcall
#   define TCL_THREAD_CREATE_RETURN	return 0
#else
#   define Tcl_ThreadCreateType		void
#   define TCL_THREAD_CREATE_RETURN
#endif

/*
 * Definition of values for default stacksize and the possible flags to be
 * given to Tcl_CreateThread.
 */

#define TCL_THREAD_STACK_DEFAULT (0)    /* Use default size for stack. */
#define TCL_THREAD_NOFLAGS	 (0000) /* Standard flags, default
					 * behaviour. */
#define TCL_THREAD_JOINABLE	 (0001) /* Mark the thread as joinable. */

/*
 * Flag values passed to Tcl_StringCaseMatch.
 */

#define TCL_MATCH_NOCASE	(1<<0)

/*
 * Flag values passed to Tcl_GetRegExpFromObj.
 */

#define	TCL_REG_BASIC		000000	/* BREs (convenience). */
#define	TCL_REG_EXTENDED	000001	/* EREs. */
#define	TCL_REG_ADVF		000002	/* Advanced features in EREs. */
#define	TCL_REG_ADVANCED	000003	/* AREs (which are also EREs). */
#define	TCL_REG_QUOTE		000004	/* No special characters, none. */
#define	TCL_REG_NOCASE		000010	/* Ignore case. */
#define	TCL_REG_NOSUB		000020	/* Don't care about subexpressions. */
#define	TCL_REG_EXPANDED	000040	/* Expanded format, white space &
					 * comments. */
#define	TCL_REG_NLSTOP		000100  /* \n doesn't match . or [^ ] */
#define	TCL_REG_NLANCH		000200  /* ^ matches after \n, $ before. */
#define	TCL_REG_NEWLINE		000300  /* Newlines are line terminators. */
#define	TCL_REG_CANMATCH	001000  /* Report details on partial/limited
					 * matches. */

/*
 * Flags values passed to Tcl_RegExpExecObj.
 */

#define	TCL_REG_NOTBOL	0001	/* Beginning of string does not match ^.  */
#define	TCL_REG_NOTEOL	0002	/* End of string does not match $. */

/*
 * Structures filled in by Tcl_RegExpInfo. Note that all offset values are
 * relative to the start of the match string, not the beginning of the entire
 * string.
 */

typedef struct Tcl_RegExpIndices {
#if TCL_MAJOR_VERSION > 8
    Tcl_Size start;			/* Character offset of first character in
				 * match. */
    Tcl_Size end;			/* Character offset of first character after
				 * the match. */
#else
    long start;
    long end;
#endif
} Tcl_RegExpIndices;

typedef struct Tcl_RegExpInfo {
    Tcl_Size nsubs;			/* Number of subexpressions in the compiled
				 * expression. */
    Tcl_RegExpIndices *matches;	/* Array of nsubs match offset pairs. */
#if TCL_MAJOR_VERSION > 8
    Tcl_Size extendStart;		/* The offset at which a subsequent match
				 * might begin. */
#else
    long extendStart;
    long reserved;		/* Reserved for later use. */
#endif
} Tcl_RegExpInfo;

/*
 * Picky compilers complain if this typdef doesn't appear before the struct's
 * reference in tclDecls.h.
 */

typedef Tcl_StatBuf *Tcl_Stat_;
typedef struct stat *Tcl_OldStat_;

/*
 *----------------------------------------------------------------------------
 * When a TCL command returns, the interpreter contains a result from the
 * command. Programmers are strongly encouraged to use one of the functions
 * Tcl_GetObjResult() or Tcl_GetStringResult() to read the interpreter's
 * result. See the SetResult man page for details. Besides this result, the
 * command function returns an integer code, which is one of the following:
 *
 * TCL_OK		Command completed normally; the interpreter's result
 *			contains the command's result.
 * TCL_ERROR		The command couldn't be completed successfully; the
 *			interpreter's result describes what went wrong.
 * TCL_RETURN		The command requests that the current function return;
 *			the interpreter's result contains the function's
 *			return value.
 * TCL_BREAK		The command requests that the innermost loop be
 *			exited; the interpreter's result is meaningless.
 * TCL_CONTINUE		Go on to the next iteration of the current loop; the
 *			interpreter's result is meaningless.
 */

#define TCL_OK			0
#define TCL_ERROR		1
#define TCL_RETURN		2
#define TCL_BREAK		3
#define TCL_CONTINUE		4

#ifndef TCL_NO_DEPRECATED
#define TCL_RESULT_SIZE		200
#endif

/*
 *----------------------------------------------------------------------------
 * Flags to control what substitutions are performed by Tcl_SubstObj():
 */

#define TCL_SUBST_COMMANDS	001
#define TCL_SUBST_VARIABLES	002
#define TCL_SUBST_BACKSLASHES	004
#define TCL_SUBST_ALL		007

/*
 * Argument descriptors for math function callbacks in expressions:
 */

#ifndef TCL_NO_DEPRECATED
typedef enum {
    TCL_INT, TCL_DOUBLE, TCL_EITHER, TCL_WIDE_INT
} Tcl_ValueType;

typedef struct Tcl_Value {
    Tcl_ValueType type;		/* Indicates intValue or doubleValue is valid,
				 * or both. */
    long intValue;		/* Integer value. */
    double doubleValue;		/* Double-precision floating value. */
    Tcl_WideInt wideValue;	/* Wide (min. 64-bit) integer value. */
} Tcl_Value;
#else
#define Tcl_ValueType void /* Just enough to prevent compilation error in Tcl */
#define Tcl_Value void /* Just enough to prevent compilation error in Tcl */
#endif

/*
 * Forward declaration of Tcl_Obj to prevent an error when the forward
 * reference to Tcl_Obj is encountered in the function types declared below.
 */

struct Tcl_Obj;

/*
 *----------------------------------------------------------------------------
 * Function types defined by Tcl:
 */

typedef int (Tcl_AppInitProc) (Tcl_Interp *interp);
typedef int (Tcl_AsyncProc) (void *clientData, Tcl_Interp *interp,
	int code);
typedef void (Tcl_ChannelProc) (void *clientData, int mask);
typedef void (Tcl_CloseProc) (void *data);
typedef void (Tcl_CmdDeleteProc) (void *clientData);
typedef int (Tcl_CmdProc) (void *clientData, Tcl_Interp *interp,
	int argc, const char *argv[]);
typedef void (Tcl_CmdTraceProc) (void *clientData, Tcl_Interp *interp,
	int level, char *command, Tcl_CmdProc *proc,
	void *cmdClientData, int argc, const char *argv[]);
typedef int (Tcl_CmdObjTraceProc) (void *clientData, Tcl_Interp *interp,
	int level, const char *command, Tcl_Command commandInfo, int objc,
	struct Tcl_Obj *const *objv);
typedef int (Tcl_CmdObjTraceProc2) (void *clientData, Tcl_Interp *interp,
	ptrdiff_t level, const char *command, Tcl_Command commandInfo, ptrdiff_t objc,
	struct Tcl_Obj *const *objv);
typedef void (Tcl_CmdObjTraceDeleteProc) (void *clientData);
typedef void (Tcl_DupInternalRepProc) (struct Tcl_Obj *srcPtr,
	struct Tcl_Obj *dupPtr);
typedef int (Tcl_EncodingConvertProc) (void *clientData, const char *src,
	int srcLen, int flags, Tcl_EncodingState *statePtr, char *dst,
	int dstLen, int *srcReadPtr, int *dstWrotePtr, int *dstCharsPtr);
typedef void (Tcl_EncodingFreeProc) (void *clientData);
typedef int (Tcl_EventProc) (Tcl_Event *evPtr, int flags);
typedef void (Tcl_EventCheckProc) (void *clientData, int flags);
typedef int (Tcl_EventDeleteProc) (Tcl_Event *evPtr, void *clientData);
typedef void (Tcl_EventSetupProc) (void *clientData, int flags);
typedef void (Tcl_ExitProc) (void *clientData);
typedef void (Tcl_FileProc) (void *clientData, int mask);
typedef void (Tcl_FileFreeProc) (void *clientData);
typedef void (Tcl_FreeInternalRepProc) (struct Tcl_Obj *objPtr);
typedef void (Tcl_FreeProc) (char *blockPtr);
typedef void (Tcl_IdleProc) (void *clientData);
typedef void (Tcl_InterpDeleteProc) (void *clientData,
	Tcl_Interp *interp);
typedef int (Tcl_MathProc) (void *clientData, Tcl_Interp *interp,
	Tcl_Value *args, Tcl_Value *resultPtr);
typedef void (Tcl_NamespaceDeleteProc) (void *clientData);
typedef int (Tcl_ObjCmdProc) (void *clientData, Tcl_Interp *interp,
	int objc, struct Tcl_Obj *const *objv);
typedef int (Tcl_ObjCmdProc2) (void *clientData, Tcl_Interp *interp,
	ptrdiff_t objc, struct Tcl_Obj *const *objv);
typedef int (Tcl_LibraryInitProc) (Tcl_Interp *interp);
typedef int (Tcl_LibraryUnloadProc) (Tcl_Interp *interp, int flags);
typedef void (Tcl_PanicProc) (const char *format, ...);
typedef void (Tcl_TcpAcceptProc) (void *callbackData, Tcl_Channel chan,
	char *address, int port);
typedef void (Tcl_TimerProc) (void *clientData);
typedef int (Tcl_SetFromAnyProc) (Tcl_Interp *interp, struct Tcl_Obj *objPtr);
typedef void (Tcl_UpdateStringProc) (struct Tcl_Obj *objPtr);
typedef char * (Tcl_VarTraceProc) (void *clientData, Tcl_Interp *interp,
	const char *part1, const char *part2, int flags);
typedef void (Tcl_CommandTraceProc) (void *clientData, Tcl_Interp *interp,
	const char *oldName, const char *newName, int flags);
typedef void (Tcl_CreateFileHandlerProc) (int fd, int mask, Tcl_FileProc *proc,
	void *clientData);
typedef void (Tcl_DeleteFileHandlerProc) (int fd);
typedef void (Tcl_AlertNotifierProc) (void *clientData);
typedef void (Tcl_ServiceModeHookProc) (int mode);
typedef void *(Tcl_InitNotifierProc) (void);
typedef void (Tcl_FinalizeNotifierProc) (void *clientData);
typedef void (Tcl_MainLoopProc) (void);

#ifndef TCL_NO_DEPRECATED
#   define Tcl_PackageInitProc Tcl_LibraryInitProc
#   define Tcl_PackageUnloadProc Tcl_LibraryUnloadProc
#endif

/*
 *----------------------------------------------------------------------------
 * The following structure represents a type of object, which is a particular
 * internal representation for an object plus a set of functions that provide
 * standard operations on objects of that type.
 */

typedef struct Tcl_ObjType {
    const char *name;		/* Name of the type, e.g. "int". */
    Tcl_FreeInternalRepProc *freeIntRepProc;
				/* Called to free any storage for the type's
				 * internal rep. NULL if the internal rep does
				 * not need freeing. */
    Tcl_DupInternalRepProc *dupIntRepProc;
				/* Called to create a new object as a copy of
				 * an existing object. */
    Tcl_UpdateStringProc *updateStringProc;
				/* Called to update the string rep from the
				 * type's internal representation. */
    Tcl_SetFromAnyProc *setFromAnyProc;
				/* Called to convert the object's internal rep
				 * to this type. Frees the internal rep of the
				 * old type. Returns TCL_ERROR on failure. */
} Tcl_ObjType;
#define TCL_OBJTYPE_V0 /* just empty */

/*
 * The following structure stores an internal representation (internalrep) for
 * a Tcl value. An internalrep is associated with an Tcl_ObjType when both
 * are stored in the same Tcl_Obj.  The routines of the Tcl_ObjType govern
 * the handling of the internalrep.
 */

typedef union Tcl_ObjInternalRep {	/* The internal representation: */
    long longValue;		/*   - an long integer value. */
    double doubleValue;		/*   - a double-precision floating value. */
    void *otherValuePtr;	/*   - another, type-specific value, */
				/*     not used internally any more. */
    Tcl_WideInt wideValue;	/*   - an integer value >= 64bits */
    struct {			/*   - internal rep as two pointers. */
	void *ptr1;
	void *ptr2;
    } twoPtrValue;
    struct {			/*   - internal rep as a pointer and a long, */
	void *ptr;		/*     not used internally any more. */
	unsigned long value;
    } ptrAndLongRep;
} Tcl_ObjInternalRep;

/*
 * One of the following structures exists for each object in the Tcl system.
 * An object stores a value as either a string, some internal representation,
 * or both.
 */

typedef struct Tcl_Obj {
    Tcl_Size refCount;		/* When 0 the object will be freed. */
    char *bytes;		/* This points to the first byte of the
				 * object's string representation. The array
				 * must be followed by a null byte (i.e., at
				 * offset length) but may also contain
				 * embedded null characters. The array's
				 * storage is allocated by ckalloc. NULL means
				 * the string rep is invalid and must be
				 * regenerated from the internal rep.  Clients
				 * should use Tcl_GetStringFromObj or
				 * Tcl_GetString to get a pointer to the byte
				 * array as a readonly value. */
    Tcl_Size length;		/* The number of bytes at *bytes, not
				 * including the terminating null. */
    const Tcl_ObjType *typePtr;	/* Denotes the object's type. Always
				 * corresponds to the type of the object's
				 * internal rep. NULL indicates the object has
				 * no internal rep (has no type). */
    Tcl_ObjInternalRep internalRep;	/* The internal representation: */
} Tcl_Obj;


/*
 *----------------------------------------------------------------------------
 * The following structure contains the state needed by Tcl_SaveResult. No-one
 * outside of Tcl should access any of these fields. This structure is
 * typically allocated on the stack.
 */

#ifndef TCL_NO_DEPRECATED
typedef struct Tcl_SavedResult {
    char *result;
    Tcl_FreeProc *freeProc;
    Tcl_Obj *objResultPtr;
    char *appendResult;
    int appendAvl;
    int appendUsed;
    char resultSpace[200+1];
} Tcl_SavedResult;
#endif

/*
 *----------------------------------------------------------------------------
 * The following definitions support Tcl's namespace facility. Note: the first
 * five fields must match exactly the fields in a Namespace structure (see
 * tclInt.h).
 */

typedef struct Tcl_Namespace {
    char *name;			/* The namespace's name within its parent
				 * namespace. This contains no ::'s. The name
				 * of the global namespace is "" although "::"
				 * is an synonym. */
    char *fullName;		/* The namespace's fully qualified name. This
				 * starts with ::. */
    void *clientData;	/* Arbitrary value associated with this
				 * namespace. */
    Tcl_NamespaceDeleteProc *deleteProc;
				/* Function invoked when deleting the
				 * namespace to, e.g., free clientData. */
    struct Tcl_Namespace *parentPtr;
				/* Points to the namespace that contains this
				 * one. NULL if this is the global
				 * namespace. */
} Tcl_Namespace;

/*
 *----------------------------------------------------------------------------
 * The following structure represents a call frame, or activation record. A
 * call frame defines a naming context for a procedure call: its local scope
 * (for local variables) and its namespace scope (used for non-local
 * variables; often the global :: namespace). A call frame can also define the
 * naming context for a namespace eval or namespace inscope command: the
 * namespace in which the command's code should execute. The Tcl_CallFrame
 * structures exist only while procedures or namespace eval/inscope's are
 * being executed, and provide a Tcl call stack.
 *
 * A call frame is initialized and pushed using Tcl_PushCallFrame and popped
 * using Tcl_PopCallFrame. Storage for a Tcl_CallFrame must be provided by the
 * Tcl_PushCallFrame caller, and callers typically allocate them on the C call
 * stack for efficiency. For this reason, Tcl_CallFrame is defined as a
 * structure and not as an opaque token. However, most Tcl_CallFrame fields
 * are hidden since applications should not access them directly; others are
 * declared as "dummyX".
 *
 * WARNING!! The structure definition must be kept consistent with the
 * CallFrame structure in tclInt.h. If you change one, change the other.
 */

typedef struct Tcl_CallFrame {
    Tcl_Namespace *nsPtr;
    int dummy1;
    Tcl_Size dummy2;
    void *dummy3;
    void *dummy4;
    void *dummy5;
    Tcl_Size dummy6;
    void *dummy7;
    void *dummy8;
    Tcl_Size dummy9;
    void *dummy10;
    void *dummy11;
    void *dummy12;
    void *dummy13;
} Tcl_CallFrame;

/*
 *----------------------------------------------------------------------------
 * Information about commands that is returned by Tcl_GetCommandInfo and
 * passed to Tcl_SetCommandInfo. objProc is an objc/objv object-based command
 * function while proc is a traditional Tcl argc/argv string-based function.
 * Tcl_CreateObjCommand and Tcl_CreateCommand ensure that both objProc and
 * proc are non-NULL and can be called to execute the command. However, it may
 * be faster to call one instead of the other. The member isNativeObjectProc
 * is set to 1 if an object-based function was registered by
 * Tcl_CreateObjCommand, and to 0 if a string-based function was registered by
 * Tcl_CreateCommand. The other function is typically set to a compatibility
 * wrapper that does string-to-object or object-to-string argument conversions
 * then calls the other function.
 */

typedef struct Tcl_CmdInfo {
    int isNativeObjectProc;	/* 1 if objProc was registered by a call to
				 * Tcl_CreateObjCommand; 2 if objProc was registered by
				 * a call to Tcl_CreateObjCommand2; 0 otherwise.
				 * Tcl_SetCmdInfo does not modify this field. */
    Tcl_ObjCmdProc *objProc;	/* Command's object-based function. */
    void *objClientData;	/* ClientData for object proc. */
    Tcl_CmdProc *proc;		/* Command's string-based function. */
    void *clientData;	/* ClientData for string proc. */
    Tcl_CmdDeleteProc *deleteProc;
				/* Function to call when command is
				 * deleted. */
    void *deleteData;	/* Value to pass to deleteProc (usually the
				 * same as clientData). */
    Tcl_Namespace *namespacePtr;/* Points to the namespace that contains this
				 * command. Note that Tcl_SetCmdInfo will not
				 * change a command's namespace; use
				 * TclRenameCommand or Tcl_Eval (of 'rename')
				 * to do that. */
    Tcl_ObjCmdProc2 *objProc2;	/* Not used in Tcl 8.7. */
    void *objClientData2;	/* Not used in Tcl 8.7. */
} Tcl_CmdInfo;

/*
 *----------------------------------------------------------------------------
 * The structure defined below is used to hold dynamic strings. The only
 * fields that clients should use are string and length, accessible via the
 * macros Tcl_DStringValue and Tcl_DStringLength.
 */

#define TCL_DSTRING_STATIC_SIZE 200
typedef struct Tcl_DString {
    char *string;		/* Points to beginning of string: either
				 * staticSpace below or a malloced array. */
    Tcl_Size length;		/* Number of non-NULL characters in the
				 * string. */
    Tcl_Size spaceAvl;		/* Total number of bytes available for the
				 * string and its terminating NULL char. */
    char staticSpace[TCL_DSTRING_STATIC_SIZE];
				/* Space to use in common case where string is
				 * small. */
} Tcl_DString;

#define Tcl_DStringLength(dsPtr) ((dsPtr)->length)
#define Tcl_DStringValue(dsPtr) ((dsPtr)->string)
#ifndef TCL_NO_DEPRECATED
#   define Tcl_DStringTrunc Tcl_DStringSetLength
#endif

/*
 * Definitions for the maximum number of digits of precision that may be
 * produced by Tcl_PrintDouble, and the number of bytes of buffer space
 * required by Tcl_PrintDouble.
 */

#define TCL_MAX_PREC		17
#define TCL_DOUBLE_SPACE	(TCL_MAX_PREC+10)

/*
 * Definition for a number of bytes of buffer space sufficient to hold the
 * string representation of an integer in base 10 (assuming the existence of
 * 64-bit integers).
 */

#define TCL_INTEGER_SPACE	(3*(int)sizeof(Tcl_WideInt))

/*
 *----------------------------------------------------------------------------
 * Type values returned by Tcl_GetNumberFromObj
 *	TCL_NUMBER_INT		Representation is a Tcl_WideInt
 *	TCL_NUMBER_BIG		Representation is an mp_int
 *	TCL_NUMBER_DOUBLE	Representation is a double
 *	TCL_NUMBER_NAN		Value is NaN.
 */

#define TCL_NUMBER_INT          2
#define TCL_NUMBER_BIG          3
#define TCL_NUMBER_DOUBLE       4
#define TCL_NUMBER_NAN          5

/*
 * Flag values passed to Tcl_ConvertElement.
 * TCL_DONT_USE_BRACES forces it not to enclose the element in braces, but to
 *	use backslash quoting instead.
 * TCL_DONT_QUOTE_HASH disables the default quoting of the '#' character. It
 *	is safe to leave the hash unquoted when the element is not the first
 *	element of a list, and this flag can be used by the caller to indicate
 *	that condition.
 */

#define TCL_DONT_USE_BRACES	1
#define TCL_DONT_QUOTE_HASH	8

/*
 * Flags that may be passed to Tcl_GetIndexFromObj.
 * TCL_EXACT disallows abbreviated strings.
 * TCL_NULL_OK allows the empty string or NULL to return TCL_OK.
 *      The returned value will be -1;
 * TCL_INDEX_TEMP_TABLE disallows caching of lookups. A possible use case is
 *      a table that will not live long enough to make it worthwhile.
 */

#define TCL_EXACT		1
#define TCL_NULL_OK		32
#define TCL_INDEX_TEMP_TABLE	64

/*
 * Flags that may be passed to Tcl_UniCharToUtf.
 * TCL_COMBINE Combine surrogates (default in Tcl 8.x)
 */

#if TCL_MAJOR_VERSION > 8
#    define TCL_COMBINE		0x1000000
#else
#    define TCL_COMBINE		0
#endif
/*
 *----------------------------------------------------------------------------
 * Flag values passed to Tcl_RecordAndEval, Tcl_EvalObj, Tcl_EvalObjv.
 * WARNING: these bit choices must not conflict with the bit choices for
 * evalFlag bits in tclInt.h!
 *
 * Meanings:
 *	TCL_NO_EVAL:		Just record this command
 *	TCL_EVAL_GLOBAL:	Execute script in global namespace
 *	TCL_EVAL_DIRECT:	Do not compile this script
 *	TCL_EVAL_INVOKE:	Magical Tcl_EvalObjv mode for aliases/ensembles
 *				o Run in iPtr->lookupNsPtr or global namespace
 *				o Cut out of error traces
 *				o Don't reset the flags controlling ensemble
 *				  error message rewriting.
 *	TCL_CANCEL_UNWIND:	Magical Tcl_CancelEval mode that causes the
 *				stack for the script in progress to be
 *				completely unwound.
 *	TCL_EVAL_NOERR:	Do no exception reporting at all, just return
 *				as the caller will report.
 */

#define TCL_NO_EVAL		0x010000
#define TCL_EVAL_GLOBAL		0x020000
#define TCL_EVAL_DIRECT		0x040000
#define TCL_EVAL_INVOKE		0x080000
#define TCL_CANCEL_UNWIND	0x100000
#define TCL_EVAL_NOERR          0x200000

/*
 * Special freeProc values that may be passed to Tcl_SetResult (see the man
 * page for details):
 */

#define TCL_VOLATILE		((Tcl_FreeProc *) 1)
#define TCL_STATIC		((Tcl_FreeProc *) 0)
#define TCL_DYNAMIC		((Tcl_FreeProc *) 3)

/*
 * Flag values passed to variable-related functions.
 * WARNING: these bit choices must not conflict with the bit choice for
 * TCL_CANCEL_UNWIND, above.
 */

#define TCL_GLOBAL_ONLY		 1
#define TCL_NAMESPACE_ONLY	 2
#define TCL_APPEND_VALUE	 4
#define TCL_LIST_ELEMENT	 8
#define TCL_TRACE_READS		 0x10
#define TCL_TRACE_WRITES	 0x20
#define TCL_TRACE_UNSETS	 0x40
#define TCL_TRACE_DESTROYED	 0x80

#ifndef TCL_NO_DEPRECATED
#define TCL_INTERP_DESTROYED	 0x100
#endif

#define TCL_LEAVE_ERR_MSG	 0x200
#define TCL_TRACE_ARRAY		 0x800
#ifndef TCL_REMOVE_OBSOLETE_TRACES
/* Required to support old variable/vdelete/vinfo traces. */
#define TCL_TRACE_OLD_STYLE	 0x1000
#endif
/* Indicate the semantics of the result of a trace. */
#define TCL_TRACE_RESULT_DYNAMIC 0x8000
#define TCL_TRACE_RESULT_OBJECT  0x10000

/*
 * Flag values for ensemble commands.
 */

#define TCL_ENSEMBLE_PREFIX 0x02/* Flag value to say whether to allow
				 * unambiguous prefixes of commands or to
				 * require exact matches for command names. */

/*
 * Flag values passed to command-related functions.
 */

#define TCL_TRACE_RENAME	0x2000
#define TCL_TRACE_DELETE	0x4000

#define TCL_ALLOW_INLINE_COMPILATION 0x20000

/*
 * The TCL_PARSE_PART1 flag is deprecated and has no effect. The part1 is now
 * always parsed whenever the part2 is NULL. (This is to avoid a common error
 * when converting code to use the new object based APIs and forgetting to
 * give the flag)
 */

#ifndef TCL_NO_DEPRECATED
#   define TCL_PARSE_PART1	0x400
#endif

/*
 * Types for linked variables:
 */

#define TCL_LINK_INT		1
#define TCL_LINK_DOUBLE		2
#define TCL_LINK_BOOLEAN	3
#define TCL_LINK_STRING		4
#define TCL_LINK_WIDE_INT	5
#define TCL_LINK_CHAR		6
#define TCL_LINK_UCHAR		7
#define TCL_LINK_SHORT		8
#define TCL_LINK_USHORT		9
#define TCL_LINK_UINT		10
#if defined(TCL_WIDE_INT_IS_LONG) || defined(_WIN32) || defined(__CYGWIN__)
#define TCL_LINK_LONG		((sizeof(long) != sizeof(int)) ? TCL_LINK_WIDE_INT : TCL_LINK_INT)
#define TCL_LINK_ULONG		((sizeof(long) != sizeof(int)) ? TCL_LINK_WIDE_UINT : TCL_LINK_UINT)
#else
#define TCL_LINK_LONG		11
#define TCL_LINK_ULONG		12
#endif
#define TCL_LINK_FLOAT		13
#define TCL_LINK_WIDE_UINT	14
#define TCL_LINK_CHARS		15
#define TCL_LINK_BINARY		16
#define TCL_LINK_READ_ONLY	0x80

/*
 *----------------------------------------------------------------------------
 * Forward declarations of Tcl_HashTable and related types.
 */

#ifndef TCL_HASH_TYPE
#if TCL_MAJOR_VERSION > 8
#  define TCL_HASH_TYPE size_t
#else
#  define TCL_HASH_TYPE unsigned
#endif
#endif

typedef struct Tcl_HashKeyType Tcl_HashKeyType;
typedef struct Tcl_HashTable Tcl_HashTable;
typedef struct Tcl_HashEntry Tcl_HashEntry;

typedef TCL_HASH_TYPE (Tcl_HashKeyProc) (Tcl_HashTable *tablePtr, void *keyPtr);
typedef int (Tcl_CompareHashKeysProc) (void *keyPtr, Tcl_HashEntry *hPtr);
typedef Tcl_HashEntry * (Tcl_AllocHashEntryProc) (Tcl_HashTable *tablePtr,
	void *keyPtr);
typedef void (Tcl_FreeHashEntryProc) (Tcl_HashEntry *hPtr);

/*
 * Structure definition for an entry in a hash table. No-one outside Tcl
 * should access any of these fields directly; use the macros defined below.
 */

struct Tcl_HashEntry {
    Tcl_HashEntry *nextPtr;	/* Pointer to next entry in this hash bucket,
				 * or NULL for end of chain. */
    Tcl_HashTable *tablePtr;	/* Pointer to table containing entry. */
    void *hash;			/* Hash value, stored as pointer to ensure
				 * that the offsets of the fields in this
				 * structure are not changed. */
    void *clientData;	/* Application stores something here with
				 * Tcl_SetHashValue. */
    union {			/* Key has one of these forms: */
	char *oneWordValue;	/* One-word value for key. */
	Tcl_Obj *objPtr;	/* Tcl_Obj * key value. */
	int words[1];		/* Multiple integer words for key. The actual
				 * size will be as large as necessary for this
				 * table's keys. */
	char string[1];		/* String for key. The actual size will be as
				 * large as needed to hold the key. */
    } key;			/* MUST BE LAST FIELD IN RECORD!! */
};

/*
 * Flags used in Tcl_HashKeyType.
 *
 * TCL_HASH_KEY_RANDOMIZE_HASH -
 *				There are some things, pointers for example
 *				which don't hash well because they do not use
 *				the lower bits. If this flag is set then the
 *				hash table will attempt to rectify this by
 *				randomising the bits and then using the upper
 *				N bits as the index into the table.
 * TCL_HASH_KEY_SYSTEM_HASH -	If this flag is set then all memory internally
 *                              allocated for the hash table that is not for an
 *                              entry will use the system heap.
 */

#define TCL_HASH_KEY_RANDOMIZE_HASH 0x1
#define TCL_HASH_KEY_SYSTEM_HASH    0x2

/*
 * Structure definition for the methods associated with a hash table key type.
 */

#define TCL_HASH_KEY_TYPE_VERSION 1
struct Tcl_HashKeyType {
    int version;		/* Version of the table. If this structure is
				 * extended in future then the version can be
				 * used to distinguish between different
				 * structures. */
    int flags;			/* Flags, see above for details. */
    Tcl_HashKeyProc *hashKeyProc;
				/* Calculates a hash value for the key. If
				 * this is NULL then the pointer itself is
				 * used as a hash value. */
    Tcl_CompareHashKeysProc *compareKeysProc;
				/* Compares two keys and returns zero if they
				 * do not match, and non-zero if they do. If
				 * this is NULL then the pointers are
				 * compared. */
    Tcl_AllocHashEntryProc *allocEntryProc;
				/* Called to allocate memory for a new entry,
				 * i.e. if the key is a string then this could
				 * allocate a single block which contains
				 * enough space for both the entry and the
				 * string. Only the key field of the allocated
				 * Tcl_HashEntry structure needs to be filled
				 * in. If something else needs to be done to
				 * the key, i.e. incrementing a reference
				 * count then that should be done by this
				 * function. If this is NULL then Tcl_Alloc is
				 * used to allocate enough space for a
				 * Tcl_HashEntry and the key pointer is
				 * assigned to key.oneWordValue. */
    Tcl_FreeHashEntryProc *freeEntryProc;
				/* Called to free memory associated with an
				 * entry. If something else needs to be done
				 * to the key, i.e. decrementing a reference
				 * count then that should be done by this
				 * function. If this is NULL then Tcl_Free is
				 * used to free the Tcl_HashEntry. */
};

/*
 * Structure definition for a hash table.  Must be in tcl.h so clients can
 * allocate space for these structures, but clients should never access any
 * fields in this structure.
 */

#define TCL_SMALL_HASH_TABLE 4
struct Tcl_HashTable {
    Tcl_HashEntry **buckets;	/* Pointer to bucket array. Each element
				 * points to first entry in bucket's hash
				 * chain, or NULL. */
    Tcl_HashEntry *staticBuckets[TCL_SMALL_HASH_TABLE];
				/* Bucket array used for small tables (to
				 * avoid mallocs and frees). */
    Tcl_Size numBuckets;		/* Total number of buckets allocated at
				 * **bucketPtr. */
    Tcl_Size numEntries;		/* Total number of entries present in
				 * table. */
    Tcl_Size rebuildSize;		/* Enlarge table when numEntries gets to be
				 * this large. */
#if TCL_MAJOR_VERSION > 8
    size_t mask;		/* Mask value used in hashing function. */
#endif
    int downShift;		/* Shift count used in hashing function.
				 * Designed to use high-order bits of
				 * randomized keys. */
#if TCL_MAJOR_VERSION < 9
    int mask;		/* Mask value used in hashing function. */
#endif
    int keyType;		/* Type of keys used in this table. It's
				 * either TCL_CUSTOM_KEYS, TCL_STRING_KEYS,
				 * TCL_ONE_WORD_KEYS, or an integer giving the
				 * number of ints that is the size of the
				 * key. */
    Tcl_HashEntry *(*findProc) (Tcl_HashTable *tablePtr, const char *key);
    Tcl_HashEntry *(*createProc) (Tcl_HashTable *tablePtr, const char *key,
	    int *newPtr);
    const Tcl_HashKeyType *typePtr;
				/* Type of the keys used in the
				 * Tcl_HashTable. */
};

/*
 * Structure definition for information used to keep track of searches through
 * hash tables:
 */

typedef struct Tcl_HashSearch {
    Tcl_HashTable *tablePtr;	/* Table being searched. */
    Tcl_Size nextIndex;		/* Index of next bucket to be enumerated after
				 * present one. */
    Tcl_HashEntry *nextEntryPtr;/* Next entry to be enumerated in the current
				 * bucket. */
} Tcl_HashSearch;

/*
 * Acceptable key types for hash tables:
 *
 * TCL_STRING_KEYS:		The keys are strings, they are copied into the
 *				entry.
 * TCL_ONE_WORD_KEYS:		The keys are pointers, the pointer is stored
 *				in the entry.
 * TCL_CUSTOM_TYPE_KEYS:	The keys are arbitrary types which are copied
 *				into the entry.
 * TCL_CUSTOM_PTR_KEYS:		The keys are pointers to arbitrary types, the
 *				pointer is stored in the entry.
 *
 * While maintaining binary compatibility the above have to be distinct values
 * as they are used to differentiate between old versions of the hash table
 * which don't have a typePtr and new ones which do. Once binary compatibility
 * is discarded in favour of making more wide spread changes TCL_STRING_KEYS
 * can be the same as TCL_CUSTOM_TYPE_KEYS, and TCL_ONE_WORD_KEYS can be the
 * same as TCL_CUSTOM_PTR_KEYS because they simply determine how the key is
 * accessed from the entry and not the behaviour.
 */

#define TCL_STRING_KEYS		(0)
#define TCL_ONE_WORD_KEYS	(1)
#define TCL_CUSTOM_TYPE_KEYS	(-2)
#define TCL_CUSTOM_PTR_KEYS	(-1)

/*
 * Structure definition for information used to keep track of searches through
 * dictionaries. These fields should not be accessed by code outside
 * tclDictObj.c
 */

typedef struct {
    void *next;			/* Search position for underlying hash
				 * table. */
    TCL_HASH_TYPE epoch; 	/* Epoch marker for dictionary being searched,
				 * or 0 if search has terminated. */
    Tcl_Dict dictionaryPtr;	/* Reference to dictionary being searched. */
} Tcl_DictSearch;

/*
 *----------------------------------------------------------------------------
 * Flag values to pass to Tcl_DoOneEvent to disable searches for some kinds of
 * events:
 */

#define TCL_DONT_WAIT		(1<<1)
#define TCL_WINDOW_EVENTS	(1<<2)
#define TCL_FILE_EVENTS		(1<<3)
#define TCL_TIMER_EVENTS	(1<<4)
#define TCL_IDLE_EVENTS		(1<<5)	/* WAS 0x10 ???? */
#define TCL_ALL_EVENTS		(~TCL_DONT_WAIT)

/*
 * The following structure defines a generic event for the Tcl event system.
 * These are the things that are queued in calls to Tcl_QueueEvent and
 * serviced later by Tcl_DoOneEvent. There can be many different kinds of
 * events with different fields, corresponding to window events, timer events,
 * etc. The structure for a particular event consists of a Tcl_Event header
 * followed by additional information specific to that event.
 */

struct Tcl_Event {
    Tcl_EventProc *proc;	/* Function to call to service this event. */
    struct Tcl_Event *nextPtr;	/* Next in list of pending events, or NULL. */
};

/*
 * Positions to pass to Tcl_QueueEvent/Tcl_ThreadQueueEvent:
 */

typedef enum {
    TCL_QUEUE_TAIL, TCL_QUEUE_HEAD, TCL_QUEUE_MARK,
	    TCL_QUEUE_ALERT_IF_EMPTY=4
} Tcl_QueuePosition;

/*
 * Values to pass to Tcl_SetServiceMode to specify the behavior of notifier
 * event routines.
 */

#define TCL_SERVICE_NONE 0
#define TCL_SERVICE_ALL 1

/*
 * The following structure keeps is used to hold a time value, either as an
 * absolute time (the number of seconds from the epoch) or as an elapsed time.
 * On Unix systems the epoch is Midnight Jan 1, 1970 GMT.
 */

typedef struct Tcl_Time {
    long sec;			/* Seconds. */
    long usec;			/* Microseconds. */
} Tcl_Time;

typedef void (Tcl_SetTimerProc) (CONST86 Tcl_Time *timePtr);
typedef int (Tcl_WaitForEventProc) (CONST86 Tcl_Time *timePtr);

/*
 * TIP #233 (Virtualized Time)
 */

typedef void (Tcl_GetTimeProc)   (Tcl_Time *timebuf, void *clientData);
typedef void (Tcl_ScaleTimeProc) (Tcl_Time *timebuf, void *clientData);

/*
 *----------------------------------------------------------------------------
 * Bits to pass to Tcl_CreateFileHandler and Tcl_CreateChannelHandler to
 * indicate what sorts of events are of interest:
 */

#define TCL_READABLE		(1<<1)
#define TCL_WRITABLE		(1<<2)
#define TCL_EXCEPTION		(1<<3)

/*
 * Flag values to pass to Tcl_OpenCommandChannel to indicate the disposition
 * of the stdio handles. TCL_STDIN, TCL_STDOUT, TCL_STDERR, are also used in
 * Tcl_GetStdChannel.
 */

#define TCL_STDIN		(1<<1)
#define TCL_STDOUT		(1<<2)
#define TCL_STDERR		(1<<3)
#define TCL_ENFORCE_MODE	(1<<4)

/*
 * Bits passed to Tcl_DriverClose2Proc to indicate which side of a channel
 * should be closed.
 */

#define TCL_CLOSE_READ		(1<<1)
#define TCL_CLOSE_WRITE		(1<<2)

/*
 * Value to use as the closeProc for a channel that supports the close2Proc
 * interface.
 */

#if TCL_MAJOR_VERSION > 8
#   define TCL_CLOSE2PROC		NULL
#else
#   define TCL_CLOSE2PROC		((Tcl_DriverCloseProc *)(void *)(size_t)1)
#endif

/*
 * Channel version tag. This was introduced in 8.3.2/8.4.
 */

#ifndef TCL_NO_DEPRECATED
#define TCL_CHANNEL_VERSION_1	((Tcl_ChannelTypeVersion) 0x1)
#define TCL_CHANNEL_VERSION_2	((Tcl_ChannelTypeVersion) 0x2)
#define TCL_CHANNEL_VERSION_3	((Tcl_ChannelTypeVersion) 0x3)
#define TCL_CHANNEL_VERSION_4	((Tcl_ChannelTypeVersion) 0x4)
#endif
#define TCL_CHANNEL_VERSION_5	((Tcl_ChannelTypeVersion) 0x5)

/*
 * TIP #218: Channel Actions, Ids for Tcl_DriverThreadActionProc.
 */

#define TCL_CHANNEL_THREAD_INSERT (0)
#define TCL_CHANNEL_THREAD_REMOVE (1)

/*
 * Typedefs for the various operations in a channel type:
 */

typedef int	(Tcl_DriverBlockModeProc) (void *instanceData, int mode);
typedef int	(Tcl_DriverCloseProc) (void *instanceData,
			Tcl_Interp *interp);
typedef int	(Tcl_DriverClose2Proc) (void *instanceData,
			Tcl_Interp *interp, int flags);
typedef int	(Tcl_DriverInputProc) (void *instanceData, char *buf,
			int toRead, int *errorCodePtr);
typedef int	(Tcl_DriverOutputProc) (void *instanceData,
			const char *buf, int toWrite, int *errorCodePtr);
typedef int	(Tcl_DriverSeekProc) (void *instanceData, long offset,
			int mode, int *errorCodePtr);
typedef int	(Tcl_DriverSetOptionProc) (void *instanceData,
			Tcl_Interp *interp, const char *optionName,
			const char *value);
typedef int	(Tcl_DriverGetOptionProc) (void *instanceData,
			Tcl_Interp *interp, const char *optionName,
			Tcl_DString *dsPtr);
typedef void	(Tcl_DriverWatchProc) (void *instanceData, int mask);
typedef int	(Tcl_DriverGetHandleProc) (void *instanceData,
			int direction, void **handlePtr);
typedef int	(Tcl_DriverFlushProc) (void *instanceData);
typedef int	(Tcl_DriverHandlerProc) (void *instanceData,
			int interestMask);
typedef long long (Tcl_DriverWideSeekProc) (void *instanceData,
			long long offset, int mode, int *errorCodePtr);
/*
 * TIP #218, Channel Thread Actions
 */
typedef void	(Tcl_DriverThreadActionProc) (void *instanceData,
			int action);
/*
 * TIP #208, File Truncation (etc.)
 */
typedef int	(Tcl_DriverTruncateProc) (void *instanceData,
			long long length);

/*
 * struct Tcl_ChannelType:
 *
 * One such structure exists for each type (kind) of channel. It collects
 * together in one place all the functions that are part of the specific
 * channel type.
 *
 * It is recommend that the Tcl_Channel* functions are used to access elements
 * of this structure, instead of direct accessing.
 */

typedef struct Tcl_ChannelType {
    const char *typeName;	/* The name of the channel type in Tcl
				 * commands. This storage is owned by channel
				 * type. */
    Tcl_ChannelTypeVersion version;
				/* Version of the channel type. */
    Tcl_DriverCloseProc *closeProc;
				/* Function to call to close the channel, or
				 * NULL or TCL_CLOSE2PROC if the close2Proc should be
				 * used instead. */
    Tcl_DriverInputProc *inputProc;
				/* Function to call for input on channel. */
    Tcl_DriverOutputProc *outputProc;
				/* Function to call for output on channel. */
    Tcl_DriverSeekProc *seekProc;
				/* Function to call to seek on the channel.
				 * May be NULL. */
    Tcl_DriverSetOptionProc *setOptionProc;
				/* Set an option on a channel. */
    Tcl_DriverGetOptionProc *getOptionProc;
				/* Get an option from a channel. */
    Tcl_DriverWatchProc *watchProc;
				/* Set up the notifier to watch for events on
				 * this channel. */
    Tcl_DriverGetHandleProc *getHandleProc;
				/* Get an OS handle from the channel or NULL
				 * if not supported. */
    Tcl_DriverClose2Proc *close2Proc;
				/* Function to call to close the channel if
				 * the device supports closing the read &
				 * write sides independently. */
    Tcl_DriverBlockModeProc *blockModeProc;
				/* Set blocking mode for the raw channel. May
				 * be NULL. */
    /*
     * Only valid in TCL_CHANNEL_VERSION_2 channels or later.
     */
    Tcl_DriverFlushProc *flushProc;
				/* Function to call to flush a channel. May be
				 * NULL. */
    Tcl_DriverHandlerProc *handlerProc;
				/* Function to call to handle a channel event.
				 * This will be passed up the stacked channel
				 * chain. */
    /*
     * Only valid in TCL_CHANNEL_VERSION_3 channels or later.
     */
    Tcl_DriverWideSeekProc *wideSeekProc;
				/* Function to call to seek on the channel
				 * which can handle 64-bit offsets. May be
				 * NULL, and must be NULL if seekProc is
				 * NULL. */
    /*
     * Only valid in TCL_CHANNEL_VERSION_4 channels or later.
     * TIP #218, Channel Thread Actions.
     */
    Tcl_DriverThreadActionProc *threadActionProc;
				/* Function to call to notify the driver of
				 * thread specific activity for a channel. May
				 * be NULL. */
    /*
     * Only valid in TCL_CHANNEL_VERSION_5 channels or later.
     * TIP #208, File Truncation.
     */
    Tcl_DriverTruncateProc *truncateProc;
				/* Function to call to truncate the underlying
				 * file to a particular length. May be NULL if
				 * the channel does not support truncation. */
} Tcl_ChannelType;

/*
 * The following flags determine whether the blockModeProc above should set
 * the channel into blocking or nonblocking mode. They are passed as arguments
 * to the blockModeProc function in the above structure.
 */

#define TCL_MODE_BLOCKING	0	/* Put channel into blocking mode. */
#define TCL_MODE_NONBLOCKING	1	/* Put channel into nonblocking
					 * mode. */

/*
 *----------------------------------------------------------------------------
 * Enum for different types of file paths.
 */

typedef enum Tcl_PathType {
    TCL_PATH_ABSOLUTE,
    TCL_PATH_RELATIVE,
    TCL_PATH_VOLUME_RELATIVE
} Tcl_PathType;

/*
 * The following structure is used to pass glob type data amongst the various
 * glob routines and Tcl_FSMatchInDirectory.
 */

typedef struct Tcl_GlobTypeData {
    int type;			/* Corresponds to bcdpfls as in 'find -t'. */
    int perm;			/* Corresponds to file permissions. */
    Tcl_Obj *macType;		/* Acceptable Mac type. */
    Tcl_Obj *macCreator;	/* Acceptable Mac creator. */
} Tcl_GlobTypeData;

/*
 * Type and permission definitions for glob command.
 */

#define TCL_GLOB_TYPE_BLOCK		(1<<0)
#define TCL_GLOB_TYPE_CHAR		(1<<1)
#define TCL_GLOB_TYPE_DIR		(1<<2)
#define TCL_GLOB_TYPE_PIPE		(1<<3)
#define TCL_GLOB_TYPE_FILE		(1<<4)
#define TCL_GLOB_TYPE_LINK		(1<<5)
#define TCL_GLOB_TYPE_SOCK		(1<<6)
#define TCL_GLOB_TYPE_MOUNT		(1<<7)

#define TCL_GLOB_PERM_RONLY		(1<<0)
#define TCL_GLOB_PERM_HIDDEN		(1<<1)
#define TCL_GLOB_PERM_R			(1<<2)
#define TCL_GLOB_PERM_W			(1<<3)
#define TCL_GLOB_PERM_X			(1<<4)

/*
 * Flags for the unload callback function.
 */

#define TCL_UNLOAD_DETACH_FROM_INTERPRETER	(1<<0)
#define TCL_UNLOAD_DETACH_FROM_PROCESS		(1<<1)

/*
 * Typedefs for the various filesystem operations:
 */

typedef int (Tcl_FSStatProc) (Tcl_Obj *pathPtr, Tcl_StatBuf *buf);
typedef int (Tcl_FSAccessProc) (Tcl_Obj *pathPtr, int mode);
typedef Tcl_Channel (Tcl_FSOpenFileChannelProc) (Tcl_Interp *interp,
	Tcl_Obj *pathPtr, int mode, int permissions);
typedef int (Tcl_FSMatchInDirectoryProc) (Tcl_Interp *interp, Tcl_Obj *result,
	Tcl_Obj *pathPtr, const char *pattern, Tcl_GlobTypeData *types);
typedef Tcl_Obj * (Tcl_FSGetCwdProc) (Tcl_Interp *interp);
typedef int (Tcl_FSChdirProc) (Tcl_Obj *pathPtr);
typedef int (Tcl_FSLstatProc) (Tcl_Obj *pathPtr, Tcl_StatBuf *buf);
typedef int (Tcl_FSCreateDirectoryProc) (Tcl_Obj *pathPtr);
typedef int (Tcl_FSDeleteFileProc) (Tcl_Obj *pathPtr);
typedef int (Tcl_FSCopyDirectoryProc) (Tcl_Obj *srcPathPtr,
	Tcl_Obj *destPathPtr, Tcl_Obj **errorPtr);
typedef int (Tcl_FSCopyFileProc) (Tcl_Obj *srcPathPtr, Tcl_Obj *destPathPtr);
typedef int (Tcl_FSRemoveDirectoryProc) (Tcl_Obj *pathPtr, int recursive,
	Tcl_Obj **errorPtr);
typedef int (Tcl_FSRenameFileProc) (Tcl_Obj *srcPathPtr, Tcl_Obj *destPathPtr);
typedef void (Tcl_FSUnloadFileProc) (Tcl_LoadHandle loadHandle);
typedef Tcl_Obj * (Tcl_FSListVolumesProc) (void);
/* We have to declare the utime structure here. */
struct utimbuf;
typedef int (Tcl_FSUtimeProc) (Tcl_Obj *pathPtr, struct utimbuf *tval);
typedef int (Tcl_FSNormalizePathProc) (Tcl_Interp *interp, Tcl_Obj *pathPtr,
	int nextCheckpoint);
typedef int (Tcl_FSFileAttrsGetProc) (Tcl_Interp *interp, int index,
	Tcl_Obj *pathPtr, Tcl_Obj **objPtrRef);
typedef const char *CONST86 * (Tcl_FSFileAttrStringsProc) (Tcl_Obj *pathPtr,
	Tcl_Obj **objPtrRef);
typedef int (Tcl_FSFileAttrsSetProc) (Tcl_Interp *interp, int index,
	Tcl_Obj *pathPtr, Tcl_Obj *objPtr);
typedef Tcl_Obj * (Tcl_FSLinkProc) (Tcl_Obj *pathPtr, Tcl_Obj *toPtr,
	int linkType);
typedef int (Tcl_FSLoadFileProc) (Tcl_Interp *interp, Tcl_Obj *pathPtr,
	Tcl_LoadHandle *handlePtr, Tcl_FSUnloadFileProc **unloadProcPtr);
typedef int (Tcl_FSPathInFilesystemProc) (Tcl_Obj *pathPtr,
	void **clientDataPtr);
typedef Tcl_Obj * (Tcl_FSFilesystemPathTypeProc) (Tcl_Obj *pathPtr);
typedef Tcl_Obj * (Tcl_FSFilesystemSeparatorProc) (Tcl_Obj *pathPtr);
typedef void (Tcl_FSFreeInternalRepProc) (void *clientData);
typedef void *(Tcl_FSDupInternalRepProc) (void *clientData);
typedef Tcl_Obj * (Tcl_FSInternalToNormalizedProc) (void *clientData);
typedef void *(Tcl_FSCreateInternalRepProc) (Tcl_Obj *pathPtr);

typedef struct Tcl_FSVersion_ *Tcl_FSVersion;

/*
 *----------------------------------------------------------------------------
 * Data structures related to hooking into the filesystem
 */

/*
 * Filesystem version tag.  This was introduced in 8.4.
 */

#define TCL_FILESYSTEM_VERSION_1	((Tcl_FSVersion) 0x1)

/*
 * struct Tcl_Filesystem:
 *
 * One such structure exists for each type (kind) of filesystem. It collects
 * together the functions that form the interface for a particulr the
 * filesystem. Tcl always accesses the filesystem through one of these
 * structures.
 *
 * Not all entries need be non-NULL; any which are NULL are simply ignored.
 * However, a complete filesystem should provide all of these functions. The
 * explanations in the structure show the importance of each function.
 */

typedef struct Tcl_Filesystem {
    const char *typeName;	/* The name of the filesystem. */
    Tcl_Size structureLength;	/* Length of this structure, so future binary
				 * compatibility can be assured. */
    Tcl_FSVersion version;	/* Version of the filesystem type. */
    Tcl_FSPathInFilesystemProc *pathInFilesystemProc;
				/* Determines whether the pathname is in this
				 * filesystem. This is the most important
				 * filesystem function. */
    Tcl_FSDupInternalRepProc *dupInternalRepProc;
				/* Duplicates the internal handle of the node.
				 * If it is NULL, the filesystem is less
				 * performant. */
    Tcl_FSFreeInternalRepProc *freeInternalRepProc;
				/* Frees the internal handle of the node.  NULL
				 * only if there is no need to free resources
				 * used for the internal handle. */
    Tcl_FSInternalToNormalizedProc *internalToNormalizedProc;
				/* Converts the internal handle to a normalized
				 * path.  NULL if the filesystem creates nodes
				 * having no pathname. */
    Tcl_FSCreateInternalRepProc *createInternalRepProc;
				/* Creates an internal handle for a pathname.
				 * May be NULL if pathnames have no internal
				 * handle or if pathInFilesystemProc always
				 * immediately creates an internal
				 * representation for pathnames in the
				 * filesystem. */
    Tcl_FSNormalizePathProc *normalizePathProc;
				/* Normalizes a path.  Should be implemented if
				 * the filesystems supports multiple paths to
				 * the same node. */
    Tcl_FSFilesystemPathTypeProc *filesystemPathTypeProc;
				/* Determines the type of a path in this
				 * filesystem. May be NULL. */
    Tcl_FSFilesystemSeparatorProc *filesystemSeparatorProc;
				/* Produces the separator character(s) for this
				 * filesystem. Must not be NULL. */
    Tcl_FSStatProc *statProc;	/* Called by 'Tcl_FSStat()'.  Provided by any
				 * reasonable filesystem. */
    Tcl_FSAccessProc *accessProc;
				/* Called by 'Tcl_FSAccess()'.  Implemented by
				 * any reasonable filesystem. */
    Tcl_FSOpenFileChannelProc *openFileChannelProc;
				/* Called by 'Tcl_FSOpenFileChannel()'.
				 * Provided by any reasonable filesystem. */
    Tcl_FSMatchInDirectoryProc *matchInDirectoryProc;
				/* Called by 'Tcl_FSMatchInDirectory()'.  NULL
				 * if the filesystem does not support glob or
				 * recursive copy. */
    Tcl_FSUtimeProc *utimeProc;	/* Called by 'Tcl_FSUtime()', by 'file
				 *  mtime' to set (not read) times, 'file
				 *  atime', and the open-r/open-w/fcopy variant
				 *  of 'file copy'. */
    Tcl_FSLinkProc *linkProc;	/* Called by 'Tcl_FSLink()'. NULL if reading or
				 *  creating links is not supported. */
    Tcl_FSListVolumesProc *listVolumesProc;
				/* Lists filesystem volumes added by this
				 * filesystem. NULL if the filesystem does not
				 * use volumes. */
    Tcl_FSFileAttrStringsProc *fileAttrStringsProc;
				/* List all valid attributes strings.  NULL if
				 * the filesystem does not support the 'file
				 * attributes' command.  Can be used to attach
				 * arbitrary additional data to files in a
				 * filesystem. */
    Tcl_FSFileAttrsGetProc *fileAttrsGetProc;
				/* Called by 'Tcl_FSFileAttrsGet()' and by
				 * 'file attributes'. */
    Tcl_FSFileAttrsSetProc *fileAttrsSetProc;
				/* Called by 'Tcl_FSFileAttrsSet()' and by
				 * 'file attributes'.  */
    Tcl_FSCreateDirectoryProc *createDirectoryProc;
				/* Called by 'Tcl_FSCreateDirectory()'.  May be
				 * NULL if the filesystem is read-only. */
    Tcl_FSRemoveDirectoryProc *removeDirectoryProc;
				/* Called by 'Tcl_FSRemoveDirectory()'.  May be
				 * NULL if the filesystem is read-only. */
    Tcl_FSDeleteFileProc *deleteFileProc;
				/* Called by 'Tcl_FSDeleteFile()' May be NULL
				 * if the filesystem is is read-only. */
    Tcl_FSCopyFileProc *copyFileProc;
				/* Called by 'Tcl_FSCopyFile()'.  If NULL, for
				 * a copy operation at the script level (not
				 * C) Tcl uses open-r, open-w and fcopy. */
    Tcl_FSRenameFileProc *renameFileProc;
				/* Called by 'Tcl_FSRenameFile()'. If NULL, for
				 * a rename operation at the script level (not
				 * C) Tcl performs a copy operation followed
				 * by a delete operation. */
    Tcl_FSCopyDirectoryProc *copyDirectoryProc;
				/* Called by 'Tcl_FSCopyDirectory()'. If NULL,
				 * for a copy operation at the script level
				 * (not C) Tcl recursively creates directories
				 * and copies files. */
    Tcl_FSLstatProc *lstatProc;	/* Called by 'Tcl_FSLstat()'. If NULL, Tcl
				 * attempts to use 'statProc' instead. */
    Tcl_FSLoadFileProc *loadFileProc;
				/* Called by 'Tcl_FSLoadFile()'. If NULL, Tcl
				 * performs a copy to a temporary file in the
				 * native filesystem and then calls
				 * Tcl_FSLoadFile() on that temporary copy. */
    Tcl_FSGetCwdProc *getCwdProc;
				/* Called by 'Tcl_FSGetCwd()'.  Normally NULL.
				 * Usually only called once:  If 'getcwd' is
				 * called before 'chdir' is ever called. */
    Tcl_FSChdirProc *chdirProc;	/* Called by 'Tcl_FSChdir()'.  For a virtual
				 * filesystem, chdirProc just returns zero
				 * (success) if the pathname is a valid
				 * directory, and some other value otherwise.
				 * For A real filesystem, chdirProc performs
				 * the correct action, e.g.  calls the system
				 * 'chdir' function. If not implemented, then
				 * 'cd' and 'pwd' fail for a pathname in this
				 * filesystem. On success Tcl stores the
				 * pathname for use by GetCwd.  If NULL, Tcl
				 * performs records the pathname as the new
				 * current directory if it passes a series of
				 * directory access checks. */
} Tcl_Filesystem;

/*
 * The following definitions are used as values for the 'linkAction' flag to
 * Tcl_FSLink, or the linkProc of any filesystem. Any combination of flags can
 * be given. For link creation, the linkProc should create a link which
 * matches any of the types given.
 *
 * TCL_CREATE_SYMBOLIC_LINK -	Create a symbolic or soft link.
 * TCL_CREATE_HARD_LINK -	Create a hard link.
 */

#define TCL_CREATE_SYMBOLIC_LINK	0x01
#define TCL_CREATE_HARD_LINK		0x02

/*
 *----------------------------------------------------------------------------
 * The following structure represents the Notifier functions that you can
 * override with the Tcl_SetNotifier call.
 */

typedef struct Tcl_NotifierProcs {
    Tcl_SetTimerProc *setTimerProc;
    Tcl_WaitForEventProc *waitForEventProc;
    Tcl_CreateFileHandlerProc *createFileHandlerProc;
    Tcl_DeleteFileHandlerProc *deleteFileHandlerProc;
    Tcl_InitNotifierProc *initNotifierProc;
    Tcl_FinalizeNotifierProc *finalizeNotifierProc;
    Tcl_AlertNotifierProc *alertNotifierProc;
    Tcl_ServiceModeHookProc *serviceModeHookProc;
} Tcl_NotifierProcs;

/*
 *----------------------------------------------------------------------------
 * The following data structures and declarations are for the new Tcl parser.
 *
 * For each word of a command, and for each piece of a word such as a variable
 * reference, one of the following structures is created to describe the
 * token.
 */

typedef struct Tcl_Token {
    int type;			/* Type of token, such as TCL_TOKEN_WORD; see
				 * below for valid types. */
    const char *start;		/* First character in token. */
    Tcl_Size size;			/* Number of bytes in token. */
    Tcl_Size numComponents;		/* If this token is composed of other tokens,
				 * this field tells how many of them there are
				 * (including components of components, etc.).
				 * The component tokens immediately follow
				 * this one. */
} Tcl_Token;

/*
 * Type values defined for Tcl_Token structures. These values are defined as
 * mask bits so that it's easy to check for collections of types.
 *
 * TCL_TOKEN_WORD -		The token describes one word of a command,
 *				from the first non-blank character of the word
 *				(which may be " or {) up to but not including
 *				the space, semicolon, or bracket that
 *				terminates the word. NumComponents counts the
 *				total number of sub-tokens that make up the
 *				word. This includes, for example, sub-tokens
 *				of TCL_TOKEN_VARIABLE tokens.
 * TCL_TOKEN_SIMPLE_WORD -	This token is just like TCL_TOKEN_WORD except
 *				that the word is guaranteed to consist of a
 *				single TCL_TOKEN_TEXT sub-token.
 * TCL_TOKEN_TEXT -		The token describes a range of literal text
 *				that is part of a word. NumComponents is
 *				always 0.
 * TCL_TOKEN_BS -		The token describes a backslash sequence that
 *				must be collapsed. NumComponents is always 0.
 * TCL_TOKEN_COMMAND -		The token describes a command whose result
 *				must be substituted into the word. The token
 *				includes the enclosing brackets. NumComponents
 *				is always 0.
 * TCL_TOKEN_VARIABLE -		The token describes a variable substitution,
 *				including the dollar sign, variable name, and
 *				array index (if there is one) up through the
 *				right parentheses. NumComponents tells how
 *				many additional tokens follow to represent the
 *				variable name. The first token will be a
 *				TCL_TOKEN_TEXT token that describes the
 *				variable name. If the variable is an array
 *				reference then there will be one or more
 *				additional tokens, of type TCL_TOKEN_TEXT,
 *				TCL_TOKEN_BS, TCL_TOKEN_COMMAND, and
 *				TCL_TOKEN_VARIABLE, that describe the array
 *				index; numComponents counts the total number
 *				of nested tokens that make up the variable
 *				reference, including sub-tokens of
 *				TCL_TOKEN_VARIABLE tokens.
 * TCL_TOKEN_SUB_EXPR -		The token describes one subexpression of an
 *				expression, from the first non-blank character
 *				of the subexpression up to but not including
 *				the space, brace, or bracket that terminates
 *				the subexpression. NumComponents counts the
 *				total number of following subtokens that make
 *				up the subexpression; this includes all
 *				subtokens for any nested TCL_TOKEN_SUB_EXPR
 *				tokens. For example, a numeric value used as a
 *				primitive operand is described by a
 *				TCL_TOKEN_SUB_EXPR token followed by a
 *				TCL_TOKEN_TEXT token. A binary subexpression
 *				is described by a TCL_TOKEN_SUB_EXPR token
 *				followed by the TCL_TOKEN_OPERATOR token for
 *				the operator, then TCL_TOKEN_SUB_EXPR tokens
 *				for the left then the right operands.
 * TCL_TOKEN_OPERATOR -		The token describes one expression operator.
 *				An operator might be the name of a math
 *				function such as "abs". A TCL_TOKEN_OPERATOR
 *				token is always preceded by one
 *				TCL_TOKEN_SUB_EXPR token for the operator's
 *				subexpression, and is followed by zero or more
 *				TCL_TOKEN_SUB_EXPR tokens for the operator's
 *				operands. NumComponents is always 0.
 * TCL_TOKEN_EXPAND_WORD -	This token is just like TCL_TOKEN_WORD except
 *				that it marks a word that began with the
 *				literal character prefix "{*}". This word is
 *				marked to be expanded - that is, broken into
 *				words after substitution is complete.
 */

#define TCL_TOKEN_WORD		1
#define TCL_TOKEN_SIMPLE_WORD	2
#define TCL_TOKEN_TEXT		4
#define TCL_TOKEN_BS		8
#define TCL_TOKEN_COMMAND	16
#define TCL_TOKEN_VARIABLE	32
#define TCL_TOKEN_SUB_EXPR	64
#define TCL_TOKEN_OPERATOR	128
#define TCL_TOKEN_EXPAND_WORD	256

/*
 * Parsing error types. On any parsing error, one of these values will be
 * stored in the error field of the Tcl_Parse structure defined below.
 */

#define TCL_PARSE_SUCCESS		0
#define TCL_PARSE_QUOTE_EXTRA		1
#define TCL_PARSE_BRACE_EXTRA		2
#define TCL_PARSE_MISSING_BRACE		3
#define TCL_PARSE_MISSING_BRACKET	4
#define TCL_PARSE_MISSING_PAREN		5
#define TCL_PARSE_MISSING_QUOTE		6
#define TCL_PARSE_MISSING_VAR_BRACE	7
#define TCL_PARSE_SYNTAX		8
#define TCL_PARSE_BAD_NUMBER		9

/*
 * A structure of the following type is filled in by Tcl_ParseCommand. It
 * describes a single command parsed from an input string.
 */

#define NUM_STATIC_TOKENS 20

typedef struct Tcl_Parse {
    const char *commentStart;	/* Pointer to # that begins the first of one
				 * or more comments preceding the command. */
    Tcl_Size commentSize;		/* Number of bytes in comments (up through
				 * newline character that terminates the last
				 * comment). If there were no comments, this
				 * field is 0. */
    const char *commandStart;	/* First character in first word of
				 * command. */
    Tcl_Size commandSize;		/* Number of bytes in command, including first
				 * character of first word, up through the
				 * terminating newline, close bracket, or
				 * semicolon. */
    Tcl_Size numWords;		/* Total number of words in command. May be
				 * 0. */
    Tcl_Token *tokenPtr;	/* Pointer to first token representing the
				 * words of the command. Initially points to
				 * staticTokens, but may change to point to
				 * malloc-ed space if command exceeds space in
				 * staticTokens. */
    Tcl_Size numTokens;		/* Total number of tokens in command. */
    Tcl_Size tokensAvailable;	/* Total number of tokens available at
				 * *tokenPtr. */
    int errorType;		/* One of the parsing error types defined
				 * above. */
#if TCL_MAJOR_VERSION > 8
    int incomplete;		/* This field is set to 1 by Tcl_ParseCommand
				 * if the command appears to be incomplete.
				 * This information is used by
				 * Tcl_CommandComplete. */
#endif

    /*
     * The fields below are intended only for the private use of the parser.
     * They should not be used by functions that invoke Tcl_ParseCommand.
     */

    const char *string;		/* The original command string passed to
				 * Tcl_ParseCommand. */
    const char *end;		/* Points to the character just after the last
				 * one in the command string. */
    Tcl_Interp *interp;		/* Interpreter to use for error reporting, or
				 * NULL. */
    const char *term;		/* Points to character in string that
				 * terminated most recent token. Filled in by
				 * ParseTokens. If an error occurs, points to
				 * beginning of region where the error
				 * occurred (e.g. the open brace if the close
				 * brace is missing). */
#if TCL_MAJOR_VERSION < 9
    int incomplete;
#endif
    Tcl_Token staticTokens[NUM_STATIC_TOKENS];
				/* Initial space for tokens for command. This
				 * space should be large enough to accommodate
				 * most commands; dynamic space is allocated
				 * for very large commands that don't fit
				 * here. */
} Tcl_Parse;

/*
 *----------------------------------------------------------------------------
 * The following structure represents a user-defined encoding. It collects
 * together all the functions that are used by the specific encoding.
 */

typedef struct Tcl_EncodingType {
    const char *encodingName;	/* The name of the encoding, e.g. "euc-jp".
				 * This name is the unique key for this
				 * encoding type. */
    Tcl_EncodingConvertProc *toUtfProc;
				/* Function to convert from external encoding
				 * into UTF-8. */
    Tcl_EncodingConvertProc *fromUtfProc;
				/* Function to convert from UTF-8 into
				 * external encoding. */
    Tcl_EncodingFreeProc *freeProc;
				/* If non-NULL, function to call when this
				 * encoding is deleted. */
    void *clientData;	/* Arbitrary value associated with encoding
				 * type. Passed to conversion functions. */
    Tcl_Size nullSize;		/* Number of zero bytes that signify
				 * end-of-string in this encoding. This number
				 * is used to determine the source string
				 * length when the srcLen argument is
				 * negative. Must be 1, 2, or 4. */
} Tcl_EncodingType;

/*
 * The following definitions are used as values for the conversion control
 * flags argument when converting text from one character set to another:
 *
 * TCL_ENCODING_START -		Signifies that the source buffer is the first
 *				block in a (potentially multi-block) input
 *				stream. Tells the conversion function to reset
 *				to an initial state and perform any
 *				initialization that needs to occur before the
 *				first byte is converted. If the source buffer
 *				contains the entire input stream to be
 *				converted, this flag should be set.
 * TCL_ENCODING_END -		Signifies that the source buffer is the last
 *				block in a (potentially multi-block) input
 *				stream. Tells the conversion routine to
 *				perform any finalization that needs to occur
 *				after the last byte is converted and then to
 *				reset to an initial state. If the source
 *				buffer contains the entire input stream to be
 *				converted, this flag should be set.
 * TCL_ENCODING_STOPONERROR -	If set, the converter returns immediately upon
 *				encountering an invalid byte sequence or a
 *				source character that has no mapping in the
 *				target encoding. If clear, the converter
 *				substitutes the problematic character(s) with
 *				one or more "close" characters in the
 *				destination buffer and then continues to
 *				convert the source. Only for Tcl 8.x.
 * TCL_ENCODING_NO_TERMINATE - 	If set, Tcl_ExternalToUtf does not append a
 *				terminating NUL byte.  Since it does not need
 *				an extra byte for a terminating NUL, it fills
 *				all dstLen bytes with encoded UTF-8 content if
 *				needed.  If clear, a byte is reserved in the
 *				dst space for NUL termination, and a
 *				terminating NUL is appended.
 * TCL_ENCODING_CHAR_LIMIT -	If set and dstCharsPtr is not NULL, then
 *				Tcl_ExternalToUtf takes the initial value of
 *				*dstCharsPtr as a limit of the maximum number
 *				of chars to produce in the encoded UTF-8
 *				content.  Otherwise, the number of chars
 *				produced is controlled only by other limiting
 *				factors.
 * TCL_ENCODING_PROFILE_* -	Mutually exclusive encoding profile ids. Note
 *				these are bit masks.
 *
 * NOTE: THESE BIT DEFINITIONS SHOULD NOT OVERLAP WITH INTERNAL USE BITS
 * DEFINED IN tclEncoding.c (ENCODING_INPUT et al). Be cognizant of this
 * when adding bits.
 */

#define TCL_ENCODING_START		0x01
#define TCL_ENCODING_END		0x02
#define TCL_ENCODING_STOPONERROR	0x04
#define TCL_ENCODING_NO_TERMINATE	0x08
#define TCL_ENCODING_CHAR_LIMIT		0x10
/* Internal use bits, do not define bits in this space. See above comment */
#define TCL_ENCODING_INTERNAL_USE_MASK  0xFF00
/* Reserve top byte for profile values (disjoint, not a mask) */
#define TCL_ENCODING_PROFILE_TCL8     0x01000000
#define TCL_ENCODING_PROFILE_STRICT   0x02000000
#define TCL_ENCODING_PROFILE_REPLACE  0x03000000
#define TCL_ENCODING_PROFILE_DEFAULT  TCL_ENCODING_PROFILE_TCL8

/*
 * The following definitions are the error codes returned by the conversion
 * routines:
 *
 * TCL_OK -			All characters were converted.
 * TCL_CONVERT_NOSPACE -	The output buffer would not have been large
 *				enough for all of the converted data; as many
 *				characters as could fit were converted though.
 * TCL_CONVERT_MULTIBYTE -	The last few bytes in the source string were
 *				the beginning of a multibyte sequence, but
 *				more bytes were needed to complete this
 *				sequence. A subsequent call to the conversion
 *				routine should pass the beginning of this
 *				unconverted sequence plus additional bytes
 *				from the source stream to properly convert the
 *				formerly split-up multibyte sequence.
 * TCL_CONVERT_SYNTAX -		The source stream contained an invalid
 *				character sequence. This may occur if the
 *				input stream has been damaged or if the input
 *				encoding method was misidentified. This error
 *				is reported only if TCL_ENCODING_STOPONERROR
 *				was specified.
 * TCL_CONVERT_UNKNOWN -	The source string contained a character that
 *				could not be represented in the target
 *				encoding. This error is reported only if
 *				TCL_ENCODING_STOPONERROR was specified.
 */

#define TCL_CONVERT_MULTIBYTE	(-1)
#define TCL_CONVERT_SYNTAX	(-2)
#define TCL_CONVERT_UNKNOWN	(-3)
#define TCL_CONVERT_NOSPACE	(-4)

/*
 * The maximum number of bytes that are necessary to represent a single
 * Unicode character in UTF-8. The valid values are 3 and 4
 * (or perhaps 1 if we want to support a non-unicode enabled core). If 3,
 * then Tcl_UniChar must be 2-bytes in size (UTF-16) (the default). If > 3,
 * then Tcl_UniChar must be 4-bytes in size (UCS-4). At this time UTF-16 mode
 * is the default and recommended mode.
 */

#ifndef TCL_UTF_MAX
#   ifdef BUILD_tcl
#	define TCL_UTF_MAX		4
#   else
#	define TCL_UTF_MAX		3
#   endif
#endif

/*
 * This represents a Unicode character. Any changes to this should also be
 * reflected in regcustom.h.
 */

#if TCL_UTF_MAX > 3
    /*
     * int isn't 100% accurate as it should be a strict 4-byte value
     * (perhaps int32_t). ILP64/SILP64 systems may have troubles. The
     * size of this value must be reflected correctly in regcustom.h.
     */
typedef int Tcl_UniChar;
#else
typedef unsigned short Tcl_UniChar;
#endif

/*
 *----------------------------------------------------------------------------
 * TIP #59: The following structure is used in calls 'Tcl_RegisterConfig' to
 * provide the system with the embedded configuration data.
 */

typedef struct Tcl_Config {
    const char *key;		/* Configuration key to register. ASCII
				 * encoded, thus UTF-8. */
    const char *value;		/* The value associated with the key. System
				 * encoding. */
} Tcl_Config;

/*
 *----------------------------------------------------------------------------
 * Flags for TIP#143 limits, detailing which limits are active in an
 * interpreter. Used for Tcl_{Add,Remove}LimitHandler type argument.
 */

#define TCL_LIMIT_COMMANDS	0x01
#define TCL_LIMIT_TIME		0x02

/*
 * Structure containing information about a limit handler to be called when a
 * command- or time-limit is exceeded by an interpreter.
 */

typedef void (Tcl_LimitHandlerProc) (void *clientData, Tcl_Interp *interp);
typedef void (Tcl_LimitHandlerDeleteProc) (void *clientData);

#if 0
/*
 *----------------------------------------------------------------------------
 * We would like to provide an anonymous structure "mp_int" here, which is
 * compatible with libtommath's "mp_int", but without duplicating anything
 * from <tommath.h> or including <tommath.h> here. But the libtommath project
 * didn't honor our request. See: <https://github.com/libtom/libtommath/pull/473>
 *
 * That's why this part is commented out, and we are using (void *) in
 * various API's in stead of the more correct (mp_int *).
 */

#ifndef MP_INT_DECLARED
#define MP_INT_DECLARED
typedef struct mp_int mp_int;
#endif

#endif

/*
 *----------------------------------------------------------------------------
 * Definitions needed for Tcl_ParseArgvObj routines.
 * Based on tkArgv.c.
 * Modifications from the original are copyright (c) Sam Bromley 2006
 */

typedef struct {
    int type;			/* Indicates the option type; see below. */
    const char *keyStr;		/* The key string that flags the option in the
				 * argv array. */
    void *srcPtr;		/* Value to be used in setting dst; usage
				 * depends on type.*/
    void *dstPtr;		/* Address of value to be modified; usage
				 * depends on type.*/
    const char *helpStr;	/* Documentation message describing this
				 * option. */
    void *clientData;	/* Word to pass to function callbacks. */
} Tcl_ArgvInfo;

/*
 * Legal values for the type field of a Tcl_ArgInfo: see the user
 * documentation for details.
 */

#define TCL_ARGV_CONSTANT	15
#define TCL_ARGV_INT		16
#define TCL_ARGV_STRING		17
#define TCL_ARGV_REST		18
#define TCL_ARGV_FLOAT		19
#define TCL_ARGV_FUNC		20
#define TCL_ARGV_GENFUNC	21
#define TCL_ARGV_HELP		22
#define TCL_ARGV_END		23

/*
 * Types of callback functions for the TCL_ARGV_FUNC and TCL_ARGV_GENFUNC
 * argument types:
 */

typedef int (Tcl_ArgvFuncProc)(void *clientData, Tcl_Obj *objPtr,
	void *dstPtr);
typedef int (Tcl_ArgvGenFuncProc)(void *clientData, Tcl_Interp *interp,
	int objc, Tcl_Obj *const *objv, void *dstPtr);

/*
 * Shorthand for commonly used argTable entries.
 */

#define TCL_ARGV_AUTO_HELP \
    {TCL_ARGV_HELP,	"-help",	NULL,	NULL, \
	    "Print summary of command-line options and abort", NULL}
#define TCL_ARGV_AUTO_REST \
    {TCL_ARGV_REST,	"--",		NULL,	NULL, \
	    "Marks the end of the options", NULL}
#define TCL_ARGV_TABLE_END \
    {TCL_ARGV_END, NULL, NULL, NULL, NULL, NULL}

/*
 *----------------------------------------------------------------------------
 * Definitions needed for Tcl_Zlib routines. [TIP #234]
 *
 * Constants for the format flags describing what sort of data format is
 * desired/expected for the Tcl_ZlibDeflate, Tcl_ZlibInflate and
 * Tcl_ZlibStreamInit functions.
 */

#define TCL_ZLIB_FORMAT_RAW	1
#define TCL_ZLIB_FORMAT_ZLIB	2
#define TCL_ZLIB_FORMAT_GZIP	4
#define TCL_ZLIB_FORMAT_AUTO	8

/*
 * Constants that describe whether the stream is to operate in compressing or
 * decompressing mode.
 */

#define TCL_ZLIB_STREAM_DEFLATE	16
#define TCL_ZLIB_STREAM_INFLATE	32

/*
 * Constants giving compression levels. Use of TCL_ZLIB_COMPRESS_DEFAULT is
 * recommended.
 */

#define TCL_ZLIB_COMPRESS_NONE	0
#define TCL_ZLIB_COMPRESS_FAST	1
#define TCL_ZLIB_COMPRESS_BEST	9
#define TCL_ZLIB_COMPRESS_DEFAULT (-1)

/*
 * Constants for types of flushing, used with Tcl_ZlibFlush.
 */

#define TCL_ZLIB_NO_FLUSH	0
#define TCL_ZLIB_FLUSH		2
#define TCL_ZLIB_FULLFLUSH	3
#define TCL_ZLIB_FINALIZE	4

/*
 *----------------------------------------------------------------------------
 * Definitions needed for the Tcl_LoadFile function. [TIP #416]
 */

#define TCL_LOAD_GLOBAL 1
#define TCL_LOAD_LAZY 2

/*
 *----------------------------------------------------------------------------
 * Definitions needed for the Tcl_OpenTcpServerEx function. [TIP #456]
 */
#define TCL_TCPSERVER_REUSEADDR (1<<0)
#define TCL_TCPSERVER_REUSEPORT (1<<1)

/*
 * Constants for special Tcl_Size-typed values, see TIP #494
 */

#define TCL_IO_FAILURE	((Tcl_Size)-1)
#define TCL_AUTO_LENGTH	((Tcl_Size)-1)
#define TCL_INDEX_NONE  ((Tcl_Size)-1)

/*
 *----------------------------------------------------------------------------
 * Single public declaration for NRE.
 */

typedef int (Tcl_NRPostProc) (void *data[], Tcl_Interp *interp,
				int result);

/*
 *----------------------------------------------------------------------------
 * The following constant is used to test for older versions of Tcl in the
 * stubs tables.
 */

#if TCL_MAJOR_VERSION > 8
#   define TCL_STUB_MAGIC		((int) 0xFCA3BACB + (int) sizeof(void *))
#else
#   define TCL_STUB_MAGIC		((int) 0xFCA3BACF)
#endif

/*
 * The following function is required to be defined in all stubs aware
 * extensions. The function is actually implemented in the stub library, not
 * the main Tcl library, although there is a trivial implementation in the
 * main library in case an extension is statically linked into an application.
 */

const char *		Tcl_InitStubs(Tcl_Interp *interp, const char *version,
			    int exact, int magic);
const char *		TclTomMathInitializeStubs(Tcl_Interp *interp,
			    const char *version, int epoch, int revision);
#if defined(_WIN32)
    TCL_NORETURN void Tcl_ConsolePanic(const char *format, ...);
#else
#   define Tcl_ConsolePanic ((Tcl_PanicProc *)NULL)
#endif

#ifdef USE_TCL_STUBS
# if TCL_UTF_MAX < 4
#   define Tcl_InitStubs(interp, version, exact) \
	(Tcl_InitStubs)(interp, version, \
	    (exact)|(TCL_MAJOR_VERSION<<8)|(TCL_MINOR_VERSION<<16), \
	    TCL_STUB_MAGIC)
# else
#   define Tcl_InitStubs(interp, version, exact) \
	(Tcl_InitStubs)(interp, TCL_PATCH_LEVEL, \
	    (exact)|(TCL_MAJOR_VERSION<<8)|(TCL_MINOR_VERSION<<16), \
	    TCL_STUB_MAGIC)
# endif
#else
#   define Tcl_InitStubs(interp, version, exact) \
	Tcl_PkgInitStubsCheck(interp, version, \
		(exact)|(TCL_MAJOR_VERSION<<8)|(TCL_MINOR_VERSION<<16))
#endif

/*
 * Public functions that are not accessible via the stubs table.
 * Tcl_GetMemoryInfo is needed for AOLserver. [Bug 1868171]
 */

#define Tcl_Main(argc, argv, proc) Tcl_MainEx(argc, argv, proc, \
	    ((Tcl_SetPanicProc(Tcl_ConsolePanic), Tcl_CreateInterp)()))
EXTERN void		Tcl_MainEx(Tcl_Size argc, char **argv,
			    Tcl_AppInitProc *appInitProc, Tcl_Interp *interp);
EXTERN const char *	Tcl_PkgInitStubsCheck(Tcl_Interp *interp,
			    const char *version, int exact);
EXTERN const char *	Tcl_InitSubsystems(void);
EXTERN void		Tcl_GetMemoryInfo(Tcl_DString *dsPtr);
EXTERN const char *	Tcl_SetPreInitScript(const char *string);
#ifndef TCL_NO_DEPRECATED
#   define Tcl_StaticPackage Tcl_StaticLibrary
#endif
#ifdef _WIN32
EXTERN const char *TclZipfs_AppHook(int *argc, wchar_t ***argv);
#else
EXTERN const char *TclZipfs_AppHook(int *argc, char ***argv);
#endif

/*
 *----------------------------------------------------------------------------
 * Include the public function declarations that are accessible via the stubs
 * table.
 */

#include "tclDecls.h"

/*
 * Include platform specific public function declarations that are accessible
 * via the stubs table. Make all TclOO symbols MODULE_SCOPE (which only
 * has effect on building it as a shared library). See ticket [3010352].
 */

#if defined(BUILD_tcl)
#   undef TCLAPI
#   define TCLAPI MODULE_SCOPE
#endif

#include "tclPlatDecls.h"

/*
 *----------------------------------------------------------------------------
 * The following declarations either map ckalloc and ckfree to malloc and
 * free, or they map them to functions with all sorts of debugging hooks
 * defined in tclCkalloc.c.
 */

#ifdef TCL_MEM_DEBUG

#   define ckalloc(x) \
    ((void *) Tcl_DbCkalloc((unsigned)(x), __FILE__, __LINE__))
#   define ckfree(x) \
    Tcl_DbCkfree((char *)(x), __FILE__, __LINE__)
#   define ckrealloc(x,y) \
    ((void *) Tcl_DbCkrealloc((char *)(x), (unsigned)(y), __FILE__, __LINE__))
#   define attemptckalloc(x) \
    ((void *) Tcl_AttemptDbCkalloc((unsigned)(x), __FILE__, __LINE__))
#   define attemptckrealloc(x,y) \
    ((void *) Tcl_AttemptDbCkrealloc((char *)(x), (unsigned)(y), __FILE__, __LINE__))

#else /* !TCL_MEM_DEBUG */

/*
 * If we are not using the debugging allocator, we should call the Tcl_Alloc,
 * et al. routines in order to guarantee that every module is using the same
 * memory allocator both inside and outside of the Tcl library.
 */

#   define ckalloc(x) \
    ((void *) Tcl_Alloc((unsigned)(x)))
#   define ckfree(x) \
    Tcl_Free((char *)(x))
#   define ckrealloc(x,y) \
    ((void *) Tcl_Realloc((char *)(x), (unsigned)(y)))
#   define attemptckalloc(x) \
    ((void *) Tcl_AttemptAlloc((unsigned)(x)))
#   define attemptckrealloc(x,y) \
    ((void *) Tcl_AttemptRealloc((char *)(x), (unsigned)(y)))
#   undef  Tcl_InitMemory
#   define Tcl_InitMemory(x)
#   undef  Tcl_DumpActiveMemory
#   define Tcl_DumpActiveMemory(x)
#   undef  Tcl_ValidateAllMemory
#   define Tcl_ValidateAllMemory(x,y)

#endif /* !TCL_MEM_DEBUG */

#ifdef TCL_MEM_DEBUG
#   undef Tcl_IncrRefCount
#   define Tcl_IncrRefCount(objPtr) \
	Tcl_DbIncrRefCount(objPtr, __FILE__, __LINE__)
#   undef Tcl_DecrRefCount
#   define Tcl_DecrRefCount(objPtr) \
	Tcl_DbDecrRefCount(objPtr, __FILE__, __LINE__)
#   undef Tcl_IsShared
#   define Tcl_IsShared(objPtr) \
	Tcl_DbIsShared(objPtr, __FILE__, __LINE__)
#else
#   undef Tcl_IncrRefCount
#   define Tcl_IncrRefCount(objPtr) \
	++(objPtr)->refCount
    /*
     * Use do/while0 idiom for optimum correctness without compiler warnings.
     * https://wiki.c2.com/?TrivialDoWhileLoop
     */
#   undef Tcl_DecrRefCount
#   define Tcl_DecrRefCount(objPtr) \
	do { \
	    Tcl_Obj *_objPtr = (objPtr); \
	    if (_objPtr->refCount-- <= 1) { \
		TclFreeObj(_objPtr); \
	    } \
	} while(0)
#   undef Tcl_IsShared
#   define Tcl_IsShared(objPtr) \
	((objPtr)->refCount > 1)
#endif

/*
 * Macros and definitions that help to debug the use of Tcl objects. When
 * TCL_MEM_DEBUG is defined, the Tcl_New declarations are overridden to call
 * debugging versions of the object creation functions.
 */

#ifdef TCL_MEM_DEBUG
#  undef  Tcl_NewBignumObj
#  define Tcl_NewBignumObj(val) \
     Tcl_DbNewBignumObj(val, __FILE__, __LINE__)
#  undef  Tcl_NewBooleanObj
#  define Tcl_NewBooleanObj(val) \
     Tcl_DbNewWideIntObj((val)!=0, __FILE__, __LINE__)
#  undef  Tcl_NewByteArrayObj
#  define Tcl_NewByteArrayObj(bytes, len) \
     Tcl_DbNewByteArrayObj(bytes, len, __FILE__, __LINE__)
#  undef  Tcl_NewDoubleObj
#  define Tcl_NewDoubleObj(val) \
     Tcl_DbNewDoubleObj(val, __FILE__, __LINE__)
#  undef  Tcl_NewListObj
#  define Tcl_NewListObj(objc, objv) \
     Tcl_DbNewListObj(objc, objv, __FILE__, __LINE__)
#  undef  Tcl_NewObj
#  define Tcl_NewObj() \
     Tcl_DbNewObj(__FILE__, __LINE__)
#  undef  Tcl_NewStringObj
#  define Tcl_NewStringObj(bytes, len) \
     Tcl_DbNewStringObj(bytes, len, __FILE__, __LINE__)
#  undef  Tcl_NewWideIntObj
#  define Tcl_NewWideIntObj(val) \
     Tcl_DbNewWideIntObj(val, __FILE__, __LINE__)
#endif /* TCL_MEM_DEBUG */

/*
 *----------------------------------------------------------------------------
 * Macros for clients to use to access fields of hash entries:
 */

#define Tcl_GetHashValue(h) ((h)->clientData)
#define Tcl_SetHashValue(h, value) ((h)->clientData = (void *)(value))
#define Tcl_GetHashKey(tablePtr, h) \
	((void *) (((tablePtr)->keyType == TCL_ONE_WORD_KEYS || \
		    (tablePtr)->keyType == TCL_CUSTOM_PTR_KEYS) \
		   ? (h)->key.oneWordValue \
		   : (h)->key.string))

/*
 * Macros to use for clients to use to invoke find and create functions for
 * hash tables:
 */

#undef  Tcl_FindHashEntry
#define Tcl_FindHashEntry(tablePtr, key) \
	(*((tablePtr)->findProc))(tablePtr, (const char *)(key))
#undef  Tcl_CreateHashEntry
#define Tcl_CreateHashEntry(tablePtr, key, newPtr) \
	(*((tablePtr)->createProc))(tablePtr, (const char *)(key), newPtr)

/*
 *----------------------------------------------------------------------------
 * Deprecated Tcl functions:
 */

#ifndef TCL_NO_DEPRECATED
/*
 * These function have been renamed. The old names are deprecated, but we
 * define these macros for backwards compatibility.
 */

#   define Tcl_Ckalloc		Tcl_Alloc
#   define Tcl_Ckfree		Tcl_Free
#   define Tcl_Ckrealloc	Tcl_Realloc
#   define Tcl_Return		Tcl_SetResult
#   define Tcl_TildeSubst	Tcl_TranslateFileName
#if !defined(__APPLE__) /* On OSX, there is a conflict with "mach/mach.h" */
#   define panic		Tcl_Panic
#endif
#   define panicVA		Tcl_PanicVA

/*
 *----------------------------------------------------------------------------
 * Convenience declaration of Tcl_AppInit for backwards compatibility. This
 * function is not *implemented* by the tcl library, so the storage class is
 * neither DLLEXPORT nor DLLIMPORT.
 */

extern Tcl_AppInitProc Tcl_AppInit;

#endif /* !TCL_NO_DEPRECATED */

#endif /* RC_INVOKED */

/*
 * end block for C++
 */

#ifdef __cplusplus
}
#endif

#endif /* _TCL */

/*
 * Local Variables:
 * mode: c
 * c-basic-offset: 4
 * fill-column: 78
 * End:
 */<|MERGE_RESOLUTION|>--- conflicted
+++ resolved
@@ -416,18 +416,10 @@
 #define Tcl_WideAsDouble(val)	((double)((Tcl_WideInt)(val)))
 #define Tcl_DoubleAsWide(val)	((Tcl_WideInt)((double)(val)))
 
-<<<<<<< HEAD
-
 #if TCL_MAJOR_VERSION < 9
     typedef int Tcl_Size;
 #   define TCL_SIZE_MAX INT_MAX
 #   define TCL_SIZE_MODIFIER ""
-=======
-#if TCL_MAJOR_VERSION < 9
-    typedef int Tcl_Size;
-#   define TCL_SIZE_MODIFIER ""
-#   define TCL_SIZE_MAX INT_MAX
->>>>>>> 9ed45edc
 #else
     typedef ptrdiff_t Tcl_Size;
 #   define TCL_SIZE_MAX PTRDIFF_MAX
