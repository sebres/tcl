--- conflicted
+++ resolved
@@ -2213,13 +2213,9 @@
 
 #define Tcl_Main(argc, argv, proc) Tcl_MainEx(argc, argv, proc, \
 	    ((Tcl_SetPanicProc(Tcl_ConsolePanic), Tcl_CreateInterp)()))
-<<<<<<< HEAD
 TCLAPI void		Tcl_FindExecutable(const char *argv0);
 TCLAPI void		Tcl_SetPanicProc(TCL_NORETURN1 Tcl_PanicProc *panicProc);
-TCLAPI void		Tcl_MainEx(int argc, char **argv,
-=======
-EXTERN TCL_NORETURN void		Tcl_MainEx(int argc, char **argv,
->>>>>>> d807f379
+TCLAPI TCL_NORETURN void Tcl_MainEx(int argc, char **argv,
 			    Tcl_AppInitProc *appInitProc, Tcl_Interp *interp);
 #if defined(_WIN32) && defined(UNICODE)
 TCLAPI void Tcl_MainExW(int argc, wchar_t **argv,
