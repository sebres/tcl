--- conflicted
+++ resolved
@@ -106,6 +106,9 @@
 
 #include <stdio.h>
 #include <stddef.h>
+
+
+#define TCL_COMMENT(x)
 
 #if defined(__GNUC__) && (__GNUC__ > 2)
 #   if defined(_WIN32) && defined(__USE_MINGW_ANSI_STDIO) && __USE_MINGW_ANSI_STDIO
@@ -649,13 +652,8 @@
  * or both.
  */
 
-<<<<<<< HEAD
 struct Tcl_Obj {
-    size_t refCount;		/* When 0 the object will be freed. */
-=======
-typedef struct Tcl_Obj {
     Tcl_Size refCount;		/* When 0 the object will be freed. */
->>>>>>> c152bf6f
     char *bytes;		/* This points to the first byte of the
 				 * object's string representation. The array
 				 * must be followed by a null byte (i.e., at
@@ -2161,16 +2159,10 @@
  * Constants for special Tcl_Size-typed values, see TIP #494
  */
 
-<<<<<<< HEAD
-#define TCL_IO_FAILURE	((size_t)-1)
-#define TCL_AUTO_LENGTH	((size_t)-1)
-#define TCL_INDEX_NONE  ((size_t)-1)
-#define TCL_LENGTH_NONE  ((size_t)-1)
-=======
 #define TCL_IO_FAILURE	((Tcl_Size)-1)
 #define TCL_AUTO_LENGTH	((Tcl_Size)-1)
 #define TCL_INDEX_NONE  ((Tcl_Size)-1)
->>>>>>> c152bf6f
+#define TCL_LENGTH_NONE  ((Tcl_Size)-1)
 
 /*
  *----------------------------------------------------------------------------
