/*
 * tcl.h --
 *
 *	This header file describes the externally-visible facilities of the
 *	Tcl interpreter.
 *
 * Copyright (c) 1987-1994 The Regents of the University of California.
 * Copyright (c) 1993-1996 Lucent Technologies.
 * Copyright (c) 1994-1998 Sun Microsystems, Inc.
 * Copyright (c) 1998-2000 by Scriptics Corporation.
 * Copyright (c) 2002 by Kevin B. Kenny.  All rights reserved.
 * Copyright (c) 2021 by Nathan Coulter.  All rights reserved.
 *
 * See the file "license.terms" for information on usage and redistribution of
 * this file, and for a DISCLAIMER OF ALL WARRANTIES.
 */

#ifndef _TCL
#define _TCL

/*
 * For C++ compilers, use extern "C"
 */

#ifdef __cplusplus
extern "C" {
#endif

/*
 * The following defines are used to indicate the various release levels.
 */

#define TCL_ALPHA_RELEASE	0
#define TCL_BETA_RELEASE	1
#define TCL_FINAL_RELEASE	2

/*
 * When version numbers change here, must also go into the following files and
 * update the version numbers:
 *
 * library/init.tcl	(1 LOC patch)
 * unix/configure.ac	(2 LOC Major, 2 LOC minor, 1 LOC patch)
 * win/configure.ac	(as above)
 * win/tcl.m4		(not patchlevel)
 * README		(sections 0 and 2, with and without separator)
 * macosx/Tcl-Common.xcconfig (not patchlevel) 1 LOC
 * win/README		(not patchlevel) (sections 0 and 2)
 * unix/tcl.spec	(1 LOC patch)
 */

#define TCL_MAJOR_VERSION   9
#define TCL_MINOR_VERSION   0
#define TCL_RELEASE_LEVEL   TCL_ALPHA_RELEASE
#define TCL_RELEASE_SERIAL  4

#define TCL_VERSION	    "9.0"
#define TCL_PATCH_LEVEL	    "9.0a4"

#if defined(RC_INVOKED)
/*
 * Utility macros: STRINGIFY takes an argument and wraps it in "" (double
 * quotation marks), JOIN joins two arguments.
 */

#ifndef STRINGIFY
#  define STRINGIFY(x) STRINGIFY1(x)
#  define STRINGIFY1(x) #x
#endif
#ifndef JOIN
#  define JOIN(a,b) JOIN1(a,b)
#  define JOIN1(a,b) a##b
#endif
#endif /* RC_INVOKED */

/*
 * A special definition used to allow this header file to be included from
 * windows resource files so that they can obtain version information.
 * RC_INVOKED is defined by default by the windows RC tool.
 *
 * Resource compilers don't like all the C stuff, like typedefs and function
 * declarations, that occur below, so block them out.
 */

#ifndef RC_INVOKED

/*
 * Special macro to define mutexes.
 */

#define TCL_DECLARE_MUTEX(name) static Tcl_Mutex name;

/*
 * Tcl's public routine Tcl_FSSeek() uses the values SEEK_SET, SEEK_CUR, and
 * SEEK_END, all #define'd by stdio.h .
 *
 * Also, many extensions need stdio.h, and they've grown accustomed to tcl.h
 * providing it for them rather than #include-ing it themselves as they
 * should, so also for their sake, we keep the #include to be consistent with
 * prior Tcl releases.
 */

#include <stdio.h>

#if defined(__GNUC__) && (__GNUC__ > 2)
#   if defined(_WIN32) && defined(__USE_MINGW_ANSI_STDIO) && __USE_MINGW_ANSI_STDIO
#	define TCL_FORMAT_PRINTF(a,b) __attribute__ ((__format__ (__MINGW_PRINTF_FORMAT, a, b)))
#   else
#	define TCL_FORMAT_PRINTF(a,b) __attribute__ ((__format__ (__printf__, a, b)))
#   endif
#   define TCL_NORETURN __attribute__ ((noreturn))
#   define TCL_NOINLINE __attribute__ ((noinline))
#   define TCL_NORETURN1 __attribute__ ((noreturn))
#else
#   define TCL_FORMAT_PRINTF(a,b)
#   if defined(_MSC_VER) && (_MSC_VER >= 1310)
#	define TCL_NORETURN _declspec(noreturn)
#	define TCL_NOINLINE __declspec(noinline)
#   else
#	define TCL_NORETURN /* nothing */
#	define TCL_NOINLINE /* nothing */
#   endif
#   define TCL_NORETURN1 /* nothing */
#endif

/*
 * Allow a part of Tcl's API to be explicitly marked as deprecated.
 *
 * Used to make TIP 330/336 generate moans even if people use the
 * compatibility macros. Change your code, guys! We won't support you forever.
 */

#if defined(__GNUC__) && ((__GNUC__ >= 4) || ((__GNUC__ == 3) && (__GNUC_MINOR__ >= 1)))
#   if (__GNUC__ > 4) || ((__GNUC__ == 4) && (__GNUC_MINOR__ >= 5))
#	define TCL_DEPRECATED_API(msg)	__attribute__ ((__deprecated__ (msg)))
#   else
#	define TCL_DEPRECATED_API(msg)	__attribute__ ((__deprecated__))
#   endif
#else
#   define TCL_DEPRECATED_API(msg)	/* nothing portable */
#endif

/*
 *----------------------------------------------------------------------------
 * Macros used to declare a function to be exported by a DLL. Used by Windows,
 * maps to no-op declarations on non-Windows systems. The default build on
 * windows is for a DLL, which causes the DLLIMPORT and DLLEXPORT macros to be
 * nonempty. To build a static library, the macro STATIC_BUILD should be
 * defined.
 *
 * Note: when building static but linking dynamically to MSVCRT we must still
 *       correctly decorate the C library imported function.  Use CRTIMPORT
 *       for this purpose.  _DLL is defined by the compiler when linking to
 *       MSVCRT.
 */

#ifdef _WIN32
#   ifdef STATIC_BUILD
#       define DLLIMPORT
#       define DLLEXPORT
#       ifdef _DLL
#           define CRTIMPORT __declspec(dllimport)
#       else
#           define CRTIMPORT
#       endif
#   else
#       define DLLIMPORT __declspec(dllimport)
#       define DLLEXPORT __declspec(dllexport)
#       define CRTIMPORT __declspec(dllimport)
#   endif
#else
#   define DLLIMPORT
#   if defined(__GNUC__) && __GNUC__ > 3
#       define DLLEXPORT __attribute__ ((visibility("default")))
#   else
#       define DLLEXPORT
#   endif
#   define CRTIMPORT
#endif

/*
 * These macros are used to control whether functions are being declared for
 * import or export. If a function is being declared while it is being built
 * to be included in a shared library, then it should have the DLLEXPORT
 * storage class. If is being declared for use by a module that is going to
 * link against the shared library, then it should have the DLLIMPORT storage
 * class. If the symbol is being declared for a static build or for use from a
 * stub library, then the storage class should be empty.
 *
 * The convention is that a macro called BUILD_xxxx, where xxxx is the name of
 * a library we are building, is set on the compile line for sources that are
 * to be placed in the library. When this macro is set, the storage class will
 * be set to DLLEXPORT. At the end of the header file, the storage class will
 * be reset to DLLIMPORT.
 */

#undef TCL_STORAGE_CLASS
#ifdef BUILD_tcl
#   define TCL_STORAGE_CLASS DLLEXPORT
#else
#   ifdef USE_TCL_STUBS
#      define TCL_STORAGE_CLASS
#   else
#      define TCL_STORAGE_CLASS DLLIMPORT
#   endif
#endif

#if !defined(CONST86) && !defined(TCL_NO_DEPRECATED)
#      define CONST86 const
#endif

/*
 * Make sure EXTERN isn't defined elsewhere.
 */

#ifdef EXTERN
#   undef EXTERN
#endif /* EXTERN */

#ifdef __cplusplus
#   define EXTERN extern "C" TCL_STORAGE_CLASS
#else
#   define EXTERN extern TCL_STORAGE_CLASS
#endif

/*
 * Miscellaneous declarations.
 */

typedef void *ClientData;

/*
 * Darwin specific configure overrides (to support fat compiles, where
 * configure runs only once for multiple architectures):
 */

#ifdef __APPLE__
#   ifdef __LP64__
#	define TCL_WIDE_INT_IS_LONG 1
#	define TCL_CFG_DO64BIT 1
#    else /* !__LP64__ */
#	undef TCL_WIDE_INT_IS_LONG
#	undef TCL_CFG_DO64BIT
#    endif /* __LP64__ */
#    undef HAVE_STRUCT_STAT64
#endif /* __APPLE__ */

/* Cross-compiling 32-bit on a 64-bit platform? Then our
 * configure script does the wrong thing. Correct that here.
 */
#if defined(__GNUC__) && !defined(_WIN32) && !defined(__LP64__)
#   undef TCL_WIDE_INT_IS_LONG
#endif

/*
 * Define Tcl_WideInt to be a type that is (at least) 64-bits wide, and define
 * Tcl_WideUInt to be the unsigned variant of that type (assuming that where
 * we have one, we can have the other.)
 *
 * Also defines the following macros:
 * TCL_WIDE_INT_IS_LONG - if wide ints are really longs (i.e. we're on a
 *	LP64 system such as modern Solaris or Linux ... not including Win64)
 * Tcl_WideAsLong - forgetful converter from wideInt to long.
 * Tcl_LongAsWide - sign-extending converter from long to wideInt.
 * Tcl_WideAsDouble - converter from wideInt to double.
 * Tcl_DoubleAsWide - converter from double to wideInt.
 *
 * The following invariant should hold for any long value 'longVal':
 *	longVal == Tcl_WideAsLong(Tcl_LongAsWide(longVal))
 */

#if !defined(TCL_WIDE_INT_TYPE) && !defined(TCL_WIDE_INT_IS_LONG) && !defined(_WIN32) && !defined(__GNUC__)
/*
 * Don't know what platform it is and configure hasn't discovered what is
 * going on for us. Try to guess...
 */
#   include <limits.h>
#   if defined(LLONG_MAX) && (LLONG_MAX == LONG_MAX)
#	define TCL_WIDE_INT_IS_LONG	1
#   endif
#endif

#ifndef TCL_WIDE_INT_TYPE
#   define TCL_WIDE_INT_TYPE		long long
#endif /* !TCL_WIDE_INT_TYPE */

typedef TCL_WIDE_INT_TYPE		Tcl_WideInt;
typedef unsigned TCL_WIDE_INT_TYPE	Tcl_WideUInt;

#ifndef TCL_LL_MODIFIER
#   if defined(_WIN32) && (!defined(__USE_MINGW_ANSI_STDIO) || !__USE_MINGW_ANSI_STDIO)
#	define TCL_LL_MODIFIER	"I64"
#   else
#	define TCL_LL_MODIFIER	"ll"
#   endif
#endif /* !TCL_LL_MODIFIER */
#ifndef TCL_Z_MODIFIER
#   if defined(__GNUC__) && !defined(_WIN32)
#	define TCL_Z_MODIFIER	"z"
#   elif defined(_WIN64)
#	define TCL_Z_MODIFIER	TCL_LL_MODIFIER
#   else
#	define TCL_Z_MODIFIER	""
#   endif
#endif /* !TCL_Z_MODIFIER */
#define Tcl_WideAsLong(val)	((long)((Tcl_WideInt)(val)))
#define Tcl_LongAsWide(val)	((Tcl_WideInt)((long)(val)))
#define Tcl_WideAsDouble(val)	((double)((Tcl_WideInt)(val)))
#define Tcl_DoubleAsWide(val)	((Tcl_WideInt)((double)(val)))

#if defined(_WIN32)
    typedef struct __stat64 Tcl_StatBuf;
#elif defined(__CYGWIN__)
    typedef struct {
	dev_t st_dev;
	unsigned short st_ino;
	unsigned short st_mode;
	short st_nlink;
	short st_uid;
	short st_gid;
	/* Here is a 2-byte gap */
	dev_t st_rdev;
	/* Here is a 4-byte gap */
	long long st_size;
	struct {long long tv_sec;} st_atim;
	struct {long long tv_sec;} st_mtim;
	struct {long long tv_sec;} st_ctim;
    } Tcl_StatBuf;
#elif defined(HAVE_STRUCT_STAT64) && !defined(__APPLE__)
    typedef struct stat64 Tcl_StatBuf;
#else
    typedef struct stat Tcl_StatBuf;
#endif

/*
 *----------------------------------------------------------------------------
 * Data structures defined opaquely in this module. The definitions below just
 * provide dummy types. A few fields are made visible in Tcl_Interp
 * structures, namely those used for returning a string result from commands.
 * Direct access to the result field is discouraged in Tcl 8.0. The
 * interpreter result is either an object or a string, and the two values are
 * kept consistent unless some C code sets interp->result directly.
 * Programmers should use either the function Tcl_GetObjResult() or
 * Tcl_GetStringResult() to read the interpreter's result. See the SetResult
 * man page for details.
 *
 * Note: any change to the Tcl_Interp definition below must be mirrored in the
 * "real" definition in tclInt.h.
 *
 * Note: Tcl_ObjCmdProc functions do not directly set result and freeProc.
 * Instead, they set a Tcl_Obj member in the "real" structure that can be
 * accessed with Tcl_GetObjResult() and Tcl_SetObjResult().
 */

typedef struct Tcl_Interp Tcl_Interp;

typedef struct Tcl_AsyncHandler_ *Tcl_AsyncHandler;
typedef struct Tcl_Channel_ *Tcl_Channel;
typedef struct Tcl_ChannelTypeVersion_ *Tcl_ChannelTypeVersion;
typedef struct Tcl_Command_ *Tcl_Command;
typedef struct Tcl_Condition_ *Tcl_Condition;
typedef struct Tcl_Dict_ *Tcl_Dict;
typedef struct Tcl_EncodingState_ *Tcl_EncodingState;
typedef struct Tcl_Encoding_ *Tcl_Encoding;
typedef struct Tcl_Event Tcl_Event;
typedef struct Tcl_InterpState_ *Tcl_InterpState;
typedef struct Tcl_LoadHandle_ *Tcl_LoadHandle;
typedef struct Tcl_Mutex_ *Tcl_Mutex;
typedef struct Tcl_Pid_ *Tcl_Pid;
typedef struct Tcl_RegExp_ *Tcl_RegExp;
typedef struct Tcl_ThreadDataKey_ *Tcl_ThreadDataKey;
typedef struct Tcl_ThreadId_ *Tcl_ThreadId;
typedef struct Tcl_TimerToken_ *Tcl_TimerToken;
typedef struct Tcl_Trace_ *Tcl_Trace;
typedef struct Tcl_Var_ *Tcl_Var;
typedef struct Tcl_ZLibStream_ *Tcl_ZlibStream;

/*
 *----------------------------------------------------------------------------
 * Definition of the interface to functions implementing threads. A function
 * following this definition is given to each call of 'Tcl_CreateThread' and
 * will be called as the main fuction of the new thread created by that call.
 */

#if defined _WIN32
typedef unsigned (__stdcall Tcl_ThreadCreateProc) (void *clientData);
#else
typedef void (Tcl_ThreadCreateProc) (void *clientData);
#endif

/*
 * Threading function return types used for abstracting away platform
 * differences when writing a Tcl_ThreadCreateProc. See the NewThread function
 * in generic/tclThreadTest.c for it's usage.
 */

#if defined _WIN32
#   define Tcl_ThreadCreateType		unsigned __stdcall
#   define TCL_THREAD_CREATE_RETURN	return 0
#else
#   define Tcl_ThreadCreateType		void
#   define TCL_THREAD_CREATE_RETURN
#endif

/*
 * Definition of values for default stacksize and the possible flags to be
 * given to Tcl_CreateThread.
 */

#define TCL_THREAD_STACK_DEFAULT (0)    /* Use default size for stack. */
#define TCL_THREAD_NOFLAGS	 (0000) /* Standard flags, default
					 * behaviour. */
#define TCL_THREAD_JOINABLE	 (0001) /* Mark the thread as joinable. */

/*
 * Flag values passed to Tcl_StringCaseMatch.
 */

#define TCL_MATCH_NOCASE	(1<<0)

/*
 * Flag values passed to Tcl_GetRegExpFromObj.
 */

#define	TCL_REG_BASIC		000000	/* BREs (convenience). */
#define	TCL_REG_EXTENDED	000001	/* EREs. */
#define	TCL_REG_ADVF		000002	/* Advanced features in EREs. */
#define	TCL_REG_ADVANCED	000003	/* AREs (which are also EREs). */
#define	TCL_REG_QUOTE		000004	/* No special characters, none. */
#define	TCL_REG_NOCASE		000010	/* Ignore case. */
#define	TCL_REG_NOSUB		000020	/* Don't care about subexpressions. */
#define	TCL_REG_EXPANDED	000040	/* Expanded format, white space &
					 * comments. */
#define	TCL_REG_NLSTOP		000100  /* \n doesn't match . or [^ ] */
#define	TCL_REG_NLANCH		000200  /* ^ matches after \n, $ before. */
#define	TCL_REG_NEWLINE		000300  /* Newlines are line terminators. */
#define	TCL_REG_CANMATCH	001000  /* Report details on partial/limited
					 * matches. */

/*
 * Flags values passed to Tcl_RegExpExecObj.
 */

#define	TCL_REG_NOTBOL	0001	/* Beginning of string does not match ^.  */
#define	TCL_REG_NOTEOL	0002	/* End of string does not match $. */

/*
 * Structures filled in by Tcl_RegExpInfo. Note that all offset values are
 * relative to the start of the match string, not the beginning of the entire
 * string.
 */

typedef struct Tcl_RegExpIndices {
    size_t start;			/* Character offset of first character in
				 * match. */
    size_t end;			/* Character offset of first character after
				 * the match. */
} Tcl_RegExpIndices;

typedef struct Tcl_RegExpInfo {
    size_t nsubs;			/* Number of subexpressions in the compiled
				 * expression. */
    Tcl_RegExpIndices *matches;	/* Array of nsubs match offset pairs. */
    size_t extendStart;		/* The offset at which a subsequent match
				 * might begin. */
} Tcl_RegExpInfo;

/*
 * Picky compilers complain if this typdef doesn't appear before the struct's
 * reference in tclDecls.h.
 */

typedef Tcl_StatBuf *Tcl_Stat_;
typedef struct stat *Tcl_OldStat_;

/*
 *----------------------------------------------------------------------------
 * When a TCL command returns, the interpreter contains a result from the
 * command. Programmers are strongly encouraged to use one of the functions
 * Tcl_GetObjResult() or Tcl_GetStringResult() to read the interpreter's
 * result. See the SetResult man page for details. Besides this result, the
 * command function returns an integer code, which is one of the following:
 *
 * TCL_OK		Command completed normally; the interpreter's result
 *			contains the command's result.
 * TCL_ERROR		The command couldn't be completed successfully; the
 *			interpreter's result describes what went wrong.
 * TCL_RETURN		The command requests that the current function return;
 *			the interpreter's result contains the function's
 *			return value.
 * TCL_BREAK		The command requests that the innermost loop be
 *			exited; the interpreter's result is meaningless.
 * TCL_CONTINUE		Go on to the next iteration of the current loop; the
 *			interpreter's result is meaningless.
 */

#define TCL_OK			0
#define TCL_ERROR		1
#define TCL_RETURN		2
#define TCL_BREAK		3
#define TCL_CONTINUE		4

/*
 *----------------------------------------------------------------------------
 * Flags to control what substitutions are performed by Tcl_SubstObj():
 */

#define TCL_SUBST_COMMANDS	001
#define TCL_SUBST_VARIABLES	002
#define TCL_SUBST_BACKSLASHES	004
#define TCL_SUBST_ALL		007

/*
 * Forward declaration of Tcl_Obj to prevent an error when the forward
 * reference to Tcl_Obj is encountered in the function types declared below.
 */

struct Tcl_Obj;

/*
 *----------------------------------------------------------------------------
 * Function types defined by Tcl:
 */

typedef int (Tcl_AppInitProc) (Tcl_Interp *interp);
typedef int (Tcl_AsyncProc) (void *clientData, Tcl_Interp *interp,
	int code);
typedef void (Tcl_ChannelProc) (void *clientData, int mask);
typedef void (Tcl_CloseProc) (void *data);
typedef void (Tcl_CmdDeleteProc) (void *clientData);
typedef int (Tcl_CmdProc) (void *clientData, Tcl_Interp *interp,
	int argc, const char *argv[]);
typedef void (Tcl_CmdTraceProc) (void *clientData, Tcl_Interp *interp,
	int level, char *command, Tcl_CmdProc *proc,
	void *cmdClientData, int argc, const char *argv[]);
typedef int (Tcl_CmdObjTraceProc) (void *clientData, Tcl_Interp *interp,
	int level, const char *command, Tcl_Command commandInfo, int objc,
	struct Tcl_Obj *const *objv);
typedef void (Tcl_CmdObjTraceDeleteProc) (void *clientData);
typedef void (Tcl_DupInternalRepProc) (struct Tcl_Obj *srcPtr,
	struct Tcl_Obj *dupPtr);
typedef int (Tcl_EncodingConvertProc) (void *clientData, const char *src,
	int srcLen, int flags, Tcl_EncodingState *statePtr, char *dst,
	int dstLen, int *srcReadPtr, int *dstWrotePtr, int *dstCharsPtr);
#define Tcl_EncodingFreeProc Tcl_FreeProc
typedef int (Tcl_EventProc) (Tcl_Event *evPtr, int flags);
typedef void (Tcl_EventCheckProc) (void *clientData, int flags);
typedef int (Tcl_EventDeleteProc) (Tcl_Event *evPtr, void *clientData);
typedef void (Tcl_EventSetupProc) (void *clientData, int flags);
#define Tcl_ExitProc Tcl_FreeProc
typedef void (Tcl_FileProc) (void *clientData, int mask);
#define Tcl_FileFreeProc Tcl_FreeProc
typedef void (Tcl_FreeInternalRepProc) (struct Tcl_Obj *objPtr);
typedef void (Tcl_FreeProc) (void *blockPtr);
typedef void (Tcl_IdleProc) (void *clientData);
typedef void (Tcl_InterpDeleteProc) (void *clientData,
	Tcl_Interp *interp);
typedef void (Tcl_NamespaceDeleteProc) (void *clientData);
typedef int (Tcl_ObjCmdProc) (void *clientData, Tcl_Interp *interp,
	int objc, struct Tcl_Obj *const *objv);
typedef int (Tcl_LibraryInitProc) (Tcl_Interp *interp);
typedef int (Tcl_LibraryUnloadProc) (Tcl_Interp *interp, int flags);
typedef void (Tcl_PanicProc) (const char *format, ...);
typedef void (Tcl_TcpAcceptProc) (void *callbackData, Tcl_Channel chan,
	char *address, int port);
typedef void (Tcl_TimerProc) (void *clientData);
typedef int (Tcl_SetFromAnyProc) (Tcl_Interp *interp, struct Tcl_Obj *objPtr);
typedef void (Tcl_UpdateStringProc) (struct Tcl_Obj *objPtr);
typedef char * (Tcl_VarTraceProc) (void *clientData, Tcl_Interp *interp,
	const char *part1, const char *part2, int flags);
typedef void (Tcl_CommandTraceProc) (void *clientData, Tcl_Interp *interp,
	const char *oldName, const char *newName, int flags);
typedef void (Tcl_CreateFileHandlerProc) (int fd, int mask, Tcl_FileProc *proc,
	void *clientData);
typedef void (Tcl_DeleteFileHandlerProc) (int fd);
typedef void (Tcl_AlertNotifierProc) (void *clientData);
typedef void (Tcl_ServiceModeHookProc) (int mode);
typedef void *(Tcl_InitNotifierProc) (void);
typedef void (Tcl_FinalizeNotifierProc) (void *clientData);
typedef void (Tcl_MainLoopProc) (void);

#ifndef TCL_NO_DEPRECATED
#   define Tcl_PackageInitProc Tcl_LibraryInitProc
#   define Tcl_PackageUnloadProc Tcl_LibraryUnloadProc
#endif

/*
 *----------------------------------------------------------------------------
 * The following structure represents a type of object, which is a particular
 * internal representation for an object plus a set of functions that provide
 * standard operations on objects of that type.
 */

/* forward declaration */
typedef struct Tcl_Obj Tcl_Obj;
typedef struct Tcl_ObjInterface Tcl_ObjInterface;

typedef struct Tcl_ObjType {
    const char *name;		/* Name of the type, e.g. "int". */
    Tcl_FreeInternalRepProc *freeIntRepProc;
				/* Called to free any storage for the type's
				 * internal rep. NULL if the internal rep does
				 * not need freeing. */
    Tcl_DupInternalRepProc *dupIntRepProc;
				/* Called to create a new object as a copy of
				 * an existing object. */
    Tcl_UpdateStringProc *updateStringProc;
				/* Called to update the string rep from the
				 * type's internal representation. */
    Tcl_SetFromAnyProc *setFromAnyProc;
				/* Called to convert the object's internal rep
				 * to this type. Frees the internal rep of the
				 * old type. Returns TCL_ERROR on failure. */
} Tcl_ObjType;

/*
 * The following structure stores an internal representation (internalrep) for
 * a Tcl value. An internalrep is associated with an Tcl_ObjType when both
 * are stored in the same Tcl_Obj.  The routines of the Tcl_ObjType govern
 * the handling of the internalrep.
 */

typedef union Tcl_ObjInternalRep {	/* The internal representation: */
    long longValue;		/*   - an long integer value. */
    double doubleValue;		/*   - a double-precision floating value. */
    void *otherValuePtr;	/*   - another, type-specific value, */
				/*     not used internally any more. */
    Tcl_WideInt wideValue;	/*   - an integer value >= 64bits */
    struct {			/*   - internal rep as two pointers. */
	void *ptr1;
	void *ptr2;
    } twoPtrValue;
    struct {			/*   - internal rep as a pointer and a long, */
	void *ptr;		/*     not used internally any more. */
	unsigned long value;
    } ptrAndLongRep;
} Tcl_ObjInternalRep;

/*
 * One of the following structures exists for each object in the Tcl system.
 * An object stores a value as either a string, some internal representation,
 * or both.
 */

struct Tcl_Obj {
    size_t refCount;		/* When 0 the object will be freed. */
    char *bytes;		/* This points to the first byte of the
				 * object's string representation. The array
				 * must be followed by a null byte (i.e., at
				 * offset length) but may also contain
				 * embedded null characters. The array's
				 * storage is allocated by Tcl_Alloc. NULL means
				 * the string rep is invalid and must be
				 * regenerated from the internal rep.  Clients
				 * should use Tcl_GetStringFromObj or
				 * Tcl_GetString to get a pointer to the byte
				 * array as a readonly value. */
    size_t length;		/* The number of bytes at *bytes, not
				 * including the terminating null. */
    const Tcl_ObjType *typePtr;	/* Denotes the object's type. Always
				 * corresponds to the type of the object's
				 * internal rep. NULL indicates the object has
				 * no internal rep (has no type). */
<<<<<<< HEAD
    Tcl_ObjIntRep internalRep;	/* The internal representation: */
};
=======
    Tcl_ObjInternalRep internalRep;	/* The internal representation: */
} Tcl_Obj;
>>>>>>> abf36a0d


/*
 *----------------------------------------------------------------------------
 * The following type contains the state needed by Tcl_SaveResult. It
 * is typically allocated on the stack.
 */

typedef Tcl_Obj *Tcl_SavedResult;

/*
 *----------------------------------------------------------------------------
 * The following definitions support Tcl's namespace facility. Note: the first
 * five fields must match exactly the fields in a Namespace structure (see
 * tclInt.h).
 */

typedef struct Tcl_Namespace {
    char *name;			/* The namespace's name within its parent
				 * namespace. This contains no ::'s. The name
				 * of the global namespace is "" although "::"
				 * is an synonym. */
    char *fullName;		/* The namespace's fully qualified name. This
				 * starts with ::. */
    void *clientData;	/* Arbitrary value associated with this
				 * namespace. */
    Tcl_NamespaceDeleteProc *deleteProc;
				/* Function invoked when deleting the
				 * namespace to, e.g., free clientData. */
    struct Tcl_Namespace *parentPtr;
				/* Points to the namespace that contains this
				 * one. NULL if this is the global
				 * namespace. */
} Tcl_Namespace;

/*
 *----------------------------------------------------------------------------
 * The following structure represents a call frame, or activation record. A
 * call frame defines a naming context for a procedure call: its local scope
 * (for local variables) and its namespace scope (used for non-local
 * variables; often the global :: namespace). A call frame can also define the
 * naming context for a namespace eval or namespace inscope command: the
 * namespace in which the command's code should execute. The Tcl_CallFrame
 * structures exist only while procedures or namespace eval/inscope's are
 * being executed, and provide a Tcl call stack.
 *
 * A call frame is initialized and pushed using Tcl_PushCallFrame and popped
 * using Tcl_PopCallFrame. Storage for a Tcl_CallFrame must be provided by the
 * Tcl_PushCallFrame caller, and callers typically allocate them on the C call
 * stack for efficiency. For this reason, Tcl_CallFrame is defined as a
 * structure and not as an opaque token. However, most Tcl_CallFrame fields
 * are hidden since applications should not access them directly; others are
 * declared as "dummyX".
 *
 * WARNING!! The structure definition must be kept consistent with the
 * CallFrame structure in tclInt.h. If you change one, change the other.
 */

typedef struct Tcl_CallFrame {
    Tcl_Namespace *nsPtr;
    int dummy1;
    int dummy2;
    void *dummy3;
    void *dummy4;
    void *dummy5;
    int dummy6;
    void *dummy7;
    void *dummy8;
    int dummy9;
    void *dummy10;
    void *dummy11;
    void *dummy12;
    void *dummy13;
} Tcl_CallFrame;

/*
 *----------------------------------------------------------------------------
 * Information about commands that is returned by Tcl_GetCommandInfo and
 * passed to Tcl_SetCommandInfo. objProc is an objc/objv object-based command
 * function while proc is a traditional Tcl argc/argv string-based function.
 * Tcl_CreateObjCommand and Tcl_CreateCommand ensure that both objProc and
 * proc are non-NULL and can be called to execute the command. However, it may
 * be faster to call one instead of the other. The member isNativeObjectProc
 * is set to 1 if an object-based function was registered by
 * Tcl_CreateObjCommand, and to 0 if a string-based function was registered by
 * Tcl_CreateCommand. The other function is typically set to a compatibility
 * wrapper that does string-to-object or object-to-string argument conversions
 * then calls the other function.
 */

typedef struct Tcl_CmdInfo {
    int isNativeObjectProc;	/* 1 if objProc was registered by a call to
				 * Tcl_CreateObjCommand; 0 otherwise.
				 * Tcl_SetCmdInfo does not modify this
				 * field. */
    Tcl_ObjCmdProc *objProc;	/* Command's object-based function. */
    void *objClientData;	/* ClientData for object proc. */
    Tcl_CmdProc *proc;		/* Command's string-based function. */
    void *clientData;	/* ClientData for string proc. */
    Tcl_CmdDeleteProc *deleteProc;
				/* Function to call when command is
				 * deleted. */
    void *deleteData;	/* Value to pass to deleteProc (usually the
				 * same as clientData). */
    Tcl_Namespace *namespacePtr;/* Points to the namespace that contains this
				 * command. Note that Tcl_SetCmdInfo will not
				 * change a command's namespace; use
				 * TclRenameCommand or Tcl_Eval (of 'rename')
				 * to do that. */
} Tcl_CmdInfo;

/*
 *----------------------------------------------------------------------------
 * The structure defined below is used to hold dynamic strings. The only
 * fields that clients should use are string and length, accessible via the
 * macros Tcl_DStringValue and Tcl_DStringLength.
 */

#define TCL_DSTRING_STATIC_SIZE 200
typedef struct Tcl_DString {
    char *string;		/* Points to beginning of string: either
				 * staticSpace below or a malloced array. */
    size_t length;		/* Number of non-NULL characters in the
				 * string. */
    size_t spaceAvl;		/* Total number of bytes available for the
				 * string and its terminating NULL char. */
    char staticSpace[TCL_DSTRING_STATIC_SIZE];
				/* Space to use in common case where string is
				 * small. */
} Tcl_DString;

#define Tcl_DStringLength(dsPtr) ((dsPtr)->length)
#define Tcl_DStringValue(dsPtr) ((dsPtr)->string)

/*
 * Definitions for the maximum number of digits of precision that may be
 * produced by Tcl_PrintDouble, and the number of bytes of buffer space
 * required by Tcl_PrintDouble.
 */

#define TCL_MAX_PREC		17
#define TCL_DOUBLE_SPACE	(TCL_MAX_PREC+10)

/*
 * Definition for a number of bytes of buffer space sufficient to hold the
 * string representation of an integer in base 10 (assuming the existence of
 * 64-bit integers).
 */

#define TCL_INTEGER_SPACE	(3*(int)sizeof(Tcl_WideInt))

/*
 * Flag values passed to Tcl_ConvertElement.
 * TCL_DONT_USE_BRACES forces it not to enclose the element in braces, but to
 *	use backslash quoting instead.
 * TCL_DONT_QUOTE_HASH disables the default quoting of the '#' character. It
 *	is safe to leave the hash unquoted when the element is not the first
 *	element of a list, and this flag can be used by the caller to indicate
 *	that condition.
 */

#define TCL_DONT_USE_BRACES	1
#define TCL_DONT_QUOTE_HASH	8

/*
 * Flags that may be passed to Tcl_GetIndexFromObj.
 * TCL_EXACT disallows abbreviated strings.
 * TCL_INDEX_TEMP_TABLE disallows caching of lookups. A possible use case is
 *      a table that will not live long enough to make it worthwhile.
 */

#define TCL_EXACT		1
#define TCL_INDEX_TEMP_TABLE	2

/*
 *----------------------------------------------------------------------------
 * Flag values passed to Tcl_RecordAndEval, Tcl_EvalObj, Tcl_EvalObjv.
 * WARNING: these bit choices must not conflict with the bit choices for
 * evalFlag bits in tclInt.h!
 *
 * Meanings:
 *	TCL_NO_EVAL:		Just record this command
 *	TCL_EVAL_GLOBAL:	Execute script in global namespace
 *	TCL_EVAL_DIRECT:	Do not compile this script
 *	TCL_EVAL_INVOKE:	Magical Tcl_EvalObjv mode for aliases/ensembles
 *				o Run in iPtr->lookupNsPtr or global namespace
 *				o Cut out of error traces
 *				o Don't reset the flags controlling ensemble
 *				  error message rewriting.
 *	TCL_CANCEL_UNWIND:	Magical Tcl_CancelEval mode that causes the
 *				stack for the script in progress to be
 *				completely unwound.
 *	TCL_EVAL_NOERR:	Do no exception reporting at all, just return
 *				as the caller will report.
 */

#define TCL_NO_EVAL		0x010000
#define TCL_EVAL_GLOBAL		0x020000
#define TCL_EVAL_DIRECT		0x040000
#define TCL_EVAL_INVOKE		0x080000
#define TCL_CANCEL_UNWIND	0x100000
#define TCL_EVAL_NOERR          0x200000

/*
 * Special freeProc values that may be passed to Tcl_SetResult (see the man
 * page for details):
 */

#define TCL_VOLATILE		((Tcl_FreeProc *) 1)
#define TCL_STATIC		((Tcl_FreeProc *) 0)
#define TCL_DYNAMIC		((Tcl_FreeProc *) 3)

/*
 * Flag values passed to variable-related functions.
 * WARNING: these bit choices must not conflict with the bit choice for
 * TCL_CANCEL_UNWIND, above.
 */

#define TCL_GLOBAL_ONLY		 1
#define TCL_NAMESPACE_ONLY	 2
#define TCL_APPEND_VALUE	 4
#define TCL_LIST_ELEMENT	 8
#define TCL_TRACE_READS		 0x10
#define TCL_TRACE_WRITES	 0x20
#define TCL_TRACE_UNSETS	 0x40
#define TCL_TRACE_DESTROYED	 0x80

#define TCL_LEAVE_ERR_MSG	 0x200
#define TCL_TRACE_ARRAY		 0x800
#ifndef TCL_REMOVE_OBSOLETE_TRACES
/* Required to support old variable/vdelete/vinfo traces. */
#define TCL_TRACE_OLD_STYLE	 0x1000
#endif
/* Indicate the semantics of the result of a trace. */
#define TCL_TRACE_RESULT_DYNAMIC 0x8000
#define TCL_TRACE_RESULT_OBJECT  0x10000

/*
 * Flag values for ensemble commands.
 */

#define TCL_ENSEMBLE_PREFIX 0x02/* Flag value to say whether to allow
				 * unambiguous prefixes of commands or to
				 * require exact matches for command names. */

/*
 * Flag values passed to command-related functions.
 */

#define TCL_TRACE_RENAME	0x2000
#define TCL_TRACE_DELETE	0x4000

#define TCL_ALLOW_INLINE_COMPILATION 0x20000

/*
 * Types for linked variables:
 */

#define TCL_LINK_INT		1
#define TCL_LINK_DOUBLE		2
#define TCL_LINK_BOOLEAN	3
#define TCL_LINK_STRING		4
#define TCL_LINK_WIDE_INT	5
#define TCL_LINK_CHAR		6
#define TCL_LINK_UCHAR		7
#define TCL_LINK_SHORT		8
#define TCL_LINK_USHORT		9
#define TCL_LINK_UINT		10
#if defined(TCL_WIDE_INT_IS_LONG) || defined(_WIN32) || defined(__CYGWIN__)
#define TCL_LINK_LONG		((sizeof(long) != sizeof(int)) ? TCL_LINK_WIDE_INT : TCL_LINK_INT)
#define TCL_LINK_ULONG		((sizeof(long) != sizeof(int)) ? TCL_LINK_WIDE_UINT : TCL_LINK_UINT)
#else
#define TCL_LINK_LONG		11
#define TCL_LINK_ULONG		12
#endif
#define TCL_LINK_FLOAT		13
#define TCL_LINK_WIDE_UINT	14
#define TCL_LINK_CHARS		15
#define TCL_LINK_BINARY		16
#define TCL_LINK_READ_ONLY	0x80

/*
 *----------------------------------------------------------------------------
 * Forward declarations of Tcl_HashTable and related types.
 */

#ifndef TCL_HASH_TYPE
#  define TCL_HASH_TYPE size_t
#endif

typedef struct Tcl_HashKeyType Tcl_HashKeyType;
typedef struct Tcl_HashTable Tcl_HashTable;
typedef struct Tcl_HashEntry Tcl_HashEntry;

typedef TCL_HASH_TYPE (Tcl_HashKeyProc) (Tcl_HashTable *tablePtr, void *keyPtr);
typedef int (Tcl_CompareHashKeysProc) (void *keyPtr, Tcl_HashEntry *hPtr);
typedef Tcl_HashEntry * (Tcl_AllocHashEntryProc) (Tcl_HashTable *tablePtr,
	void *keyPtr);
typedef void (Tcl_FreeHashEntryProc) (Tcl_HashEntry *hPtr);

/*
 * Structure definition for an entry in a hash table. No-one outside Tcl
 * should access any of these fields directly; use the macros defined below.
 */

struct Tcl_HashEntry {
    Tcl_HashEntry *nextPtr;	/* Pointer to next entry in this hash bucket,
				 * or NULL for end of chain. */
    Tcl_HashTable *tablePtr;	/* Pointer to table containing entry. */
    size_t hash;		/* Hash value. */
    void *clientData;		/* Application stores something here with
				 * Tcl_SetHashValue. */
    union {			/* Key has one of these forms: */
	char *oneWordValue;	/* One-word value for key. */
	Tcl_Obj *objPtr;	/* Tcl_Obj * key value. */
	int words[1];		/* Multiple integer words for key. The actual
				 * size will be as large as necessary for this
				 * table's keys. */
	char string[1];		/* String for key. The actual size will be as
				 * large as needed to hold the key. */
    } key;			/* MUST BE LAST FIELD IN RECORD!! */
};

/*
 * Flags used in Tcl_HashKeyType.
 *
 * TCL_HASH_KEY_RANDOMIZE_HASH -
 *				There are some things, pointers for example
 *				which don't hash well because they do not use
 *				the lower bits. If this flag is set then the
 *				hash table will attempt to rectify this by
 *				randomising the bits and then using the upper
 *				N bits as the index into the table.
 * TCL_HASH_KEY_SYSTEM_HASH -	If this flag is set then all memory internally
 *                              allocated for the hash table that is not for an
 *                              entry will use the system heap.
 */

#define TCL_HASH_KEY_RANDOMIZE_HASH 0x1
#define TCL_HASH_KEY_SYSTEM_HASH    0x2

/*
 * Structure definition for the methods associated with a hash table key type.
 */

#define TCL_HASH_KEY_TYPE_VERSION 1
struct Tcl_HashKeyType {
    int version;		/* Version of the table. If this structure is
				 * extended in future then the version can be
				 * used to distinguish between different
				 * structures. */
    int flags;			/* Flags, see above for details. */
    Tcl_HashKeyProc *hashKeyProc;
				/* Calculates a hash value for the key. If
				 * this is NULL then the pointer itself is
				 * used as a hash value. */
    Tcl_CompareHashKeysProc *compareKeysProc;
				/* Compares two keys and returns zero if they
				 * do not match, and non-zero if they do. If
				 * this is NULL then the pointers are
				 * compared. */
    Tcl_AllocHashEntryProc *allocEntryProc;
				/* Called to allocate memory for a new entry,
				 * i.e. if the key is a string then this could
				 * allocate a single block which contains
				 * enough space for both the entry and the
				 * string. Only the key field of the allocated
				 * Tcl_HashEntry structure needs to be filled
				 * in. If something else needs to be done to
				 * the key, i.e. incrementing a reference
				 * count then that should be done by this
				 * function. If this is NULL then Tcl_Alloc is
				 * used to allocate enough space for a
				 * Tcl_HashEntry and the key pointer is
				 * assigned to key.oneWordValue. */
    Tcl_FreeHashEntryProc *freeEntryProc;
				/* Called to free memory associated with an
				 * entry. If something else needs to be done
				 * to the key, i.e. decrementing a reference
				 * count then that should be done by this
				 * function. If this is NULL then Tcl_Free is
				 * used to free the Tcl_HashEntry. */
};

/*
 * Structure definition for a hash table.  Must be in tcl.h so clients can
 * allocate space for these structures, but clients should never access any
 * fields in this structure.
 */

#define TCL_SMALL_HASH_TABLE 4
struct Tcl_HashTable {
    Tcl_HashEntry **buckets;	/* Pointer to bucket array. Each element
				 * points to first entry in bucket's hash
				 * chain, or NULL. */
    Tcl_HashEntry *staticBuckets[TCL_SMALL_HASH_TABLE];
				/* Bucket array used for small tables (to
				 * avoid mallocs and frees). */
    size_t numBuckets;		/* Total number of buckets allocated at
				 * **bucketPtr. */
    size_t numEntries;		/* Total number of entries present in
				 * table. */
    size_t rebuildSize;		/* Enlarge table when numEntries gets to be
				 * this large. */
    size_t mask;		/* Mask value used in hashing function. */
    int downShift;		/* Shift count used in hashing function.
				 * Designed to use high-order bits of
				 * randomized keys. */
    int keyType;		/* Type of keys used in this table. It's
				 * either TCL_CUSTOM_KEYS, TCL_STRING_KEYS,
				 * TCL_ONE_WORD_KEYS, or an integer giving the
				 * number of ints that is the size of the
				 * key. */
    Tcl_HashEntry *(*findProc) (Tcl_HashTable *tablePtr, const char *key);
    Tcl_HashEntry *(*createProc) (Tcl_HashTable *tablePtr, const char *key,
	    int *newPtr);
    const Tcl_HashKeyType *typePtr;
				/* Type of the keys used in the
				 * Tcl_HashTable. */
};

/*
 * Structure definition for information used to keep track of searches through
 * hash tables:
 */

typedef struct Tcl_HashSearch {
    Tcl_HashTable *tablePtr;	/* Table being searched. */
    size_t nextIndex;		/* Index of next bucket to be enumerated after
				 * present one. */
    Tcl_HashEntry *nextEntryPtr;/* Next entry to be enumerated in the current
				 * bucket. */
} Tcl_HashSearch;

/*
 * Acceptable key types for hash tables:
 *
 * TCL_STRING_KEYS:		The keys are strings, they are copied into the
 *				entry.
 * TCL_ONE_WORD_KEYS:		The keys are pointers, the pointer is stored
 *				in the entry.
 * TCL_CUSTOM_TYPE_KEYS:	The keys are arbitrary types which are copied
 *				into the entry.
 * TCL_CUSTOM_PTR_KEYS:		The keys are pointers to arbitrary types, the
 *				pointer is stored in the entry.
 *
 * While maintaining binary compatibility the above have to be distinct values
 * as they are used to differentiate between old versions of the hash table
 * which don't have a typePtr and new ones which do. Once binary compatibility
 * is discarded in favour of making more wide spread changes TCL_STRING_KEYS
 * can be the same as TCL_CUSTOM_TYPE_KEYS, and TCL_ONE_WORD_KEYS can be the
 * same as TCL_CUSTOM_PTR_KEYS because they simply determine how the key is
 * accessed from the entry and not the behaviour.
 */

#define TCL_STRING_KEYS		(0)
#define TCL_ONE_WORD_KEYS	(1)
#define TCL_CUSTOM_TYPE_KEYS	(-2)
#define TCL_CUSTOM_PTR_KEYS	(-1)

/*
 * Structure definition for information used to keep track of searches through
 * dictionaries. These fields should not be accessed by code outside
 * tclDictObj.c
 */

typedef struct {
    void *next;			/* Search position for underlying hash
				 * table. */
    size_t epoch;		/* Epoch marker for dictionary being searched,
				 * or 0 if search has terminated. */
    Tcl_Dict dictionaryPtr;	/* Reference to dictionary being searched. */
} Tcl_DictSearch;

/*
 *----------------------------------------------------------------------------
 * Flag values to pass to Tcl_DoOneEvent to disable searches for some kinds of
 * events:
 */

#define TCL_DONT_WAIT		(1<<1)
#define TCL_WINDOW_EVENTS	(1<<2)
#define TCL_FILE_EVENTS		(1<<3)
#define TCL_TIMER_EVENTS	(1<<4)
#define TCL_IDLE_EVENTS		(1<<5)	/* WAS 0x10 ???? */
#define TCL_ALL_EVENTS		(~TCL_DONT_WAIT)

/*
 * The following structure defines a generic event for the Tcl event system.
 * These are the things that are queued in calls to Tcl_QueueEvent and
 * serviced later by Tcl_DoOneEvent. There can be many different kinds of
 * events with different fields, corresponding to window events, timer events,
 * etc. The structure for a particular event consists of a Tcl_Event header
 * followed by additional information specific to that event.
 */

struct Tcl_Event {
    Tcl_EventProc *proc;	/* Function to call to service this event. */
    struct Tcl_Event *nextPtr;	/* Next in list of pending events, or NULL. */
};

/*
 * Positions to pass to Tcl_QueueEvent:
 */

typedef enum {
    TCL_QUEUE_TAIL, TCL_QUEUE_HEAD, TCL_QUEUE_MARK
} Tcl_QueuePosition;

/*
 * Values to pass to Tcl_SetServiceMode to specify the behavior of notifier
 * event routines.
 */

#define TCL_SERVICE_NONE 0
#define TCL_SERVICE_ALL 1

/*
 * The following structure keeps is used to hold a time value, either as an
 * absolute time (the number of seconds from the epoch) or as an elapsed time.
 * On Unix systems the epoch is Midnight Jan 1, 1970 GMT.
 */

typedef struct Tcl_Time {
    long sec;			/* Seconds. */
    long usec;			/* Microseconds. */
} Tcl_Time;

typedef void (Tcl_SetTimerProc) (const Tcl_Time *timePtr);
typedef int (Tcl_WaitForEventProc) (const Tcl_Time *timePtr);

/*
 * TIP #233 (Virtualized Time)
 */

typedef void (Tcl_GetTimeProc)   (Tcl_Time *timebuf, void *clientData);
typedef void (Tcl_ScaleTimeProc) (Tcl_Time *timebuf, void *clientData);

/*
 *----------------------------------------------------------------------------
 * Bits to pass to Tcl_CreateFileHandler and Tcl_CreateChannelHandler to
 * indicate what sorts of events are of interest:
 */

#define TCL_READABLE		(1<<1)
#define TCL_WRITABLE		(1<<2)
#define TCL_EXCEPTION		(1<<3)

/*
 * Flag values to pass to Tcl_OpenCommandChannel to indicate the disposition
 * of the stdio handles. TCL_STDIN, TCL_STDOUT, TCL_STDERR, are also used in
 * Tcl_GetStdChannel.
 */

#define TCL_STDIN		(1<<1)
#define TCL_STDOUT		(1<<2)
#define TCL_STDERR		(1<<3)
#define TCL_ENFORCE_MODE	(1<<4)

/*
 * Bits passed to Tcl_DriverClose2Proc to indicate which side of a channel
 * should be closed.
 */

#define TCL_CLOSE_READ		(1<<1)
#define TCL_CLOSE_WRITE		(1<<2)

/*
 * Value to use as the closeProc for a channel that supports the close2Proc
 * interface.
 */

#define TCL_CLOSE2PROC		NULL

/*
 * Channel version tag. This was introduced in 8.3.2/8.4.
 */

#define TCL_CHANNEL_VERSION_5	((Tcl_ChannelTypeVersion) 0x5)

/*
 * TIP #218: Channel Actions, Ids for Tcl_DriverThreadActionProc.
 */

#define TCL_CHANNEL_THREAD_INSERT (0)
#define TCL_CHANNEL_THREAD_REMOVE (1)

/*
 * Typedefs for the various operations in a channel type:
 */

typedef int	(Tcl_DriverBlockModeProc) (void *instanceData, int mode);
typedef void Tcl_DriverCloseProc;
typedef int	(Tcl_DriverClose2Proc) (void *instanceData,
			Tcl_Interp *interp, int flags);
typedef int	(Tcl_DriverInputProc) (void *instanceData, char *buf,
			int toRead, int *errorCodePtr);
typedef int	(Tcl_DriverOutputProc) (void *instanceData,
			const char *buf, int toWrite, int *errorCodePtr);
typedef void Tcl_DriverSeekProc;
typedef int	(Tcl_DriverSetOptionProc) (void *instanceData,
			Tcl_Interp *interp, const char *optionName,
			const char *value);
typedef int	(Tcl_DriverGetOptionProc) (void *instanceData,
			Tcl_Interp *interp, const char *optionName,
			Tcl_DString *dsPtr);
typedef void	(Tcl_DriverWatchProc) (void *instanceData, int mask);
typedef int	(Tcl_DriverGetHandleProc) (void *instanceData,
			int direction, void **handlePtr);
typedef int	(Tcl_DriverFlushProc) (void *instanceData);
typedef int	(Tcl_DriverHandlerProc) (void *instanceData,
			int interestMask);
typedef long long (Tcl_DriverWideSeekProc) (void *instanceData,
			long long offset, int mode, int *errorCodePtr);
/*
 * TIP #218, Channel Thread Actions
 */
typedef void	(Tcl_DriverThreadActionProc) (void *instanceData,
			int action);
/*
 * TIP #208, File Truncation (etc.)
 */
typedef int	(Tcl_DriverTruncateProc) (void *instanceData,
			long long length);

/*
 * struct Tcl_ChannelType:
 *
 * One such structure exists for each type (kind) of channel. It collects
 * together in one place all the functions that are part of the specific
 * channel type.
 *
 * It is recommend that the Tcl_Channel* functions are used to access elements
 * of this structure, instead of direct accessing.
 */

typedef struct Tcl_ChannelType {
    const char *typeName;	/* The name of the channel type in Tcl
				 * commands. This storage is owned by channel
				 * type. */
    Tcl_ChannelTypeVersion version;
				/* Version of the channel type. */
    void *closeProc;
				/* Not used any more. */
    Tcl_DriverInputProc *inputProc;
				/* Function to call for input on channel. */
    Tcl_DriverOutputProc *outputProc;
				/* Function to call for output on channel. */
    void *seekProc;
				/* Not used any more. */
    Tcl_DriverSetOptionProc *setOptionProc;
				/* Set an option on a channel. */
    Tcl_DriverGetOptionProc *getOptionProc;
				/* Get an option from a channel. */
    Tcl_DriverWatchProc *watchProc;
				/* Set up the notifier to watch for events on
				 * this channel. */
    Tcl_DriverGetHandleProc *getHandleProc;
				/* Get an OS handle from the channel or NULL
				 * if not supported. */
    Tcl_DriverClose2Proc *close2Proc;
				/* Function to call to close the channel if
				 * the device supports closing the read &
				 * write sides independently. */
    Tcl_DriverBlockModeProc *blockModeProc;
				/* Set blocking mode for the raw channel. May
				 * be NULL. */
    Tcl_DriverFlushProc *flushProc;
				/* Function to call to flush a channel. May be
				 * NULL. */
    Tcl_DriverHandlerProc *handlerProc;
				/* Function to call to handle a channel event.
				 * This will be passed up the stacked channel
				 * chain. */
    Tcl_DriverWideSeekProc *wideSeekProc;
				/* Function to call to seek on the channel
				 * which can handle 64-bit offsets. May be
				 * NULL, and must be NULL if seekProc is
				 * NULL. */
    Tcl_DriverThreadActionProc *threadActionProc;
				/* Function to call to notify the driver of
				 * thread specific activity for a channel. May
				 * be NULL. */
    Tcl_DriverTruncateProc *truncateProc;
				/* Function to call to truncate the underlying
				 * file to a particular length. May be NULL if
				 * the channel does not support truncation. */
} Tcl_ChannelType;

/*
 * The following flags determine whether the blockModeProc above should set
 * the channel into blocking or nonblocking mode. They are passed as arguments
 * to the blockModeProc function in the above structure.
 */

#define TCL_MODE_BLOCKING	0	/* Put channel into blocking mode. */
#define TCL_MODE_NONBLOCKING	1	/* Put channel into nonblocking
					 * mode. */

/*
 *----------------------------------------------------------------------------
 * Enum for different types of file paths.
 */

typedef enum Tcl_PathType {
    TCL_PATH_ABSOLUTE,
    TCL_PATH_RELATIVE,
    TCL_PATH_VOLUME_RELATIVE
} Tcl_PathType;

/*
 * The following structure is used to pass glob type data amongst the various
 * glob routines and Tcl_FSMatchInDirectory.
 */

typedef struct Tcl_GlobTypeData {
    int type;			/* Corresponds to bcdpfls as in 'find -t'. */
    int perm;			/* Corresponds to file permissions. */
    Tcl_Obj *macType;		/* Acceptable Mac type. */
    Tcl_Obj *macCreator;	/* Acceptable Mac creator. */
} Tcl_GlobTypeData;

/*
 * Type and permission definitions for glob command.
 */

#define TCL_GLOB_TYPE_BLOCK		(1<<0)
#define TCL_GLOB_TYPE_CHAR		(1<<1)
#define TCL_GLOB_TYPE_DIR		(1<<2)
#define TCL_GLOB_TYPE_PIPE		(1<<3)
#define TCL_GLOB_TYPE_FILE		(1<<4)
#define TCL_GLOB_TYPE_LINK		(1<<5)
#define TCL_GLOB_TYPE_SOCK		(1<<6)
#define TCL_GLOB_TYPE_MOUNT		(1<<7)

#define TCL_GLOB_PERM_RONLY		(1<<0)
#define TCL_GLOB_PERM_HIDDEN		(1<<1)
#define TCL_GLOB_PERM_R			(1<<2)
#define TCL_GLOB_PERM_W			(1<<3)
#define TCL_GLOB_PERM_X			(1<<4)

/*
 * Flags for the unload callback function.
 */

#define TCL_UNLOAD_DETACH_FROM_INTERPRETER	(1<<0)
#define TCL_UNLOAD_DETACH_FROM_PROCESS		(1<<1)

/*
 * Typedefs for the various filesystem operations:
 */

typedef int (Tcl_FSStatProc) (Tcl_Obj *pathPtr, Tcl_StatBuf *buf);
typedef int (Tcl_FSAccessProc) (Tcl_Obj *pathPtr, int mode);
typedef Tcl_Channel (Tcl_FSOpenFileChannelProc) (Tcl_Interp *interp,
	Tcl_Obj *pathPtr, int mode, int permissions);
typedef int (Tcl_FSMatchInDirectoryProc) (Tcl_Interp *interp, Tcl_Obj *result,
	Tcl_Obj *pathPtr, const char *pattern, Tcl_GlobTypeData *types);
typedef Tcl_Obj * (Tcl_FSGetCwdProc) (Tcl_Interp *interp);
typedef int (Tcl_FSChdirProc) (Tcl_Obj *pathPtr);
typedef int (Tcl_FSLstatProc) (Tcl_Obj *pathPtr, Tcl_StatBuf *buf);
typedef int (Tcl_FSCreateDirectoryProc) (Tcl_Obj *pathPtr);
typedef int (Tcl_FSDeleteFileProc) (Tcl_Obj *pathPtr);
typedef int (Tcl_FSCopyDirectoryProc) (Tcl_Obj *srcPathPtr,
	Tcl_Obj *destPathPtr, Tcl_Obj **errorPtr);
typedef int (Tcl_FSCopyFileProc) (Tcl_Obj *srcPathPtr, Tcl_Obj *destPathPtr);
typedef int (Tcl_FSRemoveDirectoryProc) (Tcl_Obj *pathPtr, int recursive,
	Tcl_Obj **errorPtr);
typedef int (Tcl_FSRenameFileProc) (Tcl_Obj *srcPathPtr, Tcl_Obj *destPathPtr);
typedef void (Tcl_FSUnloadFileProc) (Tcl_LoadHandle loadHandle);
typedef Tcl_Obj * (Tcl_FSListVolumesProc) (void);
/* We have to declare the utime structure here. */
struct utimbuf;
typedef int (Tcl_FSUtimeProc) (Tcl_Obj *pathPtr, struct utimbuf *tval);
typedef int (Tcl_FSNormalizePathProc) (Tcl_Interp *interp, Tcl_Obj *pathPtr,
	int nextCheckpoint);
typedef int (Tcl_FSFileAttrsGetProc) (Tcl_Interp *interp, int index,
	Tcl_Obj *pathPtr, Tcl_Obj **objPtrRef);
typedef const char *const * (Tcl_FSFileAttrStringsProc) (Tcl_Obj *pathPtr,
	Tcl_Obj **objPtrRef);
typedef int (Tcl_FSFileAttrsSetProc) (Tcl_Interp *interp, int index,
	Tcl_Obj *pathPtr, Tcl_Obj *objPtr);
typedef Tcl_Obj * (Tcl_FSLinkProc) (Tcl_Obj *pathPtr, Tcl_Obj *toPtr,
	int linkType);
typedef int (Tcl_FSLoadFileProc) (Tcl_Interp *interp, Tcl_Obj *pathPtr,
	Tcl_LoadHandle *handlePtr, Tcl_FSUnloadFileProc **unloadProcPtr);
typedef int (Tcl_FSPathInFilesystemProc) (Tcl_Obj *pathPtr,
	void **clientDataPtr);
typedef Tcl_Obj * (Tcl_FSFilesystemPathTypeProc) (Tcl_Obj *pathPtr);
typedef Tcl_Obj * (Tcl_FSFilesystemSeparatorProc) (Tcl_Obj *pathPtr);
#define Tcl_FSFreeInternalRepProc Tcl_FreeProc
typedef void *(Tcl_FSDupInternalRepProc) (void *clientData);
typedef Tcl_Obj * (Tcl_FSInternalToNormalizedProc) (void *clientData);
typedef void *(Tcl_FSCreateInternalRepProc) (Tcl_Obj *pathPtr);

typedef struct Tcl_FSVersion_ *Tcl_FSVersion;

/*
 *----------------------------------------------------------------------------
 * Data structures related to hooking into the filesystem
 */

/*
 * Filesystem version tag.  This was introduced in 8.4.
 */

#define TCL_FILESYSTEM_VERSION_1	((Tcl_FSVersion) 0x1)

/*
 * struct Tcl_Filesystem:
 *
 * One such structure exists for each type (kind) of filesystem. It collects
 * together the functions that form the interface for a particulr the
 * filesystem. Tcl always accesses the filesystem through one of these
 * structures.
 *
 * Not all entries need be non-NULL; any which are NULL are simply ignored.
 * However, a complete filesystem should provide all of these functions. The
 * explanations in the structure show the importance of each function.
 */

typedef struct Tcl_Filesystem {
    const char *typeName;	/* The name of the filesystem. */
    size_t structureLength;	/* Length of this structure, so future binary
				 * compatibility can be assured. */
    Tcl_FSVersion version;	/* Version of the filesystem type. */
    Tcl_FSPathInFilesystemProc *pathInFilesystemProc;
				/* Determines whether the pathname is in this
				 * filesystem. This is the most important
				 * filesystem function. */
    Tcl_FSDupInternalRepProc *dupInternalRepProc;
				/* Duplicates the internal handle of the node.
				 * If it is NULL, the filesystem is less
				 * performant. */
    Tcl_FSFreeInternalRepProc *freeInternalRepProc;
				/* Frees the internal handle of the node.  NULL
				 * only if there is no need to free resources
				 * used for the internal handle. */
    Tcl_FSInternalToNormalizedProc *internalToNormalizedProc;
				/* Converts the internal handle to a normalized
				 * path.  NULL if the filesystem creates nodes
				 * having no pathname. */
    Tcl_FSCreateInternalRepProc *createInternalRepProc;
				/* Creates an internal handle for a pathname.
				 * May be NULL if pathnames have no internal
				 * handle or if pathInFilesystemProc always
				 * immediately creates an internal
				 * representation for pathnames in the
				 * filesystem. */
    Tcl_FSNormalizePathProc *normalizePathProc;
				/* Normalizes a path.  Should be implemented if
				 * the filesystems supports multiple paths to
				 * the same node. */
    Tcl_FSFilesystemPathTypeProc *filesystemPathTypeProc;
				/* Determines the type of a path in this
				 * filesystem. May be NULL. */
    Tcl_FSFilesystemSeparatorProc *filesystemSeparatorProc;
				/* Produces the separator character(s) for this
				 * filesystem. Must not be NULL. */
    Tcl_FSStatProc *statProc;	/* Called by 'Tcl_FSStat()'.  Provided by any
				 * reasonable filesystem. */
    Tcl_FSAccessProc *accessProc;
				/* Called by 'Tcl_FSAccess()'.  Implemented by
				 * any reasonable filesystem. */
    Tcl_FSOpenFileChannelProc *openFileChannelProc;
				/* Called by 'Tcl_FSOpenFileChannel()'.
				 * Provided by any reasonable filesystem. */
    Tcl_FSMatchInDirectoryProc *matchInDirectoryProc;
				/* Called by 'Tcl_FSMatchInDirectory()'.  NULL
				 * if the filesystem does not support glob or
				 * recursive copy. */
    Tcl_FSUtimeProc *utimeProc;	/* Called by 'Tcl_FSUtime()', by 'file
				 *  mtime' to set (not read) times, 'file
				 *  atime', and the open-r/open-w/fcopy variant
				 *  of 'file copy'. */
    Tcl_FSLinkProc *linkProc;	/* Called by 'Tcl_FSLink()'. NULL if reading or
				 *  creating links is not supported. */
    Tcl_FSListVolumesProc *listVolumesProc;
				/* Lists filesystem volumes added by this
				 * filesystem. NULL if the filesystem does not
				 * use volumes. */
    Tcl_FSFileAttrStringsProc *fileAttrStringsProc;
				/* List all valid attributes strings.  NULL if
				 * the filesystem does not support the 'file
				 * attributes' command.  Can be used to attach
				 * arbitrary additional data to files in a
				 * filesystem. */
    Tcl_FSFileAttrsGetProc *fileAttrsGetProc;
				/* Called by 'Tcl_FSFileAttrsGet()' and by
				 * 'file attributes'. */
    Tcl_FSFileAttrsSetProc *fileAttrsSetProc;
				/* Called by 'Tcl_FSFileAttrsSet()' and by
				 * 'file attributes'.  */
    Tcl_FSCreateDirectoryProc *createDirectoryProc;
				/* Called by 'Tcl_FSCreateDirectory()'.  May be
				 * NULL if the filesystem is read-only. */
    Tcl_FSRemoveDirectoryProc *removeDirectoryProc;
				/* Called by 'Tcl_FSRemoveDirectory()'.  May be
				 * NULL if the filesystem is read-only. */
    Tcl_FSDeleteFileProc *deleteFileProc;
				/* Called by 'Tcl_FSDeleteFile()' May be NULL
				 * if the filesystem is is read-only. */
    Tcl_FSCopyFileProc *copyFileProc;
				/* Called by 'Tcl_FSCopyFile()'.  If NULL, for
				 * a copy operation at the script level (not
				 * C) Tcl uses open-r, open-w and fcopy. */
    Tcl_FSRenameFileProc *renameFileProc;
				/* Called by 'Tcl_FSRenameFile()'. If NULL, for
				 * a rename operation at the script level (not
				 * C) Tcl performs a copy operation followed
				 * by a delete operation. */
    Tcl_FSCopyDirectoryProc *copyDirectoryProc;
				/* Called by 'Tcl_FSCopyDirectory()'. If NULL,
				 * for a copy operation at the script level
				 * (not C) Tcl recursively creates directories
				 * and copies files. */
    Tcl_FSLstatProc *lstatProc;	/* Called by 'Tcl_FSLstat()'. If NULL, Tcl
				 * attempts to use 'statProc' instead. */
    Tcl_FSLoadFileProc *loadFileProc;
				/* Called by 'Tcl_FSLoadFile()'. If NULL, Tcl
				 * performs a copy to a temporary file in the
				 * native filesystem and then calls
				 * Tcl_FSLoadFile() on that temporary copy. */
    Tcl_FSGetCwdProc *getCwdProc;
				/* Called by 'Tcl_FSGetCwd()'.  Normally NULL.
				 * Usually only called once:  If 'getcwd' is
				 * called before 'chdir' is ever called. */
    Tcl_FSChdirProc *chdirProc;	/* Called by 'Tcl_FSChdir()'.  For a virtual
				 * filesystem, chdirProc just returns zero
				 * (success) if the pathname is a valid
				 * directory, and some other value otherwise.
				 * For A real filesystem, chdirProc performs
				 * the correct action, e.g.  calls the system
				 * 'chdir' function. If not implemented, then
				 * 'cd' and 'pwd' fail for a pathname in this
				 * filesystem. On success Tcl stores the
				 * pathname for use by GetCwd.  If NULL, Tcl
				 * performs records the pathname as the new
				 * current directory if it passes a series of
				 * directory access checks. */
} Tcl_Filesystem;

/*
 * The following definitions are used as values for the 'linkAction' flag to
 * Tcl_FSLink, or the linkProc of any filesystem. Any combination of flags can
 * be given. For link creation, the linkProc should create a link which
 * matches any of the types given.
 *
 * TCL_CREATE_SYMBOLIC_LINK -	Create a symbolic or soft link.
 * TCL_CREATE_HARD_LINK -	Create a hard link.
 */

#define TCL_CREATE_SYMBOLIC_LINK	0x01
#define TCL_CREATE_HARD_LINK		0x02

/*
 *----------------------------------------------------------------------------
 * The following structure represents the Notifier functions that you can
 * override with the Tcl_SetNotifier call.
 */

typedef struct Tcl_NotifierProcs {
    Tcl_SetTimerProc *setTimerProc;
    Tcl_WaitForEventProc *waitForEventProc;
    Tcl_CreateFileHandlerProc *createFileHandlerProc;
    Tcl_DeleteFileHandlerProc *deleteFileHandlerProc;
    Tcl_InitNotifierProc *initNotifierProc;
    Tcl_FinalizeNotifierProc *finalizeNotifierProc;
    Tcl_AlertNotifierProc *alertNotifierProc;
    Tcl_ServiceModeHookProc *serviceModeHookProc;
} Tcl_NotifierProcs;

/*
 *----------------------------------------------------------------------------
 * The following data structures and declarations are for the new Tcl parser.
 *
 * For each word of a command, and for each piece of a word such as a variable
 * reference, one of the following structures is created to describe the
 * token.
 */

typedef struct Tcl_Token {
    int type;			/* Type of token, such as TCL_TOKEN_WORD; see
				 * below for valid types. */
    const char *start;		/* First character in token. */
    size_t size;			/* Number of bytes in token. */
    size_t numComponents;		/* If this token is composed of other tokens,
				 * this field tells how many of them there are
				 * (including components of components, etc.).
				 * The component tokens immediately follow
				 * this one. */
} Tcl_Token;

/*
 * Type values defined for Tcl_Token structures. These values are defined as
 * mask bits so that it's easy to check for collections of types.
 *
 * TCL_TOKEN_WORD -		The token describes one word of a command,
 *				from the first non-blank character of the word
 *				(which may be " or {) up to but not including
 *				the space, semicolon, or bracket that
 *				terminates the word. NumComponents counts the
 *				total number of sub-tokens that make up the
 *				word. This includes, for example, sub-tokens
 *				of TCL_TOKEN_VARIABLE tokens.
 * TCL_TOKEN_SIMPLE_WORD -	This token is just like TCL_TOKEN_WORD except
 *				that the word is guaranteed to consist of a
 *				single TCL_TOKEN_TEXT sub-token.
 * TCL_TOKEN_TEXT -		The token describes a range of literal text
 *				that is part of a word. NumComponents is
 *				always 0.
 * TCL_TOKEN_BS -		The token describes a backslash sequence that
 *				must be collapsed. NumComponents is always 0.
 * TCL_TOKEN_COMMAND -		The token describes a command whose result
 *				must be substituted into the word. The token
 *				includes the enclosing brackets. NumComponents
 *				is always 0.
 * TCL_TOKEN_VARIABLE -		The token describes a variable substitution,
 *				including the dollar sign, variable name, and
 *				array index (if there is one) up through the
 *				right parentheses. NumComponents tells how
 *				many additional tokens follow to represent the
 *				variable name. The first token will be a
 *				TCL_TOKEN_TEXT token that describes the
 *				variable name. If the variable is an array
 *				reference then there will be one or more
 *				additional tokens, of type TCL_TOKEN_TEXT,
 *				TCL_TOKEN_BS, TCL_TOKEN_COMMAND, and
 *				TCL_TOKEN_VARIABLE, that describe the array
 *				index; numComponents counts the total number
 *				of nested tokens that make up the variable
 *				reference, including sub-tokens of
 *				TCL_TOKEN_VARIABLE tokens.
 * TCL_TOKEN_SUB_EXPR -		The token describes one subexpression of an
 *				expression, from the first non-blank character
 *				of the subexpression up to but not including
 *				the space, brace, or bracket that terminates
 *				the subexpression. NumComponents counts the
 *				total number of following subtokens that make
 *				up the subexpression; this includes all
 *				subtokens for any nested TCL_TOKEN_SUB_EXPR
 *				tokens. For example, a numeric value used as a
 *				primitive operand is described by a
 *				TCL_TOKEN_SUB_EXPR token followed by a
 *				TCL_TOKEN_TEXT token. A binary subexpression
 *				is described by a TCL_TOKEN_SUB_EXPR token
 *				followed by the TCL_TOKEN_OPERATOR token for
 *				the operator, then TCL_TOKEN_SUB_EXPR tokens
 *				for the left then the right operands.
 * TCL_TOKEN_OPERATOR -		The token describes one expression operator.
 *				An operator might be the name of a math
 *				function such as "abs". A TCL_TOKEN_OPERATOR
 *				token is always preceeded by one
 *				TCL_TOKEN_SUB_EXPR token for the operator's
 *				subexpression, and is followed by zero or more
 *				TCL_TOKEN_SUB_EXPR tokens for the operator's
 *				operands. NumComponents is always 0.
 * TCL_TOKEN_EXPAND_WORD -	This token is just like TCL_TOKEN_WORD except
 *				that it marks a word that began with the
 *				literal character prefix "{*}". This word is
 *				marked to be expanded - that is, broken into
 *				words after substitution is complete.
 */

#define TCL_TOKEN_WORD		1
#define TCL_TOKEN_SIMPLE_WORD	2
#define TCL_TOKEN_TEXT		4
#define TCL_TOKEN_BS		8
#define TCL_TOKEN_COMMAND	16
#define TCL_TOKEN_VARIABLE	32
#define TCL_TOKEN_SUB_EXPR	64
#define TCL_TOKEN_OPERATOR	128
#define TCL_TOKEN_EXPAND_WORD	256

/*
 * Parsing error types. On any parsing error, one of these values will be
 * stored in the error field of the Tcl_Parse structure defined below.
 */

#define TCL_PARSE_SUCCESS		0
#define TCL_PARSE_QUOTE_EXTRA		1
#define TCL_PARSE_BRACE_EXTRA		2
#define TCL_PARSE_MISSING_BRACE		3
#define TCL_PARSE_MISSING_BRACKET	4
#define TCL_PARSE_MISSING_PAREN		5
#define TCL_PARSE_MISSING_QUOTE		6
#define TCL_PARSE_MISSING_VAR_BRACE	7
#define TCL_PARSE_SYNTAX		8
#define TCL_PARSE_BAD_NUMBER		9

/*
 * A structure of the following type is filled in by Tcl_ParseCommand. It
 * describes a single command parsed from an input string.
 */

#define NUM_STATIC_TOKENS 20

typedef struct Tcl_Parse {
    const char *commentStart;	/* Pointer to # that begins the first of one
				 * or more comments preceding the command. */
    size_t commentSize;		/* Number of bytes in comments (up through
				 * newline character that terminates the last
				 * comment). If there were no comments, this
				 * field is 0. */
    const char *commandStart;	/* First character in first word of
				 * command. */
    int commandSize;		/* Number of bytes in command, including first
				 * character of first word, up through the
				 * terminating newline, close bracket, or
				 * semicolon. */
    int numWords;		/* Total number of words in command. May be
				 * 0. */
    Tcl_Token *tokenPtr;	/* Pointer to first token representing the
				 * words of the command. Initially points to
				 * staticTokens, but may change to point to
				 * malloc-ed space if command exceeds space in
				 * staticTokens. */
    int numTokens;		/* Total number of tokens in command. */
    int tokensAvailable;	/* Total number of tokens available at
				 * *tokenPtr. */
    int errorType;		/* One of the parsing error types defined
				 * above. */

    /*
     * The fields below are intended only for the private use of the parser.
     * They should not be used by functions that invoke Tcl_ParseCommand.
     */

    const char *string;		/* The original command string passed to
				 * Tcl_ParseCommand. */
    const char *end;		/* Points to the character just after the last
				 * one in the command string. */
    Tcl_Interp *interp;		/* Interpreter to use for error reporting, or
				 * NULL. */
    const char *term;		/* Points to character in string that
				 * terminated most recent token. Filled in by
				 * ParseTokens. If an error occurs, points to
				 * beginning of region where the error
				 * occurred (e.g. the open brace if the close
				 * brace is missing). */
    int incomplete;		/* This field is set to 1 by Tcl_ParseCommand
				 * if the command appears to be incomplete.
				 * This information is used by
				 * Tcl_CommandComplete. */
    Tcl_Token staticTokens[NUM_STATIC_TOKENS];
				/* Initial space for tokens for command. This
				 * space should be large enough to accommodate
				 * most commands; dynamic space is allocated
				 * for very large commands that don't fit
				 * here. */
} Tcl_Parse;

/*
 *----------------------------------------------------------------------------
 * The following structure represents a user-defined encoding. It collects
 * together all the functions that are used by the specific encoding.
 */

typedef struct Tcl_EncodingType {
    const char *encodingName;	/* The name of the encoding, e.g. "euc-jp".
				 * This name is the unique key for this
				 * encoding type. */
    Tcl_EncodingConvertProc *toUtfProc;
				/* Function to convert from external encoding
				 * into UTF-8. */
    Tcl_EncodingConvertProc *fromUtfProc;
				/* Function to convert from UTF-8 into
				 * external encoding. */
    Tcl_FreeProc *freeProc;
				/* If non-NULL, function to call when this
				 * encoding is deleted. */
    void *clientData;	/* Arbitrary value associated with encoding
				 * type. Passed to conversion functions. */
    int nullSize;		/* Number of zero bytes that signify
				 * end-of-string in this encoding. This number
				 * is used to determine the source string
				 * length when the srcLen argument is
				 * negative. Must be 1 or 2. */
} Tcl_EncodingType;

/*
 * The following definitions are used as values for the conversion control
 * flags argument when converting text from one character set to another:
 *
 * TCL_ENCODING_START -		Signifies that the source buffer is the first
 *				block in a (potentially multi-block) input
 *				stream. Tells the conversion function to reset
 *				to an initial state and perform any
 *				initialization that needs to occur before the
 *				first byte is converted. If the source buffer
 *				contains the entire input stream to be
 *				converted, this flag should be set.
 * TCL_ENCODING_END -		Signifies that the source buffer is the last
 *				block in a (potentially multi-block) input
 *				stream. Tells the conversion routine to
 *				perform any finalization that needs to occur
 *				after the last byte is converted and then to
 *				reset to an initial state. If the source
 *				buffer contains the entire input stream to be
 *				converted, this flag should be set.
 * TCL_ENCODING_STOPONERROR -	If set, the converter returns immediately upon
 *				encountering an invalid byte sequence or a
 *				source character that has no mapping in the
 *				target encoding. If clear, the converter
 *				substitues the problematic character(s) with
 *				one or more "close" characters in the
 *				destination buffer and then continues to
 *				convert the source.
 * TCL_ENCODING_NO_TERMINATE - 	If set, Tcl_ExternalToUtf does not append a
 *				terminating NUL byte.  Since it does not need
 *				an extra byte for a terminating NUL, it fills
 *				all dstLen bytes with encoded UTF-8 content if
 *				needed.  If clear, a byte is reserved in the
 *				dst space for NUL termination, and a
 *				terminating NUL is appended.
 * TCL_ENCODING_CHAR_LIMIT -	If set and dstCharsPtr is not NULL, then
 *				Tcl_ExternalToUtf takes the initial value of
 *				*dstCharsPtr as a limit of the maximum number
 *				of chars to produce in the encoded UTF-8
 *				content.  Otherwise, the number of chars
 *				produced is controlled only by other limiting
 *				factors.
 */

#define TCL_ENCODING_START		0x01
#define TCL_ENCODING_END		0x02
#define TCL_ENCODING_STOPONERROR	0x04
#define TCL_ENCODING_NO_TERMINATE	0x08
#define TCL_ENCODING_CHAR_LIMIT		0x10

/*
 * The following definitions are the error codes returned by the conversion
 * routines:
 *
 * TCL_OK -			All characters were converted.
 * TCL_CONVERT_NOSPACE -	The output buffer would not have been large
 *				enough for all of the converted data; as many
 *				characters as could fit were converted though.
 * TCL_CONVERT_MULTIBYTE -	The last few bytes in the source string were
 *				the beginning of a multibyte sequence, but
 *				more bytes were needed to complete this
 *				sequence. A subsequent call to the conversion
 *				routine should pass the beginning of this
 *				unconverted sequence plus additional bytes
 *				from the source stream to properly convert the
 *				formerly split-up multibyte sequence.
 * TCL_CONVERT_SYNTAX -		The source stream contained an invalid
 *				character sequence. This may occur if the
 *				input stream has been damaged or if the input
 *				encoding method was misidentified. This error
 *				is reported only if TCL_ENCODING_STOPONERROR
 *				was specified.
 * TCL_CONVERT_UNKNOWN -	The source string contained a character that
 *				could not be represented in the target
 *				encoding. This error is reported only if
 *				TCL_ENCODING_STOPONERROR was specified.
 */

#define TCL_CONVERT_MULTIBYTE	(-1)
#define TCL_CONVERT_SYNTAX	(-2)
#define TCL_CONVERT_UNKNOWN	(-3)
#define TCL_CONVERT_NOSPACE	(-4)

/*
 * The maximum number of bytes that are necessary to represent a single
 * Unicode character in UTF-8. The valid values are 3 and 4
 * (or perhaps 1 if we want to support a non-unicode enabled core). If > 3,
 * then Tcl_UniChar must be 4-bytes in size (UCS-4) (the default). If == 3,
 * then Tcl_UniChar must be 2-bytes in size (UTF-16). Since Tcl 9.0, UCS-4
 * mode is the default and recommended mode.
 */

#ifndef TCL_UTF_MAX
#define TCL_UTF_MAX		4
#endif

/*
 * This represents a Unicode character. Any changes to this should also be
 * reflected in regcustom.h.
 */

#if TCL_UTF_MAX > 3
    /*
     * int isn't 100% accurate as it should be a strict 4-byte value
     * (perhaps int32_t). ILP64/SILP64 systems may have troubles. The
     * size of this value must be reflected correctly in regcustom.h.
     */
typedef int Tcl_UniChar;
#else
typedef unsigned short Tcl_UniChar;
#endif

/*
 *----------------------------------------------------------------------------
 * TIP #59: The following structure is used in calls 'Tcl_RegisterConfig' to
 * provide the system with the embedded configuration data.
 */

typedef struct Tcl_Config {
    const char *key;		/* Configuration key to register. ASCII
				 * encoded, thus UTF-8. */
    const char *value;		/* The value associated with the key. System
				 * encoding. */
} Tcl_Config;

/*
 *----------------------------------------------------------------------------
 * Flags for TIP#143 limits, detailing which limits are active in an
 * interpreter. Used for Tcl_{Add,Remove}LimitHandler type argument.
 */

#define TCL_LIMIT_COMMANDS	0x01
#define TCL_LIMIT_TIME		0x02

/*
 * Structure containing information about a limit handler to be called when a
 * command- or time-limit is exceeded by an interpreter.
 */

typedef void (Tcl_LimitHandlerProc) (void *clientData, Tcl_Interp *interp);
typedef void (Tcl_LimitHandlerDeleteProc) (void *clientData);

#if 0
/*
 *----------------------------------------------------------------------------
 * We would like to provide an anonymous structure "mp_int" here, which is
 * compatible with libtommath's "mp_int", but without duplicating anything
 * from <tommath.h> or including <tommath.h> here. But the libtommath project
 * didn't honor our request. See: <https://github.com/libtom/libtommath/pull/473>
 *
 * That's why this part is commented out, and we are using (void *) in
 * various API's in stead of the more correct (mp_int *).
 */

#ifndef MP_INT_DECLARED
#define MP_INT_DECLARED
typedef struct mp_int mp_int;
#endif

#endif

/*
 *----------------------------------------------------------------------------
 * Definitions needed for Tcl_ParseArgvObj routines.
 * Based on tkArgv.c.
 * Modifications from the original are copyright (c) Sam Bromley 2006
 */

typedef struct {
    int type;			/* Indicates the option type; see below. */
    const char *keyStr;		/* The key string that flags the option in the
				 * argv array. */
    void *srcPtr;		/* Value to be used in setting dst; usage
				 * depends on type.*/
    void *dstPtr;		/* Address of value to be modified; usage
				 * depends on type.*/
    const char *helpStr;	/* Documentation message describing this
				 * option. */
    void *clientData;	/* Word to pass to function callbacks. */
} Tcl_ArgvInfo;

/*
 * Legal values for the type field of a Tcl_ArgInfo: see the user
 * documentation for details.
 */

#define TCL_ARGV_CONSTANT	15
#define TCL_ARGV_INT		16
#define TCL_ARGV_STRING		17
#define TCL_ARGV_REST		18
#define TCL_ARGV_FLOAT		19
#define TCL_ARGV_FUNC		20
#define TCL_ARGV_GENFUNC	21
#define TCL_ARGV_HELP		22
#define TCL_ARGV_END		23

/*
 * Types of callback functions for the TCL_ARGV_FUNC and TCL_ARGV_GENFUNC
 * argument types:
 */

typedef int (Tcl_ArgvFuncProc)(void *clientData, Tcl_Obj *objPtr,
	void *dstPtr);
typedef int (Tcl_ArgvGenFuncProc)(void *clientData, Tcl_Interp *interp,
	int objc, Tcl_Obj *const *objv, void *dstPtr);

/*
 * Shorthand for commonly used argTable entries.
 */

#define TCL_ARGV_AUTO_HELP \
    {TCL_ARGV_HELP,	"-help",	NULL,	NULL, \
	    "Print summary of command-line options and abort", NULL}
#define TCL_ARGV_AUTO_REST \
    {TCL_ARGV_REST,	"--",		NULL,	NULL, \
	    "Marks the end of the options", NULL}
#define TCL_ARGV_TABLE_END \
    {TCL_ARGV_END, NULL, NULL, NULL, NULL, NULL}

/*
 *----------------------------------------------------------------------------
 * Definitions needed for Tcl_Zlib routines. [TIP #234]
 *
 * Constants for the format flags describing what sort of data format is
 * desired/expected for the Tcl_ZlibDeflate, Tcl_ZlibInflate and
 * Tcl_ZlibStreamInit functions.
 */

#define TCL_ZLIB_FORMAT_RAW	1
#define TCL_ZLIB_FORMAT_ZLIB	2
#define TCL_ZLIB_FORMAT_GZIP	4
#define TCL_ZLIB_FORMAT_AUTO	8

/*
 * Constants that describe whether the stream is to operate in compressing or
 * decompressing mode.
 */

#define TCL_ZLIB_STREAM_DEFLATE	16
#define TCL_ZLIB_STREAM_INFLATE	32

/*
 * Constants giving compression levels. Use of TCL_ZLIB_COMPRESS_DEFAULT is
 * recommended.
 */

#define TCL_ZLIB_COMPRESS_NONE	0
#define TCL_ZLIB_COMPRESS_FAST	1
#define TCL_ZLIB_COMPRESS_BEST	9
#define TCL_ZLIB_COMPRESS_DEFAULT (-1)

/*
 * Constants for types of flushing, used with Tcl_ZlibFlush.
 */

#define TCL_ZLIB_NO_FLUSH	0
#define TCL_ZLIB_FLUSH		2
#define TCL_ZLIB_FULLFLUSH	3
#define TCL_ZLIB_FINALIZE	4

/*
 *----------------------------------------------------------------------------
 * Definitions needed for the Tcl_LoadFile function. [TIP #416]
 */

#define TCL_LOAD_GLOBAL 1
#define TCL_LOAD_LAZY 2

/*
 *----------------------------------------------------------------------------
 * Definitions needed for the Tcl_OpenTcpServerEx function. [TIP #456]
 */
#define TCL_TCPSERVER_REUSEADDR (1<<0)
#define TCL_TCPSERVER_REUSEPORT (1<<1)

/*
 * Constants for special size_t-typed values, see TIP #494
 */

#define TCL_IO_FAILURE	((size_t)-1)
#define TCL_AUTO_LENGTH	((size_t)-1)
#define TCL_INDEX_NONE  ((size_t)-1)

/*
 *----------------------------------------------------------------------------
 * Single public declaration for NRE.
 */

typedef int (Tcl_NRPostProc) (void *data[], Tcl_Interp *interp,
				int result);

/*
 *----------------------------------------------------------------------------
 * The following constant is used to test for older versions of Tcl in the
 * stubs tables.
 */

#define TCL_STUB_MAGIC		((int) 0xFCA3BACB + (int) sizeof(void *))

/*
 * The following function is required to be defined in all stubs aware
 * extensions. The function is actually implemented in the stub library, not
 * the main Tcl library, although there is a trivial implementation in the
 * main library in case an extension is statically linked into an application.
 */

const char *		Tcl_InitStubs(Tcl_Interp *interp, const char *version,
			    int exact, int magic);
const char *		TclTomMathInitializeStubs(Tcl_Interp *interp,
			    const char *version, int epoch, int revision);
const char *		TclInitStubTable(const char *version);
void *			TclStubCall(void *arg);
#if defined(_WIN32)
    TCL_NORETURN1 void Tcl_ConsolePanic(const char *format, ...);
#else
#   define Tcl_ConsolePanic NULL
#endif

#ifdef USE_TCL_STUBS
#if TCL_RELEASE_LEVEL == TCL_FINAL_RELEASE
#   define Tcl_InitStubs(interp, version, exact) \
	(Tcl_InitStubs)(interp, version, \
	    (exact)|(TCL_MAJOR_VERSION<<8)|(TCL_MINOR_VERSION<<16), \
	    TCL_STUB_MAGIC)
#else
#   define Tcl_InitStubs(interp, version, exact) \
	(Tcl_InitStubs)(interp, TCL_PATCH_LEVEL, \
	    1|(TCL_MAJOR_VERSION<<8)|(TCL_MINOR_VERSION<<16), \
	    TCL_STUB_MAGIC)
#endif
#else
#if TCL_RELEASE_LEVEL == TCL_FINAL_RELEASE
#   define Tcl_InitStubs(interp, version, exact) \
	Tcl_PkgInitStubsCheck(interp, version, \
		(exact)|(TCL_MAJOR_VERSION<<8)|(TCL_MINOR_VERSION<<16))
#else
#   define Tcl_InitStubs(interp, version, exact) \
	Tcl_PkgInitStubsCheck(interp, TCL_PATCH_LEVEL, \
		1|(TCL_MAJOR_VERSION<<8)|(TCL_MINOR_VERSION<<16))
#endif
#endif

/*
 * Public functions that are not accessible via the stubs table.
 * Tcl_GetMemoryInfo is needed for AOLserver. [Bug 1868171]
 */

#define Tcl_Main(argc, argv, proc) Tcl_MainEx(argc, argv, proc, \
	    ((Tcl_SetPanicProc(Tcl_ConsolePanic), Tcl_CreateInterp())))
EXTERN TCL_NORETURN void Tcl_MainEx(int argc, char **argv,
			    Tcl_AppInitProc *appInitProc, Tcl_Interp *interp);
EXTERN const char *	Tcl_PkgInitStubsCheck(Tcl_Interp *interp,
			    const char *version, int exact);
EXTERN const char *	Tcl_InitSubsystems(void);
EXTERN void		Tcl_GetMemoryInfo(Tcl_DString *dsPtr);
EXTERN const char *	Tcl_FindExecutable(const char *argv0);
EXTERN const char *	Tcl_SetPreInitScript(const char *string);
EXTERN const char *	Tcl_SetPanicProc(
			    TCL_NORETURN1 Tcl_PanicProc *panicProc);
EXTERN void		Tcl_StaticLibrary(Tcl_Interp *interp,
			    const char *prefix,
			    Tcl_LibraryInitProc *initProc,
			    Tcl_LibraryInitProc *safeInitProc);
#ifndef TCL_NO_DEPRECATED
#   define Tcl_StaticPackage Tcl_StaticLibrary
#endif
EXTERN Tcl_ExitProc *Tcl_SetExitProc(TCL_NORETURN1 Tcl_ExitProc *proc);
#ifdef _WIN32
EXTERN const char *TclZipfs_AppHook(int *argc, wchar_t ***argv);
#else
EXTERN const char *TclZipfs_AppHook(int *argc, char ***argv);
#endif
#if defined(_WIN32) && defined(UNICODE)
#ifndef USE_TCL_STUBS
#   define Tcl_FindExecutable(arg) ((Tcl_FindExecutable)((const char *)(arg)))
#endif
#   define Tcl_MainEx Tcl_MainExW
    EXTERN TCL_NORETURN void Tcl_MainExW(int argc, wchar_t **argv,
	    Tcl_AppInitProc *appInitProc, Tcl_Interp *interp);
#endif
#ifdef USE_TCL_STUBS
#define Tcl_SetPanicProc(panicProc) \
    TclInitStubTable(((const char *(*)(Tcl_PanicProc *))TclStubCall((void *)panicProc))(panicProc))
#define Tcl_InitSubsystems() \
    TclInitStubTable(((const char *(*)(void))TclStubCall((void *)1))())
#define Tcl_FindExecutable(argv0) \
    TclInitStubTable(((const char *(*)(const char *))TclStubCall((void *)2))(argv0))
#define TclZipfs_AppHook(argcp, argvp) \
	TclInitStubTable(((const char *(*)(int *, void *))TclStubCall((void *)3))(argcp, argvp))
#define Tcl_MainExW(argc, argv, appInitProc, interp) \
	(void)((const char *(*)(int, const void *, Tcl_AppInitProc *, Tcl_Interp *)) \
	TclStubCall((void *)4))(argc, argv, appInitProc, interp)
#if !defined(_WIN32) || !defined(UNICODE)
#define Tcl_MainEx(argc, argv, appInitProc, interp) \
	(void)((const char *(*)(int, const void *, Tcl_AppInitProc *, Tcl_Interp *)) \
	TclStubCall((void *)5))(argc, argv, appInitProc, interp)
#endif
#define Tcl_StaticLibrary(interp, pkgName, initProc, safeInitProc) \
	(void)((const char *(*)(Tcl_Interp *, const char *, Tcl_LibraryInitProc *, Tcl_LibraryInitProc *)) \
	TclStubCall((void *)6))(interp, pkgName, initProc, safeInitProc)
#define Tcl_SetExitProc(proc) \
	((Tcl_ExitProc *(*)(Tcl_ExitProc *))TclStubCall((void *)7))(proc)
#define Tcl_GetMemoryInfo(dsPtr) \
	(void)((const char *(*)(Tcl_DString *))TclStubCall((void *)8))(dsPtr)
#define Tcl_SetPreInitScript(string) \
	((const char *(*)(const char *))TclStubCall((void *)9))(string)
#endif

/*
 *----------------------------------------------------------------------------
 * Include the public function declarations that are accessible via the stubs
 * table.
 */

#include "tclDecls.h"

/*
 * Include platform specific public function declarations that are accessible
 * via the stubs table. Make all TclOO symbols MODULE_SCOPE (which only
 * has effect on building it as a shared library). See ticket [3010352].
 */

#if defined(BUILD_tcl)
#   undef TCLAPI
#   define TCLAPI MODULE_SCOPE
#endif

#include "tclPlatDecls.h"

/*
 *----------------------------------------------------------------------------
 * The following declarations map ckalloc and ckfree to Tcl_Alloc and
 * Tcl_Free for use in Tcl-8.x-compatible extensions.
 */

#ifndef BUILD_tcl
#   define ckalloc Tcl_Alloc
#   define attemptckalloc Tcl_AttemptAlloc
#   ifdef _MSC_VER
	/* Silence invalid C4090 warnings */
#	define ckfree(a) Tcl_Free((char *)(a))
#	define ckrealloc(a,b) Tcl_Realloc((char *)(a),(b))
#	define attemptckrealloc(a,b) Tcl_AttemptRealloc((char *)(a),(b))
#   else
#	define ckfree Tcl_Free
#	define ckrealloc Tcl_Realloc
#	define attemptckrealloc Tcl_AttemptRealloc
#   endif
#endif

#ifndef TCL_MEM_DEBUG

/*
 * If we are not using the debugging allocator, we should call the Tcl_Alloc,
 * et al. routines in order to guarantee that every module is using the same
 * memory allocator both inside and outside of the Tcl library.
 */

#   undef  Tcl_InitMemory
#   define Tcl_InitMemory(x)
#   undef  Tcl_DumpActiveMemory
#   define Tcl_DumpActiveMemory(x)
#   undef  Tcl_ValidateAllMemory
#   define Tcl_ValidateAllMemory(x,y)

#endif /* !TCL_MEM_DEBUG */

#ifdef TCL_MEM_DEBUG
#   undef Tcl_IncrRefCount
#   define Tcl_IncrRefCount(objPtr) \
	Tcl_DbIncrRefCount(objPtr, __FILE__, __LINE__)
#   undef Tcl_DecrRefCount
#   define Tcl_DecrRefCount(objPtr) \
	Tcl_DbDecrRefCount(objPtr, __FILE__, __LINE__)
#   undef Tcl_IsShared
#   define Tcl_IsShared(objPtr) \
	Tcl_DbIsShared(objPtr, __FILE__, __LINE__)
#else
#   undef Tcl_IncrRefCount
#   define Tcl_IncrRefCount(objPtr) \
	++(objPtr)->refCount
    /*
     * Use do/while0 idiom for optimum correctness without compiler warnings.
     * https://wiki.c2.com/?TrivialDoWhileLoop
     */
#   undef Tcl_DecrRefCount
#   define Tcl_DecrRefCount(objPtr) \
	do { \
	    Tcl_Obj *_objPtr = (objPtr); \
	    if (_objPtr->refCount-- <= 1) { \
		TclFreeObj(_objPtr); \
	    } \
	} while(0)
#   undef Tcl_IsShared
#   define Tcl_IsShared(objPtr) \
	((objPtr)->refCount > 1)
#endif

/*
 * Macros and definitions that help to debug the use of Tcl objects. When
 * TCL_MEM_DEBUG is defined, the Tcl_New declarations are overridden to call
 * debugging versions of the object creation functions.
 */

#ifdef TCL_MEM_DEBUG
#  undef  Tcl_NewBignumObj
#  define Tcl_NewBignumObj(val) \
     Tcl_DbNewBignumObj(val, __FILE__, __LINE__)
#  undef  Tcl_NewBooleanObj
#  define Tcl_NewBooleanObj(val) \
     Tcl_DbNewWideIntObj((val)!=0, __FILE__, __LINE__)
#  undef  Tcl_NewByteArrayObj
#  define Tcl_NewByteArrayObj(bytes, len) \
     Tcl_DbNewByteArrayObj(bytes, len, __FILE__, __LINE__)
#  undef  Tcl_NewDoubleObj
#  define Tcl_NewDoubleObj(val) \
     Tcl_DbNewDoubleObj(val, __FILE__, __LINE__)
#  undef  Tcl_NewListObj
#  define Tcl_NewListObj(objc, objv) \
     Tcl_DbNewListObj(objc, objv, __FILE__, __LINE__)
#  undef  Tcl_NewObj
#  define Tcl_NewObj() \
     Tcl_DbNewObj(__FILE__, __LINE__)
#  undef  Tcl_NewStringObj
#  define Tcl_NewStringObj(bytes, len) \
     Tcl_DbNewStringObj(bytes, len, __FILE__, __LINE__)
#  undef  Tcl_NewWideIntObj
#  define Tcl_NewWideIntObj(val) \
     Tcl_DbNewWideIntObj(val, __FILE__, __LINE__)
#endif /* TCL_MEM_DEBUG */

/*
 *----------------------------------------------------------------------------
 * Macros for clients to use to access fields of hash entries:
 */

#define Tcl_GetHashValue(h) ((h)->clientData)
#define Tcl_SetHashValue(h, value) ((h)->clientData = (void *) (value))
#define Tcl_GetHashKey(tablePtr, h) \
	((void *) (((tablePtr)->keyType == TCL_ONE_WORD_KEYS || \
		    (tablePtr)->keyType == TCL_CUSTOM_PTR_KEYS) \
		   ? (h)->key.oneWordValue \
		   : (h)->key.string))

/*
 * Macros to use for clients to use to invoke find and create functions for
 * hash tables:
 */

#define Tcl_FindHashEntry(tablePtr, key) \
	(*((tablePtr)->findProc))(tablePtr, (const char *)(key))
#define Tcl_CreateHashEntry(tablePtr, key, newPtr) \
	(*((tablePtr)->createProc))(tablePtr, (const char *)(key), newPtr)

#endif /* RC_INVOKED */

/*
 * end block for C++
 */

#ifdef __cplusplus
}
#endif

#endif /* _TCL */

/*
 * Local Variables:
 * mode: c
 * c-basic-offset: 4
 * fill-column: 78
 * End:
 */<|MERGE_RESOLUTION|>--- conflicted
+++ resolved
@@ -662,13 +662,8 @@
 				 * corresponds to the type of the object's
 				 * internal rep. NULL indicates the object has
 				 * no internal rep (has no type). */
-<<<<<<< HEAD
-    Tcl_ObjIntRep internalRep;	/* The internal representation: */
+    Tcl_ObjInternalRep internalRep;	/* The internal representation: */
 };
-=======
-    Tcl_ObjInternalRep internalRep;	/* The internal representation: */
-} Tcl_Obj;
->>>>>>> abf36a0d
 
  
