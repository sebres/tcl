--- conflicted
+++ resolved
@@ -1973,18 +1973,8 @@
 #define TCL_ENCODING_PROFILE_TCL8     0x01000000
 #define TCL_ENCODING_PROFILE_STRICT   0x02000000
 #define TCL_ENCODING_PROFILE_REPLACE  0x03000000
-<<<<<<< HEAD
-#define TCL_ENCODING_PROFILE_MASK     0xFF000000
-#define TCL_ENCODING_PROFILE_GET(flags_)  ((flags_) & TCL_ENCODING_PROFILE_MASK)
-#define TCL_ENCODING_PROFILE_SET(flags_, profile_) \
-    do {                                           \
-	(flags_) &= ~TCL_ENCODING_PROFILE_MASK;    \
-	(flags_) |= profile_;                      \
-    } while (0)
 /* Still being argued - For Tcl9, is the default strict? TODO */
 #if TCL_MAJOR_VERSION < 9
-=======
->>>>>>> 674df0dc
 #define TCL_ENCODING_PROFILE_DEFAULT  TCL_ENCODING_PROFILE_TCL8
 #else
 #define TCL_ENCODING_PROFILE_DEFAULT  TCL_ENCODING_PROFILE_TCL8 /* STRICT? REPLACE? TODO */
