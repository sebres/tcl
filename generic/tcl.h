/*
 * tcl.h --
 *
 *	This header file describes the externally-visible facilities of the
 *	Tcl interpreter.
 *
 * Copyright (c) 1987-1994 The Regents of the University of California.
 * Copyright (c) 1993-1996 Lucent Technologies.
 * Copyright (c) 1994-1998 Sun Microsystems, Inc.
 * Copyright (c) 1998-2000 by Scriptics Corporation.
 * Copyright (c) 2002 by Kevin B. Kenny.  All rights reserved.
 *
 * See the file "license.terms" for information on usage and redistribution of
 * this file, and for a DISCLAIMER OF ALL WARRANTIES.
 */

#ifndef _TCL
#define _TCL

/*
 * For C++ compilers, use extern "C"
 */

#ifdef __cplusplus
extern "C" {
#endif

/*
 * The following defines are used to indicate the various release levels.
 */

#define TCL_ALPHA_RELEASE	0
#define TCL_BETA_RELEASE	1
#define TCL_FINAL_RELEASE	2

/*
 * When version numbers change here, must also go into the following files and
 * update the version numbers:
 *
 * library/init.tcl	(1 LOC patch)
 * unix/configure.in	(2 LOC Major, 2 LOC minor, 1 LOC patch)
 * win/configure.in	(as above)
 * win/tcl.m4		(not patchlevel)
 * win/makefile.bc	(not patchlevel) 2 LOC
 * README		(sections 0 and 2, with and without separator)
 * macosx/Tcl.pbproj/project.pbxproj (not patchlevel) 1 LOC
 * macosx/Tcl.pbproj/default.pbxuser (not patchlevel) 1 LOC
 * macosx/Tcl.xcode/project.pbxproj (not patchlevel) 2 LOC
 * macosx/Tcl.xcode/default.pbxuser (not patchlevel) 1 LOC
 * macosx/Tcl-Common.xcconfig (not patchlevel) 1 LOC
 * win/README		(not patchlevel) (sections 0 and 2)
 * unix/tcl.spec	(1 LOC patch)
 * tools/tcl.hpj.in	(not patchlevel, for windows installer)
 */

#define TCL_MAJOR_VERSION   9
#define TCL_MINOR_VERSION   0
#define TCL_RELEASE_LEVEL   TCL_ALPHA_RELEASE
#define TCL_RELEASE_SERIAL  0

#define TCL_VERSION	    "9.0"
#define TCL_PATCH_LEVEL	    "9.0a0"

/*
 *----------------------------------------------------------------------------
 * The following definitions set up the proper options for Windows compilers.
 * We use this method because there is no autoconf equivalent.
 */

#ifdef _WIN32
#   ifndef __WIN32__
#	define __WIN32__
#   endif
#   ifndef WIN32
#	define WIN32
#   endif
#endif

/*
 * STRICT: See MSDN Article Q83456
 */

#ifdef _WIN32
#   ifndef STRICT
#	define STRICT
#   endif
#endif /* _WIN32 */

/*
 * A special definition used to allow this header file to be included from
 * windows resource files so that they can obtain version information.
 * RC_INVOKED is defined by default by the windows RC tool.
 *
 * Resource compilers don't like all the C stuff, like typedefs and function
 * declarations, that occur below, so block them out.
 */

#ifndef RC_INVOKED

/*
 * Special macro to define mutexes, that doesn't do anything if we are not
 * using threads.
 */

#ifdef TCL_THREADS
#define TCL_DECLARE_MUTEX(name) static Tcl_Mutex name;
#else
#define TCL_DECLARE_MUTEX(name)
#endif

/*
 * Tcl's public routine Tcl_FSSeek() uses the values SEEK_SET, SEEK_CUR, and
 * SEEK_END, all #define'd by stdio.h .
 *
 * Also, many extensions need stdio.h, and they've grown accustomed to tcl.h
 * providing it for them rather than #include-ing it themselves as they
 * should, so also for their sake, we keep the #include to be consistent with
 * prior Tcl releases.
 */

#include <stdio.h>

/*
 *----------------------------------------------------------------------------
 * Support for functions with a variable number of arguments.
 *
 * The following TCL_VARARGS* macros are to support old extensions
 * written for older versions of Tcl where the macros permitted
 * support for the varargs.h system as well as stdarg.h .
 *
 * New code should just directly be written to use stdarg.h conventions.
 */

#include <stdarg.h>
#if defined(__GNUC__) && (__GNUC__ > 2)
#   define TCL_FORMAT_PRINTF(a,b) __attribute__ ((__format__ (__printf__, a, b)))
#else
#   define TCL_FORMAT_PRINTF(a,b)
#endif

/*
 * Allow a part of Tcl's API to be explicitly marked as deprecated.
 *
 * Used to make TIP 330/336 generate moans even if people use the
 * compatibility macros. Change your code, guys! We won't support you forever.
 */

#if defined(__GNUC__) && ((__GNUC__ >= 4) || ((__GNUC__ == 3) && (__GNUC_MINOR__ >= 1)))
#   if (__GNUC__ > 4) || ((__GNUC__ == 4) && (__GNUC_MINOR__ >= 5))
#	define TCL_DEPRECATED_API(msg)	__attribute__ ((__deprecated__ (msg)))
#   else
#	define TCL_DEPRECATED_API(msg)	__attribute__ ((__deprecated__))
#   endif
#else
#   define TCL_DEPRECATED_API(msg)	/* nothing portable */
#endif

/*
 *----------------------------------------------------------------------------
 * Macros used to declare a function to be exported by a DLL. Used by Windows,
 * maps to no-op declarations on non-Windows systems. The default build on
 * windows is for a DLL, which causes the DLLIMPORT and DLLEXPORT macros to be
 * nonempty. To build a static library, the macro STATIC_BUILD should be
 * defined.
 *
 * Note: when building static but linking dynamically to MSVCRT we must still
 *       correctly decorate the C library imported function.  Use CRTIMPORT
 *       for this purpose.  _DLL is defined by the compiler when linking to
 *       MSVCRT.
 */

#if (defined(_WIN32) && (defined(_MSC_VER) || (defined(__BORLANDC__) && (__BORLANDC__ >= 0x0550)) || defined(__LCC__) || defined(__WATCOMC__) || (defined(__GNUC__) && defined(__declspec))))
#   define HAVE_DECLSPEC 1
#   ifdef STATIC_BUILD
#       define DLLIMPORT
#       define DLLEXPORT
#       ifdef _DLL
#           define CRTIMPORT __declspec(dllimport)
#       else
#           define CRTIMPORT
#       endif
#   else
#       define DLLIMPORT __declspec(dllimport)
#       define DLLEXPORT __declspec(dllexport)
#       define CRTIMPORT __declspec(dllimport)
#   endif
#else
#   define DLLIMPORT
#   if defined(__GNUC__) && __GNUC__ > 3
#       define DLLEXPORT __attribute__ ((visibility("default")))
#   else
#       define DLLEXPORT
#   endif
#   define CRTIMPORT
#endif

/*
 * These macros are used to control whether functions are being declared for
 * import or export. If a function is being declared while it is being built
 * to be included in a shared library, then it should have the DLLEXPORT
 * storage class. If is being declared for use by a module that is going to
 * link against the shared library, then it should have the DLLIMPORT storage
 * class. If the symbol is beind declared for a static build or for use from a
 * stub library, then the storage class should be empty.
 *
 * The convention is that a macro called BUILD_xxxx, where xxxx is the name of
 * a library we are building, is set on the compile line for sources that are
 * to be placed in the library. When this macro is set, the storage class will
 * be set to DLLEXPORT. At the end of the header file, the storage class will
 * be reset to DLLIMPORT.
 */

#ifdef BUILD_tcl
#   define TCLAPI extern DLLEXPORT
#else
<<<<<<< HEAD
#   define TCLAPI extern DLLIMPORT
=======
#   ifdef USE_TCL_STUBS
#      define TCL_STORAGE_CLASS
#   else
#      define TCL_STORAGE_CLASS DLLIMPORT
#   endif
#endif

/*
 * The following _ANSI_ARGS_ macro is to support old extensions
 * written for older versions of Tcl where it permitted support
 * for compilers written in the pre-prototype era of C.
 *
 * New code should use prototypes.
 */

#ifndef TCL_NO_DEPRECATED
#   undef _ANSI_ARGS_
#   define _ANSI_ARGS_(x)	x
#endif

/*
 * Definitions that allow this header file to be used either with or without
 * ANSI C features.
 */

#ifndef INLINE
#   define INLINE
#endif

#ifdef NO_CONST
#   ifndef const
#      define const
#   endif
#endif
#ifndef CONST
#   define CONST const
#endif

#ifdef USE_NON_CONST
#   ifdef USE_COMPAT_CONST
#      error define at most one of USE_NON_CONST and USE_COMPAT_CONST
#   endif
#   define CONST84
#   define CONST84_RETURN
#else
#   ifdef USE_COMPAT_CONST
#      define CONST84
#      define CONST84_RETURN const
#   else
#      define CONST84 const
#      define CONST84_RETURN const
#   endif
#endif

#ifndef CONST86
#      define CONST86 CONST84
#endif

/*
 * Make sure EXTERN isn't defined elsewhere.
 */

#ifdef EXTERN
#   undef EXTERN
#endif /* EXTERN */

#ifdef __cplusplus
#   define EXTERN extern "C" TCL_STORAGE_CLASS
#else
#   define EXTERN extern TCL_STORAGE_CLASS
#endif

/*
 *----------------------------------------------------------------------------
 * The following code is copied from winnt.h. If we don't replicate it here,
 * then <windows.h> can't be included after tcl.h, since tcl.h also defines
 * VOID. This block is skipped under Cygwin and Mingw.
 */

#if defined(_WIN32) && !defined(HAVE_WINNT_IGNORE_VOID)
#ifndef VOID
#define VOID void
typedef char CHAR;
typedef short SHORT;
typedef long LONG;
#endif
#endif /* _WIN32 && !HAVE_WINNT_IGNORE_VOID */

/*
 * Macro to use instead of "void" for arguments that must have type "void *"
 * in ANSI C; maps them to type "char *" in non-ANSI systems.
 */

#ifndef __VXWORKS__
#   ifndef NO_VOID
#	define VOID void
#   else
#	define VOID char
#   endif
>>>>>>> 56ab5f47
#endif

/*
 * Miscellaneous declarations.
 */

typedef void *ClientData;

/*
 * Darwin specific configure overrides (to support fat compiles, where
 * configure runs only once for multiple architectures):
 */

#ifdef __APPLE__
#   ifdef __LP64__
#	undef TCL_WIDE_INT_TYPE
#	define TCL_WIDE_INT_IS_LONG 1
#	define TCL_CFG_DO64BIT 1
#    else /* !__LP64__ */
#	define TCL_WIDE_INT_TYPE long long
#	undef TCL_WIDE_INT_IS_LONG
#	undef TCL_CFG_DO64BIT
#    endif /* __LP64__ */
#    undef HAVE_STRUCT_STAT64
#endif /* __APPLE__ */

/*
 * Define Tcl_WideInt to be a type that is (at least) 64-bits wide, and define
 * Tcl_WideUInt to be the unsigned variant of that type (assuming that where
 * we have one, we can have the other.)
 *
 * Also defines the following macros:
 * TCL_WIDE_INT_IS_LONG - if wide ints are really longs (i.e. we're on a real
 *	64-bit system.)
 * Tcl_WideAsLong - forgetful converter from wideInt to long.
 * Tcl_LongAsWide - sign-extending converter from long to wideInt.
 * Tcl_WideAsDouble - converter from wideInt to double.
 * Tcl_DoubleAsWide - converter from double to wideInt.
 *
 * The following invariant should hold for any long value 'longVal':
 *	longVal == Tcl_WideAsLong(Tcl_LongAsWide(longVal))
 *
 * Note on converting between Tcl_WideInt and strings. This implementation (in
 * tclObj.c) depends on the function
 * sprintf(...,"%" TCL_LL_MODIFIER "d",...).
 */

#if !defined(TCL_WIDE_INT_TYPE)&&!defined(TCL_WIDE_INT_IS_LONG)
#   if defined(_WIN32)
#      define TCL_WIDE_INT_TYPE __int64
#      ifdef __BORLANDC__
#         define TCL_LL_MODIFIER	"L"
#      else /* __BORLANDC__ */
#         define TCL_LL_MODIFIER	"I64"
#      endif /* __BORLANDC__ */
#   elif defined(__GNUC__)
#      define TCL_WIDE_INT_TYPE long long
#      define TCL_LL_MODIFIER	"ll"
#   else /* ! _WIN32 && ! __GNUC__ */
/*
 * Don't know what platform it is and configure hasn't discovered what is
 * going on for us. Try to guess...
 */
#      ifdef NO_LIMITS_H
#	  error please define either TCL_WIDE_INT_TYPE or TCL_WIDE_INT_IS_LONG
#      else /* !NO_LIMITS_H */
#	  include <limits.h>
#	  if (INT_MAX < LONG_MAX)
#	     define TCL_WIDE_INT_IS_LONG	1
#	  else
#	     define TCL_WIDE_INT_TYPE long long
#         endif
#      endif /* NO_LIMITS_H */
#   endif /* _WIN32 */
#endif /* !TCL_WIDE_INT_TYPE & !TCL_WIDE_INT_IS_LONG */
#ifdef TCL_WIDE_INT_IS_LONG
#   undef TCL_WIDE_INT_TYPE
#   define TCL_WIDE_INT_TYPE	long
#endif /* TCL_WIDE_INT_IS_LONG */

typedef TCL_WIDE_INT_TYPE		Tcl_WideInt;
typedef unsigned TCL_WIDE_INT_TYPE	Tcl_WideUInt;

#ifdef TCL_WIDE_INT_IS_LONG
#   define Tcl_WideAsLong(val)		((long)(val))
#   define Tcl_LongAsWide(val)		((long)(val))
#   define Tcl_WideAsDouble(val)	((double)((long)(val)))
#   define Tcl_DoubleAsWide(val)	((long)((double)(val)))
#   ifndef TCL_LL_MODIFIER
#      define TCL_LL_MODIFIER		"l"
#   endif /* !TCL_LL_MODIFIER */
#else /* TCL_WIDE_INT_IS_LONG */
/*
 * The next short section of defines are only done when not running on Windows
 * or some other strange platform.
 */
#   ifndef TCL_LL_MODIFIER
#      define TCL_LL_MODIFIER		"ll"
#   endif /* !TCL_LL_MODIFIER */
#   define Tcl_WideAsLong(val)		((long)((Tcl_WideInt)(val)))
#   define Tcl_LongAsWide(val)		((Tcl_WideInt)((long)(val)))
#   define Tcl_WideAsDouble(val)	((double)((Tcl_WideInt)(val)))
#   define Tcl_DoubleAsWide(val)	((Tcl_WideInt)((double)(val)))
#endif /* TCL_WIDE_INT_IS_LONG */

#if defined(_WIN32)
#   ifdef __BORLANDC__
	typedef struct stati64 Tcl_StatBuf;
#   elif defined(_WIN64)
	typedef struct __stat64 Tcl_StatBuf;
#   elif (defined(_MSC_VER) && (_MSC_VER < 1400)) || defined(_USE_32BIT_TIME_T)
	typedef struct _stati64	Tcl_StatBuf;
#   else
	typedef struct _stat32i64 Tcl_StatBuf;
#   endif /* _MSC_VER < 1400 */
#elif defined(__CYGWIN__)
    typedef struct {
	dev_t st_dev;
	unsigned short st_ino;
	unsigned short st_mode;
	short st_nlink;
	short st_uid;
	short st_gid;
	/* Here is a 2-byte gap */
	dev_t st_rdev;
	/* Here is a 4-byte gap */
	long long st_size;
	struct {long tv_sec;} st_atim;
	struct {long tv_sec;} st_mtim;
	struct {long tv_sec;} st_ctim;
	/* Here is a 4-byte gap */
    } Tcl_StatBuf;
#elif defined(HAVE_STRUCT_STAT64) && !defined(__APPLE__)
    typedef struct stat64 Tcl_StatBuf;
#else
    typedef struct stat Tcl_StatBuf;
#endif

/*
 *----------------------------------------------------------------------------
 * Data structures defined opaquely in this module. The definitions below just
 * provide dummy types. A few fields are made visible in Tcl_Interp
 * structures, namely those used for returning a string result from commands.
 * Direct access to the result field is discouraged in Tcl 8.0. The
 * interpreter result is either an object or a string, and the two values are
 * kept consistent unless some C code sets interp->result directly.
 * Programmers should use either the function Tcl_GetObjResult() or
 * Tcl_GetStringResult() to read the interpreter's result. See the SetResult
 * man page for details.
 *
 * Note: any change to the Tcl_Interp definition below must be mirrored in the
 * "real" definition in tclInt.h.
 *
 * Note: Tcl_ObjCmdProc functions do not directly set result and freeProc.
 * Instead, they set a Tcl_Obj member in the "real" structure that can be
 * accessed with Tcl_GetObjResult() and Tcl_SetObjResult().
 */

typedef struct Tcl_Interp Tcl_Interp;

typedef struct Tcl_AsyncHandler_ *Tcl_AsyncHandler;
typedef struct Tcl_Channel_ *Tcl_Channel;
typedef struct Tcl_ChannelTypeVersion_ *Tcl_ChannelTypeVersion;
typedef struct Tcl_Command_ *Tcl_Command;
typedef struct Tcl_Condition_ *Tcl_Condition;
typedef struct Tcl_Dict_ *Tcl_Dict;
typedef struct Tcl_EncodingState_ *Tcl_EncodingState;
typedef struct Tcl_Encoding_ *Tcl_Encoding;
typedef struct Tcl_Event Tcl_Event;
typedef struct Tcl_InterpState_ *Tcl_InterpState;
typedef struct Tcl_LoadHandle_ *Tcl_LoadHandle;
typedef struct Tcl_Mutex_ *Tcl_Mutex;
typedef struct Tcl_Pid_ *Tcl_Pid;
typedef struct Tcl_RegExp_ *Tcl_RegExp;
typedef struct Tcl_ThreadDataKey_ *Tcl_ThreadDataKey;
typedef struct Tcl_ThreadId_ *Tcl_ThreadId;
typedef struct Tcl_TimerToken_ *Tcl_TimerToken;
typedef struct Tcl_Trace_ *Tcl_Trace;
typedef struct Tcl_Var_ *Tcl_Var;
typedef struct Tcl_ZLibStream_ *Tcl_ZlibStream;

/*
 *----------------------------------------------------------------------------
 * Definition of the interface to functions implementing threads. A function
 * following this definition is given to each call of 'Tcl_CreateThread' and
 * will be called as the main fuction of the new thread created by that call.
 */

#if defined _WIN32
typedef unsigned (__stdcall Tcl_ThreadCreateProc) (ClientData clientData);
#else
typedef void (Tcl_ThreadCreateProc) (ClientData clientData);
#endif

/*
 * Threading function return types used for abstracting away platform
 * differences when writing a Tcl_ThreadCreateProc. See the NewThread function
 * in generic/tclThreadTest.c for it's usage.
 */

#if defined _WIN32
#   define Tcl_ThreadCreateType		unsigned __stdcall
#   define TCL_THREAD_CREATE_RETURN	return 0
#else
#   define Tcl_ThreadCreateType		void
#   define TCL_THREAD_CREATE_RETURN
#endif

/*
 * Definition of values for default stacksize and the possible flags to be
 * given to Tcl_CreateThread.
 */

#define TCL_THREAD_STACK_DEFAULT (0)    /* Use default size for stack. */
#define TCL_THREAD_NOFLAGS	 (0000) /* Standard flags, default
					 * behaviour. */
#define TCL_THREAD_JOINABLE	 (0001) /* Mark the thread as joinable. */

/*
 * Flag values passed to Tcl_StringCaseMatch.
 */

#define TCL_MATCH_NOCASE	(1<<0)

/*
 * Flag values passed to Tcl_GetRegExpFromObj.
 */

#define	TCL_REG_BASIC		000000	/* BREs (convenience). */
#define	TCL_REG_EXTENDED	000001	/* EREs. */
#define	TCL_REG_ADVF		000002	/* Advanced features in EREs. */
#define	TCL_REG_ADVANCED	000003	/* AREs (which are also EREs). */
#define	TCL_REG_QUOTE		000004	/* No special characters, none. */
#define	TCL_REG_NOCASE		000010	/* Ignore case. */
#define	TCL_REG_NOSUB		000020	/* Don't care about subexpressions. */
#define	TCL_REG_EXPANDED	000040	/* Expanded format, white space &
					 * comments. */
#define	TCL_REG_NLSTOP		000100  /* \n doesn't match . or [^ ] */
#define	TCL_REG_NLANCH		000200  /* ^ matches after \n, $ before. */
#define	TCL_REG_NEWLINE		000300  /* Newlines are line terminators. */
#define	TCL_REG_CANMATCH	001000  /* Report details on partial/limited
					 * matches. */

/*
 * Flags values passed to Tcl_RegExpExecObj.
 */

#define	TCL_REG_NOTBOL	0001	/* Beginning of string does not match ^.  */
#define	TCL_REG_NOTEOL	0002	/* End of string does not match $. */

/*
 * Structures filled in by Tcl_RegExpInfo. Note that all offset values are
 * relative to the start of the match string, not the beginning of the entire
 * string.
 */

typedef struct Tcl_RegExpIndices {
    long start;			/* Character offset of first character in
				 * match. */
    long end;			/* Character offset of first character after
				 * the match. */
} Tcl_RegExpIndices;

typedef struct Tcl_RegExpInfo {
    int nsubs;			/* Number of subexpressions in the compiled
				 * expression. */
    Tcl_RegExpIndices *matches;	/* Array of nsubs match offset pairs. */
    long extendStart;		/* The offset at which a subsequent match
				 * might begin. */
    long reserved;		/* Reserved for later use. */
} Tcl_RegExpInfo;

/*
 * Picky compilers complain if this typdef doesn't appear before the struct's
 * reference in tclDecls.h.
 */

typedef Tcl_StatBuf *Tcl_Stat_;
typedef struct stat *Tcl_OldStat_;

/*
 *----------------------------------------------------------------------------
 * When a TCL command returns, the interpreter contains a result from the
 * command. Programmers are strongly encouraged to use one of the functions
 * Tcl_GetObjResult() or Tcl_GetStringResult() to read the interpreter's
 * result. See the SetResult man page for details. Besides this result, the
 * command function returns an integer code, which is one of the following:
 *
 * TCL_OK		Command completed normally; the interpreter's result
 *			contains the command's result.
 * TCL_ERROR		The command couldn't be completed successfully; the
 *			interpreter's result describes what went wrong.
 * TCL_RETURN		The command requests that the current function return;
 *			the interpreter's result contains the function's
 *			return value.
 * TCL_BREAK		The command requests that the innermost loop be
 *			exited; the interpreter's result is meaningless.
 * TCL_CONTINUE		Go on to the next iteration of the current loop; the
 *			interpreter's result is meaningless.
 */

#define TCL_OK			0
#define TCL_ERROR		1
#define TCL_RETURN		2
#define TCL_BREAK		3
#define TCL_CONTINUE		4

/*
 *----------------------------------------------------------------------------
 * Flags to control what substitutions are performed by Tcl_SubstObj():
 */

#define TCL_SUBST_COMMANDS	001
#define TCL_SUBST_VARIABLES	002
#define TCL_SUBST_BACKSLASHES	004
#define TCL_SUBST_ALL		007

/*
 * Forward declaration of Tcl_Obj to prevent an error when the forward
 * reference to Tcl_Obj is encountered in the function types declared below.
 */

struct Tcl_Obj;

typedef struct Tcl_Obj Tcl_Value;

/*
 *----------------------------------------------------------------------------
 * Function types defined by Tcl:
 */

typedef int (Tcl_AppInitProc) (Tcl_Interp *interp);
typedef int (Tcl_AsyncProc) (ClientData clientData, Tcl_Interp *interp,
	int code);
typedef void (Tcl_ChannelProc) (ClientData clientData, int mask);
typedef void (Tcl_CloseProc) (ClientData data);
typedef void (Tcl_CmdDeleteProc) (ClientData clientData);
typedef int (Tcl_CmdProc) (ClientData clientData, Tcl_Interp *interp,
	int argc, const char *argv[]);
typedef void (Tcl_CmdTraceProc) (ClientData clientData, Tcl_Interp *interp,
	int level, char *command, Tcl_CmdProc *proc,
	ClientData cmdClientData, int argc, const char *argv[]);
typedef int (Tcl_CmdObjTraceProc) (ClientData clientData, Tcl_Interp *interp,
	int level, const char *command, Tcl_Command commandInfo, int objc,
	struct Tcl_Obj *const *objv);
typedef void (Tcl_CmdObjTraceDeleteProc) (ClientData clientData);
typedef void (Tcl_DupInternalRepProc) (struct Tcl_Obj *srcPtr,
	struct Tcl_Obj *dupPtr);
typedef int (Tcl_EncodingConvertProc) (ClientData clientData, const char *src,
	int srcLen, int flags, Tcl_EncodingState *statePtr, char *dst,
	int dstLen, int *srcReadPtr, int *dstWrotePtr, int *dstCharsPtr);
typedef void (Tcl_EncodingFreeProc) (ClientData clientData);
typedef int (Tcl_EventProc) (Tcl_Event *evPtr, int flags);
typedef void (Tcl_EventCheckProc) (ClientData clientData, int flags);
typedef int (Tcl_EventDeleteProc) (Tcl_Event *evPtr, ClientData clientData);
typedef void (Tcl_EventSetupProc) (ClientData clientData, int flags);
typedef void (Tcl_ExitProc) (ClientData clientData);
typedef void (Tcl_FileProc) (ClientData clientData, int mask);
typedef void (Tcl_FileFreeProc) (ClientData clientData);
typedef void (Tcl_FreeInternalRepProc) (struct Tcl_Obj *objPtr);
typedef void (Tcl_FreeProc) (char *blockPtr);
typedef void (Tcl_IdleProc) (ClientData clientData);
typedef void (Tcl_InterpDeleteProc) (ClientData clientData,
	Tcl_Interp *interp);
typedef void (Tcl_NamespaceDeleteProc) (ClientData clientData);
typedef int (Tcl_ObjCmdProc) (ClientData clientData, Tcl_Interp *interp,
	int objc, struct Tcl_Obj *const *objv);
typedef int (Tcl_PackageInitProc) (Tcl_Interp *interp);
typedef int (Tcl_PackageUnloadProc) (Tcl_Interp *interp, int flags);
typedef void (Tcl_PanicProc) (const char *format, ...);
typedef void (Tcl_TcpAcceptProc) (ClientData callbackData, Tcl_Channel chan,
	char *address, int port);
typedef void (Tcl_TimerProc) (ClientData clientData);
typedef int (Tcl_SetFromAnyProc) (Tcl_Interp *interp, struct Tcl_Obj *objPtr);
typedef void (Tcl_UpdateStringProc) (struct Tcl_Obj *objPtr);
typedef char * (Tcl_VarTraceProc) (ClientData clientData, Tcl_Interp *interp,
	const char *part1, const char *part2, int flags);
typedef void (Tcl_CommandTraceProc) (ClientData clientData, Tcl_Interp *interp,
	const char *oldName, const char *newName, int flags);
typedef void (Tcl_CreateFileHandlerProc) (int fd, int mask, Tcl_FileProc *proc,
	ClientData clientData);
typedef void (Tcl_DeleteFileHandlerProc) (int fd);
typedef void (Tcl_AlertNotifierProc) (ClientData clientData);
typedef void (Tcl_ServiceModeHookProc) (int mode);
typedef ClientData (Tcl_InitNotifierProc) (void);
typedef void (Tcl_FinalizeNotifierProc) (ClientData clientData);
typedef void (Tcl_MainLoopProc) (void);

/*
 *----------------------------------------------------------------------------
 * The following structure represents a type of object, which is a particular
 * internal representation for an object plus a set of functions that provide
 * standard operations on objects of that type.
 */

typedef struct Tcl_ObjType {
    const char *name;		/* Name of the type, e.g. "int". */
    Tcl_FreeInternalRepProc *freeIntRepProc;
				/* Called to free any storage for the type's
				 * internal rep. NULL if the internal rep does
				 * not need freeing. */
    Tcl_DupInternalRepProc *dupIntRepProc;
				/* Called to create a new object as a copy of
				 * an existing object. */
    Tcl_UpdateStringProc *updateStringProc;
				/* Called to update the string rep from the
				 * type's internal representation. */
    Tcl_SetFromAnyProc *setFromAnyProc;
				/* Called to convert the object's internal rep
				 * to this type. Frees the internal rep of the
				 * old type. Returns TCL_ERROR on failure. */
} Tcl_ObjType;

/*
 * One of the following structures exists for each object in the Tcl system.
 * An object stores a value as either a string, some internal representation,
 * or both.
 */

typedef struct Tcl_Obj {
    int refCount;		/* When 0 the object will be freed. */
    char *bytes;		/* This points to the first byte of the
				 * object's string representation. The array
				 * must be followed by a null byte (i.e., at
				 * offset length) but may also contain
				 * embedded null characters. The array's
				 * storage is allocated by ckalloc. NULL means
				 * the string rep is invalid and must be
				 * regenerated from the internal rep.  Clients
				 * should use Tcl_GetStringFromObj or
				 * Tcl_GetString to get a pointer to the byte
				 * array as a readonly value. */
    int length;			/* The number of bytes at *bytes, not
				 * including the terminating null. */
    const Tcl_ObjType *typePtr;	/* Denotes the object's type. Always
				 * corresponds to the type of the object's
				 * internal rep. NULL indicates the object has
				 * no internal rep (has no type). */
    union {			/* The internal representation: */
	long longValue;		/*   - an long integer value. */
	double doubleValue;	/*   - a double-precision floating value. */
	void *otherValuePtr;	/*   - another, type-specific value. */
	Tcl_WideInt wideValue;	/*   - a long long value. */
	struct {		/*   - internal rep as two pointers. */
	    void *ptr1;
	    void *ptr2;
	} twoPtrValue;
	struct {		/*   - internal rep as a pointer and a long,
				 *     the main use of which is a bignum's
				 *     tightly packed fields, where the alloc,
				 *     used and signum flags are packed into a
				 *     single word with everything else hung
				 *     off the pointer. */
	    void *ptr;
	    unsigned long value;
	} ptrAndLongRep;
    } internalRep;
} Tcl_Obj;

/*
 * Macros to increment and decrement a Tcl_Obj's reference count, and to test
 * whether an object is shared (i.e. has reference count > 1). Note: clients
 * should use Tcl_DecrRefCount() when they are finished using an object, and
 * should never call TclFreeObj() directly. TclFreeObj() is only defined and
 * made public in tcl.h to support Tcl_DecrRefCount's macro definition.
 */

void		Tcl_IncrRefCount(Tcl_Obj *objPtr);
void		Tcl_DecrRefCount(Tcl_Obj *objPtr);
int		Tcl_IsShared(Tcl_Obj *objPtr);

/*
 *----------------------------------------------------------------------------
 * The following type contains the state needed by Tcl_SaveResult. This
 * structure is typically allocated on the stack.
 */

typedef Tcl_Obj *Tcl_SavedResult;

/*
 *----------------------------------------------------------------------------
 * The following definitions support Tcl's namespace facility. Note: the first
 * five fields must match exactly the fields in a Namespace structure (see
 * tclInt.h).
 */

typedef struct Tcl_Namespace {
    char *name;			/* The namespace's name within its parent
				 * namespace. This contains no ::'s. The name
				 * of the global namespace is "" although "::"
				 * is an synonym. */
    char *fullName;		/* The namespace's fully qualified name. This
				 * starts with ::. */
    ClientData clientData;	/* Arbitrary value associated with this
				 * namespace. */
    Tcl_NamespaceDeleteProc *deleteProc;
				/* Function invoked when deleting the
				 * namespace to, e.g., free clientData. */
    struct Tcl_Namespace *parentPtr;
				/* Points to the namespace that contains this
				 * one. NULL if this is the global
				 * namespace. */
} Tcl_Namespace;

/*
 *----------------------------------------------------------------------------
 * The following structure represents a call frame, or activation record. A
 * call frame defines a naming context for a procedure call: its local scope
 * (for local variables) and its namespace scope (used for non-local
 * variables; often the global :: namespace). A call frame can also define the
 * naming context for a namespace eval or namespace inscope command: the
 * namespace in which the command's code should execute. The Tcl_CallFrame
 * structures exist only while procedures or namespace eval/inscope's are
 * being executed, and provide a Tcl call stack.
 *
 * A call frame is initialized and pushed using Tcl_PushCallFrame and popped
 * using Tcl_PopCallFrame. Storage for a Tcl_CallFrame must be provided by the
 * Tcl_PushCallFrame caller, and callers typically allocate them on the C call
 * stack for efficiency. For this reason, Tcl_CallFrame is defined as a
 * structure and not as an opaque token. However, most Tcl_CallFrame fields
 * are hidden since applications should not access them directly; others are
 * declared as "dummyX".
 *
 * WARNING!! The structure definition must be kept consistent with the
 * CallFrame structure in tclInt.h. If you change one, change the other.
 */

typedef struct Tcl_CallFrame {
    Tcl_Namespace *nsPtr;
    int dummy1;
    int dummy2;
    void *dummy3;
    void *dummy4;
    void *dummy5;
    int dummy6;
    void *dummy7;
    void *dummy8;
    int dummy9;
    void *dummy10;
    void *dummy11;
    void *dummy12;
    void *dummy13;
} Tcl_CallFrame;

/*
 *----------------------------------------------------------------------------
 * Information about commands that is returned by Tcl_GetCommandInfo and
 * passed to Tcl_SetCommandInfo. objProc is an objc/objv object-based command
 * function while proc is a traditional Tcl argc/argv string-based function.
 * Tcl_CreateObjCommand and Tcl_CreateCommand ensure that both objProc and
 * proc are non-NULL and can be called to execute the command. However, it may
 * be faster to call one instead of the other. The member isNativeObjectProc
 * is set to 1 if an object-based function was registered by
 * Tcl_CreateObjCommand, and to 0 if a string-based function was registered by
 * Tcl_CreateCommand. The other function is typically set to a compatibility
 * wrapper that does string-to-object or object-to-string argument conversions
 * then calls the other function.
 */

typedef struct Tcl_CmdInfo {
    int isNativeObjectProc;	/* 1 if objProc was registered by a call to
				 * Tcl_CreateObjCommand; 0 otherwise.
				 * Tcl_SetCmdInfo does not modify this
				 * field. */
    Tcl_ObjCmdProc *objProc;	/* Command's object-based function. */
    ClientData objClientData;	/* ClientData for object proc. */
    Tcl_CmdProc *proc;		/* Command's string-based function. */
    ClientData clientData;	/* ClientData for string proc. */
    Tcl_CmdDeleteProc *deleteProc;
				/* Function to call when command is
				 * deleted. */
    ClientData deleteData;	/* Value to pass to deleteProc (usually the
				 * same as clientData). */
    Tcl_Namespace *namespacePtr;/* Points to the namespace that contains this
				 * command. Note that Tcl_SetCmdInfo will not
				 * change a command's namespace; use
				 * TclRenameCommand or Tcl_Eval (of 'rename')
				 * to do that. */
} Tcl_CmdInfo;

/*
 *----------------------------------------------------------------------------
 * The structure defined below is used to hold dynamic strings. The only
 * fields that clients should use are string and length, accessible via the
 * macros Tcl_DStringValue and Tcl_DStringLength.
 */

#define TCL_DSTRING_STATIC_SIZE 200
typedef struct Tcl_DString {
    char *string;		/* Points to beginning of string: either
				 * staticSpace below or a malloced array. */
    int length;			/* Number of non-NULL characters in the
				 * string. */
    int spaceAvl;		/* Total number of bytes available for the
				 * string and its terminating NULL char. */
    char staticSpace[TCL_DSTRING_STATIC_SIZE];
				/* Space to use in common case where string is
				 * small. */
} Tcl_DString;

#define Tcl_DStringLength(dsPtr) ((dsPtr)->length)
#define Tcl_DStringValue(dsPtr) ((dsPtr)->string)

/*
 * Definitions for the maximum number of digits of precision that may be
 * specified in the "tcl_precision" variable, and the number of bytes of
 * buffer space required by Tcl_PrintDouble.
 */

#define TCL_MAX_PREC		17
#define TCL_DOUBLE_SPACE	(TCL_MAX_PREC+10)

/*
 * Definition for a number of bytes of buffer space sufficient to hold the
 * string representation of an integer in base 10 (assuming the existence of
 * 64-bit integers).
 */

#define TCL_INTEGER_SPACE	24

/*
 * Flag values passed to Tcl_ConvertElement.
 * TCL_DONT_USE_BRACES forces it not to enclose the element in braces, but to
 *	use backslash quoting instead.
 * TCL_DONT_QUOTE_HASH disables the default quoting of the '#' character. It
 *	is safe to leave the hash unquoted when the element is not the first
 *	element of a list, and this flag can be used by the caller to indicate
 *	that condition.
 */

#define TCL_DONT_USE_BRACES	1
#define TCL_DONT_QUOTE_HASH	8

/*
 * Flag that may be passed to Tcl_GetIndexFromObj to force it to disallow
 * abbreviated strings.
 */

#define TCL_EXACT	1

/*
 *----------------------------------------------------------------------------
 * Flag values passed to Tcl_RecordAndEval, Tcl_EvalObj, Tcl_EvalObjv.
 * WARNING: these bit choices must not conflict with the bit choices for
 * evalFlag bits in tclInt.h!
 *
 * Meanings:
 *	TCL_NO_EVAL:		Just record this command
 *	TCL_EVAL_GLOBAL:	Execute script in global namespace
 *	TCL_EVAL_DIRECT:	Do not compile this script
 *	TCL_EVAL_INVOKE:	Magical Tcl_EvalObjv mode for aliases/ensembles
 *				o Run in iPtr->lookupNsPtr or global namespace
 *				o Cut out of error traces
 *				o Don't reset the flags controlling ensemble
 *				  error message rewriting.
 *	TCL_CANCEL_UNWIND:	Magical Tcl_CancelEval mode that causes the
 *				stack for the script in progress to be
 *				completely unwound.
 *	TCL_EVAL_NOERR:	Do no exception reporting at all, just return
 *				as the caller will report.
 */

#define TCL_NO_EVAL		0x010000
#define TCL_EVAL_GLOBAL		0x020000
#define TCL_EVAL_DIRECT		0x040000
#define TCL_EVAL_INVOKE		0x080000
#define TCL_CANCEL_UNWIND	0x100000
#define TCL_EVAL_NOERR          0x200000

/*
 * Special freeProc values that may be passed to Tcl_SetResult (see the man
 * page for details):
 */

#define TCL_VOLATILE		((Tcl_FreeProc *) 1)
#define TCL_STATIC		((Tcl_FreeProc *) 0)
#define TCL_DYNAMIC		((Tcl_FreeProc *) 3)

/*
 * Flag values passed to variable-related functions.
 * WARNING: these bit choices must not conflict with the bit choice for
 * TCL_CANCEL_UNWIND, above.
 */

#define TCL_GLOBAL_ONLY		 1
#define TCL_NAMESPACE_ONLY	 2
#define TCL_APPEND_VALUE	 4
#define TCL_LIST_ELEMENT	 8
#define TCL_TRACE_READS		 0x10
#define TCL_TRACE_WRITES	 0x20
#define TCL_TRACE_UNSETS	 0x40
#define TCL_TRACE_DESTROYED	 0x80
#define TCL_INTERP_DESTROYED	 0x100
#define TCL_LEAVE_ERR_MSG	 0x200
#define TCL_TRACE_ARRAY		 0x800
#ifndef TCL_REMOVE_OBSOLETE_TRACES
/* Required to support old variable/vdelete/vinfo traces. */
#define TCL_TRACE_OLD_STYLE	 0x1000
#endif
/* Indicate the semantics of the result of a trace. */
#define TCL_TRACE_RESULT_DYNAMIC 0x8000
#define TCL_TRACE_RESULT_OBJECT  0x10000

/*
 * Flag values for ensemble commands.
 */

#define TCL_ENSEMBLE_PREFIX 0x02/* Flag value to say whether to allow
				 * unambiguous prefixes of commands or to
				 * require exact matches for command names. */

/*
 * Flag values passed to command-related functions.
 */

#define TCL_TRACE_RENAME	0x2000
#define TCL_TRACE_DELETE	0x4000

#define TCL_ALLOW_INLINE_COMPILATION 0x20000

/*
 * Types for linked variables:
 */

#define TCL_LINK_INT		1
#define TCL_LINK_DOUBLE		2
#define TCL_LINK_BOOLEAN	3
#define TCL_LINK_STRING		4
#define TCL_LINK_WIDE_INT	5
#define TCL_LINK_CHAR		6
#define TCL_LINK_UCHAR		7
#define TCL_LINK_SHORT		8
#define TCL_LINK_USHORT		9
#define TCL_LINK_UINT		10
#define TCL_LINK_LONG		11
#define TCL_LINK_ULONG		12
#define TCL_LINK_FLOAT		13
#define TCL_LINK_WIDE_UINT	14
#define TCL_LINK_READ_ONLY	0x80

/*
 *----------------------------------------------------------------------------
 * Forward declarations of Tcl_HashTable and related types.
 */

typedef struct Tcl_HashKeyType Tcl_HashKeyType;
typedef struct Tcl_HashTable Tcl_HashTable;
typedef struct Tcl_HashEntry Tcl_HashEntry;

typedef unsigned (Tcl_HashKeyProc) (Tcl_HashTable *tablePtr, void *keyPtr);
typedef int (Tcl_CompareHashKeysProc) (void *keyPtr, Tcl_HashEntry *hPtr);
typedef Tcl_HashEntry * (Tcl_AllocHashEntryProc) (Tcl_HashTable *tablePtr,
	void *keyPtr);
typedef void (Tcl_FreeHashEntryProc) (Tcl_HashEntry *hPtr);

/*
 * This flag controls whether the hash table stores the hash of a key, or
 * recalculates it. There should be no reason for turning this flag off as it
 * is completely binary and source compatible unless you directly access the
 * bucketPtr member of the Tcl_HashTableEntry structure. This member has been
 * removed and the space used to store the hash value.
 */

#ifndef TCL_HASH_KEY_STORE_HASH
#   define TCL_HASH_KEY_STORE_HASH 1
#endif

/*
 * Structure definition for an entry in a hash table. No-one outside Tcl
 * should access any of these fields directly; use the macros defined below.
 */

struct Tcl_HashEntry {
    Tcl_HashEntry *nextPtr;	/* Pointer to next entry in this hash bucket,
				 * or NULL for end of chain. */
    Tcl_HashTable *tablePtr;	/* Pointer to table containing entry. */
#if TCL_HASH_KEY_STORE_HASH
    void *hash;			/* Hash value, stored as pointer to ensure
				 * that the offsets of the fields in this
				 * structure are not changed. */
#else
    Tcl_HashEntry **bucketPtr;	/* Pointer to bucket that points to first
				 * entry in this entry's chain: used for
				 * deleting the entry. */
#endif
    ClientData clientData;	/* Application stores something here with
				 * Tcl_SetHashValue. */
    union {			/* Key has one of these forms: */
	char *oneWordValue;	/* One-word value for key. */
	Tcl_Obj *objPtr;	/* Tcl_Obj * key value. */
	int words[1];		/* Multiple integer words for key. The actual
				 * size will be as large as necessary for this
				 * table's keys. */
	char string[1];		/* String for key. The actual size will be as
				 * large as needed to hold the key. */
    } key;			/* MUST BE LAST FIELD IN RECORD!! */
};

/*
 * Flags used in Tcl_HashKeyType.
 *
 * TCL_HASH_KEY_RANDOMIZE_HASH -
 *				There are some things, pointers for example
 *				which don't hash well because they do not use
 *				the lower bits. If this flag is set then the
 *				hash table will attempt to rectify this by
 *				randomising the bits and then using the upper
 *				N bits as the index into the table.
 * TCL_HASH_KEY_SYSTEM_HASH -	If this flag is set then all memory internally
 *                              allocated for the hash table that is not for an
 *                              entry will use the system heap.
 */

#define TCL_HASH_KEY_RANDOMIZE_HASH 0x1
#define TCL_HASH_KEY_SYSTEM_HASH    0x2

/*
 * Structure definition for the methods associated with a hash table key type.
 */

#define TCL_HASH_KEY_TYPE_VERSION 1
struct Tcl_HashKeyType {
    int version;		/* Version of the table. If this structure is
				 * extended in future then the version can be
				 * used to distinguish between different
				 * structures. */
    int flags;			/* Flags, see above for details. */
    Tcl_HashKeyProc *hashKeyProc;
				/* Calculates a hash value for the key. If
				 * this is NULL then the pointer itself is
				 * used as a hash value. */
    Tcl_CompareHashKeysProc *compareKeysProc;
				/* Compares two keys and returns zero if they
				 * do not match, and non-zero if they do. If
				 * this is NULL then the pointers are
				 * compared. */
    Tcl_AllocHashEntryProc *allocEntryProc;
				/* Called to allocate memory for a new entry,
				 * i.e. if the key is a string then this could
				 * allocate a single block which contains
				 * enough space for both the entry and the
				 * string. Only the key field of the allocated
				 * Tcl_HashEntry structure needs to be filled
				 * in. If something else needs to be done to
				 * the key, i.e. incrementing a reference
				 * count then that should be done by this
				 * function. If this is NULL then Tcl_Alloc is
				 * used to allocate enough space for a
				 * Tcl_HashEntry and the key pointer is
				 * assigned to key.oneWordValue. */
    Tcl_FreeHashEntryProc *freeEntryProc;
				/* Called to free memory associated with an
				 * entry. If something else needs to be done
				 * to the key, i.e. decrementing a reference
				 * count then that should be done by this
				 * function. If this is NULL then Tcl_Free is
				 * used to free the Tcl_HashEntry. */
};

/*
 * Structure definition for a hash table.  Must be in tcl.h so clients can
 * allocate space for these structures, but clients should never access any
 * fields in this structure.
 */

#define TCL_SMALL_HASH_TABLE 4
struct Tcl_HashTable {
    Tcl_HashEntry **buckets;	/* Pointer to bucket array. Each element
				 * points to first entry in bucket's hash
				 * chain, or NULL. */
    Tcl_HashEntry *staticBuckets[TCL_SMALL_HASH_TABLE];
				/* Bucket array used for small tables (to
				 * avoid mallocs and frees). */
    int numBuckets;		/* Total number of buckets allocated at
				 * **bucketPtr. */
    int numEntries;		/* Total number of entries present in
				 * table. */
    int rebuildSize;		/* Enlarge table when numEntries gets to be
				 * this large. */
    int downShift;		/* Shift count used in hashing function.
				 * Designed to use high-order bits of
				 * randomized keys. */
    int mask;			/* Mask value used in hashing function. */
    int keyType;		/* Type of keys used in this table. It's
				 * either TCL_CUSTOM_KEYS, TCL_STRING_KEYS,
				 * TCL_ONE_WORD_KEYS, or an integer giving the
				 * number of ints that is the size of the
				 * key. */
    Tcl_HashEntry *(*findProc) (Tcl_HashTable *tablePtr, const char *key);
    Tcl_HashEntry *(*createProc) (Tcl_HashTable *tablePtr, const char *key,
	    int *newPtr);
    const Tcl_HashKeyType *typePtr;
				/* Type of the keys used in the
				 * Tcl_HashTable. */
};

/*
 * Structure definition for information used to keep track of searches through
 * hash tables:
 */

typedef struct Tcl_HashSearch {
    Tcl_HashTable *tablePtr;	/* Table being searched. */
    int nextIndex;		/* Index of next bucket to be enumerated after
				 * present one. */
    Tcl_HashEntry *nextEntryPtr;/* Next entry to be enumerated in the current
				 * bucket. */
} Tcl_HashSearch;

/*
 * Acceptable key types for hash tables:
 *
 * TCL_STRING_KEYS:		The keys are strings, they are copied into the
 *				entry.
 * TCL_ONE_WORD_KEYS:		The keys are pointers, the pointer is stored
 *				in the entry.
 * TCL_CUSTOM_TYPE_KEYS:	The keys are arbitrary types which are copied
 *				into the entry.
 * TCL_CUSTOM_PTR_KEYS:		The keys are pointers to arbitrary types, the
 *				pointer is stored in the entry.
 *
 * While maintaining binary compatability the above have to be distinct values
 * as they are used to differentiate between old versions of the hash table
 * which don't have a typePtr and new ones which do. Once binary compatability
 * is discarded in favour of making more wide spread changes TCL_STRING_KEYS
 * can be the same as TCL_CUSTOM_TYPE_KEYS, and TCL_ONE_WORD_KEYS can be the
 * same as TCL_CUSTOM_PTR_KEYS because they simply determine how the key is
 * accessed from the entry and not the behaviour.
 */

#define TCL_STRING_KEYS		(0)
#define TCL_ONE_WORD_KEYS	(1)
#define TCL_CUSTOM_TYPE_KEYS	(-2)
#define TCL_CUSTOM_PTR_KEYS	(-1)

/*
 * Structure definition for information used to keep track of searches through
 * dictionaries. These fields should not be accessed by code outside
 * tclDictObj.c
 */

typedef struct {
    void *next;			/* Search position for underlying hash
				 * table. */
    int epoch;			/* Epoch marker for dictionary being searched,
				 * or -1 if search has terminated. */
    Tcl_Dict dictionaryPtr;	/* Reference to dictionary being searched. */
} Tcl_DictSearch;

/*
 *----------------------------------------------------------------------------
 * Flag values to pass to Tcl_DoOneEvent to disable searches for some kinds of
 * events:
 */

#define TCL_DONT_WAIT		(1<<1)
#define TCL_WINDOW_EVENTS	(1<<2)
#define TCL_FILE_EVENTS		(1<<3)
#define TCL_TIMER_EVENTS	(1<<4)
#define TCL_IDLE_EVENTS		(1<<5)	/* WAS 0x10 ???? */
#define TCL_ALL_EVENTS		(~TCL_DONT_WAIT)

/*
 * The following structure defines a generic event for the Tcl event system.
 * These are the things that are queued in calls to Tcl_QueueEvent and
 * serviced later by Tcl_DoOneEvent. There can be many different kinds of
 * events with different fields, corresponding to window events, timer events,
 * etc. The structure for a particular event consists of a Tcl_Event header
 * followed by additional information specific to that event.
 */

struct Tcl_Event {
    Tcl_EventProc *proc;	/* Function to call to service this event. */
    struct Tcl_Event *nextPtr;	/* Next in list of pending events, or NULL. */
};

/*
 * Positions to pass to Tcl_QueueEvent:
 */

typedef enum {
    TCL_QUEUE_TAIL, TCL_QUEUE_HEAD, TCL_QUEUE_MARK
} Tcl_QueuePosition;

/*
 * Values to pass to Tcl_SetServiceMode to specify the behavior of notifier
 * event routines.
 */

#define TCL_SERVICE_NONE 0
#define TCL_SERVICE_ALL 1

/*
 * The following structure keeps is used to hold a time value, either as an
 * absolute time (the number of seconds from the epoch) or as an elapsed time.
 * On Unix systems the epoch is Midnight Jan 1, 1970 GMT.
 */

typedef struct Tcl_Time {
    long sec;			/* Seconds. */
    long usec;			/* Microseconds. */
} Tcl_Time;

typedef void (Tcl_SetTimerProc) (const Tcl_Time *timePtr);
typedef int (Tcl_WaitForEventProc) (const Tcl_Time *timePtr);

/*
 * TIP #233 (Virtualized Time)
 */

typedef void (Tcl_GetTimeProc)   (Tcl_Time *timebuf, ClientData clientData);
typedef void (Tcl_ScaleTimeProc) (Tcl_Time *timebuf, ClientData clientData);

/*
 *----------------------------------------------------------------------------
 * Bits to pass to Tcl_CreateFileHandler and Tcl_CreateChannelHandler to
 * indicate what sorts of events are of interest:
 */

#define TCL_READABLE		(1<<1)
#define TCL_WRITABLE		(1<<2)
#define TCL_EXCEPTION		(1<<3)

/*
 * Flag values to pass to Tcl_OpenCommandChannel to indicate the disposition
 * of the stdio handles. TCL_STDIN, TCL_STDOUT, TCL_STDERR, are also used in
 * Tcl_GetStdChannel.
 */

#define TCL_STDIN		(1<<1)
#define TCL_STDOUT		(1<<2)
#define TCL_STDERR		(1<<3)
#define TCL_ENFORCE_MODE	(1<<4)

/*
 * Bits passed to Tcl_DriverClose2Proc to indicate which side of a channel
 * should be closed.
 */

#define TCL_CLOSE_READ		(1<<1)
#define TCL_CLOSE_WRITE		(1<<2)

/*
 * Value to use as the closeProc for a channel that supports the close2Proc
 * interface.
 */

#define TCL_CLOSE2PROC		((Tcl_DriverCloseProc *) 1)

/*
 * Channel version tag. This was introduced in 8.3.2/8.4.
 */

#define TCL_CHANNEL_VERSION_1	((Tcl_ChannelTypeVersion) 0x1)
#define TCL_CHANNEL_VERSION_2	((Tcl_ChannelTypeVersion) 0x2)
#define TCL_CHANNEL_VERSION_3	((Tcl_ChannelTypeVersion) 0x3)
#define TCL_CHANNEL_VERSION_4	((Tcl_ChannelTypeVersion) 0x4)
#define TCL_CHANNEL_VERSION_5	((Tcl_ChannelTypeVersion) 0x5)

/*
 * TIP #218: Channel Actions, Ids for Tcl_DriverThreadActionProc.
 */

#define TCL_CHANNEL_THREAD_INSERT (0)
#define TCL_CHANNEL_THREAD_REMOVE (1)

/*
 * Typedefs for the various operations in a channel type:
 */

typedef int	(Tcl_DriverBlockModeProc) (ClientData instanceData, int mode);
typedef int	(Tcl_DriverCloseProc) (ClientData instanceData,
			Tcl_Interp *interp);
typedef int	(Tcl_DriverClose2Proc) (ClientData instanceData,
			Tcl_Interp *interp, int flags);
typedef int	(Tcl_DriverInputProc) (ClientData instanceData, char *buf,
			int toRead, int *errorCodePtr);
typedef int	(Tcl_DriverOutputProc) (ClientData instanceData,
			const char *buf, int toWrite, int *errorCodePtr);
typedef int	(Tcl_DriverSeekProc) (ClientData instanceData, long offset,
			int mode, int *errorCodePtr);
typedef int	(Tcl_DriverSetOptionProc) (ClientData instanceData,
			Tcl_Interp *interp, const char *optionName,
			const char *value);
typedef int	(Tcl_DriverGetOptionProc) (ClientData instanceData,
			Tcl_Interp *interp, const char *optionName,
			Tcl_DString *dsPtr);
typedef void	(Tcl_DriverWatchProc) (ClientData instanceData, int mask);
typedef int	(Tcl_DriverGetHandleProc) (ClientData instanceData,
			int direction, ClientData *handlePtr);
typedef int	(Tcl_DriverFlushProc) (ClientData instanceData);
typedef int	(Tcl_DriverHandlerProc) (ClientData instanceData,
			int interestMask);
typedef Tcl_WideInt (Tcl_DriverWideSeekProc) (ClientData instanceData,
			Tcl_WideInt offset, int mode, int *errorCodePtr);
/*
 * TIP #218, Channel Thread Actions
 */
typedef void	(Tcl_DriverThreadActionProc) (ClientData instanceData,
			int action);
/*
 * TIP #208, File Truncation (etc.)
 */
typedef int	(Tcl_DriverTruncateProc) (ClientData instanceData,
			Tcl_WideInt length);

/*
 * struct Tcl_ChannelType:
 *
 * One such structure exists for each type (kind) of channel. It collects
 * together in one place all the functions that are part of the specific
 * channel type.
 *
 * It is recommend that the Tcl_Channel* functions are used to access elements
 * of this structure, instead of direct accessing.
 */

typedef struct Tcl_ChannelType {
    const char *typeName;	/* The name of the channel type in Tcl
				 * commands. This storage is owned by channel
				 * type. */
    Tcl_ChannelTypeVersion version;
				/* Version of the channel type. */
    Tcl_DriverCloseProc *closeProc;
				/* Function to call to close the channel, or
				 * TCL_CLOSE2PROC if the close2Proc should be
				 * used instead. */
    Tcl_DriverInputProc *inputProc;
				/* Function to call for input on channel. */
    Tcl_DriverOutputProc *outputProc;
				/* Function to call for output on channel. */
    Tcl_DriverSeekProc *seekProc;
				/* Function to call to seek on the channel.
				 * May be NULL. */
    Tcl_DriverSetOptionProc *setOptionProc;
				/* Set an option on a channel. */
    Tcl_DriverGetOptionProc *getOptionProc;
				/* Get an option from a channel. */
    Tcl_DriverWatchProc *watchProc;
				/* Set up the notifier to watch for events on
				 * this channel. */
    Tcl_DriverGetHandleProc *getHandleProc;
				/* Get an OS handle from the channel or NULL
				 * if not supported. */
    Tcl_DriverClose2Proc *close2Proc;
				/* Function to call to close the channel if
				 * the device supports closing the read &
				 * write sides independently. */
    Tcl_DriverBlockModeProc *blockModeProc;
				/* Set blocking mode for the raw channel. May
				 * be NULL. */
    /*
     * Only valid in TCL_CHANNEL_VERSION_2 channels or later.
     */
    Tcl_DriverFlushProc *flushProc;
				/* Function to call to flush a channel. May be
				 * NULL. */
    Tcl_DriverHandlerProc *handlerProc;
				/* Function to call to handle a channel event.
				 * This will be passed up the stacked channel
				 * chain. */
    /*
     * Only valid in TCL_CHANNEL_VERSION_3 channels or later.
     */
    Tcl_DriverWideSeekProc *wideSeekProc;
				/* Function to call to seek on the channel
				 * which can handle 64-bit offsets. May be
				 * NULL, and must be NULL if seekProc is
				 * NULL. */
    /*
     * Only valid in TCL_CHANNEL_VERSION_4 channels or later.
     * TIP #218, Channel Thread Actions.
     */
    Tcl_DriverThreadActionProc *threadActionProc;
				/* Function to call to notify the driver of
				 * thread specific activity for a channel. May
				 * be NULL. */
    /*
     * Only valid in TCL_CHANNEL_VERSION_5 channels or later.
     * TIP #208, File Truncation.
     */
    Tcl_DriverTruncateProc *truncateProc;
				/* Function to call to truncate the underlying
				 * file to a particular length. May be NULL if
				 * the channel does not support truncation. */
} Tcl_ChannelType;

/*
 * The following flags determine whether the blockModeProc above should set
 * the channel into blocking or nonblocking mode. They are passed as arguments
 * to the blockModeProc function in the above structure.
 */

#define TCL_MODE_BLOCKING	0	/* Put channel into blocking mode. */
#define TCL_MODE_NONBLOCKING	1	/* Put channel into nonblocking
					 * mode. */

/*
 *----------------------------------------------------------------------------
 * Enum for different types of file paths.
 */

typedef enum Tcl_PathType {
    TCL_PATH_ABSOLUTE,
    TCL_PATH_RELATIVE,
    TCL_PATH_VOLUME_RELATIVE
} Tcl_PathType;

/*
 * The following structure is used to pass glob type data amongst the various
 * glob routines and Tcl_FSMatchInDirectory.
 */

typedef struct Tcl_GlobTypeData {
    int type;			/* Corresponds to bcdpfls as in 'find -t'. */
    int perm;			/* Corresponds to file permissions. */
    Tcl_Obj *macType;		/* Acceptable Mac type. */
    Tcl_Obj *macCreator;	/* Acceptable Mac creator. */
} Tcl_GlobTypeData;

/*
 * Type and permission definitions for glob command.
 */

#define TCL_GLOB_TYPE_BLOCK		(1<<0)
#define TCL_GLOB_TYPE_CHAR		(1<<1)
#define TCL_GLOB_TYPE_DIR		(1<<2)
#define TCL_GLOB_TYPE_PIPE		(1<<3)
#define TCL_GLOB_TYPE_FILE		(1<<4)
#define TCL_GLOB_TYPE_LINK		(1<<5)
#define TCL_GLOB_TYPE_SOCK		(1<<6)
#define TCL_GLOB_TYPE_MOUNT		(1<<7)

#define TCL_GLOB_PERM_RONLY		(1<<0)
#define TCL_GLOB_PERM_HIDDEN		(1<<1)
#define TCL_GLOB_PERM_R			(1<<2)
#define TCL_GLOB_PERM_W			(1<<3)
#define TCL_GLOB_PERM_X			(1<<4)

/*
 * Flags for the unload callback function.
 */

#define TCL_UNLOAD_DETACH_FROM_INTERPRETER	(1<<0)
#define TCL_UNLOAD_DETACH_FROM_PROCESS		(1<<1)

/*
 * Typedefs for the various filesystem operations:
 */

typedef int (Tcl_FSStatProc) (Tcl_Obj *pathPtr, Tcl_StatBuf *buf);
typedef int (Tcl_FSAccessProc) (Tcl_Obj *pathPtr, int mode);
typedef Tcl_Channel (Tcl_FSOpenFileChannelProc) (Tcl_Interp *interp,
	Tcl_Obj *pathPtr, int mode, int permissions);
typedef int (Tcl_FSMatchInDirectoryProc) (Tcl_Interp *interp, Tcl_Obj *result,
	Tcl_Obj *pathPtr, const char *pattern, Tcl_GlobTypeData *types);
typedef Tcl_Obj * (Tcl_FSGetCwdProc) (Tcl_Interp *interp);
typedef int (Tcl_FSChdirProc) (Tcl_Obj *pathPtr);
typedef int (Tcl_FSLstatProc) (Tcl_Obj *pathPtr, Tcl_StatBuf *buf);
typedef int (Tcl_FSCreateDirectoryProc) (Tcl_Obj *pathPtr);
typedef int (Tcl_FSDeleteFileProc) (Tcl_Obj *pathPtr);
typedef int (Tcl_FSCopyDirectoryProc) (Tcl_Obj *srcPathPtr,
	Tcl_Obj *destPathPtr, Tcl_Obj **errorPtr);
typedef int (Tcl_FSCopyFileProc) (Tcl_Obj *srcPathPtr, Tcl_Obj *destPathPtr);
typedef int (Tcl_FSRemoveDirectoryProc) (Tcl_Obj *pathPtr, int recursive,
	Tcl_Obj **errorPtr);
typedef int (Tcl_FSRenameFileProc) (Tcl_Obj *srcPathPtr, Tcl_Obj *destPathPtr);
typedef void (Tcl_FSUnloadFileProc) (Tcl_LoadHandle loadHandle);
typedef Tcl_Obj * (Tcl_FSListVolumesProc) (void);
/* We have to declare the utime structure here. */
struct utimbuf;
typedef int (Tcl_FSUtimeProc) (Tcl_Obj *pathPtr, struct utimbuf *tval);
typedef int (Tcl_FSNormalizePathProc) (Tcl_Interp *interp, Tcl_Obj *pathPtr,
	int nextCheckpoint);
typedef int (Tcl_FSFileAttrsGetProc) (Tcl_Interp *interp, int index,
	Tcl_Obj *pathPtr, Tcl_Obj **objPtrRef);
typedef const char *const * (Tcl_FSFileAttrStringsProc) (Tcl_Obj *pathPtr,
	Tcl_Obj **objPtrRef);
typedef int (Tcl_FSFileAttrsSetProc) (Tcl_Interp *interp, int index,
	Tcl_Obj *pathPtr, Tcl_Obj *objPtr);
typedef Tcl_Obj * (Tcl_FSLinkProc) (Tcl_Obj *pathPtr, Tcl_Obj *toPtr,
	int linkType);
typedef int (Tcl_FSLoadFileProc) (Tcl_Interp *interp, Tcl_Obj *pathPtr,
	Tcl_LoadHandle *handlePtr, Tcl_FSUnloadFileProc **unloadProcPtr);
typedef int (Tcl_FSPathInFilesystemProc) (Tcl_Obj *pathPtr,
	ClientData *clientDataPtr);
typedef Tcl_Obj * (Tcl_FSFilesystemPathTypeProc) (Tcl_Obj *pathPtr);
typedef Tcl_Obj * (Tcl_FSFilesystemSeparatorProc) (Tcl_Obj *pathPtr);
typedef void (Tcl_FSFreeInternalRepProc) (ClientData clientData);
typedef ClientData (Tcl_FSDupInternalRepProc) (ClientData clientData);
typedef Tcl_Obj * (Tcl_FSInternalToNormalizedProc) (ClientData clientData);
typedef ClientData (Tcl_FSCreateInternalRepProc) (Tcl_Obj *pathPtr);

typedef struct Tcl_FSVersion_ *Tcl_FSVersion;

/*
 *----------------------------------------------------------------------------
 * Data structures related to hooking into the filesystem
 */

/*
 * Filesystem version tag.  This was introduced in 8.4.
 */

#define TCL_FILESYSTEM_VERSION_1	((Tcl_FSVersion) 0x1)

/*
 * struct Tcl_Filesystem:
 *
 * One such structure exists for each type (kind) of filesystem. It collects
 * together in one place all the functions that are part of the specific
 * filesystem. Tcl always accesses the filesystem through one of these
 * structures.
 *
 * Not all entries need be non-NULL; any which are NULL are simply ignored.
 * However, a complete filesystem should provide all of these functions. The
 * explanations in the structure show the importance of each function.
 */

typedef struct Tcl_Filesystem {
    const char *typeName;	/* The name of the filesystem. */
    int structureLength;	/* Length of this structure, so future binary
				 * compatibility can be assured. */
    Tcl_FSVersion version;	/* Version of the filesystem type. */
    Tcl_FSPathInFilesystemProc *pathInFilesystemProc;
				/* Function to check whether a path is in this
				 * filesystem. This is the most important
				 * filesystem function. */
    Tcl_FSDupInternalRepProc *dupInternalRepProc;
				/* Function to duplicate internal fs rep. May
				 * be NULL (but then fs is less efficient). */
    Tcl_FSFreeInternalRepProc *freeInternalRepProc;
				/* Function to free internal fs rep. Must be
				 * implemented if internal representations
				 * need freeing, otherwise it can be NULL. */
    Tcl_FSInternalToNormalizedProc *internalToNormalizedProc;
				/* Function to convert internal representation
				 * to a normalized path. Only required if the
				 * fs creates pure path objects with no
				 * string/path representation. */
    Tcl_FSCreateInternalRepProc *createInternalRepProc;
				/* Function to create a filesystem-specific
				 * internal representation. May be NULL if
				 * paths have no internal representation, or
				 * if the Tcl_FSPathInFilesystemProc for this
				 * filesystem always immediately creates an
				 * internal representation for paths it
				 * accepts. */
    Tcl_FSNormalizePathProc *normalizePathProc;
				/* Function to normalize a path.  Should be
				 * implemented for all filesystems which can
				 * have multiple string representations for
				 * the same path object. */
    Tcl_FSFilesystemPathTypeProc *filesystemPathTypeProc;
				/* Function to determine the type of a path in
				 * this filesystem. May be NULL. */
    Tcl_FSFilesystemSeparatorProc *filesystemSeparatorProc;
				/* Function to return the separator
				 * character(s) for this filesystem. Must be
				 * implemented. */
    Tcl_FSStatProc *statProc;	/* Function to process a 'Tcl_FSStat()' call.
				 * Must be implemented for any reasonable
				 * filesystem. */
    Tcl_FSAccessProc *accessProc;
				/* Function to process a 'Tcl_FSAccess()'
				 * call. Must be implemented for any
				 * reasonable filesystem. */
    Tcl_FSOpenFileChannelProc *openFileChannelProc;
				/* Function to process a
				 * 'Tcl_FSOpenFileChannel()' call. Must be
				 * implemented for any reasonable
				 * filesystem. */
    Tcl_FSMatchInDirectoryProc *matchInDirectoryProc;
				/* Function to process a
				 * 'Tcl_FSMatchInDirectory()'.  If not
				 * implemented, then glob and recursive copy
				 * functionality will be lacking in the
				 * filesystem. */
    Tcl_FSUtimeProc *utimeProc;	/* Function to process a 'Tcl_FSUtime()' call.
				 * Required to allow setting (not reading) of
				 * times with 'file mtime', 'file atime' and
				 * the open-r/open-w/fcopy implementation of
				 * 'file copy'. */
    Tcl_FSLinkProc *linkProc;	/* Function to process a 'Tcl_FSLink()' call.
				 * Should be implemented only if the
				 * filesystem supports links (reading or
				 * creating). */
    Tcl_FSListVolumesProc *listVolumesProc;
				/* Function to list any filesystem volumes
				 * added by this filesystem. Should be
				 * implemented only if the filesystem adds
				 * volumes at the head of the filesystem. */
    Tcl_FSFileAttrStringsProc *fileAttrStringsProc;
				/* Function to list all attributes strings
				 * which are valid for this filesystem. If not
				 * implemented the filesystem will not support
				 * the 'file attributes' command. This allows
				 * arbitrary additional information to be
				 * attached to files in the filesystem. */
    Tcl_FSFileAttrsGetProc *fileAttrsGetProc;
				/* Function to process a
				 * 'Tcl_FSFileAttrsGet()' call, used by 'file
				 * attributes'. */
    Tcl_FSFileAttrsSetProc *fileAttrsSetProc;
				/* Function to process a
				 * 'Tcl_FSFileAttrsSet()' call, used by 'file
				 * attributes'.  */
    Tcl_FSCreateDirectoryProc *createDirectoryProc;
				/* Function to process a
				 * 'Tcl_FSCreateDirectory()' call. Should be
				 * implemented unless the FS is read-only. */
    Tcl_FSRemoveDirectoryProc *removeDirectoryProc;
				/* Function to process a
				 * 'Tcl_FSRemoveDirectory()' call. Should be
				 * implemented unless the FS is read-only. */
    Tcl_FSDeleteFileProc *deleteFileProc;
				/* Function to process a 'Tcl_FSDeleteFile()'
				 * call. Should be implemented unless the FS
				 * is read-only. */
    Tcl_FSCopyFileProc *copyFileProc;
				/* Function to process a 'Tcl_FSCopyFile()'
				 * call. If not implemented Tcl will fall back
				 * on open-r, open-w and fcopy as a copying
				 * mechanism, for copying actions initiated in
				 * Tcl (not C). */
    Tcl_FSRenameFileProc *renameFileProc;
				/* Function to process a 'Tcl_FSRenameFile()'
				 * call. If not implemented, Tcl will fall
				 * back on a copy and delete mechanism, for
				 * rename actions initiated in Tcl (not C). */
    Tcl_FSCopyDirectoryProc *copyDirectoryProc;
				/* Function to process a
				 * 'Tcl_FSCopyDirectory()' call. If not
				 * implemented, Tcl will fall back on a
				 * recursive create-dir, file copy mechanism,
				 * for copying actions initiated in Tcl (not
				 * C). */
    Tcl_FSLstatProc *lstatProc;	/* Function to process a 'Tcl_FSLstat()' call.
				 * If not implemented, Tcl will attempt to use
				 * the 'statProc' defined above instead. */
    Tcl_FSLoadFileProc *loadFileProc;
				/* Function to process a 'Tcl_FSLoadFile()'
				 * call. If not implemented, Tcl will fall
				 * back on a copy to native-temp followed by a
				 * Tcl_FSLoadFile on that temporary copy. */
    Tcl_FSGetCwdProc *getCwdProc;
				/* Function to process a 'Tcl_FSGetCwd()'
				 * call. Most filesystems need not implement
				 * this. It will usually only be called once,
				 * if 'getcwd' is called before 'chdir'. May
				 * be NULL. */
    Tcl_FSChdirProc *chdirProc;	/* Function to process a 'Tcl_FSChdir()' call.
				 * If filesystems do not implement this, it
				 * will be emulated by a series of directory
				 * access checks. Otherwise, virtual
				 * filesystems which do implement it need only
				 * respond with a positive return result if
				 * the dirName is a valid directory in their
				 * filesystem. They need not remember the
				 * result, since that will be automatically
				 * remembered for use by GetCwd. Real
				 * filesystems should carry out the correct
				 * action (i.e. call the correct system
				 * 'chdir' api). If not implemented, then 'cd'
				 * and 'pwd' will fail inside the
				 * filesystem. */
} Tcl_Filesystem;

/*
 * The following definitions are used as values for the 'linkAction' flag to
 * Tcl_FSLink, or the linkProc of any filesystem. Any combination of flags can
 * be given. For link creation, the linkProc should create a link which
 * matches any of the types given.
 *
 * TCL_CREATE_SYMBOLIC_LINK -	Create a symbolic or soft link.
 * TCL_CREATE_HARD_LINK -	Create a hard link.
 */

#define TCL_CREATE_SYMBOLIC_LINK	0x01
#define TCL_CREATE_HARD_LINK		0x02

/*
 *----------------------------------------------------------------------------
 * The following structure represents the Notifier functions that you can
 * override with the Tcl_SetNotifier call.
 */

typedef struct Tcl_NotifierProcs {
    Tcl_SetTimerProc *setTimerProc;
    Tcl_WaitForEventProc *waitForEventProc;
    Tcl_CreateFileHandlerProc *createFileHandlerProc;
    Tcl_DeleteFileHandlerProc *deleteFileHandlerProc;
    Tcl_InitNotifierProc *initNotifierProc;
    Tcl_FinalizeNotifierProc *finalizeNotifierProc;
    Tcl_AlertNotifierProc *alertNotifierProc;
    Tcl_ServiceModeHookProc *serviceModeHookProc;
} Tcl_NotifierProcs;

/*
 *----------------------------------------------------------------------------
 * The following data structures and declarations are for the new Tcl parser.
 *
 * For each word of a command, and for each piece of a word such as a variable
 * reference, one of the following structures is created to describe the
 * token.
 */

typedef struct Tcl_Token {
    int type;			/* Type of token, such as TCL_TOKEN_WORD; see
				 * below for valid types. */
    const char *start;		/* First character in token. */
    int size;			/* Number of bytes in token. */
    int numComponents;		/* If this token is composed of other tokens,
				 * this field tells how many of them there are
				 * (including components of components, etc.).
				 * The component tokens immediately follow
				 * this one. */
} Tcl_Token;

/*
 * Type values defined for Tcl_Token structures. These values are defined as
 * mask bits so that it's easy to check for collections of types.
 *
 * TCL_TOKEN_WORD -		The token describes one word of a command,
 *				from the first non-blank character of the word
 *				(which may be " or {) up to but not including
 *				the space, semicolon, or bracket that
 *				terminates the word. NumComponents counts the
 *				total number of sub-tokens that make up the
 *				word. This includes, for example, sub-tokens
 *				of TCL_TOKEN_VARIABLE tokens.
 * TCL_TOKEN_SIMPLE_WORD -	This token is just like TCL_TOKEN_WORD except
 *				that the word is guaranteed to consist of a
 *				single TCL_TOKEN_TEXT sub-token.
 * TCL_TOKEN_TEXT -		The token describes a range of literal text
 *				that is part of a word. NumComponents is
 *				always 0.
 * TCL_TOKEN_BS -		The token describes a backslash sequence that
 *				must be collapsed. NumComponents is always 0.
 * TCL_TOKEN_COMMAND -		The token describes a command whose result
 *				must be substituted into the word. The token
 *				includes the enclosing brackets. NumComponents
 *				is always 0.
 * TCL_TOKEN_VARIABLE -		The token describes a variable substitution,
 *				including the dollar sign, variable name, and
 *				array index (if there is one) up through the
 *				right parentheses. NumComponents tells how
 *				many additional tokens follow to represent the
 *				variable name. The first token will be a
 *				TCL_TOKEN_TEXT token that describes the
 *				variable name. If the variable is an array
 *				reference then there will be one or more
 *				additional tokens, of type TCL_TOKEN_TEXT,
 *				TCL_TOKEN_BS, TCL_TOKEN_COMMAND, and
 *				TCL_TOKEN_VARIABLE, that describe the array
 *				index; numComponents counts the total number
 *				of nested tokens that make up the variable
 *				reference, including sub-tokens of
 *				TCL_TOKEN_VARIABLE tokens.
 * TCL_TOKEN_SUB_EXPR -		The token describes one subexpression of an
 *				expression, from the first non-blank character
 *				of the subexpression up to but not including
 *				the space, brace, or bracket that terminates
 *				the subexpression. NumComponents counts the
 *				total number of following subtokens that make
 *				up the subexpression; this includes all
 *				subtokens for any nested TCL_TOKEN_SUB_EXPR
 *				tokens. For example, a numeric value used as a
 *				primitive operand is described by a
 *				TCL_TOKEN_SUB_EXPR token followed by a
 *				TCL_TOKEN_TEXT token. A binary subexpression
 *				is described by a TCL_TOKEN_SUB_EXPR token
 *				followed by the TCL_TOKEN_OPERATOR token for
 *				the operator, then TCL_TOKEN_SUB_EXPR tokens
 *				for the left then the right operands.
 * TCL_TOKEN_OPERATOR -		The token describes one expression operator.
 *				An operator might be the name of a math
 *				function such as "abs". A TCL_TOKEN_OPERATOR
 *				token is always preceeded by one
 *				TCL_TOKEN_SUB_EXPR token for the operator's
 *				subexpression, and is followed by zero or more
 *				TCL_TOKEN_SUB_EXPR tokens for the operator's
 *				operands. NumComponents is always 0.
 * TCL_TOKEN_EXPAND_WORD -	This token is just like TCL_TOKEN_WORD except
 *				that it marks a word that began with the
 *				literal character prefix "{*}". This word is
 *				marked to be expanded - that is, broken into
 *				words after substitution is complete.
 */

#define TCL_TOKEN_WORD		1
#define TCL_TOKEN_SIMPLE_WORD	2
#define TCL_TOKEN_TEXT		4
#define TCL_TOKEN_BS		8
#define TCL_TOKEN_COMMAND	16
#define TCL_TOKEN_VARIABLE	32
#define TCL_TOKEN_SUB_EXPR	64
#define TCL_TOKEN_OPERATOR	128
#define TCL_TOKEN_EXPAND_WORD	256

/*
 * Parsing error types. On any parsing error, one of these values will be
 * stored in the error field of the Tcl_Parse structure defined below.
 */

#define TCL_PARSE_SUCCESS		0
#define TCL_PARSE_QUOTE_EXTRA		1
#define TCL_PARSE_BRACE_EXTRA		2
#define TCL_PARSE_MISSING_BRACE		3
#define TCL_PARSE_MISSING_BRACKET	4
#define TCL_PARSE_MISSING_PAREN		5
#define TCL_PARSE_MISSING_QUOTE		6
#define TCL_PARSE_MISSING_VAR_BRACE	7
#define TCL_PARSE_SYNTAX		8
#define TCL_PARSE_BAD_NUMBER		9

/*
 * A structure of the following type is filled in by Tcl_ParseCommand. It
 * describes a single command parsed from an input string.
 */

#define NUM_STATIC_TOKENS 20

typedef struct Tcl_Parse {
    const char *commentStart;	/* Pointer to # that begins the first of one
				 * or more comments preceding the command. */
    int commentSize;		/* Number of bytes in comments (up through
				 * newline character that terminates the last
				 * comment). If there were no comments, this
				 * field is 0. */
    const char *commandStart;	/* First character in first word of
				 * command. */
    int commandSize;		/* Number of bytes in command, including first
				 * character of first word, up through the
				 * terminating newline, close bracket, or
				 * semicolon. */
    int numWords;		/* Total number of words in command. May be
				 * 0. */
    Tcl_Token *tokenPtr;	/* Pointer to first token representing the
				 * words of the command. Initially points to
				 * staticTokens, but may change to point to
				 * malloc-ed space if command exceeds space in
				 * staticTokens. */
    int numTokens;		/* Total number of tokens in command. */
    int tokensAvailable;	/* Total number of tokens available at
				 * *tokenPtr. */
    int errorType;		/* One of the parsing error types defined
				 * above. */

    /*
     * The fields below are intended only for the private use of the parser.
     * They should not be used by functions that invoke Tcl_ParseCommand.
     */

    const char *string;		/* The original command string passed to
				 * Tcl_ParseCommand. */
    const char *end;		/* Points to the character just after the last
				 * one in the command string. */
    Tcl_Interp *interp;		/* Interpreter to use for error reporting, or
				 * NULL. */
    const char *term;		/* Points to character in string that
				 * terminated most recent token. Filled in by
				 * ParseTokens. If an error occurs, points to
				 * beginning of region where the error
				 * occurred (e.g. the open brace if the close
				 * brace is missing). */
    int incomplete;		/* This field is set to 1 by Tcl_ParseCommand
				 * if the command appears to be incomplete.
				 * This information is used by
				 * Tcl_CommandComplete. */
    Tcl_Token staticTokens[NUM_STATIC_TOKENS];
				/* Initial space for tokens for command. This
				 * space should be large enough to accommodate
				 * most commands; dynamic space is allocated
				 * for very large commands that don't fit
				 * here. */
} Tcl_Parse;

/*
 *----------------------------------------------------------------------------
 * The following structure represents a user-defined encoding. It collects
 * together all the functions that are used by the specific encoding.
 */

typedef struct Tcl_EncodingType {
    const char *encodingName;	/* The name of the encoding, e.g. "euc-jp".
				 * This name is the unique key for this
				 * encoding type. */
    Tcl_EncodingConvertProc *toUtfProc;
				/* Function to convert from external encoding
				 * into UTF-8. */
    Tcl_EncodingConvertProc *fromUtfProc;
				/* Function to convert from UTF-8 into
				 * external encoding. */
    Tcl_EncodingFreeProc *freeProc;
				/* If non-NULL, function to call when this
				 * encoding is deleted. */
    ClientData clientData;	/* Arbitrary value associated with encoding
				 * type. Passed to conversion functions. */
    int nullSize;		/* Number of zero bytes that signify
				 * end-of-string in this encoding. This number
				 * is used to determine the source string
				 * length when the srcLen argument is
				 * negative. Must be 1 or 2. */
} Tcl_EncodingType;

/*
 * The following definitions are used as values for the conversion control
 * flags argument when converting text from one character set to another:
 *
 * TCL_ENCODING_START -		Signifies that the source buffer is the first
 *				block in a (potentially multi-block) input
 *				stream. Tells the conversion function to reset
 *				to an initial state and perform any
 *				initialization that needs to occur before the
 *				first byte is converted. If the source buffer
 *				contains the entire input stream to be
 *				converted, this flag should be set.
 * TCL_ENCODING_END -		Signifies that the source buffer is the last
 *				block in a (potentially multi-block) input
 *				stream. Tells the conversion routine to
 *				perform any finalization that needs to occur
 *				after the last byte is converted and then to
 *				reset to an initial state. If the source
 *				buffer contains the entire input stream to be
 *				converted, this flag should be set.
 * TCL_ENCODING_STOPONERROR -	If set, then the converter will return
 *				immediately upon encountering an invalid byte
 *				sequence or a source character that has no
 *				mapping in the target encoding. If clear, then
 *				the converter will skip the problem,
 *				substituting one or more "close" characters in
 *				the destination buffer and then continue to
 *				convert the source.
 */

#define TCL_ENCODING_START		0x01
#define TCL_ENCODING_END		0x02
#define TCL_ENCODING_STOPONERROR	0x04

/*
 * The following definitions are the error codes returned by the conversion
 * routines:
 *
 * TCL_OK -			All characters were converted.
 * TCL_CONVERT_NOSPACE -	The output buffer would not have been large
 *				enough for all of the converted data; as many
 *				characters as could fit were converted though.
 * TCL_CONVERT_MULTIBYTE -	The last few bytes in the source string were
 *				the beginning of a multibyte sequence, but
 *				more bytes were needed to complete this
 *				sequence. A subsequent call to the conversion
 *				routine should pass the beginning of this
 *				unconverted sequence plus additional bytes
 *				from the source stream to properly convert the
 *				formerly split-up multibyte sequence.
 * TCL_CONVERT_SYNTAX -		The source stream contained an invalid
 *				character sequence. This may occur if the
 *				input stream has been damaged or if the input
 *				encoding method was misidentified. This error
 *				is reported only if TCL_ENCODING_STOPONERROR
 *				was specified.
 * TCL_CONVERT_UNKNOWN -	The source string contained a character that
 *				could not be represented in the target
 *				encoding. This error is reported only if
 *				TCL_ENCODING_STOPONERROR was specified.
 */

#define TCL_CONVERT_MULTIBYTE	(-1)
#define TCL_CONVERT_SYNTAX	(-2)
#define TCL_CONVERT_UNKNOWN	(-3)
#define TCL_CONVERT_NOSPACE	(-4)

/*
 * The maximum number of bytes that are necessary to represent a single
 * Unicode character in UTF-8. The valid values should be 3, 4 or 6
 * (or perhaps 1 if we want to support a non-unicode enabled core). If 3 or
 * 4, then Tcl_UniChar must be 2-bytes in size (UCS-2) (the default). If 6,
 * then Tcl_UniChar must be 4-bytes in size (UCS-4). At this time UCS-2 mode
 * is the default and recommended mode. UCS-4 is experimental and not
 * recommended. It works for the core, but most extensions expect UCS-2.
 */

#ifndef TCL_UTF_MAX
#define TCL_UTF_MAX		3
#endif

/*
 * This represents a Unicode character. Any changes to this should also be
 * reflected in regcustom.h.
 */

#if TCL_UTF_MAX > 4
    /*
     * unsigned int isn't 100% accurate as it should be a strict 4-byte value
     * (perhaps wchar_t). 64-bit systems may have troubles. The size of this
     * value must be reflected correctly in regcustom.h and
     * in tclEncoding.c.
     * XXX: Tcl is currently UCS-2 and planning UTF-16 for the Unicode
     * XXX: string rep that Tcl_UniChar represents.  Changing the size
     * XXX: of Tcl_UniChar is /not/ supported.
     */
typedef unsigned int Tcl_UniChar;
#else
typedef unsigned short Tcl_UniChar;
#endif

/*
 *----------------------------------------------------------------------------
 * TIP #59: The following structure is used in calls 'Tcl_RegisterConfig' to
 * provide the system with the embedded configuration data.
 */

typedef struct Tcl_Config {
    const char *key;		/* Configuration key to register. ASCII
				 * encoded, thus UTF-8. */
    const char *value;		/* The value associated with the key. System
				 * encoding. */
} Tcl_Config;

/*
 *----------------------------------------------------------------------------
 * Flags for TIP#143 limits, detailing which limits are active in an
 * interpreter. Used for Tcl_{Add,Remove}LimitHandler type argument.
 */

#define TCL_LIMIT_COMMANDS	0x01
#define TCL_LIMIT_TIME		0x02

/*
 * Structure containing information about a limit handler to be called when a
 * command- or time-limit is exceeded by an interpreter.
 */

typedef void (Tcl_LimitHandlerProc) (ClientData clientData, Tcl_Interp *interp);
typedef void (Tcl_LimitHandlerDeleteProc) (ClientData clientData);

/*
 *----------------------------------------------------------------------------
 * Override definitions for libtommath.
 */

typedef struct mp_int mp_int;
#define MP_INT_DECLARED
typedef unsigned int mp_digit;
#define MP_DIGIT_DECLARED

/*
 *----------------------------------------------------------------------------
 * Definitions needed for Tcl_ParseArgvObj routines.
 * Based on tkArgv.c.
 * Modifications from the original are copyright (c) Sam Bromley 2006
 */

typedef struct {
    int type;			/* Indicates the option type; see below. */
    const char *keyStr;		/* The key string that flags the option in the
				 * argv array. */
    void *srcPtr;		/* Value to be used in setting dst; usage
				 * depends on type.*/
    void *dstPtr;		/* Address of value to be modified; usage
				 * depends on type.*/
    const char *helpStr;	/* Documentation message describing this
				 * option. */
    ClientData clientData;	/* Word to pass to function callbacks. */
} Tcl_ArgvInfo;

/*
 * Legal values for the type field of a Tcl_ArgInfo: see the user
 * documentation for details.
 */

#define TCL_ARGV_CONSTANT	15
#define TCL_ARGV_INT		16
#define TCL_ARGV_STRING		17
#define TCL_ARGV_REST		18
#define TCL_ARGV_FLOAT		19
#define TCL_ARGV_FUNC		20
#define TCL_ARGV_GENFUNC	21
#define TCL_ARGV_HELP		22
#define TCL_ARGV_END		23

/*
 * Types of callback functions for the TCL_ARGV_FUNC and TCL_ARGV_GENFUNC
 * argument types:
 */

typedef int (Tcl_ArgvFuncProc)(ClientData clientData, Tcl_Obj *objPtr,
	void *dstPtr);
typedef int (Tcl_ArgvGenFuncProc)(ClientData clientData, Tcl_Interp *interp,
	int objc, Tcl_Obj *const *objv, void *dstPtr);

/*
 * Shorthand for commonly used argTable entries.
 */

#define TCL_ARGV_AUTO_HELP \
    {TCL_ARGV_HELP,	"-help",	NULL,	NULL, \
	    "Print summary of command-line options and abort", NULL}
#define TCL_ARGV_AUTO_REST \
    {TCL_ARGV_REST,	"--",		NULL,	NULL, \
	    "Marks the end of the options", NULL}
#define TCL_ARGV_TABLE_END \
    {TCL_ARGV_END, NULL, NULL, NULL, NULL, NULL}

/*
 *----------------------------------------------------------------------------
 * Definitions needed for Tcl_Zlib routines. [TIP #234]
 *
 * Constants for the format flags describing what sort of data format is
 * desired/expected for the Tcl_ZlibDeflate, Tcl_ZlibInflate and
 * Tcl_ZlibStreamInit functions.
 */

#define TCL_ZLIB_FORMAT_RAW	1
#define TCL_ZLIB_FORMAT_ZLIB	2
#define TCL_ZLIB_FORMAT_GZIP	4
#define TCL_ZLIB_FORMAT_AUTO	8

/*
 * Constants that describe whether the stream is to operate in compressing or
 * decompressing mode.
 */

#define TCL_ZLIB_STREAM_DEFLATE	16
#define TCL_ZLIB_STREAM_INFLATE	32

/*
 * Constants giving compression levels. Use of TCL_ZLIB_COMPRESS_DEFAULT is
 * recommended.
 */

#define TCL_ZLIB_COMPRESS_NONE	0
#define TCL_ZLIB_COMPRESS_FAST	1
#define TCL_ZLIB_COMPRESS_BEST	9
#define TCL_ZLIB_COMPRESS_DEFAULT (-1)

/*
 * Constants for types of flushing, used with Tcl_ZlibFlush.
 */

#define TCL_ZLIB_NO_FLUSH	0
#define TCL_ZLIB_FLUSH		2
#define TCL_ZLIB_FULLFLUSH	3
#define TCL_ZLIB_FINALIZE	4

/*
 *----------------------------------------------------------------------------
 * Definitions needed for the Tcl_LoadFile function. [TIP #416]
 */

#define TCL_LOAD_GLOBAL 1
#define TCL_LOAD_LAZY 2

/*
 *----------------------------------------------------------------------------
 * Single public declaration for NRE.
 */

typedef int (Tcl_NRPostProc) (ClientData data[], Tcl_Interp *interp,
				int result);

/*
 *----------------------------------------------------------------------------
 * The following constant is used to test for older versions of Tcl in the
 * stubs tables.
 */

#define TCL_STUB_MAGIC		((int) 0xFCA3BACF)

/*
 * The following function is required to be defined in all stubs aware
 * extensions. The function is actually implemented in the stub library, not
 * the main Tcl library, although there is a trivial implementation in the
 * main library in case an extension is statically linked into an application.
 */

const char *		Tcl_InitStubs(Tcl_Interp *interp, const char *version,
			    int exact, const char *tclversion, int magic);
const char *		TclTomMathInitializeStubs(Tcl_Interp *interp,
			    const char *version, int epoch, int revision);

#ifdef USE_TCL_STUBS
#if TCL_RELEASE_LEVEL == TCL_FINAL_RELEASE
#   define Tcl_InitStubs(interp, version, exact) \
	(Tcl_InitStubs)((interp), (version), (exact)|(int)sizeof(size_t), \
	TCL_VERSION, TCL_STUB_MAGIC)
#else
#   define Tcl_InitStubs(interp, version, exact) \
	(Tcl_InitStubs)(interp, TCL_PATCH_LEVEL, 1|(int)sizeof(size_t), \
	TCL_VERSION, TCL_STUB_MAGIC)
#endif
#else
#define Tcl_InitStubs(interp, version, exact) \
    Tcl_PkgInitStubsCheck(interp, version, exact)
#endif

/*
 * Public functions that are not accessible via the stubs table.
 * Tcl_GetMemoryInfo is needed for AOLserver. [Bug 1868171]
 */

#define Tcl_Main(argc, argv, proc) Tcl_MainEx(argc, argv, proc, \
	    ((Tcl_CreateInterp)()))
TCLAPI void		Tcl_FindExecutable(const char *argv0);
TCLAPI void		Tcl_SetPanicProc(Tcl_PanicProc *panicProc);
TCLAPI void		Tcl_MainEx(int argc, char **argv,
			    Tcl_AppInitProc *appInitProc, Tcl_Interp *interp);
#if defined(_WIN32) && defined(UNICODE)
TCLAPI void Tcl_MainExW(int argc, wchar_t **argv,
	    Tcl_AppInitProc *appInitProc, Tcl_Interp *interp);
#endif
TCLAPI const char *	Tcl_PkgInitStubsCheck(Tcl_Interp *interp,
			    const char *version, int exact);
#if defined(TCL_THREADS) && defined(USE_THREAD_ALLOC)
TCLAPI void		Tcl_GetMemoryInfo(Tcl_DString *dsPtr);
#endif

/*
 *----------------------------------------------------------------------------
 * Include the public function declarations that are accessible via the stubs
 * table.
 */

#include "tclDecls.h"

/*
 * Include platform specific public function declarations that are accessible
 * via the stubs table.
 */

#include "tclPlatDecls.h"

/*
 *----------------------------------------------------------------------------
 * The following declarations either map ckalloc and ckfree to malloc and
 * free, or they map them to functions with all sorts of debugging hooks
 * defined in tclCkalloc.c.
 */

#ifdef TCL_MEM_DEBUG

#   define ckalloc(x) \
    ((void *) Tcl_DbCkalloc((unsigned)(x), __FILE__, __LINE__))
#   define ckfree(x) \
    Tcl_DbCkfree((char *)(x), __FILE__, __LINE__)
#   define ckrealloc(x,y) \
    ((void *) Tcl_DbCkrealloc((char *)(x), (unsigned)(y), __FILE__, __LINE__))
#   define attemptckalloc(x) \
    ((void *) Tcl_AttemptDbCkalloc((unsigned)(x), __FILE__, __LINE__))
#   define attemptckrealloc(x,y) \
    ((void *) Tcl_AttemptDbCkrealloc((char *)(x), (unsigned)(y), __FILE__, __LINE__))

#else /* !TCL_MEM_DEBUG */

/*
 * If we are not using the debugging allocator, we should call the Tcl_Alloc,
 * et al. routines in order to guarantee that every module is using the same
 * memory allocator both inside and outside of the Tcl library.
 */

#   define ckalloc(x) \
    ((void *) Tcl_Alloc((unsigned)(x)))
#   define ckfree(x) \
    Tcl_Free((char *)(x))
#   define ckrealloc(x,y) \
    ((void *) Tcl_Realloc((char *)(x), (unsigned)(y)))
#   define attemptckalloc(x) \
    ((void *) Tcl_AttemptAlloc((unsigned)(x)))
#   define attemptckrealloc(x,y) \
    ((void *) Tcl_AttemptRealloc((char *)(x), (unsigned)(y)))
#   undef  Tcl_InitMemory
#   define Tcl_InitMemory(x)
#   undef  Tcl_DumpActiveMemory
#   define Tcl_DumpActiveMemory(x)
#   undef  Tcl_ValidateAllMemory
#   define Tcl_ValidateAllMemory(x,y)

#endif /* !TCL_MEM_DEBUG */

#ifdef TCL_MEM_DEBUG
#   define Tcl_IncrRefCount(objPtr) \
	Tcl_DbIncrRefCount(objPtr, __FILE__, __LINE__)
#   define Tcl_DecrRefCount(objPtr) \
	Tcl_DbDecrRefCount(objPtr, __FILE__, __LINE__)
#   define Tcl_IsShared(objPtr) \
	Tcl_DbIsShared(objPtr, __FILE__, __LINE__)
#else
#   define Tcl_IncrRefCount(objPtr) \
	++(objPtr)->refCount
    /*
     * Use do/while0 idiom for optimum correctness without compiler warnings.
     * http://c2.com/cgi/wiki?TrivialDoWhileLoop
     *
     * Decrement refCount AFTER checking it for 0 or 1 (<2), because
     * we cannot assume anymore that refCount is a signed type; In
     * Tcl8 it was but in Tcl9 it is subject to change.
     */
#   define Tcl_DecrRefCount(objPtr) \
	do { \
	    Tcl_Obj *_objPtr = (objPtr); \
	    if (_objPtr->refCount-- < 2) { \
		TclFreeObj(_objPtr); \
	    } \
	} while(0)
#   define Tcl_IsShared(objPtr) \
	((objPtr)->refCount > 1)
#endif

/*
 * Macros and definitions that help to debug the use of Tcl objects. When
 * TCL_MEM_DEBUG is defined, the Tcl_New declarations are overridden to call
 * debugging versions of the object creation functions.
 */

#ifdef TCL_MEM_DEBUG
#  undef  Tcl_NewBignumObj
#  define Tcl_NewBignumObj(val) \
     Tcl_DbNewBignumObj(val, __FILE__, __LINE__)
#  undef  Tcl_NewBooleanObj
#  define Tcl_NewBooleanObj(val) \
     Tcl_DbNewBooleanObj(val, __FILE__, __LINE__)
#  undef  Tcl_NewByteArrayObj
#  define Tcl_NewByteArrayObj(bytes, len) \
     Tcl_DbNewByteArrayObj(bytes, len, __FILE__, __LINE__)
#  undef  Tcl_NewDoubleObj
#  define Tcl_NewDoubleObj(val) \
     Tcl_DbNewDoubleObj(val, __FILE__, __LINE__)
#  undef  Tcl_NewListObj
#  define Tcl_NewListObj(objc, objv) \
     Tcl_DbNewListObj(objc, objv, __FILE__, __LINE__)
#  undef  Tcl_NewLongObj
#  define Tcl_NewLongObj(val) \
     Tcl_DbNewLongObj(val, __FILE__, __LINE__)
#  undef  Tcl_NewObj
#  define Tcl_NewObj() \
     Tcl_DbNewObj(__FILE__, __LINE__)
#  undef  Tcl_NewStringObj
#  define Tcl_NewStringObj(bytes, len) \
     Tcl_DbNewStringObj(bytes, len, __FILE__, __LINE__)
#  undef  Tcl_NewWideIntObj
#  define Tcl_NewWideIntObj(val) \
     Tcl_DbNewWideIntObj(val, __FILE__, __LINE__)
#endif /* TCL_MEM_DEBUG */

/*
 *----------------------------------------------------------------------------
 * Macros for clients to use to access fields of hash entries:
 */

#define Tcl_GetHashValue(h) ((h)->clientData)
#define Tcl_SetHashValue(h, value) ((h)->clientData = (ClientData) (value))
#define Tcl_GetHashKey(tablePtr, h) \
	((void *) (((tablePtr)->keyType == TCL_ONE_WORD_KEYS || \
		    (tablePtr)->keyType == TCL_CUSTOM_PTR_KEYS) \
		   ? (h)->key.oneWordValue \
		   : (h)->key.string))

/*
 * Macros to use for clients to use to invoke find and create functions for
 * hash tables:
 */

#undef  Tcl_FindHashEntry
#define Tcl_FindHashEntry(tablePtr, key) \
	(*((tablePtr)->findProc))(tablePtr, (const char *)(key))
#undef  Tcl_CreateHashEntry
#define Tcl_CreateHashEntry(tablePtr, key, newPtr) \
	(*((tablePtr)->createProc))(tablePtr, (const char *)(key), newPtr)

/*
 *----------------------------------------------------------------------------
 * Macros that eliminate the overhead of the thread synchronization functions
 * when compiling without thread support.
 */

#ifndef TCL_THREADS
#undef  Tcl_MutexLock
#define Tcl_MutexLock(mutexPtr)
#undef  Tcl_MutexUnlock
#define Tcl_MutexUnlock(mutexPtr)
#undef  Tcl_MutexFinalize
#define Tcl_MutexFinalize(mutexPtr)
#undef  Tcl_ConditionNotify
#define Tcl_ConditionNotify(condPtr)
#undef  Tcl_ConditionWait
#define Tcl_ConditionWait(condPtr, mutexPtr, timePtr)
#undef  Tcl_ConditionFinalize
#define Tcl_ConditionFinalize(condPtr)
#endif /* TCL_THREADS */

#endif /* RC_INVOKED */

/*
 * end block for C++
 */

#ifdef __cplusplus
}
#endif

#endif /* _TCL */

/*
 * Local Variables:
 * mode: c
 * c-basic-offset: 4
 * fill-column: 78
 * End:
 */<|MERGE_RESOLUTION|>--- conflicted
+++ resolved
@@ -61,21 +61,6 @@
 #define TCL_VERSION	    "9.0"
 #define TCL_PATCH_LEVEL	    "9.0a0"
 -
-/*
- *----------------------------------------------------------------------------
- * The following definitions set up the proper options for Windows compilers.
- * We use this method because there is no autoconf equivalent.
- */
-
-#ifdef _WIN32
-#   ifndef __WIN32__
-#	define __WIN32__
-#   endif
-#   ifndef WIN32
-#	define WIN32
-#   endif
-#endif
 
 /*
  * STRICT: See MSDN Article Q83456
@@ -214,109 +199,7 @@
 #ifdef BUILD_tcl
 #   define TCLAPI extern DLLEXPORT
 #else
-<<<<<<< HEAD
 #   define TCLAPI extern DLLIMPORT
-=======
-#   ifdef USE_TCL_STUBS
-#      define TCL_STORAGE_CLASS
-#   else
-#      define TCL_STORAGE_CLASS DLLIMPORT
-#   endif
-#endif
-
-/*
- * The following _ANSI_ARGS_ macro is to support old extensions
- * written for older versions of Tcl where it permitted support
- * for compilers written in the pre-prototype era of C.
- *
- * New code should use prototypes.
- */
-
-#ifndef TCL_NO_DEPRECATED
-#   undef _ANSI_ARGS_
-#   define _ANSI_ARGS_(x)	x
-#endif
-
-/*
- * Definitions that allow this header file to be used either with or without
- * ANSI C features.
- */
-
-#ifndef INLINE
-#   define INLINE
-#endif
-
-#ifdef NO_CONST
-#   ifndef const
-#      define const
-#   endif
-#endif
-#ifndef CONST
-#   define CONST const
-#endif
-
-#ifdef USE_NON_CONST
-#   ifdef USE_COMPAT_CONST
-#      error define at most one of USE_NON_CONST and USE_COMPAT_CONST
-#   endif
-#   define CONST84
-#   define CONST84_RETURN
-#else
-#   ifdef USE_COMPAT_CONST
-#      define CONST84
-#      define CONST84_RETURN const
-#   else
-#      define CONST84 const
-#      define CONST84_RETURN const
-#   endif
-#endif
-
-#ifndef CONST86
-#      define CONST86 CONST84
-#endif
-
-/*
- * Make sure EXTERN isn't defined elsewhere.
- */
-
-#ifdef EXTERN
-#   undef EXTERN
-#endif /* EXTERN */
-
-#ifdef __cplusplus
-#   define EXTERN extern "C" TCL_STORAGE_CLASS
-#else
-#   define EXTERN extern TCL_STORAGE_CLASS
-#endif
-
-/*
- *----------------------------------------------------------------------------
- * The following code is copied from winnt.h. If we don't replicate it here,
- * then <windows.h> can't be included after tcl.h, since tcl.h also defines
- * VOID. This block is skipped under Cygwin and Mingw.
- */
-
-#if defined(_WIN32) && !defined(HAVE_WINNT_IGNORE_VOID)
-#ifndef VOID
-#define VOID void
-typedef char CHAR;
-typedef short SHORT;
-typedef long LONG;
-#endif
-#endif /* _WIN32 && !HAVE_WINNT_IGNORE_VOID */
-
-/*
- * Macro to use instead of "void" for arguments that must have type "void *"
- * in ANSI C; maps them to type "char *" in non-ANSI systems.
- */
-
-#ifndef __VXWORKS__
-#   ifndef NO_VOID
-#	define VOID void
-#   else
-#	define VOID char
-#   endif
->>>>>>> 56ab5f47
 #endif
 
 /*
