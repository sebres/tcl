--- conflicted
+++ resolved
@@ -138,13 +138,8 @@
 #    define TCL_VARARGS_START(type, name, list) (va_start(list, name), name)
 #endif /* !TCL_NO_DEPRECATED */
 #if defined(__GNUC__) && (__GNUC__ > 2)
-<<<<<<< HEAD
 #   if defined(_WIN32) && defined(__USE_MINGW_ANSI_STDIO) && __USE_MINGW_ANSI_STDIO
 #	define TCL_FORMAT_PRINTF(a,b) __attribute__ ((__format__ (__MINGW_PRINTF_FORMAT, a, b)))
-=======
-#   if 0
-#	define TCL_FORMAT_PRINTF(a,b) __attribute__ ((__MINGW_PRINTF_FORMAT (__printf__, a, b)))
->>>>>>> 2299ede0
 #   else
 #	define TCL_FORMAT_PRINTF(a,b) __attribute__ ((__format__ (__printf__, a, b)))
 #   endif
@@ -366,36 +361,16 @@
  * sprintf(...,"%" TCL_LL_MODIFIER "d",...).
  */
 
-<<<<<<< HEAD
-#if !defined(TCL_WIDE_INT_TYPE) && !defined(TCL_WIDE_INT_IS_LONG)
-#   ifdef _WIN32
-#	if defined(_WIN32) && (!defined(__USE_MINGW_ANSI_STDIO) || !__USE_MINGW_ANSI_STDIO)
-#	    define TCL_LL_MODIFIER	"I64"
-#	else
-#	    define TCL_LL_MODIFIER	"ll"
-#	endif
-#   elif !defined(__GNUC__)
-=======
 #if !defined(TCL_WIDE_INT_TYPE) && !defined(TCL_WIDE_INT_IS_LONG) && !defined(_WIN32) && !defined(__GNUC__)
->>>>>>> 2299ede0
 /*
  * Don't know what platform it is and configure hasn't discovered what is
  * going on for us. Try to guess...
  */
-<<<<<<< HEAD
-#      include <limits.h>
-#      if defined(LLONG_MAX) && (LLONG_MAX == LONG_MAX)
-#         define TCL_WIDE_INT_IS_LONG	1
-#      endif
-#   endif /* !__GNUC__ */
-#endif /* !TCL_WIDE_INT_TYPE & !TCL_WIDE_INT_IS_LONG */
-=======
 #   include <limits.h>
 #   if defined(LLONG_MAX) && (LLONG_MAX == LONG_MAX)
 #	define TCL_WIDE_INT_IS_LONG	1
 #   endif
-#endif
->>>>>>> 2299ede0
+#endif /* !TCL_WIDE_INT_TYPE & !TCL_WIDE_INT_IS_LONG */
 
 #ifndef TCL_WIDE_INT_TYPE
 #   define TCL_WIDE_INT_TYPE		long long
@@ -411,11 +386,7 @@
 #   if defined(__GNUC__) && !defined(_WIN32)
 #	define TCL_Z_MODIFIER	"z"
 #   elif defined(_WIN64)
-<<<<<<< HEAD
 #	define TCL_Z_MODIFIER	TCL_LL_MODIFIER
-=======
-#	define TCL_Z_MODIFIER	"ll"
->>>>>>> 2299ede0
 #   else
 #	define TCL_Z_MODIFIER	""
 #   endif
