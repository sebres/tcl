/*
 * tcl.h --
 *
 *	This header file describes the externally-visible facilities of the
 *	Tcl interpreter.
 *
 * Copyright (c) 1987-1994 The Regents of the University of California.
 * Copyright (c) 1993-1996 Lucent Technologies.
 * Copyright (c) 1994-1998 Sun Microsystems, Inc.
 * Copyright (c) 1998-2000 by Scriptics Corporation.
 * Copyright (c) 2002 by Kevin B. Kenny.  All rights reserved.
 *
 * See the file "license.terms" for information on usage and redistribution of
 * this file, and for a DISCLAIMER OF ALL WARRANTIES.
 */

#ifndef _TCL
#define _TCL

/*
 * For C++ compilers, use extern "C"
 */

#ifdef __cplusplus
extern "C" {
#endif

/*
 * The following defines are used to indicate the various release levels.
 */

#define TCL_ALPHA_RELEASE	0
#define TCL_BETA_RELEASE	1
#define TCL_FINAL_RELEASE	2

/*
 * When version numbers change here, must also go into the following files and
 * update the version numbers:
 *
 * library/init.tcl	(1 LOC patch)
 * unix/configure.ac	(2 LOC Major, 2 LOC minor, 1 LOC patch)
 * win/configure.ac	(as above)
 * win/tcl.m4		(not patchlevel)
 * README		(sections 0 and 2, with and without separator)
 * macosx/Tcl-Common.xcconfig (not patchlevel) 1 LOC
 * win/README		(not patchlevel) (sections 0 and 2)
 * unix/tcl.spec	(1 LOC patch)
 */

#define TCL_MAJOR_VERSION   9
#define TCL_MINOR_VERSION   0
#define TCL_RELEASE_LEVEL   TCL_ALPHA_RELEASE
#define TCL_RELEASE_SERIAL  2

#define TCL_VERSION	    "9.0"
#define TCL_PATCH_LEVEL	    "9.0a2"

/*
 * A special definition used to allow this header file to be included from
 * windows resource files so that they can obtain version information.
 * RC_INVOKED is defined by default by the windows RC tool.
 *
 * Resource compilers don't like all the C stuff, like typedefs and function
 * declarations, that occur below, so block them out.
 */

#ifndef RC_INVOKED

/*
 * Special macro to define mutexes.
 */

#define TCL_DECLARE_MUTEX(name) static Tcl_Mutex name;

/*
 * Tcl's public routine Tcl_FSSeek() uses the values SEEK_SET, SEEK_CUR, and
 * SEEK_END, all #define'd by stdio.h .
 *
 * Also, many extensions need stdio.h, and they've grown accustomed to tcl.h
 * providing it for them rather than #include-ing it themselves as they
 * should, so also for their sake, we keep the #include to be consistent with
 * prior Tcl releases.
 */

#include <stdio.h>

#if defined(__GNUC__) && (__GNUC__ > 2)
#   if defined(_WIN32) && defined(__USE_MINGW_ANSI_STDIO) && __USE_MINGW_ANSI_STDIO
#	define TCL_FORMAT_PRINTF(a,b) __attribute__ ((__format__ (__MINGW_PRINTF_FORMAT, a, b)))
#   else
#	define TCL_FORMAT_PRINTF(a,b) __attribute__ ((__format__ (__printf__, a, b)))
#   endif
#   define TCL_NORETURN __attribute__ ((noreturn))
#   define TCL_NOINLINE __attribute__ ((noinline))
#   define TCL_NORETURN1 __attribute__ ((noreturn))
#else
#   define TCL_FORMAT_PRINTF(a,b)
#   if defined(_MSC_VER) && (_MSC_VER >= 1310)
#	define TCL_NORETURN _declspec(noreturn)
#	define TCL_NOINLINE __declspec(noinline)
#   else
#	define TCL_NORETURN /* nothing */
#	define TCL_NOINLINE /* nothing */
#   endif
#   define TCL_NORETURN1 /* nothing */
#endif

/*
 * Allow a part of Tcl's API to be explicitly marked as deprecated.
 *
 * Used to make TIP 330/336 generate moans even if people use the
 * compatibility macros. Change your code, guys! We won't support you forever.
 */

#if defined(__GNUC__) && ((__GNUC__ >= 4) || ((__GNUC__ == 3) && (__GNUC_MINOR__ >= 1)))
#   if (__GNUC__ > 4) || ((__GNUC__ == 4) && (__GNUC_MINOR__ >= 5))
#	define TCL_DEPRECATED_API(msg)	__attribute__ ((__deprecated__ (msg)))
#   else
#	define TCL_DEPRECATED_API(msg)	__attribute__ ((__deprecated__))
#   endif
#else
#   define TCL_DEPRECATED_API(msg)	/* nothing portable */
#endif

/*
 *----------------------------------------------------------------------------
 * Macros used to declare a function to be exported by a DLL. Used by Windows,
 * maps to no-op declarations on non-Windows systems. The default build on
 * windows is for a DLL, which causes the DLLIMPORT and DLLEXPORT macros to be
 * nonempty. To build a static library, the macro STATIC_BUILD should be
 * defined.
 *
 * Note: when building static but linking dynamically to MSVCRT we must still
 *       correctly decorate the C library imported function.  Use CRTIMPORT
 *       for this purpose.  _DLL is defined by the compiler when linking to
 *       MSVCRT.
 */

#ifdef _WIN32
#   ifdef STATIC_BUILD
#       define DLLIMPORT
#       define DLLEXPORT
#       ifdef _DLL
#           define CRTIMPORT __declspec(dllimport)
#       else
#           define CRTIMPORT
#       endif
#   else
#       define DLLIMPORT __declspec(dllimport)
#       define DLLEXPORT __declspec(dllexport)
#       define CRTIMPORT __declspec(dllimport)
#   endif
#else
#   define DLLIMPORT
#   if defined(__GNUC__) && __GNUC__ > 3
#       define DLLEXPORT __attribute__ ((visibility("default")))
#   else
#       define DLLEXPORT
#   endif
#   define CRTIMPORT
#endif

/*
 * These macros are used to control whether functions are being declared for
 * import or export. If a function is being declared while it is being built
 * to be included in a shared library, then it should have the DLLEXPORT
 * storage class. If is being declared for use by a module that is going to
 * link against the shared library, then it should have the DLLIMPORT storage
 * class. If the symbol is being declared for a static build or for use from a
 * stub library, then the storage class should be empty.
 *
 * The convention is that a macro called BUILD_xxxx, where xxxx is the name of
 * a library we are building, is set on the compile line for sources that are
 * to be placed in the library. When this macro is set, the storage class will
 * be set to DLLEXPORT. At the end of the header file, the storage class will
 * be reset to DLLIMPORT.
 */

#ifdef BUILD_tcl
#   define TCLAPI extern DLLEXPORT
#else
#   define TCLAPI extern DLLIMPORT
#endif

#if !defined(CONST86) && !defined(TCL_NO_DEPRECATED)
#      define CONST86 const
#endif

/*
 * Miscellaneous declarations.
 */

typedef void *ClientData;

/*
 * Darwin specific configure overrides (to support fat compiles, where
 * configure runs only once for multiple architectures):
 */

#ifdef __APPLE__
#   ifdef __LP64__
#	define TCL_WIDE_INT_IS_LONG 1
#	define TCL_CFG_DO64BIT 1
#    else /* !__LP64__ */
#	undef TCL_WIDE_INT_IS_LONG
#	undef TCL_CFG_DO64BIT
#    endif /* __LP64__ */
#    undef HAVE_STRUCT_STAT64
#endif /* __APPLE__ */

/* Cross-compiling 32-bit on a 64-bit platform? Then our
 * configure script does the wrong thing. Correct that here.
 */
#if defined(__GNUC__) && !defined(_WIN32) && !defined(__LP64__)
#   undef TCL_WIDE_INT_IS_LONG
#endif

/*
 * Define Tcl_WideInt to be a type that is (at least) 64-bits wide, and define
 * Tcl_WideUInt to be the unsigned variant of that type (assuming that where
 * we have one, we can have the other.)
 *
 * Also defines the following macros:
 * TCL_WIDE_INT_IS_LONG - if wide ints are really longs (i.e. we're on a
 *	LP64 system such as modern Solaris or Linux ... not including Win64)
 * Tcl_WideAsLong - forgetful converter from wideInt to long.
 * Tcl_LongAsWide - sign-extending converter from long to wideInt.
 * Tcl_WideAsDouble - converter from wideInt to double.
 * Tcl_DoubleAsWide - converter from double to wideInt.
 *
 * The following invariant should hold for any long value 'longVal':
 *	longVal == Tcl_WideAsLong(Tcl_LongAsWide(longVal))
 */

#if !defined(TCL_WIDE_INT_TYPE) && !defined(TCL_WIDE_INT_IS_LONG) && !defined(_WIN32) && !defined(__GNUC__)
/*
 * Don't know what platform it is and configure hasn't discovered what is
 * going on for us. Try to guess...
 */
#   include <limits.h>
#   if defined(LLONG_MAX) && (LLONG_MAX == LONG_MAX)
#	define TCL_WIDE_INT_IS_LONG	1
#   endif
#endif

#ifndef TCL_WIDE_INT_TYPE
#   define TCL_WIDE_INT_TYPE		long long
#endif /* !TCL_WIDE_INT_TYPE */

typedef TCL_WIDE_INT_TYPE		Tcl_WideInt;
typedef unsigned TCL_WIDE_INT_TYPE	Tcl_WideUInt;

#ifndef TCL_LL_MODIFIER
#   if defined(_WIN32) && (!defined(__USE_MINGW_ANSI_STDIO) || !__USE_MINGW_ANSI_STDIO)
#	define TCL_LL_MODIFIER	"I64"
#   else
#	define TCL_LL_MODIFIER	"ll"
#   endif
#endif /* !TCL_LL_MODIFIER */
#ifndef TCL_Z_MODIFIER
#   if defined(__GNUC__) && !defined(_WIN32)
#	define TCL_Z_MODIFIER	"z"
#   elif defined(_WIN64)
#	define TCL_Z_MODIFIER	TCL_LL_MODIFIER
#   else
#	define TCL_Z_MODIFIER	""
#   endif
#endif /* !TCL_Z_MODIFIER */
#define Tcl_WideAsLong(val)	((long)((Tcl_WideInt)(val)))
#define Tcl_LongAsWide(val)	((Tcl_WideInt)((long)(val)))
#define Tcl_WideAsDouble(val)	((double)((Tcl_WideInt)(val)))
#define Tcl_DoubleAsWide(val)	((Tcl_WideInt)((double)(val)))

#if defined(_WIN32)
    typedef struct __stat64 Tcl_StatBuf;
#elif defined(__CYGWIN__)
    typedef struct {
	dev_t st_dev;
	unsigned short st_ino;
	unsigned short st_mode;
	short st_nlink;
	short st_uid;
	short st_gid;
	/* Here is a 2-byte gap */
	dev_t st_rdev;
	/* Here is a 4-byte gap */
	long long st_size;
	struct {long long tv_sec;} st_atim;
	struct {long long tv_sec;} st_mtim;
	struct {long long tv_sec;} st_ctim;
    } Tcl_StatBuf;
#elif defined(HAVE_STRUCT_STAT64) && !defined(__APPLE__)
    typedef struct stat64 Tcl_StatBuf;
#else
    typedef struct stat Tcl_StatBuf;
#endif

/*
 *----------------------------------------------------------------------------
 * Data structures defined opaquely in this module. The definitions below just
 * provide dummy types. A few fields are made visible in Tcl_Interp
 * structures, namely those used for returning a string result from commands.
 * Direct access to the result field is discouraged in Tcl 8.0. The
 * interpreter result is either an object or a string, and the two values are
 * kept consistent unless some C code sets interp->result directly.
 * Programmers should use either the function Tcl_GetObjResult() or
 * Tcl_GetStringResult() to read the interpreter's result. See the SetResult
 * man page for details.
 *
 * Note: any change to the Tcl_Interp definition below must be mirrored in the
 * "real" definition in tclInt.h.
 *
 * Note: Tcl_ObjCmdProc functions do not directly set result and freeProc.
 * Instead, they set a Tcl_Obj member in the "real" structure that can be
 * accessed with Tcl_GetObjResult() and Tcl_SetObjResult().
 */

typedef struct Tcl_Interp Tcl_Interp;

typedef struct Tcl_AsyncHandler_ *Tcl_AsyncHandler;
typedef struct Tcl_Channel_ *Tcl_Channel;
typedef struct Tcl_ChannelTypeVersion_ *Tcl_ChannelTypeVersion;
typedef struct Tcl_Command_ *Tcl_Command;
typedef struct Tcl_Condition_ *Tcl_Condition;
typedef struct Tcl_Dict_ *Tcl_Dict;
typedef struct Tcl_EncodingState_ *Tcl_EncodingState;
typedef struct Tcl_Encoding_ *Tcl_Encoding;
typedef struct Tcl_Event Tcl_Event;
typedef struct Tcl_InterpState_ *Tcl_InterpState;
typedef struct Tcl_LoadHandle_ *Tcl_LoadHandle;
typedef struct Tcl_Mutex_ *Tcl_Mutex;
typedef struct Tcl_Pid_ *Tcl_Pid;
typedef struct Tcl_RegExp_ *Tcl_RegExp;
typedef struct Tcl_ThreadDataKey_ *Tcl_ThreadDataKey;
typedef struct Tcl_ThreadId_ *Tcl_ThreadId;
typedef struct Tcl_TimerToken_ *Tcl_TimerToken;
typedef struct Tcl_Trace_ *Tcl_Trace;
typedef struct Tcl_Var_ *Tcl_Var;
typedef struct Tcl_ZLibStream_ *Tcl_ZlibStream;

/*
 *----------------------------------------------------------------------------
 * Definition of the interface to functions implementing threads. A function
 * following this definition is given to each call of 'Tcl_CreateThread' and
 * will be called as the main fuction of the new thread created by that call.
 */

#if defined _WIN32
typedef unsigned (__stdcall Tcl_ThreadCreateProc) (void *clientData);
#else
typedef void (Tcl_ThreadCreateProc) (void *clientData);
#endif

/*
 * Threading function return types used for abstracting away platform
 * differences when writing a Tcl_ThreadCreateProc. See the NewThread function
 * in generic/tclThreadTest.c for it's usage.
 */

#if defined _WIN32
#   define Tcl_ThreadCreateType		unsigned __stdcall
#   define TCL_THREAD_CREATE_RETURN	return 0
#else
#   define Tcl_ThreadCreateType		void
#   define TCL_THREAD_CREATE_RETURN
#endif

/*
 * Definition of values for default stacksize and the possible flags to be
 * given to Tcl_CreateThread.
 */

#define TCL_THREAD_STACK_DEFAULT (0)    /* Use default size for stack. */
#define TCL_THREAD_NOFLAGS	 (0000) /* Standard flags, default
					 * behaviour. */
#define TCL_THREAD_JOINABLE	 (0001) /* Mark the thread as joinable. */

/*
 * Flag values passed to Tcl_StringCaseMatch.
 */

#define TCL_MATCH_NOCASE	(1<<0)

/*
 * Flag values passed to Tcl_GetRegExpFromObj.
 */

#define	TCL_REG_BASIC		000000	/* BREs (convenience). */
#define	TCL_REG_EXTENDED	000001	/* EREs. */
#define	TCL_REG_ADVF		000002	/* Advanced features in EREs. */
#define	TCL_REG_ADVANCED	000003	/* AREs (which are also EREs). */
#define	TCL_REG_QUOTE		000004	/* No special characters, none. */
#define	TCL_REG_NOCASE		000010	/* Ignore case. */
#define	TCL_REG_NOSUB		000020	/* Don't care about subexpressions. */
#define	TCL_REG_EXPANDED	000040	/* Expanded format, white space &
					 * comments. */
#define	TCL_REG_NLSTOP		000100  /* \n doesn't match . or [^ ] */
#define	TCL_REG_NLANCH		000200  /* ^ matches after \n, $ before. */
#define	TCL_REG_NEWLINE		000300  /* Newlines are line terminators. */
#define	TCL_REG_CANMATCH	001000  /* Report details on partial/limited
					 * matches. */

/*
 * Flags values passed to Tcl_RegExpExecObj.
 */

#define	TCL_REG_NOTBOL	0001	/* Beginning of string does not match ^.  */
#define	TCL_REG_NOTEOL	0002	/* End of string does not match $. */

/*
 * Structures filled in by Tcl_RegExpInfo. Note that all offset values are
 * relative to the start of the match string, not the beginning of the entire
 * string.
 */

typedef struct Tcl_RegExpIndices {
    size_t start;			/* Character offset of first character in
				 * match. */
    size_t end;			/* Character offset of first character after
				 * the match. */
} Tcl_RegExpIndices;

typedef struct Tcl_RegExpInfo {
    size_t nsubs;			/* Number of subexpressions in the compiled
				 * expression. */
    Tcl_RegExpIndices *matches;	/* Array of nsubs match offset pairs. */
    size_t extendStart;		/* The offset at which a subsequent match
				 * might begin. */
} Tcl_RegExpInfo;

/*
 * Picky compilers complain if this typdef doesn't appear before the struct's
 * reference in tclDecls.h.
 */

typedef Tcl_StatBuf *Tcl_Stat_;
typedef struct stat *Tcl_OldStat_;

/*
 *----------------------------------------------------------------------------
 * When a TCL command returns, the interpreter contains a result from the
 * command. Programmers are strongly encouraged to use one of the functions
 * Tcl_GetObjResult() or Tcl_GetStringResult() to read the interpreter's
 * result. See the SetResult man page for details. Besides this result, the
 * command function returns an integer code, which is one of the following:
 *
 * TCL_OK		Command completed normally; the interpreter's result
 *			contains the command's result.
 * TCL_ERROR		The command couldn't be completed successfully; the
 *			interpreter's result describes what went wrong.
 * TCL_RETURN		The command requests that the current function return;
 *			the interpreter's result contains the function's
 *			return value.
 * TCL_BREAK		The command requests that the innermost loop be
 *			exited; the interpreter's result is meaningless.
 * TCL_CONTINUE		Go on to the next iteration of the current loop; the
 *			interpreter's result is meaningless.
 */

#define TCL_OK			0
#define TCL_ERROR		1
#define TCL_RETURN		2
#define TCL_BREAK		3
#define TCL_CONTINUE		4

/*
 *----------------------------------------------------------------------------
 * Flags to control what substitutions are performed by Tcl_SubstObj():
 */

#define TCL_SUBST_COMMANDS	001
#define TCL_SUBST_VARIABLES	002
#define TCL_SUBST_BACKSLASHES	004
#define TCL_SUBST_ALL		007

/*
 * Forward declaration of Tcl_Obj to prevent an error when the forward
 * reference to Tcl_Obj is encountered in the function types declared below.
 */

struct Tcl_Obj;

/*
 *----------------------------------------------------------------------------
 * Function types defined by Tcl:
 */

typedef int (Tcl_AppInitProc) (Tcl_Interp *interp);
typedef int (Tcl_AsyncProc) (void *clientData, Tcl_Interp *interp,
	int code);
typedef void (Tcl_ChannelProc) (void *clientData, int mask);
typedef void (Tcl_CloseProc) (void *data);
typedef void (Tcl_CmdDeleteProc) (void *clientData);
typedef int (Tcl_CmdProc) (void *clientData, Tcl_Interp *interp,
	int argc, const char *argv[]);
typedef void (Tcl_CmdTraceProc) (void *clientData, Tcl_Interp *interp,
	int level, char *command, Tcl_CmdProc *proc,
	void *cmdClientData, int argc, const char *argv[]);
typedef int (Tcl_CmdObjTraceProc) (void *clientData, Tcl_Interp *interp,
	int level, const char *command, Tcl_Command commandInfo, int objc,
	struct Tcl_Obj *const *objv);
typedef void (Tcl_CmdObjTraceDeleteProc) (void *clientData);
typedef void (Tcl_DupInternalRepProc) (struct Tcl_Obj *srcPtr,
	struct Tcl_Obj *dupPtr);
typedef int (Tcl_EncodingConvertProc) (void *clientData, const char *src,
	int srcLen, int flags, Tcl_EncodingState *statePtr, char *dst,
	int dstLen, int *srcReadPtr, int *dstWrotePtr, int *dstCharsPtr);
#define Tcl_EncodingFreeProc Tcl_FreeProc
typedef int (Tcl_EventProc) (Tcl_Event *evPtr, int flags);
typedef void (Tcl_EventCheckProc) (void *clientData, int flags);
typedef int (Tcl_EventDeleteProc) (Tcl_Event *evPtr, void *clientData);
typedef void (Tcl_EventSetupProc) (void *clientData, int flags);
#define Tcl_ExitProc Tcl_FreeProc
typedef void (Tcl_FileProc) (void *clientData, int mask);
#define Tcl_FileFreeProc Tcl_FreeProc
typedef void (Tcl_FreeInternalRepProc) (struct Tcl_Obj *objPtr);
typedef void (Tcl_FreeProc) (void *blockPtr);
typedef void (Tcl_IdleProc) (void *clientData);
typedef void (Tcl_InterpDeleteProc) (void *clientData,
	Tcl_Interp *interp);
typedef void (Tcl_NamespaceDeleteProc) (void *clientData);
typedef int (Tcl_ObjCmdProc) (void *clientData, Tcl_Interp *interp,
	int objc, struct Tcl_Obj *const *objv);
typedef int (Tcl_LibraryInitProc) (Tcl_Interp *interp);
typedef int (Tcl_LibraryUnloadProc) (Tcl_Interp *interp, int flags);
typedef void (Tcl_PanicProc) (const char *format, ...);
typedef void (Tcl_TcpAcceptProc) (void *callbackData, Tcl_Channel chan,
	char *address, int port);
typedef void (Tcl_TimerProc) (void *clientData);
typedef int (Tcl_SetFromAnyProc) (Tcl_Interp *interp, struct Tcl_Obj *objPtr);
typedef void (Tcl_UpdateStringProc) (struct Tcl_Obj *objPtr);
typedef char * (Tcl_VarTraceProc) (void *clientData, Tcl_Interp *interp,
	const char *part1, const char *part2, int flags);
typedef void (Tcl_CommandTraceProc) (void *clientData, Tcl_Interp *interp,
	const char *oldName, const char *newName, int flags);
typedef void (Tcl_CreateFileHandlerProc) (int fd, int mask, Tcl_FileProc *proc,
	void *clientData);
typedef void (Tcl_DeleteFileHandlerProc) (int fd);
typedef void (Tcl_AlertNotifierProc) (void *clientData);
typedef void (Tcl_ServiceModeHookProc) (int mode);
typedef void *(Tcl_InitNotifierProc) (void);
typedef void (Tcl_FinalizeNotifierProc) (void *clientData);
typedef void (Tcl_MainLoopProc) (void);

#ifndef TCL_NO_DEPRECATED
#   define Tcl_PackageInitProc Tcl_LibraryInitProc
#   define Tcl_PackageUnloadProc Tcl_LibraryUnloadProc
#endif

/*
 *----------------------------------------------------------------------------
 * The following structure represents a type of object, which is a particular
 * internal representation for an object plus a set of functions that provide
 * standard operations on objects of that type.
 */

typedef struct Tcl_ObjType {
    const char *name;		/* Name of the type, e.g. "int". */
    Tcl_FreeInternalRepProc *freeIntRepProc;
				/* Called to free any storage for the type's
				 * internal rep. NULL if the internal rep does
				 * not need freeing. */
    Tcl_DupInternalRepProc *dupIntRepProc;
				/* Called to create a new object as a copy of
				 * an existing object. */
    Tcl_UpdateStringProc *updateStringProc;
				/* Called to update the string rep from the
				 * type's internal representation. */
    Tcl_SetFromAnyProc *setFromAnyProc;
				/* Called to convert the object's internal rep
				 * to this type. Frees the internal rep of the
				 * old type. Returns TCL_ERROR on failure. */
} Tcl_ObjType;

/*
 * The following structure stores an internal representation (intrep) for
 * a Tcl value. An intrep is associated with an Tcl_ObjType when both
 * are stored in the same Tcl_Obj.  The routines of the Tcl_ObjType govern
 * the handling of the intrep.
 */

typedef union Tcl_ObjIntRep {	/* The internal representation: */
    long longValue;		/*   - an long integer value. */
    double doubleValue;		/*   - a double-precision floating value. */
    void *otherValuePtr;	/*   - another, type-specific value, */
				/*     not used internally any more. */
    Tcl_WideInt wideValue;	/*   - an integer value >= 64bits */
    struct {			/*   - internal rep as two pointers. */
	void *ptr1;
	void *ptr2;
    } twoPtrValue;
    struct {			/*   - internal rep as a pointer and a long, */
	void *ptr;		/*     not used internally any more. */
	unsigned long value;
    } ptrAndLongRep;
} Tcl_ObjIntRep;

/*
 * One of the following structures exists for each object in the Tcl system.
 * An object stores a value as either a string, some internal representation,
 * or both.
 */

typedef struct Tcl_Obj {
    size_t refCount;		/* When 0 the object will be freed. */
    char *bytes;		/* This points to the first byte of the
				 * object's string representation. The array
				 * must be followed by a null byte (i.e., at
				 * offset length) but may also contain
				 * embedded null characters. The array's
				 * storage is allocated by Tcl_Alloc. NULL means
				 * the string rep is invalid and must be
				 * regenerated from the internal rep.  Clients
				 * should use Tcl_GetStringFromObj or
				 * Tcl_GetString to get a pointer to the byte
				 * array as a readonly value. */
    size_t length;		/* The number of bytes at *bytes, not
				 * including the terminating null. */
    const Tcl_ObjType *typePtr;	/* Denotes the object's type. Always
				 * corresponds to the type of the object's
				 * internal rep. NULL indicates the object has
				 * no internal rep (has no type). */
    Tcl_ObjIntRep internalRep;	/* The internal representation: */
} Tcl_Obj;


/*
 *----------------------------------------------------------------------------
 * The following type contains the state needed by Tcl_SaveResult. It
 * is typically allocated on the stack.
 */

typedef Tcl_Obj *Tcl_SavedResult;

/*
 *----------------------------------------------------------------------------
 * The following definitions support Tcl's namespace facility. Note: the first
 * five fields must match exactly the fields in a Namespace structure (see
 * tclInt.h).
 */

typedef struct Tcl_Namespace {
    char *name;			/* The namespace's name within its parent
				 * namespace. This contains no ::'s. The name
				 * of the global namespace is "" although "::"
				 * is an synonym. */
    char *fullName;		/* The namespace's fully qualified name. This
				 * starts with ::. */
    void *clientData;	/* Arbitrary value associated with this
				 * namespace. */
    Tcl_NamespaceDeleteProc *deleteProc;
				/* Function invoked when deleting the
				 * namespace to, e.g., free clientData. */
    struct Tcl_Namespace *parentPtr;
				/* Points to the namespace that contains this
				 * one. NULL if this is the global
				 * namespace. */
} Tcl_Namespace;

/*
 *----------------------------------------------------------------------------
 * The following structure represents a call frame, or activation record. A
 * call frame defines a naming context for a procedure call: its local scope
 * (for local variables) and its namespace scope (used for non-local
 * variables; often the global :: namespace). A call frame can also define the
 * naming context for a namespace eval or namespace inscope command: the
 * namespace in which the command's code should execute. The Tcl_CallFrame
 * structures exist only while procedures or namespace eval/inscope's are
 * being executed, and provide a Tcl call stack.
 *
 * A call frame is initialized and pushed using Tcl_PushCallFrame and popped
 * using Tcl_PopCallFrame. Storage for a Tcl_CallFrame must be provided by the
 * Tcl_PushCallFrame caller, and callers typically allocate them on the C call
 * stack for efficiency. For this reason, Tcl_CallFrame is defined as a
 * structure and not as an opaque token. However, most Tcl_CallFrame fields
 * are hidden since applications should not access them directly; others are
 * declared as "dummyX".
 *
 * WARNING!! The structure definition must be kept consistent with the
 * CallFrame structure in tclInt.h. If you change one, change the other.
 */

typedef struct Tcl_CallFrame {
    Tcl_Namespace *nsPtr;
    int dummy1;
    int dummy2;
    void *dummy3;
    void *dummy4;
    void *dummy5;
    int dummy6;
    void *dummy7;
    void *dummy8;
    int dummy9;
    void *dummy10;
    void *dummy11;
    void *dummy12;
    void *dummy13;
} Tcl_CallFrame;

/*
 *----------------------------------------------------------------------------
 * Information about commands that is returned by Tcl_GetCommandInfo and
 * passed to Tcl_SetCommandInfo. objProc is an objc/objv object-based command
 * function while proc is a traditional Tcl argc/argv string-based function.
 * Tcl_CreateObjCommand and Tcl_CreateCommand ensure that both objProc and
 * proc are non-NULL and can be called to execute the command. However, it may
 * be faster to call one instead of the other. The member isNativeObjectProc
 * is set to 1 if an object-based function was registered by
 * Tcl_CreateObjCommand, and to 0 if a string-based function was registered by
 * Tcl_CreateCommand. The other function is typically set to a compatibility
 * wrapper that does string-to-object or object-to-string argument conversions
 * then calls the other function.
 */

typedef struct Tcl_CmdInfo {
    int isNativeObjectProc;	/* 1 if objProc was registered by a call to
				 * Tcl_CreateObjCommand; 0 otherwise.
				 * Tcl_SetCmdInfo does not modify this
				 * field. */
    Tcl_ObjCmdProc *objProc;	/* Command's object-based function. */
    void *objClientData;	/* ClientData for object proc. */
    Tcl_CmdProc *proc;		/* Command's string-based function. */
    void *clientData;	/* ClientData for string proc. */
    Tcl_CmdDeleteProc *deleteProc;
				/* Function to call when command is
				 * deleted. */
    void *deleteData;	/* Value to pass to deleteProc (usually the
				 * same as clientData). */
    Tcl_Namespace *namespacePtr;/* Points to the namespace that contains this
				 * command. Note that Tcl_SetCmdInfo will not
				 * change a command's namespace; use
				 * TclRenameCommand or Tcl_Eval (of 'rename')
				 * to do that. */
} Tcl_CmdInfo;

/*
 *----------------------------------------------------------------------------
 * The structure defined below is used to hold dynamic strings. The only
 * fields that clients should use are string and length, accessible via the
 * macros Tcl_DStringValue and Tcl_DStringLength.
 */

#define TCL_DSTRING_STATIC_SIZE 200
typedef struct Tcl_DString {
    char *string;		/* Points to beginning of string: either
				 * staticSpace below or a malloced array. */
    size_t length;		/* Number of non-NULL characters in the
				 * string. */
    size_t spaceAvl;		/* Total number of bytes available for the
				 * string and its terminating NULL char. */
    char staticSpace[TCL_DSTRING_STATIC_SIZE];
				/* Space to use in common case where string is
				 * small. */
} Tcl_DString;

#define Tcl_DStringLength(dsPtr) ((dsPtr)->length)
#define Tcl_DStringValue(dsPtr) ((dsPtr)->string)

/*
 * Definitions for the maximum number of digits of precision that may be
 * produced by Tcl_PrintDouble, and the number of bytes of buffer space
 * required by Tcl_PrintDouble.
 */

#define TCL_MAX_PREC		17
#define TCL_DOUBLE_SPACE	(TCL_MAX_PREC+10)

/*
 * Definition for a number of bytes of buffer space sufficient to hold the
 * string representation of an integer in base 10 (assuming the existence of
 * 64-bit integers).
 */

#define TCL_INTEGER_SPACE	(3*(int)sizeof(Tcl_WideInt))

/*
 * Flag values passed to Tcl_ConvertElement.
 * TCL_DONT_USE_BRACES forces it not to enclose the element in braces, but to
 *	use backslash quoting instead.
 * TCL_DONT_QUOTE_HASH disables the default quoting of the '#' character. It
 *	is safe to leave the hash unquoted when the element is not the first
 *	element of a list, and this flag can be used by the caller to indicate
 *	that condition.
 */

#define TCL_DONT_USE_BRACES	1
#define TCL_DONT_QUOTE_HASH	8

/*
 * Flags that may be passed to Tcl_GetIndexFromObj.
 * TCL_EXACT disallows abbreviated strings.
 * TCL_INDEX_TEMP_TABLE disallows caching of lookups. A possible use case is
 *      a table that will not live long enough to make it worthwhile.
 */

#define TCL_EXACT		1
#define TCL_INDEX_TEMP_TABLE	2

/*
 *----------------------------------------------------------------------------
 * Flag values passed to Tcl_RecordAndEval, Tcl_EvalObj, Tcl_EvalObjv.
 * WARNING: these bit choices must not conflict with the bit choices for
 * evalFlag bits in tclInt.h!
 *
 * Meanings:
 *	TCL_NO_EVAL:		Just record this command
 *	TCL_EVAL_GLOBAL:	Execute script in global namespace
 *	TCL_EVAL_DIRECT:	Do not compile this script
 *	TCL_EVAL_INVOKE:	Magical Tcl_EvalObjv mode for aliases/ensembles
 *				o Run in iPtr->lookupNsPtr or global namespace
 *				o Cut out of error traces
 *				o Don't reset the flags controlling ensemble
 *				  error message rewriting.
 *	TCL_CANCEL_UNWIND:	Magical Tcl_CancelEval mode that causes the
 *				stack for the script in progress to be
 *				completely unwound.
 *	TCL_EVAL_NOERR:	Do no exception reporting at all, just return
 *				as the caller will report.
 */

#define TCL_NO_EVAL		0x010000
#define TCL_EVAL_GLOBAL		0x020000
#define TCL_EVAL_DIRECT		0x040000
#define TCL_EVAL_INVOKE		0x080000
#define TCL_CANCEL_UNWIND	0x100000
#define TCL_EVAL_NOERR          0x200000

/*
 * Special freeProc values that may be passed to Tcl_SetResult (see the man
 * page for details):
 */

#define TCL_VOLATILE		((Tcl_FreeProc *) 1)
#define TCL_STATIC		((Tcl_FreeProc *) 0)
#define TCL_DYNAMIC		((Tcl_FreeProc *) 3)

/*
 * Flag values passed to variable-related functions.
 * WARNING: these bit choices must not conflict with the bit choice for
 * TCL_CANCEL_UNWIND, above.
 */

#define TCL_GLOBAL_ONLY		 1
#define TCL_NAMESPACE_ONLY	 2
#define TCL_APPEND_VALUE	 4
#define TCL_LIST_ELEMENT	 8
#define TCL_TRACE_READS		 0x10
#define TCL_TRACE_WRITES	 0x20
#define TCL_TRACE_UNSETS	 0x40
#define TCL_TRACE_DESTROYED	 0x80

#define TCL_LEAVE_ERR_MSG	 0x200
#define TCL_TRACE_ARRAY		 0x800
#ifndef TCL_REMOVE_OBSOLETE_TRACES
/* Required to support old variable/vdelete/vinfo traces. */
#define TCL_TRACE_OLD_STYLE	 0x1000
#endif
/* Indicate the semantics of the result of a trace. */
#define TCL_TRACE_RESULT_DYNAMIC 0x8000
#define TCL_TRACE_RESULT_OBJECT  0x10000

/*
 * Flag values for ensemble commands.
 */

#define TCL_ENSEMBLE_PREFIX 0x02/* Flag value to say whether to allow
				 * unambiguous prefixes of commands or to
				 * require exact matches for command names. */

/*
 * Flag values passed to command-related functions.
 */

#define TCL_TRACE_RENAME	0x2000
#define TCL_TRACE_DELETE	0x4000

#define TCL_ALLOW_INLINE_COMPILATION 0x20000

/*
 * Types for linked variables:
 */

#define TCL_LINK_INT		1
#define TCL_LINK_DOUBLE		2
#define TCL_LINK_BOOLEAN	3
#define TCL_LINK_STRING		4
#define TCL_LINK_WIDE_INT	5
#define TCL_LINK_CHAR		6
#define TCL_LINK_UCHAR		7
#define TCL_LINK_SHORT		8
#define TCL_LINK_USHORT		9
#define TCL_LINK_UINT		10
#if defined(TCL_WIDE_INT_IS_LONG) || defined(_WIN32) || defined(__CYGWIN__)
#define TCL_LINK_LONG		((sizeof(long) != sizeof(int)) ? TCL_LINK_WIDE_INT : TCL_LINK_INT)
#define TCL_LINK_ULONG		((sizeof(long) != sizeof(int)) ? TCL_LINK_WIDE_UINT : TCL_LINK_UINT)
#else
#define TCL_LINK_LONG		11
#define TCL_LINK_ULONG		12
#endif
#define TCL_LINK_FLOAT		13
#define TCL_LINK_WIDE_UINT	14
#define TCL_LINK_CHARS		15
#define TCL_LINK_BINARY		16
#define TCL_LINK_READ_ONLY	0x80

/*
 *----------------------------------------------------------------------------
 * Forward declarations of Tcl_HashTable and related types.
 */

#ifndef TCL_HASH_TYPE
#  define TCL_HASH_TYPE size_t
#endif

typedef struct Tcl_HashKeyType Tcl_HashKeyType;
typedef struct Tcl_HashTable Tcl_HashTable;
typedef struct Tcl_HashEntry Tcl_HashEntry;

typedef TCL_HASH_TYPE (Tcl_HashKeyProc) (Tcl_HashTable *tablePtr, void *keyPtr);
typedef int (Tcl_CompareHashKeysProc) (void *keyPtr, Tcl_HashEntry *hPtr);
typedef Tcl_HashEntry * (Tcl_AllocHashEntryProc) (Tcl_HashTable *tablePtr,
	void *keyPtr);
typedef void (Tcl_FreeHashEntryProc) (Tcl_HashEntry *hPtr);

/*
 * Structure definition for an entry in a hash table. No-one outside Tcl
 * should access any of these fields directly; use the macros defined below.
 */

struct Tcl_HashEntry {
    Tcl_HashEntry *nextPtr;	/* Pointer to next entry in this hash bucket,
				 * or NULL for end of chain. */
    Tcl_HashTable *tablePtr;	/* Pointer to table containing entry. */
    size_t hash;		/* Hash value. */
    void *clientData;		/* Application stores something here with
				 * Tcl_SetHashValue. */
    union {			/* Key has one of these forms: */
	char *oneWordValue;	/* One-word value for key. */
	Tcl_Obj *objPtr;	/* Tcl_Obj * key value. */
	int words[1];		/* Multiple integer words for key. The actual
				 * size will be as large as necessary for this
				 * table's keys. */
	char string[1];		/* String for key. The actual size will be as
				 * large as needed to hold the key. */
    } key;			/* MUST BE LAST FIELD IN RECORD!! */
};

/*
 * Flags used in Tcl_HashKeyType.
 *
 * TCL_HASH_KEY_RANDOMIZE_HASH -
 *				There are some things, pointers for example
 *				which don't hash well because they do not use
 *				the lower bits. If this flag is set then the
 *				hash table will attempt to rectify this by
 *				randomising the bits and then using the upper
 *				N bits as the index into the table.
 * TCL_HASH_KEY_SYSTEM_HASH -	If this flag is set then all memory internally
 *                              allocated for the hash table that is not for an
 *                              entry will use the system heap.
 */

#define TCL_HASH_KEY_RANDOMIZE_HASH 0x1
#define TCL_HASH_KEY_SYSTEM_HASH    0x2

/*
 * Structure definition for the methods associated with a hash table key type.
 */

#define TCL_HASH_KEY_TYPE_VERSION 1
struct Tcl_HashKeyType {
    int version;		/* Version of the table. If this structure is
				 * extended in future then the version can be
				 * used to distinguish between different
				 * structures. */
    int flags;			/* Flags, see above for details. */
    Tcl_HashKeyProc *hashKeyProc;
				/* Calculates a hash value for the key. If
				 * this is NULL then the pointer itself is
				 * used as a hash value. */
    Tcl_CompareHashKeysProc *compareKeysProc;
				/* Compares two keys and returns zero if they
				 * do not match, and non-zero if they do. If
				 * this is NULL then the pointers are
				 * compared. */
    Tcl_AllocHashEntryProc *allocEntryProc;
				/* Called to allocate memory for a new entry,
				 * i.e. if the key is a string then this could
				 * allocate a single block which contains
				 * enough space for both the entry and the
				 * string. Only the key field of the allocated
				 * Tcl_HashEntry structure needs to be filled
				 * in. If something else needs to be done to
				 * the key, i.e. incrementing a reference
				 * count then that should be done by this
				 * function. If this is NULL then Tcl_Alloc is
				 * used to allocate enough space for a
				 * Tcl_HashEntry and the key pointer is
				 * assigned to key.oneWordValue. */
    Tcl_FreeHashEntryProc *freeEntryProc;
				/* Called to free memory associated with an
				 * entry. If something else needs to be done
				 * to the key, i.e. decrementing a reference
				 * count then that should be done by this
				 * function. If this is NULL then Tcl_Free is
				 * used to free the Tcl_HashEntry. */
};

/*
 * Structure definition for a hash table.  Must be in tcl.h so clients can
 * allocate space for these structures, but clients should never access any
 * fields in this structure.
 */

#define TCL_SMALL_HASH_TABLE 4
struct Tcl_HashTable {
    Tcl_HashEntry **buckets;	/* Pointer to bucket array. Each element
				 * points to first entry in bucket's hash
				 * chain, or NULL. */
    Tcl_HashEntry *staticBuckets[TCL_SMALL_HASH_TABLE];
				/* Bucket array used for small tables (to
				 * avoid mallocs and frees). */
    size_t numBuckets;		/* Total number of buckets allocated at
				 * **bucketPtr. */
    size_t numEntries;		/* Total number of entries present in
				 * table. */
    size_t rebuildSize;		/* Enlarge table when numEntries gets to be
				 * this large. */
    size_t mask;		/* Mask value used in hashing function. */
    int downShift;		/* Shift count used in hashing function.
				 * Designed to use high-order bits of
				 * randomized keys. */
    int keyType;		/* Type of keys used in this table. It's
				 * either TCL_CUSTOM_KEYS, TCL_STRING_KEYS,
				 * TCL_ONE_WORD_KEYS, or an integer giving the
				 * number of ints that is the size of the
				 * key. */
    Tcl_HashEntry *(*findProc) (Tcl_HashTable *tablePtr, const char *key);
    Tcl_HashEntry *(*createProc) (Tcl_HashTable *tablePtr, const char *key,
	    int *newPtr);
    const Tcl_HashKeyType *typePtr;
				/* Type of the keys used in the
				 * Tcl_HashTable. */
};

/*
 * Structure definition for information used to keep track of searches through
 * hash tables:
 */

typedef struct Tcl_HashSearch {
    Tcl_HashTable *tablePtr;	/* Table being searched. */
    size_t nextIndex;		/* Index of next bucket to be enumerated after
				 * present one. */
    Tcl_HashEntry *nextEntryPtr;/* Next entry to be enumerated in the current
				 * bucket. */
} Tcl_HashSearch;

/*
 * Acceptable key types for hash tables:
 *
 * TCL_STRING_KEYS:		The keys are strings, they are copied into the
 *				entry.
 * TCL_ONE_WORD_KEYS:		The keys are pointers, the pointer is stored
 *				in the entry.
 * TCL_CUSTOM_TYPE_KEYS:	The keys are arbitrary types which are copied
 *				into the entry.
 * TCL_CUSTOM_PTR_KEYS:		The keys are pointers to arbitrary types, the
 *				pointer is stored in the entry.
 *
 * While maintaining binary compatibility the above have to be distinct values
 * as they are used to differentiate between old versions of the hash table
 * which don't have a typePtr and new ones which do. Once binary compatibility
 * is discarded in favour of making more wide spread changes TCL_STRING_KEYS
 * can be the same as TCL_CUSTOM_TYPE_KEYS, and TCL_ONE_WORD_KEYS can be the
 * same as TCL_CUSTOM_PTR_KEYS because they simply determine how the key is
 * accessed from the entry and not the behaviour.
 */

#define TCL_STRING_KEYS		(0)
#define TCL_ONE_WORD_KEYS	(1)
#define TCL_CUSTOM_TYPE_KEYS	(-2)
#define TCL_CUSTOM_PTR_KEYS	(-1)

/*
 * Structure definition for information used to keep track of searches through
 * dictionaries. These fields should not be accessed by code outside
 * tclDictObj.c
 */

typedef struct {
    void *next;			/* Search position for underlying hash
				 * table. */
    size_t epoch;		/* Epoch marker for dictionary being searched,
				 * or 0 if search has terminated. */
    Tcl_Dict dictionaryPtr;	/* Reference to dictionary being searched. */
} Tcl_DictSearch;

/*
 *----------------------------------------------------------------------------
 * Flag values to pass to Tcl_DoOneEvent to disable searches for some kinds of
 * events:
 */

#define TCL_DONT_WAIT		(1<<1)
#define TCL_WINDOW_EVENTS	(1<<2)
#define TCL_FILE_EVENTS		(1<<3)
#define TCL_TIMER_EVENTS	(1<<4)
#define TCL_IDLE_EVENTS		(1<<5)	/* WAS 0x10 ???? */
#define TCL_ALL_EVENTS		(~TCL_DONT_WAIT)

/*
 * The following structure defines a generic event for the Tcl event system.
 * These are the things that are queued in calls to Tcl_QueueEvent and
 * serviced later by Tcl_DoOneEvent. There can be many different kinds of
 * events with different fields, corresponding to window events, timer events,
 * etc. The structure for a particular event consists of a Tcl_Event header
 * followed by additional information specific to that event.
 */

struct Tcl_Event {
    Tcl_EventProc *proc;	/* Function to call to service this event. */
    struct Tcl_Event *nextPtr;	/* Next in list of pending events, or NULL. */
};

/*
 * Positions to pass to Tcl_QueueEvent:
 */

typedef enum {
    TCL_QUEUE_TAIL, TCL_QUEUE_HEAD, TCL_QUEUE_MARK
} Tcl_QueuePosition;

/*
 * Values to pass to Tcl_SetServiceMode to specify the behavior of notifier
 * event routines.
 */

#define TCL_SERVICE_NONE 0
#define TCL_SERVICE_ALL 1

/*
 * The following structure keeps is used to hold a time value, either as an
 * absolute time (the number of seconds from the epoch) or as an elapsed time.
 * On Unix systems the epoch is Midnight Jan 1, 1970 GMT.
 */

typedef struct Tcl_Time {
    long sec;			/* Seconds. */
    long usec;			/* Microseconds. */
} Tcl_Time;

typedef void (Tcl_SetTimerProc) (const Tcl_Time *timePtr);
typedef int (Tcl_WaitForEventProc) (const Tcl_Time *timePtr);

/*
 * TIP #233 (Virtualized Time)
 */

typedef void (Tcl_GetTimeProc)   (Tcl_Time *timebuf, void *clientData);
typedef void (Tcl_ScaleTimeProc) (Tcl_Time *timebuf, void *clientData);

/*
 *----------------------------------------------------------------------------
 * Bits to pass to Tcl_CreateFileHandler and Tcl_CreateChannelHandler to
 * indicate what sorts of events are of interest:
 */

#define TCL_READABLE		(1<<1)
#define TCL_WRITABLE		(1<<2)
#define TCL_EXCEPTION		(1<<3)

/*
 * Flag values to pass to Tcl_OpenCommandChannel to indicate the disposition
 * of the stdio handles. TCL_STDIN, TCL_STDOUT, TCL_STDERR, are also used in
 * Tcl_GetStdChannel.
 */

#define TCL_STDIN		(1<<1)
#define TCL_STDOUT		(1<<2)
#define TCL_STDERR		(1<<3)
#define TCL_ENFORCE_MODE	(1<<4)

/*
 * Bits passed to Tcl_DriverClose2Proc to indicate which side of a channel
 * should be closed.
 */

#define TCL_CLOSE_READ		(1<<1)
#define TCL_CLOSE_WRITE		(1<<2)

/*
 * Value to use as the closeProc for a channel that supports the close2Proc
 * interface.
 */

#define TCL_CLOSE2PROC		NULL

/*
 * Channel version tag. This was introduced in 8.3.2/8.4.
 */

#define TCL_CHANNEL_VERSION_5	((Tcl_ChannelTypeVersion) 0x5)

/*
 * TIP #218: Channel Actions, Ids for Tcl_DriverThreadActionProc.
 */

#define TCL_CHANNEL_THREAD_INSERT (0)
#define TCL_CHANNEL_THREAD_REMOVE (1)

/*
 * Typedefs for the various operations in a channel type:
 */

typedef int	(Tcl_DriverBlockModeProc) (void *instanceData, int mode);
typedef void Tcl_DriverCloseProc;
typedef int	(Tcl_DriverClose2Proc) (void *instanceData,
			Tcl_Interp *interp, int flags);
typedef int	(Tcl_DriverInputProc) (void *instanceData, char *buf,
			int toRead, int *errorCodePtr);
typedef int	(Tcl_DriverOutputProc) (void *instanceData,
			const char *buf, int toWrite, int *errorCodePtr);
typedef void Tcl_DriverSeekProc;
typedef int	(Tcl_DriverSetOptionProc) (void *instanceData,
			Tcl_Interp *interp, const char *optionName,
			const char *value);
typedef int	(Tcl_DriverGetOptionProc) (void *instanceData,
			Tcl_Interp *interp, const char *optionName,
			Tcl_DString *dsPtr);
typedef void	(Tcl_DriverWatchProc) (void *instanceData, int mask);
typedef int	(Tcl_DriverGetHandleProc) (void *instanceData,
			int direction, void **handlePtr);
typedef int	(Tcl_DriverFlushProc) (void *instanceData);
typedef int	(Tcl_DriverHandlerProc) (void *instanceData,
			int interestMask);
typedef long long (Tcl_DriverWideSeekProc) (void *instanceData,
			long long offset, int mode, int *errorCodePtr);
/*
 * TIP #218, Channel Thread Actions
 */
typedef void	(Tcl_DriverThreadActionProc) (void *instanceData,
			int action);
/*
 * TIP #208, File Truncation (etc.)
 */
typedef int	(Tcl_DriverTruncateProc) (void *instanceData,
			long long length);

/*
 * struct Tcl_ChannelType:
 *
 * One such structure exists for each type (kind) of channel. It collects
 * together in one place all the functions that are part of the specific
 * channel type.
 *
 * It is recommend that the Tcl_Channel* functions are used to access elements
 * of this structure, instead of direct accessing.
 */

typedef struct Tcl_ChannelType {
    const char *typeName;	/* The name of the channel type in Tcl
				 * commands. This storage is owned by channel
				 * type. */
    Tcl_ChannelTypeVersion version;
				/* Version of the channel type. */
    void *closeProc;
				/* Not used any more. */
    Tcl_DriverInputProc *inputProc;
				/* Function to call for input on channel. */
    Tcl_DriverOutputProc *outputProc;
				/* Function to call for output on channel. */
    void *seekProc;
				/* Not used any more. */
    Tcl_DriverSetOptionProc *setOptionProc;
				/* Set an option on a channel. */
    Tcl_DriverGetOptionProc *getOptionProc;
				/* Get an option from a channel. */
    Tcl_DriverWatchProc *watchProc;
				/* Set up the notifier to watch for events on
				 * this channel. */
    Tcl_DriverGetHandleProc *getHandleProc;
				/* Get an OS handle from the channel or NULL
				 * if not supported. */
    Tcl_DriverClose2Proc *close2Proc;
				/* Function to call to close the channel if
				 * the device supports closing the read &
				 * write sides independently. */
    Tcl_DriverBlockModeProc *blockModeProc;
				/* Set blocking mode for the raw channel. May
				 * be NULL. */
    Tcl_DriverFlushProc *flushProc;
				/* Function to call to flush a channel. May be
				 * NULL. */
    Tcl_DriverHandlerProc *handlerProc;
				/* Function to call to handle a channel event.
				 * This will be passed up the stacked channel
				 * chain. */
    Tcl_DriverWideSeekProc *wideSeekProc;
				/* Function to call to seek on the channel
				 * which can handle 64-bit offsets. May be
				 * NULL, and must be NULL if seekProc is
				 * NULL. */
    Tcl_DriverThreadActionProc *threadActionProc;
				/* Function to call to notify the driver of
				 * thread specific activity for a channel. May
				 * be NULL. */
    Tcl_DriverTruncateProc *truncateProc;
				/* Function to call to truncate the underlying
				 * file to a particular length. May be NULL if
				 * the channel does not support truncation. */
} Tcl_ChannelType;

/*
 * The following flags determine whether the blockModeProc above should set
 * the channel into blocking or nonblocking mode. They are passed as arguments
 * to the blockModeProc function in the above structure.
 */

#define TCL_MODE_BLOCKING	0	/* Put channel into blocking mode. */
#define TCL_MODE_NONBLOCKING	1	/* Put channel into nonblocking
					 * mode. */

/*
 *----------------------------------------------------------------------------
 * Enum for different types of file paths.
 */

typedef enum Tcl_PathType {
    TCL_PATH_ABSOLUTE,
    TCL_PATH_RELATIVE,
    TCL_PATH_VOLUME_RELATIVE
} Tcl_PathType;

/*
 * The following structure is used to pass glob type data amongst the various
 * glob routines and Tcl_FSMatchInDirectory.
 */

typedef struct Tcl_GlobTypeData {
    int type;			/* Corresponds to bcdpfls as in 'find -t'. */
    int perm;			/* Corresponds to file permissions. */
    Tcl_Obj *macType;		/* Acceptable Mac type. */
    Tcl_Obj *macCreator;	/* Acceptable Mac creator. */
} Tcl_GlobTypeData;

/*
 * Type and permission definitions for glob command.
 */

#define TCL_GLOB_TYPE_BLOCK		(1<<0)
#define TCL_GLOB_TYPE_CHAR		(1<<1)
#define TCL_GLOB_TYPE_DIR		(1<<2)
#define TCL_GLOB_TYPE_PIPE		(1<<3)
#define TCL_GLOB_TYPE_FILE		(1<<4)
#define TCL_GLOB_TYPE_LINK		(1<<5)
#define TCL_GLOB_TYPE_SOCK		(1<<6)
#define TCL_GLOB_TYPE_MOUNT		(1<<7)

#define TCL_GLOB_PERM_RONLY		(1<<0)
#define TCL_GLOB_PERM_HIDDEN		(1<<1)
#define TCL_GLOB_PERM_R			(1<<2)
#define TCL_GLOB_PERM_W			(1<<3)
#define TCL_GLOB_PERM_X			(1<<4)

/*
 * Flags for the unload callback function.
 */

#define TCL_UNLOAD_DETACH_FROM_INTERPRETER	(1<<0)
#define TCL_UNLOAD_DETACH_FROM_PROCESS		(1<<1)

/*
 * Typedefs for the various filesystem operations:
 */

typedef int (Tcl_FSStatProc) (Tcl_Obj *pathPtr, Tcl_StatBuf *buf);
typedef int (Tcl_FSAccessProc) (Tcl_Obj *pathPtr, int mode);
typedef Tcl_Channel (Tcl_FSOpenFileChannelProc) (Tcl_Interp *interp,
	Tcl_Obj *pathPtr, int mode, int permissions);
typedef int (Tcl_FSMatchInDirectoryProc) (Tcl_Interp *interp, Tcl_Obj *result,
	Tcl_Obj *pathPtr, const char *pattern, Tcl_GlobTypeData *types);
typedef Tcl_Obj * (Tcl_FSGetCwdProc) (Tcl_Interp *interp);
typedef int (Tcl_FSChdirProc) (Tcl_Obj *pathPtr);
typedef int (Tcl_FSLstatProc) (Tcl_Obj *pathPtr, Tcl_StatBuf *buf);
typedef int (Tcl_FSCreateDirectoryProc) (Tcl_Obj *pathPtr);
typedef int (Tcl_FSDeleteFileProc) (Tcl_Obj *pathPtr);
typedef int (Tcl_FSCopyDirectoryProc) (Tcl_Obj *srcPathPtr,
	Tcl_Obj *destPathPtr, Tcl_Obj **errorPtr);
typedef int (Tcl_FSCopyFileProc) (Tcl_Obj *srcPathPtr, Tcl_Obj *destPathPtr);
typedef int (Tcl_FSRemoveDirectoryProc) (Tcl_Obj *pathPtr, int recursive,
	Tcl_Obj **errorPtr);
typedef int (Tcl_FSRenameFileProc) (Tcl_Obj *srcPathPtr, Tcl_Obj *destPathPtr);
typedef void (Tcl_FSUnloadFileProc) (Tcl_LoadHandle loadHandle);
typedef Tcl_Obj * (Tcl_FSListVolumesProc) (void);
/* We have to declare the utime structure here. */
struct utimbuf;
typedef int (Tcl_FSUtimeProc) (Tcl_Obj *pathPtr, struct utimbuf *tval);
typedef int (Tcl_FSNormalizePathProc) (Tcl_Interp *interp, Tcl_Obj *pathPtr,
	int nextCheckpoint);
typedef int (Tcl_FSFileAttrsGetProc) (Tcl_Interp *interp, int index,
	Tcl_Obj *pathPtr, Tcl_Obj **objPtrRef);
typedef const char *const * (Tcl_FSFileAttrStringsProc) (Tcl_Obj *pathPtr,
	Tcl_Obj **objPtrRef);
typedef int (Tcl_FSFileAttrsSetProc) (Tcl_Interp *interp, int index,
	Tcl_Obj *pathPtr, Tcl_Obj *objPtr);
typedef Tcl_Obj * (Tcl_FSLinkProc) (Tcl_Obj *pathPtr, Tcl_Obj *toPtr,
	int linkType);
typedef int (Tcl_FSLoadFileProc) (Tcl_Interp *interp, Tcl_Obj *pathPtr,
	Tcl_LoadHandle *handlePtr, Tcl_FSUnloadFileProc **unloadProcPtr);
typedef int (Tcl_FSPathInFilesystemProc) (Tcl_Obj *pathPtr,
	void **clientDataPtr);
typedef Tcl_Obj * (Tcl_FSFilesystemPathTypeProc) (Tcl_Obj *pathPtr);
typedef Tcl_Obj * (Tcl_FSFilesystemSeparatorProc) (Tcl_Obj *pathPtr);
#define Tcl_FSFreeInternalRepProc Tcl_FreeProc
typedef void *(Tcl_FSDupInternalRepProc) (void *clientData);
typedef Tcl_Obj * (Tcl_FSInternalToNormalizedProc) (void *clientData);
typedef void *(Tcl_FSCreateInternalRepProc) (Tcl_Obj *pathPtr);

typedef struct Tcl_FSVersion_ *Tcl_FSVersion;

/*
 *----------------------------------------------------------------------------
 * Data structures related to hooking into the filesystem
 */

/*
 * Filesystem version tag.  This was introduced in 8.4.
 */

#define TCL_FILESYSTEM_VERSION_1	((Tcl_FSVersion) 0x1)

/*
 * struct Tcl_Filesystem:
 *
 * One such structure exists for each type (kind) of filesystem. It collects
 * together the functions that form the interface for a particulr the
 * filesystem. Tcl always accesses the filesystem through one of these
 * structures.
 *
 * Not all entries need be non-NULL; any which are NULL are simply ignored.
 * However, a complete filesystem should provide all of these functions. The
 * explanations in the structure show the importance of each function.
 */

typedef struct Tcl_Filesystem {
    const char *typeName;	/* The name of the filesystem. */
    size_t structureLength;	/* Length of this structure, so future binary
				 * compatibility can be assured. */
    Tcl_FSVersion version;	/* Version of the filesystem type. */
    Tcl_FSPathInFilesystemProc *pathInFilesystemProc;
				/* Determines whether the pathname is in this
				 * filesystem. This is the most important
				 * filesystem function. */
    Tcl_FSDupInternalRepProc *dupInternalRepProc;
				/* Duplicates the internal handle of the node.
				 * If it is NULL, the filesystem is less
				 * performant. */
    Tcl_FSFreeInternalRepProc *freeInternalRepProc;
				/* Frees the internal handle of the node.  NULL
				 * only if there is no need to free resources
				 * used for the internal handle. */
    Tcl_FSInternalToNormalizedProc *internalToNormalizedProc;
				/* Converts the internal handle to a normalized
				 * path.  NULL if the filesystem creates nodes
				 * having no pathname. */
    Tcl_FSCreateInternalRepProc *createInternalRepProc;
				/* Creates an internal handle for a pathname.
				 * May be NULL if pathnames have no internal
				 * handle or if pathInFilesystemProc always
				 * immediately creates an internal
				 * representation for pathnames in the
				 * filesystem. */
    Tcl_FSNormalizePathProc *normalizePathProc;
				/* Normalizes a path.  Should be implemented if
				 * the filesystems supports multiple paths to
				 * the same node. */
    Tcl_FSFilesystemPathTypeProc *filesystemPathTypeProc;
				/* Determines the type of a path in this
				 * filesystem. May be NULL. */
    Tcl_FSFilesystemSeparatorProc *filesystemSeparatorProc;
				/* Produces the separator character(s) for this
				 * filesystem. Must not be NULL. */
    Tcl_FSStatProc *statProc;	/* Called by 'Tcl_FSStat()'.  Provided by any
				 * reasonable filesystem. */
    Tcl_FSAccessProc *accessProc;
				/* Called by 'Tcl_FSAccess()'.  Implemented by
				 * any reasonable filesystem. */
    Tcl_FSOpenFileChannelProc *openFileChannelProc;
				/* Called by 'Tcl_FSOpenFileChannel()'.
				 * Provided by any reasonable filesystem. */
    Tcl_FSMatchInDirectoryProc *matchInDirectoryProc;
				/* Called by 'Tcl_FSMatchInDirectory()'.  NULL
				 * if the filesystem does not support glob or
				 * recursive copy. */
    Tcl_FSUtimeProc *utimeProc;	/* Called by 'Tcl_FSUtime()', by 'file
				 *  mtime' to set (not read) times, 'file
				 *  atime', and the open-r/open-w/fcopy variant
				 *  of 'file copy'. */
    Tcl_FSLinkProc *linkProc;	/* Called by 'Tcl_FSLink()'. NULL if reading or
				 *  creating links is not supported. */
    Tcl_FSListVolumesProc *listVolumesProc;
				/* Lists filesystem volumes added by this
				 * filesystem. NULL if the filesystem does not
				 * use volumes. */
    Tcl_FSFileAttrStringsProc *fileAttrStringsProc;
				/* List all valid attributes strings.  NULL if
				 * the filesystem does not support the 'file
				 * attributes' command.  Can be used to attach
				 * arbitrary additional data to files in a
				 * filesystem. */
    Tcl_FSFileAttrsGetProc *fileAttrsGetProc;
				/* Called by 'Tcl_FSFileAttrsGet()' and by
				 * 'file attributes'. */
    Tcl_FSFileAttrsSetProc *fileAttrsSetProc;
				/* Called by 'Tcl_FSFileAttrsSet()' and by
				 * 'file attributes'.  */
    Tcl_FSCreateDirectoryProc *createDirectoryProc;
				/* Called by 'Tcl_FSCreateDirectory()'.  May be
				 * NULL if the filesystem is read-only. */
    Tcl_FSRemoveDirectoryProc *removeDirectoryProc;
				/* Called by 'Tcl_FSRemoveDirectory()'.  May be
				 * NULL if the filesystem is read-only. */
    Tcl_FSDeleteFileProc *deleteFileProc;
				/* Called by 'Tcl_FSDeleteFile()' May be NULL
				 * if the filesystem is is read-only. */
    Tcl_FSCopyFileProc *copyFileProc;
				/* Called by 'Tcl_FSCopyFile()'.  If NULL, for
				 * a copy operation at the script level (not
				 * C) Tcl uses open-r, open-w and fcopy. */
    Tcl_FSRenameFileProc *renameFileProc;
				/* Called by 'Tcl_FSRenameFile()'. If NULL, for
				 * a rename operation at the script level (not
				 * C) Tcl performs a copy operation followed
				 * by a delete operation. */
    Tcl_FSCopyDirectoryProc *copyDirectoryProc;
				/* Called by 'Tcl_FSCopyDirectory()'. If NULL,
				 * for a copy operation at the script level
				 * (not C) Tcl recursively creates directories
				 * and copies files. */
    Tcl_FSLstatProc *lstatProc;	/* Called by 'Tcl_FSLstat()'. If NULL, Tcl
				 * attempts to use 'statProc' instead. */
    Tcl_FSLoadFileProc *loadFileProc;
				/* Called by 'Tcl_FSLoadFile()'. If NULL, Tcl
				 * performs a copy to a temporary file in the
				 * native filesystem and then calls
				 * Tcl_FSLoadFile() on that temporary copy. */
    Tcl_FSGetCwdProc *getCwdProc;
				/* Called by 'Tcl_FSGetCwd()'.  Normally NULL.
				 * Usually only called once:  If 'getcwd' is
				 * called before 'chdir' is ever called. */
    Tcl_FSChdirProc *chdirProc;	/* Called by 'Tcl_FSChdir()'.  For a virtual
				 * filesystem, chdirProc just returns zero
				 * (success) if the pathname is a valid
				 * directory, and some other value otherwise.
				 * For A real filesystem, chdirProc performs
				 * the correct action, e.g.  calls the system
				 * 'chdir' function. If not implemented, then
				 * 'cd' and 'pwd' fail for a pathname in this
				 * filesystem. On success Tcl stores the
				 * pathname for use by GetCwd.  If NULL, Tcl
				 * performs records the pathname as the new
				 * current directory if it passes a series of
				 * directory access checks. */
} Tcl_Filesystem;

/*
 * The following definitions are used as values for the 'linkAction' flag to
 * Tcl_FSLink, or the linkProc of any filesystem. Any combination of flags can
 * be given. For link creation, the linkProc should create a link which
 * matches any of the types given.
 *
 * TCL_CREATE_SYMBOLIC_LINK -	Create a symbolic or soft link.
 * TCL_CREATE_HARD_LINK -	Create a hard link.
 */

#define TCL_CREATE_SYMBOLIC_LINK	0x01
#define TCL_CREATE_HARD_LINK		0x02

/*
 *----------------------------------------------------------------------------
 * The following structure represents the Notifier functions that you can
 * override with the Tcl_SetNotifier call.
 */

typedef struct Tcl_NotifierProcs {
    Tcl_SetTimerProc *setTimerProc;
    Tcl_WaitForEventProc *waitForEventProc;
    Tcl_CreateFileHandlerProc *createFileHandlerProc;
    Tcl_DeleteFileHandlerProc *deleteFileHandlerProc;
    Tcl_InitNotifierProc *initNotifierProc;
    Tcl_FinalizeNotifierProc *finalizeNotifierProc;
    Tcl_AlertNotifierProc *alertNotifierProc;
    Tcl_ServiceModeHookProc *serviceModeHookProc;
} Tcl_NotifierProcs;

/*
 *----------------------------------------------------------------------------
 * The following data structures and declarations are for the new Tcl parser.
 *
 * For each word of a command, and for each piece of a word such as a variable
 * reference, one of the following structures is created to describe the
 * token.
 */

typedef struct Tcl_Token {
    int type;			/* Type of token, such as TCL_TOKEN_WORD; see
				 * below for valid types. */
    const char *start;		/* First character in token. */
    size_t size;			/* Number of bytes in token. */
    size_t numComponents;		/* If this token is composed of other tokens,
				 * this field tells how many of them there are
				 * (including components of components, etc.).
				 * The component tokens immediately follow
				 * this one. */
} Tcl_Token;

/*
 * Type values defined for Tcl_Token structures. These values are defined as
 * mask bits so that it's easy to check for collections of types.
 *
 * TCL_TOKEN_WORD -		The token describes one word of a command,
 *				from the first non-blank character of the word
 *				(which may be " or {) up to but not including
 *				the space, semicolon, or bracket that
 *				terminates the word. NumComponents counts the
 *				total number of sub-tokens that make up the
 *				word. This includes, for example, sub-tokens
 *				of TCL_TOKEN_VARIABLE tokens.
 * TCL_TOKEN_SIMPLE_WORD -	This token is just like TCL_TOKEN_WORD except
 *				that the word is guaranteed to consist of a
 *				single TCL_TOKEN_TEXT sub-token.
 * TCL_TOKEN_TEXT -		The token describes a range of literal text
 *				that is part of a word. NumComponents is
 *				always 0.
 * TCL_TOKEN_BS -		The token describes a backslash sequence that
 *				must be collapsed. NumComponents is always 0.
 * TCL_TOKEN_COMMAND -		The token describes a command whose result
 *				must be substituted into the word. The token
 *				includes the enclosing brackets. NumComponents
 *				is always 0.
 * TCL_TOKEN_VARIABLE -		The token describes a variable substitution,
 *				including the dollar sign, variable name, and
 *				array index (if there is one) up through the
 *				right parentheses. NumComponents tells how
 *				many additional tokens follow to represent the
 *				variable name. The first token will be a
 *				TCL_TOKEN_TEXT token that describes the
 *				variable name. If the variable is an array
 *				reference then there will be one or more
 *				additional tokens, of type TCL_TOKEN_TEXT,
 *				TCL_TOKEN_BS, TCL_TOKEN_COMMAND, and
 *				TCL_TOKEN_VARIABLE, that describe the array
 *				index; numComponents counts the total number
 *				of nested tokens that make up the variable
 *				reference, including sub-tokens of
 *				TCL_TOKEN_VARIABLE tokens.
 * TCL_TOKEN_SUB_EXPR -		The token describes one subexpression of an
 *				expression, from the first non-blank character
 *				of the subexpression up to but not including
 *				the space, brace, or bracket that terminates
 *				the subexpression. NumComponents counts the
 *				total number of following subtokens that make
 *				up the subexpression; this includes all
 *				subtokens for any nested TCL_TOKEN_SUB_EXPR
 *				tokens. For example, a numeric value used as a
 *				primitive operand is described by a
 *				TCL_TOKEN_SUB_EXPR token followed by a
 *				TCL_TOKEN_TEXT token. A binary subexpression
 *				is described by a TCL_TOKEN_SUB_EXPR token
 *				followed by the TCL_TOKEN_OPERATOR token for
 *				the operator, then TCL_TOKEN_SUB_EXPR tokens
 *				for the left then the right operands.
 * TCL_TOKEN_OPERATOR -		The token describes one expression operator.
 *				An operator might be the name of a math
 *				function such as "abs". A TCL_TOKEN_OPERATOR
 *				token is always preceeded by one
 *				TCL_TOKEN_SUB_EXPR token for the operator's
 *				subexpression, and is followed by zero or more
 *				TCL_TOKEN_SUB_EXPR tokens for the operator's
 *				operands. NumComponents is always 0.
 * TCL_TOKEN_EXPAND_WORD -	This token is just like TCL_TOKEN_WORD except
 *				that it marks a word that began with the
 *				literal character prefix "{*}". This word is
 *				marked to be expanded - that is, broken into
 *				words after substitution is complete.
 */

#define TCL_TOKEN_WORD		1
#define TCL_TOKEN_SIMPLE_WORD	2
#define TCL_TOKEN_TEXT		4
#define TCL_TOKEN_BS		8
#define TCL_TOKEN_COMMAND	16
#define TCL_TOKEN_VARIABLE	32
#define TCL_TOKEN_SUB_EXPR	64
#define TCL_TOKEN_OPERATOR	128
#define TCL_TOKEN_EXPAND_WORD	256

/*
 * Parsing error types. On any parsing error, one of these values will be
 * stored in the error field of the Tcl_Parse structure defined below.
 */

#define TCL_PARSE_SUCCESS		0
#define TCL_PARSE_QUOTE_EXTRA		1
#define TCL_PARSE_BRACE_EXTRA		2
#define TCL_PARSE_MISSING_BRACE		3
#define TCL_PARSE_MISSING_BRACKET	4
#define TCL_PARSE_MISSING_PAREN		5
#define TCL_PARSE_MISSING_QUOTE		6
#define TCL_PARSE_MISSING_VAR_BRACE	7
#define TCL_PARSE_SYNTAX		8
#define TCL_PARSE_BAD_NUMBER		9

/*
 * A structure of the following type is filled in by Tcl_ParseCommand. It
 * describes a single command parsed from an input string.
 */

#define NUM_STATIC_TOKENS 20

typedef struct Tcl_Parse {
    const char *commentStart;	/* Pointer to # that begins the first of one
				 * or more comments preceding the command. */
    size_t commentSize;		/* Number of bytes in comments (up through
				 * newline character that terminates the last
				 * comment). If there were no comments, this
				 * field is 0. */
    const char *commandStart;	/* First character in first word of
				 * command. */
    int commandSize;		/* Number of bytes in command, including first
				 * character of first word, up through the
				 * terminating newline, close bracket, or
				 * semicolon. */
    int numWords;		/* Total number of words in command. May be
				 * 0. */
    Tcl_Token *tokenPtr;	/* Pointer to first token representing the
				 * words of the command. Initially points to
				 * staticTokens, but may change to point to
				 * malloc-ed space if command exceeds space in
				 * staticTokens. */
    int numTokens;		/* Total number of tokens in command. */
    int tokensAvailable;	/* Total number of tokens available at
				 * *tokenPtr. */
    int errorType;		/* One of the parsing error types defined
				 * above. */

    /*
     * The fields below are intended only for the private use of the parser.
     * They should not be used by functions that invoke Tcl_ParseCommand.
     */

    const char *string;		/* The original command string passed to
				 * Tcl_ParseCommand. */
    const char *end;		/* Points to the character just after the last
				 * one in the command string. */
    Tcl_Interp *interp;		/* Interpreter to use for error reporting, or
				 * NULL. */
    const char *term;		/* Points to character in string that
				 * terminated most recent token. Filled in by
				 * ParseTokens. If an error occurs, points to
				 * beginning of region where the error
				 * occurred (e.g. the open brace if the close
				 * brace is missing). */
    int incomplete;		/* This field is set to 1 by Tcl_ParseCommand
				 * if the command appears to be incomplete.
				 * This information is used by
				 * Tcl_CommandComplete. */
    Tcl_Token staticTokens[NUM_STATIC_TOKENS];
				/* Initial space for tokens for command. This
				 * space should be large enough to accommodate
				 * most commands; dynamic space is allocated
				 * for very large commands that don't fit
				 * here. */
} Tcl_Parse;

/*
 *----------------------------------------------------------------------------
 * The following structure represents a user-defined encoding. It collects
 * together all the functions that are used by the specific encoding.
 */

typedef struct Tcl_EncodingType {
    const char *encodingName;	/* The name of the encoding, e.g. "euc-jp".
				 * This name is the unique key for this
				 * encoding type. */
    Tcl_EncodingConvertProc *toUtfProc;
				/* Function to convert from external encoding
				 * into UTF-8. */
    Tcl_EncodingConvertProc *fromUtfProc;
				/* Function to convert from UTF-8 into
				 * external encoding. */
    Tcl_FreeProc *freeProc;
				/* If non-NULL, function to call when this
				 * encoding is deleted. */
    void *clientData;	/* Arbitrary value associated with encoding
				 * type. Passed to conversion functions. */
    int nullSize;		/* Number of zero bytes that signify
				 * end-of-string in this encoding. This number
				 * is used to determine the source string
				 * length when the srcLen argument is
				 * negative. Must be 1 or 2. */
} Tcl_EncodingType;

/*
 * The following definitions are used as values for the conversion control
 * flags argument when converting text from one character set to another:
 *
 * TCL_ENCODING_START -		Signifies that the source buffer is the first
 *				block in a (potentially multi-block) input
 *				stream. Tells the conversion function to reset
 *				to an initial state and perform any
 *				initialization that needs to occur before the
 *				first byte is converted. If the source buffer
 *				contains the entire input stream to be
 *				converted, this flag should be set.
 * TCL_ENCODING_END -		Signifies that the source buffer is the last
 *				block in a (potentially multi-block) input
 *				stream. Tells the conversion routine to
 *				perform any finalization that needs to occur
 *				after the last byte is converted and then to
 *				reset to an initial state. If the source
 *				buffer contains the entire input stream to be
 *				converted, this flag should be set.
 * TCL_ENCODING_STOPONERROR -	If set, the converter returns immediately upon
 *				encountering an invalid byte sequence or a
 *				source character that has no mapping in the
 *				target encoding. If clear, the converter
 *				substitues the problematic character(s) with
 *				one or more "close" characters in the
 *				destination buffer and then continues to
 *				convert the source.
 * TCL_ENCODING_NO_TERMINATE - 	If set, Tcl_ExternalToUtf does not append a
 *				terminating NUL byte.  Since it does not need
 *				an extra byte for a terminating NUL, it fills
 *				all dstLen bytes with encoded UTF-8 content if
 *				needed.  If clear, a byte is reserved in the
 *				dst space for NUL termination, and a
 *				terminating NUL is appended.
 * TCL_ENCODING_CHAR_LIMIT -	If set and dstCharsPtr is not NULL, then
 *				Tcl_ExternalToUtf takes the initial value of
 *				*dstCharsPtr as a limit of the maximum number
 *				of chars to produce in the encoded UTF-8
 *				content.  Otherwise, the number of chars
 *				produced is controlled only by other limiting
 *				factors.
 */

#define TCL_ENCODING_START		0x01
#define TCL_ENCODING_END		0x02
#define TCL_ENCODING_STOPONERROR	0x04
#define TCL_ENCODING_NO_TERMINATE	0x08
#define TCL_ENCODING_CHAR_LIMIT		0x10

/*
 * The following definitions are the error codes returned by the conversion
 * routines:
 *
 * TCL_OK -			All characters were converted.
 * TCL_CONVERT_NOSPACE -	The output buffer would not have been large
 *				enough for all of the converted data; as many
 *				characters as could fit were converted though.
 * TCL_CONVERT_MULTIBYTE -	The last few bytes in the source string were
 *				the beginning of a multibyte sequence, but
 *				more bytes were needed to complete this
 *				sequence. A subsequent call to the conversion
 *				routine should pass the beginning of this
 *				unconverted sequence plus additional bytes
 *				from the source stream to properly convert the
 *				formerly split-up multibyte sequence.
 * TCL_CONVERT_SYNTAX -		The source stream contained an invalid
 *				character sequence. This may occur if the
 *				input stream has been damaged or if the input
 *				encoding method was misidentified. This error
 *				is reported only if TCL_ENCODING_STOPONERROR
 *				was specified.
 * TCL_CONVERT_UNKNOWN -	The source string contained a character that
 *				could not be represented in the target
 *				encoding. This error is reported only if
 *				TCL_ENCODING_STOPONERROR was specified.
 */

#define TCL_CONVERT_MULTIBYTE	(-1)
#define TCL_CONVERT_SYNTAX	(-2)
#define TCL_CONVERT_UNKNOWN	(-3)
#define TCL_CONVERT_NOSPACE	(-4)

/*
 * The maximum number of bytes that are necessary to represent a single
 * Unicode character in UTF-8. The valid values are 3 and 4
 * (or perhaps 1 if we want to support a non-unicode enabled core). If > 3,
 * then Tcl_UniChar must be 4-bytes in size (UCS-4) (the default). If == 3,
 * then Tcl_UniChar must be 2-bytes in size (UTF-16). Since Tcl 9.0, UCS-4
 * mode is the default and recommended mode.
 */

#ifndef TCL_UTF_MAX
#define TCL_UTF_MAX		4
#endif

/*
 * This represents a Unicode character. Any changes to this should also be
 * reflected in regcustom.h.
 */

#if TCL_UTF_MAX > 3
    /*
     * int isn't 100% accurate as it should be a strict 4-byte value
     * (perhaps wchar_t). ILP64/SILP64 systems may have troubles. The
     * size of this value must be reflected correctly in regcustom.h.
     */
typedef int Tcl_UniChar;
#else
typedef unsigned short Tcl_UniChar;
#endif

/*
 *----------------------------------------------------------------------------
 * TIP #59: The following structure is used in calls 'Tcl_RegisterConfig' to
 * provide the system with the embedded configuration data.
 */

typedef struct Tcl_Config {
    const char *key;		/* Configuration key to register. ASCII
				 * encoded, thus UTF-8. */
    const char *value;		/* The value associated with the key. System
				 * encoding. */
} Tcl_Config;

/*
 *----------------------------------------------------------------------------
 * Flags for TIP#143 limits, detailing which limits are active in an
 * interpreter. Used for Tcl_{Add,Remove}LimitHandler type argument.
 */

#define TCL_LIMIT_COMMANDS	0x01
#define TCL_LIMIT_TIME		0x02

/*
 * Structure containing information about a limit handler to be called when a
 * command- or time-limit is exceeded by an interpreter.
 */

typedef void (Tcl_LimitHandlerProc) (void *clientData, Tcl_Interp *interp);
typedef void (Tcl_LimitHandlerDeleteProc) (void *clientData);

#if 0
/*
 *----------------------------------------------------------------------------
 * We would like to provide an anonymous structure "mp_int" here, which is
 * compatible with libtommath's "mp_int", but without duplicating anything
 * from <tommath.h> or including <tommath.h> here. But the libtommath project
 * didn't honor our request. See: <https://github.com/libtom/libtommath/pull/473>
 *
 * That's why this part is commented out, and we are using (void *) in
 * various API's in stead of the more correct (mp_int *).
 */

#ifndef MP_INT_DECLARED
#define MP_INT_DECLARED
typedef struct mp_int mp_int;
#endif

#endif

/*
 *----------------------------------------------------------------------------
 * Definitions needed for Tcl_ParseArgvObj routines.
 * Based on tkArgv.c.
 * Modifications from the original are copyright (c) Sam Bromley 2006
 */

typedef struct {
    int type;			/* Indicates the option type; see below. */
    const char *keyStr;		/* The key string that flags the option in the
				 * argv array. */
    void *srcPtr;		/* Value to be used in setting dst; usage
				 * depends on type.*/
    void *dstPtr;		/* Address of value to be modified; usage
				 * depends on type.*/
    const char *helpStr;	/* Documentation message describing this
				 * option. */
    void *clientData;	/* Word to pass to function callbacks. */
} Tcl_ArgvInfo;

/*
 * Legal values for the type field of a Tcl_ArgInfo: see the user
 * documentation for details.
 */

#define TCL_ARGV_CONSTANT	15
#define TCL_ARGV_INT		16
#define TCL_ARGV_STRING		17
#define TCL_ARGV_REST		18
#define TCL_ARGV_FLOAT		19
#define TCL_ARGV_FUNC		20
#define TCL_ARGV_GENFUNC	21
#define TCL_ARGV_HELP		22
#define TCL_ARGV_END		23

/*
 * Types of callback functions for the TCL_ARGV_FUNC and TCL_ARGV_GENFUNC
 * argument types:
 */

typedef int (Tcl_ArgvFuncProc)(void *clientData, Tcl_Obj *objPtr,
	void *dstPtr);
typedef int (Tcl_ArgvGenFuncProc)(void *clientData, Tcl_Interp *interp,
	int objc, Tcl_Obj *const *objv, void *dstPtr);

/*
 * Shorthand for commonly used argTable entries.
 */

#define TCL_ARGV_AUTO_HELP \
    {TCL_ARGV_HELP,	"-help",	NULL,	NULL, \
	    "Print summary of command-line options and abort", NULL}
#define TCL_ARGV_AUTO_REST \
    {TCL_ARGV_REST,	"--",		NULL,	NULL, \
	    "Marks the end of the options", NULL}
#define TCL_ARGV_TABLE_END \
    {TCL_ARGV_END, NULL, NULL, NULL, NULL, NULL}

/*
 *----------------------------------------------------------------------------
 * Definitions needed for Tcl_Zlib routines. [TIP #234]
 *
 * Constants for the format flags describing what sort of data format is
 * desired/expected for the Tcl_ZlibDeflate, Tcl_ZlibInflate and
 * Tcl_ZlibStreamInit functions.
 */

#define TCL_ZLIB_FORMAT_RAW	1
#define TCL_ZLIB_FORMAT_ZLIB	2
#define TCL_ZLIB_FORMAT_GZIP	4
#define TCL_ZLIB_FORMAT_AUTO	8

/*
 * Constants that describe whether the stream is to operate in compressing or
 * decompressing mode.
 */

#define TCL_ZLIB_STREAM_DEFLATE	16
#define TCL_ZLIB_STREAM_INFLATE	32

/*
 * Constants giving compression levels. Use of TCL_ZLIB_COMPRESS_DEFAULT is
 * recommended.
 */

#define TCL_ZLIB_COMPRESS_NONE	0
#define TCL_ZLIB_COMPRESS_FAST	1
#define TCL_ZLIB_COMPRESS_BEST	9
#define TCL_ZLIB_COMPRESS_DEFAULT (-1)

/*
 * Constants for types of flushing, used with Tcl_ZlibFlush.
 */

#define TCL_ZLIB_NO_FLUSH	0
#define TCL_ZLIB_FLUSH		2
#define TCL_ZLIB_FULLFLUSH	3
#define TCL_ZLIB_FINALIZE	4

/*
 *----------------------------------------------------------------------------
 * Definitions needed for the Tcl_LoadFile function. [TIP #416]
 */

#define TCL_LOAD_GLOBAL 1
#define TCL_LOAD_LAZY 2

/*
 *----------------------------------------------------------------------------
 * Definitions needed for the Tcl_OpenTcpServerEx function. [TIP #456]
 */
#define TCL_TCPSERVER_REUSEADDR (1<<0)
#define TCL_TCPSERVER_REUSEPORT (1<<1)

/*
 * Constants for special size_t-typed values, see TIP #494
 */

#define TCL_IO_FAILURE	((size_t)-1)
#define TCL_AUTO_LENGTH	((size_t)-1)
#define TCL_INDEX_NONE  ((size_t)-1)

/*
 *----------------------------------------------------------------------------
 * Single public declaration for NRE.
 */

typedef int (Tcl_NRPostProc) (void *data[], Tcl_Interp *interp,
				int result);

/*
 *----------------------------------------------------------------------------
 * The following constant is used to test for older versions of Tcl in the
 * stubs tables.
 */

#define TCL_STUB_MAGIC		((int) 0xFCA3BACB + (int) sizeof(void *))

/*
 * The following function is required to be defined in all stubs aware
 * extensions. The function is actually implemented in the stub library, not
 * the main Tcl library, although there is a trivial implementation in the
 * main library in case an extension is statically linked into an application.
 */

const char *		Tcl_InitStubs(Tcl_Interp *interp, const char *version,
			    int exact, int magic);
const char *		TclTomMathInitializeStubs(Tcl_Interp *interp,
			    const char *version, int epoch, int revision);
#if defined(_WIN32)
    TCL_NORETURN1 void Tcl_ConsolePanic(const char *format, ...);
#else
#   define Tcl_ConsolePanic NULL
#endif

#ifdef USE_TCL_STUBS
#if TCL_RELEASE_LEVEL == TCL_FINAL_RELEASE
#   define Tcl_InitStubs(interp, version, exact) \
	(Tcl_InitStubs)(interp, version, \
	    (exact)|(TCL_MAJOR_VERSION<<8)|(TCL_MINOR_VERSION<<16), \
	    TCL_STUB_MAGIC)
#else
#   define Tcl_InitStubs(interp, version, exact) \
	(Tcl_InitStubs)(interp, TCL_PATCH_LEVEL, \
	    1|(TCL_MAJOR_VERSION<<8)|(TCL_MINOR_VERSION<<16), \
	    TCL_STUB_MAGIC)
#endif
#else
#if TCL_RELEASE_LEVEL == TCL_FINAL_RELEASE
#   define Tcl_InitStubs(interp, version, exact) \
	Tcl_PkgInitStubsCheck(interp, version, \
		(exact)|(TCL_MAJOR_VERSION<<8)|(TCL_MINOR_VERSION<<16))
#else
#   define Tcl_InitStubs(interp, version, exact) \
	Tcl_PkgInitStubsCheck(interp, TCL_PATCH_LEVEL, \
		1|(TCL_MAJOR_VERSION<<8)|(TCL_MINOR_VERSION<<16))
#endif
#endif

/*
 * Public functions that are not accessible via the stubs table.
 * Tcl_GetMemoryInfo is needed for AOLserver. [Bug 1868171]
 */

#define Tcl_Main(argc, argv, proc) Tcl_MainEx(argc, argv, proc, \
	    ((Tcl_SetPanicProc(Tcl_ConsolePanic), Tcl_CreateInterp)()))
TCLAPI TCL_NORETURN void Tcl_MainEx(int argc, char **argv,
			    Tcl_AppInitProc *appInitProc, Tcl_Interp *interp);
TCLAPI const char *	Tcl_PkgInitStubsCheck(Tcl_Interp *interp,
			    const char *version, int exact);
<<<<<<< HEAD
TCLAPI void		Tcl_InitSubsystems(void);
TCLAPI void		Tcl_GetMemoryInfo(Tcl_DString *dsPtr);
TCLAPI void		Tcl_FindExecutable(const char *argv0);
TCLAPI void		Tcl_SetPanicProc(
=======
EXTERN void		Tcl_InitSubsystems(void);
EXTERN void		Tcl_GetMemoryInfo(Tcl_DString *dsPtr);
EXTERN void		Tcl_FindExecutable(const char *argv0);
EXTERN const char *	Tcl_SetPreInitScript(const char *string);
EXTERN void		Tcl_SetPanicProc(
>>>>>>> 57b214fd
			    TCL_NORETURN1 Tcl_PanicProc *panicProc);
TCLAPI void		Tcl_StaticLibrary(Tcl_Interp *interp,
			    const char *prefix,
			    Tcl_LibraryInitProc *initProc,
			    Tcl_LibraryInitProc *safeInitProc);
#ifndef TCL_NO_DEPRECATED
#   define Tcl_StaticPackage Tcl_StaticLibrary
#endif
TCLAPI Tcl_ExitProc *Tcl_SetExitProc(TCL_NORETURN1 Tcl_ExitProc *proc);
#ifdef _WIN32
TCLAPI int		TclZipfs_AppHook(int *argc, wchar_t ***argv);
#else
TCLAPI int		TclZipfs_AppHook(int *argc, char ***argv);
#endif

/*
 *----------------------------------------------------------------------------
 * Include the public function declarations that are accessible via the stubs
 * table.
 */

#include "tclDecls.h"

/*
 * Include platform specific public function declarations that are accessible
 * via the stubs table. Make all TclOO symbols MODULE_SCOPE (which only
 * has effect on building it as a shared library). See ticket [3010352].
 */

#if defined(BUILD_tcl)
#   undef TCLAPI
#   define TCLAPI MODULE_SCOPE
#endif

#include "tclPlatDecls.h"

/*
 *----------------------------------------------------------------------------
 * The following declarations map ckalloc and ckfree to Tcl_Alloc and
 * Tcl_Free for use in Tcl-8.x-compatible extensions.
 */

#ifndef BUILD_tcl
#   define ckalloc Tcl_Alloc
#   define attemptckalloc Tcl_AttemptAlloc
#   ifdef _MSC_VER
	/* Silence invalid C4090 warnings */
#	define ckfree(a) Tcl_Free((char *)(a))
#	define ckrealloc(a,b) Tcl_Realloc((char *)(a),(b))
#	define attemptckrealloc(a,b) Tcl_AttemptRealloc((char *)(a),(b))
#   else
#	define ckfree Tcl_Free
#	define ckrealloc Tcl_Realloc
#	define attemptckrealloc Tcl_AttemptRealloc
#   endif
#endif

#ifndef TCL_MEM_DEBUG

/*
 * If we are not using the debugging allocator, we should call the Tcl_Alloc,
 * et al. routines in order to guarantee that every module is using the same
 * memory allocator both inside and outside of the Tcl library.
 */

#   undef  Tcl_InitMemory
#   define Tcl_InitMemory(x)
#   undef  Tcl_DumpActiveMemory
#   define Tcl_DumpActiveMemory(x)
#   undef  Tcl_ValidateAllMemory
#   define Tcl_ValidateAllMemory(x,y)

#endif /* !TCL_MEM_DEBUG */

#ifdef TCL_MEM_DEBUG
#   undef Tcl_IncrRefCount
#   define Tcl_IncrRefCount(objPtr) \
	Tcl_DbIncrRefCount(objPtr, __FILE__, __LINE__)
#   undef Tcl_DecrRefCount
#   define Tcl_DecrRefCount(objPtr) \
	Tcl_DbDecrRefCount(objPtr, __FILE__, __LINE__)
#   undef Tcl_IsShared
#   define Tcl_IsShared(objPtr) \
	Tcl_DbIsShared(objPtr, __FILE__, __LINE__)
#else
#   undef Tcl_IncrRefCount
#   define Tcl_IncrRefCount(objPtr) \
	++(objPtr)->refCount
    /*
     * Use do/while0 idiom for optimum correctness without compiler warnings.
     * http://c2.com/cgi/wiki?TrivialDoWhileLoop
     */
#   undef Tcl_DecrRefCount
#   define Tcl_DecrRefCount(objPtr) \
	do { \
	    Tcl_Obj *_objPtr = (objPtr); \
	    if (_objPtr->refCount-- <= 1) { \
		TclFreeObj(_objPtr); \
	    } \
	} while(0)
#   undef Tcl_IsShared
#   define Tcl_IsShared(objPtr) \
	((objPtr)->refCount > 1)
#endif

/*
 * Macros and definitions that help to debug the use of Tcl objects. When
 * TCL_MEM_DEBUG is defined, the Tcl_New declarations are overridden to call
 * debugging versions of the object creation functions.
 */

#ifdef TCL_MEM_DEBUG
#  undef  Tcl_NewBignumObj
#  define Tcl_NewBignumObj(val) \
     Tcl_DbNewBignumObj(val, __FILE__, __LINE__)
#  undef  Tcl_NewBooleanObj
#  define Tcl_NewBooleanObj(val) \
     Tcl_DbNewWideIntObj((val)!=0, __FILE__, __LINE__)
#  undef  Tcl_NewByteArrayObj
#  define Tcl_NewByteArrayObj(bytes, len) \
     Tcl_DbNewByteArrayObj(bytes, len, __FILE__, __LINE__)
#  undef  Tcl_NewDoubleObj
#  define Tcl_NewDoubleObj(val) \
     Tcl_DbNewDoubleObj(val, __FILE__, __LINE__)
#  undef  Tcl_NewListObj
#  define Tcl_NewListObj(objc, objv) \
     Tcl_DbNewListObj(objc, objv, __FILE__, __LINE__)
#  undef  Tcl_NewObj
#  define Tcl_NewObj() \
     Tcl_DbNewObj(__FILE__, __LINE__)
#  undef  Tcl_NewStringObj
#  define Tcl_NewStringObj(bytes, len) \
     Tcl_DbNewStringObj(bytes, len, __FILE__, __LINE__)
#  undef  Tcl_NewWideIntObj
#  define Tcl_NewWideIntObj(val) \
     Tcl_DbNewWideIntObj(val, __FILE__, __LINE__)
#endif /* TCL_MEM_DEBUG */

/*
 *----------------------------------------------------------------------------
 * Macros for clients to use to access fields of hash entries:
 */

#define Tcl_GetHashValue(h) ((h)->clientData)
#define Tcl_SetHashValue(h, value) ((h)->clientData = (void *) (value))
#define Tcl_GetHashKey(tablePtr, h) \
	((void *) (((tablePtr)->keyType == TCL_ONE_WORD_KEYS || \
		    (tablePtr)->keyType == TCL_CUSTOM_PTR_KEYS) \
		   ? (h)->key.oneWordValue \
		   : (h)->key.string))

/*
 * Macros to use for clients to use to invoke find and create functions for
 * hash tables:
 */

#define Tcl_FindHashEntry(tablePtr, key) \
	(*((tablePtr)->findProc))(tablePtr, (const char *)(key))
#define Tcl_CreateHashEntry(tablePtr, key, newPtr) \
	(*((tablePtr)->createProc))(tablePtr, (const char *)(key), newPtr)

#endif /* RC_INVOKED */

/*
 * end block for C++
 */

#ifdef __cplusplus
}
#endif

#endif /* _TCL */

/*
 * Local Variables:
 * mode: c
 * c-basic-offset: 4
 * fill-column: 78
 * End:
 */<|MERGE_RESOLUTION|>--- conflicted
+++ resolved
@@ -2160,18 +2160,11 @@
 			    Tcl_AppInitProc *appInitProc, Tcl_Interp *interp);
 TCLAPI const char *	Tcl_PkgInitStubsCheck(Tcl_Interp *interp,
 			    const char *version, int exact);
-<<<<<<< HEAD
 TCLAPI void		Tcl_InitSubsystems(void);
 TCLAPI void		Tcl_GetMemoryInfo(Tcl_DString *dsPtr);
 TCLAPI void		Tcl_FindExecutable(const char *argv0);
+TCLAPI const char *	Tcl_SetPreInitScript(const char *string);
 TCLAPI void		Tcl_SetPanicProc(
-=======
-EXTERN void		Tcl_InitSubsystems(void);
-EXTERN void		Tcl_GetMemoryInfo(Tcl_DString *dsPtr);
-EXTERN void		Tcl_FindExecutable(const char *argv0);
-EXTERN const char *	Tcl_SetPreInitScript(const char *string);
-EXTERN void		Tcl_SetPanicProc(
->>>>>>> 57b214fd
 			    TCL_NORETURN1 Tcl_PanicProc *panicProc);
 TCLAPI void		Tcl_StaticLibrary(Tcl_Interp *interp,
 			    const char *prefix,
