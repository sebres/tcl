/*
 * tclProc.c --
 *
 *	This file contains routines that implement Tcl procedures, including
 *	the "proc" and "uplevel" commands.
 *
 * Copyright © 1987-1993 The Regents of the University of California.
 * Copyright © 1994-1998 Sun Microsystems, Inc.
 * Copyright © 2004-2006 Miguel Sofer
 * Copyright © 2007 Daniel A. Steffen <das@users.sourceforge.net>
 *
 * See the file "license.terms" for information on usage and redistribution of
 * this file, and for a DISCLAIMER OF ALL WARRANTIES.
 */

#include "tclInt.h"
#include "tclCompile.h"
#include <assert.h>

/*
 * Variables that are part of the [apply] command implementation and which
 * have to be passed to the other side of the NRE call.
 */

typedef struct {
    Command cmd;
    ExtraFrameInfo efi;
} ApplyExtraData;

/*
 * Prototypes for static functions in this file
 */

static void		DupLambdaInternalRep(Tcl_Obj *objPtr,
			    Tcl_Obj *copyPtr);
static void		FreeLambdaInternalRep(Tcl_Obj *objPtr);
static int		InitArgsAndLocals(Tcl_Interp *interp, int skip);
static void		InitResolvedLocals(Tcl_Interp *interp,
			    ByteCode *codePtr, Var *defPtr,
			    Namespace *nsPtr);
static void		InitLocalCache(Proc *procPtr);
static void		ProcBodyDup(Tcl_Obj *srcPtr, Tcl_Obj *dupPtr);
static void		ProcBodyFree(Tcl_Obj *objPtr);
static int		ProcWrongNumArgs(Tcl_Interp *interp, int skip);
static void		MakeProcError(Tcl_Interp *interp,
			    Tcl_Obj *procNameObj);
static void		MakeLambdaError(Tcl_Interp *interp,
			    Tcl_Obj *procNameObj);
static int		SetLambdaFromAny(Tcl_Interp *interp, Tcl_Obj *objPtr);

static Tcl_NRPostProc ApplyNR2;
static Tcl_NRPostProc InterpProcNR2;
static Tcl_NRPostProc Uplevel_Callback;

/*
 * The ProcBodyObjType type
 */

const Tcl_ObjType tclProcBodyType = {
    "procbody",			/* name for this type */
    ProcBodyFree,		/* FreeInternalRep function */
    ProcBodyDup,		/* DupInternalRep function */
    NULL,			/* UpdateString function; Tcl_GetString and
				 * Tcl_GetStringFromObj should panic
				 * instead. */
    NULL			/* SetFromAny function; Tcl_ConvertToType
				 * should panic instead. */
};

#define ProcSetIntRep(objPtr, procPtr)					\
    do {								\
	Tcl_ObjInternalRep ir;						\
	(procPtr)->refCount++;						\
	ir.twoPtrValue.ptr1 = (procPtr);				\
	ir.twoPtrValue.ptr2 = NULL;					\
	Tcl_StoreInternalRep((objPtr), &tclProcBodyType, &ir);		\
    } while (0)

#define ProcGetInternalRep(objPtr, procPtr)					\
    do {								\
	const Tcl_ObjInternalRep *irPtr;					\
	irPtr = TclFetchInternalRep((objPtr), &tclProcBodyType);		\
	(procPtr) = irPtr ? (Proc *)irPtr->twoPtrValue.ptr1 : NULL;		\
    } while (0)

/*
 * The [upvar]/[uplevel] level reference type. Uses the wideValue field
 * to remember the integer value of a parsed #<integer> format.
 *
 * Uses the default behaviour throughout, and never disposes of the string
 * rep; it's just a cache type.
 */

static const Tcl_ObjType levelReferenceType = {
    "levelReference",
    NULL, NULL, NULL, NULL
};

/*
 * The type of lambdas. Note that every lambda will *always* have a string
 * representation.
 *
 * Internally, ptr1 is a pointer to a Proc instance that is not bound to a
 * command name, and ptr2 is a pointer to the namespace that the Proc instance
 * will execute within. IF YOU CHANGE THIS, CHECK IN tclDisassemble.c TOO.
 */

static const Tcl_ObjType lambdaType = {
    "lambdaExpr",		/* name */
    FreeLambdaInternalRep,	/* freeIntRepProc */
    DupLambdaInternalRep,	/* dupIntRepProc */
    NULL,			/* updateStringProc */
    SetLambdaFromAny		/* setFromAnyProc */
};

#define LambdaSetIntRep(objPtr, procPtr, nsObjPtr)			\
    do {								\
	Tcl_ObjInternalRep ir;						\
	ir.twoPtrValue.ptr1 = (procPtr);				\
	ir.twoPtrValue.ptr2 = (nsObjPtr);				\
	Tcl_IncrRefCount((nsObjPtr));					\
	Tcl_StoreInternalRep((objPtr), &lambdaType, &ir);			\
    } while (0)

#define LambdaGetIntRep(objPtr, procPtr, nsObjPtr)			\
    do {								\
	const Tcl_ObjInternalRep *irPtr;					\
	irPtr = TclFetchInternalRep((objPtr), &lambdaType);			\
	(procPtr) = irPtr ? (Proc *)irPtr->twoPtrValue.ptr1 : NULL;		\
	(nsObjPtr) = irPtr ? (Tcl_Obj *)irPtr->twoPtrValue.ptr2 : NULL;		\
    } while (0)


/*
 *----------------------------------------------------------------------
 *
 * Tcl_ProcObjCmd --
 *
 *	This object-based function is invoked to process the "proc" Tcl
 *	command. See the user documentation for details on what it does.
 *
 * Results:
 *	A standard Tcl object result value.
 *
 * Side effects:
 *	A new procedure gets created.
 *
 *----------------------------------------------------------------------
 */

#undef TclObjInterpProc
int
Tcl_ProcObjCmd(
    TCL_UNUSED(void *),
    Tcl_Interp *interp,		/* Current interpreter. */
    Tcl_Size objc,			/* Number of arguments. */
    Tcl_Obj *const objv[])	/* Argument objects. */
{
    Interp *iPtr = (Interp *) interp;
    Proc *procPtr;
    const char *procName;
    const char *simpleName, *procArgs, *procBody;
    Namespace *nsPtr, *altNsPtr, *cxtNsPtr;
    Tcl_Command cmd;

    if (objc != 4) {
	Tcl_WrongNumArgs(interp, 1, objv, "name args body");
	return TCL_ERROR;
    }

    /*
     * Determine the namespace where the procedure should reside. Unless the
     * command name includes namespace qualifiers, this will be the current
     * namespace.
     */

    procName = TclGetString(objv[1]);
    TclGetNamespaceForQualName(interp, procName, NULL, 0,
	    &nsPtr, &altNsPtr, &cxtNsPtr, &simpleName);

    if (nsPtr == NULL) {
	Tcl_SetObjResult(interp, Tcl_ObjPrintf(
		"can't create procedure \"%s\": unknown namespace",
		procName));
	Tcl_SetErrorCode(interp, "TCL", "VALUE", "COMMAND", NULL);
	return TCL_ERROR;
    }
    if (simpleName == NULL) {
	Tcl_SetObjResult(interp, Tcl_ObjPrintf(
		"can't create procedure \"%s\": bad procedure name",
		procName));
	Tcl_SetErrorCode(interp, "TCL", "VALUE", "COMMAND", NULL);
	return TCL_ERROR;
    }

    /*
     * Create the data structure to represent the procedure.
     */

    if (TclCreateProc(interp, /*ignored nsPtr*/ NULL, simpleName, objv[2],
	    objv[3], &procPtr) != TCL_OK) {
	Tcl_AddErrorInfo(interp, "\n    (creating proc \"");
	Tcl_AddErrorInfo(interp, simpleName);
	Tcl_AddErrorInfo(interp, "\")");
	return TCL_ERROR;
    }

    cmd = TclNRCreateCommandInNs(interp, simpleName, (Tcl_Namespace *) nsPtr,
	TclObjInterpProc, TclNRInterpProc, procPtr, TclProcDeleteProc);

    /*
     * Now initialize the new procedure's cmdPtr field. This will be used
     * later when the procedure is called to determine what namespace the
     * procedure will run in. This will be different than the current
     * namespace if the proc was renamed into a different namespace.
     */

    procPtr->cmdPtr = (Command *) cmd;

    /*
     * TIP #280: Remember the line the procedure body is starting on. In a
     * bytecode context we ask the engine to provide us with the necessary
     * information. This is for the initialization of the byte code compiler
     * when the body is used for the first time.
     *
     * This code is nearly identical to the #280 code in SetLambdaFromAny, see
     * this file. The differences are the different index of the body in the
     * line array of the context, and the lambda code requires some special
     * processing. Find a way to factor the common elements into a single
     * function.
     */

    if (iPtr->cmdFramePtr) {
	CmdFrame *contextPtr = (CmdFrame *)TclStackAlloc(interp, sizeof(CmdFrame));

	*contextPtr = *iPtr->cmdFramePtr;
	if (contextPtr->type == TCL_LOCATION_BC) {
	    /*
	     * Retrieve source information from the bytecode, if possible. If
	     * the information is retrieved successfully, context.type will be
	     * TCL_LOCATION_SOURCE and the reference held by
	     * context.data.eval.path will be counted.
	     */

	    TclGetSrcInfoForPc(contextPtr);
	} else if (contextPtr->type == TCL_LOCATION_SOURCE) {
	    /*
	     * The copy into 'context' up above has created another reference
	     * to 'context.data.eval.path'; account for it.
	     */

	    Tcl_IncrRefCount(contextPtr->data.eval.path);
	}

	if (contextPtr->type == TCL_LOCATION_SOURCE) {
	    /*
	     * We can account for source location within a proc only if the
	     * proc body was not created by substitution.
	     */

	    if (contextPtr->line
		    && (contextPtr->nline >= 4) && (contextPtr->line[3] >= 0)) {
		int isNew;
		Tcl_HashEntry *hePtr;
		CmdFrame *cfPtr = (CmdFrame *)Tcl_Alloc(sizeof(CmdFrame));

		cfPtr->level = -1;
		cfPtr->type = contextPtr->type;
		cfPtr->line = (int *)Tcl_Alloc(sizeof(int));
		cfPtr->line[0] = contextPtr->line[3];
		cfPtr->nline = 1;
		cfPtr->framePtr = NULL;
		cfPtr->nextPtr = NULL;

		cfPtr->data.eval.path = contextPtr->data.eval.path;
		Tcl_IncrRefCount(cfPtr->data.eval.path);

		cfPtr->cmd = NULL;
		cfPtr->len = 0;

		hePtr = Tcl_CreateHashEntry(iPtr->linePBodyPtr,
			procPtr, &isNew);
		if (!isNew) {
		    /*
		     * Get the old command frame and release it. See also
		     * TclProcCleanupProc in this file. Currently it seems as
		     * if only the procbodytest::proc command of the testsuite
		     * is able to trigger this situation.
		     */

		    CmdFrame *cfOldPtr = (CmdFrame *)Tcl_GetHashValue(hePtr);

		    if (cfOldPtr->type == TCL_LOCATION_SOURCE) {
			Tcl_DecrRefCount(cfOldPtr->data.eval.path);
			cfOldPtr->data.eval.path = NULL;
		    }
		    Tcl_Free(cfOldPtr->line);
		    cfOldPtr->line = NULL;
		    Tcl_Free(cfOldPtr);
		}
		Tcl_SetHashValue(hePtr, cfPtr);
	    }

	    /*
	     * 'contextPtr' is going out of scope; account for the reference
	     * that it's holding to the path name.
	     */

	    Tcl_DecrRefCount(contextPtr->data.eval.path);
	    contextPtr->data.eval.path = NULL;
	}
	TclStackFree(interp, contextPtr);
    }

    /*
     * Optimize for no-op procs: if the body is not precompiled (like a TclPro
     * procbody), and the argument list is just "args" and the body is empty,
     * define a compileProc to compile a no-op.
     *
     * Notes:
     *	 - cannot be done for any argument list without having different
     *	   compiled/not-compiled behaviour in the "wrong argument #" case, or
     *	   making this code much more complicated. In any case, it doesn't
     *	   seem to make a lot of sense to verify the number of arguments we
     *	   are about to ignore ...
     *	 - could be enhanced to handle also non-empty bodies that contain only
     *	   comments; however, parsing the body will slow down the compilation
     *	   of all procs whose argument list is just _args_
     */

    if (objv[3]->typePtr == &tclProcBodyType) {
	goto done;
    }

    procArgs = TclGetString(objv[2]);

    while (*procArgs == ' ') {
	procArgs++;
    }

    if ((procArgs[0] == 'a') && (strncmp(procArgs, "args", 4) == 0)) {
	Tcl_Size numBytes;

	procArgs +=4;
	while (*procArgs != '\0') {
	    if (*procArgs != ' ') {
		goto done;
	    }
	    procArgs++;
	}

	/*
	 * The argument list is just "args"; check the body
	 */

	procBody = Tcl_GetStringFromObj(objv[3], &numBytes);
	if (TclParseAllWhiteSpace(procBody, numBytes) < numBytes) {
	    goto done;
	}

	/*
	 * The body is just spaces: link the compileProc
	 */

	((Command *) cmd)->compileProc = TclCompileNoOp;
    }

  done:
    return TCL_OK;
}

/*
 *----------------------------------------------------------------------
 *
 * TclCreateProc --
 *
 *	Creates the data associated with a Tcl procedure definition. This
 *	function knows how to handle two types of body objects: strings and
 *	procbody. Strings are the traditional (and common) value for bodies,
 *	procbody are values created by extensions that have loaded a
 *	previously compiled script.
 *
 * Results:
 *	Returns TCL_OK on success, along with a pointer to a Tcl procedure
 *	definition in procPtrPtr where the cmdPtr field is not initialised.
 *	This definition should be freed by calling TclProcCleanupProc() when
 *	it is no longer needed. Returns TCL_ERROR if anything goes wrong.
 *
 * Side effects:
 *	If anything goes wrong, this function returns an error message in the
 *	interpreter.
 *
 *----------------------------------------------------------------------
 */

int
TclCreateProc(
    Tcl_Interp *interp,		/* Interpreter containing proc. */
    TCL_UNUSED(Namespace *) /*nsPtr*/,
    const char *procName,	/* Unqualified name of this proc. */
    Tcl_Obj *argsPtr,		/* Description of arguments. */
    Tcl_Obj *bodyPtr,		/* Command body. */
    Proc **procPtrPtr)		/* Returns: pointer to proc data. */
{
    Interp *iPtr = (Interp *) interp;

    Proc *procPtr = NULL;
    Tcl_Size i, numArgs;
    CompiledLocal *localPtr = NULL;
    Tcl_Obj **argArray;
    int precompiled = 0, result;

    ProcGetInternalRep(bodyPtr, procPtr);
    if (procPtr != NULL) {
	/*
	 * Because the body is a TclProProcBody, the actual body is already
	 * compiled, and it is not shared with anyone else, so it's OK not to
	 * unshare it (as a matter of fact, it is bad to unshare it, because
	 * there may be no source code).
	 *
	 * We don't create and initialize a Proc structure for the procedure;
	 * rather, we use what is in the body object. We increment the ref
	 * count of the Proc struct since the command (soon to be created)
	 * will be holding a reference to it.
	 */

	procPtr->iPtr = iPtr;
	procPtr->refCount++;
	precompiled = 1;
    } else {
	/*
	 * If the procedure's body object is shared because its string value
	 * is identical to, e.g., the body of another procedure, we must
	 * create a private copy for this procedure to use. Such sharing of
	 * procedure bodies is rare but can cause problems. A procedure body
	 * is compiled in a context that includes the number of "slots"
	 * allocated by the compiler for local variables. There is a local
	 * variable slot for each formal parameter (the
	 * "procPtr->numCompiledLocals = numArgs" assignment below). This
	 * means that the same code can not be shared by two procedures that
	 * have a different number of arguments, even if their bodies are
	 * identical. Note that we don't use Tcl_DuplicateObj since we would
	 * not want any bytecode internal representation.
	 */

	if (Tcl_IsShared(bodyPtr)) {
	    const char *bytes;
	    Tcl_Size length;
	    Tcl_Obj *sharedBodyPtr = bodyPtr;

	    bytes = Tcl_GetStringFromObj(bodyPtr, &length);
	    bodyPtr = Tcl_NewStringObj(bytes, length);

	    /*
	     * TIP #280.
	     * Ensure that the continuation line data for the original body is
	     * not lost and applies to the new body as well.
	     */

	    TclContinuationsCopy(bodyPtr, sharedBodyPtr);
	}

	/*
	 * Create and initialize a Proc structure for the procedure. We
	 * increment the ref count of the procedure's body object since there
	 * will be a reference to it in the Proc structure.
	 */

	Tcl_IncrRefCount(bodyPtr);

	procPtr = (Proc *)Tcl_Alloc(sizeof(Proc));
	procPtr->iPtr = iPtr;
	procPtr->refCount = 1;
	procPtr->bodyPtr = bodyPtr;
	procPtr->numArgs = 0;	/* Actual argument count is set below. */
	procPtr->numCompiledLocals = 0;
	procPtr->firstLocalPtr = NULL;
	procPtr->lastLocalPtr = NULL;
    }

    /*
     * Break up the argument list into argument specifiers, then process each
     * argument specifier. If the body is precompiled, processing is limited
     * to checking that the parsed argument is consistent with the one stored
     * in the Proc.
     */

    result = TclListObjGetElementsM(interp, argsPtr, &numArgs, &argArray);
    if (result != TCL_OK) {
	goto procError;
    }

    if (precompiled) {
	if (numArgs > procPtr->numArgs) {
	    Tcl_SetObjResult(interp, Tcl_ObjPrintf(
		    "procedure \"%s\": arg list contains %" TCL_Z_MODIFIER "u entries, "
		    "precompiled header expects %" TCL_Z_MODIFIER "u", procName, numArgs,
		    procPtr->numArgs));
	    Tcl_SetErrorCode(interp, "TCL", "OPERATION", "PROC",
		    "BYTECODELIES", NULL);
	    goto procError;
	}
	localPtr = procPtr->firstLocalPtr;
    } else {
	procPtr->numArgs = numArgs;
	procPtr->numCompiledLocals = numArgs;
    }

    for (i = 0; i < numArgs; i++) {
	const char *argname, *argnamei, *argnamelast;
	Tcl_Size fieldCount, nameLength;
	Tcl_Obj **fieldValues;

	/*
	 * Now divide the specifier up into name and default.
	 */

	result = TclListObjGetElementsM(interp, argArray[i], &fieldCount,
		&fieldValues);
	if (result != TCL_OK) {
	    goto procError;
	}
	if (fieldCount > 2) {
	    Tcl_Obj *errorObj = Tcl_NewStringObj(
		"too many fields in argument specifier \"", -1);
	    Tcl_AppendObjToObj(errorObj, argArray[i]);
	    Tcl_AppendToObj(errorObj, "\"", -1);
	    Tcl_SetObjResult(interp, errorObj);
	    Tcl_SetErrorCode(interp, "TCL", "OPERATION", "PROC",
		    "FORMALARGUMENTFORMAT", NULL);
	    goto procError;
	}
	if ((fieldCount == 0) || (Tcl_GetCharLength(fieldValues[0]) == 0)) {
	    Tcl_SetObjResult(interp, Tcl_NewStringObj(
		    "argument with no name", -1));
	    Tcl_SetErrorCode(interp, "TCL", "OPERATION", "PROC",
		    "FORMALARGUMENTFORMAT", NULL);
	    goto procError;
	}

	argname = Tcl_GetStringFromObj(fieldValues[0], &nameLength);

	/*
	 * Check that the formal parameter name is a scalar.
	 */

	argnamei = argname;
	argnamelast = (nameLength > 0) ? (argname + nameLength - 1) : argname;
	while (argnamei < argnamelast) {
	    if (*argnamei == '(') {
		if (*argnamelast == ')') { /* We have an array element. */
		    Tcl_SetObjResult(interp, Tcl_ObjPrintf(
			    "formal parameter \"%s\" is an array element",
			    TclGetString(fieldValues[0])));
		    Tcl_SetErrorCode(interp, "TCL", "OPERATION", "PROC",
			    "FORMALARGUMENTFORMAT", NULL);
		    goto procError;
		}
	    } else if (*argnamei == ':' && *(argnamei+1) == ':') {
		Tcl_Obj *errorObj = Tcl_NewStringObj(
		    "formal parameter \"", -1);
		Tcl_AppendObjToObj(errorObj, fieldValues[0]);
		Tcl_AppendToObj(errorObj, "\" is not a simple name", -1);
		Tcl_SetObjResult(interp, errorObj);
		Tcl_SetErrorCode(interp, "TCL", "OPERATION", "PROC",
			"FORMALARGUMENTFORMAT", NULL);
		goto procError;
	    }
	    argnamei++;
	}

	if (precompiled) {
	    /*
	     * Compare the parsed argument with the stored one. Note that the
	     * only flag value that makes sense at this point is VAR_ARGUMENT
	     * (its value was kept the same as pre VarReform to simplify
	     * tbcload's processing of older byetcodes).
	     *
	     * The only other flag value that is important to retrieve from
	     * precompiled procs is VAR_TEMPORARY (also unchanged). It is
	     * needed later when retrieving the variable names.
	     */

	    if ((localPtr->nameLength != nameLength)
		    || (memcmp(localPtr->name, argname, nameLength) != 0)
		    || (localPtr->frameIndex != i)
		    || !(localPtr->flags & VAR_ARGUMENT)
		    || (localPtr->defValuePtr == NULL && fieldCount == 2)
		    || (localPtr->defValuePtr != NULL && fieldCount != 2)) {
		Tcl_SetObjResult(interp, Tcl_ObjPrintf(
			"procedure \"%s\": formal parameter %" TCL_Z_MODIFIER "u is "
			"inconsistent with precompiled body", procName, i));
		Tcl_SetErrorCode(interp, "TCL", "OPERATION", "PROC",
			"BYTECODELIES", NULL);
		goto procError;
	    }

	    /*
	     * Compare the default value if any.
	     */

	    if (localPtr->defValuePtr != NULL) {
		Tcl_Size tmpLength, valueLength;
<<<<<<< HEAD
		const char *tmpPtr = Tcl_GetStringFromObj(localPtr->defValuePtr, &tmpLength);
		const char *value = Tcl_GetStringFromObj(fieldValues[1], &valueLength);
=======
		const char *tmpPtr = TclGetStringFromObj(localPtr->defValuePtr, &tmpLength);
		const char *value = TclGetStringFromObj(fieldValues[1], &valueLength);
>>>>>>> b698fa68

		if ((valueLength != tmpLength)
		     || memcmp(value, tmpPtr, tmpLength) != 0
		) {
		    Tcl_Obj *errorObj = Tcl_ObjPrintf(
			    "procedure \"%s\": formal parameter \"", procName);
		    Tcl_AppendObjToObj(errorObj, fieldValues[0]);
		    Tcl_AppendToObj(errorObj, "\" has "
			"default value inconsistent with precompiled body", -1);
		    Tcl_SetObjResult(interp, errorObj);
		    Tcl_SetErrorCode(interp, "TCL", "OPERATION", "PROC",
			    "BYTECODELIES", NULL);
		    goto procError;
		}
	    }
	    if ((i == numArgs - 1)
		    && (localPtr->nameLength == 4)
		    && (localPtr->name[0] == 'a')
		    && (strcmp(localPtr->name, "args") == 0)) {
		localPtr->flags |= VAR_IS_ARGS;
	    }

	    localPtr = localPtr->nextPtr;
	} else {
	    /*
	     * Allocate an entry in the runtime procedure frame's array of
	     * local variables for the argument.
	     */

	    localPtr = (CompiledLocal *)Tcl_Alloc(
		    offsetof(CompiledLocal, name) + 1U + fieldValues[0]->length);
	    if (procPtr->firstLocalPtr == NULL) {
		procPtr->firstLocalPtr = procPtr->lastLocalPtr = localPtr;
	    } else {
		procPtr->lastLocalPtr->nextPtr = localPtr;
		procPtr->lastLocalPtr = localPtr;
	    }
	    localPtr->nextPtr = NULL;
	    localPtr->nameLength = nameLength;
	    localPtr->frameIndex = i;
	    localPtr->flags = VAR_ARGUMENT;
	    localPtr->resolveInfo = NULL;

	    if (fieldCount == 2) {
		localPtr->defValuePtr = fieldValues[1];
		Tcl_IncrRefCount(localPtr->defValuePtr);
	    } else {
		localPtr->defValuePtr = NULL;
	    }
	    memcpy(localPtr->name, argname, fieldValues[0]->length + 1);
	    if ((i == numArgs - 1)
		    && (localPtr->nameLength == 4)
		    && (localPtr->name[0] == 'a')
		    && (memcmp(localPtr->name, "args", 4) == 0)) {
		localPtr->flags |= VAR_IS_ARGS;
	    }
	}
    }

    *procPtrPtr = procPtr;
    return TCL_OK;

  procError:
    if (precompiled) {
	procPtr->refCount--;
    } else {
	Tcl_DecrRefCount(bodyPtr);
	while (procPtr->firstLocalPtr != NULL) {
	    localPtr = procPtr->firstLocalPtr;
	    procPtr->firstLocalPtr = localPtr->nextPtr;

	    if (localPtr->defValuePtr != NULL) {
		Tcl_DecrRefCount(localPtr->defValuePtr);
	    }

	    Tcl_Free(localPtr);
	}
	Tcl_Free(procPtr);
    }
    return TCL_ERROR;
}

/*
 *----------------------------------------------------------------------
 *
 * TclGetFrame --
 *
 *	Given a description of a procedure frame, such as the first argument
 *	to an "uplevel" or "upvar" command, locate the call frame for the
 *	appropriate level of procedure.
 *
 * Results:
 *	The return value is -1 if an error occurred in finding the frame (in
 *	this case an error message is left in the interp's result). 1 is
 *	returned if string was either a number or a number preceded by "#" and
 *	it specified a valid frame. 0 is returned if string isn't one of the
 *	two things above (in this case, the lookup acts as if string were
 *	"1"). The variable pointed to by framePtrPtr is filled in with the
 *	address of the desired frame (unless an error occurs, in which case it
 *	isn't modified).
 *
 * Side effects:
 *	None.
 *
 *----------------------------------------------------------------------
 */

int
TclGetFrame(
    Tcl_Interp *interp,		/* Interpreter in which to find frame. */
    const char *name,		/* String describing frame. */
    CallFrame **framePtrPtr)	/* Store pointer to frame here (or NULL if
				 * global frame indicated). */
{
	int result;
	Tcl_Obj obj;

	obj.bytes = (char *) name;
	obj.length = strlen(name);
	obj.typePtr = NULL;
	result = TclObjGetFrame(interp, &obj, framePtrPtr);
	TclFreeInternalRep(&obj);
	return result;
}

/*
 *----------------------------------------------------------------------
 *
 * TclObjGetFrame --
 *
 *	Given a description of a procedure frame, such as the first argument
 *	to an "uplevel" or "upvar" command, locate the call frame for the
 *	appropriate level of procedure.
 *
 * Results:
 *	The return value is -1 if an error occurred in finding the frame (in
 *	this case an error message is left in the interp's result). 1 is
 *	returned if objPtr was either an int or an int preceded by "#" and
 *	it specified a valid frame. 0 is returned if objPtr isn't one of the
 *	two things above (in this case, the lookup acts as if objPtr were
 *	"1"). The variable pointed to by framePtrPtr is filled in with the
 *	address of the desired frame (unless an error occurs, in which case it
 *	isn't modified).
 *
 * Side effects:
 *	None.
 *
 *----------------------------------------------------------------------
 */

int
TclObjGetFrame(
    Tcl_Interp *interp,		/* Interpreter in which to find frame. */
    Tcl_Obj *objPtr,		/* Object describing frame. */
    CallFrame **framePtrPtr)	/* Store pointer to frame here (or NULL if
				 * global frame indicated). */
{
    Interp *iPtr = (Interp *) interp;
    int curLevel, level, result;
    const Tcl_ObjInternalRep *irPtr;
    const char *name = NULL;
    Tcl_WideInt w;

    /*
     * Parse object to figure out which level number to go to.
     */

    result = 0;
    curLevel = iPtr->varFramePtr->level;

    /*
     * Check for integer first, since that has potential to spare us
     * a generation of a stringrep.
     */

    if (objPtr == NULL) {
	/* Do nothing */
    } else if (TCL_OK == Tcl_GetIntFromObj(NULL, objPtr, &level)) {
	Tcl_GetWideIntFromObj(NULL, objPtr, &w);
	if (w < 0 || w > INT_MAX || curLevel > w + INT_MAX) {
	    result = -1;
	} else {
	    level = curLevel - level;
	    result = 1;
	}
    } else if ((irPtr = TclFetchInternalRep(objPtr, &levelReferenceType))) {
	level = irPtr->wideValue;
	result = 1;
    } else {
	name = TclGetString(objPtr);
	if (name[0] == '#') {
	    if (TCL_OK == Tcl_GetInt(NULL, name+1, &level)) {
		if (level < 0 || (level > 0 && name[1] == '-')) {
		    result = -1;
		} else {
		    Tcl_ObjInternalRep ir;

		    ir.wideValue = level;
		    Tcl_StoreInternalRep(objPtr, &levelReferenceType, &ir);
		    result = 1;
		}
	    } else {
		result = -1;
	    }
	} else if (TclGetWideBitsFromObj(NULL, objPtr, &w) == TCL_OK) {
	    /*
	     * If this were an integer, we'd have succeeded already.
	     * Docs say we have to treat this as a 'bad level'  error.
	     */
	    result = -1;
	}
    }

    if (result != -1) {
	/* if relative current level */
	if (result == 0) {
	    if (!curLevel) {
		/* we are in top-level, so simply generate bad level */
		name = "1";
		goto badLevel;
	    }
	    level = curLevel - 1;
	}
	if (level >= 0) {
	    CallFrame *framePtr;
	    for (framePtr = iPtr->varFramePtr; framePtr != NULL;
		    framePtr = framePtr->callerVarPtr) {
		if ((int)framePtr->level == level) {
		    *framePtrPtr = framePtr;
		    return result;
		}
	    }
	}
    }
badLevel:
    if (name == NULL) {
	name = objPtr ? TclGetString(objPtr) : "1" ;
    }
    Tcl_SetObjResult(interp, Tcl_ObjPrintf("bad level \"%s\"", name));
    Tcl_SetErrorCode(interp, "TCL", "LOOKUP", "LEVEL", name, NULL);
    return -1;
}

/*
 *----------------------------------------------------------------------
 *
 * Tcl_UplevelObjCmd --
 *
 *	This object function is invoked to process the "uplevel" Tcl command.
 *	See the user documentation for details on what it does.
 *
 * Results:
 *	A standard Tcl object result value.
 *
 * Side effects:
 *	See the user documentation.
 *
 *----------------------------------------------------------------------
 */

static int
Uplevel_Callback(
    void *data[],
    Tcl_Interp *interp,
    int result)
{
    CallFrame *savedVarFramePtr = (CallFrame *)data[0];

    if (result == TCL_ERROR) {
	Tcl_AppendObjToErrorInfo(interp, Tcl_ObjPrintf(
		"\n    (\"uplevel\" body line %d)", Tcl_GetErrorLine(interp)));
    }

    /*
     * Restore the variable frame, and return.
     */

    ((Interp *)interp)->varFramePtr = savedVarFramePtr;
    return result;
}

int
Tcl_UplevelObjCmd(
    void *clientData,
    Tcl_Interp *interp,		/* Current interpreter. */
    int objc,			/* Number of arguments. */
    Tcl_Obj *const objv[])	/* Argument objects. */
{
    return Tcl_NRCallObjProc(interp, TclNRUplevelObjCmd, clientData, objc, objv);
}

int
TclNRUplevelObjCmd(
    TCL_UNUSED(void *),
    Tcl_Interp *interp,		/* Current interpreter. */
    int objc,			/* Number of arguments. */
    Tcl_Obj *const objv[])	/* Argument objects. */
{

    Interp *iPtr = (Interp *) interp;
    CmdFrame *invoker = NULL;
    int word = 0;
    int result;
    CallFrame *savedVarFramePtr, *framePtr;
    Tcl_Obj *objPtr;

    if (objc < 2) {
    /* to do
    *    simplify things by interpreting the argument as a command when there
    *    is only one argument.  This requires a TIP since currently a single
    *    argument is interpreted as a level indicator if possible.
    */
    uplevelSyntax:
	Tcl_WrongNumArgs(interp, 1, objv, "?level? command ?arg ...?");
	return TCL_ERROR;
    } else if (!TclHasStringRep(objv[1]) && objc == 2) {
	int status;
	Tcl_Size llength;
	status = TclListObjLengthM(interp, objv[1], &llength);
	if (status == TCL_OK && llength > 1) {
	    /* the first argument can't interpreted as a level. Avoid
	     * generating a string representation of the script. */
	    result = TclGetFrame(interp, "1", &framePtr);
	    if (result == -1) {
		return TCL_ERROR;
	    }
	    objc -= 1;
	    objv += 1;
	    goto havelevel;
	}
    }

    /*
     * Find the level to use for executing the command.
     */

    result = TclObjGetFrame(interp, objv[1], &framePtr);
    if (result == -1) {
	return TCL_ERROR;
    }
    objc -= result + 1;
    if (objc == 0) {
	goto uplevelSyntax;
    }
    objv += result + 1;

    havelevel:

    /*
     * Modify the interpreter state to execute in the given frame.
     */

    savedVarFramePtr = iPtr->varFramePtr;
    iPtr->varFramePtr = framePtr;

    /*
     * Execute the residual arguments as a command.
     */

    if (objc == 1) {
	/*
	 * TIP #280. Make actual argument location available to eval'd script
	 */

	TclArgumentGet(interp, objv[0], &invoker, &word);
	objPtr = objv[0];

    } else {
	/*
	 * More than one argument: concatenate them together with spaces
	 * between, then evaluate the result. Tcl_EvalObjEx will delete the
	 * object when it decrements its refcount after eval'ing it.
	 */

	objPtr = Tcl_ConcatObj(objc, objv);
    }

    TclNRAddCallback(interp, Uplevel_Callback, savedVarFramePtr, NULL, NULL,
	    NULL);
    return TclNREvalObjEx(interp, objPtr, 0, invoker, word);
}

/*
 *----------------------------------------------------------------------
 *
 * TclFindProc --
 *
 *	Given the name of a procedure, return a pointer to the record
 *	describing the procedure. The procedure will be looked up using the
 *	usual rules: first in the current namespace and then in the global
 *	namespace.
 *
 * Results:
 *	NULL is returned if the name doesn't correspond to any procedure.
 *	Otherwise, the return value is a pointer to the procedure's record. If
 *	the name is found but refers to an imported command that points to a
 *	"real" procedure defined in another namespace, a pointer to that
 *	"real" procedure's structure is returned.
 *
 * Side effects:
 *	None.
 *
 *----------------------------------------------------------------------
 */

Proc *
TclFindProc(
    Interp *iPtr,		/* Interpreter in which to look. */
    const char *procName)	/* Name of desired procedure. */
{
    Tcl_Command cmd;
    Command *cmdPtr;

    cmd = Tcl_FindCommand((Tcl_Interp *) iPtr, procName, NULL, /*flags*/ 0);
    if (cmd == (Tcl_Command) NULL) {
	return NULL;
    }
    cmdPtr = (Command *) cmd;

    return TclIsProc(cmdPtr);
}

/*
 *----------------------------------------------------------------------
 *
 * TclIsProc --
 *
 *	Tells whether a command is a Tcl procedure or not.
 *
 * Results:
 *	If the given command is actually a Tcl procedure, the return value is
 *	the address of the record describing the procedure. Otherwise the
 *	return value is 0.
 *
 * Side effects:
 *	None.
 *
 *----------------------------------------------------------------------
 */

Proc *
TclIsProc(
    Command *cmdPtr)		/* Command to test. */
{
    Tcl_Command origCmd = TclGetOriginalCommand((Tcl_Command) cmdPtr);

    if (origCmd != NULL) {
	cmdPtr = (Command *) origCmd;
    }
    if (cmdPtr->deleteProc == TclProcDeleteProc) {
	return (Proc *)cmdPtr->objClientData;
    }
    return NULL;
}

static int
ProcWrongNumArgs(
    Tcl_Interp *interp,
    int skip)
{
    CallFrame *framePtr = ((Interp *)interp)->varFramePtr;
    Proc *procPtr = framePtr->procPtr;
    int localCt = procPtr->numCompiledLocals, numArgs, i;
    Tcl_Obj **desiredObjs;
    const char *final = NULL;

    /*
     * Build up desired argument list for Tcl_WrongNumArgs
     */

    numArgs = framePtr->procPtr->numArgs;
    desiredObjs = (Tcl_Obj **)TclStackAlloc(interp,
	    sizeof(Tcl_Obj *) * (numArgs+1));

    if (framePtr->isProcCallFrame & FRAME_IS_LAMBDA) {
	desiredObjs[0] = Tcl_NewStringObj("lambdaExpr", -1);
    } else {
	desiredObjs[0] = framePtr->objv[skip-1];
    }
    Tcl_IncrRefCount(desiredObjs[0]);

    if (localCt > 0) {
	Var *defPtr = (Var *)(&framePtr->localCachePtr->varName0 + localCt);

	for (i=1 ; i<=numArgs ; i++, defPtr++) {
	    Tcl_Obj *argObj;
	    Tcl_Obj *namePtr = localName(framePtr, i-1);

	    if (defPtr->value.objPtr != NULL) {
		TclNewObj(argObj);
		Tcl_AppendStringsToObj(argObj, "?", TclGetString(namePtr), "?", NULL);
	    } else if (defPtr->flags & VAR_IS_ARGS) {
		numArgs--;
		final = "?arg ...?";
		break;
	    } else {
		argObj = namePtr;
		Tcl_IncrRefCount(namePtr);
	    }
	    desiredObjs[i] = argObj;
	}
    }

    Tcl_ResetResult(interp);
    Tcl_WrongNumArgs(interp, numArgs+1, desiredObjs, final);

    for (i=0 ; i<=numArgs ; i++) {
	Tcl_DecrRefCount(desiredObjs[i]);
    }
    TclStackFree(interp, desiredObjs);
    return TCL_ERROR;
}

/*
 *----------------------------------------------------------------------
 *
<<<<<<< HEAD
=======
 * TclInitCompiledLocals --
 *
 *	This routine is invoked in order to initialize the compiled locals
 *	table for a new call frame.
 *
 *	DEPRECATED: functionality has been inlined elsewhere; this function
 *	remains to insure binary compatibility with Itcl.
 *
 * Results:
 *	None.
 *
 * Side effects:
 *	May invoke various name resolvers in order to determine which
 *	variables are being referenced at runtime.
 *
 *----------------------------------------------------------------------
 */

#ifndef TCL_NO_DEPRECATED
void
TclInitCompiledLocals(
    Tcl_Interp *interp,		/* Current interpreter. */
    CallFrame *framePtr,	/* Call frame to initialize. */
    Namespace *nsPtr)		/* Pointer to current namespace. */
{
    Var *varPtr = framePtr->compiledLocals;
    Tcl_Obj *bodyPtr;
    ByteCode *codePtr;

    bodyPtr = framePtr->procPtr->bodyPtr;
    ByteCodeGetInternalRep(bodyPtr, &tclByteCodeType, codePtr);
    if (codePtr == NULL) {
	Tcl_Panic("body object for proc attached to frame is not a byte code type");
    }

    if (framePtr->numCompiledLocals) {
	if (!codePtr->localCachePtr) {
	    InitLocalCache(framePtr->procPtr) ;
	}
	framePtr->localCachePtr = codePtr->localCachePtr;
	framePtr->localCachePtr->refCount++;
    }

    InitResolvedLocals(interp, codePtr, varPtr, nsPtr);
}
#endif /* TCL_NO_DEPRECATED */

/*
 *----------------------------------------------------------------------
 *
>>>>>>> b698fa68
 * InitResolvedLocals --
 *
 *	This routine is invoked in order to initialize the compiled locals
 *	table for a new call frame.
 *
 * Results:
 *	None.
 *
 * Side effects:
 *	May invoke various name resolvers in order to determine which
 *	variables are being referenced at runtime.
 *
 *----------------------------------------------------------------------
 */

static void
InitResolvedLocals(
    Tcl_Interp *interp,		/* Current interpreter. */
    ByteCode *codePtr,
    Var *varPtr,
    Namespace *nsPtr)		/* Pointer to current namespace. */
{
    Interp *iPtr = (Interp *) interp;
    int haveResolvers = (nsPtr->compiledVarResProc || iPtr->resolverPtr);
    CompiledLocal *firstLocalPtr, *localPtr;
    int varNum;
    Tcl_ResolvedVarInfo *resVarInfo;

    /*
     * Find the localPtr corresponding to varPtr
     */

    varNum = varPtr - iPtr->framePtr->compiledLocals;
    localPtr = iPtr->framePtr->procPtr->firstLocalPtr;
    while (varNum--) {
	localPtr = localPtr->nextPtr;
    }

    if (!(haveResolvers && (codePtr->flags & TCL_BYTECODE_RESOLVE_VARS))) {
	goto doInitResolvedLocals;
    }

    /*
     * This is the first run after a recompile, or else the resolver epoch
     * has changed: update the resolver cache.
     */

    firstLocalPtr = localPtr;
    for (; localPtr != NULL; localPtr = localPtr->nextPtr) {
	if (localPtr->resolveInfo) {
	    if (localPtr->resolveInfo->deleteProc) {
		localPtr->resolveInfo->deleteProc(localPtr->resolveInfo);
	    } else {
		Tcl_Free(localPtr->resolveInfo);
	    }
	    localPtr->resolveInfo = NULL;
	}
	localPtr->flags &= ~VAR_RESOLVED;

	if (haveResolvers &&
		!(localPtr->flags & (VAR_ARGUMENT|VAR_TEMPORARY))) {
	    ResolverScheme *resPtr = iPtr->resolverPtr;
	    Tcl_ResolvedVarInfo *vinfo;
	    int result;

	    if (nsPtr->compiledVarResProc) {
		result = nsPtr->compiledVarResProc(nsPtr->interp,
			localPtr->name, localPtr->nameLength,
			(Tcl_Namespace *) nsPtr, &vinfo);
	    } else {
		result = TCL_CONTINUE;
	    }

	    while ((result == TCL_CONTINUE) && resPtr) {
		if (resPtr->compiledVarResProc) {
		    result = resPtr->compiledVarResProc(nsPtr->interp,
			    localPtr->name, localPtr->nameLength,
			    (Tcl_Namespace *) nsPtr, &vinfo);
		}
		resPtr = resPtr->nextPtr;
	    }
	    if (result == TCL_OK) {
		localPtr->resolveInfo = vinfo;
		localPtr->flags |= VAR_RESOLVED;
	    }
	}
    }
    localPtr = firstLocalPtr;
    codePtr->flags &= ~TCL_BYTECODE_RESOLVE_VARS;

    /*
     * Initialize the array of local variables stored in the call frame. Some
     * variables may have special resolution rules. In that case, we call
     * their "resolver" procs to get our hands on the variable, and we make
     * the compiled local a link to the real variable.
     */

  doInitResolvedLocals:
    for (; localPtr != NULL; varPtr++, localPtr = localPtr->nextPtr) {
	varPtr->flags = 0;
	varPtr->value.objPtr = NULL;

	/*
	 * Now invoke the resolvers to determine the exact variables that
	 * should be used.
	 */

	resVarInfo = localPtr->resolveInfo;
	if (resVarInfo && resVarInfo->fetchProc) {
	    Var *resolvedVarPtr = (Var *)
		    resVarInfo->fetchProc(interp, resVarInfo);

	    if (resolvedVarPtr) {
		if (TclIsVarInHash(resolvedVarPtr)) {
		    VarHashRefCount(resolvedVarPtr)++;
		}
		varPtr->flags = VAR_LINK;
		varPtr->value.linkPtr = resolvedVarPtr;
	    }
	}
    }
}

void
TclFreeLocalCache(
    Tcl_Interp *interp,
    LocalCache *localCachePtr)
{
    Tcl_Size i;
    Tcl_Obj **namePtrPtr = &localCachePtr->varName0;

    for (i = 0; i < localCachePtr->numVars; i++, namePtrPtr++) {
	Tcl_Obj *objPtr = *namePtrPtr;

	if (objPtr) {
	    /* TclReleaseLiteral calls Tcl_DecrRefCount for us */
	    TclReleaseLiteral(interp, objPtr);
	}
    }
    Tcl_Free(localCachePtr);
}

static void
InitLocalCache(
    Proc *procPtr)
{
    Interp *iPtr = procPtr->iPtr;
    ByteCode *codePtr;
    Tcl_Size localCt = procPtr->numCompiledLocals;
    Tcl_Size numArgs = procPtr->numArgs, i = 0;

    Tcl_Obj **namePtr;
    Var *varPtr;
    LocalCache *localCachePtr;
    CompiledLocal *localPtr;
    int isNew;

    ByteCodeGetInternalRep(procPtr->bodyPtr, &tclByteCodeType, codePtr);

    /*
     * Cache the names and initial values of local variables; store the
     * cache in both the framePtr for this execution and in the codePtr
     * for future calls.
     */

    localCachePtr = (LocalCache *)Tcl_Alloc(offsetof(LocalCache, varName0)
	    + localCt * sizeof(Tcl_Obj *)
	    + numArgs * sizeof(Var));

    namePtr = &localCachePtr->varName0;
    varPtr = (Var *) (namePtr + localCt);
    localPtr = procPtr->firstLocalPtr;
    while (localPtr) {
	if (TclIsVarTemporary(localPtr)) {
	    *namePtr = NULL;
	} else {
	    *namePtr = TclCreateLiteral(iPtr, localPtr->name,
		    localPtr->nameLength, /* hash */ -1,
		    &isNew, /* nsPtr */ NULL, 0, NULL);
	    Tcl_IncrRefCount(*namePtr);
	}

	if (i < numArgs) {
	    varPtr->flags = (localPtr->flags & VAR_IS_ARGS);
	    varPtr->value.objPtr = localPtr->defValuePtr;
	    varPtr++;
	    i++;
	}
	namePtr++;
	localPtr = localPtr->nextPtr;
    }
    codePtr->localCachePtr = localCachePtr;
    localCachePtr->refCount = 1;
    localCachePtr->numVars = localCt;
}

/*
 *----------------------------------------------------------------------
 *
 * InitArgsAndLocals --
 *
 *	This routine is invoked in order to initialize the arguments and other
 *	compiled locals table for a new call frame.
 *
 * Results:
 *	A standard Tcl result.
 *
 * Side effects:
 *	Allocates memory on the stack for the compiled local variables, the
 *	caller is responsible for freeing them. Initialises all variables. May
 *	invoke various name resolvers in order to determine which variables
 *	are being referenced at runtime.
 *
 *----------------------------------------------------------------------
 */

static int
InitArgsAndLocals(
    Tcl_Interp *interp,/* Interpreter in which procedure was
				 * invoked. */
    int skip)			/* Number of initial arguments to be skipped,
				 * i.e., words in the "command name". */
{
    CallFrame *framePtr = ((Interp *)interp)->varFramePtr;
    Proc *procPtr = framePtr->procPtr;
    ByteCode *codePtr;
    Var *varPtr, *defPtr;
    int localCt = procPtr->numCompiledLocals, numArgs, argCt, i, imax;
    Tcl_Obj *const *argObjs;

    ByteCodeGetInternalRep(procPtr->bodyPtr, &tclByteCodeType, codePtr);

    /*
     * Make sure that the local cache of variable names and initial values has
     * been initialised properly .
     */

    if (localCt) {
	if (!codePtr->localCachePtr) {
	    InitLocalCache(procPtr) ;
	}
	framePtr->localCachePtr = codePtr->localCachePtr;
	framePtr->localCachePtr->refCount++;
	defPtr = (Var *) (&framePtr->localCachePtr->varName0 + localCt);
    } else {
	defPtr = NULL;
    }

    /*
     * Create the "compiledLocals" array. Make sure it is large enough to hold
     * all the procedure's compiled local variables, including its formal
     * parameters.
     */

    varPtr = (Var *)TclStackAlloc(interp, localCt * sizeof(Var));
    framePtr->compiledLocals = varPtr;
    framePtr->numCompiledLocals = localCt;

    /*
     * Match and assign the call's actual parameters to the procedure's formal
     * arguments. The formal arguments are described by the first numArgs
     * entries in both the Proc structure's local variable list and the call
     * frame's local variable array.
     */

    numArgs = procPtr->numArgs;
    argCt = framePtr->objc - skip;	/* Set it to the number of args to the
					 * procedure. */
    if (numArgs == 0) {
	if (argCt) {
	    goto incorrectArgs;
	} else {
	    goto correctArgs;
	}
    }
    argObjs = framePtr->objv + skip;
    imax = ((argCt < numArgs-1) ? argCt : numArgs-1);
    for (i = 0; i < imax; i++, varPtr++, defPtr ? defPtr++ : defPtr) {
	/*
	 * "Normal" arguments; last formal is special, depends on it being
	 * 'args'.
	 */

	Tcl_Obj *objPtr = argObjs[i];

	varPtr->flags = 0;
	varPtr->value.objPtr = objPtr;
	Tcl_IncrRefCount(objPtr);	/* Local var is a reference. */
    }
    for (; i < numArgs-1; i++, varPtr++, defPtr ? defPtr++ : defPtr) {
	/*
	 * This loop is entered if argCt < (numArgs-1). Set default values;
	 * last formal is special.
	 */

	Tcl_Obj *objPtr = defPtr ? defPtr->value.objPtr : NULL;

	if (!objPtr) {
	    goto incorrectArgs;
	}
	varPtr->flags = 0;
	varPtr->value.objPtr = objPtr;
	Tcl_IncrRefCount(objPtr);	/* Local var reference. */
    }

    /*
     * When we get here, the last formal argument remains to be defined:
     * defPtr and varPtr point to the last argument to be initialized.
     */

    varPtr->flags = 0;
    if (defPtr && defPtr->flags & VAR_IS_ARGS) {
	Tcl_Obj *listPtr = Tcl_NewListObj((argCt>i)? argCt-i : 0, argObjs+i);

	varPtr->value.objPtr = listPtr;
	Tcl_IncrRefCount(listPtr);	/* Local var is a reference. */
    } else if (argCt == numArgs) {
	Tcl_Obj *objPtr = argObjs[i];

	varPtr->value.objPtr = objPtr;
	Tcl_IncrRefCount(objPtr);	/* Local var is a reference. */
    } else if ((argCt < numArgs) && defPtr && defPtr->value.objPtr) {
	Tcl_Obj *objPtr = defPtr->value.objPtr;

	varPtr->value.objPtr = objPtr;
	Tcl_IncrRefCount(objPtr);	/* Local var is a reference. */
    } else {
	goto incorrectArgs;
    }
    varPtr++;

    /*
     * Initialise and resolve the remaining compiledLocals. In the absence of
     * resolvers, they are undefined local vars: (flags=0, value=NULL).
     */

  correctArgs:
    if (numArgs < localCt) {
	if (!framePtr->nsPtr->compiledVarResProc
		&& !((Interp *)interp)->resolverPtr) {
	    memset(varPtr, 0, (localCt - numArgs)*sizeof(Var));
	} else {
	    InitResolvedLocals(interp, codePtr, varPtr, framePtr->nsPtr);
	}
    }

    return TCL_OK;

    /*
     * Initialise all compiled locals to avoid problems at DeleteLocalVars.
     */

  incorrectArgs:
    if ((skip != 1) &&
	    TclInitRewriteEnsemble(interp, skip-1, 0, framePtr->objv)) {
	TclNRAddCallback(interp, TclClearRootEnsemble, NULL, NULL, NULL, NULL);
    }
    memset(varPtr, 0,
	    ((framePtr->compiledLocals + localCt)-varPtr) * sizeof(Var));
    return ProcWrongNumArgs(interp, skip);
}

/*
 *----------------------------------------------------------------------
 *
 * TclPushProcCallFrame --
 *
 *	Compiles a proc body if necessary, then pushes a CallFrame suitable
 *	for executing it.
 *
 * Results:
 *	A standard Tcl object result value.
 *
 * Side effects:
 *	The proc's body may be recompiled. A CallFrame is pushed, it will have
 *	to be popped by the caller.
 *
 *----------------------------------------------------------------------
 */

int
TclPushProcCallFrame(
    void *clientData,	/* Record describing procedure to be
				 * interpreted. */
    Tcl_Interp *interp,/* Interpreter in which procedure was
				 * invoked. */
    Tcl_Size objc,			/* Count of number of arguments to this
				 * procedure. */
    Tcl_Obj *const objv[],	/* Argument value objects. */
    int isLambda)		/* 1 if this is a call by ApplyObjCmd: it
				 * needs special rules for error msg */
{
    Proc *procPtr = (Proc *)clientData;
    Namespace *nsPtr = procPtr->cmdPtr->nsPtr;
    CallFrame *framePtr, **framePtrPtr;
    int result;
    ByteCode *codePtr;

    /*
     * If necessary (i.e. if we haven't got a suitable compilation already
     * cached) compile the procedure's body. The compiler will allocate frame
     * slots for the procedure's non-argument local variables. Note that
     * compiling the body might increase procPtr->numCompiledLocals if new
     * local variables are found while compiling.
     */

    ByteCodeGetInternalRep(procPtr->bodyPtr, &tclByteCodeType, codePtr);
    if (codePtr != NULL) {
	Interp *iPtr = (Interp *) interp;

	/*
	 * When we've got bytecode, this is the check for validity. That is,
	 * the bytecode must be for the right interpreter (no cross-leaks!),
	 * the code must be from the current epoch (so subcommand compilation
	 * is up-to-date), the namespace must match (so variable handling
	 * is right) and the resolverEpoch must match (so that new shadowed
	 * commands and/or resolver changes are considered).
	 * Ensure the ByteCode's procPtr is the same (or it's precompiled).
	 */

	if (((Interp *) *codePtr->interpHandle != iPtr)
		|| (codePtr->compileEpoch != iPtr->compileEpoch)
		|| (codePtr->nsPtr != nsPtr)
		|| (codePtr->nsEpoch != nsPtr->resolverEpoch)
		|| ((codePtr->procPtr != procPtr) && procPtr->bodyPtr->bytes)
	) {
	    goto doCompilation;
	}
    } else {
    doCompilation:
	result = TclProcCompileProc(interp, procPtr, procPtr->bodyPtr, nsPtr,
		(isLambda ? "body of lambda term" : "body of proc"),
		TclGetString(objv[isLambda]));
	if (result != TCL_OK) {
	    return result;
	}
    }

    /*
     * Set up and push a new call frame for the new procedure invocation.
     * This call frame will execute in the proc's namespace, which might be
     * different than the current namespace. The proc's namespace is that of
     * its command, which can change if the command is renamed from one
     * namespace to another.
     */

    framePtrPtr = &framePtr;
    (void) TclPushStackFrame(interp, (Tcl_CallFrame **) framePtrPtr,
	    (Tcl_Namespace *) nsPtr,
	    (isLambda? (FRAME_IS_PROC|FRAME_IS_LAMBDA) : FRAME_IS_PROC));

    framePtr->objc = objc;
    framePtr->objv = objv;
    framePtr->procPtr = procPtr;

    return TCL_OK;
}

/*
 *----------------------------------------------------------------------
 *
 * TclObjInterpProc --
 *
 *	When a Tcl procedure gets invoked during bytecode evaluation, this
 *	object-based routine gets invoked to interpret the procedure.
 *
 * Results:
 *	A standard Tcl object result value.
 *
 * Side effects:
 *	Depends on the commands in the procedure.
 *
 *----------------------------------------------------------------------
 */

int
TclObjInterpProc(
    void *clientData,	/* Record describing procedure to be
				 * interpreted. */
    Tcl_Interp *interp,/* Interpreter in which procedure was
				 * invoked. */
    int objc,			/* Count of number of arguments to this
				 * procedure. */
    Tcl_Obj *const objv[])	/* Argument value objects. */
{
    /*
     * Not used much in the core; external interface for iTcl
     */

    return Tcl_NRCallObjProc(interp, TclNRInterpProc, clientData, objc, objv);
}

int
TclNRInterpProc(
    void *clientData,	/* Record describing procedure to be
				 * interpreted. */
    Tcl_Interp *interp,/* Interpreter in which procedure was
				 * invoked. */
    int objc,			/* Count of number of arguments to this
				 * procedure. */
    Tcl_Obj *const objv[])	/* Argument value objects. */
{
    int result = TclPushProcCallFrame(clientData, interp, objc, objv,
	    /*isLambda*/ 0);

    if (result != TCL_OK) {
	return TCL_ERROR;
    }
    return TclNRInterpProcCore(interp, objv[0], 1, &MakeProcError);
}

static int
NRInterpProc2(
    void *clientData,	/* Record describing procedure to be
				 * interpreted. */
    Tcl_Interp *interp,/* Interpreter in which procedure was
				 * invoked. */
    size_t objc,			/* Count of number of arguments to this
				 * procedure. */
    Tcl_Obj *const objv[])	/* Argument value objects. */
{
    int result = TclPushProcCallFrame(clientData, interp, objc, objv,
	    /*isLambda*/ 0);

    if (result != TCL_OK) {
	return TCL_ERROR;
    }
    return TclNRInterpProcCore(interp, objv[0], 1, &MakeProcError);
}

static int
ObjInterpProc2(
    void *clientData,	/* Record describing procedure to be
				 * interpreted. */
    Tcl_Interp *interp,/* Interpreter in which procedure was
				 * invoked. */
    size_t objc,			/* Count of number of arguments to this
				 * procedure. */
    Tcl_Obj *const objv[])	/* Argument value objects. */
{
    /*
     * Not used much in the core; external interface for iTcl
     */

    return Tcl_NRCallObjProc2(interp, NRInterpProc2, clientData, objc, objv);
}


/*
 *----------------------------------------------------------------------
 *
 * TclNRInterpProcCore --
 *
 *	When a Tcl procedure, lambda term or anything else that works like a
 *	procedure gets invoked during bytecode evaluation, this object-based
 *	routine gets invoked to interpret the body.
 *
 * Results:
 *	A standard Tcl object result value.
 *
 * Side effects:
 *	Nearly anything; depends on the commands in the procedure body.
 *
 *----------------------------------------------------------------------
 */

int
TclNRInterpProcCore(
    Tcl_Interp *interp,/* Interpreter in which procedure was
				 * invoked. */
    Tcl_Obj *procNameObj,	/* Procedure name for error reporting. */
    Tcl_Size skip,			/* Number of initial arguments to be skipped,
				 * i.e., words in the "command name". */
    ProcErrorProc *errorProc)	/* How to convert results from the script into
				 * results of the overall procedure. */
{
    Interp *iPtr = (Interp *) interp;
    Proc *procPtr = iPtr->varFramePtr->procPtr;
    int result;
    CallFrame *freePtr;
    ByteCode *codePtr;

    result = InitArgsAndLocals(interp, skip);
    if (result != TCL_OK) {
	freePtr = iPtr->framePtr;
	Tcl_PopCallFrame(interp);	/* Pop but do not free. */
	TclStackFree(interp, freePtr->compiledLocals);
					/* Free compiledLocals. */
	TclStackFree(interp, freePtr);	/* Free CallFrame. */
	return TCL_ERROR;
    }

#if defined(TCL_COMPILE_DEBUG)
    if (tclTraceExec >= 1) {
	CallFrame *framePtr = iPtr->varFramePtr;
	Tcl_Size i;

	if (framePtr->isProcCallFrame & FRAME_IS_LAMBDA) {
	    fprintf(stdout, "Calling lambda ");
	} else {
	    fprintf(stdout, "Calling proc ");
	}
	for (i = 0; i < framePtr->objc; i++) {
	    TclPrintObject(stdout, framePtr->objv[i], 15);
	    fprintf(stdout, " ");
	}
	fprintf(stdout, "\n");
	fflush(stdout);
    }
#endif /*TCL_COMPILE_DEBUG*/

#ifdef USE_DTRACE
    if (TCL_DTRACE_PROC_ARGS_ENABLED()) {
	Tcl_Size l = iPtr->varFramePtr->isProcCallFrame & FRAME_IS_LAMBDA ? 1 : 0;
	const char *a[10];
	Tcl_Size i;

	for (i = 0 ; i < 10 ; i++) {
	    a[i] = (l < iPtr->varFramePtr->objc ?
		    TclGetString(iPtr->varFramePtr->objv[l]) : NULL);
	    l++;
	}
	TCL_DTRACE_PROC_ARGS(a[0], a[1], a[2], a[3], a[4], a[5], a[6], a[7],
		a[8], a[9]);
    }
    if (TCL_DTRACE_PROC_INFO_ENABLED() && iPtr->cmdFramePtr) {
	Tcl_Obj *info = TclInfoFrame(interp, iPtr->cmdFramePtr);
	const char *a[6]; int i[2];

	TclDTraceInfo(info, a, i);
	TCL_DTRACE_PROC_INFO(a[0], a[1], a[2], a[3], i[0], i[1], a[4], a[5]);
	TclDecrRefCount(info);
    }
    if (TCL_DTRACE_PROC_ENTRY_ENABLED()) {
	Tcl_Size l = iPtr->varFramePtr->isProcCallFrame & FRAME_IS_LAMBDA ? 1 : 0;

	TCL_DTRACE_PROC_ENTRY(l < iPtr->varFramePtr->objc ?
		TclGetString(iPtr->varFramePtr->objv[l]) : NULL,
		iPtr->varFramePtr->objc - l - 1,
		(Tcl_Obj **)(iPtr->varFramePtr->objv + l + 1));
    }
    if (TCL_DTRACE_PROC_ENTRY_ENABLED()) {
	Tcl_Size l = iPtr->varFramePtr->isProcCallFrame & FRAME_IS_LAMBDA ? 1 : 0;

	TCL_DTRACE_PROC_ENTRY(l < iPtr->varFramePtr->objc ?
		TclGetString(iPtr->varFramePtr->objv[l]) : NULL,
		iPtr->varFramePtr->objc - l - 1,
		(Tcl_Obj **)(iPtr->varFramePtr->objv + l + 1));
    }
#endif /* USE_DTRACE */

    /*
     * Invoke the commands in the procedure's body.
     */

    procPtr->refCount++;
    ByteCodeGetInternalRep(procPtr->bodyPtr, &tclByteCodeType, codePtr);

    TclNRAddCallback(interp, InterpProcNR2, procNameObj, errorProc,
	    NULL, NULL);
    return TclNRExecuteByteCode(interp, codePtr);
}

static int
InterpProcNR2(
    void *data[],
    Tcl_Interp *interp,
    int result)
{
    Interp *iPtr = (Interp *) interp;
    Proc *procPtr = iPtr->varFramePtr->procPtr;
    CallFrame *freePtr;
    Tcl_Obj *procNameObj = (Tcl_Obj *)data[0];
    ProcErrorProc *errorProc = (ProcErrorProc *)data[1];

    if (TCL_DTRACE_PROC_RETURN_ENABLED()) {
	Tcl_Size l = iPtr->varFramePtr->isProcCallFrame & FRAME_IS_LAMBDA ? 1 : 0;

	TCL_DTRACE_PROC_RETURN(l < iPtr->varFramePtr->objc ?
		TclGetString(iPtr->varFramePtr->objv[l]) : NULL, result);
    }
    if (procPtr->refCount-- <= 1) {
	TclProcCleanupProc(procPtr);
    }

    /*
     * Free the stack-allocated compiled locals and CallFrame. It is important
     * to pop the call frame without freeing it first: the compiledLocals
     * cannot be freed before the frame is popped, as the local variables must
     * be deleted. But the compiledLocals must be freed first, as they were
     * allocated later on the stack.
     */

    if (result != TCL_OK) {
	goto process;
    }

    done:
    if (TCL_DTRACE_PROC_RESULT_ENABLED()) {
	Tcl_Size l = iPtr->varFramePtr->isProcCallFrame & FRAME_IS_LAMBDA ? 1 : 0;
	Tcl_Obj *r = Tcl_GetObjResult(interp);

	TCL_DTRACE_PROC_RESULT(l < iPtr->varFramePtr->objc ?
		TclGetString(iPtr->varFramePtr->objv[l]) : NULL, result,
		TclGetString(r), r);
    }

    freePtr = iPtr->framePtr;
    Tcl_PopCallFrame(interp);		/* Pop but do not free. */
    TclStackFree(interp, freePtr->compiledLocals);
					/* Free compiledLocals. */
    TclStackFree(interp, freePtr);	/* Free CallFrame. */
    return result;

    /*
     * Process any non-TCL_OK result code.
     */

    process:
    switch (result) {
    case TCL_RETURN:
	/*
	 * If it is a 'return', do the TIP#90 processing now.
	 */

	result = TclUpdateReturnInfo((Interp *) interp);
	break;

    case TCL_CONTINUE:
    case TCL_BREAK:
	/*
	 * It's an error to get to this point from a 'break' or 'continue', so
	 * transform to an error now.
	 */

	Tcl_SetObjResult(interp, Tcl_ObjPrintf(
		"invoked \"%s\" outside of a loop",
		((result == TCL_BREAK) ? "break" : "continue")));
	Tcl_SetErrorCode(interp, "TCL", "RESULT", "UNEXPECTED", NULL);
	result = TCL_ERROR;

	/* FALLTHRU */

    case TCL_ERROR:
	/*
	 * Now it _must_ be an error, so we need to log it as such. This means
	 * filling out the error trace. Luckily, we just hand this off to the
	 * function handed to us as an argument.
	 */

	errorProc(interp, procNameObj);
    }
    goto done;
}

/*
 *----------------------------------------------------------------------
 *
 * TclProcCompileProc --
 *
 *	Called just before a procedure is executed to compile the body to byte
 *	codes. If the type of the body is not "byte code" or if the compile
 *	conditions have changed (namespace context, epoch counters, etc.) then
 *	the body is recompiled. Otherwise, this function does nothing.
 *
 * Results:
 *	None.
 *
 * Side effects:
 *	May change the internal representation of the body object to compiled
 *	code.
 *
 *----------------------------------------------------------------------
 */

int
TclProcCompileProc(
    Tcl_Interp *interp,		/* Interpreter containing procedure. */
    Proc *procPtr,		/* Data associated with procedure. */
    Tcl_Obj *bodyPtr,		/* Body of proc. (Usually procPtr->bodyPtr,
				 * but could be any code fragment compiled in
				 * the context of this procedure.) */
    Namespace *nsPtr,		/* Namespace containing procedure. */
    const char *description,	/* string describing this body of code. */
    const char *procName)	/* Name of this procedure. */
{
    Interp *iPtr = (Interp *) interp;
    Tcl_CallFrame *framePtr;
    ByteCode *codePtr;

    ByteCodeGetInternalRep(bodyPtr, &tclByteCodeType, codePtr);

    /*
     * If necessary, compile the procedure's body. The compiler will allocate
     * frame slots for the procedure's non-argument local variables. If the
     * ByteCode already exists, make sure it hasn't been invalidated by
     * someone redefining a core command (this might make the compiled code
     * wrong). Also, if the code was compiled in/for a different interpreter,
     * we recompile it. Note that compiling the body might increase
     * procPtr->numCompiledLocals if new local variables are found while
     * compiling.
     *
     * Ensure the ByteCode's procPtr is the same (or it is pure precompiled).
     * Precompiled procedure bodies, however, are immutable and therefore they
     * are not recompiled, even if things have changed.
     */

    if (codePtr != NULL) {
	if (((Interp *) *codePtr->interpHandle == iPtr)
		&& (codePtr->compileEpoch == iPtr->compileEpoch)
		&& (codePtr->nsPtr == nsPtr)
		&& (codePtr->nsEpoch == nsPtr->resolverEpoch)
		&& ((codePtr->procPtr == procPtr) || !bodyPtr->bytes)
	) {
	    return TCL_OK;
	}

	if (codePtr->flags & TCL_BYTECODE_PRECOMPILED) {
	    if ((Interp *) *codePtr->interpHandle != iPtr) {
		Tcl_SetObjResult(interp, Tcl_NewStringObj(
			"a precompiled script jumped interps", -1));
		Tcl_SetErrorCode(interp, "TCL", "OPERATION", "PROC",
			"CROSSINTERPBYTECODE", NULL);
		return TCL_ERROR;
	    }
	    codePtr->compileEpoch = iPtr->compileEpoch;
	    codePtr->nsPtr = nsPtr;
	} else {
	    Tcl_StoreInternalRep(bodyPtr, &tclByteCodeType, NULL);
	    codePtr = NULL;
	}
    }

    if (codePtr == NULL) {
	Tcl_HashEntry *hePtr;

#ifdef TCL_COMPILE_DEBUG
	if (tclTraceCompile >= 1) {
	    /*
	     * Display a line summarizing the top level command we are about
	     * to compile.
	     */

	    Tcl_Obj *message;

	    TclNewLiteralStringObj(message, "Compiling ");
	    Tcl_IncrRefCount(message);
	    Tcl_AppendStringsToObj(message, description, " \"", NULL);
	    Tcl_AppendLimitedToObj(message, procName, -1, 50, NULL);
	    fprintf(stdout, "%s\"\n", TclGetString(message));
	    Tcl_DecrRefCount(message);
	}
#else
    (void)description;
    (void)procName;
#endif

	/*
	 * Plug the current procPtr into the interpreter and coerce the code
	 * body to byte codes. The interpreter needs to know which proc it's
	 * compiling so that it can access its list of compiled locals.
	 *
	 * TRICKY NOTE: Be careful to push a call frame with the proper
	 *   namespace context, so that the byte codes are compiled in the
	 *   appropriate class context.
	 */

	iPtr->compiledProcPtr = procPtr;

	if (procPtr->numCompiledLocals > procPtr->numArgs) {
	    CompiledLocal *clPtr = procPtr->firstLocalPtr;
	    CompiledLocal *lastPtr = NULL;
	    int i, numArgs = procPtr->numArgs;

	    for (i = 0; i < numArgs; i++) {
		lastPtr = clPtr;
		clPtr = clPtr->nextPtr;
	    }

	    if (lastPtr) {
		lastPtr->nextPtr = NULL;
	    } else {
		procPtr->firstLocalPtr = NULL;
	    }
	    procPtr->lastLocalPtr = lastPtr;
	    while (clPtr) {
		CompiledLocal *toFree = clPtr;

		clPtr = clPtr->nextPtr;
		if (toFree->resolveInfo) {
		    if (toFree->resolveInfo->deleteProc) {
			toFree->resolveInfo->deleteProc(toFree->resolveInfo);
		    } else {
			Tcl_Free(toFree->resolveInfo);
		    }
		}
		Tcl_Free(toFree);
	    }
	    procPtr->numCompiledLocals = procPtr->numArgs;
	}

	(void) TclPushStackFrame(interp, &framePtr, (Tcl_Namespace *) nsPtr,
		/* isProcCallFrame */ 0);

	/*
	 * TIP #280: We get the invoking context from the cmdFrame which
	 * was saved by 'Tcl_ProcObjCmd' (using linePBodyPtr).
	 */

	hePtr = Tcl_FindHashEntry(iPtr->linePBodyPtr, (char *) procPtr);

	/*
	 * Constructed saved frame has body as word 0. See Tcl_ProcObjCmd.
	 */

	iPtr->invokeWord = 0;
	iPtr->invokeCmdFramePtr = hePtr ? (CmdFrame *)Tcl_GetHashValue(hePtr) : NULL;
	TclSetByteCodeFromAny(interp, bodyPtr, NULL, NULL);
	iPtr->invokeCmdFramePtr = NULL;
	TclPopStackFrame(interp);
    } else if (codePtr->nsEpoch != nsPtr->resolverEpoch) {
	/*
	 * The resolver epoch has changed, but we only need to invalidate the
	 * resolver cache.
	 */

	codePtr->nsEpoch = nsPtr->resolverEpoch;
	codePtr->flags |= TCL_BYTECODE_RESOLVE_VARS;
    }
    return TCL_OK;
}

/*
 *----------------------------------------------------------------------
 *
 * MakeProcError --
 *
 *	Function called by TclObjInterpProc to create the stack information
 *	upon an error from a procedure.
 *
 * Results:
 *	The interpreter's error info trace is set to a value that supplements
 *	the error code.
 *
 * Side effects:
 *	none.
 *
 *----------------------------------------------------------------------
 */

static void
MakeProcError(
    Tcl_Interp *interp,		/* The interpreter in which the procedure was
				 * called. */
    Tcl_Obj *procNameObj)	/* Name of the procedure. Used for error
				 * messages and trace information. */
{
<<<<<<< HEAD
    unsigned int overflow, limit = 60;
    Tcl_Size nameLen;
    const char *procName = Tcl_GetStringFromObj(procNameObj, &nameLen);
=======
    int overflow, limit = 60;
    Tcl_Size nameLen;
    const char *procName = TclGetStringFromObj(procNameObj, &nameLen);
>>>>>>> b698fa68

    overflow = (nameLen > limit);
    Tcl_AppendObjToErrorInfo(interp, Tcl_ObjPrintf(
	    "\n    (procedure \"%.*s%s\" line %d)",
<<<<<<< HEAD
	    (int)(overflow ? limit :nameLen), procName,
=======
	    (overflow ? limit : (int)nameLen), procName,
>>>>>>> b698fa68
	    (overflow ? "..." : ""), Tcl_GetErrorLine(interp)));
}

/*
 *----------------------------------------------------------------------
 *
 * TclProcDeleteProc --
 *
 *	This function is invoked just before a command procedure is removed
 *	from an interpreter. Its job is to release all the resources allocated
 *	to the procedure.
 *
 * Results:
 *	None.
 *
 * Side effects:
 *	Memory gets freed, unless the procedure is actively being executed.
 *	In this case the cleanup is delayed until the last call to the current
 *	procedure completes.
 *
 *----------------------------------------------------------------------
 */

void
TclProcDeleteProc(
    void *clientData)	/* Procedure to be deleted. */
{
    Proc *procPtr = (Proc *)clientData;

    if (procPtr->refCount-- <= 1) {
	TclProcCleanupProc(procPtr);
    }
}

/*
 *----------------------------------------------------------------------
 *
 * TclProcCleanupProc --
 *
 *	This function does all the real work of freeing up a Proc structure.
 *	It's called only when the structure's reference count becomes zero.
 *
 * Results:
 *	None.
 *
 * Side effects:
 *	Memory gets freed.
 *
 *----------------------------------------------------------------------
 */

void
TclProcCleanupProc(
    Proc *procPtr)	/* Procedure to be deleted. */
{
    CompiledLocal *localPtr;
    Tcl_Obj *bodyPtr = procPtr->bodyPtr;
    Tcl_Obj *defPtr;
    Tcl_ResolvedVarInfo *resVarInfo;
    Tcl_HashEntry *hePtr = NULL;
    CmdFrame *cfPtr = NULL;
    Interp *iPtr = procPtr->iPtr;

    if (bodyPtr != NULL) {
	/* procPtr is stored in body's ByteCode, so ensure to reset it. */
	ByteCode *codePtr;

	ByteCodeGetInternalRep(bodyPtr, &tclByteCodeType, codePtr);
	if (codePtr != NULL && codePtr->procPtr == procPtr) {
	    codePtr->procPtr = NULL;
	}
	Tcl_DecrRefCount(bodyPtr);
    }
    for (localPtr = procPtr->firstLocalPtr; localPtr != NULL; ) {
	CompiledLocal *nextPtr = localPtr->nextPtr;

	resVarInfo = localPtr->resolveInfo;
	if (resVarInfo) {
	    if (resVarInfo->deleteProc) {
		resVarInfo->deleteProc(resVarInfo);
	    } else {
		Tcl_Free(resVarInfo);
	    }
	}

	if (localPtr->defValuePtr != NULL) {
	    defPtr = localPtr->defValuePtr;
	    Tcl_DecrRefCount(defPtr);
	}
	Tcl_Free(localPtr);
	localPtr = nextPtr;
    }
    Tcl_Free(procPtr);

    /*
     * TIP #280: Release the location data associated with this Proc
     * structure, if any. The interpreter may not exist (For example for
     * procbody structures created by tbcload.
     */

    if (iPtr == NULL) {
	return;
    }

    hePtr = Tcl_FindHashEntry(iPtr->linePBodyPtr, (char *) procPtr);
    if (!hePtr) {
	return;
    }

    cfPtr = (CmdFrame *)Tcl_GetHashValue(hePtr);

    if (cfPtr) {
	if (cfPtr->type == TCL_LOCATION_SOURCE) {
	    Tcl_DecrRefCount(cfPtr->data.eval.path);
	    cfPtr->data.eval.path = NULL;
	}
	Tcl_Free(cfPtr->line);
	cfPtr->line = NULL;
	Tcl_Free(cfPtr);
    }
    Tcl_DeleteHashEntry(hePtr);
}

/*
 *----------------------------------------------------------------------
 *
 * TclUpdateReturnInfo --
 *
 *	This function is called when procedures return, and at other points
 *	where the TCL_RETURN code is used. It examines the returnLevel and
 *	returnCode to determine the real return status.
 *
 * Results:
 *	The return value is the true completion code to use for the procedure
 *	or script, instead of TCL_RETURN.
 *
 * Side effects:
 *	None.
 *
 *----------------------------------------------------------------------
 */

int
TclUpdateReturnInfo(
    Interp *iPtr)		/* Interpreter for which TCL_RETURN exception
				 * is being processed. */
{
    int code = TCL_RETURN;

    iPtr->returnLevel--;
    if (iPtr->returnLevel < 0) {
	Tcl_Panic("TclUpdateReturnInfo: negative return level");
    }
    if (iPtr->returnLevel == 0) {
	/*
	 * Now we've reached the level to return the requested -code.
	 * Since iPtr->returnLevel and iPtr->returnCode have completed
	 * their task, we now reset them to default values so that any
	 * bare "return TCL_RETURN" that may follow will work [Bug 2152286].
	 */

	code = iPtr->returnCode;
	iPtr->returnLevel = 1;
	iPtr->returnCode = TCL_OK;
	if (code == TCL_ERROR) {
	    iPtr->flags |= ERR_LEGACY_COPY;
	}
    }
    return code;
}

/*
 *----------------------------------------------------------------------
 *
 * TclGetObjInterpProc/TclGetObjInterpProc2 --
 *
 *	Returns a pointer to the TclObjInterpProc/ObjInterpProc2 functions;
 *	this is different from the value obtained from the TclObjInterpProc
 *	reference on systems like Windows where import and export versions
 *	of a function exported by a DLL exist.
 *
 * Results:
 *	Returns the internal address of the TclObjInterpProc/ObjInterpProc2
 *	functions.
 *
 * Side effects:
 *	None.
 *
 *----------------------------------------------------------------------
 */

Tcl_ObjCmdProc *
TclGetObjInterpProc(void)
{
    return TclObjInterpProc;
}

Tcl_ObjCmdProc2 *
TclGetObjInterpProc2(void)
{
    return ObjInterpProc2;
}

/*
 *----------------------------------------------------------------------
 *
 * TclNewProcBodyObj --
 *
 *	Creates a new object, of type "procbody", whose internal
 *	representation is the given Proc struct. The newly created object's
 *	reference count is 0.
 *
 * Results:
 *	Returns a pointer to a newly allocated Tcl_Obj, NULL on error.
 *
 * Side effects:
 *	The reference count in the ByteCode attached to the Proc is bumped up
 *	by one, since the internal rep stores a pointer to it.
 *
 *----------------------------------------------------------------------
 */

Tcl_Obj *
TclNewProcBodyObj(
    Proc *procPtr)		/* the Proc struct to store as the internal
				 * representation. */
{
    Tcl_Obj *objPtr;

    if (!procPtr) {
	return NULL;
    }

    TclNewObj(objPtr);
    if (objPtr) {
	ProcSetIntRep(objPtr, procPtr);
    }

    return objPtr;
}

/*
 *----------------------------------------------------------------------
 *
 * ProcBodyDup --
 *
 *	Tcl_ObjType's Dup function for the proc body object. Bumps the
 *	reference count on the Proc stored in the internal representation.
 *
 * Results:
 *	None.
 *
 * Side effects:
 *	Sets up the object in dupPtr to be a duplicate of the one in srcPtr.
 *
 *----------------------------------------------------------------------
 */

static void
ProcBodyDup(
    Tcl_Obj *srcPtr,		/* Object to copy. */
    Tcl_Obj *dupPtr)		/* Target object for the duplication. */
{
    Proc *procPtr;
    ProcGetInternalRep(srcPtr, procPtr);

    ProcSetIntRep(dupPtr, procPtr);
}

/*
 *----------------------------------------------------------------------
 *
 * ProcBodyFree --
 *
 *	Tcl_ObjType's Free function for the proc body object. The reference
 *	count on its Proc struct is decreased by 1; if the count reaches 0,
 *	the proc is freed.
 *
 * Results:
 *	None.
 *
 * Side effects:
 *	If the reference count on the Proc struct reaches 0, the struct is
 *	freed.
 *
 *----------------------------------------------------------------------
 */

static void
ProcBodyFree(
    Tcl_Obj *objPtr)		/* The object to clean up. */
{
    Proc *procPtr;

    ProcGetInternalRep(objPtr, procPtr);

    if (procPtr->refCount-- <= 1) {
	TclProcCleanupProc(procPtr);
    }
}

/*
 *----------------------------------------------------------------------
 *
 * DupLambdaInternalRep, FreeLambdaInternalRep, SetLambdaFromAny --
 *
 *	How to manage the internal representations of lambda term objects.
 *	Syntactically they look like a two- or three-element list, where the
 *	first element is the formal arguments, the second is the the body, and
 *	the (optional) third is the namespace to execute the lambda term
 *	within (the global namespace is assumed if it is absent).
 *
 *----------------------------------------------------------------------
 */

static void
DupLambdaInternalRep(
    Tcl_Obj *srcPtr,		/* Object with internal rep to copy. */
    Tcl_Obj *copyPtr)	/* Object with internal rep to set. */
{
    Proc *procPtr;
    Tcl_Obj *nsObjPtr;

    LambdaGetIntRep(srcPtr, procPtr, nsObjPtr);
    assert(procPtr != NULL);

    procPtr->refCount++;

    LambdaSetIntRep(copyPtr, procPtr, nsObjPtr);
}

static void
FreeLambdaInternalRep(
    Tcl_Obj *objPtr)	/* CmdName object with internal representation
				 * to free. */
{
    Proc *procPtr;
    Tcl_Obj *nsObjPtr;

    LambdaGetIntRep(objPtr, procPtr, nsObjPtr);
    assert(procPtr != NULL);

    if (procPtr->refCount-- <= 1) {
	TclProcCleanupProc(procPtr);
    }
    TclDecrRefCount(nsObjPtr);
}

static int
SetLambdaFromAny(
    Tcl_Interp *interp,		/* Used for error reporting if not NULL. */
    Tcl_Obj *objPtr)	/* The object to convert. */
{
    Interp *iPtr = (Interp *) interp;
    const char *name;
    Tcl_Obj *argsPtr, *bodyPtr, *nsObjPtr, **objv;
    int isNew, result;
    Tcl_Size objc;
    CmdFrame *cfPtr = NULL;
    Proc *procPtr;

    if (interp == NULL) {
	return TCL_ERROR;
    }

    /*
     * Convert objPtr to list type first; if it cannot be converted, or if its
     * length is not 2, then it cannot be converted to lambdaType.
     */

    result = TclListObjGetElementsM(NULL, objPtr, &objc, &objv);
    if ((result != TCL_OK) || ((objc != 2) && (objc != 3))) {
	Tcl_SetObjResult(interp, Tcl_ObjPrintf(
		"can't interpret \"%s\" as a lambda expression",
		TclGetString(objPtr)));
	Tcl_SetErrorCode(interp, "TCL", "VALUE", "LAMBDA", NULL);
	return TCL_ERROR;
    }

    argsPtr = objv[0];
    bodyPtr = objv[1];

    /*
     * Create and initialize the Proc struct. The cmdPtr field is set to NULL
     * to signal that this is an anonymous function.
     */

    name = TclGetString(objPtr);

    if (TclCreateProc(interp, /*ignored nsPtr*/ NULL, name, argsPtr, bodyPtr,
	    &procPtr) != TCL_OK) {
	Tcl_AppendObjToErrorInfo(interp, Tcl_ObjPrintf(
		"\n    (parsing lambda expression \"%s\")", name));
	return TCL_ERROR;
    }

    /*
     * CAREFUL: TclCreateProc returns refCount==1! [Bug 1578454]
     * procPtr->refCount = 1;
     */

    procPtr->cmdPtr = NULL;

    /*
     * TIP #280: Remember the line the apply body is starting on. In a Byte
     * code context we ask the engine to provide us with the necessary
     * information. This is for the initialization of the byte code compiler
     * when the body is used for the first time.
     *
     * NOTE: The body is the second word in the 'objPtr'. Its location,
     * accessible through 'context.line[1]' (see below) is therefore only the
     * first approximation of the actual line the body is on. We have to use
     * the string rep of the 'objPtr' to determine the exact line. This is
     * available already through 'name'. Use 'TclListLines', see 'switch'
     * (tclCmdMZ.c).
     *
     * This code is nearly identical to the #280 code in Tcl_ProcObjCmd, see
     * this file. The differences are the different index of the body in the
     * line array of the context, and the special processing mentioned in the
     * previous paragraph to track into the list. Find a way to factor the
     * common elements into a single function.
     */

    if (iPtr->cmdFramePtr) {
	CmdFrame *contextPtr = (CmdFrame *)TclStackAlloc(interp, sizeof(CmdFrame));

	*contextPtr = *iPtr->cmdFramePtr;
	if (contextPtr->type == TCL_LOCATION_BC) {
	    /*
	     * Retrieve the source context from the bytecode. This call
	     * accounts for the reference to the source file, if any, held in
	     * 'context.data.eval.path'.
	     */

	    TclGetSrcInfoForPc(contextPtr);
	} else if (contextPtr->type == TCL_LOCATION_SOURCE) {
	    /*
	     * We created a new reference to the source file path name when we
	     * created 'context' above. Account for the reference.
	     */

	    Tcl_IncrRefCount(contextPtr->data.eval.path);

	}

	if (contextPtr->type == TCL_LOCATION_SOURCE) {
	    /*
	     * We can record source location within a lambda only if the body
	     * was not created by substitution.
	     */

	    if (contextPtr->line
		    && (contextPtr->nline >= 2) && (contextPtr->line[1] >= 0)) {
		int buf[2];

		/*
		 * Move from approximation (line of list cmd word) to actual
		 * location (line of 2nd list element).
		 */

		cfPtr = (CmdFrame *)Tcl_Alloc(sizeof(CmdFrame));
		TclListLines(objPtr, contextPtr->line[1], 2, buf, NULL);

		cfPtr->level = -1;
		cfPtr->type = contextPtr->type;
		cfPtr->line = (int *)Tcl_Alloc(sizeof(int));
		cfPtr->line[0] = buf[1];
		cfPtr->nline = 1;
		cfPtr->framePtr = NULL;
		cfPtr->nextPtr = NULL;

		cfPtr->data.eval.path = contextPtr->data.eval.path;
		Tcl_IncrRefCount(cfPtr->data.eval.path);

		cfPtr->cmd = NULL;
		cfPtr->len = 0;
	    }

	    /*
	     * 'contextPtr' is going out of scope. Release the reference that
	     * it's holding to the source file path
	     */

	    Tcl_DecrRefCount(contextPtr->data.eval.path);
	}
	TclStackFree(interp, contextPtr);
    }
    Tcl_SetHashValue(Tcl_CreateHashEntry(iPtr->linePBodyPtr, procPtr,
	    &isNew), cfPtr);

    /*
     * Set the namespace for this lambda: given by objv[2] understood as a
     * global reference, or else global per default.
     */

    if (objc == 2) {
	TclNewLiteralStringObj(nsObjPtr, "::");
    } else {
	const char *nsName = TclGetString(objv[2]);

	if ((*nsName != ':') || (*(nsName+1) != ':')) {
	    TclNewLiteralStringObj(nsObjPtr, "::");
	    Tcl_AppendObjToObj(nsObjPtr, objv[2]);
	} else {
	    nsObjPtr = objv[2];
	}
    }

    /*
     * Free the list internalrep of objPtr - this will free argsPtr, but
     * bodyPtr retains a reference from the Proc structure. Then finish the
     * conversion to lambdaType.
     */

    LambdaSetIntRep(objPtr, procPtr, nsObjPtr);
    return TCL_OK;
}

Proc *
TclGetLambdaFromObj(
    Tcl_Interp *interp,
    Tcl_Obj *objPtr,
    Tcl_Obj **nsObjPtrPtr)
{
    Proc *procPtr;
    Tcl_Obj *nsObjPtr;

    LambdaGetIntRep(objPtr, procPtr, nsObjPtr);

    if (procPtr == NULL) {
	if (SetLambdaFromAny(interp, objPtr) != TCL_OK) {
	    return NULL;
	}
	LambdaGetIntRep(objPtr, procPtr, nsObjPtr);
    }

    assert(procPtr != NULL);
    if (procPtr->iPtr != (Interp *)interp) {
	return NULL;
    }

    *nsObjPtrPtr = nsObjPtr;
    return procPtr;
}

/*
 *----------------------------------------------------------------------
 *
 * Tcl_ApplyObjCmd --
 *
 *	This object-based function is invoked to process the "apply" Tcl
 *	command. See the user documentation for details on what it does.
 *
 * Results:
 *	A standard Tcl object result value.
 *
 * Side effects:
 *	Depends on the content of the lambda term (i.e., objv[1]).
 *
 *----------------------------------------------------------------------
 */

int
Tcl_ApplyObjCmd(
    void *clientData,
    Tcl_Interp *interp,		/* Current interpreter. */
    int objc,			/* Number of arguments. */
    Tcl_Obj *const objv[])	/* Argument objects. */
{
    return Tcl_NRCallObjProc(interp, TclNRApplyObjCmd, clientData, objc, objv);
}

int
TclNRApplyObjCmd(
    TCL_UNUSED(void *),
    Tcl_Interp *interp,		/* Current interpreter. */
    int objc,			/* Number of arguments. */
    Tcl_Obj *const objv[])	/* Argument objects. */
{
    Proc *procPtr = NULL;
    Tcl_Obj *lambdaPtr, *nsObjPtr;
    int result;
    Tcl_Namespace *nsPtr;
    ApplyExtraData *extraPtr;

    if (objc < 2) {
	Tcl_WrongNumArgs(interp, 1, objv, "lambdaExpr ?arg ...?");
	return TCL_ERROR;
    }

    /*
     * Set lambdaPtr, convert it to tclLambdaType in the current interp if
     * necessary.
     */

    lambdaPtr = objv[1];
    procPtr = TclGetLambdaFromObj(interp, lambdaPtr, &nsObjPtr);

    if (procPtr == NULL) {
	return TCL_ERROR;
    }

    /*
     * Push a call frame for the lambda namespace.
     * Note that TclObjInterpProc() will pop it.
     */

    result = TclGetNamespaceFromObj(interp, nsObjPtr, &nsPtr);
    if (result != TCL_OK) {
	return TCL_ERROR;
    }

    extraPtr = (ApplyExtraData *)TclStackAlloc(interp, sizeof(ApplyExtraData));
    memset(&extraPtr->cmd, 0, sizeof(Command));
    procPtr->cmdPtr = &extraPtr->cmd;
    extraPtr->cmd.nsPtr = (Namespace *) nsPtr;

    /*
     * TIP#280 (semi-)HACK!
     *
     * Using cmd.clientData to tell [info frame] how to render the lambdaPtr.
     * The InfoFrameCmd will detect this case by testing cmd.hPtr for NULL.
     * This condition holds here because of the memset() above, and nowhere
     * else (in the core). Regular commands always have a valid hPtr, and
     * lambda's never.
     */

    extraPtr->efi.length = 1;
    extraPtr->efi.fields[0].name = "lambda";
    extraPtr->efi.fields[0].proc = NULL;
    extraPtr->efi.fields[0].clientData = lambdaPtr;
    extraPtr->cmd.clientData = &extraPtr->efi;

    result = TclPushProcCallFrame(procPtr, interp, objc, objv, 1);
    if (result == TCL_OK) {
	TclNRAddCallback(interp, ApplyNR2, extraPtr, NULL, NULL, NULL);
	result = TclNRInterpProcCore(interp, objv[1], 2, &MakeLambdaError);
    }
    return result;
}

static int
ApplyNR2(
    void *data[],
    Tcl_Interp *interp,
    int result)
{
    ApplyExtraData *extraPtr = (ApplyExtraData *)data[0];

    TclStackFree(interp, extraPtr);
    return result;
}

/*
 *----------------------------------------------------------------------
 *
 * MakeLambdaError --
 *
 *	Function called by TclObjInterpProc to create the stack information
 *	upon an error from a lambda term.
 *
 * Results:
 *	The interpreter's error info trace is set to a value that supplements
 *	the error code.
 *
 * Side effects:
 *	none.
 *
 *----------------------------------------------------------------------
 */

static void
MakeLambdaError(
    Tcl_Interp *interp,		/* The interpreter in which the procedure was
				 * called. */
    Tcl_Obj *procNameObj)	/* Name of the procedure. Used for error
				 * messages and trace information. */
{
<<<<<<< HEAD
    unsigned int overflow, limit = 60;
    Tcl_Size nameLen;
    const char *procName = Tcl_GetStringFromObj(procNameObj, &nameLen);
=======
    int overflow, limit = 60;
    Tcl_Size nameLen;
    const char *procName = TclGetStringFromObj(procNameObj, &nameLen);
>>>>>>> b698fa68

    overflow = (nameLen > limit);
    Tcl_AppendObjToErrorInfo(interp, Tcl_ObjPrintf(
	    "\n    (lambda term \"%.*s%s\" line %d)",
<<<<<<< HEAD
	    (int)(overflow ? limit : nameLen), procName,
=======
	    (overflow ? limit : (int)nameLen), procName,
>>>>>>> b698fa68
	    (overflow ? "..." : ""), Tcl_GetErrorLine(interp)));
}

/*
 *----------------------------------------------------------------------
 *
 * TclGetCmdFrameForProcedure --
 *
 *	How to get the CmdFrame information for a procedure.
 *
 * Results:
 *	A pointer to the CmdFrame (only guaranteed to be valid until the next
 *	Tcl command is processed or the interpreter's state is otherwise
 *	modified) or a NULL if the information is not available.
 *
 * Side effects:
 *	none.
 *
 *----------------------------------------------------------------------
 */

CmdFrame *
TclGetCmdFrameForProcedure(
    Proc *procPtr)		/* The procedure whose cmd-frame is to be
				 * looked up. */
{
    Tcl_HashEntry *hePtr;

    if (procPtr == NULL || procPtr->iPtr == NULL) {
	return NULL;
    }
    hePtr = Tcl_FindHashEntry(procPtr->iPtr->linePBodyPtr, procPtr);
    if (hePtr == NULL) {
	return NULL;
    }
    return (CmdFrame *) Tcl_GetHashValue(hePtr);
}

/*
 * Local Variables:
 * mode: c
 * c-basic-offset: 4
 * fill-column: 78
 * End:
 */<|MERGE_RESOLUTION|>--- conflicted
+++ resolved
@@ -67,7 +67,7 @@
 				 * should panic instead. */
 };
 
-#define ProcSetIntRep(objPtr, procPtr)					\
+#define ProcSetInternalRep(objPtr, procPtr)					\
     do {								\
 	Tcl_ObjInternalRep ir;						\
 	(procPtr)->refCount++;						\
@@ -113,7 +113,7 @@
     SetLambdaFromAny		/* setFromAnyProc */
 };
 
-#define LambdaSetIntRep(objPtr, procPtr, nsObjPtr)			\
+#define LambdaSetInternalRep(objPtr, procPtr, nsObjPtr)			\
     do {								\
 	Tcl_ObjInternalRep ir;						\
 	ir.twoPtrValue.ptr1 = (procPtr);				\
@@ -122,7 +122,7 @@
 	Tcl_StoreInternalRep((objPtr), &lambdaType, &ir);			\
     } while (0)
 
-#define LambdaGetIntRep(objPtr, procPtr, nsObjPtr)			\
+#define LambdaGetInternalRep(objPtr, procPtr, nsObjPtr)			\
     do {								\
 	const Tcl_ObjInternalRep *irPtr;					\
 	irPtr = TclFetchInternalRep((objPtr), &lambdaType);			\
@@ -329,7 +329,7 @@
      *	   of all procs whose argument list is just _args_
      */
 
-    if (objv[3]->typePtr == &tclProcBodyType) {
+    if (TclHasInternalRep(objv[3], &tclProcBodyType)) {
 	goto done;
     }
 
@@ -603,13 +603,8 @@
 
 	    if (localPtr->defValuePtr != NULL) {
 		Tcl_Size tmpLength, valueLength;
-<<<<<<< HEAD
 		const char *tmpPtr = Tcl_GetStringFromObj(localPtr->defValuePtr, &tmpLength);
 		const char *value = Tcl_GetStringFromObj(fieldValues[1], &valueLength);
-=======
-		const char *tmpPtr = TclGetStringFromObj(localPtr->defValuePtr, &tmpLength);
-		const char *value = TclGetStringFromObj(fieldValues[1], &valueLength);
->>>>>>> b698fa68
 
 		if ((valueLength != tmpLength)
 		     || memcmp(value, tmpPtr, tmpLength) != 0
@@ -1133,60 +1128,6 @@
 /*
  *----------------------------------------------------------------------
  *
-<<<<<<< HEAD
-=======
- * TclInitCompiledLocals --
- *
- *	This routine is invoked in order to initialize the compiled locals
- *	table for a new call frame.
- *
- *	DEPRECATED: functionality has been inlined elsewhere; this function
- *	remains to insure binary compatibility with Itcl.
- *
- * Results:
- *	None.
- *
- * Side effects:
- *	May invoke various name resolvers in order to determine which
- *	variables are being referenced at runtime.
- *
- *----------------------------------------------------------------------
- */
-
-#ifndef TCL_NO_DEPRECATED
-void
-TclInitCompiledLocals(
-    Tcl_Interp *interp,		/* Current interpreter. */
-    CallFrame *framePtr,	/* Call frame to initialize. */
-    Namespace *nsPtr)		/* Pointer to current namespace. */
-{
-    Var *varPtr = framePtr->compiledLocals;
-    Tcl_Obj *bodyPtr;
-    ByteCode *codePtr;
-
-    bodyPtr = framePtr->procPtr->bodyPtr;
-    ByteCodeGetInternalRep(bodyPtr, &tclByteCodeType, codePtr);
-    if (codePtr == NULL) {
-	Tcl_Panic("body object for proc attached to frame is not a byte code type");
-    }
-
-    if (framePtr->numCompiledLocals) {
-	if (!codePtr->localCachePtr) {
-	    InitLocalCache(framePtr->procPtr) ;
-	}
-	framePtr->localCachePtr = codePtr->localCachePtr;
-	framePtr->localCachePtr->refCount++;
-    }
-
-    InitResolvedLocals(interp, codePtr, varPtr, nsPtr);
-}
-#endif /* TCL_NO_DEPRECATED */
--
-/*
- *----------------------------------------------------------------------
- *
->>>>>>> b698fa68
  * InitResolvedLocals --
  *
  *	This routine is invoked in order to initialize the compiled locals
@@ -1366,7 +1307,7 @@
 	    *namePtr = NULL;
 	} else {
 	    *namePtr = TclCreateLiteral(iPtr, localPtr->name,
-		    localPtr->nameLength, /* hash */ -1,
+		    localPtr->nameLength, /* hash */ (size_t) -1,
 		    &isNew, /* nsPtr */ NULL, 0, NULL);
 	    Tcl_IncrRefCount(*namePtr);
 	}
@@ -2152,24 +2093,14 @@
     Tcl_Obj *procNameObj)	/* Name of the procedure. Used for error
 				 * messages and trace information. */
 {
-<<<<<<< HEAD
-    unsigned int overflow, limit = 60;
+    int overflow, limit = 60;
     Tcl_Size nameLen;
     const char *procName = Tcl_GetStringFromObj(procNameObj, &nameLen);
-=======
-    int overflow, limit = 60;
-    Tcl_Size nameLen;
-    const char *procName = TclGetStringFromObj(procNameObj, &nameLen);
->>>>>>> b698fa68
-
-    overflow = (nameLen > limit);
+
+    overflow = (nameLen > (Tcl_Size)limit);
     Tcl_AppendObjToErrorInfo(interp, Tcl_ObjPrintf(
 	    "\n    (procedure \"%.*s%s\" line %d)",
-<<<<<<< HEAD
-	    (int)(overflow ? limit :nameLen), procName,
-=======
 	    (overflow ? limit : (int)nameLen), procName,
->>>>>>> b698fa68
 	    (overflow ? "..." : ""), Tcl_GetErrorLine(interp)));
 }
 @@ -2410,7 +2341,7 @@
 
     TclNewObj(objPtr);
     if (objPtr) {
-	ProcSetIntRep(objPtr, procPtr);
+	ProcSetInternalRep(objPtr, procPtr);
     }
 
     return objPtr;
@@ -2442,7 +2373,7 @@
     Proc *procPtr;
     ProcGetInternalRep(srcPtr, procPtr);
 
-    ProcSetIntRep(dupPtr, procPtr);
+    ProcSetInternalRep(dupPtr, procPtr);
 }
  
@@ -2501,12 +2432,12 @@
     Proc *procPtr;
     Tcl_Obj *nsObjPtr;
 
-    LambdaGetIntRep(srcPtr, procPtr, nsObjPtr);
+    LambdaGetInternalRep(srcPtr, procPtr, nsObjPtr);
     assert(procPtr != NULL);
 
     procPtr->refCount++;
 
-    LambdaSetIntRep(copyPtr, procPtr, nsObjPtr);
+    LambdaSetInternalRep(copyPtr, procPtr, nsObjPtr);
 }
 
 static void
@@ -2517,7 +2448,7 @@
     Proc *procPtr;
     Tcl_Obj *nsObjPtr;
 
-    LambdaGetIntRep(objPtr, procPtr, nsObjPtr);
+    LambdaGetInternalRep(objPtr, procPtr, nsObjPtr);
     assert(procPtr != NULL);
 
     if (procPtr->refCount-- <= 1) {
@@ -2692,7 +2623,7 @@
      * conversion to lambdaType.
      */
 
-    LambdaSetIntRep(objPtr, procPtr, nsObjPtr);
+    LambdaSetInternalRep(objPtr, procPtr, nsObjPtr);
     return TCL_OK;
 }
 
@@ -2705,13 +2636,13 @@
     Proc *procPtr;
     Tcl_Obj *nsObjPtr;
 
-    LambdaGetIntRep(objPtr, procPtr, nsObjPtr);
+    LambdaGetInternalRep(objPtr, procPtr, nsObjPtr);
 
     if (procPtr == NULL) {
 	if (SetLambdaFromAny(interp, objPtr) != TCL_OK) {
 	    return NULL;
 	}
-	LambdaGetIntRep(objPtr, procPtr, nsObjPtr);
+	LambdaGetInternalRep(objPtr, procPtr, nsObjPtr);
     }
 
     assert(procPtr != NULL);
@@ -2858,24 +2789,14 @@
     Tcl_Obj *procNameObj)	/* Name of the procedure. Used for error
 				 * messages and trace information. */
 {
-<<<<<<< HEAD
-    unsigned int overflow, limit = 60;
+    int overflow, limit = 60;
     Tcl_Size nameLen;
     const char *procName = Tcl_GetStringFromObj(procNameObj, &nameLen);
-=======
-    int overflow, limit = 60;
-    Tcl_Size nameLen;
-    const char *procName = TclGetStringFromObj(procNameObj, &nameLen);
->>>>>>> b698fa68
-
-    overflow = (nameLen > limit);
+
+    overflow = (nameLen > (Tcl_Size)limit);
     Tcl_AppendObjToErrorInfo(interp, Tcl_ObjPrintf(
 	    "\n    (lambda term \"%.*s%s\" line %d)",
-<<<<<<< HEAD
-	    (int)(overflow ? limit : nameLen), procName,
-=======
 	    (overflow ? limit : (int)nameLen), procName,
->>>>>>> b698fa68
 	    (overflow ? "..." : ""), Tcl_GetErrorLine(interp)));
 }
 