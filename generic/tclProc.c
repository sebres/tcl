/*
 * tclProc.c --
 *
 *	This file contains routines that implement Tcl procedures, including
 *	the "proc" and "uplevel" commands.
 *
 * Copyright © 1987-1993 The Regents of the University of California.
 * Copyright © 1994-1998 Sun Microsystems, Inc.
 * Copyright © 2004-2006 Miguel Sofer
 * Copyright © 2007 Daniel A. Steffen <das@users.sourceforge.net>
 *
 * See the file "license.terms" for information on usage and redistribution of
 * this file, and for a DISCLAIMER OF ALL WARRANTIES.
 */

#include "tclInt.h"
#include "tclCompile.h"
#include <assert.h>

/*
 * Variables that are part of the [apply] command implementation and which
 * have to be passed to the other side of the NRE call.
 */

typedef struct {
    Command cmd;
    ExtraFrameInfo efi;
} ApplyExtraData;

/*
 * Prototypes for static functions in this file
 */

static void		DupLambdaInternalRep(Tcl_Obj *objPtr,
			    Tcl_Obj *copyPtr);
static void		FreeLambdaInternalRep(Tcl_Obj *objPtr);
static int		InitArgsAndLocals(Tcl_Interp *interp, int skip);
static void		InitResolvedLocals(Tcl_Interp *interp,
			    ByteCode *codePtr, Var *defPtr,
			    Namespace *nsPtr);
static void		InitLocalCache(Proc *procPtr);
static void		ProcBodyDup(Tcl_Obj *srcPtr, Tcl_Obj *dupPtr);
static void		ProcBodyFree(Tcl_Obj *objPtr);
static int		ProcWrongNumArgs(Tcl_Interp *interp, int skip);
static void		MakeProcError(Tcl_Interp *interp,
			    Tcl_Obj *procNameObj);
static void		MakeLambdaError(Tcl_Interp *interp,
			    Tcl_Obj *procNameObj);
static int		SetLambdaFromAny(Tcl_Interp *interp, Tcl_Obj *objPtr);

static Tcl_NRPostProc ApplyNR2;
static Tcl_NRPostProc InterpProcNR2;
static Tcl_NRPostProc Uplevel_Callback;

/*
 * The ProcBodyObjType type
 */

const Tcl_ObjType tclProcBodyType = {
    "procbody",			/* name for this type */
    ProcBodyFree,		/* FreeInternalRep function */
    ProcBodyDup,		/* DupInternalRep function */
    NULL,			/* UpdateString function; Tcl_GetString and
				 * Tcl_GetStringFromObj should panic
				 * instead. */
    NULL			/* SetFromAny function; Tcl_ConvertToType
				 * should panic instead. */
};

#define ProcSetIntRep(objPtr, procPtr)					\
    do {								\
	Tcl_ObjInternalRep ir;						\
	(procPtr)->refCount++;						\
	ir.twoPtrValue.ptr1 = (procPtr);				\
	ir.twoPtrValue.ptr2 = NULL;					\
	Tcl_StoreInternalRep((objPtr), &tclProcBodyType, &ir);		\
    } while (0)

#define ProcGetIntRep(objPtr, procPtr)					\
    do {								\
	const Tcl_ObjInternalRep *irPtr;					\
	irPtr = TclFetchInternalRep((objPtr), &tclProcBodyType);		\
	(procPtr) = irPtr ? (Proc *)irPtr->twoPtrValue.ptr1 : NULL;		\
    } while (0)

/*
 * The [upvar]/[uplevel] level reference type. Uses the longValue field
 * to remember the integer value of a parsed #<integer> format.
 *
 * Uses the default behaviour throughout, and never disposes of the string
 * rep; it's just a cache type.
 */

static const Tcl_ObjType levelReferenceType = {
    "levelReference",
    NULL, NULL, NULL, NULL
};

/*
 * The type of lambdas. Note that every lambda will *always* have a string
 * representation.
 *
 * Internally, ptr1 is a pointer to a Proc instance that is not bound to a
 * command name, and ptr2 is a pointer to the namespace that the Proc instance
 * will execute within. IF YOU CHANGE THIS, CHECK IN tclDisassemble.c TOO.
 */

static const Tcl_ObjType lambdaType = {
    "lambdaExpr",		/* name */
    FreeLambdaInternalRep,	/* freeIntRepProc */
    DupLambdaInternalRep,	/* dupIntRepProc */
    NULL,			/* updateStringProc */
    SetLambdaFromAny		/* setFromAnyProc */
};

#define LambdaSetIntRep(objPtr, procPtr, nsObjPtr)			\
    do {								\
	Tcl_ObjInternalRep ir;						\
	ir.twoPtrValue.ptr1 = (procPtr);				\
	ir.twoPtrValue.ptr2 = (nsObjPtr);				\
	Tcl_IncrRefCount((nsObjPtr));					\
	Tcl_StoreInternalRep((objPtr), &lambdaType, &ir);			\
    } while (0)

#define LambdaGetIntRep(objPtr, procPtr, nsObjPtr)			\
    do {								\
	const Tcl_ObjInternalRep *irPtr;					\
	irPtr = TclFetchInternalRep((objPtr), &lambdaType);			\
	(procPtr) = irPtr ? (Proc *)irPtr->twoPtrValue.ptr1 : NULL;		\
	(nsObjPtr) = irPtr ? (Tcl_Obj *)irPtr->twoPtrValue.ptr2 : NULL;		\
    } while (0)


/*
 *----------------------------------------------------------------------
 *
 * Tcl_ProcObjCmd --
 *
 *	This object-based function is invoked to process the "proc" Tcl
 *	command. See the user documentation for details on what it does.
 *
 * Results:
 *	A standard Tcl object result value.
 *
 * Side effects:
 *	A new procedure gets created.
 *
 *----------------------------------------------------------------------
 */

int
Tcl_ProcObjCmd(
    TCL_UNUSED(void *),
    Tcl_Interp *interp,		/* Current interpreter. */
    int objc,			/* Number of arguments. */
    Tcl_Obj *const objv[])	/* Argument objects. */
{
    Interp *iPtr = (Interp *) interp;
    Proc *procPtr;
    const char *procName;
    const char *simpleName, *procArgs, *procBody;
    Namespace *nsPtr, *altNsPtr, *cxtNsPtr;
    Tcl_Command cmd;

    if (objc != 4) {
	Tcl_WrongNumArgs(interp, 1, objv, "name args body");
	return TCL_ERROR;
    }

    /*
     * Determine the namespace where the procedure should reside. Unless the
     * command name includes namespace qualifiers, this will be the current
     * namespace.
     */

    procName = TclGetString(objv[1]);
    TclGetNamespaceForQualName(interp, procName, NULL, 0,
	    &nsPtr, &altNsPtr, &cxtNsPtr, &simpleName);

    if (nsPtr == NULL) {
	Tcl_SetObjResult(interp, Tcl_ObjPrintf(
		"can't create procedure \"%s\": unknown namespace",
		procName));
	Tcl_SetErrorCode(interp, "TCL", "VALUE", "COMMAND", NULL);
	return TCL_ERROR;
    }
    if (simpleName == NULL) {
	Tcl_SetObjResult(interp, Tcl_ObjPrintf(
		"can't create procedure \"%s\": bad procedure name",
		procName));
	Tcl_SetErrorCode(interp, "TCL", "VALUE", "COMMAND", NULL);
	return TCL_ERROR;
    }

    /*
     * Create the data structure to represent the procedure.
     */

    if (TclCreateProc(interp, /*ignored nsPtr*/ NULL, simpleName, objv[2],
	    objv[3], &procPtr) != TCL_OK) {
	Tcl_AddErrorInfo(interp, "\n    (creating proc \"");
	Tcl_AddErrorInfo(interp, simpleName);
	Tcl_AddErrorInfo(interp, "\")");
	return TCL_ERROR;
    }

    cmd = TclNRCreateCommandInNs(interp, simpleName, (Tcl_Namespace *) nsPtr,
	TclObjInterpProc, TclNRInterpProc, procPtr, TclProcDeleteProc);

    /*
     * Now initialize the new procedure's cmdPtr field. This will be used
     * later when the procedure is called to determine what namespace the
     * procedure will run in. This will be different than the current
     * namespace if the proc was renamed into a different namespace.
     */

    procPtr->cmdPtr = (Command *) cmd;

    /*
     * TIP #280: Remember the line the procedure body is starting on. In a
     * bytecode context we ask the engine to provide us with the necessary
     * information. This is for the initialization of the byte code compiler
     * when the body is used for the first time.
     *
     * This code is nearly identical to the #280 code in SetLambdaFromAny, see
     * this file. The differences are the different index of the body in the
     * line array of the context, and the lambda code requires some special
     * processing. Find a way to factor the common elements into a single
     * function.
     */

    if (iPtr->cmdFramePtr) {
	CmdFrame *contextPtr = (CmdFrame *)TclStackAlloc(interp, sizeof(CmdFrame));

	*contextPtr = *iPtr->cmdFramePtr;
	if (contextPtr->type == TCL_LOCATION_BC) {
	    /*
	     * Retrieve source information from the bytecode, if possible. If
	     * the information is retrieved successfully, context.type will be
	     * TCL_LOCATION_SOURCE and the reference held by
	     * context.data.eval.path will be counted.
	     */

	    TclGetSrcInfoForPc(contextPtr);
	} else if (contextPtr->type == TCL_LOCATION_SOURCE) {
	    /*
	     * The copy into 'context' up above has created another reference
	     * to 'context.data.eval.path'; account for it.
	     */

	    Tcl_IncrRefCount(contextPtr->data.eval.path);
	}

	if (contextPtr->type == TCL_LOCATION_SOURCE) {
	    /*
	     * We can account for source location within a proc only if the
	     * proc body was not created by substitution.
	     */

	    if (contextPtr->line
		    && (contextPtr->nline >= 4) && (contextPtr->line[3] >= 0)) {
		int isNew;
		Tcl_HashEntry *hePtr;
		CmdFrame *cfPtr = (CmdFrame *)Tcl_Alloc(sizeof(CmdFrame));

		cfPtr->level = -1;
		cfPtr->type = contextPtr->type;
		cfPtr->line = (int *)Tcl_Alloc(sizeof(int));
		cfPtr->line[0] = contextPtr->line[3];
		cfPtr->nline = 1;
		cfPtr->framePtr = NULL;
		cfPtr->nextPtr = NULL;

		cfPtr->data.eval.path = contextPtr->data.eval.path;
		Tcl_IncrRefCount(cfPtr->data.eval.path);

		cfPtr->cmd = NULL;
		cfPtr->len = 0;

		hePtr = Tcl_CreateHashEntry(iPtr->linePBodyPtr,
			procPtr, &isNew);
		if (!isNew) {
		    /*
		     * Get the old command frame and release it. See also
		     * TclProcCleanupProc in this file. Currently it seems as
		     * if only the procbodytest::proc command of the testsuite
		     * is able to trigger this situation.
		     */

		    CmdFrame *cfOldPtr = (CmdFrame *)Tcl_GetHashValue(hePtr);

		    if (cfOldPtr->type == TCL_LOCATION_SOURCE) {
			Tcl_DecrRefCount(cfOldPtr->data.eval.path);
			cfOldPtr->data.eval.path = NULL;
		    }
		    Tcl_Free(cfOldPtr->line);
		    cfOldPtr->line = NULL;
		    Tcl_Free(cfOldPtr);
		}
		Tcl_SetHashValue(hePtr, cfPtr);
	    }

	    /*
	     * 'contextPtr' is going out of scope; account for the reference
	     * that it's holding to the path name.
	     */

	    Tcl_DecrRefCount(contextPtr->data.eval.path);
	    contextPtr->data.eval.path = NULL;
	}
	TclStackFree(interp, contextPtr);
    }

    /*
     * Optimize for no-op procs: if the body is not precompiled (like a TclPro
     * procbody), and the argument list is just "args" and the body is empty,
     * define a compileProc to compile a no-op.
     *
     * Notes:
     *	 - cannot be done for any argument list without having different
     *	   compiled/not-compiled behaviour in the "wrong argument #" case, or
     *	   making this code much more complicated. In any case, it doesn't
     *	   seem to make a lot of sense to verify the number of arguments we
     *	   are about to ignore ...
     *	 - could be enhanced to handle also non-empty bodies that contain only
     *	   comments; however, parsing the body will slow down the compilation
     *	   of all procs whose argument list is just _args_
     */

    if (objv[3]->typePtr == &tclProcBodyType) {
	goto done;
    }

    procArgs = TclGetString(objv[2]);

    while (*procArgs == ' ') {
	procArgs++;
    }

    if ((procArgs[0] == 'a') && (strncmp(procArgs, "args", 4) == 0)) {
	size_t numBytes;

	procArgs +=4;
	while (*procArgs != '\0') {
	    if (*procArgs != ' ') {
		goto done;
	    }
	    procArgs++;
	}

	/*
	 * The argument list is just "args"; check the body
	 */

	procBody = Tcl_GetStringFromObj(objv[3], &numBytes);
	if (TclParseAllWhiteSpace(procBody, numBytes) < numBytes) {
	    goto done;
	}

	/*
	 * The body is just spaces: link the compileProc
	 */

	((Command *) cmd)->compileProc = TclCompileNoOp;
    }

  done:
    return TCL_OK;
}

/*
 *----------------------------------------------------------------------
 *
 * TclCreateProc --
 *
 *	Creates the data associated with a Tcl procedure definition. This
 *	function knows how to handle two types of body objects: strings and
 *	procbody. Strings are the traditional (and common) value for bodies,
 *	procbody are values created by extensions that have loaded a
 *	previously compiled script.
 *
 * Results:
 *	Returns TCL_OK on success, along with a pointer to a Tcl procedure
 *	definition in procPtrPtr where the cmdPtr field is not initialised.
 *	This definition should be freed by calling TclProcCleanupProc() when
 *	it is no longer needed. Returns TCL_ERROR if anything goes wrong.
 *
 * Side effects:
 *	If anything goes wrong, this function returns an error message in the
 *	interpreter.
 *
 *----------------------------------------------------------------------
 */

int
TclCreateProc(
    Tcl_Interp *interp,		/* Interpreter containing proc. */
    TCL_UNUSED(Namespace *) /*nsPtr*/,
    const char *procName,	/* Unqualified name of this proc. */
    Tcl_Obj *argsPtr,		/* Description of arguments. */
    Tcl_Obj *bodyPtr,		/* Command body. */
    Proc **procPtrPtr)		/* Returns: pointer to proc data. */
{
    Interp *iPtr = (Interp *) interp;

    Proc *procPtr = NULL;
    size_t i, numArgs;
    CompiledLocal *localPtr = NULL;
    Tcl_Obj **argArray;
    int precompiled = 0, result;

    ProcGetIntRep(bodyPtr, procPtr);
    if (procPtr != NULL) {
	/*
	 * Because the body is a TclProProcBody, the actual body is already
	 * compiled, and it is not shared with anyone else, so it's OK not to
	 * unshare it (as a matter of fact, it is bad to unshare it, because
	 * there may be no source code).
	 *
	 * We don't create and initialize a Proc structure for the procedure;
	 * rather, we use what is in the body object. We increment the ref
	 * count of the Proc struct since the command (soon to be created)
	 * will be holding a reference to it.
	 */

	procPtr->iPtr = iPtr;
	procPtr->refCount++;
	precompiled = 1;
    } else {
	/*
	 * If the procedure's body object is shared because its string value
	 * is identical to, e.g., the body of another procedure, we must
	 * create a private copy for this procedure to use. Such sharing of
	 * procedure bodies is rare but can cause problems. A procedure body
	 * is compiled in a context that includes the number of "slots"
	 * allocated by the compiler for local variables. There is a local
	 * variable slot for each formal parameter (the
	 * "procPtr->numCompiledLocals = numArgs" assignment below). This
	 * means that the same code can not be shared by two procedures that
	 * have a different number of arguments, even if their bodies are
	 * identical. Note that we don't use Tcl_DuplicateObj since we would
	 * not want any bytecode internal representation.
	 */

	if (Tcl_IsShared(bodyPtr)) {
	    const char *bytes;
	    size_t length;
	    Tcl_Obj *sharedBodyPtr = bodyPtr;

	    bytes = Tcl_GetStringFromObj(bodyPtr, &length);
	    bodyPtr = Tcl_NewStringObj(bytes, length);

	    /*
	     * TIP #280.
	     * Ensure that the continuation line data for the original body is
	     * not lost and applies to the new body as well.
	     */

	    TclContinuationsCopy(bodyPtr, sharedBodyPtr);
	}

	/*
	 * Create and initialize a Proc structure for the procedure. We
	 * increment the ref count of the procedure's body object since there
	 * will be a reference to it in the Proc structure.
	 */

	Tcl_IncrRefCount(bodyPtr);

	procPtr = (Proc *)Tcl_Alloc(sizeof(Proc));
	procPtr->iPtr = iPtr;
	procPtr->refCount = 1;
	procPtr->bodyPtr = bodyPtr;
	procPtr->numArgs = 0;	/* Actual argument count is set below. */
	procPtr->numCompiledLocals = 0;
	procPtr->firstLocalPtr = NULL;
	procPtr->lastLocalPtr = NULL;
    }

    /*
     * Break up the argument list into argument specifiers, then process each
     * argument specifier. If the body is precompiled, processing is limited
     * to checking that the parsed argument is consistent with the one stored
     * in the Proc.
     */

    result = TclListObjGetElements(interp , argsPtr ,&numArgs ,&argArray);
    if (result != TCL_OK) {
	goto procError;
    }

    if (precompiled) {
	if (numArgs > (size_t)procPtr->numArgs) {
	    Tcl_SetObjResult(interp, Tcl_ObjPrintf(
		    "procedure \"%s\": arg list contains %" TCL_Z_MODIFIER "d entries, "
		    "precompiled header expects %d", procName, numArgs,
		    procPtr->numArgs));
	    Tcl_SetErrorCode(interp, "TCL", "OPERATION", "PROC",
		    "BYTECODELIES", NULL);
	    goto procError;
	}
	localPtr = procPtr->firstLocalPtr;
    } else {
	procPtr->numArgs = numArgs;
	procPtr->numCompiledLocals = numArgs;
    }

    for (i = 0; i < numArgs; i++) {
	const char *argname, *argnamei, *argnamelast;
	size_t fieldCount, nameLength;
	Tcl_Obj **fieldValues;

	/*
	 * Now divide the specifier up into name and default.
	 */

	result = TclListObjGetElements(interp, argArray[i], &fieldCount,
		&fieldValues);
	if (result != TCL_OK) {
	    goto procError;
	}
	if (fieldCount > 2) {
	    Tcl_Obj *errorObj = Tcl_NewStringObj(
		"too many fields in argument specifier \"", -1);
	    Tcl_AppendObjToObj(errorObj, argArray[i]);
	    Tcl_AppendToObj(errorObj, "\"", -1);
	    Tcl_SetObjResult(interp, errorObj);
	    Tcl_SetErrorCode(interp, "TCL", "OPERATION", "PROC",
		    "FORMALARGUMENTFORMAT", NULL);
	    goto procError;
	}
	if ((fieldCount == 0) || (Tcl_GetCharLength(fieldValues[0]) == 0)) {
	    Tcl_SetObjResult(interp, Tcl_NewStringObj(
		    "argument with no name", -1));
	    Tcl_SetErrorCode(interp, "TCL", "OPERATION", "PROC",
		    "FORMALARGUMENTFORMAT", NULL);
	    goto procError;
	}

	argname = Tcl_GetStringFromObj(fieldValues[0], &nameLength);

	/*
	 * Check that the formal parameter name is a scalar.
	 */

	argnamei = argname;
	argnamelast = (nameLength > 0) ? (argname + nameLength - 1) : argname;
	while (argnamei < argnamelast) {
	    if (*argnamei == '(') {
		if (*argnamelast == ')') { /* We have an array element. */
		    Tcl_SetObjResult(interp, Tcl_ObjPrintf(
			    "formal parameter \"%s\" is an array element",
			    TclGetString(fieldValues[0])));
		    Tcl_SetErrorCode(interp, "TCL", "OPERATION", "PROC",
			    "FORMALARGUMENTFORMAT", NULL);
		    goto procError;
		}
	    } else if (*argnamei == ':' && *(argnamei+1) == ':') {
		Tcl_Obj *errorObj = Tcl_NewStringObj(
		    "formal parameter \"", -1);
		Tcl_AppendObjToObj(errorObj, fieldValues[0]);
		Tcl_AppendToObj(errorObj, "\" is not a simple name", -1);
		Tcl_SetObjResult(interp, errorObj);
		Tcl_SetErrorCode(interp, "TCL", "OPERATION", "PROC",
			"FORMALARGUMENTFORMAT", NULL);
		goto procError;
	    }
	    argnamei++;
	}

	if (precompiled) {
	    /*
	     * Compare the parsed argument with the stored one. Note that the
	     * only flag value that makes sense at this point is VAR_ARGUMENT
	     * (its value was kept the same as pre VarReform to simplify
	     * tbcload's processing of older byetcodes).
	     *
	     * The only other flag vlaue that is important to retrieve from
	     * precompiled procs is VAR_TEMPORARY (also unchanged). It is
	     * needed later when retrieving the variable names.
	     */

	    if ((localPtr->nameLength != nameLength)
		    || (memcmp(localPtr->name, argname, nameLength) != 0)
		    || ((size_t)localPtr->frameIndex != i)
		    || !(localPtr->flags & VAR_ARGUMENT)
		    || (localPtr->defValuePtr == NULL && fieldCount == 2)
		    || (localPtr->defValuePtr != NULL && fieldCount != 2)) {
		Tcl_SetObjResult(interp, Tcl_ObjPrintf(
			"procedure \"%s\": formal parameter %" TCL_Z_MODIFIER "d is "
			"inconsistent with precompiled body", procName, i));
		Tcl_SetErrorCode(interp, "TCL", "OPERATION", "PROC",
			"BYTECODELIES", NULL);
		goto procError;
	    }

	    /*
	     * Compare the default value if any.
	     */

	    if (localPtr->defValuePtr != NULL) {
		size_t tmpLength, valueLength;
		const char *tmpPtr = Tcl_GetStringFromObj(localPtr->defValuePtr, &tmpLength);
		const char *value = Tcl_GetStringFromObj(fieldValues[1], &valueLength);

		if ((valueLength != tmpLength)
		     || memcmp(value, tmpPtr, tmpLength) != 0
		) {
		    Tcl_Obj *errorObj = Tcl_ObjPrintf(
			    "procedure \"%s\": formal parameter \"", procName);
		    Tcl_AppendObjToObj(errorObj, fieldValues[0]);
		    Tcl_AppendToObj(errorObj, "\" has "
			"default value inconsistent with precompiled body", -1);
		    Tcl_SetObjResult(interp, errorObj);
		    Tcl_SetErrorCode(interp, "TCL", "OPERATION", "PROC",
			    "BYTECODELIES", NULL);
		    goto procError;
		}
	    }
	    if ((i == numArgs - 1)
		    && (localPtr->nameLength == 4)
		    && (localPtr->name[0] == 'a')
		    && (strcmp(localPtr->name, "args") == 0)) {
		localPtr->flags |= VAR_IS_ARGS;
	    }

	    localPtr = localPtr->nextPtr;
	} else {
	    /*
	     * Allocate an entry in the runtime procedure frame's array of
	     * local variables for the argument.
	     */

	    localPtr = (CompiledLocal *)Tcl_Alloc(
		    offsetof(CompiledLocal, name) + 1U + fieldValues[0]->length);
	    if (procPtr->firstLocalPtr == NULL) {
		procPtr->firstLocalPtr = procPtr->lastLocalPtr = localPtr;
	    } else {
		procPtr->lastLocalPtr->nextPtr = localPtr;
		procPtr->lastLocalPtr = localPtr;
	    }
	    localPtr->nextPtr = NULL;
	    localPtr->nameLength = nameLength;
	    localPtr->frameIndex = i;
	    localPtr->flags = VAR_ARGUMENT;
	    localPtr->resolveInfo = NULL;

	    if (fieldCount == 2) {
		localPtr->defValuePtr = fieldValues[1];
		Tcl_IncrRefCount(localPtr->defValuePtr);
	    } else {
		localPtr->defValuePtr = NULL;
	    }
	    memcpy(localPtr->name, argname, fieldValues[0]->length + 1);
	    if ((i == numArgs - 1)
		    && (localPtr->nameLength == 4)
		    && (localPtr->name[0] == 'a')
		    && (memcmp(localPtr->name, "args", 4) == 0)) {
		localPtr->flags |= VAR_IS_ARGS;
	    }
	}
    }

    *procPtrPtr = procPtr;
    return TCL_OK;

  procError:
    if (precompiled) {
	procPtr->refCount--;
    } else {
	Tcl_DecrRefCount(bodyPtr);
	while (procPtr->firstLocalPtr != NULL) {
	    localPtr = procPtr->firstLocalPtr;
	    procPtr->firstLocalPtr = localPtr->nextPtr;

	    if (localPtr->defValuePtr != NULL) {
		Tcl_DecrRefCount(localPtr->defValuePtr);
	    }

	    Tcl_Free(localPtr);
	}
	Tcl_Free(procPtr);
    }
    return TCL_ERROR;
}

/*
 *----------------------------------------------------------------------
 *
 * TclGetFrame --
 *
 *	Given a description of a procedure frame, such as the first argument
 *	to an "uplevel" or "upvar" command, locate the call frame for the
 *	appropriate level of procedure.
 *
 * Results:
 *	The return value is -1 if an error occurred in finding the frame (in
 *	this case an error message is left in the interp's result). 1 is
 *	returned if string was either a number or a number preceded by "#" and
 *	it specified a valid frame. 0 is returned if string isn't one of the
 *	two things above (in this case, the lookup acts as if string were
 *	"1"). The variable pointed to by framePtrPtr is filled in with the
 *	address of the desired frame (unless an error occurs, in which case it
 *	isn't modified).
 *
 * Side effects:
 *	None.
 *
 *----------------------------------------------------------------------
 */

int
TclGetFrame(
    Tcl_Interp *interp,		/* Interpreter in which to find frame. */
    const char *name,		/* String describing frame. */
    CallFrame **framePtrPtr)	/* Store pointer to frame here (or NULL if
				 * global frame indicated). */
{
	int result;
	Tcl_Obj obj;

	obj.bytes = (char *) name;
	obj.length = strlen(name);
	obj.typePtr = NULL;
	result = TclObjGetFrame(interp, &obj, framePtrPtr);
	TclFreeInternalRep(&obj);
	return result;
}

/*
 *----------------------------------------------------------------------
 *
 * TclObjGetFrame --
 *
 *	Given a description of a procedure frame, such as the first argument
 *	to an "uplevel" or "upvar" command, locate the call frame for the
 *	appropriate level of procedure.
 *
 * Results:
 *	The return value is -1 if an error occurred in finding the frame (in
 *	this case an error message is left in the interp's result). 1 is
 *	returned if objPtr was either an int or an int preceded by "#" and
 *	it specified a valid frame. 0 is returned if objPtr isn't one of the
 *	two things above (in this case, the lookup acts as if objPtr were
 *	"1"). The variable pointed to by framePtrPtr is filled in with the
 *	address of the desired frame (unless an error occurs, in which case it
 *	isn't modified).
 *
 * Side effects:
 *	None.
 *
 *----------------------------------------------------------------------
 */

int
TclObjGetFrame(
    Tcl_Interp *interp,		/* Interpreter in which to find frame. */
    Tcl_Obj *objPtr,		/* Object describing frame. */
    CallFrame **framePtrPtr)	/* Store pointer to frame here (or NULL if
				 * global frame indicated). */
{
    Interp *iPtr = (Interp *) interp;
    int curLevel, level, result;
    const Tcl_ObjInternalRep *irPtr;
    const char *name = NULL;
    Tcl_WideInt w;

    /*
     * Parse object to figure out which level number to go to.
     */

    result = 0;
    curLevel = iPtr->varFramePtr->level;

    /*
     * Check for integer first, since that has potential to spare us
     * a generation of a stringrep.
     */

    if (objPtr == NULL) {
	/* Do nothing */
    } else if (TCL_OK == Tcl_GetIntFromObj(NULL, objPtr, &level)) {
	Tcl_GetWideIntFromObj(NULL, objPtr, &w);
	if (w < 0 || w > INT_MAX || curLevel > w + INT_MAX) {
	    result = -1;
	} else {
	    level = curLevel - level;
	    result = 1;
	}
    } else if ((irPtr = TclFetchInternalRep(objPtr, &levelReferenceType))) {
	level = irPtr->wideValue;
	result = 1;
    } else {
	name = TclGetString(objPtr);
	if (name[0] == '#') {
	    if (TCL_OK == Tcl_GetInt(NULL, name+1, &level)) {
		if (level < 0 || (level > 0 && name[1] == '-')) {
		    result = -1;
		} else {
		    Tcl_ObjInternalRep ir;

		    ir.wideValue = level;
		    Tcl_StoreInternalRep(objPtr, &levelReferenceType, &ir);
		    result = 1;
		}
	    } else {
		result = -1;
	    }
	} else if (TclGetWideBitsFromObj(NULL, objPtr, &w) == TCL_OK) {
	    /*
	     * If this were an integer, we'd have succeeded already.
	     * Docs say we have to treat this as a 'bad level'  error.
	     */
	    result = -1;
	}
    }

    if (result != -1) {
	/* if relative current level */
	if (result == 0) {
	    if (!curLevel) {
		/* we are in top-level, so simply generate bad level */
		name = "1";
		goto badLevel;
	    }
	    level = curLevel - 1;
	}
	if (level >= 0) {
	    CallFrame *framePtr;
	    for (framePtr = iPtr->varFramePtr; framePtr != NULL;
		    framePtr = framePtr->callerVarPtr) {
		if (framePtr->level == level) {
		    *framePtrPtr = framePtr;
		    return result;
		}
	    }
	}
    }
badLevel:
    if (name == NULL) {
	name = objPtr ? TclGetString(objPtr) : "1" ;
    }
    Tcl_SetObjResult(interp, Tcl_ObjPrintf("bad level \"%s\"", name));
    Tcl_SetErrorCode(interp, "TCL", "LOOKUP", "LEVEL", name, NULL);
    return -1;
}

/*
 *----------------------------------------------------------------------
 *
 * Tcl_UplevelObjCmd --
 *
 *	This object function is invoked to process the "uplevel" Tcl command.
 *	See the user documentation for details on what it does.
 *
 * Results:
 *	A standard Tcl object result value.
 *
 * Side effects:
 *	See the user documentation.
 *
 *----------------------------------------------------------------------
 */

static int
Uplevel_Callback(
    ClientData data[],
    Tcl_Interp *interp,
    int result)
{
    CallFrame *savedVarFramePtr = (CallFrame *)data[0];

    if (result == TCL_ERROR) {
	Tcl_AppendObjToErrorInfo(interp, Tcl_ObjPrintf(
		"\n    (\"uplevel\" body line %d)", Tcl_GetErrorLine(interp)));
    }

    /*
     * Restore the variable frame, and return.
     */

    ((Interp *)interp)->varFramePtr = savedVarFramePtr;
    return result;
}

int
Tcl_UplevelObjCmd(
    ClientData clientData,
    Tcl_Interp *interp,		/* Current interpreter. */
    int objc,			/* Number of arguments. */
    Tcl_Obj *const objv[])	/* Argument objects. */
{
    return Tcl_NRCallObjProc(interp, TclNRUplevelObjCmd, clientData, objc, objv);
}

int
TclNRUplevelObjCmd(
    TCL_UNUSED(void *),
    Tcl_Interp *interp,		/* Current interpreter. */
    int objc,			/* Number of arguments. */
    Tcl_Obj *const objv[])	/* Argument objects. */
{

    Interp *iPtr = (Interp *) interp;
    CmdFrame *invoker = NULL;
    int word = 0;
    int result;
    CallFrame *savedVarFramePtr, *framePtr;
    Tcl_Obj *objPtr;

    if (objc < 2) {
    /* to do
    *    simplify things by interpreting the argument as a command when there
    *    is only one argument.  This requires a TIP since currently a single
    *    argument is interpreted as a level indicator if possible.
    */
    uplevelSyntax:
	Tcl_WrongNumArgs(interp, 1, objv, "?level? command ?arg ...?");
	return TCL_ERROR;
    } else if (!TclHasStringRep(objv[1]) && objc == 2) {
	int status;
	size_t llength;
	status = TclListObjLength(interp, objv[1], &llength);
	if (status == TCL_OK && llength > 1) {
	    /* the first argument can't interpreted as a level. Avoid
	     * generating a string representation of the script. */
	    result = TclGetFrame(interp, "1", &framePtr);
	    if (result == -1) {
		return TCL_ERROR;
	    }
	    objc -= 1;
	    objv += 1;
	    goto havelevel;
	}
    }

    /*
     * Find the level to use for executing the command.
     */

    result = TclObjGetFrame(interp, objv[1], &framePtr);
    if (result == -1) {
	return TCL_ERROR;
    }
    objc -= result + 1;
    if (objc == 0) {
	goto uplevelSyntax;
    }
    objv += result + 1;

    havelevel:

    /*
     * Modify the interpreter state to execute in the given frame.
     */

    savedVarFramePtr = iPtr->varFramePtr;
    iPtr->varFramePtr = framePtr;

    /*
     * Execute the residual arguments as a command.
     */

    if (objc == 1) {
	/*
	 * TIP #280. Make actual argument location available to eval'd script
	 */

	TclArgumentGet(interp, objv[0], &invoker, &word);
	objPtr = objv[0];

    } else {
	/*
	 * More than one argument: concatenate them together with spaces
	 * between, then evaluate the result. Tcl_EvalObjEx will delete the
	 * object when it decrements its refcount after eval'ing it.
	 */

	objPtr = Tcl_ConcatObj(objc, objv);
    }

    TclNRAddCallback(interp, Uplevel_Callback, savedVarFramePtr, NULL, NULL,
	    NULL);
    return TclNREvalObjEx(interp, objPtr, 0, invoker, word);
}

/*
 *----------------------------------------------------------------------
 *
 * TclFindProc --
 *
 *	Given the name of a procedure, return a pointer to the record
 *	describing the procedure. The procedure will be looked up using the
 *	usual rules: first in the current namespace and then in the global
 *	namespace.
 *
 * Results:
 *	NULL is returned if the name doesn't correspond to any procedure.
 *	Otherwise, the return value is a pointer to the procedure's record. If
 *	the name is found but refers to an imported command that points to a
 *	"real" procedure defined in another namespace, a pointer to that
 *	"real" procedure's structure is returned.
 *
 * Side effects:
 *	None.
 *
 *----------------------------------------------------------------------
 */

Proc *
TclFindProc(
    Interp *iPtr,		/* Interpreter in which to look. */
    const char *procName)	/* Name of desired procedure. */
{
    Tcl_Command cmd;
    Command *cmdPtr;

    cmd = Tcl_FindCommand((Tcl_Interp *) iPtr, procName, NULL, /*flags*/ 0);
    if (cmd == (Tcl_Command) NULL) {
	return NULL;
    }
    cmdPtr = (Command *) cmd;

    return TclIsProc(cmdPtr);
}

/*
 *----------------------------------------------------------------------
 *
 * TclIsProc --
 *
 *	Tells whether a command is a Tcl procedure or not.
 *
 * Results:
 *	If the given command is actually a Tcl procedure, the return value is
 *	the address of the record describing the procedure. Otherwise the
 *	return value is 0.
 *
 * Side effects:
 *	None.
 *
 *----------------------------------------------------------------------
 */

Proc *
TclIsProc(
    Command *cmdPtr)		/* Command to test. */
{
    Tcl_Command origCmd = TclGetOriginalCommand((Tcl_Command) cmdPtr);

    if (origCmd != NULL) {
	cmdPtr = (Command *) origCmd;
    }
    if (cmdPtr->deleteProc == TclProcDeleteProc) {
	return (Proc *)cmdPtr->objClientData;
    }
    return NULL;
}

static int
ProcWrongNumArgs(
    Tcl_Interp *interp,
    int skip)
{
    CallFrame *framePtr = ((Interp *)interp)->varFramePtr;
    Proc *procPtr = framePtr->procPtr;
    int localCt = procPtr->numCompiledLocals, numArgs, i;
    Tcl_Obj **desiredObjs;
    const char *final = NULL;

    /*
     * Build up desired argument list for Tcl_WrongNumArgs
     */

    numArgs = framePtr->procPtr->numArgs;
    desiredObjs = (Tcl_Obj **)TclStackAlloc(interp,
	    sizeof(Tcl_Obj *) * (numArgs+1));

    if (framePtr->isProcCallFrame & FRAME_IS_LAMBDA) {
	desiredObjs[0] = Tcl_NewStringObj("lambdaExpr", -1);
    } else {
	desiredObjs[0] = framePtr->objv[skip-1];
    }
    Tcl_IncrRefCount(desiredObjs[0]);

    if (localCt > 0) {
	Var *defPtr = (Var *) (&framePtr->localCachePtr->varName0 + localCt);

	for (i=1 ; i<=numArgs ; i++, defPtr++) {
	    Tcl_Obj *argObj;
	    Tcl_Obj *namePtr = localName(framePtr, i-1);

	    if (defPtr->value.objPtr != NULL) {
		TclNewObj(argObj);
		Tcl_AppendStringsToObj(argObj, "?", TclGetString(namePtr), "?", NULL);
	    } else if (defPtr->flags & VAR_IS_ARGS) {
		numArgs--;
		final = "?arg ...?";
		break;
	    } else {
		argObj = namePtr;
		Tcl_IncrRefCount(namePtr);
	    }
	    desiredObjs[i] = argObj;
	}
    }

    Tcl_ResetResult(interp);
    Tcl_WrongNumArgs(interp, numArgs+1, desiredObjs, final);

    for (i=0 ; i<=numArgs ; i++) {
	Tcl_DecrRefCount(desiredObjs[i]);
    }
    TclStackFree(interp, desiredObjs);
    return TCL_ERROR;
}

/*
 *----------------------------------------------------------------------
 *
 * InitResolvedLocals --
 *
 *	This routine is invoked in order to initialize the compiled locals
 *	table for a new call frame.
 *
 * Results:
 *	None.
 *
 * Side effects:
 *	May invoke various name resolvers in order to determine which
 *	variables are being referenced at runtime.
 *
 *----------------------------------------------------------------------
 */

static void
InitResolvedLocals(
    Tcl_Interp *interp,		/* Current interpreter. */
    ByteCode *codePtr,
    Var *varPtr,
    Namespace *nsPtr)		/* Pointer to current namespace. */
{
    Interp *iPtr = (Interp *) interp;
    int haveResolvers = (nsPtr->compiledVarResProc || iPtr->resolverPtr);
    CompiledLocal *firstLocalPtr, *localPtr;
    int varNum;
    Tcl_ResolvedVarInfo *resVarInfo;

    /*
     * Find the localPtr corresponding to varPtr
     */

    varNum = varPtr - iPtr->framePtr->compiledLocals;
    localPtr = iPtr->framePtr->procPtr->firstLocalPtr;
    while (varNum--) {
	localPtr = localPtr->nextPtr;
    }

    if (!(haveResolvers && (codePtr->flags & TCL_BYTECODE_RESOLVE_VARS))) {
	goto doInitResolvedLocals;
    }

    /*
     * This is the first run after a recompile, or else the resolver epoch
     * has changed: update the resolver cache.
     */

    firstLocalPtr = localPtr;
    for (; localPtr != NULL; localPtr = localPtr->nextPtr) {
	if (localPtr->resolveInfo) {
	    if (localPtr->resolveInfo->deleteProc) {
		localPtr->resolveInfo->deleteProc(localPtr->resolveInfo);
	    } else {
		Tcl_Free(localPtr->resolveInfo);
	    }
	    localPtr->resolveInfo = NULL;
	}
	localPtr->flags &= ~VAR_RESOLVED;

	if (haveResolvers &&
		!(localPtr->flags & (VAR_ARGUMENT|VAR_TEMPORARY))) {
	    ResolverScheme *resPtr = iPtr->resolverPtr;
	    Tcl_ResolvedVarInfo *vinfo;
	    int result;

	    if (nsPtr->compiledVarResProc) {
		result = nsPtr->compiledVarResProc(nsPtr->interp,
			localPtr->name, localPtr->nameLength,
			(Tcl_Namespace *) nsPtr, &vinfo);
	    } else {
		result = TCL_CONTINUE;
	    }

	    while ((result == TCL_CONTINUE) && resPtr) {
		if (resPtr->compiledVarResProc) {
		    result = resPtr->compiledVarResProc(nsPtr->interp,
			    localPtr->name, localPtr->nameLength,
			    (Tcl_Namespace *) nsPtr, &vinfo);
		}
		resPtr = resPtr->nextPtr;
	    }
	    if (result == TCL_OK) {
		localPtr->resolveInfo = vinfo;
		localPtr->flags |= VAR_RESOLVED;
	    }
	}
    }
    localPtr = firstLocalPtr;
    codePtr->flags &= ~TCL_BYTECODE_RESOLVE_VARS;

    /*
     * Initialize the array of local variables stored in the call frame. Some
     * variables may have special resolution rules. In that case, we call
     * their "resolver" procs to get our hands on the variable, and we make
     * the compiled local a link to the real variable.
     */

  doInitResolvedLocals:
    for (; localPtr != NULL; varPtr++, localPtr = localPtr->nextPtr) {
	varPtr->flags = 0;
	varPtr->value.objPtr = NULL;

	/*
	 * Now invoke the resolvers to determine the exact variables that
	 * should be used.
	 */

	resVarInfo = localPtr->resolveInfo;
	if (resVarInfo && resVarInfo->fetchProc) {
	    Var *resolvedVarPtr = (Var *)
		    resVarInfo->fetchProc(interp, resVarInfo);

	    if (resolvedVarPtr) {
		if (TclIsVarInHash(resolvedVarPtr)) {
		    VarHashRefCount(resolvedVarPtr)++;
		}
		varPtr->flags = VAR_LINK;
		varPtr->value.linkPtr = resolvedVarPtr;
	    }
	}
    }
}

void
TclFreeLocalCache(
    Tcl_Interp *interp,
    LocalCache *localCachePtr)
{
    int i;
    Tcl_Obj **namePtrPtr = &localCachePtr->varName0;

    for (i = 0; i < localCachePtr->numVars; i++, namePtrPtr++) {
	Tcl_Obj *objPtr = *namePtrPtr;

	if (objPtr) {
	    /* TclReleaseLiteral calls Tcl_DecrRefCount for us */
	    TclReleaseLiteral(interp, objPtr);
	}
    }
    Tcl_Free(localCachePtr);
}

static void
InitLocalCache(
    Proc *procPtr)
{
    Interp *iPtr = procPtr->iPtr;
    ByteCode *codePtr;
    int localCt = procPtr->numCompiledLocals;
    int numArgs = procPtr->numArgs, i = 0;

    Tcl_Obj **namePtr;
    Var *varPtr;
    LocalCache *localCachePtr;
    CompiledLocal *localPtr;
    int isNew;

    ByteCodeGetInternalRep(procPtr->bodyPtr, &tclByteCodeType, codePtr);

    /*
     * Cache the names and initial values of local variables; store the
     * cache in both the framePtr for this execution and in the codePtr
     * for future calls.
     */

    localCachePtr = (LocalCache *)Tcl_Alloc(offsetof(LocalCache, varName0)
	    + localCt * sizeof(Tcl_Obj *)
	    + numArgs * sizeof(Var));

    namePtr = &localCachePtr->varName0;
    varPtr = (Var *) (namePtr + localCt);
    localPtr = procPtr->firstLocalPtr;
    while (localPtr) {
	if (TclIsVarTemporary(localPtr)) {
	    *namePtr = NULL;
	} else {
	    *namePtr = TclCreateLiteral(iPtr, localPtr->name,
		    localPtr->nameLength, /* hash */ -1,
		    &isNew, /* nsPtr */ NULL, 0, NULL);
	    Tcl_IncrRefCount(*namePtr);
	}

	if (i < numArgs) {
	    varPtr->flags = (localPtr->flags & VAR_IS_ARGS);
	    varPtr->value.objPtr = localPtr->defValuePtr;
	    varPtr++;
	    i++;
	}
	namePtr++;
	localPtr = localPtr->nextPtr;
    }
    codePtr->localCachePtr = localCachePtr;
    localCachePtr->refCount = 1;
    localCachePtr->numVars = localCt;
}

/*
 *----------------------------------------------------------------------
 *
 * InitArgsAndLocals --
 *
 *	This routine is invoked in order to initialize the arguments and other
 *	compiled locals table for a new call frame.
 *
 * Results:
 *	A standard Tcl result.
 *
 * Side effects:
 *	Allocates memory on the stack for the compiled local variables, the
 *	caller is responsible for freeing them. Initialises all variables. May
 *	invoke various name resolvers in order to determine which variables
 *	are being referenced at runtime.
 *
 *----------------------------------------------------------------------
 */

static int
InitArgsAndLocals(
    Tcl_Interp *interp,/* Interpreter in which procedure was
				 * invoked. */
    int skip)			/* Number of initial arguments to be skipped,
				 * i.e., words in the "command name". */
{
    CallFrame *framePtr = ((Interp *)interp)->varFramePtr;
    Proc *procPtr = framePtr->procPtr;
    ByteCode *codePtr;
    Var *varPtr, *defPtr;
    int localCt = procPtr->numCompiledLocals, numArgs, argCt, i, imax;
    Tcl_Obj *const *argObjs;

    ByteCodeGetInternalRep(procPtr->bodyPtr, &tclByteCodeType, codePtr);

    /*
     * Make sure that the local cache of variable names and initial values has
     * been initialised properly .
     */

    if (localCt) {
	if (!codePtr->localCachePtr) {
	    InitLocalCache(procPtr) ;
	}
	framePtr->localCachePtr = codePtr->localCachePtr;
	framePtr->localCachePtr->refCount++;
	defPtr = (Var *) (&framePtr->localCachePtr->varName0 + localCt);
    } else {
	defPtr = NULL;
    }

    /*
     * Create the "compiledLocals" array. Make sure it is large enough to hold
     * all the procedure's compiled local variables, including its formal
     * parameters.
     */

    varPtr = (Var *)TclStackAlloc(interp, localCt * sizeof(Var));
    framePtr->compiledLocals = varPtr;
    framePtr->numCompiledLocals = localCt;

    /*
     * Match and assign the call's actual parameters to the procedure's formal
     * arguments. The formal arguments are described by the first numArgs
     * entries in both the Proc structure's local variable list and the call
     * frame's local variable array.
     */

    numArgs = procPtr->numArgs;
    argCt = framePtr->objc - skip;	/* Set it to the number of args to the
					 * procedure. */
    if (numArgs == 0) {
	if (argCt) {
	    goto incorrectArgs;
	} else {
	    goto correctArgs;
	}
    }
    argObjs = framePtr->objv + skip;
    imax = ((argCt < numArgs-1) ? argCt : numArgs-1);
    for (i = 0; i < imax; i++, varPtr++, defPtr ? defPtr++ : defPtr) {
	/*
	 * "Normal" arguments; last formal is special, depends on it being
	 * 'args'.
	 */

	Tcl_Obj *objPtr = argObjs[i];

	varPtr->flags = 0;
	varPtr->value.objPtr = objPtr;
	Tcl_IncrRefCount(objPtr);	/* Local var is a reference. */
    }
    for (; i < numArgs-1; i++, varPtr++, defPtr ? defPtr++ : defPtr) {
	/*
	 * This loop is entered if argCt < (numArgs-1). Set default values;
	 * last formal is special.
	 */

	Tcl_Obj *objPtr = defPtr ? defPtr->value.objPtr : NULL;

	if (!objPtr) {
	    goto incorrectArgs;
	}
	varPtr->flags = 0;
	varPtr->value.objPtr = objPtr;
	Tcl_IncrRefCount(objPtr);	/* Local var reference. */
    }

    /*
     * When we get here, the last formal argument remains to be defined:
     * defPtr and varPtr point to the last argument to be initialized.
     */

    varPtr->flags = 0;
    if (defPtr && defPtr->flags & VAR_IS_ARGS) {
	Tcl_Obj *listPtr = Tcl_NewListObj(argCt-i, argObjs+i);

	varPtr->value.objPtr = listPtr;
	Tcl_IncrRefCount(listPtr);	/* Local var is a reference. */
    } else if (argCt == numArgs) {
	Tcl_Obj *objPtr = argObjs[i];

	varPtr->value.objPtr = objPtr;
	Tcl_IncrRefCount(objPtr);	/* Local var is a reference. */
    } else if ((argCt < numArgs) && defPtr && defPtr->value.objPtr) {
	Tcl_Obj *objPtr = defPtr->value.objPtr;

	varPtr->value.objPtr = objPtr;
	Tcl_IncrRefCount(objPtr);	/* Local var is a reference. */
    } else {
	goto incorrectArgs;
    }
    varPtr++;

    /*
     * Initialise and resolve the remaining compiledLocals. In the absence of
     * resolvers, they are undefined local vars: (flags=0, value=NULL).
     */

  correctArgs:
    if (numArgs < localCt) {
	if (!framePtr->nsPtr->compiledVarResProc
		&& !((Interp *)interp)->resolverPtr) {
	    memset(varPtr, 0, (localCt - numArgs)*sizeof(Var));
	} else {
	    InitResolvedLocals(interp, codePtr, varPtr, framePtr->nsPtr);
	}
    }

    return TCL_OK;

    /*
     * Initialise all compiled locals to avoid problems at DeleteLocalVars.
     */

  incorrectArgs:
    if ((skip != 1) &&
	    TclInitRewriteEnsemble(interp, skip-1, 0, framePtr->objv)) {
	TclNRAddCallback(interp, TclClearRootEnsemble, NULL, NULL, NULL, NULL);
    }
    memset(varPtr, 0,
	    ((framePtr->compiledLocals + localCt)-varPtr) * sizeof(Var));
    return ProcWrongNumArgs(interp, skip);
}

/*
 *----------------------------------------------------------------------
 *
 * TclPushProcCallFrame --
 *
 *	Compiles a proc body if necessary, then pushes a CallFrame suitable
 *	for executing it.
 *
 * Results:
 *	A standard Tcl object result value.
 *
 * Side effects:
 *	The proc's body may be recompiled. A CallFrame is pushed, it will have
 *	to be popped by the caller.
 *
 *----------------------------------------------------------------------
 */

int
TclPushProcCallFrame(
    ClientData clientData,	/* Record describing procedure to be
				 * interpreted. */
    Tcl_Interp *interp,/* Interpreter in which procedure was
				 * invoked. */
    int objc,			/* Count of number of arguments to this
				 * procedure. */
    Tcl_Obj *const objv[],	/* Argument value objects. */
    int isLambda)		/* 1 if this is a call by ApplyObjCmd: it
				 * needs special rules for error msg */
{
    Proc *procPtr = (Proc *)clientData;
    Namespace *nsPtr = procPtr->cmdPtr->nsPtr;
    CallFrame *framePtr, **framePtrPtr;
    int result;
    ByteCode *codePtr;

    /*
     * If necessary (i.e. if we haven't got a suitable compilation already
     * cached) compile the procedure's body. The compiler will allocate frame
     * slots for the procedure's non-argument local variables. Note that
     * compiling the body might increase procPtr->numCompiledLocals if new
     * local variables are found while compiling.
     */

    ByteCodeGetInternalRep(procPtr->bodyPtr, &tclByteCodeType, codePtr);
    if (codePtr != NULL) {
	Interp *iPtr = (Interp *) interp;

	/*
	 * When we've got bytecode, this is the check for validity. That is,
	 * the bytecode must be for the right interpreter (no cross-leaks!),
	 * the code must be from the current epoch (so subcommand compilation
	 * is up-to-date), the namespace must match (so variable handling
	 * is right) and the resolverEpoch must match (so that new shadowed
	 * commands and/or resolver changes are considered).
	 */

	if (((Interp *) *codePtr->interpHandle != iPtr)
		|| (codePtr->compileEpoch != iPtr->compileEpoch)
		|| (codePtr->nsPtr != nsPtr)
		|| (codePtr->nsEpoch != nsPtr->resolverEpoch)) {
	    goto doCompilation;
	}
    } else {
    doCompilation:
	result = TclProcCompileProc(interp, procPtr, procPtr->bodyPtr, nsPtr,
		(isLambda ? "body of lambda term" : "body of proc"),
		TclGetString(objv[isLambda]));
	if (result != TCL_OK) {
	    return result;
	}
    }

    /*
     * Set up and push a new call frame for the new procedure invocation.
     * This call frame will execute in the proc's namespace, which might be
     * different than the current namespace. The proc's namespace is that of
     * its command, which can change if the command is renamed from one
     * namespace to another.
     */

    framePtrPtr = &framePtr;
    (void) TclPushStackFrame(interp, (Tcl_CallFrame **) framePtrPtr,
	    (Tcl_Namespace *) nsPtr,
	    (isLambda? (FRAME_IS_PROC|FRAME_IS_LAMBDA) : FRAME_IS_PROC));

    framePtr->objc = objc;
    framePtr->objv = objv;
    framePtr->procPtr = procPtr;

    return TCL_OK;
}

/*
 *----------------------------------------------------------------------
 *
 * TclObjInterpProc --
 *
 *	When a Tcl procedure gets invoked during bytecode evaluation, this
 *	object-based routine gets invoked to interpret the procedure.
 *
 * Results:
 *	A standard Tcl object result value.
 *
 * Side effects:
 *	Depends on the commands in the procedure.
 *
 *----------------------------------------------------------------------
 */

int
TclObjInterpProc(
    ClientData clientData,	/* Record describing procedure to be
				 * interpreted. */
    Tcl_Interp *interp,/* Interpreter in which procedure was
				 * invoked. */
    int objc,			/* Count of number of arguments to this
				 * procedure. */
    Tcl_Obj *const objv[])	/* Argument value objects. */
{
    /*
     * Not used much in the core; external interface for iTcl
     */

    return Tcl_NRCallObjProc(interp, TclNRInterpProc, clientData, objc, objv);
}

int
TclNRInterpProc(
    ClientData clientData,	/* Record describing procedure to be
				 * interpreted. */
    Tcl_Interp *interp,/* Interpreter in which procedure was
				 * invoked. */
    int objc,			/* Count of number of arguments to this
				 * procedure. */
    Tcl_Obj *const objv[])	/* Argument value objects. */
{
    int result = TclPushProcCallFrame(clientData, interp, objc, objv,
	    /*isLambda*/ 0);

    if (result != TCL_OK) {
	return TCL_ERROR;
    }
    return TclNRInterpProcCore(interp, objv[0], 1, &MakeProcError);
}

/*
 *----------------------------------------------------------------------
 *
 * TclNRInterpProcCore --
 *
 *	When a Tcl procedure, lambda term or anything else that works like a
 *	procedure gets invoked during bytecode evaluation, this object-based
 *	routine gets invoked to interpret the body.
 *
 * Results:
 *	A standard Tcl object result value.
 *
 * Side effects:
 *	Nearly anything; depends on the commands in the procedure body.
 *
 *----------------------------------------------------------------------
 */

int
TclNRInterpProcCore(
    Tcl_Interp *interp,/* Interpreter in which procedure was
				 * invoked. */
    Tcl_Obj *procNameObj,	/* Procedure name for error reporting. */
<<<<<<< HEAD
    size_t skip,			/* Number of initial arguments to be skipped,
=======
    size_t skip1,			/* Number of initial arguments to be skipped,
>>>>>>> 7b4a7730
				 * i.e., words in the "command name". */
    ProcErrorProc *errorProc)	/* How to convert results from the script into
				 * results of the overall procedure. */
{
    Interp *iPtr = (Interp *) interp;
    Proc *procPtr = iPtr->varFramePtr->procPtr;
    int result;
    CallFrame *freePtr;
    ByteCode *codePtr;
    int skip = skip1;

    result = InitArgsAndLocals(interp, skip);
    if (result != TCL_OK) {
	freePtr = iPtr->framePtr;
	Tcl_PopCallFrame(interp);	/* Pop but do not free. */
	TclStackFree(interp, freePtr->compiledLocals);
					/* Free compiledLocals. */
	TclStackFree(interp, freePtr);	/* Free CallFrame. */
	return TCL_ERROR;
    }

#if defined(TCL_COMPILE_DEBUG)
    if (tclTraceExec >= 1) {
	CallFrame *framePtr = iPtr->varFramePtr;
	int i;

	if (framePtr->isProcCallFrame & FRAME_IS_LAMBDA) {
	    fprintf(stdout, "Calling lambda ");
	} else {
	    fprintf(stdout, "Calling proc ");
	}
	for (i = 0; i < framePtr->objc; i++) {
	    TclPrintObject(stdout, framePtr->objv[i], 15);
	    fprintf(stdout, " ");
	}
	fprintf(stdout, "\n");
	fflush(stdout);
    }
#endif /*TCL_COMPILE_DEBUG*/

#ifdef USE_DTRACE
    if (TCL_DTRACE_PROC_ARGS_ENABLED()) {
	int l = iPtr->varFramePtr->isProcCallFrame & FRAME_IS_LAMBDA ? 1 : 0;
	const char *a[10];
	int i;

	for (i = 0 ; i < 10 ; i++) {
	    a[i] = (l < iPtr->varFramePtr->objc ?
		    TclGetString(iPtr->varFramePtr->objv[l]) : NULL);
	    l++;
	}
	TCL_DTRACE_PROC_ARGS(a[0], a[1], a[2], a[3], a[4], a[5], a[6], a[7],
		a[8], a[9]);
    }
    if (TCL_DTRACE_PROC_INFO_ENABLED() && iPtr->cmdFramePtr) {
	Tcl_Obj *info = TclInfoFrame(interp, iPtr->cmdFramePtr);
	const char *a[6]; int i[2];

	TclDTraceInfo(info, a, i);
	TCL_DTRACE_PROC_INFO(a[0], a[1], a[2], a[3], i[0], i[1], a[4], a[5]);
	TclDecrRefCount(info);
    }
    if (TCL_DTRACE_PROC_ENTRY_ENABLED()) {
	int l = iPtr->varFramePtr->isProcCallFrame & FRAME_IS_LAMBDA ? 1 : 0;

	TCL_DTRACE_PROC_ENTRY(l < iPtr->varFramePtr->objc ?
		TclGetString(iPtr->varFramePtr->objv[l]) : NULL,
		iPtr->varFramePtr->objc - l - 1,
		(Tcl_Obj **)(iPtr->varFramePtr->objv + l + 1));
    }
    if (TCL_DTRACE_PROC_ENTRY_ENABLED()) {
	int l = iPtr->varFramePtr->isProcCallFrame & FRAME_IS_LAMBDA ? 1 : 0;

	TCL_DTRACE_PROC_ENTRY(l < iPtr->varFramePtr->objc ?
		TclGetString(iPtr->varFramePtr->objv[l]) : NULL,
		iPtr->varFramePtr->objc - l - 1,
		(Tcl_Obj **)(iPtr->varFramePtr->objv + l + 1));
    }
#endif /* USE_DTRACE */

    /*
     * Invoke the commands in the procedure's body.
     */

    procPtr->refCount++;
    ByteCodeGetInternalRep(procPtr->bodyPtr, &tclByteCodeType, codePtr);

    TclNRAddCallback(interp, InterpProcNR2, procNameObj, errorProc,
	    NULL, NULL);
    return TclNRExecuteByteCode(interp, codePtr);
}

static int
InterpProcNR2(
    ClientData data[],
    Tcl_Interp *interp,
    int result)
{
    Interp *iPtr = (Interp *) interp;
    Proc *procPtr = iPtr->varFramePtr->procPtr;
    CallFrame *freePtr;
    Tcl_Obj *procNameObj = (Tcl_Obj *)data[0];
    ProcErrorProc *errorProc = (ProcErrorProc *)data[1];

    if (TCL_DTRACE_PROC_RETURN_ENABLED()) {
	int l = iPtr->varFramePtr->isProcCallFrame & FRAME_IS_LAMBDA ? 1 : 0;

	TCL_DTRACE_PROC_RETURN(l < iPtr->varFramePtr->objc ?
		TclGetString(iPtr->varFramePtr->objv[l]) : NULL, result);
    }
    if (procPtr->refCount-- <= 1) {
	TclProcCleanupProc(procPtr);
    }

    /*
     * Free the stack-allocated compiled locals and CallFrame. It is important
     * to pop the call frame without freeing it first: the compiledLocals
     * cannot be freed before the frame is popped, as the local variables must
     * be deleted. But the compiledLocals must be freed first, as they were
     * allocated later on the stack.
     */

    if (result != TCL_OK) {
	goto process;
    }

    done:
    if (TCL_DTRACE_PROC_RESULT_ENABLED()) {
	int l = iPtr->varFramePtr->isProcCallFrame & FRAME_IS_LAMBDA ? 1 : 0;
	Tcl_Obj *r = Tcl_GetObjResult(interp);

	TCL_DTRACE_PROC_RESULT(l < iPtr->varFramePtr->objc ?
		TclGetString(iPtr->varFramePtr->objv[l]) : NULL, result,
		TclGetString(r), r);
    }

    freePtr = iPtr->framePtr;
    Tcl_PopCallFrame(interp);		/* Pop but do not free. */
    TclStackFree(interp, freePtr->compiledLocals);
					/* Free compiledLocals. */
    TclStackFree(interp, freePtr);	/* Free CallFrame. */
    return result;

    /*
     * Process any non-TCL_OK result code.
     */

    process:
    switch (result) {
    case TCL_RETURN:
	/*
	 * If it is a 'return', do the TIP#90 processing now.
	 */

	result = TclUpdateReturnInfo((Interp *) interp);
	break;

    case TCL_CONTINUE:
    case TCL_BREAK:
	/*
	 * It's an error to get to this point from a 'break' or 'continue', so
	 * transform to an error now.
	 */

	Tcl_SetObjResult(interp, Tcl_ObjPrintf(
		"invoked \"%s\" outside of a loop",
		((result == TCL_BREAK) ? "break" : "continue")));
	Tcl_SetErrorCode(interp, "TCL", "RESULT", "UNEXPECTED", NULL);
	result = TCL_ERROR;

	/* FALLTHRU */

    case TCL_ERROR:
	/*
	 * Now it _must_ be an error, so we need to log it as such. This means
	 * filling out the error trace. Luckily, we just hand this off to the
	 * function handed to us as an argument.
	 */

	errorProc(interp, procNameObj);
    }
    goto done;
}

/*
 *----------------------------------------------------------------------
 *
 * TclProcCompileProc --
 *
 *	Called just before a procedure is executed to compile the body to byte
 *	codes. If the type of the body is not "byte code" or if the compile
 *	conditions have changed (namespace context, epoch counters, etc.) then
 *	the body is recompiled. Otherwise, this function does nothing.
 *
 * Results:
 *	None.
 *
 * Side effects:
 *	May change the internal representation of the body object to compiled
 *	code.
 *
 *----------------------------------------------------------------------
 */

int
TclProcCompileProc(
    Tcl_Interp *interp,		/* Interpreter containing procedure. */
    Proc *procPtr,		/* Data associated with procedure. */
    Tcl_Obj *bodyPtr,		/* Body of proc. (Usually procPtr->bodyPtr,
				 * but could be any code fragment compiled in
				 * the context of this procedure.) */
    Namespace *nsPtr,		/* Namespace containing procedure. */
    const char *description,	/* string describing this body of code. */
    const char *procName)	/* Name of this procedure. */
{
    Interp *iPtr = (Interp *) interp;
    Tcl_CallFrame *framePtr;
    ByteCode *codePtr;

    ByteCodeGetInternalRep(bodyPtr, &tclByteCodeType, codePtr);

    /*
     * If necessary, compile the procedure's body. The compiler will allocate
     * frame slots for the procedure's non-argument local variables. If the
     * ByteCode already exists, make sure it hasn't been invalidated by
     * someone redefining a core command (this might make the compiled code
     * wrong). Also, if the code was compiled in/for a different interpreter,
     * we recompile it. Note that compiling the body might increase
     * procPtr->numCompiledLocals if new local variables are found while
     * compiling.
     *
     * Precompiled procedure bodies, however, are immutable and therefore they
     * are not recompiled, even if things have changed.
     */

    if (codePtr != NULL) {
	if (((Interp *) *codePtr->interpHandle == iPtr)
		&& (codePtr->compileEpoch == iPtr->compileEpoch)
		&& (codePtr->nsPtr == nsPtr)
		&& (codePtr->nsEpoch == nsPtr->resolverEpoch)) {
	    return TCL_OK;
	}

	if (codePtr->flags & TCL_BYTECODE_PRECOMPILED) {
	    if ((Interp *) *codePtr->interpHandle != iPtr) {
		Tcl_SetObjResult(interp, Tcl_NewStringObj(
			"a precompiled script jumped interps", -1));
		Tcl_SetErrorCode(interp, "TCL", "OPERATION", "PROC",
			"CROSSINTERPBYTECODE", NULL);
		return TCL_ERROR;
	    }
	    codePtr->compileEpoch = iPtr->compileEpoch;
	    codePtr->nsPtr = nsPtr;
	} else {
	    Tcl_StoreInternalRep(bodyPtr, &tclByteCodeType, NULL);
	    codePtr = NULL;
	}
    }

    if (codePtr == NULL) {
	Tcl_HashEntry *hePtr;

#ifdef TCL_COMPILE_DEBUG
	if (tclTraceCompile >= 1) {
	    /*
	     * Display a line summarizing the top level command we are about
	     * to compile.
	     */

	    Tcl_Obj *message;

	    TclNewLiteralStringObj(message, "Compiling ");
	    Tcl_IncrRefCount(message);
	    Tcl_AppendStringsToObj(message, description, " \"", NULL);
	    Tcl_AppendLimitedToObj(message, procName, -1, 50, NULL);
	    fprintf(stdout, "%s\"\n", TclGetString(message));
	    Tcl_DecrRefCount(message);
	}
#else
    (void)description;
    (void)procName;
#endif

	/*
	 * Plug the current procPtr into the interpreter and coerce the code
	 * body to byte codes. The interpreter needs to know which proc it's
	 * compiling so that it can access its list of compiled locals.
	 *
	 * TRICKY NOTE: Be careful to push a call frame with the proper
	 *   namespace context, so that the byte codes are compiled in the
	 *   appropriate class context.
	 */

	iPtr->compiledProcPtr = procPtr;

	if (procPtr->numCompiledLocals > procPtr->numArgs) {
	    CompiledLocal *clPtr = procPtr->firstLocalPtr;
	    CompiledLocal *lastPtr = NULL;
	    int i, numArgs = procPtr->numArgs;

	    for (i = 0; i < numArgs; i++) {
		lastPtr = clPtr;
		clPtr = clPtr->nextPtr;
	    }

	    if (lastPtr) {
		lastPtr->nextPtr = NULL;
	    } else {
		procPtr->firstLocalPtr = NULL;
	    }
	    procPtr->lastLocalPtr = lastPtr;
	    while (clPtr) {
		CompiledLocal *toFree = clPtr;

		clPtr = clPtr->nextPtr;
		if (toFree->resolveInfo) {
		    if (toFree->resolveInfo->deleteProc) {
			toFree->resolveInfo->deleteProc(toFree->resolveInfo);
		    } else {
			Tcl_Free(toFree->resolveInfo);
		    }
		}
		Tcl_Free(toFree);
	    }
	    procPtr->numCompiledLocals = procPtr->numArgs;
	}

	(void) TclPushStackFrame(interp, &framePtr, (Tcl_Namespace *) nsPtr,
		/* isProcCallFrame */ 0);

	/*
	 * TIP #280: We get the invoking context from the cmdFrame which
	 * was saved by 'Tcl_ProcObjCmd' (using linePBodyPtr).
	 */

	hePtr = Tcl_FindHashEntry(iPtr->linePBodyPtr, (char *) procPtr);

	/*
	 * Constructed saved frame has body as word 0. See Tcl_ProcObjCmd.
	 */

	iPtr->invokeWord = 0;
	iPtr->invokeCmdFramePtr = hePtr ? (CmdFrame *)Tcl_GetHashValue(hePtr) : NULL;
	TclSetByteCodeFromAny(interp, bodyPtr, NULL, NULL);
	iPtr->invokeCmdFramePtr = NULL;
	TclPopStackFrame(interp);
    } else if (codePtr->nsEpoch != nsPtr->resolverEpoch) {
	/*
	 * The resolver epoch has changed, but we only need to invalidate the
	 * resolver cache.
	 */

	codePtr->nsEpoch = nsPtr->resolverEpoch;
	codePtr->flags |= TCL_BYTECODE_RESOLVE_VARS;
    }
    return TCL_OK;
}

/*
 *----------------------------------------------------------------------
 *
 * MakeProcError --
 *
 *	Function called by TclObjInterpProc to create the stack information
 *	upon an error from a procedure.
 *
 * Results:
 *	The interpreter's error info trace is set to a value that supplements
 *	the error code.
 *
 * Side effects:
 *	none.
 *
 *----------------------------------------------------------------------
 */

static void
MakeProcError(
    Tcl_Interp *interp,		/* The interpreter in which the procedure was
				 * called. */
    Tcl_Obj *procNameObj)	/* Name of the procedure. Used for error
				 * messages and trace information. */
{
    unsigned int overflow, limit = 60;
    size_t nameLen;
    const char *procName = Tcl_GetStringFromObj(procNameObj, &nameLen);

    overflow = (nameLen > limit);
    Tcl_AppendObjToErrorInfo(interp, Tcl_ObjPrintf(
	    "\n    (procedure \"%.*s%s\" line %d)",
	    (int)(overflow ? limit :nameLen), procName,
	    (overflow ? "..." : ""), Tcl_GetErrorLine(interp)));
}

/*
 *----------------------------------------------------------------------
 *
 * TclProcDeleteProc --
 *
 *	This function is invoked just before a command procedure is removed
 *	from an interpreter. Its job is to release all the resources allocated
 *	to the procedure.
 *
 * Results:
 *	None.
 *
 * Side effects:
 *	Memory gets freed, unless the procedure is actively being executed.
 *	In this case the cleanup is delayed until the last call to the current
 *	procedure completes.
 *
 *----------------------------------------------------------------------
 */

void
TclProcDeleteProc(
    ClientData clientData)	/* Procedure to be deleted. */
{
    Proc *procPtr = (Proc *)clientData;

    if (procPtr->refCount-- <= 1) {
	TclProcCleanupProc(procPtr);
    }
}

/*
 *----------------------------------------------------------------------
 *
 * TclProcCleanupProc --
 *
 *	This function does all the real work of freeing up a Proc structure.
 *	It's called only when the structure's reference count becomes zero.
 *
 * Results:
 *	None.
 *
 * Side effects:
 *	Memory gets freed.
 *
 *----------------------------------------------------------------------
 */

void
TclProcCleanupProc(
    Proc *procPtr)	/* Procedure to be deleted. */
{
    CompiledLocal *localPtr;
    Tcl_Obj *bodyPtr = procPtr->bodyPtr;
    Tcl_Obj *defPtr;
    Tcl_ResolvedVarInfo *resVarInfo;
    Tcl_HashEntry *hePtr = NULL;
    CmdFrame *cfPtr = NULL;
    Interp *iPtr = procPtr->iPtr;

    if (bodyPtr != NULL) {
	Tcl_DecrRefCount(bodyPtr);
    }
    for (localPtr = procPtr->firstLocalPtr; localPtr != NULL; ) {
	CompiledLocal *nextPtr = localPtr->nextPtr;

	resVarInfo = localPtr->resolveInfo;
	if (resVarInfo) {
	    if (resVarInfo->deleteProc) {
		resVarInfo->deleteProc(resVarInfo);
	    } else {
		Tcl_Free(resVarInfo);
	    }
	}

	if (localPtr->defValuePtr != NULL) {
	    defPtr = localPtr->defValuePtr;
	    Tcl_DecrRefCount(defPtr);
	}
	Tcl_Free(localPtr);
	localPtr = nextPtr;
    }
    Tcl_Free(procPtr);

    /*
     * TIP #280: Release the location data associated with this Proc
     * structure, if any. The interpreter may not exist (For example for
     * procbody structures created by tbcload.
     */

    if (iPtr == NULL) {
	return;
    }

    hePtr = Tcl_FindHashEntry(iPtr->linePBodyPtr, (char *) procPtr);
    if (!hePtr) {
	return;
    }

    cfPtr = (CmdFrame *)Tcl_GetHashValue(hePtr);

    if (cfPtr) {
	if (cfPtr->type == TCL_LOCATION_SOURCE) {
	    Tcl_DecrRefCount(cfPtr->data.eval.path);
	    cfPtr->data.eval.path = NULL;
	}
	Tcl_Free(cfPtr->line);
	cfPtr->line = NULL;
	Tcl_Free(cfPtr);
    }
    Tcl_DeleteHashEntry(hePtr);
}

/*
 *----------------------------------------------------------------------
 *
 * TclUpdateReturnInfo --
 *
 *	This function is called when procedures return, and at other points
 *	where the TCL_RETURN code is used. It examines the returnLevel and
 *	returnCode to determine the real return status.
 *
 * Results:
 *	The return value is the true completion code to use for the procedure
 *	or script, instead of TCL_RETURN.
 *
 * Side effects:
 *	None.
 *
 *----------------------------------------------------------------------
 */

int
TclUpdateReturnInfo(
    Interp *iPtr)		/* Interpreter for which TCL_RETURN exception
				 * is being processed. */
{
    int code = TCL_RETURN;

    iPtr->returnLevel--;
    if (iPtr->returnLevel < 0) {
	Tcl_Panic("TclUpdateReturnInfo: negative return level");
    }
    if (iPtr->returnLevel == 0) {
	/*
	 * Now we've reached the level to return the requested -code.
	 * Since iPtr->returnLevel and iPtr->returnCode have completed
	 * their task, we now reset them to default values so that any
	 * bare "return TCL_RETURN" that may follow will work [Bug 2152286].
	 */

	code = iPtr->returnCode;
	iPtr->returnLevel = 1;
	iPtr->returnCode = TCL_OK;
	if (code == TCL_ERROR) {
	    iPtr->flags |= ERR_LEGACY_COPY;
	}
    }
    return code;
}

/*
 *----------------------------------------------------------------------
 *
 * TclGetObjInterpProc --
 *
 *	Returns a pointer to the TclObjInterpProc function; this is different
 *	from the value obtained from the TclObjInterpProc reference on systems
 *	like Windows where import and export versions of a function exported
 *	by a DLL exist.
 *
 * Results:
 *	Returns the internal address of the TclObjInterpProc function.
 *
 * Side effects:
 *	None.
 *
 *----------------------------------------------------------------------
 */

TclObjCmdProcType
TclGetObjInterpProc(void)
{
    return (TclObjCmdProcType) TclObjInterpProc;
}

/*
 *----------------------------------------------------------------------
 *
 * TclNewProcBodyObj --
 *
 *	Creates a new object, of type "procbody", whose internal
 *	representation is the given Proc struct. The newly created object's
 *	reference count is 0.
 *
 * Results:
 *	Returns a pointer to a newly allocated Tcl_Obj, NULL on error.
 *
 * Side effects:
 *	The reference count in the ByteCode attached to the Proc is bumped up
 *	by one, since the internal rep stores a pointer to it.
 *
 *----------------------------------------------------------------------
 */

Tcl_Obj *
TclNewProcBodyObj(
    Proc *procPtr)		/* the Proc struct to store as the internal
				 * representation. */
{
    Tcl_Obj *objPtr;

    if (!procPtr) {
	return NULL;
    }

    TclNewObj(objPtr);
    if (objPtr) {
	ProcSetIntRep(objPtr, procPtr);
    }

    return objPtr;
}

/*
 *----------------------------------------------------------------------
 *
 * ProcBodyDup --
 *
 *	Tcl_ObjType's Dup function for the proc body object. Bumps the
 *	reference count on the Proc stored in the internal representation.
 *
 * Results:
 *	None.
 *
 * Side effects:
 *	Sets up the object in dupPtr to be a duplicate of the one in srcPtr.
 *
 *----------------------------------------------------------------------
 */

static void
ProcBodyDup(
    Tcl_Obj *srcPtr,		/* Object to copy. */
    Tcl_Obj *dupPtr)		/* Target object for the duplication. */
{
    Proc *procPtr;
    ProcGetIntRep(srcPtr, procPtr);

    ProcSetIntRep(dupPtr, procPtr);
}

/*
 *----------------------------------------------------------------------
 *
 * ProcBodyFree --
 *
 *	Tcl_ObjType's Free function for the proc body object. The reference
 *	count on its Proc struct is decreased by 1; if the count reaches 0,
 *	the proc is freed.
 *
 * Results:
 *	None.
 *
 * Side effects:
 *	If the reference count on the Proc struct reaches 0, the struct is
 *	freed.
 *
 *----------------------------------------------------------------------
 */

static void
ProcBodyFree(
    Tcl_Obj *objPtr)		/* The object to clean up. */
{
    Proc *procPtr;

    ProcGetIntRep(objPtr, procPtr);

    if (procPtr->refCount-- <= 1) {
	TclProcCleanupProc(procPtr);
    }
}

/*
 *----------------------------------------------------------------------
 *
 * DupLambdaInternalRep, FreeLambdaInternalRep, SetLambdaFromAny --
 *
 *	How to manage the internal representations of lambda term objects.
 *	Syntactically they look like a two- or three-element list, where the
 *	first element is the formal arguments, the second is the the body, and
 *	the (optional) third is the namespace to execute the lambda term
 *	within (the global namespace is assumed if it is absent).
 *
 *----------------------------------------------------------------------
 */

static void
DupLambdaInternalRep(
    Tcl_Obj *srcPtr,		/* Object with internal rep to copy. */
    Tcl_Obj *copyPtr)	/* Object with internal rep to set. */
{
    Proc *procPtr;
    Tcl_Obj *nsObjPtr;

    LambdaGetIntRep(srcPtr, procPtr, nsObjPtr);
    assert(procPtr != NULL);

    procPtr->refCount++;

    LambdaSetIntRep(copyPtr, procPtr, nsObjPtr);
}

static void
FreeLambdaInternalRep(
    Tcl_Obj *objPtr)	/* CmdName object with internal representation
				 * to free. */
{
    Proc *procPtr;
    Tcl_Obj *nsObjPtr;

    LambdaGetIntRep(objPtr, procPtr, nsObjPtr);
    assert(procPtr != NULL);

    if (procPtr->refCount-- <= 1) {
	TclProcCleanupProc(procPtr);
    }
    TclDecrRefCount(nsObjPtr);
}

static int
SetLambdaFromAny(
    Tcl_Interp *interp,		/* Used for error reporting if not NULL. */
    Tcl_Obj *objPtr)	/* The object to convert. */
{
    Interp *iPtr = (Interp *) interp;
    const char *name;
    Tcl_Obj *argsPtr, *bodyPtr, *nsObjPtr, **objv;
    int isNew, result;
    size_t objc;
    CmdFrame *cfPtr = NULL;
    Proc *procPtr;

    if (interp == NULL) {
	return TCL_ERROR;
    }

    /*
     * Convert objPtr to list type first; if it cannot be converted, or if its
     * length is not 2, then it cannot be converted to lambdaType.
     */

    result = TclListObjGetElements(NULL, objPtr, &objc, &objv);
    if ((result != TCL_OK) || ((objc != 2) && (objc != 3))) {
	Tcl_SetObjResult(interp, Tcl_ObjPrintf(
		"can't interpret \"%s\" as a lambda expression",
		TclGetString(objPtr)));
	Tcl_SetErrorCode(interp, "TCL", "VALUE", "LAMBDA", NULL);
	return TCL_ERROR;
    }

    argsPtr = objv[0];
    bodyPtr = objv[1];

    /*
     * Create and initialize the Proc struct. The cmdPtr field is set to NULL
     * to signal that this is an anonymous function.
     */

    name = TclGetString(objPtr);

    if (TclCreateProc(interp, /*ignored nsPtr*/ NULL, name, argsPtr, bodyPtr,
	    &procPtr) != TCL_OK) {
	Tcl_AppendObjToErrorInfo(interp, Tcl_ObjPrintf(
		"\n    (parsing lambda expression \"%s\")", name));
	return TCL_ERROR;
    }

    /*
     * CAREFUL: TclCreateProc returns refCount==1! [Bug 1578454]
     * procPtr->refCount = 1;
     */

    procPtr->cmdPtr = NULL;

    /*
     * TIP #280: Remember the line the apply body is starting on. In a Byte
     * code context we ask the engine to provide us with the necessary
     * information. This is for the initialization of the byte code compiler
     * when the body is used for the first time.
     *
     * NOTE: The body is the second word in the 'objPtr'. Its location,
     * accessible through 'context.line[1]' (see below) is therefore only the
     * first approximation of the actual line the body is on. We have to use
     * the string rep of the 'objPtr' to determine the exact line. This is
     * available already through 'name'. Use 'TclListLines', see 'switch'
     * (tclCmdMZ.c).
     *
     * This code is nearly identical to the #280 code in Tcl_ProcObjCmd, see
     * this file. The differences are the different index of the body in the
     * line array of the context, and the special processing mentioned in the
     * previous paragraph to track into the list. Find a way to factor the
     * common elements into a single function.
     */

    if (iPtr->cmdFramePtr) {
	CmdFrame *contextPtr = (CmdFrame *)TclStackAlloc(interp, sizeof(CmdFrame));

	*contextPtr = *iPtr->cmdFramePtr;
	if (contextPtr->type == TCL_LOCATION_BC) {
	    /*
	     * Retrieve the source context from the bytecode. This call
	     * accounts for the reference to the source file, if any, held in
	     * 'context.data.eval.path'.
	     */

	    TclGetSrcInfoForPc(contextPtr);
	} else if (contextPtr->type == TCL_LOCATION_SOURCE) {
	    /*
	     * We created a new reference to the source file path name when we
	     * created 'context' above. Account for the reference.
	     */

	    Tcl_IncrRefCount(contextPtr->data.eval.path);

	}

	if (contextPtr->type == TCL_LOCATION_SOURCE) {
	    /*
	     * We can record source location within a lambda only if the body
	     * was not created by substitution.
	     */

	    if (contextPtr->line
		    && (contextPtr->nline >= 2) && (contextPtr->line[1] >= 0)) {
		int buf[2];

		/*
		 * Move from approximation (line of list cmd word) to actual
		 * location (line of 2nd list element).
		 */

		cfPtr = (CmdFrame *)Tcl_Alloc(sizeof(CmdFrame));
		TclListLines(objPtr, contextPtr->line[1], 2, buf, NULL);

		cfPtr->level = -1;
		cfPtr->type = contextPtr->type;
		cfPtr->line = (int *)Tcl_Alloc(sizeof(int));
		cfPtr->line[0] = buf[1];
		cfPtr->nline = 1;
		cfPtr->framePtr = NULL;
		cfPtr->nextPtr = NULL;

		cfPtr->data.eval.path = contextPtr->data.eval.path;
		Tcl_IncrRefCount(cfPtr->data.eval.path);

		cfPtr->cmd = NULL;
		cfPtr->len = 0;
	    }

	    /*
	     * 'contextPtr' is going out of scope. Release the reference that
	     * it's holding to the source file path
	     */

	    Tcl_DecrRefCount(contextPtr->data.eval.path);
	}
	TclStackFree(interp, contextPtr);
    }
    Tcl_SetHashValue(Tcl_CreateHashEntry(iPtr->linePBodyPtr, procPtr,
	    &isNew), cfPtr);

    /*
     * Set the namespace for this lambda: given by objv[2] understood as a
     * global reference, or else global per default.
     */

    if (objc == 2) {
	TclNewLiteralStringObj(nsObjPtr, "::");
    } else {
	const char *nsName = TclGetString(objv[2]);

	if ((*nsName != ':') || (*(nsName+1) != ':')) {
	    TclNewLiteralStringObj(nsObjPtr, "::");
	    Tcl_AppendObjToObj(nsObjPtr, objv[2]);
	} else {
	    nsObjPtr = objv[2];
	}
    }

    /*
     * Free the list internalrep of objPtr - this will free argsPtr, but
     * bodyPtr retains a reference from the Proc structure. Then finish the
     * conversion to lambdaType.
     */

    LambdaSetIntRep(objPtr, procPtr, nsObjPtr);
    return TCL_OK;
}

Proc *
TclGetLambdaFromObj(
    Tcl_Interp *interp,
    Tcl_Obj *objPtr,
    Tcl_Obj **nsObjPtrPtr)
{
    Proc *procPtr;
    Tcl_Obj *nsObjPtr;

    LambdaGetIntRep(objPtr, procPtr, nsObjPtr);

    if (procPtr == NULL) {
	if (SetLambdaFromAny(interp, objPtr) != TCL_OK) {
	    return NULL;
	}
	LambdaGetIntRep(objPtr, procPtr, nsObjPtr);
    }

    assert(procPtr != NULL);
    if (procPtr->iPtr != (Interp *)interp) {
	return NULL;
    }

    *nsObjPtrPtr = nsObjPtr;
    return procPtr;
}

/*
 *----------------------------------------------------------------------
 *
 * Tcl_ApplyObjCmd --
 *
 *	This object-based function is invoked to process the "apply" Tcl
 *	command. See the user documentation for details on what it does.
 *
 * Results:
 *	A standard Tcl object result value.
 *
 * Side effects:
 *	Depends on the content of the lambda term (i.e., objv[1]).
 *
 *----------------------------------------------------------------------
 */

int
Tcl_ApplyObjCmd(
    ClientData clientData,
    Tcl_Interp *interp,		/* Current interpreter. */
    int objc,			/* Number of arguments. */
    Tcl_Obj *const objv[])	/* Argument objects. */
{
    return Tcl_NRCallObjProc(interp, TclNRApplyObjCmd, clientData, objc, objv);
}

int
TclNRApplyObjCmd(
    TCL_UNUSED(void *),
    Tcl_Interp *interp,		/* Current interpreter. */
    int objc,			/* Number of arguments. */
    Tcl_Obj *const objv[])	/* Argument objects. */
{
    Proc *procPtr = NULL;
    Tcl_Obj *lambdaPtr, *nsObjPtr;
    int result;
    Tcl_Namespace *nsPtr;
    ApplyExtraData *extraPtr;

    if (objc < 2) {
	Tcl_WrongNumArgs(interp, 1, objv, "lambdaExpr ?arg ...?");
	return TCL_ERROR;
    }

    /*
     * Set lambdaPtr, convert it to tclLambdaType in the current interp if
     * necessary.
     */

    lambdaPtr = objv[1];
    procPtr = TclGetLambdaFromObj(interp, lambdaPtr, &nsObjPtr);

    if (procPtr == NULL) {
	return TCL_ERROR;
    }

    /*
     * Push a call frame for the lambda namespace.
     * Note that TclObjInterpProc() will pop it.
     */

    result = TclGetNamespaceFromObj(interp, nsObjPtr, &nsPtr);
    if (result != TCL_OK) {
	return TCL_ERROR;
    }

    extraPtr = (ApplyExtraData *)TclStackAlloc(interp, sizeof(ApplyExtraData));
    memset(&extraPtr->cmd, 0, sizeof(Command));
    procPtr->cmdPtr = &extraPtr->cmd;
    extraPtr->cmd.nsPtr = (Namespace *) nsPtr;

    /*
     * TIP#280 (semi-)HACK!
     *
     * Using cmd.clientData to tell [info frame] how to render the lambdaPtr.
     * The InfoFrameCmd will detect this case by testing cmd.hPtr for NULL.
     * This condition holds here because of the memset() above, and nowhere
     * else (in the core). Regular commands always have a valid hPtr, and
     * lambda's never.
     */

    extraPtr->efi.length = 1;
    extraPtr->efi.fields[0].name = "lambda";
    extraPtr->efi.fields[0].proc = NULL;
    extraPtr->efi.fields[0].clientData = lambdaPtr;
    extraPtr->cmd.clientData = &extraPtr->efi;

    result = TclPushProcCallFrame(procPtr, interp, objc, objv, 1);
    if (result == TCL_OK) {
	TclNRAddCallback(interp, ApplyNR2, extraPtr, NULL, NULL, NULL);
	result = TclNRInterpProcCore(interp, objv[1], 2, &MakeLambdaError);
    }
    return result;
}

static int
ApplyNR2(
    ClientData data[],
    Tcl_Interp *interp,
    int result)
{
    ApplyExtraData *extraPtr = (ApplyExtraData *)data[0];

    TclStackFree(interp, extraPtr);
    return result;
}

/*
 *----------------------------------------------------------------------
 *
 * MakeLambdaError --
 *
 *	Function called by TclObjInterpProc to create the stack information
 *	upon an error from a lambda term.
 *
 * Results:
 *	The interpreter's error info trace is set to a value that supplements
 *	the error code.
 *
 * Side effects:
 *	none.
 *
 *----------------------------------------------------------------------
 */

static void
MakeLambdaError(
    Tcl_Interp *interp,		/* The interpreter in which the procedure was
				 * called. */
    Tcl_Obj *procNameObj)	/* Name of the procedure. Used for error
				 * messages and trace information. */
{
    unsigned int overflow, limit = 60;
    size_t nameLen;
    const char *procName = Tcl_GetStringFromObj(procNameObj, &nameLen);

    overflow = (nameLen > limit);
    Tcl_AppendObjToErrorInfo(interp, Tcl_ObjPrintf(
	    "\n    (lambda term \"%.*s%s\" line %d)",
	    (int)(overflow ? limit : nameLen), procName,
	    (overflow ? "..." : ""), Tcl_GetErrorLine(interp)));
}

/*
 *----------------------------------------------------------------------
 *
 * TclGetCmdFrameForProcedure --
 *
 *	How to get the CmdFrame information for a procedure.
 *
 * Results:
 *	A pointer to the CmdFrame (only guaranteed to be valid until the next
 *	Tcl command is processed or the interpreter's state is otherwise
 *	modified) or a NULL if the information is not available.
 *
 * Side effects:
 *	none.
 *
 *----------------------------------------------------------------------
 */

CmdFrame *
TclGetCmdFrameForProcedure(
    Proc *procPtr)		/* The procedure whose cmd-frame is to be
				 * looked up. */
{
    Tcl_HashEntry *hePtr;

    if (procPtr == NULL || procPtr->iPtr == NULL) {
	return NULL;
    }
    hePtr = Tcl_FindHashEntry(procPtr->iPtr->linePBodyPtr, procPtr);
    if (hePtr == NULL) {
	return NULL;
    }
    return (CmdFrame *) Tcl_GetHashValue(hePtr);
}

/*
 * Local Variables:
 * mode: c
 * c-basic-offset: 4
 * fill-column: 78
 * End:
 */<|MERGE_RESOLUTION|>--- conflicted
+++ resolved
@@ -1664,11 +1664,7 @@
     Tcl_Interp *interp,/* Interpreter in which procedure was
 				 * invoked. */
     Tcl_Obj *procNameObj,	/* Procedure name for error reporting. */
-<<<<<<< HEAD
-    size_t skip,			/* Number of initial arguments to be skipped,
-=======
     size_t skip1,			/* Number of initial arguments to be skipped,
->>>>>>> 7b4a7730
 				 * i.e., words in the "command name". */
     ProcErrorProc *errorProc)	/* How to convert results from the script into
 				 * results of the overall procedure. */
