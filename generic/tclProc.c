--- conflicted
+++ resolved
@@ -486,11 +486,7 @@
      * in the Proc.
      */
 
-<<<<<<< HEAD
-    result = Tcl_ListObjGetElements(interp , argsPtr ,&numArgs ,&argArray);
-=======
-    result = TclListObjGetElements(interp, argsPtr, &numArgs, &argArray);
->>>>>>> ff0585d8
+    result = TclListObjGetElements(interp , argsPtr ,&numArgs ,&argArray);
     if (result != TCL_OK) {
 	goto procError;
     }
