/*
 * tclProc.c --
 *
 *	This file contains routines that implement Tcl procedures, including
 *	the "proc" and "uplevel" commands.
 *
 * Copyright © 1987-1993 The Regents of the University of California.
 * Copyright © 1994-1998 Sun Microsystems, Inc.
 * Copyright © 2004-2006 Miguel Sofer
 * Copyright © 2007 Daniel A. Steffen <das@users.sourceforge.net>
 *
 * See the file "license.terms" for information on usage and redistribution of
 * this file, and for a DISCLAIMER OF ALL WARRANTIES.
 */

#include "tclInt.h"
#include "tclCompile.h"
#include <assert.h>

/*
 * Variables that are part of the [apply] command implementation and which
 * have to be passed to the other side of the NRE call.
 */

typedef struct {
    Command cmd;
    ExtraFrameInfo efi;
} ApplyExtraData;

/*
 * Prototypes for static functions in this file
 */

static void		DupLambdaInternalRep(Tcl_Obj *objPtr,
			    Tcl_Obj *copyPtr);
static void		FreeLambdaInternalRep(Tcl_Obj *objPtr);
static int		InitArgsAndLocals(Tcl_Interp *interp, int skip);
static void		InitResolvedLocals(Tcl_Interp *interp,
			    ByteCode *codePtr, Var *defPtr,
			    Namespace *nsPtr);
static void		InitLocalCache(Proc *procPtr);
static void		ProcBodyDup(Tcl_Obj *srcPtr, Tcl_Obj *dupPtr);
static void		ProcBodyFree(Tcl_Obj *objPtr);
static int		ProcWrongNumArgs(Tcl_Interp *interp, int skip);
static void		MakeProcError(Tcl_Interp *interp,
			    Tcl_Obj *procNameObj);
static void		MakeLambdaError(Tcl_Interp *interp,
			    Tcl_Obj *procNameObj);
static int		SetLambdaFromAny(Tcl_Interp *interp, Tcl_Obj *objPtr);

static Tcl_NRPostProc ApplyNR2;
static Tcl_NRPostProc InterpProcNR2;
static Tcl_NRPostProc Uplevel_Callback;

/*
 * The ProcBodyObjType type
 */

const Tcl_ObjType tclProcBodyType = {
    "procbody",			/* name for this type */
    ProcBodyFree,		/* FreeInternalRep function */
    ProcBodyDup,		/* DupInternalRep function */
    NULL,			/* UpdateString function; Tcl_GetString and
				 * Tcl_GetStringFromObj should panic
				 * instead. */
    NULL			/* SetFromAny function; Tcl_ConvertToType
				 * should panic instead. */
};

#define ProcSetInternalRep(objPtr, procPtr)					\
    do {								\
	Tcl_ObjInternalRep ir;						\
	(procPtr)->refCount++;						\
	ir.twoPtrValue.ptr1 = (procPtr);				\
	ir.twoPtrValue.ptr2 = NULL;					\
	Tcl_StoreInternalRep((objPtr), &tclProcBodyType, &ir);		\
    } while (0)

#define ProcGetInternalRep(objPtr, procPtr)					\
    do {								\
	const Tcl_ObjInternalRep *irPtr;					\
	irPtr = TclFetchInternalRep((objPtr), &tclProcBodyType);		\
	(procPtr) = irPtr ? (Proc *)irPtr->twoPtrValue.ptr1 : NULL;		\
    } while (0)

/*
 * The [upvar]/[uplevel] level reference type. Uses the longValue field
 * to remember the integer value of a parsed #<integer> format.
 *
 * Uses the default behaviour throughout, and never disposes of the string
 * rep; it's just a cache type.
 */

static const Tcl_ObjType levelReferenceType = {
    "levelReference",
    NULL, NULL, NULL, NULL
};

/*
 * The type of lambdas. Note that every lambda will *always* have a string
 * representation.
 *
 * Internally, ptr1 is a pointer to a Proc instance that is not bound to a
 * command name, and ptr2 is a pointer to the namespace that the Proc instance
 * will execute within. IF YOU CHANGE THIS, CHECK IN tclDisassemble.c TOO.
 */

static const Tcl_ObjType lambdaType = {
    "lambdaExpr",		/* name */
    FreeLambdaInternalRep,	/* freeIntRepProc */
    DupLambdaInternalRep,	/* dupIntRepProc */
    NULL,			/* updateStringProc */
    SetLambdaFromAny		/* setFromAnyProc */
};

#define LambdaSetInternalRep(objPtr, procPtr, nsObjPtr)			\
    do {								\
	Tcl_ObjInternalRep ir;						\
	ir.twoPtrValue.ptr1 = (procPtr);				\
	ir.twoPtrValue.ptr2 = (nsObjPtr);				\
	Tcl_IncrRefCount((nsObjPtr));					\
	Tcl_StoreInternalRep((objPtr), &lambdaType, &ir);			\
    } while (0)

#define LambdaGetInternalRep(objPtr, procPtr, nsObjPtr)			\
    do {								\
	const Tcl_ObjInternalRep *irPtr;					\
	irPtr = TclFetchInternalRep((objPtr), &lambdaType);			\
	(procPtr) = irPtr ? (Proc *)irPtr->twoPtrValue.ptr1 : NULL;		\
	(nsObjPtr) = irPtr ? (Tcl_Obj *)irPtr->twoPtrValue.ptr2 : NULL;		\
    } while (0)


/*
 *----------------------------------------------------------------------
 *
 * Tcl_ProcObjCmd --
 *
 *	This object-based function is invoked to process the "proc" Tcl
 *	command. See the user documentation for details on what it does.
 *
 * Results:
 *	A standard Tcl object result value.
 *
 * Side effects:
 *	A new procedure gets created.
 *
 *----------------------------------------------------------------------
 */

int
Tcl_ProcObjCmd(
    TCL_UNUSED(ClientData),
    Tcl_Interp *interp,		/* Current interpreter. */
    int objc,			/* Number of arguments. */
    Tcl_Obj *const objv[])	/* Argument objects. */
{
    Interp *iPtr = (Interp *) interp;
    Proc *procPtr;
    const char *procName;
    const char *simpleName, *procArgs, *procBody;
    Namespace *nsPtr, *altNsPtr, *cxtNsPtr;
    Tcl_Command cmd;

    if (objc != 4) {
	Tcl_WrongNumArgs(interp, 1, objv, "name args body");
	return TCL_ERROR;
    }

    /*
     * Determine the namespace where the procedure should reside. Unless the
     * command name includes namespace qualifiers, this will be the current
     * namespace.
     */

    procName = TclGetString(objv[1]);
    TclGetNamespaceForQualName(interp, procName, NULL, 0,
	    &nsPtr, &altNsPtr, &cxtNsPtr, &simpleName);

    if (nsPtr == NULL) {
	Tcl_SetObjResult(interp, Tcl_ObjPrintf(
		"can't create procedure \"%s\": unknown namespace",
		procName));
	Tcl_SetErrorCode(interp, "TCL", "VALUE", "COMMAND", NULL);
	return TCL_ERROR;
    }
    if (simpleName == NULL) {
	Tcl_SetObjResult(interp, Tcl_ObjPrintf(
		"can't create procedure \"%s\": bad procedure name",
		procName));
	Tcl_SetErrorCode(interp, "TCL", "VALUE", "COMMAND", NULL);
	return TCL_ERROR;
    }

    /*
     * Create the data structure to represent the procedure.
     */

    if (TclCreateProc(interp, /*ignored nsPtr*/ NULL, simpleName, objv[2],
	    objv[3], &procPtr) != TCL_OK) {
	Tcl_AddErrorInfo(interp, "\n    (creating proc \"");
	Tcl_AddErrorInfo(interp, simpleName);
	Tcl_AddErrorInfo(interp, "\")");
	return TCL_ERROR;
    }

    cmd = TclNRCreateCommandInNs(interp, simpleName, (Tcl_Namespace *) nsPtr,
	TclObjInterpProc, TclNRInterpProc, procPtr, TclProcDeleteProc);

    /*
     * Now initialize the new procedure's cmdPtr field. This will be used
     * later when the procedure is called to determine what namespace the
     * procedure will run in. This will be different than the current
     * namespace if the proc was renamed into a different namespace.
     */

    procPtr->cmdPtr = (Command *) cmd;

    /*
     * TIP #280: Remember the line the procedure body is starting on. In a
     * bytecode context we ask the engine to provide us with the necessary
     * information. This is for the initialization of the byte code compiler
     * when the body is used for the first time.
     *
     * This code is nearly identical to the #280 code in SetLambdaFromAny, see
     * this file. The differences are the different index of the body in the
     * line array of the context, and the lambda code requires some special
     * processing. Find a way to factor the common elements into a single
     * function.
     */

    if (iPtr->cmdFramePtr) {
	CmdFrame *contextPtr = (CmdFrame *)TclStackAlloc(interp, sizeof(CmdFrame));

	*contextPtr = *iPtr->cmdFramePtr;
	if (contextPtr->type == TCL_LOCATION_BC) {
	    /*
	     * Retrieve source information from the bytecode, if possible. If
	     * the information is retrieved successfully, context.type will be
	     * TCL_LOCATION_SOURCE and the reference held by
	     * context.data.eval.path will be counted.
	     */

	    TclGetSrcInfoForPc(contextPtr);
	} else if (contextPtr->type == TCL_LOCATION_SOURCE) {
	    /*
	     * The copy into 'context' up above has created another reference
	     * to 'context.data.eval.path'; account for it.
	     */

	    Tcl_IncrRefCount(contextPtr->data.eval.path);
	}

	if (contextPtr->type == TCL_LOCATION_SOURCE) {
	    /*
	     * We can account for source location within a proc only if the
	     * proc body was not created by substitution.
	     */

	    if (contextPtr->line
		    && (contextPtr->nline >= 4) && (contextPtr->line[3] >= 0)) {
		int isNew;
		Tcl_HashEntry *hePtr;
		CmdFrame *cfPtr = (CmdFrame *)ckalloc(sizeof(CmdFrame));

		cfPtr->level = -1;
		cfPtr->type = contextPtr->type;
		cfPtr->line = (int *)ckalloc(sizeof(int));
		cfPtr->line[0] = contextPtr->line[3];
		cfPtr->nline = 1;
		cfPtr->framePtr = NULL;
		cfPtr->nextPtr = NULL;

		cfPtr->data.eval.path = contextPtr->data.eval.path;
		Tcl_IncrRefCount(cfPtr->data.eval.path);

		cfPtr->cmd = NULL;
		cfPtr->len = 0;

		hePtr = Tcl_CreateHashEntry(iPtr->linePBodyPtr,
			procPtr, &isNew);
		if (!isNew) {
		    /*
		     * Get the old command frame and release it. See also
		     * TclProcCleanupProc in this file. Currently it seems as
		     * if only the procbodytest::proc command of the testsuite
		     * is able to trigger this situation.
		     */

		    CmdFrame *cfOldPtr = (CmdFrame *)Tcl_GetHashValue(hePtr);

		    if (cfOldPtr->type == TCL_LOCATION_SOURCE) {
			Tcl_DecrRefCount(cfOldPtr->data.eval.path);
			cfOldPtr->data.eval.path = NULL;
		    }
		    ckfree(cfOldPtr->line);
		    cfOldPtr->line = NULL;
		    ckfree(cfOldPtr);
		}
		Tcl_SetHashValue(hePtr, cfPtr);
	    }

	    /*
	     * 'contextPtr' is going out of scope; account for the reference
	     * that it's holding to the path name.
	     */

	    Tcl_DecrRefCount(contextPtr->data.eval.path);
	    contextPtr->data.eval.path = NULL;
	}
	TclStackFree(interp, contextPtr);
    }

    /*
     * Optimize for no-op procs: if the body is not precompiled (like a TclPro
     * procbody), and the argument list is just "args" and the body is empty,
     * define a compileProc to compile a no-op.
     *
     * Notes:
     *	 - cannot be done for any argument list without having different
     *	   compiled/not-compiled behaviour in the "wrong argument #" case, or
     *	   making this code much more complicated. In any case, it doesn't
     *	   seem to make a lot of sense to verify the number of arguments we
     *	   are about to ignore ...
     *	 - could be enhanced to handle also non-empty bodies that contain only
     *	   comments; however, parsing the body will slow down the compilation
     *	   of all procs whose argument list is just _args_
     */

    if (TclHasInternalRep(objv[3], &tclProcBodyType)) {
	goto done;
    }

    procArgs = TclGetString(objv[2]);

    while (*procArgs == ' ') {
	procArgs++;
    }

    if ((procArgs[0] == 'a') && (strncmp(procArgs, "args", 4) == 0)) {
	int numBytes;

	procArgs +=4;
	while (*procArgs != '\0') {
	    if (*procArgs != ' ') {
		goto done;
	    }
	    procArgs++;
	}

	/*
	 * The argument list is just "args"; check the body
	 */

	procBody = TclGetStringFromObj(objv[3], &numBytes);
	if (TclParseAllWhiteSpace(procBody, numBytes) < numBytes) {
	    goto done;
	}

	/*
	 * The body is just spaces: link the compileProc
	 */

	((Command *) cmd)->compileProc = TclCompileNoOp;
    }

  done:
    return TCL_OK;
}

/*
 *----------------------------------------------------------------------
 *
 * TclCreateProc --
 *
 *	Creates the data associated with a Tcl procedure definition. This
 *	function knows how to handle two types of body objects: strings and
 *	procbody. Strings are the traditional (and common) value for bodies,
 *	procbody are values created by extensions that have loaded a
 *	previously compiled script.
 *
 * Results:
 *	Returns TCL_OK on success, along with a pointer to a Tcl procedure
 *	definition in procPtrPtr where the cmdPtr field is not initialised.
 *	This definition should be freed by calling TclProcCleanupProc() when
 *	it is no longer needed. Returns TCL_ERROR if anything goes wrong.
 *
 * Side effects:
 *	If anything goes wrong, this function returns an error message in the
 *	interpreter.
 *
 *----------------------------------------------------------------------
 */

int
TclCreateProc(
    Tcl_Interp *interp,		/* Interpreter containing proc. */
    TCL_UNUSED(Namespace *) /*nsPtr*/,
    const char *procName,	/* Unqualified name of this proc. */
    Tcl_Obj *argsPtr,		/* Description of arguments. */
    Tcl_Obj *bodyPtr,		/* Command body. */
    Proc **procPtrPtr)		/* Returns: pointer to proc data. */
{
    Interp *iPtr = (Interp *) interp;

    Proc *procPtr = NULL;
    int i, result, numArgs;
    CompiledLocal *localPtr = NULL;
    Tcl_Obj **argArray;
    int precompiled = 0;

    ProcGetInternalRep(bodyPtr, procPtr);
    if (procPtr != NULL) {
	/*
	 * Because the body is a TclProProcBody, the actual body is already
	 * compiled, and it is not shared with anyone else, so it's OK not to
	 * unshare it (as a matter of fact, it is bad to unshare it, because
	 * there may be no source code).
	 *
	 * We don't create and initialize a Proc structure for the procedure;
	 * rather, we use what is in the body object. We increment the ref
	 * count of the Proc struct since the command (soon to be created)
	 * will be holding a reference to it.
	 */

	procPtr->iPtr = iPtr;
	procPtr->refCount++;
	precompiled = 1;
    } else {
	/*
	 * If the procedure's body object is shared because its string value
	 * is identical to, e.g., the body of another procedure, we must
	 * create a private copy for this procedure to use. Such sharing of
	 * procedure bodies is rare but can cause problems. A procedure body
	 * is compiled in a context that includes the number of "slots"
	 * allocated by the compiler for local variables. There is a local
	 * variable slot for each formal parameter (the
	 * "procPtr->numCompiledLocals = numArgs" assignment below). This
	 * means that the same code can not be shared by two procedures that
	 * have a different number of arguments, even if their bodies are
	 * identical. Note that we don't use Tcl_DuplicateObj since we would
	 * not want any bytecode internal representation.
	 */

	if (Tcl_IsShared(bodyPtr)) {
	    const char *bytes;
	    int length;
	    Tcl_Obj *sharedBodyPtr = bodyPtr;

	    bytes = TclGetStringFromObj(bodyPtr, &length);
	    bodyPtr = Tcl_NewStringObj(bytes, length);

	    /*
	     * TIP #280.
	     * Ensure that the continuation line data for the original body is
	     * not lost and applies to the new body as well.
	     */

	    TclContinuationsCopy(bodyPtr, sharedBodyPtr);
	}

	/*
	 * Create and initialize a Proc structure for the procedure. We
	 * increment the ref count of the procedure's body object since there
	 * will be a reference to it in the Proc structure.
	 */

	Tcl_IncrRefCount(bodyPtr);

	procPtr = (Proc *)ckalloc(sizeof(Proc));
	procPtr->iPtr = iPtr;
	procPtr->refCount = 1;
	procPtr->bodyPtr = bodyPtr;
	procPtr->numArgs = 0;	/* Actual argument count is set below. */
	procPtr->numCompiledLocals = 0;
	procPtr->firstLocalPtr = NULL;
	procPtr->lastLocalPtr = NULL;
    }

    /*
     * Break up the argument list into argument specifiers, then process each
     * argument specifier. If the body is precompiled, processing is limited
     * to checking that the parsed argument is consistent with the one stored
     * in the Proc.
     */

    result = Tcl_ListObjGetElements(interp , argsPtr ,&numArgs ,&argArray);
    if (result != TCL_OK) {
	goto procError;
    }

    if (precompiled) {
	if (numArgs > procPtr->numArgs) {
	    Tcl_SetObjResult(interp, Tcl_ObjPrintf(
		    "procedure \"%s\": arg list contains %d entries, "
		    "precompiled header expects %d", procName, numArgs,
		    procPtr->numArgs));
	    Tcl_SetErrorCode(interp, "TCL", "OPERATION", "PROC",
		    "BYTECODELIES", NULL);
	    goto procError;
	}
	localPtr = procPtr->firstLocalPtr;
    } else {
	procPtr->numArgs = numArgs;
	procPtr->numCompiledLocals = numArgs;
    }

    for (i = 0; i < numArgs; i++) {
	const char *argname, *argnamei, *argnamelast;
	int fieldCount, nameLength;
	Tcl_Obj **fieldValues;

	/*
	 * Now divide the specifier up into name and default.
	 */

	result = Tcl_ListObjGetElements(interp, argArray[i], &fieldCount,
		&fieldValues);
	if (result != TCL_OK) {
	    goto procError;
	}
	if (fieldCount > 2) {
	    Tcl_Obj *errorObj = Tcl_NewStringObj(
		"too many fields in argument specifier \"", -1);
	    Tcl_AppendObjToObj(errorObj, argArray[i]);
	    Tcl_AppendToObj(errorObj, "\"", -1);
	    Tcl_SetObjResult(interp, errorObj);
	    Tcl_SetErrorCode(interp, "TCL", "OPERATION", "PROC",
		    "FORMALARGUMENTFORMAT", NULL);
	    goto procError;
	}
	if ((fieldCount == 0) || (Tcl_GetCharLength(fieldValues[0]) == 0)) {
	    Tcl_SetObjResult(interp, Tcl_NewStringObj(
		    "argument with no name", -1));
	    Tcl_SetErrorCode(interp, "TCL", "OPERATION", "PROC",
		    "FORMALARGUMENTFORMAT", NULL);
	    goto procError;
	}

	argname = Tcl_GetStringFromObj(fieldValues[0], &nameLength);

	/*
	 * Check that the formal parameter name is a scalar.
	 */

	argnamei = argname;
	argnamelast = (nameLength > 0) ? (argname + nameLength - 1) : argname;
	while (argnamei < argnamelast) {
	    if (*argnamei == '(') {
		if (*argnamelast == ')') { /* We have an array element. */
		    Tcl_SetObjResult(interp, Tcl_ObjPrintf(
			    "formal parameter \"%s\" is an array element",
			    Tcl_GetString(fieldValues[0])));
		    Tcl_SetErrorCode(interp, "TCL", "OPERATION", "PROC",
			    "FORMALARGUMENTFORMAT", NULL);
		    goto procError;
		}
	    } else if (*argnamei == ':' && *(argnamei+1) == ':') {
		Tcl_Obj *errorObj = Tcl_NewStringObj(
		    "formal parameter \"", -1);
		Tcl_AppendObjToObj(errorObj, fieldValues[0]);
		Tcl_AppendToObj(errorObj, "\" is not a simple name", -1);
		Tcl_SetObjResult(interp, errorObj);
		Tcl_SetErrorCode(interp, "TCL", "OPERATION", "PROC",
			"FORMALARGUMENTFORMAT", NULL);
		goto procError;
	    }
	    argnamei++;
	}

	if (precompiled) {
	    /*
	     * Compare the parsed argument with the stored one. Note that the
	     * only flag value that makes sense at this point is VAR_ARGUMENT
	     * (its value was kept the same as pre VarReform to simplify
	     * tbcload's processing of older byetcodes).
	     *
	     * The only other flag vlaue that is important to retrieve from
	     * precompiled procs is VAR_TEMPORARY (also unchanged). It is
	     * needed later when retrieving the variable names.
	     */

	    if ((localPtr->nameLength != nameLength)
		    || (memcmp(localPtr->name, argname, nameLength) != 0)
		    || (localPtr->frameIndex != i)
		    || !(localPtr->flags & VAR_ARGUMENT)
		    || (localPtr->defValuePtr == NULL && fieldCount == 2)
		    || (localPtr->defValuePtr != NULL && fieldCount != 2)) {
		Tcl_SetObjResult(interp, Tcl_ObjPrintf(
			"procedure \"%s\": formal parameter %d is "
			"inconsistent with precompiled body", procName, i));
		Tcl_SetErrorCode(interp, "TCL", "OPERATION", "PROC",
			"BYTECODELIES", NULL);
		goto procError;
	    }

	    /*
	     * Compare the default value if any.
	     */

	    if (localPtr->defValuePtr != NULL) {
		const char *tmpPtr = TclGetString(localPtr->defValuePtr);
		size_t tmpLength = localPtr->defValuePtr->length;
		const char *value = TclGetString(fieldValues[1]);
		size_t valueLength = fieldValues[1]->length;

		if ((valueLength != tmpLength)
		     || memcmp(value, tmpPtr, tmpLength) != 0
		) {
		    Tcl_Obj *errorObj = Tcl_ObjPrintf(
			    "procedure \"%s\": formal parameter \"", procName);
		    Tcl_AppendObjToObj(errorObj, fieldValues[0]);
		    Tcl_AppendToObj(errorObj, "\" has "
			"default value inconsistent with precompiled body", -1);
		    Tcl_SetObjResult(interp, errorObj);
		    Tcl_SetErrorCode(interp, "TCL", "OPERATION", "PROC",
			    "BYTECODELIES", NULL);
		    goto procError;
		}
	    }
	    if ((i == numArgs - 1)
		    && (localPtr->nameLength == 4)
		    && (localPtr->name[0] == 'a')
		    && (strcmp(localPtr->name, "args") == 0)) {
		localPtr->flags |= VAR_IS_ARGS;
	    }

	    localPtr = localPtr->nextPtr;
	} else {
	    /*
	     * Allocate an entry in the runtime procedure frame's array of
	     * local variables for the argument.
	     */

	    localPtr = (CompiledLocal *)ckalloc(
<<<<<<< HEAD
		    offsetof(CompiledLocal, name) + fieldValues[0]->length + 1);
=======
		    TclOffset(CompiledLocal, name) + 1U + fieldValues[0]->length);
>>>>>>> 0be00192
	    if (procPtr->firstLocalPtr == NULL) {
		procPtr->firstLocalPtr = procPtr->lastLocalPtr = localPtr;
	    } else {
		procPtr->lastLocalPtr->nextPtr = localPtr;
		procPtr->lastLocalPtr = localPtr;
	    }
	    localPtr->nextPtr = NULL;
	    localPtr->nameLength = nameLength;
	    localPtr->frameIndex = i;
	    localPtr->flags = VAR_ARGUMENT;
	    localPtr->resolveInfo = NULL;

	    if (fieldCount == 2) {
		localPtr->defValuePtr = fieldValues[1];
		Tcl_IncrRefCount(localPtr->defValuePtr);
	    } else {
		localPtr->defValuePtr = NULL;
	    }
	    memcpy(localPtr->name, argname, fieldValues[0]->length + 1);
	    if ((i == numArgs - 1)
		    && (localPtr->nameLength == 4)
		    && (localPtr->name[0] == 'a')
		    && (memcmp(localPtr->name, "args", 4) == 0)) {
		localPtr->flags |= VAR_IS_ARGS;
	    }
	}
    }

    *procPtrPtr = procPtr;
    return TCL_OK;

  procError:
    if (precompiled) {
	procPtr->refCount--;
    } else {
	Tcl_DecrRefCount(bodyPtr);
	while (procPtr->firstLocalPtr != NULL) {
	    localPtr = procPtr->firstLocalPtr;
	    procPtr->firstLocalPtr = localPtr->nextPtr;

	    if (localPtr->defValuePtr != NULL) {
		Tcl_DecrRefCount(localPtr->defValuePtr);
	    }

	    ckfree(localPtr);
	}
	ckfree(procPtr);
    }
    return TCL_ERROR;
}

/*
 *----------------------------------------------------------------------
 *
 * TclGetFrame --
 *
 *	Given a description of a procedure frame, such as the first argument
 *	to an "uplevel" or "upvar" command, locate the call frame for the
 *	appropriate level of procedure.
 *
 * Results:
 *	The return value is -1 if an error occurred in finding the frame (in
 *	this case an error message is left in the interp's result). 1 is
 *	returned if string was either a number or a number preceded by "#" and
 *	it specified a valid frame. 0 is returned if string isn't one of the
 *	two things above (in this case, the lookup acts as if string were
 *	"1"). The variable pointed to by framePtrPtr is filled in with the
 *	address of the desired frame (unless an error occurs, in which case it
 *	isn't modified).
 *
 * Side effects:
 *	None.
 *
 *----------------------------------------------------------------------
 */

int
TclGetFrame(
    Tcl_Interp *interp,		/* Interpreter in which to find frame. */
    const char *name,		/* String describing frame. */
    CallFrame **framePtrPtr)	/* Store pointer to frame here (or NULL if
				 * global frame indicated). */
{
	int result;
	Tcl_Obj obj;

	obj.bytes = (char *) name;
	obj.length = strlen(name);
	obj.typePtr = NULL;
	result = TclObjGetFrame(interp, &obj, framePtrPtr);
	TclFreeInternalRep(&obj);
	return result;
}

/*
 *----------------------------------------------------------------------
 *
 * TclObjGetFrame --
 *
 *	Given a description of a procedure frame, such as the first argument
 *	to an "uplevel" or "upvar" command, locate the call frame for the
 *	appropriate level of procedure.
 *
 * Results:
 *	The return value is -1 if an error occurred in finding the frame (in
 *	this case an error message is left in the interp's result). 1 is
 *	returned if objPtr was either an int or an int preceded by "#" and
 *	it specified a valid frame. 0 is returned if objPtr isn't one of the
 *	two things above (in this case, the lookup acts as if objPtr were
 *	"1"). The variable pointed to by framePtrPtr is filled in with the
 *	address of the desired frame (unless an error occurs, in which case it
 *	isn't modified).
 *
 * Side effects:
 *	None.
 *
 *----------------------------------------------------------------------
 */

int
TclObjGetFrame(
    Tcl_Interp *interp,		/* Interpreter in which to find frame. */
    Tcl_Obj *objPtr,		/* Object describing frame. */
    CallFrame **framePtrPtr)	/* Store pointer to frame here (or NULL if
				 * global frame indicated). */
{
    Interp *iPtr = (Interp *) interp;
    int curLevel, level, result;
    const Tcl_ObjInternalRep *irPtr;
    const char *name = NULL;
    Tcl_WideInt w;

    /*
     * Parse object to figure out which level number to go to.
     */

    result = 0;
    curLevel = iPtr->varFramePtr->level;

    /*
     * Check for integer first, since that has potential to spare us
     * a generation of a stringrep.
     */

    if (objPtr == NULL) {
	/* Do nothing */
    } else if (TCL_OK == Tcl_GetIntFromObj(NULL, objPtr, &level)) {
	Tcl_GetWideIntFromObj(NULL, objPtr, &w);
	if (w < 0 || w > INT_MAX || curLevel > w + INT_MAX) {
	    result = -1;
	} else {
	    level = curLevel - level;
	    result = 1;
	}
    } else if ((irPtr = TclFetchInternalRep(objPtr, &levelReferenceType))) {
	level = irPtr->wideValue;
	result = 1;
    } else {
	name = TclGetString(objPtr);
	if (name[0] == '#') {
	    if (TCL_OK == Tcl_GetInt(NULL, name+1, &level)) {
		if (level < 0 || (level > 0 && name[1] == '-')) {
		    result = -1;
		} else {
		    Tcl_ObjInternalRep ir;

		    ir.wideValue = level;
		    Tcl_StoreInternalRep(objPtr, &levelReferenceType, &ir);
		    result = 1;
		}
	    } else {
		result = -1;
	    }
	} else if (TclGetWideBitsFromObj(NULL, objPtr, &w) == TCL_OK) {
	    /*
	     * If this were an integer, we'd have succeeded already.
	     * Docs say we have to treat this as a 'bad level'  error.
	     */
	    result = -1;
	}
    }

    if (result != -1) {
	/* if relative current level */
	if (result == 0) {
	    if (!curLevel) {
		/* we are in top-level, so simply generate bad level */
		name = "1";
		goto badLevel;
	    }
	    level = curLevel - 1;
	}
	if (level >= 0) {
	    CallFrame *framePtr;
	    for (framePtr = iPtr->varFramePtr; framePtr != NULL;
		    framePtr = framePtr->callerVarPtr) {
		if (framePtr->level == level) {
		    *framePtrPtr = framePtr;
		    return result;
		}
	    }
	}
    }
badLevel:
    if (name == NULL) {
	name = objPtr ? TclGetString(objPtr) : "1" ;
    }
    Tcl_SetObjResult(interp, Tcl_ObjPrintf("bad level \"%s\"", name));
    Tcl_SetErrorCode(interp, "TCL", "LOOKUP", "LEVEL", name, NULL);
    return -1;
}

/*
 *----------------------------------------------------------------------
 *
 * Tcl_UplevelObjCmd --
 *
 *	This object function is invoked to process the "uplevel" Tcl command.
 *	See the user documentation for details on what it does.
 *
 * Results:
 *	A standard Tcl object result value.
 *
 * Side effects:
 *	See the user documentation.
 *
 *----------------------------------------------------------------------
 */

static int
Uplevel_Callback(
    ClientData data[],
    Tcl_Interp *interp,
    int result)
{
    CallFrame *savedVarFramePtr = (CallFrame *)data[0];

    if (result == TCL_ERROR) {
	Tcl_AppendObjToErrorInfo(interp, Tcl_ObjPrintf(
		"\n    (\"uplevel\" body line %d)", Tcl_GetErrorLine(interp)));
    }

    /*
     * Restore the variable frame, and return.
     */

    ((Interp *)interp)->varFramePtr = savedVarFramePtr;
    return result;
}

int
Tcl_UplevelObjCmd(
    ClientData clientData,
    Tcl_Interp *interp,		/* Current interpreter. */
    int objc,			/* Number of arguments. */
    Tcl_Obj *const objv[])	/* Argument objects. */
{
    return Tcl_NRCallObjProc(interp, TclNRUplevelObjCmd, clientData, objc, objv);
}

int
TclNRUplevelObjCmd(
    TCL_UNUSED(ClientData),
    Tcl_Interp *interp,		/* Current interpreter. */
    int objc,			/* Number of arguments. */
    Tcl_Obj *const objv[])	/* Argument objects. */
{

    Interp *iPtr = (Interp *) interp;
    CmdFrame *invoker = NULL;
    int word = 0;
    int result;
    CallFrame *savedVarFramePtr, *framePtr;
    Tcl_Obj *objPtr;

    if (objc < 2) {
    /* to do
    *    simplify things by interpreting the argument as a command when there
    *    is only one argument.  This requires a TIP since currently a single
    *    argument is interpreted as a level indicator if possible.
    */
    uplevelSyntax:
	Tcl_WrongNumArgs(interp, 1, objv, "?level? command ?arg ...?");
	return TCL_ERROR;
    } else if (!TclHasStringRep(objv[1]) && objc == 2) {
	int status ,llength;
	status = Tcl_ListObjLength(interp, objv[1], &llength);
	if (status == TCL_OK && llength > 1) {
	    /* the first argument can't interpreted as a level. Avoid
	     * generating a string representation of the script. */
	    result = TclGetFrame(interp, "1", &framePtr);
	    if (result == -1) {
		return TCL_ERROR;
	    }
	    objc -= 1;
	    objv += 1;
	    goto havelevel;
	}
    }

    /*
     * Find the level to use for executing the command.
     */

    result = TclObjGetFrame(interp, objv[1], &framePtr);
    if (result == -1) {
	return TCL_ERROR;
    }
    objc -= result + 1;
    if (objc == 0) {
	goto uplevelSyntax;
    }
    objv += result + 1;

    havelevel:

    /*
     * Modify the interpreter state to execute in the given frame.
     */

    savedVarFramePtr = iPtr->varFramePtr;
    iPtr->varFramePtr = framePtr;

    /*
     * Execute the residual arguments as a command.
     */

    if (objc == 1) {
	/*
	 * TIP #280. Make actual argument location available to eval'd script
	 */

	TclArgumentGet(interp, objv[0], &invoker, &word);
	objPtr = objv[0];

    } else {
	/*
	 * More than one argument: concatenate them together with spaces
	 * between, then evaluate the result. Tcl_EvalObjEx will delete the
	 * object when it decrements its refcount after eval'ing it.
	 */

	objPtr = Tcl_ConcatObj(objc, objv);
    }

    TclNRAddCallback(interp, Uplevel_Callback, savedVarFramePtr, NULL, NULL,
	    NULL);
    return TclNREvalObjEx(interp, objPtr, 0, invoker, word);
}

/*
 *----------------------------------------------------------------------
 *
 * TclFindProc --
 *
 *	Given the name of a procedure, return a pointer to the record
 *	describing the procedure. The procedure will be looked up using the
 *	usual rules: first in the current namespace and then in the global
 *	namespace.
 *
 * Results:
 *	NULL is returned if the name doesn't correspond to any procedure.
 *	Otherwise, the return value is a pointer to the procedure's record. If
 *	the name is found but refers to an imported command that points to a
 *	"real" procedure defined in another namespace, a pointer to that
 *	"real" procedure's structure is returned.
 *
 * Side effects:
 *	None.
 *
 *----------------------------------------------------------------------
 */

Proc *
TclFindProc(
    Interp *iPtr,		/* Interpreter in which to look. */
    const char *procName)	/* Name of desired procedure. */
{
    Tcl_Command cmd;
    Command *cmdPtr;

    cmd = Tcl_FindCommand((Tcl_Interp *) iPtr, procName, NULL, /*flags*/ 0);
    if (cmd == (Tcl_Command) NULL) {
	return NULL;
    }
    cmdPtr = (Command *) cmd;

    return TclIsProc(cmdPtr);
}

/*
 *----------------------------------------------------------------------
 *
 * TclIsProc --
 *
 *	Tells whether a command is a Tcl procedure or not.
 *
 * Results:
 *	If the given command is actually a Tcl procedure, the return value is
 *	the address of the record describing the procedure. Otherwise the
 *	return value is 0.
 *
 * Side effects:
 *	None.
 *
 *----------------------------------------------------------------------
 */

Proc *
TclIsProc(
    Command *cmdPtr)		/* Command to test. */
{
    Tcl_Command origCmd = TclGetOriginalCommand((Tcl_Command) cmdPtr);

    if (origCmd != NULL) {
	cmdPtr = (Command *) origCmd;
    }
    if (cmdPtr->deleteProc == TclProcDeleteProc) {
	return (Proc *)cmdPtr->objClientData;
    }
    return NULL;
}

static int
ProcWrongNumArgs(
    Tcl_Interp *interp,
    int skip)
{
    CallFrame *framePtr = ((Interp *)interp)->varFramePtr;
    Proc *procPtr = framePtr->procPtr;
    int localCt = procPtr->numCompiledLocals, numArgs, i;
    Tcl_Obj **desiredObjs;
    const char *final = NULL;

    /*
     * Build up desired argument list for Tcl_WrongNumArgs
     */

    numArgs = framePtr->procPtr->numArgs;
    desiredObjs = (Tcl_Obj **)TclStackAlloc(interp,
	    sizeof(Tcl_Obj *) * (numArgs+1));

    if (framePtr->isProcCallFrame & FRAME_IS_LAMBDA) {
	desiredObjs[0] = Tcl_NewStringObj("lambdaExpr", -1);
    } else {
#ifdef AVOID_HACKS_FOR_ITCL
	desiredObjs[0] = framePtr->objv[skip-1];
#else
	desiredObjs[0] = Tcl_NewListObj(1, framePtr->objv + skip - 1);
#endif /* AVOID_HACKS_FOR_ITCL */
    }
    Tcl_IncrRefCount(desiredObjs[0]);

    if (localCt > 0) {
	Var *defPtr = (Var *) (&framePtr->localCachePtr->varName0 + localCt);

	for (i=1 ; i<=numArgs ; i++, defPtr++) {
	    Tcl_Obj *argObj;
	    Tcl_Obj *namePtr = localName(framePtr, i-1);

	    if (defPtr->value.objPtr != NULL) {
		TclNewObj(argObj);
		Tcl_AppendStringsToObj(argObj, "?", TclGetString(namePtr), "?", NULL);
	    } else if (defPtr->flags & VAR_IS_ARGS) {
		numArgs--;
		final = "?arg ...?";
		break;
	    } else {
		argObj = namePtr;
		Tcl_IncrRefCount(namePtr);
	    }
	    desiredObjs[i] = argObj;
	}
    }

    Tcl_ResetResult(interp);
    Tcl_WrongNumArgs(interp, numArgs+1, desiredObjs, final);

    for (i=0 ; i<=numArgs ; i++) {
	Tcl_DecrRefCount(desiredObjs[i]);
    }
    TclStackFree(interp, desiredObjs);
    return TCL_ERROR;
}

/*
 *----------------------------------------------------------------------
 *
 * TclInitCompiledLocals --
 *
 *	This routine is invoked in order to initialize the compiled locals
 *	table for a new call frame.
 *
 *	DEPRECATED: functionality has been inlined elsewhere; this function
 *	remains to insure binary compatibility with Itcl.
 *
 * Results:
 *	None.
 *
 * Side effects:
 *	May invoke various name resolvers in order to determine which
 *	variables are being referenced at runtime.
 *
 *----------------------------------------------------------------------
 */

void
TclInitCompiledLocals(
    Tcl_Interp *interp,		/* Current interpreter. */
    CallFrame *framePtr,	/* Call frame to initialize. */
    Namespace *nsPtr)		/* Pointer to current namespace. */
{
    Var *varPtr = framePtr->compiledLocals;
    Tcl_Obj *bodyPtr;
    ByteCode *codePtr;

    bodyPtr = framePtr->procPtr->bodyPtr;
    ByteCodeGetInternalRep(bodyPtr, &tclByteCodeType, codePtr);
    if (codePtr == NULL) {
	Tcl_Panic("body object for proc attached to frame is not a byte code type");
    }

    if (framePtr->numCompiledLocals) {
	if (!codePtr->localCachePtr) {
	    InitLocalCache(framePtr->procPtr) ;
	}
	framePtr->localCachePtr = codePtr->localCachePtr;
	framePtr->localCachePtr->refCount++;
    }

    InitResolvedLocals(interp, codePtr, varPtr, nsPtr);
}

/*
 *----------------------------------------------------------------------
 *
 * InitResolvedLocals --
 *
 *	This routine is invoked in order to initialize the compiled locals
 *	table for a new call frame.
 *
 * Results:
 *	None.
 *
 * Side effects:
 *	May invoke various name resolvers in order to determine which
 *	variables are being referenced at runtime.
 *
 *----------------------------------------------------------------------
 */

static void
InitResolvedLocals(
    Tcl_Interp *interp,		/* Current interpreter. */
    ByteCode *codePtr,
    Var *varPtr,
    Namespace *nsPtr)		/* Pointer to current namespace. */
{
    Interp *iPtr = (Interp *) interp;
    int haveResolvers = (nsPtr->compiledVarResProc || iPtr->resolverPtr);
    CompiledLocal *firstLocalPtr, *localPtr;
    int varNum;
    Tcl_ResolvedVarInfo *resVarInfo;

    /*
     * Find the localPtr corresponding to varPtr
     */

    varNum = varPtr - iPtr->framePtr->compiledLocals;
    localPtr = iPtr->framePtr->procPtr->firstLocalPtr;
    while (varNum--) {
	localPtr = localPtr->nextPtr;
    }

    if (!(haveResolvers && (codePtr->flags & TCL_BYTECODE_RESOLVE_VARS))) {
	goto doInitResolvedLocals;
    }

    /*
     * This is the first run after a recompile, or else the resolver epoch
     * has changed: update the resolver cache.
     */

    firstLocalPtr = localPtr;
    for (; localPtr != NULL; localPtr = localPtr->nextPtr) {
	if (localPtr->resolveInfo) {
	    if (localPtr->resolveInfo->deleteProc) {
		localPtr->resolveInfo->deleteProc(localPtr->resolveInfo);
	    } else {
		ckfree(localPtr->resolveInfo);
	    }
	    localPtr->resolveInfo = NULL;
	}
	localPtr->flags &= ~VAR_RESOLVED;

	if (haveResolvers &&
		!(localPtr->flags & (VAR_ARGUMENT|VAR_TEMPORARY))) {
	    ResolverScheme *resPtr = iPtr->resolverPtr;
	    Tcl_ResolvedVarInfo *vinfo;
	    int result;

	    if (nsPtr->compiledVarResProc) {
		result = nsPtr->compiledVarResProc(nsPtr->interp,
			localPtr->name, localPtr->nameLength,
			(Tcl_Namespace *) nsPtr, &vinfo);
	    } else {
		result = TCL_CONTINUE;
	    }

	    while ((result == TCL_CONTINUE) && resPtr) {
		if (resPtr->compiledVarResProc) {
		    result = resPtr->compiledVarResProc(nsPtr->interp,
			    localPtr->name, localPtr->nameLength,
			    (Tcl_Namespace *) nsPtr, &vinfo);
		}
		resPtr = resPtr->nextPtr;
	    }
	    if (result == TCL_OK) {
		localPtr->resolveInfo = vinfo;
		localPtr->flags |= VAR_RESOLVED;
	    }
	}
    }
    localPtr = firstLocalPtr;
    codePtr->flags &= ~TCL_BYTECODE_RESOLVE_VARS;

    /*
     * Initialize the array of local variables stored in the call frame. Some
     * variables may have special resolution rules. In that case, we call
     * their "resolver" procs to get our hands on the variable, and we make
     * the compiled local a link to the real variable.
     */

  doInitResolvedLocals:
    for (; localPtr != NULL; varPtr++, localPtr = localPtr->nextPtr) {
	varPtr->flags = 0;
	varPtr->value.objPtr = NULL;

	/*
	 * Now invoke the resolvers to determine the exact variables that
	 * should be used.
	 */

	resVarInfo = localPtr->resolveInfo;
	if (resVarInfo && resVarInfo->fetchProc) {
	    Var *resolvedVarPtr = (Var *)
		    resVarInfo->fetchProc(interp, resVarInfo);

	    if (resolvedVarPtr) {
		if (TclIsVarInHash(resolvedVarPtr)) {
		    VarHashRefCount(resolvedVarPtr)++;
		}
		varPtr->flags = VAR_LINK;
		varPtr->value.linkPtr = resolvedVarPtr;
	    }
	}
    }
}

void
TclFreeLocalCache(
    Tcl_Interp *interp,
    LocalCache *localCachePtr)
{
    int i;
    Tcl_Obj **namePtrPtr = &localCachePtr->varName0;

    for (i = 0; i < localCachePtr->numVars; i++, namePtrPtr++) {
	Tcl_Obj *objPtr = *namePtrPtr;

	if (objPtr) {
	    /* TclReleaseLiteral calls Tcl_DecrRefCount for us */
	    TclReleaseLiteral(interp, objPtr);
	}
    }
    ckfree(localCachePtr);
}

static void
InitLocalCache(
    Proc *procPtr)
{
    Interp *iPtr = procPtr->iPtr;
    ByteCode *codePtr;
    int localCt = procPtr->numCompiledLocals;
    int numArgs = procPtr->numArgs, i = 0;

    Tcl_Obj **namePtr;
    Var *varPtr;
    LocalCache *localCachePtr;
    CompiledLocal *localPtr;
    int isNew;

    ByteCodeGetInternalRep(procPtr->bodyPtr, &tclByteCodeType, codePtr);

    /*
     * Cache the names and initial values of local variables; store the
     * cache in both the framePtr for this execution and in the codePtr
     * for future calls.
     */

    localCachePtr = (LocalCache *)ckalloc(offsetof(LocalCache, varName0)
	    + localCt * sizeof(Tcl_Obj *)
	    + numArgs * sizeof(Var));

    namePtr = &localCachePtr->varName0;
    varPtr = (Var *) (namePtr + localCt);
    localPtr = procPtr->firstLocalPtr;
    while (localPtr) {
	if (TclIsVarTemporary(localPtr)) {
	    *namePtr = NULL;
	} else {
	    *namePtr = TclCreateLiteral(iPtr, localPtr->name,
		    localPtr->nameLength, /* hash */ (unsigned int) -1,
		    &isNew, /* nsPtr */ NULL, 0, NULL);
	    Tcl_IncrRefCount(*namePtr);
	}

	if (i < numArgs) {
	    varPtr->flags = (localPtr->flags & VAR_IS_ARGS);
	    varPtr->value.objPtr = localPtr->defValuePtr;
	    varPtr++;
	    i++;
	}
	namePtr++;
	localPtr = localPtr->nextPtr;
    }
    codePtr->localCachePtr = localCachePtr;
    localCachePtr->refCount = 1;
    localCachePtr->numVars = localCt;
}

/*
 *----------------------------------------------------------------------
 *
 * InitArgsAndLocals --
 *
 *	This routine is invoked in order to initialize the arguments and other
 *	compiled locals table for a new call frame.
 *
 * Results:
 *	A standard Tcl result.
 *
 * Side effects:
 *	Allocates memory on the stack for the compiled local variables, the
 *	caller is responsible for freeing them. Initialises all variables. May
 *	invoke various name resolvers in order to determine which variables
 *	are being referenced at runtime.
 *
 *----------------------------------------------------------------------
 */

static int
InitArgsAndLocals(
    Tcl_Interp *interp,/* Interpreter in which procedure was
				 * invoked. */
    int skip)			/* Number of initial arguments to be skipped,
				 * i.e., words in the "command name". */
{
    CallFrame *framePtr = ((Interp *)interp)->varFramePtr;
    Proc *procPtr = framePtr->procPtr;
    ByteCode *codePtr;
    Var *varPtr, *defPtr;
    int localCt = procPtr->numCompiledLocals, numArgs, argCt, i, imax;
    Tcl_Obj *const *argObjs;

    ByteCodeGetInternalRep(procPtr->bodyPtr, &tclByteCodeType, codePtr);

    /*
     * Make sure that the local cache of variable names and initial values has
     * been initialised properly .
     */

    if (localCt) {
	if (!codePtr->localCachePtr) {
	    InitLocalCache(procPtr) ;
	}
	framePtr->localCachePtr = codePtr->localCachePtr;
	framePtr->localCachePtr->refCount++;
	defPtr = (Var *) (&framePtr->localCachePtr->varName0 + localCt);
    } else {
	defPtr = NULL;
    }

    /*
     * Create the "compiledLocals" array. Make sure it is large enough to hold
     * all the procedure's compiled local variables, including its formal
     * parameters.
     */

    varPtr = (Var *)TclStackAlloc(interp, localCt * sizeof(Var));
    framePtr->compiledLocals = varPtr;
    framePtr->numCompiledLocals = localCt;

    /*
     * Match and assign the call's actual parameters to the procedure's formal
     * arguments. The formal arguments are described by the first numArgs
     * entries in both the Proc structure's local variable list and the call
     * frame's local variable array.
     */

    numArgs = procPtr->numArgs;
    argCt = framePtr->objc - skip;	/* Set it to the number of args to the
					 * procedure. */
    if (numArgs == 0) {
	if (argCt) {
	    goto incorrectArgs;
	} else {
	    goto correctArgs;
	}
    }
    argObjs = framePtr->objv + skip;
    imax = ((argCt < numArgs-1) ? argCt : numArgs-1);
    for (i = 0; i < imax; i++, varPtr++, defPtr ? defPtr++ : defPtr) {
	/*
	 * "Normal" arguments; last formal is special, depends on it being
	 * 'args'.
	 */

	Tcl_Obj *objPtr = argObjs[i];

	varPtr->flags = 0;
	varPtr->value.objPtr = objPtr;
	Tcl_IncrRefCount(objPtr);	/* Local var is a reference. */
    }
    for (; i < numArgs-1; i++, varPtr++, defPtr ? defPtr++ : defPtr) {
	/*
	 * This loop is entered if argCt < (numArgs-1). Set default values;
	 * last formal is special.
	 */

	Tcl_Obj *objPtr = defPtr ? defPtr->value.objPtr : NULL;

	if (!objPtr) {
	    goto incorrectArgs;
	}
	varPtr->flags = 0;
	varPtr->value.objPtr = objPtr;
	Tcl_IncrRefCount(objPtr);	/* Local var reference. */
    }

    /*
     * When we get here, the last formal argument remains to be defined:
     * defPtr and varPtr point to the last argument to be initialized.
     */

    varPtr->flags = 0;
    if (defPtr && defPtr->flags & VAR_IS_ARGS) {
	Tcl_Obj *listPtr = Tcl_NewListObj(argCt-i, argObjs+i);

	varPtr->value.objPtr = listPtr;
	Tcl_IncrRefCount(listPtr);	/* Local var is a reference. */
    } else if (argCt == numArgs) {
	Tcl_Obj *objPtr = argObjs[i];

	varPtr->value.objPtr = objPtr;
	Tcl_IncrRefCount(objPtr);	/* Local var is a reference. */
    } else if ((argCt < numArgs) && defPtr && defPtr->value.objPtr) {
	Tcl_Obj *objPtr = defPtr->value.objPtr;

	varPtr->value.objPtr = objPtr;
	Tcl_IncrRefCount(objPtr);	/* Local var is a reference. */
    } else {
	goto incorrectArgs;
    }
    varPtr++;

    /*
     * Initialise and resolve the remaining compiledLocals. In the absence of
     * resolvers, they are undefined local vars: (flags=0, value=NULL).
     */

  correctArgs:
    if (numArgs < localCt) {
	if (!framePtr->nsPtr->compiledVarResProc
		&& !((Interp *)interp)->resolverPtr) {
	    memset(varPtr, 0, (localCt - numArgs)*sizeof(Var));
	} else {
	    InitResolvedLocals(interp, codePtr, varPtr, framePtr->nsPtr);
	}
    }

    return TCL_OK;

    /*
     * Initialise all compiled locals to avoid problems at DeleteLocalVars.
     */

  incorrectArgs:
    if ((skip != 1) &&
	    TclInitRewriteEnsemble(interp, skip-1, 0, framePtr->objv)) {
	TclNRAddCallback(interp, TclClearRootEnsemble, NULL, NULL, NULL, NULL);
    }
    memset(varPtr, 0,
	    ((framePtr->compiledLocals + localCt)-varPtr) * sizeof(Var));
    return ProcWrongNumArgs(interp, skip);
}

/*
 *----------------------------------------------------------------------
 *
 * TclPushProcCallFrame --
 *
 *	Compiles a proc body if necessary, then pushes a CallFrame suitable
 *	for executing it.
 *
 * Results:
 *	A standard Tcl object result value.
 *
 * Side effects:
 *	The proc's body may be recompiled. A CallFrame is pushed, it will have
 *	to be popped by the caller.
 *
 *----------------------------------------------------------------------
 */

int
TclPushProcCallFrame(
    ClientData clientData,	/* Record describing procedure to be
				 * interpreted. */
    Tcl_Interp *interp,/* Interpreter in which procedure was
				 * invoked. */
    int objc,			/* Count of number of arguments to this
				 * procedure. */
    Tcl_Obj *const objv[],	/* Argument value objects. */
    int isLambda)		/* 1 if this is a call by ApplyObjCmd: it
				 * needs special rules for error msg */
{
    Proc *procPtr = (Proc *)clientData;
    Namespace *nsPtr = procPtr->cmdPtr->nsPtr;
    CallFrame *framePtr, **framePtrPtr;
    int result;
    ByteCode *codePtr;

    /*
     * If necessary (i.e. if we haven't got a suitable compilation already
     * cached) compile the procedure's body. The compiler will allocate frame
     * slots for the procedure's non-argument local variables. Note that
     * compiling the body might increase procPtr->numCompiledLocals if new
     * local variables are found while compiling.
     */

    ByteCodeGetInternalRep(procPtr->bodyPtr, &tclByteCodeType, codePtr);
    if (codePtr != NULL) {
	Interp *iPtr = (Interp *) interp;

	/*
	 * When we've got bytecode, this is the check for validity. That is,
	 * the bytecode must be for the right interpreter (no cross-leaks!),
	 * the code must be from the current epoch (so subcommand compilation
	 * is up-to-date), the namespace must match (so variable handling
	 * is right) and the resolverEpoch must match (so that new shadowed
	 * commands and/or resolver changes are considered).
	 */

	if (((Interp *) *codePtr->interpHandle != iPtr)
		|| (codePtr->compileEpoch != iPtr->compileEpoch)
		|| (codePtr->nsPtr != nsPtr)
		|| (codePtr->nsEpoch != nsPtr->resolverEpoch)) {
	    goto doCompilation;
	}
    } else {
    doCompilation:
	result = TclProcCompileProc(interp, procPtr, procPtr->bodyPtr, nsPtr,
		(isLambda ? "body of lambda term" : "body of proc"),
		TclGetString(objv[isLambda]));
	if (result != TCL_OK) {
	    return result;
	}
    }

    /*
     * Set up and push a new call frame for the new procedure invocation.
     * This call frame will execute in the proc's namespace, which might be
     * different than the current namespace. The proc's namespace is that of
     * its command, which can change if the command is renamed from one
     * namespace to another.
     */

    framePtrPtr = &framePtr;
    (void) TclPushStackFrame(interp, (Tcl_CallFrame **) framePtrPtr,
	    (Tcl_Namespace *) nsPtr,
	    (isLambda? (FRAME_IS_PROC|FRAME_IS_LAMBDA) : FRAME_IS_PROC));

    framePtr->objc = objc;
    framePtr->objv = objv;
    framePtr->procPtr = procPtr;

    return TCL_OK;
}

/*
 *----------------------------------------------------------------------
 *
 * TclObjInterpProc --
 *
 *	When a Tcl procedure gets invoked during bytecode evaluation, this
 *	object-based routine gets invoked to interpret the procedure.
 *
 * Results:
 *	A standard Tcl object result value.
 *
 * Side effects:
 *	Depends on the commands in the procedure.
 *
 *----------------------------------------------------------------------
 */

int
TclObjInterpProc(
    ClientData clientData,	/* Record describing procedure to be
				 * interpreted. */
    Tcl_Interp *interp,/* Interpreter in which procedure was
				 * invoked. */
    int objc,			/* Count of number of arguments to this
				 * procedure. */
    Tcl_Obj *const objv[])	/* Argument value objects. */
{
    /*
     * Not used much in the core; external interface for iTcl
     */

    return Tcl_NRCallObjProc(interp, TclNRInterpProc, clientData, objc, objv);
}

int
TclNRInterpProc(
    ClientData clientData,	/* Record describing procedure to be
				 * interpreted. */
    Tcl_Interp *interp,/* Interpreter in which procedure was
				 * invoked. */
    int objc,			/* Count of number of arguments to this
				 * procedure. */
    Tcl_Obj *const objv[])	/* Argument value objects. */
{
    int result = TclPushProcCallFrame(clientData, interp, objc, objv,
	    /*isLambda*/ 0);

    if (result != TCL_OK) {
	return TCL_ERROR;
    }
    return TclNRInterpProcCore(interp, objv[0], 1, &MakeProcError);
}

/*
 *----------------------------------------------------------------------
 *
 * TclNRInterpProcCore --
 *
 *	When a Tcl procedure, lambda term or anything else that works like a
 *	procedure gets invoked during bytecode evaluation, this object-based
 *	routine gets invoked to interpret the body.
 *
 * Results:
 *	A standard Tcl object result value.
 *
 * Side effects:
 *	Nearly anything; depends on the commands in the procedure body.
 *
 *----------------------------------------------------------------------
 */

int
TclNRInterpProcCore(
    Tcl_Interp *interp,/* Interpreter in which procedure was
				 * invoked. */
    Tcl_Obj *procNameObj,	/* Procedure name for error reporting. */
    int skip,			/* Number of initial arguments to be skipped,
				 * i.e., words in the "command name". */
    ProcErrorProc *errorProc)	/* How to convert results from the script into
				 * results of the overall procedure. */
{
    Interp *iPtr = (Interp *) interp;
    Proc *procPtr = iPtr->varFramePtr->procPtr;
    int result;
    CallFrame *freePtr;
    ByteCode *codePtr;

    result = InitArgsAndLocals(interp, skip);
    if (result != TCL_OK) {
	freePtr = iPtr->framePtr;
	Tcl_PopCallFrame(interp);	/* Pop but do not free. */
	TclStackFree(interp, freePtr->compiledLocals);
					/* Free compiledLocals. */
	TclStackFree(interp, freePtr);	/* Free CallFrame. */
	return TCL_ERROR;
    }

#if defined(TCL_COMPILE_DEBUG)
    if (tclTraceExec >= 1) {
	CallFrame *framePtr = iPtr->varFramePtr;
	int i;

	if (framePtr->isProcCallFrame & FRAME_IS_LAMBDA) {
	    fprintf(stdout, "Calling lambda ");
	} else {
	    fprintf(stdout, "Calling proc ");
	}
	for (i = 0; i < framePtr->objc; i++) {
	    TclPrintObject(stdout, framePtr->objv[i], 15);
	    fprintf(stdout, " ");
	}
	fprintf(stdout, "\n");
	fflush(stdout);
    }
#endif /*TCL_COMPILE_DEBUG*/

#ifdef USE_DTRACE
    if (TCL_DTRACE_PROC_ARGS_ENABLED()) {
	int l = iPtr->varFramePtr->isProcCallFrame & FRAME_IS_LAMBDA ? 1 : 0;
	const char *a[10];
	int i;

	for (i = 0 ; i < 10 ; i++) {
	    a[i] = (l < iPtr->varFramePtr->objc ?
		    TclGetString(iPtr->varFramePtr->objv[l]) : NULL);
	    l++;
	}
	TCL_DTRACE_PROC_ARGS(a[0], a[1], a[2], a[3], a[4], a[5], a[6], a[7],
		a[8], a[9]);
    }
    if (TCL_DTRACE_PROC_INFO_ENABLED() && iPtr->cmdFramePtr) {
	Tcl_Obj *info = TclInfoFrame(interp, iPtr->cmdFramePtr);
	const char *a[6]; int i[2];

	TclDTraceInfo(info, a, i);
	TCL_DTRACE_PROC_INFO(a[0], a[1], a[2], a[3], i[0], i[1], a[4], a[5]);
	TclDecrRefCount(info);
    }
    if (TCL_DTRACE_PROC_ENTRY_ENABLED()) {
	int l = iPtr->varFramePtr->isProcCallFrame & FRAME_IS_LAMBDA ? 1 : 0;

	TCL_DTRACE_PROC_ENTRY(l < iPtr->varFramePtr->objc ?
		TclGetString(iPtr->varFramePtr->objv[l]) : NULL,
		iPtr->varFramePtr->objc - l - 1,
		(Tcl_Obj **)(iPtr->varFramePtr->objv + l + 1));
    }
    if (TCL_DTRACE_PROC_ENTRY_ENABLED()) {
	int l = iPtr->varFramePtr->isProcCallFrame & FRAME_IS_LAMBDA ? 1 : 0;

	TCL_DTRACE_PROC_ENTRY(l < iPtr->varFramePtr->objc ?
		TclGetString(iPtr->varFramePtr->objv[l]) : NULL,
		iPtr->varFramePtr->objc - l - 1,
		(Tcl_Obj **)(iPtr->varFramePtr->objv + l + 1));
    }
#endif /* USE_DTRACE */

    /*
     * Invoke the commands in the procedure's body.
     */

    procPtr->refCount++;
    ByteCodeGetInternalRep(procPtr->bodyPtr, &tclByteCodeType, codePtr);

    TclNRAddCallback(interp, InterpProcNR2, procNameObj, errorProc,
	    NULL, NULL);
    return TclNRExecuteByteCode(interp, codePtr);
}

static int
InterpProcNR2(
    ClientData data[],
    Tcl_Interp *interp,
    int result)
{
    Interp *iPtr = (Interp *) interp;
    Proc *procPtr = iPtr->varFramePtr->procPtr;
    CallFrame *freePtr;
    Tcl_Obj *procNameObj = (Tcl_Obj *)data[0];
    ProcErrorProc *errorProc = (ProcErrorProc *)data[1];

    if (TCL_DTRACE_PROC_RETURN_ENABLED()) {
	int l = iPtr->varFramePtr->isProcCallFrame & FRAME_IS_LAMBDA ? 1 : 0;

	TCL_DTRACE_PROC_RETURN(l < iPtr->varFramePtr->objc ?
		TclGetString(iPtr->varFramePtr->objv[l]) : NULL, result);
    }
    if (procPtr->refCount-- <= 1) {
	TclProcCleanupProc(procPtr);
    }

    /*
     * Free the stack-allocated compiled locals and CallFrame. It is important
     * to pop the call frame without freeing it first: the compiledLocals
     * cannot be freed before the frame is popped, as the local variables must
     * be deleted. But the compiledLocals must be freed first, as they were
     * allocated later on the stack.
     */

    if (result != TCL_OK) {
	goto process;
    }

    done:
    if (TCL_DTRACE_PROC_RESULT_ENABLED()) {
	int l = iPtr->varFramePtr->isProcCallFrame & FRAME_IS_LAMBDA ? 1 : 0;
	Tcl_Obj *r = Tcl_GetObjResult(interp);

	TCL_DTRACE_PROC_RESULT(l < iPtr->varFramePtr->objc ?
		TclGetString(iPtr->varFramePtr->objv[l]) : NULL, result,
		TclGetString(r), r);
    }

    freePtr = iPtr->framePtr;
    Tcl_PopCallFrame(interp);		/* Pop but do not free. */
    TclStackFree(interp, freePtr->compiledLocals);
					/* Free compiledLocals. */
    TclStackFree(interp, freePtr);	/* Free CallFrame. */
    return result;

    /*
     * Process any non-TCL_OK result code.
     */

    process:
    switch (result) {
    case TCL_RETURN:
	/*
	 * If it is a 'return', do the TIP#90 processing now.
	 */

	result = TclUpdateReturnInfo((Interp *) interp);
	break;

    case TCL_CONTINUE:
    case TCL_BREAK:
	/*
	 * It's an error to get to this point from a 'break' or 'continue', so
	 * transform to an error now.
	 */

	Tcl_SetObjResult(interp, Tcl_ObjPrintf(
		"invoked \"%s\" outside of a loop",
		((result == TCL_BREAK) ? "break" : "continue")));
	Tcl_SetErrorCode(interp, "TCL", "RESULT", "UNEXPECTED", NULL);
	result = TCL_ERROR;

	/* FALLTHRU */

    case TCL_ERROR:
	/*
	 * Now it _must_ be an error, so we need to log it as such. This means
	 * filling out the error trace. Luckily, we just hand this off to the
	 * function handed to us as an argument.
	 */

	errorProc(interp, procNameObj);
    }
    goto done;
}

/*
 *----------------------------------------------------------------------
 *
 * TclProcCompileProc --
 *
 *	Called just before a procedure is executed to compile the body to byte
 *	codes. If the type of the body is not "byte code" or if the compile
 *	conditions have changed (namespace context, epoch counters, etc.) then
 *	the body is recompiled. Otherwise, this function does nothing.
 *
 * Results:
 *	None.
 *
 * Side effects:
 *	May change the internal representation of the body object to compiled
 *	code.
 *
 *----------------------------------------------------------------------
 */

int
TclProcCompileProc(
    Tcl_Interp *interp,		/* Interpreter containing procedure. */
    Proc *procPtr,		/* Data associated with procedure. */
    Tcl_Obj *bodyPtr,		/* Body of proc. (Usually procPtr->bodyPtr,
				 * but could be any code fragment compiled in
				 * the context of this procedure.) */
    Namespace *nsPtr,		/* Namespace containing procedure. */
    const char *description,	/* string describing this body of code. */
    const char *procName)	/* Name of this procedure. */
{
    Interp *iPtr = (Interp *) interp;
    Tcl_CallFrame *framePtr;
    ByteCode *codePtr;

    ByteCodeGetInternalRep(bodyPtr, &tclByteCodeType, codePtr);

    /*
     * If necessary, compile the procedure's body. The compiler will allocate
     * frame slots for the procedure's non-argument local variables. If the
     * ByteCode already exists, make sure it hasn't been invalidated by
     * someone redefining a core command (this might make the compiled code
     * wrong). Also, if the code was compiled in/for a different interpreter,
     * we recompile it. Note that compiling the body might increase
     * procPtr->numCompiledLocals if new local variables are found while
     * compiling.
     *
     * Precompiled procedure bodies, however, are immutable and therefore they
     * are not recompiled, even if things have changed.
     */

    if (codePtr != NULL) {
	if (((Interp *) *codePtr->interpHandle == iPtr)
		&& (codePtr->compileEpoch == iPtr->compileEpoch)
		&& (codePtr->nsPtr == nsPtr)
		&& (codePtr->nsEpoch == nsPtr->resolverEpoch)) {
	    return TCL_OK;
	}

	if (codePtr->flags & TCL_BYTECODE_PRECOMPILED) {
	    if ((Interp *) *codePtr->interpHandle != iPtr) {
		Tcl_SetObjResult(interp, Tcl_NewStringObj(
			"a precompiled script jumped interps", -1));
		Tcl_SetErrorCode(interp, "TCL", "OPERATION", "PROC",
			"CROSSINTERPBYTECODE", NULL);
		return TCL_ERROR;
	    }
	    codePtr->compileEpoch = iPtr->compileEpoch;
	    codePtr->nsPtr = nsPtr;
	} else {
	    Tcl_StoreInternalRep(bodyPtr, &tclByteCodeType, NULL);
	    codePtr = NULL;
	}
    }

    if (codePtr == NULL) {
	Tcl_HashEntry *hePtr;

#ifdef TCL_COMPILE_DEBUG
	if (tclTraceCompile >= 1) {
	    /*
	     * Display a line summarizing the top level command we are about
	     * to compile.
	     */

	    Tcl_Obj *message;

	    TclNewLiteralStringObj(message, "Compiling ");
	    Tcl_IncrRefCount(message);
	    Tcl_AppendStringsToObj(message, description, " \"", NULL);
	    Tcl_AppendLimitedToObj(message, procName, -1, 50, NULL);
	    fprintf(stdout, "%s\"\n", TclGetString(message));
	    Tcl_DecrRefCount(message);
	}
#else
    (void)description;
    (void)procName;
#endif

	/*
	 * Plug the current procPtr into the interpreter and coerce the code
	 * body to byte codes. The interpreter needs to know which proc it's
	 * compiling so that it can access its list of compiled locals.
	 *
	 * TRICKY NOTE: Be careful to push a call frame with the proper
	 *   namespace context, so that the byte codes are compiled in the
	 *   appropriate class context.
	 */

	iPtr->compiledProcPtr = procPtr;

	if (procPtr->numCompiledLocals > procPtr->numArgs) {
	    CompiledLocal *clPtr = procPtr->firstLocalPtr;
	    CompiledLocal *lastPtr = NULL;
	    int i, numArgs = procPtr->numArgs;

	    for (i = 0; i < numArgs; i++) {
		lastPtr = clPtr;
		clPtr = clPtr->nextPtr;
	    }

	    if (lastPtr) {
		lastPtr->nextPtr = NULL;
	    } else {
		procPtr->firstLocalPtr = NULL;
	    }
	    procPtr->lastLocalPtr = lastPtr;
	    while (clPtr) {
		CompiledLocal *toFree = clPtr;

		clPtr = clPtr->nextPtr;
		if (toFree->resolveInfo) {
		    if (toFree->resolveInfo->deleteProc) {
			toFree->resolveInfo->deleteProc(toFree->resolveInfo);
		    } else {
			ckfree(toFree->resolveInfo);
		    }
		}
		ckfree(toFree);
	    }
	    procPtr->numCompiledLocals = procPtr->numArgs;
	}

	(void) TclPushStackFrame(interp, &framePtr, (Tcl_Namespace *) nsPtr,
		/* isProcCallFrame */ 0);

	/*
	 * TIP #280: We get the invoking context from the cmdFrame which
	 * was saved by 'Tcl_ProcObjCmd' (using linePBodyPtr).
	 */

	hePtr = Tcl_FindHashEntry(iPtr->linePBodyPtr, (char *) procPtr);

	/*
	 * Constructed saved frame has body as word 0. See Tcl_ProcObjCmd.
	 */

	iPtr->invokeWord = 0;
	iPtr->invokeCmdFramePtr = hePtr ? (CmdFrame *)Tcl_GetHashValue(hePtr) : NULL;
	TclSetByteCodeFromAny(interp, bodyPtr, NULL, NULL);
	iPtr->invokeCmdFramePtr = NULL;
	TclPopStackFrame(interp);
    } else if (codePtr->nsEpoch != nsPtr->resolverEpoch) {
	/*
	 * The resolver epoch has changed, but we only need to invalidate the
	 * resolver cache.
	 */

	codePtr->nsEpoch = nsPtr->resolverEpoch;
	codePtr->flags |= TCL_BYTECODE_RESOLVE_VARS;
    }
    return TCL_OK;
}

/*
 *----------------------------------------------------------------------
 *
 * MakeProcError --
 *
 *	Function called by TclObjInterpProc to create the stack information
 *	upon an error from a procedure.
 *
 * Results:
 *	The interpreter's error info trace is set to a value that supplements
 *	the error code.
 *
 * Side effects:
 *	none.
 *
 *----------------------------------------------------------------------
 */

static void
MakeProcError(
    Tcl_Interp *interp,		/* The interpreter in which the procedure was
				 * called. */
    Tcl_Obj *procNameObj)	/* Name of the procedure. Used for error
				 * messages and trace information. */
{
    int overflow, limit = 60, nameLen;
    const char *procName = TclGetStringFromObj(procNameObj, &nameLen);

    overflow = (nameLen > limit);
    Tcl_AppendObjToErrorInfo(interp, Tcl_ObjPrintf(
	    "\n    (procedure \"%.*s%s\" line %d)",
	    (overflow ? limit : nameLen), procName,
	    (overflow ? "..." : ""), Tcl_GetErrorLine(interp)));
}

/*
 *----------------------------------------------------------------------
 *
 * TclProcDeleteProc --
 *
 *	This function is invoked just before a command procedure is removed
 *	from an interpreter. Its job is to release all the resources allocated
 *	to the procedure.
 *
 * Results:
 *	None.
 *
 * Side effects:
 *	Memory gets freed, unless the procedure is actively being executed.
 *	In this case the cleanup is delayed until the last call to the current
 *	procedure completes.
 *
 *----------------------------------------------------------------------
 */

void
TclProcDeleteProc(
    ClientData clientData)	/* Procedure to be deleted. */
{
    Proc *procPtr = (Proc *)clientData;

    if (procPtr->refCount-- <= 1) {
	TclProcCleanupProc(procPtr);
    }
}

/*
 *----------------------------------------------------------------------
 *
 * TclProcCleanupProc --
 *
 *	This function does all the real work of freeing up a Proc structure.
 *	It's called only when the structure's reference count becomes zero.
 *
 * Results:
 *	None.
 *
 * Side effects:
 *	Memory gets freed.
 *
 *----------------------------------------------------------------------
 */

void
TclProcCleanupProc(
    Proc *procPtr)	/* Procedure to be deleted. */
{
    CompiledLocal *localPtr;
    Tcl_Obj *bodyPtr = procPtr->bodyPtr;
    Tcl_Obj *defPtr;
    Tcl_ResolvedVarInfo *resVarInfo;
    Tcl_HashEntry *hePtr = NULL;
    CmdFrame *cfPtr = NULL;
    Interp *iPtr = procPtr->iPtr;

    if (bodyPtr != NULL) {
	Tcl_DecrRefCount(bodyPtr);
    }
    for (localPtr = procPtr->firstLocalPtr; localPtr != NULL; ) {
	CompiledLocal *nextPtr = localPtr->nextPtr;

	resVarInfo = localPtr->resolveInfo;
	if (resVarInfo) {
	    if (resVarInfo->deleteProc) {
		resVarInfo->deleteProc(resVarInfo);
	    } else {
		ckfree(resVarInfo);
	    }
	}

	if (localPtr->defValuePtr != NULL) {
	    defPtr = localPtr->defValuePtr;
	    Tcl_DecrRefCount(defPtr);
	}
	ckfree(localPtr);
	localPtr = nextPtr;
    }
    ckfree(procPtr);

    /*
     * TIP #280: Release the location data associated with this Proc
     * structure, if any. The interpreter may not exist (For example for
     * procbody structures created by tbcload.
     */

    if (iPtr == NULL) {
	return;
    }

    hePtr = Tcl_FindHashEntry(iPtr->linePBodyPtr, (char *) procPtr);
    if (!hePtr) {
	return;
    }

    cfPtr = (CmdFrame *)Tcl_GetHashValue(hePtr);

    if (cfPtr) {
	if (cfPtr->type == TCL_LOCATION_SOURCE) {
	    Tcl_DecrRefCount(cfPtr->data.eval.path);
	    cfPtr->data.eval.path = NULL;
	}
	ckfree(cfPtr->line);
	cfPtr->line = NULL;
	ckfree(cfPtr);
    }
    Tcl_DeleteHashEntry(hePtr);
}

/*
 *----------------------------------------------------------------------
 *
 * TclUpdateReturnInfo --
 *
 *	This function is called when procedures return, and at other points
 *	where the TCL_RETURN code is used. It examines the returnLevel and
 *	returnCode to determine the real return status.
 *
 * Results:
 *	The return value is the true completion code to use for the procedure
 *	or script, instead of TCL_RETURN.
 *
 * Side effects:
 *	None.
 *
 *----------------------------------------------------------------------
 */

int
TclUpdateReturnInfo(
    Interp *iPtr)		/* Interpreter for which TCL_RETURN exception
				 * is being processed. */
{
    int code = TCL_RETURN;

    iPtr->returnLevel--;
    if (iPtr->returnLevel < 0) {
	Tcl_Panic("TclUpdateReturnInfo: negative return level");
    }
    if (iPtr->returnLevel == 0) {
	/*
	 * Now we've reached the level to return the requested -code.
	 * Since iPtr->returnLevel and iPtr->returnCode have completed
	 * their task, we now reset them to default values so that any
	 * bare "return TCL_RETURN" that may follow will work [Bug 2152286].
	 */

	code = iPtr->returnCode;
	iPtr->returnLevel = 1;
	iPtr->returnCode = TCL_OK;
	if (code == TCL_ERROR) {
	    iPtr->flags |= ERR_LEGACY_COPY;
	}
    }
    return code;
}

/*
 *----------------------------------------------------------------------
 *
 * TclGetObjInterpProc --
 *
 *	Returns a pointer to the TclObjInterpProc function; this is different
 *	from the value obtained from the TclObjInterpProc reference on systems
 *	like Windows where import and export versions of a function exported
 *	by a DLL exist.
 *
 * Results:
 *	Returns the internal address of the TclObjInterpProc function.
 *
 * Side effects:
 *	None.
 *
 *----------------------------------------------------------------------
 */

TclObjCmdProcType
TclGetObjInterpProc(void)
{
    return (TclObjCmdProcType) TclObjInterpProc;
}

/*
 *----------------------------------------------------------------------
 *
 * TclNewProcBodyObj --
 *
 *	Creates a new object, of type "procbody", whose internal
 *	representation is the given Proc struct. The newly created object's
 *	reference count is 0.
 *
 * Results:
 *	Returns a pointer to a newly allocated Tcl_Obj, NULL on error.
 *
 * Side effects:
 *	The reference count in the ByteCode attached to the Proc is bumped up
 *	by one, since the internal rep stores a pointer to it.
 *
 *----------------------------------------------------------------------
 */

Tcl_Obj *
TclNewProcBodyObj(
    Proc *procPtr)		/* the Proc struct to store as the internal
				 * representation. */
{
    Tcl_Obj *objPtr;

    if (!procPtr) {
	return NULL;
    }

    TclNewObj(objPtr);
    if (objPtr) {
	ProcSetInternalRep(objPtr, procPtr);
    }

    return objPtr;
}

/*
 *----------------------------------------------------------------------
 *
 * ProcBodyDup --
 *
 *	Tcl_ObjType's Dup function for the proc body object. Bumps the
 *	reference count on the Proc stored in the internal representation.
 *
 * Results:
 *	None.
 *
 * Side effects:
 *	Sets up the object in dupPtr to be a duplicate of the one in srcPtr.
 *
 *----------------------------------------------------------------------
 */

static void
ProcBodyDup(
    Tcl_Obj *srcPtr,		/* Object to copy. */
    Tcl_Obj *dupPtr)		/* Target object for the duplication. */
{
    Proc *procPtr;
    ProcGetInternalRep(srcPtr, procPtr);

    ProcSetInternalRep(dupPtr, procPtr);
}

/*
 *----------------------------------------------------------------------
 *
 * ProcBodyFree --
 *
 *	Tcl_ObjType's Free function for the proc body object. The reference
 *	count on its Proc struct is decreased by 1; if the count reaches 0,
 *	the proc is freed.
 *
 * Results:
 *	None.
 *
 * Side effects:
 *	If the reference count on the Proc struct reaches 0, the struct is
 *	freed.
 *
 *----------------------------------------------------------------------
 */

static void
ProcBodyFree(
    Tcl_Obj *objPtr)		/* The object to clean up. */
{
    Proc *procPtr;

    ProcGetInternalRep(objPtr, procPtr);

    if (procPtr->refCount-- <= 1) {
	TclProcCleanupProc(procPtr);
    }
}

/*
 *----------------------------------------------------------------------
 *
 * DupLambdaInternalRep, FreeLambdaInternalRep, SetLambdaFromAny --
 *
 *	How to manage the internal representations of lambda term objects.
 *	Syntactically they look like a two- or three-element list, where the
 *	first element is the formal arguments, the second is the the body, and
 *	the (optional) third is the namespace to execute the lambda term
 *	within (the global namespace is assumed if it is absent).
 *
 *----------------------------------------------------------------------
 */

static void
DupLambdaInternalRep(
    Tcl_Obj *srcPtr,		/* Object with internal rep to copy. */
    Tcl_Obj *copyPtr)	/* Object with internal rep to set. */
{
    Proc *procPtr;
    Tcl_Obj *nsObjPtr;

    LambdaGetInternalRep(srcPtr, procPtr, nsObjPtr);
    assert(procPtr != NULL);

    procPtr->refCount++;

    LambdaSetInternalRep(copyPtr, procPtr, nsObjPtr);
}

static void
FreeLambdaInternalRep(
    Tcl_Obj *objPtr)	/* CmdName object with internal representation
				 * to free. */
{
    Proc *procPtr;
    Tcl_Obj *nsObjPtr;

    LambdaGetInternalRep(objPtr, procPtr, nsObjPtr);
    assert(procPtr != NULL);

    if (procPtr->refCount-- <= 1) {
	TclProcCleanupProc(procPtr);
    }
    TclDecrRefCount(nsObjPtr);
}

static int
SetLambdaFromAny(
    Tcl_Interp *interp,		/* Used for error reporting if not NULL. */
    Tcl_Obj *objPtr)	/* The object to convert. */
{
    Interp *iPtr = (Interp *) interp;
    const char *name;
    Tcl_Obj *argsPtr, *bodyPtr, *nsObjPtr, **objv;
    int isNew, objc, result;
    CmdFrame *cfPtr = NULL;
    Proc *procPtr;

    if (interp == NULL) {
	return TCL_ERROR;
    }

    /*
     * Convert objPtr to list type first; if it cannot be converted, or if its
     * length is not 2, then it cannot be converted to lambdaType.
     */

    result = TclListObjGetElements(NULL, objPtr, &objc, &objv);
    if ((result != TCL_OK) || ((objc != 2) && (objc != 3))) {
	Tcl_SetObjResult(interp, Tcl_ObjPrintf(
		"can't interpret \"%s\" as a lambda expression",
		Tcl_GetString(objPtr)));
	Tcl_SetErrorCode(interp, "TCL", "VALUE", "LAMBDA", NULL);
	return TCL_ERROR;
    }

    argsPtr = objv[0];
    bodyPtr = objv[1];

    /*
     * Create and initialize the Proc struct. The cmdPtr field is set to NULL
     * to signal that this is an anonymous function.
     */

    name = TclGetString(objPtr);

    if (TclCreateProc(interp, /*ignored nsPtr*/ NULL, name, argsPtr, bodyPtr,
	    &procPtr) != TCL_OK) {
	Tcl_AppendObjToErrorInfo(interp, Tcl_ObjPrintf(
		"\n    (parsing lambda expression \"%s\")", name));
	return TCL_ERROR;
    }

    /*
     * CAREFUL: TclCreateProc returns refCount==1! [Bug 1578454]
     * procPtr->refCount = 1;
     */

    procPtr->cmdPtr = NULL;

    /*
     * TIP #280: Remember the line the apply body is starting on. In a Byte
     * code context we ask the engine to provide us with the necessary
     * information. This is for the initialization of the byte code compiler
     * when the body is used for the first time.
     *
     * NOTE: The body is the second word in the 'objPtr'. Its location,
     * accessible through 'context.line[1]' (see below) is therefore only the
     * first approximation of the actual line the body is on. We have to use
     * the string rep of the 'objPtr' to determine the exact line. This is
     * available already through 'name'. Use 'TclListLines', see 'switch'
     * (tclCmdMZ.c).
     *
     * This code is nearly identical to the #280 code in Tcl_ProcObjCmd, see
     * this file. The differences are the different index of the body in the
     * line array of the context, and the special processing mentioned in the
     * previous paragraph to track into the list. Find a way to factor the
     * common elements into a single function.
     */

    if (iPtr->cmdFramePtr) {
	CmdFrame *contextPtr = (CmdFrame *)TclStackAlloc(interp, sizeof(CmdFrame));

	*contextPtr = *iPtr->cmdFramePtr;
	if (contextPtr->type == TCL_LOCATION_BC) {
	    /*
	     * Retrieve the source context from the bytecode. This call
	     * accounts for the reference to the source file, if any, held in
	     * 'context.data.eval.path'.
	     */

	    TclGetSrcInfoForPc(contextPtr);
	} else if (contextPtr->type == TCL_LOCATION_SOURCE) {
	    /*
	     * We created a new reference to the source file path name when we
	     * created 'context' above. Account for the reference.
	     */

	    Tcl_IncrRefCount(contextPtr->data.eval.path);

	}

	if (contextPtr->type == TCL_LOCATION_SOURCE) {
	    /*
	     * We can record source location within a lambda only if the body
	     * was not created by substitution.
	     */

	    if (contextPtr->line
		    && (contextPtr->nline >= 2) && (contextPtr->line[1] >= 0)) {
		int buf[2];

		/*
		 * Move from approximation (line of list cmd word) to actual
		 * location (line of 2nd list element).
		 */

		cfPtr = (CmdFrame *)ckalloc(sizeof(CmdFrame));
		TclListLines(objPtr, contextPtr->line[1], 2, buf, NULL);

		cfPtr->level = -1;
		cfPtr->type = contextPtr->type;
		cfPtr->line = (int *)ckalloc(sizeof(int));
		cfPtr->line[0] = buf[1];
		cfPtr->nline = 1;
		cfPtr->framePtr = NULL;
		cfPtr->nextPtr = NULL;

		cfPtr->data.eval.path = contextPtr->data.eval.path;
		Tcl_IncrRefCount(cfPtr->data.eval.path);

		cfPtr->cmd = NULL;
		cfPtr->len = 0;
	    }

	    /*
	     * 'contextPtr' is going out of scope. Release the reference that
	     * it's holding to the source file path
	     */

	    Tcl_DecrRefCount(contextPtr->data.eval.path);
	}
	TclStackFree(interp, contextPtr);
    }
    Tcl_SetHashValue(Tcl_CreateHashEntry(iPtr->linePBodyPtr, procPtr,
	    &isNew), cfPtr);

    /*
     * Set the namespace for this lambda: given by objv[2] understood as a
     * global reference, or else global per default.
     */

    if (objc == 2) {
	TclNewLiteralStringObj(nsObjPtr, "::");
    } else {
	const char *nsName = TclGetString(objv[2]);

	if ((*nsName != ':') || (*(nsName+1) != ':')) {
	    TclNewLiteralStringObj(nsObjPtr, "::");
	    Tcl_AppendObjToObj(nsObjPtr, objv[2]);
	} else {
	    nsObjPtr = objv[2];
	}
    }

    /*
     * Free the list internalrep of objPtr - this will free argsPtr, but
     * bodyPtr retains a reference from the Proc structure. Then finish the
     * conversion to lambdaType.
     */

    LambdaSetInternalRep(objPtr, procPtr, nsObjPtr);
    return TCL_OK;
}

Proc *
TclGetLambdaFromObj(
    Tcl_Interp *interp,
    Tcl_Obj *objPtr,
    Tcl_Obj **nsObjPtrPtr)
{
    Proc *procPtr;
    Tcl_Obj *nsObjPtr;

    LambdaGetInternalRep(objPtr, procPtr, nsObjPtr);

    if (procPtr == NULL) {
	if (SetLambdaFromAny(interp, objPtr) != TCL_OK) {
	    return NULL;
	}
	LambdaGetInternalRep(objPtr, procPtr, nsObjPtr);
    }

    assert(procPtr != NULL);
    if (procPtr->iPtr != (Interp *)interp) {
	return NULL;
    }

    *nsObjPtrPtr = nsObjPtr;
    return procPtr;
}

/*
 *----------------------------------------------------------------------
 *
 * Tcl_ApplyObjCmd --
 *
 *	This object-based function is invoked to process the "apply" Tcl
 *	command. See the user documentation for details on what it does.
 *
 * Results:
 *	A standard Tcl object result value.
 *
 * Side effects:
 *	Depends on the content of the lambda term (i.e., objv[1]).
 *
 *----------------------------------------------------------------------
 */

int
Tcl_ApplyObjCmd(
    ClientData clientData,
    Tcl_Interp *interp,		/* Current interpreter. */
    int objc,			/* Number of arguments. */
    Tcl_Obj *const objv[])	/* Argument objects. */
{
    return Tcl_NRCallObjProc(interp, TclNRApplyObjCmd, clientData, objc, objv);
}

int
TclNRApplyObjCmd(
    TCL_UNUSED(ClientData),
    Tcl_Interp *interp,		/* Current interpreter. */
    int objc,			/* Number of arguments. */
    Tcl_Obj *const objv[])	/* Argument objects. */
{
    Proc *procPtr = NULL;
    Tcl_Obj *lambdaPtr, *nsObjPtr;
    int result;
    Tcl_Namespace *nsPtr;
    ApplyExtraData *extraPtr;

    if (objc < 2) {
	Tcl_WrongNumArgs(interp, 1, objv, "lambdaExpr ?arg ...?");
	return TCL_ERROR;
    }

    /*
     * Set lambdaPtr, convert it to tclLambdaType in the current interp if
     * necessary.
     */

    lambdaPtr = objv[1];
    procPtr = TclGetLambdaFromObj(interp, lambdaPtr, &nsObjPtr);

    if (procPtr == NULL) {
	return TCL_ERROR;
    }

    /*
     * Push a call frame for the lambda namespace.
     * Note that TclObjInterpProc() will pop it.
     */

    result = TclGetNamespaceFromObj(interp, nsObjPtr, &nsPtr);
    if (result != TCL_OK) {
	return TCL_ERROR;
    }

    extraPtr = (ApplyExtraData *)TclStackAlloc(interp, sizeof(ApplyExtraData));
    memset(&extraPtr->cmd, 0, sizeof(Command));
    procPtr->cmdPtr = &extraPtr->cmd;
    extraPtr->cmd.nsPtr = (Namespace *) nsPtr;

    /*
     * TIP#280 (semi-)HACK!
     *
     * Using cmd.clientData to tell [info frame] how to render the lambdaPtr.
     * The InfoFrameCmd will detect this case by testing cmd.hPtr for NULL.
     * This condition holds here because of the memset() above, and nowhere
     * else (in the core). Regular commands always have a valid hPtr, and
     * lambda's never.
     */

    extraPtr->efi.length = 1;
    extraPtr->efi.fields[0].name = "lambda";
    extraPtr->efi.fields[0].proc = NULL;
    extraPtr->efi.fields[0].clientData = lambdaPtr;
    extraPtr->cmd.clientData = &extraPtr->efi;

    result = TclPushProcCallFrame(procPtr, interp, objc, objv, 1);
    if (result == TCL_OK) {
	TclNRAddCallback(interp, ApplyNR2, extraPtr, NULL, NULL, NULL);
	result = TclNRInterpProcCore(interp, objv[1], 2, &MakeLambdaError);
    }
    return result;
}

static int
ApplyNR2(
    ClientData data[],
    Tcl_Interp *interp,
    int result)
{
    ApplyExtraData *extraPtr = (ApplyExtraData *)data[0];

    TclStackFree(interp, extraPtr);
    return result;
}

/*
 *----------------------------------------------------------------------
 *
 * MakeLambdaError --
 *
 *	Function called by TclObjInterpProc to create the stack information
 *	upon an error from a lambda term.
 *
 * Results:
 *	The interpreter's error info trace is set to a value that supplements
 *	the error code.
 *
 * Side effects:
 *	none.
 *
 *----------------------------------------------------------------------
 */

static void
MakeLambdaError(
    Tcl_Interp *interp,		/* The interpreter in which the procedure was
				 * called. */
    Tcl_Obj *procNameObj)	/* Name of the procedure. Used for error
				 * messages and trace information. */
{
    int overflow, limit = 60, nameLen;
    const char *procName = TclGetStringFromObj(procNameObj, &nameLen);

    overflow = (nameLen > limit);
    Tcl_AppendObjToErrorInfo(interp, Tcl_ObjPrintf(
	    "\n    (lambda term \"%.*s%s\" line %d)",
	    (overflow ? limit : nameLen), procName,
	    (overflow ? "..." : ""), Tcl_GetErrorLine(interp)));
}

/*
 *----------------------------------------------------------------------
 *
 * TclGetCmdFrameForProcedure --
 *
 *	How to get the CmdFrame information for a procedure.
 *
 * Results:
 *	A pointer to the CmdFrame (only guaranteed to be valid until the next
 *	Tcl command is processed or the interpreter's state is otherwise
 *	modified) or a NULL if the information is not available.
 *
 * Side effects:
 *	none.
 *
 *----------------------------------------------------------------------
 */

CmdFrame *
TclGetCmdFrameForProcedure(
    Proc *procPtr)		/* The procedure whose cmd-frame is to be
				 * looked up. */
{
    Tcl_HashEntry *hePtr;

    if (procPtr == NULL || procPtr->iPtr == NULL) {
	return NULL;
    }
    hePtr = Tcl_FindHashEntry(procPtr->iPtr->linePBodyPtr, procPtr);
    if (hePtr == NULL) {
	return NULL;
    }
    return (CmdFrame *) Tcl_GetHashValue(hePtr);
}

/*
 * Local Variables:
 * mode: c
 * c-basic-offset: 4
 * fill-column: 78
 * End:
 */<|MERGE_RESOLUTION|>--- conflicted
+++ resolved
@@ -635,11 +635,7 @@
 	     */
 
 	    localPtr = (CompiledLocal *)ckalloc(
-<<<<<<< HEAD
-		    offsetof(CompiledLocal, name) + fieldValues[0]->length + 1);
-=======
-		    TclOffset(CompiledLocal, name) + 1U + fieldValues[0]->length);
->>>>>>> 0be00192
+		    offsetof(CompiledLocal, name) + 1U + fieldValues[0]->length);
 	    if (procPtr->firstLocalPtr == NULL) {
 		procPtr->firstLocalPtr = procPtr->lastLocalPtr = localPtr;
 	    } else {
