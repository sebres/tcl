--- conflicted
+++ resolved
@@ -198,11 +198,7 @@
      * Create the data structure to represent the procedure.
      */
 
-<<<<<<< HEAD
     if (TclCreateProc(interp, /*ignored nsPtr*/ NULL, simpleName, objv[2],
-=======
-    if (TclCreateProc(interp, nsPtr, simpleName, objv[2],
->>>>>>> 55838fcb
 	    objv[3], &procPtr) != TCL_OK) {
 	Tcl_AddErrorInfo(interp, "\n    (creating proc \"");
 	Tcl_AddErrorInfo(interp, simpleName);
@@ -1343,11 +1339,8 @@
     LocalCache *localCachePtr;
     CompiledLocal *localPtr;
     int isNew;
-<<<<<<< HEAD
 
     ByteCodeGetInternalRep(procPtr->bodyPtr, &tclByteCodeType, codePtr);
-=======
->>>>>>> 55838fcb
 
     /*
      * Cache the names and initial values of local variables; store the
@@ -2359,15 +2352,12 @@
 TclGetObjInterpProc(void)
 {
     return TclObjInterpProc;
-<<<<<<< HEAD
 }
 
 Tcl_ObjCmdProc2 *
 TclGetObjInterpProc2(void)
 {
     return ObjInterpProc2;
-=======
->>>>>>> 55838fcb
 }
  
@@ -2767,23 +2757,10 @@
      */
 
     lambdaPtr = objv[1];
-<<<<<<< HEAD
     procPtr = TclGetLambdaFromObj(interp, lambdaPtr, &nsObjPtr);
 
     if (procPtr == NULL) {
 	return TCL_ERROR;
-=======
-    if (lambdaPtr->typePtr == &tclLambdaType) {
-	procPtr = lambdaPtr->internalRep.twoPtrValue.ptr1;
-    }
-
-    if ((procPtr == NULL) || (procPtr->iPtr != iPtr)) {
-	result = SetLambdaFromAny(interp, lambdaPtr);
-	if (result != TCL_OK) {
-	    return result;
-	}
-	procPtr = lambdaPtr->internalRep.twoPtrValue.ptr1;
->>>>>>> 55838fcb
     }
 
     /*
