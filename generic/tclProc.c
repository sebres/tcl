--- conflicted
+++ resolved
@@ -2270,16 +2270,10 @@
 	    Tcl_DecrRefCount(cfPtr->data.eval.path);
 	    cfPtr->data.eval.path = NULL;
 	}
-	ckfree((char *) cfPtr->line);
+	ckfree(cfPtr->line);
 	cfPtr->line = NULL;
-	ckfree((char *) cfPtr);
-    }
-<<<<<<< HEAD
-    ckfree(cfPtr->line);
-    cfPtr->line = NULL;
-    ckfree(cfPtr);
-=======
->>>>>>> 0305967a
+	ckfree(cfPtr);
+    }
     Tcl_DeleteHashEntry(hePtr);
 }
 @@ -2515,16 +2509,10 @@
     register Tcl_Obj *objPtr)	/* The object to convert. */
 {
     Interp *iPtr = (Interp *) interp;
-<<<<<<< HEAD
     const char *name;
     Tcl_Obj *argsPtr, *bodyPtr, *nsObjPtr, **objv;
-    int objc, result;
-=======
-    char *name;
-    Tcl_Obj *argsPtr, *bodyPtr, *nsObjPtr, **objv, *errPtr;
     int isNew, objc, result;
     CmdFrame *cfPtr = NULL;
->>>>>>> 0305967a
     Proc *procPtr;
 
     if (interp == NULL) {
@@ -2619,19 +2607,14 @@
 
 	    if (contextPtr->line
 		    && (contextPtr->nline >= 2) && (contextPtr->line[1] >= 0)) {
-<<<<<<< HEAD
-		int isNew, buf[2];
-		CmdFrame *cfPtr = ckalloc(sizeof(CmdFrame));
-=======
 		int buf[2];
->>>>>>> 0305967a
 
 		/*
 		 * Move from approximation (line of list cmd word) to actual
 		 * location (line of 2nd list element).
 		 */
 
-		cfPtr = (CmdFrame *) ckalloc(sizeof(CmdFrame));
+		cfPtr = ckalloc(sizeof(CmdFrame));
 		TclListLines(objPtr, contextPtr->line[1], 2, buf, NULL);
 
 		cfPtr->level = -1;
@@ -2647,12 +2630,6 @@
 
 		cfPtr->cmd.str.cmd = NULL;
 		cfPtr->cmd.str.len = 0;
-<<<<<<< HEAD
-
-		Tcl_SetHashValue(Tcl_CreateHashEntry(iPtr->linePBodyPtr,
-			procPtr, &isNew), cfPtr);
-=======
->>>>>>> 0305967a
 	    }
 
 	    /*
@@ -2664,7 +2641,7 @@
 	}
 	TclStackFree(interp, contextPtr);
     }
-    Tcl_SetHashValue(Tcl_CreateHashEntry(iPtr->linePBodyPtr, (char *) procPtr,
+    Tcl_SetHashValue(Tcl_CreateHashEntry(iPtr->linePBodyPtr, procPtr,
 	    &isNew), cfPtr);
 
     /*
