/*
 * tclProc.c --
 *
 *	This file contains routines that implement Tcl procedures, including
 *	the "proc" and "uplevel" commands.
 *
 * Copyright (c) 1987-1993 The Regents of the University of California.
 * Copyright (c) 1994-1998 Sun Microsystems, Inc.
 * Copyright (c) 2004-2006 Miguel Sofer
 * Copyright (c) 2007 Daniel A. Steffen <das@users.sourceforge.net>
 *
 * See the file "license.terms" for information on usage and redistribution of
 * this file, and for a DISCLAIMER OF ALL WARRANTIES.
 */

#include "tclInt.h"
#include "tclCompile.h"
#include <assert.h>

/*
 * Variables that are part of the [apply] command implementation and which
 * have to be passed to the other side of the NRE call.
 */

typedef struct {
    Command cmd;
    ExtraFrameInfo efi;
} ApplyExtraData;

/*
 * Prototypes for static functions in this file
 */

static void		DupLambdaInternalRep(Tcl_Obj *objPtr,
			    Tcl_Obj *copyPtr);
static void		FreeLambdaInternalRep(Tcl_Obj *objPtr);
static int		InitArgsAndLocals(Tcl_Interp *interp, int skip);
static void		InitResolvedLocals(Tcl_Interp *interp,
			    ByteCode *codePtr, Var *defPtr,
			    Namespace *nsPtr);
static void		InitLocalCache(Proc *procPtr);
static void		ProcBodyDup(Tcl_Obj *srcPtr, Tcl_Obj *dupPtr);
static void		ProcBodyFree(Tcl_Obj *objPtr);
static int		ProcWrongNumArgs(Tcl_Interp *interp, int skip);
static void		MakeProcError(Tcl_Interp *interp,
			    Tcl_Obj *procNameObj);
static void		MakeLambdaError(Tcl_Interp *interp,
			    Tcl_Obj *procNameObj);
static int		SetLambdaFromAny(Tcl_Interp *interp, Tcl_Obj *objPtr);

static Tcl_NRPostProc ApplyNR2;
static Tcl_NRPostProc InterpProcNR2;
static Tcl_NRPostProc Uplevel_Callback;

/*
 * The ProcBodyObjType type
 */

const Tcl_ObjType tclProcBodyType = {
    "procbody",			/* name for this type */
    ProcBodyFree,		/* FreeInternalRep function */
    ProcBodyDup,		/* DupInternalRep function */
    NULL,			/* UpdateString function; Tcl_GetString and
				 * Tcl_GetStringFromObj should panic
				 * instead. */
    NULL			/* SetFromAny function; Tcl_ConvertToType
				 * should panic instead. */
};

#define ProcSetIntRep(objPtr, procPtr)					\
    do {								\
	Tcl_ObjIntRep ir;						\
	(procPtr)->refCount++;						\
	ir.twoPtrValue.ptr1 = (procPtr);				\
	ir.twoPtrValue.ptr2 = NULL;					\
	Tcl_StoreIntRep((objPtr), &tclProcBodyType, &ir);		\
    } while (0)

#define ProcGetIntRep(objPtr, procPtr)					\
    do {								\
	const Tcl_ObjIntRep *irPtr;					\
	irPtr = TclFetchIntRep((objPtr), &tclProcBodyType);		\
	(procPtr) = irPtr ? (Proc *)irPtr->twoPtrValue.ptr1 : NULL;		\
    } while (0)

/*
 * The [upvar]/[uplevel] level reference type. Uses the longValue field
 * to remember the integer value of a parsed #<integer> format.
 *
 * Uses the default behaviour throughout, and never disposes of the string
 * rep; it's just a cache type.
 */

static const Tcl_ObjType levelReferenceType = {
    "levelReference",
    NULL, NULL, NULL, NULL
};

/*
 * The type of lambdas. Note that every lambda will *always* have a string
 * representation.
 *
 * Internally, ptr1 is a pointer to a Proc instance that is not bound to a
 * command name, and ptr2 is a pointer to the namespace that the Proc instance
 * will execute within. IF YOU CHANGE THIS, CHECK IN tclDisassemble.c TOO.
 */

static const Tcl_ObjType lambdaType = {
    "lambdaExpr",		/* name */
    FreeLambdaInternalRep,	/* freeIntRepProc */
    DupLambdaInternalRep,	/* dupIntRepProc */
    NULL,			/* updateStringProc */
    SetLambdaFromAny		/* setFromAnyProc */
};

#define LambdaSetIntRep(objPtr, procPtr, nsObjPtr)			\
    do {								\
	Tcl_ObjIntRep ir;						\
	ir.twoPtrValue.ptr1 = (procPtr);				\
	ir.twoPtrValue.ptr2 = (nsObjPtr);				\
	Tcl_IncrRefCount((nsObjPtr));					\
	Tcl_StoreIntRep((objPtr), &lambdaType, &ir);			\
    } while (0)

#define LambdaGetIntRep(objPtr, procPtr, nsObjPtr)			\
    do {								\
	const Tcl_ObjIntRep *irPtr;					\
	irPtr = TclFetchIntRep((objPtr), &lambdaType);			\
	(procPtr) = irPtr ? (Proc *)irPtr->twoPtrValue.ptr1 : NULL;		\
	(nsObjPtr) = irPtr ? (Tcl_Obj *)irPtr->twoPtrValue.ptr2 : NULL;		\
    } while (0)


/*
 *----------------------------------------------------------------------
 *
 * Tcl_ProcObjCmd --
 *
 *	This object-based function is invoked to process the "proc" Tcl
 *	command. See the user documentation for details on what it does.
 *
 * Results:
 *	A standard Tcl object result value.
 *
 * Side effects:
 *	A new procedure gets created.
 *
 *----------------------------------------------------------------------
 */

int
Tcl_ProcObjCmd(
    TCL_UNUSED(ClientData),
    Tcl_Interp *interp,		/* Current interpreter. */
    int objc,			/* Number of arguments. */
    Tcl_Obj *const objv[])	/* Argument objects. */
{
    Interp *iPtr = (Interp *) interp;
    Proc *procPtr;
    const char *procName;
    const char *simpleName, *procArgs, *procBody;
    Namespace *nsPtr, *altNsPtr, *cxtNsPtr;
    Tcl_Command cmd;

    if (objc != 4) {
	Tcl_WrongNumArgs(interp, 1, objv, "name args body");
	return TCL_ERROR;
    }

    /*
     * Determine the namespace where the procedure should reside. Unless the
     * command name includes namespace qualifiers, this will be the current
     * namespace.
     */

    procName = TclGetString(objv[1]);
    TclGetNamespaceForQualName(interp, procName, NULL, 0,
	    &nsPtr, &altNsPtr, &cxtNsPtr, &simpleName);

    if (nsPtr == NULL) {
	Tcl_SetObjResult(interp, Tcl_ObjPrintf(
		"can't create procedure \"%s\": unknown namespace",
		procName));
	Tcl_SetErrorCode(interp, "TCL", "VALUE", "COMMAND", NULL);
	return TCL_ERROR;
    }
    if (simpleName == NULL) {
	Tcl_SetObjResult(interp, Tcl_ObjPrintf(
		"can't create procedure \"%s\": bad procedure name",
		procName));
	Tcl_SetErrorCode(interp, "TCL", "VALUE", "COMMAND", NULL);
	return TCL_ERROR;
    }

    /*
     * Create the data structure to represent the procedure.
     */

    if (TclCreateProc(interp, /*ignored nsPtr*/ NULL, simpleName, objv[2],
	    objv[3], &procPtr) != TCL_OK) {
	Tcl_AddErrorInfo(interp, "\n    (creating proc \"");
	Tcl_AddErrorInfo(interp, simpleName);
	Tcl_AddErrorInfo(interp, "\")");
	return TCL_ERROR;
    }

    cmd = TclNRCreateCommandInNs(interp, simpleName, (Tcl_Namespace *) nsPtr,
	TclObjInterpProc, TclNRInterpProc, procPtr, TclProcDeleteProc);

    /*
     * Now initialize the new procedure's cmdPtr field. This will be used
     * later when the procedure is called to determine what namespace the
     * procedure will run in. This will be different than the current
     * namespace if the proc was renamed into a different namespace.
     */

    procPtr->cmdPtr = (Command *) cmd;

    /*
     * TIP #280: Remember the line the procedure body is starting on. In a
     * bytecode context we ask the engine to provide us with the necessary
     * information. This is for the initialization of the byte code compiler
     * when the body is used for the first time.
     *
     * This code is nearly identical to the #280 code in SetLambdaFromAny, see
     * this file. The differences are the different index of the body in the
     * line array of the context, and the lambda code requires some special
     * processing. Find a way to factor the common elements into a single
     * function.
     */

    if (iPtr->cmdFramePtr) {
	CmdFrame *contextPtr = (CmdFrame *)TclStackAlloc(interp, sizeof(CmdFrame));

	*contextPtr = *iPtr->cmdFramePtr;

	if (contextPtr->type == TCL_LOCATION_BC) {
	    /*
	     * Retrieve source information from the bytecode, if possible. If
	     * the information is retrieved successfully, context.type will be
	     * TCL_LOCATION_SOURCE and the reference held by
	     * context.data.eval.path will be counted.
	     */

	    TclGetSrcInfoForPc(contextPtr);
	} else if (contextPtr->type == TCL_LOCATION_SOURCE) {
	    /*
	     * The copy into 'context' up above has created another reference
	     * to 'context.data.eval.path'; account for it.
	     */

	    Tcl_IncrRefCount(contextPtr->data.eval.path);
	}

	if (contextPtr->type == TCL_LOCATION_SOURCE) {
	    /*
	     * We can account for source location within a proc only if the
	     * proc body was not created by substitution.
	     */

	    if (contextPtr->line
		    && (contextPtr->nline >= 4) && (contextPtr->line[3] >= 0)) {
		int isNew;
		Tcl_HashEntry *hePtr;
		CmdFrame *cfPtr = (CmdFrame *)ckalloc(sizeof(CmdFrame));

		cfPtr->level = -1;
		cfPtr->type = contextPtr->type;
		cfPtr->line = (int *)ckalloc(sizeof(int));
		cfPtr->line[0] = contextPtr->line[3];
		cfPtr->nline = 1;
		cfPtr->framePtr = NULL;
		cfPtr->nextPtr = NULL;

		cfPtr->data.eval.path = contextPtr->data.eval.path;
		Tcl_IncrRefCount(cfPtr->data.eval.path);

		cfPtr->cmd = NULL;
		cfPtr->len = 0;

		hePtr = Tcl_CreateHashEntry(iPtr->linePBodyPtr,
			(char *)procPtr, &isNew);
		if (!isNew) {
		    /*
		     * Get the old command frame and release it. See also
		     * TclProcCleanupProc in this file. Currently it seems as
		     * if only the procbodytest::proc command of the testsuite
		     * is able to trigger this situation.
		     */

		    CmdFrame *cfOldPtr = (CmdFrame *)Tcl_GetHashValue(hePtr);

		    if (cfOldPtr->type == TCL_LOCATION_SOURCE) {
			Tcl_DecrRefCount(cfOldPtr->data.eval.path);
			cfOldPtr->data.eval.path = NULL;
		    }
		    ckfree(cfOldPtr->line);
		    cfOldPtr->line = NULL;
		    ckfree(cfOldPtr);
		}
		Tcl_SetHashValue(hePtr, cfPtr);
	    }

	    /*
	     * 'contextPtr' is going out of scope; account for the reference
	     * that it's holding to the path name.
	     */

	    Tcl_DecrRefCount(contextPtr->data.eval.path);
	    contextPtr->data.eval.path = NULL;
	}
	TclStackFree(interp, contextPtr);
    }

    /*
     * Optimize for no-op procs: if the body is not precompiled (like a TclPro
     * procbody), and the argument list is just "args" and the body is empty,
     * define a compileProc to compile a no-op.
     *
     * Notes:
     *	 - cannot be done for any argument list without having different
     *	   compiled/not-compiled behaviour in the "wrong argument #" case, or
     *	   making this code much more complicated. In any case, it doesn't
     *	   seem to make a lot of sense to verify the number of arguments we
     *	   are about to ignore ...
     *	 - could be enhanced to handle also non-empty bodies that contain only
     *	   comments; however, parsing the body will slow down the compilation
     *	   of all procs whose argument list is just _args_
     */

    if (TclHasIntRep(objv[3], &tclProcBodyType)) {
	goto done;
    }

    procArgs = TclGetString(objv[2]);

    while (*procArgs == ' ') {
	procArgs++;
    }

    if ((procArgs[0] == 'a') && (strncmp(procArgs, "args", 4) == 0)) {
	int numBytes;

	procArgs +=4;
	while (*procArgs != '\0') {
	    if (*procArgs != ' ') {
		goto done;
	    }
	    procArgs++;
	}

	/*
	 * The argument list is just "args"; check the body
	 */

	procBody = TclGetStringFromObj(objv[3], &numBytes);
	if (TclParseAllWhiteSpace(procBody, numBytes) < numBytes) {
	    goto done;
	}

	/*
	 * The body is just spaces: link the compileProc
	 */

	((Command *) cmd)->compileProc = TclCompileNoOp;
    }

  done:
    return TCL_OK;
}

/*
 *----------------------------------------------------------------------
 *
 * TclCreateProc --
 *
 *	Creates the data associated with a Tcl procedure definition. This
 *	function knows how to handle two types of body objects: strings and
 *	procbody. Strings are the traditional (and common) value for bodies,
 *	procbody are values created by extensions that have loaded a
 *	previously compiled script.
 *
 * Results:
 *	Returns TCL_OK on success, along with a pointer to a Tcl procedure
 *	definition in procPtrPtr where the cmdPtr field is not initialised.
 *	This definition should be freed by calling TclProcCleanupProc() when
 *	it is no longer needed. Returns TCL_ERROR if anything goes wrong.
 *
 * Side effects:
 *	If anything goes wrong, this function returns an error message in the
 *	interpreter.
 *
 *----------------------------------------------------------------------
 */

int
TclCreateProc(
    Tcl_Interp *interp,		/* Interpreter containing proc. */
    TCL_UNUSED(Namespace *) /*nsPtr*/,
    const char *procName,	/* Unqualified name of this proc. */
    Tcl_Obj *argsPtr,		/* Description of arguments. */
    Tcl_Obj *bodyPtr,		/* Command body. */
    Proc **procPtrPtr)		/* Returns: pointer to proc data. */
{
    Interp *iPtr = (Interp *) interp;

<<<<<<< HEAD
    Proc *procPtr = NULL;
=======
    Proc *procPtr;
>>>>>>> 30c1306f
    int i, result, numArgs;
    CompiledLocal *localPtr = NULL;
    Tcl_Obj **argArray;
    int precompiled = 0;

    ProcGetIntRep(bodyPtr, procPtr);
    if (procPtr != NULL) {
	/*
	 * Because the body is a TclProProcBody, the actual body is already
	 * compiled, and it is not shared with anyone else, so it's OK not to
	 * unshare it (as a matter of fact, it is bad to unshare it, because
	 * there may be no source code).
	 *
	 * We don't create and initialize a Proc structure for the procedure;
	 * rather, we use what is in the body object. We increment the ref
	 * count of the Proc struct since the command (soon to be created)
	 * will be holding a reference to it.
	 */

	procPtr->iPtr = iPtr;
	procPtr->refCount++;
	precompiled = 1;
    } else {
	/*
	 * If the procedure's body object is shared because its string value
	 * is identical to, e.g., the body of another procedure, we must
	 * create a private copy for this procedure to use. Such sharing of
	 * procedure bodies is rare but can cause problems. A procedure body
	 * is compiled in a context that includes the number of "slots"
	 * allocated by the compiler for local variables. There is a local
	 * variable slot for each formal parameter (the
	 * "procPtr->numCompiledLocals = numArgs" assignment below). This
	 * means that the same code can not be shared by two procedures that
	 * have a different number of arguments, even if their bodies are
	 * identical. Note that we don't use Tcl_DuplicateObj since we would
	 * not want any bytecode internal representation.
	 */

	if (Tcl_IsShared(bodyPtr)) {
	    const char *bytes;
	    int length;
	    Tcl_Obj *sharedBodyPtr = bodyPtr;

	    bytes = TclGetStringFromObj(bodyPtr, &length);
	    bodyPtr = Tcl_NewStringObj(bytes, length);

	    /*
	     * TIP #280.
	     * Ensure that the continuation line data for the original body is
	     * not lost and applies to the new body as well.
	     */

	    TclContinuationsCopy(bodyPtr, sharedBodyPtr);
	}

	/*
	 * Create and initialize a Proc structure for the procedure. We
	 * increment the ref count of the procedure's body object since there
	 * will be a reference to it in the Proc structure.
	 */

	Tcl_IncrRefCount(bodyPtr);

	procPtr = (Proc *)ckalloc(sizeof(Proc));
	procPtr->iPtr = iPtr;
	procPtr->refCount = 1;
	procPtr->bodyPtr = bodyPtr;
	procPtr->numArgs = 0;	/* Actual argument count is set below. */
	procPtr->numCompiledLocals = 0;
	procPtr->firstLocalPtr = NULL;
	procPtr->lastLocalPtr = NULL;
    }

    /*
     * Break up the argument list into argument specifiers, then process each
     * argument specifier. If the body is precompiled, processing is limited
     * to checking that the parsed argument is consistent with the one stored
     * in the Proc.
     */

    result = Tcl_ListObjGetElements(interp, argsPtr, &numArgs, &argArray);
    if (result != TCL_OK) {
	goto procError;
    }

    if (precompiled) {
	if (numArgs > procPtr->numArgs) {
	    Tcl_SetObjResult(interp, Tcl_ObjPrintf(
		    "procedure \"%s\": arg list contains %d entries, "
		    "precompiled header expects %d", procName, numArgs,
		    procPtr->numArgs));
	    Tcl_SetErrorCode(interp, "TCL", "OPERATION", "PROC",
		    "BYTECODELIES", NULL);
	    goto procError;
	}
	localPtr = procPtr->firstLocalPtr;
    } else {
	procPtr->numArgs = numArgs;
	procPtr->numCompiledLocals = numArgs;
    }

    for (i = 0; i < numArgs; i++) {
	const char *argname, *p, *last;
	int fieldCount, nameLength;
	Tcl_Obj **fieldValues;

	/*
	 * Now divide the specifier up into name and default.
	 */

	result = Tcl_ListObjGetElements(interp, argArray[i], &fieldCount,
		&fieldValues);
	if (result != TCL_OK) {
	    goto procError;
	}
	if (fieldCount > 2) {
	    Tcl_Obj *errorObj = Tcl_NewStringObj(
		"too many fields in argument specifier \"", -1);
	    Tcl_AppendObjToObj(errorObj, argArray[i]);
	    Tcl_AppendToObj(errorObj, "\"", -1);
	    Tcl_SetObjResult(interp, errorObj);
	    Tcl_SetErrorCode(interp, "TCL", "OPERATION", "PROC",
		    "FORMALARGUMENTFORMAT", NULL);
	    goto procError;
	}
	if ((fieldCount == 0) || (fieldValues[0]->length == 0)) {
	    Tcl_SetObjResult(interp, Tcl_NewStringObj(
		    "argument with no name", -1));
	    Tcl_SetErrorCode(interp, "TCL", "OPERATION", "PROC",
		    "FORMALARGUMENTFORMAT", NULL);
	    goto procError;
	}

	/*
	 * Check that the formal parameter name is a scalar.
	 */

	p = argname = Tcl_GetStringFromObj(fieldValues[0], &nameLength);
	last = argname + nameLength;
	while (p < last) {
	    if (*p == '(') {
		if (last[-1] == ')') { /* We have an array element. */
		    Tcl_SetObjResult(interp, Tcl_ObjPrintf(
			    "formal parameter \"%s\" is an array element",
			    Tcl_GetString(fieldValues[0])));
		    Tcl_SetErrorCode(interp, "TCL", "OPERATION", "PROC",
			    "FORMALARGUMENTFORMAT", NULL);
		    goto procError;
		}
	    } else if (p[0] == ':' && p[1] == ':') {
		Tcl_Obj *errorObj = Tcl_NewStringObj(
		    "formal parameter \"", -1);
		Tcl_AppendObjToObj(errorObj, fieldValues[0]);
		Tcl_AppendToObj(errorObj, "\" is not a simple name", -1);
		Tcl_SetObjResult(interp, errorObj);
		Tcl_SetErrorCode(interp, "TCL", "OPERATION", "PROC",
			"FORMALARGUMENTFORMAT", NULL);
		goto procError;
	    }
	    p++;
	}

	if (precompiled) {
	    /*
	     * Compare the parsed argument with the stored one. Note that the
	     * only flag value that makes sense at this point is VAR_ARGUMENT
	     * (its value was kept the same as pre VarReform to simplify
	     * tbcload's processing of older byetcodes).
	     *
	     * The only other flag vlaue that is important to retrieve from
	     * precompiled procs is VAR_TEMPORARY (also unchanged). It is
	     * needed later when retrieving the variable names.
	     */

	    if ((localPtr->nameLength != nameLength)
		    || (memcmp(localPtr->name, argname, nameLength) != 0)
		    || (localPtr->frameIndex != i)
		    || !(localPtr->flags & VAR_ARGUMENT)
		    || (localPtr->defValuePtr == NULL && fieldCount == 2)
		    || (localPtr->defValuePtr != NULL && fieldCount != 2)) {
		Tcl_SetObjResult(interp, Tcl_ObjPrintf(
			"procedure \"%s\": formal parameter %d is "
			"inconsistent with precompiled body", procName, i));
		Tcl_SetErrorCode(interp, "TCL", "OPERATION", "PROC",
			"BYTECODELIES", NULL);
		goto procError;
	    }

	    /*
	     * Compare the default value if any.
	     */

	    if (localPtr->defValuePtr != NULL) {
		const char *tmpPtr = TclGetString(localPtr->defValuePtr);
		size_t tmpLength = localPtr->defValuePtr->length;
		const char *value = TclGetString(fieldValues[1]);
		size_t valueLength = fieldValues[1]->length;

		if ((valueLength != tmpLength)
		     || memcmp(value, tmpPtr, tmpLength) != 0
		) {
		    Tcl_Obj *errorObj = Tcl_ObjPrintf(
			    "procedure \"%s\": formal parameter \"", procName);
		    Tcl_AppendObjToObj(errorObj, fieldValues[0]);
		    Tcl_AppendToObj(errorObj, "\" has "
			"default value inconsistent with precompiled body", -1);
		    Tcl_SetObjResult(interp, errorObj);
		    Tcl_SetErrorCode(interp, "TCL", "OPERATION", "PROC",
			    "BYTECODELIES", NULL);
		    goto procError;
		}
	    }
	    if ((i == numArgs - 1)
		    && (localPtr->nameLength == 4)
		    && (localPtr->name[0] == 'a')
		    && (strcmp(localPtr->name, "args") == 0)) {
		localPtr->flags |= VAR_IS_ARGS;
	    }

	    localPtr = localPtr->nextPtr;
	} else {
	    /*
	     * Allocate an entry in the runtime procedure frame's array of
	     * local variables for the argument.
	     */

<<<<<<< HEAD
	    localPtr = (CompiledLocal *)ckalloc(offsetof(CompiledLocal, name) + fieldValues[0]->length +1);
=======
	    localPtr = (CompiledLocal *)ckalloc(
		    TclOffset(CompiledLocal, name) + fieldValues[0]->length +1);
>>>>>>> 30c1306f
	    if (procPtr->firstLocalPtr == NULL) {
		procPtr->firstLocalPtr = procPtr->lastLocalPtr = localPtr;
	    } else {
		procPtr->lastLocalPtr->nextPtr = localPtr;
		procPtr->lastLocalPtr = localPtr;
	    }
	    localPtr->nextPtr = NULL;
	    localPtr->nameLength = nameLength;
	    localPtr->frameIndex = i;
	    localPtr->flags = VAR_ARGUMENT;
	    localPtr->resolveInfo = NULL;

	    if (fieldCount == 2) {
		localPtr->defValuePtr = fieldValues[1];
		Tcl_IncrRefCount(localPtr->defValuePtr);
	    } else {
		localPtr->defValuePtr = NULL;
	    }
	    memcpy(localPtr->name, argname, fieldValues[0]->length + 1);
	    if ((i == numArgs - 1)
		    && (localPtr->nameLength == 4)
		    && (localPtr->name[0] == 'a')
		    && (memcmp(localPtr->name, "args", 4) == 0)) {
		localPtr->flags |= VAR_IS_ARGS;
	    }
	}
    }

    *procPtrPtr = procPtr;
    return TCL_OK;

  procError:
    if (precompiled) {
	procPtr->refCount--;
    } else {
	Tcl_DecrRefCount(bodyPtr);
	while (procPtr->firstLocalPtr != NULL) {
	    localPtr = procPtr->firstLocalPtr;
	    procPtr->firstLocalPtr = localPtr->nextPtr;

	    if (localPtr->defValuePtr != NULL) {
		Tcl_DecrRefCount(localPtr->defValuePtr);
	    }

	    ckfree(localPtr);
	}
	ckfree(procPtr);
    }
    return TCL_ERROR;
}

/*
 *----------------------------------------------------------------------
 *
 * TclGetFrame --
 *
 *	Given a description of a procedure frame, such as the first argument
 *	to an "uplevel" or "upvar" command, locate the call frame for the
 *	appropriate level of procedure.
 *
 * Results:
 *	The return value is -1 if an error occurred in finding the frame (in
 *	this case an error message is left in the interp's result). 1 is
 *	returned if string was either a number or a number preceded by "#" and
 *	it specified a valid frame. 0 is returned if string isn't one of the
 *	two things above (in this case, the lookup acts as if string were
 *	"1"). The variable pointed to by framePtrPtr is filled in with the
 *	address of the desired frame (unless an error occurs, in which case it
 *	isn't modified).
 *
 * Side effects:
 *	None.
 *
 *----------------------------------------------------------------------
 */

int
TclGetFrame(
    Tcl_Interp *interp,		/* Interpreter in which to find frame. */
    const char *name,		/* String describing frame. */
    CallFrame **framePtrPtr)	/* Store pointer to frame here (or NULL if
				 * global frame indicated). */
{
<<<<<<< HEAD
	int result;
	Tcl_Obj obj;

	obj.bytes = (char *) name;
	obj.length = strlen(name);
	obj.typePtr = NULL;
	result = TclObjGetFrame(interp, &obj, framePtrPtr);
	TclFreeIntRep(&obj);
	return result;
=======
    Interp *iPtr = (Interp *) interp;
    int curLevel, level, result;
    CallFrame *framePtr;

    /*
     * Parse string to figure out which level number to go to.
     */

    result = 1;
    curLevel = iPtr->varFramePtr->level;
    if (*name== '#') {
	if (Tcl_GetInt(NULL, name+1, &level) != TCL_OK || level < 0) {
	    goto levelError;
	}
    } else if (isdigit(UCHAR(*name))) { /* INTL: digit */
	if (Tcl_GetInt(NULL, name, &level) != TCL_OK) {
	    goto levelError;
	}
	level = curLevel - level;
    } else {
	/*
	 * (historical, TODO) If name does not contain a level (#0 or 1),
	 * TclGetFrame and Tcl_UpVar2 uses current level - 1
	 */
	level = curLevel - 1;
	result = 0;
	name = "1"; /* be more consistent with TclObjGetFrame (error at top - 1) */
    }

    /*
     * Figure out which frame to use, and return it to the caller.
     */

    for (framePtr = iPtr->varFramePtr; framePtr != NULL;
	    framePtr = framePtr->callerVarPtr) {
	if (framePtr->level == level) {
	    break;
	}
    }
    if (framePtr == NULL) {
	goto levelError;
    }

    *framePtrPtr = framePtr;
    return result;

  levelError:
    Tcl_SetObjResult(interp, Tcl_ObjPrintf("bad level \"%s\"", name));
    Tcl_SetErrorCode(interp, "TCL", "VALUE", "STACKLEVEL", NULL);
    return -1;
>>>>>>> 30c1306f
}

/*
 *----------------------------------------------------------------------
 *
 * TclObjGetFrame --
 *
 *	Given a description of a procedure frame, such as the first argument
 *	to an "uplevel" or "upvar" command, locate the call frame for the
 *	appropriate level of procedure.
 *
 * Results:
 *	The return value is -1 if an error occurred in finding the frame (in
 *	this case an error message is left in the interp's result). 1 is
 *	returned if objPtr was either an int or an int preceded by "#" and
 *	it specified a valid frame. 0 is returned if objPtr isn't one of the
 *	two things above (in this case, the lookup acts as if objPtr were
 *	"1"). The variable pointed to by framePtrPtr is filled in with the
 *	address of the desired frame (unless an error occurs, in which case it
 *	isn't modified).
 *
 * Side effects:
 *	None.
 *
 *----------------------------------------------------------------------
 */

int
TclObjGetFrame(
    Tcl_Interp *interp,		/* Interpreter in which to find frame. */
    Tcl_Obj *objPtr,		/* Object describing frame. */
    CallFrame **framePtrPtr)	/* Store pointer to frame here (or NULL if
				 * global frame indicated). */
{
    Interp *iPtr = (Interp *) interp;
    int curLevel, level, result;
    const Tcl_ObjIntRep *irPtr;
    const char *name = NULL;
    Tcl_WideInt w;

    /*
     * Parse object to figure out which level number to go to.
     */

    result = 0;
    curLevel = iPtr->varFramePtr->level;

    /*
     * Check for integer first, since that has potential to spare us
     * a generation of a stringrep.
     */

    if (objPtr == NULL) {
	/* Do nothing */
    } else if (TCL_OK == Tcl_GetIntFromObj(NULL, objPtr, &level)) {
	Tcl_GetWideIntFromObj(NULL, objPtr, &w);
	if (w < 0 || w > INT_MAX || curLevel > w + INT_MAX) {
	    result = -1;
	} else {
	    level = curLevel - level;
	    result = 1;
	}
    } else if ((irPtr = TclFetchIntRep(objPtr, &levelReferenceType))) {
	level = irPtr->wideValue;
	result = 1;
    } else {
	name = TclGetString(objPtr);
	if (name[0] == '#') {
	    if (TCL_OK == Tcl_GetInt(NULL, name+1, &level)) {
		if (level < 0 || (level > 0 && name[1] == '-')) {
		    result = -1;
		} else {
		    Tcl_ObjIntRep ir;

		    ir.wideValue = level;
		    Tcl_StoreIntRep(objPtr, &levelReferenceType, &ir);
		    result = 1;
		}
	    } else {
		result = -1;
	    }
	} else if (TclGetWideBitsFromObj(NULL, objPtr, &w) == TCL_OK) {
	    /*
	     * If this were an integer, we'd have succeeded already.
	     * Docs say we have to treat this as a 'bad level'  error.
	     */
	    result = -1;
	}
    }

    if (result != -1) {
	/* if relative current level */
	if (result == 0) {
	    if (!curLevel) {
		/* we are in top-level, so simply generate bad level */
		name = "1";
		goto badLevel;
	    }
	    level = curLevel - 1;
	}
	if (level >= 0) {
	    CallFrame *framePtr;
	    for (framePtr = iPtr->varFramePtr; framePtr != NULL;
		    framePtr = framePtr->callerVarPtr) {
		if (framePtr->level == level) {
		    *framePtrPtr = framePtr;
		    return result;
		}
	    }
	}
    }
badLevel:
    if (name == NULL) {
	name = objPtr ? TclGetString(objPtr) : "1" ;
    }
    Tcl_SetObjResult(interp, Tcl_ObjPrintf("bad level \"%s\"", name));
    Tcl_SetErrorCode(interp, "TCL", "LOOKUP", "LEVEL", name, NULL);
    return -1;
}

/*
 *----------------------------------------------------------------------
 *
 * Tcl_UplevelObjCmd --
 *
 *	This object function is invoked to process the "uplevel" Tcl command.
 *	See the user documentation for details on what it does.
 *
 * Results:
 *	A standard Tcl object result value.
 *
 * Side effects:
 *	See the user documentation.
 *
 *----------------------------------------------------------------------
 */

static int
Uplevel_Callback(
    ClientData data[],
    Tcl_Interp *interp,
    int result)
{
    CallFrame *savedVarFramePtr = (CallFrame *)data[0];

    if (result == TCL_ERROR) {
	Tcl_AppendObjToErrorInfo(interp, Tcl_ObjPrintf(
		"\n    (\"uplevel\" body line %d)", Tcl_GetErrorLine(interp)));
    }

    /*
     * Restore the variable frame, and return.
     */

    ((Interp *)interp)->varFramePtr = savedVarFramePtr;
    return result;
}

int
Tcl_UplevelObjCmd(
    ClientData clientData,
    Tcl_Interp *interp,		/* Current interpreter. */
    int objc,			/* Number of arguments. */
    Tcl_Obj *const objv[])	/* Argument objects. */
{
    return Tcl_NRCallObjProc(interp, TclNRUplevelObjCmd, clientData, objc, objv);
}

int
TclNRUplevelObjCmd(
    TCL_UNUSED(ClientData),
    Tcl_Interp *interp,		/* Current interpreter. */
    int objc,			/* Number of arguments. */
    Tcl_Obj *const objv[])	/* Argument objects. */
{

    Interp *iPtr = (Interp *) interp;
    CmdFrame *invoker = NULL;
    int word = 0;
    int result;
    CallFrame *savedVarFramePtr, *framePtr;
    Tcl_Obj *objPtr;

    if (objc < 2) {
    uplevelSyntax:
	Tcl_WrongNumArgs(interp, 1, objv, "?level? command ?arg ...?");
	return TCL_ERROR;
    }

    /*
     * Find the level to use for executing the command.
     */

    result = TclObjGetFrame(interp, objv[1], &framePtr);
    if (result == -1) {
	return TCL_ERROR;
    }
    objc -= result + 1;
    if (objc == 0) {
	goto uplevelSyntax;
    }
    objv += result + 1;

    /*
     * Modify the interpreter state to execute in the given frame.
     */

    savedVarFramePtr = iPtr->varFramePtr;
    iPtr->varFramePtr = framePtr;

    /*
     * Execute the residual arguments as a command.
     */

    if (objc == 1) {
	/*
	 * TIP #280. Make actual argument location available to eval'd script
	 */

	TclArgumentGet(interp, objv[0], &invoker, &word);
	objPtr = objv[0];

    } else {
	/*
	 * More than one argument: concatenate them together with spaces
	 * between, then evaluate the result. Tcl_EvalObjEx will delete the
	 * object when it decrements its refcount after eval'ing it.
	 */

	objPtr = Tcl_ConcatObj(objc, objv);
    }

    TclNRAddCallback(interp, Uplevel_Callback, savedVarFramePtr, NULL, NULL,
	    NULL);
    return TclNREvalObjEx(interp, objPtr, 0, invoker, word);
}

/*
 *----------------------------------------------------------------------
 *
 * TclFindProc --
 *
 *	Given the name of a procedure, return a pointer to the record
 *	describing the procedure. The procedure will be looked up using the
 *	usual rules: first in the current namespace and then in the global
 *	namespace.
 *
 * Results:
 *	NULL is returned if the name doesn't correspond to any procedure.
 *	Otherwise, the return value is a pointer to the procedure's record. If
 *	the name is found but refers to an imported command that points to a
 *	"real" procedure defined in another namespace, a pointer to that
 *	"real" procedure's structure is returned.
 *
 * Side effects:
 *	None.
 *
 *----------------------------------------------------------------------
 */

Proc *
TclFindProc(
    Interp *iPtr,		/* Interpreter in which to look. */
    const char *procName)	/* Name of desired procedure. */
{
    Tcl_Command cmd;
    Command *cmdPtr;

    cmd = Tcl_FindCommand((Tcl_Interp *) iPtr, procName, NULL, /*flags*/ 0);
    if (cmd == (Tcl_Command) NULL) {
	return NULL;
    }
    cmdPtr = (Command *) cmd;

    return TclIsProc(cmdPtr);
}

/*
 *----------------------------------------------------------------------
 *
 * TclIsProc --
 *
 *	Tells whether a command is a Tcl procedure or not.
 *
 * Results:
 *	If the given command is actually a Tcl procedure, the return value is
 *	the address of the record describing the procedure. Otherwise the
 *	return value is 0.
 *
 * Side effects:
 *	None.
 *
 *----------------------------------------------------------------------
 */

Proc *
TclIsProc(
    Command *cmdPtr)		/* Command to test. */
{
    Tcl_Command origCmd = TclGetOriginalCommand((Tcl_Command) cmdPtr);

    if (origCmd != NULL) {
	cmdPtr = (Command *) origCmd;
    }
    if (cmdPtr->deleteProc == TclProcDeleteProc) {
	return (Proc *)cmdPtr->objClientData;
    }
    return NULL;
}

static int
ProcWrongNumArgs(
    Tcl_Interp *interp,
    int skip)
{
    CallFrame *framePtr = ((Interp *)interp)->varFramePtr;
    Proc *procPtr = framePtr->procPtr;
    int localCt = procPtr->numCompiledLocals, numArgs, i;
    Tcl_Obj **desiredObjs;
    const char *final = NULL;

    /*
     * Build up desired argument list for Tcl_WrongNumArgs
     */

    numArgs = framePtr->procPtr->numArgs;
    desiredObjs = (Tcl_Obj **)TclStackAlloc(interp,
<<<<<<< HEAD
	    sizeof(Tcl_Obj *) * (numArgs+1));
=======
	    (int) sizeof(Tcl_Obj *) * (numArgs+1));
>>>>>>> 30c1306f

    if (framePtr->isProcCallFrame & FRAME_IS_LAMBDA) {
	desiredObjs[0] = Tcl_NewStringObj("lambdaExpr", -1);
    } else {
#ifdef AVOID_HACKS_FOR_ITCL
	desiredObjs[0] = framePtr->objv[skip-1];
#else
	desiredObjs[0] = Tcl_NewListObj(1, framePtr->objv + skip - 1);
#endif /* AVOID_HACKS_FOR_ITCL */
    }
    Tcl_IncrRefCount(desiredObjs[0]);

    if (localCt > 0) {
<<<<<<< HEAD
	Var *defPtr = (Var *) (&framePtr->localCachePtr->varName0 + localCt);
=======
	Var *defPtr = (Var *)(&framePtr->localCachePtr->varName0 + localCt);
>>>>>>> 30c1306f

	for (i=1 ; i<=numArgs ; i++, defPtr++) {
	    Tcl_Obj *argObj;
	    Tcl_Obj *namePtr = localName(framePtr, i-1);

	    if (defPtr->value.objPtr != NULL) {
		TclNewObj(argObj);
		Tcl_AppendStringsToObj(argObj, "?", TclGetString(namePtr), "?", NULL);
	    } else if (defPtr->flags & VAR_IS_ARGS) {
		numArgs--;
		final = "?arg ...?";
		break;
	    } else {
		argObj = namePtr;
		Tcl_IncrRefCount(namePtr);
	    }
	    desiredObjs[i] = argObj;
	}
    }

    Tcl_ResetResult(interp);
    Tcl_WrongNumArgs(interp, numArgs+1, desiredObjs, final);

    for (i=0 ; i<=numArgs ; i++) {
	Tcl_DecrRefCount(desiredObjs[i]);
    }
    TclStackFree(interp, desiredObjs);
    return TCL_ERROR;
}

/*
 *----------------------------------------------------------------------
 *
 * TclInitCompiledLocals --
 *
 *	This routine is invoked in order to initialize the compiled locals
 *	table for a new call frame.
 *
 *	DEPRECATED: functionality has been inlined elsewhere; this function
 *	remains to insure binary compatibility with Itcl.
 *
 * Results:
 *	None.
 *
 * Side effects:
 *	May invoke various name resolvers in order to determine which
 *	variables are being referenced at runtime.
 *
 *----------------------------------------------------------------------
 */

void
TclInitCompiledLocals(
    Tcl_Interp *interp,		/* Current interpreter. */
    CallFrame *framePtr,	/* Call frame to initialize. */
    Namespace *nsPtr)		/* Pointer to current namespace. */
{
    Var *varPtr = framePtr->compiledLocals;
    Tcl_Obj *bodyPtr;
    ByteCode *codePtr;

    bodyPtr = framePtr->procPtr->bodyPtr;
    ByteCodeGetIntRep(bodyPtr, &tclByteCodeType, codePtr);
    if (codePtr == NULL) {
	Tcl_Panic("body object for proc attached to frame is not a byte code type");
    }

    if (framePtr->numCompiledLocals) {
	if (!codePtr->localCachePtr) {
	    InitLocalCache(framePtr->procPtr) ;
	}
	framePtr->localCachePtr = codePtr->localCachePtr;
	framePtr->localCachePtr->refCount++;
    }

    InitResolvedLocals(interp, codePtr, varPtr, nsPtr);
}

/*
 *----------------------------------------------------------------------
 *
 * InitResolvedLocals --
 *
 *	This routine is invoked in order to initialize the compiled locals
 *	table for a new call frame.
 *
 * Results:
 *	None.
 *
 * Side effects:
 *	May invoke various name resolvers in order to determine which
 *	variables are being referenced at runtime.
 *
 *----------------------------------------------------------------------
 */

static void
InitResolvedLocals(
    Tcl_Interp *interp,		/* Current interpreter. */
    ByteCode *codePtr,
    Var *varPtr,
    Namespace *nsPtr)		/* Pointer to current namespace. */
{
    Interp *iPtr = (Interp *) interp;
    int haveResolvers = (nsPtr->compiledVarResProc || iPtr->resolverPtr);
    CompiledLocal *firstLocalPtr, *localPtr;
    int varNum;
    Tcl_ResolvedVarInfo *resVarInfo;

    /*
     * Find the localPtr corresponding to varPtr
     */

    varNum = varPtr - iPtr->framePtr->compiledLocals;
    localPtr = iPtr->framePtr->procPtr->firstLocalPtr;
    while (varNum--) {
	localPtr = localPtr->nextPtr;
    }

    if (!(haveResolvers && (codePtr->flags & TCL_BYTECODE_RESOLVE_VARS))) {
	goto doInitResolvedLocals;
    }

    /*
     * This is the first run after a recompile, or else the resolver epoch
     * has changed: update the resolver cache.
     */

    firstLocalPtr = localPtr;
    for (; localPtr != NULL; localPtr = localPtr->nextPtr) {
	if (localPtr->resolveInfo) {
	    if (localPtr->resolveInfo->deleteProc) {
		localPtr->resolveInfo->deleteProc(localPtr->resolveInfo);
	    } else {
		ckfree(localPtr->resolveInfo);
	    }
	    localPtr->resolveInfo = NULL;
	}
	localPtr->flags &= ~VAR_RESOLVED;

	if (haveResolvers &&
		!(localPtr->flags & (VAR_ARGUMENT|VAR_TEMPORARY))) {
	    ResolverScheme *resPtr = iPtr->resolverPtr;
	    Tcl_ResolvedVarInfo *vinfo;
	    int result;

	    if (nsPtr->compiledVarResProc) {
		result = nsPtr->compiledVarResProc(nsPtr->interp,
			localPtr->name, localPtr->nameLength,
			(Tcl_Namespace *) nsPtr, &vinfo);
	    } else {
		result = TCL_CONTINUE;
	    }

	    while ((result == TCL_CONTINUE) && resPtr) {
		if (resPtr->compiledVarResProc) {
		    result = resPtr->compiledVarResProc(nsPtr->interp,
			    localPtr->name, localPtr->nameLength,
			    (Tcl_Namespace *) nsPtr, &vinfo);
		}
		resPtr = resPtr->nextPtr;
	    }
	    if (result == TCL_OK) {
		localPtr->resolveInfo = vinfo;
		localPtr->flags |= VAR_RESOLVED;
	    }
	}
    }
    localPtr = firstLocalPtr;
    codePtr->flags &= ~TCL_BYTECODE_RESOLVE_VARS;

    /*
     * Initialize the array of local variables stored in the call frame. Some
     * variables may have special resolution rules. In that case, we call
     * their "resolver" procs to get our hands on the variable, and we make
     * the compiled local a link to the real variable.
     */

  doInitResolvedLocals:
    for (; localPtr != NULL; varPtr++, localPtr = localPtr->nextPtr) {
	varPtr->flags = 0;
	varPtr->value.objPtr = NULL;

	/*
	 * Now invoke the resolvers to determine the exact variables that
	 * should be used.
	 */

	resVarInfo = localPtr->resolveInfo;
	if (resVarInfo && resVarInfo->fetchProc) {
	    Var *resolvedVarPtr = (Var *)
		    resVarInfo->fetchProc(interp, resVarInfo);

	    if (resolvedVarPtr) {
		if (TclIsVarInHash(resolvedVarPtr)) {
		    VarHashRefCount(resolvedVarPtr)++;
		}
		varPtr->flags = VAR_LINK;
		varPtr->value.linkPtr = resolvedVarPtr;
	    }
	}
    }
}

void
TclFreeLocalCache(
    Tcl_Interp *interp,
    LocalCache *localCachePtr)
{
    int i;
    Tcl_Obj **namePtrPtr = &localCachePtr->varName0;

    for (i = 0; i < localCachePtr->numVars; i++, namePtrPtr++) {
	Tcl_Obj *objPtr = *namePtrPtr;

	if (objPtr) {
	    /* TclReleaseLiteral calls Tcl_DecrRefCount for us */
	    TclReleaseLiteral(interp, objPtr);
	}
    }
    ckfree(localCachePtr);
}

static void
InitLocalCache(
    Proc *procPtr)
{
    Interp *iPtr = procPtr->iPtr;
    ByteCode *codePtr;
    int localCt = procPtr->numCompiledLocals;
    int numArgs = procPtr->numArgs, i = 0;

    Tcl_Obj **namePtr;
    Var *varPtr;
    LocalCache *localCachePtr;
    CompiledLocal *localPtr;
    int isNew;

    ByteCodeGetIntRep(procPtr->bodyPtr, &tclByteCodeType, codePtr);

    /*
     * Cache the names and initial values of local variables; store the
     * cache in both the framePtr for this execution and in the codePtr
     * for future calls.
     */

    localCachePtr = (LocalCache *)ckalloc(sizeof(LocalCache)
	    + (localCt - 1) * sizeof(Tcl_Obj *)
	    + numArgs * sizeof(Var));

    namePtr = &localCachePtr->varName0;
    varPtr = (Var *) (namePtr + localCt);
    localPtr = procPtr->firstLocalPtr;
    while (localPtr) {
	if (TclIsVarTemporary(localPtr)) {
	    *namePtr = NULL;
	} else {
	    *namePtr = TclCreateLiteral(iPtr, localPtr->name,
		    localPtr->nameLength, /* hash */ (unsigned int) -1,
		    &isNew, /* nsPtr */ NULL, 0, NULL);
	    Tcl_IncrRefCount(*namePtr);
	}

	if (i < numArgs) {
	    varPtr->flags = (localPtr->flags & VAR_IS_ARGS);
	    varPtr->value.objPtr = localPtr->defValuePtr;
	    varPtr++;
	    i++;
	}
	namePtr++;
	localPtr = localPtr->nextPtr;
    }
    codePtr->localCachePtr = localCachePtr;
    localCachePtr->refCount = 1;
    localCachePtr->numVars = localCt;
}

/*
 *----------------------------------------------------------------------
 *
 * InitArgsAndLocals --
 *
 *	This routine is invoked in order to initialize the arguments and other
 *	compiled locals table for a new call frame.
 *
 * Results:
 *	A standard Tcl result.
 *
 * Side effects:
 *	Allocates memory on the stack for the compiled local variables, the
 *	caller is responsible for freeing them. Initialises all variables. May
 *	invoke various name resolvers in order to determine which variables
 *	are being referenced at runtime.
 *
 *----------------------------------------------------------------------
 */

static int
InitArgsAndLocals(
    Tcl_Interp *interp,/* Interpreter in which procedure was
				 * invoked. */
    int skip)			/* Number of initial arguments to be skipped,
				 * i.e., words in the "command name". */
{
    CallFrame *framePtr = ((Interp *)interp)->varFramePtr;
    Proc *procPtr = framePtr->procPtr;
<<<<<<< HEAD
    ByteCode *codePtr;
=======
    ByteCode *codePtr = procPtr->bodyPtr->internalRep.twoPtrValue.ptr1;
>>>>>>> 30c1306f
    Var *varPtr, *defPtr;
    int localCt = procPtr->numCompiledLocals, numArgs, argCt, i, imax;
    Tcl_Obj *const *argObjs;

    ByteCodeGetIntRep(procPtr->bodyPtr, &tclByteCodeType, codePtr);

    /*
     * Make sure that the local cache of variable names and initial values has
     * been initialised properly .
     */

    if (localCt) {
	if (!codePtr->localCachePtr) {
	    InitLocalCache(procPtr) ;
	}
	framePtr->localCachePtr = codePtr->localCachePtr;
	framePtr->localCachePtr->refCount++;
	defPtr = (Var *) (&framePtr->localCachePtr->varName0 + localCt);
    } else {
	defPtr = NULL;
    }

    /*
     * Create the "compiledLocals" array. Make sure it is large enough to hold
     * all the procedure's compiled local variables, including its formal
     * parameters.
     */

<<<<<<< HEAD
    varPtr = (Var *)TclStackAlloc(interp, localCt * sizeof(Var));
=======
    varPtr = TclStackAlloc(interp, localCt * sizeof(Var));
>>>>>>> 30c1306f
    framePtr->compiledLocals = varPtr;
    framePtr->numCompiledLocals = localCt;

    /*
     * Match and assign the call's actual parameters to the procedure's formal
     * arguments. The formal arguments are described by the first numArgs
     * entries in both the Proc structure's local variable list and the call
     * frame's local variable array.
     */

    numArgs = procPtr->numArgs;
    argCt = framePtr->objc - skip;	/* Set it to the number of args to the
					 * procedure. */
    argObjs = framePtr->objv + skip;
    if (numArgs == 0) {
	if (argCt) {
	    goto incorrectArgs;
	} else {
	    goto correctArgs;
	}
    }
    imax = ((argCt < numArgs-1) ? argCt : numArgs-1);
    for (i = 0; i < imax; i++, varPtr++, defPtr ? defPtr++ : defPtr) {
	/*
	 * "Normal" arguments; last formal is special, depends on it being
	 * 'args'.
	 */

	Tcl_Obj *objPtr = argObjs[i];

	varPtr->flags = 0;
	varPtr->value.objPtr = objPtr;
	Tcl_IncrRefCount(objPtr);	/* Local var is a reference. */
    }
    for (; i < numArgs-1; i++, varPtr++, defPtr ? defPtr++ : defPtr) {
	/*
	 * This loop is entered if argCt < (numArgs-1). Set default values;
	 * last formal is special.
	 */

	Tcl_Obj *objPtr = defPtr ? defPtr->value.objPtr : NULL;

	if (!objPtr) {
	    goto incorrectArgs;
	}
	varPtr->flags = 0;
	varPtr->value.objPtr = objPtr;
	Tcl_IncrRefCount(objPtr);	/* Local var reference. */
    }

    /*
     * When we get here, the last formal argument remains to be defined:
     * defPtr and varPtr point to the last argument to be initialized.
     */

    varPtr->flags = 0;
    if (defPtr && defPtr->flags & VAR_IS_ARGS) {
	Tcl_Obj *listPtr = Tcl_NewListObj(argCt-i, argObjs+i);

	varPtr->value.objPtr = listPtr;
	Tcl_IncrRefCount(listPtr);	/* Local var is a reference. */
    } else if (argCt == numArgs) {
	Tcl_Obj *objPtr = argObjs[i];

	varPtr->value.objPtr = objPtr;
	Tcl_IncrRefCount(objPtr);	/* Local var is a reference. */
    } else if ((argCt < numArgs) && defPtr && defPtr->value.objPtr) {
	Tcl_Obj *objPtr = defPtr->value.objPtr;

	varPtr->value.objPtr = objPtr;
	Tcl_IncrRefCount(objPtr);	/* Local var is a reference. */
    } else {
	goto incorrectArgs;
    }
    varPtr++;

    /*
     * Initialise and resolve the remaining compiledLocals. In the absence of
     * resolvers, they are undefined local vars: (flags=0, value=NULL).
     */

  correctArgs:
    if (numArgs < localCt) {
	if (!framePtr->nsPtr->compiledVarResProc
		&& !((Interp *)interp)->resolverPtr) {
	    memset(varPtr, 0, (localCt - numArgs)*sizeof(Var));
	} else {
	    InitResolvedLocals(interp, codePtr, varPtr, framePtr->nsPtr);
	}
    }

    return TCL_OK;

    /*
     * Initialise all compiled locals to avoid problems at DeleteLocalVars.
     */

  incorrectArgs:
    if ((skip != 1) &&
	    TclInitRewriteEnsemble(interp, skip-1, 0, framePtr->objv)) {
	TclNRAddCallback(interp, TclClearRootEnsemble, NULL, NULL, NULL, NULL);
    }
    memset(varPtr, 0,
	    ((framePtr->compiledLocals + localCt)-varPtr) * sizeof(Var));
    return ProcWrongNumArgs(interp, skip);
}

/*
 *----------------------------------------------------------------------
 *
 * TclPushProcCallFrame --
 *
 *	Compiles a proc body if necessary, then pushes a CallFrame suitable
 *	for executing it.
 *
 * Results:
 *	A standard Tcl object result value.
 *
 * Side effects:
 *	The proc's body may be recompiled. A CallFrame is pushed, it will have
 *	to be popped by the caller.
 *
 *----------------------------------------------------------------------
 */

int
TclPushProcCallFrame(
    ClientData clientData,	/* Record describing procedure to be
				 * interpreted. */
    Tcl_Interp *interp,/* Interpreter in which procedure was
				 * invoked. */
    int objc,			/* Count of number of arguments to this
				 * procedure. */
    Tcl_Obj *const objv[],	/* Argument value objects. */
    int isLambda)		/* 1 if this is a call by ApplyObjCmd: it
				 * needs special rules for error msg */
{
    Proc *procPtr = (Proc *)clientData;
    Namespace *nsPtr = procPtr->cmdPtr->nsPtr;
    CallFrame *framePtr, **framePtrPtr;
    int result;
    ByteCode *codePtr;

    /*
     * If necessary (i.e. if we haven't got a suitable compilation already
     * cached) compile the procedure's body. The compiler will allocate frame
     * slots for the procedure's non-argument local variables. Note that
     * compiling the body might increase procPtr->numCompiledLocals if new
     * local variables are found while compiling.
     */

    ByteCodeGetIntRep(procPtr->bodyPtr, &tclByteCodeType, codePtr);
    if (codePtr != NULL) {
	Interp *iPtr = (Interp *) interp;

	/*
	 * When we've got bytecode, this is the check for validity. That is,
	 * the bytecode must be for the right interpreter (no cross-leaks!),
	 * the code must be from the current epoch (so subcommand compilation
	 * is up-to-date), the namespace must match (so variable handling
	 * is right) and the resolverEpoch must match (so that new shadowed
	 * commands and/or resolver changes are considered).
	 */

	if (((Interp *) *codePtr->interpHandle != iPtr)
		|| (codePtr->compileEpoch != iPtr->compileEpoch)
		|| (codePtr->nsPtr != nsPtr)
		|| (codePtr->nsEpoch != nsPtr->resolverEpoch)) {
	    goto doCompilation;
	}
    } else {
    doCompilation:
	result = TclProcCompileProc(interp, procPtr, procPtr->bodyPtr, nsPtr,
		(isLambda ? "body of lambda term" : "body of proc"),
		TclGetString(objv[isLambda]));
	if (result != TCL_OK) {
	    return result;
	}
    }

    /*
     * Set up and push a new call frame for the new procedure invocation.
     * This call frame will execute in the proc's namespace, which might be
     * different than the current namespace. The proc's namespace is that of
     * its command, which can change if the command is renamed from one
     * namespace to another.
     */

    framePtrPtr = &framePtr;
    (void) TclPushStackFrame(interp, (Tcl_CallFrame **) framePtrPtr,
	    (Tcl_Namespace *) nsPtr,
	    (isLambda? (FRAME_IS_PROC|FRAME_IS_LAMBDA) : FRAME_IS_PROC));

    framePtr->objc = objc;
    framePtr->objv = objv;
    framePtr->procPtr = procPtr;

    return TCL_OK;
}

/*
 *----------------------------------------------------------------------
 *
 * TclObjInterpProc --
 *
 *	When a Tcl procedure gets invoked during bytecode evaluation, this
 *	object-based routine gets invoked to interpret the procedure.
 *
 * Results:
 *	A standard Tcl object result value.
 *
 * Side effects:
 *	Depends on the commands in the procedure.
 *
 *----------------------------------------------------------------------
 */

int
TclObjInterpProc(
    ClientData clientData,	/* Record describing procedure to be
				 * interpreted. */
    Tcl_Interp *interp,/* Interpreter in which procedure was
				 * invoked. */
    int objc,			/* Count of number of arguments to this
				 * procedure. */
    Tcl_Obj *const objv[])	/* Argument value objects. */
{
    /*
     * Not used much in the core; external interface for iTcl
     */

    return Tcl_NRCallObjProc(interp, TclNRInterpProc, clientData, objc, objv);
}

int
TclNRInterpProc(
    ClientData clientData,	/* Record describing procedure to be
				 * interpreted. */
    Tcl_Interp *interp,/* Interpreter in which procedure was
				 * invoked. */
    int objc,			/* Count of number of arguments to this
				 * procedure. */
    Tcl_Obj *const objv[])	/* Argument value objects. */
{
    int result = TclPushProcCallFrame(clientData, interp, objc, objv,
	    /*isLambda*/ 0);

    if (result != TCL_OK) {
	return TCL_ERROR;
    }
    return TclNRInterpProcCore(interp, objv[0], 1, &MakeProcError);
}

/*
 *----------------------------------------------------------------------
 *
 * TclNRInterpProcCore --
 *
 *	When a Tcl procedure, lambda term or anything else that works like a
 *	procedure gets invoked during bytecode evaluation, this object-based
 *	routine gets invoked to interpret the body.
 *
 * Results:
 *	A standard Tcl object result value.
 *
 * Side effects:
 *	Nearly anything; depends on the commands in the procedure body.
 *
 *----------------------------------------------------------------------
 */

int
TclNRInterpProcCore(
    Tcl_Interp *interp,/* Interpreter in which procedure was
				 * invoked. */
    Tcl_Obj *procNameObj,	/* Procedure name for error reporting. */
    int skip,			/* Number of initial arguments to be skipped,
				 * i.e., words in the "command name". */
    ProcErrorProc *errorProc)	/* How to convert results from the script into
				 * results of the overall procedure. */
{
    Interp *iPtr = (Interp *) interp;
    Proc *procPtr = iPtr->varFramePtr->procPtr;
    int result;
    CallFrame *freePtr;
    ByteCode *codePtr;

    result = InitArgsAndLocals(interp, skip);
    if (result != TCL_OK) {
	freePtr = iPtr->framePtr;
	Tcl_PopCallFrame(interp);	/* Pop but do not free. */
	TclStackFree(interp, freePtr->compiledLocals);
					/* Free compiledLocals. */
	TclStackFree(interp, freePtr);	/* Free CallFrame. */
	return TCL_ERROR;
    }

#if defined(TCL_COMPILE_DEBUG)
    if (tclTraceExec >= 1) {
	CallFrame *framePtr = iPtr->varFramePtr;
	int i;

	if (framePtr->isProcCallFrame & FRAME_IS_LAMBDA) {
	    fprintf(stdout, "Calling lambda ");
	} else {
	    fprintf(stdout, "Calling proc ");
	}
	for (i = 0; i < framePtr->objc; i++) {
	    TclPrintObject(stdout, framePtr->objv[i], 15);
	    fprintf(stdout, " ");
	}
	fprintf(stdout, "\n");
	fflush(stdout);
    }
#endif /*TCL_COMPILE_DEBUG*/

#ifdef USE_DTRACE
    if (TCL_DTRACE_PROC_ARGS_ENABLED()) {
	int l = iPtr->varFramePtr->isProcCallFrame & FRAME_IS_LAMBDA ? 1 : 0;
	const char *a[10];
	int i;

	for (i = 0 ; i < 10 ; i++) {
	    a[i] = (l < iPtr->varFramePtr->objc ?
		    TclGetString(iPtr->varFramePtr->objv[l]) : NULL);
	    l++;
	}
	TCL_DTRACE_PROC_ARGS(a[0], a[1], a[2], a[3], a[4], a[5], a[6], a[7],
		a[8], a[9]);
    }
    if (TCL_DTRACE_PROC_INFO_ENABLED() && iPtr->cmdFramePtr) {
	Tcl_Obj *info = TclInfoFrame(interp, iPtr->cmdFramePtr);
	const char *a[6]; int i[2];

	TclDTraceInfo(info, a, i);
	TCL_DTRACE_PROC_INFO(a[0], a[1], a[2], a[3], i[0], i[1], a[4], a[5]);
	TclDecrRefCount(info);
    }
    if (TCL_DTRACE_PROC_ENTRY_ENABLED()) {
	int l = iPtr->varFramePtr->isProcCallFrame & FRAME_IS_LAMBDA ? 1 : 0;

	TCL_DTRACE_PROC_ENTRY(l < iPtr->varFramePtr->objc ?
		TclGetString(iPtr->varFramePtr->objv[l]) : NULL,
		iPtr->varFramePtr->objc - l - 1,
		(Tcl_Obj **)(iPtr->varFramePtr->objv + l + 1));
    }
    if (TCL_DTRACE_PROC_ENTRY_ENABLED()) {
	int l = iPtr->varFramePtr->isProcCallFrame & FRAME_IS_LAMBDA ? 1 : 0;

	TCL_DTRACE_PROC_ENTRY(l < iPtr->varFramePtr->objc ?
		TclGetString(iPtr->varFramePtr->objv[l]) : NULL,
		iPtr->varFramePtr->objc - l - 1,
		(Tcl_Obj **)(iPtr->varFramePtr->objv + l + 1));
    }
#endif /* USE_DTRACE */

    /*
     * Invoke the commands in the procedure's body.
     */

    procPtr->refCount++;
    ByteCodeGetIntRep(procPtr->bodyPtr, &tclByteCodeType, codePtr);

    TclNRAddCallback(interp, InterpProcNR2, procNameObj, errorProc,
	    NULL, NULL);
    return TclNRExecuteByteCode(interp, codePtr);
}

static int
InterpProcNR2(
    ClientData data[],
    Tcl_Interp *interp,
    int result)
{
    Interp *iPtr = (Interp *) interp;
    Proc *procPtr = iPtr->varFramePtr->procPtr;
    CallFrame *freePtr;
    Tcl_Obj *procNameObj = (Tcl_Obj *)data[0];
    ProcErrorProc *errorProc = (ProcErrorProc *)data[1];

    if (TCL_DTRACE_PROC_RETURN_ENABLED()) {
	int l = iPtr->varFramePtr->isProcCallFrame & FRAME_IS_LAMBDA ? 1 : 0;

	TCL_DTRACE_PROC_RETURN(l < iPtr->varFramePtr->objc ?
		TclGetString(iPtr->varFramePtr->objv[l]) : NULL, result);
    }
    if (procPtr->refCount-- <= 1) {
	TclProcCleanupProc(procPtr);
    }

    /*
     * Free the stack-allocated compiled locals and CallFrame. It is important
     * to pop the call frame without freeing it first: the compiledLocals
     * cannot be freed before the frame is popped, as the local variables must
     * be deleted. But the compiledLocals must be freed first, as they were
     * allocated later on the stack.
     */

    if (result != TCL_OK) {
	goto process;
    }

    done:
    if (TCL_DTRACE_PROC_RESULT_ENABLED()) {
	int l = iPtr->varFramePtr->isProcCallFrame & FRAME_IS_LAMBDA ? 1 : 0;
	Tcl_Obj *r = Tcl_GetObjResult(interp);

	TCL_DTRACE_PROC_RESULT(l < iPtr->varFramePtr->objc ?
		TclGetString(iPtr->varFramePtr->objv[l]) : NULL, result,
		TclGetString(r), r);
    }

    freePtr = iPtr->framePtr;
    Tcl_PopCallFrame(interp);		/* Pop but do not free. */
    TclStackFree(interp, freePtr->compiledLocals);
					/* Free compiledLocals. */
    TclStackFree(interp, freePtr);	/* Free CallFrame. */
    return result;

    /*
     * Process any non-TCL_OK result code.
     */

    process:
    switch (result) {
    case TCL_RETURN:
	/*
	 * If it is a 'return', do the TIP#90 processing now.
	 */

	result = TclUpdateReturnInfo((Interp *) interp);
	break;

    case TCL_CONTINUE:
    case TCL_BREAK:
	/*
	 * It's an error to get to this point from a 'break' or 'continue', so
	 * transform to an error now.
	 */

	Tcl_SetObjResult(interp, Tcl_ObjPrintf(
		"invoked \"%s\" outside of a loop",
		((result == TCL_BREAK) ? "break" : "continue")));
	Tcl_SetErrorCode(interp, "TCL", "RESULT", "UNEXPECTED", NULL);
	result = TCL_ERROR;

	/* FALLTHRU */

    case TCL_ERROR:
	/*
	 * Now it _must_ be an error, so we need to log it as such. This means
	 * filling out the error trace. Luckily, we just hand this off to the
	 * function handed to us as an argument.
	 */

	errorProc(interp, procNameObj);
    }
    goto done;
}

/*
 *----------------------------------------------------------------------
 *
 * TclProcCompileProc --
 *
 *	Called just before a procedure is executed to compile the body to byte
 *	codes. If the type of the body is not "byte code" or if the compile
 *	conditions have changed (namespace context, epoch counters, etc.) then
 *	the body is recompiled. Otherwise, this function does nothing.
 *
 * Results:
 *	None.
 *
 * Side effects:
 *	May change the internal representation of the body object to compiled
 *	code.
 *
 *----------------------------------------------------------------------
 */

int
TclProcCompileProc(
    Tcl_Interp *interp,		/* Interpreter containing procedure. */
    Proc *procPtr,		/* Data associated with procedure. */
    Tcl_Obj *bodyPtr,		/* Body of proc. (Usually procPtr->bodyPtr,
				 * but could be any code fragment compiled in
				 * the context of this procedure.) */
    Namespace *nsPtr,		/* Namespace containing procedure. */
    const char *description,	/* string describing this body of code. */
    const char *procName)	/* Name of this procedure. */
{
    Interp *iPtr = (Interp *) interp;
    Tcl_CallFrame *framePtr;
    ByteCode *codePtr;

    ByteCodeGetIntRep(bodyPtr, &tclByteCodeType, codePtr);

    /*
     * If necessary, compile the procedure's body. The compiler will allocate
     * frame slots for the procedure's non-argument local variables. If the
     * ByteCode already exists, make sure it hasn't been invalidated by
     * someone redefining a core command (this might make the compiled code
     * wrong). Also, if the code was compiled in/for a different interpreter,
     * we recompile it. Note that compiling the body might increase
     * procPtr->numCompiledLocals if new local variables are found while
     * compiling.
     *
     * Precompiled procedure bodies, however, are immutable and therefore they
     * are not recompiled, even if things have changed.
     */

    if (codePtr != NULL) {
	if (((Interp *) *codePtr->interpHandle == iPtr)
		&& (codePtr->compileEpoch == iPtr->compileEpoch)
		&& (codePtr->nsPtr == nsPtr)
		&& (codePtr->nsEpoch == nsPtr->resolverEpoch)) {
	    return TCL_OK;
	}

	if (codePtr->flags & TCL_BYTECODE_PRECOMPILED) {
	    if ((Interp *) *codePtr->interpHandle != iPtr) {
		Tcl_SetObjResult(interp, Tcl_NewStringObj(
			"a precompiled script jumped interps", -1));
		Tcl_SetErrorCode(interp, "TCL", "OPERATION", "PROC",
			"CROSSINTERPBYTECODE", NULL);
		return TCL_ERROR;
	    }
	    codePtr->compileEpoch = iPtr->compileEpoch;
	    codePtr->nsPtr = nsPtr;
	} else {
	    Tcl_StoreIntRep(bodyPtr, &tclByteCodeType, NULL);
	    codePtr = NULL;
	}
    }

    if (codePtr == NULL) {
	Tcl_HashEntry *hePtr;

#ifdef TCL_COMPILE_DEBUG
	if (tclTraceCompile >= 1) {
	    /*
	     * Display a line summarizing the top level command we are about
	     * to compile.
	     */

	    Tcl_Obj *message;

	    TclNewLiteralStringObj(message, "Compiling ");
	    Tcl_IncrRefCount(message);
	    Tcl_AppendStringsToObj(message, description, " \"", NULL);
	    Tcl_AppendLimitedToObj(message, procName, -1, 50, NULL);
	    fprintf(stdout, "%s\"\n", TclGetString(message));
	    Tcl_DecrRefCount(message);
	}
#else
    (void)description;
    (void)procName;
#endif

	/*
	 * Plug the current procPtr into the interpreter and coerce the code
	 * body to byte codes. The interpreter needs to know which proc it's
	 * compiling so that it can access its list of compiled locals.
	 *
	 * TRICKY NOTE: Be careful to push a call frame with the proper
	 *   namespace context, so that the byte codes are compiled in the
	 *   appropriate class context.
	 */

	iPtr->compiledProcPtr = procPtr;

	if (procPtr->numCompiledLocals > procPtr->numArgs) {
	    CompiledLocal *clPtr = procPtr->firstLocalPtr;
	    CompiledLocal *lastPtr = NULL;
	    int i, numArgs = procPtr->numArgs;

	    for (i = 0; i < numArgs; i++) {
		lastPtr = clPtr;
		clPtr = clPtr->nextPtr;
	    }

	    if (lastPtr) {
		lastPtr->nextPtr = NULL;
	    } else {
		procPtr->firstLocalPtr = NULL;
	    }
	    procPtr->lastLocalPtr = lastPtr;
	    while (clPtr) {
		CompiledLocal *toFree = clPtr;

		clPtr = clPtr->nextPtr;
		if (toFree->resolveInfo) {
		    if (toFree->resolveInfo->deleteProc) {
			toFree->resolveInfo->deleteProc(toFree->resolveInfo);
		    } else {
			ckfree(toFree->resolveInfo);
		    }
		}
		ckfree(toFree);
	    }
	    procPtr->numCompiledLocals = procPtr->numArgs;
	}

	(void) TclPushStackFrame(interp, &framePtr, (Tcl_Namespace *) nsPtr,
		/* isProcCallFrame */ 0);

	/*
	 * TIP #280: We get the invoking context from the cmdFrame which
	 * was saved by 'Tcl_ProcObjCmd' (using linePBodyPtr).
	 */

	hePtr = Tcl_FindHashEntry(iPtr->linePBodyPtr, (char *) procPtr);

	/*
	 * Constructed saved frame has body as word 0. See Tcl_ProcObjCmd.
	 */

	iPtr->invokeWord = 0;
	iPtr->invokeCmdFramePtr = hePtr ? (CmdFrame *)Tcl_GetHashValue(hePtr) : NULL;
	TclSetByteCodeFromAny(interp, bodyPtr, NULL, NULL);
	iPtr->invokeCmdFramePtr = NULL;
	TclPopStackFrame(interp);
    } else if (codePtr->nsEpoch != nsPtr->resolverEpoch) {
	/*
	 * The resolver epoch has changed, but we only need to invalidate the
	 * resolver cache.
	 */

	codePtr->nsEpoch = nsPtr->resolverEpoch;
	codePtr->flags |= TCL_BYTECODE_RESOLVE_VARS;
    }
    return TCL_OK;
}

/*
 *----------------------------------------------------------------------
 *
 * MakeProcError --
 *
 *	Function called by TclObjInterpProc to create the stack information
 *	upon an error from a procedure.
 *
 * Results:
 *	The interpreter's error info trace is set to a value that supplements
 *	the error code.
 *
 * Side effects:
 *	none.
 *
 *----------------------------------------------------------------------
 */

static void
MakeProcError(
    Tcl_Interp *interp,		/* The interpreter in which the procedure was
				 * called. */
    Tcl_Obj *procNameObj)	/* Name of the procedure. Used for error
				 * messages and trace information. */
{
    int overflow, limit = 60, nameLen;
    const char *procName = TclGetStringFromObj(procNameObj, &nameLen);

    overflow = (nameLen > limit);
    Tcl_AppendObjToErrorInfo(interp, Tcl_ObjPrintf(
	    "\n    (procedure \"%.*s%s\" line %d)",
	    (overflow ? limit : nameLen), procName,
	    (overflow ? "..." : ""), Tcl_GetErrorLine(interp)));
}

/*
 *----------------------------------------------------------------------
 *
 * TclProcDeleteProc --
 *
 *	This function is invoked just before a command procedure is removed
 *	from an interpreter. Its job is to release all the resources allocated
 *	to the procedure.
 *
 * Results:
 *	None.
 *
 * Side effects:
 *	Memory gets freed, unless the procedure is actively being executed.
 *	In this case the cleanup is delayed until the last call to the current
 *	procedure completes.
 *
 *----------------------------------------------------------------------
 */

void
TclProcDeleteProc(
    ClientData clientData)	/* Procedure to be deleted. */
{
    Proc *procPtr = (Proc *)clientData;

    if (procPtr->refCount-- <= 1) {
	TclProcCleanupProc(procPtr);
    }
}

/*
 *----------------------------------------------------------------------
 *
 * TclProcCleanupProc --
 *
 *	This function does all the real work of freeing up a Proc structure.
 *	It's called only when the structure's reference count becomes zero.
 *
 * Results:
 *	None.
 *
 * Side effects:
 *	Memory gets freed.
 *
 *----------------------------------------------------------------------
 */

void
TclProcCleanupProc(
    Proc *procPtr)	/* Procedure to be deleted. */
{
    CompiledLocal *localPtr;
    Tcl_Obj *bodyPtr = procPtr->bodyPtr;
    Tcl_Obj *defPtr;
    Tcl_ResolvedVarInfo *resVarInfo;
    Tcl_HashEntry *hePtr = NULL;
    CmdFrame *cfPtr = NULL;
    Interp *iPtr = procPtr->iPtr;

    if (bodyPtr != NULL) {
	Tcl_DecrRefCount(bodyPtr);
    }
    for (localPtr = procPtr->firstLocalPtr; localPtr != NULL; ) {
	CompiledLocal *nextPtr = localPtr->nextPtr;

	resVarInfo = localPtr->resolveInfo;
	if (resVarInfo) {
	    if (resVarInfo->deleteProc) {
		resVarInfo->deleteProc(resVarInfo);
	    } else {
		ckfree(resVarInfo);
	    }
	}

	if (localPtr->defValuePtr != NULL) {
	    defPtr = localPtr->defValuePtr;
	    Tcl_DecrRefCount(defPtr);
	}
	ckfree(localPtr);
	localPtr = nextPtr;
    }
    ckfree(procPtr);

    /*
     * TIP #280: Release the location data associated with this Proc
     * structure, if any. The interpreter may not exist (For example for
     * procbody structures created by tbcload.
     */

    if (iPtr == NULL) {
	return;
    }

    hePtr = Tcl_FindHashEntry(iPtr->linePBodyPtr, (char *) procPtr);
    if (!hePtr) {
	return;
    }

<<<<<<< HEAD
    cfPtr = (CmdFrame *)Tcl_GetHashValue(hePtr);
=======
    cfPtr = (CmdFrame *) Tcl_GetHashValue(hePtr);
>>>>>>> 30c1306f

    if (cfPtr) {
	if (cfPtr->type == TCL_LOCATION_SOURCE) {
	    Tcl_DecrRefCount(cfPtr->data.eval.path);
	    cfPtr->data.eval.path = NULL;
	}
	ckfree(cfPtr->line);
	cfPtr->line = NULL;
	ckfree(cfPtr);
    }
    Tcl_DeleteHashEntry(hePtr);
}

/*
 *----------------------------------------------------------------------
 *
 * TclUpdateReturnInfo --
 *
 *	This function is called when procedures return, and at other points
 *	where the TCL_RETURN code is used. It examines the returnLevel and
 *	returnCode to determine the real return status.
 *
 * Results:
 *	The return value is the true completion code to use for the procedure
 *	or script, instead of TCL_RETURN.
 *
 * Side effects:
 *	None.
 *
 *----------------------------------------------------------------------
 */

int
TclUpdateReturnInfo(
    Interp *iPtr)		/* Interpreter for which TCL_RETURN exception
				 * is being processed. */
{
    int code = TCL_RETURN;

    iPtr->returnLevel--;
    if (iPtr->returnLevel < 0) {
	Tcl_Panic("TclUpdateReturnInfo: negative return level");
    }
    if (iPtr->returnLevel == 0) {
	/*
	 * Now we've reached the level to return the requested -code.
	 * Since iPtr->returnLevel and iPtr->returnCode have completed
	 * their task, we now reset them to default values so that any
	 * bare "return TCL_RETURN" that may follow will work [Bug 2152286].
	 */

	code = iPtr->returnCode;
	iPtr->returnLevel = 1;
	iPtr->returnCode = TCL_OK;
	if (code == TCL_ERROR) {
	    iPtr->flags |= ERR_LEGACY_COPY;
	}
    }
    return code;
}

/*
 *----------------------------------------------------------------------
 *
 * TclGetObjInterpProc --
 *
 *	Returns a pointer to the TclObjInterpProc function; this is different
 *	from the value obtained from the TclObjInterpProc reference on systems
 *	like Windows where import and export versions of a function exported
 *	by a DLL exist.
 *
 * Results:
 *	Returns the internal address of the TclObjInterpProc function.
 *
 * Side effects:
 *	None.
 *
 *----------------------------------------------------------------------
 */

TclObjCmdProcType
TclGetObjInterpProc(void)
{
    return (TclObjCmdProcType) TclObjInterpProc;
}

/*
 *----------------------------------------------------------------------
 *
 * TclNewProcBodyObj --
 *
 *	Creates a new object, of type "procbody", whose internal
 *	representation is the given Proc struct. The newly created object's
 *	reference count is 0.
 *
 * Results:
 *	Returns a pointer to a newly allocated Tcl_Obj, NULL on error.
 *
 * Side effects:
 *	The reference count in the ByteCode attached to the Proc is bumped up
 *	by one, since the internal rep stores a pointer to it.
 *
 *----------------------------------------------------------------------
 */

Tcl_Obj *
TclNewProcBodyObj(
    Proc *procPtr)		/* the Proc struct to store as the internal
				 * representation. */
{
    Tcl_Obj *objPtr;

    if (!procPtr) {
	return NULL;
    }

    TclNewObj(objPtr);
    if (objPtr) {
	ProcSetIntRep(objPtr, procPtr);
    }

    return objPtr;
}

/*
 *----------------------------------------------------------------------
 *
 * ProcBodyDup --
 *
 *	Tcl_ObjType's Dup function for the proc body object. Bumps the
 *	reference count on the Proc stored in the internal representation.
 *
 * Results:
 *	None.
 *
 * Side effects:
 *	Sets up the object in dupPtr to be a duplicate of the one in srcPtr.
 *
 *----------------------------------------------------------------------
 */

static void
ProcBodyDup(
    Tcl_Obj *srcPtr,		/* Object to copy. */
    Tcl_Obj *dupPtr)		/* Target object for the duplication. */
{
    Proc *procPtr;
    ProcGetIntRep(srcPtr, procPtr);

    ProcSetIntRep(dupPtr, procPtr);
}

/*
 *----------------------------------------------------------------------
 *
 * ProcBodyFree --
 *
 *	Tcl_ObjType's Free function for the proc body object. The reference
 *	count on its Proc struct is decreased by 1; if the count reaches 0,
 *	the proc is freed.
 *
 * Results:
 *	None.
 *
 * Side effects:
 *	If the reference count on the Proc struct reaches 0, the struct is
 *	freed.
 *
 *----------------------------------------------------------------------
 */

static void
ProcBodyFree(
    Tcl_Obj *objPtr)		/* The object to clean up. */
{
    Proc *procPtr;

    ProcGetIntRep(objPtr, procPtr);

    if (procPtr->refCount-- <= 1) {
	TclProcCleanupProc(procPtr);
    }
}

/*
 *----------------------------------------------------------------------
 *
 * DupLambdaInternalRep, FreeLambdaInternalRep, SetLambdaFromAny --
 *
 *	How to manage the internal representations of lambda term objects.
 *	Syntactically they look like a two- or three-element list, where the
 *	first element is the formal arguments, the second is the the body, and
 *	the (optional) third is the namespace to execute the lambda term
 *	within (the global namespace is assumed if it is absent).
 *
 *----------------------------------------------------------------------
 */

static void
DupLambdaInternalRep(
    Tcl_Obj *srcPtr,		/* Object with internal rep to copy. */
    Tcl_Obj *copyPtr)	/* Object with internal rep to set. */
{
    Proc *procPtr;
    Tcl_Obj *nsObjPtr;

    LambdaGetIntRep(srcPtr, procPtr, nsObjPtr);
    assert(procPtr != NULL);

    procPtr->refCount++;

    LambdaSetIntRep(copyPtr, procPtr, nsObjPtr);
}

static void
FreeLambdaInternalRep(
    Tcl_Obj *objPtr)	/* CmdName object with internal representation
				 * to free. */
{
    Proc *procPtr;
    Tcl_Obj *nsObjPtr;

    LambdaGetIntRep(objPtr, procPtr, nsObjPtr);
    assert(procPtr != NULL);

    if (procPtr->refCount-- <= 1) {
	TclProcCleanupProc(procPtr);
    }
    TclDecrRefCount(nsObjPtr);
}

static int
SetLambdaFromAny(
    Tcl_Interp *interp,		/* Used for error reporting if not NULL. */
    Tcl_Obj *objPtr)	/* The object to convert. */
{
    Interp *iPtr = (Interp *) interp;
    const char *name;
    Tcl_Obj *argsPtr, *bodyPtr, *nsObjPtr, **objv;
    int isNew, objc, result;
    CmdFrame *cfPtr = NULL;
    Proc *procPtr;

    if (interp == NULL) {
	return TCL_ERROR;
    }

    /*
     * Convert objPtr to list type first; if it cannot be converted, or if its
     * length is not 2, then it cannot be converted to lambdaType.
     */

    result = TclListObjGetElements(NULL, objPtr, &objc, &objv);
    if ((result != TCL_OK) || ((objc != 2) && (objc != 3))) {
	Tcl_SetObjResult(interp, Tcl_ObjPrintf(
		"can't interpret \"%s\" as a lambda expression",
		Tcl_GetString(objPtr)));
	Tcl_SetErrorCode(interp, "TCL", "VALUE", "LAMBDA", NULL);
	return TCL_ERROR;
    }

    argsPtr = objv[0];
    bodyPtr = objv[1];

    /*
     * Create and initialize the Proc struct. The cmdPtr field is set to NULL
     * to signal that this is an anonymous function.
     */

    name = TclGetString(objPtr);

    if (TclCreateProc(interp, /*ignored nsPtr*/ NULL, name, argsPtr, bodyPtr,
	    &procPtr) != TCL_OK) {
	Tcl_AppendObjToErrorInfo(interp, Tcl_ObjPrintf(
		"\n    (parsing lambda expression \"%s\")", name));
	return TCL_ERROR;
    }

    /*
     * CAREFUL: TclCreateProc returns refCount==1! [Bug 1578454]
     * procPtr->refCount = 1;
     */

    procPtr->cmdPtr = NULL;

    /*
     * TIP #280: Remember the line the apply body is starting on. In a Byte
     * code context we ask the engine to provide us with the necessary
     * information. This is for the initialization of the byte code compiler
     * when the body is used for the first time.
     *
     * NOTE: The body is the second word in the 'objPtr'. Its location,
     * accessible through 'context.line[1]' (see below) is therefore only the
     * first approximation of the actual line the body is on. We have to use
     * the string rep of the 'objPtr' to determine the exact line. This is
     * available already through 'name'. Use 'TclListLines', see 'switch'
     * (tclCmdMZ.c).
     *
     * This code is nearly identical to the #280 code in Tcl_ProcObjCmd, see
     * this file. The differences are the different index of the body in the
     * line array of the context, and the special processing mentioned in the
     * previous paragraph to track into the list. Find a way to factor the
     * common elements into a single function.
     */

    if (iPtr->cmdFramePtr) {
	CmdFrame *contextPtr = (CmdFrame *)TclStackAlloc(interp, sizeof(CmdFrame));

	*contextPtr = *iPtr->cmdFramePtr;
	if (contextPtr->type == TCL_LOCATION_BC) {
	    /*
	     * Retrieve the source context from the bytecode. This call
	     * accounts for the reference to the source file, if any, held in
	     * 'context.data.eval.path'.
	     */

	    TclGetSrcInfoForPc(contextPtr);
	} else if (contextPtr->type == TCL_LOCATION_SOURCE) {
	    /*
	     * We created a new reference to the source file path name when we
	     * created 'context' above. Account for the reference.
	     */

	    Tcl_IncrRefCount(contextPtr->data.eval.path);

	}

	if (contextPtr->type == TCL_LOCATION_SOURCE) {
	    /*
	     * We can record source location within a lambda only if the body
	     * was not created by substitution.
	     */

	    if (contextPtr->line
		    && (contextPtr->nline >= 2) && (contextPtr->line[1] >= 0)) {
		int buf[2];

		/*
		 * Move from approximation (line of list cmd word) to actual
		 * location (line of 2nd list element).
		 */

		cfPtr = (CmdFrame *)ckalloc(sizeof(CmdFrame));
		TclListLines(objPtr, contextPtr->line[1], 2, buf, NULL);

		cfPtr->level = -1;
		cfPtr->type = contextPtr->type;
		cfPtr->line = (int *)ckalloc(sizeof(int));
		cfPtr->line[0] = buf[1];
		cfPtr->nline = 1;
		cfPtr->framePtr = NULL;
		cfPtr->nextPtr = NULL;

		cfPtr->data.eval.path = contextPtr->data.eval.path;
		Tcl_IncrRefCount(cfPtr->data.eval.path);

		cfPtr->cmd = NULL;
		cfPtr->len = 0;
	    }

	    /*
	     * 'contextPtr' is going out of scope. Release the reference that
	     * it's holding to the source file path
	     */

	    Tcl_DecrRefCount(contextPtr->data.eval.path);
	}
	TclStackFree(interp, contextPtr);
    }
    Tcl_SetHashValue(Tcl_CreateHashEntry(iPtr->linePBodyPtr, procPtr,
	    &isNew), cfPtr);

    /*
     * Set the namespace for this lambda: given by objv[2] understood as a
     * global reference, or else global per default.
     */

    if (objc == 2) {
	TclNewLiteralStringObj(nsObjPtr, "::");
    } else {
	const char *nsName = TclGetString(objv[2]);

	if ((*nsName != ':') || (*(nsName+1) != ':')) {
	    TclNewLiteralStringObj(nsObjPtr, "::");
	    Tcl_AppendObjToObj(nsObjPtr, objv[2]);
	} else {
	    nsObjPtr = objv[2];
	}
    }

    /*
     * Free the list internalrep of objPtr - this will free argsPtr, but
     * bodyPtr retains a reference from the Proc structure. Then finish the
     * conversion to lambdaType.
     */

    LambdaSetIntRep(objPtr, procPtr, nsObjPtr);
    return TCL_OK;
}

Proc *
TclGetLambdaFromObj(
    Tcl_Interp *interp,
    Tcl_Obj *objPtr,
    Tcl_Obj **nsObjPtrPtr)
{
    Proc *procPtr;
    Tcl_Obj *nsObjPtr;

    LambdaGetIntRep(objPtr, procPtr, nsObjPtr);

    if (procPtr == NULL) {
	if (SetLambdaFromAny(interp, objPtr) != TCL_OK) {
	    return NULL;
	}
	LambdaGetIntRep(objPtr, procPtr, nsObjPtr);
    }

    assert(procPtr != NULL);
    if (procPtr->iPtr != (Interp *)interp) {
	return NULL;
    }

    *nsObjPtrPtr = nsObjPtr;
    return procPtr;
}

/*
 *----------------------------------------------------------------------
 *
 * Tcl_ApplyObjCmd --
 *
 *	This object-based function is invoked to process the "apply" Tcl
 *	command. See the user documentation for details on what it does.
 *
 * Results:
 *	A standard Tcl object result value.
 *
 * Side effects:
 *	Depends on the content of the lambda term (i.e., objv[1]).
 *
 *----------------------------------------------------------------------
 */

int
Tcl_ApplyObjCmd(
    ClientData clientData,
    Tcl_Interp *interp,		/* Current interpreter. */
    int objc,			/* Number of arguments. */
    Tcl_Obj *const objv[])	/* Argument objects. */
{
    return Tcl_NRCallObjProc(interp, TclNRApplyObjCmd, clientData, objc, objv);
}

int
TclNRApplyObjCmd(
    TCL_UNUSED(ClientData),
    Tcl_Interp *interp,		/* Current interpreter. */
    int objc,			/* Number of arguments. */
    Tcl_Obj *const objv[])	/* Argument objects. */
{
    Proc *procPtr = NULL;
    Tcl_Obj *lambdaPtr, *nsObjPtr;
    int result;
    Tcl_Namespace *nsPtr;
    ApplyExtraData *extraPtr;

    if (objc < 2) {
	Tcl_WrongNumArgs(interp, 1, objv, "lambdaExpr ?arg ...?");
	return TCL_ERROR;
    }

    /*
     * Set lambdaPtr, convert it to tclLambdaType in the current interp if
     * necessary.
     */

    lambdaPtr = objv[1];
    procPtr = TclGetLambdaFromObj(interp, lambdaPtr, &nsObjPtr);

    if (procPtr == NULL) {
	return TCL_ERROR;
    }

    /*
     * Push a call frame for the lambda namespace.
     * Note that TclObjInterpProc() will pop it.
     */

    result = TclGetNamespaceFromObj(interp, nsObjPtr, &nsPtr);
    if (result != TCL_OK) {
	return TCL_ERROR;
    }

    extraPtr = (ApplyExtraData *)TclStackAlloc(interp, sizeof(ApplyExtraData));
    memset(&extraPtr->cmd, 0, sizeof(Command));
    procPtr->cmdPtr = &extraPtr->cmd;
    extraPtr->cmd.nsPtr = (Namespace *) nsPtr;

    /*
     * TIP#280 (semi-)HACK!
     *
     * Using cmd.clientData to tell [info frame] how to render the lambdaPtr.
     * The InfoFrameCmd will detect this case by testing cmd.hPtr for NULL.
     * This condition holds here because of the memset() above, and nowhere
     * else (in the core). Regular commands always have a valid hPtr, and
     * lambda's never.
     */

    extraPtr->efi.length = 1;
    extraPtr->efi.fields[0].name = "lambda";
    extraPtr->efi.fields[0].proc = NULL;
    extraPtr->efi.fields[0].clientData = lambdaPtr;
    extraPtr->cmd.clientData = &extraPtr->efi;

    result = TclPushProcCallFrame(procPtr, interp, objc, objv, 1);
    if (result == TCL_OK) {
	TclNRAddCallback(interp, ApplyNR2, extraPtr, NULL, NULL, NULL);
	result = TclNRInterpProcCore(interp, objv[1], 2, &MakeLambdaError);
    }
    return result;
}

static int
ApplyNR2(
    ClientData data[],
    Tcl_Interp *interp,
    int result)
{
    ApplyExtraData *extraPtr = (ApplyExtraData *)data[0];

    TclStackFree(interp, extraPtr);
    return result;
}

/*
 *----------------------------------------------------------------------
 *
 * MakeLambdaError --
 *
 *	Function called by TclObjInterpProc to create the stack information
 *	upon an error from a lambda term.
 *
 * Results:
 *	The interpreter's error info trace is set to a value that supplements
 *	the error code.
 *
 * Side effects:
 *	none.
 *
 *----------------------------------------------------------------------
 */

static void
MakeLambdaError(
    Tcl_Interp *interp,		/* The interpreter in which the procedure was
				 * called. */
    Tcl_Obj *procNameObj)	/* Name of the procedure. Used for error
				 * messages and trace information. */
{
    int overflow, limit = 60, nameLen;
    const char *procName = TclGetStringFromObj(procNameObj, &nameLen);

    overflow = (nameLen > limit);
    Tcl_AppendObjToErrorInfo(interp, Tcl_ObjPrintf(
	    "\n    (lambda term \"%.*s%s\" line %d)",
	    (overflow ? limit : nameLen), procName,
	    (overflow ? "..." : ""), Tcl_GetErrorLine(interp)));
}

/*
 *----------------------------------------------------------------------
 *
 * TclGetCmdFrameForProcedure --
 *
 *	How to get the CmdFrame information for a procedure.
 *
 * Results:
 *	A pointer to the CmdFrame (only guaranteed to be valid until the next
 *	Tcl command is processed or the interpreter's state is otherwise
 *	modified) or a NULL if the information is not available.
 *
 * Side effects:
 *	none.
 *
 *----------------------------------------------------------------------
 */

CmdFrame *
TclGetCmdFrameForProcedure(
    Proc *procPtr)		/* The procedure whose cmd-frame is to be
				 * looked up. */
{
    Tcl_HashEntry *hePtr;

    if (procPtr == NULL || procPtr->iPtr == NULL) {
	return NULL;
    }
    hePtr = Tcl_FindHashEntry(procPtr->iPtr->linePBodyPtr, procPtr);
    if (hePtr == NULL) {
	return NULL;
    }
    return (CmdFrame *) Tcl_GetHashValue(hePtr);
}

/*
 * Local Variables:
 * mode: c
 * c-basic-offset: 4
 * fill-column: 78
 * End:
 */<|MERGE_RESOLUTION|>--- conflicted
+++ resolved
@@ -234,7 +234,6 @@
 	CmdFrame *contextPtr = (CmdFrame *)TclStackAlloc(interp, sizeof(CmdFrame));
 
 	*contextPtr = *iPtr->cmdFramePtr;
-
 	if (contextPtr->type == TCL_LOCATION_BC) {
 	    /*
 	     * Retrieve source information from the bytecode, if possible. If
@@ -280,7 +279,7 @@
 		cfPtr->len = 0;
 
 		hePtr = Tcl_CreateHashEntry(iPtr->linePBodyPtr,
-			(char *)procPtr, &isNew);
+			procPtr, &isNew);
 		if (!isNew) {
 		    /*
 		     * Get the old command frame and release it. See also
@@ -406,11 +405,7 @@
 {
     Interp *iPtr = (Interp *) interp;
 
-<<<<<<< HEAD
     Proc *procPtr = NULL;
-=======
-    Proc *procPtr;
->>>>>>> 30c1306f
     int i, result, numArgs;
     CompiledLocal *localPtr = NULL;
     Tcl_Obj **argArray;
@@ -491,7 +486,7 @@
      * in the Proc.
      */
 
-    result = Tcl_ListObjGetElements(interp, argsPtr, &numArgs, &argArray);
+    result = Tcl_ListObjGetElements(interp , argsPtr ,&numArgs ,&argArray);
     if (result != TCL_OK) {
 	goto procError;
     }
@@ -513,7 +508,7 @@
     }
 
     for (i = 0; i < numArgs; i++) {
-	const char *argname, *p, *last;
+	const char *argname, *argnamei, *argnamelast;
 	int fieldCount, nameLength;
 	Tcl_Obj **fieldValues;
 
@@ -544,15 +539,17 @@
 	    goto procError;
 	}
 
+	argname = Tcl_GetStringFromObj(fieldValues[0], &nameLength);
+
 	/*
 	 * Check that the formal parameter name is a scalar.
 	 */
 
-	p = argname = Tcl_GetStringFromObj(fieldValues[0], &nameLength);
-	last = argname + nameLength;
-	while (p < last) {
-	    if (*p == '(') {
-		if (last[-1] == ')') { /* We have an array element. */
+	argnamei = argname;
+	argnamelast = (nameLength > 0) ? (argname + nameLength - 1) : argname;
+	while (argnamei < argnamelast) {
+	    if (*argnamei == '(') {
+		if (*argnamelast == ')') { /* We have an array element. */
 		    Tcl_SetObjResult(interp, Tcl_ObjPrintf(
 			    "formal parameter \"%s\" is an array element",
 			    Tcl_GetString(fieldValues[0])));
@@ -560,7 +557,7 @@
 			    "FORMALARGUMENTFORMAT", NULL);
 		    goto procError;
 		}
-	    } else if (p[0] == ':' && p[1] == ':') {
+	    } else if (*argnamei == ':' && *(argnamei+1) == ':') {
 		Tcl_Obj *errorObj = Tcl_NewStringObj(
 		    "formal parameter \"", -1);
 		Tcl_AppendObjToObj(errorObj, fieldValues[0]);
@@ -570,7 +567,7 @@
 			"FORMALARGUMENTFORMAT", NULL);
 		goto procError;
 	    }
-	    p++;
+	    argnamei++;
 	}
 
 	if (precompiled) {
@@ -637,12 +634,7 @@
 	     * local variables for the argument.
 	     */
 
-<<<<<<< HEAD
 	    localPtr = (CompiledLocal *)ckalloc(offsetof(CompiledLocal, name) + fieldValues[0]->length +1);
-=======
-	    localPtr = (CompiledLocal *)ckalloc(
-		    TclOffset(CompiledLocal, name) + fieldValues[0]->length +1);
->>>>>>> 30c1306f
 	    if (procPtr->firstLocalPtr == NULL) {
 		procPtr->firstLocalPtr = procPtr->lastLocalPtr = localPtr;
 	    } else {
@@ -727,7 +719,6 @@
     CallFrame **framePtrPtr)	/* Store pointer to frame here (or NULL if
 				 * global frame indicated). */
 {
-<<<<<<< HEAD
 	int result;
 	Tcl_Obj obj;
 
@@ -737,58 +728,6 @@
 	result = TclObjGetFrame(interp, &obj, framePtrPtr);
 	TclFreeIntRep(&obj);
 	return result;
-=======
-    Interp *iPtr = (Interp *) interp;
-    int curLevel, level, result;
-    CallFrame *framePtr;
-
-    /*
-     * Parse string to figure out which level number to go to.
-     */
-
-    result = 1;
-    curLevel = iPtr->varFramePtr->level;
-    if (*name== '#') {
-	if (Tcl_GetInt(NULL, name+1, &level) != TCL_OK || level < 0) {
-	    goto levelError;
-	}
-    } else if (isdigit(UCHAR(*name))) { /* INTL: digit */
-	if (Tcl_GetInt(NULL, name, &level) != TCL_OK) {
-	    goto levelError;
-	}
-	level = curLevel - level;
-    } else {
-	/*
-	 * (historical, TODO) If name does not contain a level (#0 or 1),
-	 * TclGetFrame and Tcl_UpVar2 uses current level - 1
-	 */
-	level = curLevel - 1;
-	result = 0;
-	name = "1"; /* be more consistent with TclObjGetFrame (error at top - 1) */
-    }
-
-    /*
-     * Figure out which frame to use, and return it to the caller.
-     */
-
-    for (framePtr = iPtr->varFramePtr; framePtr != NULL;
-	    framePtr = framePtr->callerVarPtr) {
-	if (framePtr->level == level) {
-	    break;
-	}
-    }
-    if (framePtr == NULL) {
-	goto levelError;
-    }
-
-    *framePtrPtr = framePtr;
-    return result;
-
-  levelError:
-    Tcl_SetObjResult(interp, Tcl_ObjPrintf("bad level \"%s\"", name));
-    Tcl_SetErrorCode(interp, "TCL", "VALUE", "STACKLEVEL", NULL);
-    return -1;
->>>>>>> 30c1306f
 }
  
@@ -1121,11 +1060,7 @@
 
     numArgs = framePtr->procPtr->numArgs;
     desiredObjs = (Tcl_Obj **)TclStackAlloc(interp,
-<<<<<<< HEAD
 	    sizeof(Tcl_Obj *) * (numArgs+1));
-=======
-	    (int) sizeof(Tcl_Obj *) * (numArgs+1));
->>>>>>> 30c1306f
 
     if (framePtr->isProcCallFrame & FRAME_IS_LAMBDA) {
 	desiredObjs[0] = Tcl_NewStringObj("lambdaExpr", -1);
@@ -1139,11 +1074,7 @@
     Tcl_IncrRefCount(desiredObjs[0]);
 
     if (localCt > 0) {
-<<<<<<< HEAD
 	Var *defPtr = (Var *) (&framePtr->localCachePtr->varName0 + localCt);
-=======
-	Var *defPtr = (Var *)(&framePtr->localCachePtr->varName0 + localCt);
->>>>>>> 30c1306f
 
 	for (i=1 ; i<=numArgs ; i++, defPtr++) {
 	    Tcl_Obj *argObj;
@@ -1455,11 +1386,7 @@
 {
     CallFrame *framePtr = ((Interp *)interp)->varFramePtr;
     Proc *procPtr = framePtr->procPtr;
-<<<<<<< HEAD
     ByteCode *codePtr;
-=======
-    ByteCode *codePtr = procPtr->bodyPtr->internalRep.twoPtrValue.ptr1;
->>>>>>> 30c1306f
     Var *varPtr, *defPtr;
     int localCt = procPtr->numCompiledLocals, numArgs, argCt, i, imax;
     Tcl_Obj *const *argObjs;
@@ -1488,11 +1415,7 @@
      * parameters.
      */
 
-<<<<<<< HEAD
     varPtr = (Var *)TclStackAlloc(interp, localCt * sizeof(Var));
-=======
-    varPtr = TclStackAlloc(interp, localCt * sizeof(Var));
->>>>>>> 30c1306f
     framePtr->compiledLocals = varPtr;
     framePtr->numCompiledLocals = localCt;
 
@@ -2268,11 +2191,7 @@
 	return;
     }
 
-<<<<<<< HEAD
     cfPtr = (CmdFrame *)Tcl_GetHashValue(hePtr);
-=======
-    cfPtr = (CmdFrame *) Tcl_GetHashValue(hePtr);
->>>>>>> 30c1306f
 
     if (cfPtr) {
 	if (cfPtr->type == TCL_LOCATION_SOURCE) {
