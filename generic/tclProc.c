/*
 * tclProc.c --
 *
 *	This file contains routines that implement Tcl procedures, including
 *	the "proc" and "uplevel" commands.
 *
 * Copyright © 1987-1993 The Regents of the University of California.
 * Copyright © 1994-1998 Sun Microsystems, Inc.
 * Copyright © 2004-2006 Miguel Sofer
 * Copyright © 2007 Daniel A. Steffen <das@users.sourceforge.net>
 *
 * See the file "license.terms" for information on usage and redistribution of
 * this file, and for a DISCLAIMER OF ALL WARRANTIES.
 */

#include "tclInt.h"
#include "tclCompile.h"
#include <assert.h>

/*
 * Variables that are part of the [apply] command implementation and which
 * have to be passed to the other side of the NRE call.
 */

typedef struct {
    Command cmd;
    ExtraFrameInfo efi;
} ApplyExtraData;

/*
 * Prototypes for static functions in this file
 */

static void		DupLambdaInternalRep(Tcl_Obj *objPtr,
			    Tcl_Obj *copyPtr);
static void		FreeLambdaInternalRep(Tcl_Obj *objPtr);
static int		InitArgsAndLocals(Tcl_Interp *interp, int skip);
static void		InitResolvedLocals(Tcl_Interp *interp,
			    ByteCode *codePtr, Var *defPtr,
			    Namespace *nsPtr);
static void		InitLocalCache(Proc *procPtr);
static void		ProcBodyDup(Tcl_Obj *srcPtr, Tcl_Obj *dupPtr);
static void		ProcBodyFree(Tcl_Obj *objPtr);
static int		ProcWrongNumArgs(Tcl_Interp *interp, int skip);
static void		MakeProcError(Tcl_Interp *interp,
			    Tcl_Obj *procNameObj);
static void		MakeLambdaError(Tcl_Interp *interp,
			    Tcl_Obj *procNameObj);
static int		SetLambdaFromAny(Tcl_Interp *interp, Tcl_Obj *objPtr);

static Tcl_NRPostProc ApplyNR2;
static Tcl_NRPostProc InterpProcNR2;
static Tcl_NRPostProc Uplevel_Callback;

/*
 * The ProcBodyObjType type
 */

const Tcl_ObjType tclProcBodyType = {
    "procbody",			/* name for this type */
    ProcBodyFree,		/* FreeInternalRep function */
    ProcBodyDup,		/* DupInternalRep function */
    NULL,			/* UpdateString function; Tcl_GetString and
				 * Tcl_GetStringFromObj should panic
				 * instead. */
    NULL			/* SetFromAny function; Tcl_ConvertToType
				 * should panic instead. */
};

#define ProcSetInternalRep(objPtr, procPtr)					\
    do {								\
	Tcl_ObjInternalRep ir;						\
	(procPtr)->refCount++;						\
	ir.twoPtrValue.ptr1 = (procPtr);				\
	ir.twoPtrValue.ptr2 = NULL;					\
	Tcl_StoreInternalRep((objPtr), &tclProcBodyType, &ir);		\
    } while (0)

#define ProcGetInternalRep(objPtr, procPtr)					\
    do {								\
	const Tcl_ObjInternalRep *irPtr;					\
	irPtr = TclFetchInternalRep((objPtr), &tclProcBodyType);		\
	(procPtr) = irPtr ? (Proc *)irPtr->twoPtrValue.ptr1 : NULL;		\
    } while (0)

/*
 * The [upvar]/[uplevel] level reference type. Uses the wideValue field
 * to remember the integer value of a parsed #<integer> format.
 *
 * Uses the default behaviour throughout, and never disposes of the string
 * rep; it's just a cache type.
 */

static const Tcl_ObjType levelReferenceType = {
    "levelReference",
    NULL, NULL, NULL, NULL
};

/*
 * The type of lambdas. Note that every lambda will *always* have a string
 * representation.
 *
 * Internally, ptr1 is a pointer to a Proc instance that is not bound to a
 * command name, and ptr2 is a pointer to the namespace that the Proc instance
 * will execute within. IF YOU CHANGE THIS, CHECK IN tclDisassemble.c TOO.
 */

static const Tcl_ObjType lambdaType = {
    "lambdaExpr",		/* name */
    FreeLambdaInternalRep,	/* freeIntRepProc */
    DupLambdaInternalRep,	/* dupIntRepProc */
    NULL,			/* updateStringProc */
    SetLambdaFromAny		/* setFromAnyProc */
};

#define LambdaSetInternalRep(objPtr, procPtr, nsObjPtr)			\
    do {								\
	Tcl_ObjInternalRep ir;						\
	ir.twoPtrValue.ptr1 = (procPtr);				\
	ir.twoPtrValue.ptr2 = (nsObjPtr);				\
	Tcl_IncrRefCount((nsObjPtr));					\
	Tcl_StoreInternalRep((objPtr), &lambdaType, &ir);			\
    } while (0)

#define LambdaGetInternalRep(objPtr, procPtr, nsObjPtr)			\
    do {								\
	const Tcl_ObjInternalRep *irPtr;					\
	irPtr = TclFetchInternalRep((objPtr), &lambdaType);			\
	(procPtr) = irPtr ? (Proc *)irPtr->twoPtrValue.ptr1 : NULL;		\
	(nsObjPtr) = irPtr ? (Tcl_Obj *)irPtr->twoPtrValue.ptr2 : NULL;		\
    } while (0)


/*
 *----------------------------------------------------------------------
 *
 * Tcl_ProcObjCmd --
 *
 *	This object-based function is invoked to process the "proc" Tcl
 *	command. See the user documentation for details on what it does.
 *
 * Results:
 *	A standard Tcl object result value.
 *
 * Side effects:
 *	A new procedure gets created.
 *
 *----------------------------------------------------------------------
 */

#undef TclObjInterpProc
int
Tcl_ProcObjCmd(
    TCL_UNUSED(void *),
    Tcl_Interp *interp,		/* Current interpreter. */
    Tcl_Size objc,			/* Number of arguments. */
    Tcl_Obj *const objv[])	/* Argument objects. */
{
    Interp *iPtr = (Interp *) interp;
    Proc *procPtr;
    const char *procName;
    const char *simpleName, *procArgs, *procBody;
    Namespace *nsPtr, *altNsPtr, *cxtNsPtr;
    Tcl_Command cmd;

    if (objc != 4) {
	Tcl_WrongNumArgs(interp, 1, objv, "name args body");
	return TCL_ERROR;
    }

    /*
     * Determine the namespace where the procedure should reside. Unless the
     * command name includes namespace qualifiers, this will be the current
     * namespace.
     */

    procName = TclGetString(objv[1]);
    TclGetNamespaceForQualName(interp, procName, NULL, 0,
	    &nsPtr, &altNsPtr, &cxtNsPtr, &simpleName);

    if (nsPtr == NULL) {
	Tcl_SetObjResult(interp, Tcl_ObjPrintf(
		"can't create procedure \"%s\": unknown namespace",
		procName));
	Tcl_SetErrorCode(interp, "TCL", "VALUE", "COMMAND", NULL);
	return TCL_ERROR;
    }
    if (simpleName == NULL) {
	Tcl_SetObjResult(interp, Tcl_ObjPrintf(
		"can't create procedure \"%s\": bad procedure name",
		procName));
	Tcl_SetErrorCode(interp, "TCL", "VALUE", "COMMAND", NULL);
	return TCL_ERROR;
    }

    /*
     * Create the data structure to represent the procedure.
     */

    if (TclCreateProc(interp, /*ignored nsPtr*/ NULL, simpleName, objv[2],
	    objv[3], &procPtr) != TCL_OK) {
	Tcl_AddErrorInfo(interp, "\n    (creating proc \"");
	Tcl_AddErrorInfo(interp, simpleName);
	Tcl_AddErrorInfo(interp, "\")");
	return TCL_ERROR;
    }

    cmd = TclNRCreateCommandInNs(interp, simpleName, (Tcl_Namespace *) nsPtr,
	TclObjInterpProc, TclNRInterpProc, procPtr, TclProcDeleteProc);

    /*
     * Now initialize the new procedure's cmdPtr field. This will be used
     * later when the procedure is called to determine what namespace the
     * procedure will run in. This will be different than the current
     * namespace if the proc was renamed into a different namespace.
     */

    procPtr->cmdPtr = (Command *) cmd;

    /*
     * TIP #280: Remember the line the procedure body is starting on. In a
     * bytecode context we ask the engine to provide us with the necessary
     * information. This is for the initialization of the byte code compiler
     * when the body is used for the first time.
     *
     * This code is nearly identical to the #280 code in SetLambdaFromAny, see
     * this file. The differences are the different index of the body in the
     * line array of the context, and the lambda code requires some special
     * processing. Find a way to factor the common elements into a single
     * function.
     */

    if (iPtr->cmdFramePtr) {
	CmdFrame *contextPtr = (CmdFrame *)TclStackAlloc(interp, sizeof(CmdFrame));

	*contextPtr = *iPtr->cmdFramePtr;
	if (contextPtr->type == TCL_LOCATION_BC) {
	    /*
	     * Retrieve source information from the bytecode, if possible. If
	     * the information is retrieved successfully, context.type will be
	     * TCL_LOCATION_SOURCE and the reference held by
	     * context.data.eval.path will be counted.
	     */

	    TclGetSrcInfoForPc(contextPtr);
	} else if (contextPtr->type == TCL_LOCATION_SOURCE) {
	    /*
	     * The copy into 'context' up above has created another reference
	     * to 'context.data.eval.path'; account for it.
	     */

	    Tcl_IncrRefCount(contextPtr->data.eval.path);
	}

	if (contextPtr->type == TCL_LOCATION_SOURCE) {
	    /*
	     * We can account for source location within a proc only if the
	     * proc body was not created by substitution.
	     */

	    if (contextPtr->line
		    && (contextPtr->nline >= 4) && (contextPtr->line[3] >= 0)) {
		int isNew;
		Tcl_HashEntry *hePtr;
		CmdFrame *cfPtr = (CmdFrame *)Tcl_Alloc(sizeof(CmdFrame));

		cfPtr->level = -1;
		cfPtr->type = contextPtr->type;
		cfPtr->line = (int *)Tcl_Alloc(sizeof(int));
		cfPtr->line[0] = contextPtr->line[3];
		cfPtr->nline = 1;
		cfPtr->framePtr = NULL;
		cfPtr->nextPtr = NULL;

		cfPtr->data.eval.path = contextPtr->data.eval.path;
		Tcl_IncrRefCount(cfPtr->data.eval.path);

		cfPtr->cmd = NULL;
		cfPtr->len = 0;

		hePtr = Tcl_CreateHashEntry(iPtr->linePBodyPtr,
			procPtr, &isNew);
		if (!isNew) {
		    /*
		     * Get the old command frame and release it. See also
		     * TclProcCleanupProc in this file. Currently it seems as
		     * if only the procbodytest::proc command of the testsuite
		     * is able to trigger this situation.
		     */

		    CmdFrame *cfOldPtr = (CmdFrame *)Tcl_GetHashValue(hePtr);

		    if (cfOldPtr->type == TCL_LOCATION_SOURCE) {
			Tcl_DecrRefCount(cfOldPtr->data.eval.path);
			cfOldPtr->data.eval.path = NULL;
		    }
		    Tcl_Free(cfOldPtr->line);
		    cfOldPtr->line = NULL;
		    Tcl_Free(cfOldPtr);
		}
		Tcl_SetHashValue(hePtr, cfPtr);
	    }

	    /*
	     * 'contextPtr' is going out of scope; account for the reference
	     * that it's holding to the path name.
	     */

	    Tcl_DecrRefCount(contextPtr->data.eval.path);
	    contextPtr->data.eval.path = NULL;
	}
	TclStackFree(interp, contextPtr);
    }

    /*
     * Optimize for no-op procs: if the body is not precompiled (like a TclPro
     * procbody), and the argument list is just "args" and the body is empty,
     * define a compileProc to compile a no-op.
     *
     * Notes:
     *	 - cannot be done for any argument list without having different
     *	   compiled/not-compiled behaviour in the "wrong argument #" case, or
     *	   making this code much more complicated. In any case, it doesn't
     *	   seem to make a lot of sense to verify the number of arguments we
     *	   are about to ignore ...
     *	 - could be enhanced to handle also non-empty bodies that contain only
     *	   comments; however, parsing the body will slow down the compilation
     *	   of all procs whose argument list is just _args_
     */

    if (TclHasInternalRep(objv[3], &tclProcBodyType)) {
	goto done;
    }

    procArgs = TclGetString(objv[2]);

    while (*procArgs == ' ') {
	procArgs++;
    }

    if ((procArgs[0] == 'a') && (strncmp(procArgs, "args", 4) == 0)) {
	Tcl_Size numBytes;

	procArgs +=4;
	while (*procArgs != '\0') {
	    if (*procArgs != ' ') {
		goto done;
	    }
	    procArgs++;
	}

	/*
	 * The argument list is just "args"; check the body
	 */

	procBody = Tcl_GetStringFromObj(objv[3], &numBytes);
	if (TclParseAllWhiteSpace(procBody, numBytes) < numBytes) {
	    goto done;
	}

	/*
	 * The body is just spaces: link the compileProc
	 */

	((Command *) cmd)->compileProc = TclCompileNoOp;
    }

  done:
    return TCL_OK;
}

/*
 *----------------------------------------------------------------------
 *
 * TclCreateProc --
 *
 *	Creates the data associated with a Tcl procedure definition. This
 *	function knows how to handle two types of body objects: strings and
 *	procbody. Strings are the traditional (and common) value for bodies,
 *	procbody are values created by extensions that have loaded a
 *	previously compiled script.
 *
 * Results:
 *	Returns TCL_OK on success, along with a pointer to a Tcl procedure
 *	definition in procPtrPtr where the cmdPtr field is not initialised.
 *	This definition should be freed by calling TclProcCleanupProc() when
 *	it is no longer needed. Returns TCL_ERROR if anything goes wrong.
 *
 * Side effects:
 *	If anything goes wrong, this function returns an error message in the
 *	interpreter.
 *
 *----------------------------------------------------------------------
 */

int
TclCreateProc(
    Tcl_Interp *interp,		/* Interpreter containing proc. */
    TCL_UNUSED(Namespace *) /*nsPtr*/,
    const char *procName,	/* Unqualified name of this proc. */
    Tcl_Obj *argsPtr,		/* Description of arguments. */
    Tcl_Obj *bodyPtr,		/* Command body. */
    Proc **procPtrPtr)		/* Returns: pointer to proc data. */
{
    Interp *iPtr = (Interp *) interp;

    Proc *procPtr = NULL;
    Tcl_Size i, numArgs;
    CompiledLocal *localPtr = NULL;
    Tcl_Obj **argArray;
    int precompiled = 0, result;

    ProcGetInternalRep(bodyPtr, procPtr);
    if (procPtr != NULL) {
	/*
	 * Because the body is a TclProProcBody, the actual body is already
	 * compiled, and it is not shared with anyone else, so it's OK not to
	 * unshare it (as a matter of fact, it is bad to unshare it, because
	 * there may be no source code).
	 *
	 * We don't create and initialize a Proc structure for the procedure;
	 * rather, we use what is in the body object. We increment the ref
	 * count of the Proc struct since the command (soon to be created)
	 * will be holding a reference to it.
	 */

	procPtr->iPtr = iPtr;
	procPtr->refCount++;
	precompiled = 1;
    } else {
	/*
	 * If the procedure's body object is shared because its string value
	 * is identical to, e.g., the body of another procedure, we must
	 * create a private copy for this procedure to use. Such sharing of
	 * procedure bodies is rare but can cause problems. A procedure body
	 * is compiled in a context that includes the number of "slots"
	 * allocated by the compiler for local variables. There is a local
	 * variable slot for each formal parameter (the
	 * "procPtr->numCompiledLocals = numArgs" assignment below). This
	 * means that the same code can not be shared by two procedures that
	 * have a different number of arguments, even if their bodies are
	 * identical. Note that we don't use Tcl_DuplicateObj since we would
	 * not want any bytecode internal representation.
	 */

	if (Tcl_IsShared(bodyPtr)) {
	    const char *bytes;
	    Tcl_Size length;
	    Tcl_Obj *sharedBodyPtr = bodyPtr;

	    bytes = Tcl_GetStringFromObj(bodyPtr, &length);
	    bodyPtr = Tcl_NewStringObj(bytes, length);

	    /*
	     * TIP #280.
	     * Ensure that the continuation line data for the original body is
	     * not lost and applies to the new body as well.
	     */

	    TclContinuationsCopy(bodyPtr, sharedBodyPtr);
	}

	/*
	 * Create and initialize a Proc structure for the procedure. We
	 * increment the ref count of the procedure's body object since there
	 * will be a reference to it in the Proc structure.
	 */

	Tcl_IncrRefCount(bodyPtr);

	procPtr = (Proc *)Tcl_Alloc(sizeof(Proc));
	procPtr->iPtr = iPtr;
	procPtr->refCount = 1;
	procPtr->bodyPtr = bodyPtr;
	procPtr->numArgs = 0;	/* Actual argument count is set below. */
	procPtr->numCompiledLocals = 0;
	procPtr->firstLocalPtr = NULL;
	procPtr->lastLocalPtr = NULL;
    }

    /*
     * Break up the argument list into argument specifiers, then process each
     * argument specifier. If the body is precompiled, processing is limited
     * to checking that the parsed argument is consistent with the one stored
     * in the Proc.
     */

    result = TclListObjGetElementsM(interp, argsPtr, &numArgs, &argArray);
    if (result != TCL_OK) {
	goto procError;
    }

    if (precompiled) {
	if (numArgs > procPtr->numArgs) {
	    Tcl_SetObjResult(interp, Tcl_ObjPrintf(
		    "procedure \"%s\": arg list contains %" TCL_Z_MODIFIER "u entries, "
		    "precompiled header expects %" TCL_Z_MODIFIER "u", procName, numArgs,
		    procPtr->numArgs));
	    Tcl_SetErrorCode(interp, "TCL", "OPERATION", "PROC",
		    "BYTECODELIES", NULL);
	    goto procError;
	}
	localPtr = procPtr->firstLocalPtr;
    } else {
	procPtr->numArgs = numArgs;
	procPtr->numCompiledLocals = numArgs;
    }

    for (i = 0; i < numArgs; i++) {
	const char *argname, *argnamei, *argnamelast;
	Tcl_Size fieldCount, nameLength;
	Tcl_Obj **fieldValues;

	/*
	 * Now divide the specifier up into name and default.
	 */

	result = TclListObjGetElementsM(interp, argArray[i], &fieldCount,
		&fieldValues);
	if (result != TCL_OK) {
	    goto procError;
	}
	if (fieldCount > 2) {
	    Tcl_Obj *errorObj = Tcl_NewStringObj(
		"too many fields in argument specifier \"", -1);
	    Tcl_AppendObjToObj(errorObj, argArray[i]);
	    Tcl_AppendToObj(errorObj, "\"", -1);
	    Tcl_SetObjResult(interp, errorObj);
	    Tcl_SetErrorCode(interp, "TCL", "OPERATION", "PROC",
		    "FORMALARGUMENTFORMAT", NULL);
	    goto procError;
	}
	if ((fieldCount == 0) || (Tcl_GetCharLength(fieldValues[0]) == 0)) {
	    Tcl_SetObjResult(interp, Tcl_NewStringObj(
		    "argument with no name", -1));
	    Tcl_SetErrorCode(interp, "TCL", "OPERATION", "PROC",
		    "FORMALARGUMENTFORMAT", NULL);
	    goto procError;
	}

	argname = Tcl_GetStringFromObj(fieldValues[0], &nameLength);

	/*
	 * Check that the formal parameter name is a scalar.
	 */

	argnamei = argname;
	argnamelast = (nameLength > 0) ? (argname + nameLength - 1) : argname;
	while (argnamei < argnamelast) {
	    if (*argnamei == '(') {
		if (*argnamelast == ')') { /* We have an array element. */
		    Tcl_SetObjResult(interp, Tcl_ObjPrintf(
			    "formal parameter \"%s\" is an array element",
			    TclGetString(fieldValues[0])));
		    Tcl_SetErrorCode(interp, "TCL", "OPERATION", "PROC",
			    "FORMALARGUMENTFORMAT", NULL);
		    goto procError;
		}
	    } else if (*argnamei == ':' && *(argnamei+1) == ':') {
		Tcl_Obj *errorObj = Tcl_NewStringObj(
		    "formal parameter \"", -1);
		Tcl_AppendObjToObj(errorObj, fieldValues[0]);
		Tcl_AppendToObj(errorObj, "\" is not a simple name", -1);
		Tcl_SetObjResult(interp, errorObj);
		Tcl_SetErrorCode(interp, "TCL", "OPERATION", "PROC",
			"FORMALARGUMENTFORMAT", NULL);
		goto procError;
	    }
	    argnamei++;
	}

	if (precompiled) {
	    /*
	     * Compare the parsed argument with the stored one. Note that the
	     * only flag value that makes sense at this point is VAR_ARGUMENT
	     * (its value was kept the same as pre VarReform to simplify
	     * tbcload's processing of older byetcodes).
	     *
	     * The only other flag value that is important to retrieve from
	     * precompiled procs is VAR_TEMPORARY (also unchanged). It is
	     * needed later when retrieving the variable names.
	     */

	    if ((localPtr->nameLength != nameLength)
		    || (memcmp(localPtr->name, argname, nameLength) != 0)
		    || (localPtr->frameIndex != i)
		    || !(localPtr->flags & VAR_ARGUMENT)
		    || (localPtr->defValuePtr == NULL && fieldCount == 2)
		    || (localPtr->defValuePtr != NULL && fieldCount != 2)) {
		Tcl_SetObjResult(interp, Tcl_ObjPrintf(
			"procedure \"%s\": formal parameter %" TCL_Z_MODIFIER "u is "
			"inconsistent with precompiled body", procName, i));
		Tcl_SetErrorCode(interp, "TCL", "OPERATION", "PROC",
			"BYTECODELIES", NULL);
		goto procError;
	    }

	    /*
	     * Compare the default value if any.
	     */

	    if (localPtr->defValuePtr != NULL) {
		Tcl_Size tmpLength, valueLength;
		const char *tmpPtr = Tcl_GetStringFromObj(localPtr->defValuePtr, &tmpLength);
		const char *value = Tcl_GetStringFromObj(fieldValues[1], &valueLength);

		if ((valueLength != tmpLength)
		     || memcmp(value, tmpPtr, tmpLength) != 0
		) {
		    Tcl_Obj *errorObj = Tcl_ObjPrintf(
			    "procedure \"%s\": formal parameter \"", procName);
		    Tcl_AppendObjToObj(errorObj, fieldValues[0]);
		    Tcl_AppendToObj(errorObj, "\" has "
			"default value inconsistent with precompiled body", -1);
		    Tcl_SetObjResult(interp, errorObj);
		    Tcl_SetErrorCode(interp, "TCL", "OPERATION", "PROC",
			    "BYTECODELIES", NULL);
		    goto procError;
		}
	    }
	    if ((i == numArgs - 1)
		    && (localPtr->nameLength == 4)
		    && (localPtr->name[0] == 'a')
		    && (strcmp(localPtr->name, "args") == 0)) {
		localPtr->flags |= VAR_IS_ARGS;
	    }

	    localPtr = localPtr->nextPtr;
	} else {
	    /*
	     * Allocate an entry in the runtime procedure frame's array of
	     * local variables for the argument.
	     */

	    localPtr = (CompiledLocal *)Tcl_Alloc(
		    offsetof(CompiledLocal, name) + 1U + fieldValues[0]->length);
	    if (procPtr->firstLocalPtr == NULL) {
		procPtr->firstLocalPtr = procPtr->lastLocalPtr = localPtr;
	    } else {
		procPtr->lastLocalPtr->nextPtr = localPtr;
		procPtr->lastLocalPtr = localPtr;
	    }
	    localPtr->nextPtr = NULL;
	    localPtr->nameLength = nameLength;
	    localPtr->frameIndex = i;
	    localPtr->flags = VAR_ARGUMENT;
	    localPtr->resolveInfo = NULL;

	    if (fieldCount == 2) {
		localPtr->defValuePtr = fieldValues[1];
		Tcl_IncrRefCount(localPtr->defValuePtr);
	    } else {
		localPtr->defValuePtr = NULL;
	    }
	    memcpy(localPtr->name, argname, fieldValues[0]->length + 1);
	    if ((i == numArgs - 1)
		    && (localPtr->nameLength == 4)
		    && (localPtr->name[0] == 'a')
		    && (memcmp(localPtr->name, "args", 4) == 0)) {
		localPtr->flags |= VAR_IS_ARGS;
	    }
	}
    }

    *procPtrPtr = procPtr;
    return TCL_OK;

  procError:
    if (precompiled) {
	procPtr->refCount--;
    } else {
	Tcl_DecrRefCount(bodyPtr);
	while (procPtr->firstLocalPtr != NULL) {
	    localPtr = procPtr->firstLocalPtr;
	    procPtr->firstLocalPtr = localPtr->nextPtr;

	    if (localPtr->defValuePtr != NULL) {
		Tcl_DecrRefCount(localPtr->defValuePtr);
	    }

	    Tcl_Free(localPtr);
	}
	Tcl_Free(procPtr);
    }
    return TCL_ERROR;
}

/*
 *----------------------------------------------------------------------
 *
 * TclGetFrame --
 *
 *	Given a description of a procedure frame, such as the first argument
 *	to an "uplevel" or "upvar" command, locate the call frame for the
 *	appropriate level of procedure.
 *
 * Results:
 *	The return value is -1 if an error occurred in finding the frame (in
 *	this case an error message is left in the interp's result). 1 is
 *	returned if string was either a number or a number preceded by "#" and
 *	it specified a valid frame. 0 is returned if string isn't one of the
 *	two things above (in this case, the lookup acts as if string were
 *	"1"). The variable pointed to by framePtrPtr is filled in with the
 *	address of the desired frame (unless an error occurs, in which case it
 *	isn't modified).
 *
 * Side effects:
 *	None.
 *
 *----------------------------------------------------------------------
 */

int
TclGetFrame(
    Tcl_Interp *interp,		/* Interpreter in which to find frame. */
    const char *name,		/* String describing frame. */
    CallFrame **framePtrPtr)	/* Store pointer to frame here (or NULL if
				 * global frame indicated). */
{
	int result;
	Tcl_Obj obj;

	obj.bytes = (char *) name;
	obj.length = strlen(name);
	obj.typePtr = NULL;
	result = TclObjGetFrame(interp, &obj, framePtrPtr);
	TclFreeInternalRep(&obj);
	return result;
}

/*
 *----------------------------------------------------------------------
 *
 * TclObjGetFrame --
 *
 *	Given a description of a procedure frame, such as the first argument
 *	to an "uplevel" or "upvar" command, locate the call frame for the
 *	appropriate level of procedure.
 *
 * Results:
 *	The return value is -1 if an error occurred in finding the frame (in
 *	this case an error message is left in the interp's result). 1 is
 *	returned if objPtr was either an int or an int preceded by "#" and
 *	it specified a valid frame. 0 is returned if objPtr isn't one of the
 *	two things above (in this case, the lookup acts as if objPtr were
 *	"1"). The variable pointed to by framePtrPtr is filled in with the
 *	address of the desired frame (unless an error occurs, in which case it
 *	isn't modified).
 *
 * Side effects:
 *	None.
 *
 *----------------------------------------------------------------------
 */

int
TclObjGetFrame(
    Tcl_Interp *interp,		/* Interpreter in which to find frame. */
    Tcl_Obj *objPtr,		/* Object describing frame. */
    CallFrame **framePtrPtr)	/* Store pointer to frame here (or NULL if
				 * global frame indicated). */
{
    Interp *iPtr = (Interp *) interp;
    int curLevel, level, result;
    const Tcl_ObjInternalRep *irPtr;
    const char *name = NULL;
    Tcl_WideInt w;

    /*
     * Parse object to figure out which level number to go to.
     */

    result = 0;
    curLevel = iPtr->varFramePtr->level;

    /*
     * Check for integer first, since that has potential to spare us
     * a generation of a stringrep.
     */

    if (objPtr == NULL) {
	/* Do nothing */
    } else if (TCL_OK == Tcl_GetIntFromObj(NULL, objPtr, &level)) {
	Tcl_GetWideIntFromObj(NULL, objPtr, &w);
	if (w < 0 || w > INT_MAX || curLevel > w + INT_MAX) {
	    result = -1;
	} else {
	    level = curLevel - level;
	    result = 1;
	}
    } else if ((irPtr = TclFetchInternalRep(objPtr, &levelReferenceType))) {
	level = irPtr->wideValue;
	result = 1;
    } else {
	name = TclGetString(objPtr);
	if (name[0] == '#') {
	    if (TCL_OK == Tcl_GetInt(NULL, name+1, &level)) {
		if (level < 0 || (level > 0 && name[1] == '-')) {
		    result = -1;
		} else {
		    Tcl_ObjInternalRep ir;

		    ir.wideValue = level;
		    Tcl_StoreInternalRep(objPtr, &levelReferenceType, &ir);
		    result = 1;
		}
	    } else {
		result = -1;
	    }
	} else if (TclGetWideBitsFromObj(NULL, objPtr, &w) == TCL_OK) {
	    /*
	     * If this were an integer, we'd have succeeded already.
	     * Docs say we have to treat this as a 'bad level'  error.
	     */
	    result = -1;
	}
    }

    if (result != -1) {
	/* if relative current level */
	if (result == 0) {
	    if (!curLevel) {
		/* we are in top-level, so simply generate bad level */
		name = "1";
		goto badLevel;
	    }
	    level = curLevel - 1;
	}
	if (level >= 0) {
	    CallFrame *framePtr;
	    for (framePtr = iPtr->varFramePtr; framePtr != NULL;
		    framePtr = framePtr->callerVarPtr) {
		if ((int)framePtr->level == level) {
		    *framePtrPtr = framePtr;
		    return result;
		}
	    }
	}
    }
badLevel:
    if (name == NULL) {
	name = objPtr ? TclGetString(objPtr) : "1" ;
    }
    Tcl_SetObjResult(interp, Tcl_ObjPrintf("bad level \"%s\"", name));
    Tcl_SetErrorCode(interp, "TCL", "LOOKUP", "LEVEL", name, NULL);
    return -1;
}

/*
 *----------------------------------------------------------------------
 *
 * Tcl_UplevelObjCmd --
 *
 *	This object function is invoked to process the "uplevel" Tcl command.
 *	See the user documentation for details on what it does.
 *
 * Results:
 *	A standard Tcl object result value.
 *
 * Side effects:
 *	See the user documentation.
 *
 *----------------------------------------------------------------------
 */

static int
Uplevel_Callback(
    void *data[],
    Tcl_Interp *interp,
    int result)
{
    CallFrame *savedVarFramePtr = (CallFrame *)data[0];

    if (result == TCL_ERROR) {
	Tcl_AppendObjToErrorInfo(interp, Tcl_ObjPrintf(
		"\n    (\"uplevel\" body line %d)", Tcl_GetErrorLine(interp)));
    }

    /*
     * Restore the variable frame, and return.
     */

    ((Interp *)interp)->varFramePtr = savedVarFramePtr;
    return result;
}

int
Tcl_UplevelObjCmd(
    void *clientData,
    Tcl_Interp *interp,		/* Current interpreter. */
    int objc,			/* Number of arguments. */
    Tcl_Obj *const objv[])	/* Argument objects. */
{
    return Tcl_NRCallObjProc(interp, TclNRUplevelObjCmd, clientData, objc, objv);
}

int
TclNRUplevelObjCmd(
    TCL_UNUSED(void *),
    Tcl_Interp *interp,		/* Current interpreter. */
    int objc,			/* Number of arguments. */
    Tcl_Obj *const objv[])	/* Argument objects. */
{

    Interp *iPtr = (Interp *) interp;
    CmdFrame *invoker = NULL;
    int word = 0;
    int result;
    CallFrame *savedVarFramePtr, *framePtr;
    Tcl_Obj *objPtr;

    if (objc < 2) {
    /* to do
    *    simplify things by interpreting the argument as a command when there
    *    is only one argument.  This requires a TIP since currently a single
    *    argument is interpreted as a level indicator if possible.
    */
    uplevelSyntax:
	Tcl_WrongNumArgs(interp, 1, objv, "?level? command ?arg ...?");
	return TCL_ERROR;
    } else if (!TclHasStringRep(objv[1]) && objc == 2) {
	int status;
	Tcl_Size llength;
	status = TclListObjLengthM(interp, objv[1], &llength);
	if (status == TCL_OK && llength > 1) {
	    /* the first argument can't interpreted as a level. Avoid
	     * generating a string representation of the script. */
	    result = TclGetFrame(interp, "1", &framePtr);
	    if (result == -1) {
		return TCL_ERROR;
	    }
	    objc -= 1;
	    objv += 1;
	    goto havelevel;
	}
    }

    /*
     * Find the level to use for executing the command.
     */

    result = TclObjGetFrame(interp, objv[1], &framePtr);
    if (result == -1) {
	return TCL_ERROR;
    }
    objc -= result + 1;
    if (objc == 0) {
	goto uplevelSyntax;
    }
    objv += result + 1;

    havelevel:

    /*
     * Modify the interpreter state to execute in the given frame.
     */

    savedVarFramePtr = iPtr->varFramePtr;
    iPtr->varFramePtr = framePtr;

    /*
     * Execute the residual arguments as a command.
     */

    if (objc == 1) {
	/*
	 * TIP #280. Make actual argument location available to eval'd script
	 */

	TclArgumentGet(interp, objv[0], &invoker, &word);
	objPtr = objv[0];

    } else {
	/*
	 * More than one argument: concatenate them together with spaces
	 * between, then evaluate the result. Tcl_EvalObjEx will delete the
	 * object when it decrements its refcount after eval'ing it.
	 */

	objPtr = Tcl_ConcatObj(objc, objv);
    }

    TclNRAddCallback(interp, Uplevel_Callback, savedVarFramePtr, NULL, NULL,
	    NULL);
    return TclNREvalObjEx(interp, objPtr, 0, invoker, word);
}

/*
 *----------------------------------------------------------------------
 *
 * TclFindProc --
 *
 *	Given the name of a procedure, return a pointer to the record
 *	describing the procedure. The procedure will be looked up using the
 *	usual rules: first in the current namespace and then in the global
 *	namespace.
 *
 * Results:
 *	NULL is returned if the name doesn't correspond to any procedure.
 *	Otherwise, the return value is a pointer to the procedure's record. If
 *	the name is found but refers to an imported command that points to a
 *	"real" procedure defined in another namespace, a pointer to that
 *	"real" procedure's structure is returned.
 *
 * Side effects:
 *	None.
 *
 *----------------------------------------------------------------------
 */

Proc *
TclFindProc(
    Interp *iPtr,		/* Interpreter in which to look. */
    const char *procName)	/* Name of desired procedure. */
{
    Tcl_Command cmd;
    Command *cmdPtr;

    cmd = Tcl_FindCommand((Tcl_Interp *) iPtr, procName, NULL, /*flags*/ 0);
    if (cmd == (Tcl_Command) NULL) {
	return NULL;
    }
    cmdPtr = (Command *) cmd;

    return TclIsProc(cmdPtr);
}

/*
 *----------------------------------------------------------------------
 *
 * TclIsProc --
 *
 *	Tells whether a command is a Tcl procedure or not.
 *
 * Results:
 *	If the given command is actually a Tcl procedure, the return value is
 *	the address of the record describing the procedure. Otherwise the
 *	return value is 0.
 *
 * Side effects:
 *	None.
 *
 *----------------------------------------------------------------------
 */

Proc *
TclIsProc(
    Command *cmdPtr)		/* Command to test. */
{
    Tcl_Command origCmd = TclGetOriginalCommand((Tcl_Command) cmdPtr);

    if (origCmd != NULL) {
	cmdPtr = (Command *) origCmd;
    }
    if (cmdPtr->deleteProc == TclProcDeleteProc) {
	return (Proc *)cmdPtr->objClientData;
    }
    return NULL;
}

static int
ProcWrongNumArgs(
    Tcl_Interp *interp,
    int skip)
{
    CallFrame *framePtr = ((Interp *)interp)->varFramePtr;
    Proc *procPtr = framePtr->procPtr;
    int localCt = procPtr->numCompiledLocals, numArgs, i;
    Tcl_Obj **desiredObjs;
    const char *final = NULL;

    /*
     * Build up desired argument list for Tcl_WrongNumArgs
     */

    numArgs = framePtr->procPtr->numArgs;
    desiredObjs = (Tcl_Obj **)TclStackAlloc(interp,
	    sizeof(Tcl_Obj *) * (numArgs+1));

    if (framePtr->isProcCallFrame & FRAME_IS_LAMBDA) {
	desiredObjs[0] = Tcl_NewStringObj("lambdaExpr", -1);
    } else {
	desiredObjs[0] = framePtr->objv[skip-1];
    }
    Tcl_IncrRefCount(desiredObjs[0]);

    if (localCt > 0) {
	Var *defPtr = (Var *)(&framePtr->localCachePtr->varName0 + localCt);

	for (i=1 ; i<=numArgs ; i++, defPtr++) {
	    Tcl_Obj *argObj;
	    Tcl_Obj *namePtr = localName(framePtr, i-1);

	    if (defPtr->value.objPtr != NULL) {
		TclNewObj(argObj);
		Tcl_AppendStringsToObj(argObj, "?", TclGetString(namePtr), "?", NULL);
	    } else if (defPtr->flags & VAR_IS_ARGS) {
		numArgs--;
		final = "?arg ...?";
		break;
	    } else {
		argObj = namePtr;
		Tcl_IncrRefCount(namePtr);
	    }
	    desiredObjs[i] = argObj;
	}
    }

    Tcl_ResetResult(interp);
    Tcl_WrongNumArgs(interp, numArgs+1, desiredObjs, final);

    for (i=0 ; i<=numArgs ; i++) {
	Tcl_DecrRefCount(desiredObjs[i]);
    }
    TclStackFree(interp, desiredObjs);
    return TCL_ERROR;
}

/*
 *----------------------------------------------------------------------
 *
 * InitResolvedLocals --
 *
 *	This routine is invoked in order to initialize the compiled locals
 *	table for a new call frame.
 *
 * Results:
 *	None.
 *
 * Side effects:
 *	May invoke various name resolvers in order to determine which
 *	variables are being referenced at runtime.
 *
 *----------------------------------------------------------------------
 */

static void
InitResolvedLocals(
    Tcl_Interp *interp,		/* Current interpreter. */
    ByteCode *codePtr,
    Var *varPtr,
    Namespace *nsPtr)		/* Pointer to current namespace. */
{
    Interp *iPtr = (Interp *) interp;
    int haveResolvers = (nsPtr->compiledVarResProc || iPtr->resolverPtr);
    CompiledLocal *firstLocalPtr, *localPtr;
    int varNum;
    Tcl_ResolvedVarInfo *resVarInfo;

    /*
     * Find the localPtr corresponding to varPtr
     */

    varNum = varPtr - iPtr->framePtr->compiledLocals;
    localPtr = iPtr->framePtr->procPtr->firstLocalPtr;
    while (varNum--) {
	localPtr = localPtr->nextPtr;
    }

    if (!(haveResolvers && (codePtr->flags & TCL_BYTECODE_RESOLVE_VARS))) {
	goto doInitResolvedLocals;
    }

    /*
     * This is the first run after a recompile, or else the resolver epoch
     * has changed: update the resolver cache.
     */

    firstLocalPtr = localPtr;
    for (; localPtr != NULL; localPtr = localPtr->nextPtr) {
	if (localPtr->resolveInfo) {
	    if (localPtr->resolveInfo->deleteProc) {
		localPtr->resolveInfo->deleteProc(localPtr->resolveInfo);
	    } else {
		Tcl_Free(localPtr->resolveInfo);
	    }
	    localPtr->resolveInfo = NULL;
	}
	localPtr->flags &= ~VAR_RESOLVED;

	if (haveResolvers &&
		!(localPtr->flags & (VAR_ARGUMENT|VAR_TEMPORARY))) {
	    ResolverScheme *resPtr = iPtr->resolverPtr;
	    Tcl_ResolvedVarInfo *vinfo;
	    int result;

	    if (nsPtr->compiledVarResProc) {
		result = nsPtr->compiledVarResProc(nsPtr->interp,
			localPtr->name, localPtr->nameLength,
			(Tcl_Namespace *) nsPtr, &vinfo);
	    } else {
		result = TCL_CONTINUE;
	    }

	    while ((result == TCL_CONTINUE) && resPtr) {
		if (resPtr->compiledVarResProc) {
		    result = resPtr->compiledVarResProc(nsPtr->interp,
			    localPtr->name, localPtr->nameLength,
			    (Tcl_Namespace *) nsPtr, &vinfo);
		}
		resPtr = resPtr->nextPtr;
	    }
	    if (result == TCL_OK) {
		localPtr->resolveInfo = vinfo;
		localPtr->flags |= VAR_RESOLVED;
	    }
	}
    }
    localPtr = firstLocalPtr;
    codePtr->flags &= ~TCL_BYTECODE_RESOLVE_VARS;

    /*
     * Initialize the array of local variables stored in the call frame. Some
     * variables may have special resolution rules. In that case, we call
     * their "resolver" procs to get our hands on the variable, and we make
     * the compiled local a link to the real variable.
     */

  doInitResolvedLocals:
    for (; localPtr != NULL; varPtr++, localPtr = localPtr->nextPtr) {
	varPtr->flags = 0;
	varPtr->value.objPtr = NULL;

	/*
	 * Now invoke the resolvers to determine the exact variables that
	 * should be used.
	 */

	resVarInfo = localPtr->resolveInfo;
	if (resVarInfo && resVarInfo->fetchProc) {
	    Var *resolvedVarPtr = (Var *)
		    resVarInfo->fetchProc(interp, resVarInfo);

	    if (resolvedVarPtr) {
		if (TclIsVarInHash(resolvedVarPtr)) {
		    VarHashRefCount(resolvedVarPtr)++;
		}
		varPtr->flags = VAR_LINK;
		varPtr->value.linkPtr = resolvedVarPtr;
	    }
	}
    }
}

void
TclFreeLocalCache(
    Tcl_Interp *interp,
    LocalCache *localCachePtr)
{
    Tcl_Size i;
    Tcl_Obj **namePtrPtr = &localCachePtr->varName0;

    for (i = 0; i < localCachePtr->numVars; i++, namePtrPtr++) {
	Tcl_Obj *objPtr = *namePtrPtr;

	if (objPtr) {
	    /* TclReleaseLiteral calls Tcl_DecrRefCount for us */
	    TclReleaseLiteral(interp, objPtr);
	}
    }
    Tcl_Free(localCachePtr);
}

static void
InitLocalCache(
    Proc *procPtr)
{
    Interp *iPtr = procPtr->iPtr;
    ByteCode *codePtr;
    Tcl_Size localCt = procPtr->numCompiledLocals;
    Tcl_Size numArgs = procPtr->numArgs, i = 0;

    Tcl_Obj **namePtr;
    Var *varPtr;
    LocalCache *localCachePtr;
    CompiledLocal *localPtr;

    ByteCodeGetInternalRep(procPtr->bodyPtr, &tclByteCodeType, codePtr);

    /*
     * Cache the names and initial values of local variables; store the
     * cache in both the framePtr for this execution and in the codePtr
     * for future calls.
     */

    localCachePtr = (LocalCache *)Tcl_Alloc(offsetof(LocalCache, varName0)
	    + localCt * sizeof(Tcl_Obj *)
	    + numArgs * sizeof(Var));

    namePtr = &localCachePtr->varName0;
    varPtr = (Var *) (namePtr + localCt);
    localPtr = procPtr->firstLocalPtr;
    while (localPtr) {
	if (TclIsVarTemporary(localPtr)) {
	    *namePtr = NULL;
	} else {
<<<<<<< HEAD
	    *namePtr = TclCreateLiteral(iPtr,
		    localPtr->name, localPtr->nameLength);
=======
	    *namePtr = TclCreateLiteral(iPtr, localPtr->name,
		    localPtr->nameLength, /* hash */ (size_t) -1,
		    &isNew, /* nsPtr */ NULL, 0, NULL);
>>>>>>> 78c5116c
	    Tcl_IncrRefCount(*namePtr);
	}

	if (i < numArgs) {
	    varPtr->flags = (localPtr->flags & VAR_IS_ARGS);
	    varPtr->value.objPtr = localPtr->defValuePtr;
	    varPtr++;
	    i++;
	}
	namePtr++;
	localPtr = localPtr->nextPtr;
    }
    codePtr->localCachePtr = localCachePtr;
    localCachePtr->refCount = 1;
    localCachePtr->numVars = localCt;
}

/*
 *----------------------------------------------------------------------
 *
 * InitArgsAndLocals --
 *
 *	This routine is invoked in order to initialize the arguments and other
 *	compiled locals table for a new call frame.
 *
 * Results:
 *	A standard Tcl result.
 *
 * Side effects:
 *	Allocates memory on the stack for the compiled local variables, the
 *	caller is responsible for freeing them. Initialises all variables. May
 *	invoke various name resolvers in order to determine which variables
 *	are being referenced at runtime.
 *
 *----------------------------------------------------------------------
 */

static int
InitArgsAndLocals(
    Tcl_Interp *interp,/* Interpreter in which procedure was
				 * invoked. */
    int skip)			/* Number of initial arguments to be skipped,
				 * i.e., words in the "command name". */
{
    CallFrame *framePtr = ((Interp *)interp)->varFramePtr;
    Proc *procPtr = framePtr->procPtr;
    ByteCode *codePtr;
    Var *varPtr, *defPtr;
    int localCt = procPtr->numCompiledLocals, numArgs, argCt, i, imax;
    Tcl_Obj *const *argObjs;

    ByteCodeGetInternalRep(procPtr->bodyPtr, &tclByteCodeType, codePtr);

    /*
     * Make sure that the local cache of variable names and initial values has
     * been initialised properly .
     */

    if (localCt) {
	if (!codePtr->localCachePtr) {
	    InitLocalCache(procPtr) ;
	}
	framePtr->localCachePtr = codePtr->localCachePtr;
	framePtr->localCachePtr->refCount++;
	defPtr = (Var *) (&framePtr->localCachePtr->varName0 + localCt);
    } else {
	defPtr = NULL;
    }

    /*
     * Create the "compiledLocals" array. Make sure it is large enough to hold
     * all the procedure's compiled local variables, including its formal
     * parameters.
     */

    varPtr = (Var *)TclStackAlloc(interp, localCt * sizeof(Var));
    framePtr->compiledLocals = varPtr;
    framePtr->numCompiledLocals = localCt;

    /*
     * Match and assign the call's actual parameters to the procedure's formal
     * arguments. The formal arguments are described by the first numArgs
     * entries in both the Proc structure's local variable list and the call
     * frame's local variable array.
     */

    numArgs = procPtr->numArgs;
    argCt = framePtr->objc - skip;	/* Set it to the number of args to the
					 * procedure. */
    if (numArgs == 0) {
	if (argCt) {
	    goto incorrectArgs;
	} else {
	    goto correctArgs;
	}
    }
    argObjs = framePtr->objv + skip;
    imax = ((argCt < numArgs-1) ? argCt : numArgs-1);
    for (i = 0; i < imax; i++, varPtr++, defPtr ? defPtr++ : defPtr) {
	/*
	 * "Normal" arguments; last formal is special, depends on it being
	 * 'args'.
	 */

	Tcl_Obj *objPtr = argObjs[i];

	varPtr->flags = 0;
	varPtr->value.objPtr = objPtr;
	Tcl_IncrRefCount(objPtr);	/* Local var is a reference. */
    }
    for (; i < numArgs-1; i++, varPtr++, defPtr ? defPtr++ : defPtr) {
	/*
	 * This loop is entered if argCt < (numArgs-1). Set default values;
	 * last formal is special.
	 */

	Tcl_Obj *objPtr = defPtr ? defPtr->value.objPtr : NULL;

	if (!objPtr) {
	    goto incorrectArgs;
	}
	varPtr->flags = 0;
	varPtr->value.objPtr = objPtr;
	Tcl_IncrRefCount(objPtr);	/* Local var reference. */
    }

    /*
     * When we get here, the last formal argument remains to be defined:
     * defPtr and varPtr point to the last argument to be initialized.
     */

    varPtr->flags = 0;
    if (defPtr && defPtr->flags & VAR_IS_ARGS) {
	Tcl_Obj *listPtr = Tcl_NewListObj((argCt>i)? argCt-i : 0, argObjs+i);

	varPtr->value.objPtr = listPtr;
	Tcl_IncrRefCount(listPtr);	/* Local var is a reference. */
    } else if (argCt == numArgs) {
	Tcl_Obj *objPtr = argObjs[i];

	varPtr->value.objPtr = objPtr;
	Tcl_IncrRefCount(objPtr);	/* Local var is a reference. */
    } else if ((argCt < numArgs) && defPtr && defPtr->value.objPtr) {
	Tcl_Obj *objPtr = defPtr->value.objPtr;

	varPtr->value.objPtr = objPtr;
	Tcl_IncrRefCount(objPtr);	/* Local var is a reference. */
    } else {
	goto incorrectArgs;
    }
    varPtr++;

    /*
     * Initialise and resolve the remaining compiledLocals. In the absence of
     * resolvers, they are undefined local vars: (flags=0, value=NULL).
     */

  correctArgs:
    if (numArgs < localCt) {
	if (!framePtr->nsPtr->compiledVarResProc
		&& !((Interp *)interp)->resolverPtr) {
	    memset(varPtr, 0, (localCt - numArgs)*sizeof(Var));
	} else {
	    InitResolvedLocals(interp, codePtr, varPtr, framePtr->nsPtr);
	}
    }

    return TCL_OK;

    /*
     * Initialise all compiled locals to avoid problems at DeleteLocalVars.
     */

  incorrectArgs:
    if ((skip != 1) &&
	    TclInitRewriteEnsemble(interp, skip-1, 0, framePtr->objv)) {
	TclNRAddCallback(interp, TclClearRootEnsemble, NULL, NULL, NULL, NULL);
    }
    memset(varPtr, 0,
	    ((framePtr->compiledLocals + localCt)-varPtr) * sizeof(Var));
    return ProcWrongNumArgs(interp, skip);
}

/*
 *----------------------------------------------------------------------
 *
 * TclPushProcCallFrame --
 *
 *	Compiles a proc body if necessary, then pushes a CallFrame suitable
 *	for executing it.
 *
 * Results:
 *	A standard Tcl object result value.
 *
 * Side effects:
 *	The proc's body may be recompiled. A CallFrame is pushed, it will have
 *	to be popped by the caller.
 *
 *----------------------------------------------------------------------
 */

int
TclPushProcCallFrame(
    void *clientData,	/* Record describing procedure to be
				 * interpreted. */
    Tcl_Interp *interp,/* Interpreter in which procedure was
				 * invoked. */
    Tcl_Size objc,			/* Count of number of arguments to this
				 * procedure. */
    Tcl_Obj *const objv[],	/* Argument value objects. */
    int isLambda)		/* 1 if this is a call by ApplyObjCmd: it
				 * needs special rules for error msg */
{
    Proc *procPtr = (Proc *)clientData;
    Namespace *nsPtr = procPtr->cmdPtr->nsPtr;
    CallFrame *framePtr, **framePtrPtr;
    int result;
    ByteCode *codePtr;

    /*
     * If necessary (i.e. if we haven't got a suitable compilation already
     * cached) compile the procedure's body. The compiler will allocate frame
     * slots for the procedure's non-argument local variables. Note that
     * compiling the body might increase procPtr->numCompiledLocals if new
     * local variables are found while compiling.
     */

    ByteCodeGetInternalRep(procPtr->bodyPtr, &tclByteCodeType, codePtr);
    if (codePtr != NULL) {
	Interp *iPtr = (Interp *) interp;

	/*
	 * When we've got bytecode, this is the check for validity. That is,
	 * the bytecode must be for the right interpreter (no cross-leaks!),
	 * the code must be from the current epoch (so subcommand compilation
	 * is up-to-date), the namespace must match (so variable handling
	 * is right) and the resolverEpoch must match (so that new shadowed
	 * commands and/or resolver changes are considered).
	 * Ensure the ByteCode's procPtr is the same (or it's precompiled).
	 */

	if (((Interp *) *codePtr->interpHandle != iPtr)
		|| (codePtr->compileEpoch != iPtr->compileEpoch)
		|| (codePtr->nsPtr != nsPtr)
		|| (codePtr->nsEpoch != nsPtr->resolverEpoch)
		|| ((codePtr->procPtr != procPtr) && procPtr->bodyPtr->bytes)
	) {
	    goto doCompilation;
	}
    } else {
    doCompilation:
	result = TclProcCompileProc(interp, procPtr, procPtr->bodyPtr, nsPtr,
		(isLambda ? "body of lambda term" : "body of proc"),
		TclGetString(objv[isLambda]));
	if (result != TCL_OK) {
	    return result;
	}
    }

    /*
     * Set up and push a new call frame for the new procedure invocation.
     * This call frame will execute in the proc's namespace, which might be
     * different than the current namespace. The proc's namespace is that of
     * its command, which can change if the command is renamed from one
     * namespace to another.
     */

    framePtrPtr = &framePtr;
    (void) TclPushStackFrame(interp, (Tcl_CallFrame **) framePtrPtr,
	    (Tcl_Namespace *) nsPtr,
	    (isLambda? (FRAME_IS_PROC|FRAME_IS_LAMBDA) : FRAME_IS_PROC));

    framePtr->objc = objc;
    framePtr->objv = objv;
    framePtr->procPtr = procPtr;

    return TCL_OK;
}

/*
 *----------------------------------------------------------------------
 *
 * TclObjInterpProc --
 *
 *	When a Tcl procedure gets invoked during bytecode evaluation, this
 *	object-based routine gets invoked to interpret the procedure.
 *
 * Results:
 *	A standard Tcl object result value.
 *
 * Side effects:
 *	Depends on the commands in the procedure.
 *
 *----------------------------------------------------------------------
 */

int
TclObjInterpProc(
    void *clientData,	/* Record describing procedure to be
				 * interpreted. */
    Tcl_Interp *interp,/* Interpreter in which procedure was
				 * invoked. */
    int objc,			/* Count of number of arguments to this
				 * procedure. */
    Tcl_Obj *const objv[])	/* Argument value objects. */
{
    /*
     * Not used much in the core; external interface for iTcl
     */

    return Tcl_NRCallObjProc(interp, TclNRInterpProc, clientData, objc, objv);
}

int
TclNRInterpProc(
    void *clientData,	/* Record describing procedure to be
				 * interpreted. */
    Tcl_Interp *interp,/* Interpreter in which procedure was
				 * invoked. */
    int objc,			/* Count of number of arguments to this
				 * procedure. */
    Tcl_Obj *const objv[])	/* Argument value objects. */
{
    int result = TclPushProcCallFrame(clientData, interp, objc, objv,
	    /*isLambda*/ 0);

    if (result != TCL_OK) {
	return TCL_ERROR;
    }
    return TclNRInterpProcCore(interp, objv[0], 1, &MakeProcError);
}

static int
NRInterpProc2(
    void *clientData,	/* Record describing procedure to be
				 * interpreted. */
    Tcl_Interp *interp,/* Interpreter in which procedure was
				 * invoked. */
    size_t objc,			/* Count of number of arguments to this
				 * procedure. */
    Tcl_Obj *const objv[])	/* Argument value objects. */
{
    int result = TclPushProcCallFrame(clientData, interp, objc, objv,
	    /*isLambda*/ 0);

    if (result != TCL_OK) {
	return TCL_ERROR;
    }
    return TclNRInterpProcCore(interp, objv[0], 1, &MakeProcError);
}

static int
ObjInterpProc2(
    void *clientData,	/* Record describing procedure to be
				 * interpreted. */
    Tcl_Interp *interp,/* Interpreter in which procedure was
				 * invoked. */
    size_t objc,			/* Count of number of arguments to this
				 * procedure. */
    Tcl_Obj *const objv[])	/* Argument value objects. */
{
    /*
     * Not used much in the core; external interface for iTcl
     */

    return Tcl_NRCallObjProc2(interp, NRInterpProc2, clientData, objc, objv);
}


/*
 *----------------------------------------------------------------------
 *
 * TclNRInterpProcCore --
 *
 *	When a Tcl procedure, lambda term or anything else that works like a
 *	procedure gets invoked during bytecode evaluation, this object-based
 *	routine gets invoked to interpret the body.
 *
 * Results:
 *	A standard Tcl object result value.
 *
 * Side effects:
 *	Nearly anything; depends on the commands in the procedure body.
 *
 *----------------------------------------------------------------------
 */

int
TclNRInterpProcCore(
    Tcl_Interp *interp,/* Interpreter in which procedure was
				 * invoked. */
    Tcl_Obj *procNameObj,	/* Procedure name for error reporting. */
    Tcl_Size skip,			/* Number of initial arguments to be skipped,
				 * i.e., words in the "command name". */
    ProcErrorProc *errorProc)	/* How to convert results from the script into
				 * results of the overall procedure. */
{
    Interp *iPtr = (Interp *) interp;
    Proc *procPtr = iPtr->varFramePtr->procPtr;
    int result;
    CallFrame *freePtr;
    ByteCode *codePtr;

    result = InitArgsAndLocals(interp, skip);
    if (result != TCL_OK) {
	freePtr = iPtr->framePtr;
	Tcl_PopCallFrame(interp);	/* Pop but do not free. */
	TclStackFree(interp, freePtr->compiledLocals);
					/* Free compiledLocals. */
	TclStackFree(interp, freePtr);	/* Free CallFrame. */
	return TCL_ERROR;
    }

#if defined(TCL_COMPILE_DEBUG)
    if (tclTraceExec >= 1) {
	CallFrame *framePtr = iPtr->varFramePtr;
	Tcl_Size i;

	if (framePtr->isProcCallFrame & FRAME_IS_LAMBDA) {
	    fprintf(stdout, "Calling lambda ");
	} else {
	    fprintf(stdout, "Calling proc ");
	}
	for (i = 0; i < framePtr->objc; i++) {
	    TclPrintObject(stdout, framePtr->objv[i], 15);
	    fprintf(stdout, " ");
	}
	fprintf(stdout, "\n");
	fflush(stdout);
    }
#endif /*TCL_COMPILE_DEBUG*/

#ifdef USE_DTRACE
    if (TCL_DTRACE_PROC_ARGS_ENABLED()) {
	Tcl_Size l = iPtr->varFramePtr->isProcCallFrame & FRAME_IS_LAMBDA ? 1 : 0;
	const char *a[10];
	Tcl_Size i;

	for (i = 0 ; i < 10 ; i++) {
	    a[i] = (l < iPtr->varFramePtr->objc ?
		    TclGetString(iPtr->varFramePtr->objv[l]) : NULL);
	    l++;
	}
	TCL_DTRACE_PROC_ARGS(a[0], a[1], a[2], a[3], a[4], a[5], a[6], a[7],
		a[8], a[9]);
    }
    if (TCL_DTRACE_PROC_INFO_ENABLED() && iPtr->cmdFramePtr) {
	Tcl_Obj *info = TclInfoFrame(interp, iPtr->cmdFramePtr);
	const char *a[6]; int i[2];

	TclDTraceInfo(info, a, i);
	TCL_DTRACE_PROC_INFO(a[0], a[1], a[2], a[3], i[0], i[1], a[4], a[5]);
	TclDecrRefCount(info);
    }
    if (TCL_DTRACE_PROC_ENTRY_ENABLED()) {
	Tcl_Size l = iPtr->varFramePtr->isProcCallFrame & FRAME_IS_LAMBDA ? 1 : 0;

	TCL_DTRACE_PROC_ENTRY(l < iPtr->varFramePtr->objc ?
		TclGetString(iPtr->varFramePtr->objv[l]) : NULL,
		iPtr->varFramePtr->objc - l - 1,
		(Tcl_Obj **)(iPtr->varFramePtr->objv + l + 1));
    }
    if (TCL_DTRACE_PROC_ENTRY_ENABLED()) {
	Tcl_Size l = iPtr->varFramePtr->isProcCallFrame & FRAME_IS_LAMBDA ? 1 : 0;

	TCL_DTRACE_PROC_ENTRY(l < iPtr->varFramePtr->objc ?
		TclGetString(iPtr->varFramePtr->objv[l]) : NULL,
		iPtr->varFramePtr->objc - l - 1,
		(Tcl_Obj **)(iPtr->varFramePtr->objv + l + 1));
    }
#endif /* USE_DTRACE */

    /*
     * Invoke the commands in the procedure's body.
     */

    procPtr->refCount++;
    ByteCodeGetInternalRep(procPtr->bodyPtr, &tclByteCodeType, codePtr);

    TclNRAddCallback(interp, InterpProcNR2, procNameObj, errorProc,
	    NULL, NULL);
    return TclNRExecuteByteCode(interp, codePtr);
}

static int
InterpProcNR2(
    void *data[],
    Tcl_Interp *interp,
    int result)
{
    Interp *iPtr = (Interp *) interp;
    Proc *procPtr = iPtr->varFramePtr->procPtr;
    CallFrame *freePtr;
    Tcl_Obj *procNameObj = (Tcl_Obj *)data[0];
    ProcErrorProc *errorProc = (ProcErrorProc *)data[1];

    if (TCL_DTRACE_PROC_RETURN_ENABLED()) {
	Tcl_Size l = iPtr->varFramePtr->isProcCallFrame & FRAME_IS_LAMBDA ? 1 : 0;

	TCL_DTRACE_PROC_RETURN(l < iPtr->varFramePtr->objc ?
		TclGetString(iPtr->varFramePtr->objv[l]) : NULL, result);
    }
    if (procPtr->refCount-- <= 1) {
	TclProcCleanupProc(procPtr);
    }

    /*
     * Free the stack-allocated compiled locals and CallFrame. It is important
     * to pop the call frame without freeing it first: the compiledLocals
     * cannot be freed before the frame is popped, as the local variables must
     * be deleted. But the compiledLocals must be freed first, as they were
     * allocated later on the stack.
     */

    if (result != TCL_OK) {
	goto process;
    }

    done:
    if (TCL_DTRACE_PROC_RESULT_ENABLED()) {
	Tcl_Size l = iPtr->varFramePtr->isProcCallFrame & FRAME_IS_LAMBDA ? 1 : 0;
	Tcl_Obj *r = Tcl_GetObjResult(interp);

	TCL_DTRACE_PROC_RESULT(l < iPtr->varFramePtr->objc ?
		TclGetString(iPtr->varFramePtr->objv[l]) : NULL, result,
		TclGetString(r), r);
    }

    freePtr = iPtr->framePtr;
    Tcl_PopCallFrame(interp);		/* Pop but do not free. */
    TclStackFree(interp, freePtr->compiledLocals);
					/* Free compiledLocals. */
    TclStackFree(interp, freePtr);	/* Free CallFrame. */
    return result;

    /*
     * Process any non-TCL_OK result code.
     */

    process:
    switch (result) {
    case TCL_RETURN:
	/*
	 * If it is a 'return', do the TIP#90 processing now.
	 */

	result = TclUpdateReturnInfo((Interp *) interp);
	break;

    case TCL_CONTINUE:
    case TCL_BREAK:
	/*
	 * It's an error to get to this point from a 'break' or 'continue', so
	 * transform to an error now.
	 */

	Tcl_SetObjResult(interp, Tcl_ObjPrintf(
		"invoked \"%s\" outside of a loop",
		((result == TCL_BREAK) ? "break" : "continue")));
	Tcl_SetErrorCode(interp, "TCL", "RESULT", "UNEXPECTED", NULL);
	result = TCL_ERROR;

	/* FALLTHRU */

    case TCL_ERROR:
	/*
	 * Now it _must_ be an error, so we need to log it as such. This means
	 * filling out the error trace. Luckily, we just hand this off to the
	 * function handed to us as an argument.
	 */

	errorProc(interp, procNameObj);
    }
    goto done;
}

/*
 *----------------------------------------------------------------------
 *
 * TclProcCompileProc --
 *
 *	Called just before a procedure is executed to compile the body to byte
 *	codes. If the type of the body is not "byte code" or if the compile
 *	conditions have changed (namespace context, epoch counters, etc.) then
 *	the body is recompiled. Otherwise, this function does nothing.
 *
 * Results:
 *	None.
 *
 * Side effects:
 *	May change the internal representation of the body object to compiled
 *	code.
 *
 *----------------------------------------------------------------------
 */

int
TclProcCompileProc(
    Tcl_Interp *interp,		/* Interpreter containing procedure. */
    Proc *procPtr,		/* Data associated with procedure. */
    Tcl_Obj *bodyPtr,		/* Body of proc. (Usually procPtr->bodyPtr,
				 * but could be any code fragment compiled in
				 * the context of this procedure.) */
    Namespace *nsPtr,		/* Namespace containing procedure. */
    const char *description,	/* string describing this body of code. */
    const char *procName)	/* Name of this procedure. */
{
    Interp *iPtr = (Interp *) interp;
    Tcl_CallFrame *framePtr;
    ByteCode *codePtr;

    ByteCodeGetInternalRep(bodyPtr, &tclByteCodeType, codePtr);

    /*
     * If necessary, compile the procedure's body. The compiler will allocate
     * frame slots for the procedure's non-argument local variables. If the
     * ByteCode already exists, make sure it hasn't been invalidated by
     * someone redefining a core command (this might make the compiled code
     * wrong). Also, if the code was compiled in/for a different interpreter,
     * we recompile it. Note that compiling the body might increase
     * procPtr->numCompiledLocals if new local variables are found while
     * compiling.
     *
     * Ensure the ByteCode's procPtr is the same (or it is pure precompiled).
     * Precompiled procedure bodies, however, are immutable and therefore they
     * are not recompiled, even if things have changed.
     */

    if (codePtr != NULL) {
	if (((Interp *) *codePtr->interpHandle == iPtr)
		&& (codePtr->compileEpoch == iPtr->compileEpoch)
		&& (codePtr->nsPtr == nsPtr)
		&& (codePtr->nsEpoch == nsPtr->resolverEpoch)
		&& ((codePtr->procPtr == procPtr) || !bodyPtr->bytes)
	) {
	    return TCL_OK;
	}

	if (codePtr->flags & TCL_BYTECODE_PRECOMPILED) {
	    if ((Interp *) *codePtr->interpHandle != iPtr) {
		Tcl_SetObjResult(interp, Tcl_NewStringObj(
			"a precompiled script jumped interps", -1));
		Tcl_SetErrorCode(interp, "TCL", "OPERATION", "PROC",
			"CROSSINTERPBYTECODE", NULL);
		return TCL_ERROR;
	    }
	    codePtr->compileEpoch = iPtr->compileEpoch;
	    codePtr->nsPtr = nsPtr;
	} else {
	    Tcl_StoreInternalRep(bodyPtr, &tclByteCodeType, NULL);
	    codePtr = NULL;
	}
    }

    if (codePtr == NULL) {
	Tcl_HashEntry *hePtr;

#ifdef TCL_COMPILE_DEBUG
	if (tclTraceCompile >= 1) {
	    /*
	     * Display a line summarizing the top level command we are about
	     * to compile.
	     */

	    Tcl_Obj *message;

	    TclNewLiteralStringObj(message, "Compiling ");
	    Tcl_IncrRefCount(message);
	    Tcl_AppendStringsToObj(message, description, " \"", NULL);
	    Tcl_AppendLimitedToObj(message, procName, -1, 50, NULL);
	    fprintf(stdout, "%s\"\n", TclGetString(message));
	    Tcl_DecrRefCount(message);
	}
#else
    (void)description;
    (void)procName;
#endif

	/*
	 * Plug the current procPtr into the interpreter and coerce the code
	 * body to byte codes. The interpreter needs to know which proc it's
	 * compiling so that it can access its list of compiled locals.
	 *
	 * TRICKY NOTE: Be careful to push a call frame with the proper
	 *   namespace context, so that the byte codes are compiled in the
	 *   appropriate class context.
	 */

	iPtr->compiledProcPtr = procPtr;

	if (procPtr->numCompiledLocals > procPtr->numArgs) {
	    CompiledLocal *clPtr = procPtr->firstLocalPtr;
	    CompiledLocal *lastPtr = NULL;
	    int i, numArgs = procPtr->numArgs;

	    for (i = 0; i < numArgs; i++) {
		lastPtr = clPtr;
		clPtr = clPtr->nextPtr;
	    }

	    if (lastPtr) {
		lastPtr->nextPtr = NULL;
	    } else {
		procPtr->firstLocalPtr = NULL;
	    }
	    procPtr->lastLocalPtr = lastPtr;
	    while (clPtr) {
		CompiledLocal *toFree = clPtr;

		clPtr = clPtr->nextPtr;
		if (toFree->resolveInfo) {
		    if (toFree->resolveInfo->deleteProc) {
			toFree->resolveInfo->deleteProc(toFree->resolveInfo);
		    } else {
			Tcl_Free(toFree->resolveInfo);
		    }
		}
		Tcl_Free(toFree);
	    }
	    procPtr->numCompiledLocals = procPtr->numArgs;
	}

	(void) TclPushStackFrame(interp, &framePtr, (Tcl_Namespace *) nsPtr,
		/* isProcCallFrame */ 0);

	/*
	 * TIP #280: We get the invoking context from the cmdFrame which
	 * was saved by 'Tcl_ProcObjCmd' (using linePBodyPtr).
	 */

	hePtr = Tcl_FindHashEntry(iPtr->linePBodyPtr, (char *) procPtr);

	/*
	 * Constructed saved frame has body as word 0. See Tcl_ProcObjCmd.
	 */

	iPtr->invokeWord = 0;
	iPtr->invokeCmdFramePtr = hePtr ? (CmdFrame *)Tcl_GetHashValue(hePtr) : NULL;
	TclSetByteCodeFromAny(interp, bodyPtr, NULL, NULL);
	iPtr->invokeCmdFramePtr = NULL;
	TclPopStackFrame(interp);
    } else if (codePtr->nsEpoch != nsPtr->resolverEpoch) {
	/*
	 * The resolver epoch has changed, but we only need to invalidate the
	 * resolver cache.
	 */

	codePtr->nsEpoch = nsPtr->resolverEpoch;
	codePtr->flags |= TCL_BYTECODE_RESOLVE_VARS;
    }
    return TCL_OK;
}

/*
 *----------------------------------------------------------------------
 *
 * MakeProcError --
 *
 *	Function called by TclObjInterpProc to create the stack information
 *	upon an error from a procedure.
 *
 * Results:
 *	The interpreter's error info trace is set to a value that supplements
 *	the error code.
 *
 * Side effects:
 *	none.
 *
 *----------------------------------------------------------------------
 */

static void
MakeProcError(
    Tcl_Interp *interp,		/* The interpreter in which the procedure was
				 * called. */
    Tcl_Obj *procNameObj)	/* Name of the procedure. Used for error
				 * messages and trace information. */
{
    int overflow, limit = 60;
    Tcl_Size nameLen;
    const char *procName = Tcl_GetStringFromObj(procNameObj, &nameLen);

    overflow = (nameLen > (Tcl_Size)limit);
    Tcl_AppendObjToErrorInfo(interp, Tcl_ObjPrintf(
	    "\n    (procedure \"%.*s%s\" line %d)",
	    (overflow ? limit : (int)nameLen), procName,
	    (overflow ? "..." : ""), Tcl_GetErrorLine(interp)));
}

/*
 *----------------------------------------------------------------------
 *
 * TclProcDeleteProc --
 *
 *	This function is invoked just before a command procedure is removed
 *	from an interpreter. Its job is to release all the resources allocated
 *	to the procedure.
 *
 * Results:
 *	None.
 *
 * Side effects:
 *	Memory gets freed, unless the procedure is actively being executed.
 *	In this case the cleanup is delayed until the last call to the current
 *	procedure completes.
 *
 *----------------------------------------------------------------------
 */

void
TclProcDeleteProc(
    void *clientData)	/* Procedure to be deleted. */
{
    Proc *procPtr = (Proc *)clientData;

    if (procPtr->refCount-- <= 1) {
	TclProcCleanupProc(procPtr);
    }
}

/*
 *----------------------------------------------------------------------
 *
 * TclProcCleanupProc --
 *
 *	This function does all the real work of freeing up a Proc structure.
 *	It's called only when the structure's reference count becomes zero.
 *
 * Results:
 *	None.
 *
 * Side effects:
 *	Memory gets freed.
 *
 *----------------------------------------------------------------------
 */

void
TclProcCleanupProc(
    Proc *procPtr)	/* Procedure to be deleted. */
{
    CompiledLocal *localPtr;
    Tcl_Obj *bodyPtr = procPtr->bodyPtr;
    Tcl_Obj *defPtr;
    Tcl_ResolvedVarInfo *resVarInfo;
    Tcl_HashEntry *hePtr = NULL;
    CmdFrame *cfPtr = NULL;
    Interp *iPtr = procPtr->iPtr;

    if (bodyPtr != NULL) {
	/* procPtr is stored in body's ByteCode, so ensure to reset it. */
	ByteCode *codePtr;

	ByteCodeGetInternalRep(bodyPtr, &tclByteCodeType, codePtr);
	if (codePtr != NULL && codePtr->procPtr == procPtr) {
	    codePtr->procPtr = NULL;
	}
	Tcl_DecrRefCount(bodyPtr);
    }
    for (localPtr = procPtr->firstLocalPtr; localPtr != NULL; ) {
	CompiledLocal *nextPtr = localPtr->nextPtr;

	resVarInfo = localPtr->resolveInfo;
	if (resVarInfo) {
	    if (resVarInfo->deleteProc) {
		resVarInfo->deleteProc(resVarInfo);
	    } else {
		Tcl_Free(resVarInfo);
	    }
	}

	if (localPtr->defValuePtr != NULL) {
	    defPtr = localPtr->defValuePtr;
	    Tcl_DecrRefCount(defPtr);
	}
	Tcl_Free(localPtr);
	localPtr = nextPtr;
    }
    Tcl_Free(procPtr);

    /*
     * TIP #280: Release the location data associated with this Proc
     * structure, if any. The interpreter may not exist (For example for
     * procbody structures created by tbcload.
     */

    if (iPtr == NULL) {
	return;
    }

    hePtr = Tcl_FindHashEntry(iPtr->linePBodyPtr, (char *) procPtr);
    if (!hePtr) {
	return;
    }

    cfPtr = (CmdFrame *)Tcl_GetHashValue(hePtr);

    if (cfPtr) {
	if (cfPtr->type == TCL_LOCATION_SOURCE) {
	    Tcl_DecrRefCount(cfPtr->data.eval.path);
	    cfPtr->data.eval.path = NULL;
	}
	Tcl_Free(cfPtr->line);
	cfPtr->line = NULL;
	Tcl_Free(cfPtr);
    }
    Tcl_DeleteHashEntry(hePtr);
}

/*
 *----------------------------------------------------------------------
 *
 * TclUpdateReturnInfo --
 *
 *	This function is called when procedures return, and at other points
 *	where the TCL_RETURN code is used. It examines the returnLevel and
 *	returnCode to determine the real return status.
 *
 * Results:
 *	The return value is the true completion code to use for the procedure
 *	or script, instead of TCL_RETURN.
 *
 * Side effects:
 *	None.
 *
 *----------------------------------------------------------------------
 */

int
TclUpdateReturnInfo(
    Interp *iPtr)		/* Interpreter for which TCL_RETURN exception
				 * is being processed. */
{
    int code = TCL_RETURN;

    iPtr->returnLevel--;
    if (iPtr->returnLevel < 0) {
	Tcl_Panic("TclUpdateReturnInfo: negative return level");
    }
    if (iPtr->returnLevel == 0) {
	/*
	 * Now we've reached the level to return the requested -code.
	 * Since iPtr->returnLevel and iPtr->returnCode have completed
	 * their task, we now reset them to default values so that any
	 * bare "return TCL_RETURN" that may follow will work [Bug 2152286].
	 */

	code = iPtr->returnCode;
	iPtr->returnLevel = 1;
	iPtr->returnCode = TCL_OK;
	if (code == TCL_ERROR) {
	    iPtr->flags |= ERR_LEGACY_COPY;
	}
    }
    return code;
}

/*
 *----------------------------------------------------------------------
 *
 * TclGetObjInterpProc/TclGetObjInterpProc2 --
 *
 *	Returns a pointer to the TclObjInterpProc/ObjInterpProc2 functions;
 *	this is different from the value obtained from the TclObjInterpProc
 *	reference on systems like Windows where import and export versions
 *	of a function exported by a DLL exist.
 *
 * Results:
 *	Returns the internal address of the TclObjInterpProc/ObjInterpProc2
 *	functions.
 *
 * Side effects:
 *	None.
 *
 *----------------------------------------------------------------------
 */

Tcl_ObjCmdProc *
TclGetObjInterpProc(void)
{
    return TclObjInterpProc;
}

Tcl_ObjCmdProc2 *
TclGetObjInterpProc2(void)
{
    return ObjInterpProc2;
}

/*
 *----------------------------------------------------------------------
 *
 * TclNewProcBodyObj --
 *
 *	Creates a new object, of type "procbody", whose internal
 *	representation is the given Proc struct. The newly created object's
 *	reference count is 0.
 *
 * Results:
 *	Returns a pointer to a newly allocated Tcl_Obj, NULL on error.
 *
 * Side effects:
 *	The reference count in the ByteCode attached to the Proc is bumped up
 *	by one, since the internal rep stores a pointer to it.
 *
 *----------------------------------------------------------------------
 */

Tcl_Obj *
TclNewProcBodyObj(
    Proc *procPtr)		/* the Proc struct to store as the internal
				 * representation. */
{
    Tcl_Obj *objPtr;

    if (!procPtr) {
	return NULL;
    }

    TclNewObj(objPtr);
    if (objPtr) {
	ProcSetInternalRep(objPtr, procPtr);
    }

    return objPtr;
}

/*
 *----------------------------------------------------------------------
 *
 * ProcBodyDup --
 *
 *	Tcl_ObjType's Dup function for the proc body object. Bumps the
 *	reference count on the Proc stored in the internal representation.
 *
 * Results:
 *	None.
 *
 * Side effects:
 *	Sets up the object in dupPtr to be a duplicate of the one in srcPtr.
 *
 *----------------------------------------------------------------------
 */

static void
ProcBodyDup(
    Tcl_Obj *srcPtr,		/* Object to copy. */
    Tcl_Obj *dupPtr)		/* Target object for the duplication. */
{
    Proc *procPtr;
    ProcGetInternalRep(srcPtr, procPtr);

    ProcSetInternalRep(dupPtr, procPtr);
}

/*
 *----------------------------------------------------------------------
 *
 * ProcBodyFree --
 *
 *	Tcl_ObjType's Free function for the proc body object. The reference
 *	count on its Proc struct is decreased by 1; if the count reaches 0,
 *	the proc is freed.
 *
 * Results:
 *	None.
 *
 * Side effects:
 *	If the reference count on the Proc struct reaches 0, the struct is
 *	freed.
 *
 *----------------------------------------------------------------------
 */

static void
ProcBodyFree(
    Tcl_Obj *objPtr)		/* The object to clean up. */
{
    Proc *procPtr;

    ProcGetInternalRep(objPtr, procPtr);

    if (procPtr->refCount-- <= 1) {
	TclProcCleanupProc(procPtr);
    }
}

/*
 *----------------------------------------------------------------------
 *
 * DupLambdaInternalRep, FreeLambdaInternalRep, SetLambdaFromAny --
 *
 *	How to manage the internal representations of lambda term objects.
 *	Syntactically they look like a two- or three-element list, where the
 *	first element is the formal arguments, the second is the the body, and
 *	the (optional) third is the namespace to execute the lambda term
 *	within (the global namespace is assumed if it is absent).
 *
 *----------------------------------------------------------------------
 */

static void
DupLambdaInternalRep(
    Tcl_Obj *srcPtr,		/* Object with internal rep to copy. */
    Tcl_Obj *copyPtr)	/* Object with internal rep to set. */
{
    Proc *procPtr;
    Tcl_Obj *nsObjPtr;

    LambdaGetInternalRep(srcPtr, procPtr, nsObjPtr);
    assert(procPtr != NULL);

    procPtr->refCount++;

    LambdaSetInternalRep(copyPtr, procPtr, nsObjPtr);
}

static void
FreeLambdaInternalRep(
    Tcl_Obj *objPtr)	/* CmdName object with internal representation
				 * to free. */
{
    Proc *procPtr;
    Tcl_Obj *nsObjPtr;

    LambdaGetInternalRep(objPtr, procPtr, nsObjPtr);
    assert(procPtr != NULL);

    if (procPtr->refCount-- <= 1) {
	TclProcCleanupProc(procPtr);
    }
    TclDecrRefCount(nsObjPtr);
}

static int
SetLambdaFromAny(
    Tcl_Interp *interp,		/* Used for error reporting if not NULL. */
    Tcl_Obj *objPtr)	/* The object to convert. */
{
    Interp *iPtr = (Interp *) interp;
    const char *name;
    Tcl_Obj *argsPtr, *bodyPtr, *nsObjPtr, **objv;
    int isNew, result;
    Tcl_Size objc;
    CmdFrame *cfPtr = NULL;
    Proc *procPtr;

    if (interp == NULL) {
	return TCL_ERROR;
    }

    /*
     * Convert objPtr to list type first; if it cannot be converted, or if its
     * length is not 2, then it cannot be converted to lambdaType.
     */

    result = TclListObjGetElementsM(NULL, objPtr, &objc, &objv);
    if ((result != TCL_OK) || ((objc != 2) && (objc != 3))) {
	Tcl_SetObjResult(interp, Tcl_ObjPrintf(
		"can't interpret \"%s\" as a lambda expression",
		TclGetString(objPtr)));
	Tcl_SetErrorCode(interp, "TCL", "VALUE", "LAMBDA", NULL);
	return TCL_ERROR;
    }

    argsPtr = objv[0];
    bodyPtr = objv[1];

    /*
     * Create and initialize the Proc struct. The cmdPtr field is set to NULL
     * to signal that this is an anonymous function.
     */

    name = TclGetString(objPtr);

    if (TclCreateProc(interp, /*ignored nsPtr*/ NULL, name, argsPtr, bodyPtr,
	    &procPtr) != TCL_OK) {
	Tcl_AppendObjToErrorInfo(interp, Tcl_ObjPrintf(
		"\n    (parsing lambda expression \"%s\")", name));
	return TCL_ERROR;
    }

    /*
     * CAREFUL: TclCreateProc returns refCount==1! [Bug 1578454]
     * procPtr->refCount = 1;
     */

    procPtr->cmdPtr = NULL;

    /*
     * TIP #280: Remember the line the apply body is starting on. In a Byte
     * code context we ask the engine to provide us with the necessary
     * information. This is for the initialization of the byte code compiler
     * when the body is used for the first time.
     *
     * NOTE: The body is the second word in the 'objPtr'. Its location,
     * accessible through 'context.line[1]' (see below) is therefore only the
     * first approximation of the actual line the body is on. We have to use
     * the string rep of the 'objPtr' to determine the exact line. This is
     * available already through 'name'. Use 'TclListLines', see 'switch'
     * (tclCmdMZ.c).
     *
     * This code is nearly identical to the #280 code in Tcl_ProcObjCmd, see
     * this file. The differences are the different index of the body in the
     * line array of the context, and the special processing mentioned in the
     * previous paragraph to track into the list. Find a way to factor the
     * common elements into a single function.
     */

    if (iPtr->cmdFramePtr) {
	CmdFrame *contextPtr = (CmdFrame *)TclStackAlloc(interp, sizeof(CmdFrame));

	*contextPtr = *iPtr->cmdFramePtr;
	if (contextPtr->type == TCL_LOCATION_BC) {
	    /*
	     * Retrieve the source context from the bytecode. This call
	     * accounts for the reference to the source file, if any, held in
	     * 'context.data.eval.path'.
	     */

	    TclGetSrcInfoForPc(contextPtr);
	} else if (contextPtr->type == TCL_LOCATION_SOURCE) {
	    /*
	     * We created a new reference to the source file path name when we
	     * created 'context' above. Account for the reference.
	     */

	    Tcl_IncrRefCount(contextPtr->data.eval.path);

	}

	if (contextPtr->type == TCL_LOCATION_SOURCE) {
	    /*
	     * We can record source location within a lambda only if the body
	     * was not created by substitution.
	     */

	    if (contextPtr->line
		    && (contextPtr->nline >= 2) && (contextPtr->line[1] >= 0)) {
		int buf[2];

		/*
		 * Move from approximation (line of list cmd word) to actual
		 * location (line of 2nd list element).
		 */

		cfPtr = (CmdFrame *)Tcl_Alloc(sizeof(CmdFrame));
		TclListLines(objPtr, contextPtr->line[1], 2, buf, NULL);

		cfPtr->level = -1;
		cfPtr->type = contextPtr->type;
		cfPtr->line = (int *)Tcl_Alloc(sizeof(int));
		cfPtr->line[0] = buf[1];
		cfPtr->nline = 1;
		cfPtr->framePtr = NULL;
		cfPtr->nextPtr = NULL;

		cfPtr->data.eval.path = contextPtr->data.eval.path;
		Tcl_IncrRefCount(cfPtr->data.eval.path);

		cfPtr->cmd = NULL;
		cfPtr->len = 0;
	    }

	    /*
	     * 'contextPtr' is going out of scope. Release the reference that
	     * it's holding to the source file path
	     */

	    Tcl_DecrRefCount(contextPtr->data.eval.path);
	}
	TclStackFree(interp, contextPtr);
    }
    Tcl_SetHashValue(Tcl_CreateHashEntry(iPtr->linePBodyPtr, procPtr,
	    &isNew), cfPtr);

    /*
     * Set the namespace for this lambda: given by objv[2] understood as a
     * global reference, or else global per default.
     */

    if (objc == 2) {
	TclNewLiteralStringObj(nsObjPtr, "::");
    } else {
	const char *nsName = TclGetString(objv[2]);

	if ((*nsName != ':') || (*(nsName+1) != ':')) {
	    TclNewLiteralStringObj(nsObjPtr, "::");
	    Tcl_AppendObjToObj(nsObjPtr, objv[2]);
	} else {
	    nsObjPtr = objv[2];
	}
    }

    /*
     * Free the list internalrep of objPtr - this will free argsPtr, but
     * bodyPtr retains a reference from the Proc structure. Then finish the
     * conversion to lambdaType.
     */

    LambdaSetInternalRep(objPtr, procPtr, nsObjPtr);
    return TCL_OK;
}

Proc *
TclGetLambdaFromObj(
    Tcl_Interp *interp,
    Tcl_Obj *objPtr,
    Tcl_Obj **nsObjPtrPtr)
{
    Proc *procPtr;
    Tcl_Obj *nsObjPtr;

    LambdaGetInternalRep(objPtr, procPtr, nsObjPtr);

    if (procPtr == NULL) {
	if (SetLambdaFromAny(interp, objPtr) != TCL_OK) {
	    return NULL;
	}
	LambdaGetInternalRep(objPtr, procPtr, nsObjPtr);
    }

    assert(procPtr != NULL);
    if (procPtr->iPtr != (Interp *)interp) {
	return NULL;
    }

    *nsObjPtrPtr = nsObjPtr;
    return procPtr;
}

/*
 *----------------------------------------------------------------------
 *
 * Tcl_ApplyObjCmd --
 *
 *	This object-based function is invoked to process the "apply" Tcl
 *	command. See the user documentation for details on what it does.
 *
 * Results:
 *	A standard Tcl object result value.
 *
 * Side effects:
 *	Depends on the content of the lambda term (i.e., objv[1]).
 *
 *----------------------------------------------------------------------
 */

int
Tcl_ApplyObjCmd(
    void *clientData,
    Tcl_Interp *interp,		/* Current interpreter. */
    int objc,			/* Number of arguments. */
    Tcl_Obj *const objv[])	/* Argument objects. */
{
    return Tcl_NRCallObjProc(interp, TclNRApplyObjCmd, clientData, objc, objv);
}

int
TclNRApplyObjCmd(
    TCL_UNUSED(void *),
    Tcl_Interp *interp,		/* Current interpreter. */
    int objc,			/* Number of arguments. */
    Tcl_Obj *const objv[])	/* Argument objects. */
{
    Proc *procPtr = NULL;
    Tcl_Obj *lambdaPtr, *nsObjPtr;
    int result;
    Tcl_Namespace *nsPtr;
    ApplyExtraData *extraPtr;

    if (objc < 2) {
	Tcl_WrongNumArgs(interp, 1, objv, "lambdaExpr ?arg ...?");
	return TCL_ERROR;
    }

    /*
     * Set lambdaPtr, convert it to tclLambdaType in the current interp if
     * necessary.
     */

    lambdaPtr = objv[1];
    procPtr = TclGetLambdaFromObj(interp, lambdaPtr, &nsObjPtr);

    if (procPtr == NULL) {
	return TCL_ERROR;
    }

    /*
     * Push a call frame for the lambda namespace.
     * Note that TclObjInterpProc() will pop it.
     */

    result = TclGetNamespaceFromObj(interp, nsObjPtr, &nsPtr);
    if (result != TCL_OK) {
	return TCL_ERROR;
    }

    extraPtr = (ApplyExtraData *)TclStackAlloc(interp, sizeof(ApplyExtraData));
    memset(&extraPtr->cmd, 0, sizeof(Command));
    procPtr->cmdPtr = &extraPtr->cmd;
    extraPtr->cmd.nsPtr = (Namespace *) nsPtr;

    /*
     * TIP#280 (semi-)HACK!
     *
     * Using cmd.clientData to tell [info frame] how to render the lambdaPtr.
     * The InfoFrameCmd will detect this case by testing cmd.hPtr for NULL.
     * This condition holds here because of the memset() above, and nowhere
     * else (in the core). Regular commands always have a valid hPtr, and
     * lambda's never.
     */

    extraPtr->efi.length = 1;
    extraPtr->efi.fields[0].name = "lambda";
    extraPtr->efi.fields[0].proc = NULL;
    extraPtr->efi.fields[0].clientData = lambdaPtr;
    extraPtr->cmd.clientData = &extraPtr->efi;

    result = TclPushProcCallFrame(procPtr, interp, objc, objv, 1);
    if (result == TCL_OK) {
	TclNRAddCallback(interp, ApplyNR2, extraPtr, NULL, NULL, NULL);
	result = TclNRInterpProcCore(interp, objv[1], 2, &MakeLambdaError);
    }
    return result;
}

static int
ApplyNR2(
    void *data[],
    Tcl_Interp *interp,
    int result)
{
    ApplyExtraData *extraPtr = (ApplyExtraData *)data[0];

    TclStackFree(interp, extraPtr);
    return result;
}

/*
 *----------------------------------------------------------------------
 *
 * MakeLambdaError --
 *
 *	Function called by TclObjInterpProc to create the stack information
 *	upon an error from a lambda term.
 *
 * Results:
 *	The interpreter's error info trace is set to a value that supplements
 *	the error code.
 *
 * Side effects:
 *	none.
 *
 *----------------------------------------------------------------------
 */

static void
MakeLambdaError(
    Tcl_Interp *interp,		/* The interpreter in which the procedure was
				 * called. */
    Tcl_Obj *procNameObj)	/* Name of the procedure. Used for error
				 * messages and trace information. */
{
    int overflow, limit = 60;
    Tcl_Size nameLen;
    const char *procName = Tcl_GetStringFromObj(procNameObj, &nameLen);

    overflow = (nameLen > (Tcl_Size)limit);
    Tcl_AppendObjToErrorInfo(interp, Tcl_ObjPrintf(
	    "\n    (lambda term \"%.*s%s\" line %d)",
	    (overflow ? limit : (int)nameLen), procName,
	    (overflow ? "..." : ""), Tcl_GetErrorLine(interp)));
}

/*
 *----------------------------------------------------------------------
 *
 * TclGetCmdFrameForProcedure --
 *
 *	How to get the CmdFrame information for a procedure.
 *
 * Results:
 *	A pointer to the CmdFrame (only guaranteed to be valid until the next
 *	Tcl command is processed or the interpreter's state is otherwise
 *	modified) or a NULL if the information is not available.
 *
 * Side effects:
 *	none.
 *
 *----------------------------------------------------------------------
 */

CmdFrame *
TclGetCmdFrameForProcedure(
    Proc *procPtr)		/* The procedure whose cmd-frame is to be
				 * looked up. */
{
    Tcl_HashEntry *hePtr;

    if (procPtr == NULL || procPtr->iPtr == NULL) {
	return NULL;
    }
    hePtr = Tcl_FindHashEntry(procPtr->iPtr->linePBodyPtr, procPtr);
    if (hePtr == NULL) {
	return NULL;
    }
    return (CmdFrame *) Tcl_GetHashValue(hePtr);
}

/*
 * Local Variables:
 * mode: c
 * c-basic-offset: 4
 * fill-column: 78
 * End:
 */<|MERGE_RESOLUTION|>--- conflicted
+++ resolved
@@ -1305,14 +1305,8 @@
 	if (TclIsVarTemporary(localPtr)) {
 	    *namePtr = NULL;
 	} else {
-<<<<<<< HEAD
 	    *namePtr = TclCreateLiteral(iPtr,
 		    localPtr->name, localPtr->nameLength);
-=======
-	    *namePtr = TclCreateLiteral(iPtr, localPtr->name,
-		    localPtr->nameLength, /* hash */ (size_t) -1,
-		    &isNew, /* nsPtr */ NULL, 0, NULL);
->>>>>>> 78c5116c
 	    Tcl_IncrRefCount(*namePtr);
 	}
 
