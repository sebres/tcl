--- conflicted
+++ resolved
@@ -1330,13 +1330,8 @@
 	    *namePtr = NULL;
 	} else {
 	    *namePtr = TclCreateLiteral(iPtr, localPtr->name,
-<<<<<<< HEAD
 		    localPtr->nameLength, /* hash */ -1,
-		    &new, /* nsPtr */ NULL, 0, NULL);
-=======
-		    localPtr->nameLength, /* hash */ (unsigned int) -1,
 		    &isNew, /* nsPtr */ NULL, 0, NULL);
->>>>>>> 35f7b072
 	    Tcl_IncrRefCount(*namePtr);
 	}
 
