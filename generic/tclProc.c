--- conflicted
+++ resolved
@@ -11,11 +11,6 @@
  *
  * See the file "license.terms" for information on usage and redistribution of
  * this file, and for a DISCLAIMER OF ALL WARRANTIES.
-<<<<<<< HEAD
- *
- * RCS: @(#) $Id: tclProc.c,v 1.183 2010/12/10 21:59:23 nijtmans Exp $
-=======
->>>>>>> d15d7f1d
  */
 
 #include "tclInt.h"
