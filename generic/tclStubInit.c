/*
 * tclStubInit.c --
 *
 *	This file contains the initializers for the Tcl stub vectors.
 *
 * Copyright © 1998-1999 Scriptics Corporation.
 *
 * See the file "license.terms" for information on usage and redistribution
 * of this file, and for a DISCLAIMER OF ALL WARRANTIES.
 */

#include "tclInt.h"
#include "tommath_private.h"
#include "tclTomMath.h"

#ifdef __CYGWIN__
#   include <wchar.h>
#endif

#ifdef __GNUC__
#pragma GCC dependency "tcl.decls"
#pragma GCC dependency "tclInt.decls"
#pragma GCC dependency "tclTomMath.decls"
#endif

/*
 * Remove macros that will interfere with the definitions below.
 */

#undef Tcl_Alloc
#undef Tcl_Free
#undef Tcl_Realloc
#undef Tcl_NewBooleanObj
#undef Tcl_NewByteArrayObj
#undef Tcl_NewDoubleObj
#undef Tcl_NewIntObj
#undef Tcl_NewListObj
#undef Tcl_NewLongObj
#undef Tcl_DbNewLongObj
#undef Tcl_NewObj
#undef Tcl_NewStringObj
#undef Tcl_GetUnicode
#undef Tcl_GetUnicodeFromObj
#undef Tcl_NewUnicodeObj
#undef Tcl_SetUnicodeObj
#undef Tcl_DumpActiveMemory
#undef Tcl_ValidateAllMemory
#undef Tcl_FindHashEntry
#undef Tcl_CreateHashEntry
#undef Tcl_Panic
#undef Tcl_FindExecutable
#undef Tcl_SetExitProc
#undef Tcl_SetPanicProc
#undef TclpGetPid
#undef TclSockMinimumBuffers
#undef Tcl_SetIntObj
#undef Tcl_SetLongObj
#undef TclpInetNtoa
#undef TclWinGetServByName
#undef TclWinGetSockOpt
#undef TclWinSetSockOpt
#undef TclWinNToHS
#undef TclStaticLibrary
#undef Tcl_BackgroundError
#define TclStaticLibrary Tcl_StaticLibrary
#undef Tcl_UniCharToUtfDString
#undef Tcl_UtfToUniCharDString
#undef Tcl_UtfToUniChar
#undef Tcl_UniCharLen
#undef TclObjInterpProc
#if !defined(_WIN32) && !defined(__CYGWIN__)
#undef Tcl_WinConvertError
#define Tcl_WinConvertError 0
#endif
#undef Tcl_Close
#define Tcl_Close 0
#undef TclGetByteArrayFromObj
#define TclGetByteArrayFromObj 0
#undef Tcl_GetByteArrayFromObj
#define Tcl_GetByteArrayFromObj 0


#if TCL_UTF_MAX < 4
static void uniCodePanic() {
    Tcl_Panic("This extension uses a deprecated function, not available now: Tcl is compiled with -DTCL_UTF_MAX==%d", TCL_UTF_MAX);
}
#   define Tcl_GetUnicodeFromObj (Tcl_UniChar *(*)(Tcl_Obj *, size_t *))(void *)uniCodePanic
#   define TclGetUnicodeFromObj (Tcl_UniChar *(*)(Tcl_Obj *, int *))(void *)uniCodePanic
#   define Tcl_NewUnicodeObj (Tcl_Obj *(*)(const Tcl_UniChar *, size_t))(void *)uniCodePanic
#   define Tcl_SetUnicodeObj (void(*)(Tcl_Obj *, const Tcl_UniChar *, size_t))(void *)uniCodePanic
#   define Tcl_AppendUnicodeToObj (void(*)(Tcl_Obj *, const Tcl_UniChar *, size_t))(void *)uniCodePanic
#endif

#define TclUtfCharComplete Tcl_UtfCharComplete
#define TclUtfNext Tcl_UtfNext
#define TclUtfPrev Tcl_UtfPrev

int TclListObjGetElements(Tcl_Interp *interp, Tcl_Obj *listPtr,
    int *objcPtr, Tcl_Obj ***objvPtr) {
    size_t n = TCL_INDEX_NONE;
    int result = Tcl_ListObjGetElements(interp, listPtr, &n, objvPtr);
    if (objcPtr) {
	if ((sizeof(int) != sizeof(size_t)) && (result == TCL_OK) && (n > INT_MAX)) {
	    if (interp) {
		Tcl_AppendResult(interp, "List too large to be processed", NULL);
	    }
	    return TCL_ERROR;
	}
	*objcPtr = n;
    }
    return result;
}
int TclListObjLength(Tcl_Interp *interp, Tcl_Obj *listPtr,
    int *lengthPtr) {
    size_t n = TCL_INDEX_NONE;
    int result = Tcl_ListObjLength(interp, listPtr, &n);
    if (lengthPtr) {
	if ((sizeof(int) != sizeof(size_t)) && (result == TCL_OK) && (n > INT_MAX)) {
	    if (interp) {
		Tcl_AppendResult(interp, "List too large to be processed", NULL);
	    }
	    return TCL_ERROR;
	}
	*lengthPtr = n;
    }
    return result;
}
int TclDictObjSize(Tcl_Interp *interp, Tcl_Obj *dictPtr,
    int *sizePtr) {
    size_t n = TCL_INDEX_NONE;
    int result = Tcl_DictObjSize(interp, dictPtr, &n);
    if (sizePtr) {
	if ((sizeof(int) != sizeof(size_t)) && (result == TCL_OK) && (n > INT_MAX)) {
	    if (interp) {
		Tcl_AppendResult(interp, "Dict too large to be processed", NULL);
	    }
	    return TCL_ERROR;
	}
	*sizePtr = n;
    }
    return result;
}
int TclSplitList(Tcl_Interp *interp, const char *listStr, int *argcPtr,
	const char ***argvPtr) {
    size_t n = TCL_INDEX_NONE;
    int result = Tcl_SplitList(interp, listStr, &n, argvPtr);
    if (argcPtr) {
	if ((sizeof(int) != sizeof(size_t)) && (result == TCL_OK) && (n > INT_MAX)) {
	    if (interp) {
		Tcl_AppendResult(interp, "List too large to be processed", NULL);
	    }
	    Tcl_Free((void *)*argvPtr);
	    return TCL_ERROR;
	}
	*argcPtr = n;
    }
    return result;
}
void TclSplitPath(const char *path, int *argcPtr, const char ***argvPtr) {
    size_t n = TCL_INDEX_NONE;
    Tcl_SplitPath(path, &n, argvPtr);
    if (argcPtr) {
	if ((sizeof(int) != sizeof(size_t)) && (n > INT_MAX)) {
	    n = TCL_INDEX_NONE; /* No other way to return an error-situation */
	    Tcl_Free((void *)*argvPtr);
	    *argvPtr = NULL;
	}
	*argcPtr = n;
    }
}
Tcl_Obj *TclFSSplitPath(Tcl_Obj *pathPtr, int *lenPtr) {
    size_t n = TCL_INDEX_NONE;
    Tcl_Obj *result = Tcl_FSSplitPath(pathPtr, &n);
    if (lenPtr) {
	if ((sizeof(int) != sizeof(size_t)) && result && (n > INT_MAX)) {
	    Tcl_DecrRefCount(result);
	    return NULL;
	}
	*lenPtr = n;
    }
    return result;
}
int TclParseArgsObjv(Tcl_Interp *interp,
	const Tcl_ArgvInfo *argTable, int *objcPtr, Tcl_Obj *const *objv,
	Tcl_Obj ***remObjv) {
    size_t n = (*objcPtr < 0) ? TCL_INDEX_NONE: (size_t)*objcPtr ;
    int result = Tcl_ParseArgsObjv(interp, argTable, &n, objv, remObjv);
    *objcPtr = (int)n;
    return result;
}

#define TclBN_mp_add mp_add
#define TclBN_mp_add_d mp_add_d
#define TclBN_mp_and mp_and
#define TclBN_mp_clamp mp_clamp
#define TclBN_mp_clear mp_clear
#define TclBN_mp_clear_multi mp_clear_multi
#define TclBN_mp_cmp mp_cmp
#define TclBN_mp_cmp_d mp_cmp_d
#define TclBN_mp_cmp_mag mp_cmp_mag
#define TclBN_mp_cnt_lsb mp_cnt_lsb
#define TclBN_mp_copy mp_copy
#define TclBN_mp_count_bits mp_count_bits
#define TclBN_mp_div mp_div
#define TclBN_mp_div_d mp_div_d
#define TclBN_mp_div_2 mp_div_2
#define TclBN_mp_div_2d mp_div_2d
#define TclBN_mp_exch mp_exch
#define TclBN_mp_expt_u32 mp_expt_u32
#define TclBN_mp_get_mag_u64 mp_get_mag_u64
#define TclBN_mp_grow mp_grow
#define TclBN_mp_init mp_init
#define TclBN_mp_init_copy mp_init_copy
#define TclBN_mp_init_multi mp_init_multi
#define TclBN_mp_init_set mp_init_set
#define TclBN_mp_init_size mp_init_size
#define TclBN_mp_init_i64 mp_init_i64
#define TclBN_mp_init_u64 mp_init_u64
#define TclBN_mp_lshd mp_lshd
#define TclBN_mp_mod mp_mod
#define TclBN_mp_mod_2d mp_mod_2d
#define TclBN_mp_mul mp_mul
#define TclBN_mp_mul_d mp_mul_d
#define TclBN_mp_mul_2 mp_mul_2
#define TclBN_mp_mul_2d mp_mul_2d
#define TclBN_mp_neg mp_neg
#define TclBN_mp_or mp_or
#define TclBN_mp_radix_size mp_radix_size
#define TclBN_mp_read_radix mp_read_radix
#define TclBN_mp_rshd mp_rshd
#define TclBN_mp_set_i64 mp_set_i64
#define TclBN_mp_set_u64 mp_set_u64
#define TclBN_mp_shrink mp_shrink
#define TclBN_mp_sqr mp_sqr
#define TclBN_mp_sqrt mp_sqrt
#define TclBN_mp_sub mp_sub
#define TclBN_mp_sub_d mp_sub_d
#define TclBN_mp_signed_rsh mp_signed_rsh
#define TclBN_mp_to_radix mp_to_radix
#define TclBN_mp_to_ubin mp_to_ubin
#define TclBN_mp_ubin_size mp_ubin_size
#define TclBN_mp_unpack mp_unpack
#define TclBN_mp_xor mp_xor
#define TclBN_mp_zero mp_zero
#define TclBN_s_mp_add s_mp_add
#define TclBN_mp_balance_mul s_mp_balance_mul
#define TclBN_mp_karatsuba_mul s_mp_karatsuba_mul
#define TclBN_mp_karatsuba_sqr s_mp_karatsuba_sqr
#define TclBN_s_mp_mul_digs s_mp_mul_digs
#define TclBN_s_mp_mul_digs_fast s_mp_mul_digs_fast
#define TclBN_s_mp_reverse s_mp_reverse
#define TclBN_s_mp_sqr s_mp_sqr
#define TclBN_s_mp_sqr_fast s_mp_sqr_fast
#define TclBN_s_mp_sub s_mp_sub
#define TclBN_mp_toom_mul s_mp_toom_mul
#define TclBN_mp_toom_sqr s_mp_toom_sqr

#ifndef MAC_OSX_TCL /* On UNIX, fill with other stub entries */
#   define Tcl_MacOSXOpenVersionedBundleResources 0
#   define Tcl_MacOSXNotifierAddRunLoopMode 0
#endif
#ifdef _WIN32
#   define Tcl_CreateFileHandler 0
#   define Tcl_DeleteFileHandler 0
#   define Tcl_GetOpenFile 0
#else
#   define TclpIsAtty isatty
#endif

#ifdef _WIN32
#   define TclUnixWaitForFile 0
#   define TclUnixCopyFile 0
#   define TclUnixOpenTemporaryFile 0
#   define TclpReaddir 0
#   undef TclpIsAtty
#   define TclpIsAtty 0
#elif defined(__CYGWIN__)
#   define TclpIsAtty isatty
static void
doNothing(void)
{
    /* dummy implementation, no need to do anything */
}
#   define TclWinAddProcess (void (*) (void *, size_t)) doNothing
#   define TclWinFlushDirtyChannels doNothing

#define TclWinNoBackslash winNoBackslash
static char *
TclWinNoBackslash(char *path)
{
    char *p;

    for (p = path; *p != '\0'; p++) {
	if (*p == '\\') {
	    *p = '/';
	}
    }
    return path;
}

void *TclWinGetTclInstance()
{
    void *hInstance = NULL;
    GetModuleHandleExW(GET_MODULE_HANDLE_EX_FLAG_FROM_ADDRESS,
	    (const wchar_t *)&TclWinNoBackslash, &hInstance);
    return hInstance;
}

size_t
TclpGetPid(Tcl_Pid pid)
{
    return (size_t)pid;
}

#if defined(TCL_WIDE_INT_IS_LONG)
/* On Cygwin64, long is 64-bit while on Win64 long is 32-bit. Therefore
 * we have to make sure that all stub entries on Cygwin64 follow the Win64
 * signature. Tcl 9 must find a better solution, but that cannot be done
 * without introducing a binary incompatibility.
 */
static int exprInt(Tcl_Interp *interp, const char *expr, int *ptr){
    long longValue;
    int result = Tcl_ExprLong(interp, expr, &longValue);
    if (result == TCL_OK) {
	    if ((longValue >= (long)(INT_MIN))
		    && (longValue <= (long)(UINT_MAX))) {
	    *ptr = (int)longValue;
	} else {
	    Tcl_SetObjResult(interp, Tcl_NewStringObj(
		    "integer value too large to represent", -1));
	    result = TCL_ERROR;
	}
    }
    return result;
}
#define Tcl_ExprLong (int(*)(Tcl_Interp*,const char*,long*))exprInt
static int exprIntObj(Tcl_Interp *interp, Tcl_Obj*expr, int *ptr){
    long longValue;
    int result = Tcl_ExprLongObj(interp, expr, &longValue);
    if (result == TCL_OK) {
	    if ((longValue >= (long)(INT_MIN))
		    && (longValue <= (long)(UINT_MAX))) {
	    *ptr = (int)longValue;
	} else {
	    Tcl_SetObjResult(interp, Tcl_NewStringObj(
		    "integer value too large to represent", -1));
	    result = TCL_ERROR;
	}
    }
    return result;
}
#define Tcl_ExprLongObj (int(*)(Tcl_Interp*,Tcl_Obj*,long*))exprIntObj
static int utfNcmp(const char *s1, const char *s2, unsigned int n){
   return Tcl_UtfNcmp(s1, s2, (unsigned long)n);
}
#define Tcl_UtfNcmp (int(*)(const char*,const char*,unsigned long))(void *)utfNcmp
static int utfNcasecmp(const char *s1, const char *s2, unsigned int n){
   return Tcl_UtfNcasecmp(s1, s2, (unsigned long)n);
}
#define Tcl_UtfNcasecmp (int(*)(const char*,const char*,unsigned long))(void *)utfNcasecmp

#endif /* TCL_WIDE_INT_IS_LONG */

#else /* __CYGWIN__ */
#   define TclWinGetTclInstance 0
#   define TclpGetPid 0
#   define TclWinFlushDirtyChannels 0
#   define TclWinNoBackslash 0
#   define TclWinAddProcess 0
#endif

/*
 * WARNING: The contents of this file is automatically generated by the
 * tools/genStubs.tcl script. Any modifications to the function declarations
 * below should be made in the generic/tcl.decls script.
 */

MODULE_SCOPE const TclStubs tclStubs;
MODULE_SCOPE const TclTomMathStubs tclTomMathStubs;

#ifdef __GNUC__
/*
 * The rest of this file shouldn't warn about deprecated functions; they're
 * there because we intend them to be so and know that this file is OK to
 * touch those fields.
 */
#pragma GCC diagnostic ignored "-Wdeprecated-declarations"
#endif

/* !BEGIN!: Do not edit below this line. */

static const TclIntStubs tclIntStubs = {
    TCL_STUB_MAGIC,
    0,
    0, /* 0 */
    0, /* 1 */
    0, /* 2 */
    TclAllocateFreeObjects, /* 3 */
    0, /* 4 */
    TclCleanupChildren, /* 5 */
    TclCleanupCommand, /* 6 */
    TclCopyAndCollapse, /* 7 */
    0, /* 8 */
    TclCreatePipeline, /* 9 */
    TclCreateProc, /* 10 */
    TclDeleteCompiledLocalVars, /* 11 */
    TclDeleteVars, /* 12 */
    0, /* 13 */
    TclDumpMemoryInfo, /* 14 */
    0, /* 15 */
    TclExprFloatError, /* 16 */
    0, /* 17 */
    0, /* 18 */
    0, /* 19 */
    0, /* 20 */
    0, /* 21 */
    TclFindElement, /* 22 */
    TclFindProc, /* 23 */
    TclFormatInt, /* 24 */
    TclFreePackageInfo, /* 25 */
    0, /* 26 */
    0, /* 27 */
    TclpGetDefaultStdChannel, /* 28 */
    0, /* 29 */
    0, /* 30 */
    TclGetExtension, /* 31 */
    TclGetFrame, /* 32 */
    0, /* 33 */
    0, /* 34 */
    0, /* 35 */
    0, /* 36 */
    0, /* 37 */
    TclGetNamespaceForQualName, /* 38 */
    TclGetObjInterpProc, /* 39 */
    TclGetOpenMode, /* 40 */
    TclGetOriginalCommand, /* 41 */
    TclpGetUserHome, /* 42 */
    TclGetObjInterpProc2, /* 43 */
    0, /* 44 */
    TclHideUnsafeCommands, /* 45 */
    TclInExit, /* 46 */
    0, /* 47 */
    0, /* 48 */
    0, /* 49 */
    0, /* 50 */
    TclInterpInit, /* 51 */
    0, /* 52 */
    TclInvokeObjectCommand, /* 53 */
    TclInvokeStringCommand, /* 54 */
    TclIsProc, /* 55 */
    0, /* 56 */
    0, /* 57 */
    TclLookupVar, /* 58 */
    0, /* 59 */
    TclNeedSpace, /* 60 */
    TclNewProcBodyObj, /* 61 */
    TclObjCommandComplete, /* 62 */
    TclObjInterpProc, /* 63 */
    TclObjInvoke, /* 64 */
    0, /* 65 */
    0, /* 66 */
    0, /* 67 */
    0, /* 68 */
    TclpAlloc, /* 69 */
    0, /* 70 */
    0, /* 71 */
    0, /* 72 */
    0, /* 73 */
    TclpFree, /* 74 */
    TclpGetClicks, /* 75 */
    TclpGetSeconds, /* 76 */
    0, /* 77 */
    0, /* 78 */
    0, /* 79 */
    0, /* 80 */
    TclpRealloc, /* 81 */
    0, /* 82 */
    0, /* 83 */
    0, /* 84 */
    0, /* 85 */
    0, /* 86 */
    0, /* 87 */
    0, /* 88 */
    TclPreventAliasLoop, /* 89 */
    0, /* 90 */
    TclProcCleanupProc, /* 91 */
    TclProcCompileProc, /* 92 */
    TclProcDeleteProc, /* 93 */
    0, /* 94 */
    0, /* 95 */
    TclRenameCommand, /* 96 */
    TclResetShadowedCmdRefs, /* 97 */
    TclServiceIdle, /* 98 */
    0, /* 99 */
    0, /* 100 */
    0, /* 101 */
    TclSetupEnv, /* 102 */
    TclSockGetPort, /* 103 */
    0, /* 104 */
    0, /* 105 */
    0, /* 106 */
    0, /* 107 */
    TclTeardownNamespace, /* 108 */
    TclUpdateReturnInfo, /* 109 */
    TclSockMinimumBuffers, /* 110 */
    Tcl_AddInterpResolvers, /* 111 */
    0, /* 112 */
    0, /* 113 */
    0, /* 114 */
    0, /* 115 */
    0, /* 116 */
    0, /* 117 */
    Tcl_GetInterpResolvers, /* 118 */
    Tcl_GetNamespaceResolvers, /* 119 */
    Tcl_FindNamespaceVar, /* 120 */
    0, /* 121 */
    0, /* 122 */
    0, /* 123 */
    0, /* 124 */
    0, /* 125 */
    Tcl_GetVariableFullName, /* 126 */
    0, /* 127 */
    Tcl_PopCallFrame, /* 128 */
    Tcl_PushCallFrame, /* 129 */
    Tcl_RemoveInterpResolvers, /* 130 */
    Tcl_SetNamespaceResolvers, /* 131 */
    TclpHasSockets, /* 132 */
    0, /* 133 */
    0, /* 134 */
    0, /* 135 */
    0, /* 136 */
    0, /* 137 */
    TclGetEnv, /* 138 */
    0, /* 139 */
    0, /* 140 */
    TclpGetCwd, /* 141 */
    TclSetByteCodeFromAny, /* 142 */
    TclAddLiteralObj, /* 143 */
    TclHideLiteral, /* 144 */
    TclGetAuxDataType, /* 145 */
    TclHandleCreate, /* 146 */
    TclHandleFree, /* 147 */
    TclHandlePreserve, /* 148 */
    TclHandleRelease, /* 149 */
    TclRegAbout, /* 150 */
    TclRegExpRangeUniChar, /* 151 */
    TclSetLibraryPath, /* 152 */
    TclGetLibraryPath, /* 153 */
    0, /* 154 */
    0, /* 155 */
    TclRegError, /* 156 */
    TclVarTraceExists, /* 157 */
    0, /* 158 */
    0, /* 159 */
    0, /* 160 */
    TclChannelTransform, /* 161 */
    TclChannelEventScriptInvoker, /* 162 */
    TclGetInstructionTable, /* 163 */
    TclExpandCodeArray, /* 164 */
    TclpSetInitialEncodings, /* 165 */
    TclListObjSetElement, /* 166 */
    0, /* 167 */
    0, /* 168 */
    TclpUtfNcmp2, /* 169 */
    TclCheckInterpTraces, /* 170 */
    TclCheckExecutionTraces, /* 171 */
    TclInThreadExit, /* 172 */
    TclUniCharMatch, /* 173 */
    0, /* 174 */
    TclCallVarTraces, /* 175 */
    TclCleanupVar, /* 176 */
    TclVarErrMsg, /* 177 */
    0, /* 178 */
    0, /* 179 */
    0, /* 180 */
    0, /* 181 */
    0, /* 182 */
    0, /* 183 */
    0, /* 184 */
    0, /* 185 */
    0, /* 186 */
    0, /* 187 */
    0, /* 188 */
    0, /* 189 */
    0, /* 190 */
    0, /* 191 */
    0, /* 192 */
    0, /* 193 */
    0, /* 194 */
    0, /* 195 */
    0, /* 196 */
    0, /* 197 */
    TclObjGetFrame, /* 198 */
    0, /* 199 */
    TclpObjRemoveDirectory, /* 200 */
    TclpObjCopyDirectory, /* 201 */
    TclpObjCreateDirectory, /* 202 */
    TclpObjDeleteFile, /* 203 */
    TclpObjCopyFile, /* 204 */
    TclpObjRenameFile, /* 205 */
    TclpObjStat, /* 206 */
    TclpObjAccess, /* 207 */
    TclpOpenFileChannel, /* 208 */
    0, /* 209 */
    0, /* 210 */
    0, /* 211 */
    TclpFindExecutable, /* 212 */
    TclGetObjNameOfExecutable, /* 213 */
    TclSetObjNameOfExecutable, /* 214 */
    TclStackAlloc, /* 215 */
    TclStackFree, /* 216 */
    TclPushStackFrame, /* 217 */
    TclPopStackFrame, /* 218 */
    0, /* 219 */
    0, /* 220 */
    0, /* 221 */
    0, /* 222 */
    0, /* 223 */
    TclGetPlatform, /* 224 */
    TclTraceDictPath, /* 225 */
    TclObjBeingDeleted, /* 226 */
    TclSetNsPath, /* 227 */
    0, /* 228 */
    TclPtrMakeUpvar, /* 229 */
    TclObjLookupVar, /* 230 */
    TclGetNamespaceFromObj, /* 231 */
    TclEvalObjEx, /* 232 */
    TclGetSrcInfoForPc, /* 233 */
    TclVarHashCreateVar, /* 234 */
    TclInitVarHashTable, /* 235 */
    0, /* 236 */
    TclResetCancellation, /* 237 */
    TclNRInterpProc, /* 238 */
    TclNRInterpProcCore, /* 239 */
    TclNRRunCallbacks, /* 240 */
    TclNREvalObjEx, /* 241 */
    TclNREvalObjv, /* 242 */
    TclDbDumpActiveObjects, /* 243 */
    TclGetNamespaceChildTable, /* 244 */
    TclGetNamespaceCommandTable, /* 245 */
    TclInitRewriteEnsemble, /* 246 */
    TclResetRewriteEnsemble, /* 247 */
    TclCopyChannel, /* 248 */
    TclDoubleDigits, /* 249 */
    TclSetChildCancelFlags, /* 250 */
    TclRegisterLiteral, /* 251 */
    TclPtrGetVar, /* 252 */
    TclPtrSetVar, /* 253 */
    TclPtrIncrObjVar, /* 254 */
    TclPtrObjMakeUpvar, /* 255 */
    TclPtrUnsetVar, /* 256 */
    TclStaticLibrary, /* 257 */
    TclpCreateTemporaryDirectory, /* 258 */
    0, /* 259 */
    TclListTestObj, /* 260 */
    TclListObjValidate, /* 261 */
};

static const TclIntPlatStubs tclIntPlatStubs = {
    TCL_STUB_MAGIC,
    0,
    0, /* 0 */
    TclpCloseFile, /* 1 */
    TclpCreateCommandChannel, /* 2 */
    TclpCreatePipe, /* 3 */
    TclWinGetTclInstance, /* 4 */
    TclUnixWaitForFile, /* 5 */
    TclpMakeFile, /* 6 */
    TclpOpenFile, /* 7 */
    TclpGetPid, /* 8 */
    TclpCreateTempFile, /* 9 */
    0, /* 10 */
    TclGetAndDetachPids, /* 11 */
    0, /* 12 */
    0, /* 13 */
    0, /* 14 */
    TclpCreateProcess, /* 15 */
    TclpIsAtty, /* 16 */
    TclUnixCopyFile, /* 17 */
    0, /* 18 */
    0, /* 19 */
    TclWinAddProcess, /* 20 */
    0, /* 21 */
    0, /* 22 */
    0, /* 23 */
    TclWinNoBackslash, /* 24 */
    0, /* 25 */
    0, /* 26 */
    TclWinFlushDirtyChannels, /* 27 */
    0, /* 28 */
    TclWinCPUID, /* 29 */
    TclUnixOpenTemporaryFile, /* 30 */
};

static const TclPlatStubs tclPlatStubs = {
    TCL_STUB_MAGIC,
    0,
    0, /* 0 */
    Tcl_MacOSXOpenVersionedBundleResources, /* 1 */
    Tcl_MacOSXNotifierAddRunLoopMode, /* 2 */
    Tcl_WinConvertError, /* 3 */
};

const TclTomMathStubs tclTomMathStubs = {
    TCL_STUB_MAGIC,
    0,
    TclBN_epoch, /* 0 */
    TclBN_revision, /* 1 */
    TclBN_mp_add, /* 2 */
    TclBN_mp_add_d, /* 3 */
    TclBN_mp_and, /* 4 */
    TclBN_mp_clamp, /* 5 */
    TclBN_mp_clear, /* 6 */
    TclBN_mp_clear_multi, /* 7 */
    TclBN_mp_cmp, /* 8 */
    TclBN_mp_cmp_d, /* 9 */
    TclBN_mp_cmp_mag, /* 10 */
    TclBN_mp_copy, /* 11 */
    TclBN_mp_count_bits, /* 12 */
    TclBN_mp_div, /* 13 */
    TclBN_mp_div_d, /* 14 */
    TclBN_mp_div_2, /* 15 */
    TclBN_mp_div_2d, /* 16 */
    0, /* 17 */
    TclBN_mp_exch, /* 18 */
    TclBN_mp_expt_u32, /* 19 */
    TclBN_mp_grow, /* 20 */
    TclBN_mp_init, /* 21 */
    TclBN_mp_init_copy, /* 22 */
    TclBN_mp_init_multi, /* 23 */
    TclBN_mp_init_set, /* 24 */
    TclBN_mp_init_size, /* 25 */
    TclBN_mp_lshd, /* 26 */
    TclBN_mp_mod, /* 27 */
    TclBN_mp_mod_2d, /* 28 */
    TclBN_mp_mul, /* 29 */
    TclBN_mp_mul_d, /* 30 */
    TclBN_mp_mul_2, /* 31 */
    TclBN_mp_mul_2d, /* 32 */
    TclBN_mp_neg, /* 33 */
    TclBN_mp_or, /* 34 */
    TclBN_mp_radix_size, /* 35 */
    TclBN_mp_read_radix, /* 36 */
    TclBN_mp_rshd, /* 37 */
    TclBN_mp_shrink, /* 38 */
    0, /* 39 */
    0, /* 40 */
    TclBN_mp_sqrt, /* 41 */
    TclBN_mp_sub, /* 42 */
    TclBN_mp_sub_d, /* 43 */
    0, /* 44 */
    0, /* 45 */
    0, /* 46 */
    TclBN_mp_ubin_size, /* 47 */
    TclBN_mp_xor, /* 48 */
    TclBN_mp_zero, /* 49 */
    0, /* 50 */
    0, /* 51 */
    0, /* 52 */
    0, /* 53 */
    0, /* 54 */
    0, /* 55 */
    0, /* 56 */
    0, /* 57 */
    0, /* 58 */
    0, /* 59 */
    0, /* 60 */
    0, /* 61 */
    0, /* 62 */
    TclBN_mp_cnt_lsb, /* 63 */
    0, /* 64 */
    TclBN_mp_init_i64, /* 65 */
    TclBN_mp_init_u64, /* 66 */
    0, /* 67 */
    TclBN_mp_set_u64, /* 68 */
    TclBN_mp_get_mag_u64, /* 69 */
    TclBN_mp_set_i64, /* 70 */
    TclBN_mp_unpack, /* 71 */
    0, /* 72 */
    0, /* 73 */
    0, /* 74 */
    0, /* 75 */
    TclBN_mp_signed_rsh, /* 76 */
    0, /* 77 */
    TclBN_mp_to_ubin, /* 78 */
    0, /* 79 */
    TclBN_mp_to_radix, /* 80 */
};

static const TclStubHooks tclStubHooks = {
    &tclPlatStubs,
    &tclIntStubs,
    &tclIntPlatStubs
};

const TclStubs tclStubs = {
    TCL_STUB_MAGIC,
    &tclStubHooks,
    Tcl_PkgProvideEx, /* 0 */
    Tcl_PkgRequireEx, /* 1 */
    Tcl_Panic, /* 2 */
    Tcl_Alloc, /* 3 */
    Tcl_Free, /* 4 */
    Tcl_Realloc, /* 5 */
    Tcl_DbCkalloc, /* 6 */
    Tcl_DbCkfree, /* 7 */
    Tcl_DbCkrealloc, /* 8 */
    Tcl_CreateFileHandler, /* 9 */
    Tcl_DeleteFileHandler, /* 10 */
    Tcl_SetTimer, /* 11 */
    Tcl_Sleep, /* 12 */
    Tcl_WaitForEvent, /* 13 */
    Tcl_AppendAllObjTypes, /* 14 */
    Tcl_AppendStringsToObj, /* 15 */
    Tcl_AppendToObj, /* 16 */
    Tcl_ConcatObj, /* 17 */
    Tcl_ConvertToType, /* 18 */
    Tcl_DbDecrRefCount, /* 19 */
    Tcl_DbIncrRefCount, /* 20 */
    Tcl_DbIsShared, /* 21 */
    0, /* 22 */
    Tcl_DbNewByteArrayObj, /* 23 */
    Tcl_DbNewDoubleObj, /* 24 */
    Tcl_DbNewListObj, /* 25 */
    0, /* 26 */
    Tcl_DbNewObj, /* 27 */
    Tcl_DbNewStringObj, /* 28 */
    Tcl_DuplicateObj, /* 29 */
    TclFreeObj, /* 30 */
    Tcl_GetBoolean, /* 31 */
    Tcl_GetBooleanFromObj, /* 32 */
    TclGetByteArrayFromObj, /* 33 */
    Tcl_GetDouble, /* 34 */
    Tcl_GetDoubleFromObj, /* 35 */
    0, /* 36 */
    Tcl_GetInt, /* 37 */
    Tcl_GetIntFromObj, /* 38 */
    Tcl_GetLongFromObj, /* 39 */
    Tcl_GetObjType, /* 40 */
    TclGetStringFromObj, /* 41 */
    Tcl_InvalidateStringRep, /* 42 */
    Tcl_ListObjAppendList, /* 43 */
    Tcl_ListObjAppendElement, /* 44 */
    TclListObjGetElements, /* 45 */
    Tcl_ListObjIndex, /* 46 */
    TclListObjLength, /* 47 */
    Tcl_ListObjReplace, /* 48 */
    0, /* 49 */
    Tcl_NewByteArrayObj, /* 50 */
    Tcl_NewDoubleObj, /* 51 */
    0, /* 52 */
    Tcl_NewListObj, /* 53 */
    0, /* 54 */
    Tcl_NewObj, /* 55 */
    Tcl_NewStringObj, /* 56 */
    0, /* 57 */
    Tcl_SetByteArrayLength, /* 58 */
    Tcl_SetByteArrayObj, /* 59 */
    Tcl_SetDoubleObj, /* 60 */
    0, /* 61 */
    Tcl_SetListObj, /* 62 */
    0, /* 63 */
    Tcl_SetObjLength, /* 64 */
    Tcl_SetStringObj, /* 65 */
    0, /* 66 */
    0, /* 67 */
    Tcl_AllowExceptions, /* 68 */
    Tcl_AppendElement, /* 69 */
    Tcl_AppendResult, /* 70 */
    Tcl_AsyncCreate, /* 71 */
    Tcl_AsyncDelete, /* 72 */
    Tcl_AsyncInvoke, /* 73 */
    Tcl_AsyncMark, /* 74 */
    Tcl_AsyncReady, /* 75 */
    0, /* 76 */
    0, /* 77 */
    Tcl_BadChannelOption, /* 78 */
    Tcl_CallWhenDeleted, /* 79 */
    Tcl_CancelIdleCall, /* 80 */
    Tcl_Close, /* 81 */
    Tcl_CommandComplete, /* 82 */
    Tcl_Concat, /* 83 */
    Tcl_ConvertElement, /* 84 */
    Tcl_ConvertCountedElement, /* 85 */
    Tcl_CreateAlias, /* 86 */
    Tcl_CreateAliasObj, /* 87 */
    Tcl_CreateChannel, /* 88 */
    Tcl_CreateChannelHandler, /* 89 */
    Tcl_CreateCloseHandler, /* 90 */
    Tcl_CreateCommand, /* 91 */
    Tcl_CreateEventSource, /* 92 */
    Tcl_CreateExitHandler, /* 93 */
    Tcl_CreateInterp, /* 94 */
    0, /* 95 */
    Tcl_CreateObjCommand, /* 96 */
    Tcl_CreateChild, /* 97 */
    Tcl_CreateTimerHandler, /* 98 */
    Tcl_CreateTrace, /* 99 */
    Tcl_DeleteAssocData, /* 100 */
    Tcl_DeleteChannelHandler, /* 101 */
    Tcl_DeleteCloseHandler, /* 102 */
    Tcl_DeleteCommand, /* 103 */
    Tcl_DeleteCommandFromToken, /* 104 */
    Tcl_DeleteEvents, /* 105 */
    Tcl_DeleteEventSource, /* 106 */
    Tcl_DeleteExitHandler, /* 107 */
    Tcl_DeleteHashEntry, /* 108 */
    Tcl_DeleteHashTable, /* 109 */
    Tcl_DeleteInterp, /* 110 */
    Tcl_DetachPids, /* 111 */
    Tcl_DeleteTimerHandler, /* 112 */
    Tcl_DeleteTrace, /* 113 */
    Tcl_DontCallWhenDeleted, /* 114 */
    Tcl_DoOneEvent, /* 115 */
    Tcl_DoWhenIdle, /* 116 */
    Tcl_DStringAppend, /* 117 */
    Tcl_DStringAppendElement, /* 118 */
    Tcl_DStringEndSublist, /* 119 */
    Tcl_DStringFree, /* 120 */
    Tcl_DStringGetResult, /* 121 */
    Tcl_DStringInit, /* 122 */
    Tcl_DStringResult, /* 123 */
    Tcl_DStringSetLength, /* 124 */
    Tcl_DStringStartSublist, /* 125 */
    Tcl_Eof, /* 126 */
    Tcl_ErrnoId, /* 127 */
    Tcl_ErrnoMsg, /* 128 */
    0, /* 129 */
    Tcl_EvalFile, /* 130 */
    0, /* 131 */
    Tcl_EventuallyFree, /* 132 */
    Tcl_Exit, /* 133 */
    Tcl_ExposeCommand, /* 134 */
    Tcl_ExprBoolean, /* 135 */
    Tcl_ExprBooleanObj, /* 136 */
    Tcl_ExprDouble, /* 137 */
    Tcl_ExprDoubleObj, /* 138 */
    Tcl_ExprLong, /* 139 */
    Tcl_ExprLongObj, /* 140 */
    Tcl_ExprObj, /* 141 */
    Tcl_ExprString, /* 142 */
    Tcl_Finalize, /* 143 */
    0, /* 144 */
    Tcl_FirstHashEntry, /* 145 */
    Tcl_Flush, /* 146 */
    0, /* 147 */
    Tcl_GetAlias, /* 148 */
    Tcl_GetAliasObj, /* 149 */
    Tcl_GetAssocData, /* 150 */
    Tcl_GetChannel, /* 151 */
    Tcl_GetChannelBufferSize, /* 152 */
    Tcl_GetChannelHandle, /* 153 */
    Tcl_GetChannelInstanceData, /* 154 */
    Tcl_GetChannelMode, /* 155 */
    Tcl_GetChannelName, /* 156 */
    Tcl_GetChannelOption, /* 157 */
    Tcl_GetChannelType, /* 158 */
    Tcl_GetCommandInfo, /* 159 */
    Tcl_GetCommandName, /* 160 */
    Tcl_GetErrno, /* 161 */
    Tcl_GetHostName, /* 162 */
    Tcl_GetInterpPath, /* 163 */
    Tcl_GetParent, /* 164 */
    Tcl_GetNameOfExecutable, /* 165 */
    Tcl_GetObjResult, /* 166 */
    Tcl_GetOpenFile, /* 167 */
    Tcl_GetPathType, /* 168 */
    Tcl_Gets, /* 169 */
    Tcl_GetsObj, /* 170 */
    Tcl_GetServiceMode, /* 171 */
    Tcl_GetChild, /* 172 */
    Tcl_GetStdChannel, /* 173 */
    0, /* 174 */
    0, /* 175 */
    Tcl_GetVar2, /* 176 */
    0, /* 177 */
    0, /* 178 */
    Tcl_HideCommand, /* 179 */
    Tcl_Init, /* 180 */
    Tcl_InitHashTable, /* 181 */
    Tcl_InputBlocked, /* 182 */
    Tcl_InputBuffered, /* 183 */
    Tcl_InterpDeleted, /* 184 */
    Tcl_IsSafe, /* 185 */
    Tcl_JoinPath, /* 186 */
    Tcl_LinkVar, /* 187 */
    0, /* 188 */
    Tcl_MakeFileChannel, /* 189 */
    0, /* 190 */
    Tcl_MakeTcpClientChannel, /* 191 */
    Tcl_Merge, /* 192 */
    Tcl_NextHashEntry, /* 193 */
    Tcl_NotifyChannel, /* 194 */
    Tcl_ObjGetVar2, /* 195 */
    Tcl_ObjSetVar2, /* 196 */
    Tcl_OpenCommandChannel, /* 197 */
    Tcl_OpenFileChannel, /* 198 */
    Tcl_OpenTcpClient, /* 199 */
    Tcl_OpenTcpServer, /* 200 */
    Tcl_Preserve, /* 201 */
    Tcl_PrintDouble, /* 202 */
    Tcl_PutEnv, /* 203 */
    Tcl_PosixError, /* 204 */
    Tcl_QueueEvent, /* 205 */
    Tcl_Read, /* 206 */
    Tcl_ReapDetachedProcs, /* 207 */
    Tcl_RecordAndEval, /* 208 */
    Tcl_RecordAndEvalObj, /* 209 */
    Tcl_RegisterChannel, /* 210 */
    Tcl_RegisterObjType, /* 211 */
    Tcl_RegExpCompile, /* 212 */
    Tcl_RegExpExec, /* 213 */
    Tcl_RegExpMatch, /* 214 */
    Tcl_RegExpRange, /* 215 */
    Tcl_Release, /* 216 */
    Tcl_ResetResult, /* 217 */
    Tcl_ScanElement, /* 218 */
    Tcl_ScanCountedElement, /* 219 */
    0, /* 220 */
    Tcl_ServiceAll, /* 221 */
    Tcl_ServiceEvent, /* 222 */
    Tcl_SetAssocData, /* 223 */
    Tcl_SetChannelBufferSize, /* 224 */
    Tcl_SetChannelOption, /* 225 */
    Tcl_SetCommandInfo, /* 226 */
    Tcl_SetErrno, /* 227 */
    Tcl_SetErrorCode, /* 228 */
    Tcl_SetMaxBlockTime, /* 229 */
    0, /* 230 */
    Tcl_SetRecursionLimit, /* 231 */
    0, /* 232 */
    Tcl_SetServiceMode, /* 233 */
    Tcl_SetObjErrorCode, /* 234 */
    Tcl_SetObjResult, /* 235 */
    Tcl_SetStdChannel, /* 236 */
    0, /* 237 */
    Tcl_SetVar2, /* 238 */
    Tcl_SignalId, /* 239 */
    Tcl_SignalMsg, /* 240 */
    Tcl_SourceRCFile, /* 241 */
    TclSplitList, /* 242 */
    TclSplitPath, /* 243 */
    0, /* 244 */
    0, /* 245 */
    0, /* 246 */
    0, /* 247 */
    Tcl_TraceVar2, /* 248 */
    Tcl_TranslateFileName, /* 249 */
    Tcl_Ungets, /* 250 */
    Tcl_UnlinkVar, /* 251 */
    Tcl_UnregisterChannel, /* 252 */
    0, /* 253 */
    Tcl_UnsetVar2, /* 254 */
    0, /* 255 */
    Tcl_UntraceVar2, /* 256 */
    Tcl_UpdateLinkedVar, /* 257 */
    0, /* 258 */
    Tcl_UpVar2, /* 259 */
    Tcl_VarEval, /* 260 */
    0, /* 261 */
    Tcl_VarTraceInfo2, /* 262 */
    Tcl_Write, /* 263 */
    Tcl_WrongNumArgs, /* 264 */
    Tcl_DumpActiveMemory, /* 265 */
    Tcl_ValidateAllMemory, /* 266 */
    0, /* 267 */
    0, /* 268 */
    Tcl_HashStats, /* 269 */
    Tcl_ParseVar, /* 270 */
    0, /* 271 */
    Tcl_PkgPresentEx, /* 272 */
    0, /* 273 */
    0, /* 274 */
    0, /* 275 */
    0, /* 276 */
    Tcl_WaitPid, /* 277 */
    0, /* 278 */
    Tcl_GetVersion, /* 279 */
    Tcl_InitMemory, /* 280 */
    Tcl_StackChannel, /* 281 */
    Tcl_UnstackChannel, /* 282 */
    Tcl_GetStackedChannel, /* 283 */
    Tcl_SetMainLoop, /* 284 */
    0, /* 285 */
    Tcl_AppendObjToObj, /* 286 */
    Tcl_CreateEncoding, /* 287 */
    Tcl_CreateThreadExitHandler, /* 288 */
    Tcl_DeleteThreadExitHandler, /* 289 */
    0, /* 290 */
    Tcl_EvalEx, /* 291 */
    Tcl_EvalObjv, /* 292 */
    Tcl_EvalObjEx, /* 293 */
    Tcl_ExitThread, /* 294 */
    Tcl_ExternalToUtf, /* 295 */
    Tcl_ExternalToUtfDString, /* 296 */
    Tcl_FinalizeThread, /* 297 */
    Tcl_FinalizeNotifier, /* 298 */
    Tcl_FreeEncoding, /* 299 */
    Tcl_GetCurrentThread, /* 300 */
    Tcl_GetEncoding, /* 301 */
    Tcl_GetEncodingName, /* 302 */
    Tcl_GetEncodingNames, /* 303 */
    Tcl_GetIndexFromObjStruct, /* 304 */
    Tcl_GetThreadData, /* 305 */
    Tcl_GetVar2Ex, /* 306 */
    Tcl_InitNotifier, /* 307 */
    Tcl_MutexLock, /* 308 */
    Tcl_MutexUnlock, /* 309 */
    Tcl_ConditionNotify, /* 310 */
    Tcl_ConditionWait, /* 311 */
    TclNumUtfChars, /* 312 */
    Tcl_ReadChars, /* 313 */
    0, /* 314 */
    0, /* 315 */
    Tcl_SetSystemEncoding, /* 316 */
    Tcl_SetVar2Ex, /* 317 */
    Tcl_ThreadAlert, /* 318 */
    Tcl_ThreadQueueEvent, /* 319 */
    Tcl_UniCharAtIndex, /* 320 */
    Tcl_UniCharToLower, /* 321 */
    Tcl_UniCharToTitle, /* 322 */
    Tcl_UniCharToUpper, /* 323 */
    Tcl_UniCharToUtf, /* 324 */
    TclUtfAtIndex, /* 325 */
    TclUtfCharComplete, /* 326 */
    Tcl_UtfBackslash, /* 327 */
    Tcl_UtfFindFirst, /* 328 */
    Tcl_UtfFindLast, /* 329 */
    TclUtfNext, /* 330 */
    TclUtfPrev, /* 331 */
    Tcl_UtfToExternal, /* 332 */
    Tcl_UtfToExternalDString, /* 333 */
    Tcl_UtfToLower, /* 334 */
    Tcl_UtfToTitle, /* 335 */
    Tcl_UtfToChar16, /* 336 */
    Tcl_UtfToUpper, /* 337 */
    Tcl_WriteChars, /* 338 */
    Tcl_WriteObj, /* 339 */
    Tcl_GetString, /* 340 */
    0, /* 341 */
    0, /* 342 */
    Tcl_AlertNotifier, /* 343 */
    Tcl_ServiceModeHook, /* 344 */
    Tcl_UniCharIsAlnum, /* 345 */
    Tcl_UniCharIsAlpha, /* 346 */
    Tcl_UniCharIsDigit, /* 347 */
    Tcl_UniCharIsLower, /* 348 */
    Tcl_UniCharIsSpace, /* 349 */
    Tcl_UniCharIsUpper, /* 350 */
    Tcl_UniCharIsWordChar, /* 351 */
    Tcl_Char16Len, /* 352 */
    0, /* 353 */
    Tcl_Char16ToUtfDString, /* 354 */
    Tcl_UtfToChar16DString, /* 355 */
    Tcl_GetRegExpFromObj, /* 356 */
    0, /* 357 */
    Tcl_FreeParse, /* 358 */
    Tcl_LogCommandInfo, /* 359 */
    Tcl_ParseBraces, /* 360 */
    Tcl_ParseCommand, /* 361 */
    Tcl_ParseExpr, /* 362 */
    Tcl_ParseQuotedString, /* 363 */
    Tcl_ParseVarName, /* 364 */
    Tcl_GetCwd, /* 365 */
    Tcl_Chdir, /* 366 */
    Tcl_Access, /* 367 */
    Tcl_Stat, /* 368 */
    Tcl_UtfNcmp, /* 369 */
    Tcl_UtfNcasecmp, /* 370 */
    Tcl_StringCaseMatch, /* 371 */
    Tcl_UniCharIsControl, /* 372 */
    Tcl_UniCharIsGraph, /* 373 */
    Tcl_UniCharIsPrint, /* 374 */
    Tcl_UniCharIsPunct, /* 375 */
    Tcl_RegExpExecObj, /* 376 */
    Tcl_RegExpGetInfo, /* 377 */
    Tcl_NewUnicodeObj, /* 378 */
    Tcl_SetUnicodeObj, /* 379 */
    TclGetCharLength, /* 380 */
    TclGetUniChar, /* 381 */
    0, /* 382 */
    TclGetRange, /* 383 */
    Tcl_AppendUnicodeToObj, /* 384 */
    Tcl_RegExpMatchObj, /* 385 */
    Tcl_SetNotifier, /* 386 */
    Tcl_GetAllocMutex, /* 387 */
    Tcl_GetChannelNames, /* 388 */
    Tcl_GetChannelNamesEx, /* 389 */
    Tcl_ProcObjCmd, /* 390 */
    Tcl_ConditionFinalize, /* 391 */
    Tcl_MutexFinalize, /* 392 */
    Tcl_CreateThread, /* 393 */
    Tcl_ReadRaw, /* 394 */
    Tcl_WriteRaw, /* 395 */
    Tcl_GetTopChannel, /* 396 */
    Tcl_ChannelBuffered, /* 397 */
    Tcl_ChannelName, /* 398 */
    Tcl_ChannelVersion, /* 399 */
    Tcl_ChannelBlockModeProc, /* 400 */
    0, /* 401 */
    Tcl_ChannelClose2Proc, /* 402 */
    Tcl_ChannelInputProc, /* 403 */
    Tcl_ChannelOutputProc, /* 404 */
    0, /* 405 */
    Tcl_ChannelSetOptionProc, /* 406 */
    Tcl_ChannelGetOptionProc, /* 407 */
    Tcl_ChannelWatchProc, /* 408 */
    Tcl_ChannelGetHandleProc, /* 409 */
    Tcl_ChannelFlushProc, /* 410 */
    Tcl_ChannelHandlerProc, /* 411 */
    Tcl_JoinThread, /* 412 */
    Tcl_IsChannelShared, /* 413 */
    Tcl_IsChannelRegistered, /* 414 */
    Tcl_CutChannel, /* 415 */
    Tcl_SpliceChannel, /* 416 */
    Tcl_ClearChannelHandlers, /* 417 */
    Tcl_IsChannelExisting, /* 418 */
    0, /* 419 */
    0, /* 420 */
    0, /* 421 */
    0, /* 422 */
    Tcl_InitCustomHashTable, /* 423 */
    Tcl_InitObjHashTable, /* 424 */
    Tcl_CommandTraceInfo, /* 425 */
    Tcl_TraceCommand, /* 426 */
    Tcl_UntraceCommand, /* 427 */
    Tcl_AttemptAlloc, /* 428 */
    Tcl_AttemptDbCkalloc, /* 429 */
    Tcl_AttemptRealloc, /* 430 */
    Tcl_AttemptDbCkrealloc, /* 431 */
    Tcl_AttemptSetObjLength, /* 432 */
    Tcl_GetChannelThread, /* 433 */
    TclGetUnicodeFromObj, /* 434 */
    0, /* 435 */
    0, /* 436 */
    Tcl_SubstObj, /* 437 */
    Tcl_DetachChannel, /* 438 */
    Tcl_IsStandardChannel, /* 439 */
    Tcl_FSCopyFile, /* 440 */
    Tcl_FSCopyDirectory, /* 441 */
    Tcl_FSCreateDirectory, /* 442 */
    Tcl_FSDeleteFile, /* 443 */
    Tcl_FSLoadFile, /* 444 */
    Tcl_FSMatchInDirectory, /* 445 */
    Tcl_FSLink, /* 446 */
    Tcl_FSRemoveDirectory, /* 447 */
    Tcl_FSRenameFile, /* 448 */
    Tcl_FSLstat, /* 449 */
    Tcl_FSUtime, /* 450 */
    Tcl_FSFileAttrsGet, /* 451 */
    Tcl_FSFileAttrsSet, /* 452 */
    Tcl_FSFileAttrStrings, /* 453 */
    Tcl_FSStat, /* 454 */
    Tcl_FSAccess, /* 455 */
    Tcl_FSOpenFileChannel, /* 456 */
    Tcl_FSGetCwd, /* 457 */
    Tcl_FSChdir, /* 458 */
    Tcl_FSConvertToPathType, /* 459 */
    Tcl_FSJoinPath, /* 460 */
    TclFSSplitPath, /* 461 */
    Tcl_FSEqualPaths, /* 462 */
    Tcl_FSGetNormalizedPath, /* 463 */
    Tcl_FSJoinToPath, /* 464 */
    Tcl_FSGetInternalRep, /* 465 */
    Tcl_FSGetTranslatedPath, /* 466 */
    Tcl_FSEvalFile, /* 467 */
    Tcl_FSNewNativePath, /* 468 */
    Tcl_FSGetNativePath, /* 469 */
    Tcl_FSFileSystemInfo, /* 470 */
    Tcl_FSPathSeparator, /* 471 */
    Tcl_FSListVolumes, /* 472 */
    Tcl_FSRegister, /* 473 */
    Tcl_FSUnregister, /* 474 */
    Tcl_FSData, /* 475 */
    Tcl_FSGetTranslatedStringPath, /* 476 */
    Tcl_FSGetFileSystemForPath, /* 477 */
    Tcl_FSGetPathType, /* 478 */
    Tcl_OutputBuffered, /* 479 */
    Tcl_FSMountsChanged, /* 480 */
    Tcl_EvalTokensStandard, /* 481 */
    Tcl_GetTime, /* 482 */
    Tcl_CreateObjTrace, /* 483 */
    Tcl_GetCommandInfoFromToken, /* 484 */
    Tcl_SetCommandInfoFromToken, /* 485 */
    Tcl_DbNewWideIntObj, /* 486 */
    Tcl_GetWideIntFromObj, /* 487 */
    Tcl_NewWideIntObj, /* 488 */
    Tcl_SetWideIntObj, /* 489 */
    Tcl_AllocStatBuf, /* 490 */
    Tcl_Seek, /* 491 */
    Tcl_Tell, /* 492 */
    Tcl_ChannelWideSeekProc, /* 493 */
    Tcl_DictObjPut, /* 494 */
    Tcl_DictObjGet, /* 495 */
    Tcl_DictObjRemove, /* 496 */
    TclDictObjSize, /* 497 */
    Tcl_DictObjFirst, /* 498 */
    Tcl_DictObjNext, /* 499 */
    Tcl_DictObjDone, /* 500 */
    Tcl_DictObjPutKeyList, /* 501 */
    Tcl_DictObjRemoveKeyList, /* 502 */
    Tcl_NewDictObj, /* 503 */
    Tcl_DbNewDictObj, /* 504 */
    Tcl_RegisterConfig, /* 505 */
    Tcl_CreateNamespace, /* 506 */
    Tcl_DeleteNamespace, /* 507 */
    Tcl_AppendExportList, /* 508 */
    Tcl_Export, /* 509 */
    Tcl_Import, /* 510 */
    Tcl_ForgetImport, /* 511 */
    Tcl_GetCurrentNamespace, /* 512 */
    Tcl_GetGlobalNamespace, /* 513 */
    Tcl_FindNamespace, /* 514 */
    Tcl_FindCommand, /* 515 */
    Tcl_GetCommandFromObj, /* 516 */
    Tcl_GetCommandFullName, /* 517 */
    Tcl_FSEvalFileEx, /* 518 */
    0, /* 519 */
    Tcl_LimitAddHandler, /* 520 */
    Tcl_LimitRemoveHandler, /* 521 */
    Tcl_LimitReady, /* 522 */
    Tcl_LimitCheck, /* 523 */
    Tcl_LimitExceeded, /* 524 */
    Tcl_LimitSetCommands, /* 525 */
    Tcl_LimitSetTime, /* 526 */
    Tcl_LimitSetGranularity, /* 527 */
    Tcl_LimitTypeEnabled, /* 528 */
    Tcl_LimitTypeExceeded, /* 529 */
    Tcl_LimitTypeSet, /* 530 */
    Tcl_LimitTypeReset, /* 531 */
    Tcl_LimitGetCommands, /* 532 */
    Tcl_LimitGetTime, /* 533 */
    Tcl_LimitGetGranularity, /* 534 */
    Tcl_SaveInterpState, /* 535 */
    Tcl_RestoreInterpState, /* 536 */
    Tcl_DiscardInterpState, /* 537 */
    Tcl_SetReturnOptions, /* 538 */
    Tcl_GetReturnOptions, /* 539 */
    Tcl_IsEnsemble, /* 540 */
    Tcl_CreateEnsemble, /* 541 */
    Tcl_FindEnsemble, /* 542 */
    Tcl_SetEnsembleSubcommandList, /* 543 */
    Tcl_SetEnsembleMappingDict, /* 544 */
    Tcl_SetEnsembleUnknownHandler, /* 545 */
    Tcl_SetEnsembleFlags, /* 546 */
    Tcl_GetEnsembleSubcommandList, /* 547 */
    Tcl_GetEnsembleMappingDict, /* 548 */
    Tcl_GetEnsembleUnknownHandler, /* 549 */
    Tcl_GetEnsembleFlags, /* 550 */
    Tcl_GetEnsembleNamespace, /* 551 */
    Tcl_SetTimeProc, /* 552 */
    Tcl_QueryTimeProc, /* 553 */
    Tcl_ChannelThreadActionProc, /* 554 */
    Tcl_NewBignumObj, /* 555 */
    Tcl_DbNewBignumObj, /* 556 */
    Tcl_SetBignumObj, /* 557 */
    Tcl_GetBignumFromObj, /* 558 */
    Tcl_TakeBignumFromObj, /* 559 */
    Tcl_TruncateChannel, /* 560 */
    Tcl_ChannelTruncateProc, /* 561 */
    Tcl_SetChannelErrorInterp, /* 562 */
    Tcl_GetChannelErrorInterp, /* 563 */
    Tcl_SetChannelError, /* 564 */
    Tcl_GetChannelError, /* 565 */
    Tcl_InitBignumFromDouble, /* 566 */
    Tcl_GetNamespaceUnknownHandler, /* 567 */
    Tcl_SetNamespaceUnknownHandler, /* 568 */
    Tcl_GetEncodingFromObj, /* 569 */
    Tcl_GetEncodingSearchPath, /* 570 */
    Tcl_SetEncodingSearchPath, /* 571 */
    Tcl_GetEncodingNameFromEnvironment, /* 572 */
    Tcl_PkgRequireProc, /* 573 */
    Tcl_AppendObjToErrorInfo, /* 574 */
    Tcl_AppendLimitedToObj, /* 575 */
    Tcl_Format, /* 576 */
    Tcl_AppendFormatToObj, /* 577 */
    Tcl_ObjPrintf, /* 578 */
    Tcl_AppendPrintfToObj, /* 579 */
    Tcl_CancelEval, /* 580 */
    Tcl_Canceled, /* 581 */
    Tcl_CreatePipe, /* 582 */
    Tcl_NRCreateCommand, /* 583 */
    Tcl_NREvalObj, /* 584 */
    Tcl_NREvalObjv, /* 585 */
    Tcl_NRCmdSwap, /* 586 */
    Tcl_NRAddCallback, /* 587 */
    Tcl_NRCallObjProc, /* 588 */
    Tcl_GetFSDeviceFromStat, /* 589 */
    Tcl_GetFSInodeFromStat, /* 590 */
    Tcl_GetModeFromStat, /* 591 */
    Tcl_GetLinkCountFromStat, /* 592 */
    Tcl_GetUserIdFromStat, /* 593 */
    Tcl_GetGroupIdFromStat, /* 594 */
    Tcl_GetDeviceTypeFromStat, /* 595 */
    Tcl_GetAccessTimeFromStat, /* 596 */
    Tcl_GetModificationTimeFromStat, /* 597 */
    Tcl_GetChangeTimeFromStat, /* 598 */
    Tcl_GetSizeFromStat, /* 599 */
    Tcl_GetBlocksFromStat, /* 600 */
    Tcl_GetBlockSizeFromStat, /* 601 */
    Tcl_SetEnsembleParameterList, /* 602 */
    Tcl_GetEnsembleParameterList, /* 603 */
    TclParseArgsObjv, /* 604 */
    Tcl_GetErrorLine, /* 605 */
    Tcl_SetErrorLine, /* 606 */
    Tcl_TransferResult, /* 607 */
    Tcl_InterpActive, /* 608 */
    Tcl_BackgroundException, /* 609 */
    Tcl_ZlibDeflate, /* 610 */
    Tcl_ZlibInflate, /* 611 */
    Tcl_ZlibCRC32, /* 612 */
    Tcl_ZlibAdler32, /* 613 */
    Tcl_ZlibStreamInit, /* 614 */
    Tcl_ZlibStreamGetCommandName, /* 615 */
    Tcl_ZlibStreamEof, /* 616 */
    Tcl_ZlibStreamChecksum, /* 617 */
    Tcl_ZlibStreamPut, /* 618 */
    Tcl_ZlibStreamGet, /* 619 */
    Tcl_ZlibStreamClose, /* 620 */
    Tcl_ZlibStreamReset, /* 621 */
    Tcl_SetStartupScript, /* 622 */
    Tcl_GetStartupScript, /* 623 */
    Tcl_CloseEx, /* 624 */
    Tcl_NRExprObj, /* 625 */
    Tcl_NRSubstObj, /* 626 */
    Tcl_LoadFile, /* 627 */
    Tcl_FindSymbol, /* 628 */
    Tcl_FSUnloadFile, /* 629 */
    Tcl_ZlibStreamSetCompressionDictionary, /* 630 */
    Tcl_OpenTcpServerEx, /* 631 */
    TclZipfs_Mount, /* 632 */
    TclZipfs_Unmount, /* 633 */
    TclZipfs_TclLibrary, /* 634 */
    TclZipfs_MountBuffer, /* 635 */
    Tcl_FreeInternalRep, /* 636 */
    Tcl_InitStringRep, /* 637 */
    Tcl_FetchInternalRep, /* 638 */
    Tcl_StoreInternalRep, /* 639 */
    Tcl_HasStringRep, /* 640 */
    Tcl_IncrRefCount, /* 641 */
    Tcl_DecrRefCount, /* 642 */
    Tcl_IsShared, /* 643 */
    Tcl_LinkArray, /* 644 */
    Tcl_GetIntForIndex, /* 645 */
    Tcl_UtfToUniChar, /* 646 */
    Tcl_UniCharToUtfDString, /* 647 */
    Tcl_UtfToUniCharDString, /* 648 */
    TclGetBytesFromObj, /* 649 */
    Tcl_GetBytesFromObj, /* 650 */
    Tcl_GetStringFromObj, /* 651 */
    Tcl_GetUnicodeFromObj, /* 652 */
    Tcl_GetByteArrayFromObj, /* 653 */
    Tcl_UtfCharComplete, /* 654 */
    Tcl_UtfNext, /* 655 */
    Tcl_UtfPrev, /* 656 */
    Tcl_UniCharIsUnicode, /* 657 */
    Tcl_ExternalToUtfDStringEx, /* 658 */
    Tcl_UtfToExternalDStringEx, /* 659 */
    Tcl_AsyncMarkFromSignal, /* 660 */
    Tcl_ListObjGetElements, /* 661 */
    Tcl_ListObjLength, /* 662 */
    Tcl_DictObjSize, /* 663 */
    Tcl_SplitList, /* 664 */
    Tcl_SplitPath, /* 665 */
    Tcl_FSSplitPath, /* 666 */
    Tcl_ParseArgsObjv, /* 667 */
    Tcl_UniCharLen, /* 668 */
<<<<<<< HEAD
    Tcl_NumUtfChars, /* 669 */
    Tcl_GetCharLength, /* 670 */
    Tcl_UtfAtIndex, /* 671 */
    Tcl_GetRange, /* 672 */
    Tcl_GetUniChar, /* 673 */
    0, /* 674 */
    0, /* 675 */
=======
    TclNumUtfChars, /* 669 */
    TclGetCharLength, /* 670 */
    TclUtfAtIndex, /* 671 */
    TclGetRange, /* 672 */
    TclGetUniChar, /* 673 */
    Tcl_GetBool, /* 674 */
    Tcl_GetBoolFromObj, /* 675 */
>>>>>>> b0477d8d
    Tcl_CreateObjCommand2, /* 676 */
    Tcl_CreateObjTrace2, /* 677 */
    Tcl_NRCreateCommand2, /* 678 */
    Tcl_NRCallObjProc2, /* 679 */
    0, /* 680 */
    0, /* 681 */
    Tcl_RemoveChannelMode, /* 682 */
};

/* !END!: Do not edit above this line. */<|MERGE_RESOLUTION|>--- conflicted
+++ resolved
@@ -1465,23 +1465,13 @@
     Tcl_FSSplitPath, /* 666 */
     Tcl_ParseArgsObjv, /* 667 */
     Tcl_UniCharLen, /* 668 */
-<<<<<<< HEAD
     Tcl_NumUtfChars, /* 669 */
     Tcl_GetCharLength, /* 670 */
     Tcl_UtfAtIndex, /* 671 */
     Tcl_GetRange, /* 672 */
     Tcl_GetUniChar, /* 673 */
-    0, /* 674 */
-    0, /* 675 */
-=======
-    TclNumUtfChars, /* 669 */
-    TclGetCharLength, /* 670 */
-    TclUtfAtIndex, /* 671 */
-    TclGetRange, /* 672 */
-    TclGetUniChar, /* 673 */
     Tcl_GetBool, /* 674 */
     Tcl_GetBoolFromObj, /* 675 */
->>>>>>> b0477d8d
     Tcl_CreateObjCommand2, /* 676 */
     Tcl_CreateObjTrace2, /* 677 */
     Tcl_NRCreateCommand2, /* 678 */
