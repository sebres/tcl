--- conflicted
+++ resolved
@@ -550,11 +550,6 @@
     TclPtrUnsetVar, /* 256 */
     TclStaticPackage, /* 257 */
     TclpCreateTemporaryDirectory, /* 258 */
-<<<<<<< HEAD
-    TclAppendUnicodeToObj, /* 259 */
-=======
-    TclGetBytesFromObj, /* 259 */
->>>>>>> 3fda5391
 };
 
 static const TclIntPlatStubs tclIntPlatStubs = {
