/*
 * tclStubInit.c --
 *
 *	This file contains the initializers for the Tcl stub vectors.
 *
 * Copyright © 1998-1999 Scriptics Corporation.
 *
 * See the file "license.terms" for information on usage and redistribution
 * of this file, and for a DISCLAIMER OF ALL WARRANTIES.
 */

#include "tclInt.h"
#include "tommath_private.h"
#include "tclTomMath.h"

#ifdef __CYGWIN__
#   include <wchar.h>
#endif

#ifdef __GNUC__
#pragma GCC dependency "tcl.decls"
#pragma GCC dependency "tclInt.decls"
#pragma GCC dependency "tclTomMath.decls"
#endif

/*
 * Remove macros that will interfere with the definitions below.
 */

#undef Tcl_Alloc
#undef Tcl_Free
#undef Tcl_Realloc
#undef Tcl_NewBooleanObj
#undef Tcl_NewByteArrayObj
#undef Tcl_NewDoubleObj
#undef Tcl_NewIntObj
#undef Tcl_NewListObj
#undef Tcl_NewLongObj
#undef Tcl_DbNewLongObj
#undef Tcl_NewObj
#undef Tcl_NewStringObj
#undef Tcl_GetUnicode
#undef Tcl_GetUnicodeFromObj
#undef Tcl_NewUnicodeObj
#undef Tcl_SetUnicodeObj
#undef Tcl_DumpActiveMemory
#undef Tcl_ValidateAllMemory
#undef Tcl_FindHashEntry
#undef Tcl_CreateHashEntry
#undef Tcl_Panic
#undef Tcl_FindExecutable
#undef Tcl_SetExitProc
#undef Tcl_SetPanicProc
#undef TclpGetPid
#undef TclSockMinimumBuffers
#undef Tcl_SetIntObj
#undef Tcl_SetLongObj
#undef TclpInetNtoa
#undef TclWinGetServByName
#undef TclWinGetSockOpt
#undef TclWinSetSockOpt
#undef TclWinNToHS
#undef TclStaticLibrary
#undef Tcl_BackgroundError
#define TclStaticLibrary Tcl_StaticLibrary
#undef Tcl_UniCharToUtfDString
#undef Tcl_UtfToUniCharDString
#undef Tcl_UtfToUniChar
#undef Tcl_UniCharLen
#if !defined(_WIN32) && !defined(__CYGWIN__)
#undef Tcl_WinConvertError
#define Tcl_WinConvertError 0
#endif
#undef Tcl_Close
#define Tcl_Close 0
#undef TclGetByteArrayFromObj
#define TclGetByteArrayFromObj 0
#undef Tcl_GetByteArrayFromObj
#define Tcl_GetByteArrayFromObj 0


#if TCL_UTF_MAX < 4
static void uniCodePanic() {
    Tcl_Panic("This extension uses a deprecated function, not available now: Tcl is compiled with -DTCL_UTF_MAX==%d", TCL_UTF_MAX);
}
#   define Tcl_GetUnicodeFromObj (Tcl_UniChar *(*)(Tcl_Obj *, size_t *))(void *)uniCodePanic
#   define TclGetUnicodeFromObj (Tcl_UniChar *(*)(Tcl_Obj *, int *))(void *)uniCodePanic
#   define Tcl_NewUnicodeObj (Tcl_Obj *(*)(const Tcl_UniChar *, size_t))(void *)uniCodePanic
#   define Tcl_SetUnicodeObj (void(*)(Tcl_Obj *, const Tcl_UniChar *, size_t))(void *)uniCodePanic
#   define Tcl_AppendUnicodeToObj (void(*)(Tcl_Obj *, const Tcl_UniChar *, size_t))(void *)uniCodePanic
#endif

#define TclUtfCharComplete Tcl_UtfCharComplete
#define TclUtfNext Tcl_UtfNext
#define TclUtfPrev Tcl_UtfPrev

int TclListObjGetElements(Tcl_Interp *interp, Tcl_Obj *listPtr,
    int *objcPtr, Tcl_Obj ***objvPtr) {
    size_t n = TCL_INDEX_NONE;
    int result = Tcl_ListObjGetElements(interp, listPtr, &n, objvPtr);
    if (objcPtr) {
	if ((sizeof(int) != sizeof(size_t)) && (result == TCL_OK) && (n > INT_MAX)) {
	    if (interp) {
		Tcl_AppendResult(interp, "List too large to be processed", NULL);
	    }
	    return TCL_ERROR;
	}
	*objcPtr = n;
    }
    return result;
}
int TclListObjLength(Tcl_Interp *interp, Tcl_Obj *listPtr,
    int *lengthPtr) {
    size_t n = TCL_INDEX_NONE;
    int result = Tcl_ListObjLength(interp, listPtr, &n);
    if (lengthPtr) {
	if ((sizeof(int) != sizeof(size_t)) && (result == TCL_OK) && (n > INT_MAX)) {
	    if (interp) {
		Tcl_AppendResult(interp, "List too large to be processed", NULL);
	    }
	    return TCL_ERROR;
	}
	*lengthPtr = n;
    }
    return result;
}
int TclDictObjSize(Tcl_Interp *interp, Tcl_Obj *dictPtr,
    int *sizePtr) {
    size_t n = TCL_INDEX_NONE;
    int result = Tcl_DictObjSize(interp, dictPtr, &n);
    if (sizePtr) {
	if ((sizeof(int) != sizeof(size_t)) && (result == TCL_OK) && (n > INT_MAX)) {
	    if (interp) {
		Tcl_AppendResult(interp, "Dict too large to be processed", NULL);
	    }
	    return TCL_ERROR;
	}
	*sizePtr = n;
    }
    return result;
}
int TclSplitList(Tcl_Interp *interp, const char *listStr, int *argcPtr,
	const char ***argvPtr) {
    size_t n = TCL_INDEX_NONE;
    int result = Tcl_SplitList(interp, listStr, &n, argvPtr);
    if (argcPtr) {
	if ((sizeof(int) != sizeof(size_t)) && (result == TCL_OK) && (n > INT_MAX)) {
	    if (interp) {
		Tcl_AppendResult(interp, "List too large to be processed", NULL);
	    }
	    Tcl_Free((void *)*argvPtr);
	    return TCL_ERROR;
	}
	*argcPtr = n;
    }
    return result;
}
void TclSplitPath(const char *path, int *argcPtr, const char ***argvPtr) {
    size_t n = TCL_INDEX_NONE;
    Tcl_SplitPath(path, &n, argvPtr);
    if (argcPtr) {
	if ((sizeof(int) != sizeof(size_t)) && (n > INT_MAX)) {
	    n = TCL_INDEX_NONE; /* No other way to return an error-situation */
	    Tcl_Free((void *)*argvPtr);
	    *argvPtr = NULL;
	}
	*argcPtr = n;
    }
}
Tcl_Obj *TclFSSplitPath(Tcl_Obj *pathPtr, int *lenPtr) {
    size_t n = TCL_INDEX_NONE;
    Tcl_Obj *result = Tcl_FSSplitPath(pathPtr, &n);
    if (lenPtr) {
	if ((sizeof(int) != sizeof(size_t)) && result && (n > INT_MAX)) {
	    Tcl_DecrRefCount(result);
	    return NULL;
	}
	*lenPtr = n;
    }
    return result;
}
int TclParseArgsObjv(Tcl_Interp *interp,
	const Tcl_ArgvInfo *argTable, int *objcPtr, Tcl_Obj *const *objv,
	Tcl_Obj ***remObjv) {
    size_t n = (*objcPtr < 0) ? TCL_INDEX_NONE: (size_t)*objcPtr ;
    int result = Tcl_ParseArgsObjv(interp, argTable, &n, objv, remObjv);
    *objcPtr = (int)n;
    return result;
}

#define TclBN_mp_add mp_add
#define TclBN_mp_add_d mp_add_d
#define TclBN_mp_and mp_and
#define TclBN_mp_clamp mp_clamp
#define TclBN_mp_clear mp_clear
#define TclBN_mp_clear_multi mp_clear_multi
#define TclBN_mp_cmp mp_cmp
#define TclBN_mp_cmp_d mp_cmp_d
#define TclBN_mp_cmp_mag mp_cmp_mag
#define TclBN_mp_cnt_lsb mp_cnt_lsb
#define TclBN_mp_copy mp_copy
#define TclBN_mp_count_bits mp_count_bits
#define TclBN_mp_div mp_div
#define TclBN_mp_div_d mp_div_d
#define TclBN_mp_div_2 mp_div_2
#define TclBN_mp_div_2d mp_div_2d
#define TclBN_mp_exch mp_exch
#define TclBN_mp_expt_u32 mp_expt_u32
#define TclBN_mp_get_mag_u64 mp_get_mag_u64
#define TclBN_mp_grow mp_grow
#define TclBN_mp_init mp_init
#define TclBN_mp_init_copy mp_init_copy
#define TclBN_mp_init_multi mp_init_multi
#define TclBN_mp_init_set mp_init_set
#define TclBN_mp_init_size mp_init_size
#define TclBN_mp_init_i64 mp_init_i64
#define TclBN_mp_init_u64 mp_init_u64
#define TclBN_mp_lshd mp_lshd
#define TclBN_mp_mod mp_mod
#define TclBN_mp_mod_2d mp_mod_2d
#define TclBN_mp_mul mp_mul
#define TclBN_mp_mul_d mp_mul_d
#define TclBN_mp_mul_2 mp_mul_2
#define TclBN_mp_mul_2d mp_mul_2d
#define TclBN_mp_neg mp_neg
#define TclBN_mp_or mp_or
#define TclBN_mp_radix_size mp_radix_size
#define TclBN_mp_read_radix mp_read_radix
#define TclBN_mp_rshd mp_rshd
#define TclBN_mp_set_i64 mp_set_i64
#define TclBN_mp_set_u64 mp_set_u64
#define TclBN_mp_shrink mp_shrink
#define TclBN_mp_sqr mp_sqr
#define TclBN_mp_sqrt mp_sqrt
#define TclBN_mp_sub mp_sub
#define TclBN_mp_sub_d mp_sub_d
#define TclBN_mp_signed_rsh mp_signed_rsh
#define TclBN_mp_to_radix mp_to_radix
#define TclBN_mp_to_ubin mp_to_ubin
#define TclBN_mp_ubin_size mp_ubin_size
#define TclBN_mp_unpack mp_unpack
#define TclBN_mp_xor mp_xor
#define TclBN_mp_zero mp_zero
#define TclBN_s_mp_add s_mp_add
#define TclBN_mp_balance_mul s_mp_balance_mul
#define TclBN_mp_karatsuba_mul s_mp_karatsuba_mul
#define TclBN_mp_karatsuba_sqr s_mp_karatsuba_sqr
#define TclBN_s_mp_mul_digs s_mp_mul_digs
#define TclBN_s_mp_mul_digs_fast s_mp_mul_digs_fast
#define TclBN_s_mp_reverse s_mp_reverse
#define TclBN_s_mp_sqr s_mp_sqr
#define TclBN_s_mp_sqr_fast s_mp_sqr_fast
#define TclBN_s_mp_sub s_mp_sub
#define TclBN_mp_toom_mul s_mp_toom_mul
#define TclBN_mp_toom_sqr s_mp_toom_sqr

#ifndef MAC_OSX_TCL /* On UNIX, fill with other stub entries */
#   define Tcl_MacOSXOpenVersionedBundleResources 0
#   define Tcl_MacOSXNotifierAddRunLoopMode 0
#endif
#ifdef _WIN32
#   define Tcl_CreateFileHandler 0
#   define Tcl_DeleteFileHandler 0
#   define Tcl_GetOpenFile 0
#else
#   define TclpIsAtty isatty
#endif

#ifdef _WIN32
#   define TclUnixWaitForFile 0
#   define TclUnixCopyFile 0
#   define TclUnixOpenTemporaryFile 0
#   define TclpReaddir 0
#   undef TclpIsAtty
#   define TclpIsAtty 0
#elif defined(__CYGWIN__)
#   define TclpIsAtty isatty
static void
doNothing(void)
{
    /* dummy implementation, no need to do anything */
}
#   define TclWinAddProcess (void (*) (void *, size_t)) doNothing
#   define TclWinFlushDirtyChannels doNothing

#define TclWinNoBackslash winNoBackslash
static char *
TclWinNoBackslash(char *path)
{
    char *p;

    for (p = path; *p != '\0'; p++) {
	if (*p == '\\') {
	    *p = '/';
	}
    }
    return path;
}

void *TclWinGetTclInstance()
{
    void *hInstance = NULL;
    GetModuleHandleExW(GET_MODULE_HANDLE_EX_FLAG_FROM_ADDRESS,
	    (const wchar_t *)&TclWinNoBackslash, &hInstance);
    return hInstance;
}

size_t
TclpGetPid(Tcl_Pid pid)
{
    return (size_t)pid;
}

#if defined(TCL_WIDE_INT_IS_LONG)
/* On Cygwin64, long is 64-bit while on Win64 long is 32-bit. Therefore
 * we have to make sure that all stub entries on Cygwin64 follow the Win64
 * signature. Tcl 9 must find a better solution, but that cannot be done
 * without introducing a binary incompatibility.
 */
static int exprInt(Tcl_Interp *interp, const char *expr, int *ptr){
    long longValue;
    int result = Tcl_ExprLong(interp, expr, &longValue);
    if (result == TCL_OK) {
	    if ((longValue >= (long)(INT_MIN))
		    && (longValue <= (long)(UINT_MAX))) {
	    *ptr = (int)longValue;
	} else {
	    Tcl_SetObjResult(interp, Tcl_NewStringObj(
		    "integer value too large to represent", -1));
	    result = TCL_ERROR;
	}
    }
    return result;
}
#define Tcl_ExprLong (int(*)(Tcl_Interp*,const char*,long*))exprInt
static int exprIntObj(Tcl_Interp *interp, Tcl_Obj*expr, int *ptr){
    long longValue;
    int result = Tcl_ExprLongObj(interp, expr, &longValue);
    if (result == TCL_OK) {
	    if ((longValue >= (long)(INT_MIN))
		    && (longValue <= (long)(UINT_MAX))) {
	    *ptr = (int)longValue;
	} else {
	    Tcl_SetObjResult(interp, Tcl_NewStringObj(
		    "integer value too large to represent", -1));
	    result = TCL_ERROR;
	}
    }
    return result;
}
#define Tcl_ExprLongObj (int(*)(Tcl_Interp*,Tcl_Obj*,long*))exprIntObj
static int utfNcmp(const char *s1, const char *s2, unsigned int n){
   return Tcl_UtfNcmp(s1, s2, (unsigned long)n);
}
#define Tcl_UtfNcmp (int(*)(const char*,const char*,unsigned long))(void *)utfNcmp
static int utfNcasecmp(const char *s1, const char *s2, unsigned int n){
   return Tcl_UtfNcasecmp(s1, s2, (unsigned long)n);
}
#define Tcl_UtfNcasecmp (int(*)(const char*,const char*,unsigned long))(void *)utfNcasecmp

#endif /* TCL_WIDE_INT_IS_LONG */

#else /* __CYGWIN__ */
#   define TclWinGetTclInstance 0
#   define TclpGetPid 0
#   define TclWinFlushDirtyChannels 0
#   define TclWinNoBackslash 0
#   define TclWinAddProcess 0
#endif

/*
 * WARNING: The contents of this file is automatically generated by the
 * tools/genStubs.tcl script. Any modifications to the function declarations
 * below should be made in the generic/tcl.decls script.
 */

MODULE_SCOPE const TclStubs tclStubs;
MODULE_SCOPE const TclTomMathStubs tclTomMathStubs;

#ifdef __GNUC__
/*
 * The rest of this file shouldn't warn about deprecated functions; they're
 * there because we intend them to be so and know that this file is OK to
 * touch those fields.
 */
#pragma GCC diagnostic ignored "-Wdeprecated-declarations"
#endif

/* !BEGIN!: Do not edit below this line. */

static const TclIntStubs tclIntStubs = {
    TCL_STUB_MAGIC,
    0,
    0, /* 0 */
    0, /* 1 */
    0, /* 2 */
    TclAllocateFreeObjects, /* 3 */
    0, /* 4 */
    TclCleanupChildren, /* 5 */
    TclCleanupCommand, /* 6 */
    TclCopyAndCollapse, /* 7 */
    0, /* 8 */
    TclCreatePipeline, /* 9 */
    TclCreateProc, /* 10 */
    TclDeleteCompiledLocalVars, /* 11 */
    TclDeleteVars, /* 12 */
    0, /* 13 */
    TclDumpMemoryInfo, /* 14 */
    0, /* 15 */
    TclExprFloatError, /* 16 */
    0, /* 17 */
    0, /* 18 */
    0, /* 19 */
    0, /* 20 */
    0, /* 21 */
    TclFindElement, /* 22 */
    TclFindProc, /* 23 */
    TclFormatInt, /* 24 */
    TclFreePackageInfo, /* 25 */
    0, /* 26 */
    0, /* 27 */
    TclpGetDefaultStdChannel, /* 28 */
    0, /* 29 */
    0, /* 30 */
    TclGetExtension, /* 31 */
    TclGetFrame, /* 32 */
    0, /* 33 */
    0, /* 34 */
    0, /* 35 */
    0, /* 36 */
    0, /* 37 */
    TclGetNamespaceForQualName, /* 38 */
    TclGetObjInterpProc, /* 39 */
    TclGetOpenMode, /* 40 */
    TclGetOriginalCommand, /* 41 */
    TclpGetUserHome, /* 42 */
    0, /* 43 */
    0, /* 44 */
    TclHideUnsafeCommands, /* 45 */
    TclInExit, /* 46 */
    0, /* 47 */
    0, /* 48 */
    0, /* 49 */
    0, /* 50 */
    TclInterpInit, /* 51 */
    0, /* 52 */
    TclInvokeObjectCommand, /* 53 */
    TclInvokeStringCommand, /* 54 */
    TclIsProc, /* 55 */
    0, /* 56 */
    0, /* 57 */
    TclLookupVar, /* 58 */
    0, /* 59 */
    TclNeedSpace, /* 60 */
    TclNewProcBodyObj, /* 61 */
    TclObjCommandComplete, /* 62 */
    TclObjInterpProc, /* 63 */
    TclObjInvoke, /* 64 */
    0, /* 65 */
    0, /* 66 */
    0, /* 67 */
    0, /* 68 */
    TclpAlloc, /* 69 */
    0, /* 70 */
    0, /* 71 */
    0, /* 72 */
    0, /* 73 */
    TclpFree, /* 74 */
    TclpGetClicks, /* 75 */
    TclpGetSeconds, /* 76 */
    0, /* 77 */
    0, /* 78 */
    0, /* 79 */
    0, /* 80 */
    TclpRealloc, /* 81 */
    0, /* 82 */
    0, /* 83 */
    0, /* 84 */
    0, /* 85 */
    0, /* 86 */
    0, /* 87 */
    0, /* 88 */
    TclPreventAliasLoop, /* 89 */
    0, /* 90 */
    TclProcCleanupProc, /* 91 */
    TclProcCompileProc, /* 92 */
    TclProcDeleteProc, /* 93 */
    0, /* 94 */
    0, /* 95 */
    TclRenameCommand, /* 96 */
    TclResetShadowedCmdRefs, /* 97 */
    TclServiceIdle, /* 98 */
    0, /* 99 */
    0, /* 100 */
    0, /* 101 */
    TclSetupEnv, /* 102 */
    TclSockGetPort, /* 103 */
    0, /* 104 */
    0, /* 105 */
    0, /* 106 */
    0, /* 107 */
    TclTeardownNamespace, /* 108 */
    TclUpdateReturnInfo, /* 109 */
    TclSockMinimumBuffers, /* 110 */
    Tcl_AddInterpResolvers, /* 111 */
    0, /* 112 */
    0, /* 113 */
    0, /* 114 */
    0, /* 115 */
    0, /* 116 */
    0, /* 117 */
    Tcl_GetInterpResolvers, /* 118 */
    Tcl_GetNamespaceResolvers, /* 119 */
    Tcl_FindNamespaceVar, /* 120 */
    0, /* 121 */
    0, /* 122 */
    0, /* 123 */
    0, /* 124 */
    0, /* 125 */
    Tcl_GetVariableFullName, /* 126 */
    0, /* 127 */
    Tcl_PopCallFrame, /* 128 */
    Tcl_PushCallFrame, /* 129 */
    Tcl_RemoveInterpResolvers, /* 130 */
    Tcl_SetNamespaceResolvers, /* 131 */
    TclpHasSockets, /* 132 */
    0, /* 133 */
    0, /* 134 */
    0, /* 135 */
    0, /* 136 */
    0, /* 137 */
    TclGetEnv, /* 138 */
    0, /* 139 */
    0, /* 140 */
    TclpGetCwd, /* 141 */
    TclSetByteCodeFromAny, /* 142 */
    TclAddLiteralObj, /* 143 */
    TclHideLiteral, /* 144 */
    TclGetAuxDataType, /* 145 */
    TclHandleCreate, /* 146 */
    TclHandleFree, /* 147 */
    TclHandlePreserve, /* 148 */
    TclHandleRelease, /* 149 */
    TclRegAbout, /* 150 */
    TclRegExpRangeUniChar, /* 151 */
    TclSetLibraryPath, /* 152 */
    TclGetLibraryPath, /* 153 */
    0, /* 154 */
    0, /* 155 */
    TclRegError, /* 156 */
    TclVarTraceExists, /* 157 */
    0, /* 158 */
    0, /* 159 */
    0, /* 160 */
    TclChannelTransform, /* 161 */
    TclChannelEventScriptInvoker, /* 162 */
    TclGetInstructionTable, /* 163 */
    TclExpandCodeArray, /* 164 */
    TclpSetInitialEncodings, /* 165 */
    TclListObjSetElement, /* 166 */
    0, /* 167 */
    0, /* 168 */
    TclpUtfNcmp2, /* 169 */
    TclCheckInterpTraces, /* 170 */
    TclCheckExecutionTraces, /* 171 */
    TclInThreadExit, /* 172 */
    TclUniCharMatch, /* 173 */
    0, /* 174 */
    TclCallVarTraces, /* 175 */
    TclCleanupVar, /* 176 */
    TclVarErrMsg, /* 177 */
    0, /* 178 */
    0, /* 179 */
    0, /* 180 */
    0, /* 181 */
    0, /* 182 */
    0, /* 183 */
    0, /* 184 */
    0, /* 185 */
    0, /* 186 */
    0, /* 187 */
    0, /* 188 */
    0, /* 189 */
    0, /* 190 */
    0, /* 191 */
    0, /* 192 */
    0, /* 193 */
    0, /* 194 */
    0, /* 195 */
    0, /* 196 */
    0, /* 197 */
    TclObjGetFrame, /* 198 */
    0, /* 199 */
    TclpObjRemoveDirectory, /* 200 */
    TclpObjCopyDirectory, /* 201 */
    TclpObjCreateDirectory, /* 202 */
    TclpObjDeleteFile, /* 203 */
    TclpObjCopyFile, /* 204 */
    TclpObjRenameFile, /* 205 */
    TclpObjStat, /* 206 */
    TclpObjAccess, /* 207 */
    TclpOpenFileChannel, /* 208 */
    0, /* 209 */
    0, /* 210 */
    0, /* 211 */
    TclpFindExecutable, /* 212 */
    TclGetObjNameOfExecutable, /* 213 */
    TclSetObjNameOfExecutable, /* 214 */
    TclStackAlloc, /* 215 */
    TclStackFree, /* 216 */
    TclPushStackFrame, /* 217 */
    TclPopStackFrame, /* 218 */
    0, /* 219 */
    0, /* 220 */
    0, /* 221 */
    0, /* 222 */
    0, /* 223 */
    TclGetPlatform, /* 224 */
    TclTraceDictPath, /* 225 */
    TclObjBeingDeleted, /* 226 */
    TclSetNsPath, /* 227 */
    0, /* 228 */
    TclPtrMakeUpvar, /* 229 */
    TclObjLookupVar, /* 230 */
    TclGetNamespaceFromObj, /* 231 */
    TclEvalObjEx, /* 232 */
    TclGetSrcInfoForPc, /* 233 */
    TclVarHashCreateVar, /* 234 */
    TclInitVarHashTable, /* 235 */
    0, /* 236 */
    TclResetCancellation, /* 237 */
    TclNRInterpProc, /* 238 */
    TclNRInterpProcCore, /* 239 */
    TclNRRunCallbacks, /* 240 */
    TclNREvalObjEx, /* 241 */
    TclNREvalObjv, /* 242 */
    TclDbDumpActiveObjects, /* 243 */
    TclGetNamespaceChildTable, /* 244 */
    TclGetNamespaceCommandTable, /* 245 */
    TclInitRewriteEnsemble, /* 246 */
    TclResetRewriteEnsemble, /* 247 */
    TclCopyChannel, /* 248 */
    TclDoubleDigits, /* 249 */
    TclSetChildCancelFlags, /* 250 */
    TclRegisterLiteral, /* 251 */
    TclPtrGetVar, /* 252 */
    TclPtrSetVar, /* 253 */
    TclPtrIncrObjVar, /* 254 */
    TclPtrObjMakeUpvar, /* 255 */
    TclPtrUnsetVar, /* 256 */
    TclStaticLibrary, /* 257 */
    TclpCreateTemporaryDirectory, /* 258 */
<<<<<<< HEAD
    0, /* 259 */
    0, /* 260 */
    TclMSB, /* 261 */
=======
    TclListTestObj, /* 260 */
    TclListObjValidate, /* 261 */
>>>>>>> 7e8118ca
};

static const TclIntPlatStubs tclIntPlatStubs = {
    TCL_STUB_MAGIC,
    0,
    0, /* 0 */
    TclpCloseFile, /* 1 */
    TclpCreateCommandChannel, /* 2 */
    TclpCreatePipe, /* 3 */
    TclWinGetTclInstance, /* 4 */
    TclUnixWaitForFile, /* 5 */
    TclpMakeFile, /* 6 */
    TclpOpenFile, /* 7 */
    TclpGetPid, /* 8 */
    TclpCreateTempFile, /* 9 */
    0, /* 10 */
    TclGetAndDetachPids, /* 11 */
    0, /* 12 */
    0, /* 13 */
    0, /* 14 */
    TclpCreateProcess, /* 15 */
    TclpIsAtty, /* 16 */
    TclUnixCopyFile, /* 17 */
    0, /* 18 */
    0, /* 19 */
    TclWinAddProcess, /* 20 */
    0, /* 21 */
    0, /* 22 */
    0, /* 23 */
    TclWinNoBackslash, /* 24 */
    0, /* 25 */
    0, /* 26 */
    TclWinFlushDirtyChannels, /* 27 */
    0, /* 28 */
    TclWinCPUID, /* 29 */
    TclUnixOpenTemporaryFile, /* 30 */
};

static const TclPlatStubs tclPlatStubs = {
    TCL_STUB_MAGIC,
    0,
    0, /* 0 */
    Tcl_MacOSXOpenVersionedBundleResources, /* 1 */
    Tcl_MacOSXNotifierAddRunLoopMode, /* 2 */
    Tcl_WinConvertError, /* 3 */
};

const TclTomMathStubs tclTomMathStubs = {
    TCL_STUB_MAGIC,
    0,
    TclBN_epoch, /* 0 */
    TclBN_revision, /* 1 */
    TclBN_mp_add, /* 2 */
    TclBN_mp_add_d, /* 3 */
    TclBN_mp_and, /* 4 */
    TclBN_mp_clamp, /* 5 */
    TclBN_mp_clear, /* 6 */
    TclBN_mp_clear_multi, /* 7 */
    TclBN_mp_cmp, /* 8 */
    TclBN_mp_cmp_d, /* 9 */
    TclBN_mp_cmp_mag, /* 10 */
    TclBN_mp_copy, /* 11 */
    TclBN_mp_count_bits, /* 12 */
    TclBN_mp_div, /* 13 */
    TclBN_mp_div_d, /* 14 */
    TclBN_mp_div_2, /* 15 */
    TclBN_mp_div_2d, /* 16 */
    0, /* 17 */
    TclBN_mp_exch, /* 18 */
    TclBN_mp_expt_u32, /* 19 */
    TclBN_mp_grow, /* 20 */
    TclBN_mp_init, /* 21 */
    TclBN_mp_init_copy, /* 22 */
    TclBN_mp_init_multi, /* 23 */
    TclBN_mp_init_set, /* 24 */
    TclBN_mp_init_size, /* 25 */
    TclBN_mp_lshd, /* 26 */
    TclBN_mp_mod, /* 27 */
    TclBN_mp_mod_2d, /* 28 */
    TclBN_mp_mul, /* 29 */
    TclBN_mp_mul_d, /* 30 */
    TclBN_mp_mul_2, /* 31 */
    TclBN_mp_mul_2d, /* 32 */
    TclBN_mp_neg, /* 33 */
    TclBN_mp_or, /* 34 */
    TclBN_mp_radix_size, /* 35 */
    TclBN_mp_read_radix, /* 36 */
    TclBN_mp_rshd, /* 37 */
    TclBN_mp_shrink, /* 38 */
    0, /* 39 */
    0, /* 40 */
    TclBN_mp_sqrt, /* 41 */
    TclBN_mp_sub, /* 42 */
    TclBN_mp_sub_d, /* 43 */
    0, /* 44 */
    0, /* 45 */
    0, /* 46 */
    TclBN_mp_ubin_size, /* 47 */
    TclBN_mp_xor, /* 48 */
    TclBN_mp_zero, /* 49 */
    0, /* 50 */
    0, /* 51 */
    0, /* 52 */
    0, /* 53 */
    0, /* 54 */
    0, /* 55 */
    0, /* 56 */
    0, /* 57 */
    0, /* 58 */
    0, /* 59 */
    0, /* 60 */
    0, /* 61 */
    0, /* 62 */
    TclBN_mp_cnt_lsb, /* 63 */
    0, /* 64 */
    TclBN_mp_init_i64, /* 65 */
    TclBN_mp_init_u64, /* 66 */
    0, /* 67 */
    TclBN_mp_set_u64, /* 68 */
    TclBN_mp_get_mag_u64, /* 69 */
    TclBN_mp_set_i64, /* 70 */
    TclBN_mp_unpack, /* 71 */
    0, /* 72 */
    0, /* 73 */
    0, /* 74 */
    0, /* 75 */
    TclBN_mp_signed_rsh, /* 76 */
    0, /* 77 */
    TclBN_mp_to_ubin, /* 78 */
    0, /* 79 */
    TclBN_mp_to_radix, /* 80 */
};

static const TclStubHooks tclStubHooks = {
    &tclPlatStubs,
    &tclIntStubs,
    &tclIntPlatStubs
};

const TclStubs tclStubs = {
    TCL_STUB_MAGIC,
    &tclStubHooks,
    Tcl_PkgProvideEx, /* 0 */
    Tcl_PkgRequireEx, /* 1 */
    Tcl_Panic, /* 2 */
    Tcl_Alloc, /* 3 */
    Tcl_Free, /* 4 */
    Tcl_Realloc, /* 5 */
    Tcl_DbCkalloc, /* 6 */
    Tcl_DbCkfree, /* 7 */
    Tcl_DbCkrealloc, /* 8 */
    Tcl_CreateFileHandler, /* 9 */
    Tcl_DeleteFileHandler, /* 10 */
    Tcl_SetTimer, /* 11 */
    Tcl_Sleep, /* 12 */
    Tcl_WaitForEvent, /* 13 */
    Tcl_AppendAllObjTypes, /* 14 */
    Tcl_AppendStringsToObj, /* 15 */
    Tcl_AppendToObj, /* 16 */
    Tcl_ConcatObj, /* 17 */
    Tcl_ConvertToType, /* 18 */
    Tcl_DbDecrRefCount, /* 19 */
    Tcl_DbIncrRefCount, /* 20 */
    Tcl_DbIsShared, /* 21 */
    0, /* 22 */
    Tcl_DbNewByteArrayObj, /* 23 */
    Tcl_DbNewDoubleObj, /* 24 */
    Tcl_DbNewListObj, /* 25 */
    0, /* 26 */
    Tcl_DbNewObj, /* 27 */
    Tcl_DbNewStringObj, /* 28 */
    Tcl_DuplicateObj, /* 29 */
    TclFreeObj, /* 30 */
    Tcl_GetBoolean, /* 31 */
    Tcl_GetBooleanFromObj, /* 32 */
    TclGetByteArrayFromObj, /* 33 */
    Tcl_GetDouble, /* 34 */
    Tcl_GetDoubleFromObj, /* 35 */
    0, /* 36 */
    Tcl_GetInt, /* 37 */
    Tcl_GetIntFromObj, /* 38 */
    Tcl_GetLongFromObj, /* 39 */
    Tcl_GetObjType, /* 40 */
    TclGetStringFromObj, /* 41 */
    Tcl_InvalidateStringRep, /* 42 */
    Tcl_ListObjAppendList, /* 43 */
    Tcl_ListObjAppendElement, /* 44 */
    TclListObjGetElements, /* 45 */
    Tcl_ListObjIndex, /* 46 */
    TclListObjLength, /* 47 */
    Tcl_ListObjReplace, /* 48 */
    0, /* 49 */
    Tcl_NewByteArrayObj, /* 50 */
    Tcl_NewDoubleObj, /* 51 */
    0, /* 52 */
    Tcl_NewListObj, /* 53 */
    0, /* 54 */
    Tcl_NewObj, /* 55 */
    Tcl_NewStringObj, /* 56 */
    0, /* 57 */
    Tcl_SetByteArrayLength, /* 58 */
    Tcl_SetByteArrayObj, /* 59 */
    Tcl_SetDoubleObj, /* 60 */
    0, /* 61 */
    Tcl_SetListObj, /* 62 */
    0, /* 63 */
    Tcl_SetObjLength, /* 64 */
    Tcl_SetStringObj, /* 65 */
    0, /* 66 */
    0, /* 67 */
    Tcl_AllowExceptions, /* 68 */
    Tcl_AppendElement, /* 69 */
    Tcl_AppendResult, /* 70 */
    Tcl_AsyncCreate, /* 71 */
    Tcl_AsyncDelete, /* 72 */
    Tcl_AsyncInvoke, /* 73 */
    Tcl_AsyncMark, /* 74 */
    Tcl_AsyncReady, /* 75 */
    0, /* 76 */
    0, /* 77 */
    Tcl_BadChannelOption, /* 78 */
    Tcl_CallWhenDeleted, /* 79 */
    Tcl_CancelIdleCall, /* 80 */
    Tcl_Close, /* 81 */
    Tcl_CommandComplete, /* 82 */
    Tcl_Concat, /* 83 */
    Tcl_ConvertElement, /* 84 */
    Tcl_ConvertCountedElement, /* 85 */
    Tcl_CreateAlias, /* 86 */
    Tcl_CreateAliasObj, /* 87 */
    Tcl_CreateChannel, /* 88 */
    Tcl_CreateChannelHandler, /* 89 */
    Tcl_CreateCloseHandler, /* 90 */
    Tcl_CreateCommand, /* 91 */
    Tcl_CreateEventSource, /* 92 */
    Tcl_CreateExitHandler, /* 93 */
    Tcl_CreateInterp, /* 94 */
    0, /* 95 */
    Tcl_CreateObjCommand, /* 96 */
    Tcl_CreateChild, /* 97 */
    Tcl_CreateTimerHandler, /* 98 */
    Tcl_CreateTrace, /* 99 */
    Tcl_DeleteAssocData, /* 100 */
    Tcl_DeleteChannelHandler, /* 101 */
    Tcl_DeleteCloseHandler, /* 102 */
    Tcl_DeleteCommand, /* 103 */
    Tcl_DeleteCommandFromToken, /* 104 */
    Tcl_DeleteEvents, /* 105 */
    Tcl_DeleteEventSource, /* 106 */
    Tcl_DeleteExitHandler, /* 107 */
    Tcl_DeleteHashEntry, /* 108 */
    Tcl_DeleteHashTable, /* 109 */
    Tcl_DeleteInterp, /* 110 */
    Tcl_DetachPids, /* 111 */
    Tcl_DeleteTimerHandler, /* 112 */
    Tcl_DeleteTrace, /* 113 */
    Tcl_DontCallWhenDeleted, /* 114 */
    Tcl_DoOneEvent, /* 115 */
    Tcl_DoWhenIdle, /* 116 */
    Tcl_DStringAppend, /* 117 */
    Tcl_DStringAppendElement, /* 118 */
    Tcl_DStringEndSublist, /* 119 */
    Tcl_DStringFree, /* 120 */
    Tcl_DStringGetResult, /* 121 */
    Tcl_DStringInit, /* 122 */
    Tcl_DStringResult, /* 123 */
    Tcl_DStringSetLength, /* 124 */
    Tcl_DStringStartSublist, /* 125 */
    Tcl_Eof, /* 126 */
    Tcl_ErrnoId, /* 127 */
    Tcl_ErrnoMsg, /* 128 */
    0, /* 129 */
    Tcl_EvalFile, /* 130 */
    0, /* 131 */
    Tcl_EventuallyFree, /* 132 */
    Tcl_Exit, /* 133 */
    Tcl_ExposeCommand, /* 134 */
    Tcl_ExprBoolean, /* 135 */
    Tcl_ExprBooleanObj, /* 136 */
    Tcl_ExprDouble, /* 137 */
    Tcl_ExprDoubleObj, /* 138 */
    Tcl_ExprLong, /* 139 */
    Tcl_ExprLongObj, /* 140 */
    Tcl_ExprObj, /* 141 */
    Tcl_ExprString, /* 142 */
    Tcl_Finalize, /* 143 */
    0, /* 144 */
    Tcl_FirstHashEntry, /* 145 */
    Tcl_Flush, /* 146 */
    0, /* 147 */
    Tcl_GetAlias, /* 148 */
    Tcl_GetAliasObj, /* 149 */
    Tcl_GetAssocData, /* 150 */
    Tcl_GetChannel, /* 151 */
    Tcl_GetChannelBufferSize, /* 152 */
    Tcl_GetChannelHandle, /* 153 */
    Tcl_GetChannelInstanceData, /* 154 */
    Tcl_GetChannelMode, /* 155 */
    Tcl_GetChannelName, /* 156 */
    Tcl_GetChannelOption, /* 157 */
    Tcl_GetChannelType, /* 158 */
    Tcl_GetCommandInfo, /* 159 */
    Tcl_GetCommandName, /* 160 */
    Tcl_GetErrno, /* 161 */
    Tcl_GetHostName, /* 162 */
    Tcl_GetInterpPath, /* 163 */
    Tcl_GetParent, /* 164 */
    Tcl_GetNameOfExecutable, /* 165 */
    Tcl_GetObjResult, /* 166 */
    Tcl_GetOpenFile, /* 167 */
    Tcl_GetPathType, /* 168 */
    Tcl_Gets, /* 169 */
    Tcl_GetsObj, /* 170 */
    Tcl_GetServiceMode, /* 171 */
    Tcl_GetChild, /* 172 */
    Tcl_GetStdChannel, /* 173 */
    0, /* 174 */
    0, /* 175 */
    Tcl_GetVar2, /* 176 */
    0, /* 177 */
    0, /* 178 */
    Tcl_HideCommand, /* 179 */
    Tcl_Init, /* 180 */
    Tcl_InitHashTable, /* 181 */
    Tcl_InputBlocked, /* 182 */
    Tcl_InputBuffered, /* 183 */
    Tcl_InterpDeleted, /* 184 */
    Tcl_IsSafe, /* 185 */
    Tcl_JoinPath, /* 186 */
    Tcl_LinkVar, /* 187 */
    0, /* 188 */
    Tcl_MakeFileChannel, /* 189 */
    Tcl_MakeSafe, /* 190 */
    Tcl_MakeTcpClientChannel, /* 191 */
    Tcl_Merge, /* 192 */
    Tcl_NextHashEntry, /* 193 */
    Tcl_NotifyChannel, /* 194 */
    Tcl_ObjGetVar2, /* 195 */
    Tcl_ObjSetVar2, /* 196 */
    Tcl_OpenCommandChannel, /* 197 */
    Tcl_OpenFileChannel, /* 198 */
    Tcl_OpenTcpClient, /* 199 */
    Tcl_OpenTcpServer, /* 200 */
    Tcl_Preserve, /* 201 */
    Tcl_PrintDouble, /* 202 */
    Tcl_PutEnv, /* 203 */
    Tcl_PosixError, /* 204 */
    Tcl_QueueEvent, /* 205 */
    Tcl_Read, /* 206 */
    Tcl_ReapDetachedProcs, /* 207 */
    Tcl_RecordAndEval, /* 208 */
    Tcl_RecordAndEvalObj, /* 209 */
    Tcl_RegisterChannel, /* 210 */
    Tcl_RegisterObjType, /* 211 */
    Tcl_RegExpCompile, /* 212 */
    Tcl_RegExpExec, /* 213 */
    Tcl_RegExpMatch, /* 214 */
    Tcl_RegExpRange, /* 215 */
    Tcl_Release, /* 216 */
    Tcl_ResetResult, /* 217 */
    Tcl_ScanElement, /* 218 */
    Tcl_ScanCountedElement, /* 219 */
    0, /* 220 */
    Tcl_ServiceAll, /* 221 */
    Tcl_ServiceEvent, /* 222 */
    Tcl_SetAssocData, /* 223 */
    Tcl_SetChannelBufferSize, /* 224 */
    Tcl_SetChannelOption, /* 225 */
    Tcl_SetCommandInfo, /* 226 */
    Tcl_SetErrno, /* 227 */
    Tcl_SetErrorCode, /* 228 */
    Tcl_SetMaxBlockTime, /* 229 */
    0, /* 230 */
    Tcl_SetRecursionLimit, /* 231 */
    0, /* 232 */
    Tcl_SetServiceMode, /* 233 */
    Tcl_SetObjErrorCode, /* 234 */
    Tcl_SetObjResult, /* 235 */
    Tcl_SetStdChannel, /* 236 */
    0, /* 237 */
    Tcl_SetVar2, /* 238 */
    Tcl_SignalId, /* 239 */
    Tcl_SignalMsg, /* 240 */
    Tcl_SourceRCFile, /* 241 */
    TclSplitList, /* 242 */
    TclSplitPath, /* 243 */
    0, /* 244 */
    0, /* 245 */
    0, /* 246 */
    0, /* 247 */
    Tcl_TraceVar2, /* 248 */
    Tcl_TranslateFileName, /* 249 */
    Tcl_Ungets, /* 250 */
    Tcl_UnlinkVar, /* 251 */
    Tcl_UnregisterChannel, /* 252 */
    0, /* 253 */
    Tcl_UnsetVar2, /* 254 */
    0, /* 255 */
    Tcl_UntraceVar2, /* 256 */
    Tcl_UpdateLinkedVar, /* 257 */
    0, /* 258 */
    Tcl_UpVar2, /* 259 */
    Tcl_VarEval, /* 260 */
    0, /* 261 */
    Tcl_VarTraceInfo2, /* 262 */
    Tcl_Write, /* 263 */
    Tcl_WrongNumArgs, /* 264 */
    Tcl_DumpActiveMemory, /* 265 */
    Tcl_ValidateAllMemory, /* 266 */
    0, /* 267 */
    0, /* 268 */
    Tcl_HashStats, /* 269 */
    Tcl_ParseVar, /* 270 */
    0, /* 271 */
    Tcl_PkgPresentEx, /* 272 */
    0, /* 273 */
    0, /* 274 */
    0, /* 275 */
    0, /* 276 */
    Tcl_WaitPid, /* 277 */
    0, /* 278 */
    Tcl_GetVersion, /* 279 */
    Tcl_InitMemory, /* 280 */
    Tcl_StackChannel, /* 281 */
    Tcl_UnstackChannel, /* 282 */
    Tcl_GetStackedChannel, /* 283 */
    Tcl_SetMainLoop, /* 284 */
    0, /* 285 */
    Tcl_AppendObjToObj, /* 286 */
    Tcl_CreateEncoding, /* 287 */
    Tcl_CreateThreadExitHandler, /* 288 */
    Tcl_DeleteThreadExitHandler, /* 289 */
    0, /* 290 */
    Tcl_EvalEx, /* 291 */
    Tcl_EvalObjv, /* 292 */
    Tcl_EvalObjEx, /* 293 */
    Tcl_ExitThread, /* 294 */
    Tcl_ExternalToUtf, /* 295 */
    Tcl_ExternalToUtfDString, /* 296 */
    Tcl_FinalizeThread, /* 297 */
    Tcl_FinalizeNotifier, /* 298 */
    Tcl_FreeEncoding, /* 299 */
    Tcl_GetCurrentThread, /* 300 */
    Tcl_GetEncoding, /* 301 */
    Tcl_GetEncodingName, /* 302 */
    Tcl_GetEncodingNames, /* 303 */
    Tcl_GetIndexFromObjStruct, /* 304 */
    Tcl_GetThreadData, /* 305 */
    Tcl_GetVar2Ex, /* 306 */
    Tcl_InitNotifier, /* 307 */
    Tcl_MutexLock, /* 308 */
    Tcl_MutexUnlock, /* 309 */
    Tcl_ConditionNotify, /* 310 */
    Tcl_ConditionWait, /* 311 */
    TclNumUtfChars, /* 312 */
    Tcl_ReadChars, /* 313 */
    0, /* 314 */
    0, /* 315 */
    Tcl_SetSystemEncoding, /* 316 */
    Tcl_SetVar2Ex, /* 317 */
    Tcl_ThreadAlert, /* 318 */
    Tcl_ThreadQueueEvent, /* 319 */
    Tcl_UniCharAtIndex, /* 320 */
    Tcl_UniCharToLower, /* 321 */
    Tcl_UniCharToTitle, /* 322 */
    Tcl_UniCharToUpper, /* 323 */
    Tcl_UniCharToUtf, /* 324 */
    TclUtfAtIndex, /* 325 */
    TclUtfCharComplete, /* 326 */
    Tcl_UtfBackslash, /* 327 */
    Tcl_UtfFindFirst, /* 328 */
    Tcl_UtfFindLast, /* 329 */
    TclUtfNext, /* 330 */
    TclUtfPrev, /* 331 */
    Tcl_UtfToExternal, /* 332 */
    Tcl_UtfToExternalDString, /* 333 */
    Tcl_UtfToLower, /* 334 */
    Tcl_UtfToTitle, /* 335 */
    Tcl_UtfToChar16, /* 336 */
    Tcl_UtfToUpper, /* 337 */
    Tcl_WriteChars, /* 338 */
    Tcl_WriteObj, /* 339 */
    Tcl_GetString, /* 340 */
    0, /* 341 */
    0, /* 342 */
    Tcl_AlertNotifier, /* 343 */
    Tcl_ServiceModeHook, /* 344 */
    Tcl_UniCharIsAlnum, /* 345 */
    Tcl_UniCharIsAlpha, /* 346 */
    Tcl_UniCharIsDigit, /* 347 */
    Tcl_UniCharIsLower, /* 348 */
    Tcl_UniCharIsSpace, /* 349 */
    Tcl_UniCharIsUpper, /* 350 */
    Tcl_UniCharIsWordChar, /* 351 */
    Tcl_Char16Len, /* 352 */
    0, /* 353 */
    Tcl_Char16ToUtfDString, /* 354 */
    Tcl_UtfToChar16DString, /* 355 */
    Tcl_GetRegExpFromObj, /* 356 */
    0, /* 357 */
    Tcl_FreeParse, /* 358 */
    Tcl_LogCommandInfo, /* 359 */
    Tcl_ParseBraces, /* 360 */
    Tcl_ParseCommand, /* 361 */
    Tcl_ParseExpr, /* 362 */
    Tcl_ParseQuotedString, /* 363 */
    Tcl_ParseVarName, /* 364 */
    Tcl_GetCwd, /* 365 */
    Tcl_Chdir, /* 366 */
    Tcl_Access, /* 367 */
    Tcl_Stat, /* 368 */
    Tcl_UtfNcmp, /* 369 */
    Tcl_UtfNcasecmp, /* 370 */
    Tcl_StringCaseMatch, /* 371 */
    Tcl_UniCharIsControl, /* 372 */
    Tcl_UniCharIsGraph, /* 373 */
    Tcl_UniCharIsPrint, /* 374 */
    Tcl_UniCharIsPunct, /* 375 */
    Tcl_RegExpExecObj, /* 376 */
    Tcl_RegExpGetInfo, /* 377 */
    Tcl_NewUnicodeObj, /* 378 */
    Tcl_SetUnicodeObj, /* 379 */
    TclGetCharLength, /* 380 */
    TclGetUniChar, /* 381 */
    0, /* 382 */
    TclGetRange, /* 383 */
    Tcl_AppendUnicodeToObj, /* 384 */
    Tcl_RegExpMatchObj, /* 385 */
    Tcl_SetNotifier, /* 386 */
    Tcl_GetAllocMutex, /* 387 */
    Tcl_GetChannelNames, /* 388 */
    Tcl_GetChannelNamesEx, /* 389 */
    Tcl_ProcObjCmd, /* 390 */
    Tcl_ConditionFinalize, /* 391 */
    Tcl_MutexFinalize, /* 392 */
    Tcl_CreateThread, /* 393 */
    Tcl_ReadRaw, /* 394 */
    Tcl_WriteRaw, /* 395 */
    Tcl_GetTopChannel, /* 396 */
    Tcl_ChannelBuffered, /* 397 */
    Tcl_ChannelName, /* 398 */
    Tcl_ChannelVersion, /* 399 */
    Tcl_ChannelBlockModeProc, /* 400 */
    0, /* 401 */
    Tcl_ChannelClose2Proc, /* 402 */
    Tcl_ChannelInputProc, /* 403 */
    Tcl_ChannelOutputProc, /* 404 */
    0, /* 405 */
    Tcl_ChannelSetOptionProc, /* 406 */
    Tcl_ChannelGetOptionProc, /* 407 */
    Tcl_ChannelWatchProc, /* 408 */
    Tcl_ChannelGetHandleProc, /* 409 */
    Tcl_ChannelFlushProc, /* 410 */
    Tcl_ChannelHandlerProc, /* 411 */
    Tcl_JoinThread, /* 412 */
    Tcl_IsChannelShared, /* 413 */
    Tcl_IsChannelRegistered, /* 414 */
    Tcl_CutChannel, /* 415 */
    Tcl_SpliceChannel, /* 416 */
    Tcl_ClearChannelHandlers, /* 417 */
    Tcl_IsChannelExisting, /* 418 */
    0, /* 419 */
    0, /* 420 */
    0, /* 421 */
    0, /* 422 */
    Tcl_InitCustomHashTable, /* 423 */
    Tcl_InitObjHashTable, /* 424 */
    Tcl_CommandTraceInfo, /* 425 */
    Tcl_TraceCommand, /* 426 */
    Tcl_UntraceCommand, /* 427 */
    Tcl_AttemptAlloc, /* 428 */
    Tcl_AttemptDbCkalloc, /* 429 */
    Tcl_AttemptRealloc, /* 430 */
    Tcl_AttemptDbCkrealloc, /* 431 */
    Tcl_AttemptSetObjLength, /* 432 */
    Tcl_GetChannelThread, /* 433 */
    TclGetUnicodeFromObj, /* 434 */
    0, /* 435 */
    0, /* 436 */
    Tcl_SubstObj, /* 437 */
    Tcl_DetachChannel, /* 438 */
    Tcl_IsStandardChannel, /* 439 */
    Tcl_FSCopyFile, /* 440 */
    Tcl_FSCopyDirectory, /* 441 */
    Tcl_FSCreateDirectory, /* 442 */
    Tcl_FSDeleteFile, /* 443 */
    Tcl_FSLoadFile, /* 444 */
    Tcl_FSMatchInDirectory, /* 445 */
    Tcl_FSLink, /* 446 */
    Tcl_FSRemoveDirectory, /* 447 */
    Tcl_FSRenameFile, /* 448 */
    Tcl_FSLstat, /* 449 */
    Tcl_FSUtime, /* 450 */
    Tcl_FSFileAttrsGet, /* 451 */
    Tcl_FSFileAttrsSet, /* 452 */
    Tcl_FSFileAttrStrings, /* 453 */
    Tcl_FSStat, /* 454 */
    Tcl_FSAccess, /* 455 */
    Tcl_FSOpenFileChannel, /* 456 */
    Tcl_FSGetCwd, /* 457 */
    Tcl_FSChdir, /* 458 */
    Tcl_FSConvertToPathType, /* 459 */
    Tcl_FSJoinPath, /* 460 */
    TclFSSplitPath, /* 461 */
    Tcl_FSEqualPaths, /* 462 */
    Tcl_FSGetNormalizedPath, /* 463 */
    Tcl_FSJoinToPath, /* 464 */
    Tcl_FSGetInternalRep, /* 465 */
    Tcl_FSGetTranslatedPath, /* 466 */
    Tcl_FSEvalFile, /* 467 */
    Tcl_FSNewNativePath, /* 468 */
    Tcl_FSGetNativePath, /* 469 */
    Tcl_FSFileSystemInfo, /* 470 */
    Tcl_FSPathSeparator, /* 471 */
    Tcl_FSListVolumes, /* 472 */
    Tcl_FSRegister, /* 473 */
    Tcl_FSUnregister, /* 474 */
    Tcl_FSData, /* 475 */
    Tcl_FSGetTranslatedStringPath, /* 476 */
    Tcl_FSGetFileSystemForPath, /* 477 */
    Tcl_FSGetPathType, /* 478 */
    Tcl_OutputBuffered, /* 479 */
    Tcl_FSMountsChanged, /* 480 */
    Tcl_EvalTokensStandard, /* 481 */
    Tcl_GetTime, /* 482 */
    Tcl_CreateObjTrace, /* 483 */
    Tcl_GetCommandInfoFromToken, /* 484 */
    Tcl_SetCommandInfoFromToken, /* 485 */
    Tcl_DbNewWideIntObj, /* 486 */
    Tcl_GetWideIntFromObj, /* 487 */
    Tcl_NewWideIntObj, /* 488 */
    Tcl_SetWideIntObj, /* 489 */
    Tcl_AllocStatBuf, /* 490 */
    Tcl_Seek, /* 491 */
    Tcl_Tell, /* 492 */
    Tcl_ChannelWideSeekProc, /* 493 */
    Tcl_DictObjPut, /* 494 */
    Tcl_DictObjGet, /* 495 */
    Tcl_DictObjRemove, /* 496 */
    TclDictObjSize, /* 497 */
    Tcl_DictObjFirst, /* 498 */
    Tcl_DictObjNext, /* 499 */
    Tcl_DictObjDone, /* 500 */
    Tcl_DictObjPutKeyList, /* 501 */
    Tcl_DictObjRemoveKeyList, /* 502 */
    Tcl_NewDictObj, /* 503 */
    Tcl_DbNewDictObj, /* 504 */
    Tcl_RegisterConfig, /* 505 */
    Tcl_CreateNamespace, /* 506 */
    Tcl_DeleteNamespace, /* 507 */
    Tcl_AppendExportList, /* 508 */
    Tcl_Export, /* 509 */
    Tcl_Import, /* 510 */
    Tcl_ForgetImport, /* 511 */
    Tcl_GetCurrentNamespace, /* 512 */
    Tcl_GetGlobalNamespace, /* 513 */
    Tcl_FindNamespace, /* 514 */
    Tcl_FindCommand, /* 515 */
    Tcl_GetCommandFromObj, /* 516 */
    Tcl_GetCommandFullName, /* 517 */
    Tcl_FSEvalFileEx, /* 518 */
    0, /* 519 */
    Tcl_LimitAddHandler, /* 520 */
    Tcl_LimitRemoveHandler, /* 521 */
    Tcl_LimitReady, /* 522 */
    Tcl_LimitCheck, /* 523 */
    Tcl_LimitExceeded, /* 524 */
    Tcl_LimitSetCommands, /* 525 */
    Tcl_LimitSetTime, /* 526 */
    Tcl_LimitSetGranularity, /* 527 */
    Tcl_LimitTypeEnabled, /* 528 */
    Tcl_LimitTypeExceeded, /* 529 */
    Tcl_LimitTypeSet, /* 530 */
    Tcl_LimitTypeReset, /* 531 */
    Tcl_LimitGetCommands, /* 532 */
    Tcl_LimitGetTime, /* 533 */
    Tcl_LimitGetGranularity, /* 534 */
    Tcl_SaveInterpState, /* 535 */
    Tcl_RestoreInterpState, /* 536 */
    Tcl_DiscardInterpState, /* 537 */
    Tcl_SetReturnOptions, /* 538 */
    Tcl_GetReturnOptions, /* 539 */
    Tcl_IsEnsemble, /* 540 */
    Tcl_CreateEnsemble, /* 541 */
    Tcl_FindEnsemble, /* 542 */
    Tcl_SetEnsembleSubcommandList, /* 543 */
    Tcl_SetEnsembleMappingDict, /* 544 */
    Tcl_SetEnsembleUnknownHandler, /* 545 */
    Tcl_SetEnsembleFlags, /* 546 */
    Tcl_GetEnsembleSubcommandList, /* 547 */
    Tcl_GetEnsembleMappingDict, /* 548 */
    Tcl_GetEnsembleUnknownHandler, /* 549 */
    Tcl_GetEnsembleFlags, /* 550 */
    Tcl_GetEnsembleNamespace, /* 551 */
    Tcl_SetTimeProc, /* 552 */
    Tcl_QueryTimeProc, /* 553 */
    Tcl_ChannelThreadActionProc, /* 554 */
    Tcl_NewBignumObj, /* 555 */
    Tcl_DbNewBignumObj, /* 556 */
    Tcl_SetBignumObj, /* 557 */
    Tcl_GetBignumFromObj, /* 558 */
    Tcl_TakeBignumFromObj, /* 559 */
    Tcl_TruncateChannel, /* 560 */
    Tcl_ChannelTruncateProc, /* 561 */
    Tcl_SetChannelErrorInterp, /* 562 */
    Tcl_GetChannelErrorInterp, /* 563 */
    Tcl_SetChannelError, /* 564 */
    Tcl_GetChannelError, /* 565 */
    Tcl_InitBignumFromDouble, /* 566 */
    Tcl_GetNamespaceUnknownHandler, /* 567 */
    Tcl_SetNamespaceUnknownHandler, /* 568 */
    Tcl_GetEncodingFromObj, /* 569 */
    Tcl_GetEncodingSearchPath, /* 570 */
    Tcl_SetEncodingSearchPath, /* 571 */
    Tcl_GetEncodingNameFromEnvironment, /* 572 */
    Tcl_PkgRequireProc, /* 573 */
    Tcl_AppendObjToErrorInfo, /* 574 */
    Tcl_AppendLimitedToObj, /* 575 */
    Tcl_Format, /* 576 */
    Tcl_AppendFormatToObj, /* 577 */
    Tcl_ObjPrintf, /* 578 */
    Tcl_AppendPrintfToObj, /* 579 */
    Tcl_CancelEval, /* 580 */
    Tcl_Canceled, /* 581 */
    Tcl_CreatePipe, /* 582 */
    Tcl_NRCreateCommand, /* 583 */
    Tcl_NREvalObj, /* 584 */
    Tcl_NREvalObjv, /* 585 */
    Tcl_NRCmdSwap, /* 586 */
    Tcl_NRAddCallback, /* 587 */
    Tcl_NRCallObjProc, /* 588 */
    Tcl_GetFSDeviceFromStat, /* 589 */
    Tcl_GetFSInodeFromStat, /* 590 */
    Tcl_GetModeFromStat, /* 591 */
    Tcl_GetLinkCountFromStat, /* 592 */
    Tcl_GetUserIdFromStat, /* 593 */
    Tcl_GetGroupIdFromStat, /* 594 */
    Tcl_GetDeviceTypeFromStat, /* 595 */
    Tcl_GetAccessTimeFromStat, /* 596 */
    Tcl_GetModificationTimeFromStat, /* 597 */
    Tcl_GetChangeTimeFromStat, /* 598 */
    Tcl_GetSizeFromStat, /* 599 */
    Tcl_GetBlocksFromStat, /* 600 */
    Tcl_GetBlockSizeFromStat, /* 601 */
    Tcl_SetEnsembleParameterList, /* 602 */
    Tcl_GetEnsembleParameterList, /* 603 */
    TclParseArgsObjv, /* 604 */
    Tcl_GetErrorLine, /* 605 */
    Tcl_SetErrorLine, /* 606 */
    Tcl_TransferResult, /* 607 */
    Tcl_InterpActive, /* 608 */
    Tcl_BackgroundException, /* 609 */
    Tcl_ZlibDeflate, /* 610 */
    Tcl_ZlibInflate, /* 611 */
    Tcl_ZlibCRC32, /* 612 */
    Tcl_ZlibAdler32, /* 613 */
    Tcl_ZlibStreamInit, /* 614 */
    Tcl_ZlibStreamGetCommandName, /* 615 */
    Tcl_ZlibStreamEof, /* 616 */
    Tcl_ZlibStreamChecksum, /* 617 */
    Tcl_ZlibStreamPut, /* 618 */
    Tcl_ZlibStreamGet, /* 619 */
    Tcl_ZlibStreamClose, /* 620 */
    Tcl_ZlibStreamReset, /* 621 */
    Tcl_SetStartupScript, /* 622 */
    Tcl_GetStartupScript, /* 623 */
    Tcl_CloseEx, /* 624 */
    Tcl_NRExprObj, /* 625 */
    Tcl_NRSubstObj, /* 626 */
    Tcl_LoadFile, /* 627 */
    Tcl_FindSymbol, /* 628 */
    Tcl_FSUnloadFile, /* 629 */
    Tcl_ZlibStreamSetCompressionDictionary, /* 630 */
    Tcl_OpenTcpServerEx, /* 631 */
    TclZipfs_Mount, /* 632 */
    TclZipfs_Unmount, /* 633 */
    TclZipfs_TclLibrary, /* 634 */
    TclZipfs_MountBuffer, /* 635 */
    Tcl_FreeInternalRep, /* 636 */
    Tcl_InitStringRep, /* 637 */
    Tcl_FetchInternalRep, /* 638 */
    Tcl_StoreInternalRep, /* 639 */
    Tcl_HasStringRep, /* 640 */
    Tcl_IncrRefCount, /* 641 */
    Tcl_DecrRefCount, /* 642 */
    Tcl_IsShared, /* 643 */
    Tcl_LinkArray, /* 644 */
    Tcl_GetIntForIndex, /* 645 */
    Tcl_UtfToUniChar, /* 646 */
    Tcl_UniCharToUtfDString, /* 647 */
    Tcl_UtfToUniCharDString, /* 648 */
    TclGetBytesFromObj, /* 649 */
    Tcl_GetBytesFromObj, /* 650 */
    Tcl_GetStringFromObj, /* 651 */
    Tcl_GetUnicodeFromObj, /* 652 */
    Tcl_GetByteArrayFromObj, /* 653 */
    Tcl_UtfCharComplete, /* 654 */
    Tcl_UtfNext, /* 655 */
    Tcl_UtfPrev, /* 656 */
    Tcl_UniCharIsUnicode, /* 657 */
    Tcl_ExternalToUtfDStringEx, /* 658 */
    Tcl_UtfToExternalDStringEx, /* 659 */
    Tcl_AsyncMarkFromSignal, /* 660 */
    Tcl_ListObjGetElements, /* 661 */
    Tcl_ListObjLength, /* 662 */
    Tcl_DictObjSize, /* 663 */
    Tcl_SplitList, /* 664 */
    Tcl_SplitPath, /* 665 */
    Tcl_FSSplitPath, /* 666 */
    Tcl_ParseArgsObjv, /* 667 */
    Tcl_UniCharLen, /* 668 */
    Tcl_NumUtfChars, /* 669 */
    Tcl_GetCharLength, /* 670 */
    Tcl_UtfAtIndex, /* 671 */
    Tcl_GetRange, /* 672 */
    Tcl_GetUniChar, /* 673 */
    0, /* 674 */
    0, /* 675 */
    Tcl_CreateObjCommand2, /* 676 */
    Tcl_CreateObjTrace2, /* 677 */
    Tcl_NRCreateCommand2, /* 678 */
    Tcl_NRCallObjProc2, /* 679 */
};

/* !END!: Do not edit above this line. */<|MERGE_RESOLUTION|>--- conflicted
+++ resolved
@@ -650,14 +650,9 @@
     TclPtrUnsetVar, /* 256 */
     TclStaticLibrary, /* 257 */
     TclpCreateTemporaryDirectory, /* 258 */
-<<<<<<< HEAD
-    0, /* 259 */
-    0, /* 260 */
-    TclMSB, /* 261 */
-=======
+    TclMSB, /* 259 */
     TclListTestObj, /* 260 */
     TclListObjValidate, /* 261 */
->>>>>>> 7e8118ca
 };
 
 static const TclIntPlatStubs tclIntPlatStubs = {
