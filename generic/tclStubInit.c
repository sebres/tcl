--- conflicted
+++ resolved
@@ -1017,19 +1017,11 @@
     TclBNInitBignumFromWideInt, /* 65 */
     TclBNInitBignumFromWideUInt, /* 66 */
     TclBN_mp_expt_d_ex, /* 67 */
-<<<<<<< HEAD
     TclBN_mp_set_ull, /* 68 */
     TclBN_mp_get_mag_ull, /* 69 */
     TclBN_mp_set_ul, /* 70 */
     TclBN_mp_get_mag_ul, /* 71 */
-    0, /* 72 */
-=======
-    0, /* 68 */
-    0, /* 69 */
-    TclBN_mp_set_long, /* 70 */
-    0, /* 71 */
     TclBN_mp_isodd, /* 72 */
->>>>>>> 68685878
     TclBN_mp_tc_and, /* 73 */
     TclBN_mp_tc_or, /* 74 */
     TclBN_mp_tc_xor, /* 75 */
