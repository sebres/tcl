/*
 * tclStubInit.c --
 *
 *	This file contains the initializers for the Tcl stub vectors.
 *
 * Copyright (c) 1998-1999 by Scriptics Corporation.
 *
 * See the file "license.terms" for information on usage and redistribution
 * of this file, and for a DISCLAIMER OF ALL WARRANTIES.
 */

#include "tclInt.h"
#include "tclOOInt.h"
#include "tommath.h"

/*
 * The actual definition of the variable holding the TclOO stub table.
 */

MODULE_SCOPE const TclOOStubs tclOOStubs;
MODULE_SCOPE const TclOOIntStubs tclOOIntStubs;

#ifdef __GNUC__
#pragma GCC dependency "tcl.decls"
#pragma GCC dependency "tclInt.decls"
#pragma GCC dependency "tclTomMath.decls"
#endif

/*
 * Remove macros that will interfere with the definitions below.
 */

#undef Tcl_Alloc
#undef Tcl_Free
#undef Tcl_Realloc
#undef Tcl_NewByteArrayObj
#undef Tcl_NewDoubleObj
#undef Tcl_NewListObj
#undef Tcl_NewLongObj
#undef Tcl_NewObj
#undef Tcl_NewStringObj
#undef Tcl_DumpActiveMemory
#undef Tcl_ValidateAllMemory
#undef TclpGetPid
#undef TclPkgProvide
#undef Tcl_SetIntObj

#define TclPkgProvide pkgProvide
static int TclPkgProvide(
    Tcl_Interp *interp,		/* Interpreter in which package is now
				 * available. */
    const char *name,		/* Name of package. */
    const char *version)	/* Version string for package. */
{
    /* In Tcl 9, Tcl_PkgProvide is a macro calling Tcl_PkgProvideEx.
     * The only way this stub can be called is by an extension compiled
     * against Tcl 8 headers. The Tcl_StubsInit() function already
     * succeeded, so the extension author lied: It did something like:
     *     Tcl_StubsInit(interp, "8.6-", 0)
     * or
     *     Tcl_StubsInit(interp, "8.6-9.1", 0)
     *
     * The best we can do is provide an error-message, as if the
     * extension originally called:
     *     Tcl_StubsInit(interp, "8", 0)
     */
	Tcl_PkgRequireEx(interp, "Tcl", "8", 0, NULL);
	return TCL_ERROR;
}

#ifdef _WIN32
#   define TclUnixWaitForFile 0
#   define TclUnixCopyFile 0
#   define TclUnixOpenTemporaryFile 0
#   define TclpIsAtty 0
#elif defined(__CYGWIN__)
#   define TclpIsAtty TclPlatIsAtty
#   define TclWinAddProcess (void (*) (void *, unsigned int)) doNothing
#   define TclWinFlushDirtyChannels doNothing
#   define TclWinResetInterfaces doNothing

static Tcl_Encoding winTCharEncoding;

static int
TclpIsAtty(int fd)
{
    return isatty(fd);
}

#define TclWinGetPlatformId winGetPlatformId
static int
TclWinGetPlatformId()
{
    /* Don't bother to determine the real platform on cygwin,
     * because VER_PLATFORM_WIN32_NT is the only supported platform */
    return 2; /* VER_PLATFORM_WIN32_NT */;
}

void *TclWinGetTclInstance()
{
    void *hInstance = NULL;
    GetModuleHandleExW(GET_MODULE_HANDLE_EX_FLAG_FROM_ADDRESS,
	    (const char *)&winTCharEncoding, &hInstance);
    return hInstance;
}

#define TclWinNoBackslash winNoBackslash
static char *
TclWinNoBackslash(char *path)
{
    char *p;

    for (p = path; *p != '\0'; p++) {
	if (*p == '\\') {
	    *p = '/';
	}
    }
    return path;
}

int
TclpGetPid(Tcl_Pid pid)
{
    return (int) (size_t) pid;
}

static void
doNothing(void)
{
    /* dummy implementation, no need to do anything */
}

char *
Tcl_WinUtfToTChar(
    const char *string,
    int len,
    Tcl_DString *dsPtr)
{
    if (!winTCharEncoding) {
	winTCharEncoding = Tcl_GetEncoding(0, "unicode");
    }
    return Tcl_UtfToExternalDString(winTCharEncoding,
	    string, len, dsPtr);
}

char *
Tcl_WinTCharToUtf(
    const char *string,
    int len,
    Tcl_DString *dsPtr)
{
    if (!winTCharEncoding) {
	winTCharEncoding = Tcl_GetEncoding(0, "unicode");
    }
    return Tcl_ExternalToUtfDString(winTCharEncoding,
	    string, len, dsPtr);
}

#if defined(TCL_WIDE_INT_IS_LONG)
/* On Cygwin64, long is 64-bit while on Win64 long is 32-bit. Therefore
 * we have to make sure that all stub entries on Cygwin64 follow the Win64
 * signature. Tcl 9 must find a better solution, but that cannot be done
 * without introducing a binary incompatibility.
 */
#define Tcl_DbNewLongObj ((Tcl_Obj*(*)(long,const char*,int))dbNewLongObj)
static Tcl_Obj *dbNewLongObj(
    int intValue,
    const char *file,
    int line
) {
#ifdef TCL_MEM_DEBUG
    register Tcl_Obj *objPtr;

    TclDbNewObj(objPtr, file, line);
    objPtr->bytes = NULL;

    objPtr->internalRep.longValue = (long) intValue;
    objPtr->typePtr = &tclIntType;
    return objPtr;
#else
    return Tcl_NewIntObj(intValue);
#endif
}
#define Tcl_GetLongFromObj (int(*)(Tcl_Interp*,Tcl_Obj*,long*))Tcl_GetIntFromObj
#define Tcl_NewLongObj (Tcl_Obj*(*)(long))Tcl_NewIntObj
#define Tcl_SetLongObj (void(*)(Tcl_Obj*,long))Tcl_SetIntObj
static int exprInt(Tcl_Interp *interp, const char *expr, int *ptr){
    long longValue;
    int result = Tcl_ExprLong(interp, expr, &longValue);
    if (result == TCL_OK) {
	    if ((longValue >= -(long)(UINT_MAX))
		    && (longValue <= (long)(UINT_MAX))) {
	    *ptr = (int)longValue;
	} else {
	    Tcl_SetObjResult(interp, Tcl_NewStringObj(
		    "integer value too large to represent as non-long integer", -1));
	    result = TCL_ERROR;
	}
    }
    return result;
}
#define Tcl_ExprLong (int(*)(Tcl_Interp*,const char*,long*))exprInt
static int exprIntObj(Tcl_Interp *interp, Tcl_Obj*expr, int *ptr){
    long longValue;
    int result = Tcl_ExprLongObj(interp, expr, &longValue);
    if (result == TCL_OK) {
	    if ((longValue >= -(long)(UINT_MAX))
		    && (longValue <= (long)(UINT_MAX))) {
	    *ptr = (int)longValue;
	} else {
	    Tcl_SetObjResult(interp, Tcl_NewStringObj(
		    "integer value too large to represent as non-long integer", -1));
	    result = TCL_ERROR;
	}
    }
    return result;
}
#define Tcl_ExprLongObj (int(*)(Tcl_Interp*,Tcl_Obj*,long*))exprIntObj
static int formatInt(char *buffer, int n){
   return TclFormatInt(buffer, (long)n);
}
#define TclFormatInt (int(*)(char *, long))formatInt

#endif

#endif

/*
 * WARNING: The contents of this file is automatically generated by the
 * tools/genStubs.tcl script. Any modifications to the function declarations
 * below should be made in the generic/tcl.decls script.
 */

MODULE_SCOPE const TclStubs tclStubs;
MODULE_SCOPE const TclTomMathStubs tclTomMathStubs;

/* !BEGIN!: Do not edit below this line. */

static const TclIntStubs tclIntStubs = {
    TCL_STUB_MAGIC,
    0,
    0, /* 0 */
    0, /* 1 */
    0, /* 2 */
    TclAllocateFreeObjects, /* 3 */
    0, /* 4 */
    TclCleanupChildren, /* 5 */
    TclCleanupCommand, /* 6 */
    TclCopyAndCollapse, /* 7 */
    0, /* 8 */
    TclCreatePipeline, /* 9 */
    TclCreateProc, /* 10 */
    TclDeleteCompiledLocalVars, /* 11 */
    TclDeleteVars, /* 12 */
    0, /* 13 */
    TclDumpMemoryInfo, /* 14 */
    0, /* 15 */
    TclExprFloatError, /* 16 */
    0, /* 17 */
    0, /* 18 */
    0, /* 19 */
    0, /* 20 */
    0, /* 21 */
    TclFindElement, /* 22 */
    TclFindProc, /* 23 */
    TclFormatInt, /* 24 */
    TclFreePackageInfo, /* 25 */
    0, /* 26 */
    0, /* 27 */
    TclpGetDefaultStdChannel, /* 28 */
    0, /* 29 */
    0, /* 30 */
    TclGetExtension, /* 31 */
    TclGetFrame, /* 32 */
    0, /* 33 */
    TclGetIntForIndex, /* 34 */
    0, /* 35 */
    0, /* 36 */
    TclGetLoadedPackages, /* 37 */
    TclGetNamespaceForQualName, /* 38 */
    TclGetObjInterpProc, /* 39 */
    TclGetOpenMode, /* 40 */
    TclGetOriginalCommand, /* 41 */
    TclpGetUserHome, /* 42 */
    0, /* 43 */
    TclGuessPackageName, /* 44 */
    TclHideUnsafeCommands, /* 45 */
    TclInExit, /* 46 */
    0, /* 47 */
    0, /* 48 */
    0, /* 49 */
    TclInitCompiledLocals, /* 50 */
    TclInterpInit, /* 51 */
    0, /* 52 */
    TclInvokeObjectCommand, /* 53 */
    TclInvokeStringCommand, /* 54 */
    TclIsProc, /* 55 */
    0, /* 56 */
    0, /* 57 */
    TclLookupVar, /* 58 */
    0, /* 59 */
    TclNeedSpace, /* 60 */
    TclNewProcBodyObj, /* 61 */
    TclObjCommandComplete, /* 62 */
    TclObjInterpProc, /* 63 */
    TclObjInvoke, /* 64 */
    0, /* 65 */
    0, /* 66 */
    0, /* 67 */
    0, /* 68 */
    TclpAlloc, /* 69 */
    0, /* 70 */
    0, /* 71 */
    0, /* 72 */
    0, /* 73 */
    TclpFree, /* 74 */
    TclpGetClicks, /* 75 */
    TclpGetSeconds, /* 76 */
    0, /* 77 */
    0, /* 78 */
    0, /* 79 */
    0, /* 80 */
    TclpRealloc, /* 81 */
    0, /* 82 */
    0, /* 83 */
    0, /* 84 */
    0, /* 85 */
    0, /* 86 */
    0, /* 87 */
    TclPrecTraceProc, /* 88 */
    TclPreventAliasLoop, /* 89 */
    0, /* 90 */
    TclProcCleanupProc, /* 91 */
    TclProcCompileProc, /* 92 */
    TclProcDeleteProc, /* 93 */
    0, /* 94 */
    0, /* 95 */
    TclRenameCommand, /* 96 */
    TclResetShadowedCmdRefs, /* 97 */
    TclServiceIdle, /* 98 */
    0, /* 99 */
    0, /* 100 */
    TclSetPreInitScript, /* 101 */
    TclSetupEnv, /* 102 */
    TclSockGetPort, /* 103 */
    0, /* 104 */
    0, /* 105 */
    0, /* 106 */
    0, /* 107 */
    TclTeardownNamespace, /* 108 */
    TclUpdateReturnInfo, /* 109 */
    TclSockMinimumBuffers, /* 110 */
    Tcl_AddInterpResolvers, /* 111 */
    0, /* 112 */
    0, /* 113 */
    0, /* 114 */
    0, /* 115 */
    0, /* 116 */
    0, /* 117 */
    Tcl_GetInterpResolvers, /* 118 */
    Tcl_GetNamespaceResolvers, /* 119 */
    Tcl_FindNamespaceVar, /* 120 */
    0, /* 121 */
    0, /* 122 */
    0, /* 123 */
    0, /* 124 */
    0, /* 125 */
    Tcl_GetVariableFullName, /* 126 */
    0, /* 127 */
    Tcl_PopCallFrame, /* 128 */
    Tcl_PushCallFrame, /* 129 */
    Tcl_RemoveInterpResolvers, /* 130 */
    Tcl_SetNamespaceResolvers, /* 131 */
    TclpHasSockets, /* 132 */
    0, /* 133 */
    0, /* 134 */
    0, /* 135 */
    0, /* 136 */
    0, /* 137 */
    TclGetEnv, /* 138 */
    0, /* 139 */
    0, /* 140 */
    TclpGetCwd, /* 141 */
    TclSetByteCodeFromAny, /* 142 */
    TclAddLiteralObj, /* 143 */
    TclHideLiteral, /* 144 */
    TclGetAuxDataType, /* 145 */
    TclHandleCreate, /* 146 */
    TclHandleFree, /* 147 */
    TclHandlePreserve, /* 148 */
    TclHandleRelease, /* 149 */
    TclRegAbout, /* 150 */
    TclRegExpRangeUniChar, /* 151 */
    TclSetLibraryPath, /* 152 */
    TclGetLibraryPath, /* 153 */
    0, /* 154 */
    0, /* 155 */
    TclRegError, /* 156 */
    TclVarTraceExists, /* 157 */
    0, /* 158 */
    0, /* 159 */
    0, /* 160 */
    TclChannelTransform, /* 161 */
    TclChannelEventScriptInvoker, /* 162 */
    TclGetInstructionTable, /* 163 */
    TclExpandCodeArray, /* 164 */
    TclpSetInitialEncodings, /* 165 */
    TclListObjSetElement, /* 166 */
    0, /* 167 */
    0, /* 168 */
    TclpUtfNcmp2, /* 169 */
    TclCheckInterpTraces, /* 170 */
    TclCheckExecutionTraces, /* 171 */
    TclInThreadExit, /* 172 */
    TclUniCharMatch, /* 173 */
    0, /* 174 */
    TclCallVarTraces, /* 175 */
    TclCleanupVar, /* 176 */
    TclVarErrMsg, /* 177 */
    0, /* 178 */
    0, /* 179 */
    0, /* 180 */
    0, /* 181 */
    0, /* 182 */
    0, /* 183 */
    0, /* 184 */
    0, /* 185 */
    0, /* 186 */
    0, /* 187 */
    0, /* 188 */
    0, /* 189 */
    0, /* 190 */
    0, /* 191 */
    0, /* 192 */
    0, /* 193 */
    0, /* 194 */
    0, /* 195 */
    0, /* 196 */
    0, /* 197 */
    TclObjGetFrame, /* 198 */
    0, /* 199 */
    TclpObjRemoveDirectory, /* 200 */
    TclpObjCopyDirectory, /* 201 */
    TclpObjCreateDirectory, /* 202 */
    TclpObjDeleteFile, /* 203 */
    TclpObjCopyFile, /* 204 */
    TclpObjRenameFile, /* 205 */
    TclpObjStat, /* 206 */
    TclpObjAccess, /* 207 */
    TclpOpenFileChannel, /* 208 */
    0, /* 209 */
    0, /* 210 */
    0, /* 211 */
    TclpFindExecutable, /* 212 */
    TclGetObjNameOfExecutable, /* 213 */
    TclSetObjNameOfExecutable, /* 214 */
    TclStackAlloc, /* 215 */
    TclStackFree, /* 216 */
    TclPushStackFrame, /* 217 */
    TclPopStackFrame, /* 218 */
    0, /* 219 */
    0, /* 220 */
    0, /* 221 */
    0, /* 222 */
    0, /* 223 */
    TclGetPlatform, /* 224 */
    TclTraceDictPath, /* 225 */
    TclObjBeingDeleted, /* 226 */
    TclSetNsPath, /* 227 */
    0, /* 228 */
    TclPtrMakeUpvar, /* 229 */
    TclObjLookupVar, /* 230 */
    TclGetNamespaceFromObj, /* 231 */
    TclEvalObjEx, /* 232 */
    TclGetSrcInfoForPc, /* 233 */
    TclVarHashCreateVar, /* 234 */
    TclInitVarHashTable, /* 235 */
    0, /* 236 */
    TclResetCancellation, /* 237 */
    TclNRInterpProc, /* 238 */
    TclNRInterpProcCore, /* 239 */
    TclNRRunCallbacks, /* 240 */
    TclNREvalObjEx, /* 241 */
    TclNREvalObjv, /* 242 */
    TclDbDumpActiveObjects, /* 243 */
    TclGetNamespaceChildTable, /* 244 */
    TclGetNamespaceCommandTable, /* 245 */
    TclInitRewriteEnsemble, /* 246 */
    TclResetRewriteEnsemble, /* 247 */
    TclCopyChannel, /* 248 */
    TclDoubleDigits, /* 249 */
    TclSetSlaveCancelFlags, /* 250 */
    TclRegisterLiteral, /* 251 */
    TclPtrGetVar, /* 252 */
    TclPtrSetVar, /* 253 */
    TclPtrIncrObjVar, /* 254 */
    TclPtrObjMakeUpvar, /* 255 */
    TclPtrUnsetVar, /* 256 */
};

static const TclIntPlatStubs tclIntPlatStubs = {
    TCL_STUB_MAGIC,
    0,
#if !defined(_WIN32) && !defined(__CYGWIN__) && !defined(MAC_OSX_TCL) /* UNIX */
    TclGetAndDetachPids, /* 0 */
    TclpCloseFile, /* 1 */
    TclpCreateCommandChannel, /* 2 */
    TclpCreatePipe, /* 3 */
    TclpCreateProcess, /* 4 */
    0, /* 5 */
    TclpMakeFile, /* 6 */
    TclpOpenFile, /* 7 */
    TclUnixWaitForFile, /* 8 */
    TclpCreateTempFile, /* 9 */
    0, /* 10 */
    0, /* 11 */
    0, /* 12 */
    0, /* 13 */
    TclUnixCopyFile, /* 14 */
    0, /* 15 */
    0, /* 16 */
    0, /* 17 */
    0, /* 18 */
    0, /* 19 */
    0, /* 20 */
    0, /* 21 */
    0, /* 22 */
    0, /* 23 */
    0, /* 24 */
    0, /* 25 */
    0, /* 26 */
    0, /* 27 */
    0, /* 28 */
    TclWinCPUID, /* 29 */
    TclUnixOpenTemporaryFile, /* 30 */
#endif /* UNIX */
#if defined(_WIN32) || defined(__CYGWIN__) /* WIN */
    TclWinConvertError, /* 0 */
    0, /* 1 */
    0, /* 2 */
    0, /* 3 */
    TclWinGetTclInstance, /* 4 */
    TclUnixWaitForFile, /* 5 */
    0, /* 6 */
    0, /* 7 */
    TclpGetPid, /* 8 */
    TclWinGetPlatformId, /* 9 */
    0, /* 10 */
    TclGetAndDetachPids, /* 11 */
    TclpCloseFile, /* 12 */
    TclpCreateCommandChannel, /* 13 */
    TclpCreatePipe, /* 14 */
    TclpCreateProcess, /* 15 */
    TclpIsAtty, /* 16 */
    TclUnixCopyFile, /* 17 */
    TclpMakeFile, /* 18 */
    TclpOpenFile, /* 19 */
    TclWinAddProcess, /* 20 */
    0, /* 21 */
    TclpCreateTempFile, /* 22 */
    0, /* 23 */
    TclWinNoBackslash, /* 24 */
    0, /* 25 */
    0, /* 26 */
    TclWinFlushDirtyChannels, /* 27 */
    TclWinResetInterfaces, /* 28 */
    TclWinCPUID, /* 29 */
    TclUnixOpenTemporaryFile, /* 30 */
#endif /* WIN */
#ifdef MAC_OSX_TCL /* MACOSX */
    TclGetAndDetachPids, /* 0 */
    TclpCloseFile, /* 1 */
    TclpCreateCommandChannel, /* 2 */
    TclpCreatePipe, /* 3 */
    TclpCreateProcess, /* 4 */
    0, /* 5 */
    TclpMakeFile, /* 6 */
    TclpOpenFile, /* 7 */
    TclUnixWaitForFile, /* 8 */
    TclpCreateTempFile, /* 9 */
    0, /* 10 */
    0, /* 11 */
    0, /* 12 */
    0, /* 13 */
    TclUnixCopyFile, /* 14 */
    TclMacOSXGetFileAttribute, /* 15 */
    TclMacOSXSetFileAttribute, /* 16 */
    TclMacOSXCopyFileAttributes, /* 17 */
    TclMacOSXMatchType, /* 18 */
    TclMacOSXNotifierAddRunLoopMode, /* 19 */
    0, /* 20 */
    0, /* 21 */
    0, /* 22 */
    0, /* 23 */
    0, /* 24 */
    0, /* 25 */
    0, /* 26 */
    0, /* 27 */
    0, /* 28 */
    TclWinCPUID, /* 29 */
    TclUnixOpenTemporaryFile, /* 30 */
#endif /* MACOSX */
};

static const TclPlatStubs tclPlatStubs = {
    TCL_STUB_MAGIC,
    0,
#if defined(_WIN32) || defined(__CYGWIN__) /* WIN */
    Tcl_WinUtfToTChar, /* 0 */
    Tcl_WinTCharToUtf, /* 1 */
#endif /* WIN */
#ifdef MAC_OSX_TCL /* MACOSX */
    Tcl_MacOSXOpenBundleResources, /* 0 */
    Tcl_MacOSXOpenVersionedBundleResources, /* 1 */
#endif /* MACOSX */
};

const TclTomMathStubs tclTomMathStubs = {
    TCL_STUB_MAGIC,
    0,
    TclBN_epoch, /* 0 */
    TclBN_revision, /* 1 */
    TclBN_mp_add, /* 2 */
    TclBN_mp_add_d, /* 3 */
    TclBN_mp_and, /* 4 */
    TclBN_mp_clamp, /* 5 */
    TclBN_mp_clear, /* 6 */
    TclBN_mp_clear_multi, /* 7 */
    TclBN_mp_cmp, /* 8 */
    TclBN_mp_cmp_d, /* 9 */
    TclBN_mp_cmp_mag, /* 10 */
    TclBN_mp_copy, /* 11 */
    TclBN_mp_count_bits, /* 12 */
    TclBN_mp_div, /* 13 */
    TclBN_mp_div_d, /* 14 */
    TclBN_mp_div_2, /* 15 */
    TclBN_mp_div_2d, /* 16 */
    TclBN_mp_div_3, /* 17 */
    TclBN_mp_exch, /* 18 */
    TclBN_mp_expt_d, /* 19 */
    TclBN_mp_grow, /* 20 */
    TclBN_mp_init, /* 21 */
    TclBN_mp_init_copy, /* 22 */
    TclBN_mp_init_multi, /* 23 */
    TclBN_mp_init_set, /* 24 */
    TclBN_mp_init_size, /* 25 */
    TclBN_mp_lshd, /* 26 */
    TclBN_mp_mod, /* 27 */
    TclBN_mp_mod_2d, /* 28 */
    TclBN_mp_mul, /* 29 */
    TclBN_mp_mul_d, /* 30 */
    TclBN_mp_mul_2, /* 31 */
    TclBN_mp_mul_2d, /* 32 */
    TclBN_mp_neg, /* 33 */
    TclBN_mp_or, /* 34 */
    TclBN_mp_radix_size, /* 35 */
    TclBN_mp_read_radix, /* 36 */
    TclBN_mp_rshd, /* 37 */
    TclBN_mp_shrink, /* 38 */
    TclBN_mp_set, /* 39 */
    TclBN_mp_sqr, /* 40 */
    TclBN_mp_sqrt, /* 41 */
    TclBN_mp_sub, /* 42 */
    TclBN_mp_sub_d, /* 43 */
    TclBN_mp_to_unsigned_bin, /* 44 */
    TclBN_mp_to_unsigned_bin_n, /* 45 */
    TclBN_mp_toradix_n, /* 46 */
    TclBN_mp_unsigned_bin_size, /* 47 */
    TclBN_mp_xor, /* 48 */
    TclBN_mp_zero, /* 49 */
    TclBN_reverse, /* 50 */
    TclBN_fast_s_mp_mul_digs, /* 51 */
    TclBN_fast_s_mp_sqr, /* 52 */
    TclBN_mp_karatsuba_mul, /* 53 */
    TclBN_mp_karatsuba_sqr, /* 54 */
    TclBN_mp_toom_mul, /* 55 */
    TclBN_mp_toom_sqr, /* 56 */
    TclBN_s_mp_add, /* 57 */
    TclBN_s_mp_mul_digs, /* 58 */
    TclBN_s_mp_sqr, /* 59 */
    TclBN_s_mp_sub, /* 60 */
    TclBN_mp_init_set_int, /* 61 */
    TclBN_mp_set_int, /* 62 */
    TclBN_mp_cnt_lsb, /* 63 */
    0, /* 64 */
    0, /* 65 */
    0, /* 66 */
    TclBN_mp_expt_d_ex, /* 67 */
    TclBN_mp_set_long_long, /* 68 */
    TclBN_mp_get_long_long, /* 69 */
    TclBN_mp_set_long, /* 70 */
    TclBN_mp_get_long, /* 71 */
};

static const TclStubHooks tclStubHooks = {
    &tclPlatStubs,
    &tclIntStubs,
    &tclIntPlatStubs,
    &tclOOStubs,
    &tclOOIntStubs
};

const TclStubs tclStubs = {
    TCL_STUB_MAGIC,
    &tclStubHooks,
    Tcl_PkgProvideEx, /* 0 */
    Tcl_PkgRequireEx, /* 1 */
    Tcl_Panic, /* 2 */
    Tcl_Alloc, /* 3 */
    Tcl_Free, /* 4 */
    Tcl_Realloc, /* 5 */
    Tcl_DbCkalloc, /* 6 */
    Tcl_DbCkfree, /* 7 */
    Tcl_DbCkrealloc, /* 8 */
#if !defined(_WIN32) && !defined(MAC_OSX_TCL) /* UNIX */
    Tcl_CreateFileHandler, /* 9 */
#endif /* UNIX */
#if defined(_WIN32) /* WIN */
    0, /* 9 */
#endif /* WIN */
#ifdef MAC_OSX_TCL /* MACOSX */
    Tcl_CreateFileHandler, /* 9 */
#endif /* MACOSX */
#if !defined(_WIN32) && !defined(MAC_OSX_TCL) /* UNIX */
    Tcl_DeleteFileHandler, /* 10 */
#endif /* UNIX */
#if defined(_WIN32) /* WIN */
    0, /* 10 */
#endif /* WIN */
#ifdef MAC_OSX_TCL /* MACOSX */
    Tcl_DeleteFileHandler, /* 10 */
#endif /* MACOSX */
    Tcl_SetTimer, /* 11 */
    Tcl_Sleep, /* 12 */
    Tcl_WaitForEvent, /* 13 */
    Tcl_AppendAllObjTypes, /* 14 */
    Tcl_AppendStringsToObj, /* 15 */
    Tcl_AppendToObj, /* 16 */
    Tcl_ConcatObj, /* 17 */
    Tcl_ConvertToType, /* 18 */
    Tcl_DbDecrRefCount, /* 19 */
    Tcl_DbIncrRefCount, /* 20 */
    Tcl_DbIsShared, /* 21 */
    0, /* 22 */
    Tcl_DbNewByteArrayObj, /* 23 */
    Tcl_DbNewDoubleObj, /* 24 */
    Tcl_DbNewListObj, /* 25 */
    Tcl_DbNewLongObj, /* 26 */
    Tcl_DbNewObj, /* 27 */
    Tcl_DbNewStringObj, /* 28 */
    Tcl_DuplicateObj, /* 29 */
    TclFreeObj, /* 30 */
    Tcl_GetBoolean, /* 31 */
    Tcl_GetBooleanFromObj, /* 32 */
    Tcl_GetByteArrayFromObj, /* 33 */
    Tcl_GetDouble, /* 34 */
    Tcl_GetDoubleFromObj, /* 35 */
    0, /* 36 */
    Tcl_GetInt, /* 37 */
    Tcl_GetIntFromObj, /* 38 */
    Tcl_GetLongFromObj, /* 39 */
    Tcl_GetObjType, /* 40 */
    Tcl_GetStringFromObj, /* 41 */
    Tcl_InvalidateStringRep, /* 42 */
    Tcl_ListObjAppendList, /* 43 */
    Tcl_ListObjAppendElement, /* 44 */
    Tcl_ListObjGetElements, /* 45 */
    Tcl_ListObjIndex, /* 46 */
    Tcl_ListObjLength, /* 47 */
    Tcl_ListObjReplace, /* 48 */
    0, /* 49 */
    Tcl_NewByteArrayObj, /* 50 */
    Tcl_NewDoubleObj, /* 51 */
    Tcl_NewIntObj, /* 52 */
    Tcl_NewListObj, /* 53 */
    Tcl_NewLongObj, /* 54 */
    Tcl_NewObj, /* 55 */
    Tcl_NewStringObj, /* 56 */
    0, /* 57 */
    Tcl_SetByteArrayLength, /* 58 */
    Tcl_SetByteArrayObj, /* 59 */
    Tcl_SetDoubleObj, /* 60 */
    Tcl_SetIntObj, /* 61 */
    Tcl_SetListObj, /* 62 */
    Tcl_SetLongObj, /* 63 */
    Tcl_SetObjLength, /* 64 */
    Tcl_SetStringObj, /* 65 */
    0, /* 66 */
    0, /* 67 */
    Tcl_AllowExceptions, /* 68 */
    Tcl_AppendElement, /* 69 */
    Tcl_AppendResult, /* 70 */
    Tcl_AsyncCreate, /* 71 */
    Tcl_AsyncDelete, /* 72 */
    Tcl_AsyncInvoke, /* 73 */
    Tcl_AsyncMark, /* 74 */
    Tcl_AsyncReady, /* 75 */
    Tcl_BackgroundError, /* 76 */
    Tcl_Backslash, /* 77 */
    Tcl_BadChannelOption, /* 78 */
    Tcl_CallWhenDeleted, /* 79 */
    Tcl_CancelIdleCall, /* 80 */
    Tcl_Close, /* 81 */
    Tcl_CommandComplete, /* 82 */
    Tcl_Concat, /* 83 */
    Tcl_ConvertElement, /* 84 */
    Tcl_ConvertCountedElement, /* 85 */
    Tcl_CreateAlias, /* 86 */
    Tcl_CreateAliasObj, /* 87 */
    Tcl_CreateChannel, /* 88 */
    Tcl_CreateChannelHandler, /* 89 */
    Tcl_CreateCloseHandler, /* 90 */
    Tcl_CreateCommand, /* 91 */
    Tcl_CreateEventSource, /* 92 */
    Tcl_CreateExitHandler, /* 93 */
    Tcl_CreateInterp, /* 94 */
    0, /* 95 */
    Tcl_CreateObjCommand, /* 96 */
    Tcl_CreateSlave, /* 97 */
    Tcl_CreateTimerHandler, /* 98 */
    Tcl_CreateTrace, /* 99 */
    Tcl_DeleteAssocData, /* 100 */
    Tcl_DeleteChannelHandler, /* 101 */
    Tcl_DeleteCloseHandler, /* 102 */
    Tcl_DeleteCommand, /* 103 */
    Tcl_DeleteCommandFromToken, /* 104 */
    Tcl_DeleteEvents, /* 105 */
    Tcl_DeleteEventSource, /* 106 */
    Tcl_DeleteExitHandler, /* 107 */
    Tcl_DeleteHashEntry, /* 108 */
    Tcl_DeleteHashTable, /* 109 */
    Tcl_DeleteInterp, /* 110 */
    Tcl_DetachPids, /* 111 */
    Tcl_DeleteTimerHandler, /* 112 */
    Tcl_DeleteTrace, /* 113 */
    Tcl_DontCallWhenDeleted, /* 114 */
    Tcl_DoOneEvent, /* 115 */
    Tcl_DoWhenIdle, /* 116 */
    Tcl_DStringAppend, /* 117 */
    Tcl_DStringAppendElement, /* 118 */
    Tcl_DStringEndSublist, /* 119 */
    Tcl_DStringFree, /* 120 */
    Tcl_DStringGetResult, /* 121 */
    Tcl_DStringInit, /* 122 */
    Tcl_DStringResult, /* 123 */
    Tcl_DStringSetLength, /* 124 */
    Tcl_DStringStartSublist, /* 125 */
    Tcl_Eof, /* 126 */
    Tcl_ErrnoId, /* 127 */
    Tcl_ErrnoMsg, /* 128 */
    0, /* 129 */
    Tcl_EvalFile, /* 130 */
    0, /* 131 */
    Tcl_EventuallyFree, /* 132 */
    Tcl_Exit, /* 133 */
    Tcl_ExposeCommand, /* 134 */
    Tcl_ExprBoolean, /* 135 */
    Tcl_ExprBooleanObj, /* 136 */
    Tcl_ExprDouble, /* 137 */
    Tcl_ExprDoubleObj, /* 138 */
    Tcl_ExprLong, /* 139 */
    Tcl_ExprLongObj, /* 140 */
    Tcl_ExprObj, /* 141 */
    Tcl_ExprString, /* 142 */
    Tcl_Finalize, /* 143 */
    0, /* 144 */
    Tcl_FirstHashEntry, /* 145 */
    Tcl_Flush, /* 146 */
    Tcl_FreeResult, /* 147 */
    Tcl_GetAlias, /* 148 */
    Tcl_GetAliasObj, /* 149 */
    Tcl_GetAssocData, /* 150 */
    Tcl_GetChannel, /* 151 */
    Tcl_GetChannelBufferSize, /* 152 */
    Tcl_GetChannelHandle, /* 153 */
    Tcl_GetChannelInstanceData, /* 154 */
    Tcl_GetChannelMode, /* 155 */
    Tcl_GetChannelName, /* 156 */
    Tcl_GetChannelOption, /* 157 */
    Tcl_GetChannelType, /* 158 */
    Tcl_GetCommandInfo, /* 159 */
    Tcl_GetCommandName, /* 160 */
    Tcl_GetErrno, /* 161 */
    Tcl_GetHostName, /* 162 */
    Tcl_GetInterpPath, /* 163 */
    Tcl_GetMaster, /* 164 */
    Tcl_GetNameOfExecutable, /* 165 */
    Tcl_GetObjResult, /* 166 */
#if !defined(_WIN32) && !defined(MAC_OSX_TCL) /* UNIX */
    Tcl_GetOpenFile, /* 167 */
#endif /* UNIX */
#if defined(_WIN32) /* WIN */
    0, /* 167 */
#endif /* WIN */
#ifdef MAC_OSX_TCL /* MACOSX */
    Tcl_GetOpenFile, /* 167 */
#endif /* MACOSX */
    Tcl_GetPathType, /* 168 */
    Tcl_Gets, /* 169 */
    Tcl_GetsObj, /* 170 */
    Tcl_GetServiceMode, /* 171 */
    Tcl_GetSlave, /* 172 */
    Tcl_GetStdChannel, /* 173 */
    Tcl_GetStringResult, /* 174 */
    0, /* 175 */
    Tcl_GetVar2, /* 176 */
    0, /* 177 */
    0, /* 178 */
    Tcl_HideCommand, /* 179 */
    Tcl_Init, /* 180 */
    Tcl_InitHashTable, /* 181 */
    Tcl_InputBlocked, /* 182 */
    Tcl_InputBuffered, /* 183 */
    Tcl_InterpDeleted, /* 184 */
    Tcl_IsSafe, /* 185 */
    Tcl_JoinPath, /* 186 */
    Tcl_LinkVar, /* 187 */
    0, /* 188 */
    Tcl_MakeFileChannel, /* 189 */
    Tcl_MakeSafe, /* 190 */
    Tcl_MakeTcpClientChannel, /* 191 */
    Tcl_Merge, /* 192 */
    Tcl_NextHashEntry, /* 193 */
    Tcl_NotifyChannel, /* 194 */
    Tcl_ObjGetVar2, /* 195 */
    Tcl_ObjSetVar2, /* 196 */
    Tcl_OpenCommandChannel, /* 197 */
    Tcl_OpenFileChannel, /* 198 */
    Tcl_OpenTcpClient, /* 199 */
    Tcl_OpenTcpServer, /* 200 */
    Tcl_Preserve, /* 201 */
    Tcl_PrintDouble, /* 202 */
    Tcl_PutEnv, /* 203 */
    Tcl_PosixError, /* 204 */
    Tcl_QueueEvent, /* 205 */
    Tcl_Read, /* 206 */
    Tcl_ReapDetachedProcs, /* 207 */
    Tcl_RecordAndEval, /* 208 */
    Tcl_RecordAndEvalObj, /* 209 */
    Tcl_RegisterChannel, /* 210 */
    Tcl_RegisterObjType, /* 211 */
    Tcl_RegExpCompile, /* 212 */
    Tcl_RegExpExec, /* 213 */
    Tcl_RegExpMatch, /* 214 */
    Tcl_RegExpRange, /* 215 */
    Tcl_Release, /* 216 */
    Tcl_ResetResult, /* 217 */
    Tcl_ScanElement, /* 218 */
    Tcl_ScanCountedElement, /* 219 */
    0, /* 220 */
    Tcl_ServiceAll, /* 221 */
    Tcl_ServiceEvent, /* 222 */
    Tcl_SetAssocData, /* 223 */
    Tcl_SetChannelBufferSize, /* 224 */
    Tcl_SetChannelOption, /* 225 */
    Tcl_SetCommandInfo, /* 226 */
    Tcl_SetErrno, /* 227 */
    Tcl_SetErrorCode, /* 228 */
    Tcl_SetMaxBlockTime, /* 229 */
    0, /* 230 */
    Tcl_SetRecursionLimit, /* 231 */
    0, /* 232 */
    Tcl_SetServiceMode, /* 233 */
    Tcl_SetObjErrorCode, /* 234 */
    Tcl_SetObjResult, /* 235 */
    Tcl_SetStdChannel, /* 236 */
    0, /* 237 */
    Tcl_SetVar2, /* 238 */
    Tcl_SignalId, /* 239 */
    Tcl_SignalMsg, /* 240 */
    Tcl_SourceRCFile, /* 241 */
    Tcl_SplitList, /* 242 */
    Tcl_SplitPath, /* 243 */
    Tcl_StaticPackage, /* 244 */
    Tcl_StringMatch, /* 245 */
    0, /* 246 */
    0, /* 247 */
    Tcl_TraceVar2, /* 248 */
    Tcl_TranslateFileName, /* 249 */
    Tcl_Ungets, /* 250 */
    Tcl_UnlinkVar, /* 251 */
    Tcl_UnregisterChannel, /* 252 */
    0, /* 253 */
    Tcl_UnsetVar2, /* 254 */
    0, /* 255 */
    Tcl_UntraceVar2, /* 256 */
    Tcl_UpdateLinkedVar, /* 257 */
    0, /* 258 */
    Tcl_UpVar2, /* 259 */
    0, /* 260 */
    0, /* 261 */
    Tcl_VarTraceInfo2, /* 262 */
    Tcl_Write, /* 263 */
    Tcl_WrongNumArgs, /* 264 */
    Tcl_DumpActiveMemory, /* 265 */
    Tcl_ValidateAllMemory, /* 266 */
    0, /* 267 */
    0, /* 268 */
    Tcl_HashStats, /* 269 */
    Tcl_ParseVar, /* 270 */
    0, /* 271 */
    Tcl_PkgPresentEx, /* 272 */
<<<<<<< HEAD
    TclPkgProvide, /* 273 */
    0, /* 274 */
    Tcl_SetErrorCodeVA, /* 275 */
=======
    Tcl_PkgProvide, /* 273 */
    Tcl_PkgRequire, /* 274 */
    0, /* 275 */
>>>>>>> 9599f656
    0, /* 276 */
    Tcl_WaitPid, /* 277 */
    0, /* 278 */
    Tcl_GetVersion, /* 279 */
    Tcl_InitMemory, /* 280 */
    Tcl_StackChannel, /* 281 */
    Tcl_UnstackChannel, /* 282 */
    Tcl_GetStackedChannel, /* 283 */
    Tcl_SetMainLoop, /* 284 */
    0, /* 285 */
    Tcl_AppendObjToObj, /* 286 */
    Tcl_CreateEncoding, /* 287 */
    Tcl_CreateThreadExitHandler, /* 288 */
    Tcl_DeleteThreadExitHandler, /* 289 */
    0, /* 290 */
    Tcl_EvalEx, /* 291 */
    Tcl_EvalObjv, /* 292 */
    Tcl_EvalObjEx, /* 293 */
    Tcl_ExitThread, /* 294 */
    Tcl_ExternalToUtf, /* 295 */
    Tcl_ExternalToUtfDString, /* 296 */
    Tcl_FinalizeThread, /* 297 */
    Tcl_FinalizeNotifier, /* 298 */
    Tcl_FreeEncoding, /* 299 */
    Tcl_GetCurrentThread, /* 300 */
    Tcl_GetEncoding, /* 301 */
    Tcl_GetEncodingName, /* 302 */
    Tcl_GetEncodingNames, /* 303 */
    Tcl_GetIndexFromObjStruct, /* 304 */
    Tcl_GetThreadData, /* 305 */
    Tcl_GetVar2Ex, /* 306 */
    Tcl_InitNotifier, /* 307 */
    Tcl_MutexLock, /* 308 */
    Tcl_MutexUnlock, /* 309 */
    Tcl_ConditionNotify, /* 310 */
    Tcl_ConditionWait, /* 311 */
    Tcl_NumUtfChars, /* 312 */
    Tcl_ReadChars, /* 313 */
    0, /* 314 */
    0, /* 315 */
    Tcl_SetSystemEncoding, /* 316 */
    Tcl_SetVar2Ex, /* 317 */
    Tcl_ThreadAlert, /* 318 */
    Tcl_ThreadQueueEvent, /* 319 */
    Tcl_UniCharAtIndex, /* 320 */
    Tcl_UniCharToLower, /* 321 */
    Tcl_UniCharToTitle, /* 322 */
    Tcl_UniCharToUpper, /* 323 */
    Tcl_UniCharToUtf, /* 324 */
    Tcl_UtfAtIndex, /* 325 */
    Tcl_UtfCharComplete, /* 326 */
    Tcl_UtfBackslash, /* 327 */
    Tcl_UtfFindFirst, /* 328 */
    Tcl_UtfFindLast, /* 329 */
    Tcl_UtfNext, /* 330 */
    Tcl_UtfPrev, /* 331 */
    Tcl_UtfToExternal, /* 332 */
    Tcl_UtfToExternalDString, /* 333 */
    Tcl_UtfToLower, /* 334 */
    Tcl_UtfToTitle, /* 335 */
    Tcl_UtfToUniChar, /* 336 */
    Tcl_UtfToUpper, /* 337 */
    Tcl_WriteChars, /* 338 */
    Tcl_WriteObj, /* 339 */
    Tcl_GetString, /* 340 */
    0, /* 341 */
    0, /* 342 */
    Tcl_AlertNotifier, /* 343 */
    Tcl_ServiceModeHook, /* 344 */
    Tcl_UniCharIsAlnum, /* 345 */
    Tcl_UniCharIsAlpha, /* 346 */
    Tcl_UniCharIsDigit, /* 347 */
    Tcl_UniCharIsLower, /* 348 */
    Tcl_UniCharIsSpace, /* 349 */
    Tcl_UniCharIsUpper, /* 350 */
    Tcl_UniCharIsWordChar, /* 351 */
    Tcl_UniCharLen, /* 352 */
    Tcl_UniCharNcmp, /* 353 */
    Tcl_UniCharToUtfDString, /* 354 */
    Tcl_UtfToUniCharDString, /* 355 */
    Tcl_GetRegExpFromObj, /* 356 */
    0, /* 357 */
    Tcl_FreeParse, /* 358 */
    Tcl_LogCommandInfo, /* 359 */
    Tcl_ParseBraces, /* 360 */
    Tcl_ParseCommand, /* 361 */
    Tcl_ParseExpr, /* 362 */
    Tcl_ParseQuotedString, /* 363 */
    Tcl_ParseVarName, /* 364 */
    Tcl_GetCwd, /* 365 */
    Tcl_Chdir, /* 366 */
    Tcl_Access, /* 367 */
    Tcl_Stat, /* 368 */
    Tcl_UtfNcmp, /* 369 */
    Tcl_UtfNcasecmp, /* 370 */
    Tcl_StringCaseMatch, /* 371 */
    Tcl_UniCharIsControl, /* 372 */
    Tcl_UniCharIsGraph, /* 373 */
    Tcl_UniCharIsPrint, /* 374 */
    Tcl_UniCharIsPunct, /* 375 */
    Tcl_RegExpExecObj, /* 376 */
    Tcl_RegExpGetInfo, /* 377 */
    Tcl_NewUnicodeObj, /* 378 */
    Tcl_SetUnicodeObj, /* 379 */
    Tcl_GetCharLength, /* 380 */
    Tcl_GetUniChar, /* 381 */
    Tcl_GetUnicode, /* 382 */
    Tcl_GetRange, /* 383 */
    Tcl_AppendUnicodeToObj, /* 384 */
    Tcl_RegExpMatchObj, /* 385 */
    Tcl_SetNotifier, /* 386 */
    Tcl_GetAllocMutex, /* 387 */
    Tcl_GetChannelNames, /* 388 */
    Tcl_GetChannelNamesEx, /* 389 */
    Tcl_ProcObjCmd, /* 390 */
    Tcl_ConditionFinalize, /* 391 */
    Tcl_MutexFinalize, /* 392 */
    Tcl_CreateThread, /* 393 */
    Tcl_ReadRaw, /* 394 */
    Tcl_WriteRaw, /* 395 */
    Tcl_GetTopChannel, /* 396 */
    Tcl_ChannelBuffered, /* 397 */
    Tcl_ChannelName, /* 398 */
    Tcl_ChannelVersion, /* 399 */
    Tcl_ChannelBlockModeProc, /* 400 */
    Tcl_ChannelCloseProc, /* 401 */
    Tcl_ChannelClose2Proc, /* 402 */
    Tcl_ChannelInputProc, /* 403 */
    Tcl_ChannelOutputProc, /* 404 */
    Tcl_ChannelSeekProc, /* 405 */
    Tcl_ChannelSetOptionProc, /* 406 */
    Tcl_ChannelGetOptionProc, /* 407 */
    Tcl_ChannelWatchProc, /* 408 */
    Tcl_ChannelGetHandleProc, /* 409 */
    Tcl_ChannelFlushProc, /* 410 */
    Tcl_ChannelHandlerProc, /* 411 */
    Tcl_JoinThread, /* 412 */
    Tcl_IsChannelShared, /* 413 */
    Tcl_IsChannelRegistered, /* 414 */
    Tcl_CutChannel, /* 415 */
    Tcl_SpliceChannel, /* 416 */
    Tcl_ClearChannelHandlers, /* 417 */
    Tcl_IsChannelExisting, /* 418 */
    Tcl_UniCharNcasecmp, /* 419 */
    Tcl_UniCharCaseMatch, /* 420 */
    0, /* 421 */
    0, /* 422 */
    Tcl_InitCustomHashTable, /* 423 */
    Tcl_InitObjHashTable, /* 424 */
    Tcl_CommandTraceInfo, /* 425 */
    Tcl_TraceCommand, /* 426 */
    Tcl_UntraceCommand, /* 427 */
    Tcl_AttemptAlloc, /* 428 */
    Tcl_AttemptDbCkalloc, /* 429 */
    Tcl_AttemptRealloc, /* 430 */
    Tcl_AttemptDbCkrealloc, /* 431 */
    Tcl_AttemptSetObjLength, /* 432 */
    Tcl_GetChannelThread, /* 433 */
    Tcl_GetUnicodeFromObj, /* 434 */
    0, /* 435 */
    0, /* 436 */
    Tcl_SubstObj, /* 437 */
    Tcl_DetachChannel, /* 438 */
    Tcl_IsStandardChannel, /* 439 */
    Tcl_FSCopyFile, /* 440 */
    Tcl_FSCopyDirectory, /* 441 */
    Tcl_FSCreateDirectory, /* 442 */
    Tcl_FSDeleteFile, /* 443 */
    Tcl_FSLoadFile, /* 444 */
    Tcl_FSMatchInDirectory, /* 445 */
    Tcl_FSLink, /* 446 */
    Tcl_FSRemoveDirectory, /* 447 */
    Tcl_FSRenameFile, /* 448 */
    Tcl_FSLstat, /* 449 */
    Tcl_FSUtime, /* 450 */
    Tcl_FSFileAttrsGet, /* 451 */
    Tcl_FSFileAttrsSet, /* 452 */
    Tcl_FSFileAttrStrings, /* 453 */
    Tcl_FSStat, /* 454 */
    Tcl_FSAccess, /* 455 */
    Tcl_FSOpenFileChannel, /* 456 */
    Tcl_FSGetCwd, /* 457 */
    Tcl_FSChdir, /* 458 */
    Tcl_FSConvertToPathType, /* 459 */
    Tcl_FSJoinPath, /* 460 */
    Tcl_FSSplitPath, /* 461 */
    Tcl_FSEqualPaths, /* 462 */
    Tcl_FSGetNormalizedPath, /* 463 */
    Tcl_FSJoinToPath, /* 464 */
    Tcl_FSGetInternalRep, /* 465 */
    Tcl_FSGetTranslatedPath, /* 466 */
    Tcl_FSEvalFile, /* 467 */
    Tcl_FSNewNativePath, /* 468 */
    Tcl_FSGetNativePath, /* 469 */
    Tcl_FSFileSystemInfo, /* 470 */
    Tcl_FSPathSeparator, /* 471 */
    Tcl_FSListVolumes, /* 472 */
    Tcl_FSRegister, /* 473 */
    Tcl_FSUnregister, /* 474 */
    Tcl_FSData, /* 475 */
    Tcl_FSGetTranslatedStringPath, /* 476 */
    Tcl_FSGetFileSystemForPath, /* 477 */
    Tcl_FSGetPathType, /* 478 */
    Tcl_OutputBuffered, /* 479 */
    Tcl_FSMountsChanged, /* 480 */
    Tcl_EvalTokensStandard, /* 481 */
    Tcl_GetTime, /* 482 */
    Tcl_CreateObjTrace, /* 483 */
    Tcl_GetCommandInfoFromToken, /* 484 */
    Tcl_SetCommandInfoFromToken, /* 485 */
    Tcl_DbNewWideIntObj, /* 486 */
    Tcl_GetWideIntFromObj, /* 487 */
    Tcl_NewWideIntObj, /* 488 */
    Tcl_SetWideIntObj, /* 489 */
    Tcl_AllocStatBuf, /* 490 */
    Tcl_Seek, /* 491 */
    Tcl_Tell, /* 492 */
    Tcl_ChannelWideSeekProc, /* 493 */
    Tcl_DictObjPut, /* 494 */
    Tcl_DictObjGet, /* 495 */
    Tcl_DictObjRemove, /* 496 */
    Tcl_DictObjSize, /* 497 */
    Tcl_DictObjFirst, /* 498 */
    Tcl_DictObjNext, /* 499 */
    Tcl_DictObjDone, /* 500 */
    Tcl_DictObjPutKeyList, /* 501 */
    Tcl_DictObjRemoveKeyList, /* 502 */
    Tcl_NewDictObj, /* 503 */
    Tcl_DbNewDictObj, /* 504 */
    Tcl_RegisterConfig, /* 505 */
    Tcl_CreateNamespace, /* 506 */
    Tcl_DeleteNamespace, /* 507 */
    Tcl_AppendExportList, /* 508 */
    Tcl_Export, /* 509 */
    Tcl_Import, /* 510 */
    Tcl_ForgetImport, /* 511 */
    Tcl_GetCurrentNamespace, /* 512 */
    Tcl_GetGlobalNamespace, /* 513 */
    Tcl_FindNamespace, /* 514 */
    Tcl_FindCommand, /* 515 */
    Tcl_GetCommandFromObj, /* 516 */
    Tcl_GetCommandFullName, /* 517 */
    Tcl_FSEvalFileEx, /* 518 */
    Tcl_SetExitProc, /* 519 */
    Tcl_LimitAddHandler, /* 520 */
    Tcl_LimitRemoveHandler, /* 521 */
    Tcl_LimitReady, /* 522 */
    Tcl_LimitCheck, /* 523 */
    Tcl_LimitExceeded, /* 524 */
    Tcl_LimitSetCommands, /* 525 */
    Tcl_LimitSetTime, /* 526 */
    Tcl_LimitSetGranularity, /* 527 */
    Tcl_LimitTypeEnabled, /* 528 */
    Tcl_LimitTypeExceeded, /* 529 */
    Tcl_LimitTypeSet, /* 530 */
    Tcl_LimitTypeReset, /* 531 */
    Tcl_LimitGetCommands, /* 532 */
    Tcl_LimitGetTime, /* 533 */
    Tcl_LimitGetGranularity, /* 534 */
    Tcl_SaveInterpState, /* 535 */
    Tcl_RestoreInterpState, /* 536 */
    Tcl_DiscardInterpState, /* 537 */
    Tcl_SetReturnOptions, /* 538 */
    Tcl_GetReturnOptions, /* 539 */
    Tcl_IsEnsemble, /* 540 */
    Tcl_CreateEnsemble, /* 541 */
    Tcl_FindEnsemble, /* 542 */
    Tcl_SetEnsembleSubcommandList, /* 543 */
    Tcl_SetEnsembleMappingDict, /* 544 */
    Tcl_SetEnsembleUnknownHandler, /* 545 */
    Tcl_SetEnsembleFlags, /* 546 */
    Tcl_GetEnsembleSubcommandList, /* 547 */
    Tcl_GetEnsembleMappingDict, /* 548 */
    Tcl_GetEnsembleUnknownHandler, /* 549 */
    Tcl_GetEnsembleFlags, /* 550 */
    Tcl_GetEnsembleNamespace, /* 551 */
    Tcl_SetTimeProc, /* 552 */
    Tcl_QueryTimeProc, /* 553 */
    Tcl_ChannelThreadActionProc, /* 554 */
    Tcl_NewBignumObj, /* 555 */
    Tcl_DbNewBignumObj, /* 556 */
    Tcl_SetBignumObj, /* 557 */
    Tcl_GetBignumFromObj, /* 558 */
    Tcl_TakeBignumFromObj, /* 559 */
    Tcl_TruncateChannel, /* 560 */
    Tcl_ChannelTruncateProc, /* 561 */
    Tcl_SetChannelErrorInterp, /* 562 */
    Tcl_GetChannelErrorInterp, /* 563 */
    Tcl_SetChannelError, /* 564 */
    Tcl_GetChannelError, /* 565 */
    Tcl_InitBignumFromDouble, /* 566 */
    Tcl_GetNamespaceUnknownHandler, /* 567 */
    Tcl_SetNamespaceUnknownHandler, /* 568 */
    Tcl_GetEncodingFromObj, /* 569 */
    Tcl_GetEncodingSearchPath, /* 570 */
    Tcl_SetEncodingSearchPath, /* 571 */
    Tcl_GetEncodingNameFromEnvironment, /* 572 */
    Tcl_PkgRequireProc, /* 573 */
    Tcl_AppendObjToErrorInfo, /* 574 */
    Tcl_AppendLimitedToObj, /* 575 */
    Tcl_Format, /* 576 */
    Tcl_AppendFormatToObj, /* 577 */
    Tcl_ObjPrintf, /* 578 */
    Tcl_AppendPrintfToObj, /* 579 */
    Tcl_CancelEval, /* 580 */
    Tcl_Canceled, /* 581 */
    Tcl_CreatePipe, /* 582 */
    Tcl_NRCreateCommand, /* 583 */
    Tcl_NREvalObj, /* 584 */
    Tcl_NREvalObjv, /* 585 */
    Tcl_NRCmdSwap, /* 586 */
    Tcl_NRAddCallback, /* 587 */
    Tcl_NRCallObjProc, /* 588 */
    Tcl_GetFSDeviceFromStat, /* 589 */
    Tcl_GetFSInodeFromStat, /* 590 */
    Tcl_GetModeFromStat, /* 591 */
    Tcl_GetLinkCountFromStat, /* 592 */
    Tcl_GetUserIdFromStat, /* 593 */
    Tcl_GetGroupIdFromStat, /* 594 */
    Tcl_GetDeviceTypeFromStat, /* 595 */
    Tcl_GetAccessTimeFromStat, /* 596 */
    Tcl_GetModificationTimeFromStat, /* 597 */
    Tcl_GetChangeTimeFromStat, /* 598 */
    Tcl_GetSizeFromStat, /* 599 */
    Tcl_GetBlocksFromStat, /* 600 */
    Tcl_GetBlockSizeFromStat, /* 601 */
    Tcl_SetEnsembleParameterList, /* 602 */
    Tcl_GetEnsembleParameterList, /* 603 */
    Tcl_ParseArgsObjv, /* 604 */
    Tcl_GetErrorLine, /* 605 */
    Tcl_SetErrorLine, /* 606 */
    Tcl_TransferResult, /* 607 */
    Tcl_InterpActive, /* 608 */
    Tcl_BackgroundException, /* 609 */
    Tcl_ZlibDeflate, /* 610 */
    Tcl_ZlibInflate, /* 611 */
    Tcl_ZlibCRC32, /* 612 */
    Tcl_ZlibAdler32, /* 613 */
    Tcl_ZlibStreamInit, /* 614 */
    Tcl_ZlibStreamGetCommandName, /* 615 */
    Tcl_ZlibStreamEof, /* 616 */
    Tcl_ZlibStreamChecksum, /* 617 */
    Tcl_ZlibStreamPut, /* 618 */
    Tcl_ZlibStreamGet, /* 619 */
    Tcl_ZlibStreamClose, /* 620 */
    Tcl_ZlibStreamReset, /* 621 */
    Tcl_SetStartupScript, /* 622 */
    Tcl_GetStartupScript, /* 623 */
    Tcl_CloseEx, /* 624 */
    Tcl_NRExprObj, /* 625 */
    Tcl_NRSubstObj, /* 626 */
    Tcl_LoadFile, /* 627 */
    Tcl_FindSymbol, /* 628 */
    Tcl_FSUnloadFile, /* 629 */
    Tcl_ZlibStreamSetCompressionDictionary, /* 630 */
    Tcl_OpenTcpServerEx, /* 631 */
};

/* !END!: Do not edit above this line. */<|MERGE_RESOLUTION|>--- conflicted
+++ resolved
@@ -1000,15 +1000,9 @@
     Tcl_ParseVar, /* 270 */
     0, /* 271 */
     Tcl_PkgPresentEx, /* 272 */
-<<<<<<< HEAD
     TclPkgProvide, /* 273 */
     0, /* 274 */
-    Tcl_SetErrorCodeVA, /* 275 */
-=======
-    Tcl_PkgProvide, /* 273 */
-    Tcl_PkgRequire, /* 274 */
     0, /* 275 */
->>>>>>> 9599f656
     0, /* 276 */
     Tcl_WaitPid, /* 277 */
     0, /* 278 */
