/*
 * tclStubInit.c --
 *
 *	This file contains the initializers for the Tcl stub vectors.
 *
 * Copyright © 1998-1999 Scriptics Corporation.
 *
 * See the file "license.terms" for information on usage and redistribution
 * of this file, and for a DISCLAIMER OF ALL WARRANTIES.
 */

#include "tclInt.h"
#include "tommath_private.h"
#include "tclTomMath.h"

#ifdef __CYGWIN__
#   include <wchar.h>
#endif

#ifdef __GNUC__
#pragma GCC dependency "tcl.decls"
#pragma GCC dependency "tclInt.decls"
#pragma GCC dependency "tclTomMath.decls"
#endif

/*
 * Remove macros that will interfere with the definitions below.
 */

#undef Tcl_Alloc
#undef Tcl_Free
#undef Tcl_Realloc
#undef Tcl_NewBooleanObj
#undef Tcl_NewByteArrayObj
#undef Tcl_NewDoubleObj
#undef Tcl_NewIntObj
#undef Tcl_NewListObj
#undef Tcl_NewLongObj
#undef Tcl_DbNewLongObj
#undef Tcl_NewObj
#undef Tcl_NewStringObj
#undef Tcl_GetUnicode
#undef Tcl_GetUnicodeFromObj
#undef Tcl_NewUnicodeObj
#undef Tcl_SetUnicodeObj
#undef Tcl_DumpActiveMemory
#undef Tcl_ValidateAllMemory
#undef Tcl_FindHashEntry
#undef Tcl_CreateHashEntry
#undef Tcl_Panic
#undef Tcl_FindExecutable
#undef Tcl_SetExitProc
#undef Tcl_SetPanicProc
#undef TclpGetPid
#undef TclSockMinimumBuffers
#undef Tcl_SetIntObj
#undef Tcl_SetLongObj
#undef TclpInetNtoa
#undef TclWinGetServByName
#undef TclWinGetSockOpt
#undef TclWinSetSockOpt
#undef TclWinNToHS
#undef TclStaticPackage
#undef Tcl_BackgroundError
#define TclStaticPackage Tcl_StaticPackage
#undef Tcl_UniCharToUtfDString
#undef Tcl_UtfToUniCharDString
#undef Tcl_UtfToUniChar

#if TCL_UTF_MAX <= 3
static void uniCodePanic() {
    Tcl_Panic("This extension uses a deprecated function, not available now: Tcl is compiled with -DTCL_UTF_MAX==%d", TCL_UTF_MAX);
}
#   define Tcl_GetUnicode (int *(*)(Tcl_Obj *))(void *)uniCodePanic
#   define Tcl_GetUnicodeFromObj (Tcl_UniChar *(*)(Tcl_Obj *, size_t *))(void *)uniCodePanic
#   define Tcl_NewUnicodeObj (Tcl_Obj *(*)(const Tcl_UniChar *, size_t))(void *)uniCodePanic
#   define Tcl_SetUnicodeObj (void(*)(Tcl_Obj *, const Tcl_UniChar *, size_t))(void *)uniCodePanic
#endif

#define TclBN_mp_add mp_add
#define TclBN_mp_add_d mp_add_d
#define TclBN_mp_and mp_and
#define TclBN_mp_clamp mp_clamp
#define TclBN_mp_clear mp_clear
#define TclBN_mp_clear_multi mp_clear_multi
#define TclBN_mp_cmp mp_cmp
#define TclBN_mp_cmp_d mp_cmp_d
#define TclBN_mp_cmp_mag mp_cmp_mag
#define TclBN_mp_cnt_lsb mp_cnt_lsb
#define TclBN_mp_copy mp_copy
#define TclBN_mp_count_bits mp_count_bits
#define TclBN_mp_div mp_div
#define TclBN_mp_div_d mp_div_d
#define TclBN_mp_div_2 mp_div_2
#define TclBN_mp_div_2d mp_div_2d
#define TclBN_mp_exch mp_exch
#define TclBN_mp_expt_u32 mp_expt_u32
#define TclBN_mp_get_mag_u64 mp_get_mag_u64
#define TclBN_mp_grow mp_grow
#define TclBN_mp_init mp_init
#define TclBN_mp_init_copy mp_init_copy
#define TclBN_mp_init_multi mp_init_multi
#define TclBN_mp_init_set mp_init_set
#define TclBN_mp_init_size mp_init_size
#define TclBN_mp_init_i64 mp_init_i64
#define TclBN_mp_init_u64 mp_init_u64
#define TclBN_mp_lshd mp_lshd
#define TclBN_mp_mod mp_mod
#define TclBN_mp_mod_2d mp_mod_2d
#define TclBN_mp_mul mp_mul
#define TclBN_mp_mul_d mp_mul_d
#define TclBN_mp_mul_2 mp_mul_2
#define TclBN_mp_mul_2d mp_mul_2d
#define TclBN_mp_neg mp_neg
#define TclBN_mp_or mp_or
#define TclBN_mp_radix_size mp_radix_size
#define TclBN_mp_read_radix mp_read_radix
#define TclBN_mp_rshd mp_rshd
#define TclBN_mp_set_i64 mp_set_i64
#define TclBN_mp_set_u64 mp_set_u64
#define TclBN_mp_shrink mp_shrink
#define TclBN_mp_sqr mp_sqr
#define TclBN_mp_sqrt mp_sqrt
#define TclBN_mp_sub mp_sub
#define TclBN_mp_sub_d mp_sub_d
#define TclBN_mp_signed_rsh mp_signed_rsh
#define TclBN_mp_to_radix mp_to_radix
#define TclBN_mp_to_ubin mp_to_ubin
#define TclBN_mp_ubin_size mp_ubin_size
#define TclBN_mp_unpack mp_unpack
#define TclBN_mp_xor mp_xor
#define TclBN_mp_zero mp_zero
#define TclBN_s_mp_add s_mp_add
#define TclBN_mp_balance_mul s_mp_balance_mul
#define TclBN_mp_karatsuba_mul s_mp_karatsuba_mul
#define TclBN_mp_karatsuba_sqr s_mp_karatsuba_sqr
#define TclBN_s_mp_mul_digs s_mp_mul_digs
#define TclBN_s_mp_mul_digs_fast s_mp_mul_digs_fast
#define TclBN_s_mp_reverse s_mp_reverse
#define TclBN_s_mp_sqr s_mp_sqr
#define TclBN_s_mp_sqr_fast s_mp_sqr_fast
#define TclBN_s_mp_sub s_mp_sub
#define TclBN_mp_toom_mul s_mp_toom_mul
#define TclBN_mp_toom_sqr s_mp_toom_sqr

#define TclpCreateTempFile_ TclpCreateTempFile
#define TclGetAndDetachPids_ TclGetAndDetachPids
#define TclpCreateCommandChannel_ TclpCreateCommandChannel
#define TclpCloseFile_ TclpCloseFile
#define TclpMakeFile_ TclpMakeFile
#define TclpOpenFile_ TclpOpenFile
#ifndef MAC_OSX_TCL /* On UNIX, fill with other stub entries */
#   define Tcl_MacOSXOpenVersionedBundleResources 0
#   define Tcl_MacOSXNotifierAddRunLoopMode 0
#endif
#define TclMacOSXNotifierAddRunLoopMode Tcl_MacOSXNotifierAddRunLoopMode
#ifdef _WIN32
#   define Tcl_CreateFileHandler 0
#   define Tcl_DeleteFileHandler 0
#   define Tcl_GetOpenFile 0
#   define TclpCreatePipe_ TclpCreatePipe
#else
#   define TclpIsAtty isatty
#   define TclpCreatePipe_ (int (*)(TclFile *, TclFile *))(void *)TclUnixCopyFile
#endif

#ifdef _WIN32
#   define TclUnixWaitForFile 0
#   define TclUnixCopyFile 0
#   define TclUnixOpenTemporaryFile 0
#   define TclpReaddir 0
#   undef TclpIsAtty
#   define TclpIsAtty 0
#elif defined(__CYGWIN__)
#   define TclpIsAtty isatty
static void
doNothing(void)
{
    /* dummy implementation, no need to do anything */
}
#   define TclWinAddProcess (void (*) (void *, size_t)) doNothing
#   define TclWinFlushDirtyChannels doNothing

#define TclWinNoBackslash winNoBackslash
static char *
TclWinNoBackslash(char *path)
{
    char *p;

    for (p = path; *p != '\0'; p++) {
	if (*p == '\\') {
	    *p = '/';
	}
    }
    return path;
}

void *TclWinGetTclInstance()
{
    void *hInstance = NULL;
    GetModuleHandleExW(GET_MODULE_HANDLE_EX_FLAG_FROM_ADDRESS,
	    (const wchar_t *)&TclWinNoBackslash, &hInstance);
    return hInstance;
}

size_t
TclpGetPid(Tcl_Pid pid)
{
    return (size_t)pid;
}

#if defined(TCL_WIDE_INT_IS_LONG)
/* On Cygwin64, long is 64-bit while on Win64 long is 32-bit. Therefore
 * we have to make sure that all stub entries on Cygwin64 follow the Win64
 * signature. Tcl 9 must find a better solution, but that cannot be done
 * without introducing a binary incompatibility.
 */
static int exprInt(Tcl_Interp *interp, const char *expr, int *ptr){
    long longValue;
    int result = Tcl_ExprLong(interp, expr, &longValue);
    if (result == TCL_OK) {
	    if ((longValue >= (long)(INT_MIN))
		    && (longValue <= (long)(UINT_MAX))) {
	    *ptr = (int)longValue;
	} else {
	    Tcl_SetObjResult(interp, Tcl_NewStringObj(
		    "integer value too large to represent as non-long integer", -1));
	    result = TCL_ERROR;
	}
    }
    return result;
}
#define Tcl_ExprLong (int(*)(Tcl_Interp*,const char*,long*))exprInt
static int exprIntObj(Tcl_Interp *interp, Tcl_Obj*expr, int *ptr){
    long longValue;
    int result = Tcl_ExprLongObj(interp, expr, &longValue);
    if (result == TCL_OK) {
	    if ((longValue >= (long)(INT_MIN))
		    && (longValue <= (long)(UINT_MAX))) {
	    *ptr = (int)longValue;
	} else {
	    Tcl_SetObjResult(interp, Tcl_NewStringObj(
		    "integer value too large to represent as non-long integer", -1));
	    result = TCL_ERROR;
	}
    }
    return result;
}
#define Tcl_ExprLongObj (int(*)(Tcl_Interp*,Tcl_Obj*,long*))exprIntObj
static int utfNcmp(const char *s1, const char *s2, unsigned int n){
   return Tcl_UtfNcmp(s1, s2, (unsigned long)n);
}
#define Tcl_UtfNcmp (int(*)(const char*,const char*,unsigned long))(void *)utfNcmp
static int utfNcasecmp(const char *s1, const char *s2, unsigned int n){
   return Tcl_UtfNcasecmp(s1, s2, (unsigned long)n);
}
#define Tcl_UtfNcasecmp (int(*)(const char*,const char*,unsigned long))(void *)utfNcasecmp

#endif /* TCL_WIDE_INT_IS_LONG */

#else /* __CYGWIN__ */
#   define TclWinGetTclInstance (void *(*)(void))(void *)TclpCreateProcess
#   define TclpGetPid (size_t(*)(Tcl_Pid))(void *)TclUnixWaitForFile
#   define TclWinConvertError (void(*)(int))(void *)TclGetAndDetachPids
#   define TclWinFlushDirtyChannels 0
#   define TclWinNoBackslash 0
#   define TclWinAddProcess 0
#endif

/*
 * WARNING: The contents of this file is automatically generated by the
 * tools/genStubs.tcl script. Any modifications to the function declarations
 * below should be made in the generic/tcl.decls script.
 */

MODULE_SCOPE const TclStubs tclStubs;
MODULE_SCOPE const TclTomMathStubs tclTomMathStubs;

#ifdef __GNUC__
/*
 * The rest of this file shouldn't warn about deprecated functions; they're
 * there because we intend them to be so and know that this file is OK to
 * touch those fields.
 */
#pragma GCC diagnostic ignored "-Wdeprecated-declarations"
#endif

/* !BEGIN!: Do not edit below this line. */

static const TclIntStubs tclIntStubs = {
    TCL_STUB_MAGIC,
    0,
    0, /* 0 */
    0, /* 1 */
    0, /* 2 */
    TclAllocateFreeObjects, /* 3 */
    0, /* 4 */
    TclCleanupChildren, /* 5 */
    TclCleanupCommand, /* 6 */
    TclCopyAndCollapse, /* 7 */
    0, /* 8 */
    TclCreatePipeline, /* 9 */
    TclCreateProc, /* 10 */
    TclDeleteCompiledLocalVars, /* 11 */
    TclDeleteVars, /* 12 */
    0, /* 13 */
    TclDumpMemoryInfo, /* 14 */
    0, /* 15 */
    TclExprFloatError, /* 16 */
    0, /* 17 */
    0, /* 18 */
    0, /* 19 */
    0, /* 20 */
    0, /* 21 */
    TclFindElement, /* 22 */
    TclFindProc, /* 23 */
    TclFormatInt, /* 24 */
    TclFreePackageInfo, /* 25 */
    0, /* 26 */
    0, /* 27 */
    TclpGetDefaultStdChannel, /* 28 */
    0, /* 29 */
    0, /* 30 */
    TclGetExtension, /* 31 */
    TclGetFrame, /* 32 */
    0, /* 33 */
    0, /* 34 */
    0, /* 35 */
    0, /* 36 */
    0, /* 37 */
    TclGetNamespaceForQualName, /* 38 */
    TclGetObjInterpProc, /* 39 */
    TclGetOpenMode, /* 40 */
    TclGetOriginalCommand, /* 41 */
    TclpGetUserHome, /* 42 */
    0, /* 43 */
    0, /* 44 */
    TclHideUnsafeCommands, /* 45 */
    TclInExit, /* 46 */
    0, /* 47 */
    0, /* 48 */
    0, /* 49 */
    0, /* 50 */
    TclInterpInit, /* 51 */
    0, /* 52 */
    TclInvokeObjectCommand, /* 53 */
    TclInvokeStringCommand, /* 54 */
    TclIsProc, /* 55 */
    0, /* 56 */
    0, /* 57 */
    TclLookupVar, /* 58 */
    0, /* 59 */
    TclNeedSpace, /* 60 */
    TclNewProcBodyObj, /* 61 */
    TclObjCommandComplete, /* 62 */
    TclObjInterpProc, /* 63 */
    TclObjInvoke, /* 64 */
    0, /* 65 */
    0, /* 66 */
    0, /* 67 */
    0, /* 68 */
    TclpAlloc, /* 69 */
    0, /* 70 */
    0, /* 71 */
    0, /* 72 */
    0, /* 73 */
    TclpFree, /* 74 */
    TclpGetClicks, /* 75 */
    TclpGetSeconds, /* 76 */
    0, /* 77 */
    0, /* 78 */
    0, /* 79 */
    0, /* 80 */
    TclpRealloc, /* 81 */
    0, /* 82 */
    0, /* 83 */
    0, /* 84 */
    0, /* 85 */
    0, /* 86 */
    0, /* 87 */
    0, /* 88 */
    TclPreventAliasLoop, /* 89 */
    0, /* 90 */
    TclProcCleanupProc, /* 91 */
    TclProcCompileProc, /* 92 */
    TclProcDeleteProc, /* 93 */
    0, /* 94 */
    0, /* 95 */
    TclRenameCommand, /* 96 */
    TclResetShadowedCmdRefs, /* 97 */
    TclServiceIdle, /* 98 */
    0, /* 99 */
    0, /* 100 */
    TclSetPreInitScript, /* 101 */
    TclSetupEnv, /* 102 */
    TclSockGetPort, /* 103 */
    0, /* 104 */
    0, /* 105 */
    0, /* 106 */
    0, /* 107 */
    TclTeardownNamespace, /* 108 */
    TclUpdateReturnInfo, /* 109 */
    TclSockMinimumBuffers, /* 110 */
    Tcl_AddInterpResolvers, /* 111 */
    0, /* 112 */
    0, /* 113 */
    0, /* 114 */
    0, /* 115 */
    0, /* 116 */
    0, /* 117 */
    Tcl_GetInterpResolvers, /* 118 */
    Tcl_GetNamespaceResolvers, /* 119 */
    Tcl_FindNamespaceVar, /* 120 */
    0, /* 121 */
    0, /* 122 */
    0, /* 123 */
    0, /* 124 */
    0, /* 125 */
    Tcl_GetVariableFullName, /* 126 */
    0, /* 127 */
    Tcl_PopCallFrame, /* 128 */
    Tcl_PushCallFrame, /* 129 */
    Tcl_RemoveInterpResolvers, /* 130 */
    Tcl_SetNamespaceResolvers, /* 131 */
    TclpHasSockets, /* 132 */
    0, /* 133 */
    0, /* 134 */
    0, /* 135 */
    0, /* 136 */
    0, /* 137 */
    TclGetEnv, /* 138 */
    0, /* 139 */
    0, /* 140 */
    TclpGetCwd, /* 141 */
    TclSetByteCodeFromAny, /* 142 */
    TclAddLiteralObj, /* 143 */
    TclHideLiteral, /* 144 */
    TclGetAuxDataType, /* 145 */
    TclHandleCreate, /* 146 */
    TclHandleFree, /* 147 */
    TclHandlePreserve, /* 148 */
    TclHandleRelease, /* 149 */
    TclRegAbout, /* 150 */
    TclRegExpRangeUniChar, /* 151 */
    TclSetLibraryPath, /* 152 */
    TclGetLibraryPath, /* 153 */
    0, /* 154 */
    0, /* 155 */
    TclRegError, /* 156 */
    TclVarTraceExists, /* 157 */
    0, /* 158 */
    0, /* 159 */
    0, /* 160 */
    TclChannelTransform, /* 161 */
    TclChannelEventScriptInvoker, /* 162 */
    TclGetInstructionTable, /* 163 */
    TclExpandCodeArray, /* 164 */
    TclpSetInitialEncodings, /* 165 */
    TclListObjSetElement, /* 166 */
    0, /* 167 */
    0, /* 168 */
    TclpUtfNcmp2, /* 169 */
    TclCheckInterpTraces, /* 170 */
    TclCheckExecutionTraces, /* 171 */
    TclInThreadExit, /* 172 */
    TclUniCharMatch, /* 173 */
    0, /* 174 */
    TclCallVarTraces, /* 175 */
    TclCleanupVar, /* 176 */
    TclVarErrMsg, /* 177 */
    0, /* 178 */
    0, /* 179 */
    0, /* 180 */
    0, /* 181 */
    0, /* 182 */
    0, /* 183 */
    0, /* 184 */
    0, /* 185 */
    0, /* 186 */
    0, /* 187 */
    0, /* 188 */
    0, /* 189 */
    0, /* 190 */
    0, /* 191 */
    0, /* 192 */
    0, /* 193 */
    0, /* 194 */
    0, /* 195 */
    0, /* 196 */
    0, /* 197 */
    TclObjGetFrame, /* 198 */
    0, /* 199 */
    TclpObjRemoveDirectory, /* 200 */
    TclpObjCopyDirectory, /* 201 */
    TclpObjCreateDirectory, /* 202 */
    TclpObjDeleteFile, /* 203 */
    TclpObjCopyFile, /* 204 */
    TclpObjRenameFile, /* 205 */
    TclpObjStat, /* 206 */
    TclpObjAccess, /* 207 */
    TclpOpenFileChannel, /* 208 */
    0, /* 209 */
    0, /* 210 */
    0, /* 211 */
    TclpFindExecutable, /* 212 */
    TclGetObjNameOfExecutable, /* 213 */
    TclSetObjNameOfExecutable, /* 214 */
    TclStackAlloc, /* 215 */
    TclStackFree, /* 216 */
    TclPushStackFrame, /* 217 */
    TclPopStackFrame, /* 218 */
    0, /* 219 */
    0, /* 220 */
    0, /* 221 */
    0, /* 222 */
    0, /* 223 */
    TclGetPlatform, /* 224 */
    TclTraceDictPath, /* 225 */
    TclObjBeingDeleted, /* 226 */
    TclSetNsPath, /* 227 */
    0, /* 228 */
    TclPtrMakeUpvar, /* 229 */
    TclObjLookupVar, /* 230 */
    TclGetNamespaceFromObj, /* 231 */
    TclEvalObjEx, /* 232 */
    TclGetSrcInfoForPc, /* 233 */
    TclVarHashCreateVar, /* 234 */
    TclInitVarHashTable, /* 235 */
    0, /* 236 */
    TclResetCancellation, /* 237 */
    TclNRInterpProc, /* 238 */
    TclNRInterpProcCore, /* 239 */
    TclNRRunCallbacks, /* 240 */
    TclNREvalObjEx, /* 241 */
    TclNREvalObjv, /* 242 */
    TclDbDumpActiveObjects, /* 243 */
    TclGetNamespaceChildTable, /* 244 */
    TclGetNamespaceCommandTable, /* 245 */
    TclInitRewriteEnsemble, /* 246 */
    TclResetRewriteEnsemble, /* 247 */
    TclCopyChannel, /* 248 */
    TclDoubleDigits, /* 249 */
    TclSetChildCancelFlags, /* 250 */
    TclRegisterLiteral, /* 251 */
    TclPtrGetVar, /* 252 */
    TclPtrSetVar, /* 253 */
    TclPtrIncrObjVar, /* 254 */
    TclPtrObjMakeUpvar, /* 255 */
    TclPtrUnsetVar, /* 256 */
    TclStaticPackage, /* 257 */
    TclpCreateTemporaryDirectory, /* 258 */
    TclAppendUnicodeToObj, /* 259 */
    TclGetBytesFromObj, /* 260 */
};

static const TclIntPlatStubs tclIntPlatStubs = {
    TCL_STUB_MAGIC,
    0,
#if !defined(_WIN32) && !defined(__CYGWIN__) && !defined(MAC_OSX_TCL) /* UNIX */
    TclWinConvertError, /* 0 */
    TclpCloseFile, /* 1 */
    TclpCreateCommandChannel, /* 2 */
    TclpCreatePipe, /* 3 */
    TclWinGetTclInstance, /* 4 */
    TclUnixWaitForFile, /* 5 */
    TclpMakeFile, /* 6 */
    TclpOpenFile, /* 7 */
    TclpGetPid, /* 8 */
    TclpCreateTempFile, /* 9 */
    0, /* 10 */
    TclGetAndDetachPids, /* 11 */
    0, /* 12 */
    0, /* 13 */
    TclpCreatePipe_, /* 14 */
    TclpCreateProcess, /* 15 */
    TclpIsAtty, /* 16 */
    TclUnixCopyFile, /* 17 */
    0, /* 18 */
    TclMacOSXNotifierAddRunLoopMode, /* 19 */
    TclWinAddProcess, /* 20 */
    0, /* 21 */
    TclpCreateTempFile_, /* 22 */
    0, /* 23 */
    TclWinNoBackslash, /* 24 */
    0, /* 25 */
    0, /* 26 */
    TclWinFlushDirtyChannels, /* 27 */
    0, /* 28 */
    TclWinCPUID, /* 29 */
    TclUnixOpenTemporaryFile, /* 30 */
#endif /* UNIX */
#if defined(_WIN32) || defined(__CYGWIN__) /* WIN */
    TclWinConvertError, /* 0 */
    TclpCloseFile, /* 1 */
    TclpCreateCommandChannel, /* 2 */
    TclpCreatePipe, /* 3 */
    TclWinGetTclInstance, /* 4 */
    TclUnixWaitForFile, /* 5 */
    TclpMakeFile, /* 6 */
    TclpOpenFile, /* 7 */
    TclpGetPid, /* 8 */
    TclpCreateTempFile, /* 9 */
    0, /* 10 */
    TclGetAndDetachPids, /* 11 */
    TclpCloseFile_, /* 12 */
    TclpCreateCommandChannel_, /* 13 */
    TclpCreatePipe_, /* 14 */
    TclpCreateProcess, /* 15 */
    TclpIsAtty, /* 16 */
    TclUnixCopyFile, /* 17 */
    TclpMakeFile_, /* 18 */
    TclpOpenFile_, /* 19 */
    TclWinAddProcess, /* 20 */
    0, /* 21 */
    TclpCreateTempFile_, /* 22 */
    0, /* 23 */
    TclWinNoBackslash, /* 24 */
    0, /* 25 */
    0, /* 26 */
    TclWinFlushDirtyChannels, /* 27 */
    0, /* 28 */
    TclWinCPUID, /* 29 */
    TclUnixOpenTemporaryFile, /* 30 */
#endif /* WIN */
#ifdef MAC_OSX_TCL /* MACOSX */
    TclWinConvertError, /* 0 */
    TclpCloseFile, /* 1 */
    TclpCreateCommandChannel, /* 2 */
    TclpCreatePipe, /* 3 */
    TclWinGetTclInstance, /* 4 */
    TclUnixWaitForFile, /* 5 */
    TclpMakeFile, /* 6 */
    TclpOpenFile, /* 7 */
    TclpGetPid, /* 8 */
    TclpCreateTempFile, /* 9 */
    0, /* 10 */
    TclGetAndDetachPids, /* 11 */
    0, /* 12 */
    0, /* 13 */
    TclpCreatePipe_, /* 14 */
    TclpCreateProcess, /* 15 */
    TclpIsAtty, /* 16 */
    TclUnixCopyFile, /* 17 */
    0, /* 18 */
    TclMacOSXNotifierAddRunLoopMode, /* 19 */
    TclWinAddProcess, /* 20 */
    0, /* 21 */
    TclpCreateTempFile_, /* 22 */
    0, /* 23 */
    TclWinNoBackslash, /* 24 */
    0, /* 25 */
    0, /* 26 */
    TclWinFlushDirtyChannels, /* 27 */
    0, /* 28 */
    TclWinCPUID, /* 29 */
    TclUnixOpenTemporaryFile, /* 30 */
#endif /* MACOSX */
};

static const TclPlatStubs tclPlatStubs = {
    TCL_STUB_MAGIC,
    0,
    0, /* 0 */
    Tcl_MacOSXOpenVersionedBundleResources, /* 1 */
    Tcl_MacOSXNotifierAddRunLoopMode, /* 2 */
};

const TclTomMathStubs tclTomMathStubs = {
    TCL_STUB_MAGIC,
    0,
    TclBN_epoch, /* 0 */
    TclBN_revision, /* 1 */
    TclBN_mp_add, /* 2 */
    TclBN_mp_add_d, /* 3 */
    TclBN_mp_and, /* 4 */
    TclBN_mp_clamp, /* 5 */
    TclBN_mp_clear, /* 6 */
    TclBN_mp_clear_multi, /* 7 */
    TclBN_mp_cmp, /* 8 */
    TclBN_mp_cmp_d, /* 9 */
    TclBN_mp_cmp_mag, /* 10 */
    TclBN_mp_copy, /* 11 */
    TclBN_mp_count_bits, /* 12 */
    TclBN_mp_div, /* 13 */
    TclBN_mp_div_d, /* 14 */
    TclBN_mp_div_2, /* 15 */
    TclBN_mp_div_2d, /* 16 */
    0, /* 17 */
    TclBN_mp_exch, /* 18 */
    TclBN_mp_expt_u32, /* 19 */
    TclBN_mp_grow, /* 20 */
    TclBN_mp_init, /* 21 */
    TclBN_mp_init_copy, /* 22 */
    TclBN_mp_init_multi, /* 23 */
    TclBN_mp_init_set, /* 24 */
    TclBN_mp_init_size, /* 25 */
    TclBN_mp_lshd, /* 26 */
    TclBN_mp_mod, /* 27 */
    TclBN_mp_mod_2d, /* 28 */
    TclBN_mp_mul, /* 29 */
    TclBN_mp_mul_d, /* 30 */
    TclBN_mp_mul_2, /* 31 */
    TclBN_mp_mul_2d, /* 32 */
    TclBN_mp_neg, /* 33 */
    TclBN_mp_or, /* 34 */
    TclBN_mp_radix_size, /* 35 */
    TclBN_mp_read_radix, /* 36 */
    TclBN_mp_rshd, /* 37 */
    TclBN_mp_shrink, /* 38 */
    0, /* 39 */
    0, /* 40 */
    TclBN_mp_sqrt, /* 41 */
    TclBN_mp_sub, /* 42 */
    TclBN_mp_sub_d, /* 43 */
    0, /* 44 */
    0, /* 45 */
    0, /* 46 */
    TclBN_mp_ubin_size, /* 47 */
    TclBN_mp_xor, /* 48 */
    TclBN_mp_zero, /* 49 */
    0, /* 50 */
    0, /* 51 */
    0, /* 52 */
    0, /* 53 */
    0, /* 54 */
    0, /* 55 */
    0, /* 56 */
    0, /* 57 */
    0, /* 58 */
    0, /* 59 */
    0, /* 60 */
    0, /* 61 */
    0, /* 62 */
    TclBN_mp_cnt_lsb, /* 63 */
    0, /* 64 */
    TclBN_mp_init_i64, /* 65 */
    TclBN_mp_init_u64, /* 66 */
    0, /* 67 */
    TclBN_mp_set_u64, /* 68 */
    TclBN_mp_get_mag_u64, /* 69 */
    TclBN_mp_set_i64, /* 70 */
    TclBN_mp_unpack, /* 71 */
    0, /* 72 */
    0, /* 73 */
    0, /* 74 */
    0, /* 75 */
    TclBN_mp_signed_rsh, /* 76 */
    0, /* 77 */
    TclBN_mp_to_ubin, /* 78 */
    0, /* 79 */
    TclBN_mp_to_radix, /* 80 */
};

static const TclStubHooks tclStubHooks = {
    &tclPlatStubs,
    &tclIntStubs,
    &tclIntPlatStubs
};

const TclStubs tclStubs = {
    TCL_STUB_MAGIC,
    &tclStubHooks,
    Tcl_PkgProvideEx, /* 0 */
    Tcl_PkgRequireEx, /* 1 */
    Tcl_Panic, /* 2 */
    Tcl_Alloc, /* 3 */
    Tcl_Free, /* 4 */
    Tcl_Realloc, /* 5 */
    Tcl_DbCkalloc, /* 6 */
    Tcl_DbCkfree, /* 7 */
    Tcl_DbCkrealloc, /* 8 */
    Tcl_CreateFileHandler, /* 9 */
    Tcl_DeleteFileHandler, /* 10 */
    Tcl_SetTimer, /* 11 */
    Tcl_Sleep, /* 12 */
    Tcl_WaitForEvent, /* 13 */
    Tcl_AppendAllObjTypes, /* 14 */
    Tcl_AppendStringsToObj, /* 15 */
    Tcl_AppendToObj, /* 16 */
    Tcl_ConcatObj, /* 17 */
    Tcl_ConvertToType, /* 18 */
    Tcl_DbDecrRefCount, /* 19 */
    Tcl_DbIncrRefCount, /* 20 */
    Tcl_DbIsShared, /* 21 */
    0, /* 22 */
    Tcl_DbNewByteArrayObj, /* 23 */
    Tcl_DbNewDoubleObj, /* 24 */
    Tcl_DbNewListObj, /* 25 */
    0, /* 26 */
    Tcl_DbNewObj, /* 27 */
    Tcl_DbNewStringObj, /* 28 */
    Tcl_DuplicateObj, /* 29 */
    TclFreeObj, /* 30 */
    Tcl_GetBoolean, /* 31 */
    Tcl_GetBooleanFromObj, /* 32 */
    TclGetByteArrayFromObj, /* 33 */
    Tcl_GetDouble, /* 34 */
    Tcl_GetDoubleFromObj, /* 35 */
    0, /* 36 */
    Tcl_GetInt, /* 37 */
    Tcl_GetIntFromObj, /* 38 */
    Tcl_GetLongFromObj, /* 39 */
    Tcl_GetObjType, /* 40 */
    TclGetStringFromObj, /* 41 */
    Tcl_InvalidateStringRep, /* 42 */
    Tcl_ListObjAppendList, /* 43 */
    Tcl_ListObjAppendElement, /* 44 */
    Tcl_ListObjGetElements, /* 45 */
    Tcl_ListObjIndex, /* 46 */
    Tcl_ListObjLength, /* 47 */
    Tcl_ListObjReplace, /* 48 */
    0, /* 49 */
    Tcl_NewByteArrayObj, /* 50 */
    Tcl_NewDoubleObj, /* 51 */
    0, /* 52 */
    Tcl_NewListObj, /* 53 */
    0, /* 54 */
    Tcl_NewObj, /* 55 */
    Tcl_NewStringObj, /* 56 */
    0, /* 57 */
    Tcl_SetByteArrayLength, /* 58 */
    Tcl_SetByteArrayObj, /* 59 */
    Tcl_SetDoubleObj, /* 60 */
    0, /* 61 */
    Tcl_SetListObj, /* 62 */
    0, /* 63 */
    Tcl_SetObjLength, /* 64 */
    Tcl_SetStringObj, /* 65 */
    0, /* 66 */
    0, /* 67 */
    Tcl_AllowExceptions, /* 68 */
    Tcl_AppendElement, /* 69 */
    Tcl_AppendResult, /* 70 */
    Tcl_AsyncCreate, /* 71 */
    Tcl_AsyncDelete, /* 72 */
    Tcl_AsyncInvoke, /* 73 */
    Tcl_AsyncMark, /* 74 */
    Tcl_AsyncReady, /* 75 */
    0, /* 76 */
    0, /* 77 */
    Tcl_BadChannelOption, /* 78 */
    Tcl_CallWhenDeleted, /* 79 */
    Tcl_CancelIdleCall, /* 80 */
    0, /* 81 */
    Tcl_CommandComplete, /* 82 */
    Tcl_Concat, /* 83 */
    Tcl_ConvertElement, /* 84 */
    Tcl_ConvertCountedElement, /* 85 */
    Tcl_CreateAlias, /* 86 */
    Tcl_CreateAliasObj, /* 87 */
    Tcl_CreateChannel, /* 88 */
    Tcl_CreateChannelHandler, /* 89 */
    Tcl_CreateCloseHandler, /* 90 */
    Tcl_CreateCommand, /* 91 */
    Tcl_CreateEventSource, /* 92 */
    Tcl_CreateExitHandler, /* 93 */
    Tcl_CreateInterp, /* 94 */
    0, /* 95 */
    Tcl_CreateObjCommand, /* 96 */
    Tcl_CreateChild, /* 97 */
    Tcl_CreateTimerHandler, /* 98 */
    Tcl_CreateTrace, /* 99 */
    Tcl_DeleteAssocData, /* 100 */
    Tcl_DeleteChannelHandler, /* 101 */
    Tcl_DeleteCloseHandler, /* 102 */
    Tcl_DeleteCommand, /* 103 */
    Tcl_DeleteCommandFromToken, /* 104 */
    Tcl_DeleteEvents, /* 105 */
    Tcl_DeleteEventSource, /* 106 */
    Tcl_DeleteExitHandler, /* 107 */
    Tcl_DeleteHashEntry, /* 108 */
    Tcl_DeleteHashTable, /* 109 */
    Tcl_DeleteInterp, /* 110 */
    Tcl_DetachPids, /* 111 */
    Tcl_DeleteTimerHandler, /* 112 */
    Tcl_DeleteTrace, /* 113 */
    Tcl_DontCallWhenDeleted, /* 114 */
    Tcl_DoOneEvent, /* 115 */
    Tcl_DoWhenIdle, /* 116 */
    Tcl_DStringAppend, /* 117 */
    Tcl_DStringAppendElement, /* 118 */
    Tcl_DStringEndSublist, /* 119 */
    Tcl_DStringFree, /* 120 */
    Tcl_DStringGetResult, /* 121 */
    Tcl_DStringInit, /* 122 */
    Tcl_DStringResult, /* 123 */
    Tcl_DStringSetLength, /* 124 */
    Tcl_DStringStartSublist, /* 125 */
    Tcl_Eof, /* 126 */
    Tcl_ErrnoId, /* 127 */
    Tcl_ErrnoMsg, /* 128 */
    0, /* 129 */
    Tcl_EvalFile, /* 130 */
    0, /* 131 */
    Tcl_EventuallyFree, /* 132 */
    Tcl_Exit, /* 133 */
    Tcl_ExposeCommand, /* 134 */
    Tcl_ExprBoolean, /* 135 */
    Tcl_ExprBooleanObj, /* 136 */
    Tcl_ExprDouble, /* 137 */
    Tcl_ExprDoubleObj, /* 138 */
    Tcl_ExprLong, /* 139 */
    Tcl_ExprLongObj, /* 140 */
    Tcl_ExprObj, /* 141 */
    Tcl_ExprString, /* 142 */
    Tcl_Finalize, /* 143 */
    0, /* 144 */
    Tcl_FirstHashEntry, /* 145 */
    Tcl_Flush, /* 146 */
    0, /* 147 */
    Tcl_GetAlias, /* 148 */
    Tcl_GetAliasObj, /* 149 */
    Tcl_GetAssocData, /* 150 */
    Tcl_GetChannel, /* 151 */
    Tcl_GetChannelBufferSize, /* 152 */
    Tcl_GetChannelHandle, /* 153 */
    Tcl_GetChannelInstanceData, /* 154 */
    Tcl_GetChannelMode, /* 155 */
    Tcl_GetChannelName, /* 156 */
    Tcl_GetChannelOption, /* 157 */
    Tcl_GetChannelType, /* 158 */
    Tcl_GetCommandInfo, /* 159 */
    Tcl_GetCommandName, /* 160 */
    Tcl_GetErrno, /* 161 */
    Tcl_GetHostName, /* 162 */
    Tcl_GetInterpPath, /* 163 */
    Tcl_GetParent, /* 164 */
    Tcl_GetNameOfExecutable, /* 165 */
    Tcl_GetObjResult, /* 166 */
    Tcl_GetOpenFile, /* 167 */
    Tcl_GetPathType, /* 168 */
    Tcl_Gets, /* 169 */
    Tcl_GetsObj, /* 170 */
    Tcl_GetServiceMode, /* 171 */
    Tcl_GetChild, /* 172 */
    Tcl_GetStdChannel, /* 173 */
    0, /* 174 */
    0, /* 175 */
    Tcl_GetVar2, /* 176 */
    0, /* 177 */
    0, /* 178 */
    Tcl_HideCommand, /* 179 */
    Tcl_Init, /* 180 */
    Tcl_InitHashTable, /* 181 */
    Tcl_InputBlocked, /* 182 */
    Tcl_InputBuffered, /* 183 */
    Tcl_InterpDeleted, /* 184 */
    Tcl_IsSafe, /* 185 */
    Tcl_JoinPath, /* 186 */
    Tcl_LinkVar, /* 187 */
    0, /* 188 */
    Tcl_MakeFileChannel, /* 189 */
    Tcl_MakeSafe, /* 190 */
    Tcl_MakeTcpClientChannel, /* 191 */
    Tcl_Merge, /* 192 */
    Tcl_NextHashEntry, /* 193 */
    Tcl_NotifyChannel, /* 194 */
    Tcl_ObjGetVar2, /* 195 */
    Tcl_ObjSetVar2, /* 196 */
    Tcl_OpenCommandChannel, /* 197 */
    Tcl_OpenFileChannel, /* 198 */
    Tcl_OpenTcpClient, /* 199 */
    Tcl_OpenTcpServer, /* 200 */
    Tcl_Preserve, /* 201 */
    Tcl_PrintDouble, /* 202 */
    Tcl_PutEnv, /* 203 */
    Tcl_PosixError, /* 204 */
    Tcl_QueueEvent, /* 205 */
    Tcl_Read, /* 206 */
    Tcl_ReapDetachedProcs, /* 207 */
    Tcl_RecordAndEval, /* 208 */
    Tcl_RecordAndEvalObj, /* 209 */
    Tcl_RegisterChannel, /* 210 */
    Tcl_RegisterObjType, /* 211 */
    Tcl_RegExpCompile, /* 212 */
    Tcl_RegExpExec, /* 213 */
    Tcl_RegExpMatch, /* 214 */
    Tcl_RegExpRange, /* 215 */
    Tcl_Release, /* 216 */
    Tcl_ResetResult, /* 217 */
    Tcl_ScanElement, /* 218 */
    Tcl_ScanCountedElement, /* 219 */
    0, /* 220 */
    Tcl_ServiceAll, /* 221 */
    Tcl_ServiceEvent, /* 222 */
    Tcl_SetAssocData, /* 223 */
    Tcl_SetChannelBufferSize, /* 224 */
    Tcl_SetChannelOption, /* 225 */
    Tcl_SetCommandInfo, /* 226 */
    Tcl_SetErrno, /* 227 */
    Tcl_SetErrorCode, /* 228 */
    Tcl_SetMaxBlockTime, /* 229 */
    0, /* 230 */
    Tcl_SetRecursionLimit, /* 231 */
    0, /* 232 */
    Tcl_SetServiceMode, /* 233 */
    Tcl_SetObjErrorCode, /* 234 */
    Tcl_SetObjResult, /* 235 */
    Tcl_SetStdChannel, /* 236 */
    0, /* 237 */
    Tcl_SetVar2, /* 238 */
    Tcl_SignalId, /* 239 */
    Tcl_SignalMsg, /* 240 */
    Tcl_SourceRCFile, /* 241 */
    Tcl_SplitList, /* 242 */
    Tcl_SplitPath, /* 243 */
    0, /* 244 */
    0, /* 245 */
    0, /* 246 */
    0, /* 247 */
    Tcl_TraceVar2, /* 248 */
    Tcl_TranslateFileName, /* 249 */
    Tcl_Ungets, /* 250 */
    Tcl_UnlinkVar, /* 251 */
    Tcl_UnregisterChannel, /* 252 */
    0, /* 253 */
    Tcl_UnsetVar2, /* 254 */
    0, /* 255 */
    Tcl_UntraceVar2, /* 256 */
    Tcl_UpdateLinkedVar, /* 257 */
    0, /* 258 */
    Tcl_UpVar2, /* 259 */
    Tcl_VarEval, /* 260 */
    0, /* 261 */
    Tcl_VarTraceInfo2, /* 262 */
    Tcl_Write, /* 263 */
    Tcl_WrongNumArgs, /* 264 */
    Tcl_DumpActiveMemory, /* 265 */
    Tcl_ValidateAllMemory, /* 266 */
    0, /* 267 */
    0, /* 268 */
    Tcl_HashStats, /* 269 */
    Tcl_ParseVar, /* 270 */
    0, /* 271 */
    Tcl_PkgPresentEx, /* 272 */
    0, /* 273 */
    0, /* 274 */
    0, /* 275 */
    0, /* 276 */
    Tcl_WaitPid, /* 277 */
    0, /* 278 */
    Tcl_GetVersion, /* 279 */
    Tcl_InitMemory, /* 280 */
    Tcl_StackChannel, /* 281 */
    Tcl_UnstackChannel, /* 282 */
    Tcl_GetStackedChannel, /* 283 */
    Tcl_SetMainLoop, /* 284 */
    0, /* 285 */
    Tcl_AppendObjToObj, /* 286 */
    Tcl_CreateEncoding, /* 287 */
    Tcl_CreateThreadExitHandler, /* 288 */
    Tcl_DeleteThreadExitHandler, /* 289 */
    0, /* 290 */
    Tcl_EvalEx, /* 291 */
    Tcl_EvalObjv, /* 292 */
    Tcl_EvalObjEx, /* 293 */
    Tcl_ExitThread, /* 294 */
    Tcl_ExternalToUtf, /* 295 */
    Tcl_ExternalToUtfDString, /* 296 */
    Tcl_FinalizeThread, /* 297 */
    Tcl_FinalizeNotifier, /* 298 */
    Tcl_FreeEncoding, /* 299 */
    Tcl_GetCurrentThread, /* 300 */
    Tcl_GetEncoding, /* 301 */
    Tcl_GetEncodingName, /* 302 */
    Tcl_GetEncodingNames, /* 303 */
    Tcl_GetIndexFromObjStruct, /* 304 */
    Tcl_GetThreadData, /* 305 */
    Tcl_GetVar2Ex, /* 306 */
    Tcl_InitNotifier, /* 307 */
    Tcl_MutexLock, /* 308 */
    Tcl_MutexUnlock, /* 309 */
    Tcl_ConditionNotify, /* 310 */
    Tcl_ConditionWait, /* 311 */
    Tcl_NumUtfChars, /* 312 */
    Tcl_ReadChars, /* 313 */
    0, /* 314 */
    0, /* 315 */
    Tcl_SetSystemEncoding, /* 316 */
    Tcl_SetVar2Ex, /* 317 */
    Tcl_ThreadAlert, /* 318 */
    Tcl_ThreadQueueEvent, /* 319 */
    Tcl_UniCharAtIndex, /* 320 */
    Tcl_UniCharToLower, /* 321 */
    Tcl_UniCharToTitle, /* 322 */
    Tcl_UniCharToUpper, /* 323 */
    Tcl_UniCharToUtf, /* 324 */
    Tcl_UtfAtIndex, /* 325 */
    Tcl_UtfCharComplete, /* 326 */
    Tcl_UtfBackslash, /* 327 */
    Tcl_UtfFindFirst, /* 328 */
    Tcl_UtfFindLast, /* 329 */
    Tcl_UtfNext, /* 330 */
    Tcl_UtfPrev, /* 331 */
    Tcl_UtfToExternal, /* 332 */
    Tcl_UtfToExternalDString, /* 333 */
    Tcl_UtfToLower, /* 334 */
    Tcl_UtfToTitle, /* 335 */
    Tcl_UtfToChar16, /* 336 */
    Tcl_UtfToUpper, /* 337 */
    Tcl_WriteChars, /* 338 */
    Tcl_WriteObj, /* 339 */
    Tcl_GetString, /* 340 */
    0, /* 341 */
    0, /* 342 */
    Tcl_AlertNotifier, /* 343 */
    Tcl_ServiceModeHook, /* 344 */
    Tcl_UniCharIsAlnum, /* 345 */
    Tcl_UniCharIsAlpha, /* 346 */
    Tcl_UniCharIsDigit, /* 347 */
    Tcl_UniCharIsLower, /* 348 */
    Tcl_UniCharIsSpace, /* 349 */
    Tcl_UniCharIsUpper, /* 350 */
    Tcl_UniCharIsWordChar, /* 351 */
    0, /* 352 */
    0, /* 353 */
    Tcl_Char16ToUtfDString, /* 354 */
    Tcl_UtfToChar16DString, /* 355 */
    Tcl_GetRegExpFromObj, /* 356 */
    0, /* 357 */
    Tcl_FreeParse, /* 358 */
    Tcl_LogCommandInfo, /* 359 */
    Tcl_ParseBraces, /* 360 */
    Tcl_ParseCommand, /* 361 */
    Tcl_ParseExpr, /* 362 */
    Tcl_ParseQuotedString, /* 363 */
    Tcl_ParseVarName, /* 364 */
    Tcl_GetCwd, /* 365 */
    Tcl_Chdir, /* 366 */
    Tcl_Access, /* 367 */
    Tcl_Stat, /* 368 */
    Tcl_UtfNcmp, /* 369 */
    Tcl_UtfNcasecmp, /* 370 */
    Tcl_StringCaseMatch, /* 371 */
    Tcl_UniCharIsControl, /* 372 */
    Tcl_UniCharIsGraph, /* 373 */
    Tcl_UniCharIsPrint, /* 374 */
    Tcl_UniCharIsPunct, /* 375 */
    Tcl_RegExpExecObj, /* 376 */
    Tcl_RegExpGetInfo, /* 377 */
    Tcl_NewUnicodeObj, /* 378 */
    Tcl_SetUnicodeObj, /* 379 */
    Tcl_GetCharLength, /* 380 */
    Tcl_GetUniChar, /* 381 */
    0, /* 382 */
    Tcl_GetRange, /* 383 */
    0, /* 384 */
    Tcl_RegExpMatchObj, /* 385 */
    Tcl_SetNotifier, /* 386 */
    Tcl_GetAllocMutex, /* 387 */
    Tcl_GetChannelNames, /* 388 */
    Tcl_GetChannelNamesEx, /* 389 */
    Tcl_ProcObjCmd, /* 390 */
    Tcl_ConditionFinalize, /* 391 */
    Tcl_MutexFinalize, /* 392 */
    Tcl_CreateThread, /* 393 */
    Tcl_ReadRaw, /* 394 */
    Tcl_WriteRaw, /* 395 */
    Tcl_GetTopChannel, /* 396 */
    Tcl_ChannelBuffered, /* 397 */
    Tcl_ChannelName, /* 398 */
    Tcl_ChannelVersion, /* 399 */
    Tcl_ChannelBlockModeProc, /* 400 */
    0, /* 401 */
    Tcl_ChannelClose2Proc, /* 402 */
    Tcl_ChannelInputProc, /* 403 */
    Tcl_ChannelOutputProc, /* 404 */
    0, /* 405 */
    Tcl_ChannelSetOptionProc, /* 406 */
    Tcl_ChannelGetOptionProc, /* 407 */
    Tcl_ChannelWatchProc, /* 408 */
    Tcl_ChannelGetHandleProc, /* 409 */
    Tcl_ChannelFlushProc, /* 410 */
    Tcl_ChannelHandlerProc, /* 411 */
    Tcl_JoinThread, /* 412 */
    Tcl_IsChannelShared, /* 413 */
    Tcl_IsChannelRegistered, /* 414 */
    Tcl_CutChannel, /* 415 */
    Tcl_SpliceChannel, /* 416 */
    Tcl_ClearChannelHandlers, /* 417 */
    Tcl_IsChannelExisting, /* 418 */
    0, /* 419 */
    0, /* 420 */
    0, /* 421 */
    0, /* 422 */
    Tcl_InitCustomHashTable, /* 423 */
    Tcl_InitObjHashTable, /* 424 */
    Tcl_CommandTraceInfo, /* 425 */
    Tcl_TraceCommand, /* 426 */
    Tcl_UntraceCommand, /* 427 */
    Tcl_AttemptAlloc, /* 428 */
    Tcl_AttemptDbCkalloc, /* 429 */
    Tcl_AttemptRealloc, /* 430 */
    Tcl_AttemptDbCkrealloc, /* 431 */
    Tcl_AttemptSetObjLength, /* 432 */
    Tcl_GetChannelThread, /* 433 */
    TclGetUnicodeFromObj, /* 434 */
    0, /* 435 */
    0, /* 436 */
    Tcl_SubstObj, /* 437 */
    Tcl_DetachChannel, /* 438 */
    Tcl_IsStandardChannel, /* 439 */
    Tcl_FSCopyFile, /* 440 */
    Tcl_FSCopyDirectory, /* 441 */
    Tcl_FSCreateDirectory, /* 442 */
    Tcl_FSDeleteFile, /* 443 */
    Tcl_FSLoadFile, /* 444 */
    Tcl_FSMatchInDirectory, /* 445 */
    Tcl_FSLink, /* 446 */
    Tcl_FSRemoveDirectory, /* 447 */
    Tcl_FSRenameFile, /* 448 */
    Tcl_FSLstat, /* 449 */
    Tcl_FSUtime, /* 450 */
    Tcl_FSFileAttrsGet, /* 451 */
    Tcl_FSFileAttrsSet, /* 452 */
    Tcl_FSFileAttrStrings, /* 453 */
    Tcl_FSStat, /* 454 */
    Tcl_FSAccess, /* 455 */
    Tcl_FSOpenFileChannel, /* 456 */
    Tcl_FSGetCwd, /* 457 */
    Tcl_FSChdir, /* 458 */
    Tcl_FSConvertToPathType, /* 459 */
    Tcl_FSJoinPath, /* 460 */
    Tcl_FSSplitPath, /* 461 */
    Tcl_FSEqualPaths, /* 462 */
    Tcl_FSGetNormalizedPath, /* 463 */
    Tcl_FSJoinToPath, /* 464 */
    Tcl_FSGetInternalRep, /* 465 */
    Tcl_FSGetTranslatedPath, /* 466 */
    Tcl_FSEvalFile, /* 467 */
    Tcl_FSNewNativePath, /* 468 */
    Tcl_FSGetNativePath, /* 469 */
    Tcl_FSFileSystemInfo, /* 470 */
    Tcl_FSPathSeparator, /* 471 */
    Tcl_FSListVolumes, /* 472 */
    Tcl_FSRegister, /* 473 */
    Tcl_FSUnregister, /* 474 */
    Tcl_FSData, /* 475 */
    Tcl_FSGetTranslatedStringPath, /* 476 */
    Tcl_FSGetFileSystemForPath, /* 477 */
    Tcl_FSGetPathType, /* 478 */
    Tcl_OutputBuffered, /* 479 */
    Tcl_FSMountsChanged, /* 480 */
    Tcl_EvalTokensStandard, /* 481 */
    Tcl_GetTime, /* 482 */
    Tcl_CreateObjTrace, /* 483 */
    Tcl_GetCommandInfoFromToken, /* 484 */
    Tcl_SetCommandInfoFromToken, /* 485 */
    Tcl_DbNewWideIntObj, /* 486 */
    Tcl_GetWideIntFromObj, /* 487 */
    Tcl_NewWideIntObj, /* 488 */
    Tcl_SetWideIntObj, /* 489 */
    Tcl_AllocStatBuf, /* 490 */
    Tcl_Seek, /* 491 */
    Tcl_Tell, /* 492 */
    Tcl_ChannelWideSeekProc, /* 493 */
    Tcl_DictObjPut, /* 494 */
    Tcl_DictObjGet, /* 495 */
    Tcl_DictObjRemove, /* 496 */
    Tcl_DictObjSize, /* 497 */
    Tcl_DictObjFirst, /* 498 */
    Tcl_DictObjNext, /* 499 */
    Tcl_DictObjDone, /* 500 */
    Tcl_DictObjPutKeyList, /* 501 */
    Tcl_DictObjRemoveKeyList, /* 502 */
    Tcl_NewDictObj, /* 503 */
    Tcl_DbNewDictObj, /* 504 */
    Tcl_RegisterConfig, /* 505 */
    Tcl_CreateNamespace, /* 506 */
    Tcl_DeleteNamespace, /* 507 */
    Tcl_AppendExportList, /* 508 */
    Tcl_Export, /* 509 */
    Tcl_Import, /* 510 */
    Tcl_ForgetImport, /* 511 */
    Tcl_GetCurrentNamespace, /* 512 */
    Tcl_GetGlobalNamespace, /* 513 */
    Tcl_FindNamespace, /* 514 */
    Tcl_FindCommand, /* 515 */
    Tcl_GetCommandFromObj, /* 516 */
    Tcl_GetCommandFullName, /* 517 */
    Tcl_FSEvalFileEx, /* 518 */
    0, /* 519 */
    Tcl_LimitAddHandler, /* 520 */
    Tcl_LimitRemoveHandler, /* 521 */
    Tcl_LimitReady, /* 522 */
    Tcl_LimitCheck, /* 523 */
    Tcl_LimitExceeded, /* 524 */
    Tcl_LimitSetCommands, /* 525 */
    Tcl_LimitSetTime, /* 526 */
    Tcl_LimitSetGranularity, /* 527 */
    Tcl_LimitTypeEnabled, /* 528 */
    Tcl_LimitTypeExceeded, /* 529 */
    Tcl_LimitTypeSet, /* 530 */
    Tcl_LimitTypeReset, /* 531 */
    Tcl_LimitGetCommands, /* 532 */
    Tcl_LimitGetTime, /* 533 */
    Tcl_LimitGetGranularity, /* 534 */
    Tcl_SaveInterpState, /* 535 */
    Tcl_RestoreInterpState, /* 536 */
    Tcl_DiscardInterpState, /* 537 */
    Tcl_SetReturnOptions, /* 538 */
    Tcl_GetReturnOptions, /* 539 */
    Tcl_IsEnsemble, /* 540 */
    Tcl_CreateEnsemble, /* 541 */
    Tcl_FindEnsemble, /* 542 */
    Tcl_SetEnsembleSubcommandList, /* 543 */
    Tcl_SetEnsembleMappingDict, /* 544 */
    Tcl_SetEnsembleUnknownHandler, /* 545 */
    Tcl_SetEnsembleFlags, /* 546 */
    Tcl_GetEnsembleSubcommandList, /* 547 */
    Tcl_GetEnsembleMappingDict, /* 548 */
    Tcl_GetEnsembleUnknownHandler, /* 549 */
    Tcl_GetEnsembleFlags, /* 550 */
    Tcl_GetEnsembleNamespace, /* 551 */
    Tcl_SetTimeProc, /* 552 */
    Tcl_QueryTimeProc, /* 553 */
    Tcl_ChannelThreadActionProc, /* 554 */
    Tcl_NewBignumObj, /* 555 */
    Tcl_DbNewBignumObj, /* 556 */
    Tcl_SetBignumObj, /* 557 */
    Tcl_GetBignumFromObj, /* 558 */
    Tcl_TakeBignumFromObj, /* 559 */
    Tcl_TruncateChannel, /* 560 */
    Tcl_ChannelTruncateProc, /* 561 */
    Tcl_SetChannelErrorInterp, /* 562 */
    Tcl_GetChannelErrorInterp, /* 563 */
    Tcl_SetChannelError, /* 564 */
    Tcl_GetChannelError, /* 565 */
    Tcl_InitBignumFromDouble, /* 566 */
    Tcl_GetNamespaceUnknownHandler, /* 567 */
    Tcl_SetNamespaceUnknownHandler, /* 568 */
    Tcl_GetEncodingFromObj, /* 569 */
    Tcl_GetEncodingSearchPath, /* 570 */
    Tcl_SetEncodingSearchPath, /* 571 */
    Tcl_GetEncodingNameFromEnvironment, /* 572 */
    Tcl_PkgRequireProc, /* 573 */
    Tcl_AppendObjToErrorInfo, /* 574 */
    Tcl_AppendLimitedToObj, /* 575 */
    Tcl_Format, /* 576 */
    Tcl_AppendFormatToObj, /* 577 */
    Tcl_ObjPrintf, /* 578 */
    Tcl_AppendPrintfToObj, /* 579 */
    Tcl_CancelEval, /* 580 */
    Tcl_Canceled, /* 581 */
    Tcl_CreatePipe, /* 582 */
    Tcl_NRCreateCommand, /* 583 */
    Tcl_NREvalObj, /* 584 */
    Tcl_NREvalObjv, /* 585 */
    Tcl_NRCmdSwap, /* 586 */
    Tcl_NRAddCallback, /* 587 */
    Tcl_NRCallObjProc, /* 588 */
    Tcl_GetFSDeviceFromStat, /* 589 */
    Tcl_GetFSInodeFromStat, /* 590 */
    Tcl_GetModeFromStat, /* 591 */
    Tcl_GetLinkCountFromStat, /* 592 */
    Tcl_GetUserIdFromStat, /* 593 */
    Tcl_GetGroupIdFromStat, /* 594 */
    Tcl_GetDeviceTypeFromStat, /* 595 */
    Tcl_GetAccessTimeFromStat, /* 596 */
    Tcl_GetModificationTimeFromStat, /* 597 */
    Tcl_GetChangeTimeFromStat, /* 598 */
    Tcl_GetSizeFromStat, /* 599 */
    Tcl_GetBlocksFromStat, /* 600 */
    Tcl_GetBlockSizeFromStat, /* 601 */
    Tcl_SetEnsembleParameterList, /* 602 */
    Tcl_GetEnsembleParameterList, /* 603 */
    Tcl_ParseArgsObjv, /* 604 */
    Tcl_GetErrorLine, /* 605 */
    Tcl_SetErrorLine, /* 606 */
    Tcl_TransferResult, /* 607 */
    Tcl_InterpActive, /* 608 */
    Tcl_BackgroundException, /* 609 */
    Tcl_ZlibDeflate, /* 610 */
    Tcl_ZlibInflate, /* 611 */
    Tcl_ZlibCRC32, /* 612 */
    Tcl_ZlibAdler32, /* 613 */
    Tcl_ZlibStreamInit, /* 614 */
    Tcl_ZlibStreamGetCommandName, /* 615 */
    Tcl_ZlibStreamEof, /* 616 */
    Tcl_ZlibStreamChecksum, /* 617 */
    Tcl_ZlibStreamPut, /* 618 */
    Tcl_ZlibStreamGet, /* 619 */
    Tcl_ZlibStreamClose, /* 620 */
    Tcl_ZlibStreamReset, /* 621 */
    Tcl_SetStartupScript, /* 622 */
    Tcl_GetStartupScript, /* 623 */
    Tcl_CloseEx, /* 624 */
    Tcl_NRExprObj, /* 625 */
    Tcl_NRSubstObj, /* 626 */
    Tcl_LoadFile, /* 627 */
    Tcl_FindSymbol, /* 628 */
    Tcl_FSUnloadFile, /* 629 */
    Tcl_ZlibStreamSetCompressionDictionary, /* 630 */
    Tcl_OpenTcpServerEx, /* 631 */
    TclZipfs_Mount, /* 632 */
    TclZipfs_Unmount, /* 633 */
    TclZipfs_TclLibrary, /* 634 */
    TclZipfs_MountBuffer, /* 635 */
    Tcl_FreeIntRep, /* 636 */
    Tcl_InitStringRep, /* 637 */
    Tcl_FetchIntRep, /* 638 */
    Tcl_StoreIntRep, /* 639 */
    Tcl_HasStringRep, /* 640 */
    Tcl_IncrRefCount, /* 641 */
    Tcl_DecrRefCount, /* 642 */
    Tcl_IsShared, /* 643 */
    Tcl_LinkArray, /* 644 */
    Tcl_GetIntForIndex, /* 645 */
    Tcl_UtfToUniChar, /* 646 */
    Tcl_UniCharToUtfDString, /* 647 */
    Tcl_UtfToUniCharDString, /* 648 */
    0, /* 649 */
    0, /* 650 */
<<<<<<< HEAD
    Tcl_GetStringFromObj, /* 651 */
    Tcl_GetUnicodeFromObj, /* 652 */
    Tcl_GetByteArrayFromObj, /* 653 */
=======
    TclGetStringFromObj, /* 651 */
    TclGetUnicodeFromObj, /* 652 */
    TclGetByteArrayFromObj, /* 653 */
    0, /* 654 */
    0, /* 655 */
    TclUnusedStubEntry, /* 656 */
>>>>>>> 04d99356
};

/* !END!: Do not edit above this line. */<|MERGE_RESOLUTION|>--- conflicted
+++ resolved
@@ -66,6 +66,7 @@
 #undef Tcl_UniCharToUtfDString
 #undef Tcl_UtfToUniCharDString
 #undef Tcl_UtfToUniChar
+#define TclUnusedStubEntry 0
 
 #if TCL_UTF_MAX <= 3
 static void uniCodePanic() {
@@ -1411,18 +1412,12 @@
     Tcl_UtfToUniCharDString, /* 648 */
     0, /* 649 */
     0, /* 650 */
-<<<<<<< HEAD
     Tcl_GetStringFromObj, /* 651 */
     Tcl_GetUnicodeFromObj, /* 652 */
     Tcl_GetByteArrayFromObj, /* 653 */
-=======
-    TclGetStringFromObj, /* 651 */
-    TclGetUnicodeFromObj, /* 652 */
-    TclGetByteArrayFromObj, /* 653 */
     0, /* 654 */
     0, /* 655 */
     TclUnusedStubEntry, /* 656 */
->>>>>>> 04d99356
 };
 
 /* !END!: Do not edit above this line. */