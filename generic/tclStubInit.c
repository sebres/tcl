/*
 * tclStubInit.c --
 *
 *	This file contains the initializers for the Tcl stub vectors.
 *
 * Copyright © 1998-1999 Scriptics Corporation.
 *
 * See the file "license.terms" for information on usage and redistribution
 * of this file, and for a DISCLAIMER OF ALL WARRANTIES.
 */

#include "tclInt.h"
#include "tommath_private.h"
#include "tclTomMath.h"

#ifdef __CYGWIN__
#   include <wchar.h>
#endif

#ifdef __GNUC__
#pragma GCC dependency "tcl.decls"
#pragma GCC dependency "tclInt.decls"
#pragma GCC dependency "tclTomMath.decls"
#endif

/*
 * Remove macros that will interfere with the definitions below.
 */

#undef Tcl_Alloc
#undef Tcl_Free
#undef Tcl_Realloc
#undef Tcl_NewBooleanObj
#undef Tcl_NewByteArrayObj
#undef Tcl_NewDoubleObj
#undef Tcl_NewIntObj
#undef Tcl_NewListObj
#undef Tcl_NewLongObj
#undef Tcl_DbNewLongObj
#undef Tcl_NewObj
#undef Tcl_NewStringObj
#undef Tcl_GetUnicode
#undef Tcl_GetUnicodeFromObj
#undef Tcl_AppendUnicodeToObj
#undef Tcl_NewUnicodeObj
#undef Tcl_SetUnicodeObj
#undef Tcl_UniCharNcasecmp
#undef Tcl_UniCharCaseMatch
#undef Tcl_UniCharLen
#undef Tcl_UniCharNcmp
#undef Tcl_GetRange
#undef Tcl_GetUniChar
#undef Tcl_DumpActiveMemory
#undef Tcl_ValidateAllMemory
#undef Tcl_FindHashEntry
#undef Tcl_CreateHashEntry
#undef Tcl_Panic
#undef Tcl_FindExecutable
#undef Tcl_SetExitProc
#undef Tcl_SetPanicProc
#undef TclpGetPid
#undef TclSockMinimumBuffers
#undef Tcl_SetIntObj
#undef Tcl_SetLongObj
#undef TclpInetNtoa
#undef TclWinGetServByName
#undef TclWinGetSockOpt
#undef TclWinSetSockOpt
#undef TclWinNToHS
#undef TclStaticLibrary
#undef Tcl_BackgroundError
#undef TclGuessPackageName
#undef TclGetLoadedPackages
#define TclStaticLibrary Tcl_StaticLibrary
#undef Tcl_UniCharToUtfDString
#undef Tcl_UtfToUniCharDString
#undef Tcl_UtfToUniChar
#undef Tcl_MacOSXOpenBundleResources
#undef TclWinConvertWSAError
#undef TclWinConvertError
#undef Tcl_NumUtfChars
#undef Tcl_GetCharLength
#undef Tcl_UtfAtIndex
#undef Tcl_GetRange
#undef Tcl_GetUniChar

#if defined(_WIN32) || defined(__CYGWIN__)
#define TclWinConvertWSAError (void (*)(DWORD))(void *)Tcl_WinConvertError
#define TclWinConvertError (void (*)(DWORD))(void *)Tcl_WinConvertError
#endif


#if TCL_UTF_MAX > 3 && defined(TCL_NO_DEPRECATED)
static void uniCodePanic(void) {
    Tcl_Panic("Tcl is compiled without the the UTF16 compatibility layer (-DTCL_NO_DEPRECATED)");
}
#   define Tcl_GetUnicode (unsigned short *(*)(Tcl_Obj *))(void *)uniCodePanic
#   define Tcl_GetUnicodeFromObj (unsigned short *(*)(Tcl_Obj *, int *))(void *)uniCodePanic
#   define TclGetUnicodeFromObj (unsigned short *(*)(Tcl_Obj *, size_t *))(void *)uniCodePanic
#   define Tcl_NewUnicodeObj (Tcl_Obj *(*)(const unsigned short *, int))(void *)uniCodePanic
#   define Tcl_SetUnicodeObj (void(*)(Tcl_Obj *, const unsigned short *, int))(void *)uniCodePanic
#   define Tcl_AppendUnicodeToObj (void(*)(Tcl_Obj *, const unsigned short *, int))(void *)uniCodePanic
#   define Tcl_UtfAtIndex (const char *(*)(const char *, int))(void *)uniCodePanic
#   define Tcl_GetCharLength (int(*)(Tcl_Obj *))(void *)uniCodePanic
#   define Tcl_UniCharNcmp (int(*)(const unsigned short *, const unsigned short *, unsigned long))(void *)uniCodePanic
#   define Tcl_UniCharNcasecmp (int(*)(const unsigned short *, const unsigned short *, unsigned long))(void *)uniCodePanic
#   define Tcl_UniCharCaseMatch (int(*)(const unsigned short *, const unsigned short *, int))(void *)uniCodePanic
#   define Tcl_GetRange (Tcl_Obj *(*)(Tcl_Obj *, int, int))(void *)uniCodePanic
#   define Tcl_GetUniChar (int(*)(Tcl_Obj *, int))(void *)uniCodePanic
#   define Tcl_NumUtfChars (int(*)(const char *, int))(void *)uniCodePanic
#endif

#define TclUtfCharComplete UtfCharComplete
#define TclUtfNext UtfNext
#define TclUtfPrev UtfPrev

static int TclUtfCharComplete(const char *src, int length) {
    if ((unsigned)((unsigned char)*(src) - 0xF0) < 5) {
	return length < 3;
    }
    return Tcl_UtfCharComplete(src, length);
}

static const char *TclUtfNext(const char *src) {
    if ((unsigned)((unsigned char)*(src) - 0xF0) < 5) {
	return src + 1;
    }
    return Tcl_UtfNext(src);
}

static const char *TclUtfPrev(const char *src, const char *start) {
    if ((src >= start + 3) && ((src[-1] & 0xC0) == 0x80)
	    && ((src[-2] & 0xC0) == 0x80) && ((src[-3] & 0xC0) == 0x80)) {
	return src - 3;
    }
    return Tcl_UtfPrev(src, start);
}

int TclListObjGetElements(Tcl_Interp *interp, Tcl_Obj *listPtr,
    size_t *objcPtr, Tcl_Obj ***objvPtr) {
    int n, result = Tcl_ListObjGetElements(interp, listPtr, &n, objvPtr);
    if ((result == TCL_OK) && objcPtr) {
	*objcPtr = n;
    }
    return result;
}
int TclListObjLength(Tcl_Interp *interp, Tcl_Obj *listPtr,
    size_t *lengthPtr) {
    int n;
    int result = Tcl_ListObjLength(interp, listPtr, &n);
    if ((result == TCL_OK) && lengthPtr) {
	*lengthPtr = n;
    }
    return result;
}
int TclDictObjSize(Tcl_Interp *interp, Tcl_Obj *dictPtr,
	size_t *sizePtr) {
    int n, result = Tcl_DictObjSize(interp, dictPtr, &n);
    if ((result == TCL_OK) && sizePtr) {
	*sizePtr = n;
    }
    return result;
}
int TclSplitList(Tcl_Interp *interp, const char *listStr, size_t *argcPtr,
	const char ***argvPtr) {
    int n;
    int result = Tcl_SplitList(interp, listStr, &n, argvPtr);
    if ((result == TCL_OK) && argcPtr) {
	*argcPtr = n;
    }
    return result;
}
void TclSplitPath(const char *path, size_t *argcPtr, const char ***argvPtr) {
    int n;
    Tcl_SplitPath(path, &n, argvPtr);
    if (argcPtr) {
	*argcPtr = n;
    }
}
Tcl_Obj *TclFSSplitPath(Tcl_Obj *pathPtr, size_t *lenPtr) {
    int n;
    Tcl_Obj *result = Tcl_FSSplitPath(pathPtr, &n);
    if (result && lenPtr) {
	*lenPtr = n;
    }
    return result;
}
int TclParseArgsObjv(Tcl_Interp *interp,
	const Tcl_ArgvInfo *argTable, size_t *objcPtr, Tcl_Obj *const *objv,
	Tcl_Obj ***remObjv) {
    int n, result;
    if (*objcPtr > INT_MAX) {
	if (interp) {
	    Tcl_AppendResult(interp, "Tcl_ParseArgsObjv cannot handle *objcPtr > INT_MAX", NULL);
	}
	return TCL_ERROR;
    }
    n = (int)*objcPtr;
    result = Tcl_ParseArgsObjv(interp, argTable, &n, objv, remObjv);
    *objcPtr = n;
    return result;
}

#define TclBN_mp_add mp_add
#define TclBN_mp_and mp_and
#define TclBN_mp_clamp mp_clamp
#define TclBN_mp_clear mp_clear
#define TclBN_mp_clear_multi mp_clear_multi
#define TclBN_mp_cmp mp_cmp
#define TclBN_mp_cmp_mag mp_cmp_mag
#define TclBN_mp_cnt_lsb mp_cnt_lsb
#define TclBN_mp_copy mp_copy
#define TclBN_mp_count_bits mp_count_bits
#define TclBN_mp_div mp_div
#define TclBN_mp_div_2 mp_div_2
#define TclBN_mp_div_2d mp_div_2d
#define TclBN_mp_exch mp_exch
#define TclBN_mp_get_mag_u64 mp_get_mag_u64
#define TclBN_mp_grow mp_grow
#define TclBN_mp_init mp_init
#define TclBN_mp_init_copy mp_init_copy
#define TclBN_mp_init_multi mp_init_multi
#define TclBN_mp_init_size mp_init_size
#define TclBN_mp_init_i64 mp_init_i64
#define TclBN_mp_init_u64 mp_init_u64
#define TclBN_mp_lshd mp_lshd
#define TclBN_mp_mod mp_mod
#define TclBN_mp_mod_2d mp_mod_2d
#define TclBN_mp_mul mp_mul
#define TclBN_mp_mul_2 mp_mul_2
#define TclBN_mp_mul_2d mp_mul_2d
#define TclBN_mp_neg mp_neg
#define TclBN_mp_or mp_or
#define TclBN_mp_radix_size mp_radix_size
#define TclBN_mp_reverse mp_reverse
#define TclBN_mp_read_radix mp_read_radix
#define TclBN_mp_rshd mp_rshd
#define TclBN_mp_set_i64 mp_set_i64
#define TclBN_mp_set_u64 mp_set_u64
#define TclBN_mp_shrink mp_shrink
#define TclBN_mp_sqr mp_sqr
#define TclBN_mp_sqrt mp_sqrt
#define TclBN_mp_sub mp_sub
#define TclBN_mp_signed_rsh mp_signed_rsh
#define TclBN_mp_tc_and TclBN_mp_and
#define TclBN_mp_tc_div_2d mp_signed_rsh
#define TclBN_mp_tc_or TclBN_mp_or
#define TclBN_mp_tc_xor TclBN_mp_xor
#define TclBN_mp_to_radix mp_to_radix
#define TclBN_mp_to_ubin mp_to_ubin
#define TclBN_mp_ubin_size mp_ubin_size
#define TclBN_mp_unpack mp_unpack
#define TclBN_mp_xor mp_xor
#define TclBN_mp_zero mp_zero
#define TclBN_s_mp_add s_mp_add
#define TclBN_s_mp_balance_mul s_mp_balance_mul
#define TclBN_mp_karatsuba_mul s_mp_karatsuba_mul
#define TclBN_mp_karatsuba_sqr s_mp_karatsuba_sqr
#define TclBN_s_mp_mul_digs s_mp_mul_digs
#define TclBN_s_mp_mul_digs_fast s_mp_mul_digs_fast
#define TclBN_s_mp_reverse s_mp_reverse
#define TclBN_s_mp_sqr s_mp_sqr
#define TclBN_s_mp_sqr_fast s_mp_sqr_fast
#define TclBN_s_mp_sub s_mp_sub
#define TclBN_mp_toom_mul s_mp_toom_mul
#define TclBN_mp_toom_sqr s_mp_toom_sqr
#define TclUnusedStubEntry 0

/* See bug 510001: TclSockMinimumBuffers needs plat imp */
#if defined(_WIN64) || defined(TCL_NO_DEPRECATED) || TCL_MAJOR_VERSION > 8
#   define TclSockMinimumBuffersOld 0
#else
#define TclSockMinimumBuffersOld sockMinimumBuffersOld
static int TclSockMinimumBuffersOld(int sock, int size)
{
    return TclSockMinimumBuffers(INT2PTR(sock), size);
}
#endif

mp_err TclBN_mp_set_int(mp_int *a, unsigned long i)
{
    TclBN_mp_set_u64(a, i);
    return MP_OKAY;
}

static mp_err TclBN_mp_set_long(mp_int *a, unsigned long i)
{
    TclBN_mp_set_u64(a, i);
    return MP_OKAY;
}

#define TclBN_mp_set_ul (void (*)(mp_int *a, unsigned long i))(void *)TclBN_mp_set_long

mp_err MP_WUR TclBN_mp_expt_u32(const mp_int *a, unsigned int b, mp_int *c) {
	return mp_expt_u32(a, b, c);
}
mp_err	TclBN_mp_add_d(const mp_int *a, unsigned int b, mp_int *c) {
   return mp_add_d(a, b, c);
}
mp_err	TclBN_mp_cmp_d(const mp_int *a, unsigned int b) {
   return mp_cmp_d(a, b);
}
mp_err	TclBN_mp_sub_d(const mp_int *a, unsigned int b, mp_int *c) {
   return mp_sub_d(a, b, c);
}
mp_err	TclBN_mp_div_d(const mp_int *a, unsigned int b, mp_int *c, unsigned int *d) {
   mp_digit d2;
   mp_err result = mp_div_d(a, b, c, (d ? &d2 : NULL));
   if (d) {
      *d = d2;
   }
   return result;
}
mp_err	TclBN_mp_div_ld(const mp_int *a, uint64_t b, mp_int *c, uint64_t *d) {
   mp_err result;
   mp_digit d2;

   if ((b | (mp_digit)-1) != (mp_digit)-1) {
      return MP_VAL;
   }
   result = mp_div_d(a, (mp_digit)b, c, (d ? &d2 : NULL));
   if (d) {
      *d = d2;
   }
   return result;
}
mp_err TclBN_mp_init_set(mp_int *a, unsigned int b) {
	return mp_init_set(a, b);
}
mp_err	TclBN_mp_mul_d(const mp_int *a, unsigned int b, mp_int *c) {
	return mp_mul_d(a, b, c);
}

#if defined(TCL_NO_DEPRECATED) || TCL_MAJOR_VERSION > 8
#   define TclBN_mp_expt_d_ex 0
#   define TclBN_mp_to_unsigned_bin 0
#   define TclBN_mp_to_unsigned_bin_n 0
#   define TclBN_mp_toradix_n 0
#   undef TclBN_mp_sqr
#   define TclBN_mp_sqr 0
#   undef TclBN_mp_div_3
#   define TclBN_mp_div_3 0
#   define TclBN_mp_init_l 0
#   define TclBN_mp_init_ul 0
#   define TclBN_mp_set 0
#   define TclSetStartupScriptPath 0
#   define TclGetStartupScriptPath 0
#   define TclSetStartupScriptFileName 0
#   define TclGetStartupScriptFileName 0
#   define TclPrecTraceProc 0
#   define TclpInetNtoa 0
#   define TclWinGetServByName 0
#   define TclWinGetSockOpt 0
#   define TclWinSetSockOpt 0
#   define TclWinNToHS 0
#   define TclWinGetPlatformId 0
#   define TclWinResetInterfaces 0
#   define TclWinSetInterfaces 0
#   define TclWinGetPlatformId 0
#   define Tcl_Backslash 0
#   define Tcl_GetDefaultEncodingDir 0
#   define Tcl_SetDefaultEncodingDir 0
#   define Tcl_EvalTokens 0
#   define Tcl_CreateMathFunc 0
#   define Tcl_GetMathFuncInfo 0
#   define Tcl_ListMathFuncs 0
#   define Tcl_SetIntObj 0
#   define Tcl_SetLongObj 0
#   define Tcl_NewIntObj 0
#   define Tcl_NewLongObj 0
#   define Tcl_DbNewLongObj 0
#   define Tcl_BackgroundError 0
#   define Tcl_FreeResult 0
#   define Tcl_ChannelSeekProc 0
#   define Tcl_ChannelCloseProc 0
#   define Tcl_Close 0
#   define Tcl_MacOSXOpenBundleResources 0
#   define TclGuessPackageName 0
#   define TclGetLoadedPackages 0
#   undef TclSetPreInitScript
#   define TclSetPreInitScript 0
#else

#define TclGuessPackageName guessPackageName
static int TclGuessPackageName(
    TCL_UNUSED(const char *),
    TCL_UNUSED(Tcl_DString *)) {
    return 0;
}
#define TclGetLoadedPackages getLoadedPackages
static int TclGetLoadedPackages(
    Tcl_Interp *interp,		/* Interpreter in which to return information
				 * or error message. */
    const char *targetName)	/* Name of target interpreter or NULL. If
				 * NULL, return info about all interps;
				 * otherwise, just return info about this
				 * interpreter. */
{
    return TclGetLoadedLibraries(interp, targetName, NULL);
}

mp_err TclBN_mp_div_3(const mp_int *a, mp_int *c, unsigned int *d) {
    mp_digit d2;
    mp_err result = mp_div_d(a, 3, c, &d2);
    if (d) {
	*d = d2;
    }
    return result;
}

int TclBN_mp_expt_d_ex(const mp_int *a, unsigned int b, mp_int *c,
    TCL_UNUSED(int) /*fast*/)
{
    return TclBN_mp_expt_u32(a, b, c);
}

mp_err TclBN_mp_to_unsigned_bin(const mp_int *a, unsigned char *b)
{
    return TclBN_mp_to_ubin(a, b, INT_MAX, NULL);
}

mp_err TclBN_mp_to_unsigned_bin_n(const mp_int *a, unsigned char *b, unsigned long *outlen)
{
    size_t n = TclBN_mp_ubin_size(a);
    if (*outlen < (unsigned long)n) {
	return MP_VAL;
    }
    *outlen = (unsigned long)n;
    return TclBN_mp_to_ubin(a, b, n, NULL);
}

void TclBN_reverse(unsigned char *s, int len)
{
    if (len > 0) {
	TclBN_s_mp_reverse(s, (size_t)len);
    }
}

mp_err TclBN_mp_init_ul(mp_int *a, unsigned long b)
{
    return TclBN_mp_init_u64(a,b);
}

mp_err TclBN_mp_init_l(mp_int *a, long b)
{
    return TclBN_mp_init_i64(a,b);
}

void TclBN_mp_set(mp_int *a, unsigned int b) {
    TclBN_mp_set_u64(a, b);
}

mp_err TclBN_mp_toradix_n(const mp_int *a, char *str, int radix, int maxlen)
{
    if (maxlen < 0) {
	return MP_VAL;
    }
    return TclBN_mp_to_radix(a, str, maxlen, NULL, radix);
}

#define TclSetStartupScriptPath setStartupScriptPath
static void TclSetStartupScriptPath(Tcl_Obj *path)
{
    Tcl_SetStartupScript(path, NULL);
}
#define TclGetStartupScriptPath getStartupScriptPath
static Tcl_Obj *TclGetStartupScriptPath(void)
{
    return Tcl_GetStartupScript(NULL);
}
#define TclSetStartupScriptFileName setStartupScriptFileName
static void TclSetStartupScriptFileName(
    const char *fileName)
{
    Tcl_SetStartupScript(Tcl_NewStringObj(fileName,-1), NULL);
}
#define TclGetStartupScriptFileName getStartupScriptFileName
static const char *TclGetStartupScriptFileName(void)
{
    Tcl_Obj *path = Tcl_GetStartupScript(NULL);
    if (path == NULL) {
	return NULL;
    }
    return Tcl_GetString(path);
}
#if defined(_WIN32) || defined(__CYGWIN__)
#undef TclWinNToHS
#undef TclWinGetPlatformId
#undef TclWinResetInterfaces
#undef TclWinSetInterfaces
static void
doNothing(void)
{
    /* dummy implementation, no need to do anything */
}
#define TclWinNToHS winNToHS
static unsigned short TclWinNToHS(unsigned short ns) {
	return ntohs(ns);
}
#define TclWinGetPlatformId winGetPlatformId
static int
TclWinGetPlatformId(void)
{
    return 2; /* VER_PLATFORM_WIN32_NT */;
}
#define TclWinResetInterfaces doNothing
#define TclWinSetInterfaces (void (*) (int)) doNothing
#endif
#endif /* TCL_NO_DEPRECATED */

#define TclpCreateTempFile_ TclpCreateTempFile
#define TclUnixWaitForFile_ TclUnixWaitForFile
#ifdef MAC_OSX_TCL /* On UNIX, fill with other stub entries */
#define TclMacOSXNotifierAddRunLoopMode Tcl_MacOSXNotifierAddRunLoopMode
#else
#define TclMacOSXGetFileAttribute (int (*)(Tcl_Interp *, int, Tcl_Obj *, Tcl_Obj **))(void *)TclpCreateProcess
#define TclMacOSXSetFileAttribute (int (*)(Tcl_Interp *, int, Tcl_Obj *, Tcl_Obj *))(void *)isatty
#define TclMacOSXCopyFileAttributes (int (*)(const char *, const char *, const Tcl_StatBuf *))(void *)TclUnixCopyFile
#define TclMacOSXMatchType (int (*)(Tcl_Interp *, const char *, const char *, Tcl_StatBuf *, Tcl_GlobTypeData *))(void *)TclpMakeFile
#define TclMacOSXNotifierAddRunLoopMode (void (*)(const void *))(void *)TclpOpenFile
#endif

#ifdef _WIN32
#   define TclUnixWaitForFile 0
#   define TclUnixCopyFile 0
#   define TclUnixOpenTemporaryFile 0
#   define TclpReaddir 0
#   define TclpIsAtty 0
#elif defined(__CYGWIN__)
#   define TclpIsAtty isatty
#if defined(TCL_NO_DEPRECATED) || TCL_MAJOR_VERSION > 8
static void
doNothing(void)
{
    /* dummy implementation, no need to do anything */
}
#endif
#   define TclWinAddProcess (void (*) (void *, unsigned int)) doNothing
#   define TclWinFlushDirtyChannels doNothing

#if !defined(TCL_NO_DEPRECATED) && TCL_MAJOR_VERSION < 9
#define TclWinSetSockOpt winSetSockOpt
static int
TclWinSetSockOpt(SOCKET s, int level, int optname,
	    const char *optval, int optlen)
{
    return setsockopt((int) s, level, optname, optval, optlen);
}

#define TclWinGetSockOpt winGetSockOpt
static int
TclWinGetSockOpt(SOCKET s, int level, int optname,
	    char *optval, int *optlen)
{
    return getsockopt((int) s, level, optname, optval, optlen);
}

#define TclWinGetServByName winGetServByName
static struct servent *
TclWinGetServByName(const char *name, const char *proto)
{
    return getservbyname(name, proto);
}
#endif /* TCL_NO_DEPRECATED */

#define TclWinNoBackslash winNoBackslash
static char *
TclWinNoBackslash(char *path)
{
    char *p;

    for (p = path; *p != '\0'; p++) {
	if (*p == '\\') {
	    *p = '/';
	}
    }
    return path;
}

void *TclWinGetTclInstance()
{
    void *hInstance = NULL;
    GetModuleHandleExW(GET_MODULE_HANDLE_EX_FLAG_FROM_ADDRESS,
	    (const wchar_t *)&TclWinNoBackslash, &hInstance);
    return hInstance;
}

int
TclpGetPid(Tcl_Pid pid)
{
    return (int)(size_t)pid;
}

#if !defined(TCL_NO_DEPRECATED) && TCL_MAJOR_VERSION < 9
#undef Tcl_WinUtfToTChar
char *
Tcl_WinUtfToTChar(
    const char *string,
    int len,
    Tcl_DString *dsPtr)
{
    Tcl_DStringInit(dsPtr);
    return (char *)Tcl_UtfToChar16DString(string, len, dsPtr);
}
#undef Tcl_WinTCharToUtf
char *
Tcl_WinTCharToUtf(
    const char *string,
    int len,
    Tcl_DString *dsPtr)
{
    Tcl_DStringInit(dsPtr);
    return Tcl_Char16ToUtfDString((const unsigned short *)string, len >> 1, dsPtr);
}
#endif /* !defined(TCL_NO_DEPRECATED) */

#if defined(TCL_WIDE_INT_IS_LONG)
/* On Cygwin64, long is 64-bit while on Win64 long is 32-bit. Therefore
 * we have to make sure that all stub entries on Cygwin64 follow the Win64
 * signature. Tcl 9 must find a better solution, but that cannot be done
 * without introducing a binary incompatibility.
 */
static int exprInt(Tcl_Interp *interp, const char *expr, int *ptr){
    long longValue;
    int result = Tcl_ExprLong(interp, expr, &longValue);
    if (result == TCL_OK) {
	    if ((longValue >= (long)(INT_MIN))
		    && (longValue <= (long)(UINT_MAX))) {
	    *ptr = (int)longValue;
	} else {
	    Tcl_SetObjResult(interp, Tcl_NewStringObj(
		    "integer value too large to represent", -1));
	    result = TCL_ERROR;
	}
    }
    return result;
}
#define Tcl_ExprLong (int(*)(Tcl_Interp*,const char*,long*))exprInt
static int exprIntObj(Tcl_Interp *interp, Tcl_Obj*expr, int *ptr){
    long longValue;
    int result = Tcl_ExprLongObj(interp, expr, &longValue);
    if (result == TCL_OK) {
	    if ((longValue >= (long)(INT_MIN))
		    && (longValue <= (long)(UINT_MAX))) {
	    *ptr = (int)longValue;
	} else {
	    Tcl_SetObjResult(interp, Tcl_NewStringObj(
		    "integer value too large to represent", -1));
	    result = TCL_ERROR;
	}
    }
    return result;
}
#define Tcl_ExprLongObj (int(*)(Tcl_Interp*,Tcl_Obj*,long*))exprIntObj
#if TCL_UTF_MAX < 4 && !defined(TCL_NO_DEPRECATED)
static int uniCharNcmp(const Tcl_UniChar *ucs, const Tcl_UniChar *uct, unsigned int n){
   return Tcl_UniCharNcmp(ucs, uct, (unsigned long)n);
}
#define Tcl_UniCharNcmp (int(*)(const Tcl_UniChar*,const Tcl_UniChar*,unsigned long))(void *)uniCharNcmp
static int uniCharNcasecmp(const Tcl_UniChar *ucs, const Tcl_UniChar *uct, unsigned int n){
   return Tcl_UniCharNcasecmp(ucs, uct, (unsigned long)n);
}
#define Tcl_UniCharNcasecmp (int(*)(const Tcl_UniChar*,const Tcl_UniChar*,unsigned long))(void *)uniCharNcasecmp
#endif
static int utfNcmp(const char *s1, const char *s2, unsigned int n){
   return Tcl_UtfNcmp(s1, s2, (unsigned long)n);
}
#define Tcl_UtfNcmp (int(*)(const char*,const char*,unsigned long))(void *)utfNcmp
static int utfNcasecmp(const char *s1, const char *s2, unsigned int n){
   return Tcl_UtfNcasecmp(s1, s2, (unsigned long)n);
}
#define Tcl_UtfNcasecmp (int(*)(const char*,const char*,unsigned long))(void *)utfNcasecmp

#endif /* TCL_WIDE_INT_IS_LONG */

#endif /* __CYGWIN__ */

#if defined(TCL_NO_DEPRECATED)
#   define Tcl_SeekOld 0
#   define Tcl_TellOld 0
#   undef Tcl_SetBooleanObj
#   define Tcl_SetBooleanObj 0
#   undef Tcl_PkgPresent
#   define Tcl_PkgPresent 0
#   undef Tcl_PkgProvide
#   define Tcl_PkgProvide 0
#   undef Tcl_PkgRequire
#   define Tcl_PkgRequire 0
#   undef Tcl_GetIndexFromObj
#   define Tcl_GetIndexFromObj 0
#   define Tcl_NewBooleanObj 0
#   undef Tcl_DbNewBooleanObj
#   define Tcl_DbNewBooleanObj 0
#   undef Tcl_SetBooleanObj
#   define Tcl_SetBooleanObj 0
#   undef Tcl_SetVar
#   define Tcl_SetVar 0
#   undef Tcl_UnsetVar
#   define Tcl_UnsetVar 0
#   undef Tcl_GetVar
#   define Tcl_GetVar 0
#   undef Tcl_TraceVar
#   define Tcl_TraceVar 0
#   undef Tcl_UntraceVar
#   define Tcl_UntraceVar 0
#   undef Tcl_VarTraceInfo
#   define Tcl_VarTraceInfo 0
#   undef Tcl_UpVar
#   define Tcl_UpVar 0
#   undef Tcl_AddErrorInfo
#   define Tcl_AddErrorInfo 0
#   undef Tcl_AddObjErrorInfo
#   define Tcl_AddObjErrorInfo 0
#   undef Tcl_Eval
#   define Tcl_Eval 0
#   undef Tcl_GlobalEval
#   define Tcl_GlobalEval 0
#   undef Tcl_SaveResult
#   define Tcl_SaveResult 0
#   undef Tcl_RestoreResult
#   define Tcl_RestoreResult 0
#   undef Tcl_DiscardResult
#   define Tcl_DiscardResult 0
#   undef Tcl_SetResult
#   define Tcl_SetResult 0
#   undef Tcl_EvalObj
#   define Tcl_EvalObj 0
#   undef Tcl_GlobalEvalObj
#   define Tcl_GlobalEvalObj 0
#   define TclBackgroundException 0
#   undef TclpReaddir
#   define TclpReaddir 0
#   define TclSetStartupScript 0
#   define TclGetStartupScript 0
#   define TclGetIntForIndex 0
#   define TclCreateNamespace 0
#   define TclDeleteNamespace 0
#   define TclAppendExportList 0
#   define TclExport 0
#   define TclImport 0
#   define TclForgetImport 0
#   define TclGetCurrentNamespace_ 0
#   define TclGetGlobalNamespace_ 0
#   define TclFindNamespace 0
#   define TclFindCommand 0
#   define TclGetCommandFromObj 0
#   define TclGetCommandFullName 0
#   define TclCopyChannelOld 0
#   define Tcl_AppendResultVA 0
#   define Tcl_AppendStringsToObjVA 0
#   define Tcl_SetErrorCodeVA 0
#   define Tcl_PanicVA 0
#   define Tcl_VarEvalVA 0
#   undef TclpGetDate
#   define TclpGetDate 0
#   undef TclpLocaltime
#   define TclpLocaltime 0
#   undef TclpGmtime
#   define TclpGmtime 0
#   define TclpLocaltime_unix 0
#   define TclpGmtime_unix 0
#   define Tcl_SetExitProc 0
#   define Tcl_SetPanicProc 0
#   define Tcl_FindExecutable 0
#if TCL_UTF_MAX < 4
#   define Tcl_GetUnicode 0
#   define Tcl_AppendUnicodeToObj 0
#   define Tcl_UniCharCaseMatch 0
#   define Tcl_UniCharNcasecmp 0
#   define Tcl_UniCharNcmp 0
#endif
#   undef Tcl_StringMatch
#   define Tcl_StringMatch 0
#   define TclBN_reverse 0
#   undef TclBN_s_mp_mul_digs_fast
#   define TclBN_s_mp_mul_digs_fast 0
#   undef TclBN_s_mp_sqr_fast
#   define TclBN_s_mp_sqr_fast 0
#   undef TclBN_mp_karatsuba_mul
#   define TclBN_mp_karatsuba_mul 0
#   undef TclBN_mp_karatsuba_sqr
#   define TclBN_mp_karatsuba_sqr 0
#   undef TclBN_mp_toom_mul
#   define TclBN_mp_toom_mul 0
#   undef TclBN_mp_toom_sqr
#   define TclBN_mp_toom_sqr 0
#   undef TclBN_s_mp_add
#   define TclBN_s_mp_add 0
#   undef TclBN_s_mp_mul_digs
#   define TclBN_s_mp_mul_digs 0
#   undef TclBN_s_mp_sqr
#   define TclBN_s_mp_sqr 0
#   undef TclBN_s_mp_sub
#   define TclBN_s_mp_sub 0
#else /* TCL_NO_DEPRECATED */
#   define Tcl_SeekOld seekOld
#   define Tcl_TellOld tellOld
#   define TclBackgroundException Tcl_BackgroundException
#   define TclSetStartupScript Tcl_SetStartupScript
#   define TclGetStartupScript Tcl_GetStartupScript
#   define TclGetIntForIndex Tcl_GetIntForIndex
#   define TclCreateNamespace Tcl_CreateNamespace
#   define TclDeleteNamespace Tcl_DeleteNamespace
#   define TclAppendExportList Tcl_AppendExportList
#   define TclExport Tcl_Export
#   define TclImport Tcl_Import
#   define TclForgetImport Tcl_ForgetImport
#   define TclGetCurrentNamespace_ Tcl_GetCurrentNamespace
#   define TclGetGlobalNamespace_ Tcl_GetGlobalNamespace
#   define TclFindNamespace Tcl_FindNamespace
#   define TclFindCommand Tcl_FindCommand
#   define TclGetCommandFromObj Tcl_GetCommandFromObj
#   define TclGetCommandFullName Tcl_GetCommandFullName
#   define TclpLocaltime_unix TclpLocaltime
#   define TclpGmtime_unix TclpGmtime

static int
seekOld(
    Tcl_Channel chan,		/* The channel on which to seek. */
    int offset,			/* Offset to seek to. */
    int mode)			/* Relative to which location to seek? */
{
    return Tcl_Seek(chan, offset, mode);
}

static int
tellOld(
    Tcl_Channel chan)		/* The channel to return pos for. */
{
    return Tcl_Tell(chan);
}
#endif /* !TCL_NO_DEPRECATED */

#if defined(TCL_NO_DEPRECATED) || TCL_MAJOR_VERSION > 8
#define Tcl_WinUtfToTChar 0
#define Tcl_WinTCharToUtf 0
#endif

/*
 * WARNING: The contents of this file is automatically generated by the
 * tools/genStubs.tcl script. Any modifications to the function declarations
 * below should be made in the generic/tcl.decls script.
 */

MODULE_SCOPE const TclStubs tclStubs;
MODULE_SCOPE const TclTomMathStubs tclTomMathStubs;

#ifdef __GNUC__
/*
 * The rest of this file shouldn't warn about deprecated functions; they're
 * there because we intend them to be so and know that this file is OK to
 * touch those fields.
 */
#pragma GCC diagnostic ignored "-Wdeprecated-declarations"
#endif

/* !BEGIN!: Do not edit below this line. */

static const TclIntStubs tclIntStubs = {
    TCL_STUB_MAGIC,
    0,
    0, /* 0 */
    0, /* 1 */
    0, /* 2 */
    TclAllocateFreeObjects, /* 3 */
    0, /* 4 */
    TclCleanupChildren, /* 5 */
    TclCleanupCommand, /* 6 */
    TclCopyAndCollapse, /* 7 */
    TclCopyChannelOld, /* 8 */
    TclCreatePipeline, /* 9 */
    TclCreateProc, /* 10 */
    TclDeleteCompiledLocalVars, /* 11 */
    TclDeleteVars, /* 12 */
    0, /* 13 */
    TclDumpMemoryInfo, /* 14 */
    0, /* 15 */
    TclExprFloatError, /* 16 */
    0, /* 17 */
    0, /* 18 */
    0, /* 19 */
    0, /* 20 */
    0, /* 21 */
    TclFindElement, /* 22 */
    TclFindProc, /* 23 */
    TclFormatInt, /* 24 */
    TclFreePackageInfo, /* 25 */
    0, /* 26 */
    0, /* 27 */
    TclpGetDefaultStdChannel, /* 28 */
    0, /* 29 */
    0, /* 30 */
    TclGetExtension, /* 31 */
    TclGetFrame, /* 32 */
    0, /* 33 */
    TclGetIntForIndex, /* 34 */
    0, /* 35 */
    0, /* 36 */
    TclGetLoadedPackages, /* 37 */
    TclGetNamespaceForQualName, /* 38 */
    TclGetObjInterpProc, /* 39 */
    TclGetOpenMode, /* 40 */
    TclGetOriginalCommand, /* 41 */
    TclpGetUserHome, /* 42 */
    0, /* 43 */
    TclGuessPackageName, /* 44 */
    TclHideUnsafeCommands, /* 45 */
    TclInExit, /* 46 */
    0, /* 47 */
    0, /* 48 */
    0, /* 49 */
    TclInitCompiledLocals, /* 50 */
    TclInterpInit, /* 51 */
    0, /* 52 */
    TclInvokeObjectCommand, /* 53 */
    TclInvokeStringCommand, /* 54 */
    TclIsProc, /* 55 */
    0, /* 56 */
    0, /* 57 */
    TclLookupVar, /* 58 */
    0, /* 59 */
    TclNeedSpace, /* 60 */
    TclNewProcBodyObj, /* 61 */
    TclObjCommandComplete, /* 62 */
    TclObjInterpProc, /* 63 */
    TclObjInvoke, /* 64 */
    0, /* 65 */
    0, /* 66 */
    0, /* 67 */
    0, /* 68 */
    TclpAlloc, /* 69 */
    0, /* 70 */
    0, /* 71 */
    0, /* 72 */
    0, /* 73 */
    TclpFree, /* 74 */
    TclpGetClicks, /* 75 */
    TclpGetSeconds, /* 76 */
    TclpGetTime, /* 77 */
    0, /* 78 */
    0, /* 79 */
    0, /* 80 */
    TclpRealloc, /* 81 */
    0, /* 82 */
    0, /* 83 */
    0, /* 84 */
    0, /* 85 */
    0, /* 86 */
    0, /* 87 */
    TclPrecTraceProc, /* 88 */
    TclPreventAliasLoop, /* 89 */
    0, /* 90 */
    TclProcCleanupProc, /* 91 */
    TclProcCompileProc, /* 92 */
    TclProcDeleteProc, /* 93 */
    0, /* 94 */
    0, /* 95 */
    TclRenameCommand, /* 96 */
    TclResetShadowedCmdRefs, /* 97 */
    TclServiceIdle, /* 98 */
    0, /* 99 */
    0, /* 100 */
    TclSetPreInitScript, /* 101 */
    TclSetupEnv, /* 102 */
    TclSockGetPort, /* 103 */
    TclSockMinimumBuffersOld, /* 104 */
    0, /* 105 */
    0, /* 106 */
    0, /* 107 */
    TclTeardownNamespace, /* 108 */
    TclUpdateReturnInfo, /* 109 */
    TclSockMinimumBuffers, /* 110 */
    Tcl_AddInterpResolvers, /* 111 */
    TclAppendExportList, /* 112 */
    TclCreateNamespace, /* 113 */
    TclDeleteNamespace, /* 114 */
    TclExport, /* 115 */
    TclFindCommand, /* 116 */
    TclFindNamespace, /* 117 */
    Tcl_GetInterpResolvers, /* 118 */
    Tcl_GetNamespaceResolvers, /* 119 */
    Tcl_FindNamespaceVar, /* 120 */
    TclForgetImport, /* 121 */
    TclGetCommandFromObj, /* 122 */
    TclGetCommandFullName, /* 123 */
    TclGetCurrentNamespace_, /* 124 */
    TclGetGlobalNamespace_, /* 125 */
    Tcl_GetVariableFullName, /* 126 */
    TclImport, /* 127 */
    Tcl_PopCallFrame, /* 128 */
    Tcl_PushCallFrame, /* 129 */
    Tcl_RemoveInterpResolvers, /* 130 */
    Tcl_SetNamespaceResolvers, /* 131 */
    TclpHasSockets, /* 132 */
    TclpGetDate, /* 133 */
    0, /* 134 */
    0, /* 135 */
    0, /* 136 */
    0, /* 137 */
    TclGetEnv, /* 138 */
    0, /* 139 */
    0, /* 140 */
    TclpGetCwd, /* 141 */
    TclSetByteCodeFromAny, /* 142 */
    TclAddLiteralObj, /* 143 */
    TclHideLiteral, /* 144 */
    TclGetAuxDataType, /* 145 */
    TclHandleCreate, /* 146 */
    TclHandleFree, /* 147 */
    TclHandlePreserve, /* 148 */
    TclHandleRelease, /* 149 */
    TclRegAbout, /* 150 */
    TclRegExpRangeUniChar, /* 151 */
    TclSetLibraryPath, /* 152 */
    TclGetLibraryPath, /* 153 */
    0, /* 154 */
    0, /* 155 */
    TclRegError, /* 156 */
    TclVarTraceExists, /* 157 */
    TclSetStartupScriptFileName, /* 158 */
    TclGetStartupScriptFileName, /* 159 */
    0, /* 160 */
    TclChannelTransform, /* 161 */
    TclChannelEventScriptInvoker, /* 162 */
    TclGetInstructionTable, /* 163 */
    TclExpandCodeArray, /* 164 */
    TclpSetInitialEncodings, /* 165 */
    TclListObjSetElement, /* 166 */
    TclSetStartupScriptPath, /* 167 */
    TclGetStartupScriptPath, /* 168 */
    TclpUtfNcmp2, /* 169 */
    TclCheckInterpTraces, /* 170 */
    TclCheckExecutionTraces, /* 171 */
    TclInThreadExit, /* 172 */
    TclUniCharMatch, /* 173 */
    0, /* 174 */
    TclCallVarTraces, /* 175 */
    TclCleanupVar, /* 176 */
    TclVarErrMsg, /* 177 */
    TclSetStartupScript, /* 178 */
    TclGetStartupScript, /* 179 */
    0, /* 180 */
    0, /* 181 */
    TclpLocaltime, /* 182 */
    TclpGmtime, /* 183 */
    0, /* 184 */
    0, /* 185 */
    0, /* 186 */
    0, /* 187 */
    0, /* 188 */
    0, /* 189 */
    0, /* 190 */
    0, /* 191 */
    0, /* 192 */
    0, /* 193 */
    0, /* 194 */
    0, /* 195 */
    0, /* 196 */
    0, /* 197 */
    TclObjGetFrame, /* 198 */
    0, /* 199 */
    TclpObjRemoveDirectory, /* 200 */
    TclpObjCopyDirectory, /* 201 */
    TclpObjCreateDirectory, /* 202 */
    TclpObjDeleteFile, /* 203 */
    TclpObjCopyFile, /* 204 */
    TclpObjRenameFile, /* 205 */
    TclpObjStat, /* 206 */
    TclpObjAccess, /* 207 */
    TclpOpenFileChannel, /* 208 */
    0, /* 209 */
    0, /* 210 */
    0, /* 211 */
    TclpFindExecutable, /* 212 */
    TclGetObjNameOfExecutable, /* 213 */
    TclSetObjNameOfExecutable, /* 214 */
    TclStackAlloc, /* 215 */
    TclStackFree, /* 216 */
    TclPushStackFrame, /* 217 */
    TclPopStackFrame, /* 218 */
    0, /* 219 */
    0, /* 220 */
    0, /* 221 */
    0, /* 222 */
    0, /* 223 */
    TclGetPlatform, /* 224 */
    TclTraceDictPath, /* 225 */
    TclObjBeingDeleted, /* 226 */
    TclSetNsPath, /* 227 */
    0, /* 228 */
    TclPtrMakeUpvar, /* 229 */
    TclObjLookupVar, /* 230 */
    TclGetNamespaceFromObj, /* 231 */
    TclEvalObjEx, /* 232 */
    TclGetSrcInfoForPc, /* 233 */
    TclVarHashCreateVar, /* 234 */
    TclInitVarHashTable, /* 235 */
    TclBackgroundException, /* 236 */
    TclResetCancellation, /* 237 */
    TclNRInterpProc, /* 238 */
    TclNRInterpProcCore, /* 239 */
    TclNRRunCallbacks, /* 240 */
    TclNREvalObjEx, /* 241 */
    TclNREvalObjv, /* 242 */
    TclDbDumpActiveObjects, /* 243 */
    TclGetNamespaceChildTable, /* 244 */
    TclGetNamespaceCommandTable, /* 245 */
    TclInitRewriteEnsemble, /* 246 */
    TclResetRewriteEnsemble, /* 247 */
    TclCopyChannel, /* 248 */
    TclDoubleDigits, /* 249 */
    TclSetChildCancelFlags, /* 250 */
    TclRegisterLiteral, /* 251 */
    TclPtrGetVar, /* 252 */
    TclPtrSetVar, /* 253 */
    TclPtrIncrObjVar, /* 254 */
    TclPtrObjMakeUpvar, /* 255 */
    TclPtrUnsetVar, /* 256 */
    TclStaticLibrary, /* 257 */
    TclpCreateTemporaryDirectory, /* 258 */
    0, /* 259 */
    TclListTestObj, /* 260 */
    TclListObjValidate, /* 261 */
};

static const TclIntPlatStubs tclIntPlatStubs = {
    TCL_STUB_MAGIC,
    0,
#if !defined(_WIN32) && !defined(__CYGWIN__) && !defined(MAC_OSX_TCL) /* UNIX */
    TclGetAndDetachPids, /* 0 */
    TclpCloseFile, /* 1 */
    TclpCreateCommandChannel, /* 2 */
    TclpCreatePipe, /* 3 */
    TclpCreateProcess, /* 4 */
    TclUnixWaitForFile_, /* 5 */
    TclpMakeFile, /* 6 */
    TclpOpenFile, /* 7 */
    TclUnixWaitForFile, /* 8 */
    TclpCreateTempFile, /* 9 */
    TclpReaddir, /* 10 */
    TclpLocaltime_unix, /* 11 */
    TclpGmtime_unix, /* 12 */
    TclpInetNtoa, /* 13 */
    TclUnixCopyFile, /* 14 */
    TclMacOSXGetFileAttribute, /* 15 */
    TclMacOSXSetFileAttribute, /* 16 */
    TclMacOSXCopyFileAttributes, /* 17 */
    TclMacOSXMatchType, /* 18 */
    TclMacOSXNotifierAddRunLoopMode, /* 19 */
    0, /* 20 */
    0, /* 21 */
    TclpCreateTempFile_, /* 22 */
    0, /* 23 */
    0, /* 24 */
    0, /* 25 */
    0, /* 26 */
    0, /* 27 */
    0, /* 28 */
    TclWinCPUID, /* 29 */
    TclUnixOpenTemporaryFile, /* 30 */
#endif /* UNIX */
#if defined(_WIN32) || defined(__CYGWIN__) /* WIN */
    TclWinConvertError, /* 0 */
    TclWinConvertWSAError, /* 1 */
    TclWinGetServByName, /* 2 */
    TclWinGetSockOpt, /* 3 */
    TclWinGetTclInstance, /* 4 */
    TclUnixWaitForFile, /* 5 */
    TclWinNToHS, /* 6 */
    TclWinSetSockOpt, /* 7 */
    TclpGetPid, /* 8 */
    TclWinGetPlatformId, /* 9 */
    TclpReaddir, /* 10 */
    TclGetAndDetachPids, /* 11 */
    TclpCloseFile, /* 12 */
    TclpCreateCommandChannel, /* 13 */
    TclpCreatePipe, /* 14 */
    TclpCreateProcess, /* 15 */
    TclpIsAtty, /* 16 */
    TclUnixCopyFile, /* 17 */
    TclpMakeFile, /* 18 */
    TclpOpenFile, /* 19 */
    TclWinAddProcess, /* 20 */
    TclpInetNtoa, /* 21 */
    TclpCreateTempFile, /* 22 */
    0, /* 23 */
    TclWinNoBackslash, /* 24 */
    0, /* 25 */
    TclWinSetInterfaces, /* 26 */
    TclWinFlushDirtyChannels, /* 27 */
    TclWinResetInterfaces, /* 28 */
    TclWinCPUID, /* 29 */
    TclUnixOpenTemporaryFile, /* 30 */
#endif /* WIN */
#ifdef MAC_OSX_TCL /* MACOSX */
    TclGetAndDetachPids, /* 0 */
    TclpCloseFile, /* 1 */
    TclpCreateCommandChannel, /* 2 */
    TclpCreatePipe, /* 3 */
    TclpCreateProcess, /* 4 */
    TclUnixWaitForFile_, /* 5 */
    TclpMakeFile, /* 6 */
    TclpOpenFile, /* 7 */
    TclUnixWaitForFile, /* 8 */
    TclpCreateTempFile, /* 9 */
    TclpReaddir, /* 10 */
    TclpLocaltime_unix, /* 11 */
    TclpGmtime_unix, /* 12 */
    TclpInetNtoa, /* 13 */
    TclUnixCopyFile, /* 14 */
    TclMacOSXGetFileAttribute, /* 15 */
    TclMacOSXSetFileAttribute, /* 16 */
    TclMacOSXCopyFileAttributes, /* 17 */
    TclMacOSXMatchType, /* 18 */
    TclMacOSXNotifierAddRunLoopMode, /* 19 */
    0, /* 20 */
    0, /* 21 */
    TclpCreateTempFile_, /* 22 */
    0, /* 23 */
    0, /* 24 */
    0, /* 25 */
    0, /* 26 */
    0, /* 27 */
    0, /* 28 */
    TclWinCPUID, /* 29 */
    TclUnixOpenTemporaryFile, /* 30 */
#endif /* MACOSX */
};

static const TclPlatStubs tclPlatStubs = {
    TCL_STUB_MAGIC,
    0,
#if defined(_WIN32) || defined(__CYGWIN__) /* WIN */
    Tcl_WinUtfToTChar, /* 0 */
    Tcl_WinTCharToUtf, /* 1 */
    0, /* 2 */
    Tcl_WinConvertError, /* 3 */
#endif /* WIN */
#ifdef MAC_OSX_TCL /* MACOSX */
    Tcl_MacOSXOpenBundleResources, /* 0 */
    Tcl_MacOSXOpenVersionedBundleResources, /* 1 */
    Tcl_MacOSXNotifierAddRunLoopMode, /* 2 */
#endif /* MACOSX */
};

const TclTomMathStubs tclTomMathStubs = {
    TCL_STUB_MAGIC,
    0,
    TclBN_epoch, /* 0 */
    TclBN_revision, /* 1 */
    TclBN_mp_add, /* 2 */
    TclBN_mp_add_d, /* 3 */
    TclBN_mp_and, /* 4 */
    TclBN_mp_clamp, /* 5 */
    TclBN_mp_clear, /* 6 */
    TclBN_mp_clear_multi, /* 7 */
    TclBN_mp_cmp, /* 8 */
    TclBN_mp_cmp_d, /* 9 */
    TclBN_mp_cmp_mag, /* 10 */
    TclBN_mp_copy, /* 11 */
    TclBN_mp_count_bits, /* 12 */
    TclBN_mp_div, /* 13 */
    TclBN_mp_div_d, /* 14 */
    TclBN_mp_div_2, /* 15 */
    TclBN_mp_div_2d, /* 16 */
    TclBN_mp_div_3, /* 17 */
    TclBN_mp_exch, /* 18 */
    TclBN_mp_expt_u32, /* 19 */
    TclBN_mp_grow, /* 20 */
    TclBN_mp_init, /* 21 */
    TclBN_mp_init_copy, /* 22 */
    TclBN_mp_init_multi, /* 23 */
    TclBN_mp_init_set, /* 24 */
    TclBN_mp_init_size, /* 25 */
    TclBN_mp_lshd, /* 26 */
    TclBN_mp_mod, /* 27 */
    TclBN_mp_mod_2d, /* 28 */
    TclBN_mp_mul, /* 29 */
    TclBN_mp_mul_d, /* 30 */
    TclBN_mp_mul_2, /* 31 */
    TclBN_mp_mul_2d, /* 32 */
    TclBN_mp_neg, /* 33 */
    TclBN_mp_or, /* 34 */
    TclBN_mp_radix_size, /* 35 */
    TclBN_mp_read_radix, /* 36 */
    TclBN_mp_rshd, /* 37 */
    TclBN_mp_shrink, /* 38 */
    TclBN_mp_set, /* 39 */
    TclBN_mp_sqr, /* 40 */
    TclBN_mp_sqrt, /* 41 */
    TclBN_mp_sub, /* 42 */
    TclBN_mp_sub_d, /* 43 */
    TclBN_mp_to_unsigned_bin, /* 44 */
    TclBN_mp_to_unsigned_bin_n, /* 45 */
    TclBN_mp_toradix_n, /* 46 */
    TclBN_mp_ubin_size, /* 47 */
    TclBN_mp_xor, /* 48 */
    TclBN_mp_zero, /* 49 */
    TclBN_reverse, /* 50 */
    TclBN_s_mp_mul_digs_fast, /* 51 */
    TclBN_s_mp_sqr_fast, /* 52 */
    TclBN_mp_karatsuba_mul, /* 53 */
    TclBN_mp_karatsuba_sqr, /* 54 */
    TclBN_mp_toom_mul, /* 55 */
    TclBN_mp_toom_sqr, /* 56 */
    TclBN_s_mp_add, /* 57 */
    TclBN_s_mp_mul_digs, /* 58 */
    TclBN_s_mp_sqr, /* 59 */
    TclBN_s_mp_sub, /* 60 */
    TclBN_mp_init_ul, /* 61 */
    TclBN_mp_set_ul, /* 62 */
    TclBN_mp_cnt_lsb, /* 63 */
    TclBN_mp_init_l, /* 64 */
    TclBN_mp_init_i64, /* 65 */
    TclBN_mp_init_u64, /* 66 */
    TclBN_mp_expt_d_ex, /* 67 */
    TclBN_mp_set_u64, /* 68 */
    TclBN_mp_get_mag_u64, /* 69 */
    TclBN_mp_set_i64, /* 70 */
    TclBN_mp_unpack, /* 71 */
    0, /* 72 */
    TclBN_mp_tc_and, /* 73 */
    TclBN_mp_tc_or, /* 74 */
    TclBN_mp_tc_xor, /* 75 */
    TclBN_mp_signed_rsh, /* 76 */
    0, /* 77 */
    TclBN_mp_to_ubin, /* 78 */
    TclBN_mp_div_ld, /* 79 */
    TclBN_mp_to_radix, /* 80 */
};

static const TclStubHooks tclStubHooks = {
    &tclPlatStubs,
    &tclIntStubs,
    &tclIntPlatStubs
};

const TclStubs tclStubs = {
    TCL_STUB_MAGIC,
    &tclStubHooks,
    Tcl_PkgProvideEx, /* 0 */
    Tcl_PkgRequireEx, /* 1 */
    Tcl_Panic, /* 2 */
    Tcl_Alloc, /* 3 */
    Tcl_Free, /* 4 */
    Tcl_Realloc, /* 5 */
    Tcl_DbCkalloc, /* 6 */
    Tcl_DbCkfree, /* 7 */
    Tcl_DbCkrealloc, /* 8 */
#if !defined(_WIN32) && !defined(MAC_OSX_TCL) /* UNIX */
    Tcl_CreateFileHandler, /* 9 */
#endif /* UNIX */
#if defined(_WIN32) /* WIN */
    0, /* 9 */
#endif /* WIN */
#ifdef MAC_OSX_TCL /* MACOSX */
    Tcl_CreateFileHandler, /* 9 */
#endif /* MACOSX */
#if !defined(_WIN32) && !defined(MAC_OSX_TCL) /* UNIX */
    Tcl_DeleteFileHandler, /* 10 */
#endif /* UNIX */
#if defined(_WIN32) /* WIN */
    0, /* 10 */
#endif /* WIN */
#ifdef MAC_OSX_TCL /* MACOSX */
    Tcl_DeleteFileHandler, /* 10 */
#endif /* MACOSX */
    Tcl_SetTimer, /* 11 */
    Tcl_Sleep, /* 12 */
    Tcl_WaitForEvent, /* 13 */
    Tcl_AppendAllObjTypes, /* 14 */
    Tcl_AppendStringsToObj, /* 15 */
    Tcl_AppendToObj, /* 16 */
    Tcl_ConcatObj, /* 17 */
    Tcl_ConvertToType, /* 18 */
    Tcl_DbDecrRefCount, /* 19 */
    Tcl_DbIncrRefCount, /* 20 */
    Tcl_DbIsShared, /* 21 */
    Tcl_DbNewBooleanObj, /* 22 */
    Tcl_DbNewByteArrayObj, /* 23 */
    Tcl_DbNewDoubleObj, /* 24 */
    Tcl_DbNewListObj, /* 25 */
    Tcl_DbNewLongObj, /* 26 */
    Tcl_DbNewObj, /* 27 */
    Tcl_DbNewStringObj, /* 28 */
    Tcl_DuplicateObj, /* 29 */
    TclFreeObj, /* 30 */
    Tcl_GetBoolean, /* 31 */
    Tcl_GetBooleanFromObj, /* 32 */
    Tcl_GetByteArrayFromObj, /* 33 */
    Tcl_GetDouble, /* 34 */
    Tcl_GetDoubleFromObj, /* 35 */
    Tcl_GetIndexFromObj, /* 36 */
    Tcl_GetInt, /* 37 */
    Tcl_GetIntFromObj, /* 38 */
    Tcl_GetLongFromObj, /* 39 */
    Tcl_GetObjType, /* 40 */
    Tcl_GetStringFromObj, /* 41 */
    Tcl_InvalidateStringRep, /* 42 */
    Tcl_ListObjAppendList, /* 43 */
    Tcl_ListObjAppendElement, /* 44 */
    Tcl_ListObjGetElements, /* 45 */
    Tcl_ListObjIndex, /* 46 */
    Tcl_ListObjLength, /* 47 */
    Tcl_ListObjReplace, /* 48 */
    Tcl_NewBooleanObj, /* 49 */
    Tcl_NewByteArrayObj, /* 50 */
    Tcl_NewDoubleObj, /* 51 */
    Tcl_NewIntObj, /* 52 */
    Tcl_NewListObj, /* 53 */
    Tcl_NewLongObj, /* 54 */
    Tcl_NewObj, /* 55 */
    Tcl_NewStringObj, /* 56 */
    Tcl_SetBooleanObj, /* 57 */
    Tcl_SetByteArrayLength, /* 58 */
    Tcl_SetByteArrayObj, /* 59 */
    Tcl_SetDoubleObj, /* 60 */
    Tcl_SetIntObj, /* 61 */
    Tcl_SetListObj, /* 62 */
    Tcl_SetLongObj, /* 63 */
    Tcl_SetObjLength, /* 64 */
    Tcl_SetStringObj, /* 65 */
    Tcl_AddErrorInfo, /* 66 */
    Tcl_AddObjErrorInfo, /* 67 */
    Tcl_AllowExceptions, /* 68 */
    Tcl_AppendElement, /* 69 */
    Tcl_AppendResult, /* 70 */
    Tcl_AsyncCreate, /* 71 */
    Tcl_AsyncDelete, /* 72 */
    Tcl_AsyncInvoke, /* 73 */
    Tcl_AsyncMark, /* 74 */
    Tcl_AsyncReady, /* 75 */
    Tcl_BackgroundError, /* 76 */
    Tcl_Backslash, /* 77 */
    Tcl_BadChannelOption, /* 78 */
    Tcl_CallWhenDeleted, /* 79 */
    Tcl_CancelIdleCall, /* 80 */
    Tcl_Close, /* 81 */
    Tcl_CommandComplete, /* 82 */
    Tcl_Concat, /* 83 */
    Tcl_ConvertElement, /* 84 */
    Tcl_ConvertCountedElement, /* 85 */
    Tcl_CreateAlias, /* 86 */
    Tcl_CreateAliasObj, /* 87 */
    Tcl_CreateChannel, /* 88 */
    Tcl_CreateChannelHandler, /* 89 */
    Tcl_CreateCloseHandler, /* 90 */
    Tcl_CreateCommand, /* 91 */
    Tcl_CreateEventSource, /* 92 */
    Tcl_CreateExitHandler, /* 93 */
    Tcl_CreateInterp, /* 94 */
    Tcl_CreateMathFunc, /* 95 */
    Tcl_CreateObjCommand, /* 96 */
    Tcl_CreateChild, /* 97 */
    Tcl_CreateTimerHandler, /* 98 */
    Tcl_CreateTrace, /* 99 */
    Tcl_DeleteAssocData, /* 100 */
    Tcl_DeleteChannelHandler, /* 101 */
    Tcl_DeleteCloseHandler, /* 102 */
    Tcl_DeleteCommand, /* 103 */
    Tcl_DeleteCommandFromToken, /* 104 */
    Tcl_DeleteEvents, /* 105 */
    Tcl_DeleteEventSource, /* 106 */
    Tcl_DeleteExitHandler, /* 107 */
    Tcl_DeleteHashEntry, /* 108 */
    Tcl_DeleteHashTable, /* 109 */
    Tcl_DeleteInterp, /* 110 */
    Tcl_DetachPids, /* 111 */
    Tcl_DeleteTimerHandler, /* 112 */
    Tcl_DeleteTrace, /* 113 */
    Tcl_DontCallWhenDeleted, /* 114 */
    Tcl_DoOneEvent, /* 115 */
    Tcl_DoWhenIdle, /* 116 */
    Tcl_DStringAppend, /* 117 */
    Tcl_DStringAppendElement, /* 118 */
    Tcl_DStringEndSublist, /* 119 */
    Tcl_DStringFree, /* 120 */
    Tcl_DStringGetResult, /* 121 */
    Tcl_DStringInit, /* 122 */
    Tcl_DStringResult, /* 123 */
    Tcl_DStringSetLength, /* 124 */
    Tcl_DStringStartSublist, /* 125 */
    Tcl_Eof, /* 126 */
    Tcl_ErrnoId, /* 127 */
    Tcl_ErrnoMsg, /* 128 */
    Tcl_Eval, /* 129 */
    Tcl_EvalFile, /* 130 */
    Tcl_EvalObj, /* 131 */
    Tcl_EventuallyFree, /* 132 */
    Tcl_Exit, /* 133 */
    Tcl_ExposeCommand, /* 134 */
    Tcl_ExprBoolean, /* 135 */
    Tcl_ExprBooleanObj, /* 136 */
    Tcl_ExprDouble, /* 137 */
    Tcl_ExprDoubleObj, /* 138 */
    Tcl_ExprLong, /* 139 */
    Tcl_ExprLongObj, /* 140 */
    Tcl_ExprObj, /* 141 */
    Tcl_ExprString, /* 142 */
    Tcl_Finalize, /* 143 */
    Tcl_FindExecutable, /* 144 */
    Tcl_FirstHashEntry, /* 145 */
    Tcl_Flush, /* 146 */
    Tcl_FreeResult, /* 147 */
    Tcl_GetAlias, /* 148 */
    Tcl_GetAliasObj, /* 149 */
    Tcl_GetAssocData, /* 150 */
    Tcl_GetChannel, /* 151 */
    Tcl_GetChannelBufferSize, /* 152 */
    Tcl_GetChannelHandle, /* 153 */
    Tcl_GetChannelInstanceData, /* 154 */
    Tcl_GetChannelMode, /* 155 */
    Tcl_GetChannelName, /* 156 */
    Tcl_GetChannelOption, /* 157 */
    Tcl_GetChannelType, /* 158 */
    Tcl_GetCommandInfo, /* 159 */
    Tcl_GetCommandName, /* 160 */
    Tcl_GetErrno, /* 161 */
    Tcl_GetHostName, /* 162 */
    Tcl_GetInterpPath, /* 163 */
    Tcl_GetParent, /* 164 */
    Tcl_GetNameOfExecutable, /* 165 */
    Tcl_GetObjResult, /* 166 */
#if !defined(_WIN32) && !defined(MAC_OSX_TCL) /* UNIX */
    Tcl_GetOpenFile, /* 167 */
#endif /* UNIX */
#if defined(_WIN32) /* WIN */
    0, /* 167 */
#endif /* WIN */
#ifdef MAC_OSX_TCL /* MACOSX */
    Tcl_GetOpenFile, /* 167 */
#endif /* MACOSX */
    Tcl_GetPathType, /* 168 */
    Tcl_Gets, /* 169 */
    Tcl_GetsObj, /* 170 */
    Tcl_GetServiceMode, /* 171 */
    Tcl_GetChild, /* 172 */
    Tcl_GetStdChannel, /* 173 */
    Tcl_GetStringResult, /* 174 */
    Tcl_GetVar, /* 175 */
    Tcl_GetVar2, /* 176 */
    Tcl_GlobalEval, /* 177 */
    Tcl_GlobalEvalObj, /* 178 */
    Tcl_HideCommand, /* 179 */
    Tcl_Init, /* 180 */
    Tcl_InitHashTable, /* 181 */
    Tcl_InputBlocked, /* 182 */
    Tcl_InputBuffered, /* 183 */
    Tcl_InterpDeleted, /* 184 */
    Tcl_IsSafe, /* 185 */
    Tcl_JoinPath, /* 186 */
    Tcl_LinkVar, /* 187 */
    0, /* 188 */
    Tcl_MakeFileChannel, /* 189 */
    Tcl_MakeSafe, /* 190 */
    Tcl_MakeTcpClientChannel, /* 191 */
    Tcl_Merge, /* 192 */
    Tcl_NextHashEntry, /* 193 */
    Tcl_NotifyChannel, /* 194 */
    Tcl_ObjGetVar2, /* 195 */
    Tcl_ObjSetVar2, /* 196 */
    Tcl_OpenCommandChannel, /* 197 */
    Tcl_OpenFileChannel, /* 198 */
    Tcl_OpenTcpClient, /* 199 */
    Tcl_OpenTcpServer, /* 200 */
    Tcl_Preserve, /* 201 */
    Tcl_PrintDouble, /* 202 */
    Tcl_PutEnv, /* 203 */
    Tcl_PosixError, /* 204 */
    Tcl_QueueEvent, /* 205 */
    Tcl_Read, /* 206 */
    Tcl_ReapDetachedProcs, /* 207 */
    Tcl_RecordAndEval, /* 208 */
    Tcl_RecordAndEvalObj, /* 209 */
    Tcl_RegisterChannel, /* 210 */
    Tcl_RegisterObjType, /* 211 */
    Tcl_RegExpCompile, /* 212 */
    Tcl_RegExpExec, /* 213 */
    Tcl_RegExpMatch, /* 214 */
    Tcl_RegExpRange, /* 215 */
    Tcl_Release, /* 216 */
    Tcl_ResetResult, /* 217 */
    Tcl_ScanElement, /* 218 */
    Tcl_ScanCountedElement, /* 219 */
    Tcl_SeekOld, /* 220 */
    Tcl_ServiceAll, /* 221 */
    Tcl_ServiceEvent, /* 222 */
    Tcl_SetAssocData, /* 223 */
    Tcl_SetChannelBufferSize, /* 224 */
    Tcl_SetChannelOption, /* 225 */
    Tcl_SetCommandInfo, /* 226 */
    Tcl_SetErrno, /* 227 */
    Tcl_SetErrorCode, /* 228 */
    Tcl_SetMaxBlockTime, /* 229 */
    Tcl_SetPanicProc, /* 230 */
    Tcl_SetRecursionLimit, /* 231 */
    Tcl_SetResult, /* 232 */
    Tcl_SetServiceMode, /* 233 */
    Tcl_SetObjErrorCode, /* 234 */
    Tcl_SetObjResult, /* 235 */
    Tcl_SetStdChannel, /* 236 */
    Tcl_SetVar, /* 237 */
    Tcl_SetVar2, /* 238 */
    Tcl_SignalId, /* 239 */
    Tcl_SignalMsg, /* 240 */
    Tcl_SourceRCFile, /* 241 */
    Tcl_SplitList, /* 242 */
    Tcl_SplitPath, /* 243 */
    Tcl_StaticLibrary, /* 244 */
    Tcl_StringMatch, /* 245 */
    Tcl_TellOld, /* 246 */
    Tcl_TraceVar, /* 247 */
    Tcl_TraceVar2, /* 248 */
    Tcl_TranslateFileName, /* 249 */
    Tcl_Ungets, /* 250 */
    Tcl_UnlinkVar, /* 251 */
    Tcl_UnregisterChannel, /* 252 */
    Tcl_UnsetVar, /* 253 */
    Tcl_UnsetVar2, /* 254 */
    Tcl_UntraceVar, /* 255 */
    Tcl_UntraceVar2, /* 256 */
    Tcl_UpdateLinkedVar, /* 257 */
    Tcl_UpVar, /* 258 */
    Tcl_UpVar2, /* 259 */
    Tcl_VarEval, /* 260 */
    Tcl_VarTraceInfo, /* 261 */
    Tcl_VarTraceInfo2, /* 262 */
    Tcl_Write, /* 263 */
    Tcl_WrongNumArgs, /* 264 */
    Tcl_DumpActiveMemory, /* 265 */
    Tcl_ValidateAllMemory, /* 266 */
    Tcl_AppendResultVA, /* 267 */
    Tcl_AppendStringsToObjVA, /* 268 */
    Tcl_HashStats, /* 269 */
    Tcl_ParseVar, /* 270 */
    Tcl_PkgPresent, /* 271 */
    Tcl_PkgPresentEx, /* 272 */
    Tcl_PkgProvide, /* 273 */
    Tcl_PkgRequire, /* 274 */
    Tcl_SetErrorCodeVA, /* 275 */
    Tcl_VarEvalVA, /* 276 */
    Tcl_WaitPid, /* 277 */
    Tcl_PanicVA, /* 278 */
    Tcl_GetVersion, /* 279 */
    Tcl_InitMemory, /* 280 */
    Tcl_StackChannel, /* 281 */
    Tcl_UnstackChannel, /* 282 */
    Tcl_GetStackedChannel, /* 283 */
    Tcl_SetMainLoop, /* 284 */
    0, /* 285 */
    Tcl_AppendObjToObj, /* 286 */
    Tcl_CreateEncoding, /* 287 */
    Tcl_CreateThreadExitHandler, /* 288 */
    Tcl_DeleteThreadExitHandler, /* 289 */
    Tcl_DiscardResult, /* 290 */
    Tcl_EvalEx, /* 291 */
    Tcl_EvalObjv, /* 292 */
    Tcl_EvalObjEx, /* 293 */
    Tcl_ExitThread, /* 294 */
    Tcl_ExternalToUtf, /* 295 */
    Tcl_ExternalToUtfDString, /* 296 */
    Tcl_FinalizeThread, /* 297 */
    Tcl_FinalizeNotifier, /* 298 */
    Tcl_FreeEncoding, /* 299 */
    Tcl_GetCurrentThread, /* 300 */
    Tcl_GetEncoding, /* 301 */
    Tcl_GetEncodingName, /* 302 */
    Tcl_GetEncodingNames, /* 303 */
    Tcl_GetIndexFromObjStruct, /* 304 */
    Tcl_GetThreadData, /* 305 */
    Tcl_GetVar2Ex, /* 306 */
    Tcl_InitNotifier, /* 307 */
    Tcl_MutexLock, /* 308 */
    Tcl_MutexUnlock, /* 309 */
    Tcl_ConditionNotify, /* 310 */
    Tcl_ConditionWait, /* 311 */
    Tcl_NumUtfChars, /* 312 */
    Tcl_ReadChars, /* 313 */
    Tcl_RestoreResult, /* 314 */
    Tcl_SaveResult, /* 315 */
    Tcl_SetSystemEncoding, /* 316 */
    Tcl_SetVar2Ex, /* 317 */
    Tcl_ThreadAlert, /* 318 */
    Tcl_ThreadQueueEvent, /* 319 */
    Tcl_UniCharAtIndex, /* 320 */
    Tcl_UniCharToLower, /* 321 */
    Tcl_UniCharToTitle, /* 322 */
    Tcl_UniCharToUpper, /* 323 */
    Tcl_UniCharToUtf, /* 324 */
    Tcl_UtfAtIndex, /* 325 */
    TclUtfCharComplete, /* 326 */
    Tcl_UtfBackslash, /* 327 */
    Tcl_UtfFindFirst, /* 328 */
    Tcl_UtfFindLast, /* 329 */
    TclUtfNext, /* 330 */
    TclUtfPrev, /* 331 */
    Tcl_UtfToExternal, /* 332 */
    Tcl_UtfToExternalDString, /* 333 */
    Tcl_UtfToLower, /* 334 */
    Tcl_UtfToTitle, /* 335 */
    Tcl_UtfToChar16, /* 336 */
    Tcl_UtfToUpper, /* 337 */
    Tcl_WriteChars, /* 338 */
    Tcl_WriteObj, /* 339 */
    Tcl_GetString, /* 340 */
    Tcl_GetDefaultEncodingDir, /* 341 */
    Tcl_SetDefaultEncodingDir, /* 342 */
    Tcl_AlertNotifier, /* 343 */
    Tcl_ServiceModeHook, /* 344 */
    Tcl_UniCharIsAlnum, /* 345 */
    Tcl_UniCharIsAlpha, /* 346 */
    Tcl_UniCharIsDigit, /* 347 */
    Tcl_UniCharIsLower, /* 348 */
    Tcl_UniCharIsSpace, /* 349 */
    Tcl_UniCharIsUpper, /* 350 */
    Tcl_UniCharIsWordChar, /* 351 */
    Tcl_Char16Len, /* 352 */
    Tcl_UniCharNcmp, /* 353 */
    Tcl_Char16ToUtfDString, /* 354 */
    Tcl_UtfToChar16DString, /* 355 */
    Tcl_GetRegExpFromObj, /* 356 */
    Tcl_EvalTokens, /* 357 */
    Tcl_FreeParse, /* 358 */
    Tcl_LogCommandInfo, /* 359 */
    Tcl_ParseBraces, /* 360 */
    Tcl_ParseCommand, /* 361 */
    Tcl_ParseExpr, /* 362 */
    Tcl_ParseQuotedString, /* 363 */
    Tcl_ParseVarName, /* 364 */
    Tcl_GetCwd, /* 365 */
    Tcl_Chdir, /* 366 */
    Tcl_Access, /* 367 */
    Tcl_Stat, /* 368 */
    Tcl_UtfNcmp, /* 369 */
    Tcl_UtfNcasecmp, /* 370 */
    Tcl_StringCaseMatch, /* 371 */
    Tcl_UniCharIsControl, /* 372 */
    Tcl_UniCharIsGraph, /* 373 */
    Tcl_UniCharIsPrint, /* 374 */
    Tcl_UniCharIsPunct, /* 375 */
    Tcl_RegExpExecObj, /* 376 */
    Tcl_RegExpGetInfo, /* 377 */
    Tcl_NewUnicodeObj, /* 378 */
    Tcl_SetUnicodeObj, /* 379 */
    Tcl_GetCharLength, /* 380 */
    Tcl_GetUniChar, /* 381 */
    Tcl_GetUnicode, /* 382 */
    Tcl_GetRange, /* 383 */
    Tcl_AppendUnicodeToObj, /* 384 */
    Tcl_RegExpMatchObj, /* 385 */
    Tcl_SetNotifier, /* 386 */
    Tcl_GetAllocMutex, /* 387 */
    Tcl_GetChannelNames, /* 388 */
    Tcl_GetChannelNamesEx, /* 389 */
    Tcl_ProcObjCmd, /* 390 */
    Tcl_ConditionFinalize, /* 391 */
    Tcl_MutexFinalize, /* 392 */
    Tcl_CreateThread, /* 393 */
    Tcl_ReadRaw, /* 394 */
    Tcl_WriteRaw, /* 395 */
    Tcl_GetTopChannel, /* 396 */
    Tcl_ChannelBuffered, /* 397 */
    Tcl_ChannelName, /* 398 */
    Tcl_ChannelVersion, /* 399 */
    Tcl_ChannelBlockModeProc, /* 400 */
    Tcl_ChannelCloseProc, /* 401 */
    Tcl_ChannelClose2Proc, /* 402 */
    Tcl_ChannelInputProc, /* 403 */
    Tcl_ChannelOutputProc, /* 404 */
    Tcl_ChannelSeekProc, /* 405 */
    Tcl_ChannelSetOptionProc, /* 406 */
    Tcl_ChannelGetOptionProc, /* 407 */
    Tcl_ChannelWatchProc, /* 408 */
    Tcl_ChannelGetHandleProc, /* 409 */
    Tcl_ChannelFlushProc, /* 410 */
    Tcl_ChannelHandlerProc, /* 411 */
    Tcl_JoinThread, /* 412 */
    Tcl_IsChannelShared, /* 413 */
    Tcl_IsChannelRegistered, /* 414 */
    Tcl_CutChannel, /* 415 */
    Tcl_SpliceChannel, /* 416 */
    Tcl_ClearChannelHandlers, /* 417 */
    Tcl_IsChannelExisting, /* 418 */
    Tcl_UniCharNcasecmp, /* 419 */
    Tcl_UniCharCaseMatch, /* 420 */
    Tcl_FindHashEntry, /* 421 */
    Tcl_CreateHashEntry, /* 422 */
    Tcl_InitCustomHashTable, /* 423 */
    Tcl_InitObjHashTable, /* 424 */
    Tcl_CommandTraceInfo, /* 425 */
    Tcl_TraceCommand, /* 426 */
    Tcl_UntraceCommand, /* 427 */
    Tcl_AttemptAlloc, /* 428 */
    Tcl_AttemptDbCkalloc, /* 429 */
    Tcl_AttemptRealloc, /* 430 */
    Tcl_AttemptDbCkrealloc, /* 431 */
    Tcl_AttemptSetObjLength, /* 432 */
    Tcl_GetChannelThread, /* 433 */
    Tcl_GetUnicodeFromObj, /* 434 */
    Tcl_GetMathFuncInfo, /* 435 */
    Tcl_ListMathFuncs, /* 436 */
    Tcl_SubstObj, /* 437 */
    Tcl_DetachChannel, /* 438 */
    Tcl_IsStandardChannel, /* 439 */
    Tcl_FSCopyFile, /* 440 */
    Tcl_FSCopyDirectory, /* 441 */
    Tcl_FSCreateDirectory, /* 442 */
    Tcl_FSDeleteFile, /* 443 */
    Tcl_FSLoadFile, /* 444 */
    Tcl_FSMatchInDirectory, /* 445 */
    Tcl_FSLink, /* 446 */
    Tcl_FSRemoveDirectory, /* 447 */
    Tcl_FSRenameFile, /* 448 */
    Tcl_FSLstat, /* 449 */
    Tcl_FSUtime, /* 450 */
    Tcl_FSFileAttrsGet, /* 451 */
    Tcl_FSFileAttrsSet, /* 452 */
    Tcl_FSFileAttrStrings, /* 453 */
    Tcl_FSStat, /* 454 */
    Tcl_FSAccess, /* 455 */
    Tcl_FSOpenFileChannel, /* 456 */
    Tcl_FSGetCwd, /* 457 */
    Tcl_FSChdir, /* 458 */
    Tcl_FSConvertToPathType, /* 459 */
    Tcl_FSJoinPath, /* 460 */
    Tcl_FSSplitPath, /* 461 */
    Tcl_FSEqualPaths, /* 462 */
    Tcl_FSGetNormalizedPath, /* 463 */
    Tcl_FSJoinToPath, /* 464 */
    Tcl_FSGetInternalRep, /* 465 */
    Tcl_FSGetTranslatedPath, /* 466 */
    Tcl_FSEvalFile, /* 467 */
    Tcl_FSNewNativePath, /* 468 */
    Tcl_FSGetNativePath, /* 469 */
    Tcl_FSFileSystemInfo, /* 470 */
    Tcl_FSPathSeparator, /* 471 */
    Tcl_FSListVolumes, /* 472 */
    Tcl_FSRegister, /* 473 */
    Tcl_FSUnregister, /* 474 */
    Tcl_FSData, /* 475 */
    Tcl_FSGetTranslatedStringPath, /* 476 */
    Tcl_FSGetFileSystemForPath, /* 477 */
    Tcl_FSGetPathType, /* 478 */
    Tcl_OutputBuffered, /* 479 */
    Tcl_FSMountsChanged, /* 480 */
    Tcl_EvalTokensStandard, /* 481 */
    Tcl_GetTime, /* 482 */
    Tcl_CreateObjTrace, /* 483 */
    Tcl_GetCommandInfoFromToken, /* 484 */
    Tcl_SetCommandInfoFromToken, /* 485 */
    Tcl_DbNewWideIntObj, /* 486 */
    Tcl_GetWideIntFromObj, /* 487 */
    Tcl_NewWideIntObj, /* 488 */
    Tcl_SetWideIntObj, /* 489 */
    Tcl_AllocStatBuf, /* 490 */
    Tcl_Seek, /* 491 */
    Tcl_Tell, /* 492 */
    Tcl_ChannelWideSeekProc, /* 493 */
    Tcl_DictObjPut, /* 494 */
    Tcl_DictObjGet, /* 495 */
    Tcl_DictObjRemove, /* 496 */
    Tcl_DictObjSize, /* 497 */
    Tcl_DictObjFirst, /* 498 */
    Tcl_DictObjNext, /* 499 */
    Tcl_DictObjDone, /* 500 */
    Tcl_DictObjPutKeyList, /* 501 */
    Tcl_DictObjRemoveKeyList, /* 502 */
    Tcl_NewDictObj, /* 503 */
    Tcl_DbNewDictObj, /* 504 */
    Tcl_RegisterConfig, /* 505 */
    Tcl_CreateNamespace, /* 506 */
    Tcl_DeleteNamespace, /* 507 */
    Tcl_AppendExportList, /* 508 */
    Tcl_Export, /* 509 */
    Tcl_Import, /* 510 */
    Tcl_ForgetImport, /* 511 */
    Tcl_GetCurrentNamespace, /* 512 */
    Tcl_GetGlobalNamespace, /* 513 */
    Tcl_FindNamespace, /* 514 */
    Tcl_FindCommand, /* 515 */
    Tcl_GetCommandFromObj, /* 516 */
    Tcl_GetCommandFullName, /* 517 */
    Tcl_FSEvalFileEx, /* 518 */
    Tcl_SetExitProc, /* 519 */
    Tcl_LimitAddHandler, /* 520 */
    Tcl_LimitRemoveHandler, /* 521 */
    Tcl_LimitReady, /* 522 */
    Tcl_LimitCheck, /* 523 */
    Tcl_LimitExceeded, /* 524 */
    Tcl_LimitSetCommands, /* 525 */
    Tcl_LimitSetTime, /* 526 */
    Tcl_LimitSetGranularity, /* 527 */
    Tcl_LimitTypeEnabled, /* 528 */
    Tcl_LimitTypeExceeded, /* 529 */
    Tcl_LimitTypeSet, /* 530 */
    Tcl_LimitTypeReset, /* 531 */
    Tcl_LimitGetCommands, /* 532 */
    Tcl_LimitGetTime, /* 533 */
    Tcl_LimitGetGranularity, /* 534 */
    Tcl_SaveInterpState, /* 535 */
    Tcl_RestoreInterpState, /* 536 */
    Tcl_DiscardInterpState, /* 537 */
    Tcl_SetReturnOptions, /* 538 */
    Tcl_GetReturnOptions, /* 539 */
    Tcl_IsEnsemble, /* 540 */
    Tcl_CreateEnsemble, /* 541 */
    Tcl_FindEnsemble, /* 542 */
    Tcl_SetEnsembleSubcommandList, /* 543 */
    Tcl_SetEnsembleMappingDict, /* 544 */
    Tcl_SetEnsembleUnknownHandler, /* 545 */
    Tcl_SetEnsembleFlags, /* 546 */
    Tcl_GetEnsembleSubcommandList, /* 547 */
    Tcl_GetEnsembleMappingDict, /* 548 */
    Tcl_GetEnsembleUnknownHandler, /* 549 */
    Tcl_GetEnsembleFlags, /* 550 */
    Tcl_GetEnsembleNamespace, /* 551 */
    Tcl_SetTimeProc, /* 552 */
    Tcl_QueryTimeProc, /* 553 */
    Tcl_ChannelThreadActionProc, /* 554 */
    Tcl_NewBignumObj, /* 555 */
    Tcl_DbNewBignumObj, /* 556 */
    Tcl_SetBignumObj, /* 557 */
    Tcl_GetBignumFromObj, /* 558 */
    Tcl_TakeBignumFromObj, /* 559 */
    Tcl_TruncateChannel, /* 560 */
    Tcl_ChannelTruncateProc, /* 561 */
    Tcl_SetChannelErrorInterp, /* 562 */
    Tcl_GetChannelErrorInterp, /* 563 */
    Tcl_SetChannelError, /* 564 */
    Tcl_GetChannelError, /* 565 */
    Tcl_InitBignumFromDouble, /* 566 */
    Tcl_GetNamespaceUnknownHandler, /* 567 */
    Tcl_SetNamespaceUnknownHandler, /* 568 */
    Tcl_GetEncodingFromObj, /* 569 */
    Tcl_GetEncodingSearchPath, /* 570 */
    Tcl_SetEncodingSearchPath, /* 571 */
    Tcl_GetEncodingNameFromEnvironment, /* 572 */
    Tcl_PkgRequireProc, /* 573 */
    Tcl_AppendObjToErrorInfo, /* 574 */
    Tcl_AppendLimitedToObj, /* 575 */
    Tcl_Format, /* 576 */
    Tcl_AppendFormatToObj, /* 577 */
    Tcl_ObjPrintf, /* 578 */
    Tcl_AppendPrintfToObj, /* 579 */
    Tcl_CancelEval, /* 580 */
    Tcl_Canceled, /* 581 */
    Tcl_CreatePipe, /* 582 */
    Tcl_NRCreateCommand, /* 583 */
    Tcl_NREvalObj, /* 584 */
    Tcl_NREvalObjv, /* 585 */
    Tcl_NRCmdSwap, /* 586 */
    Tcl_NRAddCallback, /* 587 */
    Tcl_NRCallObjProc, /* 588 */
    Tcl_GetFSDeviceFromStat, /* 589 */
    Tcl_GetFSInodeFromStat, /* 590 */
    Tcl_GetModeFromStat, /* 591 */
    Tcl_GetLinkCountFromStat, /* 592 */
    Tcl_GetUserIdFromStat, /* 593 */
    Tcl_GetGroupIdFromStat, /* 594 */
    Tcl_GetDeviceTypeFromStat, /* 595 */
    Tcl_GetAccessTimeFromStat, /* 596 */
    Tcl_GetModificationTimeFromStat, /* 597 */
    Tcl_GetChangeTimeFromStat, /* 598 */
    Tcl_GetSizeFromStat, /* 599 */
    Tcl_GetBlocksFromStat, /* 600 */
    Tcl_GetBlockSizeFromStat, /* 601 */
    Tcl_SetEnsembleParameterList, /* 602 */
    Tcl_GetEnsembleParameterList, /* 603 */
    Tcl_ParseArgsObjv, /* 604 */
    Tcl_GetErrorLine, /* 605 */
    Tcl_SetErrorLine, /* 606 */
    Tcl_TransferResult, /* 607 */
    Tcl_InterpActive, /* 608 */
    Tcl_BackgroundException, /* 609 */
    Tcl_ZlibDeflate, /* 610 */
    Tcl_ZlibInflate, /* 611 */
    Tcl_ZlibCRC32, /* 612 */
    Tcl_ZlibAdler32, /* 613 */
    Tcl_ZlibStreamInit, /* 614 */
    Tcl_ZlibStreamGetCommandName, /* 615 */
    Tcl_ZlibStreamEof, /* 616 */
    Tcl_ZlibStreamChecksum, /* 617 */
    Tcl_ZlibStreamPut, /* 618 */
    Tcl_ZlibStreamGet, /* 619 */
    Tcl_ZlibStreamClose, /* 620 */
    Tcl_ZlibStreamReset, /* 621 */
    Tcl_SetStartupScript, /* 622 */
    Tcl_GetStartupScript, /* 623 */
    Tcl_CloseEx, /* 624 */
    Tcl_NRExprObj, /* 625 */
    Tcl_NRSubstObj, /* 626 */
    Tcl_LoadFile, /* 627 */
    Tcl_FindSymbol, /* 628 */
    Tcl_FSUnloadFile, /* 629 */
    Tcl_ZlibStreamSetCompressionDictionary, /* 630 */
    Tcl_OpenTcpServerEx, /* 631 */
    TclZipfs_Mount, /* 632 */
    TclZipfs_Unmount, /* 633 */
    TclZipfs_TclLibrary, /* 634 */
    TclZipfs_MountBuffer, /* 635 */
    Tcl_FreeInternalRep, /* 636 */
    Tcl_InitStringRep, /* 637 */
    Tcl_FetchInternalRep, /* 638 */
    Tcl_StoreInternalRep, /* 639 */
    Tcl_HasStringRep, /* 640 */
    Tcl_IncrRefCount, /* 641 */
    Tcl_DecrRefCount, /* 642 */
    Tcl_IsShared, /* 643 */
    Tcl_LinkArray, /* 644 */
    Tcl_GetIntForIndex, /* 645 */
    Tcl_UtfToUniChar, /* 646 */
    Tcl_UniCharToUtfDString, /* 647 */
    Tcl_UtfToUniCharDString, /* 648 */
    TclGetBytesFromObj, /* 649 */
    Tcl_GetBytesFromObj, /* 650 */
    TclGetStringFromObj, /* 651 */
    TclGetUnicodeFromObj, /* 652 */
    TclGetByteArrayFromObj, /* 653 */
    Tcl_UtfCharComplete, /* 654 */
    Tcl_UtfNext, /* 655 */
    Tcl_UtfPrev, /* 656 */
    Tcl_UniCharIsUnicode, /* 657 */
    Tcl_ExternalToUtfDStringEx, /* 658 */
    Tcl_UtfToExternalDStringEx, /* 659 */
    Tcl_AsyncMarkFromSignal, /* 660 */
    TclListObjGetElements, /* 661 */
    TclListObjLength, /* 662 */
    TclDictObjSize, /* 663 */
    TclSplitList, /* 664 */
    TclSplitPath, /* 665 */
    TclFSSplitPath, /* 666 */
    TclParseArgsObjv, /* 667 */
    Tcl_UniCharLen, /* 668 */
    TclNumUtfChars, /* 669 */
    TclGetCharLength, /* 670 */
    TclUtfAtIndex, /* 671 */
    TclGetRange, /* 672 */
    TclGetUniChar, /* 673 */
<<<<<<< HEAD
    Tcl_AbstractListObjLength, /* 674 */
    Tcl_AbstractListObjIndex, /* 675 */
    Tcl_AbstractListObjRange, /* 676 */
    Tcl_AbstractListObjReverse, /* 677 */
    Tcl_NewAbstractListObj, /* 678 */
=======
    0, /* 674 */
    0, /* 675 */
    Tcl_CreateObjCommand2, /* 676 */
    Tcl_CreateObjTrace2, /* 677 */
    Tcl_NRCreateCommand2, /* 678 */
    Tcl_NRCallObjProc2, /* 679 */
>>>>>>> 4c9311ab
};

/* !END!: Do not edit above this line. */<|MERGE_RESOLUTION|>--- conflicted
+++ resolved
@@ -2036,20 +2036,16 @@
     TclUtfAtIndex, /* 671 */
     TclGetRange, /* 672 */
     TclGetUniChar, /* 673 */
-<<<<<<< HEAD
-    Tcl_AbstractListObjLength, /* 674 */
-    Tcl_AbstractListObjIndex, /* 675 */
-    Tcl_AbstractListObjRange, /* 676 */
-    Tcl_AbstractListObjReverse, /* 677 */
-    Tcl_NewAbstractListObj, /* 678 */
-=======
     0, /* 674 */
     0, /* 675 */
     Tcl_CreateObjCommand2, /* 676 */
     Tcl_CreateObjTrace2, /* 677 */
     Tcl_NRCreateCommand2, /* 678 */
     Tcl_NRCallObjProc2, /* 679 */
->>>>>>> 4c9311ab
+    Tcl_AbstractListObjLength, /* 680 */
+    Tcl_AbstractListObjIndex, /* 681 */
+    Tcl_AbstractListObjRange, /* 682 */
+    Tcl_NewAbstractListObj, /* 683 */
 };
 
 /* !END!: Do not edit above this line. */