/*
 * tclStubInit.c --
 *
 *	This file contains the initializers for the Tcl stub vectors.
 *
 * Copyright © 1998-1999 Scriptics Corporation.
 *
 * See the file "license.terms" for information on usage and redistribution
 * of this file, and for a DISCLAIMER OF ALL WARRANTIES.
 */

#include "tclInt.h"
#include "tommath_private.h"
#include "tclTomMath.h"

#ifdef __CYGWIN__
#   include <wchar.h>
#endif

#ifdef __GNUC__
#pragma GCC dependency "tcl.decls"
#pragma GCC dependency "tclInt.decls"
#pragma GCC dependency "tclTomMath.decls"
#endif

/*
 * Remove macros that will interfere with the definitions below.
 */

#undef Tcl_Alloc
#undef Tcl_Free
#undef Tcl_Realloc
#undef Tcl_NewBooleanObj
#undef Tcl_NewByteArrayObj
#undef Tcl_NewDoubleObj
#undef Tcl_NewIntObj
#undef Tcl_NewListObj
#undef Tcl_NewLongObj
#undef Tcl_DbNewLongObj
#undef Tcl_NewObj
#undef Tcl_NewStringObj
#undef Tcl_GetUnicode
#undef Tcl_GetUnicodeFromObj
#undef Tcl_NewUnicodeObj
#undef Tcl_SetUnicodeObj
#undef Tcl_DumpActiveMemory
#undef Tcl_ValidateAllMemory
#undef Tcl_FindHashEntry
#undef Tcl_CreateHashEntry
#undef Tcl_Panic
#undef Tcl_FindExecutable
#undef Tcl_SetExitProc
#undef Tcl_SetPanicProc
#undef TclpGetPid
#undef TclSockMinimumBuffers
#undef Tcl_SetIntObj
#undef Tcl_SetLongObj
#undef TclpInetNtoa
#undef TclWinGetServByName
#undef TclWinGetSockOpt
#undef TclWinSetSockOpt
#undef TclWinNToHS
#undef TclStaticLibrary
#undef Tcl_BackgroundError
#define TclStaticLibrary Tcl_StaticLibrary
#undef Tcl_UniCharToUtfDString
#undef Tcl_UtfToUniCharDString
#undef Tcl_UtfToUniChar
#undef Tcl_UniCharLen
#undef TclObjInterpProc
#if !defined(_WIN32) && !defined(__CYGWIN__)
#undef Tcl_WinConvertError
#define Tcl_WinConvertError 0
#endif
#undef Tcl_Close
#define Tcl_Close 0
#undef TclGetByteArrayFromObj
#define TclGetByteArrayFromObj 0
#undef Tcl_GetByteArrayFromObj
#define Tcl_GetByteArrayFromObj 0


#if TCL_UTF_MAX < 4
static void uniCodePanic() {
    Tcl_Panic("This extension uses a deprecated function, not available now: Tcl is compiled with -DTCL_UTF_MAX==%d", TCL_UTF_MAX);
}
#   define Tcl_GetUnicodeFromObj (Tcl_UniChar *(*)(Tcl_Obj *, size_t *))(void *)uniCodePanic
#   define TclGetUnicodeFromObj (Tcl_UniChar *(*)(Tcl_Obj *, int *))(void *)uniCodePanic
#   define Tcl_NewUnicodeObj (Tcl_Obj *(*)(const Tcl_UniChar *, size_t))(void *)uniCodePanic
#   define Tcl_SetUnicodeObj (void(*)(Tcl_Obj *, const Tcl_UniChar *, size_t))(void *)uniCodePanic
#   define Tcl_AppendUnicodeToObj (void(*)(Tcl_Obj *, const Tcl_UniChar *, size_t))(void *)uniCodePanic
#endif

#define TclUtfCharComplete Tcl_UtfCharComplete
#define TclUtfNext Tcl_UtfNext
#define TclUtfPrev Tcl_UtfPrev

int TclListObjGetElements(Tcl_Interp *interp, Tcl_Obj *listPtr,
    int *objcPtr, Tcl_Obj ***objvPtr) {
    size_t n = TCL_INDEX_NONE;
    int result = Tcl_ListObjGetElements(interp, listPtr, &n, objvPtr);
    if (objcPtr) {
	if ((sizeof(int) != sizeof(size_t)) && (result == TCL_OK) && (n > INT_MAX)) {
	    if (interp) {
		Tcl_AppendResult(interp, "List too large to be processed", NULL);
	    }
	    return TCL_ERROR;
	}
	*objcPtr = n;
    }
    return result;
}
int TclListObjLength(Tcl_Interp *interp, Tcl_Obj *listPtr,
    int *lengthPtr) {
    size_t n = TCL_INDEX_NONE;
    int result = Tcl_ListObjLength(interp, listPtr, &n);
    if (lengthPtr) {
	if ((sizeof(int) != sizeof(size_t)) && (result == TCL_OK) && (n > INT_MAX)) {
	    if (interp) {
		Tcl_AppendResult(interp, "List too large to be processed", NULL);
	    }
	    return TCL_ERROR;
	}
	*lengthPtr = n;
    }
    return result;
}
int TclDictObjSize(Tcl_Interp *interp, Tcl_Obj *dictPtr,
    int *sizePtr) {
    size_t n = TCL_INDEX_NONE;
    int result = Tcl_DictObjSize(interp, dictPtr, &n);
    if (sizePtr) {
	if ((sizeof(int) != sizeof(size_t)) && (result == TCL_OK) && (n > INT_MAX)) {
	    if (interp) {
		Tcl_AppendResult(interp, "Dict too large to be processed", NULL);
	    }
	    return TCL_ERROR;
	}
	*sizePtr = n;
    }
    return result;
}
int TclSplitList(Tcl_Interp *interp, const char *listStr, int *argcPtr,
	const char ***argvPtr) {
    size_t n = TCL_INDEX_NONE;
    int result = Tcl_SplitList(interp, listStr, &n, argvPtr);
    if (argcPtr) {
	if ((sizeof(int) != sizeof(size_t)) && (result == TCL_OK) && (n > INT_MAX)) {
	    if (interp) {
		Tcl_AppendResult(interp, "List too large to be processed", NULL);
	    }
	    Tcl_Free((void *)*argvPtr);
	    return TCL_ERROR;
	}
	*argcPtr = n;
    }
    return result;
}
void TclSplitPath(const char *path, int *argcPtr, const char ***argvPtr) {
    size_t n = TCL_INDEX_NONE;
    Tcl_SplitPath(path, &n, argvPtr);
    if (argcPtr) {
	if ((sizeof(int) != sizeof(size_t)) && (n > INT_MAX)) {
	    n = TCL_INDEX_NONE; /* No other way to return an error-situation */
	    Tcl_Free((void *)*argvPtr);
	    *argvPtr = NULL;
	}
	*argcPtr = n;
    }
}
Tcl_Obj *TclFSSplitPath(Tcl_Obj *pathPtr, int *lenPtr) {
    size_t n = TCL_INDEX_NONE;
    Tcl_Obj *result = Tcl_FSSplitPath(pathPtr, &n);
    if (lenPtr) {
	if ((sizeof(int) != sizeof(size_t)) && result && (n > INT_MAX)) {
	    Tcl_DecrRefCount(result);
	    return NULL;
	}
	*lenPtr = n;
    }
    return result;
}
int TclParseArgsObjv(Tcl_Interp *interp,
	const Tcl_ArgvInfo *argTable, int *objcPtr, Tcl_Obj *const *objv,
	Tcl_Obj ***remObjv) {
    size_t n = (*objcPtr < 0) ? TCL_INDEX_NONE: (size_t)*objcPtr ;
    int result = Tcl_ParseArgsObjv(interp, argTable, &n, objv, remObjv);
    *objcPtr = (int)n;
    return result;
}

#define TclBN_mp_add mp_add
#define TclBN_mp_add_d mp_add_d
#define TclBN_mp_and mp_and
#define TclBN_mp_clamp mp_clamp
#define TclBN_mp_clear mp_clear
#define TclBN_mp_clear_multi mp_clear_multi
#define TclBN_mp_cmp mp_cmp
#define TclBN_mp_cmp_d mp_cmp_d
#define TclBN_mp_cmp_mag mp_cmp_mag
#define TclBN_mp_cnt_lsb mp_cnt_lsb
#define TclBN_mp_copy mp_copy
#define TclBN_mp_count_bits mp_count_bits
#define TclBN_mp_div mp_div
#define TclBN_mp_div_d mp_div_d
#define TclBN_mp_div_2 mp_div_2
#define TclBN_mp_div_2d mp_div_2d
#define TclBN_mp_exch mp_exch
#define TclBN_mp_expt_u32 mp_expt_u32
#define TclBN_mp_get_mag_u64 mp_get_mag_u64
#define TclBN_mp_grow mp_grow
#define TclBN_mp_init mp_init
#define TclBN_mp_init_copy mp_init_copy
#define TclBN_mp_init_multi mp_init_multi
#define TclBN_mp_init_set mp_init_set
#define TclBN_mp_init_size mp_init_size
#define TclBN_mp_init_i64 mp_init_i64
#define TclBN_mp_init_u64 mp_init_u64
#define TclBN_mp_lshd mp_lshd
#define TclBN_mp_mod mp_mod
#define TclBN_mp_mod_2d mp_mod_2d
#define TclBN_mp_mul mp_mul
#define TclBN_mp_mul_d mp_mul_d
#define TclBN_mp_mul_2 mp_mul_2
#define TclBN_mp_mul_2d mp_mul_2d
#define TclBN_mp_neg mp_neg
#define TclBN_mp_or mp_or
#define TclBN_mp_radix_size mp_radix_size
#define TclBN_mp_read_radix mp_read_radix
#define TclBN_mp_rshd mp_rshd
#define TclBN_mp_set_i64 mp_set_i64
#define TclBN_mp_set_u64 mp_set_u64
#define TclBN_mp_shrink mp_shrink
#define TclBN_mp_sqr mp_sqr
#define TclBN_mp_sqrt mp_sqrt
#define TclBN_mp_sub mp_sub
#define TclBN_mp_sub_d mp_sub_d
#define TclBN_mp_signed_rsh mp_signed_rsh
#define TclBN_mp_to_radix mp_to_radix
#define TclBN_mp_to_ubin mp_to_ubin
#define TclBN_mp_ubin_size mp_ubin_size
#define TclBN_mp_unpack mp_unpack
#define TclBN_mp_xor mp_xor
#define TclBN_mp_zero mp_zero
#define TclBN_s_mp_add s_mp_add
#define TclBN_mp_balance_mul s_mp_balance_mul
#define TclBN_mp_karatsuba_mul s_mp_karatsuba_mul
#define TclBN_mp_karatsuba_sqr s_mp_karatsuba_sqr
#define TclBN_s_mp_mul_digs s_mp_mul_digs
#define TclBN_s_mp_mul_digs_fast s_mp_mul_digs_fast
#define TclBN_s_mp_reverse s_mp_reverse
#define TclBN_s_mp_sqr s_mp_sqr
#define TclBN_s_mp_sqr_fast s_mp_sqr_fast
#define TclBN_s_mp_sub s_mp_sub
#define TclBN_mp_toom_mul s_mp_toom_mul
#define TclBN_mp_toom_sqr s_mp_toom_sqr

#ifndef MAC_OSX_TCL /* On UNIX, fill with other stub entries */
#   define Tcl_MacOSXOpenVersionedBundleResources 0
#   define Tcl_MacOSXNotifierAddRunLoopMode 0
#endif
#ifdef _WIN32
#   define Tcl_CreateFileHandler 0
#   define Tcl_DeleteFileHandler 0
#   define Tcl_GetOpenFile 0
#else
#   define TclpIsAtty isatty
#endif

#ifdef _WIN32
#   define TclUnixWaitForFile 0
#   define TclUnixCopyFile 0
#   define TclUnixOpenTemporaryFile 0
#   define TclpReaddir 0
#   undef TclpIsAtty
#   define TclpIsAtty 0
#elif defined(__CYGWIN__)
#   define TclpIsAtty isatty
static void
doNothing(void)
{
    /* dummy implementation, no need to do anything */
}
#   define TclWinAddProcess (void (*) (void *, size_t)) doNothing
#   define TclWinFlushDirtyChannels doNothing

#define TclWinNoBackslash winNoBackslash
static char *
TclWinNoBackslash(char *path)
{
    char *p;

    for (p = path; *p != '\0'; p++) {
	if (*p == '\\') {
	    *p = '/';
	}
    }
    return path;
}

void *TclWinGetTclInstance()
{
    void *hInstance = NULL;
    GetModuleHandleExW(GET_MODULE_HANDLE_EX_FLAG_FROM_ADDRESS,
	    (const wchar_t *)&TclWinNoBackslash, &hInstance);
    return hInstance;
}

size_t
TclpGetPid(Tcl_Pid pid)
{
    return (size_t)pid;
}

#if defined(TCL_WIDE_INT_IS_LONG)
/* On Cygwin64, long is 64-bit while on Win64 long is 32-bit. Therefore
 * we have to make sure that all stub entries on Cygwin64 follow the Win64
 * signature. Tcl 9 must find a better solution, but that cannot be done
 * without introducing a binary incompatibility.
 */
static int exprInt(Tcl_Interp *interp, const char *expr, int *ptr){
    long longValue;
    int result = Tcl_ExprLong(interp, expr, &longValue);
    if (result == TCL_OK) {
	    if ((longValue >= (long)(INT_MIN))
		    && (longValue <= (long)(UINT_MAX))) {
	    *ptr = (int)longValue;
	} else {
	    Tcl_SetObjResult(interp, Tcl_NewStringObj(
		    "integer value too large to represent", -1));
	    result = TCL_ERROR;
	}
    }
    return result;
}
#define Tcl_ExprLong (int(*)(Tcl_Interp*,const char*,long*))exprInt
static int exprIntObj(Tcl_Interp *interp, Tcl_Obj*expr, int *ptr){
    long longValue;
    int result = Tcl_ExprLongObj(interp, expr, &longValue);
    if (result == TCL_OK) {
	    if ((longValue >= (long)(INT_MIN))
		    && (longValue <= (long)(UINT_MAX))) {
	    *ptr = (int)longValue;
	} else {
	    Tcl_SetObjResult(interp, Tcl_NewStringObj(
		    "integer value too large to represent", -1));
	    result = TCL_ERROR;
	}
    }
    return result;
}
#define Tcl_ExprLongObj (int(*)(Tcl_Interp*,Tcl_Obj*,long*))exprIntObj
static int utfNcmp(const char *s1, const char *s2, unsigned int n){
   return Tcl_UtfNcmp(s1, s2, (unsigned long)n);
}
#define Tcl_UtfNcmp (int(*)(const char*,const char*,unsigned long))(void *)utfNcmp
static int utfNcasecmp(const char *s1, const char *s2, unsigned int n){
   return Tcl_UtfNcasecmp(s1, s2, (unsigned long)n);
}
#define Tcl_UtfNcasecmp (int(*)(const char*,const char*,unsigned long))(void *)utfNcasecmp

#endif /* TCL_WIDE_INT_IS_LONG */

#else /* __CYGWIN__ */
#   define TclWinGetTclInstance 0
#   define TclpGetPid 0
#   define TclWinFlushDirtyChannels 0
#   define TclWinNoBackslash 0
#   define TclWinAddProcess 0
#endif

/*
 * WARNING: The contents of this file is automatically generated by the
 * tools/genStubs.tcl script. Any modifications to the function declarations
 * below should be made in the generic/tcl.decls script.
 */

MODULE_SCOPE const TclStubs tclStubs;
MODULE_SCOPE const TclTomMathStubs tclTomMathStubs;

#ifdef __GNUC__
/*
 * The rest of this file shouldn't warn about deprecated functions; they're
 * there because we intend them to be so and know that this file is OK to
 * touch those fields.
 */
#pragma GCC diagnostic ignored "-Wdeprecated-declarations"
#endif

/* !BEGIN!: Do not edit below this line. */

static const TclIntStubs tclIntStubs = {
    TCL_STUB_MAGIC,
    0,
    0, /* 0 */
    0, /* 1 */
    0, /* 2 */
    TclAllocateFreeObjects, /* 3 */
    0, /* 4 */
    TclCleanupChildren, /* 5 */
    TclCleanupCommand, /* 6 */
    TclCopyAndCollapse, /* 7 */
    0, /* 8 */
    TclCreatePipeline, /* 9 */
    TclCreateProc, /* 10 */
    TclDeleteCompiledLocalVars, /* 11 */
    TclDeleteVars, /* 12 */
    0, /* 13 */
    TclDumpMemoryInfo, /* 14 */
    0, /* 15 */
    TclExprFloatError, /* 16 */
    0, /* 17 */
    0, /* 18 */
    0, /* 19 */
    0, /* 20 */
    0, /* 21 */
    TclFindElement, /* 22 */
    TclFindProc, /* 23 */
    TclFormatInt, /* 24 */
    TclFreePackageInfo, /* 25 */
    0, /* 26 */
    0, /* 27 */
    TclpGetDefaultStdChannel, /* 28 */
    0, /* 29 */
    0, /* 30 */
    TclGetExtension, /* 31 */
    TclGetFrame, /* 32 */
    0, /* 33 */
    0, /* 34 */
    0, /* 35 */
    0, /* 36 */
    0, /* 37 */
    TclGetNamespaceForQualName, /* 38 */
    TclGetObjInterpProc, /* 39 */
    TclGetOpenMode, /* 40 */
    TclGetOriginalCommand, /* 41 */
    TclpGetUserHome, /* 42 */
<<<<<<< HEAD
    0, /* 43 */
    0, /* 44 */
=======
    TclGetObjInterpProc2, /* 43 */
    TclGuessPackageName, /* 44 */
>>>>>>> 1bc02083
    TclHideUnsafeCommands, /* 45 */
    TclInExit, /* 46 */
    0, /* 47 */
    0, /* 48 */
    0, /* 49 */
    0, /* 50 */
    TclInterpInit, /* 51 */
    0, /* 52 */
    TclInvokeObjectCommand, /* 53 */
    TclInvokeStringCommand, /* 54 */
    TclIsProc, /* 55 */
    0, /* 56 */
    0, /* 57 */
    TclLookupVar, /* 58 */
    0, /* 59 */
    TclNeedSpace, /* 60 */
    TclNewProcBodyObj, /* 61 */
    TclObjCommandComplete, /* 62 */
    TclObjInterpProc, /* 63 */
    TclObjInvoke, /* 64 */
    0, /* 65 */
    0, /* 66 */
    0, /* 67 */
    0, /* 68 */
    TclpAlloc, /* 69 */
    0, /* 70 */
    0, /* 71 */
    0, /* 72 */
    0, /* 73 */
    TclpFree, /* 74 */
    TclpGetClicks, /* 75 */
    TclpGetSeconds, /* 76 */
    0, /* 77 */
    0, /* 78 */
    0, /* 79 */
    0, /* 80 */
    TclpRealloc, /* 81 */
    0, /* 82 */
    0, /* 83 */
    0, /* 84 */
    0, /* 85 */
    0, /* 86 */
    0, /* 87 */
    0, /* 88 */
    TclPreventAliasLoop, /* 89 */
    0, /* 90 */
    TclProcCleanupProc, /* 91 */
    TclProcCompileProc, /* 92 */
    TclProcDeleteProc, /* 93 */
    0, /* 94 */
    0, /* 95 */
    TclRenameCommand, /* 96 */
    TclResetShadowedCmdRefs, /* 97 */
    TclServiceIdle, /* 98 */
    0, /* 99 */
    0, /* 100 */
    0, /* 101 */
    TclSetupEnv, /* 102 */
    TclSockGetPort, /* 103 */
    0, /* 104 */
    0, /* 105 */
    0, /* 106 */
    0, /* 107 */
    TclTeardownNamespace, /* 108 */
    TclUpdateReturnInfo, /* 109 */
    TclSockMinimumBuffers, /* 110 */
    Tcl_AddInterpResolvers, /* 111 */
    0, /* 112 */
    0, /* 113 */
    0, /* 114 */
    0, /* 115 */
    0, /* 116 */
    0, /* 117 */
    Tcl_GetInterpResolvers, /* 118 */
    Tcl_GetNamespaceResolvers, /* 119 */
    Tcl_FindNamespaceVar, /* 120 */
    0, /* 121 */
    0, /* 122 */
    0, /* 123 */
    0, /* 124 */
    0, /* 125 */
    Tcl_GetVariableFullName, /* 126 */
    0, /* 127 */
    Tcl_PopCallFrame, /* 128 */
    Tcl_PushCallFrame, /* 129 */
    Tcl_RemoveInterpResolvers, /* 130 */
    Tcl_SetNamespaceResolvers, /* 131 */
    TclpHasSockets, /* 132 */
    0, /* 133 */
    0, /* 134 */
    0, /* 135 */
    0, /* 136 */
    0, /* 137 */
    TclGetEnv, /* 138 */
    0, /* 139 */
    0, /* 140 */
    TclpGetCwd, /* 141 */
    TclSetByteCodeFromAny, /* 142 */
    TclAddLiteralObj, /* 143 */
    TclHideLiteral, /* 144 */
    TclGetAuxDataType, /* 145 */
    TclHandleCreate, /* 146 */
    TclHandleFree, /* 147 */
    TclHandlePreserve, /* 148 */
    TclHandleRelease, /* 149 */
    TclRegAbout, /* 150 */
    TclRegExpRangeUniChar, /* 151 */
    TclSetLibraryPath, /* 152 */
    TclGetLibraryPath, /* 153 */
    0, /* 154 */
    0, /* 155 */
    TclRegError, /* 156 */
    TclVarTraceExists, /* 157 */
    0, /* 158 */
    0, /* 159 */
    0, /* 160 */
    TclChannelTransform, /* 161 */
    TclChannelEventScriptInvoker, /* 162 */
    TclGetInstructionTable, /* 163 */
    TclExpandCodeArray, /* 164 */
    TclpSetInitialEncodings, /* 165 */
    TclListObjSetElement, /* 166 */
    0, /* 167 */
    0, /* 168 */
    TclpUtfNcmp2, /* 169 */
    TclCheckInterpTraces, /* 170 */
    TclCheckExecutionTraces, /* 171 */
    TclInThreadExit, /* 172 */
    TclUniCharMatch, /* 173 */
    0, /* 174 */
    TclCallVarTraces, /* 175 */
    TclCleanupVar, /* 176 */
    TclVarErrMsg, /* 177 */
    0, /* 178 */
    0, /* 179 */
    0, /* 180 */
    0, /* 181 */
    0, /* 182 */
    0, /* 183 */
    0, /* 184 */
    0, /* 185 */
    0, /* 186 */
    0, /* 187 */
    0, /* 188 */
    0, /* 189 */
    0, /* 190 */
    0, /* 191 */
    0, /* 192 */
    0, /* 193 */
    0, /* 194 */
    0, /* 195 */
    0, /* 196 */
    0, /* 197 */
    TclObjGetFrame, /* 198 */
    0, /* 199 */
    TclpObjRemoveDirectory, /* 200 */
    TclpObjCopyDirectory, /* 201 */
    TclpObjCreateDirectory, /* 202 */
    TclpObjDeleteFile, /* 203 */
    TclpObjCopyFile, /* 204 */
    TclpObjRenameFile, /* 205 */
    TclpObjStat, /* 206 */
    TclpObjAccess, /* 207 */
    TclpOpenFileChannel, /* 208 */
    0, /* 209 */
    0, /* 210 */
    0, /* 211 */
    TclpFindExecutable, /* 212 */
    TclGetObjNameOfExecutable, /* 213 */
    TclSetObjNameOfExecutable, /* 214 */
    TclStackAlloc, /* 215 */
    TclStackFree, /* 216 */
    TclPushStackFrame, /* 217 */
    TclPopStackFrame, /* 218 */
    0, /* 219 */
    0, /* 220 */
    0, /* 221 */
    0, /* 222 */
    0, /* 223 */
    TclGetPlatform, /* 224 */
    TclTraceDictPath, /* 225 */
    TclObjBeingDeleted, /* 226 */
    TclSetNsPath, /* 227 */
    0, /* 228 */
    TclPtrMakeUpvar, /* 229 */
    TclObjLookupVar, /* 230 */
    TclGetNamespaceFromObj, /* 231 */
    TclEvalObjEx, /* 232 */
    TclGetSrcInfoForPc, /* 233 */
    TclVarHashCreateVar, /* 234 */
    TclInitVarHashTable, /* 235 */
    0, /* 236 */
    TclResetCancellation, /* 237 */
    TclNRInterpProc, /* 238 */
    TclNRInterpProcCore, /* 239 */
    TclNRRunCallbacks, /* 240 */
    TclNREvalObjEx, /* 241 */
    TclNREvalObjv, /* 242 */
    TclDbDumpActiveObjects, /* 243 */
    TclGetNamespaceChildTable, /* 244 */
    TclGetNamespaceCommandTable, /* 245 */
    TclInitRewriteEnsemble, /* 246 */
    TclResetRewriteEnsemble, /* 247 */
    TclCopyChannel, /* 248 */
    TclDoubleDigits, /* 249 */
    TclSetChildCancelFlags, /* 250 */
    TclRegisterLiteral, /* 251 */
    TclPtrGetVar, /* 252 */
    TclPtrSetVar, /* 253 */
    TclPtrIncrObjVar, /* 254 */
    TclPtrObjMakeUpvar, /* 255 */
    TclPtrUnsetVar, /* 256 */
    TclStaticLibrary, /* 257 */
    TclpCreateTemporaryDirectory, /* 258 */
    0, /* 259 */
    TclListTestObj, /* 260 */
    TclListObjValidate, /* 261 */
};

static const TclIntPlatStubs tclIntPlatStubs = {
    TCL_STUB_MAGIC,
    0,
    0, /* 0 */
    TclpCloseFile, /* 1 */
    TclpCreateCommandChannel, /* 2 */
    TclpCreatePipe, /* 3 */
    TclWinGetTclInstance, /* 4 */
    TclUnixWaitForFile, /* 5 */
    TclpMakeFile, /* 6 */
    TclpOpenFile, /* 7 */
    TclpGetPid, /* 8 */
    TclpCreateTempFile, /* 9 */
    0, /* 10 */
    TclGetAndDetachPids, /* 11 */
    0, /* 12 */
    0, /* 13 */
    0, /* 14 */
    TclpCreateProcess, /* 15 */
    TclpIsAtty, /* 16 */
    TclUnixCopyFile, /* 17 */
    0, /* 18 */
    0, /* 19 */
    TclWinAddProcess, /* 20 */
    0, /* 21 */
    0, /* 22 */
    0, /* 23 */
    TclWinNoBackslash, /* 24 */
    0, /* 25 */
    0, /* 26 */
    TclWinFlushDirtyChannels, /* 27 */
    0, /* 28 */
    TclWinCPUID, /* 29 */
    TclUnixOpenTemporaryFile, /* 30 */
};

static const TclPlatStubs tclPlatStubs = {
    TCL_STUB_MAGIC,
    0,
    0, /* 0 */
    Tcl_MacOSXOpenVersionedBundleResources, /* 1 */
    Tcl_MacOSXNotifierAddRunLoopMode, /* 2 */
    Tcl_WinConvertError, /* 3 */
};

const TclTomMathStubs tclTomMathStubs = {
    TCL_STUB_MAGIC,
    0,
    TclBN_epoch, /* 0 */
    TclBN_revision, /* 1 */
    TclBN_mp_add, /* 2 */
    TclBN_mp_add_d, /* 3 */
    TclBN_mp_and, /* 4 */
    TclBN_mp_clamp, /* 5 */
    TclBN_mp_clear, /* 6 */
    TclBN_mp_clear_multi, /* 7 */
    TclBN_mp_cmp, /* 8 */
    TclBN_mp_cmp_d, /* 9 */
    TclBN_mp_cmp_mag, /* 10 */
    TclBN_mp_copy, /* 11 */
    TclBN_mp_count_bits, /* 12 */
    TclBN_mp_div, /* 13 */
    TclBN_mp_div_d, /* 14 */
    TclBN_mp_div_2, /* 15 */
    TclBN_mp_div_2d, /* 16 */
    0, /* 17 */
    TclBN_mp_exch, /* 18 */
    TclBN_mp_expt_u32, /* 19 */
    TclBN_mp_grow, /* 20 */
    TclBN_mp_init, /* 21 */
    TclBN_mp_init_copy, /* 22 */
    TclBN_mp_init_multi, /* 23 */
    TclBN_mp_init_set, /* 24 */
    TclBN_mp_init_size, /* 25 */
    TclBN_mp_lshd, /* 26 */
    TclBN_mp_mod, /* 27 */
    TclBN_mp_mod_2d, /* 28 */
    TclBN_mp_mul, /* 29 */
    TclBN_mp_mul_d, /* 30 */
    TclBN_mp_mul_2, /* 31 */
    TclBN_mp_mul_2d, /* 32 */
    TclBN_mp_neg, /* 33 */
    TclBN_mp_or, /* 34 */
    TclBN_mp_radix_size, /* 35 */
    TclBN_mp_read_radix, /* 36 */
    TclBN_mp_rshd, /* 37 */
    TclBN_mp_shrink, /* 38 */
    0, /* 39 */
    0, /* 40 */
    TclBN_mp_sqrt, /* 41 */
    TclBN_mp_sub, /* 42 */
    TclBN_mp_sub_d, /* 43 */
    0, /* 44 */
    0, /* 45 */
    0, /* 46 */
    TclBN_mp_ubin_size, /* 47 */
    TclBN_mp_xor, /* 48 */
    TclBN_mp_zero, /* 49 */
    0, /* 50 */
    0, /* 51 */
    0, /* 52 */
    0, /* 53 */
    0, /* 54 */
    0, /* 55 */
    0, /* 56 */
    0, /* 57 */
    0, /* 58 */
    0, /* 59 */
    0, /* 60 */
    0, /* 61 */
    0, /* 62 */
    TclBN_mp_cnt_lsb, /* 63 */
    0, /* 64 */
    TclBN_mp_init_i64, /* 65 */
    TclBN_mp_init_u64, /* 66 */
    0, /* 67 */
    TclBN_mp_set_u64, /* 68 */
    TclBN_mp_get_mag_u64, /* 69 */
    TclBN_mp_set_i64, /* 70 */
    TclBN_mp_unpack, /* 71 */
    0, /* 72 */
    0, /* 73 */
    0, /* 74 */
    0, /* 75 */
    TclBN_mp_signed_rsh, /* 76 */
    0, /* 77 */
    TclBN_mp_to_ubin, /* 78 */
    0, /* 79 */
    TclBN_mp_to_radix, /* 80 */
};

static const TclStubHooks tclStubHooks = {
    &tclPlatStubs,
    &tclIntStubs,
    &tclIntPlatStubs
};

const TclStubs tclStubs = {
    TCL_STUB_MAGIC,
    &tclStubHooks,
    Tcl_PkgProvideEx, /* 0 */
    Tcl_PkgRequireEx, /* 1 */
    Tcl_Panic, /* 2 */
    Tcl_Alloc, /* 3 */
    Tcl_Free, /* 4 */
    Tcl_Realloc, /* 5 */
    Tcl_DbCkalloc, /* 6 */
    Tcl_DbCkfree, /* 7 */
    Tcl_DbCkrealloc, /* 8 */
    Tcl_CreateFileHandler, /* 9 */
    Tcl_DeleteFileHandler, /* 10 */
    Tcl_SetTimer, /* 11 */
    Tcl_Sleep, /* 12 */
    Tcl_WaitForEvent, /* 13 */
    Tcl_AppendAllObjTypes, /* 14 */
    Tcl_AppendStringsToObj, /* 15 */
    Tcl_AppendToObj, /* 16 */
    Tcl_ConcatObj, /* 17 */
    Tcl_ConvertToType, /* 18 */
    Tcl_DbDecrRefCount, /* 19 */
    Tcl_DbIncrRefCount, /* 20 */
    Tcl_DbIsShared, /* 21 */
    0, /* 22 */
    Tcl_DbNewByteArrayObj, /* 23 */
    Tcl_DbNewDoubleObj, /* 24 */
    Tcl_DbNewListObj, /* 25 */
    0, /* 26 */
    Tcl_DbNewObj, /* 27 */
    Tcl_DbNewStringObj, /* 28 */
    Tcl_DuplicateObj, /* 29 */
    TclFreeObj, /* 30 */
    Tcl_GetBoolean, /* 31 */
    Tcl_GetBooleanFromObj, /* 32 */
    TclGetByteArrayFromObj, /* 33 */
    Tcl_GetDouble, /* 34 */
    Tcl_GetDoubleFromObj, /* 35 */
    0, /* 36 */
    Tcl_GetInt, /* 37 */
    Tcl_GetIntFromObj, /* 38 */
    Tcl_GetLongFromObj, /* 39 */
    Tcl_GetObjType, /* 40 */
    TclGetStringFromObj, /* 41 */
    Tcl_InvalidateStringRep, /* 42 */
    Tcl_ListObjAppendList, /* 43 */
    Tcl_ListObjAppendElement, /* 44 */
    TclListObjGetElements, /* 45 */
    Tcl_ListObjIndex, /* 46 */
    TclListObjLength, /* 47 */
    Tcl_ListObjReplace, /* 48 */
    0, /* 49 */
    Tcl_NewByteArrayObj, /* 50 */
    Tcl_NewDoubleObj, /* 51 */
    0, /* 52 */
    Tcl_NewListObj, /* 53 */
    0, /* 54 */
    Tcl_NewObj, /* 55 */
    Tcl_NewStringObj, /* 56 */
    0, /* 57 */
    Tcl_SetByteArrayLength, /* 58 */
    Tcl_SetByteArrayObj, /* 59 */
    Tcl_SetDoubleObj, /* 60 */
    0, /* 61 */
    Tcl_SetListObj, /* 62 */
    0, /* 63 */
    Tcl_SetObjLength, /* 64 */
    Tcl_SetStringObj, /* 65 */
    0, /* 66 */
    0, /* 67 */
    Tcl_AllowExceptions, /* 68 */
    Tcl_AppendElement, /* 69 */
    Tcl_AppendResult, /* 70 */
    Tcl_AsyncCreate, /* 71 */
    Tcl_AsyncDelete, /* 72 */
    Tcl_AsyncInvoke, /* 73 */
    Tcl_AsyncMark, /* 74 */
    Tcl_AsyncReady, /* 75 */
    0, /* 76 */
    0, /* 77 */
    Tcl_BadChannelOption, /* 78 */
    Tcl_CallWhenDeleted, /* 79 */
    Tcl_CancelIdleCall, /* 80 */
    Tcl_Close, /* 81 */
    Tcl_CommandComplete, /* 82 */
    Tcl_Concat, /* 83 */
    Tcl_ConvertElement, /* 84 */
    Tcl_ConvertCountedElement, /* 85 */
    Tcl_CreateAlias, /* 86 */
    Tcl_CreateAliasObj, /* 87 */
    Tcl_CreateChannel, /* 88 */
    Tcl_CreateChannelHandler, /* 89 */
    Tcl_CreateCloseHandler, /* 90 */
    Tcl_CreateCommand, /* 91 */
    Tcl_CreateEventSource, /* 92 */
    Tcl_CreateExitHandler, /* 93 */
    Tcl_CreateInterp, /* 94 */
    0, /* 95 */
    Tcl_CreateObjCommand, /* 96 */
    Tcl_CreateChild, /* 97 */
    Tcl_CreateTimerHandler, /* 98 */
    Tcl_CreateTrace, /* 99 */
    Tcl_DeleteAssocData, /* 100 */
    Tcl_DeleteChannelHandler, /* 101 */
    Tcl_DeleteCloseHandler, /* 102 */
    Tcl_DeleteCommand, /* 103 */
    Tcl_DeleteCommandFromToken, /* 104 */
    Tcl_DeleteEvents, /* 105 */
    Tcl_DeleteEventSource, /* 106 */
    Tcl_DeleteExitHandler, /* 107 */
    Tcl_DeleteHashEntry, /* 108 */
    Tcl_DeleteHashTable, /* 109 */
    Tcl_DeleteInterp, /* 110 */
    Tcl_DetachPids, /* 111 */
    Tcl_DeleteTimerHandler, /* 112 */
    Tcl_DeleteTrace, /* 113 */
    Tcl_DontCallWhenDeleted, /* 114 */
    Tcl_DoOneEvent, /* 115 */
    Tcl_DoWhenIdle, /* 116 */
    Tcl_DStringAppend, /* 117 */
    Tcl_DStringAppendElement, /* 118 */
    Tcl_DStringEndSublist, /* 119 */
    Tcl_DStringFree, /* 120 */
    Tcl_DStringGetResult, /* 121 */
    Tcl_DStringInit, /* 122 */
    Tcl_DStringResult, /* 123 */
    Tcl_DStringSetLength, /* 124 */
    Tcl_DStringStartSublist, /* 125 */
    Tcl_Eof, /* 126 */
    Tcl_ErrnoId, /* 127 */
    Tcl_ErrnoMsg, /* 128 */
    0, /* 129 */
    Tcl_EvalFile, /* 130 */
    0, /* 131 */
    Tcl_EventuallyFree, /* 132 */
    Tcl_Exit, /* 133 */
    Tcl_ExposeCommand, /* 134 */
    Tcl_ExprBoolean, /* 135 */
    Tcl_ExprBooleanObj, /* 136 */
    Tcl_ExprDouble, /* 137 */
    Tcl_ExprDoubleObj, /* 138 */
    Tcl_ExprLong, /* 139 */
    Tcl_ExprLongObj, /* 140 */
    Tcl_ExprObj, /* 141 */
    Tcl_ExprString, /* 142 */
    Tcl_Finalize, /* 143 */
    0, /* 144 */
    Tcl_FirstHashEntry, /* 145 */
    Tcl_Flush, /* 146 */
    0, /* 147 */
    Tcl_GetAlias, /* 148 */
    Tcl_GetAliasObj, /* 149 */
    Tcl_GetAssocData, /* 150 */
    Tcl_GetChannel, /* 151 */
    Tcl_GetChannelBufferSize, /* 152 */
    Tcl_GetChannelHandle, /* 153 */
    Tcl_GetChannelInstanceData, /* 154 */
    Tcl_GetChannelMode, /* 155 */
    Tcl_GetChannelName, /* 156 */
    Tcl_GetChannelOption, /* 157 */
    Tcl_GetChannelType, /* 158 */
    Tcl_GetCommandInfo, /* 159 */
    Tcl_GetCommandName, /* 160 */
    Tcl_GetErrno, /* 161 */
    Tcl_GetHostName, /* 162 */
    Tcl_GetInterpPath, /* 163 */
    Tcl_GetParent, /* 164 */
    Tcl_GetNameOfExecutable, /* 165 */
    Tcl_GetObjResult, /* 166 */
    Tcl_GetOpenFile, /* 167 */
    Tcl_GetPathType, /* 168 */
    Tcl_Gets, /* 169 */
    Tcl_GetsObj, /* 170 */
    Tcl_GetServiceMode, /* 171 */
    Tcl_GetChild, /* 172 */
    Tcl_GetStdChannel, /* 173 */
    0, /* 174 */
    0, /* 175 */
    Tcl_GetVar2, /* 176 */
    0, /* 177 */
    0, /* 178 */
    Tcl_HideCommand, /* 179 */
    Tcl_Init, /* 180 */
    Tcl_InitHashTable, /* 181 */
    Tcl_InputBlocked, /* 182 */
    Tcl_InputBuffered, /* 183 */
    Tcl_InterpDeleted, /* 184 */
    Tcl_IsSafe, /* 185 */
    Tcl_JoinPath, /* 186 */
    Tcl_LinkVar, /* 187 */
    0, /* 188 */
    Tcl_MakeFileChannel, /* 189 */
    Tcl_MakeSafe, /* 190 */
    Tcl_MakeTcpClientChannel, /* 191 */
    Tcl_Merge, /* 192 */
    Tcl_NextHashEntry, /* 193 */
    Tcl_NotifyChannel, /* 194 */
    Tcl_ObjGetVar2, /* 195 */
    Tcl_ObjSetVar2, /* 196 */
    Tcl_OpenCommandChannel, /* 197 */
    Tcl_OpenFileChannel, /* 198 */
    Tcl_OpenTcpClient, /* 199 */
    Tcl_OpenTcpServer, /* 200 */
    Tcl_Preserve, /* 201 */
    Tcl_PrintDouble, /* 202 */
    Tcl_PutEnv, /* 203 */
    Tcl_PosixError, /* 204 */
    Tcl_QueueEvent, /* 205 */
    Tcl_Read, /* 206 */
    Tcl_ReapDetachedProcs, /* 207 */
    Tcl_RecordAndEval, /* 208 */
    Tcl_RecordAndEvalObj, /* 209 */
    Tcl_RegisterChannel, /* 210 */
    Tcl_RegisterObjType, /* 211 */
    Tcl_RegExpCompile, /* 212 */
    Tcl_RegExpExec, /* 213 */
    Tcl_RegExpMatch, /* 214 */
    Tcl_RegExpRange, /* 215 */
    Tcl_Release, /* 216 */
    Tcl_ResetResult, /* 217 */
    Tcl_ScanElement, /* 218 */
    Tcl_ScanCountedElement, /* 219 */
    0, /* 220 */
    Tcl_ServiceAll, /* 221 */
    Tcl_ServiceEvent, /* 222 */
    Tcl_SetAssocData, /* 223 */
    Tcl_SetChannelBufferSize, /* 224 */
    Tcl_SetChannelOption, /* 225 */
    Tcl_SetCommandInfo, /* 226 */
    Tcl_SetErrno, /* 227 */
    Tcl_SetErrorCode, /* 228 */
    Tcl_SetMaxBlockTime, /* 229 */
    0, /* 230 */
    Tcl_SetRecursionLimit, /* 231 */
    0, /* 232 */
    Tcl_SetServiceMode, /* 233 */
    Tcl_SetObjErrorCode, /* 234 */
    Tcl_SetObjResult, /* 235 */
    Tcl_SetStdChannel, /* 236 */
    0, /* 237 */
    Tcl_SetVar2, /* 238 */
    Tcl_SignalId, /* 239 */
    Tcl_SignalMsg, /* 240 */
    Tcl_SourceRCFile, /* 241 */
    TclSplitList, /* 242 */
    TclSplitPath, /* 243 */
    0, /* 244 */
    0, /* 245 */
    0, /* 246 */
    0, /* 247 */
    Tcl_TraceVar2, /* 248 */
    Tcl_TranslateFileName, /* 249 */
    Tcl_Ungets, /* 250 */
    Tcl_UnlinkVar, /* 251 */
    Tcl_UnregisterChannel, /* 252 */
    0, /* 253 */
    Tcl_UnsetVar2, /* 254 */
    0, /* 255 */
    Tcl_UntraceVar2, /* 256 */
    Tcl_UpdateLinkedVar, /* 257 */
    0, /* 258 */
    Tcl_UpVar2, /* 259 */
    Tcl_VarEval, /* 260 */
    0, /* 261 */
    Tcl_VarTraceInfo2, /* 262 */
    Tcl_Write, /* 263 */
    Tcl_WrongNumArgs, /* 264 */
    Tcl_DumpActiveMemory, /* 265 */
    Tcl_ValidateAllMemory, /* 266 */
    0, /* 267 */
    0, /* 268 */
    Tcl_HashStats, /* 269 */
    Tcl_ParseVar, /* 270 */
    0, /* 271 */
    Tcl_PkgPresentEx, /* 272 */
    0, /* 273 */
    0, /* 274 */
    0, /* 275 */
    0, /* 276 */
    Tcl_WaitPid, /* 277 */
    0, /* 278 */
    Tcl_GetVersion, /* 279 */
    Tcl_InitMemory, /* 280 */
    Tcl_StackChannel, /* 281 */
    Tcl_UnstackChannel, /* 282 */
    Tcl_GetStackedChannel, /* 283 */
    Tcl_SetMainLoop, /* 284 */
    0, /* 285 */
    Tcl_AppendObjToObj, /* 286 */
    Tcl_CreateEncoding, /* 287 */
    Tcl_CreateThreadExitHandler, /* 288 */
    Tcl_DeleteThreadExitHandler, /* 289 */
    0, /* 290 */
    Tcl_EvalEx, /* 291 */
    Tcl_EvalObjv, /* 292 */
    Tcl_EvalObjEx, /* 293 */
    Tcl_ExitThread, /* 294 */
    Tcl_ExternalToUtf, /* 295 */
    Tcl_ExternalToUtfDString, /* 296 */
    Tcl_FinalizeThread, /* 297 */
    Tcl_FinalizeNotifier, /* 298 */
    Tcl_FreeEncoding, /* 299 */
    Tcl_GetCurrentThread, /* 300 */
    Tcl_GetEncoding, /* 301 */
    Tcl_GetEncodingName, /* 302 */
    Tcl_GetEncodingNames, /* 303 */
    Tcl_GetIndexFromObjStruct, /* 304 */
    Tcl_GetThreadData, /* 305 */
    Tcl_GetVar2Ex, /* 306 */
    Tcl_InitNotifier, /* 307 */
    Tcl_MutexLock, /* 308 */
    Tcl_MutexUnlock, /* 309 */
    Tcl_ConditionNotify, /* 310 */
    Tcl_ConditionWait, /* 311 */
    TclNumUtfChars, /* 312 */
    Tcl_ReadChars, /* 313 */
    0, /* 314 */
    0, /* 315 */
    Tcl_SetSystemEncoding, /* 316 */
    Tcl_SetVar2Ex, /* 317 */
    Tcl_ThreadAlert, /* 318 */
    Tcl_ThreadQueueEvent, /* 319 */
    Tcl_UniCharAtIndex, /* 320 */
    Tcl_UniCharToLower, /* 321 */
    Tcl_UniCharToTitle, /* 322 */
    Tcl_UniCharToUpper, /* 323 */
    Tcl_UniCharToUtf, /* 324 */
    TclUtfAtIndex, /* 325 */
    TclUtfCharComplete, /* 326 */
    Tcl_UtfBackslash, /* 327 */
    Tcl_UtfFindFirst, /* 328 */
    Tcl_UtfFindLast, /* 329 */
    TclUtfNext, /* 330 */
    TclUtfPrev, /* 331 */
    Tcl_UtfToExternal, /* 332 */
    Tcl_UtfToExternalDString, /* 333 */
    Tcl_UtfToLower, /* 334 */
    Tcl_UtfToTitle, /* 335 */
    Tcl_UtfToChar16, /* 336 */
    Tcl_UtfToUpper, /* 337 */
    Tcl_WriteChars, /* 338 */
    Tcl_WriteObj, /* 339 */
    Tcl_GetString, /* 340 */
    0, /* 341 */
    0, /* 342 */
    Tcl_AlertNotifier, /* 343 */
    Tcl_ServiceModeHook, /* 344 */
    Tcl_UniCharIsAlnum, /* 345 */
    Tcl_UniCharIsAlpha, /* 346 */
    Tcl_UniCharIsDigit, /* 347 */
    Tcl_UniCharIsLower, /* 348 */
    Tcl_UniCharIsSpace, /* 349 */
    Tcl_UniCharIsUpper, /* 350 */
    Tcl_UniCharIsWordChar, /* 351 */
    Tcl_Char16Len, /* 352 */
    0, /* 353 */
    Tcl_Char16ToUtfDString, /* 354 */
    Tcl_UtfToChar16DString, /* 355 */
    Tcl_GetRegExpFromObj, /* 356 */
    0, /* 357 */
    Tcl_FreeParse, /* 358 */
    Tcl_LogCommandInfo, /* 359 */
    Tcl_ParseBraces, /* 360 */
    Tcl_ParseCommand, /* 361 */
    Tcl_ParseExpr, /* 362 */
    Tcl_ParseQuotedString, /* 363 */
    Tcl_ParseVarName, /* 364 */
    Tcl_GetCwd, /* 365 */
    Tcl_Chdir, /* 366 */
    Tcl_Access, /* 367 */
    Tcl_Stat, /* 368 */
    Tcl_UtfNcmp, /* 369 */
    Tcl_UtfNcasecmp, /* 370 */
    Tcl_StringCaseMatch, /* 371 */
    Tcl_UniCharIsControl, /* 372 */
    Tcl_UniCharIsGraph, /* 373 */
    Tcl_UniCharIsPrint, /* 374 */
    Tcl_UniCharIsPunct, /* 375 */
    Tcl_RegExpExecObj, /* 376 */
    Tcl_RegExpGetInfo, /* 377 */
    Tcl_NewUnicodeObj, /* 378 */
    Tcl_SetUnicodeObj, /* 379 */
    TclGetCharLength, /* 380 */
    TclGetUniChar, /* 381 */
    0, /* 382 */
    TclGetRange, /* 383 */
    Tcl_AppendUnicodeToObj, /* 384 */
    Tcl_RegExpMatchObj, /* 385 */
    Tcl_SetNotifier, /* 386 */
    Tcl_GetAllocMutex, /* 387 */
    Tcl_GetChannelNames, /* 388 */
    Tcl_GetChannelNamesEx, /* 389 */
    Tcl_ProcObjCmd, /* 390 */
    Tcl_ConditionFinalize, /* 391 */
    Tcl_MutexFinalize, /* 392 */
    Tcl_CreateThread, /* 393 */
    Tcl_ReadRaw, /* 394 */
    Tcl_WriteRaw, /* 395 */
    Tcl_GetTopChannel, /* 396 */
    Tcl_ChannelBuffered, /* 397 */
    Tcl_ChannelName, /* 398 */
    Tcl_ChannelVersion, /* 399 */
    Tcl_ChannelBlockModeProc, /* 400 */
    0, /* 401 */
    Tcl_ChannelClose2Proc, /* 402 */
    Tcl_ChannelInputProc, /* 403 */
    Tcl_ChannelOutputProc, /* 404 */
    0, /* 405 */
    Tcl_ChannelSetOptionProc, /* 406 */
    Tcl_ChannelGetOptionProc, /* 407 */
    Tcl_ChannelWatchProc, /* 408 */
    Tcl_ChannelGetHandleProc, /* 409 */
    Tcl_ChannelFlushProc, /* 410 */
    Tcl_ChannelHandlerProc, /* 411 */
    Tcl_JoinThread, /* 412 */
    Tcl_IsChannelShared, /* 413 */
    Tcl_IsChannelRegistered, /* 414 */
    Tcl_CutChannel, /* 415 */
    Tcl_SpliceChannel, /* 416 */
    Tcl_ClearChannelHandlers, /* 417 */
    Tcl_IsChannelExisting, /* 418 */
    0, /* 419 */
    0, /* 420 */
    0, /* 421 */
    0, /* 422 */
    Tcl_InitCustomHashTable, /* 423 */
    Tcl_InitObjHashTable, /* 424 */
    Tcl_CommandTraceInfo, /* 425 */
    Tcl_TraceCommand, /* 426 */
    Tcl_UntraceCommand, /* 427 */
    Tcl_AttemptAlloc, /* 428 */
    Tcl_AttemptDbCkalloc, /* 429 */
    Tcl_AttemptRealloc, /* 430 */
    Tcl_AttemptDbCkrealloc, /* 431 */
    Tcl_AttemptSetObjLength, /* 432 */
    Tcl_GetChannelThread, /* 433 */
    TclGetUnicodeFromObj, /* 434 */
    0, /* 435 */
    0, /* 436 */
    Tcl_SubstObj, /* 437 */
    Tcl_DetachChannel, /* 438 */
    Tcl_IsStandardChannel, /* 439 */
    Tcl_FSCopyFile, /* 440 */
    Tcl_FSCopyDirectory, /* 441 */
    Tcl_FSCreateDirectory, /* 442 */
    Tcl_FSDeleteFile, /* 443 */
    Tcl_FSLoadFile, /* 444 */
    Tcl_FSMatchInDirectory, /* 445 */
    Tcl_FSLink, /* 446 */
    Tcl_FSRemoveDirectory, /* 447 */
    Tcl_FSRenameFile, /* 448 */
    Tcl_FSLstat, /* 449 */
    Tcl_FSUtime, /* 450 */
    Tcl_FSFileAttrsGet, /* 451 */
    Tcl_FSFileAttrsSet, /* 452 */
    Tcl_FSFileAttrStrings, /* 453 */
    Tcl_FSStat, /* 454 */
    Tcl_FSAccess, /* 455 */
    Tcl_FSOpenFileChannel, /* 456 */
    Tcl_FSGetCwd, /* 457 */
    Tcl_FSChdir, /* 458 */
    Tcl_FSConvertToPathType, /* 459 */
    Tcl_FSJoinPath, /* 460 */
    TclFSSplitPath, /* 461 */
    Tcl_FSEqualPaths, /* 462 */
    Tcl_FSGetNormalizedPath, /* 463 */
    Tcl_FSJoinToPath, /* 464 */
    Tcl_FSGetInternalRep, /* 465 */
    Tcl_FSGetTranslatedPath, /* 466 */
    Tcl_FSEvalFile, /* 467 */
    Tcl_FSNewNativePath, /* 468 */
    Tcl_FSGetNativePath, /* 469 */
    Tcl_FSFileSystemInfo, /* 470 */
    Tcl_FSPathSeparator, /* 471 */
    Tcl_FSListVolumes, /* 472 */
    Tcl_FSRegister, /* 473 */
    Tcl_FSUnregister, /* 474 */
    Tcl_FSData, /* 475 */
    Tcl_FSGetTranslatedStringPath, /* 476 */
    Tcl_FSGetFileSystemForPath, /* 477 */
    Tcl_FSGetPathType, /* 478 */
    Tcl_OutputBuffered, /* 479 */
    Tcl_FSMountsChanged, /* 480 */
    Tcl_EvalTokensStandard, /* 481 */
    Tcl_GetTime, /* 482 */
    Tcl_CreateObjTrace, /* 483 */
    Tcl_GetCommandInfoFromToken, /* 484 */
    Tcl_SetCommandInfoFromToken, /* 485 */
    Tcl_DbNewWideIntObj, /* 486 */
    Tcl_GetWideIntFromObj, /* 487 */
    Tcl_NewWideIntObj, /* 488 */
    Tcl_SetWideIntObj, /* 489 */
    Tcl_AllocStatBuf, /* 490 */
    Tcl_Seek, /* 491 */
    Tcl_Tell, /* 492 */
    Tcl_ChannelWideSeekProc, /* 493 */
    Tcl_DictObjPut, /* 494 */
    Tcl_DictObjGet, /* 495 */
    Tcl_DictObjRemove, /* 496 */
    TclDictObjSize, /* 497 */
    Tcl_DictObjFirst, /* 498 */
    Tcl_DictObjNext, /* 499 */
    Tcl_DictObjDone, /* 500 */
    Tcl_DictObjPutKeyList, /* 501 */
    Tcl_DictObjRemoveKeyList, /* 502 */
    Tcl_NewDictObj, /* 503 */
    Tcl_DbNewDictObj, /* 504 */
    Tcl_RegisterConfig, /* 505 */
    Tcl_CreateNamespace, /* 506 */
    Tcl_DeleteNamespace, /* 507 */
    Tcl_AppendExportList, /* 508 */
    Tcl_Export, /* 509 */
    Tcl_Import, /* 510 */
    Tcl_ForgetImport, /* 511 */
    Tcl_GetCurrentNamespace, /* 512 */
    Tcl_GetGlobalNamespace, /* 513 */
    Tcl_FindNamespace, /* 514 */
    Tcl_FindCommand, /* 515 */
    Tcl_GetCommandFromObj, /* 516 */
    Tcl_GetCommandFullName, /* 517 */
    Tcl_FSEvalFileEx, /* 518 */
    0, /* 519 */
    Tcl_LimitAddHandler, /* 520 */
    Tcl_LimitRemoveHandler, /* 521 */
    Tcl_LimitReady, /* 522 */
    Tcl_LimitCheck, /* 523 */
    Tcl_LimitExceeded, /* 524 */
    Tcl_LimitSetCommands, /* 525 */
    Tcl_LimitSetTime, /* 526 */
    Tcl_LimitSetGranularity, /* 527 */
    Tcl_LimitTypeEnabled, /* 528 */
    Tcl_LimitTypeExceeded, /* 529 */
    Tcl_LimitTypeSet, /* 530 */
    Tcl_LimitTypeReset, /* 531 */
    Tcl_LimitGetCommands, /* 532 */
    Tcl_LimitGetTime, /* 533 */
    Tcl_LimitGetGranularity, /* 534 */
    Tcl_SaveInterpState, /* 535 */
    Tcl_RestoreInterpState, /* 536 */
    Tcl_DiscardInterpState, /* 537 */
    Tcl_SetReturnOptions, /* 538 */
    Tcl_GetReturnOptions, /* 539 */
    Tcl_IsEnsemble, /* 540 */
    Tcl_CreateEnsemble, /* 541 */
    Tcl_FindEnsemble, /* 542 */
    Tcl_SetEnsembleSubcommandList, /* 543 */
    Tcl_SetEnsembleMappingDict, /* 544 */
    Tcl_SetEnsembleUnknownHandler, /* 545 */
    Tcl_SetEnsembleFlags, /* 546 */
    Tcl_GetEnsembleSubcommandList, /* 547 */
    Tcl_GetEnsembleMappingDict, /* 548 */
    Tcl_GetEnsembleUnknownHandler, /* 549 */
    Tcl_GetEnsembleFlags, /* 550 */
    Tcl_GetEnsembleNamespace, /* 551 */
    Tcl_SetTimeProc, /* 552 */
    Tcl_QueryTimeProc, /* 553 */
    Tcl_ChannelThreadActionProc, /* 554 */
    Tcl_NewBignumObj, /* 555 */
    Tcl_DbNewBignumObj, /* 556 */
    Tcl_SetBignumObj, /* 557 */
    Tcl_GetBignumFromObj, /* 558 */
    Tcl_TakeBignumFromObj, /* 559 */
    Tcl_TruncateChannel, /* 560 */
    Tcl_ChannelTruncateProc, /* 561 */
    Tcl_SetChannelErrorInterp, /* 562 */
    Tcl_GetChannelErrorInterp, /* 563 */
    Tcl_SetChannelError, /* 564 */
    Tcl_GetChannelError, /* 565 */
    Tcl_InitBignumFromDouble, /* 566 */
    Tcl_GetNamespaceUnknownHandler, /* 567 */
    Tcl_SetNamespaceUnknownHandler, /* 568 */
    Tcl_GetEncodingFromObj, /* 569 */
    Tcl_GetEncodingSearchPath, /* 570 */
    Tcl_SetEncodingSearchPath, /* 571 */
    Tcl_GetEncodingNameFromEnvironment, /* 572 */
    Tcl_PkgRequireProc, /* 573 */
    Tcl_AppendObjToErrorInfo, /* 574 */
    Tcl_AppendLimitedToObj, /* 575 */
    Tcl_Format, /* 576 */
    Tcl_AppendFormatToObj, /* 577 */
    Tcl_ObjPrintf, /* 578 */
    Tcl_AppendPrintfToObj, /* 579 */
    Tcl_CancelEval, /* 580 */
    Tcl_Canceled, /* 581 */
    Tcl_CreatePipe, /* 582 */
    Tcl_NRCreateCommand, /* 583 */
    Tcl_NREvalObj, /* 584 */
    Tcl_NREvalObjv, /* 585 */
    Tcl_NRCmdSwap, /* 586 */
    Tcl_NRAddCallback, /* 587 */
    Tcl_NRCallObjProc, /* 588 */
    Tcl_GetFSDeviceFromStat, /* 589 */
    Tcl_GetFSInodeFromStat, /* 590 */
    Tcl_GetModeFromStat, /* 591 */
    Tcl_GetLinkCountFromStat, /* 592 */
    Tcl_GetUserIdFromStat, /* 593 */
    Tcl_GetGroupIdFromStat, /* 594 */
    Tcl_GetDeviceTypeFromStat, /* 595 */
    Tcl_GetAccessTimeFromStat, /* 596 */
    Tcl_GetModificationTimeFromStat, /* 597 */
    Tcl_GetChangeTimeFromStat, /* 598 */
    Tcl_GetSizeFromStat, /* 599 */
    Tcl_GetBlocksFromStat, /* 600 */
    Tcl_GetBlockSizeFromStat, /* 601 */
    Tcl_SetEnsembleParameterList, /* 602 */
    Tcl_GetEnsembleParameterList, /* 603 */
    TclParseArgsObjv, /* 604 */
    Tcl_GetErrorLine, /* 605 */
    Tcl_SetErrorLine, /* 606 */
    Tcl_TransferResult, /* 607 */
    Tcl_InterpActive, /* 608 */
    Tcl_BackgroundException, /* 609 */
    Tcl_ZlibDeflate, /* 610 */
    Tcl_ZlibInflate, /* 611 */
    Tcl_ZlibCRC32, /* 612 */
    Tcl_ZlibAdler32, /* 613 */
    Tcl_ZlibStreamInit, /* 614 */
    Tcl_ZlibStreamGetCommandName, /* 615 */
    Tcl_ZlibStreamEof, /* 616 */
    Tcl_ZlibStreamChecksum, /* 617 */
    Tcl_ZlibStreamPut, /* 618 */
    Tcl_ZlibStreamGet, /* 619 */
    Tcl_ZlibStreamClose, /* 620 */
    Tcl_ZlibStreamReset, /* 621 */
    Tcl_SetStartupScript, /* 622 */
    Tcl_GetStartupScript, /* 623 */
    Tcl_CloseEx, /* 624 */
    Tcl_NRExprObj, /* 625 */
    Tcl_NRSubstObj, /* 626 */
    Tcl_LoadFile, /* 627 */
    Tcl_FindSymbol, /* 628 */
    Tcl_FSUnloadFile, /* 629 */
    Tcl_ZlibStreamSetCompressionDictionary, /* 630 */
    Tcl_OpenTcpServerEx, /* 631 */
    TclZipfs_Mount, /* 632 */
    TclZipfs_Unmount, /* 633 */
    TclZipfs_TclLibrary, /* 634 */
    TclZipfs_MountBuffer, /* 635 */
    Tcl_FreeInternalRep, /* 636 */
    Tcl_InitStringRep, /* 637 */
    Tcl_FetchInternalRep, /* 638 */
    Tcl_StoreInternalRep, /* 639 */
    Tcl_HasStringRep, /* 640 */
    Tcl_IncrRefCount, /* 641 */
    Tcl_DecrRefCount, /* 642 */
    Tcl_IsShared, /* 643 */
    Tcl_LinkArray, /* 644 */
    Tcl_GetIntForIndex, /* 645 */
    Tcl_UtfToUniChar, /* 646 */
    Tcl_UniCharToUtfDString, /* 647 */
    Tcl_UtfToUniCharDString, /* 648 */
    TclGetBytesFromObj, /* 649 */
    Tcl_GetBytesFromObj, /* 650 */
    Tcl_GetStringFromObj, /* 651 */
    Tcl_GetUnicodeFromObj, /* 652 */
    Tcl_GetByteArrayFromObj, /* 653 */
    Tcl_UtfCharComplete, /* 654 */
    Tcl_UtfNext, /* 655 */
    Tcl_UtfPrev, /* 656 */
    Tcl_UniCharIsUnicode, /* 657 */
    Tcl_ExternalToUtfDStringEx, /* 658 */
    Tcl_UtfToExternalDStringEx, /* 659 */
    Tcl_AsyncMarkFromSignal, /* 660 */
    Tcl_ListObjGetElements, /* 661 */
    Tcl_ListObjLength, /* 662 */
    Tcl_DictObjSize, /* 663 */
    Tcl_SplitList, /* 664 */
    Tcl_SplitPath, /* 665 */
    Tcl_FSSplitPath, /* 666 */
    Tcl_ParseArgsObjv, /* 667 */
    Tcl_UniCharLen, /* 668 */
    Tcl_NumUtfChars, /* 669 */
    Tcl_GetCharLength, /* 670 */
    Tcl_UtfAtIndex, /* 671 */
    Tcl_GetRange, /* 672 */
    Tcl_GetUniChar, /* 673 */
    0, /* 674 */
    0, /* 675 */
    Tcl_CreateObjCommand2, /* 676 */
    Tcl_CreateObjTrace2, /* 677 */
    Tcl_NRCreateCommand2, /* 678 */
    Tcl_NRCallObjProc2, /* 679 */
};

/* !END!: Do not edit above this line. */<|MERGE_RESOLUTION|>--- conflicted
+++ resolved
@@ -435,13 +435,8 @@
     TclGetOpenMode, /* 40 */
     TclGetOriginalCommand, /* 41 */
     TclpGetUserHome, /* 42 */
-<<<<<<< HEAD
-    0, /* 43 */
+    TclGetObjInterpProc2, /* 43 */
     0, /* 44 */
-=======
-    TclGetObjInterpProc2, /* 43 */
-    TclGuessPackageName, /* 44 */
->>>>>>> 1bc02083
     TclHideUnsafeCommands, /* 45 */
     TclInExit, /* 46 */
     0, /* 47 */
