--- conflicted
+++ resolved
@@ -46,24 +46,6 @@
 #undef TclpGetPid
 #undef TclPkgProvide
 #undef Tcl_SetIntObj
-<<<<<<< HEAD
-=======
-#undef TclpInetNtoa
-#undef TclWinGetServByName
-#undef TclWinGetSockOpt
-#undef TclWinSetSockOpt
-
-/* See bug 510001: TclSockMinimumBuffers needs plat imp */
-#ifdef _WIN64
-#   define TclSockMinimumBuffersOld 0
-#else
-#define TclSockMinimumBuffersOld sockMinimumBuffersOld
-static int TclSockMinimumBuffersOld(int sock, int size)
-{
-    return TclSockMinimumBuffers(INT2PTR(sock), size);
-}
-#endif
->>>>>>> ff4e4643
 
 #define TclPkgProvide pkgProvide
 static int TclPkgProvide(
@@ -125,35 +107,8 @@
     return hInstance;
 }
 
-<<<<<<< HEAD
-char *
-=======
-#define TclWinSetSockOpt winSetSockOpt
-static int
-TclWinSetSockOpt(SOCKET s, int level, int optname,
-	    const char *optval, int optlen)
-{
-    return setsockopt((int) s, level, optname, optval, optlen);
-}
-
-#define TclWinGetSockOpt winGetSockOpt
-static int
-TclWinGetSockOpt(SOCKET s, int level, int optname,
-	    char *optval, int *optlen)
-{
-    return getsockopt((int) s, level, optname, optval, optlen);
-}
-
-#define TclWinGetServByName winGetServByName
-static struct servent *
-TclWinGetServByName(const char *name, const char *proto)
-{
-    return getservbyname(name, proto);
-}
-
 #define TclWinNoBackslash winNoBackslash
 static char *
->>>>>>> ff4e4643
 TclWinNoBackslash(char *path)
 {
     char *p;
