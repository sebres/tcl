--- conflicted
+++ resolved
@@ -2057,14 +2057,9 @@
     Tcl_GetEncodingNulLength, /* 683 */
     Tcl_GetWideUIntFromObj, /* 684 */
     Tcl_DStringToObj, /* 685 */
-<<<<<<< HEAD
-    Tcl_InputEncodingError, /* 686 */
-    TclUnusedStubEntry, /* 687 */
-=======
     0, /* 686 */
-    0, /* 687 */
+    Tcl_InputEncodingError, /* 687 */
     TclUnusedStubEntry, /* 688 */
->>>>>>> 3375c74b
 };
 
 /* !END!: Do not edit above this line. */