--- conflicted
+++ resolved
@@ -734,7 +734,6 @@
     TclResetRewriteEnsemble, /* 247 */
     TclCopyChannel, /* 248 */
     TclDoubleDigits, /* 249 */
-<<<<<<< HEAD
     TclSetSlaveCancelFlags, /* 250 */
     TclRegisterLiteral, /* 251 */
     TclPtrGetVar, /* 252 */
@@ -743,19 +742,8 @@
     TclPtrObjMakeUpvar, /* 255 */
     TclPtrUnsetVar, /* 256 */
     0, /* 257 */
-    TclUnusedStubEntry, /* 258 */
-=======
-    NULL, /* 250 */
-    NULL, /* 251 */
-    NULL, /* 252 */
-    NULL, /* 253 */
-    NULL, /* 254 */
-    NULL, /* 255 */
-    NULL, /* 256 */
-    NULL, /* 257 */
-    NULL, /* 258 */
+    0, /* 258 */
     TclUnusedStubEntry, /* 259 */
->>>>>>> 4bc3551c
 };
 
 static const TclIntPlatStubs tclIntPlatStubs = {
