/*
 * tclStubInit.c --
 *
 *	This file contains the initializers for the Tcl stub vectors.
 *
 * Copyright (c) 1998-1999 by Scriptics Corporation.
 *
 * See the file "license.terms" for information on usage and redistribution
 * of this file, and for a DISCLAIMER OF ALL WARRANTIES.
 */

#include "tclInt.h"
#include "tommath.h"

#ifdef __GNUC__
#pragma GCC dependency "tcl.decls"
#pragma GCC dependency "tclInt.decls"
#pragma GCC dependency "tclTomMath.decls"
#endif

/*
 * Remove macros that will interfere with the definitions below.
 */

#undef Tcl_Alloc
#undef Tcl_Free
#undef Tcl_Realloc
#undef Tcl_NewByteArrayObj
#undef Tcl_NewDoubleObj
#undef Tcl_NewListObj
#undef Tcl_NewLongObj
#undef Tcl_NewObj
#undef Tcl_NewStringObj
#undef Tcl_DumpActiveMemory
#undef Tcl_ValidateAllMemory
#undef Tcl_FindHashEntry
#undef Tcl_CreateHashEntry
<<<<<<< HEAD
=======
#undef Tcl_Panic
>>>>>>> e30d7684
#undef TclpGetPid
#undef TclPkgProvide
#undef Tcl_SetIntObj

#define TclPkgProvide pkgProvide
static int TclPkgProvide(
    Tcl_Interp *interp,		/* Interpreter in which package is now
				 * available. */
    const char *name,		/* Name of package. */
    const char *version)	/* Version string for package. */
{
    /* In Tcl 9, Tcl_PkgProvide is a macro calling Tcl_PkgProvideEx.
     * The only way this stub can be called is by an extension compiled
     * against Tcl 8 headers. The Tcl_StubsInit() function already
     * succeeded, so the extension author lied: It did something like:
     *     Tcl_StubsInit(interp, "8.6-", 0)
     * or
     *     Tcl_StubsInit(interp, "8.6-9.1", 0)
     *
     * The best we can do is provide an error-message, as if the
     * extension originally called:
     *     Tcl_StubsInit(interp, "8", 0)
     */
	Tcl_PkgRequireEx(interp, "Tcl", "8", 0, NULL);
	return TCL_ERROR;
}

#ifdef __WIN32__
#   define TclUnixWaitForFile 0
#   define TclUnixCopyFile 0
#   define TclUnixOpenTemporaryFile 0
#   define TclpIsAtty 0
#elif defined(__CYGWIN__)
#   define TclpIsAtty TclPlatIsAtty
#   define TclWinSetInterfaces (void (*) (int)) doNothing
#   define TclWinAddProcess (void (*) (void *, unsigned int)) doNothing
#   define TclWinFlushDirtyChannels doNothing
#   define TclWinResetInterfaces doNothing

static Tcl_Encoding winTCharEncoding;

static int
TclpIsAtty(int fd)
{
    return isatty(fd);
}

int
TclWinGetPlatformId()
{
    /* Don't bother to determine the real platform on cygwin,
     * because VER_PLATFORM_WIN32_NT is the only supported platform */
    return 2; /* VER_PLATFORM_WIN32_NT */;
}

void *TclWinGetTclInstance()
{
    void *hInstance = NULL;
    GetModuleHandleExW(GET_MODULE_HANDLE_EX_FLAG_FROM_ADDRESS,
	    (const char *)&winTCharEncoding, &hInstance);
    return hInstance;
}

int
TclWinSetSockOpt(SOCKET s, int level, int optname,
	    const char *optval, int optlen)
{
    return setsockopt((int) s, level, optname, optval, optlen);
}

int
TclWinGetSockOpt(SOCKET s, int level, int optname,
	    char *optval, int *optlen)
{
    return getsockopt((int) s, level, optname, optval, optlen);
}

struct servent *
TclWinGetServByName(const char *name, const char *proto)
{
    return getservbyname(name, proto);
}

char *
TclWinNoBackslash(char *path)
{
    char *p;

    for (p = path; *p != '\0'; p++) {
	if (*p == '\\') {
	    *p = '/';
	}
    }
    return path;
}

int
TclpGetPid(Tcl_Pid pid)
{
    return (int) (size_t) pid;
}

static void
doNothing(void)
{
    /* dummy implementation, no need to do anything */
}

char *
Tcl_WinUtfToTChar(
    const char *string,
    int len,
    Tcl_DString *dsPtr)
{
    if (!winTCharEncoding) {
	winTCharEncoding = Tcl_GetEncoding(0, "unicode");
    }
    return Tcl_UtfToExternalDString(winTCharEncoding,
	    string, len, dsPtr);
}

char *
Tcl_WinTCharToUtf(
    const char *string,
    int len,
    Tcl_DString *dsPtr)
{
    if (!winTCharEncoding) {
	winTCharEncoding = Tcl_GetEncoding(0, "unicode");
    }
    return Tcl_ExternalToUtfDString(winTCharEncoding,
	    string, len, dsPtr);
}

#if defined(TCL_WIDE_INT_IS_LONG)
/* On Cygwin64, long is 64-bit while on Win64 long is 32-bit. Therefore
 * we have to make sure that all stub entries on Cygwin64 follow the Win64
 * signature. Tcl 9 must find a better solution, but that cannot be done
 * without introducing a binary incompatibility.
 */
#define Tcl_DbNewLongObj ((Tcl_Obj*(*)(long,const char*,int))dbNewLongObj)
static Tcl_Obj *dbNewLongObj(
    int intValue,
    const char *file,
    int line
) {
#ifdef TCL_MEM_DEBUG
    register Tcl_Obj *objPtr;

    TclDbNewObj(objPtr, file, line);
    objPtr->bytes = NULL;

    objPtr->internalRep.longValue = (long) intValue;
    objPtr->typePtr = &tclIntType;
    return objPtr;
#else
    return Tcl_NewIntObj(intValue);
#endif
}
#define Tcl_GetLongFromObj (int(*)(Tcl_Interp*,Tcl_Obj*,long*))Tcl_GetIntFromObj
#define Tcl_NewLongObj (Tcl_Obj*(*)(long))Tcl_NewIntObj
#define Tcl_SetLongObj (void(*)(Tcl_Obj*,long))Tcl_SetIntObj
static int exprInt(Tcl_Interp *interp, const char *expr, int *ptr){
    long longValue;
    int result = Tcl_ExprLong(interp, expr, &longValue);
    if (result == TCL_OK) {
	    if ((longValue >= -(long)(UINT_MAX))
		    && (longValue <= (long)(UINT_MAX))) {
	    *ptr = (int)longValue;
	} else {
	    Tcl_SetObjResult(interp, Tcl_NewStringObj(
		    "integer value too large to represent as non-long integer", -1));
	    result = TCL_ERROR;
	}
    }
    return result;
}
#define Tcl_ExprLong (int(*)(Tcl_Interp*,const char*,long*))exprInt
static int exprIntObj(Tcl_Interp *interp, Tcl_Obj*expr, int *ptr){
    long longValue;
    int result = Tcl_ExprLongObj(interp, expr, &longValue);
    if (result == TCL_OK) {
	    if ((longValue >= -(long)(UINT_MAX))
		    && (longValue <= (long)(UINT_MAX))) {
	    *ptr = (int)longValue;
	} else {
	    Tcl_SetObjResult(interp, Tcl_NewStringObj(
		    "integer value too large to represent as non-long integer", -1));
	    result = TCL_ERROR;
	}
    }
    return result;
}
#define Tcl_ExprLongObj (int(*)(Tcl_Interp*,Tcl_Obj*,long*))exprIntObj
static int formatInt(char *buffer, int n){
   return TclFormatInt(buffer, (long)n);
}
#define TclFormatInt (int(*)(char *, long))formatInt

#endif

#endif

/*
 * WARNING: The contents of this file is automatically generated by the
 * tools/genStubs.tcl script. Any modifications to the function declarations
 * below should be made in the generic/tcl.decls script.
 */

MODULE_SCOPE const TclStubs tclStubs;
MODULE_SCOPE const TclTomMathStubs tclTomMathStubs;

/* !BEGIN!: Do not edit below this line. */

static const TclIntStubs tclIntStubs = {
    TCL_STUB_MAGIC,
    0,
    0, /* 0 */
    0, /* 1 */
    0, /* 2 */
    TclAllocateFreeObjects, /* 3 */
    0, /* 4 */
    TclCleanupChildren, /* 5 */
    TclCleanupCommand, /* 6 */
    TclCopyAndCollapse, /* 7 */
    0, /* 8 */
    TclCreatePipeline, /* 9 */
    TclCreateProc, /* 10 */
    TclDeleteCompiledLocalVars, /* 11 */
    TclDeleteVars, /* 12 */
    0, /* 13 */
    TclDumpMemoryInfo, /* 14 */
    0, /* 15 */
    TclExprFloatError, /* 16 */
    0, /* 17 */
    0, /* 18 */
    0, /* 19 */
    0, /* 20 */
    0, /* 21 */
    TclFindElement, /* 22 */
    TclFindProc, /* 23 */
    TclFormatInt, /* 24 */
    TclFreePackageInfo, /* 25 */
    0, /* 26 */
    0, /* 27 */
    TclpGetDefaultStdChannel, /* 28 */
    0, /* 29 */
    0, /* 30 */
    TclGetExtension, /* 31 */
    TclGetFrame, /* 32 */
    0, /* 33 */
    TclGetIntForIndex, /* 34 */
    0, /* 35 */
    0, /* 36 */
    TclGetLoadedPackages, /* 37 */
    TclGetNamespaceForQualName, /* 38 */
    TclGetObjInterpProc, /* 39 */
    TclGetOpenMode, /* 40 */
    TclGetOriginalCommand, /* 41 */
    TclpGetUserHome, /* 42 */
    0, /* 43 */
    TclGuessPackageName, /* 44 */
    TclHideUnsafeCommands, /* 45 */
    TclInExit, /* 46 */
    0, /* 47 */
    0, /* 48 */
    0, /* 49 */
    TclInitCompiledLocals, /* 50 */
    TclInterpInit, /* 51 */
    0, /* 52 */
    TclInvokeObjectCommand, /* 53 */
    TclInvokeStringCommand, /* 54 */
    TclIsProc, /* 55 */
    0, /* 56 */
    0, /* 57 */
    TclLookupVar, /* 58 */
    0, /* 59 */
    TclNeedSpace, /* 60 */
    TclNewProcBodyObj, /* 61 */
    TclObjCommandComplete, /* 62 */
    TclObjInterpProc, /* 63 */
    TclObjInvoke, /* 64 */
    0, /* 65 */
    0, /* 66 */
    0, /* 67 */
    0, /* 68 */
    TclpAlloc, /* 69 */
    0, /* 70 */
    0, /* 71 */
    0, /* 72 */
    0, /* 73 */
    TclpFree, /* 74 */
    TclpGetClicks, /* 75 */
    TclpGetSeconds, /* 76 */
    0, /* 77 */
    0, /* 78 */
    0, /* 79 */
    0, /* 80 */
    TclpRealloc, /* 81 */
    0, /* 82 */
    0, /* 83 */
    0, /* 84 */
    0, /* 85 */
    0, /* 86 */
    0, /* 87 */
    TclPrecTraceProc, /* 88 */
    TclPreventAliasLoop, /* 89 */
    0, /* 90 */
    TclProcCleanupProc, /* 91 */
    TclProcCompileProc, /* 92 */
    TclProcDeleteProc, /* 93 */
    0, /* 94 */
    0, /* 95 */
    TclRenameCommand, /* 96 */
    TclResetShadowedCmdRefs, /* 97 */
    TclServiceIdle, /* 98 */
    0, /* 99 */
    0, /* 100 */
    TclSetPreInitScript, /* 101 */
    TclSetupEnv, /* 102 */
    TclSockGetPort, /* 103 */
    0, /* 104 */
    0, /* 105 */
    0, /* 106 */
    0, /* 107 */
    TclTeardownNamespace, /* 108 */
    TclUpdateReturnInfo, /* 109 */
    TclSockMinimumBuffers, /* 110 */
    Tcl_AddInterpResolvers, /* 111 */
    0, /* 112 */
    0, /* 113 */
    0, /* 114 */
    0, /* 115 */
    0, /* 116 */
    0, /* 117 */
    Tcl_GetInterpResolvers, /* 118 */
    Tcl_GetNamespaceResolvers, /* 119 */
    Tcl_FindNamespaceVar, /* 120 */
    0, /* 121 */
    0, /* 122 */
    0, /* 123 */
    0, /* 124 */
    0, /* 125 */
    Tcl_GetVariableFullName, /* 126 */
    0, /* 127 */
    Tcl_PopCallFrame, /* 128 */
    Tcl_PushCallFrame, /* 129 */
    Tcl_RemoveInterpResolvers, /* 130 */
    Tcl_SetNamespaceResolvers, /* 131 */
    TclpHasSockets, /* 132 */
    0, /* 133 */
    0, /* 134 */
    0, /* 135 */
    0, /* 136 */
    0, /* 137 */
    TclGetEnv, /* 138 */
    0, /* 139 */
    0, /* 140 */
    TclpGetCwd, /* 141 */
    TclSetByteCodeFromAny, /* 142 */
    TclAddLiteralObj, /* 143 */
    TclHideLiteral, /* 144 */
    TclGetAuxDataType, /* 145 */
    TclHandleCreate, /* 146 */
    TclHandleFree, /* 147 */
    TclHandlePreserve, /* 148 */
    TclHandleRelease, /* 149 */
    TclRegAbout, /* 150 */
    TclRegExpRangeUniChar, /* 151 */
    TclSetLibraryPath, /* 152 */
    TclGetLibraryPath, /* 153 */
    0, /* 154 */
    0, /* 155 */
    TclRegError, /* 156 */
    TclVarTraceExists, /* 157 */
    0, /* 158 */
    0, /* 159 */
    0, /* 160 */
    TclChannelTransform, /* 161 */
    TclChannelEventScriptInvoker, /* 162 */
    TclGetInstructionTable, /* 163 */
    TclExpandCodeArray, /* 164 */
    TclpSetInitialEncodings, /* 165 */
    TclListObjSetElement, /* 166 */
    0, /* 167 */
    0, /* 168 */
    TclpUtfNcmp2, /* 169 */
    TclCheckInterpTraces, /* 170 */
    TclCheckExecutionTraces, /* 171 */
    TclInThreadExit, /* 172 */
    TclUniCharMatch, /* 173 */
    0, /* 174 */
    TclCallVarTraces, /* 175 */
    TclCleanupVar, /* 176 */
    TclVarErrMsg, /* 177 */
    0, /* 178 */
    0, /* 179 */
    0, /* 180 */
    0, /* 181 */
    0, /* 182 */
    0, /* 183 */
    0, /* 184 */
    0, /* 185 */
    0, /* 186 */
    0, /* 187 */
    0, /* 188 */
    0, /* 189 */
    0, /* 190 */
    0, /* 191 */
    0, /* 192 */
    0, /* 193 */
    0, /* 194 */
    0, /* 195 */
    0, /* 196 */
    0, /* 197 */
    TclObjGetFrame, /* 198 */
    0, /* 199 */
    TclpObjRemoveDirectory, /* 200 */
    TclpObjCopyDirectory, /* 201 */
    TclpObjCreateDirectory, /* 202 */
    TclpObjDeleteFile, /* 203 */
    TclpObjCopyFile, /* 204 */
    TclpObjRenameFile, /* 205 */
    TclpObjStat, /* 206 */
    TclpObjAccess, /* 207 */
    TclpOpenFileChannel, /* 208 */
    0, /* 209 */
    0, /* 210 */
    0, /* 211 */
    TclpFindExecutable, /* 212 */
    TclGetObjNameOfExecutable, /* 213 */
    TclSetObjNameOfExecutable, /* 214 */
    TclStackAlloc, /* 215 */
    TclStackFree, /* 216 */
    TclPushStackFrame, /* 217 */
    TclPopStackFrame, /* 218 */
    0, /* 219 */
    0, /* 220 */
    0, /* 221 */
    0, /* 222 */
    0, /* 223 */
    TclGetPlatform, /* 224 */
    TclTraceDictPath, /* 225 */
    TclObjBeingDeleted, /* 226 */
    TclSetNsPath, /* 227 */
    0, /* 228 */
    TclPtrMakeUpvar, /* 229 */
    TclObjLookupVar, /* 230 */
    TclGetNamespaceFromObj, /* 231 */
    TclEvalObjEx, /* 232 */
    TclGetSrcInfoForPc, /* 233 */
    TclVarHashCreateVar, /* 234 */
    TclInitVarHashTable, /* 235 */
    0, /* 236 */
    TclResetCancellation, /* 237 */
    TclNRInterpProc, /* 238 */
    TclNRInterpProcCore, /* 239 */
    TclNRRunCallbacks, /* 240 */
    TclNREvalObjEx, /* 241 */
    TclNREvalObjv, /* 242 */
    TclDbDumpActiveObjects, /* 243 */
    TclGetNamespaceChildTable, /* 244 */
    TclGetNamespaceCommandTable, /* 245 */
    TclInitRewriteEnsemble, /* 246 */
    TclResetRewriteEnsemble, /* 247 */
    TclCopyChannel, /* 248 */
    TclDoubleDigits, /* 249 */
    TclSetSlaveCancelFlags, /* 250 */
};

static const TclIntPlatStubs tclIntPlatStubs = {
    TCL_STUB_MAGIC,
    0,
#if !defined(__WIN32__) && !defined(__CYGWIN__) && !defined(MAC_OSX_TCL) /* UNIX */
    TclGetAndDetachPids, /* 0 */
    TclpCloseFile, /* 1 */
    TclpCreateCommandChannel, /* 2 */
    TclpCreatePipe, /* 3 */
    TclpCreateProcess, /* 4 */
    0, /* 5 */
    TclpMakeFile, /* 6 */
    TclpOpenFile, /* 7 */
    TclUnixWaitForFile, /* 8 */
    TclpCreateTempFile, /* 9 */
    0, /* 10 */
    0, /* 11 */
    0, /* 12 */
    0, /* 13 */
    TclUnixCopyFile, /* 14 */
    0, /* 15 */
    0, /* 16 */
    0, /* 17 */
    0, /* 18 */
    0, /* 19 */
    0, /* 20 */
    0, /* 21 */
    0, /* 22 */
    0, /* 23 */
    0, /* 24 */
    0, /* 25 */
    0, /* 26 */
    0, /* 27 */
    0, /* 28 */
    TclWinCPUID, /* 29 */
    TclUnixOpenTemporaryFile, /* 30 */
#endif /* UNIX */
#if defined(__WIN32__) || defined(__CYGWIN__) /* WIN */
    TclWinConvertError, /* 0 */
    0, /* 1 */
    TclWinGetServByName, /* 2 */
    TclWinGetSockOpt, /* 3 */
    TclWinGetTclInstance, /* 4 */
    TclUnixWaitForFile, /* 5 */
    0, /* 6 */
    TclWinSetSockOpt, /* 7 */
    TclpGetPid, /* 8 */
    TclWinGetPlatformId, /* 9 */
    0, /* 10 */
    TclGetAndDetachPids, /* 11 */
    TclpCloseFile, /* 12 */
    TclpCreateCommandChannel, /* 13 */
    TclpCreatePipe, /* 14 */
    TclpCreateProcess, /* 15 */
    TclpIsAtty, /* 16 */
    TclUnixCopyFile, /* 17 */
    TclpMakeFile, /* 18 */
    TclpOpenFile, /* 19 */
    TclWinAddProcess, /* 20 */
    0, /* 21 */
    TclpCreateTempFile, /* 22 */
    0, /* 23 */
    TclWinNoBackslash, /* 24 */
    0, /* 25 */
    TclWinSetInterfaces, /* 26 */
    TclWinFlushDirtyChannels, /* 27 */
    TclWinResetInterfaces, /* 28 */
    TclWinCPUID, /* 29 */
    TclUnixOpenTemporaryFile, /* 30 */
#endif /* WIN */
#ifdef MAC_OSX_TCL /* MACOSX */
    TclGetAndDetachPids, /* 0 */
    TclpCloseFile, /* 1 */
    TclpCreateCommandChannel, /* 2 */
    TclpCreatePipe, /* 3 */
    TclpCreateProcess, /* 4 */
    0, /* 5 */
    TclpMakeFile, /* 6 */
    TclpOpenFile, /* 7 */
    TclUnixWaitForFile, /* 8 */
    TclpCreateTempFile, /* 9 */
    0, /* 10 */
    0, /* 11 */
    0, /* 12 */
    0, /* 13 */
    TclUnixCopyFile, /* 14 */
    TclMacOSXGetFileAttribute, /* 15 */
    TclMacOSXSetFileAttribute, /* 16 */
    TclMacOSXCopyFileAttributes, /* 17 */
    TclMacOSXMatchType, /* 18 */
    TclMacOSXNotifierAddRunLoopMode, /* 19 */
    0, /* 20 */
    0, /* 21 */
    0, /* 22 */
    0, /* 23 */
    0, /* 24 */
    0, /* 25 */
    0, /* 26 */
    0, /* 27 */
    0, /* 28 */
    TclWinCPUID, /* 29 */
    TclUnixOpenTemporaryFile, /* 30 */
#endif /* MACOSX */
};

static const TclPlatStubs tclPlatStubs = {
    TCL_STUB_MAGIC,
    0,
#if defined(__WIN32__) || defined(__CYGWIN__) /* WIN */
    Tcl_WinUtfToTChar, /* 0 */
    Tcl_WinTCharToUtf, /* 1 */
#endif /* WIN */
#ifdef MAC_OSX_TCL /* MACOSX */
    Tcl_MacOSXOpenBundleResources, /* 0 */
    Tcl_MacOSXOpenVersionedBundleResources, /* 1 */
#endif /* MACOSX */
};

const TclTomMathStubs tclTomMathStubs = {
    TCL_STUB_MAGIC,
    0,
    TclBN_epoch, /* 0 */
    TclBN_revision, /* 1 */
    TclBN_mp_add, /* 2 */
    TclBN_mp_add_d, /* 3 */
    TclBN_mp_and, /* 4 */
    TclBN_mp_clamp, /* 5 */
    TclBN_mp_clear, /* 6 */
    TclBN_mp_clear_multi, /* 7 */
    TclBN_mp_cmp, /* 8 */
    TclBN_mp_cmp_d, /* 9 */
    TclBN_mp_cmp_mag, /* 10 */
    TclBN_mp_copy, /* 11 */
    TclBN_mp_count_bits, /* 12 */
    TclBN_mp_div, /* 13 */
    TclBN_mp_div_d, /* 14 */
    TclBN_mp_div_2, /* 15 */
    TclBN_mp_div_2d, /* 16 */
    TclBN_mp_div_3, /* 17 */
    TclBN_mp_exch, /* 18 */
    TclBN_mp_expt_d, /* 19 */
    TclBN_mp_grow, /* 20 */
    TclBN_mp_init, /* 21 */
    TclBN_mp_init_copy, /* 22 */
    TclBN_mp_init_multi, /* 23 */
    TclBN_mp_init_set, /* 24 */
    TclBN_mp_init_size, /* 25 */
    TclBN_mp_lshd, /* 26 */
    TclBN_mp_mod, /* 27 */
    TclBN_mp_mod_2d, /* 28 */
    TclBN_mp_mul, /* 29 */
    TclBN_mp_mul_d, /* 30 */
    TclBN_mp_mul_2, /* 31 */
    TclBN_mp_mul_2d, /* 32 */
    TclBN_mp_neg, /* 33 */
    TclBN_mp_or, /* 34 */
    TclBN_mp_radix_size, /* 35 */
    TclBN_mp_read_radix, /* 36 */
    TclBN_mp_rshd, /* 37 */
    TclBN_mp_shrink, /* 38 */
    TclBN_mp_set, /* 39 */
    TclBN_mp_sqr, /* 40 */
    TclBN_mp_sqrt, /* 41 */
    TclBN_mp_sub, /* 42 */
    TclBN_mp_sub_d, /* 43 */
    TclBN_mp_to_unsigned_bin, /* 44 */
    TclBN_mp_to_unsigned_bin_n, /* 45 */
    TclBN_mp_toradix_n, /* 46 */
    TclBN_mp_unsigned_bin_size, /* 47 */
    TclBN_mp_xor, /* 48 */
    TclBN_mp_zero, /* 49 */
    TclBN_reverse, /* 50 */
    TclBN_fast_s_mp_mul_digs, /* 51 */
    TclBN_fast_s_mp_sqr, /* 52 */
    TclBN_mp_karatsuba_mul, /* 53 */
    TclBN_mp_karatsuba_sqr, /* 54 */
    TclBN_mp_toom_mul, /* 55 */
    TclBN_mp_toom_sqr, /* 56 */
    TclBN_s_mp_add, /* 57 */
    TclBN_s_mp_mul_digs, /* 58 */
    TclBN_s_mp_sqr, /* 59 */
    TclBN_s_mp_sub, /* 60 */
    TclBN_mp_init_set_int, /* 61 */
    TclBN_mp_set_int, /* 62 */
    TclBN_mp_cnt_lsb, /* 63 */
};

static const TclStubHooks tclStubHooks = {
    &tclPlatStubs,
    &tclIntStubs,
    &tclIntPlatStubs
};

const TclStubs tclStubs = {
    TCL_STUB_MAGIC,
    &tclStubHooks,
    Tcl_PkgProvideEx, /* 0 */
    Tcl_PkgRequireEx, /* 1 */
    Tcl_Panic, /* 2 */
    Tcl_Alloc, /* 3 */
    Tcl_Free, /* 4 */
    Tcl_Realloc, /* 5 */
    Tcl_DbCkalloc, /* 6 */
    Tcl_DbCkfree, /* 7 */
    Tcl_DbCkrealloc, /* 8 */
#if !defined(__WIN32__) && !defined(MAC_OSX_TCL) /* UNIX */
    Tcl_CreateFileHandler, /* 9 */
#endif /* UNIX */
#if defined(__WIN32__) /* WIN */
    0, /* 9 */
#endif /* WIN */
#ifdef MAC_OSX_TCL /* MACOSX */
    Tcl_CreateFileHandler, /* 9 */
#endif /* MACOSX */
#if !defined(__WIN32__) && !defined(MAC_OSX_TCL) /* UNIX */
    Tcl_DeleteFileHandler, /* 10 */
#endif /* UNIX */
#if defined(__WIN32__) /* WIN */
    0, /* 10 */
#endif /* WIN */
#ifdef MAC_OSX_TCL /* MACOSX */
    Tcl_DeleteFileHandler, /* 10 */
#endif /* MACOSX */
    Tcl_SetTimer, /* 11 */
    Tcl_Sleep, /* 12 */
    Tcl_WaitForEvent, /* 13 */
    Tcl_AppendAllObjTypes, /* 14 */
    Tcl_AppendStringsToObj, /* 15 */
    Tcl_AppendToObj, /* 16 */
    Tcl_ConcatObj, /* 17 */
    Tcl_ConvertToType, /* 18 */
    Tcl_DbDecrRefCount, /* 19 */
    Tcl_DbIncrRefCount, /* 20 */
    Tcl_DbIsShared, /* 21 */
    Tcl_DbNewBooleanObj, /* 22 */
    Tcl_DbNewByteArrayObj, /* 23 */
    Tcl_DbNewDoubleObj, /* 24 */
    Tcl_DbNewListObj, /* 25 */
    Tcl_DbNewLongObj, /* 26 */
    Tcl_DbNewObj, /* 27 */
    Tcl_DbNewStringObj, /* 28 */
    Tcl_DuplicateObj, /* 29 */
    TclFreeObj, /* 30 */
    Tcl_GetBoolean, /* 31 */
    Tcl_GetBooleanFromObj, /* 32 */
    Tcl_GetByteArrayFromObj, /* 33 */
    Tcl_GetDouble, /* 34 */
    Tcl_GetDoubleFromObj, /* 35 */
    0, /* 36 */
    Tcl_GetInt, /* 37 */
    Tcl_GetIntFromObj, /* 38 */
    Tcl_GetLongFromObj, /* 39 */
    Tcl_GetObjType, /* 40 */
    Tcl_GetStringFromObj, /* 41 */
    Tcl_InvalidateStringRep, /* 42 */
    Tcl_ListObjAppendList, /* 43 */
    Tcl_ListObjAppendElement, /* 44 */
    Tcl_ListObjGetElements, /* 45 */
    Tcl_ListObjIndex, /* 46 */
    Tcl_ListObjLength, /* 47 */
    Tcl_ListObjReplace, /* 48 */
    Tcl_NewBooleanObj, /* 49 */
    Tcl_NewByteArrayObj, /* 50 */
    Tcl_NewDoubleObj, /* 51 */
    Tcl_NewIntObj, /* 52 */
    Tcl_NewListObj, /* 53 */
    Tcl_NewLongObj, /* 54 */
    Tcl_NewObj, /* 55 */
    Tcl_NewStringObj, /* 56 */
    Tcl_SetBooleanObj, /* 57 */
    Tcl_SetByteArrayLength, /* 58 */
    Tcl_SetByteArrayObj, /* 59 */
    Tcl_SetDoubleObj, /* 60 */
    Tcl_SetIntObj, /* 61 */
    Tcl_SetListObj, /* 62 */
    Tcl_SetLongObj, /* 63 */
    Tcl_SetObjLength, /* 64 */
    Tcl_SetStringObj, /* 65 */
    Tcl_AddErrorInfo, /* 66 */
    0, /* 67 */
    Tcl_AllowExceptions, /* 68 */
    Tcl_AppendElement, /* 69 */
    Tcl_AppendResult, /* 70 */
    Tcl_AsyncCreate, /* 71 */
    Tcl_AsyncDelete, /* 72 */
    Tcl_AsyncInvoke, /* 73 */
    Tcl_AsyncMark, /* 74 */
    Tcl_AsyncReady, /* 75 */
    Tcl_BackgroundError, /* 76 */
    0, /* 77 */
    Tcl_BadChannelOption, /* 78 */
    Tcl_CallWhenDeleted, /* 79 */
    Tcl_CancelIdleCall, /* 80 */
    Tcl_Close, /* 81 */
    Tcl_CommandComplete, /* 82 */
    Tcl_Concat, /* 83 */
    Tcl_ConvertElement, /* 84 */
    Tcl_ConvertCountedElement, /* 85 */
    Tcl_CreateAlias, /* 86 */
    Tcl_CreateAliasObj, /* 87 */
    Tcl_CreateChannel, /* 88 */
    Tcl_CreateChannelHandler, /* 89 */
    Tcl_CreateCloseHandler, /* 90 */
    Tcl_CreateCommand, /* 91 */
    Tcl_CreateEventSource, /* 92 */
    Tcl_CreateExitHandler, /* 93 */
    Tcl_CreateInterp, /* 94 */
    0, /* 95 */
    Tcl_CreateObjCommand, /* 96 */
    Tcl_CreateSlave, /* 97 */
    Tcl_CreateTimerHandler, /* 98 */
    Tcl_CreateTrace, /* 99 */
    Tcl_DeleteAssocData, /* 100 */
    Tcl_DeleteChannelHandler, /* 101 */
    Tcl_DeleteCloseHandler, /* 102 */
    Tcl_DeleteCommand, /* 103 */
    Tcl_DeleteCommandFromToken, /* 104 */
    Tcl_DeleteEvents, /* 105 */
    Tcl_DeleteEventSource, /* 106 */
    Tcl_DeleteExitHandler, /* 107 */
    Tcl_DeleteHashEntry, /* 108 */
    Tcl_DeleteHashTable, /* 109 */
    Tcl_DeleteInterp, /* 110 */
    Tcl_DetachPids, /* 111 */
    Tcl_DeleteTimerHandler, /* 112 */
    Tcl_DeleteTrace, /* 113 */
    Tcl_DontCallWhenDeleted, /* 114 */
    Tcl_DoOneEvent, /* 115 */
    Tcl_DoWhenIdle, /* 116 */
    Tcl_DStringAppend, /* 117 */
    Tcl_DStringAppendElement, /* 118 */
    Tcl_DStringEndSublist, /* 119 */
    Tcl_DStringFree, /* 120 */
    Tcl_DStringGetResult, /* 121 */
    Tcl_DStringInit, /* 122 */
    Tcl_DStringResult, /* 123 */
    Tcl_DStringSetLength, /* 124 */
    Tcl_DStringStartSublist, /* 125 */
    Tcl_Eof, /* 126 */
    Tcl_ErrnoId, /* 127 */
    Tcl_ErrnoMsg, /* 128 */
    0, /* 129 */
    0, /* 130 */
    0, /* 131 */
    Tcl_EventuallyFree, /* 132 */
    Tcl_Exit, /* 133 */
    Tcl_ExposeCommand, /* 134 */
    Tcl_ExprBoolean, /* 135 */
    Tcl_ExprBooleanObj, /* 136 */
    Tcl_ExprDouble, /* 137 */
    Tcl_ExprDoubleObj, /* 138 */
    Tcl_ExprLong, /* 139 */
    Tcl_ExprLongObj, /* 140 */
    Tcl_ExprObj, /* 141 */
    Tcl_ExprString, /* 142 */
    Tcl_Finalize, /* 143 */
    0, /* 144 */
    Tcl_FirstHashEntry, /* 145 */
    Tcl_Flush, /* 146 */
    Tcl_FreeResult, /* 147 */
    Tcl_GetAlias, /* 148 */
    Tcl_GetAliasObj, /* 149 */
    Tcl_GetAssocData, /* 150 */
    Tcl_GetChannel, /* 151 */
    Tcl_GetChannelBufferSize, /* 152 */
    Tcl_GetChannelHandle, /* 153 */
    Tcl_GetChannelInstanceData, /* 154 */
    Tcl_GetChannelMode, /* 155 */
    Tcl_GetChannelName, /* 156 */
    Tcl_GetChannelOption, /* 157 */
    Tcl_GetChannelType, /* 158 */
    Tcl_GetCommandInfo, /* 159 */
    Tcl_GetCommandName, /* 160 */
    Tcl_GetErrno, /* 161 */
    Tcl_GetHostName, /* 162 */
    Tcl_GetInterpPath, /* 163 */
    Tcl_GetMaster, /* 164 */
    Tcl_GetNameOfExecutable, /* 165 */
    Tcl_GetObjResult, /* 166 */
#if !defined(__WIN32__) && !defined(MAC_OSX_TCL) /* UNIX */
    Tcl_GetOpenFile, /* 167 */
#endif /* UNIX */
#if defined(__WIN32__) /* WIN */
    0, /* 167 */
#endif /* WIN */
#ifdef MAC_OSX_TCL /* MACOSX */
    Tcl_GetOpenFile, /* 167 */
#endif /* MACOSX */
    Tcl_GetPathType, /* 168 */
    Tcl_Gets, /* 169 */
    Tcl_GetsObj, /* 170 */
    Tcl_GetServiceMode, /* 171 */
    Tcl_GetSlave, /* 172 */
    Tcl_GetStdChannel, /* 173 */
    Tcl_GetStringResult, /* 174 */
    Tcl_GetVar, /* 175 */
    Tcl_GetVar2, /* 176 */
    0, /* 177 */
    0, /* 178 */
    Tcl_HideCommand, /* 179 */
    Tcl_Init, /* 180 */
    Tcl_InitHashTable, /* 181 */
    Tcl_InputBlocked, /* 182 */
    Tcl_InputBuffered, /* 183 */
    Tcl_InterpDeleted, /* 184 */
    Tcl_IsSafe, /* 185 */
    Tcl_JoinPath, /* 186 */
    Tcl_LinkVar, /* 187 */
    0, /* 188 */
    Tcl_MakeFileChannel, /* 189 */
    Tcl_MakeSafe, /* 190 */
    Tcl_MakeTcpClientChannel, /* 191 */
    Tcl_Merge, /* 192 */
    Tcl_NextHashEntry, /* 193 */
    Tcl_NotifyChannel, /* 194 */
    Tcl_ObjGetVar2, /* 195 */
    Tcl_ObjSetVar2, /* 196 */
    Tcl_OpenCommandChannel, /* 197 */
    Tcl_OpenFileChannel, /* 198 */
    Tcl_OpenTcpClient, /* 199 */
    Tcl_OpenTcpServer, /* 200 */
    Tcl_Preserve, /* 201 */
    Tcl_PrintDouble, /* 202 */
    Tcl_PutEnv, /* 203 */
    Tcl_PosixError, /* 204 */
    Tcl_QueueEvent, /* 205 */
    Tcl_Read, /* 206 */
    Tcl_ReapDetachedProcs, /* 207 */
    Tcl_RecordAndEval, /* 208 */
    Tcl_RecordAndEvalObj, /* 209 */
    Tcl_RegisterChannel, /* 210 */
    Tcl_RegisterObjType, /* 211 */
    Tcl_RegExpCompile, /* 212 */
    Tcl_RegExpExec, /* 213 */
    Tcl_RegExpMatch, /* 214 */
    Tcl_RegExpRange, /* 215 */
    Tcl_Release, /* 216 */
    Tcl_ResetResult, /* 217 */
    Tcl_ScanElement, /* 218 */
    Tcl_ScanCountedElement, /* 219 */
    0, /* 220 */
    Tcl_ServiceAll, /* 221 */
    Tcl_ServiceEvent, /* 222 */
    Tcl_SetAssocData, /* 223 */
    Tcl_SetChannelBufferSize, /* 224 */
    Tcl_SetChannelOption, /* 225 */
    Tcl_SetCommandInfo, /* 226 */
    Tcl_SetErrno, /* 227 */
    Tcl_SetErrorCode, /* 228 */
    Tcl_SetMaxBlockTime, /* 229 */
    Tcl_SetPanicProc, /* 230 */
    Tcl_SetRecursionLimit, /* 231 */
    Tcl_SetResult, /* 232 */
    Tcl_SetServiceMode, /* 233 */
    Tcl_SetObjErrorCode, /* 234 */
    Tcl_SetObjResult, /* 235 */
    Tcl_SetStdChannel, /* 236 */
    Tcl_SetVar, /* 237 */
    Tcl_SetVar2, /* 238 */
    Tcl_SignalId, /* 239 */
    Tcl_SignalMsg, /* 240 */
    Tcl_SourceRCFile, /* 241 */
    Tcl_SplitList, /* 242 */
    Tcl_SplitPath, /* 243 */
    Tcl_StaticPackage, /* 244 */
    Tcl_StringMatch, /* 245 */
    0, /* 246 */
    Tcl_TraceVar, /* 247 */
    Tcl_TraceVar2, /* 248 */
    Tcl_TranslateFileName, /* 249 */
    Tcl_Ungets, /* 250 */
    Tcl_UnlinkVar, /* 251 */
    Tcl_UnregisterChannel, /* 252 */
    Tcl_UnsetVar, /* 253 */
    Tcl_UnsetVar2, /* 254 */
    Tcl_UntraceVar, /* 255 */
    Tcl_UntraceVar2, /* 256 */
    Tcl_UpdateLinkedVar, /* 257 */
    0, /* 258 */
    Tcl_UpVar2, /* 259 */
    0, /* 260 */
    0, /* 261 */
    Tcl_VarTraceInfo2, /* 262 */
    Tcl_Write, /* 263 */
    Tcl_WrongNumArgs, /* 264 */
    Tcl_DumpActiveMemory, /* 265 */
    Tcl_ValidateAllMemory, /* 266 */
    Tcl_AppendResultVA, /* 267 */
    Tcl_AppendStringsToObjVA, /* 268 */
    Tcl_HashStats, /* 269 */
    Tcl_ParseVar, /* 270 */
    0, /* 271 */
    Tcl_PkgPresentEx, /* 272 */
    TclPkgProvide, /* 273 */
    0, /* 274 */
    Tcl_SetErrorCodeVA, /* 275 */
    0, /* 276 */
    Tcl_WaitPid, /* 277 */
    Tcl_PanicVA, /* 278 */
    Tcl_GetVersion, /* 279 */
    Tcl_InitMemory, /* 280 */
    Tcl_StackChannel, /* 281 */
    Tcl_UnstackChannel, /* 282 */
    Tcl_GetStackedChannel, /* 283 */
    Tcl_SetMainLoop, /* 284 */
    0, /* 285 */
    Tcl_AppendObjToObj, /* 286 */
    Tcl_CreateEncoding, /* 287 */
    Tcl_CreateThreadExitHandler, /* 288 */
    Tcl_DeleteThreadExitHandler, /* 289 */
    0, /* 290 */
    Tcl_EvalEx, /* 291 */
    Tcl_EvalObjv, /* 292 */
    Tcl_EvalObjEx, /* 293 */
    Tcl_ExitThread, /* 294 */
    Tcl_ExternalToUtf, /* 295 */
    Tcl_ExternalToUtfDString, /* 296 */
    Tcl_FinalizeThread, /* 297 */
    Tcl_FinalizeNotifier, /* 298 */
    Tcl_FreeEncoding, /* 299 */
    Tcl_GetCurrentThread, /* 300 */
    Tcl_GetEncoding, /* 301 */
    Tcl_GetEncodingName, /* 302 */
    Tcl_GetEncodingNames, /* 303 */
    Tcl_GetIndexFromObjStruct, /* 304 */
    Tcl_GetThreadData, /* 305 */
    Tcl_GetVar2Ex, /* 306 */
    Tcl_InitNotifier, /* 307 */
    Tcl_MutexLock, /* 308 */
    Tcl_MutexUnlock, /* 309 */
    Tcl_ConditionNotify, /* 310 */
    Tcl_ConditionWait, /* 311 */
    Tcl_NumUtfChars, /* 312 */
    Tcl_ReadChars, /* 313 */
    0, /* 314 */
    0, /* 315 */
    Tcl_SetSystemEncoding, /* 316 */
    Tcl_SetVar2Ex, /* 317 */
    Tcl_ThreadAlert, /* 318 */
    Tcl_ThreadQueueEvent, /* 319 */
    Tcl_UniCharAtIndex, /* 320 */
    Tcl_UniCharToLower, /* 321 */
    Tcl_UniCharToTitle, /* 322 */
    Tcl_UniCharToUpper, /* 323 */
    Tcl_UniCharToUtf, /* 324 */
    Tcl_UtfAtIndex, /* 325 */
    Tcl_UtfCharComplete, /* 326 */
    Tcl_UtfBackslash, /* 327 */
    Tcl_UtfFindFirst, /* 328 */
    Tcl_UtfFindLast, /* 329 */
    Tcl_UtfNext, /* 330 */
    Tcl_UtfPrev, /* 331 */
    Tcl_UtfToExternal, /* 332 */
    Tcl_UtfToExternalDString, /* 333 */
    Tcl_UtfToLower, /* 334 */
    Tcl_UtfToTitle, /* 335 */
    Tcl_UtfToUniChar, /* 336 */
    Tcl_UtfToUpper, /* 337 */
    Tcl_WriteChars, /* 338 */
    Tcl_WriteObj, /* 339 */
    Tcl_GetString, /* 340 */
    0, /* 341 */
    0, /* 342 */
    Tcl_AlertNotifier, /* 343 */
    Tcl_ServiceModeHook, /* 344 */
    Tcl_UniCharIsAlnum, /* 345 */
    Tcl_UniCharIsAlpha, /* 346 */
    Tcl_UniCharIsDigit, /* 347 */
    Tcl_UniCharIsLower, /* 348 */
    Tcl_UniCharIsSpace, /* 349 */
    Tcl_UniCharIsUpper, /* 350 */
    Tcl_UniCharIsWordChar, /* 351 */
    Tcl_UniCharLen, /* 352 */
    Tcl_UniCharNcmp, /* 353 */
    Tcl_UniCharToUtfDString, /* 354 */
    Tcl_UtfToUniCharDString, /* 355 */
    Tcl_GetRegExpFromObj, /* 356 */
    0, /* 357 */
    Tcl_FreeParse, /* 358 */
    Tcl_LogCommandInfo, /* 359 */
    Tcl_ParseBraces, /* 360 */
    Tcl_ParseCommand, /* 361 */
    Tcl_ParseExpr, /* 362 */
    Tcl_ParseQuotedString, /* 363 */
    Tcl_ParseVarName, /* 364 */
    Tcl_GetCwd, /* 365 */
    Tcl_Chdir, /* 366 */
    Tcl_Access, /* 367 */
    Tcl_Stat, /* 368 */
    Tcl_UtfNcmp, /* 369 */
    Tcl_UtfNcasecmp, /* 370 */
    Tcl_StringCaseMatch, /* 371 */
    Tcl_UniCharIsControl, /* 372 */
    Tcl_UniCharIsGraph, /* 373 */
    Tcl_UniCharIsPrint, /* 374 */
    Tcl_UniCharIsPunct, /* 375 */
    Tcl_RegExpExecObj, /* 376 */
    Tcl_RegExpGetInfo, /* 377 */
    Tcl_NewUnicodeObj, /* 378 */
    Tcl_SetUnicodeObj, /* 379 */
    Tcl_GetCharLength, /* 380 */
    Tcl_GetUniChar, /* 381 */
    Tcl_GetUnicode, /* 382 */
    Tcl_GetRange, /* 383 */
    Tcl_AppendUnicodeToObj, /* 384 */
    Tcl_RegExpMatchObj, /* 385 */
    Tcl_SetNotifier, /* 386 */
    Tcl_GetAllocMutex, /* 387 */
    Tcl_GetChannelNames, /* 388 */
    Tcl_GetChannelNamesEx, /* 389 */
    Tcl_ProcObjCmd, /* 390 */
    Tcl_ConditionFinalize, /* 391 */
    Tcl_MutexFinalize, /* 392 */
    Tcl_CreateThread, /* 393 */
    Tcl_ReadRaw, /* 394 */
    Tcl_WriteRaw, /* 395 */
    Tcl_GetTopChannel, /* 396 */
    Tcl_ChannelBuffered, /* 397 */
    Tcl_ChannelName, /* 398 */
    Tcl_ChannelVersion, /* 399 */
    Tcl_ChannelBlockModeProc, /* 400 */
    Tcl_ChannelCloseProc, /* 401 */
    Tcl_ChannelClose2Proc, /* 402 */
    Tcl_ChannelInputProc, /* 403 */
    Tcl_ChannelOutputProc, /* 404 */
    Tcl_ChannelSeekProc, /* 405 */
    Tcl_ChannelSetOptionProc, /* 406 */
    Tcl_ChannelGetOptionProc, /* 407 */
    Tcl_ChannelWatchProc, /* 408 */
    Tcl_ChannelGetHandleProc, /* 409 */
    Tcl_ChannelFlushProc, /* 410 */
    Tcl_ChannelHandlerProc, /* 411 */
    Tcl_JoinThread, /* 412 */
    Tcl_IsChannelShared, /* 413 */
    Tcl_IsChannelRegistered, /* 414 */
    Tcl_CutChannel, /* 415 */
    Tcl_SpliceChannel, /* 416 */
    Tcl_ClearChannelHandlers, /* 417 */
    Tcl_IsChannelExisting, /* 418 */
    Tcl_UniCharNcasecmp, /* 419 */
    Tcl_UniCharCaseMatch, /* 420 */
    Tcl_FindHashEntry, /* 421 */
    Tcl_CreateHashEntry, /* 422 */
    Tcl_InitCustomHashTable, /* 423 */
    Tcl_InitObjHashTable, /* 424 */
    Tcl_CommandTraceInfo, /* 425 */
    Tcl_TraceCommand, /* 426 */
    Tcl_UntraceCommand, /* 427 */
    Tcl_AttemptAlloc, /* 428 */
    Tcl_AttemptDbCkalloc, /* 429 */
    Tcl_AttemptRealloc, /* 430 */
    Tcl_AttemptDbCkrealloc, /* 431 */
    Tcl_AttemptSetObjLength, /* 432 */
    Tcl_GetChannelThread, /* 433 */
    Tcl_GetUnicodeFromObj, /* 434 */
    0, /* 435 */
    0, /* 436 */
    Tcl_SubstObj, /* 437 */
    Tcl_DetachChannel, /* 438 */
    Tcl_IsStandardChannel, /* 439 */
    Tcl_FSCopyFile, /* 440 */
    Tcl_FSCopyDirectory, /* 441 */
    Tcl_FSCreateDirectory, /* 442 */
    Tcl_FSDeleteFile, /* 443 */
    Tcl_FSLoadFile, /* 444 */
    Tcl_FSMatchInDirectory, /* 445 */
    Tcl_FSLink, /* 446 */
    Tcl_FSRemoveDirectory, /* 447 */
    Tcl_FSRenameFile, /* 448 */
    Tcl_FSLstat, /* 449 */
    Tcl_FSUtime, /* 450 */
    Tcl_FSFileAttrsGet, /* 451 */
    Tcl_FSFileAttrsSet, /* 452 */
    Tcl_FSFileAttrStrings, /* 453 */
    Tcl_FSStat, /* 454 */
    Tcl_FSAccess, /* 455 */
    Tcl_FSOpenFileChannel, /* 456 */
    Tcl_FSGetCwd, /* 457 */
    Tcl_FSChdir, /* 458 */
    Tcl_FSConvertToPathType, /* 459 */
    Tcl_FSJoinPath, /* 460 */
    Tcl_FSSplitPath, /* 461 */
    Tcl_FSEqualPaths, /* 462 */
    Tcl_FSGetNormalizedPath, /* 463 */
    Tcl_FSJoinToPath, /* 464 */
    Tcl_FSGetInternalRep, /* 465 */
    Tcl_FSGetTranslatedPath, /* 466 */
    Tcl_FSEvalFile, /* 467 */
    Tcl_FSNewNativePath, /* 468 */
    Tcl_FSGetNativePath, /* 469 */
    Tcl_FSFileSystemInfo, /* 470 */
    Tcl_FSPathSeparator, /* 471 */
    Tcl_FSListVolumes, /* 472 */
    Tcl_FSRegister, /* 473 */
    Tcl_FSUnregister, /* 474 */
    Tcl_FSData, /* 475 */
    Tcl_FSGetTranslatedStringPath, /* 476 */
    Tcl_FSGetFileSystemForPath, /* 477 */
    Tcl_FSGetPathType, /* 478 */
    Tcl_OutputBuffered, /* 479 */
    Tcl_FSMountsChanged, /* 480 */
    Tcl_EvalTokensStandard, /* 481 */
    Tcl_GetTime, /* 482 */
    Tcl_CreateObjTrace, /* 483 */
    Tcl_GetCommandInfoFromToken, /* 484 */
    Tcl_SetCommandInfoFromToken, /* 485 */
    Tcl_DbNewWideIntObj, /* 486 */
    Tcl_GetWideIntFromObj, /* 487 */
    Tcl_NewWideIntObj, /* 488 */
    Tcl_SetWideIntObj, /* 489 */
    Tcl_AllocStatBuf, /* 490 */
    Tcl_Seek, /* 491 */
    Tcl_Tell, /* 492 */
    Tcl_ChannelWideSeekProc, /* 493 */
    Tcl_DictObjPut, /* 494 */
    Tcl_DictObjGet, /* 495 */
    Tcl_DictObjRemove, /* 496 */
    Tcl_DictObjSize, /* 497 */
    Tcl_DictObjFirst, /* 498 */
    Tcl_DictObjNext, /* 499 */
    Tcl_DictObjDone, /* 500 */
    Tcl_DictObjPutKeyList, /* 501 */
    Tcl_DictObjRemoveKeyList, /* 502 */
    Tcl_NewDictObj, /* 503 */
    Tcl_DbNewDictObj, /* 504 */
    Tcl_RegisterConfig, /* 505 */
    Tcl_CreateNamespace, /* 506 */
    Tcl_DeleteNamespace, /* 507 */
    Tcl_AppendExportList, /* 508 */
    Tcl_Export, /* 509 */
    Tcl_Import, /* 510 */
    Tcl_ForgetImport, /* 511 */
    Tcl_GetCurrentNamespace, /* 512 */
    Tcl_GetGlobalNamespace, /* 513 */
    Tcl_FindNamespace, /* 514 */
    Tcl_FindCommand, /* 515 */
    Tcl_GetCommandFromObj, /* 516 */
    Tcl_GetCommandFullName, /* 517 */
    Tcl_FSEvalFileEx, /* 518 */
    Tcl_SetExitProc, /* 519 */
    Tcl_LimitAddHandler, /* 520 */
    Tcl_LimitRemoveHandler, /* 521 */
    Tcl_LimitReady, /* 522 */
    Tcl_LimitCheck, /* 523 */
    Tcl_LimitExceeded, /* 524 */
    Tcl_LimitSetCommands, /* 525 */
    Tcl_LimitSetTime, /* 526 */
    Tcl_LimitSetGranularity, /* 527 */
    Tcl_LimitTypeEnabled, /* 528 */
    Tcl_LimitTypeExceeded, /* 529 */
    Tcl_LimitTypeSet, /* 530 */
    Tcl_LimitTypeReset, /* 531 */
    Tcl_LimitGetCommands, /* 532 */
    Tcl_LimitGetTime, /* 533 */
    Tcl_LimitGetGranularity, /* 534 */
    Tcl_SaveInterpState, /* 535 */
    Tcl_RestoreInterpState, /* 536 */
    Tcl_DiscardInterpState, /* 537 */
    Tcl_SetReturnOptions, /* 538 */
    Tcl_GetReturnOptions, /* 539 */
    Tcl_IsEnsemble, /* 540 */
    Tcl_CreateEnsemble, /* 541 */
    Tcl_FindEnsemble, /* 542 */
    Tcl_SetEnsembleSubcommandList, /* 543 */
    Tcl_SetEnsembleMappingDict, /* 544 */
    Tcl_SetEnsembleUnknownHandler, /* 545 */
    Tcl_SetEnsembleFlags, /* 546 */
    Tcl_GetEnsembleSubcommandList, /* 547 */
    Tcl_GetEnsembleMappingDict, /* 548 */
    Tcl_GetEnsembleUnknownHandler, /* 549 */
    Tcl_GetEnsembleFlags, /* 550 */
    Tcl_GetEnsembleNamespace, /* 551 */
    Tcl_SetTimeProc, /* 552 */
    Tcl_QueryTimeProc, /* 553 */
    Tcl_ChannelThreadActionProc, /* 554 */
    Tcl_NewBignumObj, /* 555 */
    Tcl_DbNewBignumObj, /* 556 */
    Tcl_SetBignumObj, /* 557 */
    Tcl_GetBignumFromObj, /* 558 */
    Tcl_TakeBignumFromObj, /* 559 */
    Tcl_TruncateChannel, /* 560 */
    Tcl_ChannelTruncateProc, /* 561 */
    Tcl_SetChannelErrorInterp, /* 562 */
    Tcl_GetChannelErrorInterp, /* 563 */
    Tcl_SetChannelError, /* 564 */
    Tcl_GetChannelError, /* 565 */
    Tcl_InitBignumFromDouble, /* 566 */
    Tcl_GetNamespaceUnknownHandler, /* 567 */
    Tcl_SetNamespaceUnknownHandler, /* 568 */
    Tcl_GetEncodingFromObj, /* 569 */
    Tcl_GetEncodingSearchPath, /* 570 */
    Tcl_SetEncodingSearchPath, /* 571 */
    Tcl_GetEncodingNameFromEnvironment, /* 572 */
    Tcl_PkgRequireProc, /* 573 */
    Tcl_AppendObjToErrorInfo, /* 574 */
    Tcl_AppendLimitedToObj, /* 575 */
    Tcl_Format, /* 576 */
    Tcl_AppendFormatToObj, /* 577 */
    Tcl_ObjPrintf, /* 578 */
    Tcl_AppendPrintfToObj, /* 579 */
    Tcl_CancelEval, /* 580 */
    Tcl_Canceled, /* 581 */
    Tcl_CreatePipe, /* 582 */
    Tcl_NRCreateCommand, /* 583 */
    Tcl_NREvalObj, /* 584 */
    Tcl_NREvalObjv, /* 585 */
    Tcl_NRCmdSwap, /* 586 */
    Tcl_NRAddCallback, /* 587 */
    Tcl_NRCallObjProc, /* 588 */
    Tcl_GetFSDeviceFromStat, /* 589 */
    Tcl_GetFSInodeFromStat, /* 590 */
    Tcl_GetModeFromStat, /* 591 */
    Tcl_GetLinkCountFromStat, /* 592 */
    Tcl_GetUserIdFromStat, /* 593 */
    Tcl_GetGroupIdFromStat, /* 594 */
    Tcl_GetDeviceTypeFromStat, /* 595 */
    Tcl_GetAccessTimeFromStat, /* 596 */
    Tcl_GetModificationTimeFromStat, /* 597 */
    Tcl_GetChangeTimeFromStat, /* 598 */
    Tcl_GetSizeFromStat, /* 599 */
    Tcl_GetBlocksFromStat, /* 600 */
    Tcl_GetBlockSizeFromStat, /* 601 */
    Tcl_SetEnsembleParameterList, /* 602 */
    Tcl_GetEnsembleParameterList, /* 603 */
    Tcl_ParseArgsObjv, /* 604 */
    Tcl_GetErrorLine, /* 605 */
    Tcl_SetErrorLine, /* 606 */
    Tcl_TransferResult, /* 607 */
    Tcl_InterpActive, /* 608 */
    Tcl_BackgroundException, /* 609 */
    Tcl_ZlibDeflate, /* 610 */
    Tcl_ZlibInflate, /* 611 */
    Tcl_ZlibCRC32, /* 612 */
    Tcl_ZlibAdler32, /* 613 */
    Tcl_ZlibStreamInit, /* 614 */
    Tcl_ZlibStreamGetCommandName, /* 615 */
    Tcl_ZlibStreamEof, /* 616 */
    Tcl_ZlibStreamChecksum, /* 617 */
    Tcl_ZlibStreamPut, /* 618 */
    Tcl_ZlibStreamGet, /* 619 */
    Tcl_ZlibStreamClose, /* 620 */
    Tcl_ZlibStreamReset, /* 621 */
    Tcl_SetStartupScript, /* 622 */
    Tcl_GetStartupScript, /* 623 */
    Tcl_CloseEx, /* 624 */
    Tcl_NRExprObj, /* 625 */
    Tcl_NRSubstObj, /* 626 */
    Tcl_LoadFile, /* 627 */
    Tcl_FindSymbol, /* 628 */
    Tcl_FSUnloadFile, /* 629 */
    Tcl_ZlibStreamSetCompressionDictionary, /* 630 */
};

/* !END!: Do not edit above this line. */<|MERGE_RESOLUTION|>--- conflicted
+++ resolved
@@ -35,10 +35,6 @@
 #undef Tcl_ValidateAllMemory
 #undef Tcl_FindHashEntry
 #undef Tcl_CreateHashEntry
-<<<<<<< HEAD
-=======
-#undef Tcl_Panic
->>>>>>> e30d7684
 #undef TclpGetPid
 #undef TclPkgProvide
 #undef Tcl_SetIntObj
@@ -958,7 +954,7 @@
     Tcl_SetErrno, /* 227 */
     Tcl_SetErrorCode, /* 228 */
     Tcl_SetMaxBlockTime, /* 229 */
-    Tcl_SetPanicProc, /* 230 */
+    0, /* 230 */
     Tcl_SetRecursionLimit, /* 231 */
     Tcl_SetResult, /* 232 */
     Tcl_SetServiceMode, /* 233 */
