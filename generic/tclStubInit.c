/*
 * tclStubInit.c --
 *
 *	This file contains the initializers for the Tcl stub vectors.
 *
 * Copyright © 1998-1999 Scriptics Corporation.
 *
 * See the file "license.terms" for information on usage and redistribution
 * of this file, and for a DISCLAIMER OF ALL WARRANTIES.
 */

#include "tclInt.h"
#include "tommath_private.h"
#include "tclTomMath.h"

#ifdef __CYGWIN__
#   include <wchar.h>
#endif

#ifdef __GNUC__
#pragma GCC dependency "tcl.decls"
#pragma GCC dependency "tclInt.decls"
#pragma GCC dependency "tclTomMath.decls"
#endif

/*
 * Remove macros that will interfere with the definitions below.
 */

#undef Tcl_Alloc
#undef Tcl_Free
#undef Tcl_Realloc
#undef Tcl_NewBooleanObj
#undef Tcl_NewByteArrayObj
#undef Tcl_NewDoubleObj
#undef Tcl_NewIntObj
#undef Tcl_NewListObj
#undef Tcl_NewLongObj
#undef Tcl_DbNewLongObj
#undef Tcl_NewObj
#undef Tcl_NewStringObj
#undef Tcl_GetUnicode
#undef Tcl_GetUnicodeFromObj
#undef Tcl_NewUnicodeObj
#undef Tcl_SetUnicodeObj
#undef Tcl_DumpActiveMemory
#undef Tcl_ValidateAllMemory
#undef Tcl_FindHashEntry
#undef Tcl_CreateHashEntry
#undef Tcl_Panic
#undef Tcl_FindExecutable
#undef Tcl_SetExitProc
#undef Tcl_SetPanicProc
#undef TclpGetPid
#undef TclSockMinimumBuffers
#undef Tcl_SetIntObj
#undef Tcl_SetLongObj
#undef TclpInetNtoa
#undef TclWinGetServByName
#undef TclWinGetSockOpt
#undef TclWinSetSockOpt
#undef TclWinNToHS
#undef TclStaticLibrary
#undef Tcl_BackgroundError
#define TclStaticLibrary Tcl_StaticLibrary
#undef Tcl_UniCharToUtfDString
#undef Tcl_UtfToUniCharDString
#undef Tcl_UtfToUniChar
#if !defined(_WIN32) && !defined(__CYGWIN__)
#undef Tcl_WinConvertError
#define Tcl_WinConvertError 0
#endif


#if TCL_UTF_MAX <= 3
static void uniCodePanic() {
    Tcl_Panic("This extension uses a deprecated function, not available now: Tcl is compiled with -DTCL_UTF_MAX==%d", TCL_UTF_MAX);
}
#   define Tcl_GetUnicode (int *(*)(Tcl_Obj *))(void *)uniCodePanic
#   define Tcl_GetUnicodeFromObj (Tcl_UniChar *(*)(Tcl_Obj *, size_t *))(void *)uniCodePanic
#   define Tcl_NewUnicodeObj (Tcl_Obj *(*)(const Tcl_UniChar *, size_t))(void *)uniCodePanic
#   define Tcl_SetUnicodeObj (void(*)(Tcl_Obj *, const Tcl_UniChar *, size_t))(void *)uniCodePanic
#endif

#define TclUtfCharComplete Tcl_UtfCharComplete
#define TclUtfNext Tcl_UtfNext
#define TclUtfPrev Tcl_UtfPrev


#define TclBN_mp_add mp_add
#define TclBN_mp_add_d mp_add_d
#define TclBN_mp_and mp_and
#define TclBN_mp_clamp mp_clamp
#define TclBN_mp_clear mp_clear
#define TclBN_mp_clear_multi mp_clear_multi
#define TclBN_mp_cmp mp_cmp
#define TclBN_mp_cmp_d mp_cmp_d
#define TclBN_mp_cmp_mag mp_cmp_mag
#define TclBN_mp_cnt_lsb mp_cnt_lsb
#define TclBN_mp_copy mp_copy
#define TclBN_mp_count_bits mp_count_bits
#define TclBN_mp_div mp_div
#define TclBN_mp_div_d mp_div_d
#define TclBN_mp_div_2 mp_div_2
#define TclBN_mp_div_2d mp_div_2d
#define TclBN_mp_exch mp_exch
#define TclBN_mp_expt_u32 mp_expt_u32
#define TclBN_mp_get_mag_u64 mp_get_mag_u64
#define TclBN_mp_grow mp_grow
#define TclBN_mp_init mp_init
#define TclBN_mp_init_copy mp_init_copy
#define TclBN_mp_init_multi mp_init_multi
#define TclBN_mp_init_set mp_init_set
#define TclBN_mp_init_size mp_init_size
#define TclBN_mp_init_i64 mp_init_i64
#define TclBN_mp_init_u64 mp_init_u64
#define TclBN_mp_lshd mp_lshd
#define TclBN_mp_mod mp_mod
#define TclBN_mp_mod_2d mp_mod_2d
#define TclBN_mp_mul mp_mul
#define TclBN_mp_mul_d mp_mul_d
#define TclBN_mp_mul_2 mp_mul_2
#define TclBN_mp_mul_2d mp_mul_2d
#define TclBN_mp_neg mp_neg
#define TclBN_mp_or mp_or
#define TclBN_mp_radix_size mp_radix_size
#define TclBN_mp_read_radix mp_read_radix
#define TclBN_mp_rshd mp_rshd
#define TclBN_mp_set_i64 mp_set_i64
#define TclBN_mp_set_u64 mp_set_u64
#define TclBN_mp_shrink mp_shrink
#define TclBN_mp_sqr mp_sqr
#define TclBN_mp_sqrt mp_sqrt
#define TclBN_mp_sub mp_sub
#define TclBN_mp_sub_d mp_sub_d
#define TclBN_mp_signed_rsh mp_signed_rsh
#define TclBN_mp_to_radix mp_to_radix
#define TclBN_mp_to_ubin mp_to_ubin
#define TclBN_mp_ubin_size mp_ubin_size
#define TclBN_mp_unpack mp_unpack
#define TclBN_mp_xor mp_xor
#define TclBN_mp_zero mp_zero
#define TclBN_s_mp_add s_mp_add
#define TclBN_mp_balance_mul s_mp_balance_mul
#define TclBN_mp_karatsuba_mul s_mp_karatsuba_mul
#define TclBN_mp_karatsuba_sqr s_mp_karatsuba_sqr
#define TclBN_s_mp_mul_digs s_mp_mul_digs
#define TclBN_s_mp_mul_digs_fast s_mp_mul_digs_fast
#define TclBN_s_mp_reverse s_mp_reverse
#define TclBN_s_mp_sqr s_mp_sqr
#define TclBN_s_mp_sqr_fast s_mp_sqr_fast
#define TclBN_s_mp_sub s_mp_sub
#define TclBN_mp_toom_mul s_mp_toom_mul
#define TclBN_mp_toom_sqr s_mp_toom_sqr

#ifndef MAC_OSX_TCL /* On UNIX, fill with other stub entries */
#   define Tcl_MacOSXOpenVersionedBundleResources 0
#   define Tcl_MacOSXNotifierAddRunLoopMode 0
#endif
#ifdef _WIN32
#   define Tcl_CreateFileHandler 0
#   define Tcl_DeleteFileHandler 0
#   define Tcl_GetOpenFile 0
#else
#   define TclpIsAtty isatty
#endif

#ifdef _WIN32
#   define TclUnixWaitForFile 0
#   define TclUnixCopyFile 0
#   define TclUnixOpenTemporaryFile 0
#   define TclpReaddir 0
#   undef TclpIsAtty
#   define TclpIsAtty 0
#elif defined(__CYGWIN__)
#   define TclpIsAtty isatty
static void
doNothing(void)
{
    /* dummy implementation, no need to do anything */
}
#   define TclWinAddProcess (void (*) (void *, size_t)) doNothing
#   define TclWinFlushDirtyChannels doNothing

#define TclWinNoBackslash winNoBackslash
static char *
TclWinNoBackslash(char *path)
{
    char *p;

    for (p = path; *p != '\0'; p++) {
	if (*p == '\\') {
	    *p = '/';
	}
    }
    return path;
}

void *TclWinGetTclInstance()
{
    void *hInstance = NULL;
    GetModuleHandleExW(GET_MODULE_HANDLE_EX_FLAG_FROM_ADDRESS,
	    (const wchar_t *)&TclWinNoBackslash, &hInstance);
    return hInstance;
}

size_t
TclpGetPid(Tcl_Pid pid)
{
    return (size_t)pid;
}

#if defined(TCL_WIDE_INT_IS_LONG)
/* On Cygwin64, long is 64-bit while on Win64 long is 32-bit. Therefore
 * we have to make sure that all stub entries on Cygwin64 follow the Win64
 * signature. Tcl 9 must find a better solution, but that cannot be done
 * without introducing a binary incompatibility.
 */
static int exprInt(Tcl_Interp *interp, const char *expr, int *ptr){
    long longValue;
    int result = Tcl_ExprLong(interp, expr, &longValue);
    if (result == TCL_OK) {
	    if ((longValue >= (long)(INT_MIN))
		    && (longValue <= (long)(UINT_MAX))) {
	    *ptr = (int)longValue;
	} else {
	    Tcl_SetObjResult(interp, Tcl_NewStringObj(
		    "integer value too large to represent as non-long integer", -1));
	    result = TCL_ERROR;
	}
    }
    return result;
}
#define Tcl_ExprLong (int(*)(Tcl_Interp*,const char*,long*))exprInt
static int exprIntObj(Tcl_Interp *interp, Tcl_Obj*expr, int *ptr){
    long longValue;
    int result = Tcl_ExprLongObj(interp, expr, &longValue);
    if (result == TCL_OK) {
	    if ((longValue >= (long)(INT_MIN))
		    && (longValue <= (long)(UINT_MAX))) {
	    *ptr = (int)longValue;
	} else {
	    Tcl_SetObjResult(interp, Tcl_NewStringObj(
		    "integer value too large to represent as non-long integer", -1));
	    result = TCL_ERROR;
	}
    }
    return result;
}
#define Tcl_ExprLongObj (int(*)(Tcl_Interp*,Tcl_Obj*,long*))exprIntObj
static int utfNcmp(const char *s1, const char *s2, unsigned int n){
   return Tcl_UtfNcmp(s1, s2, (unsigned long)n);
}
#define Tcl_UtfNcmp (int(*)(const char*,const char*,unsigned long))(void *)utfNcmp
static int utfNcasecmp(const char *s1, const char *s2, unsigned int n){
   return Tcl_UtfNcasecmp(s1, s2, (unsigned long)n);
}
#define Tcl_UtfNcasecmp (int(*)(const char*,const char*,unsigned long))(void *)utfNcasecmp

#endif /* TCL_WIDE_INT_IS_LONG */

#else /* __CYGWIN__ */
#   define TclWinGetTclInstance 0
#   define TclpGetPid 0
#   define TclWinFlushDirtyChannels 0
#   define TclWinNoBackslash 0
#   define TclWinAddProcess 0
#endif

/*
 * WARNING: The contents of this file is automatically generated by the
 * tools/genStubs.tcl script. Any modifications to the function declarations
 * below should be made in the generic/tcl.decls script.
 */

MODULE_SCOPE const TclStubs tclStubs;
MODULE_SCOPE const TclTomMathStubs tclTomMathStubs;

#ifdef __GNUC__
/*
 * The rest of this file shouldn't warn about deprecated functions; they're
 * there because we intend them to be so and know that this file is OK to
 * touch those fields.
 */
#pragma GCC diagnostic ignored "-Wdeprecated-declarations"
#endif

/* !BEGIN!: Do not edit below this line. */

static const TclIntStubs tclIntStubs = {
    TCL_STUB_MAGIC,
    0,
    0, /* 0 */
    0, /* 1 */
    0, /* 2 */
    TclAllocateFreeObjects, /* 3 */
    0, /* 4 */
    TclCleanupChildren, /* 5 */
    TclCleanupCommand, /* 6 */
    TclCopyAndCollapse, /* 7 */
    0, /* 8 */
    TclCreatePipeline, /* 9 */
    TclCreateProc, /* 10 */
    TclDeleteCompiledLocalVars, /* 11 */
    TclDeleteVars, /* 12 */
    0, /* 13 */
    TclDumpMemoryInfo, /* 14 */
    0, /* 15 */
    TclExprFloatError, /* 16 */
    0, /* 17 */
    0, /* 18 */
    0, /* 19 */
    0, /* 20 */
    0, /* 21 */
    TclFindElement, /* 22 */
    TclFindProc, /* 23 */
    TclFormatInt, /* 24 */
    TclFreePackageInfo, /* 25 */
    0, /* 26 */
    0, /* 27 */
    TclpGetDefaultStdChannel, /* 28 */
    0, /* 29 */
    0, /* 30 */
    TclGetExtension, /* 31 */
    TclGetFrame, /* 32 */
    0, /* 33 */
    0, /* 34 */
    0, /* 35 */
    0, /* 36 */
    0, /* 37 */
    TclGetNamespaceForQualName, /* 38 */
    TclGetObjInterpProc, /* 39 */
    TclGetOpenMode, /* 40 */
    TclGetOriginalCommand, /* 41 */
    TclpGetUserHome, /* 42 */
    0, /* 43 */
    0, /* 44 */
    TclHideUnsafeCommands, /* 45 */
    TclInExit, /* 46 */
    0, /* 47 */
    0, /* 48 */
    0, /* 49 */
    0, /* 50 */
    TclInterpInit, /* 51 */
    0, /* 52 */
    TclInvokeObjectCommand, /* 53 */
    TclInvokeStringCommand, /* 54 */
    TclIsProc, /* 55 */
    0, /* 56 */
    0, /* 57 */
    TclLookupVar, /* 58 */
    0, /* 59 */
    TclNeedSpace, /* 60 */
    TclNewProcBodyObj, /* 61 */
    TclObjCommandComplete, /* 62 */
    TclObjInterpProc, /* 63 */
    TclObjInvoke, /* 64 */
    0, /* 65 */
    0, /* 66 */
    0, /* 67 */
    0, /* 68 */
    TclpAlloc, /* 69 */
    0, /* 70 */
    0, /* 71 */
    0, /* 72 */
    0, /* 73 */
    TclpFree, /* 74 */
    TclpGetClicks, /* 75 */
    TclpGetSeconds, /* 76 */
    0, /* 77 */
    0, /* 78 */
    0, /* 79 */
    0, /* 80 */
    TclpRealloc, /* 81 */
    0, /* 82 */
    0, /* 83 */
    0, /* 84 */
    0, /* 85 */
    0, /* 86 */
    0, /* 87 */
    0, /* 88 */
    TclPreventAliasLoop, /* 89 */
    0, /* 90 */
    TclProcCleanupProc, /* 91 */
    TclProcCompileProc, /* 92 */
    TclProcDeleteProc, /* 93 */
    0, /* 94 */
    0, /* 95 */
    TclRenameCommand, /* 96 */
    TclResetShadowedCmdRefs, /* 97 */
    TclServiceIdle, /* 98 */
    0, /* 99 */
    0, /* 100 */
    0, /* 101 */
    TclSetupEnv, /* 102 */
    TclSockGetPort, /* 103 */
    0, /* 104 */
    0, /* 105 */
    0, /* 106 */
    0, /* 107 */
    TclTeardownNamespace, /* 108 */
    TclUpdateReturnInfo, /* 109 */
    TclSockMinimumBuffers, /* 110 */
    Tcl_AddInterpResolvers, /* 111 */
    0, /* 112 */
    0, /* 113 */
    0, /* 114 */
    0, /* 115 */
    0, /* 116 */
    0, /* 117 */
    Tcl_GetInterpResolvers, /* 118 */
    Tcl_GetNamespaceResolvers, /* 119 */
    Tcl_FindNamespaceVar, /* 120 */
    0, /* 121 */
    0, /* 122 */
    0, /* 123 */
    0, /* 124 */
    0, /* 125 */
    Tcl_GetVariableFullName, /* 126 */
    0, /* 127 */
    Tcl_PopCallFrame, /* 128 */
    Tcl_PushCallFrame, /* 129 */
    Tcl_RemoveInterpResolvers, /* 130 */
    Tcl_SetNamespaceResolvers, /* 131 */
    TclpHasSockets, /* 132 */
    0, /* 133 */
    0, /* 134 */
    0, /* 135 */
    0, /* 136 */
    0, /* 137 */
    TclGetEnv, /* 138 */
    0, /* 139 */
    0, /* 140 */
    TclpGetCwd, /* 141 */
    TclSetByteCodeFromAny, /* 142 */
    TclAddLiteralObj, /* 143 */
    TclHideLiteral, /* 144 */
    TclGetAuxDataType, /* 145 */
    TclHandleCreate, /* 146 */
    TclHandleFree, /* 147 */
    TclHandlePreserve, /* 148 */
    TclHandleRelease, /* 149 */
    TclRegAbout, /* 150 */
    TclRegExpRangeUniChar, /* 151 */
    TclSetLibraryPath, /* 152 */
    TclGetLibraryPath, /* 153 */
    0, /* 154 */
    0, /* 155 */
    TclRegError, /* 156 */
    TclVarTraceExists, /* 157 */
    0, /* 158 */
    0, /* 159 */
    0, /* 160 */
    TclChannelTransform, /* 161 */
    TclChannelEventScriptInvoker, /* 162 */
    TclGetInstructionTable, /* 163 */
    TclExpandCodeArray, /* 164 */
    TclpSetInitialEncodings, /* 165 */
    TclListObjSetElement, /* 166 */
    0, /* 167 */
    0, /* 168 */
    TclpUtfNcmp2, /* 169 */
    TclCheckInterpTraces, /* 170 */
    TclCheckExecutionTraces, /* 171 */
    TclInThreadExit, /* 172 */
    TclUniCharMatch, /* 173 */
    0, /* 174 */
    TclCallVarTraces, /* 175 */
    TclCleanupVar, /* 176 */
    TclVarErrMsg, /* 177 */
    0, /* 178 */
    0, /* 179 */
    0, /* 180 */
    0, /* 181 */
    0, /* 182 */
    0, /* 183 */
    0, /* 184 */
    0, /* 185 */
    0, /* 186 */
    0, /* 187 */
    0, /* 188 */
    0, /* 189 */
    0, /* 190 */
    0, /* 191 */
    0, /* 192 */
    0, /* 193 */
    0, /* 194 */
    0, /* 195 */
    0, /* 196 */
    0, /* 197 */
    TclObjGetFrame, /* 198 */
    0, /* 199 */
    TclpObjRemoveDirectory, /* 200 */
    TclpObjCopyDirectory, /* 201 */
    TclpObjCreateDirectory, /* 202 */
    TclpObjDeleteFile, /* 203 */
    TclpObjCopyFile, /* 204 */
    TclpObjRenameFile, /* 205 */
    TclpObjStat, /* 206 */
    TclpObjAccess, /* 207 */
    TclpOpenFileChannel, /* 208 */
    0, /* 209 */
    0, /* 210 */
    0, /* 211 */
    TclpFindExecutable, /* 212 */
    TclGetObjNameOfExecutable, /* 213 */
    TclSetObjNameOfExecutable, /* 214 */
    TclStackAlloc, /* 215 */
    TclStackFree, /* 216 */
    TclPushStackFrame, /* 217 */
    TclPopStackFrame, /* 218 */
    0, /* 219 */
    0, /* 220 */
    0, /* 221 */
    0, /* 222 */
    0, /* 223 */
    TclGetPlatform, /* 224 */
    TclTraceDictPath, /* 225 */
    TclObjBeingDeleted, /* 226 */
    TclSetNsPath, /* 227 */
    0, /* 228 */
    TclPtrMakeUpvar, /* 229 */
    TclObjLookupVar, /* 230 */
    TclGetNamespaceFromObj, /* 231 */
    TclEvalObjEx, /* 232 */
    TclGetSrcInfoForPc, /* 233 */
    TclVarHashCreateVar, /* 234 */
    TclInitVarHashTable, /* 235 */
    TclAppendUnicodeToObj, /* 236 */
    TclResetCancellation, /* 237 */
    TclNRInterpProc, /* 238 */
    TclNRInterpProcCore, /* 239 */
    TclNRRunCallbacks, /* 240 */
    TclNREvalObjEx, /* 241 */
    TclNREvalObjv, /* 242 */
    TclDbDumpActiveObjects, /* 243 */
    TclGetNamespaceChildTable, /* 244 */
    TclGetNamespaceCommandTable, /* 245 */
    TclInitRewriteEnsemble, /* 246 */
    TclResetRewriteEnsemble, /* 247 */
    TclCopyChannel, /* 248 */
    TclDoubleDigits, /* 249 */
    TclSetChildCancelFlags, /* 250 */
    TclRegisterLiteral, /* 251 */
    TclPtrGetVar, /* 252 */
    TclPtrSetVar, /* 253 */
    TclPtrIncrObjVar, /* 254 */
    TclPtrObjMakeUpvar, /* 255 */
    TclPtrUnsetVar, /* 256 */
    TclStaticLibrary, /* 257 */
    TclpCreateTemporaryDirectory, /* 258 */
<<<<<<< HEAD
    TclGetBytesFromObj, /* 259 */
    0, /* 260 */
    TclMSB, /* 261 */
=======
>>>>>>> 62bc1673
};

static const TclIntPlatStubs tclIntPlatStubs = {
    TCL_STUB_MAGIC,
    0,
    0, /* 0 */
    TclpCloseFile, /* 1 */
    TclpCreateCommandChannel, /* 2 */
    TclpCreatePipe, /* 3 */
    TclWinGetTclInstance, /* 4 */
    TclUnixWaitForFile, /* 5 */
    TclpMakeFile, /* 6 */
    TclpOpenFile, /* 7 */
    TclpGetPid, /* 8 */
    TclpCreateTempFile, /* 9 */
    0, /* 10 */
    TclGetAndDetachPids, /* 11 */
    0, /* 12 */
    0, /* 13 */
    0, /* 14 */
    TclpCreateProcess, /* 15 */
    TclpIsAtty, /* 16 */
    TclUnixCopyFile, /* 17 */
    0, /* 18 */
    0, /* 19 */
    TclWinAddProcess, /* 20 */
    0, /* 21 */
    0, /* 22 */
    0, /* 23 */
    TclWinNoBackslash, /* 24 */
    0, /* 25 */
    0, /* 26 */
    TclWinFlushDirtyChannels, /* 27 */
    0, /* 28 */
    TclWinCPUID, /* 29 */
    TclUnixOpenTemporaryFile, /* 30 */
};

static const TclPlatStubs tclPlatStubs = {
    TCL_STUB_MAGIC,
    0,
    0, /* 0 */
    Tcl_MacOSXOpenVersionedBundleResources, /* 1 */
    Tcl_MacOSXNotifierAddRunLoopMode, /* 2 */
    Tcl_WinConvertError, /* 3 */
};

const TclTomMathStubs tclTomMathStubs = {
    TCL_STUB_MAGIC,
    0,
    TclBN_epoch, /* 0 */
    TclBN_revision, /* 1 */
    TclBN_mp_add, /* 2 */
    TclBN_mp_add_d, /* 3 */
    TclBN_mp_and, /* 4 */
    TclBN_mp_clamp, /* 5 */
    TclBN_mp_clear, /* 6 */
    TclBN_mp_clear_multi, /* 7 */
    TclBN_mp_cmp, /* 8 */
    TclBN_mp_cmp_d, /* 9 */
    TclBN_mp_cmp_mag, /* 10 */
    TclBN_mp_copy, /* 11 */
    TclBN_mp_count_bits, /* 12 */
    TclBN_mp_div, /* 13 */
    TclBN_mp_div_d, /* 14 */
    TclBN_mp_div_2, /* 15 */
    TclBN_mp_div_2d, /* 16 */
    0, /* 17 */
    TclBN_mp_exch, /* 18 */
    TclBN_mp_expt_u32, /* 19 */
    TclBN_mp_grow, /* 20 */
    TclBN_mp_init, /* 21 */
    TclBN_mp_init_copy, /* 22 */
    TclBN_mp_init_multi, /* 23 */
    TclBN_mp_init_set, /* 24 */
    TclBN_mp_init_size, /* 25 */
    TclBN_mp_lshd, /* 26 */
    TclBN_mp_mod, /* 27 */
    TclBN_mp_mod_2d, /* 28 */
    TclBN_mp_mul, /* 29 */
    TclBN_mp_mul_d, /* 30 */
    TclBN_mp_mul_2, /* 31 */
    TclBN_mp_mul_2d, /* 32 */
    TclBN_mp_neg, /* 33 */
    TclBN_mp_or, /* 34 */
    TclBN_mp_radix_size, /* 35 */
    TclBN_mp_read_radix, /* 36 */
    TclBN_mp_rshd, /* 37 */
    TclBN_mp_shrink, /* 38 */
    0, /* 39 */
    0, /* 40 */
    TclBN_mp_sqrt, /* 41 */
    TclBN_mp_sub, /* 42 */
    TclBN_mp_sub_d, /* 43 */
    0, /* 44 */
    0, /* 45 */
    0, /* 46 */
    TclBN_mp_ubin_size, /* 47 */
    TclBN_mp_xor, /* 48 */
    TclBN_mp_zero, /* 49 */
    0, /* 50 */
    0, /* 51 */
    0, /* 52 */
    0, /* 53 */
    0, /* 54 */
    0, /* 55 */
    0, /* 56 */
    0, /* 57 */
    0, /* 58 */
    0, /* 59 */
    0, /* 60 */
    0, /* 61 */
    0, /* 62 */
    TclBN_mp_cnt_lsb, /* 63 */
    0, /* 64 */
    TclBN_mp_init_i64, /* 65 */
    TclBN_mp_init_u64, /* 66 */
    0, /* 67 */
    TclBN_mp_set_u64, /* 68 */
    TclBN_mp_get_mag_u64, /* 69 */
    TclBN_mp_set_i64, /* 70 */
    TclBN_mp_unpack, /* 71 */
    0, /* 72 */
    0, /* 73 */
    0, /* 74 */
    0, /* 75 */
    TclBN_mp_signed_rsh, /* 76 */
    0, /* 77 */
    TclBN_mp_to_ubin, /* 78 */
    0, /* 79 */
    TclBN_mp_to_radix, /* 80 */
};

static const TclStubHooks tclStubHooks = {
    &tclPlatStubs,
    &tclIntStubs,
    &tclIntPlatStubs
};

const TclStubs tclStubs = {
    TCL_STUB_MAGIC,
    &tclStubHooks,
    Tcl_PkgProvideEx, /* 0 */
    Tcl_PkgRequireEx, /* 1 */
    Tcl_Panic, /* 2 */
    Tcl_Alloc, /* 3 */
    Tcl_Free, /* 4 */
    Tcl_Realloc, /* 5 */
    Tcl_DbCkalloc, /* 6 */
    Tcl_DbCkfree, /* 7 */
    Tcl_DbCkrealloc, /* 8 */
    Tcl_CreateFileHandler, /* 9 */
    Tcl_DeleteFileHandler, /* 10 */
    Tcl_SetTimer, /* 11 */
    Tcl_Sleep, /* 12 */
    Tcl_WaitForEvent, /* 13 */
    Tcl_AppendAllObjTypes, /* 14 */
    Tcl_AppendStringsToObj, /* 15 */
    Tcl_AppendToObj, /* 16 */
    Tcl_ConcatObj, /* 17 */
    Tcl_ConvertToType, /* 18 */
    Tcl_DbDecrRefCount, /* 19 */
    Tcl_DbIncrRefCount, /* 20 */
    Tcl_DbIsShared, /* 21 */
    0, /* 22 */
    Tcl_DbNewByteArrayObj, /* 23 */
    Tcl_DbNewDoubleObj, /* 24 */
    Tcl_DbNewListObj, /* 25 */
    0, /* 26 */
    Tcl_DbNewObj, /* 27 */
    Tcl_DbNewStringObj, /* 28 */
    Tcl_DuplicateObj, /* 29 */
    TclFreeObj, /* 30 */
    Tcl_GetBoolean, /* 31 */
    Tcl_GetBooleanFromObj, /* 32 */
    TclGetByteArrayFromObj, /* 33 */
    Tcl_GetDouble, /* 34 */
    Tcl_GetDoubleFromObj, /* 35 */
    0, /* 36 */
    Tcl_GetInt, /* 37 */
    Tcl_GetIntFromObj, /* 38 */
    Tcl_GetLongFromObj, /* 39 */
    Tcl_GetObjType, /* 40 */
    TclGetStringFromObj, /* 41 */
    Tcl_InvalidateStringRep, /* 42 */
    Tcl_ListObjAppendList, /* 43 */
    Tcl_ListObjAppendElement, /* 44 */
    Tcl_ListObjGetElements, /* 45 */
    Tcl_ListObjIndex, /* 46 */
    Tcl_ListObjLength, /* 47 */
    Tcl_ListObjReplace, /* 48 */
    0, /* 49 */
    Tcl_NewByteArrayObj, /* 50 */
    Tcl_NewDoubleObj, /* 51 */
    0, /* 52 */
    Tcl_NewListObj, /* 53 */
    0, /* 54 */
    Tcl_NewObj, /* 55 */
    Tcl_NewStringObj, /* 56 */
    0, /* 57 */
    Tcl_SetByteArrayLength, /* 58 */
    Tcl_SetByteArrayObj, /* 59 */
    Tcl_SetDoubleObj, /* 60 */
    0, /* 61 */
    Tcl_SetListObj, /* 62 */
    0, /* 63 */
    Tcl_SetObjLength, /* 64 */
    Tcl_SetStringObj, /* 65 */
    0, /* 66 */
    0, /* 67 */
    Tcl_AllowExceptions, /* 68 */
    Tcl_AppendElement, /* 69 */
    Tcl_AppendResult, /* 70 */
    Tcl_AsyncCreate, /* 71 */
    Tcl_AsyncDelete, /* 72 */
    Tcl_AsyncInvoke, /* 73 */
    Tcl_AsyncMark, /* 74 */
    Tcl_AsyncReady, /* 75 */
    0, /* 76 */
    0, /* 77 */
    Tcl_BadChannelOption, /* 78 */
    Tcl_CallWhenDeleted, /* 79 */
    Tcl_CancelIdleCall, /* 80 */
    0, /* 81 */
    Tcl_CommandComplete, /* 82 */
    Tcl_Concat, /* 83 */
    Tcl_ConvertElement, /* 84 */
    Tcl_ConvertCountedElement, /* 85 */
    Tcl_CreateAlias, /* 86 */
    Tcl_CreateAliasObj, /* 87 */
    Tcl_CreateChannel, /* 88 */
    Tcl_CreateChannelHandler, /* 89 */
    Tcl_CreateCloseHandler, /* 90 */
    Tcl_CreateCommand, /* 91 */
    Tcl_CreateEventSource, /* 92 */
    Tcl_CreateExitHandler, /* 93 */
    Tcl_CreateInterp, /* 94 */
    0, /* 95 */
    Tcl_CreateObjCommand, /* 96 */
    Tcl_CreateChild, /* 97 */
    Tcl_CreateTimerHandler, /* 98 */
    Tcl_CreateTrace, /* 99 */
    Tcl_DeleteAssocData, /* 100 */
    Tcl_DeleteChannelHandler, /* 101 */
    Tcl_DeleteCloseHandler, /* 102 */
    Tcl_DeleteCommand, /* 103 */
    Tcl_DeleteCommandFromToken, /* 104 */
    Tcl_DeleteEvents, /* 105 */
    Tcl_DeleteEventSource, /* 106 */
    Tcl_DeleteExitHandler, /* 107 */
    Tcl_DeleteHashEntry, /* 108 */
    Tcl_DeleteHashTable, /* 109 */
    Tcl_DeleteInterp, /* 110 */
    Tcl_DetachPids, /* 111 */
    Tcl_DeleteTimerHandler, /* 112 */
    Tcl_DeleteTrace, /* 113 */
    Tcl_DontCallWhenDeleted, /* 114 */
    Tcl_DoOneEvent, /* 115 */
    Tcl_DoWhenIdle, /* 116 */
    Tcl_DStringAppend, /* 117 */
    Tcl_DStringAppendElement, /* 118 */
    Tcl_DStringEndSublist, /* 119 */
    Tcl_DStringFree, /* 120 */
    Tcl_DStringGetResult, /* 121 */
    Tcl_DStringInit, /* 122 */
    Tcl_DStringResult, /* 123 */
    Tcl_DStringSetLength, /* 124 */
    Tcl_DStringStartSublist, /* 125 */
    Tcl_Eof, /* 126 */
    Tcl_ErrnoId, /* 127 */
    Tcl_ErrnoMsg, /* 128 */
    0, /* 129 */
    Tcl_EvalFile, /* 130 */
    0, /* 131 */
    Tcl_EventuallyFree, /* 132 */
    Tcl_Exit, /* 133 */
    Tcl_ExposeCommand, /* 134 */
    Tcl_ExprBoolean, /* 135 */
    Tcl_ExprBooleanObj, /* 136 */
    Tcl_ExprDouble, /* 137 */
    Tcl_ExprDoubleObj, /* 138 */
    Tcl_ExprLong, /* 139 */
    Tcl_ExprLongObj, /* 140 */
    Tcl_ExprObj, /* 141 */
    Tcl_ExprString, /* 142 */
    Tcl_Finalize, /* 143 */
    0, /* 144 */
    Tcl_FirstHashEntry, /* 145 */
    Tcl_Flush, /* 146 */
    0, /* 147 */
    Tcl_GetAlias, /* 148 */
    Tcl_GetAliasObj, /* 149 */
    Tcl_GetAssocData, /* 150 */
    Tcl_GetChannel, /* 151 */
    Tcl_GetChannelBufferSize, /* 152 */
    Tcl_GetChannelHandle, /* 153 */
    Tcl_GetChannelInstanceData, /* 154 */
    Tcl_GetChannelMode, /* 155 */
    Tcl_GetChannelName, /* 156 */
    Tcl_GetChannelOption, /* 157 */
    Tcl_GetChannelType, /* 158 */
    Tcl_GetCommandInfo, /* 159 */
    Tcl_GetCommandName, /* 160 */
    Tcl_GetErrno, /* 161 */
    Tcl_GetHostName, /* 162 */
    Tcl_GetInterpPath, /* 163 */
    Tcl_GetParent, /* 164 */
    Tcl_GetNameOfExecutable, /* 165 */
    Tcl_GetObjResult, /* 166 */
    Tcl_GetOpenFile, /* 167 */
    Tcl_GetPathType, /* 168 */
    Tcl_Gets, /* 169 */
    Tcl_GetsObj, /* 170 */
    Tcl_GetServiceMode, /* 171 */
    Tcl_GetChild, /* 172 */
    Tcl_GetStdChannel, /* 173 */
    0, /* 174 */
    0, /* 175 */
    Tcl_GetVar2, /* 176 */
    0, /* 177 */
    0, /* 178 */
    Tcl_HideCommand, /* 179 */
    Tcl_Init, /* 180 */
    Tcl_InitHashTable, /* 181 */
    Tcl_InputBlocked, /* 182 */
    Tcl_InputBuffered, /* 183 */
    Tcl_InterpDeleted, /* 184 */
    Tcl_IsSafe, /* 185 */
    Tcl_JoinPath, /* 186 */
    Tcl_LinkVar, /* 187 */
    0, /* 188 */
    Tcl_MakeFileChannel, /* 189 */
    Tcl_MakeSafe, /* 190 */
    Tcl_MakeTcpClientChannel, /* 191 */
    Tcl_Merge, /* 192 */
    Tcl_NextHashEntry, /* 193 */
    Tcl_NotifyChannel, /* 194 */
    Tcl_ObjGetVar2, /* 195 */
    Tcl_ObjSetVar2, /* 196 */
    Tcl_OpenCommandChannel, /* 197 */
    Tcl_OpenFileChannel, /* 198 */
    Tcl_OpenTcpClient, /* 199 */
    Tcl_OpenTcpServer, /* 200 */
    Tcl_Preserve, /* 201 */
    Tcl_PrintDouble, /* 202 */
    Tcl_PutEnv, /* 203 */
    Tcl_PosixError, /* 204 */
    Tcl_QueueEvent, /* 205 */
    Tcl_Read, /* 206 */
    Tcl_ReapDetachedProcs, /* 207 */
    Tcl_RecordAndEval, /* 208 */
    Tcl_RecordAndEvalObj, /* 209 */
    Tcl_RegisterChannel, /* 210 */
    Tcl_RegisterObjType, /* 211 */
    Tcl_RegExpCompile, /* 212 */
    Tcl_RegExpExec, /* 213 */
    Tcl_RegExpMatch, /* 214 */
    Tcl_RegExpRange, /* 215 */
    Tcl_Release, /* 216 */
    Tcl_ResetResult, /* 217 */
    Tcl_ScanElement, /* 218 */
    Tcl_ScanCountedElement, /* 219 */
    0, /* 220 */
    Tcl_ServiceAll, /* 221 */
    Tcl_ServiceEvent, /* 222 */
    Tcl_SetAssocData, /* 223 */
    Tcl_SetChannelBufferSize, /* 224 */
    Tcl_SetChannelOption, /* 225 */
    Tcl_SetCommandInfo, /* 226 */
    Tcl_SetErrno, /* 227 */
    Tcl_SetErrorCode, /* 228 */
    Tcl_SetMaxBlockTime, /* 229 */
    0, /* 230 */
    Tcl_SetRecursionLimit, /* 231 */
    0, /* 232 */
    Tcl_SetServiceMode, /* 233 */
    Tcl_SetObjErrorCode, /* 234 */
    Tcl_SetObjResult, /* 235 */
    Tcl_SetStdChannel, /* 236 */
    0, /* 237 */
    Tcl_SetVar2, /* 238 */
    Tcl_SignalId, /* 239 */
    Tcl_SignalMsg, /* 240 */
    Tcl_SourceRCFile, /* 241 */
    Tcl_SplitList, /* 242 */
    Tcl_SplitPath, /* 243 */
    0, /* 244 */
    0, /* 245 */
    0, /* 246 */
    0, /* 247 */
    Tcl_TraceVar2, /* 248 */
    Tcl_TranslateFileName, /* 249 */
    Tcl_Ungets, /* 250 */
    Tcl_UnlinkVar, /* 251 */
    Tcl_UnregisterChannel, /* 252 */
    0, /* 253 */
    Tcl_UnsetVar2, /* 254 */
    0, /* 255 */
    Tcl_UntraceVar2, /* 256 */
    Tcl_UpdateLinkedVar, /* 257 */
    0, /* 258 */
    Tcl_UpVar2, /* 259 */
    Tcl_VarEval, /* 260 */
    0, /* 261 */
    Tcl_VarTraceInfo2, /* 262 */
    Tcl_Write, /* 263 */
    Tcl_WrongNumArgs, /* 264 */
    Tcl_DumpActiveMemory, /* 265 */
    Tcl_ValidateAllMemory, /* 266 */
    0, /* 267 */
    0, /* 268 */
    Tcl_HashStats, /* 269 */
    Tcl_ParseVar, /* 270 */
    0, /* 271 */
    Tcl_PkgPresentEx, /* 272 */
    0, /* 273 */
    0, /* 274 */
    0, /* 275 */
    0, /* 276 */
    Tcl_WaitPid, /* 277 */
    0, /* 278 */
    Tcl_GetVersion, /* 279 */
    Tcl_InitMemory, /* 280 */
    Tcl_StackChannel, /* 281 */
    Tcl_UnstackChannel, /* 282 */
    Tcl_GetStackedChannel, /* 283 */
    Tcl_SetMainLoop, /* 284 */
    0, /* 285 */
    Tcl_AppendObjToObj, /* 286 */
    Tcl_CreateEncoding, /* 287 */
    Tcl_CreateThreadExitHandler, /* 288 */
    Tcl_DeleteThreadExitHandler, /* 289 */
    0, /* 290 */
    Tcl_EvalEx, /* 291 */
    Tcl_EvalObjv, /* 292 */
    Tcl_EvalObjEx, /* 293 */
    Tcl_ExitThread, /* 294 */
    Tcl_ExternalToUtf, /* 295 */
    Tcl_ExternalToUtfDString, /* 296 */
    Tcl_FinalizeThread, /* 297 */
    Tcl_FinalizeNotifier, /* 298 */
    Tcl_FreeEncoding, /* 299 */
    Tcl_GetCurrentThread, /* 300 */
    Tcl_GetEncoding, /* 301 */
    Tcl_GetEncodingName, /* 302 */
    Tcl_GetEncodingNames, /* 303 */
    Tcl_GetIndexFromObjStruct, /* 304 */
    Tcl_GetThreadData, /* 305 */
    Tcl_GetVar2Ex, /* 306 */
    Tcl_InitNotifier, /* 307 */
    Tcl_MutexLock, /* 308 */
    Tcl_MutexUnlock, /* 309 */
    Tcl_ConditionNotify, /* 310 */
    Tcl_ConditionWait, /* 311 */
    Tcl_NumUtfChars, /* 312 */
    Tcl_ReadChars, /* 313 */
    0, /* 314 */
    0, /* 315 */
    Tcl_SetSystemEncoding, /* 316 */
    Tcl_SetVar2Ex, /* 317 */
    Tcl_ThreadAlert, /* 318 */
    Tcl_ThreadQueueEvent, /* 319 */
    Tcl_UniCharAtIndex, /* 320 */
    Tcl_UniCharToLower, /* 321 */
    Tcl_UniCharToTitle, /* 322 */
    Tcl_UniCharToUpper, /* 323 */
    Tcl_UniCharToUtf, /* 324 */
    Tcl_UtfAtIndex, /* 325 */
    TclUtfCharComplete, /* 326 */
    Tcl_UtfBackslash, /* 327 */
    Tcl_UtfFindFirst, /* 328 */
    Tcl_UtfFindLast, /* 329 */
    TclUtfNext, /* 330 */
    TclUtfPrev, /* 331 */
    Tcl_UtfToExternal, /* 332 */
    Tcl_UtfToExternalDString, /* 333 */
    Tcl_UtfToLower, /* 334 */
    Tcl_UtfToTitle, /* 335 */
    Tcl_UtfToChar16, /* 336 */
    Tcl_UtfToUpper, /* 337 */
    Tcl_WriteChars, /* 338 */
    Tcl_WriteObj, /* 339 */
    Tcl_GetString, /* 340 */
    0, /* 341 */
    0, /* 342 */
    Tcl_AlertNotifier, /* 343 */
    Tcl_ServiceModeHook, /* 344 */
    Tcl_UniCharIsAlnum, /* 345 */
    Tcl_UniCharIsAlpha, /* 346 */
    Tcl_UniCharIsDigit, /* 347 */
    Tcl_UniCharIsLower, /* 348 */
    Tcl_UniCharIsSpace, /* 349 */
    Tcl_UniCharIsUpper, /* 350 */
    Tcl_UniCharIsWordChar, /* 351 */
    0, /* 352 */
    0, /* 353 */
    Tcl_Char16ToUtfDString, /* 354 */
    Tcl_UtfToChar16DString, /* 355 */
    Tcl_GetRegExpFromObj, /* 356 */
    0, /* 357 */
    Tcl_FreeParse, /* 358 */
    Tcl_LogCommandInfo, /* 359 */
    Tcl_ParseBraces, /* 360 */
    Tcl_ParseCommand, /* 361 */
    Tcl_ParseExpr, /* 362 */
    Tcl_ParseQuotedString, /* 363 */
    Tcl_ParseVarName, /* 364 */
    Tcl_GetCwd, /* 365 */
    Tcl_Chdir, /* 366 */
    Tcl_Access, /* 367 */
    Tcl_Stat, /* 368 */
    Tcl_UtfNcmp, /* 369 */
    Tcl_UtfNcasecmp, /* 370 */
    Tcl_StringCaseMatch, /* 371 */
    Tcl_UniCharIsControl, /* 372 */
    Tcl_UniCharIsGraph, /* 373 */
    Tcl_UniCharIsPrint, /* 374 */
    Tcl_UniCharIsPunct, /* 375 */
    Tcl_RegExpExecObj, /* 376 */
    Tcl_RegExpGetInfo, /* 377 */
    Tcl_NewUnicodeObj, /* 378 */
    Tcl_SetUnicodeObj, /* 379 */
    Tcl_GetCharLength, /* 380 */
    Tcl_GetUniChar, /* 381 */
    0, /* 382 */
    Tcl_GetRange, /* 383 */
    0, /* 384 */
    Tcl_RegExpMatchObj, /* 385 */
    Tcl_SetNotifier, /* 386 */
    Tcl_GetAllocMutex, /* 387 */
    Tcl_GetChannelNames, /* 388 */
    Tcl_GetChannelNamesEx, /* 389 */
    Tcl_ProcObjCmd, /* 390 */
    Tcl_ConditionFinalize, /* 391 */
    Tcl_MutexFinalize, /* 392 */
    Tcl_CreateThread, /* 393 */
    Tcl_ReadRaw, /* 394 */
    Tcl_WriteRaw, /* 395 */
    Tcl_GetTopChannel, /* 396 */
    Tcl_ChannelBuffered, /* 397 */
    Tcl_ChannelName, /* 398 */
    Tcl_ChannelVersion, /* 399 */
    Tcl_ChannelBlockModeProc, /* 400 */
    0, /* 401 */
    Tcl_ChannelClose2Proc, /* 402 */
    Tcl_ChannelInputProc, /* 403 */
    Tcl_ChannelOutputProc, /* 404 */
    0, /* 405 */
    Tcl_ChannelSetOptionProc, /* 406 */
    Tcl_ChannelGetOptionProc, /* 407 */
    Tcl_ChannelWatchProc, /* 408 */
    Tcl_ChannelGetHandleProc, /* 409 */
    Tcl_ChannelFlushProc, /* 410 */
    Tcl_ChannelHandlerProc, /* 411 */
    Tcl_JoinThread, /* 412 */
    Tcl_IsChannelShared, /* 413 */
    Tcl_IsChannelRegistered, /* 414 */
    Tcl_CutChannel, /* 415 */
    Tcl_SpliceChannel, /* 416 */
    Tcl_ClearChannelHandlers, /* 417 */
    Tcl_IsChannelExisting, /* 418 */
    0, /* 419 */
    0, /* 420 */
    0, /* 421 */
    0, /* 422 */
    Tcl_InitCustomHashTable, /* 423 */
    Tcl_InitObjHashTable, /* 424 */
    Tcl_CommandTraceInfo, /* 425 */
    Tcl_TraceCommand, /* 426 */
    Tcl_UntraceCommand, /* 427 */
    Tcl_AttemptAlloc, /* 428 */
    Tcl_AttemptDbCkalloc, /* 429 */
    Tcl_AttemptRealloc, /* 430 */
    Tcl_AttemptDbCkrealloc, /* 431 */
    Tcl_AttemptSetObjLength, /* 432 */
    Tcl_GetChannelThread, /* 433 */
    TclGetUnicodeFromObj, /* 434 */
    0, /* 435 */
    0, /* 436 */
    Tcl_SubstObj, /* 437 */
    Tcl_DetachChannel, /* 438 */
    Tcl_IsStandardChannel, /* 439 */
    Tcl_FSCopyFile, /* 440 */
    Tcl_FSCopyDirectory, /* 441 */
    Tcl_FSCreateDirectory, /* 442 */
    Tcl_FSDeleteFile, /* 443 */
    Tcl_FSLoadFile, /* 444 */
    Tcl_FSMatchInDirectory, /* 445 */
    Tcl_FSLink, /* 446 */
    Tcl_FSRemoveDirectory, /* 447 */
    Tcl_FSRenameFile, /* 448 */
    Tcl_FSLstat, /* 449 */
    Tcl_FSUtime, /* 450 */
    Tcl_FSFileAttrsGet, /* 451 */
    Tcl_FSFileAttrsSet, /* 452 */
    Tcl_FSFileAttrStrings, /* 453 */
    Tcl_FSStat, /* 454 */
    Tcl_FSAccess, /* 455 */
    Tcl_FSOpenFileChannel, /* 456 */
    Tcl_FSGetCwd, /* 457 */
    Tcl_FSChdir, /* 458 */
    Tcl_FSConvertToPathType, /* 459 */
    Tcl_FSJoinPath, /* 460 */
    Tcl_FSSplitPath, /* 461 */
    Tcl_FSEqualPaths, /* 462 */
    Tcl_FSGetNormalizedPath, /* 463 */
    Tcl_FSJoinToPath, /* 464 */
    Tcl_FSGetInternalRep, /* 465 */
    Tcl_FSGetTranslatedPath, /* 466 */
    Tcl_FSEvalFile, /* 467 */
    Tcl_FSNewNativePath, /* 468 */
    Tcl_FSGetNativePath, /* 469 */
    Tcl_FSFileSystemInfo, /* 470 */
    Tcl_FSPathSeparator, /* 471 */
    Tcl_FSListVolumes, /* 472 */
    Tcl_FSRegister, /* 473 */
    Tcl_FSUnregister, /* 474 */
    Tcl_FSData, /* 475 */
    Tcl_FSGetTranslatedStringPath, /* 476 */
    Tcl_FSGetFileSystemForPath, /* 477 */
    Tcl_FSGetPathType, /* 478 */
    Tcl_OutputBuffered, /* 479 */
    Tcl_FSMountsChanged, /* 480 */
    Tcl_EvalTokensStandard, /* 481 */
    Tcl_GetTime, /* 482 */
    Tcl_CreateObjTrace, /* 483 */
    Tcl_GetCommandInfoFromToken, /* 484 */
    Tcl_SetCommandInfoFromToken, /* 485 */
    Tcl_DbNewWideIntObj, /* 486 */
    Tcl_GetWideIntFromObj, /* 487 */
    Tcl_NewWideIntObj, /* 488 */
    Tcl_SetWideIntObj, /* 489 */
    Tcl_AllocStatBuf, /* 490 */
    Tcl_Seek, /* 491 */
    Tcl_Tell, /* 492 */
    Tcl_ChannelWideSeekProc, /* 493 */
    Tcl_DictObjPut, /* 494 */
    Tcl_DictObjGet, /* 495 */
    Tcl_DictObjRemove, /* 496 */
    Tcl_DictObjSize, /* 497 */
    Tcl_DictObjFirst, /* 498 */
    Tcl_DictObjNext, /* 499 */
    Tcl_DictObjDone, /* 500 */
    Tcl_DictObjPutKeyList, /* 501 */
    Tcl_DictObjRemoveKeyList, /* 502 */
    Tcl_NewDictObj, /* 503 */
    Tcl_DbNewDictObj, /* 504 */
    Tcl_RegisterConfig, /* 505 */
    Tcl_CreateNamespace, /* 506 */
    Tcl_DeleteNamespace, /* 507 */
    Tcl_AppendExportList, /* 508 */
    Tcl_Export, /* 509 */
    Tcl_Import, /* 510 */
    Tcl_ForgetImport, /* 511 */
    Tcl_GetCurrentNamespace, /* 512 */
    Tcl_GetGlobalNamespace, /* 513 */
    Tcl_FindNamespace, /* 514 */
    Tcl_FindCommand, /* 515 */
    Tcl_GetCommandFromObj, /* 516 */
    Tcl_GetCommandFullName, /* 517 */
    Tcl_FSEvalFileEx, /* 518 */
    0, /* 519 */
    Tcl_LimitAddHandler, /* 520 */
    Tcl_LimitRemoveHandler, /* 521 */
    Tcl_LimitReady, /* 522 */
    Tcl_LimitCheck, /* 523 */
    Tcl_LimitExceeded, /* 524 */
    Tcl_LimitSetCommands, /* 525 */
    Tcl_LimitSetTime, /* 526 */
    Tcl_LimitSetGranularity, /* 527 */
    Tcl_LimitTypeEnabled, /* 528 */
    Tcl_LimitTypeExceeded, /* 529 */
    Tcl_LimitTypeSet, /* 530 */
    Tcl_LimitTypeReset, /* 531 */
    Tcl_LimitGetCommands, /* 532 */
    Tcl_LimitGetTime, /* 533 */
    Tcl_LimitGetGranularity, /* 534 */
    Tcl_SaveInterpState, /* 535 */
    Tcl_RestoreInterpState, /* 536 */
    Tcl_DiscardInterpState, /* 537 */
    Tcl_SetReturnOptions, /* 538 */
    Tcl_GetReturnOptions, /* 539 */
    Tcl_IsEnsemble, /* 540 */
    Tcl_CreateEnsemble, /* 541 */
    Tcl_FindEnsemble, /* 542 */
    Tcl_SetEnsembleSubcommandList, /* 543 */
    Tcl_SetEnsembleMappingDict, /* 544 */
    Tcl_SetEnsembleUnknownHandler, /* 545 */
    Tcl_SetEnsembleFlags, /* 546 */
    Tcl_GetEnsembleSubcommandList, /* 547 */
    Tcl_GetEnsembleMappingDict, /* 548 */
    Tcl_GetEnsembleUnknownHandler, /* 549 */
    Tcl_GetEnsembleFlags, /* 550 */
    Tcl_GetEnsembleNamespace, /* 551 */
    Tcl_SetTimeProc, /* 552 */
    Tcl_QueryTimeProc, /* 553 */
    Tcl_ChannelThreadActionProc, /* 554 */
    Tcl_NewBignumObj, /* 555 */
    Tcl_DbNewBignumObj, /* 556 */
    Tcl_SetBignumObj, /* 557 */
    Tcl_GetBignumFromObj, /* 558 */
    Tcl_TakeBignumFromObj, /* 559 */
    Tcl_TruncateChannel, /* 560 */
    Tcl_ChannelTruncateProc, /* 561 */
    Tcl_SetChannelErrorInterp, /* 562 */
    Tcl_GetChannelErrorInterp, /* 563 */
    Tcl_SetChannelError, /* 564 */
    Tcl_GetChannelError, /* 565 */
    Tcl_InitBignumFromDouble, /* 566 */
    Tcl_GetNamespaceUnknownHandler, /* 567 */
    Tcl_SetNamespaceUnknownHandler, /* 568 */
    Tcl_GetEncodingFromObj, /* 569 */
    Tcl_GetEncodingSearchPath, /* 570 */
    Tcl_SetEncodingSearchPath, /* 571 */
    Tcl_GetEncodingNameFromEnvironment, /* 572 */
    Tcl_PkgRequireProc, /* 573 */
    Tcl_AppendObjToErrorInfo, /* 574 */
    Tcl_AppendLimitedToObj, /* 575 */
    Tcl_Format, /* 576 */
    Tcl_AppendFormatToObj, /* 577 */
    Tcl_ObjPrintf, /* 578 */
    Tcl_AppendPrintfToObj, /* 579 */
    Tcl_CancelEval, /* 580 */
    Tcl_Canceled, /* 581 */
    Tcl_CreatePipe, /* 582 */
    Tcl_NRCreateCommand, /* 583 */
    Tcl_NREvalObj, /* 584 */
    Tcl_NREvalObjv, /* 585 */
    Tcl_NRCmdSwap, /* 586 */
    Tcl_NRAddCallback, /* 587 */
    Tcl_NRCallObjProc, /* 588 */
    Tcl_GetFSDeviceFromStat, /* 589 */
    Tcl_GetFSInodeFromStat, /* 590 */
    Tcl_GetModeFromStat, /* 591 */
    Tcl_GetLinkCountFromStat, /* 592 */
    Tcl_GetUserIdFromStat, /* 593 */
    Tcl_GetGroupIdFromStat, /* 594 */
    Tcl_GetDeviceTypeFromStat, /* 595 */
    Tcl_GetAccessTimeFromStat, /* 596 */
    Tcl_GetModificationTimeFromStat, /* 597 */
    Tcl_GetChangeTimeFromStat, /* 598 */
    Tcl_GetSizeFromStat, /* 599 */
    Tcl_GetBlocksFromStat, /* 600 */
    Tcl_GetBlockSizeFromStat, /* 601 */
    Tcl_SetEnsembleParameterList, /* 602 */
    Tcl_GetEnsembleParameterList, /* 603 */
    Tcl_ParseArgsObjv, /* 604 */
    Tcl_GetErrorLine, /* 605 */
    Tcl_SetErrorLine, /* 606 */
    Tcl_TransferResult, /* 607 */
    Tcl_InterpActive, /* 608 */
    Tcl_BackgroundException, /* 609 */
    Tcl_ZlibDeflate, /* 610 */
    Tcl_ZlibInflate, /* 611 */
    Tcl_ZlibCRC32, /* 612 */
    Tcl_ZlibAdler32, /* 613 */
    Tcl_ZlibStreamInit, /* 614 */
    Tcl_ZlibStreamGetCommandName, /* 615 */
    Tcl_ZlibStreamEof, /* 616 */
    Tcl_ZlibStreamChecksum, /* 617 */
    Tcl_ZlibStreamPut, /* 618 */
    Tcl_ZlibStreamGet, /* 619 */
    Tcl_ZlibStreamClose, /* 620 */
    Tcl_ZlibStreamReset, /* 621 */
    Tcl_SetStartupScript, /* 622 */
    Tcl_GetStartupScript, /* 623 */
    Tcl_CloseEx, /* 624 */
    Tcl_NRExprObj, /* 625 */
    Tcl_NRSubstObj, /* 626 */
    Tcl_LoadFile, /* 627 */
    Tcl_FindSymbol, /* 628 */
    Tcl_FSUnloadFile, /* 629 */
    Tcl_ZlibStreamSetCompressionDictionary, /* 630 */
    Tcl_OpenTcpServerEx, /* 631 */
    TclZipfs_Mount, /* 632 */
    TclZipfs_Unmount, /* 633 */
    TclZipfs_TclLibrary, /* 634 */
    TclZipfs_MountBuffer, /* 635 */
    Tcl_FreeInternalRep, /* 636 */
    Tcl_InitStringRep, /* 637 */
    Tcl_FetchInternalRep, /* 638 */
    Tcl_StoreInternalRep, /* 639 */
    Tcl_HasStringRep, /* 640 */
    Tcl_IncrRefCount, /* 641 */
    Tcl_DecrRefCount, /* 642 */
    Tcl_IsShared, /* 643 */
    Tcl_LinkArray, /* 644 */
    Tcl_GetIntForIndex, /* 645 */
    Tcl_UtfToUniChar, /* 646 */
    Tcl_UniCharToUtfDString, /* 647 */
    Tcl_UtfToUniCharDString, /* 648 */
    TclGetBytesFromObj, /* 649 */
    Tcl_GetBytesFromObj, /* 650 */
    Tcl_GetStringFromObj, /* 651 */
    Tcl_GetUnicodeFromObj, /* 652 */
    Tcl_GetByteArrayFromObj, /* 653 */
    Tcl_UtfCharComplete, /* 654 */
    Tcl_UtfNext, /* 655 */
    Tcl_UtfPrev, /* 656 */
    Tcl_UniCharIsUnicode, /* 657 */
    0, /* 658 */
    0, /* 659 */
    Tcl_AsyncMarkFromSignal, /* 660 */
};

/* !END!: Do not edit above this line. */<|MERGE_RESOLUTION|>--- conflicted
+++ resolved
@@ -549,12 +549,9 @@
     TclPtrUnsetVar, /* 256 */
     TclStaticLibrary, /* 257 */
     TclpCreateTemporaryDirectory, /* 258 */
-<<<<<<< HEAD
-    TclGetBytesFromObj, /* 259 */
+    0, /* 259 */
     0, /* 260 */
     TclMSB, /* 261 */
-=======
->>>>>>> 62bc1673
 };
 
 static const TclIntPlatStubs tclIntPlatStubs = {
