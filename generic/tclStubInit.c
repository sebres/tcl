--- conflicted
+++ resolved
@@ -85,6 +85,9 @@
 #define TclBN_mp_init_copy mp_init_copy
 #define TclBN_mp_init_multi mp_init_multi
 #define TclBN_mp_init_size mp_init_size
+#define TclBN_mp_init_l mp_init_l
+#define TclBN_mp_init_i64 mp_init_i64
+#define TclBN_mp_init_u64 mp_init_u64
 #define TclBN_mp_init_ul mp_init_ul
 #define TclBN_mp_lshd mp_lshd
 #define TclBN_mp_mod mp_mod
@@ -95,18 +98,21 @@
 #define TclBN_mp_neg mp_neg
 #define TclBN_mp_or mp_or
 #define TclBN_mp_radix_size mp_radix_size
+#define TclBN_mp_reverse mp_reverse
 #define TclBN_mp_read_radix mp_read_radix
 #define TclBN_mp_rshd mp_rshd
+#define TclBN_mp_set_l mp_set_l
+#define TclBN_mp_set_i64 mp_set_i64
 #define TclBN_mp_set_u64 mp_set_u64
 #define TclBN_mp_shrink mp_shrink
 #define TclBN_mp_sqr mp_sqr
 #define TclBN_mp_sqrt mp_sqrt
 #define TclBN_mp_sub mp_sub
 #define TclBN_mp_signed_rsh mp_signed_rsh
-#define TclBN_mp_tc_and mp_and
+#define TclBN_mp_tc_and TclBN_mp_and
 #define TclBN_mp_tc_div_2d mp_signed_rsh
-#define TclBN_mp_tc_or mp_or
-#define TclBN_mp_tc_xor mp_xor
+#define TclBN_mp_tc_or TclBN_mp_or
+#define TclBN_mp_tc_xor TclBN_mp_xor
 #define TclBN_mp_toradix_n mp_toradix_n
 #define TclBN_mp_to_radix mp_to_radix
 #define TclBN_mp_to_ubin mp_to_ubin
@@ -139,13 +145,6 @@
 }
 #endif
 
-<<<<<<< HEAD
-=======
-MP_SET_UNSIGNED(mp_set_ull, Tcl_WideUInt)
-MP_SET_SIGNED(mp_set_ll, mp_set_ull, Tcl_WideInt, Tcl_WideUInt)
-MP_GET_MAG(mp_get_mag_ull, Tcl_WideUInt)
-
->>>>>>> 1e9310b0
 mp_err TclBN_mp_set_int(mp_int *a, unsigned long i)
 {
     mp_set_ul(a, i);
@@ -193,25 +192,6 @@
    }
    return result;
 }
-<<<<<<< HEAD
-mp_err TclBN_mp_div_3(const mp_int *a, mp_int *c, unsigned int *d) {
-   mp_digit d2;
-   mp_err result = mp_div_3(a, c, (d ? &d2 : NULL));
-   if (d) {
-      *d = d2;
-   }
-   return result;
-}
-mp_err TclBN_mp_div_l3(const mp_int *a, mp_int *c, uint64_t *d) {
-   mp_digit d2;
-   mp_err result = mp_div_3(a, c, (d ? &d2 : NULL));
-   if (d) {
-      *d = d2;
-   }
-   return result;
-}
-=======
->>>>>>> 1e9310b0
 mp_err TclBN_mp_init_set(mp_int *a, unsigned int b) {
 	return mp_init_set(a, b);
 }
@@ -231,6 +211,7 @@
 #   undef TclBN_mp_toradix_n
 #   define TclBN_mp_toradix_n 0
 #   define TclBN_mp_sqr 0
+#   undef TclBN_mp_div_3
 #   define TclBN_mp_div_3 0
 #   define TclSetStartupScriptPath 0
 #   define TclGetStartupScriptPath 0
@@ -263,7 +244,7 @@
 
 mp_err TclBN_mp_div_3(const mp_int *a, mp_int *c, unsigned int *d) {
    mp_digit d2;
-   mp_err result = TclBN_s_mp_div_3(a, c, &d2);
+   mp_err result = mp_div_d(a, 3, c, &d2);
    if (d) {
       *d = d2;
    }
@@ -272,37 +253,37 @@
 
 int TclBN_mp_expt_d_ex(const mp_int *a, unsigned int b, mp_int *c, int fast)
 {
-	return mp_expt_u32(a, b, c);
+	return TclBN_mp_expt_u32(a, b, c);
 }
 
 mp_err TclBN_mp_to_unsigned_bin(const mp_int *a, unsigned char *b)
 {
-   return mp_to_ubin(a, b, INT_MAX, NULL);
+   return TclBN_mp_to_ubin(a, b, INT_MAX, NULL);
 }
 
 mp_err TclBN_mp_to_unsigned_bin_n(const mp_int *a, unsigned char *b, unsigned long *outlen)
 {
-   size_t n = mp_ubin_size(a);
+   size_t n = TclBN_mp_ubin_size(a);
    if (*outlen < (unsigned long)n) {
       return MP_VAL;
    }
    *outlen = (unsigned long)n;
-   return mp_to_ubin(a, b, n, NULL);
+   return TclBN_mp_to_ubin(a, b, n, NULL);
 }
 
 void TclBN_reverse(unsigned char *s, int len)
 {
    if (len > 0) {
-      s_mp_reverse(s, (size_t)len);
+	TclBN_s_mp_reverse(s, (size_t)len);
    }
 }
 
-mp_err mp_toradix_n(const mp_int *a, char *str, int radix, int maxlen)
+mp_err TclBN_mp_toradix_n(const mp_int *a, char *str, int radix, int maxlen)
 {
    if (maxlen < 0) {
       return MP_VAL;
    }
-   return mp_to_radix(a, str, (size_t)maxlen, NULL, radix);
+   return TclBN_mp_to_radix(a, str, (size_t)maxlen, NULL, radix);
 }
 
 #define TclSetStartupScriptPath setStartupScriptPath
@@ -1141,30 +1122,22 @@
     TclBN_mp_init_ul, /* 61 */
     TclBN_mp_set_ul, /* 62 */
     TclBN_mp_cnt_lsb, /* 63 */
-    TclBNInitBignumFromLong, /* 64 */
-    TclBNInitBignumFromWideInt, /* 65 */
-    TclBNInitBignumFromWideUInt, /* 66 */
+    TclBN_mp_init_l, /* 64 */
+    TclBN_mp_init_i64, /* 65 */
+    TclBN_mp_init_u64, /* 66 */
     TclBN_mp_expt_d_ex, /* 67 */
-<<<<<<< HEAD
     TclBN_mp_set_u64, /* 68 */
     TclBN_mp_get_mag_u64, /* 69 */
-    TclBN_mp_div_l3, /* 70 */
-    TclBN_mp_get_mag_ul, /* 71 */
-    TclBN_mp_div_ld, /* 72 */
-=======
-    TclBN_mp_set_ull, /* 68 */
-    TclBN_mp_get_mag_ull, /* 69 */
-    TclBN_mp_set_ll, /* 70 */
+    TclBN_mp_set_i64, /* 70 */
     TclBN_mp_get_mag_ul, /* 71 */
     TclBN_mp_set_l, /* 72 */
->>>>>>> 1e9310b0
     TclBN_mp_tc_and, /* 73 */
     TclBN_mp_tc_or, /* 74 */
     TclBN_mp_tc_xor, /* 75 */
     TclBN_mp_signed_rsh, /* 76 */
     TclBN_mp_get_bit, /* 77 */
     TclBN_mp_to_ubin, /* 78 */
-    0, /* 79 */
+    TclBN_mp_div_ld, /* 79 */
     TclBN_mp_to_radix, /* 80 */
 };
 
