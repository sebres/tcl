/*
 * tclStubInit.c --
 *
 *	This file contains the initializers for the Tcl stub vectors.
 *
 * Copyright © 1998-1999 Scriptics Corporation.
 *
 * See the file "license.terms" for information on usage and redistribution
 * of this file, and for a DISCLAIMER OF ALL WARRANTIES.
 */

#include "tclInt.h"
#include "tommath_private.h"
#include "tclTomMath.h"

#ifdef __CYGWIN__
#   include <wchar.h>
#endif

#ifdef __GNUC__
#pragma GCC dependency "tcl.decls"
#pragma GCC dependency "tclInt.decls"
#pragma GCC dependency "tclTomMath.decls"
#endif

/*
 * Remove macros that will interfere with the definitions below.
 */

#undef Tcl_Alloc
#undef Tcl_Free
#undef Tcl_Realloc
#undef Tcl_NewBooleanObj
#undef Tcl_NewByteArrayObj
#undef Tcl_NewDoubleObj
#undef Tcl_NewIntObj
#undef Tcl_NewListObj
#undef Tcl_NewLongObj
#undef Tcl_DbNewLongObj
#undef Tcl_NewObj
#undef Tcl_NewStringObj
#undef Tcl_GetUnicode
#undef Tcl_GetUnicodeFromObj
#undef Tcl_NewUnicodeObj
#undef Tcl_SetUnicodeObj
#undef Tcl_DumpActiveMemory
#undef Tcl_ValidateAllMemory
#undef Tcl_FindHashEntry
#undef Tcl_CreateHashEntry
#undef Tcl_Panic
#undef Tcl_FindExecutable
#undef Tcl_SetExitProc
#undef Tcl_SetPanicProc
#undef TclpGetPid
#undef TclSockMinimumBuffers
#undef Tcl_SetIntObj
#undef Tcl_SetLongObj
#undef TclpInetNtoa
#undef TclWinGetServByName
#undef TclWinGetSockOpt
#undef TclWinSetSockOpt
#undef TclWinNToHS
#undef TclStaticLibrary
#undef Tcl_BackgroundError
#define TclStaticLibrary Tcl_StaticLibrary
#undef Tcl_UniCharToUtfDString
#undef Tcl_UtfToUniCharDString
#undef Tcl_UtfToUniChar
#undef Tcl_UniCharLen
#undef TclObjInterpProc
#if !defined(_WIN32) && !defined(__CYGWIN__)
#undef Tcl_WinConvertError
#define Tcl_WinConvertError 0
#endif
#undef Tcl_Close
#define Tcl_Close 0
#undef TclGetByteArrayFromObj
#define TclGetByteArrayFromObj 0
#undef Tcl_GetByteArrayFromObj
#define Tcl_GetByteArrayFromObj 0


#if TCL_UTF_MAX < 4
static void uniCodePanic() {
    Tcl_Panic("This extension uses a deprecated function, not available now: Tcl is compiled with -DTCL_UTF_MAX==%d", TCL_UTF_MAX);
}
#   define Tcl_GetUnicodeFromObj (Tcl_UniChar *(*)(Tcl_Obj *, size_t *))(void *)uniCodePanic
#   define TclGetUnicodeFromObj (Tcl_UniChar *(*)(Tcl_Obj *, int *))(void *)uniCodePanic
#   define Tcl_NewUnicodeObj (Tcl_Obj *(*)(const Tcl_UniChar *, size_t))(void *)uniCodePanic
#   define Tcl_SetUnicodeObj (void(*)(Tcl_Obj *, const Tcl_UniChar *, size_t))(void *)uniCodePanic
#   define Tcl_AppendUnicodeToObj (void(*)(Tcl_Obj *, const Tcl_UniChar *, size_t))(void *)uniCodePanic
#endif

#define TclUtfCharComplete Tcl_UtfCharComplete
#define TclUtfNext Tcl_UtfNext
#define TclUtfPrev Tcl_UtfPrev

int TclListObjGetElements(Tcl_Interp *interp, Tcl_Obj *listPtr,
    int *objcPtr, Tcl_Obj ***objvPtr) {
    size_t n = TCL_INDEX_NONE;
    int result = Tcl_ListObjGetElements(interp, listPtr, &n, objvPtr);
    if (objcPtr) {
	if ((sizeof(int) != sizeof(size_t)) && (result == TCL_OK) && (n > INT_MAX)) {
	    if (interp) {
		Tcl_AppendResult(interp, "List too large to be processed", NULL);
	    }
	    return TCL_ERROR;
	}
	*objcPtr = n;
    }
    return result;
}
int TclListObjLength(Tcl_Interp *interp, Tcl_Obj *listPtr,
    int *lengthPtr) {
    size_t n = TCL_INDEX_NONE;
    int result = Tcl_ListObjLength(interp, listPtr, &n);
    if (lengthPtr) {
	if ((sizeof(int) != sizeof(size_t)) && (result == TCL_OK) && (n > INT_MAX)) {
	    if (interp) {
		Tcl_AppendResult(interp, "List too large to be processed", NULL);
	    }
	    return TCL_ERROR;
	}
	*lengthPtr = n;
    }
    return result;
}
int TclDictObjSize(Tcl_Interp *interp, Tcl_Obj *dictPtr,
    int *sizePtr) {
    size_t n = TCL_INDEX_NONE;
    int result = Tcl_DictObjSize(interp, dictPtr, &n);
    if (sizePtr) {
	if ((sizeof(int) != sizeof(size_t)) && (result == TCL_OK) && (n > INT_MAX)) {
	    if (interp) {
		Tcl_AppendResult(interp, "Dict too large to be processed", NULL);
	    }
	    return TCL_ERROR;
	}
	*sizePtr = n;
    }
    return result;
}
int TclSplitList(Tcl_Interp *interp, const char *listStr, int *argcPtr,
	const char ***argvPtr) {
    size_t n = TCL_INDEX_NONE;
    int result = Tcl_SplitList(interp, listStr, &n, argvPtr);
    if (argcPtr) {
	if ((sizeof(int) != sizeof(size_t)) && (result == TCL_OK) && (n > INT_MAX)) {
	    if (interp) {
		Tcl_AppendResult(interp, "List too large to be processed", NULL);
	    }
	    Tcl_Free((void *)*argvPtr);
	    return TCL_ERROR;
	}
	*argcPtr = n;
    }
    return result;
}
void TclSplitPath(const char *path, int *argcPtr, const char ***argvPtr) {
    size_t n = TCL_INDEX_NONE;
    Tcl_SplitPath(path, &n, argvPtr);
    if (argcPtr) {
	if ((sizeof(int) != sizeof(size_t)) && (n > INT_MAX)) {
	    n = TCL_INDEX_NONE; /* No other way to return an error-situation */
	    Tcl_Free((void *)*argvPtr);
	    *argvPtr = NULL;
	}
	*argcPtr = n;
    }
}
Tcl_Obj *TclFSSplitPath(Tcl_Obj *pathPtr, int *lenPtr) {
    size_t n = TCL_INDEX_NONE;
    Tcl_Obj *result = Tcl_FSSplitPath(pathPtr, &n);
    if (lenPtr) {
	if ((sizeof(int) != sizeof(size_t)) && result && (n > INT_MAX)) {
	    Tcl_DecrRefCount(result);
	    return NULL;
	}
	*lenPtr = n;
    }
    return result;
}
int TclParseArgsObjv(Tcl_Interp *interp,
	const Tcl_ArgvInfo *argTable, int *objcPtr, Tcl_Obj *const *objv,
	Tcl_Obj ***remObjv) {
    size_t n = (*objcPtr < 0) ? TCL_INDEX_NONE: (size_t)*objcPtr ;
    int result = Tcl_ParseArgsObjv(interp, argTable, &n, objv, remObjv);
    *objcPtr = (int)n;
    return result;
}

#define TclBN_mp_add mp_add
#define TclBN_mp_add_d mp_add_d
#define TclBN_mp_and mp_and
#define TclBN_mp_clamp mp_clamp
#define TclBN_mp_clear mp_clear
#define TclBN_mp_clear_multi mp_clear_multi
#define TclBN_mp_cmp mp_cmp
#define TclBN_mp_cmp_d mp_cmp_d
#define TclBN_mp_cmp_mag mp_cmp_mag
#define TclBN_mp_cnt_lsb mp_cnt_lsb
#define TclBN_mp_copy mp_copy
#define TclBN_mp_count_bits mp_count_bits
#define TclBN_mp_div mp_div
#define TclBN_mp_div_d mp_div_d
#define TclBN_mp_div_2 mp_div_2
#define TclBN_mp_div_2d mp_div_2d
#define TclBN_mp_exch mp_exch
#define TclBN_mp_expt_u32 mp_expt_u32
#define TclBN_mp_get_mag_u64 mp_get_mag_u64
#define TclBN_mp_grow mp_grow
#define TclBN_mp_init mp_init
#define TclBN_mp_init_copy mp_init_copy
#define TclBN_mp_init_multi mp_init_multi
#define TclBN_mp_init_set mp_init_set
#define TclBN_mp_init_size mp_init_size
#define TclBN_mp_init_i64 mp_init_i64
#define TclBN_mp_init_u64 mp_init_u64
#define TclBN_mp_lshd mp_lshd
#define TclBN_mp_mod mp_mod
#define TclBN_mp_mod_2d mp_mod_2d
#define TclBN_mp_mul mp_mul
#define TclBN_mp_mul_d mp_mul_d
#define TclBN_mp_mul_2 mp_mul_2
#define TclBN_mp_mul_2d mp_mul_2d
#define TclBN_mp_neg mp_neg
#define TclBN_mp_or mp_or
#define TclBN_mp_radix_size mp_radix_size
#define TclBN_mp_read_radix mp_read_radix
#define TclBN_mp_rshd mp_rshd
#define TclBN_mp_set_i64 mp_set_i64
#define TclBN_mp_set_u64 mp_set_u64
#define TclBN_mp_shrink mp_shrink
#define TclBN_mp_sqr mp_sqr
#define TclBN_mp_sqrt mp_sqrt
#define TclBN_mp_sub mp_sub
#define TclBN_mp_sub_d mp_sub_d
#define TclBN_mp_signed_rsh mp_signed_rsh
#define TclBN_mp_to_radix mp_to_radix
#define TclBN_mp_to_ubin mp_to_ubin
#define TclBN_mp_ubin_size mp_ubin_size
#define TclBN_mp_unpack mp_unpack
#define TclBN_mp_xor mp_xor
#define TclBN_mp_zero mp_zero
#define TclBN_s_mp_add s_mp_add
#define TclBN_mp_balance_mul s_mp_balance_mul
#define TclBN_mp_karatsuba_mul s_mp_karatsuba_mul
#define TclBN_mp_karatsuba_sqr s_mp_karatsuba_sqr
#define TclBN_s_mp_mul_digs s_mp_mul_digs
#define TclBN_s_mp_mul_digs_fast s_mp_mul_digs_fast
#define TclBN_s_mp_reverse s_mp_reverse
#define TclBN_s_mp_sqr s_mp_sqr
#define TclBN_s_mp_sqr_fast s_mp_sqr_fast
#define TclBN_s_mp_sub s_mp_sub
#define TclBN_mp_toom_mul s_mp_toom_mul
#define TclBN_mp_toom_sqr s_mp_toom_sqr

#ifndef MAC_OSX_TCL /* On UNIX, fill with other stub entries */
#   define Tcl_MacOSXOpenVersionedBundleResources 0
#   define Tcl_MacOSXNotifierAddRunLoopMode 0
#endif
#ifdef _WIN32
#   define Tcl_CreateFileHandler 0
#   define Tcl_DeleteFileHandler 0
#   define Tcl_GetOpenFile 0
#else
#   define TclpIsAtty isatty
#endif

#ifdef _WIN32
#   define TclUnixWaitForFile 0
#   define TclUnixCopyFile 0
#   define TclUnixOpenTemporaryFile 0
#   define TclpReaddir 0
#   undef TclpIsAtty
#   define TclpIsAtty 0
#elif defined(__CYGWIN__)
#   define TclpIsAtty isatty
static void
doNothing(void)
{
    /* dummy implementation, no need to do anything */
}
#   define TclWinAddProcess (void (*) (void *, size_t)) doNothing
#   define TclWinFlushDirtyChannels doNothing

#define TclWinNoBackslash winNoBackslash
static char *
TclWinNoBackslash(char *path)
{
    char *p;

    for (p = path; *p != '\0'; p++) {
	if (*p == '\\') {
	    *p = '/';
	}
    }
    return path;
}

void *TclWinGetTclInstance()
{
    void *hInstance = NULL;
    GetModuleHandleExW(GET_MODULE_HANDLE_EX_FLAG_FROM_ADDRESS,
	    (const wchar_t *)&TclWinNoBackslash, &hInstance);
    return hInstance;
}

size_t
TclpGetPid(Tcl_Pid pid)
{
    return (size_t)pid;
}

#if defined(TCL_WIDE_INT_IS_LONG)
/* On Cygwin64, long is 64-bit while on Win64 long is 32-bit. Therefore
 * we have to make sure that all stub entries on Cygwin64 follow the Win64
 * signature. Tcl 9 must find a better solution, but that cannot be done
 * without introducing a binary incompatibility.
 */
static int exprInt(Tcl_Interp *interp, const char *expr, int *ptr){
    long longValue;
    int result = Tcl_ExprLong(interp, expr, &longValue);
    if (result == TCL_OK) {
	    if ((longValue >= (long)(INT_MIN))
		    && (longValue <= (long)(UINT_MAX))) {
	    *ptr = (int)longValue;
	} else {
	    Tcl_SetObjResult(interp, Tcl_NewStringObj(
		    "integer value too large to represent", -1));
	    result = TCL_ERROR;
	}
    }
    return result;
}
#define Tcl_ExprLong (int(*)(Tcl_Interp*,const char*,long*))exprInt
static int exprIntObj(Tcl_Interp *interp, Tcl_Obj*expr, int *ptr){
    long longValue;
    int result = Tcl_ExprLongObj(interp, expr, &longValue);
    if (result == TCL_OK) {
	    if ((longValue >= (long)(INT_MIN))
		    && (longValue <= (long)(UINT_MAX))) {
	    *ptr = (int)longValue;
	} else {
	    Tcl_SetObjResult(interp, Tcl_NewStringObj(
		    "integer value too large to represent", -1));
	    result = TCL_ERROR;
	}
    }
    return result;
}
#define Tcl_ExprLongObj (int(*)(Tcl_Interp*,Tcl_Obj*,long*))exprIntObj
static int utfNcmp(const char *s1, const char *s2, unsigned int n){
   return Tcl_UtfNcmp(s1, s2, (unsigned long)n);
}
#define Tcl_UtfNcmp (int(*)(const char*,const char*,unsigned long))(void *)utfNcmp
static int utfNcasecmp(const char *s1, const char *s2, unsigned int n){
   return Tcl_UtfNcasecmp(s1, s2, (unsigned long)n);
}
#define Tcl_UtfNcasecmp (int(*)(const char*,const char*,unsigned long))(void *)utfNcasecmp

#endif /* TCL_WIDE_INT_IS_LONG */

#else /* __CYGWIN__ */
#   define TclWinGetTclInstance 0
#   define TclpGetPid 0
#   define TclWinFlushDirtyChannels 0
#   define TclWinNoBackslash 0
#   define TclWinAddProcess 0
#endif

/*
 * WARNING: The contents of this file is automatically generated by the
 * tools/genStubs.tcl script. Any modifications to the function declarations
 * below should be made in the generic/tcl.decls script.
 */

MODULE_SCOPE const TclStubs tclStubs;
MODULE_SCOPE const TclTomMathStubs tclTomMathStubs;

#ifdef __GNUC__
/*
 * The rest of this file shouldn't warn about deprecated functions; they're
 * there because we intend them to be so and know that this file is OK to
 * touch those fields.
 */
#pragma GCC diagnostic ignored "-Wdeprecated-declarations"
#endif

/* !BEGIN!: Do not edit below this line. */

static const TclIntStubs tclIntStubs = {
    TCL_STUB_MAGIC,
    0,
    0, /* 0 */
    0, /* 1 */
    0, /* 2 */
    TclAllocateFreeObjects, /* 3 */
    0, /* 4 */
    TclCleanupChildren, /* 5 */
    TclCleanupCommand, /* 6 */
    TclCopyAndCollapse, /* 7 */
    0, /* 8 */
    TclCreatePipeline, /* 9 */
    TclCreateProc, /* 10 */
    TclDeleteCompiledLocalVars, /* 11 */
    TclDeleteVars, /* 12 */
    0, /* 13 */
    TclDumpMemoryInfo, /* 14 */
    0, /* 15 */
    TclExprFloatError, /* 16 */
    0, /* 17 */
    0, /* 18 */
    0, /* 19 */
    0, /* 20 */
    0, /* 21 */
    TclFindElement, /* 22 */
    TclFindProc, /* 23 */
    TclFormatInt, /* 24 */
    TclFreePackageInfo, /* 25 */
    0, /* 26 */
    0, /* 27 */
    TclpGetDefaultStdChannel, /* 28 */
    0, /* 29 */
    0, /* 30 */
    TclGetExtension, /* 31 */
    TclGetFrame, /* 32 */
    0, /* 33 */
    0, /* 34 */
    0, /* 35 */
    0, /* 36 */
    0, /* 37 */
    TclGetNamespaceForQualName, /* 38 */
    TclGetObjInterpProc, /* 39 */
    TclGetOpenMode, /* 40 */
    TclGetOriginalCommand, /* 41 */
    TclpGetUserHome, /* 42 */
    0, /* 43 */
    0, /* 44 */
    TclHideUnsafeCommands, /* 45 */
    TclInExit, /* 46 */
    0, /* 47 */
    0, /* 48 */
    0, /* 49 */
    0, /* 50 */
    TclInterpInit, /* 51 */
    0, /* 52 */
    TclInvokeObjectCommand, /* 53 */
    TclInvokeStringCommand, /* 54 */
    TclIsProc, /* 55 */
    0, /* 56 */
    0, /* 57 */
    TclLookupVar, /* 58 */
    0, /* 59 */
    TclNeedSpace, /* 60 */
    TclNewProcBodyObj, /* 61 */
    TclObjCommandComplete, /* 62 */
    TclObjInterpProc, /* 63 */
    TclObjInvoke, /* 64 */
    0, /* 65 */
    0, /* 66 */
    0, /* 67 */
    0, /* 68 */
    TclpAlloc, /* 69 */
    0, /* 70 */
    0, /* 71 */
    0, /* 72 */
    0, /* 73 */
    TclpFree, /* 74 */
    TclpGetClicks, /* 75 */
    TclpGetSeconds, /* 76 */
    0, /* 77 */
    0, /* 78 */
    0, /* 79 */
    0, /* 80 */
    TclpRealloc, /* 81 */
    0, /* 82 */
    0, /* 83 */
    0, /* 84 */
    0, /* 85 */
    0, /* 86 */
    0, /* 87 */
    0, /* 88 */
    TclPreventAliasLoop, /* 89 */
    0, /* 90 */
    TclProcCleanupProc, /* 91 */
    TclProcCompileProc, /* 92 */
    TclProcDeleteProc, /* 93 */
    0, /* 94 */
    0, /* 95 */
    TclRenameCommand, /* 96 */
    TclResetShadowedCmdRefs, /* 97 */
    TclServiceIdle, /* 98 */
    0, /* 99 */
    0, /* 100 */
    0, /* 101 */
    TclSetupEnv, /* 102 */
    TclSockGetPort, /* 103 */
    0, /* 104 */
    0, /* 105 */
    0, /* 106 */
    0, /* 107 */
    TclTeardownNamespace, /* 108 */
    TclUpdateReturnInfo, /* 109 */
    TclSockMinimumBuffers, /* 110 */
    Tcl_AddInterpResolvers, /* 111 */
    0, /* 112 */
    0, /* 113 */
    0, /* 114 */
    0, /* 115 */
    0, /* 116 */
    0, /* 117 */
    Tcl_GetInterpResolvers, /* 118 */
    Tcl_GetNamespaceResolvers, /* 119 */
    Tcl_FindNamespaceVar, /* 120 */
    0, /* 121 */
    0, /* 122 */
    0, /* 123 */
    0, /* 124 */
    0, /* 125 */
    Tcl_GetVariableFullName, /* 126 */
    0, /* 127 */
    Tcl_PopCallFrame, /* 128 */
    Tcl_PushCallFrame, /* 129 */
    Tcl_RemoveInterpResolvers, /* 130 */
    Tcl_SetNamespaceResolvers, /* 131 */
    TclpHasSockets, /* 132 */
    0, /* 133 */
    0, /* 134 */
    0, /* 135 */
    0, /* 136 */
    0, /* 137 */
    TclGetEnv, /* 138 */
    0, /* 139 */
    0, /* 140 */
    TclpGetCwd, /* 141 */
    TclSetByteCodeFromAny, /* 142 */
    TclAddLiteralObj, /* 143 */
    TclHideLiteral, /* 144 */
    TclGetAuxDataType, /* 145 */
    TclHandleCreate, /* 146 */
    TclHandleFree, /* 147 */
    TclHandlePreserve, /* 148 */
    TclHandleRelease, /* 149 */
    TclRegAbout, /* 150 */
    TclRegExpRangeUniChar, /* 151 */
    TclSetLibraryPath, /* 152 */
    TclGetLibraryPath, /* 153 */
    0, /* 154 */
    0, /* 155 */
    TclRegError, /* 156 */
    TclVarTraceExists, /* 157 */
    0, /* 158 */
    0, /* 159 */
    0, /* 160 */
    TclChannelTransform, /* 161 */
    TclChannelEventScriptInvoker, /* 162 */
    TclGetInstructionTable, /* 163 */
    TclExpandCodeArray, /* 164 */
    TclpSetInitialEncodings, /* 165 */
    TclListObjSetElement, /* 166 */
    0, /* 167 */
    0, /* 168 */
    TclpUtfNcmp2, /* 169 */
    TclCheckInterpTraces, /* 170 */
    TclCheckExecutionTraces, /* 171 */
    TclInThreadExit, /* 172 */
    TclUniCharMatch, /* 173 */
    0, /* 174 */
    TclCallVarTraces, /* 175 */
    TclCleanupVar, /* 176 */
    TclVarErrMsg, /* 177 */
    0, /* 178 */
    0, /* 179 */
    0, /* 180 */
    0, /* 181 */
    0, /* 182 */
    0, /* 183 */
    0, /* 184 */
    0, /* 185 */
    0, /* 186 */
    0, /* 187 */
    0, /* 188 */
    0, /* 189 */
    0, /* 190 */
    0, /* 191 */
    0, /* 192 */
    0, /* 193 */
    0, /* 194 */
    0, /* 195 */
    0, /* 196 */
    0, /* 197 */
    TclObjGetFrame, /* 198 */
    0, /* 199 */
    TclpObjRemoveDirectory, /* 200 */
    TclpObjCopyDirectory, /* 201 */
    TclpObjCreateDirectory, /* 202 */
    TclpObjDeleteFile, /* 203 */
    TclpObjCopyFile, /* 204 */
    TclpObjRenameFile, /* 205 */
    TclpObjStat, /* 206 */
    TclpObjAccess, /* 207 */
    TclpOpenFileChannel, /* 208 */
    0, /* 209 */
    0, /* 210 */
    0, /* 211 */
    TclpFindExecutable, /* 212 */
    TclGetObjNameOfExecutable, /* 213 */
    TclSetObjNameOfExecutable, /* 214 */
    TclStackAlloc, /* 215 */
    TclStackFree, /* 216 */
    TclPushStackFrame, /* 217 */
    TclPopStackFrame, /* 218 */
    0, /* 219 */
    0, /* 220 */
    0, /* 221 */
    0, /* 222 */
    0, /* 223 */
    TclGetPlatform, /* 224 */
    TclTraceDictPath, /* 225 */
    TclObjBeingDeleted, /* 226 */
    TclSetNsPath, /* 227 */
    0, /* 228 */
    TclPtrMakeUpvar, /* 229 */
    TclObjLookupVar, /* 230 */
    TclGetNamespaceFromObj, /* 231 */
    TclEvalObjEx, /* 232 */
    TclGetSrcInfoForPc, /* 233 */
    TclVarHashCreateVar, /* 234 */
    TclInitVarHashTable, /* 235 */
    0, /* 236 */
    TclResetCancellation, /* 237 */
    TclNRInterpProc, /* 238 */
    TclNRInterpProcCore, /* 239 */
    TclNRRunCallbacks, /* 240 */
    TclNREvalObjEx, /* 241 */
    TclNREvalObjv, /* 242 */
    TclDbDumpActiveObjects, /* 243 */
    TclGetNamespaceChildTable, /* 244 */
    TclGetNamespaceCommandTable, /* 245 */
    TclInitRewriteEnsemble, /* 246 */
    TclResetRewriteEnsemble, /* 247 */
    TclCopyChannel, /* 248 */
    TclDoubleDigits, /* 249 */
    TclSetChildCancelFlags, /* 250 */
    TclRegisterLiteral, /* 251 */
    TclPtrGetVar, /* 252 */
    TclPtrSetVar, /* 253 */
    TclPtrIncrObjVar, /* 254 */
    TclPtrObjMakeUpvar, /* 255 */
    TclPtrUnsetVar, /* 256 */
    TclStaticLibrary, /* 257 */
    TclpCreateTemporaryDirectory, /* 258 */
<<<<<<< HEAD
    TclMSB, /* 259 */
=======
    0, /* 259 */
>>>>>>> 77569c97
    TclListTestObj, /* 260 */
    TclListObjValidate, /* 261 */
};

static const TclIntPlatStubs tclIntPlatStubs = {
    TCL_STUB_MAGIC,
    0,
    0, /* 0 */
    TclpCloseFile, /* 1 */
    TclpCreateCommandChannel, /* 2 */
    TclpCreatePipe, /* 3 */
    TclWinGetTclInstance, /* 4 */
    TclUnixWaitForFile, /* 5 */
    TclpMakeFile, /* 6 */
    TclpOpenFile, /* 7 */
    TclpGetPid, /* 8 */
    TclpCreateTempFile, /* 9 */
    0, /* 10 */
    TclGetAndDetachPids, /* 11 */
    0, /* 12 */
    0, /* 13 */
    0, /* 14 */
    TclpCreateProcess, /* 15 */
    TclpIsAtty, /* 16 */
    TclUnixCopyFile, /* 17 */
    0, /* 18 */
    0, /* 19 */
    TclWinAddProcess, /* 20 */
    0, /* 21 */
    0, /* 22 */
    0, /* 23 */
    TclWinNoBackslash, /* 24 */
    0, /* 25 */
    0, /* 26 */
    TclWinFlushDirtyChannels, /* 27 */
    0, /* 28 */
    TclWinCPUID, /* 29 */
    TclUnixOpenTemporaryFile, /* 30 */
};

static const TclPlatStubs tclPlatStubs = {
    TCL_STUB_MAGIC,
    0,
    0, /* 0 */
    Tcl_MacOSXOpenVersionedBundleResources, /* 1 */
    Tcl_MacOSXNotifierAddRunLoopMode, /* 2 */
    Tcl_WinConvertError, /* 3 */
};

const TclTomMathStubs tclTomMathStubs = {
    TCL_STUB_MAGIC,
    0,
    TclBN_epoch, /* 0 */
    TclBN_revision, /* 1 */
    TclBN_mp_add, /* 2 */
    TclBN_mp_add_d, /* 3 */
    TclBN_mp_and, /* 4 */
    TclBN_mp_clamp, /* 5 */
    TclBN_mp_clear, /* 6 */
    TclBN_mp_clear_multi, /* 7 */
    TclBN_mp_cmp, /* 8 */
    TclBN_mp_cmp_d, /* 9 */
    TclBN_mp_cmp_mag, /* 10 */
    TclBN_mp_copy, /* 11 */
    TclBN_mp_count_bits, /* 12 */
    TclBN_mp_div, /* 13 */
    TclBN_mp_div_d, /* 14 */
    TclBN_mp_div_2, /* 15 */
    TclBN_mp_div_2d, /* 16 */
    0, /* 17 */
    TclBN_mp_exch, /* 18 */
    TclBN_mp_expt_u32, /* 19 */
    TclBN_mp_grow, /* 20 */
    TclBN_mp_init, /* 21 */
    TclBN_mp_init_copy, /* 22 */
    TclBN_mp_init_multi, /* 23 */
    TclBN_mp_init_set, /* 24 */
    TclBN_mp_init_size, /* 25 */
    TclBN_mp_lshd, /* 26 */
    TclBN_mp_mod, /* 27 */
    TclBN_mp_mod_2d, /* 28 */
    TclBN_mp_mul, /* 29 */
    TclBN_mp_mul_d, /* 30 */
    TclBN_mp_mul_2, /* 31 */
    TclBN_mp_mul_2d, /* 32 */
    TclBN_mp_neg, /* 33 */
    TclBN_mp_or, /* 34 */
    TclBN_mp_radix_size, /* 35 */
    TclBN_mp_read_radix, /* 36 */
    TclBN_mp_rshd, /* 37 */
    TclBN_mp_shrink, /* 38 */
    0, /* 39 */
    0, /* 40 */
    TclBN_mp_sqrt, /* 41 */
    TclBN_mp_sub, /* 42 */
    TclBN_mp_sub_d, /* 43 */
    0, /* 44 */
    0, /* 45 */
    0, /* 46 */
    TclBN_mp_ubin_size, /* 47 */
    TclBN_mp_xor, /* 48 */
    TclBN_mp_zero, /* 49 */
    0, /* 50 */
    0, /* 51 */
    0, /* 52 */
    0, /* 53 */
    0, /* 54 */
    0, /* 55 */
    0, /* 56 */
    0, /* 57 */
    0, /* 58 */
    0, /* 59 */
    0, /* 60 */
    0, /* 61 */
    0, /* 62 */
    TclBN_mp_cnt_lsb, /* 63 */
    0, /* 64 */
    TclBN_mp_init_i64, /* 65 */
    TclBN_mp_init_u64, /* 66 */
    0, /* 67 */
    TclBN_mp_set_u64, /* 68 */
    TclBN_mp_get_mag_u64, /* 69 */
    TclBN_mp_set_i64, /* 70 */
    TclBN_mp_unpack, /* 71 */
    0, /* 72 */
    0, /* 73 */
    0, /* 74 */
    0, /* 75 */
    TclBN_mp_signed_rsh, /* 76 */
    0, /* 77 */
    TclBN_mp_to_ubin, /* 78 */
    0, /* 79 */
    TclBN_mp_to_radix, /* 80 */
};

static const TclStubHooks tclStubHooks = {
    &tclPlatStubs,
    &tclIntStubs,
    &tclIntPlatStubs
};

const TclStubs tclStubs = {
    TCL_STUB_MAGIC,
    &tclStubHooks,
    Tcl_PkgProvideEx, /* 0 */
    Tcl_PkgRequireEx, /* 1 */
    Tcl_Panic, /* 2 */
    Tcl_Alloc, /* 3 */
    Tcl_Free, /* 4 */
    Tcl_Realloc, /* 5 */
    Tcl_DbCkalloc, /* 6 */
    Tcl_DbCkfree, /* 7 */
    Tcl_DbCkrealloc, /* 8 */
    Tcl_CreateFileHandler, /* 9 */
    Tcl_DeleteFileHandler, /* 10 */
    Tcl_SetTimer, /* 11 */
    Tcl_Sleep, /* 12 */
    Tcl_WaitForEvent, /* 13 */
    Tcl_AppendAllObjTypes, /* 14 */
    Tcl_AppendStringsToObj, /* 15 */
    Tcl_AppendToObj, /* 16 */
    Tcl_ConcatObj, /* 17 */
    Tcl_ConvertToType, /* 18 */
    Tcl_DbDecrRefCount, /* 19 */
    Tcl_DbIncrRefCount, /* 20 */
    Tcl_DbIsShared, /* 21 */
    0, /* 22 */
    Tcl_DbNewByteArrayObj, /* 23 */
    Tcl_DbNewDoubleObj, /* 24 */
    Tcl_DbNewListObj, /* 25 */
    0, /* 26 */
    Tcl_DbNewObj, /* 27 */
    Tcl_DbNewStringObj, /* 28 */
    Tcl_DuplicateObj, /* 29 */
    TclFreeObj, /* 30 */
    Tcl_GetBoolean, /* 31 */
    Tcl_GetBooleanFromObj, /* 32 */
    TclGetByteArrayFromObj, /* 33 */
    Tcl_GetDouble, /* 34 */
    Tcl_GetDoubleFromObj, /* 35 */
    0, /* 36 */
    Tcl_GetInt, /* 37 */
    Tcl_GetIntFromObj, /* 38 */
    Tcl_GetLongFromObj, /* 39 */
    Tcl_GetObjType, /* 40 */
    TclGetStringFromObj, /* 41 */
    Tcl_InvalidateStringRep, /* 42 */
    Tcl_ListObjAppendList, /* 43 */
    Tcl_ListObjAppendElement, /* 44 */
    TclListObjGetElements, /* 45 */
    Tcl_ListObjIndex, /* 46 */
    TclListObjLength, /* 47 */
    Tcl_ListObjReplace, /* 48 */
    0, /* 49 */
    Tcl_NewByteArrayObj, /* 50 */
    Tcl_NewDoubleObj, /* 51 */
    0, /* 52 */
    Tcl_NewListObj, /* 53 */
    0, /* 54 */
    Tcl_NewObj, /* 55 */
    Tcl_NewStringObj, /* 56 */
    0, /* 57 */
    Tcl_SetByteArrayLength, /* 58 */
    Tcl_SetByteArrayObj, /* 59 */
    Tcl_SetDoubleObj, /* 60 */
    0, /* 61 */
    Tcl_SetListObj, /* 62 */
    0, /* 63 */
    Tcl_SetObjLength, /* 64 */
    Tcl_SetStringObj, /* 65 */
    0, /* 66 */
    0, /* 67 */
    Tcl_AllowExceptions, /* 68 */
    Tcl_AppendElement, /* 69 */
    Tcl_AppendResult, /* 70 */
    Tcl_AsyncCreate, /* 71 */
    Tcl_AsyncDelete, /* 72 */
    Tcl_AsyncInvoke, /* 73 */
    Tcl_AsyncMark, /* 74 */
    Tcl_AsyncReady, /* 75 */
    0, /* 76 */
    0, /* 77 */
    Tcl_BadChannelOption, /* 78 */
    Tcl_CallWhenDeleted, /* 79 */
    Tcl_CancelIdleCall, /* 80 */
    Tcl_Close, /* 81 */
    Tcl_CommandComplete, /* 82 */
    Tcl_Concat, /* 83 */
    Tcl_ConvertElement, /* 84 */
    Tcl_ConvertCountedElement, /* 85 */
    Tcl_CreateAlias, /* 86 */
    Tcl_CreateAliasObj, /* 87 */
    Tcl_CreateChannel, /* 88 */
    Tcl_CreateChannelHandler, /* 89 */
    Tcl_CreateCloseHandler, /* 90 */
    Tcl_CreateCommand, /* 91 */
    Tcl_CreateEventSource, /* 92 */
    Tcl_CreateExitHandler, /* 93 */
    Tcl_CreateInterp, /* 94 */
    0, /* 95 */
    Tcl_CreateObjCommand, /* 96 */
    Tcl_CreateChild, /* 97 */
    Tcl_CreateTimerHandler, /* 98 */
    Tcl_CreateTrace, /* 99 */
    Tcl_DeleteAssocData, /* 100 */
    Tcl_DeleteChannelHandler, /* 101 */
    Tcl_DeleteCloseHandler, /* 102 */
    Tcl_DeleteCommand, /* 103 */
    Tcl_DeleteCommandFromToken, /* 104 */
    Tcl_DeleteEvents, /* 105 */
    Tcl_DeleteEventSource, /* 106 */
    Tcl_DeleteExitHandler, /* 107 */
    Tcl_DeleteHashEntry, /* 108 */
    Tcl_DeleteHashTable, /* 109 */
    Tcl_DeleteInterp, /* 110 */
    Tcl_DetachPids, /* 111 */
    Tcl_DeleteTimerHandler, /* 112 */
    Tcl_DeleteTrace, /* 113 */
    Tcl_DontCallWhenDeleted, /* 114 */
    Tcl_DoOneEvent, /* 115 */
    Tcl_DoWhenIdle, /* 116 */
    Tcl_DStringAppend, /* 117 */
    Tcl_DStringAppendElement, /* 118 */
    Tcl_DStringEndSublist, /* 119 */
    Tcl_DStringFree, /* 120 */
    Tcl_DStringGetResult, /* 121 */
    Tcl_DStringInit, /* 122 */
    Tcl_DStringResult, /* 123 */
    Tcl_DStringSetLength, /* 124 */
    Tcl_DStringStartSublist, /* 125 */
    Tcl_Eof, /* 126 */
    Tcl_ErrnoId, /* 127 */
    Tcl_ErrnoMsg, /* 128 */
    0, /* 129 */
    Tcl_EvalFile, /* 130 */
    0, /* 131 */
    Tcl_EventuallyFree, /* 132 */
    Tcl_Exit, /* 133 */
    Tcl_ExposeCommand, /* 134 */
    Tcl_ExprBoolean, /* 135 */
    Tcl_ExprBooleanObj, /* 136 */
    Tcl_ExprDouble, /* 137 */
    Tcl_ExprDoubleObj, /* 138 */
    Tcl_ExprLong, /* 139 */
    Tcl_ExprLongObj, /* 140 */
    Tcl_ExprObj, /* 141 */
    Tcl_ExprString, /* 142 */
    Tcl_Finalize, /* 143 */
    0, /* 144 */
    Tcl_FirstHashEntry, /* 145 */
    Tcl_Flush, /* 146 */
    0, /* 147 */
    Tcl_GetAlias, /* 148 */
    Tcl_GetAliasObj, /* 149 */
    Tcl_GetAssocData, /* 150 */
    Tcl_GetChannel, /* 151 */
    Tcl_GetChannelBufferSize, /* 152 */
    Tcl_GetChannelHandle, /* 153 */
    Tcl_GetChannelInstanceData, /* 154 */
    Tcl_GetChannelMode, /* 155 */
    Tcl_GetChannelName, /* 156 */
    Tcl_GetChannelOption, /* 157 */
    Tcl_GetChannelType, /* 158 */
    Tcl_GetCommandInfo, /* 159 */
    Tcl_GetCommandName, /* 160 */
    Tcl_GetErrno, /* 161 */
    Tcl_GetHostName, /* 162 */
    Tcl_GetInterpPath, /* 163 */
    Tcl_GetParent, /* 164 */
    Tcl_GetNameOfExecutable, /* 165 */
    Tcl_GetObjResult, /* 166 */
    Tcl_GetOpenFile, /* 167 */
    Tcl_GetPathType, /* 168 */
    Tcl_Gets, /* 169 */
    Tcl_GetsObj, /* 170 */
    Tcl_GetServiceMode, /* 171 */
    Tcl_GetChild, /* 172 */
    Tcl_GetStdChannel, /* 173 */
    0, /* 174 */
    0, /* 175 */
    Tcl_GetVar2, /* 176 */
    0, /* 177 */
    0, /* 178 */
    Tcl_HideCommand, /* 179 */
    Tcl_Init, /* 180 */
    Tcl_InitHashTable, /* 181 */
    Tcl_InputBlocked, /* 182 */
    Tcl_InputBuffered, /* 183 */
    Tcl_InterpDeleted, /* 184 */
    Tcl_IsSafe, /* 185 */
    Tcl_JoinPath, /* 186 */
    Tcl_LinkVar, /* 187 */
    0, /* 188 */
    Tcl_MakeFileChannel, /* 189 */
    Tcl_MakeSafe, /* 190 */
    Tcl_MakeTcpClientChannel, /* 191 */
    Tcl_Merge, /* 192 */
    Tcl_NextHashEntry, /* 193 */
    Tcl_NotifyChannel, /* 194 */
    Tcl_ObjGetVar2, /* 195 */
    Tcl_ObjSetVar2, /* 196 */
    Tcl_OpenCommandChannel, /* 197 */
    Tcl_OpenFileChannel, /* 198 */
    Tcl_OpenTcpClient, /* 199 */
    Tcl_OpenTcpServer, /* 200 */
    Tcl_Preserve, /* 201 */
    Tcl_PrintDouble, /* 202 */
    Tcl_PutEnv, /* 203 */
    Tcl_PosixError, /* 204 */
    Tcl_QueueEvent, /* 205 */
    Tcl_Read, /* 206 */
    Tcl_ReapDetachedProcs, /* 207 */
    Tcl_RecordAndEval, /* 208 */
    Tcl_RecordAndEvalObj, /* 209 */
    Tcl_RegisterChannel, /* 210 */
    Tcl_RegisterObjType, /* 211 */
    Tcl_RegExpCompile, /* 212 */
    Tcl_RegExpExec, /* 213 */
    Tcl_RegExpMatch, /* 214 */
    Tcl_RegExpRange, /* 215 */
    Tcl_Release, /* 216 */
    Tcl_ResetResult, /* 217 */
    Tcl_ScanElement, /* 218 */
    Tcl_ScanCountedElement, /* 219 */
    0, /* 220 */
    Tcl_ServiceAll, /* 221 */
    Tcl_ServiceEvent, /* 222 */
    Tcl_SetAssocData, /* 223 */
    Tcl_SetChannelBufferSize, /* 224 */
    Tcl_SetChannelOption, /* 225 */
    Tcl_SetCommandInfo, /* 226 */
    Tcl_SetErrno, /* 227 */
    Tcl_SetErrorCode, /* 228 */
    Tcl_SetMaxBlockTime, /* 229 */
    0, /* 230 */
    Tcl_SetRecursionLimit, /* 231 */
    0, /* 232 */
    Tcl_SetServiceMode, /* 233 */
    Tcl_SetObjErrorCode, /* 234 */
    Tcl_SetObjResult, /* 235 */
    Tcl_SetStdChannel, /* 236 */
    0, /* 237 */
    Tcl_SetVar2, /* 238 */
    Tcl_SignalId, /* 239 */
    Tcl_SignalMsg, /* 240 */
    Tcl_SourceRCFile, /* 241 */
    TclSplitList, /* 242 */
    TclSplitPath, /* 243 */
    0, /* 244 */
    0, /* 245 */
    0, /* 246 */
    0, /* 247 */
    Tcl_TraceVar2, /* 248 */
    Tcl_TranslateFileName, /* 249 */
    Tcl_Ungets, /* 250 */
    Tcl_UnlinkVar, /* 251 */
    Tcl_UnregisterChannel, /* 252 */
    0, /* 253 */
    Tcl_UnsetVar2, /* 254 */
    0, /* 255 */
    Tcl_UntraceVar2, /* 256 */
    Tcl_UpdateLinkedVar, /* 257 */
    0, /* 258 */
    Tcl_UpVar2, /* 259 */
    Tcl_VarEval, /* 260 */
    0, /* 261 */
    Tcl_VarTraceInfo2, /* 262 */
    Tcl_Write, /* 263 */
    Tcl_WrongNumArgs, /* 264 */
    Tcl_DumpActiveMemory, /* 265 */
    Tcl_ValidateAllMemory, /* 266 */
    0, /* 267 */
    0, /* 268 */
    Tcl_HashStats, /* 269 */
    Tcl_ParseVar, /* 270 */
    0, /* 271 */
    Tcl_PkgPresentEx, /* 272 */
    0, /* 273 */
    0, /* 274 */
    0, /* 275 */
    0, /* 276 */
    Tcl_WaitPid, /* 277 */
    0, /* 278 */
    Tcl_GetVersion, /* 279 */
    Tcl_InitMemory, /* 280 */
    Tcl_StackChannel, /* 281 */
    Tcl_UnstackChannel, /* 282 */
    Tcl_GetStackedChannel, /* 283 */
    Tcl_SetMainLoop, /* 284 */
    0, /* 285 */
    Tcl_AppendObjToObj, /* 286 */
    Tcl_CreateEncoding, /* 287 */
    Tcl_CreateThreadExitHandler, /* 288 */
    Tcl_DeleteThreadExitHandler, /* 289 */
    0, /* 290 */
    Tcl_EvalEx, /* 291 */
    Tcl_EvalObjv, /* 292 */
    Tcl_EvalObjEx, /* 293 */
    Tcl_ExitThread, /* 294 */
    Tcl_ExternalToUtf, /* 295 */
    Tcl_ExternalToUtfDString, /* 296 */
    Tcl_FinalizeThread, /* 297 */
    Tcl_FinalizeNotifier, /* 298 */
    Tcl_FreeEncoding, /* 299 */
    Tcl_GetCurrentThread, /* 300 */
    Tcl_GetEncoding, /* 301 */
    Tcl_GetEncodingName, /* 302 */
    Tcl_GetEncodingNames, /* 303 */
    Tcl_GetIndexFromObjStruct, /* 304 */
    Tcl_GetThreadData, /* 305 */
    Tcl_GetVar2Ex, /* 306 */
    Tcl_InitNotifier, /* 307 */
    Tcl_MutexLock, /* 308 */
    Tcl_MutexUnlock, /* 309 */
    Tcl_ConditionNotify, /* 310 */
    Tcl_ConditionWait, /* 311 */
    TclNumUtfChars, /* 312 */
    Tcl_ReadChars, /* 313 */
    0, /* 314 */
    0, /* 315 */
    Tcl_SetSystemEncoding, /* 316 */
    Tcl_SetVar2Ex, /* 317 */
    Tcl_ThreadAlert, /* 318 */
    Tcl_ThreadQueueEvent, /* 319 */
    Tcl_UniCharAtIndex, /* 320 */
    Tcl_UniCharToLower, /* 321 */
    Tcl_UniCharToTitle, /* 322 */
    Tcl_UniCharToUpper, /* 323 */
    Tcl_UniCharToUtf, /* 324 */
    TclUtfAtIndex, /* 325 */
    TclUtfCharComplete, /* 326 */
    Tcl_UtfBackslash, /* 327 */
    Tcl_UtfFindFirst, /* 328 */
    Tcl_UtfFindLast, /* 329 */
    TclUtfNext, /* 330 */
    TclUtfPrev, /* 331 */
    Tcl_UtfToExternal, /* 332 */
    Tcl_UtfToExternalDString, /* 333 */
    Tcl_UtfToLower, /* 334 */
    Tcl_UtfToTitle, /* 335 */
    Tcl_UtfToChar16, /* 336 */
    Tcl_UtfToUpper, /* 337 */
    Tcl_WriteChars, /* 338 */
    Tcl_WriteObj, /* 339 */
    Tcl_GetString, /* 340 */
    0, /* 341 */
    0, /* 342 */
    Tcl_AlertNotifier, /* 343 */
    Tcl_ServiceModeHook, /* 344 */
    Tcl_UniCharIsAlnum, /* 345 */
    Tcl_UniCharIsAlpha, /* 346 */
    Tcl_UniCharIsDigit, /* 347 */
    Tcl_UniCharIsLower, /* 348 */
    Tcl_UniCharIsSpace, /* 349 */
    Tcl_UniCharIsUpper, /* 350 */
    Tcl_UniCharIsWordChar, /* 351 */
    Tcl_Char16Len, /* 352 */
    0, /* 353 */
    Tcl_Char16ToUtfDString, /* 354 */
    Tcl_UtfToChar16DString, /* 355 */
    Tcl_GetRegExpFromObj, /* 356 */
    0, /* 357 */
    Tcl_FreeParse, /* 358 */
    Tcl_LogCommandInfo, /* 359 */
    Tcl_ParseBraces, /* 360 */
    Tcl_ParseCommand, /* 361 */
    Tcl_ParseExpr, /* 362 */
    Tcl_ParseQuotedString, /* 363 */
    Tcl_ParseVarName, /* 364 */
    Tcl_GetCwd, /* 365 */
    Tcl_Chdir, /* 366 */
    Tcl_Access, /* 367 */
    Tcl_Stat, /* 368 */
    Tcl_UtfNcmp, /* 369 */
    Tcl_UtfNcasecmp, /* 370 */
    Tcl_StringCaseMatch, /* 371 */
    Tcl_UniCharIsControl, /* 372 */
    Tcl_UniCharIsGraph, /* 373 */
    Tcl_UniCharIsPrint, /* 374 */
    Tcl_UniCharIsPunct, /* 375 */
    Tcl_RegExpExecObj, /* 376 */
    Tcl_RegExpGetInfo, /* 377 */
    Tcl_NewUnicodeObj, /* 378 */
    Tcl_SetUnicodeObj, /* 379 */
    TclGetCharLength, /* 380 */
    TclGetUniChar, /* 381 */
    0, /* 382 */
    TclGetRange, /* 383 */
    Tcl_AppendUnicodeToObj, /* 384 */
    Tcl_RegExpMatchObj, /* 385 */
    Tcl_SetNotifier, /* 386 */
    Tcl_GetAllocMutex, /* 387 */
    Tcl_GetChannelNames, /* 388 */
    Tcl_GetChannelNamesEx, /* 389 */
    Tcl_ProcObjCmd, /* 390 */
    Tcl_ConditionFinalize, /* 391 */
    Tcl_MutexFinalize, /* 392 */
    Tcl_CreateThread, /* 393 */
    Tcl_ReadRaw, /* 394 */
    Tcl_WriteRaw, /* 395 */
    Tcl_GetTopChannel, /* 396 */
    Tcl_ChannelBuffered, /* 397 */
    Tcl_ChannelName, /* 398 */
    Tcl_ChannelVersion, /* 399 */
    Tcl_ChannelBlockModeProc, /* 400 */
    0, /* 401 */
    Tcl_ChannelClose2Proc, /* 402 */
    Tcl_ChannelInputProc, /* 403 */
    Tcl_ChannelOutputProc, /* 404 */
    0, /* 405 */
    Tcl_ChannelSetOptionProc, /* 406 */
    Tcl_ChannelGetOptionProc, /* 407 */
    Tcl_ChannelWatchProc, /* 408 */
    Tcl_ChannelGetHandleProc, /* 409 */
    Tcl_ChannelFlushProc, /* 410 */
    Tcl_ChannelHandlerProc, /* 411 */
    Tcl_JoinThread, /* 412 */
    Tcl_IsChannelShared, /* 413 */
    Tcl_IsChannelRegistered, /* 414 */
    Tcl_CutChannel, /* 415 */
    Tcl_SpliceChannel, /* 416 */
    Tcl_ClearChannelHandlers, /* 417 */
    Tcl_IsChannelExisting, /* 418 */
    0, /* 419 */
    0, /* 420 */
    0, /* 421 */
    0, /* 422 */
    Tcl_InitCustomHashTable, /* 423 */
    Tcl_InitObjHashTable, /* 424 */
    Tcl_CommandTraceInfo, /* 425 */
    Tcl_TraceCommand, /* 426 */
    Tcl_UntraceCommand, /* 427 */
    Tcl_AttemptAlloc, /* 428 */
    Tcl_AttemptDbCkalloc, /* 429 */
    Tcl_AttemptRealloc, /* 430 */
    Tcl_AttemptDbCkrealloc, /* 431 */
    Tcl_AttemptSetObjLength, /* 432 */
    Tcl_GetChannelThread, /* 433 */
    TclGetUnicodeFromObj, /* 434 */
    0, /* 435 */
    0, /* 436 */
    Tcl_SubstObj, /* 437 */
    Tcl_DetachChannel, /* 438 */
    Tcl_IsStandardChannel, /* 439 */
    Tcl_FSCopyFile, /* 440 */
    Tcl_FSCopyDirectory, /* 441 */
    Tcl_FSCreateDirectory, /* 442 */
    Tcl_FSDeleteFile, /* 443 */
    Tcl_FSLoadFile, /* 444 */
    Tcl_FSMatchInDirectory, /* 445 */
    Tcl_FSLink, /* 446 */
    Tcl_FSRemoveDirectory, /* 447 */
    Tcl_FSRenameFile, /* 448 */
    Tcl_FSLstat, /* 449 */
    Tcl_FSUtime, /* 450 */
    Tcl_FSFileAttrsGet, /* 451 */
    Tcl_FSFileAttrsSet, /* 452 */
    Tcl_FSFileAttrStrings, /* 453 */
    Tcl_FSStat, /* 454 */
    Tcl_FSAccess, /* 455 */
    Tcl_FSOpenFileChannel, /* 456 */
    Tcl_FSGetCwd, /* 457 */
    Tcl_FSChdir, /* 458 */
    Tcl_FSConvertToPathType, /* 459 */
    Tcl_FSJoinPath, /* 460 */
    TclFSSplitPath, /* 461 */
    Tcl_FSEqualPaths, /* 462 */
    Tcl_FSGetNormalizedPath, /* 463 */
    Tcl_FSJoinToPath, /* 464 */
    Tcl_FSGetInternalRep, /* 465 */
    Tcl_FSGetTranslatedPath, /* 466 */
    Tcl_FSEvalFile, /* 467 */
    Tcl_FSNewNativePath, /* 468 */
    Tcl_FSGetNativePath, /* 469 */
    Tcl_FSFileSystemInfo, /* 470 */
    Tcl_FSPathSeparator, /* 471 */
    Tcl_FSListVolumes, /* 472 */
    Tcl_FSRegister, /* 473 */
    Tcl_FSUnregister, /* 474 */
    Tcl_FSData, /* 475 */
    Tcl_FSGetTranslatedStringPath, /* 476 */
    Tcl_FSGetFileSystemForPath, /* 477 */
    Tcl_FSGetPathType, /* 478 */
    Tcl_OutputBuffered, /* 479 */
    Tcl_FSMountsChanged, /* 480 */
    Tcl_EvalTokensStandard, /* 481 */
    Tcl_GetTime, /* 482 */
    Tcl_CreateObjTrace, /* 483 */
    Tcl_GetCommandInfoFromToken, /* 484 */
    Tcl_SetCommandInfoFromToken, /* 485 */
    Tcl_DbNewWideIntObj, /* 486 */
    Tcl_GetWideIntFromObj, /* 487 */
    Tcl_NewWideIntObj, /* 488 */
    Tcl_SetWideIntObj, /* 489 */
    Tcl_AllocStatBuf, /* 490 */
    Tcl_Seek, /* 491 */
    Tcl_Tell, /* 492 */
    Tcl_ChannelWideSeekProc, /* 493 */
    Tcl_DictObjPut, /* 494 */
    Tcl_DictObjGet, /* 495 */
    Tcl_DictObjRemove, /* 496 */
    TclDictObjSize, /* 497 */
    Tcl_DictObjFirst, /* 498 */
    Tcl_DictObjNext, /* 499 */
    Tcl_DictObjDone, /* 500 */
    Tcl_DictObjPutKeyList, /* 501 */
    Tcl_DictObjRemoveKeyList, /* 502 */
    Tcl_NewDictObj, /* 503 */
    Tcl_DbNewDictObj, /* 504 */
    Tcl_RegisterConfig, /* 505 */
    Tcl_CreateNamespace, /* 506 */
    Tcl_DeleteNamespace, /* 507 */
    Tcl_AppendExportList, /* 508 */
    Tcl_Export, /* 509 */
    Tcl_Import, /* 510 */
    Tcl_ForgetImport, /* 511 */
    Tcl_GetCurrentNamespace, /* 512 */
    Tcl_GetGlobalNamespace, /* 513 */
    Tcl_FindNamespace, /* 514 */
    Tcl_FindCommand, /* 515 */
    Tcl_GetCommandFromObj, /* 516 */
    Tcl_GetCommandFullName, /* 517 */
    Tcl_FSEvalFileEx, /* 518 */
    0, /* 519 */
    Tcl_LimitAddHandler, /* 520 */
    Tcl_LimitRemoveHandler, /* 521 */
    Tcl_LimitReady, /* 522 */
    Tcl_LimitCheck, /* 523 */
    Tcl_LimitExceeded, /* 524 */
    Tcl_LimitSetCommands, /* 525 */
    Tcl_LimitSetTime, /* 526 */
    Tcl_LimitSetGranularity, /* 527 */
    Tcl_LimitTypeEnabled, /* 528 */
    Tcl_LimitTypeExceeded, /* 529 */
    Tcl_LimitTypeSet, /* 530 */
    Tcl_LimitTypeReset, /* 531 */
    Tcl_LimitGetCommands, /* 532 */
    Tcl_LimitGetTime, /* 533 */
    Tcl_LimitGetGranularity, /* 534 */
    Tcl_SaveInterpState, /* 535 */
    Tcl_RestoreInterpState, /* 536 */
    Tcl_DiscardInterpState, /* 537 */
    Tcl_SetReturnOptions, /* 538 */
    Tcl_GetReturnOptions, /* 539 */
    Tcl_IsEnsemble, /* 540 */
    Tcl_CreateEnsemble, /* 541 */
    Tcl_FindEnsemble, /* 542 */
    Tcl_SetEnsembleSubcommandList, /* 543 */
    Tcl_SetEnsembleMappingDict, /* 544 */
    Tcl_SetEnsembleUnknownHandler, /* 545 */
    Tcl_SetEnsembleFlags, /* 546 */
    Tcl_GetEnsembleSubcommandList, /* 547 */
    Tcl_GetEnsembleMappingDict, /* 548 */
    Tcl_GetEnsembleUnknownHandler, /* 549 */
    Tcl_GetEnsembleFlags, /* 550 */
    Tcl_GetEnsembleNamespace, /* 551 */
    Tcl_SetTimeProc, /* 552 */
    Tcl_QueryTimeProc, /* 553 */
    Tcl_ChannelThreadActionProc, /* 554 */
    Tcl_NewBignumObj, /* 555 */
    Tcl_DbNewBignumObj, /* 556 */
    Tcl_SetBignumObj, /* 557 */
    Tcl_GetBignumFromObj, /* 558 */
    Tcl_TakeBignumFromObj, /* 559 */
    Tcl_TruncateChannel, /* 560 */
    Tcl_ChannelTruncateProc, /* 561 */
    Tcl_SetChannelErrorInterp, /* 562 */
    Tcl_GetChannelErrorInterp, /* 563 */
    Tcl_SetChannelError, /* 564 */
    Tcl_GetChannelError, /* 565 */
    Tcl_InitBignumFromDouble, /* 566 */
    Tcl_GetNamespaceUnknownHandler, /* 567 */
    Tcl_SetNamespaceUnknownHandler, /* 568 */
    Tcl_GetEncodingFromObj, /* 569 */
    Tcl_GetEncodingSearchPath, /* 570 */
    Tcl_SetEncodingSearchPath, /* 571 */
    Tcl_GetEncodingNameFromEnvironment, /* 572 */
    Tcl_PkgRequireProc, /* 573 */
    Tcl_AppendObjToErrorInfo, /* 574 */
    Tcl_AppendLimitedToObj, /* 575 */
    Tcl_Format, /* 576 */
    Tcl_AppendFormatToObj, /* 577 */
    Tcl_ObjPrintf, /* 578 */
    Tcl_AppendPrintfToObj, /* 579 */
    Tcl_CancelEval, /* 580 */
    Tcl_Canceled, /* 581 */
    Tcl_CreatePipe, /* 582 */
    Tcl_NRCreateCommand, /* 583 */
    Tcl_NREvalObj, /* 584 */
    Tcl_NREvalObjv, /* 585 */
    Tcl_NRCmdSwap, /* 586 */
    Tcl_NRAddCallback, /* 587 */
    Tcl_NRCallObjProc, /* 588 */
    Tcl_GetFSDeviceFromStat, /* 589 */
    Tcl_GetFSInodeFromStat, /* 590 */
    Tcl_GetModeFromStat, /* 591 */
    Tcl_GetLinkCountFromStat, /* 592 */
    Tcl_GetUserIdFromStat, /* 593 */
    Tcl_GetGroupIdFromStat, /* 594 */
    Tcl_GetDeviceTypeFromStat, /* 595 */
    Tcl_GetAccessTimeFromStat, /* 596 */
    Tcl_GetModificationTimeFromStat, /* 597 */
    Tcl_GetChangeTimeFromStat, /* 598 */
    Tcl_GetSizeFromStat, /* 599 */
    Tcl_GetBlocksFromStat, /* 600 */
    Tcl_GetBlockSizeFromStat, /* 601 */
    Tcl_SetEnsembleParameterList, /* 602 */
    Tcl_GetEnsembleParameterList, /* 603 */
    TclParseArgsObjv, /* 604 */
    Tcl_GetErrorLine, /* 605 */
    Tcl_SetErrorLine, /* 606 */
    Tcl_TransferResult, /* 607 */
    Tcl_InterpActive, /* 608 */
    Tcl_BackgroundException, /* 609 */
    Tcl_ZlibDeflate, /* 610 */
    Tcl_ZlibInflate, /* 611 */
    Tcl_ZlibCRC32, /* 612 */
    Tcl_ZlibAdler32, /* 613 */
    Tcl_ZlibStreamInit, /* 614 */
    Tcl_ZlibStreamGetCommandName, /* 615 */
    Tcl_ZlibStreamEof, /* 616 */
    Tcl_ZlibStreamChecksum, /* 617 */
    Tcl_ZlibStreamPut, /* 618 */
    Tcl_ZlibStreamGet, /* 619 */
    Tcl_ZlibStreamClose, /* 620 */
    Tcl_ZlibStreamReset, /* 621 */
    Tcl_SetStartupScript, /* 622 */
    Tcl_GetStartupScript, /* 623 */
    Tcl_CloseEx, /* 624 */
    Tcl_NRExprObj, /* 625 */
    Tcl_NRSubstObj, /* 626 */
    Tcl_LoadFile, /* 627 */
    Tcl_FindSymbol, /* 628 */
    Tcl_FSUnloadFile, /* 629 */
    Tcl_ZlibStreamSetCompressionDictionary, /* 630 */
    Tcl_OpenTcpServerEx, /* 631 */
    TclZipfs_Mount, /* 632 */
    TclZipfs_Unmount, /* 633 */
    TclZipfs_TclLibrary, /* 634 */
    TclZipfs_MountBuffer, /* 635 */
    Tcl_FreeInternalRep, /* 636 */
    Tcl_InitStringRep, /* 637 */
    Tcl_FetchInternalRep, /* 638 */
    Tcl_StoreInternalRep, /* 639 */
    Tcl_HasStringRep, /* 640 */
    Tcl_IncrRefCount, /* 641 */
    Tcl_DecrRefCount, /* 642 */
    Tcl_IsShared, /* 643 */
    Tcl_LinkArray, /* 644 */
    Tcl_GetIntForIndex, /* 645 */
    Tcl_UtfToUniChar, /* 646 */
    Tcl_UniCharToUtfDString, /* 647 */
    Tcl_UtfToUniCharDString, /* 648 */
    TclGetBytesFromObj, /* 649 */
    Tcl_GetBytesFromObj, /* 650 */
    Tcl_GetStringFromObj, /* 651 */
    Tcl_GetUnicodeFromObj, /* 652 */
    Tcl_GetByteArrayFromObj, /* 653 */
    Tcl_UtfCharComplete, /* 654 */
    Tcl_UtfNext, /* 655 */
    Tcl_UtfPrev, /* 656 */
    Tcl_UniCharIsUnicode, /* 657 */
    Tcl_ExternalToUtfDStringEx, /* 658 */
    Tcl_UtfToExternalDStringEx, /* 659 */
    Tcl_AsyncMarkFromSignal, /* 660 */
    Tcl_ListObjGetElements, /* 661 */
    Tcl_ListObjLength, /* 662 */
    Tcl_DictObjSize, /* 663 */
    Tcl_SplitList, /* 664 */
    Tcl_SplitPath, /* 665 */
    Tcl_FSSplitPath, /* 666 */
    Tcl_ParseArgsObjv, /* 667 */
    Tcl_UniCharLen, /* 668 */
    Tcl_NumUtfChars, /* 669 */
    Tcl_GetCharLength, /* 670 */
    Tcl_UtfAtIndex, /* 671 */
    Tcl_GetRange, /* 672 */
    Tcl_GetUniChar, /* 673 */
    0, /* 674 */
    0, /* 675 */
    Tcl_CreateObjCommand2, /* 676 */
    Tcl_CreateObjTrace2, /* 677 */
    Tcl_NRCreateCommand2, /* 678 */
    Tcl_NRCallObjProc2, /* 679 */
};

/* !END!: Do not edit above this line. */<|MERGE_RESOLUTION|>--- conflicted
+++ resolved
@@ -651,11 +651,7 @@
     TclPtrUnsetVar, /* 256 */
     TclStaticLibrary, /* 257 */
     TclpCreateTemporaryDirectory, /* 258 */
-<<<<<<< HEAD
     TclMSB, /* 259 */
-=======
-    0, /* 259 */
->>>>>>> 77569c97
     TclListTestObj, /* 260 */
     TclListObjValidate, /* 261 */
 };
