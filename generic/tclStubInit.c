--- conflicted
+++ resolved
@@ -261,14 +261,8 @@
 #endif /* TCL_WIDE_INT_IS_LONG */
 
 #else /* __CYGWIN__ */
-<<<<<<< HEAD
 #   define TclWinGetTclInstance 0
 #   define TclpGetPid 0
-#   define TclWinConvertError 0
-=======
-#   define TclWinGetTclInstance (void *(*)(void))(void *)TclpCreateProcess
-#   define TclpGetPid (size_t(*)(Tcl_Pid))(void *)TclUnixWaitForFile
->>>>>>> c8b69bb7
 #   define TclWinFlushDirtyChannels 0
 #   define TclWinNoBackslash 0
 #   define TclWinAddProcess 0
@@ -562,12 +556,7 @@
 static const TclIntPlatStubs tclIntPlatStubs = {
     TCL_STUB_MAGIC,
     0,
-<<<<<<< HEAD
-    TclWinConvertError, /* 0 */
-=======
-#if !defined(_WIN32) && !defined(__CYGWIN__) && !defined(MAC_OSX_TCL) /* UNIX */
     0, /* 0 */
->>>>>>> c8b69bb7
     TclpCloseFile, /* 1 */
     TclpCreateCommandChannel, /* 2 */
     TclpCreatePipe, /* 3 */
@@ -586,77 +575,7 @@
     TclpIsAtty, /* 16 */
     TclUnixCopyFile, /* 17 */
     0, /* 18 */
-<<<<<<< HEAD
     0, /* 19 */
-=======
-    TclMacOSXNotifierAddRunLoopMode, /* 19 */
-    TclWinAddProcess, /* 20 */
-    0, /* 21 */
-    TclpCreateTempFile_, /* 22 */
-    0, /* 23 */
-    TclWinNoBackslash, /* 24 */
-    0, /* 25 */
-    0, /* 26 */
-    TclWinFlushDirtyChannels, /* 27 */
-    0, /* 28 */
-    TclWinCPUID, /* 29 */
-    TclUnixOpenTemporaryFile, /* 30 */
-#endif /* UNIX */
-#if defined(_WIN32) || defined(__CYGWIN__) /* WIN */
-    0, /* 0 */
-    TclpCloseFile, /* 1 */
-    TclpCreateCommandChannel, /* 2 */
-    TclpCreatePipe, /* 3 */
-    TclWinGetTclInstance, /* 4 */
-    TclUnixWaitForFile, /* 5 */
-    TclpMakeFile, /* 6 */
-    TclpOpenFile, /* 7 */
-    TclpGetPid, /* 8 */
-    TclpCreateTempFile, /* 9 */
-    0, /* 10 */
-    TclGetAndDetachPids, /* 11 */
-    TclpCloseFile_, /* 12 */
-    TclpCreateCommandChannel_, /* 13 */
-    TclpCreatePipe_, /* 14 */
-    TclpCreateProcess, /* 15 */
-    TclpIsAtty, /* 16 */
-    TclUnixCopyFile, /* 17 */
-    TclpMakeFile_, /* 18 */
-    TclpOpenFile_, /* 19 */
-    TclWinAddProcess, /* 20 */
-    0, /* 21 */
-    TclpCreateTempFile_, /* 22 */
-    0, /* 23 */
-    TclWinNoBackslash, /* 24 */
-    0, /* 25 */
-    0, /* 26 */
-    TclWinFlushDirtyChannels, /* 27 */
-    0, /* 28 */
-    TclWinCPUID, /* 29 */
-    TclUnixOpenTemporaryFile, /* 30 */
-#endif /* WIN */
-#ifdef MAC_OSX_TCL /* MACOSX */
-    0, /* 0 */
-    TclpCloseFile, /* 1 */
-    TclpCreateCommandChannel, /* 2 */
-    TclpCreatePipe, /* 3 */
-    TclWinGetTclInstance, /* 4 */
-    TclUnixWaitForFile, /* 5 */
-    TclpMakeFile, /* 6 */
-    TclpOpenFile, /* 7 */
-    TclpGetPid, /* 8 */
-    TclpCreateTempFile, /* 9 */
-    0, /* 10 */
-    TclGetAndDetachPids, /* 11 */
-    0, /* 12 */
-    0, /* 13 */
-    TclpCreatePipe_, /* 14 */
-    TclpCreateProcess, /* 15 */
-    TclpIsAtty, /* 16 */
-    TclUnixCopyFile, /* 17 */
-    0, /* 18 */
-    TclMacOSXNotifierAddRunLoopMode, /* 19 */
->>>>>>> c8b69bb7
     TclWinAddProcess, /* 20 */
     0, /* 21 */
     0, /* 22 */
