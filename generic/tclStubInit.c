/*
 * tclStubInit.c --
 *
 *	This file contains the initializers for the Tcl stub vectors.
 *
 * Copyright (c) 1998-1999 by Scriptics Corporation.
 *
 * See the file "license.terms" for information on usage and redistribution
 * of this file, and for a DISCLAIMER OF ALL WARRANTIES.
 */

#include "tclInt.h"
#include "tommath.h"

#ifdef __GNUC__
#pragma GCC dependency "tcl.decls"
#pragma GCC dependency "tclInt.decls"
#pragma GCC dependency "tclTomMath.decls"
#endif

/*
 * Remove macros that will interfere with the definitions below.
 */

#undef Tcl_Alloc
#undef Tcl_Free
#undef Tcl_Realloc
#undef Tcl_NewBooleanObj
#undef Tcl_NewByteArrayObj
#undef Tcl_NewDoubleObj
#undef Tcl_NewIntObj
#undef Tcl_NewListObj
#undef Tcl_NewLongObj
#undef Tcl_DbNewLongObj
#undef Tcl_NewObj
#undef Tcl_NewStringObj
#undef Tcl_GetUnicode
#undef Tcl_DumpActiveMemory
#undef Tcl_ValidateAllMemory
#undef Tcl_FindHashEntry
#undef Tcl_CreateHashEntry
#undef Tcl_Panic
#undef Tcl_FindExecutable
#undef Tcl_SetPanicProc
#undef TclpGetPid
#undef TclSockMinimumBuffers
#undef Tcl_SetIntObj

#ifdef TCL_MEM_DEBUG
#   define Tcl_Alloc TclpAlloc
#   define Tcl_Free TclpFree
#   define Tcl_Realloc TclpRealloc
#   undef Tcl_AttemptAlloc
#   define Tcl_AttemptAlloc TclpAlloc
#   undef Tcl_AttemptRealloc
#   define Tcl_AttemptRealloc TclpRealloc
#endif

#ifdef _WIN32
#   define TclUnixWaitForFile 0
#   define TclUnixCopyFile 0
#   define TclUnixOpenTemporaryFile 0
#   define TclpIsAtty 0
#elif defined(__CYGWIN__)
#   define TclpIsAtty TclPlatIsAtty
static void
doNothing(void)
{
    /* dummy implementation, no need to do anything */
}
#   define TclWinAddProcess (void (*) (void *, size_t)) doNothing
#   define TclWinFlushDirtyChannels doNothing
static int
TclpIsAtty(int fd)
{
    return isatty(fd);
}

void *TclWinGetTclInstance()
{
    void *hInstance = NULL;
    GetModuleHandleExW(GET_MODULE_HANDLE_EX_FLAG_FROM_ADDRESS,
	    (const char *)&TclpIsAtty, &hInstance);
    return hInstance;
}

#define TclWinNoBackslash winNoBackslash
static char *
TclWinNoBackslash(char *path)
{
    char *p;

    for (p = path; *p != '\0'; p++) {
	if (*p == '\\') {
	    *p = '/';
	}
    }
    return path;
}

size_t
TclpGetPid(Tcl_Pid pid)
{
    return (size_t) pid;
}

char *
Tcl_WinUtfToTChar(
    const char *string,
    size_t len,
    Tcl_DString *dsPtr)
{
    WCHAR *wp, *p;
    int size = MultiByteToWideChar(CP_UTF8, 0, string, len, 0, 0);

    Tcl_DStringInit(dsPtr);
    Tcl_DStringSetLength(dsPtr, 2*size+2);
    p = wp = (WCHAR *)Tcl_DStringValue(dsPtr);
    MultiByteToWideChar(CP_UTF8, 0, string, len, wp, size+1);
    if (len == (size_t)-1) --size; /* account for 0-byte at string end */

    /* It turns out that MultiByteToWideChar() cannot handle the 'modified'
     * UTF-8 as used by Tcl. Every sequence of 0xC0 followed by 0x80 will
     * be translated to two 0xfffd characters. This results in a test-failure
     * of the registry-6.20 test-case. The simplest solution is to search for
     * those two 0xfffd characters and replace them by a \u0000 character. */
    while (p < wp + size - 1) {
	if (p[0] == 0xfffd && p[1] == 0xfffd) {
	    memmove(p+1, p+2, sizeof(WCHAR) * (p - wp + size - 2));
	    p[0] = '\0';
	    ++p; --size;
	}
	++p;
    }
    Tcl_DStringSetLength(dsPtr, 2*size);
    wp[size] = 0;
    return (char *) wp;
}

char *
Tcl_WinTCharToUtf(
    const char *string,
    size_t len,
    Tcl_DString *dsPtr)
{
    char *p, *r;
    int size;

    if (len != (size_t)-1) {
	len /= 2;
    }
    size = WideCharToMultiByte(CP_UTF8, 0, string, len, 0, 0, NULL, NULL);
    Tcl_DStringInit(dsPtr);
    Tcl_DStringSetLength(dsPtr, size+8); /* Add some spare, in case of NULL-bytes */
    r = p = (char *)Tcl_DStringValue(dsPtr);
    WideCharToMultiByte(CP_UTF8, 0, string, len, p, size, NULL, NULL);
<<<<<<< HEAD
    if (len == (size_t)-1) --size; /* account for 0-byte at string end */
=======
    if (len == -1) --size; /* account for 0-byte at string end */
    while (r < p+size) {
	if (!*r) {
	    /* Output contains '\0'-byte, but Tcl expect two-bytes: C0 80 */
	    memmove(r+2, r+1, p-r+size-1);
	    memcpy(r++, "\xC0\x80", 2);
	    Tcl_DStringSetLength(dsPtr, ++size + 1);
	    r = p = (char *)Tcl_DStringValue(dsPtr);
	}
	++r;
    }
>>>>>>> 88357262
    Tcl_DStringSetLength(dsPtr, size);
    p[size] = 0;
    return p;
}

#if defined(TCL_WIDE_INT_IS_LONG)
/* On Cygwin64, long is 64-bit while on Win64 long is 32-bit. Therefore
 * we have to make sure that all stub entries on Cygwin64 follow the Win64
 * signature. Tcl 9 must find a better solution, but that cannot be done
 * without introducing a binary incompatibility.
 */
static int exprInt(Tcl_Interp *interp, const char *expr, int *ptr){
    long longValue;
    int result = Tcl_ExprLong(interp, expr, &longValue);
    if (result == TCL_OK) {
	    if ((longValue >= -(long)(UINT_MAX))
		    && (longValue <= (long)(UINT_MAX))) {
	    *ptr = (int)longValue;
	} else {
	    Tcl_SetObjResult(interp, Tcl_NewStringObj(
		    "integer value too large to represent as non-long integer", -1));
	    result = TCL_ERROR;
	}
    }
    return result;
}
#define Tcl_ExprLong (int(*)(Tcl_Interp*,const char*,long*))exprInt
static int exprIntObj(Tcl_Interp *interp, Tcl_Obj*expr, int *ptr){
    long longValue;
    int result = Tcl_ExprLongObj(interp, expr, &longValue);
    if (result == TCL_OK) {
	    if ((longValue >= -(long)(UINT_MAX))
		    && (longValue <= (long)(UINT_MAX))) {
	    *ptr = (int)longValue;
	} else {
	    Tcl_SetObjResult(interp, Tcl_NewStringObj(
		    "integer value too large to represent as non-long integer", -1));
	    result = TCL_ERROR;
	}
    }
    return result;
}
#define Tcl_ExprLongObj (int(*)(Tcl_Interp*,Tcl_Obj*,long*))exprIntObj
static int uniCharNcmp(const Tcl_UniChar *ucs, const Tcl_UniChar *uct, unsigned int n){
   return Tcl_UniCharNcmp(ucs, uct, (unsigned long)n);
}
#define Tcl_UniCharNcmp (int(*)(const Tcl_UniChar*,const Tcl_UniChar*,unsigned long))uniCharNcmp
static int utfNcmp(const char *s1, const char *s2, unsigned int n){
   return Tcl_UtfNcmp(s1, s2, (unsigned long)n);
}
#define Tcl_UtfNcmp (int(*)(const char*,const char*,unsigned long))utfNcmp
static int utfNcasecmp(const char *s1, const char *s2, unsigned int n){
   return Tcl_UtfNcasecmp(s1, s2, (unsigned long)n);
}
#define Tcl_UtfNcasecmp (int(*)(const char*,const char*,unsigned long))utfNcasecmp
static int uniCharNcasecmp(const Tcl_UniChar *ucs, const Tcl_UniChar *uct, unsigned int n){
   return Tcl_UniCharNcasecmp(ucs, uct, (unsigned long)n);
}
#define Tcl_UniCharNcasecmp (int(*)(const Tcl_UniChar*,const Tcl_UniChar*,unsigned long))uniCharNcasecmp

#endif /* TCL_WIDE_INT_IS_LONG */

#endif /* __CYGWIN__ */

/*
 * WARNING: The contents of this file is automatically generated by the
 * tools/genStubs.tcl script. Any modifications to the function declarations
 * below should be made in the generic/tcl.decls script.
 */

MODULE_SCOPE const TclStubs tclStubs;
MODULE_SCOPE const TclTomMathStubs tclTomMathStubs;

#ifdef __GNUC__
/*
 * The rest of this file shouldn't warn about deprecated functions; they're
 * there because we intend them to be so and know that this file is OK to
 * touch those fields.
 */
#pragma GCC diagnostic ignored "-Wdeprecated-declarations"
#endif

/* !BEGIN!: Do not edit below this line. */

static const TclIntStubs tclIntStubs = {
    TCL_STUB_MAGIC,
    0,
    0, /* 0 */
    0, /* 1 */
    0, /* 2 */
    TclAllocateFreeObjects, /* 3 */
    0, /* 4 */
    TclCleanupChildren, /* 5 */
    TclCleanupCommand, /* 6 */
    TclCopyAndCollapse, /* 7 */
    0, /* 8 */
    TclCreatePipeline, /* 9 */
    TclCreateProc, /* 10 */
    TclDeleteCompiledLocalVars, /* 11 */
    TclDeleteVars, /* 12 */
    0, /* 13 */
    TclDumpMemoryInfo, /* 14 */
    0, /* 15 */
    TclExprFloatError, /* 16 */
    0, /* 17 */
    0, /* 18 */
    0, /* 19 */
    0, /* 20 */
    0, /* 21 */
    TclFindElement, /* 22 */
    TclFindProc, /* 23 */
    TclFormatInt, /* 24 */
    TclFreePackageInfo, /* 25 */
    0, /* 26 */
    0, /* 27 */
    TclpGetDefaultStdChannel, /* 28 */
    0, /* 29 */
    0, /* 30 */
    TclGetExtension, /* 31 */
    TclGetFrame, /* 32 */
    0, /* 33 */
    TclGetIntForIndex, /* 34 */
    0, /* 35 */
    0, /* 36 */
    TclGetLoadedPackages, /* 37 */
    TclGetNamespaceForQualName, /* 38 */
    TclGetObjInterpProc, /* 39 */
    TclGetOpenMode, /* 40 */
    TclGetOriginalCommand, /* 41 */
    TclpGetUserHome, /* 42 */
    0, /* 43 */
    TclGuessPackageName, /* 44 */
    TclHideUnsafeCommands, /* 45 */
    TclInExit, /* 46 */
    0, /* 47 */
    0, /* 48 */
    0, /* 49 */
    TclInitCompiledLocals, /* 50 */
    TclInterpInit, /* 51 */
    0, /* 52 */
    TclInvokeObjectCommand, /* 53 */
    TclInvokeStringCommand, /* 54 */
    TclIsProc, /* 55 */
    0, /* 56 */
    0, /* 57 */
    TclLookupVar, /* 58 */
    0, /* 59 */
    TclNeedSpace, /* 60 */
    TclNewProcBodyObj, /* 61 */
    TclObjCommandComplete, /* 62 */
    TclObjInterpProc, /* 63 */
    TclObjInvoke, /* 64 */
    0, /* 65 */
    0, /* 66 */
    0, /* 67 */
    0, /* 68 */
    TclpAlloc, /* 69 */
    0, /* 70 */
    0, /* 71 */
    0, /* 72 */
    0, /* 73 */
    TclpFree, /* 74 */
    TclpGetClicks, /* 75 */
    TclpGetSeconds, /* 76 */
    0, /* 77 */
    0, /* 78 */
    0, /* 79 */
    0, /* 80 */
    TclpRealloc, /* 81 */
    0, /* 82 */
    0, /* 83 */
    0, /* 84 */
    0, /* 85 */
    0, /* 86 */
    0, /* 87 */
    0, /* 88 */
    TclPreventAliasLoop, /* 89 */
    0, /* 90 */
    TclProcCleanupProc, /* 91 */
    TclProcCompileProc, /* 92 */
    TclProcDeleteProc, /* 93 */
    0, /* 94 */
    0, /* 95 */
    TclRenameCommand, /* 96 */
    TclResetShadowedCmdRefs, /* 97 */
    TclServiceIdle, /* 98 */
    0, /* 99 */
    0, /* 100 */
    TclSetPreInitScript, /* 101 */
    TclSetupEnv, /* 102 */
    TclSockGetPort, /* 103 */
    0, /* 104 */
    0, /* 105 */
    0, /* 106 */
    0, /* 107 */
    TclTeardownNamespace, /* 108 */
    TclUpdateReturnInfo, /* 109 */
    TclSockMinimumBuffers, /* 110 */
    Tcl_AddInterpResolvers, /* 111 */
    0, /* 112 */
    0, /* 113 */
    0, /* 114 */
    0, /* 115 */
    0, /* 116 */
    0, /* 117 */
    Tcl_GetInterpResolvers, /* 118 */
    Tcl_GetNamespaceResolvers, /* 119 */
    Tcl_FindNamespaceVar, /* 120 */
    0, /* 121 */
    0, /* 122 */
    0, /* 123 */
    0, /* 124 */
    0, /* 125 */
    Tcl_GetVariableFullName, /* 126 */
    0, /* 127 */
    Tcl_PopCallFrame, /* 128 */
    Tcl_PushCallFrame, /* 129 */
    Tcl_RemoveInterpResolvers, /* 130 */
    Tcl_SetNamespaceResolvers, /* 131 */
    TclpHasSockets, /* 132 */
    0, /* 133 */
    0, /* 134 */
    0, /* 135 */
    0, /* 136 */
    0, /* 137 */
    TclGetEnv, /* 138 */
    0, /* 139 */
    0, /* 140 */
    TclpGetCwd, /* 141 */
    TclSetByteCodeFromAny, /* 142 */
    TclAddLiteralObj, /* 143 */
    TclHideLiteral, /* 144 */
    TclGetAuxDataType, /* 145 */
    TclHandleCreate, /* 146 */
    TclHandleFree, /* 147 */
    TclHandlePreserve, /* 148 */
    TclHandleRelease, /* 149 */
    TclRegAbout, /* 150 */
    TclRegExpRangeUniChar, /* 151 */
    TclSetLibraryPath, /* 152 */
    TclGetLibraryPath, /* 153 */
    0, /* 154 */
    0, /* 155 */
    TclRegError, /* 156 */
    TclVarTraceExists, /* 157 */
    0, /* 158 */
    0, /* 159 */
    0, /* 160 */
    TclChannelTransform, /* 161 */
    TclChannelEventScriptInvoker, /* 162 */
    TclGetInstructionTable, /* 163 */
    TclExpandCodeArray, /* 164 */
    TclpSetInitialEncodings, /* 165 */
    TclListObjSetElement, /* 166 */
    0, /* 167 */
    0, /* 168 */
    TclpUtfNcmp2, /* 169 */
    TclCheckInterpTraces, /* 170 */
    TclCheckExecutionTraces, /* 171 */
    TclInThreadExit, /* 172 */
    TclUniCharMatch, /* 173 */
    0, /* 174 */
    TclCallVarTraces, /* 175 */
    TclCleanupVar, /* 176 */
    TclVarErrMsg, /* 177 */
    0, /* 178 */
    0, /* 179 */
    0, /* 180 */
    0, /* 181 */
    0, /* 182 */
    0, /* 183 */
    0, /* 184 */
    0, /* 185 */
    0, /* 186 */
    0, /* 187 */
    0, /* 188 */
    0, /* 189 */
    0, /* 190 */
    0, /* 191 */
    0, /* 192 */
    0, /* 193 */
    0, /* 194 */
    0, /* 195 */
    0, /* 196 */
    0, /* 197 */
    TclObjGetFrame, /* 198 */
    0, /* 199 */
    TclpObjRemoveDirectory, /* 200 */
    TclpObjCopyDirectory, /* 201 */
    TclpObjCreateDirectory, /* 202 */
    TclpObjDeleteFile, /* 203 */
    TclpObjCopyFile, /* 204 */
    TclpObjRenameFile, /* 205 */
    TclpObjStat, /* 206 */
    TclpObjAccess, /* 207 */
    TclpOpenFileChannel, /* 208 */
    0, /* 209 */
    0, /* 210 */
    0, /* 211 */
    TclpFindExecutable, /* 212 */
    TclGetObjNameOfExecutable, /* 213 */
    TclSetObjNameOfExecutable, /* 214 */
    TclStackAlloc, /* 215 */
    TclStackFree, /* 216 */
    TclPushStackFrame, /* 217 */
    TclPopStackFrame, /* 218 */
    0, /* 219 */
    0, /* 220 */
    0, /* 221 */
    0, /* 222 */
    0, /* 223 */
    TclGetPlatform, /* 224 */
    TclTraceDictPath, /* 225 */
    TclObjBeingDeleted, /* 226 */
    TclSetNsPath, /* 227 */
    0, /* 228 */
    TclPtrMakeUpvar, /* 229 */
    TclObjLookupVar, /* 230 */
    TclGetNamespaceFromObj, /* 231 */
    TclEvalObjEx, /* 232 */
    TclGetSrcInfoForPc, /* 233 */
    TclVarHashCreateVar, /* 234 */
    TclInitVarHashTable, /* 235 */
    0, /* 236 */
    TclResetCancellation, /* 237 */
    TclNRInterpProc, /* 238 */
    TclNRInterpProcCore, /* 239 */
    TclNRRunCallbacks, /* 240 */
    TclNREvalObjEx, /* 241 */
    TclNREvalObjv, /* 242 */
    TclDbDumpActiveObjects, /* 243 */
    TclGetNamespaceChildTable, /* 244 */
    TclGetNamespaceCommandTable, /* 245 */
    TclInitRewriteEnsemble, /* 246 */
    TclResetRewriteEnsemble, /* 247 */
    TclCopyChannel, /* 248 */
    TclDoubleDigits, /* 249 */
    TclSetSlaveCancelFlags, /* 250 */
    TclRegisterLiteral, /* 251 */
    TclPtrGetVar, /* 252 */
    TclPtrSetVar, /* 253 */
    TclPtrIncrObjVar, /* 254 */
    TclPtrObjMakeUpvar, /* 255 */
    TclPtrUnsetVar, /* 256 */
};

static const TclIntPlatStubs tclIntPlatStubs = {
    TCL_STUB_MAGIC,
    0,
#if !defined(_WIN32) && !defined(__CYGWIN__) && !defined(MAC_OSX_TCL) /* UNIX */
    TclGetAndDetachPids, /* 0 */
    TclpCloseFile, /* 1 */
    TclpCreateCommandChannel, /* 2 */
    TclpCreatePipe, /* 3 */
    TclpCreateProcess, /* 4 */
    0, /* 5 */
    TclpMakeFile, /* 6 */
    TclpOpenFile, /* 7 */
    TclUnixWaitForFile, /* 8 */
    TclpCreateTempFile, /* 9 */
    0, /* 10 */
    0, /* 11 */
    0, /* 12 */
    0, /* 13 */
    TclUnixCopyFile, /* 14 */
    0, /* 15 */
    0, /* 16 */
    0, /* 17 */
    0, /* 18 */
    0, /* 19 */
    0, /* 20 */
    0, /* 21 */
    0, /* 22 */
    0, /* 23 */
    0, /* 24 */
    0, /* 25 */
    0, /* 26 */
    0, /* 27 */
    0, /* 28 */
    TclWinCPUID, /* 29 */
    TclUnixOpenTemporaryFile, /* 30 */
#endif /* UNIX */
#if defined(_WIN32) || defined(__CYGWIN__) /* WIN */
    TclWinConvertError, /* 0 */
    0, /* 1 */
    0, /* 2 */
    0, /* 3 */
    TclWinGetTclInstance, /* 4 */
    TclUnixWaitForFile, /* 5 */
    0, /* 6 */
    0, /* 7 */
    TclpGetPid, /* 8 */
    0, /* 9 */
    0, /* 10 */
    TclGetAndDetachPids, /* 11 */
    TclpCloseFile, /* 12 */
    TclpCreateCommandChannel, /* 13 */
    TclpCreatePipe, /* 14 */
    TclpCreateProcess, /* 15 */
    TclpIsAtty, /* 16 */
    TclUnixCopyFile, /* 17 */
    TclpMakeFile, /* 18 */
    TclpOpenFile, /* 19 */
    TclWinAddProcess, /* 20 */
    0, /* 21 */
    TclpCreateTempFile, /* 22 */
    0, /* 23 */
    TclWinNoBackslash, /* 24 */
    0, /* 25 */
    0, /* 26 */
    TclWinFlushDirtyChannels, /* 27 */
    0, /* 28 */
    TclWinCPUID, /* 29 */
    TclUnixOpenTemporaryFile, /* 30 */
#endif /* WIN */
#ifdef MAC_OSX_TCL /* MACOSX */
    TclGetAndDetachPids, /* 0 */
    TclpCloseFile, /* 1 */
    TclpCreateCommandChannel, /* 2 */
    TclpCreatePipe, /* 3 */
    TclpCreateProcess, /* 4 */
    0, /* 5 */
    TclpMakeFile, /* 6 */
    TclpOpenFile, /* 7 */
    TclUnixWaitForFile, /* 8 */
    TclpCreateTempFile, /* 9 */
    0, /* 10 */
    0, /* 11 */
    0, /* 12 */
    0, /* 13 */
    TclUnixCopyFile, /* 14 */
    TclMacOSXGetFileAttribute, /* 15 */
    TclMacOSXSetFileAttribute, /* 16 */
    TclMacOSXCopyFileAttributes, /* 17 */
    TclMacOSXMatchType, /* 18 */
    TclMacOSXNotifierAddRunLoopMode, /* 19 */
    0, /* 20 */
    0, /* 21 */
    0, /* 22 */
    0, /* 23 */
    0, /* 24 */
    0, /* 25 */
    0, /* 26 */
    0, /* 27 */
    0, /* 28 */
    TclWinCPUID, /* 29 */
    TclUnixOpenTemporaryFile, /* 30 */
#endif /* MACOSX */
};

static const TclPlatStubs tclPlatStubs = {
    TCL_STUB_MAGIC,
    0,
#if !defined(_WIN32) && !defined(__CYGWIN__) && !defined(MAC_OSX_TCL) /* UNIX */
    0, /* 0 */
    0, /* 1 */
    TclZipfs_AppHook, /* 2 */
#endif /* UNIX */
#if defined(_WIN32) || defined(__CYGWIN__) /* WIN */
    Tcl_WinUtfToTChar, /* 0 */
    Tcl_WinTCharToUtf, /* 1 */
    TclZipfs_AppHook, /* 2 */
#endif /* WIN */
#ifdef MAC_OSX_TCL /* MACOSX */
    Tcl_MacOSXOpenBundleResources, /* 0 */
    Tcl_MacOSXOpenVersionedBundleResources, /* 1 */
    TclZipfs_AppHook, /* 2 */
#endif /* MACOSX */
};

const TclTomMathStubs tclTomMathStubs = {
    TCL_STUB_MAGIC,
    0,
    TclBN_epoch, /* 0 */
    TclBN_revision, /* 1 */
    TclBN_mp_add, /* 2 */
    TclBN_mp_add_d, /* 3 */
    TclBN_mp_and, /* 4 */
    TclBN_mp_clamp, /* 5 */
    TclBN_mp_clear, /* 6 */
    TclBN_mp_clear_multi, /* 7 */
    TclBN_mp_cmp, /* 8 */
    TclBN_mp_cmp_d, /* 9 */
    TclBN_mp_cmp_mag, /* 10 */
    TclBN_mp_copy, /* 11 */
    TclBN_mp_count_bits, /* 12 */
    TclBN_mp_div, /* 13 */
    TclBN_mp_div_d, /* 14 */
    TclBN_mp_div_2, /* 15 */
    TclBN_mp_div_2d, /* 16 */
    TclBN_mp_div_3, /* 17 */
    TclBN_mp_exch, /* 18 */
    TclBN_mp_expt_d, /* 19 */
    TclBN_mp_grow, /* 20 */
    TclBN_mp_init, /* 21 */
    TclBN_mp_init_copy, /* 22 */
    TclBN_mp_init_multi, /* 23 */
    TclBN_mp_init_set, /* 24 */
    TclBN_mp_init_size, /* 25 */
    TclBN_mp_lshd, /* 26 */
    TclBN_mp_mod, /* 27 */
    TclBN_mp_mod_2d, /* 28 */
    TclBN_mp_mul, /* 29 */
    TclBN_mp_mul_d, /* 30 */
    TclBN_mp_mul_2, /* 31 */
    TclBN_mp_mul_2d, /* 32 */
    TclBN_mp_neg, /* 33 */
    TclBN_mp_or, /* 34 */
    TclBN_mp_radix_size, /* 35 */
    TclBN_mp_read_radix, /* 36 */
    TclBN_mp_rshd, /* 37 */
    TclBN_mp_shrink, /* 38 */
    TclBN_mp_set, /* 39 */
    TclBN_mp_sqr, /* 40 */
    TclBN_mp_sqrt, /* 41 */
    TclBN_mp_sub, /* 42 */
    TclBN_mp_sub_d, /* 43 */
    TclBN_mp_to_unsigned_bin, /* 44 */
    TclBN_mp_to_unsigned_bin_n, /* 45 */
    TclBN_mp_toradix_n, /* 46 */
    TclBN_mp_unsigned_bin_size, /* 47 */
    TclBN_mp_xor, /* 48 */
    TclBN_mp_zero, /* 49 */
    TclBN_reverse, /* 50 */
    TclBN_fast_s_mp_mul_digs, /* 51 */
    TclBN_fast_s_mp_sqr, /* 52 */
    TclBN_mp_karatsuba_mul, /* 53 */
    TclBN_mp_karatsuba_sqr, /* 54 */
    TclBN_mp_toom_mul, /* 55 */
    TclBN_mp_toom_sqr, /* 56 */
    TclBN_s_mp_add, /* 57 */
    TclBN_s_mp_mul_digs, /* 58 */
    TclBN_s_mp_sqr, /* 59 */
    TclBN_s_mp_sub, /* 60 */
    TclBN_mp_init_set_int, /* 61 */
    TclBN_mp_set_int, /* 62 */
    TclBN_mp_cnt_lsb, /* 63 */
    0, /* 64 */
    0, /* 65 */
    0, /* 66 */
    TclBN_mp_expt_d_ex, /* 67 */
    TclBN_mp_set_long_long, /* 68 */
    TclBN_mp_get_long_long, /* 69 */
    TclBN_mp_set_long, /* 70 */
    TclBN_mp_get_long, /* 71 */
    TclBN_mp_get_int, /* 72 */
};

static const TclStubHooks tclStubHooks = {
    &tclPlatStubs,
    &tclIntStubs,
    &tclIntPlatStubs
};

const TclStubs tclStubs = {
    TCL_STUB_MAGIC,
    &tclStubHooks,
    Tcl_PkgProvideEx, /* 0 */
    Tcl_PkgRequireEx, /* 1 */
    Tcl_Panic, /* 2 */
    Tcl_Alloc, /* 3 */
    Tcl_Free, /* 4 */
    Tcl_Realloc, /* 5 */
    Tcl_DbCkalloc, /* 6 */
    Tcl_DbCkfree, /* 7 */
    Tcl_DbCkrealloc, /* 8 */
#if !defined(_WIN32) && !defined(MAC_OSX_TCL) /* UNIX */
    Tcl_CreateFileHandler, /* 9 */
#endif /* UNIX */
#if defined(_WIN32) /* WIN */
    0, /* 9 */
#endif /* WIN */
#ifdef MAC_OSX_TCL /* MACOSX */
    Tcl_CreateFileHandler, /* 9 */
#endif /* MACOSX */
#if !defined(_WIN32) && !defined(MAC_OSX_TCL) /* UNIX */
    Tcl_DeleteFileHandler, /* 10 */
#endif /* UNIX */
#if defined(_WIN32) /* WIN */
    0, /* 10 */
#endif /* WIN */
#ifdef MAC_OSX_TCL /* MACOSX */
    Tcl_DeleteFileHandler, /* 10 */
#endif /* MACOSX */
    Tcl_SetTimer, /* 11 */
    Tcl_Sleep, /* 12 */
    Tcl_WaitForEvent, /* 13 */
    Tcl_AppendAllObjTypes, /* 14 */
    Tcl_AppendStringsToObj, /* 15 */
    Tcl_AppendToObj, /* 16 */
    Tcl_ConcatObj, /* 17 */
    Tcl_ConvertToType, /* 18 */
    Tcl_DbDecrRefCount, /* 19 */
    Tcl_DbIncrRefCount, /* 20 */
    Tcl_DbIsShared, /* 21 */
    0, /* 22 */
    Tcl_DbNewByteArrayObj, /* 23 */
    Tcl_DbNewDoubleObj, /* 24 */
    Tcl_DbNewListObj, /* 25 */
    0, /* 26 */
    Tcl_DbNewObj, /* 27 */
    Tcl_DbNewStringObj, /* 28 */
    Tcl_DuplicateObj, /* 29 */
    TclFreeObj, /* 30 */
    Tcl_GetBoolean, /* 31 */
    Tcl_GetBooleanFromObj, /* 32 */
    Tcl_GetByteArrayFromObj, /* 33 */
    Tcl_GetDouble, /* 34 */
    Tcl_GetDoubleFromObj, /* 35 */
    0, /* 36 */
    Tcl_GetInt, /* 37 */
    Tcl_GetIntFromObj, /* 38 */
    Tcl_GetLongFromObj, /* 39 */
    Tcl_GetObjType, /* 40 */
    Tcl_GetStringFromObj, /* 41 */
    Tcl_InvalidateStringRep, /* 42 */
    Tcl_ListObjAppendList, /* 43 */
    Tcl_ListObjAppendElement, /* 44 */
    Tcl_ListObjGetElements, /* 45 */
    Tcl_ListObjIndex, /* 46 */
    Tcl_ListObjLength, /* 47 */
    Tcl_ListObjReplace, /* 48 */
    0, /* 49 */
    Tcl_NewByteArrayObj, /* 50 */
    Tcl_NewDoubleObj, /* 51 */
    0, /* 52 */
    Tcl_NewListObj, /* 53 */
    0, /* 54 */
    Tcl_NewObj, /* 55 */
    Tcl_NewStringObj, /* 56 */
    0, /* 57 */
    Tcl_SetByteArrayLength, /* 58 */
    Tcl_SetByteArrayObj, /* 59 */
    Tcl_SetDoubleObj, /* 60 */
    0, /* 61 */
    Tcl_SetListObj, /* 62 */
    0, /* 63 */
    Tcl_SetObjLength, /* 64 */
    Tcl_SetStringObj, /* 65 */
    0, /* 66 */
    0, /* 67 */
    Tcl_AllowExceptions, /* 68 */
    Tcl_AppendElement, /* 69 */
    Tcl_AppendResult, /* 70 */
    Tcl_AsyncCreate, /* 71 */
    Tcl_AsyncDelete, /* 72 */
    Tcl_AsyncInvoke, /* 73 */
    Tcl_AsyncMark, /* 74 */
    Tcl_AsyncReady, /* 75 */
    Tcl_BackgroundError, /* 76 */
    0, /* 77 */
    Tcl_BadChannelOption, /* 78 */
    Tcl_CallWhenDeleted, /* 79 */
    Tcl_CancelIdleCall, /* 80 */
    Tcl_Close, /* 81 */
    Tcl_CommandComplete, /* 82 */
    Tcl_Concat, /* 83 */
    Tcl_ConvertElement, /* 84 */
    Tcl_ConvertCountedElement, /* 85 */
    Tcl_CreateAlias, /* 86 */
    Tcl_CreateAliasObj, /* 87 */
    Tcl_CreateChannel, /* 88 */
    Tcl_CreateChannelHandler, /* 89 */
    Tcl_CreateCloseHandler, /* 90 */
    Tcl_CreateCommand, /* 91 */
    Tcl_CreateEventSource, /* 92 */
    Tcl_CreateExitHandler, /* 93 */
    Tcl_CreateInterp, /* 94 */
    0, /* 95 */
    Tcl_CreateObjCommand, /* 96 */
    Tcl_CreateSlave, /* 97 */
    Tcl_CreateTimerHandler, /* 98 */
    Tcl_CreateTrace, /* 99 */
    Tcl_DeleteAssocData, /* 100 */
    Tcl_DeleteChannelHandler, /* 101 */
    Tcl_DeleteCloseHandler, /* 102 */
    Tcl_DeleteCommand, /* 103 */
    Tcl_DeleteCommandFromToken, /* 104 */
    Tcl_DeleteEvents, /* 105 */
    Tcl_DeleteEventSource, /* 106 */
    Tcl_DeleteExitHandler, /* 107 */
    Tcl_DeleteHashEntry, /* 108 */
    Tcl_DeleteHashTable, /* 109 */
    Tcl_DeleteInterp, /* 110 */
    Tcl_DetachPids, /* 111 */
    Tcl_DeleteTimerHandler, /* 112 */
    Tcl_DeleteTrace, /* 113 */
    Tcl_DontCallWhenDeleted, /* 114 */
    Tcl_DoOneEvent, /* 115 */
    Tcl_DoWhenIdle, /* 116 */
    Tcl_DStringAppend, /* 117 */
    Tcl_DStringAppendElement, /* 118 */
    Tcl_DStringEndSublist, /* 119 */
    Tcl_DStringFree, /* 120 */
    Tcl_DStringGetResult, /* 121 */
    Tcl_DStringInit, /* 122 */
    Tcl_DStringResult, /* 123 */
    Tcl_DStringSetLength, /* 124 */
    Tcl_DStringStartSublist, /* 125 */
    Tcl_Eof, /* 126 */
    Tcl_ErrnoId, /* 127 */
    Tcl_ErrnoMsg, /* 128 */
    0, /* 129 */
    Tcl_EvalFile, /* 130 */
    0, /* 131 */
    Tcl_EventuallyFree, /* 132 */
    Tcl_Exit, /* 133 */
    Tcl_ExposeCommand, /* 134 */
    Tcl_ExprBoolean, /* 135 */
    Tcl_ExprBooleanObj, /* 136 */
    Tcl_ExprDouble, /* 137 */
    Tcl_ExprDoubleObj, /* 138 */
    Tcl_ExprLong, /* 139 */
    Tcl_ExprLongObj, /* 140 */
    Tcl_ExprObj, /* 141 */
    Tcl_ExprString, /* 142 */
    Tcl_Finalize, /* 143 */
    Tcl_FindExecutable, /* 144 */
    Tcl_FirstHashEntry, /* 145 */
    Tcl_Flush, /* 146 */
    Tcl_FreeResult, /* 147 */
    Tcl_GetAlias, /* 148 */
    Tcl_GetAliasObj, /* 149 */
    Tcl_GetAssocData, /* 150 */
    Tcl_GetChannel, /* 151 */
    Tcl_GetChannelBufferSize, /* 152 */
    Tcl_GetChannelHandle, /* 153 */
    Tcl_GetChannelInstanceData, /* 154 */
    Tcl_GetChannelMode, /* 155 */
    Tcl_GetChannelName, /* 156 */
    Tcl_GetChannelOption, /* 157 */
    Tcl_GetChannelType, /* 158 */
    Tcl_GetCommandInfo, /* 159 */
    Tcl_GetCommandName, /* 160 */
    Tcl_GetErrno, /* 161 */
    Tcl_GetHostName, /* 162 */
    Tcl_GetInterpPath, /* 163 */
    Tcl_GetMaster, /* 164 */
    Tcl_GetNameOfExecutable, /* 165 */
    Tcl_GetObjResult, /* 166 */
#if !defined(_WIN32) && !defined(MAC_OSX_TCL) /* UNIX */
    Tcl_GetOpenFile, /* 167 */
#endif /* UNIX */
#if defined(_WIN32) /* WIN */
    0, /* 167 */
#endif /* WIN */
#ifdef MAC_OSX_TCL /* MACOSX */
    Tcl_GetOpenFile, /* 167 */
#endif /* MACOSX */
    Tcl_GetPathType, /* 168 */
    Tcl_Gets, /* 169 */
    Tcl_GetsObj, /* 170 */
    Tcl_GetServiceMode, /* 171 */
    Tcl_GetSlave, /* 172 */
    Tcl_GetStdChannel, /* 173 */
    Tcl_GetStringResult, /* 174 */
    0, /* 175 */
    Tcl_GetVar2, /* 176 */
    0, /* 177 */
    0, /* 178 */
    Tcl_HideCommand, /* 179 */
    Tcl_Init, /* 180 */
    Tcl_InitHashTable, /* 181 */
    Tcl_InputBlocked, /* 182 */
    Tcl_InputBuffered, /* 183 */
    Tcl_InterpDeleted, /* 184 */
    Tcl_IsSafe, /* 185 */
    Tcl_JoinPath, /* 186 */
    Tcl_LinkVar, /* 187 */
    0, /* 188 */
    Tcl_MakeFileChannel, /* 189 */
    Tcl_MakeSafe, /* 190 */
    Tcl_MakeTcpClientChannel, /* 191 */
    Tcl_Merge, /* 192 */
    Tcl_NextHashEntry, /* 193 */
    Tcl_NotifyChannel, /* 194 */
    Tcl_ObjGetVar2, /* 195 */
    Tcl_ObjSetVar2, /* 196 */
    Tcl_OpenCommandChannel, /* 197 */
    Tcl_OpenFileChannel, /* 198 */
    Tcl_OpenTcpClient, /* 199 */
    Tcl_OpenTcpServer, /* 200 */
    Tcl_Preserve, /* 201 */
    Tcl_PrintDouble, /* 202 */
    Tcl_PutEnv, /* 203 */
    Tcl_PosixError, /* 204 */
    Tcl_QueueEvent, /* 205 */
    Tcl_Read, /* 206 */
    Tcl_ReapDetachedProcs, /* 207 */
    Tcl_RecordAndEval, /* 208 */
    Tcl_RecordAndEvalObj, /* 209 */
    Tcl_RegisterChannel, /* 210 */
    Tcl_RegisterObjType, /* 211 */
    Tcl_RegExpCompile, /* 212 */
    Tcl_RegExpExec, /* 213 */
    Tcl_RegExpMatch, /* 214 */
    Tcl_RegExpRange, /* 215 */
    Tcl_Release, /* 216 */
    Tcl_ResetResult, /* 217 */
    Tcl_ScanElement, /* 218 */
    Tcl_ScanCountedElement, /* 219 */
    0, /* 220 */
    Tcl_ServiceAll, /* 221 */
    Tcl_ServiceEvent, /* 222 */
    Tcl_SetAssocData, /* 223 */
    Tcl_SetChannelBufferSize, /* 224 */
    Tcl_SetChannelOption, /* 225 */
    Tcl_SetCommandInfo, /* 226 */
    Tcl_SetErrno, /* 227 */
    Tcl_SetErrorCode, /* 228 */
    Tcl_SetMaxBlockTime, /* 229 */
    Tcl_SetPanicProc, /* 230 */
    Tcl_SetRecursionLimit, /* 231 */
    0, /* 232 */
    Tcl_SetServiceMode, /* 233 */
    Tcl_SetObjErrorCode, /* 234 */
    Tcl_SetObjResult, /* 235 */
    Tcl_SetStdChannel, /* 236 */
    0, /* 237 */
    Tcl_SetVar2, /* 238 */
    Tcl_SignalId, /* 239 */
    Tcl_SignalMsg, /* 240 */
    Tcl_SourceRCFile, /* 241 */
    Tcl_SplitList, /* 242 */
    Tcl_SplitPath, /* 243 */
    Tcl_StaticPackage, /* 244 */
    Tcl_StringMatch, /* 245 */
    0, /* 246 */
    0, /* 247 */
    Tcl_TraceVar2, /* 248 */
    Tcl_TranslateFileName, /* 249 */
    Tcl_Ungets, /* 250 */
    Tcl_UnlinkVar, /* 251 */
    Tcl_UnregisterChannel, /* 252 */
    0, /* 253 */
    Tcl_UnsetVar2, /* 254 */
    0, /* 255 */
    Tcl_UntraceVar2, /* 256 */
    Tcl_UpdateLinkedVar, /* 257 */
    0, /* 258 */
    Tcl_UpVar2, /* 259 */
    Tcl_VarEval, /* 260 */
    0, /* 261 */
    Tcl_VarTraceInfo2, /* 262 */
    Tcl_Write, /* 263 */
    Tcl_WrongNumArgs, /* 264 */
    Tcl_DumpActiveMemory, /* 265 */
    Tcl_ValidateAllMemory, /* 266 */
    0, /* 267 */
    0, /* 268 */
    Tcl_HashStats, /* 269 */
    Tcl_ParseVar, /* 270 */
    0, /* 271 */
    Tcl_PkgPresentEx, /* 272 */
    0, /* 273 */
    0, /* 274 */
    0, /* 275 */
    0, /* 276 */
    Tcl_WaitPid, /* 277 */
    0, /* 278 */
    Tcl_GetVersion, /* 279 */
    Tcl_InitMemory, /* 280 */
    Tcl_StackChannel, /* 281 */
    Tcl_UnstackChannel, /* 282 */
    Tcl_GetStackedChannel, /* 283 */
    Tcl_SetMainLoop, /* 284 */
    0, /* 285 */
    Tcl_AppendObjToObj, /* 286 */
    Tcl_CreateEncoding, /* 287 */
    Tcl_CreateThreadExitHandler, /* 288 */
    Tcl_DeleteThreadExitHandler, /* 289 */
    0, /* 290 */
    Tcl_EvalEx, /* 291 */
    Tcl_EvalObjv, /* 292 */
    Tcl_EvalObjEx, /* 293 */
    Tcl_ExitThread, /* 294 */
    Tcl_ExternalToUtf, /* 295 */
    Tcl_ExternalToUtfDString, /* 296 */
    Tcl_FinalizeThread, /* 297 */
    Tcl_FinalizeNotifier, /* 298 */
    Tcl_FreeEncoding, /* 299 */
    Tcl_GetCurrentThread, /* 300 */
    Tcl_GetEncoding, /* 301 */
    Tcl_GetEncodingName, /* 302 */
    Tcl_GetEncodingNames, /* 303 */
    Tcl_GetIndexFromObjStruct, /* 304 */
    Tcl_GetThreadData, /* 305 */
    Tcl_GetVar2Ex, /* 306 */
    Tcl_InitNotifier, /* 307 */
    Tcl_MutexLock, /* 308 */
    Tcl_MutexUnlock, /* 309 */
    Tcl_ConditionNotify, /* 310 */
    Tcl_ConditionWait, /* 311 */
    Tcl_NumUtfChars, /* 312 */
    Tcl_ReadChars, /* 313 */
    0, /* 314 */
    0, /* 315 */
    Tcl_SetSystemEncoding, /* 316 */
    Tcl_SetVar2Ex, /* 317 */
    Tcl_ThreadAlert, /* 318 */
    Tcl_ThreadQueueEvent, /* 319 */
    Tcl_UniCharAtIndex, /* 320 */
    Tcl_UniCharToLower, /* 321 */
    Tcl_UniCharToTitle, /* 322 */
    Tcl_UniCharToUpper, /* 323 */
    Tcl_UniCharToUtf, /* 324 */
    Tcl_UtfAtIndex, /* 325 */
    Tcl_UtfCharComplete, /* 326 */
    Tcl_UtfBackslash, /* 327 */
    Tcl_UtfFindFirst, /* 328 */
    Tcl_UtfFindLast, /* 329 */
    Tcl_UtfNext, /* 330 */
    Tcl_UtfPrev, /* 331 */
    Tcl_UtfToExternal, /* 332 */
    Tcl_UtfToExternalDString, /* 333 */
    Tcl_UtfToLower, /* 334 */
    Tcl_UtfToTitle, /* 335 */
    Tcl_UtfToUniChar, /* 336 */
    Tcl_UtfToUpper, /* 337 */
    Tcl_WriteChars, /* 338 */
    Tcl_WriteObj, /* 339 */
    Tcl_GetString, /* 340 */
    0, /* 341 */
    0, /* 342 */
    Tcl_AlertNotifier, /* 343 */
    Tcl_ServiceModeHook, /* 344 */
    Tcl_UniCharIsAlnum, /* 345 */
    Tcl_UniCharIsAlpha, /* 346 */
    Tcl_UniCharIsDigit, /* 347 */
    Tcl_UniCharIsLower, /* 348 */
    Tcl_UniCharIsSpace, /* 349 */
    Tcl_UniCharIsUpper, /* 350 */
    Tcl_UniCharIsWordChar, /* 351 */
    Tcl_UniCharLen, /* 352 */
    Tcl_UniCharNcmp, /* 353 */
    Tcl_UniCharToUtfDString, /* 354 */
    Tcl_UtfToUniCharDString, /* 355 */
    Tcl_GetRegExpFromObj, /* 356 */
    0, /* 357 */
    Tcl_FreeParse, /* 358 */
    Tcl_LogCommandInfo, /* 359 */
    Tcl_ParseBraces, /* 360 */
    Tcl_ParseCommand, /* 361 */
    Tcl_ParseExpr, /* 362 */
    Tcl_ParseQuotedString, /* 363 */
    Tcl_ParseVarName, /* 364 */
    Tcl_GetCwd, /* 365 */
    Tcl_Chdir, /* 366 */
    Tcl_Access, /* 367 */
    Tcl_Stat, /* 368 */
    Tcl_UtfNcmp, /* 369 */
    Tcl_UtfNcasecmp, /* 370 */
    Tcl_StringCaseMatch, /* 371 */
    Tcl_UniCharIsControl, /* 372 */
    Tcl_UniCharIsGraph, /* 373 */
    Tcl_UniCharIsPrint, /* 374 */
    Tcl_UniCharIsPunct, /* 375 */
    Tcl_RegExpExecObj, /* 376 */
    Tcl_RegExpGetInfo, /* 377 */
    Tcl_NewUnicodeObj, /* 378 */
    Tcl_SetUnicodeObj, /* 379 */
    Tcl_GetCharLength, /* 380 */
    Tcl_GetUniChar, /* 381 */
    0, /* 382 */
    Tcl_GetRange, /* 383 */
    Tcl_AppendUnicodeToObj, /* 384 */
    Tcl_RegExpMatchObj, /* 385 */
    Tcl_SetNotifier, /* 386 */
    Tcl_GetAllocMutex, /* 387 */
    Tcl_GetChannelNames, /* 388 */
    Tcl_GetChannelNamesEx, /* 389 */
    Tcl_ProcObjCmd, /* 390 */
    Tcl_ConditionFinalize, /* 391 */
    Tcl_MutexFinalize, /* 392 */
    Tcl_CreateThread, /* 393 */
    Tcl_ReadRaw, /* 394 */
    Tcl_WriteRaw, /* 395 */
    Tcl_GetTopChannel, /* 396 */
    Tcl_ChannelBuffered, /* 397 */
    Tcl_ChannelName, /* 398 */
    Tcl_ChannelVersion, /* 399 */
    Tcl_ChannelBlockModeProc, /* 400 */
    Tcl_ChannelCloseProc, /* 401 */
    Tcl_ChannelClose2Proc, /* 402 */
    Tcl_ChannelInputProc, /* 403 */
    Tcl_ChannelOutputProc, /* 404 */
    Tcl_ChannelSeekProc, /* 405 */
    Tcl_ChannelSetOptionProc, /* 406 */
    Tcl_ChannelGetOptionProc, /* 407 */
    Tcl_ChannelWatchProc, /* 408 */
    Tcl_ChannelGetHandleProc, /* 409 */
    Tcl_ChannelFlushProc, /* 410 */
    Tcl_ChannelHandlerProc, /* 411 */
    Tcl_JoinThread, /* 412 */
    Tcl_IsChannelShared, /* 413 */
    Tcl_IsChannelRegistered, /* 414 */
    Tcl_CutChannel, /* 415 */
    Tcl_SpliceChannel, /* 416 */
    Tcl_ClearChannelHandlers, /* 417 */
    Tcl_IsChannelExisting, /* 418 */
    Tcl_UniCharNcasecmp, /* 419 */
    Tcl_UniCharCaseMatch, /* 420 */
    0, /* 421 */
    0, /* 422 */
    Tcl_InitCustomHashTable, /* 423 */
    Tcl_InitObjHashTable, /* 424 */
    Tcl_CommandTraceInfo, /* 425 */
    Tcl_TraceCommand, /* 426 */
    Tcl_UntraceCommand, /* 427 */
    Tcl_AttemptAlloc, /* 428 */
    Tcl_AttemptDbCkalloc, /* 429 */
    Tcl_AttemptRealloc, /* 430 */
    Tcl_AttemptDbCkrealloc, /* 431 */
    Tcl_AttemptSetObjLength, /* 432 */
    Tcl_GetChannelThread, /* 433 */
    Tcl_GetUnicodeFromObj, /* 434 */
    0, /* 435 */
    0, /* 436 */
    Tcl_SubstObj, /* 437 */
    Tcl_DetachChannel, /* 438 */
    Tcl_IsStandardChannel, /* 439 */
    Tcl_FSCopyFile, /* 440 */
    Tcl_FSCopyDirectory, /* 441 */
    Tcl_FSCreateDirectory, /* 442 */
    Tcl_FSDeleteFile, /* 443 */
    Tcl_FSLoadFile, /* 444 */
    Tcl_FSMatchInDirectory, /* 445 */
    Tcl_FSLink, /* 446 */
    Tcl_FSRemoveDirectory, /* 447 */
    Tcl_FSRenameFile, /* 448 */
    Tcl_FSLstat, /* 449 */
    Tcl_FSUtime, /* 450 */
    Tcl_FSFileAttrsGet, /* 451 */
    Tcl_FSFileAttrsSet, /* 452 */
    Tcl_FSFileAttrStrings, /* 453 */
    Tcl_FSStat, /* 454 */
    Tcl_FSAccess, /* 455 */
    Tcl_FSOpenFileChannel, /* 456 */
    Tcl_FSGetCwd, /* 457 */
    Tcl_FSChdir, /* 458 */
    Tcl_FSConvertToPathType, /* 459 */
    Tcl_FSJoinPath, /* 460 */
    Tcl_FSSplitPath, /* 461 */
    Tcl_FSEqualPaths, /* 462 */
    Tcl_FSGetNormalizedPath, /* 463 */
    Tcl_FSJoinToPath, /* 464 */
    Tcl_FSGetInternalRep, /* 465 */
    Tcl_FSGetTranslatedPath, /* 466 */
    Tcl_FSEvalFile, /* 467 */
    Tcl_FSNewNativePath, /* 468 */
    Tcl_FSGetNativePath, /* 469 */
    Tcl_FSFileSystemInfo, /* 470 */
    Tcl_FSPathSeparator, /* 471 */
    Tcl_FSListVolumes, /* 472 */
    Tcl_FSRegister, /* 473 */
    Tcl_FSUnregister, /* 474 */
    Tcl_FSData, /* 475 */
    Tcl_FSGetTranslatedStringPath, /* 476 */
    Tcl_FSGetFileSystemForPath, /* 477 */
    Tcl_FSGetPathType, /* 478 */
    Tcl_OutputBuffered, /* 479 */
    Tcl_FSMountsChanged, /* 480 */
    Tcl_EvalTokensStandard, /* 481 */
    Tcl_GetTime, /* 482 */
    Tcl_CreateObjTrace, /* 483 */
    Tcl_GetCommandInfoFromToken, /* 484 */
    Tcl_SetCommandInfoFromToken, /* 485 */
    Tcl_DbNewWideIntObj, /* 486 */
    Tcl_GetWideIntFromObj, /* 487 */
    Tcl_NewWideIntObj, /* 488 */
    Tcl_SetWideIntObj, /* 489 */
    Tcl_AllocStatBuf, /* 490 */
    Tcl_Seek, /* 491 */
    Tcl_Tell, /* 492 */
    Tcl_ChannelWideSeekProc, /* 493 */
    Tcl_DictObjPut, /* 494 */
    Tcl_DictObjGet, /* 495 */
    Tcl_DictObjRemove, /* 496 */
    Tcl_DictObjSize, /* 497 */
    Tcl_DictObjFirst, /* 498 */
    Tcl_DictObjNext, /* 499 */
    Tcl_DictObjDone, /* 500 */
    Tcl_DictObjPutKeyList, /* 501 */
    Tcl_DictObjRemoveKeyList, /* 502 */
    Tcl_NewDictObj, /* 503 */
    Tcl_DbNewDictObj, /* 504 */
    Tcl_RegisterConfig, /* 505 */
    Tcl_CreateNamespace, /* 506 */
    Tcl_DeleteNamespace, /* 507 */
    Tcl_AppendExportList, /* 508 */
    Tcl_Export, /* 509 */
    Tcl_Import, /* 510 */
    Tcl_ForgetImport, /* 511 */
    Tcl_GetCurrentNamespace, /* 512 */
    Tcl_GetGlobalNamespace, /* 513 */
    Tcl_FindNamespace, /* 514 */
    Tcl_FindCommand, /* 515 */
    Tcl_GetCommandFromObj, /* 516 */
    Tcl_GetCommandFullName, /* 517 */
    Tcl_FSEvalFileEx, /* 518 */
    Tcl_SetExitProc, /* 519 */
    Tcl_LimitAddHandler, /* 520 */
    Tcl_LimitRemoveHandler, /* 521 */
    Tcl_LimitReady, /* 522 */
    Tcl_LimitCheck, /* 523 */
    Tcl_LimitExceeded, /* 524 */
    Tcl_LimitSetCommands, /* 525 */
    Tcl_LimitSetTime, /* 526 */
    Tcl_LimitSetGranularity, /* 527 */
    Tcl_LimitTypeEnabled, /* 528 */
    Tcl_LimitTypeExceeded, /* 529 */
    Tcl_LimitTypeSet, /* 530 */
    Tcl_LimitTypeReset, /* 531 */
    Tcl_LimitGetCommands, /* 532 */
    Tcl_LimitGetTime, /* 533 */
    Tcl_LimitGetGranularity, /* 534 */
    Tcl_SaveInterpState, /* 535 */
    Tcl_RestoreInterpState, /* 536 */
    Tcl_DiscardInterpState, /* 537 */
    Tcl_SetReturnOptions, /* 538 */
    Tcl_GetReturnOptions, /* 539 */
    Tcl_IsEnsemble, /* 540 */
    Tcl_CreateEnsemble, /* 541 */
    Tcl_FindEnsemble, /* 542 */
    Tcl_SetEnsembleSubcommandList, /* 543 */
    Tcl_SetEnsembleMappingDict, /* 544 */
    Tcl_SetEnsembleUnknownHandler, /* 545 */
    Tcl_SetEnsembleFlags, /* 546 */
    Tcl_GetEnsembleSubcommandList, /* 547 */
    Tcl_GetEnsembleMappingDict, /* 548 */
    Tcl_GetEnsembleUnknownHandler, /* 549 */
    Tcl_GetEnsembleFlags, /* 550 */
    Tcl_GetEnsembleNamespace, /* 551 */
    Tcl_SetTimeProc, /* 552 */
    Tcl_QueryTimeProc, /* 553 */
    Tcl_ChannelThreadActionProc, /* 554 */
    Tcl_NewBignumObj, /* 555 */
    Tcl_DbNewBignumObj, /* 556 */
    Tcl_SetBignumObj, /* 557 */
    Tcl_GetBignumFromObj, /* 558 */
    Tcl_TakeBignumFromObj, /* 559 */
    Tcl_TruncateChannel, /* 560 */
    Tcl_ChannelTruncateProc, /* 561 */
    Tcl_SetChannelErrorInterp, /* 562 */
    Tcl_GetChannelErrorInterp, /* 563 */
    Tcl_SetChannelError, /* 564 */
    Tcl_GetChannelError, /* 565 */
    Tcl_InitBignumFromDouble, /* 566 */
    Tcl_GetNamespaceUnknownHandler, /* 567 */
    Tcl_SetNamespaceUnknownHandler, /* 568 */
    Tcl_GetEncodingFromObj, /* 569 */
    Tcl_GetEncodingSearchPath, /* 570 */
    Tcl_SetEncodingSearchPath, /* 571 */
    Tcl_GetEncodingNameFromEnvironment, /* 572 */
    Tcl_PkgRequireProc, /* 573 */
    Tcl_AppendObjToErrorInfo, /* 574 */
    Tcl_AppendLimitedToObj, /* 575 */
    Tcl_Format, /* 576 */
    Tcl_AppendFormatToObj, /* 577 */
    Tcl_ObjPrintf, /* 578 */
    Tcl_AppendPrintfToObj, /* 579 */
    Tcl_CancelEval, /* 580 */
    Tcl_Canceled, /* 581 */
    Tcl_CreatePipe, /* 582 */
    Tcl_NRCreateCommand, /* 583 */
    Tcl_NREvalObj, /* 584 */
    Tcl_NREvalObjv, /* 585 */
    Tcl_NRCmdSwap, /* 586 */
    Tcl_NRAddCallback, /* 587 */
    Tcl_NRCallObjProc, /* 588 */
    Tcl_GetFSDeviceFromStat, /* 589 */
    Tcl_GetFSInodeFromStat, /* 590 */
    Tcl_GetModeFromStat, /* 591 */
    Tcl_GetLinkCountFromStat, /* 592 */
    Tcl_GetUserIdFromStat, /* 593 */
    Tcl_GetGroupIdFromStat, /* 594 */
    Tcl_GetDeviceTypeFromStat, /* 595 */
    Tcl_GetAccessTimeFromStat, /* 596 */
    Tcl_GetModificationTimeFromStat, /* 597 */
    Tcl_GetChangeTimeFromStat, /* 598 */
    Tcl_GetSizeFromStat, /* 599 */
    Tcl_GetBlocksFromStat, /* 600 */
    Tcl_GetBlockSizeFromStat, /* 601 */
    Tcl_SetEnsembleParameterList, /* 602 */
    Tcl_GetEnsembleParameterList, /* 603 */
    Tcl_ParseArgsObjv, /* 604 */
    Tcl_GetErrorLine, /* 605 */
    Tcl_SetErrorLine, /* 606 */
    Tcl_TransferResult, /* 607 */
    Tcl_InterpActive, /* 608 */
    Tcl_BackgroundException, /* 609 */
    Tcl_ZlibDeflate, /* 610 */
    Tcl_ZlibInflate, /* 611 */
    Tcl_ZlibCRC32, /* 612 */
    Tcl_ZlibAdler32, /* 613 */
    Tcl_ZlibStreamInit, /* 614 */
    Tcl_ZlibStreamGetCommandName, /* 615 */
    Tcl_ZlibStreamEof, /* 616 */
    Tcl_ZlibStreamChecksum, /* 617 */
    Tcl_ZlibStreamPut, /* 618 */
    Tcl_ZlibStreamGet, /* 619 */
    Tcl_ZlibStreamClose, /* 620 */
    Tcl_ZlibStreamReset, /* 621 */
    Tcl_SetStartupScript, /* 622 */
    Tcl_GetStartupScript, /* 623 */
    Tcl_CloseEx, /* 624 */
    Tcl_NRExprObj, /* 625 */
    Tcl_NRSubstObj, /* 626 */
    Tcl_LoadFile, /* 627 */
    Tcl_FindSymbol, /* 628 */
    Tcl_FSUnloadFile, /* 629 */
    Tcl_ZlibStreamSetCompressionDictionary, /* 630 */
    Tcl_OpenTcpServerEx, /* 631 */
    TclZipfs_Mount, /* 632 */
    TclZipfs_Unmount, /* 633 */
    TclZipfs_TclLibrary, /* 634 */
    TclZipfs_Mount_Buffer, /* 635 */
};

/* !END!: Do not edit above this line. */<|MERGE_RESOLUTION|>--- conflicted
+++ resolved
@@ -154,10 +154,7 @@
     Tcl_DStringSetLength(dsPtr, size+8); /* Add some spare, in case of NULL-bytes */
     r = p = (char *)Tcl_DStringValue(dsPtr);
     WideCharToMultiByte(CP_UTF8, 0, string, len, p, size, NULL, NULL);
-<<<<<<< HEAD
     if (len == (size_t)-1) --size; /* account for 0-byte at string end */
-=======
-    if (len == -1) --size; /* account for 0-byte at string end */
     while (r < p+size) {
 	if (!*r) {
 	    /* Output contains '\0'-byte, but Tcl expect two-bytes: C0 80 */
@@ -168,7 +165,6 @@
 	}
 	++r;
     }
->>>>>>> 88357262
     Tcl_DStringSetLength(dsPtr, size);
     p[size] = 0;
     return p;
