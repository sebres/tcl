--- conflicted
+++ resolved
@@ -37,52 +37,21 @@
 #undef Tcl_ValidateAllMemory
 #undef Tcl_FindHashEntry
 #undef Tcl_CreateHashEntry
-<<<<<<< HEAD
 #undef Tcl_Panic
 #undef Tcl_FindExecutable
-=======
-
-/*
- * Keep a record of the original Notifier procedures, created in the
- * same compilation unit as the stub tables so we can later do reliable,
- * portable comparisons to see whether a Tcl_SetNotifier() call swapped
- * new routines into the stub table.
- */
-
-Tcl_NotifierProcs tclOriginalNotifier = {
-    Tcl_SetTimer,
-    Tcl_WaitForEvent,
-#if !defined(__WIN32__) /* UNIX */
-    Tcl_CreateFileHandler,
-    Tcl_DeleteFileHandler,
-#else
-    NULL,
-    NULL,
-#endif
-    NULL,
-    NULL,
-    NULL,
-    NULL
-};
 
 /* See bug 510001: TclSockMinimumBuffers needs plat imp */
 #ifdef _WIN64
 #   define TclSockMinimumBuffersOld 0
 #else
-int TclSockMinimumBuffersOld(sock, size)
+#define TclSockMinimumBuffersOld sockMinimumBuffersOld
+static int TclSockMinimumBuffersOld(sock, size)
     int sock;
     int size;
 {
-    return TclSockMinimumBuffers((void *) (size_t) sock, size);
+    return TclSockMinimumBuffers(INT2PTR(sock), size);
 }
 #endif
-
-MODULE_SCOPE TclIntStubs tclIntStubs;
-MODULE_SCOPE TclIntPlatStubs tclIntPlatStubs;
-MODULE_SCOPE TclPlatStubs tclPlatStubs;
-MODULE_SCOPE TclStubs tclStubs;
-MODULE_SCOPE TclTomMathStubs tclTomMathStubs;
->>>>>>> 48ff5a6b
 
 #ifdef __CYGWIN__
 
@@ -333,31 +302,13 @@
     TclSetPreInitScript, /* 101 */
     TclSetupEnv, /* 102 */
     TclSockGetPort, /* 103 */
-<<<<<<< HEAD
-    TclSockMinimumBuffers, /* 104 */
+    TclSockMinimumBuffersOld, /* 104 */
     0, /* 105 */
     0, /* 106 */
     0, /* 107 */
     TclTeardownNamespace, /* 108 */
     TclUpdateReturnInfo, /* 109 */
-    0, /* 110 */
-=======
-    TclSockMinimumBuffersOld, /* 104 */
-    NULL, /* 105 */
-    NULL, /* 106 */
-    NULL, /* 107 */
-    TclTeardownNamespace, /* 108 */
-    TclUpdateReturnInfo, /* 109 */
-#if !defined(__WIN32__) && !defined(MAC_OSX_TCL) /* UNIX */
     TclSockMinimumBuffers, /* 110 */
-#endif /* UNIX */
-#ifdef __WIN32__ /* WIN */
-    TclSockMinimumBuffers, /* 110 */
-#endif /* WIN */
-#ifdef MAC_OSX_TCL /* MACOSX */
-    TclSockMinimumBuffers, /* 110 */
-#endif /* MACOSX */
->>>>>>> 48ff5a6b
     Tcl_AddInterpResolvers, /* 111 */
     Tcl_AppendExportList, /* 112 */
     Tcl_CreateNamespace, /* 113 */
