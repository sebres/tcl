--- conflicted
+++ resolved
@@ -123,8 +123,7 @@
 # define TclParseArgsObjv 0
 #else /* !defined(TCL_NO_DEPRECATED) */
 int TclListObjGetElements(Tcl_Interp *interp, Tcl_Obj *listPtr,
-<<<<<<< HEAD
-    int *objcPtr, Tcl_Obj ***objvPtr) {
+    void *objcPtr, Tcl_Obj ***objvPtr) {
     Tcl_Size n = TCL_INDEX_NONE;
     int result = Tcl_ListObjGetElements(interp, listPtr, &n, objvPtr);
     if (objcPtr) {
@@ -134,19 +133,12 @@
 	    }
 	    return TCL_ERROR;
 	}
-	*objcPtr = n;
-=======
-    void *objcPtr, Tcl_Obj ***objvPtr) {
-    int n, result = Tcl_ListObjGetElements(interp, listPtr, &n, objvPtr);
-    if ((result == TCL_OK) && objcPtr) {
-	*(ptrdiff_t *)objcPtr = n;
->>>>>>> c2fc0f26
+	*(int *)objcPtr = (int)n;
     }
     return result;
 }
 int TclListObjLength(Tcl_Interp *interp, Tcl_Obj *listPtr,
-<<<<<<< HEAD
-    int *lengthPtr) {
+    void *lengthPtr) {
     Tcl_Size n = TCL_INDEX_NONE;
     int result = Tcl_ListObjLength(interp, listPtr, &n);
     if (lengthPtr) {
@@ -156,20 +148,12 @@
 	    }
 	    return TCL_ERROR;
 	}
-	*lengthPtr = n;
-=======
-    void *lengthPtr) {
-    int n;
-    int result = Tcl_ListObjLength(interp, listPtr, &n);
-    if ((result == TCL_OK) && lengthPtr) {
-	*(ptrdiff_t *)lengthPtr = n;
->>>>>>> c2fc0f26
+	*(int *)lengthPtr = (int)n;
     }
     return result;
 }
 int TclDictObjSize(Tcl_Interp *interp, Tcl_Obj *dictPtr,
-<<<<<<< HEAD
-    int *sizePtr) {
+    void *sizePtr) {
     Tcl_Size n = TCL_INDEX_NONE;
     int result = Tcl_DictObjSize(interp, dictPtr, &n);
     if (sizePtr) {
@@ -179,25 +163,14 @@
 	    }
 	    return TCL_ERROR;
 	}
-	*sizePtr = n;
-    }
-    return result;
-}
-int TclSplitList(Tcl_Interp *interp, const char *listStr, int *argcPtr,
-=======
-	void *sizePtr) {
-    int n, result = Tcl_DictObjSize(interp, dictPtr, &n);
-    if ((result == TCL_OK) && sizePtr) {
-	*(ptrdiff_t *)sizePtr = n;
+	*(int *)sizePtr = (int)n;
     }
     return result;
 }
 int TclSplitList(Tcl_Interp *interp, const char *listStr, void *argcPtr,
->>>>>>> c2fc0f26
 	const char ***argvPtr) {
     Tcl_Size n = TCL_INDEX_NONE;
     int result = Tcl_SplitList(interp, listStr, &n, argvPtr);
-<<<<<<< HEAD
     if (argcPtr) {
 	if ((sizeof(int) != sizeof(size_t)) && (result == TCL_OK) && (n > INT_MAX)) {
 	    if (interp) {
@@ -206,11 +179,11 @@
 	    Tcl_Free((void *)*argvPtr);
 	    return TCL_ERROR;
 	}
-	*argcPtr = n;
+	*(int *)argcPtr = (int)n;
     }
     return result;
 }
-void TclSplitPath(const char *path, int *argcPtr, const char ***argvPtr) {
+void TclSplitPath(const char *path, void *argcPtr, const char ***argvPtr) {
     Tcl_Size n = TCL_INDEX_NONE;
     Tcl_SplitPath(path, &n, argvPtr);
     if (argcPtr) {
@@ -219,10 +192,10 @@
 	    Tcl_Free((void *)*argvPtr);
 	    *argvPtr = NULL;
 	}
-	*argcPtr = n;
+	*(int *)argcPtr = (int)n;
     }
 }
-Tcl_Obj *TclFSSplitPath(Tcl_Obj *pathPtr, int *lenPtr) {
+Tcl_Obj *TclFSSplitPath(Tcl_Obj *pathPtr, void *lenPtr) {
     Tcl_Size n = TCL_INDEX_NONE;
     Tcl_Obj *result = Tcl_FSSplitPath(pathPtr, &n);
     if (lenPtr) {
@@ -230,50 +203,16 @@
 	    Tcl_DecrRefCount(result);
 	    return NULL;
 	}
-	*lenPtr = n;
-=======
-    if ((result == TCL_OK) && argcPtr) {
-	*(ptrdiff_t *)argcPtr = n;
-    }
-    return result;
-}
-void TclSplitPath(const char *path, void *argcPtr, const char ***argvPtr) {
-    int n;
-    Tcl_SplitPath(path, &n, argvPtr);
-    if (argcPtr) {
-	*(ptrdiff_t *)argcPtr = n;
-    }
-}
-Tcl_Obj *TclFSSplitPath(Tcl_Obj *pathPtr, void *lenPtr) {
-    int n;
-    Tcl_Obj *result = Tcl_FSSplitPath(pathPtr, &n);
-    if (result && lenPtr) {
-	*(ptrdiff_t *)lenPtr = n;
->>>>>>> c2fc0f26
+	*(int *)lenPtr = (int)n;
     }
     return result;
 }
 int TclParseArgsObjv(Tcl_Interp *interp,
-<<<<<<< HEAD
-	const Tcl_ArgvInfo *argTable, int *objcPtr, Tcl_Obj *const *objv,
-	Tcl_Obj ***remObjv) {
-    Tcl_Size n = (*objcPtr < 0) ? TCL_INDEX_NONE: *objcPtr ;
-    int result = Tcl_ParseArgsObjv(interp, argTable, &n, objv, remObjv);
-    *objcPtr = (int)n;
-=======
 	const Tcl_ArgvInfo *argTable, void *objcPtr, Tcl_Obj *const *objv,
 	Tcl_Obj ***remObjv) {
-    int n, result;
-    if (*(ptrdiff_t *)objcPtr > INT_MAX) {
-	if (interp) {
-	    Tcl_AppendResult(interp, "Tcl_ParseArgsObjv cannot handle *objcPtr > INT_MAX", NULL);
-	}
-	return TCL_ERROR;
-    }
-    n = *(ptrdiff_t *)objcPtr;
-    result = Tcl_ParseArgsObjv(interp, argTable, &n, objv, remObjv);
-    *(ptrdiff_t *)objcPtr = n;
->>>>>>> c2fc0f26
+    Tcl_Size n = (*(int *)objcPtr < 0) ? TCL_INDEX_NONE: (Tcl_Size)*(int *)objcPtr ;
+    int result = Tcl_ParseArgsObjv(interp, argTable, &n, objv, remObjv);
+    *(int *)objcPtr = (int)n;
     return result;
 }
 #endif /* !defined(TCL_NO_DEPRECATED) */
