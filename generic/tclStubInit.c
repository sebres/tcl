/*
 * tclStubInit.c --
 *
 *	This file contains the initializers for the Tcl stub vectors.
 *
 * Copyright (c) 1998-1999 by Scriptics Corporation.
 *
 * See the file "license.terms" for information on usage and redistribution
 * of this file, and for a DISCLAIMER OF ALL WARRANTIES.
 */

#include "tclInt.h"
#include "tommath_private.h"
#include "tclTomMath.h"

#ifdef __CYGWIN__
#   include <wchar.h>
#endif

#ifdef __GNUC__
#pragma GCC dependency "tcl.decls"
#pragma GCC dependency "tclInt.decls"
#pragma GCC dependency "tclTomMath.decls"
#endif

/*
 * Remove macros that will interfere with the definitions below.
 */

#undef Tcl_Alloc
#undef Tcl_Free
#undef Tcl_Realloc
#undef Tcl_NewBooleanObj
#undef Tcl_NewByteArrayObj
#undef Tcl_NewDoubleObj
#undef Tcl_NewIntObj
#undef Tcl_NewListObj
#undef Tcl_NewLongObj
#undef Tcl_DbNewLongObj
#undef Tcl_NewObj
#undef Tcl_NewStringObj
#undef Tcl_GetUnicode
#undef Tcl_GetUnicodeFromObj
#undef Tcl_NewUnicodeObj
#undef Tcl_SetUnicodeObj
#undef Tcl_DumpActiveMemory
#undef Tcl_ValidateAllMemory
#undef Tcl_FindHashEntry
#undef Tcl_CreateHashEntry
#undef Tcl_Panic
#undef Tcl_FindExecutable
#undef Tcl_SetExitProc
#undef Tcl_SetPanicProc
#undef TclpGetPid
#undef TclSockMinimumBuffers
#undef Tcl_SetIntObj
#undef Tcl_SetLongObj
#undef TclpInetNtoa
#undef TclWinGetServByName
#undef TclWinGetSockOpt
#undef TclWinSetSockOpt
#undef TclWinNToHS
#undef TclStaticPackage
#undef Tcl_BackgroundError
#define TclStaticPackage Tcl_StaticPackage
#undef Tcl_UniCharToUtfDString
#undef Tcl_UtfToUniCharDString
#undef Tcl_UtfToUniChar

#if TCL_UTF_MAX <= 3
static void uniCodePanic() {
    Tcl_Panic("This extension uses a deprecated function, not available now: Tcl is compiled with -DTCL_UTF_MAX==%d", TCL_UTF_MAX);
}
#   define Tcl_GetUnicode (int *(*)(Tcl_Obj *)) uniCodePanic
#   define Tcl_GetUnicodeFromObj (int *(*)(Tcl_Obj *, Tcl_UniChar *)) uniCodePanic
#   define Tcl_NewUnicodeObj (Tcl_Obj *(*)(const int *, Tcl_UniChar)) uniCodePanic
#   define Tcl_SetUnicodeObj (void(*)(Tcl_Obj *, const Tcl_UniChar *, int)) uniCodePanic
#endif

#define TclBN_mp_add mp_add
#define TclBN_mp_add_d mp_add_d
#define TclBN_mp_and mp_and
#define TclBN_mp_clamp mp_clamp
#define TclBN_mp_clear mp_clear
#define TclBN_mp_clear_multi mp_clear_multi
#define TclBN_mp_cmp mp_cmp
#define TclBN_mp_cmp_d mp_cmp_d
#define TclBN_mp_cmp_mag mp_cmp_mag
#define TclBN_mp_cnt_lsb mp_cnt_lsb
#define TclBN_mp_copy mp_copy
#define TclBN_mp_count_bits mp_count_bits
#define TclBN_mp_div mp_div
#define TclBN_mp_div_d mp_div_d
#define TclBN_mp_div_2 mp_div_2
#define TclBN_mp_div_2d mp_div_2d
#define TclBN_mp_exch mp_exch
#define TclBN_mp_expt_u32 mp_expt_u32
#define TclBN_mp_get_mag_u64 mp_get_mag_u64
#define TclBN_mp_grow mp_grow
#define TclBN_mp_init mp_init
#define TclBN_mp_init_copy mp_init_copy
#define TclBN_mp_init_multi mp_init_multi
#define TclBN_mp_init_set mp_init_set
#define TclBN_mp_init_size mp_init_size
#define TclBN_mp_init_i64 mp_init_i64
#define TclBN_mp_init_u64 mp_init_u64
#define TclBN_mp_lshd mp_lshd
#define TclBN_mp_mod mp_mod
#define TclBN_mp_mod_2d mp_mod_2d
#define TclBN_mp_mul mp_mul
#define TclBN_mp_mul_d mp_mul_d
#define TclBN_mp_mul_2 mp_mul_2
#define TclBN_mp_mul_2d mp_mul_2d
#define TclBN_mp_neg mp_neg
#define TclBN_mp_or mp_or
#define TclBN_mp_radix_size mp_radix_size
#define TclBN_mp_reverse mp_reverse
#define TclBN_mp_read_radix mp_read_radix
#define TclBN_mp_rshd mp_rshd
#define TclBN_mp_set_i64 mp_set_i64
#define TclBN_mp_set_u64 mp_set_u64
#define TclBN_mp_shrink mp_shrink
#define TclBN_mp_sqr mp_sqr
#define TclBN_mp_sqrt mp_sqrt
#define TclBN_mp_sub mp_sub
#define TclBN_mp_sub_d mp_sub_d
#define TclBN_mp_signed_rsh mp_signed_rsh
#define TclBN_mp_to_radix mp_to_radix
#define TclBN_mp_to_ubin mp_to_ubin
#define TclBN_mp_ubin_size mp_ubin_size
#define TclBN_mp_xor mp_xor
#define TclBN_mp_zero mp_zero
#define TclBN_s_mp_add s_mp_add
#define TclBN_s_mp_balance_mul mp_balance_mul
#define TclBN_mp_karatsuba_mul s_mp_karatsuba_mul
#define TclBN_mp_karatsuba_sqr s_mp_karatsuba_sqr
#define TclBN_s_mp_mul_digs s_mp_mul_digs
#define TclBN_s_mp_mul_digs_fast s_mp_mul_digs_fast
#define TclBN_s_mp_reverse s_mp_reverse
#define TclBN_s_mp_sqr s_mp_sqr
#define TclBN_s_mp_sqr_fast s_mp_sqr_fast
#define TclBN_s_mp_sub s_mp_sub
#define TclBN_mp_toom_mul s_mp_toom_mul
#define TclBN_mp_toom_sqr s_mp_toom_sqr

<<<<<<< HEAD
#ifndef MAC_OSX_TCL
#   define Tcl_MacOSXOpenVersionedBundleResources 0
#   define TclMacOSXGetFileAttribute 0
#   define TclMacOSXSetFileAttribute 0
#   define TclMacOSXCopyFileAttributes 0
#   define TclMacOSXMatchType 0
#   define TclMacOSXNotifierAddRunLoopMode 0
=======
#define TclpCreateTempFile_ TclpCreateTempFile
#define TclUnixWaitForFile_ TclUnixWaitForFile
#ifndef MAC_OSX_TCL /* On UNIX, fill with other stub entries */
#define TclMacOSXGetFileAttribute (int (*)(Tcl_Interp *, int, Tcl_Obj *, Tcl_Obj **))(void *)TclpCreateProcess
#define TclMacOSXSetFileAttribute (int (*)(Tcl_Interp *, int, Tcl_Obj *, Tcl_Obj *))(void *)isatty
#define TclMacOSXCopyFileAttributes (int (*)(const char *, const char *, const Tcl_StatBuf *))(void *)TclUnixCopyFile
#define TclMacOSXMatchType (int (*)(Tcl_Interp *, const char *, const char *, Tcl_StatBuf *, Tcl_GlobTypeData *))(void *)TclpMakeFile
#define TclMacOSXNotifierAddRunLoopMode (void (*)(const void *))TclpOpenFile
>>>>>>> 3b9505e6
#endif

#ifdef _WIN32
#   define TclUnixWaitForFile 0
#   define TclUnixCopyFile 0
#   define TclUnixOpenTemporaryFile 0
#   define TclpReaddir 0
#   define TclpIsAtty 0
#elif defined(__CYGWIN__)
#   define TclpIsAtty isatty
static void
doNothing(void)
{
    /* dummy implementation, no need to do anything */
}
#   define TclWinAddProcess (void (*) (void *, size_t)) doNothing
#   define TclWinFlushDirtyChannels doNothing

#define TclWinNoBackslash winNoBackslash
static char *
TclWinNoBackslash(char *path)
{
    char *p;

    for (p = path; *p != '\0'; p++) {
	if (*p == '\\') {
	    *p = '/';
	}
    }
    return path;
}

void *TclWinGetTclInstance()
{
    void *hInstance = NULL;
    GetModuleHandleExW(GET_MODULE_HANDLE_EX_FLAG_FROM_ADDRESS,
	    (const wchar_t *)&TclWinNoBackslash, &hInstance);
    return hInstance;
}

size_t
TclpGetPid(Tcl_Pid pid)
{
    return (size_t) pid;
}

#if defined(TCL_WIDE_INT_IS_LONG)
/* On Cygwin64, long is 64-bit while on Win64 long is 32-bit. Therefore
 * we have to make sure that all stub entries on Cygwin64 follow the Win64
 * signature. Tcl 9 must find a better solution, but that cannot be done
 * without introducing a binary incompatibility.
 */
static int exprInt(Tcl_Interp *interp, const char *expr, int *ptr){
    long longValue;
    int result = Tcl_ExprLong(interp, expr, &longValue);
    if (result == TCL_OK) {
	    if ((longValue >= (long)(INT_MIN))
		    && (longValue <= (long)(UINT_MAX))) {
	    *ptr = (int)longValue;
	} else {
	    Tcl_SetObjResult(interp, Tcl_NewStringObj(
		    "integer value too large to represent as non-long integer", -1));
	    result = TCL_ERROR;
	}
    }
    return result;
}
#define Tcl_ExprLong (int(*)(Tcl_Interp*,const char*,long*))exprInt
static int exprIntObj(Tcl_Interp *interp, Tcl_Obj*expr, int *ptr){
    long longValue;
    int result = Tcl_ExprLongObj(interp, expr, &longValue);
    if (result == TCL_OK) {
	    if ((longValue >= (long)(INT_MIN))
		    && (longValue <= (long)(UINT_MAX))) {
	    *ptr = (int)longValue;
	} else {
	    Tcl_SetObjResult(interp, Tcl_NewStringObj(
		    "integer value too large to represent as non-long integer", -1));
	    result = TCL_ERROR;
	}
    }
    return result;
}
#define Tcl_ExprLongObj (int(*)(Tcl_Interp*,Tcl_Obj*,long*))exprIntObj
static int utfNcmp(const char *s1, const char *s2, unsigned int n){
   return Tcl_UtfNcmp(s1, s2, (unsigned long)n);
}
#define Tcl_UtfNcmp (int(*)(const char*,const char*,unsigned long))(void *)utfNcmp
static int utfNcasecmp(const char *s1, const char *s2, unsigned int n){
   return Tcl_UtfNcasecmp(s1, s2, (unsigned long)n);
}
#define Tcl_UtfNcasecmp (int(*)(const char*,const char*,unsigned long))(void *)utfNcasecmp

#endif /* TCL_WIDE_INT_IS_LONG */

#endif /* __CYGWIN__ */

/*
 * WARNING: The contents of this file is automatically generated by the
 * tools/genStubs.tcl script. Any modifications to the function declarations
 * below should be made in the generic/tcl.decls script.
 */

MODULE_SCOPE const TclStubs tclStubs;
MODULE_SCOPE const TclTomMathStubs tclTomMathStubs;

#ifdef __GNUC__
/*
 * The rest of this file shouldn't warn about deprecated functions; they're
 * there because we intend them to be so and know that this file is OK to
 * touch those fields.
 */
#pragma GCC diagnostic ignored "-Wdeprecated-declarations"
#endif

/* !BEGIN!: Do not edit below this line. */

static const TclIntStubs tclIntStubs = {
    TCL_STUB_MAGIC,
    0,
    0, /* 0 */
    0, /* 1 */
    0, /* 2 */
    TclAllocateFreeObjects, /* 3 */
    0, /* 4 */
    TclCleanupChildren, /* 5 */
    TclCleanupCommand, /* 6 */
    TclCopyAndCollapse, /* 7 */
    0, /* 8 */
    TclCreatePipeline, /* 9 */
    TclCreateProc, /* 10 */
    TclDeleteCompiledLocalVars, /* 11 */
    TclDeleteVars, /* 12 */
    0, /* 13 */
    TclDumpMemoryInfo, /* 14 */
    0, /* 15 */
    TclExprFloatError, /* 16 */
    0, /* 17 */
    0, /* 18 */
    0, /* 19 */
    0, /* 20 */
    0, /* 21 */
    TclFindElement, /* 22 */
    TclFindProc, /* 23 */
    TclFormatInt, /* 24 */
    TclFreePackageInfo, /* 25 */
    0, /* 26 */
    0, /* 27 */
    TclpGetDefaultStdChannel, /* 28 */
    0, /* 29 */
    0, /* 30 */
    TclGetExtension, /* 31 */
    TclGetFrame, /* 32 */
    0, /* 33 */
    0, /* 34 */
    0, /* 35 */
    0, /* 36 */
    TclGetLoadedPackages, /* 37 */
    TclGetNamespaceForQualName, /* 38 */
    TclGetObjInterpProc, /* 39 */
    TclGetOpenMode, /* 40 */
    TclGetOriginalCommand, /* 41 */
    TclpGetUserHome, /* 42 */
    0, /* 43 */
    TclGuessPackageName, /* 44 */
    TclHideUnsafeCommands, /* 45 */
    TclInExit, /* 46 */
    0, /* 47 */
    0, /* 48 */
    0, /* 49 */
    0, /* 50 */
    TclInterpInit, /* 51 */
    0, /* 52 */
    TclInvokeObjectCommand, /* 53 */
    TclInvokeStringCommand, /* 54 */
    TclIsProc, /* 55 */
    0, /* 56 */
    0, /* 57 */
    TclLookupVar, /* 58 */
    0, /* 59 */
    TclNeedSpace, /* 60 */
    TclNewProcBodyObj, /* 61 */
    TclObjCommandComplete, /* 62 */
    TclObjInterpProc, /* 63 */
    TclObjInvoke, /* 64 */
    0, /* 65 */
    0, /* 66 */
    0, /* 67 */
    0, /* 68 */
    TclpAlloc, /* 69 */
    0, /* 70 */
    0, /* 71 */
    0, /* 72 */
    0, /* 73 */
    TclpFree, /* 74 */
    TclpGetClicks, /* 75 */
    TclpGetSeconds, /* 76 */
    0, /* 77 */
    0, /* 78 */
    0, /* 79 */
    0, /* 80 */
    TclpRealloc, /* 81 */
    0, /* 82 */
    0, /* 83 */
    0, /* 84 */
    0, /* 85 */
    0, /* 86 */
    0, /* 87 */
    0, /* 88 */
    TclPreventAliasLoop, /* 89 */
    0, /* 90 */
    TclProcCleanupProc, /* 91 */
    TclProcCompileProc, /* 92 */
    TclProcDeleteProc, /* 93 */
    0, /* 94 */
    0, /* 95 */
    TclRenameCommand, /* 96 */
    TclResetShadowedCmdRefs, /* 97 */
    TclServiceIdle, /* 98 */
    0, /* 99 */
    0, /* 100 */
    TclSetPreInitScript, /* 101 */
    TclSetupEnv, /* 102 */
    TclSockGetPort, /* 103 */
    0, /* 104 */
    0, /* 105 */
    0, /* 106 */
    0, /* 107 */
    TclTeardownNamespace, /* 108 */
    TclUpdateReturnInfo, /* 109 */
    TclSockMinimumBuffers, /* 110 */
    Tcl_AddInterpResolvers, /* 111 */
    0, /* 112 */
    0, /* 113 */
    0, /* 114 */
    0, /* 115 */
    0, /* 116 */
    0, /* 117 */
    Tcl_GetInterpResolvers, /* 118 */
    Tcl_GetNamespaceResolvers, /* 119 */
    Tcl_FindNamespaceVar, /* 120 */
    0, /* 121 */
    0, /* 122 */
    0, /* 123 */
    0, /* 124 */
    0, /* 125 */
    Tcl_GetVariableFullName, /* 126 */
    0, /* 127 */
    Tcl_PopCallFrame, /* 128 */
    Tcl_PushCallFrame, /* 129 */
    Tcl_RemoveInterpResolvers, /* 130 */
    Tcl_SetNamespaceResolvers, /* 131 */
    TclpHasSockets, /* 132 */
    0, /* 133 */
    0, /* 134 */
    0, /* 135 */
    0, /* 136 */
    0, /* 137 */
    TclGetEnv, /* 138 */
    0, /* 139 */
    0, /* 140 */
    TclpGetCwd, /* 141 */
    TclSetByteCodeFromAny, /* 142 */
    TclAddLiteralObj, /* 143 */
    TclHideLiteral, /* 144 */
    TclGetAuxDataType, /* 145 */
    TclHandleCreate, /* 146 */
    TclHandleFree, /* 147 */
    TclHandlePreserve, /* 148 */
    TclHandleRelease, /* 149 */
    TclRegAbout, /* 150 */
    TclRegExpRangeUniChar, /* 151 */
    TclSetLibraryPath, /* 152 */
    TclGetLibraryPath, /* 153 */
    0, /* 154 */
    0, /* 155 */
    TclRegError, /* 156 */
    TclVarTraceExists, /* 157 */
    0, /* 158 */
    0, /* 159 */
    0, /* 160 */
    TclChannelTransform, /* 161 */
    TclChannelEventScriptInvoker, /* 162 */
    TclGetInstructionTable, /* 163 */
    TclExpandCodeArray, /* 164 */
    TclpSetInitialEncodings, /* 165 */
    TclListObjSetElement, /* 166 */
    0, /* 167 */
    0, /* 168 */
    TclpUtfNcmp2, /* 169 */
    TclCheckInterpTraces, /* 170 */
    TclCheckExecutionTraces, /* 171 */
    TclInThreadExit, /* 172 */
    TclUniCharMatch, /* 173 */
    0, /* 174 */
    TclCallVarTraces, /* 175 */
    TclCleanupVar, /* 176 */
    TclVarErrMsg, /* 177 */
    0, /* 178 */
    0, /* 179 */
    0, /* 180 */
    0, /* 181 */
    0, /* 182 */
    0, /* 183 */
    0, /* 184 */
    0, /* 185 */
    0, /* 186 */
    0, /* 187 */
    0, /* 188 */
    0, /* 189 */
    0, /* 190 */
    0, /* 191 */
    0, /* 192 */
    0, /* 193 */
    0, /* 194 */
    0, /* 195 */
    0, /* 196 */
    0, /* 197 */
    TclObjGetFrame, /* 198 */
    0, /* 199 */
    TclpObjRemoveDirectory, /* 200 */
    TclpObjCopyDirectory, /* 201 */
    TclpObjCreateDirectory, /* 202 */
    TclpObjDeleteFile, /* 203 */
    TclpObjCopyFile, /* 204 */
    TclpObjRenameFile, /* 205 */
    TclpObjStat, /* 206 */
    TclpObjAccess, /* 207 */
    TclpOpenFileChannel, /* 208 */
    0, /* 209 */
    0, /* 210 */
    0, /* 211 */
    TclpFindExecutable, /* 212 */
    TclGetObjNameOfExecutable, /* 213 */
    TclSetObjNameOfExecutable, /* 214 */
    TclStackAlloc, /* 215 */
    TclStackFree, /* 216 */
    TclPushStackFrame, /* 217 */
    TclPopStackFrame, /* 218 */
    0, /* 219 */
    0, /* 220 */
    0, /* 221 */
    0, /* 222 */
    0, /* 223 */
    TclGetPlatform, /* 224 */
    TclTraceDictPath, /* 225 */
    TclObjBeingDeleted, /* 226 */
    TclSetNsPath, /* 227 */
    0, /* 228 */
    TclPtrMakeUpvar, /* 229 */
    TclObjLookupVar, /* 230 */
    TclGetNamespaceFromObj, /* 231 */
    TclEvalObjEx, /* 232 */
    TclGetSrcInfoForPc, /* 233 */
    TclVarHashCreateVar, /* 234 */
    TclInitVarHashTable, /* 235 */
    0, /* 236 */
    TclResetCancellation, /* 237 */
    TclNRInterpProc, /* 238 */
    TclNRInterpProcCore, /* 239 */
    TclNRRunCallbacks, /* 240 */
    TclNREvalObjEx, /* 241 */
    TclNREvalObjv, /* 242 */
    TclDbDumpActiveObjects, /* 243 */
    TclGetNamespaceChildTable, /* 244 */
    TclGetNamespaceCommandTable, /* 245 */
    TclInitRewriteEnsemble, /* 246 */
    TclResetRewriteEnsemble, /* 247 */
    TclCopyChannel, /* 248 */
    TclDoubleDigits, /* 249 */
    TclSetSlaveCancelFlags, /* 250 */
    TclRegisterLiteral, /* 251 */
    TclPtrGetVar, /* 252 */
    TclPtrSetVar, /* 253 */
    TclPtrIncrObjVar, /* 254 */
    TclPtrObjMakeUpvar, /* 255 */
    TclPtrUnsetVar, /* 256 */
    TclStaticPackage, /* 257 */
    TclpCreateTemporaryDirectory, /* 258 */
    TclAppendUnicodeToObj, /* 259 */
};

static const TclIntPlatStubs tclIntPlatStubs = {
    TCL_STUB_MAGIC,
    0,
<<<<<<< HEAD
=======
#if !defined(_WIN32) && !defined(__CYGWIN__) && !defined(MAC_OSX_TCL) /* UNIX */
    TclGetAndDetachPids, /* 0 */
    TclpCloseFile, /* 1 */
    TclpCreateCommandChannel, /* 2 */
    TclpCreatePipe, /* 3 */
    TclpCreateProcess, /* 4 */
    TclUnixWaitForFile_, /* 5 */
    TclpMakeFile, /* 6 */
    TclpOpenFile, /* 7 */
    TclUnixWaitForFile, /* 8 */
    TclpCreateTempFile, /* 9 */
    0, /* 10 */
    0, /* 11 */
    0, /* 12 */
    0, /* 13 */
    TclUnixCopyFile, /* 14 */
    TclMacOSXGetFileAttribute, /* 15 */
    TclMacOSXSetFileAttribute, /* 16 */
    TclMacOSXCopyFileAttributes, /* 17 */
    TclMacOSXMatchType, /* 18 */
    TclMacOSXNotifierAddRunLoopMode, /* 19 */
    0, /* 20 */
    0, /* 21 */
    TclpCreateTempFile_, /* 22 */
    0, /* 23 */
    0, /* 24 */
    0, /* 25 */
    0, /* 26 */
    0, /* 27 */
    0, /* 28 */
    TclWinCPUID, /* 29 */
    TclUnixOpenTemporaryFile, /* 30 */
#endif /* UNIX */
#if defined(_WIN32) || defined(__CYGWIN__) /* WIN */
>>>>>>> 3b9505e6
    TclWinConvertError, /* 0 */
    0, /* 1 */
    0, /* 2 */
    0, /* 3 */
    TclWinGetTclInstance, /* 4 */
    TclUnixWaitForFile, /* 5 */
    0, /* 6 */
    0, /* 7 */
    TclpGetPid, /* 8 */
    0, /* 9 */
    0, /* 10 */
    TclGetAndDetachPids, /* 11 */
    TclpCloseFile, /* 12 */
    TclpCreateCommandChannel, /* 13 */
    TclpCreatePipe, /* 14 */
    TclpCreateProcess, /* 15 */
    TclpIsAtty, /* 16 */
    TclUnixCopyFile, /* 17 */
    TclpMakeFile, /* 18 */
    TclpOpenFile, /* 19 */
    TclWinAddProcess, /* 20 */
    0, /* 21 */
    TclpCreateTempFile, /* 22 */
    0, /* 23 */
    TclWinNoBackslash, /* 24 */
    0, /* 25 */
    0, /* 26 */
    TclWinFlushDirtyChannels, /* 27 */
    0, /* 28 */
    TclWinCPUID, /* 29 */
    TclUnixOpenTemporaryFile, /* 30 */
<<<<<<< HEAD
    TclMacOSXGetFileAttribute, /* 31 */
    TclMacOSXSetFileAttribute, /* 32 */
    TclMacOSXCopyFileAttributes, /* 33 */
    TclMacOSXMatchType, /* 34 */
    TclMacOSXNotifierAddRunLoopMode, /* 35 */
=======
#endif /* WIN */
#ifdef MAC_OSX_TCL /* MACOSX */
    TclGetAndDetachPids, /* 0 */
    TclpCloseFile, /* 1 */
    TclpCreateCommandChannel, /* 2 */
    TclpCreatePipe, /* 3 */
    TclpCreateProcess, /* 4 */
    TclUnixWaitForFile_, /* 5 */
    TclpMakeFile, /* 6 */
    TclpOpenFile, /* 7 */
    TclUnixWaitForFile, /* 8 */
    TclpCreateTempFile, /* 9 */
    0, /* 10 */
    0, /* 11 */
    0, /* 12 */
    0, /* 13 */
    TclUnixCopyFile, /* 14 */
    TclMacOSXGetFileAttribute, /* 15 */
    TclMacOSXSetFileAttribute, /* 16 */
    TclMacOSXCopyFileAttributes, /* 17 */
    TclMacOSXMatchType, /* 18 */
    TclMacOSXNotifierAddRunLoopMode, /* 19 */
    0, /* 20 */
    0, /* 21 */
    TclpCreateTempFile_, /* 22 */
    0, /* 23 */
    0, /* 24 */
    0, /* 25 */
    0, /* 26 */
    0, /* 27 */
    0, /* 28 */
    TclWinCPUID, /* 29 */
    TclUnixOpenTemporaryFile, /* 30 */
#endif /* MACOSX */
>>>>>>> 3b9505e6
};

static const TclPlatStubs tclPlatStubs = {
    TCL_STUB_MAGIC,
    0,
    0, /* 0 */
    Tcl_MacOSXOpenVersionedBundleResources, /* 1 */
};

const TclTomMathStubs tclTomMathStubs = {
    TCL_STUB_MAGIC,
    0,
    TclBN_epoch, /* 0 */
    TclBN_revision, /* 1 */
    TclBN_mp_add, /* 2 */
    TclBN_mp_add_d, /* 3 */
    TclBN_mp_and, /* 4 */
    TclBN_mp_clamp, /* 5 */
    TclBN_mp_clear, /* 6 */
    TclBN_mp_clear_multi, /* 7 */
    TclBN_mp_cmp, /* 8 */
    TclBN_mp_cmp_d, /* 9 */
    TclBN_mp_cmp_mag, /* 10 */
    TclBN_mp_copy, /* 11 */
    TclBN_mp_count_bits, /* 12 */
    TclBN_mp_div, /* 13 */
    TclBN_mp_div_d, /* 14 */
    TclBN_mp_div_2, /* 15 */
    TclBN_mp_div_2d, /* 16 */
    0, /* 17 */
    TclBN_mp_exch, /* 18 */
    TclBN_mp_expt_u32, /* 19 */
    TclBN_mp_grow, /* 20 */
    TclBN_mp_init, /* 21 */
    TclBN_mp_init_copy, /* 22 */
    TclBN_mp_init_multi, /* 23 */
    TclBN_mp_init_set, /* 24 */
    TclBN_mp_init_size, /* 25 */
    TclBN_mp_lshd, /* 26 */
    TclBN_mp_mod, /* 27 */
    TclBN_mp_mod_2d, /* 28 */
    TclBN_mp_mul, /* 29 */
    TclBN_mp_mul_d, /* 30 */
    TclBN_mp_mul_2, /* 31 */
    TclBN_mp_mul_2d, /* 32 */
    TclBN_mp_neg, /* 33 */
    TclBN_mp_or, /* 34 */
    TclBN_mp_radix_size, /* 35 */
    TclBN_mp_read_radix, /* 36 */
    TclBN_mp_rshd, /* 37 */
    TclBN_mp_shrink, /* 38 */
    0, /* 39 */
    0, /* 40 */
    TclBN_mp_sqrt, /* 41 */
    TclBN_mp_sub, /* 42 */
    TclBN_mp_sub_d, /* 43 */
    0, /* 44 */
    0, /* 45 */
    0, /* 46 */
    TclBN_mp_ubin_size, /* 47 */
    TclBN_mp_xor, /* 48 */
    TclBN_mp_zero, /* 49 */
    0, /* 50 */
    0, /* 51 */
    0, /* 52 */
    0, /* 53 */
    0, /* 54 */
    0, /* 55 */
    0, /* 56 */
    0, /* 57 */
    0, /* 58 */
    0, /* 59 */
    0, /* 60 */
    0, /* 61 */
    0, /* 62 */
    TclBN_mp_cnt_lsb, /* 63 */
    0, /* 64 */
    TclBN_mp_init_i64, /* 65 */
    TclBN_mp_init_u64, /* 66 */
    0, /* 67 */
    TclBN_mp_set_u64, /* 68 */
    TclBN_mp_get_mag_u64, /* 69 */
    TclBN_mp_set_i64, /* 70 */
    0, /* 71 */
    0, /* 72 */
    0, /* 73 */
    0, /* 74 */
    0, /* 75 */
    TclBN_mp_signed_rsh, /* 76 */
    0, /* 77 */
    TclBN_mp_to_ubin, /* 78 */
    0, /* 79 */
    TclBN_mp_to_radix, /* 80 */
};

static const TclStubHooks tclStubHooks = {
    &tclPlatStubs,
    &tclIntStubs,
    &tclIntPlatStubs
};

const TclStubs tclStubs = {
    TCL_STUB_MAGIC,
    &tclStubHooks,
    Tcl_PkgProvideEx, /* 0 */
    Tcl_PkgRequireEx, /* 1 */
    Tcl_Panic, /* 2 */
    Tcl_Alloc, /* 3 */
    Tcl_Free, /* 4 */
    Tcl_Realloc, /* 5 */
    Tcl_DbCkalloc, /* 6 */
    Tcl_DbCkfree, /* 7 */
    Tcl_DbCkrealloc, /* 8 */
#if !defined(_WIN32) && !defined(MAC_OSX_TCL) /* UNIX */
    Tcl_CreateFileHandler, /* 9 */
#endif /* UNIX */
#if defined(_WIN32) /* WIN */
    0, /* 9 */
#endif /* WIN */
#ifdef MAC_OSX_TCL /* MACOSX */
    Tcl_CreateFileHandler, /* 9 */
#endif /* MACOSX */
#if !defined(_WIN32) && !defined(MAC_OSX_TCL) /* UNIX */
    Tcl_DeleteFileHandler, /* 10 */
#endif /* UNIX */
#if defined(_WIN32) /* WIN */
    0, /* 10 */
#endif /* WIN */
#ifdef MAC_OSX_TCL /* MACOSX */
    Tcl_DeleteFileHandler, /* 10 */
#endif /* MACOSX */
    Tcl_SetTimer, /* 11 */
    Tcl_Sleep, /* 12 */
    Tcl_WaitForEvent, /* 13 */
    Tcl_AppendAllObjTypes, /* 14 */
    Tcl_AppendStringsToObj, /* 15 */
    Tcl_AppendToObj, /* 16 */
    Tcl_ConcatObj, /* 17 */
    Tcl_ConvertToType, /* 18 */
    Tcl_DbDecrRefCount, /* 19 */
    Tcl_DbIncrRefCount, /* 20 */
    Tcl_DbIsShared, /* 21 */
    0, /* 22 */
    Tcl_DbNewByteArrayObj, /* 23 */
    Tcl_DbNewDoubleObj, /* 24 */
    Tcl_DbNewListObj, /* 25 */
    0, /* 26 */
    Tcl_DbNewObj, /* 27 */
    Tcl_DbNewStringObj, /* 28 */
    Tcl_DuplicateObj, /* 29 */
    TclFreeObj, /* 30 */
    Tcl_GetBoolean, /* 31 */
    Tcl_GetBooleanFromObj, /* 32 */
    Tcl_GetByteArrayFromObj, /* 33 */
    Tcl_GetDouble, /* 34 */
    Tcl_GetDoubleFromObj, /* 35 */
    0, /* 36 */
    Tcl_GetInt, /* 37 */
    Tcl_GetIntFromObj, /* 38 */
    Tcl_GetLongFromObj, /* 39 */
    Tcl_GetObjType, /* 40 */
    Tcl_GetStringFromObj, /* 41 */
    Tcl_InvalidateStringRep, /* 42 */
    Tcl_ListObjAppendList, /* 43 */
    Tcl_ListObjAppendElement, /* 44 */
    Tcl_ListObjGetElements, /* 45 */
    Tcl_ListObjIndex, /* 46 */
    Tcl_ListObjLength, /* 47 */
    Tcl_ListObjReplace, /* 48 */
    0, /* 49 */
    Tcl_NewByteArrayObj, /* 50 */
    Tcl_NewDoubleObj, /* 51 */
    0, /* 52 */
    Tcl_NewListObj, /* 53 */
    0, /* 54 */
    Tcl_NewObj, /* 55 */
    Tcl_NewStringObj, /* 56 */
    0, /* 57 */
    Tcl_SetByteArrayLength, /* 58 */
    Tcl_SetByteArrayObj, /* 59 */
    Tcl_SetDoubleObj, /* 60 */
    0, /* 61 */
    Tcl_SetListObj, /* 62 */
    0, /* 63 */
    Tcl_SetObjLength, /* 64 */
    Tcl_SetStringObj, /* 65 */
    0, /* 66 */
    0, /* 67 */
    Tcl_AllowExceptions, /* 68 */
    Tcl_AppendElement, /* 69 */
    Tcl_AppendResult, /* 70 */
    Tcl_AsyncCreate, /* 71 */
    Tcl_AsyncDelete, /* 72 */
    Tcl_AsyncInvoke, /* 73 */
    Tcl_AsyncMark, /* 74 */
    Tcl_AsyncReady, /* 75 */
    0, /* 76 */
    0, /* 77 */
    Tcl_BadChannelOption, /* 78 */
    Tcl_CallWhenDeleted, /* 79 */
    Tcl_CancelIdleCall, /* 80 */
    0, /* 81 */
    Tcl_CommandComplete, /* 82 */
    Tcl_Concat, /* 83 */
    Tcl_ConvertElement, /* 84 */
    Tcl_ConvertCountedElement, /* 85 */
    Tcl_CreateAlias, /* 86 */
    Tcl_CreateAliasObj, /* 87 */
    Tcl_CreateChannel, /* 88 */
    Tcl_CreateChannelHandler, /* 89 */
    Tcl_CreateCloseHandler, /* 90 */
    Tcl_CreateCommand, /* 91 */
    Tcl_CreateEventSource, /* 92 */
    Tcl_CreateExitHandler, /* 93 */
    Tcl_CreateInterp, /* 94 */
    0, /* 95 */
    Tcl_CreateObjCommand, /* 96 */
    Tcl_CreateSlave, /* 97 */
    Tcl_CreateTimerHandler, /* 98 */
    Tcl_CreateTrace, /* 99 */
    Tcl_DeleteAssocData, /* 100 */
    Tcl_DeleteChannelHandler, /* 101 */
    Tcl_DeleteCloseHandler, /* 102 */
    Tcl_DeleteCommand, /* 103 */
    Tcl_DeleteCommandFromToken, /* 104 */
    Tcl_DeleteEvents, /* 105 */
    Tcl_DeleteEventSource, /* 106 */
    Tcl_DeleteExitHandler, /* 107 */
    Tcl_DeleteHashEntry, /* 108 */
    Tcl_DeleteHashTable, /* 109 */
    Tcl_DeleteInterp, /* 110 */
    Tcl_DetachPids, /* 111 */
    Tcl_DeleteTimerHandler, /* 112 */
    Tcl_DeleteTrace, /* 113 */
    Tcl_DontCallWhenDeleted, /* 114 */
    Tcl_DoOneEvent, /* 115 */
    Tcl_DoWhenIdle, /* 116 */
    Tcl_DStringAppend, /* 117 */
    Tcl_DStringAppendElement, /* 118 */
    Tcl_DStringEndSublist, /* 119 */
    Tcl_DStringFree, /* 120 */
    Tcl_DStringGetResult, /* 121 */
    Tcl_DStringInit, /* 122 */
    Tcl_DStringResult, /* 123 */
    Tcl_DStringSetLength, /* 124 */
    Tcl_DStringStartSublist, /* 125 */
    Tcl_Eof, /* 126 */
    Tcl_ErrnoId, /* 127 */
    Tcl_ErrnoMsg, /* 128 */
    0, /* 129 */
    Tcl_EvalFile, /* 130 */
    0, /* 131 */
    Tcl_EventuallyFree, /* 132 */
    Tcl_Exit, /* 133 */
    Tcl_ExposeCommand, /* 134 */
    Tcl_ExprBoolean, /* 135 */
    Tcl_ExprBooleanObj, /* 136 */
    Tcl_ExprDouble, /* 137 */
    Tcl_ExprDoubleObj, /* 138 */
    Tcl_ExprLong, /* 139 */
    Tcl_ExprLongObj, /* 140 */
    Tcl_ExprObj, /* 141 */
    Tcl_ExprString, /* 142 */
    Tcl_Finalize, /* 143 */
    0, /* 144 */
    Tcl_FirstHashEntry, /* 145 */
    Tcl_Flush, /* 146 */
    0, /* 147 */
    Tcl_GetAlias, /* 148 */
    Tcl_GetAliasObj, /* 149 */
    Tcl_GetAssocData, /* 150 */
    Tcl_GetChannel, /* 151 */
    Tcl_GetChannelBufferSize, /* 152 */
    Tcl_GetChannelHandle, /* 153 */
    Tcl_GetChannelInstanceData, /* 154 */
    Tcl_GetChannelMode, /* 155 */
    Tcl_GetChannelName, /* 156 */
    Tcl_GetChannelOption, /* 157 */
    Tcl_GetChannelType, /* 158 */
    Tcl_GetCommandInfo, /* 159 */
    Tcl_GetCommandName, /* 160 */
    Tcl_GetErrno, /* 161 */
    Tcl_GetHostName, /* 162 */
    Tcl_GetInterpPath, /* 163 */
    Tcl_GetMaster, /* 164 */
    Tcl_GetNameOfExecutable, /* 165 */
    Tcl_GetObjResult, /* 166 */
#if !defined(_WIN32) && !defined(MAC_OSX_TCL) /* UNIX */
    Tcl_GetOpenFile, /* 167 */
#endif /* UNIX */
#if defined(_WIN32) /* WIN */
    0, /* 167 */
#endif /* WIN */
#ifdef MAC_OSX_TCL /* MACOSX */
    Tcl_GetOpenFile, /* 167 */
#endif /* MACOSX */
    Tcl_GetPathType, /* 168 */
    Tcl_Gets, /* 169 */
    Tcl_GetsObj, /* 170 */
    Tcl_GetServiceMode, /* 171 */
    Tcl_GetSlave, /* 172 */
    Tcl_GetStdChannel, /* 173 */
    0, /* 174 */
    0, /* 175 */
    Tcl_GetVar2, /* 176 */
    0, /* 177 */
    0, /* 178 */
    Tcl_HideCommand, /* 179 */
    Tcl_Init, /* 180 */
    Tcl_InitHashTable, /* 181 */
    Tcl_InputBlocked, /* 182 */
    Tcl_InputBuffered, /* 183 */
    Tcl_InterpDeleted, /* 184 */
    Tcl_IsSafe, /* 185 */
    Tcl_JoinPath, /* 186 */
    Tcl_LinkVar, /* 187 */
    0, /* 188 */
    Tcl_MakeFileChannel, /* 189 */
    Tcl_MakeSafe, /* 190 */
    Tcl_MakeTcpClientChannel, /* 191 */
    Tcl_Merge, /* 192 */
    Tcl_NextHashEntry, /* 193 */
    Tcl_NotifyChannel, /* 194 */
    Tcl_ObjGetVar2, /* 195 */
    Tcl_ObjSetVar2, /* 196 */
    Tcl_OpenCommandChannel, /* 197 */
    Tcl_OpenFileChannel, /* 198 */
    Tcl_OpenTcpClient, /* 199 */
    Tcl_OpenTcpServer, /* 200 */
    Tcl_Preserve, /* 201 */
    Tcl_PrintDouble, /* 202 */
    Tcl_PutEnv, /* 203 */
    Tcl_PosixError, /* 204 */
    Tcl_QueueEvent, /* 205 */
    Tcl_Read, /* 206 */
    Tcl_ReapDetachedProcs, /* 207 */
    Tcl_RecordAndEval, /* 208 */
    Tcl_RecordAndEvalObj, /* 209 */
    Tcl_RegisterChannel, /* 210 */
    Tcl_RegisterObjType, /* 211 */
    Tcl_RegExpCompile, /* 212 */
    Tcl_RegExpExec, /* 213 */
    Tcl_RegExpMatch, /* 214 */
    Tcl_RegExpRange, /* 215 */
    Tcl_Release, /* 216 */
    Tcl_ResetResult, /* 217 */
    Tcl_ScanElement, /* 218 */
    Tcl_ScanCountedElement, /* 219 */
    0, /* 220 */
    Tcl_ServiceAll, /* 221 */
    Tcl_ServiceEvent, /* 222 */
    Tcl_SetAssocData, /* 223 */
    Tcl_SetChannelBufferSize, /* 224 */
    Tcl_SetChannelOption, /* 225 */
    Tcl_SetCommandInfo, /* 226 */
    Tcl_SetErrno, /* 227 */
    Tcl_SetErrorCode, /* 228 */
    Tcl_SetMaxBlockTime, /* 229 */
    0, /* 230 */
    Tcl_SetRecursionLimit, /* 231 */
    0, /* 232 */
    Tcl_SetServiceMode, /* 233 */
    Tcl_SetObjErrorCode, /* 234 */
    Tcl_SetObjResult, /* 235 */
    Tcl_SetStdChannel, /* 236 */
    0, /* 237 */
    Tcl_SetVar2, /* 238 */
    Tcl_SignalId, /* 239 */
    Tcl_SignalMsg, /* 240 */
    Tcl_SourceRCFile, /* 241 */
    Tcl_SplitList, /* 242 */
    Tcl_SplitPath, /* 243 */
    0, /* 244 */
    0, /* 245 */
    0, /* 246 */
    0, /* 247 */
    Tcl_TraceVar2, /* 248 */
    Tcl_TranslateFileName, /* 249 */
    Tcl_Ungets, /* 250 */
    Tcl_UnlinkVar, /* 251 */
    Tcl_UnregisterChannel, /* 252 */
    0, /* 253 */
    Tcl_UnsetVar2, /* 254 */
    0, /* 255 */
    Tcl_UntraceVar2, /* 256 */
    Tcl_UpdateLinkedVar, /* 257 */
    0, /* 258 */
    Tcl_UpVar2, /* 259 */
    Tcl_VarEval, /* 260 */
    0, /* 261 */
    Tcl_VarTraceInfo2, /* 262 */
    Tcl_Write, /* 263 */
    Tcl_WrongNumArgs, /* 264 */
    Tcl_DumpActiveMemory, /* 265 */
    Tcl_ValidateAllMemory, /* 266 */
    0, /* 267 */
    0, /* 268 */
    Tcl_HashStats, /* 269 */
    Tcl_ParseVar, /* 270 */
    0, /* 271 */
    Tcl_PkgPresentEx, /* 272 */
    0, /* 273 */
    0, /* 274 */
    0, /* 275 */
    0, /* 276 */
    Tcl_WaitPid, /* 277 */
    0, /* 278 */
    Tcl_GetVersion, /* 279 */
    Tcl_InitMemory, /* 280 */
    Tcl_StackChannel, /* 281 */
    Tcl_UnstackChannel, /* 282 */
    Tcl_GetStackedChannel, /* 283 */
    Tcl_SetMainLoop, /* 284 */
    0, /* 285 */
    Tcl_AppendObjToObj, /* 286 */
    Tcl_CreateEncoding, /* 287 */
    Tcl_CreateThreadExitHandler, /* 288 */
    Tcl_DeleteThreadExitHandler, /* 289 */
    0, /* 290 */
    Tcl_EvalEx, /* 291 */
    Tcl_EvalObjv, /* 292 */
    Tcl_EvalObjEx, /* 293 */
    Tcl_ExitThread, /* 294 */
    Tcl_ExternalToUtf, /* 295 */
    Tcl_ExternalToUtfDString, /* 296 */
    Tcl_FinalizeThread, /* 297 */
    Tcl_FinalizeNotifier, /* 298 */
    Tcl_FreeEncoding, /* 299 */
    Tcl_GetCurrentThread, /* 300 */
    Tcl_GetEncoding, /* 301 */
    Tcl_GetEncodingName, /* 302 */
    Tcl_GetEncodingNames, /* 303 */
    Tcl_GetIndexFromObjStruct, /* 304 */
    Tcl_GetThreadData, /* 305 */
    Tcl_GetVar2Ex, /* 306 */
    Tcl_InitNotifier, /* 307 */
    Tcl_MutexLock, /* 308 */
    Tcl_MutexUnlock, /* 309 */
    Tcl_ConditionNotify, /* 310 */
    Tcl_ConditionWait, /* 311 */
    Tcl_NumUtfChars, /* 312 */
    Tcl_ReadChars, /* 313 */
    0, /* 314 */
    0, /* 315 */
    Tcl_SetSystemEncoding, /* 316 */
    Tcl_SetVar2Ex, /* 317 */
    Tcl_ThreadAlert, /* 318 */
    Tcl_ThreadQueueEvent, /* 319 */
    Tcl_UniCharAtIndex, /* 320 */
    Tcl_UniCharToLower, /* 321 */
    Tcl_UniCharToTitle, /* 322 */
    Tcl_UniCharToUpper, /* 323 */
    Tcl_UniCharToUtf, /* 324 */
    Tcl_UtfAtIndex, /* 325 */
    Tcl_UtfCharComplete, /* 326 */
    Tcl_UtfBackslash, /* 327 */
    Tcl_UtfFindFirst, /* 328 */
    Tcl_UtfFindLast, /* 329 */
    Tcl_UtfNext, /* 330 */
    Tcl_UtfPrev, /* 331 */
    Tcl_UtfToExternal, /* 332 */
    Tcl_UtfToExternalDString, /* 333 */
    Tcl_UtfToLower, /* 334 */
    Tcl_UtfToTitle, /* 335 */
    Tcl_UtfToChar16, /* 336 */
    Tcl_UtfToUpper, /* 337 */
    Tcl_WriteChars, /* 338 */
    Tcl_WriteObj, /* 339 */
    Tcl_GetString, /* 340 */
    0, /* 341 */
    0, /* 342 */
    Tcl_AlertNotifier, /* 343 */
    Tcl_ServiceModeHook, /* 344 */
    Tcl_UniCharIsAlnum, /* 345 */
    Tcl_UniCharIsAlpha, /* 346 */
    Tcl_UniCharIsDigit, /* 347 */
    Tcl_UniCharIsLower, /* 348 */
    Tcl_UniCharIsSpace, /* 349 */
    Tcl_UniCharIsUpper, /* 350 */
    Tcl_UniCharIsWordChar, /* 351 */
    0, /* 352 */
    0, /* 353 */
    Tcl_Char16ToUtfDString, /* 354 */
    Tcl_UtfToChar16DString, /* 355 */
    Tcl_GetRegExpFromObj, /* 356 */
    0, /* 357 */
    Tcl_FreeParse, /* 358 */
    Tcl_LogCommandInfo, /* 359 */
    Tcl_ParseBraces, /* 360 */
    Tcl_ParseCommand, /* 361 */
    Tcl_ParseExpr, /* 362 */
    Tcl_ParseQuotedString, /* 363 */
    Tcl_ParseVarName, /* 364 */
    Tcl_GetCwd, /* 365 */
    Tcl_Chdir, /* 366 */
    Tcl_Access, /* 367 */
    Tcl_Stat, /* 368 */
    Tcl_UtfNcmp, /* 369 */
    Tcl_UtfNcasecmp, /* 370 */
    Tcl_StringCaseMatch, /* 371 */
    Tcl_UniCharIsControl, /* 372 */
    Tcl_UniCharIsGraph, /* 373 */
    Tcl_UniCharIsPrint, /* 374 */
    Tcl_UniCharIsPunct, /* 375 */
    Tcl_RegExpExecObj, /* 376 */
    Tcl_RegExpGetInfo, /* 377 */
    Tcl_NewUnicodeObj, /* 378 */
    Tcl_SetUnicodeObj, /* 379 */
    Tcl_GetCharLength, /* 380 */
    Tcl_GetUniChar, /* 381 */
    0, /* 382 */
    Tcl_GetRange, /* 383 */
    0, /* 384 */
    Tcl_RegExpMatchObj, /* 385 */
    Tcl_SetNotifier, /* 386 */
    Tcl_GetAllocMutex, /* 387 */
    Tcl_GetChannelNames, /* 388 */
    Tcl_GetChannelNamesEx, /* 389 */
    Tcl_ProcObjCmd, /* 390 */
    Tcl_ConditionFinalize, /* 391 */
    Tcl_MutexFinalize, /* 392 */
    Tcl_CreateThread, /* 393 */
    Tcl_ReadRaw, /* 394 */
    Tcl_WriteRaw, /* 395 */
    Tcl_GetTopChannel, /* 396 */
    Tcl_ChannelBuffered, /* 397 */
    Tcl_ChannelName, /* 398 */
    Tcl_ChannelVersion, /* 399 */
    Tcl_ChannelBlockModeProc, /* 400 */
    0, /* 401 */
    Tcl_ChannelClose2Proc, /* 402 */
    Tcl_ChannelInputProc, /* 403 */
    Tcl_ChannelOutputProc, /* 404 */
    0, /* 405 */
    Tcl_ChannelSetOptionProc, /* 406 */
    Tcl_ChannelGetOptionProc, /* 407 */
    Tcl_ChannelWatchProc, /* 408 */
    Tcl_ChannelGetHandleProc, /* 409 */
    Tcl_ChannelFlushProc, /* 410 */
    Tcl_ChannelHandlerProc, /* 411 */
    Tcl_JoinThread, /* 412 */
    Tcl_IsChannelShared, /* 413 */
    Tcl_IsChannelRegistered, /* 414 */
    Tcl_CutChannel, /* 415 */
    Tcl_SpliceChannel, /* 416 */
    Tcl_ClearChannelHandlers, /* 417 */
    Tcl_IsChannelExisting, /* 418 */
    0, /* 419 */
    0, /* 420 */
    0, /* 421 */
    0, /* 422 */
    Tcl_InitCustomHashTable, /* 423 */
    Tcl_InitObjHashTable, /* 424 */
    Tcl_CommandTraceInfo, /* 425 */
    Tcl_TraceCommand, /* 426 */
    Tcl_UntraceCommand, /* 427 */
    Tcl_AttemptAlloc, /* 428 */
    Tcl_AttemptDbCkalloc, /* 429 */
    Tcl_AttemptRealloc, /* 430 */
    Tcl_AttemptDbCkrealloc, /* 431 */
    Tcl_AttemptSetObjLength, /* 432 */
    Tcl_GetChannelThread, /* 433 */
    Tcl_GetUnicodeFromObj, /* 434 */
    0, /* 435 */
    0, /* 436 */
    Tcl_SubstObj, /* 437 */
    Tcl_DetachChannel, /* 438 */
    Tcl_IsStandardChannel, /* 439 */
    Tcl_FSCopyFile, /* 440 */
    Tcl_FSCopyDirectory, /* 441 */
    Tcl_FSCreateDirectory, /* 442 */
    Tcl_FSDeleteFile, /* 443 */
    Tcl_FSLoadFile, /* 444 */
    Tcl_FSMatchInDirectory, /* 445 */
    Tcl_FSLink, /* 446 */
    Tcl_FSRemoveDirectory, /* 447 */
    Tcl_FSRenameFile, /* 448 */
    Tcl_FSLstat, /* 449 */
    Tcl_FSUtime, /* 450 */
    Tcl_FSFileAttrsGet, /* 451 */
    Tcl_FSFileAttrsSet, /* 452 */
    Tcl_FSFileAttrStrings, /* 453 */
    Tcl_FSStat, /* 454 */
    Tcl_FSAccess, /* 455 */
    Tcl_FSOpenFileChannel, /* 456 */
    Tcl_FSGetCwd, /* 457 */
    Tcl_FSChdir, /* 458 */
    Tcl_FSConvertToPathType, /* 459 */
    Tcl_FSJoinPath, /* 460 */
    Tcl_FSSplitPath, /* 461 */
    Tcl_FSEqualPaths, /* 462 */
    Tcl_FSGetNormalizedPath, /* 463 */
    Tcl_FSJoinToPath, /* 464 */
    Tcl_FSGetInternalRep, /* 465 */
    Tcl_FSGetTranslatedPath, /* 466 */
    Tcl_FSEvalFile, /* 467 */
    Tcl_FSNewNativePath, /* 468 */
    Tcl_FSGetNativePath, /* 469 */
    Tcl_FSFileSystemInfo, /* 470 */
    Tcl_FSPathSeparator, /* 471 */
    Tcl_FSListVolumes, /* 472 */
    Tcl_FSRegister, /* 473 */
    Tcl_FSUnregister, /* 474 */
    Tcl_FSData, /* 475 */
    Tcl_FSGetTranslatedStringPath, /* 476 */
    Tcl_FSGetFileSystemForPath, /* 477 */
    Tcl_FSGetPathType, /* 478 */
    Tcl_OutputBuffered, /* 479 */
    Tcl_FSMountsChanged, /* 480 */
    Tcl_EvalTokensStandard, /* 481 */
    Tcl_GetTime, /* 482 */
    Tcl_CreateObjTrace, /* 483 */
    Tcl_GetCommandInfoFromToken, /* 484 */
    Tcl_SetCommandInfoFromToken, /* 485 */
    Tcl_DbNewWideIntObj, /* 486 */
    Tcl_GetWideIntFromObj, /* 487 */
    Tcl_NewWideIntObj, /* 488 */
    Tcl_SetWideIntObj, /* 489 */
    Tcl_AllocStatBuf, /* 490 */
    Tcl_Seek, /* 491 */
    Tcl_Tell, /* 492 */
    Tcl_ChannelWideSeekProc, /* 493 */
    Tcl_DictObjPut, /* 494 */
    Tcl_DictObjGet, /* 495 */
    Tcl_DictObjRemove, /* 496 */
    Tcl_DictObjSize, /* 497 */
    Tcl_DictObjFirst, /* 498 */
    Tcl_DictObjNext, /* 499 */
    Tcl_DictObjDone, /* 500 */
    Tcl_DictObjPutKeyList, /* 501 */
    Tcl_DictObjRemoveKeyList, /* 502 */
    Tcl_NewDictObj, /* 503 */
    Tcl_DbNewDictObj, /* 504 */
    Tcl_RegisterConfig, /* 505 */
    Tcl_CreateNamespace, /* 506 */
    Tcl_DeleteNamespace, /* 507 */
    Tcl_AppendExportList, /* 508 */
    Tcl_Export, /* 509 */
    Tcl_Import, /* 510 */
    Tcl_ForgetImport, /* 511 */
    Tcl_GetCurrentNamespace, /* 512 */
    Tcl_GetGlobalNamespace, /* 513 */
    Tcl_FindNamespace, /* 514 */
    Tcl_FindCommand, /* 515 */
    Tcl_GetCommandFromObj, /* 516 */
    Tcl_GetCommandFullName, /* 517 */
    Tcl_FSEvalFileEx, /* 518 */
    0, /* 519 */
    Tcl_LimitAddHandler, /* 520 */
    Tcl_LimitRemoveHandler, /* 521 */
    Tcl_LimitReady, /* 522 */
    Tcl_LimitCheck, /* 523 */
    Tcl_LimitExceeded, /* 524 */
    Tcl_LimitSetCommands, /* 525 */
    Tcl_LimitSetTime, /* 526 */
    Tcl_LimitSetGranularity, /* 527 */
    Tcl_LimitTypeEnabled, /* 528 */
    Tcl_LimitTypeExceeded, /* 529 */
    Tcl_LimitTypeSet, /* 530 */
    Tcl_LimitTypeReset, /* 531 */
    Tcl_LimitGetCommands, /* 532 */
    Tcl_LimitGetTime, /* 533 */
    Tcl_LimitGetGranularity, /* 534 */
    Tcl_SaveInterpState, /* 535 */
    Tcl_RestoreInterpState, /* 536 */
    Tcl_DiscardInterpState, /* 537 */
    Tcl_SetReturnOptions, /* 538 */
    Tcl_GetReturnOptions, /* 539 */
    Tcl_IsEnsemble, /* 540 */
    Tcl_CreateEnsemble, /* 541 */
    Tcl_FindEnsemble, /* 542 */
    Tcl_SetEnsembleSubcommandList, /* 543 */
    Tcl_SetEnsembleMappingDict, /* 544 */
    Tcl_SetEnsembleUnknownHandler, /* 545 */
    Tcl_SetEnsembleFlags, /* 546 */
    Tcl_GetEnsembleSubcommandList, /* 547 */
    Tcl_GetEnsembleMappingDict, /* 548 */
    Tcl_GetEnsembleUnknownHandler, /* 549 */
    Tcl_GetEnsembleFlags, /* 550 */
    Tcl_GetEnsembleNamespace, /* 551 */
    Tcl_SetTimeProc, /* 552 */
    Tcl_QueryTimeProc, /* 553 */
    Tcl_ChannelThreadActionProc, /* 554 */
    Tcl_NewBignumObj, /* 555 */
    Tcl_DbNewBignumObj, /* 556 */
    Tcl_SetBignumObj, /* 557 */
    Tcl_GetBignumFromObj, /* 558 */
    Tcl_TakeBignumFromObj, /* 559 */
    Tcl_TruncateChannel, /* 560 */
    Tcl_ChannelTruncateProc, /* 561 */
    Tcl_SetChannelErrorInterp, /* 562 */
    Tcl_GetChannelErrorInterp, /* 563 */
    Tcl_SetChannelError, /* 564 */
    Tcl_GetChannelError, /* 565 */
    Tcl_InitBignumFromDouble, /* 566 */
    Tcl_GetNamespaceUnknownHandler, /* 567 */
    Tcl_SetNamespaceUnknownHandler, /* 568 */
    Tcl_GetEncodingFromObj, /* 569 */
    Tcl_GetEncodingSearchPath, /* 570 */
    Tcl_SetEncodingSearchPath, /* 571 */
    Tcl_GetEncodingNameFromEnvironment, /* 572 */
    Tcl_PkgRequireProc, /* 573 */
    Tcl_AppendObjToErrorInfo, /* 574 */
    Tcl_AppendLimitedToObj, /* 575 */
    Tcl_Format, /* 576 */
    Tcl_AppendFormatToObj, /* 577 */
    Tcl_ObjPrintf, /* 578 */
    Tcl_AppendPrintfToObj, /* 579 */
    Tcl_CancelEval, /* 580 */
    Tcl_Canceled, /* 581 */
    Tcl_CreatePipe, /* 582 */
    Tcl_NRCreateCommand, /* 583 */
    Tcl_NREvalObj, /* 584 */
    Tcl_NREvalObjv, /* 585 */
    Tcl_NRCmdSwap, /* 586 */
    Tcl_NRAddCallback, /* 587 */
    Tcl_NRCallObjProc, /* 588 */
    Tcl_GetFSDeviceFromStat, /* 589 */
    Tcl_GetFSInodeFromStat, /* 590 */
    Tcl_GetModeFromStat, /* 591 */
    Tcl_GetLinkCountFromStat, /* 592 */
    Tcl_GetUserIdFromStat, /* 593 */
    Tcl_GetGroupIdFromStat, /* 594 */
    Tcl_GetDeviceTypeFromStat, /* 595 */
    Tcl_GetAccessTimeFromStat, /* 596 */
    Tcl_GetModificationTimeFromStat, /* 597 */
    Tcl_GetChangeTimeFromStat, /* 598 */
    Tcl_GetSizeFromStat, /* 599 */
    Tcl_GetBlocksFromStat, /* 600 */
    Tcl_GetBlockSizeFromStat, /* 601 */
    Tcl_SetEnsembleParameterList, /* 602 */
    Tcl_GetEnsembleParameterList, /* 603 */
    Tcl_ParseArgsObjv, /* 604 */
    Tcl_GetErrorLine, /* 605 */
    Tcl_SetErrorLine, /* 606 */
    Tcl_TransferResult, /* 607 */
    Tcl_InterpActive, /* 608 */
    Tcl_BackgroundException, /* 609 */
    Tcl_ZlibDeflate, /* 610 */
    Tcl_ZlibInflate, /* 611 */
    Tcl_ZlibCRC32, /* 612 */
    Tcl_ZlibAdler32, /* 613 */
    Tcl_ZlibStreamInit, /* 614 */
    Tcl_ZlibStreamGetCommandName, /* 615 */
    Tcl_ZlibStreamEof, /* 616 */
    Tcl_ZlibStreamChecksum, /* 617 */
    Tcl_ZlibStreamPut, /* 618 */
    Tcl_ZlibStreamGet, /* 619 */
    Tcl_ZlibStreamClose, /* 620 */
    Tcl_ZlibStreamReset, /* 621 */
    Tcl_SetStartupScript, /* 622 */
    Tcl_GetStartupScript, /* 623 */
    Tcl_CloseEx, /* 624 */
    Tcl_NRExprObj, /* 625 */
    Tcl_NRSubstObj, /* 626 */
    Tcl_LoadFile, /* 627 */
    Tcl_FindSymbol, /* 628 */
    Tcl_FSUnloadFile, /* 629 */
    Tcl_ZlibStreamSetCompressionDictionary, /* 630 */
    Tcl_OpenTcpServerEx, /* 631 */
    TclZipfs_Mount, /* 632 */
    TclZipfs_Unmount, /* 633 */
    TclZipfs_TclLibrary, /* 634 */
    TclZipfs_MountBuffer, /* 635 */
    Tcl_FreeIntRep, /* 636 */
    Tcl_InitStringRep, /* 637 */
    Tcl_FetchIntRep, /* 638 */
    Tcl_StoreIntRep, /* 639 */
    Tcl_HasStringRep, /* 640 */
    Tcl_IncrRefCount, /* 641 */
    Tcl_DecrRefCount, /* 642 */
    Tcl_IsShared, /* 643 */
    Tcl_LinkArray, /* 644 */
    Tcl_GetIntForIndex, /* 645 */
    Tcl_UtfToUniChar, /* 646 */
    Tcl_UniCharToUtfDString, /* 647 */
    Tcl_UtfToUniCharDString, /* 648 */
};

/* !END!: Do not edit above this line. */<|MERGE_RESOLUTION|>--- conflicted
+++ resolved
@@ -143,7 +143,6 @@
 #define TclBN_mp_toom_mul s_mp_toom_mul
 #define TclBN_mp_toom_sqr s_mp_toom_sqr
 
-<<<<<<< HEAD
 #ifndef MAC_OSX_TCL
 #   define Tcl_MacOSXOpenVersionedBundleResources 0
 #   define TclMacOSXGetFileAttribute 0
@@ -151,16 +150,6 @@
 #   define TclMacOSXCopyFileAttributes 0
 #   define TclMacOSXMatchType 0
 #   define TclMacOSXNotifierAddRunLoopMode 0
-=======
-#define TclpCreateTempFile_ TclpCreateTempFile
-#define TclUnixWaitForFile_ TclUnixWaitForFile
-#ifndef MAC_OSX_TCL /* On UNIX, fill with other stub entries */
-#define TclMacOSXGetFileAttribute (int (*)(Tcl_Interp *, int, Tcl_Obj *, Tcl_Obj **))(void *)TclpCreateProcess
-#define TclMacOSXSetFileAttribute (int (*)(Tcl_Interp *, int, Tcl_Obj *, Tcl_Obj *))(void *)isatty
-#define TclMacOSXCopyFileAttributes (int (*)(const char *, const char *, const Tcl_StatBuf *))(void *)TclUnixCopyFile
-#define TclMacOSXMatchType (int (*)(Tcl_Interp *, const char *, const char *, Tcl_StatBuf *, Tcl_GlobTypeData *))(void *)TclpMakeFile
-#define TclMacOSXNotifierAddRunLoopMode (void (*)(const void *))TclpOpenFile
->>>>>>> 3b9505e6
 #endif
 
 #ifdef _WIN32
@@ -169,8 +158,11 @@
 #   define TclUnixOpenTemporaryFile 0
 #   define TclpReaddir 0
 #   define TclpIsAtty 0
+#   define Tcl_CreateFileHandler 0
+#   define Tcl_DeleteFileHandler 0
+#   define Tcl_GetOpenFile 0
 #elif defined(__CYGWIN__)
-#   define TclpIsAtty isatty
+#   define TclpIsAtty TclPlatIsAtty
 static void
 doNothing(void)
 {
@@ -179,6 +171,20 @@
 #   define TclWinAddProcess (void (*) (void *, size_t)) doNothing
 #   define TclWinFlushDirtyChannels doNothing
 
+static int
+TclpIsAtty(int fd)
+{
+    return isatty(fd);
+}
+
+void *TclWinGetTclInstance()
+{
+    void *hInstance = NULL;
+    GetModuleHandleExW(GET_MODULE_HANDLE_EX_FLAG_FROM_ADDRESS,
+	    (const wchar_t *)&TclpIsAtty, &hInstance);
+    return hInstance;
+}
+
 #define TclWinNoBackslash winNoBackslash
 static char *
 TclWinNoBackslash(char *path)
@@ -191,14 +197,6 @@
 	}
     }
     return path;
-}
-
-void *TclWinGetTclInstance()
-{
-    void *hInstance = NULL;
-    GetModuleHandleExW(GET_MODULE_HANDLE_EX_FLAG_FROM_ADDRESS,
-	    (const wchar_t *)&TclWinNoBackslash, &hInstance);
-    return hInstance;
 }
 
 size_t
@@ -546,43 +544,6 @@
 static const TclIntPlatStubs tclIntPlatStubs = {
     TCL_STUB_MAGIC,
     0,
-<<<<<<< HEAD
-=======
-#if !defined(_WIN32) && !defined(__CYGWIN__) && !defined(MAC_OSX_TCL) /* UNIX */
-    TclGetAndDetachPids, /* 0 */
-    TclpCloseFile, /* 1 */
-    TclpCreateCommandChannel, /* 2 */
-    TclpCreatePipe, /* 3 */
-    TclpCreateProcess, /* 4 */
-    TclUnixWaitForFile_, /* 5 */
-    TclpMakeFile, /* 6 */
-    TclpOpenFile, /* 7 */
-    TclUnixWaitForFile, /* 8 */
-    TclpCreateTempFile, /* 9 */
-    0, /* 10 */
-    0, /* 11 */
-    0, /* 12 */
-    0, /* 13 */
-    TclUnixCopyFile, /* 14 */
-    TclMacOSXGetFileAttribute, /* 15 */
-    TclMacOSXSetFileAttribute, /* 16 */
-    TclMacOSXCopyFileAttributes, /* 17 */
-    TclMacOSXMatchType, /* 18 */
-    TclMacOSXNotifierAddRunLoopMode, /* 19 */
-    0, /* 20 */
-    0, /* 21 */
-    TclpCreateTempFile_, /* 22 */
-    0, /* 23 */
-    0, /* 24 */
-    0, /* 25 */
-    0, /* 26 */
-    0, /* 27 */
-    0, /* 28 */
-    TclWinCPUID, /* 29 */
-    TclUnixOpenTemporaryFile, /* 30 */
-#endif /* UNIX */
-#if defined(_WIN32) || defined(__CYGWIN__) /* WIN */
->>>>>>> 3b9505e6
     TclWinConvertError, /* 0 */
     0, /* 1 */
     0, /* 2 */
@@ -614,48 +575,11 @@
     0, /* 28 */
     TclWinCPUID, /* 29 */
     TclUnixOpenTemporaryFile, /* 30 */
-<<<<<<< HEAD
     TclMacOSXGetFileAttribute, /* 31 */
     TclMacOSXSetFileAttribute, /* 32 */
     TclMacOSXCopyFileAttributes, /* 33 */
     TclMacOSXMatchType, /* 34 */
     TclMacOSXNotifierAddRunLoopMode, /* 35 */
-=======
-#endif /* WIN */
-#ifdef MAC_OSX_TCL /* MACOSX */
-    TclGetAndDetachPids, /* 0 */
-    TclpCloseFile, /* 1 */
-    TclpCreateCommandChannel, /* 2 */
-    TclpCreatePipe, /* 3 */
-    TclpCreateProcess, /* 4 */
-    TclUnixWaitForFile_, /* 5 */
-    TclpMakeFile, /* 6 */
-    TclpOpenFile, /* 7 */
-    TclUnixWaitForFile, /* 8 */
-    TclpCreateTempFile, /* 9 */
-    0, /* 10 */
-    0, /* 11 */
-    0, /* 12 */
-    0, /* 13 */
-    TclUnixCopyFile, /* 14 */
-    TclMacOSXGetFileAttribute, /* 15 */
-    TclMacOSXSetFileAttribute, /* 16 */
-    TclMacOSXCopyFileAttributes, /* 17 */
-    TclMacOSXMatchType, /* 18 */
-    TclMacOSXNotifierAddRunLoopMode, /* 19 */
-    0, /* 20 */
-    0, /* 21 */
-    TclpCreateTempFile_, /* 22 */
-    0, /* 23 */
-    0, /* 24 */
-    0, /* 25 */
-    0, /* 26 */
-    0, /* 27 */
-    0, /* 28 */
-    TclWinCPUID, /* 29 */
-    TclUnixOpenTemporaryFile, /* 30 */
-#endif /* MACOSX */
->>>>>>> 3b9505e6
 };
 
 static const TclPlatStubs tclPlatStubs = {
@@ -769,24 +693,8 @@
     Tcl_DbCkalloc, /* 6 */
     Tcl_DbCkfree, /* 7 */
     Tcl_DbCkrealloc, /* 8 */
-#if !defined(_WIN32) && !defined(MAC_OSX_TCL) /* UNIX */
     Tcl_CreateFileHandler, /* 9 */
-#endif /* UNIX */
-#if defined(_WIN32) /* WIN */
-    0, /* 9 */
-#endif /* WIN */
-#ifdef MAC_OSX_TCL /* MACOSX */
-    Tcl_CreateFileHandler, /* 9 */
-#endif /* MACOSX */
-#if !defined(_WIN32) && !defined(MAC_OSX_TCL) /* UNIX */
     Tcl_DeleteFileHandler, /* 10 */
-#endif /* UNIX */
-#if defined(_WIN32) /* WIN */
-    0, /* 10 */
-#endif /* WIN */
-#ifdef MAC_OSX_TCL /* MACOSX */
-    Tcl_DeleteFileHandler, /* 10 */
-#endif /* MACOSX */
     Tcl_SetTimer, /* 11 */
     Tcl_Sleep, /* 12 */
     Tcl_WaitForEvent, /* 13 */
@@ -943,15 +851,7 @@
     Tcl_GetMaster, /* 164 */
     Tcl_GetNameOfExecutable, /* 165 */
     Tcl_GetObjResult, /* 166 */
-#if !defined(_WIN32) && !defined(MAC_OSX_TCL) /* UNIX */
     Tcl_GetOpenFile, /* 167 */
-#endif /* UNIX */
-#if defined(_WIN32) /* WIN */
-    0, /* 167 */
-#endif /* WIN */
-#ifdef MAC_OSX_TCL /* MACOSX */
-    Tcl_GetOpenFile, /* 167 */
-#endif /* MACOSX */
     Tcl_GetPathType, /* 168 */
     Tcl_Gets, /* 169 */
     Tcl_GetsObj, /* 170 */
