/*
 *----------------------------------------------------------------------
 *
 * tclTomMathInterface.c --
 *
 *	This file contains procedures that are used as a 'glue' layer between
 *	Tcl and libtommath.
 *
 * Copyright (c) 2005 by Kevin B. Kenny.  All rights reserved.
 *
 * See the file "license.terms" for information on usage and redistribution of
 * this file, and for a DISCLAIMER OF ALL WARRANTIES.
 */

#include "tclInt.h"
#include "tommath.h"

MODULE_SCOPE const TclTomMathStubs tclTomMathStubs;

/*
 *----------------------------------------------------------------------
 *
 * TclTommath_Init --
 *
 *	Initializes the TclTomMath 'package', which exists as a
 *	placeholder so that the package data can be used to hold
 *	a stub table pointer.
 *
 * Results:
 *	Returns a standard Tcl result.
 *
 * Side effects:
 *	Installs the stub table for tommath.
 *
 *----------------------------------------------------------------------
 */

int
TclTommath_Init(
    Tcl_Interp *interp)		/* Tcl interpreter */
{
    /* TIP #268: Full patchlevel instead of just major.minor */

    if (Tcl_PkgProvideEx(interp, "tcl::tommath", TCL_PATCH_LEVEL,
	    &tclTomMathStubs) != TCL_OK) {
	return TCL_ERROR;
    }
    return TCL_OK;
}

/*
 *----------------------------------------------------------------------
 *
 * TclBN_epoch --
 *
 *	Return the epoch number of the TclTomMath stubs table
 *
 * Results:
 *	Returns an arbitrary integer that does not decrease with
 *	release.  Stubs tables with different epochs are incompatible.
 *
 *----------------------------------------------------------------------
 */

int
TclBN_epoch(void)
{
    return TCLTOMMATH_EPOCH;
}

/*
 *----------------------------------------------------------------------
 *
 * TclBN_revision --
 *
 *	Returns the revision level of the TclTomMath stubs table
 *
 * Results:
 *	Returns an arbitrary integer that increases with revisions.
 *	If a client requires a given epoch and revision, any Stubs table
 *	with the same epoch and an equal or higher revision satisfies
 *	the request.
 *
 *----------------------------------------------------------------------
 */

int
TclBN_revision(void)
{
    return TCLTOMMATH_REVISION;
}

/*
 *----------------------------------------------------------------------
 *
 * TclBNInitBignumFromLong --
 *
 *	Allocate and initialize a 'bignum' from a native 'long'.
 *
 * Results:
 *	None.
 *
 * Side effects:
 *	The 'bignum' is constructed.
 *
 *----------------------------------------------------------------------
 */

extern void
TclBNInitBignumFromLong(
    mp_int *a,
    long initVal)
{
    int status;
    unsigned long v;
    mp_digit *p;

    /*
     * Allocate enough memory to hold the largest possible long
     */

<<<<<<< HEAD
    status = mp_init(a);
=======
    status = mp_init_size(a,
	    (CHAR_BIT * sizeof(long) + MP_DIGIT_BIT - 1) / MP_DIGIT_BIT);
>>>>>>> c0235e2c
    if (status != MP_OKAY) {
	Tcl_Panic("initialization failure in TclBNInitBignumFromLong");
    }

    /*
     * Convert arg to sign and magnitude.
     */

    if (initVal < 0) {
	a->sign = MP_NEG;
	v = -initVal;
    } else {
	a->sign = MP_ZPOS;
	v = initVal;
    }

    /*
     * Store the magnitude in the bignum.
     */

    p = a->dp;
    while (v) {
	*p++ = (mp_digit) (v & MP_MASK);
	v >>= DIGIT_BIT;
    }
    a->used = p - a->dp;
}

/*
 *----------------------------------------------------------------------
 *
 * TclBNInitBignumFromWideInt --
 *
 *	Allocate and initialize a 'bignum' from a Tcl_WideInt
 *
 * Results:
 *	None.
 *
 * Side effects:
 *	The 'bignum' is constructed.
 *
 *----------------------------------------------------------------------
 */

extern void
TclBNInitBignumFromWideInt(
    mp_int *a,			/* Bignum to initialize */
    Tcl_WideInt v)		/* Initial value */
{
    if (v < (Tcl_WideInt)0) {
	TclBNInitBignumFromWideUInt(a, (Tcl_WideUInt)(-v));
	mp_neg(a, a);
    } else {
	TclBNInitBignumFromWideUInt(a, (Tcl_WideUInt)v);
    }
}

/*
 *----------------------------------------------------------------------
 *
 * TclBNInitBignumFromWideUInt --
 *
 *	Allocate and initialize a 'bignum' from a Tcl_WideUInt
 *
 * Results:
 *	None.
 *
 * Side effects:
 *	The 'bignum' is constructed.
 *
 *----------------------------------------------------------------------
 */

extern void
TclBNInitBignumFromWideUInt(
    mp_int *a,			/* Bignum to initialize */
    Tcl_WideUInt v)		/* Initial value */
{
    int status;
    mp_digit *p;

    /*
     * Allocate enough memory to hold the largest possible Tcl_WideUInt.
     */

<<<<<<< HEAD
    status = mp_init(a);
=======
    status = mp_init_size(a,
	    (CHAR_BIT * sizeof(Tcl_WideUInt) + MP_DIGIT_BIT - 1) / MP_DIGIT_BIT);
>>>>>>> c0235e2c
    if (status != MP_OKAY) {
	Tcl_Panic("initialization failure in TclBNInitBignumFromWideUInt");
    }

    a->sign = 0;

    /*
     * Store the magnitude in the bignum.
     */

    p = a->dp;
    while (v) {
	*p++ = (mp_digit) (v & MP_MASK);
	v >>= DIGIT_BIT;
    }
    a->used = p - a->dp;
}

/*
 * Local Variables:
 * mode: c
 * c-basic-offset: 4
 * fill-column: 78
 * End:
 */<|MERGE_RESOLUTION|>--- conflicted
+++ resolved
@@ -122,12 +122,7 @@
      * Allocate enough memory to hold the largest possible long
      */
 
-<<<<<<< HEAD
     status = mp_init(a);
-=======
-    status = mp_init_size(a,
-	    (CHAR_BIT * sizeof(long) + MP_DIGIT_BIT - 1) / MP_DIGIT_BIT);
->>>>>>> c0235e2c
     if (status != MP_OKAY) {
 	Tcl_Panic("initialization failure in TclBNInitBignumFromLong");
     }
@@ -151,7 +146,7 @@
     p = a->dp;
     while (v) {
 	*p++ = (mp_digit) (v & MP_MASK);
-	v >>= DIGIT_BIT;
+	v >>= MP_DIGIT_BIT;
     }
     a->used = p - a->dp;
 }
@@ -215,12 +210,7 @@
      * Allocate enough memory to hold the largest possible Tcl_WideUInt.
      */
 
-<<<<<<< HEAD
     status = mp_init(a);
-=======
-    status = mp_init_size(a,
-	    (CHAR_BIT * sizeof(Tcl_WideUInt) + MP_DIGIT_BIT - 1) / MP_DIGIT_BIT);
->>>>>>> c0235e2c
     if (status != MP_OKAY) {
 	Tcl_Panic("initialization failure in TclBNInitBignumFromWideUInt");
     }
@@ -234,7 +224,7 @@
     p = a->dp;
     while (v) {
 	*p++ = (mp_digit) (v & MP_MASK);
-	v >>= DIGIT_BIT;
+	v >>= MP_DIGIT_BIT;
     }
     a->used = p - a->dp;
 }
