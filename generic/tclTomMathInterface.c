--- conflicted
+++ resolved
@@ -96,7 +96,7 @@
 /*
  *----------------------------------------------------------------------
  *
- * TclBNInitBignumFromWideInt --
+ * TclInitBignumFromWideInt --
  *
  *	Allocate and initialize a 'bignum' from a Tcl_WideInt
  *
@@ -110,20 +110,15 @@
  */
 
 void
-TclBNInitBignumFromWideInt(
+TclInitBignumFromWideInt(
     mp_int *a,			/* Bignum to initialize */
     Tcl_WideInt v)		/* Initial value */
 {
 	if (mp_init(a) != MP_OKAY) {
-		Tcl_Panic("initialization failure in TclBNInitBignumFromWideInt");
+		Tcl_Panic("initialization failure in TclInitBignumFromWideInt");
 	}
-<<<<<<< HEAD
     if (v < (Tcl_WideInt)0) {
-	mp_set_long_long(a, (Tcl_WideUInt)(-v));
-=======
-    if (v < 0) {
 	mp_set_ull(a, (Tcl_WideUInt)(-v));
->>>>>>> 0286c4d1
 	mp_neg(a, a);
     } else {
 	mp_set_ull(a, (Tcl_WideUInt)v);
@@ -134,7 +129,7 @@
 /*
  *----------------------------------------------------------------------
  *
- * TclBNInitBignumFromWideUInt --
+ * TclInitBignumFromWideUInt --
  *
  *	Allocate and initialize a 'bignum' from a Tcl_WideUInt
  *
@@ -148,12 +143,12 @@
  */
 
 void
-TclBNInitBignumFromWideUInt(
+TclInitBignumFromWideUInt(
     mp_int *a,			/* Bignum to initialize */
     Tcl_WideUInt v)		/* Initial value */
 {
 	if (mp_init(a) != MP_OKAY) {
-	    Tcl_Panic("initialization failure in TclBNInitBignumFromWideUInt");
+	    Tcl_Panic("initialization failure in TclInitBignumFromWideUInt");
 	}
 	mp_set_ull(a, v);
 }
