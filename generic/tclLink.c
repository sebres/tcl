--- conflicted
+++ resolved
@@ -9,15 +9,8 @@
  * Copyright (c) 1993 The Regents of the University of California.
  * Copyright (c) 1994-1997 Sun Microsystems, Inc.
  *
-<<<<<<< HEAD
  * See the file "license.terms" for information on usage and redistribution of
  * this file, and for a DISCLAIMER OF ALL WARRANTIES.
- *
- * RCS: @(#) $Id: tclLink.c,v 1.24 2007/12/13 15:23:18 dgp Exp $
-=======
- * See the file "license.terms" for information on usage and redistribution
- * of this file, and for a DISCLAIMER OF ALL WARRANTIES.
->>>>>>> efc40e34
  */
 
 #include "tclInt.h"
