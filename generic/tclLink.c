/*
 * tclLink.c --
 *
 *	This file implements linked variables (a C variable that is tied to a
 *	Tcl variable). The idea of linked variables was first suggested by
 *	Andreas Stolcke and this implementation is based heavily on a
 *	prototype implementation provided by him.
 *
 * Copyright (c) 1993 The Regents of the University of California.
 * Copyright (c) 1994-1997 Sun Microsystems, Inc.
 *
 * See the file "license.terms" for information on usage and redistribution of
 * this file, and for a DISCLAIMER OF ALL WARRANTIES.
<<<<<<< HEAD
 *
 * RCS: @(#) $Id: tclLink.c,v 1.8.4.12 2008/11/10 02:18:39 dgp Exp $
=======
>>>>>>> 6ec5ba1e
 */

#include "tclInt.h"

/*
 * For each linked variable there is a data structure of the following type,
 * which describes the link and is the clientData for the trace set on the Tcl
 * variable.
 */

typedef struct Link {
    Tcl_Interp *interp;		/* Interpreter containing Tcl variable. */
    Tcl_Obj *varName;		/* Name of variable (must be global). This is
				 * needed during trace callbacks, since the
				 * actual variable may be aliased at that time
				 * via upvar. */
    char *addr;			/* Location of C variable. */
    int type;			/* Type of link (TCL_LINK_INT, etc.). */
    union {
	char c;
	unsigned char uc;
	int i;
	unsigned int ui;
	short s;
	unsigned short us;
	long l;
	unsigned long ul;
	Tcl_WideInt w;
	Tcl_WideUInt uw;
	float f;
	double d;
    } lastValue;		/* Last known value of C variable; used to
				 * avoid string conversions. */
    int flags;			/* Miscellaneous one-bit values; see below for
				 * definitions. */
} Link;

/*
 * Definitions for flag bits:
 * LINK_READ_ONLY -		1 means errors should be generated if Tcl
 *				script attempts to write variable.
 * LINK_BEING_UPDATED -		1 means that a call to Tcl_UpdateLinkedVar is
 *				in progress for this variable, so trace
 *				callbacks on the variable should be ignored.
 */

#define LINK_READ_ONLY		1
#define LINK_BEING_UPDATED	2

/*
 * Forward references to functions defined later in this file:
 */

static char *		LinkTraceProc(ClientData clientData,Tcl_Interp *interp,
			    const char *name1, const char *name2, int flags);
static Tcl_Obj *	ObjValue(Link *linkPtr);

/*
 * Convenience macro for accessing the value of the C variable pointed to by a
 * link. Note that this macro produces something that may be regarded as an
 * lvalue or rvalue; it may be assigned to as well as read. Also note that
 * this macro assumes the name of the variable being accessed (linkPtr); this
 * is not strictly a good thing, but it keeps the code much shorter and
 * cleaner.
 */

#define LinkedVar(type) (*(type *) linkPtr->addr)

/*
 *----------------------------------------------------------------------
 *
 * Tcl_LinkVar --
 *
 *	Link a C variable to a Tcl variable so that changes to either one
 *	causes the other to change.
 *
 * Results:
 *	The return value is TCL_OK if everything went well or TCL_ERROR if an
 *	error occurred (the interp's result is also set after errors).
 *
 * Side effects:
 *	The value at *addr is linked to the Tcl variable "varName", using
 *	"type" to convert between string values for Tcl and binary values for
 *	*addr.
 *
 *----------------------------------------------------------------------
 */

int
Tcl_LinkVar(
    Tcl_Interp *interp,		/* Interpreter in which varName exists. */
    const char *varName,	/* Name of a global variable in interp. */
    char *addr,			/* Address of a C variable to be linked to
				 * varName. */
    int type)			/* Type of C variable: TCL_LINK_INT, etc. Also
				 * may have TCL_LINK_READ_ONLY OR'ed in. */
{
    Tcl_Obj *objPtr;
    Link *linkPtr;
    int code;

    linkPtr = (Link *) ckalloc(sizeof(Link));
    linkPtr->interp = interp;
    linkPtr->varName = Tcl_NewStringObj(varName, -1);
    Tcl_IncrRefCount(linkPtr->varName);
    linkPtr->addr = addr;
    linkPtr->type = type & ~TCL_LINK_READ_ONLY;
    if (type & TCL_LINK_READ_ONLY) {
	linkPtr->flags = LINK_READ_ONLY;
    } else {
	linkPtr->flags = 0;
    }
    objPtr = ObjValue(linkPtr);
    if (Tcl_ObjSetVar2(interp, linkPtr->varName, NULL, objPtr,
	    TCL_GLOBAL_ONLY|TCL_LEAVE_ERR_MSG) == NULL) {
	Tcl_DecrRefCount(linkPtr->varName);
	ckfree((char *) linkPtr);
	return TCL_ERROR;
    }
    code = Tcl_TraceVar(interp, varName, TCL_GLOBAL_ONLY|TCL_TRACE_READS
	    |TCL_TRACE_WRITES|TCL_TRACE_UNSETS, LinkTraceProc, linkPtr);
    if (code != TCL_OK) {
	Tcl_DecrRefCount(linkPtr->varName);
	ckfree((char *) linkPtr);
    }
    return code;
}

/*
 *----------------------------------------------------------------------
 *
 * Tcl_UnlinkVar --
 *
 *	Destroy the link between a Tcl variable and a C variable.
 *
 * Results:
 *	None.
 *
 * Side effects:
 *	If "varName" was previously linked to a C variable, the link is broken
 *	to make the variable independent. If there was no previous link for
 *	"varName" then nothing happens.
 *
 *----------------------------------------------------------------------
 */

void
Tcl_UnlinkVar(
    Tcl_Interp *interp,		/* Interpreter containing variable to unlink */
    const char *varName)	/* Global variable in interp to unlink. */
{
    Link *linkPtr = (Link *) Tcl_VarTraceInfo(interp, varName,
	    TCL_GLOBAL_ONLY, LinkTraceProc, NULL);

    if (linkPtr == NULL) {
	return;
    }
    Tcl_UntraceVar(interp, varName,
	    TCL_GLOBAL_ONLY|TCL_TRACE_READS|TCL_TRACE_WRITES|TCL_TRACE_UNSETS,
	    LinkTraceProc, linkPtr);
    Tcl_DecrRefCount(linkPtr->varName);
    ckfree((char *) linkPtr);
}

/*
 *----------------------------------------------------------------------
 *
 * Tcl_UpdateLinkedVar --
 *
 *	This function is invoked after a linked variable has been changed by C
 *	code. It updates the Tcl variable so that traces on the variable will
 *	trigger.
 *
 * Results:
 *	None.
 *
 * Side effects:
 *	The Tcl variable "varName" is updated from its C value, causing traces
 *	on the variable to trigger.
 *
 *----------------------------------------------------------------------
 */

void
Tcl_UpdateLinkedVar(
    Tcl_Interp *interp,		/* Interpreter containing variable. */
    const char *varName)	/* Name of global variable that is linked. */
{
    Link *linkPtr = (Link *) Tcl_VarTraceInfo(interp, varName,
	    TCL_GLOBAL_ONLY, LinkTraceProc, NULL);
    int savedFlag;

    if (linkPtr == NULL) {
	return;
    }
    savedFlag = linkPtr->flags & LINK_BEING_UPDATED;
    linkPtr->flags |= LINK_BEING_UPDATED;
    Tcl_ObjSetVar2(interp, linkPtr->varName, NULL, ObjValue(linkPtr),
	    TCL_GLOBAL_ONLY);
    /*
     * Callback may have unlinked the variable. [Bug 1740631]
     */
    linkPtr = (Link *) Tcl_VarTraceInfo(interp, varName, TCL_GLOBAL_ONLY,
	    LinkTraceProc, NULL);
    if (linkPtr != NULL) {
	linkPtr->flags = (linkPtr->flags & ~LINK_BEING_UPDATED) | savedFlag;
    }
}

/*
 *----------------------------------------------------------------------
 *
 * LinkTraceProc --
 *
 *	This function is invoked when a linked Tcl variable is read, written,
 *	or unset from Tcl. It's responsible for keeping the C variable in sync
 *	with the Tcl variable.
 *
 * Results:
 *	If all goes well, NULL is returned; otherwise an error message is
 *	returned.
 *
 * Side effects:
 *	The C variable may be updated to make it consistent with the Tcl
 *	variable, or the Tcl variable may be overwritten to reject a
 *	modification.
 *
 *----------------------------------------------------------------------
 */

static char *
LinkTraceProc(
    ClientData clientData,	/* Contains information about the link. */
    Tcl_Interp *interp,		/* Interpreter containing Tcl variable. */
    const char *name1,		/* First part of variable name. */
    const char *name2,		/* Second part of variable name. */
    int flags)			/* Miscellaneous additional information. */
{
    Link *linkPtr = clientData;
    int changed, valueLength;
    const char *value;
    char **pp;
    Tcl_Obj *valueObj;
    int valueInt;
    Tcl_WideInt valueWide;
    double valueDouble;

    /*
     * If the variable is being unset, then just re-create it (with a trace)
     * unless the whole interpreter is going away.
     */

    if (flags & TCL_TRACE_UNSETS) {
	if (Tcl_InterpDeleted(interp)) {
	    Tcl_DecrRefCount(linkPtr->varName);
	    ckfree((char *) linkPtr);
	} else if (flags & TCL_TRACE_DESTROYED) {
	    Tcl_ObjSetVar2(interp, linkPtr->varName, NULL, ObjValue(linkPtr),
		    TCL_GLOBAL_ONLY);
	    Tcl_TraceVar(interp, Tcl_GetString(linkPtr->varName),
		    TCL_GLOBAL_ONLY|TCL_TRACE_READS|TCL_TRACE_WRITES
		    |TCL_TRACE_UNSETS, LinkTraceProc, linkPtr);
	}
	return NULL;
    }

    /*
     * If we were invoked because of a call to Tcl_UpdateLinkedVar, then don't
     * do anything at all. In particular, we don't want to get upset that the
     * variable is being modified, even if it is supposed to be read-only.
     */

    if (linkPtr->flags & LINK_BEING_UPDATED) {
	return NULL;
    }

    /*
     * For read accesses, update the Tcl variable if the C variable has
     * changed since the last time we updated the Tcl variable.
     */

    if (flags & TCL_TRACE_READS) {
	switch (linkPtr->type) {
	case TCL_LINK_INT:
	case TCL_LINK_BOOLEAN:
	    changed = (LinkedVar(int) != linkPtr->lastValue.i);
	    break;
	case TCL_LINK_DOUBLE:
	    changed = (LinkedVar(double) != linkPtr->lastValue.d);
	    break;
	case TCL_LINK_WIDE_INT:
	    changed = (LinkedVar(Tcl_WideInt) != linkPtr->lastValue.w);
	    break;
	case TCL_LINK_WIDE_UINT:
	    changed = (LinkedVar(Tcl_WideUInt) != linkPtr->lastValue.uw);
	    break;
	case TCL_LINK_CHAR:
	    changed = (LinkedVar(char) != linkPtr->lastValue.c);
	    break;
	case TCL_LINK_UCHAR:
	    changed = (LinkedVar(unsigned char) != linkPtr->lastValue.uc);
	    break;
	case TCL_LINK_SHORT:
	    changed = (LinkedVar(short) != linkPtr->lastValue.s);
	    break;
	case TCL_LINK_USHORT:
	    changed = (LinkedVar(unsigned short) != linkPtr->lastValue.us);
	    break;
	case TCL_LINK_UINT:
	    changed = (LinkedVar(unsigned int) != linkPtr->lastValue.ui);
	    break;
	case TCL_LINK_LONG:
	    changed = (LinkedVar(long) != linkPtr->lastValue.l);
	    break;
	case TCL_LINK_ULONG:
	    changed = (LinkedVar(unsigned long) != linkPtr->lastValue.ul);
	    break;
	case TCL_LINK_FLOAT:
	    changed = (LinkedVar(float) != linkPtr->lastValue.f);
	    break;
	case TCL_LINK_STRING:
	    changed = 1;
	    break;
	default:
	    return (char *) "internal error: bad linked variable type";
	}
	if (changed) {
	    Tcl_ObjSetVar2(interp, linkPtr->varName, NULL, ObjValue(linkPtr),
		    TCL_GLOBAL_ONLY);
	}
	return NULL;
    }

    /*
     * For writes, first make sure that the variable is writable. Then convert
     * the Tcl value to C if possible. If the variable isn't writable or can't
     * be converted, then restore the varaible's old value and return an
     * error. Another tricky thing: we have to save and restore the interp's
     * result, since the variable access could occur when the result has been
     * partially set.
     */

    if (linkPtr->flags & LINK_READ_ONLY) {
	Tcl_ObjSetVar2(interp, linkPtr->varName, NULL, ObjValue(linkPtr),
		TCL_GLOBAL_ONLY);
	return (char *) "linked variable is read-only";
    }
    valueObj = Tcl_ObjGetVar2(interp, linkPtr->varName,NULL, TCL_GLOBAL_ONLY);
    if (valueObj == NULL) {
	/*
	 * This shouldn't ever happen.
	 */

	return (char *) "internal error: linked variable couldn't be read";
    }

    switch (linkPtr->type) {
    case TCL_LINK_INT:
	if (Tcl_GetIntFromObj(NULL, valueObj, &linkPtr->lastValue.i)
		!= TCL_OK) {
	    Tcl_ObjSetVar2(interp, linkPtr->varName, NULL, ObjValue(linkPtr),
		    TCL_GLOBAL_ONLY);
	    return (char *) "variable must have integer value";
	}
	LinkedVar(int) = linkPtr->lastValue.i;
	break;

    case TCL_LINK_WIDE_INT:
	if (Tcl_GetWideIntFromObj(NULL, valueObj, &linkPtr->lastValue.w)
		!= TCL_OK) {
	    Tcl_ObjSetVar2(interp, linkPtr->varName, NULL, ObjValue(linkPtr),
		    TCL_GLOBAL_ONLY);
	    return (char *) "variable must have integer value";
	}
	LinkedVar(Tcl_WideInt) = linkPtr->lastValue.w;
	break;

    case TCL_LINK_DOUBLE:
	if (Tcl_GetDoubleFromObj(NULL, valueObj, &linkPtr->lastValue.d)
		!= TCL_OK) {
#ifdef ACCEPT_NAN
	    if (valueObj->typePtr != &tclDoubleType) {
#endif
		Tcl_ObjSetVar2(interp, linkPtr->varName, NULL,
			ObjValue(linkPtr), TCL_GLOBAL_ONLY);
		return (char *) "variable must have real value";
#ifdef ACCEPT_NAN
	    }
	    linkPtr->lastValue.d = valueObj->internalRep.doubleValue;
#endif
	}
	LinkedVar(double) = linkPtr->lastValue.d;
	break;

    case TCL_LINK_BOOLEAN:
	if (Tcl_GetBooleanFromObj(NULL, valueObj, &linkPtr->lastValue.i)
		!= TCL_OK) {
	    Tcl_ObjSetVar2(interp, linkPtr->varName, NULL, ObjValue(linkPtr),
		    TCL_GLOBAL_ONLY);
	    return (char *) "variable must have boolean value";
	}
	LinkedVar(int) = linkPtr->lastValue.i;
	break;

    case TCL_LINK_CHAR:
	if (Tcl_GetIntFromObj(interp, valueObj, &valueInt) != TCL_OK
		|| valueInt < SCHAR_MIN || valueInt > SCHAR_MAX) {
	    Tcl_ObjSetVar2(interp, linkPtr->varName, NULL, ObjValue(linkPtr),
		    TCL_GLOBAL_ONLY);
	    return (char *) "variable must have char value";
	}
	linkPtr->lastValue.c = (char)valueInt;
	LinkedVar(char) = linkPtr->lastValue.c;
	break;

    case TCL_LINK_UCHAR:
	if (Tcl_GetIntFromObj(interp, valueObj, &valueInt) != TCL_OK
		|| valueInt < 0 || valueInt > UCHAR_MAX) {
	    Tcl_ObjSetVar2(interp, linkPtr->varName, NULL, ObjValue(linkPtr),
		    TCL_GLOBAL_ONLY);
	    return (char *) "variable must have unsigned char value";
	}
	linkPtr->lastValue.uc = (unsigned char) valueInt;
	LinkedVar(unsigned char) = linkPtr->lastValue.uc;
	break;

    case TCL_LINK_SHORT:
	if (Tcl_GetIntFromObj(interp, valueObj, &valueInt) != TCL_OK
		|| valueInt < SHRT_MIN || valueInt > SHRT_MAX) {
	    Tcl_ObjSetVar2(interp, linkPtr->varName, NULL, ObjValue(linkPtr),
		    TCL_GLOBAL_ONLY);
	    return (char *) "variable must have short value";
	}
	linkPtr->lastValue.s = (short)valueInt;
	LinkedVar(short) = linkPtr->lastValue.s;
	break;

    case TCL_LINK_USHORT:
	if (Tcl_GetIntFromObj(interp, valueObj, &valueInt) != TCL_OK
		|| valueInt < 0 || valueInt > USHRT_MAX) {
	    Tcl_ObjSetVar2(interp, linkPtr->varName, NULL, ObjValue(linkPtr),
		    TCL_GLOBAL_ONLY);
	    return (char *) "variable must have unsigned short value";
	}
	linkPtr->lastValue.us = (unsigned short)valueInt;
	LinkedVar(unsigned short) = linkPtr->lastValue.us;
	break;

    case TCL_LINK_UINT:
	if (Tcl_GetWideIntFromObj(interp, valueObj, &valueWide) != TCL_OK
		|| valueWide < 0 || valueWide > UINT_MAX) {
	    Tcl_ObjSetVar2(interp, linkPtr->varName, NULL, ObjValue(linkPtr),
		    TCL_GLOBAL_ONLY);
	    return (char *) "variable must have unsigned int value";
	}
	linkPtr->lastValue.ui = (unsigned int)valueWide;
	LinkedVar(unsigned int) = linkPtr->lastValue.ui;
	break;

    case TCL_LINK_LONG:
	if (Tcl_GetWideIntFromObj(interp, valueObj, &valueWide) != TCL_OK
		|| valueWide < LONG_MIN || valueWide > LONG_MAX) {
	    Tcl_ObjSetVar2(interp, linkPtr->varName, NULL, ObjValue(linkPtr),
		    TCL_GLOBAL_ONLY);
	    return (char *) "variable must have long value";
	}
	linkPtr->lastValue.l = (long)valueWide;
	LinkedVar(long) = linkPtr->lastValue.l;
	break;

    case TCL_LINK_ULONG:
	if (Tcl_GetWideIntFromObj(interp, valueObj, &valueWide) != TCL_OK
		|| valueWide < 0 || (Tcl_WideUInt) valueWide > ULONG_MAX) {
	    Tcl_ObjSetVar2(interp, linkPtr->varName, NULL, ObjValue(linkPtr),
		    TCL_GLOBAL_ONLY);
	    return (char *) "variable must have unsigned long value";
	}
	linkPtr->lastValue.ul = (unsigned long)valueWide;
	LinkedVar(unsigned long) = linkPtr->lastValue.ul;
	break;

    case TCL_LINK_WIDE_UINT:
	/*
	 * FIXME: represent as a bignum.
	 */
	if (Tcl_GetWideIntFromObj(interp, valueObj, &valueWide) != TCL_OK) {
	    Tcl_ObjSetVar2(interp, linkPtr->varName, NULL, ObjValue(linkPtr),
		    TCL_GLOBAL_ONLY);
	    return (char *) "variable must have unsigned wide int value";
	}
	linkPtr->lastValue.uw = (Tcl_WideUInt)valueWide;
	LinkedVar(Tcl_WideUInt) = linkPtr->lastValue.uw;
	break;

    case TCL_LINK_FLOAT:
	if (Tcl_GetDoubleFromObj(interp, valueObj, &valueDouble) != TCL_OK
		|| valueDouble < -FLT_MAX || valueDouble > FLT_MAX) {
	    Tcl_ObjSetVar2(interp, linkPtr->varName, NULL, ObjValue(linkPtr),
		    TCL_GLOBAL_ONLY);
	    return (char *) "variable must have float value";
	}
	linkPtr->lastValue.f = (float)valueDouble;
	LinkedVar(float) = linkPtr->lastValue.f;
	break;

    case TCL_LINK_STRING:
	value = Tcl_GetStringFromObj(valueObj, &valueLength);
	valueLength++;
	pp = (char **) linkPtr->addr;

	*pp = ckrealloc(*pp, valueLength);
	memcpy(*pp, value, (unsigned) valueLength);
	break;

    default:
	return (char *) "internal error: bad linked variable type";
    }
    return NULL;
}

/*
 *----------------------------------------------------------------------
 *
 * ObjValue --
 *
 *	Converts the value of a C variable to a Tcl_Obj* for use in a Tcl
 *	variable to which it is linked.
 *
 * Results:
 *	The return value is a pointer to a Tcl_Obj that represents the value
 *	of the C variable given by linkPtr.
 *
 * Side effects:
 *	None.
 *
 *----------------------------------------------------------------------
 */

static Tcl_Obj *
ObjValue(
    Link *linkPtr)		/* Structure describing linked variable. */
{
    char *p;
    Tcl_Obj *resultObj;

    switch (linkPtr->type) {
    case TCL_LINK_INT:
	linkPtr->lastValue.i = LinkedVar(int);
	return Tcl_NewIntObj(linkPtr->lastValue.i);
    case TCL_LINK_WIDE_INT:
	linkPtr->lastValue.w = LinkedVar(Tcl_WideInt);
	return Tcl_NewWideIntObj(linkPtr->lastValue.w);
    case TCL_LINK_DOUBLE:
	linkPtr->lastValue.d = LinkedVar(double);
	return Tcl_NewDoubleObj(linkPtr->lastValue.d);
    case TCL_LINK_BOOLEAN:
	linkPtr->lastValue.i = LinkedVar(int);
	return Tcl_NewBooleanObj(linkPtr->lastValue.i != 0);
    case TCL_LINK_CHAR:
	linkPtr->lastValue.c = LinkedVar(char);
	return Tcl_NewIntObj(linkPtr->lastValue.c);
    case TCL_LINK_UCHAR:
	linkPtr->lastValue.uc = LinkedVar(unsigned char);
	return Tcl_NewIntObj(linkPtr->lastValue.uc);
    case TCL_LINK_SHORT:
	linkPtr->lastValue.s = LinkedVar(short);
	return Tcl_NewIntObj(linkPtr->lastValue.s);
    case TCL_LINK_USHORT:
	linkPtr->lastValue.us = LinkedVar(unsigned short);
	return Tcl_NewIntObj(linkPtr->lastValue.us);
    case TCL_LINK_UINT:
	linkPtr->lastValue.ui = LinkedVar(unsigned int);
	return Tcl_NewWideIntObj((Tcl_WideInt) linkPtr->lastValue.ui);
    case TCL_LINK_LONG:
	linkPtr->lastValue.l = LinkedVar(long);
	return Tcl_NewWideIntObj((Tcl_WideInt) linkPtr->lastValue.l);
    case TCL_LINK_ULONG:
	linkPtr->lastValue.ul = LinkedVar(unsigned long);
	return Tcl_NewWideIntObj((Tcl_WideInt) linkPtr->lastValue.ul);
    case TCL_LINK_FLOAT:
	linkPtr->lastValue.f = LinkedVar(float);
	return Tcl_NewDoubleObj(linkPtr->lastValue.f);
    case TCL_LINK_WIDE_UINT:
	linkPtr->lastValue.uw = LinkedVar(Tcl_WideUInt);
	/*
	 * FIXME: represent as a bignum.
	 */
	return Tcl_NewWideIntObj((Tcl_WideInt) linkPtr->lastValue.uw);
    case TCL_LINK_STRING:
	p = LinkedVar(char *);
	if (p == NULL) {
	    TclNewLiteralStringObj(resultObj, "NULL");
	    return resultObj;
	}
	return Tcl_NewStringObj(p, -1);

    /*
     * This code only gets executed if the link type is unknown (shouldn't
     * ever happen).
     */

    default:
	TclNewLiteralStringObj(resultObj, "??");
	return resultObj;
    }
}

/*
 * Local Variables:
 * mode: c
 * c-basic-offset: 4
 * fill-column: 78
 * End:
 */<|MERGE_RESOLUTION|>--- conflicted
+++ resolved
@@ -11,11 +11,6 @@
  *
  * See the file "license.terms" for information on usage and redistribution of
  * this file, and for a DISCLAIMER OF ALL WARRANTIES.
-<<<<<<< HEAD
- *
- * RCS: @(#) $Id: tclLink.c,v 1.8.4.12 2008/11/10 02:18:39 dgp Exp $
-=======
->>>>>>> 6ec5ba1e
  */
 
 #include "tclInt.h"
