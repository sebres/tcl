--- conflicted
+++ resolved
@@ -16,11 +16,6 @@
  *
  * See the file "license.terms" for information on usage and redistribution of
  * this file, and for a DISCLAIMER OF ALL WARRANTIES.
-<<<<<<< HEAD
- *
- * RCS: @(#) $Id: tclIOUtil.c,v 1.81.2.60 2010/09/22 02:42:51 dgp Exp $
-=======
->>>>>>> 6ec5ba1e
  */
 
 #include "tclInt.h"
