--- conflicted
+++ resolved
@@ -82,10 +82,6 @@
 static void *		DivertFindSymbol(Tcl_Interp *interp,
 			    Tcl_LoadHandle loadHandle, const char *symbol);
 static void		DivertUnloadFile(Tcl_LoadHandle loadHandle);
-<<<<<<< HEAD
-=======
-
->>>>>>> 1e9310b0
  
 /*
@@ -3161,16 +3157,12 @@
 	return atoi(skipstr);
     }
 
-<<<<<<< HEAD
 #ifndef TCL_TEMPLOAD_NO_UNLINK
     (void)shlibFile;
 #else
-=======
-#ifdef TCL_TEMPLOAD_NO_UNLINK
 /* At built time TCL_TEMPLOAD_NO_UNLINK can be set manually to control whether
  * this automatic overriding of unlink is included.
  */
->>>>>>> 1e9310b0
 #ifndef NO_FSTATFS
     {
 	struct statfs fs;
