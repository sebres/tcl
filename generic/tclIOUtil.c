--- conflicted
+++ resolved
@@ -589,11 +589,7 @@
     list = NULL;
     fsRecPtr = tmpFsRecPtr;
     while (fsRecPtr != NULL) {
-<<<<<<< HEAD
-	tmpFsRecPtr = Tcl_Alloc(sizeof(FilesystemRecord));
-=======
-	tmpFsRecPtr = (FilesystemRecord *)ckalloc(sizeof(FilesystemRecord));
->>>>>>> 075589bf
+	tmpFsRecPtr = (FilesystemRecord *)Tcl_Alloc(sizeof(FilesystemRecord));
 	*tmpFsRecPtr = *fsRecPtr;
 	tmpFsRecPtr->nextPtr = list;
 	tmpFsRecPtr->prevPtr = NULL;
@@ -873,11 +869,7 @@
 	return TCL_ERROR;
     }
 
-<<<<<<< HEAD
-    newFilesystemPtr = Tcl_Alloc(sizeof(FilesystemRecord));
-=======
-    newFilesystemPtr = (FilesystemRecord *)ckalloc(sizeof(FilesystemRecord));
->>>>>>> 075589bf
+    newFilesystemPtr = (FilesystemRecord *)Tcl_Alloc(sizeof(FilesystemRecord));
 
     newFilesystemPtr->clientData = clientData;
     newFilesystemPtr->fsPtr = fsPtr;
@@ -3419,11 +3411,7 @@
      * Divert the unloading in order to unload and cleanup the temporary file.
      */
 
-<<<<<<< HEAD
-    tvdlPtr = Tcl_Alloc(sizeof(FsDivertLoad));
-=======
-    tvdlPtr = (FsDivertLoad *)ckalloc(sizeof(FsDivertLoad));
->>>>>>> 075589bf
+    tvdlPtr = (FsDivertLoad *)Tcl_Alloc(sizeof(FsDivertLoad));
 
     /*
      * Remember three pieces of information in order to clean up the diverted
@@ -3464,11 +3452,7 @@
 
     copyToPtr = NULL;
 
-<<<<<<< HEAD
-    divertedLoadHandle = Tcl_Alloc(sizeof(struct Tcl_LoadHandle_));
-=======
-    divertedLoadHandle = (Tcl_LoadHandle)ckalloc(sizeof(struct Tcl_LoadHandle_));
->>>>>>> 075589bf
+    divertedLoadHandle = (Tcl_LoadHandle)Tcl_Alloc(sizeof(struct Tcl_LoadHandle_));
     divertedLoadHandle->clientData = tvdlPtr;
     divertedLoadHandle->findSymbolProcPtr = DivertFindSymbol;
     divertedLoadHandle->unloadFileProcPtr = DivertUnloadFile;
