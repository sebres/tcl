/*
 * tclIOUtil.c --
 *
 *	Provides an interface for managing filesystems in Tcl, and also for
 *	creating a filesystem interface in Tcl arbitrary facilities.  All
 *	filesystem operations are performed via this interface.  Vince Darley
 *	is the primary author.  Other signifiant contributors are Karl
 *	Lehenbauer, Mark Diekhans and Peter da Silva.
 *
 * Copyright © 1991-1994 The Regents of the University of California.
 * Copyright © 1994-1997 Sun Microsystems, Inc.
 * Copyright © 2001-2004 Vincent Darley.
 *
 * See the file "license.terms" for information on usage and redistribution of
 * this file, and for a DISCLAIMER OF ALL WARRANTIES.
 */

#include "tclInt.h"
#ifdef _WIN32
#   include "tclWinInt.h"
#endif
#include "tclFileSystem.h"

#ifdef TCL_TEMPLOAD_NO_UNLINK
#ifndef NO_FSTATFS
#include <sys/statfs.h>
#endif
#endif

/*
 * struct FilesystemRecord --
 *
 * An item in a linked list of registered filesystems
 */

typedef struct FilesystemRecord {
    void *clientData;	/* Client-specific data for the filesystem
				 * (can be NULL) */
    const Tcl_Filesystem *fsPtr;/* Pointer to filesystem dispatch table. */
    struct FilesystemRecord *nextPtr;
				/* The next registered filesystem, or NULL to
				 * indicate the end of the list. */
    struct FilesystemRecord *prevPtr;
				/* The previous filesystem, or NULL to indicate
				 * the ned of the list */
} FilesystemRecord;

/*
 */

typedef struct {
    int initialized;
    size_t cwdPathEpoch;	/* Compared with the global cwdPathEpoch to
				 * determine whether cwdPathPtr is stale.
				 */
    size_t filesystemEpoch;
    Tcl_Obj *cwdPathPtr;	/* A private copy of cwdPathPtr. Updated when
				 * the value is accessed  and cwdPathEpoch has
				 * changed.
				 */
    void *cwdClientData;
    FilesystemRecord *filesystemList;
    size_t claims;
} ThreadSpecificData;

/*
 * Forward declarations.
 */

static Tcl_NRPostProc	EvalFileCallback;
static FilesystemRecord*FsGetFirstFilesystem(void);
static void		FsThrExitProc(void *cd);
static Tcl_Obj *	FsListMounts(Tcl_Obj *pathPtr, const char *pattern);
static void		FsAddMountsToGlobResult(Tcl_Obj *resultPtr,
			    Tcl_Obj *pathPtr, const char *pattern,
			    Tcl_GlobTypeData *types);
static void		FsUpdateCwd(Tcl_Obj *cwdObj, void *clientData);
static void		FsRecacheFilesystemList(void);
static void		Claim(void);
static void		Disclaim(void);

static void *		DivertFindSymbol(Tcl_Interp *interp,
			    Tcl_LoadHandle loadHandle, const char *symbol);
static void		DivertUnloadFile(Tcl_LoadHandle loadHandle);

/*
 * Functions that provide native filesystem support. They are private and
 * should be used only here.  They should be called instead of calling Tclp...
 * native filesystem functions.  Others should use the Tcl_FS... functions
 * which ensure correct and complete virtual filesystem support.
 */

static Tcl_FSFilesystemSeparatorProc NativeFilesystemSeparator;
static Tcl_FSFreeInternalRepProc NativeFreeInternalRep;
static Tcl_FSFileAttrStringsProc NativeFileAttrStrings;
static Tcl_FSFileAttrsGetProc	NativeFileAttrsGet;
static Tcl_FSFileAttrsSetProc	NativeFileAttrsSet;

/*
 * Functions that support the native filesystem functions listed above.  They
 * are the same for win/unix, and not in tclInt.h because they are and should
 * be used only here.
 */

MODULE_SCOPE const char *const		tclpFileAttrStrings[];
MODULE_SCOPE const TclFileAttrProcs	tclpFileAttrProcs[];


/*
 * These these functions are not static either because routines in the native
 * (win/unix) directories call them or they are actually implemented in those
 * directories. They should be called from outside Tcl's native filesystem
 * routines. If we ever built the native filesystem support into a separate
 * code library, this could actually be enforced.
 */

Tcl_FSFilesystemPathTypeProc	TclpFilesystemPathType;
Tcl_FSInternalToNormalizedProc	TclpNativeToNormalized;
Tcl_FSStatProc			TclpObjStat;
Tcl_FSAccessProc		TclpObjAccess;
Tcl_FSMatchInDirectoryProc	TclpMatchInDirectory;
Tcl_FSChdirProc			TclpObjChdir;
Tcl_FSLstatProc			TclpObjLstat;
Tcl_FSCopyFileProc		TclpObjCopyFile;
Tcl_FSDeleteFileProc		TclpObjDeleteFile;
Tcl_FSRenameFileProc		TclpObjRenameFile;
Tcl_FSCreateDirectoryProc	TclpObjCreateDirectory;
Tcl_FSCopyDirectoryProc		TclpObjCopyDirectory;
Tcl_FSRemoveDirectoryProc	TclpObjRemoveDirectory;
Tcl_FSLinkProc			TclpObjLink;
Tcl_FSListVolumesProc		TclpObjListVolumes;

/*
 * The native filesystem dispatch table.  This could me made public but it
 * should only be accessed by the functions it points to, or perhaps
 * subordinate helper functions.
 */

const Tcl_Filesystem tclNativeFilesystem = {
    "native",
    sizeof(Tcl_Filesystem),
    TCL_FILESYSTEM_VERSION_2,
    TclNativePathInFilesystem,
    TclNativeDupInternalRep,
    NativeFreeInternalRep,
    TclpNativeToNormalized,
    TclNativeCreateNativeRep,
    TclpObjNormalizePath,
    TclpFilesystemPathType,
    NativeFilesystemSeparator,
    TclpObjStat,
    TclpObjAccess,
    TclpOpenFileChannel,
    TclpMatchInDirectory,
    TclpUtime,
#ifndef S_IFLNK
    NULL,
#else
    TclpObjLink,
#endif /* S_IFLNK */
    TclpObjListVolumes,
    NativeFileAttrStrings,
    NativeFileAttrsGet,
    NativeFileAttrsSet,
    TclpObjCreateDirectory,
    TclpObjRemoveDirectory,
    TclpObjDeleteFile,
    TclpObjCopyFile,
    TclpObjRenameFile,
    TclpObjCopyDirectory,
    TclpObjLstat,
    /* Needs casts since we're using version_2. */
    (Tcl_FSLoadFileProc *)(void *) TclpDlopen,
    (Tcl_FSGetCwdProc *) TclpGetNativeCwd,
    TclpObjChdir
};

/*
 * An initial record in the linked list for the native filesystem.  Remains at
 * the tail of the list and is never freed.  Currently the native filesystem is
 * hard-coded.  It may make sense to modify this to accommodate unconventional
 * uses of Tcl that provide no native filesystem.
 */

static FilesystemRecord nativeFilesystemRecord = {
    NULL,
    &tclNativeFilesystem,
    NULL,
    NULL
};

/*
 * Incremented each time the linked list of filesystems is modified.  For
 * multithreaded builds, invalidates all cached filesystem internal
 * representations.
 */

static size_t theFilesystemEpoch = 1;

/*
 * The linked list of filesystems.  To minimize locking each thread maintains a
 * local copy of this list.
 *
 */

static FilesystemRecord *filesystemList = &nativeFilesystemRecord;
TCL_DECLARE_MUTEX(filesystemMutex)

/*
 * A files-system indepent sense of the current directory.
 */

static Tcl_Obj *cwdPathPtr = NULL;
static size_t cwdPathEpoch = 0;	    /* The pathname of the current directory */
static void *cwdClientData = NULL;
TCL_DECLARE_MUTEX(cwdMutex)

static Tcl_ThreadDataKey fsDataKey;

/*
 * When a temporary copy of a file is created on the native filesystem in order
 * to load the file, an FsDivertLoad structure is created to track both the
 * actual unloadProc/clientData combination which was used, and the original and
 * modified filenames.  This makes it possible to correctly undo the entire
 * operation in order to unload the library.
 */

typedef struct {
    Tcl_LoadHandle loadHandle;
    Tcl_FSUnloadFileProc *unloadProcPtr;
    Tcl_Obj *divertedFile;
    const Tcl_Filesystem *divertedFilesystem;
    void *divertedFileNativeRep;
} FsDivertLoad;

/*
 * Obsolete string-based APIs that should be removed in a future release,
 * perhaps in Tcl 9.
 */

/* Obsolete */
int
Tcl_Stat(
    const char *path,		/* Pathname of file to stat (in current CP). */
    struct stat *oldStyleBuf)	/* Filled with results of stat call. */
{
    int ret;
    Tcl_StatBuf buf;
    Tcl_Obj *pathPtr = Tcl_NewStringObj(path,-1);

    Tcl_IncrRefCount(pathPtr);
    ret = Tcl_FSStat(pathPtr, &buf);
    Tcl_DecrRefCount(pathPtr);
    if (ret != -1) {
#ifndef TCL_WIDE_INT_IS_LONG
	Tcl_WideInt tmp1, tmp2, tmp3 = 0;

# define OUT_OF_RANGE(x) \
	(((Tcl_WideInt)(x)) < LONG_MIN || \
	 ((Tcl_WideInt)(x)) > LONG_MAX)
# define OUT_OF_URANGE(x) \
	(((Tcl_WideUInt)(x)) > ((Tcl_WideUInt)ULONG_MAX))

	/*
	 * Perform the result-buffer overflow check manually.
	 *
	 * Note that ino_t/ino64_t is unsigned...
	 *
	 * Workaround gcc warning of "comparison is always false due to
	 * limited range of data type" by assigning to tmp var of type
	 * Tcl_WideInt.
	 */

	tmp1 = (Tcl_WideInt) buf.st_ino;
	tmp2 = (Tcl_WideInt) buf.st_size;
#ifdef HAVE_STRUCT_STAT_ST_BLOCKS
	tmp3 = (Tcl_WideInt) buf.st_blocks;
#endif

	if (OUT_OF_URANGE(tmp1) || OUT_OF_RANGE(tmp2) || OUT_OF_RANGE(tmp3)) {
#if defined(EFBIG)
	    errno = EFBIG;
#elif defined(EOVERFLOW)
	    errno = EOVERFLOW;
#else
#error "What status should be returned for file size out of range?"
#endif
	    return -1;
	}

#   undef OUT_OF_RANGE
#   undef OUT_OF_URANGE
#endif /* !TCL_WIDE_INT_IS_LONG */

	/*
	 * Copy across all supported fields, with possible type coercion on
	 * those fields that change between the normal and lf64 versions of
	 * the stat structure (on Solaris at least). This is slow when the
	 * structure sizes coincide, but that's what you get for using an
	 * obsolete interface.
	 */

	oldStyleBuf->st_mode	= buf.st_mode;
	oldStyleBuf->st_ino	= (ino_t) buf.st_ino;
	oldStyleBuf->st_dev	= buf.st_dev;
	oldStyleBuf->st_rdev	= buf.st_rdev;
	oldStyleBuf->st_nlink	= buf.st_nlink;
	oldStyleBuf->st_uid	= buf.st_uid;
	oldStyleBuf->st_gid	= buf.st_gid;
	oldStyleBuf->st_size	= (off_t) buf.st_size;
	oldStyleBuf->st_atime	= Tcl_GetAccessTimeFromStat(&buf);
	oldStyleBuf->st_mtime	= Tcl_GetModificationTimeFromStat(&buf);
	oldStyleBuf->st_ctime	= Tcl_GetChangeTimeFromStat(&buf);
#ifdef HAVE_STRUCT_STAT_ST_BLKSIZE
	oldStyleBuf->st_blksize	= buf.st_blksize;
#endif
#ifdef HAVE_STRUCT_STAT_ST_BLOCKS
#ifdef HAVE_BLKCNT_T
	oldStyleBuf->st_blocks	= (blkcnt_t) buf.st_blocks;
#else
	oldStyleBuf->st_blocks	= (unsigned long) buf.st_blocks;
#endif
#endif
    }
    return ret;
}

/* Obsolete */
int
Tcl_Access(
    const char *path,		/* Pathname of file to access (in current CP).
				*/
    int mode)			/* Permission setting. */
{
    int ret;
    Tcl_Obj *pathPtr = Tcl_NewStringObj(path,-1);

    Tcl_IncrRefCount(pathPtr);
    ret = Tcl_FSAccess(pathPtr,mode);
    Tcl_DecrRefCount(pathPtr);

    return ret;
}

/* Obsolete */
Tcl_Channel
Tcl_OpenFileChannel(
    Tcl_Interp *interp,		/* Interpreter for error reporting. May be
				 * NULL. */
    const char *path,		/* Pathname of file to open. */
    const char *modeString,	/* A list of POSIX open modes or a string such
				 * as "rw". */
    int permissions)		/* The modes to use if creating a new file. */
{
    Tcl_Channel ret;
    Tcl_Obj *pathPtr = Tcl_NewStringObj(path,-1);

    Tcl_IncrRefCount(pathPtr);
    ret = Tcl_FSOpenFileChannel(interp, pathPtr, modeString, permissions);
    Tcl_DecrRefCount(pathPtr);

    return ret;
}

/* Obsolete */
int
Tcl_Chdir(
    const char *dirName)
{
    int ret;
    Tcl_Obj *pathPtr = Tcl_NewStringObj(dirName,-1);
    Tcl_IncrRefCount(pathPtr);
    ret = Tcl_FSChdir(pathPtr);
    Tcl_DecrRefCount(pathPtr);
    return ret;
}

/* Obsolete */
char *
Tcl_GetCwd(
    Tcl_Interp *interp,
    Tcl_DString *cwdPtr)
{
    Tcl_Obj *cwd = Tcl_FSGetCwd(interp);

    if (cwd == NULL) {
	return NULL;
    }
    Tcl_DStringInit(cwdPtr);
    TclDStringAppendObj(cwdPtr, cwd);
    Tcl_DecrRefCount(cwd);
    return Tcl_DStringValue(cwdPtr);
}

int
Tcl_EvalFile(
    Tcl_Interp *interp,		/* Interpreter in which to evaluate the script. */
    const char *fileName)	/* Pathname of the file containing the script.
				 * Performs Tilde-substitution on this
				 * pathaname. */
{
    int ret;
    Tcl_Obj *pathPtr = Tcl_NewStringObj(fileName,-1);

    Tcl_IncrRefCount(pathPtr);
    ret = Tcl_FSEvalFile(interp, pathPtr);
    Tcl_DecrRefCount(pathPtr);
    return ret;
}

/*
 * The basic filesystem implementation.
 */

static void
FsThrExitProc(
    void *cd)
{
    ThreadSpecificData *tsdPtr = (ThreadSpecificData *)cd;
    FilesystemRecord *fsRecPtr = NULL, *tmpFsRecPtr = NULL;

    /*
     * Discard the cwd copy.
     */

    if (tsdPtr->cwdPathPtr != NULL) {
	Tcl_DecrRefCount(tsdPtr->cwdPathPtr);
	tsdPtr->cwdPathPtr = NULL;
    }
    if (tsdPtr->cwdClientData != NULL) {
	NativeFreeInternalRep(tsdPtr->cwdClientData);
    }

    /*
     * Discard the filesystems cache.
     */

    fsRecPtr = tsdPtr->filesystemList;
    while (fsRecPtr != NULL) {
	tmpFsRecPtr = fsRecPtr->nextPtr;
	fsRecPtr->fsPtr = NULL;
	ckfree(fsRecPtr);
	fsRecPtr = tmpFsRecPtr;
    }
    tsdPtr->filesystemList = NULL;
    tsdPtr->initialized = 0;
}

int
TclFSCwdIsNative(void)
{
    ThreadSpecificData *tsdPtr = TCL_TSD_INIT(&fsDataKey);

    if (tsdPtr->cwdClientData != NULL) {
	return 1;
    } else {
	return 0;
    }
}

/*
 *----------------------------------------------------------------------
 *
 * TclFSCwdPointerEquals --
 *	Determine whether the given pathname is equal to the current working
 *	directory.
 *
 * Results:
 *	1 if equal, 0 otherwise.
 *
 * Side effects:
 *	Updates TSD if needed.
 *
 *	Stores a pointer to the current directory in *pathPtrPtr if it is not
 *	already there and the current directory is not NULL.
 *
 *	If *pathPtrPtr is not null its reference count is decremented
 *	before it is replaced.
 *----------------------------------------------------------------------
 */

int
TclFSCwdPointerEquals(
    Tcl_Obj **pathPtrPtr)
{
    ThreadSpecificData *tsdPtr = TCL_TSD_INIT(&fsDataKey);

    Tcl_MutexLock(&cwdMutex);
    if (tsdPtr->cwdPathPtr == NULL
	    || tsdPtr->cwdPathEpoch != cwdPathEpoch) {
	if (tsdPtr->cwdPathPtr != NULL) {
	    Tcl_DecrRefCount(tsdPtr->cwdPathPtr);
	}
	if (tsdPtr->cwdClientData != NULL) {
	    NativeFreeInternalRep(tsdPtr->cwdClientData);
	}
	if (cwdPathPtr == NULL) {
	    tsdPtr->cwdPathPtr = NULL;
	} else {
	    tsdPtr->cwdPathPtr = Tcl_DuplicateObj(cwdPathPtr);
	    Tcl_IncrRefCount(tsdPtr->cwdPathPtr);
	}
	if (cwdClientData == NULL) {
	    tsdPtr->cwdClientData = NULL;
	} else {
	    tsdPtr->cwdClientData = TclNativeDupInternalRep(cwdClientData);
	}
	tsdPtr->cwdPathEpoch = cwdPathEpoch;
    }
    Tcl_MutexUnlock(&cwdMutex);

    if (tsdPtr->initialized == 0) {
	Tcl_CreateThreadExitHandler(FsThrExitProc, tsdPtr);
	tsdPtr->initialized = 1;
    }

    if (pathPtrPtr == NULL) {
	return (tsdPtr->cwdPathPtr == NULL);
    }

    if (tsdPtr->cwdPathPtr == *pathPtrPtr) {
	return 1;
    } else {
	Tcl_Size len1, len2;
	const char *str1, *str2;

	str1 = TclGetStringFromObj(tsdPtr->cwdPathPtr, &len1);
	str2 = TclGetStringFromObj(*pathPtrPtr, &len2);
	if ((len1 == len2) && !memcmp(str1, str2, len1)) {
	    /*
	     * The values are equal but the objects are different.  Cache the
	     * current structure in place of the old one.
	     */

	    Tcl_DecrRefCount(*pathPtrPtr);
	    *pathPtrPtr = tsdPtr->cwdPathPtr;
	    Tcl_IncrRefCount(*pathPtrPtr);
	    return 1;
	} else {
	    return 0;
	}
    }
}

static void
FsRecacheFilesystemList(void)
{
    ThreadSpecificData *tsdPtr = TCL_TSD_INIT(&fsDataKey);
    FilesystemRecord *fsRecPtr, *tmpFsRecPtr = NULL, *toFree = NULL, *list;

    /*
     * Trash the current cache.
     */

    fsRecPtr = tsdPtr->filesystemList;
    while (fsRecPtr != NULL) {
	tmpFsRecPtr = fsRecPtr->nextPtr;
	fsRecPtr->nextPtr = toFree;
	toFree = fsRecPtr;
	fsRecPtr = tmpFsRecPtr;
    }

    /*
     * Locate tail of the global filesystem list.
     */

    Tcl_MutexLock(&filesystemMutex);
    fsRecPtr = filesystemList;
    while (fsRecPtr != NULL) {
	tmpFsRecPtr = fsRecPtr;
	fsRecPtr = fsRecPtr->nextPtr;
    }

    /*
     * Refill the cache, honouring the order.
     */

    list = NULL;
    fsRecPtr = tmpFsRecPtr;
    while (fsRecPtr != NULL) {
	tmpFsRecPtr = (FilesystemRecord *)ckalloc(sizeof(FilesystemRecord));
	*tmpFsRecPtr = *fsRecPtr;
	tmpFsRecPtr->nextPtr = list;
	tmpFsRecPtr->prevPtr = NULL;
	list = tmpFsRecPtr;
	fsRecPtr = fsRecPtr->prevPtr;
    }
    tsdPtr->filesystemList = list;
    tsdPtr->filesystemEpoch = theFilesystemEpoch;
    Tcl_MutexUnlock(&filesystemMutex);

    while (toFree) {
	FilesystemRecord *next = toFree->nextPtr;

	toFree->fsPtr = NULL;
	ckfree(toFree);
	toFree = next;
    }

    /*
     * Make sure the above gets released on thread exit.
     */

    if (tsdPtr->initialized == 0) {
	Tcl_CreateThreadExitHandler(FsThrExitProc, tsdPtr);
	tsdPtr->initialized = 1;
    }
}

static FilesystemRecord *
FsGetFirstFilesystem(void)
{
    ThreadSpecificData *tsdPtr = TCL_TSD_INIT(&fsDataKey);
    if (tsdPtr->filesystemList == NULL || ((tsdPtr->claims == 0)
	    && (tsdPtr->filesystemEpoch != theFilesystemEpoch))) {
	FsRecacheFilesystemList();
    }
    return tsdPtr->filesystemList;
}

/*
 * The epoch can is changed when a filesystems is added or removed, when
 * "system encoding" changes, and when env(HOME) changes.
 */

int
TclFSEpochOk(
    size_t filesystemEpoch)
{
    return (filesystemEpoch == 0 || filesystemEpoch == theFilesystemEpoch);
}

static void
Claim(void)
{
    ThreadSpecificData *tsdPtr = TCL_TSD_INIT(&fsDataKey);

    tsdPtr->claims++;
}

static void
Disclaim(void)
{
    ThreadSpecificData *tsdPtr = TCL_TSD_INIT(&fsDataKey);

    tsdPtr->claims--;
}

size_t
TclFSEpoch(void)
{
    ThreadSpecificData *tsdPtr = TCL_TSD_INIT(&fsDataKey);

    return tsdPtr->filesystemEpoch;
}

/*
 * If non-NULL, take posession of clientData and free it later.
 */

static void
FsUpdateCwd(
    Tcl_Obj *cwdObj,
    void *clientData)
{
    Tcl_Size len;
    const char *str = NULL;
    ThreadSpecificData *tsdPtr = TCL_TSD_INIT(&fsDataKey);

    if (cwdObj != NULL) {
	str = TclGetStringFromObj(cwdObj, &len);
    }

    Tcl_MutexLock(&cwdMutex);
    if (cwdPathPtr != NULL) {
	Tcl_DecrRefCount(cwdPathPtr);
    }
    if (cwdClientData != NULL) {
	NativeFreeInternalRep(cwdClientData);
    }

    if (cwdObj == NULL) {
	cwdPathPtr = NULL;
	cwdClientData = NULL;
    } else {
	/*
	 * This must be stored as a string obj!
	 */

	cwdPathPtr = Tcl_NewStringObj(str, len);
	Tcl_IncrRefCount(cwdPathPtr);
	cwdClientData = TclNativeDupInternalRep(clientData);
    }

    if (++cwdPathEpoch == 0) {
	++cwdPathEpoch;
    }
    tsdPtr->cwdPathEpoch = cwdPathEpoch;
    Tcl_MutexUnlock(&cwdMutex);

    if (tsdPtr->cwdPathPtr) {
	Tcl_DecrRefCount(tsdPtr->cwdPathPtr);
    }
    if (tsdPtr->cwdClientData) {
	NativeFreeInternalRep(tsdPtr->cwdClientData);
    }

    if (cwdObj == NULL) {
	tsdPtr->cwdPathPtr = NULL;
	tsdPtr->cwdClientData = NULL;
    } else {
	tsdPtr->cwdPathPtr = Tcl_NewStringObj(str, len);
	tsdPtr->cwdClientData = clientData;
	Tcl_IncrRefCount(tsdPtr->cwdPathPtr);
    }
}

/*
 *----------------------------------------------------------------------
 *
 * TclFinalizeFilesystem --
 *
 *	Clean up the filesystem.  After this, any call to a Tcl_FS... function
 *	fails.
 *
 *	If TclResetFilesystem is called later, it restores the filesystem to a
 *	pristine state.
 *
 * Results:
 *	None.
 *
 * Side effects:
 *	Frees memory allocated for the filesystem.
 *
 *----------------------------------------------------------------------
 */

void
TclFinalizeFilesystem(void)
{
    FilesystemRecord *fsRecPtr;

    /*
     * Assume that only one thread is active. Otherwise mutexes would be needed
     * around this code.
     * TO DO:  This assumption is false, isn't it?
     */

    if (cwdPathPtr != NULL) {
	Tcl_DecrRefCount(cwdPathPtr);
	cwdPathPtr = NULL;
	cwdPathEpoch = 0;
    }
    if (cwdClientData != NULL) {
	NativeFreeInternalRep(cwdClientData);
	cwdClientData = NULL;
    }

    /*
     * Remove all filesystems, freeing any allocated memory that is no longer
     * needed.
     */

    TclZipfsFinalize();
    fsRecPtr = filesystemList;
    while (fsRecPtr != NULL) {
	FilesystemRecord *tmpFsRecPtr = fsRecPtr->nextPtr;

	/*
	 * The native filesystem is static, so don't free it.
	 */

	if (fsRecPtr != &nativeFilesystemRecord) {
	    ckfree(fsRecPtr);
	}
	fsRecPtr = tmpFsRecPtr;
    }
    if (++theFilesystemEpoch == 0) {
	++theFilesystemEpoch;
    }
    filesystemList = NULL;

    /*
     * filesystemList is now NULL. Any attempt to use the filesystem is likely
     * to fail.
     */

#ifdef _WIN32
    TclWinEncodingsCleanup();
#endif
}

/*
 *----------------------------------------------------------------------
 *
 * TclResetFilesystem --
 *
 *	Restore the filesystem to a pristine state.
 *
 * Results:
 *	None.
 *
 * Side effects:
 *	None.
 *
 *----------------------------------------------------------------------
 */

void
TclResetFilesystem(void)
{
    filesystemList = &nativeFilesystemRecord;
    if (++theFilesystemEpoch == 0) {
	++theFilesystemEpoch;
    }
}

/*
 *----------------------------------------------------------------------
 *
 * Tcl_FSRegister --
 *
 *	Prepends to the list of registered fileystems a new FilesystemRecord
 *	for the given Tcl_Filesystem, which is added even if it is already in
 *	the list.  To determine whether the filesystem is already in the list,
 *	use Tcl_FSData().
 *
 *	Functions that use the list generally process it from head to tail and
 *	use the first filesystem that is suitable.  Therefore, when adding a
 *	diagnostic filsystem (one which simply reports all fs activity), it
 *	must be at the head of the list.  I.e. it must be the last one
 *	registered.
 *
 * Results:
 *	TCL_OK, or TCL_ERROR if memory for a new node in the list could
 *	not be allocated.
 *
 * Side effects:
 *	Allocates memory for a filesystem record and modifies the list of
 *	registered filesystems.
 *
 *----------------------------------------------------------------------
 */

int
Tcl_FSRegister(
    void *clientData,	/* Client-specific data for this filesystem. */
    const Tcl_Filesystem *fsPtr)/* The filesystem record for the new fs. */
{
    FilesystemRecord *newFilesystemPtr;

    if (fsPtr == NULL) {
	return TCL_ERROR;
    }

    newFilesystemPtr = (FilesystemRecord *)ckalloc(sizeof(FilesystemRecord));

    newFilesystemPtr->clientData = clientData;
    newFilesystemPtr->fsPtr = fsPtr;

    Tcl_MutexLock(&filesystemMutex);

    newFilesystemPtr->nextPtr = filesystemList;
    newFilesystemPtr->prevPtr = NULL;
    if (filesystemList) {
	filesystemList->prevPtr = newFilesystemPtr;
    }
    filesystemList = newFilesystemPtr;

    /*
     * Increment the filesystem epoch counter since existing pathnames might
     * conceivably now belong to different filesystems.
     */

    if (++theFilesystemEpoch == 0) {
	++theFilesystemEpoch;
    }
    Tcl_MutexUnlock(&filesystemMutex);

    return TCL_OK;
}

/*
 *----------------------------------------------------------------------
 *
 * Tcl_FSUnregister --
 *
 *	Removes the record for given filesystem from the list of registered
 *	filesystems. Refuses to remove the built-in (native) filesystem.  This
 *	might be changed in the future to allow a smaller Tcl core in which the
 *	native filesystem is not used at all, e.g. initializing Tcl over a
 *	network connection.
 *
 * Results:
 *	TCL_OK if the function pointer was successfully removed, or TCL_ERROR
 *	otherwise.
 *
 * Side effects:
 *	The list of registered filesystems is updated.  Memory for the
 *	corresponding FilesystemRecord is eventually freed.
 *
 *----------------------------------------------------------------------
 */

int
Tcl_FSUnregister(
    const Tcl_Filesystem *fsPtr)/* The filesystem record to remove. */
{
    int retVal = TCL_ERROR;
    FilesystemRecord *fsRecPtr;

    Tcl_MutexLock(&filesystemMutex);

    /*
     * Traverse filesystemList in search of the record whose
     * 'fsPtr' member matches 'fsPtr' and remove that record from the list.
     * Do not revmoe the record for the native filesystem.
     */

    fsRecPtr = filesystemList;
    while ((retVal == TCL_ERROR) && (fsRecPtr != &nativeFilesystemRecord)) {
	if (fsRecPtr->fsPtr == fsPtr) {
	    if (fsRecPtr->prevPtr) {
		fsRecPtr->prevPtr->nextPtr = fsRecPtr->nextPtr;
	    } else {
		filesystemList = fsRecPtr->nextPtr;
	    }
	    if (fsRecPtr->nextPtr) {
		fsRecPtr->nextPtr->prevPtr = fsRecPtr->prevPtr;
	    }

	    /*
	     * Each cached pathname could now belong to a different filesystem,
	     * so increment the filesystem epoch counter to ensure that cached
	     * information about the removed filesystem is not used.
	     */

	    if (++theFilesystemEpoch == 0) {
		++theFilesystemEpoch;
	    }

	    ckfree(fsRecPtr);

	    retVal = TCL_OK;
	} else {
	    fsRecPtr = fsRecPtr->nextPtr;
	}
    }

    Tcl_MutexUnlock(&filesystemMutex);
    return retVal;
}

/*
 *----------------------------------------------------------------------
 *
 * Tcl_FSMatchInDirectory --
 *
 *	Search in the given pathname for files matching the given pattern.
 *	Used by [glob].  Processes just one pattern for one directory.  Callers
 *	such as TclGlob and DoGlob implement manage the searching of multiple
 *	directories in cases such as
 *		glob -dir $dir -join * pkgIndex.tcl
 *
 * Results:
 *
 *	TCL_OK, or TCL_ERROR
 *
 * Side effects:
 *	resultPtr is populated, or in the case of an TCL_ERROR, an error message is
 *	set in the interpreter.
 *
 *----------------------------------------------------------------------
 */

int
Tcl_FSMatchInDirectory(
    Tcl_Interp *interp,		/* Interpreter to receive error messages, or
				 * NULL */
    Tcl_Obj *resultPtr,		/* List that results are added to. */
    Tcl_Obj *pathPtr,		/* Pathname of directory to search. If NULL,
				 * the current working directory is used. */
    const char *pattern,	/* Pattern to match.  If NULL, pathPtr must be
				 * a fully-specified pathname of a single
				 * file/directory which already exists and is
				 * of the correct type. */
    Tcl_GlobTypeData *types)	/* Specifies acceptable types.
				 * May be NULL. The directory flag is
				 * particularly significant. */
{
    const Tcl_Filesystem *fsPtr;
    Tcl_Obj *cwd, *tmpResultPtr, **elemsPtr;
    Tcl_Size resLength, i;
    int ret = -1;

    if (types != NULL && (types->type & TCL_GLOB_TYPE_MOUNT)) {
	/*
	 * Currently external callers may not query mounts, which would be a
	 * valuable future step. This is the only routine that knows about
	 * mounts, so we're being called recursively by ourself. Return no
	 * matches.
	 */

	return TCL_OK;
    }

    if (pathPtr != NULL) {
	fsPtr = Tcl_FSGetFileSystemForPath(pathPtr);
    } else {
	fsPtr = NULL;
    }

    if (fsPtr != NULL) {
	/*
	 * A corresponding filesystem was found. Search within it.
	 */

	if (fsPtr->matchInDirectoryProc == NULL) {
	    Tcl_SetErrno(ENOENT);
	    return -1;
	}
	ret = fsPtr->matchInDirectoryProc(interp, resultPtr, pathPtr, pattern,
		types);
	if (ret == TCL_OK && pattern != NULL) {
	    FsAddMountsToGlobResult(resultPtr, pathPtr, pattern, types);
	}
	return ret;
    }

    if (pathPtr != NULL && TclGetString(pathPtr)[0] != '\0') {
	/*
	 * There is a pathname but it belongs to no known filesystem. Mayday!
	 */

	Tcl_SetErrno(ENOENT);
	return -1;
    }

    /*
     * The pathname is empty or NULL so search in the current working
     * directory.  matchInDirectoryProc prefixes each result with this
     * directory, so trim it from each result.  Deal with this here in the
     * generic code because otherwise every filesystem implementation of
     * Tcl_FSMatchInDirectory has to do it.
     */

    cwd = Tcl_FSGetCwd(NULL);
    if (cwd == NULL) {
	if (interp != NULL) {
	    Tcl_SetObjResult(interp, Tcl_NewStringObj(
		    "glob couldn't determine the current working directory",
		    -1));
	}
	return TCL_ERROR;
    }

    fsPtr = Tcl_FSGetFileSystemForPath(cwd);
    if (fsPtr != NULL && fsPtr->matchInDirectoryProc != NULL) {
	TclNewObj(tmpResultPtr);
	Tcl_IncrRefCount(tmpResultPtr);
	ret = fsPtr->matchInDirectoryProc(interp, tmpResultPtr, cwd, pattern,
		types);
	if (ret == TCL_OK) {
	    FsAddMountsToGlobResult(tmpResultPtr, cwd, pattern, types);

	    /*
	     * resultPtr and tmpResultPtr are guaranteed to be distinct.
	     */

	    ret = TclListObjGetElements(interp, tmpResultPtr,
		    &resLength, &elemsPtr);
	    for (i=0 ; ret==TCL_OK && i<resLength ; i++) {
		ret = Tcl_ListObjAppendElement(interp, resultPtr,
			TclFSMakePathRelative(interp, elemsPtr[i], cwd));
	    }
	}
	TclDecrRefCount(tmpResultPtr);
    }
    Tcl_DecrRefCount(cwd);
    return ret;
}

/*
 *----------------------------------------------------------------------
 *
 * FsAddMountsToGlobResult --
 *	Adds any mounted pathnames to a set of results so that simple things
 *	like 'glob *' merge mounts and listings correctly.  Used by the
 *	Tcl_FSMatchInDirectory.
 *
 * Results:
 *	None.
 *
 * Side effects:
 *	Stores a result in resultPtr.
 *
 *----------------------------------------------------------------------
 */

static void
FsAddMountsToGlobResult(
    Tcl_Obj *resultPtr,		/* The current list of matching pathnames. Must
				 * not be shared. */
    Tcl_Obj *pathPtr,		/* The directory that was searched. */
    const char *pattern,	/* Pattern to match mounts against. */
    Tcl_GlobTypeData *types)	/* Acceptable types.  May be NULL. The
				 * directory flag is particularly significant.
				 */
{
    Tcl_Size mLength, gLength, i;
    int dir = (types == NULL || (types->type & TCL_GLOB_TYPE_DIR));
    Tcl_Obj *mounts = FsListMounts(pathPtr, pattern);

    if (mounts == NULL) {
	return;
    }

    if (TclListObjLength(NULL, mounts, &mLength) != TCL_OK || mLength == 0) {
	goto endOfMounts;
    }
    if (TclListObjLength(NULL, resultPtr, &gLength) != TCL_OK) {
	goto endOfMounts;
    }
    for (i=0 ; i<mLength ; i++) {
	Tcl_Obj *mElt;
	Tcl_Size j;
	int found = 0;

	Tcl_ListObjIndex(NULL, mounts, i, &mElt);

	for (j=0 ; j<gLength ; j++) {
	    Tcl_Obj *gElt;

	    Tcl_ListObjIndex(NULL, resultPtr, j, &gElt);
	    if (Tcl_FSEqualPaths(mElt, gElt)) {
		found = 1;
		if (!dir) {
		    /*
		     * We don't want to list this.
		     */

		    Tcl_ListObjReplace(NULL, resultPtr, j, 1, 0, NULL);
		    gLength--;
		}
		break;		/* Break out of for loop. */
	    }
	}
	if (!found && dir) {
	    Tcl_Obj *norm;
	    Tcl_Size len, mlen;

	    /*
	     * mElt is normalized and lies inside pathPtr so
	     * add to the result the right representation of mElt,
	     * i.e. the representation relative to pathPtr.
	     */

	    norm = Tcl_FSGetNormalizedPath(NULL, pathPtr);
	    if (norm != NULL) {
		const char *path, *mount;

		mount = TclGetStringFromObj(mElt, &mlen);
		path = TclGetStringFromObj(norm, &len);
		if (path[len-1] == '/') {
		    /*
		     * Deal with the root of the volume.
		     */

		    len--;
		}
		len++;		/* account for '/' in the mElt [Bug 1602539] */


		mElt = TclNewFSPathObj(pathPtr, mount + len, mlen - len);
		Tcl_ListObjAppendElement(NULL, resultPtr, mElt);
	    }
	    /*
	     * Not comparing mounts to mounts, so no need to increment gLength
	     */
	}
    }

  endOfMounts:
    Tcl_DecrRefCount(mounts);
}

/*
 *----------------------------------------------------------------------
 *
 * Tcl_FSMountsChanged --
 *
 *	Announecs that mount points have changed or that the system encoding
 *	has changed.
 *
 * Results:
 *	None.
 *
 * Side effects:
 *	The shared 'theFilesystemEpoch' is incremented, invalidating every
 *	exising cached internal representation of a pathname.  Avoid calling
 *	Tcl_FSMountsChanged whenever possible.  It must be called when:
 *
 *	(1) A filesystem is registered or unregistered. This is only necessary
 *	if the new filesystem accepts file pathnames as-is.  Normally the
 *	filesystem is really a shell which doesn't yet have any mount points
 *	established and so its 'pathInFilesystem' routine always fails.
 *	However, for safety, Tcl calls 'Tcl_FSMountsChanged' each time a
 *	filesystem is registered or unregistered.
 *
 *	(2) An additional mount point is established inside an existing
 *	filesystem (except for the native file system; see note below).
 *
 *	(3) A filesystem changes the list of available volumes (except for the
 *	native file system; see note below).
 *
 *	(4) The mapping from a string representation of a file to a full,
 *	normalized pathname changes. For example, if 'env(HOME)' is modified,
 *	then any pathname containing '~' maps to a different item, possibly in
 *	a different filesystem.
 *
 *	Tcl has no control over (2) and (3), so each registered filesystem must
 *	call Tcl_FSMountsChnaged in each of those circumstances.
 *
 *	The reason for the exception in 2,3 for the native filesystem is that
 *	the native filesystem claims every file without determining whether
 *	whether the file exists, or even whether the pathname makes sense.
 *
 *----------------------------------------------------------------------
 */

void
Tcl_FSMountsChanged(
    TCL_UNUSED(const Tcl_Filesystem *) /*fsPtr*/)
    /*
     * fsPtr is currently unused.  In the future it might invalidate files for
     * a particular filesystem, or take some other more advanced action.
     */
{
    /*
     * Increment the filesystem epoch to invalidate every existing cached
     * internal representation.
     */

    Tcl_MutexLock(&filesystemMutex);
    if (++theFilesystemEpoch == 0) {
	++theFilesystemEpoch;
    }
    Tcl_MutexUnlock(&filesystemMutex);
}

/*
 *----------------------------------------------------------------------
 *
 * Tcl_FSData --
 *
 *	Retrieves the clientData member of the given filesystem.
 *
 * Results:
 *	A clientData value, or NULL if the given filesystem is not registered.
 *	The clientData value itself may also be NULL.
 *
 * Side effects:
 *	None.
 *
 *----------------------------------------------------------------------
 */

void *
Tcl_FSData(
    const Tcl_Filesystem *fsPtr) /* The filesystem to find in the list of
				  *  registered filesystems. */
{
    void *retVal = NULL;
    FilesystemRecord *fsRecPtr = FsGetFirstFilesystem();

    /*
     * Find the filesystem in and retrieve its clientData.
     */

    while ((retVal == NULL) && (fsRecPtr != NULL)) {
	if (fsRecPtr->fsPtr == fsPtr) {
	    retVal = fsRecPtr->clientData;
	}
	fsRecPtr = fsRecPtr->nextPtr;
    }

    return retVal;
}

/*
 *---------------------------------------------------------------------------
 *
 * TclFSNormalizeToUniquePath --
 *
 *	Converts the given pathname, containing no ../, ./ components, into a
 *	unique pathname for the given platform. On Unix the resulting pathname
 *	is free of symbolic links/aliases, and on Windows it is the long
 *	case-preserving form.
 *
 *
 * Results:
 *	Stores the resulting pathname in pathPtr and returns the offset of the
 *	last byte processed in pathPtr.
 *
 * Side effects:
 *	None (beyond the memory allocation for the result).
 *
 * Special notes:
 *	If the filesystem-specific normalizePathProcs can reintroduce ../, ./
 *	components into the pathname, this function does not return the correct
 *	result. This may be possible with symbolic links on unix.
 *
 *
 *---------------------------------------------------------------------------
 */

int
TclFSNormalizeToUniquePath(
    Tcl_Interp *interp,		/* Used for error messages. */
    Tcl_Obj *pathPtr,		/* An Pathname to normalize in-place.  Must be
				 * unshared. */
    int startAt)		/* Offset the string of pathPtr to start at.
				 * Must either be 0 or offset of a directory
				 * separator at the end of a pathname part that
				 * is already normalized, I.e. not the index of
				 * the byte just after the separator.  */
{
    FilesystemRecord *fsRecPtr, *firstFsRecPtr;

    Tcl_Size i;
    int isVfsPath = 0;
    const char *path;

    /*
     * Pathnames starting with a UNC prefix and ending with a colon character
     * are reserved for VFS use.  These names can not conflict with real UNC
     * pathnames per https://msdn.microsoft.com/en-us/library/gg465305.aspx and
     * rfc3986's definition of reg-name.
     *
     * We check these first to avoid useless calls to the native filesystem's
     * normalizePathProc.
     */
    path = TclGetStringFromObj(pathPtr, &i);

    if ( (i >= 3) && ( (path[0] == '/' && path[1] == '/')
		    || (path[0] == '\\' && path[1] == '\\') ) ) {
	for ( i = 2; ; i++) {
	    if (path[i] == '\0') break;
	    if (path[i] == path[0]) break;
	}
	--i;
	if (path[i] == ':') isVfsPath = 1;
    }

    /*
     * Call the the normalizePathProc routine of each registered filesystem.
     */
    firstFsRecPtr = FsGetFirstFilesystem();

    Claim();

    if (!isVfsPath) {

	/*
	 * Find and call the native filesystem handler first if there is one
	 * because the root of Tcl's filesystem is always a native filesystem
	 * (i.e., '/' on unix is native).
	 */

	for (fsRecPtr=firstFsRecPtr; fsRecPtr!=NULL; fsRecPtr=fsRecPtr->nextPtr) {
	    if (fsRecPtr->fsPtr != &tclNativeFilesystem) {
		continue;
	    }

	    /*
	     * TODO: Always call the normalizePathProc here because it should
	     * always exist.
	     */

	    if (fsRecPtr->fsPtr->normalizePathProc != NULL) {
		startAt = fsRecPtr->fsPtr->normalizePathProc(interp, pathPtr,
			startAt);
	    }
	    break;
	}
    }

    for (fsRecPtr=firstFsRecPtr; fsRecPtr!=NULL; fsRecPtr=fsRecPtr->nextPtr) {
	if (fsRecPtr->fsPtr == &tclNativeFilesystem) {
	    /*
	     * Skip the native system this time through.
	     */
	    continue;
	}

	if (fsRecPtr->fsPtr->normalizePathProc != NULL) {
	    startAt = fsRecPtr->fsPtr->normalizePathProc(interp, pathPtr,
		    startAt);
	}

	/*
	 * This efficiency check could be added:
	 *		if (retVal == length-of(pathPtr)) {break;}
	 * but there's not much benefit.
	 */
    }
    Disclaim();

    return startAt;
}

/*
 *---------------------------------------------------------------------------
 *
 * TclGetOpenMode --
 *
 *	Obsolete.  A limited version of TclGetOpenModeEx() which exists only to
 *	satisfy any extensions imprudently using it via Tcl's internal stubs
 *	table.
 *
 * Results:
 *	See TclGetOpenModeEx().
 *
 * Side effects:
 *	See TclGetOpenModeEx().
 *
 *---------------------------------------------------------------------------
 */

int
TclGetOpenMode(
    Tcl_Interp *interp,		/* Interpreter to use for error reporting.  May
				 *  be NULL. */
    const char *modeString,	/* e.g. "r+" or "RDONLY CREAT". */
    int *seekFlagPtr)		/* Sets this to 1 to tell the caller to seek to
				   EOF after opening the file, and
				 * 0 otherwise. */
{
    int binary = 0;
    return TclGetOpenModeEx(interp, modeString, seekFlagPtr, &binary);
}

/*
 *---------------------------------------------------------------------------
 *
 * TclGetOpenModeEx --
 *
 *	Computes a POSIX mode mask for opening a file.
 *
 * Results:
 *	The mode to pass to "open", or -1 if an error occurs.
 *
 * Side effects:
 *	Sets *seekFlagPtr to 1 to tell the caller to
 *	seek to EOF after opening the file, or to 0 otherwise.
 *
 *	Sets *binaryPtr to 1 to tell the caller to configure the channel as a
 *	binary channel, or to 0 otherwise.
 *
 *	If there is an error and interp is not NULL, sets interpreter result to
 *	an error message.
 *
 * Special note:
 *	Based on a prototype implementation contributed by Mark Diekhans.
 *
 *---------------------------------------------------------------------------
 */

int
TclGetOpenModeEx(
    Tcl_Interp *interp,		/* Interpreter, possibly NULL, to use for
				 * error reporting. */
    const char *modeString,	/* Mode string, e.g. "r+" or "RDONLY CREAT" */
    int *seekFlagPtr,		/* Sets this to 1 to tell the the caller to seek to
				 * EOF after opening the file, and 0 otherwise. */
    int *binaryPtr)		/* Sets this to 1 to tell the caller to
				 * configure the channel for binary
				 * operations after opening the file. */
{
    int mode, c, gotRW;
    Tcl_Size modeArgc, i;
    const char **modeArgv, *flag;
#define RW_MODES (O_RDONLY|O_WRONLY|O_RDWR)

    /*
     * Check for the simpler fopen-like access modes like "r" which are
     * distinguished from the POSIX access modes by the presence of a
     * lower-case first letter.
     */

    *seekFlagPtr = 0;
    *binaryPtr = 0;
    mode = 0;

    /*
     * Guard against wide characters before using byte-oriented routines.
     */

    if (!(modeString[0] & 0x80)
	    && islower(UCHAR(modeString[0]))) { /* INTL: ISO only. */
	switch (modeString[0]) {
	case 'r':
	    mode = O_RDONLY;
	    break;
	case 'w':
	    mode = O_WRONLY|O_CREAT|O_TRUNC;
	    break;
	case 'a':
	    /*
	     * Add O_APPEND for proper automatic seek-to-end-on-write by the
	     * OS. [Bug 680143]
	     */

	    mode = O_WRONLY|O_CREAT|O_APPEND;
	    *seekFlagPtr = 1;
	    break;
	default:
	    goto error;
	}
	i = 1;
	while (i<3 && modeString[i]) {
	    if (modeString[i] == modeString[i-1]) {
		goto error;
	    }
	    switch (modeString[i++]) {
	    case '+':
		/*
		 * Remove O_APPEND so that the seek command works. [Bug
		 * 1773127]
		 */

		mode &= ~(O_RDONLY|O_WRONLY|O_APPEND);
		mode |= O_RDWR;
		break;
	    case 'b':
		*binaryPtr = 1;
		break;
	    default:
		goto error;
	    }
	}
	if (modeString[i] != 0) {
	    goto error;
	}
	return mode;

    error:
	*seekFlagPtr = 0;
	*binaryPtr = 0;
	if (interp != NULL) {
	    Tcl_SetObjResult(interp, Tcl_ObjPrintf(
		    "illegal access mode \"%s\"", modeString));
	}
	return -1;
    }

    /*
     * The access modes are specified as a list of POSIX modes like O_CREAT.
     *
     * Tcl_SplitList must work correctly when interp is NULL.
     */

    if (Tcl_SplitList(interp, modeString, &modeArgc, &modeArgv) != TCL_OK) {
	if (interp != NULL) {
	    Tcl_AddErrorInfo(interp,
		    "\n    while processing open access modes \"");
	    Tcl_AddErrorInfo(interp, modeString);
	    Tcl_AddErrorInfo(interp, "\"");
	}
	return -1;
    }

    gotRW = 0;
    for (i = 0; i < modeArgc; i++) {
	flag = modeArgv[i];
	c = flag[0];
	if ((c == 'R') && (strcmp(flag, "RDONLY") == 0)) {
	    mode = (mode & ~RW_MODES) | O_RDONLY;
	    gotRW = 1;
	} else if ((c == 'W') && (strcmp(flag, "WRONLY") == 0)) {
	    mode = (mode & ~RW_MODES) | O_WRONLY;
	    gotRW = 1;
	} else if ((c == 'R') && (strcmp(flag, "RDWR") == 0)) {
	    mode = (mode & ~RW_MODES) | O_RDWR;
	    gotRW = 1;
	} else if ((c == 'A') && (strcmp(flag, "APPEND") == 0)) {
	    mode |= O_APPEND;
	    *seekFlagPtr = 1;
	} else if ((c == 'C') && (strcmp(flag, "CREAT") == 0)) {
	    mode |= O_CREAT;
	} else if ((c == 'E') && (strcmp(flag, "EXCL") == 0)) {
	    mode |= O_EXCL;

	} else if ((c == 'N') && (strcmp(flag, "NOCTTY") == 0)) {
#ifdef O_NOCTTY
	    mode |= O_NOCTTY;
#else
	    if (interp != NULL) {
		Tcl_SetObjResult(interp, Tcl_ObjPrintf(
			"access mode \"%s\" not supported by this system",
			flag));
	    }
	    ckfree(modeArgv);
	    return -1;
#endif

	} else if ((c == 'N') && (strcmp(flag, "NONBLOCK") == 0)) {
#ifdef O_NONBLOCK
	    mode |= O_NONBLOCK;
#else
	    if (interp != NULL) {
		Tcl_SetObjResult(interp, Tcl_ObjPrintf(
			"access mode \"%s\" not supported by this system",
			flag));
	    }
	    ckfree(modeArgv);
	    return -1;
#endif

	} else if ((c == 'T') && (strcmp(flag, "TRUNC") == 0)) {
	    mode |= O_TRUNC;
	} else if ((c == 'B') && (strcmp(flag, "BINARY") == 0)) {
	    *binaryPtr = 1;
	} else {

	    if (interp != NULL) {
		Tcl_SetObjResult(interp, Tcl_ObjPrintf(
			"invalid access mode \"%s\": must be RDONLY, WRONLY, "
			"RDWR, APPEND, BINARY, CREAT, EXCL, NOCTTY, NONBLOCK,"
			" or TRUNC", flag));
	    }
	    ckfree(modeArgv);
	    return -1;
	}
    }

    ckfree(modeArgv);

    if (!gotRW) {
	if (interp != NULL) {
	    Tcl_SetObjResult(interp, Tcl_NewStringObj(
		    "access mode must include either RDONLY, WRONLY, or RDWR",
		    -1));
	}
	return -1;
    }
    return mode;
}

/*
 *----------------------------------------------------------------------
 *
 * Tcl_FSEvalFile, Tcl_FSEvalFileEx, TclNREvalFile --
 *
 *	Reads a file and evaluates it as a script.
 *
 *	Tcl_FSEvalFile is Tcl_FSEvalFileEx without the encoding argument.
 *
 *	TclNREvalFile is an NRE-enabled version of Tcl_FSEvalFileEx.
 *
 * Results:
 *	A standard Tcl result, which is either the result of executing the
 *	file or an error indicating why the file couldn't be read.
 *
 * Side effects:
 *	Arbitrary, depending on the contents of the script.  While the script
 *	is evaluated iPtr->scriptFile is a reference to pathPtr, and after the
 *	evaluation completes, has its original value restored again.
 *
 *----------------------------------------------------------------------
 */

int
Tcl_FSEvalFile(
    Tcl_Interp *interp,		/* Interpreter that evaluates the script. */
    Tcl_Obj *pathPtr)		/* Pathname of file containing the script.
				 * Tilde-substitution is performed on this
				 * pathname. */
{
    return Tcl_FSEvalFileEx(interp, pathPtr, NULL);
}

int
Tcl_FSEvalFileEx(
<<<<<<< HEAD
    Tcl_Interp *interp,		/* Interpreter that evaluates the script. */
    Tcl_Obj *pathPtr,		/* Pathname of the file to process.
				 * Tilde-substitution is performed on this
				 * pathname. */
    const char *encoding)	/* Either the name of an encoding or NULL to
				   use the utf-8 encoding. */
=======
    Tcl_Interp *interp,		/* Interpreter in which to process file. */
    Tcl_Obj *pathPtr,		/* Path of file to process. Tilde-substitution
				 * will be performed on this name. */
    const char *encodingName)	/* If non-NULL, then use this encoding for the
				 * file. NULL means use the system encoding. */
>>>>>>> dc017dc3
{
    Tcl_Size length;
    int result = TCL_ERROR;
    Tcl_StatBuf statBuf;
    Tcl_Obj *oldScriptFile;
    Interp *iPtr;
    const char *string;
    Tcl_Channel chan;
    Tcl_Obj *objPtr;

    if (Tcl_FSGetNormalizedPath(interp, pathPtr) == NULL) {
	return result;
    }

    if (Tcl_FSStat(pathPtr, &statBuf) == -1) {
	Tcl_SetErrno(errno);
	Tcl_SetObjResult(interp, Tcl_ObjPrintf(
		"couldn't read file \"%s\": %s",
		TclGetString(pathPtr), Tcl_PosixError(interp)));
	return result;
    }
    chan = Tcl_FSOpenFileChannel(interp, pathPtr, "r", 0644);
    if (chan == NULL) {
	Tcl_SetObjResult(interp, Tcl_ObjPrintf(
		"couldn't read file \"%s\": %s",
		TclGetString(pathPtr), Tcl_PosixError(interp)));
	return result;
    }

    /*
     * The eof character is \x1A (^Z). Tcl uses it on every platform to allow
     * for scripted documents. [Bug: 2040]
     */

    Tcl_SetChannelOption(interp, chan, "-eofchar", "\x1A {}");

    /*
     * If the encoding is specified, set the channel to that encoding.
     * Otherwise use utf-8.  If the encoding is unknown report an error.
     */

<<<<<<< HEAD
    if (encoding == NULL) {
	encoding = "utf-8";
    }
    if (Tcl_SetChannelOption(interp, chan, "-encoding", encoding)
	    != TCL_OK) {
	Tcl_Close(interp,chan);
	return result;
=======
    if (encodingName != NULL) {
	if (Tcl_SetChannelOption(interp, chan, "-encoding", encodingName)
		!= TCL_OK) {
	    Tcl_Close(interp,chan);
	    return result;
	}
>>>>>>> dc017dc3
    }

    TclNewObj(objPtr);
    Tcl_IncrRefCount(objPtr);

    /*
     * Read first character of stream to check for utf-8 BOM
     */

    if (Tcl_ReadChars(chan, objPtr, 1, 0) == TCL_IO_FAILURE) {
	Tcl_Close(interp, chan);
	Tcl_SetObjResult(interp, Tcl_ObjPrintf(
		"couldn't read file \"%s\": %s",
		TclGetString(pathPtr), Tcl_PosixError(interp)));
	goto end;
    }
    string = TclGetString(objPtr);

    /*
     * If first character is not a BOM, append the remaining characters.
     * Otherwise, replace them. [Bug 3466099]
     */

    if (Tcl_ReadChars(chan, objPtr, TCL_INDEX_NONE,
	    memcmp(string, "\xEF\xBB\xBF", 3)) == TCL_IO_FAILURE) {
	Tcl_Close(interp, chan);
	Tcl_SetObjResult(interp, Tcl_ObjPrintf(
		"couldn't read file \"%s\": %s",
		TclGetString(pathPtr), Tcl_PosixError(interp)));
	goto end;
    }

    if (Tcl_Close(interp, chan) != TCL_OK) {
	goto end;
    }

    iPtr = (Interp *) interp;
    oldScriptFile = iPtr->scriptFile;
    iPtr->scriptFile = pathPtr;
    Tcl_IncrRefCount(iPtr->scriptFile);
    string = TclGetStringFromObj(objPtr, &length);

    /*
     * TIP #280:  Open a frame for the evaluated script.
     */

    iPtr->evalFlags |= TCL_EVAL_FILE;
    result = TclEvalEx(interp, string, length, 0, 1, NULL, string);

    /*
     * Restore the original iPtr->scriptFile value, but because the value may
     * have hanged during evaluation, don't assume it currently points to
     * pathPtr.
     */

    if (iPtr->scriptFile != NULL) {
	Tcl_DecrRefCount(iPtr->scriptFile);
    }
    iPtr->scriptFile = oldScriptFile;

    if (result == TCL_RETURN) {
	result = TclUpdateReturnInfo(iPtr);
    } else if (result == TCL_ERROR) {
	/*
	 * Record information about where the error occurred.
	 */

	const char *pathString = TclGetStringFromObj(pathPtr, &length);
	int limit = 150;
	int overflow = (length > limit);

	Tcl_AppendObjToErrorInfo(interp, Tcl_ObjPrintf(
		"\n    (file \"%.*s%s\" line %d)",
		(overflow ? limit : length), pathString,
		(overflow ? "..." : ""), Tcl_GetErrorLine(interp)));
    }

  end:
    Tcl_DecrRefCount(objPtr);
    return result;
}

int
TclNREvalFile(
<<<<<<< HEAD
    Tcl_Interp *interp,		/* Interpreter in which to evaluate the script. */
    Tcl_Obj *pathPtr,		/* Pathname of a file containing the script to
				 * evaluate. Tilde-substitution is performed on
				 * this pathname. */
    const char *encoding)	/* The name of an encoding to use, or NULL to
				 *  use the utf-8 encoding. */
=======
    Tcl_Interp *interp,		/* Interpreter in which to process file. */
    Tcl_Obj *pathPtr,		/* Path of file to process. Tilde-substitution
				 * will be performed on this name. */
    const char *encodingName)	/* If non-NULL, then use this encoding for the
				 * file. NULL means use the system encoding. */
>>>>>>> dc017dc3
{
    Tcl_StatBuf statBuf;
    Tcl_Obj *oldScriptFile, *objPtr;
    Interp *iPtr;
    Tcl_Channel chan;
    const char *string;

    if (Tcl_FSGetNormalizedPath(interp, pathPtr) == NULL) {
	return TCL_ERROR;
    }

    if (Tcl_FSStat(pathPtr, &statBuf) == -1) {
	Tcl_SetErrno(errno);
	Tcl_SetObjResult(interp, Tcl_ObjPrintf(
		"couldn't read file \"%s\": %s",
		TclGetString(pathPtr), Tcl_PosixError(interp)));
	return TCL_ERROR;
    }
    chan = Tcl_FSOpenFileChannel(interp, pathPtr, "r", 0644);
    if (chan == NULL) {
	Tcl_SetObjResult(interp, Tcl_ObjPrintf(
		"couldn't read file \"%s\": %s",
		TclGetString(pathPtr), Tcl_PosixError(interp)));
	return TCL_ERROR;
    }
    TclPkgFileSeen(interp, TclGetString(pathPtr));

    /*
     * The eof character is \x1A (^Z). Tcl uses it on every platform to allow
     * for scripted documents. [Bug: 2040]
     */

    Tcl_SetChannelOption(interp, chan, "-eofchar", "\x1A {}");

    /*
     * If the encoding is specified, set the channel to that encoding.
     * Otherwise use utf-8.  If the encoding is unknown report an error.
     */

<<<<<<< HEAD
    if (encoding == NULL) {
	encoding = "utf-8";
    }
    if (Tcl_SetChannelOption(interp, chan, "-encoding", encoding)
	    != TCL_OK) {
	Tcl_Close(interp, chan);
	return TCL_ERROR;
=======
    if (encodingName != NULL) {
	if (Tcl_SetChannelOption(interp, chan, "-encoding", encodingName)
		!= TCL_OK) {
	    Tcl_Close(interp,chan);
	    return TCL_ERROR;
	}
>>>>>>> dc017dc3
    }

    TclNewObj(objPtr);
    Tcl_IncrRefCount(objPtr);

    /*
     * Read first character of stream to check for utf-8 BOM
     */

    if (Tcl_ReadChars(chan, objPtr, 1, 0) == TCL_IO_FAILURE) {
	Tcl_Close(interp, chan);
	Tcl_SetObjResult(interp, Tcl_ObjPrintf(
		"couldn't read file \"%s\": %s",
		TclGetString(pathPtr), Tcl_PosixError(interp)));
	Tcl_DecrRefCount(objPtr);
	return TCL_ERROR;
    }
    string = TclGetString(objPtr);

    /*
     * If first character is not a BOM, append the remaining characters.
     * Otherwise, replace them. [Bug 3466099]
     */

    if (Tcl_ReadChars(chan, objPtr, TCL_INDEX_NONE,
	    memcmp(string, "\xEF\xBB\xBF", 3)) == TCL_IO_FAILURE) {
	Tcl_Close(interp, chan);
	Tcl_SetObjResult(interp, Tcl_ObjPrintf(
		"couldn't read file \"%s\": %s",
		TclGetString(pathPtr), Tcl_PosixError(interp)));
	Tcl_DecrRefCount(objPtr);
	return TCL_ERROR;
    }

    if (Tcl_Close(interp, chan) != TCL_OK) {
	Tcl_DecrRefCount(objPtr);
	return TCL_ERROR;
    }

    iPtr = (Interp *) interp;
    oldScriptFile = iPtr->scriptFile;
    iPtr->scriptFile = pathPtr;
    Tcl_IncrRefCount(iPtr->scriptFile);

    /*
     * TIP #280:  Open a frame for the evaluated script.
     */

    iPtr->evalFlags |= TCL_EVAL_FILE;
    TclNRAddCallback(interp, EvalFileCallback, oldScriptFile, pathPtr, objPtr,
	    NULL);
    return TclNREvalObjEx(interp, objPtr, 0, NULL, INT_MIN);
}

static int
EvalFileCallback(
    void *data[],
    Tcl_Interp *interp,
    int result)
{
    Interp *iPtr = (Interp *) interp;
    Tcl_Obj *oldScriptFile = (Tcl_Obj *)data[0];
    Tcl_Obj *pathPtr = (Tcl_Obj *)data[1];
    Tcl_Obj *objPtr = (Tcl_Obj *)data[2];

    /*
     * Restore the original iPtr->scriptFile value, but because the value may
     * have hanged during evaluation, don't assume it currently points to
     * pathPtr.
     */

    if (iPtr->scriptFile != NULL) {
	Tcl_DecrRefCount(iPtr->scriptFile);
    }
    iPtr->scriptFile = oldScriptFile;

    if (result == TCL_RETURN) {
	result = TclUpdateReturnInfo(iPtr);
    } else if (result == TCL_ERROR) {
	/*
	 * Record information about where the error occurred.
	 */

	Tcl_Size length;
	const char *pathString = TclGetStringFromObj(pathPtr, &length);
	const int limit = 150;
	int overflow = (length > limit);

	Tcl_AppendObjToErrorInfo(interp, Tcl_ObjPrintf(
		"\n    (file \"%.*s%s\" line %d)",
		(overflow ? limit : length), pathString,
		(overflow ? "..." : ""), Tcl_GetErrorLine(interp)));
    }

    Tcl_DecrRefCount(objPtr);
    return result;
}

/*
 *----------------------------------------------------------------------
 *
 * Tcl_GetErrno --
 *
 *	Currently the global variable "errno", but could in the future change
 *	to something else.
 *
 * Results:
 *	The current Tcl error number.
 *
 * Side effects:
 *	None. The value of the Tcl error code variable is only defined if it
 *	was set by a previous call to Tcl_SetErrno.
 *
 *----------------------------------------------------------------------
 */

int
Tcl_GetErrno(void)
{
    /*
     * On some platforms errno is thread-local, as implemented by the C
     * library.
     */

    return errno;
}

/*
 *----------------------------------------------------------------------
 *
 * Tcl_SetErrno --
 *
 *	Sets the Tcl error code to the given value. On some saner platforms
 *	this is implemented in the C library as a thread-local value , but this
 *	is *really* unsafe to assume!
 *
 * Results:
 *	None.
 *
 * Side effects:
 *	Modifies the the Tcl error code value.
 *
 *----------------------------------------------------------------------
 */

void
Tcl_SetErrno(
    int err)			/* The new value. */
{
    /*
     * On some platforms, errno is implemented by the C library as a thread
     * local value
     */

    errno = err;
}

/*
 *----------------------------------------------------------------------
 *
 * Tcl_PosixError --
 *
 *	Typically called after a UNIX kernel call returns an error.  Sets the
 *	interpreter errorCode to machine-parsable information about the error.
 *
 * Results:
 *	A human-readable sring describing the error.
 *
 * Side effects:
 *	Sets the errorCode value of the interpreter.
 *
 *----------------------------------------------------------------------
 */

const char *
Tcl_PosixError(
    Tcl_Interp *interp)		/* Interpreter to set the errorCode of */
{
    const char *id, *msg;

    msg = Tcl_ErrnoMsg(errno);
    id = Tcl_ErrnoId();
    if (interp) {
	Tcl_SetErrorCode(interp, "POSIX", id, msg, (void *)NULL);
    }
    return msg;
}

/*
 *----------------------------------------------------------------------
 *
 * Tcl_FSStat --
 *	Calls 'statProc' of the filesystem corresponding to pathPtr.
 *
 *	Replaces the standard library "stat" routine.
 *
 * Results:
 *	See stat documentation.
 *
 * Side effects:
 *	See stat documentation.
 *
 *----------------------------------------------------------------------
 */

int
Tcl_FSStat(
    Tcl_Obj *pathPtr,		/* Pathname of the file to call stat on (in
				 *  current CP). */
    Tcl_StatBuf *buf)		/* A buffer to hold the results of the call to
				 *  stat. */
{
    const Tcl_Filesystem *fsPtr = Tcl_FSGetFileSystemForPath(pathPtr);

    if (fsPtr != NULL && fsPtr->statProc != NULL) {
	return fsPtr->statProc(pathPtr, buf);
    }
    Tcl_SetErrno(ENOENT);
    return -1;
}

/*
 *----------------------------------------------------------------------
 *
 * Tcl_FSLstat --
 *	Calls the 'lstatProc' of the filesystem corresponding to pathPtr.
 *
 *	Replaces the library version of lstat.  If the filesystem doesn't
 *	provide lstatProc but does provide statProc, Tcl falls back to
 *	statProc.
 *
 * Results:
 *	See lstat documentation.
 *
 * Side effects:
 *	See lstat documentation.
 *
 *----------------------------------------------------------------------
 */

int
Tcl_FSLstat(
    Tcl_Obj *pathPtr,		/* Pathname of the file to call stat on (in
				   current CP). */
    Tcl_StatBuf *buf)		/* Filled with results of that call to stat. */
{
    const Tcl_Filesystem *fsPtr = Tcl_FSGetFileSystemForPath(pathPtr);

    if (fsPtr != NULL) {
	if (fsPtr->lstatProc != NULL) {
	    return fsPtr->lstatProc(pathPtr, buf);
	}
	if (fsPtr->statProc != NULL) {
	    return fsPtr->statProc(pathPtr, buf);
	}
    }
    Tcl_SetErrno(ENOENT);
    return -1;
}

/*
 *----------------------------------------------------------------------
 *
 * Tcl_FSAccess --
 *
 *	Calls 'accessProc' of the filesystem corresponding to pathPtr.
 *
 *	Replaces the library version of access.
 *
 * Results:
 *	See access documentation.
 *
 * Side effects:
 *	See access documentation.
 *
 *----------------------------------------------------------------------
 */

int
Tcl_FSAccess(
    Tcl_Obj *pathPtr,		/* Pathname of file to access (in current CP). */
    int mode)			/* Permission setting. */
{
    const Tcl_Filesystem *fsPtr = Tcl_FSGetFileSystemForPath(pathPtr);

    if (fsPtr != NULL && fsPtr->accessProc != NULL) {
	return fsPtr->accessProc(pathPtr, mode);
    }
    Tcl_SetErrno(ENOENT);
    return -1;
}

/*
 *----------------------------------------------------------------------
 *
 * Tcl_FSOpenFileChannel --
 *
 *	Calls 'openfileChannelProc' of the filesystem corresponding to
 *	pathPtr.
 *
 * Results:
 *	The new channel, or NULL if the named file could not be opened.
 *
 * Side effects:
 *	Opens a channel, possibly creating the corresponding the file on the
 *	filesystem.
 *
 *----------------------------------------------------------------------
 */

Tcl_Channel
Tcl_FSOpenFileChannel(
    Tcl_Interp *interp,		/* Interpreter for error reporting, or NULL */
    Tcl_Obj *pathPtr,		/* Pathname of file to open. */
    const char *modeString,	/* A list of POSIX open modes or a string such
				 * as "rw". */
    int permissions)		/* What modes to use if opening the file
				   involves creating it. */
{
    const Tcl_Filesystem *fsPtr;
    Tcl_Channel retVal = NULL;


    if (Tcl_FSGetNormalizedPath(interp, pathPtr) == NULL) {
	/*
	 * Return the correct error message.
	 */
	return NULL;
    }

    fsPtr = Tcl_FSGetFileSystemForPath(pathPtr);
    if (fsPtr != NULL && fsPtr->openFileChannelProc != NULL) {
	int mode, seekFlag, binary;

	/*
	 * Parse the mode to determine whether to seek at the outset
	 * and/or set the channel into binary mode.
	 */

	mode = TclGetOpenModeEx(interp, modeString, &seekFlag, &binary);
	if (mode == -1) {
	    return NULL;
	}

	/*
	 * Open the file.
	 */

	retVal = fsPtr->openFileChannelProc(interp, pathPtr, mode,
		permissions);
	if (retVal == NULL) {
	    return NULL;
	}

	/*
	 * Seek and/or set binary mode as determined above.
	 */

	if (seekFlag && Tcl_Seek(retVal, (Tcl_WideInt) 0, SEEK_END)
		< (Tcl_WideInt) 0) {
	    if (interp != NULL) {
		Tcl_SetObjResult(interp, Tcl_ObjPrintf(
			"could not seek to end of file while opening \"%s\": %s",
			TclGetString(pathPtr), Tcl_PosixError(interp)));
	    }
	    Tcl_Close(NULL, retVal);
	    return NULL;
	}
	if (binary) {
	    Tcl_SetChannelOption(interp, retVal, "-translation", "binary");
	}
	return retVal;
    }

    /*
     * File doesn't belong to any filesystem that can open it.
     */

    Tcl_SetErrno(ENOENT);
    if (interp != NULL) {
	Tcl_SetObjResult(interp, Tcl_ObjPrintf(
		"couldn't open \"%s\": %s",
		TclGetString(pathPtr), Tcl_PosixError(interp)));
    }
    return NULL;
}

/*
 *----------------------------------------------------------------------
 *
 * Tcl_FSUtime --
 *
 *	Calls 'uTimeProc' of the filesystem corresponding to the given
 *	pathname.
 *
 *	Replaces the library version of utime.
 *
 * Results:
 *	See utime documentation.
 *
 * Side effects:
 *	See utime documentation.
 *
 *----------------------------------------------------------------------
 */

int
Tcl_FSUtime(
    Tcl_Obj *pathPtr,		/* Pathaname of file to call uTimeProc on */
    struct utimbuf *tval)	/* Specifies the access/modification
				 * times to use. Should not be modified. */
{
    const Tcl_Filesystem *fsPtr = Tcl_FSGetFileSystemForPath(pathPtr);
    int err;

    if (fsPtr == NULL) {
	err = ENOENT;
    } else {
	if (fsPtr->utimeProc != NULL) {
	    return fsPtr->utimeProc(pathPtr, tval);
	}
	err = ENOTSUP;
    }
    Tcl_SetErrno(err);
    return -1;
}

/*
 *----------------------------------------------------------------------
 *
 * NativeFileAttrStrings --
 *
 *	Implements the platform-dependent 'file attributes' subcommand for the
 *	native filesystem, for listing the set of possible attribute strings.
 *	Part of Tcl's native filesystem support. Placed here because it is used
 *	under both Unix and Windows.
 *
 * Results:
 *	An array of strings
 *
 * Side effects:
 *	None.
 *
 *----------------------------------------------------------------------
 */

static const char *const *
NativeFileAttrStrings(
    TCL_UNUSED(Tcl_Obj *),
    TCL_UNUSED(Tcl_Obj **))
{
    return tclpFileAttrStrings;
}

/*
 *----------------------------------------------------------------------
 *
 * NativeFileAttrsGet --
 *
 *	Implements the platform-dependent 'file attributes' subcommand for the
 *	native filesystem for 'get' operations.  Part of Tcl's native
 *	filesystem support.  Defined here because it is used under both Unix
 *	and Windows.
 *
 * Results:
 *	Standard Tcl return code.
 *
 *	If there was no error, stores in objPtrRef a pointer to a new object
 *	having a refCount of zero and  holding the result.  The caller should
 *	store it somewhere, e.g. as the Tcl result, or decrement its refCount
 *	to free it.
 *
 * Side effects:
 *	None.
 *
 *----------------------------------------------------------------------
 */

static int
NativeFileAttrsGet(
    Tcl_Interp *interp,		/* The interpreter for error reporting. */
    int index,			/* index of the attribute command. */
    Tcl_Obj *pathPtr,		/* Pathname of the file */
    Tcl_Obj **objPtrRef)	/* Where to store the a pointer to the result. */
{
    return tclpFileAttrProcs[index].getProc(interp, index, pathPtr,objPtrRef);
}

/*
 *----------------------------------------------------------------------
 *
 * NativeFileAttrsSet --
 *
 *	Implements the platform-dependent 'file attributes' subcommand for the
 *	native filesystem for 'set' operations.  A part of Tcl's native
 *	filesystem support, it is defined here because it is used under both
 *	Unix and Windows.
 *
 * Results:
 *	A standard Tcl return code.
 *
 * Side effects:
 *	None.
 *
 *----------------------------------------------------------------------
 */

static int
NativeFileAttrsSet(
    Tcl_Interp *interp,		/* The interpreter for error reporting. */
    int index,			/* index of the attribute command. */
    Tcl_Obj *pathPtr,		/* Pathname of the file */
    Tcl_Obj *objPtr)		/* The value to set. */
{
    return tclpFileAttrProcs[index].setProc(interp, index, pathPtr, objPtr);
}

/*
 *----------------------------------------------------------------------
 *
 * Tcl_FSFileAttrStrings --
 *
 *	Implements part of the hookable 'file attributes'
 *	subcommand.
 *
 *	Calls 'fileAttrStringsProc' of the filesystem corresponding to the
 *	given pathname.
 *
 * Results:
 *	Returns an array of strings, or returns NULL and stores in objPtrRef
 *	a pointer to a new Tcl list having a refCount of zero, and containing
 *	the file attribute strings.
 *
 * Side effects:
 *	None.
 *
 *----------------------------------------------------------------------
 */

const char *const *
Tcl_FSFileAttrStrings(
    Tcl_Obj *pathPtr,
    Tcl_Obj **objPtrRef)
{
    const Tcl_Filesystem *fsPtr = Tcl_FSGetFileSystemForPath(pathPtr);

    if (fsPtr != NULL && fsPtr->fileAttrStringsProc != NULL) {
	return fsPtr->fileAttrStringsProc(pathPtr, objPtrRef);
    }
    Tcl_SetErrno(ENOENT);
    return NULL;
}

/*
 *----------------------------------------------------------------------
 *
 * TclFSFileAttrIndex --
 *
 *	Given an attribute name, determines the index of the attribute in the
 *	attribute table.
 *
 * Results:
 *	A standard Tcl result code.
 *
 *	If there is no error, stores the index in *indexPtr.
 *
 * Side effects:
 *	None.
 *
 *----------------------------------------------------------------------
 */

int
TclFSFileAttrIndex(
    Tcl_Obj *pathPtr,		/* Pathname of the file. */
    const char *attributeName,	/* The name of the attribute. */
    int *indexPtr)		/* A place to store the result. */
{
    Tcl_Obj *listObj = NULL;
    const char *const *attrTable;

    /*
     * Get the attribute table for the file.
     */

    attrTable = Tcl_FSFileAttrStrings(pathPtr, &listObj);
    if (listObj != NULL) {
	Tcl_IncrRefCount(listObj);
    }

    if (attrTable != NULL) {
	/*
	 * It's a constant attribute table, so use T_GIFO.
	 */

	Tcl_Obj *tmpObj = Tcl_NewStringObj(attributeName, -1);
	int result;

	result = Tcl_GetIndexFromObj(NULL, tmpObj, attrTable, NULL, TCL_EXACT,
		indexPtr);
	TclDecrRefCount(tmpObj);
	if (listObj != NULL) {
	    TclDecrRefCount(listObj);
	}
	return result;
    } else if (listObj != NULL) {
	/*
	 * It's a non-constant attribute list, so do a literal search.
	 */

	Tcl_Size i, objc;
	Tcl_Obj **objv;

	if (TclListObjGetElements(NULL, listObj, &objc, &objv) != TCL_OK) {
	    TclDecrRefCount(listObj);
	    return TCL_ERROR;
	}
	for (i=0 ; i<objc ; i++) {
	    if (!strcmp(attributeName, TclGetString(objv[i]))) {
		TclDecrRefCount(listObj);
		*indexPtr = i;
		return TCL_OK;
	    }
	}
	TclDecrRefCount(listObj);
	return TCL_ERROR;
    } else {
	return TCL_ERROR;
    }
}

/*
 *----------------------------------------------------------------------
 *
 * Tcl_FSFileAttrsGet --
 *
 *	Implements read access for the hookable 'file attributes' subcommand.
 *
 *	Calls 'fileAttrsGetProc' of the filesystem corresponding to the given
 *	pathname.
 *
 * Results:
 *	A standard Tcl return code.
 *
 *	On success, stores in objPtrRef a pointer to a new Tcl_Obj having a
 *	refCount of zero, and containing the result.
 *
 * Side effects:
 *	None.
 *
 *----------------------------------------------------------------------
 */

int
Tcl_FSFileAttrsGet(
    Tcl_Interp *interp,		/* The interpreter for error reporting. */
    int index,			/* The index of the attribute command. */
    Tcl_Obj *pathPtr,		/* The pathname of the file. */
    Tcl_Obj **objPtrRef)	/* A place to store the result. */
{
    const Tcl_Filesystem *fsPtr = Tcl_FSGetFileSystemForPath(pathPtr);

    if (fsPtr != NULL && fsPtr->fileAttrsGetProc != NULL) {
	return fsPtr->fileAttrsGetProc(interp, index, pathPtr, objPtrRef);
    }
    Tcl_SetErrno(ENOENT);
    return -1;
}

/*
 *----------------------------------------------------------------------
 *
 * Tcl_FSFileAttrsSet --
 *
 *	Implements write access for the hookable 'file
 *	attributes' subcommand.
 *
 *	Calls 'fileAttrsSetProc' for the filesystem corresponding to the given
 *	pathname.
 *
 * Results:
 *	A standard Tcl return code.
 *
 * Side effects:
 *	None.
 *
 *----------------------------------------------------------------------
 */

int
Tcl_FSFileAttrsSet(
    Tcl_Interp *interp,		/* The interpreter for error reporting. */
    int index,			/* The index of the attribute command. */
    Tcl_Obj *pathPtr,		/* The pathname of the file. */
    Tcl_Obj *objPtr)		/* A place to store the result. */
{
    const Tcl_Filesystem *fsPtr = Tcl_FSGetFileSystemForPath(pathPtr);

    if (fsPtr != NULL && fsPtr->fileAttrsSetProc != NULL) {
	return fsPtr->fileAttrsSetProc(interp, index, pathPtr, objPtr);
    }
    Tcl_SetErrno(ENOENT);
    return -1;
}

/*
 *----------------------------------------------------------------------
 *
 * Tcl_FSGetCwd --
 *
 *	Replaces the library version of getcwd().
 *
 *	Most virtual filesystems do not implement cwdProc. Tcl maintains its
 *	own record of the current directory which it keeps synchronized with
 *	the filesystem corresponding to the pathname of the current directory
 *	if the filesystem provides a cwdProc (the native filesystem does).
 *
 *	If Tcl's current directory is not in the native filesystem, Tcl's
 *	current directory and the current directory of the process are
 *	different.  To avoid confusion, extensions should call Tcl_FSGetCwd to
 *	obtain the current directory from Tcl rather than from the operating
 *	system.
 *
 * Results:
 *	Returns a pointer to a Tcl_Obj having a refCount of 1 and containing
 *	the current thread's local copy of the global cwdPathPtr value.
 *
 *	Returns NULL if the current directory could not be determined, and
 *	leaves an error message in the interpreter's result.
 *
 * Side effects:
 *	Various objects may be freed and allocated.
 *
 *----------------------------------------------------------------------
 */

Tcl_Obj *
Tcl_FSGetCwd(
    Tcl_Interp *interp)
{
    ThreadSpecificData *tsdPtr = TCL_TSD_INIT(&fsDataKey);

    if (TclFSCwdPointerEquals(NULL)) {
	FilesystemRecord *fsRecPtr;
	Tcl_Obj *retVal = NULL;

	/*
	 * This is the first time this routine has been called. Call
	 * 'getCwdProc' for each registered filsystems until one returns
	 * something other than NULL, which is a pointer to the pathname of the
	 * current directory.
	 */

	fsRecPtr = FsGetFirstFilesystem();
	Claim();
	for (; (retVal == NULL) && (fsRecPtr != NULL);
		fsRecPtr = fsRecPtr->nextPtr) {
	    void *retCd;
	    TclFSGetCwdProc2 *proc2;

	    if (fsRecPtr->fsPtr->getCwdProc == NULL) {
		continue;
	    }

	    if (fsRecPtr->fsPtr->version == TCL_FILESYSTEM_VERSION_1) {
		retVal = fsRecPtr->fsPtr->getCwdProc(interp);
		continue;
	    }

	    proc2 = (TclFSGetCwdProc2 *) fsRecPtr->fsPtr->getCwdProc;
	    retCd = proc2(NULL);
	    if (retCd != NULL) {
		Tcl_Obj *norm;

		/*
		 * Found the pathname of the current directory.
		 */

		retVal = fsRecPtr->fsPtr->internalToNormalizedProc(retCd);
		Tcl_IncrRefCount(retVal);
		norm = TclFSNormalizeAbsolutePath(interp,retVal);
		if (norm != NULL) {
		    /*
		     * Assign to global storage the pathname of the current
		     * directory and copy it into thread-local storage as
		     * well.
		     *
		     * At system startup multiple threads could in principle
		     * call this function simultaneously, which is a little
		     * peculiar, but should be fine given the mutex locks in
		     * FSUPdateCWD.  Once some value is assigned to the global
		     * variable the 'else' branch below is always taken, which
		     * is simpler.
		     */

		    FsUpdateCwd(norm, retCd);
		    Tcl_DecrRefCount(norm);
		} else {
		    fsRecPtr->fsPtr->freeInternalRepProc(retCd);
		}
		Tcl_DecrRefCount(retVal);
		retVal = NULL;
		Disclaim();
		goto cdDidNotChange;
	    } else if (interp != NULL) {
		Tcl_SetObjResult(interp, Tcl_ObjPrintf(
			"error getting working directory name: %s",
			Tcl_PosixError(interp)));
	    }
	}
	Disclaim();

	if (retVal != NULL) {
	    /*
	     * On some platforms the pathname of the current directory might
	     * not be normalized.  For efficiency, ensure that it is
	     * normalized.  For the sake of efficiency, we want a completely
	     * normalized current working directory at all times.
	     */

	    Tcl_Obj *norm = TclFSNormalizeAbsolutePath(interp, retVal);

	    if (norm != NULL) {
		/*
		 * We found a current working directory, which is now in our
		 * global storage. We must make a copy. Norm already has a
		 * refCount of 1.
		 *
		 * Threading issue: Multiple threads at system startup could in
		 * principle call this function simultaneously. They will
		 * therefore each set the cwdPathPtr independently, which is a
		 * bit peculiar, but should be fine. Once we have a cwd, we'll
		 * always be in the 'else' branch below which is simpler.
		 */

		void *cd = (void *) Tcl_FSGetNativePath(norm);

		FsUpdateCwd(norm, TclNativeDupInternalRep(cd));
		Tcl_DecrRefCount(norm);
	    }
	    Tcl_DecrRefCount(retVal);
	} else {
	    /*
	     * retVal is NULL.  There is no current directory, which could be
	     * problematic.
	    */
	}
    } else {
	/*
	 * There is a thread-local value for the pathname of the current
	 * directory.  Give corresponding filesystem a chance update the value
	 * if it is out-of-date. This allows an error to be thrown if, for
	 * example, the permissions on the current working directory have
	 * changed.
	 */

	const Tcl_Filesystem *fsPtr =
		Tcl_FSGetFileSystemForPath(tsdPtr->cwdPathPtr);
	void *retCd = NULL;
	Tcl_Obj *retVal, *norm;

	if (fsPtr == NULL || fsPtr->getCwdProc == NULL) {
	    /*
	     * There is no corresponding filesystem or the filesystem does not
	     * have a getCwd routine. Just assume current local value is ok.
	     */
	    goto cdDidNotChange;
	}

	if (fsPtr->version == TCL_FILESYSTEM_VERSION_1) {
	    retVal = fsPtr->getCwdProc(interp);
	} else {
	    /*
	     * New API.
	     */

	    TclFSGetCwdProc2 *proc2 = (TclFSGetCwdProc2 *) fsPtr->getCwdProc;

	    retCd = proc2(tsdPtr->cwdClientData);
	    if (retCd == NULL && interp != NULL) {
		Tcl_SetObjResult(interp, Tcl_ObjPrintf(
			"error getting working directory name: %s",
			Tcl_PosixError(interp)));
	    }

	    if (retCd == tsdPtr->cwdClientData) {
		goto cdDidNotChange;
	    }

	    /*
	     * Looks like a new current directory.
	     */

	    retVal = fsPtr->internalToNormalizedProc(retCd);
	    Tcl_IncrRefCount(retVal);
	}

	if (retVal == NULL) {
	    /*
	     * The current directory could not not determined.  Reset the
	     * current direcory to ensure, for example, that 'pwd' does actually
	     * throw the correct error in Tcl.  This is tested for in the test
	     * suite on unix.
	     */

	    FsUpdateCwd(NULL, NULL);
	    goto cdDidNotChange;
	}

	norm = TclFSNormalizeAbsolutePath(interp, retVal);

	if (norm == NULL) {
	     /*
	     * 'norm' shouldn't ever be NULL, but we are careful.
	     */

	    /* Do nothing */
	    if (retCd != NULL) {
		fsPtr->freeInternalRepProc(retCd);
	    }
	} else if (norm == tsdPtr->cwdPathPtr) {
	    goto cdEqual;
	} else {
	     /*
	     * Determine whether the filesystem's answer is the same as the
	     * cached local value.  Since both 'norm' and 'tsdPtr->cwdPathPtr'
	     * are normalized pathnames, do something more efficient than
	     * calling 'Tcl_FSEqualPaths', and in addition avoid a nasty
	     * infinite loop bug when trying to normalize tsdPtr->cwdPathPtr.
	     */

	    Tcl_Size len1, len2;
	    const char *str1, *str2;

	    str1 = TclGetStringFromObj(tsdPtr->cwdPathPtr, &len1);
	    str2 = TclGetStringFromObj(norm, &len2);
	    if ((len1 == len2) && (strcmp(str1, str2) == 0)) {
		/*
		 * The pathname values are equal so retain the old pathname
		 * object which is probably already shared and free the
		 * normalized pathname that was just produced.
		 */
	    cdEqual:
		Tcl_DecrRefCount(norm);
		if (retCd != NULL) {
		    fsPtr->freeInternalRepProc(retCd);
		}
	    } else {
		/*
		 * The pathname of the current directory is not the same as
		 * this thread's local cached value.  Replace the local value.
		 */
		FsUpdateCwd(norm, retCd);
		Tcl_DecrRefCount(norm);
	    }
	}
	Tcl_DecrRefCount(retVal);
    }

  cdDidNotChange:
    if (tsdPtr->cwdPathPtr != NULL) {
	Tcl_IncrRefCount(tsdPtr->cwdPathPtr);
    }

    return tsdPtr->cwdPathPtr;
}

/*
 *----------------------------------------------------------------------
 *
 * Tcl_FSChdir --
 *
 *	Replaces the library version of chdir().
 *
 *	Calls 'chdirProc' of the filesystem that corresponds to the given
 *	pathname.
 *
 * Results:
 *	See chdir() documentation.
 *
 * Side effects:
 *	See chdir() documentation.
 *
 *	On success stores in cwdPathPtr the pathname of the new current
 *	directory.
 *
 *----------------------------------------------------------------------
 */

int
Tcl_FSChdir(
    Tcl_Obj *pathPtr)
{
    const Tcl_Filesystem *fsPtr, *oldFsPtr = NULL;
    ThreadSpecificData *tsdPtr = TCL_TSD_INIT(&fsDataKey);
    int retVal = -1;

    if (tsdPtr->cwdPathPtr != NULL) {
	oldFsPtr = Tcl_FSGetFileSystemForPath(tsdPtr->cwdPathPtr);
    }
    if (Tcl_FSGetNormalizedPath(NULL, pathPtr) == NULL) {
	Tcl_SetErrno(ENOENT);
	return retVal;
    }

    fsPtr = Tcl_FSGetFileSystemForPath(pathPtr);
    if (fsPtr != NULL) {
	if (fsPtr->chdirProc != NULL) {
	    /*
	     * If this fails Tcl_SetErrno() has already been called.
	     */

	    retVal = fsPtr->chdirProc(pathPtr);
	} else {
	    /*
	     * Fallback to stat-based implementation.
	     */

	    Tcl_StatBuf buf;

	    if ((Tcl_FSStat(pathPtr, &buf) == 0) && (S_ISDIR(buf.st_mode))
		    && (Tcl_FSAccess(pathPtr, R_OK) == 0)) {
		/*
		 * stat was successful, and the file is a directory and is
		 * readable.  Can proceed to change the current directory.
		 */

		retVal = 0;
	    } else {
		 /*
		 * 'Tcl_SetErrno()' has already been called.
		 */
	    }
	}
    } else {
	Tcl_SetErrno(ENOENT);
    }

    if (retVal == 0) {

	 /* Assume that the cwd was actually changed to the normalized value
	  * just calculated, and cache that information.  */

	/*
	 * If the filesystem epoch changed recently, the normalized pathname or
	 * its internal handle may be different from what was found above.
	 * This can easily be the case with scripted documents . Therefore get
	 * the normalized pathname again. The correct value will have been
	 * cached as a result of the Tcl_FSGetFileSystemForPath call, above.
	 */

	Tcl_Obj *normDirName = Tcl_FSGetNormalizedPath(NULL, pathPtr);

	if (normDirName == NULL) {
	    /* Not really true, but what else to do? */
	    Tcl_SetErrno(ENOENT);
	    return -1;
	}

	if (fsPtr == &tclNativeFilesystem) {
	    void *cd;
	    void *oldcd = tsdPtr->cwdClientData;

	    /*
	     * Assume that the native filesystem has a getCwdProc and that it
	     * is at version 2.
	     */

	    TclFSGetCwdProc2 *proc2 = (TclFSGetCwdProc2 *) fsPtr->getCwdProc;

	    cd = proc2(oldcd);
	    if (cd != oldcd) {
		/*
		 * Call getCwdProc() and store the resulting internal handle to
		 * compare things with it later.  This might might not be
		 * exactly the same string as that of the fully normalized
		 * pathname.  For example, for the Windows internal handle the
		 * separator is the backslash character.  On Unix it might well
		 * be true that the internal handle is the fully normalized
		 * pathname and one could simply use:
		 *	cd = Tcl_FSGetNativePath(pathPtr);
		 * but this can't be guaranteed in the general case.  In fact,
		 * the internal handle could be any value the filesystem
		 * decides to use to identify a node.
		 */

		FsUpdateCwd(normDirName, cd);
	    }
	} else {
	    /*
	     * Tcl_FSGetCwd() synchronizes the file-global cwdPathPtr if
	     * needed.  However, if there is no 'getCwdProc', cwdPathPtr must be
	     * updated right now because there won't be another chance.  This
	     * block of code is currently executed whether or not the
	     * filesystem provides a getCwdProc, but it should in principle
	     * work to only call this block if fsPtr->getCwdProc == NULL.
	     */

	    FsUpdateCwd(normDirName, NULL);
	}

	if (oldFsPtr != NULL && fsPtr != oldFsPtr) {
	    /*
	     * The filesystem of the current directory is not the same as the
	     * filesystem of the previous current directory.  Invalidate All
	     * FsPath objects.
	     */
	    Tcl_FSMountsChanged(NULL);
	}
    } else {
	/*
	 * The current directory is now changed or an error occurred and an
	 * error message is now set. Just continue.
	 */
    }

    return retVal;
}

/*
 *----------------------------------------------------------------------
 *
 * Tcl_FSLoadFile --
 *
 *	Loads a dynamic shared object by passing the given pathname unmodified
 *	to Tcl_LoadFile, and provides pointers to the functions named by 'sym1'
 *	and 'sym2', and another pointer to a function that unloads the object.
 *
 * Results:
 *	A standard Tcl completion code. If an error occurs, sets the
 *	interpreter's result to an error message.
 *
 * Side effects:
 *	A dynamic shared object is loaded into memory.  This may later be
 *	unloaded by passing the handlePtr to *unloadProcPtr.
 *
 *----------------------------------------------------------------------
 */

int
Tcl_FSLoadFile(
    Tcl_Interp *interp,		/* Used for error reporting. */
    Tcl_Obj *pathPtr,		/* Pathname of the file containing the dynamic shared object.
				 */
    const char *sym1, const char *sym2,
				/* Names of two functions to find in the
				 * dynamic shared object. */
    Tcl_LibraryInitProc **proc1Ptr, Tcl_LibraryInitProc **proc2Ptr,
				/* Places to store pointers to the functions
				 * named by sym1 and sym2. */
    Tcl_LoadHandle *handlePtr,	/* A place to store the token for the loaded
				 * object.  Can be passed to
				 * (*unloadProcPtr)() to unload the file. */
    TCL_UNUSED(Tcl_FSUnloadFileProc **))
{
    const char *symbols[3];
    void *procPtrs[2];
    int res;

    symbols[0] = sym1;
    symbols[1] = sym2;
    symbols[2] = NULL;

    res = Tcl_LoadFile(interp, pathPtr, symbols, 0, procPtrs, handlePtr);
    if (res == TCL_OK) {
	*proc1Ptr = (Tcl_LibraryInitProc *) procPtrs[0];
	*proc2Ptr = (Tcl_LibraryInitProc *) procPtrs[1];
    } else {
	*proc1Ptr = *proc2Ptr = NULL;
    }

    return res;
}

/*
 *----------------------------------------------------------------------
 *
 * Tcl_LoadFile --
 *
 *	Load a dynamic shared object by calling 'loadFileProc' of the
 *	filesystem corresponding to the given pathname, and then finds within
 *	the loaded object the functions named in symbols[].
 *
 *	The given pathname is passed unmodified to `loadFileProc`, which
 *	decides how to resolve it.  On POSIX systems the native filesystem
 *	passes the given pathname to dlopen(), which resolves the filename
 *	according to its own set of rules.  This behaviour is not very
 *	compatible with virtual filesystems, and has other problems as
 *	documented for [load], so it is recommended to use an absolute
 *	pathname.
 *
 * Results:
 *	A standard Tcl completion code. If an error occurs, sets the
 *	interpreter result to an error message.
 *
 * Side effects:
 *	Memory is allocated for the new object. May be freed by calling
 *	TclFS_UnloadFile.
 *
 *----------------------------------------------------------------------
 */

/*
 * Modern HPUX allows the unlink (no ETXTBSY error) yet somehow trashes some
 * internal data structures, preventing any additional dynamic shared objects
 * from getting properly loaded. Only the first is ok.  Work around the issue
 * by not unlinking, i.e., emulating the behaviour of the older HPUX which
 * denied removal.
 *
 * Doing the unlink is also an issue within docker containers, whose AUFS
 * bungles this as well, see
 *     https://github.com/dotcloud/docker/issues/1911
 *
 */

#ifdef _WIN32
#define getenv(x) _wgetenv(L##x)
#define atoi(x) _wtoi(x)
#else
#define WCHAR char
#endif

static int
skipUnlink(
    Tcl_Obj *shlibFile)
{
    /*
     * Unlinking is not performed in the following cases:
     *
     * 1. The operating system is HPUX.
     *
     * 2.   If the environment variable TCL_TEMPLOAD_NO_UNLINK is present and
     * set to true (an integer > 0)
     *
     * 3. TCL_TEMPLOAD_NO_UNLINK is not true (an integer > 0) and AUFS filesystem can be detected (using statfs, if available).
     *
     */


#ifdef hpux
    (void)shlibFile;
    return 1;
#else
    WCHAR *skipstr = getenv("TCL_TEMPLOAD_NO_UNLINK");

    if (skipstr && (skipstr[0] != '\0')) {
	return atoi(skipstr);
    }

#ifndef TCL_TEMPLOAD_NO_UNLINK
    (void)shlibFile;
#else
/* At built time TCL_TEMPLOAD_NO_UNLINK can be set manually to control whether
 * this automatic overriding of unlink is included.
 */
#ifndef NO_FSTATFS
    {
	struct statfs fs;
	/*
	 * Have fstatfs. May not have the AUFS super magic ... Indeed our build
	 * box is too old to have it directly in the headers. Define taken from
	 *     http://mooon.googlecode.com/svn/trunk/linux_include/linux/aufs_type.h
	 *     http://aufs.sourceforge.net/
	 * Better reference will be gladly accepted.
	 */
#ifndef AUFS_SUPER_MAGIC
/* AUFS_SUPER_MAGIC can disable/override the AUFS detection, i.e. for
 * testing if a newer AUFS does not have the bug any more.
*/
#define AUFS_SUPER_MAGIC ('a' << 24 | 'u' << 16 | 'f' << 8 | 's')
#endif /* AUFS_SUPER_MAGIC */
	if ((statfs(TclGetString(shlibFile), &fs) == 0)
		&& (fs.f_type == AUFS_SUPER_MAGIC)) {
	    return 1;
	}
    }
#endif /* ... NO_FSTATFS */
#endif /* ... TCL_TEMPLOAD_NO_UNLINK */

    /*
     * No HPUX, environment variable override, or AUFS detected.  Perform
     * unlink.
     */
    return 0;
#endif /* hpux */
}

int
Tcl_LoadFile(
    Tcl_Interp *interp,		/* Used for error reporting. */
    Tcl_Obj *pathPtr,		/* Pathname of the file containing the dynamic
				 * shared object. */
    const char *const symbols[],/* A null-terminated array of names of
				 * functions to find in the loaded object. */
    int flags,			/* Flags */
    void *procVPtrs,		/* A place to store pointers to the functions
				 *  named by symbols[]. */
    Tcl_LoadHandle *handlePtr)	/* A place to hold a token for the loaded object.
				 * Can be used by TclpFindSymbol. */
{
    void **procPtrs = (void **) procVPtrs;
    const Tcl_Filesystem *fsPtr = Tcl_FSGetFileSystemForPath(pathPtr);
    const Tcl_Filesystem *copyFsPtr;
    Tcl_FSUnloadFileProc *unloadProcPtr;
    Tcl_Obj *copyToPtr;
    Tcl_LoadHandle newLoadHandle = NULL;
    Tcl_LoadHandle divertedLoadHandle = NULL;
    Tcl_FSUnloadFileProc *newUnloadProcPtr = NULL;
    FsDivertLoad *tvdlPtr;
    int retVal;
    int i;

    if (fsPtr == NULL) {
	Tcl_SetErrno(ENOENT);
	return TCL_ERROR;
    }

    if (fsPtr->loadFileProc != NULL) {
	retVal = ((Tcl_FSLoadFileProc2 *)(void *)(fsPtr->loadFileProc))
		(interp, pathPtr, handlePtr, &unloadProcPtr, flags);

	if (retVal == TCL_OK) {
	    if (*handlePtr == NULL) {
		return TCL_ERROR;
	    }
	    if (interp) {
		Tcl_ResetResult(interp);
	    }
	    goto resolveSymbols;
	}
	if (Tcl_GetErrno() != EXDEV) {
	    return retVal;
	}
    }

    /*
     * The filesystem doesn't support 'load'. Fall to the following:
     */

    /*
     * Make sure the file is accessible.
     */

    if (Tcl_FSAccess(pathPtr, R_OK) != 0) {
	if (interp) {
	    Tcl_SetObjResult(interp, Tcl_ObjPrintf(
		    "couldn't load library \"%s\": %s",
		    TclGetString(pathPtr), Tcl_PosixError(interp)));
	}
	return TCL_ERROR;
    }

#ifdef TCL_LOAD_FROM_MEMORY
    /*
     * The platform supports loading a dynamic shared object from memory.
     * Create a sufficiently large buffer, read the file into it, and then load
     * the dynamic shared object from the buffer:
     */

    {
	int ret, size;
	void *buffer;
	Tcl_StatBuf statBuf;
	Tcl_Channel data;

	ret = Tcl_FSStat(pathPtr, &statBuf);
	if (ret < 0) {
	    goto mustCopyToTempAnyway;
	}
	size = (int) statBuf.st_size;

	/*
	 * Tcl_Read takes an int:  Determine whether the file size is wide.
	 */

	if (size != (Tcl_WideInt) statBuf.st_size) {
	    goto mustCopyToTempAnyway;
	}
	data = Tcl_FSOpenFileChannel(interp, pathPtr, "rb", 0666);
	if (!data) {
	    goto mustCopyToTempAnyway;
	}
	buffer = TclpLoadMemoryGetBuffer(interp, size);
	if (!buffer) {
	    Tcl_Close(interp, data);
	    goto mustCopyToTempAnyway;
	}
	ret = Tcl_Read(data, (char *)buffer, size);
	Tcl_Close(interp, data);
	ret = TclpLoadMemory(interp, buffer, size, ret, handlePtr,
		&unloadProcPtr, flags);
	if (ret == TCL_OK && *handlePtr != NULL) {
	    goto resolveSymbols;
	}
    }

  mustCopyToTempAnyway:
    if (interp) {
	Tcl_ResetResult(interp);
    }
#endif /* TCL_LOAD_FROM_MEMORY */

    /*
     * Get a temporary filename, first to copy the file into, and then to load.
     */

    copyToPtr = TclpTempFileNameForLibrary(interp, pathPtr);
    if (copyToPtr == NULL) {
	return TCL_ERROR;
    }
    Tcl_IncrRefCount(copyToPtr);

    copyFsPtr = Tcl_FSGetFileSystemForPath(copyToPtr);
    if ((copyFsPtr == NULL) || (copyFsPtr == fsPtr)) {
	/*
	 * Tcl_FSLoadFile isn't available for the filesystem of the temporary
	 * file.  In order to avoid a possible infinite loop, do not attempt to
	 * load further.
	 */

	 /*
	  * Try to delete the file we probably created and then exit.
	  */

	Tcl_FSDeleteFile(copyToPtr);
	Tcl_DecrRefCount(copyToPtr);
	if (interp) {
	    Tcl_SetObjResult(interp, Tcl_NewStringObj(
		    "couldn't load from current filesystem", -1));
	}
	return TCL_ERROR;
    }

    if (TclCrossFilesystemCopy(interp, pathPtr, copyToPtr) != TCL_OK) {
	Tcl_FSDeleteFile(copyToPtr);
	Tcl_DecrRefCount(copyToPtr);
	return TCL_ERROR;
    }

#ifndef _WIN32
    /*
     * It might be necessary on some systems to set the appropriate permissions
     * on the file.  On Unix we could loop over the file attributes and set any
     * that are called "-permissions" to 0700, but just do it directly instead:
     */

    {
	int index;
	Tcl_Obj *perm;

	TclNewLiteralStringObj(perm, "0700");
	Tcl_IncrRefCount(perm);
	if (TclFSFileAttrIndex(copyToPtr, "-permissions", &index) == TCL_OK) {
	    Tcl_FSFileAttrsSet(NULL, index, copyToPtr, perm);
	}
	Tcl_DecrRefCount(perm);
    }
#endif

    /*
     * The cross-filesystem copy may have stored the number of bytes in the
     * result, so reset the result now.
     */

    if (interp) {
	Tcl_ResetResult(interp);
    }

    retVal = Tcl_LoadFile(interp, copyToPtr, symbols, flags, procPtrs,
	    &newLoadHandle);
    if (retVal != TCL_OK) {
	Tcl_FSDeleteFile(copyToPtr);
	Tcl_DecrRefCount(copyToPtr);
	return retVal;
    }

    /*
     * Try to delete the file immediately.  Some operatings systems allow this,
     * and it avoids leaving the copy laying around after exit.
     */

    if (!skipUnlink(copyToPtr) &&
	    (Tcl_FSDeleteFile(copyToPtr) == TCL_OK)) {
	Tcl_DecrRefCount(copyToPtr);

	/*
	 * Tell the caller all the details:  The package list maintained by
	 * 'load' stores the original (vfs) pathname, the handle of object
	 * loaded from the temporary file, and the unloadProcPtr.
	 */

	*handlePtr = newLoadHandle;
	if (interp) {
	    Tcl_ResetResult(interp);
	}
	return TCL_OK;
    }

    /*
     * Divert the unloading in order to unload and cleanup the temporary file.
     */

    tvdlPtr = (FsDivertLoad *)ckalloc(sizeof(FsDivertLoad));

    /*
     * Remember three pieces of information in order to clean up the diverted
     * load completely on platforms which allow proper unloading of code.
     */

    tvdlPtr->loadHandle = newLoadHandle;
    tvdlPtr->unloadProcPtr = newUnloadProcPtr;

    if (copyFsPtr != &tclNativeFilesystem) {
	/* refCount of copyToPtr is already incremented.  */
	tvdlPtr->divertedFile = copyToPtr;

	/*
	 * This is the filesystem for the temporary file the object was loaded
	 * from.  A reference to copyToPtr is already stored in
	 * tvdlPtr->divertedFile, so need need to increment the refCount again.
	 */

	tvdlPtr->divertedFilesystem = copyFsPtr;
	tvdlPtr->divertedFileNativeRep = NULL;
    } else {
	/*
	 * Grab the native representation.
	 */

	tvdlPtr->divertedFileNativeRep = TclNativeDupInternalRep(
		Tcl_FSGetInternalRep(copyToPtr, copyFsPtr));

	/*
	 * Don't keeep a reference to the Tcl_Obj or the native filesystem.
	 */

	tvdlPtr->divertedFile = NULL;
	tvdlPtr->divertedFilesystem = NULL;
	Tcl_DecrRefCount(copyToPtr);
    }

    copyToPtr = NULL;

    divertedLoadHandle = (Tcl_LoadHandle)ckalloc(sizeof(struct Tcl_LoadHandle_));
    divertedLoadHandle->clientData = tvdlPtr;
    divertedLoadHandle->findSymbolProcPtr = DivertFindSymbol;
    divertedLoadHandle->unloadFileProcPtr = DivertUnloadFile;
    *handlePtr = divertedLoadHandle;

    if (interp) {
	Tcl_ResetResult(interp);
    }
    return retVal;

  resolveSymbols:
    /*
     * handlePtr now contains a token for the loaded object.
     * Resolve the symbols.
     */

    if (symbols != NULL) {
	for (i=0 ; symbols[i] != NULL; i++) {
	    procPtrs[i] = Tcl_FindSymbol(interp, *handlePtr, symbols[i]);
	    if (procPtrs[i] == NULL) {
		/*
		 * At least one symbol in the list was not found.  Unload the
		 * file and return an error code.  Tcl_FindSymbol should have
		 * already left an appropriate error message.
		 */

		(*handlePtr)->unloadFileProcPtr(*handlePtr);
		*handlePtr = NULL;
		return TCL_ERROR;
	    }
	}
    }
    return TCL_OK;
}

/*
 *----------------------------------------------------------------------
 *
 * DivertFindSymbol --
 *
 *	Find a symbol in a shared library loaded by making a copying a file
 *	from the virtual filesystem to a native filesystem.
 *
 *----------------------------------------------------------------------
 */

static void *
DivertFindSymbol(
    Tcl_Interp *interp, 	/* The relevant interpreter. */
    Tcl_LoadHandle loadHandle,	/* A handle to the diverted module. */
    const char *symbol)		/* The name of symbol to resolve. */
{
    FsDivertLoad *tvdlPtr = (FsDivertLoad *) loadHandle->clientData;
    Tcl_LoadHandle originalHandle = tvdlPtr->loadHandle;

    return originalHandle->findSymbolProcPtr(interp, originalHandle, symbol);
}

/*
 *----------------------------------------------------------------------
 *
 * DivertUnloadFile --
 *
 *	Unloads an object that was loaded from a temporary file copied from the
 *	virtual filesystem the native filesystem.
 *
 *----------------------------------------------------------------------
 */

static void
DivertUnloadFile(
    Tcl_LoadHandle loadHandle)	/* A handle for the loaded object. */
{
    FsDivertLoad *tvdlPtr = (FsDivertLoad *) loadHandle->clientData;
    Tcl_LoadHandle originalHandle;

    if (tvdlPtr == NULL) {
	/*
	 * tvdlPtr was provided by Tcl_LoadFile so it should not be NULL here.
	 */

	return;
    }
    originalHandle = tvdlPtr->loadHandle;

    /*
     * Call the real 'unloadfile' proc.  This must be called first so that the
     * shared library is actually unloaded by the OS. Otherwise, the following
     * 'delete' may fail because the shared library is still in use.
     */

    originalHandle->unloadFileProcPtr(originalHandle);

    /*
     * Determine which filesystem contains the temporary copy of the file.
     */

    if (tvdlPtr->divertedFilesystem == NULL) {
	/*
	 * Use the function for the native filsystem, which works works even at
	 * this late stage.
	 */

	TclpDeleteFile(tvdlPtr->divertedFileNativeRep);
	NativeFreeInternalRep(tvdlPtr->divertedFileNativeRep);
    } else {
	/*
	 * Remove the temporary file.  If encodings have been cleaned up
	 * already, this may crash.
	 */

	if (tvdlPtr->divertedFilesystem->deleteFileProc(tvdlPtr->divertedFile)
		!= TCL_OK) {
	    /*
	     * This may have happened because Tcl is exiting, and encodings may
	     * have already been deleted or something else the filesystem
	     * depends on may be gone.
	     *
	     * TO DO:  Figure out how to delete this file more robustly, or
	     * give the filesystem the information it needs to delete the file
	     * more robustly.  One problem might be that the filesystem cannot
	     * extract the information it needs from the above pathname object
	     * because Tcl's entire filesystem apparatus (the code in this
	     * file) has been finalized and there is no way to get the native
	     * handle of the file.
	     */
	}

	/*
	 * This also decrements the refCount of the Tcl_Filesystem
	 * corresponding to this file. which might cause the filesystem to be
	 * deallocated if Tcl is exiting.
	 */

	Tcl_DecrRefCount(tvdlPtr->divertedFile);
    }

    ckfree(tvdlPtr);
    ckfree(loadHandle);
}

/*
 *----------------------------------------------------------------------
 *
 * Tcl_FindSymbol --
 *
 *	Find a symbol in a loaded object.
 *
 *	Previously filesystem-specific, but has been made portable by having
 *	TclpDlopen return a structure that includes procedure pointers.
 *
 * Results:
 *	Returns a pointer to the symbol if found.  Otherwise, sets
 *	an error message in the interpreter result and returns NULL.
 *
 *----------------------------------------------------------------------
 */

void *
Tcl_FindSymbol(
    Tcl_Interp *interp,		/* The relevant interpreter. */
    Tcl_LoadHandle loadHandle,	/* A handle for the loaded object. */
    const char *symbol)		/* The name name of the symbol to resolve. */
{
    return loadHandle->findSymbolProcPtr(interp, loadHandle, symbol);
}

/*
 *----------------------------------------------------------------------
 *
 * Tcl_FSUnloadFile --
 *
 *	Unloads a loaded  object if unloading is supported for the object.
 *
 *----------------------------------------------------------------------
 */

int
Tcl_FSUnloadFile(
    Tcl_Interp *interp,		/* The relevant interpreter. */
    Tcl_LoadHandle handle)	/* A handle for the object to unload. */
{
    if (handle->unloadFileProcPtr == NULL) {
	if (interp != NULL) {
	    Tcl_SetObjResult(interp, Tcl_NewStringObj(
		    "cannot unload: filesystem does not support unloading",
		    -1));
	}
	return TCL_ERROR;
    }
    if (handle->unloadFileProcPtr != NULL) {
	handle->unloadFileProcPtr(handle);
    }
    return TCL_OK;
}

/*
 *---------------------------------------------------------------------------
 *
 * Tcl_FSLink --
 *
 *	Creates or inspects a link by calling 'linkProc' of the filesystem
 *	corresponding to the given pathname.  Replaces the library version of
 *	readlink().
 *
 * Results:
 *	If toPtr is NULL, a Tcl_Obj containing the value the symbolic link for
 *	'pathPtr', or NULL if a symbolic link was not accessible.  The caller
 *	should Tcl_DecrRefCount on the result to release it.  Otherwise NULL.
 *
 *	In this case the result has no additional reference count and need not
 *	be freed. The actual action to perform is given by the 'linkAction'
 *	flags, which is a combination of:
 *
 *		TCL_CREATE_SYMBOLIC_LINK
 *		TCL_CREATE_HARD_LINK
 *
 *	Most filesystems do not support linking across to different
 *	filesystems, so this function usually fails if the filesystem
 *	corresponding to toPtr is not the same as the filesystem corresponding
 *	to pathPtr.
 *
 * Side effects:
 *	Creates or sets a link if toPtr is not NULL.
 *
 *	See readlink().
 *
 *---------------------------------------------------------------------------
 */

Tcl_Obj *
Tcl_FSLink(
    Tcl_Obj *pathPtr,		/* Pathaname of file. */
    Tcl_Obj *toPtr,		/*
				 * NULL or the pathname of a file to link to.
				 */
    int linkAction)		/* Action to perform. */
{
    const Tcl_Filesystem *fsPtr = Tcl_FSGetFileSystemForPath(pathPtr);

    if (fsPtr) {
	if (fsPtr->linkProc == NULL) {
	    Tcl_SetErrno(ENOTSUP);
	    return NULL;
	} else {
	    return fsPtr->linkProc(pathPtr, toPtr, linkAction);
	}
    }

    /*
     * If S_IFLNK isn't defined the machine doesn't support symbolic links, so
     * the file can't possibly be a symbolic link. Generate an EINVAL error,
     * which is what happens on machines that do support symbolic links when
     * readlink is called for a file that isn't a symbolic link.
     */

#ifndef S_IFLNK
    errno = EINVAL; /* TODO: Change to Tcl_SetErrno()? */
#else
    Tcl_SetErrno(ENOENT);
#endif /* S_IFLNK */
    return NULL;
}

/*
 *---------------------------------------------------------------------------
 *
 * Tcl_FSListVolumes --
 *
 *	Lists the currently mounted volumes by calling `listVolumesProc` of
 *	each registered filesystem, and combining the results to form a list of
 *	volumes.
 *
 * Results:
 *	The list of volumes, in an object which has refCount 0.
 *
 * Side effects:
 *	None
 *
 *---------------------------------------------------------------------------
 */

Tcl_Obj *
Tcl_FSListVolumes(void)
{
    FilesystemRecord *fsRecPtr;
    Tcl_Obj *resultPtr;

    /*
     * Call each "listVolumes" function of each registered filesystem in
     * succession. A non-NULL return value indicates the particular function
     * has succeeded.
     */

    TclNewObj(resultPtr);
    fsRecPtr = FsGetFirstFilesystem();
    Claim();
    while (fsRecPtr != NULL) {
	if (fsRecPtr->fsPtr->listVolumesProc != NULL) {
	    Tcl_Obj *thisFsVolumes = fsRecPtr->fsPtr->listVolumesProc();

	    if (thisFsVolumes != NULL) {
		Tcl_ListObjAppendList(NULL, resultPtr, thisFsVolumes);
		/*
		 * The refCount of each list returned by a `listVolumesProc`
		 * is already incremented.  Do not hang onto the list, though.
		 * It belongs to the filesystem.  Add its contents to the
		 * result we are building, and then decrement the refCount.
		 */
		Tcl_DecrRefCount(thisFsVolumes);
	    }
	}
	fsRecPtr = fsRecPtr->nextPtr;
    }
    Disclaim();

    return resultPtr;
}

/*
 *---------------------------------------------------------------------------
 *
 * FsListMounts --
 *
 *	Lists the mounts mathing the given pattern in the given directory.
 *
 * Results:
 *	A list, having a refCount of 0, of the matching mounts, or NULL if no
 *	search was performed because no filesystem provided a search routine.
 *
 * Side effects:
 *	None.
 *
 *---------------------------------------------------------------------------
 */

static Tcl_Obj *
FsListMounts(
    Tcl_Obj *pathPtr,		/* Pathname of directory to search. */
    const char *pattern)	/* Pattern to match against. */
{
    FilesystemRecord *fsRecPtr;
    Tcl_GlobTypeData mountsOnly = { TCL_GLOB_TYPE_MOUNT, 0, NULL, NULL };
    Tcl_Obj *resultPtr = NULL;

    /*
     * Call the matchInDirectory function of each registered filesystem,
     * passing it 'mountsOnly'.  Results accumulate in resultPtr.
     */

    fsRecPtr = FsGetFirstFilesystem();
    Claim();
    while (fsRecPtr != NULL) {
	if (fsRecPtr->fsPtr != &tclNativeFilesystem &&
		fsRecPtr->fsPtr->matchInDirectoryProc != NULL) {
	    if (resultPtr == NULL) {
		TclNewObj(resultPtr);
	    }
	    fsRecPtr->fsPtr->matchInDirectoryProc(NULL, resultPtr, pathPtr,
		    pattern, &mountsOnly);
	}
	fsRecPtr = fsRecPtr->nextPtr;
    }
    Disclaim();

    return resultPtr;
}

/*
 *---------------------------------------------------------------------------
 *
 * Tcl_FSSplitPath --
 *
 *	Splits a pathname into its components.
 *
 * Results:
 *	A list with refCount of zero.
 *
 * Side effects:
 *	If lenPtr is not null, sets it to the number of elements in the result.
 *
 *---------------------------------------------------------------------------
 */

Tcl_Obj *
Tcl_FSSplitPath(
    Tcl_Obj *pathPtr,		/* The pathname to split. */
    Tcl_Size *lenPtr)		/* A place to hold the number of pathname
				 * elements. */
{
    Tcl_Obj *result = NULL;	/* Just to squelch gcc warnings. */
    const Tcl_Filesystem *fsPtr;
    char separator = '/';
    Tcl_Size driveNameLength;
    const char *p;

    /*
     * Perform platform-specific splitting.
     */

    if (TclFSGetPathType(pathPtr, &fsPtr,
	    &driveNameLength) == TCL_PATH_ABSOLUTE) {
	if (fsPtr == &tclNativeFilesystem) {
	    return TclpNativeSplitPath(pathPtr, lenPtr);
	}
    } else {
	return TclpNativeSplitPath(pathPtr, lenPtr);
    }

    /* Assume each separator is a single character. */

    if (fsPtr->filesystemSeparatorProc != NULL) {
	Tcl_Obj *sep = fsPtr->filesystemSeparatorProc(pathPtr);

	if (sep != NULL) {
	    Tcl_IncrRefCount(sep);
	    separator = TclGetString(sep)[0];
	    Tcl_DecrRefCount(sep);
	}
    }

    /*
     * Add the drive name as first element of the result. The drive name may
     * contain strange characters like colons and sequences of forward slashes
     * For example, 'ftp://' is a valid drive name.
     */

    TclNewObj(result);
    p = TclGetString(pathPtr);
    Tcl_ListObjAppendElement(NULL, result,
	    Tcl_NewStringObj(p, driveNameLength));
    p += driveNameLength;

    /*
     * Add the remaining pathname elements to the list.
     */

    for (;;) {
	const char *elementStart = p;
	Tcl_Size length;

	while ((*p != '\0') && (*p != separator)) {
	    p++;
	}
	length = p - elementStart;
	if (length > 0) {
	    Tcl_Obj *nextElt;

	    if (elementStart[0] == '~') {
		TclNewLiteralStringObj(nextElt, "./");
		Tcl_AppendToObj(nextElt, elementStart, length);
	    } else {
		nextElt = Tcl_NewStringObj(elementStart, length);
	    }
	    Tcl_ListObjAppendElement(NULL, result, nextElt);
	}
	if (*p++ == '\0') {
	    break;
	}
    }

    if (lenPtr != NULL) {
	TclListObjLength(NULL, result, lenPtr);
    }
    return result;
}
/*
 *----------------------------------------------------------------------
 *
 * TclGetPathType --
 *
 *	Helper function used by TclFSGetPathType and TclJoinPath.
 *
 * Results:
 *	One of TCL_PATH_ABSOLUTE, TCL_PATH_RELATIVE, or
 *	TCL_PATH_VOLUME_RELATIVE.
 *
 * Side effects:
 *	See **filesystemPtrptr, *driveNameLengthPtr and **driveNameRef,
 *
 *----------------------------------------------------------------------
 */

Tcl_PathType
TclGetPathType(
    Tcl_Obj *pathPtr,		/* Pathname to determine type of. */
    const Tcl_Filesystem **filesystemPtrPtr,
				/* If not NULL, a place in which to store a
				 * pointer to the filesystem for this pathname
				 * if it is absolute. */
    Tcl_Size *driveNameLengthPtr,	/* If not NULL, a place in which to store the
				 * length of the volume name. */
    Tcl_Obj **driveNameRef)	/* If not NULL, for an absolute pathname, a
				 * place to store a pointer to an object with a
				 * refCount of 1, and whose value is the name
				 * of the volume. */
{
    Tcl_Size pathLen;
    const char *path = TclGetStringFromObj(pathPtr, &pathLen);
    Tcl_PathType type;

    type = TclFSNonnativePathType(path, pathLen, filesystemPtrPtr,
	    driveNameLengthPtr, driveNameRef);

    if (type != TCL_PATH_ABSOLUTE) {
	type = TclpGetNativePathType(pathPtr, driveNameLengthPtr,
		driveNameRef);
	if ((type == TCL_PATH_ABSOLUTE) && (filesystemPtrPtr != NULL)) {
	    *filesystemPtrPtr = &tclNativeFilesystem;
	}
    }
    return type;
}

/*
 *----------------------------------------------------------------------
 *
 * TclFSNonnativePathType --
 *
 *	Helper function used by TclGetPathType. Checks whether the given
 *	pathname starts with a string which corresponds to a file volume in
 *	some registered filesystem other than the native one.  For speed and
 *	historical reasons the native filesystem has special hard-coded checks
 *	dotted here and there in the filesystem code.
 *
 * Results:
 *	One of TCL_PATH_ABSOLUTE or TCL_PATH_RELATIVE.  The filesystem
 *	reference will be set if and only if it is non-NULL and the function's
 *	return value is TCL_PATH_ABSOLUTE.
 *
 * Side effects:
 *	None.
 *
 *----------------------------------------------------------------------
 */

Tcl_PathType
TclFSNonnativePathType(
    const char *path,		/* Pathname to determine the type of. */
    Tcl_Size pathLen,		/* Length of the pathname. */
    const Tcl_Filesystem **filesystemPtrPtr,
				/* If not NULL, a  place to store a pointer to
				 * the filesystem for this pathname when it is
				 * an absolute pathname. */
    Tcl_Size *driveNameLengthPtr,/* If not NULL, a place to store the length of
				 * the volume name if the pathname is absolute.
				 */
    Tcl_Obj **driveNameRef)	/* If not NULL, a place to store a pointer to
				 * an object having its its refCount already
				 * incremented, and contining the name of the
				 * volume if the pathname is absolute. */
{
    FilesystemRecord *fsRecPtr;
    Tcl_PathType type = TCL_PATH_RELATIVE;

    /*
     * Determine whether the given pathname is an absolute pathname on some
     * filesystem other than the native filesystem.
     */

    fsRecPtr = FsGetFirstFilesystem();
    Claim();
    while (fsRecPtr != NULL) {
	/*
	 * Skip the the native filesystem because otherwise some of the tests
	 * in the Tcl testsuite might fail because some of the tests
	 * artificially change the current platform (between win, unix) but the
	 * list of volumes obtained by calling fsRecPtr->fsPtr->listVolumesProc
	 * reflects the current (real) platform only. In particular, on Unix
	 * '/' matchs the beginning of certain absolute Windows pathnames
	 * starting '//' and those tests go wrong.
	 *
	 * There is another reason to skip the native filesystem:  Since the
	 * tclFilename.c code has nice fast 'absolute path' checkers, there is
	 * no reason to waste time doing that in this frequently-called
	 * function.  It is better to save the overhead of the native
	 * filesystem continuously returning a list of volumes.
	 */

	if ((fsRecPtr->fsPtr != &tclNativeFilesystem)
		&& (fsRecPtr->fsPtr->listVolumesProc != NULL)) {
	    Tcl_Size numVolumes;
	    Tcl_Obj *thisFsVolumes = fsRecPtr->fsPtr->listVolumesProc();

	    if (thisFsVolumes != NULL) {
		if (TclListObjLength(NULL, thisFsVolumes, &numVolumes)
			!= TCL_OK) {
		    /*
		     * This is VERY bad; the listVolumesProc didn't return a
		     * valid list. Set numVolumes to -1 to skip the loop below
		     * and just return with the current value of 'type'.
		     *
		     * It would be better to signal an error here, but
		     * Tcl_Panic seems a bit excessive.
		     */

		    numVolumes = TCL_INDEX_NONE;
		}
		while (numVolumes > 0) {
		    Tcl_Obj *vol;
		    Tcl_Size len;
		    const char *strVol;

		    numVolumes--;
		    Tcl_ListObjIndex(NULL, thisFsVolumes, numVolumes, &vol);
		    strVol = TclGetStringFromObj(vol,&len);
		    if (pathLen < len) {
			continue;
		    }
		    if (strncmp(strVol, path, len) == 0) {
			type = TCL_PATH_ABSOLUTE;
			if (filesystemPtrPtr != NULL) {
			    *filesystemPtrPtr = fsRecPtr->fsPtr;
			}
			if (driveNameLengthPtr != NULL) {
			    *driveNameLengthPtr = len;
			}
			if (driveNameRef != NULL) {
			    *driveNameRef = vol;
			    Tcl_IncrRefCount(vol);
			}
			break;
		    }
		}
		Tcl_DecrRefCount(thisFsVolumes);
		if (type == TCL_PATH_ABSOLUTE) {
		    /*
		     * No need to to examine additional filesystems.
		     */

		    break;
		}
	    }
	}
	fsRecPtr = fsRecPtr->nextPtr;
    }
    Disclaim();
    return type;
}

/*
 *---------------------------------------------------------------------------
 *
 * Tcl_FSRenameFile --
 *
 *	If the two pathnames correspond to the same filesystem, call
 *	'renameFileProc' of that filesystem.  Otherwise return the POSIX error
 *	'EXDEV', and -1.
 *
 * Results:
 *	A standard Tcl error code if a rename function was called, or -1
 *	otherwise.
 *
 * Side effects:
 *	A file may be renamed.
 *
 *---------------------------------------------------------------------------
 */

int
Tcl_FSRenameFile(
    Tcl_Obj *srcPathPtr,	/* The pathname of a file or directory to be
				   renamed. */
    Tcl_Obj *destPathPtr)	/* The new pathname for the file. */
{
    int retVal = -1;
    const Tcl_Filesystem *fsPtr, *fsPtr2;

    fsPtr = Tcl_FSGetFileSystemForPath(srcPathPtr);
    fsPtr2 = Tcl_FSGetFileSystemForPath(destPathPtr);

    if ((fsPtr == fsPtr2) && (fsPtr != NULL)
	    && (fsPtr->renameFileProc != NULL)) {
	retVal = fsPtr->renameFileProc(srcPathPtr, destPathPtr);
    }
    if (retVal == -1) {
	Tcl_SetErrno(EXDEV);
    }
    return retVal;
}

/*
 *---------------------------------------------------------------------------
 *
 * Tcl_FSCopyFile --
 *
 *	If both pathnames correspond to the same filesystem, calls
 *	'copyFileProc' of that filesystem.
 *
 *	In the native filesystems, 'copyFileProc' copies a link itself, not the
 *	thing the link points to.
 *
 * Results:
 *	A standard Tcl return code if a copyFileProc was called, or -1
 *	otherwise.
 *
 * Side effects:
 *	A file might be copied.  The POSIX error 'EXDEV' is set if a copy
 *	function was not called.
 *
 *---------------------------------------------------------------------------
 */

int
Tcl_FSCopyFile(
    Tcl_Obj *srcPathPtr,	/* The pathname of file to be copied. */
    Tcl_Obj *destPathPtr)	/* The new pathname to copy the file to. */
{
    int retVal = -1;
    const Tcl_Filesystem *fsPtr, *fsPtr2;

    fsPtr = Tcl_FSGetFileSystemForPath(srcPathPtr);
    fsPtr2 = Tcl_FSGetFileSystemForPath(destPathPtr);

    if (fsPtr == fsPtr2 && fsPtr != NULL && fsPtr->copyFileProc != NULL) {
	retVal = fsPtr->copyFileProc(srcPathPtr, destPathPtr);
    }
    if (retVal == -1) {
	Tcl_SetErrno(EXDEV);
    }
    return retVal;
}

/*
 *---------------------------------------------------------------------------
 *
 * TclCrossFilesystemCopy --
 *
 *	Helper for Tcl_FSCopyFile and Tcl_FSLoadFile.  Copies a file from one
 *	filesystem to another, overwiting any file that already exists.
 *
 * Results:
 *	A standard Tcl return code.
 *
 * Side effects:
 *	A file may be copied.
 *
 *---------------------------------------------------------------------------
 */

int
TclCrossFilesystemCopy(
    Tcl_Interp *interp,		/* For error messages. */
    Tcl_Obj *source,		/* Pathname of file to be copied. */
    Tcl_Obj *target)		/* Pathname to copy the file to. */
{
    int result = TCL_ERROR;
    int prot = 0666;
    Tcl_Channel in, out;
    Tcl_StatBuf sourceStatBuf;
    struct utimbuf tval;

    out = Tcl_FSOpenFileChannel(interp, target, "wb", prot);
    if (out == NULL) {
	/*
	 * Failed to open an output channel.  Bail out.
	 */
	goto done;
    }

    in = Tcl_FSOpenFileChannel(interp, source, "rb", prot);
    if (in == NULL) {
	/*
	 * Could not open an input channel.  Why didn't the caller check this?
	 */

	Tcl_Close(interp, out);
	goto done;
    }

    /*
     * Copy the file synchronously.  TO DO:  Maybe add an asynchronous option
     * to support virtual filesystems that are slow (e.g. network sockets).
     */

    if (TclCopyChannel(interp, in, out, -1, NULL) == TCL_OK) {
	result = TCL_OK;
    }

    /*
     * If the copy failed, assume that copy channel left an error message.
     */

    Tcl_Close(interp, in);
    Tcl_Close(interp, out);

    /*
     * Set modification date of copied file.
     */

    if (Tcl_FSLstat(source, &sourceStatBuf) == 0) {
	tval.actime = Tcl_GetAccessTimeFromStat(&sourceStatBuf);
	tval.modtime = Tcl_GetModificationTimeFromStat(&sourceStatBuf);
	Tcl_FSUtime(target, &tval);
    }

  done:
    return result;
}

/*
 *---------------------------------------------------------------------------
 *
 * Tcl_FSDeleteFile --
 *
 *	Calls 'deleteFileProc' of the filesystem corresponding to the given
 *	pathname.
 *
 * Results:
 *	A standard Tcl return code.
 *
 * Side effects:
 *	A file may be deleted.
 *
 *---------------------------------------------------------------------------
 */

int
Tcl_FSDeleteFile(
    Tcl_Obj *pathPtr)		/* Pathname of file to be removed (UTF-8). */
{
    const Tcl_Filesystem *fsPtr = Tcl_FSGetFileSystemForPath(pathPtr);
    int err;

    if (fsPtr == NULL) {
	err = ENOENT;
    } else {
	if (fsPtr->deleteFileProc != NULL) {
	    return fsPtr->deleteFileProc(pathPtr);
	}
	err = ENOTSUP;
    }
    Tcl_SetErrno(err);
    return -1;
}

/*
 *---------------------------------------------------------------------------
 *
 * Tcl_FSCreateDirectory --
 *
 *	Calls 'createDirectoryProc' of the filesystem corresponding to the
 *	given pathname.
 *
 * Results:
 *	A standard Tcl return code, or -1 if no createDirectoryProc is found.
 *
 * Side effects:
 *	A directory may be created.  POSIX error 'ENOENT' is set if no
 *	createDirectoryProc is found.
 *
 *---------------------------------------------------------------------------
 */

int
Tcl_FSCreateDirectory(
    Tcl_Obj *pathPtr)		/* Pathname of directory to create (UTF-8). */
{
    const Tcl_Filesystem *fsPtr = Tcl_FSGetFileSystemForPath(pathPtr);
    int err;

    if (fsPtr == NULL) {
	err = ENOENT;
    } else {
	if (fsPtr->createDirectoryProc != NULL) {
	    return fsPtr->createDirectoryProc(pathPtr);
	}
	err = ENOTSUP;
    }
    Tcl_SetErrno(err);
    return -1;
}

/*
 *---------------------------------------------------------------------------
 *
 * Tcl_FSCopyDirectory --
 *
 *	If both pathnames correspond to the the same filesystem, calls
 *	'copyDirectoryProc' of that filesystem.
 *
 * Results:
 *	A standard Tcl return code, or -1 if no 'copyDirectoryProc' is found.
 *
 * Side effects:
 *	A directory may be copied. POSIX error 'EXDEV' is set if no
 *	copyDirectoryProc is found.
 *
 *---------------------------------------------------------------------------
 */

int
Tcl_FSCopyDirectory(
    Tcl_Obj *srcPathPtr,	/* The pathname of the directory to be
				 * copied. */
    Tcl_Obj *destPathPtr,	/* The pathname of the target directory. */
    Tcl_Obj **errorPtr)		/* If not NULL, and there is an error, a place
				 * to store a pointer to a new object, with
				 * its refCount already incremented, and
				 * containing the pathname name of file
				 * causing the error. */
{
    int retVal = -1;
    const Tcl_Filesystem *fsPtr, *fsPtr2;

    fsPtr = Tcl_FSGetFileSystemForPath(srcPathPtr);
    fsPtr2 = Tcl_FSGetFileSystemForPath(destPathPtr);

    if (fsPtr == fsPtr2 && fsPtr != NULL && fsPtr->copyDirectoryProc != NULL){
	retVal = fsPtr->copyDirectoryProc(srcPathPtr, destPathPtr, errorPtr);
    }
    if (retVal == -1) {
	Tcl_SetErrno(EXDEV);
    }
    return retVal;
}

/*
 *---------------------------------------------------------------------------
 *
 * Tcl_FSRemoveDirectory --
 *
 *	Calls 'removeDirectoryProc' of the filesystem corresponding to remove
 *	pathPtr.
 *
 * Results:
 *	A standard Tcl return code, or -1 if no removeDirectoryProc is found.
 *
 * Side effects:
 *	A directory may be removed.  POSIX error 'ENOENT' is set if no
 *	removeDirectoryProc is found.
 *
 *---------------------------------------------------------------------------
 */

int
Tcl_FSRemoveDirectory(
    Tcl_Obj *pathPtr,		/* The pathname of the directory to be removed.
                                 */
    int recursive,		/* If zero, removes only an empty directory.
				 * Otherwise, removes the directory and all its
				 * contents.  */
    Tcl_Obj **errorPtr)		/* If not NULL and an error occurs, stores a
				 * place to store a a pointer to a new
				 * object having a refCount of 1 and containing
				 * the name of the file that produced an error.
				 * */
{
    const Tcl_Filesystem *fsPtr = Tcl_FSGetFileSystemForPath(pathPtr);

    if (fsPtr == NULL) {
	Tcl_SetErrno(ENOENT);
	return -1;
    }
    if (fsPtr->removeDirectoryProc == NULL) {
	Tcl_SetErrno(ENOTSUP);
	return -1;
    }

    if (recursive) {
	Tcl_Obj *cwdPtr = Tcl_FSGetCwd(NULL);
	if (cwdPtr != NULL) {
	    const char *cwdStr, *normPathStr;
	    Tcl_Size cwdLen, normLen;
	    Tcl_Obj *normPath = Tcl_FSGetNormalizedPath(NULL, pathPtr);

	    if (normPath != NULL) {
		normPathStr = TclGetStringFromObj(normPath, &normLen);
		cwdStr = TclGetStringFromObj(cwdPtr, &cwdLen);
		if ((cwdLen >= normLen) && (strncmp(normPathStr, cwdStr,
			normLen) == 0)) {
		    /*
		     * The cwd is inside the directory to be removed.  Change
		     * the cwd to [file dirname $path].
		     */

		    Tcl_Obj *dirPtr = TclPathPart(NULL, pathPtr,
			    TCL_PATH_DIRNAME);

		    Tcl_FSChdir(dirPtr);
		    Tcl_DecrRefCount(dirPtr);
		}
	    }
	    Tcl_DecrRefCount(cwdPtr);
	}
    }
    return fsPtr->removeDirectoryProc(pathPtr, recursive, errorPtr);
}

/*
 *---------------------------------------------------------------------------
 *
 * Tcl_FSGetFileSystemForPath --
 *
 *	Produces the filesystem that corresponds to the given pathname.
 *
 * Results:
 *	The corresponding Tcl_Filesystem, or NULL if the pathname is invalid.
 *
 * Side effects:
 *	The internal representation of fsPtrPtr is converted to fsPathType if
 *	needed, and that internal representation is updated as needed.
 *
 *---------------------------------------------------------------------------
 */

const Tcl_Filesystem *
Tcl_FSGetFileSystemForPath(
    Tcl_Obj *pathPtr)
{
    FilesystemRecord *fsRecPtr;
    const Tcl_Filesystem *retVal = NULL;

    if (pathPtr == NULL) {
	Tcl_Panic("Tcl_FSGetFileSystemForPath called with NULL object");
	return NULL;
    }

    if (pathPtr->refCount == 0) {
	/*
	 * Avoid possible segfaults or nondeterministic memory leaks where the
	 * reference count has been incorreclty managed.
	 */
	Tcl_Panic("Tcl_FSGetFileSystemForPath called with object with refCount == 0");
	return NULL;
    }

    /* Start with an up-to-date copy of the filesystem. */
    fsRecPtr = FsGetFirstFilesystem();
    Claim();

    /*
     * Ensure that pathPtr is a valid pathname.
     */
    if (TclFSEnsureEpochOk(pathPtr, &retVal) != TCL_OK) {
	/* not a valid pathname */
	Disclaim();
	return NULL;
    } else if (retVal != NULL) {
	/*
	 * Found the filesystem in the internal representation of pathPtr.
	*/
	Disclaim();
	return retVal;
    }

    /*
     * Call each of the "pathInFilesystem" functions in succession until the
     * corresponding filesystem is found.
     */
    for (; fsRecPtr!=NULL ; fsRecPtr=fsRecPtr->nextPtr) {
	void *clientData = NULL;

	if (fsRecPtr->fsPtr->pathInFilesystemProc == NULL) {
	    continue;
	}

	if (fsRecPtr->fsPtr->pathInFilesystemProc(pathPtr, &clientData)!=-1) {
	    /* This is the filesystem for pathPtr.  Assume the type of pathPtr
	     * hasn't been changed by the above call to the
	     * pathInFilesystemProc, and cache this result in the internal
	     * representation of pathPtr.  */

	    TclFSSetPathDetails(pathPtr, fsRecPtr->fsPtr, clientData);
	    Disclaim();
	    return fsRecPtr->fsPtr;
	}
    }
    Disclaim();

    return NULL;
}

/*
 *---------------------------------------------------------------------------
 *
 * Tcl_FSGetNativePath --
 *
 *  See Tcl_FSGetInternalRep.
 *
 *---------------------------------------------------------------------------
 */

const void *
Tcl_FSGetNativePath(
    Tcl_Obj *pathPtr)
{
    return Tcl_FSGetInternalRep(pathPtr, &tclNativeFilesystem);
}

/*
 *---------------------------------------------------------------------------
 *
 * NativeFreeInternalRep --
 *
 *	Free a native internal representation.
 *
 * Results:
 *	None.
 *
 * Side effects:
 *	Memory is released.
 *
 *---------------------------------------------------------------------------
 */

static void
NativeFreeInternalRep(
    void *clientData)
{
    ckfree(clientData);
}

/*
 *---------------------------------------------------------------------------
 *
 * Tcl_FSFileSystemInfo --
 *	Produce the type of a pathname and the type of its filesystem.
 *
 *
 * Results:
 *	A list where the first item is the name of the filesystem (e.g.
 *	"native" or "vfs"), and the second item is the type of the given
 *	pathname within that filesystem.
 *
 * Side effects:
 *	The internal representation of pathPtr may be converted to a
 *	fsPathType.
 *
 *---------------------------------------------------------------------------
 */

Tcl_Obj *
Tcl_FSFileSystemInfo(
    Tcl_Obj *pathPtr)
{
    Tcl_Obj *resPtr;
    const Tcl_Filesystem *fsPtr = Tcl_FSGetFileSystemForPath(pathPtr);

    if (fsPtr == NULL) {
	return NULL;
    }

    resPtr = Tcl_NewListObj(0, NULL);
    Tcl_ListObjAppendElement(NULL, resPtr,
	    Tcl_NewStringObj(fsPtr->typeName, -1));

    if (fsPtr->filesystemPathTypeProc != NULL) {
	Tcl_Obj *typePtr = fsPtr->filesystemPathTypeProc(pathPtr);

	if (typePtr != NULL) {
	    Tcl_ListObjAppendElement(NULL, resPtr, typePtr);
	}
    }

    return resPtr;
}

/*
 *---------------------------------------------------------------------------
 *
 * Tcl_FSPathSeparator --
 *
 *	Produces the separator for given pathname.
 *
 * Results:
 *	A Tcl object having a refCount of zero.
 *
 * Side effects:
 *	The internal representation of pathPtr may be converted to a fsPathType
 *
 *---------------------------------------------------------------------------
 */

Tcl_Obj *
Tcl_FSPathSeparator(
    Tcl_Obj *pathPtr)
{
    const Tcl_Filesystem *fsPtr = Tcl_FSGetFileSystemForPath(pathPtr);
    Tcl_Obj *resultObj;

    if (fsPtr == NULL) {
	return NULL;
    }

    if (fsPtr->filesystemSeparatorProc != NULL) {
	return fsPtr->filesystemSeparatorProc(pathPtr);
    }

    /*
     * Use the standard forward slash character if filesystem does not to
     * provide a filesystemSeparatorProc.
     */

    TclNewLiteralStringObj(resultObj, "/");
    return resultObj;
}

/*
 *---------------------------------------------------------------------------
 *
 * NativeFilesystemSeparator --
 *
 *	This function, part of the native filesystem support, returns the
 *	separator for the given pathname.
 *
 * Results:
 *	The separator character.
 *
 * Side effects:
 *	None.
 *
 *---------------------------------------------------------------------------
 */

static Tcl_Obj *
NativeFilesystemSeparator(
    TCL_UNUSED(Tcl_Obj *) /*pathPtr*/)
{
    const char *separator = NULL;

    switch (tclPlatform) {
    case TCL_PLATFORM_UNIX:
	separator = "/";
	break;
    case TCL_PLATFORM_WINDOWS:
	separator = "\\";
	break;
    }
    return Tcl_NewStringObj(separator,1);
}

/*
 * Local Variables:
 * mode: c
 * c-basic-offset: 4
 * fill-column: 78
 * End:
 */<|MERGE_RESOLUTION|>--- conflicted
+++ resolved
@@ -1680,7 +1680,7 @@
  *
  *	Reads a file and evaluates it as a script.
  *
- *	Tcl_FSEvalFile is Tcl_FSEvalFileEx without the encoding argument.
+ *	Tcl_FSEvalFile is Tcl_FSEvalFileEx without the encodingName argument.
  *
  *	TclNREvalFile is an NRE-enabled version of Tcl_FSEvalFileEx.
  *
@@ -1708,20 +1708,12 @@
 
 int
 Tcl_FSEvalFileEx(
-<<<<<<< HEAD
     Tcl_Interp *interp,		/* Interpreter that evaluates the script. */
     Tcl_Obj *pathPtr,		/* Pathname of the file to process.
 				 * Tilde-substitution is performed on this
 				 * pathname. */
-    const char *encoding)	/* Either the name of an encoding or NULL to
+    const char *encodingName)	/* Either the name of an encoding or NULL to
 				   use the utf-8 encoding. */
-=======
-    Tcl_Interp *interp,		/* Interpreter in which to process file. */
-    Tcl_Obj *pathPtr,		/* Path of file to process. Tilde-substitution
-				 * will be performed on this name. */
-    const char *encodingName)	/* If non-NULL, then use this encoding for the
-				 * file. NULL means use the system encoding. */
->>>>>>> dc017dc3
 {
     Tcl_Size length;
     int result = TCL_ERROR;
@@ -1763,22 +1755,13 @@
      * Otherwise use utf-8.  If the encoding is unknown report an error.
      */
 
-<<<<<<< HEAD
-    if (encoding == NULL) {
-	encoding = "utf-8";
-    }
-    if (Tcl_SetChannelOption(interp, chan, "-encoding", encoding)
+    if (encodingName == NULL) {
+	encodingName = "utf-8";
+    }
+    if (Tcl_SetChannelOption(interp, chan, "-encoding", encodingName)
 	    != TCL_OK) {
 	Tcl_Close(interp,chan);
 	return result;
-=======
-    if (encodingName != NULL) {
-	if (Tcl_SetChannelOption(interp, chan, "-encoding", encodingName)
-		!= TCL_OK) {
-	    Tcl_Close(interp,chan);
-	    return result;
-	}
->>>>>>> dc017dc3
     }
 
     TclNewObj(objPtr);
@@ -1863,20 +1846,12 @@
 
 int
 TclNREvalFile(
-<<<<<<< HEAD
     Tcl_Interp *interp,		/* Interpreter in which to evaluate the script. */
     Tcl_Obj *pathPtr,		/* Pathname of a file containing the script to
 				 * evaluate. Tilde-substitution is performed on
 				 * this pathname. */
-    const char *encoding)	/* The name of an encoding to use, or NULL to
+    const char *encodingName)	/* The name of an encoding to use, or NULL to
 				 *  use the utf-8 encoding. */
-=======
-    Tcl_Interp *interp,		/* Interpreter in which to process file. */
-    Tcl_Obj *pathPtr,		/* Path of file to process. Tilde-substitution
-				 * will be performed on this name. */
-    const char *encodingName)	/* If non-NULL, then use this encoding for the
-				 * file. NULL means use the system encoding. */
->>>>>>> dc017dc3
 {
     Tcl_StatBuf statBuf;
     Tcl_Obj *oldScriptFile, *objPtr;
@@ -1916,22 +1891,13 @@
      * Otherwise use utf-8.  If the encoding is unknown report an error.
      */
 
-<<<<<<< HEAD
-    if (encoding == NULL) {
-	encoding = "utf-8";
-    }
-    if (Tcl_SetChannelOption(interp, chan, "-encoding", encoding)
+    if (encodingName == NULL) {
+	encodingName = "utf-8";
+    }
+    if (Tcl_SetChannelOption(interp, chan, "-encoding", encodingName)
 	    != TCL_OK) {
 	Tcl_Close(interp, chan);
 	return TCL_ERROR;
-=======
-    if (encodingName != NULL) {
-	if (Tcl_SetChannelOption(interp, chan, "-encoding", encodingName)
-		!= TCL_OK) {
-	    Tcl_Close(interp,chan);
-	    return TCL_ERROR;
-	}
->>>>>>> dc017dc3
     }
 
     TclNewObj(objPtr);
