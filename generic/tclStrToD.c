--- conflicted
+++ resolved
@@ -557,11 +557,7 @@
 		/* A dict can never be a (single) number */
 		return TCL_ERROR;
 	    }
-<<<<<<< HEAD
-	    if (TclHasIntRep(objPtr, tclListType)) {
-=======
-	    if (TclHasInternalRep(objPtr, &tclListType)) {
->>>>>>> abf36a0d
+	    if (TclHasInternalRep(objPtr, tclListType)) {
 		int length;
 		/* A list can only be a (single) number if its length == 1 */
 		TclListObjLength(NULL, objPtr, &length);
