/*
 * tclOOBasic.c --
 *
 *	This file contains implementations of the "simple" commands and
 *	methods from the object-system core.
 *
 * Copyright © 2005-2013 Donal K. Fellows
 *
 * See the file "license.terms" for information on usage and redistribution of
 * this file, and for a DISCLAIMER OF ALL WARRANTIES.
 */

#ifdef HAVE_CONFIG_H
#include "config.h"
#endif
#include "tclInt.h"
#include "tclOOInt.h"
#include "tclTomMath.h"

static inline Tcl_Object *AddConstructionFinalizer(Tcl_Interp *interp);
static Tcl_NRPostProc	AfterNRDestructor;
static Tcl_NRPostProc	DecrRefsPostClassConstructor;
static Tcl_NRPostProc	FinalizeConstruction;
static Tcl_NRPostProc	FinalizeEval;
static Tcl_NRPostProc	NextRestoreFrame;

/*
 * ----------------------------------------------------------------------
 *
 * AddCreateCallback, FinalizeConstruction --
 *
 *	Special version of TclNRAddCallback that allows the caller to splice
 *	the object created later on. Always calls FinalizeConstruction, which
 *	converts the object into its name and stores that in the interpreter
 *	result. This is shared by all the construction methods (create,
 *	createWithNamespace, new).
 *
 *	Note that this is the only code in this file (or, indeed, the whole of
 *	TclOO) that uses NRE internals; it is the only code that does
 *	non-standard poking in the NRE guts.
 *
 * ----------------------------------------------------------------------
 */

static inline Tcl_Object *
AddConstructionFinalizer(
    Tcl_Interp *interp)
{
    TclNRAddCallback(interp, FinalizeConstruction, NULL, NULL, NULL, NULL);
    return (Tcl_Object *) &(TOP_CB(interp)->data[0]);
}

static int
FinalizeConstruction(
    void *data[],
    Tcl_Interp *interp,
    int result)
{
    Object *oPtr = (Object *)data[0];

    if (result != TCL_OK) {
	return result;
    }
    Tcl_SetObjResult(interp, TclOOObjectName(interp, oPtr));
    return TCL_OK;
}

/*
 * ----------------------------------------------------------------------
 *
 * TclOO_Class_Constructor --
 *
 *	Implementation for oo::class constructor.
 *
 * ----------------------------------------------------------------------
 */

int
TclOO_Class_Constructor(
    TCL_UNUSED(void *),
    Tcl_Interp *interp,
    Tcl_ObjectContext context,
    size_t objc,
    Tcl_Obj *const *objv)
{
    Object *oPtr = (Object *) Tcl_ObjectContextObject(context);
    Tcl_Obj **invoke, *nameObj;

<<<<<<< HEAD
    if (objc-1 > Tcl_ObjectContextSkippedArgs(context)) {
	Tcl_WrongNumArgs(interp, Tcl_ObjectContextSkippedArgs(context), objv,
		"?definitionScript?");
	return TCL_ERROR;
    } else if (objc == Tcl_ObjectContextSkippedArgs(context)) {
=======
    size_t skip = Tcl_ObjectContextSkippedArgs(context);
    if ((size_t)objc > skip + 1) {
	Tcl_WrongNumArgs(interp, skip, objv,
		"?definitionScript?");
	return TCL_ERROR;
    } else if ((size_t)objc == skip) {
>>>>>>> 335e5fd2
	return TCL_OK;
    }

    /*
     * Make the class definition delegate. This is special; it doesn't reenter
     * here (and the class definition delegate doesn't run any constructors).
     */

    nameObj = Tcl_NewStringObj(oPtr->namespacePtr->fullName, TCL_INDEX_NONE);
    Tcl_AppendToObj(nameObj, ":: oo ::delegate", TCL_INDEX_NONE);
    Tcl_NewObjectInstance(interp, (Tcl_Class) oPtr->fPtr->classCls,
	    TclGetString(nameObj), NULL, TCL_INDEX_NONE, NULL, TCL_INDEX_NONE);
    Tcl_DecrRefCount(nameObj);

    /*
     * Delegate to [oo::define] to do the work.
     */

    invoke = (Tcl_Obj **)Tcl_Alloc(3 * sizeof(Tcl_Obj *));
    invoke[0] = oPtr->fPtr->defineName;
    invoke[1] = TclOOObjectName(interp, oPtr);
    invoke[2] = objv[objc-1];

    /*
     * Must add references or errors in configuration script will cause
     * trouble.
     */

    Tcl_IncrRefCount(invoke[0]);
    Tcl_IncrRefCount(invoke[1]);
    Tcl_IncrRefCount(invoke[2]);
    TclNRAddCallback(interp, DecrRefsPostClassConstructor,
	    invoke, oPtr, NULL, NULL);

    /*
     * Tricky point: do not want the extra reported level in the Tcl stack
     * trace, so use TCL_EVAL_NOERR.
     */

    return TclNREvalObjv(interp, 3, invoke, TCL_EVAL_NOERR, NULL);
}

static int
DecrRefsPostClassConstructor(
    void *data[],
    Tcl_Interp *interp,
    int result)
{
    Tcl_Obj **invoke = (Tcl_Obj **)data[0];
    Object *oPtr = (Object *)data[1];
    Tcl_InterpState saved;
    int code;

    TclDecrRefCount(invoke[0]);
    TclDecrRefCount(invoke[1]);
    TclDecrRefCount(invoke[2]);
    invoke[0] = Tcl_NewStringObj("::oo::MixinClassDelegates", TCL_INDEX_NONE);
    invoke[1] = TclOOObjectName(interp, oPtr);
    Tcl_IncrRefCount(invoke[0]);
    Tcl_IncrRefCount(invoke[1]);
    saved = Tcl_SaveInterpState(interp, result);
    code = Tcl_EvalObjv(interp, 2, invoke, 0);
    TclDecrRefCount(invoke[0]);
    TclDecrRefCount(invoke[1]);
    Tcl_Free(invoke);
    if (code != TCL_OK) {
	Tcl_DiscardInterpState(saved);
	return code;
    }
    return Tcl_RestoreInterpState(interp, saved);
}

/*
 * ----------------------------------------------------------------------
 *
 * TclOO_Class_Create --
 *
 *	Implementation for oo::class->create method.
 *
 * ----------------------------------------------------------------------
 */

int
TclOO_Class_Create(
    TCL_UNUSED(void *),
    Tcl_Interp *interp,		/* Interpreter in which to create the object;
				 * also used for error reporting. */
    Tcl_ObjectContext context,	/* The object/call context. */
    size_t objc,			/* Number of arguments. */
    Tcl_Obj *const *objv)	/* The actual arguments. */
{
    Object *oPtr = (Object *) Tcl_ObjectContextObject(context);
    const char *objName;
    size_t len;

    /*
     * Sanity check; should not be possible to invoke this method on a
     * non-class.
     */

    if (oPtr->classPtr == NULL) {
	Tcl_Obj *cmdnameObj = TclOOObjectName(interp, oPtr);

	Tcl_SetObjResult(interp, Tcl_ObjPrintf(
		"object \"%s\" is not a class", TclGetString(cmdnameObj)));
	Tcl_SetErrorCode(interp, "TCL", "OO", "INSTANTIATE_NONCLASS", NULL);
	return TCL_ERROR;
    }

    /*
     * Check we have the right number of (sensible) arguments.
     */

    if ((size_t)objc < 1 + Tcl_ObjectContextSkippedArgs(context)) {
	Tcl_WrongNumArgs(interp, Tcl_ObjectContextSkippedArgs(context), objv,
		"objectName ?arg ...?");
	return TCL_ERROR;
    }
    objName = Tcl_GetStringFromObj(
	    objv[Tcl_ObjectContextSkippedArgs(context)], &len);
    if (len == 0) {
	Tcl_SetObjResult(interp, Tcl_NewStringObj(
		"object name must not be empty", TCL_INDEX_NONE));
	Tcl_SetErrorCode(interp, "TCL", "OO", "EMPTY_NAME", NULL);
	return TCL_ERROR;
    }

    /*
     * Make the object and return its name.
     */

    return TclNRNewObjectInstance(interp, (Tcl_Class) oPtr->classPtr,
	    objName, NULL, objc, objv,
	    Tcl_ObjectContextSkippedArgs(context)+1,
	    AddConstructionFinalizer(interp));
}

/*
 * ----------------------------------------------------------------------
 *
 * TclOO_Class_CreateNs --
 *
 *	Implementation for oo::class->createWithNamespace method.
 *
 * ----------------------------------------------------------------------
 */

int
TclOO_Class_CreateNs(
    TCL_UNUSED(void *),
    Tcl_Interp *interp,		/* Interpreter in which to create the object;
				 * also used for error reporting. */
    Tcl_ObjectContext context,	/* The object/call context. */
    size_t objc,			/* Number of arguments. */
    Tcl_Obj *const *objv)	/* The actual arguments. */
{
    Object *oPtr = (Object *) Tcl_ObjectContextObject(context);
    const char *objName, *nsName;
    size_t len;

    /*
     * Sanity check; should not be possible to invoke this method on a
     * non-class.
     */

    if (oPtr->classPtr == NULL) {
	Tcl_Obj *cmdnameObj = TclOOObjectName(interp, oPtr);

	Tcl_SetObjResult(interp, Tcl_ObjPrintf(
		"object \"%s\" is not a class", TclGetString(cmdnameObj)));
	Tcl_SetErrorCode(interp, "TCL", "OO", "INSTANTIATE_NONCLASS", NULL);
	return TCL_ERROR;
    }

    /*
     * Check we have the right number of (sensible) arguments.
     */

    if ((size_t)objc + 1 < Tcl_ObjectContextSkippedArgs(context) + 3) {
	Tcl_WrongNumArgs(interp, Tcl_ObjectContextSkippedArgs(context), objv,
		"objectName namespaceName ?arg ...?");
	return TCL_ERROR;
    }
    objName = Tcl_GetStringFromObj(
	    objv[Tcl_ObjectContextSkippedArgs(context)], &len);
    if (len == 0) {
	Tcl_SetObjResult(interp, Tcl_NewStringObj(
		"object name must not be empty", TCL_INDEX_NONE));
	Tcl_SetErrorCode(interp, "TCL", "OO", "EMPTY_NAME", NULL);
	return TCL_ERROR;
    }
    nsName = Tcl_GetStringFromObj(
	    objv[Tcl_ObjectContextSkippedArgs(context)+1], &len);
    if (len == 0) {
	Tcl_SetObjResult(interp, Tcl_NewStringObj(
		"namespace name must not be empty", TCL_INDEX_NONE));
	Tcl_SetErrorCode(interp, "TCL", "OO", "EMPTY_NAME", NULL);
	return TCL_ERROR;
    }

    /*
     * Make the object and return its name.
     */

    return TclNRNewObjectInstance(interp, (Tcl_Class) oPtr->classPtr,
	    objName, nsName, objc, objv,
	    Tcl_ObjectContextSkippedArgs(context)+2,
	    AddConstructionFinalizer(interp));
}

/*
 * ----------------------------------------------------------------------
 *
 * TclOO_Class_New --
 *
 *	Implementation for oo::class->new method.
 *
 * ----------------------------------------------------------------------
 */

int
TclOO_Class_New(
    TCL_UNUSED(void *),
    Tcl_Interp *interp,		/* Interpreter in which to create the object;
				 * also used for error reporting. */
    Tcl_ObjectContext context,	/* The object/call context. */
    size_t objc,			/* Number of arguments. */
    Tcl_Obj *const *objv)	/* The actual arguments. */
{
    Object *oPtr = (Object *) Tcl_ObjectContextObject(context);

    /*
     * Sanity check; should not be possible to invoke this method on a
     * non-class.
     */

    if (oPtr->classPtr == NULL) {
	Tcl_Obj *cmdnameObj = TclOOObjectName(interp, oPtr);

	Tcl_SetObjResult(interp, Tcl_ObjPrintf(
		"object \"%s\" is not a class", TclGetString(cmdnameObj)));
	Tcl_SetErrorCode(interp, "TCL", "OO", "INSTANTIATE_NONCLASS", NULL);
	return TCL_ERROR;
    }

    /*
     * Make the object and return its name.
     */

    return TclNRNewObjectInstance(interp, (Tcl_Class) oPtr->classPtr,
	    NULL, NULL, objc, objv, Tcl_ObjectContextSkippedArgs(context),
	    AddConstructionFinalizer(interp));
}

/*
 * ----------------------------------------------------------------------
 *
 * TclOO_Object_Destroy --
 *
 *	Implementation for oo::object->destroy method.
 *
 * ----------------------------------------------------------------------
 */

int
TclOO_Object_Destroy(
    TCL_UNUSED(void *),
    Tcl_Interp *interp,		/* Interpreter in which to create the object;
				 * also used for error reporting. */
    Tcl_ObjectContext context,	/* The object/call context. */
    size_t objc,			/* Number of arguments. */
    Tcl_Obj *const *objv)	/* The actual arguments. */
{
    Object *oPtr = (Object *) Tcl_ObjectContextObject(context);
    CallContext *contextPtr;

    if (objc != Tcl_ObjectContextSkippedArgs(context)) {
	Tcl_WrongNumArgs(interp, Tcl_ObjectContextSkippedArgs(context), objv,
		NULL);
	return TCL_ERROR;
    }
    if (!(oPtr->flags & DESTRUCTOR_CALLED)) {
	oPtr->flags |= DESTRUCTOR_CALLED;
	contextPtr = TclOOGetCallContext(oPtr, NULL, DESTRUCTOR, NULL, NULL,
		NULL);
	if (contextPtr != NULL) {
	    contextPtr->callPtr->flags |= DESTRUCTOR;
	    contextPtr->skip = 0;
	    TclNRAddCallback(interp, AfterNRDestructor, contextPtr,
		    NULL, NULL, NULL);
	    TclPushTailcallPoint(interp);
	    return TclOOInvokeContext(contextPtr, interp, 0, NULL);
	}
    }
    if (oPtr->command) {
	Tcl_DeleteCommandFromToken(interp, oPtr->command);
    }
    return TCL_OK;
}

static int
AfterNRDestructor(
    void *data[],
    Tcl_Interp *interp,
    int result)
{
    CallContext *contextPtr = (CallContext *)data[0];

    if (contextPtr->oPtr->command) {
	Tcl_DeleteCommandFromToken(interp, contextPtr->oPtr->command);
    }
    TclOODeleteContext(contextPtr);
    return result;
}

/*
 * ----------------------------------------------------------------------
 *
 * TclOO_Object_Eval --
 *
 *	Implementation for oo::object->eval method.
 *
 * ----------------------------------------------------------------------
 */

int
TclOO_Object_Eval(
    TCL_UNUSED(void *),
    Tcl_Interp *interp,		/* Interpreter in which to create the object;
				 * also used for error reporting. */
    Tcl_ObjectContext context,	/* The object/call context. */
    size_t objc,			/* Number of arguments. */
    Tcl_Obj *const *objv)	/* The actual arguments. */
{
    CallContext *contextPtr = (CallContext *) context;
    Tcl_Object object = Tcl_ObjectContextObject(context);
    size_t skip = Tcl_ObjectContextSkippedArgs(context);
    CallFrame *framePtr, **framePtrPtr = &framePtr;
    Tcl_Obj *scriptPtr;
    CmdFrame *invoker;

<<<<<<< HEAD
    if (objc < skip+1) {
=======
    if ((size_t)objc < skip + 1) {
>>>>>>> 335e5fd2
	Tcl_WrongNumArgs(interp, skip, objv, "arg ?arg ...?");
	return TCL_ERROR;
    }

    /*
     * Make the object's namespace the current namespace and evaluate the
     * command(s).
     */

    (void) TclPushStackFrame(interp, (Tcl_CallFrame **) framePtrPtr,
	    Tcl_GetObjectNamespace(object), 0);
    framePtr->objc = objc;
    framePtr->objv = objv;	/* Reference counts do not need to be
				 * incremented here. */

    if (!(contextPtr->callPtr->flags & PUBLIC_METHOD)) {
	object = NULL;		/* Now just for error mesage printing. */
    }

    /*
     * Work out what script we are actually going to evaluate.
     *
     * When there's more than one argument, we concatenate them together with
     * spaces between, then evaluate the result. Tcl_EvalObjEx will delete the
     * object when it decrements its refcount after eval'ing it.
     */

    if ((size_t)objc != skip+1) {
	scriptPtr = Tcl_ConcatObj(objc-skip, objv+skip);
	invoker = NULL;
    } else {
	scriptPtr = objv[skip];
	invoker = ((Interp *) interp)->cmdFramePtr;
    }

    /*
     * Evaluate the script now, with FinalizeEval to do the processing after
     * the script completes.
     */

    TclNRAddCallback(interp, FinalizeEval, object, NULL, NULL, NULL);
    return TclNREvalObjEx(interp, scriptPtr, 0, invoker, skip);
}

static int
FinalizeEval(
    void *data[],
    Tcl_Interp *interp,
    int result)
{
    if (result == TCL_ERROR) {
	Object *oPtr = (Object *)data[0];
	const char *namePtr;

	if (oPtr) {
	    namePtr = TclGetString(TclOOObjectName(interp, oPtr));
	} else {
	    namePtr = "my";
	}

	Tcl_AppendObjToErrorInfo(interp, Tcl_ObjPrintf(
		"\n    (in \"%s eval\" script line %d)",
		namePtr, Tcl_GetErrorLine(interp)));
    }

    /*
     * Restore the previous "current" namespace.
     */

    TclPopStackFrame(interp);
    return result;
}

/*
 * ----------------------------------------------------------------------
 *
 * TclOO_Object_Unknown --
 *
 *	Default unknown method handler method (defined in oo::object). This
 *	just creates a suitable error message.
 *
 * ----------------------------------------------------------------------
 */

int
TclOO_Object_Unknown(
    TCL_UNUSED(void *),
    Tcl_Interp *interp,		/* Interpreter in which to create the object;
				 * also used for error reporting. */
    Tcl_ObjectContext context,	/* The object/call context. */
    size_t objc,			/* Number of arguments. */
    Tcl_Obj *const *objv)	/* The actual arguments. */
{
    CallContext *contextPtr = (CallContext *) context;
    Object *callerObj = NULL;
    Class *callerCls = NULL;
    Object *oPtr = contextPtr->oPtr;
    const char **methodNames;
    int numMethodNames, i;
    size_t skip = Tcl_ObjectContextSkippedArgs(context);
    CallFrame *framePtr = ((Interp *) interp)->varFramePtr;
    Tcl_Obj *errorMsg;

    /*
     * If no method name, generate an error asking for a method name. (Only by
     * overriding *this* method can an object handle the absence of a method
     * name without an error).
     */

    if ((size_t)objc < skip+1) {
	Tcl_WrongNumArgs(interp, skip, objv, "method ?arg ...?");
	return TCL_ERROR;
    }

    /*
     * Determine if the calling context should know about extra private
     * methods, and if so, which.
     */

    if (framePtr->isProcCallFrame & FRAME_IS_METHOD) {
	CallContext *callerContext = (CallContext *)framePtr->clientData;
	Method *mPtr = callerContext->callPtr->chain[
		    callerContext->index].mPtr;

	if (mPtr->declaringObjectPtr) {
	    if (oPtr == mPtr->declaringObjectPtr) {
		callerObj = mPtr->declaringObjectPtr;
	    }
	} else {
	    if (TclOOIsReachable(mPtr->declaringClassPtr, oPtr->selfCls)) {
		callerCls = mPtr->declaringClassPtr;
	    }
	}
    }

    /*
     * Get the list of methods that we want to know about.
     */

    numMethodNames = TclOOGetSortedMethodList(oPtr, callerObj, callerCls,
	    contextPtr->callPtr->flags & PUBLIC_METHOD, &methodNames);

    /*
     * Special message when there are no visible methods at all.
     */

    if (numMethodNames == 0) {
	Tcl_Obj *tmpBuf = TclOOObjectName(interp, oPtr);
	const char *piece;

	if (contextPtr->callPtr->flags & PUBLIC_METHOD) {
	    piece = "visible methods";
	} else {
	    piece = "methods";
	}
	Tcl_SetObjResult(interp, Tcl_ObjPrintf(
		"object \"%s\" has no %s", TclGetString(tmpBuf), piece));
	Tcl_SetErrorCode(interp, "TCL", "LOOKUP", "METHOD",
		TclGetString(objv[skip]), NULL);
	return TCL_ERROR;
    }

    errorMsg = Tcl_ObjPrintf("unknown method \"%s\": must be ",
	    TclGetString(objv[skip]));
    for (i=0 ; i<numMethodNames-1 ; i++) {
	if (i) {
	    Tcl_AppendToObj(errorMsg, ", ", TCL_INDEX_NONE);
	}
	Tcl_AppendToObj(errorMsg, methodNames[i], TCL_INDEX_NONE);
    }
    if (i) {
	Tcl_AppendToObj(errorMsg, " or ", TCL_INDEX_NONE);
    }
    Tcl_AppendToObj(errorMsg, methodNames[i], TCL_INDEX_NONE);
    Tcl_Free((void *)methodNames);
    Tcl_SetObjResult(interp, errorMsg);
    Tcl_SetErrorCode(interp, "TCL", "LOOKUP", "METHOD",
	    TclGetString(objv[skip]), NULL);
    return TCL_ERROR;
}

/*
 * ----------------------------------------------------------------------
 *
 * TclOO_Object_LinkVar --
 *
 *	Implementation of oo::object->variable method.
 *
 * ----------------------------------------------------------------------
 */

int
TclOO_Object_LinkVar(
    TCL_UNUSED(void *),
    Tcl_Interp *interp,		/* Interpreter in which to create the object;
				 * also used for error reporting. */
    Tcl_ObjectContext context,	/* The object/call context. */
    size_t objc,			/* Number of arguments. */
    Tcl_Obj *const *objv)	/* The actual arguments. */
{
    Interp *iPtr = (Interp *) interp;
    Tcl_Object object = Tcl_ObjectContextObject(context);
    Namespace *savedNsPtr;
    size_t i;

    if ((size_t)objc < Tcl_ObjectContextSkippedArgs(context)) {
	Tcl_WrongNumArgs(interp, Tcl_ObjectContextSkippedArgs(context), objv,
		"?varName ...?");
	return TCL_ERROR;
    }

    /*
     * A sanity check. Shouldn't ever happen. (This is all that remains of a
     * more complex check inherited from [global] after we have applied the
     * fix for [Bug 2903811]; note that the fix involved *removing* code.)
     */

    if (iPtr->varFramePtr == NULL) {
	return TCL_OK;
    }

    for (i = Tcl_ObjectContextSkippedArgs(context) ; i < (size_t)objc ; i++) {
	Var *varPtr, *aryPtr;
	const char *varName = TclGetString(objv[i]);

	/*
	 * The variable name must not contain a '::' since that's illegal in
	 * local names.
	 */

	if (strstr(varName, "::") != NULL) {
	    Tcl_SetObjResult(interp, Tcl_ObjPrintf(
		    "variable name \"%s\" illegal: must not contain namespace"
		    " separator", varName));
	    Tcl_SetErrorCode(interp, "TCL", "UPVAR", "INVERTED", NULL);
	    return TCL_ERROR;
	}

	/*
	 * Switch to the object's namespace for the duration of this call.
	 * Like this, the variable is looked up in the namespace of the
	 * object, and not in the namespace of the caller. Otherwise this
	 * would only work if the caller was a method of the object itself,
	 * which might not be true if the method was exported. This is a bit
	 * of a hack, but the simplest way to do this (pushing a stack frame
	 * would be horribly expensive by comparison).
	 */

	savedNsPtr = iPtr->varFramePtr->nsPtr;
	iPtr->varFramePtr->nsPtr = (Namespace *)
		Tcl_GetObjectNamespace(object);
	varPtr = TclObjLookupVar(interp, objv[i], NULL, TCL_NAMESPACE_ONLY,
		"define", 1, 0, &aryPtr);
	iPtr->varFramePtr->nsPtr = savedNsPtr;

	if (varPtr == NULL || aryPtr != NULL) {
	    /*
	     * Variable cannot be an element in an array. If aryPtr is not
	     * NULL, it is an element, so throw up an error and return.
	     */

	    TclVarErrMsg(interp, varName, NULL, "define",
		    "name refers to an element in an array");
	    Tcl_SetErrorCode(interp, "TCL", "UPVAR", "LOCAL_ELEMENT", NULL);
	    return TCL_ERROR;
	}

	/*
	 * Arrange for the lifetime of the variable to be correctly managed.
	 * This is copied out of Tcl_VariableObjCmd...
	 */

	if (!TclIsVarNamespaceVar(varPtr)) {
	    TclSetVarNamespaceVar(varPtr);
	}

	if (TclPtrMakeUpvar(interp, varPtr, varName, 0, -1) != TCL_OK) {
	    return TCL_ERROR;
	}
    }
    return TCL_OK;
}

/*
 * ----------------------------------------------------------------------
 *
 * TclOO_Object_VarName --
 *
 *	Implementation of the oo::object->varname method.
 *
 * ----------------------------------------------------------------------
 */

int
TclOO_Object_VarName(
    TCL_UNUSED(void *),
    Tcl_Interp *interp,		/* Interpreter in which to create the object;
				 * also used for error reporting. */
    Tcl_ObjectContext context,	/* The object/call context. */
    size_t objc,			/* Number of arguments. */
    Tcl_Obj *const *objv)	/* The actual arguments. */
{
    Var *varPtr, *aryVar;
    Tcl_Obj *varNamePtr, *argPtr;
    CallFrame *framePtr = ((Interp *) interp)->varFramePtr;
    const char *arg;

    if (Tcl_ObjectContextSkippedArgs(context)+1 != objc) {
	Tcl_WrongNumArgs(interp, Tcl_ObjectContextSkippedArgs(context), objv,
		"varName");
	return TCL_ERROR;
    }
    argPtr = objv[objc-1];
    arg = TclGetString(argPtr);

    /*
     * Convert the variable name to fully-qualified form if it wasn't already.
     * This has to be done prior to lookup because we can run into problems
     * with resolvers otherwise. [Bug 3603695]
     *
     * We still need to do the lookup; the variable could be linked to another
     * variable and we want the target's name.
     */

    if (arg[0] == ':' && arg[1] == ':') {
	varNamePtr = argPtr;
    } else {
	Tcl_Namespace *namespacePtr =
		Tcl_GetObjectNamespace(Tcl_ObjectContextObject(context));

	/*
	 * Private method handling. [TIP 500]
	 *
	 * If we're in a context that can see some private methods of an
	 * object, we may need to precede a variable name with its prefix.
	 * This is a little tricky as we need to check through the inheritance
	 * hierarchy when the method was declared by a class to see if the
	 * current object is an instance of that class.
	 */

	if (framePtr->isProcCallFrame & FRAME_IS_METHOD) {
	    Object *oPtr = (Object *) Tcl_ObjectContextObject(context);
	    CallContext *callerContext = (CallContext *)framePtr->clientData;
	    Method *mPtr = callerContext->callPtr->chain[
		    callerContext->index].mPtr;
	    PrivateVariableMapping *pvPtr;
	    size_t i;

	    if (mPtr->declaringObjectPtr == oPtr) {
		FOREACH_STRUCT(pvPtr, oPtr->privateVariables) {
		    if (!strcmp(TclGetString(pvPtr->variableObj),
			    TclGetString(argPtr))) {
			argPtr = pvPtr->fullNameObj;
			break;
		    }
		}
	    } else if (mPtr->declaringClassPtr &&
		    mPtr->declaringClassPtr->privateVariables.num) {
		Class *clsPtr = mPtr->declaringClassPtr;
		int isInstance = TclOOIsReachable(clsPtr, oPtr->selfCls);
		Class *mixinCls;

		if (!isInstance) {
		    FOREACH(mixinCls, oPtr->mixins) {
			if (TclOOIsReachable(clsPtr, mixinCls)) {
			    isInstance = 1;
			    break;
			}
		    }
		}
		if (isInstance) {
		    FOREACH_STRUCT(pvPtr, clsPtr->privateVariables) {
			if (!strcmp(TclGetString(pvPtr->variableObj),
				TclGetString(argPtr))) {
			    argPtr = pvPtr->fullNameObj;
			    break;
			}
		    }
		}
	    }
	}

	varNamePtr = Tcl_NewStringObj(namespacePtr->fullName, TCL_INDEX_NONE);
	Tcl_AppendToObj(varNamePtr, "::", 2);
	Tcl_AppendObjToObj(varNamePtr, argPtr);
    }
    Tcl_IncrRefCount(varNamePtr);
    varPtr = TclObjLookupVar(interp, varNamePtr, NULL,
	    TCL_NAMESPACE_ONLY|TCL_LEAVE_ERR_MSG, "refer to", 1, 1, &aryVar);
    Tcl_DecrRefCount(varNamePtr);
    if (varPtr == NULL) {
	Tcl_SetErrorCode(interp, "TCL", "LOOKUP", "VARIABLE", arg, NULL);
	return TCL_ERROR;
    }

    /*
     * Now that we've pinned down what variable we're really talking about
     * (including traversing variable links), convert back to a name.
     */

    TclNewObj(varNamePtr);
    if (aryVar != NULL) {
	Tcl_GetVariableFullName(interp, (Tcl_Var) aryVar, varNamePtr);

	/*
	 * WARNING! This code pokes inside the implementation of hash tables!
	 */

	Tcl_AppendToObj(varNamePtr, "(", TCL_INDEX_NONE);
	Tcl_AppendObjToObj(varNamePtr, ((VarInHash *)
		varPtr)->entry.key.objPtr);
	Tcl_AppendToObj(varNamePtr, ")", TCL_INDEX_NONE);
    } else {
	Tcl_GetVariableFullName(interp, (Tcl_Var) varPtr, varNamePtr);
    }
    Tcl_SetObjResult(interp, varNamePtr);
    return TCL_OK;
}

/*
 * ----------------------------------------------------------------------
 *
 * TclOONextObjCmd, TclOONextToObjCmd --
 *
 *	Implementation of the [next] and [nextto] commands. Note that these
 *	commands are only ever to be used inside the body of a procedure-like
 *	method.
 *
 * ----------------------------------------------------------------------
 */

int
TclOONextObjCmd(
    TCL_UNUSED(void *),
    Tcl_Interp *interp,
    size_t objc,
    Tcl_Obj *const *objv)
{
    Interp *iPtr = (Interp *) interp;
    CallFrame *framePtr = iPtr->varFramePtr;
    Tcl_ObjectContext context;

    /*
     * Start with sanity checks on the calling context to make sure that we
     * are invoked from a suitable method context. If so, we can safely
     * retrieve the handle to the object call context.
     */

    if (framePtr == NULL || !(framePtr->isProcCallFrame & FRAME_IS_METHOD)) {
	Tcl_SetObjResult(interp, Tcl_ObjPrintf(
		"%s may only be called from inside a method",
		TclGetString(objv[0])));
	Tcl_SetErrorCode(interp, "TCL", "OO", "CONTEXT_REQUIRED", NULL);
	return TCL_ERROR;
    }
    context = (Tcl_ObjectContext)framePtr->clientData;

    /*
     * Invoke the (advanced) method call context in the caller context. Note
     * that this is like [uplevel 1] and not [eval].
     */

    TclNRAddCallback(interp, NextRestoreFrame, framePtr, NULL,NULL,NULL);
    iPtr->varFramePtr = framePtr->callerVarPtr;
    return TclNRObjectContextInvokeNext(interp, context, objc, objv, 1);
}

int
TclOONextToObjCmd(
    TCL_UNUSED(void *),
    Tcl_Interp *interp,
    size_t objc,
    Tcl_Obj *const *objv)
{
    Interp *iPtr = (Interp *) interp;
    CallFrame *framePtr = iPtr->varFramePtr;
    Class *classPtr;
    CallContext *contextPtr;
    size_t i;
    Tcl_Object object;
    const char *methodType;

    /*
     * Start with sanity checks on the calling context to make sure that we
     * are invoked from a suitable method context. If so, we can safely
     * retrieve the handle to the object call context.
     */

    if (framePtr == NULL || !(framePtr->isProcCallFrame & FRAME_IS_METHOD)) {
	Tcl_SetObjResult(interp, Tcl_ObjPrintf(
		"%s may only be called from inside a method",
		TclGetString(objv[0])));
	Tcl_SetErrorCode(interp, "TCL", "OO", "CONTEXT_REQUIRED", NULL);
	return TCL_ERROR;
    }
    contextPtr = (CallContext *)framePtr->clientData;

    /*
     * Sanity check the arguments; we need the first one to refer to a class.
     */

    if (objc < 2) {
	Tcl_WrongNumArgs(interp, 1, objv, "class ?arg...?");
	return TCL_ERROR;
    }
    object = Tcl_GetObjectFromObj(interp, objv[1]);
    if (object == NULL) {
	return TCL_ERROR;
    }
    classPtr = ((Object *)object)->classPtr;
    if (classPtr == NULL) {
	Tcl_SetObjResult(interp, Tcl_ObjPrintf(
		"\"%s\" is not a class", TclGetString(objv[1])));
	Tcl_SetErrorCode(interp, "TCL", "OO", "CLASS_REQUIRED", NULL);
	return TCL_ERROR;
    }

    /*
     * Search for an implementation of a method associated with the current
     * call on the call chain past the point where we currently are. Do not
     * allow jumping backwards!
     */

    for (i=contextPtr->index+1 ; i<contextPtr->callPtr->numChain ; i++) {
	struct MInvoke *miPtr = contextPtr->callPtr->chain + i;

	if (!miPtr->isFilter && miPtr->mPtr->declaringClassPtr == classPtr) {
	    /*
	     * Invoke the (advanced) method call context in the caller
	     * context. Note that this is like [uplevel 1] and not [eval].
	     */

	    TclNRAddCallback(interp, NextRestoreFrame, framePtr,
		    contextPtr, INT2PTR(contextPtr->index), NULL);
	    contextPtr->index = i-1;
	    iPtr->varFramePtr = framePtr->callerVarPtr;
	    return TclNRObjectContextInvokeNext(interp,
		    (Tcl_ObjectContext) contextPtr, objc, objv, 2);
	}
    }

    /*
     * Generate an appropriate error message, depending on whether the value
     * is on the chain but unreachable, or not on the chain at all.
     */

    if (contextPtr->callPtr->flags & CONSTRUCTOR) {
	methodType = "constructor";
    } else if (contextPtr->callPtr->flags & DESTRUCTOR) {
	methodType = "destructor";
    } else {
	methodType = "method";
    }

    for (i=contextPtr->index ; i != TCL_INDEX_NONE ; i--) {
	struct MInvoke *miPtr = contextPtr->callPtr->chain + i;

	if (!miPtr->isFilter && miPtr->mPtr->declaringClassPtr == classPtr) {
	    Tcl_SetObjResult(interp, Tcl_ObjPrintf(
		    "%s implementation by \"%s\" not reachable from here",
		    methodType, TclGetString(objv[1])));
	    Tcl_SetErrorCode(interp, "TCL", "OO", "CLASS_NOT_REACHABLE",
		    NULL);
	    return TCL_ERROR;
	}
    }
    Tcl_SetObjResult(interp, Tcl_ObjPrintf(
	    "%s has no non-filter implementation by \"%s\"",
	    methodType, TclGetString(objv[1])));
    Tcl_SetErrorCode(interp, "TCL", "OO", "CLASS_NOT_THERE", NULL);
    return TCL_ERROR;
}

static int
NextRestoreFrame(
    void *data[],
    Tcl_Interp *interp,
    int result)
{
    Interp *iPtr = (Interp *) interp;
    CallContext *contextPtr = (CallContext *)data[1];

    iPtr->varFramePtr = (CallFrame *)data[0];
    if (contextPtr != NULL) {
	contextPtr->index = PTR2UINT(data[2]);
    }
    return result;
}

/*
 * ----------------------------------------------------------------------
 *
 * TclOOSelfObjCmd --
 *
 *	Implementation of the [self] command, which provides introspection of
 *	the call context.
 *
 * ----------------------------------------------------------------------
 */

int
TclOOSelfObjCmd(
    TCL_UNUSED(void *),
    Tcl_Interp *interp,
    size_t objc,
    Tcl_Obj *const *objv)
{
    static const char *const subcmds[] = {
	"call", "caller", "class", "filter", "method", "namespace", "next",
	"object", "target", NULL
    };
    enum SelfCmds {
	SELF_CALL, SELF_CALLER, SELF_CLASS, SELF_FILTER, SELF_METHOD, SELF_NS,
	SELF_NEXT, SELF_OBJECT, SELF_TARGET
    } index;
    Interp *iPtr = (Interp *) interp;
    CallFrame *framePtr = iPtr->varFramePtr;
    CallContext *contextPtr;
    Tcl_Obj *result[3];

#define CurrentlyInvoked(contextPtr) \
    ((contextPtr)->callPtr->chain[(contextPtr)->index])

    /*
     * Start with sanity checks on the calling context and the method context.
     */

    if (framePtr == NULL || !(framePtr->isProcCallFrame & FRAME_IS_METHOD)) {
	Tcl_SetObjResult(interp, Tcl_ObjPrintf(
		"%s may only be called from inside a method",
		TclGetString(objv[0])));
	Tcl_SetErrorCode(interp, "TCL", "OO", "CONTEXT_REQUIRED", NULL);
	return TCL_ERROR;
    }

    contextPtr = (CallContext*)framePtr->clientData;

    /*
     * Now we do "conventional" argument parsing for a while. Note that no
     * subcommand takes arguments.
     */

    if (objc > 2) {
	Tcl_WrongNumArgs(interp, 1, objv, "subcommand");
	return TCL_ERROR;
    } else if (objc == 1) {
	index = SELF_OBJECT;
    } else if (Tcl_GetIndexFromObj(interp, objv[1], subcmds, "subcommand", 0,
	    &index) != TCL_OK) {
	return TCL_ERROR;
    }

    switch (index) {
    case SELF_OBJECT:
	Tcl_SetObjResult(interp, TclOOObjectName(interp, contextPtr->oPtr));
	return TCL_OK;
    case SELF_NS:
	Tcl_SetObjResult(interp, Tcl_NewStringObj(
		contextPtr->oPtr->namespacePtr->fullName, TCL_INDEX_NONE));
	return TCL_OK;
    case SELF_CLASS: {
	Class *clsPtr = CurrentlyInvoked(contextPtr).mPtr->declaringClassPtr;

	if (clsPtr == NULL) {
	    Tcl_SetObjResult(interp, Tcl_NewStringObj(
		    "method not defined by a class", TCL_INDEX_NONE));
	    Tcl_SetErrorCode(interp, "TCL", "OO", "UNMATCHED_CONTEXT", NULL);
	    return TCL_ERROR;
	}

	Tcl_SetObjResult(interp, TclOOObjectName(interp, clsPtr->thisPtr));
	return TCL_OK;
    }
    case SELF_METHOD:
	if (contextPtr->callPtr->flags & CONSTRUCTOR) {
	    Tcl_SetObjResult(interp, contextPtr->oPtr->fPtr->constructorName);
	} else if (contextPtr->callPtr->flags & DESTRUCTOR) {
	    Tcl_SetObjResult(interp, contextPtr->oPtr->fPtr->destructorName);
	} else {
	    Tcl_SetObjResult(interp,
		    CurrentlyInvoked(contextPtr).mPtr->namePtr);
	}
	return TCL_OK;
    case SELF_FILTER:
	if (!CurrentlyInvoked(contextPtr).isFilter) {
	    Tcl_SetObjResult(interp, Tcl_NewStringObj(
		    "not inside a filtering context", TCL_INDEX_NONE));
	    Tcl_SetErrorCode(interp, "TCL", "OO", "UNMATCHED_CONTEXT", NULL);
	    return TCL_ERROR;
	} else {
	    struct MInvoke *miPtr = &CurrentlyInvoked(contextPtr);
	    Object *oPtr;
	    const char *type;

	    if (miPtr->filterDeclarer != NULL) {
		oPtr = miPtr->filterDeclarer->thisPtr;
		type = "class";
	    } else {
		oPtr = contextPtr->oPtr;
		type = "object";
	    }

	    result[0] = TclOOObjectName(interp, oPtr);
	    result[1] = Tcl_NewStringObj(type, TCL_INDEX_NONE);
	    result[2] = miPtr->mPtr->namePtr;
	    Tcl_SetObjResult(interp, Tcl_NewListObj(3, result));
	    return TCL_OK;
	}
    case SELF_CALLER:
	if ((framePtr->callerVarPtr == NULL) ||
		!(framePtr->callerVarPtr->isProcCallFrame & FRAME_IS_METHOD)){
	    Tcl_SetObjResult(interp, Tcl_NewStringObj(
		    "caller is not an object", TCL_INDEX_NONE));
	    Tcl_SetErrorCode(interp, "TCL", "OO", "CONTEXT_REQUIRED", NULL);
	    return TCL_ERROR;
	} else {
	    CallContext *callerPtr = (CallContext *)framePtr->callerVarPtr->clientData;
	    Method *mPtr = callerPtr->callPtr->chain[callerPtr->index].mPtr;
	    Object *declarerPtr;

	    if (mPtr->declaringClassPtr != NULL) {
		declarerPtr = mPtr->declaringClassPtr->thisPtr;
	    } else if (mPtr->declaringObjectPtr != NULL) {
		declarerPtr = mPtr->declaringObjectPtr;
	    } else {
		/*
		 * This should be unreachable code.
		 */

		Tcl_SetObjResult(interp, Tcl_NewStringObj(
			"method without declarer!", TCL_INDEX_NONE));
		return TCL_ERROR;
	    }

	    result[0] = TclOOObjectName(interp, declarerPtr);
	    result[1] = TclOOObjectName(interp, callerPtr->oPtr);
	    if (callerPtr->callPtr->flags & CONSTRUCTOR) {
		result[2] = declarerPtr->fPtr->constructorName;
	    } else if (callerPtr->callPtr->flags & DESTRUCTOR) {
		result[2] = declarerPtr->fPtr->destructorName;
	    } else {
		result[2] = mPtr->namePtr;
	    }
	    Tcl_SetObjResult(interp, Tcl_NewListObj(3, result));
	    return TCL_OK;
	}
    case SELF_NEXT:
	if (contextPtr->index < contextPtr->callPtr->numChain-1) {
	    Method *mPtr =
		    contextPtr->callPtr->chain[contextPtr->index+1].mPtr;
	    Object *declarerPtr;

	    if (mPtr->declaringClassPtr != NULL) {
		declarerPtr = mPtr->declaringClassPtr->thisPtr;
	    } else if (mPtr->declaringObjectPtr != NULL) {
		declarerPtr = mPtr->declaringObjectPtr;
	    } else {
		/*
		 * This should be unreachable code.
		 */

		Tcl_SetObjResult(interp, Tcl_NewStringObj(
			"method without declarer!", TCL_INDEX_NONE));
		return TCL_ERROR;
	    }

	    result[0] = TclOOObjectName(interp, declarerPtr);
	    if (contextPtr->callPtr->flags & CONSTRUCTOR) {
		result[1] = declarerPtr->fPtr->constructorName;
	    } else if (contextPtr->callPtr->flags & DESTRUCTOR) {
		result[1] = declarerPtr->fPtr->destructorName;
	    } else {
		result[1] = mPtr->namePtr;
	    }
	    Tcl_SetObjResult(interp, Tcl_NewListObj(2, result));
	}
	return TCL_OK;
    case SELF_TARGET:
	if (!CurrentlyInvoked(contextPtr).isFilter) {
	    Tcl_SetObjResult(interp, Tcl_NewStringObj(
		    "not inside a filtering context", TCL_INDEX_NONE));
	    Tcl_SetErrorCode(interp, "TCL", "OO", "UNMATCHED_CONTEXT", NULL);
	    return TCL_ERROR;
	} else {
	    Method *mPtr;
	    Object *declarerPtr;
	    size_t i;

	    for (i=contextPtr->index ; i<contextPtr->callPtr->numChain ; i++){
		if (!contextPtr->callPtr->chain[i].isFilter) {
		    break;
		}
	    }
	    if (i == contextPtr->callPtr->numChain) {
		Tcl_Panic("filtering call chain without terminal non-filter");
	    }
	    mPtr = contextPtr->callPtr->chain[i].mPtr;
	    if (mPtr->declaringClassPtr != NULL) {
		declarerPtr = mPtr->declaringClassPtr->thisPtr;
	    } else if (mPtr->declaringObjectPtr != NULL) {
		declarerPtr = mPtr->declaringObjectPtr;
	    } else {
		/*
		 * This should be unreachable code.
		 */

		Tcl_SetObjResult(interp, Tcl_NewStringObj(
			"method without declarer!", TCL_INDEX_NONE));
		return TCL_ERROR;
	    }
	    result[0] = TclOOObjectName(interp, declarerPtr);
	    result[1] = mPtr->namePtr;
	    Tcl_SetObjResult(interp, Tcl_NewListObj(2, result));
	    return TCL_OK;
	}
    case SELF_CALL:
	result[0] = TclOORenderCallChain(interp, contextPtr->callPtr);
	TclNewIndexObj(result[1], contextPtr->index);
	Tcl_SetObjResult(interp, Tcl_NewListObj(2, result));
	return TCL_OK;
    }
    return TCL_ERROR;
}

/*
 * ----------------------------------------------------------------------
 *
 * CopyObjectCmd --
 *
 *	Implementation of the [oo::copy] command, which clones an object (but
 *	not its namespace). Note that no constructors are called during this
 *	process.
 *
 * ----------------------------------------------------------------------
 */

int
TclOOCopyObjectCmd(
    TCL_UNUSED(void *),
    Tcl_Interp *interp,
    size_t objc,
    Tcl_Obj *const *objv)
{
    Tcl_Object oPtr, o2Ptr;

    if (objc < 2 || objc > 4) {
	Tcl_WrongNumArgs(interp, 1, objv,
			 "sourceName ?targetName? ?targetNamespace?");
	return TCL_ERROR;
    }

    oPtr = Tcl_GetObjectFromObj(interp, objv[1]);
    if (oPtr == NULL) {
	return TCL_ERROR;
    }

    /*
     * Create a cloned object of the correct class. Note that constructors are
     * not called. Also note that we must resolve the object name ourselves
     * because we do not want to create the object in the current namespace,
     * but rather in the context of the namespace of the caller of the overall
     * [oo::define] command.
     */

    if (objc == 2) {
	o2Ptr = Tcl_CopyObjectInstance(interp, oPtr, NULL, NULL);
    } else {
	const char *name, *namespaceName;

	name = TclGetString(objv[2]);
	if (name[0] == '\0') {
	    name = NULL;
	}

	/*
	 * Choose a unique namespace name if the user didn't supply one.
	 */

	namespaceName = NULL;
	if (objc == 4) {
	    namespaceName = TclGetString(objv[3]);

	    if (namespaceName[0] == '\0') {
		namespaceName = NULL;
	    } else if (Tcl_FindNamespace(interp, namespaceName, NULL,
		    0) != NULL) {
		Tcl_SetObjResult(interp, Tcl_ObjPrintf(
			"%s refers to an existing namespace", namespaceName));
		return TCL_ERROR;
	    }
	}

	o2Ptr = Tcl_CopyObjectInstance(interp, oPtr, name, namespaceName);
    }

    if (o2Ptr == NULL) {
	return TCL_ERROR;
    }

    /*
     * Return the name of the cloned object.
     */

    Tcl_SetObjResult(interp, TclOOObjectName(interp, (Object *) o2Ptr));
    return TCL_OK;
}

/*
 * Local Variables:
 * mode: c
 * c-basic-offset: 4
 * fill-column: 78
 * End:
 */<|MERGE_RESOLUTION|>--- conflicted
+++ resolved
@@ -88,20 +88,12 @@
     Object *oPtr = (Object *) Tcl_ObjectContextObject(context);
     Tcl_Obj **invoke, *nameObj;
 
-<<<<<<< HEAD
-    if (objc-1 > Tcl_ObjectContextSkippedArgs(context)) {
-	Tcl_WrongNumArgs(interp, Tcl_ObjectContextSkippedArgs(context), objv,
-		"?definitionScript?");
-	return TCL_ERROR;
-    } else if (objc == Tcl_ObjectContextSkippedArgs(context)) {
-=======
     size_t skip = Tcl_ObjectContextSkippedArgs(context);
-    if ((size_t)objc > skip + 1) {
+    if (objc > skip + 1) {
 	Tcl_WrongNumArgs(interp, skip, objv,
 		"?definitionScript?");
 	return TCL_ERROR;
-    } else if ((size_t)objc == skip) {
->>>>>>> 335e5fd2
+    } else if (objc == skip) {
 	return TCL_OK;
     }
 
@@ -448,11 +440,7 @@
     Tcl_Obj *scriptPtr;
     CmdFrame *invoker;
 
-<<<<<<< HEAD
     if (objc < skip+1) {
-=======
-    if ((size_t)objc < skip + 1) {
->>>>>>> 335e5fd2
 	Tcl_WrongNumArgs(interp, skip, objv, "arg ?arg ...?");
 	return TCL_ERROR;
     }
