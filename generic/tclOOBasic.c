--- conflicted
+++ resolved
@@ -8,11 +8,6 @@
  *
  * See the file "license.terms" for information on usage and redistribution of
  * this file, and for a DISCLAIMER OF ALL WARRANTIES.
-<<<<<<< HEAD
- *
- * RCS: @(#) $Id: tclOOBasic.c,v 1.1.2.17 2010/02/09 17:53:09 dgp Exp $
-=======
->>>>>>> 6ec5ba1e
  */
 
 #ifdef HAVE_CONFIG_H
