/*
 * tclTestObj.c --
 *
 *	This file contains C command functions for the additional Tcl commands
 *	that are used for testing implementations of the Tcl object types.
 *	These commands are not normally included in Tcl applications; they're
 *	only used for testing.
 *
 * Copyright (c) 1995-1998 Sun Microsystems, Inc.
 * Copyright (c) 1999 by Scriptics Corporation.
 * Copyright (c) 2005 by Kevin B. Kenny.  All rights reserved.
 *
 * See the file "license.terms" for information on usage and redistribution of
 * this file, and for a DISCLAIMER OF ALL WARRANTIES.
 */

#ifndef USE_TCL_STUBS
#   define USE_TCL_STUBS
#endif
#include "tclInt.h"
#ifdef TCL_WITH_EXTERNAL_TOMMATH
#   include "tommath.h"
#else
#   include "tclTomMath.h"
#endif
#include "tclStringRep.h"

#ifdef __GNUC__
/*
 * The rest of this file shouldn't warn about deprecated functions; they're
 * there because we intend them to be so and know that this file is OK to
 * touch those fields.
 */
#pragma GCC diagnostic ignored "-Wdeprecated-declarations"
#endif

/*
 * Forward declarations for functions defined later in this file:
 */

static int		CheckIfVarUnset(Tcl_Interp *interp, Tcl_Obj **varPtr, int varIndex);
static int		GetVariableIndex(Tcl_Interp *interp,
			    const char *string, int *indexPtr);
static void		SetVarToObj(Tcl_Obj **varPtr, int varIndex, Tcl_Obj *objPtr);
static int		TestbignumobjCmd(ClientData dummy, Tcl_Interp *interp,
			    int objc, Tcl_Obj *const objv[]);
static int		TestbooleanobjCmd(ClientData dummy,
			    Tcl_Interp *interp, int objc,
			    Tcl_Obj *const objv[]);
static int		TestdoubleobjCmd(ClientData dummy, Tcl_Interp *interp,
			    int objc, Tcl_Obj *const objv[]);
static int		TestindexobjCmd(ClientData dummy, Tcl_Interp *interp,
			    int objc, Tcl_Obj *const objv[]);
static int		TestintobjCmd(ClientData dummy, Tcl_Interp *interp,
			    int objc, Tcl_Obj *const objv[]);
static int 		TestlistobjCmd(ClientData dummy, Tcl_Interp *interp,
			    int objc, Tcl_Obj *const objv[]);
static int		TestobjCmd(ClientData dummy, Tcl_Interp *interp,
			    int objc, Tcl_Obj *const objv[]);
static int		TeststringobjCmd(ClientData dummy, Tcl_Interp *interp,
			    int objc, Tcl_Obj *const objv[]);

#define VARPTR_KEY "TCLOBJTEST_VARPTR"
#define NUMBER_OF_OBJECT_VARS 20

static void VarPtrDeleteProc(ClientData clientData, Tcl_Interp *interp)
{
    int i;
    Tcl_Obj **varPtr = (Tcl_Obj **) clientData;
    for (i = 0;  i < NUMBER_OF_OBJECT_VARS;  i++) {
	if (varPtr[i]) Tcl_DecrRefCount(varPtr[i]);
    }
    Tcl_DeleteAssocData(interp, VARPTR_KEY);
    ckfree(varPtr);
}

static Tcl_Obj **GetVarPtr(Tcl_Interp *interp)
{
    Tcl_InterpDeleteProc *proc;

    return (Tcl_Obj **) Tcl_GetAssocData(interp, VARPTR_KEY, &proc);
}

/*
 *----------------------------------------------------------------------
 *
 * TclObjTest_Init --
 *
 *	This function creates additional commands that are used to test the
 *	Tcl object support.
 *
 * Results:
 *	Returns a standard Tcl completion code, and leaves an error
 *	message in the interp's result if an error occurs.
 *
 * Side effects:
 *	Creates and registers several new testing commands.
 *
 *----------------------------------------------------------------------
 */

int
TclObjTest_Init(
    Tcl_Interp *interp)
{
    int i;
    /*
     * An array of Tcl_Obj pointers used in the commands that operate on or get
     * the values of Tcl object-valued variables. varPtr[i] is the i-th variable's
     * Tcl_Obj *.
     */
    Tcl_Obj **varPtr;

    varPtr = (Tcl_Obj **) ckalloc(NUMBER_OF_OBJECT_VARS *sizeof(varPtr[0]));
    if (!varPtr) {
	return TCL_ERROR;
    }
    Tcl_SetAssocData(interp, VARPTR_KEY, VarPtrDeleteProc, varPtr);
    for (i = 0;  i < NUMBER_OF_OBJECT_VARS;  i++) {
	varPtr[i] = NULL;
    }

    Tcl_CreateObjCommand(interp, "testbignumobj", TestbignumobjCmd,
	    NULL, NULL);
    Tcl_CreateObjCommand(interp, "testbooleanobj", TestbooleanobjCmd,
	    NULL, NULL);
    Tcl_CreateObjCommand(interp, "testdoubleobj", TestdoubleobjCmd,
	    NULL, NULL);
    Tcl_CreateObjCommand(interp, "testintobj", TestintobjCmd,
	    NULL, NULL);
    Tcl_CreateObjCommand(interp, "testindexobj", TestindexobjCmd,
	    NULL, NULL);
    Tcl_CreateObjCommand(interp, "testlistobj", TestlistobjCmd,
	    NULL, NULL);
    Tcl_CreateObjCommand(interp, "testobj", TestobjCmd, NULL, NULL);
    Tcl_CreateObjCommand(interp, "teststringobj", TeststringobjCmd,
	    NULL, NULL);
    return TCL_OK;
}

/*
 *----------------------------------------------------------------------
 *
 * TestbignumobjCmd --
 *
 *	This function implements the "testbignumobj" command.  It is used
 *	to exercise the bignum Tcl object type implementation.
 *
 * Results:
 *	Returns a standard Tcl object result.
 *
 * Side effects:
 *	Creates and frees bignum objects; converts objects to have bignum
 *	type.
 *
 *----------------------------------------------------------------------
 */

static int
TestbignumobjCmd(
    ClientData clientData,	/* unused */
    Tcl_Interp *interp,		/* Tcl interpreter */
    int objc,			/* Argument count */
    Tcl_Obj *const objv[])	/* Argument vector */
{
    const char *const subcmds[] = {
	"set", "get", "mult10", "div10", "iseven", "radixsize", NULL
    };
    enum options {
	BIGNUM_SET, BIGNUM_GET, BIGNUM_MULT10, BIGNUM_DIV10, BIGNUM_ISEVEN,
	BIGNUM_RADIXSIZE
    };
    int index, varIndex;
    const char *string;
    mp_int bignumValue;
    Tcl_Obj **varPtr;

    if (objc < 3) {
	Tcl_WrongNumArgs(interp, 1, objv, "option ?arg ...?");
	return TCL_ERROR;
    }
    if (Tcl_GetIndexFromObj(interp, objv[1], subcmds, "option", 0,
	    &index) != TCL_OK) {
	return TCL_ERROR;
    }
    string = Tcl_GetString(objv[2]);
    if (GetVariableIndex(interp, string, &varIndex) != TCL_OK) {
	return TCL_ERROR;
    }
    varPtr = GetVarPtr(interp);

    switch (index) {
    case BIGNUM_SET:
	if (objc != 4) {
	    Tcl_WrongNumArgs(interp, 2, objv, "var value");
	    return TCL_ERROR;
	}
	string = Tcl_GetString(objv[3]);
	if (mp_init(&bignumValue) != MP_OKAY) {
	    Tcl_SetObjResult(interp,
		    Tcl_NewStringObj("error in mp_init", -1));
	    return TCL_ERROR;
	}
	if (mp_read_radix(&bignumValue, string, 10) != MP_OKAY) {
	    mp_clear(&bignumValue);
	    Tcl_SetObjResult(interp,
		    Tcl_NewStringObj("error in mp_read_radix", -1));
	    return TCL_ERROR;
	}

	/*
	 * If the object currently bound to the variable with index varIndex
	 * has ref count 1 (i.e. the object is unshared) we can modify that
	 * object directly.  Otherwise, if RC>1 (i.e. the object is shared),
	 * we must create a new object to modify/set and decrement the old
	 * formerly-shared object's ref count. This is "copy on write".
	 */

	if ((varPtr[varIndex] != NULL) && !Tcl_IsShared(varPtr[varIndex])) {
	    Tcl_SetBignumObj(varPtr[varIndex], &bignumValue);
	} else {
	    SetVarToObj(varPtr, varIndex, Tcl_NewBignumObj(&bignumValue));
	}
	break;

    case BIGNUM_GET:
	if (objc != 3) {
	    Tcl_WrongNumArgs(interp, 2, objv, "varIndex");
	    return TCL_ERROR;
	}
	if (CheckIfVarUnset(interp, varPtr,varIndex)) {
	    return TCL_ERROR;
	}
	break;

    case BIGNUM_MULT10:
	if (objc != 3) {
	    Tcl_WrongNumArgs(interp, 2, objv, "varIndex");
	    return TCL_ERROR;
	}
	if (CheckIfVarUnset(interp, varPtr,varIndex)) {
	    return TCL_ERROR;
	}
	if (Tcl_GetBignumFromObj(interp, varPtr[varIndex],
		&bignumValue) != TCL_OK) {
	    return TCL_ERROR;
	}
	if (mp_mul_d(&bignumValue, 10, &bignumValue) != MP_OKAY) {
	    mp_clear(&bignumValue);
	    Tcl_SetObjResult(interp,
		    Tcl_NewStringObj("error in mp_mul_d", -1));
	    return TCL_ERROR;
	}
	if (!Tcl_IsShared(varPtr[varIndex])) {
	    Tcl_SetBignumObj(varPtr[varIndex], &bignumValue);
	} else {
	    SetVarToObj(varPtr, varIndex, Tcl_NewBignumObj(&bignumValue));
	}
	break;

    case BIGNUM_DIV10:
	if (objc != 3) {
	    Tcl_WrongNumArgs(interp, 2, objv, "varIndex");
	    return TCL_ERROR;
	}
	if (CheckIfVarUnset(interp, varPtr,varIndex)) {
	    return TCL_ERROR;
	}
	if (Tcl_GetBignumFromObj(interp, varPtr[varIndex],
		&bignumValue) != TCL_OK) {
	    return TCL_ERROR;
	}
	if (mp_div_d(&bignumValue, 10, &bignumValue, NULL) != MP_OKAY) {
	    mp_clear(&bignumValue);
	    Tcl_SetObjResult(interp,
		    Tcl_NewStringObj("error in mp_div_d", -1));
	    return TCL_ERROR;
	}
	if (!Tcl_IsShared(varPtr[varIndex])) {
	    Tcl_SetBignumObj(varPtr[varIndex], &bignumValue);
	} else {
	    SetVarToObj(varPtr, varIndex, Tcl_NewBignumObj(&bignumValue));
	}
	break;

    case BIGNUM_ISEVEN: {
	mp_err err;
	if (objc != 3) {
	    Tcl_WrongNumArgs(interp, 2, objv, "varIndex");
	    return TCL_ERROR;
	}
	if (CheckIfVarUnset(interp, varPtr,varIndex)) {
	    return TCL_ERROR;
	}
	if (Tcl_GetBignumFromObj(interp, varPtr[varIndex],
		&bignumValue) != TCL_OK) {
	    return TCL_ERROR;
	}
<<<<<<< HEAD
    err = mp_mod_2d(&bignumValue, 1, &bignumValue);
    if (err == MP_OKAY && !mp_iszero(&bignumValue)) {
	err = MP_ERR;
    }
	if (!Tcl_IsShared(varPtr[varIndex])) {
	    Tcl_SetIntObj(varPtr[varIndex], err == MP_OKAY);
	} else {
	    SetVarToObj(varPtr, varIndex, Tcl_NewIntObj(err == MP_OKAY));
=======
	if (mp_mod_2d(&bignumValue, 1, &bignumValue) != MP_OKAY) {
	    mp_clear(&bignumValue);
	    Tcl_SetObjResult(interp,
		    Tcl_NewStringObj("error in mp_mod_2d", -1));
	    return TCL_ERROR;
	}
	if (!Tcl_IsShared(varPtr[varIndex])) {
	    Tcl_SetIntObj(varPtr[varIndex], mp_iszero(&bignumValue));
	} else {
	    SetVarToObj(varPtr, varIndex, Tcl_NewIntObj(mp_iszero(&bignumValue)));
>>>>>>> 91cdd1a4
	}
	mp_clear(&bignumValue);
    }
    break;

    case BIGNUM_RADIXSIZE:
	if (objc != 3) {
	    Tcl_WrongNumArgs(interp, 2, objv, "varIndex");
	    return TCL_ERROR;
	}
	if (CheckIfVarUnset(interp, varPtr,varIndex)) {
	    return TCL_ERROR;
	}
	if (Tcl_GetBignumFromObj(interp, varPtr[varIndex],
		&bignumValue) != TCL_OK) {
	    return TCL_ERROR;
	}
	if (mp_radix_size(&bignumValue, 10, &index) != MP_OKAY) {
	    return TCL_ERROR;
	}
	if (!Tcl_IsShared(varPtr[varIndex])) {
	    Tcl_SetIntObj(varPtr[varIndex], index);
	} else {
	    SetVarToObj(varPtr, varIndex, Tcl_NewIntObj(index));
	}
	mp_clear(&bignumValue);
	break;
    }

    Tcl_SetObjResult(interp, varPtr[varIndex]);
    return TCL_OK;
}

/*
 *----------------------------------------------------------------------
 *
 * TestbooleanobjCmd --
 *
 *	This function implements the "testbooleanobj" command.  It is used to
 *	test the boolean Tcl object type implementation.
 *
 * Results:
 *	A standard Tcl object result.
 *
 * Side effects:
 *	Creates and frees boolean objects, and also converts objects to
 *	have boolean type.
 *
 *----------------------------------------------------------------------
 */

static int
TestbooleanobjCmd(
    ClientData clientData,	/* Not used. */
    Tcl_Interp *interp,		/* Current interpreter. */
    int objc,			/* Number of arguments. */
    Tcl_Obj *const objv[])	/* Argument objects. */
{
    int varIndex, boolValue;
    const char *index, *subCmd;
    Tcl_Obj **varPtr;

    if (objc < 3) {
	wrongNumArgs:
	Tcl_WrongNumArgs(interp, 1, objv, "option arg ?arg ...?");
	return TCL_ERROR;
    }

    index = Tcl_GetString(objv[2]);
    if (GetVariableIndex(interp, index, &varIndex) != TCL_OK) {
	return TCL_ERROR;
    }

    varPtr = GetVarPtr(interp);

    subCmd = Tcl_GetString(objv[1]);
    if (strcmp(subCmd, "set") == 0) {
	if (objc != 4) {
	    goto wrongNumArgs;
	}
	if (Tcl_GetBooleanFromObj(interp, objv[3], &boolValue) != TCL_OK) {
	    return TCL_ERROR;
	}

	/*
	 * If the object currently bound to the variable with index varIndex
	 * has ref count 1 (i.e. the object is unshared) we can modify that
	 * object directly. Otherwise, if RC>1 (i.e. the object is shared),
	 * we must create a new object to modify/set and decrement the old
	 * formerly-shared object's ref count. This is "copy on write".
	 */

	if ((varPtr[varIndex] != NULL) && !Tcl_IsShared(varPtr[varIndex])) {
	    Tcl_SetWideIntObj(varPtr[varIndex], boolValue != 0);
	} else {
	    SetVarToObj(varPtr, varIndex, Tcl_NewWideIntObj(boolValue != 0));
	}
	Tcl_SetObjResult(interp, varPtr[varIndex]);
    } else if (strcmp(subCmd, "get") == 0) {
	if (objc != 3) {
	    goto wrongNumArgs;
	}
	if (CheckIfVarUnset(interp, varPtr,varIndex)) {
	    return TCL_ERROR;
	}
	Tcl_SetObjResult(interp, varPtr[varIndex]);
    } else if (strcmp(subCmd, "not") == 0) {
	if (objc != 3) {
	    goto wrongNumArgs;
	}
	if (CheckIfVarUnset(interp, varPtr,varIndex)) {
	    return TCL_ERROR;
	}
	if (Tcl_GetBooleanFromObj(interp, varPtr[varIndex],
				  &boolValue) != TCL_OK) {
	    return TCL_ERROR;
	}
	if (!Tcl_IsShared(varPtr[varIndex])) {
	    Tcl_SetWideIntObj(varPtr[varIndex], boolValue == 0);
	} else {
	    SetVarToObj(varPtr, varIndex, Tcl_NewWideIntObj(boolValue == 0));
	}
	Tcl_SetObjResult(interp, varPtr[varIndex]);
    } else {
	Tcl_AppendStringsToObj(Tcl_GetObjResult(interp),
		"bad option \"", Tcl_GetString(objv[1]),
		"\": must be set, get, or not", NULL);
	return TCL_ERROR;
    }
    return TCL_OK;
}

/*
 *----------------------------------------------------------------------
 *
 * TestdoubleobjCmd --
 *
 *	This function implements the "testdoubleobj" command.  It is used to
 *	test the double-precision floating point Tcl object type
 *	implementation.
 *
 * Results:
 *	A standard Tcl object result.
 *
 * Side effects:
 *	Creates and frees double objects, and also converts objects to
 *	have double type.
 *
 *----------------------------------------------------------------------
 */

static int
TestdoubleobjCmd(
    ClientData clientData,	/* Not used. */
    Tcl_Interp *interp,		/* Current interpreter. */
    int objc,			/* Number of arguments. */
    Tcl_Obj *const objv[])	/* Argument objects. */
{
    int varIndex;
    double doubleValue;
    const char *index, *subCmd, *string;
    Tcl_Obj **varPtr;

    if (objc < 3) {
	wrongNumArgs:
	Tcl_WrongNumArgs(interp, 1, objv, "option arg ?arg ...?");
	return TCL_ERROR;
    }

    varPtr = GetVarPtr(interp);

    index = Tcl_GetString(objv[2]);
    if (GetVariableIndex(interp, index, &varIndex) != TCL_OK) {
	return TCL_ERROR;
    }

    subCmd = Tcl_GetString(objv[1]);
    if (strcmp(subCmd, "set") == 0) {
	if (objc != 4) {
	    goto wrongNumArgs;
	}
	string = Tcl_GetString(objv[3]);
	if (Tcl_GetDouble(interp, string, &doubleValue) != TCL_OK) {
	    return TCL_ERROR;
	}

	/*
	 * If the object currently bound to the variable with index varIndex
	 * has ref count 1 (i.e. the object is unshared) we can modify that
	 * object directly. Otherwise, if RC>1 (i.e. the object is shared), we
	 * must create a new object to modify/set and decrement the old
	 * formerly-shared object's ref count. This is "copy on write".
	 */

	if ((varPtr[varIndex] != NULL) && !Tcl_IsShared(varPtr[varIndex])) {
	    Tcl_SetDoubleObj(varPtr[varIndex], doubleValue);
	} else {
	    SetVarToObj(varPtr, varIndex, Tcl_NewDoubleObj(doubleValue));
	}
	Tcl_SetObjResult(interp, varPtr[varIndex]);
    } else if (strcmp(subCmd, "get") == 0) {
	if (objc != 3) {
	    goto wrongNumArgs;
	}
	if (CheckIfVarUnset(interp, varPtr,varIndex)) {
	    return TCL_ERROR;
	}
	Tcl_SetObjResult(interp, varPtr[varIndex]);
    } else if (strcmp(subCmd, "mult10") == 0) {
	if (objc != 3) {
	    goto wrongNumArgs;
	}
	if (CheckIfVarUnset(interp, varPtr,varIndex)) {
	    return TCL_ERROR;
	}
	if (Tcl_GetDoubleFromObj(interp, varPtr[varIndex],
				 &doubleValue) != TCL_OK) {
	    return TCL_ERROR;
	}
	if (!Tcl_IsShared(varPtr[varIndex])) {
	    Tcl_SetDoubleObj(varPtr[varIndex], doubleValue * 10.0);
	} else {
	    SetVarToObj(varPtr, varIndex, Tcl_NewDoubleObj(doubleValue * 10.0));
	}
	Tcl_SetObjResult(interp, varPtr[varIndex]);
    } else if (strcmp(subCmd, "div10") == 0) {
	if (objc != 3) {
	    goto wrongNumArgs;
	}
	if (CheckIfVarUnset(interp, varPtr,varIndex)) {
	    return TCL_ERROR;
	}
	if (Tcl_GetDoubleFromObj(interp, varPtr[varIndex],
		&doubleValue) != TCL_OK) {
	    return TCL_ERROR;
	}
	if (!Tcl_IsShared(varPtr[varIndex])) {
	    Tcl_SetDoubleObj(varPtr[varIndex], doubleValue / 10.0);
	} else {
	    SetVarToObj(varPtr, varIndex, Tcl_NewDoubleObj(doubleValue / 10.0));
	}
	Tcl_SetObjResult(interp, varPtr[varIndex]);
    } else {
	Tcl_AppendStringsToObj(Tcl_GetObjResult(interp),
		"bad option \"", Tcl_GetString(objv[1]),
		"\": must be set, get, mult10, or div10", NULL);
	return TCL_ERROR;
    }
    return TCL_OK;
}

/*
 *----------------------------------------------------------------------
 *
 * TestindexobjCmd --
 *
 *	This function implements the "testindexobj" command. It is used to
 *	test the index Tcl object type implementation.
 *
 * Results:
 *	A standard Tcl object result.
 *
 * Side effects:
 *	Creates and frees int objects, and also converts objects to
 *	have int type.
 *
 *----------------------------------------------------------------------
 */

static int
TestindexobjCmd(
    ClientData clientData,	/* Not used. */
    Tcl_Interp *interp,		/* Current interpreter. */
    int objc,			/* Number of arguments. */
    Tcl_Obj *const objv[])	/* Argument objects. */
{
    int allowAbbrev, index, index2, setError, i, result;
    const char **argv;
    static const char *const tablePtr[] = {"a", "b", "check", NULL};
    /*
     * Keep this structure declaration in sync with tclIndexObj.c
     */
    struct IndexRep {
	void *tablePtr;		/* Pointer to the table of strings. */
	int offset;		/* Offset between table entries. */
	int index;		/* Selected index into table. */
    };
    struct IndexRep *indexRep;

    if ((objc == 3) && (strcmp(Tcl_GetString(objv[1]),
	    "check") == 0)) {
	/*
	 * This code checks to be sure that the results of Tcl_GetIndexFromObj
	 * are properly cached in the object and returned on subsequent
	 * lookups.
	 */

	if (Tcl_GetIntFromObj(interp, objv[2], &index2) != TCL_OK) {
	    return TCL_ERROR;
	}

	Tcl_GetIndexFromObj(NULL, objv[1], tablePtr, "token", 0, &index);
	indexRep = objv[1]->internalRep.twoPtrValue.ptr1;
	indexRep->index = index2;
	result = Tcl_GetIndexFromObj(NULL, objv[1],
		tablePtr, "token", 0, &index);
	if (result == TCL_OK) {
	    Tcl_SetIntObj(Tcl_GetObjResult(interp), index);
	}
	return result;
    }

    if (objc < 5) {
	Tcl_AppendToObj(Tcl_GetObjResult(interp), "wrong # args", -1);
	return TCL_ERROR;
    }

    if (Tcl_GetBooleanFromObj(interp, objv[1], &setError) != TCL_OK) {
	return TCL_ERROR;
    }
    if (Tcl_GetBooleanFromObj(interp, objv[2], &allowAbbrev) != TCL_OK) {
	return TCL_ERROR;
    }

    argv = ckalloc((objc-3) * sizeof(char *));
    for (i = 4; i < objc; i++) {
	argv[i-4] = Tcl_GetString(objv[i]);
    }
    argv[objc-4] = NULL;

    result = Tcl_GetIndexFromObj((setError? interp : NULL), objv[3],
	    argv, "token", INDEX_TEMP_TABLE|(allowAbbrev? 0 : TCL_EXACT),
	    &index);
    ckfree(argv);
    if (result == TCL_OK) {
	Tcl_SetIntObj(Tcl_GetObjResult(interp), index);
    }
    return result;
}

/*
 *----------------------------------------------------------------------
 *
 * TestintobjCmd --
 *
 *	This function implements the "testintobj" command. It is used to
 *	test the int Tcl object type implementation.
 *
 * Results:
 *	A standard Tcl object result.
 *
 * Side effects:
 *	Creates and frees int objects, and also converts objects to
 *	have int type.
 *
 *----------------------------------------------------------------------
 */

static int
TestintobjCmd(
    ClientData clientData,	/* Not used. */
    Tcl_Interp *interp,		/* Current interpreter. */
    int objc,			/* Number of arguments. */
    Tcl_Obj *const objv[])	/* Argument objects. */
{
    int intValue, varIndex, i;
    Tcl_WideInt wideValue;
    const char *index, *subCmd, *string;
    Tcl_Obj **varPtr;

    if (objc < 3) {
	wrongNumArgs:
	Tcl_WrongNumArgs(interp, 1, objv, "option arg ?arg ...?");
	return TCL_ERROR;
    }

    varPtr = GetVarPtr(interp);
    index = Tcl_GetString(objv[2]);
    if (GetVariableIndex(interp, index, &varIndex) != TCL_OK) {
	return TCL_ERROR;
    }

    subCmd = Tcl_GetString(objv[1]);
    if (strcmp(subCmd, "set") == 0) {
	if (objc != 4) {
	    goto wrongNumArgs;
	}
	string = Tcl_GetString(objv[3]);
	if (Tcl_GetInt(interp, string, &i) != TCL_OK) {
	    return TCL_ERROR;
	}
	intValue = i;

	/*
	 * If the object currently bound to the variable with index varIndex
	 * has ref count 1 (i.e. the object is unshared) we can modify that
	 * object directly. Otherwise, if RC>1 (i.e. the object is shared), we
	 * must create a new object to modify/set and decrement the old
	 * formerly-shared object's ref count. This is "copy on write".
	 */

	if ((varPtr[varIndex] != NULL) && !Tcl_IsShared(varPtr[varIndex])) {
	    Tcl_SetIntObj(varPtr[varIndex], intValue);
	} else {
	    SetVarToObj(varPtr, varIndex, Tcl_NewIntObj(intValue));
	}
	Tcl_SetObjResult(interp, varPtr[varIndex]);
    } else if (strcmp(subCmd, "set2") == 0) { /* doesn't set result */
	if (objc != 4) {
	    goto wrongNumArgs;
	}
	string = Tcl_GetString(objv[3]);
	if (Tcl_GetInt(interp, string, &i) != TCL_OK) {
	    return TCL_ERROR;
	}
	intValue = i;
	if ((varPtr[varIndex] != NULL) && !Tcl_IsShared(varPtr[varIndex])) {
	    Tcl_SetIntObj(varPtr[varIndex], intValue);
	} else {
	    SetVarToObj(varPtr, varIndex, Tcl_NewIntObj(intValue));
	}
    } else if (strcmp(subCmd, "setint") == 0) {
	if (objc != 4) {
	    goto wrongNumArgs;
	}
	string = Tcl_GetString(objv[3]);
	if (Tcl_GetInt(interp, string, &i) != TCL_OK) {
	    return TCL_ERROR;
	}
	intValue = i;
	if ((varPtr[varIndex] != NULL) && !Tcl_IsShared(varPtr[varIndex])) {
	    Tcl_SetWideIntObj(varPtr[varIndex], intValue);
	} else {
	    SetVarToObj(varPtr, varIndex, Tcl_NewWideIntObj(intValue));
	}
	Tcl_SetObjResult(interp, varPtr[varIndex]);
    } else if (strcmp(subCmd, "setmax") == 0) {
	Tcl_WideInt maxWide = WIDE_MAX;
	if (objc != 3) {
	    goto wrongNumArgs;
	}
	if ((varPtr[varIndex] != NULL) && !Tcl_IsShared(varPtr[varIndex])) {
	    Tcl_SetWideIntObj(varPtr[varIndex], maxWide);
	} else {
	    SetVarToObj(varPtr, varIndex, Tcl_NewWideIntObj(maxWide));
	}
    } else if (strcmp(subCmd, "ismax") == 0) {
	if (objc != 3) {
	    goto wrongNumArgs;
	}
	if (CheckIfVarUnset(interp, varPtr,varIndex)) {
	    return TCL_ERROR;
	}
	if (Tcl_GetWideIntFromObj(interp, varPtr[varIndex], &wideValue) != TCL_OK) {
	    return TCL_ERROR;
	}
	Tcl_AppendToObj(Tcl_GetObjResult(interp),
		((wideValue == WIDE_MAX)? "1" : "0"), -1);
    } else if (strcmp(subCmd, "get") == 0) {
	if (objc != 3) {
	    goto wrongNumArgs;
	}
	if (CheckIfVarUnset(interp, varPtr,varIndex)) {
	    return TCL_ERROR;
	}
	Tcl_SetObjResult(interp, varPtr[varIndex]);
    } else if (strcmp(subCmd, "get2") == 0) {
	if (objc != 3) {
	    goto wrongNumArgs;
	}
	if (CheckIfVarUnset(interp, varPtr,varIndex)) {
	    return TCL_ERROR;
	}
	string = Tcl_GetString(varPtr[varIndex]);
	Tcl_AppendToObj(Tcl_GetObjResult(interp), string, -1);
    } else if (strcmp(subCmd, "inttoobigtest") == 0) {
	/*
	 * If long ints have more bits than ints on this platform, verify that
	 * Tcl_GetIntFromObj returns an error if the long int held in an
	 * integer object's internal representation is too large to fit in an
	 * int.
	 */

	if (objc != 3) {
	    goto wrongNumArgs;
	}
#if (INT_MAX == LONG_MAX)   /* int is same size as long int */
	Tcl_AppendToObj(Tcl_GetObjResult(interp), "1", -1);
#else
	if ((varPtr[varIndex] != NULL) && !Tcl_IsShared(varPtr[varIndex])) {
	    Tcl_SetWideIntObj(varPtr[varIndex], LONG_MAX);
	} else {
	    SetVarToObj(varPtr, varIndex, Tcl_NewWideIntObj(LONG_MAX));
	}
	if (Tcl_GetIntFromObj(interp, varPtr[varIndex], &i) != TCL_OK) {
	    Tcl_ResetResult(interp);
	    Tcl_AppendToObj(Tcl_GetObjResult(interp), "1", -1);
	    return TCL_OK;
	}
	Tcl_AppendToObj(Tcl_GetObjResult(interp), "0", -1);
#endif
    } else if (strcmp(subCmd, "mult10") == 0) {
	if (objc != 3) {
	    goto wrongNumArgs;
	}
	if (CheckIfVarUnset(interp, varPtr,varIndex)) {
	    return TCL_ERROR;
	}
	if (Tcl_GetIntFromObj(interp, varPtr[varIndex],
		&intValue) != TCL_OK) {
	    return TCL_ERROR;
	}
	if (!Tcl_IsShared(varPtr[varIndex])) {
	    Tcl_SetIntObj(varPtr[varIndex], intValue * 10);
	} else {
	    SetVarToObj(varPtr, varIndex, Tcl_NewIntObj(intValue * 10));
	}
	Tcl_SetObjResult(interp, varPtr[varIndex]);
    } else if (strcmp(subCmd, "div10") == 0) {
	if (objc != 3) {
	    goto wrongNumArgs;
	}
	if (CheckIfVarUnset(interp, varPtr,varIndex)) {
	    return TCL_ERROR;
	}
	if (Tcl_GetIntFromObj(interp, varPtr[varIndex],
		&intValue) != TCL_OK) {
	    return TCL_ERROR;
	}
	if (!Tcl_IsShared(varPtr[varIndex])) {
	    Tcl_SetIntObj(varPtr[varIndex], intValue / 10);
	} else {
	    SetVarToObj(varPtr, varIndex, Tcl_NewIntObj(intValue / 10));
	}
	Tcl_SetObjResult(interp, varPtr[varIndex]);
    } else {
	Tcl_AppendStringsToObj(Tcl_GetObjResult(interp),
		"bad option \"", Tcl_GetString(objv[1]),
		"\": must be set, get, get2, mult10, or div10", NULL);
	return TCL_ERROR;
    }
    return TCL_OK;
}

/*
 *-----------------------------------------------------------------------------
 *
 * TestlistobjCmd --
 *
 *	This function implements the 'testlistobj' command. It is used to
 *	test a few possible corner cases in list object manipulation from
 *	C code that cannot occur at the Tcl level.
 *
 * Results:
 *	A standard Tcl object result.
 *
 * Side effects:
 *	Creates, manipulates and frees list objects.
 *
 *-----------------------------------------------------------------------------
 */

static int
TestlistobjCmd(
    ClientData clientData,	/* Not used */
    Tcl_Interp *interp,		/* Tcl interpreter */
    int objc,			/* Number of arguments */
    Tcl_Obj *const objv[])	/* Argument objects */
{
    /* Subcommands supported by this command */
    const char* subcommands[] = {
	"set",
	"get",
	"replace"
    };
    enum listobjCmdIndex {
	LISTOBJ_SET,
	LISTOBJ_GET,
	LISTOBJ_REPLACE
    };

    const char* index;		/* Argument giving the variable number */
    int varIndex;		/* Variable number converted to binary */
    int cmdIndex;		/* Ordinal number of the subcommand */
    int first;			/* First index in the list */
    int count;			/* Count of elements in a list */
    Tcl_Obj **varPtr;

    if (objc < 3) {
	Tcl_WrongNumArgs(interp, 1, objv, "option arg ?arg...?");
	return TCL_ERROR;
    }
    varPtr = GetVarPtr(interp);
    index = Tcl_GetString(objv[2]);
    if (GetVariableIndex(interp, index, &varIndex) != TCL_OK) {
	return TCL_ERROR;
    }
    if (Tcl_GetIndexFromObj(interp, objv[1], subcommands, "command",
			    0, &cmdIndex) != TCL_OK) {
	return TCL_ERROR;
    }
    switch(cmdIndex) {
    case LISTOBJ_SET:
	if ((varPtr[varIndex] != NULL) && !Tcl_IsShared(varPtr[varIndex])) {
	    Tcl_SetListObj(varPtr[varIndex], objc-3, objv+3);
	} else {
	    SetVarToObj(varPtr, varIndex, Tcl_NewListObj(objc-3, objv+3));
	}
	Tcl_SetObjResult(interp, varPtr[varIndex]);
	break;

    case LISTOBJ_GET:
	if (objc != 3) {
	    Tcl_WrongNumArgs(interp, 2, objv, "varIndex");
	    return TCL_ERROR;
	}
	if (CheckIfVarUnset(interp, varPtr,varIndex)) {
	    return TCL_ERROR;
	}
	Tcl_SetObjResult(interp, varPtr[varIndex]);
	break;

    case LISTOBJ_REPLACE:
	if (objc < 5) {
	    Tcl_WrongNumArgs(interp, 2, objv,
			     "varIndex start count ?element...?");
	    return TCL_ERROR;
	}
	if (Tcl_GetIntFromObj(interp, objv[3], &first) != TCL_OK
	    || Tcl_GetIntFromObj(interp, objv[4], &count) != TCL_OK) {
	    return TCL_ERROR;
	}
	if (Tcl_IsShared(varPtr[varIndex])) {
	    SetVarToObj(varPtr, varIndex, Tcl_DuplicateObj(varPtr[varIndex]));
	}
	Tcl_ResetResult(interp);
	return Tcl_ListObjReplace(interp, varPtr[varIndex], first, count,
				  objc-5, objv+5);
    }
    return TCL_OK;
}

/*
 *----------------------------------------------------------------------
 *
 * TestobjCmd --
 *
 *	This function implements the "testobj" command. It is used to test
 *	the type-independent portions of the Tcl object type implementation.
 *
 * Results:
 *	A standard Tcl object result.
 *
 * Side effects:
 *	Creates and frees objects.
 *
 *----------------------------------------------------------------------
 */

static int
TestobjCmd(
    ClientData clientData,	/* Not used. */
    Tcl_Interp *interp,		/* Current interpreter. */
    int objc,			/* Number of arguments. */
    Tcl_Obj *const objv[])	/* Argument objects. */
{
    int varIndex, destIndex, i;
    const char *index, *subCmd, *string;
    const Tcl_ObjType *targetType;
    Tcl_Obj **varPtr;

    if (objc < 2) {
	wrongNumArgs:
	Tcl_WrongNumArgs(interp, 1, objv, "option arg ?arg ...?");
	return TCL_ERROR;
    }

    varPtr = GetVarPtr(interp);
    subCmd = Tcl_GetString(objv[1]);
    if (strcmp(subCmd, "assign") == 0) {
	if (objc != 4) {
	    goto wrongNumArgs;
	}
	index = Tcl_GetString(objv[2]);
	if (GetVariableIndex(interp, index, &varIndex) != TCL_OK) {
	    return TCL_ERROR;
	}
	if (CheckIfVarUnset(interp, varPtr,varIndex)) {
	    return TCL_ERROR;
	}
	string = Tcl_GetString(objv[3]);
	if (GetVariableIndex(interp, string, &destIndex) != TCL_OK) {
	    return TCL_ERROR;
	}
	SetVarToObj(varPtr, destIndex, varPtr[varIndex]);
	Tcl_SetObjResult(interp, varPtr[destIndex]);
    } else if (strcmp(subCmd, "bug3598580") == 0) {
	Tcl_Obj *listObjPtr, *elemObjPtr;
	if (objc != 2) {
	    goto wrongNumArgs;
	}
	elemObjPtr = Tcl_NewIntObj(123);
	listObjPtr = Tcl_NewListObj(1, &elemObjPtr);
	/* Replace the single list element through itself, nonsense but legal. */
	Tcl_ListObjReplace(interp, listObjPtr, 0, 1, 1, &elemObjPtr);
	Tcl_SetObjResult(interp, listObjPtr);
	return TCL_OK;
    } else if (strcmp(subCmd, "convert") == 0) {
	const char *typeName;

	if (objc != 4) {
	    goto wrongNumArgs;
	}
	index = Tcl_GetString(objv[2]);
	if (GetVariableIndex(interp, index, &varIndex) != TCL_OK) {
	    return TCL_ERROR;
	}
	if (CheckIfVarUnset(interp, varPtr,varIndex)) {
	    return TCL_ERROR;
	}
	typeName = Tcl_GetString(objv[3]);
	if ((targetType = Tcl_GetObjType(typeName)) == NULL) {
	    Tcl_AppendStringsToObj(Tcl_GetObjResult(interp),
		    "no type ", typeName, " found", NULL);
	    return TCL_ERROR;
	}
	if (Tcl_ConvertToType(interp, varPtr[varIndex], targetType)
		!= TCL_OK) {
	    return TCL_ERROR;
	}
	Tcl_SetObjResult(interp, varPtr[varIndex]);
    } else if (strcmp(subCmd, "duplicate") == 0) {
	if (objc != 4) {
	    goto wrongNumArgs;
	}
	index = Tcl_GetString(objv[2]);
	if (GetVariableIndex(interp, index, &varIndex) != TCL_OK) {
	    return TCL_ERROR;
	}
	if (CheckIfVarUnset(interp, varPtr,varIndex)) {
	    return TCL_ERROR;
	}
	string = Tcl_GetString(objv[3]);
	if (GetVariableIndex(interp, string, &destIndex) != TCL_OK) {
	    return TCL_ERROR;
	}
	SetVarToObj(varPtr, destIndex, Tcl_DuplicateObj(varPtr[varIndex]));
	Tcl_SetObjResult(interp, varPtr[destIndex]);
    } else if (strcmp(subCmd, "freeallvars") == 0) {
	if (objc != 2) {
	    goto wrongNumArgs;
	}
	for (i = 0;  i < NUMBER_OF_OBJECT_VARS;  i++) {
	    if (varPtr[i] != NULL) {
		Tcl_DecrRefCount(varPtr[i]);
		varPtr[i] = NULL;
	    }
	}
    } else if (strcmp(subCmd, "invalidateStringRep") == 0) {
	if (objc != 3) {
	    goto wrongNumArgs;
	}
	index = Tcl_GetString(objv[2]);
	if (GetVariableIndex(interp, index, &varIndex) != TCL_OK) {
	    return TCL_ERROR;
	}
	if (CheckIfVarUnset(interp, varPtr,varIndex)) {
	    return TCL_ERROR;
	}
	Tcl_InvalidateStringRep(varPtr[varIndex]);
	Tcl_SetObjResult(interp, varPtr[varIndex]);
    } else if (strcmp(subCmd, "newobj") == 0) {
	if (objc != 3) {
	    goto wrongNumArgs;
	}
	index = Tcl_GetString(objv[2]);
	if (GetVariableIndex(interp, index, &varIndex) != TCL_OK) {
	    return TCL_ERROR;
	}
	SetVarToObj(varPtr, varIndex, Tcl_NewObj());
	Tcl_SetObjResult(interp, varPtr[varIndex]);
    } else if (strcmp(subCmd, "objtype") == 0) {
	const char *typeName;

	/*
	 * Return an object containing the name of the argument's type of
	 * internal rep. If none exists, return "none".
	 */

	if (objc != 3) {
	    goto wrongNumArgs;
	}
	if (objv[2]->typePtr == NULL) {
	    Tcl_SetObjResult(interp, Tcl_NewStringObj("none", -1));
	} else {
	    typeName = objv[2]->typePtr->name;
#ifndef TCL_WIDE_INT_IS_LONG
	    if (!strcmp(typeName, "wideInt")) typeName = "int";
#endif
	    Tcl_SetObjResult(interp, Tcl_NewStringObj(typeName, -1));
	}
    } else if (strcmp(subCmd, "refcount") == 0) {
	if (objc != 3) {
	    goto wrongNumArgs;
	}
	index = Tcl_GetString(objv[2]);
	if (GetVariableIndex(interp, index, &varIndex) != TCL_OK) {
	    return TCL_ERROR;
	}
	if (CheckIfVarUnset(interp, varPtr,varIndex)) {
	    return TCL_ERROR;
	}
	Tcl_SetObjResult(interp, Tcl_NewWideIntObj(varPtr[varIndex]->refCount));
    } else if (strcmp(subCmd, "type") == 0) {
	if (objc != 3) {
	    goto wrongNumArgs;
	}
	index = Tcl_GetString(objv[2]);
	if (GetVariableIndex(interp, index, &varIndex) != TCL_OK) {
	    return TCL_ERROR;
	}
	if (CheckIfVarUnset(interp, varPtr,varIndex)) {
	    return TCL_ERROR;
	}
	if (varPtr[varIndex]->typePtr == NULL) { /* a string! */
	    Tcl_AppendToObj(Tcl_GetObjResult(interp), "string", -1);
#ifndef TCL_WIDE_INT_IS_LONG
	} else if (!strcmp(varPtr[varIndex]->typePtr->name, "wideInt")) {
	    Tcl_AppendToObj(Tcl_GetObjResult(interp),
		    "int", -1);
#endif
	} else {
	    Tcl_AppendToObj(Tcl_GetObjResult(interp),
		    varPtr[varIndex]->typePtr->name, -1);
	}
    } else if (strcmp(subCmd, "types") == 0) {
	if (objc != 2) {
	    goto wrongNumArgs;
	}
	if (Tcl_AppendAllObjTypes(interp,
		Tcl_GetObjResult(interp)) != TCL_OK) {
	    return TCL_ERROR;
	}
    } else {
	Tcl_AppendStringsToObj(Tcl_GetObjResult(interp),
		"bad option \"", Tcl_GetString(objv[1]),
		"\": must be assign, convert, duplicate, freeallvars, "
		"newobj, objcount, objtype, refcount, type, or types", NULL);
	return TCL_ERROR;
    }
    return TCL_OK;
}

/*
 *----------------------------------------------------------------------
 *
 * TeststringobjCmd --
 *
 *	This function implements the "teststringobj" command. It is used to
 *	test the string Tcl object type implementation.
 *
 * Results:
 *	A standard Tcl object result.
 *
 * Side effects:
 *	Creates and frees string objects, and also converts objects to
 *	have string type.
 *
 *----------------------------------------------------------------------
 */

static int
TeststringobjCmd(
    ClientData clientData,	/* Not used. */
    Tcl_Interp *interp,		/* Current interpreter. */
    int objc,			/* Number of arguments. */
    Tcl_Obj *const objv[])	/* Argument objects. */
{
    Tcl_UniChar *unicode;
    int varIndex, option, i, length;
#define MAX_STRINGS 11
    const char *index, *string, *strings[MAX_STRINGS+1];
    String *strPtr;
    Tcl_Obj **varPtr;
    static const char *const options[] = {
	"append", "appendstrings", "get", "get2", "length", "length2",
	"set", "set2", "setlength", "maxchars", "appendself",
	"appendself2", NULL
    };

    if (objc < 3) {
	wrongNumArgs:
	Tcl_WrongNumArgs(interp, 1, objv, "option arg ?arg ...?");
	return TCL_ERROR;
    }

    varPtr = GetVarPtr(interp);
    index = Tcl_GetString(objv[2]);
    if (GetVariableIndex(interp, index, &varIndex) != TCL_OK) {
	return TCL_ERROR;
    }

    if (Tcl_GetIndexFromObj(interp, objv[1], options, "option", 0, &option)
	    != TCL_OK) {
	return TCL_ERROR;
    }
    switch (option) {
	case 0:				/* append */
	    if (objc != 5) {
		goto wrongNumArgs;
	    }
	    if (Tcl_GetIntFromObj(interp, objv[4], &length) != TCL_OK) {
		return TCL_ERROR;
	    }
	    if (varPtr[varIndex] == NULL) {
		SetVarToObj(varPtr, varIndex, Tcl_NewObj());
	    }

	    /*
	     * If the object bound to variable "varIndex" is shared, we must
	     * "copy on write" and append to a copy of the object.
	     */

	    if (Tcl_IsShared(varPtr[varIndex])) {
		SetVarToObj(varPtr, varIndex, Tcl_DuplicateObj(varPtr[varIndex]));
	    }
	    string = Tcl_GetString(objv[3]);
	    Tcl_AppendToObj(varPtr[varIndex], string, length);
	    Tcl_SetObjResult(interp, varPtr[varIndex]);
	    break;
	case 1:				/* appendstrings */
	    if (objc > (MAX_STRINGS+3)) {
		goto wrongNumArgs;
	    }
	    if (varPtr[varIndex] == NULL) {
		SetVarToObj(varPtr, varIndex, Tcl_NewObj());
	    }

	    /*
	     * If the object bound to variable "varIndex" is shared, we must
	     * "copy on write" and append to a copy of the object.
	     */

	    if (Tcl_IsShared(varPtr[varIndex])) {
		SetVarToObj(varPtr, varIndex, Tcl_DuplicateObj(varPtr[varIndex]));
	    }
	    for (i = 3;  i < objc;  i++) {
		strings[i-3] = Tcl_GetString(objv[i]);
	    }
	    for ( ; i < 12 + 3; i++) {
		strings[i - 3] = NULL;
	    }
	    Tcl_AppendStringsToObj(varPtr[varIndex], strings[0], strings[1],
		    strings[2], strings[3], strings[4], strings[5],
		    strings[6], strings[7], strings[8], strings[9],
		    strings[10], strings[11]);
	    Tcl_SetObjResult(interp, varPtr[varIndex]);
	    break;
	case 2:				/* get */
	    if (objc != 3) {
		goto wrongNumArgs;
	    }
	    if (CheckIfVarUnset(interp, varPtr,varIndex)) {
		return TCL_ERROR;
	    }
	    Tcl_SetObjResult(interp, varPtr[varIndex]);
	    break;
	case 3:				/* get2 */
	    if (objc != 3) {
		goto wrongNumArgs;
	    }
	    if (CheckIfVarUnset(interp, varPtr, varIndex)) {
		return TCL_ERROR;
	    }
	    string = Tcl_GetString(varPtr[varIndex]);
	    Tcl_AppendToObj(Tcl_GetObjResult(interp), string, -1);
	    break;
	case 4:				/* length */
	    if (objc != 3) {
		goto wrongNumArgs;
	    }
	    Tcl_SetIntObj(Tcl_GetObjResult(interp), (varPtr[varIndex] != NULL)
		    ? varPtr[varIndex]->length : -1);
	    break;
	case 5:				/* length2 */
	    if (objc != 3) {
		goto wrongNumArgs;
	    }
	    if (varPtr[varIndex] != NULL) {
		Tcl_ConvertToType(NULL, varPtr[varIndex],
			Tcl_GetObjType("string"));
		strPtr = varPtr[varIndex]->internalRep.twoPtrValue.ptr1;
		length = (int) strPtr->allocated;
	    } else {
		length = -1;
	    }
	    Tcl_SetIntObj(Tcl_GetObjResult(interp), length);
	    break;
	case 6:				/* set */
	    if (objc != 4) {
		goto wrongNumArgs;
	    }

	    /*
	     * If the object currently bound to the variable with index
	     * varIndex has ref count 1 (i.e. the object is unshared) we can
	     * modify that object directly. Otherwise, if RC>1 (i.e. the
	     * object is shared), we must create a new object to modify/set
	     * and decrement the old formerly-shared object's ref count. This
	     * is "copy on write".
	     */

	    string = Tcl_GetStringFromObj(objv[3], &length);
	    if ((varPtr[varIndex] != NULL)
		    && !Tcl_IsShared(varPtr[varIndex])) {
		Tcl_SetStringObj(varPtr[varIndex], string, length);
	    } else {
		SetVarToObj(varPtr, varIndex, Tcl_NewStringObj(string, length));
	    }
	    Tcl_SetObjResult(interp, varPtr[varIndex]);
	    break;
	case 7:				/* set2 */
	    if (objc != 4) {
		goto wrongNumArgs;
	    }
	    SetVarToObj(varPtr, varIndex, objv[3]);
	    break;
	case 8:				/* setlength */
	    if (objc != 4) {
		goto wrongNumArgs;
	    }
	    if (Tcl_GetIntFromObj(interp, objv[3], &length) != TCL_OK) {
		return TCL_ERROR;
	    }
	    if (varPtr[varIndex] != NULL) {
		Tcl_SetObjLength(varPtr[varIndex], length);
	    }
	    break;
	case 9:				/* maxchars */
	    if (objc != 3) {
		goto wrongNumArgs;
	    }
	    if (varPtr[varIndex] != NULL) {
		Tcl_ConvertToType(NULL, varPtr[varIndex],
			Tcl_GetObjType("string"));
		strPtr = varPtr[varIndex]->internalRep.twoPtrValue.ptr1;
		length = strPtr->maxChars;
	    } else {
		length = -1;
	    }
	    Tcl_SetIntObj(Tcl_GetObjResult(interp), length);
	    break;
	case 10:			/* appendself */
	    if (objc != 4) {
		goto wrongNumArgs;
	    }
	    if (varPtr[varIndex] == NULL) {
		SetVarToObj(varPtr, varIndex, Tcl_NewObj());
	    }

	    /*
	     * If the object bound to variable "varIndex" is shared, we must
	     * "copy on write" and append to a copy of the object.
	     */

	    if (Tcl_IsShared(varPtr[varIndex])) {
		SetVarToObj(varPtr, varIndex, Tcl_DuplicateObj(varPtr[varIndex]));
	    }

	    string = Tcl_GetStringFromObj(varPtr[varIndex], &length);

	    if (Tcl_GetIntFromObj(interp, objv[3], &i) != TCL_OK) {
		return TCL_ERROR;
	    }
	    if ((i < 0) || (i > length)) {
		Tcl_SetObjResult(interp, Tcl_NewStringObj(
			"index value out of range", -1));
		return TCL_ERROR;
	    }

	    Tcl_AppendToObj(varPtr[varIndex], string + i, length - i);
	    Tcl_SetObjResult(interp, varPtr[varIndex]);
	    break;
	case 11:			/* appendself2 */
	    if (objc != 4) {
		goto wrongNumArgs;
	    }
	    if (varPtr[varIndex] == NULL) {
		SetVarToObj(varPtr, varIndex, Tcl_NewObj());
	    }

	    /*
	     * If the object bound to variable "varIndex" is shared, we must
	     * "copy on write" and append to a copy of the object.
	     */

	    if (Tcl_IsShared(varPtr[varIndex])) {
		SetVarToObj(varPtr, varIndex, Tcl_DuplicateObj(varPtr[varIndex]));
	    }

	    unicode = Tcl_GetUnicodeFromObj(varPtr[varIndex], &length);

	    if (Tcl_GetIntFromObj(interp, objv[3], &i) != TCL_OK) {
		return TCL_ERROR;
	    }
	    if ((i < 0) || (i > length)) {
		Tcl_SetObjResult(interp, Tcl_NewStringObj(
			"index value out of range", -1));
		return TCL_ERROR;
	    }

	    Tcl_AppendUnicodeToObj(varPtr[varIndex], unicode + i, length - i);
	    Tcl_SetObjResult(interp, varPtr[varIndex]);
	    break;
    }

    return TCL_OK;
}

/*
 *----------------------------------------------------------------------
 *
 * SetVarToObj --
 *
 *	Utility routine to assign a Tcl_Obj* to a test variable. The
 *	Tcl_Obj* can be NULL.
 *
 * Results:
 *	None.
 *
 * Side effects:
 *	This routine handles ref counting details for assignment: i.e. the old
 *	value's ref count must be decremented (if not NULL) and the new one
 *	incremented (also if not NULL).
 *
 *----------------------------------------------------------------------
 */

static void
SetVarToObj(
    Tcl_Obj **varPtr,
    int varIndex,		/* Designates the assignment variable. */
    Tcl_Obj *objPtr)		/* Points to object to assign to var. */
{
    if (varPtr[varIndex] != NULL) {
	Tcl_DecrRefCount(varPtr[varIndex]);
    }
    varPtr[varIndex] = objPtr;
    if (objPtr != NULL) {
	Tcl_IncrRefCount(objPtr);
    }
}

/*
 *----------------------------------------------------------------------
 *
 * GetVariableIndex --
 *
 *	Utility routine to get a test variable index from the command line.
 *
 * Results:
 *	A standard Tcl object result.
 *
 * Side effects:
 *	None.
 *
 *----------------------------------------------------------------------
 */

static int
GetVariableIndex(
    Tcl_Interp *interp,		/* Interpreter for error reporting. */
    const char *string,		/* String containing a variable index
				 * specified as a nonnegative number less than
				 * NUMBER_OF_OBJECT_VARS. */
    int *indexPtr)		/* Place to store converted result. */
{
    int index;

    if (Tcl_GetInt(interp, string, &index) != TCL_OK) {
	return TCL_ERROR;
    }
    if (index < 0 || index >= NUMBER_OF_OBJECT_VARS) {
	Tcl_ResetResult(interp);
	Tcl_AppendToObj(Tcl_GetObjResult(interp), "bad variable index", -1);
	return TCL_ERROR;
    }

    *indexPtr = index;
    return TCL_OK;
}

/*
 *----------------------------------------------------------------------
 *
 * CheckIfVarUnset --
 *
 *	Utility function that checks whether a test variable is readable:
 *	i.e., that varPtr[varIndex] is non-NULL.
 *
 * Results:
 *	1 if the test variable is unset (NULL); 0 otherwise.
 *
 * Side effects:
 *	Sets the interpreter result to an error message if the variable is
 *	unset (NULL).
 *
 *----------------------------------------------------------------------
 */

static int
CheckIfVarUnset(
    Tcl_Interp *interp,		/* Interpreter for error reporting. */
    Tcl_Obj ** varPtr,
    int varIndex)		/* Index of the test variable to check. */
{
    if (varPtr[varIndex] == NULL) {
	char buf[32 + TCL_INTEGER_SPACE];

	sprintf(buf, "variable %d is unset (NULL)", varIndex);
	Tcl_ResetResult(interp);
	Tcl_AppendToObj(Tcl_GetObjResult(interp), buf, -1);
	return 1;
    }
    return 0;
}

/*
 * Local Variables:
 * mode: c
 * c-basic-offset: 4
 * fill-column: 78
 * End:
 */<|MERGE_RESOLUTION|>--- conflicted
+++ resolved
@@ -286,8 +286,7 @@
 	}
 	break;
 
-    case BIGNUM_ISEVEN: {
-	mp_err err;
+    case BIGNUM_ISEVEN:
 	if (objc != 3) {
 	    Tcl_WrongNumArgs(interp, 2, objv, "varIndex");
 	    return TCL_ERROR;
@@ -299,16 +298,6 @@
 		&bignumValue) != TCL_OK) {
 	    return TCL_ERROR;
 	}
-<<<<<<< HEAD
-    err = mp_mod_2d(&bignumValue, 1, &bignumValue);
-    if (err == MP_OKAY && !mp_iszero(&bignumValue)) {
-	err = MP_ERR;
-    }
-	if (!Tcl_IsShared(varPtr[varIndex])) {
-	    Tcl_SetIntObj(varPtr[varIndex], err == MP_OKAY);
-	} else {
-	    SetVarToObj(varPtr, varIndex, Tcl_NewIntObj(err == MP_OKAY));
-=======
 	if (mp_mod_2d(&bignumValue, 1, &bignumValue) != MP_OKAY) {
 	    mp_clear(&bignumValue);
 	    Tcl_SetObjResult(interp,
@@ -319,11 +308,9 @@
 	    Tcl_SetIntObj(varPtr[varIndex], mp_iszero(&bignumValue));
 	} else {
 	    SetVarToObj(varPtr, varIndex, Tcl_NewIntObj(mp_iszero(&bignumValue)));
->>>>>>> 91cdd1a4
 	}
 	mp_clear(&bignumValue);
-    }
-    break;
+	break;
 
     case BIGNUM_RADIXSIZE:
 	if (objc != 3) {
