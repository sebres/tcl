--- conflicted
+++ resolved
@@ -1209,23 +1209,10 @@
 	if (objc != 3) {
 	    goto wrongNumArgs;
 	}
-<<<<<<< HEAD
-	if (objv[2]->typePtr == NULL) {
-	    Tcl_SetObjResult(interp, Tcl_NewStringObj("none", -1));
-	} else {
-	    typeName = objv[2]->typePtr->name;
-#ifndef TCL_WIDE_INT_IS_LONG
-	    if (!strcmp(typeName, "wideInt")) typeName = "int";
-#endif
-	    Tcl_SetObjResult(interp, Tcl_NewStringObj(typeName, -1));
-	}
-    } else if (strcmp(subCmd, "refcount") == 0) {
-=======
 	Tcl_InvalidateStringRep(varPtr[varIndex]);
 	Tcl_SetObjResult(interp, varPtr[varIndex]);
 	break;
     case TESTOBJ_REFCOUNT:
->>>>>>> 9a962089
 	if (objc != 3) {
 	    goto wrongNumArgs;
 	}
