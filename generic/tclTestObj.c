--- conflicted
+++ resolved
@@ -1508,11 +1508,7 @@
 	    Tcl_SetObjResult(interp, varPtr[varIndex]);
 	    break;
 	case 13: /* newunicode*/
-<<<<<<< HEAD
-	    unicode = (Tcl_UniChar *) Tcl_Alloc((objc - 3) * sizeof(Tcl_UniChar));
-=======
 	    unicode = (Tcl_UniChar *)Tcl_Alloc((objc - 3) * sizeof(Tcl_UniChar));
->>>>>>> 335e5fd2
 	    for (i = 0; i < (objc - 3); ++i) {
 		int val;
 		if (Tcl_GetIntFromObj(interp, objv[i + 3], &val) != TCL_OK) {
