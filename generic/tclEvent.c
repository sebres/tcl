--- conflicted
+++ resolved
@@ -11,11 +11,6 @@
  *
  * See the file "license.terms" for information on usage and redistribution of
  * this file, and for a DISCLAIMER OF ALL WARRANTIES.
-<<<<<<< HEAD
- *
- * RCS: @(#) $Id: tclEvent.c,v 1.29.2.42 2010/09/23 18:33:17 dgp Exp $
-=======
->>>>>>> 6ec5ba1e
  */
 
 #include "tclInt.h"
