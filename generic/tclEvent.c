/*
 * tclEvent.c --
 *
 *	This file implements some general event related interfaces including
 *	background errors, exit handlers, and the "vwait" and "update" command
 *	functions.
 *
 * Copyright (c) 1990-1994 The Regents of the University of California.
 * Copyright (c) 1994-1998 Sun Microsystems, Inc.
 * Copyright (c) 2004 by Zoran Vasiljevic.
 *
 * See the file "license.terms" for information on usage and redistribution of
 * this file, and for a DISCLAIMER OF ALL WARRANTIES.
 */

#include "tclInt.h"

/*
 * The data structure below is used to report background errors. One such
 * structure is allocated for each error; it holds information about the
 * interpreter and the error until an idle handler command can be invoked.
 */

typedef struct BgError {
    Tcl_Obj *errorMsg;		/* Copy of the error message (the interp's
				 * result when the error occurred). */
    Tcl_Obj *returnOpts;	/* Active return options when the error
				 * occurred */
    struct BgError *nextPtr;	/* Next in list of all pending error reports
				 * for this interpreter, or NULL for end of
				 * list. */
} BgError;

/*
 * One of the structures below is associated with the "tclBgError" assoc data
 * for each interpreter. It keeps track of the head and tail of the list of
 * pending background errors for the interpreter.
 */

typedef struct ErrAssocData {
    Tcl_Interp *interp;		/* Interpreter in which error occurred. */
    Tcl_Obj *cmdPrefix;		/* First word(s) of the handler command */
    BgError *firstBgPtr;	/* First in list of all background errors
				 * waiting to be processed for this
				 * interpreter (NULL if none). */
    BgError *lastBgPtr;		/* Last in list of all background errors
				 * waiting to be processed for this
				 * interpreter (NULL if none). */
} ErrAssocData;

/*
 * For each exit handler created with a call to Tcl_Create(Late)ExitHandler
 * there is a structure of the following type:
 */

typedef struct ExitHandler {
    Tcl_ExitProc *proc;		/* Function to call when process exits. */
    ClientData clientData;	/* One word of information to pass to proc. */
    struct ExitHandler *nextPtr;/* Next in list of all exit handlers for this
				 * application, or NULL for end of list. */
} ExitHandler;

/*
 * There is both per-process and per-thread exit handlers. The first list is
 * controlled by a mutex. The other is in thread local storage.
 */

static ExitHandler *firstExitPtr = NULL;
				/* First in list of all exit handlers for
				 * application. */
static ExitHandler *firstLateExitPtr = NULL;
				/* First in list of all late exit handlers for
				 * application. */
TCL_DECLARE_MUTEX(exitMutex)

/*
 * This variable is set to 1 when Tcl_Exit is called. The variable is checked
 * by TclInExit() to allow different behavior for exit-time processing, e.g.,
 * in closing of files and pipes.
 */

static int inExit = 0;

static int subsystemsInitialized = 0;

/*
 * This variable contains the application wide exit handler. It will be called
 * by Tcl_Exit instead of the C-runtime exit if this variable is set to a
 * non-NULL value.
 */

static Tcl_ExitProc *appExitPtr = NULL;

typedef struct ThreadSpecificData {
    ExitHandler *firstExitPtr;	/* First in list of all exit handlers for this
				 * thread. */
    int inExit;			/* True when this thread is exiting. This is
				 * used as a hack to decide to close the
				 * standard channels. */
} ThreadSpecificData;
static Tcl_ThreadDataKey dataKey;

#ifdef TCL_THREADS
typedef struct {
    Tcl_ThreadCreateProc *proc;	/* Main() function of the thread */
    ClientData clientData;	/* The one argument to Main() */
} ThreadClientData;
static Tcl_ThreadCreateType NewThreadProc(ClientData clientData);
#endif /* TCL_THREADS */

/*
 * Prototypes for functions referenced only in this file:
 */

static void		BgErrorDeleteProc(ClientData clientData,
			    Tcl_Interp *interp);
static void		HandleBgErrors(ClientData clientData);
static char *		VwaitVarProc(ClientData clientData,
			    Tcl_Interp *interp, const char *name1,
			    const char *name2, int flags);
static void		InvokeExitHandlers(void);

/*
 *----------------------------------------------------------------------
 *
 * Tcl_BackgroundError --
 *
 *	This function is invoked to handle errors that occur in Tcl commands
 *	that are invoked in "background" (e.g. from event or timer bindings).
 *
 * Results:
 *	None.
 *
 * Side effects:
 *	A handler command is invoked later as an idle handler to process the
 *	error, passing it the interp result and return options.
 *
 *----------------------------------------------------------------------
 */

void
Tcl_BackgroundError(
    Tcl_Interp *interp)		/* Interpreter in which an error has
				 * occurred. */
{
    Tcl_BackgroundException(interp, TCL_ERROR);
}

void
Tcl_BackgroundException(
    Tcl_Interp *interp,		/* Interpreter in which an exception has
				 * occurred. */
    int code)			/* The exception code value */
{
    BgError *errPtr;
    ErrAssocData *assocPtr;

    if (code == TCL_OK) {
	return;
    }

    errPtr = ckalloc(sizeof(BgError));
    errPtr->errorMsg = Tcl_GetObjResult(interp);
    Tcl_IncrRefCount(errPtr->errorMsg);
    errPtr->returnOpts = Tcl_GetReturnOptions(interp, code);
    Tcl_IncrRefCount(errPtr->returnOpts);
    errPtr->nextPtr = NULL;

    (void) TclGetBgErrorHandler(interp);
    assocPtr = Tcl_GetAssocData(interp, "tclBgError", NULL);
    if (assocPtr->firstBgPtr == NULL) {
	assocPtr->firstBgPtr = errPtr;
	Tcl_DoWhenIdle(HandleBgErrors, assocPtr);
    } else {
	assocPtr->lastBgPtr->nextPtr = errPtr;
    }
    assocPtr->lastBgPtr = errPtr;
    Tcl_ResetResult(interp);
}

/*
 *----------------------------------------------------------------------
 *
 * HandleBgErrors --
 *
 *	This function is invoked as an idle handler to process all of the
 *	accumulated background errors.
 *
 * Results:
 *	None.
 *
 * Side effects:
 *	Depends on what actions the handler command takes for the errors.
 *
 *----------------------------------------------------------------------
 */

static void
HandleBgErrors(
    ClientData clientData)	/* Pointer to ErrAssocData structure. */
{
    ErrAssocData *assocPtr = clientData;
    Tcl_Interp *interp = assocPtr->interp;
    BgError *errPtr;

    /*
     * Not bothering to save/restore the interp state. Assume that any code
     * that has interp state it needs to keep will make its own
     * Tcl_SaveInterpState call before calling something like Tcl_DoOneEvent()
     * that could lead us here.
     */

    Tcl_Preserve(assocPtr);
    Tcl_Preserve(interp);
    while (assocPtr->firstBgPtr != NULL) {
	int code, prefixObjc;
	Tcl_Obj **prefixObjv, **tempObjv;

	/*
	 * Note we copy the handler command prefix each pass through, so we do
	 * support one handler setting another handler.
	 */

	Tcl_Obj *copyObj = TclListObjCopy(NULL, assocPtr->cmdPrefix);

	errPtr = assocPtr->firstBgPtr;

	Tcl_ListObjGetElements(NULL, copyObj, &prefixObjc, &prefixObjv);
	tempObjv = ckalloc((prefixObjc+2) * sizeof(Tcl_Obj *));
	memcpy(tempObjv, prefixObjv, prefixObjc*sizeof(Tcl_Obj *));
	tempObjv[prefixObjc] = errPtr->errorMsg;
	tempObjv[prefixObjc+1] = errPtr->returnOpts;
	Tcl_AllowExceptions(interp);
	code = Tcl_EvalObjv(interp, prefixObjc+2, tempObjv, TCL_EVAL_GLOBAL);

	/*
	 * Discard the command and the information about the error report.
	 */

	Tcl_DecrRefCount(copyObj);
	Tcl_DecrRefCount(errPtr->errorMsg);
	Tcl_DecrRefCount(errPtr->returnOpts);
	assocPtr->firstBgPtr = errPtr->nextPtr;
	ckfree(errPtr);
	ckfree(tempObjv);

	if (code == TCL_BREAK) {
	    /*
	     * Break means cancel any remaining error reports for this
	     * interpreter.
	     */

	    while (assocPtr->firstBgPtr != NULL) {
		errPtr = assocPtr->firstBgPtr;
		assocPtr->firstBgPtr = errPtr->nextPtr;
		Tcl_DecrRefCount(errPtr->errorMsg);
		Tcl_DecrRefCount(errPtr->returnOpts);
		ckfree(errPtr);
	    }
	} else if ((code == TCL_ERROR) && !Tcl_IsSafe(interp)) {
	    Tcl_Channel errChannel = Tcl_GetStdChannel(TCL_STDERR);

	    if (errChannel != NULL) {
		Tcl_Obj *options = Tcl_GetReturnOptions(interp, code);
		Tcl_Obj *keyPtr, *valuePtr;

		TclNewLiteralStringObj(keyPtr, "-errorinfo");
		Tcl_IncrRefCount(keyPtr);
		Tcl_DictObjGet(NULL, options, keyPtr, &valuePtr);
		Tcl_DecrRefCount(keyPtr);

		Tcl_WriteChars(errChannel,
			"error in background error handler:\n", -1);
		if (valuePtr) {
		    Tcl_WriteObj(errChannel, valuePtr);
		} else {
		    Tcl_WriteObj(errChannel, Tcl_GetObjResult(interp));
		}
		Tcl_WriteChars(errChannel, "\n", 1);
		Tcl_Flush(errChannel);
		Tcl_DecrRefCount(options);
	    }
	}
    }
    assocPtr->lastBgPtr = NULL;
    Tcl_Release(interp);
    Tcl_Release(assocPtr);
}

/*
 *----------------------------------------------------------------------
 *
 * TclDefaultBgErrorHandlerObjCmd --
 *
 *	This function is invoked to process the "::tcl::Bgerror" Tcl command.
 *	It is the default handler command registered with [interp bgerror] for
 *	the sake of compatibility with older Tcl releases.
 *
 * Results:
 *	A standard Tcl object result.
 *
 * Side effects:
 *	Depends on what actions the "bgerror" command takes for the errors.
 *
 *----------------------------------------------------------------------
 */

int
TclDefaultBgErrorHandlerObjCmd(
    ClientData dummy,		/* Not used. */
    Tcl_Interp *interp,		/* Current interpreter. */
    int objc,			/* Number of arguments. */
    Tcl_Obj *const objv[])	/* Argument objects. */
{
    Tcl_Obj *keyPtr, *valuePtr;
    Tcl_Obj *tempObjv[2];
    int code, level;
    Tcl_InterpState saved;

    if (objc != 3) {
	Tcl_WrongNumArgs(interp, 1, objv, "msg options");
	return TCL_ERROR;
    }

    /*
     * Check for a valid return options dictionary.
     */

    TclNewLiteralStringObj(keyPtr, "-level");
    Tcl_IncrRefCount(keyPtr);
    Tcl_DictObjGet(NULL, objv[2], keyPtr, &valuePtr);
    Tcl_DecrRefCount(keyPtr);
    if (valuePtr == NULL) {
	Tcl_SetObjResult(interp, Tcl_NewStringObj(
		"missing return option \"-level\"", -1));
	Tcl_SetErrorCode(interp, "TCL", "ARGUMENT", "MISSING", NULL);
	return TCL_ERROR;
    }
    if (Tcl_GetIntFromObj(interp, valuePtr, &level) == TCL_ERROR) {
	return TCL_ERROR;
    }
    TclNewLiteralStringObj(keyPtr, "-code");
    Tcl_IncrRefCount(keyPtr);
    Tcl_DictObjGet(NULL, objv[2], keyPtr, &valuePtr);
    Tcl_DecrRefCount(keyPtr);
    if (valuePtr == NULL) {
	Tcl_SetObjResult(interp, Tcl_NewStringObj(
		"missing return option \"-code\"", -1));
	Tcl_SetErrorCode(interp, "TCL", "ARGUMENT", "MISSING", NULL);
	return TCL_ERROR;
    }
    if (Tcl_GetIntFromObj(interp, valuePtr, &code) == TCL_ERROR) {
	return TCL_ERROR;
    }

    if (level != 0) {
	/*
	 * We're handling a TCL_RETURN exception.
	 */

	code = TCL_RETURN;
    }
    if (code == TCL_OK) {
	/*
	 * Somehow we got to exception handling with no exception. (Pass
	 * TCL_OK to Tcl_BackgroundException()?) Just return without doing
	 * anything.
	 */

	return TCL_OK;
    }

    /*
     * Construct the bgerror command.
     */

    TclNewLiteralStringObj(tempObjv[0], "bgerror");
    Tcl_IncrRefCount(tempObjv[0]);

    /*
     * Determine error message argument.  Check the return options in case
     * a non-error exception brought us here.
     */

    switch (code) {
    case TCL_ERROR:
	tempObjv[1] = objv[1];
	break;
    case TCL_BREAK:
	TclNewLiteralStringObj(tempObjv[1],
		"invoked \"break\" outside of a loop");
	break;
    case TCL_CONTINUE:
	TclNewLiteralStringObj(tempObjv[1],
		"invoked \"continue\" outside of a loop");
	break;
    default:
	tempObjv[1] = Tcl_ObjPrintf("command returned bad code: %d", code);
	break;
    }
    Tcl_IncrRefCount(tempObjv[1]);

    if (code != TCL_ERROR) {
	Tcl_SetObjResult(interp, tempObjv[1]);
    }

    TclNewLiteralStringObj(keyPtr, "-errorcode");
    Tcl_IncrRefCount(keyPtr);
    Tcl_DictObjGet(NULL, objv[2], keyPtr, &valuePtr);
    Tcl_DecrRefCount(keyPtr);
    if (valuePtr) {
	Tcl_SetObjErrorCode(interp, valuePtr);
    }

    TclNewLiteralStringObj(keyPtr, "-errorinfo");
    Tcl_IncrRefCount(keyPtr);
    Tcl_DictObjGet(NULL, objv[2], keyPtr, &valuePtr);
    Tcl_DecrRefCount(keyPtr);
    if (valuePtr) {
	Tcl_AppendObjToErrorInfo(interp, valuePtr);
    }

    if (code == TCL_ERROR) {
	Tcl_SetObjResult(interp, tempObjv[1]);
    }

    /*
     * Save interpreter state so we can restore it if multiple handler
     * attempts are needed.
     */

    saved = Tcl_SaveInterpState(interp, code);

    /*
     * Invoke the bgerror command.
     */

    Tcl_AllowExceptions(interp);
    code = Tcl_EvalObjv(interp, 2, tempObjv, TCL_EVAL_GLOBAL);
    if (code == TCL_ERROR) {
	/*
	 * If the interpreter is safe, we look for a hidden command named
	 * "bgerror" and call that with the error information. Otherwise,
	 * simply ignore the error. The rationale is that this could be an
	 * error caused by a malicious applet trying to cause an infinite
	 * barrage of error messages. The hidden "bgerror" command can be used
	 * by a security policy to interpose on such attacks and e.g. kill the
	 * applet after a few attempts.
	 */

	if (Tcl_IsSafe(interp)) {
	    Tcl_RestoreInterpState(interp, saved);
	    TclObjInvoke(interp, 2, tempObjv, TCL_INVOKE_HIDDEN);
	} else {
	    Tcl_Channel errChannel = Tcl_GetStdChannel(TCL_STDERR);

	    if (errChannel != NULL) {
		Tcl_Obj *resultPtr = Tcl_GetObjResult(interp);

		Tcl_IncrRefCount(resultPtr);
		if (Tcl_FindCommand(interp, "bgerror", NULL,
			TCL_GLOBAL_ONLY) == NULL) {
		    Tcl_RestoreInterpState(interp, saved);
		    Tcl_WriteObj(errChannel, Tcl_GetVar2Ex(interp,
			    "errorInfo", NULL, TCL_GLOBAL_ONLY));
		    Tcl_WriteChars(errChannel, "\n", -1);
		} else {
		    Tcl_DiscardInterpState(saved);
		    Tcl_WriteChars(errChannel,
			    "bgerror failed to handle background error.\n",-1);
		    Tcl_WriteChars(errChannel, "    Original error: ", -1);
		    Tcl_WriteObj(errChannel, tempObjv[1]);
		    Tcl_WriteChars(errChannel, "\n", -1);
		    Tcl_WriteChars(errChannel, "    Error in bgerror: ", -1);
		    Tcl_WriteObj(errChannel, resultPtr);
		    Tcl_WriteChars(errChannel, "\n", -1);
		}
		Tcl_DecrRefCount(resultPtr);
		Tcl_Flush(errChannel);
	    } else {
		Tcl_DiscardInterpState(saved);
	    }
	}
	code = TCL_OK;
    } else {
	Tcl_DiscardInterpState(saved);
    }

    Tcl_DecrRefCount(tempObjv[0]);
    Tcl_DecrRefCount(tempObjv[1]);
    Tcl_ResetResult(interp);
    return code;
}

/*
 *----------------------------------------------------------------------
 *
 * TclSetBgErrorHandler --
 *
 *	This function sets the command prefix to be used to handle background
 *	errors in interp.
 *
 * Results:
 *	None.
 *
 * Side effects:
 *	Error handler is registered.
 *
 *----------------------------------------------------------------------
 */

void
TclSetBgErrorHandler(
    Tcl_Interp *interp,
    Tcl_Obj *cmdPrefix)
{
    ErrAssocData *assocPtr = Tcl_GetAssocData(interp, "tclBgError", NULL);

    if (cmdPrefix == NULL) {
	Tcl_Panic("TclSetBgErrorHandler: NULL cmdPrefix argument");
    }
    if (assocPtr == NULL) {
	/*
	 * First access: initialize.
	 */

	assocPtr = ckalloc(sizeof(ErrAssocData));
	assocPtr->interp = interp;
	assocPtr->cmdPrefix = NULL;
	assocPtr->firstBgPtr = NULL;
	assocPtr->lastBgPtr = NULL;
	Tcl_SetAssocData(interp, "tclBgError", BgErrorDeleteProc, assocPtr);
    }
    if (assocPtr->cmdPrefix) {
	Tcl_DecrRefCount(assocPtr->cmdPrefix);
    }
    assocPtr->cmdPrefix = cmdPrefix;
    Tcl_IncrRefCount(assocPtr->cmdPrefix);
}

/*
 *----------------------------------------------------------------------
 *
 * TclGetBgErrorHandler --
 *
 *	This function retrieves the command prefix currently used to handle
 *	background errors in interp.
 *
 * Results:
 *	A (Tcl_Obj *) to a list of words (command prefix).
 *
 * Side effects:
 *	None.
 *
 *----------------------------------------------------------------------
 */

Tcl_Obj *
TclGetBgErrorHandler(
    Tcl_Interp *interp)
{
    ErrAssocData *assocPtr = Tcl_GetAssocData(interp, "tclBgError", NULL);

    if (assocPtr == NULL) {
	Tcl_Obj *bgerrorObj;

	TclNewLiteralStringObj(bgerrorObj, "::tcl::Bgerror");
	TclSetBgErrorHandler(interp, bgerrorObj);
	assocPtr = Tcl_GetAssocData(interp, "tclBgError", NULL);
    }
    return assocPtr->cmdPrefix;
}

/*
 *----------------------------------------------------------------------
 *
 * BgErrorDeleteProc --
 *
 *	This function is associated with the "tclBgError" assoc data for an
 *	interpreter; it is invoked when the interpreter is deleted in order to
 *	free the information assoicated with any pending error reports.
 *
 * Results:
 *	None.
 *
 * Side effects:
 *	Background error information is freed: if there were any pending error
 *	reports, they are canceled.
 *
 *----------------------------------------------------------------------
 */

static void
BgErrorDeleteProc(
    ClientData clientData,	/* Pointer to ErrAssocData structure. */
    Tcl_Interp *interp)		/* Interpreter being deleted. */
{
    ErrAssocData *assocPtr = clientData;
    BgError *errPtr;

    while (assocPtr->firstBgPtr != NULL) {
	errPtr = assocPtr->firstBgPtr;
	assocPtr->firstBgPtr = errPtr->nextPtr;
	Tcl_DecrRefCount(errPtr->errorMsg);
	Tcl_DecrRefCount(errPtr->returnOpts);
	ckfree(errPtr);
    }
    Tcl_CancelIdleCall(HandleBgErrors, assocPtr);
    Tcl_DecrRefCount(assocPtr->cmdPrefix);
    Tcl_EventuallyFree(assocPtr, TCL_DYNAMIC);
}

/*
 *----------------------------------------------------------------------
 *
 * Tcl_CreateExitHandler --
 *
 *	Arrange for a given function to be invoked just before the application
 *	exits.
 *
 * Results:
 *	None.
 *
 * Side effects:
 *	Proc will be invoked with clientData as argument when the application
 *	exits.
 *
 *----------------------------------------------------------------------
 */

void
Tcl_CreateExitHandler(
    Tcl_ExitProc *proc,		/* Function to invoke. */
    ClientData clientData)	/* Arbitrary value to pass to proc. */
{
    ExitHandler *exitPtr = ckalloc(sizeof(ExitHandler));

    exitPtr->proc = proc;
    exitPtr->clientData = clientData;
    Tcl_MutexLock(&exitMutex);
    exitPtr->nextPtr = firstExitPtr;
    firstExitPtr = exitPtr;
    Tcl_MutexUnlock(&exitMutex);
}

/*
 *----------------------------------------------------------------------
 *
 * TclCreateLateExitHandler --
 *
 *	Arrange for a given function to be invoked after all pre-thread
 *	cleanups.
 *
 * Results:
 *	None.
 *
 * Side effects:
 *	Proc will be invoked with clientData as argument when the application
 *	exits.
 *
 *----------------------------------------------------------------------
 */

void
TclCreateLateExitHandler(
    Tcl_ExitProc *proc,		/* Function to invoke. */
    ClientData clientData)	/* Arbitrary value to pass to proc. */
{
    ExitHandler *exitPtr = ckalloc(sizeof(ExitHandler));

    exitPtr->proc = proc;
    exitPtr->clientData = clientData;
    Tcl_MutexLock(&exitMutex);
    exitPtr->nextPtr = firstLateExitPtr;
    firstLateExitPtr = exitPtr;
    Tcl_MutexUnlock(&exitMutex);
}

/*
 *----------------------------------------------------------------------
 *
 * Tcl_DeleteExitHandler --
 *
 *	This function cancels an existing exit handler matching proc and
 *	clientData, if such a handler exits.
 *
 * Results:
 *	None.
 *
 * Side effects:
 *	If there is an exit handler corresponding to proc and clientData then
 *	it is canceled; if no such handler exists then nothing happens.
 *
 *----------------------------------------------------------------------
 */

void
Tcl_DeleteExitHandler(
    Tcl_ExitProc *proc,		/* Function that was previously registered. */
    ClientData clientData)	/* Arbitrary value to pass to proc. */
{
    ExitHandler *exitPtr, *prevPtr;

    Tcl_MutexLock(&exitMutex);
    for (prevPtr = NULL, exitPtr = firstExitPtr; exitPtr != NULL;
	    prevPtr = exitPtr, exitPtr = exitPtr->nextPtr) {
	if ((exitPtr->proc == proc)
		&& (exitPtr->clientData == clientData)) {
	    if (prevPtr == NULL) {
		firstExitPtr = exitPtr->nextPtr;
	    } else {
		prevPtr->nextPtr = exitPtr->nextPtr;
	    }
	    ckfree(exitPtr);
	    break;
	}
    }
    Tcl_MutexUnlock(&exitMutex);
    return;
}

/*
 *----------------------------------------------------------------------
 *
 * TclDeleteLateExitHandler --
 *
 *	This function cancels an existing late exit handler matching proc and
 *	clientData, if such a handler exits.
 *
 * Results:
 *	None.
 *
 * Side effects:
 *	If there is a late exit handler corresponding to proc and clientData
 *	then it is canceled; if no such handler exists then nothing happens.
 *
 *----------------------------------------------------------------------
 */

void
TclDeleteLateExitHandler(
    Tcl_ExitProc *proc,		/* Function that was previously registered. */
    ClientData clientData)	/* Arbitrary value to pass to proc. */
{
    ExitHandler *exitPtr, *prevPtr;

    Tcl_MutexLock(&exitMutex);
    for (prevPtr = NULL, exitPtr = firstLateExitPtr; exitPtr != NULL;
	    prevPtr = exitPtr, exitPtr = exitPtr->nextPtr) {
	if ((exitPtr->proc == proc)
		&& (exitPtr->clientData == clientData)) {
	    if (prevPtr == NULL) {
		firstLateExitPtr = exitPtr->nextPtr;
	    } else {
		prevPtr->nextPtr = exitPtr->nextPtr;
	    }
	    ckfree(exitPtr);
	    break;
	}
    }
    Tcl_MutexUnlock(&exitMutex);
    return;
}

/*
 *----------------------------------------------------------------------
 *
 * Tcl_CreateThreadExitHandler --
 *
 *	Arrange for a given function to be invoked just before the current
 *	thread exits.
 *
 * Results:
 *	None.
 *
 * Side effects:
 *	Proc will be invoked with clientData as argument when the application
 *	exits.
 *
 *----------------------------------------------------------------------
 */

void
Tcl_CreateThreadExitHandler(
    Tcl_ExitProc *proc,		/* Function to invoke. */
    ClientData clientData)	/* Arbitrary value to pass to proc. */
{
    ExitHandler *exitPtr;
    ThreadSpecificData *tsdPtr = TCL_TSD_INIT(&dataKey);

    exitPtr = ckalloc(sizeof(ExitHandler));
    exitPtr->proc = proc;
    exitPtr->clientData = clientData;
    exitPtr->nextPtr = tsdPtr->firstExitPtr;
    tsdPtr->firstExitPtr = exitPtr;
}

/*
 *----------------------------------------------------------------------
 *
 * Tcl_DeleteThreadExitHandler --
 *
 *	This function cancels an existing exit handler matching proc and
 *	clientData, if such a handler exits.
 *
 * Results:
 *	None.
 *
 * Side effects:
 *	If there is an exit handler corresponding to proc and clientData then
 *	it is canceled; if no such handler exists then nothing happens.
 *
 *----------------------------------------------------------------------
 */

void
Tcl_DeleteThreadExitHandler(
    Tcl_ExitProc *proc,		/* Function that was previously registered. */
    ClientData clientData)	/* Arbitrary value to pass to proc. */
{
    ExitHandler *exitPtr, *prevPtr;
    ThreadSpecificData *tsdPtr = TCL_TSD_INIT(&dataKey);

    for (prevPtr = NULL, exitPtr = tsdPtr->firstExitPtr; exitPtr != NULL;
	    prevPtr = exitPtr, exitPtr = exitPtr->nextPtr) {
	if ((exitPtr->proc == proc)
		&& (exitPtr->clientData == clientData)) {
	    if (prevPtr == NULL) {
		tsdPtr->firstExitPtr = exitPtr->nextPtr;
	    } else {
		prevPtr->nextPtr = exitPtr->nextPtr;
	    }
	    ckfree(exitPtr);
	    return;
	}
    }
}

/*
 *----------------------------------------------------------------------
 *
 * Tcl_SetExitProc --
 *
 *	This function sets the application wide exit handler that will be
 *	called by Tcl_Exit in place of the C-runtime exit. If the application
 *	wide exit handler is NULL, the C-runtime exit will be used instead.
 *
 * Results:
 *	The previously set application wide exit handler.
 *
 * Side effects:
 *	Sets the application wide exit handler to the specified value.
 *
 *----------------------------------------------------------------------
 */

Tcl_ExitProc *
Tcl_SetExitProc(
    Tcl_ExitProc *proc)		/* New exit handler for app or NULL */
{
    Tcl_ExitProc *prevExitProc;

    /*
     * Swap the old exit proc for the new one, saving the old one for our
     * return value.
     */

    Tcl_MutexLock(&exitMutex);
    prevExitProc = appExitPtr;
    appExitPtr = proc;
    Tcl_MutexUnlock(&exitMutex);

    return prevExitProc;
}


/*
 *----------------------------------------------------------------------
 *
 * InvokeExitHandlers --
 *
 *      Call the registered exit handlers.
 *
 * Results:
 *	None.
 *
 * Side effects:
 *	The exit handlers are invoked, and the ExitHandler struct is
 *      freed.
 *
 *----------------------------------------------------------------------
 */
static void
InvokeExitHandlers(void) 
{
    ExitHandler *exitPtr;

    Tcl_MutexLock(&exitMutex);
    inExit = 1;

    for (exitPtr = firstExitPtr; exitPtr != NULL; exitPtr = firstExitPtr) {
	/*
	 * Be careful to remove the handler from the list before invoking its
	 * callback. This protects us against double-freeing if the callback
	 * should call Tcl_DeleteExitHandler on itself.
	 */

	firstExitPtr = exitPtr->nextPtr;
	Tcl_MutexUnlock(&exitMutex);
	exitPtr->proc(exitPtr->clientData);
	ckfree(exitPtr);
	Tcl_MutexLock(&exitMutex);
    }
    firstExitPtr = NULL;
    Tcl_MutexUnlock(&exitMutex);
}


/*
 *----------------------------------------------------------------------
 *
 * Tcl_Exit --
 *
 *	This function is called to terminate the application.
 *
 * Results:
 *	None.
 *
 * Side effects:
 *	All existing exit handlers are invoked, then the application ends.
 *
 *----------------------------------------------------------------------
 */

void
Tcl_Exit(
    int status)			/* Exit status for application; typically 0
				 * for normal return, 1 for error return. */
{
    Tcl_ExitProc *currentAppExitPtr;

    Tcl_MutexLock(&exitMutex);
    currentAppExitPtr = appExitPtr;
    Tcl_MutexUnlock(&exitMutex);

    if (currentAppExitPtr) {
	/*
	 * Warning: this code SHOULD NOT return, as there is code that depends
	 * on Tcl_Exit never returning. In fact, we will Tcl_Panic if anyone
	 * returns, so critical is this dependcy.
	 */

	currentAppExitPtr(INT2PTR(status));
	Tcl_Panic("AppExitProc returned unexpectedly");
    } else {

	if (TclFullFinalizationRequested()) {

	    /*
	     * Thorough finalization for Valgrind et al.
	     */

	    Tcl_Finalize();

	} else {

	    /*
	     * Fast and deterministic exit (default behavior)
	     */
	    
	    InvokeExitHandlers();
	    
	    /*
	     * Ensure the thread-specific data is initialised as it is used in
	     * Tcl_FinalizeThread()
	     */
	    
	    (void) TCL_TSD_INIT(&dataKey);
	    
	    /*
	     * Now finalize the calling thread only (others are not safely
	     * reachable).  Among other things, this triggers a flush of the
	     * Tcl_Channels that may have data enqueued.
	     */
	    
	    Tcl_FinalizeThread();
	}
	TclpExit(status);
	Tcl_Panic("OS exit failed!");
    }
}

/*
 *-------------------------------------------------------------------------
 *
 * TclInitSubsystems --
 *
 *	Initialize various subsytems in Tcl. This should be called the first
 *	time an interp is created, or before any of the subsystems are used.
 *	This function ensures an order for the initialization of subsystems:
 *
 *	1. that cannot be initialized in lazy order because they are mutually
 *	dependent.
 *
 *	2. so that they can be finalized in a known order w/o causing the
 *	subsequent re-initialization of a subsystem in the act of shutting
 *	down another.
 *
 * Results:
 *	None.
 *
 * Side effects:
 *	Varied, see the respective initialization routines.
 *
 *-------------------------------------------------------------------------
 */

void
TclInitSubsystems(void)
{
    if (inExit != 0) {
	Tcl_Panic("TclInitSubsystems called while exiting");
    }

    if (subsystemsInitialized == 0) {
	/*
	 * Double check inside the mutex. There are definitly calls back into
	 * this routine from some of the functions below.
	 */

	TclpInitLock();
	if (subsystemsInitialized == 0) {

		/*
	     * Initialize locks used by the memory allocators before anything
	     * interesting happens so we can use the allocators in the
	     * implementation of self-initializing locks.
	     */

	    TclInitThreadStorage();     /* Creates master hash table for
					 * thread local storage */
#if USE_TCLALLOC
	    TclInitAlloc();		/* Process wide mutex init */
#endif
#ifdef TCL_MEM_DEBUG
	    TclInitDbCkalloc();		/* Process wide mutex init */
#endif

	    TclpInitPlatform();		/* Creates signal handler(s) */
	    TclInitDoubleConversion();	/* Initializes constants for
					 * converting to/from double. */
	    TclInitObjSubsystem();	/* Register obj types, create
					 * mutexes. */
	    TclInitIOSubsystem();	/* Inits a tsd key (noop). */
	    TclInitEncodingSubsystem();	/* Process wide encoding init. */
	    TclpSetInterfaces();
	    TclInitNamespaceSubsystem();/* Register ns obj type (mutexed). */
<<<<<<< HEAD
=======
	    subsystemsInitialized = 1;
>>>>>>> c4680b56
	}
	TclpInitUnlock();
    }
    TclInitNotifier();
}

/*
 *----------------------------------------------------------------------
 *
 * Tcl_Finalize --
 *
 *	Shut down Tcl. First calls registered exit handlers, then carefully
 *	shuts down various subsystems.  Should be invoked by user before the
 *	Tcl shared library is being unloaded in an embedded context.
 *
 * Results:
 *	None.
 *
 * Side effects:
 *	Varied, see the respective finalization routines.
 *
 *----------------------------------------------------------------------
 */

void
Tcl_Finalize(void)
{
    ExitHandler *exitPtr;

    /*
     * Invoke exit handlers first.
     */

    InvokeExitHandlers();   

    TclpInitLock();
    if (subsystemsInitialized == 0) {
	goto alreadyFinalized;
    }
    subsystemsInitialized = 0;

    /*
     * Ensure the thread-specific data is initialised as it is used in
     * Tcl_FinalizeThread()
     */

    (void) TCL_TSD_INIT(&dataKey);

    /*
     * Clean up after the current thread now, after exit handlers. In
     * particular, the testexithandler command sets up something that writes
     * to standard output, which gets closed. Note that there is no
     * thread-local storage or IO subsystem after this call.
     */

    Tcl_FinalizeThread();

    /*
     * Now invoke late (process-wide) exit handlers.
     */

    Tcl_MutexLock(&exitMutex);
    for (exitPtr = firstLateExitPtr; exitPtr != NULL;
	    exitPtr = firstLateExitPtr) {
	/*
	 * Be careful to remove the handler from the list before invoking its
	 * callback. This protects us against double-freeing if the callback
	 * should call Tcl_DeleteLateExitHandler on itself.
	 */

	firstLateExitPtr = exitPtr->nextPtr;
	Tcl_MutexUnlock(&exitMutex);
	exitPtr->proc(exitPtr->clientData);
	ckfree(exitPtr);
	Tcl_MutexLock(&exitMutex);
    }
    firstLateExitPtr = NULL;
    Tcl_MutexUnlock(&exitMutex);

    /*
     * Now finalize the Tcl execution environment. Note that this must be done
     * after the exit handlers, because there are order dependencies.
     */

    TclFinalizeEvaluation();
    TclFinalizeExecution();
    TclFinalizeEnvironment();

    /*
     * Finalizing the filesystem must come after anything which might
     * conceivably interact with the 'Tcl_FS' API.
     */

    TclFinalizeFilesystem();

    /*
     * Undo all Tcl_ObjType registrations, and reset the master list of free
     * Tcl_Obj's. After this returns, no more Tcl_Obj's should be allocated or
     * freed.
     *
     * Note in particular that TclFinalizeObjects() must follow
     * TclFinalizeFilesystem() because TclFinalizeFilesystem free's the
     * Tcl_Obj that holds the path of the current working directory.
     */

    TclFinalizeObjects();

    /*
     * We must be sure the encoding finalization doesn't need to examine the
     * filesystem in any way. Since it only needs to clean up internal data
     * structures, this is fine.
     */

    TclFinalizeEncodingSubsystem();

    Tcl_SetPanicProc(NULL);

    /*
     * Repeat finalization of the thread local storage once more. Although
     * this step is already done by the Tcl_FinalizeThread call above, series
     * of events happening afterwards may re-initialize TSD slots. Those need
     * to be finalized again, otherwise we're leaking memory chunks. Very
     * important to note is that things happening afterwards should not
     * reference anything which may re-initialize TSD's. This includes freeing
     * Tcl_Objs's, among other things.
     *
     * This fixes the Tcl Bug #990552.
     */

    TclFinalizeThreadData();

    /*
     * Now we can free constants for conversions to/from double.
     */

    TclFinalizeDoubleConversion();

    /*
     * There have been several bugs in the past that cause exit handlers to be
     * established during Tcl_Finalize processing. Such exit handlers leave
     * malloc'ed memory, and Tcl_FinalizeMemorySubsystem or
     * Tcl_FinalizeThreadAlloc will result in a corrupted heap. The result can
     * be a mysterious crash on process exit. Check here that nobody's done
     * this.
     */

    if (firstExitPtr != NULL) {
	Tcl_Panic("exit handlers were created during Tcl_Finalize");
    }

    TclFinalizePreserve();

    /*
     * Free synchronization objects. There really should only be one thread
     * alive at this moment.
     */

    TclFinalizeSynchronization();

    /*
     * Close down the thread-specific object allocator.
     */

#if defined(TCL_THREADS) && defined(USE_THREAD_ALLOC)
    TclFinalizeThreadAlloc();
#endif

    /*
     * We defer unloading of packages until very late to avoid memory access
     * issues. Both exit callbacks and synchronization variables may be stored
     * in packages.
     *
     * Note that TclFinalizeLoad unloads packages in the reverse of the order
     * they were loaded in (i.e. last to be loaded is the first to be
     * unloaded). This can be important for correct unloading when
     * dependencies exist.
     *
     * Once load has been finalized, we will have deleted any temporary copies
     * of shared libraries and can therefore reset the filesystem to its
     * original state.
     */

    TclFinalizeLoad();
    TclResetFilesystem();

    /*
     * At this point, there should no longer be any ckalloc'ed memory.
     */

    TclFinalizeMemorySubsystem();

  alreadyFinalized:
    TclFinalizeLock();
}

/*
 *----------------------------------------------------------------------
 *
 * Tcl_FinalizeThread --
 *
 *	Runs the exit handlers to allow Tcl to clean up its state about a
 *	particular thread.
 *
 * Results:
 *	None.
 *
 * Side effects:
 *	Varied, see the respective finalization routines.
 *
 *----------------------------------------------------------------------
 */

void
Tcl_FinalizeThread(void)
{
    ExitHandler *exitPtr;
    ThreadSpecificData *tsdPtr;

    /*
     * We use TclThreadDataKeyGet here, rather than Tcl_GetThreadData, because
     * we don't want to initialize the data block if it hasn't been
     * initialized already.
     */

    tsdPtr = TclThreadDataKeyGet(&dataKey);
    if (tsdPtr != NULL) {
	tsdPtr->inExit = 1;

	for (exitPtr = tsdPtr->firstExitPtr; exitPtr != NULL;
		exitPtr = tsdPtr->firstExitPtr) {
	    /*
	     * Be careful to remove the handler from the list before invoking
	     * its callback. This protects us against double-freeing if the
	     * callback should call Tcl_DeleteThreadExitHandler on itself.
	     */

	    tsdPtr->firstExitPtr = exitPtr->nextPtr;
	    exitPtr->proc(exitPtr->clientData);
	    ckfree(exitPtr);
	}
	TclFinalizeIOSubsystem();
	TclFinalizeNotifier();
	TclFinalizeAsync();
	TclFinalizeThreadObjects();
    }

    /*
     * Blow away all thread local storage blocks.
     *
     * Note that Tcl API allows creation of threads which do not use any Tcl
     * interp or other Tcl subsytems. Those threads might, however, use thread
     * local storage, so we must unconditionally finalize it.
     *
     * Fix [Bug #571002]
     */

    TclFinalizeThreadData();
}

/*
 *----------------------------------------------------------------------
 *
 * TclInExit --
 *
 *	Determines if we are in the middle of exit-time cleanup.
 *
 * Results:
 *	If we are in the middle of exiting, 1, otherwise 0.
 *
 * Side effects:
 *	None.
 *
 *----------------------------------------------------------------------
 */

int
TclInExit(void)
{
    return inExit;
}

/*
 *----------------------------------------------------------------------
 *
 * TclInThreadExit --
 *
 *	Determines if we are in the middle of thread exit-time cleanup.
 *
 * Results:
 *	If we are in the middle of exiting this thread, 1, otherwise 0.
 *
 * Side effects:
 *	None.
 *
 *----------------------------------------------------------------------
 */

int
TclInThreadExit(void)
{
    ThreadSpecificData *tsdPtr = TclThreadDataKeyGet(&dataKey);

    if (tsdPtr == NULL) {
	return 0;
    }
    return tsdPtr->inExit;
}

/*
 *----------------------------------------------------------------------
 *
 * Tcl_VwaitObjCmd --
 *
 *	This function is invoked to process the "vwait" Tcl command. See the
 *	user documentation for details on what it does.
 *
 * Results:
 *	A standard Tcl result.
 *
 * Side effects:
 *	See the user documentation.
 *
 *----------------------------------------------------------------------
 */

	/* ARGSUSED */
int
Tcl_VwaitObjCmd(
    ClientData clientData,	/* Not used. */
    Tcl_Interp *interp,		/* Current interpreter. */
    int objc,			/* Number of arguments. */
    Tcl_Obj *const objv[])	/* Argument objects. */
{
    int done, foundEvent;
    const char *nameString;

    if (objc != 2) {
	Tcl_WrongNumArgs(interp, 1, objv, "name");
	return TCL_ERROR;
    }
    nameString = Tcl_GetString(objv[1]);
    if (Tcl_TraceVar2(interp, nameString, NULL,
	    TCL_GLOBAL_ONLY|TCL_TRACE_WRITES|TCL_TRACE_UNSETS,
	    VwaitVarProc, &done) != TCL_OK) {
	return TCL_ERROR;
    };
    done = 0;
    foundEvent = 1;
    while (!done && foundEvent) {
	foundEvent = Tcl_DoOneEvent(TCL_ALL_EVENTS);
	if (Tcl_Canceled(interp, TCL_LEAVE_ERR_MSG) == TCL_ERROR) {
	    break;
	}
	if (Tcl_LimitExceeded(interp)) {
	    Tcl_ResetResult(interp);
	    Tcl_SetObjResult(interp, Tcl_NewStringObj("limit exceeded", -1));
	    break;
	}
    }
    Tcl_UntraceVar2(interp, nameString, NULL,
	    TCL_GLOBAL_ONLY|TCL_TRACE_WRITES|TCL_TRACE_UNSETS,
	    VwaitVarProc, &done);

    if (!foundEvent) {
	Tcl_ResetResult(interp);
	Tcl_SetObjResult(interp, Tcl_ObjPrintf(
		"can't wait for variable \"%s\": would wait forever",
		nameString));
	Tcl_SetErrorCode(interp, "TCL", "EVENT", "NO_SOURCES", NULL);
	return TCL_ERROR;
    }
    if (!done) {
	/*
	 * The interpreter's result was already set to the right error message
	 * prior to exiting the loop above.
	 */

	return TCL_ERROR;
    }

    /*
     * Clear out the interpreter's result, since it may have been set by event
     * handlers.
     */

    Tcl_ResetResult(interp);
    return TCL_OK;
}

	/* ARGSUSED */
static char *
VwaitVarProc(
    ClientData clientData,	/* Pointer to integer to set to 1. */
    Tcl_Interp *interp,		/* Interpreter containing variable. */
    const char *name1,		/* Name of variable. */
    const char *name2,		/* Second part of variable name. */
    int flags)			/* Information about what happened. */
{
    int *donePtr = clientData;

    *donePtr = 1;
    return NULL;
}

/*
 *----------------------------------------------------------------------
 *
 * Tcl_UpdateObjCmd --
 *
 *	This function is invoked to process the "update" Tcl command. See the
 *	user documentation for details on what it does.
 *
 * Results:
 *	A standard Tcl result.
 *
 * Side effects:
 *	See the user documentation.
 *
 *----------------------------------------------------------------------
 */

	/* ARGSUSED */
int
Tcl_UpdateObjCmd(
    ClientData clientData,	/* Not used. */
    Tcl_Interp *interp,		/* Current interpreter. */
    int objc,			/* Number of arguments. */
    Tcl_Obj *const objv[])	/* Argument objects. */
{
    int optionIndex;
    int flags = 0;		/* Initialized to avoid compiler warning. */
    static const char *const updateOptions[] = {"idletasks", NULL};
    enum updateOptions {OPT_IDLETASKS};

    if (objc == 1) {
	flags = TCL_ALL_EVENTS|TCL_DONT_WAIT;
    } else if (objc == 2) {
	if (Tcl_GetIndexFromObj(interp, objv[1], updateOptions,
		"option", 0, &optionIndex) != TCL_OK) {
	    return TCL_ERROR;
	}
	switch ((enum updateOptions) optionIndex) {
	case OPT_IDLETASKS:
	    flags = TCL_WINDOW_EVENTS|TCL_IDLE_EVENTS|TCL_DONT_WAIT;
	    break;
	default:
	    Tcl_Panic("Tcl_UpdateObjCmd: bad option index to UpdateOptions");
	}
    } else {
	Tcl_WrongNumArgs(interp, 1, objv, "?idletasks?");
	return TCL_ERROR;
    }

    while (Tcl_DoOneEvent(flags) != 0) {
	if (Tcl_Canceled(interp, TCL_LEAVE_ERR_MSG) == TCL_ERROR) {
	    return TCL_ERROR;
	}
	if (Tcl_LimitExceeded(interp)) {
	    Tcl_ResetResult(interp);
	    Tcl_SetObjResult(interp, Tcl_NewStringObj("limit exceeded", -1));
	    return TCL_ERROR;
	}
    }

    /*
     * Must clear the interpreter's result because event handlers could have
     * executed commands.
     */

    Tcl_ResetResult(interp);
    return TCL_OK;
}

#ifdef TCL_THREADS
/*
 *----------------------------------------------------------------------
 *
 * NewThreadProc --
 *
 *	Bootstrap function of a new Tcl thread.
 *
 * Results:
 *	None.
 *
 * Side Effects:
 *	Initializes Tcl notifier for the current thread.
 *
 *----------------------------------------------------------------------
 */

static Tcl_ThreadCreateType
NewThreadProc(
    ClientData clientData)
{
    ThreadClientData *cdPtr = clientData;
    ClientData threadClientData;
    Tcl_ThreadCreateProc *threadProc;

    threadProc = cdPtr->proc;
    threadClientData = cdPtr->clientData;
    ckfree(clientData);		/* Allocated in Tcl_CreateThread() */

    threadProc(threadClientData);

    TCL_THREAD_CREATE_RETURN;
}
#endif

/*
 *----------------------------------------------------------------------
 *
 * Tcl_CreateThread --
 *
 *	This function creates a new thread. This actually belongs to the
 *	tclThread.c file but since we use some private data structures local
 *	to this file, it is placed here.
 *
 * Results:
 *	TCL_OK if the thread could be created. The thread ID is returned in a
 *	parameter.
 *
 * Side effects:
 *	A new thread is created.
 *
 *----------------------------------------------------------------------
 */

int
Tcl_CreateThread(
    Tcl_ThreadId *idPtr,	/* Return, the ID of the thread */
    Tcl_ThreadCreateProc *proc,	/* Main() function of the thread */
    ClientData clientData,	/* The one argument to Main() */
    int stackSize,		/* Size of stack for the new thread */
    int flags)			/* Flags controlling behaviour of the new
				 * thread. */
{
#ifdef TCL_THREADS
    ThreadClientData *cdPtr = ckalloc(sizeof(ThreadClientData));
    int result;

    cdPtr->proc = proc;
    cdPtr->clientData = clientData;
    result = TclpThreadCreate(idPtr, NewThreadProc, cdPtr, stackSize, flags);
    if (result != TCL_OK) {
	ckfree(cdPtr);
    }
    return result;
#else
    return TCL_ERROR;
#endif /* TCL_THREADS */
}

/*
 * Local Variables:
 * mode: c
 * c-basic-offset: 4
 * fill-column: 78
 * End:
 */<|MERGE_RESOLUTION|>--- conflicted
+++ resolved
@@ -1071,10 +1071,7 @@
 	    TclInitEncodingSubsystem();	/* Process wide encoding init. */
 	    TclpSetInterfaces();
 	    TclInitNamespaceSubsystem();/* Register ns obj type (mutexed). */
-<<<<<<< HEAD
-=======
 	    subsystemsInitialized = 1;
->>>>>>> c4680b56
 	}
 	TclpInitUnlock();
     }
