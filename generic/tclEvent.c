--- conflicted
+++ resolved
@@ -153,11 +153,7 @@
 	return;
     }
 
-<<<<<<< HEAD
-    errPtr = Tcl_Alloc(sizeof(BgError));
-=======
-    errPtr = (BgError*)ckalloc(sizeof(BgError));
->>>>>>> 075589bf
+    errPtr = (BgError*)Tcl_Alloc(sizeof(BgError));
     errPtr->errorMsg = Tcl_GetObjResult(interp);
     Tcl_IncrRefCount(errPtr->errorMsg);
     errPtr->returnOpts = Tcl_GetReturnOptions(interp, code);
@@ -225,11 +221,7 @@
 	errPtr = assocPtr->firstBgPtr;
 
 	Tcl_ListObjGetElements(NULL, copyObj, &prefixObjc, &prefixObjv);
-<<<<<<< HEAD
-	tempObjv = Tcl_Alloc((prefixObjc+2) * sizeof(Tcl_Obj *));
-=======
-	tempObjv = (Tcl_Obj**)ckalloc((prefixObjc+2) * sizeof(Tcl_Obj *));
->>>>>>> 075589bf
+	tempObjv = (Tcl_Obj**)Tcl_Alloc((prefixObjc+2) * sizeof(Tcl_Obj *));
 	memcpy(tempObjv, prefixObjv, prefixObjc*sizeof(Tcl_Obj *));
 	tempObjv[prefixObjc] = errPtr->errorMsg;
 	tempObjv[prefixObjc+1] = errPtr->returnOpts;
@@ -530,11 +522,7 @@
 	 * First access: initialize.
 	 */
 
-<<<<<<< HEAD
-	assocPtr = Tcl_Alloc(sizeof(ErrAssocData));
-=======
-	assocPtr = (ErrAssocData*)ckalloc(sizeof(ErrAssocData));
->>>>>>> 075589bf
+	assocPtr = (ErrAssocData*)Tcl_Alloc(sizeof(ErrAssocData));
 	assocPtr->interp = interp;
 	assocPtr->cmdPrefix = NULL;
 	assocPtr->firstBgPtr = NULL;
@@ -647,11 +635,7 @@
     Tcl_ExitProc *proc,		/* Function to invoke. */
     void *clientData)	/* Arbitrary value to pass to proc. */
 {
-<<<<<<< HEAD
-    ExitHandler *exitPtr = Tcl_Alloc(sizeof(ExitHandler));
-=======
-    ExitHandler *exitPtr = (ExitHandler*)ckalloc(sizeof(ExitHandler));
->>>>>>> 075589bf
+    ExitHandler *exitPtr = (ExitHandler*)Tcl_Alloc(sizeof(ExitHandler));
 
     exitPtr->proc = proc;
     exitPtr->clientData = clientData;
@@ -685,11 +669,7 @@
     Tcl_ExitProc *proc,		/* Function to invoke. */
     void *clientData)	/* Arbitrary value to pass to proc. */
 {
-<<<<<<< HEAD
-    ExitHandler *exitPtr = Tcl_Alloc(sizeof(ExitHandler));
-=======
-    ExitHandler *exitPtr = (ExitHandler*)ckalloc(sizeof(ExitHandler));
->>>>>>> 075589bf
+    ExitHandler *exitPtr = (ExitHandler*)Tcl_Alloc(sizeof(ExitHandler));
 
     exitPtr->proc = proc;
     exitPtr->clientData = clientData;
@@ -814,11 +794,7 @@
     ExitHandler *exitPtr;
     ThreadSpecificData *tsdPtr = TCL_TSD_INIT(&dataKey);
 
-<<<<<<< HEAD
-    exitPtr = Tcl_Alloc(sizeof(ExitHandler));
-=======
-    exitPtr = (ExitHandler*)ckalloc(sizeof(ExitHandler));
->>>>>>> 075589bf
+    exitPtr = (ExitHandler*)Tcl_Alloc(sizeof(ExitHandler));
     exitPtr->proc = proc;
     exitPtr->clientData = clientData;
     exitPtr->nextPtr = tsdPtr->firstExitPtr;
@@ -1646,22 +1622,13 @@
 Tcl_CreateThread(
     Tcl_ThreadId *idPtr,	/* Return, the ID of the thread */
     Tcl_ThreadCreateProc *proc,	/* Main() function of the thread */
-<<<<<<< HEAD
-    ClientData clientData,	/* The one argument to Main() */
+    void *clientData,	/* The one argument to Main() */
     size_t stackSize,		/* Size of stack for the new thread */
-=======
-    void *clientData,	/* The one argument to Main() */
-    int stackSize,		/* Size of stack for the new thread */
->>>>>>> 075589bf
     int flags)			/* Flags controlling behaviour of the new
 				 * thread. */
 {
 #if TCL_THREADS
-<<<<<<< HEAD
-    ThreadClientData *cdPtr = Tcl_Alloc(sizeof(ThreadClientData));
-=======
-    ThreadClientData *cdPtr = (ThreadClientData *)ckalloc(sizeof(ThreadClientData));
->>>>>>> 075589bf
+    ThreadClientData *cdPtr = (ThreadClientData *)Tcl_Alloc(sizeof(ThreadClientData));
     int result;
 
     cdPtr->proc = proc;
