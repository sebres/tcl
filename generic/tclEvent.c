--- conflicted
+++ resolved
@@ -1029,7 +1029,6 @@
  *-------------------------------------------------------------------------
  */
 
-<<<<<<< HEAD
 MODULE_SCOPE const TclStubs tclStubs;
 
 static const struct {
@@ -1040,11 +1039,7 @@
 };
 
 const char *
-TclInitSubsystems(void)
-=======
-void
 Tcl_InitSubsystems(void)
->>>>>>> 1667c586
 {
     if (inExit != 0) {
 	Tcl_Panic("Tcl_InitSubsystems called while exiting");
