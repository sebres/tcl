/*
 * tclParse.c --
 *
 *	This file contains functions that parse Tcl scripts. They do so in a
 *	general-purpose fashion that can be used for many different purposes,
 *	including compilation, direct execution, code analysis, etc.
 *
 * Copyright (c) 1997 Sun Microsystems, Inc.
 * Copyright (c) 1998-2000 Ajuba Solutions.
 * Contributions from Don Porter, NIST, 2002. (not subject to US copyright)
 *
 * See the file "license.terms" for information on usage and redistribution of
 * this file, and for a DISCLAIMER OF ALL WARRANTIES.
 */

#include "tclInt.h"
#include "tclParse.h"
#include <assert.h>

/*
 * The following table provides parsing information about each possible 8-bit
 * character. The table is designed to be referenced with unsigned characters.
 *
 * The macro CHAR_TYPE is used to index into the table and return information
 * about its character argument. The following return values are defined.
 *
 * TYPE_NORMAL -	All characters that don't have special significance to
 *			the Tcl parser.
 * TYPE_SPACE -		The character is a whitespace character other than
 *			newline.
 * TYPE_COMMAND_END -	Character is newline or semicolon.
 * TYPE_SUBS -		Character begins a substitution or has other special
 *			meaning in ParseTokens: backslash, dollar sign, or
 *			open bracket.
 * TYPE_QUOTE -		Character is a double quote.
 * TYPE_CLOSE_PAREN -	Character is a right parenthesis.
 * TYPE_CLOSE_BRACK -	Character is a right square bracket.
 * TYPE_BRACE -		Character is a curly brace (either left or right).
 */

const char tclCharTypeTable[] = {

    /*
     * Positive character values, from 0-127:
     */

    TYPE_SUBS,        TYPE_NORMAL,      TYPE_NORMAL,      TYPE_NORMAL,
    TYPE_NORMAL,      TYPE_NORMAL,      TYPE_NORMAL,      TYPE_NORMAL,
    TYPE_NORMAL,      TYPE_SPACE,       TYPE_COMMAND_END, TYPE_SPACE,
    TYPE_SPACE,       TYPE_SPACE,       TYPE_NORMAL,      TYPE_NORMAL,
    TYPE_NORMAL,      TYPE_NORMAL,      TYPE_NORMAL,      TYPE_NORMAL,
    TYPE_NORMAL,      TYPE_NORMAL,      TYPE_NORMAL,      TYPE_NORMAL,
    TYPE_NORMAL,      TYPE_NORMAL,      TYPE_NORMAL,      TYPE_NORMAL,
    TYPE_NORMAL,      TYPE_NORMAL,      TYPE_NORMAL,      TYPE_NORMAL,
    TYPE_SPACE,       TYPE_NORMAL,      TYPE_QUOTE,       TYPE_NORMAL,
    TYPE_SUBS,        TYPE_NORMAL,      TYPE_NORMAL,      TYPE_NORMAL,
    TYPE_NORMAL,      TYPE_CLOSE_PAREN, TYPE_NORMAL,      TYPE_NORMAL,
    TYPE_NORMAL,      TYPE_NORMAL,      TYPE_NORMAL,      TYPE_NORMAL,
    TYPE_NORMAL,      TYPE_NORMAL,      TYPE_NORMAL,      TYPE_NORMAL,
    TYPE_NORMAL,      TYPE_NORMAL,      TYPE_NORMAL,      TYPE_NORMAL,
    TYPE_NORMAL,      TYPE_NORMAL,      TYPE_NORMAL,      TYPE_COMMAND_END,
    TYPE_NORMAL,      TYPE_NORMAL,      TYPE_NORMAL,      TYPE_NORMAL,
    TYPE_NORMAL,      TYPE_NORMAL,      TYPE_NORMAL,      TYPE_NORMAL,
    TYPE_NORMAL,      TYPE_NORMAL,      TYPE_NORMAL,      TYPE_NORMAL,
    TYPE_NORMAL,      TYPE_NORMAL,      TYPE_NORMAL,      TYPE_NORMAL,
    TYPE_NORMAL,      TYPE_NORMAL,      TYPE_NORMAL,      TYPE_NORMAL,
    TYPE_NORMAL,      TYPE_NORMAL,      TYPE_NORMAL,      TYPE_NORMAL,
    TYPE_NORMAL,      TYPE_NORMAL,      TYPE_NORMAL,      TYPE_NORMAL,
    TYPE_NORMAL,      TYPE_NORMAL,      TYPE_NORMAL,      TYPE_SUBS,
    TYPE_SUBS,        TYPE_CLOSE_BRACK, TYPE_NORMAL,      TYPE_NORMAL,
    TYPE_NORMAL,      TYPE_NORMAL,      TYPE_NORMAL,      TYPE_NORMAL,
    TYPE_NORMAL,      TYPE_NORMAL,      TYPE_NORMAL,      TYPE_NORMAL,
    TYPE_NORMAL,      TYPE_NORMAL,      TYPE_NORMAL,      TYPE_NORMAL,
    TYPE_NORMAL,      TYPE_NORMAL,      TYPE_NORMAL,      TYPE_NORMAL,
    TYPE_NORMAL,      TYPE_NORMAL,      TYPE_NORMAL,      TYPE_NORMAL,
    TYPE_NORMAL,      TYPE_NORMAL,      TYPE_NORMAL,      TYPE_NORMAL,
    TYPE_NORMAL,      TYPE_NORMAL,      TYPE_NORMAL,      TYPE_BRACE,
    TYPE_NORMAL,      TYPE_BRACE,       TYPE_NORMAL,      TYPE_NORMAL,

    /*
     * Large unsigned character values, from 128-255:
     */

    TYPE_NORMAL,      TYPE_NORMAL,      TYPE_NORMAL,      TYPE_NORMAL,
    TYPE_NORMAL,      TYPE_NORMAL,      TYPE_NORMAL,      TYPE_NORMAL,
    TYPE_NORMAL,      TYPE_NORMAL,      TYPE_NORMAL,      TYPE_NORMAL,
    TYPE_NORMAL,      TYPE_NORMAL,      TYPE_NORMAL,      TYPE_NORMAL,
    TYPE_NORMAL,      TYPE_NORMAL,      TYPE_NORMAL,      TYPE_NORMAL,
    TYPE_NORMAL,      TYPE_NORMAL,      TYPE_NORMAL,      TYPE_NORMAL,
    TYPE_NORMAL,      TYPE_NORMAL,      TYPE_NORMAL,      TYPE_NORMAL,
    TYPE_NORMAL,      TYPE_NORMAL,      TYPE_NORMAL,      TYPE_NORMAL,
    TYPE_NORMAL,      TYPE_NORMAL,      TYPE_NORMAL,      TYPE_NORMAL,
    TYPE_NORMAL,      TYPE_NORMAL,      TYPE_NORMAL,      TYPE_NORMAL,
    TYPE_NORMAL,      TYPE_NORMAL,      TYPE_NORMAL,      TYPE_NORMAL,
    TYPE_NORMAL,      TYPE_NORMAL,      TYPE_NORMAL,      TYPE_NORMAL,
    TYPE_NORMAL,      TYPE_NORMAL,      TYPE_NORMAL,      TYPE_NORMAL,
    TYPE_NORMAL,      TYPE_NORMAL,      TYPE_NORMAL,      TYPE_NORMAL,
    TYPE_NORMAL,      TYPE_NORMAL,      TYPE_NORMAL,      TYPE_NORMAL,
    TYPE_NORMAL,      TYPE_NORMAL,      TYPE_NORMAL,      TYPE_NORMAL,
    TYPE_NORMAL,      TYPE_NORMAL,      TYPE_NORMAL,      TYPE_NORMAL,
    TYPE_NORMAL,      TYPE_NORMAL,      TYPE_NORMAL,      TYPE_NORMAL,
    TYPE_NORMAL,      TYPE_NORMAL,      TYPE_NORMAL,      TYPE_NORMAL,
    TYPE_NORMAL,      TYPE_NORMAL,      TYPE_NORMAL,      TYPE_NORMAL,
    TYPE_NORMAL,      TYPE_NORMAL,      TYPE_NORMAL,      TYPE_NORMAL,
    TYPE_NORMAL,      TYPE_NORMAL,      TYPE_NORMAL,      TYPE_NORMAL,
    TYPE_NORMAL,      TYPE_NORMAL,      TYPE_NORMAL,      TYPE_NORMAL,
    TYPE_NORMAL,      TYPE_NORMAL,      TYPE_NORMAL,      TYPE_NORMAL,
    TYPE_NORMAL,      TYPE_NORMAL,      TYPE_NORMAL,      TYPE_NORMAL,
    TYPE_NORMAL,      TYPE_NORMAL,      TYPE_NORMAL,      TYPE_NORMAL,
    TYPE_NORMAL,      TYPE_NORMAL,      TYPE_NORMAL,      TYPE_NORMAL,
    TYPE_NORMAL,      TYPE_NORMAL,      TYPE_NORMAL,      TYPE_NORMAL,
    TYPE_NORMAL,      TYPE_NORMAL,      TYPE_NORMAL,      TYPE_NORMAL,
    TYPE_NORMAL,      TYPE_NORMAL,      TYPE_NORMAL,      TYPE_NORMAL,
    TYPE_NORMAL,      TYPE_NORMAL,      TYPE_NORMAL,      TYPE_NORMAL,
    TYPE_NORMAL,      TYPE_NORMAL,      TYPE_NORMAL,      TYPE_NORMAL,
};

/*
 * Prototypes for local functions defined in this file:
 */

static inline int	CommandComplete(const char *script, size_t numBytes);
static size_t		ParseComment(const char *src, size_t numBytes,
			    Tcl_Parse *parsePtr);
static int		ParseTokens(const char *src, size_t numBytes, int mask,
			    int flags, Tcl_Parse *parsePtr);
static size_t		ParseWhiteSpace(const char *src, size_t numBytes,
			    int *incompletePtr, char *typePtr);
static size_t		ParseAllWhiteSpace(const char *src, size_t numBytes,
			    int *incompletePtr);

/*
 *----------------------------------------------------------------------
 *
 * TclParseInit --
 *
 *	Initialize the fields of a Tcl_Parse struct.
 *
 * Results:
 *	None.
 *
 * Side effects:
 *	The Tcl_Parse struct pointed to by parsePtr gets initialized.
 *
 *----------------------------------------------------------------------
 */

void
TclParseInit(
    Tcl_Interp *interp,		/* Interpreter to use for error reporting */
    const char *start,		/* Start of string to be parsed. */
    size_t numBytes,		/* Total number of bytes in string. If -1,
				 * the script consists of all bytes up to the
				 * first null character. */
    Tcl_Parse *parsePtr)	/* Points to struct to initialize */
{
    parsePtr->numWords = 0;
    parsePtr->tokenPtr = parsePtr->staticTokens;
    parsePtr->numTokens = 0;
    parsePtr->tokensAvailable = NUM_STATIC_TOKENS;
    parsePtr->string = start;
    parsePtr->end = start + numBytes;
    parsePtr->term = parsePtr->end;
    parsePtr->interp = interp;
    parsePtr->incomplete = 0;
    parsePtr->errorType = TCL_PARSE_SUCCESS;
}

/*
 *----------------------------------------------------------------------
 *
 * Tcl_ParseCommand --
 *
 *	Given a string, this function parses the first Tcl command in the
 *	string and returns information about the structure of the command.
 *
 * Results:
 *	The return value is TCL_OK if the command was parsed successfully and
 *	TCL_ERROR otherwise. If an error occurs and interp isn't NULL then an
 *	error message is left in its result. On a successful return, parsePtr
 *	is filled in with information about the command that was parsed.
 *
 * Side effects:
 *	If there is insufficient space in parsePtr to hold all the information
 *	about the command, then additional space is malloc-ed. If the function
 *	returns TCL_OK then the caller must eventually invoke Tcl_FreeParse to
 *	release any additional space that was allocated.
 *
 *----------------------------------------------------------------------
 */

int
Tcl_ParseCommand(
    Tcl_Interp *interp,		/* Interpreter to use for error reporting; if
				 * NULL, then no error message is provided. */
    const char *start,		/* First character of string containing one or
				 * more Tcl commands. */
    size_t numBytes,		/* Total number of bytes in string. If -1,
				 * the script consists of all bytes up to the
				 * first null character. */
    int nested,			/* Non-zero means this is a nested command:
				 * close bracket should be considered a
				 * command terminator. If zero, then close
				 * bracket has no special meaning. */
    Tcl_Parse *parsePtr)
				/* Structure to fill in with information about
				 * the parsed command; any previous
				 * information in the structure is ignored. */
{
    const char *src;		/* Points to current character in the
				 * command. */
    char type;			/* Result returned by CHAR_TYPE(*src). */
    Tcl_Token *tokenPtr;	/* Pointer to token being filled in. */
    int wordIndex;		/* Index of word token for current word. */
    int terminators;		/* CHAR_TYPE bits that indicate the end of a
				 * command. */
    const char *termPtr;	/* Set by Tcl_ParseBraces/QuotedString to
				 * point to char after terminating one. */
    size_t scanned;

    if ((start == NULL) && (numBytes != 0)) {
	if (interp != NULL) {
	    Tcl_SetObjResult(interp, Tcl_NewStringObj(
		    "can't parse a NULL pointer", -1));
	}
	return TCL_ERROR;
    }
    if (numBytes == TCL_AUTO_LENGTH) {
	numBytes = strlen(start);
    }
    TclParseInit(interp, start, numBytes, parsePtr);
    parsePtr->commentStart = NULL;
    parsePtr->commentSize = 0;
    parsePtr->commandStart = NULL;
    parsePtr->commandSize = 0;
    if (nested != 0) {
	terminators = TYPE_COMMAND_END | TYPE_CLOSE_BRACK;
    } else {
	terminators = TYPE_COMMAND_END;
    }

    /*
     * Parse any leading space and comments before the first word of the
     * command.
     */

    scanned = ParseComment(start, numBytes, parsePtr);
    src = (start + scanned);
    numBytes -= scanned;
    if (numBytes == 0) {
	if (nested) {
	    parsePtr->incomplete = nested;
	}
    }

    /*
     * The following loop parses the words of the command, one word in each
     * iteration through the loop.
     */

    parsePtr->commandStart = src;
    type = CHAR_TYPE(*src);
    scanned = 1;	/* Can't have missing whitepsace before first word. */
    while (1) {
	int expandWord = 0;

	/* Are we at command termination? */

	if ((numBytes == 0) || (type & terminators) != 0) {
	    parsePtr->term = src;
	    parsePtr->commandSize = src + (numBytes != 0)
		    - parsePtr->commandStart;
	    return TCL_OK;
	}

	/* Are we missing white space after previous word? */

	if (scanned == 0) {
	    if (src[-1] == '"') {
		if (interp != NULL) {
		    Tcl_SetObjResult(interp, Tcl_NewStringObj(
			    "extra characters after close-quote", -1));
		}
		parsePtr->errorType = TCL_PARSE_QUOTE_EXTRA;
	    } else {
		if (interp != NULL) {
		    Tcl_SetObjResult(interp, Tcl_NewStringObj(
			    "extra characters after close-brace", -1));
		}
		parsePtr->errorType = TCL_PARSE_BRACE_EXTRA;
	    }
	    parsePtr->term = src;
	error:
	    Tcl_FreeParse(parsePtr);
	    parsePtr->commandSize = parsePtr->end - parsePtr->commandStart;
	    return TCL_ERROR;
	}

	/*
	 * Create the token for the word.
	 */

	TclGrowParseTokenArray(parsePtr, 1);
	wordIndex = parsePtr->numTokens;
	tokenPtr = &parsePtr->tokenPtr[wordIndex];
	tokenPtr->type = TCL_TOKEN_WORD;

	tokenPtr->start = src;
	parsePtr->numTokens++;
	parsePtr->numWords++;

	/*
	 * At this point the word can have one of four forms: something
	 * enclosed in quotes, something enclosed in braces, and expanding
	 * word, or an unquoted word (anything else).
	 */

    parseWord:
	if (*src == '"') {
	    if (Tcl_ParseQuotedString(interp, src, numBytes, parsePtr, 1,
		    &termPtr) != TCL_OK) {
		goto error;
	    }
	    src = termPtr;
	    numBytes = parsePtr->end - src;
	} else if (*src == '{') {
	    int expIdx = wordIndex + 1;
	    Tcl_Token *expPtr;

	    if (Tcl_ParseBraces(interp, src, numBytes, parsePtr, 1,
		    &termPtr) != TCL_OK) {
		goto error;
	    }
	    src = termPtr;
	    numBytes = parsePtr->end - src;

	    /*
	     * Check whether the braces contained the word expansion prefix
	     * {*}
	     */

	    expPtr = &parsePtr->tokenPtr[expIdx];
	    if ((0 == expandWord)
		    /* Haven't seen prefix already */
		    && (1 == parsePtr->numTokens - expIdx)
		    /* Only one token */
		    && (((1 == expPtr->size)
			    /* Same length as prefix */
			    && (expPtr->start[0] == '*')))
			    /* Is the prefix */
		    && (numBytes > 0) && (0 == ParseWhiteSpace(termPtr,
			    numBytes, &parsePtr->incomplete, &type))
		    && (type != TYPE_COMMAND_END)
		    /* Non-whitespace follows */) {
		expandWord = 1;
		parsePtr->numTokens--;
		goto parseWord;
	    }
	} else {
	    /*
	     * This is an unquoted word. Call ParseTokens and let it do all of
	     * the work.
	     */

	    if (ParseTokens(src, numBytes, TYPE_SPACE|terminators,
		    TCL_SUBST_ALL, parsePtr) != TCL_OK) {
		goto error;
	    }
	    src = parsePtr->term;
	    numBytes = parsePtr->end - src;
	}

	/*
	 * Finish filling in the token for the word and check for the special
	 * case of a word consisting of a single range of literal text.
	 */

	tokenPtr = &parsePtr->tokenPtr[wordIndex];
	tokenPtr->size = src - tokenPtr->start;
	tokenPtr->numComponents = parsePtr->numTokens - (wordIndex + 1);
	if (expandWord) {
	    size_t i;
	    int isLiteral = 1;

	    /*
	     * When a command includes a word that is an expanded literal; for
	     * example, {*}{1 2 3}, the parser performs that expansion
	     * immediately, generating several TCL_TOKEN_SIMPLE_WORDs instead
	     * of a single TCL_TOKEN_EXPAND_WORD that the Tcl_ParseCommand()
	     * caller might have to expand. This notably makes it simpler for
	     * those callers that wish to track line endings, such as those
	     * that implement key parts of TIP 280.
	     *
	     * First check whether the thing to be expanded is a literal,
	     * in the sense of being composed entirely of TCL_TOKEN_TEXT
	     * tokens.
	     */

	    for (i = 1; i <= tokenPtr->numComponents; i++) {
		if (tokenPtr[i].type != TCL_TOKEN_TEXT) {
		    isLiteral = 0;
		    break;
		}
	    }

	    if (isLiteral) {
		int elemCount = 0, code = TCL_OK, literal = 1;
		const char *nextElem, *listEnd, *elemStart;

		/*
		 * The word to be expanded is a literal, so determine the
		 * boundaries of the literal string to be treated as a list
		 * and expanded. That literal string starts at
		 * tokenPtr[1].start, and includes all bytes up to, but not
		 * including (tokenPtr[tokenPtr->numComponents].start +
		 * tokenPtr[tokenPtr->numComponents].size)
		 */

		listEnd = (tokenPtr[tokenPtr->numComponents].start +
			tokenPtr[tokenPtr->numComponents].size);
		nextElem = tokenPtr[1].start;

		/*
		 * Step through the literal string, parsing and counting list
		 * elements.
		 */

		while (nextElem < listEnd) {
		    size_t size;

		    code = TclFindElement(NULL, nextElem, listEnd - nextElem,
			    &elemStart, &nextElem, &size, &literal);
		    if ((code != TCL_OK) || !literal) {
			break;
		    }
		    if (elemStart < listEnd) {
			elemCount++;
		    }
		}

		if ((code != TCL_OK) || !literal) {
		    /*
		     * Some list element could not be parsed, or is not
		     * present as a literal substring of the script.  The
		     * compiler cannot handle list elements that get generated
		     * by a call to TclCopyAndCollapse(). Defer  the
		     * handling of  this to  compile/eval time, where  code is
		     * already  in place to  report the  "attempt to  expand a
		     * non-list" error or expand lists that require
		     * substitution.
		     */

		    tokenPtr->type = TCL_TOKEN_EXPAND_WORD;
		} else if (elemCount == 0) {
		    /*
		     * We are expanding a literal empty list. This means that
		     * the expanding word completely disappears, leaving no
		     * word generated this pass through the loop. Adjust
		     * accounting appropriately.
		     */

		    parsePtr->numWords--;
		    parsePtr->numTokens = wordIndex;
		} else {
		    /*
		     * Recalculate the number of Tcl_Tokens needed to store
		     * tokens representing the expanded list.
		     */

		    const char *listStart;
		    int growthNeeded = wordIndex + 2*elemCount
			    - parsePtr->numTokens;

		    parsePtr->numWords += elemCount - 1;
		    if (growthNeeded > 0) {
			TclGrowParseTokenArray(parsePtr, growthNeeded);
			tokenPtr = &parsePtr->tokenPtr[wordIndex];
		    }
		    parsePtr->numTokens = wordIndex + 2*elemCount;

		    /*
		     * Generate a TCL_TOKEN_SIMPLE_WORD token sequence for
		     * each element of the literal list we are expanding in
		     * place. Take care with the start and size fields of each
		     * token so they point to the right literal characters in
		     * the original script to represent the right expanded
		     * word value.
		     */

		    listStart = nextElem = tokenPtr[1].start;
		    while (nextElem < listEnd) {
			int quoted;

			tokenPtr->type = TCL_TOKEN_SIMPLE_WORD;
			tokenPtr->numComponents = 1;

			tokenPtr++;
			tokenPtr->type = TCL_TOKEN_TEXT;
			tokenPtr->numComponents = 0;
			TclFindElement(NULL, nextElem, listEnd - nextElem,
				&(tokenPtr->start), &nextElem,
				&(tokenPtr->size), NULL);

			quoted = (tokenPtr->start[-1] == '{'
				|| tokenPtr->start[-1] == '"')
				&& tokenPtr->start > listStart;
			tokenPtr[-1].start = tokenPtr->start - quoted;
			tokenPtr[-1].size = tokenPtr->start + tokenPtr->size
				- tokenPtr[-1].start + quoted;

			tokenPtr++;
		    }
		}
	    } else {
		/*
		 * The word to be expanded is not a literal, so defer
		 * expansion to compile/eval time by marking with a
		 * TCL_TOKEN_EXPAND_WORD token.
		 */

		tokenPtr->type = TCL_TOKEN_EXPAND_WORD;
	    }
	} else if ((tokenPtr->numComponents == 1)
		&& (tokenPtr[1].type == TCL_TOKEN_TEXT)) {
	    tokenPtr->type = TCL_TOKEN_SIMPLE_WORD;
	}

	/* Parse the whitespace between words. */

	scanned = ParseWhiteSpace(src,numBytes, &parsePtr->incomplete, &type);
	src += scanned;
	numBytes -= scanned;
    }
}

/*
 *----------------------------------------------------------------------
 *
 * TclIsSpaceProc --
 *
 *	Report whether byte is in the set of whitespace characters used by
 *	Tcl to separate words in scripts or elements in lists.
 *
 * Results:
 *	Returns 1, if byte is in the set, 0 otherwise.
 *
 * Side effects:
 *	None.
 *
 *----------------------------------------------------------------------
 */

int
TclIsSpaceProc(
    int byte)
{
    return CHAR_TYPE(byte) & (TYPE_SPACE) || byte == '\n';
}

/*
 *----------------------------------------------------------------------
 *
 * TclIsBareword--
 *
 *	Report whether byte is one that can be part of a "bareword".
 *	This concept is named in expression parsing, where it determines
 *	what can be a legal function name, but is the same definition used
 *	in determining what variable names can be parsed as variable
 *	substitutions without the benefit of enclosing braces.  The set of
 *	ASCII chars that are accepted are the numeric chars ('0'-'9'),
 *	the alphabetic chars ('a'-'z', 'A'-'Z')	and underscore ('_').
 *
 * Results:
 *	Returns 1, if byte is in the accepted set of chars, 0 otherwise.
 *
 * Side effects:
 *	None.
 *
 *----------------------------------------------------------------------
 */

int
TclIsBareword(
    int byte)
{
    if (byte < '0' || byte > 'z') {
	return 0;
    }
    if (byte <= '9' || byte >= 'a') {
	return 1;
    }
    if (byte == '_') {
	return 1;
    }
    if (byte < 'A' || byte > 'Z') {
	return 0;
    }
    return 1;
}

/*
 *----------------------------------------------------------------------
 *
 * ParseWhiteSpace --
 *
 *	Scans up to numBytes bytes starting at src, consuming white space
 *	between words as defined by Tcl's parsing rules.
 *
 * Results:
 *	Returns the number of bytes recognized as white space. Records at
 *	parsePtr, information about the parse. Records at typePtr the
 *	character type of the non-whitespace character that terminated the
 *	scan.
 *
 * Side effects:
 *	None.
 *
 *----------------------------------------------------------------------
 */

static size_t
ParseWhiteSpace(
    const char *src,		/* First character to parse. */
    size_t numBytes,		/* Max number of bytes to scan. */
    int *incompletePtr,		/* Set this boolean memory to true if parsing
				 * indicates an incomplete command. */
    char *typePtr)		/* Points to location to store character type
				 * of character that ends run of whitespace */
{
    register char type = TYPE_NORMAL;
    register const char *p = src;

    while (1) {
	while (numBytes && ((type = CHAR_TYPE(*p)) & TYPE_SPACE)) {
	    numBytes--;
	    p++;
	}
	if (numBytes && (type & TYPE_SUBS)) {
	    if (*p != '\\') {
		break;
	    }
	    if (--numBytes == 0) {
		break;
	    }
	    if (p[1] != '\n') {
		break;
	    }
	    p += 2;
	    if (--numBytes == 0) {
		*incompletePtr = 1;
		break;
	    }
	    continue;
	}
	break;
    }
    *typePtr = type;
    return (p - src);
}

/*
 *----------------------------------------------------------------------
 *
 * TclParseAllWhiteSpace --
 *
 *	Scans up to numBytes bytes starting at src, consuming all white space
 *	including the command-terminating newline characters.
 *
 * Results:
 *	Returns the number of bytes recognized as white space.
 *
 *----------------------------------------------------------------------
 */

static size_t
ParseAllWhiteSpace(
    const char *src,		/* First character to parse. */
    size_t numBytes,		/* Max number of byes to scan */
    int *incompletePtr)		/* Set true if parse is incomplete. */
{
    char type;
    const char *p = src;

    do {
	size_t scanned = ParseWhiteSpace(p, numBytes, incompletePtr, &type);

	p += scanned;
	numBytes -= scanned;
    } while (numBytes && (*p == '\n') && (p++, --numBytes));
    return (p-src);
}

size_t
TclParseAllWhiteSpace(
    const char *src,		/* First character to parse. */
    size_t numBytes)		/* Max number of byes to scan */
{
    int dummy;
    return ParseAllWhiteSpace(src, numBytes, &dummy);
}

/*
 *----------------------------------------------------------------------
 *
 * TclParseHex --
 *
 *	Scans a hexadecimal number as a Tcl_UniChar value (e.g., for parsing
 *	\x and \u escape sequences). At most numBytes bytes are scanned.
 *
 * Results:
 *	The numeric value is stored in *resultPtr. Returns the number of bytes
 *	consumed.
 *
 * Notes:
 *	Relies on the following properties of the ASCII character set, with
 *	which UTF-8 is compatible:
 *
 *	The digits '0' .. '9' and the letters 'A' .. 'Z' and 'a' .. 'z' occupy
 *	consecutive code points, and '0' < 'A' < 'a'.
 *
 *----------------------------------------------------------------------
 */

int
TclParseHex(
    const char *src,		/* First character to parse. */
    size_t numBytes,		/* Max number of byes to scan */
    int *resultPtr)		/* Points to storage provided by caller where
				 * the character resulting from the
				 * conversion is to be written. */
{
    int result = 0;
    register const char *p = src;

    while (numBytes--) {
	unsigned char digit = UCHAR(*p);

	if (!isxdigit(digit) || (result > 0x10fff)) {
	    break;
	}

	p++;
	result <<= 4;

	if (digit >= 'a') {
	    result |= (10 + digit - 'a');
	} else if (digit >= 'A') {
	    result |= (10 + digit - 'A');
	} else {
	    result |= (digit - '0');
	}
    }

    *resultPtr = result;
    return (p - src);
}

/*
 *----------------------------------------------------------------------
 *
 * TclParseBackslash --
 *
 *	Scans up to numBytes bytes starting at src, consuming a backslash
 *	sequence as defined by Tcl's parsing rules.
 *
 * Results:
 *	Records at readPtr the number of bytes making up the backslash
 *	sequence. Records at dst the UTF-8 encoded equivalent of that
 *	backslash sequence. Returns the number of bytes written to dst, at
 *	most TCL_UTF_MAX. Either readPtr or dst may be NULL, if the results
 *	are not needed, but the return value is the same either way.
 *
 * Side effects:
 *	None.
 *
 *----------------------------------------------------------------------
 */

int
TclParseBackslash(
    const char *src,		/* Points to the backslash character of a a
				 * backslash sequence. */
    size_t numBytes,		/* Max number of bytes to scan. */
    size_t *readPtr,		/* NULL, or points to storage where the number
				 * of bytes scanned should be written. */
    char *dst)			/* NULL, or points to buffer where the UTF-8
				 * encoding of the backslash sequence is to be
				 * written. At most TCL_UTF_MAX bytes will be
				 * written there. */
{
    register const char *p = src+1;
    Tcl_UniChar unichar = 0;
    int result;
<<<<<<< HEAD
    size_t count;
    char buf[TCL_UTF_MAX] = "";
=======
    int count;
    char buf[4] = "";
>>>>>>> df848caa

    if (numBytes == 0) {
	if (readPtr != NULL) {
	    *readPtr = 0;
	}
	return 0;
    }

    if (dst == NULL) {
	dst = buf;
    }

    if (numBytes == 1) {
	/*
	 * Can only scan the backslash, so return it.
	 */

	result = '\\';
	count = 1;
	goto done;
    }

    count = 2;
    switch (*p) {
	/*
	 * Note: in the conversions below, use absolute values (e.g., 0xa)
	 * rather than symbolic values (e.g. \n) that get converted by the
	 * compiler. It's possible that compilers on some platforms will do
	 * the symbolic conversions differently, which could result in
	 * non-portable Tcl scripts.
	 */

    case 'a':
	result = 0x7;
	break;
    case 'b':
	result = 0x8;
	break;
    case 'f':
	result = 0xc;
	break;
    case 'n':
	result = 0xa;
	break;
    case 'r':
	result = 0xd;
	break;
    case 't':
	result = 0x9;
	break;
    case 'v':
	result = 0xb;
	break;
    case 'x':
	count += TclParseHex(p+1, (numBytes > 3) ? 2 : numBytes-2, &result);
	if (count == 2) {
	    /*
	     * No hexdigits -> This is just "x".
	     */

	    result = 'x';
	} else {
	    /*
	     * Keep only the last byte (2 hex digits).
	     */
	    result = (unsigned char) result;
	}
	break;
    case 'u':
	count += TclParseHex(p+1, (numBytes > 5) ? 4 : numBytes-2, &result);
	if (count == 2) {
	    /*
	     * No hexdigits -> This is just "u".
	     */
	    result = 'u';
	}
	break;
    case 'U':
	count += TclParseHex(p+1, (numBytes > 9) ? 8 : numBytes-2, &result);
	if (count == 2) {
	    /*
	     * No hexdigits -> This is just "U".
	     */
	    result = 'U';
	}
	break;
    case '\n':
	count--;
	do {
	    p++;
	    count++;
	} while ((count < numBytes) && ((*p == ' ') || (*p == '\t')));
	result = ' ';
	break;
    case 0:
	result = '\\';
	count = 1;
	break;
    default:
	/*
	 * Check for an octal number \oo?o?
	 */

	if (isdigit(UCHAR(*p)) && (UCHAR(*p) < '8')) {	/* INTL: digit */
	    result = *p - '0';
	    p++;
	    if ((numBytes == 2) || !isdigit(UCHAR(*p))	/* INTL: digit */
		    || (UCHAR(*p) >= '8')) {
		break;
	    }
	    count = 3;
	    result = (result << 3) + (*p - '0');
	    p++;
	    if ((numBytes == 3) || !isdigit(UCHAR(*p))	/* INTL: digit */
		    || (UCHAR(*p) >= '8') || (result >= 0x20)) {
		break;
	    }
	    count = 4;
	    result = UCHAR((result << 3) + (*p - '0'));
	    break;
	}

	/*
	 * We have to convert here in case the user has put a backslash in
	 * front of a multi-byte utf-8 character. While this means nothing
	 * special, we shouldn't break up a correct utf-8 character. [Bug
	 * #217987] test subst-3.2
	 */

	if (Tcl_UtfCharComplete(p, numBytes - 1)) {
	    count = TclUtfToUniChar(p, &unichar) + 1;	/* +1 for '\' */
	} else {
	    char utfBytes[TCL_UTF_MAX];

	    memcpy(utfBytes, p, numBytes - 1);
	    utfBytes[numBytes - 1] = '\0';
	    count = TclUtfToUniChar(utfBytes, &unichar) + 1;
	}
	result = unichar;
	break;
    }

  done:
    if (readPtr != NULL) {
	*readPtr = count;
    }
    count = Tcl_UniCharToUtf(result, dst);
    if ((result >= 0xD800) && (count < 3)) {
	/* Special case for handling high surrogates. */
	count += Tcl_UniCharToUtf(-1, dst + count);
    }
    return count;
}

/*
 *----------------------------------------------------------------------
 *
 * ParseComment --
 *
 *	Scans up to numBytes bytes starting at src, consuming a Tcl comment as
 *	defined by Tcl's parsing rules.
 *
 * Results:
 *	Records in parsePtr information about the parse. Returns the number of
 *	bytes consumed.
 *
 * Side effects:
 *	None.
 *
 *----------------------------------------------------------------------
 */

static size_t
ParseComment(
    const char *src,		/* First character to parse. */
    size_t numBytes,		/* Max number of bytes to scan. */
    Tcl_Parse *parsePtr)	/* Information about parse in progress.
				 * Updated if parsing indicates an incomplete
				 * command. */
{
    register const char *p = src;
    int incomplete = parsePtr->incomplete;

    while (numBytes) {
	size_t scanned = ParseAllWhiteSpace(p, numBytes, &incomplete);
	p += scanned;
	numBytes -= scanned;

	if ((numBytes == 0) || (*p != '#')) {
	    break;
	}
	if (parsePtr->commentStart == NULL) {
	    parsePtr->commentStart = p;
	}

	p++;
	numBytes--;
	while (numBytes) {
	    if (*p == '\n') {
		p++;
		numBytes--;
		break;
	    }
	    if (*p == '\\') {
		p++;
		numBytes--;
		if (numBytes == 0) {
		    break;
		}
	    }
	    incomplete = (*p == '\n');
	    p++;
	    numBytes--;
	}
	parsePtr->commentSize = p - parsePtr->commentStart;
    }
    parsePtr->incomplete = incomplete;
    return (p - src);
}

/*
 *----------------------------------------------------------------------
 *
 * ParseTokens --
 *
 *	This function forms the heart of the Tcl parser. It parses one or more
 *	tokens from a string, up to a termination point specified by the
 *	caller. This function is used to parse unquoted command words (those
 *	not in quotes or braces), words in quotes, and array indices for
 *	variables. No more than numBytes bytes will be scanned.
 *
 * Results:
 *	Tokens are added to parsePtr and parsePtr->term is filled in with the
 *	address of the character that terminated the parse (the first one
 *	whose CHAR_TYPE matched mask or the character at parsePtr->end). The
 *	return value is TCL_OK if the parse completed successfully and
 *	TCL_ERROR otherwise. If a parse error occurs and parsePtr->interp is
 *	not NULL, then an error message is left in the interpreter's result.
 *
 * Side effects:
 *	None.
 *
 *----------------------------------------------------------------------
 */

static int
ParseTokens(
    register const char *src,	/* First character to parse. */
    size_t numBytes,		/* Max number of bytes to scan. */
    int mask,			/* Specifies when to stop parsing. The parse
				 * stops at the first unquoted character whose
				 * CHAR_TYPE contains any of the bits in
				 * mask. */
    int flags,			/* OR-ed bits indicating what substitutions to
				 * perform: TCL_SUBST_COMMANDS,
				 * TCL_SUBST_VARIABLES, and
				 * TCL_SUBST_BACKSLASHES */
    Tcl_Parse *parsePtr)	/* Information about parse in progress.
				 * Updated with additional tokens and
				 * termination information. */
{
    char type;
    int originalTokens;
    int noSubstCmds = !(flags & TCL_SUBST_COMMANDS);
    int noSubstVars = !(flags & TCL_SUBST_VARIABLES);
    int noSubstBS = !(flags & TCL_SUBST_BACKSLASHES);
    Tcl_Token *tokenPtr;

    /*
     * Each iteration through the following loop adds one token of type
     * TCL_TOKEN_TEXT, TCL_TOKEN_BS, TCL_TOKEN_COMMAND, or TCL_TOKEN_VARIABLE
     * to parsePtr. For TCL_TOKEN_VARIABLE tokens, additional tokens are added
     * for the parsed variable name.
     */

    originalTokens = parsePtr->numTokens;
    while (numBytes && !((type = CHAR_TYPE(*src)) & mask)) {
	TclGrowParseTokenArray(parsePtr, 1);
	tokenPtr = &parsePtr->tokenPtr[parsePtr->numTokens];
	tokenPtr->start = src;
	tokenPtr->numComponents = 0;

	if ((type & TYPE_SUBS) == 0) {
	    /*
	     * This is a simple range of characters. Scan to find the end of
	     * the range.
	     */

	    while ((++src, --numBytes)
		    && !(CHAR_TYPE(*src) & (mask | TYPE_SUBS))) {
		/* empty loop */
	    }
	    tokenPtr->type = TCL_TOKEN_TEXT;
	    tokenPtr->size = src - tokenPtr->start;
	    parsePtr->numTokens++;
	} else if (*src == '$') {
	    int varToken;

	    if (noSubstVars) {
		tokenPtr->type = TCL_TOKEN_TEXT;
		tokenPtr->size = 1;
		parsePtr->numTokens++;
		src++;
		numBytes--;
		continue;
	    }

	    /*
	     * This is a variable reference. Call Tcl_ParseVarName to do all
	     * the dirty work of parsing the name.
	     */

	    varToken = parsePtr->numTokens;
	    if (Tcl_ParseVarName(parsePtr->interp, src, numBytes, parsePtr,
		    1) != TCL_OK) {
		return TCL_ERROR;
	    }
	    src += parsePtr->tokenPtr[varToken].size;
	    numBytes -= parsePtr->tokenPtr[varToken].size;
	} else if (*src == '[') {
	    Tcl_Parse *nestedPtr;

	    if (noSubstCmds) {
		tokenPtr->type = TCL_TOKEN_TEXT;
		tokenPtr->size = 1;
		parsePtr->numTokens++;
		src++;
		numBytes--;
		continue;
	    }

	    /*
	     * Command substitution. Call Tcl_ParseCommand recursively (and
	     * repeatedly) to parse the nested command(s), then throw away the
	     * parse information.
	     */

	    src++;
	    numBytes--;
	    nestedPtr = TclStackAlloc(parsePtr->interp, sizeof(Tcl_Parse));
	    while (1) {
		const char *curEnd;

		if (Tcl_ParseCommand(parsePtr->interp, src, numBytes, 1,
			nestedPtr) != TCL_OK) {
		    parsePtr->errorType = nestedPtr->errorType;
		    parsePtr->term = nestedPtr->term;
		    parsePtr->incomplete = nestedPtr->incomplete;
		    TclStackFree(parsePtr->interp, nestedPtr);
		    return TCL_ERROR;
		}
		curEnd = src + numBytes;
		src = nestedPtr->commandStart + nestedPtr->commandSize;
		numBytes = curEnd - src;
		Tcl_FreeParse(nestedPtr);

		/*
		 * Check for the closing ']' that ends the command
		 * substitution. It must have been the last character of the
		 * parsed command.
		 */

		if ((nestedPtr->term < parsePtr->end)
			&& (*(nestedPtr->term) == ']')
			&& !(nestedPtr->incomplete)) {
		    break;
		}
		if (numBytes == 0) {
		    if (parsePtr->interp != NULL) {
			Tcl_SetObjResult(parsePtr->interp, Tcl_NewStringObj(
				"missing close-bracket", -1));
		    }
		    parsePtr->errorType = TCL_PARSE_MISSING_BRACKET;
		    parsePtr->term = tokenPtr->start;
		    parsePtr->incomplete = 1;
		    TclStackFree(parsePtr->interp, nestedPtr);
		    return TCL_ERROR;
		}
	    }
	    TclStackFree(parsePtr->interp, nestedPtr);
	    tokenPtr->type = TCL_TOKEN_COMMAND;
	    tokenPtr->size = src - tokenPtr->start;
	    parsePtr->numTokens++;
	} else if (*src == '\\') {
	    if (noSubstBS) {
		tokenPtr->type = TCL_TOKEN_TEXT;
		tokenPtr->size = 1;
		parsePtr->numTokens++;
		src++;
		numBytes--;
		continue;
	    }

	    /*
	     * Backslash substitution.
	     */

	    TclParseBackslash(src, numBytes, &tokenPtr->size, NULL);

	    if (tokenPtr->size == 1) {
		/*
		 * Just a backslash, due to end of string.
		 */

		tokenPtr->type = TCL_TOKEN_TEXT;
		parsePtr->numTokens++;
		src++;
		numBytes--;
		continue;
	    }

	    if (src[1] == '\n') {
		if (numBytes == 2) {
		    parsePtr->incomplete = 1;
		}

		/*
		 * Note: backslash-newline is special in that it is treated
		 * the same as a space character would be. This means that it
		 * could terminate the token.
		 */

		if (mask & TYPE_SPACE) {
		    if (parsePtr->numTokens == originalTokens) {
			goto finishToken;
		    }
		    break;
		}
	    }

	    tokenPtr->type = TCL_TOKEN_BS;
	    parsePtr->numTokens++;
	    src += tokenPtr->size;
	    numBytes -= tokenPtr->size;
	} else if (*src == 0) {
	    tokenPtr->type = TCL_TOKEN_TEXT;
	    tokenPtr->size = 1;
	    parsePtr->numTokens++;
	    src++;
	    numBytes--;
	} else {
	    Tcl_Panic("ParseTokens encountered unknown character");
	}
    }
    if (parsePtr->numTokens == originalTokens) {
	/*
	 * There was nothing in this range of text. Add an empty token for the
	 * empty range, so that there is always at least one token added.
	 */

	TclGrowParseTokenArray(parsePtr, 1);
	tokenPtr = &parsePtr->tokenPtr[parsePtr->numTokens];
	tokenPtr->start = src;
	tokenPtr->numComponents = 0;

    finishToken:
	tokenPtr->type = TCL_TOKEN_TEXT;
	tokenPtr->size = 0;
	parsePtr->numTokens++;
    }
    parsePtr->term = src;
    return TCL_OK;
}

/*
 *----------------------------------------------------------------------
 *
 * Tcl_FreeParse --
 *
 *	This function is invoked to free any dynamic storage that may have
 *	been allocated by a previous call to Tcl_ParseCommand.
 *
 * Results:
 *	None.
 *
 * Side effects:
 *	If there is any dynamically allocated memory in *parsePtr, it is
 *	freed.
 *
 *----------------------------------------------------------------------
 */

void
Tcl_FreeParse(
    Tcl_Parse *parsePtr)	/* Structure that was filled in by a previous
				 * call to Tcl_ParseCommand. */
{
    if (parsePtr->tokenPtr != parsePtr->staticTokens) {
	Tcl_Free(parsePtr->tokenPtr);
	parsePtr->tokenPtr = parsePtr->staticTokens;
    }
}

/*
 *----------------------------------------------------------------------
 *
 * Tcl_ParseVarName --
 *
 *	Given a string starting with a $ sign, parse off a variable name and
 *	return information about the parse. No more than numBytes bytes will
 *	be scanned.
 *
 * Results:
 *	The return value is TCL_OK if the command was parsed successfully and
 *	TCL_ERROR otherwise. If an error occurs and interp isn't NULL then an
 *	error message is left in its result. On a successful return, tokenPtr
 *	and numTokens fields of parsePtr are filled in with information about
 *	the variable name that was parsed. The "size" field of the first new
 *	token gives the total number of bytes in the variable name. Other
 *	fields in parsePtr are undefined.
 *
 * Side effects:
 *	If there is insufficient space in parsePtr to hold all the information
 *	about the command, then additional space is malloc-ed. If the function
 *	returns TCL_OK then the caller must eventually invoke Tcl_FreeParse to
 *	release any additional space that was allocated.
 *
 *----------------------------------------------------------------------
 */

int
Tcl_ParseVarName(
    Tcl_Interp *interp,		/* Interpreter to use for error reporting; if
				 * NULL, then no error message is provided. */
    const char *start,		/* Start of variable substitution string.
				 * First character must be "$". */
    size_t numBytes,		/* Total number of bytes in string. If -1,
				 * the string consists of all bytes up to the
				 * first null character. */
    Tcl_Parse *parsePtr,	/* Structure to fill in with information about
				 * the variable name. */
    int append)			/* Non-zero means append tokens to existing
				 * information in parsePtr; zero means ignore
				 * existing tokens in parsePtr and
				 * reinitialize it. */
{
    Tcl_Token *tokenPtr;
    register const char *src;
    int varIndex;
    unsigned array;

    if ((numBytes == 0) || (start == NULL)) {
	return TCL_ERROR;
    }
    if (numBytes == TCL_AUTO_LENGTH) {
	numBytes = strlen(start);
    }

    if (!append) {
	TclParseInit(interp, start, numBytes, parsePtr);
    }

    /*
     * Generate one token for the variable, an additional token for the name,
     * plus any number of additional tokens for the index, if there is one.
     */

    src = start;
    TclGrowParseTokenArray(parsePtr, 2);
    tokenPtr = &parsePtr->tokenPtr[parsePtr->numTokens];
    tokenPtr->type = TCL_TOKEN_VARIABLE;
    tokenPtr->start = src;
    varIndex = parsePtr->numTokens;
    parsePtr->numTokens++;
    tokenPtr++;
    src++;
    numBytes--;
    if (numBytes == 0) {
	goto justADollarSign;
    }
    tokenPtr->type = TCL_TOKEN_TEXT;
    tokenPtr->start = src;
    tokenPtr->numComponents = 0;

    /*
     * The name of the variable can have three forms:
     * 1. The $ sign is followed by an open curly brace. Then the variable
     *	  name is everything up to the next close curly brace, and the
     *	  variable is a scalar variable.
     * 2. The $ sign is not followed by an open curly brace. Then the variable
     *	  name is everything up to the next character that isn't a letter,
     *	  digit, or underscore. :: sequences are also considered part of the
     *	  variable name, in order to support namespaces. If the following
     *	  character is an open parenthesis, then the information between
     *	  parentheses is the array element name.
     * 3. The $ sign is followed by something that isn't a letter, digit, or
     *	  underscore: in this case, there is no variable name and the token is
     *	  just "$".
     */

    if (*src == '{') {
	src++;
	numBytes--;
	tokenPtr->type = TCL_TOKEN_TEXT;
	tokenPtr->start = src;
	tokenPtr->numComponents = 0;

	while (numBytes && (*src != '}')) {
	    numBytes--;
	    src++;
	}
	if (numBytes == 0) {
	    if (parsePtr->interp != NULL) {
		Tcl_SetObjResult(parsePtr->interp, Tcl_NewStringObj(
			"missing close-brace for variable name", -1));
	    }
	    parsePtr->errorType = TCL_PARSE_MISSING_VAR_BRACE;
	    parsePtr->term = tokenPtr->start-1;
	    parsePtr->incomplete = 1;
	    goto error;
	}
	tokenPtr->size = src - tokenPtr->start;
	tokenPtr[-1].size = src - tokenPtr[-1].start;
	parsePtr->numTokens++;
	src++;
    } else {
	tokenPtr->type = TCL_TOKEN_TEXT;
	tokenPtr->start = src;
	tokenPtr->numComponents = 0;

	while (numBytes) {
	    if (TclIsBareword(*src)) {
		src += 1;
		numBytes -= 1;
		continue;
	    }
	    if ((src[0] == ':') && (numBytes != 1) && (src[1] == ':')) {
		src += 2;
		numBytes -= 2;
		while (numBytes && (*src == ':')) {
		    src++;
		    numBytes--;
		}
		continue;
	    }
	    break;
	}

	/*
	 * Support for empty array names here.
	 */

	array = (numBytes && (*src == '('));
	tokenPtr->size = src - tokenPtr->start;
	if ((tokenPtr->size == 0) && !array) {
	    goto justADollarSign;
	}
	parsePtr->numTokens++;
	if (array) {
	    /*
	     * This is a reference to an array element. Call ParseTokens
	     * recursively to parse the element name, since it could contain
	     * any number of substitutions.
	     */

	    if (TCL_OK != ParseTokens(src+1, numBytes-1, TYPE_CLOSE_PAREN,
		    TCL_SUBST_ALL, parsePtr)) {
		goto error;
	    }
	    if ((parsePtr->term == src+numBytes) || (*parsePtr->term != ')')){
		if (parsePtr->interp != NULL) {
		    Tcl_SetObjResult(parsePtr->interp, Tcl_NewStringObj(
			    "missing )", -1));
		}
		parsePtr->errorType = TCL_PARSE_MISSING_PAREN;
		parsePtr->term = src;
		parsePtr->incomplete = 1;
		goto error;
	    }
	    src = parsePtr->term + 1;
	}
    }
    tokenPtr = &parsePtr->tokenPtr[varIndex];
    tokenPtr->size = src - tokenPtr->start;
    tokenPtr->numComponents = parsePtr->numTokens - (varIndex + 1);
    return TCL_OK;

    /*
     * The dollar sign isn't followed by a variable name. Replace the
     * TCL_TOKEN_VARIABLE token with a TCL_TOKEN_TEXT token for the dollar
     * sign.
     */

  justADollarSign:
    tokenPtr = &parsePtr->tokenPtr[varIndex];
    tokenPtr->type = TCL_TOKEN_TEXT;
    tokenPtr->size = 1;
    tokenPtr->numComponents = 0;
    return TCL_OK;

  error:
    Tcl_FreeParse(parsePtr);
    return TCL_ERROR;
}

/*
 *----------------------------------------------------------------------
 *
 * Tcl_ParseVar --
 *
 *	Given a string starting with a $ sign, parse off a variable name and
 *	return its value.
 *
 * Results:
 *	The return value is the contents of the variable given by the leading
 *	characters of string. If termPtr isn't NULL, *termPtr gets filled in
 *	with the address of the character just after the last one in the
 *	variable specifier. If the variable doesn't exist, then the return
 *	value is NULL and an error message will be left in interp's result.
 *
 * Side effects:
 *	None.
 *
 *----------------------------------------------------------------------
 */

const char *
Tcl_ParseVar(
    Tcl_Interp *interp,		/* Context for looking up variable. */
    register const char *start,	/* Start of variable substitution. First
				 * character must be "$". */
    const char **termPtr)	/* If non-NULL, points to word to fill in with
				 * character just after last one in the
				 * variable specifier. */
{
    register Tcl_Obj *objPtr;
    int code;
    Tcl_Parse *parsePtr = TclStackAlloc(interp, sizeof(Tcl_Parse));

    if (Tcl_ParseVarName(interp, start, -1, parsePtr, 0) != TCL_OK) {
	TclStackFree(interp, parsePtr);
	return NULL;
    }

    if (termPtr != NULL) {
	*termPtr = start + parsePtr->tokenPtr->size;
    }
    if (parsePtr->numTokens == 1) {
	/*
	 * There isn't a variable name after all: the $ is just a $.
	 */

	TclStackFree(interp, parsePtr);
	return "$";
    }

    code = TclSubstTokens(interp, parsePtr->tokenPtr, parsePtr->numTokens,
	    NULL, 1, NULL, NULL);
    Tcl_FreeParse(parsePtr);
    TclStackFree(interp, parsePtr);
    if (code != TCL_OK) {
	return NULL;
    }
    objPtr = Tcl_GetObjResult(interp);

    /*
     * At this point we should have an object containing the value of a
     * variable. Just return the string from that object.
     *
     * Since TclSubstTokens above returned TCL_OK, we know that objPtr
     * is shared.  It is in both the interp result and the value of the
     * variable.  Returning the string relies on that to be true.
     */

    assert( Tcl_IsShared(objPtr) );

    Tcl_ResetResult(interp);
    return TclGetString(objPtr);
}

/*
 *----------------------------------------------------------------------
 *
 * Tcl_ParseBraces --
 *
 *	Given a string in braces such as a Tcl command argument or a string
 *	value in a Tcl expression, this function parses the string and returns
 *	information about the parse. No more than numBytes bytes will be
 *	scanned.
 *
 * Results:
 *	The return value is TCL_OK if the string was parsed successfully and
 *	TCL_ERROR otherwise. If an error occurs and interp isn't NULL then an
 *	error message is left in its result. On a successful return, tokenPtr
 *	and numTokens fields of parsePtr are filled in with information about
 *	the string that was parsed. Other fields in parsePtr are undefined.
 *	termPtr is set to point to the character just after the last one in
 *	the braced string.
 *
 * Side effects:
 *	If there is insufficient space in parsePtr to hold all the information
 *	about the command, then additional space is malloc-ed. If the function
 *	returns TCL_OK then the caller must eventually invoke Tcl_FreeParse to
 *	release any additional space that was allocated.
 *
 *----------------------------------------------------------------------
 */

int
Tcl_ParseBraces(
    Tcl_Interp *interp,		/* Interpreter to use for error reporting; if
				 * NULL, then no error message is provided. */
    const char *start,		/* Start of string enclosed in braces. The
				 * first character must be {'. */
    size_t numBytes,		/* Total number of bytes in string. If -1,
				 * the string consists of all bytes up to the
				 * first null character. */
    register Tcl_Parse *parsePtr,
				/* Structure to fill in with information about
				 * the string. */
    int append,			/* Non-zero means append tokens to existing
				 * information in parsePtr; zero means ignore
				 * existing tokens in parsePtr and
				 * reinitialize it. */
    const char **termPtr)	/* If non-NULL, points to word in which to
				 * store a pointer to the character just after
				 * the terminating '}' if the parse was
				 * successful. */
{
    Tcl_Token *tokenPtr;
    register const char *src;
    int startIndex, level;
    size_t length;

    if ((numBytes == 0) || (start == NULL)) {
	return TCL_ERROR;
    }
    if (numBytes == TCL_AUTO_LENGTH) {
	numBytes = strlen(start);
    }

    if (!append) {
	TclParseInit(interp, start, numBytes, parsePtr);
    }

    src = start;
    startIndex = parsePtr->numTokens;

    TclGrowParseTokenArray(parsePtr, 1);
    tokenPtr = &parsePtr->tokenPtr[startIndex];
    tokenPtr->type = TCL_TOKEN_TEXT;
    tokenPtr->start = src+1;
    tokenPtr->numComponents = 0;
    level = 1;
    while (1) {
	while (++src, --numBytes) {
	    if (CHAR_TYPE(*src) != TYPE_NORMAL) {
		break;
	    }
	}
	if (numBytes == 0) {
	    goto missingBraceError;
	}

	switch (*src) {
	case '{':
	    level++;
	    break;
	case '}':
	    if (--level == 0) {
		/*
		 * Decide if we need to finish emitting a partially-finished
		 * token. There are 3 cases:
		 *     {abc \newline xyz} or {xyz}
		 *		- finish emitting "xyz" token
		 *     {abc \newline}
		 *		- don't emit token after \newline
		 *     {}	- finish emitting zero-sized token
		 *
		 * The last case ensures that there is a token (even if empty)
		 * that describes the braced string.
		 */

		if ((src != tokenPtr->start)
			|| (parsePtr->numTokens == startIndex)) {
		    tokenPtr->size = (src - tokenPtr->start);
		    parsePtr->numTokens++;
		}
		if (termPtr != NULL) {
		    *termPtr = src+1;
		}
		return TCL_OK;
	    }
	    break;
	case '\\':
	    TclParseBackslash(src, numBytes, &length, NULL);
	    if ((length > 1) && (src[1] == '\n')) {
		/*
		 * A backslash-newline sequence must be collapsed, even inside
		 * braces, so we have to split the word into multiple tokens
		 * so that the backslash-newline can be represented
		 * explicitly.
		 */

		if (numBytes == 2) {
		    parsePtr->incomplete = 1;
		}
		tokenPtr->size = (src - tokenPtr->start);
		if (tokenPtr->size != 0) {
		    parsePtr->numTokens++;
		}
		TclGrowParseTokenArray(parsePtr, 2);
		tokenPtr = &parsePtr->tokenPtr[parsePtr->numTokens];
		tokenPtr->type = TCL_TOKEN_BS;
		tokenPtr->start = src;
		tokenPtr->size = length;
		tokenPtr->numComponents = 0;
		parsePtr->numTokens++;

		src += length - 1;
		numBytes -= length - 1;
		tokenPtr++;
		tokenPtr->type = TCL_TOKEN_TEXT;
		tokenPtr->start = src + 1;
		tokenPtr->numComponents = 0;
	    } else {
		src += length - 1;
		numBytes -= length - 1;
	    }
	    break;
	}
    }

  missingBraceError:
    parsePtr->errorType = TCL_PARSE_MISSING_BRACE;
    parsePtr->term = start;
    parsePtr->incomplete = 1;
    if (parsePtr->interp == NULL) {
	/*
	 * Skip straight to the exit code since we have no interpreter to put
	 * error message in.
	 */

	goto error;
    }

    Tcl_SetObjResult(parsePtr->interp, Tcl_NewStringObj(
	    "missing close-brace", -1));

    /*
     * Guess if the problem is due to comments by searching the source string
     * for a possible open brace within the context of a comment. Since we
     * aren't performing a full Tcl parse, just look for an open brace
     * preceded by a '<whitespace>#' on the same line.
     */

    {
	register int openBrace = 0;

	while (--src > start) {
	    switch (*src) {
	    case '{':
		openBrace = 1;
		break;
	    case '\n':
		openBrace = 0;
		break;
	    case '#' :
		if (openBrace && TclIsSpaceProc(src[-1])) {
		    Tcl_AppendToObj(Tcl_GetObjResult(parsePtr->interp),
			    ": possible unbalanced brace in comment", -1);
		    goto error;
		}
		break;
	    }
	}
    }

  error:
    Tcl_FreeParse(parsePtr);
    return TCL_ERROR;
}

/*
 *----------------------------------------------------------------------
 *
 * Tcl_ParseQuotedString --
 *
 *	Given a double-quoted string such as a quoted Tcl command argument or
 *	a quoted value in a Tcl expression, this function parses the string
 *	and returns information about the parse. No more than numBytes bytes
 *	will be scanned.
 *
 * Results:
 *	The return value is TCL_OK if the string was parsed successfully and
 *	TCL_ERROR otherwise. If an error occurs and interp isn't NULL then an
 *	error message is left in its result. On a successful return, tokenPtr
 *	and numTokens fields of parsePtr are filled in with information about
 *	the string that was parsed. Other fields in parsePtr are undefined.
 *	termPtr is set to point to the character just after the quoted
 *	string's terminating close-quote.
 *
 * Side effects:
 *	If there is insufficient space in parsePtr to hold all the information
 *	about the command, then additional space is malloc-ed. If the function
 *	returns TCL_OK then the caller must eventually invoke Tcl_FreeParse to
 *	release any additional space that was allocated.
 *
 *----------------------------------------------------------------------
 */

int
Tcl_ParseQuotedString(
    Tcl_Interp *interp,		/* Interpreter to use for error reporting; if
				 * NULL, then no error message is provided. */
    const char *start,		/* Start of the quoted string. The first
				 * character must be '"'. */
    size_t numBytes,		/* Total number of bytes in string. If -1,
				 * the string consists of all bytes up to the
				 * first null character. */
    register Tcl_Parse *parsePtr,
				/* Structure to fill in with information about
				 * the string. */
    int append,			/* Non-zero means append tokens to existing
				 * information in parsePtr; zero means ignore
				 * existing tokens in parsePtr and
				 * reinitialize it. */
    const char **termPtr)	/* If non-NULL, points to word in which to
				 * store a pointer to the character just after
				 * the quoted string's terminating close-quote
				 * if the parse succeeds. */
{
    if ((numBytes == 0) || (start == NULL)) {
	return TCL_ERROR;
    }
    if (numBytes == TCL_AUTO_LENGTH) {
	numBytes = strlen(start);
    }

    if (!append) {
	TclParseInit(interp, start, numBytes, parsePtr);
    }

    if (TCL_OK != ParseTokens(start+1, numBytes-1, TYPE_QUOTE, TCL_SUBST_ALL,
	    parsePtr)) {
	goto error;
    }
    if (*parsePtr->term != '"') {
	if (parsePtr->interp != NULL) {
	    Tcl_SetObjResult(parsePtr->interp, Tcl_NewStringObj(
		    "missing \"", -1));
	}
	parsePtr->errorType = TCL_PARSE_MISSING_QUOTE;
	parsePtr->term = start;
	parsePtr->incomplete = 1;
	goto error;
    }
    if (termPtr != NULL) {
	*termPtr = (parsePtr->term + 1);
    }
    return TCL_OK;

  error:
    Tcl_FreeParse(parsePtr);
    return TCL_ERROR;
}

/*
 *----------------------------------------------------------------------
 *
 * TclSubstParse --
 *
 *	Token parser used by the [subst] command. Parses the string made up of
 *	'numBytes' bytes starting at 'bytes'. Parsing is controlled by the
 *	flags argument to provide support for the -nobackslashes, -nocommands,
 *	and -novariables options, as represented by the flag values
 *	TCL_SUBST_BACKSLASHES, TCL_SUBST_COMMANDS, TCL_SUBST_VARIABLES.
 *
 * Results:
 *	None.
 *
 * Side effects:
 *	The Tcl_Parse struct '*parsePtr' is filled with parse results.
 *	The caller is expected to eventually call Tcl_FreeParse() to properly
 *	cleanup the value written there.
 *
 *	If a parse error occurs, the Tcl_InterpState value '*statePtr' is
 *	filled with the state created by that error. When *statePtr is written
 *	to, the caller is expected to make the required calls to either
 *	Tcl_RestoreInterpState() or Tcl_DiscardInterpState() to dispose of the
 *	value written there.
 *
 *----------------------------------------------------------------------
 */

void
TclSubstParse(
    Tcl_Interp *interp,
    const char *bytes,
    size_t numBytes,
    int flags,
    Tcl_Parse *parsePtr,
    Tcl_InterpState *statePtr)
{
    size_t length = numBytes;
    const char *p = bytes;

    TclParseInit(interp, p, length, parsePtr);

    /*
     * First parse the string rep of objPtr, as if it were enclosed as a
     * "-quoted word in a normal Tcl command. Honor flags that selectively
     * inhibit types of substitution.
     */

    if (TCL_OK != ParseTokens(p, length, /* mask */ 0, flags, parsePtr)) {
	/*
	 * There was a parse error. Save the interpreter state for possible
	 * error reporting later.
	 */

	*statePtr = Tcl_SaveInterpState(interp, TCL_ERROR);

	/*
	 * We need to re-parse to get the portion of the string we can [subst]
	 * before the parse error. Sadly, all the Tcl_Token's created by the
	 * first parse attempt are gone, freed according to the public spec
	 * for the Tcl_Parse* routines. The only clue we have is parse.term,
	 * which points to either the unmatched opener, or to characters that
	 * follow a close brace or close quote.
	 *
	 * Call ParseTokens again, working on the string up to parse.term.
	 * Keep repeating until we get a good parse on a prefix.
	 */

	do {
	    parsePtr->numTokens = 0;
	    parsePtr->tokensAvailable = NUM_STATIC_TOKENS;
	    parsePtr->end = parsePtr->term;
	    parsePtr->incomplete = 0;
	    parsePtr->errorType = TCL_PARSE_SUCCESS;
	} while (TCL_OK !=
		ParseTokens(p, parsePtr->end - p, 0, flags, parsePtr));

	/*
	 * The good parse will have to be followed by {, (, or [.
	 */

	switch (*(parsePtr->term)) {
	case '{':
	    /*
	     * Parse error was a missing } in a ${varname} variable
	     * substitution at the toplevel. We will subst everything up to
	     * that broken variable substitution before reporting the parse
	     * error. Substituting the leftover '$' will have no side-effects,
	     * so the current token stream is fine.
	     */
	    break;

	case '(':
	    /*
	     * Parse error was during the parsing of the index part of an
	     * array variable substitution at the toplevel.
	     */

	    if (*(parsePtr->term - 1) == '$') {
		/*
		 * Special case where removing the array index left us with
		 * just a dollar sign (array variable with name the empty
		 * string as its name), instead of with a scalar variable
		 * reference.
		 *
		 * As in the previous case, existing token stream is OK.
		 */
	    } else {
		/*
		 * The current parse includes a successful parse of a scalar
		 * variable substitution where there should have been an array
		 * variable substitution. We remove that mistaken part of the
		 * parse before moving on. A scalar variable substitution is
		 * two tokens.
		 */

		Tcl_Token *varTokenPtr =
			parsePtr->tokenPtr + parsePtr->numTokens - 2;

		if (varTokenPtr->type != TCL_TOKEN_VARIABLE) {
		    Tcl_Panic("TclSubstParse: programming error");
		}
		if (varTokenPtr[1].type != TCL_TOKEN_TEXT) {
		    Tcl_Panic("TclSubstParse: programming error");
		}
		parsePtr->numTokens -= 2;
	    }
	    break;
	case '[':
	    /*
	     * Parse error occurred during parsing of a toplevel command
	     * substitution.
	     */

	    parsePtr->end = p + length;
	    p = parsePtr->term + 1;
	    length = parsePtr->end - p;
	    if (length == 0) {
		/*
		 * No commands, just an unmatched [. As in previous cases,
		 * existing token stream is OK.
		 */
	    } else {
		/*
		 * We want to add the parsing of as many commands as we can
		 * within that substitution until we reach the actual parse
		 * error. We'll do additional parsing to determine what length
		 * to claim for the final TCL_TOKEN_COMMAND token.
		 */

		Tcl_Token *tokenPtr;
		const char *lastTerm = parsePtr->term;
		Tcl_Parse *nestedPtr =
			TclStackAlloc(interp, sizeof(Tcl_Parse));

		while (TCL_OK ==
			Tcl_ParseCommand(NULL, p, length, 0, nestedPtr)) {
		    Tcl_FreeParse(nestedPtr);
		    p = nestedPtr->term + (nestedPtr->term < nestedPtr->end);
		    length = nestedPtr->end - p;
		    if ((length == 0) && (nestedPtr->term == nestedPtr->end)) {
			/*
			 * If we run out of string, blame the missing close
			 * bracket on the last command, and do not evaluate it
			 * during substitution.
			 */

			break;
		    }
		    lastTerm = nestedPtr->term;
		}
		TclStackFree(interp, nestedPtr);

		if (lastTerm == parsePtr->term) {
		    /*
		     * Parse error in first command. No commands to subst, add
		     * no more tokens.
		     */
		    break;
		}

		/*
		 * Create a command substitution token for whatever commands
		 * got parsed.
		 */

		TclGrowParseTokenArray(parsePtr, 1);
		tokenPtr = &(parsePtr->tokenPtr[parsePtr->numTokens]);
		tokenPtr->start = parsePtr->term;
		tokenPtr->numComponents = 0;
		tokenPtr->type = TCL_TOKEN_COMMAND;
		tokenPtr->size = lastTerm - tokenPtr->start + 1;
		parsePtr->numTokens++;
	    }
	    break;

	default:
	    Tcl_Panic("bad parse in TclSubstParse: %c", p[length]);
	}
    }
}

/*
 *----------------------------------------------------------------------
 *
 * TclSubstTokens --
 *
 *	Accepts an array of count Tcl_Token's, and creates a result value in
 *	the interp from concatenating the results of performing Tcl
 *	substitution on each Tcl_Token. Substitution is interrupted if any
 *	non-TCL_OK completion code arises.
 *
 * Results:
 *	The return value is a standard Tcl completion code. The result in
 *	interp is the substituted value, or an error message if TCL_ERROR is
 *	returned. If tokensLeftPtr is not NULL, then it points to an int where
 *	the number of tokens remaining to be processed is written.
 *
 * Side effects:
 *	Can be anything, depending on the types of substitution done.
 *
 *----------------------------------------------------------------------
 */

int
TclSubstTokens(
    Tcl_Interp *interp,		/* Interpreter in which to lookup variables,
				 * execute nested commands, and report
				 * errors. */
    Tcl_Token *tokenPtr,	/* Pointer to first in an array of tokens to
				 * evaluate and concatenate. */
    int count,			/* Number of tokens to consider at tokenPtr.
				 * Must be at least 1. */
    int *tokensLeftPtr,		/* If not NULL, points to memory where an
				 * integer representing the number of tokens
				 * left to be substituted will be written */
    int line,			/* The line the script starts on. */
    int *clNextOuter,		/* Information about an outer context for */
    const char *outerScript)	/* continuation line data. This is set by
				 * EvalEx() to properly handle [...]-nested
				 * commands. The 'outerScript' refers to the
				 * most-outer script containing the embedded
				 * command, which is refered to by 'script'.
				 * The 'clNextOuter' refers to the current
				 * entry in the table of continuation lines in
				 * this "master script", and the character
				 * offsets are relative to the 'outerScript'
				 * as well.
				 *
				 * If outerScript == script, then this call is
				 * for words in the outer-most script or
				 * command. See Tcl_EvalEx and TclEvalObjEx
				 * for the places generating arguments for
				 * which this is true. */
{
    Tcl_Obj *result;
    int code = TCL_OK;
#define NUM_STATIC_POS 20
    int isLiteral, maxNumCL, numCL, i, adjust;
    int *clPosition = NULL;
    Interp *iPtr = (Interp *) interp;
    int inFile = iPtr->evalFlags & TCL_EVAL_FILE;

    /*
     * Each pass through this loop will substitute one token, and its
     * components, if any. The only thing tricky here is that we go to some
     * effort to pass Tcl_Obj's through untouched, to avoid string copying and
     * Tcl_Obj creation if possible, to aid performance and limit shimmering.
     *
     * Further optimization opportunities might be to check for the equivalent
     * of Tcl_SetObjResult(interp, Tcl_GetObjResult(interp)) and omit them.
     */

    /*
     * For the handling of continuation lines in literals we first check if
     * this is actually a literal. For if not we can forego the additional
     * processing. Otherwise we pre-allocate a small table to store the
     * locations of all continuation lines we find in this literal, if any.
     * The table is extended if needed.
     */

    numCL = 0;
    maxNumCL = 0;
    isLiteral = 1;
    for (i=0 ; i < count; i++) {
	if ((tokenPtr[i].type != TCL_TOKEN_TEXT)
		&& (tokenPtr[i].type != TCL_TOKEN_BS)) {
	    isLiteral = 0;
	    break;
	}
    }

    if (isLiteral) {
	maxNumCL = NUM_STATIC_POS;
	clPosition = Tcl_Alloc(maxNumCL * sizeof(int));
    }

    adjust = 0;
    result = NULL;
    for (; count>0 && code==TCL_OK ; count--, tokenPtr++) {
	Tcl_Obj *appendObj = NULL;
	const char *append = NULL;
	int appendByteLength = 0;
	char utfCharBytes[4] = "";

	switch (tokenPtr->type) {
	case TCL_TOKEN_TEXT:
	    append = tokenPtr->start;
	    appendByteLength = tokenPtr->size;
	    break;

	case TCL_TOKEN_BS:
	    appendByteLength = TclParseBackslash(tokenPtr->start,
		    tokenPtr->size, NULL, utfCharBytes);
	    append = utfCharBytes;

	    /*
	     * If the backslash sequence we found is in a literal, and
	     * represented a continuation line, we compute and store its
	     * location (as char offset to the beginning of the _result_
	     * script). We may have to extend the table of locations.
	     *
	     * Note that the continuation line information is relevant even if
	     * the word we are processing is not a literal, as it can affect
	     * nested commands. See the branch for TCL_TOKEN_COMMAND below,
	     * where the adjustment we are tracking here is taken into
	     * account. The good thing is that we do not need a table of
	     * everything, just the number of lines we have to add as
	     * correction.
	     */

	    if ((appendByteLength == 1) && (utfCharBytes[0] == ' ')
		    && (tokenPtr->start[1] == '\n')) {
		if (isLiteral) {
		    size_t clPos;

		    if (result == 0) {
			clPos = 0;
		    } else {
			(void)TclGetStringFromObj(result, &clPos);
		    }

		    if (numCL >= maxNumCL) {
			maxNumCL *= 2;
			clPosition = Tcl_Realloc(clPosition,
				maxNumCL * sizeof(int));
		    }
		    clPosition[numCL] = clPos;
		    numCL++;
		}
		adjust++;
	    }
	    break;

	case TCL_TOKEN_COMMAND: {
	    /* TIP #280: Transfer line information to nested command */
	    iPtr->numLevels++;
	    code = TclInterpReady(interp);
	    if (code == TCL_OK) {
		/*
		 * Test cases: info-30.{6,8,9}
		 */

		int theline;

		TclAdvanceContinuations(&line, &clNextOuter,
			tokenPtr->start - outerScript);
		theline = line + adjust;
		code = TclEvalEx(interp, tokenPtr->start+1, tokenPtr->size-2,
			0, theline, clNextOuter, outerScript);

		TclAdvanceLines(&line, tokenPtr->start+1,
			tokenPtr->start + tokenPtr->size - 1);

		/*
		 * Restore flag reset by nested eval for future bracketed
		 * commands and their cmdframe setup
		 */

		if (inFile) {
		    iPtr->evalFlags |= TCL_EVAL_FILE;
		}
	    }
	    iPtr->numLevels--;
	    TclResetCancellation(interp, 0);
	    appendObj = Tcl_GetObjResult(interp);
	    break;
	}

	case TCL_TOKEN_VARIABLE: {
	    Tcl_Obj *arrayIndex = NULL;
	    Tcl_Obj *varName = NULL;

	    if (tokenPtr->numComponents > 1) {
		/*
		 * Subst the index part of an array variable reference.
		 */

		code = TclSubstTokens(interp, tokenPtr+2,
			tokenPtr->numComponents - 1, NULL, line, NULL, NULL);
		arrayIndex = Tcl_GetObjResult(interp);
		Tcl_IncrRefCount(arrayIndex);
	    }

	    if (code == TCL_OK) {
		varName = Tcl_NewStringObj(tokenPtr[1].start,
			tokenPtr[1].size);
		appendObj = Tcl_ObjGetVar2(interp, varName, arrayIndex,
			TCL_LEAVE_ERR_MSG);
		Tcl_DecrRefCount(varName);
		if (appendObj == NULL) {
		    code = TCL_ERROR;
		}
	    }

	    switch (code) {
	    case TCL_OK:	/* Got value */
	    case TCL_ERROR:	/* Already have error message */
	    case TCL_BREAK:	/* Will not substitute anyway */
	    case TCL_CONTINUE:	/* Will not substitute anyway */
		break;
	    default:
		/*
		 * All other return codes, we will subst the result from the
		 * code-throwing evaluation.
		 */

		appendObj = Tcl_GetObjResult(interp);
	    }

	    if (arrayIndex != NULL) {
		Tcl_DecrRefCount(arrayIndex);
	    }
	    count -= tokenPtr->numComponents;
	    tokenPtr += tokenPtr->numComponents;
	    break;
	}

	default:
	    Tcl_Panic("unexpected token type in TclSubstTokens: %d",
		    tokenPtr->type);
	}

	if ((code == TCL_BREAK) || (code == TCL_CONTINUE)) {
	    /*
	     * Inhibit substitution.
	     */
	    continue;
	}

	if (result == NULL) {
	    /*
	     * First pass through. If we have a Tcl_Obj, just use it. If not,
	     * create one from our string.
	     */

	    if (appendObj != NULL) {
		result = appendObj;
	    } else {
		result = Tcl_NewStringObj(append, appendByteLength);
	    }
	    Tcl_IncrRefCount(result);
	} else {
	    /*
	     * Subsequent passes. Append to result.
	     */

	    if (Tcl_IsShared(result)) {
		Tcl_DecrRefCount(result);
		result = Tcl_DuplicateObj(result);
		Tcl_IncrRefCount(result);
	    }
	    if (appendObj != NULL) {
		Tcl_AppendObjToObj(result, appendObj);
	    } else {
		Tcl_AppendToObj(result, append, appendByteLength);
	    }
	}
    }

    if (code != TCL_ERROR) {		/* Keep error message in result! */
	if (result != NULL) {
	    Tcl_SetObjResult(interp, result);

	    /*
	     * If the code found continuation lines (which implies that this
	     * word is a literal), then we store the accumulated table of
	     * locations in the thread-global data structure for the bytecode
	     * compiler to find later, assuming that the literal is a script
	     * which will be compiled.
	     */

	    if (numCL) {
		TclContinuationsEnter(result, numCL, clPosition);
	    }

	    /*
	     * Release the temp table we used to collect the locations of
	     * continuation lines, if any.
	     */

	    if (maxNumCL) {
		Tcl_Free(clPosition);
	    }
	} else {
	    Tcl_ResetResult(interp);
	}
    }
    if (tokensLeftPtr != NULL) {
	*tokensLeftPtr = count;
    }
    if (result != NULL) {
	Tcl_DecrRefCount(result);
    }
    return code;
}

/*
 *----------------------------------------------------------------------
 *
 * CommandComplete --
 *
 *	This function is shared by TclCommandComplete and
 *	Tcl_ObjCommandComplete; it does all the real work of seeing whether a
 *	script is complete
 *
 * Results:
 *	1 is returned if the script is complete, 0 if there are open
 *	delimiters such as " or (. 1 is also returned if there is a parse
 *	error in the script other than unmatched delimiters.
 *
 * Side effects:
 *	None.
 *
 *----------------------------------------------------------------------
 */

static inline int
CommandComplete(
    const char *script,		/* Script to check. */
    size_t numBytes)		/* Number of bytes in script. */
{
    Tcl_Parse parse;
    const char *p, *end;
    int result;

    p = script;
    end = p + numBytes;
    while (Tcl_ParseCommand(NULL, p, end - p, 0, &parse) == TCL_OK) {
	p = parse.commandStart + parse.commandSize;
	if (p >= end) {
	    break;
	}
	Tcl_FreeParse(&parse);
    }
    if (parse.incomplete) {
	result = 0;
    } else {
	result = 1;
    }
    Tcl_FreeParse(&parse);
    return result;
}

/*
 *----------------------------------------------------------------------
 *
 * Tcl_CommandComplete --
 *
 *	Given a partial or complete Tcl script, this function determines
 *	whether the script is complete in the sense of having matched braces
 *	and quotes and brackets.
 *
 * Results:
 *	1 is returned if the script is complete, 0 otherwise. 1 is also
 *	returned if there is a parse error in the script other than unmatched
 *	delimiters.
 *
 * Side effects:
 *	None.
 *
 *----------------------------------------------------------------------
 */

int
Tcl_CommandComplete(
    const char *script)		/* Script to check. */
{
    return CommandComplete(script, (int) strlen(script));
}

/*
 *----------------------------------------------------------------------
 *
 * TclObjCommandComplete --
 *
 *	Given a partial or complete Tcl command in a Tcl object, this function
 *	determines whether the command is complete in the sense of having
 *	matched braces and quotes and brackets.
 *
 * Results:
 *	1 is returned if the command is complete, 0 otherwise.
 *
 * Side effects:
 *	None.
 *
 *----------------------------------------------------------------------
 */

int
TclObjCommandComplete(
    Tcl_Obj *objPtr)		/* Points to object holding script to
				 * check. */
{
    size_t length;
    const char *script = TclGetStringFromObj(objPtr, &length);

    return CommandComplete(script, length);
}

/*
 * Local Variables:
 * mode: c
 * c-basic-offset: 4
 * fill-column: 78
 * End:
 */<|MERGE_RESOLUTION|>--- conflicted
+++ resolved
@@ -799,13 +799,8 @@
     register const char *p = src+1;
     Tcl_UniChar unichar = 0;
     int result;
-<<<<<<< HEAD
     size_t count;
-    char buf[TCL_UTF_MAX] = "";
-=======
-    int count;
     char buf[4] = "";
->>>>>>> df848caa
 
     if (numBytes == 0) {
 	if (readPtr != NULL) {
