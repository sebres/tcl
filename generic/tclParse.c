/*
 * tclParse.c --
 *
 *	This file contains functions that parse Tcl scripts. They do so in a
 *	general-purpose fashion that can be used for many different purposes,
 *	including compilation, direct execution, code analysis, etc.
 *
 * Copyright (c) 1997 Sun Microsystems, Inc.
 * Copyright (c) 1998-2000 Ajuba Solutions.
 * Contributions from Don Porter, NIST, 2002. (not subject to US copyright)
 *
 * See the file "license.terms" for information on usage and redistribution of
 * this file, and for a DISCLAIMER OF ALL WARRANTIES.
 */

#include "tclInt.h"
#include "tclParse.h"
#include <assert.h>

/*
 * The following table provides parsing information about each possible 8-bit
 * character. The table is designed to be referenced with either signed or
 * unsigned characters, so it has 384 entries. The first 128 entries
 * correspond to negative character values, the next 256 correspond to
 * positive character values. The last 128 entries are identical to the first
 * 128. The table is always indexed with a 128-byte offset (the 128th entry
 * corresponds to a character value of 0).
 *
 * The macro CHAR_TYPE is used to index into the table and return information
 * about its character argument. The following return values are defined.
 *
 * TYPE_NORMAL -	All characters that don't have special significance to
 *			the Tcl parser.
 * TYPE_SPACE -		The character is a whitespace character other than
 *			newline.
 * TYPE_COMMAND_END -	Character is newline or semicolon.
 * TYPE_SUBS -		Character begins a substitution or has other special
 *			meaning in ParseTokens: backslash, dollar sign, or
 *			open bracket.
 * TYPE_QUOTE -		Character is a double quote.
 * TYPE_CLOSE_PAREN -	Character is a right parenthesis.
 * TYPE_CLOSE_BRACK -	Character is a right square bracket.
 * TYPE_BRACE -		Character is a curly brace (either left or right).
 */

const char tclCharTypeTable[] = {
    /*
     * Negative character values, from -128 to -1:
     */

    TYPE_NORMAL,      TYPE_NORMAL,      TYPE_NORMAL,      TYPE_NORMAL,
    TYPE_NORMAL,      TYPE_NORMAL,      TYPE_NORMAL,      TYPE_NORMAL,
    TYPE_NORMAL,      TYPE_NORMAL,      TYPE_NORMAL,      TYPE_NORMAL,
    TYPE_NORMAL,      TYPE_NORMAL,      TYPE_NORMAL,      TYPE_NORMAL,
    TYPE_NORMAL,      TYPE_NORMAL,      TYPE_NORMAL,      TYPE_NORMAL,
    TYPE_NORMAL,      TYPE_NORMAL,      TYPE_NORMAL,      TYPE_NORMAL,
    TYPE_NORMAL,      TYPE_NORMAL,      TYPE_NORMAL,      TYPE_NORMAL,
    TYPE_NORMAL,      TYPE_NORMAL,      TYPE_NORMAL,      TYPE_NORMAL,
    TYPE_NORMAL,      TYPE_NORMAL,      TYPE_NORMAL,      TYPE_NORMAL,
    TYPE_NORMAL,      TYPE_NORMAL,      TYPE_NORMAL,      TYPE_NORMAL,
    TYPE_NORMAL,      TYPE_NORMAL,      TYPE_NORMAL,      TYPE_NORMAL,
    TYPE_NORMAL,      TYPE_NORMAL,      TYPE_NORMAL,      TYPE_NORMAL,
    TYPE_NORMAL,      TYPE_NORMAL,      TYPE_NORMAL,      TYPE_NORMAL,
    TYPE_NORMAL,      TYPE_NORMAL,      TYPE_NORMAL,      TYPE_NORMAL,
    TYPE_NORMAL,      TYPE_NORMAL,      TYPE_NORMAL,      TYPE_NORMAL,
    TYPE_NORMAL,      TYPE_NORMAL,      TYPE_NORMAL,      TYPE_NORMAL,
    TYPE_NORMAL,      TYPE_NORMAL,      TYPE_NORMAL,      TYPE_NORMAL,
    TYPE_NORMAL,      TYPE_NORMAL,      TYPE_NORMAL,      TYPE_NORMAL,
    TYPE_NORMAL,      TYPE_NORMAL,      TYPE_NORMAL,      TYPE_NORMAL,
    TYPE_NORMAL,      TYPE_NORMAL,      TYPE_NORMAL,      TYPE_NORMAL,
    TYPE_NORMAL,      TYPE_NORMAL,      TYPE_NORMAL,      TYPE_NORMAL,
    TYPE_NORMAL,      TYPE_NORMAL,      TYPE_NORMAL,      TYPE_NORMAL,
    TYPE_NORMAL,      TYPE_NORMAL,      TYPE_NORMAL,      TYPE_NORMAL,
    TYPE_NORMAL,      TYPE_NORMAL,      TYPE_NORMAL,      TYPE_NORMAL,
    TYPE_NORMAL,      TYPE_NORMAL,      TYPE_NORMAL,      TYPE_NORMAL,
    TYPE_NORMAL,      TYPE_NORMAL,      TYPE_NORMAL,      TYPE_NORMAL,
    TYPE_NORMAL,      TYPE_NORMAL,      TYPE_NORMAL,      TYPE_NORMAL,
    TYPE_NORMAL,      TYPE_NORMAL,      TYPE_NORMAL,      TYPE_NORMAL,
    TYPE_NORMAL,      TYPE_NORMAL,      TYPE_NORMAL,      TYPE_NORMAL,
    TYPE_NORMAL,      TYPE_NORMAL,      TYPE_NORMAL,      TYPE_NORMAL,
    TYPE_NORMAL,      TYPE_NORMAL,      TYPE_NORMAL,      TYPE_NORMAL,
    TYPE_NORMAL,      TYPE_NORMAL,      TYPE_NORMAL,      TYPE_NORMAL,

    /*
     * Positive character values, from 0-127:
     */

    TYPE_SUBS,        TYPE_NORMAL,      TYPE_NORMAL,      TYPE_NORMAL,
    TYPE_NORMAL,      TYPE_NORMAL,      TYPE_NORMAL,      TYPE_NORMAL,
    TYPE_NORMAL,      TYPE_SPACE,       TYPE_COMMAND_END, TYPE_SPACE,
    TYPE_SPACE,       TYPE_SPACE,       TYPE_NORMAL,      TYPE_NORMAL,
    TYPE_NORMAL,      TYPE_NORMAL,      TYPE_NORMAL,      TYPE_NORMAL,
    TYPE_NORMAL,      TYPE_NORMAL,      TYPE_NORMAL,      TYPE_NORMAL,
    TYPE_NORMAL,      TYPE_NORMAL,      TYPE_NORMAL,      TYPE_NORMAL,
    TYPE_NORMAL,      TYPE_NORMAL,      TYPE_NORMAL,      TYPE_NORMAL,
    TYPE_SPACE,       TYPE_NORMAL,      TYPE_QUOTE,       TYPE_NORMAL,
    TYPE_SUBS,        TYPE_NORMAL,      TYPE_NORMAL,      TYPE_NORMAL,
    TYPE_NORMAL,      TYPE_CLOSE_PAREN, TYPE_NORMAL,      TYPE_NORMAL,
    TYPE_NORMAL,      TYPE_NORMAL,      TYPE_NORMAL,      TYPE_NORMAL,
    TYPE_NORMAL,      TYPE_NORMAL,      TYPE_NORMAL,      TYPE_NORMAL,
    TYPE_NORMAL,      TYPE_NORMAL,      TYPE_NORMAL,      TYPE_NORMAL,
    TYPE_NORMAL,      TYPE_NORMAL,      TYPE_NORMAL,      TYPE_COMMAND_END,
    TYPE_NORMAL,      TYPE_NORMAL,      TYPE_NORMAL,      TYPE_NORMAL,
    TYPE_NORMAL,      TYPE_NORMAL,      TYPE_NORMAL,      TYPE_NORMAL,
    TYPE_NORMAL,      TYPE_NORMAL,      TYPE_NORMAL,      TYPE_NORMAL,
    TYPE_NORMAL,      TYPE_NORMAL,      TYPE_NORMAL,      TYPE_NORMAL,
    TYPE_NORMAL,      TYPE_NORMAL,      TYPE_NORMAL,      TYPE_NORMAL,
    TYPE_NORMAL,      TYPE_NORMAL,      TYPE_NORMAL,      TYPE_NORMAL,
    TYPE_NORMAL,      TYPE_NORMAL,      TYPE_NORMAL,      TYPE_NORMAL,
    TYPE_NORMAL,      TYPE_NORMAL,      TYPE_NORMAL,      TYPE_SUBS,
    TYPE_SUBS,        TYPE_CLOSE_BRACK, TYPE_NORMAL,      TYPE_NORMAL,
    TYPE_NORMAL,      TYPE_NORMAL,      TYPE_NORMAL,      TYPE_NORMAL,
    TYPE_NORMAL,      TYPE_NORMAL,      TYPE_NORMAL,      TYPE_NORMAL,
    TYPE_NORMAL,      TYPE_NORMAL,      TYPE_NORMAL,      TYPE_NORMAL,
    TYPE_NORMAL,      TYPE_NORMAL,      TYPE_NORMAL,      TYPE_NORMAL,
    TYPE_NORMAL,      TYPE_NORMAL,      TYPE_NORMAL,      TYPE_NORMAL,
    TYPE_NORMAL,      TYPE_NORMAL,      TYPE_NORMAL,      TYPE_NORMAL,
    TYPE_NORMAL,      TYPE_NORMAL,      TYPE_NORMAL,      TYPE_BRACE,
    TYPE_NORMAL,      TYPE_BRACE,       TYPE_NORMAL,      TYPE_NORMAL,

    /*
     * Large unsigned character values, from 128-255:
     */

    TYPE_NORMAL,      TYPE_NORMAL,      TYPE_NORMAL,      TYPE_NORMAL,
    TYPE_NORMAL,      TYPE_NORMAL,      TYPE_NORMAL,      TYPE_NORMAL,
    TYPE_NORMAL,      TYPE_NORMAL,      TYPE_NORMAL,      TYPE_NORMAL,
    TYPE_NORMAL,      TYPE_NORMAL,      TYPE_NORMAL,      TYPE_NORMAL,
    TYPE_NORMAL,      TYPE_NORMAL,      TYPE_NORMAL,      TYPE_NORMAL,
    TYPE_NORMAL,      TYPE_NORMAL,      TYPE_NORMAL,      TYPE_NORMAL,
    TYPE_NORMAL,      TYPE_NORMAL,      TYPE_NORMAL,      TYPE_NORMAL,
    TYPE_NORMAL,      TYPE_NORMAL,      TYPE_NORMAL,      TYPE_NORMAL,
    TYPE_NORMAL,      TYPE_NORMAL,      TYPE_NORMAL,      TYPE_NORMAL,
    TYPE_NORMAL,      TYPE_NORMAL,      TYPE_NORMAL,      TYPE_NORMAL,
    TYPE_NORMAL,      TYPE_NORMAL,      TYPE_NORMAL,      TYPE_NORMAL,
    TYPE_NORMAL,      TYPE_NORMAL,      TYPE_NORMAL,      TYPE_NORMAL,
    TYPE_NORMAL,      TYPE_NORMAL,      TYPE_NORMAL,      TYPE_NORMAL,
    TYPE_NORMAL,      TYPE_NORMAL,      TYPE_NORMAL,      TYPE_NORMAL,
    TYPE_NORMAL,      TYPE_NORMAL,      TYPE_NORMAL,      TYPE_NORMAL,
    TYPE_NORMAL,      TYPE_NORMAL,      TYPE_NORMAL,      TYPE_NORMAL,
    TYPE_NORMAL,      TYPE_NORMAL,      TYPE_NORMAL,      TYPE_NORMAL,
    TYPE_NORMAL,      TYPE_NORMAL,      TYPE_NORMAL,      TYPE_NORMAL,
    TYPE_NORMAL,      TYPE_NORMAL,      TYPE_NORMAL,      TYPE_NORMAL,
    TYPE_NORMAL,      TYPE_NORMAL,      TYPE_NORMAL,      TYPE_NORMAL,
    TYPE_NORMAL,      TYPE_NORMAL,      TYPE_NORMAL,      TYPE_NORMAL,
    TYPE_NORMAL,      TYPE_NORMAL,      TYPE_NORMAL,      TYPE_NORMAL,
    TYPE_NORMAL,      TYPE_NORMAL,      TYPE_NORMAL,      TYPE_NORMAL,
    TYPE_NORMAL,      TYPE_NORMAL,      TYPE_NORMAL,      TYPE_NORMAL,
    TYPE_NORMAL,      TYPE_NORMAL,      TYPE_NORMAL,      TYPE_NORMAL,
    TYPE_NORMAL,      TYPE_NORMAL,      TYPE_NORMAL,      TYPE_NORMAL,
    TYPE_NORMAL,      TYPE_NORMAL,      TYPE_NORMAL,      TYPE_NORMAL,
    TYPE_NORMAL,      TYPE_NORMAL,      TYPE_NORMAL,      TYPE_NORMAL,
    TYPE_NORMAL,      TYPE_NORMAL,      TYPE_NORMAL,      TYPE_NORMAL,
    TYPE_NORMAL,      TYPE_NORMAL,      TYPE_NORMAL,      TYPE_NORMAL,
    TYPE_NORMAL,      TYPE_NORMAL,      TYPE_NORMAL,      TYPE_NORMAL,
    TYPE_NORMAL,      TYPE_NORMAL,      TYPE_NORMAL,      TYPE_NORMAL,
};

/* Set of parsing error messages */

static const char *parseErrorMsg[] = {
    "",
    "extra characters after close-quote",
    "extra characters after close-brace",
    "missing close-brace",
    "missing close-bracket",
    "missing )",
    "missing \"",
    "missing close-brace for variable name",
    "syntax error in expression",
    "bad number in expression"
};

/*
 * Prototypes for local functions defined in this file:
 */

<<<<<<< HEAD
static inline int	CommandComplete(const char *script, int numBytes);
static int		ParseBraces(Tcl_Interp *interp, const char *start,
			    int numBytes, Tcl_Parse *parsePtr, int flags,
			    const char **termPtr);
static int		ParseComment(const char *src, int numBytes,
			    Tcl_Parse *parsePtr);
void			ParseScript(const char *script, int numBytes,
			    int flags, Tcl_Parse *parsePtr);
static int		ParseTokens(const char *src, int numBytes, int mask,
=======
static inline int	CommandComplete(const char *script, size_t numBytes);
static size_t		ParseComment(const char *src, size_t numBytes,
			    Tcl_Parse *parsePtr);
static int		ParseTokens(const char *src, size_t numBytes, int mask,
>>>>>>> be10783a
			    int flags, Tcl_Parse *parsePtr);
static size_t		ParseWhiteSpace(const char *src, size_t numBytes,
			    int *incompletePtr, char *typePtr);
static size_t		ParseAllWhiteSpace(const char *src, size_t numBytes,
			    int *incompletePtr);

/*
 * Prototypes for the Tokens object type.
 */

static void             DupTokensInternalRep(Tcl_Obj *objPtr, Tcl_Obj *copyPtr);
static void             FreeTokensInternalRep(Tcl_Obj *objPtr);
static int              SetTokensFromAny(Tcl_Interp *interp, Tcl_Obj *objPtr);
static void		UpdateStringOfTokens(Tcl_Obj *objPtr);

/*
 * The structure below defines the "tokens" Tcl object type.
 */

static Tcl_ObjType tokensType = {
    "tokens",                           /* name */
    FreeTokensInternalRep,              /* freeIntRepProc */
    DupTokensInternalRep,               /* dupIntRepProc */
    UpdateStringOfTokens,		/* updateStringProc */
    SetTokensFromAny                   /* setFromAnyProc */
};

/* Structure to hold the data of the "tokens" internal rep */
typedef struct TokenIntRep {
    int		copyCount;
    int		originalShimmered;
    Tcl_Obj *	scriptObjPtr;
    Tcl_Token *	tokenPtr;
    Tcl_Token *	lastTokenPtr;
} TokenIntRep;

/*
 *----------------------------------------------------------------------
 *
 * FreeTokensInternalRep --
 *
 *      Frees the resources associated with a tokens object's internal
 *      representation.
 *
 * Results:
 *      None.
 *
 * Side effects:
 *      Frees the cached Tcl_Token array.
 *
 *----------------------------------------------------------------------
 */

static void
FreeTokensInternalRep(objPtr)
    Tcl_Obj *objPtr;
{
    TokenIntRep *tirPtr = objPtr->internalRep.otherValuePtr;

    if (tirPtr->scriptObjPtr) {
	if (tirPtr->scriptObjPtr == objPtr) {
	    /* Must be an attempt to shimmer the original. */
	    /* Cannot be an attempt to free the original, since
	     * we still hold a refcount on it. */
	    tirPtr->originalShimmered = 1;
	    return;
	} else {
	    Tcl_Obj *releaseMe;
	    int originalShimmered;

	    /* Attempt to shimmer or free a copy */
	    if (--tirPtr->copyCount) {
		return;
	    }
	    /* All copies are gone; */
	    originalShimmered = tirPtr->originalShimmered;
	    releaseMe = tirPtr->scriptObjPtr;
	    tirPtr->scriptObjPtr = NULL;
	    Tcl_DecrRefCount(releaseMe);
	    if (originalShimmered == 0) {
		return;
	    }
	}
    }
    ckfree(tirPtr->tokenPtr);
    ckfree(tirPtr);
}

/*
 *----------------------------------------------------------------------
 *
 * DupTokensInternalRep --
 *
 *	Called by Tcl_DuplicateObj() and by TclTokensCopy to share
 *	a Tcl_Token array produced by the parse of the bytes of some
 *	other (Tcl_Obj *).
 *
 * Results:
 *      None.
 *
 * Side effects:
 *      None.
 *
 *----------------------------------------------------------------------
 */

static void
DupTokensInternalRep(srcPtr, dupPtr)
    Tcl_Obj *srcPtr;            /* Object with internal rep to copy. */
    Tcl_Obj *dupPtr;            /* Object with internal rep to set. */
{
    TokenIntRep *tirPtr = srcPtr->internalRep.otherValuePtr;

    if (tirPtr->scriptObjPtr == NULL) {
	/* Record and preserve the objPtr holding the parsed script */
	/* Now that original objPtr cannot be freed while we retain
	 * interest in it. The reference cycle preserves it. */
	tirPtr->scriptObjPtr = srcPtr;
	Tcl_IncrRefCount(srcPtr);
    }
    tirPtr->copyCount++;
    dupPtr->internalRep.otherValuePtr = tirPtr;
    dupPtr->typePtr = &tokensType;
    return;
}

/*
 *----------------------------------------------------------------------
 *
 * SetTokensFromAny --
 *
 *      Generates an internal representation, an array of Tcl_Token's,
 *      by parsing the string representation as a Tcl script.
 *
 * Results:
 *      Returns TCL_OK.  (Parsing always succeeds, in the sense that
 *      a sequence of Tcl_Token's is always generated.  Parse errors
 *      get represented by a special Tcl_Token type.)
 *
 * Side effects:
 *      Frees the old internal representation.  Sets the otherValuePtr
 *      of the internal rep pointing to a sharable TokenIntRep.
 *	See comments below regarding rules for valid sharing.
 *
 *----------------------------------------------------------------------
 */

static int
SetTokensFromAny (interp, objPtr)
    Tcl_Interp *interp;	/* Not used. */
    Tcl_Obj *objPtr;	/* Value for which to generate Tcl_Token array by
			 * parsing the string value */
{
    int numBytes;
    const char *script = Tcl_GetStringFromObj(objPtr, &numBytes);
    TokenIntRep *tirPtr = ckalloc(sizeof(TokenIntRep));

    /*
     * Free the old internal rep, parse the string as a Tcl script, and
     * stash the Tcl_Token array into a new internal rep
     *
     * NOTE: the Tcl_Token array contains pointers pointing into the
     * parsed string rep, which in this situation is objPtr->bytes.
     * The Tcl_Token array is only usable while the string objPtr->bytes
     * exists.  By Tcl's object model, that string belongs to objPtr.
     * We can only preserve it by preserving objPtr.
     *
     * When the TokenIntRep is first created and attached to the same
     * objPtr whose objPtr->bytes was parsed, there is no trouble to
     * solve.  The Tcl_Token array cannot live longer than objPtr->bytes.
     *
     * Things get tricky only when the internalRep is copied. See
     * DupTokensInternalRep().
     */

    TclFreeIntRep(objPtr);
    tirPtr->tokenPtr = TclParseScript(interp, script, numBytes, 0,
	    &(tirPtr->lastTokenPtr), NULL);
    tirPtr->scriptObjPtr = NULL;
    tirPtr->copyCount = 0;
    tirPtr->originalShimmered = 0;
    objPtr->internalRep.otherValuePtr = tirPtr;
    objPtr->typePtr = &tokensType;
    return TCL_OK;
}

/*
 *----------------------------------------------------------------------
 *
 * UpdateStringOfTokens --
 *
 *      The Tcl_Obj returned by TclTokensCopy is pure -- it has no valid
 *	string rep.  When we have to have one, this routine generates it.
 *
 * Results:
 *      Returns TCL_OK.
 *
 * Side effects:
 *	Allocates new string rep to hold copy of the original string
 *	parsed to make the tokens.
 *
 *----------------------------------------------------------------------
 */

static void
UpdateStringOfTokens(
    Tcl_Obj *objPtr)
{
    TokenIntRep *tirPtr = objPtr->internalRep.otherValuePtr;
    int length;
    char *bytes;

    if (tirPtr->scriptObjPtr == NULL) {
	Tcl_Panic("Lost scriptObjPtr in tokens value");
    }
    bytes = Tcl_GetStringFromObj(tirPtr->scriptObjPtr, &length);
    TclInitStringRep(objPtr, bytes, length);
}

/*
 *----------------------------------------------------------------------
 *
 * TclTokensCopy --
 *
 *      Make a pure copy of a list value.  Cheap operation so caller can
 *	call TclGetTokensFromObj without fear of shimmering.
 *
 * Results:
 *      Returns pointer to new Tcl_Obj with refCount zero.
 *
 * Side effects:
 *	None.
 *
 *----------------------------------------------------------------------
 */
Tcl_Obj *
TclTokensCopy(
    Tcl_Obj *objPtr)
{
    Tcl_Obj *copyPtr;

    if (objPtr->typePtr != &tokensType) {
	SetTokensFromAny(NULL, objPtr);
    }

    TclNewObj(copyPtr);
    TclInvalidateStringRep(copyPtr);
    DupTokensInternalRep(objPtr, copyPtr);
    return copyPtr;
}

/*
 *-------------------------------------------------------------------------
 *
 * TclGetTokensFromObj --
 *
 *      Returns a Tcl_Token sequence derived from parsing a Tcl_Obj.
 *
 * Results:
 *      Parses the string rep of the Tcl_Obj, if not already done.
 *
 * Side effects:
 *      Initializes the table of defined object types "typeTable" with
 *      builtin object types defined in this file.
 *
 *-------------------------------------------------------------------------
 */

Tcl_Token *
TclGetTokensFromObj(objPtr,lastTokenPtrPtr)
    Tcl_Obj *objPtr;   		 /* Value to parse and return tokens for */
    Tcl_Token **lastTokenPtrPtr; /* If not NULL, fill with pointer to last
				  * token in the token array */
{
    TokenIntRep *tirPtr;

    if (objPtr->typePtr != &tokensType) {
	SetTokensFromAny(NULL, objPtr);
    }
    tirPtr = objPtr->internalRep.otherValuePtr;
    if (lastTokenPtrPtr != NULL) {
	*lastTokenPtrPtr = tirPtr->lastTokenPtr;
    }
    return tirPtr->tokenPtr;
}

/*
 *----------------------------------------------------------------------
 *
 * TclParseScript --
 *
 * Results:
 *
 * Side effects:
 *
 *----------------------------------------------------------------------
 */

Tcl_Token *
TclParseScript(interp, script, numBytes, flags, lastTokenPtrPtr, termPtr)
    Tcl_Interp *interp;
    const char *script;		/* The string to parse */
    int numBytes;		/* Length of string in bytes */
    int flags;			/* Bit flags that control parsing details. */
    Tcl_Token **lastTokenPtrPtr;/* Return pointer to last token */
    const char **termPtr;	/* Return the terminating character in string */
{
    Tcl_Parse *parsePtr = TclStackAlloc(interp, sizeof(Tcl_Parse));
    Tcl_Token *result;

    if (numBytes < 0) {
	numBytes = strlen(script);
    }
    TclParseInit(NULL, script, numBytes, parsePtr);
    ParseScript(script, numBytes, flags, parsePtr);

    if (termPtr != NULL) {
	*termPtr = parsePtr->term;
    }
    /*
     * Note no call to Tcl_FreeParse().
     * We'll transfer the tokens to the caller.
     */
    if (parsePtr->tokenPtr != parsePtr->staticTokens) {
	result = ckrealloc(parsePtr->tokenPtr,
		parsePtr->numTokens * sizeof(Tcl_Token));
    } else {
	result = ckalloc(parsePtr->numTokens * sizeof(Tcl_Token));
	memcpy(result, parsePtr->tokenPtr, 
		(size_t) (parsePtr->numTokens * sizeof(Tcl_Token)));
    }

    if (lastTokenPtrPtr != NULL) {
	*lastTokenPtrPtr = &(result[parsePtr->numTokens - 1]);
    }
    TclStackFree(interp, parsePtr);
    return result;
}

void
ParseScript(script, numBytes, flags, parsePtr)
    const char *script;		/* The string to parse */
    int numBytes;		/* Length of string in bytes */
    int flags;			/* Bit flags that control parsing details. */
    Tcl_Parse *parsePtr;
{
    const char *p, *end;
    int nested = (flags & PARSE_NESTED);
    int scriptToken, numValidTokens;
    Tcl_Token *scriptTokenPtr;

    TclGrowParseTokenArray(parsePtr, 1);
    scriptToken = parsePtr->numTokens++;
    scriptTokenPtr = &parsePtr->tokenPtr[scriptToken];
    scriptTokenPtr->type = TCL_TOKEN_SCRIPT;
    scriptTokenPtr->start = script;
    scriptTokenPtr->size = numBytes;
    scriptTokenPtr->numComponents = 0;

    p = script;
    end = p + numBytes;
    numValidTokens = parsePtr->numTokens;

    while (p < end) {
	int cmdToken;
	Tcl_Token *cmdTokenPtr;

	TclGrowParseTokenArray(parsePtr, 1);
	cmdToken = parsePtr->numTokens++;

	parsePtr->errorType = TCL_PARSE_SUCCESS;
	parsePtr->term = parsePtr->end;
	if (TCL_OK != TclParseCommand(parsePtr->interp, p, (int) (end - p),
		flags | PARSE_APPEND | PARSE_USE_INTERNAL_TOKENS, parsePtr)) {
	    break;
	}

	p = parsePtr->commandStart + parsePtr->commandSize;

	/*
	 * Check for missing close-brace for nested script substitution.
	 * If close-brace is missing, blame it on the last command parsed,
	 * and do not add it to the token array.
	 */

	if (nested && (parsePtr->term >= end)) {
	    break;
	}

	cmdTokenPtr = &parsePtr->tokenPtr[cmdToken];
	cmdTokenPtr->type = TCL_TOKEN_CMD;
	cmdTokenPtr->start = parsePtr->commandStart;
	if (parsePtr->commandStart + parsePtr->commandSize == parsePtr->term) {
	    cmdTokenPtr->size = parsePtr->commandSize;
	} else {
	    cmdTokenPtr->size = parsePtr->commandSize - 1;
	}
	cmdTokenPtr->numComponents = parsePtr->numWords;

	scriptTokenPtr = &parsePtr->tokenPtr[scriptToken];
	scriptTokenPtr->numComponents++;	/* Another command parsed */
	numValidTokens = parsePtr->numTokens;

	if (nested && (parsePtr->term < end) && (*parsePtr->term == ']')) {
	    scriptTokenPtr->size = parsePtr->term - scriptTokenPtr->start;
	    break;
	}
    }
    /* Check all cases that indicate missing ] */
    if (nested && (p >= end) && ((parsePtr->term >= parsePtr->end)
	    || (*parsePtr->term != ']'))) {
	parsePtr->errorType = TCL_PARSE_MISSING_BRACKET;
	parsePtr->term = script - 1;
	parsePtr->incomplete = 1;
	if (parsePtr->interp != NULL) {
	    Tcl_SetObjResult(parsePtr->interp, Tcl_NewStringObj(
		    parseErrorMsg[parsePtr->errorType], -1));
	}
    }

    parsePtr->numTokens = numValidTokens;

    if ((parsePtr->errorType != TCL_PARSE_SUCCESS)) {
	int errorToken;
	Tcl_Token *errorTokenPtr;

	TclGrowParseTokenArray(parsePtr, 1);
	errorToken = parsePtr->numTokens++;
	errorTokenPtr = &parsePtr->tokenPtr[errorToken];
	errorTokenPtr->type = TCL_TOKEN_ERROR;
	errorTokenPtr->start = parsePtr->commandStart;
	errorTokenPtr->size = parsePtr->term + 1 - parsePtr->commandStart;
	errorTokenPtr->numComponents = parsePtr->errorType;
    }
}

/*
 *----------------------------------------------------------------------
 *
 * TclParseInit --
 *
 *	Initialize the fields of a Tcl_Parse struct.
 *
 * Results:
 *	None.
 *
 * Side effects:
 *	The Tcl_Parse struct pointed to by parsePtr gets initialized.
 *
 *----------------------------------------------------------------------
 */

void
TclParseInit(
    Tcl_Interp *interp,		/* Interpreter to use for error reporting */
    const char *start,		/* Start of string to be parsed. */
    size_t numBytes,		/* Total number of bytes in string. If (size_t)-1,
				 * the script consists of all bytes up to the
				 * first null character. */
    Tcl_Parse *parsePtr)	/* Points to struct to initialize */
{
    parsePtr->numWords = 0;
    parsePtr->tokenPtr = parsePtr->staticTokens;
    parsePtr->numTokens = 0;
    parsePtr->tokensAvailable = NUM_STATIC_TOKENS;
    parsePtr->string = start;
    parsePtr->end = start + numBytes;
    parsePtr->term = parsePtr->end;
    parsePtr->interp = interp;
    parsePtr->incomplete = 0;
    parsePtr->errorType = TCL_PARSE_SUCCESS;
}

/*
 *----------------------------------------------------------------------
 *
 * Tcl_ParseCommand --
 *
 *	Given a string, this function parses the first Tcl command in the
 *	string and returns information about the structure of the command.
 *
 * Results:
 *	The return value is TCL_OK if the command was parsed successfully and
 *	TCL_ERROR otherwise. If an error occurs and interp isn't NULL then an
 *	error message is left in its result. On a successful return, parsePtr
 *	is filled in with information about the command that was parsed.
 *
 * Side effects:
 *	If there is insufficient space in parsePtr to hold all the information
 *	about the command, then additional space is malloc-ed. If the function
 *	returns TCL_OK then the caller must eventually invoke Tcl_FreeParse to
 *	release any additional space that was allocated.
 *
 *----------------------------------------------------------------------
 */

int
Tcl_ParseCommand(
    Tcl_Interp *interp,		/* See TclParseCommand */
    const char *start,		/* See TclParseCommand */
    register int numBytes,	/* See TclParseCommand */
    int nested,			/* Non-zero means this is a nested command:
				 * close bracket should be considered
				 * a command terminator. If zero, then close
				 * bracket has no special meaning. */
    register Tcl_Parse *parsePtr)
    				/* See TclParseCommand */
{
    int code = TclParseCommand(interp, start, numBytes,
	    (nested != 0) ? PARSE_NESTED : 0, parsePtr);
    if (code == TCL_ERROR) {
	Tcl_FreeParse(parsePtr);
    }
    return code;
}

int
TclParseCommand(
    Tcl_Interp *interp,		/* Interpreter to use for error reporting; if
				 * NULL, then no error message is provided. */
    const char *start,		/* First character of string containing one or
				 * more Tcl commands. */
    size_t numBytes,		/* Total number of bytes in string. If (size_t)-1,
				 * the script consists of all bytes up to the
				 * first null character. */
<<<<<<< HEAD
    int flags,			/* Bit flags to control details of the parsing.
				 * Only the PARSE_NESTED flag has an effect
				 * here.  Other flags are passed along. */
    register Tcl_Parse *parsePtr)
=======
    int nested,			/* Non-zero means this is a nested command:
				 * close bracket should be considered a
				 * command terminator. If zero, then close
				 * bracket has no special meaning. */
    Tcl_Parse *parsePtr)
>>>>>>> be10783a
				/* Structure to fill in with information about
				 * the parsed command; any previous
				 * information in the structure is ignored. */
{
    const char *src;		/* Points to current character in the
				 * command. */
    char type;			/* Result returned by CHAR_TYPE(*src). */
    Tcl_Token *tokenPtr;	/* Pointer to token being filled in. */
    int wordIndex;		/* Index of word token for current word. */
    int terminators;		/* CHAR_TYPE bits that indicate the end of a
				 * command. */
    const char *termPtr;	/* Set by Tcl_ParseBraces/QuotedString to
				 * point to char after terminating one. */
<<<<<<< HEAD
    int scanned;
    int nested = (flags & PARSE_NESTED);
    int append = (flags & PARSE_APPEND);
    const char *commandStart;
    int numWords = 0;
=======
    size_t scanned;
>>>>>>> be10783a

    if ((start == NULL) && (numBytes != 0)) {
	if (interp != NULL) {
	    Tcl_SetObjResult(interp, Tcl_NewStringObj(
		    "can't parse a NULL pointer", -1));
	}
	return TCL_ERROR;
    }
    if (numBytes == (size_t)-1) {
	numBytes = strlen(start);
    }
    if (!append) {
	TclParseInit(interp, start, numBytes, parsePtr);
    }
	parsePtr->commentStart = NULL;
	parsePtr->commentSize = 0;
	parsePtr->commandStart = NULL;
	parsePtr->commandSize = 0;
    if (nested != 0) {
	terminators = TYPE_COMMAND_END | TYPE_CLOSE_BRACK;
    } else {
	terminators = TYPE_COMMAND_END;
    }

    /*
     * Parse any leading space and comments before the first word of the
     * command.
     */

    scanned = ParseComment(start, numBytes, parsePtr);
    src = (start + scanned);
    numBytes -= scanned;
    if (numBytes == 0) {
	if (nested) {
	    parsePtr->incomplete = nested;
	}
    }

    /*
     * The following loop parses the words of the command, one word in each
     * iteration through the loop.
     */

    commandStart = parsePtr->commandStart = src;
    type = CHAR_TYPE(*src);
    scanned = 1;	/* Can't have missing whitepsace before first word. */
    while (1) {
	int expandWord = 0;

	/* Are we at command termination? */

	if ((numBytes == 0) || (type & terminators) != 0) {
	    parsePtr->term = src;
	    parsePtr->numWords = numWords;
	    parsePtr->commandStart = commandStart;
	    parsePtr->commandSize = src - parsePtr->commandStart;
	    parsePtr->commandSize = src + (numBytes != 0)
		    - parsePtr->commandStart;
	    return TCL_OK;
	}

	/* Are we missing white space after previous word? */

	if (scanned == 0) {
	    if (src[-1] == '"') {
		parsePtr->errorType = TCL_PARSE_QUOTE_EXTRA;
	    } else {
		parsePtr->errorType = TCL_PARSE_BRACE_EXTRA;
	    }
	    if (parsePtr->interp != NULL) {
		Tcl_SetObjResult(parsePtr->interp, Tcl_NewStringObj(
			parseErrorMsg[parsePtr->errorType], -1));
	    }
	    parsePtr->term = src;
	error:
	    parsePtr->numWords = numWords;
	    parsePtr->commandStart = commandStart;
	    parsePtr->commandSize = parsePtr->end - parsePtr->commandStart;
	    return TCL_ERROR;
	}

	/*
	 * Create the token for the word.
	 */

	TclGrowParseTokenArray(parsePtr, 1);
	wordIndex = parsePtr->numTokens;
	tokenPtr = &parsePtr->tokenPtr[wordIndex];
	tokenPtr->type = TCL_TOKEN_WORD;

	tokenPtr->start = src;
	parsePtr->numTokens++;
	numWords++;

	/*
	 * At this point the word can have one of four forms: something
	 * enclosed in quotes, something enclosed in braces, and expanding
	 * word, or an unquoted word (anything else).
	 */

    parseWord:
	if (*src == '"') {
	    if (TclParseQuotedString(NULL, src, numBytes, parsePtr,
		    flags | PARSE_APPEND, &termPtr) != TCL_OK) {
		goto error;
	    }
	    src = termPtr;
	    numBytes = parsePtr->end - src;
	} else if (*src == '{') {
	    int expIdx = wordIndex + 1;
	    Tcl_Token *expPtr;

	    if (ParseBraces(NULL, src, numBytes, parsePtr,
		    flags | PARSE_APPEND, &termPtr) != TCL_OK) {
		goto error;
	    }
	    src = termPtr;
	    numBytes = parsePtr->end - src;

	    /*
	     * Check whether the braces contained the word expansion prefix
	     * {*}
	     */

	    expPtr = &parsePtr->tokenPtr[expIdx];
	    if ((0 == expandWord)
		    /* Haven't seen prefix already */
		    && (1 == parsePtr->numTokens - expIdx)
		    /* Only one token */
		    && (((1 == expPtr->size)
			    /* Same length as prefix */
			    && (expPtr->start[0] == '*')))
			    /* Is the prefix */
		    && (numBytes > 0) && (0 == ParseWhiteSpace(termPtr,
			    numBytes, &parsePtr->incomplete, &type))
		    && (type != TYPE_COMMAND_END)
		    /* Non-whitespace follows */) {
		expandWord = 1;
		parsePtr->numTokens--;
		goto parseWord;
	    }
	} else {
	    /*
	     * This is an unquoted word. Call ParseTokens and let it do all of
	     * the work.
	     */

	    if (ParseTokens(src, numBytes, TYPE_SPACE|terminators,
		    flags | TCL_SUBST_ALL, parsePtr) != TCL_OK) {
		goto error;
	    }
	    src = parsePtr->term;
	    numBytes = parsePtr->end - src;
	}

	/*
	 * Finish filling in the token for the word and check for the special
	 * case of a word consisting of a single range of literal text.
	 */

	tokenPtr = &parsePtr->tokenPtr[wordIndex];
	tokenPtr->size = src - tokenPtr->start;
	tokenPtr->numComponents = parsePtr->numTokens - (wordIndex + 1);
	if (expandWord) {
	    size_t i;
	    int isLiteral = 1;

	    /*
	     * When a command includes a word that is an expanded literal; for
	     * example, {*}{1 2 3}, the parser performs that expansion
	     * immediately, generating several TCL_TOKEN_SIMPLE_WORDs instead
	     * of a single TCL_TOKEN_EXPAND_WORD that the Tcl_ParseCommand()
	     * caller might have to expand. This notably makes it simpler for
	     * those callers that wish to track line endings, such as those
	     * that implement key parts of TIP 280.
	     *
	     * First check whether the thing to be expanded is a literal,
	     * in the sense of being composed entirely of TCL_TOKEN_TEXT
	     * tokens.
	     */

	    for (i = 1; i <= tokenPtr->numComponents; i++) {
		if (tokenPtr[i].type != TCL_TOKEN_TEXT) {
		    isLiteral = 0;
		    break;
		}
	    }

	    if (isLiteral) {
		int elemCount = 0, code = TCL_OK, literal = 1;
		const char *nextElem, *listEnd, *elemStart;

		/*
		 * The word to be expanded is a literal, so determine the
		 * boundaries of the literal string to be treated as a list
		 * and expanded. That literal string starts at
		 * tokenPtr[1].start, and includes all bytes up to, but not
		 * including (tokenPtr[tokenPtr->numComponents].start +
		 * tokenPtr[tokenPtr->numComponents].size)
		 */

		listEnd = (tokenPtr[tokenPtr->numComponents].start +
			tokenPtr[tokenPtr->numComponents].size);
		nextElem = tokenPtr[1].start;

		/*
		 * Step through the literal string, parsing and counting list
		 * elements.
		 */

		while (nextElem < listEnd) {
		    size_t size;

		    code = TclFindElement(NULL, nextElem, listEnd - nextElem,
			    &elemStart, &nextElem, &size, &literal);
		    if ((code != TCL_OK) || !literal) {
			break;
		    }
		    if (elemStart < listEnd) {
			elemCount++;
		    }
		}

		if ((code != TCL_OK) || !literal) {
		    /*
		     * Some list element could not be parsed, or is not
		     * present as a literal substring of the script.  The
		     * compiler cannot handle list elements that get generated
		     * by a call to TclCopyAndCollapse(). Defer  the
		     * handling of  this to  compile/eval time, where  code is
		     * already  in place to  report the  "attempt to  expand a
		     * non-list" error or expand lists that require
		     * substitution.
		     */

		    tokenPtr->type = TCL_TOKEN_EXPAND_WORD;
		} else if (elemCount == 0) {
		    /*
		     * We are expanding a literal empty list. This means that
		     * the expanding word completely disappears, leaving no
		     * word generated this pass through the loop. Adjust
		     * accounting appropriately.
		     */

		    numWords--;
		    parsePtr->numTokens = wordIndex;
		} else {
		    /*
		     * Recalculate the number of Tcl_Tokens needed to store
		     * tokens representing the expanded list.
		     */

		    const char *listStart;
		    int growthNeeded = wordIndex + 2*elemCount
			    - parsePtr->numTokens;

		    numWords += elemCount - 1;
		    if (growthNeeded > 0) {
			TclGrowParseTokenArray(parsePtr, growthNeeded);
			tokenPtr = &parsePtr->tokenPtr[wordIndex];
		    }
		    parsePtr->numTokens = wordIndex + 2*elemCount;

		    /*
		     * Generate a TCL_TOKEN_SIMPLE_WORD token sequence for
		     * each element of the literal list we are expanding in
		     * place. Take care with the start and size fields of each
		     * token so they point to the right literal characters in
		     * the original script to represent the right expanded
		     * word value.
		     */

		    listStart = nextElem = tokenPtr[1].start;
		    while (nextElem < listEnd) {
			int quoted;

			tokenPtr->type = TCL_TOKEN_SIMPLE_WORD;
			tokenPtr->numComponents = 1;

			tokenPtr++;
			tokenPtr->type = TCL_TOKEN_TEXT;
			tokenPtr->numComponents = 0;
			TclFindElement(NULL, nextElem, listEnd - nextElem,
				&(tokenPtr->start), &nextElem,
				&(tokenPtr->size), NULL);

			quoted = (tokenPtr->start[-1] == '{'
				|| tokenPtr->start[-1] == '"')
				&& tokenPtr->start > listStart;
			tokenPtr[-1].start = tokenPtr->start - quoted;
			tokenPtr[-1].size = tokenPtr->start + tokenPtr->size
				- tokenPtr[-1].start + quoted;

			tokenPtr++;
		    }
		}
	    } else {
		/*
		 * The word to be expanded is not a literal, so defer
		 * expansion to compile/eval time by marking with a
		 * TCL_TOKEN_EXPAND_WORD token.
		 */

		tokenPtr->type = TCL_TOKEN_EXPAND_WORD;
	    }
	} else if ((tokenPtr->numComponents == 1)
		&& (tokenPtr[1].type == TCL_TOKEN_TEXT)) {
	    tokenPtr->type = TCL_TOKEN_SIMPLE_WORD;
	}

	/* Parse the whitespace between words. */

	scanned = ParseWhiteSpace(src,numBytes, &parsePtr->incomplete, &type);
	src += scanned;
	numBytes -= scanned;
    }
}

/*
 *----------------------------------------------------------------------
 *
 * TclIsSpaceProc --
 *
 *	Report whether byte is in the set of whitespace characters used by
 *	Tcl to separate words in scripts or elements in lists.
 *
 * Results:
 *	Returns 1, if byte is in the set, 0 otherwise.
 *
 * Side effects:
 *	None.
 *
 *----------------------------------------------------------------------
 */

int
TclIsSpaceProc(
    char byte)
{
    return CHAR_TYPE(byte) & (TYPE_SPACE) || byte == '\n';
}

/*
 *----------------------------------------------------------------------
 *
 * TclIsBareword--
 *
 *	Report whether byte is one that can be part of a "bareword".
 *	This concept is named in expression parsing, where it determines
 *	what can be a legal function name, but is the same definition used
 *	in determining what variable names can be parsed as variable
 *	substitutions without the benefit of enclosing braces.  The set of
 *	ASCII chars that are accepted are the numeric chars ('0'-'9'),
 *	the alphabetic chars ('a'-'z', 'A'-'Z')	and underscore ('_').
 *
 * Results:
 *	Returns 1, if byte is in the accepted set of chars, 0 otherwise.
 *
 * Side effects:
 *	None.
 *
 *----------------------------------------------------------------------
 */

int
TclIsBareword(
    char byte)
{
    if (byte < '0' || byte > 'z') {
	return 0;
    }
    if (byte <= '9' || byte >= 'a') {
	return 1;
    }
    if (byte == '_') {
	return 1;
    }
    if (byte < 'A' || byte > 'Z') {
	return 0;
    }
    return 1;
}

/*
 *----------------------------------------------------------------------
 *
 * ParseWhiteSpace --
 *
 *	Scans up to numBytes bytes starting at src, consuming white space
 *	between words as defined by Tcl's parsing rules.
 *
 * Results:
 *	Returns the number of bytes recognized as white space. Records at
 *	parsePtr, information about the parse. Records at typePtr the
 *	character type of the non-whitespace character that terminated the
 *	scan.
 *
 * Side effects:
 *	None.
 *
 *----------------------------------------------------------------------
 */

static size_t
ParseWhiteSpace(
    const char *src,		/* First character to parse. */
    size_t numBytes,		/* Max number of bytes to scan. */
    int *incompletePtr,		/* Set this boolean memory to true if parsing
				 * indicates an incomplete command. */
    char *typePtr)		/* Points to location to store character type
				 * of character that ends run of whitespace */
{
    register char type = TYPE_NORMAL;
    register const char *p = src;

    while (1) {
	while (numBytes && ((type = CHAR_TYPE(*p)) & TYPE_SPACE)) {
	    numBytes--;
	    p++;
	}
	if (numBytes && (type & TYPE_SUBS)) {
	    if (*p != '\\') {
		break;
	    }
	    if (--numBytes == 0) {
		break;
	    }
	    if (p[1] != '\n') {
		break;
	    }
	    p += 2;
	    if (--numBytes == 0) {
		*incompletePtr = 1;
		break;
	    }
	    continue;
	}
	break;
    }
    *typePtr = type;
    return (p - src);
}

/*
 *----------------------------------------------------------------------
 *
 * TclParseAllWhiteSpace --
 *
 *	Scans up to numBytes bytes starting at src, consuming all white space
 *	including the command-terminating newline characters.
 *
 * Results:
 *	Returns the number of bytes recognized as white space.
 *
 *----------------------------------------------------------------------
 */

static size_t
ParseAllWhiteSpace(
    const char *src,		/* First character to parse. */
    size_t numBytes,		/* Max number of byes to scan */
    int *incompletePtr)		/* Set true if parse is incomplete. */
{
    char type;
    const char *p = src;

    do {
	size_t scanned = ParseWhiteSpace(p, numBytes, incompletePtr, &type);

	p += scanned;
	numBytes -= scanned;
    } while (numBytes && (*p == '\n') && (p++, --numBytes));
    return (p-src);
}

size_t
TclParseAllWhiteSpace(
    const char *src,		/* First character to parse. */
    size_t numBytes)		/* Max number of byes to scan */
{
    int dummy;
    return ParseAllWhiteSpace(src, numBytes, &dummy);
}

/*
 *----------------------------------------------------------------------
 *
 * TclParseHex --
 *
 *	Scans a hexadecimal number as a Tcl_UniChar value (e.g., for parsing
 *	\x and \u escape sequences). At most numBytes bytes are scanned.
 *
 * Results:
 *	The numeric value is stored in *resultPtr. Returns the number of bytes
 *	consumed.
 *
 * Notes:
 *	Relies on the following properties of the ASCII character set, with
 *	which UTF-8 is compatible:
 *
 *	The digits '0' .. '9' and the letters 'A' .. 'Z' and 'a' .. 'z' occupy
 *	consecutive code points, and '0' < 'A' < 'a'.
 *
 *----------------------------------------------------------------------
 */

int
TclParseHex(
    const char *src,		/* First character to parse. */
    size_t numBytes,		/* Max number of byes to scan */
    int *resultPtr)		/* Points to storage provided by caller where
				 * the character resulting from the
				 * conversion is to be written. */
{
    int result = 0;
    register const char *p = src;

    while (numBytes--) {
	unsigned char digit = UCHAR(*p);

	if (!isxdigit(digit) || (result > 0x10fff)) {
	    break;
	}

	p++;
	result <<= 4;

	if (digit >= 'a') {
	    result |= (10 + digit - 'a');
	} else if (digit >= 'A') {
	    result |= (10 + digit - 'A');
	} else {
	    result |= (digit - '0');
	}
    }

    *resultPtr = result;
    return (p - src);
}

/*
 *----------------------------------------------------------------------
 *
 * TclParseBackslash --
 *
 *	Scans up to numBytes bytes starting at src, consuming a backslash
 *	sequence as defined by Tcl's parsing rules.
 *
 * Results:
 *	Records at readPtr the number of bytes making up the backslash
 *	sequence. Records at dst the UTF-8 encoded equivalent of that
 *	backslash sequence. Returns the number of bytes written to dst, at
 *	most TCL_UTF_MAX. Either readPtr or dst may be NULL, if the results
 *	are not needed, but the return value is the same either way.
 *
 * Side effects:
 *	None.
 *
 *----------------------------------------------------------------------
 */

int
TclParseBackslash(
    const char *src,		/* Points to the backslash character of a a
				 * backslash sequence. */
    size_t numBytes,		/* Max number of bytes to scan. */
    size_t *readPtr,		/* NULL, or points to storage where the number
				 * of bytes scanned should be written. */
    char *dst)			/* NULL, or points to buffer where the UTF-8
				 * encoding of the backslash sequence is to be
				 * written. At most TCL_UTF_MAX bytes will be
				 * written there. */
{
    register const char *p = src+1;
    Tcl_UniChar unichar = 0;
    int result;
    size_t count;
    char buf[TCL_UTF_MAX];

    if (numBytes == 0) {
	if (readPtr != NULL) {
	    *readPtr = 0;
	}
	return 0;
    }

    if (dst == NULL) {
	dst = buf;
    }

    if (numBytes == 1) {
	/*
	 * Can only scan the backslash, so return it.
	 */

	result = '\\';
	count = 1;
	goto done;
    }

    count = 2;
    switch (*p) {
	/*
	 * Note: in the conversions below, use absolute values (e.g., 0xa)
	 * rather than symbolic values (e.g. \n) that get converted by the
	 * compiler. It's possible that compilers on some platforms will do
	 * the symbolic conversions differently, which could result in
	 * non-portable Tcl scripts.
	 */

    case 'a':
	result = 0x7;
	break;
    case 'b':
	result = 0x8;
	break;
    case 'f':
	result = 0xc;
	break;
    case 'n':
	result = 0xa;
	break;
    case 'r':
	result = 0xd;
	break;
    case 't':
	result = 0x9;
	break;
    case 'v':
	result = 0xb;
	break;
    case 'x':
	count += TclParseHex(p+1, (numBytes > 3) ? 2 : numBytes-2, &result);
	if (count == 2) {
	    /*
	     * No hexadigits -> This is just "x".
	     */

	    result = 'x';
	} else {
	    /*
	     * Keep only the last byte (2 hex digits).
	     */
	    result = (unsigned char) result;
	}
	break;
    case 'u':
	count += TclParseHex(p+1, (numBytes > 5) ? 4 : numBytes-2, &result);
	if (count == 2) {
	    /*
	     * No hexadigits -> This is just "u".
	     */
	    result = 'u';
	}
	break;
    case 'U':
	count += TclParseHex(p+1, (numBytes > 9) ? 8 : numBytes-2, &result);
	if (count == 2) {
	    /*
	     * No hexadigits -> This is just "U".
	     */
	    result = 'U';
	}
	break;
    case '\n':
	count--;
	do {
	    p++;
	    count++;
	} while ((count < numBytes) && ((*p == ' ') || (*p == '\t')));
	result = ' ';
	break;
    case 0:
	result = '\\';
	count = 1;
	break;
    default:
	/*
	 * Check for an octal number \oo?o?
	 */

	if (isdigit(UCHAR(*p)) && (UCHAR(*p) < '8')) {	/* INTL: digit */
	    result = *p - '0';
	    p++;
	    if ((numBytes == 2) || !isdigit(UCHAR(*p))	/* INTL: digit */
		    || (UCHAR(*p) >= '8')) {
		break;
	    }
	    count = 3;
	    result = (result << 3) + (*p - '0');
	    p++;
	    if ((numBytes == 3) || !isdigit(UCHAR(*p))	/* INTL: digit */
		    || (UCHAR(*p) >= '8') || (result >= 0x20)) {
		break;
	    }
	    count = 4;
	    result = UCHAR((result << 3) + (*p - '0'));
	    break;
	}

	/*
	 * We have to convert here in case the user has put a backslash in
	 * front of a multi-byte utf-8 character. While this means nothing
	 * special, we shouldn't break up a correct utf-8 character. [Bug
	 * #217987] test subst-3.2
	 */

	if (Tcl_UtfCharComplete(p, numBytes - 1)) {
	    count = TclUtfToUniChar(p, &unichar) + 1;	/* +1 for '\' */
	} else {
	    char utfBytes[TCL_UTF_MAX];

	    memcpy(utfBytes, p, (size_t) (numBytes - 1));
	    utfBytes[numBytes - 1] = '\0';
	    count = TclUtfToUniChar(utfBytes, &unichar) + 1;
	}
	result = unichar;
	break;
    }

  done:
    if (readPtr != NULL) {
	*readPtr = count;
    }
    count = Tcl_UniCharToUtf(result, dst);
    if (!count) {
	/* Special case for handling upper surrogates. */
	count = Tcl_UniCharToUtf(-1, dst);
    }
    return count;
}

/*
 *----------------------------------------------------------------------
 *
 * ParseComment --
 *
 *	Scans up to numBytes bytes starting at src, consuming a Tcl comment as
 *	defined by Tcl's parsing rules.
 *
 * Results:
 *	Records in parsePtr information about the parse. Returns the number of
 *	bytes consumed.
 *
 * Side effects:
 *	None.
 *
 *----------------------------------------------------------------------
 */

static size_t
ParseComment(
    const char *src,		/* First character to parse. */
    size_t numBytes,		/* Max number of bytes to scan. */
    Tcl_Parse *parsePtr)	/* Information about parse in progress.
				 * Updated if parsing indicates an incomplete
				 * command. */
{
    register const char *p = src;
    int incomplete = parsePtr->incomplete;

    while (numBytes) {
	size_t scanned = ParseAllWhiteSpace(p, numBytes, &incomplete);
	p += scanned;
	numBytes -= scanned;

	if ((numBytes == 0) || (*p != '#')) {
	    break;
	}
	if (parsePtr->commentStart == NULL) {
	    parsePtr->commentStart = p;
	}

	p++;
	numBytes--;
	while (numBytes) {
	    if (*p == '\n') {
		p++;
		numBytes--;
		break;
	    }
	    if (*p == '\\') {
		p++;
		numBytes--;
		if (numBytes == 0) {
		    break;
		}
	    }
	    incomplete = (*p == '\n');
	    p++;
	    numBytes--;
	}
	parsePtr->commentSize = p - parsePtr->commentStart;
    }
    parsePtr->incomplete = incomplete;
    return (p - src);
}

/*
 *----------------------------------------------------------------------
 *
 * ParseTokens --
 *
 *	This function forms the heart of the Tcl parser. It parses one or more
 *	tokens from a string, up to a termination point specified by the
 *	caller. This function is used to parse unquoted command words (those
 *	not in quotes or braces), words in quotes, and array indices for
 *	variables. No more than numBytes bytes will be scanned.
 *
 * Results:
 *	Tokens are added to parsePtr and parsePtr->term is filled in with the
 *	address of the character that terminated the parse (the first one
 *	whose CHAR_TYPE matched mask or the character at parsePtr->end). The
 *	return value is TCL_OK if the parse completed successfully and
 *	TCL_ERROR otherwise. If a parse error occurs and parsePtr->interp is
 *	not NULL, then an error message is left in the interpreter's result.
 *
 * Side effects:
 *	None.
 *
 *----------------------------------------------------------------------
 */

static int
ParseTokens(
    register const char *src,	/* First character to parse. */
    size_t numBytes,		/* Max number of bytes to scan. */
    int mask,			/* Specifies when to stop parsing. The parse
				 * stops at the first unquoted character whose
				 * CHAR_TYPE contains any of the bits in
				 * mask. */
    int flags,			/* OR-ed bits indicating what substitutions to
				 * perform: TCL_SUBST_COMMANDS,
				 * TCL_SUBST_VARIABLES, and
				 * TCL_SUBST_BACKSLASHES */
    Tcl_Parse *parsePtr)	/* Information about parse in progress.
				 * Updated with additional tokens and
				 * termination information. */
{
    char type;
    int originalTokens;
    int noSubstCmds = !(flags & TCL_SUBST_COMMANDS);
    int noSubstVars = !(flags & TCL_SUBST_VARIABLES);
    int noSubstBS = !(flags & TCL_SUBST_BACKSLASHES);
    int useInternalTokens = (flags & PARSE_USE_INTERNAL_TOKENS);
    Tcl_Token *tokenPtr;

    /*
     * Each iteration through the following loop adds one token of type
     * TCL_TOKEN_TEXT, TCL_TOKEN_BS, TCL_TOKEN_COMMAND, or TCL_TOKEN_VARIABLE
     * to parsePtr. For TCL_TOKEN_VARIABLE tokens, additional tokens are added
     * for the parsed variable name.
     */

    originalTokens = parsePtr->numTokens;
    while (numBytes && !((type = CHAR_TYPE(*src)) & mask)) {
	TclGrowParseTokenArray(parsePtr, 1);
	tokenPtr = &parsePtr->tokenPtr[parsePtr->numTokens];
	tokenPtr->start = src;
	tokenPtr->numComponents = 0;

	if ((type & TYPE_SUBS) == 0) {
	    /*
	     * This is a simple range of characters. Scan to find the end of
	     * the range.
	     */

	    while ((++src, --numBytes)
		    && !(CHAR_TYPE(*src) & (mask | TYPE_SUBS))) {
		/* empty loop */
	    }
	    tokenPtr->type = TCL_TOKEN_TEXT;
	    tokenPtr->size = src - tokenPtr->start;
	    parsePtr->numTokens++;
	} else if (*src == '$') {
	    int varToken;

	    if (noSubstVars) {
		tokenPtr->type = TCL_TOKEN_TEXT;
		tokenPtr->size = 1;
		parsePtr->numTokens++;
		src++;
		numBytes--;
		continue;
	    }

	    /*
	     * This is a variable reference. Call Tcl_ParseVarName to do all
	     * the dirty work of parsing the name.
	     */

	    varToken = parsePtr->numTokens;
	    if (TclParseVarName(NULL, src, numBytes, parsePtr,
		    flags | PARSE_APPEND) != TCL_OK) {
		return TCL_ERROR;
	    }
	    src += parsePtr->tokenPtr[varToken].size;
	    numBytes -= parsePtr->tokenPtr[varToken].size;
	} else if (*src == '[') {
	    Tcl_Parse *nestedPtr;

	    if (noSubstCmds) {
		tokenPtr->type = TCL_TOKEN_TEXT;
		tokenPtr->size = 1;
		parsePtr->numTokens++;
		src++;
		numBytes--;
		continue;
	    }

	    /*
	     * Command substitution. Call Tcl_ParseCommand recursively (and
	     * repeatedly) to parse the nested command(s).  If internal tokens
	     * are acceptable, keep all the parsing information; otherwise,
	     * throw away the nested parse information.
	     */

	    if (useInternalTokens) {
		if (TclParseScriptSubst(src, numBytes, parsePtr, flags)
			!= TCL_OK) {
		    return TCL_ERROR;
		}
		src = parsePtr->term + 1;
		numBytes = parsePtr->end - src;
		continue;
	    }

	    src++;
	    numBytes--;
	    nestedPtr = TclStackAlloc(parsePtr->interp, sizeof(Tcl_Parse));
	    while (1) {
		const char *curEnd;

		if (TCL_OK != TclParseCommand(parsePtr->interp, src, numBytes,
			(flags | PARSE_NESTED) & ~PARSE_APPEND, nestedPtr)) {
		    parsePtr->errorType = nestedPtr->errorType;
		    parsePtr->term = nestedPtr->term;
		    parsePtr->incomplete = nestedPtr->incomplete;
		    TclStackFree(parsePtr->interp, nestedPtr);
		    return TCL_ERROR;
		}
		curEnd = src + numBytes;
		src = nestedPtr->commandStart + nestedPtr->commandSize;
		numBytes = curEnd - src;
		Tcl_FreeParse(nestedPtr);

		/*
		 * Check for the closing ']' that ends the command
		 * substitution. It must have been the last character of the
		 * parsed command.
		 */

		if ((nestedPtr->term < parsePtr->end)
			&& (*(nestedPtr->term) == ']')
			&& !(nestedPtr->incomplete)) {
		    break;
		}
		if (numBytes == 0) {
		    parsePtr->errorType = TCL_PARSE_MISSING_BRACKET;
		    if (parsePtr->interp != NULL) {
			Tcl_SetObjResult(parsePtr->interp, Tcl_NewStringObj(
				parseErrorMsg[parsePtr->errorType], -1));
		    }
		    parsePtr->term = tokenPtr->start;
		    parsePtr->incomplete = 1;
		    TclStackFree(parsePtr->interp, nestedPtr);
		    return TCL_ERROR;
		}
	    }
	    TclStackFree(parsePtr->interp, nestedPtr);
	    tokenPtr->type = TCL_TOKEN_COMMAND;
	    tokenPtr->size = src - tokenPtr->start;
	    parsePtr->numTokens++;
	} else if (*src == '\\') {
	    if (noSubstBS) {
		tokenPtr->type = TCL_TOKEN_TEXT;
		tokenPtr->size = 1;
		parsePtr->numTokens++;
		src++;
		numBytes--;
		continue;
	    }

	    /*
	     * Backslash substitution.
	     */

	    TclParseBackslash(src, numBytes, &tokenPtr->size, NULL);

	    if (tokenPtr->size == 1) {
		/*
		 * Just a backslash, due to end of string.
		 */

		tokenPtr->type = TCL_TOKEN_TEXT;
		parsePtr->numTokens++;
		src++;
		numBytes--;
		continue;
	    }

	    if (src[1] == '\n') {
		if (numBytes == 2) {
		    parsePtr->incomplete = 1;
		}

		/*
		 * Note: backslash-newline is special in that it is treated
		 * the same as a space character would be. This means that it
		 * could terminate the token.
		 */

		if (mask & TYPE_SPACE) {
		    if (parsePtr->numTokens == originalTokens) {
			goto finishToken;
		    }
		    break;
		}
	    }

	    tokenPtr->type = TCL_TOKEN_BS;
	    parsePtr->numTokens++;
	    src += tokenPtr->size;
	    numBytes -= tokenPtr->size;
	} else if (*src == 0) {
	    tokenPtr->type = TCL_TOKEN_TEXT;
	    tokenPtr->size = 1;
	    parsePtr->numTokens++;
	    src++;
	    numBytes--;
	} else {
	    Tcl_Panic("ParseTokens encountered unknown character");
	}
    }
    if (parsePtr->numTokens == originalTokens) {
	/*
	 * There was nothing in this range of text. Add an empty token for the
	 * empty range, so that there is always at least one token added.
	 */

	TclGrowParseTokenArray(parsePtr, 1);
	tokenPtr = &parsePtr->tokenPtr[parsePtr->numTokens];
	tokenPtr->start = src;
	tokenPtr->numComponents = 0;

    finishToken:
	tokenPtr->type = TCL_TOKEN_TEXT;
	tokenPtr->size = 0;
	parsePtr->numTokens++;
    }
    parsePtr->term = src;
    return TCL_OK;
}

/*
 *----------------------------------------------------------------------
 *
 * Tcl_FreeParse --
 *
 *	This function is invoked to free any dynamic storage that may have
 *	been allocated by a previous call to Tcl_ParseCommand.
 *
 * Results:
 *	None.
 *
 * Side effects:
 *	If there is any dynamically allocated memory in *parsePtr, it is
 *	freed.
 *
 *----------------------------------------------------------------------
 */

void
Tcl_FreeParse(
    Tcl_Parse *parsePtr)	/* Structure that was filled in by a previous
				 * call to Tcl_ParseCommand. */
{
    if (parsePtr->tokenPtr != parsePtr->staticTokens) {
	Tcl_Free(parsePtr->tokenPtr);
	parsePtr->tokenPtr = parsePtr->staticTokens;
    }
}

/*
 *----------------------------------------------------------------------
 *
 * TclParseScriptSubst --
 *
 *	Given a string starting with a [ sign, parse the script substitution
 *	and return information about the parse. No more than numBytes bytes
 *	will be scanned.
 *
 * Results:
 *
 * Side effects:
 *
 *----------------------------------------------------------------------
 */

int
TclParseScriptSubst(
    const char *src,
    register int numBytes,
    Tcl_Parse *parsePtr,
    int flags)	
{
    int scriptToken;
    Tcl_Token *scriptTokenPtr;

    TclGrowParseTokenArray(parsePtr, 1);
    scriptToken = parsePtr->numTokens++;
    ParseScript(src+1, numBytes-1, flags | PARSE_NESTED, parsePtr);
    scriptTokenPtr = &parsePtr->tokenPtr[scriptToken];
    scriptTokenPtr->type = TCL_TOKEN_SCRIPT_SUBST;
    scriptTokenPtr->start = src;
    scriptTokenPtr->size = parsePtr->term - src + 1;
    scriptTokenPtr->numComponents = parsePtr->numTokens - scriptToken - 1;
    if (parsePtr->errorType != TCL_PARSE_SUCCESS) {
	return TCL_ERROR;
    }
    return TCL_OK;
}

/*
 *----------------------------------------------------------------------
 *
 * Tcl_ParseVarName --
 *
 *	Given a string starting with a $ sign, parse off a variable name and
 *	return information about the parse. No more than numBytes bytes will
 *	be scanned.
 *
 * Results:
 *	The return value is TCL_OK if the command was parsed successfully and
 *	TCL_ERROR otherwise. If an error occurs and interp isn't NULL then an
 *	error message is left in its result. On a successful return, tokenPtr
 *	and numTokens fields of parsePtr are filled in with information about
 *	the variable name that was parsed. The "size" field of the first new
 *	token gives the total number of bytes in the variable name. Other
 *	fields in parsePtr are undefined.
 *
 * Side effects:
 *	If there is insufficient space in parsePtr to hold all the information
 *	about the command, then additional space is malloc-ed. If the function
 *	returns TCL_OK then the caller must eventually invoke Tcl_FreeParse to
 *	release any additional space that was allocated.
 *
 *----------------------------------------------------------------------
 */

int
Tcl_ParseVarName(
    Tcl_Interp *interp,		/* See TclParseVarName */
    const char *start,		/* See TclParseVarName */
    register int numBytes,	/* See TclParseVarName */
    Tcl_Parse *parsePtr,	/* See TclParseVarName */
    int append)			/* Non-zero means append tokens to existing
				 * information in parsePtr; zero means ignore
				 * existing tokens in parsePtr and reinitialize
				 * it. */
{
    int code = TclParseVarName(interp, start, numBytes, parsePtr,
	    (append != 0) ? PARSE_APPEND : 0);
    if (code == TCL_ERROR) {
	Tcl_FreeParse(parsePtr);
    }
    return code;
}

int
TclParseVarName(
    Tcl_Interp *interp,		/* Interpreter to use for error reporting; if
				 * NULL, then no error message is provided. */
    const char *start,		/* Start of variable substitution string.
				 * First character must be "$". */
    size_t numBytes,		/* Total number of bytes in string. If (size_t)-1,
				 * the string consists of all bytes up to the
				 * first null character. */
    Tcl_Parse *parsePtr,	/* Structure to fill in with information about
				 * the variable name. */
    int flags)			/* Bit flags to control details of the parsing.
				 * Only the PARSE_APPEND flag has an effect
				 * here.  Other flags are passed along. */
{
    Tcl_Token *tokenPtr;
    register const char *src;
    int varIndex;
    unsigned array;
    int append = (flags & PARSE_APPEND);

    if ((numBytes == 0) || (start == NULL)) {
	return TCL_ERROR;
    }
    if (numBytes == (size_t)-1) {
	numBytes = strlen(start);
    }

    if (!append) {
	TclParseInit(interp, start, numBytes, parsePtr);
    }

    /*
     * Generate one token for the variable, an additional token for the name,
     * plus any number of additional tokens for the index, if there is one.
     */

    src = start;
    TclGrowParseTokenArray(parsePtr, 2);
    tokenPtr = &parsePtr->tokenPtr[parsePtr->numTokens];
    tokenPtr->type = TCL_TOKEN_VARIABLE;
    tokenPtr->start = src;
    varIndex = parsePtr->numTokens;
    parsePtr->numTokens++;
    tokenPtr++;
    src++;
    numBytes--;
    if (numBytes == 0) {
	goto justADollarSign;
    }
    tokenPtr->type = TCL_TOKEN_TEXT;
    tokenPtr->start = src;
    tokenPtr->numComponents = 0;

    /*
     * The name of the variable can have three forms:
     * 1. The $ sign is followed by an open curly brace. Then the variable
     *	  name is everything up to the next close curly brace, and the
     *	  variable is a scalar variable.
     * 2. The $ sign is not followed by an open curly brace. Then the variable
     *	  name is everything up to the next character that isn't a letter,
     *	  digit, or underscore. :: sequences are also considered part of the
     *	  variable name, in order to support namespaces. If the following
     *	  character is an open parenthesis, then the information between
     *	  parentheses is the array element name.
     * 3. The $ sign is followed by something that isn't a letter, digit, or
     *	  underscore: in this case, there is no variable name and the token is
     *	  just "$".
     */

    if (*src == '{') {
	src++;
	numBytes--;
	tokenPtr->type = TCL_TOKEN_TEXT;
	tokenPtr->start = src;
	tokenPtr->numComponents = 0;

	while (numBytes && (*src != '}')) {
	    numBytes--;
	    src++;
	}
	if (numBytes == 0) {
	    parsePtr->errorType = TCL_PARSE_MISSING_VAR_BRACE;
	    if (parsePtr->interp != NULL) {
		Tcl_SetObjResult(parsePtr->interp, Tcl_NewStringObj(
			parseErrorMsg[parsePtr->errorType], -1));
	    }
	    parsePtr->term = tokenPtr->start-1;
	    parsePtr->incomplete = 1;
	    goto error;
	}
	tokenPtr->size = src - tokenPtr->start;
	tokenPtr[-1].size = src - tokenPtr[-1].start;
	parsePtr->numTokens++;
	src++;
    } else {
	tokenPtr->type = TCL_TOKEN_TEXT;
	tokenPtr->start = src;
	tokenPtr->numComponents = 0;

	while (numBytes) {
	    if (TclIsBareword(*src)) {
		src += 1;
		numBytes -= 1;
		continue;
	    }
	    if ((src[0] == ':') && (numBytes != 1) && (src[1] == ':')) {
		src += 2;
		numBytes -= 2;
		while (numBytes && (*src == ':')) {
		    src++;
		    numBytes--;
		}
		continue;
	    }
	    break;
	}

	/*
	 * Support for empty array names here.
	 */

	array = (numBytes && (*src == '('));
	tokenPtr->size = src - tokenPtr->start;
	if ((tokenPtr->size == 0) && !array) {
	    goto justADollarSign;
	}
	parsePtr->numTokens++;
	if (array) {
	    /*
	     * This is a reference to an array element. Call ParseTokens
	     * recursively to parse the element name, since it could contain
	     * any number of substitutions.
	     */

	    if (TCL_OK != ParseTokens(src+1, numBytes-1, TYPE_CLOSE_PAREN,
		    flags | TCL_SUBST_ALL, parsePtr)) {
		goto error;
	    }
	    if ((parsePtr->term == src+numBytes) || (*parsePtr->term != ')')){
		parsePtr->errorType = TCL_PARSE_MISSING_PAREN;
		if (parsePtr->interp != NULL) {
    		    Tcl_SetObjResult(parsePtr->interp, Tcl_NewStringObj(
			    parseErrorMsg[parsePtr->errorType], -1));
		}
		parsePtr->term = src;
		parsePtr->incomplete = 1;
		goto error;
	    }
	    src = parsePtr->term + 1;
	}
    }
    tokenPtr = &parsePtr->tokenPtr[varIndex];
    tokenPtr->size = src - tokenPtr->start;
    tokenPtr->numComponents = parsePtr->numTokens - (varIndex + 1);
    return TCL_OK;

    /*
     * The dollar sign isn't followed by a variable name. Replace the
     * TCL_TOKEN_VARIABLE token with a TCL_TOKEN_TEXT token for the dollar
     * sign.
     */

  justADollarSign:
    tokenPtr = &parsePtr->tokenPtr[varIndex];
    tokenPtr->type = TCL_TOKEN_TEXT;
    tokenPtr->size = 1;
    tokenPtr->numComponents = 0;
    return TCL_OK;

  error:
    /* Convert variable substitution token to error token */
    tokenPtr = &parsePtr->tokenPtr[varIndex];
    tokenPtr->type = TCL_TOKEN_ERROR;
    tokenPtr->numComponents = parsePtr->errorType;
    tokenPtr->size = parsePtr->term + 1 - tokenPtr->start;
    return TCL_ERROR;
}

/*
 *----------------------------------------------------------------------
 *
 * Tcl_ParseVar --
 *
 *	Given a string starting with a $ sign, parse off a variable name and
 *	return its value.
 *
 * Results:
 *	The return value is the contents of the variable given by the leading
 *	characters of string. If termPtr isn't NULL, *termPtr gets filled in
 *	with the address of the character just after the last one in the
 *	variable specifier. If the variable doesn't exist, then the return
 *	value is NULL and an error message will be left in interp's result.
 *
 * Side effects:
 *	None.
 *
 *----------------------------------------------------------------------
 */

const char *
Tcl_ParseVar(
    Tcl_Interp *interp,		/* Context for looking up variable. */
    register const char *start,	/* Start of variable substitution. First
				 * character must be "$". */
    const char **termPtr)	/* If non-NULL, points to word to fill in with
				 * character just after last one in the
				 * variable specifier. */
{
    register Tcl_Obj *objPtr;
    int code;
    Tcl_Parse *parsePtr = TclStackAlloc(interp, sizeof(Tcl_Parse));

    if (TCL_OK != TclParseVarName(interp, start, -1, parsePtr,
	    PARSE_USE_INTERNAL_TOKENS)) {
	Tcl_FreeParse(parsePtr);
	TclStackFree(interp, parsePtr);
	return NULL;
    }

    if (termPtr != NULL) {
	*termPtr = start + parsePtr->tokenPtr->size;
    }
    if (parsePtr->numTokens == 1) {
	/*
	 * There isn't a variable name after all: the $ is just a $.
	 */

	TclStackFree(interp, parsePtr);
	return "$";
    }

    code = TclSubstTokens(interp, parsePtr->tokenPtr, parsePtr->numTokens,
	    NULL, 1, NULL, NULL, 0);
    Tcl_FreeParse(parsePtr);
    TclStackFree(interp, parsePtr);
    if (code != TCL_OK) {
	return NULL;
    }
    objPtr = Tcl_GetObjResult(interp);

    /*
     * At this point we should have an object containing the value of a
     * variable. Just return the string from that object.
     *
     * Since TclSubstTokens above returned TCL_OK, we know that objPtr
     * is shared.  It is in both the interp result and the value of the
     * variable.  Returning the string relies on that to be true.
     */

    assert( Tcl_IsShared(objPtr) );

    Tcl_ResetResult(interp);
    return TclGetString(objPtr);
}

/*
 *----------------------------------------------------------------------
 *
 * Tcl_ParseBraces --
 *
 *	Given a string in braces such as a Tcl command argument or a string
 *	value in a Tcl expression, this function parses the string and returns
 *	information about the parse. No more than numBytes bytes will be
 *	scanned.
 *
 * Results:
 *	The return value is TCL_OK if the string was parsed successfully and
 *	TCL_ERROR otherwise. If an error occurs and interp isn't NULL then an
 *	error message is left in its result. On a successful return, tokenPtr
 *	and numTokens fields of parsePtr are filled in with information about
 *	the string that was parsed. Other fields in parsePtr are undefined.
 *	termPtr is set to point to the character just after the last one in
 *	the braced string.
 *
 * Side effects:
 *	If there is insufficient space in parsePtr to hold all the information
 *	about the command, then additional space is malloc-ed. If the function
 *	returns TCL_OK then the caller must eventually invoke Tcl_FreeParse to
 *	release any additional space that was allocated.
 *
 *----------------------------------------------------------------------
 */

int
Tcl_ParseBraces(
    Tcl_Interp *interp,		/* See ParseBraces */
    const char *start,		/* See ParseBraces */
    register int numBytes,	/* See ParseBraces */
    register Tcl_Parse *parsePtr,
    				/* See ParseBraces */
    int append,			/* Non-zero means append tokens to existing
				 * information in parsePtr; zero means
				 * ignore existing tokens in parsePtr and
				 * reinitialize it. */
    const char **termPtr)	/* See ParseBraces */

{
    int code = ParseBraces(interp, start, numBytes, parsePtr,
	    (append != 0) ? PARSE_APPEND : 0, termPtr);
    if (code == TCL_ERROR) {
	Tcl_FreeParse(parsePtr);
    }
    return code;
}

static int
ParseBraces(
    Tcl_Interp *interp,		/* Interpreter to use for error reporting; if
				 * NULL, then no error message is provided. */
    const char *start,		/* Start of string enclosed in braces. The
				 * first character must be {'. */
    size_t numBytes,		/* Total number of bytes in string. If (size_t)-1,
				 * the string consists of all bytes up to the
				 * first null character. */
    register Tcl_Parse *parsePtr,
				/* Structure to fill in with information about
				 * the string. */
    int flags,			/* Bit flags to control details of the parsing.
				 * Only the PARSE_APPEND flag has an effect
				 * here.  Other flags are passed along. */
    const char **termPtr)	/* If non-NULL, points to word in which to
				 * store a pointer to the character just after
				 * the terminating '}' if the parse was
				 * successful. */
{
    Tcl_Token *tokenPtr;
    register const char *src;
<<<<<<< HEAD
    int startIndex, level, length;
    int append = (flags & PARSE_APPEND);
=======
    int startIndex, level;
    size_t length;
>>>>>>> be10783a

    if ((numBytes == 0) || (start == NULL)) {
	return TCL_ERROR;
    }
    if (numBytes == (size_t)-1) {
	numBytes = strlen(start);
    }

    if (!append) {
	TclParseInit(interp, start, numBytes, parsePtr);
    }

    src = start;
    startIndex = parsePtr->numTokens;

    TclGrowParseTokenArray(parsePtr, 1);
    tokenPtr = &parsePtr->tokenPtr[startIndex];
    tokenPtr->type = TCL_TOKEN_TEXT;
    tokenPtr->start = src+1;
    tokenPtr->numComponents = 0;
    level = 1;
    while (1) {
	while (++src, --numBytes) {
	    if (CHAR_TYPE(*src) != TYPE_NORMAL) {
		break;
	    }
	}
	if (numBytes == 0) {
	    goto missingBraceError;
	}

	switch (*src) {
	case '{':
	    level++;
	    break;
	case '}':
	    if (--level == 0) {
		/*
		 * Decide if we need to finish emitting a partially-finished
		 * token. There are 3 cases:
		 *     {abc \newline xyz} or {xyz}
		 *		- finish emitting "xyz" token
		 *     {abc \newline}
		 *		- don't emit token after \newline
		 *     {}	- finish emitting zero-sized token
		 *
		 * The last case ensures that there is a token (even if empty)
		 * that describes the braced string.
		 */

		if ((src != tokenPtr->start)
			|| (parsePtr->numTokens == startIndex)) {
		    tokenPtr->size = (src - tokenPtr->start);
		    parsePtr->numTokens++;
		}
		if (termPtr != NULL) {
		    *termPtr = src+1;
		}
		return TCL_OK;
	    }
	    break;
	case '\\':
	    TclParseBackslash(src, numBytes, &length, NULL);
	    if ((length > 1) && (src[1] == '\n')) {
		/*
		 * A backslash-newline sequence must be collapsed, even inside
		 * braces, so we have to split the word into multiple tokens
		 * so that the backslash-newline can be represented
		 * explicitly.
		 */

		if (numBytes == 2) {
		    parsePtr->incomplete = 1;
		}
		tokenPtr->size = (src - tokenPtr->start);
		if (tokenPtr->size != 0) {
		    parsePtr->numTokens++;
		}
		TclGrowParseTokenArray(parsePtr, 2);
		tokenPtr = &parsePtr->tokenPtr[parsePtr->numTokens];
		tokenPtr->type = TCL_TOKEN_BS;
		tokenPtr->start = src;
		tokenPtr->size = length;
		tokenPtr->numComponents = 0;
		parsePtr->numTokens++;

		src += length - 1;
		numBytes -= length - 1;
		tokenPtr++;
		tokenPtr->type = TCL_TOKEN_TEXT;
		tokenPtr->start = src + 1;
		tokenPtr->numComponents = 0;
	    } else {
		src += length - 1;
		numBytes -= length - 1;
	    }
	    break;
	}
    }

  missingBraceError:
    parsePtr->errorType = TCL_PARSE_MISSING_BRACE;
    parsePtr->term = start;
    parsePtr->incomplete = 1;
    if (parsePtr->interp == NULL) {
	/*
	 * Skip straight to the exit code since we have no interpreter to put
	 * error message in.
	 */

	goto error;
    }

    Tcl_SetObjResult(parsePtr->interp, Tcl_NewStringObj(
	    parseErrorMsg[parsePtr->errorType], -1));

    /*
     * Guess if the problem is due to comments by searching the source string
     * for a possible open brace within the context of a comment. Since we
     * aren't performing a full Tcl parse, just look for an open brace
     * preceded by a '<whitespace>#' on the same line.
     */

    {
	register int openBrace = 0;

	while (--src > start) {
	    switch (*src) {
	    case '{':
		openBrace = 1;
		break;
	    case '\n':
		openBrace = 0;
		break;
	    case '#' :
		if (openBrace && TclIsSpaceProc(src[-1])) {
		    Tcl_AppendToObj(Tcl_GetObjResult(parsePtr->interp),
			    ": possible unbalanced brace in comment", -1);
		    goto error;
		}
		break;
	    }
	}
    }

  error:
    return TCL_ERROR;
}

/*
 *----------------------------------------------------------------------
 *
 * Tcl_ParseQuotedString --
 *
 *	Given a double-quoted string such as a quoted Tcl command argument or
 *	a quoted value in a Tcl expression, this function parses the string
 *	and returns information about the parse. No more than numBytes bytes
 *	will be scanned.
 *
 * Results:
 *	The return value is TCL_OK if the string was parsed successfully and
 *	TCL_ERROR otherwise. If an error occurs and interp isn't NULL then an
 *	error message is left in its result. On a successful return, tokenPtr
 *	and numTokens fields of parsePtr are filled in with information about
 *	the string that was parsed. Other fields in parsePtr are undefined.
 *	termPtr is set to point to the character just after the quoted
 *	string's terminating close-quote.
 *
 * Side effects:
 *	If there is insufficient space in parsePtr to hold all the information
 *	about the command, then additional space is malloc-ed. If the function
 *	returns TCL_OK then the caller must eventually invoke Tcl_FreeParse to
 *	release any additional space that was allocated.
 *
 *----------------------------------------------------------------------
 */

int
Tcl_ParseQuotedString(
    Tcl_Interp *interp,		/* See TclParseQuotedString */
    const char *start,		/* See TclParseQuotedString */
    int numBytes,		/* See TclParseQuotedString */
    Tcl_Parse *parsePtr,
    				/* See TclParseQuotedString */
    int append,			/* Non-zero means append tokens to existing
				 * information in parsePtr; zero means
				 * ignore existing tokens in parsePtr and
				 * reinitialize it. */
    const char **termPtr)	/* See TclParseQuotedString */
{
    int code = TclParseQuotedString(interp, start, numBytes, parsePtr,
	    (append != 0) ? PARSE_APPEND : 0, termPtr);
    if (code == TCL_ERROR) {
	Tcl_FreeParse(parsePtr);
    }
    return code;
}

int
TclParseQuotedString(
    Tcl_Interp *interp,		/* Interpreter to use for error reporting; if
				 * NULL, then no error message is provided. */
    const char *start,		/* Start of the quoted string. The first
				 * character must be '"'. */
    size_t numBytes,		/* Total number of bytes in string. If (size_t)-1,
				 * the string consists of all bytes up to the
				 * first null character. */
    register Tcl_Parse *parsePtr,
				/* Structure to fill in with information about
				 * the string. */
    int flags,			/* Bit flags to control details of the parsing.
				 * Only the PARSE_APPEND flag has an effect
				 * here.  Other flags are passed along. */
    const char **termPtr)	/* If non-NULL, points to word in which to
				 * store a pointer to the character just after
				 * the quoted string's terminating close-quote
				 * if the parse succeeds. */
{
    int append = (flags & PARSE_APPEND);

    if ((numBytes == 0) || (start == NULL)) {
	return TCL_ERROR;
    }
    if (numBytes == (size_t)-1) {
	numBytes = strlen(start);
    }

    if (!append) {
	TclParseInit(interp, start, numBytes, parsePtr);
    }

    if (TCL_OK != ParseTokens(start+1, numBytes-1, TYPE_QUOTE,
	    flags | TCL_SUBST_ALL, parsePtr)) {
	goto error;
    }
    if (*parsePtr->term != '"') {
	parsePtr->errorType = TCL_PARSE_MISSING_QUOTE;
	if (parsePtr->interp != NULL) {
	    Tcl_SetObjResult(parsePtr->interp, Tcl_NewStringObj(
		    parseErrorMsg[parsePtr->errorType], -1));
	}
	parsePtr->term = start;
	parsePtr->incomplete = 1;
	goto error;
    }
    if (termPtr != NULL) {
	*termPtr = (parsePtr->term + 1);
    }
    return TCL_OK;

  error:
    return TCL_ERROR;
}

/*
 *----------------------------------------------------------------------
 *
 * TclSubstParse --
 *
 *	Token parser used by the [subst] command. Parses the string made up of
 *	'numBytes' bytes starting at 'bytes'. Parsing is controlled by the
 *	flags argument to provide support for the -nobackslashes, -nocommands,
 *	and -novariables options, as represented by the flag values
 *	TCL_SUBST_BACKSLASHES, TCL_SUBST_COMMANDS, TCL_SUBST_VARIABLES.
 *
 * Results:
 *	None.
 *
 * Side effects:
 *	The Tcl_Parse struct '*parsePtr' is filled with parse results.
 *	The caller is expected to eventually call Tcl_FreeParse() to properly
 *	cleanup the value written there.
 *
 *----------------------------------------------------------------------
 */

void
TclSubstParse(
    Tcl_Interp *interp,
    const char *bytes,
    size_t numBytes,
    int flags,
    Tcl_Parse *parsePtr)
{
<<<<<<< HEAD
    TclParseInit(interp, bytes, numBytes, parsePtr);
    flags &= TCL_SUBST_ALL;
    flags |= PARSE_USE_INTERNAL_TOKENS;
    ParseTokens(bytes, numBytes, /* mask */ 0, flags, parsePtr);
=======
    size_t length = numBytes;
    const char *p = bytes;

    TclParseInit(interp, p, length, parsePtr);

    /*
     * First parse the string rep of objPtr, as if it were enclosed as a
     * "-quoted word in a normal Tcl command. Honor flags that selectively
     * inhibit types of substitution.
     */

    if (TCL_OK != ParseTokens(p, length, /* mask */ 0, flags, parsePtr)) {
	/*
	 * There was a parse error. Save the interpreter state for possible
	 * error reporting later.
	 */

	*statePtr = Tcl_SaveInterpState(interp, TCL_ERROR);

	/*
	 * We need to re-parse to get the portion of the string we can [subst]
	 * before the parse error. Sadly, all the Tcl_Token's created by the
	 * first parse attempt are gone, freed according to the public spec
	 * for the Tcl_Parse* routines. The only clue we have is parse.term,
	 * which points to either the unmatched opener, or to characters that
	 * follow a close brace or close quote.
	 *
	 * Call ParseTokens again, working on the string up to parse.term.
	 * Keep repeating until we get a good parse on a prefix.
	 */

	do {
	    parsePtr->numTokens = 0;
	    parsePtr->tokensAvailable = NUM_STATIC_TOKENS;
	    parsePtr->end = parsePtr->term;
	    parsePtr->incomplete = 0;
	    parsePtr->errorType = TCL_PARSE_SUCCESS;
	} while (TCL_OK !=
		ParseTokens(p, parsePtr->end - p, 0, flags, parsePtr));

	/*
	 * The good parse will have to be followed by {, (, or [.
	 */

	switch (*(parsePtr->term)) {
	case '{':
	    /*
	     * Parse error was a missing } in a ${varname} variable
	     * substitution at the toplevel. We will subst everything up to
	     * that broken variable substitution before reporting the parse
	     * error. Substituting the leftover '$' will have no side-effects,
	     * so the current token stream is fine.
	     */
	    break;

	case '(':
	    /*
	     * Parse error was during the parsing of the index part of an
	     * array variable substitution at the toplevel.
	     */

	    if (*(parsePtr->term - 1) == '$') {
		/*
		 * Special case where removing the array index left us with
		 * just a dollar sign (array variable with name the empty
		 * string as its name), instead of with a scalar variable
		 * reference.
		 *
		 * As in the previous case, existing token stream is OK.
		 */
	    } else {
		/*
		 * The current parse includes a successful parse of a scalar
		 * variable substitution where there should have been an array
		 * variable substitution. We remove that mistaken part of the
		 * parse before moving on. A scalar variable substitution is
		 * two tokens.
		 */

		Tcl_Token *varTokenPtr =
			parsePtr->tokenPtr + parsePtr->numTokens - 2;

		if (varTokenPtr->type != TCL_TOKEN_VARIABLE) {
		    Tcl_Panic("TclSubstParse: programming error");
		}
		if (varTokenPtr[1].type != TCL_TOKEN_TEXT) {
		    Tcl_Panic("TclSubstParse: programming error");
		}
		parsePtr->numTokens -= 2;
	    }
	    break;
	case '[':
	    /*
	     * Parse error occurred during parsing of a toplevel command
	     * substitution.
	     */

	    parsePtr->end = p + length;
	    p = parsePtr->term + 1;
	    length = parsePtr->end - p;
	    if (length == 0) {
		/*
		 * No commands, just an unmatched [. As in previous cases,
		 * existing token stream is OK.
		 */
	    } else {
		/*
		 * We want to add the parsing of as many commands as we can
		 * within that substitution until we reach the actual parse
		 * error. We'll do additional parsing to determine what length
		 * to claim for the final TCL_TOKEN_COMMAND token.
		 */

		Tcl_Token *tokenPtr;
		const char *lastTerm = parsePtr->term;
		Tcl_Parse *nestedPtr =
			TclStackAlloc(interp, sizeof(Tcl_Parse));

		while (TCL_OK ==
			Tcl_ParseCommand(NULL, p, length, 0, nestedPtr)) {
		    Tcl_FreeParse(nestedPtr);
		    p = nestedPtr->term + (nestedPtr->term < nestedPtr->end);
		    length = nestedPtr->end - p;
		    if ((length == 0) && (nestedPtr->term == nestedPtr->end)) {
			/*
			 * If we run out of string, blame the missing close
			 * bracket on the last command, and do not evaluate it
			 * during substitution.
			 */

			break;
		    }
		    lastTerm = nestedPtr->term;
		}
		TclStackFree(interp, nestedPtr);

		if (lastTerm == parsePtr->term) {
		    /*
		     * Parse error in first command. No commands to subst, add
		     * no more tokens.
		     */
		    break;
		}

		/*
		 * Create a command substitution token for whatever commands
		 * got parsed.
		 */

		TclGrowParseTokenArray(parsePtr, 1);
		tokenPtr = &(parsePtr->tokenPtr[parsePtr->numTokens]);
		tokenPtr->start = parsePtr->term;
		tokenPtr->numComponents = 0;
		tokenPtr->type = TCL_TOKEN_COMMAND;
		tokenPtr->size = lastTerm - tokenPtr->start + 1;
		parsePtr->numTokens++;
	    }
	    break;

	default:
	    Tcl_Panic("bad parse in TclSubstParse: %c", p[length]);
	}
    }
>>>>>>> be10783a
}

/*
 *----------------------------------------------------------------------
 *
 * TclSubstTokens --
 *
 *	Accepts an array of count Tcl_Token's, and creates a result value in
 *	the interp from concatenating the results of performing Tcl
 *	substitution on each Tcl_Token. Substitution is interrupted if any
 *	non-TCL_OK completion code arises.
 *
 * Results:
 *	The return value is a standard Tcl completion code. The result in
 *	interp is the substituted value, or an error message if TCL_ERROR is
 *	returned. If tokensLeftPtr is not NULL, then it points to an int where
 *	the number of tokens remaining to be processed is written.
 *
 * Side effects:
 *	Can be anything, depending on the types of substitution done.
 *
 *----------------------------------------------------------------------
 */

int
TclSubstTokens(
    Tcl_Interp *interp,		/* Interpreter in which to lookup variables,
				 * execute nested commands, and report
				 * errors. */
    Tcl_Token *tokenPtr,	/* Pointer to first in an array of tokens to
				 * evaluate and concatenate. */
    int count,			/* Number of tokens to consider at tokenPtr.
				 * Must be at least 1. */
    int *tokensLeftPtr,		/* If not NULL, points to memory where an
				 * integer representing the number of tokens
				 * left to be substituted will be written */
    int line,			/* The line the script starts on. */
    int *clNextOuter,		/* Information about an outer context for */
    const char *outerScript,	/* continuation line data. This is set by
				 * EvalEx() to properly handle [...]-nested
				 * commands. The 'outerScript' refers to the
				 * most-outer script containing the embedded
				 * command, which is refered to by 'script'.
				 * The 'clNextOuter' refers to the current
				 * entry in the table of continuation lines in
				 * this "master script", and the character
				 * offsets are relative to the 'outerScript'
				 * as well.
				 *
				 * If outerScript == script, then this call is
				 * for words in the outer-most script or
				 * command. See Tcl_EvalEx and TclEvalObjEx
				 * for the places generating arguments for
				 * which this is true. */
    int flags)
{
    Tcl_Obj *result;
    int code = TCL_OK;
#define NUM_STATIC_POS 20
    int isLiteral, maxNumCL, numCL, i, adjust;
    int *clPosition = NULL;
    Interp *iPtr = (Interp *) interp;
    int inFile = iPtr->evalFlags & TCL_EVAL_FILE;

    /*
     * Each pass through this loop will substitute one token, and its
     * components, if any. The only thing tricky here is that we go to some
     * effort to pass Tcl_Obj's through untouched, to avoid string copying and
     * Tcl_Obj creation if possible, to aid performance and limit shimmering.
     *
     * Further optimization opportunities might be to check for the equivalent
     * of Tcl_SetObjResult(interp, Tcl_GetObjResult(interp)) and omit them.
     */

    /*
     * For the handling of continuation lines in literals we first check if
     * this is actually a literal. For if not we can forego the additional
     * processing. Otherwise we pre-allocate a small table to store the
     * locations of all continuation lines we find in this literal, if any.
     * The table is extended if needed.
     */

    numCL = 0;
    maxNumCL = 0;
    isLiteral = 1;
    for (i=0 ; i < count; i++) {
	if ((tokenPtr[i].type != TCL_TOKEN_TEXT)
		&& (tokenPtr[i].type != TCL_TOKEN_BS)) {
	    isLiteral = 0;
	    break;
	}
    }

    if (isLiteral) {
	maxNumCL = NUM_STATIC_POS;
	clPosition = Tcl_Alloc(maxNumCL * sizeof(int));
    }

    adjust = 0;
    result = NULL;
    for (; count>0 && code==TCL_OK ; count--, tokenPtr++) {
	Tcl_Obj *appendObj = NULL;
	const char *append = NULL;
	int appendByteLength = 0;
	char utfCharBytes[TCL_UTF_MAX];

	switch (tokenPtr->type) {
	case TCL_TOKEN_TEXT:
	    append = tokenPtr->start;
	    appendByteLength = tokenPtr->size;
	    break;

	case TCL_TOKEN_BS:
	    appendByteLength = TclParseBackslash(tokenPtr->start,
		    tokenPtr->size, NULL, utfCharBytes);
	    append = utfCharBytes;

	    /*
	     * If the backslash sequence we found is in a literal, and
	     * represented a continuation line, we compute and store its
	     * location (as char offset to the beginning of the _result_
	     * script). We may have to extend the table of locations.
	     *
	     * Note that the continuation line information is relevant even if
	     * the word we are processing is not a literal, as it can affect
	     * nested commands. See the branch for TCL_TOKEN_COMMAND below,
	     * where the adjustment we are tracking here is taken into
	     * account. The good thing is that we do not need a table of
	     * everything, just the number of lines we have to add as
	     * correction.
	     */

	    if ((appendByteLength == 1) && (utfCharBytes[0] == ' ')
		    && (tokenPtr->start[1] == '\n')) {
		if (isLiteral) {
		    int clPos;

		    if (result == 0) {
			clPos = 0;
		    } else {
			(void)TclGetStringFromObj(result, &clPos);
		    }

		    if (numCL >= maxNumCL) {
			maxNumCL *= 2;
			clPosition = Tcl_Realloc(clPosition,
				maxNumCL * sizeof(int));
		    }
		    clPosition[numCL] = clPos;
		    numCL++;
		}
		adjust++;
	    }
	    break;

	case TCL_TOKEN_COMMAND: {
	    /*
	     * This case exists only for the sake of the public routines
	     * Tcl_EvalTokens(Standard)().  All internal parsing avoids
	     * generation of the TCL_TOKEN_COMMAND token type.
	     */
	
	    /* TIP #280: Transfer line information to nested command */
	    iPtr->numLevels++;
	    code = TclInterpReady(interp);
	    if (code == TCL_OK) {
		/*
		 * Test cases: info-30.{6,8,9}
		 */

		int theline;

		TclAdvanceContinuations(&line, &clNextOuter,
			tokenPtr->start - outerScript);
		theline = line + adjust;
		code = TclEvalEx(interp, tokenPtr->start+1, tokenPtr->size-2,
			flags, theline, clNextOuter, outerScript);

		TclAdvanceLines(&line, tokenPtr->start+1,
			tokenPtr->start + tokenPtr->size - 1);

		/*
		 * Restore flag reset by nested eval for future bracketed
		 * commands and their cmdframe setup
		 */

		if (inFile) {
		    iPtr->evalFlags |= TCL_EVAL_FILE;
		}
	    }
	    iPtr->numLevels--;
	    TclResetCancellation(interp, 0);
	    appendObj = Tcl_GetObjResult(interp);
	    break;
	}

	case TCL_TOKEN_VARIABLE: {
	    Tcl_Obj *arrayIndex = NULL;
	    Tcl_Obj *varName = NULL;

	    if (count <= tokenPtr->numComponents) {
		Tcl_Panic("token components overflow token array");
	    }
	    if (tokenPtr->numComponents > 1) {
		/*
		 * Subst the index part of an array variable reference.
		 */

		code = TclSubstTokens(interp, tokenPtr+2,
			tokenPtr->numComponents - 1, NULL, line, NULL, NULL,
			flags);
		arrayIndex = Tcl_GetObjResult(interp);
		Tcl_IncrRefCount(arrayIndex);
	    }

	    if (code == TCL_OK) {
		varName = Tcl_NewStringObj(tokenPtr[1].start,
			tokenPtr[1].size);
		appendObj = Tcl_ObjGetVar2(interp, varName, arrayIndex,
			TCL_LEAVE_ERR_MSG |
			((flags & TCL_EVAL_GLOBAL) ? TCL_GLOBAL_ONLY : 0));
		Tcl_DecrRefCount(varName);
		if (appendObj == NULL) {
		    code = TCL_ERROR;
		}
	    }

	    switch (code) {
	    case TCL_OK:	/* Got value */
	    case TCL_ERROR:	/* Already have error message */
	    case TCL_BREAK:	/* Will not substitute anyway */
	    case TCL_CONTINUE:	/* Will not substitute anyway */
		break;
	    default:
		/*
		 * All other return codes, we will subst the ulesult from the
		 * code-throwing evaluation.
		 */

		appendObj = Tcl_GetObjResult(interp);
	    }

	    if (arrayIndex != NULL) {
		Tcl_DecrRefCount(arrayIndex);
	    }
	    count -= tokenPtr->numComponents;
	    tokenPtr += tokenPtr->numComponents;
	    break;
	}

	case TCL_TOKEN_SCRIPT_SUBST: {
	    Interp *iPtr = (Interp *) interp;
	    iPtr->numLevels++;
	    code = TclInterpReady(interp);
	    if (code == TCL_OK) {
		int theline;
		if (count <= tokenPtr->numComponents) {
		    Tcl_Panic("token components overflow token array");
		}
		TclAdvanceContinuations (&line, &clNextOuter,
					 tokenPtr->start - outerScript);
		theline = line + adjust;
		code = TclEvalScriptTokens(interp, tokenPtr+1,
			tokenPtr->numComponents, flags, theline,
			clNextOuter, outerScript);

		TclAdvanceLines(&line, tokenPtr->start+1,
			tokenPtr->start + tokenPtr->size - 1);

		/*
		 * Restore flag reset by nested eval for future bracketed
		 * commands and their cmdframe setup
		 */
	        if (inFile) {
		    iPtr->evalFlags |= TCL_EVAL_FILE;
		}
		count -= tokenPtr->numComponents;
		tokenPtr += tokenPtr->numComponents;
	    }
	    iPtr->numLevels--;
	    appendObj = Tcl_GetObjResult(interp);
	    break;
	}

	case TCL_TOKEN_ERROR:
	    Tcl_SetResult(interp, (char *)
		    parseErrorMsg[tokenPtr->numComponents], TCL_STATIC);
	    code = TCL_ERROR;
	    break;

	default:
	    Tcl_Panic("unexpected token type in TclSubstTokens: %d",
		    tokenPtr->type);
	}

	if ((code == TCL_BREAK) || (code == TCL_CONTINUE)) {
	    /*
	     * Inhibit substitution.
	     */
	    continue;
	}

	if (result == NULL) {
	    /*
	     * First pass through. If we have a Tcl_Obj, just use it. If not,
	     * create one from our string.
	     */

	    if (appendObj != NULL) {
		result = appendObj;
	    } else {
		result = Tcl_NewStringObj(append, appendByteLength);
	    }
	    Tcl_IncrRefCount(result);
	} else {
	    /*
	     * Subsequent passes. Append to result.
	     */

	    if (Tcl_IsShared(result)) {
		Tcl_DecrRefCount(result);
		result = Tcl_DuplicateObj(result);
		Tcl_IncrRefCount(result);
	    }
	    if (appendObj != NULL) {
		Tcl_AppendObjToObj(result, appendObj);
	    } else {
		Tcl_AppendToObj(result, append, appendByteLength);
	    }
	}
    }

    if (code != TCL_ERROR) {		/* Keep error message in result! */
	if (result != NULL) {
	    Tcl_SetObjResult(interp, result);

	    /*
	     * If the code found continuation lines (which implies that this
	     * word is a literal), then we store the accumulated table of
	     * locations in the thread-global data structure for the bytecode
	     * compiler to find later, assuming that the literal is a script
	     * which will be compiled.
	     */

	    if (numCL) {
		TclContinuationsEnter(result, numCL, clPosition);
	    }

	    /*
	     * Release the temp table we used to collect the locations of
	     * continuation lines, if any.
	     */

	    if (maxNumCL) {
		Tcl_Free(clPosition);
	    }
	} else {
	    Tcl_ResetResult(interp);
	}
    }
    if (tokensLeftPtr != NULL) {
	*tokensLeftPtr = count;
    }
    if (result != NULL) {
	Tcl_DecrRefCount(result);
    }
    return code;
}

/*
 *----------------------------------------------------------------------
 *
 * CommandComplete --
 *
 *	This function is shared by TclCommandComplete and
 *	Tcl_ObjCommandComplete; it does all the real work of seeing whether a
 *	script is complete
 *
 * Results:
 *	1 is returned if the script is complete, 0 if there are open
 *	delimiters such as " or (. 1 is also returned if there is a parse
 *	error in the script other than unmatched delimiters.
 *
 * Side effects:
 *	None.
 *
 *----------------------------------------------------------------------
 */

static inline int
CommandComplete(
    const char *script,		/* Script to check. */
    size_t numBytes)		/* Number of bytes in script. */
{
    Tcl_Parse parse;
    const char *p, *end;

    /*
     * NOTE: This set of routines should not be converted to make use of
     * TclParseScript, because [info complete] is defined to operate only
     * one parsing level deep, while TclParseScript digs out parsing errors
     * in nested script substitutions.  See test parse-6.8, etc.
     */

    p = script;
    end = p + numBytes;
    parse.incomplete = 0;
    while ((p < end)
	    && (Tcl_ParseCommand(NULL, p, end - p, 0, &parse)) == TCL_OK) {
        p = parse.commandStart + parse.commandSize;
        Tcl_FreeParse(&parse);
    }
    return (parse.incomplete == 0);
}

/*
 *----------------------------------------------------------------------
 *
 * Tcl_CommandComplete --
 *
 *	Given a partial or complete Tcl script, this function determines
 *	whether the script is complete in the sense of having matched braces
 *	and quotes and brackets.
 *
 * Results:
 *	1 is returned if the script is complete, 0 otherwise. 1 is also
 *	returned if there is a parse error in the script other than unmatched
 *	delimiters.
 *
 * Side effects:
 *	None.
 *
 *----------------------------------------------------------------------
 */

int
Tcl_CommandComplete(
    const char *script)		/* Script to check. */
{
    return CommandComplete(script, (int) strlen(script));
}

/*
 *----------------------------------------------------------------------
 *
 * TclObjCommandComplete --
 *
 *	Given a partial or complete Tcl command in a Tcl object, this function
 *	determines whether the command is complete in the sense of having
 *	matched braces and quotes and brackets.
 *
 * Results:
 *	1 is returned if the command is complete, 0 otherwise.
 *
 * Side effects:
 *	None.
 *
 *----------------------------------------------------------------------
 */

int
TclObjCommandComplete(
    Tcl_Obj *objPtr)		/* Points to object holding script to
				 * check. */
{
    int length;
    const char *script = TclGetStringFromObj(objPtr, &length);

    return CommandComplete(script, length);
}

/*
 * Local Variables:
 * mode: c
 * c-basic-offset: 4
 * fill-column: 78
 * End:
 */<|MERGE_RESOLUTION|>--- conflicted
+++ resolved
@@ -175,22 +175,15 @@
  * Prototypes for local functions defined in this file:
  */
 
-<<<<<<< HEAD
-static inline int	CommandComplete(const char *script, int numBytes);
+static inline int	CommandComplete(const char *script, size_t numBytes);
 static int		ParseBraces(Tcl_Interp *interp, const char *start,
-			    int numBytes, Tcl_Parse *parsePtr, int flags,
+			    size_t numBytes, Tcl_Parse *parsePtr, int flags,
 			    const char **termPtr);
-static int		ParseComment(const char *src, int numBytes,
-			    Tcl_Parse *parsePtr);
-void			ParseScript(const char *script, int numBytes,
-			    int flags, Tcl_Parse *parsePtr);
-static int		ParseTokens(const char *src, int numBytes, int mask,
-=======
-static inline int	CommandComplete(const char *script, size_t numBytes);
 static size_t		ParseComment(const char *src, size_t numBytes,
 			    Tcl_Parse *parsePtr);
+void			ParseScript(const char *script, size_t numBytes,
+			    int flags, Tcl_Parse *parsePtr);
 static int		ParseTokens(const char *src, size_t numBytes, int mask,
->>>>>>> be10783a
 			    int flags, Tcl_Parse *parsePtr);
 static size_t		ParseWhiteSpace(const char *src, size_t numBytes,
 			    int *incompletePtr, char *typePtr);
@@ -496,7 +489,7 @@
 TclParseScript(interp, script, numBytes, flags, lastTokenPtrPtr, termPtr)
     Tcl_Interp *interp;
     const char *script;		/* The string to parse */
-    int numBytes;		/* Length of string in bytes */
+    size_t numBytes;		/* Length of string in bytes */
     int flags;			/* Bit flags that control parsing details. */
     Tcl_Token **lastTokenPtrPtr;/* Return pointer to last token */
     const char **termPtr;	/* Return the terminating character in string */
@@ -536,7 +529,7 @@
 void
 ParseScript(script, numBytes, flags, parsePtr)
     const char *script;		/* The string to parse */
-    int numBytes;		/* Length of string in bytes */
+    size_t numBytes;		/* Length of string in bytes */
     int flags;			/* Bit flags that control parsing details. */
     Tcl_Parse *parsePtr;
 {
@@ -696,7 +689,7 @@
 Tcl_ParseCommand(
     Tcl_Interp *interp,		/* See TclParseCommand */
     const char *start,		/* See TclParseCommand */
-    register int numBytes,	/* See TclParseCommand */
+    size_t numBytes,		/* See TclParseCommand */
     int nested,			/* Non-zero means this is a nested command:
 				 * close bracket should be considered
 				 * a command terminator. If zero, then close
@@ -721,18 +714,10 @@
     size_t numBytes,		/* Total number of bytes in string. If (size_t)-1,
 				 * the script consists of all bytes up to the
 				 * first null character. */
-<<<<<<< HEAD
     int flags,			/* Bit flags to control details of the parsing.
 				 * Only the PARSE_NESTED flag has an effect
 				 * here.  Other flags are passed along. */
-    register Tcl_Parse *parsePtr)
-=======
-    int nested,			/* Non-zero means this is a nested command:
-				 * close bracket should be considered a
-				 * command terminator. If zero, then close
-				 * bracket has no special meaning. */
     Tcl_Parse *parsePtr)
->>>>>>> be10783a
 				/* Structure to fill in with information about
 				 * the parsed command; any previous
 				 * information in the structure is ignored. */
@@ -746,15 +731,11 @@
 				 * command. */
     const char *termPtr;	/* Set by Tcl_ParseBraces/QuotedString to
 				 * point to char after terminating one. */
-<<<<<<< HEAD
-    int scanned;
+    size_t scanned;
     int nested = (flags & PARSE_NESTED);
     int append = (flags & PARSE_APPEND);
     const char *commandStart;
     int numWords = 0;
-=======
-    size_t scanned;
->>>>>>> be10783a
 
     if ((start == NULL) && (numBytes != 0)) {
 	if (interp != NULL) {
@@ -1867,7 +1848,7 @@
 int
 TclParseScriptSubst(
     const char *src,
-    register int numBytes,
+    size_t numBytes,
     Tcl_Parse *parsePtr,
     int flags)	
 {
@@ -1920,7 +1901,7 @@
 Tcl_ParseVarName(
     Tcl_Interp *interp,		/* See TclParseVarName */
     const char *start,		/* See TclParseVarName */
-    register int numBytes,	/* See TclParseVarName */
+    size_t numBytes,		/* See TclParseVarName */
     Tcl_Parse *parsePtr,	/* See TclParseVarName */
     int append)			/* Non-zero means append tokens to existing
 				 * information in parsePtr; zero means ignore
@@ -2225,7 +2206,7 @@
 Tcl_ParseBraces(
     Tcl_Interp *interp,		/* See ParseBraces */
     const char *start,		/* See ParseBraces */
-    register int numBytes,	/* See ParseBraces */
+    size_t	numBytes,	/* See ParseBraces */
     register Tcl_Parse *parsePtr,
     				/* See ParseBraces */
     int append,			/* Non-zero means append tokens to existing
@@ -2265,13 +2246,9 @@
 {
     Tcl_Token *tokenPtr;
     register const char *src;
-<<<<<<< HEAD
-    int startIndex, level, length;
-    int append = (flags & PARSE_APPEND);
-=======
     int startIndex, level;
     size_t length;
->>>>>>> be10783a
+    int append = (flags & PARSE_APPEND);
 
     if ((numBytes == 0) || (start == NULL)) {
 	return TCL_ERROR;
@@ -2454,7 +2431,7 @@
 Tcl_ParseQuotedString(
     Tcl_Interp *interp,		/* See TclParseQuotedString */
     const char *start,		/* See TclParseQuotedString */
-    int numBytes,		/* See TclParseQuotedString */
+    size_t numBytes,		/* See TclParseQuotedString */
     Tcl_Parse *parsePtr,
     				/* See TclParseQuotedString */
     int append,			/* Non-zero means append tokens to existing
@@ -2558,176 +2535,10 @@
     int flags,
     Tcl_Parse *parsePtr)
 {
-<<<<<<< HEAD
     TclParseInit(interp, bytes, numBytes, parsePtr);
     flags &= TCL_SUBST_ALL;
     flags |= PARSE_USE_INTERNAL_TOKENS;
     ParseTokens(bytes, numBytes, /* mask */ 0, flags, parsePtr);
-=======
-    size_t length = numBytes;
-    const char *p = bytes;
-
-    TclParseInit(interp, p, length, parsePtr);
-
-    /*
-     * First parse the string rep of objPtr, as if it were enclosed as a
-     * "-quoted word in a normal Tcl command. Honor flags that selectively
-     * inhibit types of substitution.
-     */
-
-    if (TCL_OK != ParseTokens(p, length, /* mask */ 0, flags, parsePtr)) {
-	/*
-	 * There was a parse error. Save the interpreter state for possible
-	 * error reporting later.
-	 */
-
-	*statePtr = Tcl_SaveInterpState(interp, TCL_ERROR);
-
-	/*
-	 * We need to re-parse to get the portion of the string we can [subst]
-	 * before the parse error. Sadly, all the Tcl_Token's created by the
-	 * first parse attempt are gone, freed according to the public spec
-	 * for the Tcl_Parse* routines. The only clue we have is parse.term,
-	 * which points to either the unmatched opener, or to characters that
-	 * follow a close brace or close quote.
-	 *
-	 * Call ParseTokens again, working on the string up to parse.term.
-	 * Keep repeating until we get a good parse on a prefix.
-	 */
-
-	do {
-	    parsePtr->numTokens = 0;
-	    parsePtr->tokensAvailable = NUM_STATIC_TOKENS;
-	    parsePtr->end = parsePtr->term;
-	    parsePtr->incomplete = 0;
-	    parsePtr->errorType = TCL_PARSE_SUCCESS;
-	} while (TCL_OK !=
-		ParseTokens(p, parsePtr->end - p, 0, flags, parsePtr));
-
-	/*
-	 * The good parse will have to be followed by {, (, or [.
-	 */
-
-	switch (*(parsePtr->term)) {
-	case '{':
-	    /*
-	     * Parse error was a missing } in a ${varname} variable
-	     * substitution at the toplevel. We will subst everything up to
-	     * that broken variable substitution before reporting the parse
-	     * error. Substituting the leftover '$' will have no side-effects,
-	     * so the current token stream is fine.
-	     */
-	    break;
-
-	case '(':
-	    /*
-	     * Parse error was during the parsing of the index part of an
-	     * array variable substitution at the toplevel.
-	     */
-
-	    if (*(parsePtr->term - 1) == '$') {
-		/*
-		 * Special case where removing the array index left us with
-		 * just a dollar sign (array variable with name the empty
-		 * string as its name), instead of with a scalar variable
-		 * reference.
-		 *
-		 * As in the previous case, existing token stream is OK.
-		 */
-	    } else {
-		/*
-		 * The current parse includes a successful parse of a scalar
-		 * variable substitution where there should have been an array
-		 * variable substitution. We remove that mistaken part of the
-		 * parse before moving on. A scalar variable substitution is
-		 * two tokens.
-		 */
-
-		Tcl_Token *varTokenPtr =
-			parsePtr->tokenPtr + parsePtr->numTokens - 2;
-
-		if (varTokenPtr->type != TCL_TOKEN_VARIABLE) {
-		    Tcl_Panic("TclSubstParse: programming error");
-		}
-		if (varTokenPtr[1].type != TCL_TOKEN_TEXT) {
-		    Tcl_Panic("TclSubstParse: programming error");
-		}
-		parsePtr->numTokens -= 2;
-	    }
-	    break;
-	case '[':
-	    /*
-	     * Parse error occurred during parsing of a toplevel command
-	     * substitution.
-	     */
-
-	    parsePtr->end = p + length;
-	    p = parsePtr->term + 1;
-	    length = parsePtr->end - p;
-	    if (length == 0) {
-		/*
-		 * No commands, just an unmatched [. As in previous cases,
-		 * existing token stream is OK.
-		 */
-	    } else {
-		/*
-		 * We want to add the parsing of as many commands as we can
-		 * within that substitution until we reach the actual parse
-		 * error. We'll do additional parsing to determine what length
-		 * to claim for the final TCL_TOKEN_COMMAND token.
-		 */
-
-		Tcl_Token *tokenPtr;
-		const char *lastTerm = parsePtr->term;
-		Tcl_Parse *nestedPtr =
-			TclStackAlloc(interp, sizeof(Tcl_Parse));
-
-		while (TCL_OK ==
-			Tcl_ParseCommand(NULL, p, length, 0, nestedPtr)) {
-		    Tcl_FreeParse(nestedPtr);
-		    p = nestedPtr->term + (nestedPtr->term < nestedPtr->end);
-		    length = nestedPtr->end - p;
-		    if ((length == 0) && (nestedPtr->term == nestedPtr->end)) {
-			/*
-			 * If we run out of string, blame the missing close
-			 * bracket on the last command, and do not evaluate it
-			 * during substitution.
-			 */
-
-			break;
-		    }
-		    lastTerm = nestedPtr->term;
-		}
-		TclStackFree(interp, nestedPtr);
-
-		if (lastTerm == parsePtr->term) {
-		    /*
-		     * Parse error in first command. No commands to subst, add
-		     * no more tokens.
-		     */
-		    break;
-		}
-
-		/*
-		 * Create a command substitution token for whatever commands
-		 * got parsed.
-		 */
-
-		TclGrowParseTokenArray(parsePtr, 1);
-		tokenPtr = &(parsePtr->tokenPtr[parsePtr->numTokens]);
-		tokenPtr->start = parsePtr->term;
-		tokenPtr->numComponents = 0;
-		tokenPtr->type = TCL_TOKEN_COMMAND;
-		tokenPtr->size = lastTerm - tokenPtr->start + 1;
-		parsePtr->numTokens++;
-	    }
-	    break;
-
-	default:
-	    Tcl_Panic("bad parse in TclSubstParse: %c", p[length]);
-	}
-    }
->>>>>>> be10783a
 }
  
