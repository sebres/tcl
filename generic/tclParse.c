--- conflicted
+++ resolved
@@ -1651,15 +1651,10 @@
 	    numBytes--;
 	    nestedPtr = TclStackAlloc(parsePtr->interp, sizeof(Tcl_Parse));
 	    while (1) {
-<<<<<<< HEAD
+		const char *curEnd;
+
 		if (TCL_OK != TclParseCommand(parsePtr->interp, src, numBytes,
 			(flags | PARSE_NESTED) & ~PARSE_APPEND, nestedPtr)) {
-=======
-		const char *curEnd;
-		
-		if (Tcl_ParseCommand(parsePtr->interp, src, numBytes, 1,
-			nestedPtr) != TCL_OK) {
->>>>>>> 15a71d5b
 		    parsePtr->errorType = nestedPtr->errorType;
 		    parsePtr->term = nestedPtr->term;
 		    parsePtr->incomplete = nestedPtr->incomplete;
