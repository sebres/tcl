--- conflicted
+++ resolved
@@ -80,91 +80,47 @@
 			    Tcl_Obj *const toPtr);
 static int		ClassFilterGet(void *clientData,
 			    Tcl_Interp *interp, Tcl_ObjectContext context,
-<<<<<<< HEAD
 			    size_t objc, Tcl_Obj *const *objv);
-static int		ClassFilterSet(ClientData clientData,
+static int		ClassFilterSet(void *clientData,
 			    Tcl_Interp *interp, Tcl_ObjectContext context,
 			    size_t objc, Tcl_Obj *const *objv);
-static int		ClassMixinGet(ClientData clientData,
+static int		ClassMixinGet(void *clientData,
 			    Tcl_Interp *interp, Tcl_ObjectContext context,
 			    size_t objc, Tcl_Obj *const *objv);
-static int		ClassMixinSet(ClientData clientData,
+static int		ClassMixinSet(void *clientData,
 			    Tcl_Interp *interp, Tcl_ObjectContext context,
 			    size_t objc, Tcl_Obj *const *objv);
-static int		ClassSuperGet(ClientData clientData,
+static int		ClassSuperGet(void *clientData,
 			    Tcl_Interp *interp, Tcl_ObjectContext context,
 			    size_t objc, Tcl_Obj *const *objv);
-static int		ClassSuperSet(ClientData clientData,
+static int		ClassSuperSet(void *clientData,
 			    Tcl_Interp *interp, Tcl_ObjectContext context,
 			    size_t objc, Tcl_Obj *const *objv);
-static int		ClassVarsGet(ClientData clientData,
+static int		ClassVarsGet(void *clientData,
 			    Tcl_Interp *interp, Tcl_ObjectContext context,
 			    size_t objc, Tcl_Obj *const *objv);
-static int		ClassVarsSet(ClientData clientData,
+static int		ClassVarsSet(void *clientData,
 			    Tcl_Interp *interp, Tcl_ObjectContext context,
 			    size_t objc, Tcl_Obj *const *objv);
-static int		ObjFilterGet(ClientData clientData,
+static int		ObjFilterGet(void *clientData,
 			    Tcl_Interp *interp, Tcl_ObjectContext context,
 			    size_t objc, Tcl_Obj *const *objv);
-static int		ObjFilterSet(ClientData clientData,
+static int		ObjFilterSet(void *clientData,
 			    Tcl_Interp *interp, Tcl_ObjectContext context,
 			    size_t objc, Tcl_Obj *const *objv);
-static int		ObjMixinGet(ClientData clientData,
+static int		ObjMixinGet(void *clientData,
 			    Tcl_Interp *interp, Tcl_ObjectContext context,
 			    size_t objc, Tcl_Obj *const *objv);
-static int		ObjMixinSet(ClientData clientData,
+static int		ObjMixinSet(void *clientData,
 			    Tcl_Interp *interp, Tcl_ObjectContext context,
 			    size_t objc, Tcl_Obj *const *objv);
-static int		ObjVarsGet(ClientData clientData,
+static int		ObjVarsGet(void *clientData,
 			    Tcl_Interp *interp, Tcl_ObjectContext context,
 			    size_t objc, Tcl_Obj *const *objv);
-static int		ObjVarsSet(ClientData clientData,
+static int		ObjVarsSet(void *clientData,
 			    Tcl_Interp *interp, Tcl_ObjectContext context,
 			    size_t objc, Tcl_Obj *const *objv);
-static int		ResolveClass(ClientData clientData,
-=======
-			    int objc, Tcl_Obj *const *objv);
-static int		ClassFilterSet(void *clientData,
-			    Tcl_Interp *interp, Tcl_ObjectContext context,
-			    int objc, Tcl_Obj *const *objv);
-static int		ClassMixinGet(void *clientData,
-			    Tcl_Interp *interp, Tcl_ObjectContext context,
-			    int objc, Tcl_Obj *const *objv);
-static int		ClassMixinSet(void *clientData,
-			    Tcl_Interp *interp, Tcl_ObjectContext context,
-			    int objc, Tcl_Obj *const *objv);
-static int		ClassSuperGet(void *clientData,
-			    Tcl_Interp *interp, Tcl_ObjectContext context,
-			    int objc, Tcl_Obj *const *objv);
-static int		ClassSuperSet(void *clientData,
-			    Tcl_Interp *interp, Tcl_ObjectContext context,
-			    int objc, Tcl_Obj *const *objv);
-static int		ClassVarsGet(void *clientData,
-			    Tcl_Interp *interp, Tcl_ObjectContext context,
-			    int objc, Tcl_Obj *const *objv);
-static int		ClassVarsSet(void *clientData,
-			    Tcl_Interp *interp, Tcl_ObjectContext context,
-			    int objc, Tcl_Obj *const *objv);
-static int		ObjFilterGet(void *clientData,
-			    Tcl_Interp *interp, Tcl_ObjectContext context,
-			    int objc, Tcl_Obj *const *objv);
-static int		ObjFilterSet(void *clientData,
-			    Tcl_Interp *interp, Tcl_ObjectContext context,
-			    int objc, Tcl_Obj *const *objv);
-static int		ObjMixinGet(void *clientData,
-			    Tcl_Interp *interp, Tcl_ObjectContext context,
-			    int objc, Tcl_Obj *const *objv);
-static int		ObjMixinSet(void *clientData,
-			    Tcl_Interp *interp, Tcl_ObjectContext context,
-			    int objc, Tcl_Obj *const *objv);
-static int		ObjVarsGet(void *clientData,
-			    Tcl_Interp *interp, Tcl_ObjectContext context,
-			    int objc, Tcl_Obj *const *objv);
-static int		ObjVarsSet(void *clientData,
-			    Tcl_Interp *interp, Tcl_ObjectContext context,
-			    int objc, Tcl_Obj *const *objv);
 static int		ResolveClass(void *clientData,
->>>>>>> 9166cc93
 			    Tcl_Interp *interp, Tcl_ObjectContext context,
 			    size_t objc, Tcl_Obj *const *objv);
 
