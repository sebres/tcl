/*
 * tclOODefineCmds.c --
 *
 *	This file contains the implementation of the ::oo::define command,
 *	part of the object-system core (NB: not Tcl_Obj, but ::oo).
 *
<<<<<<< HEAD
 * Copyright (c) 2006-2019 by Donal K. Fellows
=======
 * Copyright © 2006-2013 Donal K. Fellows
>>>>>>> bc7b6cee
 *
 * See the file "license.terms" for information on usage and redistribution of
 * this file, and for a DISCLAIMER OF ALL WARRANTIES.
 */

#ifdef HAVE_CONFIG_H
#include "config.h"
#endif
#include "tclInt.h"
#include "tclOOInt.h"

/*
 * The actual value used to mark private declaration frames.
 */

#define PRIVATE_FRAME (FRAME_IS_OO_DEFINE | FRAME_IS_PRIVATE_DEFINE)

/*
 * The maximum length of fully-qualified object name to use in an errorinfo
 * message. Longer than this will be curtailed.
 */

#define OBJNAME_LENGTH_IN_ERRORINFO_LIMIT 30

/*
 * Some things that make it easier to declare a slot.
 */

struct DeclaredSlot {
    const char *name;
    const Tcl_MethodType getterType;
    const Tcl_MethodType setterType;
    const Tcl_MethodType resolverType;
};

#define SLOT(name,getter,setter,resolver)				\
    {"::oo::" name,							\
	    {TCL_OO_METHOD_VERSION_CURRENT, "core method: " name " Getter", \
		    getter, NULL, NULL},				\
	    {TCL_OO_METHOD_VERSION_CURRENT, "core method: " name " Setter", \
		    setter, NULL, NULL},				\
	    {TCL_OO_METHOD_VERSION_CURRENT, "core method: " name " Resolver", \
		    resolver, NULL, NULL}}

/*
 * A [string match] pattern used to determine if a method should be exported.
 */

#define PUBLIC_PATTERN		"[a-z]*"

/*
 * Forward declarations.
 */

static inline void	BumpGlobalEpoch(Tcl_Interp *interp, Class *classPtr);
static inline void	BumpInstanceEpoch(Object *oPtr);
static Tcl_Command	FindCommand(Tcl_Interp *interp, Tcl_Obj *stringObj,
			    Tcl_Namespace *const namespacePtr);
static inline void	GenerateErrorInfo(Tcl_Interp *interp, Object *oPtr,
			    Tcl_Obj *savedNameObj, const char *typeOfSubject);
static inline int	MagicDefinitionInvoke(Tcl_Interp *interp,
			    Tcl_Namespace *nsPtr, int cmdIndex,
			    int objc, Tcl_Obj *const *objv);
static inline Class *	GetClassInOuterContext(Tcl_Interp *interp,
			    Tcl_Obj *className, const char *errMsg);
static inline Tcl_Namespace *GetNamespaceInOuterContext(Tcl_Interp *interp,
			    Tcl_Obj *namespaceName);
static inline int	InitDefineContext(Tcl_Interp *interp,
			    Tcl_Namespace *namespacePtr, Object *oPtr,
			    int objc, Tcl_Obj *const objv[]);
static inline void	RecomputeClassCacheFlag(Object *oPtr);
static int		RenameDeleteMethod(Tcl_Interp *interp, Object *oPtr,
			    int useClass, Tcl_Obj *const fromPtr,
			    Tcl_Obj *const toPtr);
static Tcl_MethodCallProc ClassFilterGet, ClassFilterSet;
static Tcl_MethodCallProc ClassMixinGet, ClassMixinSet;
static Tcl_MethodCallProc ClassRPropsGet, ClassRPropsSet;
static Tcl_MethodCallProc ClassSuperGet, ClassSuperSet;
static Tcl_MethodCallProc ClassVarsGet, ClassVarsSet;
static Tcl_MethodCallProc ClassWPropsGet, ClassWPropsSet;
static Tcl_MethodCallProc ObjFilterGet, ObjFilterSet;
static Tcl_MethodCallProc ObjMixinGet, ObjMixinSet;
static Tcl_MethodCallProc ObjRPropsGet, ObjRPropsSet;
static Tcl_MethodCallProc ObjVarsGet, ObjVarsSet;
static Tcl_MethodCallProc ObjWPropsGet, ObjWPropsSet;
static Tcl_MethodCallProc ResolveClass;

/*
 * Now define the slots used in declarations.
 */

static const struct DeclaredSlot slots[] = {
    SLOT("define::filter",      ClassFilterGet, ClassFilterSet, NULL),
    SLOT("define::mixin",       ClassMixinGet,  ClassMixinSet, ResolveClass),
    SLOT("define::superclass",  ClassSuperGet,  ClassSuperSet, ResolveClass),
    SLOT("define::variable",    ClassVarsGet,   ClassVarsSet, NULL),
    SLOT("objdefine::filter",   ObjFilterGet,   ObjFilterSet, NULL),
    SLOT("objdefine::mixin",    ObjMixinGet,    ObjMixinSet, ResolveClass),
    SLOT("objdefine::variable", ObjVarsGet,     ObjVarsSet, NULL),
    SLOT("configuresupport::readableproperties",
	    ClassRPropsGet, ClassRPropsSet, NULL),
    SLOT("configuresupport::writableproperties",
	    ClassWPropsGet, ClassWPropsSet, NULL),
    SLOT("configuresupport::objreadableproperties",
	    ObjRPropsGet, ObjRPropsSet, NULL),
    SLOT("configuresupport::objwritableproperties",
	    ObjWPropsGet, ObjWPropsSet, NULL),
    {NULL, {0, 0, 0, 0, 0}, {0, 0, 0, 0, 0}, {0, 0, 0, 0, 0}}
};

/*
 * How to build the in-namespace name of a private variable. This is a pattern
 * used with Tcl_ObjPrintf().
 */

#define PRIVATE_VARIABLE_PATTERN "%d : %s"

/*
 * ----------------------------------------------------------------------
 *
 * IsPrivateDefine --
 *
 *	Extracts whether the current context is handling private definitions.
 *
 * ----------------------------------------------------------------------
 */

static inline int
IsPrivateDefine(
    Tcl_Interp *interp)
{
    Interp *iPtr = (Interp *) interp;

    if (!iPtr->varFramePtr) {
	return 0;
    }
    return iPtr->varFramePtr->isProcCallFrame == PRIVATE_FRAME;
}

/*
 * ----------------------------------------------------------------------
 *
 * BumpGlobalEpoch --
 *
 *	Utility that ensures that call chains that are invalid will get thrown
 *	away at an appropriate time. Note that exactly which epoch gets
 *	advanced will depend on exactly what the class is tangled up in; in
 *	the worst case, the simplest option is to advance the global epoch,
 *	causing *everything* to be thrown away on next usage.
 *
 * ----------------------------------------------------------------------
 */

static inline void
BumpGlobalEpoch(
    Tcl_Interp *interp,
    Class *classPtr)
{
    if (classPtr != NULL
	    && classPtr->subclasses.num == 0
	    && classPtr->instances.num == 0
	    && classPtr->mixinSubs.num == 0) {
	/*
	 * If a class has no subclasses or instances, and is not mixed into
	 * anything, a change to its structure does not require us to
	 * invalidate any call chains. Note that we still bump our object's
	 * epoch if it has any mixins; the relation between a class and its
	 * representative object is special. But it won't hurt.
	 */

	if (classPtr->thisPtr->mixins.num > 0) {
	    classPtr->thisPtr->epoch++;

	    /*
	     * Invalidate the property caches directly.
	     */

	    if (classPtr->properties.allReadableCache) {
		Tcl_DecrRefCount(classPtr->properties.allReadableCache);
		classPtr->properties.allReadableCache = NULL;
	    }
	    if (classPtr->properties.allWritableCache) {
		Tcl_DecrRefCount(classPtr->properties.allWritableCache);
		classPtr->properties.allWritableCache = NULL;
	    }
	}
	return;
    }

    /*
     * Either there's no class (?!) or we're reconfiguring something that is
     * in use. Force regeneration of call chains and properties.
     */

    TclOOGetFoundation(interp)->epoch++;
}

/*
 * ----------------------------------------------------------------------
 *
 * BumpInstanceEpoch --
 *
 *	Advances the epoch and clears the property cache of an object. The
 *	equivalent for classes is BumpGlobalEpoch(), as classes have a more
 *	complex set of relationships to other entities.
 *
 * ----------------------------------------------------------------------
 */

static inline void
BumpInstanceEpoch(
    Object *oPtr)
{
    oPtr->epoch++;
    if (oPtr->properties.allReadableCache) {
	Tcl_DecrRefCount(oPtr->properties.allReadableCache);
	oPtr->properties.allReadableCache = NULL;
    }
    if (oPtr->properties.allWritableCache) {
	Tcl_DecrRefCount(oPtr->properties.allWritableCache);
	oPtr->properties.allWritableCache = NULL;
    }
}

/*
 * ----------------------------------------------------------------------
 *
 * RecomputeClassCacheFlag --
 *
 *	Determine whether the object is prototypical of its class, and hence
 *	able to use the class's method chain cache.
 *
 * ----------------------------------------------------------------------
 */

static inline void
RecomputeClassCacheFlag(
    Object *oPtr)
{
    if ((oPtr->methodsPtr == NULL || oPtr->methodsPtr->numEntries == 0)
	    && (oPtr->mixins.num == 0) && (oPtr->filters.num == 0)) {
	oPtr->flags |= USE_CLASS_CACHE;
    } else {
	oPtr->flags &= ~USE_CLASS_CACHE;
    }
}

/*
 * ----------------------------------------------------------------------
 *
 * TclOOObjectSetFilters --
 *
 *	Install a list of filter method names into an object.
 *
 * ----------------------------------------------------------------------
 */

void
TclOOObjectSetFilters(
    Object *oPtr,
    int numFilters,
    Tcl_Obj *const *filters)
{
    int i;

    if (oPtr->filters.num) {
	Tcl_Obj *filterObj;

	FOREACH(filterObj, oPtr->filters) {
	    Tcl_DecrRefCount(filterObj);
	}
    }

    if (numFilters == 0) {
	/*
	 * No list of filters was supplied, so we're deleting filters.
	 */

	ckfree(oPtr->filters.list);
	oPtr->filters.list = NULL;
	oPtr->filters.num = 0;
	RecomputeClassCacheFlag(oPtr);
    } else {
	/*
	 * We've got a list of filters, so we're creating filters.
	 */

	Tcl_Obj **filtersList;
	int size = sizeof(Tcl_Obj *) * numFilters;	/* should be size_t */

	if (oPtr->filters.num == 0) {
	    filtersList = (Tcl_Obj **)ckalloc(size);
	} else {
	    filtersList = (Tcl_Obj **)ckrealloc(oPtr->filters.list, size);
	}
	for (i = 0 ; i < numFilters ; i++) {
	    filtersList[i] = filters[i];
	    Tcl_IncrRefCount(filters[i]);
	}
	oPtr->filters.list = filtersList;
	oPtr->filters.num = numFilters;
	oPtr->flags &= ~USE_CLASS_CACHE;
    }
    BumpInstanceEpoch(oPtr);	/* Only this object can be affected. */
}

/*
 * ----------------------------------------------------------------------
 *
 * TclOOClassSetFilters --
 *
 *	Install a list of filter method names into a class.
 *
 * ----------------------------------------------------------------------
 */

void
TclOOClassSetFilters(
    Tcl_Interp *interp,
    Class *classPtr,
    int numFilters,
    Tcl_Obj *const *filters)
{
    int i;

    if (classPtr->filters.num) {
	Tcl_Obj *filterObj;

	FOREACH(filterObj, classPtr->filters) {
	    Tcl_DecrRefCount(filterObj);
	}
    }

    if (numFilters == 0) {
	/*
	 * No list of filters was supplied, so we're deleting filters.
	 */

	ckfree(classPtr->filters.list);
	classPtr->filters.list = NULL;
	classPtr->filters.num = 0;
    } else {
	/*
	 * We've got a list of filters, so we're creating filters.
	 */

	Tcl_Obj **filtersList;
	int size = sizeof(Tcl_Obj *) * numFilters;	/* should be size_t */

	if (classPtr->filters.num == 0) {
	    filtersList = (Tcl_Obj **)ckalloc(size);
	} else {
	    filtersList = (Tcl_Obj **)ckrealloc(classPtr->filters.list, size);
	}
	for (i = 0 ; i < numFilters ; i++) {
	    filtersList[i] = filters[i];
	    Tcl_IncrRefCount(filters[i]);
	}
	classPtr->filters.list = filtersList;
	classPtr->filters.num = numFilters;
    }

    /*
     * There may be many objects affected, so bump the global epoch.
     */

    BumpGlobalEpoch(interp, classPtr);
}

/*
 * ----------------------------------------------------------------------
 *
 * TclOOObjectSetMixins --
 *
 *	Install a list of mixin classes into an object.
 *
 * ----------------------------------------------------------------------
 */

void
TclOOObjectSetMixins(
    Object *oPtr,
    int numMixins,
    Class *const *mixins)
{
    Class *mixinPtr;
    int i;

    if (numMixins == 0) {
	if (oPtr->mixins.num != 0) {
	    FOREACH(mixinPtr, oPtr->mixins) {
		TclOORemoveFromInstances(oPtr, mixinPtr);
		TclOODecrRefCount(mixinPtr->thisPtr);
	    }
	    ckfree(oPtr->mixins.list);
	    oPtr->mixins.num = 0;
	}
	RecomputeClassCacheFlag(oPtr);
    } else {
	if (oPtr->mixins.num != 0) {
	    FOREACH(mixinPtr, oPtr->mixins) {
		if (mixinPtr && mixinPtr != oPtr->selfCls) {
		    TclOORemoveFromInstances(oPtr, mixinPtr);
		}
		TclOODecrRefCount(mixinPtr->thisPtr);
	    }
	    oPtr->mixins.list = (Class **)ckrealloc(oPtr->mixins.list,
		    sizeof(Class *) * numMixins);
	} else {
	    oPtr->mixins.list = (Class **)ckalloc(sizeof(Class *) * numMixins);
	    oPtr->flags &= ~USE_CLASS_CACHE;
	}
	oPtr->mixins.num = numMixins;
	memcpy(oPtr->mixins.list, mixins, sizeof(Class *) * numMixins);
	FOREACH(mixinPtr, oPtr->mixins) {
	    if (mixinPtr != oPtr->selfCls) {
		TclOOAddToInstances(oPtr, mixinPtr);

		/*
		 * For the new copy created by memcpy().
		 */

		AddRef(mixinPtr->thisPtr);
	    }
	}
    }
    BumpInstanceEpoch(oPtr);
}

/*
 * ----------------------------------------------------------------------
 *
 * TclOOClassSetMixins --
 *
 *	Install a list of mixin classes into a class.
 *
 * ----------------------------------------------------------------------
 */

void
TclOOClassSetMixins(
    Tcl_Interp *interp,
    Class *classPtr,
    int numMixins,
    Class *const *mixins)
{
    Class *mixinPtr;
    int i;

    if (numMixins == 0) {
	if (classPtr->mixins.num != 0) {
	    FOREACH(mixinPtr, classPtr->mixins) {
		TclOORemoveFromMixinSubs(classPtr, mixinPtr);
		TclOODecrRefCount(mixinPtr->thisPtr);
	    }
	    ckfree(classPtr->mixins.list);
	    classPtr->mixins.num = 0;
	}
    } else {
	if (classPtr->mixins.num != 0) {
	    FOREACH(mixinPtr, classPtr->mixins) {
		TclOORemoveFromMixinSubs(classPtr, mixinPtr);
		TclOODecrRefCount(mixinPtr->thisPtr);
	    }
	    classPtr->mixins.list = (Class **)ckrealloc(classPtr->mixins.list,
		    sizeof(Class *) * numMixins);
	} else {
	    classPtr->mixins.list = (Class **)ckalloc(sizeof(Class *) * numMixins);
	}
	classPtr->mixins.num = numMixins;
	memcpy(classPtr->mixins.list, mixins, sizeof(Class *) * numMixins);
	FOREACH(mixinPtr, classPtr->mixins) {
	    TclOOAddToMixinSubs(classPtr, mixinPtr);

	    /*
	     * For the new copy created by memcpy.
	     */

	    AddRef(mixinPtr->thisPtr);
	}
    }
    BumpGlobalEpoch(interp, classPtr);
}

/*
 * ----------------------------------------------------------------------
 *
 * InstallStandardVariableMapping, InstallPrivateVariableMapping --
 *
 *	Helpers for installing standard and private variable maps.
 *
 * ----------------------------------------------------------------------
 */

static inline void
InstallStandardVariableMapping(
    VariableNameList *vnlPtr,
    int varc,
    Tcl_Obj *const *varv)
{
    Tcl_Obj *variableObj;
    int i, n, created;
    Tcl_HashTable uniqueTable;

    for (i=0 ; i<varc ; i++) {
	Tcl_IncrRefCount(varv[i]);
    }
    FOREACH(variableObj, *vnlPtr) {
	Tcl_DecrRefCount(variableObj);
    }
    if (i != varc) {
	if (varc == 0) {
	    ckfree(vnlPtr->list);
	} else if (i) {
	    vnlPtr->list = (Tcl_Obj **)ckrealloc(vnlPtr->list, sizeof(Tcl_Obj *) * varc);
	} else {
	    vnlPtr->list = (Tcl_Obj **)ckalloc(sizeof(Tcl_Obj *) * varc);
	}
    }
    vnlPtr->num = 0;
    if (varc > 0) {
	Tcl_InitObjHashTable(&uniqueTable);
	for (i=n=0 ; i<varc ; i++) {
	    Tcl_CreateHashEntry(&uniqueTable, varv[i], &created);
	    if (created) {
		vnlPtr->list[n++] = varv[i];
	    } else {
		Tcl_DecrRefCount(varv[i]);
	    }
	}
	vnlPtr->num = n;

	/*
	 * Shouldn't be necessary, but maintain num/list invariant.
	 */

	if (n != varc) {
	    vnlPtr->list = (Tcl_Obj **)ckrealloc(vnlPtr->list, sizeof(Tcl_Obj *) * n);
	}
	Tcl_DeleteHashTable(&uniqueTable);
    }
}

static inline void
InstallPrivateVariableMapping(
    PrivateVariableList *pvlPtr,
    int varc,
    Tcl_Obj *const *varv,
    int creationEpoch)
{
    PrivateVariableMapping *privatePtr;
    int i, n, created;
    Tcl_HashTable uniqueTable;

    for (i=0 ; i<varc ; i++) {
	Tcl_IncrRefCount(varv[i]);
    }
    FOREACH_STRUCT(privatePtr, *pvlPtr) {
	Tcl_DecrRefCount(privatePtr->variableObj);
	Tcl_DecrRefCount(privatePtr->fullNameObj);
    }
    if (i != varc) {
	if (varc == 0) {
	    ckfree(pvlPtr->list);
	} else if (i) {
	    pvlPtr->list = (PrivateVariableMapping *)ckrealloc(pvlPtr->list,
		    sizeof(PrivateVariableMapping) * varc);
	} else {
	    pvlPtr->list = (PrivateVariableMapping *)ckalloc(sizeof(PrivateVariableMapping) * varc);
	}
    }

    pvlPtr->num = 0;
    if (varc > 0) {
	Tcl_InitObjHashTable(&uniqueTable);
	for (i=n=0 ; i<varc ; i++) {
	    Tcl_CreateHashEntry(&uniqueTable, varv[i], &created);
	    if (created) {
		privatePtr = &(pvlPtr->list[n++]);
		privatePtr->variableObj = varv[i];
		privatePtr->fullNameObj = Tcl_ObjPrintf(
			PRIVATE_VARIABLE_PATTERN,
			creationEpoch, Tcl_GetString(varv[i]));
		Tcl_IncrRefCount(privatePtr->fullNameObj);
	    } else {
		Tcl_DecrRefCount(varv[i]);
	    }
	}
	pvlPtr->num = n;

	/*
	 * Shouldn't be necessary, but maintain num/list invariant.
	 */

	if (n != varc) {
	    pvlPtr->list = (PrivateVariableMapping *)ckrealloc(pvlPtr->list,
		    sizeof(PrivateVariableMapping) * n);
	}
	Tcl_DeleteHashTable(&uniqueTable);
    }
}

/*
 * ----------------------------------------------------------------------
 *
 * RenameDeleteMethod --
 *
 *	Core of the code to rename and delete methods.
 *
 * ----------------------------------------------------------------------
 */

static int
RenameDeleteMethod(
    Tcl_Interp *interp,
    Object *oPtr,
    int useClass,
    Tcl_Obj *const fromPtr,
    Tcl_Obj *const toPtr)
{
    Tcl_HashEntry *hPtr, *newHPtr = NULL;
    Method *mPtr;
    int isNew;

    if (!useClass) {
	if (!oPtr->methodsPtr) {
	noSuchMethod:
	    Tcl_SetObjResult(interp, Tcl_ObjPrintf(
		    "method %s does not exist", TclGetString(fromPtr)));
	    Tcl_SetErrorCode(interp, "TCL", "LOOKUP", "METHOD",
		    TclGetString(fromPtr), NULL);
	    return TCL_ERROR;
	}
	hPtr = Tcl_FindHashEntry(oPtr->methodsPtr, (char *) fromPtr);
	if (hPtr == NULL) {
	    goto noSuchMethod;
	}
	if (toPtr) {
	    newHPtr = Tcl_CreateHashEntry(oPtr->methodsPtr, (char *) toPtr,
		    &isNew);
	    if (hPtr == newHPtr) {
	    renameToSelf:
		Tcl_SetObjResult(interp, Tcl_NewStringObj(
			"cannot rename method to itself", -1));
		Tcl_SetErrorCode(interp, "TCL", "OO", "RENAME_TO_SELF", NULL);
		return TCL_ERROR;
	    } else if (!isNew) {
	    renameToExisting:
		Tcl_SetObjResult(interp, Tcl_ObjPrintf(
			"method called %s already exists",
			TclGetString(toPtr)));
		Tcl_SetErrorCode(interp, "TCL", "OO", "RENAME_OVER", NULL);
		return TCL_ERROR;
	    }
	}
    } else {
	hPtr = Tcl_FindHashEntry(&oPtr->classPtr->classMethods,
		(char *) fromPtr);
	if (hPtr == NULL) {
	    goto noSuchMethod;
	}
	if (toPtr) {
	    newHPtr = Tcl_CreateHashEntry(&oPtr->classPtr->classMethods,
		    (char *) toPtr, &isNew);
	    if (hPtr == newHPtr) {
		goto renameToSelf;
	    } else if (!isNew) {
		goto renameToExisting;
	    }
	}
    }

    /*
     * Complete the splicing by changing the method's name.
     */

    mPtr = (Method *)Tcl_GetHashValue(hPtr);
    if (toPtr) {
	Tcl_IncrRefCount(toPtr);
	Tcl_DecrRefCount(mPtr->namePtr);
	mPtr->namePtr = toPtr;
	Tcl_SetHashValue(newHPtr, mPtr);
    } else {
	if (!useClass) {
	    RecomputeClassCacheFlag(oPtr);
	}
	TclOODelMethodRef(mPtr);
    }
    Tcl_DeleteHashEntry(hPtr);
    return TCL_OK;
}

/*
 * ----------------------------------------------------------------------
 *
 * TclOOUnknownDefinition --
 *
 *	Handles what happens when an unknown command is encountered during the
 *	processing of a definition script. Works by finding a command in the
 *	operating definition namespace that the requested command is a unique
 *	prefix of.
 *
 * ----------------------------------------------------------------------
 */

int
TclOOUnknownDefinition(
    TCL_UNUSED(ClientData),
    Tcl_Interp *interp,
    int objc,
    Tcl_Obj *const *objv)
{
    Namespace *nsPtr = (Namespace *) Tcl_GetCurrentNamespace(interp);
    Tcl_HashSearch search;
    Tcl_HashEntry *hPtr;
    int soughtLen;
    const char *soughtStr, *matchedStr = NULL;

    if (objc < 2) {
	Tcl_SetObjResult(interp, Tcl_NewStringObj(
		"bad call of unknown handler", -1));
	Tcl_SetErrorCode(interp, "TCL", "OO", "BAD_UNKNOWN", NULL);
	return TCL_ERROR;
    }
    if (TclOOGetDefineCmdContext(interp) == NULL) {
	return TCL_ERROR;
    }

    soughtStr = TclGetStringFromObj(objv[1], &soughtLen);
    if (soughtLen == 0) {
	goto noMatch;
    }
    hPtr = Tcl_FirstHashEntry(&nsPtr->cmdTable, &search);
    while (hPtr != NULL) {
	const char *nameStr = (const char *)Tcl_GetHashKey(&nsPtr->cmdTable, hPtr);

	if (strncmp(soughtStr, nameStr, soughtLen) == 0) {
	    if (matchedStr != NULL) {
		goto noMatch;
	    }
	    matchedStr = nameStr;
	}
	hPtr = Tcl_NextHashEntry(&search);
    }

    if (matchedStr != NULL) {
	/*
	 * Got one match, and only one match!
	 */

	Tcl_Obj **newObjv = (Tcl_Obj **)
		TclStackAlloc(interp, sizeof(Tcl_Obj*) * (objc - 1));
	int result;

	newObjv[0] = Tcl_NewStringObj(matchedStr, -1);
	Tcl_IncrRefCount(newObjv[0]);
	if (objc > 2) {
	    memcpy(newObjv + 1, objv + 2, sizeof(Tcl_Obj *) * (objc - 2));
	}
	result = Tcl_EvalObjv(interp, objc - 1, newObjv, 0);
	Tcl_DecrRefCount(newObjv[0]);
	TclStackFree(interp, newObjv);
	return result;
    }

  noMatch:
    Tcl_SetObjResult(interp, Tcl_ObjPrintf(
	    "invalid command name \"%s\"", soughtStr));
    Tcl_SetErrorCode(interp, "TCL", "LOOKUP", "COMMAND", soughtStr, NULL);
    return TCL_ERROR;
}

/*
 * ----------------------------------------------------------------------
 *
 * FindCommand --
 *
 *	Specialized version of Tcl_FindCommand that handles command prefixes
 *	and disallows namespace magic.
 *
 * ----------------------------------------------------------------------
 */

static Tcl_Command
FindCommand(
    Tcl_Interp *interp,
    Tcl_Obj *stringObj,
    Tcl_Namespace *const namespacePtr)
{
    int length;
    const char *nameStr, *string = TclGetStringFromObj(stringObj, &length);
    Namespace *const nsPtr = (Namespace *) namespacePtr;
    FOREACH_HASH_DECLS;
    Tcl_Command cmd, cmd2;

    /*
     * If someone is playing games, we stop playing right now.
     */

    if (string[0] == '\0' || strstr(string, "::") != NULL) {
	return NULL;
    }

    /*
     * Do the exact lookup first.
     */

    cmd = Tcl_FindCommand(interp, string, namespacePtr, TCL_NAMESPACE_ONLY);
    if (cmd != NULL) {
	return cmd;
    }

    /*
     * Bother, need to perform an approximate match. Iterate across the hash
     * table of commands in the namespace.
     */

    FOREACH_HASH(nameStr, cmd2, &nsPtr->cmdTable) {
	if (strncmp(string, nameStr, length) == 0) {
	    if (cmd != NULL) {
		return NULL;
	    }
	    cmd = cmd2;
	}
    }

    /*
     * Either we found one thing or we found nothing. Either way, return it.
     */

    return cmd;
}

/*
 * ----------------------------------------------------------------------
 *
 * InitDefineContext --
 *
 *	Does the magic incantations necessary to push the special stack frame
 *	used when processing object definitions. It is up to the caller to
 *	dispose of the frame (with TclPopStackFrame) when finished.
 *
 * ----------------------------------------------------------------------
 */

static inline int
InitDefineContext(
    Tcl_Interp *interp,
    Tcl_Namespace *namespacePtr,
    Object *oPtr,
    int objc,
    Tcl_Obj *const objv[])
{
    CallFrame *framePtr, **framePtrPtr = &framePtr;

    if (namespacePtr == NULL) {
	Tcl_SetObjResult(interp, Tcl_NewStringObj(
		"no definition namespace available", -1));
	Tcl_SetErrorCode(interp, "TCL", "OO", "MONKEY_BUSINESS", NULL);
	return TCL_ERROR;
    }

    /*
     * framePtrPtr is needed to satisfy GCC 3.3's strict aliasing rules.
     */

    (void) TclPushStackFrame(interp, (Tcl_CallFrame **) framePtrPtr,
	    namespacePtr, FRAME_IS_OO_DEFINE);
    framePtr->clientData = oPtr;
    framePtr->objc = objc;
    framePtr->objv = objv;	/* Reference counts do not need to be
				 * incremented here. */
    return TCL_OK;
}

/*
 * ----------------------------------------------------------------------
 *
 * TclOOGetDefineCmdContext --
 *
 *	Extracts the magic token from the current stack frame, or returns NULL
 *	(and leaves an error message) otherwise.
 *
 * ----------------------------------------------------------------------
 */

Tcl_Object
TclOOGetDefineCmdContext(
    Tcl_Interp *interp)
{
    Interp *iPtr = (Interp *) interp;
    Tcl_Object object;

    if ((iPtr->varFramePtr == NULL)
	    || (iPtr->varFramePtr->isProcCallFrame != FRAME_IS_OO_DEFINE
	    && iPtr->varFramePtr->isProcCallFrame != PRIVATE_FRAME)) {
	Tcl_SetObjResult(interp, Tcl_NewStringObj(
		"this command may only be called from within the context of"
		" an ::oo::define or ::oo::objdefine command", -1));
	Tcl_SetErrorCode(interp, "TCL", "OO", "MONKEY_BUSINESS", NULL);
	return NULL;
    }
    object = (Tcl_Object)iPtr->varFramePtr->clientData;
    if (Tcl_ObjectDeleted(object)) {
	Tcl_SetObjResult(interp, Tcl_NewStringObj(
		"this command cannot be called when the object has been"
		" deleted", -1));
	Tcl_SetErrorCode(interp, "TCL", "OO", "MONKEY_BUSINESS", NULL);
	return NULL;
    }
    return object;
}

/*
 * ----------------------------------------------------------------------
 *
 * GetClassInOuterContext, GetNamespaceInOuterContext --
 *
 *	Wrappers round Tcl_GetObjectFromObj and TclGetNamespaceFromObj to
 *	perform the lookup in the context that called oo::define (or
 *	equivalent). Note that this may have to go up multiple levels to get
 *	the level that we started doing definitions at.
 *
 * ----------------------------------------------------------------------
 */

static inline Class *
GetClassInOuterContext(
    Tcl_Interp *interp,
    Tcl_Obj *className,
    const char *errMsg)
{
    Interp *iPtr = (Interp *) interp;
    Object *oPtr;
    CallFrame *savedFramePtr = iPtr->varFramePtr;

    while (iPtr->varFramePtr->isProcCallFrame == FRAME_IS_OO_DEFINE
	    || iPtr->varFramePtr->isProcCallFrame == PRIVATE_FRAME) {
	if (iPtr->varFramePtr->callerVarPtr == NULL) {
	    Tcl_Panic("getting outer context when already in global context");
	}
	iPtr->varFramePtr = iPtr->varFramePtr->callerVarPtr;
    }
    oPtr = (Object *) Tcl_GetObjectFromObj(interp, className);
    iPtr->varFramePtr = savedFramePtr;
    if (oPtr == NULL) {
	return NULL;
    }
    if (oPtr->classPtr == NULL) {
	Tcl_SetObjResult(interp, Tcl_NewStringObj(errMsg, -1));
	Tcl_SetErrorCode(interp, "TCL", "LOOKUP", "CLASS",
		TclGetString(className), NULL);
	return NULL;
    }
    return oPtr->classPtr;
}

static inline Tcl_Namespace *
GetNamespaceInOuterContext(
    Tcl_Interp *interp,
    Tcl_Obj *namespaceName)
{
    Interp *iPtr = (Interp *) interp;
    Tcl_Namespace *nsPtr;
    int result;
    CallFrame *savedFramePtr = iPtr->varFramePtr;

    while (iPtr->varFramePtr->isProcCallFrame == FRAME_IS_OO_DEFINE
	    || iPtr->varFramePtr->isProcCallFrame == PRIVATE_FRAME) {
	if (iPtr->varFramePtr->callerVarPtr == NULL) {
	    Tcl_Panic("getting outer context when already in global context");
	}
	iPtr->varFramePtr = iPtr->varFramePtr->callerVarPtr;
    }
    result = TclGetNamespaceFromObj(interp, namespaceName, &nsPtr);
    iPtr->varFramePtr = savedFramePtr;
    if (result != TCL_OK) {
	return NULL;
    }
    return nsPtr;
}

/*
 * ----------------------------------------------------------------------
 *
 * GenerateErrorInfo --
 *
 *	Factored out code to generate part of the error trace messages.
 *
 * ----------------------------------------------------------------------
 */

static inline void
GenerateErrorInfo(
    Tcl_Interp *interp,		/* Where to store the error info trace. */
    Object *oPtr,		/* What object (or class) was being configured
				 * when the error occurred? */
    Tcl_Obj *savedNameObj,	/* Name of object saved from before script was
				 * evaluated, which is needed if the object
				 * goes away part way through execution. OTOH,
				 * if the object isn't deleted then its
				 * current name (post-execution) has to be
				 * used. This matters, because the object
				 * could have been renamed... */
    const char *typeOfSubject)	/* Part of the message, saying whether it was
				 * an object, class or class-as-object that
				 * was being configured. */
{
    int length;
    Tcl_Obj *realNameObj = Tcl_ObjectDeleted((Tcl_Object) oPtr)
	    ? savedNameObj : TclOOObjectName(interp, oPtr);
    const char *objName = TclGetStringFromObj(realNameObj, &length);
    int limit = OBJNAME_LENGTH_IN_ERRORINFO_LIMIT;
    int overflow = (length > limit);

    Tcl_AppendObjToErrorInfo(interp, Tcl_ObjPrintf(
	    "\n    (in definition script for %s \"%.*s%s\" line %d)",
	    typeOfSubject, (overflow ? limit : length), objName,
	    (overflow ? "..." : ""), Tcl_GetErrorLine(interp)));
}

/*
 * ----------------------------------------------------------------------
 *
 * MagicDefinitionInvoke --
 *
 *	Part of the implementation of the "oo::define" and "oo::objdefine"
 *	commands that is used to implement the more-than-one-argument case,
 *	applying ensemble-like tricks with dispatch so that error messages are
 *	clearer. Doesn't handle the management of the stack frame.
 *
 * ----------------------------------------------------------------------
 */

static inline int
MagicDefinitionInvoke(
    Tcl_Interp *interp,
    Tcl_Namespace *nsPtr,
    int cmdIndex,
    int objc,
    Tcl_Obj *const *objv)
{
    Tcl_Obj *objPtr, *obj2Ptr, **objs;
    Tcl_Command cmd;
    int isRoot, dummy, result, offset = cmdIndex + 1;

    /*
     * More than one argument: fire them through the ensemble processing
     * engine so that everything appears to be good and proper in error
     * messages. Note that we cannot just concatenate and send through
     * Tcl_EvalObjEx, as that doesn't do ensemble processing, and we cannot go
     * through Tcl_EvalObjv without the extra work to pre-find the command, as
     * that finds command names in the wrong namespace at the moment. Ugly!
     */

    isRoot = TclInitRewriteEnsemble(interp, offset, 1, objv);

    /*
     * Build the list of arguments using a Tcl_Obj as a workspace. See
     * comments above for why these contortions are necessary.
     */

    TclNewObj(objPtr);
    TclNewObj(obj2Ptr);
    cmd = FindCommand(interp, objv[cmdIndex], nsPtr);
    if (cmd == NULL) {
	/*
	 * Punt this case!
	 */

	Tcl_AppendObjToObj(obj2Ptr, objv[cmdIndex]);
    } else {
	Tcl_GetCommandFullName(interp, cmd, obj2Ptr);
    }
    Tcl_ListObjAppendElement(NULL, objPtr, obj2Ptr);
    /* TODO: overflow? */
    Tcl_ListObjReplace(NULL, objPtr, 1, 0, objc - offset, objv + offset);
    Tcl_ListObjGetElements(NULL, objPtr, &dummy, &objs);

    result = Tcl_EvalObjv(interp, objc - cmdIndex, objs, TCL_EVAL_INVOKE);
    if (isRoot) {
	TclResetRewriteEnsemble(interp, 1);
    }
    Tcl_DecrRefCount(objPtr);

    return result;
}

/*
 * ----------------------------------------------------------------------
 *
 * TclOODefineObjCmd --
 *
 *	Implementation of the "oo::define" command. Works by effectively doing
 *	the same as 'namespace eval', but with extra magic applied so that the
 *	object to be modified is known to the commands in the target
 *	namespace. Also does ensemble-like tricks with dispatch so that error
 *	messages are clearer.
 *
 * ----------------------------------------------------------------------
 */

int
TclOODefineObjCmd(
    TCL_UNUSED(ClientData),
    Tcl_Interp *interp,
    int objc,
    Tcl_Obj *const *objv)
{
    Tcl_Namespace *nsPtr;
    Object *oPtr;
    int result;

    if (objc < 3) {
	Tcl_WrongNumArgs(interp, 1, objv, "className arg ?arg ...?");
	return TCL_ERROR;
    }

    oPtr = (Object *) Tcl_GetObjectFromObj(interp, objv[1]);
    if (oPtr == NULL) {
	return TCL_ERROR;
    }
    if (oPtr->classPtr == NULL) {
	Tcl_SetObjResult(interp, Tcl_ObjPrintf(
		"%s does not refer to a class", TclGetString(objv[1])));
	Tcl_SetErrorCode(interp, "TCL", "LOOKUP", "CLASS",
		TclGetString(objv[1]), NULL);
	return TCL_ERROR;
    }

    /*
     * Make the oo::define namespace the current namespace and evaluate the
     * command(s).
     */

    nsPtr = TclOOGetDefineContextNamespace(interp, oPtr, 1);
    if (InitDefineContext(interp, nsPtr, oPtr, objc, objv) != TCL_OK) {
	return TCL_ERROR;
    }

    AddRef(oPtr);
    if (objc == 3) {
	Tcl_Obj *objNameObj = TclOOObjectName(interp, oPtr);

	Tcl_IncrRefCount(objNameObj);
	result = TclEvalObjEx(interp, objv[2], 0,
		((Interp *)interp)->cmdFramePtr, 2);
	if (result == TCL_ERROR) {
	    GenerateErrorInfo(interp, oPtr, objNameObj, "class");
	}
	TclDecrRefCount(objNameObj);
    } else {
	result = MagicDefinitionInvoke(interp, nsPtr, 2, objc, objv);
    }
    TclOODecrRefCount(oPtr);

    /*
     * Restore the previous "current" namespace.
     */

    TclPopStackFrame(interp);
    return result;
}

/*
 * ----------------------------------------------------------------------
 *
 * TclOOObjDefObjCmd --
 *
 *	Implementation of the "oo::objdefine" command. Works by effectively
 *	doing the same as 'namespace eval', but with extra magic applied so
 *	that the object to be modified is known to the commands in the target
 *	namespace. Also does ensemble-like tricks with dispatch so that error
 *	messages are clearer.
 *
 * ----------------------------------------------------------------------
 */

int
TclOOObjDefObjCmd(
    TCL_UNUSED(ClientData),
    Tcl_Interp *interp,
    int objc,
    Tcl_Obj *const *objv)
{
    Tcl_Namespace *nsPtr;
    Object *oPtr;
    int result;

    if (objc < 3) {
	Tcl_WrongNumArgs(interp, 1, objv, "objectName arg ?arg ...?");
	return TCL_ERROR;
    }

    oPtr = (Object *) Tcl_GetObjectFromObj(interp, objv[1]);
    if (oPtr == NULL) {
	return TCL_ERROR;
    }

    /*
     * Make the oo::objdefine namespace the current namespace and evaluate the
     * command(s).
     */

    nsPtr = TclOOGetDefineContextNamespace(interp, oPtr, 0);
    if (InitDefineContext(interp, nsPtr, oPtr, objc, objv) != TCL_OK) {
	return TCL_ERROR;
    }

    AddRef(oPtr);
    if (objc == 3) {
	Tcl_Obj *objNameObj = TclOOObjectName(interp, oPtr);

	Tcl_IncrRefCount(objNameObj);
	result = TclEvalObjEx(interp, objv[2], 0,
		((Interp *)interp)->cmdFramePtr, 2);
	if (result == TCL_ERROR) {
	    GenerateErrorInfo(interp, oPtr, objNameObj, "object");
	}
	TclDecrRefCount(objNameObj);
    } else {
	result = MagicDefinitionInvoke(interp, nsPtr, 2, objc, objv);
    }
    TclOODecrRefCount(oPtr);

    /*
     * Restore the previous "current" namespace.
     */

    TclPopStackFrame(interp);
    return result;
}

/*
 * ----------------------------------------------------------------------
 *
 * TclOODefineSelfObjCmd --
 *
 *	Implementation of the "self" subcommand of the "oo::define" command.
 *	Works by effectively doing the same as 'namespace eval', but with
 *	extra magic applied so that the object to be modified is known to the
 *	commands in the target namespace. Also does ensemble-like tricks with
 *	dispatch so that error messages are clearer.
 *
 * ----------------------------------------------------------------------
 */

int
TclOODefineSelfObjCmd(
    TCL_UNUSED(ClientData),
    Tcl_Interp *interp,
    int objc,
    Tcl_Obj *const *objv)
{
    Tcl_Namespace *nsPtr;
    Object *oPtr;
    int result, isPrivate;

    oPtr = (Object *) TclOOGetDefineCmdContext(interp);
    if (oPtr == NULL) {
	return TCL_ERROR;
    }

    if (objc < 2) {
	Tcl_SetObjResult(interp, TclOOObjectName(interp, oPtr));
	return TCL_OK;
    }

    isPrivate = IsPrivateDefine(interp);

    /*
     * Make the oo::objdefine namespace the current namespace and evaluate the
     * command(s).
     */

    nsPtr = TclOOGetDefineContextNamespace(interp, oPtr, 0);
    if (InitDefineContext(interp, nsPtr, oPtr, objc, objv) != TCL_OK) {
	return TCL_ERROR;
    }
    if (isPrivate) {
	((Interp *) interp)->varFramePtr->isProcCallFrame = PRIVATE_FRAME;
    }

    AddRef(oPtr);
    if (objc == 2) {
	Tcl_Obj *objNameObj = TclOOObjectName(interp, oPtr);

	Tcl_IncrRefCount(objNameObj);
	result = TclEvalObjEx(interp, objv[1], 0,
		((Interp *)interp)->cmdFramePtr, 1);
	if (result == TCL_ERROR) {
	    GenerateErrorInfo(interp, oPtr, objNameObj, "class object");
	}
	TclDecrRefCount(objNameObj);
    } else {
	result = MagicDefinitionInvoke(interp, nsPtr, 1, objc, objv);
    }
    TclOODecrRefCount(oPtr);

    /*
     * Restore the previous "current" namespace.
     */

    TclPopStackFrame(interp);
    return result;
}

/*
 * ----------------------------------------------------------------------
 *
 * TclOODefineObjSelfObjCmd --
 *
 *	Implementation of the "self" subcommand of the "oo::objdefine"
 *	command.
 *
 * ----------------------------------------------------------------------
 */

int
TclOODefineObjSelfObjCmd(
    TCL_UNUSED(ClientData),
    Tcl_Interp *interp,
    int objc,
    Tcl_Obj *const *objv)
{
    Object *oPtr;

    if (objc != 1) {
	Tcl_WrongNumArgs(interp, 1, objv, NULL);
	return TCL_ERROR;
    }

    oPtr = (Object *) TclOOGetDefineCmdContext(interp);
    if (oPtr == NULL) {
	return TCL_ERROR;
    }

    Tcl_SetObjResult(interp, TclOOObjectName(interp, oPtr));
    return TCL_OK;
}

/*
 * ----------------------------------------------------------------------
 *
 * TclOODefinePrivateObjCmd --
 *
 *	Implementation of the "private" subcommand of the "oo::define"
 *	and "oo::objdefine" commands.
 *
 * ----------------------------------------------------------------------
 */

int
TclOODefinePrivateObjCmd(
    ClientData clientData,
    Tcl_Interp *interp,
    int objc,
    Tcl_Obj *const *objv)
{
    int isInstancePrivate = (clientData != NULL);
				/* Just so that we can generate the correct
				 * error message depending on the context of
				 * usage of this function. */
    Interp *iPtr = (Interp *) interp;
    Object *oPtr = (Object *) TclOOGetDefineCmdContext(interp);
    int saved;			/* The saved flag. We restore it on exit so
				 * that [private private ...] doesn't make
				 * things go weird. */
    int result;

    if (oPtr == NULL) {
	return TCL_ERROR;
    }
    if (objc == 1) {
	Tcl_SetObjResult(interp, Tcl_NewBooleanObj(IsPrivateDefine(interp)));
	return TCL_OK;
    }

    /*
     * Change the frame type flag while evaluating the body.
     */

    saved = iPtr->varFramePtr->isProcCallFrame;
    iPtr->varFramePtr->isProcCallFrame = PRIVATE_FRAME;

    /*
     * Evaluate the body; standard pattern.
     */

    AddRef(oPtr);
    if (objc == 2) {
	Tcl_Obj *objNameObj = TclOOObjectName(interp, oPtr);

	Tcl_IncrRefCount(objNameObj);
	result = TclEvalObjEx(interp, objv[1], 0, iPtr->cmdFramePtr, 1);
	if (result == TCL_ERROR) {
	    GenerateErrorInfo(interp, oPtr, objNameObj,
		    isInstancePrivate ? "object" : "class");
	}
	TclDecrRefCount(objNameObj);
    } else {
	result = MagicDefinitionInvoke(interp, TclGetCurrentNamespace(interp),
		1, objc, objv);
    }
    TclOODecrRefCount(oPtr);

    /*
     * Restore the frame type flag to what it was previously.
     */

    iPtr->varFramePtr->isProcCallFrame = saved;
    return result;
}

/*
 * ----------------------------------------------------------------------
 *
 * TclOODefineClassObjCmd --
 *
 *	Implementation of the "class" subcommand of the "oo::objdefine"
 *	command.
 *
 * ----------------------------------------------------------------------
 */

int
TclOODefineClassObjCmd(
    TCL_UNUSED(ClientData),
    Tcl_Interp *interp,
    int objc,
    Tcl_Obj *const *objv)
{
    Object *oPtr;
    Class *clsPtr;
    Foundation *fPtr = TclOOGetFoundation(interp);
    int wasClass, willBeClass;

    /*
     * Parse the context to get the object to operate on.
     */

    oPtr = (Object *) TclOOGetDefineCmdContext(interp);
    if (oPtr == NULL) {
	return TCL_ERROR;
    }
    if (oPtr->flags & ROOT_OBJECT) {
	Tcl_SetObjResult(interp, Tcl_NewStringObj(
		"may not modify the class of the root object class", -1));
	Tcl_SetErrorCode(interp, "TCL", "OO", "MONKEY_BUSINESS", NULL);
	return TCL_ERROR;
    }
    if (oPtr->flags & ROOT_CLASS) {
	Tcl_SetObjResult(interp, Tcl_NewStringObj(
		"may not modify the class of the class of classes", -1));
	Tcl_SetErrorCode(interp, "TCL", "OO", "MONKEY_BUSINESS", NULL);
	return TCL_ERROR;
    }

    /*
     * Parse the argument to get the class to set the object's class to.
     */

    if (objc != 2) {
	Tcl_WrongNumArgs(interp, 1, objv, "className");
	return TCL_ERROR;
    }
    clsPtr = GetClassInOuterContext(interp, objv[1],
	    "the class of an object must be a class");
    if (clsPtr == NULL) {
	return TCL_ERROR;
    }
    if (oPtr == clsPtr->thisPtr) {
	Tcl_SetObjResult(interp, Tcl_NewStringObj(
		"may not change classes into an instance of themselves", -1));
	Tcl_SetErrorCode(interp, "TCL", "OO", "MONKEY_BUSINESS", NULL);
	return TCL_ERROR;
    }

    /*
     * Set the object's class.
     */

    wasClass = (oPtr->classPtr != NULL);
    willBeClass = (TclOOIsReachable(fPtr->classCls, clsPtr));

    if (oPtr->selfCls != clsPtr) {
	TclOORemoveFromInstances(oPtr, oPtr->selfCls);
	TclOODecrRefCount(oPtr->selfCls->thisPtr);
	oPtr->selfCls = clsPtr;
	AddRef(oPtr->selfCls->thisPtr);
	TclOOAddToInstances(oPtr, oPtr->selfCls);

	/*
	 * Create or delete the class guts if necessary.
	 */

	if (wasClass && !willBeClass) {
	    /*
	     * This is the most global of all epochs. Bump it! No cache can be
	     * trusted!
	     */

	    TclOORemoveFromMixins(oPtr->classPtr, oPtr);
	    oPtr->fPtr->epoch++;
	    oPtr->flags |= DONT_DELETE;
	    TclOODeleteDescendants(interp, oPtr);
	    oPtr->flags &= ~DONT_DELETE;
	    TclOOReleaseClassContents(interp, oPtr);
		ckfree(oPtr->classPtr);
		oPtr->classPtr = NULL;
	} else if (!wasClass && willBeClass) {
	    TclOOAllocClass(interp, oPtr);
	}

	if (oPtr->classPtr != NULL) {
	    BumpGlobalEpoch(interp, oPtr->classPtr);
	} else {
	    BumpInstanceEpoch(oPtr);
	}
    }
    return TCL_OK;
}

/*
 * ----------------------------------------------------------------------
 *
 * TclOODefineConstructorObjCmd --
 *
 *	Implementation of the "constructor" subcommand of the "oo::define"
 *	command.
 *
 * ----------------------------------------------------------------------
 */

int
TclOODefineConstructorObjCmd(
    TCL_UNUSED(ClientData),
    Tcl_Interp *interp,
    int objc,
    Tcl_Obj *const *objv)
{
    Object *oPtr;
    Class *clsPtr;
    Tcl_Method method;
    int bodyLength;

    if (objc != 3) {
	Tcl_WrongNumArgs(interp, 1, objv, "arguments body");
	return TCL_ERROR;
    }

    /*
     * Extract and validate the context, which is the class that we wish to
     * modify.
     */

    oPtr = (Object *) TclOOGetDefineCmdContext(interp);
    if (oPtr == NULL) {
	return TCL_ERROR;
    }
    clsPtr = oPtr->classPtr;

    TclGetStringFromObj(objv[2], &bodyLength);
    if (bodyLength > 0) {
	/*
	 * Create the method structure.
	 */

	method = (Tcl_Method) TclOONewProcMethod(interp, clsPtr,
		PUBLIC_METHOD, NULL, objv[1], objv[2], NULL);
	if (method == NULL) {
	    return TCL_ERROR;
	}
    } else {
	/*
	 * Delete the constructor method record and set the field in the
	 * class record to NULL.
	 */

	method = NULL;
    }

    /*
     * Place the method structure in the class record. Note that we might not
     * immediately delete the constructor as this might be being done during
     * execution of the constructor itself.
     */

    Tcl_ClassSetConstructor(interp, (Tcl_Class) clsPtr, method);
    return TCL_OK;
}

/*
 * ----------------------------------------------------------------------
 *
 * TclOODefineDefnNsObjCmd --
 *
 *	Implementation of the "definitionnamespace" subcommand of the
 *	"oo::define" command.
 *
 * ----------------------------------------------------------------------
 */

int
TclOODefineDefnNsObjCmd(
    TCL_UNUSED(ClientData),
    Tcl_Interp *interp,
    int objc,
    Tcl_Obj *const *objv)
{
    static const char *kindList[] = {
	"-class",
	"-instance",
	NULL
    };
    int kind = 0;
    Object *oPtr;
    Tcl_Namespace *nsPtr;
    Tcl_Obj *nsNamePtr, **storagePtr;

    oPtr = (Object *) TclOOGetDefineCmdContext(interp);
    if (oPtr == NULL) {
	return TCL_ERROR;
    }
    if (!oPtr->classPtr) {
	Tcl_SetObjResult(interp, Tcl_NewStringObj(
		"attempt to misuse API", -1));
	Tcl_SetErrorCode(interp, "TCL", "OO", "MONKEY_BUSINESS", NULL);
	return TCL_ERROR;
    }
    if (oPtr->flags & (ROOT_OBJECT | ROOT_CLASS)) {
	Tcl_SetObjResult(interp, Tcl_NewStringObj(
		"may not modify the definition namespace of the root classes",
		-1));
	Tcl_SetErrorCode(interp, "TCL", "OO", "MONKEY_BUSINESS", NULL);
	return TCL_ERROR;
    }

    /*
     * Parse the arguments and work out what the user wants to do.
     */

    if (objc != 2 && objc != 3) {
	Tcl_WrongNumArgs(interp, 1, objv, "?kind? namespace");
	return TCL_ERROR;
    }
    if (objc == 3 && Tcl_GetIndexFromObj(interp, objv[1], kindList, "kind", 0,
	    &kind) != TCL_OK) {
	return TCL_ERROR;
    }
    if (!Tcl_GetString(objv[objc - 1])[0]) {
	nsNamePtr = NULL;
    } else {
	nsPtr = GetNamespaceInOuterContext(interp, objv[objc - 1]);
	if (nsPtr == NULL) {
	    return TCL_ERROR;
	}
	nsNamePtr = Tcl_NewStringObj(nsPtr->fullName, -1);
	Tcl_IncrRefCount(nsNamePtr);
    }

    /*
     * Update the correct field of the class definition.
     */

    if (kind) {
	storagePtr = &oPtr->classPtr->objDefinitionNs;
    } else {
	storagePtr = &oPtr->classPtr->clsDefinitionNs;
    }
    if (*storagePtr != NULL) {
	Tcl_DecrRefCount(*storagePtr);
    }
    *storagePtr = nsNamePtr;
    return TCL_OK;
}

/*
 * ----------------------------------------------------------------------
 *
 * TclOODefineDeleteMethodObjCmd --
 *
 *	Implementation of the "deletemethod" subcommand of the "oo::define"
 *	and "oo::objdefine" commands.
 *
 * ----------------------------------------------------------------------
 */

int
TclOODefineDeleteMethodObjCmd(
    ClientData clientData,
    Tcl_Interp *interp,
    int objc,
    Tcl_Obj *const *objv)
{
    int isInstanceDeleteMethod = (clientData != NULL);
    Object *oPtr;
    int i;

    if (objc < 2) {
	Tcl_WrongNumArgs(interp, 1, objv, "name ?name ...?");
	return TCL_ERROR;
    }

    oPtr = (Object *) TclOOGetDefineCmdContext(interp);
    if (oPtr == NULL) {
	return TCL_ERROR;
    }
    if (!isInstanceDeleteMethod && !oPtr->classPtr) {
	Tcl_SetObjResult(interp, Tcl_NewStringObj(
		"attempt to misuse API", -1));
	Tcl_SetErrorCode(interp, "TCL", "OO", "MONKEY_BUSINESS", NULL);
	return TCL_ERROR;
    }

    for (i = 1; i < objc; i++) {
	/*
	 * Delete the method structure from the appropriate hash table.
	 */

	if (RenameDeleteMethod(interp, oPtr, !isInstanceDeleteMethod,
		objv[i], NULL) != TCL_OK) {
	    return TCL_ERROR;
	}
    }

    if (isInstanceDeleteMethod) {
	BumpInstanceEpoch(oPtr);
    } else {
	BumpGlobalEpoch(interp, oPtr->classPtr);
    }
    return TCL_OK;
}

/*
 * ----------------------------------------------------------------------
 *
 * TclOODefineDestructorObjCmd --
 *
 *	Implementation of the "destructor" subcommand of the "oo::define"
 *	command.
 *
 * ----------------------------------------------------------------------
 */

int
TclOODefineDestructorObjCmd(
    TCL_UNUSED(ClientData),
    Tcl_Interp *interp,
    int objc,
    Tcl_Obj *const *objv)
{
    Object *oPtr;
    Class *clsPtr;
    Tcl_Method method;
    int bodyLength;

    if (objc != 2) {
	Tcl_WrongNumArgs(interp, 1, objv, "body");
	return TCL_ERROR;
    }

    oPtr = (Object *) TclOOGetDefineCmdContext(interp);
    if (oPtr == NULL) {
	return TCL_ERROR;
    }
    clsPtr = oPtr->classPtr;

    TclGetStringFromObj(objv[1], &bodyLength);
    if (bodyLength > 0) {
	/*
	 * Create the method structure.
	 */

	method = (Tcl_Method) TclOONewProcMethod(interp, clsPtr,
		PUBLIC_METHOD, NULL, NULL, objv[1], NULL);
	if (method == NULL) {
	    return TCL_ERROR;
	}
    } else {
	/*
	 * Delete the destructor method record and set the field in the class
	 * record to NULL.
	 */

	method = NULL;
    }

    /*
     * Place the method structure in the class record. Note that we might not
     * immediately delete the destructor as this might be being done during
     * execution of the destructor itself. Also note that setting a
     * destructor during a destructor is fairly dumb anyway.
     */

    Tcl_ClassSetDestructor(interp, (Tcl_Class) clsPtr, method);
    return TCL_OK;
}

/*
 * ----------------------------------------------------------------------
 *
 * TclOODefineExportObjCmd --
 *
 *	Implementation of the "export" subcommand of the "oo::define" and
 *	"oo::objdefine" commands.
 *
 * ----------------------------------------------------------------------
 */

int
TclOODefineExportObjCmd(
    ClientData clientData,
    Tcl_Interp *interp,
    int objc,
    Tcl_Obj *const *objv)
{
    int isInstanceExport = (clientData != NULL);
    Object *oPtr;
    Method *mPtr;
    Tcl_HashEntry *hPtr;
    Class *clsPtr;
    int i, isNew, changed = 0;

    if (objc < 2) {
	Tcl_WrongNumArgs(interp, 1, objv, "name ?name ...?");
	return TCL_ERROR;
    }

    oPtr = (Object *) TclOOGetDefineCmdContext(interp);
    if (oPtr == NULL) {
	return TCL_ERROR;
    }
    clsPtr = oPtr->classPtr;
    if (!isInstanceExport && !clsPtr) {
	Tcl_SetObjResult(interp, Tcl_NewStringObj(
		"attempt to misuse API", -1));
	Tcl_SetErrorCode(interp, "TCL", "OO", "MONKEY_BUSINESS", NULL);
	return TCL_ERROR;
    }

    for (i = 1; i < objc; i++) {
	/*
	 * Exporting is done by adding the PUBLIC_METHOD flag to the method
	 * record. If there is no such method in this object or class (i.e.
	 * the method comes from something inherited from or that we're an
	 * instance of) then we put in a blank record with that flag; such
	 * records are skipped over by the call chain engine *except* for
	 * their flags member.
	 */

	if (isInstanceExport) {
	    if (!oPtr->methodsPtr) {
		oPtr->methodsPtr = (Tcl_HashTable *)ckalloc(sizeof(Tcl_HashTable));
		Tcl_InitObjHashTable(oPtr->methodsPtr);
		oPtr->flags &= ~USE_CLASS_CACHE;
	    }
	    hPtr = Tcl_CreateHashEntry(oPtr->methodsPtr, (char *) objv[i],
		    &isNew);
	} else {
	    hPtr = Tcl_CreateHashEntry(&clsPtr->classMethods, (char*) objv[i],
		    &isNew);
	}

	if (isNew) {
	    mPtr = (Method *)ckalloc(sizeof(Method));
	    memset(mPtr, 0, sizeof(Method));
	    mPtr->refCount = 1;
	    mPtr->namePtr = objv[i];
	    Tcl_IncrRefCount(objv[i]);
	    Tcl_SetHashValue(hPtr, mPtr);
	} else {
	    mPtr = (Method *)Tcl_GetHashValue(hPtr);
	}
	if (isNew || !(mPtr->flags & (PUBLIC_METHOD | PRIVATE_METHOD))) {
	    mPtr->flags |= PUBLIC_METHOD;
	    mPtr->flags &= ~TRUE_PRIVATE_METHOD;
	    changed = 1;
	}
    }

    /*
     * Bump the right epoch if we actually changed anything.
     */

    if (changed) {
	if (isInstanceExport) {
	    BumpInstanceEpoch(oPtr);
	} else {
	    BumpGlobalEpoch(interp, clsPtr);
	}
    }
    return TCL_OK;
}

/*
 * ----------------------------------------------------------------------
 *
 * TclOODefineForwardObjCmd --
 *
 *	Implementation of the "forward" subcommand of the "oo::define" and
 *	"oo::objdefine" commands.
 *
 * ----------------------------------------------------------------------
 */

int
TclOODefineForwardObjCmd(
    ClientData clientData,
    Tcl_Interp *interp,
    int objc,
    Tcl_Obj *const *objv)
{
    int isInstanceForward = (clientData != NULL);
    Object *oPtr;
    Method *mPtr;
    int isPublic;
    Tcl_Obj *prefixObj;

    if (objc < 3) {
	Tcl_WrongNumArgs(interp, 1, objv, "name cmdName ?arg ...?");
	return TCL_ERROR;
    }

    oPtr = (Object *) TclOOGetDefineCmdContext(interp);
    if (oPtr == NULL) {
	return TCL_ERROR;
    }
    if (!isInstanceForward && !oPtr->classPtr) {
	Tcl_SetObjResult(interp, Tcl_NewStringObj(
		"attempt to misuse API", -1));
	Tcl_SetErrorCode(interp, "TCL", "OO", "MONKEY_BUSINESS", NULL);
	return TCL_ERROR;
    }
    isPublic = Tcl_StringMatch(TclGetString(objv[1]), PUBLIC_PATTERN)
	    ? PUBLIC_METHOD : 0;
    if (IsPrivateDefine(interp)) {
	isPublic = TRUE_PRIVATE_METHOD;
    }

    /*
     * Create the method structure.
     */

    prefixObj = Tcl_NewListObj(objc - 2, objv + 2);
    if (isInstanceForward) {
	mPtr = TclOONewForwardInstanceMethod(interp, oPtr, isPublic, objv[1],
		prefixObj);
    } else {
	mPtr = TclOONewForwardMethod(interp, oPtr->classPtr, isPublic,
		objv[1], prefixObj);
    }
    if (mPtr == NULL) {
	Tcl_DecrRefCount(prefixObj);
	return TCL_ERROR;
    }
    return TCL_OK;
}

/*
 * ----------------------------------------------------------------------
 *
 * TclOODefineMethodObjCmd --
 *
 *	Implementation of the "method" subcommand of the "oo::define" and
 *	"oo::objdefine" commands.
 *
 * ----------------------------------------------------------------------
 */

int
TclOODefineMethodObjCmd(
    ClientData clientData,
    Tcl_Interp *interp,
    int objc,
    Tcl_Obj *const *objv)
{
    /*
     * Table of export modes for methods and their corresponding enum.
     */

    static const char *const exportModes[] = {
	"-export",
	"-private",
	"-unexport",
	NULL
    };
    enum ExportMode {
	MODE_EXPORT,
	MODE_PRIVATE,
	MODE_UNEXPORT
    } exportMode;

    int isInstanceMethod = (clientData != NULL);
    Object *oPtr;
    int isPublic = 0;

    if (objc < 4 || objc > 5) {
	Tcl_WrongNumArgs(interp, 1, objv, "name ?option? args body");
	return TCL_ERROR;
    }

    oPtr = (Object *) TclOOGetDefineCmdContext(interp);
    if (oPtr == NULL) {
	return TCL_ERROR;
    }
    if (!isInstanceMethod && !oPtr->classPtr) {
	Tcl_SetObjResult(interp, Tcl_NewStringObj(
		"attempt to misuse API", -1));
	Tcl_SetErrorCode(interp, "TCL", "OO", "MONKEY_BUSINESS", NULL);
	return TCL_ERROR;
    }
    if (objc == 5) {
	if (Tcl_GetIndexFromObj(interp, objv[2], exportModes, "export flag",
		0, (int *) &exportMode) != TCL_OK) {
	    return TCL_ERROR;
	}
	switch (exportMode) {
	case MODE_EXPORT:
	    isPublic = PUBLIC_METHOD;
	    break;
	case MODE_PRIVATE:
	    isPublic = TRUE_PRIVATE_METHOD;
	    break;
	case MODE_UNEXPORT:
	    isPublic = 0;
	    break;
	}
    } else {
	if (IsPrivateDefine(interp)) {
	    isPublic = TRUE_PRIVATE_METHOD;
	} else {
	    isPublic = Tcl_StringMatch(TclGetString(objv[1]), PUBLIC_PATTERN)
		    ? PUBLIC_METHOD : 0;
	}
    }

    /*
     * Create the method by using the right back-end API.
     */

    if (isInstanceMethod) {
	if (TclOONewProcInstanceMethod(interp, oPtr, isPublic, objv[1],
		objv[objc - 2], objv[objc - 1], NULL) == NULL) {
	    return TCL_ERROR;
	}
    } else {
	if (TclOONewProcMethod(interp, oPtr->classPtr, isPublic, objv[1],
		objv[objc - 2], objv[objc - 1], NULL) == NULL) {
	    return TCL_ERROR;
	}
    }
    return TCL_OK;
}

/*
 * ----------------------------------------------------------------------
 *
 * TclOODefineRenameMethodObjCmd --
 *
 *	Implementation of the "renamemethod" subcommand of the "oo::define"
 *	and "oo::objdefine" commands.
 *
 * ----------------------------------------------------------------------
 */

int
TclOODefineRenameMethodObjCmd(
    ClientData clientData,
    Tcl_Interp *interp,
    int objc,
    Tcl_Obj *const *objv)
{
    int isInstanceRenameMethod = (clientData != NULL);
    Object *oPtr;

    if (objc != 3) {
	Tcl_WrongNumArgs(interp, 1, objv, "oldName newName");
	return TCL_ERROR;
    }

    oPtr = (Object *) TclOOGetDefineCmdContext(interp);
    if (oPtr == NULL) {
	return TCL_ERROR;
    }
    if (!isInstanceRenameMethod && !oPtr->classPtr) {
	Tcl_SetObjResult(interp, Tcl_NewStringObj(
		"attempt to misuse API", -1));
	Tcl_SetErrorCode(interp, "TCL", "OO", "MONKEY_BUSINESS", NULL);
	return TCL_ERROR;
    }

    /*
     * Delete the method entry from the appropriate hash table, and transfer
     * the thing it points to to its new entry. To do this, we first need to
     * get the entries from the appropriate hash tables (this can generate a
     * range of errors...)
     */

    if (RenameDeleteMethod(interp, oPtr, !isInstanceRenameMethod,
	    objv[1], objv[2]) != TCL_OK) {
	return TCL_ERROR;
    }

    if (isInstanceRenameMethod) {
	BumpInstanceEpoch(oPtr);
    } else {
	BumpGlobalEpoch(interp, oPtr->classPtr);
    }
    return TCL_OK;
}

/*
 * ----------------------------------------------------------------------
 *
 * TclOODefineUnexportObjCmd --
 *
 *	Implementation of the "unexport" subcommand of the "oo::define" and
 *	"oo::objdefine" commands.
 *
 * ----------------------------------------------------------------------
 */

int
TclOODefineUnexportObjCmd(
    ClientData clientData,
    Tcl_Interp *interp,
    int objc,
    Tcl_Obj *const *objv)
{
    int isInstanceUnexport = (clientData != NULL);
    Object *oPtr;
    Method *mPtr;
    Tcl_HashEntry *hPtr;
    Class *clsPtr;
    int i, isNew, changed = 0;

    if (objc < 2) {
	Tcl_WrongNumArgs(interp, 1, objv, "name ?name ...?");
	return TCL_ERROR;
    }

    oPtr = (Object *) TclOOGetDefineCmdContext(interp);
    if (oPtr == NULL) {
	return TCL_ERROR;
    }
    clsPtr = oPtr->classPtr;
    if (!isInstanceUnexport && !clsPtr) {
	Tcl_SetObjResult(interp, Tcl_NewStringObj(
		"attempt to misuse API", -1));
	Tcl_SetErrorCode(interp, "TCL", "OO", "MONKEY_BUSINESS", NULL);
	return TCL_ERROR;
    }

    for (i = 1; i < objc; i++) {
	/*
	 * Unexporting is done by removing the PUBLIC_METHOD flag from the
	 * method record. If there is no such method in this object or class
	 * (i.e. the method comes from something inherited from or that we're
	 * an instance of) then we put in a blank record without that flag;
	 * such records are skipped over by the call chain engine *except* for
	 * their flags member.
	 */

	if (isInstanceUnexport) {
	    if (!oPtr->methodsPtr) {
		oPtr->methodsPtr = (Tcl_HashTable *)ckalloc(sizeof(Tcl_HashTable));
		Tcl_InitObjHashTable(oPtr->methodsPtr);
		oPtr->flags &= ~USE_CLASS_CACHE;
	    }
	    hPtr = Tcl_CreateHashEntry(oPtr->methodsPtr, (char *) objv[i],
		    &isNew);
	} else {
	    hPtr = Tcl_CreateHashEntry(&clsPtr->classMethods, (char*) objv[i],
		    &isNew);
	}

	if (isNew) {
	    mPtr = (Method *)ckalloc(sizeof(Method));
	    memset(mPtr, 0, sizeof(Method));
	    mPtr->refCount = 1;
	    mPtr->namePtr = objv[i];
	    Tcl_IncrRefCount(objv[i]);
	    Tcl_SetHashValue(hPtr, mPtr);
	} else {
	    mPtr = (Method *)Tcl_GetHashValue(hPtr);
	}
	if (isNew || mPtr->flags & (PUBLIC_METHOD | TRUE_PRIVATE_METHOD)) {
	    mPtr->flags &= ~(PUBLIC_METHOD | TRUE_PRIVATE_METHOD);
	    changed = 1;
	}
    }

    /*
     * Bump the right epoch if we actually changed anything.
     */

    if (changed) {
	if (isInstanceUnexport) {
	    BumpInstanceEpoch(oPtr);
	} else {
	    BumpGlobalEpoch(interp, clsPtr);
	}
    }
    return TCL_OK;
}

/*
 * ----------------------------------------------------------------------
 *
 * Tcl_ClassSetConstructor, Tcl_ClassSetDestructor --
 *
 *	How to install a constructor or destructor into a class; API to call
 *	from C.
 *
 * ----------------------------------------------------------------------
 */

void
Tcl_ClassSetConstructor(
    Tcl_Interp *interp,
    Tcl_Class clazz,
    Tcl_Method method)
{
    Class *clsPtr = (Class *) clazz;

    if (method != (Tcl_Method) clsPtr->constructorPtr) {
	TclOODelMethodRef(clsPtr->constructorPtr);
	clsPtr->constructorPtr = (Method *) method;

	/*
	 * Remember to invalidate the cached constructor chain for this class.
	 * [Bug 2531577]
	 */

	if (clsPtr->constructorChainPtr) {
	    TclOODeleteChain(clsPtr->constructorChainPtr);
	    clsPtr->constructorChainPtr = NULL;
	}
	BumpGlobalEpoch(interp, clsPtr);
    }
}

void
Tcl_ClassSetDestructor(
    Tcl_Interp *interp,
    Tcl_Class clazz,
    Tcl_Method method)
{
    Class *clsPtr = (Class *) clazz;

    if (method != (Tcl_Method) clsPtr->destructorPtr) {
	TclOODelMethodRef(clsPtr->destructorPtr);
	clsPtr->destructorPtr = (Method *) method;
	if (clsPtr->destructorChainPtr) {
	    TclOODeleteChain(clsPtr->destructorChainPtr);
	    clsPtr->destructorChainPtr = NULL;
	}
	BumpGlobalEpoch(interp, clsPtr);
    }
}

/*
 * ----------------------------------------------------------------------
 *
 * TclOODefineSlots --
 *
 *	Create the "::oo::Slot" class and its standard instances. Class
 *	definition is empty at the stage (added by scripting).
 *
 * ----------------------------------------------------------------------
 */

int
TclOODefineSlots(
    Foundation *fPtr)
{
    const struct DeclaredSlot *slotInfoPtr;
    Tcl_Obj *getName = Tcl_NewStringObj("Get", -1);
    Tcl_Obj *setName = Tcl_NewStringObj("Set", -1);
    Tcl_Obj *resolveName = Tcl_NewStringObj("Resolve", -1);
    Class *slotCls;

    slotCls = ((Object *) Tcl_NewObjectInstance(fPtr->interp, (Tcl_Class)
	    fPtr->classCls, "::oo::Slot", NULL, -1, NULL, 0))->classPtr;
    if (slotCls == NULL) {
	return TCL_ERROR;
    }
    Tcl_IncrRefCount(getName);
    Tcl_IncrRefCount(setName);
    Tcl_IncrRefCount(resolveName);
    for (slotInfoPtr = slots ; slotInfoPtr->name ; slotInfoPtr++) {
	Tcl_Object slotObject = Tcl_NewObjectInstance(fPtr->interp,
		(Tcl_Class) slotCls, slotInfoPtr->name, NULL, -1, NULL, 0);

	if (slotObject == NULL) {
	    continue;
	}
	Tcl_NewInstanceMethod(fPtr->interp, slotObject, getName, 0,
		&slotInfoPtr->getterType, NULL);
	Tcl_NewInstanceMethod(fPtr->interp, slotObject, setName, 0,
		&slotInfoPtr->setterType, NULL);
	if (slotInfoPtr->resolverType.callProc) {
	    Tcl_NewInstanceMethod(fPtr->interp, slotObject, resolveName, 0,
		    &slotInfoPtr->resolverType, NULL);
	}
    }
    Tcl_DecrRefCount(getName);
    Tcl_DecrRefCount(setName);
    Tcl_DecrRefCount(resolveName);
    return TCL_OK;
}

/*
 * ----------------------------------------------------------------------
 *
 * ClassFilterGet, ClassFilterSet --
 *
 *	Implementation of the "filter" slot accessors of the "oo::define"
 *	command.
 *
 * ----------------------------------------------------------------------
 */

static int
ClassFilterGet(
    TCL_UNUSED(ClientData),
    Tcl_Interp *interp,
    Tcl_ObjectContext context,
    int objc,
    Tcl_Obj *const *objv)
{
    Object *oPtr = (Object *) TclOOGetDefineCmdContext(interp);
    Tcl_Obj *resultObj, *filterObj;
    int i;

    if (Tcl_ObjectContextSkippedArgs(context) != objc) {
	Tcl_WrongNumArgs(interp, Tcl_ObjectContextSkippedArgs(context), objv,
		NULL);
	return TCL_ERROR;
    }
    if (oPtr == NULL) {
	return TCL_ERROR;
    } else if (!oPtr->classPtr) {
	Tcl_SetObjResult(interp, Tcl_NewStringObj(
		"attempt to misuse API", -1));
	Tcl_SetErrorCode(interp, "TCL", "OO", "MONKEY_BUSINESS", NULL);
	return TCL_ERROR;
    }

    TclNewObj(resultObj);
    FOREACH(filterObj, oPtr->classPtr->filters) {
	Tcl_ListObjAppendElement(NULL, resultObj, filterObj);
    }
    Tcl_SetObjResult(interp, resultObj);
    return TCL_OK;
}

static int
ClassFilterSet(
    TCL_UNUSED(ClientData),
    Tcl_Interp *interp,
    Tcl_ObjectContext context,
    int objc,
    Tcl_Obj *const *objv)
{
    Object *oPtr = (Object *) TclOOGetDefineCmdContext(interp);
    int filterc;
    Tcl_Obj **filterv;

    if (Tcl_ObjectContextSkippedArgs(context) + 1 != objc) {
	Tcl_WrongNumArgs(interp, Tcl_ObjectContextSkippedArgs(context), objv,
		"filterList");
	return TCL_ERROR;
    }
    objv += Tcl_ObjectContextSkippedArgs(context);

    if (oPtr == NULL) {
	return TCL_ERROR;
    } else if (!oPtr->classPtr) {
	Tcl_SetObjResult(interp, Tcl_NewStringObj(
		"attempt to misuse API", -1));
	Tcl_SetErrorCode(interp, "TCL", "OO", "MONKEY_BUSINESS", NULL);
	return TCL_ERROR;
    } else if (Tcl_ListObjGetElements(interp, objv[0], &filterc,
	    &filterv) != TCL_OK) {
	return TCL_ERROR;
    }

    TclOOClassSetFilters(interp, oPtr->classPtr, filterc, filterv);
    return TCL_OK;
}

/*
 * ----------------------------------------------------------------------
 *
 * ClassMixinGet, ClassMixinSet --
 *
 *	Implementation of the "mixin" slot accessors of the "oo::define"
 *	command.
 *
 * ----------------------------------------------------------------------
 */

static int
ClassMixinGet(
    TCL_UNUSED(ClientData),
    Tcl_Interp *interp,
    Tcl_ObjectContext context,
    int objc,
    Tcl_Obj *const *objv)
{
    Object *oPtr = (Object *) TclOOGetDefineCmdContext(interp);
    Tcl_Obj *resultObj;
    Class *mixinPtr;
    int i;

    if (Tcl_ObjectContextSkippedArgs(context) != objc) {
	Tcl_WrongNumArgs(interp, Tcl_ObjectContextSkippedArgs(context), objv,
		NULL);
	return TCL_ERROR;
    }
    if (oPtr == NULL) {
	return TCL_ERROR;
    } else if (!oPtr->classPtr) {
	Tcl_SetObjResult(interp, Tcl_NewStringObj(
		"attempt to misuse API", -1));
	Tcl_SetErrorCode(interp, "TCL", "OO", "MONKEY_BUSINESS", NULL);
	return TCL_ERROR;
    }

    TclNewObj(resultObj);
    FOREACH(mixinPtr, oPtr->classPtr->mixins) {
	Tcl_ListObjAppendElement(NULL, resultObj,
		TclOOObjectName(interp, mixinPtr->thisPtr));
    }
    Tcl_SetObjResult(interp, resultObj);
    return TCL_OK;

}

static int
ClassMixinSet(
    TCL_UNUSED(ClientData),
    Tcl_Interp *interp,
    Tcl_ObjectContext context,
    int objc,
    Tcl_Obj *const *objv)
{
    Object *oPtr = (Object *) TclOOGetDefineCmdContext(interp);
    int mixinc, i;
    Tcl_Obj **mixinv;
    Class **mixins;

    if (Tcl_ObjectContextSkippedArgs(context) + 1 != objc) {
	Tcl_WrongNumArgs(interp, Tcl_ObjectContextSkippedArgs(context), objv,
		"mixinList");
	return TCL_ERROR;
    }
    objv += Tcl_ObjectContextSkippedArgs(context);

    if (oPtr == NULL) {
	return TCL_ERROR;
    } else if (!oPtr->classPtr) {
	Tcl_SetObjResult(interp, Tcl_NewStringObj(
		"attempt to misuse API", -1));
	Tcl_SetErrorCode(interp, "TCL", "OO", "MONKEY_BUSINESS", NULL);
	return TCL_ERROR;
    } else if (Tcl_ListObjGetElements(interp, objv[0], &mixinc,
	    &mixinv) != TCL_OK) {
	return TCL_ERROR;
    }

    mixins = (Class **)TclStackAlloc(interp, sizeof(Class *) * mixinc);

    for (i = 0; i < mixinc; i++) {
	mixins[i] = GetClassInOuterContext(interp, mixinv[i],
		"may only mix in classes");
	if (mixins[i] == NULL) {
	    i--;
	    goto freeAndError;
	}
	if (TclOOIsReachable(oPtr->classPtr, mixins[i])) {
	    Tcl_SetObjResult(interp, Tcl_NewStringObj(
		    "may not mix a class into itself", -1));
	    Tcl_SetErrorCode(interp, "TCL", "OO", "SELF_MIXIN", NULL);
	    goto freeAndError;
	}
    }

    TclOOClassSetMixins(interp, oPtr->classPtr, mixinc, mixins);
    TclStackFree(interp, mixins);
    return TCL_OK;

  freeAndError:
    TclStackFree(interp, mixins);
    return TCL_ERROR;
}

/*
 * ----------------------------------------------------------------------
 *
 * ClassSuperGet, ClassSuperSet --
 *
 *	Implementation of the "superclass" slot accessors of the "oo::define"
 *	command.
 *
 * ----------------------------------------------------------------------
 */

static int
ClassSuperGet(
    TCL_UNUSED(ClientData),
    Tcl_Interp *interp,
    Tcl_ObjectContext context,
    int objc,
    Tcl_Obj *const *objv)
{
    Object *oPtr = (Object *) TclOOGetDefineCmdContext(interp);
    Tcl_Obj *resultObj;
    Class *superPtr;
    int i;

    if (Tcl_ObjectContextSkippedArgs(context) != objc) {
	Tcl_WrongNumArgs(interp, Tcl_ObjectContextSkippedArgs(context), objv,
		NULL);
	return TCL_ERROR;
    }
    if (oPtr == NULL) {
	return TCL_ERROR;
    } else if (!oPtr->classPtr) {
	Tcl_SetObjResult(interp, Tcl_NewStringObj(
		"attempt to misuse API", -1));
	Tcl_SetErrorCode(interp, "TCL", "OO", "MONKEY_BUSINESS", NULL);
	return TCL_ERROR;
    }

    TclNewObj(resultObj);
    FOREACH(superPtr, oPtr->classPtr->superclasses) {
	Tcl_ListObjAppendElement(NULL, resultObj,
		TclOOObjectName(interp, superPtr->thisPtr));
    }
    Tcl_SetObjResult(interp, resultObj);
    return TCL_OK;
}

static int
ClassSuperSet(
    TCL_UNUSED(ClientData),
    Tcl_Interp *interp,
    Tcl_ObjectContext context,
    int objc,
    Tcl_Obj *const *objv)
{
    Object *oPtr = (Object *) TclOOGetDefineCmdContext(interp);
    int superc, i, j;
    Tcl_Obj **superv;
    Class **superclasses, *superPtr;

    if (Tcl_ObjectContextSkippedArgs(context) + 1 != objc) {
	Tcl_WrongNumArgs(interp, Tcl_ObjectContextSkippedArgs(context), objv,
		"superclassList");
	return TCL_ERROR;
    }
    objv += Tcl_ObjectContextSkippedArgs(context);

    if (oPtr == NULL) {
	return TCL_ERROR;
    } else if (!oPtr->classPtr) {
	Tcl_SetObjResult(interp, Tcl_NewStringObj(
		"attempt to misuse API", -1));
	Tcl_SetErrorCode(interp, "TCL", "OO", "MONKEY_BUSINESS", NULL);
	return TCL_ERROR;
    } else if (oPtr == oPtr->fPtr->objectCls->thisPtr) {
	Tcl_SetObjResult(interp, Tcl_NewStringObj(
		"may not modify the superclass of the root object", -1));
	Tcl_SetErrorCode(interp, "TCL", "OO", "MONKEY_BUSINESS", NULL);
	return TCL_ERROR;
    } else if (Tcl_ListObjGetElements(interp, objv[0], &superc,
	    &superv) != TCL_OK) {
	return TCL_ERROR;
    }

    /*
     * Allocate some working space.
     */

    superclasses = (Class **) ckalloc(sizeof(Class *) * superc);

    /*
     * Parse the arguments to get the class to use as superclasses.
     *
     * Note that zero classes is special, as it is equivalent to just the
     * class of objects. [Bug 9d61624b3d]
     */

    if (superc == 0) {
	superclasses = (Class **)ckrealloc(superclasses, sizeof(Class *));
	if (TclOOIsReachable(oPtr->fPtr->classCls, oPtr->classPtr)) {
	    superclasses[0] = oPtr->fPtr->classCls;
	} else {
	    superclasses[0] = oPtr->fPtr->objectCls;
	}
	superc = 1;
	AddRef(superclasses[0]->thisPtr);
    } else {
	for (i = 0; i < superc; i++) {
	    superclasses[i] = GetClassInOuterContext(interp, superv[i],
		    "only a class can be a superclass");
	    if (superclasses[i] == NULL) {
		goto failedAfterAlloc;
	    }
	    for (j = 0; j < i; j++) {
		if (superclasses[j] == superclasses[i]) {
		    Tcl_SetObjResult(interp, Tcl_NewStringObj(
			    "class should only be a direct superclass once",
			    -1));
		    Tcl_SetErrorCode(interp, "TCL", "OO", "REPETITIOUS",NULL);
		    goto failedAfterAlloc;
		}
	    }
	    if (TclOOIsReachable(oPtr->classPtr, superclasses[i])) {
		Tcl_SetObjResult(interp, Tcl_NewStringObj(
			"attempt to form circular dependency graph", -1));
		Tcl_SetErrorCode(interp, "TCL", "OO", "CIRCULARITY", NULL);
	    failedAfterAlloc:
		for (; i-- > 0 ;) {
		    TclOODecrRefCount(superclasses[i]->thisPtr);
		}
		ckfree(superclasses);
		return TCL_ERROR;
	    }

	    /*
	     * Corresponding TclOODecrRefCount() is near the end of this
	     * function.
	     */

	    AddRef(superclasses[i]->thisPtr);
	}
    }

    /*
     * Install the list of superclasses into the class. Note that this also
     * involves splicing the class out of the superclasses' subclass list that
     * it used to be a member of and splicing it into the new superclasses'
     * subclass list.
     */

    if (oPtr->classPtr->superclasses.num != 0) {
	FOREACH(superPtr, oPtr->classPtr->superclasses) {
	    TclOORemoveFromSubclasses(oPtr->classPtr, superPtr);
	    TclOODecrRefCount(superPtr->thisPtr);
	}
	ckfree(oPtr->classPtr->superclasses.list);
    }
    oPtr->classPtr->superclasses.list = superclasses;
    oPtr->classPtr->superclasses.num = superc;
    FOREACH(superPtr, oPtr->classPtr->superclasses) {
	TclOOAddToSubclasses(oPtr->classPtr, superPtr);
    }
    BumpGlobalEpoch(interp, oPtr->classPtr);

    return TCL_OK;
}

/*
 * ----------------------------------------------------------------------
 *
 * ClassVarsGet, ClassVarsSet --
 *
 *	Implementation of the "variable" slot accessors of the "oo::define"
 *	command.
 *
 * ----------------------------------------------------------------------
 */

static int
ClassVarsGet(
    TCL_UNUSED(ClientData),
    Tcl_Interp *interp,
    Tcl_ObjectContext context,
    int objc,
    Tcl_Obj *const *objv)
{
    Object *oPtr = (Object *) TclOOGetDefineCmdContext(interp);
    Tcl_Obj *resultObj;
    int i;

    if (Tcl_ObjectContextSkippedArgs(context) != objc) {
	Tcl_WrongNumArgs(interp, Tcl_ObjectContextSkippedArgs(context), objv,
		NULL);
	return TCL_ERROR;
    }
    if (oPtr == NULL) {
	return TCL_ERROR;
    } else if (!oPtr->classPtr) {
	Tcl_SetObjResult(interp, Tcl_NewStringObj(
		"attempt to misuse API", -1));
	Tcl_SetErrorCode(interp, "TCL", "OO", "MONKEY_BUSINESS", NULL);
	return TCL_ERROR;
    }

    TclNewObj(resultObj);
    if (IsPrivateDefine(interp)) {
	PrivateVariableMapping *privatePtr;

	FOREACH_STRUCT(privatePtr, oPtr->classPtr->privateVariables) {
	    Tcl_ListObjAppendElement(NULL, resultObj, privatePtr->variableObj);
	}
    } else {
	Tcl_Obj *variableObj;

	FOREACH(variableObj, oPtr->classPtr->variables) {
	    Tcl_ListObjAppendElement(NULL, resultObj, variableObj);
	}
    }
    Tcl_SetObjResult(interp, resultObj);
    return TCL_OK;
}

static int
ClassVarsSet(
    TCL_UNUSED(ClientData),
    Tcl_Interp *interp,
    Tcl_ObjectContext context,
    int objc,
    Tcl_Obj *const *objv)
{
    Object *oPtr = (Object *) TclOOGetDefineCmdContext(interp);
    int varc;
    Tcl_Obj **varv;
    int i;

    if (Tcl_ObjectContextSkippedArgs(context) + 1 != objc) {
	Tcl_WrongNumArgs(interp, Tcl_ObjectContextSkippedArgs(context), objv,
		"filterList");
	return TCL_ERROR;
    }
    objv += Tcl_ObjectContextSkippedArgs(context);

    if (oPtr == NULL) {
	return TCL_ERROR;
    } else if (!oPtr->classPtr) {
	Tcl_SetObjResult(interp, Tcl_NewStringObj(
		"attempt to misuse API", -1));
	Tcl_SetErrorCode(interp, "TCL", "OO", "MONKEY_BUSINESS", NULL);
	return TCL_ERROR;
    } else if (Tcl_ListObjGetElements(interp, objv[0], &varc,
	    &varv) != TCL_OK) {
	return TCL_ERROR;
    }

    for (i = 0; i < varc; i++) {
	const char *varName = TclGetString(varv[i]);

	if (strstr(varName, "::") != NULL) {
	    Tcl_SetObjResult(interp, Tcl_ObjPrintf(
		    "invalid declared variable name \"%s\": must not %s",
		    varName, "contain namespace separators"));
	    Tcl_SetErrorCode(interp, "TCL", "OO", "BAD_DECLVAR", NULL);
	    return TCL_ERROR;
	}
	if (Tcl_StringMatch(varName, "*(*)")) {
	    Tcl_SetObjResult(interp, Tcl_ObjPrintf(
		    "invalid declared variable name \"%s\": must not %s",
		    varName, "refer to an array element"));
	    Tcl_SetErrorCode(interp, "TCL", "OO", "BAD_DECLVAR", NULL);
	    return TCL_ERROR;
	}
    }

    if (IsPrivateDefine(interp)) {
	InstallPrivateVariableMapping(&oPtr->classPtr->privateVariables,
		varc, varv, oPtr->classPtr->thisPtr->creationEpoch);
    } else {
	InstallStandardVariableMapping(&oPtr->classPtr->variables, varc, varv);
    }
    return TCL_OK;
}

/*
 * ----------------------------------------------------------------------
 *
 * ObjectFilterGet, ObjectFilterSet --
 *
 *	Implementation of the "filter" slot accessors of the "oo::objdefine"
 *	command.
 *
 * ----------------------------------------------------------------------
 */

static int
ObjFilterGet(
    TCL_UNUSED(ClientData),
    Tcl_Interp *interp,
    Tcl_ObjectContext context,
    int objc,
    Tcl_Obj *const *objv)
{
    Object *oPtr = (Object *) TclOOGetDefineCmdContext(interp);
    Tcl_Obj *resultObj, *filterObj;
    int i;

    if (Tcl_ObjectContextSkippedArgs(context) != objc) {
	Tcl_WrongNumArgs(interp, Tcl_ObjectContextSkippedArgs(context), objv,
		NULL);
	return TCL_ERROR;
    } else if (oPtr == NULL) {
	return TCL_ERROR;
    }

    TclNewObj(resultObj);
    FOREACH(filterObj, oPtr->filters) {
	Tcl_ListObjAppendElement(NULL, resultObj, filterObj);
    }
    Tcl_SetObjResult(interp, resultObj);
    return TCL_OK;
}

static int
ObjFilterSet(
    TCL_UNUSED(ClientData),
    Tcl_Interp *interp,
    Tcl_ObjectContext context,
    int objc,
    Tcl_Obj *const *objv)
{
    Object *oPtr = (Object *) TclOOGetDefineCmdContext(interp);
    int filterc;
    Tcl_Obj **filterv;

    if (Tcl_ObjectContextSkippedArgs(context) + 1 != objc) {
	Tcl_WrongNumArgs(interp, Tcl_ObjectContextSkippedArgs(context), objv,
		"filterList");
	return TCL_ERROR;
    } else if (oPtr == NULL) {
	return TCL_ERROR;
    }
    objv += Tcl_ObjectContextSkippedArgs(context);
    if (Tcl_ListObjGetElements(interp, objv[0], &filterc,
	    &filterv) != TCL_OK) {
	return TCL_ERROR;
    }

    TclOOObjectSetFilters(oPtr, filterc, filterv);
    return TCL_OK;
}

/*
 * ----------------------------------------------------------------------
 *
 * ObjectMixinGet, ObjectMixinSet --
 *
 *	Implementation of the "mixin" slot accessors of the "oo::objdefine"
 *	command.
 *
 * ----------------------------------------------------------------------
 */

static int
ObjMixinGet(
    TCL_UNUSED(ClientData),
    Tcl_Interp *interp,
    Tcl_ObjectContext context,
    int objc,
    Tcl_Obj *const *objv)
{
    Object *oPtr = (Object *) TclOOGetDefineCmdContext(interp);
    Tcl_Obj *resultObj;
    Class *mixinPtr;
    int i;

    if (Tcl_ObjectContextSkippedArgs(context) != objc) {
	Tcl_WrongNumArgs(interp, Tcl_ObjectContextSkippedArgs(context), objv,
		NULL);
	return TCL_ERROR;
    } else if (oPtr == NULL) {
	return TCL_ERROR;
    }

    TclNewObj(resultObj);
    FOREACH(mixinPtr, oPtr->mixins) {
	if (mixinPtr) {
	    Tcl_ListObjAppendElement(NULL, resultObj,
		    TclOOObjectName(interp, mixinPtr->thisPtr));
	}
    }
    Tcl_SetObjResult(interp, resultObj);
    return TCL_OK;
}

static int
ObjMixinSet(
    TCL_UNUSED(ClientData),
    Tcl_Interp *interp,
    Tcl_ObjectContext context,
    int objc,
    Tcl_Obj *const *objv)
{
    Object *oPtr = (Object *) TclOOGetDefineCmdContext(interp);
    int mixinc;
    Tcl_Obj **mixinv;
    Class **mixins;
    int i;

    if (Tcl_ObjectContextSkippedArgs(context) + 1 != objc) {
	Tcl_WrongNumArgs(interp, Tcl_ObjectContextSkippedArgs(context), objv,
		"mixinList");
	return TCL_ERROR;
    } else if (oPtr == NULL) {
	return TCL_ERROR;
    }
    objv += Tcl_ObjectContextSkippedArgs(context);
    if (Tcl_ListObjGetElements(interp, objv[0], &mixinc,
	    &mixinv) != TCL_OK) {
	return TCL_ERROR;
    }

    mixins = (Class **)TclStackAlloc(interp, sizeof(Class *) * mixinc);

    for (i = 0; i < mixinc; i++) {
	mixins[i] = GetClassInOuterContext(interp, mixinv[i],
		"may only mix in classes");
	if (mixins[i] == NULL) {
	    TclStackFree(interp, mixins);
	    return TCL_ERROR;
	}
    }

    TclOOObjectSetMixins(oPtr, mixinc, mixins);
    TclStackFree(interp, mixins);
    return TCL_OK;
}

/*
 * ----------------------------------------------------------------------
 *
 * ObjectVarsGet, ObjectVarsSet --
 *
 *	Implementation of the "variable" slot accessors of the "oo::objdefine"
 *	command.
 *
 * ----------------------------------------------------------------------
 */

static int
ObjVarsGet(
    TCL_UNUSED(ClientData),
    Tcl_Interp *interp,
    Tcl_ObjectContext context,
    int objc,
    Tcl_Obj *const *objv)
{
    Object *oPtr = (Object *) TclOOGetDefineCmdContext(interp);
    Tcl_Obj *resultObj;
    int i;

    if (Tcl_ObjectContextSkippedArgs(context) != objc) {
	Tcl_WrongNumArgs(interp, Tcl_ObjectContextSkippedArgs(context), objv,
		NULL);
	return TCL_ERROR;
    } else if (oPtr == NULL) {
	return TCL_ERROR;
    }

    TclNewObj(resultObj);
    if (IsPrivateDefine(interp)) {
	PrivateVariableMapping *privatePtr;

	FOREACH_STRUCT(privatePtr, oPtr->privateVariables) {
	    Tcl_ListObjAppendElement(NULL, resultObj, privatePtr->variableObj);
	}
    } else {
	Tcl_Obj *variableObj;

	FOREACH(variableObj, oPtr->variables) {
	    Tcl_ListObjAppendElement(NULL, resultObj, variableObj);
	}
    }
    Tcl_SetObjResult(interp, resultObj);
    return TCL_OK;
}

static int
ObjVarsSet(
    TCL_UNUSED(ClientData),
    Tcl_Interp *interp,
    Tcl_ObjectContext context,
    int objc,
    Tcl_Obj *const *objv)
{
    Object *oPtr = (Object *) TclOOGetDefineCmdContext(interp);
    int varc, i;
    Tcl_Obj **varv;

    if (Tcl_ObjectContextSkippedArgs(context) + 1 != objc) {
	Tcl_WrongNumArgs(interp, Tcl_ObjectContextSkippedArgs(context), objv,
		"variableList");
	return TCL_ERROR;
    } else if (oPtr == NULL) {
	return TCL_ERROR;
    }
    objv += Tcl_ObjectContextSkippedArgs(context);
    if (Tcl_ListObjGetElements(interp, objv[0], &varc,
	    &varv) != TCL_OK) {
	return TCL_ERROR;
    }

    for (i = 0; i < varc; i++) {
	const char *varName = TclGetString(varv[i]);

	if (strstr(varName, "::") != NULL) {
	    Tcl_SetObjResult(interp, Tcl_ObjPrintf(
		    "invalid declared variable name \"%s\": must not %s",
		    varName, "contain namespace separators"));
	    Tcl_SetErrorCode(interp, "TCL", "OO", "BAD_DECLVAR", NULL);
	    return TCL_ERROR;
	}
	if (Tcl_StringMatch(varName, "*(*)")) {
	    Tcl_SetObjResult(interp, Tcl_ObjPrintf(
		    "invalid declared variable name \"%s\": must not %s",
		    varName, "refer to an array element"));
	    Tcl_SetErrorCode(interp, "TCL", "OO", "BAD_DECLVAR", NULL);
	    return TCL_ERROR;
	}
    }

    if (IsPrivateDefine(interp)) {
	InstallPrivateVariableMapping(&oPtr->privateVariables, varc, varv,
		oPtr->creationEpoch);
    } else {
	InstallStandardVariableMapping(&oPtr->variables, varc, varv);
    }
    return TCL_OK;
}

/*
 * ----------------------------------------------------------------------
 *
 * ResolveClass --
 *
 *	Implementation of the "Resolve" support method for some slots (those
 *	that are slots around a list of classes). This resolves possible class
 *	names to their fully-qualified names if possible.
 *
 * ----------------------------------------------------------------------
 */

static int
ResolveClass(
    TCL_UNUSED(ClientData),
    Tcl_Interp *interp,
    Tcl_ObjectContext context,
    int objc,
    Tcl_Obj *const *objv)
{
    int idx = Tcl_ObjectContextSkippedArgs(context);
    Object *oPtr = (Object *) TclOOGetDefineCmdContext(interp);
    Class *clsPtr;

    /*
     * Check if were called wrongly. The definition context isn't used...
     * except that GetClassInOuterContext() assumes that it is there.
     */

    if (oPtr == NULL) {
	return TCL_ERROR;
    } else if (objc != idx + 1) {
	Tcl_WrongNumArgs(interp, idx, objv, "slotElement");
	return TCL_ERROR;
    }

    /*
     * Resolve the class if possible. If not, remove any resolution error and
     * return what we've got anyway as the failure might not be fatal overall.
     */

    clsPtr = GetClassInOuterContext(interp, objv[idx],
	    "USER SHOULD NOT SEE THIS MESSAGE");
    if (clsPtr == NULL) {
	Tcl_ResetResult(interp);
	Tcl_SetObjResult(interp, objv[idx]);
    } else {
	Tcl_SetObjResult(interp, TclOOObjectName(interp, clsPtr->thisPtr));
    }

    return TCL_OK;
}

/*
 * ----------------------------------------------------------------------
 *
 * ClassRPropsGet, ClassRPropsSet, ObjRPropsGet, ObjRPropsSet --
 *
 *	Implementations of the "readableproperties" slot accessors for classes
 *	and instances.
 *
 * ----------------------------------------------------------------------
 */

static void
InstallReadableProps(
    PropertyStorage *props,
    int objc,
    Tcl_Obj *const objv[])
{
    Tcl_Obj *propObj;
    int i, n, created;
    Tcl_HashTable uniqueTable;

    if (props->allReadableCache) {
	Tcl_DecrRefCount(props->allReadableCache);
	props->allReadableCache = NULL;
    }

    for (i=0 ; i<objc ; i++) {
	Tcl_IncrRefCount(objv[i]);
    }
    FOREACH(propObj, props->readable) {
	Tcl_DecrRefCount(propObj);
    }
    if (i != objc) {
	if (objc == 0) {
	    ckfree(props->readable.list);
	} else if (i) {
	    props->readable.list = ckrealloc(props->readable.list,
		    sizeof(Tcl_Obj *) * objc);
	} else {
	    props->readable.list = ckalloc(sizeof(Tcl_Obj *) * objc);
	}
    }
    props->readable.num = 0;
    if (objc > 0) {
	Tcl_InitObjHashTable(&uniqueTable);
	for (i=n=0 ; i<objc ; i++) {
	    Tcl_CreateHashEntry(&uniqueTable, objv[i], &created);
	    if (created) {
		props->readable.list[n++] = objv[i];
	    } else {
		Tcl_DecrRefCount(objv[i]);
	    }
	}
	props->readable.num = n;

	/*
	 * Shouldn't be necessary, but maintain num/list invariant.
	 */

	if (n != objc) {
	    props->readable.list = ckrealloc(props->readable.list,
		    sizeof(Tcl_Obj *) * n);
	}
	Tcl_DeleteHashTable(&uniqueTable);
    }
}

static int
ClassRPropsGet(
    ClientData clientData,
    Tcl_Interp *interp,
    Tcl_ObjectContext context,
    int objc,
    Tcl_Obj *const *objv)
{
    Object *oPtr = (Object *) TclOOGetDefineCmdContext(interp);
    Tcl_Obj *resultObj, *propNameObj;
    int i;

    if (Tcl_ObjectContextSkippedArgs(context) != objc) {
	Tcl_WrongNumArgs(interp, Tcl_ObjectContextSkippedArgs(context), objv,
		NULL);
	return TCL_ERROR;
    }
    if (oPtr == NULL) {
	return TCL_ERROR;
    } else if (!oPtr->classPtr) {
	Tcl_SetObjResult(interp, Tcl_NewStringObj(
		"attempt to misuse API", -1));
	Tcl_SetErrorCode(interp, "TCL", "OO", "MONKEY_BUSINESS", NULL);
	return TCL_ERROR;
    }

    resultObj = Tcl_NewObj();
    FOREACH(propNameObj, oPtr->classPtr->properties.readable) {
	Tcl_ListObjAppendElement(NULL, resultObj, propNameObj);
    }
    Tcl_SetObjResult(interp, resultObj);
    return TCL_OK;
}

static int
ClassRPropsSet(
    ClientData clientData,
    Tcl_Interp *interp,
    Tcl_ObjectContext context,
    int objc,
    Tcl_Obj *const *objv)
{
    Object *oPtr = (Object *) TclOOGetDefineCmdContext(interp);
    int varc;
    Tcl_Obj **varv;

    if (Tcl_ObjectContextSkippedArgs(context) + 1 != objc) {
	Tcl_WrongNumArgs(interp, Tcl_ObjectContextSkippedArgs(context), objv,
		"filterList");
	return TCL_ERROR;
    }
    objv += Tcl_ObjectContextSkippedArgs(context);

    if (oPtr == NULL) {
	return TCL_ERROR;
    } else if (!oPtr->classPtr) {
	Tcl_SetObjResult(interp, Tcl_NewStringObj(
		"attempt to misuse API", -1));
	Tcl_SetErrorCode(interp, "TCL", "OO", "MONKEY_BUSINESS", NULL);
	return TCL_ERROR;
    } else if (Tcl_ListObjGetElements(interp, objv[0], &varc,
	    &varv) != TCL_OK) {
	return TCL_ERROR;
    }

    InstallReadableProps(&oPtr->classPtr->properties, varc, varv);
    BumpGlobalEpoch(interp, oPtr->classPtr);
    return TCL_OK;
}

static int
ObjRPropsGet(
    ClientData clientData,
    Tcl_Interp *interp,
    Tcl_ObjectContext context,
    int objc,
    Tcl_Obj *const *objv)
{
    Object *oPtr = (Object *) TclOOGetDefineCmdContext(interp);
    Tcl_Obj *resultObj, *propNameObj;
    int i;

    if (Tcl_ObjectContextSkippedArgs(context) != objc) {
	Tcl_WrongNumArgs(interp, Tcl_ObjectContextSkippedArgs(context), objv,
		NULL);
	return TCL_ERROR;
    }
    if (oPtr == NULL) {
	return TCL_ERROR;
    }

    resultObj = Tcl_NewObj();
    FOREACH(propNameObj, oPtr->properties.readable) {
	Tcl_ListObjAppendElement(NULL, resultObj, propNameObj);
    }
    Tcl_SetObjResult(interp, resultObj);
    return TCL_OK;
}

static int
ObjRPropsSet(
    ClientData clientData,
    Tcl_Interp *interp,
    Tcl_ObjectContext context,
    int objc,
    Tcl_Obj *const *objv)
{
    Object *oPtr = (Object *) TclOOGetDefineCmdContext(interp);
    int varc;
    Tcl_Obj **varv;

    if (Tcl_ObjectContextSkippedArgs(context) + 1 != objc) {
	Tcl_WrongNumArgs(interp, Tcl_ObjectContextSkippedArgs(context), objv,
		"filterList");
	return TCL_ERROR;
    }
    objv += Tcl_ObjectContextSkippedArgs(context);

    if (oPtr == NULL) {
	return TCL_ERROR;
    } else if (Tcl_ListObjGetElements(interp, objv[0], &varc,
	    &varv) != TCL_OK) {
	return TCL_ERROR;
    }

    InstallReadableProps(&oPtr->properties, varc, varv);
    return TCL_OK;
}

/*
 * ----------------------------------------------------------------------
 *
 * ClassWPropsGet, ClassWPropsSet, ObjWPropsGet, ObjWPropsSet --
 *
 *	Implementations of the "writableproperties" slot accessors for classes
 *	and instances.
 *
 * ----------------------------------------------------------------------
 */

static void
InstallWritableProps(
    PropertyStorage *props,
    int objc,
    Tcl_Obj *const objv[])
{
    Tcl_Obj *propObj;
    int i, n, created;
    Tcl_HashTable uniqueTable;

    if (props->allWritableCache) {
	Tcl_DecrRefCount(props->allWritableCache);
	props->allWritableCache = NULL;
    }

    for (i=0 ; i<objc ; i++) {
	Tcl_IncrRefCount(objv[i]);
    }
    FOREACH(propObj, props->writable) {
	Tcl_DecrRefCount(propObj);
    }
    if (i != objc) {
	if (objc == 0) {
	    ckfree(props->writable.list);
	} else if (i) {
	    props->writable.list = ckrealloc(props->writable.list,
		    sizeof(Tcl_Obj *) * objc);
	} else {
	    props->writable.list = ckalloc(sizeof(Tcl_Obj *) * objc);
	}
    }
    props->writable.num = 0;
    if (objc > 0) {
	Tcl_InitObjHashTable(&uniqueTable);
	for (i=n=0 ; i<objc ; i++) {
	    Tcl_CreateHashEntry(&uniqueTable, objv[i], &created);
	    if (created) {
		props->writable.list[n++] = objv[i];
	    } else {
		Tcl_DecrRefCount(objv[i]);
	    }
	}
	props->writable.num = n;

	/*
	 * Shouldn't be necessary, but maintain num/list invariant.
	 */

	if (n != objc) {
	    props->writable.list = ckrealloc(props->writable.list,
		    sizeof(Tcl_Obj *) * n);
	}
	Tcl_DeleteHashTable(&uniqueTable);
    }
}

static int
ClassWPropsGet(
    ClientData clientData,
    Tcl_Interp *interp,
    Tcl_ObjectContext context,
    int objc,
    Tcl_Obj *const *objv)
{
    Object *oPtr = (Object *) TclOOGetDefineCmdContext(interp);
    Tcl_Obj *resultObj, *propNameObj;
    int i;

    if (Tcl_ObjectContextSkippedArgs(context) != objc) {
	Tcl_WrongNumArgs(interp, Tcl_ObjectContextSkippedArgs(context), objv,
		NULL);
	return TCL_ERROR;
    }
    if (oPtr == NULL) {
	return TCL_ERROR;
    } else if (!oPtr->classPtr) {
	Tcl_SetObjResult(interp, Tcl_NewStringObj(
		"attempt to misuse API", -1));
	Tcl_SetErrorCode(interp, "TCL", "OO", "MONKEY_BUSINESS", NULL);
	return TCL_ERROR;
    }

    resultObj = Tcl_NewObj();
    FOREACH(propNameObj, oPtr->classPtr->properties.writable) {
	Tcl_ListObjAppendElement(NULL, resultObj, propNameObj);
    }
    Tcl_SetObjResult(interp, resultObj);
    return TCL_OK;
}

static int
ClassWPropsSet(
    ClientData clientData,
    Tcl_Interp *interp,
    Tcl_ObjectContext context,
    int objc,
    Tcl_Obj *const *objv)
{
    Object *oPtr = (Object *) TclOOGetDefineCmdContext(interp);
    int varc;
    Tcl_Obj **varv;

    if (Tcl_ObjectContextSkippedArgs(context) + 1 != objc) {
	Tcl_WrongNumArgs(interp, Tcl_ObjectContextSkippedArgs(context), objv,
		"propertyList");
	return TCL_ERROR;
    }
    objv += Tcl_ObjectContextSkippedArgs(context);

    if (oPtr == NULL) {
	return TCL_ERROR;
    } else if (!oPtr->classPtr) {
	Tcl_SetObjResult(interp, Tcl_NewStringObj(
		"attempt to misuse API", -1));
	Tcl_SetErrorCode(interp, "TCL", "OO", "MONKEY_BUSINESS", NULL);
	return TCL_ERROR;
    } else if (Tcl_ListObjGetElements(interp, objv[0], &varc,
	    &varv) != TCL_OK) {
	return TCL_ERROR;
    }

    InstallWritableProps(&oPtr->classPtr->properties, varc, varv);
    BumpGlobalEpoch(interp, oPtr->classPtr);
    return TCL_OK;
}

static int
ObjWPropsGet(
    ClientData clientData,
    Tcl_Interp *interp,
    Tcl_ObjectContext context,
    int objc,
    Tcl_Obj *const *objv)
{
    Object *oPtr = (Object *) TclOOGetDefineCmdContext(interp);
    Tcl_Obj *resultObj, *propNameObj;
    int i;

    if (Tcl_ObjectContextSkippedArgs(context) != objc) {
	Tcl_WrongNumArgs(interp, Tcl_ObjectContextSkippedArgs(context), objv,
		NULL);
	return TCL_ERROR;
    }
    if (oPtr == NULL) {
	return TCL_ERROR;
    }

    resultObj = Tcl_NewObj();
    FOREACH(propNameObj, oPtr->properties.writable) {
	Tcl_ListObjAppendElement(NULL, resultObj, propNameObj);
    }
    Tcl_SetObjResult(interp, resultObj);
    return TCL_OK;
}

static int
ObjWPropsSet(
    ClientData clientData,
    Tcl_Interp *interp,
    Tcl_ObjectContext context,
    int objc,
    Tcl_Obj *const *objv)
{
    Object *oPtr = (Object *) TclOOGetDefineCmdContext(interp);
    int varc;
    Tcl_Obj **varv;

    if (Tcl_ObjectContextSkippedArgs(context) + 1 != objc) {
	Tcl_WrongNumArgs(interp, Tcl_ObjectContextSkippedArgs(context), objv,
		"propertyList");
	return TCL_ERROR;
    }
    objv += Tcl_ObjectContextSkippedArgs(context);

    if (oPtr == NULL) {
	return TCL_ERROR;
    } else if (Tcl_ListObjGetElements(interp, objv[0], &varc,
	    &varv) != TCL_OK) {
	return TCL_ERROR;
    }

    InstallWritableProps(&oPtr->properties, varc, varv);
    return TCL_OK;
}

/*
 * Local Variables:
 * mode: c
 * c-basic-offset: 4
 * fill-column: 78
 * End:
 */<|MERGE_RESOLUTION|>--- conflicted
+++ resolved
@@ -4,11 +4,7 @@
  *	This file contains the implementation of the ::oo::define command,
  *	part of the object-system core (NB: not Tcl_Obj, but ::oo).
  *
-<<<<<<< HEAD
- * Copyright (c) 2006-2019 by Donal K. Fellows
-=======
- * Copyright © 2006-2013 Donal K. Fellows
->>>>>>> bc7b6cee
+ * Copyright © 2006-2019 Donal K. Fellows
  *
  * See the file "license.terms" for information on usage and redistribution of
  * this file, and for a DISCLAIMER OF ALL WARRANTIES.
