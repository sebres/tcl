--- conflicted
+++ resolved
@@ -5,10 +5,6 @@
 #endif
 #include <string.h>
 #include <limits.h>
-<<<<<<< HEAD
-#include "tcl.h"
-=======
->>>>>>> d1da9b63
 #include "tclInt.h"
 
 /*
