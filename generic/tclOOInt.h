/*
 * tclOOInt.h --
 *
 *	This file contains the structure definitions and some of the function
 *	declarations for the object-system (NB: not Tcl_Obj, but ::oo).
 *
 * Copyright (c) 2006-2012 by Donal K. Fellows
 *
 * See the file "license.terms" for information on usage and redistribution of
 * this file, and for a DISCLAIMER OF ALL WARRANTIES.
 */

#ifndef TCL_OO_INTERNAL_H
#define TCL_OO_INTERNAL_H 1

#include "tclInt.h"
#include "tclOO.h"

/*
 * Hack to make things work with Objective C. Note that ObjC isn't really
 * supported, but we don't want to to be actively hostile to it. [Bug 2163447]
 */

#ifdef __OBJC__
#define Class	TclOOClass
#define Object	TclOOObject
#endif /* __OBJC__ */

/*
 * Forward declarations.
 */

struct CallChain;
struct Class;
struct Foundation;
struct Object;

/*
 * The data that needs to be stored per method. This record is used to collect
 * information about all sorts of methods, including forwards, constructors
 * and destructors.
 */

typedef struct Method {
    const Tcl_MethodType *typePtr;
				/* The type of method. If NULL, this is a
				 * special flag record which is just used for
				 * the setting of the flags field. */
    size_t refCount;
    void *clientData;	/* Type-specific data. */
    Tcl_Obj *namePtr;		/* Name of the method. */
    struct Object *declaringObjectPtr;
				/* The object that declares this method, or
				 * NULL if it was declared by a class. */
    struct Class *declaringClassPtr;
				/* The class that declares this method, or
				 * NULL if it was declared directly on an
				 * object. */
    int flags;			/* Assorted flags. Includes whether this
				 * method is public/exported or not. */
} Method;

/*
 * Pre- and post-call callbacks, to allow procedure-like methods to be fine
 * tuned in their behaviour.
 */

typedef int (TclOO_PreCallProc)(void *clientData, Tcl_Interp *interp,
	Tcl_ObjectContext context, Tcl_CallFrame *framePtr, int *isFinished);
typedef int (TclOO_PostCallProc)(void *clientData, Tcl_Interp *interp,
	Tcl_ObjectContext context, Tcl_Namespace *namespacePtr, int result);
typedef void (TclOO_PmCDDeleteProc)(void *clientData);
typedef void *(TclOO_PmCDCloneProc)(void *clientData);

/*
 * Procedure-like methods have the following extra information.
 */

typedef struct ProcedureMethod {
    int version;		/* Version of this structure. Currently must
				 * be 0. */
    Proc *procPtr;		/* Core of the implementation of the method;
				 * includes the argument definition and the
				 * body bytecodes. */
    int flags;			/* Flags to control features. */
    size_t refCount;
    void *clientData;
    TclOO_PmCDDeleteProc *deleteClientdataProc;
    TclOO_PmCDCloneProc *cloneClientdataProc;
    ProcErrorProc *errProc;	/* Replacement error handler. */
    TclOO_PreCallProc *preCallProc;
				/* Callback to allow for additional setup
				 * before the method executes. */
    TclOO_PostCallProc *postCallProc;
				/* Callback to allow for additional cleanup
				 * after the method executes. */
    GetFrameInfoValueProc *gfivProc;
				/* Callback to allow for fine tuning of how
				 * the method reports itself. */
} ProcedureMethod;

#define TCLOO_PROCEDURE_METHOD_VERSION 0

/*
 * Flags for use in a ProcedureMethod.
 *
 * When the USE_DECLARER_NS flag is set, the method will use the namespace of
 * the object or class that declared it (or the clone of it, if it was from
 * such that the implementation of the method came to the particular use)
 * instead of the namespace of the object on which the method was invoked.
 * This flag must be distinct from all others that are associated with
 * methods.
 */

#define USE_DECLARER_NS		0x80

/*
 * Forwarded methods have the following extra information.
 */

typedef struct ForwardMethod {
    Tcl_Obj *prefixObj;		/* The list of values to use to replace the
				 * object and method name with. Will be a
				 * non-empty list. */
} ForwardMethod;

/*
 * Structure used in private variable mappings. Describes the mapping of a
 * single variable from the user's local name to the system's storage name.
 * [TIP #500]
 */

typedef struct {
    Tcl_Obj *variableObj;	/* Name used within methods. This is the part
				 * that is properly under user control. */
    Tcl_Obj *fullNameObj;	/* Name used at the instance namespace level. */
} PrivateVariableMapping;

/*
 * Helper definitions that declare a "list" array. The two varieties are
 * either optimized for simplicity (in the case that the whole array is
 * typically assigned at once) or efficiency (in the case that the array is
 * expected to be expanded over time). These lists are designed to be iterated
 * over with the help of the FOREACH macro (see later in this file).
 *
 * The "num" field always counts the number of listType_t elements used in the
 * "list" field. When a "size" field exists, it describes how many elements
 * are present in the list; when absent, exactly "num" elements are present.
 */

#define LIST_STATIC(listType_t) \
    struct { size_t num; listType_t *list; }
#define LIST_DYNAMIC(listType_t) \
    struct { size_t num, size; listType_t *list; }

/*
 * These types are needed in function arguments.
 */

typedef LIST_STATIC(Tcl_Obj *) VariableNameList;
typedef LIST_STATIC(PrivateVariableMapping) PrivateVariableList;

/*
 * Now, the definition of what an object actually is.
 */

typedef struct Object {
    struct Foundation *fPtr;	/* The basis for the object system. Putting
				 * this here allows the avoidance of quite a
				 * lot of hash lookups on the critical path
				 * for object invocation and creation. */
    Tcl_Namespace *namespacePtr;/* This object's namespace. */
    Tcl_Command command;	/* Reference to this object's public
				 * command. */
    Tcl_Command myCommand;	/* Reference to this object's internal
				 * command. */
    struct Class *selfCls;	/* This object's class. */
    Tcl_HashTable *methodsPtr;	/* Object-local Tcl_Obj (method name) to
				 * Method* mapping. */
    LIST_STATIC(struct Class *) mixins;
				/* Classes mixed into this object. */
    LIST_STATIC(Tcl_Obj *) filters;
				/* List of filter names. */
    struct Class *classPtr;	/* This is non-NULL for all classes, and NULL
				 *  for everything else. It points to the class
				 *  structure. */
    size_t refCount;		/* Number of strong references to this object.
				 * Note that there may be many more weak
				 * references; this mechanism exists to
				 * avoid Tcl_Preserve. */
    int flags;
    size_t creationEpoch;		/* Unique value to make comparisons of objects
				 * easier. */
    size_t epoch;			/* Per-object epoch, incremented when the way
				 * an object should resolve call chains is
				 * changed. */
    Tcl_HashTable *metadataPtr;	/* Mapping from pointers to metadata type to
				 * the void *values that are the values
				 * of each piece of attached metadata. This
				 * field starts out as NULL and is only
				 * allocated if metadata is attached. */
    Tcl_Obj *cachedNameObj;	/* Cache of the name of the object. */
    Tcl_HashTable *chainCache;	/* Place to keep unused contexts. This table
				 * is indexed by method name as Tcl_Obj. */
    Tcl_ObjectMapMethodNameProc *mapMethodNameProc;
				/* Function to allow remapping of method
				 * names. For itcl-ng. */
    VariableNameList variables;
    PrivateVariableList privateVariables;
				/* Configurations for the variable resolver
				 * used inside methods. */
    Tcl_Command myclassCommand;	/* Reference to this object's class dispatcher
				 * command. */
} Object;

#define OBJECT_DESTRUCTING	1	/* Indicates that an object is being or has
								 *  been destroyed  */
#define DESTRUCTOR_CALLED 2	/* Indicates that evaluation of destructor script for the
							   object has began */
#define OO_UNUSED_4	4	/* No longer used.  */
#define ROOT_OBJECT 0x1000	/* Flag to say that this object is the root of
				 * the class hierarchy and should be treated
				 * specially during teardown. */
#define FILTER_HANDLING 0x2000	/* Flag set when the object is processing a
				 * filter; when set, filters are *not*
				 * processed on the object, preventing nasty
				 * recursive filtering problems. */
#define USE_CLASS_CACHE 0x4000	/* Flag set to say that the object is a pure
				 * instance of the class, and has had nothing
				 * added that changes the dispatch chain (i.e.
				 * no methods, mixins, or filters. */
#define ROOT_CLASS 0x8000	/* Flag to say that this object is the root
				 * class of classes, and should be treated
				 * specially during teardown (and in a few
				 * other spots). */
#define FORCE_UNKNOWN 0x10000	/* States that we are *really* looking up the
				 * unknown method handler at that point. */
#define HAS_PRIVATE_METHODS 0x20000
				/* Object/class has (or had) private methods,
				 * and so shouldn't be cached so
				 * aggressively. */
#define DONT_DELETE 0x40000	/* Inhibit deletion of this object. Used
				 * during fundamental object type mutation to
				 * make sure that the object actually survives
				 * to the end of the operation. */

/*
 * And the definition of a class. Note that every class also has an associated
 * object, through which it is manipulated.
 */

typedef struct Class {
    Object *thisPtr;		/* Reference to the object associated with
				 * this class. */
    int flags;			/* Assorted flags. */
    LIST_STATIC(struct Class *) superclasses;
				/* List of superclasses, used for generation
				 * of method call chains. */
    LIST_DYNAMIC(struct Class *) subclasses;
				/* List of subclasses, used to ensure deletion
				 * of dependent entities happens properly when
				 * the class itself is deleted. */
    LIST_DYNAMIC(Object *) instances;
				/* List of instances, used to ensure deletion
				 * of dependent entities happens properly when
				 * the class itself is deleted. */
    LIST_STATIC(Tcl_Obj *) filters;
				/* List of filter names, used for generation
				 * of method call chains. */
    LIST_STATIC(struct Class *) mixins;
				/* List of mixin classes, used for generation
				 * of method call chains. */
    LIST_DYNAMIC(struct Class *) mixinSubs;
				/* List of classes that this class is mixed
				 * into, used to ensure deletion of dependent
				 * entities happens properly when the class
				 * itself is deleted. */
    Tcl_HashTable classMethods;	/* Hash table of all methods. Hash maps from
				 * the (Tcl_Obj*) method name to the (Method*)
				 * method record. */
    Method *constructorPtr;	/* Method record of the class constructor (if
				 * any). */
    Method *destructorPtr;	/* Method record of the class destructor (if
				 * any). */
    Tcl_HashTable *metadataPtr;	/* Mapping from pointers to metadata type to
				 * the void *values that are the values
				 * of each piece of attached metadata. This
				 * field starts out as NULL and is only
				 * allocated if metadata is attached. */
    struct CallChain *constructorChainPtr;
    struct CallChain *destructorChainPtr;
    Tcl_HashTable *classChainCache;
				/* Places where call chains are stored. For
				 * constructors, the class chain is always
				 * used. For destructors and ordinary methods,
				 * the class chain is only used when the
				 * object doesn't override with its own mixins
				 * (and filters and method implementations for
				 * when getting method chains). */
    VariableNameList variables;
    PrivateVariableList privateVariables;
				/* Configurations for the variable resolver
				 * used inside methods. */
    Tcl_Obj *clsDefinitionNs;	/* Name of the namespace to use for
				 * definitions commands of instances of this
				 * class in when those instances are defined
				 * as classes. If NULL, use the value from the
				 * class hierarchy. It's an error at
				 * [oo::define] call time if this namespace is
				 * defined but doesn't exist; we also check at
				 * setting time but don't check between
				 * times. */
    Tcl_Obj *objDefinitionNs;	/* Name of the namespace to use for
				 * definitions commands of instances of this
				 * class in when those instances are defined
				 * as instances. If NULL, use the value from
				 * the class hierarchy. It's an error at
				 * [oo::objdefine]/[self] call time if this
				 * namespace is defined but doesn't exist; we
				 * also check at setting time but don't check
				 * between times. */
} Class;

/*
 * The foundation of the object system within an interpreter contains
 * references to the key classes and namespaces, together with a few other
 * useful bits and pieces. Probably ought to eventually go in the Interp
 * structure itself.
 */

typedef struct ThreadLocalData {
    size_t nsCount;		/* Epoch counter is used for keeping
				 * the values used in Tcl_Obj internal
				 * representations sane. Must be thread-local
				 * because Tcl_Objs can cross interpreter
				 * boundaries within a thread (objects don't
				 * generally cross threads). */
} ThreadLocalData;

typedef struct Foundation {
    Tcl_Interp *interp;
    Class *objectCls;		/* The root of the object system. */
    Class *classCls;		/* The class of all classes. */
    Tcl_Namespace *ooNs;	/* ::oo namespace. */
    Tcl_Namespace *defineNs;	/* Namespace containing special commands for
				 * manipulating objects and classes. The
				 * "oo::define" command acts as a special kind
				 * of ensemble for this namespace. */
    Tcl_Namespace *objdefNs;	/* Namespace containing special commands for
				 * manipulating objects and classes. The
				 * "oo::objdefine" command acts as a special
				 * kind of ensemble for this namespace. */
    Tcl_Namespace *helpersNs;	/* Namespace containing the commands that are
				 * only valid when executing inside a
				 * procedural method. */
    size_t epoch;			/* Used to invalidate method chains when the
				 * class structure changes. */
    ThreadLocalData *tsdPtr;	/* Counter so we can allocate a unique
				 * namespace to each object. */
    Tcl_Obj *unknownMethodNameObj;
				/* Shared object containing the name of the
				 * unknown method handler method. */
    Tcl_Obj *constructorName;	/* Shared object containing the "name" of a
				 * constructor. */
    Tcl_Obj *destructorName;	/* Shared object containing the "name" of a
				 * destructor. */
    Tcl_Obj *clonedName;	/* Shared object containing the name of a
				 * "<cloned>" pseudo-constructor. */
    Tcl_Obj *defineName;	/* Fully qualified name of oo::define. */
} Foundation;

/*
 * A call context structure is built when a method is called. It contains the
 * chain of method implementations that are to be invoked by a particular
 * call, and the process of calling walks the chain, with the [next] command
 * proceeding to the next entry in the chain.
 */

#define CALL_CHAIN_STATIC_SIZE 4

struct MInvoke {
    Method *mPtr;		/* Reference to the method implementation
				 * record. */
    int isFilter;		/* Whether this is a filter invocation. */
    Class *filterDeclarer;	/* What class decided to add the filter; if
				 * NULL, it was added by the object. */
};

typedef struct CallChain {
    size_t objectCreationEpoch;	/* The object's creation epoch. Note that the
				 * object reference is not stored in the call
				 * chain; it is in the call context. */
    size_t objectEpoch;		/* Local (object structure) epoch counter
				 * snapshot. */
    size_t epoch;			/* Global (class structure) epoch counter
				 * snapshot. */
    int flags;			/* Assorted flags, see below. */
    size_t refCount;		/* Reference count. */
    size_t numChain;		/* Size of the call chain. */
    struct MInvoke *chain;	/* Array of call chain entries. May point to
				 * staticChain if the number of entries is
				 * small. */
    struct MInvoke staticChain[CALL_CHAIN_STATIC_SIZE];
} CallChain;

typedef struct CallContext {
    Object *oPtr;		/* The object associated with this call. */
    size_t index;			/* Index into the call chain of the currently
				 * executing method implementation. */
    size_t skip;			/* Current number of arguments to skip; can
				 * vary depending on whether it is a direct
				 * method call or a continuation via the
				 * [next] command. */
    CallChain *callPtr;		/* The actual call chain. */
} CallContext;

/*
 * Bits for the 'flags' field of the call chain.
 */

#define PUBLIC_METHOD     0x01	/* This is a public (exported) method. */
#define PRIVATE_METHOD    0x02	/* This is a private (class's direct instances
				 * only) method. Supports itcl. */
#define OO_UNKNOWN_METHOD 0x04	/* This is an unknown method. */
#define CONSTRUCTOR	  0x08	/* This is a constructor. */
#define DESTRUCTOR	  0x10	/* This is a destructor. */
#define TRUE_PRIVATE_METHOD 0x20
				/* This is a private method only accessible
				 * from other methods defined on this class
				 * or instance. [TIP #500] */
#define SCOPE_FLAGS (PUBLIC_METHOD | PRIVATE_METHOD | TRUE_PRIVATE_METHOD)

/*
 * Structure containing definition information about basic class methods.
 */

typedef struct {
    const char *name;		/* Name of the method in question. */
    int isPublic;		/* Whether the method is public by default. */
    Tcl_MethodType definition;	/* How to call the method. */
} DeclaredClassMethod;

/*
 *----------------------------------------------------------------
 * Commands relating to OO support.
 *----------------------------------------------------------------
 */

MODULE_SCOPE int	TclOOInit(Tcl_Interp *interp);
<<<<<<< HEAD
MODULE_SCOPE int	TclOODefineObjCmd(void *clientData,
			    Tcl_Interp *interp, size_t objc,
			    Tcl_Obj *const *objv);
MODULE_SCOPE int	TclOOObjDefObjCmd(void *clientData,
			    Tcl_Interp *interp, size_t objc,
			    Tcl_Obj *const *objv);
MODULE_SCOPE int	TclOODefineConstructorObjCmd(void *clientData,
			    Tcl_Interp *interp, size_t objc,
			    Tcl_Obj *const *objv);
MODULE_SCOPE int	TclOODefineDeleteMethodObjCmd(void *clientData,
			    Tcl_Interp *interp, size_t objc,
			    Tcl_Obj *const *objv);
MODULE_SCOPE int	TclOODefineDestructorObjCmd(void *clientData,
			    Tcl_Interp *interp, size_t objc,
			    Tcl_Obj *const *objv);
MODULE_SCOPE int	TclOODefineExportObjCmd(void *clientData,
			    Tcl_Interp *interp, size_t objc,
			    Tcl_Obj *const *objv);
MODULE_SCOPE int	TclOODefineForwardObjCmd(void *clientData,
			    Tcl_Interp *interp, size_t objc,
			    Tcl_Obj *const *objv);
MODULE_SCOPE int	TclOODefineMethodObjCmd(void *clientData,
			    Tcl_Interp *interp, size_t objc,
			    Tcl_Obj *const *objv);
MODULE_SCOPE int	TclOODefineRenameMethodObjCmd(void *clientData,
			    Tcl_Interp *interp, size_t objc,
			    Tcl_Obj *const *objv);
MODULE_SCOPE int	TclOODefineUnexportObjCmd(void *clientData,
			    Tcl_Interp *interp, size_t objc,
			    Tcl_Obj *const *objv);
MODULE_SCOPE int	TclOODefineClassObjCmd(void *clientData,
			    Tcl_Interp *interp, size_t objc,
			    Tcl_Obj *const *objv);
MODULE_SCOPE int	TclOODefineSelfObjCmd(void *clientData,
			    Tcl_Interp *interp, size_t objc,
			    Tcl_Obj *const *objv);
MODULE_SCOPE int	TclOODefineObjSelfObjCmd(void *clientData,
			    Tcl_Interp *interp, size_t objc,
			    Tcl_Obj *const *objv);
MODULE_SCOPE int	TclOOUnknownDefinition(void *clientData,
			    Tcl_Interp *interp, size_t objc,
			    Tcl_Obj *const *objv);
MODULE_SCOPE int	TclOOCopyObjectCmd(void *clientData,
			    Tcl_Interp *interp, size_t objc,
			    Tcl_Obj *const *objv);
MODULE_SCOPE int	TclOONextObjCmd(void *clientData,
			    Tcl_Interp *interp, size_t objc,
			    Tcl_Obj *const *objv);
MODULE_SCOPE int	TclOONextToObjCmd(void *clientData,
			    Tcl_Interp *interp, size_t objc,
			    Tcl_Obj *const *objv);
MODULE_SCOPE int	TclOODefineUnexportObjCmd(void *clientData,
			    Tcl_Interp *interp, size_t objc,
			    Tcl_Obj *const *objv);
MODULE_SCOPE int	TclOODefineClassObjCmd(void *clientData,
			    Tcl_Interp *interp, size_t objc,
			    Tcl_Obj *const *objv);
MODULE_SCOPE int	TclOODefineSelfObjCmd(void *clientData,
			    Tcl_Interp *interp, size_t objc,
			    Tcl_Obj *const *objv);
MODULE_SCOPE int	TclOODefineObjSelfObjCmd(void *clientData,
			    Tcl_Interp *interp, size_t objc,
			    Tcl_Obj *const *objv);
MODULE_SCOPE int	TclOODefinePrivateObjCmd(void *clientData,
			    Tcl_Interp *interp, size_t objc,
			    Tcl_Obj *const *objv);
MODULE_SCOPE int	TclOOUnknownDefinition(void *clientData,
			    Tcl_Interp *interp, size_t objc,
			    Tcl_Obj *const *objv);
MODULE_SCOPE int	TclOOCopyObjectCmd(void *clientData,
			    Tcl_Interp *interp, size_t objc,
			    Tcl_Obj *const *objv);
MODULE_SCOPE int	TclOODefineDefnNsObjCmd(ClientData clientData,
			    Tcl_Interp *interp, size_t objc,
			    Tcl_Obj *const *objv);
MODULE_SCOPE int	TclOONextObjCmd(void *clientData,
			    Tcl_Interp *interp, size_t objc,
			    Tcl_Obj *const *objv);
MODULE_SCOPE int	TclOONextToObjCmd(void *clientData,
			    Tcl_Interp *interp, size_t objc,
			    Tcl_Obj *const *objv);
MODULE_SCOPE int	TclOOSelfObjCmd(void *clientData,
			    Tcl_Interp *interp, size_t objc,
			    Tcl_Obj *const *objv);
=======
MODULE_SCOPE Tcl_ObjCmdProc	TclOODefineObjCmd;
MODULE_SCOPE Tcl_ObjCmdProc	TclOOObjDefObjCmd;
MODULE_SCOPE Tcl_ObjCmdProc	TclOODefineConstructorObjCmd;
MODULE_SCOPE Tcl_ObjCmdProc	TclOODefineDefnNsObjCmd;
MODULE_SCOPE Tcl_ObjCmdProc	TclOODefineDeleteMethodObjCmd;
MODULE_SCOPE Tcl_ObjCmdProc	TclOODefineDestructorObjCmd;
MODULE_SCOPE Tcl_ObjCmdProc	TclOODefineExportObjCmd;
MODULE_SCOPE Tcl_ObjCmdProc	TclOODefineForwardObjCmd;
MODULE_SCOPE Tcl_ObjCmdProc	TclOODefineMethodObjCmd;
MODULE_SCOPE Tcl_ObjCmdProc	TclOODefineRenameMethodObjCmd;
MODULE_SCOPE Tcl_ObjCmdProc	TclOODefineUnexportObjCmd;
MODULE_SCOPE Tcl_ObjCmdProc	TclOODefineClassObjCmd;
MODULE_SCOPE Tcl_ObjCmdProc	TclOODefineSelfObjCmd;
MODULE_SCOPE Tcl_ObjCmdProc	TclOODefineObjSelfObjCmd;
MODULE_SCOPE Tcl_ObjCmdProc	TclOODefinePrivateObjCmd;
MODULE_SCOPE Tcl_ObjCmdProc	TclOOUnknownDefinition;
MODULE_SCOPE Tcl_ObjCmdProc	TclOOCopyObjectCmd;
MODULE_SCOPE Tcl_ObjCmdProc	TclOONextObjCmd;
MODULE_SCOPE Tcl_ObjCmdProc	TclOONextToObjCmd;
MODULE_SCOPE Tcl_ObjCmdProc	TclOOSelfObjCmd;
>>>>>>> 6ebc8393

/*
 * Method implementations (in tclOOBasic.c).
 */

<<<<<<< HEAD
MODULE_SCOPE int	TclOO_Class_Constructor(void *clientData,
			    Tcl_Interp *interp, Tcl_ObjectContext context,
			    size_t objc, Tcl_Obj *const *objv);
MODULE_SCOPE int	TclOO_Class_Create(void *clientData,
			    Tcl_Interp *interp, Tcl_ObjectContext context,
			    size_t objc, Tcl_Obj *const *objv);
MODULE_SCOPE int	TclOO_Class_CreateNs(void *clientData,
			    Tcl_Interp *interp, Tcl_ObjectContext context,
			    size_t objc, Tcl_Obj *const *objv);
MODULE_SCOPE int	TclOO_Class_New(void *clientData,
			    Tcl_Interp *interp, Tcl_ObjectContext context,
			    size_t objc, Tcl_Obj *const *objv);
MODULE_SCOPE int	TclOO_Object_Destroy(void *clientData,
			    Tcl_Interp *interp, Tcl_ObjectContext context,
			    size_t objc, Tcl_Obj *const *objv);
MODULE_SCOPE int	TclOO_Object_Eval(void *clientData,
			    Tcl_Interp *interp, Tcl_ObjectContext context,
			    size_t objc, Tcl_Obj *const *objv);
MODULE_SCOPE int	TclOO_Object_LinkVar(void *clientData,
			    Tcl_Interp *interp, Tcl_ObjectContext context,
			    size_t objc, Tcl_Obj *const *objv);
MODULE_SCOPE int	TclOO_Object_Unknown(void *clientData,
			    Tcl_Interp *interp, Tcl_ObjectContext context,
			    size_t objc, Tcl_Obj *const *objv);
MODULE_SCOPE int	TclOO_Object_VarName(void *clientData,
			    Tcl_Interp *interp, Tcl_ObjectContext context,
			    size_t objc, Tcl_Obj *const *objv);
=======
MODULE_SCOPE Tcl_MethodCallProc	TclOO_Class_Constructor;
MODULE_SCOPE Tcl_MethodCallProc	TclOO_Class_Create;
MODULE_SCOPE Tcl_MethodCallProc	TclOO_Class_CreateNs;
MODULE_SCOPE Tcl_MethodCallProc	TclOO_Class_New;
MODULE_SCOPE Tcl_MethodCallProc	TclOO_Object_Destroy;
MODULE_SCOPE Tcl_MethodCallProc	TclOO_Object_Eval;
MODULE_SCOPE Tcl_MethodCallProc	TclOO_Object_LinkVar;
MODULE_SCOPE Tcl_MethodCallProc	TclOO_Object_Unknown;
MODULE_SCOPE Tcl_MethodCallProc	TclOO_Object_VarName;
>>>>>>> 6ebc8393

/*
 * Private definitions, some of which perhaps ought to be exposed properly or
 * maybe just put in the internal stubs table.
 */

MODULE_SCOPE void	TclOOAddToInstances(Object *oPtr, Class *clsPtr);
MODULE_SCOPE void	TclOOAddToMixinSubs(Class *subPtr, Class *mixinPtr);
MODULE_SCOPE void	TclOOAddToSubclasses(Class *subPtr, Class *superPtr);
MODULE_SCOPE Class *	TclOOAllocClass(Tcl_Interp *interp,
			    Object *useThisObj);
MODULE_SCOPE int	TclNRNewObjectInstance(Tcl_Interp *interp,
			    Tcl_Class cls, const char *nameStr,
			    const char *nsNameStr, size_t objc,
			    Tcl_Obj *const *objv, int skip,
			    Tcl_Object *objectPtr);
MODULE_SCOPE Object *	TclNewObjectInstanceCommon(Tcl_Interp *interp,
			    Class *classPtr,
			    const char *nameStr,
			    const char *nsNameStr);
MODULE_SCOPE int	TclOODecrRefCount(Object *oPtr);
MODULE_SCOPE int	TclOOObjectDestroyed(Object *oPtr);
MODULE_SCOPE int	TclOODefineSlots(Foundation *fPtr);
MODULE_SCOPE void	TclOODeleteChain(CallChain *callPtr);
MODULE_SCOPE void	TclOODeleteChainCache(Tcl_HashTable *tablePtr);
MODULE_SCOPE void	TclOODeleteContext(CallContext *contextPtr);
MODULE_SCOPE void	TclOODeleteDescendants(Tcl_Interp *interp,
			    Object *oPtr);
MODULE_SCOPE void	TclOODelMethodRef(Method *method);
MODULE_SCOPE CallContext *TclOOGetCallContext(Object *oPtr,
			    Tcl_Obj *methodNameObj, int flags,
			    Object *contextObjPtr, Class *contextClsPtr,
			    Tcl_Obj *cacheInThisObj);
MODULE_SCOPE Tcl_Namespace *TclOOGetDefineContextNamespace(
			    Tcl_Interp *interp, Object *oPtr, int forClass);
MODULE_SCOPE CallChain *TclOOGetStereotypeCallChain(Class *clsPtr,
			    Tcl_Obj *methodNameObj, int flags);
MODULE_SCOPE Foundation	*TclOOGetFoundation(Tcl_Interp *interp);
MODULE_SCOPE Tcl_Obj *	TclOOGetFwdFromMethod(Method *mPtr);
MODULE_SCOPE Proc *	TclOOGetProcFromMethod(Method *mPtr);
MODULE_SCOPE Tcl_Obj *	TclOOGetMethodBody(Method *mPtr);
MODULE_SCOPE size_t	TclOOGetSortedClassMethodList(Class *clsPtr,
			    int flags, const char ***stringsPtr);
MODULE_SCOPE int	TclOOGetSortedMethodList(Object *oPtr,
			    Object *contextObj, Class *contextCls, int flags,
			    const char ***stringsPtr);
MODULE_SCOPE int	TclOOInit(Tcl_Interp *interp);
MODULE_SCOPE void	TclOOInitInfo(Tcl_Interp *interp);
MODULE_SCOPE int	TclOOInvokeContext(void *clientData,
			    Tcl_Interp *interp, size_t objc,
			    Tcl_Obj *const objv[]);
MODULE_SCOPE int	TclNRObjectContextInvokeNext(Tcl_Interp *interp,
			    Tcl_ObjectContext context, size_t objc,
			    Tcl_Obj *const *objv, size_t skip);
MODULE_SCOPE void	TclOONewBasicMethod(Tcl_Interp *interp, Class *clsPtr,
			    const DeclaredClassMethod *dcm);
MODULE_SCOPE Tcl_Obj *	TclOOObjectName(Tcl_Interp *interp, Object *oPtr);
MODULE_SCOPE void	TclOOReleaseClassContents(Tcl_Interp *interp,
			    Object *oPtr);
MODULE_SCOPE int	TclOORemoveFromInstances(Object *oPtr, Class *clsPtr);
MODULE_SCOPE int	TclOORemoveFromMixins(Class *mixinPtr, Object *oPtr);
MODULE_SCOPE int	TclOORemoveFromMixinSubs(Class *subPtr,
			    Class *mixinPtr);
MODULE_SCOPE int	TclOORemoveFromSubclasses(Class *subPtr,
			    Class *superPtr);
MODULE_SCOPE Tcl_Obj *	TclOORenderCallChain(Tcl_Interp *interp,
			    CallChain *callPtr);
MODULE_SCOPE void	TclOOStashContext(Tcl_Obj *objPtr,
			    CallContext *contextPtr);
MODULE_SCOPE void	TclOOSetupVariableResolver(Tcl_Namespace *nsPtr);

/*
 * Include all the private API, generated from tclOO.decls.
 */

#include "tclOOIntDecls.h"

/*
 * Alternatives to Tcl_Preserve/Tcl_EventuallyFree/Tcl_Release.
 */

#define AddRef(ptr) ((ptr)->refCount++)

/*
 * A convenience macro for iterating through the lists used in the internal
 * memory management of objects.
 * REQUIRES DECLARATION: size_t i;
 */

#define FOREACH(var,ary) \
    for(i=0 ; i<(ary).num; i++) if ((ary).list[i] == NULL) { \
	continue; \
    } else if ((var) = (ary).list[i], 1)

/*
 * A variation where the array is an array of structs. There's no issue with
 * possible NULLs; every element of the array will be iterated over and the
 * varable set to a pointer to each of those elements in turn.
 * REQUIRES DECLARATION: size_t i;
 */

#define FOREACH_STRUCT(var,ary) \
    for(i=0 ; var=&((ary).list[i]), i<(ary).num; i++)

/*
 * Convenience macros for iterating through hash tables. FOREACH_HASH_DECLS
 * sets up the declarations needed for the main macro, FOREACH_HASH, which
 * does the actual iteration. FOREACH_HASH_VALUE is a restricted version that
 * only iterates over values.
 * REQUIRES DECLARATION: FOREACH_HASH_DECLS;
 */

#define FOREACH_HASH_DECLS \
    Tcl_HashEntry *hPtr;Tcl_HashSearch search
#define FOREACH_HASH(key,val,tablePtr) \
    for(hPtr=Tcl_FirstHashEntry((tablePtr),&search); hPtr!=NULL ? \
	    (*(void **)&(key)=Tcl_GetHashKey((tablePtr),hPtr),\
	    *(void **)&(val)=Tcl_GetHashValue(hPtr),1):0; hPtr=Tcl_NextHashEntry(&search))
#define FOREACH_HASH_VALUE(val,tablePtr) \
    for(hPtr=Tcl_FirstHashEntry((tablePtr),&search); hPtr!=NULL ? \
	    (*(void **)&(val)=Tcl_GetHashValue(hPtr),1):0;hPtr=Tcl_NextHashEntry(&search))

/*
 * Convenience macro for duplicating a list. Needs no external declaration,
 * but all arguments are used multiple times and so must have no side effects.
 */

#undef DUPLICATE /* prevent possible conflict with definition in WINAPI nb30.h */
#define DUPLICATE(target,source,type) \
    do { \
	size_t len = sizeof(type) * ((target).num=(source).num);\
	if (len != 0) { \
	    memcpy(((target).list=(type*)Tcl_Alloc(len)), (source).list, len); \
	} else { \
	    (target).list = NULL; \
	} \
    } while(0)

#endif /* TCL_OO_INTERNAL_H */

/*
 * Local Variables:
 * mode: c
 * c-basic-offset: 4
 * fill-column: 78
 * End:
 */<|MERGE_RESOLUTION|>--- conflicted
+++ resolved
@@ -448,157 +448,40 @@
  */
 
 MODULE_SCOPE int	TclOOInit(Tcl_Interp *interp);
-<<<<<<< HEAD
-MODULE_SCOPE int	TclOODefineObjCmd(void *clientData,
-			    Tcl_Interp *interp, size_t objc,
-			    Tcl_Obj *const *objv);
-MODULE_SCOPE int	TclOOObjDefObjCmd(void *clientData,
-			    Tcl_Interp *interp, size_t objc,
-			    Tcl_Obj *const *objv);
-MODULE_SCOPE int	TclOODefineConstructorObjCmd(void *clientData,
-			    Tcl_Interp *interp, size_t objc,
-			    Tcl_Obj *const *objv);
-MODULE_SCOPE int	TclOODefineDeleteMethodObjCmd(void *clientData,
-			    Tcl_Interp *interp, size_t objc,
-			    Tcl_Obj *const *objv);
-MODULE_SCOPE int	TclOODefineDestructorObjCmd(void *clientData,
-			    Tcl_Interp *interp, size_t objc,
-			    Tcl_Obj *const *objv);
-MODULE_SCOPE int	TclOODefineExportObjCmd(void *clientData,
-			    Tcl_Interp *interp, size_t objc,
-			    Tcl_Obj *const *objv);
-MODULE_SCOPE int	TclOODefineForwardObjCmd(void *clientData,
-			    Tcl_Interp *interp, size_t objc,
-			    Tcl_Obj *const *objv);
-MODULE_SCOPE int	TclOODefineMethodObjCmd(void *clientData,
-			    Tcl_Interp *interp, size_t objc,
-			    Tcl_Obj *const *objv);
-MODULE_SCOPE int	TclOODefineRenameMethodObjCmd(void *clientData,
-			    Tcl_Interp *interp, size_t objc,
-			    Tcl_Obj *const *objv);
-MODULE_SCOPE int	TclOODefineUnexportObjCmd(void *clientData,
-			    Tcl_Interp *interp, size_t objc,
-			    Tcl_Obj *const *objv);
-MODULE_SCOPE int	TclOODefineClassObjCmd(void *clientData,
-			    Tcl_Interp *interp, size_t objc,
-			    Tcl_Obj *const *objv);
-MODULE_SCOPE int	TclOODefineSelfObjCmd(void *clientData,
-			    Tcl_Interp *interp, size_t objc,
-			    Tcl_Obj *const *objv);
-MODULE_SCOPE int	TclOODefineObjSelfObjCmd(void *clientData,
-			    Tcl_Interp *interp, size_t objc,
-			    Tcl_Obj *const *objv);
-MODULE_SCOPE int	TclOOUnknownDefinition(void *clientData,
-			    Tcl_Interp *interp, size_t objc,
-			    Tcl_Obj *const *objv);
-MODULE_SCOPE int	TclOOCopyObjectCmd(void *clientData,
-			    Tcl_Interp *interp, size_t objc,
-			    Tcl_Obj *const *objv);
-MODULE_SCOPE int	TclOONextObjCmd(void *clientData,
-			    Tcl_Interp *interp, size_t objc,
-			    Tcl_Obj *const *objv);
-MODULE_SCOPE int	TclOONextToObjCmd(void *clientData,
-			    Tcl_Interp *interp, size_t objc,
-			    Tcl_Obj *const *objv);
-MODULE_SCOPE int	TclOODefineUnexportObjCmd(void *clientData,
-			    Tcl_Interp *interp, size_t objc,
-			    Tcl_Obj *const *objv);
-MODULE_SCOPE int	TclOODefineClassObjCmd(void *clientData,
-			    Tcl_Interp *interp, size_t objc,
-			    Tcl_Obj *const *objv);
-MODULE_SCOPE int	TclOODefineSelfObjCmd(void *clientData,
-			    Tcl_Interp *interp, size_t objc,
-			    Tcl_Obj *const *objv);
-MODULE_SCOPE int	TclOODefineObjSelfObjCmd(void *clientData,
-			    Tcl_Interp *interp, size_t objc,
-			    Tcl_Obj *const *objv);
-MODULE_SCOPE int	TclOODefinePrivateObjCmd(void *clientData,
-			    Tcl_Interp *interp, size_t objc,
-			    Tcl_Obj *const *objv);
-MODULE_SCOPE int	TclOOUnknownDefinition(void *clientData,
-			    Tcl_Interp *interp, size_t objc,
-			    Tcl_Obj *const *objv);
-MODULE_SCOPE int	TclOOCopyObjectCmd(void *clientData,
-			    Tcl_Interp *interp, size_t objc,
-			    Tcl_Obj *const *objv);
-MODULE_SCOPE int	TclOODefineDefnNsObjCmd(ClientData clientData,
-			    Tcl_Interp *interp, size_t objc,
-			    Tcl_Obj *const *objv);
-MODULE_SCOPE int	TclOONextObjCmd(void *clientData,
-			    Tcl_Interp *interp, size_t objc,
-			    Tcl_Obj *const *objv);
-MODULE_SCOPE int	TclOONextToObjCmd(void *clientData,
-			    Tcl_Interp *interp, size_t objc,
-			    Tcl_Obj *const *objv);
-MODULE_SCOPE int	TclOOSelfObjCmd(void *clientData,
-			    Tcl_Interp *interp, size_t objc,
-			    Tcl_Obj *const *objv);
-=======
-MODULE_SCOPE Tcl_ObjCmdProc	TclOODefineObjCmd;
-MODULE_SCOPE Tcl_ObjCmdProc	TclOOObjDefObjCmd;
-MODULE_SCOPE Tcl_ObjCmdProc	TclOODefineConstructorObjCmd;
-MODULE_SCOPE Tcl_ObjCmdProc	TclOODefineDefnNsObjCmd;
-MODULE_SCOPE Tcl_ObjCmdProc	TclOODefineDeleteMethodObjCmd;
-MODULE_SCOPE Tcl_ObjCmdProc	TclOODefineDestructorObjCmd;
-MODULE_SCOPE Tcl_ObjCmdProc	TclOODefineExportObjCmd;
-MODULE_SCOPE Tcl_ObjCmdProc	TclOODefineForwardObjCmd;
-MODULE_SCOPE Tcl_ObjCmdProc	TclOODefineMethodObjCmd;
-MODULE_SCOPE Tcl_ObjCmdProc	TclOODefineRenameMethodObjCmd;
-MODULE_SCOPE Tcl_ObjCmdProc	TclOODefineUnexportObjCmd;
-MODULE_SCOPE Tcl_ObjCmdProc	TclOODefineClassObjCmd;
-MODULE_SCOPE Tcl_ObjCmdProc	TclOODefineSelfObjCmd;
-MODULE_SCOPE Tcl_ObjCmdProc	TclOODefineObjSelfObjCmd;
-MODULE_SCOPE Tcl_ObjCmdProc	TclOODefinePrivateObjCmd;
-MODULE_SCOPE Tcl_ObjCmdProc	TclOOUnknownDefinition;
-MODULE_SCOPE Tcl_ObjCmdProc	TclOOCopyObjectCmd;
-MODULE_SCOPE Tcl_ObjCmdProc	TclOONextObjCmd;
-MODULE_SCOPE Tcl_ObjCmdProc	TclOONextToObjCmd;
-MODULE_SCOPE Tcl_ObjCmdProc	TclOOSelfObjCmd;
->>>>>>> 6ebc8393
+MODULE_SCOPE Tcl_ObjCmdProc2	TclOODefineObjCmd;
+MODULE_SCOPE Tcl_ObjCmdProc2	TclOOObjDefObjCmd;
+MODULE_SCOPE Tcl_ObjCmdProc2	TclOODefineConstructorObjCmd;
+MODULE_SCOPE Tcl_ObjCmdProc2	TclOODefineDefnNsObjCmd;
+MODULE_SCOPE Tcl_ObjCmdProc2	TclOODefineDeleteMethodObjCmd;
+MODULE_SCOPE Tcl_ObjCmdProc2	TclOODefineDestructorObjCmd;
+MODULE_SCOPE Tcl_ObjCmdProc2	TclOODefineExportObjCmd;
+MODULE_SCOPE Tcl_ObjCmdProc2	TclOODefineForwardObjCmd;
+MODULE_SCOPE Tcl_ObjCmdProc2	TclOODefineMethodObjCmd;
+MODULE_SCOPE Tcl_ObjCmdProc2	TclOODefineRenameMethodObjCmd;
+MODULE_SCOPE Tcl_ObjCmdProc2	TclOODefineUnexportObjCmd;
+MODULE_SCOPE Tcl_ObjCmdProc2	TclOODefineClassObjCmd;
+MODULE_SCOPE Tcl_ObjCmdProc2	TclOODefineSelfObjCmd;
+MODULE_SCOPE Tcl_ObjCmdProc2	TclOODefineObjSelfObjCmd;
+MODULE_SCOPE Tcl_ObjCmdProc2	TclOODefinePrivateObjCmd;
+MODULE_SCOPE Tcl_ObjCmdProc2	TclOOUnknownDefinition;
+MODULE_SCOPE Tcl_ObjCmdProc2	TclOOCopyObjectCmd;
+MODULE_SCOPE Tcl_ObjCmdProc2	TclOONextObjCmd;
+MODULE_SCOPE Tcl_ObjCmdProc2	TclOONextToObjCmd;
+MODULE_SCOPE Tcl_ObjCmdProc2	TclOOSelfObjCmd;
 
 /*
  * Method implementations (in tclOOBasic.c).
  */
 
-<<<<<<< HEAD
-MODULE_SCOPE int	TclOO_Class_Constructor(void *clientData,
-			    Tcl_Interp *interp, Tcl_ObjectContext context,
-			    size_t objc, Tcl_Obj *const *objv);
-MODULE_SCOPE int	TclOO_Class_Create(void *clientData,
-			    Tcl_Interp *interp, Tcl_ObjectContext context,
-			    size_t objc, Tcl_Obj *const *objv);
-MODULE_SCOPE int	TclOO_Class_CreateNs(void *clientData,
-			    Tcl_Interp *interp, Tcl_ObjectContext context,
-			    size_t objc, Tcl_Obj *const *objv);
-MODULE_SCOPE int	TclOO_Class_New(void *clientData,
-			    Tcl_Interp *interp, Tcl_ObjectContext context,
-			    size_t objc, Tcl_Obj *const *objv);
-MODULE_SCOPE int	TclOO_Object_Destroy(void *clientData,
-			    Tcl_Interp *interp, Tcl_ObjectContext context,
-			    size_t objc, Tcl_Obj *const *objv);
-MODULE_SCOPE int	TclOO_Object_Eval(void *clientData,
-			    Tcl_Interp *interp, Tcl_ObjectContext context,
-			    size_t objc, Tcl_Obj *const *objv);
-MODULE_SCOPE int	TclOO_Object_LinkVar(void *clientData,
-			    Tcl_Interp *interp, Tcl_ObjectContext context,
-			    size_t objc, Tcl_Obj *const *objv);
-MODULE_SCOPE int	TclOO_Object_Unknown(void *clientData,
-			    Tcl_Interp *interp, Tcl_ObjectContext context,
-			    size_t objc, Tcl_Obj *const *objv);
-MODULE_SCOPE int	TclOO_Object_VarName(void *clientData,
-			    Tcl_Interp *interp, Tcl_ObjectContext context,
-			    size_t objc, Tcl_Obj *const *objv);
-=======
-MODULE_SCOPE Tcl_MethodCallProc	TclOO_Class_Constructor;
-MODULE_SCOPE Tcl_MethodCallProc	TclOO_Class_Create;
-MODULE_SCOPE Tcl_MethodCallProc	TclOO_Class_CreateNs;
-MODULE_SCOPE Tcl_MethodCallProc	TclOO_Class_New;
-MODULE_SCOPE Tcl_MethodCallProc	TclOO_Object_Destroy;
-MODULE_SCOPE Tcl_MethodCallProc	TclOO_Object_Eval;
-MODULE_SCOPE Tcl_MethodCallProc	TclOO_Object_LinkVar;
-MODULE_SCOPE Tcl_MethodCallProc	TclOO_Object_Unknown;
-MODULE_SCOPE Tcl_MethodCallProc	TclOO_Object_VarName;
->>>>>>> 6ebc8393
+MODULE_SCOPE Tcl_MethodCallProc2	TclOO_Class_Constructor;
+MODULE_SCOPE Tcl_MethodCallProc2	TclOO_Class_Create;
+MODULE_SCOPE Tcl_MethodCallProc2	TclOO_Class_CreateNs;
+MODULE_SCOPE Tcl_MethodCallProc2	TclOO_Class_New;
+MODULE_SCOPE Tcl_MethodCallProc2	TclOO_Object_Destroy;
+MODULE_SCOPE Tcl_MethodCallProc2	TclOO_Object_Eval;
+MODULE_SCOPE Tcl_MethodCallProc2	TclOO_Object_LinkVar;
+MODULE_SCOPE Tcl_MethodCallProc2	TclOO_Object_Unknown;
+MODULE_SCOPE Tcl_MethodCallProc2	TclOO_Object_VarName;
 
 /*
  * Private definitions, some of which perhaps ought to be exposed properly or
