--- conflicted
+++ resolved
@@ -592,13 +592,8 @@
 /*
  * A variation where the array is an array of structs. There's no issue with
  * possible NULLs; every element of the array will be iterated over and the
-<<<<<<< HEAD
- * varable set to a pointer to each of those elements in turn.
- * REQUIRES DECLARATION: Tcl_Size i;
-=======
  * variable set to a pointer to each of those elements in turn.
- * REQUIRES DECLARATION: int i; See [96551aca55] for more FOREACH_STRUCT details.
->>>>>>> dd2ace93
+ * REQUIRES DECLARATION: Tcl_Size i; See [96551aca55] for more FOREACH_STRUCT details.
  */
 
 #define FOREACH_STRUCT(var,ary) \
