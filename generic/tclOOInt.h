--- conflicted
+++ resolved
@@ -202,15 +202,9 @@
     LIST_STATIC(Tcl_Obj *) filters;
 				/* List of filter names. */
     struct Class *classPtr;	/* This is non-NULL for all classes, and NULL
-<<<<<<< HEAD
-				 *  for everything else. It points to the class
-				 *  structure. */
-    Tcl_Size refCount;		/* Number of strong references to this object.
-=======
 				 * for everything else. It points to the class
 				 * structure. */
-    int refCount;		/* Number of strong references to this object.
->>>>>>> 81707f8b
+    Tcl_Size refCount;		/* Number of strong references to this object.
 				 * Note that there may be many more weak
 				 * references; this mechanism exists to
 				 * avoid Tcl_Preserve. */
