/*
 * tclLoad.c --
 *
 *	This file provides the generic portion (those that are the same on all
 *	platforms) of Tcl's dynamic loading facilities.
 *
 * Copyright © 1995-1997 Sun Microsystems, Inc.
 *
 * See the file "license.terms" for information on usage and redistribution of
 * this file, and for a DISCLAIMER OF ALL WARRANTIES.
 */

#include "tclInt.h"


/*
 * The following structure describes a library that has been loaded either
 * dynamically (with the "load" command) or statically (as indicated by a call
 * to Tcl_StaticLibrary). All such libraries are linked together into a
 * single list for the process. Library are never unloaded, until the
 * application exits, when TclFinalizeLoad is called, and these structures are
 * freed.
 */

typedef struct LoadedLibrary {
    char *fileName;		/* Name of the file from which the library was
				 * loaded. An empty string means the library
				 * is loaded statically. Malloc-ed. */
    char *prefix;		/* Prefix for the library,
				 * properly capitalized (first letter UC,
				 * others LC), as in "Net".
				 * Malloc-ed. */
    Tcl_LoadHandle loadHandle;	/* Token for the loaded file which should be
				 * passed to (*unLoadProcPtr)() when the file
				 * is no longer needed. If fileName is NULL,
				 * then this field is irrelevant. */
    Tcl_LibraryInitProc *initProc;
				/* Initialization function to call to
				 * incorporate this library into a trusted
				 * interpreter. */
    Tcl_LibraryInitProc *safeInitProc;
				/* Initialization function to call to
				 * incorporate this library into a safe
				 * interpreter (one that will execute
				 * untrusted scripts). NULL means the library
				 * can't be used in unsafe interpreters. */
    Tcl_LibraryUnloadProc *unloadProc;
				/* Finalization function to unload a library
				 * from a trusted interpreter. NULL means that
				 * the library cannot be unloaded. */
    Tcl_LibraryUnloadProc *safeUnloadProc;
				/* Finalization function to unload a library
				 * from a safe interpreter. NULL means that
				 * the library cannot be unloaded. */
    int interpRefCount;		/* How many times the library has been loaded
				 * in trusted interpreters. */
    int safeInterpRefCount;	/* How many times the library has been loaded
				 * in safe interpreters. */
    struct LoadedLibrary *nextPtr;
				/* Next in list of all libraries loaded into
				 * this application process. NULL means end of
				 * list. */
} LoadedLibrary;

/*
 * TCL_THREADS
 * There is a global list of libraries that is anchored at firstLibraryPtr.
 * Access to this list is governed by a mutex.
 */

static LoadedLibrary *firstLibraryPtr = NULL;
				/* First in list of all libraries loaded into
				 * this process. */

TCL_DECLARE_MUTEX(libraryMutex)

/*
 * The following structure represents a particular library that has been
 * incorporated into a particular interpreter (by calling its initialization
 * function). There is a list of these structures for each interpreter, with
 * an AssocData value (key "load") for the interpreter that points to the
 * first library (if any).
 */

typedef struct InterpLibrary {
    LoadedLibrary *libraryPtr;	/* Points to detailed information about
				 * library. */
    struct InterpLibrary *nextPtr;
				/* Next library in this interpreter, or NULL
				 * for end of list. */
} InterpLibrary;

/*
 * Prototypes for functions that are private to this file:
 */

static void	LoadCleanupProc(ClientData clientData,
		    Tcl_Interp *interp);
static int	UnloadLibrary(Tcl_Interp *interp, Tcl_Interp *target,
		    LoadedLibrary *library, int keepLibrary,
		    const char *fullFileName);


/*
 *----------------------------------------------------------------------
 *
 * Tcl_LoadObjCmd --
 *
 *	This function is invoked to process the "load" Tcl command. See the
 *	user documentation for details on what it does.
 *
 * Results:
 *	A standard Tcl result.
 *
 * Side effects:
 *	See the user documentation.
 *
 *----------------------------------------------------------------------
 */

int
Tcl_LoadObjCmd(
    TCL_UNUSED(void *),
    Tcl_Interp *interp,		/* Current interpreter. */
    int objc,			/* Number of arguments. */
    Tcl_Obj *const objv[])	/* Argument objects. */
{
    Tcl_Interp *target;
    LoadedLibrary *libraryPtr, *defaultPtr;
    Tcl_DString pfx, tmp, initName, safeInitName;
    Tcl_DString unloadName, safeUnloadName;
    InterpLibrary *ipFirstPtr, *ipPtr;
    int code, namesMatch, filesMatch, offset;
    const char *symbols[2];
    Tcl_LibraryInitProc *initProc;
    const char *p, *fullFileName, *prefix;
    Tcl_LoadHandle loadHandle;
    Tcl_UniChar ch = 0;
    unsigned len;
    int index, flags = 0;
    Tcl_Obj *const *savedobjv = objv;
    static const char *const options[] = {
	"-global",		"-lazy",		"--",	NULL
    };
    enum loadOptionsEnum {
	LOAD_GLOBAL,	LOAD_LAZY,	LOAD_LAST
    };

    while (objc > 2) {
	if (TclGetString(objv[1])[0] != '-') {
	    break;
	}
	if (Tcl_GetIndexFromObj(interp, objv[1], options, "option", 0,
		&index) != TCL_OK) {
	    return TCL_ERROR;
	}
	++objv; --objc;
	if (LOAD_GLOBAL == (enum loadOptionsEnum) index) {
	    flags |= TCL_LOAD_GLOBAL;
	} else if (LOAD_LAZY == (enum loadOptionsEnum) index) {
	    flags |= TCL_LOAD_LAZY;
	} else {
		break;
	}
    }
    if ((objc < 2) || (objc > 4)) {
	Tcl_WrongNumArgs(interp, 1, savedobjv, "?-global? ?-lazy? ?--? fileName ?prefix? ?interp?");
	return TCL_ERROR;
    }
    if (Tcl_FSConvertToPathType(interp, objv[1]) != TCL_OK) {
	return TCL_ERROR;
    }
    fullFileName = Tcl_GetString(objv[1]);

    Tcl_DStringInit(&pfx);
    Tcl_DStringInit(&initName);
    Tcl_DStringInit(&safeInitName);
    Tcl_DStringInit(&unloadName);
    Tcl_DStringInit(&safeUnloadName);
    Tcl_DStringInit(&tmp);

    prefix = NULL;
    if (objc >= 3) {
	prefix = Tcl_GetString(objv[2]);
	if (prefix[0] == '\0') {
	    prefix = NULL;
	}
    }
    if ((fullFileName[0] == 0) && (prefix == NULL)) {
	Tcl_SetObjResult(interp, Tcl_NewStringObj(
		"must specify either file name or prefix", -1));
	Tcl_SetErrorCode(interp, "TCL", "OPERATION", "LOAD", "NOLIBRARY",
		NULL);
	code = TCL_ERROR;
	goto done;
    }

    /*
     * Figure out which interpreter we're going to load the library into.
     */

    target = interp;
    if (objc == 4) {
	const char *childIntName = Tcl_GetString(objv[3]);

	target = Tcl_GetChild(interp, childIntName);
	if (target == NULL) {
	    code = TCL_ERROR;
	    goto done;
	}
    }

    /*
     * Scan through the libraries that are currently loaded to see if the
     * library we want is already loaded. We'll use a loaded library if it
     * meets any of the following conditions:
     *  - Its name and file match the once we're looking for.
     *  - Its file matches, and we weren't given a name.
     *  - Its name matches, the file name was specified as empty, and there is
     *	  only no statically loaded library with the same prefix.
     */

    Tcl_MutexLock(&libraryMutex);

    defaultPtr = NULL;
    for (libraryPtr = firstLibraryPtr; libraryPtr != NULL; libraryPtr = libraryPtr->nextPtr) {
	if (prefix == NULL) {
	    namesMatch = 0;
	} else {
	    TclDStringClear(&pfx);
	    Tcl_DStringAppend(&pfx, prefix, -1);
	    TclDStringClear(&tmp);
	    Tcl_DStringAppend(&tmp, libraryPtr->prefix, -1);
	    Tcl_UtfToLower(Tcl_DStringValue(&pfx));
	    Tcl_UtfToLower(Tcl_DStringValue(&tmp));
	    if (strcmp(Tcl_DStringValue(&tmp),
		    Tcl_DStringValue(&pfx)) == 0) {
		namesMatch = 1;
	    } else {
		namesMatch = 0;
	    }
	}
	TclDStringClear(&pfx);

	filesMatch = (strcmp(libraryPtr->fileName, fullFileName) == 0);
	if (filesMatch && (namesMatch || (prefix == NULL))) {
	    break;
	}
	if (namesMatch && (fullFileName[0] == 0)) {
	    defaultPtr = libraryPtr;
	}
	if (filesMatch && !namesMatch && (fullFileName[0] != 0)) {
	    /*
	     * Can't have two different libraries loaded from the same file.
	     */

	    Tcl_SetObjResult(interp, Tcl_ObjPrintf(
		    "file \"%s\" is already loaded for prefix \"%s\"",
		    fullFileName, libraryPtr->prefix));
	    Tcl_SetErrorCode(interp, "TCL", "OPERATION", "LOAD",
		    "SPLITPERSONALITY", NULL);
	    code = TCL_ERROR;
	    Tcl_MutexUnlock(&libraryMutex);
	    goto done;
	}
    }
    Tcl_MutexUnlock(&libraryMutex);
    if (libraryPtr == NULL) {
	libraryPtr = defaultPtr;
    }

    /*
     * Scan through the list of libraries already loaded in the target
     * interpreter. If the library we want is already loaded there, then
     * there's nothing for us to do.
     */

    if (libraryPtr != NULL) {
	ipFirstPtr = (InterpLibrary *)Tcl_GetAssocData(target, "tclLoad", NULL);
	for (ipPtr = ipFirstPtr; ipPtr != NULL; ipPtr = ipPtr->nextPtr) {
	    if (ipPtr->libraryPtr == libraryPtr) {
		code = TCL_OK;
		goto done;
	    }
	}
    }

    if (libraryPtr == NULL) {
	/*
	 * The desired file isn't currently loaded, so load it. It's an error
	 * if the desired library is a static one.
	 */

	if (fullFileName[0] == 0) {
	    Tcl_SetObjResult(interp, Tcl_ObjPrintf(
		    "no library with prefix \"%s\" is loaded statically", prefix));
	    Tcl_SetErrorCode(interp, "TCL", "OPERATION", "LOAD", "NOTSTATIC",
		    NULL);
	    code = TCL_ERROR;
	    goto done;
	}

	/*
	 * Figure out the prefix if it wasn't provided explicitly.
	 */

	if (prefix != NULL) {
	    Tcl_DStringAppend(&pfx, prefix, -1);
	} else {
	    Tcl_Obj *splitPtr, *pkgGuessPtr;
	    int pElements;
	    const char *pkgGuess;

	    /*
	     * Threading note - this call used to be protected by a mutex.
	     */

	    /*
	     * The platform-specific code couldn't figure out the prefix.
	     * Make a guess by taking the last element of the file
	     * name, stripping off any leading "lib" and/or "tcl", and
	     * then using all of the alphabetic and underline characters
	     * that follow that.
	     */

	    splitPtr = Tcl_FSSplitPath(objv[1], &pElements);
	    Tcl_ListObjIndex(NULL, splitPtr, pElements -1, &pkgGuessPtr);
	    pkgGuess = Tcl_GetString(pkgGuessPtr);
	    if ((pkgGuess[0] == 'l') && (pkgGuess[1] == 'i')
		    && (pkgGuess[2] == 'b')) {
		pkgGuess += 3;
	    }
#ifdef __CYGWIN__
	    else if ((pkgGuess[0] == 'c') && (pkgGuess[1] == 'y')
		    && (pkgGuess[2] == 'g')) {
		pkgGuess += 3;
	    }
#endif /* __CYGWIN__ */
	    if ((pkgGuess[0] == 't') && (pkgGuess[1] == 'c')
		    && (pkgGuess[2] == 'l')) {
		pkgGuess += 3;
	    }
	    for (p = pkgGuess; *p != 0; p += offset) {
		offset = TclUtfToUniChar(p, &ch);
		if ((ch > 0x100)
			|| !(isalpha(UCHAR(ch)) /* INTL: ISO only */
				|| (UCHAR(ch) == '_'))) {
		    break;
		}
	    }
	    if (p == pkgGuess) {
		Tcl_DecrRefCount(splitPtr);
		Tcl_SetObjResult(interp, Tcl_ObjPrintf(
			"couldn't figure out prefix for %s",
			fullFileName));
		Tcl_SetErrorCode(interp, "TCL", "OPERATION", "LOAD",
			"WHATLIBRARY", NULL);
		code = TCL_ERROR;
		goto done;
	    }
	    Tcl_DStringAppend(&pfx, pkgGuess, p - pkgGuess);
	    Tcl_DecrRefCount(splitPtr);
	}

	/*
	 * Fix the capitalization in the prefix so that the first
	 * character is in caps (or title case) but the others are all
	 * lower-case.
	 */

	Tcl_DStringSetLength(&pfx,
		Tcl_UtfToTitle(Tcl_DStringValue(&pfx)));

	/*
	 * Compute the names of the two initialization functions, based on the
	 * prefix.
	 */

	TclDStringAppendDString(&initName, &pfx);
	TclDStringAppendLiteral(&initName, "_Init");
	TclDStringAppendDString(&safeInitName, &pfx);
	TclDStringAppendLiteral(&safeInitName, "_SafeInit");
	TclDStringAppendDString(&unloadName, &pfx);
	TclDStringAppendLiteral(&unloadName, "_Unload");
	TclDStringAppendDString(&safeUnloadName, &pfx);
	TclDStringAppendLiteral(&safeUnloadName, "_SafeUnload");

	/*
	 * Call platform-specific code to load the library and find the two
	 * initialization functions.
	 */

	symbols[0] = Tcl_DStringValue(&initName);
	symbols[1] = NULL;

	Tcl_MutexLock(&libraryMutex);
	code = Tcl_LoadFile(interp, objv[1], symbols, flags, &initProc,
		&loadHandle);
	Tcl_MutexUnlock(&libraryMutex);
	if (code != TCL_OK) {
	    goto done;
	}

	/*
	 * Create a new record to describe this library.
	 */

	libraryPtr = (LoadedLibrary *)ckalloc(sizeof(LoadedLibrary));
	len = strlen(fullFileName) + 1;
	libraryPtr->fileName	   = (char *)ckalloc(len);
	memcpy(libraryPtr->fileName, fullFileName, len);
	len = Tcl_DStringLength(&pfx) + 1;
	libraryPtr->prefix	   = (char *)ckalloc(len);
	memcpy(libraryPtr->prefix, Tcl_DStringValue(&pfx), len);
	libraryPtr->loadHandle	   = loadHandle;
	libraryPtr->initProc	   = initProc;
	libraryPtr->safeInitProc	   = (Tcl_LibraryInitProc *)
		Tcl_FindSymbol(interp, loadHandle,
			Tcl_DStringValue(&safeInitName));
	libraryPtr->unloadProc	   = (Tcl_LibraryUnloadProc *)
		Tcl_FindSymbol(interp, loadHandle,
			Tcl_DStringValue(&unloadName));
	libraryPtr->safeUnloadProc	   = (Tcl_LibraryUnloadProc *)
		Tcl_FindSymbol(interp, loadHandle,
			Tcl_DStringValue(&safeUnloadName));
	libraryPtr->interpRefCount	   = 0;
	libraryPtr->safeInterpRefCount = 0;

	Tcl_MutexLock(&libraryMutex);
	libraryPtr->nextPtr		   = firstLibraryPtr;
	firstLibraryPtr		   = libraryPtr;
	Tcl_MutexUnlock(&libraryMutex);

	/*
	 * The Tcl_FindSymbol calls may have left a spurious error message in
	 * the interpreter result.
	 */

	Tcl_ResetResult(interp);
    }

    /*
     * Invoke the library's initialization function (either the normal one or
     * the safe one, depending on whether or not the interpreter is safe).
     */

    if (Tcl_IsSafe(target)) {
	if (libraryPtr->safeInitProc == NULL) {
	    Tcl_SetObjResult(interp, Tcl_ObjPrintf(
		    "can't use library in a safe interpreter: no"
		    " %s_SafeInit procedure", libraryPtr->prefix));
	    Tcl_SetErrorCode(interp, "TCL", "OPERATION", "LOAD", "UNSAFE",
		    NULL);
	    code = TCL_ERROR;
	    goto done;
	}
	code = libraryPtr->safeInitProc(target);
    } else {
	if (libraryPtr->initProc == NULL) {
	    Tcl_SetObjResult(interp, Tcl_ObjPrintf(
		    "can't attach library to interpreter: no %s_Init procedure",
		    libraryPtr->prefix));
	    Tcl_SetErrorCode(interp, "TCL", "OPERATION", "LOAD", "ENTRYPOINT",
		    NULL);
	    code = TCL_ERROR;
	    goto done;
	}
	code = libraryPtr->initProc(target);
    }

    /*
     * Test for whether the initialization failed. If so, transfer the error
     * from the target interpreter to the originating one.
     */

    if (code != TCL_OK) {
#if defined(TCL_NO_DEPRECATED) || TCL_MAJOR_VERSION > 8
	Interp *iPtr = (Interp *) target;
	if (iPtr->result && *(iPtr->result) && !iPtr->freeProc) {
	    /*
	     * A call to Tcl_InitStubs() determined the caller extension and
	     * this interp are incompatible in their stubs mechanisms, and
	     * recorded the error in the oldest legacy place we have to do so.
	     */
	    Tcl_SetObjResult(target, Tcl_NewStringObj(iPtr->result, -1));
	    iPtr->result =  &tclEmptyString;
	    iPtr->freeProc = NULL;
	}
#endif /* defined(TCL_NO_DEPRECATED) */
	Tcl_TransferResult(target, code, interp);
	goto done;
    }

    /*
     * Record the fact that the library has been loaded in the target
     * interpreter.
     *
     * Update the proper reference count.
     */

    Tcl_MutexLock(&libraryMutex);
    if (Tcl_IsSafe(target)) {
	libraryPtr->safeInterpRefCount++;
    } else {
	libraryPtr->interpRefCount++;
    }
    Tcl_MutexUnlock(&libraryMutex);

    /*
     * Refetch ipFirstPtr: loading the library may have introduced additional
     * static libraries at the head of the linked list!
     */

    ipFirstPtr = (InterpLibrary *)Tcl_GetAssocData(target, "tclLoad", NULL);
    ipPtr = (InterpLibrary *)ckalloc(sizeof(InterpLibrary));
    ipPtr->libraryPtr = libraryPtr;
    ipPtr->nextPtr = ipFirstPtr;
    Tcl_SetAssocData(target, "tclLoad", LoadCleanupProc, ipPtr);

  done:
    Tcl_DStringFree(&pfx);
    Tcl_DStringFree(&initName);
    Tcl_DStringFree(&safeInitName);
    Tcl_DStringFree(&unloadName);
    Tcl_DStringFree(&safeUnloadName);
    Tcl_DStringFree(&tmp);
    return code;
}

/*
 *----------------------------------------------------------------------
 *
 * Tcl_UnloadObjCmd --
 *
 *	This function is invoked to process the "unload" Tcl command. See the
 *	user documentation for details on what it does.
 *
 * Results:
 *	A standard Tcl result.
 *
 * Side effects:
 *	See the user documentation.
 *
 *----------------------------------------------------------------------
 */

int
Tcl_UnloadObjCmd(
    TCL_UNUSED(void *),
    Tcl_Interp *interp,		/* Current interpreter. */
    int objc,			/* Number of arguments. */
    Tcl_Obj *const objv[])	/* Argument objects. */
{
    Tcl_Interp *target;		/* Which interpreter to unload from. */
    LoadedLibrary *libraryPtr, *defaultPtr;
    Tcl_DString pfx, tmp;
    InterpLibrary *ipFirstPtr, *ipPtr;
    int i, index, code, complain = 1, keepLibrary = 0;
    const char *fullFileName = "";
    const char *prefix;
    static const char *const options[] = {
	"-nocomplain", "-keeplibrary", "--", NULL
    };
    enum unloadOptionsEnum {
	UNLOAD_NOCOMPLAIN, UNLOAD_KEEPLIB, UNLOAD_LAST
    };

    for (i = 1; i < objc; i++) {
	if (Tcl_GetIndexFromObj(interp, objv[i], options, "option", 0,
		&index) != TCL_OK) {
	    fullFileName = Tcl_GetString(objv[i]);
	    if (fullFileName[0] == '-') {
		/*
		 * It looks like the command contains an option so signal an
		 * error
		 */

		return TCL_ERROR;
	    } else {
		/*
		 * This clearly isn't an option; assume it's the filename. We
		 * must clear the error.
		 */

		Tcl_ResetResult(interp);
		break;
	    }
	}
	switch ((enum unloadOptionsEnum)index) {
	case UNLOAD_NOCOMPLAIN:		/* -nocomplain */
	    complain = 0;
	    break;
	case UNLOAD_KEEPLIB:		/* -keeplibrary */
	    keepLibrary = 1;
	    break;
	case UNLOAD_LAST:		/* -- */
	    i++;
	    goto endOfForLoop;
	}
    }
  endOfForLoop:
    if ((objc-i < 1) || (objc-i > 3)) {
	Tcl_WrongNumArgs(interp, 1, objv,
		"?-switch ...? fileName ?prefix? ?interp?");
	return TCL_ERROR;
    }
    if (Tcl_FSConvertToPathType(interp, objv[i]) != TCL_OK) {
	return TCL_ERROR;
    }

    fullFileName = Tcl_GetString(objv[i]);
    Tcl_DStringInit(&pfx);
    Tcl_DStringInit(&tmp);

    prefix = NULL;
    if (objc - i >= 2) {
	prefix = Tcl_GetString(objv[i+1]);
	if (prefix[0] == '\0') {
	    prefix = NULL;
	}
    }
    if ((fullFileName[0] == 0) && (prefix == NULL)) {
	Tcl_SetObjResult(interp, Tcl_NewStringObj(
		"must specify either file name or prefix", -1));
	Tcl_SetErrorCode(interp, "TCL", "OPERATION", "UNLOAD", "NOLIBRARY",
		NULL);
	code = TCL_ERROR;
	goto done;
    }

    /*
     * Figure out which interpreter we're going to load the library into.
     */

    target = interp;
    if (objc - i == 3) {
	const char *childIntName = Tcl_GetString(objv[i + 2]);

	target = Tcl_GetChild(interp, childIntName);
	if (target == NULL) {
	    return TCL_ERROR;
	}
    }

    /*
     * Scan through the libraries that are currently loaded to see if the
     * library we want is already loaded. We'll use a loaded library if it
     * meets any of the following conditions:
     *  - Its prefix and file match the once we're looking for.
     *  - Its file matches, and we weren't given a prefix.
     *  - Its prefix matches, the file name was specified as empty, and there is
     *	  only no statically loaded library with the same prefix.
     */

    Tcl_MutexLock(&libraryMutex);

    defaultPtr = NULL;
    for (libraryPtr = firstLibraryPtr; libraryPtr != NULL; libraryPtr = libraryPtr->nextPtr) {
	int namesMatch, filesMatch;

	if (prefix == NULL) {
	    namesMatch = 0;
	} else {
	    TclDStringClear(&pfx);
	    Tcl_DStringAppend(&pfx, prefix, -1);
	    TclDStringClear(&tmp);
	    Tcl_DStringAppend(&tmp, libraryPtr->prefix, -1);
	    Tcl_UtfToLower(Tcl_DStringValue(&pfx));
	    Tcl_UtfToLower(Tcl_DStringValue(&tmp));
	    if (strcmp(Tcl_DStringValue(&tmp),
		    Tcl_DStringValue(&pfx)) == 0) {
		namesMatch = 1;
	    } else {
		namesMatch = 0;
	    }
	}
	TclDStringClear(&pfx);

	filesMatch = (strcmp(libraryPtr->fileName, fullFileName) == 0);
	if (filesMatch && (namesMatch || (prefix == NULL))) {
	    break;
	}
	if (namesMatch && (fullFileName[0] == 0)) {
	    defaultPtr = libraryPtr;
	}
	if (filesMatch && !namesMatch && (fullFileName[0] != 0)) {
	    break;
	}
    }
    Tcl_MutexUnlock(&libraryMutex);
    if (fullFileName[0] == 0) {
	/*
	 * It's an error to try unload a static library.
	 */

	Tcl_SetObjResult(interp, Tcl_ObjPrintf(
		"library with prefix \"%s\" is loaded statically and cannot be unloaded",
		prefix));
	Tcl_SetErrorCode(interp, "TCL", "OPERATION", "UNLOAD", "STATIC",
		NULL);
	code = TCL_ERROR;
	goto done;
    }
    if (libraryPtr == NULL) {
	/*
	 * The DLL pointed by the provided filename has never been loaded.
	 */

	Tcl_SetObjResult(interp, Tcl_ObjPrintf(
		"file \"%s\" has never been loaded", fullFileName));
	Tcl_SetErrorCode(interp, "TCL", "OPERATION", "UNLOAD", "NEVERLOADED",
		NULL);
	code = TCL_ERROR;
	goto done;
    }

    /*
     * Scan through the list of libraries already loaded in the target
     * interpreter. If the library we want is already loaded there, then we
     * should proceed with unloading.
     */

    code = TCL_ERROR;
    if (libraryPtr != NULL) {
	ipFirstPtr = (InterpLibrary *)Tcl_GetAssocData(target, "tclLoad", NULL);
	for (ipPtr = ipFirstPtr; ipPtr != NULL; ipPtr = ipPtr->nextPtr) {
	    if (ipPtr->libraryPtr == libraryPtr) {
		code = TCL_OK;
		break;
	    }
	}
    }
    if (code != TCL_OK) {
	/*
	 * The library has not been loaded in this interpreter.
	 */

	Tcl_SetObjResult(interp, Tcl_ObjPrintf(
		"file \"%s\" has never been loaded in this interpreter",
		fullFileName));
	Tcl_SetErrorCode(interp, "TCL", "OPERATION", "UNLOAD", "NEVERLOADED",
		NULL);
	code = TCL_ERROR;
	goto done;
    }

    code = UnloadLibrary(interp, target, libraryPtr, keepLibrary, fullFileName);

  done:
    Tcl_DStringFree(&pfx);
    Tcl_DStringFree(&tmp);
    if (!complain && (code != TCL_OK)) {
	code = TCL_OK;
	Tcl_ResetResult(interp);
    }
    return code;
}

static int
UnloadLibrary(
	Tcl_Interp *interp,
	Tcl_Interp *target,
	LoadedLibrary *libraryPtr,
	int keepLibrary,
	const char *fullFileName
)
{
    int code;
    InterpLibrary *ipFirstPtr, *ipPtr;
    LoadedLibrary *defaultPtr;
    int trustedRefCount, safeRefCount;
    Tcl_LibraryUnloadProc *unloadProc;

    /*
     * Ensure that the DLL can be unloaded. If it is a trusted interpreter,
     * libraryPtr->unloadProc must not be NULL for the DLL to be unloadable. If
     * the interpreter is a safe one, libraryPtr->safeUnloadProc must be non-NULL.
     */

    if (Tcl_IsSafe(target)) {
	if (libraryPtr->safeUnloadProc == NULL) {
	    Tcl_SetObjResult(interp, Tcl_ObjPrintf(
		    "file \"%s\" cannot be unloaded under a safe interpreter",
		    fullFileName));
	    Tcl_SetErrorCode(interp, "TCL", "OPERATION", "UNLOAD", "CANNOT",
		    NULL);
	    code = TCL_ERROR;
	    goto done;
	}
	unloadProc = libraryPtr->safeUnloadProc;
    } else {
	if (libraryPtr->unloadProc == NULL) {
	    Tcl_SetObjResult(interp, Tcl_ObjPrintf(
		    "file \"%s\" cannot be unloaded under a trusted interpreter",
		    fullFileName));
	    Tcl_SetErrorCode(interp, "TCL", "OPERATION", "UNLOAD", "CANNOT",
		    NULL);
	    code = TCL_ERROR;
	    goto done;
	}
	unloadProc = libraryPtr->unloadProc;
    }




    /*
     * We are ready to unload the library. First, evaluate the unload
     * function. If this fails, we cannot proceed with unload. Also, we must
     * specify the proper flag to pass to the unload callback.
     * TCL_UNLOAD_DETACH_FROM_INTERPRETER is defined when the callback should
     * only remove itself from the interpreter; the library will be unloaded
     * in a future call of unload. In case the library will be unloaded just
     * after the callback returns, TCL_UNLOAD_DETACH_FROM_PROCESS is passed.
     */

    code = TCL_UNLOAD_DETACH_FROM_INTERPRETER;
    if (!keepLibrary) {
	Tcl_MutexLock(&libraryMutex);
	trustedRefCount = libraryPtr->interpRefCount;
	safeRefCount = libraryPtr->safeInterpRefCount;
	Tcl_MutexUnlock(&libraryMutex);

	if (Tcl_IsSafe(target)) {
	    safeRefCount--;
	} else {
	    trustedRefCount--;
	}

	if (safeRefCount <= 0 && trustedRefCount <= 0) {
	    code = TCL_UNLOAD_DETACH_FROM_PROCESS;
	}
    }
    code = unloadProc(target, code);
    if (code != TCL_OK) {
	Tcl_TransferResult(target, code, interp);
	goto done;
    }


    /*
     * Remove this library from the interpreter's library cache.
     */

    ipFirstPtr = (InterpLibrary *)Tcl_GetAssocData(target, "tclLoad", NULL);
    ipPtr = ipFirstPtr;
    if (ipPtr->libraryPtr == libraryPtr) {
	ipFirstPtr = ipFirstPtr->nextPtr;
    } else {
	InterpLibrary *ipPrevPtr;

	for (ipPrevPtr = ipPtr; ipPtr != NULL;
		ipPrevPtr = ipPtr, ipPtr = ipPtr->nextPtr) {
	    if (ipPtr->libraryPtr == libraryPtr) {
		ipPrevPtr->nextPtr = ipPtr->nextPtr;
		break;
	    }
	}
    }
    Tcl_SetAssocData(target, "tclLoad", LoadCleanupProc,
	    ipFirstPtr);



    /*
     * The unload function executed fine. Examine the reference count to see
     * if we unload the DLL.
     */

    Tcl_MutexLock(&libraryMutex);
    if (Tcl_IsSafe(target)) {
	libraryPtr->safeInterpRefCount--;

	/*
	 * Do not let counter get negative.
	 */

	if (libraryPtr->safeInterpRefCount < 0) {
	    libraryPtr->safeInterpRefCount = 0;
	}
    } else {
	libraryPtr->interpRefCount--;

	/*
	 * Do not let counter get negative.
	 */

	if (libraryPtr->interpRefCount < 0) {
	    libraryPtr->interpRefCount = 0;
	}
    }
    trustedRefCount = libraryPtr->interpRefCount;
    safeRefCount = libraryPtr->safeInterpRefCount;
    Tcl_MutexUnlock(&libraryMutex);

    code = TCL_OK;
    if (libraryPtr->safeInterpRefCount <= 0 && libraryPtr->interpRefCount <= 0
	    && !keepLibrary) {
	/*
	 * Unload the shared library from the application memory...
	 */

#if defined(TCL_UNLOAD_DLLS) || defined(_WIN32)
	/*
	 * Some Unix dlls are poorly behaved - registering things like atexit
	 * calls that can't be unregistered. If you unload such dlls, you get
	 * a core on exit because it wants to call a function in the dll after
	 * it's been unloaded.
	 */

	if (libraryPtr->fileName[0] != '\0') {
	    Tcl_MutexLock(&libraryMutex);
	    if (Tcl_FSUnloadFile(interp, libraryPtr->loadHandle) == TCL_OK) {
		/*
		 * Remove this library from the loaded library cache.
		 */

		defaultPtr = libraryPtr;
		if (defaultPtr == firstLibraryPtr) {
		    firstLibraryPtr = libraryPtr->nextPtr;
		} else {
		    for (libraryPtr = firstLibraryPtr; libraryPtr != NULL;
			    libraryPtr = libraryPtr->nextPtr) {
			if (libraryPtr->nextPtr == defaultPtr) {
			    libraryPtr->nextPtr = defaultPtr->nextPtr;
			    break;
			}
		    }
		}

<<<<<<< HEAD
		/*
		 * Remove this library from the interpreter's library cache.
		 */

		ipFirstPtr = (InterpLibrary *)Tcl_GetAssocData(target, "tclLoad", NULL);
		ipPtr = ipFirstPtr;
		if (ipPtr->libraryPtr == defaultPtr) {
		    ipFirstPtr = ipFirstPtr->nextPtr;
		} else {
		    InterpLibrary *ipPrevPtr;

		    for (ipPrevPtr = ipPtr; ipPtr != NULL;
			    ipPrevPtr = ipPtr, ipPtr = ipPtr->nextPtr) {
			if (ipPtr->libraryPtr == defaultPtr) {
			    ipPrevPtr->nextPtr = ipPtr->nextPtr;
			    break;
			}
		    }
		}
		Tcl_SetAssocData(target, "tclLoad", LoadCleanupProc, ipFirstPtr);
=======
>>>>>>> b04dba9d
		ckfree(defaultPtr->fileName);
		ckfree(defaultPtr->prefix);
		ckfree(defaultPtr);
		ckfree(ipPtr);
		Tcl_MutexUnlock(&libraryMutex);
	    } else {
		code = TCL_ERROR;
	    }
	}
#else
	Tcl_SetObjResult(interp, Tcl_ObjPrintf(
		"file \"%s\" cannot be unloaded: unloading disabled",
		fullFileName));
	Tcl_SetErrorCode(interp, "TCL", "OPERATION", "UNLOAD", "DISABLED",
		NULL);
	code = TCL_ERROR;
#endif
    }

  done:
    return code;
}

/*
 *----------------------------------------------------------------------
 *
 * Tcl_StaticLibrary --
 *
 *	This function is invoked to indicate that a particular library has
 *	been linked statically with an application.
 *
 * Results:
 *	None.
 *
 * Side effects:
 *	Once this function completes, the library becomes loadable via the
 *	"load" command with an empty file name.
 *
 *----------------------------------------------------------------------
 */

void
Tcl_StaticLibrary(
    Tcl_Interp *interp,		/* If not NULL, it means that the library has
				 * already been loaded into the given
				 * interpreter by calling the appropriate init
				 * proc. */
    const char *prefix,	/* Prefix (must be properly
				 * capitalized: first letter upper case,
				 * others lower case). */
    Tcl_LibraryInitProc *initProc,
				/* Function to call to incorporate this
				 * library into a trusted interpreter. */
    Tcl_LibraryInitProc *safeInitProc)
				/* Function to call to incorporate this
				 * library into a safe interpreter (one that
				 * will execute untrusted scripts). NULL means
				 * the library can't be used in safe
				 * interpreters. */
{
    LoadedLibrary *libraryPtr;
    InterpLibrary *ipPtr, *ipFirstPtr;

    /*
     * Check to see if someone else has already reported this library as
     * statically loaded in the process.
     */

    Tcl_MutexLock(&libraryMutex);
    for (libraryPtr = firstLibraryPtr; libraryPtr != NULL; libraryPtr = libraryPtr->nextPtr) {
	if ((libraryPtr->initProc == initProc)
		&& (libraryPtr->safeInitProc == safeInitProc)
		&& (strcmp(libraryPtr->prefix, prefix) == 0)) {
	    break;
	}
    }
    Tcl_MutexUnlock(&libraryMutex);

    /*
     * If the library is not yet recorded as being loaded statically, add it
     * to the list now.
     */

    if (libraryPtr == NULL) {
	libraryPtr = (LoadedLibrary *)ckalloc(sizeof(LoadedLibrary));
	libraryPtr->fileName	= (char *)ckalloc(1);
	libraryPtr->fileName[0]	= 0;
	libraryPtr->prefix	= (char *)ckalloc(strlen(prefix) + 1);
	strcpy(libraryPtr->prefix, prefix);
	libraryPtr->loadHandle	= NULL;
	libraryPtr->initProc	= initProc;
	libraryPtr->safeInitProc	= safeInitProc;
	Tcl_MutexLock(&libraryMutex);
	libraryPtr->nextPtr		= firstLibraryPtr;
	firstLibraryPtr		= libraryPtr;
	Tcl_MutexUnlock(&libraryMutex);
    }

    if (interp != NULL) {

	/*
	 * If we're loading the library into an interpreter, determine whether
	 * it's already loaded.
	 */

	ipFirstPtr = (InterpLibrary *)Tcl_GetAssocData(interp, "tclLoad", NULL);
	for (ipPtr = ipFirstPtr; ipPtr != NULL; ipPtr = ipPtr->nextPtr) {
	    if (ipPtr->libraryPtr == libraryPtr) {
		return;
	    }
	}

	/*
	 * Library isn't loaded in the current interp yet. Mark it as now being
	 * loaded.
	 */

	ipPtr = (InterpLibrary *)ckalloc(sizeof(InterpLibrary));
	ipPtr->libraryPtr = libraryPtr;
	ipPtr->nextPtr = ipFirstPtr;
	Tcl_SetAssocData(interp, "tclLoad", LoadCleanupProc, ipPtr);
    }
}

/*
 *----------------------------------------------------------------------
 *
 * TclGetLoadedLibraries --
 *
 *	This function returns information about all of the files that are
 *	loaded (either in a particular interpreter, or for all interpreters).
 *
 * Results:
 *	The return value is a standard Tcl completion code. If successful, a
 *	list of lists is placed in the interp's result. Each sublist
 *	corresponds to one loaded file; its first element is the name of the
 *	file (or an empty string for something that's statically loaded) and
 *	the second element is the prefix of the library in that file.
 *
 * Side effects:
 *	None.
 *
 *----------------------------------------------------------------------
 */

int
TclGetLoadedLibraries(
    Tcl_Interp *interp,		/* Interpreter in which to return information
				 * or error message. */
    const char *targetName,	/* Name of target interpreter or NULL. If
				 * NULL, return info about all interps;
				 * otherwise, just return info about this
				 * interpreter. */
    const char *prefix)	/* Prefix or NULL. If NULL, return info
				 * for all prefixes.
				 */
{
    Tcl_Interp *target;
    LoadedLibrary *libraryPtr;
    InterpLibrary *ipPtr;
    Tcl_Obj *resultObj, *pkgDesc[2];

    if (targetName == NULL) {
	TclNewObj(resultObj);
	Tcl_MutexLock(&libraryMutex);
	for (libraryPtr = firstLibraryPtr; libraryPtr != NULL;
		libraryPtr = libraryPtr->nextPtr) {
	    pkgDesc[0] = Tcl_NewStringObj(libraryPtr->fileName, -1);
	    pkgDesc[1] = Tcl_NewStringObj(libraryPtr->prefix, -1);
	    Tcl_ListObjAppendElement(NULL, resultObj,
		    Tcl_NewListObj(2, pkgDesc));
	}
	Tcl_MutexUnlock(&libraryMutex);
	Tcl_SetObjResult(interp, resultObj);
	return TCL_OK;
    }

    target = Tcl_GetChild(interp, targetName);
    if (target == NULL) {
	return TCL_ERROR;
    }
    ipPtr = (InterpLibrary *)Tcl_GetAssocData(target, "tclLoad", NULL);

    /*
     * Return information about all of the available libraries.
     */
    if (prefix) {
	resultObj = NULL;

	for (; ipPtr != NULL; ipPtr = ipPtr->nextPtr) {
	    libraryPtr = ipPtr->libraryPtr;

	    if (!strcmp(prefix, libraryPtr->prefix)) {
		resultObj = Tcl_NewStringObj(libraryPtr->fileName, -1);
		break;
	    }
	}

	if (resultObj) {
	    Tcl_SetObjResult(interp, resultObj);
	}
	return TCL_OK;
    }

    /*
     * Return information about only the libraries that are loaded in a given
     * interpreter.
     */

    TclNewObj(resultObj);
    for (; ipPtr != NULL; ipPtr = ipPtr->nextPtr) {
	libraryPtr = ipPtr->libraryPtr;
	pkgDesc[0] = Tcl_NewStringObj(libraryPtr->fileName, -1);
	pkgDesc[1] = Tcl_NewStringObj(libraryPtr->prefix, -1);
	Tcl_ListObjAppendElement(NULL, resultObj, Tcl_NewListObj(2, pkgDesc));
    }
    Tcl_SetObjResult(interp, resultObj);
    return TCL_OK;
}

/*
 *----------------------------------------------------------------------
 *
 * LoadCleanupProc --
 *
 *	This function is called to delete all of the InterpLibrary structures
 *	for an interpreter when the interpreter is deleted. It gets invoked
 *	via the Tcl AssocData mechanism.
 *
 * Results:
 *	None.
 *
 * Side effects:
 *	Storage for all of the InterpLibrary functions for interp get deleted.
 *
 *----------------------------------------------------------------------
 */

static void
LoadCleanupProc(
    ClientData clientData,	/* Pointer to first InterpLibrary structure
				 * for interp. */
    TCL_UNUSED(Tcl_Interp *))
{
    InterpLibrary *ipPtr, *nextPtr;

    ipPtr = (InterpLibrary *)clientData;
    while (ipPtr != NULL) {
	nextPtr = ipPtr->nextPtr;
	ckfree(ipPtr);
	ipPtr = nextPtr;
    }
}

/*
 *----------------------------------------------------------------------
 *
 * TclFinalizeLoad --
 *
 *	This function is invoked just before the application exits. It frees
 *	all of the LoadedLibrary structures.
 *
 * Results:
 *	None.
 *
 * Side effects:
 *	Memory is freed.
 *
 *----------------------------------------------------------------------
 */

void
TclFinalizeLoad(void)
{
    LoadedLibrary *libraryPtr;

    /*
     * No synchronization here because there should just be one thread alive
     * at this point. Logically, libraryMutex should be grabbed at this point,
     * but the Mutexes get finalized before the call to this routine. The only
     * subsystem left alive at this point is the memory allocator.
     */

    while (firstLibraryPtr != NULL) {
	libraryPtr = firstLibraryPtr;
	firstLibraryPtr = libraryPtr->nextPtr;

#if defined(TCL_UNLOAD_DLLS) || defined(_WIN32)
	/*
	 * Some Unix dlls are poorly behaved - registering things like atexit
	 * calls that can't be unregistered. If you unload such dlls, you get
	 * a core on exit because it wants to call a function in the dll after
	 * it has been unloaded.
	 */

	if (libraryPtr->fileName[0] != '\0') {
	    Tcl_FSUnloadFile(NULL, libraryPtr->loadHandle);
	}
#endif

	ckfree(libraryPtr->fileName);
	ckfree(libraryPtr->prefix);
	ckfree(libraryPtr);
    }
}

/*
 * Local Variables:
 * mode: c
 * c-basic-offset: 4
 * fill-column: 78
 * End:
 */<|MERGE_RESOLUTION|>--- conflicted
+++ resolved
@@ -930,29 +930,6 @@
 		    }
 		}
 
-<<<<<<< HEAD
-		/*
-		 * Remove this library from the interpreter's library cache.
-		 */
-
-		ipFirstPtr = (InterpLibrary *)Tcl_GetAssocData(target, "tclLoad", NULL);
-		ipPtr = ipFirstPtr;
-		if (ipPtr->libraryPtr == defaultPtr) {
-		    ipFirstPtr = ipFirstPtr->nextPtr;
-		} else {
-		    InterpLibrary *ipPrevPtr;
-
-		    for (ipPrevPtr = ipPtr; ipPtr != NULL;
-			    ipPrevPtr = ipPtr, ipPtr = ipPtr->nextPtr) {
-			if (ipPtr->libraryPtr == defaultPtr) {
-			    ipPrevPtr->nextPtr = ipPtr->nextPtr;
-			    break;
-			}
-		    }
-		}
-		Tcl_SetAssocData(target, "tclLoad", LoadCleanupProc, ipFirstPtr);
-=======
->>>>>>> b04dba9d
 		ckfree(defaultPtr->fileName);
 		ckfree(defaultPtr->prefix);
 		ckfree(defaultPtr);
