/*
 * tclLoad.c --
 *
 *	This file provides the generic portion (those that are the same on all
 *	platforms) of Tcl's dynamic loading facilities.
 *
 * Copyright © 1995-1997 Sun Microsystems, Inc.
 *
 * See the file "license.terms" for information on usage and redistribution of
 * this file, and for a DISCLAIMER OF ALL WARRANTIES.
 */

#include "tclInt.h"

/*
 * The following structure describes a library that has been loaded either
 * dynamically (with the "load" command) or statically (as indicated by a call
 * to Tcl_StaticLibrary). All such libraries are linked together into a
 * single list for the process.
 */

typedef struct LoadedLibrary {
    char *fileName;		/* Name of the file from which the library was
				 * loaded. An empty string means the library
				 * is loaded statically. Malloc-ed. */
    char *prefix;		/* Prefix for the library.
				 * Malloc-ed. */
    Tcl_LoadHandle loadHandle;	/* Token for the loaded file which should be
				 * passed to (*unLoadProcPtr)() when the file
				 * is no longer needed. If fileName is NULL,
				 * then this field is irrelevant. */
    Tcl_LibraryInitProc *initProc;
				/* Initialization function to call to
				 * incorporate this library into a trusted
				 * interpreter. */
    Tcl_LibraryInitProc *safeInitProc;
				/* Initialization function to call to
				 * incorporate this library into a safe
				 * interpreter (one that will execute
				 * untrusted scripts). NULL means the library
				 * can't be used in unsafe interpreters. */
    Tcl_LibraryUnloadProc *unloadProc;
				/* Finalization function to unload a library
				 * from a trusted interpreter. NULL means that
				 * the library cannot be unloaded. */
    Tcl_LibraryUnloadProc *safeUnloadProc;
				/* Finalization function to unload a library
				 * from a safe interpreter. NULL means that
				 * the library cannot be unloaded. */
    int interpRefCount;		/* How many times the library has been loaded
				 * in trusted interpreters. */
    int safeInterpRefCount;	/* How many times the library has been loaded
				 * in safe interpreters. */
    struct LoadedLibrary *nextPtr;
				/* Next in list of all libraries loaded into
				 * this application process. NULL means end of
				 * list. */
} LoadedLibrary;

/*
 * TCL_THREADS
 * There is a global list of libraries that is anchored at firstLibraryPtr.
 * Access to this list is governed by a mutex.
 */

static LoadedLibrary *firstLibraryPtr = NULL;
				/* First in list of all libraries loaded into
				 * this process. */

TCL_DECLARE_MUTEX(libraryMutex)

/*
 * The following structure represents a particular library that has been
 * incorporated into a particular interpreter (by calling its initialization
 * function). There is a list of these structures for each interpreter, with
 * an AssocData value (key "load") for the interpreter that points to the
 * first library (if any).
 */

typedef struct InterpLibrary {
    LoadedLibrary *libraryPtr;	/* Points to detailed information about
				 * library. */
    struct InterpLibrary *nextPtr;
				/* Next library in this interpreter, or NULL
				 * for end of list. */
} InterpLibrary;

/*
 * Prototypes for functions that are private to this file:
 */

static void		LoadCleanupProc(ClientData clientData,
			    Tcl_Interp *interp);

/*
 *----------------------------------------------------------------------
 *
 * Tcl_LoadObjCmd --
 *
 *	This function is invoked to process the "load" Tcl command. See the
 *	user documentation for details on what it does.
 *
 * Results:
 *	A standard Tcl result.
 *
 * Side effects:
 *	See the user documentation.
 *
 *----------------------------------------------------------------------
 */

int
Tcl_LoadObjCmd(
    TCL_UNUSED(void *),
    Tcl_Interp *interp,		/* Current interpreter. */
    int objc,			/* Number of arguments. */
    Tcl_Obj *const objv[])	/* Argument objects. */
{
    Tcl_Interp *target;
    LoadedLibrary *libraryPtr, *defaultPtr;
    Tcl_DString pfx, tmp, initName, safeInitName;
    Tcl_DString unloadName, safeUnloadName;
    InterpLibrary *ipFirstPtr, *ipPtr;
    int code, namesMatch, filesMatch, offset;
    const char *symbols[2];
    Tcl_LibraryInitProc *initProc;
    const char *p, *fullFileName, *prefix;
    Tcl_LoadHandle loadHandle;
    Tcl_UniChar ch = 0;
    size_t len;
    int index, flags = 0;
    Tcl_Obj *const *savedobjv = objv;
    static const char *const options[] = {
	"-global",		"-lazy",		"--",	NULL
    };
    enum loadOptionsEnum {
	LOAD_GLOBAL,	LOAD_LAZY,	LOAD_LAST
    };

    while (objc > 2) {
	if (TclGetString(objv[1])[0] != '-') {
	    break;
	}
	if (Tcl_GetIndexFromObj(interp, objv[1], options, "option", 0,
		&index) != TCL_OK) {
	    return TCL_ERROR;
	}
	++objv; --objc;
	if (LOAD_GLOBAL == (enum loadOptionsEnum) index) {
	    flags |= TCL_LOAD_GLOBAL;
	} else if (LOAD_LAZY == (enum loadOptionsEnum) index) {
	    flags |= TCL_LOAD_LAZY;
	} else {
		break;
	}
    }
    if ((objc < 2) || (objc > 4)) {
	Tcl_WrongNumArgs(interp, 1, savedobjv, "?-global? ?-lazy? ?--? fileName ?prefix? ?interp?");
	return TCL_ERROR;
    }
    if (Tcl_FSConvertToPathType(interp, objv[1]) != TCL_OK) {
	return TCL_ERROR;
    }
    fullFileName = TclGetString(objv[1]);

    Tcl_DStringInit(&pfx);
    Tcl_DStringInit(&initName);
    Tcl_DStringInit(&safeInitName);
    Tcl_DStringInit(&unloadName);
    Tcl_DStringInit(&safeUnloadName);
    Tcl_DStringInit(&tmp);

    prefix = NULL;
    if (objc >= 3) {
	prefix = TclGetString(objv[2]);
	if (prefix[0] == '\0') {
	    prefix = NULL;
	}
    }
    if ((fullFileName[0] == 0) && (prefix == NULL)) {
	Tcl_SetObjResult(interp, Tcl_NewStringObj(
		"must specify either file name or prefix", -1));
	Tcl_SetErrorCode(interp, "TCL", "OPERATION", "LOAD", "NOLIBRARY",
		NULL);
	code = TCL_ERROR;
	goto done;
    }

    /*
     * Figure out which interpreter we're going to load the library into.
     */

    target = interp;
    if (objc == 4) {
	const char *childIntName = TclGetString(objv[3]);

	target = Tcl_GetChild(interp, childIntName);
	if (target == NULL) {
	    code = TCL_ERROR;
	    goto done;
	}
    }

    /*
     * Scan through the libraries that are currently loaded to see if the
     * library we want is already loaded. We'll use a loaded library if it
     * meets any of the following conditions:
     *  - Its name and file match the once we're looking for.
     *  - Its file matches, and we weren't given a name.
     *  - Its name matches, the file name was specified as empty, and there is
     *	  only no statically loaded library with the same prefix.
     */

    Tcl_MutexLock(&libraryMutex);

    defaultPtr = NULL;
    for (libraryPtr = firstLibraryPtr; libraryPtr != NULL; libraryPtr = libraryPtr->nextPtr) {
	if (prefix == NULL) {
	    namesMatch = 0;
	} else {
	    TclDStringClear(&pfx);
	    Tcl_DStringAppend(&pfx, prefix, -1);
	    TclDStringClear(&tmp);
	    Tcl_DStringAppend(&tmp, libraryPtr->prefix, -1);
	    if (strcmp(Tcl_DStringValue(&tmp),
		    Tcl_DStringValue(&pfx)) == 0) {
		namesMatch = 1;
	    } else {
		namesMatch = 0;
	    }
	}
	TclDStringClear(&pfx);

	filesMatch = (strcmp(libraryPtr->fileName, fullFileName) == 0);
	if (filesMatch && (namesMatch || (prefix == NULL))) {
	    break;
	}
	if (namesMatch && (fullFileName[0] == 0)) {
	    defaultPtr = libraryPtr;
	}
	if (filesMatch && !namesMatch && (fullFileName[0] != 0)) {
	    /*
	     * Can't have two different libraries loaded from the same file.
	     */

	    Tcl_SetObjResult(interp, Tcl_ObjPrintf(
		    "file \"%s\" is already loaded for prefix \"%s\"",
		    fullFileName, libraryPtr->prefix));
	    Tcl_SetErrorCode(interp, "TCL", "OPERATION", "LOAD",
		    "SPLITPERSONALITY", NULL);
	    code = TCL_ERROR;
	    Tcl_MutexUnlock(&libraryMutex);
	    goto done;
	}
    }
    Tcl_MutexUnlock(&libraryMutex);
    if (libraryPtr == NULL) {
	libraryPtr = defaultPtr;
    }

    /*
     * Scan through the list of libraries already loaded in the target
     * interpreter. If the library we want is already loaded there, then
     * there's nothing for us to do.
     */

    if (libraryPtr != NULL) {
	ipFirstPtr = (InterpLibrary *)Tcl_GetAssocData(target, "tclLoad", NULL);
	for (ipPtr = ipFirstPtr; ipPtr != NULL; ipPtr = ipPtr->nextPtr) {
	    if (ipPtr->libraryPtr == libraryPtr) {
		code = TCL_OK;
		goto done;
	    }
	}
    }

    if (libraryPtr == NULL) {
	/*
	 * The desired file isn't currently loaded, so load it. It's an error
	 * if the desired library is a static one.
	 */

	if (fullFileName[0] == 0) {
	    Tcl_SetObjResult(interp, Tcl_ObjPrintf(
		    "no library with prefix \"%s\" is loaded statically", prefix));
	    Tcl_SetErrorCode(interp, "TCL", "OPERATION", "LOAD", "NOTSTATIC",
		    NULL);
	    code = TCL_ERROR;
	    goto done;
	}

	/*
	 * Figure out the prefix if it wasn't provided explicitly.
	 */

	if (prefix != NULL) {
	    Tcl_DStringAppend(&pfx, prefix, -1);
	} else {
	    Tcl_Obj *splitPtr, *pkgGuessPtr;
	    int pElements;
	    const char *pkgGuess;

	    /*
	     * Threading note - this call used to be protected by a mutex.
	     */

	    /*
	     * The platform-specific code couldn't figure out the prefix.
	     * Make a guess by taking the last element of the file
	     * name, stripping off any leading "lib" and/or "tcl9", and
	     * then using all of the alphabetic and underline characters
	     * that follow that.
	     */

	    splitPtr = Tcl_FSSplitPath(objv[1], &pElements);
	    Tcl_ListObjIndex(NULL, splitPtr, pElements -1, &pkgGuessPtr);
	    pkgGuess = TclGetString(pkgGuessPtr);
	    if ((pkgGuess[0] == 'l') && (pkgGuess[1] == 'i')
		    && (pkgGuess[2] == 'b')) {
		pkgGuess += 3;
	    }
#ifdef __CYGWIN__
	    else if ((pkgGuess[0] == 'c') && (pkgGuess[1] == 'y')
		    && (pkgGuess[2] == 'g')) {
		pkgGuess += 3;
	    }
#endif /* __CYGWIN__ */
	    if (((pkgGuess[0] == 't')
#ifdef MAC_OS_TCL
		    || (pkgGuess[0] == 'T')
#endif
		    ) && (pkgGuess[1] == 'c')
		    && (pkgGuess[2] == 'l') && (pkgGuess[3] == '9')) {
		pkgGuess += 4;
	    }
	    for (p = pkgGuess; *p != 0; p += offset) {
		offset = TclUtfToUniChar(p, &ch);
		if (!Tcl_UniCharIsWordChar(UCHAR(ch))
			|| Tcl_UniCharIsDigit(UCHAR(ch))) {
		    break;
		}
	    }
	    if (p == pkgGuess) {
		Tcl_DecrRefCount(splitPtr);
		Tcl_SetObjResult(interp, Tcl_ObjPrintf(
			"couldn't figure out prefix for %s",
			fullFileName));
		Tcl_SetErrorCode(interp, "TCL", "OPERATION", "LOAD",
			"WHATLIBRARY", NULL);
		code = TCL_ERROR;
		goto done;
	    }
	    Tcl_DStringAppend(&pfx, pkgGuess, p - pkgGuess);
	    Tcl_DecrRefCount(splitPtr);

	    /*
	     * Fix the capitalization in the prefix so that the first
	     * character is in caps (or title case) but the others are all
	     * lower-case.
	     */

	    Tcl_DStringSetLength(&pfx,
		    Tcl_UtfToTitle(Tcl_DStringValue(&pfx)));

	}

	/*
	 * Compute the names of the two initialization functions, based on the
	 * prefix.
	 */

	TclDStringAppendDString(&initName, &pfx);
	TclDStringAppendLiteral(&initName, "_Init");
	TclDStringAppendDString(&safeInitName, &pfx);
	TclDStringAppendLiteral(&safeInitName, "_SafeInit");
	TclDStringAppendDString(&unloadName, &pfx);
	TclDStringAppendLiteral(&unloadName, "_Unload");
	TclDStringAppendDString(&safeUnloadName, &pfx);
	TclDStringAppendLiteral(&safeUnloadName, "_SafeUnload");

	/*
	 * Call platform-specific code to load the library and find the two
	 * initialization functions.
	 */

	symbols[0] = Tcl_DStringValue(&initName);
	symbols[1] = NULL;

	Tcl_MutexLock(&libraryMutex);
	code = Tcl_LoadFile(interp, objv[1], symbols, flags, &initProc,
		&loadHandle);
	Tcl_MutexUnlock(&libraryMutex);
	if (code != TCL_OK) {
	    goto done;
	}

	/*
	 * Create a new record to describe this library.
	 */

	libraryPtr = (LoadedLibrary *)Tcl_Alloc(sizeof(LoadedLibrary));
	len = strlen(fullFileName) + 1;
	libraryPtr->fileName	   = (char *)Tcl_Alloc(len);
	memcpy(libraryPtr->fileName, fullFileName, len);
	len = Tcl_DStringLength(&pfx) + 1;
	libraryPtr->prefix	   = (char *)Tcl_Alloc(len);
	memcpy(libraryPtr->prefix, Tcl_DStringValue(&pfx), len);
	libraryPtr->loadHandle	   = loadHandle;
	libraryPtr->initProc	   = initProc;
	libraryPtr->safeInitProc	   = (Tcl_LibraryInitProc *)
		Tcl_FindSymbol(interp, loadHandle,
			Tcl_DStringValue(&safeInitName));
	libraryPtr->unloadProc	   = (Tcl_LibraryUnloadProc *)
		Tcl_FindSymbol(interp, loadHandle,
			Tcl_DStringValue(&unloadName));
	libraryPtr->safeUnloadProc	   = (Tcl_LibraryUnloadProc *)
		Tcl_FindSymbol(interp, loadHandle,
			Tcl_DStringValue(&safeUnloadName));
	libraryPtr->interpRefCount	   = 0;
	libraryPtr->safeInterpRefCount = 0;

	Tcl_MutexLock(&libraryMutex);
	libraryPtr->nextPtr		   = firstLibraryPtr;
	firstLibraryPtr		   = libraryPtr;
	Tcl_MutexUnlock(&libraryMutex);

	/*
	 * The Tcl_FindSymbol calls may have left a spurious error message in
	 * the interpreter result.
	 */

	Tcl_ResetResult(interp);
    }

    /*
     * Invoke the library's initialization function (either the normal one or
     * the safe one, depending on whether or not the interpreter is safe).
     */

    if (Tcl_IsSafe(target)) {
	if (libraryPtr->safeInitProc == NULL) {
	    Tcl_SetObjResult(interp, Tcl_ObjPrintf(
		    "can't use library in a safe interpreter: no"
		    " %s_SafeInit procedure", libraryPtr->prefix));
	    Tcl_SetErrorCode(interp, "TCL", "OPERATION", "LOAD", "UNSAFE",
		    NULL);
	    code = TCL_ERROR;
	    goto done;
	}
	code = libraryPtr->safeInitProc(target);
    } else {
	if (libraryPtr->initProc == NULL) {
	    Tcl_SetObjResult(interp, Tcl_ObjPrintf(
		    "can't attach library to interpreter: no %s_Init procedure",
		    libraryPtr->prefix));
	    Tcl_SetErrorCode(interp, "TCL", "OPERATION", "LOAD", "ENTRYPOINT",
		    NULL);
	    code = TCL_ERROR;
	    goto done;
	}
	code = libraryPtr->initProc(target);
    }

    /*
     * Test for whether the initialization failed. If so, transfer the error
     * from the target interpreter to the originating one.
     */

    if (code != TCL_OK) {
	Interp *iPtr = (Interp *) target;
	if (iPtr->legacyResult && *(iPtr->legacyResult) && !iPtr->legacyFreeProc) {
	    /*
	     * A call to Tcl_InitStubs() determined the caller extension and
	     * this interp are incompatible in their stubs mechanisms, and
	     * recorded the error in the oldest legacy place we have to do so.
	     */
	    Tcl_SetObjResult(target, Tcl_NewStringObj(iPtr->legacyResult, -1));
	    iPtr->legacyResult = NULL;
	    iPtr->legacyFreeProc = (void (*) (void))-1;
	}
	Tcl_TransferResult(target, code, interp);
	goto done;
    }

    /*
     * Record the fact that the library has been loaded in the target
     * interpreter.
     *
     * Update the proper reference count.
     */

    Tcl_MutexLock(&libraryMutex);
    if (Tcl_IsSafe(target)) {
	libraryPtr->safeInterpRefCount++;
    } else {
	libraryPtr->interpRefCount++;
    }
    Tcl_MutexUnlock(&libraryMutex);

    /*
     * Refetch ipFirstPtr: loading the library may have introduced additional
     * static libraries at the head of the linked list!
     */

    ipFirstPtr = (InterpLibrary *)Tcl_GetAssocData(target, "tclLoad", NULL);
    ipPtr = (InterpLibrary *)Tcl_Alloc(sizeof(InterpLibrary));
    ipPtr->libraryPtr = libraryPtr;
    ipPtr->nextPtr = ipFirstPtr;
    Tcl_SetAssocData(target, "tclLoad", LoadCleanupProc, ipPtr);

  done:
    Tcl_DStringFree(&pfx);
    Tcl_DStringFree(&initName);
    Tcl_DStringFree(&safeInitName);
    Tcl_DStringFree(&unloadName);
    Tcl_DStringFree(&safeUnloadName);
    Tcl_DStringFree(&tmp);
    return code;
}

/*
 *----------------------------------------------------------------------
 *
 * Tcl_UnloadObjCmd --
 *
 *	This function is invoked to process the "unload" Tcl command. See the
 *	user documentation for details on what it does.
 *
 * Results:
 *	A standard Tcl result.
 *
 * Side effects:
 *	See the user documentation.
 *
 *----------------------------------------------------------------------
 */

int
Tcl_UnloadObjCmd(
    TCL_UNUSED(void *),
    Tcl_Interp *interp,		/* Current interpreter. */
    int objc,			/* Number of arguments. */
    Tcl_Obj *const objv[])	/* Argument objects. */
{
    Tcl_Interp *target;		/* Which interpreter to unload from. */
    LoadedLibrary *libraryPtr, *defaultPtr;
    Tcl_DString pfx, tmp;
    Tcl_LibraryUnloadProc *unloadProc;
    InterpLibrary *ipFirstPtr, *ipPtr;
    int i, index, code, complain = 1, keepLibrary = 0;
    int trustedRefCount = -1, safeRefCount = -1;
    const char *fullFileName = "";
    const char *prefix;
    static const char *const options[] = {
	"-nocomplain", "-keeplibrary", "--", NULL
    };
    enum unloadOptionsEnum {
	UNLOAD_NOCOMPLAIN, UNLOAD_KEEPLIB, UNLOAD_LAST
    };

    for (i = 1; i < objc; i++) {
	if (Tcl_GetIndexFromObj(interp, objv[i], options, "option", 0,
		&index) != TCL_OK) {
	    fullFileName = TclGetString(objv[i]);
	    if (fullFileName[0] == '-') {
		/*
		 * It looks like the command contains an option so signal an
		 * error
		 */

		return TCL_ERROR;
	    } else {
		/*
		 * This clearly isn't an option; assume it's the filename. We
		 * must clear the error.
		 */

		Tcl_ResetResult(interp);
		break;
	    }
	}
	switch ((enum unloadOptionsEnum)index) {
	case UNLOAD_NOCOMPLAIN:		/* -nocomplain */
	    complain = 0;
	    break;
	case UNLOAD_KEEPLIB:		/* -keeplibrary */
	    keepLibrary = 1;
	    break;
	case UNLOAD_LAST:		/* -- */
	    i++;
	    goto endOfForLoop;
	}
    }
  endOfForLoop:
    if ((objc-i < 1) || (objc-i > 3)) {
	Tcl_WrongNumArgs(interp, 1, objv,
		"?-switch ...? fileName ?prefix? ?interp?");
	return TCL_ERROR;
    }
    if (Tcl_FSConvertToPathType(interp, objv[i]) != TCL_OK) {
	return TCL_ERROR;
    }

    fullFileName = TclGetString(objv[i]);
    Tcl_DStringInit(&pfx);
    Tcl_DStringInit(&tmp);

    prefix = NULL;
    if (objc - i >= 2) {
	prefix = TclGetString(objv[i+1]);
	if (prefix[0] == '\0') {
	    prefix = NULL;
	}
    }
    if ((fullFileName[0] == 0) && (prefix == NULL)) {
	Tcl_SetObjResult(interp, Tcl_NewStringObj(
		"must specify either file name or prefix", -1));
	Tcl_SetErrorCode(interp, "TCL", "OPERATION", "UNLOAD", "NOLIBRARY",
		NULL);
	code = TCL_ERROR;
	goto done;
    }

    /*
     * Figure out which interpreter we're going to load the library into.
     */

    target = interp;
    if (objc - i == 3) {
	const char *childIntName = TclGetString(objv[i + 2]);

	target = Tcl_GetChild(interp, childIntName);
	if (target == NULL) {
	    return TCL_ERROR;
	}
    }

    /*
     * Scan through the libraries that are currently loaded to see if the
     * library we want is already loaded. We'll use a loaded library if it
     * meets any of the following conditions:
     *  - Its prefix and file match the once we're looking for.
     *  - Its file matches, and we weren't given a prefix.
     *  - Its prefix matches, the file name was specified as empty, and there is
     *	  only no statically loaded library with the same prefix.
     */

    Tcl_MutexLock(&libraryMutex);

    defaultPtr = NULL;
    for (libraryPtr = firstLibraryPtr; libraryPtr != NULL; libraryPtr = libraryPtr->nextPtr) {
	int namesMatch, filesMatch;

	if (prefix == NULL) {
	    namesMatch = 0;
	} else {
	    TclDStringClear(&pfx);
	    Tcl_DStringAppend(&pfx, prefix, -1);
	    TclDStringClear(&tmp);
	    Tcl_DStringAppend(&tmp, libraryPtr->prefix, -1);
	    if (strcmp(Tcl_DStringValue(&tmp),
		    Tcl_DStringValue(&pfx)) == 0) {
		namesMatch = 1;
	    } else {
		namesMatch = 0;
	    }
	}
	TclDStringClear(&pfx);

	filesMatch = (strcmp(libraryPtr->fileName, fullFileName) == 0);
	if (filesMatch && (namesMatch || (prefix == NULL))) {
	    break;
	}
	if (namesMatch && (fullFileName[0] == 0)) {
	    defaultPtr = libraryPtr;
	}
	if (filesMatch && !namesMatch && (fullFileName[0] != 0)) {
	    break;
	}
    }
    Tcl_MutexUnlock(&libraryMutex);
    if (fullFileName[0] == 0) {
	/*
	 * It's an error to try unload a static library.
	 */

	Tcl_SetObjResult(interp, Tcl_ObjPrintf(
		"library with prefix \"%s\" is loaded statically and cannot be unloaded",
		prefix));
	Tcl_SetErrorCode(interp, "TCL", "OPERATION", "UNLOAD", "STATIC",
		NULL);
	code = TCL_ERROR;
	goto done;
    }
    if (libraryPtr == NULL) {
	/*
	 * The DLL pointed by the provided filename has never been loaded.
	 */

	Tcl_SetObjResult(interp, Tcl_ObjPrintf(
		"file \"%s\" has never been loaded", fullFileName));
	Tcl_SetErrorCode(interp, "TCL", "OPERATION", "UNLOAD", "NEVERLOADED",
		NULL);
	code = TCL_ERROR;
	goto done;
    }

    /*
     * Scan through the list of libraries already loaded in the target
     * interpreter. If the library we want is already loaded there, then we
     * should proceed with unloading.
     */

    code = TCL_ERROR;
    if (libraryPtr != NULL) {
	ipFirstPtr = (InterpLibrary *)Tcl_GetAssocData(target, "tclLoad", NULL);
	for (ipPtr = ipFirstPtr; ipPtr != NULL; ipPtr = ipPtr->nextPtr) {
	    if (ipPtr->libraryPtr == libraryPtr) {
		code = TCL_OK;
		break;
	    }
	}
    }
    if (code != TCL_OK) {
	/*
	 * The library has not been loaded in this interpreter.
	 */

	Tcl_SetObjResult(interp, Tcl_ObjPrintf(
		"file \"%s\" has never been loaded in this interpreter",
		fullFileName));
	Tcl_SetErrorCode(interp, "TCL", "OPERATION", "UNLOAD", "NEVERLOADED",
		NULL);
	code = TCL_ERROR;
	goto done;
    }

    /*
     * Ensure that the DLL can be unloaded. If it is a trusted interpreter,
     * libraryPtr->unloadProc must not be NULL for the DLL to be unloadable. If
     * the interpreter is a safe one, libraryPtr->safeUnloadProc must be non-NULL.
     */

    if (Tcl_IsSafe(target)) {
	if (libraryPtr->safeUnloadProc == NULL) {
	    Tcl_SetObjResult(interp, Tcl_ObjPrintf(
		    "file \"%s\" cannot be unloaded under a safe interpreter",
		    fullFileName));
	    Tcl_SetErrorCode(interp, "TCL", "OPERATION", "UNLOAD", "CANNOT",
		    NULL);
	    code = TCL_ERROR;
	    goto done;
	}
	unloadProc = libraryPtr->safeUnloadProc;
    } else {
	if (libraryPtr->unloadProc == NULL) {
	    Tcl_SetObjResult(interp, Tcl_ObjPrintf(
		    "file \"%s\" cannot be unloaded under a trusted interpreter",
		    fullFileName));
	    Tcl_SetErrorCode(interp, "TCL", "OPERATION", "UNLOAD", "CANNOT",
		    NULL);
	    code = TCL_ERROR;
	    goto done;
	}
	unloadProc = libraryPtr->unloadProc;
    }

    /*
     * We are ready to unload the library. First, evaluate the unload
     * function. If this fails, we cannot proceed with unload. Also, we must
     * specify the proper flag to pass to the unload callback.
     * TCL_UNLOAD_DETACH_FROM_INTERPRETER is defined when the callback should
     * only remove itself from the interpreter; the library will be unloaded
     * in a future call of unload. In case the library will be unloaded just
     * after the callback returns, TCL_UNLOAD_DETACH_FROM_PROCESS is passed.
     */

    code = TCL_UNLOAD_DETACH_FROM_INTERPRETER;
    if (!keepLibrary) {
	Tcl_MutexLock(&libraryMutex);
	trustedRefCount = libraryPtr->interpRefCount;
	safeRefCount = libraryPtr->safeInterpRefCount;
	Tcl_MutexUnlock(&libraryMutex);

	if (Tcl_IsSafe(target)) {
	    safeRefCount--;
	} else {
	    trustedRefCount--;
	}

	if (safeRefCount <= 0 && trustedRefCount <= 0) {
	    code = TCL_UNLOAD_DETACH_FROM_PROCESS;
	}
    }
    code = unloadProc(target, code);
    if (code != TCL_OK) {
	Tcl_TransferResult(target, code, interp);
	goto done;
    }


    /*
     * Remove this library from the interpreter's library cache.
     */

    ipFirstPtr = (InterpLibrary *)Tcl_GetAssocData(target, "tclLoad", NULL);
    ipPtr = ipFirstPtr;
    if (ipPtr->libraryPtr == libraryPtr) {
	ipFirstPtr = ipFirstPtr->nextPtr;
    } else {
	InterpLibrary *ipPrevPtr;

	for (ipPrevPtr = ipPtr; ipPtr != NULL;
		ipPrevPtr = ipPtr, ipPtr = ipPtr->nextPtr) {
	    if (ipPtr->libraryPtr == libraryPtr) {
		ipPrevPtr->nextPtr = ipPtr->nextPtr;
		break;
	    }
	}
    }
    Tcl_SetAssocData(target, "tclLoad", LoadCleanupProc,
	    ipFirstPtr);



    /*
     * The unload function executed fine. Examine the reference count to see
     * if we unload the DLL.
     */

    Tcl_MutexLock(&libraryMutex);
    if (Tcl_IsSafe(target)) {
	libraryPtr->safeInterpRefCount--;

	/*
	 * Do not let counter get negative.
	 */

	if (libraryPtr->safeInterpRefCount < 0) {
	    libraryPtr->safeInterpRefCount = 0;
	}
    } else {
	libraryPtr->interpRefCount--;

	/*
	 * Do not let counter get negative.
	 */

	if (libraryPtr->interpRefCount < 0) {
	    libraryPtr->interpRefCount = 0;
	}
    }
    trustedRefCount = libraryPtr->interpRefCount;
    safeRefCount = libraryPtr->safeInterpRefCount;
    Tcl_MutexUnlock(&libraryMutex);

    code = TCL_OK;
    if (libraryPtr->safeInterpRefCount <= 0 && libraryPtr->interpRefCount <= 0
	    && !keepLibrary) {
	/*
	 * Unload the shared library from the application memory...
	 */

#if defined(TCL_UNLOAD_DLLS) || defined(_WIN32)
	/*
	 * Some Unix dlls are poorly behaved - registering things like atexit
	 * calls that can't be unregistered. If you unload such dlls, you get
	 * a core on exit because it wants to call a function in the dll after
	 * it's been unloaded.
	 */

	if (libraryPtr->fileName[0] != '\0') {
	    Tcl_MutexLock(&libraryMutex);
	    if (Tcl_FSUnloadFile(interp, libraryPtr->loadHandle) == TCL_OK) {
		/*
		 * Remove this library from the loaded library cache.
		 */

		defaultPtr = libraryPtr;
		if (defaultPtr == firstLibraryPtr) {
		    firstLibraryPtr = libraryPtr->nextPtr;
		} else {
		    for (libraryPtr = firstLibraryPtr; libraryPtr != NULL;
			    libraryPtr = libraryPtr->nextPtr) {
			if (libraryPtr->nextPtr == defaultPtr) {
			    libraryPtr->nextPtr = defaultPtr->nextPtr;
			    break;
			}
		    }
		}

<<<<<<< HEAD
		/*
		 * Remove this library from the interpreter's library cache.
		 */

		ipFirstPtr = (InterpLibrary *)Tcl_GetAssocData(target, "tclLoad", NULL);
		ipPtr = ipFirstPtr;
		if (ipPtr->libraryPtr == defaultPtr) {
		    ipFirstPtr = ipFirstPtr->nextPtr;
		} else {
		    InterpLibrary *ipPrevPtr;

		    for (ipPrevPtr = ipPtr; ipPtr != NULL;
			    ipPrevPtr = ipPtr, ipPtr = ipPtr->nextPtr) {
			if (ipPtr->libraryPtr == defaultPtr) {
			    ipPrevPtr->nextPtr = ipPtr->nextPtr;
			    break;
			}
		    }
		}
		Tcl_SetAssocData(target, "tclLoad", LoadCleanupProc,
			ipFirstPtr);
		Tcl_Free(defaultPtr->fileName);
		Tcl_Free(defaultPtr->prefix);
		Tcl_Free(defaultPtr);
		Tcl_Free(ipPtr);
=======
		ckfree(defaultPtr->fileName);
		ckfree(defaultPtr->prefix);
		ckfree(defaultPtr);
		ckfree(ipPtr);
>>>>>>> b04dba9d
		Tcl_MutexUnlock(&libraryMutex);
	    } else {
		code = TCL_ERROR;
	    }
	}
#else
	Tcl_SetObjResult(interp, Tcl_ObjPrintf(
		"file \"%s\" cannot be unloaded: unloading disabled",
		fullFileName));
	Tcl_SetErrorCode(interp, "TCL", "OPERATION", "UNLOAD", "DISABLED",
		NULL);
	code = TCL_ERROR;
#endif
    }

  done:
    Tcl_DStringFree(&pfx);
    Tcl_DStringFree(&tmp);
    if (!complain && (code != TCL_OK)) {
	code = TCL_OK;
	Tcl_ResetResult(interp);
    }
    return code;
}

/*
 *----------------------------------------------------------------------
 *
 * Tcl_StaticLibrary --
 *
 *	This function is invoked to indicate that a particular library has
 *	been linked statically with an application.
 *
 * Results:
 *	None.
 *
 * Side effects:
 *	Once this function completes, the library becomes loadable via the
 *	"load" command with an empty file name.
 *
 *----------------------------------------------------------------------
 */

void
Tcl_StaticLibrary(
    Tcl_Interp *interp,		/* If not NULL, it means that the library has
				 * already been loaded into the given
				 * interpreter by calling the appropriate init
				 * proc. */
    const char *prefix,	/* Prefix. */
    Tcl_LibraryInitProc *initProc,
				/* Function to call to incorporate this
				 * library into a trusted interpreter. */
    Tcl_LibraryInitProc *safeInitProc)
				/* Function to call to incorporate this
				 * library into a safe interpreter (one that
				 * will execute untrusted scripts). NULL means
				 * the library can't be used in safe
				 * interpreters. */
{
    LoadedLibrary *libraryPtr;
    InterpLibrary *ipPtr, *ipFirstPtr;

    /*
     * Check to see if someone else has already reported this library as
     * statically loaded in the process.
     */

    Tcl_MutexLock(&libraryMutex);
    for (libraryPtr = firstLibraryPtr; libraryPtr != NULL; libraryPtr = libraryPtr->nextPtr) {
	if ((libraryPtr->initProc == initProc)
		&& (libraryPtr->safeInitProc == safeInitProc)
		&& (strcmp(libraryPtr->prefix, prefix) == 0)) {
	    break;
	}
    }
    Tcl_MutexUnlock(&libraryMutex);

    /*
     * If the library is not yet recorded as being loaded statically, add it
     * to the list now.
     */

    if (libraryPtr == NULL) {
	libraryPtr = (LoadedLibrary *)Tcl_Alloc(sizeof(LoadedLibrary));
	libraryPtr->fileName	= (char *)Tcl_Alloc(1);
	libraryPtr->fileName[0]	= 0;
	libraryPtr->prefix	= (char *)Tcl_Alloc(strlen(prefix) + 1);
	strcpy(libraryPtr->prefix, prefix);
	libraryPtr->loadHandle	= NULL;
	libraryPtr->initProc	= initProc;
	libraryPtr->safeInitProc	= safeInitProc;
	Tcl_MutexLock(&libraryMutex);
	libraryPtr->nextPtr		= firstLibraryPtr;
	firstLibraryPtr		= libraryPtr;
	Tcl_MutexUnlock(&libraryMutex);
    }

    if (interp != NULL) {

	/*
	 * If we're loading the library into an interpreter, determine whether
	 * it's already loaded.
	 */

	ipFirstPtr = (InterpLibrary *)Tcl_GetAssocData(interp, "tclLoad", NULL);
	for (ipPtr = ipFirstPtr; ipPtr != NULL; ipPtr = ipPtr->nextPtr) {
	    if (ipPtr->libraryPtr == libraryPtr) {
		return;
	    }
	}

	/*
	 * Library isn't loaded in the current interp yet. Mark it as now being
	 * loaded.
	 */

	ipPtr = (InterpLibrary *)Tcl_Alloc(sizeof(InterpLibrary));
	ipPtr->libraryPtr = libraryPtr;
	ipPtr->nextPtr = ipFirstPtr;
	Tcl_SetAssocData(interp, "tclLoad", LoadCleanupProc, ipPtr);
    }
}

/*
 *----------------------------------------------------------------------
 *
 * TclGetLoadedLibraries --
 *
 *	This function returns information about all of the files that are
 *	loaded (either in a particular interpreter, or for all interpreters).
 *
 * Results:
 *	The return value is a standard Tcl completion code. If successful, a
 *	list of lists is placed in the interp's result. Each sublist
 *	corresponds to one loaded file; its first element is the name of the
 *	file (or an empty string for something that's statically loaded) and
 *	the second element is the prefix of the library in that file.
 *
 * Side effects:
 *	None.
 *
 *----------------------------------------------------------------------
 */

int
TclGetLoadedLibraries(
    Tcl_Interp *interp,		/* Interpreter in which to return information
				 * or error message. */
    const char *targetName,	/* Name of target interpreter or NULL. If
				 * NULL, return info about all interps;
				 * otherwise, just return info about this
				 * interpreter. */
    const char *prefix)	/* Prefix or NULL. If NULL, return info
				 * for all prefixes.
				 */
{
    Tcl_Interp *target;
    LoadedLibrary *libraryPtr;
    InterpLibrary *ipPtr;
    Tcl_Obj *resultObj, *pkgDesc[2];

    if (targetName == NULL) {
	TclNewObj(resultObj);
	Tcl_MutexLock(&libraryMutex);
	for (libraryPtr = firstLibraryPtr; libraryPtr != NULL;
		libraryPtr = libraryPtr->nextPtr) {
	    pkgDesc[0] = Tcl_NewStringObj(libraryPtr->fileName, -1);
	    pkgDesc[1] = Tcl_NewStringObj(libraryPtr->prefix, -1);
	    Tcl_ListObjAppendElement(NULL, resultObj,
		    Tcl_NewListObj(2, pkgDesc));
	}
	Tcl_MutexUnlock(&libraryMutex);
	Tcl_SetObjResult(interp, resultObj);
	return TCL_OK;
    }

    target = Tcl_GetChild(interp, targetName);
    if (target == NULL) {
	return TCL_ERROR;
    }
    ipPtr = (InterpLibrary *)Tcl_GetAssocData(target, "tclLoad", NULL);

    /*
     * Return information about all of the available libraries.
     */
    if (prefix) {
	resultObj = NULL;

	for (; ipPtr != NULL; ipPtr = ipPtr->nextPtr) {
	    libraryPtr = ipPtr->libraryPtr;

	    if (!strcmp(prefix, libraryPtr->prefix)) {
		resultObj = Tcl_NewStringObj(libraryPtr->fileName, -1);
		break;
	    }
	}

	if (resultObj) {
	    Tcl_SetObjResult(interp, resultObj);
	}
	return TCL_OK;
    }

    /*
     * Return information about only the libraries that are loaded in a given
     * interpreter.
     */

    TclNewObj(resultObj);
    for (; ipPtr != NULL; ipPtr = ipPtr->nextPtr) {
	libraryPtr = ipPtr->libraryPtr;
	pkgDesc[0] = Tcl_NewStringObj(libraryPtr->fileName, -1);
	pkgDesc[1] = Tcl_NewStringObj(libraryPtr->prefix, -1);
	Tcl_ListObjAppendElement(NULL, resultObj, Tcl_NewListObj(2, pkgDesc));
    }
    Tcl_SetObjResult(interp, resultObj);
    return TCL_OK;
}

/*
 *----------------------------------------------------------------------
 *
 * LoadCleanupProc --
 *
 *	This function is called to delete all of the InterpLibrary structures
 *	for an interpreter when the interpreter is deleted. It gets invoked
 *	via the Tcl AssocData mechanism.
 *
 * Results:
 *	None.
 *
 * Side effects:
 *	Storage for all of the InterpLibrary functions for interp get deleted.
 *
 *----------------------------------------------------------------------
 */

static void
LoadCleanupProc(
    ClientData clientData,	/* Pointer to first InterpLibrary structure
				 * for interp. */
    TCL_UNUSED(Tcl_Interp *))
{
    InterpLibrary *ipPtr, *nextPtr;

    ipPtr = (InterpLibrary *)clientData;
    while (ipPtr != NULL) {
	nextPtr = ipPtr->nextPtr;
	Tcl_Free(ipPtr);
	ipPtr = nextPtr;
    }
}

/*
 *----------------------------------------------------------------------
 *
 * TclFinalizeLoad --
 *
 *	This function is invoked just before the application exits. It frees
 *	all of the LoadedLibrary structures.
 *
 * Results:
 *	None.
 *
 * Side effects:
 *	Memory is freed.
 *
 *----------------------------------------------------------------------
 */

void
TclFinalizeLoad(void)
{
    LoadedLibrary *libraryPtr;

    /*
     * No synchronization here because there should just be one thread alive
     * at this point. Logically, libraryMutex should be grabbed at this point,
     * but the Mutexes get finalized before the call to this routine. The only
     * subsystem left alive at this point is the memory allocator.
     */

    while (firstLibraryPtr != NULL) {
	libraryPtr = firstLibraryPtr;
	firstLibraryPtr = libraryPtr->nextPtr;

#if defined(TCL_UNLOAD_DLLS) || defined(_WIN32)
	/*
	 * Some Unix dlls are poorly behaved - registering things like atexit
	 * calls that can't be unregistered. If you unload such dlls, you get
	 * a core on exit because it wants to call a function in the dll after
	 * it has been unloaded.
	 */

	if (libraryPtr->fileName[0] != '\0') {
	    Tcl_FSUnloadFile(NULL, libraryPtr->loadHandle);
	}
#endif

	Tcl_Free(libraryPtr->fileName);
	Tcl_Free(libraryPtr->prefix);
	Tcl_Free(libraryPtr);
    }
}

/*
 * Local Variables:
 * mode: c
 * c-basic-offset: 4
 * fill-column: 78
 * End:
 */<|MERGE_RESOLUTION|>--- conflicted
+++ resolved
@@ -891,38 +891,10 @@
 		    }
 		}
 
-<<<<<<< HEAD
-		/*
-		 * Remove this library from the interpreter's library cache.
-		 */
-
-		ipFirstPtr = (InterpLibrary *)Tcl_GetAssocData(target, "tclLoad", NULL);
-		ipPtr = ipFirstPtr;
-		if (ipPtr->libraryPtr == defaultPtr) {
-		    ipFirstPtr = ipFirstPtr->nextPtr;
-		} else {
-		    InterpLibrary *ipPrevPtr;
-
-		    for (ipPrevPtr = ipPtr; ipPtr != NULL;
-			    ipPrevPtr = ipPtr, ipPtr = ipPtr->nextPtr) {
-			if (ipPtr->libraryPtr == defaultPtr) {
-			    ipPrevPtr->nextPtr = ipPtr->nextPtr;
-			    break;
-			}
-		    }
-		}
-		Tcl_SetAssocData(target, "tclLoad", LoadCleanupProc,
-			ipFirstPtr);
 		Tcl_Free(defaultPtr->fileName);
 		Tcl_Free(defaultPtr->prefix);
 		Tcl_Free(defaultPtr);
 		Tcl_Free(ipPtr);
-=======
-		ckfree(defaultPtr->fileName);
-		ckfree(defaultPtr->prefix);
-		ckfree(defaultPtr);
-		ckfree(ipPtr);
->>>>>>> b04dba9d
 		Tcl_MutexUnlock(&libraryMutex);
 	    } else {
 		code = TCL_ERROR;
