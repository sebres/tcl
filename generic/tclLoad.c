/*
 * tclLoad.c --
 *
 *	This file provides the generic portion (those that are the same on all
 *	platforms) of Tcl's dynamic loading facilities.
 *
 * Copyright (c) 1995-1997 Sun Microsystems, Inc.
 *
 * See the file "license.terms" for information on usage and redistribution of
 * this file, and for a DISCLAIMER OF ALL WARRANTIES.
 */

#include "tclInt.h"

/*
 * The following structure describes a package that has been loaded either
 * dynamically (with the "load" command) or statically (as indicated by a call
 * to TclGetLoadedPackages). All such packages are linked together into a
 * single list for the process. Packages are never unloaded, until the
 * application exits, when TclFinalizeLoad is called, and these structures are
 * freed.
 */

typedef struct LoadedPackage {
    char *fileName;		/* Name of the file from which the package was
				 * loaded. An empty string means the package
				 * is loaded statically. Malloc-ed. */
    char *packageName;		/* Name of package prefix for the package,
				 * properly capitalized (first letter UC,
				 * others LC), no "_", as in "Net".
				 * Malloc-ed. */
    Tcl_LoadHandle loadHandle;	/* Token for the loaded file which should be
				 * passed to (*unLoadProcPtr)() when the file
				 * is no longer needed. If fileName is NULL,
				 * then this field is irrelevant. */
    Tcl_PackageInitProc *initProc;
				/* Initialization function to call to
				 * incorporate this package into a trusted
				 * interpreter. */
    Tcl_PackageInitProc *safeInitProc;
				/* Initialization function to call to
				 * incorporate this package into a safe
				 * interpreter (one that will execute
				 * untrusted scripts). NULL means the package
				 * can't be used in unsafe interpreters. */
    Tcl_PackageUnloadProc *unloadProc;
				/* Finalisation function to unload a package
				 * from a trusted interpreter. NULL means that
				 * the package cannot be unloaded. */
    Tcl_PackageUnloadProc *safeUnloadProc;
				/* Finalisation function to unload a package
				 * from a safe interpreter. NULL means that
				 * the package cannot be unloaded. */
    int interpRefCount;		/* How many times the package has been loaded
				 * in trusted interpreters. */
    int safeInterpRefCount;	/* How many times the package has been loaded
				 * in safe interpreters. */
    struct LoadedPackage *nextPtr;
				/* Next in list of all packages loaded into
				 * this application process. NULL means end of
				 * list. */
} LoadedPackage;

/*
 * TCL_THREADS
 * There is a global list of packages that is anchored at firstPackagePtr.
 * Access to this list is governed by a mutex.
 */

static LoadedPackage *firstPackagePtr = NULL;
				/* First in list of all packages loaded into
				 * this process. */

TCL_DECLARE_MUTEX(packageMutex)

/*
 * The following structure represents a particular package that has been
 * incorporated into a particular interpreter (by calling its initialization
 * function). There is a list of these structures for each interpreter, with
 * an AssocData value (key "load") for the interpreter that points to the
 * first package (if any).
 */

typedef struct InterpPackage {
    LoadedPackage *pkgPtr;	/* Points to detailed information about
				 * package. */
    struct InterpPackage *nextPtr;
				/* Next package in this interpreter, or NULL
				 * for end of list. */
} InterpPackage;

/*
 * Prototypes for functions that are private to this file:
 */

static void		LoadCleanupProc(ClientData clientData,
			    Tcl_Interp *interp);

/*
 *----------------------------------------------------------------------
 *
 * Tcl_LoadObjCmd --
 *
 *	This function is invoked to process the "load" Tcl command. See the
 *	user documentation for details on what it does.
 *
 * Results:
 *	A standard Tcl result.
 *
 * Side effects:
 *	See the user documentation.
 *
 *----------------------------------------------------------------------
 */

int
Tcl_LoadObjCmd(
    ClientData dummy,		/* Not used. */
    Tcl_Interp *interp,		/* Current interpreter. */
    int objc,			/* Number of arguments. */
    Tcl_Obj *const objv[])	/* Argument objects. */
{
    Tcl_Interp *target;
    LoadedPackage *pkgPtr, *defaultPtr;
    Tcl_DString pkgName, tmp, initName, safeInitName;
    Tcl_DString unloadName, safeUnloadName;
    InterpPackage *ipFirstPtr, *ipPtr;
    int code, namesMatch, filesMatch, offset;
    const char *symbols[2];
    Tcl_PackageInitProc *initProc;
    const char *p, *fullFileName, *packageName;
    Tcl_LoadHandle loadHandle;
    Tcl_UniChar ch = 0;
    unsigned len;
    int index, flags = 0;
    Tcl_Obj *const *savedobjv = objv;
    static const char *const options[] = {
	"-global",		"-lazy",		"--",	NULL
    };
    enum options {
	LOAD_GLOBAL,	LOAD_LAZY,	LOAD_LAST
    };

    while (objc > 2) {
	if (TclGetString(objv[1])[0] != '-') {
	    break;
	}
	if (Tcl_GetIndexFromObj(interp, objv[1], options, "option", 0,
		&index) != TCL_OK) {
	    return TCL_ERROR;
	}
	++objv; --objc;
	if (LOAD_GLOBAL == (enum options) index) {
	    flags |= TCL_LOAD_GLOBAL;
	} else if (LOAD_LAZY == (enum options) index) {
	    flags |= TCL_LOAD_LAZY;
	} else {
		break;
	}
    }
    if ((objc < 2) || (objc > 4)) {
	Tcl_WrongNumArgs(interp, 1, savedobjv, "?-global? ?-lazy? ?--? fileName ?packageName? ?interp?");
	return TCL_ERROR;
    }
    if (Tcl_FSConvertToPathType(interp, objv[1]) != TCL_OK) {
	return TCL_ERROR;
    }
    fullFileName = Tcl_GetString(objv[1]);

    Tcl_DStringInit(&pkgName);
    Tcl_DStringInit(&initName);
    Tcl_DStringInit(&safeInitName);
    Tcl_DStringInit(&unloadName);
    Tcl_DStringInit(&safeUnloadName);
    Tcl_DStringInit(&tmp);

    packageName = NULL;
    if (objc >= 3) {
	packageName = Tcl_GetString(objv[2]);
	if (packageName[0] == '\0') {
	    packageName = NULL;
	}
    }
    if ((fullFileName[0] == 0) && (packageName == NULL)) {
	Tcl_SetObjResult(interp, Tcl_NewStringObj(
		"must specify either file name or package name", -1));
	Tcl_SetErrorCode(interp, "TCL", "OPERATION", "LOAD", "NOLIBRARY",
		NULL);
	code = TCL_ERROR;
	goto done;
    }

    /*
     * Figure out which interpreter we're going to load the package into.
     */

    target = interp;
    if (objc == 4) {
	const char *slaveIntName = Tcl_GetString(objv[3]);

	target = Tcl_GetSlave(interp, slaveIntName);
	if (target == NULL) {
	    code = TCL_ERROR;
	    goto done;
	}
    }

    /*
     * Scan through the packages that are currently loaded to see if the
     * package we want is already loaded. We'll use a loaded package if it
     * meets any of the following conditions:
     *  - Its name and file match the once we're looking for.
     *  - Its file matches, and we weren't given a name.
     *  - Its name matches, the file name was specified as empty, and there is
     *	  only no statically loaded package with the same name.
     */

    Tcl_MutexLock(&packageMutex);

    defaultPtr = NULL;
    for (pkgPtr = firstPackagePtr; pkgPtr != NULL; pkgPtr = pkgPtr->nextPtr) {
	if (packageName == NULL) {
	    namesMatch = 0;
	} else {
	    TclDStringClear(&pkgName);
	    Tcl_DStringAppend(&pkgName, packageName, -1);
	    TclDStringClear(&tmp);
	    Tcl_DStringAppend(&tmp, pkgPtr->packageName, -1);
	    Tcl_UtfToLower(Tcl_DStringValue(&pkgName));
	    Tcl_UtfToLower(Tcl_DStringValue(&tmp));
	    if (strcmp(Tcl_DStringValue(&tmp),
		    Tcl_DStringValue(&pkgName)) == 0) {
		namesMatch = 1;
	    } else {
		namesMatch = 0;
	    }
	}
	TclDStringClear(&pkgName);

	filesMatch = (strcmp(pkgPtr->fileName, fullFileName) == 0);
	if (filesMatch && (namesMatch || (packageName == NULL))) {
	    break;
	}
	if (namesMatch && (fullFileName[0] == 0)) {
	    defaultPtr = pkgPtr;
	}
	if (filesMatch && !namesMatch && (fullFileName[0] != 0)) {
	    /*
	     * Can't have two different packages loaded from the same file.
	     */

	    Tcl_SetObjResult(interp, Tcl_ObjPrintf(
		    "file \"%s\" is already loaded for package \"%s\"",
		    fullFileName, pkgPtr->packageName));
	    Tcl_SetErrorCode(interp, "TCL", "OPERATION", "LOAD",
		    "SPLITPERSONALITY", NULL);
	    code = TCL_ERROR;
	    Tcl_MutexUnlock(&packageMutex);
	    goto done;
	}
    }
    Tcl_MutexUnlock(&packageMutex);
    if (pkgPtr == NULL) {
	pkgPtr = defaultPtr;
    }

    /*
     * Scan through the list of packages already loaded in the target
     * interpreter. If the package we want is already loaded there, then
     * there's nothing for us to do.
     */

    if (pkgPtr != NULL) {
	ipFirstPtr = Tcl_GetAssocData(target, "tclLoad", NULL);
	for (ipPtr = ipFirstPtr; ipPtr != NULL; ipPtr = ipPtr->nextPtr) {
	    if (ipPtr->pkgPtr == pkgPtr) {
		code = TCL_OK;
		goto done;
	    }
	}
    }

    if (pkgPtr == NULL) {
	/*
	 * The desired file isn't currently loaded, so load it. It's an error
	 * if the desired package is a static one.
	 */

	if (fullFileName[0] == 0) {
	    Tcl_SetObjResult(interp, Tcl_ObjPrintf(
		    "package \"%s\" isn't loaded statically", packageName));
	    Tcl_SetErrorCode(interp, "TCL", "OPERATION", "LOAD", "NOTSTATIC",
		    NULL);
	    code = TCL_ERROR;
	    goto done;
	}

	/*
	 * Figure out the module name if it wasn't provided explicitly.
	 */

	if (packageName != NULL) {
	    Tcl_DStringAppend(&pkgName, packageName, -1);
	} else {
	    int retc;

	    /*
	     * Threading note - this call used to be protected by a mutex.
	     */

	    retc = TclGuessPackageName(fullFileName, &pkgName);
	    if (!retc) {
		Tcl_Obj *splitPtr, *pkgGuessPtr;
		int pElements;
		const char *pkgGuess;

		/*
		 * The platform-specific code couldn't figure out the module
		 * name. Make a guess by taking the last element of the file
		 * name, stripping off any leading "lib", and then using all
		 * of the alphabetic and underline characters that follow
		 * that.
		 */

		splitPtr = Tcl_FSSplitPath(objv[1], &pElements);
		Tcl_ListObjIndex(NULL, splitPtr, pElements -1, &pkgGuessPtr);
		pkgGuess = Tcl_GetString(pkgGuessPtr);
		if ((pkgGuess[0] == 'l') && (pkgGuess[1] == 'i')
			&& (pkgGuess[2] == 'b')) {
		    pkgGuess += 3;
		}
#ifdef __CYGWIN__
		if ((pkgGuess[0] == 'c') && (pkgGuess[1] == 'y')
			&& (pkgGuess[2] == 'g')) {
		    pkgGuess += 3;
		}
#endif /* __CYGWIN__ */
		for (p = pkgGuess; *p != 0; p += offset) {
		    offset = TclUtfToUniChar(p, &ch);
		    if ((ch > 0x100)
			    || !(isalpha(UCHAR(ch)) /* INTL: ISO only */
				    || (UCHAR(ch) == '_'))) {
			break;
		    }
		}
		if (p == pkgGuess) {
		    Tcl_DecrRefCount(splitPtr);
		    Tcl_SetObjResult(interp, Tcl_ObjPrintf(
			    "couldn't figure out package name for %s",
			    fullFileName));
		    Tcl_SetErrorCode(interp, "TCL", "OPERATION", "LOAD",
			    "WHATPACKAGE", NULL);
		    code = TCL_ERROR;
		    goto done;
		}
		Tcl_DStringAppend(&pkgName, pkgGuess, p - pkgGuess);
		Tcl_DecrRefCount(splitPtr);
	    }
	}

	/*
	 * Fix the capitalization in the package name so that the first
	 * character is in caps (or title case) but the others are all
	 * lower-case.
	 */

	Tcl_DStringSetLength(&pkgName,
		Tcl_UtfToTitle(Tcl_DStringValue(&pkgName)));

	/*
	 * Compute the names of the two initialization functions, based on the
	 * package name.
	 */

	TclDStringAppendDString(&initName, &pkgName);
	TclDStringAppendLiteral(&initName, "_Init");
	TclDStringAppendDString(&safeInitName, &pkgName);
	TclDStringAppendLiteral(&safeInitName, "_SafeInit");
	TclDStringAppendDString(&unloadName, &pkgName);
	TclDStringAppendLiteral(&unloadName, "_Unload");
	TclDStringAppendDString(&safeUnloadName, &pkgName);
	TclDStringAppendLiteral(&safeUnloadName, "_SafeUnload");

	/*
	 * Call platform-specific code to load the package and find the two
	 * initialization functions.
	 */

	symbols[0] = Tcl_DStringValue(&initName);
	symbols[1] = NULL;

	Tcl_MutexLock(&packageMutex);
	code = Tcl_LoadFile(interp, objv[1], symbols, flags, &initProc,
		&loadHandle);
	Tcl_MutexUnlock(&packageMutex);
	if (code != TCL_OK) {
	    goto done;
	}

	/*
	 * Create a new record to describe this package.
	 */

	pkgPtr = ckalloc(sizeof(LoadedPackage));
	len = strlen(fullFileName) + 1;
	pkgPtr->fileName	   = ckalloc(len);
	memcpy(pkgPtr->fileName, fullFileName, len);
	len = (unsigned) Tcl_DStringLength(&pkgName) + 1;
	pkgPtr->packageName	   = ckalloc(len);
	memcpy(pkgPtr->packageName, Tcl_DStringValue(&pkgName), len);
	pkgPtr->loadHandle	   = loadHandle;
	pkgPtr->initProc	   = initProc;
	pkgPtr->safeInitProc	   = (Tcl_PackageInitProc *)
		Tcl_FindSymbol(interp, loadHandle,
			Tcl_DStringValue(&safeInitName));
	pkgPtr->unloadProc	   = (Tcl_PackageUnloadProc *)
		Tcl_FindSymbol(interp, loadHandle,
			Tcl_DStringValue(&unloadName));
	pkgPtr->safeUnloadProc	   = (Tcl_PackageUnloadProc *)
		Tcl_FindSymbol(interp, loadHandle,
			Tcl_DStringValue(&safeUnloadName));
	pkgPtr->interpRefCount	   = 0;
	pkgPtr->safeInterpRefCount = 0;

	Tcl_MutexLock(&packageMutex);
	pkgPtr->nextPtr		   = firstPackagePtr;
	firstPackagePtr		   = pkgPtr;
	Tcl_MutexUnlock(&packageMutex);

	/*
	 * The Tcl_FindSymbol calls may have left a spurious error message in
	 * the interpreter result.
	 */

	Tcl_ResetResult(interp);
    }

    /*
     * Invoke the package's initialization function (either the normal one or
     * the safe one, depending on whether or not the interpreter is safe).
     */

    if (Tcl_IsSafe(target)) {
	if (pkgPtr->safeInitProc == NULL) {
	    Tcl_SetObjResult(interp, Tcl_ObjPrintf(
		    "can't use package in a safe interpreter: no"
		    " %s_SafeInit procedure", pkgPtr->packageName));
	    Tcl_SetErrorCode(interp, "TCL", "OPERATION", "LOAD", "UNSAFE",
		    NULL);
	    code = TCL_ERROR;
	    goto done;
	}
	code = pkgPtr->safeInitProc(target);
    } else {
	if (pkgPtr->initProc == NULL) {
	    Tcl_SetObjResult(interp, Tcl_ObjPrintf(
		    "can't attach package to interpreter: no %s_Init procedure",
		    pkgPtr->packageName));
	    Tcl_SetErrorCode(interp, "TCL", "OPERATION", "LOAD", "ENTRYPOINT",
		    NULL);
	    code = TCL_ERROR;
	    goto done;
	}
	code = pkgPtr->initProc(target);
    }

    /*
     * Test for whether the initialization failed. If so, transfer the error
     * from the target interpreter to the originating one.
     */

    if (code != TCL_OK) {
<<<<<<< HEAD
	Interp *iPtr = (Interp *) target;
	if (iPtr->legacyResult && !iPtr->legacyFreeProc) {
=======
#if defined(TCL_NO_DEPRECATED) || TCL_MAJOR_VERSION > 8
	Interp *iPtr = (Interp *) target;
	if (iPtr->result && *(iPtr->result) && !iPtr->freeProc) {
>>>>>>> c56a8b16
	    /*
	     * A call to Tcl_InitStubs() determined the caller extension and
	     * this interp are incompatible in their stubs mechanisms, and
	     * recorded the error in the oldest legacy place we have to do so.
	     */
<<<<<<< HEAD
	    Tcl_SetObjResult(target, Tcl_NewStringObj(iPtr->legacyResult, -1));
	    iPtr->legacyResult = NULL;
	    iPtr->legacyFreeProc = (void (*) (void))-1;
	}
=======
	    Tcl_SetObjResult(target, Tcl_NewStringObj(iPtr->result, -1));
	    iPtr->result =  &tclEmptyString;
	    iPtr->freeProc = NULL;
	}
#endif /* defined(TCL_NO_DEPRECATED) */
>>>>>>> c56a8b16
	Tcl_TransferResult(target, code, interp);
	goto done;
    }

    /*
     * Record the fact that the package has been loaded in the target
     * interpreter.
     *
     * Update the proper reference count.
     */

    Tcl_MutexLock(&packageMutex);
    if (Tcl_IsSafe(target)) {
	pkgPtr->safeInterpRefCount++;
    } else {
	pkgPtr->interpRefCount++;
    }
    Tcl_MutexUnlock(&packageMutex);

    /*
     * Refetch ipFirstPtr: loading the package may have introduced additional
     * static packages at the head of the linked list!
     */

    ipFirstPtr = Tcl_GetAssocData(target, "tclLoad", NULL);
    ipPtr = ckalloc(sizeof(InterpPackage));
    ipPtr->pkgPtr = pkgPtr;
    ipPtr->nextPtr = ipFirstPtr;
    Tcl_SetAssocData(target, "tclLoad", LoadCleanupProc, ipPtr);

  done:
    Tcl_DStringFree(&pkgName);
    Tcl_DStringFree(&initName);
    Tcl_DStringFree(&safeInitName);
    Tcl_DStringFree(&unloadName);
    Tcl_DStringFree(&safeUnloadName);
    Tcl_DStringFree(&tmp);
    return code;
}

/*
 *----------------------------------------------------------------------
 *
 * Tcl_UnloadObjCmd --
 *
 *	This function is invoked to process the "unload" Tcl command. See the
 *	user documentation for details on what it does.
 *
 * Results:
 *	A standard Tcl result.
 *
 * Side effects:
 *	See the user documentation.
 *
 *----------------------------------------------------------------------
 */

int
Tcl_UnloadObjCmd(
    ClientData dummy,		/* Not used. */
    Tcl_Interp *interp,		/* Current interpreter. */
    int objc,			/* Number of arguments. */
    Tcl_Obj *const objv[])	/* Argument objects. */
{
    Tcl_Interp *target;		/* Which interpreter to unload from. */
    LoadedPackage *pkgPtr, *defaultPtr;
    Tcl_DString pkgName, tmp;
    Tcl_PackageUnloadProc *unloadProc;
    InterpPackage *ipFirstPtr, *ipPtr;
    int i, index, code, complain = 1, keepLibrary = 0;
    int trustedRefCount = -1, safeRefCount = -1;
    const char *fullFileName = "";
    const char *packageName;
    static const char *const options[] = {
	"-nocomplain", "-keeplibrary", "--", NULL
    };
    enum options {
	UNLOAD_NOCOMPLAIN, UNLOAD_KEEPLIB, UNLOAD_LAST
    };

    for (i = 1; i < objc; i++) {
	if (Tcl_GetIndexFromObj(interp, objv[i], options, "option", 0,
		&index) != TCL_OK) {
	    fullFileName = Tcl_GetString(objv[i]);
	    if (fullFileName[0] == '-') {
		/*
		 * It looks like the command contains an option so signal an
		 * error
		 */

		return TCL_ERROR;
	    } else {
		/*
		 * This clearly isn't an option; assume it's the filename. We
		 * must clear the error.
		 */

		Tcl_ResetResult(interp);
		break;
	    }
	}
	switch (index) {
	case UNLOAD_NOCOMPLAIN:		/* -nocomplain */
	    complain = 0;
	    break;
	case UNLOAD_KEEPLIB:		/* -keeplibrary */
	    keepLibrary = 1;
	    break;
	case UNLOAD_LAST:		/* -- */
	    i++;
	    goto endOfForLoop;
	}
    }
  endOfForLoop:
    if ((objc-i < 1) || (objc-i > 3)) {
	Tcl_WrongNumArgs(interp, 1, objv,
		"?-switch ...? fileName ?packageName? ?interp?");
	return TCL_ERROR;
    }
    if (Tcl_FSConvertToPathType(interp, objv[i]) != TCL_OK) {
	return TCL_ERROR;
    }

    fullFileName = Tcl_GetString(objv[i]);
    Tcl_DStringInit(&pkgName);
    Tcl_DStringInit(&tmp);

    packageName = NULL;
    if (objc - i >= 2) {
	packageName = Tcl_GetString(objv[i+1]);
	if (packageName[0] == '\0') {
	    packageName = NULL;
	}
    }
    if ((fullFileName[0] == 0) && (packageName == NULL)) {
	Tcl_SetObjResult(interp, Tcl_NewStringObj(
		"must specify either file name or package name", -1));
	Tcl_SetErrorCode(interp, "TCL", "OPERATION", "UNLOAD", "NOLIBRARY",
		NULL);
	code = TCL_ERROR;
	goto done;
    }

    /*
     * Figure out which interpreter we're going to load the package into.
     */

    target = interp;
    if (objc - i == 3) {
	const char *slaveIntName = Tcl_GetString(objv[i + 2]);

	target = Tcl_GetSlave(interp, slaveIntName);
	if (target == NULL) {
	    return TCL_ERROR;
	}
    }

    /*
     * Scan through the packages that are currently loaded to see if the
     * package we want is already loaded. We'll use a loaded package if it
     * meets any of the following conditions:
     *  - Its name and file match the once we're looking for.
     *  - Its file matches, and we weren't given a name.
     *  - Its name matches, the file name was specified as empty, and there is
     *	  only no statically loaded package with the same name.
     */

    Tcl_MutexLock(&packageMutex);

    defaultPtr = NULL;
    for (pkgPtr = firstPackagePtr; pkgPtr != NULL; pkgPtr = pkgPtr->nextPtr) {
	int namesMatch, filesMatch;

	if (packageName == NULL) {
	    namesMatch = 0;
	} else {
	    TclDStringClear(&pkgName);
	    Tcl_DStringAppend(&pkgName, packageName, -1);
	    TclDStringClear(&tmp);
	    Tcl_DStringAppend(&tmp, pkgPtr->packageName, -1);
	    Tcl_UtfToLower(Tcl_DStringValue(&pkgName));
	    Tcl_UtfToLower(Tcl_DStringValue(&tmp));
	    if (strcmp(Tcl_DStringValue(&tmp),
		    Tcl_DStringValue(&pkgName)) == 0) {
		namesMatch = 1;
	    } else {
		namesMatch = 0;
	    }
	}
	TclDStringClear(&pkgName);

	filesMatch = (strcmp(pkgPtr->fileName, fullFileName) == 0);
	if (filesMatch && (namesMatch || (packageName == NULL))) {
	    break;
	}
	if (namesMatch && (fullFileName[0] == 0)) {
	    defaultPtr = pkgPtr;
	}
	if (filesMatch && !namesMatch && (fullFileName[0] != 0)) {
	    break;
	}
    }
    Tcl_MutexUnlock(&packageMutex);
    if (fullFileName[0] == 0) {
	/*
	 * It's an error to try unload a static package.
	 */

	Tcl_SetObjResult(interp, Tcl_ObjPrintf(
		"package \"%s\" is loaded statically and cannot be unloaded",
		packageName));
	Tcl_SetErrorCode(interp, "TCL", "OPERATION", "UNLOAD", "STATIC",
		NULL);
	code = TCL_ERROR;
	goto done;
    }
    if (pkgPtr == NULL) {
	/*
	 * The DLL pointed by the provided filename has never been loaded.
	 */

	Tcl_SetObjResult(interp, Tcl_ObjPrintf(
		"file \"%s\" has never been loaded", fullFileName));
	Tcl_SetErrorCode(interp, "TCL", "OPERATION", "UNLOAD", "NEVERLOADED",
		NULL);
	code = TCL_ERROR;
	goto done;
    }

    /*
     * Scan through the list of packages already loaded in the target
     * interpreter. If the package we want is already loaded there, then we
     * should proceed with unloading.
     */

    code = TCL_ERROR;
    if (pkgPtr != NULL) {
	ipFirstPtr = Tcl_GetAssocData(target, "tclLoad", NULL);
	for (ipPtr = ipFirstPtr; ipPtr != NULL; ipPtr = ipPtr->nextPtr) {
	    if (ipPtr->pkgPtr == pkgPtr) {
		code = TCL_OK;
		break;
	    }
	}
    }
    if (code != TCL_OK) {
	/*
	 * The package has not been loaded in this interpreter.
	 */

	Tcl_SetObjResult(interp, Tcl_ObjPrintf(
		"file \"%s\" has never been loaded in this interpreter",
		fullFileName));
	Tcl_SetErrorCode(interp, "TCL", "OPERATION", "UNLOAD", "NEVERLOADED",
		NULL);
	code = TCL_ERROR;
	goto done;
    }

    /*
     * Ensure that the DLL can be unloaded. If it is a trusted interpreter,
     * pkgPtr->unloadProc must not be NULL for the DLL to be unloadable. If
     * the interpreter is a safe one, pkgPtr->safeUnloadProc must be non-NULL.
     */

    if (Tcl_IsSafe(target)) {
	if (pkgPtr->safeUnloadProc == NULL) {
	    Tcl_SetObjResult(interp, Tcl_ObjPrintf(
		    "file \"%s\" cannot be unloaded under a safe interpreter",
		    fullFileName));
	    Tcl_SetErrorCode(interp, "TCL", "OPERATION", "UNLOAD", "CANNOT",
		    NULL);
	    code = TCL_ERROR;
	    goto done;
	}
	unloadProc = pkgPtr->safeUnloadProc;
    } else {
	if (pkgPtr->unloadProc == NULL) {
	    Tcl_SetObjResult(interp, Tcl_ObjPrintf(
		    "file \"%s\" cannot be unloaded under a trusted interpreter",
		    fullFileName));
	    Tcl_SetErrorCode(interp, "TCL", "OPERATION", "UNLOAD", "CANNOT",
		    NULL);
	    code = TCL_ERROR;
	    goto done;
	}
	unloadProc = pkgPtr->unloadProc;
    }

    /*
     * We are ready to unload the package. First, evaluate the unload
     * function. If this fails, we cannot proceed with unload. Also, we must
     * specify the proper flag to pass to the unload callback.
     * TCL_UNLOAD_DETACH_FROM_INTERPRETER is defined when the callback should
     * only remove itself from the interpreter; the library will be unloaded
     * in a future call of unload. In case the library will be unloaded just
     * after the callback returns, TCL_UNLOAD_DETACH_FROM_PROCESS is passed.
     */

    code = TCL_UNLOAD_DETACH_FROM_INTERPRETER;
    if (!keepLibrary) {
	Tcl_MutexLock(&packageMutex);
	trustedRefCount = pkgPtr->interpRefCount;
	safeRefCount = pkgPtr->safeInterpRefCount;
	Tcl_MutexUnlock(&packageMutex);

	if (Tcl_IsSafe(target)) {
	    safeRefCount--;
	} else {
	    trustedRefCount--;
	}

	if (safeRefCount <= 0 && trustedRefCount <= 0) {
	    code = TCL_UNLOAD_DETACH_FROM_PROCESS;
	}
    }
    code = unloadProc(target, code);
    if (code != TCL_OK) {
	Tcl_TransferResult(target, code, interp);
	goto done;
    }

    /*
     * The unload function executed fine. Examine the reference count to see
     * if we unload the DLL.
     */

    Tcl_MutexLock(&packageMutex);
    if (Tcl_IsSafe(target)) {
	pkgPtr->safeInterpRefCount--;

	/*
	 * Do not let counter get negative.
	 */

	if (pkgPtr->safeInterpRefCount < 0) {
	    pkgPtr->safeInterpRefCount = 0;
	}
    } else {
	pkgPtr->interpRefCount--;

	/*
	 * Do not let counter get negative.
	 */

	if (pkgPtr->interpRefCount < 0) {
	    pkgPtr->interpRefCount = 0;
	}
    }
    trustedRefCount = pkgPtr->interpRefCount;
    safeRefCount = pkgPtr->safeInterpRefCount;
    Tcl_MutexUnlock(&packageMutex);

    code = TCL_OK;
    if (pkgPtr->safeInterpRefCount <= 0 && pkgPtr->interpRefCount <= 0
	    && !keepLibrary) {
	/*
	 * Unload the shared library from the application memory...
	 */

#if defined(TCL_UNLOAD_DLLS) || defined(_WIN32)
	/*
	 * Some Unix dlls are poorly behaved - registering things like atexit
	 * calls that can't be unregistered. If you unload such dlls, you get
	 * a core on exit because it wants to call a function in the dll after
	 * it's been unloaded.
	 */

	if (pkgPtr->fileName[0] != '\0') {
	    Tcl_MutexLock(&packageMutex);
	    if (Tcl_FSUnloadFile(interp, pkgPtr->loadHandle) == TCL_OK) {
		/*
		 * Remove this library from the loaded library cache.
		 */

		defaultPtr = pkgPtr;
		if (defaultPtr == firstPackagePtr) {
		    firstPackagePtr = pkgPtr->nextPtr;
		} else {
		    for (pkgPtr = firstPackagePtr; pkgPtr != NULL;
			    pkgPtr = pkgPtr->nextPtr) {
			if (pkgPtr->nextPtr == defaultPtr) {
			    pkgPtr->nextPtr = defaultPtr->nextPtr;
			    break;
			}
		    }
		}

		/*
		 * Remove this library from the interpreter's library cache.
		 */

		ipFirstPtr = Tcl_GetAssocData(target, "tclLoad", NULL);
		ipPtr = ipFirstPtr;
		if (ipPtr->pkgPtr == defaultPtr) {
		    ipFirstPtr = ipFirstPtr->nextPtr;
		} else {
		    InterpPackage *ipPrevPtr;

		    for (ipPrevPtr = ipPtr; ipPtr != NULL;
			    ipPrevPtr = ipPtr, ipPtr = ipPtr->nextPtr) {
			if (ipPtr->pkgPtr == pkgPtr) {
			    ipPrevPtr->nextPtr = ipPtr->nextPtr;
			    break;
			}
		    }
		}
		Tcl_SetAssocData(target, "tclLoad", LoadCleanupProc,
			ipFirstPtr);
		ckfree(defaultPtr->fileName);
		ckfree(defaultPtr->packageName);
		ckfree(defaultPtr);
		ckfree(ipPtr);
		Tcl_MutexUnlock(&packageMutex);
	    } else {
		code = TCL_ERROR;
	    }
	}
#else
	Tcl_SetObjResult(interp, Tcl_ObjPrintf(
		"file \"%s\" cannot be unloaded: unloading disabled",
		fullFileName));
	Tcl_SetErrorCode(interp, "TCL", "OPERATION", "UNLOAD", "DISABLED",
		NULL);
	code = TCL_ERROR;
#endif
    }

  done:
    Tcl_DStringFree(&pkgName);
    Tcl_DStringFree(&tmp);
    if (!complain && (code != TCL_OK)) {
	code = TCL_OK;
	Tcl_ResetResult(interp);
    }
    return code;
}

/*
 *----------------------------------------------------------------------
 *
 * Tcl_StaticPackage --
 *
 *	This function is invoked to indicate that a particular package has
 *	been linked statically with an application.
 *
 * Results:
 *	None.
 *
 * Side effects:
 *	Once this function completes, the package becomes loadable via the
 *	"load" command with an empty file name.
 *
 *----------------------------------------------------------------------
 */

void
Tcl_StaticPackage(
    Tcl_Interp *interp,		/* If not NULL, it means that the package has
				 * already been loaded into the given
				 * interpreter by calling the appropriate init
				 * proc. */
    const char *pkgName,	/* Name of package (must be properly
				 * capitalized: first letter upper case,
				 * others lower case). */
    Tcl_PackageInitProc *initProc,
				/* Function to call to incorporate this
				 * package into a trusted interpreter. */
    Tcl_PackageInitProc *safeInitProc)
				/* Function to call to incorporate this
				 * package into a safe interpreter (one that
				 * will execute untrusted scripts). NULL means
				 * the package can't be used in safe
				 * interpreters. */
{
    LoadedPackage *pkgPtr;
    InterpPackage *ipPtr, *ipFirstPtr;

    /*
     * Check to see if someone else has already reported this package as
     * statically loaded in the process.
     */

    Tcl_MutexLock(&packageMutex);
    for (pkgPtr = firstPackagePtr; pkgPtr != NULL; pkgPtr = pkgPtr->nextPtr) {
	if ((pkgPtr->initProc == initProc)
		&& (pkgPtr->safeInitProc == safeInitProc)
		&& (strcmp(pkgPtr->packageName, pkgName) == 0)) {
	    break;
	}
    }
    Tcl_MutexUnlock(&packageMutex);

    /*
     * If the package is not yet recorded as being loaded statically, add it
     * to the list now.
     */

    if (pkgPtr == NULL) {
	pkgPtr = ckalloc(sizeof(LoadedPackage));
	pkgPtr->fileName	= ckalloc(1);
	pkgPtr->fileName[0]	= 0;
	pkgPtr->packageName	= ckalloc(strlen(pkgName) + 1);
	strcpy(pkgPtr->packageName, pkgName);
	pkgPtr->loadHandle	= NULL;
	pkgPtr->initProc	= initProc;
	pkgPtr->safeInitProc	= safeInitProc;
	Tcl_MutexLock(&packageMutex);
	pkgPtr->nextPtr		= firstPackagePtr;
	firstPackagePtr		= pkgPtr;
	Tcl_MutexUnlock(&packageMutex);
    }

    if (interp != NULL) {

	/*
	 * If we're loading the package into an interpreter, determine whether
	 * it's already loaded.
	 */

	ipFirstPtr = Tcl_GetAssocData(interp, "tclLoad", NULL);
	for (ipPtr = ipFirstPtr; ipPtr != NULL; ipPtr = ipPtr->nextPtr) {
	    if (ipPtr->pkgPtr == pkgPtr) {
		return;
	    }
	}

	/*
	 * Package isn't loaded in the current interp yet. Mark it as now being
	 * loaded.
	 */

	ipPtr = ckalloc(sizeof(InterpPackage));
	ipPtr->pkgPtr = pkgPtr;
	ipPtr->nextPtr = ipFirstPtr;
	Tcl_SetAssocData(interp, "tclLoad", LoadCleanupProc, ipPtr);
    }
}

/*
 *----------------------------------------------------------------------
 *
 * TclGetLoadedPackages, TclGetLoadedPackagesEx --
 *
 *	This function returns information about all of the files that are
 *	loaded (either in a particular interpreter, or for all interpreters).
 *
 * Results:
 *	The return value is a standard Tcl completion code. If successful, a
 *	list of lists is placed in the interp's result. Each sublist
 *	corresponds to one loaded file; its first element is the name of the
 *	file (or an empty string for something that's statically loaded) and
 *	the second element is the name of the package in that file.
 *
 * Side effects:
 *	None.
 *
 *----------------------------------------------------------------------
 */

int
TclGetLoadedPackages(
    Tcl_Interp *interp,		/* Interpreter in which to return information
				 * or error message. */
    const char *targetName)	/* Name of target interpreter or NULL. If
				 * NULL, return info about all interps;
				 * otherwise, just return info about this
				 * interpreter. */
{
    return TclGetLoadedPackagesEx(interp, targetName, NULL);
}

int
TclGetLoadedPackagesEx(
    Tcl_Interp *interp,		/* Interpreter in which to return information
				 * or error message. */
    const char *targetName,	/* Name of target interpreter or NULL. If
				 * NULL, return info about all interps;
				 * otherwise, just return info about this
				 * interpreter. */
    const char *packageName)	/* Package name or NULL. If NULL, return info
				 * for all packages.
				 */
{
    Tcl_Interp *target;
    LoadedPackage *pkgPtr;
    InterpPackage *ipPtr;
    Tcl_Obj *resultObj, *pkgDesc[2];

    if (targetName == NULL) {
	resultObj = Tcl_NewObj();
	Tcl_MutexLock(&packageMutex);
	for (pkgPtr = firstPackagePtr; pkgPtr != NULL;
		pkgPtr = pkgPtr->nextPtr) {
	    pkgDesc[0] = Tcl_NewStringObj(pkgPtr->fileName, -1);
	    pkgDesc[1] = Tcl_NewStringObj(pkgPtr->packageName, -1);
	    Tcl_ListObjAppendElement(NULL, resultObj,
		    Tcl_NewListObj(2, pkgDesc));
	}
	Tcl_MutexUnlock(&packageMutex);
	Tcl_SetObjResult(interp, resultObj);
	return TCL_OK;
    }

    target = Tcl_GetSlave(interp, targetName);
    if (target == NULL) {
	return TCL_ERROR;
    }
    ipPtr = Tcl_GetAssocData(target, "tclLoad", NULL);

    /*
     * Return information about all of the available packages.
     */
    if (packageName) {
	resultObj = NULL;

	for (; ipPtr != NULL; ipPtr = ipPtr->nextPtr) {
	    pkgPtr = ipPtr->pkgPtr;

	    if (!strcmp(packageName, pkgPtr->packageName)) {
		resultObj = Tcl_NewStringObj(pkgPtr->fileName, -1);
		break;
	    }
	}

	if (resultObj) {
	    Tcl_SetObjResult(interp, resultObj);
	}
	return TCL_OK;
    }

    /*
     * Return information about only the packages that are loaded in a given
     * interpreter.
     */

    resultObj = Tcl_NewObj();
    for (; ipPtr != NULL; ipPtr = ipPtr->nextPtr) {
	pkgPtr = ipPtr->pkgPtr;
	pkgDesc[0] = Tcl_NewStringObj(pkgPtr->fileName, -1);
	pkgDesc[1] = Tcl_NewStringObj(pkgPtr->packageName, -1);
	Tcl_ListObjAppendElement(NULL, resultObj, Tcl_NewListObj(2, pkgDesc));
    }
    Tcl_SetObjResult(interp, resultObj);
    return TCL_OK;
}

/*
 *----------------------------------------------------------------------
 *
 * LoadCleanupProc --
 *
 *	This function is called to delete all of the InterpPackage structures
 *	for an interpreter when the interpreter is deleted. It gets invoked
 *	via the Tcl AssocData mechanism.
 *
 * Results:
 *	None.
 *
 * Side effects:
 *	Storage for all of the InterpPackage functions for interp get deleted.
 *
 *----------------------------------------------------------------------
 */

static void
LoadCleanupProc(
    ClientData clientData,	/* Pointer to first InterpPackage structure
				 * for interp. */
    Tcl_Interp *interp)		/* Interpreter that is being deleted. */
{
    InterpPackage *ipPtr, *nextPtr;

    ipPtr = clientData;
    while (ipPtr != NULL) {
	nextPtr = ipPtr->nextPtr;
	ckfree(ipPtr);
	ipPtr = nextPtr;
    }
}

/*
 *----------------------------------------------------------------------
 *
 * TclFinalizeLoad --
 *
 *	This function is invoked just before the application exits. It frees
 *	all of the LoadedPackage structures.
 *
 * Results:
 *	None.
 *
 * Side effects:
 *	Memory is freed.
 *
 *----------------------------------------------------------------------
 */

void
TclFinalizeLoad(void)
{
    LoadedPackage *pkgPtr;

    /*
     * No synchronization here because there should just be one thread alive
     * at this point. Logically, packageMutex should be grabbed at this point,
     * but the Mutexes get finalized before the call to this routine. The only
     * subsystem left alive at this point is the memory allocator.
     */

    while (firstPackagePtr != NULL) {
	pkgPtr = firstPackagePtr;
	firstPackagePtr = pkgPtr->nextPtr;

#if defined(TCL_UNLOAD_DLLS) || defined(_WIN32)
	/*
	 * Some Unix dlls are poorly behaved - registering things like atexit
	 * calls that can't be unregistered. If you unload such dlls, you get
	 * a core on exit because it wants to call a function in the dll after
	 * it has been unloaded.
	 */

	if (pkgPtr->fileName[0] != '\0') {
	    Tcl_FSUnloadFile(NULL, pkgPtr->loadHandle);
	}
#endif

	ckfree(pkgPtr->fileName);
	ckfree(pkgPtr->packageName);
	ckfree(pkgPtr);
    }
}

/*
 * Local Variables:
 * mode: c
 * c-basic-offset: 4
 * fill-column: 78
 * End:
 */<|MERGE_RESOLUTION|>--- conflicted
+++ resolved
@@ -471,31 +471,17 @@
      */
 
     if (code != TCL_OK) {
-<<<<<<< HEAD
 	Interp *iPtr = (Interp *) target;
-	if (iPtr->legacyResult && !iPtr->legacyFreeProc) {
-=======
-#if defined(TCL_NO_DEPRECATED) || TCL_MAJOR_VERSION > 8
-	Interp *iPtr = (Interp *) target;
-	if (iPtr->result && *(iPtr->result) && !iPtr->freeProc) {
->>>>>>> c56a8b16
+	if (iPtr->legacyResult && *(iPtr->legacyResult) && !iPtr->legacyFreeProc) {
 	    /*
 	     * A call to Tcl_InitStubs() determined the caller extension and
 	     * this interp are incompatible in their stubs mechanisms, and
 	     * recorded the error in the oldest legacy place we have to do so.
 	     */
-<<<<<<< HEAD
 	    Tcl_SetObjResult(target, Tcl_NewStringObj(iPtr->legacyResult, -1));
 	    iPtr->legacyResult = NULL;
 	    iPtr->legacyFreeProc = (void (*) (void))-1;
 	}
-=======
-	    Tcl_SetObjResult(target, Tcl_NewStringObj(iPtr->result, -1));
-	    iPtr->result =  &tclEmptyString;
-	    iPtr->freeProc = NULL;
-	}
-#endif /* defined(TCL_NO_DEPRECATED) */
->>>>>>> c56a8b16
 	Tcl_TransferResult(target, code, interp);
 	goto done;
     }
