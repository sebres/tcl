/*
 * tclClock.c --
 *
 *	Contains the time and date related commands. This code is derived from
 *	the time and date facilities of TclX, by Mark Diekhans and Karl
 *	Lehenbauer.
 *
 * Copyright © 1991-1995 Karl Lehenbauer & Mark Diekhans.
 * Copyright © 1995 Sun Microsystems, Inc.
 * Copyright © 2004 Kevin B. Kenny. All rights reserved.
 *
 * See the file "license.terms" for information on usage and redistribution of
 * this file, and for a DISCLAIMER OF ALL WARRANTIES.
 */

#include "tclInt.h"

/*
 * Windows has mktime. The configurators do not check.
 */

#ifdef _WIN32
#define HAVE_MKTIME 1
#endif

/*
 * Constants
 */

#define JULIAN_DAY_POSIX_EPOCH		2440588
#define SECONDS_PER_DAY			86400
#define JULIAN_SEC_POSIX_EPOCH	      (((Tcl_WideInt) JULIAN_DAY_POSIX_EPOCH) \
					* SECONDS_PER_DAY)
#define FOUR_CENTURIES			146097	/* days */
#define JDAY_1_JAN_1_CE_JULIAN		1721424
#define JDAY_1_JAN_1_CE_GREGORIAN	1721426
#define ONE_CENTURY_GREGORIAN		36524	/* days */
#define FOUR_YEARS			1461	/* days */
#define ONE_YEAR			365	/* days */

/*
 * Table of the days in each month, leap and common years
 */

static const int hath[2][12] = {
    {31, 28, 31, 30, 31, 30, 31, 31, 30, 31, 30, 31},
    {31, 29, 31, 30, 31, 30, 31, 31, 30, 31, 30, 31}
};
static const int daysInPriorMonths[2][13] = {
    {0, 31, 59, 90, 120, 151, 181, 212, 243, 273, 304, 334, 365},
    {0, 31, 60, 91, 121, 152, 182, 213, 244, 274, 305, 335, 366}
};

/*
 * Enumeration of the string literals used in [clock]
 */

typedef enum ClockLiteral {
    LIT__NIL,
    LIT__DEFAULT_FORMAT,
    LIT_BCE,		LIT_C,
    LIT_CANNOT_USE_GMT_AND_TIMEZONE,
    LIT_CE,
    LIT_DAYOFMONTH,	LIT_DAYOFWEEK,		LIT_DAYOFYEAR,
    LIT_ERA,		LIT_GMT,		LIT_GREGORIAN,
    LIT_INTEGER_VALUE_TOO_LARGE,
    LIT_ISO8601WEEK,	LIT_ISO8601YEAR,
    LIT_JULIANDAY,	LIT_LOCALSECONDS,
    LIT_MONTH,
    LIT_SECONDS,	LIT_TZNAME,		LIT_TZOFFSET,
    LIT_YEAR,
    LIT__END
} ClockLiteral;
static const char *const literals[] = {
    "",
    "%a %b %d %H:%M:%S %Z %Y",
    "BCE",		"C",
    "cannot use -gmt and -timezone in same call",
    "CE",
    "dayOfMonth",	"dayOfWeek",		"dayOfYear",
    "era",		":GMT",			"gregorian",
    "integer value too large to represent",
    "iso8601Week",	"iso8601Year",
    "julianDay",	"localSeconds",
    "month",
    "seconds",		"tzName",		"tzOffset",
    "year"
};

/*
 * Structure containing the client data for [clock]
 */

typedef struct {
    size_t refCount;		/* Number of live references. */
    Tcl_Obj **literals;		/* Pool of object literals. */
} ClockClientData;

/*
 * Structure containing the fields used in [clock format] and [clock scan]
 */

typedef struct TclDateFields {
    Tcl_WideInt seconds;	/* Time expressed in seconds from the Posix
				 * epoch */
    Tcl_WideInt localSeconds;	/* Local time expressed in nominal seconds
				 * from the Posix epoch */
    int tzOffset;		/* Time zone offset in seconds east of
				 * Greenwich */
    Tcl_Obj *tzName;		/* Time zone name */
    int julianDay;		/* Julian Day Number in local time zone */
    int isBce;			/* 1 if BCE */
    int gregorian;		/* Flag == 1 if the date is Gregorian */
    int year;			/* Year of the era */
    int dayOfYear;		/* Day of the year (1 January == 1) */
    int month;			/* Month number */
    int dayOfMonth;		/* Day of the month */
    int iso8601Year;		/* ISO8601 week-based year */
    int iso8601Week;		/* ISO8601 week number */
    int dayOfWeek;		/* Day of the week */
} TclDateFields;
static const char *const eras[] = { "CE", "BCE", NULL };

/*
 * Thread specific data block holding a 'struct tm' for the 'gmtime' and
 * 'localtime' library calls.
 */

static Tcl_ThreadDataKey tmKey;

/*
 * Mutex protecting 'gmtime', 'localtime' and 'mktime' calls and the statics
 * in the date parsing code.
 */

TCL_DECLARE_MUTEX(clockMutex)

/*
 * Function prototypes for local procedures in this file:
 */

static int		ConvertUTCToLocal(Tcl_Interp *,
			    TclDateFields *, Tcl_Obj *, int);
static int		ConvertUTCToLocalUsingTable(Tcl_Interp *,
			    TclDateFields *, int, Tcl_Obj *const[]);
static int		ConvertUTCToLocalUsingC(Tcl_Interp *,
			    TclDateFields *, int);
static int		ConvertLocalToUTC(Tcl_Interp *,
			    TclDateFields *, Tcl_Obj *, int);
static int		ConvertLocalToUTCUsingTable(Tcl_Interp *,
			    TclDateFields *, int, Tcl_Obj *const[]);
static int		ConvertLocalToUTCUsingC(Tcl_Interp *,
			    TclDateFields *, int);
static Tcl_Obj *	LookupLastTransition(Tcl_Interp *, Tcl_WideInt,
			    int, Tcl_Obj *const *);
static void		GetYearWeekDay(TclDateFields *, int);
static void		GetGregorianEraYearDay(TclDateFields *, int);
static void		GetMonthDay(TclDateFields *);
static void		GetJulianDayFromEraYearWeekDay(TclDateFields *, int);
static void		GetJulianDayFromEraYearMonthDay(TclDateFields *, int);
static int		IsGregorianLeapYear(TclDateFields *);
static int		WeekdayOnOrBefore(int, int);
static int		ClockClicksObjCmd(
			    ClientData clientData, Tcl_Interp *interp,
			    int objc, Tcl_Obj *const objv[]);
static int		ClockConvertlocaltoutcObjCmd(
			    ClientData clientData, Tcl_Interp *interp,
			    int objc, Tcl_Obj *const objv[]);
static int		ClockGetdatefieldsObjCmd(
			    ClientData clientData, Tcl_Interp *interp,
			    int objc, Tcl_Obj *const objv[]);
static int		ClockGetjuliandayfromerayearmonthdayObjCmd(
			    ClientData clientData, Tcl_Interp *interp,
			    int objc, Tcl_Obj *const objv[]);
static int		ClockGetjuliandayfromerayearweekdayObjCmd(
			    ClientData clientData, Tcl_Interp *interp,
			    int objc, Tcl_Obj *const objv[]);
static int		ClockGetenvObjCmd(
			    ClientData clientData, Tcl_Interp *interp,
			    int objc, Tcl_Obj *const objv[]);
static int		ClockMicrosecondsObjCmd(
			    ClientData clientData, Tcl_Interp *interp,
			    int objc, Tcl_Obj *const objv[]);
static int		ClockMillisecondsObjCmd(
			    ClientData clientData, Tcl_Interp *interp,
			    int objc, Tcl_Obj *const objv[]);
static int		ClockParseformatargsObjCmd(
			    ClientData clientData, Tcl_Interp *interp,
			    int objc, Tcl_Obj *const objv[]);
static int		ClockSecondsObjCmd(
			    ClientData clientData, Tcl_Interp *interp,
			    int objc, Tcl_Obj *const objv[]);
static struct tm *	ThreadSafeLocalTime(const time_t *);
static void		TzsetIfNecessary(void);
static void		ClockDeleteCmdProc(ClientData);

/*
 * Structure containing description of "native" clock commands to create.
 */

struct ClockCommand {
    const char *name;		/* The tail of the command name. The full name
				 * is "::tcl::clock::<name>". When NULL marks
				 * the end of the table. */
    Tcl_ObjCmdProc *objCmdProc;	/* Function that implements the command. This
				 * will always have the ClockClientData sent
				 * to it, but may well ignore this data. */
};

static const struct ClockCommand clockCommands[] = {
    { "getenv",			ClockGetenvObjCmd },
    { "Oldscan",		TclClockOldscanObjCmd },
    { "ConvertLocalToUTC",	ClockConvertlocaltoutcObjCmd },
    { "GetDateFields",		ClockGetdatefieldsObjCmd },
    { "GetJulianDayFromEraYearMonthDay",
		ClockGetjuliandayfromerayearmonthdayObjCmd },
    { "GetJulianDayFromEraYearWeekDay",
		ClockGetjuliandayfromerayearweekdayObjCmd },
    { "ParseFormatArgs",	ClockParseformatargsObjCmd },
    { NULL, NULL }
};

/*
 *----------------------------------------------------------------------
 *
 * TclClockInit --
 *
 *	Registers the 'clock' subcommands with the Tcl interpreter and
 *	initializes its client data (which consists mostly of constant
 *	Tcl_Obj's that it is too much trouble to keep recreating).
 *
 * Results:
 *	None.
 *
 * Side effects:
 *	Installs the commands and creates the client data
 *
 *----------------------------------------------------------------------
 */

void
TclClockInit(
    Tcl_Interp *interp)		/* Tcl interpreter */
{
    const struct ClockCommand *clockCmdPtr;
    char cmdName[50];		/* Buffer large enough to hold the string
				 *::tcl::clock::GetJulianDayFromEraYearMonthDay
				 * plus a terminating NUL. */
    ClockClientData *data;
    int i;

    /* Structure of the 'clock' ensemble */

    static const EnsembleImplMap clockImplMap[] = {
	{"add",          NULL,                    TclCompileBasicMin1ArgCmd, NULL, NULL,       0},
	{"clicks",       ClockClicksObjCmd,       TclCompileClockClicksCmd,  NULL, NULL,       0},
	{"format",       NULL,                    TclCompileBasicMin1ArgCmd, NULL, NULL,       0},
	{"microseconds", ClockMicrosecondsObjCmd, TclCompileClockReadingCmd, NULL, INT2PTR(1), 0},
	{"milliseconds", ClockMillisecondsObjCmd, TclCompileClockReadingCmd, NULL, INT2PTR(2), 0},
	{"scan",         NULL,                    TclCompileBasicMin1ArgCmd, NULL, NULL      , 0},
	{"seconds",      ClockSecondsObjCmd,      TclCompileClockReadingCmd, NULL, INT2PTR(3), 0},
	{NULL,           NULL,                    NULL,                      NULL, NULL,       0}
    };

    /*
     * Safe interps get [::clock] as alias to a parent, so do not need their
     * own copies of the support routines.
     */

    if (Tcl_IsSafe(interp)) {
	return;
    }

    /*
     * Create the client data, which is a refcounted literal pool.
     */

    data = (ClockClientData *)ckalloc(sizeof(ClockClientData));
    data->refCount = 0;
    data->literals = (Tcl_Obj **)ckalloc(LIT__END * sizeof(Tcl_Obj*));
    for (i = 0; i < LIT__END; ++i) {
	data->literals[i] = Tcl_NewStringObj(literals[i], -1);
	Tcl_IncrRefCount(data->literals[i]);
    }

    /*
     * Install the commands.
     * TODO - Let Tcl_MakeEnsemble do this?
     */

#define TCL_CLOCK_PREFIX_LEN 14 /* == strlen("::tcl::clock::") */
    memcpy(cmdName, "::tcl::clock::", TCL_CLOCK_PREFIX_LEN);
    for (clockCmdPtr=clockCommands ; clockCmdPtr->name!=NULL ; clockCmdPtr++) {
	strcpy(cmdName + TCL_CLOCK_PREFIX_LEN, clockCmdPtr->name);
	data->refCount++;
	Tcl_CreateObjCommand(interp, cmdName, clockCmdPtr->objCmdProc, data,
		ClockDeleteCmdProc);
    }

    /* Make the clock ensemble */

    TclMakeEnsemble(interp, "clock", clockImplMap);
}

/*
 *----------------------------------------------------------------------
 *
 * ClockConvertlocaltoutcObjCmd --
 *
 *	Tcl command that converts a UTC time to a local time by whatever means
 *	is available.
 *
 * Usage:
 *	::tcl::clock::ConvertUTCToLocal dictionary tzdata changeover
 *
 * Parameters:
 *	dict - Dictionary containing a 'localSeconds' entry.
 *	tzdata - Time zone data
 *	changeover - Julian Day of the adoption of the Gregorian calendar.
 *
 * Results:
 *	Returns a standard Tcl result.
 *
 * Side effects:
 *	On success, sets the interpreter result to the given dictionary
 *	augmented with a 'seconds' field giving the UTC time. On failure,
 *	leaves an error message in the interpreter result.
 *
 *----------------------------------------------------------------------
 */

static int
ClockConvertlocaltoutcObjCmd(
    ClientData clientData,	/* Client data */
    Tcl_Interp *interp,		/* Tcl interpreter */
    int objc,			/* Parameter count */
    Tcl_Obj *const *objv)	/* Parameter vector */
{
    ClockClientData *data = (ClockClientData *)clientData;
    Tcl_Obj *const *lit = data->literals;
    Tcl_Obj *secondsObj;
    Tcl_Obj *dict;
    int changeover;
    TclDateFields fields;
    int created = 0;
    int status;

    /*
     * Check params and convert time.
     */

    if (objc != 4) {
	Tcl_WrongNumArgs(interp, 1, objv, "dict tzdata changeover");
	return TCL_ERROR;
    }
    dict = objv[1];
    if (Tcl_DictObjGet(interp, dict, lit[LIT_LOCALSECONDS],
	    &secondsObj)!= TCL_OK) {
	return TCL_ERROR;
    }
    if (secondsObj == NULL) {
	Tcl_SetObjResult(interp, Tcl_NewStringObj("key \"localseconds\" not "
		"found in dictionary", -1));
	return TCL_ERROR;
    }
    if ((TclGetWideIntFromObj(interp, secondsObj,
	    &fields.localSeconds) != TCL_OK)
	|| (TclGetIntFromObj(interp, objv[3], &changeover) != TCL_OK)
	|| ConvertLocalToUTC(interp, &fields, objv[2], changeover)) {
	return TCL_ERROR;
    }

    /*
     * Copy-on-write; set the 'seconds' field in the dictionary and place the
     * modified dictionary in the interpreter result.
     */

    if (Tcl_IsShared(dict)) {
	dict = Tcl_DuplicateObj(dict);
	created = 1;
	Tcl_IncrRefCount(dict);
    }
    status = Tcl_DictObjPut(interp, dict, lit[LIT_SECONDS],
	    Tcl_NewWideIntObj(fields.seconds));
    if (status == TCL_OK) {
	Tcl_SetObjResult(interp, dict);
    }
    if (created) {
	Tcl_DecrRefCount(dict);
    }
    return status;
}

/*
 *----------------------------------------------------------------------
 *
 * ClockGetdatefieldsObjCmd --
 *
 *	Tcl command that determines the values that [clock format] will use in
 *	formatting a date, and populates a dictionary with them.
 *
 * Usage:
 *	::tcl::clock::GetDateFields seconds tzdata changeover
 *
 * Parameters:
 *	seconds - Time expressed in seconds from the Posix epoch.
 *	tzdata - Time zone data of the time zone in which time is to be
 *		 expressed.
 *	changeover - Julian Day Number at which the current locale adopted
 *		     the Gregorian calendar
 *
 * Results:
 *	Returns a dictonary populated with the fields:
 *		seconds - Seconds from the Posix epoch
 *		localSeconds - Nominal seconds from the Posix epoch in the
 *			       local time zone.
 *		tzOffset - Time zone offset in seconds east of Greenwich
 *		tzName - Time zone name
 *		julianDay - Julian Day Number in the local time zone
 *
 *----------------------------------------------------------------------
 */

int
ClockGetdatefieldsObjCmd(
    ClientData clientData,	/* Opaque pointer to literal pool, etc. */
    Tcl_Interp *interp,		/* Tcl interpreter */
    int objc,			/* Parameter count */
    Tcl_Obj *const *objv)	/* Parameter vector */
{
    TclDateFields fields;
    Tcl_Obj *dict;
    ClockClientData *data = (ClockClientData *)clientData;
    Tcl_Obj *const *lit = data->literals;
    int changeover;

    /*
     * Check params.
     */

    if (objc != 4) {
	Tcl_WrongNumArgs(interp, 1, objv, "seconds tzdata changeover");
	return TCL_ERROR;
    }
    if (TclGetWideIntFromObj(interp, objv[1], &fields.seconds) != TCL_OK
	    || TclGetIntFromObj(interp, objv[3], &changeover) != TCL_OK) {
	return TCL_ERROR;
    }

    /*
     * fields.seconds could be an unsigned number that overflowed. Make sure
     * that it isn't.
     */

    if (TclHasIntRep(objv[1], &tclBignumType)) {
	Tcl_SetObjResult(interp, lit[LIT_INTEGER_VALUE_TOO_LARGE]);
	return TCL_ERROR;
    }

    /*
     * Convert UTC time to local.
     */

    if (ConvertUTCToLocal(interp, &fields, objv[2], changeover) != TCL_OK) {
	return TCL_ERROR;
    }

    /*
     * Extract Julian day.
     */

    fields.julianDay = (int) ((fields.localSeconds + JULIAN_SEC_POSIX_EPOCH)
	    / SECONDS_PER_DAY);

    /*
     * Convert to Julian or Gregorian calendar.
     */

    GetGregorianEraYearDay(&fields, changeover);
    GetMonthDay(&fields);
    GetYearWeekDay(&fields, changeover);

    dict = Tcl_NewDictObj();
    Tcl_DictObjPut(NULL, dict, lit[LIT_LOCALSECONDS],
	    Tcl_NewWideIntObj(fields.localSeconds));
    Tcl_DictObjPut(NULL, dict, lit[LIT_SECONDS],
	    Tcl_NewWideIntObj(fields.seconds));
    Tcl_DictObjPut(NULL, dict, lit[LIT_TZNAME], fields.tzName);
    Tcl_DecrRefCount(fields.tzName);
    Tcl_DictObjPut(NULL, dict, lit[LIT_TZOFFSET],
	    Tcl_NewWideIntObj(fields.tzOffset));
    Tcl_DictObjPut(NULL, dict, lit[LIT_JULIANDAY],
	    Tcl_NewWideIntObj(fields.julianDay));
    Tcl_DictObjPut(NULL, dict, lit[LIT_GREGORIAN],
	    Tcl_NewWideIntObj(fields.gregorian));
    Tcl_DictObjPut(NULL, dict, lit[LIT_ERA],
	    lit[fields.isBce ? LIT_BCE : LIT_CE]);
    Tcl_DictObjPut(NULL, dict, lit[LIT_YEAR],
	    Tcl_NewWideIntObj(fields.year));
    Tcl_DictObjPut(NULL, dict, lit[LIT_DAYOFYEAR],
	    Tcl_NewWideIntObj(fields.dayOfYear));
    Tcl_DictObjPut(NULL, dict, lit[LIT_MONTH],
	    Tcl_NewWideIntObj(fields.month));
    Tcl_DictObjPut(NULL, dict, lit[LIT_DAYOFMONTH],
	    Tcl_NewWideIntObj(fields.dayOfMonth));
    Tcl_DictObjPut(NULL, dict, lit[LIT_ISO8601YEAR],
	    Tcl_NewWideIntObj(fields.iso8601Year));
    Tcl_DictObjPut(NULL, dict, lit[LIT_ISO8601WEEK],
	    Tcl_NewWideIntObj(fields.iso8601Week));
    Tcl_DictObjPut(NULL, dict, lit[LIT_DAYOFWEEK],
	    Tcl_NewWideIntObj(fields.dayOfWeek));
    Tcl_SetObjResult(interp, dict);

    return TCL_OK;
}

/*
 *----------------------------------------------------------------------
 *
 * ClockGetjuliandayfromerayearmonthdayObjCmd --
 *
 *	Tcl command that converts a time from era-year-month-day to a Julian
 *	Day Number.
 *
 * Parameters:
 *	dict - Dictionary that contains 'era', 'year', 'month' and
 *	       'dayOfMonth' keys.
 *	changeover - Julian Day of changeover to the Gregorian calendar
 *
 * Results:
 *	Result is either TCL_OK, with the interpreter result being the
 *	dictionary augmented with a 'julianDay' key, or TCL_ERROR,
 *	with the result being an error message.
 *
 *----------------------------------------------------------------------
 */

static int
FetchEraField(
    Tcl_Interp *interp,
    Tcl_Obj *dict,
    Tcl_Obj *key,
    int *storePtr)
{
    Tcl_Obj *value = NULL;

    if (Tcl_DictObjGet(interp, dict, key, &value) != TCL_OK) {
	return TCL_ERROR;
    }
    if (value == NULL) {
	Tcl_SetObjResult(interp, Tcl_NewStringObj(
		"expected key(s) not found in dictionary", -1));
	return TCL_ERROR;
    }
    return Tcl_GetIndexFromObj(interp, value, eras, "era", TCL_EXACT, storePtr);
}

static int
FetchIntField(
    Tcl_Interp *interp,
    Tcl_Obj *dict,
    Tcl_Obj *key,
    int *storePtr)
{
    Tcl_Obj *value = NULL;

    if (Tcl_DictObjGet(interp, dict, key, &value) != TCL_OK) {
	return TCL_ERROR;
    }
    if (value == NULL) {
	Tcl_SetObjResult(interp, Tcl_NewStringObj(
		"expected key(s) not found in dictionary", -1));
	return TCL_ERROR;
    }
    return TclGetIntFromObj(interp, value, storePtr);
}

static int
ClockGetjuliandayfromerayearmonthdayObjCmd(
    ClientData clientData,	/* Opaque pointer to literal pool, etc. */
    Tcl_Interp *interp,		/* Tcl interpreter */
    int objc,			/* Parameter count */
    Tcl_Obj *const *objv)	/* Parameter vector */
{
    TclDateFields fields;
    Tcl_Obj *dict;
    ClockClientData *data = (ClockClientData *)clientData;
    Tcl_Obj *const *lit = data->literals;
    int changeover;
    int copied = 0;
    int status;
    int isBce = 0;

    /*
     * Check params.
     */

    if (objc != 3) {
	Tcl_WrongNumArgs(interp, 1, objv, "dict changeover");
	return TCL_ERROR;
    }
    dict = objv[1];
    if (FetchEraField(interp, dict, lit[LIT_ERA], &isBce) != TCL_OK
	    || FetchIntField(interp, dict, lit[LIT_YEAR], &fields.year)
		!= TCL_OK
	    || FetchIntField(interp, dict, lit[LIT_MONTH], &fields.month)
		!= TCL_OK
	    || FetchIntField(interp, dict, lit[LIT_DAYOFMONTH],
		&fields.dayOfMonth) != TCL_OK
	    || TclGetIntFromObj(interp, objv[2], &changeover) != TCL_OK) {
	return TCL_ERROR;
    }
    fields.isBce = isBce;

    /*
     * Get Julian day.
     */

    GetJulianDayFromEraYearMonthDay(&fields, changeover);

    /*
     * Store Julian day in the dictionary - copy on write.
     */

    if (Tcl_IsShared(dict)) {
	dict = Tcl_DuplicateObj(dict);
	Tcl_IncrRefCount(dict);
	copied = 1;
    }
    status = Tcl_DictObjPut(interp, dict, lit[LIT_JULIANDAY],
	    Tcl_NewWideIntObj(fields.julianDay));
    if (status == TCL_OK) {
	Tcl_SetObjResult(interp, dict);
    }
    if (copied) {
	Tcl_DecrRefCount(dict);
    }
    return status;
}

/*
 *----------------------------------------------------------------------
 *
 * ClockGetjuliandayfromerayearweekdayObjCmd --
 *
 *	Tcl command that converts a time from the ISO calendar to a Julian Day
 *	Number.
 *
 * Parameters:
 *	dict - Dictionary that contains 'era', 'iso8601Year', 'iso8601Week'
 *	       and 'dayOfWeek' keys.
 *	changeover - Julian Day of changeover to the Gregorian calendar
 *
 * Results:
 *	Result is either TCL_OK, with the interpreter result being the
 *	dictionary augmented with a 'julianDay' key, or TCL_ERROR, with the
 *	result being an error message.
 *
 *----------------------------------------------------------------------
 */

static int
ClockGetjuliandayfromerayearweekdayObjCmd(
    ClientData clientData,	/* Opaque pointer to literal pool, etc. */
    Tcl_Interp *interp,		/* Tcl interpreter */
    int objc,			/* Parameter count */
    Tcl_Obj *const *objv)	/* Parameter vector */
{
    TclDateFields fields;
    Tcl_Obj *dict;
    ClockClientData *data = (ClockClientData *)clientData;
    Tcl_Obj *const *lit = data->literals;
    int changeover;
    int copied = 0;
    int status;
    int isBce = 0;

    /*
     * Check params.
     */

    if (objc != 3) {
	Tcl_WrongNumArgs(interp, 1, objv, "dict changeover");
	return TCL_ERROR;
    }
    dict = objv[1];
    if (FetchEraField(interp, dict, lit[LIT_ERA], &isBce) != TCL_OK
	    || FetchIntField(interp, dict, lit[LIT_ISO8601YEAR],
		&fields.iso8601Year) != TCL_OK
	    || FetchIntField(interp, dict, lit[LIT_ISO8601WEEK],
		&fields.iso8601Week) != TCL_OK
	    || FetchIntField(interp, dict, lit[LIT_DAYOFWEEK],
		&fields.dayOfWeek) != TCL_OK
	    || TclGetIntFromObj(interp, objv[2], &changeover) != TCL_OK) {
	return TCL_ERROR;
    }
    fields.isBce = isBce;

    /*
     * Get Julian day.
     */

    GetJulianDayFromEraYearWeekDay(&fields, changeover);

    /*
     * Store Julian day in the dictionary - copy on write.
     */

    if (Tcl_IsShared(dict)) {
	dict = Tcl_DuplicateObj(dict);
	Tcl_IncrRefCount(dict);
	copied = 1;
    }
    status = Tcl_DictObjPut(interp, dict, lit[LIT_JULIANDAY],
	    Tcl_NewWideIntObj(fields.julianDay));
    if (status == TCL_OK) {
	Tcl_SetObjResult(interp, dict);
    }
    if (copied) {
	Tcl_DecrRefCount(dict);
    }
    return status;
}

/*
 *----------------------------------------------------------------------
 *
 * ConvertLocalToUTC --
 *
 *	Converts a time (in a TclDateFields structure) from the local wall
 *	clock to UTC.
 *
 * Results:
 *	Returns a standard Tcl result.
 *
 * Side effects:
 *	Populates the 'seconds' field if successful; stores an error message
 *	in the interpreter result on failure.
 *
 *----------------------------------------------------------------------
 */

static int
ConvertLocalToUTC(
    Tcl_Interp *interp,		/* Tcl interpreter */
    TclDateFields *fields,	/* Fields of the time */
    Tcl_Obj *tzdata,		/* Time zone data */
    int changeover)		/* Julian Day of the Gregorian transition */
{
    int rowc;			/* Number of rows in tzdata */
    Tcl_Obj **rowv;		/* Pointers to the rows */

    /*
     * Unpack the tz data.
     */

    if (TclListObjGetElements(interp, tzdata, &rowc, &rowv) != TCL_OK) {
	return TCL_ERROR;
    }

    /*
     * Special case: If the time zone is :localtime, the tzdata will be empty.
     * Use 'mktime' to convert the time to local
     */

    if (rowc == 0) {
	return ConvertLocalToUTCUsingC(interp, fields, changeover);
    } else {
	return ConvertLocalToUTCUsingTable(interp, fields, rowc, rowv);
    }
}

/*
 *----------------------------------------------------------------------
 *
 * ConvertLocalToUTCUsingTable --
 *
 *	Converts a time (in a TclDateFields structure) from local time in a
 *	given time zone to UTC.
 *
 * Results:
 *	Returns a standard Tcl result.
 *
 * Side effects:
 *	Stores an error message in the interpreter if an error occurs; if
 *	successful, stores the 'seconds' field in 'fields.
 *
 *----------------------------------------------------------------------
 */

static int
ConvertLocalToUTCUsingTable(
    Tcl_Interp *interp,		/* Tcl interpreter */
    TclDateFields *fields,	/* Time to convert, with 'seconds' filled in */
    int rowc,			/* Number of points at which time changes */
    Tcl_Obj *const rowv[])	/* Points at which time changes */
{
    Tcl_Obj *row;
    int cellc;
    Tcl_Obj **cellv;
    int have[8];
    int nHave = 0;
    int i;
    int found;

    /*
     * Perform an initial lookup assuming that local == UTC, and locate the
     * last time conversion prior to that time. Get the offset from that row,
     * and look up again. Continue until we find an offset that we found
     * before. This definition, rather than "the same offset" ensures that we
     * don't enter an endless loop, as would otherwise happen when trying to
     * convert a non-existent time such as 02:30 during the US Spring Daylight
     * Saving Time transition.
     */

    found = 0;
    fields->tzOffset = 0;
    fields->seconds = fields->localSeconds;
    while (!found) {
	row = LookupLastTransition(interp, fields->seconds, rowc, rowv);
	if ((row == NULL)
		|| TclListObjGetElements(interp, row, &cellc,
		    &cellv) != TCL_OK
		|| TclGetIntFromObj(interp, cellv[1],
		    &fields->tzOffset) != TCL_OK) {
	    return TCL_ERROR;
	}
	found = 0;
	for (i = 0; !found && i < nHave; ++i) {
	    if (have[i] == fields->tzOffset) {
		found = 1;
		break;
	    }
	}
	if (!found) {
	    if (nHave == 8) {
		Tcl_Panic("loop in ConvertLocalToUTCUsingTable");
	    }
	    have[nHave++] = fields->tzOffset;
	}
	fields->seconds = fields->localSeconds - fields->tzOffset;
    }
    fields->tzOffset = have[i];
    fields->seconds = fields->localSeconds - fields->tzOffset;
    return TCL_OK;
}

/*
 *----------------------------------------------------------------------
 *
 * ConvertLocalToUTCUsingC --
 *
 *	Converts a time from local wall clock to UTC when the local time zone
 *	cannot be determined. Uses 'mktime' to do the job.
 *
 * Results:
 *	Returns a standard Tcl result.
 *
 * Side effects:
 *	Stores an error message in the interpreter if an error occurs; if
 *	successful, stores the 'seconds' field in 'fields.
 *
 *----------------------------------------------------------------------
 */

static int
ConvertLocalToUTCUsingC(
    Tcl_Interp *interp,		/* Tcl interpreter */
    TclDateFields *fields,	/* Time to convert, with 'seconds' filled in */
    int changeover)		/* Julian Day of the Gregorian transition */
{
    struct tm timeVal;
    int localErrno;
    int secondOfDay;
    Tcl_WideInt jsec;

    /*
     * Convert the given time to a date.
     */

    jsec = fields->localSeconds + JULIAN_SEC_POSIX_EPOCH;
    fields->julianDay = (int) (jsec / SECONDS_PER_DAY);
    secondOfDay = (int)(jsec % SECONDS_PER_DAY);
    if (secondOfDay < 0) {
	secondOfDay += SECONDS_PER_DAY;
	fields->julianDay--;
    }
    GetGregorianEraYearDay(fields, changeover);
    GetMonthDay(fields);

    /*
     * Convert the date/time to a 'struct tm'.
     */

    timeVal.tm_year = fields->year - 1900;
    timeVal.tm_mon = fields->month - 1;
    timeVal.tm_mday = fields->dayOfMonth;
    timeVal.tm_hour = (secondOfDay / 3600) % 24;
    timeVal.tm_min = (secondOfDay / 60) % 60;
    timeVal.tm_sec = secondOfDay % 60;
    timeVal.tm_isdst = -1;
    timeVal.tm_wday = -1;
    timeVal.tm_yday = -1;

    /*
     * Get local time. It is rumored that mktime is not thread safe on some
     * platforms, so seize a mutex before attempting this.
     */

    TzsetIfNecessary();
    Tcl_MutexLock(&clockMutex);
    errno = 0;
    fields->seconds = (Tcl_WideInt) mktime(&timeVal);
    localErrno = errno;
    Tcl_MutexUnlock(&clockMutex);

    /*
     * If conversion fails, report an error.
     */

    if (localErrno != 0
	    || (fields->seconds == -1 && timeVal.tm_yday == -1)) {
	Tcl_SetObjResult(interp, Tcl_NewStringObj(
		"time value too large/small to represent", -1));
	return TCL_ERROR;
    }
    return TCL_OK;
}

/*
 *----------------------------------------------------------------------
 *
 * ConvertUTCToLocal --
 *
 *	Converts a time (in a TclDateFields structure) from UTC to local time.
 *
 * Results:
 *	Returns a standard Tcl result.
 *
 * Side effects:
 *	Populates the 'tzName' and 'tzOffset' fields.
 *
 *----------------------------------------------------------------------
 */

static int
ConvertUTCToLocal(
    Tcl_Interp *interp,		/* Tcl interpreter */
    TclDateFields *fields,	/* Fields of the time */
    Tcl_Obj *tzdata,		/* Time zone data */
    int changeover)		/* Julian Day of the Gregorian transition */
{
    int rowc;			/* Number of rows in tzdata */
    Tcl_Obj **rowv;		/* Pointers to the rows */

    /*
     * Unpack the tz data.
     */

    if (TclListObjGetElements(interp, tzdata, &rowc, &rowv) != TCL_OK) {
	return TCL_ERROR;
    }

    /*
     * Special case: If the time zone is :localtime, the tzdata will be empty.
     * Use 'localtime' to convert the time to local
     */

    if (rowc == 0) {
	return ConvertUTCToLocalUsingC(interp, fields, changeover);
    } else {
	return ConvertUTCToLocalUsingTable(interp, fields, rowc, rowv);
    }
}

/*
 *----------------------------------------------------------------------
 *
 * ConvertUTCToLocalUsingTable --
 *
 *	Converts UTC to local time, given a table of transition points
 *
 * Results:
 *	Returns a standard Tcl result
 *
 * Side effects:
 *	On success, fills fields->tzName, fields->tzOffset and
 *	fields->localSeconds. On failure, places an error message in the
 *	interpreter result.
 *
 *----------------------------------------------------------------------
 */

static int
ConvertUTCToLocalUsingTable(
    Tcl_Interp *interp,		/* Tcl interpreter */
    TclDateFields *fields,	/* Fields of the date */
    int rowc,			/* Number of rows in the conversion table
				 * (>= 1) */
    Tcl_Obj *const rowv[])	/* Rows of the conversion table */
{
    Tcl_Obj *row;		/* Row containing the current information */
    int cellc;			/* Count of cells in the row (must be 4) */
    Tcl_Obj **cellv;		/* Pointers to the cells */

    /*
     * Look up the nearest transition time.
     */

    row = LookupLastTransition(interp, fields->seconds, rowc, rowv);
    if (row == NULL ||
	    TclListObjGetElements(interp, row, &cellc, &cellv) != TCL_OK ||
	    TclGetIntFromObj(interp, cellv[1], &fields->tzOffset) != TCL_OK) {
	return TCL_ERROR;
    }

    /*
     * Convert the time.
     */

    fields->tzName = cellv[3];
    Tcl_IncrRefCount(fields->tzName);
    fields->localSeconds = fields->seconds + fields->tzOffset;
    return TCL_OK;
}

/*
 *----------------------------------------------------------------------
 *
 * ConvertUTCToLocalUsingC --
 *
 *	Converts UTC to localtime in cases where the local time zone is not
 *	determinable, using the C 'localtime' function to do it.
 *
 * Results:
 *	Returns a standard Tcl result.
 *
 * Side effects:
 *	On success, fills fields->tzName, fields->tzOffset and
 *	fields->localSeconds. On failure, places an error message in the
 *	interpreter result.
 *
 *----------------------------------------------------------------------
 */

static int
ConvertUTCToLocalUsingC(
    Tcl_Interp *interp,		/* Tcl interpreter */
    TclDateFields *fields,	/* Time to convert, with 'seconds' filled in */
    int changeover)		/* Julian Day of the Gregorian transition */
{
    time_t tock;
    struct tm *timeVal;		/* Time after conversion */
    int diff;			/* Time zone diff local-Greenwich */
    char buffer[16];		/* Buffer for time zone name */

    /*
     * Use 'localtime' to determine local year, month, day, time of day.
     */

    tock = (time_t) fields->seconds;
    if ((Tcl_WideInt) tock != fields->seconds) {
	Tcl_SetObjResult(interp, Tcl_NewStringObj(
		"number too large to represent as a Posix time", -1));
	Tcl_SetErrorCode(interp, "CLOCK", "argTooLarge", NULL);
	return TCL_ERROR;
    }
    TzsetIfNecessary();
    timeVal = ThreadSafeLocalTime(&tock);
    if (timeVal == NULL) {
	Tcl_SetObjResult(interp, Tcl_NewStringObj(
		"localtime failed (clock value may be too "
		"large/small to represent)", -1));
	Tcl_SetErrorCode(interp, "CLOCK", "localtimeFailed", NULL);
	return TCL_ERROR;
    }

    /*
     * Fill in the date in 'fields' and use it to derive Julian Day.
     */

    fields->isBce = 0;
    fields->year = timeVal->tm_year + 1900;
    fields->month = timeVal->tm_mon + 1;
    fields->dayOfMonth = timeVal->tm_mday;
    GetJulianDayFromEraYearMonthDay(fields, changeover);

    /*
     * Convert that value to seconds.
     */

    fields->localSeconds = (((fields->julianDay * (Tcl_WideInt) 24
	    + timeVal->tm_hour) * 60 + timeVal->tm_min) * 60
	    + timeVal->tm_sec) - JULIAN_SEC_POSIX_EPOCH;

    /*
     * Determine a time zone offset and name; just use +hhmm for the name.
     */

    diff = (int) (fields->localSeconds - fields->seconds);
    fields->tzOffset = diff;
    if (diff < 0) {
	*buffer = '-';
	diff = -diff;
    } else {
	*buffer = '+';
    }
    sprintf(buffer+1, "%02d", diff / 3600);
    diff %= 3600;
    sprintf(buffer+3, "%02d", diff / 60);
    diff %= 60;
    if (diff > 0) {
	sprintf(buffer+5, "%02d", diff);
    }
    fields->tzName = Tcl_NewStringObj(buffer, -1);
    Tcl_IncrRefCount(fields->tzName);
    return TCL_OK;
}

/*
 *----------------------------------------------------------------------
 *
 * LookupLastTransition --
 *
 *	Given a UTC time and a tzdata array, looks up the last transition on
 *	or before the given time.
 *
 * Results:
 *	Returns a pointer to the row, or NULL if an error occurs.
 *
 *----------------------------------------------------------------------
 */

static Tcl_Obj *
LookupLastTransition(
    Tcl_Interp *interp,		/* Interpreter for error messages */
    Tcl_WideInt tick,		/* Time from the epoch */
    int rowc,			/* Number of rows of tzdata */
    Tcl_Obj *const *rowv)	/* Rows in tzdata */
{
    int l;
    int u;
    Tcl_Obj *compObj;
    Tcl_WideInt compVal;

    /*
     * Examine the first row to make sure we're in bounds.
     */

    if (Tcl_ListObjIndex(interp, rowv[0], 0, &compObj) != TCL_OK
	    || TclGetWideIntFromObj(interp, compObj, &compVal) != TCL_OK) {
	return NULL;
    }

    /*
     * Bizarre case - first row doesn't begin at MIN_WIDE_INT. Return it
     * anyway.
     */

    if (tick < compVal) {
	return rowv[0];
    }

    /*
     * Binary-search to find the transition.
     */

    l = 0;
    u = rowc-1;
    while (l < u) {
	int m = (l + u + 1) / 2;

	if (Tcl_ListObjIndex(interp, rowv[m], 0, &compObj) != TCL_OK ||
		TclGetWideIntFromObj(interp, compObj, &compVal) != TCL_OK) {
	    return NULL;
	}
	if (tick >= compVal) {
	    l = m;
	} else {
	    u = m-1;
	}
    }
    return rowv[l];
}

/*
 *----------------------------------------------------------------------
 *
 * GetYearWeekDay --
 *
 *	Given a date with Julian Calendar Day, compute the year, week, and day
 *	in the ISO8601 calendar.
 *
 * Results:
 *	None.
 *
 * Side effects:
 *	Stores 'iso8601Year', 'iso8601Week' and 'dayOfWeek' in the date
 *	fields.
 *
 *----------------------------------------------------------------------
 */

static void
GetYearWeekDay(
    TclDateFields *fields,	/* Date to convert, must have 'julianDay' */
    int changeover)		/* Julian Day Number of the Gregorian
				 * transition */
{
    TclDateFields temp;
    int dayOfFiscalYear;

    /*
     * Find the given date, minus three days, plus one year. That date's
     * iso8601 year is an upper bound on the ISO8601 year of the given date.
     */

    temp.julianDay = fields->julianDay - 3;
    GetGregorianEraYearDay(&temp, changeover);
    if (temp.isBce) {
	temp.iso8601Year = temp.year - 1;
    } else {
	temp.iso8601Year = temp.year + 1;
    }
    temp.iso8601Week = 1;
    temp.dayOfWeek = 1;
    GetJulianDayFromEraYearWeekDay(&temp, changeover);

    /*
     * temp.julianDay is now the start of an ISO8601 year, either the one
     * corresponding to the given date, or the one after. If we guessed high,
     * move one year earlier
     */

    if (fields->julianDay < temp.julianDay) {
	if (temp.isBce) {
	    temp.iso8601Year += 1;
	} else {
	    temp.iso8601Year -= 1;
	}
	GetJulianDayFromEraYearWeekDay(&temp, changeover);
    }

    fields->iso8601Year = temp.iso8601Year;
    dayOfFiscalYear = fields->julianDay - temp.julianDay;
    fields->iso8601Week = (dayOfFiscalYear / 7) + 1;
    fields->dayOfWeek = (dayOfFiscalYear + 1) % 7;
    if (fields->dayOfWeek < 1) {
	fields->dayOfWeek += 7;
    }
}

/*
 *----------------------------------------------------------------------
 *
 * GetGregorianEraYearDay --
 *
 *	Given a Julian Day Number, extracts the year and day of the year and
 *	puts them into TclDateFields, along with the era (BCE or CE) and a
 *	flag indicating whether the date is Gregorian or Julian.
 *
 * Results:
 *	None.
 *
 * Side effects:
 *	Stores 'era', 'gregorian', 'year', and 'dayOfYear'.
 *
 *----------------------------------------------------------------------
 */

static void
GetGregorianEraYearDay(
    TclDateFields *fields,	/* Date fields containing 'julianDay' */
    int changeover)		/* Gregorian transition date */
{
    int jday = fields->julianDay;
    int day;
    int year;
    int n;

    if (jday >= changeover) {
	/*
	 * Gregorian calendar.
	 */

	fields->gregorian = 1;
	year = 1;

	/*
	 * n = Number of 400-year cycles since 1 January, 1 CE in the
	 * proleptic Gregorian calendar. day = remaining days.
	 */

	day = jday - JDAY_1_JAN_1_CE_GREGORIAN;
	n = day / FOUR_CENTURIES;
	day %= FOUR_CENTURIES;
	if (day < 0) {
	    day += FOUR_CENTURIES;
	    n--;
	}
	year += 400 * n;

	/*
	 * n = number of centuries since the start of (year);
	 * day = remaining days
	 */

	n = day / ONE_CENTURY_GREGORIAN;
	day %= ONE_CENTURY_GREGORIAN;
	if (n > 3) {
	    /*
	     * 31 December in the last year of a 400-year cycle.
	     */

	    n = 3;
	    day += ONE_CENTURY_GREGORIAN;
	}
	year += 100 * n;
    } else {
	/*
	 * Julian calendar.
	 */

	fields->gregorian = 0;
	year = 1;
	day = jday - JDAY_1_JAN_1_CE_JULIAN;
    }

    /*
     * n = number of 4-year cycles; days = remaining days.
     */

    n = day / FOUR_YEARS;
    day %= FOUR_YEARS;
    if (day < 0) {
	day += FOUR_YEARS;
	n--;
    }
    year += 4 * n;

    /*
     * n = number of years; days = remaining days.
     */

    n = day / ONE_YEAR;
    day %= ONE_YEAR;
    if (n > 3) {
	/*
	 * 31 December of a leap year.
	 */

	n = 3;
	day += 365;
    }
    year += n;

    /*
     * store era/year/day back into fields.
     */

    if (year <= 0) {
	fields->isBce = 1;
	fields->year = 1 - year;
    } else {
	fields->isBce = 0;
	fields->year = year;
    }
    fields->dayOfYear = day + 1;
}

/*
 *----------------------------------------------------------------------
 *
 * GetMonthDay --
 *
 *	Given a date as year and day-of-year, find month and day.
 *
 * Results:
 *	None.
 *
 * Side effects:
 *	Stores 'month' and 'dayOfMonth' in the 'fields' structure.
 *
 *----------------------------------------------------------------------
 */

static void
GetMonthDay(
    TclDateFields *fields)	/* Date to convert */
{
    int day = fields->dayOfYear;
    int month;
    const int *h = hath[IsGregorianLeapYear(fields)];

    for (month = 0; month < 12 && day > h[month]; ++month) {
	day -= h[month];
    }
    fields->month = month+1;
    fields->dayOfMonth = day;
}

/*
 *----------------------------------------------------------------------
 *
 * GetJulianDayFromEraYearWeekDay --
 *
 *	Given a TclDateFields structure containing era, ISO8601 year, ISO8601
 *	week, and day of week, computes the Julian Day Number.
 *
 * Results:
 *	None.
 *
 * Side effects:
 *	Stores 'julianDay' in the fields.
 *
 *----------------------------------------------------------------------
 */

static void
GetJulianDayFromEraYearWeekDay(
    TclDateFields *fields,	/* Date to convert */
    int changeover)		/* Julian Day Number of the Gregorian
				 * transition */
{
    int firstMonday;		/* Julian day number of week 1, day 1 in the
				 * given year */
    TclDateFields firstWeek;

    /*
     * Find January 4 in the ISO8601 year, which will always be in week 1.
     */

    firstWeek.isBce = fields->isBce;
    firstWeek.year = fields->iso8601Year;
    firstWeek.month = 1;
    firstWeek.dayOfMonth = 4;
    GetJulianDayFromEraYearMonthDay(&firstWeek, changeover);

    /*
     * Find Monday of week 1.
     */

    firstMonday = WeekdayOnOrBefore(1, firstWeek.julianDay);

    /*
     * Advance to the given week and day.
     */

    fields->julianDay = firstMonday + 7 * (fields->iso8601Week - 1)
	    + fields->dayOfWeek - 1;
}

/*
 *----------------------------------------------------------------------
 *
 * GetJulianDayFromEraYearMonthDay --
 *
 *	Given era, year, month, and dayOfMonth (in TclDateFields), and the
 *	Gregorian transition date, computes the Julian Day Number.
 *
 * Results:
 *	None.
 *
 * Side effects:
 *	Stores day number in 'julianDay'
 *
 *----------------------------------------------------------------------
 */

static void
GetJulianDayFromEraYearMonthDay(
    TclDateFields *fields,	/* Date to convert */
    int changeover)		/* Gregorian transition date as a Julian Day */
{
    int year, ym1, month, mm1, q, r, ym1o4, ym1o100, ym1o400;

    if (fields->isBce) {
	year = 1 - fields->year;
    } else {
	year = fields->year;
    }

    /*
     * Reduce month modulo 12.
     */

    month = fields->month;
    mm1 = month - 1;
    q = mm1 / 12;
    r = (mm1 % 12);
    if (r < 0) {
	r += 12;
	q -= 1;
    }
    year += q;
    month = r + 1;
    ym1 = year - 1;

    /*
     * Adjust the year after reducing the month.
     */

    fields->gregorian = 1;
    if (year < 1) {
	fields->isBce = 1;
	fields->year = 1-year;
    } else {
	fields->isBce = 0;
	fields->year = year;
    }

    /*
     * Try an initial conversion in the Gregorian calendar.
     */

#if 0 /* BUG https://core.tcl-lang.org/tcl/tktview?name=da340d4f32 */
    ym1o4 = ym1 / 4;
#else
    /*
     * Have to make sure quotient is truncated towards 0 when negative.
     * See above bug for details. The casts are necessary.
     */
    if (ym1 >= 0)
	ym1o4 = ym1 / 4;
    else {
	ym1o4 = - (int) (((unsigned int) -ym1) / 4);
    }
#endif
    if (ym1 % 4 < 0) {
	ym1o4--;
    }
    ym1o100 = ym1 / 100;
    if (ym1 % 100 < 0) {
	ym1o100--;
    }
    ym1o400 = ym1 / 400;
    if (ym1 % 400 < 0) {
	ym1o400--;
    }
    fields->julianDay = JDAY_1_JAN_1_CE_GREGORIAN - 1
	    + fields->dayOfMonth
	    + daysInPriorMonths[IsGregorianLeapYear(fields)][month - 1]
	    + (ONE_YEAR * ym1)
	    + ym1o4
	    - ym1o100
	    + ym1o400;

    /*
     * If the resulting date is before the Gregorian changeover, convert in
     * the Julian calendar instead.
     */

    if (fields->julianDay < changeover) {
	fields->gregorian = 0;
	fields->julianDay = JDAY_1_JAN_1_CE_JULIAN - 1
		+ fields->dayOfMonth
		+ daysInPriorMonths[year%4 == 0][month - 1]
		+ (365 * ym1)
		+ ym1o4;
    }
}

/*
 *----------------------------------------------------------------------
 *
 * IsGregorianLeapYear --
 *
 *	Tests whether a given year is a leap year, in either Julian or
 *	Gregorian calendar.
 *
 * Results:
 *	Returns 1 for a leap year, 0 otherwise.
 *
 *----------------------------------------------------------------------
 */

static int
IsGregorianLeapYear(
    TclDateFields *fields)	/* Date to test */
{
    int year = fields->year;

    if (fields->isBce) {
	year = 1 - year;
    }
    if (year%4 != 0) {
	return 0;
    } else if (!(fields->gregorian)) {
	return 1;
    } else if (year%400 == 0) {
	return 1;
    } else if (year%100 == 0) {
	return 0;
    } else {
	return 1;
    }
}

/*
 *----------------------------------------------------------------------
 *
 * WeekdayOnOrBefore --
 *
 *	Finds the Julian Day Number of a given day of the week that falls on
 *	or before a given date, expressed as Julian Day Number.
 *
 * Results:
 *	Returns the Julian Day Number
 *
 *----------------------------------------------------------------------
 */

static int
WeekdayOnOrBefore(
    int dayOfWeek,		/* Day of week; Sunday == 0 or 7 */
    int julianDay)		/* Reference date */
{
    int k = (dayOfWeek + 6) % 7;
    if (k < 0) {
	k += 7;
    }
    return julianDay - ((julianDay - k) % 7);
}

/*
 *----------------------------------------------------------------------
 *
 * ClockGetenvObjCmd --
 *
 *	Tcl command that reads an environment variable from the system
 *
 * Usage:
 *	::tcl::clock::getEnv NAME
 *
 * Parameters:
 *	NAME - Name of the environment variable desired
 *
 * Results:
 *	Returns a standard Tcl result. Returns an error if the variable does
 *	not exist, with a message left in the interpreter. Returns TCL_OK and
 *	the value of the variable if the variable does exist,
 *
 *----------------------------------------------------------------------
 */

int
ClockGetenvObjCmd(
    TCL_UNUSED(ClientData),
    Tcl_Interp *interp,
    int objc,
    Tcl_Obj *const objv[])
{
    const char *varName;
    const char *varValue;

    if (objc != 2) {
	Tcl_WrongNumArgs(interp, 1, objv, "name");
	return TCL_ERROR;
    }
    varName = TclGetString(objv[1]);
    varValue = getenv(varName);
    if (varValue == NULL) {
	varValue = "";
    }
    Tcl_SetObjResult(interp, Tcl_NewStringObj(varValue, -1));
    return TCL_OK;
}

/*
 *----------------------------------------------------------------------
 *
 * ThreadSafeLocalTime --
 *
 *	Wrapper around the 'localtime' library function to make it thread
 *	safe.
 *
 * Results:
 *	Returns a pointer to a 'struct tm' in thread-specific data.
 *
 * Side effects:
 *	Invokes localtime or localtime_r as appropriate.
 *
 *----------------------------------------------------------------------
 */

static struct tm *
ThreadSafeLocalTime(
    const time_t *timePtr)	/* Pointer to the number of seconds since the
				 * local system's epoch */
{
    /*
     * Get a thread-local buffer to hold the returned time.
     */

    struct tm *tmPtr = (struct tm *)Tcl_GetThreadData(&tmKey, sizeof(struct tm));
#ifdef HAVE_LOCALTIME_R
    localtime_r(timePtr, tmPtr);
#else
    struct tm *sysTmPtr;

    Tcl_MutexLock(&clockMutex);
    sysTmPtr = localtime(timePtr);
    if (sysTmPtr == NULL) {
	Tcl_MutexUnlock(&clockMutex);
	return NULL;
    }
    memcpy(tmPtr, localtime(timePtr), sizeof(struct tm));
    Tcl_MutexUnlock(&clockMutex);
#endif
    return tmPtr;
}

/*----------------------------------------------------------------------
 *
 * ClockClicksObjCmd --
 *
 *	Returns a high-resolution counter.
 *
 * Results:
 *	Returns a standard Tcl result.
 *
 * Side effects:
 *	None.
 *
 * This function implements the 'clock clicks' Tcl command. Refer to the user
 * documentation for details on what it does.
 *
 *----------------------------------------------------------------------
 */

int
ClockClicksObjCmd(
    TCL_UNUSED(ClientData),
    Tcl_Interp *interp,		/* Tcl interpreter */
    int objc,			/* Parameter count */
    Tcl_Obj *const *objv)	/* Parameter values */
{
    static const char *const clicksSwitches[] = {
	"-milliseconds", "-microseconds", NULL
    };
    enum ClicksSwitch {
	CLICKS_MILLIS, CLICKS_MICROS, CLICKS_NATIVE
    };
    int index = CLICKS_NATIVE;
    Tcl_Time now;
    Tcl_WideInt clicks = 0;

    switch (objc) {
    case 1:
	break;
    case 2:
	if (Tcl_GetIndexFromObj(interp, objv[1], clicksSwitches, "option", 0,
		&index) != TCL_OK) {
	    return TCL_ERROR;
	}
	break;
    default:
	Tcl_WrongNumArgs(interp, 1, objv, "?-switch?");
	return TCL_ERROR;
    }

    switch (index) {
    case CLICKS_MILLIS:
	Tcl_GetTime(&now);
	clicks = (Tcl_WideInt) now.sec * 1000 + now.usec / 1000;
	break;
    case CLICKS_NATIVE:
#ifdef TCL_WIDE_CLICKS
	clicks = TclpGetWideClicks();
#else
	clicks = (Tcl_WideInt) TclpGetClicks();
#endif
	break;
    case CLICKS_MICROS:
	clicks = TclpGetMicroseconds();
	break;
    }

    Tcl_SetObjResult(interp, Tcl_NewWideIntObj(clicks));
    return TCL_OK;
}

/*----------------------------------------------------------------------
 *
 * ClockMillisecondsObjCmd -
 *
 *	Returns a count of milliseconds since the epoch.
 *
 * Results:
 *	Returns a standard Tcl result.
 *
 * Side effects:
 *	None.
 *
 * This function implements the 'clock milliseconds' Tcl command. Refer to the
 * user documentation for details on what it does.
 *
 *----------------------------------------------------------------------
 */

int
ClockMillisecondsObjCmd(
    TCL_UNUSED(ClientData),
    Tcl_Interp *interp,		/* Tcl interpreter */
    int objc,			/* Parameter count */
    Tcl_Obj *const *objv)	/* Parameter values */
{
    Tcl_Time now;

    if (objc != 1) {
	Tcl_WrongNumArgs(interp, 1, objv, NULL);
	return TCL_ERROR;
    }
    Tcl_GetTime(&now);
    Tcl_SetObjResult(interp, Tcl_NewWideIntObj((Tcl_WideInt)
	    now.sec * 1000 + now.usec / 1000));
    return TCL_OK;
}

/*----------------------------------------------------------------------
 *
 * ClockMicrosecondsObjCmd -
 *
 *	Returns a count of microseconds since the epoch.
 *
 * Results:
 *	Returns a standard Tcl result.
 *
 * Side effects:
 *	None.
 *
 * This function implements the 'clock microseconds' Tcl command. Refer to the
 * user documentation for details on what it does.
 *
 *----------------------------------------------------------------------
 */

int
ClockMicrosecondsObjCmd(
    TCL_UNUSED(ClientData),
    Tcl_Interp *interp,		/* Tcl interpreter */
    int objc,			/* Parameter count */
    Tcl_Obj *const *objv)	/* Parameter values */
{
    if (objc != 1) {
	Tcl_WrongNumArgs(interp, 1, objv, NULL);
	return TCL_ERROR;
    }
    Tcl_SetObjResult(interp, Tcl_NewWideIntObj(TclpGetMicroseconds()));
    return TCL_OK;
}

/*
 *-----------------------------------------------------------------------------
 *
 * ClockParseformatargsObjCmd --
 *
 *	Parses the arguments for [clock format].
 *
 * Results:
 *	Returns a standard Tcl result, whose value is a four-element list
 *	comprising the time format, the locale, and the timezone.
 *
 * This function exists because the loop that parses the [clock format]
 * options is a known performance "hot spot", and is implemented in an effort
 * to speed that particular code up.
 *
 *-----------------------------------------------------------------------------
 */

static int
ClockParseformatargsObjCmd(
    ClientData clientData,	/* Client data containing literal pool */
    Tcl_Interp *interp,		/* Tcl interpreter */
    int objc,			/* Parameter count */
    Tcl_Obj *const objv[])	/* Parameter vector */
{
    ClockClientData *dataPtr = (ClockClientData *)clientData;
    Tcl_Obj **litPtr = dataPtr->literals;
    Tcl_Obj *results[3];	/* Format, locale and timezone */
#define formatObj results[0]
#define localeObj results[1]
#define timezoneObj results[2]
    int gmtFlag = 0;
    static const char *const options[] = { /* Command line options expected */
	"-format",	"-gmt",		"-locale",
	"-timezone",	NULL };
    enum optionInd {
	CLOCK_FORMAT_FORMAT,	CLOCK_FORMAT_GMT,	CLOCK_FORMAT_LOCALE,
	CLOCK_FORMAT_TIMEZONE
    };
    int optionIndex;		/* Index of an option. */
    int saw = 0;		/* Flag == 1 if option was seen already. */
    Tcl_WideInt clockVal;	/* Clock value - just used to parse. */
    int i;

    /*
     * Args consist of a time followed by keyword-value pairs.
     */

    if (objc < 2 || (objc % 2) != 0) {
	Tcl_WrongNumArgs(interp, 0, objv,
		"clock format clockval ?-format string? "
		"?-gmt boolean? ?-locale LOCALE? ?-timezone ZONE?");
	Tcl_SetErrorCode(interp, "CLOCK", "wrongNumArgs", NULL);
	return TCL_ERROR;
    }

    /*
     * Extract values for the keywords.
     */

    formatObj = litPtr[LIT__DEFAULT_FORMAT];
    localeObj = litPtr[LIT_C];
    timezoneObj = litPtr[LIT__NIL];
    for (i = 2; i < objc; i+=2) {
	if (Tcl_GetIndexFromObj(interp, objv[i], options, "option", 0,
		&optionIndex) != TCL_OK) {
	    Tcl_SetErrorCode(interp, "CLOCK", "badOption",
		    Tcl_GetString(objv[i]), NULL);
	    return TCL_ERROR;
	}
	switch (optionIndex) {
	case CLOCK_FORMAT_FORMAT:
	    formatObj = objv[i+1];
	    break;
	case CLOCK_FORMAT_GMT:
	    if (Tcl_GetBooleanFromObj(interp, objv[i+1], &gmtFlag) != TCL_OK){
		return TCL_ERROR;
	    }
	    break;
	case CLOCK_FORMAT_LOCALE:
	    localeObj = objv[i+1];
	    break;
	case CLOCK_FORMAT_TIMEZONE:
	    timezoneObj = objv[i+1];
	    break;
	}
	saw |= 1 << optionIndex;
    }

    /*
     * Check options.
     */

    if (TclGetWideIntFromObj(interp, objv[1], &clockVal) != TCL_OK) {
	return TCL_ERROR;
    }
    if ((saw & (1 << CLOCK_FORMAT_GMT))
	    && (saw & (1 << CLOCK_FORMAT_TIMEZONE))) {
	Tcl_SetObjResult(interp, litPtr[LIT_CANNOT_USE_GMT_AND_TIMEZONE]);
	Tcl_SetErrorCode(interp, "CLOCK", "gmtWithTimezone", NULL);
	return TCL_ERROR;
    }
    if (gmtFlag) {
	timezoneObj = litPtr[LIT_GMT];
    }

    /*
     * Return options as a list.
     */

    Tcl_SetObjResult(interp, Tcl_NewListObj(3, results));
    return TCL_OK;

#undef timezoneObj
#undef localeObj
#undef formatObj
}

/*----------------------------------------------------------------------
 *
 * ClockSecondsObjCmd -
 *
 *	Returns a count of microseconds since the epoch.
 *
 * Results:
 *	Returns a standard Tcl result.
 *
 * Side effects:
 *	None.
 *
 * This function implements the 'clock seconds' Tcl command. Refer to the user
 * documentation for details on what it does.
 *
 *----------------------------------------------------------------------
 */

int
ClockSecondsObjCmd(
    TCL_UNUSED(ClientData),
    Tcl_Interp *interp,		/* Tcl interpreter */
    int objc,			/* Parameter count */
    Tcl_Obj *const *objv)	/* Parameter values */
{
    Tcl_Time now;

    if (objc != 1) {
	Tcl_WrongNumArgs(interp, 1, objv, NULL);
	return TCL_ERROR;
    }
    Tcl_GetTime(&now);
    Tcl_SetObjResult(interp, Tcl_NewWideIntObj((Tcl_WideInt) now.sec));
    return TCL_OK;
}

/*
 *----------------------------------------------------------------------
 *
 * TzsetIfNecessary --
 *
 *	Calls the tzset() library function if the contents of the TZ
 *	environment variable has changed.
 *
 * Results:
 *	None.
 *
 * Side effects:
 *	Calls tzset.
 *
 *----------------------------------------------------------------------
 */

static void
TzsetIfNecessary(void)
{
<<<<<<< HEAD
    static char* tzWas = (char *)INT2PTR(-1);	/* Previous value of TZ, protected by
=======
    static char *tzWas = (char *)INT2PTR(-1);	/* Previous value of TZ, protected by
>>>>>>> 07ec0e51
				 * clockMutex. */
    static long	 tzLastRefresh = 0;	 /* Used for latency before next refresh */
    static size_t tzEnvEpoch = 0;        /* Last env epoch, for faster signaling,
					    that TZ changed via TCL */
    const char *tzIsNow;	/* Current value of TZ */

    /*
     * Prevent performance regression on some platforms by resolving of system time zone:
     * small latency for check whether environment was changed (once per second)
     * no latency if environment was changed with tcl-env (compare both epoch values)
     */
    Tcl_Time now;
    Tcl_GetTime(&now);
    if (now.sec == tzLastRefresh && tzEnvEpoch == TclEnvEpoch) {
	return;
    }

    tzEnvEpoch = TclEnvEpoch;
    tzLastRefresh = now.sec;

    Tcl_MutexLock(&clockMutex);
    tzIsNow = getenv("TZ");
    if (tzIsNow != NULL && (tzWas == NULL || tzWas == INT2PTR(-1)
	    || strcmp(tzIsNow, tzWas) != 0)) {
	tzset();
	if (tzWas != NULL && tzWas != INT2PTR(-1)) {
	    ckfree(tzWas);
	}
	tzWas = (char *)ckalloc(strlen(tzIsNow) + 1);
	strcpy(tzWas, tzIsNow);
    } else if (tzIsNow == NULL && tzWas != NULL) {
	tzset();
	if (tzWas != INT2PTR(-1)) ckfree(tzWas);
	tzWas = NULL;
    }
    Tcl_MutexUnlock(&clockMutex);
}

/*
 *----------------------------------------------------------------------
 *
 * ClockDeleteCmdProc --
 *
 *	Remove a reference to the clock client data, and clean up memory
 *	when it's all gone.
 *
 * Results:
 *	None.
 *
 *----------------------------------------------------------------------
 */

static void
ClockDeleteCmdProc(
    ClientData clientData)	/* Opaque pointer to the client data */
{
    ClockClientData *data = (ClockClientData *)clientData;
    int i;

    if (data->refCount-- <= 1) {
	for (i = 0; i < LIT__END; ++i) {
	    Tcl_DecrRefCount(data->literals[i]);
	}
	ckfree(data->literals);
	ckfree(data);
    }
}

/*
 * Local Variables:
 * mode: c
 * c-basic-offset: 4
 * fill-column: 78
 * End:
 */<|MERGE_RESOLUTION|>--- conflicted
+++ resolved
@@ -2051,11 +2051,7 @@
 static void
 TzsetIfNecessary(void)
 {
-<<<<<<< HEAD
-    static char* tzWas = (char *)INT2PTR(-1);	/* Previous value of TZ, protected by
-=======
     static char *tzWas = (char *)INT2PTR(-1);	/* Previous value of TZ, protected by
->>>>>>> 07ec0e51
 				 * clockMutex. */
     static long	 tzLastRefresh = 0;	 /* Used for latency before next refresh */
     static size_t tzEnvEpoch = 0;        /* Last env epoch, for faster signaling,
