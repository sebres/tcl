--- conflicted
+++ resolved
@@ -2625,8 +2625,8 @@
     int changeover)		/* Gregorian transition date */
 {
     Tcl_WideInt jday = fields->julianDay;
+    Tcl_WideInt day;
     Tcl_WideInt year;
-    Tcl_WideInt day;
     Tcl_WideInt n;
 
     if (jday >= changeover) {
@@ -2711,12 +2711,12 @@
 
     if (year <= 0) {
 	fields->era = BCE;
-	fields->year = 1 - (int)year;
+	fields->year = 1 - year;
     } else {
 	fields->era = CE;
-	fields->year = (int)year;
-    }
-    fields->dayOfYear = (int)(day + 1);
+	fields->year = year;
+    }
+    fields->dayOfYear = day + 1;
 }
  
@@ -3191,7 +3191,7 @@
 	}
 	break;
     default:
-	Tcl_WrongNumArgs(interp, 0, NULL, "clock clicks ?-switch?");
+	Tcl_WrongNumArgs(interp, 1, objv, "?-switch?");
 	return TCL_ERROR;
     }
 
@@ -3246,7 +3246,7 @@
     (void)clientData;
 
     if (objc != 1) {
-	Tcl_WrongNumArgs(interp, 0, NULL, "clock milliseconds");
+	Tcl_WrongNumArgs(interp, 1, objv, NULL);
 	return TCL_ERROR;
     }
     Tcl_GetTime(&now);
@@ -4590,7 +4590,7 @@
     (void)clientData;
 
     if (objc != 1) {
-	Tcl_WrongNumArgs(interp, 0, NULL, "clock seconds");
+	Tcl_WrongNumArgs(interp, 1, objv, NULL);
 	return TCL_ERROR;
     }
     Tcl_GetTime(&now);
@@ -4690,7 +4690,6 @@
 static size_t
 TzsetIfNecessary(void)
 {
-<<<<<<< HEAD
     static char* tzWas = (char *)INT2PTR(-1);	 /* Previous value of TZ, protected by
 					  * clockMutex. */
     static long	 tzLastRefresh = 0;	 /* Used for latency before next refresh */
@@ -4714,29 +4713,6 @@
     tzLastRefresh = now.sec;
 
     /* check in lock */
-=======
-    static char *tzWas = (char *)INT2PTR(-1);	/* Previous value of TZ, protected by
-				 * clockMutex. */
-    static long	 tzLastRefresh = 0;	 /* Used for latency before next refresh */
-    static size_t tzEnvEpoch = 0;        /* Last env epoch, for faster signaling,
-					    that TZ changed via TCL */
-    const char *tzIsNow;	/* Current value of TZ */
-
-    /*
-     * Prevent performance regression on some platforms by resolving of system time zone:
-     * small latency for check whether environment was changed (once per second)
-     * no latency if environment was changed with tcl-env (compare both epoch values)
-     */
-    Tcl_Time now;
-    Tcl_GetTime(&now);
-    if (now.sec == tzLastRefresh && tzEnvEpoch == TclEnvEpoch) {
-	return;
-    }
-
-    tzEnvEpoch = TclEnvEpoch;
-    tzLastRefresh = now.sec;
-
->>>>>>> 07ec0e51
     Tcl_MutexLock(&clockMutex);
     tzIsNow = getenv("TCL_TZ");
     if (tzIsNow == NULL) {
