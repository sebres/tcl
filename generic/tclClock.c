--- conflicted
+++ resolved
@@ -338,13 +338,8 @@
     int objc,			/* Parameter count */
     Tcl_Obj *const *objv)	/* Parameter vector */
 {
-<<<<<<< HEAD
-    ClockClientData *data = clientData;
+    ClockClientData *data = (ClockClientData *)clientData;
     Tcl_Obj *const *lit = data->literals;
-=======
-    ClockClientData *data = (ClockClientData *)clientData;
-    Tcl_Obj *const *literals = data->literals;
->>>>>>> a6041df9
     Tcl_Obj *secondsObj;
     Tcl_Obj *dict;
     int changeover;
@@ -438,13 +433,8 @@
 {
     TclDateFields fields;
     Tcl_Obj *dict;
-<<<<<<< HEAD
-    ClockClientData *data = clientData;
+    ClockClientData *data = (ClockClientData *)clientData;
     Tcl_Obj *const *lit = data->literals;
-=======
-    ClockClientData *data = (ClockClientData *)clientData;
-    Tcl_Obj *const *literals = data->literals;
->>>>>>> a6041df9
     int changeover;
 
     /*
@@ -506,15 +496,9 @@
 	    Tcl_NewWideIntObj(fields.julianDay));
     Tcl_DictObjPut(NULL, dict, lit[LIT_GREGORIAN],
 	    Tcl_NewWideIntObj(fields.gregorian));
-<<<<<<< HEAD
     Tcl_DictObjPut(NULL, dict, lit[LIT_ERA],
-	    lit[fields.era ? LIT_BCE : LIT_CE]);
+	    lit[fields.isBce ? LIT_BCE : LIT_CE]);
     Tcl_DictObjPut(NULL, dict, lit[LIT_YEAR],
-=======
-    Tcl_DictObjPut(NULL, dict, literals[LIT_ERA],
-	    literals[fields.isBce ? LIT_BCE : LIT_CE]);
-    Tcl_DictObjPut(NULL, dict, literals[LIT_YEAR],
->>>>>>> a6041df9
 	    Tcl_NewWideIntObj(fields.year));
     Tcl_DictObjPut(NULL, dict, lit[LIT_DAYOFYEAR],
 	    Tcl_NewWideIntObj(fields.dayOfYear));
@@ -604,13 +588,8 @@
 {
     TclDateFields fields;
     Tcl_Obj *dict;
-<<<<<<< HEAD
-    ClockClientData *data = clientData;
+    ClockClientData *data = (ClockClientData *)clientData;
     Tcl_Obj *const *lit = data->literals;
-=======
-    ClockClientData *data = (ClockClientData *)clientData;
-    Tcl_Obj *const *literals = data->literals;
->>>>>>> a6041df9
     int changeover;
     int copied = 0;
     int status;
@@ -625,13 +604,8 @@
 	return TCL_ERROR;
     }
     dict = objv[1];
-<<<<<<< HEAD
-    if (FetchEraField(interp, dict, lit[LIT_ERA], &era) != TCL_OK
+    if (FetchEraField(interp, dict, lit[LIT_ERA], &isBce) != TCL_OK
 	    || FetchIntField(interp, dict, lit[LIT_YEAR], &fields.year)
-=======
-    if (FetchEraField(interp, dict, literals[LIT_ERA], &isBce) != TCL_OK
-	    || FetchIntField(interp, dict, literals[LIT_YEAR], &fields.year)
->>>>>>> a6041df9
 		!= TCL_OK
 	    || FetchIntField(interp, dict, lit[LIT_MONTH], &fields.month)
 		!= TCL_OK
@@ -699,13 +673,8 @@
 {
     TclDateFields fields;
     Tcl_Obj *dict;
-<<<<<<< HEAD
-    ClockClientData *data = clientData;
+    ClockClientData *data = (ClockClientData *)clientData;
     Tcl_Obj *const *lit = data->literals;
-=======
-    ClockClientData *data = (ClockClientData *)clientData;
-    Tcl_Obj *const *literals = data->literals;
->>>>>>> a6041df9
     int changeover;
     int copied = 0;
     int status;
@@ -720,13 +689,8 @@
 	return TCL_ERROR;
     }
     dict = objv[1];
-<<<<<<< HEAD
-    if (FetchEraField(interp, dict, lit[LIT_ERA], &era) != TCL_OK
+    if (FetchEraField(interp, dict, lit[LIT_ERA], &isBce) != TCL_OK
 	    || FetchIntField(interp, dict, lit[LIT_ISO8601YEAR],
-=======
-    if (FetchEraField(interp, dict, literals[LIT_ERA], &isBce) != TCL_OK
-	    || FetchIntField(interp, dict, literals[LIT_ISO8601YEAR],
->>>>>>> a6041df9
 		&fields.iso8601Year) != TCL_OK
 	    || FetchIntField(interp, dict, lit[LIT_ISO8601WEEK],
 		&fields.iso8601Week) != TCL_OK
