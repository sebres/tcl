--- conflicted
+++ resolved
@@ -61,13 +61,8 @@
  * "thread create" Tcl command or the ThreadCreate() C function.
  */
 
-<<<<<<< HEAD
-typedef struct ThreadCtrl {
+typedef struct {
     char *script;		/* The Tcl command this thread should
-=======
-typedef struct {
-    const char *script;		/* The Tcl command this thread should
->>>>>>> dd4f8a33
 				 * execute */
     int flags;			/* Initial value of the "flags" field in the
 				 * ThreadSpecificData structure for the new
