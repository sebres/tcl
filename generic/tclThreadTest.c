/*
 * tclThreadTest.c --
 *
 *	This file implements the testthread command. Eventually this should be
 *	tclThreadCmd.c
 *	Some of this code is based on work done by Richard Hipp on behalf of
 *	Conservation Through Innovation, Limited, with their permission.
 *
 * Copyright (c) 1998 by Sun Microsystems, Inc.
 * Copyright (c) 2006-2008 by Joe Mistachkin.  All rights reserved.
 *
 * See the file "license.terms" for information on usage and redistribution of
 * this file, and for a DISCLAIMER OF ALL WARRANTIES.
 */

#ifndef USE_TCL_STUBS
#   define USE_TCL_STUBS
#endif
#include "tclInt.h"

#ifdef TCL_THREADS
/*
 * Each thread has an single instance of the following structure. There is one
 * instance of this structure per thread even if that thread contains multiple
 * interpreters. The interpreter identified by this structure is the main
 * interpreter for the thread.
 *
 * The main interpreter is the one that will process any messages received by
 * a thread. Any thread can send messages but only the main interpreter can
 * receive them.
 */

typedef struct ThreadSpecificData {
    Tcl_ThreadId threadId;	/* Tcl ID for this thread */
    Tcl_Interp *interp;		/* Main interpreter for this thread */
    int flags;			/* See the TP_ defines below... */
    struct ThreadSpecificData *nextPtr;
				/* List for "thread names" */
    struct ThreadSpecificData *prevPtr;
				/* List for "thread names" */
} ThreadSpecificData;
static Tcl_ThreadDataKey dataKey;

/*
 * This list is used to list all threads that have interpreters. This is
 * protected by threadMutex.
 */

static ThreadSpecificData *threadList = NULL;

/*
 * The following bit-values are legal for the "flags" field of the
 * ThreadSpecificData structure.
 */

#define TP_Dying		0x001 /* This thread is being canceled */

/*
 * An instance of the following structure contains all information that is
 * passed into a new thread when the thread is created using either the
 * "thread create" Tcl command or the ThreadCreate() C function.
 */

typedef struct ThreadCtrl {
    const char *script;	/* The Tcl command this thread should
				 * execute */
    int flags;			/* Initial value of the "flags" field in the
				 * ThreadSpecificData structure for the new
				 * thread. Might contain TP_Detached or
				 * TP_TclThread. */
    Tcl_Condition condWait;	/* This condition variable is used to
				 * synchronize the parent and child threads.
				 * The child won't run until it acquires
				 * threadMutex, and the parent function won't
				 * complete until signaled on this condition
				 * variable. */
} ThreadCtrl;

/*
 * This is the event used to send scripts to other threads.
 */

typedef struct ThreadEvent {
    Tcl_Event event;		/* Must be first */
    char *script;		/* The script to execute. */
    struct ThreadEventResult *resultPtr;
				/* To communicate the result. This is NULL if
				 * we don't care about it. */
} ThreadEvent;

typedef struct ThreadEventResult {
    Tcl_Condition done;		/* Signaled when the script completes */
    int code;			/* Return value of Tcl_Eval */
    char *result;		/* Result from the script */
    char *errorInfo;		/* Copy of errorInfo variable */
    char *errorCode;		/* Copy of errorCode variable */
    Tcl_ThreadId srcThreadId;	/* Id of sending thread, in case it dies */
    Tcl_ThreadId dstThreadId;	/* Id of target thread, in case it dies */
    struct ThreadEvent *eventPtr;	/* Back pointer */
    struct ThreadEventResult *nextPtr;	/* List for cleanup */
    struct ThreadEventResult *prevPtr;

} ThreadEventResult;

static ThreadEventResult *resultList;

/*
 * This is for simple error handling when a thread script exits badly.
 */

static Tcl_ThreadId mainThreadId;
static Tcl_ThreadId errorThreadId;
static char *errorProcString;

/*
 * Access to the list of threads and to the thread send results is guarded by
 * this mutex.
 */

TCL_DECLARE_MUTEX(threadMutex)

static int		ThreadObjCmd(ClientData clientData,
			    Tcl_Interp *interp, int objc,
			    Tcl_Obj *const objv[]);
static int		ThreadCreate(Tcl_Interp *interp, const char *script,
			    int joinable);
static int		ThreadList(Tcl_Interp *interp);
static int		ThreadSend(Tcl_Interp *interp, Tcl_ThreadId id,
			    const char *script, int wait);
static int		ThreadCancel(Tcl_Interp *interp, Tcl_ThreadId id,
			    const char *result, int flags);

static Tcl_ThreadCreateType	NewTestThread(ClientData clientData);
static void		ListRemove(ThreadSpecificData *tsdPtr);
static void		ListUpdateInner(ThreadSpecificData *tsdPtr);
static int		ThreadEventProc(Tcl_Event *evPtr, int mask);
static void		ThreadErrorProc(Tcl_Interp *interp);
static void		ThreadFreeProc(ClientData clientData);
static int		ThreadDeleteEvent(Tcl_Event *eventPtr,
			    ClientData clientData);
static void		ThreadExitProc(ClientData clientData);
extern int		Tcltest_Init(Tcl_Interp *interp);

/*
 *----------------------------------------------------------------------
 *
 * TclThread_Init --
 *
 *	Initialize the test thread command.
 *
 * Results:
 *	TCL_OK if the package was properly initialized.
 *
 * Side effects:
 *	Add the "testthread" command to the interp.
 *
 *----------------------------------------------------------------------
 */

int
TclThread_Init(
    Tcl_Interp *interp)		/* The current Tcl interpreter */
{
    /*
     * If the main thread Id has not been set, do it now.
     */

    Tcl_MutexLock(&threadMutex);
    if (mainThreadId == 0) {
	mainThreadId = Tcl_GetCurrentThread();
    }
    Tcl_MutexUnlock(&threadMutex);

    Tcl_CreateObjCommand(interp, "testthread", ThreadObjCmd, NULL, NULL);
    return TCL_OK;
}


/*
 *----------------------------------------------------------------------
 *
 * ThreadObjCmd --
 *
 *	This procedure is invoked to process the "testthread" Tcl command. See
 *	the user documentation for details on what it does.
 *
 *	thread cancel ?-unwind? id ?result?
 *	thread create ?-joinable? ?script?
 *	thread send ?-async? id script
 *	thread event
 *	thread exit
 *	thread id ?-main?
 *	thread names
 *	thread wait
 *	thread errorproc proc
 *	thread join id
 *
 * Results:
 *	A standard Tcl result.
 *
 * Side effects:
 *	See the user documentation.
 *
 *----------------------------------------------------------------------
 */

	/* ARGSUSED */
static int
ThreadObjCmd(
    ClientData dummy,		/* Not used. */
    Tcl_Interp *interp,		/* Current interpreter. */
    int objc,			/* Number of arguments. */
    Tcl_Obj *const objv[])	/* Argument objects. */
{
    ThreadSpecificData *tsdPtr = TCL_TSD_INIT(&dataKey);
    int option;
    static const char *const threadOptions[] = {
	"cancel", "create", "event", "exit", "id",
	"join", "names", "send", "wait", "errorproc",
	NULL
    };
    enum options {
	THREAD_CANCEL, THREAD_CREATE, THREAD_EVENT, THREAD_EXIT,
	THREAD_ID, THREAD_JOIN, THREAD_NAMES, THREAD_SEND,
	THREAD_WAIT, THREAD_ERRORPROC
    };

    if (objc < 2) {
	Tcl_WrongNumArgs(interp, 1, objv, "option ?arg ...?");
	return TCL_ERROR;
    }
    if (Tcl_GetIndexFromObjStruct(interp, objv[1], threadOptions,
	    sizeof(char *), "option", 0, &option) != TCL_OK) {
	return TCL_ERROR;
    }

    /*
     * Make sure the initial thread is on the list before doing anything.
     */

    if (tsdPtr->interp == NULL) {
	Tcl_MutexLock(&threadMutex);
	tsdPtr->interp = interp;
	ListUpdateInner(tsdPtr);
	Tcl_CreateThreadExitHandler(ThreadExitProc, NULL);
	Tcl_MutexUnlock(&threadMutex);
    }

    switch ((enum options)option) {
    case THREAD_CANCEL: {
	long id;
	const char *result;
	int flags, arg;

	if ((objc < 3) || (objc > 5)) {
	    Tcl_WrongNumArgs(interp, 2, objv, "?-unwind? id ?result?");
	    return TCL_ERROR;
	}
	flags = 0;
	arg = 2;
	if ((objc == 4) || (objc == 5)) {
	    if (strcmp("-unwind", Tcl_GetString(objv[arg])) == 0) {
		flags = TCL_CANCEL_UNWIND;
		arg++;
	    }
	}
	if (Tcl_GetLongFromObj(interp, objv[arg], &id) != TCL_OK) {
	    return TCL_ERROR;
	}
	arg++;
	if (arg < objc) {
	    result = Tcl_GetString(objv[arg]);
	} else {
	    result = NULL;
	}
	return ThreadCancel(interp, (Tcl_ThreadId) (size_t) id, result, flags);
    }
    case THREAD_CREATE: {
	const char *script;
	int joinable, len;

	if (objc == 2) {
	    /*
	     * Neither joinable nor special script
	     */

	    joinable = 0;
	    script = "testthread wait";		/* Just enter event loop */
	} else if (objc == 3) {
	    /*
	     * Possibly -joinable, then no special script, no joinable, then
	     * its a script.
	     */

	    script = Tcl_GetStringFromObj(objv[2], &len);

	    if ((len > 1) && (script[0] == '-') && (script[1] == 'j') &&
		    (0 == strncmp(script, "-joinable", (size_t) len))) {
		joinable = 1;
		script = "testthread wait";	/* Just enter event loop */
	    } else {
		/*
		 * Remember the script
		 */

		joinable = 0;
	    }
	} else if (objc == 4) {
	    /*
	     * Definitely a script available, but is the flag -joinable?
	     */

	    script = Tcl_GetStringFromObj(objv[2], &len);
	    joinable = ((len > 1) && (script[0] == '-') && (script[1] == 'j')
		    && (0 == strncmp(script, "-joinable", (size_t) len)));
	    script = Tcl_GetString(objv[3]);
	} else {
	    Tcl_WrongNumArgs(interp, 2, objv, "?-joinable? ?script?");
	    return TCL_ERROR;
	}
	return ThreadCreate(interp, script, joinable);
    }
    case THREAD_EXIT:
	if (objc > 2) {
	    Tcl_WrongNumArgs(interp, 2, objv, NULL);
	    return TCL_ERROR;
	}
	ListRemove(NULL);
	Tcl_ExitThread(0);
	return TCL_OK;
    case THREAD_ID:
	if (objc == 2 || objc == 3) {
	    Tcl_Obj *idObj;

	    /*
	     * Check if they want the main thread id or the current thread id.
	     */

	    if (objc == 2) {
		idObj = Tcl_NewWideIntObj((Tcl_WideInt)(size_t)Tcl_GetCurrentThread());
	    } else if (objc == 3
		    && strcmp("-main", Tcl_GetString(objv[2])) == 0) {
		Tcl_MutexLock(&threadMutex);
		idObj = Tcl_NewLongObj((long)(size_t)mainThreadId);
		Tcl_MutexUnlock(&threadMutex);
	    } else {
		Tcl_WrongNumArgs(interp, 2, objv, NULL);
		return TCL_ERROR;
	    }

	    Tcl_SetObjResult(interp, idObj);
	    return TCL_OK;
	} else {
	    Tcl_WrongNumArgs(interp, 2, objv, NULL);
	    return TCL_ERROR;
	}
    case THREAD_JOIN: {
	Tcl_WideInt id;
	int result, status;

	if (objc != 3) {
	    Tcl_WrongNumArgs(interp, 2, objv, "id");
	    return TCL_ERROR;
	}
	if (Tcl_GetWideIntFromObj(interp, objv[2], &id) != TCL_OK) {
	    return TCL_ERROR;
	}

	result = Tcl_JoinThread((Tcl_ThreadId)(size_t)id, &status);
	if (result == TCL_OK) {
	    Tcl_SetLongObj(Tcl_GetObjResult(interp), status);
	} else {
	    char buf[20];

	    sprintf(buf, "%" TCL_LL_MODIFIER "d", id);
	    Tcl_AppendResult(interp, "cannot join thread ", buf, NULL);
	}
	return result;
    }
    case THREAD_NAMES:
	if (objc > 2) {
	    Tcl_WrongNumArgs(interp, 2, objv, NULL);
	    return TCL_ERROR;
	}
	return ThreadList(interp);
    case THREAD_SEND: {
	Tcl_WideInt id;
	const char *script;
	int wait, arg;

	if ((objc != 4) && (objc != 5)) {
	    Tcl_WrongNumArgs(interp, 2, objv, "?-async? id script");
	    return TCL_ERROR;
	}
	if (objc == 5) {
	    if (strcmp("-async", Tcl_GetString(objv[2])) != 0) {
		Tcl_WrongNumArgs(interp, 2, objv, "?-async? id script");
		return TCL_ERROR;
	    }
	    wait = 0;
	    arg = 3;
	} else {
	    wait = 1;
	    arg = 2;
	}
	if (Tcl_GetWideIntFromObj(interp, objv[arg], &id) != TCL_OK) {
	    return TCL_ERROR;
	}
	arg++;
	script = Tcl_GetString(objv[arg]);
	return ThreadSend(interp, (Tcl_ThreadId)(size_t)id, script, wait);
    }
    case THREAD_EVENT: {
	if (objc > 2) {
	    Tcl_WrongNumArgs(interp, 2, objv, NULL);
	    return TCL_ERROR;
	}
	Tcl_SetObjResult(interp, Tcl_NewLongObj(
		Tcl_DoOneEvent(TCL_ALL_EVENTS | TCL_DONT_WAIT)));
	return TCL_OK;
    }
    case THREAD_ERRORPROC: {
	/*
	 * Arrange for this proc to handle thread death errors.
	 */

	const char *proc;

	if (objc != 3) {
	    Tcl_WrongNumArgs(interp, 2, objv, "proc");
	    return TCL_ERROR;
	}
	Tcl_MutexLock(&threadMutex);
	errorThreadId = Tcl_GetCurrentThread();
	if (errorProcString) {
	    ckfree(errorProcString);
	}
	proc = Tcl_GetString(objv[2]);
	errorProcString = ckalloc(strlen(proc) + 1);
	strcpy(errorProcString, proc);
	Tcl_MutexUnlock(&threadMutex);
	return TCL_OK;
    }
    case THREAD_WAIT:
	if (objc > 2) {
	    Tcl_WrongNumArgs(interp, 2, objv, "");
	    return TCL_ERROR;
	}
	while (1) {
	    /*
	     * If the script has been unwound, bail out immediately. This does
	     * not follow the recommended guidelines for how extensions should
	     * handle the script cancellation functionality because this is
	     * not a "normal" extension. Most extensions do not have a command
	     * that simply enters an infinite Tcl event loop. Normal
	     * extensions should not specify the TCL_CANCEL_UNWIND when
	     * calling Tcl_Canceled to check if the command has been canceled.
	     */

	    if (Tcl_Canceled(interp,
		    TCL_LEAVE_ERR_MSG | TCL_CANCEL_UNWIND) == TCL_ERROR) {
		break;
	    }
	    (void) Tcl_DoOneEvent(TCL_ALL_EVENTS);
	}

	/*
	 * If we get to this point, we have been canceled by another thread,
	 * which is considered to be an "error".
	 */

	ThreadErrorProc(interp);
	return TCL_OK;
    }
    return TCL_OK;
}

/*
 *----------------------------------------------------------------------
 *
 * ThreadCreate --
 *
 *	This procedure is invoked to create a thread containing an interp to
 *	run a script. This returns after the thread has started executing.
 *
 * Results:
 *	A standard Tcl result, which is the thread ID.
 *
 * Side effects:
 *	Create a thread.
 *
 *----------------------------------------------------------------------
 */

	/* ARGSUSED */
static int
ThreadCreate(
    Tcl_Interp *interp,		/* Current interpreter. */
    const char *script,		/* Script to execute */
    int joinable)		/* Flag, joinable thread or not */
{
    ThreadCtrl ctrl;
    Tcl_ThreadId id;

    ctrl.script = script;
    ctrl.condWait = NULL;
    ctrl.flags = 0;

    joinable = joinable ? TCL_THREAD_JOINABLE : TCL_THREAD_NOFLAGS;

    Tcl_MutexLock(&threadMutex);
    if (Tcl_CreateThread(&id, NewTestThread, (ClientData) &ctrl,
	    TCL_THREAD_STACK_DEFAULT, joinable) != TCL_OK) {
	Tcl_MutexUnlock(&threadMutex);
	Tcl_AppendResult(interp, "can't create a new thread", NULL);
	return TCL_ERROR;
    }

    /*
     * Wait for the thread to start because it is using something on our stack!
     */

    Tcl_ConditionWait(&ctrl.condWait, &threadMutex, NULL);
    Tcl_MutexUnlock(&threadMutex);
    Tcl_ConditionFinalize(&ctrl.condWait);
    Tcl_SetObjResult(interp, Tcl_NewWideIntObj((Tcl_WideInt)(size_t)id));
    return TCL_OK;
}

/*
 *------------------------------------------------------------------------
 *
 * NewTestThread --
 *
 *	This routine is the "main()" for a new thread whose task is to execute
 *	a single Tcl script. The argument to this function is a pointer to a
 *	structure that contains the text of the TCL script to be executed.
 *
 *	Space to hold the script field of the ThreadControl structure passed
 *	in as the only argument was obtained from malloc() and must be freed
 *	by this function before it exits. Space to hold the ThreadControl
 *	structure itself is released by the calling function, and the two
 *	condition variables in the ThreadControl structure are destroyed by
 *	the calling function. The calling function will destroy the
 *	ThreadControl structure and the condition variable as soon as
 *	ctrlPtr->condWait is signaled, so this routine must make copies of any
 *	data it might need after that point.
 *
 * Results:
 *	None
 *
 * Side effects:
 *	A Tcl script is executed in a new thread.
 *
 *------------------------------------------------------------------------
 */

Tcl_ThreadCreateType
NewTestThread(
    ClientData clientData)
{
    ThreadCtrl *ctrlPtr = clientData;
    ThreadSpecificData *tsdPtr = TCL_TSD_INIT(&dataKey);
    int result;
    char *threadEvalScript;

    /*
     * Initialize the interpreter. This should be more general.
     */

    tsdPtr->interp = Tcl_CreateInterp();
    result = Tcl_Init(tsdPtr->interp);
    if (result != TCL_OK) {
	ThreadErrorProc(tsdPtr->interp);
    }

    /*
     * This is part of the test facility. Initialize _ALL_ test commands for
     * use by the new thread.
     */

    result = Tcltest_Init(tsdPtr->interp);
    if (result != TCL_OK) {
	ThreadErrorProc(tsdPtr->interp);
    }

    /*
     * Update the list of threads.
     */

    Tcl_MutexLock(&threadMutex);
    ListUpdateInner(tsdPtr);

    /*
     * We need to keep a pointer to the alloc'ed mem of the script we are
     * eval'ing, for the case that we exit during evaluation
     */

    threadEvalScript = ckalloc(strlen(ctrlPtr->script) + 1);
    strcpy(threadEvalScript, ctrlPtr->script);

    Tcl_CreateThreadExitHandler(ThreadExitProc, threadEvalScript);

    /*
     * Notify the parent we are alive.
     */

    Tcl_ConditionNotify(&ctrlPtr->condWait);
    Tcl_MutexUnlock(&threadMutex);

    /*
     * Run the script.
     */

    Tcl_Preserve(tsdPtr->interp);
    result = Tcl_EvalEx(tsdPtr->interp, threadEvalScript, -1, 0);
    if (result != TCL_OK) {
	ThreadErrorProc(tsdPtr->interp);
    }

    /*
     * Clean up.
     */

    Tcl_DeleteInterp(tsdPtr->interp);
    Tcl_Release(tsdPtr->interp);
    ListRemove(tsdPtr);
    Tcl_ExitThread(result);

    TCL_THREAD_CREATE_RETURN;
}

/*
 *------------------------------------------------------------------------
 *
 * ThreadErrorProc --
 *
 *	Send a message to the thread willing to hear about errors.
 *
 * Results:
 *	None
 *
 * Side effects:
 *	Send an event.
 *
 *------------------------------------------------------------------------
 */

static void
ThreadErrorProc(
    Tcl_Interp *interp)		/* Interp that failed */
{
    Tcl_Channel errChannel;
    const char *errorInfo, *argv[3];
    char *script;
    char buf[TCL_DOUBLE_SPACE+1];

    sprintf(buf, "%" TCL_LL_MODIFIER "d", (Tcl_WideInt)(size_t)Tcl_GetCurrentThread());

    errorInfo = Tcl_GetVar(interp, "errorInfo", TCL_GLOBAL_ONLY);
    if (errorProcString == NULL) {
	errChannel = Tcl_GetStdChannel(TCL_STDERR);
	Tcl_WriteChars(errChannel, "Error from thread ", -1);
	Tcl_WriteChars(errChannel, buf, -1);
	Tcl_WriteChars(errChannel, "\n", 1);
	Tcl_WriteChars(errChannel, errorInfo, -1);
	Tcl_WriteChars(errChannel, "\n", 1);
    } else {
	argv[0] = errorProcString;
	argv[1] = buf;
	argv[2] = errorInfo;
	script = Tcl_Merge(3, argv);
	ThreadSend(interp, errorThreadId, script, 0);
	ckfree(script);
    }
}


/*
 *------------------------------------------------------------------------
 *
 * ListUpdateInner --
 *
 *	Add the thread local storage to the list. This assumes the caller has
 *	obtained the mutex.
 *
 * Results:
 *	None
 *
 * Side effects:
 *	Add the thread local storage to its list.
 *
 *------------------------------------------------------------------------
 */

static void
ListUpdateInner(
    ThreadSpecificData *tsdPtr)
{
    if (tsdPtr == NULL) {
	tsdPtr = TCL_TSD_INIT(&dataKey);
    }
    tsdPtr->threadId = Tcl_GetCurrentThread();
    tsdPtr->nextPtr = threadList;
    if (threadList) {
	threadList->prevPtr = tsdPtr;
    }
    tsdPtr->prevPtr = NULL;
    threadList = tsdPtr;
}

/*
 *------------------------------------------------------------------------
 *
 * ListRemove --
 *
 *	Remove the thread local storage from its list. This grabs the mutex to
 *	protect the list.
 *
 * Results:
 *	None
 *
 * Side effects:
 *	Remove the thread local storage from its list.
 *
 *------------------------------------------------------------------------
 */

static void
ListRemove(
    ThreadSpecificData *tsdPtr)
{
    if (tsdPtr == NULL) {
	tsdPtr = TCL_TSD_INIT(&dataKey);
    }
    Tcl_MutexLock(&threadMutex);
    if (tsdPtr->prevPtr) {
	tsdPtr->prevPtr->nextPtr = tsdPtr->nextPtr;
    } else {
	threadList = tsdPtr->nextPtr;
    }
    if (tsdPtr->nextPtr) {
	tsdPtr->nextPtr->prevPtr = tsdPtr->prevPtr;
    }
    tsdPtr->nextPtr = tsdPtr->prevPtr = 0;
    tsdPtr->interp = NULL;
    Tcl_MutexUnlock(&threadMutex);
}

/*
 *------------------------------------------------------------------------
 *
 * ThreadList --
 *
 *    Return a list of threads running Tcl interpreters.
 *
 * Results:
 *    A standard Tcl result.
 *
 * Side effects:
 *    None.
 *
 *------------------------------------------------------------------------
 */
static int
ThreadList(
    Tcl_Interp *interp)
{
    ThreadSpecificData *tsdPtr;
    Tcl_Obj *listPtr;

    listPtr = Tcl_NewListObj(0, NULL);
    Tcl_MutexLock(&threadMutex);
    for (tsdPtr = threadList ; tsdPtr ; tsdPtr = tsdPtr->nextPtr) {
	Tcl_ListObjAppendElement(interp, listPtr,
		Tcl_NewWideIntObj((Tcl_WideInt)(size_t)tsdPtr->threadId));
    }
    Tcl_MutexUnlock(&threadMutex);
    Tcl_SetObjResult(interp, listPtr);
    return TCL_OK;
}

/*
 *------------------------------------------------------------------------
 *
 * ThreadSend --
 *
 *    Send a script to another thread.
 *
 * Results:
 *    A standard Tcl result.
 *
 * Side effects:
 *    None.
 *
 *------------------------------------------------------------------------
 */

static int
ThreadSend(
    Tcl_Interp *interp,		/* The current interpreter. */
    Tcl_ThreadId id,		/* Thread Id of other interpreter. */
    const char *script,		/* The script to evaluate. */
    int wait)			/* If 1, we block for the result. */
{
    ThreadSpecificData *tsdPtr = TCL_TSD_INIT(&dataKey);
    ThreadEvent *threadEventPtr;
    ThreadEventResult *resultPtr;
    int found, code;
    Tcl_ThreadId threadId = (Tcl_ThreadId) id;

    /*
     * Verify the thread exists.
     */

    Tcl_MutexLock(&threadMutex);
    found = 0;
    for (tsdPtr = threadList ; tsdPtr ; tsdPtr = tsdPtr->nextPtr) {
	if (tsdPtr->threadId == threadId) {
	    found = 1;
	    break;
	}
    }
    if (!found) {
	Tcl_MutexUnlock(&threadMutex);
	Tcl_AppendResult(interp, "invalid thread id", NULL);
	return TCL_ERROR;
    }

    /*
     * Short circut sends to ourself. Ought to do something with -async, like
     * run in an idle handler.
     */

    if (threadId == Tcl_GetCurrentThread()) {
	Tcl_MutexUnlock(&threadMutex);
<<<<<<< HEAD
	return Tcl_EvalEx(interp, script, -1, TCL_EVAL_GLOBAL);
=======
	return Tcl_EvalEx(interp, script,-1,TCL_EVAL_GLOBAL);
>>>>>>> 8a688b7b
    }

    /*
     * Create the event for its event queue.
     */

    threadEventPtr = ckalloc(sizeof(ThreadEvent));
    threadEventPtr->script = ckalloc(strlen(script) + 1);
    strcpy(threadEventPtr->script, script);
    if (!wait) {
	resultPtr = threadEventPtr->resultPtr = NULL;
    } else {
	resultPtr = ckalloc(sizeof(ThreadEventResult));
	threadEventPtr->resultPtr = resultPtr;

	/*
	 * Initialize the result fields.
	 */

	resultPtr->done = NULL;
	resultPtr->code = 0;
	resultPtr->result = NULL;
	resultPtr->errorInfo = NULL;
	resultPtr->errorCode = NULL;

	/*
	 * Maintain the cleanup list.
	 */

	resultPtr->srcThreadId = Tcl_GetCurrentThread();
	resultPtr->dstThreadId = threadId;
	resultPtr->eventPtr = threadEventPtr;
	resultPtr->nextPtr = resultList;
	if (resultList) {
	    resultList->prevPtr = resultPtr;
	}
	resultPtr->prevPtr = NULL;
	resultList = resultPtr;
    }

    /*
     * Queue the event and poke the other thread's notifier.
     */

    threadEventPtr->event.proc = ThreadEventProc;
    Tcl_ThreadQueueEvent(threadId, (Tcl_Event *) threadEventPtr,
	    TCL_QUEUE_TAIL);
    Tcl_ThreadAlert(threadId);

    if (!wait) {
	Tcl_MutexUnlock(&threadMutex);
	return TCL_OK;
    }

    /*
     * Block on the results and then get them.
     */

    Tcl_ResetResult(interp);
    while (resultPtr->result == NULL) {
	Tcl_ConditionWait(&resultPtr->done, &threadMutex, NULL);
    }

    /*
     * Unlink result from the result list.
     */

    if (resultPtr->prevPtr) {
	resultPtr->prevPtr->nextPtr = resultPtr->nextPtr;
    } else {
	resultList = resultPtr->nextPtr;
    }
    if (resultPtr->nextPtr) {
	resultPtr->nextPtr->prevPtr = resultPtr->prevPtr;
    }
    resultPtr->eventPtr = NULL;
    resultPtr->nextPtr = NULL;
    resultPtr->prevPtr = NULL;

    Tcl_MutexUnlock(&threadMutex);

    if (resultPtr->code != TCL_OK) {
	if (resultPtr->errorCode) {
	    Tcl_SetErrorCode(interp, resultPtr->errorCode, NULL);
	    ckfree(resultPtr->errorCode);
	}
	if (resultPtr->errorInfo) {
	    Tcl_AddErrorInfo(interp, resultPtr->errorInfo);
	    ckfree(resultPtr->errorInfo);
	}
    }
    Tcl_AppendResult(interp, resultPtr->result, NULL);
    Tcl_ConditionFinalize(&resultPtr->done);
    code = resultPtr->code;

    ckfree(resultPtr->result);
    ckfree(resultPtr);

    return code;
}

/*
 *------------------------------------------------------------------------
 *
 * ThreadCancel --
 *
 *    Cancels a script in another thread.
 *
 * Results:
 *    A standard Tcl result.
 *
 * Side effects:
 *    None.
 *
 *------------------------------------------------------------------------
 */

static int
ThreadCancel(
    Tcl_Interp *interp,		/* The current interpreter. */
    Tcl_ThreadId id,		/* Thread Id of other interpreter. */
    const char *result,		/* The result or NULL for default. */
    int flags)			/* Flags for Tcl_CancelEval. */
{
    ThreadSpecificData *tsdPtr = TCL_TSD_INIT(&dataKey);
    int found;
    Tcl_ThreadId threadId = (Tcl_ThreadId) id;

    /*
     * Verify the thread exists.
     */

    Tcl_MutexLock(&threadMutex);
    found = 0;
    for (tsdPtr = threadList ; tsdPtr ; tsdPtr = tsdPtr->nextPtr) {
	if (tsdPtr->threadId == threadId) {
	    found = 1;
	    break;
	}
    }
    if (!found) {
	Tcl_MutexUnlock(&threadMutex);
	Tcl_AppendResult(interp, "invalid thread id", NULL);
	return TCL_ERROR;
    }

    /*
     * Since Tcl_CancelEval can be safely called from any thread,
     * we do it now.
     */

    Tcl_MutexUnlock(&threadMutex);
    Tcl_ResetResult(interp);
    return Tcl_CancelEval(tsdPtr->interp,
    	(result != NULL) ? Tcl_NewStringObj(result, -1) : NULL, 0, flags);
}

/*
 *------------------------------------------------------------------------
 *
 * ThreadEventProc --
 *
 *    Handle the event in the target thread.
 *
 * Results:
 *    Returns 1 to indicate that the event was processed.
 *
 * Side effects:
 *    Fills out the ThreadEventResult struct.
 *
 *------------------------------------------------------------------------
 */

static int
ThreadEventProc(
    Tcl_Event *evPtr,		/* Really ThreadEvent */
    int mask)
{
    ThreadSpecificData *tsdPtr = TCL_TSD_INIT(&dataKey);
    ThreadEvent *threadEventPtr = (ThreadEvent *) evPtr;
    ThreadEventResult *resultPtr = threadEventPtr->resultPtr;
    Tcl_Interp *interp = tsdPtr->interp;
    int code;
    const char *result, *errorCode, *errorInfo;

    if (interp == NULL) {
	code = TCL_ERROR;
	result = "no target interp!";
	errorCode = "THREAD";
	errorInfo = "";
    } else {
	Tcl_Preserve(interp);
	Tcl_ResetResult(interp);
	Tcl_CreateThreadExitHandler(ThreadFreeProc, threadEventPtr->script);
<<<<<<< HEAD
	code = Tcl_EvalEx(interp, threadEventPtr->script, -1, TCL_EVAL_GLOBAL);
=======
	code = Tcl_EvalEx(interp, threadEventPtr->script,-1,TCL_EVAL_GLOBAL);
>>>>>>> 8a688b7b
	Tcl_DeleteThreadExitHandler(ThreadFreeProc, threadEventPtr->script);
	if (code != TCL_OK) {
	    errorCode = Tcl_GetVar(interp, "errorCode", TCL_GLOBAL_ONLY);
	    errorInfo = Tcl_GetVar(interp, "errorInfo", TCL_GLOBAL_ONLY);
	} else {
	    errorCode = errorInfo = NULL;
	}
	result = Tcl_GetStringResult(interp);
    }
    ckfree(threadEventPtr->script);
    if (resultPtr) {
	Tcl_MutexLock(&threadMutex);
	resultPtr->code = code;
	resultPtr->result = ckalloc(strlen(result) + 1);
	strcpy(resultPtr->result, result);
	if (errorCode != NULL) {
	    resultPtr->errorCode = ckalloc(strlen(errorCode) + 1);
	    strcpy(resultPtr->errorCode, errorCode);
	}
	if (errorInfo != NULL) {
	    resultPtr->errorInfo = ckalloc(strlen(errorInfo) + 1);
	    strcpy(resultPtr->errorInfo, errorInfo);
	}
	Tcl_ConditionNotify(&resultPtr->done);
	Tcl_MutexUnlock(&threadMutex);
    }
    if (interp != NULL) {
	Tcl_Release(interp);
    }
    return 1;
}

/*
 *------------------------------------------------------------------------
 *
 * ThreadFreeProc --
 *
 *    This is called from when we are exiting and memory needs
 *    to be freed.
 *
 * Results:
 *    None.
 *
 * Side effects:
 *	Clears up mem specified in ClientData
 *
 *------------------------------------------------------------------------
 */

     /* ARGSUSED */
static void
ThreadFreeProc(
    ClientData clientData)
{
    if (clientData) {
	ckfree(clientData);
    }
}

/*
 *------------------------------------------------------------------------
 *
 * ThreadDeleteEvent --
 *
 *    This is called from the ThreadExitProc to delete memory related
 *    to events that we put on the queue.
 *
 * Results:
 *    1 it was our event and we want it removed, 0 otherwise.
 *
 * Side effects:
 *	It cleans up our events in the event queue for this thread.
 *
 *------------------------------------------------------------------------
 */

     /* ARGSUSED */
static int
ThreadDeleteEvent(
    Tcl_Event *eventPtr,	/* Really ThreadEvent */
    ClientData clientData)	/* dummy */
{
    if (eventPtr->proc == ThreadEventProc) {
	ckfree(((ThreadEvent *) eventPtr)->script);
	return 1;
    }

    /*
     * If it was NULL, we were in the middle of servicing the event and it
     * should be removed
     */

    return (eventPtr->proc == NULL);
}

/*
 *------------------------------------------------------------------------
 *
 * ThreadExitProc --
 *
 *    This is called when the thread exits.
 *
 * Results:
 *    None.
 *
 * Side effects:
 *	It unblocks anyone that is waiting on a send to this thread. It cleans
 *	up any events in the event queue for this thread.
 *
 *------------------------------------------------------------------------
 */

     /* ARGSUSED */
static void
ThreadExitProc(
    ClientData clientData)
{
    char *threadEvalScript = clientData;
    ThreadEventResult *resultPtr, *nextPtr;
    Tcl_ThreadId self = Tcl_GetCurrentThread();
    ThreadSpecificData *tsdPtr = TCL_TSD_INIT(&dataKey);

    if (tsdPtr->interp != NULL) {
	ListRemove(tsdPtr);
    }

    Tcl_MutexLock(&threadMutex);

    if (threadEvalScript) {
	ckfree(threadEvalScript);
	threadEvalScript = NULL;
    }
    Tcl_DeleteEvents((Tcl_EventDeleteProc *) ThreadDeleteEvent, NULL);

    for (resultPtr = resultList ; resultPtr ; resultPtr = nextPtr) {
	nextPtr = resultPtr->nextPtr;
	if (resultPtr->srcThreadId == self) {
	    /*
	     * We are going away. By freeing up the result we signal to the
	     * other thread we don't care about the result.
	     */

	    if (resultPtr->prevPtr) {
		resultPtr->prevPtr->nextPtr = resultPtr->nextPtr;
	    } else {
		resultList = resultPtr->nextPtr;
	    }
	    if (resultPtr->nextPtr) {
		resultPtr->nextPtr->prevPtr = resultPtr->prevPtr;
	    }
	    resultPtr->nextPtr = resultPtr->prevPtr = 0;
	    resultPtr->eventPtr->resultPtr = NULL;
	    ckfree(resultPtr);
	} else if (resultPtr->dstThreadId == self) {
	    /*
	     * Dang. The target is going away. Unblock the caller. The result
	     * string must be dynamically allocated because the main thread is
	     * going to call free on it.
	     */

	    const char *msg = "target thread died";

	    resultPtr->result = ckalloc(strlen(msg) + 1);
	    strcpy(resultPtr->result, msg);
	    resultPtr->code = TCL_ERROR;
	    Tcl_ConditionNotify(&resultPtr->done);
	}
    }
    Tcl_MutexUnlock(&threadMutex);
}
#endif /* TCL_THREADS */

/*
 * Local Variables:
 * mode: c
 * c-basic-offset: 4
 * fill-column: 78
 * End:
 */<|MERGE_RESOLUTION|>--- conflicted
+++ resolved
@@ -843,11 +843,7 @@
 
     if (threadId == Tcl_GetCurrentThread()) {
 	Tcl_MutexUnlock(&threadMutex);
-<<<<<<< HEAD
-	return Tcl_EvalEx(interp, script, -1, TCL_EVAL_GLOBAL);
-=======
 	return Tcl_EvalEx(interp, script,-1,TCL_EVAL_GLOBAL);
->>>>>>> 8a688b7b
     }
 
     /*
@@ -1044,11 +1040,7 @@
 	Tcl_Preserve(interp);
 	Tcl_ResetResult(interp);
 	Tcl_CreateThreadExitHandler(ThreadFreeProc, threadEventPtr->script);
-<<<<<<< HEAD
-	code = Tcl_EvalEx(interp, threadEventPtr->script, -1, TCL_EVAL_GLOBAL);
-=======
 	code = Tcl_EvalEx(interp, threadEventPtr->script,-1,TCL_EVAL_GLOBAL);
->>>>>>> 8a688b7b
 	Tcl_DeleteThreadExitHandler(ThreadFreeProc, threadEventPtr->script);
 	if (code != TCL_OK) {
 	    errorCode = Tcl_GetVar(interp, "errorCode", TCL_GLOBAL_ONLY);
