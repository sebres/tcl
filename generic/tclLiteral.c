--- conflicted
+++ resolved
@@ -411,14 +411,8 @@
     LiteralTable *localTablePtr = &envPtr->localLitTable;
     LiteralEntry *globalPtr, *localPtr;
     Tcl_Obj *objPtr;
-<<<<<<< HEAD
     size_t hash, localHash, objIndex;
-    int new;
-=======
-    unsigned hash;
-    unsigned int localHash;
-    int objIndex, isNew;
->>>>>>> 35f7b072
+    int isNew;
     Namespace *nsPtr;
 
     if (length == TCL_AUTO_LENGTH) {
