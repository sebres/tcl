/*
 * tclLiteral.c --
 *
 *	Implementation of the global and ByteCode-local literal tables used to
 *	manage the Tcl objects created for literal values during compilation
 *	of Tcl scripts. This implementation borrows heavily from the more
 *	general hashtable implementation of Tcl hash tables that appears in
 *	tclHash.c.
 *
 * Copyright © 1997-1998 Sun Microsystems, Inc.
 * Copyright © 2004 Kevin B. Kenny.  All rights reserved.
 *
 * See the file "license.terms" for information on usage and redistribution of
 * this file, and for a DISCLAIMER OF ALL WARRANTIES.
 */

#include "tclInt.h"
#include "tclCompile.h"

/*
 * When there are this many entries per bucket, on average, rebuild a
 * literal's hash table to make it larger.
 */

#define REBUILD_MULTIPLIER	3

/*
 * Function prototypes for static functions in this file:
 */

static Tcl_Obj *	CreateLiteral(Interp *iPtr, const char *bytes, size_t length,
			    int *newPtr, Namespace *nsPtr, int flags,
			    LiteralEntry **globalPtrPtr);
static void		ExpandLocalLiteralArray(CompileEnv *envPtr);
static size_t		HashString(const char *string, size_t length);
#ifdef TCL_COMPILE_DEBUG
static LiteralEntry *	LookupLiteralEntry(Tcl_Interp *interp,
			    Tcl_Obj *objPtr);
#endif
static void		RebuildLiteralTable(LiteralTable *tablePtr);

/*
 *----------------------------------------------------------------------
 *
 * TclInitLiteralTable --
 *
 *	This function is called to initialize the fields of a literal table
 *	structure for either an interpreter or a compilation's CompileEnv
 *	structure.
 *
 * Results:
 *	None.
 *
 * Side effects:
 *	The literal table is made ready for use.
 *
 *----------------------------------------------------------------------
 */

void
TclInitLiteralTable(
    LiteralTable *tablePtr)
				/* Pointer to table structure, which is
				 * supplied by the caller. */
{
#if (TCL_SMALL_HASH_TABLE != 4)
    Tcl_Panic("%s: TCL_SMALL_HASH_TABLE is %d, not 4", "TclInitLiteralTable",
	    TCL_SMALL_HASH_TABLE);
#endif

    tablePtr->buckets = tablePtr->staticBuckets;
    tablePtr->staticBuckets[0] = tablePtr->staticBuckets[1] = 0;
    tablePtr->staticBuckets[2] = tablePtr->staticBuckets[3] = 0;
    tablePtr->numBuckets = TCL_SMALL_HASH_TABLE;
    tablePtr->numEntries = 0;
    tablePtr->rebuildSize = TCL_SMALL_HASH_TABLE * REBUILD_MULTIPLIER;
    tablePtr->mask = 3;
}

/*
 *----------------------------------------------------------------------
 *
 * TclDeleteLiteralTable --
 *
 *	This function frees up everything associated with a literal table
 *	except for the table's structure itself. It is called when the
 *	interpreter is deleted.
 *
 * Results:
 *	None.
 *
 * Side effects:
 *	Each literal in the table is released: i.e., its reference count in
 *	the global literal table is decremented and, if it becomes zero, the
 *	literal is freed. In addition, the table's bucket array is freed.
 *
 *----------------------------------------------------------------------
 */

void
TclDeleteLiteralTable(
    Tcl_Interp *interp,		/* Interpreter containing shared literals
				 * referenced by the table to delete. */
    LiteralTable *tablePtr)	/* Points to the literal table to delete. */
{
    LiteralEntry *entryPtr, *nextPtr;
    Tcl_Obj *objPtr;
    size_t i;

    /*
     * Release remaining literals in the table. Note that releasing a literal
     * might release other literals, modifying the table, so we restart the
     * search from the bucket chain we last found an entry.
     */

#ifdef TCL_COMPILE_DEBUG
    TclVerifyGlobalLiteralTable((Interp *) interp);
#else
    (void)interp;
#endif /*TCL_COMPILE_DEBUG*/

    /*
     * We used to call TclReleaseLiteral for each literal in the table, which
     * is rather inefficient as it causes one lookup-by-hash for each
     * reference to the literal. We now rely at interp-deletion on each
     * bytecode object to release its references to the literal Tcl_Obj
     * without requiring that it updates the global table itself, and deal
     * here only with the table.
     */

    for (i=0 ; i<tablePtr->numBuckets ; i++) {
	entryPtr = tablePtr->buckets[i];
	while (entryPtr != NULL) {
	    objPtr = entryPtr->objPtr;
	    TclDecrRefCount(objPtr);
	    nextPtr = entryPtr->nextPtr;
	    Tcl_Free(entryPtr);
	    entryPtr = nextPtr;
	}
    }

    /*
     * Free up the table's bucket array if it was dynamically allocated.
     */

    if (tablePtr->buckets != tablePtr->staticBuckets) {
	Tcl_Free(tablePtr->buckets);
    }
}

/*
 *----------------------------------------------------------------------
 *
 * TclCreateLiteral --
 *
 *	Find, or if necessary create, an object in the interpreter's literal
 *	table that has a string representation matching the argument
 *	string. If nsPtr!=NULL then only literals stored for the namespace are
 *	considered.
 *
 * Results:
 *	The literal object.
 *
 * Side effects:
 *	Increments the ref count of the global LiteralEntry since the caller
 *	now holds a reference. If LITERAL_ON_HEAP is set in flags, this
 *	function is given ownership of the string: if an object is created
 *	then its string representation is set directly from string, otherwise
 *	the string is freed. Typically, a caller sets LITERAL_ON_HEAP if
 *	"string" is an already heap-allocated buffer holding the result of
 *	backslash substitutions.
 *
 *----------------------------------------------------------------------
 */

Tcl_Obj *
TclCreateLiteral(
    Interp *iPtr,
    const char *bytes,	/* The start of the string. Note that this is
				 * not a NUL-terminated string. */
    size_t length)		/* Number of bytes in the string. */
{
    int isNew;
    return CreateLiteral(iPtr, bytes, length, &isNew, NULL, 0, NULL);
}

static Tcl_Obj *
CreateLiteral(
    Interp *iPtr,
    const char *bytes,		/* The start of the string. Note that this is
				 * not a NUL-terminated string. */
    size_t length,		/* Number of bytes in the string. */
    int *newPtr,
    Namespace *nsPtr,
    int flags,
    LiteralEntry **globalPtrPtr)
{
    LiteralTable *globalTablePtr = &iPtr->literalTable;
    LiteralEntry *globalPtr;
    size_t globalHash;
    Tcl_Obj *objPtr;

    /*
     * Is it in the interpreter's global literal table?
     */

    if (length == TCL_INDEX_NONE) {
	length = strlen(bytes);
    }

    /*
     * If the literal is a command name, avoid sharing it across namespaces,
     * and try not to share it with non-cmd literals. Note that FQ command
     * names can be shared, so that we register the namespace as the
     * interp's global NS.
     */

    if ((flags & LITERAL_CMD_NAME)) {
	if ((length >= 2) && (bytes[0] == ':') && (bytes[1] == ':')) {
	    nsPtr = iPtr->globalNsPtr;
	} else {
	    nsPtr = iPtr->varFramePtr->nsPtr;
	}
    }

    globalHash = (HashString(bytes, length) & globalTablePtr->mask);
    for (globalPtr=globalTablePtr->buckets[globalHash] ; globalPtr!=NULL;
	    globalPtr = globalPtr->nextPtr) {
	objPtr = globalPtr->objPtr;
	if (globalPtr->nsPtr == nsPtr) {
	    /*
	     * Literals should always have UTF-8 representations... but this
	     * is not guaranteed so we need to be careful anyway.
	     *
	     * https://stackoverflow.com/q/54337750/301832
	     */

	    size_t objLength;
	    const char *objBytes = Tcl_GetStringFromObj(objPtr, &objLength);

	    if ((objLength == length) && ((length == 0)
		    || ((objBytes[0] == bytes[0])
		    && (memcmp(objBytes, bytes, length) == 0)))) {
		/*
		 * A literal was found: return it
		 */

		if (newPtr) {
		    *newPtr = 0;
		}
		if ((flags & LITERAL_ON_HEAP)) {
		    Tcl_Free((void *)bytes);
		}
		if (globalPtrPtr) {
		    *globalPtrPtr = globalPtr;
		} else {
		    if (globalPtr->refCount != TCL_INDEX_NONE) {
			globalPtr->refCount++;
		    }
#ifdef TCL_COMPILE_DEBUG
    if (globalPtr->refCount + 1 < 2) {
	Tcl_Panic("%s: global literal \"%.*s\" had bad refCount %"
		TCL_Z_MODIFIER "u", "TclRegisterLiteral",
		(length>60? 60 : length), bytes, globalPtr->refCount);
    }
#endif
		}
		return objPtr;
	    }
	}
    }
    if (newPtr == NULL) {
	if ((flags & LITERAL_ON_HEAP)) {
	    Tcl_Free((void *)bytes);
	}
	return NULL;
    }

    /*
     * The literal is new to the interpreter.
     */

    TclNewObj(objPtr);
    if ((flags & LITERAL_ON_HEAP)) {
	objPtr->bytes = (char *) bytes;
	objPtr->length = length;
    } else {
	TclInitStringRep(objPtr, bytes, length);
    }

    /* Should the new literal be shared globally? */

    if ((flags & LITERAL_UNSHARED)) {
	/*
	 * No, do *not* add it the global literal table
	 * Make clear, that no global value is returned
	 */
	if (globalPtrPtr != NULL) {
	    *globalPtrPtr = NULL;
	}
	return objPtr;
    }

    /*
     * Yes, add it to the global literal table.
     */
#ifdef TCL_COMPILE_DEBUG
    if (LookupLiteralEntry((Tcl_Interp *) iPtr, objPtr) != NULL) {
	Tcl_Panic("%s: literal \"%.*s\" found globally but shouldn't be",
		"TclRegisterLiteral", (length>60? 60 : (int)length), bytes);
    }
#endif

    globalPtr = (LiteralEntry *)Tcl_Alloc(sizeof(LiteralEntry));
    globalPtr->objPtr = objPtr;
    Tcl_IncrRefCount(objPtr);
    globalPtr->refCount = 1;
    globalPtr->nsPtr = nsPtr;
    globalPtr->nextPtr = globalTablePtr->buckets[globalHash];
    globalTablePtr->buckets[globalHash] = globalPtr;
    globalTablePtr->numEntries++;

    /*
     * If the global literal table has exceeded a decent size, rebuild it with
     * more buckets.
     */

    if (globalTablePtr->numEntries >= globalTablePtr->rebuildSize) {
	RebuildLiteralTable(globalTablePtr);
    }

#ifdef TCL_COMPILE_DEBUG
    TclVerifyGlobalLiteralTable(iPtr);
    {
	LiteralEntry *entryPtr;
	int found;
	size_t i;

	found = 0;
	for (i=0 ; i<globalTablePtr->numBuckets ; i++) {
	    for (entryPtr=globalTablePtr->buckets[i]; entryPtr!=NULL ;
		    entryPtr=entryPtr->nextPtr) {
		if ((entryPtr == globalPtr) && (entryPtr->objPtr == objPtr)) {
		    found = 1;
		}
	    }
	}
	if (!found) {
	    Tcl_Panic("%s: literal \"%.*s\" wasn't global",
		    "TclRegisterLiteral", (length>60? 60 : (int)length), bytes);
	}
    }
#endif /*TCL_COMPILE_DEBUG*/

#ifdef TCL_COMPILE_STATS
    iPtr->stats.numLiteralsCreated++;
    iPtr->stats.totalLitStringBytes += (double) (length + 1);
    iPtr->stats.currentLitStringBytes += (double) (length + 1);
    iPtr->stats.literalCount[TclLog2(length)]++;
#endif /*TCL_COMPILE_STATS*/

    if (globalPtrPtr) {
	*globalPtrPtr = globalPtr;
    }
    *newPtr = 1;
    return objPtr;
}

/*
 *----------------------------------------------------------------------
 *
 * TclFetchLiteral --
 *
 *	Fetch from a CompileEnv the literal value identified by an index
 *	value, as returned by a prior call to TclRegisterLiteral().
 *
 * Results:
 *	The literal value, or NULL if the index is out of range.
 *
 *----------------------------------------------------------------------
 */

Tcl_Obj *
TclFetchLiteral(
    CompileEnv *envPtr,		/* Points to the CompileEnv from which to
				 * fetch the registered literal value. */
    size_t index)		/* Index of the desired literal, as returned
				 * by prior call to TclRegisterLiteral() */
{
    if (index >= (size_t) envPtr->literalArrayNext) {
	return NULL;
    }
    return envPtr->literalArrayPtr[index];
}

/*
 *----------------------------------------------------------------------
 *
 * TclRegisterLiteral --
 *
 *	Find, or if necessary create, an object in a CompileEnv literal array
 *	that has a string representation matching the argument string.
 *
 * Results:
 *	The index in the CompileEnv's literal array that references a shared
 *	literal matching the string. The object is created if necessary.
 *
 * Side effects:
 *	To maximize sharing, we look up the string in the interpreter's global
 *	literal table. If not found, we create a new shared literal in the
 *	global table. We then add a reference to the shared literal in the
 *	CompileEnv's literal array.
 *
 *	If LITERAL_ON_HEAP is set in flags, this function is given ownership
 *	of the string: if an object is created then its string representation
 *	is set directly from string, otherwise the string is freed. Typically,
 *	a caller sets LITERAL_ON_HEAP if "string" is an already heap-allocated
 *	buffer holding the result of backslash substitutions.
 *
 *----------------------------------------------------------------------
 */

int
TclRegisterLiteral(
    void *ePtr,		/* Points to the CompileEnv in whose object
				 * array an object is found or created. */
    const char *bytes,	/* Points to string for which to find or
				 * create an object in CompileEnv's object
				 * array. */
    size_t length,		/* Number of bytes in the string. If
				 * TCL_INDEX_NONE, the string consists of
				 * all bytes up to the first null character. */
    int flags)			/* If LITERAL_ON_HEAP then the caller already
				 * malloc'd bytes and ownership is passed to
				 * this function. If LITERAL_CMD_NAME then
				 * the literal should not be shared accross
				 * namespaces. */
{
    CompileEnv *envPtr = (CompileEnv *)ePtr;
    Interp *iPtr = envPtr->iPtr;
    Namespace *nsPtr = NULL;
    Tcl_Obj *objPtr;
    LiteralEntry *globalPtr;
    Tcl_HashEntry *hePtr;
    int objIndex, globalNew, isNew = 0;

    objPtr = CreateLiteral(iPtr, bytes, length, &globalNew, nsPtr,
	    flags, &globalPtr);

    hePtr = Tcl_CreateHashEntry(&envPtr->litMap, objPtr, &isNew);
    if (isNew) {
	objIndex = TclAddLiteralObj(envPtr, objPtr, NULL);
	Tcl_SetHashValue(hePtr, INT2PTR(objIndex));
	if (!globalNew && globalPtr) {
	    globalPtr->refCount++;
	}
    } else {
	objIndex = PTR2INT(Tcl_GetHashValue(hePtr));
    }
    return objIndex;
}

#ifdef TCL_COMPILE_DEBUG
/*
 *----------------------------------------------------------------------
 *
 * LookupLiteralEntry --
 *
 *	Finds the LiteralEntry that corresponds to a literal Tcl object
 *	holding a literal.
 *
 * Results:
 *	Returns the matching LiteralEntry if found, otherwise NULL.
 *
 * Side effects:
 *	None.
 *
 *----------------------------------------------------------------------
 */

static LiteralEntry *
LookupLiteralEntry(
    Tcl_Interp *interp,		/* Interpreter for which objPtr was created to
				 * hold a literal. */
    Tcl_Obj *objPtr)	/* Points to a Tcl object holding a literal
				 * that was previously created by a call to
				 * TclRegisterLiteral. */
{
    Interp *iPtr = (Interp *) interp;
    LiteralTable *globalTablePtr = &iPtr->literalTable;
    LiteralEntry *entryPtr;
    const char *bytes;
    size_t globalHash, length;

    bytes = Tcl_GetStringFromObj(objPtr, &length);
    globalHash = (HashString(bytes, length) & globalTablePtr->mask);
    for (entryPtr=globalTablePtr->buckets[globalHash] ; entryPtr!=NULL;
	    entryPtr=entryPtr->nextPtr) {
	if (entryPtr->objPtr == objPtr) {
	    return entryPtr;
	}
    }
    return NULL;
}

#endif
/*
 *----------------------------------------------------------------------
 *
 * TclHideLiteral --
 *
 *	Remove a literal entry from the literal hash tables, leaving it in the
 *	literal array so existing references continue to function. This makes
 *	it possible to turn a shared literal into a private literal that
 *	cannot be shared.
 *
 * Results:
 *	None.
 *
 * Side effects:
 *	Removes the literal from the local hash table and decrements the
 *	global hash entry's reference count.
 *
 *----------------------------------------------------------------------
 */

void
TclHideLiteral(
    Tcl_Interp *interp,		/* Interpreter for which objPtr was created to
				 * hold a literal. */
    CompileEnv *envPtr,/* Points to CompileEnv whose literal array
				 * contains the entry being hidden. */
    int index)			/* The index of the entry in the literal
				 * array. */
{
    Tcl_Obj **lPtr;
    Tcl_Obj *newObjPtr;
    Tcl_HashEntry *hePtr;

    lPtr = &envPtr->literalArrayPtr[index];

    /*
     * To avoid unwanted sharing we need to copy the object and remove it from
     * the local and global literal tables. It still has a slot in the literal
     * array so it can be referred to by byte codes, but it will not be
     * matched by literal searches.
     */

    hePtr = Tcl_FindHashEntry(&envPtr->litMap, *lPtr);
    if (hePtr) {
	Tcl_DeleteHashEntry(hePtr);
    }

    newObjPtr = Tcl_DuplicateObj(*lPtr);
    Tcl_IncrRefCount(newObjPtr);
    TclReleaseLiteral(interp, *lPtr);
}

/*
 *----------------------------------------------------------------------
 *
 * TclAddLiteralObj --
 *
 *	Add a single literal object to the literal array. This function does
 *	not add the literal to the local or global literal tables. The caller
 *	is expected to add the entry to whatever tables are appropriate.
 *
 * Results:
 *	The index in the CompileEnv's literal array that references the
 *	literal.
 *
 * Side effects:
 *	Expands the literal array if necessary. Increments the refcount on the
 *	literal object.
 *
 *----------------------------------------------------------------------
 */

int
TclAddLiteralObj(
    CompileEnv *envPtr,/* Points to CompileEnv in whose literal array
				 * the object is to be inserted. */
    Tcl_Obj *objPtr,		/* The object to insert into the array. */
    LiteralEntry **litPtrPtr)	/* UNUSED.  Still in place due to publication
				 * in the internal stubs table, and use by
				 * tclcompiler. */
{
    int objIndex;

    if (envPtr->literalArrayNext >= envPtr->literalArrayEnd) {
	ExpandLocalLiteralArray(envPtr);
    }
    objIndex = envPtr->literalArrayNext;
    envPtr->literalArrayNext++;

    envPtr->literalArrayPtr[objIndex] = objPtr;
    Tcl_IncrRefCount(objPtr);

    return objIndex;

    (void)litPtrPtr;
}

/*
 *----------------------------------------------------------------------
 *
 * ExpandLocalLiteralArray --
 *
 *	Function that uses malloc to allocate more storage for a CompileEnv's
 *	local literal array.
 *
 * Results:
 *	None.
 *
 * Side effects:
 *	The literal array in *envPtr is reallocated to a new array of double
 *	the size, and if envPtr->mallocedLiteralArray is non-zero the old
 *	array is freed. Entries are copied from the old array to the new one.
 *	The local literal table is updated to refer to the new entries.
 *
 *----------------------------------------------------------------------
 */

static void
ExpandLocalLiteralArray(
    CompileEnv *envPtr)/* Points to the CompileEnv whose object array
				 * must be enlarged. */
{
    /*
     * The current allocated local literal entries are stored between elements
     * 0 and (envPtr->literalArrayNext - 1) [inclusive].
     */

    size_t currElems = envPtr->literalArrayNext;
    size_t currBytes = (currElems * sizeof(Tcl_Obj *));
    Tcl_Obj **currArrayPtr = envPtr->literalArrayPtr;
    Tcl_Obj **newArrayPtr;
    size_t newSize = (currBytes <= UINT_MAX / 2) ? 2*currBytes : UINT_MAX;

    if (currBytes == newSize) {
	Tcl_Panic("max size of Tcl literal array (%" TCL_Z_MODIFIER "u literals) exceeded",
		currElems);
    }

    if (envPtr->mallocedLiteralArray) {
	newArrayPtr = (Tcl_Obj **)Tcl_Realloc(currArrayPtr, newSize);
    } else {
	/*
	 * envPtr->literalArrayPtr isn't a Tcl_Alloc'd pointer, so we must
	 * code a Tcl_Realloc equivalent for ourselves.
	 */

	newArrayPtr = (Tcl_Obj **)Tcl_Alloc(newSize);
	memcpy(newArrayPtr, currArrayPtr, currBytes);
	envPtr->mallocedLiteralArray = 1;
    }

    envPtr->literalArrayPtr = newArrayPtr;
    envPtr->literalArrayEnd = newSize / sizeof(LiteralEntry);
}

/*
 *----------------------------------------------------------------------
 *
 * TclReleaseLiteral --
 *
 *	This function releases a reference to one of the shared Tcl objects
 *	that hold literals. It is called to release the literals referenced by
 *	a ByteCode that is being destroyed, and it is also called by
 *	TclDeleteLiteralTable.
 *
 * Results:
 *	None.
 *
 * Side effects:
 *	The reference count for the global LiteralTable entry that corresponds
 *	to the literal is decremented. If no other reference to a global
 *	literal object remains, it is freed.
 *
 *----------------------------------------------------------------------
 */

void
TclReleaseLiteral(
    Tcl_Interp *interp,		/* Interpreter for which objPtr was created to
				 * hold a literal. */
    Tcl_Obj *objPtr)	/* Points to a literal object that was
				 * previously created by a call to
				 * TclRegisterLiteral. */
{
    Interp *iPtr = (Interp *) interp;
    LiteralTable *globalTablePtr;
    LiteralEntry *entryPtr, *prevPtr;
    const char *bytes;
    size_t length, index;

    if (iPtr == NULL) {
	goto done;
    }

    globalTablePtr = &iPtr->literalTable;
    bytes = Tcl_GetStringFromObj(objPtr, &length);
    index = HashString(bytes, length) & globalTablePtr->mask;

    /*
     * Check to see if the object is in the global literal table and remove
     * this reference. The object may not be in the table if it is a hidden
     * local literal.
     */

    for (prevPtr=NULL, entryPtr=globalTablePtr->buckets[index];
	    entryPtr!=NULL ; prevPtr=entryPtr, entryPtr=entryPtr->nextPtr) {
	if (entryPtr->objPtr == objPtr) {
	    /*
	     * If the literal is no longer being used by any ByteCode, delete
	     * the entry then remove the reference corresponding to the global
	     * literal table entry (decrement the ref count of the object).
	     */

	    if ((entryPtr->refCount != TCL_INDEX_NONE) && (entryPtr->refCount-- <= 1)) {
		if (prevPtr == NULL) {
		    globalTablePtr->buckets[index] = entryPtr->nextPtr;
		} else {
		    prevPtr->nextPtr = entryPtr->nextPtr;
		}
		Tcl_Free(entryPtr);
		globalTablePtr->numEntries--;

		TclDecrRefCount(objPtr);

#ifdef TCL_COMPILE_STATS
		iPtr->stats.currentLitStringBytes -= (double) (length + 1);
#endif /*TCL_COMPILE_STATS*/
	    }
	    break;
	}
    }

    /*
     * Remove the reference corresponding to the local literal table entry.
     */

    done:
    Tcl_DecrRefCount(objPtr);
}

/*
 *----------------------------------------------------------------------
 *
 * HashString --
 *
 *	Compute a one-word summary of a text string, which can be used to
 *	generate a hash index.
 *
 * Results:
 *	The return value is a one-word summary of the information in string.
 *
 * Side effects:
 *	None.
 *
 *----------------------------------------------------------------------
 */

static size_t
HashString(
    const char *string,	/* String for which to compute hash value. */
    size_t length)			/* Number of bytes in the string. */
{
    size_t result = 0;

    /*
     * I tried a zillion different hash functions and asked many other people
     * for advice. Many people had their own favorite functions, all
     * different, but no-one had much idea why they were good ones. I chose
     * the one below (multiply by 9 and add new character) because of the
     * following reasons:
     *
     * 1. Multiplying by 10 is perfect for keys that are decimal strings, and
     *    multiplying by 9 is just about as good.
     * 2. Times-9 is (shift-left-3) plus (old). This means that each
     *    character's bits hang around in the low-order bits of the hash value
     *    for ever, plus they spread fairly rapidly up to the high-order bits
     *    to fill out the hash value. This seems works well both for decimal
     *    and non-decimal strings.
     *
     * Note that this function is very weak against malicious strings; it's
     * very easy to generate multiple keys that have the same hashcode. On the
     * other hand, that hardly ever actually occurs and this function *is*
     * very cheap, even by comparison with industry-standard hashes like FNV.
     * If real strength of hash is required though, use a custom hash based on
     * Bob Jenkins's lookup3(), but be aware that it's significantly slower.
     * Tcl scripts tend to not have a big issue in this area, and literals
     * mostly aren't looked up by name anyway.
     *
     * See also HashStringKey in tclHash.c.
     * See also TclObjHashKey in tclObj.c.
     *
     * See [tcl-Feature Request #2958832]
     */

    if (length > 0) {
	result = UCHAR(*string);
	while (--length) {
	    result += (result << 3) + UCHAR(*++string);
	}
    }
    return result;
}

/*
 *----------------------------------------------------------------------
 *
 * RebuildLiteralTable --
 *
 *	This function is invoked when the ratio of entries to hash buckets
 *	becomes too large in a local or global literal table. It allocates a
 *	larger bucket array and moves the entries into the new buckets.
 *
 * Results:
 *	None.
 *
 * Side effects:
 *	Memory gets reallocated and entries get rehashed into new buckets.
 *
 *----------------------------------------------------------------------
 */

static void
RebuildLiteralTable(
    LiteralTable *tablePtr)
				/* Local or global table to enlarge. */
{
    LiteralEntry **oldBuckets;
    LiteralEntry **oldChainPtr, **newChainPtr;
    LiteralEntry *entryPtr;
    LiteralEntry **bucketPtr;
    const char *bytes;
    size_t oldSize, count, index, length;

    oldSize = tablePtr->numBuckets;
    oldBuckets = tablePtr->buckets;

    /*
     * Allocate and initialize the new bucket array, and set up hashing
     * constants for new array size.
     */

    if (oldSize > UINT_MAX/(4 * sizeof(LiteralEntry *))) {
	/*
	 * Memory allocator limitations will not let us create the
	 * next larger table size.  Best option is to limp along
	 * with what we have.
	 */

	return;
    }

    tablePtr->numBuckets *= 4;
    tablePtr->buckets = (LiteralEntry **)Tcl_Alloc(
	    tablePtr->numBuckets * sizeof(LiteralEntry*));
    for (count=tablePtr->numBuckets, newChainPtr=tablePtr->buckets;
	    count>0 ; count--, newChainPtr++) {
	*newChainPtr = NULL;
    }
    tablePtr->rebuildSize *= 4;
    tablePtr->mask = (tablePtr->mask << 2) + 3;

    /*
     * Rehash all of the existing entries into the new bucket array.
     */

    for (oldChainPtr=oldBuckets ; oldSize>0 ; oldSize--,oldChainPtr++) {
	for (entryPtr=*oldChainPtr ; entryPtr!=NULL ; entryPtr=*oldChainPtr) {
	    bytes = Tcl_GetStringFromObj(entryPtr->objPtr, &length);
	    index = (HashString(bytes, length) & tablePtr->mask);

	    *oldChainPtr = entryPtr->nextPtr;
	    bucketPtr = &tablePtr->buckets[index];
	    entryPtr->nextPtr = *bucketPtr;
	    *bucketPtr = entryPtr;
	}
    }

    /*
     * Free up the old bucket array, if it was dynamically allocated.
     */

    if (oldBuckets != tablePtr->staticBuckets) {
	Tcl_Free(oldBuckets);
    }
}

/*
 *----------------------------------------------------------------------
 *
 * TclInvalidateCmdLiteral --
 *
 *	Invalidate a command literal entry, if present in the literal hash
 *	tables, by resetting its internal representation. This invalidation
 *	leaves it in the literal tables and in existing literal arrays. As a
 *	result, existing references continue to work but we force a fresh
 *	command look-up upon the next use (see, in particular,
 *	TclSetCmdNameObj()).
 *
 * Results:
 *	None.
 *
 * Side effects:
 *	Resets the internal representation of the CmdName Tcl_Obj
 *	using TclFreeInternalRep().
 *
 *----------------------------------------------------------------------
 */

void
TclInvalidateCmdLiteral(
    Tcl_Interp *interp,		/* Interpreter for which to invalidate a
				 * command literal. */
    const char *name,		/* Points to the start of the cmd literal
				 * name. */
    Namespace *nsPtr)		/* The namespace for which to lookup and
				 * invalidate a cmd literal. */
{
    Interp *iPtr = (Interp *) interp;
    Tcl_Obj *literalObjPtr = CreateLiteral(iPtr, name, strlen(name),
	    NULL, nsPtr, 0, NULL);

<<<<<<< HEAD
    if (literalObjPtr && TclHasIntRep(literalObjPtr, &tclCmdNameType)) {
	TclFreeIntRep(literalObjPtr);
=======
    if (literalObjPtr != NULL) {
	if (TclHasInternalRep(literalObjPtr, &tclCmdNameType)) {
	    TclFreeInternalRep(literalObjPtr);
	}
	/* Balance the refcount effects of TclCreateLiteral() above */
	Tcl_IncrRefCount(literalObjPtr);
	TclReleaseLiteral(interp, literalObjPtr);
>>>>>>> d8c6e8dd
    }
}

#ifdef TCL_COMPILE_STATS
/*
 *----------------------------------------------------------------------
 *
 * TclLiteralStats --
 *
 *	Return statistics describing the layout of the hash table in its hash
 *	buckets.
 *
 * Results:
 *	The return value is a malloc-ed string containing information about
 *	tablePtr. It is the caller's responsibility to free this string.
 *
 * Side effects:
 *	None.
 *
 *----------------------------------------------------------------------
 */

char *
TclLiteralStats(
    LiteralTable *tablePtr)	/* Table for which to produce stats. */
{
#define NUM_COUNTERS 10
    size_t count[NUM_COUNTERS], overflow, i, j;
    double average, tmp;
    LiteralEntry *entryPtr;
    char *result, *p;

    /*
     * Compute a histogram of bucket usage. For each bucket chain i, j is the
     * number of entries in the chain.
     */

    for (i=0 ; i<NUM_COUNTERS ; i++) {
	count[i] = 0;
    }
    overflow = 0;
    average = 0.0;
    for (i=0 ; i<tablePtr->numBuckets ; i++) {
	j = 0;
	for (entryPtr=tablePtr->buckets[i] ; entryPtr!=NULL;
		entryPtr=entryPtr->nextPtr) {
	    j++;
	}
	if (j < NUM_COUNTERS) {
	    count[j]++;
	} else {
	    overflow++;
	}
	tmp = j;
	average += (tmp+1.0)*(tmp/tablePtr->numEntries)/2.0;
    }

    /*
     * Print out the histogram and a few other pieces of information.
     */

    result = (char *)Tcl_Alloc(NUM_COUNTERS*60 + 300);
    sprintf(result, "%" TCL_Z_MODIFIER "u entries in table, %" TCL_Z_MODIFIER "u buckets\n",
	    tablePtr->numEntries, tablePtr->numBuckets);
    p = result + strlen(result);
    for (i=0 ; i<NUM_COUNTERS ; i++) {
	sprintf(p, "number of buckets with %" TCL_Z_MODIFIER "u entries: %" TCL_Z_MODIFIER "u\n",
		i, count[i]);
	p += strlen(p);
    }
    sprintf(p, "number of buckets with %d or more entries: %" TCL_Z_MODIFIER "u\n",
	    NUM_COUNTERS, overflow);
    p += strlen(p);
    sprintf(p, "average search distance for entry: %.1f", average);
    return result;
}
#endif /*TCL_COMPILE_STATS*/

#ifdef TCL_COMPILE_DEBUG
/*
 *----------------------------------------------------------------------
 *
 * TclVerifyLocalLiteralTable --
 *
 *	Check a CompileEnv's local literal table for consistency.
 *
 * Results:
 *	None.
 *
 * Side effects:
 *	Tcl_Panic if problems are found.
 *
 *----------------------------------------------------------------------
 */

void
TclVerifyLocalLiteralTable(
    CompileEnv *envPtr)		/* Points to CompileEnv whose literal table is
				 * to be validated. */
{
    Tcl_HashTable *mapPtr = &envPtr->litMap;
    Tcl_HashSearch search;
    Tcl_HashEntry *hePtr = Tcl_FirstHashEntry(mapPtr, &search);

    while (hePtr) {
	Tcl_Obj *objPtr = Tcl_GetHashKey(mapPtr, hePtr);

	if (objPtr->bytes == NULL) {
	    Tcl_Panic("%s: literal has NULL string rep",
		    "TclVerifyLocalLiteralTable");
	}
	hePtr = Tcl_NextHashEntry(&search);
    }
}

/*
 *----------------------------------------------------------------------
 *
 * TclVerifyGlobalLiteralTable --
 *
 *	Check an interpreter's global literal table literal for consistency.
 *
 * Results:
 *	None.
 *
 * Side effects:
 *	Tcl_Panic if problems are found.
 *
 *----------------------------------------------------------------------
 */

void
TclVerifyGlobalLiteralTable(
    Interp *iPtr)		/* Points to interpreter whose global literal
				 * table is to be validated. */
{
    LiteralTable *globalTablePtr = &iPtr->literalTable;
    LiteralEntry *globalPtr;
    char *bytes;
    size_t i, length, count = 0;

    for (i=0 ; i<globalTablePtr->numBuckets ; i++) {
	for (globalPtr=globalTablePtr->buckets[i] ; globalPtr!=NULL;
		globalPtr=globalPtr->nextPtr) {
	    count++;
	    if (globalPtr->refCount + 1 < 2) {
		bytes = Tcl_GetStringFromObj(globalPtr->objPtr, &length);
		Tcl_Panic("%s: global literal \"%.*s\" had bad refCount %" TCL_Z_MODIFIER "u",
			"TclVerifyGlobalLiteralTable",
			(length>60? 60 : (int)length), bytes, globalPtr->refCount);
	    }
	    if (globalPtr->objPtr->bytes == NULL) {
		Tcl_Panic("%s: literal has NULL string rep",
			"TclVerifyGlobalLiteralTable");
	    }
	}
    }
    if (count != globalTablePtr->numEntries) {
	Tcl_Panic("%s: global literal table had %" TCL_Z_MODIFIER "u entries, should be %" TCL_Z_MODIFIER "u",
		"TclVerifyGlobalLiteralTable", count,
		globalTablePtr->numEntries);
    }
}
#endif /*TCL_COMPILE_DEBUG*/

/*
 * Local Variables:
 * mode: c
 * c-basic-offset: 4
 * fill-column: 78
 * End:
 */<|MERGE_RESOLUTION|>--- conflicted
+++ resolved
@@ -938,18 +938,8 @@
     Tcl_Obj *literalObjPtr = CreateLiteral(iPtr, name, strlen(name),
 	    NULL, nsPtr, 0, NULL);
 
-<<<<<<< HEAD
-    if (literalObjPtr && TclHasIntRep(literalObjPtr, &tclCmdNameType)) {
-	TclFreeIntRep(literalObjPtr);
-=======
-    if (literalObjPtr != NULL) {
-	if (TclHasInternalRep(literalObjPtr, &tclCmdNameType)) {
-	    TclFreeInternalRep(literalObjPtr);
-	}
-	/* Balance the refcount effects of TclCreateLiteral() above */
-	Tcl_IncrRefCount(literalObjPtr);
-	TclReleaseLiteral(interp, literalObjPtr);
->>>>>>> d8c6e8dd
+    if (literalObjPtr && TclHasInternalRep(literalObjPtr, &tclCmdNameType)) {
+	TclFreeInternalRep(literalObjPtr);
     }
 }
 