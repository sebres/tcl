--- conflicted
+++ resolved
@@ -553,29 +553,9 @@
      * matched by literal searches.
      */
 
-<<<<<<< HEAD
     hePtr = Tcl_FindHashEntry(&envPtr->litMap, *lPtr);
     if (hePtr) {
 	Tcl_DeleteHashEntry(hePtr);
-=======
-    newObjPtr = Tcl_DuplicateObj(lPtr->objPtr);
-    Tcl_IncrRefCount(newObjPtr);
-    TclReleaseLiteral(interp, lPtr->objPtr);
-    lPtr->objPtr = newObjPtr;
-
-    bytes = Tcl_GetStringFromObj(newObjPtr, &length);
-    localHash = HashString(bytes, length) & localTablePtr->mask;
-    nextPtrPtr = &localTablePtr->buckets[localHash];
-
-    for (entryPtr=*nextPtrPtr ; entryPtr!=NULL ; entryPtr=*nextPtrPtr) {
-	if (entryPtr == lPtr) {
-	    *nextPtrPtr = lPtr->nextPtr;
-	    lPtr->nextPtr = NULL;
-	    localTablePtr->numEntries--;
-	    break;
-	}
-	nextPtrPtr = &entryPtr->nextPtr;
->>>>>>> e10101ff
     }
 
     newObjPtr = Tcl_DuplicateObj(*lPtr);
@@ -626,66 +606,7 @@
 
     return objIndex;
 
-<<<<<<< HEAD
     (void)litPtrPtr;
-=======
-static int
-AddLocalLiteralEntry(
-    CompileEnv *envPtr,/* Points to CompileEnv in whose literal array
-				 * the object is to be inserted. */
-    Tcl_Obj *objPtr,		/* The literal to add to the CompileEnv. */
-    int localHash)		/* Hash value for the literal's string. */
-{
-    LiteralTable *localTablePtr = &envPtr->localLitTable;
-    LiteralEntry *localPtr;
-    int objIndex;
-
-    objIndex = TclAddLiteralObj(envPtr, objPtr, &localPtr);
-
-    /*
-     * Add the literal to the local table.
-     */
-
-    localPtr->nextPtr = localTablePtr->buckets[localHash];
-    localTablePtr->buckets[localHash] = localPtr;
-    localTablePtr->numEntries++;
-
-    /*
-     * If the CompileEnv's local literal table has exceeded a decent size,
-     * rebuild it with more buckets.
-     */
-
-    if (localTablePtr->numEntries >= localTablePtr->rebuildSize) {
-	RebuildLiteralTable(localTablePtr);
-    }
-
-#ifdef TCL_COMPILE_DEBUG
-    TclVerifyLocalLiteralTable(envPtr);
-    {
-	char *bytes;
-	int found;
-	size_t length, i;
-
-	found = 0;
-	for (i=0 ; i<localTablePtr->numBuckets ; i++) {
-	    for (localPtr=localTablePtr->buckets[i] ; localPtr!=NULL ;
-		    localPtr=localPtr->nextPtr) {
-		if (localPtr->objPtr == objPtr) {
-		    found = 1;
-		}
-	    }
-	}
-
-	if (!found) {
-	    bytes = Tcl_GetStringFromObj(objPtr, &length);
-	    Tcl_Panic("%s: literal \"%.*s\" wasn't found locally",
-		    "AddLocalLiteralEntry", (length>60? 60 : (int)length), bytes);
-	}
-    }
-#endif /*TCL_COMPILE_DEBUG*/
-
-    return objIndex;
->>>>>>> e10101ff
 }
  
@@ -1125,29 +1046,12 @@
     Tcl_HashSearch search;
     Tcl_HashEntry *hePtr = Tcl_FirstHashEntry(mapPtr, &search);
 
-<<<<<<< HEAD
     while (hePtr) {
 	Tcl_Obj *objPtr = Tcl_GetHashKey(mapPtr, hePtr);
 
 	if (objPtr->bytes == NULL) {
 	    Tcl_Panic("%s: literal has NULL string rep",
 		    "TclVerifyLocalLiteralTable");
-=======
-    for (i=0 ; i<localTablePtr->numBuckets ; i++) {
-	for (localPtr=localTablePtr->buckets[i] ; localPtr!=NULL;
-		localPtr=localPtr->nextPtr) {
-	    count++;
-	    if (localPtr->refCount != TCL_INDEX_NONE) {
-		bytes = Tcl_GetStringFromObj(localPtr->objPtr, &length);
-		Tcl_Panic("%s: local literal \"%.*s\" had bad refCount %" TCL_Z_MODIFIER "u",
-			"TclVerifyLocalLiteralTable",
-			(length>60? 60 : (int) length), bytes, localPtr->refCount);
-	    }
-	    if (localPtr->objPtr->bytes == NULL) {
-		Tcl_Panic("%s: literal has NULL string rep",
-			"TclVerifyLocalLiteralTable");
-	    }
->>>>>>> e10101ff
 	}
 	hePtr = Tcl_NextHashEntry(&search);
     }
