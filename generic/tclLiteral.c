/*
 * tclLiteral.c --
 *
 *	Implementation of the global and ByteCode-local literal tables used to
 *	manage the Tcl objects created for literal values during compilation
 *	of Tcl scripts. This implementation borrows heavily from the more
 *	general hashtable implementation of Tcl hash tables that appears in
 *	tclHash.c.
 *
 * Copyright (c) 1997-1998 Sun Microsystems, Inc.
 * Copyright (c) 2004 by Kevin B. Kenny.  All rights reserved.
 *
 * See the file "license.terms" for information on usage and redistribution of
 * this file, and for a DISCLAIMER OF ALL WARRANTIES.
 */

#include "tclInt.h"
#include "tclCompile.h"

/*
 * When there are this many entries per bucket, on average, rebuild a
 * literal's hash table to make it larger.
 */

#define REBUILD_MULTIPLIER	3

/*
 * Function prototypes for static functions in this file:
 */

static Tcl_Obj *	CreateLiteral(Interp *iPtr, char *bytes, int length,
			    int *newPtr, Namespace *nsPtr, int flags,
			    LiteralEntry **globalPtrPtr);
static void		ExpandLocalLiteralArray(CompileEnv *envPtr);
static unsigned		HashString(const char *string, int length);
#ifdef TCL_COMPILE_DEBUG
static LiteralEntry *	LookupLiteralEntry(Tcl_Interp *interp,
			    Tcl_Obj *objPtr);
#endif
static void		RebuildLiteralTable(LiteralTable *tablePtr);

/*
 *----------------------------------------------------------------------
 *
 * TclInitLiteralTable --
 *
 *	This function is called to initialize the fields of a literal table
 *	structure for either an interpreter or a compilation's CompileEnv
 *	structure.
 *
 * Results:
 *	None.
 *
 * Side effects:
 *	The literal table is made ready for use.
 *
 *----------------------------------------------------------------------
 */

void
TclInitLiteralTable(
    register LiteralTable *tablePtr)
				/* Pointer to table structure, which is
				 * supplied by the caller. */
{
#if (TCL_SMALL_HASH_TABLE != 4)
    Tcl_Panic("%s: TCL_SMALL_HASH_TABLE is %d, not 4", "TclInitLiteralTable",
	    TCL_SMALL_HASH_TABLE);
#endif

    tablePtr->buckets = tablePtr->staticBuckets;
    tablePtr->staticBuckets[0] = tablePtr->staticBuckets[1] = 0;
    tablePtr->staticBuckets[2] = tablePtr->staticBuckets[3] = 0;
    tablePtr->numBuckets = TCL_SMALL_HASH_TABLE;
    tablePtr->numEntries = 0;
    tablePtr->rebuildSize = TCL_SMALL_HASH_TABLE * REBUILD_MULTIPLIER;
    tablePtr->mask = 3;
}

/*
 *----------------------------------------------------------------------
 *
 * TclDeleteLiteralTable --
 *
 *	This function frees up everything associated with a literal table
 *	except for the table's structure itself. It is called when the
 *	interpreter is deleted.
 *
 * Results:
 *	None.
 *
 * Side effects:
 *	Each literal in the table is released: i.e., its reference count in
 *	the global literal table is decremented and, if it becomes zero, the
 *	literal is freed. In addition, the table's bucket array is freed.
 *
 *----------------------------------------------------------------------
 */

void
TclDeleteLiteralTable(
    Tcl_Interp *interp,		/* Interpreter containing shared literals
				 * referenced by the table to delete. */
    LiteralTable *tablePtr)	/* Points to the literal table to delete. */
{
    LiteralEntry *entryPtr, *nextPtr;
    Tcl_Obj *objPtr;
    int i;

    /*
     * Release remaining literals in the table. Note that releasing a literal
     * might release other literals, modifying the table, so we restart the
     * search from the bucket chain we last found an entry.
     */

#ifdef TCL_COMPILE_DEBUG
    TclVerifyGlobalLiteralTable((Interp *) interp);
#endif /*TCL_COMPILE_DEBUG*/

    /*
     * We used to call TclReleaseLiteral for each literal in the table, which
     * is rather inefficient as it causes one lookup-by-hash for each
     * reference to the literal. We now rely at interp-deletion on each
     * bytecode object to release its references to the literal Tcl_Obj
     * without requiring that it updates the global table itself, and deal
     * here only with the table.
     */

    for (i=0 ; i<tablePtr->numBuckets ; i++) {
	entryPtr = tablePtr->buckets[i];
	while (entryPtr != NULL) {
	    objPtr = entryPtr->objPtr;
	    TclDecrRefCount(objPtr);
	    nextPtr = entryPtr->nextPtr;
	    ckfree(entryPtr);
	    entryPtr = nextPtr;
	}
    }

    /*
     * Free up the table's bucket array if it was dynamically allocated.
     */

    if (tablePtr->buckets != tablePtr->staticBuckets) {
	ckfree(tablePtr->buckets);
    }
}

/*
 *----------------------------------------------------------------------
 *
 * TclCreateLiteral --
 *
 *	Find, or if necessary create, an object in the interpreter's literal
 *	table that has a string representation matching the argument
 *	string. If nsPtr!=NULL then only literals stored for the namespace are
 *	considered.
 *
 * Results:
 *	The literal object.
 *
 * Side effects:
 *	Increments the ref count of the global LiteralEntry since the caller
 *	now holds a reference. If LITERAL_ON_HEAP is set in flags, this
 *	function is given ownership of the string: if an object is created
 *	then its string representation is set directly from string, otherwise
 *	the string is freed. Typically, a caller sets LITERAL_ON_HEAP if
 *	"string" is an already heap-allocated buffer holding the result of
 *	backslash substitutions.
 *
 *----------------------------------------------------------------------
 */

Tcl_Obj *
TclCreateLiteral(
    Interp *iPtr,
    char *bytes,		/* The start of the string. Note that this is
				 * not a NUL-terminated string. */
    int length)			/* Number of bytes in the string. */
{
    int new;
    return CreateLiteral(iPtr, bytes, length, &new, NULL, 0, NULL);
}

static Tcl_Obj *
CreateLiteral(
    Interp *iPtr,
    char *bytes,		/* The start of the string. Note that this is
				 * not a NUL-terminated string. */
    int length,			/* Number of bytes in the string. */
    int *newPtr,
    Namespace *nsPtr,
    int flags,
    LiteralEntry **globalPtrPtr)
{
    LiteralTable *globalTablePtr = &iPtr->literalTable;
    LiteralEntry *globalPtr;
    int globalHash;
    Tcl_Obj *objPtr;

    /*
     * Is it in the interpreter's global literal table?
     */

    if (length < 0) {
	length = strlen(bytes);
    }
    globalHash = (HashString(bytes, length) & globalTablePtr->mask);
    for (globalPtr=globalTablePtr->buckets[globalHash] ; globalPtr!=NULL;
	    globalPtr = globalPtr->nextPtr) {
	objPtr = globalPtr->objPtr;
	if ((globalPtr->nsPtr == nsPtr)
		&& (objPtr->length == length) && ((length == 0)
		|| ((objPtr->bytes[0] == bytes[0])
		&& (memcmp(objPtr->bytes, bytes, (unsigned) length) == 0)))) {
	    /*
	     * A literal was found: return it
	     */

	    if (newPtr) {
		*newPtr = 0;
	    }
	    if (flags & LITERAL_ON_HEAP) {
		ckfree(bytes);
	    }
	    if (globalPtrPtr) {
		*globalPtrPtr = globalPtr;
	    } else {
		globalPtr->refCount++;
#ifdef TCL_COMPILE_DEBUG
    if (globalPtr->refCount < 1) {
	Tcl_Panic("%s: global literal \"%.*s\" had bad refCount %d",
		"TclRegisterLiteral", (length>60? 60 : length), bytes,
		globalPtr->refCount);
    }
#endif
	    }
	    return objPtr;
	}
    }
    if (newPtr == NULL) {
	if (flags & LITERAL_ON_HEAP) {
	    ckfree(bytes);
	}
	return NULL;
    }

    /*
     * The literal is new to the interpreter. Add it to the global literal
     * table.
     */

    TclNewObj(objPtr);
    Tcl_IncrRefCount(objPtr);
    if (flags & LITERAL_ON_HEAP) {
	objPtr->bytes = bytes;
	objPtr->length = length;
    } else {
	TclInitStringRep(objPtr, bytes, length);
    }

#ifdef TCL_COMPILE_DEBUG
    if (LookupLiteralEntry((Tcl_Interp *) iPtr, objPtr) != NULL) {
	Tcl_Panic("%s: literal \"%.*s\" found globally but shouldn't be",
		"TclRegisterLiteral", (length>60? 60 : length), bytes);
    }
#endif

    globalPtr = ckalloc(sizeof(LiteralEntry));
    globalPtr->objPtr = objPtr;
    globalPtr->refCount = 1;
    globalPtr->nsPtr = nsPtr;
    globalPtr->nextPtr = globalTablePtr->buckets[globalHash];
    globalTablePtr->buckets[globalHash] = globalPtr;
    globalTablePtr->numEntries++;

    /*
     * If the global literal table has exceeded a decent size, rebuild it with
     * more buckets.
     */

    if (globalTablePtr->numEntries >= globalTablePtr->rebuildSize) {
	RebuildLiteralTable(globalTablePtr);
    }

#ifdef TCL_COMPILE_DEBUG
    TclVerifyGlobalLiteralTable(iPtr);
    {
	LiteralEntry *entryPtr;
	int found, i;

	found = 0;
	for (i=0 ; i<globalTablePtr->numBuckets ; i++) {
	    for (entryPtr=globalTablePtr->buckets[i]; entryPtr!=NULL ;
		    entryPtr=entryPtr->nextPtr) {
		if ((entryPtr == globalPtr) && (entryPtr->objPtr == objPtr)) {
		    found = 1;
		}
	    }
	}
	if (!found) {
	    Tcl_Panic("%s: literal \"%.*s\" wasn't global",
		    "TclRegisterLiteral", (length>60? 60 : length), bytes);
	}
    }
#endif /*TCL_COMPILE_DEBUG*/

#ifdef TCL_COMPILE_STATS
    iPtr->stats.numLiteralsCreated++;
    iPtr->stats.totalLitStringBytes += (double) (length + 1);
    iPtr->stats.currentLitStringBytes += (double) (length + 1);
    iPtr->stats.literalCount[TclLog2(length)]++;
#endif /*TCL_COMPILE_STATS*/

    if (globalPtrPtr) {
	*globalPtrPtr = globalPtr;
    } 
    *newPtr = 1;
    return objPtr;
}

/*
 *----------------------------------------------------------------------
 *
 * TclFetchLiteral --
 *
 *	Fetch from a CompileEnv the literal value identified by an index
 *	value, as returned by a prior call to TclRegisterLiteral().
 *
 * Results:
 *	The literal value, or NULL if the index is out of range.
 *
 *----------------------------------------------------------------------
 */

Tcl_Obj *
TclFetchLiteral(
    CompileEnv *envPtr,		/* Points to the CompileEnv from which to
				 * fetch the registered literal value. */
    unsigned int index)		/* Index of the desired literal, as returned
				 * by prior call to TclRegisterLiteral() */
{
    if (index >= (unsigned int) envPtr->literalArrayNext) {
	return NULL;
    }
    return envPtr->literalArrayPtr[index];
}

/*
 *----------------------------------------------------------------------
 *
 * TclRegisterLiteral --
 *
 *	Find, or if necessary create, an object in a CompileEnv literal array
 *	that has a string representation matching the argument string.
 *
 * Results:
 *	The index in the CompileEnv's literal array that references a shared
 *	literal matching the string. The object is created if necessary.
 *
 * Side effects:
 *	To maximize sharing, we look up the string in the interpreter's global
 *	literal table. If not found, we create a new shared literal in the
 *	global table. We then add a reference to the shared literal in the
 *	CompileEnv's literal array.
 *
 *	If LITERAL_ON_HEAP is set in flags, this function is given ownership
 *	of the string: if an object is created then its string representation
 *	is set directly from string, otherwise the string is freed. Typically,
 *	a caller sets LITERAL_ON_HEAP if "string" is an already heap-allocated
 *	buffer holding the result of backslash substitutions.
 *
 *----------------------------------------------------------------------
 */

int
TclRegisterLiteral(
    void *ePtr,		/* Points to the CompileEnv in whose object
				 * array an object is found or created. */
    register char *bytes,	/* Points to string for which to find or
				 * create an object in CompileEnv's object
				 * array. */
    int length,			/* Number of bytes in the string. If < 0, the
				 * string consists of all bytes up to the
				 * first null character. */
    int flags)			/* If LITERAL_ON_HEAP then the caller already
				 * malloc'd bytes and ownership is passed to
				 * this function. If LITERAL_CMD_NAME then
				 * the literal should not be shared accross
				 * namespaces. */
{
    CompileEnv *envPtr = ePtr;
    Interp *iPtr = envPtr->iPtr;
    Namespace *nsPtr = NULL;
    Tcl_Obj *objPtr;
    LiteralEntry *globalPtr;
    Tcl_HashEntry *hePtr;
    int objIndex, globalNew, new = 0;

    /*
     * If the literal is a command name, avoid sharing it across namespaces,
     * and try not to share it with non-cmd literals. Note that FQ command
     * names can be shared, so that we register the namespace as the
     * interp's global NS.
     */

    if (flags & LITERAL_CMD_NAME) {
	if ((length >= 2) && (bytes[0] == ':') && (bytes[1] == ':')) {
	    nsPtr = iPtr->globalNsPtr;
	} else {
	    nsPtr = iPtr->varFramePtr->nsPtr;
	}
    }

    objPtr = CreateLiteral(iPtr, bytes, length, &globalNew, nsPtr,
	    flags, &globalPtr);
    
    hePtr = Tcl_CreateHashEntry(&envPtr->litMap, objPtr, &new);
    if (new) {
	objIndex = TclAddLiteralObj(envPtr, objPtr, NULL);
	Tcl_SetHashValue(hePtr, INT2PTR(objIndex));
	if (!globalNew) {
	    globalPtr->refCount++;
	}
    } else {
	objIndex = PTR2INT(Tcl_GetHashValue(hePtr));
    }
    return objIndex;
}

#ifdef TCL_COMPILE_DEBUG
/*
 *----------------------------------------------------------------------
 *
 * LookupLiteralEntry --
 *
 *	Finds the LiteralEntry that corresponds to a literal Tcl object
 *	holding a literal.
 *
 * Results:
 *	Returns the matching LiteralEntry if found, otherwise NULL.
 *
 * Side effects:
 *	None.
 *
 *----------------------------------------------------------------------
 */

static LiteralEntry *
LookupLiteralEntry(
    Tcl_Interp *interp,		/* Interpreter for which objPtr was created to
				 * hold a literal. */
    register Tcl_Obj *objPtr)	/* Points to a Tcl object holding a literal
				 * that was previously created by a call to
				 * TclRegisterLiteral. */
{
    Interp *iPtr = (Interp *) interp;
    LiteralTable *globalTablePtr = &iPtr->literalTable;
    register LiteralEntry *entryPtr;
    const char *bytes;
    int length, globalHash;

    bytes = TclGetStringFromObj(objPtr, &length);
    globalHash = (HashString(bytes, length) & globalTablePtr->mask);
    for (entryPtr=globalTablePtr->buckets[globalHash] ; entryPtr!=NULL;
	    entryPtr=entryPtr->nextPtr) {
	if (entryPtr->objPtr == objPtr) {
	    return entryPtr;
	}
    }
    return NULL;
}

#endif
/*
 *----------------------------------------------------------------------
 *
 * TclHideLiteral --
 *
 *	Remove a literal entry from the literal hash tables, leaving it in the
 *	literal array so existing references continue to function. This makes
 *	it possible to turn a shared literal into a private literal that
 *	cannot be shared.
 *
 * Results:
 *	None.
 *
 * Side effects:
 *	Removes the literal from the local hash table and decrements the
 *	global hash entry's reference count.
 *
 *----------------------------------------------------------------------
 */

void
TclHideLiteral(
    Tcl_Interp *interp,		/* Interpreter for which objPtr was created to
				 * hold a literal. */
    register CompileEnv *envPtr,/* Points to CompileEnv whose literal array
				 * contains the entry being hidden. */
    int index)			/* The index of the entry in the literal
				 * array. */
{
    Tcl_Obj **lPtr;
    Tcl_Obj *newObjPtr;
    Tcl_HashEntry *hePtr;

    lPtr = &envPtr->literalArrayPtr[index];

    /*
     * To avoid unwanted sharing we need to copy the object and remove it from
     * the local and global literal tables. It still has a slot in the literal
     * array so it can be referred to by byte codes, but it will not be
     * matched by literal searches.
     */

    hePtr = Tcl_FindHashEntry(&envPtr->litMap, *lPtr);
    if (hePtr) {
	Tcl_DeleteHashEntry(hePtr);
    }

    newObjPtr = Tcl_DuplicateObj(*lPtr);
    Tcl_IncrRefCount(newObjPtr);
    TclReleaseLiteral(interp, *lPtr);
    *lPtr = newObjPtr;
}

/*
 *----------------------------------------------------------------------
 *
 * TclAddLiteralObj --
 *
 *	Add a single literal object to the literal array. This function does
 *	not add the literal to the local or global literal tables. The caller
 *	is expected to add the entry to whatever tables are appropriate.
 *
 * Results:
 *	The index in the CompileEnv's literal array that references the
 *	literal.
 *
 * Side effects:
 *	Expands the literal array if necessary. Increments the refcount on the
 *	literal object.
 *
 *----------------------------------------------------------------------
 */

int
TclAddLiteralObj(
    register CompileEnv *envPtr,/* Points to CompileEnv in whose literal array
				 * the object is to be inserted. */
    Tcl_Obj *objPtr,		/* The object to insert into the array. */
    LiteralEntry **litPtrPtr)	/* UNUSED.  Still in place due to publication
				 * in the internal stubs table, and use by
				 * tclcompiler. */
{
    int objIndex;

    if (envPtr->literalArrayNext >= envPtr->literalArrayEnd) {
	ExpandLocalLiteralArray(envPtr);
    }
    objIndex = envPtr->literalArrayNext;
    envPtr->literalArrayNext++;

    envPtr->literalArrayPtr[objIndex] = objPtr;
    Tcl_IncrRefCount(objPtr);
<<<<<<< HEAD
=======
    lPtr->refCount = -1;	/* i.e., unused */
    lPtr->nextPtr = NULL;

    if (litPtrPtr) {
	*litPtrPtr = lPtr;
    }

    return objIndex;
}

/*
 *----------------------------------------------------------------------
 *
 * AddLocalLiteralEntry --
 *
 *	Insert a new literal into a CompileEnv's local literal array.
 *
 * Results:
 *	The index in the CompileEnv's literal array that references the
 *	literal.
 *
 * Side effects:
 *	Expands the literal array if necessary. May rebuild the hash bucket
 *	array of the CompileEnv's literal array if it becomes too large.
 *
 *----------------------------------------------------------------------
 */

static int
AddLocalLiteralEntry(
    register CompileEnv *envPtr,/* Points to CompileEnv in whose literal array
				 * the object is to be inserted. */
    Tcl_Obj *objPtr,		/* The literal to add to the CompileEnv. */
    int localHash)		/* Hash value for the literal's string. */
{
    register LiteralTable *localTablePtr = &envPtr->localLitTable;
    LiteralEntry *localPtr;
    int objIndex;

    objIndex = TclAddLiteralObj(envPtr, objPtr, &localPtr);

    /*
     * Add the literal to the local table.
     */

    localPtr->nextPtr = localTablePtr->buckets[localHash];
    localTablePtr->buckets[localHash] = localPtr;
    localTablePtr->numEntries++;

    /*
     * If the CompileEnv's local literal table has exceeded a decent size,
     * rebuild it with more buckets.
     */

    if (localTablePtr->numEntries >= localTablePtr->rebuildSize) {
	RebuildLiteralTable(localTablePtr);
    }

#ifdef TCL_COMPILE_DEBUG
    TclVerifyLocalLiteralTable(envPtr);
    {
	char *bytes;
	int length, found, i;

	found = 0;
	for (i=0 ; i<localTablePtr->numBuckets ; i++) {
	    for (localPtr=localTablePtr->buckets[i] ; localPtr!=NULL ;
		    localPtr=localPtr->nextPtr) {
		if (localPtr->objPtr == objPtr) {
		    found = 1;
		}
	    }
	}

	if (!found) {
	    bytes = TclGetStringFromObj(objPtr, &length);
	    Tcl_Panic("%s: literal \"%.*s\" wasn't found locally",
		    "AddLocalLiteralEntry", (length>60? 60 : length), bytes);
	}
    }
#endif /*TCL_COMPILE_DEBUG*/
>>>>>>> dcf2a317

    return objIndex;
}

/*
 *----------------------------------------------------------------------
 *
 * ExpandLocalLiteralArray --
 *
 *	Function that uses malloc to allocate more storage for a CompileEnv's
 *	local literal array.
 *
 * Results:
 *	None.
 *
 * Side effects:
 *	The literal array in *envPtr is reallocated to a new array of double
 *	the size, and if envPtr->mallocedLiteralArray is non-zero the old
 *	array is freed. Entries are copied from the old array to the new one.
 *	The local literal table is updated to refer to the new entries.
 *
 *----------------------------------------------------------------------
 */

static void
ExpandLocalLiteralArray(
    register CompileEnv *envPtr)/* Points to the CompileEnv whose object array
				 * must be enlarged. */
{
    /*
     * The current allocated local literal entries are stored between elements
     * 0 and (envPtr->literalArrayNext - 1) [inclusive].
     */

    int currElems = envPtr->literalArrayNext;
    size_t currBytes = (currElems * sizeof(Tcl_Obj *));
    Tcl_Obj **currArrayPtr = envPtr->literalArrayPtr;
    Tcl_Obj **newArrayPtr;
    unsigned int newSize = (currBytes <= UINT_MAX / 2) ? 2*currBytes : UINT_MAX;

    if (currBytes == newSize) {
	Tcl_Panic("max size of Tcl literal array (%d literals) exceeded",
		currElems);
    }

    if (envPtr->mallocedLiteralArray) {
	newArrayPtr = ckrealloc(currArrayPtr, newSize);
    } else {
	/*
	 * envPtr->literalArrayPtr isn't a ckalloc'd pointer, so we must
	 * code a ckrealloc equivalent for ourselves.
	 */

	newArrayPtr = ckalloc(newSize);
	memcpy(newArrayPtr, currArrayPtr, currBytes);
	envPtr->mallocedLiteralArray = 1;
    }

    envPtr->literalArrayPtr = newArrayPtr;
    envPtr->literalArrayEnd = newSize / sizeof(LiteralEntry);
}

/*
 *----------------------------------------------------------------------
 *
 * TclReleaseLiteral --
 *
 *	This function releases a reference to one of the shared Tcl objects
 *	that hold literals. It is called to release the literals referenced by
 *	a ByteCode that is being destroyed, and it is also called by
 *	TclDeleteLiteralTable.
 *
 * Results:
 *	None.
 *
 * Side effects:
 *	The reference count for the global LiteralTable entry that corresponds
 *	to the literal is decremented. If no other reference to a global
 *	literal object remains, it is freed.
 *
 *----------------------------------------------------------------------
 */

void
TclReleaseLiteral(
    Tcl_Interp *interp,		/* Interpreter for which objPtr was created to
				 * hold a literal. */
    register Tcl_Obj *objPtr)	/* Points to a literal object that was
				 * previously created by a call to
				 * TclRegisterLiteral. */
{
    Interp *iPtr = (Interp *) interp;
    LiteralTable *globalTablePtr;
    register LiteralEntry *entryPtr, *prevPtr;
    const char *bytes;
    int length, index;

    if (iPtr == NULL) {
	goto done;
    }

    globalTablePtr = &iPtr->literalTable;
    bytes = TclGetStringFromObj(objPtr, &length);
    index = (HashString(bytes, length) & globalTablePtr->mask);

    /*
     * Check to see if the object is in the global literal table and remove
     * this reference. The object may not be in the table if it is a hidden
     * local literal.
     */

    for (prevPtr=NULL, entryPtr=globalTablePtr->buckets[index];
	    entryPtr!=NULL ; prevPtr=entryPtr, entryPtr=entryPtr->nextPtr) {
	if (entryPtr->objPtr == objPtr) {
	    entryPtr->refCount--;

	    /*
	     * If the literal is no longer being used by any ByteCode, delete
	     * the entry then remove the reference corresponding to the global
	     * literal table entry (decrement the ref count of the object).
	     */

	    if (entryPtr->refCount == 0) {
		if (prevPtr == NULL) {
		    globalTablePtr->buckets[index] = entryPtr->nextPtr;
		} else {
		    prevPtr->nextPtr = entryPtr->nextPtr;
		}
		ckfree(entryPtr);
		globalTablePtr->numEntries--;

		TclDecrRefCount(objPtr);

#ifdef TCL_COMPILE_STATS
		iPtr->stats.currentLitStringBytes -= (double) (length + 1);
#endif /*TCL_COMPILE_STATS*/
	    }
	    break;
	}
    }

    /*
     * Remove the reference corresponding to the local literal table entry.
     */

    done:
    Tcl_DecrRefCount(objPtr);
}

/*
 *----------------------------------------------------------------------
 *
 * HashString --
 *
 *	Compute a one-word summary of a text string, which can be used to
 *	generate a hash index.
 *
 * Results:
 *	The return value is a one-word summary of the information in string.
 *
 * Side effects:
 *	None.
 *
 *----------------------------------------------------------------------
 */

static unsigned
HashString(
    register const char *string,	/* String for which to compute hash value. */
    int length)			/* Number of bytes in the string. */
{
    register unsigned int result = 0;

    /*
     * I tried a zillion different hash functions and asked many other people
     * for advice. Many people had their own favorite functions, all
     * different, but no-one had much idea why they were good ones. I chose
     * the one below (multiply by 9 and add new character) because of the
     * following reasons:
     *
     * 1. Multiplying by 10 is perfect for keys that are decimal strings, and
     *    multiplying by 9 is just about as good.
     * 2. Times-9 is (shift-left-3) plus (old). This means that each
     *    character's bits hang around in the low-order bits of the hash value
     *    for ever, plus they spread fairly rapidly up to the high-order bits
     *    to fill out the hash value. This seems works well both for decimal
     *    and non-decimal strings.
     *
     * Note that this function is very weak against malicious strings; it's
     * very easy to generate multiple keys that have the same hashcode. On the
     * other hand, that hardly ever actually occurs and this function *is*
     * very cheap, even by comparison with industry-standard hashes like FNV.
     * If real strength of hash is required though, use a custom hash based on
     * Bob Jenkins's lookup3(), but be aware that it's significantly slower.
     * Tcl scripts tend to not have a big issue in this area, and literals
     * mostly aren't looked up by name anyway.
     *
     * See also HashStringKey in tclHash.c.
     * See also TclObjHashKey in tclObj.c.
     *
     * See [tcl-Feature Request #2958832]
     */

    if (length > 0) {
	result = UCHAR(*string);
	while (--length) {
	    result += (result << 3) + UCHAR(*++string);
	}
    }
    return result;
}

/*
 *----------------------------------------------------------------------
 *
 * RebuildLiteralTable --
 *
 *	This function is invoked when the ratio of entries to hash buckets
 *	becomes too large in a local or global literal table. It allocates a
 *	larger bucket array and moves the entries into the new buckets.
 *
 * Results:
 *	None.
 *
 * Side effects:
 *	Memory gets reallocated and entries get rehashed into new buckets.
 *
 *----------------------------------------------------------------------
 */

static void
RebuildLiteralTable(
    register LiteralTable *tablePtr)
				/* Local or global table to enlarge. */
{
    LiteralEntry **oldBuckets;
    register LiteralEntry **oldChainPtr, **newChainPtr;
    register LiteralEntry *entryPtr;
    LiteralEntry **bucketPtr;
    const char *bytes;
    unsigned int oldSize;
    int count, index, length;

    oldSize = tablePtr->numBuckets;
    oldBuckets = tablePtr->buckets;

    /*
     * Allocate and initialize the new bucket array, and set up hashing
     * constants for new array size.
     */

    if (oldSize > UINT_MAX/(4 * sizeof(LiteralEntry *))) {
	/*
	 * Memory allocator limitations will not let us create the
	 * next larger table size.  Best option is to limp along
	 * with what we have.
	 */

	return;
    }

    tablePtr->numBuckets *= 4;
    tablePtr->buckets = ckalloc(tablePtr->numBuckets * sizeof(LiteralEntry*));
    for (count=tablePtr->numBuckets, newChainPtr=tablePtr->buckets;
	    count>0 ; count--, newChainPtr++) {
	*newChainPtr = NULL;
    }
    tablePtr->rebuildSize *= 4;
    tablePtr->mask = (tablePtr->mask << 2) + 3;

    /*
     * Rehash all of the existing entries into the new bucket array.
     */

    for (oldChainPtr=oldBuckets ; oldSize>0 ; oldSize--,oldChainPtr++) {
	for (entryPtr=*oldChainPtr ; entryPtr!=NULL ; entryPtr=*oldChainPtr) {
	    bytes = TclGetStringFromObj(entryPtr->objPtr, &length);
	    index = (HashString(bytes, length) & tablePtr->mask);

	    *oldChainPtr = entryPtr->nextPtr;
	    bucketPtr = &tablePtr->buckets[index];
	    entryPtr->nextPtr = *bucketPtr;
	    *bucketPtr = entryPtr;
	}
    }

    /*
     * Free up the old bucket array, if it was dynamically allocated.
     */

    if (oldBuckets != tablePtr->staticBuckets) {
	ckfree(oldBuckets);
    }
}

/*
 *----------------------------------------------------------------------
 *
 * TclInvalidateCmdLiteral --
 *
 *	Invalidate a command literal entry, if present in the literal hash
 *	tables, by resetting its internal representation. This invalidation
 *	leaves it in the literal tables and in existing literal arrays. As a
 *	result, existing references continue to work but we force a fresh
 *	command look-up upon the next use (see, in particular,
 *	TclSetCmdNameObj()).
 *
 * Results:
 *	None.
 *
 * Side effects:
 *	Resets the internal representation of the CmdName Tcl_Obj
 *	using TclFreeIntRep().
 *
 *----------------------------------------------------------------------
 */

void
TclInvalidateCmdLiteral(
    Tcl_Interp *interp,		/* Interpreter for which to invalidate a
				 * command literal. */
    const char *name,		/* Points to the start of the cmd literal
				 * name. */
    Namespace *nsPtr)		/* The namespace for which to lookup and
				 * invalidate a cmd literal. */
{
    Interp *iPtr = (Interp *) interp;
    LiteralEntry *globalPtr;
    Tcl_Obj *literalObjPtr = CreateLiteral(iPtr, (char *) name, -1,
	    NULL, nsPtr, 0, &globalPtr);

    if (literalObjPtr != NULL) {
	if (literalObjPtr->typePtr == &tclCmdNameType) {
	    TclFreeIntRep(literalObjPtr);
	}
	/* Balance the refcount effects of TclCreateLiteral() above */
	Tcl_IncrRefCount(literalObjPtr);
	TclReleaseLiteral(interp, literalObjPtr);
    }
}

#ifdef TCL_COMPILE_STATS
/*
 *----------------------------------------------------------------------
 *
 * TclLiteralStats --
 *
 *	Return statistics describing the layout of the hash table in its hash
 *	buckets.
 *
 * Results:
 *	The return value is a malloc-ed string containing information about
 *	tablePtr. It is the caller's responsibility to free this string.
 *
 * Side effects:
 *	None.
 *
 *----------------------------------------------------------------------
 */

char *
TclLiteralStats(
    LiteralTable *tablePtr)	/* Table for which to produce stats. */
{
#define NUM_COUNTERS 10
    int count[NUM_COUNTERS], overflow, i, j;
    double average, tmp;
    register LiteralEntry *entryPtr;
    char *result, *p;

    /*
     * Compute a histogram of bucket usage. For each bucket chain i, j is the
     * number of entries in the chain.
     */

    for (i=0 ; i<NUM_COUNTERS ; i++) {
	count[i] = 0;
    }
    overflow = 0;
    average = 0.0;
    for (i=0 ; i<tablePtr->numBuckets ; i++) {
	j = 0;
	for (entryPtr=tablePtr->buckets[i] ; entryPtr!=NULL;
		entryPtr=entryPtr->nextPtr) {
	    j++;
	}
	if (j < NUM_COUNTERS) {
	    count[j]++;
	} else {
	    overflow++;
	}
	tmp = j;
	average += (tmp+1.0)*(tmp/tablePtr->numEntries)/2.0;
    }

    /*
     * Print out the histogram and a few other pieces of information.
     */

    result = ckalloc(NUM_COUNTERS*60 + 300);
    sprintf(result, "%d entries in table, %d buckets\n",
	    tablePtr->numEntries, tablePtr->numBuckets);
    p = result + strlen(result);
    for (i=0 ; i<NUM_COUNTERS ; i++) {
	sprintf(p, "number of buckets with %d entries: %d\n",
		i, count[i]);
	p += strlen(p);
    }
    sprintf(p, "number of buckets with %d or more entries: %d\n",
	    NUM_COUNTERS, overflow);
    p += strlen(p);
    sprintf(p, "average search distance for entry: %.1f", average);
    return result;
}
#endif /*TCL_COMPILE_STATS*/

#ifdef TCL_COMPILE_DEBUG
/*
 *----------------------------------------------------------------------
 *
 * TclVerifyLocalLiteralTable --
 *
 *	Check a CompileEnv's local literal table for consistency.
 *
 * Results:
 *	None.
 *
 * Side effects:
 *	Tcl_Panic if problems are found.
 *
 *----------------------------------------------------------------------
 */

void
TclVerifyLocalLiteralTable(
    CompileEnv *envPtr)		/* Points to CompileEnv whose literal table is
				 * to be validated. */
{
    Tcl_HashTable *mapPtr = &envPtr->litMap;
    Tcl_HashSearch search;
    Tcl_HashEntry *hePtr = Tcl_FirstHashEntry(mapPtr, &search);

<<<<<<< HEAD
    while (hePtr) {
	Tcl_Obj *objPtr = Tcl_GetHashKey(mapPtr, hePtr);

	if (objPtr->bytes == NULL) {
	    Tcl_Panic("%s: literal has NULL string rep",
		    "TclVerifyLocalLiteralTable");
	}
	if (LookupLiteralEntry((Tcl_Interp *) envPtr->iPtr, objPtr) == NULL) {
	    int length;
	    const char *bytes = Tcl_GetStringFromObj(objPtr, &length);
	    Tcl_Panic("%s: local literal \"%.*s\" is not global",
=======
    count = 0;
    for (i=0 ; i<localTablePtr->numBuckets ; i++) {
	for (localPtr=localTablePtr->buckets[i] ; localPtr!=NULL;
		localPtr=localPtr->nextPtr) {
	    count++;
	    if (localPtr->refCount != -1) {
		bytes = TclGetStringFromObj(localPtr->objPtr, &length);
		Tcl_Panic("%s: local literal \"%.*s\" had bad refCount %d",
			"TclVerifyLocalLiteralTable",
			(length>60? 60 : length), bytes, localPtr->refCount);
	    }
	    if (LookupLiteralEntry((Tcl_Interp *) envPtr->iPtr,
		    localPtr->objPtr) == NULL) {
		bytes = TclGetStringFromObj(localPtr->objPtr, &length);
		Tcl_Panic("%s: local literal \"%.*s\" is not global",
>>>>>>> dcf2a317
			"TclVerifyLocalLiteralTable",
			(length>60? 60 : length), bytes);
	}
	hePtr = Tcl_NextHashEntry(&search);
    }
}

/*
 *----------------------------------------------------------------------
 *
 * TclVerifyGlobalLiteralTable --
 *
 *	Check an interpreter's global literal table literal for consistency.
 *
 * Results:
 *	None.
 *
 * Side effects:
 *	Tcl_Panic if problems are found.
 *
 *----------------------------------------------------------------------
 */

void
TclVerifyGlobalLiteralTable(
    Interp *iPtr)		/* Points to interpreter whose global literal
				 * table is to be validated. */
{
    register LiteralTable *globalTablePtr = &iPtr->literalTable;
    register LiteralEntry *globalPtr;
    char *bytes;
    register int i;
    int length, count;

    count = 0;
    for (i=0 ; i<globalTablePtr->numBuckets ; i++) {
	for (globalPtr=globalTablePtr->buckets[i] ; globalPtr!=NULL;
		globalPtr=globalPtr->nextPtr) {
	    count++;
	    if (globalPtr->refCount < 1) {
		bytes = TclGetStringFromObj(globalPtr->objPtr, &length);
		Tcl_Panic("%s: global literal \"%.*s\" had bad refCount %d",
			"TclVerifyGlobalLiteralTable",
			(length>60? 60 : length), bytes, globalPtr->refCount);
	    }
	    if (globalPtr->objPtr->bytes == NULL) {
		Tcl_Panic("%s: literal has NULL string rep",
			"TclVerifyGlobalLiteralTable");
	    }
	}
    }
    if (count != globalTablePtr->numEntries) {
	Tcl_Panic("%s: global literal table had %d entries, should be %d",
		"TclVerifyGlobalLiteralTable", count,
		globalTablePtr->numEntries);
    }
}
#endif /*TCL_COMPILE_DEBUG*/

/*
 * Local Variables:
 * mode: c
 * c-basic-offset: 4
 * fill-column: 78
 * End:
 */<|MERGE_RESOLUTION|>--- conflicted
+++ resolved
@@ -572,91 +572,6 @@
 
     envPtr->literalArrayPtr[objIndex] = objPtr;
     Tcl_IncrRefCount(objPtr);
-<<<<<<< HEAD
-=======
-    lPtr->refCount = -1;	/* i.e., unused */
-    lPtr->nextPtr = NULL;
-
-    if (litPtrPtr) {
-	*litPtrPtr = lPtr;
-    }
-
-    return objIndex;
-}
--
-/*
- *----------------------------------------------------------------------
- *
- * AddLocalLiteralEntry --
- *
- *	Insert a new literal into a CompileEnv's local literal array.
- *
- * Results:
- *	The index in the CompileEnv's literal array that references the
- *	literal.
- *
- * Side effects:
- *	Expands the literal array if necessary. May rebuild the hash bucket
- *	array of the CompileEnv's literal array if it becomes too large.
- *
- *----------------------------------------------------------------------
- */
-
-static int
-AddLocalLiteralEntry(
-    register CompileEnv *envPtr,/* Points to CompileEnv in whose literal array
-				 * the object is to be inserted. */
-    Tcl_Obj *objPtr,		/* The literal to add to the CompileEnv. */
-    int localHash)		/* Hash value for the literal's string. */
-{
-    register LiteralTable *localTablePtr = &envPtr->localLitTable;
-    LiteralEntry *localPtr;
-    int objIndex;
-
-    objIndex = TclAddLiteralObj(envPtr, objPtr, &localPtr);
-
-    /*
-     * Add the literal to the local table.
-     */
-
-    localPtr->nextPtr = localTablePtr->buckets[localHash];
-    localTablePtr->buckets[localHash] = localPtr;
-    localTablePtr->numEntries++;
-
-    /*
-     * If the CompileEnv's local literal table has exceeded a decent size,
-     * rebuild it with more buckets.
-     */
-
-    if (localTablePtr->numEntries >= localTablePtr->rebuildSize) {
-	RebuildLiteralTable(localTablePtr);
-    }
-
-#ifdef TCL_COMPILE_DEBUG
-    TclVerifyLocalLiteralTable(envPtr);
-    {
-	char *bytes;
-	int length, found, i;
-
-	found = 0;
-	for (i=0 ; i<localTablePtr->numBuckets ; i++) {
-	    for (localPtr=localTablePtr->buckets[i] ; localPtr!=NULL ;
-		    localPtr=localPtr->nextPtr) {
-		if (localPtr->objPtr == objPtr) {
-		    found = 1;
-		}
-	    }
-	}
-
-	if (!found) {
-	    bytes = TclGetStringFromObj(objPtr, &length);
-	    Tcl_Panic("%s: literal \"%.*s\" wasn't found locally",
-		    "AddLocalLiteralEntry", (length>60? 60 : length), bytes);
-	}
-    }
-#endif /*TCL_COMPILE_DEBUG*/
->>>>>>> dcf2a317
 
     return objIndex;
 }
@@ -1106,7 +1021,6 @@
     Tcl_HashSearch search;
     Tcl_HashEntry *hePtr = Tcl_FirstHashEntry(mapPtr, &search);
 
-<<<<<<< HEAD
     while (hePtr) {
 	Tcl_Obj *objPtr = Tcl_GetHashKey(mapPtr, hePtr);
 
@@ -1116,25 +1030,8 @@
 	}
 	if (LookupLiteralEntry((Tcl_Interp *) envPtr->iPtr, objPtr) == NULL) {
 	    int length;
-	    const char *bytes = Tcl_GetStringFromObj(objPtr, &length);
+	    const char *bytes = TclGetStringFromObj(objPtr, &length);
 	    Tcl_Panic("%s: local literal \"%.*s\" is not global",
-=======
-    count = 0;
-    for (i=0 ; i<localTablePtr->numBuckets ; i++) {
-	for (localPtr=localTablePtr->buckets[i] ; localPtr!=NULL;
-		localPtr=localPtr->nextPtr) {
-	    count++;
-	    if (localPtr->refCount != -1) {
-		bytes = TclGetStringFromObj(localPtr->objPtr, &length);
-		Tcl_Panic("%s: local literal \"%.*s\" had bad refCount %d",
-			"TclVerifyLocalLiteralTable",
-			(length>60? 60 : length), bytes, localPtr->refCount);
-	    }
-	    if (LookupLiteralEntry((Tcl_Interp *) envPtr->iPtr,
-		    localPtr->objPtr) == NULL) {
-		bytes = TclGetStringFromObj(localPtr->objPtr, &length);
-		Tcl_Panic("%s: local literal \"%.*s\" is not global",
->>>>>>> dcf2a317
 			"TclVerifyLocalLiteralTable",
 			(length>60? 60 : length), bytes);
 	}
