--- conflicted
+++ resolved
@@ -445,7 +445,6 @@
     Interp *iPtr = envPtr->iPtr;
     Namespace *nsPtr = NULL;
     Tcl_Obj *objPtr;
-<<<<<<< HEAD
     LiteralEntry *globalPtr;
     Tcl_HashEntry *hePtr;
     int objIndex, globalNew, isNew = 0;
@@ -459,53 +458,6 @@
 	Tcl_SetHashValue(hePtr, INT2PTR(objIndex));
 	if (!globalNew && globalPtr) {
 	    globalPtr->refCount++;
-=======
-    size_t hash, localHash, objIndex;
-    int isNew;
-    Namespace *nsPtr;
-
-    if (length == TCL_INDEX_NONE) {
-	length = (bytes ? strlen(bytes) : 0);
-    }
-    hash = HashString(bytes, length);
-
-    /*
-     * Is the literal already in the CompileEnv's local literal array? If so,
-     * just return its index.
-     */
-
-    localHash = (hash & localTablePtr->mask);
-    for (localPtr=localTablePtr->buckets[localHash] ; localPtr!=NULL;
-	    localPtr = localPtr->nextPtr) {
-	objPtr = localPtr->objPtr;
-	if ((objPtr->length == length) && ((length == 0)
-		|| ((objPtr->bytes[0] == bytes[0])
-		&& (memcmp(objPtr->bytes, bytes, length) == 0)))) {
-	    if ((flags & LITERAL_ON_HEAP)) {
-		Tcl_Free((void *)bytes);
-	    }
-	    objIndex = (localPtr - envPtr->literalArrayPtr);
-#ifdef TCL_COMPILE_DEBUG
-	    TclVerifyLocalLiteralTable(envPtr);
-#endif /*TCL_COMPILE_DEBUG*/
-
-	    return objIndex;
-	}
-    }
-
-    /*
-     * The literal is new to this CompileEnv. If it is a command name, avoid
-     * sharing it across namespaces, and try not to share it with non-cmd
-     * literals. Note that FQ command names can be shared, so that we register
-     * the namespace as the interp's global NS.
-     */
-
-    if ((flags & LITERAL_CMD_NAME)) {
-	if ((length >= 2) && (bytes[0] == ':') && (bytes[1] == ':')) {
-	    nsPtr = iPtr->globalNsPtr;
-	} else {
-	    nsPtr = iPtr->varFramePtr->nsPtr;
->>>>>>> a184393c
 	}
     } else {
 	objIndex = PTR2INT(Tcl_GetHashValue(hePtr));
