--- conflicted
+++ resolved
@@ -417,11 +417,8 @@
 	case 'i':
 	case 'o':
 	case 'x':
-<<<<<<< HEAD
+	case 'X':
 	case 'b':
-=======
-	case 'X':
->>>>>>> babdc2b9
 	    break;
 	case 'u':
 	    if (flags & SCAN_BIG) {
