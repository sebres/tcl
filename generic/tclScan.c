/*
 * tclScan.c --
 *
 *	This file contains the implementation of the "scan" command.
 *
 * Copyright (c) 1998 by Scriptics Corporation.
 *
 * See the file "license.terms" for information on usage and redistribution of
 * this file, and for a DISCLAIMER OF ALL WARRANTIES.
 */

#include "tclInt.h"
#include "tommath.h"

/*
 * Flag values used by Tcl_ScanObjCmd.
 */

#define SCAN_NOSKIP	0x1		/* Don't skip blanks. */
#define SCAN_SUPPRESS	0x2		/* Suppress assignment. */
#define SCAN_UNSIGNED	0x4		/* Read an unsigned value. */
#define SCAN_WIDTH	0x8		/* A width value was supplied. */

#define SCAN_LONGER	0x400		/* Asked for a wide value. */
#define SCAN_BIG	0x800		/* Asked for a bignum value. */

/*
 * The following structure contains the information associated with a
 * character set.
 */

typedef struct CharSet {
    int exclude;		/* 1 if this is an exclusion set. */
    int nchars;
    Tcl_UniChar *chars;
    int nranges;
    struct Range {
	Tcl_UniChar start;
	Tcl_UniChar end;
    } *ranges;
} CharSet;

/*
 * Declarations for functions used only in this file.
 */

static const char *	BuildCharSet(CharSet *cset, const char *format);
static int		CharInSet(CharSet *cset, int ch);
static void		ReleaseCharSet(CharSet *cset);
static int		ValidateFormat(Tcl_Interp *interp, const char *format,
			    int numVars, int *totalVars);

/*
 *----------------------------------------------------------------------
 *
 * BuildCharSet --
 *
 *	This function examines a character set format specification and builds
 *	a CharSet containing the individual characters and character ranges
 *	specified.
 *
 * Results:
 *	Returns the next format position.
 *
 * Side effects:
 *	Initializes the charset.
 *
 *----------------------------------------------------------------------
 */

static const char *
BuildCharSet(
    CharSet *cset,
    const char *format)		/* Points to first char of set. */
{
    Tcl_UniChar ch = 0, start;
    int offset, nranges;
    const char *end;

    memset(cset, 0, sizeof(CharSet));

    offset = TclUtfToUniChar(format, &ch);
    if (ch == '^') {
	cset->exclude = 1;
	format += offset;
	offset = TclUtfToUniChar(format, &ch);
    }
    end = format + offset;

    /*
     * Find the close bracket so we can overallocate the set.
     */

    if (ch == ']') {
	end += TclUtfToUniChar(end, &ch);
    }
    nranges = 0;
    while (ch != ']') {
	if (ch == '-') {
	    nranges++;
	}
	end += TclUtfToUniChar(end, &ch);
    }

    cset->chars = ckalloc(sizeof(Tcl_UniChar) * (end - format - 1));
    if (nranges > 0) {
	cset->ranges = ckalloc(sizeof(struct Range) * nranges);
    } else {
	cset->ranges = NULL;
    }

    /*
     * Now build the character set.
     */

    cset->nchars = cset->nranges = 0;
    format += TclUtfToUniChar(format, &ch);
    start = ch;
    if (ch == ']' || ch == '-') {
	cset->chars[cset->nchars++] = ch;
	format += TclUtfToUniChar(format, &ch);
    }
    while (ch != ']') {
	if (*format == '-') {
	    /*
	     * This may be the first character of a range, so don't add it
	     * yet.
	     */

	    start = ch;
	} else if (ch == '-') {
	    /*
	     * Check to see if this is the last character in the set, in which
	     * case it is not a range and we should add the previous character
	     * as well as the dash.
	     */

	    if (*format == ']' || !cset->ranges) {
		cset->chars[cset->nchars++] = start;
		cset->chars[cset->nchars++] = ch;
	    } else {
		format += TclUtfToUniChar(format, &ch);

		/*
		 * Check to see if the range is in reverse order.
		 */

		if (start < ch) {
		    cset->ranges[cset->nranges].start = start;
		    cset->ranges[cset->nranges].end = ch;
		} else {
		    cset->ranges[cset->nranges].start = ch;
		    cset->ranges[cset->nranges].end = start;
		}
		cset->nranges++;
	    }
	} else {
	    cset->chars[cset->nchars++] = ch;
	}
	format += TclUtfToUniChar(format, &ch);
    }
    return format;
}

/*
 *----------------------------------------------------------------------
 *
 * CharInSet --
 *
 *	Check to see if a character matches the given set.
 *
 * Results:
 *	Returns non-zero if the character matches the given set.
 *
 * Side effects:
 *	None.
 *
 *----------------------------------------------------------------------
 */

static int
CharInSet(
    CharSet *cset,
    int c)			/* Character to test, passed as int because of
				 * non-ANSI prototypes. */
{
    Tcl_UniChar ch = (Tcl_UniChar) c;
    int i, match = 0;

    for (i = 0; i < cset->nchars; i++) {
	if (cset->chars[i] == ch) {
	    match = 1;
	    break;
	}
    }
    if (!match) {
	for (i = 0; i < cset->nranges; i++) {
	    if ((cset->ranges[i].start <= ch) && (ch <= cset->ranges[i].end)) {
		match = 1;
		break;
	    }
	}
    }
    return (cset->exclude ? !match : match);
}

/*
 *----------------------------------------------------------------------
 *
 * ReleaseCharSet --
 *
 *	Free the storage associated with a character set.
 *
 * Results:
 *	None.
 *
 * Side effects:
 *	None.
 *
 *----------------------------------------------------------------------
 */

static void
ReleaseCharSet(
    CharSet *cset)
{
    ckfree(cset->chars);
    if (cset->ranges) {
	ckfree(cset->ranges);
    }
}

/*
 *----------------------------------------------------------------------
 *
 * ValidateFormat --
 *
 *	Parse the format string and verify that it is properly formed and that
 *	there are exactly enough variables on the command line.
 *
 * Results:
 *	A standard Tcl result.
 *
 * Side effects:
 *	May place an error in the interpreter result.
 *
 *----------------------------------------------------------------------
 */

static int
ValidateFormat(
    Tcl_Interp *interp,		/* Current interpreter. */
    const char *format,		/* The format string. */
    int numVars,		/* The number of variables passed to the scan
				 * command. */
    int *totalSubs)		/* The number of variables that will be
				 * required. */
{
    int gotXpg, gotSequential, value, i, flags;
    char *end;
    Tcl_UniChar ch = 0;
    int objIndex, xpgSize, nspace = numVars;
    int *nassign = TclStackAlloc(interp, nspace * sizeof(int));
    char buf[TCL_UTF_MAX + 1] = "";
    Tcl_Obj *errorMsg;		/* Place to build an error messages. Note that
				 * these are messy operations because we do
				 * not want to use the formatting engine;
				 * we're inside there! */

    /*
     * Initialize an array that records the number of times a variable is
     * assigned to by the format string. We use this to detect if a variable
     * is multiply assigned or left unassigned.
     */

    for (i = 0; i < nspace; i++) {
	nassign[i] = 0;
    }

    xpgSize = objIndex = gotXpg = gotSequential = 0;

    while (*format != '\0') {
	format += TclUtfToUniChar(format, &ch);

	flags = 0;

	if (ch != '%') {
	    continue;
	}
	format += TclUtfToUniChar(format, &ch);
	if (ch == '%') {
	    continue;
	}
	if (ch == '*') {
	    flags |= SCAN_SUPPRESS;
	    format += TclUtfToUniChar(format, &ch);
	    goto xpgCheckDone;
	}

	if ((ch < 0x80) && isdigit(UCHAR(ch))) {	/* INTL: "C" locale. */
	    /*
	     * Check for an XPG3-style %n$ specification. Note: there must
	     * not be a mixture of XPG3 specs and non-XPG3 specs in the same
	     * format string.
	     */

	    value = strtoul(format-1, &end, 10);	/* INTL: "C" locale. */
	    if (*end != '$') {
		goto notXpg;
	    }
	    format = end+1;
	    format += TclUtfToUniChar(format, &ch);
	    gotXpg = 1;
	    if (gotSequential) {
		goto mixedXPG;
	    }
	    objIndex = value - 1;
	    if ((objIndex < 0) || (numVars && (objIndex >= numVars))) {
		goto badIndex;
	    } else if (numVars == 0) {
		/*
		 * In the case where no vars are specified, the user can
		 * specify %9999$ legally, so we have to consider special
		 * rules for growing the assign array. 'value' is guaranteed
		 * to be > 0.
		 */
		xpgSize = (xpgSize > value) ? xpgSize : value;
	    }
	    goto xpgCheckDone;
	}

    notXpg:
	gotSequential = 1;
	if (gotXpg) {
	mixedXPG:
	    Tcl_SetObjResult(interp, Tcl_NewStringObj(
		    "cannot mix \"%\" and \"%n$\" conversion specifiers",
		    -1));
	    Tcl_SetErrorCode(interp, "TCL", "FORMAT", "MIXEDSPECTYPES", NULL);
	    goto error;
	}

    xpgCheckDone:
	/*
	 * Parse any width specifier.
	 */

	if ((ch < 0x80) && isdigit(UCHAR(ch))) {	/* INTL: "C" locale. */
	    value = strtoul(format-1, (char **) &format, 10);	/* INTL: "C" locale. */
	    flags |= SCAN_WIDTH;
	    format += TclUtfToUniChar(format, &ch);
	}

	/*
	 * Handle any size specifier.
	 */

	switch (ch) {
	case 'l':
	    if (*format == 'l') {
		flags |= SCAN_BIG;
		format += 1;
		format += TclUtfToUniChar(format, &ch);
		break;
	    }
	    /* FALLTHRU */
	case 'L':
	    flags |= SCAN_LONGER;
	    /* FALLTHRU */
	case 'h':
	    format += TclUtfToUniChar(format, &ch);
	}

	if (!(flags & SCAN_SUPPRESS) && numVars && (objIndex >= numVars)) {
	    goto badIndex;
	}

	/*
	 * Handle the various field types.
	 */

	switch (ch) {
	case 'c':
	    if (flags & SCAN_WIDTH) {
		Tcl_SetObjResult(interp, Tcl_NewStringObj(
			"field width may not be specified in %c conversion",
			-1));
		Tcl_SetErrorCode(interp, "TCL", "FORMAT", "BADWIDTH", NULL);
		goto error;
	    }
	    /* FALLTHRU */
	case 'n':
	case 's':
	    if (flags & (SCAN_LONGER|SCAN_BIG)) {
	    invalidFieldSize:
		buf[Tcl_UniCharToUtf(ch, buf)] = '\0';
		errorMsg = Tcl_NewStringObj(
			"field size modifier may not be specified in %", -1);
		Tcl_AppendToObj(errorMsg, buf, -1);
		Tcl_AppendToObj(errorMsg, " conversion", -1);
		Tcl_SetObjResult(interp, errorMsg);
		Tcl_SetErrorCode(interp, "TCL", "FORMAT", "BADSIZE", NULL);
		goto error;
	    }
	    /*
	     * Fall through!
	     */
	case 'd':
	case 'e':
	case 'E':
	case 'f':
	case 'g':
	case 'G':
	case 'i':
	case 'o':
	case 'x':
	case 'X':
	case 'b':
	case 'u':
	    break;
	    /*
	     * Bracket terms need special checking
	     */
	case '[':
	    if (flags & (SCAN_LONGER|SCAN_BIG)) {
		goto invalidFieldSize;
	    }
	    if (*format == '\0') {
		goto badSet;
	    }
	    format += TclUtfToUniChar(format, &ch);
	    if (ch == '^') {
		if (*format == '\0') {
		    goto badSet;
		}
		format += TclUtfToUniChar(format, &ch);
	    }
	    if (ch == ']') {
		if (*format == '\0') {
		    goto badSet;
		}
		format += TclUtfToUniChar(format, &ch);
	    }
	    while (ch != ']') {
		if (*format == '\0') {
		    goto badSet;
		}
		format += TclUtfToUniChar(format, &ch);
	    }
	    break;
	badSet:
	    Tcl_SetObjResult(interp, Tcl_NewStringObj(
		    "unmatched [ in format string", -1));
	    Tcl_SetErrorCode(interp, "TCL", "FORMAT", "BRACKET", NULL);
	    goto error;
	default:
	    buf[Tcl_UniCharToUtf(ch, buf)] = '\0';
	    errorMsg = Tcl_NewStringObj(
		    "bad scan conversion character \"", -1);
	    Tcl_AppendToObj(errorMsg, buf, -1);
	    Tcl_AppendToObj(errorMsg, "\"", -1);
	    Tcl_SetObjResult(interp, errorMsg);
	    Tcl_SetErrorCode(interp, "TCL", "FORMAT", "BADTYPE", NULL);
	    goto error;
	}
	if (!(flags & SCAN_SUPPRESS)) {
	    if (objIndex >= nspace) {
		/*
		 * Expand the nassign buffer. If we are using XPG specifiers,
		 * make sure that we grow to a large enough size. xpgSize is
		 * guaranteed to be at least one larger than objIndex.
		 */

		value = nspace;
		if (xpgSize) {
		    nspace = xpgSize;
		} else {
		    nspace += 16;	/* formerly STATIC_LIST_SIZE */
		}
		nassign = TclStackRealloc(interp, nassign,
			nspace * sizeof(int));
		for (i = value; i < nspace; i++) {
		    nassign[i] = 0;
		}
	    }
	    nassign[objIndex]++;
	    objIndex++;
	}
    }

    /*
     * Verify that all of the variable were assigned exactly once.
     */

    if (numVars == 0) {
	if (xpgSize) {
	    numVars = xpgSize;
	} else {
	    numVars = objIndex;
	}
    }
    if (totalSubs) {
	*totalSubs = numVars;
    }
    for (i = 0; i < numVars; i++) {
	if (nassign[i] > 1) {
	    Tcl_SetObjResult(interp, Tcl_NewStringObj(
		    "variable is assigned by multiple \"%n$\" conversion specifiers",
		    -1));
	    Tcl_SetErrorCode(interp, "TCL", "FORMAT", "POLYASSIGNED", NULL);
	    goto error;
	} else if (!xpgSize && (nassign[i] == 0)) {
	    /*
	     * If the space is empty, and xpgSize is 0 (means XPG wasn't used,
	     * and/or numVars != 0), then too many vars were given
	     */

	    Tcl_SetObjResult(interp, Tcl_NewStringObj(
		    "variable is not assigned by any conversion specifiers",
		    -1));
	    Tcl_SetErrorCode(interp, "TCL", "FORMAT", "UNASSIGNED", NULL);
	    goto error;
	}
    }

    TclStackFree(interp, nassign);
    return TCL_OK;

  badIndex:
    if (gotXpg) {
	Tcl_SetObjResult(interp, Tcl_NewStringObj(
		"\"%n$\" argument index out of range", -1));
	Tcl_SetErrorCode(interp, "TCL", "FORMAT", "INDEXRANGE", NULL);
    } else {
	Tcl_SetObjResult(interp, Tcl_NewStringObj(
		"different numbers of variable names and field specifiers",
		-1));
	Tcl_SetErrorCode(interp, "TCL", "FORMAT", "FIELDVARMISMATCH", NULL);
    }

  error:
    TclStackFree(interp, nassign);
    return TCL_ERROR;
}

/*
 *----------------------------------------------------------------------
 *
 * Tcl_ScanObjCmd --
 *
 *	This function is invoked to process the "scan" Tcl command. See the
 *	user documentation for details on what it does.
 *
 * Results:
 *	A standard Tcl result.
 *
 * Side effects:
 *	See the user documentation.
 *
 *----------------------------------------------------------------------
 */

	/* ARGSUSED */
int
Tcl_ScanObjCmd(
    ClientData dummy,		/* Not used. */
    Tcl_Interp *interp,		/* Current interpreter. */
    int objc,			/* Number of arguments. */
    Tcl_Obj *const objv[])	/* Argument objects. */
{
    const char *format;
    int numVars, nconversions, totalVars = -1;
    int objIndex, offset, i, result, code;
    long value;
    const char *string, *end, *baseString;
    char op = 0;
    int width, underflow = 0;
    Tcl_WideInt wideValue;
    Tcl_UniChar ch = 0, sch = 0;
    Tcl_Obj **objs = NULL, *objPtr = NULL;
    int flags;

    if (objc < 3) {
	Tcl_WrongNumArgs(interp, 1, objv,
		"string format ?varName ...?");
	return TCL_ERROR;
    }

    format = Tcl_GetString(objv[2]);
    numVars = objc-3;

    /*
     * Check for errors in the format string.
     */

    if (ValidateFormat(interp, format, numVars, &totalVars) == TCL_ERROR) {
	return TCL_ERROR;
    }

    /*
     * Allocate space for the result objects.
     */

    if (totalVars > 0) {
	objs = ckalloc(sizeof(Tcl_Obj *) * totalVars);
	for (i = 0; i < totalVars; i++) {
	    objs[i] = NULL;
	}
    }

    string = Tcl_GetString(objv[1]);
    baseString = string;

    /*
     * Iterate over the format string filling in the result objects until we
     * reach the end of input, the end of the format string, or there is a
     * mismatch.
     */

    objIndex = 0;
    nconversions = 0;
    while (*format != '\0') {
	int parseFlag = TCL_PARSE_NO_WHITESPACE;
	format += TclUtfToUniChar(format, &ch);

	flags = 0;

	/*
	 * If we see whitespace in the format, skip whitespace in the string.
	 */

	if (Tcl_UniCharIsSpace(ch)) {
	    offset = TclUtfToUniChar(string, &sch);
	    while (Tcl_UniCharIsSpace(sch)) {
		if (*string == '\0') {
		    goto done;
		}
		string += offset;
		offset = TclUtfToUniChar(string, &sch);
	    }
	    continue;
	}

	if (ch != '%') {
	literal:
	    if (*string == '\0') {
		underflow = 1;
		goto done;
	    }
	    string += TclUtfToUniChar(string, &sch);
	    if (ch != sch) {
		goto done;
	    }
	    continue;
	}

	format += TclUtfToUniChar(format, &ch);
	if (ch == '%') {
	    goto literal;
	}

	/*
	 * Check for assignment suppression ('*') or an XPG3-style assignment
	 * ('%n$').
	 */

	if (ch == '*') {
	    flags |= SCAN_SUPPRESS;
	    format += TclUtfToUniChar(format, &ch);
	} else if ((ch < 0x80) && isdigit(UCHAR(ch))) {	/* INTL: "C" locale. */
	    char *formatEnd;
	    value = strtoul(format-1, &formatEnd, 10);/* INTL: "C" locale. */
	    if (*formatEnd == '$') {
		format = formatEnd+1;
		format += TclUtfToUniChar(format, &ch);
		objIndex = (int) value - 1;
	    }
	}

	/*
	 * Parse any width specifier.
	 */

	if ((ch < 0x80) && isdigit(UCHAR(ch))) {	/* INTL: "C" locale. */
	    width = (int) strtoul(format-1, (char **) &format, 10);/* INTL: "C" locale. */
	    format += TclUtfToUniChar(format, &ch);
	} else {
	    width = 0;
	}

	/*
	 * Handle any size specifier.
	 */

	switch (ch) {
	case 'l':
	    if (*format == 'l') {
		flags |= SCAN_BIG;
		format += 1;
		format += TclUtfToUniChar(format, &ch);
		break;
	    }
	    /* FALLTHRU */
	case 'L':
	    flags |= SCAN_LONGER;
	    /* FALLTHRU */
	case 'h':
	    format += TclUtfToUniChar(format, &ch);
	}

	/*
	 * Handle the various field types.
	 */

	switch (ch) {
	case 'n':
	    if (!(flags & SCAN_SUPPRESS)) {
		objPtr = Tcl_NewWideIntObj(string - baseString);
		Tcl_IncrRefCount(objPtr);
		CLANG_ASSERT(objs);
		objs[objIndex++] = objPtr;
	    }
	    nconversions++;
	    continue;

	case 'd':
	    op = 'i';
	    parseFlag |= TCL_PARSE_DECIMAL_ONLY;
	    break;
	case 'i':
	    op = 'i';
	    parseFlag |= TCL_PARSE_SCAN_PREFIXES;
	    break;
	case 'o':
	    op = 'i';
	    parseFlag |= TCL_PARSE_OCTAL_ONLY | TCL_PARSE_SCAN_PREFIXES;
	    break;
	case 'x':
	case 'X':
	    op = 'i';
	    parseFlag |= TCL_PARSE_HEXADECIMAL_ONLY;
	    break;
	case 'b':
	    op = 'i';
	    parseFlag |= TCL_PARSE_BINARY_ONLY;
	    break;
	case 'u':
	    op = 'i';
	    parseFlag |= TCL_PARSE_DECIMAL_ONLY;
	    flags |= SCAN_UNSIGNED;
	    break;

	case 'f':
	case 'e':
	case 'E':
	case 'g':
	case 'G':
	    op = 'f';
	    break;

	case 's':
	    op = 's';
	    break;

	case 'c':
	    op = 'c';
	    flags |= SCAN_NOSKIP;
	    break;
	case '[':
	    op = '[';
	    flags |= SCAN_NOSKIP;
	    break;
	}

	/*
	 * At this point, we will need additional characters from the string
	 * to proceed.
	 */

	if (*string == '\0') {
	    underflow = 1;
	    goto done;
	}

	/*
	 * Skip any leading whitespace at the beginning of a field unless the
	 * format suppresses this behavior.
	 */

	if (!(flags & SCAN_NOSKIP)) {
	    while (*string != '\0') {
		offset = TclUtfToUniChar(string, &sch);
		if (!Tcl_UniCharIsSpace(sch)) {
		    break;
		}
		string += offset;
	    }
	    if (*string == '\0') {
		underflow = 1;
		goto done;
	    }
	}

	/*
	 * Perform the requested scanning operation.
	 */

	switch (op) {
	case 's':
	    /*
	     * Scan a string up to width characters or whitespace.
	     */

	    if (width == 0) {
		width = ~0;
	    }
	    end = string;
	    while (*end != '\0') {
		offset = TclUtfToUniChar(end, &sch);
		if (Tcl_UniCharIsSpace(sch)) {
		    break;
		}
		end += offset;
		if (--width == 0) {
		    break;
		}
	    }
	    if (!(flags & SCAN_SUPPRESS)) {
		objPtr = Tcl_NewStringObj(string, end-string);
		Tcl_IncrRefCount(objPtr);
		CLANG_ASSERT(objs);
		objs[objIndex++] = objPtr;
	    }
	    string = end;
	    break;

	case '[': {
	    CharSet cset;

	    if (width == 0) {
		width = ~0;
	    }
	    end = string;

	    format = BuildCharSet(&cset, format);
	    while (*end != '\0') {
		offset = TclUtfToUniChar(end, &sch);
		if (!CharInSet(&cset, (int)sch)) {
		    break;
		}
		end += offset;
		if (--width == 0) {
		    break;
		}
	    }
	    ReleaseCharSet(&cset);

	    if (string == end) {
		/*
		 * Nothing matched the range, stop processing.
		 */
		goto done;
	    }
	    if (!(flags & SCAN_SUPPRESS)) {
		objPtr = Tcl_NewStringObj(string, end-string);
		Tcl_IncrRefCount(objPtr);
		objs[objIndex++] = objPtr;
	    }
	    string = end;

	    break;
	}
	case 'c':
	    /*
	     * Scan a single Unicode character.
	     */

	    offset = TclUtfToUniChar(string, &sch);
	    i = (int)sch;
#if TCL_UTF_MAX <= 4
	    if ((sch >= 0xD800) && (offset < 3)) {
		offset += TclUtfToUniChar(string+offset, &sch);
		i = (((i<<10) & 0x0FFC00) + 0x10000) + (sch & 0x3FF);
	    }
#endif
	    string += offset;
	    if (!(flags & SCAN_SUPPRESS)) {
		objPtr = Tcl_NewWideIntObj(i);
		Tcl_IncrRefCount(objPtr);
		CLANG_ASSERT(objs);
		objs[objIndex++] = objPtr;
	    }
	    break;

	case 'i':
	    /*
	     * Scan an unsigned or signed integer.
	     */
	    objPtr = Tcl_NewWideIntObj(0);
	    Tcl_IncrRefCount(objPtr);
	    if (width == 0) {
		width = ~0;
	    }
	    if (TCL_OK != TclParseNumber(NULL, objPtr, NULL, string, width,
		    &end, TCL_PARSE_INTEGER_ONLY | parseFlag)) {
		Tcl_DecrRefCount(objPtr);
		if (width < 0) {
		    if (*end == '\0') {
			underflow = 1;
		    }
		} else {
		    if (end == string + width) {
			underflow = 1;
		    }
		}
		goto done;
	    }
	    string = end;
	    if (flags & SCAN_SUPPRESS) {
		Tcl_DecrRefCount(objPtr);
		break;
	    }
	    if (flags & SCAN_LONGER) {
		if (Tcl_GetWideIntFromObj(NULL, objPtr, &wideValue) != TCL_OK) {
		    wideValue = WIDE_MAX;
		    if (TclGetString(objPtr)[0] == '-') {
			wideValue = WIDE_MIN;
		    }
		}
		if ((flags & SCAN_UNSIGNED) && (wideValue < 0)) {
<<<<<<< HEAD
		    sprintf(buf, "%" TCL_LL_MODIFIER "u", wideValue);
		    Tcl_SetStringObj(objPtr, buf, -1);
=======
		    mp_int big;
		    TclBNInitBignumFromWideUInt(&big, (Tcl_WideUInt)wideValue);
		    Tcl_SetBignumObj(objPtr, &big);
>>>>>>> d37e076f
		} else {
		    TclSetIntObj(objPtr, wideValue);
		}
	    } else if (flags & SCAN_BIG) {
		if (flags & SCAN_UNSIGNED) {
		    mp_int big;
		    int code = Tcl_GetBignumFromObj(interp, objPtr, &big);

		    if (code == TCL_OK) {
			if (mp_isneg(&big)) {
			    code = TCL_ERROR;
			}
			mp_clear(&big);
		    }

		    if (code == TCL_ERROR) {
			if (objs != NULL) {
			    ckfree(objs);
			}
			Tcl_DecrRefCount(objPtr);
			Tcl_SetObjResult(interp, Tcl_NewStringObj(
				"unsigned bignum scans are invalid", -1));
			Tcl_SetErrorCode(interp, "TCL", "FORMAT",
				"BADUNSIGNED",NULL);
			return TCL_ERROR;
		    }
		}
	    } else {
		if (TclGetLongFromObj(NULL, objPtr, &value) != TCL_OK) {
		    if (TclGetString(objPtr)[0] == '-') {
			value = LONG_MIN;
		    } else {
			value = LONG_MAX;
		    }
		}
		if ((flags & SCAN_UNSIGNED) && (value < 0)) {
#ifdef TCL_WIDE_INT_IS_LONG
		    mp_int big;
		    TclBNInitBignumFromWideUInt(&big, (unsigned long)value);
		    Tcl_SetBignumObj(objPtr, &big);
#else
		    Tcl_SetWideIntObj(objPtr, (unsigned long)value);
#endif
		} else {
		    TclSetIntObj(objPtr, value);
		}
	    }
	    objs[objIndex++] = objPtr;
	    break;

	case 'f':
	    /*
	     * Scan a floating point number
	     */

	    objPtr = Tcl_NewDoubleObj(0.0);
	    Tcl_IncrRefCount(objPtr);
	    if (width == 0) {
		width = ~0;
	    }
	    if (TCL_OK != TclParseNumber(NULL, objPtr, NULL, string, width,
		    &end, TCL_PARSE_DECIMAL_ONLY | TCL_PARSE_NO_WHITESPACE)) {
		Tcl_DecrRefCount(objPtr);
		if (width < 0) {
		    if (*end == '\0') {
			underflow = 1;
		    }
		} else {
		    if (end == string + width) {
			underflow = 1;
		    }
		}
		goto done;
	    } else if (flags & SCAN_SUPPRESS) {
		Tcl_DecrRefCount(objPtr);
		string = end;
	    } else {
		double dvalue;
		if (Tcl_GetDoubleFromObj(NULL, objPtr, &dvalue) != TCL_OK) {
#ifdef ACCEPT_NAN
		    const Tcl_ObjIntRep *irPtr
			    = TclFetchIntRep(objPtr, &tclDoubleType);
		    if (irPtr) {
			dvalue = irPtr->doubleValue;
		    } else
#endif
		    {
			Tcl_DecrRefCount(objPtr);
			goto done;
		    }
		}
		Tcl_SetDoubleObj(objPtr, dvalue);
		CLANG_ASSERT(objs);
		objs[objIndex++] = objPtr;
		string = end;
	    }
	}
	nconversions++;
    }

  done:
    result = 0;
    code = TCL_OK;

    if (numVars) {
	/*
	 * In this case, variables were specified (classic scan).
	 */

	for (i = 0; i < totalVars; i++) {
	    if (objs[i] == NULL) {
		continue;
	    }
	    result++;

	    /*
	     * In case of multiple errors in setting variables, just report
	     * the first one.
	     */

	    if (Tcl_ObjSetVar2(interp, objv[i+3], NULL, objs[i],
		    (code == TCL_OK) ? TCL_LEAVE_ERR_MSG : 0) == NULL) {
		code = TCL_ERROR;
	    }
	    Tcl_DecrRefCount(objs[i]);
	}
    } else {
	/*
	 * Here no vars were specified, we want a list returned (inline scan)
	 */

	objPtr = Tcl_NewObj();
	for (i = 0; i < totalVars; i++) {
	    if (objs[i] != NULL) {
		Tcl_ListObjAppendElement(NULL, objPtr, objs[i]);
		Tcl_DecrRefCount(objs[i]);
	    } else {
		/*
		 * More %-specifiers than matching chars, so we just spit out
		 * empty strings for these.
		 */

		Tcl_ListObjAppendElement(NULL, objPtr, Tcl_NewObj());
	    }
	}
    }
    if (objs != NULL) {
	ckfree(objs);
    }
    if (code == TCL_OK) {
	if (underflow && (nconversions == 0)) {
	    if (numVars) {
		objPtr = Tcl_NewWideIntObj(-1);
	    } else {
		if (objPtr) {
		    Tcl_SetListObj(objPtr, 0, NULL);
		} else {
		    objPtr = Tcl_NewObj();
		}
	    }
	} else if (numVars) {
	    objPtr = Tcl_NewWideIntObj(result);
	}
	Tcl_SetObjResult(interp, objPtr);
    }
    return code;
}

/*
 * Local Variables:
 * mode: c
 * c-basic-offset: 4
 * fill-column: 78
 * End:
 */<|MERGE_RESOLUTION|>--- conflicted
+++ resolved
@@ -933,14 +933,16 @@
 		    }
 		}
 		if ((flags & SCAN_UNSIGNED) && (wideValue < 0)) {
-<<<<<<< HEAD
-		    sprintf(buf, "%" TCL_LL_MODIFIER "u", wideValue);
-		    Tcl_SetStringObj(objPtr, buf, -1);
-=======
 		    mp_int big;
-		    TclBNInitBignumFromWideUInt(&big, (Tcl_WideUInt)wideValue);
-		    Tcl_SetBignumObj(objPtr, &big);
->>>>>>> d37e076f
+		    if (mp_init(&big) != MP_OKAY) {
+			Tcl_SetObjResult(interp, Tcl_NewStringObj(
+				"insufficient memory to create bignum", -1));
+			Tcl_SetErrorCode(interp, "TCL", "MEMORY", NULL);
+			return TCL_ERROR;
+		    } else {
+			mp_set_ull(&big, (Tcl_WideUInt)wideValue);    
+			Tcl_SetBignumObj(objPtr, &big);
+		    }
 		} else {
 		    TclSetIntObj(objPtr, wideValue);
 		}
@@ -979,8 +981,15 @@
 		if ((flags & SCAN_UNSIGNED) && (value < 0)) {
 #ifdef TCL_WIDE_INT_IS_LONG
 		    mp_int big;
-		    TclBNInitBignumFromWideUInt(&big, (unsigned long)value);
-		    Tcl_SetBignumObj(objPtr, &big);
+		    if (mp_init(&big) != MP_OKAY) {
+			Tcl_SetObjResult(interp, Tcl_NewStringObj(
+				"insufficient memory to create bignum", -1));
+			Tcl_SetErrorCode(interp, "TCL", "MEMORY", NULL);
+			return TCL_ERROR;
+		    } else {
+			mp_set_ull(&big, (unsigned long)value);
+			Tcl_SetBignumObj(objPtr, &big);
+		    }
 #else
 		    Tcl_SetWideIntObj(objPtr, (unsigned long)value);
 #endif
