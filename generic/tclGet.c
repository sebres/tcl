--- conflicted
+++ resolved
@@ -113,7 +113,7 @@
  *	string.
  *
  * Results:
- *	The return value is normally TCL_OK; in this case *intPtr will be set
+ *	The return value is normally TCL_OK; in this case *boolPtr will be set
  *	to the 0/1 value equivalent to src. If src is improperly formed then
  *	TCL_ERROR is returned and an error message will be left in the
  *	interp's result.
@@ -130,12 +130,8 @@
     Tcl_Interp *interp,		/* Interpreter used for error reporting. */
     const char *src,		/* String containing one of the boolean values
 				 * 1, 0, true, false, yes, no, on, off. */
-<<<<<<< HEAD
     int flags,
     void *boolPtr)		/* Place to store converted result, which will
-=======
-    int *intPtr)		/* Place to store converted result, which will
->>>>>>> 39a4631f
 				 * be 0 or 1. */
 {
     Tcl_Obj obj;
@@ -154,11 +150,7 @@
 	Tcl_Panic("invalid sharing of Tcl_Obj on C stack");
     }
     if (code == TCL_OK) {
-<<<<<<< HEAD
 	(Tcl_GetBoolFromObj)(NULL, &obj, flags, boolPtr);
-=======
-	TclGetBooleanFromObj(NULL, &obj, intPtr);
->>>>>>> 39a4631f
     }
     return code;
 }
@@ -169,10 +161,10 @@
     Tcl_Interp *interp,		/* Interpreter used for error reporting. */
     const char *src,		/* String containing one of the boolean values
 				 * 1, 0, true, false, yes, no, on, off. */
-    int *boolPtr)		/* Place to store converted result, which will
+    int *intPtr)		/* Place to store converted result, which will
 				 * be 0 or 1. */
 {
-    return Tcl_GetBool(interp, src, sizeof(int), boolPtr);
+    return Tcl_GetBool(interp, src, sizeof(int), intPtr);
 }
  
