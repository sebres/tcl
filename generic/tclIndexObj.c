--- conflicted
+++ resolved
@@ -534,8 +534,8 @@
     }
 
     for (i = 1; i < (objc - 2); i++) {
-	if (Tcl_GetIndexFromObjStruct(interp, objv[i], matchOptions,
-		sizeof(char *), "option", 0, &index) != TCL_OK) {
+	if (Tcl_GetIndexFromObj(interp, objv[i], matchOptions, "option", 0,
+		&index) != TCL_OK) {
 	    return TCL_ERROR;
 	}
 	switch ((enum matchOptions) index) {
@@ -604,7 +604,7 @@
 	}
 	Tcl_ListObjAppendElement(interp, errorPtr,
 		Tcl_NewStringObj("-code", 5));
-	Tcl_ListObjAppendElement(interp, errorPtr, Tcl_NewLongObj(result));
+	Tcl_ListObjAppendElement(interp, errorPtr, Tcl_NewIntObj(result));
 
 	return Tcl_SetReturnOptions(interp, errorPtr);
     }
@@ -823,11 +823,7 @@
 				 * NULL. */
 {
     Tcl_Obj *objPtr;
-<<<<<<< HEAD
     size_t i, len, elemLen;
-=======
-    int i, len, elemLen;
->>>>>>> 35518202
     char flags;
     Interp *iPtr = (Interp *) interp;
     const char *elementStr;
@@ -1387,8 +1383,8 @@
 	    && TclGetIntFromObj(NULL, value, codePtr) == TCL_OK) {
 	return TCL_OK;
     }
-    if (Tcl_GetIndexFromObjStruct(NULL, value, returnCodes,
-	    sizeof(char *), NULL, TCL_EXACT, codePtr) == TCL_OK) {
+    if (Tcl_GetIndexFromObj(NULL, value, returnCodes, NULL, TCL_EXACT,
+	    codePtr) == TCL_OK) {
 	return TCL_OK;
     }
 
