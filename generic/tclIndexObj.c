--- conflicted
+++ resolved
@@ -462,13 +462,8 @@
 UpdateStringOfIndex(
     Tcl_Obj *objPtr)
 {
-<<<<<<< HEAD
     IndexRep *indexRep = (IndexRep *)TclFetchIntRep(objPtr, &indexType)->twoPtrValue.ptr1;
-    register const char *indexStr = EXPAND_OF(indexRep);
-=======
-    IndexRep *indexRep = TclFetchIntRep(objPtr, &indexType)->twoPtrValue.ptr1;
     const char *indexStr = EXPAND_OF(indexRep);
->>>>>>> 523716da
 
     Tcl_InitStringRep(objPtr, indexStr, strlen(indexStr));
 }
@@ -984,11 +979,7 @@
 	    const Tcl_ObjIntRep *irPtr;
 
 	    if ((irPtr = TclFetchIntRep(origObjv[i], &indexType))) {
-<<<<<<< HEAD
 		IndexRep *indexRep = (IndexRep *)irPtr->twoPtrValue.ptr1;
-=======
-		IndexRep *indexRep = irPtr->twoPtrValue.ptr1;
->>>>>>> 523716da
 
 		elementStr = EXPAND_OF(indexRep);
 		elemLen = strlen(elementStr);
@@ -1037,11 +1028,7 @@
 	const Tcl_ObjIntRep *irPtr;
 
 	if ((irPtr = TclFetchIntRep(objv[i], &indexType))) {
-<<<<<<< HEAD
 	    IndexRep *indexRep = (IndexRep *)irPtr->twoPtrValue.ptr1;
-=======
-	    IndexRep *indexRep = irPtr->twoPtrValue.ptr1;
->>>>>>> 523716da
 
 	    Tcl_AppendStringsToObj(objPtr, EXPAND_OF(indexRep), NULL);
 	} else {
