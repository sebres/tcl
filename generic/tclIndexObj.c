/*
 * tclIndexObj.c --
 *
 *	This file implements objects of type "index". This object type is used
 *	to lookup a keyword in a table of valid values and cache the index of
 *	the matching entry. Also provides table-based argv/argc processing.
 *
 * Copyright (c) 1990-1994 The Regents of the University of California.
 * Copyright (c) 1997 Sun Microsystems, Inc.
 * Copyright (c) 2006 Sam Bromley.
 *
 * See the file "license.terms" for information on usage and redistribution of
 * this file, and for a DISCLAIMER OF ALL WARRANTIES.
 */

#include "tclInt.h"

/*
 * Prototypes for functions defined later in this file:
 */

static int		GetIndexFromObjList(Tcl_Interp *interp,
			    Tcl_Obj *objPtr, Tcl_Obj *tableObjPtr,
			    const char *msg, int flags, int *indexPtr);
static int		SetIndexFromAny(Tcl_Interp *interp, Tcl_Obj *objPtr);
static void		UpdateStringOfIndex(Tcl_Obj *objPtr);
static void		DupIndex(Tcl_Obj *srcPtr, Tcl_Obj *dupPtr);
static void		FreeIndex(Tcl_Obj *objPtr);
static Tcl_ObjCmdProc	PrefixAllObjCmd;
static Tcl_ObjCmdProc	PrefixLongestObjCmd;
static Tcl_ObjCmdProc	PrefixMatchObjCmd;
static void		PrintUsage(Tcl_Interp *interp,
			    const Tcl_ArgvInfo *argTable);

/*
 * The structure below defines the index Tcl object type by means of functions
 * that can be invoked by generic object code.
 */

static const Tcl_ObjType indexType = {
    "index",			/* name */
    FreeIndex,			/* freeIntRepProc */
    DupIndex,			/* dupIntRepProc */
    UpdateStringOfIndex,	/* updateStringProc */
    SetIndexFromAny		/* setFromAnyProc */
};

/*
 * The definition of the internal representation of the "index" object; The
 * internalRep.twoPtrValue.ptr1 field of an object of "index" type will be a
 * pointer to one of these structures.
 *
 * Keep this structure declaration in sync with tclTestObj.c
 */

typedef struct {
    void *tablePtr;		/* Pointer to the table of strings */
    int offset;			/* Offset between table entries */
    int index;			/* Selected index into table. */
} IndexRep;

/*
 * The following macros greatly simplify moving through a table...
 */

#define STRING_AT(table, offset) \
	(*((const char *const *)(((char *)(table)) + (offset))))
#define NEXT_ENTRY(table, offset) \
	(&(STRING_AT(table, offset)))
#define EXPAND_OF(indexRep) \
	STRING_AT((indexRep)->tablePtr, (indexRep)->offset*(indexRep)->index)

/*
 *----------------------------------------------------------------------
 *
 * GetIndexFromObjList --
 *
 *	This procedure looks up an object's value in a table of strings and
 *	returns the index of the matching string, if any.
 *
 * Results:
 *	If the value of objPtr is identical to or a unique abbreviation for
 *	one of the entries in tableObjPtr, then the return value is TCL_OK and
 *	the index of the matching entry is stored at *indexPtr. If there isn't
 *	a proper match, then TCL_ERROR is returned and an error message is
 *	left in interp's result (unless interp is NULL). The msg argument is
 *	used in the error message; for example, if msg has the value "option"
 *	then the error message will say something flag 'bad option "foo": must
 *	be ...'
 *
 * Side effects:
 *	Removes any internal representation that the object might have. (TODO:
 *	find a way to cache the lookup.)
 *
 *----------------------------------------------------------------------
 */

int
GetIndexFromObjList(
    Tcl_Interp *interp,		/* Used for error reporting if not NULL. */
    Tcl_Obj *objPtr,		/* Object containing the string to lookup. */
    Tcl_Obj *tableObjPtr,	/* List of strings to compare against the
				 * value of objPtr. */
    const char *msg,		/* Identifying word to use in error
				 * messages. */
    int flags,			/* 0 or TCL_EXACT */
    int *indexPtr)		/* Place to store resulting integer index. */
{
    size_t objc, t;
    int result;
    Tcl_Obj **objv;
    const char **tablePtr;

    /*
     * Use Tcl_GetIndexFromObjStruct to do the work to avoid duplicating most
     * of the code there. This is a bit ineffiecient but simpler.
     */

    result = Tcl_ListObjGetElements(interp, tableObjPtr, &objc, &objv);
    if (result != TCL_OK) {
	return result;
    }

    /*
     * Build a string table from the list.
     */

    tablePtr = ckalloc((objc + 1) * sizeof(char *));
    for (t = 0; t < objc; t++) {
	if (objv[t] == objPtr) {
	    /*
	     * An exact match is always chosen, so we can stop here.
	     */

	    ckfree(tablePtr);
	    *indexPtr = t;
	    return TCL_OK;
	}

	tablePtr[t] = Tcl_GetString(objv[t]);
    }
    tablePtr[objc] = NULL;

    result = Tcl_GetIndexFromObjStruct(interp, objPtr, tablePtr,
	    sizeof(char *), msg, flags, indexPtr);

    /*
     * The internal rep must be cleared since tablePtr will go away.
     */

    TclFreeIntRep(objPtr);
    ckfree(tablePtr);

    return result;
}

/*
 *----------------------------------------------------------------------
 *
 * Tcl_GetIndexFromObjStruct --
 *
 *	This function looks up an object's value given a starting string and
 *	an offset for the amount of space between strings. This is useful when
 *	the strings are embedded in some other kind of array.
 *
 * Results:
 *	If the value of objPtr is identical to or a unique abbreviation for
 *	one of the entries in tablePtr, then the return value is TCL_OK and
 *	the index of the matching entry is stored at *indexPtr. If there isn't
 *	a proper match, then TCL_ERROR is returned and an error message is
 *	left in interp's result (unless interp is NULL). The msg argument is
 *	used in the error message; for example, if msg has the value "option"
 *	then the error message will say something like 'bad option "foo": must
 *	be ...'
 *
 * Side effects:
 *	The result of the lookup is cached as the internal rep of objPtr, so
 *	that repeated lookups can be done quickly.
 *
 *----------------------------------------------------------------------
 */

int
Tcl_GetIndexFromObjStruct(
    Tcl_Interp *interp,		/* Used for error reporting if not NULL. */
    Tcl_Obj *objPtr,		/* Object containing the string to lookup. */
    const void *tablePtr,	/* The first string in the table. The second
				 * string will be at this address plus the
				 * offset, the third plus the offset again,
				 * etc. The last entry must be NULL and there
				 * must not be duplicate entries. */
    int offset,			/* The number of bytes between entries */
    const char *msg,		/* Identifying word to use in error
				 * messages. */
    int flags,			/* 0 or TCL_EXACT */
    int *indexPtr)		/* Place to store resulting integer index. */
{
    int index, idx, numAbbrev;
    const char *key, *p1;
    const char *p2;
    const char *const *entryPtr;
    Tcl_Obj *resultPtr;
    IndexRep *indexRep;

    /* Protect against invalid values, like -1 or 0. */
    if (offset < (int)sizeof(char *)) {
	offset = (int)sizeof(char *);
    }
    /*
     * See if there is a valid cached result from a previous lookup.
     */

    if (objPtr->typePtr == &indexType) {
	indexRep = objPtr->internalRep.twoPtrValue.ptr1;
	if (indexRep->tablePtr==tablePtr && indexRep->offset==offset) {
	    *indexPtr = indexRep->index;
	    return TCL_OK;
	}
    }

    /*
     * Lookup the value of the object in the table. Accept unique
     * abbreviations unless TCL_EXACT is set in flags.
     */

    key = TclGetString(objPtr);
    index = -1;
    numAbbrev = 0;

    /*
     * Scan the table looking for one of:
     *  - An exact match (always preferred)
     *  - A single abbreviation (allowed depending on flags)
     *  - Several abbreviations (never allowed, but overridden by exact match)
     */

    for (entryPtr = tablePtr, idx = 0; *entryPtr != NULL;
	    entryPtr = NEXT_ENTRY(entryPtr, offset), idx++) {
	for (p1 = key, p2 = *entryPtr; *p1 == *p2; p1++, p2++) {
	    if (*p1 == '\0') {
		index = idx;
		goto done;
	    }
	}
	if (*p1 == '\0') {
	    /*
	     * The value is an abbreviation for this entry. Continue checking
	     * other entries to make sure it's unique. If we get more than one
	     * unique abbreviation, keep searching to see if there is an exact
	     * match, but remember the number of unique abbreviations and
	     * don't allow either.
	     */

	    numAbbrev++;
	    index = idx;
	}
    }

    /*
     * Check if we were instructed to disallow abbreviations.
     */

    if ((flags & TCL_EXACT) || (key[0] == '\0') || (numAbbrev != 1)) {
	goto error;
    }

  done:
    /*
     * Cache the found representation. Note that we want to avoid allocating a
     * new internal-rep if at all possible since that is potentially a slow
     * operation.
     */

    if (objPtr->typePtr == &indexType) {
	indexRep = objPtr->internalRep.twoPtrValue.ptr1;
    } else {
	TclFreeIntRep(objPtr);
	indexRep = ckalloc(sizeof(IndexRep));
	objPtr->internalRep.twoPtrValue.ptr1 = indexRep;
	objPtr->typePtr = &indexType;
    }
    indexRep->tablePtr = (void *) tablePtr;
    indexRep->offset = offset;
    indexRep->index = index;

    *indexPtr = index;
    return TCL_OK;

  error:
    if (interp != NULL) {
	/*
	 * Produce a fancy error message.
	 */

	int count = 0;

	TclNewObj(resultPtr);
	entryPtr = tablePtr;
	while ((*entryPtr != NULL) && !**entryPtr) {
	    entryPtr = NEXT_ENTRY(entryPtr, offset);
	}
	Tcl_AppendStringsToObj(resultPtr,
		(numAbbrev>1 && !(flags & TCL_EXACT) ? "ambiguous " : "bad "),
		msg, " \"", key, NULL);
	if (*entryPtr == NULL) {
	    Tcl_AppendStringsToObj(resultPtr, "\": no valid options", NULL);
	} else {
	    Tcl_AppendStringsToObj(resultPtr, "\": must be ",
		    *entryPtr, NULL);
	    entryPtr = NEXT_ENTRY(entryPtr, offset);
	    while (*entryPtr != NULL) {
		if (*NEXT_ENTRY(entryPtr, offset) == NULL) {
		    Tcl_AppendStringsToObj(resultPtr, (count > 0 ? "," : ""),
			    " or ", *entryPtr, NULL);
		} else if (**entryPtr) {
		    Tcl_AppendStringsToObj(resultPtr, ", ", *entryPtr, NULL);
		    count++;
		}
		entryPtr = NEXT_ENTRY(entryPtr, offset);
	    }
	}
	Tcl_SetObjResult(interp, resultPtr);
	Tcl_SetErrorCode(interp, "TCL", "LOOKUP", "INDEX", msg, key, NULL);
    }
    return TCL_ERROR;
}

/*
 *----------------------------------------------------------------------
 *
 * SetIndexFromAny --
 *
 *	This function is called to convert a Tcl object to index internal
 *	form. However, this doesn't make sense (need to have a table of
 *	keywords in order to do the conversion) so the function always
 *	generates an error.
 *
 * Results:
 *	The return value is always TCL_ERROR, and an error message is left in
 *	interp's result if interp isn't NULL.
 *
 * Side effects:
 *	None.
 *
 *----------------------------------------------------------------------
 */

static int
SetIndexFromAny(
    Tcl_Interp *interp,		/* Used for error reporting if not NULL. */
    register Tcl_Obj *objPtr)	/* The object to convert. */
{
    if (interp) {
	Tcl_SetObjResult(interp, Tcl_NewStringObj(
	    "can't convert value to index except via Tcl_GetIndexFromObj API",
	    TCL_STRLEN));
    }
    return TCL_ERROR;
}

/*
 *----------------------------------------------------------------------
 *
 * UpdateStringOfIndex --
 *
 *	This function is called to convert a Tcl object from index internal
 *	form to its string form. No abbreviation is ever generated.
 *
 * Results:
 *	None.
 *
 * Side effects:
 *	The string representation of the object is updated.
 *
 *----------------------------------------------------------------------
 */

static void
UpdateStringOfIndex(
    Tcl_Obj *objPtr)
{
    IndexRep *indexRep = objPtr->internalRep.twoPtrValue.ptr1;
    register char *buf;
    register unsigned len;
    register const char *indexStr = EXPAND_OF(indexRep);

    len = strlen(indexStr);
    buf = ckalloc(len + 1);
    memcpy(buf, indexStr, len+1);
    objPtr->bytes = buf;
    objPtr->length = len;
}

/*
 *----------------------------------------------------------------------
 *
 * DupIndex --
 *
 *	This function is called to copy the internal rep of an index Tcl
 *	object from to another object.
 *
 * Results:
 *	None.
 *
 * Side effects:
 *	The internal representation of the target object is updated and the
 *	type is set.
 *
 *----------------------------------------------------------------------
 */

static void
DupIndex(
    Tcl_Obj *srcPtr,
    Tcl_Obj *dupPtr)
{
    IndexRep *srcIndexRep = srcPtr->internalRep.twoPtrValue.ptr1;
    IndexRep *dupIndexRep = ckalloc(sizeof(IndexRep));

    memcpy(dupIndexRep, srcIndexRep, sizeof(IndexRep));
    dupPtr->internalRep.twoPtrValue.ptr1 = dupIndexRep;
    dupPtr->typePtr = &indexType;
}

/*
 *----------------------------------------------------------------------
 *
 * FreeIndex --
 *
 *	This function is called to delete the internal rep of an index Tcl
 *	object.
 *
 * Results:
 *	None.
 *
 * Side effects:
 *	The internal representation of the target object is deleted.
 *
 *----------------------------------------------------------------------
 */

static void
FreeIndex(
    Tcl_Obj *objPtr)
{
    ckfree(objPtr->internalRep.twoPtrValue.ptr1);
    objPtr->typePtr = NULL;
}

/*
 *----------------------------------------------------------------------
 *
 * TclInitPrefixCmd --
 *
 *	This procedure creates the "prefix" Tcl command. See the user
 *	documentation for details on what it does.
 *
 * Results:
 *	A standard Tcl result.
 *
 * Side effects:
 *	See the user documentation.
 *
 *----------------------------------------------------------------------
 */

Tcl_Command
TclInitPrefixCmd(
    Tcl_Interp *interp)		/* Current interpreter. */
{
    static const EnsembleImplMap prefixImplMap[] = {
	{"all",	    PrefixAllObjCmd,	TclCompileBasic2ArgCmd, NULL, NULL, 0},
	{"longest", PrefixLongestObjCmd,TclCompileBasic2ArgCmd, NULL, NULL, 0},
	{"match",   PrefixMatchObjCmd,	TclCompileBasicMin2ArgCmd, NULL, NULL, 0},
	{NULL, NULL, NULL, NULL, NULL, 0}
    };
    Tcl_Command prefixCmd;

    prefixCmd = TclMakeEnsemble(interp, "::tcl::prefix", prefixImplMap);
    Tcl_Export(interp, Tcl_FindNamespace(interp, "::tcl", NULL, 0),
	    "prefix", 0);
    return prefixCmd;
}

/*----------------------------------------------------------------------
 *
 * PrefixMatchObjCmd --
 *
 *	This function implements the 'prefix match' Tcl command. Refer to the
 *	user documentation for details on what it does.
 *
 * Results:
 *	Returns a standard Tcl result.
 *
 * Side effects:
 *	None.
 *
 *----------------------------------------------------------------------
 */

static int
PrefixMatchObjCmd(
    ClientData clientData,	/* Not used. */
    Tcl_Interp *interp,		/* Current interpreter. */
    size_t objc,		/* Number of arguments. */
    Tcl_Obj *const objv[])	/* Argument objects. */
{
    int flags = 0, result, index;
    size_t dummyLength, i, errorLength;
    Tcl_Obj *errorPtr = NULL;
    const char *message = "option";
    Tcl_Obj *tablePtr, *objPtr, *resultPtr;
    static const char *const matchOptions[] = {
	"-error", "-exact", "-message", NULL
    };
    enum matchOptions {
	PRFMATCH_ERROR, PRFMATCH_EXACT, PRFMATCH_MESSAGE
    };

    if (objc < 3) {
	Tcl_WrongNumArgs(interp, 1, objv, "?options? table string");
	return TCL_ERROR;
    }

    for (i = 1; i < (objc - 2); i++) {
	if (Tcl_GetIndexFromObjStruct(interp, objv[i], matchOptions,
		sizeof(char *), "option", 0, &index) != TCL_OK) {
	    return TCL_ERROR;
	}
	switch ((enum matchOptions) index) {
	case PRFMATCH_EXACT:
	    flags |= TCL_EXACT;
	    break;
	case PRFMATCH_MESSAGE:
	    if (i > objc-4) {
		Tcl_SetObjResult(interp, Tcl_NewStringObj(
			"missing value for -message", TCL_STRLEN));
		Tcl_SetErrorCode(interp, "TCL", "OPERATION", "NOARG", NULL);
		return TCL_ERROR;
	    }
	    i++;
	    message = Tcl_GetString(objv[i]);
	    break;
	case PRFMATCH_ERROR:
	    if (i > objc-4) {
		Tcl_SetObjResult(interp, Tcl_NewStringObj(
			"missing value for -error", TCL_STRLEN));
		Tcl_SetErrorCode(interp, "TCL", "OPERATION", "NOARG", NULL);
		return TCL_ERROR;
	    }
	    i++;
	    result = Tcl_ListObjLength(interp, objv[i], &errorLength);
	    if (result != TCL_OK) {
		return TCL_ERROR;
	    }
	    if ((errorLength % 2) != 0) {
		Tcl_SetObjResult(interp, Tcl_NewStringObj(
			"error options must have an even number of elements",
			TCL_STRLEN));
		Tcl_SetErrorCode(interp, "TCL", "VALUE", "DICTIONARY", NULL);
		return TCL_ERROR;
	    }
	    errorPtr = objv[i];
	    break;
	}
    }

    tablePtr = objv[objc - 2];
    objPtr = objv[objc - 1];

    /*
     * Check that table is a valid list first, since we want to handle that
     * error case regardless of level.
     */

    result = Tcl_ListObjLength(interp, tablePtr, &dummyLength);
    if (result != TCL_OK) {
	return result;
    }

    result = GetIndexFromObjList(interp, objPtr, tablePtr, message, flags,
	    &index);
    if (result != TCL_OK) {
	if (errorPtr != NULL && errorLength == 0) {
	    Tcl_ResetResult(interp);
	    return TCL_OK;
	} else if (errorPtr == NULL) {
	    return TCL_ERROR;
	}

	if (Tcl_IsShared(errorPtr)) {
	    errorPtr = Tcl_DuplicateObj(errorPtr);
	}
	Tcl_ListObjAppendElement(interp, errorPtr,
		Tcl_NewStringObj("-code", 5));
	Tcl_ListObjAppendElement(interp, errorPtr, Tcl_NewLongObj(result));

	return Tcl_SetReturnOptions(interp, errorPtr);
    }

    result = Tcl_ListObjIndex(interp, tablePtr, index, &resultPtr);
    if (result != TCL_OK) {
	return result;
    }
    Tcl_SetObjResult(interp, resultPtr);
    return TCL_OK;
}

/*----------------------------------------------------------------------
 *
 * PrefixAllObjCmd --
 *
 *	This function implements the 'prefix all' Tcl command. Refer to the
 *	user documentation for details on what it does.
 *
 * Results:
 *	Returns a standard Tcl result.
 *
 * Side effects:
 *	None.
 *
 *----------------------------------------------------------------------
 */

static int
PrefixAllObjCmd(
    ClientData clientData,	/* Not used. */
    Tcl_Interp *interp,		/* Current interpreter. */
    size_t objc,		/* Number of arguments. */
    Tcl_Obj *const objv[])	/* Argument objects. */
{
    int result;
    const char *string, *elemString;
    Tcl_Obj **tableObjv, *resultPtr;
    size_t t, tableObjc, length, elemLength;

    if (objc != 3) {
	Tcl_WrongNumArgs(interp, 1, objv, "table string");
	return TCL_ERROR;
    }
    result = Tcl_ListObjGetElements(interp, objv[1], &tableObjc, &tableObjv);
    if (result != TCL_OK) {
	return result;
    }
    resultPtr = Tcl_NewListObj(0, NULL);
    string = Tcl_GetStringFromObj(objv[2], &length);

    for (t = 0; t < tableObjc; t++) {
	elemString = Tcl_GetStringFromObj(tableObjv[t], &elemLength);

	/*
	 * A prefix cannot match if it is longest.
	 */

	if (length <= elemLength) {
	    if (TclpUtfNcmp2(elemString, string, length) == 0) {
		Tcl_ListObjAppendElement(interp, resultPtr, tableObjv[t]);
	    }
	}
    }

    Tcl_SetObjResult(interp, resultPtr);
    return TCL_OK;
}

/*----------------------------------------------------------------------
 *
 * PrefixLongestObjCmd --
 *
 *	This function implements the 'prefix longest' Tcl command. Refer to
 *	the user documentation for details on what it does.
 *
 * Results:
 *	Returns a standard Tcl result.
 *
 * Side effects:
 *	None.
 *
 *----------------------------------------------------------------------
 */

static int
PrefixLongestObjCmd(
    ClientData clientData,	/* Not used. */
    Tcl_Interp *interp,		/* Current interpreter. */
    size_t objc,		/* Number of arguments. */
    Tcl_Obj *const objv[])	/* Argument objects. */
{
    int result;
    const char *string, *elemString, *resultString;
    Tcl_Obj **tableObjv;
    size_t t, i, tableObjc, length, elemLength, resultLength;

    if (objc != 3) {
	Tcl_WrongNumArgs(interp, 1, objv, "table string");
	return TCL_ERROR;
    }

    result = Tcl_ListObjGetElements(interp, objv[1], &tableObjc, &tableObjv);
    if (result != TCL_OK) {
	return result;
    }
    string = Tcl_GetStringFromObj(objv[2], &length);

    resultString = NULL;
    resultLength = 0;

    for (t = 0; t < tableObjc; t++) {
	elemString = Tcl_GetStringFromObj(tableObjv[t], &elemLength);

	/*
	 * First check if the prefix string matches the element. A prefix
	 * cannot match if it is longest.
	 */

	if ((length > elemLength) ||
		TclpUtfNcmp2(elemString, string, length) != 0) {
	    continue;
	}

	if (resultString == NULL) {
	    /*
	     * If this is the first match, the longest common substring this
	     * far is the complete string. The result is part of this string
	     * so we only need to adjust the length later.
	     */

	    resultString = elemString;
	    resultLength = elemLength;
	} else {
	    /*
	     * Longest common substring cannot be longer than shortest string.
	     */

	    if (elemLength < resultLength) {
		resultLength = elemLength;
	    }

	    /*
	     * Compare strings.
	     */

	    for (i = 0; i < resultLength; i++) {
		if (resultString[i] != elemString[i]) {
		    /*
		     * Adjust in case we stopped in the middle of a UTF char.
		     */

		    resultLength = Tcl_UtfPrev(&resultString[i+1],
			    resultString) - resultString;
		    break;
		}
	    }
	}
    }
    if (resultLength > 0) {
	Tcl_SetObjResult(interp,
		Tcl_NewStringObj(resultString, resultLength));
    }
    return TCL_OK;
}

/*
 *----------------------------------------------------------------------
 *
 * Tcl_WrongNumArgs --
 *
 *	This function generates a "wrong # args" error message in an
 *	interpreter. It is used as a utility function by many command
 *	functions, including the function that implements procedures.
 *
 * Results:
 *	None.
 *
 * Side effects:
 *	An error message is generated in interp's result object to indicate
 *	that a command was invoked with the wrong number of arguments. The
 *	message has the form
 *		wrong # args: should be "foo bar additional stuff"
 *	where "foo" and "bar" are the initial objects in objv (objc determines
 *	how many of these are printed) and "additional stuff" is the contents
 *	of the message argument.
 *
 *	The message printed is modified somewhat if the command is wrapped
 *	inside an ensemble. In that case, the error message generated is
 *	rewritten in such a way that it appears to be generated from the
 *	user-visible command and not how that command is actually implemented,
 *	giving a better overall user experience.
 *
 *	Internally, the Tcl core may set the flag INTERP_ALTERNATE_WRONG_ARGS
 *	in the interpreter to generate complex multi-part messages by calling
 *	this function repeatedly. This allows the code that knows how to
 *	handle ensemble-related error messages to be kept here while still
 *	generating suitable error messages for commands like [read] and
 *	[socket]. Ideally, this would be done through an extra flags argument,
 *	but that wouldn't be source-compatible with the existing API and it's
 *	a fairly rare requirement anyway.
 *
 *----------------------------------------------------------------------
 */

void
Tcl_WrongNumArgs(
    Tcl_Interp *interp,		/* Current interpreter. */
    size_t objc,		/* Number of arguments to print from objv. */
    Tcl_Obj *const objv[],	/* Initial argument objects, which should be
				 * included in the error message. */
    const char *message)	/* Error message to print after the leading
				 * objects in objv. The message may be
				 * NULL. */
{
    Tcl_Obj *objPtr;
<<<<<<< HEAD
    int i, flags;
=======
    int i, len, elemLen;
    char flags;
>>>>>>> 89f9b944
    Interp *iPtr = (Interp *) interp;
    const char *elementStr;
    size_t elemLen, len;

    /*
     * [incr Tcl] does something fairly horrific when generating error
     * messages for its ensembles; it passes the whole set of ensemble
     * arguments as a list in the first argument. This means that this code
     * causes a problem in iTcl if it attempts to correctly quote all
     * arguments, which would be the correct thing to do. We work around this
     * nasty behaviour for now, and hope that we can remove it all in the
     * future...
     */

#ifndef AVOID_HACKS_FOR_ITCL
    int isFirst = 1;		/* Special flag used to inhibit the treating
				 * of the first word as a list element so the
				 * hacky way Itcl generates error messages for
				 * its ensembles will still work. [Bug
				 * 1066837] */
#   define MAY_QUOTE_WORD	(!isFirst)
#   define AFTER_FIRST_WORD	(isFirst = 0)
#else /* !AVOID_HACKS_FOR_ITCL */
#   define MAY_QUOTE_WORD	1
#   define AFTER_FIRST_WORD	(void) 0
#endif /* AVOID_HACKS_FOR_ITCL */

    TclNewObj(objPtr);
    if (iPtr->flags & INTERP_ALTERNATE_WRONG_ARGS) {
	iPtr->flags &= ~INTERP_ALTERNATE_WRONG_ARGS;
	Tcl_AppendObjToObj(objPtr, Tcl_GetObjResult(interp));
	Tcl_AppendToObj(objPtr, " or \"", TCL_STRLEN);
    } else {
	Tcl_AppendToObj(objPtr, "wrong # args: should be \"", TCL_STRLEN);
    }

    /*
     * Check to see if we are processing an ensemble implementation, and if so
     * rewrite the results in terms of how the ensemble was invoked.
     */

    if (iPtr->ensembleRewrite.sourceObjs != NULL) {
	int toSkip = iPtr->ensembleRewrite.numInsertedObjs;
	int toPrint = iPtr->ensembleRewrite.numRemovedObjs;
	Tcl_Obj *const *origObjv = iPtr->ensembleRewrite.sourceObjs;

	/*
	 * We only know how to do rewriting if all the replaced objects are
	 * actually arguments (in objv) to this function. Otherwise it just
	 * gets too complicated and we'd be better off just giving a slightly
	 * confusing error message...
	 */

	if (objc < toSkip) {
	    goto addNormalArgumentsToMessage;
	}

	/*
	 * Strip out the actual arguments that the ensemble inserted.
	 */

	objv += toSkip;
	objc -= toSkip;

	/*
	 * We assume no object is of index type.
	 */

	for (i=0 ; i<toPrint ; i++) {
	    /*
	     * Add the element, quoting it if necessary.
	     */

	    if (origObjv[i]->typePtr == &indexType) {
		register IndexRep *indexRep =
			origObjv[i]->internalRep.twoPtrValue.ptr1;

		elementStr = EXPAND_OF(indexRep);
		elemLen = strlen(elementStr);
	    } else if (origObjv[i]->typePtr == &tclEnsembleCmdType) {
		register EnsembleCmdRep *ecrPtr =
			origObjv[i]->internalRep.twoPtrValue.ptr1;

		elementStr = ecrPtr->fullSubcmdName;
		elemLen = strlen(elementStr);
	    } else {
		elementStr = TclGetStringFromObj(origObjv[i], &elemLen);
	    }
	    flags = 0;
	    len = TclScanElement(elementStr, elemLen, &flags);

	    if (MAY_QUOTE_WORD && len != elemLen) {
		char *quotedElementStr = TclStackAlloc(interp,
			(unsigned)len + 1);

		len = TclConvertElement(elementStr, elemLen,
			quotedElementStr, flags);
		Tcl_AppendToObj(objPtr, quotedElementStr, len);
		TclStackFree(interp, quotedElementStr);
	    } else {
		Tcl_AppendToObj(objPtr, elementStr, elemLen);
	    }

	    AFTER_FIRST_WORD;

	    /*
	     * Add a space if the word is not the last one (which has a
	     * moderately complex condition here).
	     */

	    if (i<toPrint-1 || objc!=0 || message!=NULL) {
		Tcl_AppendStringsToObj(objPtr, " ", NULL);
	    }
	}
    }

    /*
     * Now add the arguments (other than those rewritten) that the caller took
     * from its calling context.
     */

  addNormalArgumentsToMessage:
    for (i = 0; i < objc; i++) {
	/*
	 * If the object is an index type use the index table which allows for
	 * the correct error message even if the subcommand was abbreviated.
	 * Otherwise, just use the string rep.
	 */

	if (objv[i]->typePtr == &indexType) {
	    register IndexRep *indexRep = objv[i]->internalRep.twoPtrValue.ptr1;

	    Tcl_AppendStringsToObj(objPtr, EXPAND_OF(indexRep), NULL);
	} else if (objv[i]->typePtr == &tclEnsembleCmdType) {
	    register EnsembleCmdRep *ecrPtr =
		    objv[i]->internalRep.twoPtrValue.ptr1;

	    Tcl_AppendStringsToObj(objPtr, ecrPtr->fullSubcmdName, NULL);
	} else {
	    /*
	     * Quote the argument if it contains spaces (Bug 942757).
	     */

	    elementStr = TclGetStringFromObj(objv[i], &elemLen);
	    flags = 0;
	    len = TclScanElement(elementStr, elemLen, &flags);

	    if (MAY_QUOTE_WORD && len != elemLen) {
		char *quotedElementStr = TclStackAlloc(interp,
			(unsigned) len + 1);

		len = TclConvertElement(elementStr, elemLen,
			quotedElementStr, flags);
		Tcl_AppendToObj(objPtr, quotedElementStr, len);
		TclStackFree(interp, quotedElementStr);
	    } else {
		Tcl_AppendToObj(objPtr, elementStr, elemLen);
	    }
	}

	AFTER_FIRST_WORD;

	/*
	 * Append a space character (" ") if there is more text to follow
	 * (either another element from objv, or the message string).
	 */

	if (i<objc-1 || message!=NULL) {
	    Tcl_AppendStringsToObj(objPtr, " ", NULL);
	}
    }

    /*
     * Add any trailing message bits and set the resulting string as the
     * interpreter result. Caller is responsible for reporting this as an
     * actual error.
     */

    if (message != NULL) {
	Tcl_AppendStringsToObj(objPtr, message, NULL);
    }
    Tcl_AppendStringsToObj(objPtr, "\"", NULL);
    Tcl_SetErrorCode(interp, "TCL", "WRONGARGS", NULL);
    Tcl_SetObjResult(interp, objPtr);
#undef MAY_QUOTE_WORD
#undef AFTER_FIRST_WORD
}

/*
 *----------------------------------------------------------------------
 *
 * Tcl_ParseArgsObjv --
 *
 *	Process an objv array according to a table of expected command-line
 *	options. See the manual page for more details.
 *
 * Results:
 *	The return value is a standard Tcl return value. If an error occurs
 *	then an error message is left in the interp's result. Under normal
 *	conditions, both *objcPtr and *objv are modified to return the
 *	arguments that couldn't be processed here (they didn't match the
 *	option table, or followed an TCL_ARGV_REST argument).
 *
 * Side effects:
 *	Variables may be modified, or procedures may be called. It all depends
 *	on the arguments and their entries in argTable. See the user
 *	documentation for details.
 *
 *----------------------------------------------------------------------
 */

int
Tcl_ParseArgsObjv(
    Tcl_Interp *interp,		/* Place to store error message. */
    const Tcl_ArgvInfo *argTable,
				/* Array of option descriptions. */
    size_t *objcPtr,		/* Number of arguments in objv. Modified to
				 * hold # args left in objv at end. */
    Tcl_Obj *const *objv,	/* Array of arguments to be parsed. */
    Tcl_Obj ***remObjv)		/* Pointer to array of arguments that were not
				 * processed here. Should be NULL if no return
				 * of arguments is desired. */
{
    Tcl_Obj **leftovers;	/* Array to write back to remObjv on
				 * successful exit. Will include the name of
				 * the command. */
    int nrem;			/* Size of leftovers.*/
    register const Tcl_ArgvInfo *infoPtr;
				/* Pointer to the current entry in the table
				 * of argument descriptions. */
    const Tcl_ArgvInfo *matchPtr;
				/* Descriptor that matches current argument */
    Tcl_Obj *curArg;		/* Current argument */
    const char *str = NULL;
    register char c;		/* Second character of current arg (used for
				 * quick check for matching; use 2nd char.
				 * because first char. will almost always be
				 * '-'). */
    int srcIndex;		/* Location from which to read next argument
				 * from objv. */
    int dstIndex;		/* Used to keep track of current arguments
				 * being processed, primarily for error
				 * reporting. */
    size_t objc;		/* # arguments in objv still to process. */
    size_t length;		/* Number of characters in current argument */

    if (remObjv != NULL) {
	/*
	 * Then we should copy the name of the command (0th argument). The
	 * upper bound on the number of elements is known, and (undocumented,
	 * but historically true) there should be a NULL argument after the
	 * last result. [Bug 3413857]
	 */

	nrem = 1;
	leftovers = ckalloc((1 + *objcPtr) * sizeof(Tcl_Obj *));
	leftovers[0] = objv[0];
    } else {
	nrem = 0;
	leftovers = NULL;
    }

    /*
     * OK, now start processing from the second element (1st argument).
     */

    srcIndex = dstIndex = 1;
    objc = *objcPtr-1;

    while (objc > 0) {
	curArg = objv[srcIndex];
	srcIndex++;
	objc--;
	str = Tcl_GetStringFromObj(curArg, &length);
	if (length > 0) {
	    c = str[1];
	} else {
	    c = 0;
	}

	/*
	 * Loop throught the argument descriptors searching for one with the
	 * matching key string. If found, leave a pointer to it in matchPtr.
	 */

	matchPtr = NULL;
	infoPtr = argTable;
	for (; infoPtr != NULL && infoPtr->type != TCL_ARGV_END ; infoPtr++) {
	    if (infoPtr->keyStr == NULL) {
		continue;
	    }
	    if ((infoPtr->keyStr[1] != c)
		    || (strncmp(infoPtr->keyStr, str, length) != 0)) {
		continue;
	    }
	    if (infoPtr->keyStr[length] == 0) {
		matchPtr = infoPtr;
		goto gotMatch;
	    }
	    if (matchPtr != NULL) {
		Tcl_SetObjResult(interp, Tcl_ObjPrintf(
			"ambiguous option \"%s\"", str));
		goto error;
	    }
	    matchPtr = infoPtr;
	}
	if (matchPtr == NULL) {
	    /*
	     * Unrecognized argument. Just copy it down, unless the caller
	     * prefers an error to be registered.
	     */

	    if (remObjv == NULL) {
		Tcl_SetObjResult(interp, Tcl_ObjPrintf(
			"unrecognized argument \"%s\"", str));
		goto error;
	    }

	    dstIndex++;		/* This argument is now handled */
	    leftovers[nrem++] = curArg;
	    continue;
	}

	/*
	 * Take the appropriate action based on the option type
	 */

    gotMatch:
	infoPtr = matchPtr;
	switch (infoPtr->type) {
	case TCL_ARGV_CONSTANT:
	    *((int *) infoPtr->dstPtr) = PTR2INT(infoPtr->srcPtr);
	    break;
	case TCL_ARGV_INT:
	    if (objc == 0) {
		goto missingArg;
	    }
	    if (Tcl_GetIntFromObj(interp, objv[srcIndex],
		    (int *) infoPtr->dstPtr) == TCL_ERROR) {
		Tcl_SetObjResult(interp, Tcl_ObjPrintf(
			"expected integer argument for \"%s\" but got \"%s\"",
			infoPtr->keyStr, Tcl_GetString(objv[srcIndex])));
		goto error;
	    }
	    srcIndex++;
	    objc--;
	    break;
	case TCL_ARGV_STRING:
	    if (objc == 0) {
		goto missingArg;
	    }
	    *((const char **) infoPtr->dstPtr) =
		    Tcl_GetString(objv[srcIndex]);
	    srcIndex++;
	    objc--;
	    break;
	case TCL_ARGV_REST:
	    /*
	     * Only store the point where we got to if it's not to be written
	     * to NULL, so that TCL_ARGV_AUTO_REST works.
	     */

	    if (infoPtr->dstPtr != NULL) {
		*((int *) infoPtr->dstPtr) = dstIndex;
	    }
	    goto argsDone;
	case TCL_ARGV_FLOAT:
	    if (objc == 0) {
		goto missingArg;
	    }
	    if (Tcl_GetDoubleFromObj(interp, objv[srcIndex],
		    (double *) infoPtr->dstPtr) == TCL_ERROR) {
		Tcl_SetObjResult(interp, Tcl_ObjPrintf(
			"expected floating-point argument for \"%s\" but got \"%s\"",
			infoPtr->keyStr, Tcl_GetString(objv[srcIndex])));
		goto error;
	    }
	    srcIndex++;
	    objc--;
	    break;
	case TCL_ARGV_FUNC: {
	    Tcl_ArgvFuncProc *handlerProc = (Tcl_ArgvFuncProc *)
		    infoPtr->srcPtr;
	    Tcl_Obj *argObj;

	    if (objc == 0) {
		argObj = NULL;
	    } else {
		argObj = objv[srcIndex];
	    }
	    if (handlerProc(infoPtr->clientData, argObj, infoPtr->dstPtr)) {
		srcIndex++;
		objc--;
	    }
	    break;
	}
	case TCL_ARGV_GENFUNC: {
	    Tcl_ArgvGenFuncProc *handlerProc = (Tcl_ArgvGenFuncProc *)
		    infoPtr->srcPtr;

	    objc = handlerProc(infoPtr->clientData, interp, objc,
		    &objv[srcIndex], infoPtr->dstPtr);
	    if (objc < 0) {
		goto error;
	    }
	    break;
	}
	case TCL_ARGV_HELP:
	    PrintUsage(interp, argTable);
	    goto error;
	default:
	    Tcl_SetObjResult(interp, Tcl_ObjPrintf(
		    "bad argument type %d in Tcl_ArgvInfo", infoPtr->type));
	    goto error;
	}
    }

    /*
     * If we broke out of the loop because of an OPT_REST argument, copy the
     * remaining arguments down. Note that there is always at least one
     * argument left over - the command name - so we always have a result if
     * our caller is willing to receive it. [Bug 3413857]
     */

  argsDone:
    if (remObjv == NULL) {
	/*
	 * Nothing to do.
	 */

	return TCL_OK;
    }

    if (objc > 0) {
	memcpy(leftovers+nrem, objv+srcIndex, objc*sizeof(Tcl_Obj *));
	nrem += objc;
    }
    leftovers[nrem] = NULL;
    *objcPtr = nrem++;
    *remObjv = ckrealloc(leftovers, nrem * sizeof(Tcl_Obj *));
    return TCL_OK;

    /*
     * Make sure to handle freeing any temporary space we've allocated on the
     * way to an error.
     */

  missingArg:
    Tcl_SetObjResult(interp, Tcl_ObjPrintf(
	    "\"%s\" option requires an additional argument", str));
  error:
    if (leftovers != NULL) {
	ckfree(leftovers);
    }
    return TCL_ERROR;
}

/*
 *----------------------------------------------------------------------
 *
 * PrintUsage --
 *
 *	Generate a help string describing command-line options.
 *
 * Results:
 *	The interp's result will be modified to hold a help string describing
 *	all the options in argTable.
 *
 * Side effects:
 *	None.
 *
 *----------------------------------------------------------------------
 */

static void
PrintUsage(
    Tcl_Interp *interp,		/* Place information in this interp's result
				 * area. */
    const Tcl_ArgvInfo *argTable)
				/* Array of command-specific argument
				 * descriptions. */
{
    register const Tcl_ArgvInfo *infoPtr;
    int width, numSpaces;
#define NUM_SPACES 20
    static const char spaces[] = "                    ";
    char tmp[TCL_DOUBLE_SPACE];
    Tcl_Obj *msg;

    /*
     * First, compute the width of the widest option key, so that we can make
     * everything line up.
     */

    width = 4;
    for (infoPtr = argTable; infoPtr->type != TCL_ARGV_END; infoPtr++) {
	int length;

	if (infoPtr->keyStr == NULL) {
	    continue;
	}
	length = strlen(infoPtr->keyStr);
	if (length > width) {
	    width = length;
	}
    }

    /*
     * Now add the option information, with pretty-printing.
     */

    msg = Tcl_NewStringObj("Command-specific options:", TCL_STRLEN);
    for (infoPtr = argTable; infoPtr->type != TCL_ARGV_END; infoPtr++) {
	if ((infoPtr->type == TCL_ARGV_HELP) && (infoPtr->keyStr == NULL)) {
	    Tcl_AppendPrintfToObj(msg, "\n%s", infoPtr->helpStr);
	    continue;
	}
	Tcl_AppendPrintfToObj(msg, "\n %s:", infoPtr->keyStr);
	numSpaces = width + 1 - strlen(infoPtr->keyStr);
	while (numSpaces > 0) {
	    if (numSpaces >= NUM_SPACES) {
		Tcl_AppendToObj(msg, spaces, NUM_SPACES);
	    } else {
		Tcl_AppendToObj(msg, spaces, numSpaces);
	    }
	    numSpaces -= NUM_SPACES;
	}
	Tcl_AppendToObj(msg, infoPtr->helpStr, TCL_STRLEN);
	switch (infoPtr->type) {
	case TCL_ARGV_INT:
	    Tcl_AppendPrintfToObj(msg, "\n\t\tDefault value: %d",
		    *((int *) infoPtr->dstPtr));
	    break;
	case TCL_ARGV_FLOAT:
	    Tcl_AppendPrintfToObj(msg, "\n\t\tDefault value: %g",
		    *((double *) infoPtr->dstPtr));
	    sprintf(tmp, "%g", *((double *) infoPtr->dstPtr));
	    break;
	case TCL_ARGV_STRING: {
	    char *string = *((char **) infoPtr->dstPtr);

	    if (string != NULL) {
		Tcl_AppendPrintfToObj(msg, "\n\t\tDefault value: \"%s\"",
			string);
	    }
	    break;
	}
	default:
	    break;
	}
    }
    Tcl_SetObjResult(interp, msg);
}

/*
 *----------------------------------------------------------------------
 *
 * TclGetCompletionCodeFromObj --
 *
 *	Parses Completion code Code
 *
 * Results:
 *	Returns TCL_ERROR if the value is an invalid completion code.
 *	Otherwise, returns TCL_OK, and writes the completion code to the
 *	pointer provided.
 *
 * Side effects:
 *	None.
 *
 *----------------------------------------------------------------------
 */

int
TclGetCompletionCodeFromObj(
    Tcl_Interp *interp,		/* Current interpreter. */
    Tcl_Obj *value,
    int *codePtr)		/* Argument objects. */
{
    static const char *const returnCodes[] = {
	"ok", "error", "return", "break", "continue", NULL
    };

    if ((value->typePtr != &indexType)
	    && TclGetIntFromObj(NULL, value, codePtr) == TCL_OK) {
	return TCL_OK;
    }
    if (Tcl_GetIndexFromObjStruct(NULL, value, returnCodes,
	    sizeof(char *), NULL, TCL_EXACT, codePtr) == TCL_OK) {
	return TCL_OK;
    }

    /*
     * Value is not a legal completion code.
     */

    if (interp != NULL) {
	Tcl_SetObjResult(interp, Tcl_ObjPrintf(
		"bad completion code \"%s\": must be"
		" ok, error, return, break, continue, or an integer",
		TclGetString(value)));
	Tcl_SetErrorCode(interp, "TCL", "RESULT", "ILLEGAL_CODE", NULL);
    }
    return TCL_ERROR;
}

/*
 * Local Variables:
 * mode: c
 * c-basic-offset: 4
 * fill-column: 78
 * End:
 */<|MERGE_RESOLUTION|>--- conflicted
+++ resolved
@@ -821,12 +821,8 @@
 				 * NULL. */
 {
     Tcl_Obj *objPtr;
-<<<<<<< HEAD
-    int i, flags;
-=======
-    int i, len, elemLen;
+    int i;
     char flags;
->>>>>>> 89f9b944
     Interp *iPtr = (Interp *) interp;
     const char *elementStr;
     size_t elemLen, len;
