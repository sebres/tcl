/*
 * tclIndexObj.c --
 *
 *	This file implements objects of type "index". This object type is used
 *	to lookup a keyword in a table of valid values and cache the index of
 *	the matching entry. Also provides table-based argv/argc processing.
 *
 * Copyright (c) 1990-1994 The Regents of the University of California.
 * Copyright (c) 1997 Sun Microsystems, Inc.
 * Copyright (c) 2006 Sam Bromley.
 *
 * See the file "license.terms" for information on usage and redistribution of
 * this file, and for a DISCLAIMER OF ALL WARRANTIES.
 */

#include "tclInt.h"

/*
 * Prototypes for functions defined later in this file:
 */

static int		GetIndexFromObjList(Tcl_Interp *interp,
			    Tcl_Obj *objPtr, Tcl_Obj *tableObjPtr,
			    const char *msg, int flags, int *indexPtr);
static void		UpdateStringOfIndex(Tcl_Obj *objPtr);
static void		DupIndex(Tcl_Obj *srcPtr, Tcl_Obj *dupPtr);
static void		FreeIndex(Tcl_Obj *objPtr);
static int		PrefixAllObjCmd(ClientData clientData,
			    Tcl_Interp *interp, int objc,
			    Tcl_Obj *const objv[]);
static int		PrefixLongestObjCmd(ClientData clientData,
			    Tcl_Interp *interp, int objc,
			    Tcl_Obj *const objv[]);
static int		PrefixMatchObjCmd(ClientData clientData,
			    Tcl_Interp *interp, int objc,
			    Tcl_Obj *const objv[]);
static void		PrintUsage(Tcl_Interp *interp,
			    const Tcl_ArgvInfo *argTable);

/*
 * The structure below defines the index Tcl object type by means of functions
 * that can be invoked by generic object code.
 */

static const Tcl_ObjType indexType = {
    "index",			/* name */
    FreeIndex,			/* freeIntRepProc */
    DupIndex,			/* dupIntRepProc */
    UpdateStringOfIndex,	/* updateStringProc */
    NULL			/* setFromAnyProc */
};

/*
 * The definition of the internal representation of the "index" object; The
 * internalRep.twoPtrValue.ptr1 field of an object of "index" type will be a
 * pointer to one of these structures.
 *
 * Keep this structure declaration in sync with tclTestObj.c
 */

typedef struct {
    void *tablePtr;		/* Pointer to the table of strings */
    int offset;			/* Offset between table entries */
    int index;			/* Selected index into table. */
} IndexRep;

/*
 * The following macros greatly simplify moving through a table...
 */

#define STRING_AT(table, offset) \
	(*((const char *const *)(((char *)(table)) + (offset))))
#define NEXT_ENTRY(table, offset) \
	(&(STRING_AT(table, offset)))
#define EXPAND_OF(indexRep) \
	STRING_AT((indexRep)->tablePtr, (indexRep)->offset*(indexRep)->index)

/*
 *----------------------------------------------------------------------
 *
 * Tcl_GetIndexFromObj --
 *
 *	This function looks up an object's value in a table of strings and
 *	returns the index of the matching string, if any.
 *
 * Results:
 *	If the value of objPtr is identical to or a unique abbreviation for
 *	one of the entries in tablePtr, then the return value is TCL_OK and the
 *	index of the matching entry is stored at *indexPtr. If there isn't a
 *	proper match, then TCL_ERROR is returned and an error message is left
 *	in interp's result (unless interp is NULL). The msg argument is used
 *	in the error message; for example, if msg has the value "option" then
 *	the error message will say something flag 'bad option "foo": must be
 *	...'
 *
 * Side effects:
 *	The result of the lookup is cached as the internal rep of objPtr, so
 *	that repeated lookups can be done quickly.
 *
 *----------------------------------------------------------------------
 */

#ifndef TCL_NO_DEPRECATED
#undef Tcl_GetIndexFromObj
int
Tcl_GetIndexFromObj(
    Tcl_Interp *interp,		/* Used for error reporting if not NULL. */
    Tcl_Obj *objPtr,		/* Object containing the string to lookup. */
    const char *const*tablePtr,	/* Array of strings to compare against the
				 * value of objPtr; last entry must be NULL
				 * and there must not be duplicate entries. */
    const char *msg,		/* Identifying word to use in error
				 * messages. */
    int flags,			/* 0 or TCL_EXACT */
    int *indexPtr)		/* Place to store resulting integer index. */
{
    if (!(flags & INDEX_TEMP_TABLE)) {

    /*
     * See if there is a valid cached result from a previous lookup (doing the
     * check here saves the overhead of calling Tcl_GetIndexFromObjStruct in
     * the common case where the result is cached).
     */

    const Tcl_ObjIntRep *irPtr = TclFetchIntRep(objPtr, &indexType);

    if (irPtr) {
	IndexRep *indexRep = (IndexRep *)irPtr->twoPtrValue.ptr1;

	/*
	 * Here's hoping we don't get hit by unfortunate packing constraints
	 * on odd platforms like a Cray PVP...
	 */

	if (indexRep->tablePtr == (void *) tablePtr
		&& indexRep->offset == sizeof(char *)) {
	    *indexPtr = indexRep->index;
	    return TCL_OK;
	}
    }
    }
    return Tcl_GetIndexFromObjStruct(interp, objPtr, tablePtr, sizeof(char *),
	    msg, flags, indexPtr);
}
#endif /* TCL_NO_DEPRECATED */

/*
 *----------------------------------------------------------------------
 *
 * GetIndexFromObjList --
 *
 *	This procedure looks up an object's value in a table of strings and
 *	returns the index of the matching string, if any.
 *
 * Results:
 *	If the value of objPtr is identical to or a unique abbreviation for
 *	one of the entries in tableObjPtr, then the return value is TCL_OK and
 *	the index of the matching entry is stored at *indexPtr. If there isn't
 *	a proper match, then TCL_ERROR is returned and an error message is
 *	left in interp's result (unless interp is NULL). The msg argument is
 *	used in the error message; for example, if msg has the value "option"
 *	then the error message will say something flag 'bad option "foo": must
 *	be ...'
 *
 * Side effects:
 *	Removes any internal representation that the object might have. (TODO:
 *	find a way to cache the lookup.)
 *
 *----------------------------------------------------------------------
 */

int
GetIndexFromObjList(
    Tcl_Interp *interp,		/* Used for error reporting if not NULL. */
    Tcl_Obj *objPtr,		/* Object containing the string to lookup. */
    Tcl_Obj *tableObjPtr,	/* List of strings to compare against the
				 * value of objPtr. */
    const char *msg,		/* Identifying word to use in error
				 * messages. */
    int flags,			/* 0 or TCL_EXACT */
    int *indexPtr)		/* Place to store resulting integer index. */
{

    int objc, result, t;
    Tcl_Obj **objv;
    const char **tablePtr;

    /*
     * Use Tcl_GetIndexFromObjStruct to do the work to avoid duplicating most
     * of the code there. This is a bit ineffiecient but simpler.
     */

    result = Tcl_ListObjGetElements(interp, tableObjPtr, &objc, &objv);
    if (result != TCL_OK) {
	return result;
    }

    /*
     * Build a string table from the list.
     */

    tablePtr = (const char **)ckalloc((objc + 1) * sizeof(char *));
    for (t = 0; t < objc; t++) {
	if (objv[t] == objPtr) {
	    /*
	     * An exact match is always chosen, so we can stop here.
	     */

	    ckfree(tablePtr);
	    *indexPtr = t;
	    return TCL_OK;
	}

	tablePtr[t] = Tcl_GetString(objv[t]);
    }
    tablePtr[objc] = NULL;

    result = Tcl_GetIndexFromObjStruct(interp, objPtr, tablePtr,
	    sizeof(char *), msg, flags | INDEX_TEMP_TABLE, indexPtr);

    ckfree(tablePtr);

    return result;
}

/*
 *----------------------------------------------------------------------
 *
 * Tcl_GetIndexFromObjStruct --
 *
 *	This function looks up an object's value given a starting string and
 *	an offset for the amount of space between strings. This is useful when
 *	the strings are embedded in some other kind of array.
 *
 * Results:
 *	If the value of objPtr is identical to or a unique abbreviation for
 *	one of the entries in tablePtr, then the return value is TCL_OK and
 *	the index of the matching entry is stored at *indexPtr. If there isn't
 *	a proper match, then TCL_ERROR is returned and an error message is
 *	left in interp's result (unless interp is NULL). The msg argument is
 *	used in the error message; for example, if msg has the value "option"
 *	then the error message will say something like 'bad option "foo": must
 *	be ...'
 *
 * Side effects:
 *	The result of the lookup is cached as the internal rep of objPtr, so
 *	that repeated lookups can be done quickly.
 *
 *----------------------------------------------------------------------
 */

int
Tcl_GetIndexFromObjStruct(
    Tcl_Interp *interp,		/* Used for error reporting if not NULL. */
    Tcl_Obj *objPtr,		/* Object containing the string to lookup. */
    const void *tablePtr,	/* The first string in the table. The second
				 * string will be at this address plus the
				 * offset, the third plus the offset again,
				 * etc. The last entry must be NULL and there
				 * must not be duplicate entries. */
    int offset,			/* The number of bytes between entries */
    const char *msg,		/* Identifying word to use in error
				 * messages. */
    int flags,			/* 0 or TCL_EXACT */
    int *indexPtr)		/* Place to store resulting integer index. */
{
    int index, idx, numAbbrev;
    const char *key, *p1;
    const char *p2;
    const char *const *entryPtr;
    Tcl_Obj *resultPtr;
    IndexRep *indexRep;
    const Tcl_ObjIntRep *irPtr;

    /* Protect against invalid values, like -1 or 0. */
    if (offset < (int)sizeof(char *)) {
	offset = (int)sizeof(char *);
    }
    /*
     * See if there is a valid cached result from a previous lookup.
     */

    if (!(flags & INDEX_TEMP_TABLE)) {
    irPtr = TclFetchIntRep(objPtr, &indexType);
    if (irPtr) {
	indexRep = (IndexRep *)irPtr->twoPtrValue.ptr1;
	if (indexRep->tablePtr==tablePtr && indexRep->offset==offset) {
	    *indexPtr = indexRep->index;
	    return TCL_OK;
	}
    }
    }

    /*
     * Lookup the value of the object in the table. Accept unique
     * abbreviations unless TCL_EXACT is set in flags.
     */

    key = TclGetString(objPtr);
    index = -1;
    numAbbrev = 0;

    /*
     * Scan the table looking for one of:
     *  - An exact match (always preferred)
     *  - A single abbreviation (allowed depending on flags)
     *  - Several abbreviations (never allowed, but overridden by exact match)
     */

    for (entryPtr = (const char* const*)tablePtr, idx = 0; *entryPtr != NULL;
	    entryPtr = NEXT_ENTRY(entryPtr, offset), idx++) {
	for (p1 = key, p2 = *entryPtr; *p1 == *p2; p1++, p2++) {
	    if (*p1 == '\0') {
		index = idx;
		goto done;
	    }
	}
	if (*p1 == '\0') {
	    /*
	     * The value is an abbreviation for this entry. Continue checking
	     * other entries to make sure it's unique. If we get more than one
	     * unique abbreviation, keep searching to see if there is an exact
	     * match, but remember the number of unique abbreviations and
	     * don't allow either.
	     */

	    numAbbrev++;
	    index = idx;
	}
    }

    /*
     * Check if we were instructed to disallow abbreviations.
     */

    if ((flags & TCL_EXACT) || (key[0] == '\0') || (numAbbrev != 1)) {
	goto error;
    }

  done:
    /*
     * Cache the found representation. Note that we want to avoid allocating a
     * new internal-rep if at all possible since that is potentially a slow
     * operation.
     */

    if (!(flags & INDEX_TEMP_TABLE)) {
    irPtr = TclFetchIntRep(objPtr, &indexType);
    if (irPtr) {
	indexRep = (IndexRep *)irPtr->twoPtrValue.ptr1;
    } else {
	Tcl_ObjIntRep ir;

	indexRep = (IndexRep*)ckalloc(sizeof(IndexRep));
	ir.twoPtrValue.ptr1 = indexRep;
	Tcl_StoreIntRep(objPtr, &indexType, &ir);
    }
    indexRep->tablePtr = (void *) tablePtr;
    indexRep->offset = offset;
    indexRep->index = index;
    }

    *indexPtr = index;
    return TCL_OK;

  error:
    if (interp != NULL) {
	/*
	 * Produce a fancy error message.
	 */

	int count = 0;

	TclNewObj(resultPtr);
	entryPtr = (const char* const *)tablePtr;
	while ((*entryPtr != NULL) && !**entryPtr) {
	    entryPtr = NEXT_ENTRY(entryPtr, offset);
	}
	Tcl_AppendStringsToObj(resultPtr,
		(numAbbrev>1 && !(flags & TCL_EXACT) ? "ambiguous " : "bad "),
		msg, " \"", key, NULL);
	if (*entryPtr == NULL) {
	    Tcl_AppendStringsToObj(resultPtr, "\": no valid options", NULL);
	} else {
	    Tcl_AppendStringsToObj(resultPtr, "\": must be ",
		    *entryPtr, NULL);
	    entryPtr = NEXT_ENTRY(entryPtr, offset);
	    while (*entryPtr != NULL) {
		if (*NEXT_ENTRY(entryPtr, offset) == NULL) {
		    Tcl_AppendStringsToObj(resultPtr, (count > 0 ? "," : ""),
			    " or ", *entryPtr, NULL);
		} else if (**entryPtr) {
		    Tcl_AppendStringsToObj(resultPtr, ", ", *entryPtr, NULL);
		    count++;
		}
		entryPtr = NEXT_ENTRY(entryPtr, offset);
	    }
	}
	Tcl_SetObjResult(interp, resultPtr);
	Tcl_SetErrorCode(interp, "TCL", "LOOKUP", "INDEX", msg, key, NULL);
    }
    return TCL_ERROR;
}

/*
 *----------------------------------------------------------------------
 *
<<<<<<< HEAD
 * SetIndexFromAny --
 *
 *	This function is called to convert a Tcl object to index internal
 *	form. However, this doesn't make sense (need to have a table of
 *	keywords in order to do the conversion) so the function always
 *	generates an error.
 *
 * Results:
 *	The return value is always TCL_ERROR, and an error message is left in
 *	interp's result if interp isn't NULL.
 *
 * Side effects:
 *	None.
 *
 *----------------------------------------------------------------------
 */

static int
SetIndexFromAny(
    Tcl_Interp *interp,		/* Used for error reporting if not NULL. */
    Tcl_Obj *objPtr)	/* The object to convert. */
{
    (void)objPtr;
    if (interp) {
	Tcl_SetObjResult(interp, Tcl_NewStringObj(
	    "can't convert value to index except via Tcl_GetIndexFromObj API",
	    -1));
    }
    return TCL_ERROR;
}

/*
 *----------------------------------------------------------------------
 *
=======
>>>>>>> d1880be2
 * UpdateStringOfIndex --
 *
 *	This function is called to convert a Tcl object from index internal
 *	form to its string form. No abbreviation is ever generated.
 *
 * Results:
 *	None.
 *
 * Side effects:
 *	The string representation of the object is updated.
 *
 *----------------------------------------------------------------------
 */

static void
UpdateStringOfIndex(
    Tcl_Obj *objPtr)
{
    IndexRep *indexRep = (IndexRep *)TclFetchIntRep(objPtr, &indexType)->twoPtrValue.ptr1;
    const char *indexStr = EXPAND_OF(indexRep);

    Tcl_InitStringRep(objPtr, indexStr, strlen(indexStr));
}

/*
 *----------------------------------------------------------------------
 *
 * DupIndex --
 *
 *	This function is called to copy the internal rep of an index Tcl
 *	object from to another object.
 *
 * Results:
 *	None.
 *
 * Side effects:
 *	The internal representation of the target object is updated and the
 *	type is set.
 *
 *----------------------------------------------------------------------
 */

static void
DupIndex(
    Tcl_Obj *srcPtr,
    Tcl_Obj *dupPtr)
{
    Tcl_ObjIntRep ir;
    IndexRep *dupIndexRep = (IndexRep *)ckalloc(sizeof(IndexRep));

    memcpy(dupIndexRep, TclFetchIntRep(srcPtr, &indexType)->twoPtrValue.ptr1,
	    sizeof(IndexRep));

    ir.twoPtrValue.ptr1 = dupIndexRep;
    Tcl_StoreIntRep(dupPtr, &indexType, &ir);
}

/*
 *----------------------------------------------------------------------
 *
 * FreeIndex --
 *
 *	This function is called to delete the internal rep of an index Tcl
 *	object.
 *
 * Results:
 *	None.
 *
 * Side effects:
 *	The internal representation of the target object is deleted.
 *
 *----------------------------------------------------------------------
 */

static void
FreeIndex(
    Tcl_Obj *objPtr)
{
    ckfree(TclFetchIntRep(objPtr, &indexType)->twoPtrValue.ptr1);
    objPtr->typePtr = NULL;
}

/*
 *----------------------------------------------------------------------
 *
 * TclInitPrefixCmd --
 *
 *	This procedure creates the "prefix" Tcl command. See the user
 *	documentation for details on what it does.
 *
 * Results:
 *	A standard Tcl result.
 *
 * Side effects:
 *	See the user documentation.
 *
 *----------------------------------------------------------------------
 */

Tcl_Command
TclInitPrefixCmd(
    Tcl_Interp *interp)		/* Current interpreter. */
{
    static const EnsembleImplMap prefixImplMap[] = {
	{"all",	    PrefixAllObjCmd,	TclCompileBasic2ArgCmd, NULL, NULL, 0},
	{"longest", PrefixLongestObjCmd,TclCompileBasic2ArgCmd, NULL, NULL, 0},
	{"match",   PrefixMatchObjCmd,	TclCompileBasicMin2ArgCmd, NULL, NULL, 0},
	{NULL, NULL, NULL, NULL, NULL, 0}
    };
    Tcl_Command prefixCmd;

    prefixCmd = TclMakeEnsemble(interp, "::tcl::prefix", prefixImplMap);
    Tcl_Export(interp, Tcl_FindNamespace(interp, "::tcl", NULL, 0),
	    "prefix", 0);
    return prefixCmd;
}

/*----------------------------------------------------------------------
 *
 * PrefixMatchObjCmd --
 *
 *	This function implements the 'prefix match' Tcl command. Refer to the
 *	user documentation for details on what it does.
 *
 * Results:
 *	Returns a standard Tcl result.
 *
 * Side effects:
 *	None.
 *
 *----------------------------------------------------------------------
 */

static int
PrefixMatchObjCmd(
    ClientData dummy,	/* Not used. */
    Tcl_Interp *interp,		/* Current interpreter. */
    int objc,			/* Number of arguments. */
    Tcl_Obj *const objv[])	/* Argument objects. */
{
    int flags = 0, result, index;
    int dummyLength, i, errorLength;
    Tcl_Obj *errorPtr = NULL;
    const char *message = "option";
    Tcl_Obj *tablePtr, *objPtr, *resultPtr;
    static const char *const matchOptions[] = {
	"-error", "-exact", "-message", NULL
    };
    enum matchOptions {
	PRFMATCH_ERROR, PRFMATCH_EXACT, PRFMATCH_MESSAGE
    };
    (void)dummy;

    if (objc < 3) {
	Tcl_WrongNumArgs(interp, 1, objv, "?options? table string");
	return TCL_ERROR;
    }

    for (i = 1; i < (objc - 2); i++) {
	if (Tcl_GetIndexFromObj(interp, objv[i], matchOptions, "option", 0,
		&index) != TCL_OK) {
	    return TCL_ERROR;
	}
	switch ((enum matchOptions) index) {
	case PRFMATCH_EXACT:
	    flags |= TCL_EXACT;
	    break;
	case PRFMATCH_MESSAGE:
	    if (i > objc-4) {
		Tcl_SetObjResult(interp, Tcl_NewStringObj(
			"missing value for -message", -1));
		Tcl_SetErrorCode(interp, "TCL", "OPERATION", "NOARG", NULL);
		return TCL_ERROR;
	    }
	    i++;
	    message = Tcl_GetString(objv[i]);
	    break;
	case PRFMATCH_ERROR:
	    if (i > objc-4) {
		Tcl_SetObjResult(interp, Tcl_NewStringObj(
			"missing value for -error", -1));
		Tcl_SetErrorCode(interp, "TCL", "OPERATION", "NOARG", NULL);
		return TCL_ERROR;
	    }
	    i++;
	    result = Tcl_ListObjLength(interp, objv[i], &errorLength);
	    if (result != TCL_OK) {
		return TCL_ERROR;
	    }
	    if ((errorLength % 2) != 0) {
		Tcl_SetObjResult(interp, Tcl_NewStringObj(
			"error options must have an even number of elements",
			-1));
		Tcl_SetErrorCode(interp, "TCL", "VALUE", "DICTIONARY", NULL);
		return TCL_ERROR;
	    }
	    errorPtr = objv[i];
	    break;
	}
    }

    tablePtr = objv[objc - 2];
    objPtr = objv[objc - 1];

    /*
     * Check that table is a valid list first, since we want to handle that
     * error case regardless of level.
     */

    result = Tcl_ListObjLength(interp, tablePtr, &dummyLength);
    if (result != TCL_OK) {
	return result;
    }

    result = GetIndexFromObjList(interp, objPtr, tablePtr, message, flags,
	    &index);
    if (result != TCL_OK) {
	if (errorPtr != NULL && errorLength == 0) {
	    Tcl_ResetResult(interp);
	    return TCL_OK;
	} else if (errorPtr == NULL) {
	    return TCL_ERROR;
	}

	if (Tcl_IsShared(errorPtr)) {
	    errorPtr = Tcl_DuplicateObj(errorPtr);
	}
	Tcl_ListObjAppendElement(interp, errorPtr,
		Tcl_NewStringObj("-code", 5));
	Tcl_ListObjAppendElement(interp, errorPtr, Tcl_NewIntObj(result));

	return Tcl_SetReturnOptions(interp, errorPtr);
    }

    result = Tcl_ListObjIndex(interp, tablePtr, index, &resultPtr);
    if (result != TCL_OK) {
	return result;
    }
    Tcl_SetObjResult(interp, resultPtr);
    return TCL_OK;
}

/*----------------------------------------------------------------------
 *
 * PrefixAllObjCmd --
 *
 *	This function implements the 'prefix all' Tcl command. Refer to the
 *	user documentation for details on what it does.
 *
 * Results:
 *	Returns a standard Tcl result.
 *
 * Side effects:
 *	None.
 *
 *----------------------------------------------------------------------
 */

static int
PrefixAllObjCmd(
    ClientData dummy,	/* Not used. */
    Tcl_Interp *interp,		/* Current interpreter. */
    int objc,			/* Number of arguments. */
    Tcl_Obj *const objv[])	/* Argument objects. */
{
    int tableObjc, result, t, length, elemLength;
    const char *string, *elemString;
    Tcl_Obj **tableObjv, *resultPtr;
    (void)dummy;

    if (objc != 3) {
	Tcl_WrongNumArgs(interp, 1, objv, "table string");
	return TCL_ERROR;
    }

    result = Tcl_ListObjGetElements(interp, objv[1], &tableObjc, &tableObjv);
    if (result != TCL_OK) {
	return result;
    }
    resultPtr = Tcl_NewListObj(0, NULL);
    string = TclGetStringFromObj(objv[2], &length);

    for (t = 0; t < tableObjc; t++) {
	elemString = TclGetStringFromObj(tableObjv[t], &elemLength);

	/*
	 * A prefix cannot match if it is longest.
	 */

	if (length <= elemLength) {
	    if (TclpUtfNcmp2(elemString, string, length) == 0) {
		Tcl_ListObjAppendElement(interp, resultPtr, tableObjv[t]);
	    }
	}
    }

    Tcl_SetObjResult(interp, resultPtr);
    return TCL_OK;
}

/*----------------------------------------------------------------------
 *
 * PrefixLongestObjCmd --
 *
 *	This function implements the 'prefix longest' Tcl command. Refer to
 *	the user documentation for details on what it does.
 *
 * Results:
 *	Returns a standard Tcl result.
 *
 * Side effects:
 *	None.
 *
 *----------------------------------------------------------------------
 */

static int
PrefixLongestObjCmd(
    ClientData dummy,	/* Not used. */
    Tcl_Interp *interp,		/* Current interpreter. */
    int objc,			/* Number of arguments. */
    Tcl_Obj *const objv[])	/* Argument objects. */
{
    int tableObjc, result, i, t, length, elemLength, resultLength;
    const char *string, *elemString, *resultString;
    Tcl_Obj **tableObjv;
    (void)dummy;

    if (objc != 3) {
	Tcl_WrongNumArgs(interp, 1, objv, "table string");
	return TCL_ERROR;
    }

    result = Tcl_ListObjGetElements(interp, objv[1], &tableObjc, &tableObjv);
    if (result != TCL_OK) {
	return result;
    }
    string = TclGetStringFromObj(objv[2], &length);

    resultString = NULL;
    resultLength = 0;

    for (t = 0; t < tableObjc; t++) {
	elemString = TclGetStringFromObj(tableObjv[t], &elemLength);

	/*
	 * First check if the prefix string matches the element. A prefix
	 * cannot match if it is longest.
	 */

	if ((length > elemLength) ||
		TclpUtfNcmp2(elemString, string, length) != 0) {
	    continue;
	}

	if (resultString == NULL) {
	    /*
	     * If this is the first match, the longest common substring this
	     * far is the complete string. The result is part of this string
	     * so we only need to adjust the length later.
	     */

	    resultString = elemString;
	    resultLength = elemLength;
	} else {
	    /*
	     * Longest common substring cannot be longer than shortest string.
	     */

	    if (elemLength < resultLength) {
		resultLength = elemLength;
	    }

	    /*
	     * Compare strings.
	     */

	    for (i = 0; i < resultLength; i++) {
		if (resultString[i] != elemString[i]) {
		    /*
		     * Adjust in case we stopped in the middle of a UTF char.
		     */

		    resultLength = Tcl_UtfPrev(&resultString[i+1],
			    resultString) - resultString;
		    break;
		}
	    }
	}
    }
    if (resultLength > 0) {
	Tcl_SetObjResult(interp,
		Tcl_NewStringObj(resultString, resultLength));
    }
    return TCL_OK;
}

/*
 *----------------------------------------------------------------------
 *
 * Tcl_WrongNumArgs --
 *
 *	This function generates a "wrong # args" error message in an
 *	interpreter. It is used as a utility function by many command
 *	functions, including the function that implements procedures.
 *
 * Results:
 *	None.
 *
 * Side effects:
 *	An error message is generated in interp's result object to indicate
 *	that a command was invoked with the wrong number of arguments. The
 *	message has the form
 *		wrong # args: should be "foo bar additional stuff"
 *	where "foo" and "bar" are the initial objects in objv (objc determines
 *	how many of these are printed) and "additional stuff" is the contents
 *	of the message argument.
 *
 *	The message printed is modified somewhat if the command is wrapped
 *	inside an ensemble. In that case, the error message generated is
 *	rewritten in such a way that it appears to be generated from the
 *	user-visible command and not how that command is actually implemented,
 *	giving a better overall user experience.
 *
 *	Internally, the Tcl core may set the flag INTERP_ALTERNATE_WRONG_ARGS
 *	in the interpreter to generate complex multi-part messages by calling
 *	this function repeatedly. This allows the code that knows how to
 *	handle ensemble-related error messages to be kept here while still
 *	generating suitable error messages for commands like [read] and
 *	[socket]. Ideally, this would be done through an extra flags argument,
 *	but that wouldn't be source-compatible with the existing API and it's
 *	a fairly rare requirement anyway.
 *
 *----------------------------------------------------------------------
 */

void
Tcl_WrongNumArgs(
    Tcl_Interp *interp,		/* Current interpreter. */
    int objc,			/* Number of arguments to print from objv. */
    Tcl_Obj *const objv[],	/* Initial argument objects, which should be
				 * included in the error message. */
    const char *message)	/* Error message to print after the leading
				 * objects in objv. The message may be
				 * NULL. */
{
    Tcl_Obj *objPtr;
    int i, len, elemLen;
    char flags;
    Interp *iPtr = (Interp *) interp;
    const char *elementStr;

    /*
     * [incr Tcl] does something fairly horrific when generating error
     * messages for its ensembles; it passes the whole set of ensemble
     * arguments as a list in the first argument. This means that this code
     * causes a problem in iTcl if it attempts to correctly quote all
     * arguments, which would be the correct thing to do. We work around this
     * nasty behaviour for now, and hope that we can remove it all in the
     * future...
     */

#ifndef AVOID_HACKS_FOR_ITCL
    int isFirst = 1;		/* Special flag used to inhibit the treating
				 * of the first word as a list element so the
				 * hacky way Itcl generates error messages for
				 * its ensembles will still work. [Bug
				 * 1066837] */
#   define MAY_QUOTE_WORD	(!isFirst)
#   define AFTER_FIRST_WORD	(isFirst = 0)
#else /* !AVOID_HACKS_FOR_ITCL */
#   define MAY_QUOTE_WORD	1
#   define AFTER_FIRST_WORD	(void) 0
#endif /* AVOID_HACKS_FOR_ITCL */

    TclNewObj(objPtr);
    if (iPtr->flags & INTERP_ALTERNATE_WRONG_ARGS) {
	iPtr->flags &= ~INTERP_ALTERNATE_WRONG_ARGS;
	Tcl_AppendObjToObj(objPtr, Tcl_GetObjResult(interp));
	Tcl_AppendToObj(objPtr, " or \"", -1);
    } else {
	Tcl_AppendToObj(objPtr, "wrong # args: should be \"", -1);
    }

    /*
     * Check to see if we are processing an ensemble implementation, and if so
     * rewrite the results in terms of how the ensemble was invoked.
     */

    if (iPtr->ensembleRewrite.sourceObjs != NULL) {
	int toSkip = iPtr->ensembleRewrite.numInsertedObjs;
	int toPrint = iPtr->ensembleRewrite.numRemovedObjs;
	Tcl_Obj *const *origObjv = iPtr->ensembleRewrite.sourceObjs;

	/*
	 * Check for spelling fixes, and substitute the fixed values.
	 */

	if (origObjv[0] == NULL) {
	    origObjv = (Tcl_Obj *const *)origObjv[2];
	}

	/*
	 * We only know how to do rewriting if all the replaced objects are
	 * actually arguments (in objv) to this function. Otherwise it just
	 * gets too complicated and we'd be better off just giving a slightly
	 * confusing error message...
	 */

	if (objc < toSkip) {
	    goto addNormalArgumentsToMessage;
	}

	/*
	 * Strip out the actual arguments that the ensemble inserted.
	 */

	objv += toSkip;
	objc -= toSkip;

	/*
	 * We assume no object is of index type.
	 */

	for (i=0 ; i<toPrint ; i++) {
	    /*
	     * Add the element, quoting it if necessary.
	     */
	    const Tcl_ObjIntRep *irPtr;

	    if ((irPtr = TclFetchIntRep(origObjv[i], &indexType))) {
		IndexRep *indexRep = (IndexRep *)irPtr->twoPtrValue.ptr1;

		elementStr = EXPAND_OF(indexRep);
		elemLen = strlen(elementStr);
	    } else {
		elementStr = TclGetStringFromObj(origObjv[i], &elemLen);
	    }
	    flags = 0;
	    len = TclScanElement(elementStr, elemLen, &flags);

	    if (MAY_QUOTE_WORD && len != elemLen) {
		char *quotedElementStr = (char *)TclStackAlloc(interp, len + 1);

		len = TclConvertElement(elementStr, elemLen,
			quotedElementStr, flags);
		Tcl_AppendToObj(objPtr, quotedElementStr, len);
		TclStackFree(interp, quotedElementStr);
	    } else {
		Tcl_AppendToObj(objPtr, elementStr, elemLen);
	    }

	    AFTER_FIRST_WORD;

	    /*
	     * Add a space if the word is not the last one (which has a
	     * moderately complex condition here).
	     */

	    if (i<toPrint-1 || objc!=0 || message!=NULL) {
		Tcl_AppendStringsToObj(objPtr, " ", NULL);
	    }
	}
    }

    /*
     * Now add the arguments (other than those rewritten) that the caller took
     * from its calling context.
     */

  addNormalArgumentsToMessage:
    for (i = 0; i < objc; i++) {
	/*
	 * If the object is an index type use the index table which allows for
	 * the correct error message even if the subcommand was abbreviated.
	 * Otherwise, just use the string rep.
	 */
	const Tcl_ObjIntRep *irPtr;

	if ((irPtr = TclFetchIntRep(objv[i], &indexType))) {
	    IndexRep *indexRep = (IndexRep *)irPtr->twoPtrValue.ptr1;

	    Tcl_AppendStringsToObj(objPtr, EXPAND_OF(indexRep), NULL);
	} else {
	    /*
	     * Quote the argument if it contains spaces (Bug 942757).
	     */

	    elementStr = TclGetStringFromObj(objv[i], &elemLen);
	    flags = 0;
	    len = TclScanElement(elementStr, elemLen, &flags);

	    if (MAY_QUOTE_WORD && len != elemLen) {
		char *quotedElementStr = (char *)TclStackAlloc(interp, len + 1);

		len = TclConvertElement(elementStr, elemLen,
			quotedElementStr, flags);
		Tcl_AppendToObj(objPtr, quotedElementStr, len);
		TclStackFree(interp, quotedElementStr);
	    } else {
		Tcl_AppendToObj(objPtr, elementStr, elemLen);
	    }
	}

	AFTER_FIRST_WORD;

	/*
	 * Append a space character (" ") if there is more text to follow
	 * (either another element from objv, or the message string).
	 */

	if (i<objc-1 || message!=NULL) {
	    Tcl_AppendStringsToObj(objPtr, " ", NULL);
	}
    }

    /*
     * Add any trailing message bits and set the resulting string as the
     * interpreter result. Caller is responsible for reporting this as an
     * actual error.
     */

    if (message != NULL) {
	Tcl_AppendStringsToObj(objPtr, message, NULL);
    }
    Tcl_AppendStringsToObj(objPtr, "\"", NULL);
    Tcl_SetErrorCode(interp, "TCL", "WRONGARGS", NULL);
    Tcl_SetObjResult(interp, objPtr);
#undef MAY_QUOTE_WORD
#undef AFTER_FIRST_WORD
}

/*
 *----------------------------------------------------------------------
 *
 * Tcl_ParseArgsObjv --
 *
 *	Process an objv array according to a table of expected command-line
 *	options. See the manual page for more details.
 *
 * Results:
 *	The return value is a standard Tcl return value. If an error occurs
 *	then an error message is left in the interp's result. Under normal
 *	conditions, both *objcPtr and *objv are modified to return the
 *	arguments that couldn't be processed here (they didn't match the
 *	option table, or followed an TCL_ARGV_REST argument).
 *
 * Side effects:
 *	Variables may be modified, or procedures may be called. It all depends
 *	on the arguments and their entries in argTable. See the user
 *	documentation for details.
 *
 *----------------------------------------------------------------------
 */

int
Tcl_ParseArgsObjv(
    Tcl_Interp *interp,		/* Place to store error message. */
    const Tcl_ArgvInfo *argTable,
				/* Array of option descriptions. */
    int *objcPtr,		/* Number of arguments in objv. Modified to
				 * hold # args left in objv at end. */
    Tcl_Obj *const *objv,	/* Array of arguments to be parsed. */
    Tcl_Obj ***remObjv)		/* Pointer to array of arguments that were not
				 * processed here. Should be NULL if no return
				 * of arguments is desired. */
{
    Tcl_Obj **leftovers;	/* Array to write back to remObjv on
				 * successful exit. Will include the name of
				 * the command. */
    int nrem;			/* Size of leftovers.*/
    const Tcl_ArgvInfo *infoPtr;
				/* Pointer to the current entry in the table
				 * of argument descriptions. */
    const Tcl_ArgvInfo *matchPtr;
				/* Descriptor that matches current argument */
    Tcl_Obj *curArg;		/* Current argument */
    const char *str = NULL;
    char c;		/* Second character of current arg (used for
				 * quick check for matching; use 2nd char.
				 * because first char. will almost always be
				 * '-'). */
    int srcIndex;		/* Location from which to read next argument
				 * from objv. */
    int dstIndex;		/* Used to keep track of current arguments
				 * being processed, primarily for error
				 * reporting. */
    int objc;			/* # arguments in objv still to process. */
    int length;			/* Number of characters in current argument */

    if (remObjv != NULL) {
	/*
	 * Then we should copy the name of the command (0th argument). The
	 * upper bound on the number of elements is known, and (undocumented,
	 * but historically true) there should be a NULL argument after the
	 * last result. [Bug 3413857]
	 */

	nrem = 1;
	leftovers = (Tcl_Obj **)ckalloc((1 + *objcPtr) * sizeof(Tcl_Obj *));
	leftovers[0] = objv[0];
    } else {
	nrem = 0;
	leftovers = NULL;
    }

    /*
     * OK, now start processing from the second element (1st argument).
     */

    srcIndex = dstIndex = 1;
    objc = *objcPtr-1;

    while (objc > 0) {
	curArg = objv[srcIndex];
	srcIndex++;
	objc--;
	str = TclGetStringFromObj(curArg, &length);
	if (length > 0) {
	    c = str[1];
	} else {
	    c = 0;
	}

	/*
	 * Loop throught the argument descriptors searching for one with the
	 * matching key string. If found, leave a pointer to it in matchPtr.
	 */

	matchPtr = NULL;
	infoPtr = argTable;
	for (; infoPtr != NULL && infoPtr->type != TCL_ARGV_END ; infoPtr++) {
	    if (infoPtr->keyStr == NULL) {
		continue;
	    }
	    if ((infoPtr->keyStr[1] != c)
		    || (strncmp(infoPtr->keyStr, str, length) != 0)) {
		continue;
	    }
	    if (infoPtr->keyStr[length] == 0) {
		matchPtr = infoPtr;
		goto gotMatch;
	    }
	    if (matchPtr != NULL) {
		Tcl_SetObjResult(interp, Tcl_ObjPrintf(
			"ambiguous option \"%s\"", str));
		goto error;
	    }
	    matchPtr = infoPtr;
	}
	if (matchPtr == NULL) {
	    /*
	     * Unrecognized argument. Just copy it down, unless the caller
	     * prefers an error to be registered.
	     */

	    if (remObjv == NULL) {
		Tcl_SetObjResult(interp, Tcl_ObjPrintf(
			"unrecognized argument \"%s\"", str));
		goto error;
	    }

	    dstIndex++;		/* This argument is now handled */
	    leftovers[nrem++] = curArg;
	    continue;
	}

	/*
	 * Take the appropriate action based on the option type
	 */

    gotMatch:
	infoPtr = matchPtr;
	switch (infoPtr->type) {
	case TCL_ARGV_CONSTANT:
	    *((int *) infoPtr->dstPtr) = PTR2INT(infoPtr->srcPtr);
	    break;
	case TCL_ARGV_INT:
	    if (objc == 0) {
		goto missingArg;
	    }
	    if (Tcl_GetIntFromObj(interp, objv[srcIndex],
		    (int *) infoPtr->dstPtr) == TCL_ERROR) {
		Tcl_SetObjResult(interp, Tcl_ObjPrintf(
			"expected integer argument for \"%s\" but got \"%s\"",
			infoPtr->keyStr, Tcl_GetString(objv[srcIndex])));
		goto error;
	    }
	    srcIndex++;
	    objc--;
	    break;
	case TCL_ARGV_STRING:
	    if (objc == 0) {
		goto missingArg;
	    }
	    *((const char **) infoPtr->dstPtr) =
		    Tcl_GetString(objv[srcIndex]);
	    srcIndex++;
	    objc--;
	    break;
	case TCL_ARGV_REST:
	    /*
	     * Only store the point where we got to if it's not to be written
	     * to NULL, so that TCL_ARGV_AUTO_REST works.
	     */

	    if (infoPtr->dstPtr != NULL) {
		*((int *) infoPtr->dstPtr) = dstIndex;
	    }
	    goto argsDone;
	case TCL_ARGV_FLOAT:
	    if (objc == 0) {
		goto missingArg;
	    }
	    if (Tcl_GetDoubleFromObj(interp, objv[srcIndex],
		    (double *) infoPtr->dstPtr) == TCL_ERROR) {
		Tcl_SetObjResult(interp, Tcl_ObjPrintf(
			"expected floating-point argument for \"%s\" but got \"%s\"",
			infoPtr->keyStr, Tcl_GetString(objv[srcIndex])));
		goto error;
	    }
	    srcIndex++;
	    objc--;
	    break;
	case TCL_ARGV_FUNC: {
	    Tcl_ArgvFuncProc *handlerProc = (Tcl_ArgvFuncProc *)
		    infoPtr->srcPtr;
	    Tcl_Obj *argObj;

	    if (objc == 0) {
		argObj = NULL;
	    } else {
		argObj = objv[srcIndex];
	    }
	    if (handlerProc(infoPtr->clientData, argObj, infoPtr->dstPtr)) {
		srcIndex++;
		objc--;
	    }
	    break;
	}
	case TCL_ARGV_GENFUNC: {
	    Tcl_ArgvGenFuncProc *handlerProc = (Tcl_ArgvGenFuncProc *)
		    infoPtr->srcPtr;

	    objc = handlerProc(infoPtr->clientData, interp, objc,
		    &objv[srcIndex], infoPtr->dstPtr);
	    if (objc < 0) {
		goto error;
	    }
	    break;
	}
	case TCL_ARGV_HELP:
	    PrintUsage(interp, argTable);
	    goto error;
	default:
	    Tcl_SetObjResult(interp, Tcl_ObjPrintf(
		    "bad argument type %d in Tcl_ArgvInfo", infoPtr->type));
	    goto error;
	}
    }

    /*
     * If we broke out of the loop because of an OPT_REST argument, copy the
     * remaining arguments down. Note that there is always at least one
     * argument left over - the command name - so we always have a result if
     * our caller is willing to receive it. [Bug 3413857]
     */

  argsDone:
    if (remObjv == NULL) {
	/*
	 * Nothing to do.
	 */

	return TCL_OK;
    }

    if (objc > 0) {
	memcpy(leftovers+nrem, objv+srcIndex, objc*sizeof(Tcl_Obj *));
	nrem += objc;
    }
    leftovers[nrem] = NULL;
    *objcPtr = nrem++;
    *remObjv = (Tcl_Obj **)ckrealloc(leftovers, nrem * sizeof(Tcl_Obj *));
    return TCL_OK;

    /*
     * Make sure to handle freeing any temporary space we've allocated on the
     * way to an error.
     */

  missingArg:
    Tcl_SetObjResult(interp, Tcl_ObjPrintf(
	    "\"%s\" option requires an additional argument", str));
  error:
    if (leftovers != NULL) {
	ckfree(leftovers);
    }
    return TCL_ERROR;
}

/*
 *----------------------------------------------------------------------
 *
 * PrintUsage --
 *
 *	Generate a help string describing command-line options.
 *
 * Results:
 *	The interp's result will be modified to hold a help string describing
 *	all the options in argTable.
 *
 * Side effects:
 *	None.
 *
 *----------------------------------------------------------------------
 */

static void
PrintUsage(
    Tcl_Interp *interp,		/* Place information in this interp's result
				 * area. */
    const Tcl_ArgvInfo *argTable)
				/* Array of command-specific argument
				 * descriptions. */
{
    const Tcl_ArgvInfo *infoPtr;
    int width, numSpaces;
#define NUM_SPACES 20
    static const char spaces[] = "                    ";
    char tmp[TCL_DOUBLE_SPACE];
    Tcl_Obj *msg;

    /*
     * First, compute the width of the widest option key, so that we can make
     * everything line up.
     */

    width = 4;
    for (infoPtr = argTable; infoPtr->type != TCL_ARGV_END; infoPtr++) {
	int length;

	if (infoPtr->keyStr == NULL) {
	    continue;
	}
	length = strlen(infoPtr->keyStr);
	if (length > width) {
	    width = length;
	}
    }

    /*
     * Now add the option information, with pretty-printing.
     */

    msg = Tcl_NewStringObj("Command-specific options:", -1);
    for (infoPtr = argTable; infoPtr->type != TCL_ARGV_END; infoPtr++) {
	if ((infoPtr->type == TCL_ARGV_HELP) && (infoPtr->keyStr == NULL)) {
	    Tcl_AppendPrintfToObj(msg, "\n%s", infoPtr->helpStr);
	    continue;
	}
	Tcl_AppendPrintfToObj(msg, "\n %s:", infoPtr->keyStr);
	numSpaces = width + 1 - strlen(infoPtr->keyStr);
	while (numSpaces > 0) {
	    if (numSpaces >= NUM_SPACES) {
		Tcl_AppendToObj(msg, spaces, NUM_SPACES);
	    } else {
		Tcl_AppendToObj(msg, spaces, numSpaces);
	    }
	    numSpaces -= NUM_SPACES;
	}
	Tcl_AppendToObj(msg, infoPtr->helpStr, -1);
	switch (infoPtr->type) {
	case TCL_ARGV_INT:
	    Tcl_AppendPrintfToObj(msg, "\n\t\tDefault value: %d",
		    *((int *) infoPtr->dstPtr));
	    break;
	case TCL_ARGV_FLOAT:
	    Tcl_AppendPrintfToObj(msg, "\n\t\tDefault value: %g",
		    *((double *) infoPtr->dstPtr));
	    sprintf(tmp, "%g", *((double *) infoPtr->dstPtr));
	    break;
	case TCL_ARGV_STRING: {
	    char *string = *((char **) infoPtr->dstPtr);

	    if (string != NULL) {
		Tcl_AppendPrintfToObj(msg, "\n\t\tDefault value: \"%s\"",
			string);
	    }
	    break;
	}
	default:
	    break;
	}
    }
    Tcl_SetObjResult(interp, msg);
}

/*
 *----------------------------------------------------------------------
 *
 * TclGetCompletionCodeFromObj --
 *
 *	Parses Completion code Code
 *
 * Results:
 *	Returns TCL_ERROR if the value is an invalid completion code.
 *	Otherwise, returns TCL_OK, and writes the completion code to the
 *	pointer provided.
 *
 * Side effects:
 *	None.
 *
 *----------------------------------------------------------------------
 */

int
TclGetCompletionCodeFromObj(
    Tcl_Interp *interp,		/* Current interpreter. */
    Tcl_Obj *value,
    int *codePtr)		/* Argument objects. */
{
    static const char *const returnCodes[] = {
	"ok", "error", "return", "break", "continue", NULL
    };

    if (!TclHasIntRep(value, &indexType)
	    && TclGetIntFromObj(NULL, value, codePtr) == TCL_OK) {
	return TCL_OK;
    }
    if (Tcl_GetIndexFromObj(NULL, value, returnCodes, NULL, TCL_EXACT,
	    codePtr) == TCL_OK) {
	return TCL_OK;
    }

    /*
     * Value is not a legal completion code.
     */

    if (interp != NULL) {
	Tcl_SetObjResult(interp, Tcl_ObjPrintf(
		"bad completion code \"%s\": must be"
		" ok, error, return, break, continue, or an integer",
		TclGetString(value)));
	Tcl_SetErrorCode(interp, "TCL", "RESULT", "ILLEGAL_CODE", NULL);
    }
    return TCL_ERROR;
}

/*
 * Local Variables:
 * mode: c
 * c-basic-offset: 4
 * fill-column: 78
 * End:
 */<|MERGE_RESOLUTION|>--- conflicted
+++ resolved
@@ -409,44 +409,6 @@
 /*
  *----------------------------------------------------------------------
  *
-<<<<<<< HEAD
- * SetIndexFromAny --
- *
- *	This function is called to convert a Tcl object to index internal
- *	form. However, this doesn't make sense (need to have a table of
- *	keywords in order to do the conversion) so the function always
- *	generates an error.
- *
- * Results:
- *	The return value is always TCL_ERROR, and an error message is left in
- *	interp's result if interp isn't NULL.
- *
- * Side effects:
- *	None.
- *
- *----------------------------------------------------------------------
- */
-
-static int
-SetIndexFromAny(
-    Tcl_Interp *interp,		/* Used for error reporting if not NULL. */
-    Tcl_Obj *objPtr)	/* The object to convert. */
-{
-    (void)objPtr;
-    if (interp) {
-	Tcl_SetObjResult(interp, Tcl_NewStringObj(
-	    "can't convert value to index except via Tcl_GetIndexFromObj API",
-	    -1));
-    }
-    return TCL_ERROR;
-}
--
-/*
- *----------------------------------------------------------------------
- *
-=======
->>>>>>> d1880be2
  * UpdateStringOfIndex --
  *
  *	This function is called to convert a Tcl object from index internal
