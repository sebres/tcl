--- conflicted
+++ resolved
@@ -174,17 +174,10 @@
     const char *msg,		/* Identifying word to use in error
 				 * messages. */
     int flags,			/* 0 or TCL_EXACT */
-<<<<<<< HEAD
     Tcl_Size *indexPtr)		/* Place to store resulting index. */
 {
 
     Tcl_Size objc, t;
-=======
-    int *indexPtr)		/* Place to store resulting index. */
-{
-
-    int objc, t;
->>>>>>> 3a5954cb
     int result;
     Tcl_Obj **objv;
     const char **tablePtr;
@@ -588,11 +581,7 @@
     Tcl_Obj *const objv[])	/* Argument objects. */
 {
     int flags = 0, result, index;
-<<<<<<< HEAD
     Tcl_Size errorLength, i;
-=======
-    int dummyLength, errorLength, i;
->>>>>>> 3a5954cb
     Tcl_Obj *errorPtr = NULL;
     const char *message = "option";
     Tcl_Obj *tablePtr, *objPtr, *resultPtr;
@@ -620,11 +609,7 @@
 	case PRFMATCH_MESSAGE:
 	    if (i > objc-4) {
 		Tcl_SetObjResult(interp, Tcl_NewStringObj(
-<<<<<<< HEAD
 			"missing value for -message", TCL_INDEX_NONE));
-=======
-			"missing value for -message", -1));
->>>>>>> 3a5954cb
 		Tcl_SetErrorCode(interp, "TCL", "OPERATION", "NOARG", (char *)NULL);
 		return TCL_ERROR;
 	    }
@@ -634,11 +619,7 @@
 	case PRFMATCH_ERROR:
 	    if (i > objc-4) {
 		Tcl_SetObjResult(interp, Tcl_NewStringObj(
-<<<<<<< HEAD
 			"missing value for -error", TCL_INDEX_NONE));
-=======
-			"missing value for -error", -1));
->>>>>>> 3a5954cb
 		Tcl_SetErrorCode(interp, "TCL", "OPERATION", "NOARG", (char *)NULL);
 		return TCL_ERROR;
 	    }
@@ -725,11 +706,7 @@
     Tcl_Obj *const objv[])	/* Argument objects. */
 {
     int result;
-<<<<<<< HEAD
     Tcl_Size length, elemLength, tableObjc, t;
-=======
-    int length, elemLength, tableObjc, t;
->>>>>>> 3a5954cb
     const char *string, *elemString;
     Tcl_Obj **tableObjv, *resultPtr;
 
@@ -788,11 +765,7 @@
     Tcl_Obj *const objv[])	/* Argument objects. */
 {
     int result;
-<<<<<<< HEAD
     Tcl_Size i, length, elemLength, resultLength, tableObjc, t;
-=======
-    int i, length, elemLength, resultLength, tableObjc, t;
->>>>>>> 3a5954cb
     const char *string, *elemString, *resultString;
     Tcl_Obj **tableObjv;
 
@@ -991,14 +964,8 @@
 	     */
 	    const Tcl_ObjInternalRep *irPtr;
 
-<<<<<<< HEAD
 	    if ((irPtr = TclFetchInternalRep(origObjv[i], &tclIndexType))) {
 		IndexRep *indexRep = (IndexRep *)irPtr->twoPtrValue.ptr1;
-=======
-	    if (origObjv[i]->typePtr == &indexType) {
-		IndexRep *indexRep =
-			(IndexRep *)origObjv[i]->internalRep.twoPtrValue.ptr1;
->>>>>>> 3a5954cb
 
 		elementStr = EXPAND_OF(indexRep);
 		elemLen = strlen(elementStr);
@@ -1046,13 +1013,8 @@
 	 */
 	const Tcl_ObjInternalRep *irPtr;
 
-<<<<<<< HEAD
 	if ((irPtr = TclFetchInternalRep(objv[i], &tclIndexType))) {
 	    IndexRep *indexRep = (IndexRep *)irPtr->twoPtrValue.ptr1;
-=======
-	if (objv[i]->typePtr == &indexType) {
-	    IndexRep *indexRep = (IndexRep *)objv[i]->internalRep.twoPtrValue.ptr1;
->>>>>>> 3a5954cb
 
 	    Tcl_AppendStringsToObj(objPtr, EXPAND_OF(indexRep), (char *)NULL);
 	} else {
@@ -1144,11 +1106,7 @@
     Tcl_Obj **leftovers;	/* Array to write back to remObjv on
 				 * successful exit. Will include the name of
 				 * the command. */
-<<<<<<< HEAD
     Tcl_Size nrem;		/* Size of leftovers.*/
-=======
-    int nrem;		/* Size of leftovers.*/
->>>>>>> 3a5954cb
     const Tcl_ArgvInfo *infoPtr;
 				/* Pointer to the current entry in the table
 				 * of argument descriptions. */
@@ -1160,7 +1118,6 @@
 				 * quick check for matching; use 2nd char.
 				 * because first char. will almost always be
 				 * '-'). */
-<<<<<<< HEAD
     Tcl_Size srcIndex;	/* Location from which to read next argument
 				 * from objv. */
     Tcl_Size dstIndex;	/* Used to keep track of current arguments
@@ -1168,16 +1125,7 @@
 				 * reporting. */
     Tcl_Size objc;		/* # arguments in objv still to process. */
     Tcl_Size length;		/* Number of characters in current argument */
-=======
-    int srcIndex;	/* Location from which to read next argument
-				 * from objv. */
-    int dstIndex;	/* Used to keep track of current arguments
-				 * being processed, primarily for error
-				 * reporting. */
-    int objc;		/* # arguments in objv still to process. */
-    int length;		/* Number of characters in current argument */
-    int gf_ret;		/* Return value from Tcl_ArgvGenFuncProc*/
->>>>>>> 3a5954cb
+    Tcl_Size gf_ret;		/* Return value from Tcl_ArgvGenFuncProc*/
 
     if (remObjv != NULL) {
 	/*
