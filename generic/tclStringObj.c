--- conflicted
+++ resolved
@@ -3594,12 +3594,8 @@
 {
     int lh, ln = Tcl_GetCharLength(needle);
     int value = -1;
-<<<<<<< HEAD
-    Tcl_UniChar *check, *end, *uh, *un;
+    Tcl_UniChar *checkStr, *endStr, *uh, *un;
 	Tcl_Obj *obj;
-=======
-    Tcl_UniChar *checkStr, *endStr, *uh, *un;
->>>>>>> b6f8568d
 
     if (start < 0) {
 	start = 0;
@@ -3706,12 +3702,8 @@
 {
     int lh, ln = Tcl_GetCharLength(needle);
     int value = -1;
-<<<<<<< HEAD
-    Tcl_UniChar *check, *uh, *un;
+    Tcl_UniChar *checkStr, *uh, *un;
 	Tcl_Obj *obj;
-=======
-    Tcl_UniChar *checkStr, *uh, *un;
->>>>>>> b6f8568d
 
     if (ln == 0) {
 	/*
