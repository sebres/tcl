--- conflicted
+++ resolved
@@ -490,7 +490,7 @@
     SetStringFromAny(NULL, objPtr);
     stringPtr = GET_STRING(objPtr);
 
-    if (stringPtr->hasUnicode == 0) {
+    if ((stringPtr->flags & TCL_HAS_UNICODE) == 0) {
 	/*
 	 * If numChars is unknown, compute it.
 	 */
@@ -568,7 +568,7 @@
     SetStringFromAny(NULL, objPtr);
     stringPtr = GET_STRING(objPtr);
 
-    if (stringPtr->hasUnicode == 0) {
+    if ((stringPtr->flags & TCL_HAS_UNICODE) == 0) {
 	FillUnicodeRep(objPtr);
 	stringPtr = GET_STRING(objPtr);
     }
@@ -628,7 +628,7 @@
     SetStringFromAny(NULL, objPtr);
     stringPtr = GET_STRING(objPtr);
 
-    if (stringPtr->hasUnicode == 0) {
+    if ((stringPtr->flags & TCL_HAS_UNICODE) == 0) {
 	/*
 	 * If numChars is unknown, compute it.
 	 */
@@ -796,7 +796,7 @@
 	 */
 
 	stringPtr->numChars = -1;
-	stringPtr->hasUnicode = 0;
+	stringPtr->flags = 0;
     } else {
 	/*
 	 * Changing length of pure unicode string.
@@ -815,7 +815,7 @@
 
 	stringPtr->numChars = length;
 	stringPtr->unicode[length] = 0;
-	stringPtr->hasUnicode = 1;
+	stringPtr->flags |= TCL_HAS_UNICODE;
 
 	/*
 	 * Can only get here when objPtr->bytes == NULL. No need to invalidate
@@ -907,7 +907,7 @@
 	 */
 
 	stringPtr->numChars = -1;
-	stringPtr->hasUnicode = 0;
+	stringPtr->flags = 0;
     } else {
 	/*
 	 * Changing length of pure unicode string.
@@ -931,7 +931,7 @@
 
 	stringPtr->unicode[length] = 0;
 	stringPtr->numChars = length;
-	stringPtr->hasUnicode = 1;
+	stringPtr->flags |= TCL_HAS_UNICODE;
 
 	/*
 	 * Can only get here when objPtr->bytes == NULL. No need to invalidate
@@ -1015,7 +1015,7 @@
     memcpy(stringPtr->unicode, unicode, numChars * sizeof(Tcl_UniChar));
     stringPtr->unicode[numChars] = 0;
     stringPtr->numChars = numChars;
-    stringPtr->hasUnicode = 1;
+    stringPtr->flags |= TCL_HAS_UNICODE;
 
     TclInvalidateStringRep(objPtr);
     stringPtr->allocated = 0;
@@ -1087,7 +1087,7 @@
     SetStringFromAny(NULL, objPtr);
     stringPtr = GET_STRING(objPtr);
 
-    if (stringPtr->hasUnicode && stringPtr->numChars > 0) {
+    if ((stringPtr->flags & TCL_HAS_UNICODE) && stringPtr->numChars > 0) {
 	AppendUtfToUnicodeRep(objPtr, bytes, toCopy);
     } else {
 	AppendUtfToUtfRep(objPtr, bytes, toCopy);
@@ -1098,7 +1098,7 @@
     }
 
     stringPtr = GET_STRING(objPtr);
-    if (stringPtr->hasUnicode && stringPtr->numChars > 0) {
+    if ((stringPtr->flags & TCL_HAS_UNICODE) && stringPtr->numChars > 0) {
 	AppendUtfToUnicodeRep(objPtr, ellipsis, strlen(ellipsis));
     } else {
 	AppendUtfToUtfRep(objPtr, ellipsis, strlen(ellipsis));
@@ -1179,7 +1179,7 @@
      * objPtr's string rep.
      */
 
-    if (stringPtr->hasUnicode) {
+    if ((stringPtr->flags & TCL_HAS_UNICODE)) {
 	AppendUnicodeToUnicodeRep(objPtr, unicode, length);
     } else {
 	AppendUnicodeToUtfRep(objPtr, unicode, length);
@@ -1284,7 +1284,7 @@
      * appendObjPtr and append it.
      */
 
-    if (stringPtr->hasUnicode) {
+    if ((stringPtr->flags & TCL_HAS_UNICODE)) {
 	/*
 	 * If appendObjPtr is not of the "String" type, don't convert it.
 	 */
@@ -1564,7 +1564,7 @@
      */
 
     stringPtr->numChars = -1;
-    stringPtr->hasUnicode = 0;
+    stringPtr->flags = 0;
 
     if (bytes) {
 	memmove(objPtr->bytes + oldLength, bytes, numBytes);
@@ -2699,7 +2699,7 @@
     SetStringFromAny(NULL, objPtr);
     stringPtr = GET_STRING(objPtr);
 
-    if (stringPtr->hasUnicode) {
+    if ((stringPtr->flags & TCL_HAS_UNICODE)) {
 	Tcl_UniChar *from = Tcl_GetUnicode(objPtr);
 	Tcl_UniChar *src = from + stringPtr->numChars;
 
@@ -2816,7 +2816,7 @@
     int incr, needed, numOrigChars = 0;
     Tcl_UniChar *dst, unichar = 0;
 
-    if (stringPtr->hasUnicode) {
+    if ((stringPtr->flags & TCL_HAS_UNICODE)) {
 	numOrigChars = stringPtr->numChars;
     }
     if (numAppendChars == -1) {
@@ -2830,7 +2830,7 @@
 	stringPtr = GET_STRING(objPtr);
     }
 
-    stringPtr->hasUnicode = 1;
+    stringPtr->flags |= TCL_HAS_UNICODE;
     if (bytes) {
 	stringPtr->numChars = needed;
     } else {
@@ -2886,7 +2886,7 @@
 	return;
     }
 
-    if (srcStringPtr->hasUnicode) {
+    if (srcStringPtr->flags & TCL_HAS_UNICODE) {
 	int copyMaxChars;
 
 	if (srcStringPtr->maxChars / 2 >= srcStringPtr->numChars) {
@@ -2908,7 +2908,7 @@
 	copyStringPtr->maxChars = 0;
 	copyStringPtr->unicode[0] = 0;
     }
-    copyStringPtr->hasUnicode = srcStringPtr->hasUnicode;
+    copyStringPtr->flags = srcStringPtr->flags;
     copyStringPtr->numChars = srcStringPtr->numChars;
 
     /*
@@ -2964,7 +2964,7 @@
 	stringPtr->numChars = -1;
 	stringPtr->allocated = objPtr->length;
 	stringPtr->maxChars = 0;
-	stringPtr->hasUnicode = 0;
+	stringPtr->flags = 0;
 	SET_STRING(objPtr, stringPtr);
 	objPtr->typePtr = &tclStringType;
     }
@@ -3014,13 +3014,8 @@
      * Pre-condition: this is the "string" Tcl_ObjType.
      */
 
-<<<<<<< HEAD
     int incr, i, origLength, size = 0, offset = 0;
     char *dst, buf[TCL_UTF_MAX];
-=======
-    int i, origLength, size = 0;
-    char *dst;
->>>>>>> 0987b064
     String *stringPtr = GET_STRING(objPtr);
 
     if (numChars < 0) {
@@ -3045,15 +3040,11 @@
 	goto copyBytes;
     }
 
-<<<<<<< HEAD
     for (i = 0; i < numChars + offset && size >= 0; i++) {
 	size += (incr = Tcl_UniCharToUtf((int) unicode[i], buf));
 	if (!incr) offset++;
-=======
-    for (i = 0; i < numChars && size >= 0; i++) {
-	size += TclUtfCount(unicode[i]);
->>>>>>> 0987b064
-    }
+    }
+    offset = 0;
     if (size < 0) {
 	Tcl_Panic("max size for a Tcl value (%d bytes) exceeded", INT_MAX);
     }
@@ -3068,8 +3059,9 @@
 
   copyBytes:
     dst = objPtr->bytes + origLength;
-    for (i = 0; i < numChars; i++) {
-	dst += Tcl_UniCharToUtf((int) unicode[i], dst);
+    for (i = 0; i < numChars + offset; i++) {
+	dst += (incr = Tcl_UniCharToUtf((int) unicode[i], dst));
+	if (!incr) offset++;
     }
     *dst = '\0';
     objPtr->length = dst - objPtr->bytes;
