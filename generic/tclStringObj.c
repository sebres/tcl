/*
 * tclStringObj.c --
 *
 *	This file contains functions that implement string operations on Tcl
 *	objects. Some string operations work with UTF strings and others
 *	require Unicode format. Functions that require knowledge of the width
 *	of each character, such as indexing, operate on Unicode data.
 *
 *	A Unicode string is an internationalized string. Conceptually, a
 *	Unicode string is an array of 16-bit quantities organized as a
 *	sequence of properly formed UTF-8 characters. There is a one-to-one
 *	map between Unicode and UTF characters. Because Unicode characters
 *	have a fixed width, operations such as indexing operate on Unicode
 *	data. The String object is optimized for the case where each UTF char
 *	in a string is only one byte. In this case, we store the value of
 *	numChars, but we don't store the Unicode data (unless Tcl_GetUnicode
 *	is explicitly called).
 *
 *	The String object type stores one or both formats. The default
 *	behavior is to store UTF. Once Unicode is calculated by a function, it
 *	is stored in the internal rep for future access (without an additional
 *	O(n) cost).
 *
 *	To allow many appends to be done to an object without constantly
 *	reallocating the space for the string or Unicode representation, we
 *	allocate double the space for the string or Unicode and use the
 *	internal representation to keep track of how much space is used vs.
 *	allocated.
 *
 * Copyright (c) 1995-1997 Sun Microsystems, Inc.
 * Copyright (c) 1999 by Scriptics Corporation.
 *
 * See the file "license.terms" for information on usage and redistribution of
 * this file, and for a DISCLAIMER OF ALL WARRANTIES.
 */

#include "tclInt.h"
#include "tommath.h"
#include "tclStringRep.h"

/*
 * Prototypes for functions defined later in this file:
 */

static void		AppendPrintfToObjVA(Tcl_Obj *objPtr,
			    const char *format, va_list argList);
static void		AppendUnicodeToUnicodeRep(Tcl_Obj *objPtr,
			    const Tcl_UniChar *unicode, size_t appendNumChars);
static void		AppendUnicodeToUtfRep(Tcl_Obj *objPtr,
			    const Tcl_UniChar *unicode, size_t numChars);
static void		AppendUtfToUnicodeRep(Tcl_Obj *objPtr,
			    const char *bytes, size_t numBytes);
static void		AppendUtfToUtfRep(Tcl_Obj *objPtr,
			    const char *bytes, size_t numBytes);
static void		DupStringInternalRep(Tcl_Obj *objPtr,
			    Tcl_Obj *copyPtr);
static size_t		ExtendStringRepWithUnicode(Tcl_Obj *objPtr,
			    const Tcl_UniChar *unicode, size_t numChars);
static void		ExtendUnicodeRepWithString(Tcl_Obj *objPtr,
			    const char *bytes, size_t numBytes,
			    size_t numAppendChars);
static void		FillUnicodeRep(Tcl_Obj *objPtr);
static void		FreeStringInternalRep(Tcl_Obj *objPtr);
static void		GrowStringBuffer(Tcl_Obj *objPtr, size_t needed, int flag);
static void		GrowUnicodeBuffer(Tcl_Obj *objPtr, size_t needed);
static int		SetStringFromAny(Tcl_Interp *interp, Tcl_Obj *objPtr);
static void		SetUnicodeObj(Tcl_Obj *objPtr,
			    const Tcl_UniChar *unicode, size_t numChars);
static size_t		UnicodeLength(const Tcl_UniChar *unicode);
static void		UpdateStringOfString(Tcl_Obj *objPtr);

/*
 * The structure below defines the string Tcl object type by means of
 * functions that can be invoked by generic object code.
 */

const Tcl_ObjType tclStringType = {
    "string",			/* name */
    FreeStringInternalRep,	/* freeIntRepPro */
    DupStringInternalRep,	/* dupIntRepProc */
    UpdateStringOfString,	/* updateStringProc */
    SetStringFromAny		/* setFromAnyProc */
};

/*
 * TCL STRING GROWTH ALGORITHM
 *
 * When growing strings (during an append, for example), the following growth
 * algorithm is used:
 *
 *   Attempt to allocate 2 * (originalLength + appendLength)
 *   On failure:
 *	attempt to allocate originalLength + 2*appendLength + TCL_MIN_GROWTH
 *
 * This algorithm allows very good performance, as it rapidly increases the
 * memory allocated for a given string, which minimizes the number of
 * reallocations that must be performed. However, using only the doubling
 * algorithm can lead to a significant waste of memory. In particular, it may
 * fail even when there is sufficient memory available to complete the append
 * request (but there is not 2*totalLength memory available). So when the
 * doubling fails (because there is not enough memory available), the
 * algorithm requests a smaller amount of memory, which is still enough to
 * cover the request, but which hopefully will be less than the total
 * available memory.
 *
 * The addition of TCL_MIN_GROWTH allows for efficient handling of very
 * small appends. Without this extra slush factor, a sequence of several small
 * appends would cause several memory allocations. As long as
 * TCL_MIN_GROWTH is a reasonable size, we can avoid that behavior.
 *
 * The growth algorithm can be tuned by adjusting the following parameters:
 *
 * TCL_MIN_GROWTH		Additional space, in bytes, to allocate when
 *				the double allocation has failed. Default is
 *				1024 (1 kilobyte).  See tclInt.h.
 */

#ifndef TCL_MIN_UNICHAR_GROWTH
#define TCL_MIN_UNICHAR_GROWTH	TCL_MIN_GROWTH/sizeof(Tcl_UniChar)
#endif

static void
GrowStringBuffer(
    Tcl_Obj *objPtr,
    size_t needed,
    int flag)
{
    /*
     * Pre-conditions:
     *	objPtr->typePtr == &tclStringType
     *	needed > stringPtr->allocated
     *	flag || objPtr->bytes != NULL
     */

    String *stringPtr = GET_STRING(objPtr);
    char *ptr = NULL;
    size_t attempt;

    if (objPtr->bytes == &tclEmptyString) {
	objPtr->bytes = NULL;
    }
    if (flag == 0 || stringPtr->allocated > 0) {
<<<<<<< HEAD
	attempt = 2 * needed;
	if (attempt <= STRING_MAXCHARS) {
=======
	if (needed <= INT_MAX / 2) {
	    attempt = 2 * needed;
>>>>>>> a4448026
	    ptr = attemptckrealloc(objPtr->bytes, attempt + 1);
	}
	if (ptr == NULL) {
	    /*
	     * Take care computing the amount of modest growth to avoid
	     * overflow into invalid argument values for attempt.
	     */

	    size_t limit = INT_MAX - needed;
	    size_t extra = needed - objPtr->length + TCL_MIN_GROWTH;
	    size_t growth = (extra > limit) ? limit : extra;

	    attempt = needed + growth;
	    ptr = attemptckrealloc(objPtr->bytes, attempt + 1);
	}
    }
    if (ptr == NULL) {
	/*
	 * First allocation - just big enough; or last chance fallback.
	 */

	attempt = needed;
	ptr = ckrealloc(objPtr->bytes, attempt + 1);
    }
    objPtr->bytes = ptr;
    stringPtr->allocated = attempt;
}

static void
GrowUnicodeBuffer(
    Tcl_Obj *objPtr,
    size_t needed)
{
    /*
     * Pre-conditions:
     *	objPtr->typePtr == &tclStringType
     *	needed > stringPtr->maxChars
     *	needed < STRING_MAXCHARS
     */

    String *ptr = NULL, *stringPtr = GET_STRING(objPtr);
    size_t attempt;

    if (stringPtr->maxChars > 0) {
	/*
	 * Subsequent appends - apply the growth algorithm.
	 */

<<<<<<< HEAD
	attempt = 2 * needed;
	if (attempt <= STRING_MAXCHARS) {
=======
	if (needed <= STRING_MAXCHARS / 2) {
	    attempt = 2 * needed;
>>>>>>> a4448026
	    ptr = stringAttemptRealloc(stringPtr, attempt);
	}
	if (ptr == NULL) {
	    /*
	     * Take care computing the amount of modest growth to avoid
	     * overflow into invalid argument values for attempt.
	     */

	    size_t limit = STRING_MAXCHARS - needed;
	    size_t extra = needed - stringPtr->numChars
		    + TCL_MIN_UNICHAR_GROWTH;
	    size_t growth = (extra > limit) ? limit : extra;

	    attempt = needed + growth;
	    ptr = stringAttemptRealloc(stringPtr, attempt);
	}
    }
    if (ptr == NULL) {
	/*
	 * First allocation - just big enough; or last chance fallback.
	 */

	attempt = needed;
	ptr = stringRealloc(stringPtr, attempt);
    }
    stringPtr = ptr;
    stringPtr->maxChars = attempt;
    SET_STRING(objPtr, stringPtr);
}

/*
 *----------------------------------------------------------------------
 *
 * Tcl_NewStringObj --
 *
 *	This function is normally called when not debugging: i.e., when
 *	TCL_MEM_DEBUG is not defined. It creates a new string object and
 *	initializes it from the byte pointer and length arguments.
 *
 *	When TCL_MEM_DEBUG is defined, this function just returns the result
 *	of calling the debugging version Tcl_DbNewStringObj.
 *
 * Results:
 *	A newly created string object is returned that has ref count zero.
 *
 * Side effects:
 *	The new object's internal string representation will be set to a copy
 *	of the length bytes starting at "bytes". If "length" is negative, use
 *	bytes up to the first NUL byte; i.e., assume "bytes" points to a
 *	C-style NUL-terminated string. The object's type is set to NULL. An
 *	extra NUL is added to the end of the new object's byte array.
 *
 *----------------------------------------------------------------------
 */

#ifdef TCL_MEM_DEBUG
#undef Tcl_NewStringObj
Tcl_Obj *
Tcl_NewStringObj(
    const char *bytes,		/* Points to the first of the length bytes
				 * used to initialize the new object. */
    int length)			/* The number of bytes to copy from "bytes"
				 * when initializing the new object. If
				 * negative, use bytes up to the first NUL
				 * byte. */
{
    return Tcl_DbNewStringObj(bytes, length, "unknown", 0);
}
#else /* if not TCL_MEM_DEBUG */
Tcl_Obj *
Tcl_NewStringObj(
    const char *bytes,		/* Points to the first of the length bytes
				 * used to initialize the new object. */
    int length)			/* The number of bytes to copy from "bytes"
				 * when initializing the new object. If
				 * negative, use bytes up to the first NUL
				 * byte. */
{
    Tcl_Obj *objPtr;

    if (length < 0) {
	length = (bytes? strlen(bytes) : 0);
    }
    TclNewStringObj(objPtr, bytes, length);
    return objPtr;
}
#endif /* TCL_MEM_DEBUG */

/*
 *----------------------------------------------------------------------
 *
 * Tcl_DbNewStringObj --
 *
 *	This function is normally called when debugging: i.e., when
 *	TCL_MEM_DEBUG is defined. It creates new string objects. It is the
 *	same as the Tcl_NewStringObj function above except that it calls
 *	Tcl_DbCkalloc directly with the file name and line number from its
 *	caller. This simplifies debugging since then the [memory active]
 *	command will report the correct file name and line number when
 *	reporting objects that haven't been freed.
 *
 *	When TCL_MEM_DEBUG is not defined, this function just returns the
 *	result of calling Tcl_NewStringObj.
 *
 * Results:
 *	A newly created string object is returned that has ref count zero.
 *
 * Side effects:
 *	The new object's internal string representation will be set to a copy
 *	of the length bytes starting at "bytes". If "length" is negative, use
 *	bytes up to the first NUL byte; i.e., assume "bytes" points to a
 *	C-style NUL-terminated string. The object's type is set to NULL. An
 *	extra NUL is added to the end of the new object's byte array.
 *
 *----------------------------------------------------------------------
 */

#ifdef TCL_MEM_DEBUG
Tcl_Obj *
Tcl_DbNewStringObj(
    const char *bytes,		/* Points to the first of the length bytes
				 * used to initialize the new object. */
    int length,			/* The number of bytes to copy from "bytes"
				 * when initializing the new object. If
				 * negative, use bytes up to the first NUL
				 * byte. */
    const char *file,		/* The name of the source file calling this
				 * function; used for debugging. */
    int line)			/* Line number in the source file; used for
				 * debugging. */
{
    Tcl_Obj *objPtr;

    if (length < 0) {
	length = (bytes? strlen(bytes) : 0);
    }
    TclDbNewObj(objPtr, file, line);
    TclInitStringRep(objPtr, bytes, length);
    return objPtr;
}
#else /* if not TCL_MEM_DEBUG */
Tcl_Obj *
Tcl_DbNewStringObj(
    const char *bytes,		/* Points to the first of the length bytes
				 * used to initialize the new object. */
    int length,			/* The number of bytes to copy from "bytes"
				 * when initializing the new object. If
				 * negative, use bytes up to the first NUL
				 * byte. */
    const char *file,		/* The name of the source file calling this
				 * function; used for debugging. */
    int line)			/* Line number in the source file; used for
				 * debugging. */
{
    return Tcl_NewStringObj(bytes, length);
}
#endif /* TCL_MEM_DEBUG */

/*
 *---------------------------------------------------------------------------
 *
 * Tcl_NewUnicodeObj --
 *
 *	This function is creates a new String object and initializes it from
 *	the given Unicode String. If the Utf String is the same size as the
 *	Unicode string, don't duplicate the data.
 *
 * Results:
 *	The newly created object is returned. This object will have no initial
 *	string representation. The returned object has a ref count of 0.
 *
 * Side effects:
 *	Memory allocated for new object and copy of Unicode argument.
 *
 *---------------------------------------------------------------------------
 */

Tcl_Obj *
Tcl_NewUnicodeObj(
    const Tcl_UniChar *unicode,	/* The unicode string used to initialize the
				 * new object. */
    int numChars)		/* Number of characters in the unicode
				 * string. */
{
    Tcl_Obj *objPtr;

    TclNewObj(objPtr);
    SetUnicodeObj(objPtr, unicode, numChars);
    return objPtr;
}

/*
 *----------------------------------------------------------------------
 *
 * Tcl_GetCharLength --
 *
 *	Get the length of the Unicode string from the Tcl object.
 *
 * Results:
 *	Pointer to unicode string representing the unicode object.
 *
 * Side effects:
 *	Frees old internal rep. Allocates memory for new "String" internal
 *	rep.
 *
 *----------------------------------------------------------------------
 */

int
Tcl_GetCharLength(
    Tcl_Obj *objPtr)		/* The String object to get the num chars
				 * of. */
{
    String *stringPtr;
    int numChars;

    /*
     * Quick, no-shimmer return for short string reps.
     */

    if ((objPtr->bytes) && (objPtr->length < 2)) {
	/* 0 bytes -> 0 chars; 1 byte -> 1 char */
	return objPtr->length;
    }

    /*
     * Optimize the case where we're really dealing with a bytearray object;
     * we don't need to convert to a string to perform the get-length operation.
     *
     * Starting in Tcl 8.7, we check for a "pure" bytearray, because the
     * machinery behind that test is using a proper bytearray ObjType.  We
     * could also compute length of an improper bytearray without shimmering
     * but there's no value in that. We *want* to shimmer an improper bytearray
     * because improper bytearrays have worthless internal reps.
     */

    if (TclIsPureByteArray(objPtr)) {
	int length;

	(void) Tcl_GetByteArrayFromObj(objPtr, &length);
	return length;
    }

    /*
     * OK, need to work with the object as a string.
     */

    SetStringFromAny(NULL, objPtr);
    stringPtr = GET_STRING(objPtr);
    numChars = stringPtr->numChars;

    /*
     * If numChars is unknown, compute it.
     */

    if (numChars == -1) {
	TclNumUtfChars(numChars, objPtr->bytes, objPtr->length);
	stringPtr->numChars = numChars;
    }
    return numChars;
}

/*
 *----------------------------------------------------------------------
 *
 * Tcl_GetUniChar --
 *
 *	Get the index'th Unicode character from the String object. The index
 *	is assumed to be in the appropriate range.
 *
 * Results:
 *	Returns the index'th Unicode character in the Object.
 *
 * Side effects:
 *	Fills unichar with the index'th Unicode character.
 *
 *----------------------------------------------------------------------
 */

Tcl_UniChar
Tcl_GetUniChar(
    Tcl_Obj *objPtr,		/* The object to get the Unicode charater
				 * from. */
    int index)			/* Get the index'th Unicode character. */
{
    String *stringPtr;

    /*
     * Optimize the case where we're really dealing with a bytearray object
     * without string representation; we don't need to convert to a string to
     * perform the indexing operation.
     */

    if (TclIsPureByteArray(objPtr)) {
	unsigned char *bytes = Tcl_GetByteArrayFromObj(objPtr, NULL);

	return (Tcl_UniChar) bytes[index];
    }

    /*
     * OK, need to work with the object as a string.
     */

    SetStringFromAny(NULL, objPtr);
    stringPtr = GET_STRING(objPtr);

    if (stringPtr->hasUnicode == 0) {
	/*
	 * If numChars is unknown, compute it.
	 */

	if (stringPtr->numChars == (size_t)-1) {
	    TclNumUtfChars(stringPtr->numChars, objPtr->bytes, objPtr->length);
	}
	if (stringPtr->numChars == (size_t)objPtr->length) {
	    return (Tcl_UniChar) objPtr->bytes[index];
	}
	FillUnicodeRep(objPtr);
	stringPtr = GET_STRING(objPtr);
    }
    return stringPtr->unicode[index];
}

/*
 *----------------------------------------------------------------------
 *
 * Tcl_GetUnicode --
 *
 *	Get the Unicode form of the String object. If the object is not
 *	already a String object, it will be converted to one. If the String
 *	object does not have a Unicode rep, then one is created from the UTF
 *	string format.
 *
 * Results:
 *	Returns a pointer to the object's internal Unicode string.
 *
 * Side effects:
 *	Converts the object to have the String internal rep.
 *
 *----------------------------------------------------------------------
 */

Tcl_UniChar *
Tcl_GetUnicode(
    Tcl_Obj *objPtr)		/* The object to find the unicode string
				 * for. */
{
    return Tcl_GetUnicodeFromObj(objPtr, NULL);
}

/*
 *----------------------------------------------------------------------
 *
 * Tcl_GetUnicodeFromObj --
 *
 *	Get the Unicode form of the String object with length. If the object
 *	is not already a String object, it will be converted to one. If the
 *	String object does not have a Unicode rep, then one is create from the
 *	UTF string format.
 *
 * Results:
 *	Returns a pointer to the object's internal Unicode string.
 *
 * Side effects:
 *	Converts the object to have the String internal rep.
 *
 *----------------------------------------------------------------------
 */

Tcl_UniChar *
Tcl_GetUnicodeFromObj(
    Tcl_Obj *objPtr,		/* The object to find the unicode string
				 * for. */
    int *lengthPtr)		/* If non-NULL, the location where the string
				 * rep's unichar length should be stored. If
				 * NULL, no length is stored. */
{
    String *stringPtr;

    SetStringFromAny(NULL, objPtr);
    stringPtr = GET_STRING(objPtr);

    if (stringPtr->hasUnicode == 0) {
	FillUnicodeRep(objPtr);
	stringPtr = GET_STRING(objPtr);
    }

    if (lengthPtr != NULL) {
	*lengthPtr = stringPtr->numChars;
    }
    return stringPtr->unicode;
}

/*
 *----------------------------------------------------------------------
 *
 * Tcl_GetRange --
 *
 *	Create a Tcl Object that contains the chars between first and last of
 *	the object indicated by "objPtr". If the object is not already a
 *	String object, convert it to one. The first and last indices are
 *	assumed to be in the appropriate range.
 *
 * Results:
 *	Returns a new Tcl Object of the String type.
 *
 * Side effects:
 *	Changes the internal rep of "objPtr" to the String type.
 *
 *----------------------------------------------------------------------
 */

Tcl_Obj *
Tcl_GetRange(
    Tcl_Obj *objPtr,		/* The Tcl object to find the range of. */
    int first,			/* First index of the range. */
    int last)			/* Last index of the range. */
{
    Tcl_Obj *newObjPtr;		/* The Tcl object to find the range of. */
    String *stringPtr;

    /*
     * Optimize the case where we're really dealing with a bytearray object
     * without string representation; we don't need to convert to a string to
     * perform the substring operation.
     */

    if (TclIsPureByteArray(objPtr)) {
	unsigned char *bytes = Tcl_GetByteArrayFromObj(objPtr, NULL);

	return Tcl_NewByteArrayObj(bytes+first, last-first+1);
    }

    /*
     * OK, need to work with the object as a string.
     */

    SetStringFromAny(NULL, objPtr);
    stringPtr = GET_STRING(objPtr);

    if (stringPtr->hasUnicode == 0) {
	/*
	 * If numChars is unknown, compute it.
	 */

	if (stringPtr->numChars == (size_t)-1) {
	    TclNumUtfChars(stringPtr->numChars, objPtr->bytes, objPtr->length);
	}
	if (stringPtr->numChars == (size_t)objPtr->length) {
	    newObjPtr = Tcl_NewStringObj(objPtr->bytes + first, last-first+1);

	    /*
	     * Since we know the char length of the result, store it.
	     */

	    SetStringFromAny(NULL, newObjPtr);
	    stringPtr = GET_STRING(newObjPtr);
	    stringPtr->numChars = newObjPtr->length;
	    return newObjPtr;
	}
	FillUnicodeRep(objPtr);
	stringPtr = GET_STRING(objPtr);
    }

#if TCL_UTF_MAX == 4
	/* See: bug [11ae2be95dac9417] */
	if ((first>0) && ((stringPtr->unicode[first]&0xFC00) == 0xDC00)
		&& ((stringPtr->unicode[first-1]&0xFC00) == 0xD800)) {
	    ++first;
	}
	if ((last+1<stringPtr->numChars) && ((stringPtr->unicode[last+1]&0xFC00) == 0xDC00)
		&& ((stringPtr->unicode[last]&0xFC00) == 0xD800)) {
	    ++last;
	}
#endif
    return Tcl_NewUnicodeObj(stringPtr->unicode + first, last-first+1);
}

/*
 *----------------------------------------------------------------------
 *
 * Tcl_SetStringObj --
 *
 *	Modify an object to hold a string that is a copy of the bytes
 *	indicated by the byte pointer and length arguments.
 *
 * Results:
 *	None.
 *
 * Side effects:
 *	The object's string representation will be set to a copy of the
 *	"length" bytes starting at "bytes". If "length" is negative, use bytes
 *	up to the first NUL byte; i.e., assume "bytes" points to a C-style
 *	NUL-terminated string. The object's old string and internal
 *	representations are freed and the object's type is set NULL.
 *
 *----------------------------------------------------------------------
 */

void
Tcl_SetStringObj(
    Tcl_Obj *objPtr,		/* Object whose internal rep to init. */
    const char *bytes,		/* Points to the first of the length bytes
				 * used to initialize the object. */
    int length)			/* The number of bytes to copy from "bytes"
				 * when initializing the object. If negative,
				 * use bytes up to the first NUL byte.*/
{
    if (Tcl_IsShared(objPtr)) {
	Tcl_Panic("%s called with shared object", "Tcl_SetStringObj");
    }

    /*
     * Set the type to NULL and free any internal rep for the old type.
     */

    TclFreeIntRep(objPtr);

    /*
     * Free any old string rep, then set the string rep to a copy of the
     * length bytes starting at "bytes".
     */

    TclInvalidateStringRep(objPtr);
    if (length < 0) {
	length = (bytes? strlen(bytes) : 0);
    }
    TclInitStringRep(objPtr, bytes, length);
}

/*
 *----------------------------------------------------------------------
 *
 * Tcl_SetObjLength --
 *
 *	This function changes the length of the string representation of an
 *	object.
 *
 * Results:
 *	None.
 *
 * Side effects:
 *	If the size of objPtr's string representation is greater than length,
 *	then it is reduced to length and a new terminating null byte is stored
 *	in the strength. If the length of the string representation is greater
 *	than length, the storage space is reallocated to the given length; a
 *	null byte is stored at the end, but other bytes past the end of the
 *	original string representation are undefined. The object's internal
 *	representation is changed to "expendable string".
 *
 *----------------------------------------------------------------------
 */

void
Tcl_SetObjLength(
    Tcl_Obj *objPtr,		/* Pointer to object. This object must not
				 * currently be shared. */
    int length)			/* Number of bytes desired for string
				 * representation of object, not including
				 * terminating null byte. */
{
    String *stringPtr;

    if (length < 0) {
	/*
	 * Setting to a negative length is nonsense. This is probably the
	 * result of overflowing the signed integer range.
	 */

	Tcl_Panic("Tcl_SetObjLength: negative length requested: "
		"%d (integer overflow?)", length);
    }
    if (Tcl_IsShared(objPtr)) {
	Tcl_Panic("%s called with shared object", "Tcl_SetObjLength");
    }

    if (objPtr->bytes && objPtr->length == length) {
	return;
    }

    SetStringFromAny(NULL, objPtr);
    stringPtr = GET_STRING(objPtr);

    if (objPtr->bytes != NULL) {
	/*
	 * Change length of an existing string rep.
	 */
	if ((size_t)length > stringPtr->allocated) {
	    /*
	     * Need to enlarge the buffer.
	     */
	    if (objPtr->bytes == &tclEmptyString) {
		objPtr->bytes = ckalloc(length + 1);
	    } else {
		objPtr->bytes = ckrealloc(objPtr->bytes, length + 1);
	    }
	    stringPtr->allocated = length;
	}

	objPtr->length = length;
	objPtr->bytes[length] = 0;

	/*
	 * Invalidate the unicode data.
	 */

	stringPtr->numChars = (size_t)-1;
	stringPtr->hasUnicode = 0;
    } else {
	/*
	 * Changing length of pure unicode string.
	 */

	stringCheckLimits(length);
	if ((size_t)length > stringPtr->maxChars) {
	    stringPtr = stringRealloc(stringPtr, length);
	    SET_STRING(objPtr, stringPtr);
	    stringPtr->maxChars = length;
	}

	/*
	 * Mark the new end of the unicode string
	 */

	stringPtr->numChars = length;
	stringPtr->unicode[length] = 0;
	stringPtr->hasUnicode = 1;

	/*
	 * Can only get here when objPtr->bytes == NULL. No need to invalidate
	 * the string rep.
	 */
    }
}

/*
 *----------------------------------------------------------------------
 *
 * Tcl_AttemptSetObjLength --
 *
 *	This function changes the length of the string representation of an
 *	object. It uses the attempt* (non-panic'ing) memory allocators.
 *
 * Results:
 *	1 if the requested memory was allocated, 0 otherwise.
 *
 * Side effects:
 *	If the size of objPtr's string representation is greater than length,
 *	then it is reduced to length and a new terminating null byte is stored
 *	in the strength. If the length of the string representation is greater
 *	than length, the storage space is reallocated to the given length; a
 *	null byte is stored at the end, but other bytes past the end of the
 *	original string representation are undefined. The object's internal
 *	representation is changed to "expendable string".
 *
 *----------------------------------------------------------------------
 */

int
Tcl_AttemptSetObjLength(
    Tcl_Obj *objPtr,		/* Pointer to object. This object must not
				 * currently be shared. */
    int length)			/* Number of bytes desired for string
				 * representation of object, not including
				 * terminating null byte. */
{
    String *stringPtr;

    if (length < 0) {
	/*
	 * Setting to a negative length is nonsense. This is probably the
	 * result of overflowing the signed integer range.
	 */

	return 0;
    }
    if (Tcl_IsShared(objPtr)) {
	Tcl_Panic("%s called with shared object", "Tcl_AttemptSetObjLength");
    }
    if (objPtr->bytes && objPtr->length == length) {
	return 1;
    }

    SetStringFromAny(NULL, objPtr);
    stringPtr = GET_STRING(objPtr);

    if (objPtr->bytes != NULL) {
	/*
	 * Change length of an existing string rep.
	 */
	if ((size_t)length > stringPtr->allocated) {
	    /*
	     * Need to enlarge the buffer.
	     */

	    char *newBytes;

	    if (objPtr->bytes == &tclEmptyString) {
		newBytes = attemptckalloc(length + 1);
	    } else {
		newBytes = attemptckrealloc(objPtr->bytes, length + 1);
	    }
	    if (newBytes == NULL) {
		return 0;
	    }
	    objPtr->bytes = newBytes;
	    stringPtr->allocated = length;
	}

	objPtr->length = length;
	objPtr->bytes[length] = 0;

	/*
	 * Invalidate the unicode data.
	 */

	stringPtr->numChars = (size_t)-1;
	stringPtr->hasUnicode = 0;
    } else {
	/*
	 * Changing length of pure unicode string.
	 */

	if ((size_t)length > STRING_MAXCHARS) {
	    return 0;
	}
	if ((size_t)length > stringPtr->maxChars) {
	    stringPtr = stringAttemptRealloc(stringPtr, length);
	    if (stringPtr == NULL) {
		return 0;
	    }
	    SET_STRING(objPtr, stringPtr);
	    stringPtr->maxChars = length;
	}

	/*
	 * Mark the new end of the unicode string.
	 */

	stringPtr->unicode[length] = 0;
	stringPtr->numChars = length;
	stringPtr->hasUnicode = 1;

	/*
	 * Can only get here when objPtr->bytes == NULL. No need to invalidate
	 * the string rep.
	 */
    }
    return 1;
}

/*
 *---------------------------------------------------------------------------
 *
 * Tcl_SetUnicodeObj --
 *
 *	Modify an object to hold the Unicode string indicated by "unicode".
 *
 * Results:
 *	None.
 *
 * Side effects:
 *	Memory allocated for new "String" internal rep.
 *
 *---------------------------------------------------------------------------
 */

void
Tcl_SetUnicodeObj(
    Tcl_Obj *objPtr,		/* The object to set the string of. */
    const Tcl_UniChar *unicode,	/* The unicode string used to initialize the
				 * object. */
    int numChars)		/* Number of characters in the unicode
				 * string. */
{
    if (Tcl_IsShared(objPtr)) {
	Tcl_Panic("%s called with shared object", "Tcl_SetUnicodeObj");
    }
    TclFreeIntRep(objPtr);
    SetUnicodeObj(objPtr, unicode, numChars);
}

static size_t
UnicodeLength(
    const Tcl_UniChar *unicode)
{
    size_t numChars = 0;

    if (unicode) {
	while (numChars != (size_t)-1 && unicode[numChars] != 0) {
	    numChars++;
	}
    }
    stringCheckLimits(numChars);
    return numChars;
}

static void
SetUnicodeObj(
    Tcl_Obj *objPtr,		/* The object to set the string of. */
    const Tcl_UniChar *unicode,	/* The unicode string used to initialize the
				 * object. */
    size_t numChars)		/* Number of characters in the unicode
				 * string. */
{
    String *stringPtr;

    if (numChars == (size_t)-1) {
	numChars = UnicodeLength(unicode);
    }

    /*
     * Allocate enough space for the String structure + Unicode string.
     */

    stringCheckLimits(numChars);
    stringPtr = stringAlloc(numChars);
    SET_STRING(objPtr, stringPtr);
    objPtr->typePtr = &tclStringType;

    stringPtr->maxChars = numChars;
    memcpy(stringPtr->unicode, unicode, numChars * sizeof(Tcl_UniChar));
    stringPtr->unicode[numChars] = 0;
    stringPtr->numChars = numChars;
    stringPtr->hasUnicode = 1;

    TclInvalidateStringRep(objPtr);
    stringPtr->allocated = 0;
}

/*
 *----------------------------------------------------------------------
 *
 * Tcl_AppendLimitedToObj --
 *
 *	This function appends a limited number of bytes from a sequence of
 *	bytes to an object, marking any limitation with an ellipsis.
 *
 * Results:
 *	None.
 *
 * Side effects:
 *	The bytes at *bytes are appended to the string representation of
 *	objPtr.
 *
 *----------------------------------------------------------------------
 */

void
Tcl_AppendLimitedToObj(
    Tcl_Obj *objPtr,		/* Points to the object to append to. */
    const char *bytes,		/* Points to the bytes to append to the
				 * object. */
    int length,			/* The number of bytes available to be
				 * appended from "bytes". If < 0, then all
				 * bytes up to a NUL byte are available. */
    int limit,			/* The maximum number of bytes to append to
				 * the object. */
    const char *ellipsis)	/* Ellipsis marker string, appended to the
				 * object to indicate not all available bytes
				 * at "bytes" were appended. */
{
    String *stringPtr;
    int toCopy = 0;

    if (Tcl_IsShared(objPtr)) {
	Tcl_Panic("%s called with shared object", "Tcl_AppendLimitedToObj");
    }

    if (length < 0) {
	length = (bytes ? strlen(bytes) : 0);
    }
    if (length == 0) {
	return;
    }

    if (length <= limit) {
	toCopy = length;
    } else {
	if (ellipsis == NULL) {
	    ellipsis = "...";
	}
	toCopy = (bytes == NULL) ? limit
		: Tcl_UtfPrev(bytes+limit+1-strlen(ellipsis), bytes) - bytes;
    }

    /*
     * If objPtr has a valid Unicode rep, then append the Unicode conversion
     * of "bytes" to the objPtr's Unicode rep, otherwise append "bytes" to
     * objPtr's string rep.
     */

    SetStringFromAny(NULL, objPtr);
    stringPtr = GET_STRING(objPtr);

    if (stringPtr->hasUnicode && (stringPtr->numChars+1) > 1) {
	AppendUtfToUnicodeRep(objPtr, bytes, toCopy);
    } else {
	AppendUtfToUtfRep(objPtr, bytes, toCopy);
    }

    if (length <= limit) {
	return;
    }

    stringPtr = GET_STRING(objPtr);
    if (stringPtr->hasUnicode && (stringPtr->numChars+1) > 1) {
	AppendUtfToUnicodeRep(objPtr, ellipsis, strlen(ellipsis));
    } else {
	AppendUtfToUtfRep(objPtr, ellipsis, strlen(ellipsis));
    }
}

/*
 *----------------------------------------------------------------------
 *
 * Tcl_AppendToObj --
 *
 *	This function appends a sequence of bytes to an object.
 *
 * Results:
 *	None.
 *
 * Side effects:
 *	The bytes at *bytes are appended to the string representation of
 *	objPtr.
 *
 *----------------------------------------------------------------------
 */

void
Tcl_AppendToObj(
    Tcl_Obj *objPtr,		/* Points to the object to append to. */
    const char *bytes,		/* Points to the bytes to append to the
				 * object. */
    int length)			/* The number of bytes to append from "bytes".
				 * If < 0, then append all bytes up to NUL
				 * byte. */
{
    Tcl_AppendLimitedToObj(objPtr, bytes, length, INT_MAX, NULL);
}

/*
 *----------------------------------------------------------------------
 *
 * Tcl_AppendUnicodeToObj --
 *
 *	This function appends a Unicode string to an object in the most
 *	efficient manner possible. Length must be >= 0.
 *
 * Results:
 *	None.
 *
 * Side effects:
 *	Invalidates the string rep and creates a new Unicode string.
 *
 *----------------------------------------------------------------------
 */

void
Tcl_AppendUnicodeToObj(
    Tcl_Obj *objPtr,		/* Points to the object to append to. */
    const Tcl_UniChar *unicode,	/* The unicode string to append to the
				 * object. */
    int length)			/* Number of chars in "unicode". */
{
    String *stringPtr;

    if (Tcl_IsShared(objPtr)) {
	Tcl_Panic("%s called with shared object", "Tcl_AppendUnicodeToObj");
    }

    if (length == 0) {
	return;
    }

    SetStringFromAny(NULL, objPtr);
    stringPtr = GET_STRING(objPtr);

    /*
     * If objPtr has a valid Unicode rep, then append the "unicode" to the
     * objPtr's Unicode rep, otherwise the UTF conversion of "unicode" to
     * objPtr's string rep.
     */

    if (stringPtr->hasUnicode) {
	AppendUnicodeToUnicodeRep(objPtr, unicode, length);
    } else {
	AppendUnicodeToUtfRep(objPtr, unicode, length);
    }
}

/*
 *----------------------------------------------------------------------
 *
 * Tcl_AppendObjToObj --
 *
 *	This function appends the string rep of one object to another.
 *	"objPtr" cannot be a shared object.
 *
 * Results:
 *	None.
 *
 * Side effects:
 *	The string rep of appendObjPtr is appended to the string
 *	representation of objPtr.
 *	IMPORTANT: This routine does not and MUST NOT shimmer appendObjPtr.
 *	Callers are counting on that.
 *
 *----------------------------------------------------------------------
 */

void
Tcl_AppendObjToObj(
    Tcl_Obj *objPtr,		/* Points to the object to append to. */
    Tcl_Obj *appendObjPtr)	/* Object to append. */
{
    String *stringPtr;
    int length, numChars;
    size_t appendNumChars = (size_t)-1;
    const char *bytes;

    /*
     * Special case: second object is standard-empty is fast case. We know
     * that appending nothing to anything leaves that starting anything...
     */

    if (appendObjPtr->bytes == &tclEmptyString) {
	return;
    }

    /*
     * Handle append of one bytearray object to another as a special case.
     * Note that we only do this when the objects don't have string reps; if
     * it did, then appending the byte arrays together could well lose
     * information; this is a special-case optimization only.
     */

    if ((TclIsPureByteArray(objPtr) || objPtr->bytes == &tclEmptyString)
	    && TclIsPureByteArray(appendObjPtr)) {

	/*
	 * You might expect the code here to be
	 *
	 *  bytes = Tcl_GetByteArrayFromObj(appendObjPtr, &length);
	 *  TclAppendBytesToByteArray(objPtr, bytes, length);
	 *
	 * and essentially all of the time that would be fine.  However,
	 * it would run into trouble in the case where objPtr and
	 * appendObjPtr point to the same thing.  That may never be a
	 * good idea.  It seems to violate Copy On Write, and we don't
	 * have any tests for the situation, since making any Tcl commands
	 * that call Tcl_AppendObjToObj() do that appears impossible
	 * (They honor Copy On Write!).  For the sake of extensions that
	 * go off into that realm, though, here's a more complex approach
	 * that can handle all the cases.
	 */

	/* Get lengths */
	int lengthSrc;

	(void) Tcl_GetByteArrayFromObj(objPtr, &length);
	(void) Tcl_GetByteArrayFromObj(appendObjPtr, &lengthSrc);

	/* Grow buffer enough for the append */
	TclAppendBytesToByteArray(objPtr, NULL, lengthSrc);

	/* Reset objPtr back to the original value */
	Tcl_SetByteArrayLength(objPtr, length);

	/*
	 * Now do the append knowing that buffer growth cannot cause
	 * any trouble.
	 */

	TclAppendBytesToByteArray(objPtr,
		Tcl_GetByteArrayFromObj(appendObjPtr, NULL), lengthSrc);
	return;
    }

    /*
     * Must append as strings.
     */

    SetStringFromAny(NULL, objPtr);
    stringPtr = GET_STRING(objPtr);

    /*
     * If objPtr has a valid Unicode rep, then get a Unicode string from
     * appendObjPtr and append it.
     */

    if (stringPtr->hasUnicode) {
	/*
	 * If appendObjPtr is not of the "String" type, don't convert it.
	 */

	if (appendObjPtr->typePtr == &tclStringType) {
	    Tcl_UniChar *unicode =
		    Tcl_GetUnicodeFromObj(appendObjPtr, &numChars);

	    AppendUnicodeToUnicodeRep(objPtr, unicode, numChars);
	} else {
	    bytes = TclGetStringFromObj(appendObjPtr, &length);
	    AppendUtfToUnicodeRep(objPtr, bytes, length);
	}
	return;
    }

    /*
     * Append to objPtr's UTF string rep. If we know the number of characters
     * in both objects before appending, then set the combined number of
     * characters in the final (appended-to) object.
     */

    bytes = TclGetStringFromObj(appendObjPtr, &length);

    numChars = stringPtr->numChars;
    if ((numChars >= 0) && (appendObjPtr->typePtr == &tclStringType)) {
	String *appendStringPtr = GET_STRING(appendObjPtr);
	appendNumChars = appendStringPtr->numChars;
    }

    AppendUtfToUtfRep(objPtr, bytes, length);

    if (numChars >= 0 && appendNumChars != (size_t)-1) {
	stringPtr->numChars = numChars + appendNumChars;
    }
}

/*
 *----------------------------------------------------------------------
 *
 * AppendUnicodeToUnicodeRep --
 *
 *	This function appends the contents of "unicode" to the Unicode rep of
 *	"objPtr". objPtr must already have a valid Unicode rep.
 *
 * Results:
 *	None.
 *
 * Side effects:
 *	objPtr's internal rep is reallocated.
 *
 *----------------------------------------------------------------------
 */

static void
AppendUnicodeToUnicodeRep(
    Tcl_Obj *objPtr,		/* Points to the object to append to. */
    const Tcl_UniChar *unicode,	/* String to append. */
    size_t appendNumChars)		/* Number of chars of "unicode" to append. */
{
    String *stringPtr;
    size_t numChars;

    if (appendNumChars == (size_t)-1) {
	appendNumChars = UnicodeLength(unicode);
    }
    if (appendNumChars == 0) {
	return;
    }

    SetStringFromAny(NULL, objPtr);
    stringPtr = GET_STRING(objPtr);

    /*
     * If not enough space has been allocated for the unicode rep, reallocate
     * the internal rep object with additional space. First try to double the
     * required allocation; if that fails, try a more modest increase. See the
     * "TCL STRING GROWTH ALGORITHM" comment at the top of this file for an
     * explanation of this growth algorithm.
     */

    numChars = stringPtr->numChars + appendNumChars;
    stringCheckLimits(numChars);

    if (numChars > stringPtr->maxChars) {
	size_t offset = (size_t)-1;

	/*
	 * Protect against case where unicode points into the existing
	 * stringPtr->unicode array. Force it to follow any relocations due to
	 * the reallocs below.
	 */

	if (unicode && unicode >= stringPtr->unicode
		&& unicode <= stringPtr->unicode + stringPtr->maxChars) {
	    offset = unicode - stringPtr->unicode;
	}

	GrowUnicodeBuffer(objPtr, numChars);
	stringPtr = GET_STRING(objPtr);

	/*
	 * Relocate unicode if needed; see above.
	 */

	if (offset != (size_t)-1) {
	    unicode = stringPtr->unicode + offset;
	}
    }

    /*
     * Copy the new string onto the end of the old string, then add the
     * trailing null.
     */

    if (unicode) {
	memmove(stringPtr->unicode + stringPtr->numChars, unicode,
		appendNumChars * sizeof(Tcl_UniChar));
    }
    stringPtr->unicode[numChars] = 0;
    stringPtr->numChars = numChars;
    stringPtr->allocated = 0;

    TclInvalidateStringRep(objPtr);
}

/*
 *----------------------------------------------------------------------
 *
 * AppendUnicodeToUtfRep --
 *
 *	This function converts the contents of "unicode" to UTF and appends
 *	the UTF to the string rep of "objPtr".
 *
 * Results:
 *	None.
 *
 * Side effects:
 *	objPtr's internal rep is reallocated.
 *
 *----------------------------------------------------------------------
 */

static void
AppendUnicodeToUtfRep(
    Tcl_Obj *objPtr,		/* Points to the object to append to. */
    const Tcl_UniChar *unicode,	/* String to convert to UTF. */
    size_t numChars)		/* Number of chars of "unicode" to convert. */
{
    String *stringPtr = GET_STRING(objPtr);

    numChars = ExtendStringRepWithUnicode(objPtr, unicode, numChars);

    if (stringPtr->numChars != (size_t)-1) {
	stringPtr->numChars += numChars;
    }
}

/*
 *----------------------------------------------------------------------
 *
 * AppendUtfToUnicodeRep --
 *
 *	This function converts the contents of "bytes" to Unicode and appends
 *	the Unicode to the Unicode rep of "objPtr". objPtr must already have a
 *	valid Unicode rep. numBytes must be non-negative.
 *
 * Results:
 *	None.
 *
 * Side effects:
 *	objPtr's internal rep is reallocated.
 *
 *----------------------------------------------------------------------
 */

static void
AppendUtfToUnicodeRep(
    Tcl_Obj *objPtr,		/* Points to the object to append to. */
    const char *bytes,		/* String to convert to Unicode. */
    size_t numBytes)		/* Number of bytes of "bytes" to convert. */
{
    String *stringPtr;

    if (numBytes == 0) {
	return;
    }

    ExtendUnicodeRepWithString(objPtr, bytes, numBytes, -1);
    TclInvalidateStringRep(objPtr);
    stringPtr = GET_STRING(objPtr);
    stringPtr->allocated = 0;
}

/*
 *----------------------------------------------------------------------
 *
 * AppendUtfToUtfRep --
 *
 *	This function appends "numBytes" bytes of "bytes" to the UTF string
 *	rep of "objPtr". objPtr must already have a valid String rep.
 *	numBytes must be non-negative.
 *
 * Results:
 *	None.
 *
 * Side effects:
 *	objPtr's internal rep is reallocated.
 *
 *----------------------------------------------------------------------
 */

static void
AppendUtfToUtfRep(
    Tcl_Obj *objPtr,		/* Points to the object to append to. */
    const char *bytes,		/* String to append. */
    size_t numBytes)		/* Number of bytes of "bytes" to append. */
{
    String *stringPtr;
    size_t newLength, oldLength;

    if (numBytes == 0) {
	return;
    }

    /*
     * Copy the new string onto the end of the old string, then add the
     * trailing null.
     */

    if (objPtr->bytes == NULL) {
	objPtr->length = 0;
    }
    oldLength = objPtr->length;
    newLength = numBytes + oldLength;
    if ((int)newLength < 0) {
	Tcl_Panic("max size for a Tcl value (%d bytes) exceeded", INT_MAX);
    }

    stringPtr = GET_STRING(objPtr);
    if (newLength > stringPtr->allocated) {
	size_t offset = (size_t)-1;

	/*
	 * Protect against case where unicode points into the existing
	 * stringPtr->unicode array. Force it to follow any relocations due to
	 * the reallocs below.
	 */

	if (bytes && bytes >= objPtr->bytes
		&& bytes <= objPtr->bytes + objPtr->length) {
	    offset = bytes - objPtr->bytes;
	}

	/*
	 * TODO: consider passing flag=1: no overalloc on first append. This
	 * would make test stringObj-8.1 fail.
	 */

	GrowStringBuffer(objPtr, newLength, 0);

	/*
	 * Relocate bytes if needed; see above.
	 */

	if (offset != (size_t)-1) {
	    bytes = objPtr->bytes + offset;
	}
    }

    /*
     * Invalidate the unicode data.
     */

    stringPtr->numChars = (size_t)-1;
    stringPtr->hasUnicode = 0;

    if (bytes) {
	memmove(objPtr->bytes + oldLength, bytes, numBytes);
    }
    objPtr->bytes[newLength] = 0;
    objPtr->length = newLength;
}

/*
 *----------------------------------------------------------------------
 *
 * Tcl_AppendStringsToObj --
 *
 *	This function appends one or more null-terminated strings to an
 *	object.
 *
 * Results:
 *	None.
 *
 * Side effects:
 *	The contents of all the string arguments are appended to the string
 *	representation of objPtr.
 *
 *----------------------------------------------------------------------
 */

void
Tcl_AppendStringsToObj(
    Tcl_Obj *objPtr,
    ...)
{
    va_list argList;

    va_start(argList, objPtr);
    if (Tcl_IsShared(objPtr)) {
	Tcl_Panic("%s called with shared object", "Tcl_AppendStringsToObj");
    }

    while (1) {
	const char *bytes = va_arg(argList, char *);

	if (bytes == NULL) {
	    break;
	}
	Tcl_AppendToObj(objPtr, bytes, -1);
    }
    va_end(argList);
}

/*
 *----------------------------------------------------------------------
 *
 * Tcl_AppendFormatToObj --
 *
 *	This function appends a list of Tcl_Obj's to a Tcl_Obj according to
 *	the formatting instructions embedded in the format string. The
 *	formatting instructions are inspired by sprintf(). Returns TCL_OK when
 *	successful. If there's an error in the arguments, TCL_ERROR is
 *	returned, and an error message is written to the interp, if non-NULL.
 *
 * Results:
 *	A standard Tcl result.
 *
 * Side effects:
 *	None.
 *
 *----------------------------------------------------------------------
 */

int
Tcl_AppendFormatToObj(
    Tcl_Interp *interp,
    Tcl_Obj *appendObj,
    const char *format,
    int objc,
    Tcl_Obj *const objv[])
{
    const char *span = format, *msg, *errCode;
    int numBytes = 0, objIndex = 0, gotXpg = 0, gotSequential = 0;
    int originalLength, limit;
    Tcl_UniChar ch = 0;
    static const char *mixedXPG =
	    "cannot mix \"%\" and \"%n$\" conversion specifiers";
    static const char *const badIndex[2] = {
	"not enough arguments for all format specifiers",
	"\"%n$\" argument index out of range"
    };
    static const char *overflow = "max size for a Tcl value exceeded";

    if (Tcl_IsShared(appendObj)) {
	Tcl_Panic("%s called with shared object", "Tcl_AppendFormatToObj");
    }
    TclGetStringFromObj(appendObj, &originalLength);
    limit = INT_MAX - originalLength;

    /*
     * Format string is NUL-terminated.
     */

    while (*format != '\0') {
	char *end;
	int gotMinus = 0, gotHash = 0, gotZero = 0, gotSpace = 0, gotPlus = 0;
	int width, gotPrecision, precision, sawFlag, useShort = 0, useBig = 0;
#ifndef TCL_WIDE_INT_IS_LONG
	int useWide = 0;
#endif
	int newXpg, numChars, allocSegment = 0, segmentLimit, segmentNumBytes;
	Tcl_Obj *segment;
	int step = TclUtfToUniChar(format, &ch);

	format += step;
	if (ch != '%') {
	    numBytes += step;
	    continue;
	}
	if (numBytes) {
	    if (numBytes > limit) {
		msg = overflow;
		errCode = "OVERFLOW";
		goto errorMsg;
	    }
	    Tcl_AppendToObj(appendObj, span, numBytes);
	    limit -= numBytes;
	    numBytes = 0;
	}

	/*
	 * Saw a % : process the format specifier.
	 *
	 * Step 0. Handle special case of escaped format marker (i.e., %%).
	 */

	step = TclUtfToUniChar(format, &ch);
	if (ch == '%') {
	    span = format;
	    numBytes = step;
	    format += step;
	    continue;
	}

	/*
	 * Step 1. XPG3 position specifier
	 */

	newXpg = 0;
	if (isdigit(UCHAR(ch))) {
	    int position = strtoul(format, &end, 10);

	    if (*end == '$') {
		newXpg = 1;
		objIndex = position - 1;
		format = end + 1;
		step = TclUtfToUniChar(format, &ch);
	    }
	}
	if (newXpg) {
	    if (gotSequential) {
		msg = mixedXPG;
		errCode = "MIXEDSPECTYPES";
		goto errorMsg;
	    }
	    gotXpg = 1;
	} else {
	    if (gotXpg) {
		msg = mixedXPG;
		errCode = "MIXEDSPECTYPES";
		goto errorMsg;
	    }
	    gotSequential = 1;
	}
	if ((objIndex < 0) || (objIndex >= objc)) {
	    msg = badIndex[gotXpg];
	    errCode = gotXpg ? "INDEXRANGE" : "FIELDVARMISMATCH";
	    goto errorMsg;
	}

	/*
	 * Step 2. Set of flags.
	 */

	sawFlag = 1;
	do {
	    switch (ch) {
	    case '-':
		gotMinus = 1;
		break;
	    case '#':
		gotHash = 1;
		break;
	    case '0':
		gotZero = 1;
		break;
	    case ' ':
		gotSpace = 1;
		break;
	    case '+':
		gotPlus = 1;
		break;
	    default:
		sawFlag = 0;
	    }
	    if (sawFlag) {
		format += step;
		step = TclUtfToUniChar(format, &ch);
	    }
	} while (sawFlag);

	/*
	 * Step 3. Minimum field width.
	 */

	width = 0;
	if (isdigit(UCHAR(ch))) {
	    width = strtoul(format, &end, 10);
	    format = end;
	    step = TclUtfToUniChar(format, &ch);
	} else if (ch == '*') {
	    if (objIndex >= objc - 1) {
		msg = badIndex[gotXpg];
		errCode = gotXpg ? "INDEXRANGE" : "FIELDVARMISMATCH";
		goto errorMsg;
	    }
	    if (TclGetIntFromObj(interp, objv[objIndex], &width) != TCL_OK) {
		goto error;
	    }
	    if (width < 0) {
		width = -width;
		gotMinus = 1;
	    }
	    objIndex++;
	    format += step;
	    step = TclUtfToUniChar(format, &ch);
	}
	if (width > limit) {
	    msg = overflow;
	    errCode = "OVERFLOW";
	    goto errorMsg;
	}

	/*
	 * Step 4. Precision.
	 */

	gotPrecision = precision = 0;
	if (ch == '.') {
	    gotPrecision = 1;
	    format += step;
	    step = TclUtfToUniChar(format, &ch);
	}
	if (isdigit(UCHAR(ch))) {
	    precision = strtoul(format, &end, 10);
	    format = end;
	    step = TclUtfToUniChar(format, &ch);
	} else if (ch == '*') {
	    if (objIndex >= objc - 1) {
		msg = badIndex[gotXpg];
		errCode = gotXpg ? "INDEXRANGE" : "FIELDVARMISMATCH";
		goto errorMsg;
	    }
	    if (TclGetIntFromObj(interp, objv[objIndex], &precision)
		    != TCL_OK) {
		goto error;
	    }

	    /*
	     * TODO: Check this truncation logic.
	     */

	    if (precision < 0) {
		precision = 0;
	    }
	    objIndex++;
	    format += step;
	    step = TclUtfToUniChar(format, &ch);
	}

	/*
	 * Step 5. Length modifier.
	 */

	if (ch == 'h') {
	    useShort = 1;
	    format += step;
	    step = TclUtfToUniChar(format, &ch);
	} else if (ch == 'l') {
	    format += step;
	    step = TclUtfToUniChar(format, &ch);
	    if (ch == 'l') {
		useBig = 1;
		format += step;
		step = TclUtfToUniChar(format, &ch);
#ifndef TCL_WIDE_INT_IS_LONG
	    } else {
		useWide = 1;
#endif
	    }
	} else if (ch == 'I') {
	    if ((format[1] == '6') && (format[2] == '4')) {
		format += (step + 2);
		step = TclUtfToUniChar(format, &ch);
#ifndef TCL_WIDE_INT_IS_LONG
		useWide = 1;
#endif
	    } else if ((format[1] == '3') && (format[2] == '2')) {
		format += (step + 2);
		step = TclUtfToUniChar(format, &ch);
	    } else {
		format += step;
		step = TclUtfToUniChar(format, &ch);
	    }
	} else if ((ch == 't') || (ch == 'z')) {
	    format += step;
	    step = TclUtfToUniChar(format, &ch);
#ifndef TCL_WIDE_INT_IS_LONG
	    if (sizeof(size_t) > sizeof(int)) {
		useWide = 1;
	    }
#endif
	} else if ((ch == 'q') ||(ch == 'j')) {
	    format += step;
	    step = TclUtfToUniChar(format, &ch);
#ifndef TCL_WIDE_INT_IS_LONG
	    useWide = 1;
#endif
	}

	format += step;
	span = format;

	/*
	 * Step 6. The actual conversion character.
	 */

	segment = objv[objIndex];
	numChars = -1;
	if (ch == 'i') {
	    ch = 'd';
	}
	switch (ch) {
	case '\0':
	    msg = "format string ended in middle of field specifier";
	    errCode = "INCOMPLETE";
	    goto errorMsg;
	case 's':
	    if (gotPrecision) {
		numChars = Tcl_GetCharLength(segment);
		if (precision < numChars) {
		    segment = Tcl_GetRange(segment, 0, precision - 1);
		    numChars = precision;
		    Tcl_IncrRefCount(segment);
		    allocSegment = 1;
		}
	    }
	    break;
	case 'c': {
	    char buf[TCL_UTF_MAX];
	    int code, length;

	    if (TclGetIntFromObj(interp, segment, &code) != TCL_OK) {
		goto error;
	    }
	    length = Tcl_UniCharToUtf(code, buf);
	    segment = Tcl_NewStringObj(buf, length);
	    Tcl_IncrRefCount(segment);
	    allocSegment = 1;
	    break;
	}

	case 'u':
	    if (useBig) {
		msg = "unsigned bignum format is invalid";
		errCode = "BADUNSIGNED";
		goto errorMsg;
	    }
	case 'd':
	case 'o':
	case 'p':
	case 'x':
	case 'X':
	case 'b': {
	    short s = 0;	/* Silence compiler warning; only defined and
				 * used when useShort is true. */
	    long l;
	    Tcl_WideInt w;
	    mp_int big;
	    int toAppend, isNegative = 0;

#ifndef TCL_WIDE_INT_IS_LONG
	    if (ch == 'p') {
		useWide = 1;
	    }
#endif
	    if (useBig) {
		if (Tcl_GetBignumFromObj(interp, segment, &big) != TCL_OK) {
		    goto error;
		}
		isNegative = (mp_cmp_d(&big, 0) == MP_LT);
#ifndef TCL_WIDE_INT_IS_LONG
	    } else if (useWide) {
		if (Tcl_GetWideIntFromObj(NULL, segment, &w) != TCL_OK) {
		    Tcl_Obj *objPtr;

		    if (Tcl_GetBignumFromObj(interp,segment,&big) != TCL_OK) {
			goto error;
		    }
		    mp_mod_2d(&big, (int) CHAR_BIT*sizeof(Tcl_WideInt), &big);
		    objPtr = Tcl_NewBignumObj(&big);
		    Tcl_IncrRefCount(objPtr);
		    Tcl_GetWideIntFromObj(NULL, objPtr, &w);
		    Tcl_DecrRefCount(objPtr);
		}
		isNegative = (w < (Tcl_WideInt) 0);
#endif
	    } else if (TclGetLongFromObj(NULL, segment, &l) != TCL_OK) {
		if (Tcl_GetWideIntFromObj(NULL, segment, &w) != TCL_OK) {
		    Tcl_Obj *objPtr;

		    if (Tcl_GetBignumFromObj(interp,segment,&big) != TCL_OK) {
			goto error;
		    }
		    mp_mod_2d(&big, (int) CHAR_BIT * sizeof(long), &big);
		    objPtr = Tcl_NewBignumObj(&big);
		    Tcl_IncrRefCount(objPtr);
		    TclGetLongFromObj(NULL, objPtr, &l);
		    Tcl_DecrRefCount(objPtr);
		} else {
		    l = Tcl_WideAsLong(w);
		}
		if (useShort) {
		    s = (short) l;
		    isNegative = (s < (short) 0);
		} else {
		    isNegative = (l < (long) 0);
		}
	    } else if (useShort) {
		s = (short) l;
		isNegative = (s < (short) 0);
	    } else {
		isNegative = (l < (long) 0);
	    }

	    segment = Tcl_NewObj();
	    allocSegment = 1;
	    segmentLimit = INT_MAX;
	    Tcl_IncrRefCount(segment);

	    if ((isNegative || gotPlus || gotSpace) && (useBig || ch=='d')) {
		Tcl_AppendToObj(segment,
			(isNegative ? "-" : gotPlus ? "+" : " "), 1);
		segmentLimit -= 1;
	    }

	    if (gotHash || (ch == 'p')) {
		switch (ch) {
		case 'o':
		    Tcl_AppendToObj(segment, "0", 1);
		    segmentLimit -= 1;
		    precision--;
		    break;
		case 'X':
		    Tcl_AppendToObj(segment, "0X", 2);
		    segmentLimit -= 2;
		    break;
		case 'p':
		case 'x':
		    Tcl_AppendToObj(segment, "0x", 2);
		    segmentLimit -= 2;
		    break;
		case 'b':
		    Tcl_AppendToObj(segment, "0b", 2);
		    segmentLimit -= 2;
		    break;
		}
	    }

	    switch (ch) {
	    case 'd': {
		int length;
		Tcl_Obj *pure;
		const char *bytes;

		if (useShort) {
		    pure = Tcl_NewIntObj((int) s);
#ifndef TCL_WIDE_INT_IS_LONG
		} else if (useWide) {
		    pure = Tcl_NewWideIntObj(w);
#endif
		} else if (useBig) {
		    pure = Tcl_NewBignumObj(&big);
		} else {
		    pure = Tcl_NewLongObj(l);
		}
		Tcl_IncrRefCount(pure);
		bytes = TclGetStringFromObj(pure, &length);

		/*
		 * Already did the sign above.
		 */

		if (*bytes == '-') {
		    length--;
		    bytes++;
		}
		toAppend = length;

		/*
		 * Canonical decimal string reps for integers are composed
		 * entirely of one-byte encoded characters, so "length" is the
		 * number of chars.
		 */

		if (gotPrecision) {
		    if (length < precision) {
			segmentLimit -= precision - length;
		    }
		    while (length < precision) {
			Tcl_AppendToObj(segment, "0", 1);
			length++;
		    }
		    gotZero = 0;
		}
		if (gotZero) {
		    length += Tcl_GetCharLength(segment);
		    if (length < width) {
			segmentLimit -= width - length;
		    }
		    while (length < width) {
			Tcl_AppendToObj(segment, "0", 1);
			length++;
		    }
		}
		if (toAppend > segmentLimit) {
		    msg = overflow;
		    errCode = "OVERFLOW";
		    goto errorMsg;
		}
		Tcl_AppendToObj(segment, bytes, toAppend);
		Tcl_DecrRefCount(pure);
		break;
	    }

	    case 'u':
	    case 'o':
	    case 'p':
	    case 'x':
	    case 'X':
	    case 'b': {
		Tcl_WideUInt bits = (Tcl_WideUInt) 0;
		Tcl_WideInt numDigits = (Tcl_WideInt) 0;
		int length, numBits = 4, base = 16, index = 0, shift = 0;
		Tcl_Obj *pure;
		char *bytes;

		if (ch == 'u') {
		    base = 10;
		} else if (ch == 'o') {
		    base = 8;
		    numBits = 3;
		} else if (ch == 'b') {
		    base = 2;
		    numBits = 1;
		}
		if (useShort) {
		    unsigned short us = (unsigned short) s;

		    bits = (Tcl_WideUInt) us;
		    while (us) {
			numDigits++;
			us /= base;
		    }
#ifndef TCL_WIDE_INT_IS_LONG
		} else if (useWide) {
		    Tcl_WideUInt uw = (Tcl_WideUInt) w;

		    bits = uw;
		    while (uw) {
			numDigits++;
			uw /= base;
		    }
#endif
		} else if (useBig && big.used) {
		    int leftover = (big.used * DIGIT_BIT) % numBits;
		    mp_digit mask = (~(mp_digit)0) << (DIGIT_BIT-leftover);

		    numDigits = 1 +
			    (((Tcl_WideInt) big.used * DIGIT_BIT) / numBits);
		    while ((mask & big.dp[big.used-1]) == 0) {
			numDigits--;
			mask >>= numBits;
		    }
		    if (numDigits > INT_MAX) {
			msg = overflow;
			errCode = "OVERFLOW";
			goto errorMsg;
		    }
		} else if (!useBig) {
		    unsigned long ul = (unsigned long) l;

		    bits = (Tcl_WideUInt) ul;
		    while (ul) {
			numDigits++;
			ul /= base;
		    }
		}

		/*
		 * Need to be sure zero becomes "0", not "".
		 */

		if ((numDigits == 0) && !((ch == 'o') && gotHash)) {
		    numDigits = 1;
		}
		pure = Tcl_NewObj();
		Tcl_SetObjLength(pure, (int) numDigits);
		bytes = TclGetString(pure);
		toAppend = length = (int) numDigits;
		while (numDigits--) {
		    int digitOffset;

		    if (useBig && big.used) {
			if (index < big.used && (size_t) shift <
				CHAR_BIT*sizeof(Tcl_WideUInt) - DIGIT_BIT) {
			    bits |= ((Tcl_WideUInt) big.dp[index++]) << shift;
			    shift += DIGIT_BIT;
			}
			shift -= numBits;
		    }
		    digitOffset = (int) (bits % base);
		    if (digitOffset > 9) {
			if (ch == 'X') {
			    bytes[numDigits] = 'A' + digitOffset - 10;
			} else {
			    bytes[numDigits] = 'a' + digitOffset - 10;
			}
		    } else {
			bytes[numDigits] = '0' + digitOffset;
		    }
		    bits /= base;
		}
		if (useBig) {
		    mp_clear(&big);
		}
		if (gotPrecision) {
		    if (length < precision) {
			segmentLimit -= precision - length;
		    }
		    while (length < precision) {
			Tcl_AppendToObj(segment, "0", 1);
			length++;
		    }
		    gotZero = 0;
		}
		if (gotZero) {
		    length += Tcl_GetCharLength(segment);
		    if (length < width) {
			segmentLimit -= width - length;
		    }
		    while (length < width) {
			Tcl_AppendToObj(segment, "0", 1);
			length++;
		    }
		}
		if (toAppend > segmentLimit) {
		    msg = overflow;
		    errCode = "OVERFLOW";
		    goto errorMsg;
		}
		Tcl_AppendObjToObj(segment, pure);
		Tcl_DecrRefCount(pure);
		break;
	    }

	    }
	    break;
	}

	case 'e':
	case 'E':
	case 'f':
	case 'g':
	case 'G': {
#define MAX_FLOAT_SIZE 320
	    char spec[2*TCL_INTEGER_SPACE + 9], *p = spec;
	    double d;
	    int length = MAX_FLOAT_SIZE;
	    char *bytes;

	    if (Tcl_GetDoubleFromObj(interp, segment, &d) != TCL_OK) {
		/* TODO: Figure out ACCEPT_NAN here */
		goto error;
	    }
	    *p++ = '%';
	    if (gotMinus) {
		*p++ = '-';
	    }
	    if (gotHash) {
		*p++ = '#';
	    }
	    if (gotZero) {
		*p++ = '0';
	    }
	    if (gotSpace) {
		*p++ = ' ';
	    }
	    if (gotPlus) {
		*p++ = '+';
	    }
	    if (width) {
		p += sprintf(p, "%d", width);
		if (width > length) {
		    length = width;
		}
	    }
	    if (gotPrecision) {
		*p++ = '.';
		p += sprintf(p, "%d", precision);
		if (precision > INT_MAX - length) {
		    msg = overflow;
		    errCode = "OVERFLOW";
		    goto errorMsg;
		}
		length += precision;
	    }

	    /*
	     * Don't pass length modifiers!
	     */

	    *p++ = (char) ch;
	    *p = '\0';

	    segment = Tcl_NewObj();
	    allocSegment = 1;
	    if (!Tcl_AttemptSetObjLength(segment, length)) {
		msg = overflow;
		errCode = "OVERFLOW";
		goto errorMsg;
	    }
	    bytes = TclGetString(segment);
	    if (!Tcl_AttemptSetObjLength(segment, sprintf(bytes, spec, d))) {
		msg = overflow;
		errCode = "OVERFLOW";
		goto errorMsg;
	    }
	    break;
	}
	default:
	    if (interp != NULL) {
		Tcl_SetObjResult(interp,
			Tcl_ObjPrintf("bad field specifier \"%c\"", ch));
		Tcl_SetErrorCode(interp, "TCL", "FORMAT", "BADTYPE", NULL);
	    }
	    goto error;
	}

	if (width>0 && numChars<0) {
	    numChars = Tcl_GetCharLength(segment);
	}
	if (!gotMinus && width>0) {
	    if (numChars < width) {
		limit -= width - numChars;
	    }
	    while (numChars < width) {
		Tcl_AppendToObj(appendObj, (gotZero ? "0" : " "), 1);
		numChars++;
	    }
	}

	TclGetStringFromObj(segment, &segmentNumBytes);
	if (segmentNumBytes > limit) {
	    if (allocSegment) {
		Tcl_DecrRefCount(segment);
	    }
	    msg = overflow;
	    errCode = "OVERFLOW";
	    goto errorMsg;
	}
	Tcl_AppendObjToObj(appendObj, segment);
	limit -= segmentNumBytes;
	if (allocSegment) {
	    Tcl_DecrRefCount(segment);
	}
	if (width > 0) {
	    if (numChars < width) {
		limit -= width-numChars;
	    }
	    while (numChars < width) {
		Tcl_AppendToObj(appendObj, (gotZero ? "0" : " "), 1);
		numChars++;
	    }
	}

	objIndex += gotSequential;
    }
    if (numBytes) {
	if (numBytes > limit) {
	    msg = overflow;
	    errCode = "OVERFLOW";
	    goto errorMsg;
	}
	Tcl_AppendToObj(appendObj, span, numBytes);
	limit -= numBytes;
	numBytes = 0;
    }

    return TCL_OK;

  errorMsg:
    if (interp != NULL) {
	Tcl_SetObjResult(interp, Tcl_NewStringObj(msg, -1));
	Tcl_SetErrorCode(interp, "TCL", "FORMAT", errCode, NULL);
    }
  error:
    Tcl_SetObjLength(appendObj, originalLength);
    return TCL_ERROR;
}

/*
 *---------------------------------------------------------------------------
 *
 * Tcl_Format--
 *
 * Results:
 *	A refcount zero Tcl_Obj.
 *
 * Side effects:
 *	None.
 *
 *---------------------------------------------------------------------------
 */

Tcl_Obj *
Tcl_Format(
    Tcl_Interp *interp,
    const char *format,
    int objc,
    Tcl_Obj *const objv[])
{
    int result;
    Tcl_Obj *objPtr = Tcl_NewObj();

    result = Tcl_AppendFormatToObj(interp, objPtr, format, objc, objv);
    if (result != TCL_OK) {
	Tcl_DecrRefCount(objPtr);
	return NULL;
    }
    return objPtr;
}

/*
 *---------------------------------------------------------------------------
 *
 * AppendPrintfToObjVA --
 *
 * Results:
 *
 * Side effects:
 *
 *---------------------------------------------------------------------------
 */

static void
AppendPrintfToObjVA(
    Tcl_Obj *objPtr,
    const char *format,
    va_list argList)
{
    int code, objc;
    Tcl_Obj **objv, *list = Tcl_NewObj();
    const char *p;

    p = format;
    Tcl_IncrRefCount(list);
    while (*p != '\0') {
	int size = 0, seekingConversion = 1, gotPrecision = 0;
	int lastNum = -1;

	if (*p++ != '%') {
	    continue;
	}
	if (*p == '%') {
	    p++;
	    continue;
	}
	do {
	    switch (*p) {
	    case '\0':
		seekingConversion = 0;
		break;
	    case 's': {
		const char *q, *end, *bytes = va_arg(argList, char *);
		seekingConversion = 0;

		/*
		 * The buffer to copy characters from starts at bytes and ends
		 * at either the first NUL byte, or after lastNum bytes, when
		 * caller has indicated a limit.
		 */

		end = bytes;
		while ((!gotPrecision || lastNum--) && (*end != '\0')) {
		    end++;
		}

		/*
		 * Within that buffer, we trim both ends if needed so that we
		 * copy only whole characters, and avoid copying any partial
		 * multi-byte characters.
		 */

		q = Tcl_UtfPrev(end, bytes);
		if (!Tcl_UtfCharComplete(q, (int)(end - q))) {
		    end = q;
		}

		q = bytes + TCL_UTF_MAX;
		while ((bytes < end) && (bytes < q)
			&& ((*bytes & 0xC0) == 0x80)) {
		    bytes++;
		}

		Tcl_ListObjAppendElement(NULL, list,
			Tcl_NewStringObj(bytes , (int)(end - bytes)));

		break;
	    }
	    case 'c':
	    case 'i':
	    case 'u':
	    case 'd':
	    case 'o':
	    case 'p':
	    case 'x':
	    case 'X':
		seekingConversion = 0;
		switch (size) {
		case -1:
		case 0:
		    Tcl_ListObjAppendElement(NULL, list, Tcl_NewLongObj(
			    (long) va_arg(argList, int)));
		    break;
		case 1:
		    Tcl_ListObjAppendElement(NULL, list, Tcl_NewLongObj(
			    va_arg(argList, long)));
		    break;
		case 2:
		    Tcl_ListObjAppendElement(NULL, list, Tcl_NewWideIntObj(
			    va_arg(argList, Tcl_WideInt)));
		    break;
		}
		break;
	    case 'e':
	    case 'E':
	    case 'f':
	    case 'g':
	    case 'G':
		Tcl_ListObjAppendElement(NULL, list, Tcl_NewDoubleObj(
			va_arg(argList, double)));
		seekingConversion = 0;
		break;
	    case '*':
		lastNum = (int) va_arg(argList, int);
		Tcl_ListObjAppendElement(NULL, list, Tcl_NewIntObj(lastNum));
		p++;
		break;
	    case '0': case '1': case '2': case '3': case '4':
	    case '5': case '6': case '7': case '8': case '9': {
		char *end;

		lastNum = (int) strtoul(p, &end, 10);
		p = end;
		break;
	    }
	    case '.':
		gotPrecision = 1;
		p++;
		break;
	    /* TODO: support for bignum arguments */
	    case 'l':
		++size;
		p++;
		break;
	    case 't':
	    case 'z':
		if (sizeof(size_t) == sizeof(Tcl_WideInt)) {
		    size = 2;
		}
		p++;
		break;
	    case 'j':
	    case 'q':
		size = 2;
		p++;
		break;
	    case 'I':
		if (p[1]=='6' && p[2]=='4') {
		    p += 2;
		    size = 2;
		} else if (p[1]=='3' && p[2]=='2') {
		    p += 2;
		} else if (sizeof(size_t) == sizeof(Tcl_WideInt)) {
		    size = 2;
		}
		p++;
		break;
	    case 'h':
		size = -1;
	    default:
		p++;
	    }
	} while (seekingConversion);
    }
    TclListObjGetElements(NULL, list, &objc, &objv);
    code = Tcl_AppendFormatToObj(NULL, objPtr, format, objc, objv);
    if (code != TCL_OK) {
	Tcl_AppendPrintfToObj(objPtr,
		"Unable to format \"%s\" with supplied arguments: %s",
		format, Tcl_GetString(list));
    }
    Tcl_DecrRefCount(list);
}

/*
 *---------------------------------------------------------------------------
 *
 * Tcl_AppendPrintfToObj --
 *
 * Results:
 *	A standard Tcl result.
 *
 * Side effects:
 *	None.
 *
 *---------------------------------------------------------------------------
 */

void
Tcl_AppendPrintfToObj(
    Tcl_Obj *objPtr,
    const char *format,
    ...)
{
    va_list argList;

    va_start(argList, format);
    AppendPrintfToObjVA(objPtr, format, argList);
    va_end(argList);
}

/*
 *---------------------------------------------------------------------------
 *
 * Tcl_ObjPrintf --
 *
 * Results:
 *	A refcount zero Tcl_Obj.
 *
 * Side effects:
 *	None.
 *
 *---------------------------------------------------------------------------
 */

Tcl_Obj *
Tcl_ObjPrintf(
    const char *format,
    ...)
{
    va_list argList;
    Tcl_Obj *objPtr = Tcl_NewObj();

    va_start(argList, format);
    AppendPrintfToObjVA(objPtr, format, argList);
    va_end(argList);
    return objPtr;
}

/*
 *---------------------------------------------------------------------------
 *
 * TclGetStringStorage --
 *
 *	Returns the string storage space of a Tcl_Obj.
 *
 * Results:
 *	The pointer value objPtr->bytes is returned and the number of bytes
 *	allocated there is written to *sizePtr (if known).
 *
 * Side effects:
 *	May set objPtr->bytes.
 *
 *---------------------------------------------------------------------------
 */

char *
TclGetStringStorage(
    Tcl_Obj *objPtr,
    unsigned int *sizePtr)
{
    String *stringPtr;

    if (objPtr->typePtr != &tclStringType || objPtr->bytes == NULL) {
	return TclGetStringFromObj(objPtr, (int *)sizePtr);
    }

    stringPtr = GET_STRING(objPtr);
    *sizePtr = stringPtr->allocated;
    return objPtr->bytes;
}

/*
 *---------------------------------------------------------------------------
 *
 * TclStringRepeat --
 *
 *	Performs the [string repeat] function.
 *
 * Results:
 * 	A (Tcl_Obj *) pointing to the result value, or NULL in case of an
 * 	error.
 *
 * Side effects:
 * 	On error, when interp is not NULL, error information is left in it.
 *
 *---------------------------------------------------------------------------
 */

Tcl_Obj *
TclStringRepeat(
    Tcl_Interp *interp,
    Tcl_Obj *objPtr,
    int count,
    int flags)
{
    Tcl_Obj *objResultPtr;
    int inPlace = flags & TCL_STRING_IN_PLACE;
    int length = 0, unichar = 0, done = 1;
    int binary = TclIsPureByteArray(objPtr);

    /* assert (count >= 2) */

    /*
     * Analyze to determine what representation result should be.
     * GOALS:	Avoid shimmering & string rep generation.
     * 		Produce pure bytearray when possible.
     * 		Error on overflow.
     */

    if (!binary) {
	if (objPtr->typePtr == &tclStringType) {
	    String *stringPtr = GET_STRING(objPtr);
	    if (stringPtr->hasUnicode) {
		unichar = 1;
	    }
	}
    }

    if (binary) {
	/* Result will be pure byte array. Pre-size it */
	Tcl_GetByteArrayFromObj(objPtr, &length);
    } else if (unichar) {
	/* Result will be pure Tcl_UniChar array. Pre-size it. */
	Tcl_GetUnicodeFromObj(objPtr, &length);
    } else {
	/* Result will be concat of string reps. Pre-size it. */
	Tcl_GetStringFromObj(objPtr, &length);
    }

    if (length == 0) {
	/* Any repeats of empty is empty. */
	return objPtr;
    }

    if (count > INT_MAX/length) {
	if (interp) {
	    Tcl_SetObjResult(interp, Tcl_ObjPrintf(
		    "max size for a Tcl value (%d bytes) exceeded", INT_MAX));
	    Tcl_SetErrorCode(interp, "TCL", "MEMORY", NULL);
	}
	return NULL;
    }

    if (binary) {
	/* Efficiently produce a pure byte array result */
	objResultPtr = (!inPlace || Tcl_IsShared(objPtr)) ?
		Tcl_DuplicateObj(objPtr) : objPtr;

	Tcl_SetByteArrayLength(objResultPtr, count*length); /* PANIC? */
	Tcl_SetByteArrayLength(objResultPtr, length);
	while (count - done > done) {
	    Tcl_AppendObjToObj(objResultPtr, objResultPtr);
	    done *= 2;
	}
	TclAppendBytesToByteArray(objResultPtr,
		Tcl_GetByteArrayFromObj(objResultPtr, NULL),
		(count - done) * length);
    } else if (unichar) {
	/* Efficiently produce a pure Tcl_UniChar array result */
	if (!inPlace || Tcl_IsShared(objPtr)) {
	    objResultPtr = Tcl_NewUnicodeObj(Tcl_GetUnicode(objPtr), length);
	} else {
	    TclInvalidateStringRep(objPtr);
	    objResultPtr = objPtr;
	}

        if (0 == Tcl_AttemptSetObjLength(objResultPtr, count*length)) {
	    if (interp) {
		Tcl_SetObjResult(interp, Tcl_ObjPrintf(
			"string size overflow: unable to alloc %"
			TCL_LL_MODIFIER "d bytes",
			(Tcl_WideUInt)STRING_SIZE(count*length)));
		Tcl_SetErrorCode(interp, "TCL", "MEMORY", NULL);
	    }
	    return NULL;
	}
	Tcl_SetObjLength(objResultPtr, length);
	while (count - done > done) {
	    Tcl_AppendObjToObj(objResultPtr, objResultPtr);
	    done *= 2;
	}
	Tcl_AppendUnicodeToObj(objResultPtr, Tcl_GetUnicode(objResultPtr),
		(count - done) * length);
    } else {
	/* Efficiently concatenate string reps */
	if (!inPlace || Tcl_IsShared(objPtr)) {
	    objResultPtr = Tcl_NewStringObj(Tcl_GetString(objPtr), length);
	} else {
	    TclFreeIntRep(objPtr);
	    objResultPtr = objPtr;
	}
        if (0 == Tcl_AttemptSetObjLength(objResultPtr, count*length)) {
	    if (interp) {
		Tcl_SetObjResult(interp, Tcl_ObjPrintf(
			"string size overflow: unable to alloc %u bytes",
			count*length));
		Tcl_SetErrorCode(interp, "TCL", "MEMORY", NULL);
	    }
	    return NULL;
	}
	Tcl_SetObjLength(objResultPtr, length);
	while (count - done > done) {
	    Tcl_AppendObjToObj(objResultPtr, objResultPtr);
	    done *= 2;
	}
	Tcl_AppendToObj(objResultPtr, Tcl_GetString(objResultPtr),
		(count - done) * length);
    }
    return objResultPtr;
}

/*
 *---------------------------------------------------------------------------
 *
 * TclStringCat --
 *
 *	Performs the [string cat] function.
 *
 * Results:
 * 	A (Tcl_Obj *) pointing to the result value, or NULL in case of an
 * 	error.
 *
 * Side effects:
 * 	On error, when interp is not NULL, error information is left in it.
 *
 *---------------------------------------------------------------------------
 */

Tcl_Obj *
TclStringCat(
    Tcl_Interp *interp,
    int objc,
    Tcl_Obj * const objv[],
    int flags)
{
    Tcl_Obj *objResultPtr, * const *ov;
    int oc, length = 0, binary = 1;
    int allowUniChar = 1, requestUniChar = 0;
    int first = objc - 1;	/* Index of first value possibly not empty */
    int last = 0;		/* Index of last value possibly not empty */
    int inPlace = flags & TCL_STRING_IN_PLACE;

    /* assert ( objc >= 0 ) */

    if (objc <= 1) {
	/* Only one or no objects; return first or empty */
	return objc ? objv[0] : Tcl_NewObj();
    }

    /* assert ( objc >= 2 ) */

    /*
     * Analyze to determine what representation result should be.
     * GOALS:	Avoid shimmering & string rep generation.
     * 		Produce pure bytearray when possible.
     * 		Error on overflow.
     */

    ov = objv, oc = objc;
    do {
	Tcl_Obj *objPtr = *ov++;

	if (objPtr->bytes) {
	    /* Value has a string rep. */
	    if (objPtr->length) {
		/*
		 * Non-empty string rep. Not a pure bytearray, so we
		 * won't create a pure bytearray
		 */
	 	binary = 0;
		if ((objPtr->typePtr) && (objPtr->typePtr != &tclStringType)) {
		    /* Prevent shimmer of non-string types. */
		    allowUniChar = 0;
		}
	    }
	} else {
	    /* assert (objPtr->typePtr != NULL) -- stork! */
	    if (TclIsPureByteArray(objPtr)) {
		allowUniChar = 0;
	    } else {
		binary = 0;
		if (objPtr->typePtr == &tclStringType) {
		    /* Have a pure Unicode value; ask to preserve it */
		    requestUniChar = 1;
		} else {
		    /* Have another type; prevent shimmer */
		    allowUniChar = 0;
		}
	    }
	}
    } while (--oc && (binary || allowUniChar));

    if (binary) {
	/* Result will be pure byte array. Pre-size it */
	ov = objv; oc = objc;
	do {
	    Tcl_Obj *objPtr = *ov++;

	    if (objPtr->bytes == NULL) {
		int numBytes;

		Tcl_GetByteArrayFromObj(objPtr, &numBytes); /* PANIC? */
		if (numBytes) {
		    last = objc - oc;
		    if (length == 0) {
			first = last;
		    } else if (numBytes > INT_MAX - length) {
			goto overflow;
		    }
		    length += numBytes;
		}
	    }
	} while (--oc);
    } else if (allowUniChar && requestUniChar) {
	/* Result will be pure Tcl_UniChar array. Pre-size it. */
	ov = objv; oc = objc;
	do {
	    Tcl_Obj *objPtr = *ov++;

	    if ((objPtr->bytes == NULL) || (objPtr->length)) {
		int numChars;

		Tcl_GetUnicodeFromObj(objPtr, &numChars); /* PANIC? */
		if (numChars) {
		    last = objc - oc;
		    if (length == 0) {
			first = last;
		    } else if (numChars > INT_MAX - length) {
			goto overflow;
		    }
		    length += numChars;
		}
	    }
	} while (--oc);
    } else {
	/* Result will be concat of string reps. Pre-size it. */
	ov = objv; oc = objc;
	do {
	    Tcl_Obj *pendingPtr = NULL;

	    /*
	     * Loop until a possibly non-empty value is reached.
	     * Keep string rep generation pending when possible.
	     */

	    do {
		/* assert ( pendingPtr == NULL ) */
		/* assert ( length == 0 ) */

		Tcl_Obj *objPtr = *ov++;

		if (objPtr->bytes == NULL) {
		    /* No string rep; Take the chance we can avoid making it */
		    pendingPtr = objPtr;
		} else {
		    Tcl_GetStringFromObj(objPtr, &length); /* PANIC? */
		}
	    } while (--oc && (length == 0) && (pendingPtr == NULL));

	    /*
 	     * Either we found a possibly non-empty value, and we
 	     * remember this index as the first and last such value so
 	     * far seen, or (oc == 0) and all values are known empty,
 	     * so first = last = objc - 1 signals the right quick return.
 	     */

	    first = last = objc - oc - 1;

	    if (oc && (length == 0)) {
		int numBytes;

		/* assert ( pendingPtr != NULL ) */

		/*
		 * There's a pending value followed by more values.
		 * Loop over remaining values generating strings until
		 * a non-empty value is found, or the pending value gets
		 * its string generated.
		 */

		do {
		    Tcl_Obj *objPtr = *ov++;
		    Tcl_GetStringFromObj(objPtr, &numBytes); /* PANIC? */
		} while (--oc && numBytes == 0 && pendingPtr->bytes == NULL);

		if (numBytes) {
		    last = objc -oc -1;
		}
		if (oc || numBytes) {
		    Tcl_GetStringFromObj(pendingPtr, &length);
		}
		if (length == 0) {
		    if (numBytes) {
			first = last;
		    }
		} else if (numBytes > INT_MAX - length) {
		    goto overflow;
		}
		length += numBytes;
	    }
	} while (oc && (length == 0));

	while (oc) {
	    int numBytes;
	    Tcl_Obj *objPtr = *ov++;

	    /* assert ( length > 0 && pendingPtr == NULL )  */

	    Tcl_GetStringFromObj(objPtr, &numBytes); /* PANIC? */
	    if (numBytes) {
		last = objc - oc;
		if (numBytes > INT_MAX - length) {
		    goto overflow;
		}
		length += numBytes;
	    }
	    --oc;
	}
    }

    if (last <= first /*|| length == 0 */) {
	/* Only one non-empty value or zero length; return first */
	/* NOTE: (length == 0) implies (last <= first) */
	return objv[first];
    }

    objv += first; objc = (last - first + 1);

    if (binary) {
	/* Efficiently produce a pure byte array result */
	unsigned char *dst;

	/*
	 * Broken interface! Byte array value routines offer no way
	 * to handle failure to allocate enough space. Following
	 * stanza may panic.
	 */
	if (inPlace && !Tcl_IsShared(*objv)) {
	    int start;

	    objResultPtr = *objv++; objc--;
	    Tcl_GetByteArrayFromObj(objResultPtr, &start);
	    dst = Tcl_SetByteArrayLength(objResultPtr, length) + start;
	} else {
	    objResultPtr = Tcl_NewByteArrayObj(NULL, length);
	    dst = Tcl_SetByteArrayLength(objResultPtr, length);
	}
	while (objc--) {
	    Tcl_Obj *objPtr = *objv++;

	    if (objPtr->bytes == NULL) {
		int more;
		unsigned char *src = Tcl_GetByteArrayFromObj(objPtr, &more);
		memcpy(dst, src, (size_t) more);
		dst += more;
	    }
	}
    } else if (allowUniChar && requestUniChar) {
	/* Efficiently produce a pure Tcl_UniChar array result */
	Tcl_UniChar *dst;

	if (inPlace && !Tcl_IsShared(*objv)) {
	    int start;

	    objResultPtr = *objv++; objc--;

	    /* Ugly interface! Force resize of the unicode array. */
	    Tcl_GetUnicodeFromObj(objResultPtr, &start);
	    Tcl_InvalidateStringRep(objResultPtr);
	    if (0 == Tcl_AttemptSetObjLength(objResultPtr, length)) {
		if (interp) {
		    Tcl_SetObjResult(interp, Tcl_ObjPrintf(
		    	"concatenation failed: unable to alloc %"
			TCL_LL_MODIFIER "d bytes",
			(Tcl_WideUInt)STRING_SIZE(length)));
		    Tcl_SetErrorCode(interp, "TCL", "MEMORY", NULL);
		}
		return NULL;
	    }
	    dst = Tcl_GetUnicode(objResultPtr) + start;
	} else {
	    Tcl_UniChar ch = 0;

	    /* Ugly interface! No scheme to init array size. */
	    objResultPtr = Tcl_NewUnicodeObj(&ch, 0);	/* PANIC? */
	    if (0 == Tcl_AttemptSetObjLength(objResultPtr, length)) {
		Tcl_DecrRefCount(objResultPtr);
		if (interp) {
		    Tcl_SetObjResult(interp, Tcl_ObjPrintf(
		    	"concatenation failed: unable to alloc %"
			TCL_LL_MODIFIER "d bytes",
			(Tcl_WideUInt)STRING_SIZE(length)));
		    Tcl_SetErrorCode(interp, "TCL", "MEMORY", NULL);
		}
		return NULL;
	    }
	    dst = Tcl_GetUnicode(objResultPtr);
	}
	while (objc--) {
	    Tcl_Obj *objPtr = *objv++;

	    if ((objPtr->bytes == NULL) || (objPtr->length)) {
		int more;
		Tcl_UniChar *src = Tcl_GetUnicodeFromObj(objPtr, &more);
		memcpy(dst, src, more * sizeof(Tcl_UniChar));
		dst += more;
	    }
	}
    } else {
	/* Efficiently concatenate string reps */
	char *dst;

	if (inPlace && !Tcl_IsShared(*objv)) {
	    int start;

	    objResultPtr = *objv++; objc--;

	    Tcl_GetStringFromObj(objResultPtr, &start);
	    if (0 == Tcl_AttemptSetObjLength(objResultPtr, length)) {
		if (interp) {
		    Tcl_SetObjResult(interp, Tcl_ObjPrintf(
		    	"concatenation failed: unable to alloc %u bytes",
			length));
		    Tcl_SetErrorCode(interp, "TCL", "MEMORY", NULL);
		}
		return NULL;
	    }
	    dst = Tcl_GetString(objResultPtr) + start;

	    /* assert ( length > start ) */
	    TclFreeIntRep(objResultPtr);
	} else {
	    objResultPtr = Tcl_NewObj();	/* PANIC? */
	    if (0 == Tcl_AttemptSetObjLength(objResultPtr, length)) {
		Tcl_DecrRefCount(objResultPtr);
		if (interp) {
		    Tcl_SetObjResult(interp, Tcl_ObjPrintf(
		    	"concatenation failed: unable to alloc %u bytes",
			length));
		    Tcl_SetErrorCode(interp, "TCL", "MEMORY", NULL);
		}
		return NULL;
	    }
	    dst = Tcl_GetString(objResultPtr);
	}
	while (objc--) {
	    Tcl_Obj *objPtr = *objv++;

	    if ((objPtr->bytes == NULL) || (objPtr->length)) {
		int more;
		char *src = Tcl_GetStringFromObj(objPtr, &more);
		memcpy(dst, src, (size_t) more);
		dst += more;
	    }
	}
    }
    return objResultPtr;

  overflow:
    if (interp) {
	Tcl_SetObjResult(interp, Tcl_ObjPrintf(
		    "max size for a Tcl value (%d bytes) exceeded", INT_MAX));
	Tcl_SetErrorCode(interp, "TCL", "MEMORY", NULL);
    }
    return NULL;
}

/*
 *---------------------------------------------------------------------------
 *
 * TclStringFirst --
 *
 *	Implements the [string first] operation.
 *
 * Results:
 *	If needle is found as a substring of haystack, the index of the
 *	first instance of such a find is returned.  If needle is not present
 *	as a substring of haystack, -1 is returned.
 *
 * Side effects:
 *	needle and haystack may have their Tcl_ObjType changed.
 *
 *---------------------------------------------------------------------------
 */

int
TclStringFirst(
    Tcl_Obj *needle,
    Tcl_Obj *haystack,
    int start)
{
    int lh, ln = Tcl_GetCharLength(needle);

    if (start < 0) {
	start = 0;
    }
    if (ln == 0) {
	/* We don't find empty substrings.  Bizarre! 
	 * Whenever this routine is turned into a proper substring
	 * finder, change to `return start` after limits imposed. */
	return -1;
    }

    if (TclIsPureByteArray(needle) && TclIsPureByteArray(haystack)) {
	unsigned char *end, *try, *bh;
	unsigned char *bn = Tcl_GetByteArrayFromObj(needle, &ln);

	/* Find bytes in bytes */
	bh = Tcl_GetByteArrayFromObj(haystack, &lh);
	end = bh + lh;

	try = bh + start;
	while (try + ln <= end) {
	    /*
	     * Look for the leading byte of the needle in the haystack
	     * starting at try and stopping when there's not enough room
	     * for the needle left.
	     */
	    try = memchr(try, bn[0], (end + 1 - ln) - try);
	    if (try == NULL) {
		/* Leading byte not found -> needle cannot be found. */
		return -1;
	    }
	    /* Leading byte found, check rest of needle. */
	    if (0 == memcmp(try+1, bn+1, ln-1)) {
		/* Checks! Return the successful index. */
		return (try - bh);
	    }
	    /* Rest of needle match failed; Iterate to continue search. */
	    try++;
	}
	return -1;
    }

    /*
     * TODO: It might be nice to support some cases where it is not
     * necessary to shimmer to &tclStringType to compute the result,
     * and instead operate just on the objPtr->bytes values directly.
     * However, we also do not want the answer to change based on the
     * code pathway, or if it does we want that to be for some values
     * we explicitly decline to support.  Getting there will involve
     * locking down in practice more firmly just what encodings produce
     * what supported results for the objPtr->bytes values.  For now,
     * do only the well-defined Tcl_UniChar array search.
     */

    {
	Tcl_UniChar *try, *end, *uh;
	Tcl_UniChar *un = Tcl_GetUnicodeFromObj(needle, &ln);

	uh = Tcl_GetUnicodeFromObj(haystack, &lh);
	end = uh + lh;

	for (try = uh + start; try + ln <= end; try++) {
	    if ((*try == *un) && (0 ==
		    memcmp(try + 1, un + 1, (ln-1) * sizeof(Tcl_UniChar)))) {
		return (try - uh);
	    }
	}
	return -1;
    }
}

/*
 *---------------------------------------------------------------------------
 *
 * TclStringLast --
 *
 *	Implements the [string last] operation.
 *
 * Results:
 *	If needle is found as a substring of haystack, the index of the
 *	last instance of such a find is returned.  If needle is not present
 *	as a substring of haystack, -1 is returned.
 *
 * Side effects:
 *	needle and haystack may have their Tcl_ObjType changed.
 *
 *---------------------------------------------------------------------------
 */

int
TclStringLast(
    Tcl_Obj *needle,
    Tcl_Obj *haystack,
    int last)
{
    int lh, ln = Tcl_GetCharLength(needle);

    if (ln == 0) {
	/*
	 * 	We don't find empty substrings.  Bizarre!
	 *
	 * 	TODO: When we one day make this a true substring
	 * 	finder, change this to "return last", after limitation.
	 */
	return -1;
    }

    lh = Tcl_GetCharLength(haystack);
    if (last >= lh) {
	last = lh - 1;
    }

    if (last < ln - 1) {
	return -1;
    }

    if (TclIsPureByteArray(needle) && TclIsPureByteArray(haystack)) {
	unsigned char *try, *bh = Tcl_GetByteArrayFromObj(haystack, &lh);
	unsigned char *bn = Tcl_GetByteArrayFromObj(needle, &ln);

	try = bh + last + 1 - ln;
	while (try >= bh) {
	    if ((*try == bn[0])
		    && (0 == memcmp(try+1, bn+1, ln-1))) {
		return (try - bh);
	    }
	    try--;
	}
	return -1;
    }

    {
	Tcl_UniChar *try, *uh = Tcl_GetUnicodeFromObj(haystack, &lh);
	Tcl_UniChar *un = Tcl_GetUnicodeFromObj(needle, &ln);

	try = uh + last + 1 - ln;
	while (try >= uh) {
	    if ((*try == un[0])
		    && (0 == memcmp(try+1, un+1, (ln-1)*sizeof(Tcl_UniChar)))) {
		return (try - uh);
	    }
	    try--;
	}
	return -1;
    }
}

/*
 *---------------------------------------------------------------------------
 *
 * TclStringReverse --
 *
 *	Implements the [string reverse] operation.
 *
 * Results:
 *	A Tcl value which is the [string reverse] of the argument supplied.
 *	When sharing rules permit and the caller requests, the returned value
 *	might be the argument with modifications done in place.
 *
 * Side effects:
 *	May allocate a new Tcl_Obj.
 *
 *---------------------------------------------------------------------------
 */

static void
ReverseBytes(
    unsigned char *to,		/* Copy bytes into here... */
    unsigned char *from,	/* ...from here... */
    int count)		/* Until this many are copied, */
				/* reversing as you go. */
{
    unsigned char *src = from + count;
    if (to == from) {
	/* Reversing in place */
	while (--src > to) {
	    unsigned char c = *src;
	    *src = *to;
	    *to++ = c;
	}
    }  else {
	while (--src >= from) {
	    *to++ = *src;
	}
    }
}

Tcl_Obj *
TclStringReverse(
    Tcl_Obj *objPtr,
    int flags)
{
    String *stringPtr;
    Tcl_UniChar ch = 0;
    int inPlace = flags & TCL_STRING_IN_PLACE;

    if (TclIsPureByteArray(objPtr)) {
	int numBytes;
	unsigned char *from = Tcl_GetByteArrayFromObj(objPtr, &numBytes);

	if (!inPlace || Tcl_IsShared(objPtr)) {
	    objPtr = Tcl_NewByteArrayObj(NULL, numBytes);
	}
	ReverseBytes(Tcl_GetByteArrayFromObj(objPtr, NULL), from, numBytes);
	return objPtr;
    }

    SetStringFromAny(NULL, objPtr);
    stringPtr = GET_STRING(objPtr);

    if (stringPtr->hasUnicode) {
	Tcl_UniChar *from = Tcl_GetUnicode(objPtr);
	Tcl_UniChar *src = from + stringPtr->numChars;

	if (!inPlace || Tcl_IsShared(objPtr)) {
	    Tcl_UniChar *to;

	    /*
	     * Create a non-empty, pure unicode value, so we can coax
	     * Tcl_SetObjLength into growing the unicode rep buffer.
	     */

	    objPtr = Tcl_NewUnicodeObj(&ch, 1);
	    Tcl_SetObjLength(objPtr, stringPtr->numChars);
	    to = Tcl_GetUnicode(objPtr);
	    while (--src >= from) {
		*to++ = *src;
	    }
	} else {
	    /* Reversing in place */
	    while (--src > from) {
		ch = *src;
		*src = *from;
		*from++ = ch;
	    }
	}
    }

    if (objPtr->bytes) {
	int numChars = stringPtr->numChars;
	int numBytes = objPtr->length;
	char *to, *from = objPtr->bytes;

	if (!inPlace || Tcl_IsShared(objPtr)) {
	    objPtr = Tcl_NewObj();
	    Tcl_SetObjLength(objPtr, numBytes);
	}
	to = objPtr->bytes;

	if (numChars < numBytes) {
	    /*
	     * Either numChars == -1 and we don't know how many chars are
	     * represented by objPtr->bytes and we need Pass 1 just in case,
	     * or numChars >= 0 and we know we have fewer chars than bytes,
	     * so we know there's a multibyte character needing Pass 1.
	     *
	     * Pass 1. Reverse the bytes of each multi-byte character.
	     */
	    int charCount = 0;
	    int bytesLeft = numBytes;

	    while (bytesLeft) {
		/*
		 * NOTE: We know that the from buffer is NUL-terminated.
		 * It's part of the contract for objPtr->bytes values.
		 * Thus, we can skip calling Tcl_UtfCharComplete() here.
		 */
		int bytesInChar = TclUtfToUniChar(from, &ch);

		ReverseBytes((unsigned char *)to, (unsigned char *)from,
			bytesInChar);
		to += bytesInChar;
		from += bytesInChar;
		bytesLeft -= bytesInChar;
		charCount++;
	    }

	    from = to = objPtr->bytes;
	    stringPtr->numChars = charCount;
	}
	/* Pass 2. Reverse all the bytes. */
	ReverseBytes((unsigned char *)to, (unsigned char *)from, numBytes);
    }

    return objPtr;
}

/*
 *---------------------------------------------------------------------------
 *
 * FillUnicodeRep --
 *
 *	Populate the Unicode internal rep with the Unicode form of its string
 *	rep. The object must alread have a "String" internal rep.
 *
 * Results:
 *	None.
 *
 * Side effects:
 *	Reallocates the String internal rep.
 *
 *---------------------------------------------------------------------------
 */

static void
FillUnicodeRep(
    Tcl_Obj *objPtr)		/* The object in which to fill the unicode
				 * rep. */
{
    String *stringPtr = GET_STRING(objPtr);

    ExtendUnicodeRepWithString(objPtr, objPtr->bytes, objPtr->length,
	    stringPtr->numChars);
}

static void
ExtendUnicodeRepWithString(
    Tcl_Obj *objPtr,
    const char *bytes,
    size_t numBytes,
    size_t numAppendChars)
{
    String *stringPtr = GET_STRING(objPtr);
    size_t needed, numOrigChars = 0;
    Tcl_UniChar *dst, unichar = 0;

    if (stringPtr->hasUnicode) {
	numOrigChars = stringPtr->numChars;
    }
    if (numAppendChars == (size_t)-1) {
	TclNumUtfChars(numAppendChars, bytes, numBytes);
    }
    needed = numOrigChars + numAppendChars;
    stringCheckLimits(needed);

    if (needed > stringPtr->maxChars) {
	GrowUnicodeBuffer(objPtr, needed);
	stringPtr = GET_STRING(objPtr);
    }

    stringPtr->hasUnicode = 1;
    if (bytes) {
	stringPtr->numChars = needed;
    } else {
	numAppendChars = 0;
    }
    for (dst=stringPtr->unicode + numOrigChars; numAppendChars-- > 0; dst++) {
	bytes += TclUtfToUniChar(bytes, &unichar);
	*dst = unichar;
    }
    *dst = 0;
}

/*
 *----------------------------------------------------------------------
 *
 * DupStringInternalRep --
 *
 *	Initialize the internal representation of a new Tcl_Obj to a copy of
 *	the internal representation of an existing string object.
 *
 * Results:
 *	None.
 *
 * Side effects:
 *	copyPtr's internal rep is set to a copy of srcPtr's internal
 *	representation.
 *
 *----------------------------------------------------------------------
 */

static void
DupStringInternalRep(
    Tcl_Obj *srcPtr,		/* Object with internal rep to copy. Must have
				 * an internal rep of type "String". */
    Tcl_Obj *copyPtr)		/* Object with internal rep to set. Must not
				 * currently have an internal rep.*/
{
    String *srcStringPtr = GET_STRING(srcPtr);
    String *copyStringPtr = NULL;

    if (srcStringPtr->numChars == (size_t)-1) {
	/*
	 * The String struct in the source value holds zero useful data. Don't
	 * bother copying it. Don't even bother allocating space in which to
	 * copy it. Just let the copy be untyped.
	 */

	return;
    }

    if (srcStringPtr->hasUnicode) {
	int copyMaxChars;

	if (srcStringPtr->maxChars / 2 >= srcStringPtr->numChars) {
	    copyMaxChars = 2 * srcStringPtr->numChars;
	} else {
	    copyMaxChars = srcStringPtr->maxChars;
	}
	copyStringPtr = stringAttemptAlloc(copyMaxChars);
	if (copyStringPtr == NULL) {
	    copyMaxChars = srcStringPtr->numChars;
	    copyStringPtr = stringAlloc(copyMaxChars);
	}
	copyStringPtr->maxChars = copyMaxChars;
	memcpy(copyStringPtr->unicode, srcStringPtr->unicode,
		srcStringPtr->numChars * sizeof(Tcl_UniChar));
	copyStringPtr->unicode[srcStringPtr->numChars] = 0;
    } else {
	copyStringPtr = stringAlloc(0);
	copyStringPtr->maxChars = 0;
	copyStringPtr->unicode[0] = 0;
    }
    copyStringPtr->hasUnicode = srcStringPtr->hasUnicode;
    copyStringPtr->numChars = srcStringPtr->numChars;

    /*
     * Tricky point: the string value was copied by generic object management
     * code, so it doesn't contain any extra bytes that might exist in the
     * source object.
     */

    copyStringPtr->allocated = copyPtr->bytes ? copyPtr->length : 0;

    SET_STRING(copyPtr, copyStringPtr);
    copyPtr->typePtr = &tclStringType;
}

/*
 *----------------------------------------------------------------------
 *
 * SetStringFromAny --
 *
 *	Create an internal representation of type "String" for an object.
 *
 * Results:
 *	This operation always succeeds and returns TCL_OK.
 *
 * Side effects:
 *	Any old internal reputation for objPtr is freed and the internal
 *	representation is set to "String".
 *
 *----------------------------------------------------------------------
 */

static int
SetStringFromAny(
    Tcl_Interp *interp,		/* Used for error reporting if not NULL. */
    Tcl_Obj *objPtr)		/* The object to convert. */
{
    if (objPtr->typePtr != &tclStringType) {
	String *stringPtr = stringAlloc(0);

	/*
	 * Convert whatever we have into an untyped value. Just A String.
	 */

	(void) TclGetString(objPtr);
	TclFreeIntRep(objPtr);

	/*
	 * Create a basic String intrep that just points to the UTF-8 string
	 * already in place at objPtr->bytes.
	 */

	stringPtr->numChars = (size_t)-1;
	stringPtr->allocated = objPtr->length;
	stringPtr->maxChars = 0;
	stringPtr->hasUnicode = 0;
	SET_STRING(objPtr, stringPtr);
	objPtr->typePtr = &tclStringType;
    }
    return TCL_OK;
}

/*
 *----------------------------------------------------------------------
 *
 * UpdateStringOfString --
 *
 *	Update the string representation for an object whose internal
 *	representation is "String".
 *
 * Results:
 *	None.
 *
 * Side effects:
 *	The object's string may be set by converting its Unicode represention
 *	to UTF format.
 *
 *----------------------------------------------------------------------
 */

static void
UpdateStringOfString(
    Tcl_Obj *objPtr)		/* Object with string rep to update. */
{
    String *stringPtr = GET_STRING(objPtr);

    /*
     * This routine is only called when we need to generate the
     * string rep objPtr->bytes because it does not exist -- it is NULL.
     * In that circumstance, any lingering claim about the size of
     * memory pointed to by that NULL pointer is clearly bogus, and
     * needs a reset.
     */

    stringPtr->allocated = 0;

    if (stringPtr->numChars == 0) {
	TclInitStringRep(objPtr, &tclEmptyString, 0);
    } else {
	(void) ExtendStringRepWithUnicode(objPtr, stringPtr->unicode,
		stringPtr->numChars);
    }
}

static size_t
ExtendStringRepWithUnicode(
    Tcl_Obj *objPtr,
    const Tcl_UniChar *unicode,
    size_t numChars)
{
    /*
     * Pre-condition: this is the "string" Tcl_ObjType.
     */

    size_t i, origLength, size = 0;
    char *dst;
    String *stringPtr = GET_STRING(objPtr);

    if (numChars == (size_t)-1) {
	numChars = UnicodeLength(unicode);
    }

    if (numChars == 0) {
	return 0;
    }

    if (objPtr->bytes == NULL) {
	objPtr->length = 0;
    }
    size = origLength = objPtr->length;

    /*
     * Quick cheap check in case we have more than enough room.
     */

    if (numChars <= (INT_MAX - size)/TCL_UTF_MAX
	    && stringPtr->allocated >= size + numChars * TCL_UTF_MAX) {
	goto copyBytes;
    }

    for (i = 0; i < numChars; i++) {
	size += TclUtfCount(unicode[i]);
    }
    if ((int)size < 0) {
	Tcl_Panic("max size for a Tcl value (%d bytes) exceeded", INT_MAX);
    }

    /*
     * Grow space if needed.
     */

    if (size > stringPtr->allocated) {
	GrowStringBuffer(objPtr, size, 1);
    }

  copyBytes:
    dst = objPtr->bytes + origLength;
    for (i = 0; i < numChars; i++) {
	dst += Tcl_UniCharToUtf((int) unicode[i], dst);
    }
    *dst = '\0';
    objPtr->length = dst - objPtr->bytes;
    return numChars;
}

/*
 *----------------------------------------------------------------------
 *
 * FreeStringInternalRep --
 *
 *	Deallocate the storage associated with a String data object's internal
 *	representation.
 *
 * Results:
 *	None.
 *
 * Side effects:
 *	Frees memory.
 *
 *----------------------------------------------------------------------
 */

static void
FreeStringInternalRep(
    Tcl_Obj *objPtr)		/* Object with internal rep to free. */
{
    ckfree(GET_STRING(objPtr));
    objPtr->typePtr = NULL;
}

/*
 * Local Variables:
 * mode: c
 * c-basic-offset: 4
 * fill-column: 78
 * End:
 */<|MERGE_RESOLUTION|>--- conflicted
+++ resolved
@@ -141,13 +141,8 @@
 	objPtr->bytes = NULL;
     }
     if (flag == 0 || stringPtr->allocated > 0) {
-<<<<<<< HEAD
-	attempt = 2 * needed;
-	if (attempt <= STRING_MAXCHARS) {
-=======
-	if (needed <= INT_MAX / 2) {
+	if (needed <= STRING_MAXCHARS / 2) {
 	    attempt = 2 * needed;
->>>>>>> a4448026
 	    ptr = attemptckrealloc(objPtr->bytes, attempt + 1);
 	}
 	if (ptr == NULL) {
@@ -196,13 +191,8 @@
 	 * Subsequent appends - apply the growth algorithm.
 	 */
 
-<<<<<<< HEAD
-	attempt = 2 * needed;
-	if (attempt <= STRING_MAXCHARS) {
-=======
 	if (needed <= STRING_MAXCHARS / 2) {
 	    attempt = 2 * needed;
->>>>>>> a4448026
 	    ptr = stringAttemptRealloc(stringPtr, attempt);
 	}
 	if (ptr == NULL) {
