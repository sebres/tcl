/*
 * tclStringObj.c --
 *
 *	This file contains functions that implement string operations on Tcl
 *	objects. Some string operations work with UTF strings and others
 *	require Unicode format. Functions that require knowledge of the width
 *	of each character, such as indexing, operate on Unicode data.
 *
 *	A Unicode string is an internationalized string. Conceptually, a
 *	Unicode string is an array of 16-bit quantities organized as a
 *	sequence of properly formed UTF-8 characters. There is a one-to-one
 *	map between Unicode and UTF characters. Because Unicode characters
 *	have a fixed width, operations such as indexing operate on Unicode
 *	data. The String object is optimized for the case where each UTF char
 *	in a string is only one byte. In this case, we store the value of
 *	numChars, but we don't store the Unicode data (unless Tcl_GetUnicode
 *	is explicitly called).
 *
 *	The String object type stores one or both formats. The default
 *	behavior is to store UTF. Once Unicode is calculated by a function, it
 *	is stored in the internal rep for future access (without an additional
 *	O(n) cost).
 *
 *	To allow many appends to be done to an object without constantly
 *	reallocating the space for the string or Unicode representation, we
 *	allocate double the space for the string or Unicode and use the
 *	internal representation to keep track of how much space is used vs.
 *	allocated.
 *
 * Copyright (c) 1995-1997 Sun Microsystems, Inc.
 * Copyright (c) 1999 by Scriptics Corporation.
 *
 * See the file "license.terms" for information on usage and redistribution of
 * this file, and for a DISCLAIMER OF ALL WARRANTIES.
 */

#include "tclInt.h"
#include "tclTomMath.h"
#include "tclStringRep.h"

#include "assert.h"
/*
 * Prototypes for functions defined later in this file:
 */

static void		AppendPrintfToObjVA(Tcl_Obj *objPtr,
			    const char *format, va_list argList);
static void		AppendUnicodeToUnicodeRep(Tcl_Obj *objPtr,
			    const Tcl_UniChar *unicode, int appendNumChars);
static void		AppendUnicodeToUtfRep(Tcl_Obj *objPtr,
			    const Tcl_UniChar *unicode, int numChars);
static void		AppendUtfToUnicodeRep(Tcl_Obj *objPtr,
			    const char *bytes, int numBytes);
static void		AppendUtfToUtfRep(Tcl_Obj *objPtr,
			    const char *bytes, int numBytes);
static void		DupStringInternalRep(Tcl_Obj *objPtr,
			    Tcl_Obj *copyPtr);
static int		ExtendStringRepWithUnicode(Tcl_Obj *objPtr,
			    const Tcl_UniChar *unicode, int numChars);
static void		ExtendUnicodeRepWithString(Tcl_Obj *objPtr,
			    const char *bytes, int numBytes,
			    int numAppendChars);
static void		FillUnicodeRep(Tcl_Obj *objPtr);
static void		FreeStringInternalRep(Tcl_Obj *objPtr);
static void		GrowStringBuffer(Tcl_Obj *objPtr, int needed, int flag);
static void		GrowUnicodeBuffer(Tcl_Obj *objPtr, int needed);
static int		SetStringFromAny(Tcl_Interp *interp, Tcl_Obj *objPtr);
static void		SetUnicodeObj(Tcl_Obj *objPtr,
			    const Tcl_UniChar *unicode, int numChars);
static int		UnicodeLength(const Tcl_UniChar *unicode);
static void		UpdateStringOfString(Tcl_Obj *objPtr);

/*
 * The structure below defines the string Tcl object type by means of
 * functions that can be invoked by generic object code.
 */

const Tcl_ObjType tclStringType = {
    "string",			/* name */
    FreeStringInternalRep,	/* freeIntRepPro */
    DupStringInternalRep,	/* dupIntRepProc */
    UpdateStringOfString,	/* updateStringProc */
    SetStringFromAny		/* setFromAnyProc */
};

/*
 * TCL STRING GROWTH ALGORITHM
 *
 * When growing strings (during an append, for example), the following growth
 * algorithm is used:
 *
 *   Attempt to allocate 2 * (originalLength + appendLength)
 *   On failure:
 *	attempt to allocate originalLength + 2*appendLength + TCL_MIN_GROWTH
 *
 * This algorithm allows very good performance, as it rapidly increases the
 * memory allocated for a given string, which minimizes the number of
 * reallocations that must be performed. However, using only the doubling
 * algorithm can lead to a significant waste of memory. In particular, it may
 * fail even when there is sufficient memory available to complete the append
 * request (but there is not 2*totalLength memory available). So when the
 * doubling fails (because there is not enough memory available), the
 * algorithm requests a smaller amount of memory, which is still enough to
 * cover the request, but which hopefully will be less than the total
 * available memory.
 *
 * The addition of TCL_MIN_GROWTH allows for efficient handling of very
 * small appends. Without this extra slush factor, a sequence of several small
 * appends would cause several memory allocations. As long as
 * TCL_MIN_GROWTH is a reasonable size, we can avoid that behavior.
 *
 * The growth algorithm can be tuned by adjusting the following parameters:
 *
 * TCL_MIN_GROWTH		Additional space, in bytes, to allocate when
 *				the double allocation has failed. Default is
 *				1024 (1 kilobyte).  See tclInt.h.
 */

#ifndef TCL_MIN_UNICHAR_GROWTH
#define TCL_MIN_UNICHAR_GROWTH	TCL_MIN_GROWTH/sizeof(Tcl_UniChar)
#endif

static void
GrowStringBuffer(
    Tcl_Obj *objPtr,
    int needed,
    int flag)
{
    /*
     * Pre-conditions:
     *	objPtr->typePtr == &tclStringType
     *	needed > stringPtr->allocated
     *	flag || objPtr->bytes != NULL
     */

    String *stringPtr = GET_STRING(objPtr);
    char *ptr = NULL;
    int attempt;

    if (objPtr->bytes == &tclEmptyString) {
	objPtr->bytes = NULL;
    }
    if (flag == 0 || stringPtr->allocated > 0) {
	if (needed <= INT_MAX / 2) {
	    attempt = 2 * needed;
	    ptr = (char *)attemptckrealloc(objPtr->bytes, attempt + 1);
	}
	if (ptr == NULL) {
	    /*
	     * Take care computing the amount of modest growth to avoid
	     * overflow into invalid argument values for attempt.
	     */

	    unsigned int limit = INT_MAX - needed;
	    unsigned int extra = needed - objPtr->length + TCL_MIN_GROWTH;
	    int growth = (int) ((extra > limit) ? limit : extra);

	    attempt = needed + growth;
	    ptr = (char *)attemptckrealloc(objPtr->bytes, attempt + 1);
	}
    }
    if (ptr == NULL) {
	/*
	 * First allocation - just big enough; or last chance fallback.
	 */

	attempt = needed;
	ptr = (char *)ckrealloc(objPtr->bytes, attempt + 1);
    }
    objPtr->bytes = ptr;
    stringPtr->allocated = attempt;
}

static void
GrowUnicodeBuffer(
    Tcl_Obj *objPtr,
    int needed)
{
    /*
     * Pre-conditions:
     *	objPtr->typePtr == &tclStringType
     *	needed > stringPtr->maxChars
     *	needed < STRING_MAXCHARS
     */

    String *ptr = NULL, *stringPtr = GET_STRING(objPtr);
    int attempt;

    if (stringPtr->maxChars > 0) {
	/*
	 * Subsequent appends - apply the growth algorithm.
	 */

	if (needed <= STRING_MAXCHARS / 2) {
	    attempt = 2 * needed;
	    ptr = stringAttemptRealloc(stringPtr, attempt);
	}
	if (ptr == NULL) {
	    /*
	     * Take care computing the amount of modest growth to avoid
	     * overflow into invalid argument values for attempt.
	     */

	    unsigned int limit = STRING_MAXCHARS - needed;
	    unsigned int extra = needed - stringPtr->numChars
		    + TCL_MIN_UNICHAR_GROWTH;
	    int growth = (int) ((extra > limit) ? limit : extra);

	    attempt = needed + growth;
	    ptr = stringAttemptRealloc(stringPtr, attempt);
	}
    }
    if (ptr == NULL) {
	/*
	 * First allocation - just big enough; or last chance fallback.
	 */

	attempt = needed;
	ptr = stringRealloc(stringPtr, attempt);
    }
    stringPtr = ptr;
    stringPtr->maxChars = attempt;
    SET_STRING(objPtr, stringPtr);
}

/*
 *----------------------------------------------------------------------
 *
 * Tcl_NewStringObj --
 *
 *	This function is normally called when not debugging: i.e., when
 *	TCL_MEM_DEBUG is not defined. It creates a new string object and
 *	initializes it from the byte pointer and length arguments.
 *
 *	When TCL_MEM_DEBUG is defined, this function just returns the result
 *	of calling the debugging version Tcl_DbNewStringObj.
 *
 * Results:
 *	A newly created string object is returned that has ref count zero.
 *
 * Side effects:
 *	The new object's internal string representation will be set to a copy
 *	of the length bytes starting at "bytes". If "length" is negative, use
 *	bytes up to the first NUL byte; i.e., assume "bytes" points to a
 *	C-style NUL-terminated string. The object's type is set to NULL. An
 *	extra NUL is added to the end of the new object's byte array.
 *
 *----------------------------------------------------------------------
 */

#ifdef TCL_MEM_DEBUG
#undef Tcl_NewStringObj
Tcl_Obj *
Tcl_NewStringObj(
    const char *bytes,		/* Points to the first of the length bytes
				 * used to initialize the new object. */
    int length)			/* The number of bytes to copy from "bytes"
				 * when initializing the new object. If
				 * negative, use bytes up to the first NUL
				 * byte. */
{
    return Tcl_DbNewStringObj(bytes, length, "unknown", 0);
}
#else /* if not TCL_MEM_DEBUG */
Tcl_Obj *
Tcl_NewStringObj(
    const char *bytes,		/* Points to the first of the length bytes
				 * used to initialize the new object. */
    int length)			/* The number of bytes to copy from "bytes"
				 * when initializing the new object. If
				 * negative, use bytes up to the first NUL
				 * byte. */
{
    Tcl_Obj *objPtr;

    if (length < 0) {
	length = (bytes? strlen(bytes) : 0);
    }
    TclNewStringObj(objPtr, bytes, length);
    return objPtr;
}
#endif /* TCL_MEM_DEBUG */

/*
 *----------------------------------------------------------------------
 *
 * Tcl_DbNewStringObj --
 *
 *	This function is normally called when debugging: i.e., when
 *	TCL_MEM_DEBUG is defined. It creates new string objects. It is the
 *	same as the Tcl_NewStringObj function above except that it calls
 *	Tcl_DbCkalloc directly with the file name and line number from its
 *	caller. This simplifies debugging since then the [memory active]
 *	command will report the correct file name and line number when
 *	reporting objects that haven't been freed.
 *
 *	When TCL_MEM_DEBUG is not defined, this function just returns the
 *	result of calling Tcl_NewStringObj.
 *
 * Results:
 *	A newly created string object is returned that has ref count zero.
 *
 * Side effects:
 *	The new object's internal string representation will be set to a copy
 *	of the length bytes starting at "bytes". If "length" is negative, use
 *	bytes up to the first NUL byte; i.e., assume "bytes" points to a
 *	C-style NUL-terminated string. The object's type is set to NULL. An
 *	extra NUL is added to the end of the new object's byte array.
 *
 *----------------------------------------------------------------------
 */

#ifdef TCL_MEM_DEBUG
Tcl_Obj *
Tcl_DbNewStringObj(
    const char *bytes,		/* Points to the first of the length bytes
				 * used to initialize the new object. */
    int length,			/* The number of bytes to copy from "bytes"
				 * when initializing the new object. If
				 * negative, use bytes up to the first NUL
				 * byte. */
    const char *file,		/* The name of the source file calling this
				 * function; used for debugging. */
    int line)			/* Line number in the source file; used for
				 * debugging. */
{
    Tcl_Obj *objPtr;

    if (length < 0) {
	length = (bytes? strlen(bytes) : 0);
    }
    TclDbNewObj(objPtr, file, line);
    TclInitStringRep(objPtr, bytes, length);
    return objPtr;
}
#else /* if not TCL_MEM_DEBUG */
Tcl_Obj *
Tcl_DbNewStringObj(
    const char *bytes,		/* Points to the first of the length bytes
				 * used to initialize the new object. */
    int length,			/* The number of bytes to copy from "bytes"
				 * when initializing the new object. If
				 * negative, use bytes up to the first NUL
				 * byte. */
    TCL_UNUSED(const char *) /*file*/,
    TCL_UNUSED(int) /*line*/)
{
    return Tcl_NewStringObj(bytes, length);
}
#endif /* TCL_MEM_DEBUG */

/*
 *---------------------------------------------------------------------------
 *
 * Tcl_NewUnicodeObj --
 *
 *	This function is creates a new String object and initializes it from
 *	the given Unicode String. If the Utf String is the same size as the
 *	Unicode string, don't duplicate the data.
 *
 * Results:
 *	The newly created object is returned. This object will have no initial
 *	string representation. The returned object has a ref count of 0.
 *
 * Side effects:
 *	Memory allocated for new object and copy of Unicode argument.
 *
 *---------------------------------------------------------------------------
 */

Tcl_Obj *
Tcl_NewUnicodeObj(
    const Tcl_UniChar *unicode,	/* The unicode string used to initialize the
				 * new object. */
    int numChars)		/* Number of characters in the unicode
				 * string. */
{
    Tcl_Obj *objPtr;

    TclNewObj(objPtr);
    SetUnicodeObj(objPtr, unicode, numChars);
    return objPtr;
}

/*
 *----------------------------------------------------------------------
 *
 * Tcl_GetCharLength --
 *
 *	Get the length of the Unicode string from the Tcl object.
 *
 * Results:
 *	Pointer to unicode string representing the unicode object.
 *
 * Side effects:
 *	Frees old internal rep. Allocates memory for new "String" internal
 *	rep.
 *
 *----------------------------------------------------------------------
 */

int
Tcl_GetCharLength(
    Tcl_Obj *objPtr)		/* The String object to get the num chars
				 * of. */
{
    String *stringPtr;
    int numChars;

    /*
     * Quick, no-shimmer return for short string reps.
     */

    if ((objPtr->bytes) && (objPtr->length < 2)) {
	/* 0 bytes -> 0 chars; 1 byte -> 1 char */
	return objPtr->length;
    }

    /*
     * Optimize the case where we're really dealing with a bytearray object;
     * we don't need to convert to a string to perform the get-length operation.
     *
     * Starting in Tcl 8.7, we check for a "pure" bytearray, because the
     * machinery behind that test is using a proper bytearray ObjType.  We
     * could also compute length of an improper bytearray without shimmering
     * but there's no value in that. We *want* to shimmer an improper bytearray
     * because improper bytearrays have worthless internal reps.
     */

    if (TclIsPureByteArray(objPtr)) {
	int length;

	(void) Tcl_GetByteArrayFromObj(objPtr, &length);
	return length;
    }

    /*
     * OK, need to work with the object as a string.
     */

    SetStringFromAny(NULL, objPtr);
    stringPtr = GET_STRING(objPtr);
    numChars = stringPtr->numChars;

    /*
     * If numChars is unknown, compute it.
     */

    if (numChars == -1) {
	TclNumUtfChars(numChars, objPtr->bytes, objPtr->length);
	stringPtr->numChars = numChars;
    }
    return numChars;
}

/*
 *----------------------------------------------------------------------
 *
 * TclCheckEmptyString --
 *
 *	Determine whether the string value of an object is or would be the
 *	empty string, without generating a string representation.
 *
 * Results:
 *	Returns 1 if empty, 0 if not, and -1 if unknown.
 *
 * Side effects:
 *	None.
 *
 *----------------------------------------------------------------------
 */
int
TclCheckEmptyString(
    Tcl_Obj *objPtr)
{
    int length = -1;

    if (objPtr->bytes == &tclEmptyString) {
	return TCL_EMPTYSTRING_YES;
    }

    if (TclListObjIsCanonical(objPtr)) {
	Tcl_ListObjLength(NULL, objPtr, &length);
	return length == 0;
    }

    if (TclIsPureDict(objPtr)) {
	Tcl_DictObjSize(NULL, objPtr, &length);
	return length == 0;
    }

    if (objPtr->bytes == NULL) {
	return TCL_EMPTYSTRING_UNKNOWN;
    }
    return objPtr->length == 0;
}

/*
 *----------------------------------------------------------------------
 *
 * Tcl_GetUniChar --
 *
 *	Get the index'th Unicode character from the String object. If index
 *	is out of range or it references a low surrogate preceded by a high
 *	surrogate, the result = -1;
 *
 * Results:
 *	Returns the index'th Unicode character in the Object.
 *
 * Side effects:
 *	Fills unichar with the index'th Unicode character.
 *
 *----------------------------------------------------------------------
 */

int
Tcl_GetUniChar(
    Tcl_Obj *objPtr,		/* The object to get the Unicode charater
				 * from. */
    int index)			/* Get the index'th Unicode character. */
{
    String *stringPtr;
    int ch, length;

    if (index < 0) {
	return -1;
    }

    /*
     * Optimize the case where we're really dealing with a bytearray object
     * we don't need to convert to a string to perform the indexing operation.
     */

    if (TclIsPureByteArray(objPtr)) {
	unsigned char *bytes = Tcl_GetByteArrayFromObj(objPtr, &length);
	if (index >= length) {
		return -1;
	}

	return (int) bytes[index];
    }

    /*
     * OK, need to work with the object as a string.
     */

    SetStringFromAny(NULL, objPtr);
    stringPtr = GET_STRING(objPtr);

    if (stringPtr->hasUnicode == 0) {
	/*
	 * If numChars is unknown, compute it.
	 */

	if (stringPtr->numChars == -1) {
	    TclNumUtfChars(stringPtr->numChars, objPtr->bytes, objPtr->length);
	}
	if (stringPtr->numChars == objPtr->length) {
	    return (Tcl_UniChar) objPtr->bytes[index];
	}
	FillUnicodeRep(objPtr);
	stringPtr = GET_STRING(objPtr);
    }

    if (index >= stringPtr->numChars) {
	return -1;
    }
    ch = stringPtr->unicode[index];
#if TCL_UTF_MAX <= 3
    /* See: bug [11ae2be95dac9417] */
    if ((ch & 0xF800) == 0xD800) {
	if (ch & 0x400) {
	    if ((index > 0)
		    && ((stringPtr->unicode[index-1] & 0xFC00) == 0xD800)) {
		ch = -1; /* low surrogate preceded by high surrogate */
	    }
	} else if ((++index < stringPtr->numChars)
		&& ((stringPtr->unicode[index] & 0xFC00) == 0xDC00)) {
	    /* high surrogate followed by low surrogate */
	    ch = (((ch & 0x3FF) << 10) |
			(stringPtr->unicode[index] & 0x3FF)) + 0x10000;
	}
    }
#endif
    return ch;
}

/*
 *----------------------------------------------------------------------
 *
 * Tcl_GetUnicode --
 *
 *	Get the Unicode form of the String object. If the object is not
 *	already a String object, it will be converted to one. If the String
 *	object does not have a Unicode rep, then one is created from the UTF
 *	string format.
 *
 * Results:
 *	Returns a pointer to the object's internal Unicode string.
 *
 * Side effects:
 *	Converts the object to have the String internal rep.
 *
 *----------------------------------------------------------------------
 */

#ifndef TCL_NO_DEPRECATED
#undef Tcl_GetUnicode
Tcl_UniChar *
Tcl_GetUnicode(
    Tcl_Obj *objPtr)		/* The object to find the unicode string
				 * for. */
{
    return Tcl_GetUnicodeFromObj(objPtr, NULL);
}
#endif /* TCL_NO_DEPRECATED */

/*
 *----------------------------------------------------------------------
 *
 * Tcl_GetUnicodeFromObj --
 *
 *	Get the Unicode form of the String object with length. If the object
 *	is not already a String object, it will be converted to one. If the
 *	String object does not have a Unicode rep, then one is create from the
 *	UTF string format.
 *
 * Results:
 *	Returns a pointer to the object's internal Unicode string.
 *
 * Side effects:
 *	Converts the object to have the String internal rep.
 *
 *----------------------------------------------------------------------
 */

Tcl_UniChar *
Tcl_GetUnicodeFromObj(
    Tcl_Obj *objPtr,		/* The object to find the unicode string
				 * for. */
    int *lengthPtr)		/* If non-NULL, the location where the string
				 * rep's unichar length should be stored. If
				 * NULL, no length is stored. */
{
    String *stringPtr;

    SetStringFromAny(NULL, objPtr);
    stringPtr = GET_STRING(objPtr);

    if (stringPtr->hasUnicode == 0) {
	FillUnicodeRep(objPtr);
	stringPtr = GET_STRING(objPtr);
    }

    if (lengthPtr != NULL) {
	*lengthPtr = stringPtr->numChars;
    }
    return stringPtr->unicode;
}

/*
 *----------------------------------------------------------------------
 *
 * Tcl_GetRange --
 *
 *	Create a Tcl Object that contains the chars between first and last of
 *	the object indicated by "objPtr". If the object is not already a
 *	String object, convert it to one. The first and last indices are
 *	assumed to be in the appropriate range.
 *
 * Results:
 *	Returns a new Tcl Object of the String type.
 *
 * Side effects:
 *	Changes the internal rep of "objPtr" to the String type.
 *
 *----------------------------------------------------------------------
 */

Tcl_Obj *
Tcl_GetRange(
    Tcl_Obj *objPtr,		/* The Tcl object to find the range of. */
    int first,			/* First index of the range. */
    int last)			/* Last index of the range. */
{
    Tcl_Obj *newObjPtr;		/* The Tcl object to find the range of. */
    String *stringPtr;
    int length;

    if (first < 0) {
	first = 0;
    }

    /*
     * Optimize the case where we're really dealing with a bytearray object
     * we don't need to convert to a string to perform the substring operation.
     */

    if (TclIsPureByteArray(objPtr)) {
	unsigned char *bytes = Tcl_GetByteArrayFromObj(objPtr, &length);

	if (last >= length) {
	    last = length - 1;
	}
	if (last < first) {
	    return Tcl_NewObj();
	}
	return Tcl_NewByteArrayObj(bytes + first, last - first + 1);
    }

    /*
     * OK, need to work with the object as a string.
     */

    SetStringFromAny(NULL, objPtr);
    stringPtr = GET_STRING(objPtr);

    if (stringPtr->hasUnicode == 0) {
	/*
	 * If numChars is unknown, compute it.
	 */

	if (stringPtr->numChars == -1) {
	    TclNumUtfChars(stringPtr->numChars, objPtr->bytes, objPtr->length);
	}
	if (stringPtr->numChars == objPtr->length) {
	    if (last >= stringPtr->numChars) {
		last = stringPtr->numChars - 1;
	    }
	    if (last < first) {
		return Tcl_NewObj();
	    }
	    newObjPtr = Tcl_NewStringObj(objPtr->bytes + first, last-first+1);

	    /*
	     * Since we know the char length of the result, store it.
	     */

	    SetStringFromAny(NULL, newObjPtr);
	    stringPtr = GET_STRING(newObjPtr);
	    stringPtr->numChars = newObjPtr->length;
	    return newObjPtr;
	}
	FillUnicodeRep(objPtr);
	stringPtr = GET_STRING(objPtr);
    }
    if (last > stringPtr->numChars) {
	last = stringPtr->numChars;
    }
    if (last < first) {
	return Tcl_NewObj();
    }
#if TCL_UTF_MAX <= 3
    /* See: bug [11ae2be95dac9417] */
    if ((first > 0) && ((stringPtr->unicode[first] & 0xFC00) == 0xDC00)
	    && ((stringPtr->unicode[first-1] & 0xFC00) == 0xD800)) {
	++first;
    }
    if ((last + 1 < stringPtr->numChars)
	    && ((stringPtr->unicode[last+1] & 0xFC00) == 0xDC00)
	    && ((stringPtr->unicode[last] & 0xFC00) == 0xD800)) {
	++last;
    }
#endif
    return Tcl_NewUnicodeObj(stringPtr->unicode + first, last - first + 1);
}

/*
 *----------------------------------------------------------------------
 *
 * Tcl_SetStringObj --
 *
 *	Modify an object to hold a string that is a copy of the bytes
 *	indicated by the byte pointer and length arguments.
 *
 * Results:
 *	None.
 *
 * Side effects:
 *	The object's string representation will be set to a copy of the
 *	"length" bytes starting at "bytes". If "length" is negative, use bytes
 *	up to the first NUL byte; i.e., assume "bytes" points to a C-style
 *	NUL-terminated string. The object's old string and internal
 *	representations are freed and the object's type is set NULL.
 *
 *----------------------------------------------------------------------
 */

void
Tcl_SetStringObj(
    Tcl_Obj *objPtr,		/* Object whose internal rep to init. */
    const char *bytes,		/* Points to the first of the length bytes
				 * used to initialize the object. */
    int length)			/* The number of bytes to copy from "bytes"
				 * when initializing the object. If negative,
				 * use bytes up to the first NUL byte.*/
{
    if (Tcl_IsShared(objPtr)) {
	Tcl_Panic("%s called with shared object", "Tcl_SetStringObj");
    }

    /*
     * Set the type to NULL and free any internal rep for the old type.
     */

    TclFreeIntRep(objPtr);

    /*
     * Free any old string rep, then set the string rep to a copy of the
     * length bytes starting at "bytes".
     */

    TclInvalidateStringRep(objPtr);
    if (length < 0) {
	length = (bytes? strlen(bytes) : 0);
    }
    TclInitStringRep(objPtr, bytes, length);
}

/*
 *----------------------------------------------------------------------
 *
 * Tcl_SetObjLength --
 *
 *	This function changes the length of the string representation of an
 *	object.
 *
 * Results:
 *	None.
 *
 * Side effects:
 *	If the size of objPtr's string representation is greater than length,
 *	then it is reduced to length and a new terminating null byte is stored
 *	in the strength. If the length of the string representation is greater
 *	than length, the storage space is reallocated to the given length; a
 *	null byte is stored at the end, but other bytes past the end of the
 *	original string representation are undefined. The object's internal
 *	representation is changed to "expendable string".
 *
 *----------------------------------------------------------------------
 */

void
Tcl_SetObjLength(
    Tcl_Obj *objPtr,		/* Pointer to object. This object must not
				 * currently be shared. */
    int length)			/* Number of bytes desired for string
				 * representation of object, not including
				 * terminating null byte. */
{
    String *stringPtr;

    if (length < 0) {
	/*
	 * Setting to a negative length is nonsense. This is probably the
	 * result of overflowing the signed integer range.
	 */

	Tcl_Panic("Tcl_SetObjLength: negative length requested: "
		"%d (integer overflow?)", length);
    }
    if (Tcl_IsShared(objPtr)) {
	Tcl_Panic("%s called with shared object", "Tcl_SetObjLength");
    }

    if (objPtr->bytes && objPtr->length == length) {
	return;
    }

    SetStringFromAny(NULL, objPtr);
    stringPtr = GET_STRING(objPtr);

    if (objPtr->bytes != NULL) {
	/*
	 * Change length of an existing string rep.
	 */
	if (length > stringPtr->allocated) {
	    /*
	     * Need to enlarge the buffer.
	     */
	    if (objPtr->bytes == &tclEmptyString) {
		objPtr->bytes = (char *)ckalloc(length + 1);
	    } else {
		objPtr->bytes = (char *)ckrealloc(objPtr->bytes, length + 1);
	    }
	    stringPtr->allocated = length;
	}

	objPtr->length = length;
	objPtr->bytes[length] = 0;

	/*
	 * Invalidate the unicode data.
	 */

	stringPtr->numChars = -1;
	stringPtr->hasUnicode = 0;
    } else {
	/*
	 * Changing length of pure unicode string.
	 */

	stringCheckLimits(length);
	if (length > stringPtr->maxChars) {
	    stringPtr = stringRealloc(stringPtr, length);
	    SET_STRING(objPtr, stringPtr);
	    stringPtr->maxChars = length;
	}

	/*
	 * Mark the new end of the unicode string
	 */

	stringPtr->numChars = length;
	stringPtr->unicode[length] = 0;
	stringPtr->hasUnicode = 1;

	/*
	 * Can only get here when objPtr->bytes == NULL. No need to invalidate
	 * the string rep.
	 */
    }
}

/*
 *----------------------------------------------------------------------
 *
 * Tcl_AttemptSetObjLength --
 *
 *	This function changes the length of the string representation of an
 *	object. It uses the attempt* (non-panic'ing) memory allocators.
 *
 * Results:
 *	1 if the requested memory was allocated, 0 otherwise.
 *
 * Side effects:
 *	If the size of objPtr's string representation is greater than length,
 *	then it is reduced to length and a new terminating null byte is stored
 *	in the strength. If the length of the string representation is greater
 *	than length, the storage space is reallocated to the given length; a
 *	null byte is stored at the end, but other bytes past the end of the
 *	original string representation are undefined. The object's internal
 *	representation is changed to "expendable string".
 *
 *----------------------------------------------------------------------
 */

int
Tcl_AttemptSetObjLength(
    Tcl_Obj *objPtr,		/* Pointer to object. This object must not
				 * currently be shared. */
    int length)			/* Number of bytes desired for string
				 * representation of object, not including
				 * terminating null byte. */
{
    String *stringPtr;

    if (length < 0) {
	/*
	 * Setting to a negative length is nonsense. This is probably the
	 * result of overflowing the signed integer range.
	 */

	return 0;
    }
    if (Tcl_IsShared(objPtr)) {
	Tcl_Panic("%s called with shared object", "Tcl_AttemptSetObjLength");
    }
    if (objPtr->bytes && objPtr->length == length) {
	return 1;
    }

    SetStringFromAny(NULL, objPtr);
    stringPtr = GET_STRING(objPtr);

    if (objPtr->bytes != NULL) {
	/*
	 * Change length of an existing string rep.
	 */
	if (length > stringPtr->allocated) {
	    /*
	     * Need to enlarge the buffer.
	     */

	    char *newBytes;

	    if (objPtr->bytes == &tclEmptyString) {
		newBytes = (char *)attemptckalloc(length + 1);
	    } else {
		newBytes = (char *)attemptckrealloc(objPtr->bytes, length + 1);
	    }
	    if (newBytes == NULL) {
		return 0;
	    }
	    objPtr->bytes = newBytes;
	    stringPtr->allocated = length;
	}

	objPtr->length = length;
	objPtr->bytes[length] = 0;

	/*
	 * Invalidate the unicode data.
	 */

	stringPtr->numChars = -1;
	stringPtr->hasUnicode = 0;
    } else {
	/*
	 * Changing length of pure unicode string.
	 */

	if (length > STRING_MAXCHARS) {
	    return 0;
	}
	if (length > stringPtr->maxChars) {
	    stringPtr = stringAttemptRealloc(stringPtr, length);
	    if (stringPtr == NULL) {
		return 0;
	    }
	    SET_STRING(objPtr, stringPtr);
	    stringPtr->maxChars = length;
	}

	/*
	 * Mark the new end of the unicode string.
	 */

	stringPtr->unicode[length] = 0;
	stringPtr->numChars = length;
	stringPtr->hasUnicode = 1;

	/*
	 * Can only get here when objPtr->bytes == NULL. No need to invalidate
	 * the string rep.
	 */
    }
    return 1;
}

/*
 *---------------------------------------------------------------------------
 *
 * Tcl_SetUnicodeObj --
 *
 *	Modify an object to hold the Unicode string indicated by "unicode".
 *
 * Results:
 *	None.
 *
 * Side effects:
 *	Memory allocated for new "String" internal rep.
 *
 *---------------------------------------------------------------------------
 */

void
Tcl_SetUnicodeObj(
    Tcl_Obj *objPtr,		/* The object to set the string of. */
    const Tcl_UniChar *unicode,	/* The unicode string used to initialize the
				 * object. */
    int numChars)		/* Number of characters in the unicode
				 * string. */
{
    if (Tcl_IsShared(objPtr)) {
	Tcl_Panic("%s called with shared object", "Tcl_SetUnicodeObj");
    }
    TclFreeIntRep(objPtr);
    SetUnicodeObj(objPtr, unicode, numChars);
}

static int
UnicodeLength(
    const Tcl_UniChar *unicode)
{
    int numChars = 0;

    if (unicode) {
	while (numChars >= 0 && unicode[numChars] != 0) {
	    numChars++;
	}
    }
    stringCheckLimits(numChars);
    return numChars;
}

static void
SetUnicodeObj(
    Tcl_Obj *objPtr,		/* The object to set the string of. */
    const Tcl_UniChar *unicode,	/* The unicode string used to initialize the
				 * object. */
    int numChars)		/* Number of characters in the unicode
				 * string. */
{
    String *stringPtr;

    if (numChars < 0) {
	numChars = UnicodeLength(unicode);
    }

    /*
     * Allocate enough space for the String structure + Unicode string.
     */

    stringCheckLimits(numChars);
    stringPtr = stringAlloc(numChars);
    SET_STRING(objPtr, stringPtr);
    objPtr->typePtr = &tclStringType;

    stringPtr->maxChars = numChars;
    memcpy(stringPtr->unicode, unicode, numChars * sizeof(Tcl_UniChar));
    stringPtr->unicode[numChars] = 0;
    stringPtr->numChars = numChars;
    stringPtr->hasUnicode = 1;

    TclInvalidateStringRep(objPtr);
    stringPtr->allocated = 0;
}

/*
 *----------------------------------------------------------------------
 *
 * Tcl_AppendLimitedToObj --
 *
 *	This function appends a limited number of bytes from a sequence of
 *	bytes to an object, marking any limitation with an ellipsis.
 *
 * Results:
 *	None.
 *
 * Side effects:
 *	The bytes at *bytes are appended to the string representation of
 *	objPtr.
 *
 *----------------------------------------------------------------------
 */

void
Tcl_AppendLimitedToObj(
    Tcl_Obj *objPtr,		/* Points to the object to append to. */
    const char *bytes,		/* Points to the bytes to append to the
				 * object. */
    int length,			/* The number of bytes available to be
				 * appended from "bytes". If < 0, then all
				 * bytes up to a NUL byte are available. */
    int limit,			/* The maximum number of bytes to append to
				 * the object. */
    const char *ellipsis)	/* Ellipsis marker string, appended to the
				 * object to indicate not all available bytes
				 * at "bytes" were appended. */
{
    String *stringPtr;
    int toCopy = 0;
    int eLen = 0;

    if (length < 0) {
	length = (bytes ? strlen(bytes) : 0);
    }
    if (length == 0) {
	return;
    }
    if (limit <= 0) {
	return;
    }

    if (length <= limit) {
	toCopy = length;
    } else {
	if (ellipsis == NULL) {
	    ellipsis = "...";
	}
	eLen = strlen(ellipsis);
	while (eLen > limit) {
	    eLen = TclUtfPrev(ellipsis+eLen, ellipsis) - ellipsis;
	}

	toCopy = TclUtfPrev(bytes+limit+1-eLen, bytes) - bytes;
    }

    /*
     * If objPtr has a valid Unicode rep, then append the Unicode conversion
     * of "bytes" to the objPtr's Unicode rep, otherwise append "bytes" to
     * objPtr's string rep.
     */

    if (Tcl_IsShared(objPtr)) {
	Tcl_Panic("%s called with shared object", "Tcl_AppendLimitedToObj");
    }

    SetStringFromAny(NULL, objPtr);
    stringPtr = GET_STRING(objPtr);

    if (stringPtr->hasUnicode && stringPtr->numChars > 0) {
	AppendUtfToUnicodeRep(objPtr, bytes, toCopy);
    } else {
	AppendUtfToUtfRep(objPtr, bytes, toCopy);
    }

    if (length <= limit) {
	return;
    }

    stringPtr = GET_STRING(objPtr);
    if (stringPtr->hasUnicode && stringPtr->numChars > 0) {
	AppendUtfToUnicodeRep(objPtr, ellipsis, eLen);
    } else {
	AppendUtfToUtfRep(objPtr, ellipsis, eLen);
    }
}

/*
 *----------------------------------------------------------------------
 *
 * Tcl_AppendToObj --
 *
 *	This function appends a sequence of bytes to an object.
 *
 * Results:
 *	None.
 *
 * Side effects:
 *	The bytes at *bytes are appended to the string representation of
 *	objPtr.
 *
 *----------------------------------------------------------------------
 */

void
Tcl_AppendToObj(
    Tcl_Obj *objPtr,		/* Points to the object to append to. */
    const char *bytes,		/* Points to the bytes to append to the
				 * object. */
    int length)			/* The number of bytes to append from "bytes".
				 * If < 0, then append all bytes up to NUL
				 * byte. */
{
    Tcl_AppendLimitedToObj(objPtr, bytes, length, INT_MAX, NULL);
}

/*
 *----------------------------------------------------------------------
 *
 * Tcl_AppendUnicodeToObj --
 *
 *	This function appends a Unicode string to an object in the most
 *	efficient manner possible. Length must be >= 0.
 *
 * Results:
 *	None.
 *
 * Side effects:
 *	Invalidates the string rep and creates a new Unicode string.
 *
 *----------------------------------------------------------------------
 */

void
Tcl_AppendUnicodeToObj(
    Tcl_Obj *objPtr,		/* Points to the object to append to. */
    const Tcl_UniChar *unicode,	/* The unicode string to append to the
				 * object. */
    int length)			/* Number of chars in "unicode". */
{
    String *stringPtr;

    if (Tcl_IsShared(objPtr)) {
	Tcl_Panic("%s called with shared object", "Tcl_AppendUnicodeToObj");
    }

    if (length == 0) {
	return;
    }

    SetStringFromAny(NULL, objPtr);
    stringPtr = GET_STRING(objPtr);

    /*
     * If objPtr has a valid Unicode rep, then append the "unicode" to the
     * objPtr's Unicode rep, otherwise the UTF conversion of "unicode" to
     * objPtr's string rep.
     */

    if (stringPtr->hasUnicode) {
	AppendUnicodeToUnicodeRep(objPtr, unicode, length);
    } else {
	AppendUnicodeToUtfRep(objPtr, unicode, length);
    }
}

/*
 *----------------------------------------------------------------------
 *
 * Tcl_AppendObjToObj --
 *
 *	This function appends the string rep of one object to another.
 *	"objPtr" cannot be a shared object.
 *
 * Results:
 *	None.
 *
 * Side effects:
 *	The string rep of appendObjPtr is appended to the string
 *	representation of objPtr.
 *	IMPORTANT: This routine does not and MUST NOT shimmer appendObjPtr.
 *	Callers are counting on that.
 *
 *----------------------------------------------------------------------
 */

void
Tcl_AppendObjToObj(
    Tcl_Obj *objPtr,		/* Points to the object to append to. */
    Tcl_Obj *appendObjPtr)	/* Object to append. */
{
    String *stringPtr;
    int length, numChars, appendNumChars = -1;
    const char *bytes;

    /*
     * Special case: second object is standard-empty is fast case. We know
     * that appending nothing to anything leaves that starting anything...
     */

    if (appendObjPtr->bytes == &tclEmptyString) {
	return;
    }

    /*
     * Handle append of one bytearray object to another as a special case.
     * Note that we only do this when the objects are pure so that the
     * bytearray faithfully represent the true value; Otherwise appending the
     * byte arrays together could lose information;
     */

    if ((TclIsPureByteArray(objPtr) || objPtr->bytes == &tclEmptyString)
	    && TclIsPureByteArray(appendObjPtr)) {
	/*
	 * You might expect the code here to be
	 *
	 *  bytes = Tcl_GetByteArrayFromObj(appendObjPtr, &length);
	 *  TclAppendBytesToByteArray(objPtr, bytes, length);
	 *
	 * and essentially all of the time that would be fine. However, it
	 * would run into trouble in the case where objPtr and appendObjPtr
	 * point to the same thing. That may never be a good idea. It seems to
	 * violate Copy On Write, and we don't have any tests for the
	 * situation, since making any Tcl commands that call
	 * Tcl_AppendObjToObj() do that appears impossible (They honor Copy On
	 * Write!). For the sake of extensions that go off into that realm,
	 * though, here's a more complex approach that can handle all the
	 * cases.
	 *
	 * First, get the lengths.
	 */

	int lengthSrc;

	(void) Tcl_GetByteArrayFromObj(objPtr, &length);
	(void) Tcl_GetByteArrayFromObj(appendObjPtr, &lengthSrc);

	/*
	 * Grow buffer enough for the append.
	 */

	TclAppendBytesToByteArray(objPtr, NULL, lengthSrc);

	/*
	 * Reset objPtr back to the original value.
	 */

	Tcl_SetByteArrayLength(objPtr, length);

	/*
	 * Now do the append knowing that buffer growth cannot cause any
	 * trouble.
	 */

	TclAppendBytesToByteArray(objPtr,
		Tcl_GetByteArrayFromObj(appendObjPtr, NULL), lengthSrc);
	return;
    }

    /*
     * Must append as strings.
     */

    SetStringFromAny(NULL, objPtr);
    stringPtr = GET_STRING(objPtr);

    /*
     * If objPtr has a valid Unicode rep, then get a Unicode string from
     * appendObjPtr and append it.
     */

    if (stringPtr->hasUnicode) {
	/*
	 * If appendObjPtr is not of the "String" type, don't convert it.
	 */

	if (TclHasIntRep(appendObjPtr, &tclStringType)) {
	    Tcl_UniChar *unicode =
		    Tcl_GetUnicodeFromObj(appendObjPtr, &numChars);

	    AppendUnicodeToUnicodeRep(objPtr, unicode, numChars);
	} else {
	    bytes = TclGetStringFromObj(appendObjPtr, &length);
	    AppendUtfToUnicodeRep(objPtr, bytes, length);
	}
	return;
    }

    /*
     * Append to objPtr's UTF string rep. If we know the number of characters
     * in both objects before appending, then set the combined number of
     * characters in the final (appended-to) object.
     */

    bytes = TclGetStringFromObj(appendObjPtr, &length);

    numChars = stringPtr->numChars;
    if ((numChars >= 0) && TclHasIntRep(appendObjPtr, &tclStringType)) {
	String *appendStringPtr = GET_STRING(appendObjPtr);

	appendNumChars = appendStringPtr->numChars;
    }

    AppendUtfToUtfRep(objPtr, bytes, length);

    if (numChars >= 0 && appendNumChars >= 0) {
	stringPtr->numChars = numChars + appendNumChars;
    }
}

/*
 *----------------------------------------------------------------------
 *
 * AppendUnicodeToUnicodeRep --
 *
 *	This function appends the contents of "unicode" to the Unicode rep of
 *	"objPtr". objPtr must already have a valid Unicode rep.
 *
 * Results:
 *	None.
 *
 * Side effects:
 *	objPtr's internal rep is reallocated.
 *
 *----------------------------------------------------------------------
 */

static void
AppendUnicodeToUnicodeRep(
    Tcl_Obj *objPtr,		/* Points to the object to append to. */
    const Tcl_UniChar *unicode,	/* String to append. */
    int appendNumChars)		/* Number of chars of "unicode" to append. */
{
    String *stringPtr;
    int numChars;

    if (appendNumChars < 0) {
	appendNumChars = UnicodeLength(unicode);
    }
    if (appendNumChars == 0) {
	return;
    }

    SetStringFromAny(NULL, objPtr);
    stringPtr = GET_STRING(objPtr);

    /*
     * If not enough space has been allocated for the unicode rep, reallocate
     * the internal rep object with additional space. First try to double the
     * required allocation; if that fails, try a more modest increase. See the
     * "TCL STRING GROWTH ALGORITHM" comment at the top of this file for an
     * explanation of this growth algorithm.
     */

    numChars = stringPtr->numChars + appendNumChars;
    stringCheckLimits(numChars);

    if (numChars > stringPtr->maxChars) {
	int offset = -1;

	/*
	 * Protect against case where unicode points into the existing
	 * stringPtr->unicode array. Force it to follow any relocations due to
	 * the reallocs below.
	 */

	if (unicode && unicode >= stringPtr->unicode
		&& unicode <= stringPtr->unicode + stringPtr->maxChars) {
	    offset = unicode - stringPtr->unicode;
	}

	GrowUnicodeBuffer(objPtr, numChars);
	stringPtr = GET_STRING(objPtr);

	/*
	 * Relocate unicode if needed; see above.
	 */

	if (offset >= 0) {
	    unicode = stringPtr->unicode + offset;
	}
    }

    /*
     * Copy the new string onto the end of the old string, then add the
     * trailing null.
     */

    if (unicode) {
	memmove(stringPtr->unicode + stringPtr->numChars, unicode,
		appendNumChars * sizeof(Tcl_UniChar));
    }
    stringPtr->unicode[numChars] = 0;
    stringPtr->numChars = numChars;
    stringPtr->allocated = 0;

    TclInvalidateStringRep(objPtr);
}

/*
 *----------------------------------------------------------------------
 *
 * AppendUnicodeToUtfRep --
 *
 *	This function converts the contents of "unicode" to UTF and appends
 *	the UTF to the string rep of "objPtr".
 *
 * Results:
 *	None.
 *
 * Side effects:
 *	objPtr's internal rep is reallocated.
 *
 *----------------------------------------------------------------------
 */

static void
AppendUnicodeToUtfRep(
    Tcl_Obj *objPtr,		/* Points to the object to append to. */
    const Tcl_UniChar *unicode,	/* String to convert to UTF. */
    int numChars)		/* Number of chars of "unicode" to convert. */
{
    String *stringPtr = GET_STRING(objPtr);

    numChars = ExtendStringRepWithUnicode(objPtr, unicode, numChars);

    if (stringPtr->numChars != -1) {
	stringPtr->numChars += numChars;
    }
}

/*
 *----------------------------------------------------------------------
 *
 * AppendUtfToUnicodeRep --
 *
 *	This function converts the contents of "bytes" to Unicode and appends
 *	the Unicode to the Unicode rep of "objPtr". objPtr must already have a
 *	valid Unicode rep. numBytes must be non-negative.
 *
 * Results:
 *	None.
 *
 * Side effects:
 *	objPtr's internal rep is reallocated.
 *
 *----------------------------------------------------------------------
 */

static void
AppendUtfToUnicodeRep(
    Tcl_Obj *objPtr,		/* Points to the object to append to. */
    const char *bytes,		/* String to convert to Unicode. */
    int numBytes)		/* Number of bytes of "bytes" to convert. */
{
    String *stringPtr;

    if (numBytes == 0) {
	return;
    }

    ExtendUnicodeRepWithString(objPtr, bytes, numBytes, -1);
    TclInvalidateStringRep(objPtr);
    stringPtr = GET_STRING(objPtr);
    stringPtr->allocated = 0;
}

/*
 *----------------------------------------------------------------------
 *
 * AppendUtfToUtfRep --
 *
 *	This function appends "numBytes" bytes of "bytes" to the UTF string
 *	rep of "objPtr". objPtr must already have a valid String rep.
 *	numBytes must be non-negative.
 *
 * Results:
 *	None.
 *
 * Side effects:
 *	objPtr's internal rep is reallocated.
 *
 *----------------------------------------------------------------------
 */

static void
AppendUtfToUtfRep(
    Tcl_Obj *objPtr,		/* Points to the object to append to. */
    const char *bytes,		/* String to append. */
    int numBytes)		/* Number of bytes of "bytes" to append. */
{
    String *stringPtr;
    int newLength, oldLength;

    if (numBytes == 0) {
	return;
    }

    /*
     * Copy the new string onto the end of the old string, then add the
     * trailing null.
     */

    if (objPtr->bytes == NULL) {
	objPtr->length = 0;
    }
    oldLength = objPtr->length;
    newLength = numBytes + oldLength;
    if (newLength < 0) {
	Tcl_Panic("max size for a Tcl value (%d bytes) exceeded", INT_MAX);
    }

    stringPtr = GET_STRING(objPtr);
    if (newLength > stringPtr->allocated) {
	int offset = -1;

	/*
	 * Protect against case where unicode points into the existing
	 * stringPtr->unicode array. Force it to follow any relocations due to
	 * the reallocs below.
	 */

	if (bytes && bytes >= objPtr->bytes
		&& bytes <= objPtr->bytes + objPtr->length) {
	    offset = bytes - objPtr->bytes;
	}

	/*
	 * TODO: consider passing flag=1: no overalloc on first append. This
	 * would make test stringObj-8.1 fail.
	 */

	GrowStringBuffer(objPtr, newLength, 0);

	/*
	 * Relocate bytes if needed; see above.
	 */

	if (offset >= 0) {
	    bytes = objPtr->bytes + offset;
	}
    }

    /*
     * Invalidate the unicode data.
     */

    stringPtr->numChars = -1;
    stringPtr->hasUnicode = 0;

    if (bytes) {
	memmove(objPtr->bytes + oldLength, bytes, numBytes);
    }
    objPtr->bytes[newLength] = 0;
    objPtr->length = newLength;
}

/*
 *----------------------------------------------------------------------
 *
 * Tcl_AppendStringsToObjVA --
 *
 *	This function appends one or more null-terminated strings to an
 *	object.
 *
 * Results:
 *	None.
 *
 * Side effects:
 *	The contents of all the string arguments are appended to the string
 *	representation of objPtr.
 *
 *----------------------------------------------------------------------
 */

void
Tcl_AppendStringsToObjVA(
    Tcl_Obj *objPtr,		/* Points to the object to append to. */
    va_list argList)		/* Variable argument list. */
{
    if (Tcl_IsShared(objPtr)) {
	Tcl_Panic("%s called with shared object", "Tcl_AppendStringsToObj");
    }

    while (1) {
	const char *bytes = va_arg(argList, char *);

	if (bytes == NULL) {
	    break;
	}
	Tcl_AppendToObj(objPtr, bytes, -1);
    }
}

/*
 *----------------------------------------------------------------------
 *
 * Tcl_AppendStringsToObj --
 *
 *	This function appends one or more null-terminated strings to an
 *	object.
 *
 * Results:
 *	None.
 *
 * Side effects:
 *	The contents of all the string arguments are appended to the string
 *	representation of objPtr.
 *
 *----------------------------------------------------------------------
 */

void
Tcl_AppendStringsToObj(
    Tcl_Obj *objPtr,
    ...)
{
    va_list argList;

    va_start(argList, objPtr);
    Tcl_AppendStringsToObjVA(objPtr, argList);
    va_end(argList);
}

/*
 *----------------------------------------------------------------------
 *
 * Tcl_AppendFormatToObj --
 *
 *	This function appends a list of Tcl_Obj's to a Tcl_Obj according to
 *	the formatting instructions embedded in the format string. The
 *	formatting instructions are inspired by sprintf(). Returns TCL_OK when
 *	successful. If there's an error in the arguments, TCL_ERROR is
 *	returned, and an error message is written to the interp, if non-NULL.
 *
 * Results:
 *	A standard Tcl result.
 *
 * Side effects:
 *	None.
 *
 *----------------------------------------------------------------------
 */

int
Tcl_AppendFormatToObj(
    Tcl_Interp *interp,
    Tcl_Obj *appendObj,
    const char *format,
    int objc,
    Tcl_Obj *const objv[])
{
    const char *span = format, *msg, *errCode;
    int numBytes = 0, objIndex = 0, gotXpg = 0, gotSequential = 0;
    int originalLength, limit;
    Tcl_UniChar ch = 0;
    static const char *mixedXPG =
	    "cannot mix \"%\" and \"%n$\" conversion specifiers";
    static const char *const badIndex[2] = {
	"not enough arguments for all format specifiers",
	"\"%n$\" argument index out of range"
    };
    static const char *overflow = "max size for a Tcl value exceeded";

    if (Tcl_IsShared(appendObj)) {
	Tcl_Panic("%s called with shared object", "Tcl_AppendFormatToObj");
    }
    TclGetStringFromObj(appendObj, &originalLength);
    limit = INT_MAX - originalLength;

    /*
     * Format string is NUL-terminated.
     */

    while (*format != '\0') {
	char *end;
	int gotMinus = 0, gotHash = 0, gotZero = 0, gotSpace = 0, gotPlus = 0;
	int width, gotPrecision, precision, sawFlag, useShort = 0, useBig = 0;
#ifndef TCL_WIDE_INT_IS_LONG
	int useWide = 0;
#endif
	int newXpg, numChars, allocSegment = 0, segmentLimit, segmentNumBytes;
	Tcl_Obj *segment;
	int step = TclUtfToUniChar(format, &ch);

	format += step;
	if (ch != '%') {
	    numBytes += step;
	    continue;
	}
	if (numBytes) {
	    if (numBytes > limit) {
		msg = overflow;
		errCode = "OVERFLOW";
		goto errorMsg;
	    }
	    Tcl_AppendToObj(appendObj, span, numBytes);
	    limit -= numBytes;
	    numBytes = 0;
	}

	/*
	 * Saw a % : process the format specifier.
	 *
	 * Step 0. Handle special case of escaped format marker (i.e., %%).
	 */

	step = TclUtfToUniChar(format, &ch);
	if (ch == '%') {
	    span = format;
	    numBytes = step;
	    format += step;
	    continue;
	}

	/*
	 * Step 1. XPG3 position specifier
	 */

	newXpg = 0;
	if (isdigit(UCHAR(ch))) {
	    int position = strtoul(format, &end, 10);

	    if (*end == '$') {
		newXpg = 1;
		objIndex = position - 1;
		format = end + 1;
		step = TclUtfToUniChar(format, &ch);
	    }
	}
	if (newXpg) {
	    if (gotSequential) {
		msg = mixedXPG;
		errCode = "MIXEDSPECTYPES";
		goto errorMsg;
	    }
	    gotXpg = 1;
	} else {
	    if (gotXpg) {
		msg = mixedXPG;
		errCode = "MIXEDSPECTYPES";
		goto errorMsg;
	    }
	    gotSequential = 1;
	}
	if ((objIndex < 0) || (objIndex >= objc)) {
	    msg = badIndex[gotXpg];
	    errCode = gotXpg ? "INDEXRANGE" : "FIELDVARMISMATCH";
	    goto errorMsg;
	}

	/*
	 * Step 2. Set of flags.
	 */

	sawFlag = 1;
	do {
	    switch (ch) {
	    case '-':
		gotMinus = 1;
		break;
	    case '#':
		gotHash = 1;
		break;
	    case '0':
		gotZero = 1;
		break;
	    case ' ':
		gotSpace = 1;
		break;
	    case '+':
		gotPlus = 1;
		break;
	    default:
		sawFlag = 0;
	    }
	    if (sawFlag) {
		format += step;
		step = TclUtfToUniChar(format, &ch);
	    }
	} while (sawFlag);

	/*
	 * Step 3. Minimum field width.
	 */

	width = 0;
	if (isdigit(UCHAR(ch))) {
	    width = strtoul(format, &end, 10);
	    if (width < 0) {
		msg = overflow;
		errCode = "OVERFLOW";
		goto errorMsg;
	    }
	    format = end;
	    step = TclUtfToUniChar(format, &ch);
	} else if (ch == '*') {
	    if (objIndex >= objc - 1) {
		msg = badIndex[gotXpg];
		errCode = gotXpg ? "INDEXRANGE" : "FIELDVARMISMATCH";
		goto errorMsg;
	    }
	    if (TclGetIntFromObj(interp, objv[objIndex], &width) != TCL_OK) {
		goto error;
	    }
	    if (width < 0) {
		width = -width;
		gotMinus = 1;
	    }
	    objIndex++;
	    format += step;
	    step = TclUtfToUniChar(format, &ch);
	}
	if (width > limit) {
	    msg = overflow;
	    errCode = "OVERFLOW";
	    goto errorMsg;
	}

	/*
	 * Step 4. Precision.
	 */

	gotPrecision = precision = 0;
	if (ch == '.') {
	    gotPrecision = 1;
	    format += step;
	    step = TclUtfToUniChar(format, &ch);
	}
	if (isdigit(UCHAR(ch))) {
	    precision = strtoul(format, &end, 10);
	    format = end;
	    step = TclUtfToUniChar(format, &ch);
	} else if (ch == '*') {
	    if (objIndex >= objc - 1) {
		msg = badIndex[gotXpg];
		errCode = gotXpg ? "INDEXRANGE" : "FIELDVARMISMATCH";
		goto errorMsg;
	    }
	    if (TclGetIntFromObj(interp, objv[objIndex], &precision)
		    != TCL_OK) {
		goto error;
	    }

	    /*
	     * TODO: Check this truncation logic.
	     */

	    if (precision < 0) {
		precision = 0;
	    }
	    objIndex++;
	    format += step;
	    step = TclUtfToUniChar(format, &ch);
	}

	/*
	 * Step 5. Length modifier.
	 */

	if (ch == 'h') {
	    useShort = 1;
	    format += step;
	    step = TclUtfToUniChar(format, &ch);
	} else if (ch == 'l') {
	    format += step;
	    step = TclUtfToUniChar(format, &ch);
	    if (ch == 'l') {
		useBig = 1;
		format += step;
		step = TclUtfToUniChar(format, &ch);
#ifndef TCL_WIDE_INT_IS_LONG
	    } else {
		useWide = 1;
#endif
	    }
	} else if (ch == 'I') {
	    if ((format[1] == '6') && (format[2] == '4')) {
		format += (step + 2);
		step = TclUtfToUniChar(format, &ch);
#ifndef TCL_WIDE_INT_IS_LONG
		useWide = 1;
#endif
	    } else if ((format[1] == '3') && (format[2] == '2')) {
		format += (step + 2);
		step = TclUtfToUniChar(format, &ch);
	    } else {
		format += step;
		step = TclUtfToUniChar(format, &ch);
	    }
	} else if ((ch == 't') || (ch == 'z') || (ch == 'q') || (ch == 'j')
		|| (ch == 'L')) {
	    format += step;
	    step = TclUtfToUniChar(format, &ch);
	    useBig = 1;
	}

	format += step;
	span = format;

	/*
	 * Step 6. The actual conversion character.
	 */

	segment = objv[objIndex];
	numChars = -1;
	if (ch == 'i') {
	    ch = 'd';
	}
	switch (ch) {
	case '\0':
	    msg = "format string ended in middle of field specifier";
	    errCode = "INCOMPLETE";
	    goto errorMsg;
	case 's':
	    if (gotPrecision) {
		numChars = Tcl_GetCharLength(segment);
		if (precision < numChars) {
		    segment = Tcl_GetRange(segment, 0, precision - 1);
		    numChars = precision;
		    Tcl_IncrRefCount(segment);
		    allocSegment = 1;
		}
	    }
	    break;
	case 'c': {
	    char buf[4] = "";
	    int code, length;

	    if (TclGetIntFromObj(interp, segment, &code) != TCL_OK) {
		goto error;
	    }
	    length = Tcl_UniCharToUtf(code, buf);
	    if ((code >= 0xD800) && (length < 3)) {
		/* Special case for handling high surrogates. */
		length += Tcl_UniCharToUtf(-1, buf + length);
	    }
	    segment = Tcl_NewStringObj(buf, length);
	    Tcl_IncrRefCount(segment);
	    allocSegment = 1;
	    break;
	}

	case 'u':
	    /* FALLTHRU */
	case 'd':
	case 'o':
	case 'p':
	case 'x':
	case 'X':
	case 'b': {
	    short s = 0;	/* Silence compiler warning; only defined and
				 * used when useShort is true. */
	    long l;
	    Tcl_WideInt w;
	    mp_int big;
	    int toAppend, isNegative = 0;

#ifndef TCL_WIDE_INT_IS_LONG
	    if (ch == 'p') {
		useWide = 1;
	    }
#endif
	    if (useBig) {
		int cmpResult;
		if (Tcl_GetBignumFromObj(interp, segment, &big) != TCL_OK) {
		    goto error;
		}
		cmpResult = mp_cmp_d(&big, 0);
		isNegative = (cmpResult == MP_LT);
		if (cmpResult == MP_EQ) gotHash = 0;
		if (ch == 'u') {
		    if (isNegative) {
			mp_clear(&big);
			msg = "unsigned bignum format is invalid";
			errCode = "BADUNSIGNED";
			goto errorMsg;
		    } else {
			ch = 'd';
		    }
		}
#ifndef TCL_WIDE_INT_IS_LONG
	    } else if (useWide) {
		if (TclGetWideBitsFromObj(interp, segment, &w) != TCL_OK) {
		    goto error;
		}
		isNegative = (w < (Tcl_WideInt) 0);
		if (w == (Tcl_WideInt) 0) gotHash = 0;
#endif
	    } else if (TclGetLongFromObj(NULL, segment, &l) != TCL_OK) {
		if (TclGetWideBitsFromObj(interp, segment, &w) != TCL_OK) {
		    goto error;
		} else {
		    l = (long) w;
		}
		if (useShort) {
		    s = (short) l;
		    isNegative = (s < (short) 0);
		    if (s == (short) 0) gotHash = 0;
		} else {
		    isNegative = (l < (long) 0);
		    if (l == (long) 0) gotHash = 0;
		}
	    } else if (useShort) {
		s = (short) l;
		isNegative = (s < (short) 0);
		if (s == (short) 0) gotHash = 0;
	    } else {
		isNegative = (l < (long) 0);
		if (l == (long) 0) gotHash = 0;
	    }

	    TclNewObj(segment);
	    allocSegment = 1;
	    segmentLimit = INT_MAX;
	    Tcl_IncrRefCount(segment);

	    if ((isNegative || gotPlus || gotSpace) && (useBig || ch=='d')) {
		Tcl_AppendToObj(segment,
			(isNegative ? "-" : gotPlus ? "+" : " "), 1);
		segmentLimit -= 1;
	    }

	    if (gotHash || (ch == 'p')) {
		switch (ch) {
		case 'o':
		    Tcl_AppendToObj(segment, "0o", 2);
		    segmentLimit -= 2;
		    break;
		case 'p':
		case 'x':
		case 'X':
		    Tcl_AppendToObj(segment, "0x", 2);
		    segmentLimit -= 2;
		    break;
		case 'b':
		    Tcl_AppendToObj(segment, "0b", 2);
		    segmentLimit -= 2;
		    break;
#if TCL_MAJOR_VERSION < 9
		case 'd':
		    if (gotZero) {
			Tcl_AppendToObj(segment, "0d", 2);
			segmentLimit -= 2;
		    }
		    break;
#endif
		}
	    }

	    switch (ch) {
	    case 'd': {
		int length;
		Tcl_Obj *pure;
		const char *bytes;

		if (useShort) {
<<<<<<< HEAD
		    pure = Tcl_NewWideIntObj(s);
=======
		    TclNewIntObj(pure, (int) s);
>>>>>>> b17e7d74
#ifndef TCL_WIDE_INT_IS_LONG
		} else if (useWide) {
		    pure = Tcl_NewWideIntObj(w);
#endif
		} else if (useBig) {
		    pure = Tcl_NewBignumObj(&big);
		} else {
		    pure = Tcl_NewWideIntObj(l);
		}
		Tcl_IncrRefCount(pure);
		bytes = TclGetStringFromObj(pure, &length);

		/*
		 * Already did the sign above.
		 */

		if (*bytes == '-') {
		    length--;
		    bytes++;
		}
		toAppend = length;

		/*
		 * Canonical decimal string reps for integers are composed
		 * entirely of one-byte encoded characters, so "length" is the
		 * number of chars.
		 */

		if (gotPrecision) {
		    if (length < precision) {
			segmentLimit -= precision - length;
		    }
		    while (length < precision) {
			Tcl_AppendToObj(segment, "0", 1);
			length++;
		    }
		    gotZero = 0;
		}
		if (gotZero) {
		    length += Tcl_GetCharLength(segment);
		    if (length < width) {
			segmentLimit -= width - length;
		    }
		    while (length < width) {
			Tcl_AppendToObj(segment, "0", 1);
			length++;
		    }
		}
		if (toAppend > segmentLimit) {
		    msg = overflow;
		    errCode = "OVERFLOW";
		    goto errorMsg;
		}
		Tcl_AppendToObj(segment, bytes, toAppend);
		Tcl_DecrRefCount(pure);
		break;
	    }

	    case 'u':
	    case 'o':
	    case 'p':
	    case 'x':
	    case 'X':
	    case 'b': {
		Tcl_WideUInt bits = (Tcl_WideUInt) 0;
		Tcl_WideInt numDigits = (Tcl_WideInt) 0;
		int length, numBits = 4, base = 16, index = 0, shift = 0;
		Tcl_Obj *pure;
		char *bytes;

		if (ch == 'u') {
		    base = 10;
		} else if (ch == 'o') {
		    base = 8;
		    numBits = 3;
		} else if (ch == 'b') {
		    base = 2;
		    numBits = 1;
		}
		if (useShort) {
		    unsigned short us = (unsigned short) s;

		    bits = (Tcl_WideUInt) us;
		    while (us) {
			numDigits++;
			us /= base;
		    }
#ifndef TCL_WIDE_INT_IS_LONG
		} else if (useWide) {
		    Tcl_WideUInt uw = (Tcl_WideUInt) w;

		    bits = uw;
		    while (uw) {
			numDigits++;
			uw /= base;
		    }
#endif
		} else if (useBig && !mp_iszero(&big)) {
		    int leftover = (big.used * MP_DIGIT_BIT) % numBits;
		    mp_digit mask = (~(mp_digit)0) << (MP_DIGIT_BIT-leftover);

		    numDigits = 1 +
			    (((Tcl_WideInt) big.used * MP_DIGIT_BIT) / numBits);
		    while ((mask & big.dp[big.used-1]) == 0) {
			numDigits--;
			mask >>= numBits;
		    }
		    if (numDigits > INT_MAX) {
			msg = overflow;
			errCode = "OVERFLOW";
			goto errorMsg;
		    }
		} else if (!useBig) {
		    unsigned long ul = (unsigned long) l;

		    bits = (Tcl_WideUInt) ul;
		    while (ul) {
			numDigits++;
			ul /= base;
		    }
		}

		/*
		 * Need to be sure zero becomes "0", not "".
		 */

		if (numDigits == 0) {
		    numDigits = 1;
		}
		TclNewObj(pure);
		Tcl_SetObjLength(pure, (int) numDigits);
		bytes = TclGetString(pure);
		toAppend = length = (int) numDigits;
		while (numDigits--) {
		    int digitOffset;

		    if (useBig && !mp_iszero(&big)) {
			if (index < big.used && (size_t) shift <
				CHAR_BIT*sizeof(Tcl_WideUInt) - MP_DIGIT_BIT) {
			    bits |= ((Tcl_WideUInt) big.dp[index++]) << shift;
			    shift += MP_DIGIT_BIT;
			}
			shift -= numBits;
		    }
		    digitOffset = (int) (bits % base);
		    if (digitOffset > 9) {
			if (ch == 'X') {
			    bytes[numDigits] = 'A' + digitOffset - 10;
			} else {
			    bytes[numDigits] = 'a' + digitOffset - 10;
			}
		    } else {
			bytes[numDigits] = '0' + digitOffset;
		    }
		    bits /= base;
		}
		if (useBig) {
		    mp_clear(&big);
		}
		if (gotPrecision) {
		    if (length < precision) {
			segmentLimit -= precision - length;
		    }
		    while (length < precision) {
			Tcl_AppendToObj(segment, "0", 1);
			length++;
		    }
		    gotZero = 0;
		}
		if (gotZero) {
		    length += Tcl_GetCharLength(segment);
		    if (length < width) {
			segmentLimit -= width - length;
		    }
		    while (length < width) {
			Tcl_AppendToObj(segment, "0", 1);
			length++;
		    }
		}
		if (toAppend > segmentLimit) {
		    msg = overflow;
		    errCode = "OVERFLOW";
		    goto errorMsg;
		}
		Tcl_AppendObjToObj(segment, pure);
		Tcl_DecrRefCount(pure);
		break;
	    }

	    }
	    break;
	}

	case 'a':
	case 'A':
	case 'e':
	case 'E':
	case 'f':
	case 'g':
	case 'G': {
#define MAX_FLOAT_SIZE 320
	    char spec[2*TCL_INTEGER_SPACE + 9], *p = spec;
	    double d;
	    int length = MAX_FLOAT_SIZE;
	    char *bytes;

	    if (Tcl_GetDoubleFromObj(interp, segment, &d) != TCL_OK) {
		/* TODO: Figure out ACCEPT_NAN here */
		goto error;
	    }
	    *p++ = '%';
	    if (gotMinus) {
		*p++ = '-';
	    }
	    if (gotHash) {
		*p++ = '#';
	    }
	    if (gotZero) {
		*p++ = '0';
	    }
	    if (gotSpace) {
		*p++ = ' ';
	    }
	    if (gotPlus) {
		*p++ = '+';
	    }
	    if (width) {
		p += sprintf(p, "%d", width);
		if (width > length) {
		    length = width;
		}
	    }
	    if (gotPrecision) {
		*p++ = '.';
		p += sprintf(p, "%d", precision);
		if (precision > INT_MAX - length) {
		    msg = overflow;
		    errCode = "OVERFLOW";
		    goto errorMsg;
		}
		length += precision;
	    }

	    /*
	     * Don't pass length modifiers!
	     */

	    *p++ = (char) ch;
	    *p = '\0';

	    TclNewObj(segment);
	    allocSegment = 1;
	    if (!Tcl_AttemptSetObjLength(segment, length)) {
		msg = overflow;
		errCode = "OVERFLOW";
		goto errorMsg;
	    }
	    bytes = TclGetString(segment);
	    if (!Tcl_AttemptSetObjLength(segment, sprintf(bytes, spec, d))) {
		msg = overflow;
		errCode = "OVERFLOW";
		goto errorMsg;
	    }
	    if (ch == 'A') {
		char *q = TclGetString(segment) + 1;
		*q = 'x';
		q = strchr(q, 'P');
		if (q) *q = 'p';
	    }
	    break;
	}
	default:
	    if (interp != NULL) {
		Tcl_SetObjResult(interp,
			Tcl_ObjPrintf("bad field specifier \"%c\"", ch));
		Tcl_SetErrorCode(interp, "TCL", "FORMAT", "BADTYPE", NULL);
	    }
	    goto error;
	}

	if (width>0 && numChars<0) {
	    numChars = Tcl_GetCharLength(segment);
	}
	if (!gotMinus && width>0) {
	    if (numChars < width) {
		limit -= width - numChars;
	    }
	    while (numChars < width) {
		Tcl_AppendToObj(appendObj, (gotZero ? "0" : " "), 1);
		numChars++;
	    }
	}

	TclGetStringFromObj(segment, &segmentNumBytes);
	if (segmentNumBytes > limit) {
	    if (allocSegment) {
		Tcl_DecrRefCount(segment);
	    }
	    msg = overflow;
	    errCode = "OVERFLOW";
	    goto errorMsg;
	}
	Tcl_AppendObjToObj(appendObj, segment);
	limit -= segmentNumBytes;
	if (allocSegment) {
	    Tcl_DecrRefCount(segment);
	}
	if (width > 0) {
	    if (numChars < width) {
		limit -= width-numChars;
	    }
	    while (numChars < width) {
		Tcl_AppendToObj(appendObj, (gotZero ? "0" : " "), 1);
		numChars++;
	    }
	}

	objIndex += gotSequential;
    }
    if (numBytes) {
	if (numBytes > limit) {
	    msg = overflow;
	    errCode = "OVERFLOW";
	    goto errorMsg;
	}
	Tcl_AppendToObj(appendObj, span, numBytes);
	limit -= numBytes;
	numBytes = 0;
    }

    return TCL_OK;

  errorMsg:
    if (interp != NULL) {
	Tcl_SetObjResult(interp, Tcl_NewStringObj(msg, -1));
	Tcl_SetErrorCode(interp, "TCL", "FORMAT", errCode, NULL);
    }
  error:
    Tcl_SetObjLength(appendObj, originalLength);
    return TCL_ERROR;
}

/*
 *---------------------------------------------------------------------------
 *
 * Tcl_Format --
 *
 * Results:
 *	A refcount zero Tcl_Obj.
 *
 * Side effects:
 *	None.
 *
 *---------------------------------------------------------------------------
 */

Tcl_Obj *
Tcl_Format(
    Tcl_Interp *interp,
    const char *format,
    int objc,
    Tcl_Obj *const objv[])
{
    int result;
    Tcl_Obj *objPtr;

    TclNewObj(objPtr);
    result = Tcl_AppendFormatToObj(interp, objPtr, format, objc, objv);
    if (result != TCL_OK) {
	Tcl_DecrRefCount(objPtr);
	return NULL;
    }
    return objPtr;
}

/*
 *---------------------------------------------------------------------------
 *
 * AppendPrintfToObjVA --
 *
 * Results:
 *
 * Side effects:
 *
 *---------------------------------------------------------------------------
 */

static void
AppendPrintfToObjVA(
    Tcl_Obj *objPtr,
    const char *format,
    va_list argList)
{
    int code, objc;
    Tcl_Obj **objv, *list;
    const char *p;

    TclNewObj(list);
    p = format;
    Tcl_IncrRefCount(list);
    while (*p != '\0') {
	int size = 0, seekingConversion = 1, gotPrecision = 0;
	int lastNum = -1;

	if (*p++ != '%') {
	    continue;
	}
	if (*p == '%') {
	    p++;
	    continue;
	}
	do {
	    switch (*p) {
	    case '\0':
		seekingConversion = 0;
		break;
	    case 's': {
		const char *q, *end, *bytes = va_arg(argList, char *);
		seekingConversion = 0;

		/*
		 * The buffer to copy characters from starts at bytes and ends
		 * at either the first NUL byte, or after lastNum bytes, when
		 * caller has indicated a limit.
		 */

		end = bytes;
		while ((!gotPrecision || lastNum--) && (*end != '\0')) {
		    end++;
		}

		/*
		 * Within that buffer, we trim both ends if needed so that we
		 * copy only whole characters, and avoid copying any partial
		 * multi-byte characters.
		 */

		q = TclUtfPrev(end, bytes);
		if (!Tcl_UtfCharComplete(q, (int)(end - q))) {
		    end = q;
		}

		q = bytes + 4;
		while ((bytes < end) && (bytes < q)
			&& ((*bytes & 0xC0) == 0x80)) {
		    bytes++;
		}

		Tcl_ListObjAppendElement(NULL, list,
			Tcl_NewStringObj(bytes , (int)(end - bytes)));

		break;
	    }
	    case 'c':
	    case 'i':
	    case 'u':
	    case 'd':
	    case 'o':
	    case 'p':
	    case 'x':
	    case 'X':
		seekingConversion = 0;
		switch (size) {
		case -1:
		case 0:
		    Tcl_ListObjAppendElement(NULL, list, Tcl_NewWideIntObj(
			    va_arg(argList, int)));
		    break;
		case 1:
		    Tcl_ListObjAppendElement(NULL, list, Tcl_NewWideIntObj(
			    va_arg(argList, long)));
		    break;
		case 2:
		    Tcl_ListObjAppendElement(NULL, list, Tcl_NewWideIntObj(
			    va_arg(argList, Tcl_WideInt)));
		    break;
		case 3:
		    Tcl_ListObjAppendElement(NULL, list, Tcl_NewBignumObj(
			    va_arg(argList, mp_int *)));
		    break;
		}
		break;
	    case 'a':
	    case 'A':
	    case 'e':
	    case 'E':
	    case 'f':
	    case 'g':
	    case 'G':
		if (size > 0) {
		Tcl_ListObjAppendElement(NULL, list, Tcl_NewDoubleObj(
			(double)va_arg(argList, long double)));
		} else {
			Tcl_ListObjAppendElement(NULL, list, Tcl_NewDoubleObj(
				va_arg(argList, double)));
		}
		seekingConversion = 0;
		break;
	    case '*':
		lastNum = (int) va_arg(argList, int);
		Tcl_ListObjAppendElement(NULL, list, Tcl_NewWideIntObj(lastNum));
		p++;
		break;
	    case '0': case '1': case '2': case '3': case '4':
	    case '5': case '6': case '7': case '8': case '9': {
		char *end;

		lastNum = (int) strtoul(p, &end, 10);
		p = end;
		break;
	    }
	    case '.':
		gotPrecision = 1;
		p++;
		break;
	    case 'l':
		++size;
		p++;
		break;
	    case 't':
	    case 'z':
		if (sizeof(size_t) == sizeof(Tcl_WideInt)) {
		    size = 2;
		}
		p++;
		break;
	    case 'j':
	    case 'q':
		size = 2;
		p++;
		break;
	    case 'I':
		if (p[1]=='6' && p[2]=='4') {
		    p += 2;
		    size = 2;
		} else if (p[1]=='3' && p[2]=='2') {
		    p += 2;
		} else if (sizeof(size_t) == sizeof(Tcl_WideInt)) {
		    size = 2;
		}
		p++;
		break;
	    case 'L':
		size = 3;
		p++;
		break;
	    case 'h':
		size = -1;
		/* FALLTHRU */
	    default:
		p++;
	    }
	} while (seekingConversion);
    }
    TclListObjGetElements(NULL, list, &objc, &objv);
    code = Tcl_AppendFormatToObj(NULL, objPtr, format, objc, objv);
    if (code != TCL_OK) {
	Tcl_AppendPrintfToObj(objPtr,
		"Unable to format \"%s\" with supplied arguments: %s",
		format, Tcl_GetString(list));
    }
    Tcl_DecrRefCount(list);
}

/*
 *---------------------------------------------------------------------------
 *
 * Tcl_AppendPrintfToObj --
 *
 * Results:
 *	A standard Tcl result.
 *
 * Side effects:
 *	None.
 *
 *---------------------------------------------------------------------------
 */

void
Tcl_AppendPrintfToObj(
    Tcl_Obj *objPtr,
    const char *format,
    ...)
{
    va_list argList;

    va_start(argList, format);
    AppendPrintfToObjVA(objPtr, format, argList);
    va_end(argList);
}

/*
 *---------------------------------------------------------------------------
 *
 * Tcl_ObjPrintf --
 *
 * Results:
 *	A refcount zero Tcl_Obj.
 *
 * Side effects:
 *	None.
 *
 *---------------------------------------------------------------------------
 */

Tcl_Obj *
Tcl_ObjPrintf(
    const char *format,
    ...)
{
    va_list argList;
    Tcl_Obj *objPtr;

    TclNewObj(objPtr);
    va_start(argList, format);
    AppendPrintfToObjVA(objPtr, format, argList);
    va_end(argList);
    return objPtr;
}

/*
 *---------------------------------------------------------------------------
 *
 * TclGetStringStorage --
 *
 *	Returns the string storage space of a Tcl_Obj.
 *
 * Results:
 *	The pointer value objPtr->bytes is returned and the number of bytes
 *	allocated there is written to *sizePtr (if known).
 *
 * Side effects:
 *	May set objPtr->bytes.
 *
 *---------------------------------------------------------------------------
 */

char *
TclGetStringStorage(
    Tcl_Obj *objPtr,
    unsigned int *sizePtr)
{
    String *stringPtr;

    if (!TclHasIntRep(objPtr, &tclStringType) || objPtr->bytes == NULL) {
	return TclGetStringFromObj(objPtr, (int *)sizePtr);
    }

    stringPtr = GET_STRING(objPtr);
    *sizePtr = stringPtr->allocated;
    return objPtr->bytes;
}

/*
 *---------------------------------------------------------------------------
 *
 * TclStringRepeat --
 *
 *	Performs the [string repeat] function.
 *
 * Results:
 * 	A (Tcl_Obj *) pointing to the result value, or NULL in case of an
 * 	error.
 *
 * Side effects:
 * 	On error, when interp is not NULL, error information is left in it.
 *
 *---------------------------------------------------------------------------
 */

Tcl_Obj *
TclStringRepeat(
    Tcl_Interp *interp,
    Tcl_Obj *objPtr,
    int count,
    int flags)
{
    Tcl_Obj *objResultPtr;
    int inPlace = flags & TCL_STRING_IN_PLACE;
    int length = 0, unichar = 0, done = 1;
    int binary = TclIsPureByteArray(objPtr);

    /* assert (count >= 2) */

    /*
     * Analyze to determine what representation result should be.
     * GOALS:	Avoid shimmering & string rep generation.
     * 		Produce pure bytearray when possible.
     * 		Error on overflow.
     */

    if (!binary) {
	if (TclHasIntRep(objPtr, &tclStringType)) {
	    String *stringPtr = GET_STRING(objPtr);
	    if (stringPtr->hasUnicode) {
		unichar = 1;
	    }
	}
    }

    if (binary) {
	/* Result will be pure byte array. Pre-size it */
	Tcl_GetByteArrayFromObj(objPtr, &length);
    } else if (unichar) {
	/* Result will be pure Tcl_UniChar array. Pre-size it. */
	Tcl_GetUnicodeFromObj(objPtr, &length);
    } else {
	/* Result will be concat of string reps. Pre-size it. */
	Tcl_GetStringFromObj(objPtr, &length);
    }

    if (length == 0) {
	/* Any repeats of empty is empty. */
	return objPtr;
    }

    if (count > INT_MAX/length) {
	if (interp) {
	    Tcl_SetObjResult(interp, Tcl_ObjPrintf(
		    "max size for a Tcl value (%d bytes) exceeded", INT_MAX));
	    Tcl_SetErrorCode(interp, "TCL", "MEMORY", NULL);
	}
	return NULL;
    }

    if (binary) {
	/* Efficiently produce a pure byte array result */
	objResultPtr = (!inPlace || Tcl_IsShared(objPtr)) ?
		Tcl_DuplicateObj(objPtr) : objPtr;

	Tcl_SetByteArrayLength(objResultPtr, count*length); /* PANIC? */
	Tcl_SetByteArrayLength(objResultPtr, length);
	while (count - done > done) {
	    Tcl_AppendObjToObj(objResultPtr, objResultPtr);
	    done *= 2;
	}
	TclAppendBytesToByteArray(objResultPtr,
		Tcl_GetByteArrayFromObj(objResultPtr, NULL),
		(count - done) * length);
    } else if (unichar) {
	/*
	 * Efficiently produce a pure Tcl_UniChar array result.
	 */

	if (!inPlace || Tcl_IsShared(objPtr)) {
	    objResultPtr = Tcl_NewUnicodeObj(Tcl_GetUnicode(objPtr), length);
	} else {
	    TclInvalidateStringRep(objPtr);
	    objResultPtr = objPtr;
	}

        if (0 == Tcl_AttemptSetObjLength(objResultPtr, count*length)) {
	    if (interp) {
		Tcl_SetObjResult(interp, Tcl_ObjPrintf(
			"string size overflow: unable to alloc %"
			TCL_Z_MODIFIER "u bytes",
			STRING_SIZE(count*length)));
		Tcl_SetErrorCode(interp, "TCL", "MEMORY", NULL);
	    }
	    return NULL;
	}
<<<<<<< HEAD
	Tcl_SetObjLength(objResultPtr, length);
	while (count - done > done) {
	    Tcl_AppendObjToObj(objResultPtr, objResultPtr);
	    done *= 2;
=======
    }

    if (objPtr->bytes) {
	int numChars = stringPtr->numChars;
	int numBytes = objPtr->length;
	char *to, *from = objPtr->bytes;

	if (Tcl_IsShared(objPtr)) {
	    TclNewObj(objPtr);
	    Tcl_SetObjLength(objPtr, numBytes);
>>>>>>> b17e7d74
	}
	Tcl_AppendUnicodeToObj(objResultPtr, Tcl_GetUnicode(objResultPtr),
		(count - done) * length);
    } else {
	/*
	 * Efficiently concatenate string reps.
	 */

	if (!inPlace || Tcl_IsShared(objPtr)) {
	    objResultPtr = Tcl_NewStringObj(Tcl_GetString(objPtr), length);
	} else {
	    TclFreeIntRep(objPtr);
	    objResultPtr = objPtr;
	}
        if (0 == Tcl_AttemptSetObjLength(objResultPtr, count*length)) {
	    if (interp) {
		Tcl_SetObjResult(interp, Tcl_ObjPrintf(
			"string size overflow: unable to alloc %u bytes",
			count*length));
		Tcl_SetErrorCode(interp, "TCL", "MEMORY", NULL);
	    }
	    return NULL;
	}
	Tcl_SetObjLength(objResultPtr, length);
	while (count - done > done) {
	    Tcl_AppendObjToObj(objResultPtr, objResultPtr);
	    done *= 2;
	}
	Tcl_AppendToObj(objResultPtr, Tcl_GetString(objResultPtr),
		(count - done) * length);
    }
    return objResultPtr;
}

/*
 *---------------------------------------------------------------------------
 *
 * TclStringCat --
 *
 *	Performs the [string cat] function.
 *
 * Results:
 * 	A (Tcl_Obj *) pointing to the result value, or NULL in case of an
 * 	error.
 *
 * Side effects:
 * 	On error, when interp is not NULL, error information is left in it.
 *
 *---------------------------------------------------------------------------
 */

Tcl_Obj *
TclStringCat(
    Tcl_Interp *interp,
    int objc,
    Tcl_Obj * const objv[],
    int flags)
{
    Tcl_Obj *objResultPtr, * const *ov;
    int oc, length = 0, binary = 1;
    int allowUniChar = 1, requestUniChar = 0;
    int first = objc - 1;	/* Index of first value possibly not empty */
    int last = 0;		/* Index of last value possibly not empty */
    int inPlace = flags & TCL_STRING_IN_PLACE;

    /* assert ( objc >= 0 ) */

    if (objc <= 1) {
	/* Only one or no objects; return first or empty */
	return objc ? objv[0] : Tcl_NewObj();
    }

    /* assert ( objc >= 2 ) */

    /*
     * Analyze to determine what representation result should be.
     * GOALS:	Avoid shimmering & string rep generation.
     * 		Produce pure bytearray when possible.
     * 		Error on overflow.
     */

    ov = objv, oc = objc;
    do {
	Tcl_Obj *objPtr = *ov++;

	if (TclIsPureByteArray(objPtr)) {
	    allowUniChar = 0;
	} else if (objPtr->bytes) {
	    /* Value has a string rep. */
	    if (objPtr->length) {
		/*
		 * Non-empty string rep. Not a pure bytearray, so we won't
		 * create a pure bytearray.
		 */

	 	binary = 0;
		if ((objPtr->typePtr) && (objPtr->typePtr != &tclStringType)) {
		    /* Prevent shimmer of non-string types. */
		    allowUniChar = 0;
		}
	    }
	} else {
	    /* assert (objPtr->typePtr != NULL) -- stork! */
	    binary = 0;
	    if (TclHasIntRep(objPtr, &tclStringType)) {
		/* Have a pure Unicode value; ask to preserve it */
		requestUniChar = 1;
	    } else {
		/* Have another type; prevent shimmer */
		allowUniChar = 0;
	    }
	}
    } while (--oc && (binary || allowUniChar));

    if (binary) {
	/*
	 * Result will be pure byte array. Pre-size it
	 */

	int numBytes;
	ov = objv;
	oc = objc;
	do {
	    Tcl_Obj *objPtr = *ov++;

	    /*
	     * Every argument is either a bytearray with a ("pure")
	     * value we know we can safely use, or it is an empty string.
	     * We don't need to count bytes for the empty strings.
	     */

	    if (TclIsPureByteArray(objPtr)) {
		Tcl_GetByteArrayFromObj(objPtr, &numBytes); /* PANIC? */

		if (numBytes) {
		    last = objc - oc;
		    if (length == 0) {
			first = last;
		    } else if (numBytes > INT_MAX - length) {
			goto overflow;
		    }
		    length += numBytes;
		}
	    }
	} while (--oc);
    } else if (allowUniChar && requestUniChar) {
	/*
	 * Result will be pure Tcl_UniChar array. Pre-size it.
	 */

	ov = objv;
	oc = objc;
	do {
	    Tcl_Obj *objPtr = *ov++;

	    if ((objPtr->bytes == NULL) || (objPtr->length)) {
		int numChars;

		Tcl_GetUnicodeFromObj(objPtr, &numChars); /* PANIC? */
		if (numChars) {
		    last = objc - oc;
		    if (length == 0) {
			first = last;
		    } else if (numChars > INT_MAX - length) {
			goto overflow;
		    }
		    length += numChars;
		}
	    }
	} while (--oc);
    } else {
	/* Result will be concat of string reps. Pre-size it. */
	ov = objv; oc = objc;
	do {
	    Tcl_Obj *pendingPtr = NULL;

	    /*
	     * Loop until a possibly non-empty value is reached.
	     * Keep string rep generation pending when possible.
	     */

	    do {
		/* assert ( pendingPtr == NULL ) */
		/* assert ( length == 0 ) */

		Tcl_Obj *objPtr = *ov++;

		if (objPtr->bytes == NULL) {
		    /* No string rep; Take the chance we can avoid making it */
		    pendingPtr = objPtr;
		} else {
		    Tcl_GetStringFromObj(objPtr, &length); /* PANIC? */
		}
	    } while (--oc && (length == 0) && (pendingPtr == NULL));

	    /*
 	     * Either we found a possibly non-empty value, and we remember
 	     * this index as the first and last such value so far seen,
	     * or (oc == 0) and all values are known empty,
 	     * so first = last = objc - 1 signals the right quick return.
 	     */

	    first = last = objc - oc - 1;

	    if (oc && (length == 0)) {
		int numBytes;

		/* assert ( pendingPtr != NULL ) */

		/*
		 * There's a pending value followed by more values.  Loop over
		 * remaining values generating strings until a non-empty value
		 * is found, or the pending value gets its string generated.
		 */

		do {
		    Tcl_Obj *objPtr = *ov++;
		    Tcl_GetStringFromObj(objPtr, &numBytes); /* PANIC? */
		} while (--oc && numBytes == 0 && pendingPtr->bytes == NULL);

		if (numBytes) {
		    last = objc -oc -1;
		}
		if (oc || numBytes) {
		    Tcl_GetStringFromObj(pendingPtr, &length);
		}
		if (length == 0) {
		    if (numBytes) {
			first = last;
		    }
		} else if (numBytes > INT_MAX - length) {
		    goto overflow;
		}
		length += numBytes;
	    }
	} while (oc && (length == 0));

	while (oc) {
	    int numBytes;
	    Tcl_Obj *objPtr = *ov++;

	    /* assert ( length > 0 && pendingPtr == NULL )  */

	    Tcl_GetStringFromObj(objPtr, &numBytes); /* PANIC? */
	    if (numBytes) {
		last = objc - oc;
		if (numBytes > INT_MAX - length) {
		    goto overflow;
		}
		length += numBytes;
	    }
	    --oc;
	}
    }

    if (last <= first /*|| length == 0 */) {
	/* Only one non-empty value or zero length; return first */
	/* NOTE: (length == 0) implies (last <= first) */
	return objv[first];
    }

    objv += first; objc = (last - first + 1);

    if (binary) {
	/* Efficiently produce a pure byte array result */
	unsigned char *dst;

	/*
	 * Broken interface! Byte array value routines offer no way to handle
	 * failure to allocate enough space. Following stanza may panic.
	 */

	if (inPlace && !Tcl_IsShared(*objv)) {
	    int start;

	    objResultPtr = *objv++; objc--;
	    Tcl_GetByteArrayFromObj(objResultPtr, &start);
	    dst = Tcl_SetByteArrayLength(objResultPtr, length) + start;
	} else {
	    objResultPtr = Tcl_NewByteArrayObj(NULL, length);
	    dst = Tcl_SetByteArrayLength(objResultPtr, length);
	}
	while (objc--) {
	    Tcl_Obj *objPtr = *objv++;

	    /*
	     * Every argument is either a bytearray with a ("pure")
	     * value we know we can safely use, or it is an empty string.
	     * We don't need to copy bytes from the empty strings.
	     */

	    if (TclIsPureByteArray(objPtr)) {
		int more;
		unsigned char *src = Tcl_GetByteArrayFromObj(objPtr, &more);
		memcpy(dst, src, more);
		dst += more;
	    }
	}
    } else if (allowUniChar && requestUniChar) {
	/* Efficiently produce a pure Tcl_UniChar array result */
	Tcl_UniChar *dst;

	if (inPlace && !Tcl_IsShared(*objv)) {
	    int start;

	    objResultPtr = *objv++; objc--;

	    /* Ugly interface! Force resize of the unicode array. */
	    Tcl_GetUnicodeFromObj(objResultPtr, &start);
	    Tcl_InvalidateStringRep(objResultPtr);
	    if (0 == Tcl_AttemptSetObjLength(objResultPtr, length)) {
		if (interp) {
		    Tcl_SetObjResult(interp, Tcl_ObjPrintf(
		    	"concatenation failed: unable to alloc %"
			TCL_Z_MODIFIER "u bytes",
			STRING_SIZE(length)));
		    Tcl_SetErrorCode(interp, "TCL", "MEMORY", NULL);
		}
		return NULL;
	    }
	    dst = Tcl_GetUnicode(objResultPtr) + start;
	} else {
	    Tcl_UniChar ch = 0;

	    /* Ugly interface! No scheme to init array size. */
	    objResultPtr = Tcl_NewUnicodeObj(&ch, 0);	/* PANIC? */
	    if (0 == Tcl_AttemptSetObjLength(objResultPtr, length)) {
		Tcl_DecrRefCount(objResultPtr);
		if (interp) {
		    Tcl_SetObjResult(interp, Tcl_ObjPrintf(
		    	"concatenation failed: unable to alloc %"
			TCL_Z_MODIFIER "u bytes",
			STRING_SIZE(length)));
		    Tcl_SetErrorCode(interp, "TCL", "MEMORY", NULL);
		}
		return NULL;
	    }
	    dst = Tcl_GetUnicode(objResultPtr);
	}
	while (objc--) {
	    Tcl_Obj *objPtr = *objv++;

	    if ((objPtr->bytes == NULL) || (objPtr->length)) {
		int more;
		Tcl_UniChar *src = Tcl_GetUnicodeFromObj(objPtr, &more);
		memcpy(dst, src, more * sizeof(Tcl_UniChar));
		dst += more;
	    }
	}
    } else {
	/* Efficiently concatenate string reps */
	char *dst;

	if (inPlace && !Tcl_IsShared(*objv)) {
	    int start;

	    objResultPtr = *objv++; objc--;

	    Tcl_GetStringFromObj(objResultPtr, &start);
	    if (0 == Tcl_AttemptSetObjLength(objResultPtr, length)) {
		if (interp) {
		    Tcl_SetObjResult(interp, Tcl_ObjPrintf(
		    	"concatenation failed: unable to alloc %u bytes",
			length));
		    Tcl_SetErrorCode(interp, "TCL", "MEMORY", NULL);
		}
		return NULL;
	    }
	    dst = Tcl_GetString(objResultPtr) + start;

	    /* assert ( length > start ) */
	    TclFreeIntRep(objResultPtr);
	} else {
	    TclNewObj(objResultPtr);	/* PANIC? */
	    if (0 == Tcl_AttemptSetObjLength(objResultPtr, length)) {
		Tcl_DecrRefCount(objResultPtr);
		if (interp) {
		    Tcl_SetObjResult(interp, Tcl_ObjPrintf(
		    	"concatenation failed: unable to alloc %u bytes",
			length));
		    Tcl_SetErrorCode(interp, "TCL", "MEMORY", NULL);
		}
		return NULL;
	    }
	    dst = Tcl_GetString(objResultPtr);
	}
	while (objc--) {
	    Tcl_Obj *objPtr = *objv++;

	    if ((objPtr->bytes == NULL) || (objPtr->length)) {
		int more;
		char *src = Tcl_GetStringFromObj(objPtr, &more);

		memcpy(dst, src, more);
		dst += more;
	    }
	}
	/* Must NUL-terminate! */
	*dst = '\0';
    }
    return objResultPtr;

  overflow:
    if (interp) {
	Tcl_SetObjResult(interp, Tcl_ObjPrintf(
		    "max size for a Tcl value (%d bytes) exceeded", INT_MAX));
	Tcl_SetErrorCode(interp, "TCL", "MEMORY", NULL);
    }
    return NULL;
}

/*
 *---------------------------------------------------------------------------
 *
 * TclStringCmp --
 *	Compare two Tcl_Obj values as strings.
 *
 * Results:
 *	Like memcmp, return -1, 0, or 1.
 *
 * Side effects:
 *	String representations may be generated.  Internal representation may
 *	be changed.
 *
 *---------------------------------------------------------------------------
 */

int
TclStringCmp(
    Tcl_Obj *value1Ptr,
    Tcl_Obj *value2Ptr,
    int checkEq,		/* comparison is only for equality */
    int nocase,			/* comparison is not case sensitive */
    int reqlength)		/* requested length */
{
    char *s1, *s2;
    int empty, length, match, s1len, s2len;
    memCmpFn_t memCmpFn;

    if ((reqlength == 0) || (value1Ptr == value2Ptr)) {
	/*
	 * Always match at 0 chars of if it is the same obj.
	 */
	match = 0;
    } else {
	if (!nocase && TclIsPureByteArray(value1Ptr)
		&& TclIsPureByteArray(value2Ptr)) {
	    /*
	     * Use binary versions of comparisons since that won't cause undue
	     * type conversions and it is much faster. Only do this if we're
	     * case-sensitive (which is all that really makes sense with byte
	     * arrays anyway, and we have no memcasecmp() for some reason... :^)
	     */

	    s1 = (char *) Tcl_GetByteArrayFromObj(value1Ptr, &s1len);
	    s2 = (char *) Tcl_GetByteArrayFromObj(value2Ptr, &s2len);
	    memCmpFn = memcmp;
	} else if (TclHasIntRep(value1Ptr, &tclStringType)
		&& TclHasIntRep(value2Ptr, &tclStringType)) {
	    /*
	     * Do a unicode-specific comparison if both of the args are of
	     * String type. If the char length == byte length, we can do a
	     * memcmp. In benchmark testing this proved the most efficient
	     * check between the unicode and string comparison operations.
	     */

	    if (nocase) {
		s1 = (char *) Tcl_GetUnicodeFromObj(value1Ptr, &s1len);
		s2 = (char *) Tcl_GetUnicodeFromObj(value2Ptr, &s2len);
		memCmpFn = (memCmpFn_t)(void *)Tcl_UniCharNcasecmp;
	    } else {
		s1len = Tcl_GetCharLength(value1Ptr);
		s2len = Tcl_GetCharLength(value2Ptr);
		if ((s1len == value1Ptr->length)
			&& (value1Ptr->bytes != NULL)
			&& (s2len == value2Ptr->length)
			&& (value2Ptr->bytes != NULL)) {
		    s1 = value1Ptr->bytes;
		    s2 = value2Ptr->bytes;
		    memCmpFn = memcmp;
		} else {
		    s1 = (char *) Tcl_GetUnicode(value1Ptr);
		    s2 = (char *) Tcl_GetUnicode(value2Ptr);
		    if (
#ifdef WORDS_BIGENDIAN
			    1
#else
			    checkEq
#endif
			    ) {
			memCmpFn = memcmp;
			s1len *= sizeof(Tcl_UniChar);
			s2len *= sizeof(Tcl_UniChar);
		    } else {
			memCmpFn = (memCmpFn_t)(void *)Tcl_UniCharNcmp;
		    }
		}
	    }
	} else {
	    empty = TclCheckEmptyString(value1Ptr);
	    if (empty > 0) {
		switch (TclCheckEmptyString(value2Ptr)) {
		case -1:
		    s1 = 0;
		    s1len = 0;
		    s2 = TclGetStringFromObj(value2Ptr, &s2len);
		    break;
		case 0:
		    match = -1;
		    goto matchdone;
		case 1:
		default: /* avoid warn: `s2` may be used uninitialized */
		    match = 0;
		    goto matchdone;
		}
	    } else if (TclCheckEmptyString(value2Ptr) > 0) {
		switch (empty) {
		case -1:
		    s2 = 0;
		    s2len = 0;
		    s1 = TclGetStringFromObj(value1Ptr, &s1len);
		    break;
		case 0:
		    match = 1;
		    goto matchdone;
		case 1:
		default: /* avoid warn: `s1` may be used uninitialized */
		    match = 0;
		    goto matchdone;
		}
	    } else {
		s1 = TclGetStringFromObj(value1Ptr, &s1len);
		s2 = TclGetStringFromObj(value2Ptr, &s2len);
	    }
	    if (!nocase && checkEq) {
		/*
		 * When we have equal-length we can check only for
		 * (in)equality. We can use memcmp in all (n)eq cases because
		 * we don't need to worry about lexical LE/BE variance.
		 */

		memCmpFn = memcmp;
	    } else {
		/*
		 * As a catch-all we will work with UTF-8. We cannot use
		 * memcmp() as that is unsafe with any string containing NUL
		 * (\xC0\x80 in Tcl's utf rep). We can use the more efficient
		 * TclpUtfNcmp2 if we are case-sensitive and no specific
		 * length was requested.
		 */

		if ((reqlength < 0) && !nocase) {
		    memCmpFn = (memCmpFn_t)(void *)TclpUtfNcmp2;
		} else {
		    s1len = Tcl_NumUtfChars(s1, s1len);
		    s2len = Tcl_NumUtfChars(s2, s2len);
		    memCmpFn = (memCmpFn_t)(void *)
			    (nocase ? Tcl_UtfNcasecmp : Tcl_UtfNcmp);
		}
	    }
	}

	length = (s1len < s2len) ? s1len : s2len;
	if (reqlength > 0 && reqlength < length) {
	    length = reqlength;
	} else if (reqlength < 0) {
	    /*
	     * The requested length is negative, so we ignore it by setting it
	     * to length + 1 so we correct the match var.
	     */

	    reqlength = length + 1;
	}

	if (checkEq && (s1len != s2len)) {
	    match = 1;		/* This will be reversed below. */
	} else {
	    /*
	     * The comparison function should compare up to the minimum byte
	     * length only.
	     */

	    match = memCmpFn(s1, s2, length);
	}
	if ((match == 0) && (reqlength > length)) {
	    match = s1len - s2len;
	}
	match = (match > 0) ? 1 : (match < 0) ? -1 : 0;
    }
  matchdone:
    return match;
}

/*
 *---------------------------------------------------------------------------
 *
 * TclStringFirst --
 *
 *	Implements the [string first] operation.
 *
 * Results:
 *	If needle is found as a substring of haystack, the index of the
 *	first instance of such a find is returned.  If needle is not present
 *	as a substring of haystack, -1 is returned.
 *
 * Side effects:
 *	needle and haystack may have their Tcl_ObjType changed.
 *
 *---------------------------------------------------------------------------
 */

Tcl_Obj *
TclStringFirst(
    Tcl_Obj *needle,
    Tcl_Obj *haystack,
    int start)
{
    int lh, ln = Tcl_GetCharLength(needle);
    Tcl_Obj *result;
    int value = -1;
    Tcl_UniChar *checkStr, *endStr, *uh, *un;

    if (start < 0) {
	start = 0;
    }
    if (ln == 0) {
	/* We don't find empty substrings.  Bizarre!
	 * Whenever this routine is turned into a proper substring
	 * finder, change to `return start` after limits imposed. */
	goto firstEnd;
    }

    if (TclIsPureByteArray(needle) && TclIsPureByteArray(haystack)) {
	unsigned char *end, *check, *bh;
	unsigned char *bn = Tcl_GetByteArrayFromObj(needle, &ln);

	/* Find bytes in bytes */
	bh = Tcl_GetByteArrayFromObj(haystack, &lh);
	if ((lh < ln) || (start > lh - ln)) {
	    /* Don't start the loop if there cannot be a valid answer */
	    goto firstEnd;
	}
	end = bh + lh;

	check = bh + start;
	while (check + ln <= end) {
	    /*
	     * Look for the leading byte of the needle in the haystack
	     * starting at check and stopping when there's not enough room
	     * for the needle left.
	     */
	    check = (unsigned char *)memchr(check, bn[0], (end + 1 - ln) - check);
	    if (check == NULL) {
		/* Leading byte not found -> needle cannot be found. */
		goto firstEnd;
	    }
	    /* Leading byte found, check rest of needle. */
	    if (0 == memcmp(check+1, bn+1, ln-1)) {
		/* Checks! Return the successful index. */
		value = (check - bh);
		goto firstEnd;
	    }
	    /* Rest of needle match failed; Iterate to continue search. */
	    check++;
	}
	goto firstEnd;
    }

    /*
     * TODO: It might be nice to support some cases where it is not
     * necessary to shimmer to &tclStringType to compute the result,
     * and instead operate just on the objPtr->bytes values directly.
     * However, we also do not want the answer to change based on the
     * code pathway, or if it does we want that to be for some values
     * we explicitly decline to support.  Getting there will involve
     * locking down in practice more firmly just what encodings produce
     * what supported results for the objPtr->bytes values.  For now,
     * do only the well-defined Tcl_UniChar array search.
     */

    un = Tcl_GetUnicodeFromObj(needle, &ln);
    uh = Tcl_GetUnicodeFromObj(haystack, &lh);
    if ((lh < ln) || (start > lh - ln)) {
	/* Don't start the loop if there cannot be a valid answer */
	goto firstEnd;
    }
    endStr = uh + lh;

    for (checkStr = uh + start; checkStr + ln <= endStr; checkStr++) {
	if ((*checkStr == *un) && (0 ==
		memcmp(checkStr + 1, un + 1, (ln-1) * sizeof(Tcl_UniChar)))) {
	    value =  (checkStr - uh);
	    goto firstEnd;
	}
    }
  firstEnd:
    TclNewIntObj(result, value);
    return result;
}

/*
 *---------------------------------------------------------------------------
 *
 * TclStringLast --
 *
 *	Implements the [string last] operation.
 *
 * Results:
 *	If needle is found as a substring of haystack, the index of the
 *	last instance of such a find is returned.  If needle is not present
 *	as a substring of haystack, -1 is returned.
 *
 * Side effects:
 *	needle and haystack may have their Tcl_ObjType changed.
 *
 *---------------------------------------------------------------------------
 */

Tcl_Obj *
TclStringLast(
    Tcl_Obj *needle,
    Tcl_Obj *haystack,
    int last)
{
    int lh, ln = Tcl_GetCharLength(needle);
    Tcl_Obj *result;
    int value = -1;
    Tcl_UniChar *checkStr, *uh, *un;

    if (ln == 0) {
	/*
	 * 	We don't find empty substrings.  Bizarre!
	 *
	 * 	TODO: When we one day make this a true substring
	 * 	finder, change this to "return last", after limitation.
	 */
	goto lastEnd;
    }

    if (TclIsPureByteArray(needle) && TclIsPureByteArray(haystack)) {
	unsigned char *check, *bh = Tcl_GetByteArrayFromObj(haystack, &lh);
	unsigned char *bn = Tcl_GetByteArrayFromObj(needle, &ln);

	if (last >= lh) {
	    last = lh - 1;
	}
	if (last + 1 < ln) {
	    /* Don't start the loop if there cannot be a valid answer */
	    goto lastEnd;
	}
	check = bh + last + 1 - ln;

	while (check >= bh) {
	    if ((*check == bn[0])
		    && (0 == memcmp(check+1, bn+1, ln-1))) {
		value = (check - bh);
		goto lastEnd;
	    }
	    check--;
	}
	goto lastEnd;
    }

    uh = Tcl_GetUnicodeFromObj(haystack, &lh);
    un = Tcl_GetUnicodeFromObj(needle, &ln);

    if (last >= lh) {
	last = lh - 1;
    }
    if (last + 1 < ln) {
	/* Don't start the loop if there cannot be a valid answer */
	goto lastEnd;
    }
    checkStr = uh + last + 1 - ln;
    while (checkStr >= uh) {
	if ((*checkStr == un[0])
		&& (0 == memcmp(checkStr+1, un+1, (ln-1)*sizeof(Tcl_UniChar)))) {
	    value = (checkStr - uh);
	    goto lastEnd;
	}
	checkStr--;
    }
  lastEnd:
    TclNewIntObj(result, value);
    return result;
}

/*
 *---------------------------------------------------------------------------
 *
 * TclStringReverse --
 *
 *	Implements the [string reverse] operation.
 *
 * Results:
 *	A Tcl value which is the [string reverse] of the argument supplied.
 *	When sharing rules permit and the caller requests, the returned value
 *	might be the argument with modifications done in place.
 *
 * Side effects:
 *	May allocate a new Tcl_Obj.
 *
 *---------------------------------------------------------------------------
 */

static void
ReverseBytes(
    unsigned char *to,		/* Copy bytes into here... */
    unsigned char *from,	/* ...from here... */
    int count)			/* Until this many are copied, */
				/* reversing as you go. */
{
    unsigned char *src = from + count;

    if (to == from) {
	/* Reversing in place */
	while (--src > to) {
	    unsigned char c = *src;

	    *src = *to;
	    *to++ = c;
	}
    } else {
	while (--src >= from) {
	    *to++ = *src;
	}
    }
}

Tcl_Obj *
TclStringReverse(
    Tcl_Obj *objPtr,
    int flags)
{
    String *stringPtr;
    Tcl_UniChar ch = 0;
    int inPlace = flags & TCL_STRING_IN_PLACE;

    if (TclIsPureByteArray(objPtr)) {
	int numBytes;
	unsigned char *from = Tcl_GetByteArrayFromObj(objPtr, &numBytes);

	if (!inPlace || Tcl_IsShared(objPtr)) {
	    objPtr = Tcl_NewByteArrayObj(NULL, numBytes);
	}
	ReverseBytes(Tcl_GetByteArrayFromObj(objPtr, NULL), from, numBytes);
	return objPtr;
    }

    SetStringFromAny(NULL, objPtr);
    stringPtr = GET_STRING(objPtr);

    if (stringPtr->hasUnicode) {
	Tcl_UniChar *from = Tcl_GetUnicode(objPtr);
	Tcl_UniChar *src = from + stringPtr->numChars;

	if (!inPlace || Tcl_IsShared(objPtr)) {
	    Tcl_UniChar *to;

	    /*
	     * Create a non-empty, pure unicode value, so we can coax
	     * Tcl_SetObjLength into growing the unicode rep buffer.
	     */

	    objPtr = Tcl_NewUnicodeObj(&ch, 1);
	    Tcl_SetObjLength(objPtr, stringPtr->numChars);
	    to = Tcl_GetUnicode(objPtr);
	    while (--src >= from) {
		*to++ = *src;
	    }
	} else {
	    /*
	     * Reversing in place.
	     */

	    while (--src > from) {
		ch = *src;
		*src = *from;
		*from++ = ch;
	    }
	}
    }

    if (objPtr->bytes) {
	int numChars = stringPtr->numChars;
	int numBytes = objPtr->length;
	char *to, *from = objPtr->bytes;

	if (!inPlace || Tcl_IsShared(objPtr)) {
	    TclNewObj(objPtr);
	    Tcl_SetObjLength(objPtr, numBytes);
	}
	to = objPtr->bytes;

	if (numChars < numBytes) {
	    /*
	     * Either numChars == -1 and we don't know how many chars are
	     * represented by objPtr->bytes and we need Pass 1 just in case,
	     * or numChars >= 0 and we know we have fewer chars than bytes, so
	     * we know there's a multibyte character needing Pass 1.
	     *
	     * Pass 1. Reverse the bytes of each multi-byte character.
	     */

	    int charCount = 0;
	    int bytesLeft = numBytes;

	    while (bytesLeft) {
		/*
		 * NOTE: We know that the from buffer is NUL-terminated. It's
		 * part of the contract for objPtr->bytes values. Thus, we can
		 * skip calling Tcl_UtfCharComplete() here.
		 */

		int bytesInChar = TclUtfToUniChar(from, &ch);

		ReverseBytes((unsigned char *)to, (unsigned char *)from,
			bytesInChar);
		to += bytesInChar;
		from += bytesInChar;
		bytesLeft -= bytesInChar;
		charCount++;
	    }

	    from = to = objPtr->bytes;
	    stringPtr->numChars = charCount;
	}
	/* Pass 2. Reverse all the bytes. */
	ReverseBytes((unsigned char *)to, (unsigned char *)from, numBytes);
    }

    return objPtr;
}

/*
 *---------------------------------------------------------------------------
 *
 * TclStringReplace --
 *
 *	Implements the inner engine of the [string replace] and
 *	[string insert] commands.
 *
 *	The result is a concatenation of a prefix from objPtr, characters
 *	0 through first-1, the insertPtr string value, and a suffix from
 *	objPtr, characters from first + count to the end. The effect is as if
 *	the inner substring of characters first through first+count-1 are
 *	removed and replaced with insertPtr. If insertPtr is NULL, it is
 *	treated as an empty string. When passed the flag TCL_STRING_IN_PLACE,
 *	this routine will try to do the work within objPtr, so long as no
 *	sharing forbids it. Without that request, or as needed, a new Tcl
 *	value will be allocated to be the result.
 *
 * Results:
 *	A Tcl value that is the result of the substring replacement. May
 *	return NULL in case of an error. When NULL is returned and interp is
 *	non-NULL, error information is left in interp
 *
 *---------------------------------------------------------------------------
 */

Tcl_Obj *
TclStringReplace(
    Tcl_Interp *interp,		/* For error reporting, may be NULL */
    Tcl_Obj *objPtr,		/* String to act upon */
    int first,			/* First index to replace */
    int count,			/* How many chars to replace */
    Tcl_Obj *insertPtr,		/* Replacement string, may be NULL */
    int flags)			/* TCL_STRING_IN_PLACE => attempt in-place */
{
    int inPlace = flags & TCL_STRING_IN_PLACE;
    Tcl_Obj *result;

    /* Caller is expected to pass sensible arguments */
    assert ( count >= 0 ) ;
    assert ( first >= 0 ) ;

    /* Replace nothing with nothing */
    if ((insertPtr == NULL) && (count == 0)) {
	if (inPlace) {
	    return objPtr;
	} else {
	    return Tcl_DuplicateObj(objPtr);
	}
    }

    /*
     * The caller very likely had to call Tcl_GetCharLength() or similar
     * to be able to process index values.  This means it is likely that
     * objPtr is either a proper "bytearray" or a "string" or else it has
     * a known and short string rep.
     */

    if (TclIsPureByteArray(objPtr)) {
	int numBytes;
	unsigned char *bytes = Tcl_GetByteArrayFromObj(objPtr, &numBytes);

	if (insertPtr == NULL) {
	    /* Replace something with nothing. */

	    assert ( first <= numBytes ) ;
	    assert ( count <= numBytes ) ;
	    assert ( first + count <= numBytes ) ;

	    result = Tcl_NewByteArrayObj(NULL, numBytes - count);/* PANIC? */
	    TclAppendBytesToByteArray(result, bytes, first);
	    TclAppendBytesToByteArray(result, bytes + first + count,
		    numBytes - count - first);
	    return result;
	}

	/* Replace everything */
	if ((first == 0) && (count == numBytes)) {
	    return insertPtr;
	}

	if (TclIsPureByteArray(insertPtr)) {
	    int newBytes;
	    unsigned char *iBytes
		    = Tcl_GetByteArrayFromObj(insertPtr, &newBytes);

	    if (count == newBytes && inPlace && !Tcl_IsShared(objPtr)) {
		/*
		 * Removal count and replacement count are equal.
		 * Other conditions permit. Do in-place splice.
		 */

		memcpy(bytes + first, iBytes, count);
		Tcl_InvalidateStringRep(objPtr);
		return objPtr;
	    }

	    if (newBytes > INT_MAX - (numBytes - count)) {
		if (interp) {
		    Tcl_SetObjResult(interp, Tcl_ObjPrintf(
			    "max size for a Tcl value (%d bytes) exceeded",
			    INT_MAX));
		    Tcl_SetErrorCode(interp, "TCL", "MEMORY", NULL);
		}
		return NULL;
	    }
	    result = Tcl_NewByteArrayObj(NULL, numBytes - count + newBytes);
								/* PANIC? */
	    Tcl_SetByteArrayLength(result, 0);
	    TclAppendBytesToByteArray(result, bytes, first);
	    TclAppendBytesToByteArray(result, iBytes, newBytes);
	    TclAppendBytesToByteArray(result, bytes + first + count,
		    numBytes - count - first);
	    return result;
	}

	/* Flow through to try other approaches below */
    }

    /*
     * TODO: Figure out how not to generate a Tcl_UniChar array rep
     * when it can be determined objPtr->bytes points to a string of
     * all single-byte characters so we can index it directly.
     */

    /* The traditional implementation... */
    {
	int numChars;
	Tcl_UniChar *ustring = Tcl_GetUnicodeFromObj(objPtr, &numChars);

	/* TODO: Is there an in-place option worth pursuing here? */

	result = Tcl_NewUnicodeObj(ustring, first);
	if (insertPtr) {
	    Tcl_AppendObjToObj(result, insertPtr);
	}
	if (first + count < numChars) {
	    Tcl_AppendUnicodeToObj(result, ustring + first + count,
		    numChars - first - count);
	}

	return result;
    }
}

/*
 *---------------------------------------------------------------------------
 *
 * FillUnicodeRep --
 *
 *	Populate the Unicode internal rep with the Unicode form of its string
 *	rep. The object must alread have a "String" internal rep.
 *
 * Results:
 *	None.
 *
 * Side effects:
 *	Reallocates the String internal rep.
 *
 *---------------------------------------------------------------------------
 */

static void
FillUnicodeRep(
    Tcl_Obj *objPtr)		/* The object in which to fill the unicode
				 * rep. */
{
    String *stringPtr = GET_STRING(objPtr);

    ExtendUnicodeRepWithString(objPtr, objPtr->bytes, objPtr->length,
	    stringPtr->numChars);
}

static void
ExtendUnicodeRepWithString(
    Tcl_Obj *objPtr,
    const char *bytes,
    int numBytes,
    int numAppendChars)
{
    String *stringPtr = GET_STRING(objPtr);
    int needed, numOrigChars = 0;
    Tcl_UniChar *dst, unichar = 0;

    if (stringPtr->hasUnicode) {
	numOrigChars = stringPtr->numChars;
    }
    if (numAppendChars == -1) {
	TclNumUtfChars(numAppendChars, bytes, numBytes);
    }
    needed = numOrigChars + numAppendChars;
    stringCheckLimits(needed);

    if (needed > stringPtr->maxChars) {
	GrowUnicodeBuffer(objPtr, needed);
	stringPtr = GET_STRING(objPtr);
    }

    stringPtr->hasUnicode = 1;
    if (bytes) {
	stringPtr->numChars = needed;
    } else {
	numAppendChars = 0;
    }
    for (dst=stringPtr->unicode + numOrigChars; numAppendChars-- > 0; dst++) {
	bytes += TclUtfToUniChar(bytes, &unichar);
	*dst = unichar;
    }
    *dst = 0;
}

/*
 *----------------------------------------------------------------------
 *
 * DupStringInternalRep --
 *
 *	Initialize the internal representation of a new Tcl_Obj to a copy of
 *	the internal representation of an existing string object.
 *
 * Results:
 *	None.
 *
 * Side effects:
 *	copyPtr's internal rep is set to a copy of srcPtr's internal
 *	representation.
 *
 *----------------------------------------------------------------------
 */

static void
DupStringInternalRep(
    Tcl_Obj *srcPtr,		/* Object with internal rep to copy. Must have
				 * an internal rep of type "String". */
    Tcl_Obj *copyPtr)		/* Object with internal rep to set. Must not
				 * currently have an internal rep.*/
{
    String *srcStringPtr = GET_STRING(srcPtr);
    String *copyStringPtr = NULL;

    if (srcStringPtr->numChars == -1) {
	/*
	 * The String struct in the source value holds zero useful data. Don't
	 * bother copying it. Don't even bother allocating space in which to
	 * copy it. Just let the copy be untyped.
	 */

	return;
    }

    if (srcStringPtr->hasUnicode) {
	int copyMaxChars;

	if (srcStringPtr->maxChars / 2 >= srcStringPtr->numChars) {
	    copyMaxChars = 2 * srcStringPtr->numChars;
	} else {
	    copyMaxChars = srcStringPtr->maxChars;
	}
	copyStringPtr = stringAttemptAlloc(copyMaxChars);
	if (copyStringPtr == NULL) {
	    copyMaxChars = srcStringPtr->numChars;
	    copyStringPtr = stringAlloc(copyMaxChars);
	}
	copyStringPtr->maxChars = copyMaxChars;
	memcpy(copyStringPtr->unicode, srcStringPtr->unicode,
		srcStringPtr->numChars * sizeof(Tcl_UniChar));
	copyStringPtr->unicode[srcStringPtr->numChars] = 0;
    } else {
	copyStringPtr = stringAlloc(0);
	copyStringPtr->maxChars = 0;
	copyStringPtr->unicode[0] = 0;
    }
    copyStringPtr->hasUnicode = srcStringPtr->hasUnicode;
    copyStringPtr->numChars = srcStringPtr->numChars;

    /*
     * Tricky point: the string value was copied by generic object management
     * code, so it doesn't contain any extra bytes that might exist in the
     * source object.
     */

    copyStringPtr->allocated = copyPtr->bytes ? copyPtr->length : 0;

    SET_STRING(copyPtr, copyStringPtr);
    copyPtr->typePtr = &tclStringType;
}

/*
 *----------------------------------------------------------------------
 *
 * SetStringFromAny --
 *
 *	Create an internal representation of type "String" for an object.
 *
 * Results:
 *	This operation always succeeds and returns TCL_OK.
 *
 * Side effects:
 *	Any old internal reputation for objPtr is freed and the internal
 *	representation is set to "String".
 *
 *----------------------------------------------------------------------
 */

static int
SetStringFromAny(
    TCL_UNUSED(Tcl_Interp *),
    Tcl_Obj *objPtr)		/* The object to convert. */
{
    if (!TclHasIntRep(objPtr, &tclStringType)) {
	String *stringPtr = stringAlloc(0);

	/*
	 * Convert whatever we have into an untyped value. Just A String.
	 */

	(void) TclGetString(objPtr);
	TclFreeIntRep(objPtr);

	/*
	 * Create a basic String intrep that just points to the UTF-8 string
	 * already in place at objPtr->bytes.
	 */

	stringPtr->numChars = -1;
	stringPtr->allocated = objPtr->length;
	stringPtr->maxChars = 0;
	stringPtr->hasUnicode = 0;
	SET_STRING(objPtr, stringPtr);
	objPtr->typePtr = &tclStringType;
    }
    return TCL_OK;
}

/*
 *----------------------------------------------------------------------
 *
 * UpdateStringOfString --
 *
 *	Update the string representation for an object whose internal
 *	representation is "String".
 *
 * Results:
 *	None.
 *
 * Side effects:
 *	The object's string may be set by converting its Unicode represention
 *	to UTF format.
 *
 *----------------------------------------------------------------------
 */

static void
UpdateStringOfString(
    Tcl_Obj *objPtr)		/* Object with string rep to update. */
{
    String *stringPtr = GET_STRING(objPtr);

    /*
     * This routine is only called when we need to generate the
     * string rep objPtr->bytes because it does not exist -- it is NULL.
     * In that circumstance, any lingering claim about the size of
     * memory pointed to by that NULL pointer is clearly bogus, and
     * needs a reset.
     */

    stringPtr->allocated = 0;

    if (stringPtr->numChars == 0) {
	TclInitStringRep(objPtr, NULL, 0);
    } else {
	(void) ExtendStringRepWithUnicode(objPtr, stringPtr->unicode,
		stringPtr->numChars);
    }
}

static int
ExtendStringRepWithUnicode(
    Tcl_Obj *objPtr,
    const Tcl_UniChar *unicode,
    int numChars)
{
    /*
     * Pre-condition: this is the "string" Tcl_ObjType.
     */

    int i, origLength, size = 0;
    char *dst;
    String *stringPtr = GET_STRING(objPtr);

    if (numChars < 0) {
	numChars = UnicodeLength(unicode);
    }

    if (numChars == 0) {
	return 0;
    }

    if (objPtr->bytes == NULL) {
	objPtr->length = 0;
    }
    size = origLength = objPtr->length;

    /*
     * Quick cheap check in case we have more than enough room.
     */

    if (numChars <= (INT_MAX - size)/TCL_UTF_MAX
	    && stringPtr->allocated >= size + numChars * TCL_UTF_MAX) {
	goto copyBytes;
    }

    for (i = 0; i < numChars && size >= 0; i++) {
	size += TclUtfCount(unicode[i]);
    }
    if (size < 0) {
	Tcl_Panic("max size for a Tcl value (%d bytes) exceeded", INT_MAX);
    }

    /*
     * Grow space if needed.
     */

    if (size > stringPtr->allocated) {
	GrowStringBuffer(objPtr, size, 1);
    }

  copyBytes:
    dst = objPtr->bytes + origLength;
    for (i = 0; i < numChars; i++) {
	dst += Tcl_UniCharToUtf(unicode[i], dst);
    }
    *dst = '\0';
    objPtr->length = dst - objPtr->bytes;
    return numChars;
}

/*
 *----------------------------------------------------------------------
 *
 * FreeStringInternalRep --
 *
 *	Deallocate the storage associated with a String data object's internal
 *	representation.
 *
 * Results:
 *	None.
 *
 * Side effects:
 *	Frees memory.
 *
 *----------------------------------------------------------------------
 */

static void
FreeStringInternalRep(
    Tcl_Obj *objPtr)		/* Object with internal rep to free. */
{
    ckfree(GET_STRING(objPtr));
    objPtr->typePtr = NULL;
}

/*
 * Local Variables:
 * mode: c
 * c-basic-offset: 4
 * fill-column: 78
 * End:
 */<|MERGE_RESOLUTION|>--- conflicted
+++ resolved
@@ -2203,19 +2203,15 @@
 		const char *bytes;
 
 		if (useShort) {
-<<<<<<< HEAD
-		    pure = Tcl_NewWideIntObj(s);
-=======
-		    TclNewIntObj(pure, (int) s);
->>>>>>> b17e7d74
+		    TclNewIntObj(pure, s);
 #ifndef TCL_WIDE_INT_IS_LONG
 		} else if (useWide) {
-		    pure = Tcl_NewWideIntObj(w);
+		    TclNewIntObj(pure, w);
 #endif
 		} else if (useBig) {
 		    pure = Tcl_NewBignumObj(&big);
 		} else {
-		    pure = Tcl_NewWideIntObj(l);
+		    TclNewIntObj(pure, l);
 		}
 		Tcl_IncrRefCount(pure);
 		bytes = TclGetStringFromObj(pure, &length);
@@ -2975,23 +2971,10 @@
 	    }
 	    return NULL;
 	}
-<<<<<<< HEAD
 	Tcl_SetObjLength(objResultPtr, length);
 	while (count - done > done) {
 	    Tcl_AppendObjToObj(objResultPtr, objResultPtr);
 	    done *= 2;
-=======
-    }
-
-    if (objPtr->bytes) {
-	int numChars = stringPtr->numChars;
-	int numBytes = objPtr->length;
-	char *to, *from = objPtr->bytes;
-
-	if (Tcl_IsShared(objPtr)) {
-	    TclNewObj(objPtr);
-	    Tcl_SetObjLength(objPtr, numBytes);
->>>>>>> b17e7d74
 	}
 	Tcl_AppendUnicodeToObj(objResultPtr, Tcl_GetUnicode(objResultPtr),
 		(count - done) * length);
