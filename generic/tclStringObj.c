/*
 * tclStringObj.c --
 *
 *      This file contains functions that implement string operations on Tcl
 *      objects. Some string operations work with UTF-8 encoding forms.
 *      Functions that require knowledge of the width of each character,
 * 	such as indexing, operate on fixed width encoding forms such as UTF-32.
 *
 * 	Conceptually, a string is a sequence of Unicode code points. Internally
 * 	it may be stored in an encoding form such as a modified version of
 * 	UTF-8 or UTF-16 (when TCL_UTF_MAX=3) or UTF-32.
 *
 *	The String object is optimized for the case where each UTF char
 *	in a string is only one byte. In this case, we store the value of
 *	numChars, but we don't store the fixed form encoding (unless
 * 	Tcl_GetUnicode is explicitly called).
 *
 *      The String object type stores one or both formats. The default
 *      behavior is to store UTF-8. Once UTF-16/UTF32 is calculated, it is
 *      stored in the internal rep for future access (without an additional
 *      O(n) cost).
 *
 *	To allow many appends to be done to an object without constantly
 *	reallocating space, we allocate double the space and use the
 *	internal representation to keep track of how much space is used vs.
 *	allocated.
 *
 * Copyright © 1995-1997 Sun Microsystems, Inc.
 * Copyright © 1999 Scriptics Corporation.
 *
 * See the file "license.terms" for information on usage and redistribution of
 * this file, and for a DISCLAIMER OF ALL WARRANTIES.
 */

#include "tclInt.h"
#include "tclTomMath.h"
#include "tclStringRep.h"
#include "assert.h"
/*
 * Prototypes for functions defined later in this file:
 */

static void		AppendPrintfToObjVA(Tcl_Obj *objPtr,
			    const char *format, va_list argList);
static void		AppendUnicodeToUnicodeRep(Tcl_Obj *objPtr,
			    const Tcl_UniChar *unicode, Tcl_Size appendNumChars);
static void		AppendUnicodeToUtfRep(Tcl_Obj *objPtr,
			    const Tcl_UniChar *unicode, Tcl_Size numChars);
static void		AppendUtfToUnicodeRep(Tcl_Obj *objPtr,
			    const char *bytes, Tcl_Size numBytes);
static void		AppendUtfToUtfRep(Tcl_Obj *objPtr,
			    const char *bytes, Tcl_Size numBytes);
static void		DupStringInternalRep(Tcl_Obj *objPtr,
			    Tcl_Obj *copyPtr);
static Tcl_Size		ExtendStringRepWithUnicode(Tcl_Obj *objPtr,
			    const Tcl_UniChar *unicode, Tcl_Size numChars);
static void		ExtendUnicodeRepWithString(Tcl_Obj *objPtr,
			    const char *bytes, Tcl_Size numBytes,
			    Tcl_Size numAppendChars);
static void		FillUnicodeRep(Tcl_Obj *objPtr);
static void		FreeStringInternalRep(Tcl_Obj *objPtr);
<<<<<<< HEAD
static Tcl_Size		GetCharLength(Tcl_Obj *objPtr);
static Tcl_Obj*		GetRange(tclObjTypeInterfaceArgsStringRange);
static void		GrowStringBuffer(Tcl_Obj *objPtr, size_t needed, int flag);
static void		GrowUnicodeBuffer(Tcl_Obj *objPtr, size_t needed);
=======
static void		GrowStringBuffer(Tcl_Obj *objPtr, Tcl_Size needed, int flag);
static void		GrowUnicodeBuffer(Tcl_Obj *objPtr, Tcl_Size needed);
>>>>>>> 77b0182f
static int		SetStringFromAny(Tcl_Interp *interp, Tcl_Obj *objPtr);
static void		SetUnicodeObj(Tcl_Obj *objPtr,
			    const Tcl_UniChar *unicode, Tcl_Size numChars);
static Tcl_Size		UnicodeLength(const Tcl_UniChar *unicode);
static void		UpdateStringOfString(Tcl_Obj *objPtr);

/*
 * The structure below defines the string Tcl object type by means of
 * functions that can be invoked by generic object code.
 */

const Tcl_ObjType tclStringType = {
    "string",			/* name */
    FreeStringInternalRep,	/* freeIntRepPro */
    DupStringInternalRep,	/* dupIntRepProc */
    UpdateStringOfString,	/* updateStringProc */
    SetStringFromAny,		/* setFromAnyProc */
    TCL_OBJTYPE_V0
};

/*
 * TCL STRING GROWTH ALGORITHM
 *
 * When growing strings (during an append, for example), the following growth
 * algorithm is used:
 *
 *   Attempt to allocate 2 * (originalLength + appendLength)
 *   On failure:
 *	attempt to allocate originalLength + 2*appendLength + TCL_MIN_GROWTH
 *
 * This algorithm allows very good performance, as it rapidly increases the
 * memory allocated for a given string, which minimizes the number of
 * reallocations that must be performed. However, using only the doubling
 * algorithm can lead to a significant waste of memory. In particular, it may
 * fail even when there is sufficient memory available to complete the append
 * request (but there is not 2*totalLength memory available). So when the
 * doubling fails (because there is not enough memory available), the
 * algorithm requests a smaller amount of memory, which is still enough to
 * cover the request, but which hopefully will be less than the total
 * available memory.
 *
 * The addition of TCL_MIN_GROWTH allows for efficient handling of very
 * small appends. Without this extra slush factor, a sequence of several small
 * appends would cause several memory allocations. As long as
 * TCL_MIN_GROWTH is a reasonable size, we can avoid that behavior.
 *
 * The growth algorithm can be tuned by adjusting the following parameters:
 *
 * TCL_MIN_GROWTH		Additional space, in bytes, to allocate when
 *				the double allocation has failed. Default is
 *				1024 (1 kilobyte).  See tclInt.h.
 */

#ifndef TCL_MIN_UNICHAR_GROWTH
#define TCL_MIN_UNICHAR_GROWTH	TCL_MIN_GROWTH/sizeof(Tcl_UniChar)
#endif

static void
GrowStringBuffer(
    Tcl_Obj *objPtr,
    Tcl_Size needed, /* Not including terminating nul */
    int flag)      /* If 0, try to overallocate */
{
    /*
     * Preconditions:
     *	objPtr->typePtr == &tclStringType
     *	needed > stringPtr->allocated
     *	flag || objPtr->bytes != NULL
     */

    String *stringPtr = GET_STRING(objPtr);
    char *ptr;
    Tcl_Size capacity;

    assert(needed <= TCL_SIZE_MAX - 1);
    needed += 1; /* Include terminating nul */

    if (objPtr->bytes == &tclEmptyString) {
	objPtr->bytes = NULL;
    }
    /*
     * In code below, note 'capacity' and 'needed' include terminating nul,
     * while stringPtr->allocated does not.
     */
    if (flag == 0 || stringPtr->allocated > 0) {
	ptr = (char *)TclReallocEx(objPtr->bytes, needed, &capacity);
    } else {
	/* Allocate exact size */
	ptr = (char *)Tcl_Realloc(objPtr->bytes, needed);
	capacity = needed;
    }

    objPtr->bytes = ptr;
    stringPtr->allocated = capacity - 1; /* Does not include slot for end nul */
}

static void
GrowUnicodeBuffer(
    Tcl_Obj *objPtr,
    Tcl_Size needed)
{
    /*
     * Preconditions:
     *	objPtr->typePtr == &tclStringType
     *	needed > stringPtr->maxChars
     */

    String *stringPtr = GET_STRING(objPtr);
    Tcl_Size maxChars;

    /* Note STRING_MAXCHARS already takes into account space for nul */
    if (needed > STRING_MAXCHARS) {
	Tcl_Panic("max size for a Tcl unicode rep (%" TCL_Z_MODIFIER "d bytes) exceeded",
		  STRING_MAXCHARS);
    }
    if (stringPtr->maxChars > 0) {
	/* Expansion - try allocating extra space */
	stringPtr = (String *)TclReallocElemsEx(stringPtr,
						needed + 1, /* +1 for nul */
						sizeof(Tcl_UniChar),
						offsetof(String, unicode),
						&maxChars);
	maxChars -= 1; /* End nul not included */
    }
    else {
	/*
	 * First allocation - just big enough. Note needed does
	 * not include terminating nul but STRING_SIZE does
	 */
	stringPtr = (String *)Tcl_Realloc(stringPtr, STRING_SIZE(needed));
	maxChars = needed;
    }
    stringPtr->maxChars = maxChars;
    SET_STRING(objPtr, stringPtr);
}

/*
 *----------------------------------------------------------------------
 *
 * Tcl_NewStringObj --
 *
 *	This function is normally called when not debugging: i.e., when
 *	TCL_MEM_DEBUG is not defined. It creates a new string object and
 *	initializes it from the byte pointer and length arguments.
 *
 *	When TCL_MEM_DEBUG is defined, this function just returns the result
 *	of calling the debugging version Tcl_DbNewStringObj.
 *
 * Results:
 *	A newly created string object is returned that has ref count zero.
 *
 * Side effects:
 *	The new object's internal string representation will be set to a copy
 *	of the length bytes starting at "bytes". If "length" is TCL_INDEX_NONE, use
 *	bytes up to the first NUL byte; i.e., assume "bytes" points to a
 *	C-style NUL-terminated string. The object's type is set to NULL. An
 *	extra NUL is added to the end of the new object's byte array.
 *
 *----------------------------------------------------------------------
 */

#ifdef TCL_MEM_DEBUG
#undef Tcl_NewStringObj
Tcl_Obj *
Tcl_NewStringObj(
    const char *bytes,		/* Points to the first of the length bytes
				 * used to initialize the new object. */
    Tcl_Size length)		/* The number of bytes to copy from "bytes"
				 * when initializing the new object. If
				 * TCL_INDEX_NONE, use bytes up to the first NUL
				 * byte. */
{
    return Tcl_DbNewStringObj(bytes, length, "unknown", 0);
}
#else /* if not TCL_MEM_DEBUG */
Tcl_Obj *
Tcl_NewStringObj(
    const char *bytes,		/* Points to the first of the length bytes
				 * used to initialize the new object. */
    Tcl_Size length)		/* The number of bytes to copy from "bytes"
				 * when initializing the new object. If -1,
				 * use bytes up to the first NUL byte. */
{
    Tcl_Obj *objPtr;

    if (length < 0) {
	length = (bytes? strlen(bytes) : 0);
    }
    TclNewStringObj(objPtr, bytes, length);
    return objPtr;
}
#endif /* TCL_MEM_DEBUG */

/*
 *----------------------------------------------------------------------
 *
 * Tcl_DbNewStringObj --
 *
 *	This function is normally called when debugging: i.e., when
 *	TCL_MEM_DEBUG is defined. It creates new string objects. It is the
 *	same as the Tcl_NewStringObj function above except that it calls
 *	Tcl_DbCkalloc directly with the file name and line number from its
 *	caller. This simplifies debugging since then the [memory active]
 *	command will report the correct file name and line number when
 *	reporting objects that haven't been freed.
 *
 *	When TCL_MEM_DEBUG is not defined, this function just returns the
 *	result of calling Tcl_NewStringObj.
 *
 * Results:
 *	A newly created string object is returned that has ref count zero.
 *
 * Side effects:
 *	The new object's internal string representation will be set to a copy
 *	of the length bytes starting at "bytes". If "length" is TCL_INDEX_NONE, use
 *	bytes up to the first NUL byte; i.e., assume "bytes" points to a
 *	C-style NUL-terminated string. The object's type is set to NULL. An
 *	extra NUL is added to the end of the new object's byte array.
 *
 *----------------------------------------------------------------------
 */

#ifdef TCL_MEM_DEBUG
Tcl_Obj *
Tcl_DbNewStringObj(
    const char *bytes,		/* Points to the first of the length bytes
				 * used to initialize the new object. */
    Tcl_Size length,		/* The number of bytes to copy from "bytes"
				 * when initializing the new object. If -1,
				 * use bytes up to the first NUL byte. */
    const char *file,		/* The name of the source file calling this
				 * function; used for debugging. */
    int line)			/* Line number in the source file; used for
				 * debugging. */
{
    Tcl_Obj *objPtr;

    if (length == TCL_INDEX_NONE) {
	length = (bytes? strlen(bytes) : 0);
    }
    TclDbNewObj(objPtr, file, line);
    TclInitStringRep(objPtr, bytes, length);
    return objPtr;
}
#else /* if not TCL_MEM_DEBUG */
Tcl_Obj *
Tcl_DbNewStringObj(
    const char *bytes,		/* Points to the first of the length bytes
				 * used to initialize the new object. */
    Tcl_Size length,		/* The number of bytes to copy from "bytes"
				 * when initializing the new object. If -1,
				 * use bytes up to the first NUL byte. */
    TCL_UNUSED(const char *) /*file*/,
    TCL_UNUSED(int) /*line*/)
{
    return Tcl_NewStringObj(bytes, length);
}
#endif /* TCL_MEM_DEBUG */

/*
 *---------------------------------------------------------------------------
 *
 * Tcl_NewUnicodeObj --
 *
 *	This function is creates a new String object and initializes it from
 *	the given Unicode String. If the Utf String is the same size as the
 *	Unicode string, don't duplicate the data.
 *
 * Results:
 *	The newly created object is returned. This object will have no initial
 *	string representation. The returned object has a ref count of 0.
 *
 * Side effects:
 *	Memory allocated for new object and copy of Unicode argument.
 *
 *---------------------------------------------------------------------------
 */

Tcl_Obj *
Tcl_NewUnicodeObj(
    const Tcl_UniChar *unicode,	/* The unicode string used to initialize the
				 * new object. */
    Tcl_Size numChars)		/* Number of characters in the unicode
				 * string. */
{
    Tcl_Obj *objPtr;

    TclNewObj(objPtr);
    SetUnicodeObj(objPtr, unicode, numChars);
    return objPtr;
}

/*
 *----------------------------------------------------------------------
 *
 * Tcl_GetCharLength --
 *
 *	Get the length of the Unicode string from the Tcl object.
 *
 * Results:
 *	Pointer to Unicode string representing the Unicode object.
 *
 * Side effects:
 *	Frees old internal rep. Allocates memory for new "String" internal
 *	rep.
 *
 *----------------------------------------------------------------------
 */
Tcl_Size
Tcl_GetCharLength(
    Tcl_Obj *objPtr)		/* The String object to get the num chars
				 * of. */
{
    return TclObjectDispatch(objPtr, GetCharLength,
	string, length, objPtr);
}

Tcl_Size
GetCharLength(
    Tcl_Obj *objPtr)
{
    String *stringPtr;
    Tcl_Size numChars = 0;

    /*
     * Quick, no-shimmer return for short string reps.
     */

    if ((objPtr->bytes) && (objPtr->length < 2)) {
	/* 0 bytes -> 0 chars; 1 byte -> 1 char */
	return objPtr->length;
    }

    /*
     * Optimize the case where we're really dealing with a bytearray object;
     * we don't need to convert to a string to perform the get-length operation.
     *
     * Starting in Tcl 8.7, we check for a "pure" bytearray, because the
     * machinery behind that test is using a proper bytearray ObjType.  We
     * could also compute length of an improper bytearray without shimmering
     * but there's no value in that. We *want* to shimmer an improper bytearray
     * because improper bytearrays have worthless internal reps.
     */

    if (TclIsPureByteArray(objPtr)) {
	(void) Tcl_GetByteArrayFromObj(objPtr, &numChars);
	return numChars;
    }

    /*
     * OK, need to work with the object as a string.
     */

    SetStringFromAny(NULL, objPtr);
    stringPtr = GET_STRING(objPtr);
    numChars = stringPtr->numChars;

    /*
     * If numChars is unknown, compute it.
     */

    if (numChars < 0) {
	TclNumUtfCharsM(numChars, objPtr->bytes, objPtr->length);
	stringPtr->numChars = numChars;
    }
    return numChars;
}

Tcl_Size
TclGetCharLength(
    Tcl_Obj *objPtr)		/* The String object to get the num chars
				 * of. */
{
    Tcl_Size numChars = 0;

    /*
     * Quick, no-shimmer return for short string reps.
     */

    if ((objPtr->bytes) && (objPtr->length < 2)) {
	/* 0 bytes -> 0 chars; 1 byte -> 1 char */
	return objPtr->length;
    }

    /*
     * Optimize the case where we're really dealing with a bytearray object;
     * we don't need to convert to a string to perform the get-length operation.
     *
     * Starting in Tcl 8.7, we check for a "pure" bytearray, because the
     * machinery behind that test is using a proper bytearray ObjType.  We
     * could also compute length of an improper bytearray without shimmering
     * but there's no value in that. We *want* to shimmer an improper bytearray
     * because improper bytearrays have worthless internal reps.
     */

    if (TclIsPureByteArray(objPtr)) {
	(void) Tcl_GetByteArrayFromObj(objPtr, &numChars);
    } else {
	Tcl_GetString(objPtr);
	numChars = TclNumUtfChars(objPtr->bytes, objPtr->length);
    }

    return numChars;
}


/*
 *----------------------------------------------------------------------
 *
 * TclCheckEmptyString --
 *
 *	Determine whether the string value of an object is or would be the
 *	empty string, without generating a string representation.
 *
 * Results:
 *	Returns 1 if empty, 0 if not, and -1 if unknown.
 *
 * Side effects:
 *	None.
 *
 *----------------------------------------------------------------------
 */
int
TclCheckEmptyString(
    Tcl_Obj *objPtr)
{
    Tcl_Size length = TCL_INDEX_NONE;

    if (objPtr->bytes == &tclEmptyString) {
	return TCL_EMPTYSTRING_YES;
    }

    if (TclIsPureByteArray(objPtr)
	&& Tcl_GetCharLength(objPtr) == 0) {
	return TCL_EMPTYSTRING_YES;
    }

    if (TclListObjIsCanonical(objPtr)) {
	TclListObjLengthM(NULL, objPtr, &length);
	return length == 0;
    }

    if (TclIsPureDict(objPtr)) {
	Tcl_DictObjSize(NULL, objPtr, &length);
	return length == 0;
    }

    if (objPtr->bytes == NULL) {
	return TCL_EMPTYSTRING_UNKNOWN;
    }
    return objPtr->length == 0;
}

/*
 *----------------------------------------------------------------------
 *
 * Tcl_GetUniChar --
 *
 *	Get the index'th Unicode character from the String object. If index
 *	is out of range or it references a low surrogate preceded by a high
 *	surrogate, the result = -1;
 *
 * Results:
 *	Returns the index'th Unicode character in the Object.
 *
 * Side effects:
 *	Fills unichar with the index'th Unicode character.
 *
 *----------------------------------------------------------------------
 */

int
Tcl_GetUniChar(
    Tcl_Obj *objPtr,		/* The object to get the Unicode charater
				 * from. */
    Tcl_Size index)		/* Get the index'th Unicode character. */
{
    String *stringPtr;
    int ch;

    if (index < 0) {
	return -1;
    }

    /*
     * Optimize the case where we're really dealing with a ByteArray object
     * we don't need to convert to a string to perform the indexing operation.
     */

    if (TclIsPureByteArray(objPtr)) {
	Tcl_Size length = 0;
	unsigned char *bytes = Tcl_GetByteArrayFromObj(objPtr, &length);
	if (index >= length) {
		return -1;
	}

	return bytes[index];
    }

    /*
     * OK, need to work with the object as a string.
     */

    SetStringFromAny(NULL, objPtr);
    stringPtr = GET_STRING(objPtr);

    if (stringPtr->hasUnicode == 0) {
	/*
	 * If numChars is unknown, compute it.
	 */

	if (stringPtr->numChars == TCL_INDEX_NONE) {
	    TclNumUtfCharsM(stringPtr->numChars, objPtr->bytes, objPtr->length);
	}
	if (stringPtr->numChars == objPtr->length) {
	    return (unsigned char) objPtr->bytes[index];
	}
	FillUnicodeRep(objPtr);
	stringPtr = GET_STRING(objPtr);
    }

    if (index >= stringPtr->numChars) {
	return -1;
    }
    ch = stringPtr->unicode[index];
    return ch;
}

int
TclGetUniChar(
    Tcl_Obj *objPtr,		/* The object to get the Unicode character
				 * from. */
    Tcl_Size index)		/* Get the index'th Unicode character. */
{
    int ch = 0;

    if (index < 0) {
	return -1;
    }

    /*
	 * Optimize the ByteArray case:  N need need to convert to a string to
	 * perform the indexing operation.
     */

    if (TclIsPureByteArray(objPtr)) {
	Tcl_Size length = 0;
	unsigned char *bytes = Tcl_GetByteArrayFromObj(objPtr, &length);
	if (index >= length) {
		return -1;
	}

	return bytes[index];
    }

    Tcl_Size numChars = TclNumUtfChars(objPtr->bytes, objPtr->length);

    if (index >= numChars) {
	return -1;
    }
    const char *begin = TclUtfAtIndex(objPtr->bytes, index);
#undef Tcl_UtfToUniChar
    Tcl_UtfToUniChar(begin, &ch);
    return ch;
}

/*
 *----------------------------------------------------------------------
 *
 * Tcl_GetUnicodeFromObj/TclGetUnicodeFromObj --
 *
 *	Get the Unicode form of the String object with length. If the object
 *	is not already a String object, it will be converted to one. If the
 *	String object does not have a Unicode rep, then one is create from the
 *	UTF string format.
 *
 * Results:
 *	Returns a pointer to the object's internal Unicode string.
 *
 * Side effects:
 *	Converts the object to have the String internal rep.
 *
 *----------------------------------------------------------------------
 */

#undef Tcl_GetUnicodeFromObj
Tcl_UniChar *
Tcl_GetUnicodeFromObj(
    Tcl_Obj *objPtr,		/* The object to find the unicode string
				 * for. */
    Tcl_Size *lengthPtr)	/* If non-NULL, the location where the string
				 * rep's unichar length should be stored. If
				 * NULL, no length is stored. */
{
    String *stringPtr;

    SetStringFromAny(NULL, objPtr);
    stringPtr = GET_STRING(objPtr);

    if (stringPtr->hasUnicode == 0) {
	FillUnicodeRep(objPtr);
	stringPtr = GET_STRING(objPtr);
    }

    if (lengthPtr != NULL) {
	*lengthPtr = stringPtr->numChars;
    }
    return stringPtr->unicode;
}

/*
 *----------------------------------------------------------------------
 *
 * Tcl_GetRange --
 *
 *	Create a Tcl Object that contains the chars between first and last of
 *	the object indicated by "objPtr". If the object is not already a
 *	String object, convert it to one.  If first is TCL_INDEX_NONE, the
 *	returned string start at the beginning of objPtr.  If last is
 *	TCL_INDEX_NONE, the returned string ends at the end of objPtr.
 *
 * Results:
 *	Returns a new Tcl Object of the String type.
 *
 * Side effects:
 *	Changes the internal rep of "objPtr" to the String type.
 *
 *----------------------------------------------------------------------
 */

Tcl_Obj *
Tcl_GetRange(tclObjTypeInterfaceArgsStringRange)
{
    return TclObjectDispatch(objPtr, GetRange,
	string, range, objPtr, first, last);
}


Tcl_Obj *
GetRange(tclObjTypeInterfaceArgsStringRange) {
    Tcl_Obj *newObjPtr;		/* The Tcl object to find the range of. */
    String *stringPtr;
    Tcl_Size length = 0;

    if (first < 0) {
	first = 0;
    }

    /*
     * Optimize the case where we're really dealing with a bytearray object
     * we don't need to convert to a string to perform the substring operation.
     */

    if (TclIsPureByteArray(objPtr)) {
	unsigned char *bytes = Tcl_GetByteArrayFromObj(objPtr, &length);

	if (last < 0 || last >= length) {
	    last = length - 1;
	}
	if (last < first) {
	    TclNewObj(newObjPtr);
	    return newObjPtr;
	}
	return Tcl_NewByteArrayObj(bytes + first, last - first + 1);
    }

    /*
     * OK, need to work with the object as a string.
     */

    SetStringFromAny(NULL, objPtr);
    stringPtr = GET_STRING(objPtr);

    if (stringPtr->hasUnicode == 0) {
	/*
	 * If numChars is unknown, compute it.
	 */

	if (stringPtr->numChars == TCL_INDEX_NONE) {
	    TclNumUtfCharsM(stringPtr->numChars, objPtr->bytes, objPtr->length);
	}
	if (stringPtr->numChars == objPtr->length) {
	    if (last < 0 || last >= stringPtr->numChars) {
		last = stringPtr->numChars - 1;
	    }
	    if (last < first) {
		TclNewObj(newObjPtr);
		return newObjPtr;
	    }
	    newObjPtr = Tcl_NewStringObj(objPtr->bytes + first, last - first + 1);

	    /*
	     * Since we know the char length of the result, store it.
	     */

	    SetStringFromAny(NULL, newObjPtr);
	    stringPtr = GET_STRING(newObjPtr);
	    stringPtr->numChars = newObjPtr->length;
	    return newObjPtr;
	}
	FillUnicodeRep(objPtr);
	stringPtr = GET_STRING(objPtr);
    }
    if (last < 0 || last >= stringPtr->numChars) {
	last = stringPtr->numChars - 1;
    }
    if (last < first) {
	TclNewObj(newObjPtr);
	return newObjPtr;
    }
    return Tcl_NewUnicodeObj(stringPtr->unicode + first, last - first + 1);
}

Tcl_Obj *
TclGetRange(
    Tcl_Obj *objPtr,		/* The Tcl object to find the range of. */
    Tcl_Size first,		/* First index of the range. */
    Tcl_Size last)		/* Last index of the range. */
{
    Tcl_Obj *newObjPtr;		/* The Tcl object to find the range of. */
    Tcl_Size length = 0;

    if (first < 0) {
	first = TCL_INDEX_START;
    }

    /*
     * Optimize the case where we're really dealing with a bytearray object
     * we don't need to convert to a string to perform the substring operation.
     */

    if (TclIsPureByteArray(objPtr)) {
	unsigned char *bytes = Tcl_GetByteArrayFromObj(objPtr, &length);

	if (last < 0 || last >= length) {
	    last = length - 1;
	}
	if (last < first) {
	    TclNewObj(newObjPtr);
	    return newObjPtr;
	}
	return Tcl_NewByteArrayObj(bytes + first, last - first + 1);
    }

    Tcl_Size numChars = TclNumUtfChars(objPtr->bytes, objPtr->length);

    if (last < 0 || last >= numChars) {
	last = numChars - 1;
    }
    if (last < first) {
	TclNewObj(newObjPtr);
	return newObjPtr;
    }
    const char *begin = TclUtfAtIndex(objPtr->bytes, first);
    const char *end = TclUtfAtIndex(objPtr->bytes, last + 1);
    return Tcl_NewStringObj(begin, end - begin);
}

/*
 *----------------------------------------------------------------------
 *
 * Tcl_SetStringObj --
 *
 *	Modify an object to hold a string that is a copy of the bytes
 *	indicated by the byte pointer and length arguments.
 *
 * Results:
 *	None.
 *
 * Side effects:
 *	The object's string representation will be set to a copy of the
 *	"length" bytes starting at "bytes". If "length" is TCL_INDEX_NONE, use bytes
 *	up to the first NUL byte; i.e., assume "bytes" points to a C-style
 *	NUL-terminated string. The object's old string and internal
 *	representations are freed and the object's type is set NULL.
 *
 *----------------------------------------------------------------------
 */

void
Tcl_SetStringObj(
    Tcl_Obj *objPtr,		/* Object whose internal rep to init. */
    const char *bytes,		/* Points to the first of the length bytes
				 * used to initialize the object. */
    Tcl_Size length)		/* The number of bytes to copy from "bytes"
				 * when initializing the object. If -1,
				 * use bytes up to the first NUL byte.*/
{
    if (Tcl_IsShared(objPtr)) {
	Tcl_Panic("%s called with shared object", "Tcl_SetStringObj");
    }

    /*
     * Set the type to NULL and free any internal rep for the old type.
     */

    TclFreeInternalRep(objPtr);

    /*
     * Free any old string rep, then set the string rep to a copy of the
     * length bytes starting at "bytes".
     */

    TclInvalidateStringRep(objPtr);
    if (length == TCL_INDEX_NONE) {
	length = (bytes? strlen(bytes) : 0);
    }
    TclInitStringRep(objPtr, bytes, length);
}

/*
 *----------------------------------------------------------------------
 *
 * Tcl_SetObjLength --
 *
 *	Changes the length of the string representation of objPtr.
 *
 * Results:
 *	None.
 *
 * Side effects:
 *	If the size of objPtr's string representation is greater than length, a
 *	new terminating null byte is stored in objPtr->bytes at length, and
 *	bytes at positions past length have no meaning.  If the length of the
 *	string representation is greater than length, the storage space is
 *	reallocated to length+1.
 *
 *	The object's internal representation is changed to &tclStringType.
 *
 *----------------------------------------------------------------------
 */

void
Tcl_SetObjLength(
    Tcl_Obj *objPtr,		/* Pointer to object. This object must not
				 * currently be shared. */
    Tcl_Size length)		/* Number of bytes desired for string
				 * representation of object, not including
				 * terminating null byte. */
{
    String *stringPtr;

    if (length < 0) {
	Tcl_Panic("Tcl_SetObjLength: length requested is negative: "
		"%" TCL_SIZE_MODIFIER "d (integer overflow?)", length);
    }
    if (Tcl_IsShared(objPtr)) {
	Tcl_Panic("%s called with shared object", "Tcl_SetObjLength");
    }

    if (objPtr->bytes && objPtr->length == length) {
	return;
    }

    SetStringFromAny(NULL, objPtr);
    stringPtr = GET_STRING(objPtr);

    if (objPtr->bytes != NULL) {
	/*
	 * Change length of an existing string rep.
	 */
	if (length > stringPtr->allocated) {
	    /*
	     * Need to enlarge the buffer.
	     */
	    if (objPtr->bytes == &tclEmptyString) {
		objPtr->bytes = (char *)Tcl_Alloc(length + 1);
	    } else {
		objPtr->bytes = (char *)Tcl_Realloc(objPtr->bytes, length + 1);
	    }
	    stringPtr->allocated = length;
	}

	objPtr->length = length;
	objPtr->bytes[length] = 0;

	/*
	 * Invalidate the Unicode data.
	 */

	stringPtr->numChars = TCL_INDEX_NONE;
	stringPtr->hasUnicode = 0;
    } else {
	if (length > stringPtr->maxChars) {
	    stringPtr = stringRealloc(stringPtr, length);
	    SET_STRING(objPtr, stringPtr);
	    stringPtr->maxChars = length;
	}

	/*
	 * Mark the new end of the Unicode string
	 */

	stringPtr->numChars = length;
	stringPtr->unicode[length] = 0;
	stringPtr->hasUnicode = 1;

	/*
	 * Can only get here when objPtr->bytes == NULL. No need to invalidate
	 * the string rep.
	 */
    }
}

/*
 *----------------------------------------------------------------------
 *
 * Tcl_AttemptSetObjLength --
 *
 *	This function changes the length of the string representation of an
 *	object. It uses the attempt* (non-panic'ing) memory allocators.
 *
 * Results:
 *	1 if the requested memory was allocated, 0 otherwise.
 *
 * Side effects:
 *	If the size of objPtr's string representation is greater than length,
 *	then it is reduced to length and a new terminating null byte is stored
 *	in the strength. If the length of the string representation is greater
 *	than length, the storage space is reallocated to the given length; a
 *	null byte is stored at the end, but other bytes past the end of the
 *	original string representation are undefined. The object's internal
 *	representation is changed to "expendable string".
 *
 *----------------------------------------------------------------------
 */

int
Tcl_AttemptSetObjLength(
    Tcl_Obj *objPtr,		/* Pointer to object. This object must not
				 * currently be shared. */
    Tcl_Size length)		/* Number of bytes desired for string
				 * representation of object, not including
				 * terminating null byte. */
{
    String *stringPtr;

    if (length < 0) {
	/* Negative lengths => most likely integer overflow */
	return 0;
    }

    if (Tcl_IsShared(objPtr)) {
	Tcl_Panic("%s called with shared object", "Tcl_AttemptSetObjLength");
    }
    if (objPtr->bytes && objPtr->length == length) {
	return 1;
    }

    SetStringFromAny(NULL, objPtr);
    stringPtr = GET_STRING(objPtr);

    if (objPtr->bytes != NULL) {
	/*
	 * Change length of an existing string rep.
	 */
	if (length > stringPtr->allocated) {
	    /*
	     * Need to enlarge the buffer.
	     */

	    char *newBytes;

	    if (objPtr->bytes == &tclEmptyString) {
		newBytes = (char *)Tcl_AttemptAlloc(length + 1U);
	    } else {
		newBytes = (char *)Tcl_AttemptRealloc(objPtr->bytes, length + 1U);
	    }
	    if (newBytes == NULL) {
		return 0;
	    }
	    objPtr->bytes = newBytes;
	    stringPtr->allocated = length;
	}

	objPtr->length = length;
	objPtr->bytes[length] = 0;

	/*
	 * Invalidate the Unicode data.
	 */

	stringPtr->numChars = TCL_INDEX_NONE;
	stringPtr->hasUnicode = 0;
    } else {
	/*
	 * Changing length of pure Unicode string.
	 */

	if (length > stringPtr->maxChars) {
	    stringPtr = stringAttemptRealloc(stringPtr, length);
	    if (stringPtr == NULL) {
		return 0;
	    }
	    SET_STRING(objPtr, stringPtr);
	    stringPtr->maxChars = length;
	}

	/*
	 * Mark the new end of the Unicode string.
	 */

	stringPtr->unicode[length] = 0;
	stringPtr->numChars = length;
	stringPtr->hasUnicode = 1;

	/*
	 * Can only get here when objPtr->bytes == NULL. No need to invalidate
	 * the string rep.
	 */
    }
    return 1;
}

/*
 *---------------------------------------------------------------------------
 *
 * Tcl_SetUnicodeObj --
 *
 *	Modify an object to hold the Unicode string indicated by "unicode".
 *
 * Results:
 *	None.
 *
 * Side effects:
 *	Memory allocated for new "String" internal rep.
 *
 *---------------------------------------------------------------------------
 */

void
Tcl_SetUnicodeObj(
    Tcl_Obj *objPtr,		/* The object to set the string of. */
    const Tcl_UniChar *unicode,	/* The Unicode string used to initialize the
				 * object. */
    Tcl_Size numChars)		/* Number of characters in the Unicode
				 * string. */
{
    if (Tcl_IsShared(objPtr)) {
	Tcl_Panic("%s called with shared object", "Tcl_SetUnicodeObj");
    }
    TclFreeInternalRep(objPtr);
    SetUnicodeObj(objPtr, unicode, numChars);
}

static Tcl_Size
UnicodeLength(
    const Tcl_UniChar *unicode)
{
    Tcl_Size numChars = 0;

    if (unicode) {
	/* TODO - is this overflow check really necessary? */
	while ((numChars >= 0) && (unicode[numChars] != 0)) {
	    numChars++;
	}
    }
    return numChars;
}

static void
SetUnicodeObj(
    Tcl_Obj *objPtr,		/* The object to set the string of. */
    const Tcl_UniChar *unicode,	/* The Unicode string used to initialize the
				 * object. */
    Tcl_Size numChars)		/* Number of characters in the Unicode
				 * string. */
{
    String *stringPtr;

    if (numChars < 0) {
	numChars = UnicodeLength(unicode);
    }

    /*
     * Allocate enough space for the String structure + Unicode string.
     */

    stringPtr = stringAlloc(numChars);
    SET_STRING(objPtr, stringPtr);
    objPtr->typePtr = &tclStringType;

    stringPtr->maxChars = numChars;
    memcpy(stringPtr->unicode, unicode, numChars * sizeof(Tcl_UniChar));
    stringPtr->unicode[numChars] = 0;
    stringPtr->numChars = numChars;
    stringPtr->hasUnicode = 1;

    TclInvalidateStringRep(objPtr);
    stringPtr->allocated = 0;
}

/*
 *----------------------------------------------------------------------
 *
 * Tcl_AppendLimitedToObj --
 *
 *	This function appends a limited number of bytes from a sequence of
 *	bytes to an object, marking any limitation with an ellipsis.
 *
 * Results:
 *	None.
 *
 * Side effects:
 *	The bytes at *bytes are appended to the string representation of
 *	objPtr.
 *
 *----------------------------------------------------------------------
 */

void
Tcl_AppendLimitedToObj(
    Tcl_Obj *objPtr,		/* Points to the object to append to. */
    const char *bytes,		/* Points to the bytes to append to the
				 * object. */
    Tcl_Size length,		/* The number of bytes available to be
				 * appended from "bytes". If -1, then
				 * all bytes up to a NUL byte are available. */
    Tcl_Size limit,		/* The maximum number of bytes to append to
				 * the object. */
    const char *ellipsis)	/* Ellipsis marker string, appended to the
				 * object to indicate not all available bytes
				 * at "bytes" were appended. */
{
    String *stringPtr;
    Tcl_Size toCopy = 0;
    Tcl_Size eLen = 0;

    if (length < 0) {
	length = (bytes ? strlen(bytes) : 0);
    }
    if (length == 0) {
	return;
    }
    if (limit <= 0) {
	return;
    }

    if (length <= limit) {
	toCopy = length;
    } else {
	if (ellipsis == NULL) {
	    ellipsis = "...";
	}
	eLen = strlen(ellipsis);
	while (eLen > limit) {
	    eLen = Tcl_UtfPrev(ellipsis+eLen, ellipsis) - ellipsis;
	}

	toCopy = Tcl_UtfPrev(bytes+limit+1-eLen, bytes) - bytes;
    }

    /*
     * If objPtr has a valid Unicode rep, then append the Unicode conversion
     * of "bytes" to the objPtr's Unicode rep, otherwise append "bytes" to
     * objPtr's string rep.
     */

    if (Tcl_IsShared(objPtr)) {
	Tcl_Panic("%s called with shared object", "Tcl_AppendLimitedToObj");
    }

    SetStringFromAny(NULL, objPtr);
    stringPtr = GET_STRING(objPtr);

    if (stringPtr->hasUnicode && (stringPtr->numChars) > 0) {
	AppendUtfToUnicodeRep(objPtr, bytes, toCopy);
    } else {
	AppendUtfToUtfRep(objPtr, bytes, toCopy);
    }

    if (length <= limit) {
	return;
    }

    stringPtr = GET_STRING(objPtr);
    if (stringPtr->hasUnicode && (stringPtr->numChars) > 0) {
	AppendUtfToUnicodeRep(objPtr, ellipsis, eLen);
    } else {
	AppendUtfToUtfRep(objPtr, ellipsis, eLen);
    }
}

/*
 *----------------------------------------------------------------------
 *
 * Tcl_AppendToObj --
 *
 *	This function appends a sequence of bytes to an object.
 *
 * Results:
 *	None.
 *
 * Side effects:
 *	The bytes at *bytes are appended to the string representation of
 *	objPtr.
 *
 *----------------------------------------------------------------------
 */

void
Tcl_AppendToObj(
    Tcl_Obj *objPtr,		/* Points to the object to append to. */
    const char *bytes,		/* Points to the bytes to append to the
				 * object. */
    Tcl_Size length)		/* The number of bytes to append from "bytes".
				 * If TCL_INDEX_NONE, then append all bytes up to NUL
				 * byte. */
{
    Tcl_AppendLimitedToObj(objPtr, bytes, length, TCL_SIZE_MAX, NULL);
}

/*
 *----------------------------------------------------------------------
 *
 * Tcl_AppendUnicodeToObj --
 *
 *	This function appends a Unicode string to an object in the most
 *	efficient manner possible.
 *
 * Results:
 *	None.
 *
 * Side effects:
 *	Invalidates the string rep and creates a new Unicode string.
 *
 *----------------------------------------------------------------------
 */

void
Tcl_AppendUnicodeToObj(
    Tcl_Obj *objPtr,		/* Points to the object to append to. */
    const Tcl_UniChar *unicode,	/* The Unicode string to append to the
				 * object. */
    Tcl_Size length)		/* Number of chars in Unicode. Negative
    				 * lengths means nul terminated */
{
    String *stringPtr;

    if (Tcl_IsShared(objPtr)) {
	Tcl_Panic("%s called with shared object", "Tcl_AppendUnicodeToObj");
    }

    if (length == 0) {
	return;
    }

    SetStringFromAny(NULL, objPtr);
    stringPtr = GET_STRING(objPtr);

    /*
     * If objPtr has a valid Unicode rep, then append the "unicode" to the
     * objPtr's Unicode rep, otherwise the UTF conversion of "unicode" to
     * objPtr's string rep.
     */

    if (stringPtr->hasUnicode) {
	AppendUnicodeToUnicodeRep(objPtr, unicode, length);
    } else {
	AppendUnicodeToUtfRep(objPtr, unicode, length);
    }
}

/*
 *----------------------------------------------------------------------
 *
 * Tcl_AppendObjToObj --
 *
 *	This function appends the string rep of one object to another.
 *	"objPtr" cannot be a shared object.
 *
 * Results:
 *	None.
 *
 * Side effects:
 *	The string rep of appendObjPtr is appended to the string
 *	representation of objPtr.
 *	IMPORTANT: This routine does not and MUST NOT shimmer appendObjPtr.
 *	Callers are counting on that.
 *
 *----------------------------------------------------------------------
 */

void
Tcl_AppendObjToObj(
    Tcl_Obj *objPtr,		/* Points to the object to append to. */
    Tcl_Obj *appendObjPtr)	/* Object to append. */
{
    String *stringPtr;
    Tcl_Size length = 0, numChars;
    Tcl_Size appendNumChars = TCL_INDEX_NONE;
    const char *bytes;

    if (TclCheckEmptyString(appendObjPtr) == TCL_EMPTYSTRING_YES) {
	return;
    }

    if (TclCheckEmptyString(objPtr) == TCL_EMPTYSTRING_YES) {
	TclSetDuplicateObj(objPtr, appendObjPtr);
	return;
    }

    if (
	TclIsPureByteArray(appendObjPtr)
	&& (TclIsPureByteArray(objPtr) || objPtr->bytes == &tclEmptyString)
    ) {
	/*
	 * Both bytearray objects are pure, so the second internal bytearray value
	 * can be appended to the first, with no need to modify the "bytes" field.
	 */

	/*
	 * One might expect the code here to be
	 *
	 *  bytes = Tcl_GetByteArrayFromObj(appendObjPtr, &length);
	 *  TclAppendBytesToByteArray(objPtr, bytes, length);
	 *
	 * and essentially all of the time that would be fine. However, it
	 * would run into trouble in the case where objPtr and appendObjPtr
	 * point to the same thing. That may never be a good idea. It seems to
	 * violate Copy On Write, and we don't have any tests for the
	 * situation, since making any Tcl commands that call
	 * Tcl_AppendObjToObj() do that appears impossible (They honor Copy On
	 * Write!). For the sake of extensions that go off into that realm,
	 * though, here's a more complex approach that can handle all the
	 * cases.
	 *
	 * First, get the lengths.
	 */

	Tcl_Size lengthSrc = 0;

	(void) Tcl_GetByteArrayFromObj(objPtr, &length);
	(void) Tcl_GetByteArrayFromObj(appendObjPtr, &lengthSrc);

	/*
	 * Grow buffer enough for the append.
	 */

	TclAppendBytesToByteArray(objPtr, NULL, lengthSrc);

	/*
	 * Reset objPtr back to the original value.
	 */

	Tcl_SetByteArrayLength(objPtr, length);

	/*
	 * Now do the append knowing that buffer growth cannot cause any
	 * trouble.
	 */

	TclAppendBytesToByteArray(objPtr,
		Tcl_GetByteArrayFromObj(appendObjPtr, (Tcl_Size *) NULL), lengthSrc);
	return;
    }

    /*
     * Must append as strings.
     */

    SetStringFromAny(NULL, objPtr);
    stringPtr = GET_STRING(objPtr);

    /*
     * If objPtr has a valid Unicode rep, then get a Unicode string from
     * appendObjPtr and append it.
     */

    if (stringPtr->hasUnicode) {
	/*
	 * If appendObjPtr is not of the "String" type, don't convert it.
	 */

	if (TclHasInternalRep(appendObjPtr, &tclStringType)) {
	    Tcl_UniChar *unicode =
		    Tcl_GetUnicodeFromObj(appendObjPtr, &numChars);

	    AppendUnicodeToUnicodeRep(objPtr, unicode, numChars);
	} else {
	    bytes = Tcl_GetStringFromObj(appendObjPtr, &length);
	    AppendUtfToUnicodeRep(objPtr, bytes, length);
	}
	return;
    }

    /*
     * Append to objPtr's UTF string rep. If we know the number of characters
     * in both objects before appending, then set the combined number of
     * characters in the final (appended-to) object.
     */

    bytes = Tcl_GetStringFromObj(appendObjPtr, &length);

    numChars = stringPtr->numChars;
    if ((numChars >= 0) && TclHasInternalRep(appendObjPtr, &tclStringType)) {
	String *appendStringPtr = GET_STRING(appendObjPtr);

	appendNumChars = appendStringPtr->numChars;
    }

    AppendUtfToUtfRep(objPtr, bytes, length);

    if ((numChars >= 0) && (appendNumChars >= 0)) {
	stringPtr->numChars = numChars + appendNumChars;
    }
}

/*
 *----------------------------------------------------------------------
 *
 * AppendUnicodeToUnicodeRep --
 *
 *	Appends the contents of unicode to the Unicode rep of
 *	objPtr, which must already have a valid Unicode rep.
 *
 * Results:
 *	None.
 *
 * Side effects:
 *	objPtr's internal rep is reallocated.
 *
 *----------------------------------------------------------------------
 */

static void
AppendUnicodeToUnicodeRep(
    Tcl_Obj *objPtr,		/* Points to the object to append to. */
    const Tcl_UniChar *unicode,	/* String to append. */
    Tcl_Size appendNumChars)	/* Number of chars of "unicode" to append. */
{
    String *stringPtr;
    Tcl_Size numChars;

    if (appendNumChars < 0) {
	appendNumChars = UnicodeLength(unicode);
    }
    if (appendNumChars == 0) {
	return;
    }

    SetStringFromAny(NULL, objPtr);
    stringPtr = GET_STRING(objPtr);

    /*
     * If not enough space has been allocated for the Unicode rep, reallocate
     * the internal rep object with additional space. First try to double the
     * required allocation; if that fails, try a more modest increase. See the
     * "TCL STRING GROWTH ALGORITHM" comment at the top of this file for an
     * explanation of this growth algorithm.
     */

    numChars = stringPtr->numChars + appendNumChars;

    if (numChars > stringPtr->maxChars) {
	Tcl_Size offset = -1;

	/*
	 * Protect against case where Unicode points into the existing
	 * stringPtr->unicode array. Force it to follow any relocations due to
	 * the reallocs below.
	 */

	if (unicode && unicode >= stringPtr->unicode
		&& unicode <= stringPtr->unicode + stringPtr->maxChars) {
	    offset = unicode - stringPtr->unicode;
	}

	GrowUnicodeBuffer(objPtr, numChars);
	stringPtr = GET_STRING(objPtr);

	/*
	 * Relocate Unicode if needed; see above.
	 */

	if (offset >= 0) {
	    unicode = stringPtr->unicode + offset;
	}
    }

    /*
     * Copy the new string onto the end of the old string, then add the
     * trailing null.
     */

    if (unicode) {
	memmove(stringPtr->unicode + stringPtr->numChars, unicode,
		appendNumChars * sizeof(Tcl_UniChar));
    }
    stringPtr->unicode[numChars] = 0;
    stringPtr->numChars = numChars;
    stringPtr->allocated = 0;

    TclInvalidateStringRep(objPtr);
}

/*
 *----------------------------------------------------------------------
 *
 * AppendUnicodeToUtfRep --
 *
 *	This function converts the contents of "unicode" to UTF and appends
 *	the UTF to the string rep of "objPtr".
 *
 * Results:
 *	None.
 *
 * Side effects:
 *	objPtr's internal rep is reallocated.
 *
 *----------------------------------------------------------------------
 */

static void
AppendUnicodeToUtfRep(
    Tcl_Obj *objPtr,		/* Points to the object to append to. */
    const Tcl_UniChar *unicode,	/* String to convert to UTF. */
    Tcl_Size numChars)		/* Number of chars of Unicode to convert. */
{
    String *stringPtr = GET_STRING(objPtr);

    numChars = ExtendStringRepWithUnicode(objPtr, unicode, numChars);

    if (stringPtr->numChars != TCL_INDEX_NONE) {
	stringPtr->numChars += numChars;
    }
}

/*
 *----------------------------------------------------------------------
 *
 * AppendUtfToUnicodeRep --
 *
 *	This function converts the contents of "bytes" to Unicode and appends
 *	the Unicode to the Unicode rep of "objPtr". objPtr must already have a
 *	valid Unicode rep. numBytes must be non-negative.
 *
 * Results:
 *	None.
 *
 * Side effects:
 *	objPtr's internal rep is reallocated.
 *
 *----------------------------------------------------------------------
 */

static void
AppendUtfToUnicodeRep(
    Tcl_Obj *objPtr,		/* Points to the object to append to. */
    const char *bytes,		/* String to convert to Unicode. */
    Tcl_Size numBytes)		/* Number of bytes of "bytes" to convert. */
{
    String *stringPtr;

    if (numBytes == 0) {
	return;
    }

    ExtendUnicodeRepWithString(objPtr, bytes, numBytes, -1);
    TclInvalidateStringRep(objPtr);
    stringPtr = GET_STRING(objPtr);
    stringPtr->allocated = 0;
}

/*
 *----------------------------------------------------------------------
 *
 * AppendUtfToUtfRep --
 *
 *	This function appends "numBytes" bytes of "bytes" to the UTF string
 *	rep of "objPtr". objPtr must already have a valid String rep.
 *	numBytes must be non-negative.
 *
 * Results:
 *	None.
 *
 * Side effects:
 *	objPtr's internal rep is reallocated.
 *
 *----------------------------------------------------------------------
 */

static void
AppendUtfToUtfRep(
    Tcl_Obj *objPtr,		/* Points to the object to append to. */
    const char *bytes,		/* String to append. */
    Tcl_Size numBytes)		/* Number of bytes of "bytes" to append. */
{
    String *stringPtr;
    Tcl_Size newLength, oldLength;

    if (numBytes == 0) {
	return;
    }

    /*
     * Copy the new string onto the end of the old string, then add the
     * trailing null.
     */

    if (objPtr->bytes == NULL) {
	objPtr->length = 0;
    }
    oldLength = objPtr->length;
    if (numBytes > TCL_SIZE_MAX - oldLength) {
	Tcl_Panic("max size for a Tcl value (%" TCL_SIZE_MODIFIER "d bytes) exceeded", TCL_SIZE_MAX);
    }
    newLength = numBytes + oldLength;

    stringPtr = GET_STRING(objPtr);
    if (newLength > stringPtr->allocated) {
	Tcl_Size offset = -1;

	/*
	 * Protect against case where unicode points into the existing
	 * stringPtr->unicode array. Force it to follow any relocations due to
	 * the reallocs below.
	 */

	if (bytes && objPtr->bytes && (bytes >= objPtr->bytes)
		&& (bytes <= objPtr->bytes + objPtr->length)) {
	    offset = bytes - objPtr->bytes;
	}

	/*
	 * TODO: consider passing flag=1: no overalloc on first append. This
	 * would make test stringObj-8.1 fail.
	 */

	GrowStringBuffer(objPtr, newLength, 0);

	/*
	 * Relocate bytes if needed; see above.
	 */

	if (offset >= 0) {
	    bytes = objPtr->bytes + offset;
	}
    }

    /*
     * Invalidate the unicode data.
     */

    stringPtr->numChars = -1;
    stringPtr->hasUnicode = 0;

    if (bytes) {
	memmove(objPtr->bytes + oldLength, bytes, numBytes);
    }
    objPtr->bytes[newLength] = 0;
    objPtr->length = newLength;
}

/*
 *----------------------------------------------------------------------
 *
 * Tcl_AppendStringsToObj --
 *
 *	This function appends one or more null-terminated strings to an
 *	object.
 *
 * Results:
 *	None.
 *
 * Side effects:
 *	The contents of all the string arguments are appended to the string
 *	representation of objPtr.
 *
 *----------------------------------------------------------------------
 */

void
Tcl_AppendStringsToObj(
    Tcl_Obj *objPtr,
    ...)
{
    va_list argList;

    va_start(argList, objPtr);
    if (Tcl_IsShared(objPtr)) {
	Tcl_Panic("%s called with shared object", "Tcl_AppendStringsToObj");
    }

    while (1) {
	const char *bytes = va_arg(argList, char *);

	if (bytes == NULL) {
	    break;
	}
	Tcl_AppendToObj(objPtr, bytes, -1);
    }
    va_end(argList);
}

/*
 *----------------------------------------------------------------------
 *
 * Tcl_AppendFormatToObj --
 *
 *	This function appends a list of Tcl_Obj's to a Tcl_Obj according to
 *	the formatting instructions embedded in the format string. The
 *	formatting instructions are inspired by sprintf(). Returns TCL_OK when
 *	successful. If there's an error in the arguments, TCL_ERROR is
 *	returned, and an error message is written to the interp, if non-NULL.
 *
 * Results:
 *	A standard Tcl result.
 *
 * Side effects:
 *	None.
 *
 *----------------------------------------------------------------------
 */

int
Tcl_AppendFormatToObj(
    Tcl_Interp *interp,
    Tcl_Obj *appendObj,
    const char *format,
    Tcl_Size objc,
    Tcl_Obj *const objv[])
{
    const char *span = format, *msg, *errCode;
    int gotXpg = 0, gotSequential = 0;
    Tcl_Size objIndex = 0, originalLength, limit, numBytes = 0;
    Tcl_UniChar ch = 0;
    static const char *mixedXPG =
	    "cannot mix \"%\" and \"%n$\" conversion specifiers";
    static const char *const badIndex[2] = {
	"not enough arguments for all format specifiers",
	"\"%n$\" argument index out of range"
    };
    static const char *overflow = "max size for a Tcl value exceeded";

    if (Tcl_IsShared(appendObj)) {
	Tcl_Panic("%s called with shared object", "Tcl_AppendFormatToObj");
    }
    (void)Tcl_GetStringFromObj(appendObj, &originalLength);
    limit = TCL_SIZE_MAX - originalLength;

    /*
     * Format string is NUL-terminated.
     */

    while (*format != '\0') {
	char *end;
	int gotMinus = 0, gotHash = 0, gotZero = 0, gotSpace = 0, gotPlus = 0;
	int gotPrecision, sawFlag, useShort = 0, useBig = 0;
	Tcl_Size width, precision;
#ifndef TCL_WIDE_INT_IS_LONG
	int useWide = 0;
#endif
	int newXpg, allocSegment = 0;
	Tcl_Size numChars, segmentLimit, segmentNumBytes;
	Tcl_Obj *segment;
	int step = TclUtfToUniChar(format, &ch);

	format += step;
	if (ch != '%') {
	    numBytes += step;
	    continue;
	}
	if (numBytes) {
	    if (numBytes > limit) {
		msg = overflow;
		errCode = "OVERFLOW";
		goto errorMsg;
	    }
	    Tcl_AppendToObj(appendObj, span, numBytes);
	    limit -= numBytes;
	    numBytes = 0;
	}

	/*
	 * Saw a % : process the format specifier.
	 *
	 * Step 0. Handle special case of escaped format marker (i.e., %%).
	 */

	step = TclUtfToUniChar(format, &ch);
	if (ch == '%') {
	    span = format;
	    numBytes = step;
	    format += step;
	    continue;
	}

	/*
	 * Step 1. XPG3 position specifier
	 */

	newXpg = 0;
	if (isdigit(UCHAR(ch))) {
	    int position = strtoul(format, &end, 10);

	    if (*end == '$') {
		newXpg = 1;
		objIndex = position - 1;
		format = end + 1;
		step = TclUtfToUniChar(format, &ch);
	    }
	}
	if (newXpg) {
	    if (gotSequential) {
		msg = mixedXPG;
		errCode = "MIXEDSPECTYPES";
		goto errorMsg;
	    }
	    gotXpg = 1;
	} else {
	    if (gotXpg) {
		msg = mixedXPG;
		errCode = "MIXEDSPECTYPES";
		goto errorMsg;
	    }
	    gotSequential = 1;
	}
	if ((objIndex < 0) || (objIndex >= objc)) {
	    msg = badIndex[gotXpg];
	    errCode = gotXpg ? "INDEXRANGE" : "FIELDVARMISMATCH";
	    goto errorMsg;
	}

	/*
	 * Step 2. Set of flags.
	 */

	sawFlag = 1;
	do {
	    switch (ch) {
	    case '-':
		gotMinus = 1;
		break;
	    case '#':
		gotHash = 1;
		break;
	    case '0':
		gotZero = 1;
		break;
	    case ' ':
		gotSpace = 1;
		break;
	    case '+':
		gotPlus = 1;
		break;
	    default:
		sawFlag = 0;
	    }
	    if (sawFlag) {
		format += step;
		step = TclUtfToUniChar(format, &ch);
	    }
	} while (sawFlag);

	/*
	 * Step 3. Minimum field width.
	 */

	width = 0;
	if (isdigit(UCHAR(ch))) {
	    /* Note ull will be >= 0 because of isdigit check above */
	    unsigned long long ull;
	    ull = strtoull(format, &end, 10);
	    /* Comparison is >=, not >, to leave room for nul */
	    if (ull >= TCL_SIZE_MAX) {
		msg = overflow;
		errCode = "OVERFLOW";
		goto errorMsg;
	    }
	    width = (Tcl_Size)ull;
	    format = end;
	    step = TclUtfToUniChar(format, &ch);
	} else if (ch == '*') {
	    if (objIndex >= objc - 1) {
		msg = badIndex[gotXpg];
		errCode = gotXpg ? "INDEXRANGE" : "FIELDVARMISMATCH";
		goto errorMsg;
	    }
	    if (TclGetSizeIntFromObj(interp, objv[objIndex], &width) != TCL_OK) {
		goto error;
	    }
	    if (width < 0) {
		width = -width;
		gotMinus = 1;
	    }
	    objIndex++;
	    format += step;
	    step = TclUtfToUniChar(format, &ch);
	}
	if (width > limit) {
	    msg = overflow;
	    errCode = "OVERFLOW";
	    goto errorMsg;
	}

	/*
	 * Step 4. Precision.
	 */

	gotPrecision = precision = 0;
	if (ch == '.') {
	    gotPrecision = 1;
	    format += step;
	    step = TclUtfToUniChar(format, &ch);
	}
	if (isdigit(UCHAR(ch))) {
	    /* Note ull will be >= 0 because of isdigit check above */
	    unsigned long long ull;
	    ull = strtoull(format, &end, 10);
	    /* Comparison is >=, not >, to leave room for nul */
	    if (ull >= TCL_SIZE_MAX) {
		msg = overflow;
		errCode = "OVERFLOW";
		goto errorMsg;
	    }
	    precision = (Tcl_Size)ull;
	    format = end;
	    step = TclUtfToUniChar(format, &ch);
	} else if (ch == '*') {
	    if (objIndex >= objc - 1) {
		msg = badIndex[gotXpg];
		errCode = gotXpg ? "INDEXRANGE" : "FIELDVARMISMATCH";
		goto errorMsg;
	    }
	    if (TclGetSizeIntFromObj(interp, objv[objIndex], &precision)
		    != TCL_OK) {
		goto error;
	    }

	    /*
	     * TODO: Check this truncation logic.
	     */

	    if (precision < 0) {
		precision = 0;
	    }
	    objIndex++;
	    format += step;
	    step = TclUtfToUniChar(format, &ch);
	}

	/*
	 * Step 5. Length modifier.
	 */

	if (ch == 'h') {
	    useShort = 1;
	    format += step;
	    step = TclUtfToUniChar(format, &ch);
	} else if (ch == 'l') {
	    format += step;
	    step = TclUtfToUniChar(format, &ch);
	    if (ch == 'l') {
		useBig = 1;
		format += step;
		step = TclUtfToUniChar(format, &ch);
#ifndef TCL_WIDE_INT_IS_LONG
	    } else {
		useWide = 1;
#endif
	    }
	} else if (ch == 'I') {
	    if ((format[1] == '6') && (format[2] == '4')) {
		format += (step + 2);
		step = TclUtfToUniChar(format, &ch);
#ifndef TCL_WIDE_INT_IS_LONG
		useWide = 1;
#endif
	    } else if ((format[1] == '3') && (format[2] == '2')) {
		format += (step + 2);
		step = TclUtfToUniChar(format, &ch);
	    } else {
		format += step;
		step = TclUtfToUniChar(format, &ch);
	    }
	} else if ((ch == 't') || (ch == 'z') || (ch == 'q') || (ch == 'j')
		|| (ch == 'L')) {
	    format += step;
	    step = TclUtfToUniChar(format, &ch);
	    useBig = 1;
	}

	format += step;
	span = format;

	/*
	 * Step 6. The actual conversion character.
	 */

	segment = objv[objIndex];
	numChars = -1;
	if (ch == 'i') {
	    ch = 'd';
	}
	switch (ch) {
	case '\0':
	    msg = "format string ended in middle of field specifier";
	    errCode = "INCOMPLETE";
	    goto errorMsg;
	case 's':
	    if (gotPrecision) {
		numChars = Tcl_GetCharLength(segment);
		if (precision < numChars) {
		    if (precision < 1) {
			TclNewObj(segment);
		    } else {
			segment = Tcl_GetRange(segment, 0, precision - 1);
		    }
		    numChars = precision;
		    Tcl_IncrRefCount(segment);
		    allocSegment = 1;
		}
	    }
	    break;
	case 'c': {
	    char buf[4] = "";
	    int code, length;

	    if (TclGetIntFromObj(interp, segment, &code) != TCL_OK) {
		goto error;
	    }
	    if ((unsigned)code > 0x10FFFF) {
	    	code = 0xFFFD;
	    }
	    length = Tcl_UniCharToUtf(code, buf);
	    segment = Tcl_NewStringObj(buf, length);
	    Tcl_IncrRefCount(segment);
	    allocSegment = 1;
	    break;
	}

	case 'u':
	    /* FALLTHRU */
	case 'd':
	case 'o':
	case 'p':
	case 'x':
	case 'X':
	case 'b': {
	    short s = 0;	/* Silence compiler warning; only defined and
				 * used when useShort is true. */
	    long l;
	    Tcl_WideInt w;
	    mp_int big;
	    int isNegative = 0;
	    Tcl_Size toAppend;

#ifndef TCL_WIDE_INT_IS_LONG
	    if (ch == 'p') {
		useWide = 1;
	    }
#endif
	    if (useBig) {
		int cmpResult;
		if (Tcl_GetBignumFromObj(interp, segment, &big) != TCL_OK) {
		    goto error;
		}
		cmpResult = mp_cmp_d(&big, 0);
		isNegative = (cmpResult == MP_LT);
		if (cmpResult == MP_EQ) gotHash = 0;
		if (ch == 'u') {
		    if (isNegative) {
			mp_clear(&big);
			msg = "unsigned bignum format is invalid";
			errCode = "BADUNSIGNED";
			goto errorMsg;
		    } else {
			ch = 'd';
		    }
		}
#ifndef TCL_WIDE_INT_IS_LONG
	    } else if (useWide) {
		if (TclGetWideBitsFromObj(interp, segment, &w) != TCL_OK) {
		    goto error;
		}
		isNegative = (w < (Tcl_WideInt) 0);
		if (w == (Tcl_WideInt) 0) gotHash = 0;
#endif
	    } else if (TclGetLongFromObj(NULL, segment, &l) != TCL_OK) {
		if (TclGetWideBitsFromObj(interp, segment, &w) != TCL_OK) {
		    goto error;
		} else {
		    l = (long) w;
		}
		if (useShort) {
		    s = (short) l;
		    isNegative = (s < (short) 0);
		    if (s == (short) 0) gotHash = 0;
		} else {
		    isNegative = (l < (long) 0);
		    if (l == (long) 0) gotHash = 0;
		}
	    } else if (useShort) {
		s = (short) l;
		isNegative = (s < (short) 0);
		if (s == (short) 0) gotHash = 0;
	    } else {
		isNegative = (l < (long) 0);
		if (l == (long) 0) gotHash = 0;
	    }

	    TclNewObj(segment);
	    allocSegment = 1;
	    segmentLimit = TCL_SIZE_MAX;
	    Tcl_IncrRefCount(segment);

	    if ((isNegative || gotPlus || gotSpace) && (useBig || ch=='d')) {
		Tcl_AppendToObj(segment,
			(isNegative ? "-" : gotPlus ? "+" : " "), 1);
		segmentLimit -= 1;
	    }

	    if (gotHash || (ch == 'p')) {
		switch (ch) {
		case 'o':
		    Tcl_AppendToObj(segment, "0o", 2);
		    segmentLimit -= 2;
		    break;
		case 'p':
		case 'x':
		case 'X':
		    Tcl_AppendToObj(segment, "0x", 2);
		    segmentLimit -= 2;
		    break;
		case 'b':
		    Tcl_AppendToObj(segment, "0b", 2);
		    segmentLimit -= 2;
		    break;
		}
	    }

	    switch (ch) {
	    case 'd': {
		Tcl_Size length;
		Tcl_Obj *pure;
		const char *bytes;

		if (useShort) {
		    TclNewIntObj(pure, s);
#ifndef TCL_WIDE_INT_IS_LONG
		} else if (useWide) {
		    TclNewIntObj(pure, w);
#endif
		} else if (useBig) {
		    pure = Tcl_NewBignumObj(&big);
		} else {
		    TclNewIntObj(pure, l);
		}
		Tcl_IncrRefCount(pure);
		bytes = Tcl_GetStringFromObj(pure, &length);

		/*
		 * Already did the sign above.
		 */

		if (*bytes == '-') {
		    length--;
		    bytes++;
		}
		toAppend = length;

		/*
		 * Canonical decimal string reps for integers are composed
		 * entirely of one-byte encoded characters, so "length" is the
		 * number of chars.
		 */

		if (gotPrecision) {
		    if (length < precision) {
			segmentLimit -= precision - length;
		    }
		    while (length < precision) {
			Tcl_AppendToObj(segment, "0", 1);
			length++;
		    }
		    gotZero = 0;
		}
		if (gotZero) {
		    length += Tcl_GetCharLength(segment);
		    if (length < width) {
			segmentLimit -= width - length;
		    }
		    while (length < width) {
			Tcl_AppendToObj(segment, "0", 1);
			length++;
		    }
		}
		if (toAppend > segmentLimit) {
		    msg = overflow;
		    errCode = "OVERFLOW";
		    goto errorMsg;
		}
		Tcl_AppendToObj(segment, bytes, toAppend);
		Tcl_DecrRefCount(pure);
		break;
	    }

	    case 'u':
	    case 'o':
	    case 'p':
	    case 'x':
	    case 'X':
	    case 'b': {
		Tcl_WideUInt bits = 0;
		Tcl_WideInt numDigits = 0;
		int numBits = 4, base = 16, index = 0, shift = 0;
		Tcl_Size length;
		Tcl_Obj *pure;
		char *bytes;

		if (ch == 'u') {
		    base = 10;
		} else if (ch == 'o') {
		    base = 8;
		    numBits = 3;
		} else if (ch == 'b') {
		    base = 2;
		    numBits = 1;
		}
		if (useShort) {
		    unsigned short us = (unsigned short) s;

		    bits = (Tcl_WideUInt) us;
		    while (us) {
			numDigits++;
			us /= base;
		    }
#ifndef TCL_WIDE_INT_IS_LONG
		} else if (useWide) {
		    Tcl_WideUInt uw = (Tcl_WideUInt) w;

		    bits = uw;
		    while (uw) {
			numDigits++;
			uw /= base;
		    }
#endif
		} else if (useBig && !mp_iszero(&big)) {
		    int leftover = (big.used * MP_DIGIT_BIT) % numBits;
		    mp_digit mask = (~(mp_digit)0) << (MP_DIGIT_BIT-leftover);

		    numDigits = 1 +
			    (((Tcl_WideInt) big.used * MP_DIGIT_BIT) / numBits);
		    while ((mask & big.dp[big.used-1]) == 0) {
			numDigits--;
			mask >>= numBits;
		    }
		    if (numDigits > INT_MAX) {
			msg = overflow;
			errCode = "OVERFLOW";
			goto errorMsg;
		    }
		} else if (!useBig) {
		    unsigned long ul = (unsigned long) l;

		    bits = (Tcl_WideUInt) ul;
		    while (ul) {
			numDigits++;
			ul /= base;
		    }
		}

		/*
		 * Need to be sure zero becomes "0", not "".
		 */

		if (numDigits == 0) {
		    numDigits = 1;
		}
		TclNewObj(pure);
		Tcl_SetObjLength(pure, numDigits);
		bytes = TclGetString(pure);
		toAppend = length = numDigits;
		while (numDigits--) {
		    int digitOffset;

		    if (useBig && !mp_iszero(&big)) {
			if (index < big.used && (size_t) shift <
				CHAR_BIT*sizeof(Tcl_WideUInt) - MP_DIGIT_BIT) {
			    bits |= ((Tcl_WideUInt) big.dp[index++]) << shift;
			    shift += MP_DIGIT_BIT;
			}
			shift -= numBits;
		    }
		    digitOffset = bits % base;
		    if (digitOffset > 9) {
			if (ch == 'X') {
			    bytes[numDigits] = 'A' + digitOffset - 10;
			} else {
			    bytes[numDigits] = 'a' + digitOffset - 10;
			}
		    } else {
			bytes[numDigits] = '0' + digitOffset;
		    }
		    bits /= base;
		}
		if (useBig) {
		    mp_clear(&big);
		}
		if (gotPrecision) {
		    if (length < precision) {
			segmentLimit -= precision - length;
		    }
		    while (length < precision) {
			Tcl_AppendToObj(segment, "0", 1);
			length++;
		    }
		    gotZero = 0;
		}
		if (gotZero) {
		    length += Tcl_GetCharLength(segment);
		    if (length < width) {
			segmentLimit -= width - length;
		    }
		    while (length < width) {
			Tcl_AppendToObj(segment, "0", 1);
			length++;
		    }
		}
		if (toAppend > segmentLimit) {
		    msg = overflow;
		    errCode = "OVERFLOW";
		    goto errorMsg;
		}
		Tcl_AppendObjToObj(segment, pure);
		Tcl_DecrRefCount(pure);
		break;
	    }

	    }
	    break;
	}

	case 'a':
	case 'A':
	case 'e':
	case 'E':
	case 'f':
	case 'g':
	case 'G': {
#define MAX_FLOAT_SIZE 320
	    char spec[2*TCL_INTEGER_SPACE + 9], *p = spec;
	    double d;
	    int length = MAX_FLOAT_SIZE;
	    char *bytes;

	    if (Tcl_GetDoubleFromObj(interp, segment, &d) != TCL_OK) {
		/* TODO: Figure out ACCEPT_NAN here */
		goto error;
	    }
	    *p++ = '%';
	    if (gotMinus) {
		*p++ = '-';
	    }
	    if (gotHash) {
		*p++ = '#';
	    }
	    if (gotZero) {
		*p++ = '0';
	    }
	    if (gotSpace) {
		*p++ = ' ';
	    }
	    if (gotPlus) {
		*p++ = '+';
	    }
	    if (width) {
		p += snprintf(
		    p, TCL_INTEGER_SPACE, "%" TCL_SIZE_MODIFIER "d", width);
		if (width > length) {
		    length = width;
		}
	    }
	    if (gotPrecision) {
		*p++ = '.';
		p += snprintf(
		    p, TCL_INTEGER_SPACE, "%" TCL_SIZE_MODIFIER "d", precision);
		if (precision > TCL_SIZE_MAX - length) {
		    msg = overflow;
		    errCode = "OVERFLOW";
		    goto errorMsg;
		}
		length += precision;
	    }

	    /*
	     * Don't pass length modifiers!
	     */

	    *p++ = (char) ch;
	    *p = '\0';

	    TclNewObj(segment);
	    allocSegment = 1;
	    if (!Tcl_AttemptSetObjLength(segment, length)) {
		msg = overflow;
		errCode = "OVERFLOW";
		goto errorMsg;
	    }
	    bytes = TclGetString(segment);
	    if (!Tcl_AttemptSetObjLength(segment, snprintf(bytes, segment->length, spec, d))) {
		msg = overflow;
		errCode = "OVERFLOW";
		goto errorMsg;
	    }
	    if (ch == 'A') {
		char *q = TclGetString(segment) + 1;
		*q = 'x';
		q = strchr(q, 'P');
		if (q) *q = 'p';
	    }
	    break;
	}
	default:
	    if (interp != NULL) {
		Tcl_SetObjResult(interp,
			Tcl_ObjPrintf("bad field specifier \"%c\"", ch));
		Tcl_SetErrorCode(interp, "TCL", "FORMAT", "BADTYPE", NULL);
	    }
	    goto error;
	}

	if (width>0 && numChars<0) {
	    numChars = Tcl_GetCharLength(segment);
	}
	if (!gotMinus && width>0) {
	    if (numChars < width) {
		limit -= width - numChars;
	    }
	    while (numChars < width) {
		Tcl_AppendToObj(appendObj, (gotZero ? "0" : " "), 1);
		numChars++;
	    }
	}

	(void)Tcl_GetStringFromObj(segment, &segmentNumBytes);
	if (segmentNumBytes > limit) {
	    if (allocSegment) {
		Tcl_DecrRefCount(segment);
	    }
	    msg = overflow;
	    errCode = "OVERFLOW";
	    goto errorMsg;
	}
	Tcl_AppendObjToObj(appendObj, segment);
	limit -= segmentNumBytes;
	if (allocSegment) {
	    Tcl_DecrRefCount(segment);
	}
	if (width > 0) {
	    if (numChars < width) {
		limit -= width-numChars;
	    }
	    while (numChars < width) {
		Tcl_AppendToObj(appendObj, (gotZero ? "0" : " "), 1);
		numChars++;
	    }
	}

	objIndex += gotSequential;
    }
    if (numBytes) {
	if (numBytes > limit) {
	    msg = overflow;
	    errCode = "OVERFLOW";
	    goto errorMsg;
	}
	Tcl_AppendToObj(appendObj, span, numBytes);
	limit -= numBytes;
	numBytes = 0;
    }

    return TCL_OK;

  errorMsg:
    if (interp != NULL) {
	Tcl_SetObjResult(interp, Tcl_NewStringObj(msg, -1));
	Tcl_SetErrorCode(interp, "TCL", "FORMAT", errCode, NULL);
    }
  error:
    Tcl_SetObjLength(appendObj, originalLength);
    return TCL_ERROR;
}

/*
 *---------------------------------------------------------------------------
 *
 * Tcl_Format --
 *
 * Results:
 *	A refcount zero Tcl_Obj.
 *
 * Side effects:
 *	None.
 *
 *---------------------------------------------------------------------------
 */

Tcl_Obj *
Tcl_Format(
    Tcl_Interp *interp,
    const char *format,
    Tcl_Size objc,
    Tcl_Obj *const objv[])
{
    int result;
    Tcl_Obj *objPtr;

    TclNewObj(objPtr);
    result = Tcl_AppendFormatToObj(interp, objPtr, format, objc, objv);
    if (result != TCL_OK) {
	Tcl_DecrRefCount(objPtr);
	return NULL;
    }
    return objPtr;
}

/*
 *---------------------------------------------------------------------------
 *
 * AppendPrintfToObjVA --
 *
 * Results:
 *
 * Side effects:
 *
 *---------------------------------------------------------------------------
 */

static void
AppendPrintfToObjVA(
    Tcl_Obj *objPtr,
    const char *format,
    va_list argList)
{
    int code;
    Tcl_Size objc;
    Tcl_Obj **objv, *list;
    const char *p;

    TclNewObj(list);
    p = format;
    Tcl_IncrRefCount(list);
    while (*p != '\0') {
	int size = 0, seekingConversion = 1, gotPrecision = 0;
	int lastNum = -1;

	if (*p++ != '%') {
	    continue;
	}
	if (*p == '%') {
	    p++;
	    continue;
	}
	do {
	    switch (*p) {
	    case '\0':
		seekingConversion = 0;
		break;
	    case 's': {
		const char *q, *end, *bytes = va_arg(argList, char *);
		seekingConversion = 0;

		/*
		 * The buffer to copy characters from starts at bytes and ends
		 * at either the first NUL byte, or after lastNum bytes, when
		 * caller has indicated a limit.
		 */

		end = bytes;
		while ((!gotPrecision || lastNum--) && (*end != '\0')) {
		    end++;
		}

		/*
		 * Within that buffer, we trim both ends if needed so that we
		 * copy only whole characters, and avoid copying any partial
		 * multi-byte characters.
		 */

		q = Tcl_UtfPrev(end, bytes);
		if (!Tcl_UtfCharComplete(q, (end - q))) {
		    end = q;
		}

		q = bytes + 4;
		while ((bytes < end) && (bytes < q)
			&& ((*bytes & 0xC0) == 0x80)) {
		    bytes++;
		}

		Tcl_ListObjAppendElement(NULL, list,
			Tcl_NewStringObj(bytes , (end - bytes)));

		break;
	    }
	    case 'p':
		if (sizeof(size_t) == sizeof(Tcl_WideInt)) {
		    size = 2;
		}
		/* FALLTHRU */
	    case 'c':
	    case 'i':
	    case 'u':
	    case 'd':
	    case 'o':
	    case 'x':
	    case 'X':
		seekingConversion = 0;
		switch (size) {
		case -1:
		case 0:
		    Tcl_ListObjAppendElement(NULL, list, Tcl_NewWideIntObj(
			    va_arg(argList, int)));
		    break;
		case 1:
		    Tcl_ListObjAppendElement(NULL, list, Tcl_NewWideIntObj(
			    va_arg(argList, long)));
		    break;
		case 2:
		    Tcl_ListObjAppendElement(NULL, list, Tcl_NewWideIntObj(
			    va_arg(argList, Tcl_WideInt)));
		    break;
		case 3:
		    Tcl_ListObjAppendElement(NULL, list, Tcl_NewBignumObj(
			    va_arg(argList, mp_int *)));
		    break;
		}
		break;
	    case 'a':
	    case 'A':
	    case 'e':
	    case 'E':
	    case 'f':
	    case 'g':
	    case 'G':
		if (size > 0) {
		Tcl_ListObjAppendElement(NULL, list, Tcl_NewDoubleObj(
			(double)va_arg(argList, long double)));
		} else {
			Tcl_ListObjAppendElement(NULL, list, Tcl_NewDoubleObj(
				va_arg(argList, double)));
		}
		seekingConversion = 0;
		break;
	    case '*':
		lastNum = va_arg(argList, int);
		Tcl_ListObjAppendElement(NULL, list, Tcl_NewWideIntObj(lastNum));
		p++;
		break;
	    case '0': case '1': case '2': case '3': case '4':
	    case '5': case '6': case '7': case '8': case '9': {
		char *end;

		lastNum = strtoul(p, &end, 10);
		p = end;
		break;
	    }
	    case '.':
		gotPrecision = 1;
		p++;
		break;
	    case 'l':
		++size;
		p++;
		break;
	    case 't':
	    case 'z':
		if (sizeof(size_t) == sizeof(Tcl_WideInt)) {
		    size = 2;
		}
		p++;
		break;
	    case 'j':
	    case 'q':
		size = 2;
		p++;
		break;
	    case 'I':
		if (p[1]=='6' && p[2]=='4') {
		    p += 2;
		    size = 2;
		} else if (p[1]=='3' && p[2]=='2') {
		    p += 2;
		} else if (sizeof(size_t) == sizeof(Tcl_WideInt)) {
		    size = 2;
		}
		p++;
		break;
	    case 'L':
		size = 3;
		p++;
		break;
	    case 'h':
		size = -1;
		/* FALLTHRU */
	    default:
		p++;
	    }
	} while (seekingConversion);
    }
    TclListObjGetElementsM(NULL, list, &objc, &objv);
    code = Tcl_AppendFormatToObj(NULL, objPtr, format, objc, objv);
    if (code != TCL_OK) {
	Tcl_AppendPrintfToObj(objPtr,
		"Unable to format \"%s\" with supplied arguments: %s",
		format, TclGetString(list));
    }
    Tcl_DecrRefCount(list);
}

/*
 *---------------------------------------------------------------------------
 *
 * Tcl_AppendPrintfToObj --
 *
 * Results:
 *	A standard Tcl result.
 *
 * Side effects:
 *	None.
 *
 *---------------------------------------------------------------------------
 */

void
Tcl_AppendPrintfToObj(
    Tcl_Obj *objPtr,
    const char *format,
    ...)
{
    va_list argList;

    va_start(argList, format);
    AppendPrintfToObjVA(objPtr, format, argList);
    va_end(argList);
}

/*
 *---------------------------------------------------------------------------
 *
 * Tcl_ObjPrintf --
 *
 * Results:
 *	A refcount zero Tcl_Obj.
 *
 * Side effects:
 *	None.
 *
 *---------------------------------------------------------------------------
 */

Tcl_Obj *
Tcl_ObjPrintf(
    const char *format,
    ...)
{
    va_list argList;
    Tcl_Obj *objPtr;

    TclNewObj(objPtr);
    va_start(argList, format);
    AppendPrintfToObjVA(objPtr, format, argList);
    va_end(argList);
    return objPtr;
}

/*
 *---------------------------------------------------------------------------
 *
 * TclGetStringStorage --
 *
 *	Returns the string storage space of a Tcl_Obj.
 *
 * Results:
 *	The pointer value objPtr->bytes is returned and the number of bytes
 *	allocated there is written to *sizePtr (if known).
 *
 * Side effects:
 *	May set objPtr->bytes.
 *
 *---------------------------------------------------------------------------
 */

char *
TclGetStringStorage(
    Tcl_Obj *objPtr,
    Tcl_Size *sizePtr)
{
    String *stringPtr;

    if (!TclHasInternalRep(objPtr, &tclStringType) || objPtr->bytes == NULL) {
	return Tcl_GetStringFromObj(objPtr, sizePtr);
    }

    stringPtr = GET_STRING(objPtr);
    *sizePtr = stringPtr->allocated;
    return objPtr->bytes;
}

/*
 *---------------------------------------------------------------------------
 *
 * TclStringRepeat --
 *
 *	Performs the [string repeat] function.
 *
 * Results:
 * 	A (Tcl_Obj *) pointing to the result value, or NULL in case of an
 * 	error.
 *
 * Side effects:
 * 	On error, when interp is not NULL, error information is left in it.
 *
 *---------------------------------------------------------------------------
 */

Tcl_Obj *
TclStringRepeat(
    Tcl_Interp *interp,
    Tcl_Obj *objPtr,
    Tcl_Size count,
    int flags)
{
    Tcl_Obj *objResultPtr;
    int inPlace = flags & TCL_STRING_IN_PLACE;
    Tcl_Size length = 0;
    int unichar = 0;
    Tcl_Size done = 1;
    int binary = TclIsPureByteArray(objPtr);
    Tcl_Size maxCount;

    /* assert (count >= 2) */

    /*
     * Analyze to determine what representation result should be.
     * GOALS:	Avoid shimmering & string rep generation.
     * 		Produce pure bytearray when possible.
     * 		Error on overflow.
     */

    if (!binary) {
	if (TclHasInternalRep(objPtr, &tclStringType)) {
	    String *stringPtr = GET_STRING(objPtr);
	    if (stringPtr->hasUnicode) {
		unichar = 1;
	    }
	}
    }

    if (binary) {
	/* Result will be pure byte array. Pre-size it */
	(void)Tcl_GetByteArrayFromObj(objPtr, &length);
	maxCount = TCL_SIZE_MAX;
    } else if (unichar) {
	/* Result will be pure Tcl_UniChar array. Pre-size it. */
	(void)Tcl_GetUnicodeFromObj(objPtr, &length);
	maxCount = TCL_SIZE_MAX/sizeof(Tcl_UniChar);
    } else {
	/* Result will be concat of string reps. Pre-size it. */
	(void)Tcl_GetStringFromObj(objPtr, &length);
	maxCount = TCL_SIZE_MAX;
    }

    if (length == 0) {
	/* Any repeats of empty is empty. */
	return objPtr;
    }

    /* maxCount includes space for null */
    if (count > (maxCount-1)) {
	if (interp) {
	    Tcl_SetObjResult(
		interp,
		Tcl_ObjPrintf("max size for a Tcl value (%" TCL_SIZE_MODIFIER
			      "d bytes) exceeded",
			      TCL_SIZE_MAX));
	    Tcl_SetErrorCode(interp, "TCL", "MEMORY", NULL);
	}
	return NULL;
    }

    if (binary) {
	/* Efficiently produce a pure byte array result */
	objResultPtr = (!inPlace || Tcl_IsShared(objPtr)) ?
		Tcl_DuplicateObj(objPtr) : objPtr;

	/* Allocate count*length space */
	Tcl_SetByteArrayLength(objResultPtr, count*length); /* PANIC? */
	Tcl_SetByteArrayLength(objResultPtr, length);
	while (count - done > done) {
	    Tcl_AppendObjToObj(objResultPtr, objResultPtr);
	    done *= 2;
	}
	TclAppendBytesToByteArray(objResultPtr,
		Tcl_GetByteArrayFromObj(objResultPtr, (Tcl_Size *) NULL),
		(count - done) * length);
    } else if (unichar) {
	/*
	 * Efficiently produce a pure Tcl_UniChar array result.
	 */

	if (!inPlace || Tcl_IsShared(objPtr)) {
	    objResultPtr = Tcl_NewUnicodeObj(Tcl_GetUnicode(objPtr), length);
	} else {
	    TclInvalidateStringRep(objPtr);
	    objResultPtr = objPtr;
	}

        /* TODO - overflow check */
        if (0 == Tcl_AttemptSetObjLength(objResultPtr, count*length)) {
	    if (interp) {
		Tcl_SetObjResult(interp, Tcl_ObjPrintf(
			"string size overflow: unable to alloc %"
			TCL_SIZE_MODIFIER "d bytes",
			STRING_SIZE(count*length)));
		Tcl_SetErrorCode(interp, "TCL", "MEMORY", NULL);
	    }
	    return NULL;
	}
	Tcl_SetObjLength(objResultPtr, length);
	while (count - done > done) {
	    Tcl_AppendObjToObj(objResultPtr, objResultPtr);
	    done *= 2;
	}
	Tcl_AppendUnicodeToObj(objResultPtr, Tcl_GetUnicode(objResultPtr),
		(count - done) * length);
    } else {
	/*
	 * Efficiently concatenate string reps.
	 */

	if (!inPlace || Tcl_IsShared(objPtr)) {
	    objResultPtr = Tcl_NewStringObj(TclGetString(objPtr), length);
	} else {
	    TclFreeInternalRep(objPtr);
	    objResultPtr = objPtr;
	}
        /* TODO - overflow check */
        if (0 == Tcl_AttemptSetObjLength(objResultPtr, count*length)) {
	    if (interp) {
		Tcl_SetObjResult(interp, Tcl_ObjPrintf(
			"string size overflow: unable to alloc %" TCL_SIZE_MODIFIER "d bytes",
			count*length));
		Tcl_SetErrorCode(interp, "TCL", "MEMORY", NULL);
	    }
	    return NULL;
	}
	Tcl_SetObjLength(objResultPtr, length);
	while (count - done > done) {
	    Tcl_AppendObjToObj(objResultPtr, objResultPtr);
	    done *= 2;
	}
	Tcl_AppendToObj(objResultPtr, TclGetString(objResultPtr),
		(count - done) * length);
    }
    return objResultPtr;
}

/*
 *---------------------------------------------------------------------------
 *
 * TclStringCat --
 *
 *	Performs the [string cat] function.
 *
 * Results:
 * 	A (Tcl_Obj *) pointing to the result value, or NULL in case of an
 * 	error.
 *
 * Side effects:
 * 	On error, when interp is not NULL, error information is left in it.
 *
 *---------------------------------------------------------------------------
 */

Tcl_Obj *
TclStringCat(
    Tcl_Interp *interp,
    Tcl_Size objc,
    Tcl_Obj * const objv[],
    int flags)
{
    Tcl_Obj *objResultPtr, * const *ov;
    int binary = 1;
    Tcl_Size oc, length = 0;
    int allowUniChar = 1, requestUniChar = 0;
    Tcl_Size first = objc - 1;	/* Index of first value possibly not empty */
    Tcl_Size last = 0;		/* Index of last value possibly not empty */
    int inPlace = (flags & TCL_STRING_IN_PLACE) && !Tcl_IsShared(*objv);

    /* assert ( objc >= 0 ) */

    if (objc <= 1) {
	if (objc != 1) {
	    /* Negative (shouldn't be) no objects; return empty */
	    Tcl_Obj *obj;
	    TclNewObj(obj);
	    return obj;
	}
	/* One object; return first */
	return objv[0];
    }

    /* assert ( objc >= 2 ) */

    /*
     * Analyze to determine what representation result should be.
     * GOALS:	Avoid shimmering & string rep generation.
     * 		Produce pure bytearray when possible.
     * 		Error on overflow.
     */

    ov = objv, oc = objc;
    do {
	Tcl_Obj *objPtr = *ov++;

	if (TclIsPureByteArray(objPtr)) {
	    allowUniChar = 0;
	} else if (objPtr->bytes) {
	    /* Value has a string rep. */
	    if (objPtr->length) {
		/*
		 * Non-empty string rep. Not a pure bytearray, so we won't
		 * create a pure bytearray.
		 */

	 	binary = 0;
	 	if ((objPtr->typePtr) && (objPtr->typePtr != &tclStringType)) {
		    /* Prevent shimmer of non-string types. */
		    allowUniChar = 0;
		}
	    }
	} else {
	    /* assert (objPtr->typePtr != NULL) -- stork! */
	    binary = 0;
	    if (TclHasInternalRep(objPtr, &tclStringType)) {
		/* Have a pure Unicode value; ask to preserve it */
		requestUniChar = 1;
	    } else {
		/* Have another type; prevent shimmer */
		allowUniChar = 0;
	    }
	}
    } while (--oc && (binary || allowUniChar));

    if (binary) {
	/*
	 * Result will be pure byte array. Pre-size it
	 */

	Tcl_Size numBytes = 0;
	ov = objv;
	oc = objc;
	do {
	    Tcl_Obj *objPtr = *ov++;

	    /*
	     * Every argument is either a bytearray with a ("pure")
	     * value we know we can safely use, or it is an empty string.
	     * We don't need to count bytes for the empty strings.
	     */

	    if (TclIsPureByteArray(objPtr)) {
		(void)Tcl_GetByteArrayFromObj(objPtr, &numBytes); /* PANIC? */

		if (numBytes) {
		    last = objc - oc;
		    if (length == 0) {
			first = last;
		    }
		    if (length > (TCL_SIZE_MAX-numBytes)) {
			goto overflow;
		    }
		    length += numBytes;
		}
	    }
	} while (--oc);
    } else if ((allowUniChar && requestUniChar)) {
	/*
	 * Result will be pure Tcl_UniChar array. Pre-size it.
	 */

	ov = objv;
	oc = objc;
	do {
	    Tcl_Obj *objPtr = *ov++;

	    if ((objPtr->bytes == NULL) || (objPtr->length)) {
		Tcl_Size numChars;

		(void)Tcl_GetUnicodeFromObj(objPtr, &numChars); /* PANIC? */
		if (numChars) {
		    last = objc - oc;
		    if (length == 0) {
			first = last;
		    }
		    if (length > (Tcl_Size) ((TCL_SIZE_MAX/sizeof(Tcl_UniChar))-numChars)) {
			goto overflow;
		    }
		    length += numChars;
		}
	    }
	} while (--oc);
    } else {
	/* Result will be concat of string reps. Pre-size it. */
	ov = objv; oc = objc;
	do {
	    Tcl_Obj *pendingPtr = NULL;

	    /*
	     * Loop until a possibly non-empty value is reached.
	     * Keep string rep generation pending when possible.
	     */

	    do {
		/* assert ( pendingPtr == NULL ) */
		/* assert ( length == 0 ) */

		Tcl_Obj *objPtr = *ov++;

		if (objPtr->bytes == NULL
		    && TclCheckEmptyString(objPtr) != TCL_EMPTYSTRING_YES) {
		    /* No string rep; Take the chance we can avoid making it */
		    pendingPtr = objPtr;
		} else {
		    (void)Tcl_GetStringFromObj(objPtr, &length); /* PANIC? */
		}
	    } while (--oc && (length == 0) && (pendingPtr == NULL));

	    /*
 	     * Either we found a possibly non-empty value, and we remember
 	     * this index as the first and last such value so far seen,
	     * or (oc == 0) and all values are known empty,
 	     * so first = last = objc - 1 signals the right quick return.
 	     */

	    first = last = objc - oc - 1;

	    if (oc && (length == 0)) {
		Tcl_Size numBytes;

		/* assert ( pendingPtr != NULL ) */

		/*
		 * There's a pending value followed by more values.  Loop over
		 * remaining values generating strings until a non-empty value
		 * is found, or the pending value gets its string generated.
		 */

		do {
		    Tcl_Obj *objPtr = *ov++;
		    (void)Tcl_GetStringFromObj(objPtr, &numBytes); /* PANIC? */
		} while (--oc && numBytes == 0 && pendingPtr->bytes == NULL);

		if (numBytes) {
		    last = objc -oc -1;
		}
		if (oc || numBytes) {
		    (void)Tcl_GetStringFromObj(pendingPtr, &length);
		}
		if (length == 0) {
		    if (numBytes) {
			first = last;
		    }
		} else if (numBytes > (TCL_SIZE_MAX - length)) {
		    goto overflow;
		}
		length += numBytes;
	    }
	} while (oc && (length == 0));

	while (oc) {
	    Tcl_Size numBytes;
	    Tcl_Obj *objPtr = *ov++;

	    /* assert ( length > 0 && pendingPtr == NULL )  */

	    TclGetString(objPtr); /* PANIC? */
	    numBytes = objPtr->length;
	    if (numBytes) {
		last = objc - oc;
		if (numBytes > (TCL_SIZE_MAX - length)) {
		    goto overflow;
		}
		length += numBytes;
	    }
	    --oc;
	}
    }

    if (last <= first /*|| length == 0 */) {
	/* Only one non-empty value or zero length; return first */
	/* NOTE: (length == 0) implies (last <= first) */
	return objv[first];
    }

    objv += first; objc = (last - first + 1);
    inPlace = (flags & TCL_STRING_IN_PLACE) && !Tcl_IsShared(*objv);

    if (binary) {
	/* Efficiently produce a pure byte array result */
	unsigned char *dst;

	/*
	 * Broken interface! Byte array value routines offer no way to handle
	 * failure to allocate enough space. Following stanza may panic.
	 */

	if (inPlace) {
	    Tcl_Size start = 0;

	    objResultPtr = *objv++; objc--;
	    (void)Tcl_GetByteArrayFromObj(objResultPtr, &start);
	    dst = Tcl_SetByteArrayLength(objResultPtr, length) + start;
	} else {
	    objResultPtr = Tcl_NewByteArrayObj(NULL, length);
	    dst = Tcl_SetByteArrayLength(objResultPtr, length);
	}
	while (objc--) {
	    Tcl_Obj *objPtr = *objv++;

	    /*
	     * Every argument is either a bytearray with a ("pure")
	     * value we know we can safely use, or it is an empty string.
	     * We don't need to copy bytes from the empty strings.
	     */

	    if (TclIsPureByteArray(objPtr)) {
		Tcl_Size more = 0;
		unsigned char *src = Tcl_GetByteArrayFromObj(objPtr, &more);
		memcpy(dst, src, more);
		dst += more;
	    }
	}
    } else if ((allowUniChar && requestUniChar)) {
	/* Efficiently produce a pure Tcl_UniChar array result */
	Tcl_UniChar *dst;

	if (inPlace) {
	    Tcl_Size start;

	    objResultPtr = *objv++; objc--;

	    /* Ugly interface! Force resize of the unicode array. */
	    (void)Tcl_GetUnicodeFromObj(objResultPtr, &start);
	    Tcl_InvalidateStringRep(objResultPtr);
	    if (0 == Tcl_AttemptSetObjLength(objResultPtr, length)) {
		if (interp) {
		    Tcl_SetObjResult(interp, Tcl_ObjPrintf(
		    	"concatenation failed: unable to alloc %"
			TCL_Z_MODIFIER "u bytes",
			STRING_SIZE(length)));
		    Tcl_SetErrorCode(interp, "TCL", "MEMORY", NULL);
		}
		return NULL;
	    }
	    dst = Tcl_GetUnicode(objResultPtr) + start;
	} else {
	    Tcl_UniChar ch = 0;

	    /* Ugly interface! No scheme to init array size. */
	    objResultPtr = Tcl_NewUnicodeObj(&ch, 0);	/* PANIC? */
	    if (0 == Tcl_AttemptSetObjLength(objResultPtr, length)) {
		Tcl_DecrRefCount(objResultPtr);
		if (interp) {
		    Tcl_SetObjResult(interp, Tcl_ObjPrintf(
		    	"concatenation failed: unable to alloc %"
			TCL_Z_MODIFIER "u bytes",
			STRING_SIZE(length)));
		    Tcl_SetErrorCode(interp, "TCL", "MEMORY", NULL);
		}
		return NULL;
	    }
	    dst = Tcl_GetUnicode(objResultPtr);
	}
	while (objc--) {
	    Tcl_Obj *objPtr = *objv++;

	    if ((objPtr->bytes == NULL) || (objPtr->length)) {
		Tcl_Size more;
		Tcl_UniChar *src = Tcl_GetUnicodeFromObj(objPtr, &more);
		memcpy(dst, src, more * sizeof(Tcl_UniChar));
		dst += more;
	    }
	}
    } else {
	/* Efficiently concatenate string reps */
	char *dst;

	if (inPlace) {
	    Tcl_Size start;

	    objResultPtr = *objv++; objc--;

	    (void)Tcl_GetStringFromObj(objResultPtr, &start);
	    if (0 == Tcl_AttemptSetObjLength(objResultPtr, length)) {
		if (interp) {
		    Tcl_SetObjResult(interp, Tcl_ObjPrintf(
		    	"concatenation failed: unable to alloc %" TCL_SIZE_MODIFIER "d bytes",
			length));
		    Tcl_SetErrorCode(interp, "TCL", "MEMORY", NULL);
		}
		return NULL;
	    }
	    dst = TclGetString(objResultPtr) + start;

	    /* assert ( length > start ) */
	    TclFreeInternalRep(objResultPtr);
	} else {
	    TclNewObj(objResultPtr);	/* PANIC? */
	    if (0 == Tcl_AttemptSetObjLength(objResultPtr, length)) {
		Tcl_DecrRefCount(objResultPtr);
		if (interp) {
		    Tcl_SetObjResult(interp, Tcl_ObjPrintf(
		    	"concatenation failed: unable to alloc %" TCL_SIZE_MODIFIER "d bytes",
			length));
		    Tcl_SetErrorCode(interp, "TCL", "MEMORY", NULL);
		}
		return NULL;
	    }
	    dst = TclGetString(objResultPtr);
	}
	while (objc--) {
	    Tcl_Obj *objPtr = *objv++;

	    if ((objPtr->bytes == NULL) || (objPtr->length)) {
		Tcl_Size more;
		char *src = Tcl_GetStringFromObj(objPtr, &more);

		memcpy(dst, src, more);
		dst += more;
	    }
	}
	/* Must NUL-terminate! */
	*dst = '\0';
    }
    return objResultPtr;

  overflow:
    if (interp) {
	Tcl_SetObjResult(interp, Tcl_ObjPrintf(
		    "max size for a Tcl value (%" TCL_SIZE_MODIFIER "d bytes) exceeded", TCL_SIZE_MAX));
	Tcl_SetErrorCode(interp, "TCL", "MEMORY", NULL);
    }
    return NULL;
}

/*
 *---------------------------------------------------------------------------
 *
 * TclStringCmp --
 *	Compare two Tcl_Obj values as strings.
 *
 * Results:
 *	Like memcmp, return -1, 0, or 1.
 *
 * Side effects:
 *	String representations may be generated.  Internal representation may
 *	be changed.
 *
 *---------------------------------------------------------------------------
 */

int
TclStringCmp(
    Tcl_Obj *value1Ptr,
    Tcl_Obj *value2Ptr,
    int checkEq,		/* comparison is only for equality */
    int nocase,			/* comparison is not case sensitive */
    Tcl_Size reqlength)		/* requested length in characters;
						 * TCL_INDEX_NONE to compare whole strings */
{
    const char *s1, *s2;
    int empty, match;
    Tcl_Size length, s1len = 0, s2len = 0;
    memCmpFn_t memCmpFn;

    if ((reqlength == 0) || (value1Ptr == value2Ptr)) {
	/*
	 * Always match at 0 chars of if it is the same obj.
	 * Note: as documented reqlength negative means it is ignored
	 */
	match = 0;
    } else {
	if (!nocase && TclIsPureByteArray(value1Ptr)
		&& TclIsPureByteArray(value2Ptr)) {
	    /*
	     * Use binary versions of comparisons since that won't cause undue
	     * type conversions and it is much faster. Only do this if we're
	     * case-sensitive (which is all that really makes sense with byte
	     * arrays anyway, and we have no memcasecmp() for some reason... :^)
	     */

	    s1 = (char *) Tcl_GetByteArrayFromObj(value1Ptr, &s1len);
	    s2 = (char *) Tcl_GetByteArrayFromObj(value2Ptr, &s2len);
	    memCmpFn = memcmp;
	} else if (TclHasInternalRep(value1Ptr, &tclStringType)
		&& TclHasInternalRep(value2Ptr, &tclStringType)) {
	    /*
	     * Do a Unicode-specific comparison if both of the args are of String
	     * type. If the char length == byte length, we can do a memcmp. In
	     * benchmark testing this proved the most efficient check between the
	     * Unicode and string comparison operations.
	     */

	    if (nocase) {
		s1 = (char *) Tcl_GetUnicodeFromObj(value1Ptr, &s1len);
		s2 = (char *) Tcl_GetUnicodeFromObj(value2Ptr, &s2len);
		memCmpFn = (memCmpFn_t)TclUniCharNcasecmp;
	    } else {
		s1len = Tcl_GetCharLength(value1Ptr);
		s2len = Tcl_GetCharLength(value2Ptr);
		if ((s1len == value1Ptr->length)
			&& (value1Ptr->bytes != NULL)
			&& (s2len == value2Ptr->length)
			&& (value2Ptr->bytes != NULL)) {
			/* each byte represents one character so s1l3n, s2l3n, and
			 * reqlength are in both bytes and characters
			 */
		    s1 = value1Ptr->bytes;
		    s2 = value2Ptr->bytes;
		    memCmpFn = memcmp;
		} else {
		    s1 = (char *) Tcl_GetUnicode(value1Ptr);
		    s2 = (char *) Tcl_GetUnicode(value2Ptr);
		    if (
#if defined(WORDS_BIGENDIAN)
			    1
#else
			    checkEq
#endif
			    ) {
			memCmpFn = memcmp;
			s1len *= sizeof(Tcl_UniChar);
			s2len *= sizeof(Tcl_UniChar);
			if (reqlength > 0) {
			    reqlength *= sizeof(Tcl_UniChar);
			}
		    } else {
			memCmpFn = (memCmpFn_t)(void *)TclUniCharNcmp;
		    }
		}
	    }
	} else {
	    empty = TclCheckEmptyString(value1Ptr);
	    if (empty > 0) {
		switch (TclCheckEmptyString(value2Ptr)) {
		case -1:
		    s1 = 0;
		    s1len = 0;
		    s2 = Tcl_GetStringFromObj(value2Ptr, &s2len);
		    break;
		case 0:
		    match = -1;
		    goto matchdone;
		case 1:
		default: /* avoid warn: `s2` may be used uninitialized */
		    match = 0;
		    goto matchdone;
		}
	    } else if (TclCheckEmptyString(value2Ptr) > 0) {
		switch (empty) {
		case -1:
		    s2 = 0;
		    s2len = 0;
		    s1 = Tcl_GetStringFromObj(value1Ptr, &s1len);
		    break;
		case 0:
		    match = 1;
		    goto matchdone;
		case 1:
		default: /* avoid warn: `s1` may be used uninitialized */
		    match = 0;
		    goto matchdone;
		}
	    } else {
		s1 = Tcl_GetStringFromObj(value1Ptr, &s1len);
		s2 = Tcl_GetStringFromObj(value2Ptr, &s2len);
	    }
	    if (!nocase && checkEq && reqlength < 0) {
		/*
		 * When we have equal-length we can check only for
		 * (in)equality. We can use memcmp in all (n)eq cases because
		 * we don't need to worry about lexical LE/BE variance.
		 */

		memCmpFn = memcmp;
	    } else {
		/*
		 * As a catch-all we will work with UTF-8. We cannot use
		 * memcmp() as that is unsafe with any string containing NUL
		 * (\xC0\x80 in Tcl's utf rep). We can use the more efficient
		 * TclpUtfNcmp2 if we are case-sensitive and no specific
		 * length was requested.
		 */

		if ((reqlength < 0) && !nocase) {
		    memCmpFn = (memCmpFn_t)(void *)TclpUtfNcmp2;
		} else {
		    s1len = Tcl_NumUtfChars(s1, s1len);
		    s2len = Tcl_NumUtfChars(s2, s2len);
		    memCmpFn = (memCmpFn_t)(void *)
			    (nocase ? Tcl_UtfNcasecmp : Tcl_UtfNcmp);
		}
	    }
	}

	/* At this point s1len, s2len, and reqlength should by now have been
	 * adjusted so that they are all in the units expected by the selected
	 * comparison function.
	 */
	length = (s1len < s2len) ? s1len : s2len;
	if (reqlength < 0) {
	    /*
	     * The requested length is negative, so ignore it by setting it
	     * to length + 1 to correct the match var.
	     */

	    reqlength = length + 1;
	} else if (reqlength > 0 && reqlength < length) {
	    length = reqlength;
	}

	if (checkEq && reqlength < 0 && (s1len != s2len)) {
	    match = 1;		/* This will be reversed below. */
	} else {
	    /*
	     * The comparison function should compare up to the minimum byte
	     * length only.
	     */

	    match = memCmpFn(s1, s2, length);
	}
	if ((match == 0) && (reqlength > length)) {
	    match = s1len - s2len;
	}
	match = (match > 0) ? 1 : (match < 0) ? -1 : 0;
    }
  matchdone:
    return match;
}

/*
 *---------------------------------------------------------------------------
 *
 * TclStringFirst --
 *
 *	Implements the [string first] operation.
 *
 * Results:
 *	If needle is found as a substring of haystack, the index of the
 *	first instance of such a find is returned.  If needle is not present
 *	as a substring of haystack, -1 is returned.
 *
 * Side effects:
 *	needle and haystack may have their Tcl_ObjType changed.
 *
 *---------------------------------------------------------------------------
 */

Tcl_Obj *
TclStringFirst(
    Tcl_Obj *needle,
    Tcl_Obj *haystack,
    Tcl_Size start)
{
    Tcl_Size lh = 0, ln = Tcl_GetCharLength(needle);
    Tcl_Size value = -1;
    Tcl_UniChar *checkStr, *endStr, *uh, *un;
    Tcl_Obj *obj;

    if (start < 0) {
	start = 0;
    }
    if (ln == 0) {
	/* We don't find empty substrings.  Bizarre!
	 * Whenever this routine is turned into a proper substring
	 * finder, change to `return start` after limits imposed. */
	goto firstEnd;
    }

    if (TclIsPureByteArray(needle) && TclIsPureByteArray(haystack)) {
	unsigned char *end, *check, *bh;
	unsigned char *bn = Tcl_GetByteArrayFromObj(needle, &ln);

	/* Find bytes in bytes */
	bh = Tcl_GetByteArrayFromObj(haystack, &lh);
	if ((lh < ln) || (start > lh - ln)) {
	    /* Don't start the loop if there cannot be a valid answer */
	    goto firstEnd;
	}
	end = bh + lh;

	check = bh + start;
	while (check + ln <= end) {
	    /*
	     * Look for the leading byte of the needle in the haystack
	     * starting at check and stopping when there's not enough room
	     * for the needle left.
	     */
	    check = (unsigned char *)memchr(check, bn[0], (end + 1 - ln) - check);
	    if (check == NULL) {
		/* Leading byte not found -> needle cannot be found. */
		goto firstEnd;
	    }
	    /* Leading byte found, check rest of needle. */
	    if (0 == memcmp(check+1, bn+1, ln-1)) {
		/* Checks! Return the successful index. */
		value = (check - bh);
		goto firstEnd;
	    }
	    /* Rest of needle match failed; Iterate to continue search. */
	    check++;
	}
	goto firstEnd;
    }

    /*
     * TODO: It might be nice to support some cases where it is not
     * necessary to shimmer to &tclStringType to compute the result,
     * and instead operate just on the objPtr->bytes values directly.
     * However, we also do not want the answer to change based on the
     * code pathway, or if it does we want that to be for some values
     * we explicitly decline to support.  Getting there will involve
     * locking down in practice more firmly just what encodings produce
     * what supported results for the objPtr->bytes values.  For now,
     * do only the well-defined Tcl_UniChar array search.
     */

    un = Tcl_GetUnicodeFromObj(needle, &ln);
    uh = Tcl_GetUnicodeFromObj(haystack, &lh);
    if ((lh < ln) || (start > lh - ln)) {
	/* Don't start the loop if there cannot be a valid answer */
	goto firstEnd;
    }
    endStr = uh + lh;

    for (checkStr = uh + start; checkStr + ln <= endStr; checkStr++) {
	if ((*checkStr == *un) && (0 ==
		memcmp(checkStr + 1, un + 1, (ln-1) * sizeof(Tcl_UniChar)))) {
	    value =  (checkStr - uh);
	    goto firstEnd;
	}
    }
  firstEnd:
    TclNewIndexObj(obj, value);
    return obj;
}

int
TclStringIndexInterface(
    Tcl_Interp *interp, Tcl_Obj *objPtr, Tcl_Obj *indexPtr, Tcl_Obj **charPtrPtr)
{
    Tcl_Size index, status;

    status = TclGetIntForIndexM(interp, indexPtr, /*endValue*/ TCL_SIZE_MAX - 1,
	&index);
    if (status != TCL_OK) {
	return status;
    }

    if (TclIndexIsFromEnd(index)) {
	if (TclObjectInterfaceCall(objPtr, string, indexEnd,
	    interp, objPtr, index, charPtrPtr) != TCL_OK) {
	    return TCL_ERROR;
	}
    } else {
	if (TclObjectInterfaceCall(objPtr, string, index, interp, objPtr,
	    index, charPtrPtr) != TCL_OK) {
	    return TCL_ERROR;
	}
    }
    return TCL_OK;
}

/*
 *---------------------------------------------------------------------------
 *
 * TclStringLast --
 *
 *	Implements the [string last] operation.
 *
 * Results:
 *	If needle is found as a substring of haystack, the index of the
 *	last instance of such a find is returned.  If needle is not present
 *	as a substring of haystack, -1 is returned.
 *
 * Side effects:
 *	needle and haystack may have their Tcl_ObjType changed.
 *
 *---------------------------------------------------------------------------
 */

Tcl_Obj *
TclStringLast(
    Tcl_Obj *needle,
    Tcl_Obj *haystack,
    Tcl_Size last)
{
    Tcl_Size lh = 0, ln = Tcl_GetCharLength(needle);
    Tcl_Size value = -1;
    Tcl_UniChar *checkStr, *uh, *un;
    Tcl_Obj *obj;

    if (ln == 0) {
	/*
	 * 	We don't find empty substrings.  Bizarre!
	 *
	 * 	TODO: When we one day make this a true substring
	 * 	finder, change this to "return last", after limitation.
	 */
	goto lastEnd;
    }

    if (TclIsPureByteArray(needle) && TclIsPureByteArray(haystack)) {
	unsigned char *check, *bh = Tcl_GetByteArrayFromObj(haystack, &lh);
	unsigned char *bn = Tcl_GetByteArrayFromObj(needle, &ln);

	if (last >= lh) {
	    last = lh - 1;
	}
	if (last + 1 < ln) {
	    /* Don't start the loop if there cannot be a valid answer */
	    goto lastEnd;
	}
	check = bh + last + 1 - ln;

	while (check >= bh) {
	    if ((*check == bn[0])
		    && (0 == memcmp(check+1, bn+1, ln-1))) {
		value = (check - bh);
		goto lastEnd;
	    }
	    check--;
	}
	goto lastEnd;
    }

    uh = Tcl_GetUnicodeFromObj(haystack, &lh);
    un = Tcl_GetUnicodeFromObj(needle, &ln);

    if (last >= lh) {
	last = lh - 1;
    }
    if (last + 1 < ln) {
	/* Don't start the loop if there cannot be a valid answer */
	goto lastEnd;
    }
    checkStr = uh + last + 1 - ln;
    while (checkStr >= uh) {
	if ((*checkStr == un[0])
		&& (0 == memcmp(checkStr+1, un+1, (ln-1)*sizeof(Tcl_UniChar)))) {
	    value = (checkStr - uh);
	    goto lastEnd;
	}
	checkStr--;
    }
  lastEnd:
    TclNewIndexObj(obj, value);
    return obj;
}

/*
 *---------------------------------------------------------------------------
 *
 * TclStringReverse --
 *
 *	Implements the [string reverse] operation.
 *
 * Results:
 *	A Tcl value which is the [string reverse] of the argument supplied.
 *	When sharing rules permit and the caller requests, the returned value
 *	might be the argument with modifications done in place.
 *
 * Side effects:
 *	May allocate a new Tcl_Obj.
 *
 *---------------------------------------------------------------------------
 */

static void
ReverseBytes(
    unsigned char *to,		/* Copy bytes into here... */
    unsigned char *from,	/* ...from here... */
    Tcl_Size count)		/* Until this many are copied, */
				/* reversing as you go. */
{
    unsigned char *src = from + count;

    if (to == from) {
	/* Reversing in place */
	while (--src > to) {
	    unsigned char c = *src;

	    *src = *to;
	    *to++ = c;
	}
    } else {
	while (--src >= from) {
	    *to++ = *src;
	}
    }
}

Tcl_Obj *
TclStringReverse(
    Tcl_Obj *objPtr,
    int flags)
{
    String *stringPtr;
    Tcl_UniChar ch = 0;
    int inPlace = flags & TCL_STRING_IN_PLACE;

    if (TclIsPureByteArray(objPtr)) {
	Tcl_Size numBytes = 0;
	unsigned char *from = Tcl_GetByteArrayFromObj(objPtr, &numBytes);

	if (!inPlace || Tcl_IsShared(objPtr)) {
	    objPtr = Tcl_NewByteArrayObj(NULL, numBytes);
	}
	ReverseBytes(Tcl_GetByteArrayFromObj(objPtr, (Tcl_Size *)NULL), from, numBytes);
	return objPtr;
    }

    SetStringFromAny(NULL, objPtr);
    stringPtr = GET_STRING(objPtr);

    if (stringPtr->hasUnicode) {
	Tcl_UniChar *from = Tcl_GetUnicode(objPtr);
	stringPtr = GET_STRING(objPtr);
	Tcl_UniChar *src = from + stringPtr->numChars;
	Tcl_UniChar *to;

	if (!inPlace || Tcl_IsShared(objPtr)) {
	    /*
	     * Create a non-empty, pure Unicode value, so we can coax
	     * Tcl_SetObjLength into growing the Unicode rep buffer.
	     */

	    objPtr = Tcl_NewUnicodeObj(&ch, 1);
	    Tcl_SetObjLength(objPtr, stringPtr->numChars);
	    to = Tcl_GetUnicode(objPtr);
	    stringPtr = GET_STRING(objPtr);
	    while (--src >= from) {
		*to++ = *src;
	    }
	} else {
	    /*
	     * Reversing in place.
	     */

	    while (--src > from) {
		ch = *src;
		*src = *from;
		*from++ = ch;
	    }
	}
    }

    if (objPtr->bytes) {
	Tcl_Size numChars = stringPtr->numChars;
	Tcl_Size numBytes = objPtr->length;
	char *to, *from = objPtr->bytes;

	if (!inPlace || Tcl_IsShared(objPtr)) {
	    TclNewObj(objPtr);
	    Tcl_SetObjLength(objPtr, numBytes);
	}
	to = objPtr->bytes;

	if (numChars < numBytes) {
	    /*
	     * Either numChars == -1 and we don't know how many chars are
	     * represented by objPtr->bytes and we need Pass 1 just in case,
	     * or numChars >= 0 and we know we have fewer chars than bytes, so
	     * we know there's a multibyte character needing Pass 1.
	     *
	     * Pass 1. Reverse the bytes of each multi-byte character.
	     */

	    Tcl_Size bytesLeft = numBytes;
	    int chw;

	    while (bytesLeft) {
		/*
		 * NOTE: We know that the from buffer is NUL-terminated. It's
		 * part of the contract for objPtr->bytes values. Thus, we can
		 * skip calling Tcl_UtfCharComplete() here.
		 */

		int bytesInChar = Tcl_UtfToUniChar(from, &chw);

		ReverseBytes((unsigned char *)to, (unsigned char *)from,
			bytesInChar);
		to += bytesInChar;
		from += bytesInChar;
		bytesLeft -= bytesInChar;
	    }

	    from = to = objPtr->bytes;
	}
	/* Pass 2. Reverse all the bytes. */
	ReverseBytes((unsigned char *)to, (unsigned char *)from, numBytes);
    }

    return objPtr;
}

/*
 *---------------------------------------------------------------------------
 *
 * TclStringReplace --
 *
 *	Implements the inner engine of the [string replace] and
 *	[string insert] commands.
 *
 *	The result is a concatenation of a prefix from objPtr, characters
 *	0 through first-1, the insertPtr string value, and a suffix from
 *	objPtr, characters from first + count to the end. The effect is as if
 *	the inner substring of characters first through first+count-1 are
 *	removed and replaced with insertPtr. If insertPtr is NULL, it is
 *	treated as an empty string. When passed the flag TCL_STRING_IN_PLACE,
 *	this routine will try to do the work within objPtr, so long as no
 *	sharing forbids it. Without that request, or as needed, a new Tcl
 *	value will be allocated to be the result.
 *
 * Results:
 *	A Tcl value that is the result of the substring replacement. May
 *	return NULL in case of an error. When NULL is returned and interp is
 *	non-NULL, error information is left in interp
 *
 *---------------------------------------------------------------------------
 */

Tcl_Obj *
TclStringReplace(
    Tcl_Interp *interp,		/* For error reporting, may be NULL */
    Tcl_Obj *objPtr,		/* String to act upon */
    Tcl_Size first,		/* First index to replace */
    Tcl_Size count,		/* How many chars to replace */
    Tcl_Obj *insertPtr,		/* Replacement string, may be NULL */
    int flags)			/* TCL_STRING_IN_PLACE => attempt in-place */
{
    int inPlace = flags & TCL_STRING_IN_PLACE;
    Tcl_Obj *result;

    /* Replace nothing with nothing */
    if ((insertPtr == NULL) && (count <= 0)) {
	if (inPlace) {
	    return objPtr;
	} else {
	    return Tcl_DuplicateObj(objPtr);
	}
    }
    if (first < 0) {
	first = 0;
    }

    /*
     * The caller very likely had to call Tcl_GetCharLength() or similar
     * to be able to process index values.  This means it is likely that
     * objPtr is either a proper "bytearray" or a "string" or else it has
     * a known and short string rep.
     */

    if (TclIsPureByteArray(objPtr)) {
	Tcl_Size numBytes = 0;
	unsigned char *bytes = Tcl_GetByteArrayFromObj(objPtr, &numBytes);

	if (insertPtr == NULL) {
	    /* Replace something with nothing. */

	    assert ( first <= numBytes ) ;
	    assert ( count <= numBytes ) ;
	    assert ( first + count <= numBytes ) ;

	    result = Tcl_NewByteArrayObj(NULL, numBytes - count);/* PANIC? */
	    TclAppendBytesToByteArray(result, bytes, first);
	    TclAppendBytesToByteArray(result, bytes + first + count,
		    numBytes - count - first);
	    return result;
	}

	/* Replace everything */
	if ((first == 0) && (count == numBytes)) {
	    return insertPtr;
	}

	if (TclIsPureByteArray(insertPtr)) {
	    Tcl_Size newBytes = 0;
	    unsigned char *iBytes
		    = Tcl_GetByteArrayFromObj(insertPtr, &newBytes);

	    if (count == newBytes && inPlace && !Tcl_IsShared(objPtr)) {
		/*
		 * Removal count and replacement count are equal.
		 * Other conditions permit. Do in-place splice.
		 */

		memcpy(bytes + first, iBytes, count);
		Tcl_InvalidateStringRep(objPtr);
		return objPtr;
	    }

	    if (newBytes > (TCL_SIZE_MAX - (numBytes - count))) {
		if (interp) {
		    Tcl_SetObjResult(interp, Tcl_ObjPrintf(
			    "max size for a Tcl value (%" TCL_SIZE_MODIFIER "d bytes) exceeded",
			    TCL_SIZE_MAX));
		    Tcl_SetErrorCode(interp, "TCL", "MEMORY", NULL);
		}
		return NULL;
	    }
	    result = Tcl_NewByteArrayObj(NULL, numBytes - count + newBytes);
								/* PANIC? */
	    Tcl_SetByteArrayLength(result, 0);
	    TclAppendBytesToByteArray(result, bytes, first);
	    TclAppendBytesToByteArray(result, iBytes, newBytes);
	    TclAppendBytesToByteArray(result, bytes + first + count,
		    numBytes - count - first);
	    return result;
	}

	/* Flow through to try other approaches below */
    }

    /*
     * TODO: Figure out how not to generate a Tcl_UniChar array rep
     * when it can be determined objPtr->bytes points to a string of
     * all single-byte characters so we can index it directly.
     */

    /* The traditional implementation... */
    {
	Tcl_Size numChars;
	Tcl_UniChar *ustring = Tcl_GetUnicodeFromObj(objPtr, &numChars);

	/* TODO: Is there an in-place option worth pursuing here? */

	result = Tcl_NewUnicodeObj(ustring, first);
	if (insertPtr) {
	    Tcl_AppendObjToObj(result, insertPtr);
	}
	if ((first + count) < numChars) {
	    Tcl_AppendUnicodeToObj(result, ustring + first + count,
		    numChars - first - count);
	}

	return result;
    }
}

/*
 *---------------------------------------------------------------------------
 *
 * FillUnicodeRep --
 *
 *	Populate the Unicode internal rep with the Unicode form of its string
 *	rep. The object must already have a "String" internal rep.
 *
 * Results:
 *	None.
 *
 * Side effects:
 *	Reallocates the String internal rep.
 *
 *---------------------------------------------------------------------------
 */

static void
FillUnicodeRep(
    Tcl_Obj *objPtr)		/* The object in which to fill the unicode
				 * rep. */
{
    String *stringPtr = GET_STRING(objPtr);

    ExtendUnicodeRepWithString(objPtr, objPtr->bytes, objPtr->length,
	    stringPtr->numChars);
}

static void
ExtendUnicodeRepWithString(
    Tcl_Obj *objPtr,
    const char *bytes,
    Tcl_Size numBytes,
    Tcl_Size numAppendChars)
{
    String *stringPtr = GET_STRING(objPtr);
    Tcl_Size needed, numOrigChars = 0;
    Tcl_UniChar *dst, unichar = 0;

    if (stringPtr->hasUnicode) {
	numOrigChars = stringPtr->numChars;
    }
    if (numAppendChars == TCL_INDEX_NONE) {
	TclNumUtfCharsM(numAppendChars, bytes, numBytes);
    }
    needed = numOrigChars + numAppendChars;

    if (needed > stringPtr->maxChars) {
	GrowUnicodeBuffer(objPtr, needed);
	stringPtr = GET_STRING(objPtr);
    }

    stringPtr->hasUnicode = 1;
    if (bytes) {
	stringPtr->numChars = needed;
    } else {
	numAppendChars = 0;
    }
    dst = stringPtr->unicode + numOrigChars;
    if (numAppendChars-- > 0) {
	bytes += TclUtfToUniChar(bytes, &unichar);
	*dst++ = unichar;
	while (numAppendChars-- > 0) {
	    bytes += TclUtfToUniChar(bytes, &unichar);
	    *dst++ = unichar;
	}
    }
    *dst = 0;
}

/*
 *----------------------------------------------------------------------
 *
 * DupStringInternalRep --
 *
 *	Initialize the internal representation of a new Tcl_Obj to a copy of
 *	the internal representation of an existing string object.
 *
 * Results:
 *	None.
 *
 * Side effects:
 *	copyPtr's internal rep is set to a copy of srcPtr's internal
 *	representation.
 *
 *----------------------------------------------------------------------
 */

static void
DupStringInternalRep(
    Tcl_Obj *srcPtr,		/* Object with internal rep to copy. Must have
				 * an internal rep of type "String". */
    Tcl_Obj *copyPtr)		/* Object with internal rep to set. Must not
				 * currently have an internal rep.*/
{
    String *srcStringPtr = GET_STRING(srcPtr);
    String *copyStringPtr = NULL;

    if (srcStringPtr->numChars == TCL_INDEX_NONE) {
	/*
	 * The String struct in the source value holds zero useful data. Don't
	 * bother copying it. Don't even bother allocating space in which to
	 * copy it. Just let the copy be untyped.
	 */
	return;
    }

    if (srcStringPtr->hasUnicode) {
	int copyMaxChars;

	if (srcStringPtr->maxChars / 2 >= srcStringPtr->numChars) {
	    copyMaxChars = 2 * srcStringPtr->numChars;
	} else {
	    copyMaxChars = srcStringPtr->maxChars;
	}
	copyStringPtr = stringAttemptAlloc(copyMaxChars);
	if (copyStringPtr == NULL) {
	    copyMaxChars = srcStringPtr->numChars;
	    copyStringPtr = stringAlloc(copyMaxChars);
	}
	copyStringPtr->maxChars = copyMaxChars;
	memcpy(copyStringPtr->unicode, srcStringPtr->unicode,
		srcStringPtr->numChars * sizeof(Tcl_UniChar));
	copyStringPtr->unicode[srcStringPtr->numChars] = 0;
    } else {
	copyStringPtr = stringAlloc(0);
	copyStringPtr->maxChars = 0;
	copyStringPtr->unicode[0] = 0;
    }
    copyStringPtr->hasUnicode = srcStringPtr->hasUnicode;
    copyStringPtr->numChars = srcStringPtr->numChars;

    /*
     * Tricky point: the string value was copied by generic object management
     * code, so it doesn't contain any extra bytes that might exist in the
     * source object.
     */

    copyStringPtr->allocated = copyPtr->bytes ? copyPtr->length : 0;

    SET_STRING(copyPtr, copyStringPtr);
    copyPtr->typePtr = &tclStringType;
}

/*
 *----------------------------------------------------------------------
 *
 * SetStringFromAny --
 *
 *	Create an internal representation of type "String" for an object.
 *
 * Results:
 *	This operation always succeeds and returns TCL_OK.
 *
 * Side effects:
 *	Any old internal representation for objPtr is freed and the internal
 *	representation is set to &tclStringType.
 *
 *----------------------------------------------------------------------
 */

static int
SetStringFromAny(
    TCL_UNUSED(Tcl_Interp *),
    Tcl_Obj *objPtr)		/* The object to convert. */
{
    if (!TclHasInternalRep(objPtr, &tclStringType)) {
	String *stringPtr = stringAlloc(0);

	/*
	 * Convert whatever we have into an untyped value. Just A String.
	 */

	(void) TclGetString(objPtr);
	TclFreeInternalRep(objPtr);

	/*
	 * Create a basic String internalrep that just points to the UTF-8 string
	 * already in place at objPtr->bytes.
	 */

	stringPtr->numChars = -1;
	stringPtr->allocated = objPtr->length;
	stringPtr->maxChars = 0;
	stringPtr->hasUnicode = 0;
	SET_STRING(objPtr, stringPtr);
	objPtr->typePtr = &tclStringType;
    }
    return TCL_OK;
}

/*
 *----------------------------------------------------------------------
 *
 * UpdateStringOfString --
 *
 *	Update the string representation for an object whose internal
 *	representation is "String".
 *
 * Results:
 *	None.
 *
 * Side effects:
 *	The object's string may be set by converting its Unicode representation
 *	to UTF format.
 *
 *----------------------------------------------------------------------
 */

static void
UpdateStringOfString(
    Tcl_Obj *objPtr)		/* Object with string rep to update. */
{
    String *stringPtr = GET_STRING(objPtr);

    /*
     * This routine is only called when we need to generate the
     * string rep objPtr->bytes because it does not exist -- it is NULL.
     * In that circumstance, any lingering claim about the size of
     * memory pointed to by that NULL pointer is clearly bogus, and
     * needs a reset.
     */

    stringPtr->allocated = 0;

    if (stringPtr->numChars == 0) {
	TclInitEmptyStringRep(objPtr);
    } else {
	(void) ExtendStringRepWithUnicode(objPtr, stringPtr->unicode,
		stringPtr->numChars);
    }
}

static Tcl_Size
ExtendStringRepWithUnicode(
    Tcl_Obj *objPtr,
    const Tcl_UniChar *unicode,
    Tcl_Size numChars)
{
    /*
     * Precondition: this is the "string" Tcl_ObjType.
     */

    Tcl_Size i, origLength, size = 0;
    char *dst;
    String *stringPtr = GET_STRING(objPtr);

    if (numChars < 0) {
	numChars = UnicodeLength(unicode);
    }

    if (numChars == 0) {
	return 0;
    }

    if (objPtr->bytes == NULL) {
	objPtr->length = 0;
    }
    size = origLength = objPtr->length;

    /*
     * Quick cheap check in case we have more than enough room.
     */

    if (numChars <= (TCL_SIZE_MAX - size)/TCL_UTF_MAX
	    && stringPtr->allocated >= size + numChars * TCL_UTF_MAX) {
	goto copyBytes;
    }

    for (i = 0; i < numChars && size >= 0; i++) {
	/* TODO - overflow check! I don't think check below at end suffices */
	size += TclUtfCount(unicode[i]);
    }
    if (size < 0) {
	Tcl_Panic("max size for a Tcl value (%" TCL_SIZE_MODIFIER "d bytes) exceeded", TCL_SIZE_MAX);
    }

    /*
     * Grow space if needed.
     */

    if (size > stringPtr->allocated) {
	GrowStringBuffer(objPtr, size, 1);
    }

  copyBytes:
    dst = objPtr->bytes + origLength;
    for (i = 0; i < numChars; i++) {
	dst += Tcl_UniCharToUtf(unicode[i], dst);
    }
    *dst = '\0';
    objPtr->length = dst - objPtr->bytes;
    return numChars;
}

/*
 *----------------------------------------------------------------------
 *
 * FreeStringInternalRep --
 *
 *	Deallocate the storage associated with a String data object's internal
 *	representation.
 *
 * Results:
 *	None.
 *
 * Side effects:
 *	Frees memory.
 *
 *----------------------------------------------------------------------
 */

static void
FreeStringInternalRep(
    Tcl_Obj *objPtr)		/* Object with internal rep to free. */
{
    Tcl_Free(GET_STRING(objPtr));
    objPtr->typePtr = NULL;
}

/*
 * Local Variables:
 * mode: c
 * c-basic-offset: 4
 * fill-column: 78
 * End:
 */<|MERGE_RESOLUTION|>--- conflicted
+++ resolved
@@ -59,15 +59,10 @@
 			    Tcl_Size numAppendChars);
 static void		FillUnicodeRep(Tcl_Obj *objPtr);
 static void		FreeStringInternalRep(Tcl_Obj *objPtr);
-<<<<<<< HEAD
 static Tcl_Size		GetCharLength(Tcl_Obj *objPtr);
 static Tcl_Obj*		GetRange(tclObjTypeInterfaceArgsStringRange);
-static void		GrowStringBuffer(Tcl_Obj *objPtr, size_t needed, int flag);
-static void		GrowUnicodeBuffer(Tcl_Obj *objPtr, size_t needed);
-=======
 static void		GrowStringBuffer(Tcl_Obj *objPtr, Tcl_Size needed, int flag);
 static void		GrowUnicodeBuffer(Tcl_Obj *objPtr, Tcl_Size needed);
->>>>>>> 77b0182f
 static int		SetStringFromAny(Tcl_Interp *interp, Tcl_Obj *objPtr);
 static void		SetUnicodeObj(Tcl_Obj *objPtr,
 			    const Tcl_UniChar *unicode, Tcl_Size numChars);
