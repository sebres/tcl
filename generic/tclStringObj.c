--- conflicted
+++ resolved
@@ -1453,16 +1453,9 @@
 	 * stringPtr->unicode array. Force it to follow any relocations due to
 	 * the reallocs below.
 	 */
-<<<<<<< HEAD
-
-	if (unicode >= stringPtr->unicode
+
+	if (unicode && unicode >= stringPtr->unicode
 		&& unicode <= stringPtr->unicode + stringPtr->maxChars) {
-=======
-	int offset = -1;
-	if (unicode && unicode >= stringPtr->unicode
-		&& unicode <= stringPtr->unicode
-		+ stringPtr->uallocated / sizeof(Tcl_UniChar)) {
->>>>>>> c3fefad6
 	    offset = unicode - stringPtr->unicode;
 	}
 
@@ -1483,15 +1476,10 @@
      * trailing null.
      */
 
-<<<<<<< HEAD
-    memmove(stringPtr->unicode + stringPtr->numChars, unicode,
-	    appendNumChars * sizeof(Tcl_UniChar));
-=======
     if (unicode) {
-	memcpy(stringPtr->unicode + stringPtr->numChars, unicode,
+	memmove(stringPtr->unicode + stringPtr->numChars, unicode,
 		appendNumChars * sizeof(Tcl_UniChar));
     }
->>>>>>> c3fefad6
     stringPtr->unicode[numChars] = 0;
     stringPtr->numChars = numChars;
     stringPtr->allocated = 0;
@@ -1565,33 +1553,16 @@
     const char *bytes,		/* String to convert to Unicode. */
     int numBytes)		/* Number of bytes of "bytes" to convert. */
 {
-<<<<<<< HEAD
     String *stringPtr;
-=======
-    Tcl_DString dsPtr;
-    int numChars = numBytes;
-    Tcl_UniChar *unicode = NULL;
->>>>>>> c3fefad6
 
     if (numBytes == 0) {
 	return;
     }
 
-<<<<<<< HEAD
     ExtendUnicodeRepWithString(objPtr, bytes, numBytes, -1);
     TclInvalidateStringRep(objPtr);
     stringPtr = GET_STRING(objPtr);
     stringPtr->allocated = 0;
-=======
-    Tcl_DStringInit(&dsPtr);
-    if (bytes) {
-	numChars = Tcl_NumUtfChars(bytes, numBytes);
-	unicode = (Tcl_UniChar *) Tcl_UtfToUniCharDString(bytes, numBytes,
-		&dsPtr);
-    }
-    AppendUnicodeToUnicodeRep(objPtr, unicode, numChars);
-    Tcl_DStringFree(&dsPtr);
->>>>>>> c3fefad6
 }
  
@@ -1649,13 +1620,8 @@
 	 * stringPtr->unicode array. Force it to follow any relocations due to
 	 * the reallocs below.
 	 */
-<<<<<<< HEAD
-
-	if (bytes >= objPtr->bytes
-=======
-	int offset = -1;
+
 	if (bytes && bytes >= objPtr->bytes
->>>>>>> c3fefad6
 		&& bytes <= objPtr->bytes + objPtr->length) {
 	    offset = bytes - objPtr->bytes;
 	}
@@ -1683,13 +1649,9 @@
     stringPtr->numChars = -1;
     stringPtr->hasUnicode = 0;
 
-<<<<<<< HEAD
-    memmove(objPtr->bytes + oldLength, bytes, numBytes);
-=======
     if (bytes) {
-	memcpy(objPtr->bytes + oldLength, bytes, (size_t) numBytes);
-    }
->>>>>>> c3fefad6
+	memmove(objPtr->bytes + oldLength, bytes, numBytes);
+    }
     objPtr->bytes[newLength] = 0;
     objPtr->length = newLength;
 }
@@ -2953,7 +2915,11 @@
     }
 
     stringPtr->hasUnicode = 1;
-    stringPtr->numChars = needed;
+    if (bytes) {
+	stringPtr->numChars = needed;
+    } else {
+	numAppendChars = 0;
+    }
     for (dst=stringPtr->unicode + numOrigChars; numAppendChars-- > 0; dst++) {
 	bytes += TclUtfToUniChar(bytes, dst);
     }
