--- conflicted
+++ resolved
@@ -1229,17 +1229,7 @@
     SetStringFromAny(NULL, objPtr);
     stringPtr = GET_STRING(objPtr);
 
-<<<<<<< HEAD
-    if (stringPtr->hasUnicode && (stringPtr->numChars+1) > 1) {
-=======
-    /* If appended string starts with a continuation byte or a lower surrogate,
-     * force objPtr to unicode representation. See [7f1162a867] */
-    if (bytes && ISCONTINUATION(bytes)) {
-	Tcl_GetUnicode(objPtr);
-	stringPtr = GET_STRING(objPtr);
-    }
     if (stringPtr->hasUnicode && (stringPtr->numChars) > 0) {
->>>>>>> b820ef4a
 	AppendUtfToUnicodeRep(objPtr, bytes, toCopy);
     } else {
 	AppendUtfToUtfRep(objPtr, bytes, toCopy);
