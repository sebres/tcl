/*
 * tclStringObj.c --
 *
 *	This file contains functions that implement string operations on Tcl
 *	objects. Some string operations work with UTF strings and others
 *	require Unicode format. Functions that require knowledge of the width
 *	of each character, such as indexing, operate on Unicode data.
 *
 *	A Unicode string is an internationalized string. Conceptually, a
 *	Unicode string is an array of 16-bit quantities organized as a
 *	sequence of properly formed UTF-8 characters. There is a one-to-one
 *	map between Unicode and UTF characters. Because Unicode characters
 *	have a fixed width, operations such as indexing operate on Unicode
 *	data. The String object is optimized for the case where each UTF char
 *	in a string is only one byte. In this case, we store the value of
 *	numChars, but we don't store the Unicode data (unless Tcl_GetUnicode
 *	is explicitly called).
 *
 *	The String object type stores one or both formats. The default
 *	behavior is to store UTF. Once Unicode is calculated by a function, it
 *	is stored in the internal rep for future access (without an additional
 *	O(n) cost).
 *
 *	To allow many appends to be done to an object without constantly
 *	reallocating the space for the string or Unicode representation, we
 *	allocate double the space for the string or Unicode and use the
 *	internal representation to keep track of how much space is used vs.
 *	allocated.
 *
 * Copyright © 1995-1997 Sun Microsystems, Inc.
 * Copyright © 1999 Scriptics Corporation.
 *
 * See the file "license.terms" for information on usage and redistribution of
 * this file, and for a DISCLAIMER OF ALL WARRANTIES.
 */

#include "tclInt.h"
#include "tclTomMath.h"
#include "tclStringRep.h"
#include "assert.h"
/*
 * Prototypes for functions defined later in this file:
 */

static void		AppendPrintfToObjVA(Tcl_Obj *objPtr,
			    const char *format, va_list argList);
static void		AppendUnicodeToUnicodeRep(Tcl_Obj *objPtr,
			    const Tcl_UniChar *unicode, Tcl_Size appendNumChars);
static void		AppendUnicodeToUtfRep(Tcl_Obj *objPtr,
			    const Tcl_UniChar *unicode, Tcl_Size numChars);
static void		AppendUtfToUnicodeRep(Tcl_Obj *objPtr,
			    const char *bytes, Tcl_Size numBytes);
static void		AppendUtfToUtfRep(Tcl_Obj *objPtr,
			    const char *bytes, Tcl_Size numBytes);
static void		DupStringInternalRep(Tcl_Obj *objPtr,
			    Tcl_Obj *copyPtr);
static Tcl_Size		ExtendStringRepWithUnicode(Tcl_Obj *objPtr,
			    const Tcl_UniChar *unicode, Tcl_Size numChars);
static void		ExtendUnicodeRepWithString(Tcl_Obj *objPtr,
			    const char *bytes, Tcl_Size numBytes,
			    Tcl_Size numAppendChars);
static void		FillUnicodeRep(Tcl_Obj *objPtr);
static void		FreeStringInternalRep(Tcl_Obj *objPtr);
static void		GrowStringBuffer(Tcl_Obj *objPtr, size_t needed, int flag);
static void		GrowUnicodeBuffer(Tcl_Obj *objPtr, size_t needed);
static int		SetStringFromAny(Tcl_Interp *interp, Tcl_Obj *objPtr);
static void		SetUnicodeObj(Tcl_Obj *objPtr,
			    const Tcl_UniChar *unicode, Tcl_Size numChars);
static Tcl_Size		UnicodeLength(const Tcl_UniChar *unicode);
static void		UpdateStringOfString(Tcl_Obj *objPtr);

<<<<<<< HEAD
#define ISCONTINUATION(bytes) (\
	((bytes)[0] & 0xC0) == 0x80)

=======
>>>>>>> 4170c17a

/*
 * The structure below defines the string Tcl object type by means of
 * functions that can be invoked by generic object code.
 */

const Tcl_ObjType tclStringType = {
    "string",			/* name */
    FreeStringInternalRep,	/* freeIntRepPro */
    DupStringInternalRep,	/* dupIntRepProc */
    UpdateStringOfString,	/* updateStringProc */
    SetStringFromAny,		/* setFromAnyProc */
    TCL_OBJTYPE_V0
};

/*
 * TCL STRING GROWTH ALGORITHM
 *
 * When growing strings (during an append, for example), the following growth
 * algorithm is used:
 *
 *   Attempt to allocate 2 * (originalLength + appendLength)
 *   On failure:
 *	attempt to allocate originalLength + 2*appendLength + TCL_MIN_GROWTH
 *
 * This algorithm allows very good performance, as it rapidly increases the
 * memory allocated for a given string, which minimizes the number of
 * reallocations that must be performed. However, using only the doubling
 * algorithm can lead to a significant waste of memory. In particular, it may
 * fail even when there is sufficient memory available to complete the append
 * request (but there is not 2*totalLength memory available). So when the
 * doubling fails (because there is not enough memory available), the
 * algorithm requests a smaller amount of memory, which is still enough to
 * cover the request, but which hopefully will be less than the total
 * available memory.
 *
 * The addition of TCL_MIN_GROWTH allows for efficient handling of very
 * small appends. Without this extra slush factor, a sequence of several small
 * appends would cause several memory allocations. As long as
 * TCL_MIN_GROWTH is a reasonable size, we can avoid that behavior.
 *
 * The growth algorithm can be tuned by adjusting the following parameters:
 *
 * TCL_MIN_GROWTH		Additional space, in bytes, to allocate when
 *				the double allocation has failed. Default is
 *				1024 (1 kilobyte).  See tclInt.h.
 */

#ifndef TCL_MIN_UNICHAR_GROWTH
#define TCL_MIN_UNICHAR_GROWTH	TCL_MIN_GROWTH/sizeof(Tcl_UniChar)
#endif

static void
GrowStringBuffer(
    Tcl_Obj *objPtr,
    size_t needed,
    int flag)
{
    /*
     * Preconditions:
     *	objPtr->typePtr == &tclStringType
     *	needed > stringPtr->allocated
     *	flag || objPtr->bytes != NULL
     */

    String *stringPtr = GET_STRING(objPtr);
    char *ptr = NULL;
    size_t attempt;

    if (objPtr->bytes == &tclEmptyString) {
	objPtr->bytes = NULL;
    }
    if (flag == 0 || stringPtr->allocated > 0) {
	attempt = 2 * needed;
	ptr = (char *)Tcl_AttemptRealloc(objPtr->bytes, attempt + 1U);
	if (ptr == NULL) {
	    /*
	     * Take care computing the amount of modest growth to avoid
	     * overflow into invalid argument values for attempt.
	     */

	    size_t limit = INT_MAX - needed;
	    size_t extra = needed - objPtr->length + TCL_MIN_GROWTH;
	    size_t growth = (extra > limit) ? limit : extra;

	    attempt = needed + growth;
	    ptr = (char *)Tcl_AttemptRealloc(objPtr->bytes, attempt + 1U);
	}
    }
    if (ptr == NULL) {
	/*
	 * First allocation - just big enough; or last chance fallback.
	 */

	attempt = needed;
	ptr = (char *)Tcl_Realloc(objPtr->bytes, attempt + 1U);
    }
    objPtr->bytes = ptr;
    stringPtr->allocated = attempt;
}

static void
GrowUnicodeBuffer(
    Tcl_Obj *objPtr,
    size_t needed)
{
    /*
     * Preconditions:
     *	objPtr->typePtr == &tclStringType
     *	needed > stringPtr->maxChars
     */

    String *ptr = NULL, *stringPtr = GET_STRING(objPtr);
    size_t attempt;

    if (stringPtr->maxChars > 0) {
	/*
	 * Subsequent appends - apply the growth algorithm.
	 */

	attempt = 2 * needed;
	ptr = stringAttemptRealloc(stringPtr, attempt);
	if (ptr == NULL) {
	    /*
	     * Take care computing the amount of modest growth to avoid
	     * overflow into invalid argument values for attempt.
	     */

	    size_t extra = needed - stringPtr->numChars
		    + TCL_MIN_UNICHAR_GROWTH;

	    attempt = needed + extra;
	    ptr = stringAttemptRealloc(stringPtr, attempt);
	}
    }
    if (ptr == NULL) {
	/*
	 * First allocation - just big enough; or last chance fallback.
	 */

	attempt = needed;
	ptr = stringRealloc(stringPtr, attempt);
    }
    stringPtr = ptr;
    stringPtr->maxChars = attempt;
    SET_STRING(objPtr, stringPtr);
}

/*
 *----------------------------------------------------------------------
 *
 * Tcl_NewStringObj --
 *
 *	This function is normally called when not debugging: i.e., when
 *	TCL_MEM_DEBUG is not defined. It creates a new string object and
 *	initializes it from the byte pointer and length arguments.
 *
 *	When TCL_MEM_DEBUG is defined, this function just returns the result
 *	of calling the debugging version Tcl_DbNewStringObj.
 *
 * Results:
 *	A newly created string object is returned that has ref count zero.
 *
 * Side effects:
 *	The new object's internal string representation will be set to a copy
 *	of the length bytes starting at "bytes". If "length" is TCL_INDEX_NONE, use
 *	bytes up to the first NUL byte; i.e., assume "bytes" points to a
 *	C-style NUL-terminated string. The object's type is set to NULL. An
 *	extra NUL is added to the end of the new object's byte array.
 *
 *----------------------------------------------------------------------
 */

#ifdef TCL_MEM_DEBUG
#undef Tcl_NewStringObj
Tcl_Obj *
Tcl_NewStringObj(
    const char *bytes,		/* Points to the first of the length bytes
				 * used to initialize the new object. */
    Tcl_Size length)		/* The number of bytes to copy from "bytes"
				 * when initializing the new object. If
				 * TCL_INDEX_NONE, use bytes up to the first NUL
				 * byte. */
{
    return Tcl_DbNewStringObj(bytes, length, "unknown", 0);
}
#else /* if not TCL_MEM_DEBUG */
Tcl_Obj *
Tcl_NewStringObj(
    const char *bytes,		/* Points to the first of the length bytes
				 * used to initialize the new object. */
    Tcl_Size length)		/* The number of bytes to copy from "bytes"
				 * when initializing the new object. If -1,
				 * use bytes up to the first NUL byte. */
{
    Tcl_Obj *objPtr;

    if (length < 0) {
	length = (bytes? strlen(bytes) : 0);
    }
    TclNewStringObj(objPtr, bytes, length);
    return objPtr;
}
#endif /* TCL_MEM_DEBUG */

/*
 *----------------------------------------------------------------------
 *
 * Tcl_DbNewStringObj --
 *
 *	This function is normally called when debugging: i.e., when
 *	TCL_MEM_DEBUG is defined. It creates new string objects. It is the
 *	same as the Tcl_NewStringObj function above except that it calls
 *	Tcl_DbCkalloc directly with the file name and line number from its
 *	caller. This simplifies debugging since then the [memory active]
 *	command will report the correct file name and line number when
 *	reporting objects that haven't been freed.
 *
 *	When TCL_MEM_DEBUG is not defined, this function just returns the
 *	result of calling Tcl_NewStringObj.
 *
 * Results:
 *	A newly created string object is returned that has ref count zero.
 *
 * Side effects:
 *	The new object's internal string representation will be set to a copy
 *	of the length bytes starting at "bytes". If "length" is TCL_INDEX_NONE, use
 *	bytes up to the first NUL byte; i.e., assume "bytes" points to a
 *	C-style NUL-terminated string. The object's type is set to NULL. An
 *	extra NUL is added to the end of the new object's byte array.
 *
 *----------------------------------------------------------------------
 */

#ifdef TCL_MEM_DEBUG
Tcl_Obj *
Tcl_DbNewStringObj(
    const char *bytes,		/* Points to the first of the length bytes
				 * used to initialize the new object. */
    Tcl_Size length,		/* The number of bytes to copy from "bytes"
				 * when initializing the new object. If -1,
				 * use bytes up to the first NUL byte. */
    const char *file,		/* The name of the source file calling this
				 * function; used for debugging. */
    int line)			/* Line number in the source file; used for
				 * debugging. */
{
    Tcl_Obj *objPtr;

    if (length == TCL_INDEX_NONE) {
	length = (bytes? strlen(bytes) : 0);
    }
    TclDbNewObj(objPtr, file, line);
    TclInitStringRep(objPtr, bytes, length);
    return objPtr;
}
#else /* if not TCL_MEM_DEBUG */
Tcl_Obj *
Tcl_DbNewStringObj(
    const char *bytes,		/* Points to the first of the length bytes
				 * used to initialize the new object. */
    Tcl_Size length,		/* The number of bytes to copy from "bytes"
				 * when initializing the new object. If -1,
				 * use bytes up to the first NUL byte. */
    TCL_UNUSED(const char *) /*file*/,
    TCL_UNUSED(int) /*line*/)
{
    return Tcl_NewStringObj(bytes, length);
}
#endif /* TCL_MEM_DEBUG */

/*
 *---------------------------------------------------------------------------
 *
 * Tcl_NewUnicodeObj --
 *
 *	This function is creates a new String object and initializes it from
 *	the given Unicode String. If the Utf String is the same size as the
 *	Unicode string, don't duplicate the data.
 *
 * Results:
 *	The newly created object is returned. This object will have no initial
 *	string representation. The returned object has a ref count of 0.
 *
 * Side effects:
 *	Memory allocated for new object and copy of Unicode argument.
 *
 *---------------------------------------------------------------------------
 */

Tcl_Obj *
Tcl_NewUnicodeObj(
    const Tcl_UniChar *unicode,	/* The unicode string used to initialize the
				 * new object. */
    Tcl_Size numChars)		/* Number of characters in the unicode
				 * string. */
{
    Tcl_Obj *objPtr;

    TclNewObj(objPtr);
    SetUnicodeObj(objPtr, unicode, numChars);
    return objPtr;
}

/*
 *----------------------------------------------------------------------
 *
 * Tcl_GetCharLength --
 *
 *	Get the length of the Unicode string from the Tcl object.
 *
 * Results:
 *	Pointer to Unicode string representing the Unicode object.
 *
 * Side effects:
 *	Frees old internal rep. Allocates memory for new "String" internal
 *	rep.
 *
 *----------------------------------------------------------------------
 */

Tcl_Size
Tcl_GetCharLength(
    Tcl_Obj *objPtr)		/* The String object to get the num chars
				 * of. */
{
    String *stringPtr;
    Tcl_Size numChars = 0;

    /*
     * Quick, no-shimmer return for short string reps.
     */

    if ((objPtr->bytes) && (objPtr->length < 2)) {
	/* 0 bytes -> 0 chars; 1 byte -> 1 char */
	return objPtr->length;
    }

    /*
     * Optimize the case where we're really dealing with a bytearray object;
     * we don't need to convert to a string to perform the get-length operation.
     *
     * Starting in Tcl 8.7, we check for a "pure" bytearray, because the
     * machinery behind that test is using a proper bytearray ObjType.  We
     * could also compute length of an improper bytearray without shimmering
     * but there's no value in that. We *want* to shimmer an improper bytearray
     * because improper bytearrays have worthless internal reps.
     */

    if (TclIsPureByteArray(objPtr)) {
	(void) Tcl_GetByteArrayFromObj(objPtr, &numChars);
	return numChars;
    }

    /*
     * OK, need to work with the object as a string.
     */

    SetStringFromAny(NULL, objPtr);
    stringPtr = GET_STRING(objPtr);
    numChars = stringPtr->numChars;

    /*
     * If numChars is unknown, compute it.
     */

    if (numChars < 0) {
	TclNumUtfCharsM(numChars, objPtr->bytes, objPtr->length);
	stringPtr->numChars = numChars;
    }
    return numChars;
}

Tcl_Size
TclGetCharLength(
    Tcl_Obj *objPtr)		/* The String object to get the num chars
				 * of. */
{
    Tcl_Size numChars = 0;

    /*
     * Quick, no-shimmer return for short string reps.
     */

    if ((objPtr->bytes) && (objPtr->length < 2)) {
	/* 0 bytes -> 0 chars; 1 byte -> 1 char */
	return objPtr->length;
    }

    /*
     * Optimize the case where we're really dealing with a bytearray object;
     * we don't need to convert to a string to perform the get-length operation.
     *
     * Starting in Tcl 8.7, we check for a "pure" bytearray, because the
     * machinery behind that test is using a proper bytearray ObjType.  We
     * could also compute length of an improper bytearray without shimmering
     * but there's no value in that. We *want* to shimmer an improper bytearray
     * because improper bytearrays have worthless internal reps.
     */

    if (TclIsPureByteArray(objPtr)) {
	(void) Tcl_GetByteArrayFromObj(objPtr, &numChars);
    } else {
	Tcl_GetString(objPtr);
	numChars = TclNumUtfChars(objPtr->bytes, objPtr->length);
    }

    return numChars;
}


/*
 *----------------------------------------------------------------------
 *
 * TclCheckEmptyString --
 *
 *	Determine whether the string value of an object is or would be the
 *	empty string, without generating a string representation.
 *
 * Results:
 *	Returns 1 if empty, 0 if not, and -1 if unknown.
 *
 * Side effects:
 *	None.
 *
 *----------------------------------------------------------------------
 */
int
TclCheckEmptyString(
    Tcl_Obj *objPtr)
{
    Tcl_Size length = TCL_INDEX_NONE;

    if (objPtr->bytes == &tclEmptyString) {
	return TCL_EMPTYSTRING_YES;
    }

    if (TclIsPureByteArray(objPtr)
	&& Tcl_GetCharLength(objPtr) == 0) {
	return TCL_EMPTYSTRING_YES;
    }

    if (TclListObjIsCanonical(objPtr)) {
	TclListObjLengthM(NULL, objPtr, &length);
	return length == 0;
    }

    if (TclIsPureDict(objPtr)) {
	Tcl_DictObjSize(NULL, objPtr, &length);
	return length == 0;
    }

    if (objPtr->bytes == NULL) {
	return TCL_EMPTYSTRING_UNKNOWN;
    }
    return objPtr->length == 0;
}

/*
 *----------------------------------------------------------------------
 *
 * Tcl_GetUniChar --
 *
 *	Get the index'th Unicode character from the String object. If index
 *	is out of range or it references a low surrogate preceded by a high
 *	surrogate, the result = -1;
 *
 * Results:
 *	Returns the index'th Unicode character in the Object.
 *
 * Side effects:
 *	Fills unichar with the index'th Unicode character.
 *
 *----------------------------------------------------------------------
 */

int
Tcl_GetUniChar(
    Tcl_Obj *objPtr,		/* The object to get the Unicode charater
				 * from. */
    Tcl_Size index)		/* Get the index'th Unicode character. */
{
    String *stringPtr;
    int ch;

    if (index < 0) {
	return -1;
    }

    /*
     * Optimize the case where we're really dealing with a ByteArray object
     * we don't need to convert to a string to perform the indexing operation.
     */

    if (TclIsPureByteArray(objPtr)) {
	Tcl_Size length = 0;
	unsigned char *bytes = Tcl_GetByteArrayFromObj(objPtr, &length);
	if (index >= length) {
		return -1;
	}

	return bytes[index];
    }

    /*
     * OK, need to work with the object as a string.
     */

    SetStringFromAny(NULL, objPtr);
    stringPtr = GET_STRING(objPtr);

    if (stringPtr->hasUnicode == 0) {
	/*
	 * If numChars is unknown, compute it.
	 */

	if (stringPtr->numChars == TCL_INDEX_NONE) {
	    TclNumUtfCharsM(stringPtr->numChars, objPtr->bytes, objPtr->length);
	}
	if (stringPtr->numChars == objPtr->length) {
	    return (unsigned char) objPtr->bytes[index];
	}
	FillUnicodeRep(objPtr);
	stringPtr = GET_STRING(objPtr);
    }

    if (index >= stringPtr->numChars) {
	return -1;
    }
    ch = stringPtr->unicode[index];
    return ch;
}

int
TclGetUniChar(
    Tcl_Obj *objPtr,		/* The object to get the Unicode charater
				 * from. */
    Tcl_Size index)		/* Get the index'th Unicode character. */
{
    int ch = 0;

    if (index < 0) {
	return -1;
    }

    /*
	 * Optimize the ByteArray case:  N need need to convert to a string to
	 * perform the indexing operation.
     */

    if (TclIsPureByteArray(objPtr)) {
	Tcl_Size length = 0;
	unsigned char *bytes = Tcl_GetByteArrayFromObj(objPtr, &length);
	if (index >= length) {
		return -1;
	}

	return bytes[index];
    }

    Tcl_Size numChars = TclNumUtfChars(objPtr->bytes, objPtr->length);

    if (index >= numChars) {
	return -1;
    }
    const char *begin = TclUtfAtIndex(objPtr->bytes, index);
#undef Tcl_UtfToUniChar
    Tcl_UtfToUniChar(begin, &ch);
    return ch;
}

/*
 *----------------------------------------------------------------------
 *
 * Tcl_GetUnicodeFromObj/TclGetUnicodeFromObj --
 *
 *	Get the Unicode form of the String object with length. If the object
 *	is not already a String object, it will be converted to one. If the
 *	String object does not have a Unicode rep, then one is create from the
 *	UTF string format.
 *
 * Results:
 *	Returns a pointer to the object's internal Unicode string.
 *
 * Side effects:
 *	Converts the object to have the String internal rep.
 *
 *----------------------------------------------------------------------
 */

#undef Tcl_GetUnicodeFromObj
Tcl_UniChar *
Tcl_GetUnicodeFromObj(
    Tcl_Obj *objPtr,		/* The object to find the unicode string
				 * for. */
    Tcl_Size *lengthPtr)	/* If non-NULL, the location where the string
				 * rep's unichar length should be stored. If
				 * NULL, no length is stored. */
{
    String *stringPtr;

    SetStringFromAny(NULL, objPtr);
    stringPtr = GET_STRING(objPtr);

    if (stringPtr->hasUnicode == 0) {
	FillUnicodeRep(objPtr);
	stringPtr = GET_STRING(objPtr);
    }

    if (lengthPtr != NULL) {
	*lengthPtr = stringPtr->numChars;
    }
    return stringPtr->unicode;
}

/*
 *----------------------------------------------------------------------
 *
 * Tcl_GetRange --
 *
 *	Create a Tcl Object that contains the chars between first and last of
 *	the object indicated by "objPtr". If the object is not already a
 *	String object, convert it to one.  If first is TCL_INDEX_NONE, the
 *	returned string start at the beginning of objPtr.  If last is
 *	TCL_INDEX_NONE, the returned string ends at the end of objPtr.
 *
 * Results:
 *	Returns a new Tcl Object of the String type.
 *
 * Side effects:
 *	Changes the internal rep of "objPtr" to the String type.
 *
 *----------------------------------------------------------------------
 */

Tcl_Obj *
Tcl_GetRange(
    Tcl_Obj *objPtr,		/* The Tcl object to find the range of. */
    Tcl_Size first,			/* First index of the range. */
    Tcl_Size last)			/* Last index of the range. */
{
    Tcl_Obj *newObjPtr;		/* The Tcl object to find the range of. */
    String *stringPtr;
    Tcl_Size length = 0;

    if (first < 0) {
	first = TCL_INDEX_START;
    }

    /*
     * Optimize the case where we're really dealing with a bytearray object
     * we don't need to convert to a string to perform the substring operation.
     */

    if (TclIsPureByteArray(objPtr)) {
	unsigned char *bytes = Tcl_GetByteArrayFromObj(objPtr, &length);

	if (last < 0 || last >= length) {
	    last = length - 1;
	}
	if (last < first) {
	    TclNewObj(newObjPtr);
	    return newObjPtr;
	}
	return Tcl_NewByteArrayObj(bytes + first, last - first + 1);
    }

    /*
     * OK, need to work with the object as a string.
     */

    SetStringFromAny(NULL, objPtr);
    stringPtr = GET_STRING(objPtr);

    if (stringPtr->hasUnicode == 0) {
	/*
	 * If numChars is unknown, compute it.
	 */

	if (stringPtr->numChars == TCL_INDEX_NONE) {
	    TclNumUtfCharsM(stringPtr->numChars, objPtr->bytes, objPtr->length);
	}
	if (stringPtr->numChars == objPtr->length) {
	    if (last < 0 || last >= stringPtr->numChars) {
		last = stringPtr->numChars - 1;
	    }
	    if (last < first) {
		TclNewObj(newObjPtr);
		return newObjPtr;
	    }
	    newObjPtr = Tcl_NewStringObj(objPtr->bytes + first, last - first + 1);

	    /*
	     * Since we know the char length of the result, store it.
	     */

	    SetStringFromAny(NULL, newObjPtr);
	    stringPtr = GET_STRING(newObjPtr);
	    stringPtr->numChars = newObjPtr->length;
	    return newObjPtr;
	}
	FillUnicodeRep(objPtr);
	stringPtr = GET_STRING(objPtr);
    }
    if (last < 0 || last >= stringPtr->numChars) {
	last = stringPtr->numChars - 1;
    }
    if (last < first) {
	TclNewObj(newObjPtr);
	return newObjPtr;
    }
    return Tcl_NewUnicodeObj(stringPtr->unicode + first, last - first + 1);
}

Tcl_Obj *
TclGetRange(
    Tcl_Obj *objPtr,		/* The Tcl object to find the range of. */
    Tcl_Size first,		/* First index of the range. */
    Tcl_Size last)		/* Last index of the range. */
{
    Tcl_Obj *newObjPtr;		/* The Tcl object to find the range of. */
    Tcl_Size length = 0;

    if (first < 0) {
	first = TCL_INDEX_START;
    }

    /*
     * Optimize the case where we're really dealing with a bytearray object
     * we don't need to convert to a string to perform the substring operation.
     */

    if (TclIsPureByteArray(objPtr)) {
	unsigned char *bytes = Tcl_GetByteArrayFromObj(objPtr, &length);

	if (last < 0 || last >= length) {
	    last = length - 1;
	}
	if (last < first) {
	    TclNewObj(newObjPtr);
	    return newObjPtr;
	}
	return Tcl_NewByteArrayObj(bytes + first, last - first + 1);
    }

    Tcl_Size numChars = TclNumUtfChars(objPtr->bytes, objPtr->length);

    if (last < 0 || last >= numChars) {
	last = numChars - 1;
    }
    if (last < first) {
	TclNewObj(newObjPtr);
	return newObjPtr;
    }
    const char *begin = TclUtfAtIndex(objPtr->bytes, first);
    const char *end = TclUtfAtIndex(objPtr->bytes, last + 1);
    return Tcl_NewStringObj(begin, end - begin);
}

/*
 *----------------------------------------------------------------------
 *
 * Tcl_SetStringObj --
 *
 *	Modify an object to hold a string that is a copy of the bytes
 *	indicated by the byte pointer and length arguments.
 *
 * Results:
 *	None.
 *
 * Side effects:
 *	The object's string representation will be set to a copy of the
 *	"length" bytes starting at "bytes". If "length" is TCL_INDEX_NONE, use bytes
 *	up to the first NUL byte; i.e., assume "bytes" points to a C-style
 *	NUL-terminated string. The object's old string and internal
 *	representations are freed and the object's type is set NULL.
 *
 *----------------------------------------------------------------------
 */

void
Tcl_SetStringObj(
    Tcl_Obj *objPtr,		/* Object whose internal rep to init. */
    const char *bytes,		/* Points to the first of the length bytes
				 * used to initialize the object. */
    Tcl_Size length)		/* The number of bytes to copy from "bytes"
				 * when initializing the object. If -1,
				 * use bytes up to the first NUL byte.*/
{
    if (Tcl_IsShared(objPtr)) {
	Tcl_Panic("%s called with shared object", "Tcl_SetStringObj");
    }

    /*
     * Set the type to NULL and free any internal rep for the old type.
     */

    TclFreeInternalRep(objPtr);

    /*
     * Free any old string rep, then set the string rep to a copy of the
     * length bytes starting at "bytes".
     */

    TclInvalidateStringRep(objPtr);
    if (length == TCL_INDEX_NONE) {
	length = (bytes? strlen(bytes) : 0);
    }
    TclInitStringRep(objPtr, bytes, length);
}

/*
 *----------------------------------------------------------------------
 *
 * Tcl_SetObjLength --
 *
 *	Changes the length of the string representation of objPtr.
 *
 * Results:
 *	None.
 *
 * Side effects:
 *	If the size of objPtr's string representation is greater than length, a
 *	new terminating null byte is stored in objPtr->bytes at length, and
 *	bytes at positions past length have no meaning.  If the length of the
 *	string representation is greater than length, the storage space is
 *	reallocated to length+1.
 *
 *	The object's internal representation is changed to &tclStringType.
 *
 *----------------------------------------------------------------------
 */

void
Tcl_SetObjLength(
    Tcl_Obj *objPtr,		/* Pointer to object. This object must not
				 * currently be shared. */
    Tcl_Size length)		/* Number of bytes desired for string
				 * representation of object, not including
				 * terminating null byte. */
{
    String *stringPtr;

    if (length < 0) {
	Tcl_Panic("Tcl_SetObjLength: length requested is negative: "
		"%" TCL_SIZE_MODIFIER "d (integer overflow?)", length);
    }
    if (Tcl_IsShared(objPtr)) {
	Tcl_Panic("%s called with shared object", "Tcl_SetObjLength");
    }

    if (objPtr->bytes && objPtr->length == length) {
	return;
    }

    SetStringFromAny(NULL, objPtr);
    stringPtr = GET_STRING(objPtr);

    if (objPtr->bytes != NULL) {
	/*
	 * Change length of an existing string rep.
	 */
	if (length > stringPtr->allocated) {
	    /*
	     * Need to enlarge the buffer.
	     */
	    if (objPtr->bytes == &tclEmptyString) {
		objPtr->bytes = (char *)Tcl_Alloc(length + 1);
	    } else {
		objPtr->bytes = (char *)Tcl_Realloc(objPtr->bytes, length + 1);
	    }
	    stringPtr->allocated = length;
	}

	objPtr->length = length;
	objPtr->bytes[length] = 0;

	/*
	 * Invalidate the Unicode data.
	 */

	stringPtr->numChars = TCL_INDEX_NONE;
	stringPtr->hasUnicode = 0;
    } else {
	if (length > stringPtr->maxChars) {
	    stringPtr = stringRealloc(stringPtr, length);
	    SET_STRING(objPtr, stringPtr);
	    stringPtr->maxChars = length;
	}

	/*
	 * Mark the new end of the Unicode string
	 */

	stringPtr->numChars = length;
	stringPtr->unicode[length] = 0;
	stringPtr->hasUnicode = 1;

	/*
	 * Can only get here when objPtr->bytes == NULL. No need to invalidate
	 * the string rep.
	 */
    }
}

/*
 *----------------------------------------------------------------------
 *
 * Tcl_AttemptSetObjLength --
 *
 *	This function changes the length of the string representation of an
 *	object. It uses the attempt* (non-panic'ing) memory allocators.
 *
 * Results:
 *	1 if the requested memory was allocated, 0 otherwise.
 *
 * Side effects:
 *	If the size of objPtr's string representation is greater than length,
 *	then it is reduced to length and a new terminating null byte is stored
 *	in the strength. If the length of the string representation is greater
 *	than length, the storage space is reallocated to the given length; a
 *	null byte is stored at the end, but other bytes past the end of the
 *	original string representation are undefined. The object's internal
 *	representation is changed to "expendable string".
 *
 *----------------------------------------------------------------------
 */

int
Tcl_AttemptSetObjLength(
    Tcl_Obj *objPtr,		/* Pointer to object. This object must not
				 * currently be shared. */
    Tcl_Size length)		/* Number of bytes desired for string
				 * representation of object, not including
				 * terminating null byte. */
{
    String *stringPtr;

    if (length < 0) {
	/* Negative lengths => most likely integer overflow */
	return 0;
    }

    if (Tcl_IsShared(objPtr)) {
	Tcl_Panic("%s called with shared object", "Tcl_AttemptSetObjLength");
    }
    if (objPtr->bytes && objPtr->length == length) {
	return 1;
    }

    SetStringFromAny(NULL, objPtr);
    stringPtr = GET_STRING(objPtr);

    if (objPtr->bytes != NULL) {
	/*
	 * Change length of an existing string rep.
	 */
	if (length > stringPtr->allocated) {
	    /*
	     * Need to enlarge the buffer.
	     */

	    char *newBytes;

	    if (objPtr->bytes == &tclEmptyString) {
		newBytes = (char *)Tcl_AttemptAlloc(length + 1);
	    } else {
		newBytes = (char *)Tcl_AttemptRealloc(objPtr->bytes, length + 1);
	    }
	    if (newBytes == NULL) {
		return 0;
	    }
	    objPtr->bytes = newBytes;
	    stringPtr->allocated = length;
	}

	objPtr->length = length;
	objPtr->bytes[length] = 0;

	/*
	 * Invalidate the Unicode data.
	 */

	stringPtr->numChars = TCL_INDEX_NONE;
	stringPtr->hasUnicode = 0;
    } else {
	/*
	 * Changing length of pure Unicode string.
	 */

	if (length > stringPtr->maxChars) {
	    stringPtr = stringAttemptRealloc(stringPtr, length);
	    if (stringPtr == NULL) {
		return 0;
	    }
	    SET_STRING(objPtr, stringPtr);
	    stringPtr->maxChars = length;
	}

	/*
	 * Mark the new end of the Unicode string.
	 */

	stringPtr->unicode[length] = 0;
	stringPtr->numChars = length;
	stringPtr->hasUnicode = 1;

	/*
	 * Can only get here when objPtr->bytes == NULL. No need to invalidate
	 * the string rep.
	 */
    }
    return 1;
}

/*
 *---------------------------------------------------------------------------
 *
 * Tcl_SetUnicodeObj --
 *
 *	Modify an object to hold the Unicode string indicated by "unicode".
 *
 * Results:
 *	None.
 *
 * Side effects:
 *	Memory allocated for new "String" internal rep.
 *
 *---------------------------------------------------------------------------
 */

void
Tcl_SetUnicodeObj(
    Tcl_Obj *objPtr,		/* The object to set the string of. */
    const Tcl_UniChar *unicode,	/* The Unicode string used to initialize the
				 * object. */
    Tcl_Size numChars)		/* Number of characters in the Unicode
				 * string. */
{
    if (Tcl_IsShared(objPtr)) {
	Tcl_Panic("%s called with shared object", "Tcl_SetUnicodeObj");
    }
    TclFreeInternalRep(objPtr);
    SetUnicodeObj(objPtr, unicode, numChars);
}

static Tcl_Size
UnicodeLength(
    const Tcl_UniChar *unicode)
{
    Tcl_Size numChars = 0;

    if (unicode) {
	/* TODO - is this overflow check really necessary? */
	while ((numChars >= 0) && (unicode[numChars] != 0)) {
	    numChars++;
	}
    }
    return numChars;
}

static void
SetUnicodeObj(
    Tcl_Obj *objPtr,		/* The object to set the string of. */
    const Tcl_UniChar *unicode,	/* The Unicode string used to initialize the
				 * object. */
    Tcl_Size numChars)		/* Number of characters in the Unicode
				 * string. */
{
    String *stringPtr;

    if (numChars < 0) {
	numChars = UnicodeLength(unicode);
    }

    /*
     * Allocate enough space for the String structure + Unicode string.
     */

    stringPtr = stringAlloc(numChars);
    SET_STRING(objPtr, stringPtr);
    objPtr->typePtr = &tclStringType;

    stringPtr->maxChars = numChars;
    memcpy(stringPtr->unicode, unicode, numChars * sizeof(Tcl_UniChar));
    stringPtr->unicode[numChars] = 0;
    stringPtr->numChars = numChars;
    stringPtr->hasUnicode = 1;

    TclInvalidateStringRep(objPtr);
    stringPtr->allocated = 0;
}

/*
 *----------------------------------------------------------------------
 *
 * Tcl_AppendLimitedToObj --
 *
 *	This function appends a limited number of bytes from a sequence of
 *	bytes to an object, marking any limitation with an ellipsis.
 *
 * Results:
 *	None.
 *
 * Side effects:
 *	The bytes at *bytes are appended to the string representation of
 *	objPtr.
 *
 *----------------------------------------------------------------------
 */

void
Tcl_AppendLimitedToObj(
    Tcl_Obj *objPtr,		/* Points to the object to append to. */
    const char *bytes,		/* Points to the bytes to append to the
				 * object. */
    Tcl_Size length,		/* The number of bytes available to be
				 * appended from "bytes". If -1, then
				 * all bytes up to a NUL byte are available. */
    Tcl_Size limit,		/* The maximum number of bytes to append to
				 * the object. */
    const char *ellipsis)	/* Ellipsis marker string, appended to the
				 * object to indicate not all available bytes
				 * at "bytes" were appended. */
{
    String *stringPtr;
    Tcl_Size toCopy = 0;
    Tcl_Size eLen = 0;

    if (length < 0) {
	length = (bytes ? strlen(bytes) : 0);
    }
    if (length == 0) {
	return;
    }
    if (limit <= 0) {
	return;
    }

    if (length <= limit) {
	toCopy = length;
    } else {
	if (ellipsis == NULL) {
	    ellipsis = "...";
	}
	eLen = strlen(ellipsis);
	while (eLen > limit) {
	    eLen = Tcl_UtfPrev(ellipsis+eLen, ellipsis) - ellipsis;
	}

	toCopy = Tcl_UtfPrev(bytes+limit+1-eLen, bytes) - bytes;
    }

    /*
     * If objPtr has a valid Unicode rep, then append the Unicode conversion
     * of "bytes" to the objPtr's Unicode rep, otherwise append "bytes" to
     * objPtr's string rep.
     */

    if (Tcl_IsShared(objPtr)) {
	Tcl_Panic("%s called with shared object", "Tcl_AppendLimitedToObj");
    }

    SetStringFromAny(NULL, objPtr);
    stringPtr = GET_STRING(objPtr);

    if (stringPtr->hasUnicode && (stringPtr->numChars+1) > 1) {
	AppendUtfToUnicodeRep(objPtr, bytes, toCopy);
    } else {
	AppendUtfToUtfRep(objPtr, bytes, toCopy);
    }

    if (length <= limit) {
	return;
    }

    stringPtr = GET_STRING(objPtr);
    if (stringPtr->hasUnicode && (stringPtr->numChars+1) > 1) {
	AppendUtfToUnicodeRep(objPtr, ellipsis, eLen);
    } else {
	AppendUtfToUtfRep(objPtr, ellipsis, eLen);
    }
}

/*
 *----------------------------------------------------------------------
 *
 * Tcl_AppendToObj --
 *
 *	This function appends a sequence of bytes to an object.
 *
 * Results:
 *	None.
 *
 * Side effects:
 *	The bytes at *bytes are appended to the string representation of
 *	objPtr.
 *
 *----------------------------------------------------------------------
 */

void
Tcl_AppendToObj(
    Tcl_Obj *objPtr,		/* Points to the object to append to. */
    const char *bytes,		/* Points to the bytes to append to the
				 * object. */
    Tcl_Size length)		/* The number of bytes to append from "bytes".
				 * If TCL_INDEX_NONE, then append all bytes up to NUL
				 * byte. */
{
    Tcl_AppendLimitedToObj(objPtr, bytes, length, TCL_SIZE_MAX, NULL);
}

/*
 *----------------------------------------------------------------------
 *
 * Tcl_AppendUnicodeToObj --
 *
 *	This function appends a Unicode string to an object in the most
 *	efficient manner possible.
 *
 * Results:
 *	None.
 *
 * Side effects:
 *	Invalidates the string rep and creates a new Unicode string.
 *
 *----------------------------------------------------------------------
 */

void
Tcl_AppendUnicodeToObj(
    Tcl_Obj *objPtr,		/* Points to the object to append to. */
    const Tcl_UniChar *unicode,	/* The Unicode string to append to the
				 * object. */
    Tcl_Size length)		/* Number of chars in Unicode. Negative
    				 * lengths means nul terminated */
{
    String *stringPtr;

    if (Tcl_IsShared(objPtr)) {
	Tcl_Panic("%s called with shared object", "Tcl_AppendUnicodeToObj");
    }

    if (length == 0) {
	return;
    }

    SetStringFromAny(NULL, objPtr);
    stringPtr = GET_STRING(objPtr);

    /*
     * If objPtr has a valid Unicode rep, then append the "unicode" to the
     * objPtr's Unicode rep, otherwise the UTF conversion of "unicode" to
     * objPtr's string rep.
     */

    if (stringPtr->hasUnicode) {
	AppendUnicodeToUnicodeRep(objPtr, unicode, length);
    } else {
	AppendUnicodeToUtfRep(objPtr, unicode, length);
    }
}

/*
 *----------------------------------------------------------------------
 *
 * Tcl_AppendObjToObj --
 *
 *	This function appends the string rep of one object to another.
 *	"objPtr" cannot be a shared object.
 *
 * Results:
 *	None.
 *
 * Side effects:
 *	The string rep of appendObjPtr is appended to the string
 *	representation of objPtr.
 *	IMPORTANT: This routine does not and MUST NOT shimmer appendObjPtr.
 *	Callers are counting on that.
 *
 *----------------------------------------------------------------------
 */

void
Tcl_AppendObjToObj(
    Tcl_Obj *objPtr,		/* Points to the object to append to. */
    Tcl_Obj *appendObjPtr)	/* Object to append. */
{
    String *stringPtr;
    Tcl_Size length = 0, numChars;
    Tcl_Size appendNumChars = TCL_INDEX_NONE;
    const char *bytes;

    if (TclCheckEmptyString(appendObjPtr) == TCL_EMPTYSTRING_YES) {
	return;
    }

    if (TclCheckEmptyString(objPtr) == TCL_EMPTYSTRING_YES) {
	TclSetDuplicateObj(objPtr, appendObjPtr);
	return;
    }

    if (
	TclIsPureByteArray(appendObjPtr)
	&& (TclIsPureByteArray(objPtr) || objPtr->bytes == &tclEmptyString)
    ) {
	/*
	 * Both bytearray objects are pure, so the second internal bytearray value
	 * can be appended to the first, with no need to modify the "bytes" field.
	 */

	/*
	 * One might expect the code here to be
	 *
	 *  bytes = Tcl_GetByteArrayFromObj(appendObjPtr, &length);
	 *  TclAppendBytesToByteArray(objPtr, bytes, length);
	 *
	 * and essentially all of the time that would be fine. However, it
	 * would run into trouble in the case where objPtr and appendObjPtr
	 * point to the same thing. That may never be a good idea. It seems to
	 * violate Copy On Write, and we don't have any tests for the
	 * situation, since making any Tcl commands that call
	 * Tcl_AppendObjToObj() do that appears impossible (They honor Copy On
	 * Write!). For the sake of extensions that go off into that realm,
	 * though, here's a more complex approach that can handle all the
	 * cases.
	 *
	 * First, get the lengths.
	 */

	Tcl_Size lengthSrc = 0;

	(void) Tcl_GetByteArrayFromObj(objPtr, &length);
	(void) Tcl_GetByteArrayFromObj(appendObjPtr, &lengthSrc);

	/*
	 * Grow buffer enough for the append.
	 */

	TclAppendBytesToByteArray(objPtr, NULL, lengthSrc);

	/*
	 * Reset objPtr back to the original value.
	 */

	Tcl_SetByteArrayLength(objPtr, length);

	/*
	 * Now do the append knowing that buffer growth cannot cause any
	 * trouble.
	 */

	TclAppendBytesToByteArray(objPtr,
		Tcl_GetByteArrayFromObj(appendObjPtr, (Tcl_Size *) NULL), lengthSrc);
	return;
    }

    /*
     * Must append as strings.
     */

    SetStringFromAny(NULL, objPtr);
    stringPtr = GET_STRING(objPtr);

    /*
     * If objPtr has a valid Unicode rep, then get a Unicode string from
     * appendObjPtr and append it.
     */

    if (stringPtr->hasUnicode) {
	/*
	 * If appendObjPtr is not of the "String" type, don't convert it.
	 */

	if (TclHasInternalRep(appendObjPtr, &tclStringType)) {
	    Tcl_UniChar *unicode =
		    Tcl_GetUnicodeFromObj(appendObjPtr, &numChars);

	    AppendUnicodeToUnicodeRep(objPtr, unicode, numChars);
	} else {
	    bytes = Tcl_GetStringFromObj(appendObjPtr, &length);
	    AppendUtfToUnicodeRep(objPtr, bytes, length);
	}
	return;
    }

    /*
     * Append to objPtr's UTF string rep. If we know the number of characters
     * in both objects before appending, then set the combined number of
     * characters in the final (appended-to) object.
     */

    bytes = Tcl_GetStringFromObj(appendObjPtr, &length);

    numChars = stringPtr->numChars;
    if ((numChars >= 0) && TclHasInternalRep(appendObjPtr, &tclStringType)) {
	String *appendStringPtr = GET_STRING(appendObjPtr);

	appendNumChars = appendStringPtr->numChars;
    }

    AppendUtfToUtfRep(objPtr, bytes, length);

    if ((numChars >= 0) && (appendNumChars >= 0)) {
	stringPtr->numChars = numChars + appendNumChars;
    }
}

/*
 *----------------------------------------------------------------------
 *
 * AppendUnicodeToUnicodeRep --
 *
 *	Appends the contents of unicode to the Unicode rep of
 *	objPtr, which must already have a valid Unicode rep.
 *
 * Results:
 *	None.
 *
 * Side effects:
 *	objPtr's internal rep is reallocated.
 *
 *----------------------------------------------------------------------
 */

static void
AppendUnicodeToUnicodeRep(
    Tcl_Obj *objPtr,		/* Points to the object to append to. */
    const Tcl_UniChar *unicode,	/* String to append. */
    Tcl_Size appendNumChars)	/* Number of chars of "unicode" to append. */
{
    String *stringPtr;
    Tcl_Size numChars;

    if (appendNumChars < 0) {
	appendNumChars = UnicodeLength(unicode);
    }
    if (appendNumChars == 0) {
	return;
    }

    SetStringFromAny(NULL, objPtr);
    stringPtr = GET_STRING(objPtr);

    /*
     * If not enough space has been allocated for the Unicode rep, reallocate
     * the internal rep object with additional space. First try to double the
     * required allocation; if that fails, try a more modest increase. See the
     * "TCL STRING GROWTH ALGORITHM" comment at the top of this file for an
     * explanation of this growth algorithm.
     */

    numChars = stringPtr->numChars + appendNumChars;

    if (numChars > stringPtr->maxChars) {
	Tcl_Size offset = -1;

	/*
	 * Protect against case where Unicode points into the existing
	 * stringPtr->unicode array. Force it to follow any relocations due to
	 * the reallocs below.
	 */

	if (unicode && unicode >= stringPtr->unicode
		&& unicode <= stringPtr->unicode + stringPtr->maxChars) {
	    offset = unicode - stringPtr->unicode;
	}

	GrowUnicodeBuffer(objPtr, numChars);
	stringPtr = GET_STRING(objPtr);

	/*
	 * Relocate Unicode if needed; see above.
	 */

	if (offset >= 0) {
	    unicode = stringPtr->unicode + offset;
	}
    }

    /*
     * Copy the new string onto the end of the old string, then add the
     * trailing null.
     */

    if (unicode) {
	memmove(stringPtr->unicode + stringPtr->numChars, unicode,
		appendNumChars * sizeof(Tcl_UniChar));
    }
    stringPtr->unicode[numChars] = 0;
    stringPtr->numChars = numChars;
    stringPtr->allocated = 0;

    TclInvalidateStringRep(objPtr);
}

/*
 *----------------------------------------------------------------------
 *
 * AppendUnicodeToUtfRep --
 *
 *	This function converts the contents of "unicode" to UTF and appends
 *	the UTF to the string rep of "objPtr".
 *
 * Results:
 *	None.
 *
 * Side effects:
 *	objPtr's internal rep is reallocated.
 *
 *----------------------------------------------------------------------
 */

static void
AppendUnicodeToUtfRep(
    Tcl_Obj *objPtr,		/* Points to the object to append to. */
    const Tcl_UniChar *unicode,	/* String to convert to UTF. */
    Tcl_Size numChars)		/* Number of chars of Unicode to convert. */
{
    String *stringPtr = GET_STRING(objPtr);

    numChars = ExtendStringRepWithUnicode(objPtr, unicode, numChars);

    if (stringPtr->numChars != TCL_INDEX_NONE) {
	stringPtr->numChars += numChars;
    }
}

/*
 *----------------------------------------------------------------------
 *
 * AppendUtfToUnicodeRep --
 *
 *	This function converts the contents of "bytes" to Unicode and appends
 *	the Unicode to the Unicode rep of "objPtr". objPtr must already have a
 *	valid Unicode rep. numBytes must be non-negative.
 *
 * Results:
 *	None.
 *
 * Side effects:
 *	objPtr's internal rep is reallocated.
 *
 *----------------------------------------------------------------------
 */

static void
AppendUtfToUnicodeRep(
    Tcl_Obj *objPtr,		/* Points to the object to append to. */
    const char *bytes,		/* String to convert to Unicode. */
    Tcl_Size numBytes)		/* Number of bytes of "bytes" to convert. */
{
    String *stringPtr;

    if (numBytes == 0) {
	return;
    }

    ExtendUnicodeRepWithString(objPtr, bytes, numBytes, -1);
    TclInvalidateStringRep(objPtr);
    stringPtr = GET_STRING(objPtr);
    stringPtr->allocated = 0;
}

/*
 *----------------------------------------------------------------------
 *
 * AppendUtfToUtfRep --
 *
 *	This function appends "numBytes" bytes of "bytes" to the UTF string
 *	rep of "objPtr". objPtr must already have a valid String rep.
 *	numBytes must be non-negative.
 *
 * Results:
 *	None.
 *
 * Side effects:
 *	objPtr's internal rep is reallocated.
 *
 *----------------------------------------------------------------------
 */

static void
AppendUtfToUtfRep(
    Tcl_Obj *objPtr,		/* Points to the object to append to. */
    const char *bytes,		/* String to append. */
    Tcl_Size numBytes)		/* Number of bytes of "bytes" to append. */
{
    String *stringPtr;
    Tcl_Size newLength, oldLength;

    if (numBytes == 0) {
	return;
    }

    /*
     * Copy the new string onto the end of the old string, then add the
     * trailing null.
     */

    if (objPtr->bytes == NULL) {
	objPtr->length = 0;
    }
    oldLength = objPtr->length;
    if (numBytes > TCL_SIZE_MAX - oldLength) {
	Tcl_Panic("max size for a Tcl value (%" TCL_SIZE_MODIFIER "d bytes) exceeded", TCL_SIZE_MAX);
    }
    newLength = numBytes + oldLength;

    stringPtr = GET_STRING(objPtr);
    if (newLength > stringPtr->allocated) {
	Tcl_Size offset = -1;

	/*
	 * Protect against case where unicode points into the existing
	 * stringPtr->unicode array. Force it to follow any relocations due to
	 * the reallocs below.
	 */

	if (bytes && objPtr->bytes && (bytes >= objPtr->bytes)
		&& (bytes <= objPtr->bytes + objPtr->length)) {
	    offset = bytes - objPtr->bytes;
	}

	/*
	 * TODO: consider passing flag=1: no overalloc on first append. This
	 * would make test stringObj-8.1 fail.
	 */

	GrowStringBuffer(objPtr, newLength, 0);

	/*
	 * Relocate bytes if needed; see above.
	 */

	if (offset >= 0) {
	    bytes = objPtr->bytes + offset;
	}
    }

    /*
     * Invalidate the unicode data.
     */

    stringPtr->numChars = -1;
    stringPtr->hasUnicode = 0;

    if (bytes) {
	memmove(objPtr->bytes + oldLength, bytes, numBytes);
    }
    objPtr->bytes[newLength] = 0;
    objPtr->length = newLength;
}

/*
 *----------------------------------------------------------------------
 *
 * Tcl_AppendStringsToObj --
 *
 *	This function appends one or more null-terminated strings to an
 *	object.
 *
 * Results:
 *	None.
 *
 * Side effects:
 *	The contents of all the string arguments are appended to the string
 *	representation of objPtr.
 *
 *----------------------------------------------------------------------
 */

void
Tcl_AppendStringsToObj(
    Tcl_Obj *objPtr,
    ...)
{
    va_list argList;

    va_start(argList, objPtr);
    if (Tcl_IsShared(objPtr)) {
	Tcl_Panic("%s called with shared object", "Tcl_AppendStringsToObj");
    }

    while (1) {
	const char *bytes = va_arg(argList, char *);

	if (bytes == NULL) {
	    break;
	}
	Tcl_AppendToObj(objPtr, bytes, -1);
    }
    va_end(argList);
}

/*
 *----------------------------------------------------------------------
 *
 * Tcl_AppendFormatToObj --
 *
 *	This function appends a list of Tcl_Obj's to a Tcl_Obj according to
 *	the formatting instructions embedded in the format string. The
 *	formatting instructions are inspired by sprintf(). Returns TCL_OK when
 *	successful. If there's an error in the arguments, TCL_ERROR is
 *	returned, and an error message is written to the interp, if non-NULL.
 *
 * Results:
 *	A standard Tcl result.
 *
 * Side effects:
 *	None.
 *
 *----------------------------------------------------------------------
 */

int
Tcl_AppendFormatToObj(
    Tcl_Interp *interp,
    Tcl_Obj *appendObj,
    const char *format,
    Tcl_Size objc,
    Tcl_Obj *const objv[])
{
    const char *span = format, *msg, *errCode;
    int gotXpg = 0, gotSequential = 0;
    Tcl_Size objIndex = 0, originalLength, limit, numBytes = 0;
    Tcl_UniChar ch = 0;
    static const char *mixedXPG =
	    "cannot mix \"%\" and \"%n$\" conversion specifiers";
    static const char *const badIndex[2] = {
	"not enough arguments for all format specifiers",
	"\"%n$\" argument index out of range"
    };
    static const char *overflow = "max size for a Tcl value exceeded";

    if (Tcl_IsShared(appendObj)) {
	Tcl_Panic("%s called with shared object", "Tcl_AppendFormatToObj");
    }
    (void)Tcl_GetStringFromObj(appendObj, &originalLength);
    limit = TCL_SIZE_MAX - originalLength;

    /*
     * Format string is NUL-terminated.
     */

    while (*format != '\0') {
	char *end;
	int gotMinus = 0, gotHash = 0, gotZero = 0, gotSpace = 0, gotPlus = 0;
	int gotPrecision, sawFlag, useShort = 0, useBig = 0;
	Tcl_Size width, precision;
#ifndef TCL_WIDE_INT_IS_LONG
	int useWide = 0;
#endif
	int newXpg, allocSegment = 0;
	Tcl_Size numChars, segmentLimit, segmentNumBytes;
	Tcl_Obj *segment;
	int step = TclUtfToUniChar(format, &ch);

	format += step;
	if (ch != '%') {
	    numBytes += step;
	    continue;
	}
	if (numBytes) {
	    if (numBytes > limit) {
		msg = overflow;
		errCode = "OVERFLOW";
		goto errorMsg;
	    }
	    Tcl_AppendToObj(appendObj, span, numBytes);
	    limit -= numBytes;
	    numBytes = 0;
	}

	/*
	 * Saw a % : process the format specifier.
	 *
	 * Step 0. Handle special case of escaped format marker (i.e., %%).
	 */

	step = TclUtfToUniChar(format, &ch);
	if (ch == '%') {
	    span = format;
	    numBytes = step;
	    format += step;
	    continue;
	}

	/*
	 * Step 1. XPG3 position specifier
	 */

	newXpg = 0;
	if (isdigit(UCHAR(ch))) {
	    int position = strtoul(format, &end, 10);

	    if (*end == '$') {
		newXpg = 1;
		objIndex = position - 1;
		format = end + 1;
		step = TclUtfToUniChar(format, &ch);
	    }
	}
	if (newXpg) {
	    if (gotSequential) {
		msg = mixedXPG;
		errCode = "MIXEDSPECTYPES";
		goto errorMsg;
	    }
	    gotXpg = 1;
	} else {
	    if (gotXpg) {
		msg = mixedXPG;
		errCode = "MIXEDSPECTYPES";
		goto errorMsg;
	    }
	    gotSequential = 1;
	}
	if (objIndex < 0 || objIndex >= objc) {
	    msg = badIndex[gotXpg];
	    errCode = gotXpg ? "INDEXRANGE" : "FIELDVARMISMATCH";
	    goto errorMsg;
	}

	/*
	 * Step 2. Set of flags.
	 */

	sawFlag = 1;
	do {
	    switch (ch) {
	    case '-':
		gotMinus = 1;
		break;
	    case '#':
		gotHash = 1;
		break;
	    case '0':
		gotZero = 1;
		break;
	    case ' ':
		gotSpace = 1;
		break;
	    case '+':
		gotPlus = 1;
		break;
	    default:
		sawFlag = 0;
	    }
	    if (sawFlag) {
		format += step;
		step = TclUtfToUniChar(format, &ch);
	    }
	} while (sawFlag);

	/*
	 * Step 3. Minimum field width.
	 */

	width = 0;
	if (isdigit(UCHAR(ch))) {
	    /* Note ull will be >= 0 because of isdigit check above */
	    unsigned long long ull;
	    ull = strtoull(format, &end, 10);
	    /* Comparison is >=, not >, to leave room for nul */
	    if (ull >= TCL_SIZE_MAX) {
		msg = overflow;
		errCode = "OVERFLOW";
		goto errorMsg;
	    }
	    width = (Tcl_Size)ull;
	    format = end;
	    step = TclUtfToUniChar(format, &ch);
	} else if (ch == '*') {
	    if (objIndex >= objc - 1) {
		msg = badIndex[gotXpg];
		errCode = gotXpg ? "INDEXRANGE" : "FIELDVARMISMATCH";
		goto errorMsg;
	    }
	    if (TclGetSizeIntFromObj(interp, objv[objIndex], &width) != TCL_OK) {
		goto error;
	    }
	    if (width < 0) {
		width = -width;
		gotMinus = 1;
	    }
	    objIndex++;
	    format += step;
	    step = TclUtfToUniChar(format, &ch);
	}
	if (width > limit) {
	    msg = overflow;
	    errCode = "OVERFLOW";
	    goto errorMsg;
	}

	/*
	 * Step 4. Precision.
	 */

	gotPrecision = precision = 0;
	if (ch == '.') {
	    gotPrecision = 1;
	    format += step;
	    step = TclUtfToUniChar(format, &ch);
	}
	if (isdigit(UCHAR(ch))) {
	    /* Note ull will be >= 0 because of isdigit check above */
	    unsigned long long ull;
	    ull = strtoull(format, &end, 10);
	    /* Comparison is >=, not >, to leave room for nul */
	    if (ull >= TCL_SIZE_MAX) {
		msg = overflow;
		errCode = "OVERFLOW";
		goto errorMsg;
	    }
	    precision = (Tcl_Size)ull;
	    format = end;
	    step = TclUtfToUniChar(format, &ch);
	} else if (ch == '*') {
	    if (objIndex >= objc - 1) {
		msg = badIndex[gotXpg];
		errCode = gotXpg ? "INDEXRANGE" : "FIELDVARMISMATCH";
		goto errorMsg;
	    }
	    if (TclGetSizeIntFromObj(interp, objv[objIndex], &precision)
		    != TCL_OK) {
		goto error;
	    }

	    /*
	     * TODO: Check this truncation logic.
	     */

	    if (precision < 0) {
		precision = 0;
	    }
	    objIndex++;
	    format += step;
	    step = TclUtfToUniChar(format, &ch);
	}

	/*
	 * Step 5. Length modifier.
	 */

	if (ch == 'h') {
	    useShort = 1;
	    format += step;
	    step = TclUtfToUniChar(format, &ch);
	} else if (ch == 'l') {
	    format += step;
	    step = TclUtfToUniChar(format, &ch);
	    if (ch == 'l') {
		useBig = 1;
		format += step;
		step = TclUtfToUniChar(format, &ch);
#ifndef TCL_WIDE_INT_IS_LONG
	    } else {
		useWide = 1;
#endif
	    }
	} else if (ch == 'I') {
	    if ((format[1] == '6') && (format[2] == '4')) {
		format += (step + 2);
		step = TclUtfToUniChar(format, &ch);
#ifndef TCL_WIDE_INT_IS_LONG
		useWide = 1;
#endif
	    } else if ((format[1] == '3') && (format[2] == '2')) {
		format += (step + 2);
		step = TclUtfToUniChar(format, &ch);
	    } else {
		format += step;
		step = TclUtfToUniChar(format, &ch);
	    }
	} else if ((ch == 't') || (ch == 'z') || (ch == 'q') || (ch == 'j')
		|| (ch == 'L')) {
	    format += step;
	    step = TclUtfToUniChar(format, &ch);
	    useBig = 1;
	}

	format += step;
	span = format;

	/*
	 * Step 6. The actual conversion character.
	 */

	segment = objv[objIndex];
	numChars = -1;
	if (ch == 'i') {
	    ch = 'd';
	}
	switch (ch) {
	case '\0':
	    msg = "format string ended in middle of field specifier";
	    errCode = "INCOMPLETE";
	    goto errorMsg;
	case 's':
	    if (gotPrecision) {
		numChars = Tcl_GetCharLength(segment);
		if (precision < numChars) {
		    if (precision < 1) {
			TclNewObj(segment);
		    } else {
			segment = Tcl_GetRange(segment, 0, precision - 1);
		    }
		    numChars = precision;
		    Tcl_IncrRefCount(segment);
		    allocSegment = 1;
		}
	    }
	    break;
	case 'c': {
	    char buf[4] = "";
	    int code, length;

	    if (TclGetIntFromObj(interp, segment, &code) != TCL_OK) {
		goto error;
	    }
	    if ((unsigned)code > 0x10FFFF) {
	    	code = 0xFFFD;
	    }
	    length = Tcl_UniCharToUtf(code, buf);
	    segment = Tcl_NewStringObj(buf, length);
	    Tcl_IncrRefCount(segment);
	    allocSegment = 1;
	    break;
	}

	case 'u':
	    /* FALLTHRU */
	case 'd':
	case 'o':
	case 'p':
	case 'x':
	case 'X':
	case 'b': {
	    short s = 0;	/* Silence compiler warning; only defined and
				 * used when useShort is true. */
	    long l;
	    Tcl_WideInt w;
	    mp_int big;
	    int isNegative = 0;
	    Tcl_Size toAppend;

#ifndef TCL_WIDE_INT_IS_LONG
	    if (ch == 'p') {
		useWide = 1;
	    }
#endif
	    if (useBig) {
		int cmpResult;
		if (Tcl_GetBignumFromObj(interp, segment, &big) != TCL_OK) {
		    goto error;
		}
		cmpResult = mp_cmp_d(&big, 0);
		isNegative = (cmpResult == MP_LT);
		if (cmpResult == MP_EQ) gotHash = 0;
		if (ch == 'u') {
		    if (isNegative) {
			mp_clear(&big);
			msg = "unsigned bignum format is invalid";
			errCode = "BADUNSIGNED";
			goto errorMsg;
		    } else {
			ch = 'd';
		    }
		}
#ifndef TCL_WIDE_INT_IS_LONG
	    } else if (useWide) {
		if (TclGetWideBitsFromObj(interp, segment, &w) != TCL_OK) {
		    goto error;
		}
		isNegative = (w < (Tcl_WideInt) 0);
		if (w == (Tcl_WideInt) 0) gotHash = 0;
#endif
	    } else if (TclGetLongFromObj(NULL, segment, &l) != TCL_OK) {
		if (TclGetWideBitsFromObj(interp, segment, &w) != TCL_OK) {
		    goto error;
		} else {
		    l = (long) w;
		}
		if (useShort) {
		    s = (short) l;
		    isNegative = (s < (short) 0);
		    if (s == (short) 0) gotHash = 0;
		} else {
		    isNegative = (l < (long) 0);
		    if (l == (long) 0) gotHash = 0;
		}
	    } else if (useShort) {
		s = (short) l;
		isNegative = (s < (short) 0);
		if (s == (short) 0) gotHash = 0;
	    } else {
		isNegative = (l < (long) 0);
		if (l == (long) 0) gotHash = 0;
	    }

	    TclNewObj(segment);
	    allocSegment = 1;
	    segmentLimit = TCL_SIZE_MAX;
	    Tcl_IncrRefCount(segment);

	    if ((isNegative || gotPlus || gotSpace) && (useBig || ch=='d')) {
		Tcl_AppendToObj(segment,
			(isNegative ? "-" : gotPlus ? "+" : " "), 1);
		segmentLimit -= 1;
	    }

	    if (gotHash || (ch == 'p')) {
		switch (ch) {
		case 'o':
		    Tcl_AppendToObj(segment, "0o", 2);
		    segmentLimit -= 2;
		    break;
		case 'p':
		case 'x':
		case 'X':
		    Tcl_AppendToObj(segment, "0x", 2);
		    segmentLimit -= 2;
		    break;
		case 'b':
		    Tcl_AppendToObj(segment, "0b", 2);
		    segmentLimit -= 2;
		    break;
		}
	    }

	    switch (ch) {
	    case 'd': {
		Tcl_Size length;
		Tcl_Obj *pure;
		const char *bytes;

		if (useShort) {
		    TclNewIntObj(pure, s);
#ifndef TCL_WIDE_INT_IS_LONG
		} else if (useWide) {
		    TclNewIntObj(pure, w);
#endif
		} else if (useBig) {
		    pure = Tcl_NewBignumObj(&big);
		} else {
		    TclNewIntObj(pure, l);
		}
		Tcl_IncrRefCount(pure);
		bytes = Tcl_GetStringFromObj(pure, &length);

		/*
		 * Already did the sign above.
		 */

		if (*bytes == '-') {
		    length--;
		    bytes++;
		}
		toAppend = length;

		/*
		 * Canonical decimal string reps for integers are composed
		 * entirely of one-byte encoded characters, so "length" is the
		 * number of chars.
		 */

		if (gotPrecision) {
		    if (length < precision) {
			segmentLimit -= precision - length;
		    }
		    while (length < precision) {
			Tcl_AppendToObj(segment, "0", 1);
			length++;
		    }
		    gotZero = 0;
		}
		if (gotZero) {
		    length += Tcl_GetCharLength(segment);
		    if (length < width) {
			segmentLimit -= width - length;
		    }
		    while (length < width) {
			Tcl_AppendToObj(segment, "0", 1);
			length++;
		    }
		}
		if (toAppend > segmentLimit) {
		    msg = overflow;
		    errCode = "OVERFLOW";
		    goto errorMsg;
		}
		Tcl_AppendToObj(segment, bytes, toAppend);
		Tcl_DecrRefCount(pure);
		break;
	    }

	    case 'u':
	    case 'o':
	    case 'p':
	    case 'x':
	    case 'X':
	    case 'b': {
		Tcl_WideUInt bits = 0;
		Tcl_WideInt numDigits = 0;
		int numBits = 4, base = 16, index = 0, shift = 0;
		Tcl_Size length;
		Tcl_Obj *pure;
		char *bytes;

		if (ch == 'u') {
		    base = 10;
		} else if (ch == 'o') {
		    base = 8;
		    numBits = 3;
		} else if (ch == 'b') {
		    base = 2;
		    numBits = 1;
		}
		if (useShort) {
		    unsigned short us = (unsigned short) s;

		    bits = (Tcl_WideUInt) us;
		    while (us) {
			numDigits++;
			us /= base;
		    }
#ifndef TCL_WIDE_INT_IS_LONG
		} else if (useWide) {
		    Tcl_WideUInt uw = (Tcl_WideUInt) w;

		    bits = uw;
		    while (uw) {
			numDigits++;
			uw /= base;
		    }
#endif
		} else if (useBig && !mp_iszero(&big)) {
		    int leftover = (big.used * MP_DIGIT_BIT) % numBits;
		    mp_digit mask = (~(mp_digit)0) << (MP_DIGIT_BIT-leftover);

		    numDigits = 1 +
			    (((Tcl_WideInt) big.used * MP_DIGIT_BIT) / numBits);
		    while ((mask & big.dp[big.used-1]) == 0) {
			numDigits--;
			mask >>= numBits;
		    }
		    if (numDigits > INT_MAX) {
			msg = overflow;
			errCode = "OVERFLOW";
			goto errorMsg;
		    }
		} else if (!useBig) {
		    unsigned long ul = (unsigned long) l;

		    bits = (Tcl_WideUInt) ul;
		    while (ul) {
			numDigits++;
			ul /= base;
		    }
		}

		/*
		 * Need to be sure zero becomes "0", not "".
		 */

		if (numDigits == 0) {
		    numDigits = 1;
		}
		TclNewObj(pure);
		Tcl_SetObjLength(pure, numDigits);
		bytes = TclGetString(pure);
		toAppend = length = numDigits;
		while (numDigits--) {
		    int digitOffset;

		    if (useBig && !mp_iszero(&big)) {
			if (index < big.used && (size_t) shift <
				CHAR_BIT*sizeof(Tcl_WideUInt) - MP_DIGIT_BIT) {
			    bits |= ((Tcl_WideUInt) big.dp[index++]) << shift;
			    shift += MP_DIGIT_BIT;
			}
			shift -= numBits;
		    }
		    digitOffset = bits % base;
		    if (digitOffset > 9) {
			if (ch == 'X') {
			    bytes[numDigits] = 'A' + digitOffset - 10;
			} else {
			    bytes[numDigits] = 'a' + digitOffset - 10;
			}
		    } else {
			bytes[numDigits] = '0' + digitOffset;
		    }
		    bits /= base;
		}
		if (useBig) {
		    mp_clear(&big);
		}
		if (gotPrecision) {
		    if (length < precision) {
			segmentLimit -= precision - length;
		    }
		    while (length < precision) {
			Tcl_AppendToObj(segment, "0", 1);
			length++;
		    }
		    gotZero = 0;
		}
		if (gotZero) {
		    length += Tcl_GetCharLength(segment);
		    if (length < width) {
			segmentLimit -= width - length;
		    }
		    while (length < width) {
			Tcl_AppendToObj(segment, "0", 1);
			length++;
		    }
		}
		if (toAppend > segmentLimit) {
		    msg = overflow;
		    errCode = "OVERFLOW";
		    goto errorMsg;
		}
		Tcl_AppendObjToObj(segment, pure);
		Tcl_DecrRefCount(pure);
		break;
	    }

	    }
	    break;
	}

	case 'a':
	case 'A':
	case 'e':
	case 'E':
	case 'f':
	case 'g':
	case 'G': {
#define MAX_FLOAT_SIZE 320
	    char spec[2*TCL_INTEGER_SPACE + 9], *p = spec;
	    double d;
	    int length = MAX_FLOAT_SIZE;
	    char *bytes;

	    if (Tcl_GetDoubleFromObj(interp, segment, &d) != TCL_OK) {
		/* TODO: Figure out ACCEPT_NAN here */
		goto error;
	    }
	    *p++ = '%';
	    if (gotMinus) {
		*p++ = '-';
	    }
	    if (gotHash) {
		*p++ = '#';
	    }
	    if (gotZero) {
		*p++ = '0';
	    }
	    if (gotSpace) {
		*p++ = ' ';
	    }
	    if (gotPlus) {
		*p++ = '+';
	    }
	    if (width) {
		p += snprintf(
		    p, TCL_INTEGER_SPACE, "%" TCL_SIZE_MODIFIER "d", width);
		if (width > length) {
		    length = width;
		}
	    }
	    if (gotPrecision) {
		*p++ = '.';
		p += snprintf(
		    p, TCL_INTEGER_SPACE, "%" TCL_SIZE_MODIFIER "d", precision);
		if (precision > TCL_SIZE_MAX - length) {
		    msg = overflow;
		    errCode = "OVERFLOW";
		    goto errorMsg;
		}
		length += precision;
	    }

	    /*
	     * Don't pass length modifiers!
	     */

	    *p++ = (char) ch;
	    *p = '\0';

	    TclNewObj(segment);
	    allocSegment = 1;
	    if (!Tcl_AttemptSetObjLength(segment, length)) {
		msg = overflow;
		errCode = "OVERFLOW";
		goto errorMsg;
	    }
	    bytes = TclGetString(segment);
	    if (!Tcl_AttemptSetObjLength(segment, sprintf(bytes, spec, d))) {
		msg = overflow;
		errCode = "OVERFLOW";
		goto errorMsg;
	    }
	    if (ch == 'A') {
		char *q = TclGetString(segment) + 1;
		*q = 'x';
		q = strchr(q, 'P');
		if (q) *q = 'p';
	    }
	    break;
	}
	default:
	    if (interp != NULL) {
		Tcl_SetObjResult(interp,
			Tcl_ObjPrintf("bad field specifier \"%c\"", ch));
		Tcl_SetErrorCode(interp, "TCL", "FORMAT", "BADTYPE", NULL);
	    }
	    goto error;
	}

	if (width>0 && numChars<0) {
	    numChars = Tcl_GetCharLength(segment);
	}
	if (!gotMinus && width>0) {
	    if (numChars < width) {
		limit -= width - numChars;
	    }
	    while (numChars < width) {
		Tcl_AppendToObj(appendObj, (gotZero ? "0" : " "), 1);
		numChars++;
	    }
	}

	(void)Tcl_GetStringFromObj(segment, &segmentNumBytes);
	if (segmentNumBytes > limit) {
	    if (allocSegment) {
		Tcl_DecrRefCount(segment);
	    }
	    msg = overflow;
	    errCode = "OVERFLOW";
	    goto errorMsg;
	}
	Tcl_AppendObjToObj(appendObj, segment);
	limit -= segmentNumBytes;
	if (allocSegment) {
	    Tcl_DecrRefCount(segment);
	}
	if (width > 0) {
	    if (numChars < width) {
		limit -= width-numChars;
	    }
	    while (numChars < width) {
		Tcl_AppendToObj(appendObj, (gotZero ? "0" : " "), 1);
		numChars++;
	    }
	}

	objIndex += gotSequential;
    }
    if (numBytes) {
	if (numBytes > limit) {
	    msg = overflow;
	    errCode = "OVERFLOW";
	    goto errorMsg;
	}
	Tcl_AppendToObj(appendObj, span, numBytes);
	limit -= numBytes;
	numBytes = 0;
    }

    return TCL_OK;

  errorMsg:
    if (interp != NULL) {
	Tcl_SetObjResult(interp, Tcl_NewStringObj(msg, -1));
	Tcl_SetErrorCode(interp, "TCL", "FORMAT", errCode, NULL);
    }
  error:
    Tcl_SetObjLength(appendObj, originalLength);
    return TCL_ERROR;
}

/*
 *---------------------------------------------------------------------------
 *
 * Tcl_Format --
 *
 * Results:
 *	A refcount zero Tcl_Obj.
 *
 * Side effects:
 *	None.
 *
 *---------------------------------------------------------------------------
 */

Tcl_Obj *
Tcl_Format(
    Tcl_Interp *interp,
    const char *format,
    Tcl_Size objc,
    Tcl_Obj *const objv[])
{
    int result;
    Tcl_Obj *objPtr;

    TclNewObj(objPtr);
    result = Tcl_AppendFormatToObj(interp, objPtr, format, objc, objv);
    if (result != TCL_OK) {
	Tcl_DecrRefCount(objPtr);
	return NULL;
    }
    return objPtr;
}

/*
 *---------------------------------------------------------------------------
 *
 * AppendPrintfToObjVA --
 *
 * Results:
 *
 * Side effects:
 *
 *---------------------------------------------------------------------------
 */

static void
AppendPrintfToObjVA(
    Tcl_Obj *objPtr,
    const char *format,
    va_list argList)
{
    int code;
    Tcl_Size objc;
    Tcl_Obj **objv, *list;
    const char *p;

    TclNewObj(list);
    p = format;
    Tcl_IncrRefCount(list);
    while (*p != '\0') {
	int size = 0, seekingConversion = 1, gotPrecision = 0;
	int lastNum = -1;

	if (*p++ != '%') {
	    continue;
	}
	if (*p == '%') {
	    p++;
	    continue;
	}
	do {
	    switch (*p) {
	    case '\0':
		seekingConversion = 0;
		break;
	    case 's': {
		const char *q, *end, *bytes = va_arg(argList, char *);
		seekingConversion = 0;

		/*
		 * The buffer to copy characters from starts at bytes and ends
		 * at either the first NUL byte, or after lastNum bytes, when
		 * caller has indicated a limit.
		 */

		end = bytes;
		while ((!gotPrecision || lastNum--) && (*end != '\0')) {
		    end++;
		}

		/*
		 * Within that buffer, we trim both ends if needed so that we
		 * copy only whole characters, and avoid copying any partial
		 * multi-byte characters.
		 */

		q = Tcl_UtfPrev(end, bytes);
		if (!Tcl_UtfCharComplete(q, (end - q))) {
		    end = q;
		}

		q = bytes + 4;
		while ((bytes < end) && (bytes < q)
			&& ((*bytes & 0xC0) == 0x80)) {
		    bytes++;
		}

		Tcl_ListObjAppendElement(NULL, list,
			Tcl_NewStringObj(bytes , (end - bytes)));

		break;
	    }
	    case 'c':
	    case 'i':
	    case 'u':
	    case 'd':
	    case 'o':
	    case 'p':
	    case 'x':
	    case 'X':
		seekingConversion = 0;
		switch (size) {
		case -1:
		case 0:
		    Tcl_ListObjAppendElement(NULL, list, Tcl_NewWideIntObj(
			    va_arg(argList, int)));
		    break;
		case 1:
		    Tcl_ListObjAppendElement(NULL, list, Tcl_NewWideIntObj(
			    va_arg(argList, long)));
		    break;
		case 2:
		    Tcl_ListObjAppendElement(NULL, list, Tcl_NewWideIntObj(
			    va_arg(argList, Tcl_WideInt)));
		    break;
		case 3:
		    Tcl_ListObjAppendElement(NULL, list, Tcl_NewBignumObj(
			    va_arg(argList, mp_int *)));
		    break;
		}
		break;
	    case 'a':
	    case 'A':
	    case 'e':
	    case 'E':
	    case 'f':
	    case 'g':
	    case 'G':
		if (size > 0) {
		Tcl_ListObjAppendElement(NULL, list, Tcl_NewDoubleObj(
			(double)va_arg(argList, long double)));
		} else {
			Tcl_ListObjAppendElement(NULL, list, Tcl_NewDoubleObj(
				va_arg(argList, double)));
		}
		seekingConversion = 0;
		break;
	    case '*':
		lastNum = va_arg(argList, int);
		Tcl_ListObjAppendElement(NULL, list, Tcl_NewWideIntObj(lastNum));
		p++;
		break;
	    case '0': case '1': case '2': case '3': case '4':
	    case '5': case '6': case '7': case '8': case '9': {
		char *end;

		lastNum = strtoul(p, &end, 10);
		p = end;
		break;
	    }
	    case '.':
		gotPrecision = 1;
		p++;
		break;
	    case 'l':
		++size;
		p++;
		break;
	    case 't':
	    case 'z':
		if (sizeof(size_t) == sizeof(Tcl_WideInt)) {
		    size = 2;
		}
		p++;
		break;
	    case 'j':
	    case 'q':
		size = 2;
		p++;
		break;
	    case 'I':
		if (p[1]=='6' && p[2]=='4') {
		    p += 2;
		    size = 2;
		} else if (p[1]=='3' && p[2]=='2') {
		    p += 2;
		} else if (sizeof(size_t) == sizeof(Tcl_WideInt)) {
		    size = 2;
		}
		p++;
		break;
	    case 'L':
		size = 3;
		p++;
		break;
	    case 'h':
		size = -1;
		/* FALLTHRU */
	    default:
		p++;
	    }
	} while (seekingConversion);
    }
    TclListObjGetElementsM(NULL, list, &objc, &objv);
    code = Tcl_AppendFormatToObj(NULL, objPtr, format, objc, objv);
    if (code != TCL_OK) {
	Tcl_AppendPrintfToObj(objPtr,
		"Unable to format \"%s\" with supplied arguments: %s",
		format, TclGetString(list));
    }
    Tcl_DecrRefCount(list);
}

/*
 *---------------------------------------------------------------------------
 *
 * Tcl_AppendPrintfToObj --
 *
 * Results:
 *	A standard Tcl result.
 *
 * Side effects:
 *	None.
 *
 *---------------------------------------------------------------------------
 */

void
Tcl_AppendPrintfToObj(
    Tcl_Obj *objPtr,
    const char *format,
    ...)
{
    va_list argList;

    va_start(argList, format);
    AppendPrintfToObjVA(objPtr, format, argList);
    va_end(argList);
}

/*
 *---------------------------------------------------------------------------
 *
 * Tcl_ObjPrintf --
 *
 * Results:
 *	A refcount zero Tcl_Obj.
 *
 * Side effects:
 *	None.
 *
 *---------------------------------------------------------------------------
 */

Tcl_Obj *
Tcl_ObjPrintf(
    const char *format,
    ...)
{
    va_list argList;
    Tcl_Obj *objPtr;

    TclNewObj(objPtr);
    va_start(argList, format);
    AppendPrintfToObjVA(objPtr, format, argList);
    va_end(argList);
    return objPtr;
}

/*
 *---------------------------------------------------------------------------
 *
 * TclGetStringStorage --
 *
 *	Returns the string storage space of a Tcl_Obj.
 *
 * Results:
 *	The pointer value objPtr->bytes is returned and the number of bytes
 *	allocated there is written to *sizePtr (if known).
 *
 * Side effects:
 *	May set objPtr->bytes.
 *
 *---------------------------------------------------------------------------
 */

char *
TclGetStringStorage(
    Tcl_Obj *objPtr,
    Tcl_Size *sizePtr)
{
    String *stringPtr;

    if (!TclHasInternalRep(objPtr, &tclStringType) || objPtr->bytes == NULL) {
	return Tcl_GetStringFromObj(objPtr, sizePtr);
    }

    stringPtr = GET_STRING(objPtr);
    *sizePtr = stringPtr->allocated;
    return objPtr->bytes;
}

/*
 *---------------------------------------------------------------------------
 *
 * TclStringRepeat --
 *
 *	Performs the [string repeat] function.
 *
 * Results:
 * 	A (Tcl_Obj *) pointing to the result value, or NULL in case of an
 * 	error.
 *
 * Side effects:
 * 	On error, when interp is not NULL, error information is left in it.
 *
 *---------------------------------------------------------------------------
 */

Tcl_Obj *
TclStringRepeat(
    Tcl_Interp *interp,
    Tcl_Obj *objPtr,
    Tcl_Size count,
    int flags)
{
    Tcl_Obj *objResultPtr;
    int inPlace = flags & TCL_STRING_IN_PLACE;
    Tcl_Size length = 0;
    int unichar = 0;
    Tcl_Size done = 1;
    int binary = TclIsPureByteArray(objPtr);
    Tcl_Size maxCount;

    /* assert (count >= 2) */

    /*
     * Analyze to determine what representation result should be.
     * GOALS:	Avoid shimmering & string rep generation.
     * 		Produce pure bytearray when possible.
     * 		Error on overflow.
     */

    if (!binary) {
	if (TclHasInternalRep(objPtr, &tclStringType)) {
	    String *stringPtr = GET_STRING(objPtr);
	    if (stringPtr->hasUnicode) {
		unichar = 1;
	    }
	}
    }

    if (binary) {
	/* Result will be pure byte array. Pre-size it */
	(void)Tcl_GetByteArrayFromObj(objPtr, &length);
	maxCount = TCL_SIZE_MAX;
    } else if (unichar) {
	/* Result will be pure Tcl_UniChar array. Pre-size it. */
	(void)Tcl_GetUnicodeFromObj(objPtr, &length);
	maxCount = TCL_SIZE_MAX/sizeof(Tcl_UniChar);
    } else {
	/* Result will be concat of string reps. Pre-size it. */
	(void)Tcl_GetStringFromObj(objPtr, &length);
	maxCount = TCL_SIZE_MAX;
    }

    if (length == 0) {
	/* Any repeats of empty is empty. */
	return objPtr;
    }

    /* maxCount includes space for null */
    if (count > (maxCount-1)) {
	if (interp) {
	    Tcl_SetObjResult(
		interp,
		Tcl_ObjPrintf("max size for a Tcl value (%" TCL_SIZE_MODIFIER
			      "d bytes) exceeded",
			      TCL_SIZE_MAX));
	    Tcl_SetErrorCode(interp, "TCL", "MEMORY", NULL);
	}
	return NULL;
    }

    if (binary) {
	/* Efficiently produce a pure byte array result */
	objResultPtr = (!inPlace || Tcl_IsShared(objPtr)) ?
		Tcl_DuplicateObj(objPtr) : objPtr;

	/* Allocate count*length space */
	Tcl_SetByteArrayLength(objResultPtr, count*length); /* PANIC? */
	Tcl_SetByteArrayLength(objResultPtr, length);
	while (count - done > done) {
	    Tcl_AppendObjToObj(objResultPtr, objResultPtr);
	    done *= 2;
	}
	TclAppendBytesToByteArray(objResultPtr,
		Tcl_GetByteArrayFromObj(objResultPtr, (Tcl_Size *) NULL),
		(count - done) * length);
    } else if (unichar) {
	/*
	 * Efficiently produce a pure Tcl_UniChar array result.
	 */

	if (!inPlace || Tcl_IsShared(objPtr)) {
	    objResultPtr = Tcl_NewUnicodeObj(Tcl_GetUnicode(objPtr), length);
	} else {
	    TclInvalidateStringRep(objPtr);
	    objResultPtr = objPtr;
	}

        /* TODO - overflow check */
        if (0 == Tcl_AttemptSetObjLength(objResultPtr, count*length)) {
	    if (interp) {
		Tcl_SetObjResult(interp, Tcl_ObjPrintf(
			"string size overflow: unable to alloc %"
			TCL_SIZE_MODIFIER "d bytes",
			STRING_SIZE(count*length)));
		Tcl_SetErrorCode(interp, "TCL", "MEMORY", NULL);
	    }
	    return NULL;
	}
	Tcl_SetObjLength(objResultPtr, length);
	while (count - done > done) {
	    Tcl_AppendObjToObj(objResultPtr, objResultPtr);
	    done *= 2;
	}
	Tcl_AppendUnicodeToObj(objResultPtr, Tcl_GetUnicode(objResultPtr),
		(count - done) * length);
    } else {
	/*
	 * Efficiently concatenate string reps.
	 */

	if (!inPlace || Tcl_IsShared(objPtr)) {
	    objResultPtr = Tcl_NewStringObj(TclGetString(objPtr), length);
	} else {
	    TclFreeInternalRep(objPtr);
	    objResultPtr = objPtr;
	}
        /* TODO - overflow check */
        if (0 == Tcl_AttemptSetObjLength(objResultPtr, count*length)) {
	    if (interp) {
		Tcl_SetObjResult(interp, Tcl_ObjPrintf(
			"string size overflow: unable to alloc %" TCL_SIZE_MODIFIER "d bytes",
			count*length));
		Tcl_SetErrorCode(interp, "TCL", "MEMORY", NULL);
	    }
	    return NULL;
	}
	Tcl_SetObjLength(objResultPtr, length);
	while (count - done > done) {
	    Tcl_AppendObjToObj(objResultPtr, objResultPtr);
	    done *= 2;
	}
	Tcl_AppendToObj(objResultPtr, TclGetString(objResultPtr),
		(count - done) * length);
    }
    return objResultPtr;

}

/*
 *---------------------------------------------------------------------------
 *
 * TclStringCat --
 *
 *	Performs the [string cat] function.
 *
 * Results:
 * 	A (Tcl_Obj *) pointing to the result value, or NULL in case of an
 * 	error.
 *
 * Side effects:
 * 	On error, when interp is not NULL, error information is left in it.
 *
 *---------------------------------------------------------------------------
 */

Tcl_Obj *
TclStringCat(
    Tcl_Interp *interp,
    Tcl_Size objc,
    Tcl_Obj * const objv[],
    int flags)
{
    Tcl_Obj *objResultPtr, * const *ov;
    int binary = 1;
    Tcl_Size oc;
    Tcl_Size length = 0;
    int allowUniChar = 1, requestUniChar = 0, forceUniChar = 0;
    Tcl_Size first = objc - 1;	/* Index of first value possibly not empty */
    Tcl_Size last = 0;		/* Index of last value possibly not empty */
    int inPlace = (flags & TCL_STRING_IN_PLACE) && !Tcl_IsShared(*objv);

    /* assert ( objc >= 0 ) */

    if (objc <= 1) {
	/* Negative (shouldn't be), one or no objects; return first or empty */
	return objc == 1 ? objv[0] : Tcl_NewObj();
    }

    /* assert ( objc >= 2 ) */

    /*
     * Analyze to determine what representation result should be.
     * GOALS:	Avoid shimmering & string rep generation.
     * 		Produce pure bytearray when possible.
     * 		Error on overflow.
     */

    ov = objv, oc = objc;
    do {
	Tcl_Obj *objPtr = *ov++;

	if (TclIsPureByteArray(objPtr)) {
	    allowUniChar = 0;
	} else if (objPtr->bytes) {
	    /* Value has a string rep. */
	    if (objPtr->length) {
		/*
		 * Non-empty string rep. Not a pure bytearray, so we won't
		 * create a pure bytearray.
		 */

	 	binary = 0;
	 	if ((objPtr->typePtr) && (objPtr->typePtr != &tclStringType)) {
		    /* Prevent shimmer of non-string types. */
		    allowUniChar = 0;
		}
	    }
	} else {
	    /* assert (objPtr->typePtr != NULL) -- stork! */
	    binary = 0;
	    if (TclHasInternalRep(objPtr, &tclStringType)) {
		/* Have a pure Unicode value; ask to preserve it */
		requestUniChar = 1;
	    } else {
		/* Have another type; prevent shimmer */
		allowUniChar = 0;
	    }
	}
    } while (--oc && (binary || allowUniChar));

    if (binary) {
	/*
	 * Result will be pure byte array. Pre-size it
	 */

	Tcl_Size numBytes = 0;
	ov = objv;
	oc = objc;
	do {
	    Tcl_Obj *objPtr = *ov++;

	    /*
	     * Every argument is either a bytearray with a ("pure")
	     * value we know we can safely use, or it is an empty string.
	     * We don't need to count bytes for the empty strings.
	     */

	    if (TclIsPureByteArray(objPtr)) {
		(void)Tcl_GetByteArrayFromObj(objPtr, &numBytes); /* PANIC? */

		if (numBytes) {
		    last = objc - oc;
		    if (length == 0) {
			first = last;
		    }
		    if (length > (TCL_SIZE_MAX-numBytes)) {
			goto overflow;
		    }
		    length += numBytes;
		}
	    }
	} while (--oc);
    } else if ((allowUniChar && requestUniChar) || forceUniChar) {
	/*
	 * Result will be pure Tcl_UniChar array. Pre-size it.
	 */

	ov = objv;
	oc = objc;
	do {
	    Tcl_Obj *objPtr = *ov++;

	    if ((objPtr->bytes == NULL) || (objPtr->length)) {
		Tcl_Size numChars;

		(void)Tcl_GetUnicodeFromObj(objPtr, &numChars); /* PANIC? */
		if (numChars) {
		    last = objc - oc;
		    if (length == 0) {
			first = last;
		    }
		    if (length > (Tcl_Size) ((TCL_SIZE_MAX/sizeof(Tcl_UniChar))-numChars)) {
			goto overflow;
		    }
		    length += numChars;
		}
	    }
	} while (--oc);
    } else {
	/* Result will be concat of string reps. Pre-size it. */
	ov = objv; oc = objc;
	do {
	    Tcl_Obj *pendingPtr = NULL;

	    /*
	     * Loop until a possibly non-empty value is reached.
	     * Keep string rep generation pending when possible.
	     */

	    do {
		/* assert ( pendingPtr == NULL ) */
		/* assert ( length == 0 ) */

		Tcl_Obj *objPtr = *ov++;

		if (objPtr->bytes == NULL
		    && TclCheckEmptyString(objPtr) != TCL_EMPTYSTRING_YES) {
		    /* No string rep; Take the chance we can avoid making it */
		    pendingPtr = objPtr;
		} else {
		    (void)Tcl_GetStringFromObj(objPtr, &length); /* PANIC? */
		}
	    } while (--oc && (length == 0) && (pendingPtr == NULL));

	    /*
 	     * Either we found a possibly non-empty value, and we remember
 	     * this index as the first and last such value so far seen,
	     * or (oc == 0) and all values are known empty,
 	     * so first = last = objc - 1 signals the right quick return.
 	     */

	    first = last = objc - oc - 1;

	    if (oc && (length == 0)) {
		Tcl_Size numBytes;

		/* assert ( pendingPtr != NULL ) */

		/*
		 * There's a pending value followed by more values.  Loop over
		 * remaining values generating strings until a non-empty value
		 * is found, or the pending value gets its string generated.
		 */

		do {
		    Tcl_Obj *objPtr = *ov++;
		    (void)Tcl_GetStringFromObj(objPtr, &numBytes); /* PANIC? */
		} while (--oc && numBytes == 0 && pendingPtr->bytes == NULL);

		if (numBytes) {
		    last = objc -oc -1;
		}
		if (oc || numBytes) {
		    (void)Tcl_GetStringFromObj(pendingPtr, &length);
		}
		if (length == 0) {
		    if (numBytes) {
			first = last;
		    }
		} else if (numBytes > (TCL_SIZE_MAX - length)) {
		    goto overflow;
		}
		length += numBytes;
	    }
	} while (oc && (length == 0));

	while (oc) {
	    Tcl_Size numBytes;
	    Tcl_Obj *objPtr = *ov++;

	    /* assert ( length > 0 && pendingPtr == NULL )  */

	    TclGetString(objPtr); /* PANIC? */
	    numBytes = objPtr->length;
	    if (numBytes) {
		last = objc - oc;
		if (numBytes > (TCL_SIZE_MAX - length)) {
		    goto overflow;
		}
		length += numBytes;
	    }
	    --oc;
	}
    }

    if (last <= first /*|| length == 0 */) {
	/* Only one non-empty value or zero length; return first */
	/* NOTE: (length == 0) implies (last <= first) */
	return objv[first];
    }

    objv += first; objc = (last - first + 1);
    inPlace = (flags & TCL_STRING_IN_PLACE) && !Tcl_IsShared(*objv);

    if (binary) {
	/* Efficiently produce a pure byte array result */
	unsigned char *dst;

	/*
	 * Broken interface! Byte array value routines offer no way to handle
	 * failure to allocate enough space. Following stanza may panic.
	 */

	if (inPlace) {
	    Tcl_Size start = 0;

	    objResultPtr = *objv++; objc--;
	    (void)Tcl_GetByteArrayFromObj(objResultPtr, &start);
	    dst = Tcl_SetByteArrayLength(objResultPtr, length) + start;
	} else {
	    objResultPtr = Tcl_NewByteArrayObj(NULL, length);
	    dst = Tcl_SetByteArrayLength(objResultPtr, length);
	}
	while (objc--) {
	    Tcl_Obj *objPtr = *objv++;

	    /*
	     * Every argument is either a bytearray with a ("pure")
	     * value we know we can safely use, or it is an empty string.
	     * We don't need to copy bytes from the empty strings.
	     */

	    if (TclIsPureByteArray(objPtr)) {
		Tcl_Size more = 0;
		unsigned char *src = Tcl_GetByteArrayFromObj(objPtr, &more);
		memcpy(dst, src, more);
		dst += more;
	    }
	}
    } else if ((allowUniChar && requestUniChar) || forceUniChar) {
	/* Efficiently produce a pure Tcl_UniChar array result */
	Tcl_UniChar *dst;

	if (inPlace) {
	    Tcl_Size start;

	    objResultPtr = *objv++; objc--;

	    /* Ugly interface! Force resize of the unicode array. */
	    (void)Tcl_GetUnicodeFromObj(objResultPtr, &start);
	    Tcl_InvalidateStringRep(objResultPtr);
	    if (0 == Tcl_AttemptSetObjLength(objResultPtr, length)) {
		if (interp) {
		    Tcl_SetObjResult(interp, Tcl_ObjPrintf(
		    	"concatenation failed: unable to alloc %"
			TCL_Z_MODIFIER "u bytes",
			STRING_SIZE(length)));
		    Tcl_SetErrorCode(interp, "TCL", "MEMORY", NULL);
		}
		return NULL;
	    }
	    dst = Tcl_GetUnicode(objResultPtr) + start;
	} else {
	    Tcl_UniChar ch = 0;

	    /* Ugly interface! No scheme to init array size. */
	    objResultPtr = Tcl_NewUnicodeObj(&ch, 0);	/* PANIC? */
	    if (0 == Tcl_AttemptSetObjLength(objResultPtr, length)) {
		Tcl_DecrRefCount(objResultPtr);
		if (interp) {
		    Tcl_SetObjResult(interp, Tcl_ObjPrintf(
		    	"concatenation failed: unable to alloc %"
			TCL_Z_MODIFIER "u bytes",
			STRING_SIZE(length)));
		    Tcl_SetErrorCode(interp, "TCL", "MEMORY", NULL);
		}
		return NULL;
	    }
	    dst = Tcl_GetUnicode(objResultPtr);
	}
	while (objc--) {
	    Tcl_Obj *objPtr = *objv++;

	    if ((objPtr->bytes == NULL) || (objPtr->length)) {
		Tcl_Size more;
		Tcl_UniChar *src = Tcl_GetUnicodeFromObj(objPtr, &more);
		memcpy(dst, src, more * sizeof(Tcl_UniChar));
		dst += more;
	    }
	}
    } else {
	/* Efficiently concatenate string reps */
	char *dst;

	if (inPlace) {
	    Tcl_Size start;

	    objResultPtr = *objv++; objc--;

	    (void)Tcl_GetStringFromObj(objResultPtr, &start);
	    if (0 == Tcl_AttemptSetObjLength(objResultPtr, length)) {
		if (interp) {
		    Tcl_SetObjResult(interp, Tcl_ObjPrintf(
		    	"concatenation failed: unable to alloc %" TCL_Z_MODIFIER "u bytes",
			length));
		    Tcl_SetErrorCode(interp, "TCL", "MEMORY", NULL);
		}
		return NULL;
	    }
	    dst = TclGetString(objResultPtr) + start;

	    /* assert ( length > start ) */
	    TclFreeInternalRep(objResultPtr);
	} else {
	    TclNewObj(objResultPtr);	/* PANIC? */
	    if (0 == Tcl_AttemptSetObjLength(objResultPtr, length)) {
		Tcl_DecrRefCount(objResultPtr);
		if (interp) {
		    Tcl_SetObjResult(interp, Tcl_ObjPrintf(
		    	"concatenation failed: unable to alloc %" TCL_Z_MODIFIER "u bytes",
			length));
		    Tcl_SetErrorCode(interp, "TCL", "MEMORY", NULL);
		}
		return NULL;
	    }
	    dst = TclGetString(objResultPtr);
	}
	while (objc--) {
	    Tcl_Obj *objPtr = *objv++;

	    if ((objPtr->bytes == NULL) || (objPtr->length)) {
		Tcl_Size more;
		char *src = Tcl_GetStringFromObj(objPtr, &more);

		memcpy(dst, src, more);
		dst += more;
	    }
	}
	/* Must NUL-terminate! */
	*dst = '\0';
    }
    return objResultPtr;

  overflow:
    if (interp) {
	Tcl_SetObjResult(interp, Tcl_ObjPrintf(
		    "max size for a Tcl value (%" TCL_SIZE_MODIFIER "d bytes) exceeded", TCL_SIZE_MAX));
	Tcl_SetErrorCode(interp, "TCL", "MEMORY", NULL);
    }
    return NULL;
}

/*
 *---------------------------------------------------------------------------
 *
 * TclStringCmp --
 *	Compare two Tcl_Obj values as strings.
 *
 * Results:
 *	Like memcmp, return -1, 0, or 1.
 *
 * Side effects:
 *	String representations may be generated.  Internal representation may
 *	be changed.
 *
 *---------------------------------------------------------------------------
 */

int
TclStringCmp(
    Tcl_Obj *value1Ptr,
    Tcl_Obj *value2Ptr,
    int checkEq,		/* comparison is only for equality */
    int nocase,			/* comparison is not case sensitive */
    Tcl_Size reqlength)		/* requested length in characters;
						 * TCL_INDEX_NONE to compare whole strings */
{
    const char *s1, *s2;
    int empty, match;
    Tcl_Size length, s1len = 0, s2len = 0;
    memCmpFn_t memCmpFn;

    if ((reqlength == 0) || (value1Ptr == value2Ptr)) {
	/*
	 * Always match at 0 chars of if it is the same obj.
	 * Note: as documented reqlength negative means it is ignored
	 */
	match = 0;
    } else {
	if (!nocase && TclIsPureByteArray(value1Ptr)
		&& TclIsPureByteArray(value2Ptr)) {
	    /*
	     * Use binary versions of comparisons since that won't cause undue
	     * type conversions and it is much faster. Only do this if we're
	     * case-sensitive (which is all that really makes sense with byte
	     * arrays anyway, and we have no memcasecmp() for some reason... :^)
	     */

	    s1 = (char *) Tcl_GetByteArrayFromObj(value1Ptr, &s1len);
	    s2 = (char *) Tcl_GetByteArrayFromObj(value2Ptr, &s2len);
	    memCmpFn = memcmp;
	} else if (TclHasInternalRep(value1Ptr, &tclStringType)
		&& TclHasInternalRep(value2Ptr, &tclStringType)) {
	    /*
	     * Do a Unicode-specific comparison if both of the args are of String
	     * type. If the char length == byte length, we can do a memcmp. In
	     * benchmark testing this proved the most efficient check between the
	     * Unicode and string comparison operations.
	     */

	    if (nocase) {
		s1 = (char *) Tcl_GetUnicodeFromObj(value1Ptr, &s1len);
		s2 = (char *) Tcl_GetUnicodeFromObj(value2Ptr, &s2len);
		memCmpFn = (memCmpFn_t)TclUniCharNcasecmp;
	    } else {
		s1len = Tcl_GetCharLength(value1Ptr);
		s2len = Tcl_GetCharLength(value2Ptr);
		if ((s1len == value1Ptr->length)
			&& (value1Ptr->bytes != NULL)
			&& (s2len == value2Ptr->length)
			&& (value2Ptr->bytes != NULL)) {
			/* each byte represents one character so s1l3n, s2l3n, and
			 * reqlength are in both bytes and characters
			 */
		    s1 = value1Ptr->bytes;
		    s2 = value2Ptr->bytes;
		    memCmpFn = memcmp;
		} else {
		    s1 = (char *) Tcl_GetUnicode(value1Ptr);
		    s2 = (char *) Tcl_GetUnicode(value2Ptr);
		    if (
#if defined(WORDS_BIGENDIAN)
			    1
#else
			    checkEq
#endif
			    ) {
			memCmpFn = memcmp;
			s1len *= sizeof(Tcl_UniChar);
			s2len *= sizeof(Tcl_UniChar);
			if (reqlength > 0) {
			    reqlength *= sizeof(Tcl_UniChar);
			}
		    } else {
			memCmpFn = (memCmpFn_t) TclUniCharNcmp;
		    }
		}
	    }
	} else {
	    empty = TclCheckEmptyString(value1Ptr);
	    if (empty > 0) {
		switch (TclCheckEmptyString(value2Ptr)) {
		case -1:
		    s1 = 0;
		    s1len = 0;
		    s2 = Tcl_GetStringFromObj(value2Ptr, &s2len);
		    break;
		case 0:
		    match = -1;
		    goto matchdone;
		case 1:
		default: /* avoid warn: `s2` may be used uninitialized */
		    match = 0;
		    goto matchdone;
		}
	    } else if (TclCheckEmptyString(value2Ptr) > 0) {
		switch (empty) {
		case -1:
		    s2 = 0;
		    s2len = 0;
		    s1 = Tcl_GetStringFromObj(value1Ptr, &s1len);
		    break;
		case 0:
		    match = 1;
		    goto matchdone;
		case 1:
		default: /* avoid warn: `s1` may be used uninitialized */
		    match = 0;
		    goto matchdone;
		}
	    } else {
		s1 = Tcl_GetStringFromObj(value1Ptr, &s1len);
		s2 = Tcl_GetStringFromObj(value2Ptr, &s2len);
	    }
	    if (!nocase && checkEq && reqlength < 0) {
		/*
		 * When we have equal-length we can check only for
		 * (in)equality. We can use memcmp in all (n)eq cases because
		 * we don't need to worry about lexical LE/BE variance.
		 */

		memCmpFn = memcmp;
	    } else {
		/*
		 * As a catch-all we will work with UTF-8. We cannot use
		 * memcmp() as that is unsafe with any string containing NUL
		 * (\xC0\x80 in Tcl's utf rep). We can use the more efficient
		 * TclpUtfNcmp2 if we are case-sensitive and no specific
		 * length was requested.
		 */

		if ((reqlength < 0) && !nocase) {
		    memCmpFn = (memCmpFn_t) TclpUtfNcmp2;
		} else {
		    s1len = Tcl_NumUtfChars(s1, s1len);
		    s2len = Tcl_NumUtfChars(s2, s2len);
		    memCmpFn = (memCmpFn_t)
			    (nocase ? Tcl_UtfNcasecmp : Tcl_UtfNcmp);
		}
	    }
	}

	/* At this point s1len, s2len, and reqlength should by now have been
	 * adjusted so that they are all in the units expected by the selected
	 * comparison function.
	 */
	length = (s1len < s2len) ? s1len : s2len;
	if (reqlength < 0) {
	    /*
	     * The requested length is negative, so ignore it by setting it
	     * to length + 1 to correct the match var.
	     */

	    reqlength = length + 1;
	} else if (reqlength > 0 && reqlength < length) {
	    length = reqlength;
	}

	if (checkEq && reqlength < 0 && (s1len != s2len)) {
	    match = 1;		/* This will be reversed below. */
	} else {
	    /*
	     * The comparison function should compare up to the minimum byte
	     * length only.
	     */

	    match = memCmpFn(s1, s2, length);
	}
	if ((match == 0) && (reqlength > length)) {
	    match = s1len - s2len;
	}
	match = (match > 0) ? 1 : (match < 0) ? -1 : 0;
    }
  matchdone:
    return match;
}

/*
 *---------------------------------------------------------------------------
 *
 * TclStringFirst --
 *
 *	Implements the [string first] operation.
 *
 * Results:
 *	If needle is found as a substring of haystack, the index of the
 *	first instance of such a find is returned.  If needle is not present
 *	as a substring of haystack, -1 is returned.
 *
 * Side effects:
 *	needle and haystack may have their Tcl_ObjType changed.
 *
 *---------------------------------------------------------------------------
 */

Tcl_Obj *
TclStringFirst(
    Tcl_Obj *needle,
    Tcl_Obj *haystack,
    Tcl_Size start)
{
    Tcl_Size lh = 0, ln = Tcl_GetCharLength(needle);
    Tcl_Size value = -1;
    Tcl_UniChar *checkStr, *endStr, *uh, *un;
    Tcl_Obj *obj;

    if (start < 0) {
	start = 0;
    }
    if (ln == 0) {
	/* We don't find empty substrings.  Bizarre!
	 * Whenever this routine is turned into a proper substring
	 * finder, change to `return start` after limits imposed. */
	goto firstEnd;
    }

    if (TclIsPureByteArray(needle) && TclIsPureByteArray(haystack)) {
	unsigned char *end, *check, *bh;
	unsigned char *bn = Tcl_GetByteArrayFromObj(needle, &ln);

	/* Find bytes in bytes */
	bh = Tcl_GetByteArrayFromObj(haystack, &lh);
	if ((lh < ln) || (start > lh - ln)) {
	    /* Don't start the loop if there cannot be a valid answer */
	    goto firstEnd;
	}
	end = bh + lh;

	check = bh + start;
	while (check + ln <= end) {
	    /*
	     * Look for the leading byte of the needle in the haystack
	     * starting at check and stopping when there's not enough room
	     * for the needle left.
	     */
	    check = (unsigned char *)memchr(check, bn[0], (end + 1 - ln) - check);
	    if (check == NULL) {
		/* Leading byte not found -> needle cannot be found. */
		goto firstEnd;
	    }
	    /* Leading byte found, check rest of needle. */
	    if (0 == memcmp(check+1, bn+1, ln-1)) {
		/* Checks! Return the successful index. */
		value = (check - bh);
		goto firstEnd;
	    }
	    /* Rest of needle match failed; Iterate to continue search. */
	    check++;
	}
	goto firstEnd;
    }

    /*
     * TODO: It might be nice to support some cases where it is not
     * necessary to shimmer to &tclStringType to compute the result,
     * and instead operate just on the objPtr->bytes values directly.
     * However, we also do not want the answer to change based on the
     * code pathway, or if it does we want that to be for some values
     * we explicitly decline to support.  Getting there will involve
     * locking down in practice more firmly just what encodings produce
     * what supported results for the objPtr->bytes values.  For now,
     * do only the well-defined Tcl_UniChar array search.
     */

    un = Tcl_GetUnicodeFromObj(needle, &ln);
    uh = Tcl_GetUnicodeFromObj(haystack, &lh);
    if ((lh < ln) || (start > lh - ln)) {
	/* Don't start the loop if there cannot be a valid answer */
	goto firstEnd;
    }
    endStr = uh + lh;

    for (checkStr = uh + start; checkStr + ln <= endStr; checkStr++) {
	if ((*checkStr == *un) && (0 ==
		memcmp(checkStr + 1, un + 1, (ln-1) * sizeof(Tcl_UniChar)))) {
	    value =  (checkStr - uh);
	    goto firstEnd;
	}
    }
  firstEnd:
    TclNewIndexObj(obj, value);
    return obj;
}

/*
 *---------------------------------------------------------------------------
 *
 * TclStringLast --
 *
 *	Implements the [string last] operation.
 *
 * Results:
 *	If needle is found as a substring of haystack, the index of the
 *	last instance of such a find is returned.  If needle is not present
 *	as a substring of haystack, -1 is returned.
 *
 * Side effects:
 *	needle and haystack may have their Tcl_ObjType changed.
 *
 *---------------------------------------------------------------------------
 */

Tcl_Obj *
TclStringLast(
    Tcl_Obj *needle,
    Tcl_Obj *haystack,
    Tcl_Size last)
{
    Tcl_Size lh = 0, ln = Tcl_GetCharLength(needle);
    Tcl_Size value = -1;
    Tcl_UniChar *checkStr, *uh, *un;
    Tcl_Obj *obj;

    if (ln == 0) {
	/*
	 * 	We don't find empty substrings.  Bizarre!
	 *
	 * 	TODO: When we one day make this a true substring
	 * 	finder, change this to "return last", after limitation.
	 */
	goto lastEnd;
    }

    if (TclIsPureByteArray(needle) && TclIsPureByteArray(haystack)) {
	unsigned char *check, *bh = Tcl_GetByteArrayFromObj(haystack, &lh);
	unsigned char *bn = Tcl_GetByteArrayFromObj(needle, &ln);

	if (last >= lh) {
	    last = lh - 1;
	}
	if (last + 1 < ln) {
	    /* Don't start the loop if there cannot be a valid answer */
	    goto lastEnd;
	}
	check = bh + last + 1 - ln;

	while (check >= bh) {
	    if ((*check == bn[0])
		    && (0 == memcmp(check+1, bn+1, ln-1))) {
		value = (check - bh);
		goto lastEnd;
	    }
	    check--;
	}
	goto lastEnd;
    }

    uh = Tcl_GetUnicodeFromObj(haystack, &lh);
    un = Tcl_GetUnicodeFromObj(needle, &ln);

    if (last >= lh) {
	last = lh - 1;
    }
    if (last + 1 < ln) {
	/* Don't start the loop if there cannot be a valid answer */
	goto lastEnd;
    }
    checkStr = uh + last + 1 - ln;
    while (checkStr >= uh) {
	if ((*checkStr == un[0])
		&& (0 == memcmp(checkStr+1, un+1, (ln-1)*sizeof(Tcl_UniChar)))) {
	    value = (checkStr - uh);
	    goto lastEnd;
	}
	checkStr--;
    }
  lastEnd:
    TclNewIndexObj(obj, value);
    return obj;
}

/*
 *---------------------------------------------------------------------------
 *
 * TclStringReverse --
 *
 *	Implements the [string reverse] operation.
 *
 * Results:
 *	A Tcl value which is the [string reverse] of the argument supplied.
 *	When sharing rules permit and the caller requests, the returned value
 *	might be the argument with modifications done in place.
 *
 * Side effects:
 *	May allocate a new Tcl_Obj.
 *
 *---------------------------------------------------------------------------
 */

static void
ReverseBytes(
    unsigned char *to,		/* Copy bytes into here... */
    unsigned char *from,	/* ...from here... */
    Tcl_Size count)		/* Until this many are copied, */
				/* reversing as you go. */
{
    unsigned char *src = from + count;

    if (to == from) {
	/* Reversing in place */
	while (--src > to) {
	    unsigned char c = *src;

	    *src = *to;
	    *to++ = c;
	}
    } else {
	while (--src >= from) {
	    *to++ = *src;
	}
    }
}

Tcl_Obj *
TclStringReverse(
    Tcl_Obj *objPtr,
    int flags)
{
    String *stringPtr;
    Tcl_UniChar ch = 0;
    int inPlace = flags & TCL_STRING_IN_PLACE;

    if (TclIsPureByteArray(objPtr)) {
	Tcl_Size numBytes = 0;
	unsigned char *from = Tcl_GetByteArrayFromObj(objPtr, &numBytes);

	if (!inPlace || Tcl_IsShared(objPtr)) {
	    objPtr = Tcl_NewByteArrayObj(NULL, numBytes);
	}
	ReverseBytes(Tcl_GetByteArrayFromObj(objPtr, (Tcl_Size *)NULL), from, numBytes);
	return objPtr;
    }

    SetStringFromAny(NULL, objPtr);
    stringPtr = GET_STRING(objPtr);

    if (stringPtr->hasUnicode) {
	Tcl_UniChar *from = Tcl_GetUnicode(objPtr);
	stringPtr = GET_STRING(objPtr);
	Tcl_UniChar *src = from + stringPtr->numChars;
	Tcl_UniChar *to;

	if (!inPlace || Tcl_IsShared(objPtr)) {
	    /*
	     * Create a non-empty, pure Unicode value, so we can coax
	     * Tcl_SetObjLength into growing the Unicode rep buffer.
	     */

	    objPtr = Tcl_NewUnicodeObj(&ch, 1);
	    Tcl_SetObjLength(objPtr, stringPtr->numChars);
	    to = Tcl_GetUnicode(objPtr);
	    stringPtr = GET_STRING(objPtr);
	    while (--src >= from) {
		*to++ = *src;
	    }
	} else {
	    /*
	     * Reversing in place.
	     */

	    while (--src > from) {
		ch = *src;
		*src = *from;
		*from++ = ch;
	    }
	}
    }

    if (objPtr->bytes) {
	Tcl_Size numChars = stringPtr->numChars;
	Tcl_Size numBytes = objPtr->length;
	char *to, *from = objPtr->bytes;

	if (!inPlace || Tcl_IsShared(objPtr)) {
	    TclNewObj(objPtr);
	    Tcl_SetObjLength(objPtr, numBytes);
	}
	to = objPtr->bytes;

	if (numChars < numBytes) {
	    /*
	     * Either numChars == -1 and we don't know how many chars are
	     * represented by objPtr->bytes and we need Pass 1 just in case,
	     * or numChars >= 0 and we know we have fewer chars than bytes, so
	     * we know there's a multibyte character needing Pass 1.
	     *
	     * Pass 1. Reverse the bytes of each multi-byte character.
	     */

	    Tcl_Size bytesLeft = numBytes;
	    int chw;

	    while (bytesLeft) {
		/*
		 * NOTE: We know that the from buffer is NUL-terminated. It's
		 * part of the contract for objPtr->bytes values. Thus, we can
		 * skip calling Tcl_UtfCharComplete() here.
		 */

		int bytesInChar = Tcl_UtfToUniChar(from, &chw);

		ReverseBytes((unsigned char *)to, (unsigned char *)from,
			bytesInChar);
		to += bytesInChar;
		from += bytesInChar;
		bytesLeft -= bytesInChar;
	    }

	    from = to = objPtr->bytes;
	}
	/* Pass 2. Reverse all the bytes. */
	ReverseBytes((unsigned char *)to, (unsigned char *)from, numBytes);
    }

    return objPtr;
}

/*
 *---------------------------------------------------------------------------
 *
 * TclStringReplace --
 *
 *	Implements the inner engine of the [string replace] and
 *	[string insert] commands.
 *
 *	The result is a concatenation of a prefix from objPtr, characters
 *	0 through first-1, the insertPtr string value, and a suffix from
 *	objPtr, characters from first + count to the end. The effect is as if
 *	the inner substring of characters first through first+count-1 are
 *	removed and replaced with insertPtr. If insertPtr is NULL, it is
 *	treated as an empty string. When passed the flag TCL_STRING_IN_PLACE,
 *	this routine will try to do the work within objPtr, so long as no
 *	sharing forbids it. Without that request, or as needed, a new Tcl
 *	value will be allocated to be the result.
 *
 * Results:
 *	A Tcl value that is the result of the substring replacement. May
 *	return NULL in case of an error. When NULL is returned and interp is
 *	non-NULL, error information is left in interp
 *
 *---------------------------------------------------------------------------
 */

Tcl_Obj *
TclStringReplace(
    Tcl_Interp *interp,		/* For error reporting, may be NULL */
    Tcl_Obj *objPtr,		/* String to act upon */
    Tcl_Size first,		/* First index to replace */
    Tcl_Size count,		/* How many chars to replace */
    Tcl_Obj *insertPtr,		/* Replacement string, may be NULL */
    int flags)			/* TCL_STRING_IN_PLACE => attempt in-place */
{
    int inPlace = flags & TCL_STRING_IN_PLACE;
    Tcl_Obj *result;

    /* Replace nothing with nothing */
    if ((insertPtr == NULL) && (count <= 0)) {
	if (inPlace) {
	    return objPtr;
	} else {
	    return Tcl_DuplicateObj(objPtr);
	}
    }
    if (first < 0) {
	first = 0;
    }

    /*
     * The caller very likely had to call Tcl_GetCharLength() or similar
     * to be able to process index values.  This means it is likely that
     * objPtr is either a proper "bytearray" or a "string" or else it has
     * a known and short string rep.
     */

    if (TclIsPureByteArray(objPtr)) {
	Tcl_Size numBytes = 0;
	unsigned char *bytes = Tcl_GetByteArrayFromObj(objPtr, &numBytes);

	if (insertPtr == NULL) {
	    /* Replace something with nothing. */

	    assert ( first <= numBytes ) ;
	    assert ( count <= numBytes ) ;
	    assert ( first + count <= numBytes ) ;

	    result = Tcl_NewByteArrayObj(NULL, numBytes - count);/* PANIC? */
	    TclAppendBytesToByteArray(result, bytes, first);
	    TclAppendBytesToByteArray(result, bytes + first + count,
		    numBytes - count - first);
	    return result;
	}

	/* Replace everything */
	if ((first == 0) && (count == numBytes)) {
	    return insertPtr;
	}

	if (TclIsPureByteArray(insertPtr)) {
	    Tcl_Size newBytes = 0;
	    unsigned char *iBytes
		    = Tcl_GetByteArrayFromObj(insertPtr, &newBytes);

	    if (count == newBytes && inPlace && !Tcl_IsShared(objPtr)) {
		/*
		 * Removal count and replacement count are equal.
		 * Other conditions permit. Do in-place splice.
		 */

		memcpy(bytes + first, iBytes, count);
		Tcl_InvalidateStringRep(objPtr);
		return objPtr;
	    }

	    if (newBytes > (TCL_SIZE_MAX - (numBytes - count))) {
		if (interp) {
		    Tcl_SetObjResult(interp, Tcl_ObjPrintf(
			    "max size for a Tcl value (%" TCL_SIZE_MODIFIER "d bytes) exceeded",
			    TCL_SIZE_MAX));
		    Tcl_SetErrorCode(interp, "TCL", "MEMORY", NULL);
		}
		return NULL;
	    }
	    result = Tcl_NewByteArrayObj(NULL, numBytes - count + newBytes);
								/* PANIC? */
	    Tcl_SetByteArrayLength(result, 0);
	    TclAppendBytesToByteArray(result, bytes, first);
	    TclAppendBytesToByteArray(result, iBytes, newBytes);
	    TclAppendBytesToByteArray(result, bytes + first + count,
		    numBytes - count - first);
	    return result;
	}

	/* Flow through to try other approaches below */
    }

    /*
     * TODO: Figure out how not to generate a Tcl_UniChar array rep
     * when it can be determined objPtr->bytes points to a string of
     * all single-byte characters so we can index it directly.
     */

    /* The traditional implementation... */
    {
	Tcl_Size numChars;
	Tcl_UniChar *ustring = Tcl_GetUnicodeFromObj(objPtr, &numChars);

	/* TODO: Is there an in-place option worth pursuing here? */

	result = Tcl_NewUnicodeObj(ustring, first);
	if (insertPtr) {
	    Tcl_AppendObjToObj(result, insertPtr);
	}
	if ((first + count) < numChars) {
	    Tcl_AppendUnicodeToObj(result, ustring + first + count,
		    numChars - first - count);
	}

	return result;
    }
}

/*
 *---------------------------------------------------------------------------
 *
 * FillUnicodeRep --
 *
 *	Populate the Unicode internal rep with the Unicode form of its string
 *	rep. The object must already have a "String" internal rep.
 *
 * Results:
 *	None.
 *
 * Side effects:
 *	Reallocates the String internal rep.
 *
 *---------------------------------------------------------------------------
 */

static void
FillUnicodeRep(
    Tcl_Obj *objPtr)		/* The object in which to fill the unicode
				 * rep. */
{
    String *stringPtr = GET_STRING(objPtr);

    ExtendUnicodeRepWithString(objPtr, objPtr->bytes, objPtr->length,
	    stringPtr->numChars);
}

static void
ExtendUnicodeRepWithString(
    Tcl_Obj *objPtr,
    const char *bytes,
    Tcl_Size numBytes,
    Tcl_Size numAppendChars)
{
    String *stringPtr = GET_STRING(objPtr);
    Tcl_Size needed, numOrigChars = 0;
    Tcl_UniChar *dst, unichar = 0;

    if (stringPtr->hasUnicode) {
	numOrigChars = stringPtr->numChars;
    }
    if (numAppendChars == TCL_INDEX_NONE) {
	TclNumUtfCharsM(numAppendChars, bytes, numBytes);
    }
    needed = numOrigChars + numAppendChars;

    if (needed > stringPtr->maxChars) {
	GrowUnicodeBuffer(objPtr, needed);
	stringPtr = GET_STRING(objPtr);
    }

    stringPtr->hasUnicode = 1;
    if (bytes) {
	stringPtr->numChars = needed;
    } else {
	numAppendChars = 0;
    }
    dst = stringPtr->unicode + numOrigChars;
    if (numAppendChars-- > 0) {
	bytes += TclUtfToUniChar(bytes, &unichar);
	*dst++ = unichar;
	while (numAppendChars-- > 0) {
	    bytes += TclUtfToUniChar(bytes, &unichar);
	    *dst++ = unichar;
	}
    }
    *dst = 0;
}

/*
 *----------------------------------------------------------------------
 *
 * DupStringInternalRep --
 *
 *	Initialize the internal representation of a new Tcl_Obj to a copy of
 *	the internal representation of an existing string object.
 *
 * Results:
 *	None.
 *
 * Side effects:
 *	copyPtr's internal rep is set to a copy of srcPtr's internal
 *	representation.
 *
 *----------------------------------------------------------------------
 */

static void
DupStringInternalRep(
    Tcl_Obj *srcPtr,		/* Object with internal rep to copy. Must have
				 * an internal rep of type "String". */
    Tcl_Obj *copyPtr)		/* Object with internal rep to set. Must not
				 * currently have an internal rep.*/
{
    String *srcStringPtr = GET_STRING(srcPtr);
    String *copyStringPtr = NULL;

    if (srcStringPtr->numChars == TCL_INDEX_NONE) {
	/*
	 * The String struct in the source value holds zero useful data. Don't
	 * bother copying it. Don't even bother allocating space in which to
	 * copy it. Just let the copy be untyped.
	 */

	return;
    }

    if (srcStringPtr->hasUnicode) {
	int copyMaxChars;

	if (srcStringPtr->maxChars / 2 >= srcStringPtr->numChars) {
	    copyMaxChars = 2 * srcStringPtr->numChars;
	} else {
	    copyMaxChars = srcStringPtr->maxChars;
	}
	copyStringPtr = stringAttemptAlloc(copyMaxChars);
	if (copyStringPtr == NULL) {
	    copyMaxChars = srcStringPtr->numChars;
	    copyStringPtr = stringAlloc(copyMaxChars);
	}
	copyStringPtr->maxChars = copyMaxChars;
	memcpy(copyStringPtr->unicode, srcStringPtr->unicode,
		srcStringPtr->numChars * sizeof(Tcl_UniChar));
	copyStringPtr->unicode[srcStringPtr->numChars] = 0;
    } else {
	copyStringPtr = stringAlloc(0);
	copyStringPtr->maxChars = 0;
	copyStringPtr->unicode[0] = 0;
    }
    copyStringPtr->hasUnicode = srcStringPtr->hasUnicode;
    copyStringPtr->numChars = srcStringPtr->numChars;

    /*
     * Tricky point: the string value was copied by generic object management
     * code, so it doesn't contain any extra bytes that might exist in the
     * source object.
     */

    copyStringPtr->allocated = copyPtr->bytes ? copyPtr->length : 0;

    SET_STRING(copyPtr, copyStringPtr);
    copyPtr->typePtr = &tclStringType;
}

/*
 *----------------------------------------------------------------------
 *
 * SetStringFromAny --
 *
 *	Create an internal representation of type "String" for an object.
 *
 * Results:
 *	This operation always succeeds and returns TCL_OK.
 *
 * Side effects:
 *	Any old internal representation for objPtr is freed and the internal
 *	representation is set to &tclStringType.
 *
 *----------------------------------------------------------------------
 */

static int
SetStringFromAny(
    TCL_UNUSED(Tcl_Interp *),
    Tcl_Obj *objPtr)		/* The object to convert. */
{
    if (!TclHasInternalRep(objPtr, &tclStringType)) {
	String *stringPtr = stringAlloc(0);

	/*
	 * Convert whatever we have into an untyped value. Just A String.
	 */

	(void) TclGetString(objPtr);
	TclFreeInternalRep(objPtr);

	/*
	 * Create a basic String internalrep that just points to the UTF-8 string
	 * already in place at objPtr->bytes.
	 */

	stringPtr->numChars = -1;
	stringPtr->allocated = objPtr->length;
	stringPtr->maxChars = 0;
	stringPtr->hasUnicode = 0;
	SET_STRING(objPtr, stringPtr);
	objPtr->typePtr = &tclStringType;
    }
    return TCL_OK;
}

/*
 *----------------------------------------------------------------------
 *
 * UpdateStringOfString --
 *
 *	Update the string representation for an object whose internal
 *	representation is "String".
 *
 * Results:
 *	None.
 *
 * Side effects:
 *	The object's string may be set by converting its Unicode representation
 *	to UTF format.
 *
 *----------------------------------------------------------------------
 */

static void
UpdateStringOfString(
    Tcl_Obj *objPtr)		/* Object with string rep to update. */
{
    String *stringPtr = GET_STRING(objPtr);

    /*
     * This routine is only called when we need to generate the
     * string rep objPtr->bytes because it does not exist -- it is NULL.
     * In that circumstance, any lingering claim about the size of
     * memory pointed to by that NULL pointer is clearly bogus, and
     * needs a reset.
     */

    stringPtr->allocated = 0;

    if (stringPtr->numChars == 0) {
	TclInitStringRep(objPtr, NULL, 0);
    } else {
	(void) ExtendStringRepWithUnicode(objPtr, stringPtr->unicode,
		stringPtr->numChars);
    }
}

static Tcl_Size
ExtendStringRepWithUnicode(
    Tcl_Obj *objPtr,
    const Tcl_UniChar *unicode,
    Tcl_Size numChars)
{
    /*
     * Precondition: this is the "string" Tcl_ObjType.
     */

    Tcl_Size i, origLength, size = 0;
    char *dst;
    String *stringPtr = GET_STRING(objPtr);

    if (numChars < 0) {
	numChars = UnicodeLength(unicode);
    }

    if (numChars == 0) {
	return 0;
    }

    if (objPtr->bytes == NULL) {
	objPtr->length = 0;
    }
    size = origLength = objPtr->length;

    /*
     * Quick cheap check in case we have more than enough room.
     */

    if (numChars <= (TCL_SIZE_MAX - size)/TCL_UTF_MAX
	    && stringPtr->allocated >= size + numChars * TCL_UTF_MAX) {
	goto copyBytes;
    }

    for (i = 0; i < numChars && size >= 0; i++) {
	/* TODO - overflow check! I don't think check below at end suffices */
	size += TclUtfCount(unicode[i]);
    }
    if (size < 0) {
	Tcl_Panic("max size for a Tcl value (%" TCL_SIZE_MODIFIER "d bytes) exceeded", TCL_SIZE_MAX);
    }

    /*
     * Grow space if needed.
     */

    if (size > stringPtr->allocated) {
	GrowStringBuffer(objPtr, size, 1);
    }

  copyBytes:
    dst = objPtr->bytes + origLength;
    for (i = 0; i < numChars; i++) {
	dst += Tcl_UniCharToUtf(unicode[i], dst);
    }
    *dst = '\0';
    objPtr->length = dst - objPtr->bytes;
    return numChars;
}

/*
 *----------------------------------------------------------------------
 *
 * FreeStringInternalRep --
 *
 *	Deallocate the storage associated with a String data object's internal
 *	representation.
 *
 * Results:
 *	None.
 *
 * Side effects:
 *	Frees memory.
 *
 *----------------------------------------------------------------------
 */

static void
FreeStringInternalRep(
    Tcl_Obj *objPtr)		/* Object with internal rep to free. */
{
    Tcl_Free(GET_STRING(objPtr));
    objPtr->typePtr = NULL;
}

/*
 * Local Variables:
 * mode: c
 * c-basic-offset: 4
 * fill-column: 78
 * End:
 */<|MERGE_RESOLUTION|>--- conflicted
+++ resolved
@@ -69,12 +69,6 @@
 static Tcl_Size		UnicodeLength(const Tcl_UniChar *unicode);
 static void		UpdateStringOfString(Tcl_Obj *objPtr);
 
-<<<<<<< HEAD
-#define ISCONTINUATION(bytes) (\
-	((bytes)[0] & 0xC0) == 0x80)
-
-=======
->>>>>>> 4170c17a
 
 /*
  * The structure below defines the string Tcl object type by means of
