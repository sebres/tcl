--- conflicted
+++ resolved
@@ -490,13 +490,8 @@
 	return TCL_EMPTYSTRING_YES;
     }
 
-<<<<<<< HEAD
     if (TclListObjIsCanonical(objPtr)) {
-	Tcl_ListObjLength(NULL, objPtr, &length);
-=======
-    if (TclIsPureList(objPtr)) {
 	TclListObjLength(NULL, objPtr, &length);
->>>>>>> ff0585d8
 	return length == 0;
     }
 
