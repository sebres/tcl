/*
 * tclCmdMZ.c --
 *
 *	This file contains the top-level command routines for most of the Tcl
 *	built-in commands whose names begin with the letters M to Z. It
 *	contains only commands in the generic core (i.e. those that don't
 *	depend much upon UNIX facilities).
 *
 * Copyright © 1987-1993 The Regents of the University of California.
 * Copyright © 1994-1997 Sun Microsystems, Inc.
 * Copyright © 1998-2000 Scriptics Corporation.
 * Copyright © 2002 ActiveState Corporation.
 * Copyright © 2003-2009 Donal K. Fellows.
 *
 * See the file "license.terms" for information on usage and redistribution of
 * this file, and for a DISCLAIMER OF ALL WARRANTIES.
 */

#include "tclInt.h"
#include "tclCompile.h"
#include "tclRegexp.h"
#include "tclStringTrim.h"
#include "tclTomMath.h"

static inline Tcl_Obj *	During(Tcl_Interp *interp, int resultCode,
			    Tcl_Obj *oldOptions, Tcl_Obj *errorInfo);
static Tcl_NRPostProc	SwitchPostProc;
static Tcl_NRPostProc	TryPostBody;
static Tcl_NRPostProc	TryPostFinal;
static Tcl_NRPostProc	TryPostHandler;
static int		UniCharIsAscii(int character);
static int		UniCharIsHexDigit(int character);
static int	StringCmpOpts(Tcl_Interp *interp, Tcl_Size objc,
		    Tcl_Obj *const objv[], int *nocase,
		    Tcl_Size *reqlength);

/*
 * Default set of characters to trim in [string trim] and friends. This is a
 * UTF-8 literal string containing all Unicode space characters [TIP #413]
 */

const char tclDefaultTrimSet[] =
	"\x09\x0A\x0B\x0C\x0D " /* ASCII */
	"\xC0\x80" /*     nul (U+0000) */
	"\xC2\x85" /*     next line (U+0085) */
	"\xC2\xA0" /*     non-breaking space (U+00a0) */
	"\xE1\x9A\x80" /* ogham space mark (U+1680) */
	"\xE1\xA0\x8E" /* mongolian vowel separator (U+180e) */
	"\xE2\x80\x80" /* en quad (U+2000) */
	"\xE2\x80\x81" /* em quad (U+2001) */
	"\xE2\x80\x82" /* en space (U+2002) */
	"\xE2\x80\x83" /* em space (U+2003) */
	"\xE2\x80\x84" /* three-per-em space (U+2004) */
	"\xE2\x80\x85" /* four-per-em space (U+2005) */
	"\xE2\x80\x86" /* six-per-em space (U+2006) */
	"\xE2\x80\x87" /* figure space (U+2007) */
	"\xE2\x80\x88" /* punctuation space (U+2008) */
	"\xE2\x80\x89" /* thin space (U+2009) */
	"\xE2\x80\x8A" /* hair space (U+200a) */
	"\xE2\x80\x8B" /* zero width space (U+200b) */
	"\xE2\x80\xA8" /* line separator (U+2028) */
	"\xE2\x80\xA9" /* paragraph separator (U+2029) */
	"\xE2\x80\xAF" /* narrow no-break space (U+202f) */
	"\xE2\x81\x9F" /* medium mathematical space (U+205f) */
	"\xE2\x81\xA0" /* word joiner (U+2060) */
	"\xE3\x80\x80" /* ideographic space (U+3000) */
	"\xEF\xBB\xBF" /* zero width no-break space (U+feff) */
;

/*
 *----------------------------------------------------------------------
 *
 * Tcl_PwdObjCmd --
 *
 *	This procedure is invoked to process the "pwd" Tcl command. See the
 *	user documentation for details on what it does.
 *
 * Results:
 *	A standard Tcl result.
 *
 * Side effects:
 *	See the user documentation.
 *
 *----------------------------------------------------------------------
 */

int
Tcl_PwdObjCmd(
    TCL_UNUSED(void *),
    Tcl_Interp *interp,		/* Current interpreter. */
    Tcl_Size objc,			/* Number of arguments. */
    Tcl_Obj *const objv[])	/* Argument objects. */
{
    Tcl_Obj *retVal;

    if (objc != 1) {
	Tcl_WrongNumArgs(interp, 1, objv, NULL);
	return TCL_ERROR;
    }

    retVal = Tcl_FSGetCwd(interp);
    if (retVal == NULL) {
	return TCL_ERROR;
    }
    Tcl_SetObjResult(interp, retVal);
    Tcl_DecrRefCount(retVal);
    return TCL_OK;
}

/*
 *----------------------------------------------------------------------
 *
 * Tcl_RegexpObjCmd --
 *
 *	This procedure is invoked to process the "regexp" Tcl command. See
 *	the user documentation for details on what it does.
 *
 * Results:
 *	A standard Tcl result.
 *
 * Side effects:
 *	See the user documentation.
 *
 *----------------------------------------------------------------------
 */

int
Tcl_RegexpObjCmd(
    TCL_UNUSED(void *),
    Tcl_Interp *interp,		/* Current interpreter. */
    Tcl_Size objc,			/* Number of arguments. */
    Tcl_Obj *const objv[])	/* Argument objects. */
{
    Tcl_Size i, about, all, offset, stringLength, matchLength, cflags, eflags;
    int indices, match, doinline, numMatchesSaved;
    Tcl_RegExp regExpr;
    Tcl_Obj *objPtr, *startIndex = NULL, *resultPtr = NULL;
    Tcl_RegExpInfo info;
    static const char *const options[] = {
	"-all",		"-about",	"-indices",	"-inline",
	"-expanded",	"-line",	"-linestop",	"-lineanchor",
	"-nocase",	"-start",	"--",		NULL
    };
    enum regexpoptions {
	REGEXP_ALL,	REGEXP_ABOUT,	REGEXP_INDICES,	REGEXP_INLINE,
	REGEXP_EXPANDED,REGEXP_LINE,	REGEXP_LINESTOP,REGEXP_LINEANCHOR,
	REGEXP_NOCASE,	REGEXP_START,	REGEXP_LAST
    } index;

    indices = 0;
    about = 0;
    cflags = TCL_REG_ADVANCED;
    offset = TCL_INDEX_START;
    all = 0;
    doinline = 0;

    for (i = 1; i < objc; i++) {
	const char *name;

	name = TclGetString(objv[i]);
	if (name[0] != '-') {
	    break;
	}
	if (Tcl_GetIndexFromObj(interp, objv[i], options, "option", TCL_EXACT,
		&index) != TCL_OK) {
	    goto optionError;
	}
	switch (index) {
	case REGEXP_ALL:
	    all = 1;
	    break;
	case REGEXP_INDICES:
	    indices = 1;
	    break;
	case REGEXP_INLINE:
	    doinline = 1;
	    break;
	case REGEXP_NOCASE:
	    cflags |= TCL_REG_NOCASE;
	    break;
	case REGEXP_ABOUT:
	    about = 1;
	    break;
	case REGEXP_EXPANDED:
	    cflags |= TCL_REG_EXPANDED;
	    break;
	case REGEXP_LINE:
	    cflags |= TCL_REG_NEWLINE;
	    break;
	case REGEXP_LINESTOP:
	    cflags |= TCL_REG_NLSTOP;
	    break;
	case REGEXP_LINEANCHOR:
	    cflags |= TCL_REG_NLANCH;
	    break;
	case REGEXP_START: {
	    Tcl_Size temp;
	    if (++i >= objc) {
		goto endOfForLoop;
	    }
	    if (TclGetIntForIndexM(interp, objv[i], TCL_SIZE_MAX - 1, &temp) != TCL_OK) {
		goto optionError;
	    }
	    if (startIndex) {
		Tcl_DecrRefCount(startIndex);
	    }
	    startIndex = objv[i];
	    Tcl_IncrRefCount(startIndex);
	    break;
	}
	case REGEXP_LAST:
	    i++;
	    goto endOfForLoop;
	}
    }

  endOfForLoop:
    if ((objc - i) < (2 - about)) {
	Tcl_WrongNumArgs(interp, 1, objv,
		"?-option ...? exp string ?matchVar? ?subMatchVar ...?");
	goto optionError;
    }
    objc -= i;
    objv += i;

    /*
     * Check if the user requested -inline, but specified match variables; a
     * no-no.
     */

    if (doinline && ((objc - 2) != 0)) {
	Tcl_SetObjResult(interp, Tcl_NewStringObj(
		"regexp match variables not allowed when using -inline", -1));
	Tcl_SetErrorCode(interp, "TCL", "OPERATION", "REGEXP",
		"MIX_VAR_INLINE", (void *)NULL);
	goto optionError;
    }

    /*
     * Handle the odd about case separately.
     */

    if (about) {
	regExpr = Tcl_GetRegExpFromObj(interp, objv[0], cflags);
	if ((regExpr == NULL) || (TclRegAbout(interp, regExpr) < 0)) {
	optionError:
	    if (startIndex) {
		Tcl_DecrRefCount(startIndex);
	    }
	    return TCL_ERROR;
	}
	return TCL_OK;
    }

    /*
     * Get the length of the string that we are matching against so we can do
     * the termination test for -all matches. Do this before getting the
     * regexp to avoid shimmering problems.
     */

    objPtr = objv[1];
    stringLength = Tcl_GetCharLength(objPtr);

    if (startIndex) {
	TclGetIntForIndexM(interp, startIndex, stringLength, &offset);
	Tcl_DecrRefCount(startIndex);
	if (offset < 0) {
	    offset = TCL_INDEX_START;
	}
    }

    regExpr = Tcl_GetRegExpFromObj(interp, objv[0], cflags);
    if (regExpr == NULL) {
	return TCL_ERROR;
    }

    objc -= 2;
    objv += 2;

    if (doinline) {
	/*
	 * Save all the subexpressions, as we will return them as a list
	 */

	numMatchesSaved = -1;
    } else {
	/*
	 * Save only enough subexpressions for matches we want to keep, expect
	 * in the case of -all, where we need to keep at least one to know
	 * where to move the offset.
	 */

	numMatchesSaved = (objc == 0) ? all : objc;
    }

    /*
     * The following loop is to handle multiple matches within the same source
     * string; each iteration handles one match. If "-all" hasn't been
     * specified then the loop body only gets executed once. We terminate the
     * loop when the starting offset is past the end of the string.
     */

    while (1) {
	/*
	 * Pass either 0 or TCL_REG_NOTBOL in the eflags. Passing
	 * TCL_REG_NOTBOL indicates that the character at offset should not be
	 * considered the start of the line. If for example the pattern {^} is
	 * passed and -start is positive, then the pattern will not match the
	 * start of the string unless the previous character is a newline.
	 */

	if (offset == TCL_INDEX_START) {
	    eflags = 0;
	} else if (offset > stringLength) {
	    eflags = TCL_REG_NOTBOL;
	} else if (Tcl_GetUniChar(objPtr, offset-1) == '\n') {
	    eflags = 0;
	} else {
	    eflags = TCL_REG_NOTBOL;
	}

	match = Tcl_RegExpExecObj(interp, regExpr, objPtr, offset,
		numMatchesSaved, eflags);
	if (match < 0) {
	    return TCL_ERROR;
	}

	if (match == 0) {
	    /*
	     * We want to set the value of the interpreter result only when
	     * this is the first time through the loop.
	     */

	    if (all <= 1) {
		/*
		 * If inlining, the interpreter's object result remains an
		 * empty list, otherwise set it to an integer object w/ value
		 * 0.
		 */

		if (!doinline) {
		    Tcl_SetObjResult(interp, Tcl_NewWideIntObj(0));
		}
		return TCL_OK;
	    }
	    break;
	}

	/*
	 * If additional variable names have been specified, return index
	 * information in those variables.
	 */

	Tcl_RegExpGetInfo(regExpr, &info);
	if (doinline) {
	    /*
	     * It's the number of substitutions, plus one for the matchVar at
	     * index 0
	     */

	    objc = info.nsubs + 1;
	    if (all <= 1) {
		TclNewObj(resultPtr);
	    }
	}
	for (i = 0; i < objc; i++) {
	    Tcl_Obj *newPtr;

	    if (indices) {
		Tcl_Size start, end;
		Tcl_Obj *objs[2];

		/*
		 * Only adjust the match area if there was a match for that
		 * area. (Scriptics Bug 4391/SF Bug #219232)
		 */

		if (i <= info.nsubs && info.matches[i].start >= 0) {
		    start = offset + info.matches[i].start;
		    end = offset + info.matches[i].end;

		    /*
		     * Adjust index so it refers to the last character in the
		     * match instead of the first character after the match.
		     */

		    if (end >= offset) {
			end--;
		    }
		} else {
		    start = TCL_INDEX_NONE;
		    end = TCL_INDEX_NONE;
		}

		TclNewIndexObj(objs[0], start);
		TclNewIndexObj(objs[1], end);

		newPtr = Tcl_NewListObj(2, objs);
	    } else {
		if ((i <= info.nsubs) && (info.matches[i].end > 0)) {
		    newPtr = Tcl_GetRange(objPtr,
			    offset + info.matches[i].start,
			    offset + info.matches[i].end - 1);
		} else {
		    TclNewObj(newPtr);
		}
	    }
	    if (doinline) {
		if (Tcl_ListObjAppendElement(interp, resultPtr, newPtr)
			!= TCL_OK) {
		    Tcl_DecrRefCount(newPtr);
		    Tcl_DecrRefCount(resultPtr);
		    return TCL_ERROR;
		}
	    } else {
		if (Tcl_ObjSetVar2(interp, objv[i], NULL, newPtr,
			TCL_LEAVE_ERR_MSG) == NULL) {
		    return TCL_ERROR;
		}
	    }
	}

	if (all == 0) {
	    break;
	}

	/*
	 * Adjust the offset to the character just after the last one in the
	 * matchVar and increment all to count how many times we are making a
	 * match. We always increment the offset by at least one to prevent
	 * endless looping (as in the case: regexp -all {a*} a). Otherwise,
	 * when we match the NULL string at the end of the input string, we
	 * will loop indefinitely (because the length of the match is 0, so
	 * offset never changes).
	 */

	matchLength = (info.matches[0].end - info.matches[0].start);

	offset += info.matches[0].end;

	/*
	 * A match of length zero could happen for {^} {$} or {.*} and in
	 * these cases we always want to bump the index up one.
	 */

	if (matchLength == 0) {
	    offset++;
	}
	all++;
	if (offset >= stringLength) {
	    break;
	}
    }

    /*
     * Set the interpreter's object result to an integer object with value 1
     * if -all wasn't specified, otherwise it's all-1 (the number of times
     * through the while - 1).
     */

    if (doinline) {
	Tcl_SetObjResult(interp, resultPtr);
    } else {
	Tcl_SetObjResult(interp, Tcl_NewWideIntObj(all ? all-1 : 1));
    }
    return TCL_OK;
}

/*
 *----------------------------------------------------------------------
 *
 * Tcl_RegsubObjCmd --
 *
 *	This procedure is invoked to process the "regsub" Tcl command. See the
 *	user documentation for details on what it does.
 *
 * Results:
 *	A standard Tcl result.
 *
 * Side effects:
 *	See the user documentation.
 *
 *----------------------------------------------------------------------
 */

int
Tcl_RegsubObjCmd(
    TCL_UNUSED(void *),
    Tcl_Interp *interp,		/* Current interpreter. */
    Tcl_Size objc,			/* Number of arguments. */
    Tcl_Obj *const objv[])	/* Argument objects. */
{
    int result, cflags, all, match, command;
    Tcl_Size idx, wlen, wsublen = 0, offset, numMatches, numParts;
    Tcl_Size start, end, subStart, subEnd;
    Tcl_RegExp regExpr;
    Tcl_RegExpInfo info;
    Tcl_Obj *resultPtr, *subPtr, *objPtr, *startIndex = NULL;
    Tcl_UniChar ch, *wsrc, *wfirstChar, *wstring, *wsubspec = 0, *wend;

    static const char *const options[] = {
	"-all",		"-command",	"-expanded",	"-line",
	"-linestop",	"-lineanchor",	"-nocase",	"-start",
	"--",		NULL
    };
    enum regsubobjoptions {
	REGSUB_ALL,	 REGSUB_COMMAND,    REGSUB_EXPANDED, REGSUB_LINE,
	REGSUB_LINESTOP, REGSUB_LINEANCHOR, REGSUB_NOCASE,   REGSUB_START,
	REGSUB_LAST
    } index;

    cflags = TCL_REG_ADVANCED;
    all = 0;
    offset = TCL_INDEX_START;
    command = 0;
    resultPtr = NULL;

    for (idx = 1; idx < objc; idx++) {
	const char *name;

	name = TclGetString(objv[idx]);
	if (name[0] != '-') {
	    break;
	}
	if (Tcl_GetIndexFromObj(interp, objv[idx], options, "option",
		TCL_EXACT, &index) != TCL_OK) {
	    goto optionError;
	}
	switch (index) {
	case REGSUB_ALL:
	    all = 1;
	    break;
	case REGSUB_NOCASE:
	    cflags |= TCL_REG_NOCASE;
	    break;
	case REGSUB_COMMAND:
	    command = 1;
	    break;
	case REGSUB_EXPANDED:
	    cflags |= TCL_REG_EXPANDED;
	    break;
	case REGSUB_LINE:
	    cflags |= TCL_REG_NEWLINE;
	    break;
	case REGSUB_LINESTOP:
	    cflags |= TCL_REG_NLSTOP;
	    break;
	case REGSUB_LINEANCHOR:
	    cflags |= TCL_REG_NLANCH;
	    break;
	case REGSUB_START: {
	    Tcl_Size temp;
	    if (++idx >= objc) {
		goto endOfForLoop;
	    }
	    if (TclGetIntForIndexM(interp, objv[idx], TCL_SIZE_MAX - 1, &temp) != TCL_OK) {
		goto optionError;
	    }
	    if (startIndex) {
		Tcl_DecrRefCount(startIndex);
	    }
	    startIndex = objv[idx];
	    Tcl_IncrRefCount(startIndex);
	    break;
	}
	case REGSUB_LAST:
	    idx++;
	    goto endOfForLoop;
	}
    }

  endOfForLoop:
    if (objc < idx + 3 || objc > idx + 4) {
	Tcl_WrongNumArgs(interp, 1, objv,
		"?-option ...? exp string subSpec ?varName?");
    optionError:
	if (startIndex) {
	    Tcl_DecrRefCount(startIndex);
	}
	return TCL_ERROR;
    }

    objc -= idx;
    objv += idx;

    if (startIndex) {
	Tcl_Size stringLength = Tcl_GetCharLength(objv[1]);

	TclGetIntForIndexM(interp, startIndex, stringLength, &offset);
	Tcl_DecrRefCount(startIndex);
	if (offset < 0) {
	    offset = 0;
	}
    }

    if (all && (offset == 0) && (command == 0)
	    && (strpbrk(TclGetString(objv[2]), "&\\") == NULL)
	    && (strpbrk(TclGetString(objv[0]), "*+?{}()[].\\|^$") == NULL)) {
	/*
	 * This is a simple one pair string map situation. We make use of a
	 * slightly modified version of the one pair STR_MAP code.
	 */

	Tcl_Size slen;
	int nocase, wsrclc;
	int (*strCmpFn)(const Tcl_UniChar*,const Tcl_UniChar*,size_t);
	Tcl_UniChar *p;

	numMatches = 0;
	nocase = (cflags & TCL_REG_NOCASE);
	strCmpFn = nocase ? TclUniCharNcasecmp : TclUniCharNcmp;

	wsrc = Tcl_GetUnicodeFromObj(objv[0], &slen);
	wstring = Tcl_GetUnicodeFromObj(objv[1], &wlen);
	wsubspec = Tcl_GetUnicodeFromObj(objv[2], &wsublen);
	wend = wstring + wlen - (slen ? slen - 1 : 0);
	result = TCL_OK;

	if (slen == 0) {
	    /*
	     * regsub behavior for "" matches between each character. 'string
	     * map' skips the "" case.
	     */

	    if (wstring < wend) {
		resultPtr = Tcl_NewUnicodeObj(wstring, 0);
		Tcl_IncrRefCount(resultPtr);
		for (; wstring < wend; wstring++) {
		    Tcl_AppendUnicodeToObj(resultPtr, wsubspec, wsublen);
		    Tcl_AppendUnicodeToObj(resultPtr, wstring, 1);
		    numMatches++;
		}
		wlen = 0;
	    }
	} else {
	    wsrclc = Tcl_UniCharToLower(*wsrc);
	    for (p = wfirstChar = wstring; wstring < wend; wstring++) {
		if ((*wstring == *wsrc ||
			(nocase && Tcl_UniCharToLower(*wstring)==wsrclc)) &&
			(slen==1 || (strCmpFn(wstring, wsrc, slen) == 0))) {
		    if (numMatches == 0) {
			resultPtr = Tcl_NewUnicodeObj(wstring, 0);
			Tcl_IncrRefCount(resultPtr);
		    }
		    if (p != wstring) {
			Tcl_AppendUnicodeToObj(resultPtr, p, wstring - p);
			p = wstring + slen;
		    } else {
			p += slen;
		    }
		    wstring = p - 1;

		    Tcl_AppendUnicodeToObj(resultPtr, wsubspec, wsublen);
		    numMatches++;
		}
	    }
	    if (numMatches) {
		wlen    = wfirstChar + wlen - p;
		wstring = p;
	    }
	}
	objPtr = NULL;
	subPtr = NULL;
	goto regsubDone;
    }

    regExpr = Tcl_GetRegExpFromObj(interp, objv[0], cflags);
    if (regExpr == NULL) {
	return TCL_ERROR;
    }

    if (command) {
	/*
	 * In command-prefix mode, we require that the third non-option
	 * argument be a list, so we enforce that here. Afterwards, we fetch
	 * the RE compilation again in case objv[0] and objv[2] are the same
	 * object. (If they aren't, that's cheap to do.)
	 */

	if (TclListObjLengthM(interp, objv[2], &numParts) != TCL_OK) {
	    return TCL_ERROR;
	}
	if (numParts < 1) {
	    Tcl_SetObjResult(interp, Tcl_NewStringObj(
		    "command prefix must be a list of at least one element",
		    -1));
	    Tcl_SetErrorCode(interp, "TCL", "OPERATION", "REGSUB",
		    "CMDEMPTY", (void *)NULL);
	    return TCL_ERROR;
	}
	regExpr = Tcl_GetRegExpFromObj(interp, objv[0], cflags);
    }

    /*
     * Make sure to avoid problems where the objects are shared. This can
     * cause RegExpObj <> UnicodeObj shimmering that causes data corruption.
     * [Bug #461322]
     */

    if (objv[1] == objv[0]) {
	objPtr = Tcl_DuplicateObj(objv[1]);
    } else {
	objPtr = objv[1];
    }
    wstring = Tcl_GetUnicodeFromObj(objPtr, &wlen);
    if (objv[2] == objv[0]) {
	subPtr = Tcl_DuplicateObj(objv[2]);
    } else {
	subPtr = objv[2];
    }
    if (!command) {
	wsubspec = Tcl_GetUnicodeFromObj(subPtr, &wsublen);
    }

    result = TCL_OK;

    /*
     * The following loop is to handle multiple matches within the same source
     * string; each iteration handles one match and its corresponding
     * substitution. If "-all" hasn't been specified then the loop body only
     * gets executed once. We must use 'offset <= wlen' in particular for the
     * case where the regexp pattern can match the empty string - this is
     * useful when doing, say, 'regsub -- ^ $str ...' when $str might be
     * empty.
     */

    numMatches = 0;
    for ( ; offset <= wlen; ) {

	/*
	 * The flags argument is set if string is part of a larger string, so
	 * that "^" won't match.
	 */

	match = Tcl_RegExpExecObj(interp, regExpr, objPtr, offset,
		10 /* matches */, ((offset > 0 &&
		(wstring[offset-1] != (Tcl_UniChar)'\n'))
		? TCL_REG_NOTBOL : 0));

	if (match < 0) {
	    result = TCL_ERROR;
	    goto done;
	}
	if (match == 0) {
	    break;
	}
	if (numMatches == 0) {
	    resultPtr = Tcl_NewUnicodeObj(wstring, 0);
	    Tcl_IncrRefCount(resultPtr);
	    if (offset > TCL_INDEX_START) {
		/*
		 * Copy the initial portion of the string in if an offset was
		 * specified.
		 */

		Tcl_AppendUnicodeToObj(resultPtr, wstring, offset);
	    }
	}
	numMatches++;

	/*
	 * Copy the portion of the source string before the match to the
	 * result variable.
	 */

	Tcl_RegExpGetInfo(regExpr, &info);
	start = info.matches[0].start;
	end = info.matches[0].end;
	Tcl_AppendUnicodeToObj(resultPtr, wstring + offset, start);

	/*
	 * In command-prefix mode, the substitutions are added as quoted
	 * arguments to the subSpec to form a command, that is then executed
	 * and the result used as the string to substitute in. Actually,
	 * everything is passed through Tcl_EvalObjv, as that's much faster.
	 */

	if (command) {
	    Tcl_Obj **args = NULL, **parts;
	    Tcl_Size numArgs;

	    TclListObjGetElementsM(interp, subPtr, &numParts, &parts);
	    numArgs = numParts + info.nsubs + 1;
	    args = (Tcl_Obj **)Tcl_Alloc(sizeof(Tcl_Obj*) * numArgs);
	    memcpy(args, parts, sizeof(Tcl_Obj*) * numParts);

	    for (idx = 0 ; idx <= info.nsubs ; idx++) {
		subStart = info.matches[idx].start;
		subEnd = info.matches[idx].end;
		if ((subStart >= 0) && (subEnd >= 0)) {
		    args[idx + numParts] = Tcl_NewUnicodeObj(
			    wstring + offset + subStart, subEnd - subStart);
		} else {
		    args[idx + numParts] = Tcl_NewObj();
		}
		Tcl_IncrRefCount(args[idx + numParts]);
	    }

	    /*
	     * At this point, we're locally holding the references to the
	     * argument words we added for this time round the loop, and the
	     * subPtr is holding the references to the words that the user
	     * supplied directly. None are zero-refcount, which is important
	     * because Tcl_EvalObjv is "hairy monster" in terms of refcount
	     * handling, being able to optionally add references to any of its
	     * argument words. We'll drop the local refs immediately
	     * afterwards; subPtr is handled in the main exit stanza.
	     */

	    result = Tcl_EvalObjv(interp, numArgs, args, 0);
	    for (idx = 0 ; idx <= info.nsubs ; idx++) {
		TclDecrRefCount(args[idx + numParts]);
	    }
	    Tcl_Free(args);
	    if (result != TCL_OK) {
		if (result == TCL_ERROR) {
		    Tcl_AppendObjToErrorInfo(interp, Tcl_ObjPrintf(
			    "\n    (%s substitution computation script)",
			    options[REGSUB_COMMAND]));
		}
		goto done;
	    }

	    Tcl_AppendObjToObj(resultPtr, Tcl_GetObjResult(interp));
	    Tcl_ResetResult(interp);

	    /*
	     * Refetch the unicode, in case the representation was smashed by
	     * the user code.
	     */

	    wstring = Tcl_GetUnicodeFromObj(objPtr, &wlen);

	    offset += end;
	    if (end == 0 || start == end) {
		/*
		 * Always consume at least one character of the input string
		 * in order to prevent infinite loops, even when we
		 * technically matched the empty string; we must not match
		 * again at the same spot.
		 */

		if (offset < wlen) {
		    Tcl_AppendUnicodeToObj(resultPtr, wstring + offset, 1);
		}
		offset++;
	    }
	    if (all) {
		continue;
	    } else {
		break;
	    }
	}

	/*
	 * Append the subSpec argument to the variable, making appropriate
	 * substitutions. This code is a bit hairy because of the backslash
	 * conventions and because the code saves up ranges of characters in
	 * subSpec to reduce the number of calls to Tcl_SetVar.
	 */

	wsrc = wfirstChar = wsubspec;
	wend = wsubspec + wsublen;
	for (ch = *wsrc; wsrc != wend; wsrc++, ch = *wsrc) {
	    if (ch == '&') {
		idx = 0;
	    } else if (ch == '\\') {
		ch = wsrc[1];
		if ((ch >= '0') && (ch <= '9')) {
		    idx = ch - '0';
		} else if ((ch == '\\') || (ch == '&')) {
		    *wsrc = ch;
		    Tcl_AppendUnicodeToObj(resultPtr, wfirstChar,
			    wsrc - wfirstChar + 1);
		    *wsrc = '\\';
		    wfirstChar = wsrc + 2;
		    wsrc++;
		    continue;
		} else {
		    continue;
		}
	    } else {
		continue;
	    }

	    if (wfirstChar != wsrc) {
		Tcl_AppendUnicodeToObj(resultPtr, wfirstChar,
			wsrc - wfirstChar);
	    }

	    if (idx <= info.nsubs) {
		subStart = info.matches[idx].start;
		subEnd = info.matches[idx].end;
		if ((subStart >= 0) && (subEnd >= 0)) {
		    Tcl_AppendUnicodeToObj(resultPtr,
			    wstring + offset + subStart, subEnd - subStart);
		}
	    }

	    if (*wsrc == '\\') {
		wsrc++;
	    }
	    wfirstChar = wsrc + 1;
	}

	if (wfirstChar != wsrc) {
	    Tcl_AppendUnicodeToObj(resultPtr, wfirstChar, wsrc - wfirstChar);
	}

	if (end == 0) {
	    /*
	     * Always consume at least one character of the input string in
	     * order to prevent infinite loops.
	     */

	    if (offset < wlen) {
		Tcl_AppendUnicodeToObj(resultPtr, wstring + offset, 1);
	    }
	    offset++;
	} else {
	    offset += end;
	    if (start == end) {
		/*
		 * We matched an empty string, which means we must go forward
		 * one more step so we don't match again at the same spot.
		 */

		if (offset < wlen) {
		    Tcl_AppendUnicodeToObj(resultPtr, wstring + offset, 1);
		}
		offset++;
	    }
	}
	if (!all) {
	    break;
	}
    }

    /*
     * Copy the portion of the source string after the last match to the
     * result variable.
     */

  regsubDone:
    if (numMatches == 0) {
	/*
	 * On zero matches, just ignore the offset, since it shouldn't matter
	 * to us in this case, and the user may have skewed it.
	 */

	resultPtr = objv[1];
	Tcl_IncrRefCount(resultPtr);
    } else if (offset < wlen) {
	Tcl_AppendUnicodeToObj(resultPtr, wstring + offset, wlen - offset);
    }
    if (objc == 4) {
	if (Tcl_ObjSetVar2(interp, objv[3], NULL, resultPtr,
		TCL_LEAVE_ERR_MSG) == NULL) {
	    result = TCL_ERROR;
	} else {
	    /*
	     * Set the interpreter's object result to an integer object
	     * holding the number of matches.
	     */

	    Tcl_SetObjResult(interp, Tcl_NewWideIntObj(numMatches));
	}
    } else {
	/*
	 * No varname supplied, so just return the modified string.
	 */

	Tcl_SetObjResult(interp, resultPtr);
    }

  done:
    if (objPtr && (objv[1] == objv[0])) {
	Tcl_DecrRefCount(objPtr);
    }
    if (subPtr && (objv[2] == objv[0])) {
	Tcl_DecrRefCount(subPtr);
    }
    if (resultPtr) {
	Tcl_DecrRefCount(resultPtr);
    }
    return result;
}

/*
 *----------------------------------------------------------------------
 *
 * Tcl_RenameObjCmd --
 *
 *	This procedure is invoked to process the "rename" Tcl command. See the
 *	user documentation for details on what it does.
 *
 * Results:
 *	A standard Tcl object result.
 *
 * Side effects:
 *	See the user documentation.
 *
 *----------------------------------------------------------------------
 */

int
Tcl_RenameObjCmd(
    TCL_UNUSED(void *),
    Tcl_Interp *interp,		/* Current interpreter. */
    Tcl_Size objc,			/* Number of arguments. */
    Tcl_Obj *const objv[])	/* Argument objects. */
{
    const char *oldName, *newName;

    if (objc != 3) {
	Tcl_WrongNumArgs(interp, 1, objv, "oldName newName");
	return TCL_ERROR;
    }

    oldName = TclGetString(objv[1]);
    newName = TclGetString(objv[2]);
    return TclRenameCommand(interp, oldName, newName);
}

/*
 *----------------------------------------------------------------------
 *
 * Tcl_ReturnObjCmd --
 *
 *	This object-based procedure is invoked to process the "return" Tcl
 *	command. See the user documentation for details on what it does.
 *
 * Results:
 *	A standard Tcl object result.
 *
 * Side effects:
 *	See the user documentation.
 *
 *----------------------------------------------------------------------
 */

int
Tcl_ReturnObjCmd(
    TCL_UNUSED(void *),
    Tcl_Interp *interp,		/* Current interpreter. */
    Tcl_Size objc,			/* Number of arguments. */
    Tcl_Obj *const objv[])	/* Argument objects. */
{
    int code, level;
    Tcl_Obj *returnOpts;

    /*
     * General syntax: [return ?-option value ...? ?result?]
     * An even number of words means an explicit result argument is present.
     */

    int explicitResult = (0 == (objc % 2));
    int numOptionWords = objc - 1 - explicitResult;

    if (TCL_ERROR == TclMergeReturnOptions(interp, numOptionWords, objv+1,
	    &returnOpts, &code, &level)) {
	return TCL_ERROR;
    }

    code = TclProcessReturn(interp, code, level, returnOpts);
    if (explicitResult) {
	Tcl_SetObjResult(interp, objv[objc-1]);
    }
    return code;
}

/*
 *----------------------------------------------------------------------
 *
 * Tcl_SourceObjCmd --
 *
 *	This procedure is invoked to process the "source" Tcl command. See the
 *	user documentation for details on what it does.
 *
 * Results:
 *	A standard Tcl object result.
 *
 * Side effects:
 *	See the user documentation.
 *
 *----------------------------------------------------------------------
 */

int
Tcl_SourceObjCmd(
    void *clientData,
    Tcl_Interp *interp,		/* Current interpreter. */
    Tcl_Size objc,			/* Number of arguments. */
    Tcl_Obj *const objv[])	/* Argument objects. */
{
    return Tcl_NRCallObjProc2(interp, TclNRSourceObjCmd, clientData, objc, objv);
}

int
TclNRSourceObjCmd(
    TCL_UNUSED(void *),
    Tcl_Interp *interp,		/* Current interpreter. */
    Tcl_Size objc,			/* Number of arguments. */
    Tcl_Obj *const objv[])	/* Argument objects. */
{
    const char *encodingName = NULL;
    Tcl_Obj *fileName;
    int result;
    void **pkgFiles = NULL;
    void *names = NULL;

    if (objc < 2 || objc > 4) {
	Tcl_WrongNumArgs(interp, 1, objv, "?-encoding name? fileName");
	return TCL_ERROR;
    }

    fileName = objv[objc-1];

    if (objc == 4) {
	static const char *const options[] = {
	    "-encoding", NULL
	};
	int index;

	if (TCL_ERROR == Tcl_GetIndexFromObj(interp, objv[1], options,
		"option", TCL_EXACT, &index)) {
	    return TCL_ERROR;
	}
	encodingName = TclGetString(objv[2]);
    } else if (objc == 3) {
	/* Handle undocumented -nopkg option. This should only be
	 * used by the internal ::tcl::Pkg::source utility function. */
	static const char *const nopkgoptions[] = {
	    "-nopkg", NULL
	};
	int index;

	if (TCL_ERROR == Tcl_GetIndexFromObj(interp, objv[1], nopkgoptions,
		"option", TCL_EXACT, &index)) {
	    return TCL_ERROR;
	}
	pkgFiles = (void **)Tcl_GetAssocData(interp, "tclPkgFiles", NULL);
	/* Make sure that during the following TclNREvalFile no filenames
	 * are recorded for inclusion in the "package files" command */
	names = *pkgFiles;
	*pkgFiles = NULL;
    }
    result = TclNREvalFile(interp, fileName, encodingName);
    if (pkgFiles) {
	/* restore "tclPkgFiles" assocdata to how it was. */
	*pkgFiles = names;
    }
    return result;
}

/*
 *----------------------------------------------------------------------
 *
 * Tcl_SplitObjCmd --
 *
 *	This procedure is invoked to process the "split" Tcl command. See the
 *	user documentation for details on what it does.
 *
 * Results:
 *	A standard Tcl result.
 *
 * Side effects:
 *	See the user documentation.
 *
 *----------------------------------------------------------------------
 */

int
Tcl_SplitObjCmd(
    TCL_UNUSED(void *),
    Tcl_Interp *interp,		/* Current interpreter. */
    Tcl_Size objc,			/* Number of arguments. */
    Tcl_Obj *const objv[])	/* Argument objects. */
{
    int ch = 0;
    int len;
    const char *splitChars;
    const char *stringPtr;
    const char *end;
    Tcl_Size splitCharLen, stringLen;
    Tcl_Obj *listPtr, *objPtr;

    if (objc == 2) {
	splitChars = " \n\t\r";
	splitCharLen = 4;
    } else if (objc == 3) {
	splitChars = Tcl_GetStringFromObj(objv[2], &splitCharLen);
    } else {
	Tcl_WrongNumArgs(interp, 1, objv, "string ?splitChars?");
	return TCL_ERROR;
    }

    stringPtr = Tcl_GetStringFromObj(objv[1], &stringLen);
    end = stringPtr + stringLen;
    TclNewObj(listPtr);

    if (stringLen == 0) {
	/*
	 * Do nothing.
	 */
    } else if (splitCharLen == 0) {
	Tcl_HashTable charReuseTable;
	Tcl_HashEntry *hPtr;
	int isNew;

	/*
	 * Handle the special case of splitting on every character.
	 *
	 * Uses a hash table to ensure that each kind of character has only
	 * one Tcl_Obj instance (multiply-referenced) in the final list. This
	 * is a *major* win when splitting on a long string (especially in the
	 * megabyte range!) - DKF
	 */

	Tcl_InitHashTable(&charReuseTable, TCL_ONE_WORD_KEYS);

	for ( ; stringPtr < end; stringPtr += len) {
	    len = Tcl_UtfToUniChar(stringPtr, &ch);
	    hPtr = Tcl_CreateHashEntry(&charReuseTable, INT2PTR(ch), &isNew);
	    if (isNew) {
		TclNewStringObj(objPtr, stringPtr, len);

		/*
		 * Don't need to fiddle with refcount...
		 */

		Tcl_SetHashValue(hPtr, objPtr);
	    } else {
		objPtr = (Tcl_Obj *)Tcl_GetHashValue(hPtr);
	    }
	    Tcl_ListObjAppendElement(NULL, listPtr, objPtr);
	}
	Tcl_DeleteHashTable(&charReuseTable);

    } else if (splitCharLen == 1) {
	const char *p;

	/*
	 * Handle the special case of splitting on a single character. This is
	 * only true for the one-char ASCII case, as one Unicode char is > 1
	 * byte in length.
	 */

	while (*stringPtr && (p=strchr(stringPtr,*splitChars)) != NULL) {
	    objPtr = Tcl_NewStringObj(stringPtr, p - stringPtr);
	    Tcl_ListObjAppendElement(NULL, listPtr, objPtr);
	    stringPtr = p + 1;
	}
	TclNewStringObj(objPtr, stringPtr, end - stringPtr);
	Tcl_ListObjAppendElement(NULL, listPtr, objPtr);
    } else {
	const char *element, *p, *splitEnd;
	Tcl_Size splitLen;
	int splitChar;

	/*
	 * Normal case: split on any of a given set of characters. Discard
	 * instances of the split characters.
	 */

	splitEnd = splitChars + splitCharLen;

	for (element = stringPtr; stringPtr < end; stringPtr += len) {
	    len = Tcl_UtfToUniChar(stringPtr, &ch);
	    for (p = splitChars; p < splitEnd; p += splitLen) {
		splitLen = Tcl_UtfToUniChar(p, &splitChar);
		if (ch == splitChar) {
		    TclNewStringObj(objPtr, element, stringPtr - element);
		    Tcl_ListObjAppendElement(NULL, listPtr, objPtr);
		    element = stringPtr + len;
		    break;
		}
	    }
	}

	TclNewStringObj(objPtr, element, stringPtr - element);
	Tcl_ListObjAppendElement(NULL, listPtr, objPtr);
    }
    Tcl_SetObjResult(interp, listPtr);
    return TCL_OK;
}

/*
 *----------------------------------------------------------------------
 *
 * StringFirstCmd --
 *
 *	This procedure is invoked to process the "string first" Tcl command.
 *	See the user documentation for details on what it does. Note that this
 *	command only functions correctly on properly formed Tcl UTF strings.
 *
 * Results:
 *	A standard Tcl result.
 *
 * Side effects:
 *	See the user documentation.
 *
 *----------------------------------------------------------------------
 */

static int
StringFirstCmd(
    TCL_UNUSED(void *),
    Tcl_Interp *interp,		/* Current interpreter. */
    Tcl_Size objc,			/* Number of arguments. */
    Tcl_Obj *const objv[])	/* Argument objects. */
{
    Tcl_Size start = TCL_INDEX_START;

    if (objc < 3 || objc > 4) {
	Tcl_WrongNumArgs(interp, 1, objv,
		"needleString haystackString ?startIndex?");
	return TCL_ERROR;
    }

    if (objc == 4) {
	Tcl_Size end = Tcl_GetCharLength(objv[2]) - 1;

	if (TCL_OK != TclGetIntForIndexM(interp, objv[3], end, &start)) {
	    return TCL_ERROR;
	}
    }
    Tcl_SetObjResult(interp, TclStringFirst(objv[1], objv[2], start));
    return TCL_OK;
}

/*
 *----------------------------------------------------------------------
 *
 * StringLastCmd --
 *
 *	This procedure is invoked to process the "string last" Tcl command.
 *	See the user documentation for details on what it does. Note that this
 *	command only functions correctly on properly formed Tcl UTF strings.
 *
 * Results:
 *	A standard Tcl result.
 *
 * Side effects:
 *	See the user documentation.
 *
 *----------------------------------------------------------------------
 */

static int
StringLastCmd(
    TCL_UNUSED(void *),
    Tcl_Interp *interp,		/* Current interpreter. */
    Tcl_Size objc,			/* Number of arguments. */
    Tcl_Obj *const objv[])	/* Argument objects. */
{
    Tcl_Size last = TCL_SIZE_MAX;

    if (objc < 3 || objc > 4) {
	Tcl_WrongNumArgs(interp, 1, objv,
		"needleString haystackString ?lastIndex?");
	return TCL_ERROR;
    }

    if (objc == 4) {
	Tcl_Size end = Tcl_GetCharLength(objv[2]) - 1;

	if (TCL_OK != TclGetIntForIndexM(interp, objv[3], end, &last)) {
	    return TCL_ERROR;
	}
    }
    Tcl_SetObjResult(interp, TclStringLast(objv[1], objv[2], last));
    return TCL_OK;
}

/*
 *----------------------------------------------------------------------
 *
 * StringIndexCmd --
 *
 *	This procedure is invoked to process the "string index" Tcl command.
 *	See the user documentation for details on what it does. Note that this
 *	command only functions correctly on properly formed Tcl UTF strings.
 *
 * Results:
 *	A standard Tcl result.
 *
 * Side effects:
 *	See the user documentation.
 *
 *----------------------------------------------------------------------
 */

static int
StringIndexCmd(
    TCL_UNUSED(void *),
    Tcl_Interp *interp,		/* Current interpreter. */
    Tcl_Size objc,			/* Number of arguments. */
    Tcl_Obj *const objv[])	/* Argument objects. */
{
    Tcl_Size index, end;

    if (objc != 3) {
	Tcl_WrongNumArgs(interp, 1, objv, "string charIndex");
	return TCL_ERROR;
    }

    /*
     * Get the char length to calculate what 'end' means.
     */

    end = Tcl_GetCharLength(objv[1]) - 1;
    if (TclGetIntForIndexM(interp, objv[2], end, &index) != TCL_OK) {
	return TCL_ERROR;
    }

    if ((index >= 0) && (index <= end)) {
	int ch = Tcl_GetUniChar(objv[1], index);

	if (ch == -1) {
	    return TCL_OK;
	}

	/*
	 * If we have a ByteArray object, we're careful to generate a new
	 * bytearray for a result.
	 */

	if (TclIsPureByteArray(objv[1])) {
	    unsigned char uch = UCHAR(ch);

	    Tcl_SetObjResult(interp, Tcl_NewByteArrayObj(&uch, 1));
	} else {
	    char buf[4] = "";

	    end = Tcl_UniCharToUtf(ch, buf);
	    Tcl_SetObjResult(interp, Tcl_NewStringObj(buf, end));
	}
    }
    return TCL_OK;
}

/*
 *----------------------------------------------------------------------
 *
 * StringInsertCmd --
 *
 *	This procedure is invoked to process the "string insert" Tcl command.
 *	See the user documentation for details on what it does. Note that this
 *	command only functions correctly on properly formed Tcl UTF strings.
 *
 * Results:
 *	A standard Tcl result.
 *
 * Side effects:
 *	See the user documentation.
 *
 *----------------------------------------------------------------------
 */

static int
StringInsertCmd(
    TCL_UNUSED(void *),
    Tcl_Interp *interp,		/* Current interpreter */
    Tcl_Size objc,			/* Number of arguments */
    Tcl_Obj *const objv[])	/* Argument objects */
{
    Tcl_Size length;		/* String length */
    Tcl_Size index;		/* Insert index */
    Tcl_Obj *outObj;		/* Output object */

    if (objc != 4) {
	Tcl_WrongNumArgs(interp, 1, objv, "string index insertString");
	return TCL_ERROR;
    }

    length = Tcl_GetCharLength(objv[1]);
    if (TclGetIntForIndexM(interp, objv[2], length, &index) != TCL_OK) {
	return TCL_ERROR;
    }

    if (index < 0) {
	index = TCL_INDEX_START;
    }
    if (index > length) {
	index = length;
    }

    outObj = TclStringReplace(interp, objv[1], index, 0, objv[3],
	    TCL_STRING_IN_PLACE);

    if (outObj != NULL) {
	Tcl_SetObjResult(interp, outObj);
	return TCL_OK;
    }

    return TCL_ERROR;
}

/*
 *----------------------------------------------------------------------
 *
 * StringIsCmd --
 *
 *	This procedure is invoked to process the "string is" Tcl command. See
 *	the user documentation for details on what it does. Note that this
 *	command only functions correctly on properly formed Tcl UTF strings.
 *
 * Results:
 *	A standard Tcl result.
 *
 * Side effects:
 *	See the user documentation.
 *
 *----------------------------------------------------------------------
 */

static int
StringIsCmd(
    TCL_UNUSED(void *),
    Tcl_Interp *interp,		/* Current interpreter. */
    Tcl_Size objc,			/* Number of arguments. */
    Tcl_Obj *const objv[])	/* Argument objects. */
{
    const char *string1, *end, *stop;
    int (*chcomp)(int) = NULL;	/* The UniChar comparison function. */
    int result = 1, strict = 0;
    Tcl_Size i, failat = 0, length1, length2, length3;
    Tcl_Obj *objPtr, *failVarObj = NULL;
    Tcl_WideInt w;

    static const char *const isClasses[] = {
	"alnum",	"alpha",	"ascii",	"control",
	"boolean",	"dict",		"digit",	"double",
	"entier",	"false",	"graph",	"integer",
	"list",		"lower",	"print",	"punct",
	"space",	"true",		"upper",	"unicode",
	"wideinteger", "wordchar",	"xdigit",	NULL
    };
    enum isClassesEnum {
	STR_IS_ALNUM,	STR_IS_ALPHA,	STR_IS_ASCII,	STR_IS_CONTROL,
	STR_IS_BOOL,	STR_IS_DICT,	STR_IS_DIGIT,	STR_IS_DOUBLE,
	STR_IS_ENTIER,	STR_IS_FALSE,	STR_IS_GRAPH,	STR_IS_INT,
	STR_IS_LIST,	STR_IS_LOWER,	STR_IS_PRINT,	STR_IS_PUNCT,
	STR_IS_SPACE,	STR_IS_TRUE,	STR_IS_UPPER,	STR_IS_UNICODE,
	STR_IS_WIDE,	STR_IS_WORD,	STR_IS_XDIGIT
    } index;
    static const char *const isOptions[] = {
	"-strict", "-failindex", NULL
    };
    enum isOptionsEnum {
	OPT_STRICT, OPT_FAILIDX
    } idx2;

    if (objc < 3 || objc > 6) {
	Tcl_WrongNumArgs(interp, 1, objv,
		"class ?-strict? ?-failindex var? str");
	return TCL_ERROR;
    }
    if (Tcl_GetIndexFromObj(interp, objv[1], isClasses, "class", 0,
	    &index) != TCL_OK) {
	return TCL_ERROR;
    }

    if (objc != 3) {
	for (i = 2; i < objc-1; i++) {
	    if (Tcl_GetIndexFromObj(interp, objv[i], isOptions, "option", 0,
		    &idx2) != TCL_OK) {
		return TCL_ERROR;
	    }
	    switch (idx2) {
	    case OPT_STRICT:
		strict = 1;
		break;
	    case OPT_FAILIDX:
		if (i+1 >= objc-1) {
		    Tcl_WrongNumArgs(interp, 2, objv,
			    "?-strict? ?-failindex var? str");
		    return TCL_ERROR;
		}
		failVarObj = objv[++i];
		break;
	    }
	}
    }

    /*
     * We get the objPtr so that we can short-cut for some classes by checking
     * the object type (int and double), but we need the string otherwise,
     * because we don't want any conversion of type occurring (as, for example,
     * Tcl_Get*FromObj would do).
     */

    objPtr = objv[objc-1];

    /*
     * When entering here, result == 1 and failat == 0.
     */

    switch (index) {
    case STR_IS_ALNUM:
	chcomp = Tcl_UniCharIsAlnum;
	break;
    case STR_IS_ALPHA:
	chcomp = Tcl_UniCharIsAlpha;
	break;
    case STR_IS_ASCII:
	chcomp = UniCharIsAscii;
	break;
    case STR_IS_BOOL:
    case STR_IS_TRUE:
    case STR_IS_FALSE:
	if (!TclHasInternalRep(objPtr, &tclBooleanType)
		&& (TCL_OK != TclSetBooleanFromAny(NULL, objPtr))) {
	    if (strict) {
		result = 0;
	    } else {
		string1 = Tcl_GetStringFromObj(objPtr, &length1);
		result = length1 == 0;
	    }
	} else if ((objPtr->internalRep.wideValue != 0)
		? (index == STR_IS_FALSE) : (index == STR_IS_TRUE)) {
	    result = 0;
	}
	break;
    case STR_IS_CONTROL:
	chcomp = Tcl_UniCharIsControl;
	break;
    case STR_IS_DICT: {
	int dresult;
	Tcl_Size dsize;

	dresult = Tcl_DictObjSize(interp, objPtr, &dsize);
	Tcl_ResetResult(interp);
	result = (dresult == TCL_OK) ? 1 : 0;
	if (dresult != TCL_OK && failVarObj != NULL) {
	    /*
	     * Need to figure out where the list parsing failed, which is
	     * fairly expensive. This is adapted from the core of
	     * SetDictFromAny().
	     */

	    const char *elemStart, *nextElem;
	    Tcl_Size lenRemain, elemSize;
	    const char *p;

	    string1 = Tcl_GetStringFromObj(objPtr, &length1);
	    end = string1 + length1;
	    failat = -1;
	    for (p=string1, lenRemain=length1; lenRemain > 0;
		    p=nextElem, lenRemain=end-nextElem) {
		if (TCL_ERROR == TclFindElement(NULL, p, lenRemain,
			&elemStart, &nextElem, &elemSize, NULL)) {
		    Tcl_Obj *tmpStr;

		    /*
		     * This is the simplest way of getting the number of
		     * characters parsed. Note that this is not the same as
		     * the number of bytes when parsing strings with non-ASCII
		     * characters in them.
		     *
		     * Skip leading spaces first. This is only really an issue
		     * if it is the first "element" that has the failure.
		     */

		    while (TclIsSpaceProc(*p)) {
			p++;
		    }
		    TclNewStringObj(tmpStr, string1, p-string1);
		    failat = Tcl_GetCharLength(tmpStr);
		    TclDecrRefCount(tmpStr);
		    break;
		}
	    }
	}
	break;
    }
    case STR_IS_DIGIT:
	chcomp = Tcl_UniCharIsDigit;
	break;
    case STR_IS_DOUBLE: {
	if (TclHasInternalRep(objPtr, &tclDoubleType) ||
		TclHasInternalRep(objPtr, &tclIntType) ||
		TclHasInternalRep(objPtr, &tclBignumType)) {
	    break;
	}
	string1 = Tcl_GetStringFromObj(objPtr, &length1);
	if (length1 == 0) {
	    if (strict) {
		result = 0;
	    }
	    goto str_is_done;
	}
	end = string1 + length1;
	if (TclParseNumber(NULL, objPtr, NULL, NULL, TCL_INDEX_NONE,
		(const char **) &stop, 0) != TCL_OK) {
	    result = 0;
	    failat = 0;
	} else {
	    failat = stop - string1;
	    if (stop < end) {
		result = 0;
		TclFreeInternalRep(objPtr);
	    }
	}
	break;
    }
    case STR_IS_GRAPH:
	chcomp = Tcl_UniCharIsGraph;
	break;
    case STR_IS_INT:
    case STR_IS_ENTIER:
	if (TclHasInternalRep(objPtr, &tclIntType) ||
		TclHasInternalRep(objPtr, &tclBignumType)) {
	    break;
	}
	string1 = Tcl_GetStringFromObj(objPtr, &length1);
	if (length1 == 0) {
	    if (strict) {
		result = 0;
	    }
	    goto str_is_done;
	}
	end = string1 + length1;
	if (TclParseNumber(NULL, objPtr, NULL, NULL, TCL_INDEX_NONE,
		(const char **) &stop, TCL_PARSE_INTEGER_ONLY) == TCL_OK) {
	    if (stop == end) {
		/*
		 * Entire string parses as an integer.
		 */

		break;
	    } else {
		/*
		 * Some prefix parsed as an integer, but not the whole string,
		 * so return failure index as the point where parsing stopped.
		 * Clear out the internal rep, since keeping it would leave
		 * *objPtr in an inconsistent state.
		 */

		result = 0;
		failat = stop - string1;
		TclFreeInternalRep(objPtr);
	    }
	} else {
	    /*
	     * No prefix is a valid integer. Fail at beginning.
	     */

	    result = 0;
	    failat = 0;
	}
	break;
    case STR_IS_WIDE:
	if (TCL_OK == TclGetWideIntFromObj(NULL, objPtr, &w)) {
	    break;
	}

	string1 = Tcl_GetStringFromObj(objPtr, &length1);
	if (length1 == 0) {
	    if (strict) {
		result = 0;
	    }
	    goto str_is_done;
	}
	result = 0;
	if (failVarObj == NULL) {
	    /*
	     * Don't bother computing the failure point if we're not going to
	     * return it.
	     */

	    break;
	}
	end = string1 + length1;
	if (TclParseNumber(NULL, objPtr, NULL, NULL, TCL_INDEX_NONE,
		(const char **) &stop, TCL_PARSE_INTEGER_ONLY) == TCL_OK) {
	    if (stop == end) {
		/*
		 * Entire string parses as an integer, but rejected by
		 * Tcl_Get(Wide)IntFromObj() so we must have overflowed the
		 * target type, and our convention is to return failure at
		 * index -1 in that situation.
		 */

		failat = -1;
	    } else {
		/*
		 * Some prefix parsed as an integer, but not the whole string,
		 * so return failure index as the point where parsing stopped.
		 * Clear out the internal rep, since keeping it would leave
		 * *objPtr in an inconsistent state.
		 */

		failat = stop - string1;
		TclFreeInternalRep(objPtr);
	    }
	} else {
	    /*
	     * No prefix is a valid integer. Fail at beginning.
	     */

	    failat = 0;
	}
	break;
    case STR_IS_LIST:
	/*
	 * We ignore the strictness here, since empty strings are always
	 * well-formed lists.
	 */

	if (TCL_OK == TclListObjLengthM(NULL, objPtr, &length3)) {
	    break;
	}

	if (failVarObj != NULL) {
	    /*
	     * Need to figure out where the list parsing failed, which is
	     * fairly expensive. This is adapted from the core of
	     * SetListFromAny().
	     */

	    const char *elemStart, *nextElem;
	    Tcl_Size lenRemain;
	    Tcl_Size elemSize;
	    const char *p;

	    string1 = Tcl_GetStringFromObj(objPtr, &length1);
	    end = string1 + length1;
	    failat = -1;
	    for (p=string1, lenRemain=length1; lenRemain > 0;
		    p=nextElem, lenRemain=end-nextElem) {
		if (TCL_ERROR == TclFindElement(NULL, p, lenRemain,
			&elemStart, &nextElem, &elemSize, NULL)) {
		    Tcl_Obj *tmpStr;

		    /*
		     * This is the simplest way of getting the number of
		     * characters parsed. Note that this is not the same as
		     * the number of bytes when parsing strings with non-ASCII
		     * characters in them.
		     *
		     * Skip leading spaces first. This is only really an issue
		     * if it is the first "element" that has the failure.
		     */

		    while (TclIsSpaceProcM(*p)) {
			p++;
		    }
		    TclNewStringObj(tmpStr, string1, p-string1);
		    failat = Tcl_GetCharLength(tmpStr);
		    TclDecrRefCount(tmpStr);
		    break;
		}
	    }
	}
	result = 0;
	break;
    case STR_IS_LOWER:
	chcomp = Tcl_UniCharIsLower;
	break;
    case STR_IS_PRINT:
	chcomp = Tcl_UniCharIsPrint;
	break;
    case STR_IS_PUNCT:
	chcomp = Tcl_UniCharIsPunct;
	break;
    case STR_IS_SPACE:
	chcomp = Tcl_UniCharIsSpace;
	break;
    case STR_IS_UPPER:
	chcomp = Tcl_UniCharIsUpper;
	break;
    case STR_IS_UNICODE:
	chcomp = Tcl_UniCharIsUnicode;
	break;
    case STR_IS_WORD:
	chcomp = Tcl_UniCharIsWordChar;
	break;
    case STR_IS_XDIGIT:
	chcomp = UniCharIsHexDigit;
	break;
    }

    if (chcomp != NULL) {
	string1 = Tcl_GetStringFromObj(objPtr, &length1);
	if (length1 == 0) {
	    if (strict) {
		result = 0;
	    }
	    goto str_is_done;
	}
	end = string1 + length1;
	for (; string1 < end; string1 += length2, failat++) {
	    int ucs4;

	    length2 = Tcl_UtfToUniChar(string1, &ucs4);
	    if (!chcomp(ucs4)) {
		result = 0;
		break;
	    }
	}
    }

    /*
     * Only set the failVarObj when we will return 0 and we have indicated a
     * valid fail index (>= 0).
     */

 str_is_done:
    if ((result == 0) && (failVarObj != NULL)) {
	TclNewIndexObj(objPtr, failat);
	if (Tcl_ObjSetVar2(interp, failVarObj, NULL, objPtr, TCL_LEAVE_ERR_MSG) == NULL) {
	    return TCL_ERROR;
	}
    }
    Tcl_SetObjResult(interp, Tcl_NewBooleanObj(result));
    return TCL_OK;
}

static int
UniCharIsAscii(
    int character)
{
    return (character >= 0) && (character < 0x80);
}

static int
UniCharIsHexDigit(
    int character)
{
    return (character >= 0) && (character < 0x80) && isxdigit(UCHAR(character));
}

/*
 *----------------------------------------------------------------------
 *
 * StringMapCmd --
 *
 *	This procedure is invoked to process the "string map" Tcl command. See
 *	the user documentation for details on what it does. Note that this
 *	command only functions correctly on properly formed Tcl UTF strings.
 *
 * Results:
 *	A standard Tcl result.
 *
 * Side effects:
 *	See the user documentation.
 *
 *----------------------------------------------------------------------
 */

static int
StringMapCmd(
    TCL_UNUSED(void *),
    Tcl_Interp *interp,		/* Current interpreter. */
    Tcl_Size objc,			/* Number of arguments. */
    Tcl_Obj *const objv[])	/* Argument objects. */
{
    Tcl_Size length1, length2,  mapElemc, index;
    int nocase = 0, mapWithDict = 0, copySource = 0;
    Tcl_Obj **mapElemv, *sourceObj, *resultPtr;
    Tcl_UniChar *ustring1, *ustring2, *p, *end;
    int (*strCmpFn)(const Tcl_UniChar*, const Tcl_UniChar*, size_t);

    if (objc < 3 || objc > 4) {
	Tcl_WrongNumArgs(interp, 1, objv, "?-nocase? charMap string");
	return TCL_ERROR;
    }

    if (objc == 4) {
	const char *string = Tcl_GetStringFromObj(objv[1], &length2);

	if ((length2 > 1) &&
		strncmp(string, "-nocase", length2) == 0) {
	    nocase = 1;
	} else {
	    Tcl_SetObjResult(interp, Tcl_ObjPrintf(
		    "bad option \"%s\": must be -nocase", string));
	    Tcl_SetErrorCode(interp, "TCL", "LOOKUP", "INDEX", "option",
		    string, (void *)NULL);
	    return TCL_ERROR;
	}
    }

    /*
     * This test is tricky, but has to be that way or you get other strange
     * inconsistencies (see test string-10.20.1 for illustration why!)
     */

    if (!TclHasStringRep(objv[objc-2])
	    && TclHasInternalRep(objv[objc-2], &tclDictType)) {
	Tcl_Size i;
	int done;
	Tcl_DictSearch search;

	/*
	 * We know the type exactly, so all dict operations will succeed for
	 * sure. This shortens this code quite a bit.
	 */

	Tcl_DictObjSize(interp, objv[objc-2], &i);
	if (i == 0) {
	    /*
	     * Empty charMap, just return whatever string was given.
	     */

	    Tcl_SetObjResult(interp, objv[objc-1]);
	    return TCL_OK;
	}

	mapElemc = 2 * i;
	mapWithDict = 1;

	/*
	 * Copy the dictionary out into an array; that's the easiest way to
	 * adapt this code...
	 */

	mapElemv = (Tcl_Obj **)TclStackAlloc(interp, sizeof(Tcl_Obj *) * mapElemc);
	Tcl_DictObjFirst(interp, objv[objc-2], &search, mapElemv+0,
		mapElemv+1, &done);
	for (index=2 ; index<mapElemc ; index+=2) {
	    Tcl_DictObjNext(&search, mapElemv+index, mapElemv+index+1, &done);
	}
	Tcl_DictObjDone(&search);
    } else {
	Tcl_Size i;
	if (TclListObjGetElementsM(interp, objv[objc-2], &i,
		&mapElemv) != TCL_OK) {
	    return TCL_ERROR;
	}
	mapElemc = i;
	if (mapElemc == 0) {
	    /*
	     * empty charMap, just return whatever string was given.
	     */

	    Tcl_SetObjResult(interp, objv[objc-1]);
	    return TCL_OK;
	} else if (mapElemc & 1) {
	    /*
	     * The charMap must be an even number of key/value items.
	     */

	    Tcl_SetObjResult(interp,
		    Tcl_NewStringObj("char map list unbalanced", -1));
	    Tcl_SetErrorCode(interp, "TCL", "OPERATION", "MAP",
		    "UNBALANCED", (void *)NULL);
	    return TCL_ERROR;
	}
    }

    /*
     * Take a copy of the source string object if it is the same as the map
     * string to cut out nasty sharing crashes. [Bug 1018562]
     */

    if (objv[objc-2] == objv[objc-1]) {
	sourceObj = Tcl_DuplicateObj(objv[objc-1]);
	copySource = 1;
    } else {
	sourceObj = objv[objc-1];
    }
    ustring1 = Tcl_GetUnicodeFromObj(sourceObj, &length1);
    if (length1 == 0) {
	/*
	 * Empty input string, just stop now.
	 */

	goto done;
    }
    end = ustring1 + length1;

    strCmpFn = (nocase ? TclUniCharNcasecmp : TclUniCharNcmp);

    /*
     * Force result to be Unicode
     */

    resultPtr = Tcl_NewUnicodeObj(ustring1, 0);

    if (mapElemc == 2) {
	/*
	 * Special case for one map pair which avoids the extra for loop and
	 * extra calls to get Unicode data. The algorithm is otherwise
	 * identical to the multi-pair case. This will be >30% faster on
	 * larger strings.
	 */

	Tcl_Size mapLen;
	int u2lc;
	Tcl_UniChar *mapString;

	ustring2 = Tcl_GetUnicodeFromObj(mapElemv[0], &length2);
	p = ustring1;
	if ((length2 > length1) || (length2 == 0)) {
	    /*
	     * Match string is either longer than input or empty.
	     */

	    ustring1 = end;
	} else {
	    mapString = Tcl_GetUnicodeFromObj(mapElemv[1], &mapLen);
	    u2lc = (nocase ? Tcl_UniCharToLower(*ustring2) : 0);
	    for (; ustring1 < end; ustring1++) {
		if (((*ustring1 == *ustring2) ||
			(nocase&&Tcl_UniCharToLower(*ustring1)==u2lc)) &&
			(length2==1 || strCmpFn(ustring1, ustring2,
				length2) == 0)) {
		    if (p != ustring1) {
			Tcl_AppendUnicodeToObj(resultPtr, p, ustring1-p);
			p = ustring1 + length2;
		    } else {
			p += length2;
		    }
		    ustring1 = p - 1;

		    Tcl_AppendUnicodeToObj(resultPtr, mapString, mapLen);
		}
	    }
	}
    } else {
	Tcl_UniChar **mapStrings;
	Tcl_Size *mapLens;
	int *u2lc = 0;

	/*
	 * Precompute pointers to the Unicode string and length. This saves us
	 * repeated function calls later, significantly speeding up the
	 * algorithm. We only need the lowercase first char in the nocase
	 * case.
	 */

	mapStrings = (Tcl_UniChar **)TclStackAlloc(interp, mapElemc*sizeof(Tcl_UniChar *)*2);
	mapLens = (Tcl_Size *)TclStackAlloc(interp, mapElemc * sizeof(Tcl_Size) * 2);
	if (nocase) {
	    u2lc = (int *)TclStackAlloc(interp, mapElemc * sizeof(int));
	}
	for (index = 0; index < mapElemc; index++) {
	    mapStrings[index] = Tcl_GetUnicodeFromObj(mapElemv[index],
		    mapLens+index);
	    if (nocase && ((index % 2) == 0)) {
		u2lc[index/2] = Tcl_UniCharToLower(*mapStrings[index]);
	    }
	}
	for (p = ustring1; ustring1 < end; ustring1++) {
	    for (index = 0; index < mapElemc; index += 2) {
		/*
		 * Get the key string to match on.
		 */

		ustring2 = mapStrings[index];
		length2 = mapLens[index];
		if ((length2 > 0) && ((*ustring1 == *ustring2) || (nocase &&
			(Tcl_UniCharToLower(*ustring1) == u2lc[index/2]))) &&
			/* Restrict max compare length. */
			((end-ustring1) >= length2) && ((length2 == 1) ||
			!strCmpFn(ustring2, ustring1, length2))) {
		    if (p != ustring1) {
			/*
			 * Put the skipped chars onto the result first.
			 */

			Tcl_AppendUnicodeToObj(resultPtr, p, ustring1-p);
			p = ustring1 + length2;
		    } else {
			p += length2;
		    }

		    /*
		     * Adjust len to be full length of matched string.
		     */

		    ustring1 = p - 1;

		    /*
		     * Append the map value to the Unicode string.
		     */

		    Tcl_AppendUnicodeToObj(resultPtr,
			    mapStrings[index+1], mapLens[index+1]);
		    break;
		}
	    }
	}
	if (nocase) {
	    TclStackFree(interp, u2lc);
	}
	TclStackFree(interp, mapLens);
	TclStackFree(interp, mapStrings);
    }
    if (p != ustring1) {
	/*
	 * Put the rest of the unmapped chars onto result.
	 */

	Tcl_AppendUnicodeToObj(resultPtr, p, ustring1 - p);
    }
    Tcl_SetObjResult(interp, resultPtr);
  done:
    if (mapWithDict) {
	TclStackFree(interp, mapElemv);
    }
    if (copySource) {
	Tcl_DecrRefCount(sourceObj);
    }
    return TCL_OK;
}

/*
 *----------------------------------------------------------------------
 *
 * StringMatchCmd --
 *
 *	This procedure is invoked to process the "string match" Tcl command.
 *	See the user documentation for details on what it does. Note that this
 *	command only functions correctly on properly formed Tcl UTF strings.
 *
 * Results:
 *	A standard Tcl result.
 *
 * Side effects:
 *	See the user documentation.
 *
 *----------------------------------------------------------------------
 */

static int
StringMatchCmd(
    TCL_UNUSED(void *),
    Tcl_Interp *interp,		/* Current interpreter. */
    Tcl_Size objc,			/* Number of arguments. */
    Tcl_Obj *const objv[])	/* Argument objects. */
{
    int nocase = 0;

    if (objc < 3 || objc > 4) {
	Tcl_WrongNumArgs(interp, 1, objv, "?-nocase? pattern string");
	return TCL_ERROR;
    }

    if (objc == 4) {
	Tcl_Size length;
	const char *string = Tcl_GetStringFromObj(objv[1], &length);

	if ((length > 1) &&
	    strncmp(string, "-nocase", length) == 0) {
	    nocase = TCL_MATCH_NOCASE;
	} else {
	    Tcl_SetObjResult(interp, Tcl_ObjPrintf(
		    "bad option \"%s\": must be -nocase", string));
	    Tcl_SetErrorCode(interp, "TCL", "LOOKUP", "INDEX", "option",
		    string, (void *)NULL);
	    return TCL_ERROR;
	}
    }
    Tcl_SetObjResult(interp, Tcl_NewBooleanObj(
		TclStringMatchObj(objv[objc-1], objv[objc-2], nocase)));
    return TCL_OK;
}

/*
 *----------------------------------------------------------------------
 *
 * StringRangeCmd --
 *
 *	This procedure is invoked to process the "string range" Tcl command.
 *	See the user documentation for details on what it does. Note that this
 *	command only functions correctly on properly formed Tcl UTF strings.
 *
 * Results:
 *	A standard Tcl result.
 *
 * Side effects:
 *	See the user documentation.
 *
 *----------------------------------------------------------------------
 */

static int
StringRangeCmd(
    TCL_UNUSED(void *),
    Tcl_Interp *interp,		/* Current interpreter. */
    Tcl_Size objc,			/* Number of arguments. */
    Tcl_Obj *const objv[])	/* Argument objects. */
{
    Tcl_Size first, last, end;

    if (objc != 4) {
	Tcl_WrongNumArgs(interp, 1, objv, "string first last");
	return TCL_ERROR;
    }

    /*
     * Get the length in actual characters; Then reduce it by one because
     * 'end' refers to the last character, not one past it.
     */

    end = Tcl_GetCharLength(objv[1]) - 1;

    if (TclGetIntForIndexM(interp, objv[2], end, &first) != TCL_OK ||
	    TclGetIntForIndexM(interp, objv[3], end, &last) != TCL_OK) {
	return TCL_ERROR;
    }

    if (last >= 0) {
	Tcl_SetObjResult(interp, Tcl_GetRange(objv[1], first, last));
    }
    return TCL_OK;
}

/*
 *----------------------------------------------------------------------
 *
 * StringReptCmd --
 *
 *	This procedure is invoked to process the "string repeat" Tcl command.
 *	See the user documentation for details on what it does. Note that this
 *	command only functions correctly on properly formed Tcl UTF strings.
 *
 * Results:
 *	A standard Tcl result.
 *
 * Side effects:
 *	See the user documentation.
 *
 *----------------------------------------------------------------------
 */

static int
StringReptCmd(
    TCL_UNUSED(void *),
    Tcl_Interp *interp,		/* Current interpreter. */
    Tcl_Size objc,			/* Number of arguments. */
    Tcl_Obj *const objv[])	/* Argument objects. */
{
    Tcl_WideInt count;
    Tcl_Obj *resultPtr;

    if (objc != 3) {
	Tcl_WrongNumArgs(interp, 1, objv, "string count");
	return TCL_ERROR;
    }

    if (TclGetWideIntFromObj(interp, objv[2], &count) != TCL_OK) {
	return TCL_ERROR;
    }

    /*
     * Check for cases that allow us to skip copying stuff.
     */

    if (count == 1) {
	Tcl_SetObjResult(interp, objv[1]);
	return TCL_OK;
    } else if (count < 1) {
	return TCL_OK;
    }

    resultPtr = TclStringRepeat(interp, objv[1], count, TCL_STRING_IN_PLACE);
    if (resultPtr) {
	Tcl_SetObjResult(interp, resultPtr);
	return TCL_OK;
    }
    return TCL_ERROR;
}

/*
 *----------------------------------------------------------------------
 *
 * StringRplcCmd --
 *
 *	This procedure is invoked to process the "string replace" Tcl command.
 *	See the user documentation for details on what it does. Note that this
 *	command only functions correctly on properly formed Tcl UTF strings.
 *
 * Results:
 *	A standard Tcl result.
 *
 * Side effects:
 *	See the user documentation.
 *
 *----------------------------------------------------------------------
 */

static int
StringRplcCmd(
    TCL_UNUSED(void *),
    Tcl_Interp *interp,		/* Current interpreter. */
    Tcl_Size objc,			/* Number of arguments. */
    Tcl_Obj *const objv[])	/* Argument objects. */
{
    Tcl_Size first, last, end;

    if (objc < 4 || objc > 5) {
	Tcl_WrongNumArgs(interp, 1, objv, "string first last ?string?");
	return TCL_ERROR;
    }

    end = Tcl_GetCharLength(objv[1]) - 1;

    if (TclGetIntForIndexM(interp, objv[2], end, &first) != TCL_OK ||
	    TclGetIntForIndexM(interp, objv[3], end, &last) != TCL_OK) {
	return TCL_ERROR;
    }

    /*
     * The following test screens out most empty substrings as candidates for
     * replacement. When they are detected, no replacement is done, and the
     * result is the original string.
     */

    if ((last < 0) ||	/* Range ends before start of string */
	    (first > end) ||	/* Range begins after end of string */
	    (last < first)) {	/* Range begins after it starts */
	/*
	 * BUT!!! when (end < 0) -- an empty original string -- we can
	 * have (first <= end < 0 <= last) and an empty string is permitted
	 * to be replaced.
	 */

	Tcl_SetObjResult(interp, objv[1]);
    } else {
	Tcl_Obj *resultPtr;

	if (first < 0) {
	    first = TCL_INDEX_START;
	}
	if (last > end) {
	    last = end;
	}

	resultPtr = TclStringReplace(interp, objv[1], first,
		last + 1 - first, (objc == 5) ? objv[4] : NULL,
		TCL_STRING_IN_PLACE);

	if (resultPtr == NULL) {
	    return TCL_ERROR;
	}
	Tcl_SetObjResult(interp, resultPtr);
    }
    return TCL_OK;
}

/*
 *----------------------------------------------------------------------
 *
 * StringRevCmd --
 *
 *	This procedure is invoked to process the "string reverse" Tcl command.
 *	See the user documentation for details on what it does. Note that this
 *	command only functions correctly on properly formed Tcl UTF strings.
 *
 * Results:
 *	A standard Tcl result.
 *
 * Side effects:
 *	See the user documentation.
 *
 *----------------------------------------------------------------------
 */

static int
StringRevCmd(
    TCL_UNUSED(void *),
    Tcl_Interp *interp,		/* Current interpreter. */
    Tcl_Size objc,			/* Number of arguments. */
    Tcl_Obj *const objv[])	/* Argument objects. */
{
    if (objc != 2) {
	Tcl_WrongNumArgs(interp, 1, objv, "string");
	return TCL_ERROR;
    }

    Tcl_SetObjResult(interp, TclStringReverse(objv[1], TCL_STRING_IN_PLACE));
    return TCL_OK;
}

/*
 *----------------------------------------------------------------------
 *
 * StringStartCmd --
 *
 *	This procedure is invoked to process the "string wordstart" Tcl
 *	command. See the user documentation for details on what it does.
 *
 * Results:
 *	A standard Tcl result.
 *
 * Side effects:
 *	See the user documentation.
 *
 *----------------------------------------------------------------------
 */

static int
StringStartCmd(
    TCL_UNUSED(void *),
    Tcl_Interp *interp,		/* Current interpreter. */
    Tcl_Size objc,			/* Number of arguments. */
    Tcl_Obj *const objv[])	/* Argument objects. */
{
    int ch;
    const Tcl_UniChar *p, *string;
    Tcl_Size cur, index, length;
    Tcl_Obj *obj;

    if (objc != 3) {
	Tcl_WrongNumArgs(interp, 1, objv, "string index");
	return TCL_ERROR;
    }

    string = Tcl_GetUnicodeFromObj(objv[1], &length);
    if (TclGetIntForIndexM(interp, objv[2], length-1, &index) != TCL_OK) {
	return TCL_ERROR;
    }
    if (index >= length) {
	index = length - 1;
    }
    cur = 0;
    if (index > 0) {
	p = &string[index];

	ch = *p;
	for (cur = index; cur != TCL_INDEX_NONE; cur--) {
	    int delta = 0;
	    const Tcl_UniChar *next;

	    if (!Tcl_UniCharIsWordChar(ch)) {
		break;
	    }

	    next = ((p > string) ? (p - 1) : p);
	    do {
		next += delta;
		ch = *next;
		delta = 1;
	    } while (next + delta < p);
	    p = next;
	}
	if (cur != index) {
	    cur += 1;
	}
    }
    TclNewIndexObj(obj, cur);
    Tcl_SetObjResult(interp, obj);
    return TCL_OK;
}

/*
 *----------------------------------------------------------------------
 *
 * StringEndCmd --
 *
 *	This procedure is invoked to process the "string wordend" Tcl command.
 *	See the user documentation for details on what it does.
 *
 * Results:
 *	A standard Tcl result.
 *
 * Side effects:
 *	See the user documentation.
 *
 *----------------------------------------------------------------------
 */

static int
StringEndCmd(
    TCL_UNUSED(void *),
    Tcl_Interp *interp,		/* Current interpreter. */
    Tcl_Size objc,			/* Number of arguments. */
    Tcl_Obj *const objv[])	/* Argument objects. */
{
    int ch;
    const Tcl_UniChar *p, *end, *string;
    Tcl_Size cur, index, length;
    Tcl_Obj *obj;

    if (objc != 3) {
	Tcl_WrongNumArgs(interp, 1, objv, "string index");
	return TCL_ERROR;
    }

    string = Tcl_GetUnicodeFromObj(objv[1], &length);
    if (TclGetIntForIndexM(interp, objv[2], length-1, &index) != TCL_OK) {
	return TCL_ERROR;
    }
    if (index < 0) {
	index = 0;
    }
    if (index < length) {
	p = &string[index];
	end = string+length;
	for (cur = index; p < end; cur++) {
	    ch = *p++;
	    if (!Tcl_UniCharIsWordChar(ch)) {
		break;
	    }
	}
	if (cur == index) {
	    cur++;
	}
    } else {
	cur = length;
    }
    TclNewIndexObj(obj, cur);
    Tcl_SetObjResult(interp, obj);
    return TCL_OK;
}

/*
 *----------------------------------------------------------------------
 *
 * StringEqualCmd --
 *
 *	This procedure is invoked to process the "string equal" Tcl command.
 *	See the user documentation for details on what it does. Note that this
 *	command only functions correctly on properly formed Tcl UTF strings.
 *
 * Results:
 *	A standard Tcl result.
 *
 * Side effects:
 *	See the user documentation.
 *
 *----------------------------------------------------------------------
 */

static int
StringEqualCmd(
    TCL_UNUSED(void *),
    Tcl_Interp *interp,		/* Current interpreter. */
    Tcl_Size objc,			/* Number of arguments. */
    Tcl_Obj *const objv[])	/* Argument objects. */
{
    /*
     * Remember to keep code here in some sync with the byte-compiled versions
     * in tclExecute.c (INST_STR_EQ, INST_STR_NEQ and INST_STR_CMP as well as
     * the expr string comparison in INST_EQ/INST_NEQ/INST_LT/...).
     */

    const char *string2;
<<<<<<< HEAD
    int match, nocase = 0;
    Tcl_Size i, length, reqlength = -1;
=======
    int i, match, nocase = 0;
    Tcl_Size length;
    Tcl_WideInt reqlength = -1;
>>>>>>> 9812a48c

    if (objc < 3 || objc > 6) {
    str_cmp_args:
	Tcl_WrongNumArgs(interp, 1, objv,
		"?-nocase? ?-length int? string1 string2");
	return TCL_ERROR;
    }

    for (i = 1; i < objc-2; i++) {
	string2 = Tcl_GetStringFromObj(objv[i], &length);
	if ((length > 1) && !strncmp(string2, "-nocase", length)) {
	    nocase = 1;
	} else if ((length > 1)
		&& !strncmp(string2, "-length", length)) {
	    if (i+1 >= objc-2) {
		goto str_cmp_args;
	    }
	    i++;
	    if (TclGetWideIntFromObj(interp, objv[i], &reqlength) != TCL_OK) {
		return TCL_ERROR;
	    }
	    if ((Tcl_WideUInt)reqlength > TCL_SIZE_MAX) {
		reqlength = -1;
	    }
	} else {
	    Tcl_SetObjResult(interp, Tcl_ObjPrintf(
		    "bad option \"%s\": must be -nocase or -length",
		    string2));
	    Tcl_SetErrorCode(interp, "TCL", "LOOKUP", "INDEX", "option",
		    string2, (void *)NULL);
	    return TCL_ERROR;
	}
    }

    /*
     * From now on, we only access the two objects at the end of the argument
     * array.
     */

    objv += objc-2;
    match = TclStringCmp(objv[0], objv[1], 1, nocase, reqlength);
    Tcl_SetObjResult(interp, Tcl_NewBooleanObj(match ? 0 : 1));
    return TCL_OK;
}

/*
 *----------------------------------------------------------------------
 *
 * StringCmpCmd --
 *
 *	This procedure is invoked to process the "string compare" Tcl command.
 *	See the user documentation for details on what it does. Note that this
 *	command only functions correctly on properly formed Tcl UTF strings.
 *
 * Results:
 *	A standard Tcl result.
 *
 * Side effects:
 *	See the user documentation.
 *
 *----------------------------------------------------------------------
 */

static int
StringCmpCmd(
    TCL_UNUSED(void *),
    Tcl_Interp *interp,		/* Current interpreter. */
    Tcl_Size objc,			/* Number of arguments. */
    Tcl_Obj *const objv[])	/* Argument objects. */
{
    /*
     * Remember to keep code here in some sync with the byte-compiled versions
     * in tclExecute.c (INST_STR_EQ, INST_STR_NEQ and INST_STR_CMP as well as
     * the expr string comparison in INST_EQ/INST_NEQ/INST_LT/...).
     */

    int match, nocase, status;
    Tcl_Size reqlength = -1;

    status = StringCmpOpts(interp, objc, objv, &nocase, &reqlength);
    if (status != TCL_OK) {
	return status;
    }

    objv += objc-2;
    match = TclStringCmp(objv[0], objv[1], 0, nocase, reqlength);
    Tcl_SetObjResult(interp, Tcl_NewWideIntObj(match));
    return TCL_OK;
}

int
StringCmpOpts(
    Tcl_Interp *interp,		/* Current interpreter. */
    Tcl_Size objc,			/* Number of arguments. */
    Tcl_Obj *const objv[],	/* Argument objects. */
    int *nocase,
    Tcl_Size *reqlength)
{
    Tcl_Size i, length;
    const char *string;
    Tcl_WideInt wreqlength = -1;

    *nocase = 0;
    if (objc < 3 || objc > 6) {
    str_cmp_args:
	Tcl_WrongNumArgs(interp, 1, objv,
		"?-nocase? ?-length int? string1 string2");
	return TCL_ERROR;
    }

    for (i = 1; i < objc-2; i++) {
	string = Tcl_GetStringFromObj(objv[i], &length);
	if ((length > 1) && !strncmp(string, "-nocase", length)) {
	    *nocase = 1;
	} else if ((length > 1)
		&& !strncmp(string, "-length", length)) {
	    if (i+1 >= objc-2) {
		goto str_cmp_args;
	    }
	    i++;
	    if (TclGetWideIntFromObj(interp, objv[i], &wreqlength) != TCL_OK) {
		return TCL_ERROR;
	    }
	    if ((Tcl_WideUInt)wreqlength > TCL_SIZE_MAX) {
	    	*reqlength = -1;
	    } else {
	    	*reqlength = wreqlength;
	    }
	} else {
	    Tcl_SetObjResult(interp, Tcl_ObjPrintf(
		    "bad option \"%s\": must be -nocase or -length",
		    string));
	    Tcl_SetErrorCode(interp, "TCL", "LOOKUP", "INDEX", "option",
		    string, (void *)NULL);
	    return TCL_ERROR;
	}
    }
    return TCL_OK;
}

/*
 *----------------------------------------------------------------------
 *
 * StringCatCmd --
 *
 *	This procedure is invoked to process the "string cat" Tcl command.
 *	See the user documentation for details on what it does.
 *
 * Results:
 *	A standard Tcl result.
 *
 * Side effects:
 *	See the user documentation.
 *
 *----------------------------------------------------------------------
 */

static int
StringCatCmd(
    TCL_UNUSED(void *),
    Tcl_Interp *interp,		/* Current interpreter. */
    Tcl_Size objc,			/* Number of arguments. */
    Tcl_Obj *const objv[])	/* Argument objects. */
{
    Tcl_Obj *objResultPtr;

    if (objc < 2) {
	/*
	 * If there are no args, the result is an empty object.
	 * Just leave the preset empty interp result.
	 */
	return TCL_OK;
    }

    objResultPtr = TclStringCat(interp, objc-1, objv+1, TCL_STRING_IN_PLACE);

    if (objResultPtr) {
	Tcl_SetObjResult(interp, objResultPtr);
	return TCL_OK;
    }

    return TCL_ERROR;
}

/*
 *----------------------------------------------------------------------
 *
 * StringLenCmd --
 *
 *	This procedure is invoked to process the "string length" Tcl command.
 *	See the user documentation for details on what it does. Note that this
 *	command only functions correctly on properly formed Tcl UTF strings.
 *
 * Results:
 *	A standard Tcl result.
 *
 * Side effects:
 *	See the user documentation.
 *
 *----------------------------------------------------------------------
 */

static int
StringLenCmd(
    TCL_UNUSED(void *),
    Tcl_Interp *interp,		/* Current interpreter. */
    Tcl_Size objc,			/* Number of arguments. */
    Tcl_Obj *const objv[])	/* Argument objects. */
{
    if (objc != 2) {
	Tcl_WrongNumArgs(interp, 1, objv, "string");
	return TCL_ERROR;
    }

    Tcl_SetObjResult(interp, Tcl_NewWideIntObj(Tcl_GetCharLength(objv[1])));
    return TCL_OK;
}

/*
 *----------------------------------------------------------------------
 *
 * StringLowerCmd --
 *
 *	This procedure is invoked to process the "string tolower" Tcl command.
 *	See the user documentation for details on what it does. Note that this
 *	command only functions correctly on properly formed Tcl UTF strings.
 *
 * Results:
 *	A standard Tcl result.
 *
 * Side effects:
 *	See the user documentation.
 *
 *----------------------------------------------------------------------
 */

static int
StringLowerCmd(
    TCL_UNUSED(void *),
    Tcl_Interp *interp,		/* Current interpreter. */
    Tcl_Size objc,			/* Number of arguments. */
    Tcl_Obj *const objv[])	/* Argument objects. */
{
    Tcl_Size length1, length2;
    const char *string1;
    char *string2;

    if (objc < 2 || objc > 4) {
	Tcl_WrongNumArgs(interp, 1, objv, "string ?first? ?last?");
	return TCL_ERROR;
    }

    string1 = Tcl_GetStringFromObj(objv[1], &length1);

    if (objc == 2) {
	Tcl_Obj *resultPtr = Tcl_NewStringObj(string1, length1);

	length1 = Tcl_UtfToLower(TclGetString(resultPtr));
	Tcl_SetObjLength(resultPtr, length1);
	Tcl_SetObjResult(interp, resultPtr);
    } else {
	Tcl_Size first, last;
	const char *start, *end;
	Tcl_Obj *resultPtr;

	length1 = Tcl_NumUtfChars(string1, length1) - 1;
	if (TclGetIntForIndexM(interp,objv[2],length1, &first) != TCL_OK) {
	    return TCL_ERROR;
	}
	if (first < 0) {
	    first = 0;
	}
	last = first;

	if ((objc == 4) && (TclGetIntForIndexM(interp, objv[3], length1,
		&last) != TCL_OK)) {
	    return TCL_ERROR;
	}

	if (last >= length1) {
	    last = length1;
	}
	if (last < first) {
	    Tcl_SetObjResult(interp, objv[1]);
	    return TCL_OK;
	}

	string1 = Tcl_GetStringFromObj(objv[1], &length1);
	start = Tcl_UtfAtIndex(string1, first);
	end = Tcl_UtfAtIndex(start, last - first + 1);
	resultPtr = Tcl_NewStringObj(string1, end - string1);
	string2 = TclGetString(resultPtr) + (start - string1);

	length2 = Tcl_UtfToLower(string2);
	Tcl_SetObjLength(resultPtr, length2 + (start - string1));

	Tcl_AppendToObj(resultPtr, end, -1);
	Tcl_SetObjResult(interp, resultPtr);
    }

    return TCL_OK;
}

/*
 *----------------------------------------------------------------------
 *
 * StringUpperCmd --
 *
 *	This procedure is invoked to process the "string toupper" Tcl command.
 *	See the user documentation for details on what it does. Note that this
 *	command only functions correctly on properly formed Tcl UTF strings.
 *
 * Results:
 *	A standard Tcl result.
 *
 * Side effects:
 *	See the user documentation.
 *
 *----------------------------------------------------------------------
 */

static int
StringUpperCmd(
    TCL_UNUSED(void *),
    Tcl_Interp *interp,		/* Current interpreter. */
    Tcl_Size objc,			/* Number of arguments. */
    Tcl_Obj *const objv[])	/* Argument objects. */
{
    Tcl_Size length1, length2;
    const char *string1;
    char *string2;

    if (objc < 2 || objc > 4) {
	Tcl_WrongNumArgs(interp, 1, objv, "string ?first? ?last?");
	return TCL_ERROR;
    }

    string1 = Tcl_GetStringFromObj(objv[1], &length1);

    if (objc == 2) {
	Tcl_Obj *resultPtr = Tcl_NewStringObj(string1, length1);

	length1 = Tcl_UtfToUpper(TclGetString(resultPtr));
	Tcl_SetObjLength(resultPtr, length1);
	Tcl_SetObjResult(interp, resultPtr);
    } else {
	Tcl_Size first, last;
	const char *start, *end;
	Tcl_Obj *resultPtr;

	length1 = Tcl_NumUtfChars(string1, length1) - 1;
	if (TclGetIntForIndexM(interp,objv[2],length1, &first) != TCL_OK) {
	    return TCL_ERROR;
	}
	if (first < 0) {
	    first = 0;
	}
	last = first;

	if ((objc == 4) && (TclGetIntForIndexM(interp, objv[3], length1,
		&last) != TCL_OK)) {
	    return TCL_ERROR;
	}

	if (last >= length1) {
	    last = length1;
	}
	if (last < first) {
	    Tcl_SetObjResult(interp, objv[1]);
	    return TCL_OK;
	}

	string1 = Tcl_GetStringFromObj(objv[1], &length1);
	start = Tcl_UtfAtIndex(string1, first);
	end = Tcl_UtfAtIndex(start, last - first + 1);
	resultPtr = Tcl_NewStringObj(string1, end - string1);
	string2 = TclGetString(resultPtr) + (start - string1);

	length2 = Tcl_UtfToUpper(string2);
	Tcl_SetObjLength(resultPtr, length2 + (start - string1));

	Tcl_AppendToObj(resultPtr, end, -1);
	Tcl_SetObjResult(interp, resultPtr);
    }

    return TCL_OK;
}

/*
 *----------------------------------------------------------------------
 *
 * StringTitleCmd --
 *
 *	This procedure is invoked to process the "string totitle" Tcl command.
 *	See the user documentation for details on what it does. Note that this
 *	command only functions correctly on properly formed Tcl UTF strings.
 *
 * Results:
 *	A standard Tcl result.
 *
 * Side effects:
 *	See the user documentation.
 *
 *----------------------------------------------------------------------
 */

static int
StringTitleCmd(
    TCL_UNUSED(void *),
    Tcl_Interp *interp,		/* Current interpreter. */
    Tcl_Size objc,			/* Number of arguments. */
    Tcl_Obj *const objv[])	/* Argument objects. */
{
    Tcl_Size length1, length2;
    const char *string1;
    char *string2;

    if (objc < 2 || objc > 4) {
	Tcl_WrongNumArgs(interp, 1, objv, "string ?first? ?last?");
	return TCL_ERROR;
    }

    string1 = Tcl_GetStringFromObj(objv[1], &length1);

    if (objc == 2) {
	Tcl_Obj *resultPtr = Tcl_NewStringObj(string1, length1);

	length1 = Tcl_UtfToTitle(TclGetString(resultPtr));
	Tcl_SetObjLength(resultPtr, length1);
	Tcl_SetObjResult(interp, resultPtr);
    } else {
	Tcl_Size first, last;
	const char *start, *end;
	Tcl_Obj *resultPtr;

	length1 = Tcl_NumUtfChars(string1, length1) - 1;
	if (TclGetIntForIndexM(interp,objv[2],length1, &first) != TCL_OK) {
	    return TCL_ERROR;
	}
	if (first < 0) {
	    first = 0;
	}
	last = first;

	if ((objc == 4) && (TclGetIntForIndexM(interp, objv[3], length1,
		&last) != TCL_OK)) {
	    return TCL_ERROR;
	}

	if (last >= length1) {
	    last = length1;
	}
	if (last < first) {
	    Tcl_SetObjResult(interp, objv[1]);
	    return TCL_OK;
	}

	string1 = Tcl_GetStringFromObj(objv[1], &length1);
	start = Tcl_UtfAtIndex(string1, first);
	end = Tcl_UtfAtIndex(start, last - first + 1);
	resultPtr = Tcl_NewStringObj(string1, end - string1);
	string2 = TclGetString(resultPtr) + (start - string1);

	length2 = Tcl_UtfToTitle(string2);
	Tcl_SetObjLength(resultPtr, length2 + (start - string1));

	Tcl_AppendToObj(resultPtr, end, -1);
	Tcl_SetObjResult(interp, resultPtr);
    }

    return TCL_OK;
}

/*
 *----------------------------------------------------------------------
 *
 * StringTrimCmd --
 *
 *	This procedure is invoked to process the "string trim" Tcl command.
 *	See the user documentation for details on what it does. Note that this
 *	command only functions correctly on properly formed Tcl UTF strings.
 *
 * Results:
 *	A standard Tcl result.
 *
 * Side effects:
 *	See the user documentation.
 *
 *----------------------------------------------------------------------
 */

static int
StringTrimCmd(
    TCL_UNUSED(void *),
    Tcl_Interp *interp,		/* Current interpreter. */
    Tcl_Size objc,			/* Number of arguments. */
    Tcl_Obj *const objv[])	/* Argument objects. */
{
    const char *string1, *string2;
    Tcl_Size triml, trimr, length1, length2;

    if (objc == 3) {
	string2 = Tcl_GetStringFromObj(objv[2], &length2);
    } else if (objc == 2) {
	string2 = tclDefaultTrimSet;
	length2 = strlen(tclDefaultTrimSet);
    } else {
	Tcl_WrongNumArgs(interp, 1, objv, "string ?chars?");
	return TCL_ERROR;
    }
    string1 = Tcl_GetStringFromObj(objv[1], &length1);

    triml = TclTrim(string1, length1, string2, length2, &trimr);

    Tcl_SetObjResult(interp,
	    Tcl_NewStringObj(string1 + triml, length1 - triml - trimr));
    return TCL_OK;
}

/*
 *----------------------------------------------------------------------
 *
 * StringTrimLCmd --
 *
 *	This procedure is invoked to process the "string trimleft" Tcl
 *	command. See the user documentation for details on what it does. Note
 *	that this command only functions correctly on properly formed Tcl UTF
 *	strings.
 *
 * Results:
 *	A standard Tcl result.
 *
 * Side effects:
 *	See the user documentation.
 *
 *----------------------------------------------------------------------
 */

static int
StringTrimLCmd(
    TCL_UNUSED(void *),
    Tcl_Interp *interp,		/* Current interpreter. */
    Tcl_Size objc,			/* Number of arguments. */
    Tcl_Obj *const objv[])	/* Argument objects. */
{
    const char *string1, *string2;
    int trim;
    Tcl_Size length1, length2;

    if (objc == 3) {
	string2 = Tcl_GetStringFromObj(objv[2], &length2);
    } else if (objc == 2) {
	string2 = tclDefaultTrimSet;
	length2 = strlen(tclDefaultTrimSet);
    } else {
	Tcl_WrongNumArgs(interp, 1, objv, "string ?chars?");
	return TCL_ERROR;
    }
    string1 = Tcl_GetStringFromObj(objv[1], &length1);

    trim = TclTrimLeft(string1, length1, string2, length2);

    Tcl_SetObjResult(interp, Tcl_NewStringObj(string1+trim, length1-trim));
    return TCL_OK;
}

/*
 *----------------------------------------------------------------------
 *
 * StringTrimRCmd --
 *
 *	This procedure is invoked to process the "string trimright" Tcl
 *	command. See the user documentation for details on what it does. Note
 *	that this command only functions correctly on properly formed Tcl UTF
 *	strings.
 *
 * Results:
 *	A standard Tcl result.
 *
 * Side effects:
 *	See the user documentation.
 *
 *----------------------------------------------------------------------
 */

static int
StringTrimRCmd(
    TCL_UNUSED(void *),
    Tcl_Interp *interp,		/* Current interpreter. */
    Tcl_Size objc,			/* Number of arguments. */
    Tcl_Obj *const objv[])	/* Argument objects. */
{
    const char *string1, *string2;
    int trim;
    Tcl_Size length1, length2;

    if (objc == 3) {
	string2 = Tcl_GetStringFromObj(objv[2], &length2);
    } else if (objc == 2) {
	string2 = tclDefaultTrimSet;
	length2 = strlen(tclDefaultTrimSet);
    } else {
	Tcl_WrongNumArgs(interp, 1, objv, "string ?chars?");
	return TCL_ERROR;
    }
    string1 = Tcl_GetStringFromObj(objv[1], &length1);

    trim = TclTrimRight(string1, length1, string2, length2);

    Tcl_SetObjResult(interp, Tcl_NewStringObj(string1, length1-trim));
    return TCL_OK;
}

/*
 *----------------------------------------------------------------------
 *
 * TclInitStringCmd --
 *
 *	This procedure creates the "string" Tcl command. See the user
 *	documentation for details on what it does. Note that this command only
 *	functions correctly on properly formed Tcl UTF strings.
 *
 *	Also note that the primary methods here (equal, compare, match, ...)
 *	have bytecode equivalents. You will find the code for those in
 *	tclExecute.c. The code here will only be used in the non-bc case (like
 *	in an 'eval').
 *
 * Results:
 *	A standard Tcl result.
 *
 * Side effects:
 *	See the user documentation.
 *
 *----------------------------------------------------------------------
 */

Tcl_Command
TclInitStringCmd(
    Tcl_Interp *interp)		/* Current interpreter. */
{
    static const EnsembleImplMap stringImplMap[] = {
	{"cat",		StringCatCmd,	TclCompileStringCatCmd, NULL, NULL, 0},
	{"compare",	StringCmpCmd,	TclCompileStringCmpCmd, NULL, NULL, 0},
	{"equal",	StringEqualCmd,	TclCompileStringEqualCmd, NULL, NULL, 0},
	{"first",	StringFirstCmd,	TclCompileStringFirstCmd, NULL, NULL, 0},
	{"index",	StringIndexCmd,	TclCompileStringIndexCmd, NULL, NULL, 0},
	{"insert",	StringInsertCmd, TclCompileStringInsertCmd, NULL, NULL, 0},
	{"is",		StringIsCmd,	TclCompileStringIsCmd, NULL, NULL, 0},
	{"last",	StringLastCmd,	TclCompileStringLastCmd, NULL, NULL, 0},
	{"length",	StringLenCmd,	TclCompileStringLenCmd, NULL, NULL, 0},
	{"map",		StringMapCmd,	TclCompileStringMapCmd, NULL, NULL, 0},
	{"match",	StringMatchCmd,	TclCompileStringMatchCmd, NULL, NULL, 0},
	{"range",	StringRangeCmd,	TclCompileStringRangeCmd, NULL, NULL, 0},
	{"repeat",	StringReptCmd,	TclCompileBasic2ArgCmd, NULL, NULL, 0},
	{"replace",	StringRplcCmd,	TclCompileStringReplaceCmd, NULL, NULL, 0},
	{"reverse",	StringRevCmd,	TclCompileBasic1ArgCmd, NULL, NULL, 0},
	{"tolower",	StringLowerCmd,	TclCompileStringToLowerCmd, NULL, NULL, 0},
	{"toupper",	StringUpperCmd,	TclCompileStringToUpperCmd, NULL, NULL, 0},
	{"totitle",	StringTitleCmd,	TclCompileStringToTitleCmd, NULL, NULL, 0},
	{"trim",	StringTrimCmd,	TclCompileStringTrimCmd, NULL, NULL, 0},
	{"trimleft",	StringTrimLCmd,	TclCompileStringTrimLCmd, NULL, NULL, 0},
	{"trimright",	StringTrimRCmd,	TclCompileStringTrimRCmd, NULL, NULL, 0},
	{"wordend",	StringEndCmd,	TclCompileBasic2ArgCmd, NULL, NULL, 0},
	{"wordstart",	StringStartCmd,	TclCompileBasic2ArgCmd, NULL, NULL, 0},
	{NULL, NULL, NULL, NULL, NULL, 0}
    };

    return TclMakeEnsemble(interp, "string", stringImplMap);
}

/*
 *----------------------------------------------------------------------
 *
 * Tcl_SubstObjCmd --
 *
 *	This procedure is invoked to process the "subst" Tcl command. See the
 *	user documentation for details on what it does. This command relies on
 *	Tcl_SubstObj() for its implementation.
 *
 * Results:
 *	A standard Tcl result.
 *
 * Side effects:
 *	See the user documentation.
 *
 *----------------------------------------------------------------------
 */

int
TclSubstOptions(
    Tcl_Interp *interp,
    Tcl_Size numOpts,
    Tcl_Obj *const opts[],
    int *flagPtr)
{
    static const char *const substOptions[] = {
	"-nobackslashes", "-nocommands", "-novariables", NULL
    };
    enum {
	SUBST_NOBACKSLASHES, SUBST_NOCOMMANDS, SUBST_NOVARS
    };
    int i, flags = TCL_SUBST_ALL;

    for (i = 0; i < numOpts; i++) {
	int optionIndex;

	if (Tcl_GetIndexFromObj(interp, opts[i], substOptions, "option", 0,
		&optionIndex) != TCL_OK) {
	    return TCL_ERROR;
	}
	switch (optionIndex) {
	case SUBST_NOBACKSLASHES:
	    flags &= ~TCL_SUBST_BACKSLASHES;
	    break;
	case SUBST_NOCOMMANDS:
	    flags &= ~TCL_SUBST_COMMANDS;
	    break;
	case SUBST_NOVARS:
	    flags &= ~TCL_SUBST_VARIABLES;
	    break;
	default:
	    Tcl_Panic("Tcl_SubstObjCmd: bad option index to SubstOptions");
	}
    }
    *flagPtr = flags;
    return TCL_OK;
}

int
Tcl_SubstObjCmd(
    void *clientData,
    Tcl_Interp *interp,		/* Current interpreter. */
    Tcl_Size objc,			/* Number of arguments. */
    Tcl_Obj *const objv[])	/* Argument objects. */
{
    return Tcl_NRCallObjProc2(interp, TclNRSubstObjCmd, clientData, objc, objv);
}

int
TclNRSubstObjCmd(
    TCL_UNUSED(void *),
    Tcl_Interp *interp,		/* Current interpreter. */
    Tcl_Size objc,			/* Number of arguments. */
    Tcl_Obj *const objv[])	/* Argument objects. */
{
    int flags;

    if (objc < 2) {
	Tcl_WrongNumArgs(interp, 1, objv,
		"?-nobackslashes? ?-nocommands? ?-novariables? string");
	return TCL_ERROR;
    }

    if (TclSubstOptions(interp, objc-2, objv+1, &flags) != TCL_OK) {
	return TCL_ERROR;
    }
    return Tcl_NRSubstObj(interp, objv[objc-1], flags);
}

/*
 *----------------------------------------------------------------------
 *
 * Tcl_SwitchObjCmd --
 *
 *	This object-based procedure is invoked to process the "switch" Tcl
 *	command. See the user documentation for details on what it does.
 *
 * Results:
 *	A standard Tcl object result.
 *
 * Side effects:
 *	See the user documentation.
 *
 *----------------------------------------------------------------------
 */

int
Tcl_SwitchObjCmd(
    void *clientData,
    Tcl_Interp *interp,		/* Current interpreter. */
    Tcl_Size objc,			/* Number of arguments. */
    Tcl_Obj *const objv[])	/* Argument objects. */
{
    return Tcl_NRCallObjProc2(interp, TclNRSwitchObjCmd, clientData, objc, objv);
}
int
TclNRSwitchObjCmd(
    TCL_UNUSED(void *),
    Tcl_Interp *interp,		/* Current interpreter. */
    Tcl_Size objc,			/* Number of arguments. */
    Tcl_Obj *const objv[])	/* Argument objects. */
{
    int noCase, mode, foundmode, splitObjs, numMatchesSaved;
    Tcl_Size i;
    Tcl_Size patternLength, j;
    const char *pattern;
    Tcl_Obj *stringObj, *indexVarObj, *matchVarObj;
    Tcl_Obj *const *savedObjv = objv;
    Tcl_RegExp regExpr = NULL;
    Interp *iPtr = (Interp *) interp;
    int pc = 0;
    int bidx = 0;		/* Index of body argument. */
    Tcl_Obj *blist = NULL;	/* List obj which is the body */
    CmdFrame *ctxPtr;		/* Copy of the topmost cmdframe, to allow us
				 * to mess with the line information */

    /*
     * If you add options that make -e and -g not unique prefixes of -exact or
     * -glob, you *must* fix TclCompileSwitchCmd's option parser as well.
     */

    static const char *const options[] = {
	"-exact", "-glob", "-indexvar", "-matchvar", "-nocase", "-regexp",
	"--", NULL
    };
    enum switchOptionsEnum {
	OPT_EXACT, OPT_GLOB, OPT_INDEXV, OPT_MATCHV, OPT_NOCASE, OPT_REGEXP,
	OPT_LAST
    } index;
    typedef int (*strCmpFn_t)(const char *, const char *);
    strCmpFn_t strCmpFn = TclUtfCmp;

    mode = OPT_EXACT;
    foundmode = 0;
    indexVarObj = NULL;
    matchVarObj = NULL;
    numMatchesSaved = 0;
    noCase = 0;
    for (i = 1; i < objc-2; i++) {
	if (TclGetString(objv[i])[0] != '-') {
	    break;
	}
	if (Tcl_GetIndexFromObj(interp, objv[i], options, "option", 0,
		&index) != TCL_OK) {
	    return TCL_ERROR;
	}
	switch (index) {
	    /*
	     * General options.
	     */

	case OPT_LAST:
	    i++;
	    goto finishedOptions;
	case OPT_NOCASE:
	    strCmpFn = TclUtfCasecmp;
	    noCase = 1;
	    break;

	    /*
	     * Handle the different switch mode options.
	     */

	default:
	    if (foundmode) {
		/*
		 * Mode already set via -exact, -glob, or -regexp.
		 */

		Tcl_SetObjResult(interp, Tcl_ObjPrintf(
			"bad option \"%s\": %s option already found",
			TclGetString(objv[i]), options[mode]));
		Tcl_SetErrorCode(interp, "TCL", "OPERATION", "SWITCH",
			"DOUBLEOPT", (void *)NULL);
		return TCL_ERROR;
	    }
	    foundmode = 1;
	    mode = index;
	    break;

	    /*
	     * Check for TIP#75 options specifying the variables to write
	     * regexp information into.
	     */

	case OPT_INDEXV:
	    i++;
	    if (i + 2 >= objc) {
		Tcl_SetObjResult(interp, Tcl_ObjPrintf(
			"missing variable name argument to %s option",
			"-indexvar"));
		Tcl_SetErrorCode(interp, "TCL", "OPERATION", "SWITCH",
			"NOVAR", (void *)NULL);
		return TCL_ERROR;
	    }
	    indexVarObj = objv[i];
	    numMatchesSaved = -1;
	    break;
	case OPT_MATCHV:
	    i++;
	    if (i + 2 >= objc) {
		Tcl_SetObjResult(interp, Tcl_ObjPrintf(
			"missing variable name argument to %s option",
			"-matchvar"));
		Tcl_SetErrorCode(interp, "TCL", "OPERATION", "SWITCH",
			"NOVAR", (void *)NULL);
		return TCL_ERROR;
	    }
	    matchVarObj = objv[i];
	    numMatchesSaved = -1;
	    break;
	}
    }

  finishedOptions:
    if (objc < i + 2) {
	Tcl_WrongNumArgs(interp, 1, objv,
		"?-option ...? string ?pattern body ...? ?default body?");
	return TCL_ERROR;
    }
    if (indexVarObj != NULL && mode != OPT_REGEXP) {
	Tcl_SetObjResult(interp, Tcl_ObjPrintf(
		"%s option requires -regexp option", "-indexvar"));
	Tcl_SetErrorCode(interp, "TCL", "OPERATION", "SWITCH",
		"MODERESTRICTION", (void *)NULL);
	return TCL_ERROR;
    }
    if (matchVarObj != NULL && mode != OPT_REGEXP) {
	Tcl_SetObjResult(interp, Tcl_ObjPrintf(
		"%s option requires -regexp option", "-matchvar"));
	Tcl_SetErrorCode(interp, "TCL", "OPERATION", "SWITCH",
		"MODERESTRICTION", (void *)NULL);
	return TCL_ERROR;
    }

    stringObj = objv[i];
    objc -= i + 1;
    objv += i + 1;
    bidx = i + 1;		/* First after the match string. */

    /*
     * If all of the pattern/command pairs are lumped into a single argument,
     * split them out again.
     *
     * TIP #280: Determine the lines the words in the list start at, based on
     * the same data for the list word itself. The cmdFramePtr line
     * information is manipulated directly.
     */

    splitObjs = 0;
    if (objc == 1) {
	Tcl_Obj **listv;
	Tcl_Size listc;

	blist = objv[0];
	if (TclListObjLengthM(interp, objv[0], &listc) != TCL_OK) {
	    return TCL_ERROR;
	}

	/*
	 * Ensure that the list is non-empty.
	 */

	if (listc < 1 || listc > INT_MAX) {
	    Tcl_WrongNumArgs(interp, 1, savedObjv,
		    "?-option ...? string {?pattern body ...? ?default body?}");
	    return TCL_ERROR;
	}
	if (TclListObjGetElementsM(interp, objv[0], &listc, &listv) != TCL_OK) {
	    return TCL_ERROR;
	}
	objc = listc;
	objv = listv;
	splitObjs = 1;
    }

    /*
     * Complain if there is an odd number of words in the list of patterns and
     * bodies.
     */

    if (objc % 2) {
	Tcl_ResetResult(interp);
	Tcl_SetObjResult(interp, Tcl_NewStringObj(
		"extra switch pattern with no body", -1));
	Tcl_SetErrorCode(interp, "TCL", "OPERATION", "SWITCH", "BADARM",
		(void *)NULL);

	/*
	 * Check if this can be due to a badly placed comment in the switch
	 * block.
	 *
	 * The following is an heuristic to detect the infamous "comment in
	 * switch" error: just check if a pattern begins with '#'.
	 */

	if (splitObjs) {
	    for (i=0 ; i<objc ; i+=2) {
		if (TclGetString(objv[i])[0] == '#') {
		    Tcl_AppendToObj(Tcl_GetObjResult(interp),
			    ", this may be due to a comment incorrectly"
			    " placed outside of a switch body - see the"
			    " \"switch\" documentation", -1);
		    Tcl_SetErrorCode(interp, "TCL", "OPERATION", "SWITCH",
			    "BADARM", "COMMENT?", (void *)NULL);
		    break;
		}
	    }
	}

	return TCL_ERROR;
    }

    /*
     * Complain if the last body is a continuation. Note that this check
     * assumes that the list is non-empty!
     */

    if (strcmp(TclGetString(objv[objc-1]), "-") == 0) {
	Tcl_SetObjResult(interp, Tcl_ObjPrintf(
		"no body specified for pattern \"%s\"",
		TclGetString(objv[objc-2])));
	Tcl_SetErrorCode(interp, "TCL", "OPERATION", "SWITCH", "BADARM",
		"FALLTHROUGH", (void *)NULL);
	return TCL_ERROR;
    }

    for (i = 0; i < objc; i += 2) {
	/*
	 * See if the pattern matches the string.
	 */

	pattern = Tcl_GetStringFromObj(objv[i], &patternLength);

	if ((i + 2 == objc) && (*pattern == 'd')
		&& (strcmp(pattern, "default") == 0)) {
	    Tcl_Obj *emptyObj = NULL;

	    /*
	     * If either indexVarObj or matchVarObj are non-NULL, we're in
	     * REGEXP mode but have reached the default clause anyway. TIP#75
	     * specifies that we set the variables to empty lists (== empty
	     * objects) in that case.
	     */

	    if (indexVarObj != NULL) {
		TclNewObj(emptyObj);
		if (Tcl_ObjSetVar2(interp, indexVarObj, NULL, emptyObj,
			TCL_LEAVE_ERR_MSG) == NULL) {
		    return TCL_ERROR;
		}
	    }
	    if (matchVarObj != NULL) {
		if (emptyObj == NULL) {
		    TclNewObj(emptyObj);
		}
		if (Tcl_ObjSetVar2(interp, matchVarObj, NULL, emptyObj,
			TCL_LEAVE_ERR_MSG) == NULL) {
		    return TCL_ERROR;
		}
	    }
	    goto matchFound;
	}

	switch (mode) {
	case OPT_EXACT:
	    if (strCmpFn(TclGetString(stringObj), pattern) == 0) {
		goto matchFound;
	    }
	    break;
	case OPT_GLOB:
	    if (Tcl_StringCaseMatch(TclGetString(stringObj),pattern,noCase)) {
		goto matchFound;
	    }
	    break;
	case OPT_REGEXP:
	    regExpr = Tcl_GetRegExpFromObj(interp, objv[i],
		    TCL_REG_ADVANCED | (noCase ? TCL_REG_NOCASE : 0));
	    if (regExpr == NULL) {
		return TCL_ERROR;
	    } else {
		int matched = Tcl_RegExpExecObj(interp, regExpr, stringObj, 0,
			numMatchesSaved, 0);

		if (matched < 0) {
		    return TCL_ERROR;
		} else if (matched) {
		    goto matchFoundRegexp;
		}
	    }
	    break;
	}
    }
    return TCL_OK;

  matchFoundRegexp:
    /*
     * We are operating in REGEXP mode and we need to store information about
     * what we matched in some user-nominated arrays. So build the lists of
     * values and indices to write here. [TIP#75]
     */

    if (numMatchesSaved) {
	Tcl_RegExpInfo info;
	Tcl_Obj *matchesObj, *indicesObj = NULL;

	Tcl_RegExpGetInfo(regExpr, &info);
	if (matchVarObj != NULL) {
	    TclNewObj(matchesObj);
	} else {
	    matchesObj = NULL;
	}
	if (indexVarObj != NULL) {
	    TclNewObj(indicesObj);
	}

	for (j=0 ; j<=info.nsubs ; j++) {
	    if (indexVarObj != NULL) {
		Tcl_Obj *rangeObjAry[2];

		if (info.matches[j].end > 0) {
		    TclNewIndexObj(rangeObjAry[0], info.matches[j].start);
		    TclNewIndexObj(rangeObjAry[1], info.matches[j].end-1);
		} else {
		    TclNewIntObj(rangeObjAry[1], -1);
		    rangeObjAry[0] = rangeObjAry[1];
		}

		/*
		 * Never fails; the object is always clean at this point.
		 */

		Tcl_ListObjAppendElement(NULL, indicesObj,
			Tcl_NewListObj(2, rangeObjAry));
	    }

	    if (matchVarObj != NULL) {
		Tcl_Obj *substringObj;

		if (info.matches[j].end > 0) {
		    substringObj = Tcl_GetRange(stringObj,
			    info.matches[j].start, info.matches[j].end-1);
		} else {
		    TclNewObj(substringObj);
		}

		/*
		 * Never fails; the object is always clean at this point.
		 */

		Tcl_ListObjAppendElement(NULL, matchesObj, substringObj);
	    }
	}

	if (indexVarObj != NULL) {
	    if (Tcl_ObjSetVar2(interp, indexVarObj, NULL, indicesObj,
		    TCL_LEAVE_ERR_MSG) == NULL) {
		/*
		 * Careful! Check to see if we have allocated the list of
		 * matched strings; if so (but there was an error assigning
		 * the indices list) we have a potential memory leak because
		 * the match list has not been written to a variable. Except
		 * that we'll clean that up right now.
		 */

		if (matchesObj != NULL) {
		    Tcl_DecrRefCount(matchesObj);
		}
		return TCL_ERROR;
	    }
	}
	if (matchVarObj != NULL) {
	    if (Tcl_ObjSetVar2(interp, matchVarObj, NULL, matchesObj,
		    TCL_LEAVE_ERR_MSG) == NULL) {
		/*
		 * Unlike above, if indicesObj is non-NULL at this point, it
		 * will have been written to a variable already and will hence
		 * not be leaked.
		 */

		return TCL_ERROR;
	    }
	}
    }

    /*
     * We've got a match. Find a body to execute, skipping bodies that are
     * "-".
     */

  matchFound:
    ctxPtr = (CmdFrame *)TclStackAlloc(interp, sizeof(CmdFrame));
    *ctxPtr = *iPtr->cmdFramePtr;

    if (splitObjs) {
	/*
	 * We have to perform the GetSrc and other type dependent handling of
	 * the frame here because we are munging with the line numbers,
	 * something the other commands like if, etc. are not doing. Them are
	 * fine with simply passing the CmdFrame through and having the
	 * special handling done in 'info frame', or the bc compiler
	 */

	if (ctxPtr->type == TCL_LOCATION_BC) {
	    /*
	     * Type BC => ctxPtr->data.eval.path    is not used.
	     *		  ctxPtr->data.tebc.codePtr is used instead.
	     */

	    TclGetSrcInfoForPc(ctxPtr);
	    pc = 1;

	    /*
	     * The line information in the cmdFrame is now a copy we do not
	     * own.
	     */
	}

	if (ctxPtr->type == TCL_LOCATION_SOURCE && ctxPtr->line[bidx] >= 0) {
	    int bline = ctxPtr->line[bidx];

	    ctxPtr->line = (Tcl_Size *)Tcl_Alloc(objc * sizeof(Tcl_Size));
	    ctxPtr->nline = objc;
	    TclListLines(blist, bline, objc, ctxPtr->line, objv);
	} else {
	    /*
	     * This is either a dynamic code word, when all elements are
	     * relative to themselves, or something else less expected and
	     * where we have no information. The result is the same in both
	     * cases; tell the code to come that it doesn't know where it is,
	     * which triggers reversion to the old behavior.
	     */

	    int k;

	    ctxPtr->line = (Tcl_Size *)Tcl_Alloc(objc * sizeof(Tcl_Size));
	    ctxPtr->nline = objc;
	    for (k=0; k < objc; k++) {
		ctxPtr->line[k] = -1;
	    }
	}
    }

    for (j = i + 1; ; j += 2) {
	if (j >= objc) {
	    /*
	     * This shouldn't happen since we've checked that the last body is
	     * not a continuation...
	     */

	    Tcl_Panic("fall-out when searching for body to match pattern");
	}
	if (strcmp(TclGetString(objv[j]), "-") != 0) {
	    break;
	}
    }

    /*
     * TIP #280: Make invoking context available to switch branch.
     */

    Tcl_NRAddCallback(interp, SwitchPostProc, INT2PTR(splitObjs), ctxPtr,
	    INT2PTR(pc), (void *)pattern);
    return TclNREvalObjEx(interp, objv[j], 0, ctxPtr, splitObjs ? j : bidx+j);
}

static int
SwitchPostProc(
    void *data[],		/* Data passed from Tcl_NRAddCallback above */
    Tcl_Interp *interp,		/* Tcl interpreter */
    int result)			/* Result to return*/
{
    /* Unpack the preserved data */

    int splitObjs = PTR2INT(data[0]);
    CmdFrame *ctxPtr = (CmdFrame *)data[1];
    int pc = PTR2INT(data[2]);
    const char *pattern = (const char *)data[3];
    Tcl_Size patternLength = strlen(pattern);

    /*
     * Clean up TIP 280 context information
     */

    if (splitObjs) {
	Tcl_Free(ctxPtr->line);
	if (pc && (ctxPtr->type == TCL_LOCATION_SOURCE)) {
	    /*
	     * Death of SrcInfo reference.
	     */

	    Tcl_DecrRefCount(ctxPtr->data.eval.path);
	}
    }

    /*
     * Generate an error message if necessary.
     */

    if (result == TCL_ERROR) {
	int limit = 50;
	int overflow = (patternLength > limit);

	Tcl_AppendObjToErrorInfo(interp, Tcl_ObjPrintf(
		"\n    (\"%.*s%s\" arm line %d)",
		(int) (overflow ? limit : patternLength), pattern,
		(overflow ? "..." : ""), Tcl_GetErrorLine(interp)));
    }
    TclStackFree(interp, ctxPtr);
    return result;
}

/*
 *----------------------------------------------------------------------
 *
 * Tcl_ThrowObjCmd --
 *
 *	This procedure is invoked to process the "throw" Tcl command. See the
 *	user documentation for details on what it does.
 *
 * Results:
 *	A standard Tcl result.
 *
 * Side effects:
 *	See the user documentation.
 *
 *----------------------------------------------------------------------
 */

int
Tcl_ThrowObjCmd(
    TCL_UNUSED(void *),
    Tcl_Interp *interp,		/* Current interpreter. */
    Tcl_Size objc,			/* Number of arguments. */
    Tcl_Obj *const objv[])	/* Argument objects. */
{
    Tcl_Obj *options;
    Tcl_Size len;

    if (objc != 3) {
	Tcl_WrongNumArgs(interp, 1, objv, "type message");
	return TCL_ERROR;
    }

    /*
     * The type must be a list of at least length 1.
     */

    if (TclListObjLengthM(interp, objv[1], &len) != TCL_OK) {
	return TCL_ERROR;
    } else if (len < 1) {
	Tcl_SetObjResult(interp, Tcl_NewStringObj(
		"type must be non-empty list", -1));
	Tcl_SetErrorCode(interp, "TCL", "OPERATION", "THROW", "BADEXCEPTION",
		(void *)NULL);
	return TCL_ERROR;
    }

    /*
     * Now prepare the result options dictionary. We use the list API as it is
     * slightly more convenient.
     */

    TclNewLiteralStringObj(options, "-code error -level 0 -errorcode");
    Tcl_ListObjAppendElement(NULL, options, objv[1]);

    /*
     * We're ready to go. Fire things into the low-level result machinery.
     */

    Tcl_SetObjResult(interp, objv[2]);
    return Tcl_SetReturnOptions(interp, options);
}

/*
 *----------------------------------------------------------------------
 *
 * Tcl_TimeObjCmd --
 *
 *	This object-based procedure is invoked to process the "time" Tcl
 *	command. See the user documentation for details on what it does.
 *
 * Results:
 *	A standard Tcl object result.
 *
 * Side effects:
 *	See the user documentation.
 *
 *----------------------------------------------------------------------
 */

int
Tcl_TimeObjCmd(
    TCL_UNUSED(void *),
    Tcl_Interp *interp,		/* Current interpreter. */
    Tcl_Size objc,			/* Number of arguments. */
    Tcl_Obj *const objv[])	/* Argument objects. */
{
    Tcl_Obj *objPtr;
    Tcl_Obj *objs[4];
    int i, result;
    int count;
    double totalMicroSec;
#ifndef TCL_WIDE_CLICKS
    Tcl_Time start, stop;
#else
    Tcl_WideInt start, stop;
#endif

    if (objc == 2) {
	count = 1;
    } else if (objc == 3) {
	result = TclGetIntFromObj(interp, objv[2], &count);
	if (result != TCL_OK) {
	    return result;
	}
    } else {
	Tcl_WrongNumArgs(interp, 1, objv, "command ?count?");
	return TCL_ERROR;
    }

    objPtr = objv[1];
    i = count;
#ifndef TCL_WIDE_CLICKS
    Tcl_GetTime(&start);
#else
    start = TclpGetWideClicks();
#endif
    while (i-- > 0) {
	result = TclEvalObjEx(interp, objPtr, 0, NULL, 0);
	if (result != TCL_OK) {
	    return result;
	}
    }
#ifndef TCL_WIDE_CLICKS
    Tcl_GetTime(&stop);
    totalMicroSec = ((double) (stop.sec - start.sec)) * 1.0e6
	    + (stop.usec - start.usec);
#else
    stop = TclpGetWideClicks();
    totalMicroSec = ((double) TclpWideClicksToNanoseconds(stop - start))/1.0e3;
#endif

    if (count <= 1) {
	/*
	 * Use int obj since we know time is not fractional. [Bug 1202178]
	 */

	TclNewIntObj(objs[0], (count <= 0) ? 0 : (Tcl_WideInt)totalMicroSec);
    } else {
	TclNewDoubleObj(objs[0], totalMicroSec/count);
    }

    /*
     * Construct the result as a list because many programs have always parsed
     * as such (extracting the first element, typically).
     */

    TclNewLiteralStringObj(objs[1], "microseconds");
    TclNewLiteralStringObj(objs[2], "per");
    TclNewLiteralStringObj(objs[3], "iteration");
    Tcl_SetObjResult(interp, Tcl_NewListObj(4, objs));

    return TCL_OK;
}

/*
 *----------------------------------------------------------------------
 *
 * Tcl_TimeRateObjCmd --
 *
 *	This object-based procedure is invoked to process the "timerate" Tcl
 *	command.
 *
 *	This is similar to command "time", except the execution limited by
 *	given time (in milliseconds) instead of repetition count.
 *
 * Example:
 *	timerate {after 5} 1000; # equivalent to: time {after 5} [expr 1000/5]
 *
 * Results:
 *	A standard Tcl object result.
 *
 * Side effects:
 *	See the user documentation.
 *
 *----------------------------------------------------------------------
 */

int
Tcl_TimeRateObjCmd(
    TCL_UNUSED(void *),
    Tcl_Interp *interp,		/* Current interpreter. */
    Tcl_Size objc,			/* Number of arguments. */
    Tcl_Obj *const objv[])	/* Argument objects. */
{
    static double measureOverhead = 0;
				/* global measure-overhead */
    double overhead = -1;	/* given measure-overhead */
    Tcl_Obj *objPtr;
    int result;
    Tcl_Size i;
    Tcl_Obj *calibrate = NULL, *direct = NULL;
    Tcl_WideUInt count = 0;	/* Holds repetition count */
    Tcl_WideInt maxms = WIDE_MIN;
				/* Maximal running time (in milliseconds) */
    Tcl_WideUInt maxcnt = WIDE_MAX;
				/* Maximal count of iterations. */
    Tcl_WideUInt threshold = 1;	/* Current threshold for check time (faster
				 * repeat count without time check) */
    Tcl_WideUInt maxIterTm = 1;	/* Max time of some iteration as max
				 * threshold, additionally avoiding divide to
				 * zero (i.e., never < 1) */
    unsigned short factor = 50;	/* Factor (4..50) limiting threshold to avoid
				 * growth of execution time. */
    Tcl_WideInt start, middle, stop;
#ifndef TCL_WIDE_CLICKS
    Tcl_Time now;
#endif /* !TCL_WIDE_CLICKS */
    static const char *const options[] = {
	"-direct",	"-overhead",	"-calibrate",	"--",	NULL
    };
    enum timeRateOptionsEnum {
	TMRT_EV_DIRECT,	TMRT_OVERHEAD,	TMRT_CALIBRATE,	TMRT_LAST
    };
    NRE_callback *rootPtr;
    ByteCode *codePtr = NULL;

    for (i = 1; i + 1 < objc; i++) {
	enum timeRateOptionsEnum index;

	if (Tcl_GetIndexFromObj(NULL, objv[i], options, "option", TCL_EXACT,
		&index) != TCL_OK) {
	    break;
	}
	if (index == TMRT_LAST) {
	    i++;
	    break;
	}
	switch (index) {
	case TMRT_EV_DIRECT:
	    direct = objv[i];
	    break;
	case TMRT_OVERHEAD:
	    if (++i + 1 >= objc) {
		goto usage;
	    }
	    if (Tcl_GetDoubleFromObj(interp, objv[i], &overhead) != TCL_OK) {
		return TCL_ERROR;
	    }
	    break;
	case TMRT_CALIBRATE:
	    calibrate = objv[i];
	    break;
	case TMRT_LAST:
	    break;
	}
    }

    if (i >= objc || i + 3 < objc) {
    usage:
	Tcl_WrongNumArgs(interp, 1, objv,
		"?-direct? ?-calibrate? ?-overhead double? "
		"command ?time ?max-count??");
	return TCL_ERROR;
    }
    objPtr = objv[i++];
    if (i < objc) {	/* max-time */
	result = TclGetWideIntFromObj(interp, objv[i], &maxms);
	i++; // Keep this separate from TclGetWideIntFromObj macro above!
	if (result != TCL_OK) {
	    return result;
	}
	if (i < objc) {	/* max-count*/
	    Tcl_WideInt v;

	    result = TclGetWideIntFromObj(interp, objv[i], &v);
	    if (result != TCL_OK) {
		return result;
	    }
	    maxcnt = (v > 0) ? v : 0;
	}
    }

    /*
     * If we are doing calibration.
     */

    if (calibrate) {
	/*
	 * If no time specified for the calibration.
	 */

	if (maxms == WIDE_MIN) {
	    Tcl_Obj *clobjv[6];
	    Tcl_WideInt maxCalTime = 5000;
	    double lastMeasureOverhead = measureOverhead;

	    clobjv[0] = objv[0];
	    i = 1;
	    if (direct) {
		clobjv[i++] = direct;
	    }
	    clobjv[i++] = objPtr;

	    /*
	     * Reset last measurement overhead.
	     */

	    measureOverhead = (double) 0;

	    /*
	     * Self-call with 100 milliseconds to warm-up, before entering the
	     * calibration cycle.
	     */

	    TclNewIntObj(clobjv[i], 100);
	    Tcl_IncrRefCount(clobjv[i]);
	    result = Tcl_TimeRateObjCmd(NULL, interp, i + 1, clobjv);
	    Tcl_DecrRefCount(clobjv[i]);
	    if (result != TCL_OK) {
		return result;
	    }

	    i--;
	    clobjv[i++] = calibrate;
	    clobjv[i++] = objPtr;

	    /*
	     * Set last measurement overhead to max.
	     */

	    measureOverhead = (double) UWIDE_MAX;

	    /*
	     * Run the calibration cycle until it is more precise.
	     */

	    maxms = -1000;
	    do {
		lastMeasureOverhead = measureOverhead;
		TclNewIntObj(clobjv[i], (int) maxms);
		Tcl_IncrRefCount(clobjv[i]);
		result = Tcl_TimeRateObjCmd(NULL, interp, i + 1, clobjv);
		Tcl_DecrRefCount(clobjv[i]);
		if (result != TCL_OK) {
		    return result;
		}
		maxCalTime += maxms;

		/*
		 * Increase maxms for more precise calibration.
		 */

		maxms -= -maxms / 4;

		/*
		 * As long as new value more as 0.05% better
		 */
	    } while ((measureOverhead >= lastMeasureOverhead
		    || measureOverhead / lastMeasureOverhead <= 0.9995)
		    && maxCalTime > 0);

	    return result;
	}
	if (maxms == 0) {
	    /*
	     * Reset last measurement overhead
	     */

	    measureOverhead = 0;
	    Tcl_SetObjResult(interp, Tcl_NewWideIntObj(0));
	    return TCL_OK;
	}

	/*
	 * If time is negative, make current overhead more precise.
	 */

	if (maxms > 0) {
	    /*
	     * Set last measurement overhead to max.
	     */

	    measureOverhead = (double) UWIDE_MAX;
	} else {
	    maxms = -maxms;
	}
    }

    if (maxms == WIDE_MIN) {
	maxms = 1000;
    }
    if (overhead == -1) {
	overhead = measureOverhead;
    }

    /*
     * Ensure that resetting of result will not smudge the further
     * measurement.
     */

    Tcl_ResetResult(interp);

    /*
     * Compile object if needed.
     */

    if (!direct) {
	if (TclInterpReady(interp) != TCL_OK) {
	    return TCL_ERROR;
	}
	codePtr = TclCompileObj(interp, objPtr, NULL, 0);
	TclPreserveByteCode(codePtr);
    }

    /*
     * Get start and stop time.
     */

#ifdef TCL_WIDE_CLICKS
    start = middle = TclpGetWideClicks();

    /*
     * Time to stop execution (in wide clicks).
     */

    stop = start + (maxms * 1000 / TclpWideClickInMicrosec());
#else
    Tcl_GetTime(&now);
    start = now.sec;
    start *= 1000000;
    start += now.usec;
    middle = start;

    /*
     * Time to stop execution (in microsecs).
     */

    stop = start + maxms * 1000;
#endif /* TCL_WIDE_CLICKS */

    /*
     * Start measurement.
     */

    if (maxcnt > 0) {
	while (1) {
	    /*
	     * Evaluate a single iteration.
	     */

	    count++;
	    if (!direct) {		/* precompiled */
		rootPtr = TOP_CB(interp);
		/*
		 * Use loop optimized TEBC call (TCL_EVAL_DISCARD_RESULT): it's a part of
		 * iteration, this way evaluation will be more similar to a cycle (also
		 * avoids extra overhead to set result to interp, etc.)
		 */
		((Interp *)interp)->evalFlags |= TCL_EVAL_DISCARD_RESULT;
		result = TclNRExecuteByteCode(interp, codePtr);
		result = TclNRRunCallbacks(interp, result, rootPtr);
	    } else {			/* eval */
		result = TclEvalObjEx(interp, objPtr, 0, NULL, 0);
	    }
	    /*
	     * Allow break and continue from measurement cycle (used for
	     * conditional stop and flow control of iterations).
	     */

	    switch (result) {
		case TCL_OK:
		    break;
		case TCL_BREAK:
		    /*
		     * Force stop immediately.
		     */
		    threshold = 1;
		    maxcnt = 0;
		    /* FALLTHRU */
		case TCL_CONTINUE:
		    result = TCL_OK;
		    break;
		default:
		    goto done;
	    }

	    /*
	     * Don't check time up to threshold.
	     */

	    if (--threshold > 0) {
		continue;
	    }

	    /*
	     * Check stop time reached, estimate new threshold.
	     */

#ifdef TCL_WIDE_CLICKS
	    middle = TclpGetWideClicks();
#else
	    Tcl_GetTime(&now);
	    middle = now.sec;
	    middle *= 1000000;
	    middle += now.usec;
#endif /* TCL_WIDE_CLICKS */

	    if (middle >= stop || count >= maxcnt) {
		break;
	    }

	    /*
	     * Don't calculate threshold by few iterations, because sometimes
	     * first iteration(s) can be too fast or slow (cached, delayed
	     * clean up, etc).
	     */

	    if (count < 10) {
		threshold = 1;
		continue;
	    }

	    /*
	     * Average iteration time in microsecs.
	     */

	    threshold = (middle - start) / count;
	    if (threshold > maxIterTm) {
		maxIterTm = threshold;

		/*
		 * Iterations seem to be longer.
		 */

		if (threshold > maxIterTm * 2) {
		    factor *= 2;
		    if (factor > 50) {
			factor = 50;
		    }
		} else {
		    if (factor < 50) {
			factor++;
		    }
		}
	    } else if (factor > 4) {
		/*
		 * Iterations seem to be shorter.
		 */

		if (threshold < (maxIterTm / 2)) {
		    factor /= 2;
		    if (factor < 4) {
			factor = 4;
		    }
		} else {
		    factor--;
		}
	    }

	    /*
	     * As relation between remaining time and time since last check,
	     * maximal some % of time (by factor), so avoid growing of the
	     * execution time if iterations are not consistent, e.g. was
	     * continuously on time).
	     */

	    threshold = ((stop - middle) / maxIterTm) / factor + 1;
	    if (threshold > 100000) {	/* fix for too large threshold */
		threshold = 100000;
	    }

	    /*
	     * Consider max-count
	     */

	    if (threshold > maxcnt - count) {
		threshold = maxcnt - count;
	    }
	}
    }

    {
	Tcl_Obj *objarr[8], **objs = objarr;
	Tcl_WideUInt usec, val;
	int digits;

	/*
	 * Absolute execution time in microseconds or in wide clicks.
	 */
	usec = (Tcl_WideUInt)(middle - start);

#ifdef TCL_WIDE_CLICKS
	/*
	 * convert execution time (in wide clicks) to microsecs.
	 */

	usec *= TclpWideClickInMicrosec();
#endif /* TCL_WIDE_CLICKS */

	if (!count) {		/* no iterations - avoid divide by zero */
	    TclNewIntObj(objs[4], 0);
	    objs[0] = objs[2] = objs[4];
	    goto retRes;
	}

	/*
	 * If not calibrating...
	 */

	if (!calibrate) {
	    /*
	     * Minimize influence of measurement overhead.
	     */

	    if (overhead > 0) {
		/*
		 * Estimate the time of overhead (microsecs).
		 */

		Tcl_WideUInt curOverhead = overhead * count;

		if (usec > curOverhead) {
		    usec -= curOverhead;
		} else {
		    usec = 0;
		}
	    }
	} else {
	    /*
	     * Calibration: obtaining new measurement overhead.
	     */

	    if (measureOverhead > ((double) usec) / count) {
		measureOverhead = ((double) usec) / count;
	    }
	    TclNewDoubleObj(objs[0], measureOverhead);
	    TclNewLiteralStringObj(objs[1], "\xC2\xB5s/#-overhead"); /* mics */
	    objs += 2;
	}

	val = usec / count;		/* microsecs per iteration */
	if (val >= 1000000) {
	    TclNewIntObj(objs[0], val);
	} else {
	    if (val < 10) {
		digits = 6;
	    } else if (val < 100) {
		digits = 4;
	    } else if (val < 1000) {
		digits = 3;
	    } else if (val < 10000) {
		digits = 2;
	    } else {
		digits = 1;
	    }
	    objs[0] = Tcl_ObjPrintf("%.*f", digits, ((double) usec)/count);
	}

	TclNewIntObj(objs[2], count); /* iterations */

	/*
	 * Calculate speed as rate (count) per sec
	 */

	if (!usec) {
	    usec++;			/* Avoid divide by zero. */
	}
	if (count < (WIDE_MAX / 1000000)) {
	    val = (count * 1000000) / usec;
	    if (val < 100000) {
		if (val < 100) {
		    digits = 3;
		} else if (val < 1000) {
		    digits = 2;
		} else {
		    digits = 1;
		}
		objs[4] = Tcl_ObjPrintf("%.*f",
			digits, ((double) (count * 1000000)) / usec);
	    } else {
		TclNewIntObj(objs[4], val);
	    }
	} else {
	    objs[4] = Tcl_NewWideIntObj((count / usec) * 1000000);
	}

    retRes:
	/*
	 * Estimated net execution time (in millisecs).
	 */

	if (!calibrate) {
	    if (usec >= 1) {
		objs[6] = Tcl_ObjPrintf("%.3f", (double)usec / 1000);
	    } else {
		TclNewIntObj(objs[6], 0);
	    }
	    TclNewLiteralStringObj(objs[7], "net-ms");
	}

	/*
	 * Construct the result as a list because many programs have always
	 * parsed as such (extracting the first element, typically).
	 */

	TclNewLiteralStringObj(objs[1], "\xC2\xB5s/#"); /* mics/# */
	TclNewLiteralStringObj(objs[3], "#");
	TclNewLiteralStringObj(objs[5], "#/sec");
	Tcl_SetObjResult(interp, Tcl_NewListObj(8, objarr));
    }

  done:
    if (codePtr != NULL) {
	TclReleaseByteCode(codePtr);
    }
    return result;
}

/*
 *----------------------------------------------------------------------
 *
 * Tcl_TryObjCmd, TclNRTryObjCmd --
 *
 *	This procedure is invoked to process the "try" Tcl command. See the
 *	user documentation (or TIP #329) for details on what it does.
 *
 * Results:
 *	A standard Tcl object result.
 *
 * Side effects:
 *	See the user documentation.
 *
 *----------------------------------------------------------------------
 */

int
Tcl_TryObjCmd(
    void *clientData,
    Tcl_Interp *interp,		/* Current interpreter. */
    Tcl_Size objc,			/* Number of arguments. */
    Tcl_Obj *const objv[])	/* Argument objects. */
{
    return Tcl_NRCallObjProc2(interp, TclNRTryObjCmd, clientData, objc, objv);
}

int
TclNRTryObjCmd(
    TCL_UNUSED(void *),
    Tcl_Interp *interp,		/* Current interpreter. */
    Tcl_Size objc,			/* Number of arguments. */
    Tcl_Obj *const objv[])	/* Argument objects. */
{
    Tcl_Obj *bodyObj, *handlersObj, *finallyObj = NULL;
    int bodyShared, haveHandlers, code;
    Tcl_Size i, dummy;
    static const char *const handlerNames[] = {
	"finally", "on", "trap", NULL
    };
    enum Handlers {
	TryFinally, TryOn, TryTrap
    };

    /*
     * Parse the arguments. The handlers are passed to subsequent callbacks as
     * a Tcl_Obj list of the 5-tuples like (type, returnCode, errorCodePrefix,
     * bindVariables, script), and the finally script is just passed as it is.
     */

    if (objc < 2) {
	Tcl_WrongNumArgs(interp, 1, objv,
		"body ?handler ...? ?finally script?");
	return TCL_ERROR;
    }
    bodyObj = objv[1];
    TclNewObj(handlersObj);
    bodyShared = 0;
    haveHandlers = 0;
    for (i=2 ; i<objc ; i++) {
	enum Handlers type;
	Tcl_Obj *info[5];

	if (Tcl_GetIndexFromObj(interp, objv[i], handlerNames, "handler type",
		0, &type) != TCL_OK) {
	    Tcl_DecrRefCount(handlersObj);
	    return TCL_ERROR;
	}
	switch (type) {
	case TryFinally:	/* finally script */
	    if (i+2 < objc) {
		Tcl_SetObjResult(interp, Tcl_NewStringObj(
			"finally clause must be last", -1));
		Tcl_DecrRefCount(handlersObj);
		Tcl_SetErrorCode(interp, "TCL", "OPERATION", "TRY", "FINALLY",
			"NONTERMINAL", (void *)NULL);
		return TCL_ERROR;
	    } else if (i+1 == objc) {
		Tcl_SetObjResult(interp, Tcl_NewStringObj(
			"wrong # args to finally clause: must be"
			" \"... finally script\"", -1));
		Tcl_DecrRefCount(handlersObj);
		Tcl_SetErrorCode(interp, "TCL", "OPERATION", "TRY", "FINALLY",
			"ARGUMENT", (void *)NULL);
		return TCL_ERROR;
	    }
	    finallyObj = objv[++i];
	    break;

	case TryOn:		/* on code variableList script */
	    if (i+4 > objc) {
		Tcl_SetObjResult(interp, Tcl_NewStringObj(
			"wrong # args to on clause: must be \"... on code"
			" variableList script\"", -1));
		Tcl_DecrRefCount(handlersObj);
		Tcl_SetErrorCode(interp, "TCL", "OPERATION", "TRY", "ON",
			"ARGUMENT", (void *)NULL);
		return TCL_ERROR;
	    }
	    if (TclGetCompletionCodeFromObj(interp, objv[i+1],
		    &code) != TCL_OK) {
		Tcl_DecrRefCount(handlersObj);
		return TCL_ERROR;
	    }
	    info[2] = NULL;
	    goto commonHandler;

	case TryTrap:		/* trap pattern variableList script */
	    if (i+4 > objc) {
		Tcl_SetObjResult(interp, Tcl_NewStringObj(
			"wrong # args to trap clause: "
			"must be \"... trap pattern variableList script\"",
			-1));
		Tcl_DecrRefCount(handlersObj);
		Tcl_SetErrorCode(interp, "TCL", "OPERATION", "TRY", "TRAP",
			"ARGUMENT", (void *)NULL);
		return TCL_ERROR;
	    }
	    code = 1;
	    if (TclListObjLengthM(NULL, objv[i+1], &dummy) != TCL_OK) {
		Tcl_SetObjResult(interp, Tcl_ObjPrintf(
			"bad prefix '%s': must be a list",
			TclGetString(objv[i+1])));
		Tcl_DecrRefCount(handlersObj);
		Tcl_SetErrorCode(interp, "TCL", "OPERATION", "TRY", "TRAP",
			"EXNFORMAT", (void *)NULL);
		return TCL_ERROR;
	    }
	    info[2] = objv[i+1];

	commonHandler:
	    if (TclListObjLengthM(interp, objv[i+2], &dummy) != TCL_OK) {
		Tcl_DecrRefCount(handlersObj);
		return TCL_ERROR;
	    }

	    info[0] = objv[i];			/* type */
	    TclNewIntObj(info[1], code);	/* returnCode */
	    if (info[2] == NULL) {		/* errorCodePrefix */
		TclNewObj(info[2]);
	    }
	    info[3] = objv[i+2];		/* bindVariables */
	    info[4] = objv[i+3];		/* script */

	    bodyShared = !strcmp(TclGetString(objv[i+3]), "-");
	    Tcl_ListObjAppendElement(NULL, handlersObj,
		    Tcl_NewListObj(5, info));
	    haveHandlers = 1;
	    i += 3;
	    break;
	}
    }
    if (bodyShared) {
	Tcl_SetObjResult(interp, Tcl_NewStringObj(
		"last non-finally clause must not have a body of \"-\"", -1));
	Tcl_DecrRefCount(handlersObj);
	Tcl_SetErrorCode(interp, "TCL", "OPERATION", "TRY", "BADFALLTHROUGH",
		(void *)NULL);
	return TCL_ERROR;
    }
    if (!haveHandlers) {
	Tcl_DecrRefCount(handlersObj);
	handlersObj = NULL;
    }

    /*
     * Execute the body.
     */

    Tcl_NRAddCallback(interp, TryPostBody, handlersObj, finallyObj,
	    (void *)objv, INT2PTR(objc));
    return TclNREvalObjEx(interp, bodyObj, 0,
	    ((Interp *) interp)->cmdFramePtr, 1);
}

/*
 *----------------------------------------------------------------------
 *
 * During --
 *
 *	This helper function patches together the updates to the interpreter's
 *	return options that are needed when things fail during the processing
 *	of a handler or finally script for the [try] command.
 *
 * Returns:
 *	The new option dictionary.
 *
 *----------------------------------------------------------------------
 */

static inline Tcl_Obj *
During(
    Tcl_Interp *interp,
    int resultCode,		/* The result code from the just-evaluated
				 * script. */
    Tcl_Obj *oldOptions,	/* The old option dictionary. */
    Tcl_Obj *errorInfo)		/* An object to append to the errorinfo and
				 * release, or NULL if nothing is to be added.
				 * Designed to be used with Tcl_ObjPrintf. */
{
    Tcl_Obj *during, *options;

    if (errorInfo != NULL) {
	Tcl_AppendObjToErrorInfo(interp, errorInfo);
    }
    options = Tcl_GetReturnOptions(interp, resultCode);
    TclNewLiteralStringObj(during, "-during");
    Tcl_IncrRefCount(during);
    Tcl_DictObjPut(interp, options, during, oldOptions);
    Tcl_DecrRefCount(during);
    Tcl_IncrRefCount(options);
    Tcl_DecrRefCount(oldOptions);
    return options;
}

/*
 *----------------------------------------------------------------------
 *
 * TryPostBody --
 *
 *	Callback to handle the outcome of the execution of the body of a 'try'
 *	command.
 *
 *----------------------------------------------------------------------
 */

static int
TryPostBody(
    void *data[],
    Tcl_Interp *interp,
    int result)
{
    Tcl_Obj *resultObj, *options, *handlersObj, *finallyObj, *cmdObj, **objv;
    int code, objc;
    Tcl_Size i, numHandlers = 0;

    handlersObj = (Tcl_Obj *)data[0];
    finallyObj = (Tcl_Obj *)data[1];
    objv = (Tcl_Obj **)data[2];
    objc = PTR2INT(data[3]);

    cmdObj = objv[0];

    /*
     * Check for limits/rewinding, which override normal trapping behaviour.
     */

    if (((Interp*) interp)->execEnvPtr->rewind || Tcl_LimitExceeded(interp)) {
	Tcl_AppendObjToErrorInfo(interp, Tcl_ObjPrintf(
		"\n    (\"%s\" body line %d)", TclGetString(cmdObj),
		Tcl_GetErrorLine(interp)));
	if (handlersObj != NULL) {
	    Tcl_DecrRefCount(handlersObj);
	}
	return TCL_ERROR;
    }

    /*
     * Basic processing of the outcome of the script, including adding of
     * errorinfo trace.
     */

    if (result == TCL_ERROR) {
	Tcl_AppendObjToErrorInfo(interp, Tcl_ObjPrintf(
		"\n    (\"%s\" body line %d)", TclGetString(cmdObj),
		Tcl_GetErrorLine(interp)));
    }
    resultObj = Tcl_GetObjResult(interp);
    Tcl_IncrRefCount(resultObj);
    options = Tcl_GetReturnOptions(interp, result);
    Tcl_IncrRefCount(options);
    Tcl_ResetResult(interp);

    /*
     * Handle the results.
     */

    if (handlersObj != NULL) {
	int found = 0;
	Tcl_Obj **handlers, **info;

	TclListObjGetElementsM(NULL, handlersObj, &numHandlers, &handlers);
	for (i=0 ; i<numHandlers ; i++) {
	    Tcl_Obj *handlerBodyObj;
	    Tcl_Size numElems = 0;

	    TclListObjGetElementsM(NULL, handlers[i], &numElems, &info);
	    if (!found) {
		Tcl_GetIntFromObj(NULL, info[1], &code);
		if (code != result) {
		    continue;
		}

		/*
		 * When processing an error, we must also perform list-prefix
		 * matching of the errorcode list. However, if this was an
		 * 'on' handler, the list that we are matching against will be
		 * empty.
		 */

		if (code == TCL_ERROR) {
		    Tcl_Obj *errorCodeName, *errcode, **bits1, **bits2;
		    Tcl_Size len1, len2, j;

		    TclNewLiteralStringObj(errorCodeName, "-errorcode");
		    Tcl_DictObjGet(NULL, options, errorCodeName, &errcode);
		    Tcl_DecrRefCount(errorCodeName);
		    TclListObjGetElementsM(NULL, info[2], &len1, &bits1);
		    if (TclListObjGetElementsM(NULL, errcode, &len2,
			    &bits2) != TCL_OK) {
			continue;
		    }
		    if (len2 < len1) {
			continue;
		    }
		    for (j=0 ; j<len1 ; j++) {
			if (strcmp(TclGetString(bits1[j]),
				TclGetString(bits2[j])) != 0) {
			    /*
			     * Really want 'continue outerloop;', but C does
			     * not give us that.
			     */

			    goto didNotMatch;
			}
		    }
		}

		found = 1;
	    }

	    /*
	     * Now we need to scan forward over "-" bodies. Note that we've
	     * already checked that the last body is not a "-", so this search
	     * will terminate successfully.
	     */

	    if (!strcmp(TclGetString(info[4]), "-")) {
		continue;
	    }

	    /*
	     * Bind the variables. We already know this is a list of variable
	     * names, but it might be empty.
	     */

	    Tcl_ResetResult(interp);
	    result = TCL_ERROR;
	    TclListObjLengthM(NULL, info[3], &numElems);
	    if (numElems> 0) {
		Tcl_Obj *varName;

		Tcl_ListObjIndex(NULL, info[3], 0, &varName);
		if (Tcl_ObjSetVar2(interp, varName, NULL, resultObj,
			TCL_LEAVE_ERR_MSG) == NULL) {
		    Tcl_DecrRefCount(resultObj);
		    goto handlerFailed;
		}
		Tcl_DecrRefCount(resultObj);
		if (numElems> 1) {
		    Tcl_ListObjIndex(NULL, info[3], 1, &varName);
		    if (Tcl_ObjSetVar2(interp, varName, NULL, options,
			    TCL_LEAVE_ERR_MSG) == NULL) {
			goto handlerFailed;
		    }
		}
	    } else {
		/*
		 * Dispose of the result to prevent a memleak. [Bug 2910044]
		 */

		Tcl_DecrRefCount(resultObj);
	    }

	    /*
	     * Evaluate the handler body and process the outcome. Note that we
	     * need to keep the kind of handler for debugging purposes, and in
	     * any case anything we want from info[] must be extracted right
	     * now because the info[] array is about to become invalid. There
	     * is very little refcount handling here however, since we know
	     * that the objects that we still want to refer to now were input
	     * arguments to [try] and so are still on the Tcl value stack.
	     */

	    handlerBodyObj = info[4];
	    Tcl_NRAddCallback(interp, TryPostHandler, objv, options, info[0],
		    INT2PTR((finallyObj == NULL) ? 0 : objc - 1));
	    Tcl_DecrRefCount(handlersObj);
	    return TclNREvalObjEx(interp, handlerBodyObj, 0,
		    ((Interp *) interp)->cmdFramePtr, 4*i + 5);

	handlerFailed:
	    resultObj = Tcl_GetObjResult(interp);
	    Tcl_IncrRefCount(resultObj);
	    options = During(interp, result, options, NULL);
	    break;

	didNotMatch:
	    continue;
	}

	/*
	 * No handler matched; get rid of the list of handlers.
	 */

	Tcl_DecrRefCount(handlersObj);
    }

    /*
     * Process the finally clause.
     */

    if (finallyObj != NULL) {
	Tcl_NRAddCallback(interp, TryPostFinal, resultObj, options, cmdObj,
		NULL);
	return TclNREvalObjEx(interp, finallyObj, 0,
		((Interp *) interp)->cmdFramePtr, objc - 1);
    }

    /*
     * Install the correct result/options into the interpreter and clean up
     * any temporary storage.
     */

    result = Tcl_SetReturnOptions(interp, options);
    Tcl_DecrRefCount(options);
    Tcl_SetObjResult(interp, resultObj);
    Tcl_DecrRefCount(resultObj);
    return result;
}

/*
 *----------------------------------------------------------------------
 *
 * TryPostHandler --
 *
 *	Callback to handle the outcome of the execution of a handler of a
 *	'try' command.
 *
 *----------------------------------------------------------------------
 */

static int
TryPostHandler(
    void *data[],
    Tcl_Interp *interp,
    int result)
{
    Tcl_Obj *resultObj, *cmdObj, *options, *handlerKindObj, **objv;
    Tcl_Obj *finallyObj;
    int finallyIndex;

    objv = (Tcl_Obj **)data[0];
    options = (Tcl_Obj *)data[1];
    handlerKindObj = (Tcl_Obj *)data[2];
    finallyIndex = PTR2INT(data[3]);

    cmdObj = objv[0];
    finallyObj = finallyIndex ? objv[finallyIndex] : 0;

    /*
     * Check for limits/rewinding, which override normal trapping behaviour.
     */

    if (((Interp*) interp)->execEnvPtr->rewind || Tcl_LimitExceeded(interp)) {
	options = During(interp, result, options, Tcl_ObjPrintf(
		"\n    (\"%s ... %s\" handler line %d)",
		TclGetString(cmdObj), TclGetString(handlerKindObj),
		Tcl_GetErrorLine(interp)));
	Tcl_DecrRefCount(options);
	return TCL_ERROR;
    }

    /*
     * The handler result completely substitutes for the result of the body.
     */

    resultObj = Tcl_GetObjResult(interp);
    Tcl_IncrRefCount(resultObj);
    if (result == TCL_ERROR) {
	options = During(interp, result, options, Tcl_ObjPrintf(
		"\n    (\"%s ... %s\" handler line %d)",
		TclGetString(cmdObj), TclGetString(handlerKindObj),
		Tcl_GetErrorLine(interp)));
    } else {
	Tcl_DecrRefCount(options);
	options = Tcl_GetReturnOptions(interp, result);
	Tcl_IncrRefCount(options);
    }

    /*
     * Process the finally clause if it is present.
     */

    if (finallyObj != NULL) {
	Interp *iPtr = (Interp *) interp;

	Tcl_NRAddCallback(interp, TryPostFinal, resultObj, options, cmdObj,
		NULL);

	/* The 'finally' script is always the last argument word. */
	return TclNREvalObjEx(interp, finallyObj, 0, iPtr->cmdFramePtr,
		finallyIndex);
    }

    /*
     * Install the correct result/options into the interpreter and clean up
     * any temporary storage.
     */

    result = Tcl_SetReturnOptions(interp, options);
    Tcl_DecrRefCount(options);
    Tcl_SetObjResult(interp, resultObj);
    Tcl_DecrRefCount(resultObj);
    return result;
}

/*
 *----------------------------------------------------------------------
 *
 * TryPostFinal --
 *
 *	Callback to handle the outcome of the execution of the finally script
 *	of a 'try' command.
 *
 *----------------------------------------------------------------------
 */

static int
TryPostFinal(
    void *data[],
    Tcl_Interp *interp,
    int result)
{
    Tcl_Obj *resultObj, *options, *cmdObj;

    resultObj = (Tcl_Obj *)data[0];
    options = (Tcl_Obj *)data[1];
    cmdObj = (Tcl_Obj *)data[2];

    /*
     * If the result wasn't OK, we need to adjust the result options.
     */

    if (result != TCL_OK) {
	Tcl_DecrRefCount(resultObj);
	resultObj = NULL;
	if (result == TCL_ERROR) {
	    options = During(interp, result, options, Tcl_ObjPrintf(
		    "\n    (\"%s ... finally\" body line %d)",
		    TclGetString(cmdObj), Tcl_GetErrorLine(interp)));
	} else {
	    Tcl_Obj *origOptions = options;

	    options = Tcl_GetReturnOptions(interp, result);
	    Tcl_IncrRefCount(options);
	    Tcl_DecrRefCount(origOptions);
	}
    }

    /*
     * Install the correct result/options into the interpreter and clean up
     * any temporary storage.
     */

    result = Tcl_SetReturnOptions(interp, options);
    Tcl_DecrRefCount(options);
    if (resultObj != NULL) {
	Tcl_SetObjResult(interp, resultObj);
	Tcl_DecrRefCount(resultObj);
    }
    return result;
}

/*
 *----------------------------------------------------------------------
 *
 * Tcl_WhileObjCmd --
 *
 *	This procedure is invoked to process the "while" Tcl command. See the
 *	user documentation for details on what it does.
 *
 *	With the bytecode compiler, this procedure is only called when a
 *	command name is computed at runtime, and is "while" or the name to
 *	which "while" was renamed: e.g., "set z while; $z {$i<100} {}"
 *
 * Results:
 *	A standard Tcl result.
 *
 * Side effects:
 *	See the user documentation.
 *
 *----------------------------------------------------------------------
 */

int
Tcl_WhileObjCmd(
    void *clientData,
    Tcl_Interp *interp,		/* Current interpreter. */
    Tcl_Size objc,			/* Number of arguments. */
    Tcl_Obj *const objv[])	/* Argument objects. */
{
    return Tcl_NRCallObjProc2(interp, TclNRWhileObjCmd, clientData, objc, objv);
}

int
TclNRWhileObjCmd(
    TCL_UNUSED(void *),
    Tcl_Interp *interp,		/* Current interpreter. */
    Tcl_Size objc,			/* Number of arguments. */
    Tcl_Obj *const objv[])	/* Argument objects. */
{
    ForIterData *iterPtr;

    if (objc != 3) {
	Tcl_WrongNumArgs(interp, 1, objv, "test command");
	return TCL_ERROR;
    }

    /*
     * We reuse [for]'s callback, passing a NULL for the 'next' script.
     */

    TclSmallAllocEx(interp, sizeof(ForIterData), iterPtr);
    iterPtr->cond = objv[1];
    iterPtr->body = objv[2];
    iterPtr->next = NULL;
    iterPtr->msg  = "\n    (\"while\" body line %d)";
    iterPtr->word = 2;

    TclNRAddCallback(interp, TclNRForIterCallback, iterPtr, NULL,
	    NULL, NULL);
    return TCL_OK;
}

/*
 *----------------------------------------------------------------------
 *
 * TclListLines --
 *
 *	???
 *
 * Results:
 *	Filled in array of line numbers?
 *
 * Side effects:
 *	None.
 *
 *----------------------------------------------------------------------
 */

void
TclListLines(
    Tcl_Obj *listObj,		/* Pointer to obj holding a string with list
				 * structure. Assumed to be valid. Assumed to
				 * contain n elements. */
    Tcl_Size line,		/* Line the list as a whole starts on. */
    Tcl_Size n,			/* #elements in lines */
    Tcl_Size *lines,		/* Array of line numbers, to fill. */
    Tcl_Obj *const *elems)      /* The list elems as Tcl_Obj*, in need of
				 * derived continuation data */
{
    const char *listStr = TclGetString(listObj);
    const char *listHead = listStr;
    Tcl_Size i, length = strlen(listStr);
    const char *element = NULL, *next = NULL;
    ContLineLoc *clLocPtr = TclContinuationsGet(listObj);
    Tcl_Size *clNext = (clLocPtr ? &clLocPtr->loc[0] : NULL);

    for (i = 0; i < n; i++) {
	TclFindElement(NULL, listStr, length, &element, &next, NULL, NULL);

	TclAdvanceLines(&line, listStr, element);
				/* Leading whitespace */
	TclAdvanceContinuations(&line, &clNext, element - listHead);
	if (elems && clNext) {
	    TclContinuationsEnterDerived(elems[i], element-listHead, clNext);
	}
	lines[i] = line;
	length -= (next - listStr);
	TclAdvanceLines(&line, element, next);
				/* Element */
	listStr = next;

	if (*element == 0) {
	    /* ASSERT i == n */
	    break;
	}
    }
}

/*
 * Local Variables:
 * mode: c
 * c-basic-offset: 4
 * fill-column: 78
 * End:
 */<|MERGE_RESOLUTION|>--- conflicted
+++ resolved
@@ -2662,14 +2662,9 @@
      */
 
     const char *string2;
-<<<<<<< HEAD
     int match, nocase = 0;
-    Tcl_Size i, length, reqlength = -1;
-=======
-    int i, match, nocase = 0;
-    Tcl_Size length;
+    Tcl_Size i, length;
     Tcl_WideInt reqlength = -1;
->>>>>>> 9812a48c
 
     if (objc < 3 || objc > 6) {
     str_cmp_args:
