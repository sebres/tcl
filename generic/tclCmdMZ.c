/*
 * tclCmdMZ.c --
 *
 *	This file contains the top-level command routines for most of the Tcl
 *	built-in commands whose names begin with the letters M to Z. It
 *	contains only commands in the generic core (i.e. those that don't
 *	depend much upon UNIX facilities).
 *
 * Copyright (c) 1987-1993 The Regents of the University of California.
 * Copyright (c) 1994-1997 Sun Microsystems, Inc.
 * Copyright (c) 1998-2000 Scriptics Corporation.
 * Copyright (c) 2002 ActiveState Corporation.
 * Copyright (c) 2003-2009 Donal K. Fellows.
 *
 * See the file "license.terms" for information on usage and redistribution of
 * this file, and for a DISCLAIMER OF ALL WARRANTIES.
 */

#include "tclInt.h"
#include "tclCompile.h"
#include "tclRegexp.h"
#include "tclStringTrim.h"

static inline Tcl_Obj *	During(Tcl_Interp *interp, int resultCode,
			    Tcl_Obj *oldOptions, Tcl_Obj *errorInfo);
static Tcl_NRPostProc	SwitchPostProc;
static Tcl_NRPostProc	TryPostBody;
static Tcl_NRPostProc	TryPostFinal;
static Tcl_NRPostProc	TryPostHandler;
static int		UniCharIsAscii(int character);
static int		UniCharIsHexDigit(int character);

/*
 * Default set of characters to trim in [string trim] and friends. This is a
 * UTF-8 literal string containing all Unicode space characters [TIP #413]
 */

const char tclDefaultTrimSet[] =
	"\x09\x0a\x0b\x0c\x0d " /* ASCII */
	"\xc0\x80" /*     nul (U+0000) */
	"\xc2\x85" /*     next line (U+0085) */
	"\xc2\xa0" /*     non-breaking space (U+00a0) */
	"\xe1\x9a\x80" /* ogham space mark (U+1680) */
	"\xe1\xa0\x8e" /* mongolian vowel separator (U+180e) */
	"\xe2\x80\x80" /* en quad (U+2000) */
	"\xe2\x80\x81" /* em quad (U+2001) */
	"\xe2\x80\x82" /* en space (U+2002) */
	"\xe2\x80\x83" /* em space (U+2003) */
	"\xe2\x80\x84" /* three-per-em space (U+2004) */
	"\xe2\x80\x85" /* four-per-em space (U+2005) */
	"\xe2\x80\x86" /* six-per-em space (U+2006) */
	"\xe2\x80\x87" /* figure space (U+2007) */
	"\xe2\x80\x88" /* punctuation space (U+2008) */
	"\xe2\x80\x89" /* thin space (U+2009) */
	"\xe2\x80\x8a" /* hair space (U+200a) */
	"\xe2\x80\x8b" /* zero width space (U+200b) */
	"\xe2\x80\xa8" /* line separator (U+2028) */
	"\xe2\x80\xa9" /* paragraph separator (U+2029) */
	"\xe2\x80\xaf" /* narrow no-break space (U+202f) */
	"\xe2\x81\x9f" /* medium mathematical space (U+205f) */
	"\xe2\x81\xa0" /* word joiner (U+2060) */
	"\xe3\x80\x80" /* ideographic space (U+3000) */
	"\xef\xbb\xbf" /* zero width no-break space (U+feff) */
;

/*
 *----------------------------------------------------------------------
 *
 * Tcl_PwdObjCmd --
 *
 *	This procedure is invoked to process the "pwd" Tcl command. See the
 *	user documentation for details on what it does.
 *
 * Results:
 *	A standard Tcl result.
 *
 * Side effects:
 *	See the user documentation.
 *
 *----------------------------------------------------------------------
 */

int
Tcl_PwdObjCmd(
    ClientData dummy,		/* Not used. */
    Tcl_Interp *interp,		/* Current interpreter. */
    int objc,			/* Number of arguments. */
    Tcl_Obj *const objv[])	/* Argument objects. */
{
    Tcl_Obj *retVal;

    if (objc != 1) {
	Tcl_WrongNumArgs(interp, 1, objv, NULL);
	return TCL_ERROR;
    }

    retVal = Tcl_FSGetCwd(interp);
    if (retVal == NULL) {
	return TCL_ERROR;
    }
    Tcl_SetObjResult(interp, retVal);
    Tcl_DecrRefCount(retVal);
    return TCL_OK;
}

/*
 *----------------------------------------------------------------------
 *
 * Tcl_RegexpObjCmd --
 *
 *	This procedure is invoked to process the "regexp" Tcl command. See
 *	the user documentation for details on what it does.
 *
 * Results:
 *	A standard Tcl result.
 *
 * Side effects:
 *	See the user documentation.
 *
 *----------------------------------------------------------------------
 */

int
Tcl_RegexpObjCmd(
    ClientData dummy,		/* Not used. */
    Tcl_Interp *interp,		/* Current interpreter. */
    int objc,			/* Number of arguments. */
    Tcl_Obj *const objv[])	/* Argument objects. */
{
    int i, indices, match, about, offset, all, doinline, numMatchesSaved;
    int cflags, eflags, stringLength, matchLength;
    Tcl_RegExp regExpr;
    Tcl_Obj *objPtr, *startIndex = NULL, *resultPtr = NULL;
    Tcl_RegExpInfo info;
    static const char *const options[] = {
	"-all",		"-about",	"-indices",	"-inline",
	"-expanded",	"-line",	"-linestop",	"-lineanchor",
	"-nocase",	"-start",	"--",		NULL
    };
    enum options {
	REGEXP_ALL,	REGEXP_ABOUT,	REGEXP_INDICES,	REGEXP_INLINE,
	REGEXP_EXPANDED,REGEXP_LINE,	REGEXP_LINESTOP,REGEXP_LINEANCHOR,
	REGEXP_NOCASE,	REGEXP_START,	REGEXP_LAST
    };

    indices = 0;
    about = 0;
    cflags = TCL_REG_ADVANCED;
    offset = 0;
    all = 0;
    doinline = 0;

    for (i = 1; i < objc; i++) {
	const char *name;
	int index;

	name = TclGetString(objv[i]);
	if (name[0] != '-') {
	    break;
	}
	if (Tcl_GetIndexFromObj(interp, objv[i], options, "option", TCL_EXACT,
		&index) != TCL_OK) {
	    goto optionError;
	}
	switch ((enum options) index) {
	case REGEXP_ALL:
	    all = 1;
	    break;
	case REGEXP_INDICES:
	    indices = 1;
	    break;
	case REGEXP_INLINE:
	    doinline = 1;
	    break;
	case REGEXP_NOCASE:
	    cflags |= TCL_REG_NOCASE;
	    break;
	case REGEXP_ABOUT:
	    about = 1;
	    break;
	case REGEXP_EXPANDED:
	    cflags |= TCL_REG_EXPANDED;
	    break;
	case REGEXP_LINE:
	    cflags |= TCL_REG_NEWLINE;
	    break;
	case REGEXP_LINESTOP:
	    cflags |= TCL_REG_NLSTOP;
	    break;
	case REGEXP_LINEANCHOR:
	    cflags |= TCL_REG_NLANCH;
	    break;
	case REGEXP_START: {
	    int temp;
	    if (++i >= objc) {
		goto endOfForLoop;
	    }
	    if (TclGetIntForIndexM(interp, objv[i], 0, &temp) != TCL_OK) {
		goto optionError;
	    }
	    if (startIndex) {
		Tcl_DecrRefCount(startIndex);
	    }
	    startIndex = objv[i];
	    Tcl_IncrRefCount(startIndex);
	    break;
	}
	case REGEXP_LAST:
	    i++;
	    goto endOfForLoop;
	}
    }

  endOfForLoop:
    if ((objc - i) < (2 - about)) {
	Tcl_WrongNumArgs(interp, 1, objv,
		"?-option ...? exp string ?matchVar? ?subMatchVar ...?");
	goto optionError;
    }
    objc -= i;
    objv += i;

    /*
     * Check if the user requested -inline, but specified match variables; a
     * no-no.
     */

    if (doinline && ((objc - 2) != 0)) {
	Tcl_SetObjResult(interp, Tcl_NewStringObj(
		"regexp match variables not allowed when using -inline", -1));
	Tcl_SetErrorCode(interp, "TCL", "OPERATION", "REGEXP",
		"MIX_VAR_INLINE", NULL);
	goto optionError;
    }

    /*
     * Handle the odd about case separately.
     */

    if (about) {
	regExpr = Tcl_GetRegExpFromObj(interp, objv[0], cflags);
	if ((regExpr == NULL) || (TclRegAbout(interp, regExpr) < 0)) {
	optionError:
	    if (startIndex) {
		Tcl_DecrRefCount(startIndex);
	    }
	    return TCL_ERROR;
	}
	return TCL_OK;
    }

    /*
     * Get the length of the string that we are matching against so we can do
     * the termination test for -all matches. Do this before getting the
     * regexp to avoid shimmering problems.
     */

    objPtr = objv[1];
    stringLength = Tcl_GetCharLength(objPtr);

    if (startIndex) {
	TclGetIntForIndexM(NULL, startIndex, stringLength, &offset);
	Tcl_DecrRefCount(startIndex);
	if (offset < 0) {
	    offset = 0;
	}
    }

    regExpr = Tcl_GetRegExpFromObj(interp, objv[0], cflags);
    if (regExpr == NULL) {
	return TCL_ERROR;
    }

    objc -= 2;
    objv += 2;

    if (doinline) {
	/*
	 * Save all the subexpressions, as we will return them as a list
	 */

	numMatchesSaved = -1;
    } else {
	/*
	 * Save only enough subexpressions for matches we want to keep, expect
	 * in the case of -all, where we need to keep at least one to know
	 * where to move the offset.
	 */

	numMatchesSaved = (objc == 0) ? all : objc;
    }

    /*
     * The following loop is to handle multiple matches within the same source
     * string; each iteration handles one match. If "-all" hasn't been
     * specified then the loop body only gets executed once. We terminate the
     * loop when the starting offset is past the end of the string.
     */

    while (1) {
	/*
	 * Pass either 0 or TCL_REG_NOTBOL in the eflags. Passing
	 * TCL_REG_NOTBOL indicates that the character at offset should not be
	 * considered the start of the line. If for example the pattern {^} is
	 * passed and -start is positive, then the pattern will not match the
	 * start of the string unless the previous character is a newline.
	 */

	if (offset == 0) {
	    eflags = 0;
	} else if (offset > stringLength) {
	    eflags = TCL_REG_NOTBOL;
	} else if (Tcl_GetUniChar(objPtr, offset-1) == (Tcl_UniChar)'\n') {
	    eflags = 0;
	} else {
	    eflags = TCL_REG_NOTBOL;
	}

	match = Tcl_RegExpExecObj(interp, regExpr, objPtr, offset,
		numMatchesSaved, eflags);
	if (match < 0) {
	    return TCL_ERROR;
	}

	if (match == 0) {
	    /*
	     * We want to set the value of the interpreter result only when
	     * this is the first time through the loop.
	     */

	    if (all <= 1) {
		/*
		 * If inlining, the interpreter's object result remains an
		 * empty list, otherwise set it to an integer object w/ value
		 * 0.
		 */

		if (!doinline) {
		    Tcl_SetObjResult(interp, Tcl_NewIntObj(0));
		}
		return TCL_OK;
	    }
	    break;
	}

	/*
	 * If additional variable names have been specified, return index
	 * information in those variables.
	 */

	Tcl_RegExpGetInfo(regExpr, &info);
	if (doinline) {
	    /*
	     * It's the number of substitutions, plus one for the matchVar at
	     * index 0
	     */

	    objc = info.nsubs + 1;
	    if (all <= 1) {
		resultPtr = Tcl_NewObj();
	    }
	}
	for (i = 0; i < objc; i++) {
	    Tcl_Obj *newPtr;

	    if (indices) {
		int start, end;
		Tcl_Obj *objs[2];

		/*
		 * Only adjust the match area if there was a match for that
		 * area. (Scriptics Bug 4391/SF Bug #219232)
		 */

		if (i <= info.nsubs && info.matches[i].start >= 0) {
		    start = offset + info.matches[i].start;
		    end = offset + info.matches[i].end;

		    /*
		     * Adjust index so it refers to the last character in the
		     * match instead of the first character after the match.
		     */

		    if (end >= offset) {
			end--;
		    }
		} else {
		    start = -1;
		    end = -1;
		}

		objs[0] = Tcl_NewLongObj(start);
		objs[1] = Tcl_NewLongObj(end);

		newPtr = Tcl_NewListObj(2, objs);
	    } else {
		if (i <= info.nsubs) {
		    newPtr = Tcl_GetRange(objPtr,
			    offset + info.matches[i].start,
			    offset + info.matches[i].end - 1);
		} else {
		    newPtr = Tcl_NewObj();
		}
	    }
	    if (doinline) {
		if (Tcl_ListObjAppendElement(interp, resultPtr, newPtr)
			!= TCL_OK) {
		    Tcl_DecrRefCount(newPtr);
		    Tcl_DecrRefCount(resultPtr);
		    return TCL_ERROR;
		}
	    } else {
		if (Tcl_ObjSetVar2(interp, objv[i], NULL, newPtr,
			TCL_LEAVE_ERR_MSG) == NULL) {
		    return TCL_ERROR;
		}
	    }
	}

	if (all == 0) {
	    break;
	}

	/*
	 * Adjust the offset to the character just after the last one in the
	 * matchVar and increment all to count how many times we are making a
	 * match. We always increment the offset by at least one to prevent
	 * endless looping (as in the case: regexp -all {a*} a). Otherwise,
	 * when we match the NULL string at the end of the input string, we
	 * will loop indefinately (because the length of the match is 0, so
	 * offset never changes).
	 */

	matchLength = (info.matches[0].end - info.matches[0].start);

	offset += info.matches[0].end;

	/*
	 * A match of length zero could happen for {^} {$} or {.*} and in
	 * these cases we always want to bump the index up one.
	 */

	if (matchLength == 0) {
	    offset++;
	}
	all++;
	if (offset >= stringLength) {
	    break;
	}
    }

    /*
     * Set the interpreter's object result to an integer object with value 1
     * if -all wasn't specified, otherwise it's all-1 (the number of times
     * through the while - 1).
     */

    if (doinline) {
	Tcl_SetObjResult(interp, resultPtr);
    } else {
	Tcl_SetObjResult(interp, Tcl_NewIntObj(all ? all-1 : 1));
    }
    return TCL_OK;
}

/*
 *----------------------------------------------------------------------
 *
 * Tcl_RegsubObjCmd --
 *
 *	This procedure is invoked to process the "regsub" Tcl command. See the
 *	user documentation for details on what it does.
 *
 * Results:
 *	A standard Tcl result.
 *
 * Side effects:
 *	See the user documentation.
 *
 *----------------------------------------------------------------------
 */

int
Tcl_RegsubObjCmd(
    ClientData dummy,		/* Not used. */
    Tcl_Interp *interp,		/* Current interpreter. */
    int objc,			/* Number of arguments. */
    Tcl_Obj *const objv[])	/* Argument objects. */
{
    int idx, result, cflags, all, wlen, wsublen, numMatches, offset;
    int start, end, subStart, subEnd, match;
    Tcl_RegExp regExpr;
    Tcl_RegExpInfo info;
    Tcl_Obj *resultPtr, *subPtr, *objPtr, *startIndex = NULL;
    Tcl_UniChar ch, *wsrc, *wfirstChar, *wstring, *wsubspec, *wend;

    static const char *const options[] = {
	"-all",		"-nocase",	"-expanded",
	"-line",	"-linestop",	"-lineanchor",	"-start",
	"--",		NULL
    };
    enum options {
	REGSUB_ALL,	REGSUB_NOCASE,	REGSUB_EXPANDED,
	REGSUB_LINE,	REGSUB_LINESTOP, REGSUB_LINEANCHOR,	REGSUB_START,
	REGSUB_LAST
    };

    cflags = TCL_REG_ADVANCED;
    all = 0;
    offset = 0;
    resultPtr = NULL;

    for (idx = 1; idx < objc; idx++) {
	const char *name;
	int index;

	name = TclGetString(objv[idx]);
	if (name[0] != '-') {
	    break;
	}
	if (Tcl_GetIndexFromObj(interp, objv[idx], options, "option",
		TCL_EXACT, &index) != TCL_OK) {
	    goto optionError;
	}
	switch ((enum options) index) {
	case REGSUB_ALL:
	    all = 1;
	    break;
	case REGSUB_NOCASE:
	    cflags |= TCL_REG_NOCASE;
	    break;
	case REGSUB_EXPANDED:
	    cflags |= TCL_REG_EXPANDED;
	    break;
	case REGSUB_LINE:
	    cflags |= TCL_REG_NEWLINE;
	    break;
	case REGSUB_LINESTOP:
	    cflags |= TCL_REG_NLSTOP;
	    break;
	case REGSUB_LINEANCHOR:
	    cflags |= TCL_REG_NLANCH;
	    break;
	case REGSUB_START: {
	    int temp;
	    if (++idx >= objc) {
		goto endOfForLoop;
	    }
	    if (TclGetIntForIndexM(interp, objv[idx], 0, &temp) != TCL_OK) {
		goto optionError;
	    }
	    if (startIndex) {
		Tcl_DecrRefCount(startIndex);
	    }
	    startIndex = objv[idx];
	    Tcl_IncrRefCount(startIndex);
	    break;
	}
	case REGSUB_LAST:
	    idx++;
	    goto endOfForLoop;
	}
    }

  endOfForLoop:
    if (objc-idx < 3 || objc-idx > 4) {
	Tcl_WrongNumArgs(interp, 1, objv,
		"?-option ...? exp string subSpec ?varName?");
    optionError:
	if (startIndex) {
	    Tcl_DecrRefCount(startIndex);
	}
	return TCL_ERROR;
    }

    objc -= idx;
    objv += idx;

    if (startIndex) {
	int stringLength = Tcl_GetCharLength(objv[1]);

	TclGetIntForIndexM(NULL, startIndex, stringLength, &offset);
	Tcl_DecrRefCount(startIndex);
	if (offset < 0) {
	    offset = 0;
	}
    }

    if (all && (offset == 0)
	    && (strpbrk(TclGetString(objv[2]), "&\\") == NULL)
	    && (strpbrk(TclGetString(objv[0]), "*+?{}()[].\\|^$") == NULL)) {
	/*
	 * This is a simple one pair string map situation. We make use of a
	 * slightly modified version of the one pair STR_MAP code.
	 */

	int slen, nocase;
	int (*strCmpFn)(const Tcl_UniChar*,const Tcl_UniChar*,unsigned long);
	Tcl_UniChar *p, wsrclc;

	numMatches = 0;
	nocase = (cflags & TCL_REG_NOCASE);
	strCmpFn = nocase ? Tcl_UniCharNcasecmp : Tcl_UniCharNcmp;

	wsrc = Tcl_GetUnicodeFromObj(objv[0], &slen);
	wstring = Tcl_GetUnicodeFromObj(objv[1], &wlen);
	wsubspec = Tcl_GetUnicodeFromObj(objv[2], &wsublen);
	wend = wstring + wlen - (slen ? slen - 1 : 0);
	result = TCL_OK;

	if (slen == 0) {
	    /*
	     * regsub behavior for "" matches between each character. 'string
	     * map' skips the "" case.
	     */

	    if (wstring < wend) {
		resultPtr = Tcl_NewUnicodeObj(wstring, 0);
		Tcl_IncrRefCount(resultPtr);
		for (; wstring < wend; wstring++) {
		    Tcl_AppendUnicodeToObj(resultPtr, wsubspec, wsublen);
		    Tcl_AppendUnicodeToObj(resultPtr, wstring, 1);
		    numMatches++;
		}
		wlen = 0;
	    }
	} else {
	    wsrclc = Tcl_UniCharToLower(*wsrc);
	    for (p = wfirstChar = wstring; wstring < wend; wstring++) {
		if ((*wstring == *wsrc ||
			(nocase && Tcl_UniCharToLower(*wstring)==wsrclc)) &&
			(slen==1 || (strCmpFn(wstring, wsrc,
				(unsigned long) slen) == 0))) {
		    if (numMatches == 0) {
			resultPtr = Tcl_NewUnicodeObj(wstring, 0);
			Tcl_IncrRefCount(resultPtr);
		    }
		    if (p != wstring) {
			Tcl_AppendUnicodeToObj(resultPtr, p, wstring - p);
			p = wstring + slen;
		    } else {
			p += slen;
		    }
		    wstring = p - 1;

		    Tcl_AppendUnicodeToObj(resultPtr, wsubspec, wsublen);
		    numMatches++;
		}
	    }
	    if (numMatches) {
		wlen    = wfirstChar + wlen - p;
		wstring = p;
	    }
	}
	objPtr = NULL;
	subPtr = NULL;
	goto regsubDone;
    }

    regExpr = Tcl_GetRegExpFromObj(interp, objv[0], cflags);
    if (regExpr == NULL) {
	return TCL_ERROR;
    }

    /*
     * Make sure to avoid problems where the objects are shared. This can
     * cause RegExpObj <> UnicodeObj shimmering that causes data corruption.
     * [Bug #461322]
     */

    if (objv[1] == objv[0]) {
	objPtr = Tcl_DuplicateObj(objv[1]);
    } else {
	objPtr = objv[1];
    }
    wstring = Tcl_GetUnicodeFromObj(objPtr, &wlen);
    if (objv[2] == objv[0]) {
	subPtr = Tcl_DuplicateObj(objv[2]);
    } else {
	subPtr = objv[2];
    }
    wsubspec = Tcl_GetUnicodeFromObj(subPtr, &wsublen);

    result = TCL_OK;

    /*
     * The following loop is to handle multiple matches within the same source
     * string; each iteration handles one match and its corresponding
     * substitution. If "-all" hasn't been specified then the loop body only
     * gets executed once. We must use 'offset <= wlen' in particular for the
     * case where the regexp pattern can match the empty string - this is
     * useful when doing, say, 'regsub -- ^ $str ...' when $str might be
     * empty.
     */

    numMatches = 0;
    for ( ; offset <= wlen; ) {

	/*
	 * The flags argument is set if string is part of a larger string, so
	 * that "^" won't match.
	 */

	match = Tcl_RegExpExecObj(interp, regExpr, objPtr, offset,
		10 /* matches */, ((offset > 0 &&
		(wstring[offset-1] != (Tcl_UniChar)'\n'))
		? TCL_REG_NOTBOL : 0));

	if (match < 0) {
	    result = TCL_ERROR;
	    goto done;
	}
	if (match == 0) {
	    break;
	}
	if (numMatches == 0) {
	    resultPtr = Tcl_NewUnicodeObj(wstring, 0);
	    Tcl_IncrRefCount(resultPtr);
	    if (offset > 0) {
		/*
		 * Copy the initial portion of the string in if an offset was
		 * specified.
		 */

		Tcl_AppendUnicodeToObj(resultPtr, wstring, offset);
	    }
	}
	numMatches++;

	/*
	 * Copy the portion of the source string before the match to the
	 * result variable.
	 */

	Tcl_RegExpGetInfo(regExpr, &info);
	start = info.matches[0].start;
	end = info.matches[0].end;
	Tcl_AppendUnicodeToObj(resultPtr, wstring + offset, start);

	/*
	 * Append the subSpec argument to the variable, making appropriate
	 * substitutions. This code is a bit hairy because of the backslash
	 * conventions and because the code saves up ranges of characters in
	 * subSpec to reduce the number of calls to Tcl_SetVar.
	 */

	wsrc = wfirstChar = wsubspec;
	wend = wsubspec + wsublen;
	for (ch = *wsrc; wsrc != wend; wsrc++, ch = *wsrc) {
	    if (ch == '&') {
		idx = 0;
	    } else if (ch == '\\') {
		ch = wsrc[1];
		if ((ch >= '0') && (ch <= '9')) {
		    idx = ch - '0';
		} else if ((ch == '\\') || (ch == '&')) {
		    *wsrc = ch;
		    Tcl_AppendUnicodeToObj(resultPtr, wfirstChar,
			    wsrc - wfirstChar + 1);
		    *wsrc = '\\';
		    wfirstChar = wsrc + 2;
		    wsrc++;
		    continue;
		} else {
		    continue;
		}
	    } else {
		continue;
	    }

	    if (wfirstChar != wsrc) {
		Tcl_AppendUnicodeToObj(resultPtr, wfirstChar,
			wsrc - wfirstChar);
	    }

	    if (idx <= info.nsubs) {
		subStart = info.matches[idx].start;
		subEnd = info.matches[idx].end;
		if ((subStart >= 0) && (subEnd >= 0)) {
		    Tcl_AppendUnicodeToObj(resultPtr,
			    wstring + offset + subStart, subEnd - subStart);
		}
	    }

	    if (*wsrc == '\\') {
		wsrc++;
	    }
	    wfirstChar = wsrc + 1;
	}

	if (wfirstChar != wsrc) {
	    Tcl_AppendUnicodeToObj(resultPtr, wfirstChar, wsrc - wfirstChar);
	}

	if (end == 0) {
	    /*
	     * Always consume at least one character of the input string in
	     * order to prevent infinite loops.
	     */

	    if (offset < wlen) {
		Tcl_AppendUnicodeToObj(resultPtr, wstring + offset, 1);
	    }
	    offset++;
	} else {
	    offset += end;
	    if (start == end) {
		/*
		 * We matched an empty string, which means we must go forward
		 * one more step so we don't match again at the same spot.
		 */

		if (offset < wlen) {
		    Tcl_AppendUnicodeToObj(resultPtr, wstring + offset, 1);
		}
		offset++;
	    }
	}
	if (!all) {
	    break;
	}
    }

    /*
     * Copy the portion of the source string after the last match to the
     * result variable.
     */

  regsubDone:
    if (numMatches == 0) {
	/*
	 * On zero matches, just ignore the offset, since it shouldn't matter
	 * to us in this case, and the user may have skewed it.
	 */

	resultPtr = objv[1];
	Tcl_IncrRefCount(resultPtr);
    } else if (offset < wlen) {
	Tcl_AppendUnicodeToObj(resultPtr, wstring + offset, wlen - offset);
    }
    if (objc == 4) {
	if (Tcl_ObjSetVar2(interp, objv[3], NULL, resultPtr,
		TCL_LEAVE_ERR_MSG) == NULL) {
	    result = TCL_ERROR;
	} else {
	    /*
	     * Set the interpreter's object result to an integer object
	     * holding the number of matches.
	     */

	    Tcl_SetObjResult(interp, Tcl_NewIntObj(numMatches));
	}
    } else {
	/*
	 * No varname supplied, so just return the modified string.
	 */

	Tcl_SetObjResult(interp, resultPtr);
    }

  done:
    if (objPtr && (objv[1] == objv[0])) {
	Tcl_DecrRefCount(objPtr);
    }
    if (subPtr && (objv[2] == objv[0])) {
	Tcl_DecrRefCount(subPtr);
    }
    if (resultPtr) {
	Tcl_DecrRefCount(resultPtr);
    }
    return result;
}

/*
 *----------------------------------------------------------------------
 *
 * Tcl_RenameObjCmd --
 *
 *	This procedure is invoked to process the "rename" Tcl command. See the
 *	user documentation for details on what it does.
 *
 * Results:
 *	A standard Tcl object result.
 *
 * Side effects:
 *	See the user documentation.
 *
 *----------------------------------------------------------------------
 */

int
Tcl_RenameObjCmd(
    ClientData dummy,		/* Arbitrary value passed to the command. */
    Tcl_Interp *interp,		/* Current interpreter. */
    int objc,			/* Number of arguments. */
    Tcl_Obj *const objv[])	/* Argument objects. */
{
    const char *oldName, *newName;

    if (objc != 3) {
	Tcl_WrongNumArgs(interp, 1, objv, "oldName newName");
	return TCL_ERROR;
    }

    oldName = TclGetString(objv[1]);
    newName = TclGetString(objv[2]);
    return TclRenameCommand(interp, oldName, newName);
}

/*
 *----------------------------------------------------------------------
 *
 * Tcl_ReturnObjCmd --
 *
 *	This object-based procedure is invoked to process the "return" Tcl
 *	command. See the user documentation for details on what it does.
 *
 * Results:
 *	A standard Tcl object result.
 *
 * Side effects:
 *	See the user documentation.
 *
 *----------------------------------------------------------------------
 */

int
Tcl_ReturnObjCmd(
    ClientData dummy,		/* Not used. */
    Tcl_Interp *interp,		/* Current interpreter. */
    int objc,			/* Number of arguments. */
    Tcl_Obj *const objv[])	/* Argument objects. */
{
    int code, level;
    Tcl_Obj *returnOpts;

    /*
     * General syntax: [return ?-option value ...? ?result?]
     * An even number of words means an explicit result argument is present.
     */

    int explicitResult = (0 == (objc % 2));
    int numOptionWords = objc - 1 - explicitResult;

    if (TCL_ERROR == TclMergeReturnOptions(interp, numOptionWords, objv+1,
	    &returnOpts, &code, &level)) {
	return TCL_ERROR;
    }

    code = TclProcessReturn(interp, code, level, returnOpts);
    if (explicitResult) {
	Tcl_SetObjResult(interp, objv[objc-1]);
    }
    return code;
}

/*
 *----------------------------------------------------------------------
 *
 * Tcl_SourceObjCmd --
 *
 *	This procedure is invoked to process the "source" Tcl command. See the
 *	user documentation for details on what it does.
 *
 * Results:
 *	A standard Tcl object result.
 *
 * Side effects:
 *	See the user documentation.
 *
 *----------------------------------------------------------------------
 */

int
Tcl_SourceObjCmd(
    ClientData dummy,		/* Not used. */
    Tcl_Interp *interp,		/* Current interpreter. */
    int objc,			/* Number of arguments. */
    Tcl_Obj *const objv[])	/* Argument objects. */
{
    return Tcl_NRCallObjProc(interp, TclNRSourceObjCmd, dummy, objc, objv);
}

int
TclNRSourceObjCmd(
    ClientData dummy,		/* Not used. */
    Tcl_Interp *interp,		/* Current interpreter. */
    int objc,			/* Number of arguments. */
    Tcl_Obj *const objv[])	/* Argument objects. */
{
    const char *encodingName = NULL;
    Tcl_Obj *fileName;

    if (objc != 2 && objc !=4) {
	Tcl_WrongNumArgs(interp, 1, objv, "?-encoding name? fileName");
	return TCL_ERROR;
    }

    fileName = objv[objc-1];

    if (objc == 4) {
	static const char *const options[] = {
	    "-encoding", NULL
	};
	int index;

	if (TCL_ERROR == Tcl_GetIndexFromObj(interp, objv[1], options,
		"option", TCL_EXACT, &index)) {
	    return TCL_ERROR;
	}
	encodingName = TclGetString(objv[2]);
    }

    return TclNREvalFile(interp, fileName, encodingName);
}

/*
 *----------------------------------------------------------------------
 *
 * Tcl_SplitObjCmd --
 *
 *	This procedure is invoked to process the "split" Tcl command. See the
 *	user documentation for details on what it does.
 *
 * Results:
 *	A standard Tcl result.
 *
 * Side effects:
 *	See the user documentation.
 *
 *----------------------------------------------------------------------
 */

int
Tcl_SplitObjCmd(
    ClientData dummy,		/* Not used. */
    Tcl_Interp *interp,		/* Current interpreter. */
    int objc,			/* Number of arguments. */
    Tcl_Obj *const objv[])	/* Argument objects. */
{
    Tcl_UniChar ch;
    int len;
    const char *splitChars;
    const char *stringPtr;
    const char *end;
    int splitCharLen, stringLen;
    Tcl_Obj *listPtr, *objPtr;

    if (objc == 2) {
	splitChars = " \n\t\r";
	splitCharLen = 4;
    } else if (objc == 3) {
	splitChars = TclGetStringFromObj(objv[2], &splitCharLen);
    } else {
	Tcl_WrongNumArgs(interp, 1, objv, "string ?splitChars?");
	return TCL_ERROR;
    }

    stringPtr = TclGetStringFromObj(objv[1], &stringLen);
    end = stringPtr + stringLen;
    listPtr = Tcl_NewObj();

    if (stringLen == 0) {
	/*
	 * Do nothing.
	 */
    } else if (splitCharLen == 0) {
	Tcl_HashTable charReuseTable;
	Tcl_HashEntry *hPtr;
	int isNew;

	/*
	 * Handle the special case of splitting on every character.
	 *
	 * Uses a hash table to ensure that each kind of character has only
	 * one Tcl_Obj instance (multiply-referenced) in the final list. This
	 * is a *major* win when splitting on a long string (especially in the
	 * megabyte range!) - DKF
	 */

	Tcl_InitHashTable(&charReuseTable, TCL_ONE_WORD_KEYS);

	for ( ; stringPtr < end; stringPtr += len) {
	    len = TclUtfToUniChar(stringPtr, &ch);

	    /*
	     * Assume Tcl_UniChar is an integral type...
	     */

	    hPtr = Tcl_CreateHashEntry(&charReuseTable, INT2PTR((int) ch),
		    &isNew);
	    if (isNew) {
		TclNewStringObj(objPtr, stringPtr, len);

		/*
		 * Don't need to fiddle with refcount...
		 */

		Tcl_SetHashValue(hPtr, objPtr);
	    } else {
		objPtr = Tcl_GetHashValue(hPtr);
	    }
	    Tcl_ListObjAppendElement(NULL, listPtr, objPtr);
	}
	Tcl_DeleteHashTable(&charReuseTable);

    } else if (splitCharLen == 1) {
	char *p;

	/*
	 * Handle the special case of splitting on a single character. This is
	 * only true for the one-char ASCII case, as one unicode char is > 1
	 * byte in length.
	 */

	while (*stringPtr && (p=strchr(stringPtr,(int)*splitChars)) != NULL) {
	    objPtr = Tcl_NewStringObj(stringPtr, p - stringPtr);
	    Tcl_ListObjAppendElement(NULL, listPtr, objPtr);
	    stringPtr = p + 1;
	}
	TclNewStringObj(objPtr, stringPtr, end - stringPtr);
	Tcl_ListObjAppendElement(NULL, listPtr, objPtr);
    } else {
	const char *element, *p, *splitEnd;
	int splitLen;
	Tcl_UniChar splitChar;

	/*
	 * Normal case: split on any of a given set of characters. Discard
	 * instances of the split characters.
	 */

	splitEnd = splitChars + splitCharLen;

	for (element = stringPtr; stringPtr < end; stringPtr += len) {
	    len = TclUtfToUniChar(stringPtr, &ch);
	    for (p = splitChars; p < splitEnd; p += splitLen) {
		splitLen = TclUtfToUniChar(p, &splitChar);
		if (ch == splitChar) {
		    TclNewStringObj(objPtr, element, stringPtr - element);
		    Tcl_ListObjAppendElement(NULL, listPtr, objPtr);
		    element = stringPtr + len;
		    break;
		}
	    }
	}

	TclNewStringObj(objPtr, element, stringPtr - element);
	Tcl_ListObjAppendElement(NULL, listPtr, objPtr);
    }
    Tcl_SetObjResult(interp, listPtr);
    return TCL_OK;
}

/*
 *----------------------------------------------------------------------
 *
 * StringFirstCmd --
 *
 *	This procedure is invoked to process the "string first" Tcl command.
 *	See the user documentation for details on what it does. Note that this
 *	command only functions correctly on properly formed Tcl UTF strings.
 *
 * Results:
 *	A standard Tcl result.
 *
 * Side effects:
 *	See the user documentation.
 *
 *----------------------------------------------------------------------
 */

static int
StringFirstCmd(
    ClientData dummy,		/* Not used. */
    Tcl_Interp *interp,		/* Current interpreter. */
    int objc,			/* Number of arguments. */
    Tcl_Obj *const objv[])	/* Argument objects. */
{
    int start = 0;

    if (objc < 3 || objc > 4) {
	Tcl_WrongNumArgs(interp, 1, objv,
		"needleString haystackString ?startIndex?");
	return TCL_ERROR;
    }

    if (objc == 4) {
	int size = Tcl_GetCharLength(objv[2]);

	if (TCL_OK != TclGetIntForIndexM(interp, objv[3], size - 1, &start)) {
	    return TCL_ERROR;
	}

	if (start < 0) {
	    start = 0;
	}
	if (start >= size) {
	    Tcl_SetObjResult(interp, Tcl_NewIntObj(-1));
	    return TCL_OK;
	}
    }
    Tcl_SetObjResult(interp, Tcl_NewIntObj(TclStringFind(objv[1],
	    objv[2], start)));
    return TCL_OK;
}

/*
 *----------------------------------------------------------------------
 *
 * StringLastCmd --
 *
 *	This procedure is invoked to process the "string last" Tcl command.
 *	See the user documentation for details on what it does. Note that this
 *	command only functions correctly on properly formed Tcl UTF strings.
 *
 * Results:
 *	A standard Tcl result.
 *
 * Side effects:
 *	See the user documentation.
 *
 *----------------------------------------------------------------------
 */

static int
StringLastCmd(
    ClientData dummy,		/* Not used. */
    Tcl_Interp *interp,		/* Current interpreter. */
    int objc,			/* Number of arguments. */
    Tcl_Obj *const objv[])	/* Argument objects. */
{
    int last = INT_MAX - 1;

    if (objc < 3 || objc > 4) {
	Tcl_WrongNumArgs(interp, 1, objv,
		"needleString haystackString ?lastIndex?");
	return TCL_ERROR;
    }

    if (objc == 4) {
	int size = Tcl_GetCharLength(objv[2]);

	if (TCL_OK != TclGetIntForIndexM(interp, objv[3], size - 1, &last)) {
	    return TCL_ERROR;
	}

	if (last < 0) {
	    Tcl_SetObjResult(interp, Tcl_NewIntObj(-1));
	    return TCL_OK;
	}
	if (last >= size) {
	    last = size - 1;
	}
    }
    Tcl_SetObjResult(interp, Tcl_NewIntObj(TclStringLast(objv[1],
	    objv[2], last)));
    return TCL_OK;
}

/*
 *----------------------------------------------------------------------
 *
 * StringIndexCmd --
 *
 *	This procedure is invoked to process the "string index" Tcl command.
 *	See the user documentation for details on what it does. Note that this
 *	command only functions correctly on properly formed Tcl UTF strings.
 *
 * Results:
 *	A standard Tcl result.
 *
 * Side effects:
 *	See the user documentation.
 *
 *----------------------------------------------------------------------
 */

static int
StringIndexCmd(
    ClientData dummy,		/* Not used. */
    Tcl_Interp *interp,		/* Current interpreter. */
    int objc,			/* Number of arguments. */
    Tcl_Obj *const objv[])	/* Argument objects. */
{
    int length, index;

    if (objc != 3) {
	Tcl_WrongNumArgs(interp, 1, objv, "string charIndex");
	return TCL_ERROR;
    }

    /*
     * Get the char length to calulate what 'end' means.
     */

    length = Tcl_GetCharLength(objv[1]);
    if (TclGetIntForIndexM(interp, objv[2], length-1, &index) != TCL_OK) {
	return TCL_ERROR;
    }

    if ((index >= 0) && (index < length)) {
	Tcl_UniChar ch = Tcl_GetUniChar(objv[1], index);

	/*
	 * If we have a ByteArray object, we're careful to generate a new
	 * bytearray for a result.
	 */

	if (TclIsPureByteArray(objv[1])) {
	    unsigned char uch = (unsigned char) ch;

	    Tcl_SetObjResult(interp, Tcl_NewByteArrayObj(&uch, 1));
	} else {
	    char buf[TCL_UTF_MAX];

	    length = Tcl_UniCharToUtf(ch, buf);
	    Tcl_SetObjResult(interp, Tcl_NewStringObj(buf, length));
	}
    }
    return TCL_OK;
}

/*
 *----------------------------------------------------------------------
 *
 * StringIsCmd --
 *
 *	This procedure is invoked to process the "string is" Tcl command. See
 *	the user documentation for details on what it does. Note that this
 *	command only functions correctly on properly formed Tcl UTF strings.
 *
 * Results:
 *	A standard Tcl result.
 *
 * Side effects:
 *	See the user documentation.
 *
 *----------------------------------------------------------------------
 */

static int
StringIsCmd(
    ClientData dummy,		/* Not used. */
    Tcl_Interp *interp,		/* Current interpreter. */
    int objc,			/* Number of arguments. */
    Tcl_Obj *const objv[])	/* Argument objects. */
{
    const char *string1, *end, *stop;
    Tcl_UniChar ch;
    int (*chcomp)(int) = NULL;	/* The UniChar comparison function. */
    int i, failat = 0, result = 1, strict = 0, index, length1, length2;
    Tcl_Obj *objPtr, *failVarObj = NULL;
    Tcl_WideInt w;

    static const char *const isClasses[] = {
	"alnum",	"alpha",	"ascii",	"control",
	"boolean",	"digit",	"double",	"entier",
	"false",	"graph",	"integer",	"list",
	"lower",	"print",	"punct",	"space",
	"true",		"upper",	"wideinteger",	"wordchar",
	"xdigit",	NULL
    };
    enum isClasses {
	STR_IS_ALNUM,	STR_IS_ALPHA,	STR_IS_ASCII,	STR_IS_CONTROL,
	STR_IS_BOOL,	STR_IS_DIGIT,	STR_IS_DOUBLE,	STR_IS_ENTIER,
	STR_IS_FALSE,	STR_IS_GRAPH,	STR_IS_INT,	STR_IS_LIST,
	STR_IS_LOWER,	STR_IS_PRINT,	STR_IS_PUNCT,	STR_IS_SPACE,
	STR_IS_TRUE,	STR_IS_UPPER,	STR_IS_WIDE,	STR_IS_WORD,
	STR_IS_XDIGIT
    };
    static const char *const isOptions[] = {
	"-strict", "-failindex", NULL
    };
    enum isOptions {
	OPT_STRICT, OPT_FAILIDX
    };

    if (objc < 3 || objc > 6) {
	Tcl_WrongNumArgs(interp, 1, objv,
		"class ?-strict? ?-failindex var? str");
	return TCL_ERROR;
    }
    if (Tcl_GetIndexFromObj(interp, objv[1], isClasses, "class", 0,
	    &index) != TCL_OK) {
	return TCL_ERROR;
    }

    if (objc != 3) {
	for (i = 2; i < objc-1; i++) {
	    int idx2;

	    if (Tcl_GetIndexFromObj(interp, objv[i], isOptions, "option", 0,
		    &idx2) != TCL_OK) {
		return TCL_ERROR;
	    }
	    switch ((enum isOptions) idx2) {
	    case OPT_STRICT:
		strict = 1;
		break;
	    case OPT_FAILIDX:
		if (i+1 >= objc-1) {
		    Tcl_WrongNumArgs(interp, 2, objv,
			    "?-strict? ?-failindex var? str");
		    return TCL_ERROR;
		}
		failVarObj = objv[++i];
		break;
	    }
	}
    }

    /*
     * We get the objPtr so that we can short-cut for some classes by checking
     * the object type (int and double), but we need the string otherwise,
     * because we don't want any conversion of type occuring (as, for example,
     * Tcl_Get*FromObj would do).
     */

    objPtr = objv[objc-1];

    /*
     * When entering here, result == 1 and failat == 0.
     */

    switch ((enum isClasses) index) {
    case STR_IS_ALNUM:
	chcomp = Tcl_UniCharIsAlnum;
	break;
    case STR_IS_ALPHA:
	chcomp = Tcl_UniCharIsAlpha;
	break;
    case STR_IS_ASCII:
	chcomp = UniCharIsAscii;
	break;
    case STR_IS_BOOL:
    case STR_IS_TRUE:
    case STR_IS_FALSE:
	if ((objPtr->typePtr != &tclBooleanType)
		&& (TCL_OK != TclSetBooleanFromAny(NULL, objPtr))) {
	    if (strict) {
		result = 0;
	    } else {
		string1 = TclGetStringFromObj(objPtr, &length1);
		result = length1 == 0;
	    }
	} else if (((index == STR_IS_TRUE) &&
		objPtr->internalRep.longValue == 0)
	    || ((index == STR_IS_FALSE) &&
		objPtr->internalRep.longValue != 0)) {
	    result = 0;
	}
	break;
    case STR_IS_CONTROL:
	chcomp = Tcl_UniCharIsControl;
	break;
    case STR_IS_DIGIT:
	chcomp = Tcl_UniCharIsDigit;
	break;
    case STR_IS_DOUBLE: {
	/* TODO */
	if ((objPtr->typePtr == &tclDoubleType) ||
		(objPtr->typePtr == &tclIntType) ||
#ifndef TCL_WIDE_INT_IS_LONG
		(objPtr->typePtr == &tclWideIntType) ||
#endif
		(objPtr->typePtr == &tclBignumType)) {
	    break;
	}
	string1 = TclGetStringFromObj(objPtr, &length1);
	if (length1 == 0) {
	    if (strict) {
		result = 0;
	    }
	    goto str_is_done;
	}
	end = string1 + length1;
	if (TclParseNumber(NULL, objPtr, NULL, NULL, -1,
		(const char **) &stop, 0) != TCL_OK) {
	    result = 0;
	    failat = 0;
	} else {
	    failat = stop - string1;
	    if (stop < end) {
		result = 0;
		TclFreeIntRep(objPtr);
	    }
	}
	break;
    }
    case STR_IS_GRAPH:
	chcomp = Tcl_UniCharIsGraph;
	break;
    case STR_IS_INT:
	if (TCL_OK == TclGetIntFromObj(NULL, objPtr, &i)) {
	    break;
	}
	goto failedIntParse;
    case STR_IS_ENTIER:
	if ((objPtr->typePtr == &tclIntType) ||
#ifndef TCL_WIDE_INT_IS_LONG
		(objPtr->typePtr == &tclWideIntType) ||
#endif
		(objPtr->typePtr == &tclBignumType)) {
	    break;
	}
	string1 = TclGetStringFromObj(objPtr, &length1);
	if (length1 == 0) {
	    if (strict) {
		result = 0;
	    }
	    goto str_is_done;
	}
	end = string1 + length1;
	if (TclParseNumber(NULL, objPtr, NULL, NULL, -1,
		(const char **) &stop, TCL_PARSE_INTEGER_ONLY) == TCL_OK) {
	    if (stop == end) {
		/*
		 * Entire string parses as an integer.
		 */

		break;
	    } else {
		/*
		 * Some prefix parsed as an integer, but not the whole string,
		 * so return failure index as the point where parsing stopped.
		 * Clear out the internal rep, since keeping it would leave
		 * *objPtr in an inconsistent state.
		 */

		result = 0;
		failat = stop - string1;
		TclFreeIntRep(objPtr);
	    }
	} else {
	    /*
	     * No prefix is a valid integer. Fail at beginning.
	     */

	    result = 0;
	    failat = 0;
	}
	break;
    case STR_IS_WIDE:
	if (TCL_OK == Tcl_GetWideIntFromObj(NULL, objPtr, &w)) {
	    break;
	}

    failedIntParse:
	string1 = TclGetStringFromObj(objPtr, &length1);
	if (length1 == 0) {
	    if (strict) {
		result = 0;
	    }
	    goto str_is_done;
	}
	result = 0;
	if (failVarObj == NULL) {
	    /*
	     * Don't bother computing the failure point if we're not going to
	     * return it.
	     */

	    break;
	}
	end = string1 + length1;
	if (TclParseNumber(NULL, objPtr, NULL, NULL, -1,
		(const char **) &stop, TCL_PARSE_INTEGER_ONLY) == TCL_OK) {
	    if (stop == end) {
		/*
		 * Entire string parses as an integer, but rejected by
		 * Tcl_Get(Wide)IntFromObj() so we must have overflowed the
		 * target type, and our convention is to return failure at
		 * index -1 in that situation.
		 */

		failat = -1;
	    } else {
		/*
		 * Some prefix parsed as an integer, but not the whole string,
		 * so return failure index as the point where parsing stopped.
		 * Clear out the internal rep, since keeping it would leave
		 * *objPtr in an inconsistent state.
		 */

		failat = stop - string1;
		TclFreeIntRep(objPtr);
	    }
	} else {
	    /*
	     * No prefix is a valid integer. Fail at beginning.
	     */

	    failat = 0;
	}
	break;
    case STR_IS_LIST:
	/*
	 * We ignore the strictness here, since empty strings are always
	 * well-formed lists.
	 */

	if (TCL_OK == TclListObjLength(NULL, objPtr, &length2)) {
	    break;
	}

	if (failVarObj != NULL) {
	    /*
	     * Need to figure out where the list parsing failed, which is
	     * fairly expensive. This is adapted from the core of
	     * SetListFromAny().
	     */

	    const char *elemStart, *nextElem;
	    int lenRemain, elemSize;
	    register const char *p;

	    string1 = TclGetStringFromObj(objPtr, &length1);
	    end = string1 + length1;
	    failat = -1;
	    for (p=string1, lenRemain=length1; lenRemain > 0;
		    p=nextElem, lenRemain=end-nextElem) {
		if (TCL_ERROR == TclFindElement(NULL, p, lenRemain,
			&elemStart, &nextElem, &elemSize, NULL)) {
		    Tcl_Obj *tmpStr;

		    /*
		     * This is the simplest way of getting the number of
		     * characters parsed. Note that this is not the same as
		     * the number of bytes when parsing strings with non-ASCII
		     * characters in them.
		     *
		     * Skip leading spaces first. This is only really an issue
		     * if it is the first "element" that has the failure.
		     */

		    while (TclIsSpaceProc(*p)) {
			p++;
		    }
		    TclNewStringObj(tmpStr, string1, p-string1);
		    failat = Tcl_GetCharLength(tmpStr);
		    TclDecrRefCount(tmpStr);
		    break;
		}
	    }
	}
	result = 0;
	break;
    case STR_IS_LOWER:
	chcomp = Tcl_UniCharIsLower;
	break;
    case STR_IS_PRINT:
	chcomp = Tcl_UniCharIsPrint;
	break;
    case STR_IS_PUNCT:
	chcomp = Tcl_UniCharIsPunct;
	break;
    case STR_IS_SPACE:
	chcomp = Tcl_UniCharIsSpace;
	break;
    case STR_IS_UPPER:
	chcomp = Tcl_UniCharIsUpper;
	break;
    case STR_IS_WORD:
	chcomp = Tcl_UniCharIsWordChar;
	break;
    case STR_IS_XDIGIT:
	chcomp = UniCharIsHexDigit;
	break;
    }

    if (chcomp != NULL) {
	string1 = TclGetStringFromObj(objPtr, &length1);
	if (length1 == 0) {
	    if (strict) {
		result = 0;
	    }
	    goto str_is_done;
	}
	end = string1 + length1;
	for (; string1 < end; string1 += length2, failat++) {
	    length2 = TclUtfToUniChar(string1, &ch);
	    if (!chcomp(ch)) {
		result = 0;
		break;
	    }
	}
    }

    /*
     * Only set the failVarObj when we will return 0 and we have indicated a
     * valid fail index (>= 0).
     */

 str_is_done:
    if ((result == 0) && (failVarObj != NULL) &&
	Tcl_ObjSetVar2(interp, failVarObj, NULL, Tcl_NewIntObj(failat),
		TCL_LEAVE_ERR_MSG) == NULL) {
	return TCL_ERROR;
    }
    Tcl_SetObjResult(interp, Tcl_NewBooleanObj(result));
    return TCL_OK;
}

static int
UniCharIsAscii(
    int character)
{
    return (character >= 0) && (character < 0x80);
}

static int
UniCharIsHexDigit(
    int character)
{
    return (character >= 0) && (character < 0x80) && isxdigit(character);
}

/*
 *----------------------------------------------------------------------
 *
 * StringMapCmd --
 *
 *	This procedure is invoked to process the "string map" Tcl command. See
 *	the user documentation for details on what it does. Note that this
 *	command only functions correctly on properly formed Tcl UTF strings.
 *
 * Results:
 *	A standard Tcl result.
 *
 * Side effects:
 *	See the user documentation.
 *
 *----------------------------------------------------------------------
 */

static int
StringMapCmd(
    ClientData dummy,		/* Not used. */
    Tcl_Interp *interp,		/* Current interpreter. */
    int objc,			/* Number of arguments. */
    Tcl_Obj *const objv[])	/* Argument objects. */
{
    int length1, length2, mapElemc, index;
    int nocase = 0, mapWithDict = 0, copySource = 0;
    Tcl_Obj **mapElemv, *sourceObj, *resultPtr;
    Tcl_UniChar *ustring1, *ustring2, *p, *end;
    int (*strCmpFn)(const Tcl_UniChar*, const Tcl_UniChar*, unsigned long);

    if (objc < 3 || objc > 4) {
	Tcl_WrongNumArgs(interp, 1, objv, "?-nocase? charMap string");
	return TCL_ERROR;
    }

    if (objc == 4) {
	const char *string = TclGetStringFromObj(objv[1], &length2);

	if ((length2 > 1) &&
		strncmp(string, "-nocase", (size_t) length2) == 0) {
	    nocase = 1;
	} else {
	    Tcl_SetObjResult(interp, Tcl_ObjPrintf(
		    "bad option \"%s\": must be -nocase", string));
	    Tcl_SetErrorCode(interp, "TCL", "LOOKUP", "INDEX", "option",
		    string, NULL);
	    return TCL_ERROR;
	}
    }

    /*
     * This test is tricky, but has to be that way or you get other strange
     * inconsistencies (see test string-10.20.1 for illustration why!)
     */

    if (objv[objc-2]->typePtr == &tclDictType && objv[objc-2]->bytes == NULL){
	int i, done;
	Tcl_DictSearch search;

	/*
	 * We know the type exactly, so all dict operations will succeed for
	 * sure. This shortens this code quite a bit.
	 */

	Tcl_DictObjSize(interp, objv[objc-2], &mapElemc);
	if (mapElemc == 0) {
	    /*
	     * Empty charMap, just return whatever string was given.
	     */

	    Tcl_SetObjResult(interp, objv[objc-1]);
	    return TCL_OK;
	}

	mapElemc *= 2;
	mapWithDict = 1;

	/*
	 * Copy the dictionary out into an array; that's the easiest way to
	 * adapt this code...
	 */

	mapElemv = TclStackAlloc(interp, sizeof(Tcl_Obj *) * mapElemc);
	Tcl_DictObjFirst(interp, objv[objc-2], &search, mapElemv+0,
		mapElemv+1, &done);
	for (i=2 ; i<mapElemc ; i+=2) {
	    Tcl_DictObjNext(&search, mapElemv+i, mapElemv+i+1, &done);
	}
	Tcl_DictObjDone(&search);
    } else {
	if (TclListObjGetElements(interp, objv[objc-2], &mapElemc,
		&mapElemv) != TCL_OK) {
	    return TCL_ERROR;
	}
	if (mapElemc == 0) {
	    /*
	     * empty charMap, just return whatever string was given.
	     */

	    Tcl_SetObjResult(interp, objv[objc-1]);
	    return TCL_OK;
	} else if (mapElemc & 1) {
	    /*
	     * The charMap must be an even number of key/value items.
	     */

	    Tcl_SetObjResult(interp,
		    Tcl_NewStringObj("char map list unbalanced", -1));
	    Tcl_SetErrorCode(interp, "TCL", "OPERATION", "MAP",
		    "UNBALANCED", NULL);
	    return TCL_ERROR;
	}
    }

    /*
     * Take a copy of the source string object if it is the same as the map
     * string to cut out nasty sharing crashes. [Bug 1018562]
     */

    if (objv[objc-2] == objv[objc-1]) {
	sourceObj = Tcl_DuplicateObj(objv[objc-1]);
	copySource = 1;
    } else {
	sourceObj = objv[objc-1];
    }
    ustring1 = Tcl_GetUnicodeFromObj(sourceObj, &length1);
    if (length1 == 0) {
	/*
	 * Empty input string, just stop now.
	 */

	goto done;
    }
    end = ustring1 + length1;

    strCmpFn = (nocase ? Tcl_UniCharNcasecmp : Tcl_UniCharNcmp);

    /*
     * Force result to be Unicode
     */

    resultPtr = Tcl_NewUnicodeObj(ustring1, 0);

    if (mapElemc == 2) {
	/*
	 * Special case for one map pair which avoids the extra for loop and
	 * extra calls to get Unicode data. The algorithm is otherwise
	 * identical to the multi-pair case. This will be >30% faster on
	 * larger strings.
	 */

	int mapLen;
	Tcl_UniChar *mapString, u2lc;

	ustring2 = Tcl_GetUnicodeFromObj(mapElemv[0], &length2);
	p = ustring1;
	if ((length2 > length1) || (length2 == 0)) {
	    /*
	     * Match string is either longer than input or empty.
	     */

	    ustring1 = end;
	} else {
	    mapString = Tcl_GetUnicodeFromObj(mapElemv[1], &mapLen);
	    u2lc = (nocase ? Tcl_UniCharToLower(*ustring2) : 0);
	    for (; ustring1 < end; ustring1++) {
		if (((*ustring1 == *ustring2) ||
			(nocase&&Tcl_UniCharToLower(*ustring1)==u2lc)) &&
			(length2==1 || strCmpFn(ustring1, ustring2,
				(unsigned long) length2) == 0)) {
		    if (p != ustring1) {
			Tcl_AppendUnicodeToObj(resultPtr, p, ustring1-p);
			p = ustring1 + length2;
		    } else {
			p += length2;
		    }
		    ustring1 = p - 1;

		    Tcl_AppendUnicodeToObj(resultPtr, mapString, mapLen);
		}
	    }
	}
    } else {
	Tcl_UniChar **mapStrings, *u2lc = NULL;
	int *mapLens;

	/*
	 * Precompute pointers to the unicode string and length. This saves us
	 * repeated function calls later, significantly speeding up the
	 * algorithm. We only need the lowercase first char in the nocase
	 * case.
	 */

	mapStrings = TclStackAlloc(interp, mapElemc*2*sizeof(Tcl_UniChar *));
	mapLens = TclStackAlloc(interp, mapElemc * 2 * sizeof(int));
	if (nocase) {
	    u2lc = TclStackAlloc(interp, mapElemc * sizeof(Tcl_UniChar));
	}
	for (index = 0; index < mapElemc; index++) {
	    mapStrings[index] = Tcl_GetUnicodeFromObj(mapElemv[index],
		    mapLens+index);
	    if (nocase && ((index % 2) == 0)) {
		u2lc[index/2] = Tcl_UniCharToLower(*mapStrings[index]);
	    }
	}
	for (p = ustring1; ustring1 < end; ustring1++) {
	    for (index = 0; index < mapElemc; index += 2) {
		/*
		 * Get the key string to match on.
		 */

		ustring2 = mapStrings[index];
		length2 = mapLens[index];
		if ((length2 > 0) && ((*ustring1 == *ustring2) || (nocase &&
			(Tcl_UniCharToLower(*ustring1) == u2lc[index/2]))) &&
			/* Restrict max compare length. */
			(end-ustring1 >= length2) && ((length2 == 1) ||
			!strCmpFn(ustring2, ustring1, (unsigned) length2))) {
		    if (p != ustring1) {
			/*
			 * Put the skipped chars onto the result first.
			 */

			Tcl_AppendUnicodeToObj(resultPtr, p, ustring1-p);
			p = ustring1 + length2;
		    } else {
			p += length2;
		    }

		    /*
		     * Adjust len to be full length of matched string.
		     */

		    ustring1 = p - 1;

		    /*
		     * Append the map value to the unicode string.
		     */

		    Tcl_AppendUnicodeToObj(resultPtr,
			    mapStrings[index+1], mapLens[index+1]);
		    break;
		}
	    }
	}
	if (nocase) {
	    TclStackFree(interp, u2lc);
	}
	TclStackFree(interp, mapLens);
	TclStackFree(interp, mapStrings);
    }
    if (p != ustring1) {
	/*
	 * Put the rest of the unmapped chars onto result.
	 */

	Tcl_AppendUnicodeToObj(resultPtr, p, ustring1 - p);
    }
    Tcl_SetObjResult(interp, resultPtr);
  done:
    if (mapWithDict) {
	TclStackFree(interp, mapElemv);
    }
    if (copySource) {
	Tcl_DecrRefCount(sourceObj);
    }
    return TCL_OK;
}

/*
 *----------------------------------------------------------------------
 *
 * StringMatchCmd --
 *
 *	This procedure is invoked to process the "string match" Tcl command.
 *	See the user documentation for details on what it does. Note that this
 *	command only functions correctly on properly formed Tcl UTF strings.
 *
 * Results:
 *	A standard Tcl result.
 *
 * Side effects:
 *	See the user documentation.
 *
 *----------------------------------------------------------------------
 */

static int
StringMatchCmd(
    ClientData dummy,		/* Not used. */
    Tcl_Interp *interp,		/* Current interpreter. */
    int objc,			/* Number of arguments. */
    Tcl_Obj *const objv[])	/* Argument objects. */
{
    int nocase = 0;

    if (objc < 3 || objc > 4) {
	Tcl_WrongNumArgs(interp, 1, objv, "?-nocase? pattern string");
	return TCL_ERROR;
    }

    if (objc == 4) {
	int length;
	const char *string = TclGetStringFromObj(objv[1], &length);

	if ((length > 1) &&
	    strncmp(string, "-nocase", (size_t) length) == 0) {
	    nocase = TCL_MATCH_NOCASE;
	} else {
	    Tcl_SetObjResult(interp, Tcl_ObjPrintf(
		    "bad option \"%s\": must be -nocase", string));
	    Tcl_SetErrorCode(interp, "TCL", "LOOKUP", "INDEX", "option",
		    string, NULL);
	    return TCL_ERROR;
	}
    }
    Tcl_SetObjResult(interp, Tcl_NewBooleanObj(
		TclStringMatchObj(objv[objc-1], objv[objc-2], nocase)));
    return TCL_OK;
}

/*
 *----------------------------------------------------------------------
 *
 * StringRangeCmd --
 *
 *	This procedure is invoked to process the "string range" Tcl command.
 *	See the user documentation for details on what it does. Note that this
 *	command only functions correctly on properly formed Tcl UTF strings.
 *
 * Results:
 *	A standard Tcl result.
 *
 * Side effects:
 *	See the user documentation.
 *
 *----------------------------------------------------------------------
 */

static int
StringRangeCmd(
    ClientData dummy,		/* Not used. */
    Tcl_Interp *interp,		/* Current interpreter. */
    int objc,			/* Number of arguments. */
    Tcl_Obj *const objv[])	/* Argument objects. */
{
    int length, first, last;

    if (objc != 4) {
	Tcl_WrongNumArgs(interp, 1, objv, "string first last");
	return TCL_ERROR;
    }

    /*
     * Get the length in actual characters; Then reduce it by one because
     * 'end' refers to the last character, not one past it.
     */

    length = Tcl_GetCharLength(objv[1]) - 1;

    if (TclGetIntForIndexM(interp, objv[2], length, &first) != TCL_OK ||
	    TclGetIntForIndexM(interp, objv[3], length, &last) != TCL_OK) {
	return TCL_ERROR;
    }

    if (first < 0) {
	first = 0;
    }
    if (last >= length) {
	last = length;
    }
    if (last >= first) {
	Tcl_SetObjResult(interp, Tcl_GetRange(objv[1], first, last));
    }
    return TCL_OK;
}

/*
 *----------------------------------------------------------------------
 *
 * StringReptCmd --
 *
 *	This procedure is invoked to process the "string repeat" Tcl command.
 *	See the user documentation for details on what it does. Note that this
 *	command only functions correctly on properly formed Tcl UTF strings.
 *
 * Results:
 *	A standard Tcl result.
 *
 * Side effects:
 *	See the user documentation.
 *
 *----------------------------------------------------------------------
 */

static int
StringReptCmd(
    ClientData dummy,		/* Not used. */
    Tcl_Interp *interp,		/* Current interpreter. */
    int objc,			/* Number of arguments. */
    Tcl_Obj *const objv[])	/* Argument objects. */
{
    int count;
    Tcl_Obj *resultPtr;

    if (objc != 3) {
	Tcl_WrongNumArgs(interp, 1, objv, "string count");
	return TCL_ERROR;
    }

    if (TclGetIntFromObj(interp, objv[2], &count) != TCL_OK) {
	return TCL_ERROR;
    }

    /*
     * Check for cases that allow us to skip copying stuff.
     */

    if (count == 1) {
	Tcl_SetObjResult(interp, objv[1]);
	return TCL_OK;
    } else if (count < 1) {
	return TCL_OK;
    }

    if (TCL_OK != TclStringRepeat(interp, objv[1], count, &resultPtr)) {
	return TCL_ERROR;
    }
    Tcl_SetObjResult(interp, resultPtr);
    return TCL_OK;
}

/*
 *----------------------------------------------------------------------
 *
 * StringRplcCmd --
 *
 *	This procedure is invoked to process the "string replace" Tcl command.
 *	See the user documentation for details on what it does. Note that this
 *	command only functions correctly on properly formed Tcl UTF strings.
 *
 * Results:
 *	A standard Tcl result.
 *
 * Side effects:
 *	See the user documentation.
 *
 *----------------------------------------------------------------------
 */

static int
StringRplcCmd(
    ClientData dummy,		/* Not used. */
    Tcl_Interp *interp,		/* Current interpreter. */
    int objc,			/* Number of arguments. */
    Tcl_Obj *const objv[])	/* Argument objects. */
{
    Tcl_UniChar *ustring;
    int first, last, length;

    if (objc < 4 || objc > 5) {
	Tcl_WrongNumArgs(interp, 1, objv, "string first last ?string?");
	return TCL_ERROR;
    }

    ustring = Tcl_GetUnicodeFromObj(objv[1], &length);
    length--;

    if (TclGetIntForIndexM(interp, objv[2], length, &first) != TCL_OK ||
	    TclGetIntForIndexM(interp, objv[3], length, &last) != TCL_OK){
	return TCL_ERROR;
    }

    if ((last < first) || (last < 0) || (first > length)) {
	Tcl_SetObjResult(interp, objv[1]);
    } else {
	Tcl_Obj *resultPtr;

	ustring = Tcl_GetUnicodeFromObj(objv[1], &length);
	length--;

	if (first < 0) {
	    first = 0;
	}

	resultPtr = Tcl_NewUnicodeObj(ustring, first);
	if (objc == 5) {
	    Tcl_AppendObjToObj(resultPtr, objv[4]);
	}
	if (last < length) {
	    Tcl_AppendUnicodeToObj(resultPtr, ustring + last + 1,
		    length - last);
	}
	Tcl_SetObjResult(interp, resultPtr);
    }
    return TCL_OK;
}

/*
 *----------------------------------------------------------------------
 *
 * StringRevCmd --
 *
 *	This procedure is invoked to process the "string reverse" Tcl command.
 *	See the user documentation for details on what it does. Note that this
 *	command only functions correctly on properly formed Tcl UTF strings.
 *
 * Results:
 *	A standard Tcl result.
 *
 * Side effects:
 *	See the user documentation.
 *
 *----------------------------------------------------------------------
 */

static int
StringRevCmd(
    ClientData dummy,		/* Not used. */
    Tcl_Interp *interp,		/* Current interpreter. */
    int objc,			/* Number of arguments. */
    Tcl_Obj *const objv[])	/* Argument objects. */
{
    if (objc != 2) {
	Tcl_WrongNumArgs(interp, 1, objv, "string");
	return TCL_ERROR;
    }

    Tcl_SetObjResult(interp, TclStringObjReverse(objv[1]));
    return TCL_OK;
}

/*
 *----------------------------------------------------------------------
 *
 * StringStartCmd --
 *
 *	This procedure is invoked to process the "string wordstart" Tcl
 *	command. See the user documentation for details on what it does. Note
 *	that this command only functions correctly on properly formed Tcl UTF
 *	strings.
 *
 * Results:
 *	A standard Tcl result.
 *
 * Side effects:
 *	See the user documentation.
 *
 *----------------------------------------------------------------------
 */

static int
StringStartCmd(
    ClientData dummy,		/* Not used. */
    Tcl_Interp *interp,		/* Current interpreter. */
    int objc,			/* Number of arguments. */
    Tcl_Obj *const objv[])	/* Argument objects. */
{
    Tcl_UniChar ch;
    const char *p, *string;
    int cur, index, length, numChars;

    if (objc != 3) {
	Tcl_WrongNumArgs(interp, 1, objv, "string index");
	return TCL_ERROR;
    }

    string = TclGetStringFromObj(objv[1], &length);
    numChars = Tcl_NumUtfChars(string, length);
    if (TclGetIntForIndexM(interp, objv[2], numChars-1, &index) != TCL_OK) {
	return TCL_ERROR;
    }
    string = TclGetStringFromObj(objv[1], &length);
    if (index >= numChars) {
	index = numChars - 1;
    }
    cur = 0;
    if (index > 0) {
	p = Tcl_UtfAtIndex(string, index);
	for (cur = index; cur >= 0; cur--) {
	    TclUtfToUniChar(p, &ch);
	    if (!Tcl_UniCharIsWordChar(ch)) {
		break;
	    }
	    p = Tcl_UtfPrev(p, string);
	}
	if (cur != index) {
	    cur += 1;
	}
    }
    Tcl_SetObjResult(interp, Tcl_NewIntObj(cur));
    return TCL_OK;
}

/*
 *----------------------------------------------------------------------
 *
 * StringEndCmd --
 *
 *	This procedure is invoked to process the "string wordend" Tcl command.
 *	See the user documentation for details on what it does. Note that this
 *	command only functions correctly on properly formed Tcl UTF strings.
 *
 * Results:
 *	A standard Tcl result.
 *
 * Side effects:
 *	See the user documentation.
 *
 *----------------------------------------------------------------------
 */

static int
StringEndCmd(
    ClientData dummy,		/* Not used. */
    Tcl_Interp *interp,		/* Current interpreter. */
    int objc,			/* Number of arguments. */
    Tcl_Obj *const objv[])	/* Argument objects. */
{
    Tcl_UniChar ch;
    const char *p, *end, *string;
    int cur, index, length, numChars;

    if (objc != 3) {
	Tcl_WrongNumArgs(interp, 1, objv, "string index");
	return TCL_ERROR;
    }

    string = TclGetStringFromObj(objv[1], &length);
    numChars = Tcl_NumUtfChars(string, length);
    if (TclGetIntForIndexM(interp, objv[2], numChars-1, &index) != TCL_OK) {
	return TCL_ERROR;
    }
    string = TclGetStringFromObj(objv[1], &length);
    if (index < 0) {
	index = 0;
    }
    if (index < numChars) {
	p = Tcl_UtfAtIndex(string, index);
	end = string+length;
	for (cur = index; p < end; cur++) {
	    p += TclUtfToUniChar(p, &ch);
	    if (!Tcl_UniCharIsWordChar(ch)) {
		break;
	    }
	}
	if (cur == index) {
	    cur++;
	}
    } else {
	cur = numChars;
    }
    Tcl_SetObjResult(interp, Tcl_NewIntObj(cur));
    return TCL_OK;
}

/*
 *----------------------------------------------------------------------
 *
 * StringEqualCmd --
 *
 *	This procedure is invoked to process the "string equal" Tcl command.
 *	See the user documentation for details on what it does. Note that this
 *	command only functions correctly on properly formed Tcl UTF strings.
 *
 * Results:
 *	A standard Tcl result.
 *
 * Side effects:
 *	See the user documentation.
 *
 *----------------------------------------------------------------------
 */

static int
StringEqualCmd(
    ClientData dummy,		/* Not used. */
    Tcl_Interp *interp,		/* Current interpreter. */
    int objc,			/* Number of arguments. */
    Tcl_Obj *const objv[])	/* Argument objects. */
{
    /*
     * Remember to keep code here in some sync with the byte-compiled versions
     * in tclExecute.c (INST_STR_EQ, INST_STR_NEQ and INST_STR_CMP as well as
     * the expr string comparison in INST_EQ/INST_NEQ/INST_LT/...).
     */

    const char *string1, *string2;
    int length1, length2, i, match, length, nocase = 0, reqlength = -1;
    typedef int (*strCmpFn_t)(const char *, const char *, unsigned int);
    strCmpFn_t strCmpFn;

    if (objc < 3 || objc > 6) {
    str_cmp_args:
	Tcl_WrongNumArgs(interp, 1, objv,
		"?-nocase? ?-length int? string1 string2");
	return TCL_ERROR;
    }

    for (i = 1; i < objc-2; i++) {
	string2 = TclGetStringFromObj(objv[i], &length2);
	if ((length2 > 1) && !strncmp(string2, "-nocase", (size_t)length2)) {
	    nocase = 1;
	} else if ((length2 > 1)
		&& !strncmp(string2, "-length", (size_t)length2)) {
	    if (i+1 >= objc-2) {
		goto str_cmp_args;
	    }
	    i++;
	    if (TclGetIntFromObj(interp, objv[i], &reqlength) != TCL_OK) {
		return TCL_ERROR;
	    }
	} else {
	    Tcl_SetObjResult(interp, Tcl_ObjPrintf(
		    "bad option \"%s\": must be -nocase or -length",
		    string2));
	    Tcl_SetErrorCode(interp, "TCL", "LOOKUP", "INDEX", "option",
		    string2, NULL);
	    return TCL_ERROR;
	}
    }

    /*
     * From now on, we only access the two objects at the end of the argument
     * array.
     */

    objv += objc-2;

    if ((reqlength == 0) || (objv[0] == objv[1])) {
	/*
	 * Always match at 0 chars of if it is the same obj.
	 */

	Tcl_SetObjResult(interp, Tcl_NewBooleanObj(1));
	return TCL_OK;
    }

    if (!nocase && TclIsPureByteArray(objv[0]) &&
	    TclIsPureByteArray(objv[1])) {
	/*
	 * Use binary versions of comparisons since that won't cause undue
	 * type conversions and it is much faster. Only do this if we're
	 * case-sensitive (which is all that really makes sense with byte
	 * arrays anyway, and we have no memcasecmp() for some reason... :^)
	 */

	string1 = (char *) Tcl_GetByteArrayFromObj(objv[0], &length1);
	string2 = (char *) Tcl_GetByteArrayFromObj(objv[1], &length2);
	strCmpFn = (strCmpFn_t) memcmp;
    } else if ((objv[0]->typePtr == &tclStringType)
	    && (objv[1]->typePtr == &tclStringType)) {
	/*
	 * Do a unicode-specific comparison if both of the args are of String
	 * type. In benchmark testing this proved the most efficient check
	 * between the unicode and string comparison operations.
	 */

	string1 = (char *) Tcl_GetUnicodeFromObj(objv[0], &length1);
	string2 = (char *) Tcl_GetUnicodeFromObj(objv[1], &length2);
	strCmpFn = (strCmpFn_t)
		(nocase ? Tcl_UniCharNcasecmp : Tcl_UniCharNcmp);
    } else {
	/*
	 * As a catch-all we will work with UTF-8. We cannot use memcmp() as
	 * that is unsafe with any string containing NUL (\xC0\x80 in Tcl's
	 * utf rep). We can use the more efficient TclpUtfNcmp2 if we are
	 * case-sensitive and no specific length was requested.
	 */

	string1 = (char *) TclGetStringFromObj(objv[0], &length1);
	string2 = (char *) TclGetStringFromObj(objv[1], &length2);
	if ((reqlength < 0) && !nocase) {
	    strCmpFn = (strCmpFn_t) TclpUtfNcmp2;
	} else {
	    length1 = Tcl_NumUtfChars(string1, length1);
	    length2 = Tcl_NumUtfChars(string2, length2);
	    strCmpFn = (strCmpFn_t) (nocase ? Tcl_UtfNcasecmp : Tcl_UtfNcmp);
	}
    }

    if ((reqlength < 0) && (length1 != length2)) {
	match = 1;		/* This will be reversed below. */
    } else {
	length = (length1 < length2) ? length1 : length2;
	if (reqlength > 0 && reqlength < length) {
	    length = reqlength;
	} else if (reqlength < 0) {
	    /*
	     * The requested length is negative, so we ignore it by setting it
	     * to length + 1 so we correct the match var.
	     */

	    reqlength = length + 1;
	}

	match = strCmpFn(string1, string2, (unsigned) length);
	if ((match == 0) && (reqlength > length)) {
	    match = length1 - length2;
	}
    }

    Tcl_SetObjResult(interp, Tcl_NewBooleanObj(match ? 0 : 1));
    return TCL_OK;
}

/*
 *----------------------------------------------------------------------
 *
 * StringCmpCmd --
 *
 *	This procedure is invoked to process the "string compare" Tcl command.
 *	See the user documentation for details on what it does. Note that this
 *	command only functions correctly on properly formed Tcl UTF strings.
 *
 * Results:
 *	A standard Tcl result.
 *
 * Side effects:
 *	See the user documentation.
 *
 *----------------------------------------------------------------------
 */

static int
StringCmpCmd(
    ClientData dummy,		/* Not used. */
    Tcl_Interp *interp,		/* Current interpreter. */
    int objc,			/* Number of arguments. */
    Tcl_Obj *const objv[])	/* Argument objects. */
{
    /*
     * Remember to keep code here in some sync with the byte-compiled versions
     * in tclExecute.c (INST_STR_EQ, INST_STR_NEQ and INST_STR_CMP as well as
     * the expr string comparison in INST_EQ/INST_NEQ/INST_LT/...).
     */

    const char *string1, *string2;
    int length1, length2, i, match, length, nocase = 0, reqlength = -1;
    typedef int (*strCmpFn_t)(const char *, const char *, unsigned int);
    strCmpFn_t strCmpFn;

    if (objc < 3 || objc > 6) {
    str_cmp_args:
	Tcl_WrongNumArgs(interp, 1, objv,
		"?-nocase? ?-length int? string1 string2");
	return TCL_ERROR;
    }

    for (i = 1; i < objc-2; i++) {
	string2 = TclGetStringFromObj(objv[i], &length2);
	if ((length2 > 1) && !strncmp(string2, "-nocase", (size_t)length2)) {
	    nocase = 1;
	} else if ((length2 > 1)
		&& !strncmp(string2, "-length", (size_t)length2)) {
	    if (i+1 >= objc-2) {
		goto str_cmp_args;
	    }
	    i++;
	    if (TclGetIntFromObj(interp, objv[i], &reqlength) != TCL_OK) {
		return TCL_ERROR;
	    }
	} else {
	    Tcl_SetObjResult(interp, Tcl_ObjPrintf(
		    "bad option \"%s\": must be -nocase or -length",
		    string2));
	    Tcl_SetErrorCode(interp, "TCL", "LOOKUP", "INDEX", "option",
		    string2, NULL);
	    return TCL_ERROR;
	}
    }

    /*
     * From now on, we only access the two objects at the end of the argument
     * array.
     */

    objv += objc-2;

    if ((reqlength == 0) || (objv[0] == objv[1])) {
	/*
	 * Always match at 0 chars of if it is the same obj.
	 */

	Tcl_SetObjResult(interp, Tcl_NewBooleanObj(0));
	return TCL_OK;
    }

    if (!nocase && TclIsPureByteArray(objv[0]) &&
	    TclIsPureByteArray(objv[1])) {
	/*
	 * Use binary versions of comparisons since that won't cause undue
	 * type conversions and it is much faster. Only do this if we're
	 * case-sensitive (which is all that really makes sense with byte
	 * arrays anyway, and we have no memcasecmp() for some reason... :^)
	 */

	string1 = (char *) Tcl_GetByteArrayFromObj(objv[0], &length1);
	string2 = (char *) Tcl_GetByteArrayFromObj(objv[1], &length2);
	strCmpFn = (strCmpFn_t) memcmp;
    } else if ((objv[0]->typePtr == &tclStringType)
	    && (objv[1]->typePtr == &tclStringType)) {
	/*
	 * Do a unicode-specific comparison if both of the args are of String
	 * type. In benchmark testing this proved the most efficient check
	 * between the unicode and string comparison operations.
	 */

	string1 = (char *) Tcl_GetUnicodeFromObj(objv[0], &length1);
	string2 = (char *) Tcl_GetUnicodeFromObj(objv[1], &length2);
	strCmpFn = (strCmpFn_t)
		(nocase ? Tcl_UniCharNcasecmp : Tcl_UniCharNcmp);
    } else {
	/*
	 * As a catch-all we will work with UTF-8. We cannot use memcmp() as
	 * that is unsafe with any string containing NUL (\xC0\x80 in Tcl's
	 * utf rep). We can use the more efficient TclpUtfNcmp2 if we are
	 * case-sensitive and no specific length was requested.
	 */

	string1 = (char *) TclGetStringFromObj(objv[0], &length1);
	string2 = (char *) TclGetStringFromObj(objv[1], &length2);
	if ((reqlength < 0) && !nocase) {
	    strCmpFn = (strCmpFn_t) TclpUtfNcmp2;
	} else {
	    length1 = Tcl_NumUtfChars(string1, length1);
	    length2 = Tcl_NumUtfChars(string2, length2);
	    strCmpFn = (strCmpFn_t) (nocase ? Tcl_UtfNcasecmp : Tcl_UtfNcmp);
	}
    }

    length = (length1 < length2) ? length1 : length2;
    if (reqlength > 0 && reqlength < length) {
	length = reqlength;
    } else if (reqlength < 0) {
	/*
	 * The requested length is negative, so we ignore it by setting it to
	 * length + 1 so we correct the match var.
	 */

	reqlength = length + 1;
    }

    match = strCmpFn(string1, string2, (unsigned) length);
    if ((match == 0) && (reqlength > length)) {
	match = length1 - length2;
    }

    Tcl_SetObjResult(interp,
	    Tcl_NewIntObj((match > 0) ? 1 : (match < 0) ? -1 : 0));
    return TCL_OK;
}

/*
 *----------------------------------------------------------------------
 *
 * StringCatCmd --
 *
 *	This procedure is invoked to process the "string cat" Tcl command.
 *	See the user documentation for details on what it does.
 *
 * Results:
 *	A standard Tcl result.
 *
 * Side effects:
 *	See the user documentation.
 *
 *----------------------------------------------------------------------
 */

static int
StringCatCmd(
    ClientData dummy,		/* Not used. */
    Tcl_Interp *interp,		/* Current interpreter. */
    int objc,			/* Number of arguments. */
    Tcl_Obj *const objv[])	/* Argument objects. */
{
    int code;
    Tcl_Obj *objResultPtr;

    if (objc < 2) {
	/*
	 * If there are no args, the result is an empty object.
	 * Just leave the preset empty interp result.
	 */
	return TCL_OK;
    }
    if (objc == 2) {
	/*
	 * Other trivial case, single arg, just return it.
	 */
	Tcl_SetObjResult(interp, objv[1]);
	return TCL_OK;
    }

    code = TclStringCatObjv(interp, /* inPlace */ 1, objc-1, objv+1,
	    &objResultPtr);

    if (code == TCL_OK) {
	Tcl_SetObjResult(interp, objResultPtr);
	return TCL_OK;
    }

    return code;
}

/*
 *----------------------------------------------------------------------
 *
 * StringBytesCmd --
 *
 *	This procedure is invoked to process the "string bytelength" Tcl
 *	command. See the user documentation for details on what it does. Note
 *	that this command only functions correctly on properly formed Tcl UTF
 *	strings.
 *
 * Results:
 *	A standard Tcl result.
 *
 * Side effects:
 *	See the user documentation.
 *
 *----------------------------------------------------------------------
 */

static int
StringBytesCmd(
    ClientData dummy,		/* Not used. */
    Tcl_Interp *interp,		/* Current interpreter. */
    int objc,			/* Number of arguments. */
    Tcl_Obj *const objv[])	/* Argument objects. */
{
    int length;

    if (objc != 2) {
	Tcl_WrongNumArgs(interp, 1, objv, "string");
	return TCL_ERROR;
    }

    (void) TclGetStringFromObj(objv[1], &length);
    Tcl_SetObjResult(interp, Tcl_NewIntObj(length));
    return TCL_OK;
}

/*
 *----------------------------------------------------------------------
 *
 * StringLenCmd --
 *
 *	This procedure is invoked to process the "string length" Tcl command.
 *	See the user documentation for details on what it does. Note that this
 *	command only functions correctly on properly formed Tcl UTF strings.
 *
 * Results:
 *	A standard Tcl result.
 *
 * Side effects:
 *	See the user documentation.
 *
 *----------------------------------------------------------------------
 */

static int
StringLenCmd(
    ClientData dummy,		/* Not used. */
    Tcl_Interp *interp,		/* Current interpreter. */
    int objc,			/* Number of arguments. */
    Tcl_Obj *const objv[])	/* Argument objects. */
{
    if (objc != 2) {
	Tcl_WrongNumArgs(interp, 1, objv, "string");
	return TCL_ERROR;
    }

    Tcl_SetObjResult(interp, Tcl_NewIntObj(Tcl_GetCharLength(objv[1])));
    return TCL_OK;
}

/*
 *----------------------------------------------------------------------
 *
 * StringLowerCmd --
 *
 *	This procedure is invoked to process the "string tolower" Tcl command.
 *	See the user documentation for details on what it does. Note that this
 *	command only functions correctly on properly formed Tcl UTF strings.
 *
 * Results:
 *	A standard Tcl result.
 *
 * Side effects:
 *	See the user documentation.
 *
 *----------------------------------------------------------------------
 */

static int
StringLowerCmd(
    ClientData dummy,		/* Not used. */
    Tcl_Interp *interp,		/* Current interpreter. */
    int objc,			/* Number of arguments. */
    Tcl_Obj *const objv[])	/* Argument objects. */
{
    int length1, length2;
    const char *string1;
    char *string2;

    if (objc < 2 || objc > 4) {
	Tcl_WrongNumArgs(interp, 1, objv, "string ?first? ?last?");
	return TCL_ERROR;
    }

    string1 = TclGetStringFromObj(objv[1], &length1);

    if (objc == 2) {
	Tcl_Obj *resultPtr = Tcl_NewStringObj(string1, length1);

	length1 = Tcl_UtfToLower(TclGetString(resultPtr));
	Tcl_SetObjLength(resultPtr, length1);
	Tcl_SetObjResult(interp, resultPtr);
    } else {
	int first, last;
	const char *start, *end;
	Tcl_Obj *resultPtr;

	length1 = Tcl_NumUtfChars(string1, length1) - 1;
	if (TclGetIntForIndexM(interp,objv[2],length1, &first) != TCL_OK) {
	    return TCL_ERROR;
	}
	if (first < 0) {
	    first = 0;
	}
	last = first;

	if ((objc == 4) && (TclGetIntForIndexM(interp, objv[3], length1,
		&last) != TCL_OK)) {
	    return TCL_ERROR;
	}

	if (last >= length1) {
	    last = length1;
	}
	if (last < first) {
	    Tcl_SetObjResult(interp, objv[1]);
	    return TCL_OK;
	}

	string1 = TclGetStringFromObj(objv[1], &length1);
	start = Tcl_UtfAtIndex(string1, first);
	end = Tcl_UtfAtIndex(start, last - first + 1);
	resultPtr = Tcl_NewStringObj(string1, end - string1);
	string2 = TclGetString(resultPtr) + (start - string1);

	length2 = Tcl_UtfToLower(string2);
	Tcl_SetObjLength(resultPtr, length2 + (start - string1));

	Tcl_AppendToObj(resultPtr, end, -1);
	Tcl_SetObjResult(interp, resultPtr);
    }

    return TCL_OK;
}

/*
 *----------------------------------------------------------------------
 *
 * StringUpperCmd --
 *
 *	This procedure is invoked to process the "string toupper" Tcl command.
 *	See the user documentation for details on what it does. Note that this
 *	command only functions correctly on properly formed Tcl UTF strings.
 *
 * Results:
 *	A standard Tcl result.
 *
 * Side effects:
 *	See the user documentation.
 *
 *----------------------------------------------------------------------
 */

static int
StringUpperCmd(
    ClientData dummy,		/* Not used. */
    Tcl_Interp *interp,		/* Current interpreter. */
    int objc,			/* Number of arguments. */
    Tcl_Obj *const objv[])	/* Argument objects. */
{
    int length1, length2;
    const char *string1;
    char *string2;

    if (objc < 2 || objc > 4) {
	Tcl_WrongNumArgs(interp, 1, objv, "string ?first? ?last?");
	return TCL_ERROR;
    }

    string1 = TclGetStringFromObj(objv[1], &length1);

    if (objc == 2) {
	Tcl_Obj *resultPtr = Tcl_NewStringObj(string1, length1);

	length1 = Tcl_UtfToUpper(TclGetString(resultPtr));
	Tcl_SetObjLength(resultPtr, length1);
	Tcl_SetObjResult(interp, resultPtr);
    } else {
	int first, last;
	const char *start, *end;
	Tcl_Obj *resultPtr;

	length1 = Tcl_NumUtfChars(string1, length1) - 1;
	if (TclGetIntForIndexM(interp,objv[2],length1, &first) != TCL_OK) {
	    return TCL_ERROR;
	}
	if (first < 0) {
	    first = 0;
	}
	last = first;

	if ((objc == 4) && (TclGetIntForIndexM(interp, objv[3], length1,
		&last) != TCL_OK)) {
	    return TCL_ERROR;
	}

	if (last >= length1) {
	    last = length1;
	}
	if (last < first) {
	    Tcl_SetObjResult(interp, objv[1]);
	    return TCL_OK;
	}

	string1 = TclGetStringFromObj(objv[1], &length1);
	start = Tcl_UtfAtIndex(string1, first);
	end = Tcl_UtfAtIndex(start, last - first + 1);
	resultPtr = Tcl_NewStringObj(string1, end - string1);
	string2 = TclGetString(resultPtr) + (start - string1);

	length2 = Tcl_UtfToUpper(string2);
	Tcl_SetObjLength(resultPtr, length2 + (start - string1));

	Tcl_AppendToObj(resultPtr, end, -1);
	Tcl_SetObjResult(interp, resultPtr);
    }

    return TCL_OK;
}

/*
 *----------------------------------------------------------------------
 *
 * StringTitleCmd --
 *
 *	This procedure is invoked to process the "string totitle" Tcl command.
 *	See the user documentation for details on what it does. Note that this
 *	command only functions correctly on properly formed Tcl UTF strings.
 *
 * Results:
 *	A standard Tcl result.
 *
 * Side effects:
 *	See the user documentation.
 *
 *----------------------------------------------------------------------
 */

static int
StringTitleCmd(
    ClientData dummy,		/* Not used. */
    Tcl_Interp *interp,		/* Current interpreter. */
    int objc,			/* Number of arguments. */
    Tcl_Obj *const objv[])	/* Argument objects. */
{
    int length1, length2;
    const char *string1;
    char *string2;

    if (objc < 2 || objc > 4) {
	Tcl_WrongNumArgs(interp, 1, objv, "string ?first? ?last?");
	return TCL_ERROR;
    }

    string1 = TclGetStringFromObj(objv[1], &length1);

    if (objc == 2) {
	Tcl_Obj *resultPtr = Tcl_NewStringObj(string1, length1);

	length1 = Tcl_UtfToTitle(TclGetString(resultPtr));
	Tcl_SetObjLength(resultPtr, length1);
	Tcl_SetObjResult(interp, resultPtr);
    } else {
	int first, last;
	const char *start, *end;
	Tcl_Obj *resultPtr;

	length1 = Tcl_NumUtfChars(string1, length1) - 1;
	if (TclGetIntForIndexM(interp,objv[2],length1, &first) != TCL_OK) {
	    return TCL_ERROR;
	}
	if (first < 0) {
	    first = 0;
	}
	last = first;

	if ((objc == 4) && (TclGetIntForIndexM(interp, objv[3], length1,
		&last) != TCL_OK)) {
	    return TCL_ERROR;
	}

	if (last >= length1) {
	    last = length1;
	}
	if (last < first) {
	    Tcl_SetObjResult(interp, objv[1]);
	    return TCL_OK;
	}

	string1 = TclGetStringFromObj(objv[1], &length1);
	start = Tcl_UtfAtIndex(string1, first);
	end = Tcl_UtfAtIndex(start, last - first + 1);
	resultPtr = Tcl_NewStringObj(string1, end - string1);
	string2 = TclGetString(resultPtr) + (start - string1);

	length2 = Tcl_UtfToTitle(string2);
	Tcl_SetObjLength(resultPtr, length2 + (start - string1));

	Tcl_AppendToObj(resultPtr, end, -1);
	Tcl_SetObjResult(interp, resultPtr);
    }

    return TCL_OK;
}

/*
 *----------------------------------------------------------------------
 *
 * StringTrimCmd --
 *
 *	This procedure is invoked to process the "string trim" Tcl command.
 *	See the user documentation for details on what it does. Note that this
 *	command only functions correctly on properly formed Tcl UTF strings.
 *
 * Results:
 *	A standard Tcl result.
 *
 * Side effects:
 *	See the user documentation.
 *
 *----------------------------------------------------------------------
 */

static int
StringTrimCmd(
    ClientData dummy,		/* Not used. */
    Tcl_Interp *interp,		/* Current interpreter. */
    int objc,			/* Number of arguments. */
    Tcl_Obj *const objv[])	/* Argument objects. */
{
    const char *string1, *string2;
    int triml, trimr, length1, length2;

    if (objc == 3) {
	string2 = TclGetStringFromObj(objv[2], &length2);
    } else if (objc == 2) {
	string2 = tclDefaultTrimSet;
	length2 = strlen(tclDefaultTrimSet);
    } else {
	Tcl_WrongNumArgs(interp, 1, objv, "string ?chars?");
	return TCL_ERROR;
    }
    string1 = TclGetStringFromObj(objv[1], &length1);

    triml = TclTrimLeft(string1, length1, string2, length2);
    trimr = TclTrimRight(string1 + triml, length1 - triml, string2, length2);

    Tcl_SetObjResult(interp,
	    Tcl_NewStringObj(string1 + triml, length1 - triml - trimr));
    return TCL_OK;
}

/*
 *----------------------------------------------------------------------
 *
 * StringTrimLCmd --
 *
 *	This procedure is invoked to process the "string trimleft" Tcl
 *	command. See the user documentation for details on what it does. Note
 *	that this command only functions correctly on properly formed Tcl UTF
 *	strings.
 *
 * Results:
 *	A standard Tcl result.
 *
 * Side effects:
 *	See the user documentation.
 *
 *----------------------------------------------------------------------
 */

static int
StringTrimLCmd(
    ClientData dummy,		/* Not used. */
    Tcl_Interp *interp,		/* Current interpreter. */
    int objc,			/* Number of arguments. */
    Tcl_Obj *const objv[])	/* Argument objects. */
{
    const char *string1, *string2;
    int trim, length1, length2;

    if (objc == 3) {
	string2 = TclGetStringFromObj(objv[2], &length2);
    } else if (objc == 2) {
	string2 = tclDefaultTrimSet;
	length2 = strlen(tclDefaultTrimSet);
    } else {
	Tcl_WrongNumArgs(interp, 1, objv, "string ?chars?");
	return TCL_ERROR;
    }
    string1 = TclGetStringFromObj(objv[1], &length1);

    trim = TclTrimLeft(string1, length1, string2, length2);

    Tcl_SetObjResult(interp, Tcl_NewStringObj(string1+trim, length1-trim));
    return TCL_OK;
}

/*
 *----------------------------------------------------------------------
 *
 * StringTrimRCmd --
 *
 *	This procedure is invoked to process the "string trimright" Tcl
 *	command. See the user documentation for details on what it does. Note
 *	that this command only functions correctly on properly formed Tcl UTF
 *	strings.
 *
 * Results:
 *	A standard Tcl result.
 *
 * Side effects:
 *	See the user documentation.
 *
 *----------------------------------------------------------------------
 */

static int
StringTrimRCmd(
    ClientData dummy,		/* Not used. */
    Tcl_Interp *interp,		/* Current interpreter. */
    int objc,			/* Number of arguments. */
    Tcl_Obj *const objv[])	/* Argument objects. */
{
    const char *string1, *string2;
    int trim, length1, length2;

    if (objc == 3) {
	string2 = TclGetStringFromObj(objv[2], &length2);
    } else if (objc == 2) {
	string2 = tclDefaultTrimSet;
	length2 = strlen(tclDefaultTrimSet);
    } else {
	Tcl_WrongNumArgs(interp, 1, objv, "string ?chars?");
	return TCL_ERROR;
    }
    string1 = TclGetStringFromObj(objv[1], &length1);

    trim = TclTrimRight(string1, length1, string2, length2);

    Tcl_SetObjResult(interp, Tcl_NewStringObj(string1, length1-trim));
    return TCL_OK;
}

/*
 *----------------------------------------------------------------------
 *
 * TclInitStringCmd --
 *
 *	This procedure creates the "string" Tcl command. See the user
 *	documentation for details on what it does. Note that this command only
 *	functions correctly on properly formed Tcl UTF strings.
 *
 *	Also note that the primary methods here (equal, compare, match, ...)
 *	have bytecode equivalents. You will find the code for those in
 *	tclExecute.c. The code here will only be used in the non-bc case (like
 *	in an 'eval').
 *
 * Results:
 *	A standard Tcl result.
 *
 * Side effects:
 *	See the user documentation.
 *
 *----------------------------------------------------------------------
 */

Tcl_Command
TclInitStringCmd(
    Tcl_Interp *interp)		/* Current interpreter. */
{
    static const EnsembleImplMap stringImplMap[] = {
	{"bytelength",	StringBytesCmd,	TclCompileBasic1ArgCmd, NULL, NULL, 0},
	{"cat",		StringCatCmd,	TclCompileStringCatCmd, NULL, NULL, 0},
	{"compare",	StringCmpCmd,	TclCompileStringCmpCmd, NULL, NULL, 0},
	{"equal",	StringEqualCmd,	TclCompileStringEqualCmd, NULL, NULL, 0},
	{"first",	StringFirstCmd,	TclCompileStringFirstCmd, NULL, NULL, 0},
	{"index",	StringIndexCmd,	TclCompileStringIndexCmd, NULL, NULL, 0},
	{"is",		StringIsCmd,	TclCompileStringIsCmd, NULL, NULL, 0},
	{"last",	StringLastCmd,	TclCompileStringLastCmd, NULL, NULL, 0},
	{"length",	StringLenCmd,	TclCompileStringLenCmd, NULL, NULL, 0},
	{"map",		StringMapCmd,	TclCompileStringMapCmd, NULL, NULL, 0},
	{"match",	StringMatchCmd,	TclCompileStringMatchCmd, NULL, NULL, 0},
	{"range",	StringRangeCmd,	TclCompileStringRangeCmd, NULL, NULL, 0},
	{"repeat",	StringReptCmd,	TclCompileBasic2ArgCmd, NULL, NULL, 0},
	{"replace",	StringRplcCmd,	TclCompileStringReplaceCmd, NULL, NULL, 0},
	{"reverse",	StringRevCmd,	TclCompileBasic1ArgCmd, NULL, NULL, 0},
	{"tolower",	StringLowerCmd,	TclCompileStringToLowerCmd, NULL, NULL, 0},
	{"toupper",	StringUpperCmd,	TclCompileStringToUpperCmd, NULL, NULL, 0},
	{"totitle",	StringTitleCmd,	TclCompileStringToTitleCmd, NULL, NULL, 0},
	{"trim",	StringTrimCmd,	TclCompileStringTrimCmd, NULL, NULL, 0},
	{"trimleft",	StringTrimLCmd,	TclCompileStringTrimLCmd, NULL, NULL, 0},
	{"trimright",	StringTrimRCmd,	TclCompileStringTrimRCmd, NULL, NULL, 0},
	{"wordend",	StringEndCmd,	TclCompileBasic2ArgCmd, NULL, NULL, 0},
	{"wordstart",	StringStartCmd,	TclCompileBasic2ArgCmd, NULL, NULL, 0},
	{NULL, NULL, NULL, NULL, NULL, 0}
    };

    return TclMakeEnsemble(interp, "string", stringImplMap);
}

/*
 *----------------------------------------------------------------------
 *
 * Tcl_SubstObjCmd --
 *
 *	This procedure is invoked to process the "subst" Tcl command. See the
 *	user documentation for details on what it does. This command relies on
 *	Tcl_SubstObj() for its implementation.
 *
 * Results:
 *	A standard Tcl result.
 *
 * Side effects:
 *	See the user documentation.
 *
 *----------------------------------------------------------------------
 */

int
TclSubstOptions(
    Tcl_Interp *interp,
    int numOpts,
    Tcl_Obj *const opts[],
    int *flagPtr)
{
    static const char *const substOptions[] = {
	"-nobackslashes", "-nocommands", "-novariables", NULL
    };
    enum {
	SUBST_NOBACKSLASHES, SUBST_NOCOMMANDS, SUBST_NOVARS
    };
    int i, flags = TCL_SUBST_ALL;

    for (i = 0; i < numOpts; i++) {
	int optionIndex;

	if (Tcl_GetIndexFromObj(interp, opts[i], substOptions, "option", 0,
		&optionIndex) != TCL_OK) {
	    return TCL_ERROR;
	}
	switch (optionIndex) {
	case SUBST_NOBACKSLASHES:
	    flags &= ~TCL_SUBST_BACKSLASHES;
	    break;
	case SUBST_NOCOMMANDS:
	    flags &= ~TCL_SUBST_COMMANDS;
	    break;
	case SUBST_NOVARS:
	    flags &= ~TCL_SUBST_VARIABLES;
	    break;
	default:
	    Tcl_Panic("Tcl_SubstObjCmd: bad option index to SubstOptions");
	}
    }
    *flagPtr = flags;
    return TCL_OK;
}

int
Tcl_SubstObjCmd(
    ClientData dummy,		/* Not used. */
    Tcl_Interp *interp,		/* Current interpreter. */
    int objc,			/* Number of arguments. */
    Tcl_Obj *const objv[])	/* Argument objects. */
{
    return Tcl_NRCallObjProc(interp, TclNRSubstObjCmd, dummy, objc, objv);
}

int
TclNRSubstObjCmd(
    ClientData dummy,		/* Not used. */
    Tcl_Interp *interp,		/* Current interpreter. */
    int objc,			/* Number of arguments. */
    Tcl_Obj *const objv[])	/* Argument objects. */
{
    int flags;

    if (objc < 2) {
	Tcl_WrongNumArgs(interp, 1, objv,
		"?-nobackslashes? ?-nocommands? ?-novariables? string");
	return TCL_ERROR;
    }

    if (TclSubstOptions(interp, objc-2, objv+1, &flags) != TCL_OK) {
	return TCL_ERROR;
    }
    return Tcl_NRSubstObj(interp, objv[objc-1], flags);
}

/*
 *----------------------------------------------------------------------
 *
 * Tcl_SwitchObjCmd --
 *
 *	This object-based procedure is invoked to process the "switch" Tcl
 *	command. See the user documentation for details on what it does.
 *
 * Results:
 *	A standard Tcl object result.
 *
 * Side effects:
 *	See the user documentation.
 *
 *----------------------------------------------------------------------
 */

int
Tcl_SwitchObjCmd(
    ClientData dummy,		/* Not used. */
    Tcl_Interp *interp,		/* Current interpreter. */
    int objc,			/* Number of arguments. */
    Tcl_Obj *const objv[])	/* Argument objects. */
{
    return Tcl_NRCallObjProc(interp, TclNRSwitchObjCmd, dummy, objc, objv);
}
int
TclNRSwitchObjCmd(
    ClientData dummy,		/* Not used. */
    Tcl_Interp *interp,		/* Current interpreter. */
    int objc,			/* Number of arguments. */
    Tcl_Obj *const objv[])	/* Argument objects. */
{
    int i,j, index, mode, foundmode, splitObjs, numMatchesSaved;
    int noCase, patternLength;
    const char *pattern;
    Tcl_Obj *stringObj, *indexVarObj, *matchVarObj;
    Tcl_Obj *const *savedObjv = objv;
    Tcl_RegExp regExpr = NULL;
    Interp *iPtr = (Interp *) interp;
    int pc = 0;
    int bidx = 0;		/* Index of body argument. */
    Tcl_Obj *blist = NULL;	/* List obj which is the body */
    CmdFrame *ctxPtr;		/* Copy of the topmost cmdframe, to allow us
				 * to mess with the line information */

    /*
     * If you add options that make -e and -g not unique prefixes of -exact or
     * -glob, you *must* fix TclCompileSwitchCmd's option parser as well.
     */

    static const char *const options[] = {
	"-exact", "-glob", "-indexvar", "-matchvar", "-nocase", "-regexp",
	"--", NULL
    };
    enum options {
	OPT_EXACT, OPT_GLOB, OPT_INDEXV, OPT_MATCHV, OPT_NOCASE, OPT_REGEXP,
	OPT_LAST
    };
    typedef int (*strCmpFn_t)(const char *, const char *);
    strCmpFn_t strCmpFn = strcmp;

    mode = OPT_EXACT;
    foundmode = 0;
    indexVarObj = NULL;
    matchVarObj = NULL;
    numMatchesSaved = 0;
    noCase = 0;
    for (i = 1; i < objc-2; i++) {
	if (TclGetString(objv[i])[0] != '-') {
	    break;
	}
	if (Tcl_GetIndexFromObj(interp, objv[i], options, "option", 0,
		&index) != TCL_OK) {
	    return TCL_ERROR;
	}
	switch ((enum options) index) {
	    /*
	     * General options.
	     */

	case OPT_LAST:
	    i++;
	    goto finishedOptions;
	case OPT_NOCASE:
	    strCmpFn = TclUtfCasecmp;
	    noCase = 1;
	    break;

	    /*
	     * Handle the different switch mode options.
	     */

	default:
	    if (foundmode) {
		/*
		 * Mode already set via -exact, -glob, or -regexp.
		 */

		Tcl_SetObjResult(interp, Tcl_ObjPrintf(
			"bad option \"%s\": %s option already found",
			TclGetString(objv[i]), options[mode]));
		Tcl_SetErrorCode(interp, "TCL", "OPERATION", "SWITCH",
			"DOUBLEOPT", NULL);
		return TCL_ERROR;
	    }
	    foundmode = 1;
	    mode = index;
	    break;

	    /*
	     * Check for TIP#75 options specifying the variables to write
	     * regexp information into.
	     */

	case OPT_INDEXV:
	    i++;
	    if (i >= objc-2) {
		Tcl_SetObjResult(interp, Tcl_ObjPrintf(
			"missing variable name argument to %s option",
			"-indexvar"));
		Tcl_SetErrorCode(interp, "TCL", "OPERATION", "SWITCH",
			"NOVAR", NULL);
		return TCL_ERROR;
	    }
	    indexVarObj = objv[i];
	    numMatchesSaved = -1;
	    break;
	case OPT_MATCHV:
	    i++;
	    if (i >= objc-2) {
		Tcl_SetObjResult(interp, Tcl_ObjPrintf(
			"missing variable name argument to %s option",
			"-matchvar"));
		Tcl_SetErrorCode(interp, "TCL", "OPERATION", "SWITCH",
			"NOVAR", NULL);
		return TCL_ERROR;
	    }
	    matchVarObj = objv[i];
	    numMatchesSaved = -1;
	    break;
	}
    }

  finishedOptions:
    if (objc - i < 2) {
	Tcl_WrongNumArgs(interp, 1, objv,
		"?-option ...? string ?pattern body ...? ?default body?");
	return TCL_ERROR;
    }
    if (indexVarObj != NULL && mode != OPT_REGEXP) {
	Tcl_SetObjResult(interp, Tcl_ObjPrintf(
		"%s option requires -regexp option", "-indexvar"));
	Tcl_SetErrorCode(interp, "TCL", "OPERATION", "SWITCH",
		"MODERESTRICTION", NULL);
	return TCL_ERROR;
    }
    if (matchVarObj != NULL && mode != OPT_REGEXP) {
	Tcl_SetObjResult(interp, Tcl_ObjPrintf(
		"%s option requires -regexp option", "-matchvar"));
	Tcl_SetErrorCode(interp, "TCL", "OPERATION", "SWITCH",
		"MODERESTRICTION", NULL);
	return TCL_ERROR;
    }

    stringObj = objv[i];
    objc -= i + 1;
    objv += i + 1;
    bidx = i + 1;		/* First after the match string. */

    /*
     * If all of the pattern/command pairs are lumped into a single argument,
     * split them out again.
     *
     * TIP #280: Determine the lines the words in the list start at, based on
     * the same data for the list word itself. The cmdFramePtr line
     * information is manipulated directly.
     */

    splitObjs = 0;
    if (objc == 1) {
	Tcl_Obj **listv;

	blist = objv[0];
	if (TclListObjGetElements(interp, objv[0], &objc, &listv) != TCL_OK){
	    return TCL_ERROR;
	}

	/*
	 * Ensure that the list is non-empty.
	 */

	if (objc < 1) {
	    Tcl_WrongNumArgs(interp, 1, savedObjv,
		    "?-option ...? string {?pattern body ...? ?default body?}");
	    return TCL_ERROR;
	}
	objv = listv;
	splitObjs = 1;
    }

    /*
     * Complain if there is an odd number of words in the list of patterns and
     * bodies.
     */

    if (objc % 2) {
	Tcl_ResetResult(interp);
	Tcl_SetObjResult(interp, Tcl_NewStringObj(
		"extra switch pattern with no body", -1));
	Tcl_SetErrorCode(interp, "TCL", "OPERATION", "SWITCH", "BADARM",
		NULL);

	/*
	 * Check if this can be due to a badly placed comment in the switch
	 * block.
	 *
	 * The following is an heuristic to detect the infamous "comment in
	 * switch" error: just check if a pattern begins with '#'.
	 */

	if (splitObjs) {
	    for (i=0 ; i<objc ; i+=2) {
		if (TclGetString(objv[i])[0] == '#') {
		    Tcl_AppendToObj(Tcl_GetObjResult(interp),
			    ", this may be due to a comment incorrectly"
			    " placed outside of a switch body - see the"
			    " \"switch\" documentation", -1);
		    Tcl_SetErrorCode(interp, "TCL", "OPERATION", "SWITCH",
			    "BADARM", "COMMENT?", NULL);
		    break;
		}
	    }
	}

	return TCL_ERROR;
    }

    /*
     * Complain if the last body is a continuation. Note that this check
     * assumes that the list is non-empty!
     */

    if (strcmp(TclGetString(objv[objc-1]), "-") == 0) {
	Tcl_SetObjResult(interp, Tcl_ObjPrintf(
		"no body specified for pattern \"%s\"",
		TclGetString(objv[objc-2])));
	Tcl_SetErrorCode(interp, "TCL", "OPERATION", "SWITCH", "BADARM",
		"FALLTHROUGH", NULL);
	return TCL_ERROR;
    }

    for (i = 0; i < objc; i += 2) {
	/*
	 * See if the pattern matches the string.
	 */

	pattern = TclGetStringFromObj(objv[i], &patternLength);

	if ((i == objc - 2) && (*pattern == 'd')
		&& (strcmp(pattern, "default") == 0)) {
	    Tcl_Obj *emptyObj = NULL;

	    /*
	     * If either indexVarObj or matchVarObj are non-NULL, we're in
	     * REGEXP mode but have reached the default clause anyway. TIP#75
	     * specifies that we set the variables to empty lists (== empty
	     * objects) in that case.
	     */

	    if (indexVarObj != NULL) {
		TclNewObj(emptyObj);
		if (Tcl_ObjSetVar2(interp, indexVarObj, NULL, emptyObj,
			TCL_LEAVE_ERR_MSG) == NULL) {
		    return TCL_ERROR;
		}
	    }
	    if (matchVarObj != NULL) {
		if (emptyObj == NULL) {
		    TclNewObj(emptyObj);
		}
		if (Tcl_ObjSetVar2(interp, matchVarObj, NULL, emptyObj,
			TCL_LEAVE_ERR_MSG) == NULL) {
		    return TCL_ERROR;
		}
	    }
	    goto matchFound;
	}

	switch (mode) {
	case OPT_EXACT:
	    if (strCmpFn(TclGetString(stringObj), pattern) == 0) {
		goto matchFound;
	    }
	    break;
	case OPT_GLOB:
	    if (Tcl_StringCaseMatch(TclGetString(stringObj),pattern,noCase)) {
		goto matchFound;
	    }
	    break;
	case OPT_REGEXP:
	    regExpr = Tcl_GetRegExpFromObj(interp, objv[i],
		    TCL_REG_ADVANCED | (noCase ? TCL_REG_NOCASE : 0));
	    if (regExpr == NULL) {
		return TCL_ERROR;
	    } else {
		int matched = Tcl_RegExpExecObj(interp, regExpr, stringObj, 0,
			numMatchesSaved, 0);

		if (matched < 0) {
		    return TCL_ERROR;
		} else if (matched) {
		    goto matchFoundRegexp;
		}
	    }
	    break;
	}
    }
    return TCL_OK;

  matchFoundRegexp:
    /*
     * We are operating in REGEXP mode and we need to store information about
     * what we matched in some user-nominated arrays. So build the lists of
     * values and indices to write here. [TIP#75]
     */

    if (numMatchesSaved) {
	Tcl_RegExpInfo info;
	Tcl_Obj *matchesObj, *indicesObj = NULL;

	Tcl_RegExpGetInfo(regExpr, &info);
	if (matchVarObj != NULL) {
	    TclNewObj(matchesObj);
	} else {
	    matchesObj = NULL;
	}
	if (indexVarObj != NULL) {
	    TclNewObj(indicesObj);
	}

	for (j=0 ; j<=info.nsubs ; j++) {
	    if (indexVarObj != NULL) {
		Tcl_Obj *rangeObjAry[2];

		if (info.matches[j].end > 0) {
		    rangeObjAry[0] = Tcl_NewLongObj(info.matches[j].start);
		    rangeObjAry[1] = Tcl_NewLongObj(info.matches[j].end-1);
		} else {
		    rangeObjAry[0] = rangeObjAry[1] = Tcl_NewIntObj(-1);
		}

		/*
		 * Never fails; the object is always clean at this point.
		 */

		Tcl_ListObjAppendElement(NULL, indicesObj,
			Tcl_NewListObj(2, rangeObjAry));
	    }

	    if (matchVarObj != NULL) {
		Tcl_Obj *substringObj;

		substringObj = Tcl_GetRange(stringObj,
			info.matches[j].start, info.matches[j].end-1);

		/*
		 * Never fails; the object is always clean at this point.
		 */

		Tcl_ListObjAppendElement(NULL, matchesObj, substringObj);
	    }
	}

	if (indexVarObj != NULL) {
	    if (Tcl_ObjSetVar2(interp, indexVarObj, NULL, indicesObj,
		    TCL_LEAVE_ERR_MSG) == NULL) {
		/*
		 * Careful! Check to see if we have allocated the list of
		 * matched strings; if so (but there was an error assigning
		 * the indices list) we have a potential memory leak because
		 * the match list has not been written to a variable. Except
		 * that we'll clean that up right now.
		 */

		if (matchesObj != NULL) {
		    Tcl_DecrRefCount(matchesObj);
		}
		return TCL_ERROR;
	    }
	}
	if (matchVarObj != NULL) {
	    if (Tcl_ObjSetVar2(interp, matchVarObj, NULL, matchesObj,
		    TCL_LEAVE_ERR_MSG) == NULL) {
		/*
		 * Unlike above, if indicesObj is non-NULL at this point, it
		 * will have been written to a variable already and will hence
		 * not be leaked.
		 */

		return TCL_ERROR;
	    }
	}
    }

    /*
     * We've got a match. Find a body to execute, skipping bodies that are
     * "-".
     */

  matchFound:
    ctxPtr = TclStackAlloc(interp, sizeof(CmdFrame));
    *ctxPtr = *iPtr->cmdFramePtr;

    if (splitObjs) {
	/*
	 * We have to perform the GetSrc and other type dependent handling of
	 * the frame here because we are munging with the line numbers,
	 * something the other commands like if, etc. are not doing. Them are
	 * fine with simply passing the CmdFrame through and having the
	 * special handling done in 'info frame', or the bc compiler
	 */

	if (ctxPtr->type == TCL_LOCATION_BC) {
	    /*
	     * Type BC => ctxPtr->data.eval.path    is not used.
	     *		  ctxPtr->data.tebc.codePtr is used instead.
	     */

	    TclGetSrcInfoForPc(ctxPtr);
	    pc = 1;

	    /*
	     * The line information in the cmdFrame is now a copy we do not
	     * own.
	     */
	}

	if (ctxPtr->type == TCL_LOCATION_SOURCE && ctxPtr->line[bidx] >= 0) {
	    int bline = ctxPtr->line[bidx];

	    ctxPtr->line = ckalloc(objc * sizeof(int));
	    ctxPtr->nline = objc;
	    TclListLines(blist, bline, objc, ctxPtr->line, objv);
	} else {
	    /*
	     * This is either a dynamic code word, when all elements are
	     * relative to themselves, or something else less expected and
	     * where we have no information. The result is the same in both
	     * cases; tell the code to come that it doesn't know where it is,
	     * which triggers reversion to the old behavior.
	     */

	    int k;

	    ctxPtr->line = ckalloc(objc * sizeof(int));
	    ctxPtr->nline = objc;
	    for (k=0; k < objc; k++) {
		ctxPtr->line[k] = -1;
	    }
	}
    }

    for (j = i + 1; ; j += 2) {
	if (j >= objc) {
	    /*
	     * This shouldn't happen since we've checked that the last body is
	     * not a continuation...
	     */

	    Tcl_Panic("fall-out when searching for body to match pattern");
	}
	if (strcmp(TclGetString(objv[j]), "-") != 0) {
	    break;
	}
    }

    /*
     * TIP #280: Make invoking context available to switch branch.
     */

    Tcl_NRAddCallback(interp, SwitchPostProc, INT2PTR(splitObjs), ctxPtr,
	    INT2PTR(pc), (ClientData) pattern);
    return TclNREvalObjEx(interp, objv[j], 0, ctxPtr, splitObjs ? j : bidx+j);
}

static int
SwitchPostProc(
    ClientData data[],		/* Data passed from Tcl_NRAddCallback above */
    Tcl_Interp *interp,		/* Tcl interpreter */
    int result)			/* Result to return*/
{
    /* Unpack the preserved data */

    int splitObjs = PTR2INT(data[0]);
    CmdFrame *ctxPtr = data[1];
    int pc = PTR2INT(data[2]);
    const char *pattern = data[3];
    int patternLength = strlen(pattern);

    /*
     * Clean up TIP 280 context information
     */

    if (splitObjs) {
	ckfree(ctxPtr->line);
	if (pc && (ctxPtr->type == TCL_LOCATION_SOURCE)) {
	    /*
	     * Death of SrcInfo reference.
	     */

	    Tcl_DecrRefCount(ctxPtr->data.eval.path);
	}
    }

    /*
     * Generate an error message if necessary.
     */

    if (result == TCL_ERROR) {
	int limit = 50;
	int overflow = (patternLength > limit);

	Tcl_AppendObjToErrorInfo(interp, Tcl_ObjPrintf(
		"\n    (\"%.*s%s\" arm line %d)",
		(overflow ? limit : patternLength), pattern,
		(overflow ? "..." : ""), Tcl_GetErrorLine(interp)));
    }
    TclStackFree(interp, ctxPtr);
    return result;
}

/*
 *----------------------------------------------------------------------
 *
 * Tcl_ThrowObjCmd --
 *
 *	This procedure is invoked to process the "throw" Tcl command. See the
 *	user documentation for details on what it does.
 *
 * Results:
 *	A standard Tcl result.
 *
 * Side effects:
 *	See the user documentation.
 *
 *----------------------------------------------------------------------
 */

	/* ARGSUSED */
int
Tcl_ThrowObjCmd(
    ClientData dummy,		/* Not used. */
    Tcl_Interp *interp,		/* Current interpreter. */
    int objc,			/* Number of arguments. */
    Tcl_Obj *const objv[])	/* Argument objects. */
{
    Tcl_Obj *options;
    int len;

    if (objc != 3) {
	Tcl_WrongNumArgs(interp, 1, objv, "type message");
	return TCL_ERROR;
    }

    /*
     * The type must be a list of at least length 1.
     */

    if (Tcl_ListObjLength(interp, objv[1], &len) != TCL_OK) {
	return TCL_ERROR;
    } else if (len < 1) {
	Tcl_SetObjResult(interp, Tcl_NewStringObj(
		"type must be non-empty list", -1));
	Tcl_SetErrorCode(interp, "TCL", "OPERATION", "THROW", "BADEXCEPTION",
		NULL);
	return TCL_ERROR;
    }

    /*
     * Now prepare the result options dictionary. We use the list API as it is
     * slightly more convenient.
     */

    TclNewLiteralStringObj(options, "-code error -level 0 -errorcode");
    Tcl_ListObjAppendElement(NULL, options, objv[1]);

    /*
     * We're ready to go. Fire things into the low-level result machinery.
     */

    Tcl_SetObjResult(interp, objv[2]);
    return Tcl_SetReturnOptions(interp, options);
}

/*
 *----------------------------------------------------------------------
 *
 * Tcl_TimeObjCmd --
 *
 *	This object-based procedure is invoked to process the "time" Tcl
 *	command. See the user documentation for details on what it does.
 *
 * Results:
 *	A standard Tcl object result.
 *
 * Side effects:
 *	See the user documentation.
 *
 *----------------------------------------------------------------------
 */

int
Tcl_TimeObjCmd(
    ClientData dummy,		/* Not used. */
    Tcl_Interp *interp,		/* Current interpreter. */
    int objc,			/* Number of arguments. */
    Tcl_Obj *const objv[])	/* Argument objects. */
{
    register Tcl_Obj *objPtr;
    Tcl_Obj *objs[4];
    register int i, result;
    int count;
    double totalMicroSec;
#ifndef TCL_WIDE_CLICKS
    Tcl_Time start, stop;
#else
    Tcl_WideInt start, stop;
#endif

    if (objc == 2) {
	count = 1;
    } else if (objc == 3) {
	result = TclGetIntFromObj(interp, objv[2], &count);
	if (result != TCL_OK) {
	    return result;
	}
    } else {
	Tcl_WrongNumArgs(interp, 1, objv, "command ?count?");
	return TCL_ERROR;
    }

    objPtr = objv[1];
    i = count;
#ifndef TCL_WIDE_CLICKS
    Tcl_GetTime(&start);
#else
    start = TclpGetWideClicks();
#endif
    while (i-- > 0) {
	result = TclEvalObjEx(interp, objPtr, 0, NULL, 0);
	if (result != TCL_OK) {
	    return result;
	}
    }
#ifndef TCL_WIDE_CLICKS
    Tcl_GetTime(&stop);
    totalMicroSec = ((double) (stop.sec - start.sec)) * 1.0e6
	    + (stop.usec - start.usec);
#else
    stop = TclpGetWideClicks();
    totalMicroSec = ((double) TclpWideClicksToNanoseconds(stop - start))/1.0e3;
#endif

    if (count <= 1) {
	/*
	 * Use int obj since we know time is not fractional. [Bug 1202178]
	 */

	objs[0] = Tcl_NewIntObj((count <= 0) ? 0 : (int) totalMicroSec);
    } else {
	objs[0] = Tcl_NewDoubleObj(totalMicroSec/count);
    }

    /*
     * Construct the result as a list because many programs have always parsed
     * as such (extracting the first element, typically).
     */

    TclNewLiteralStringObj(objs[1], "microseconds");
    TclNewLiteralStringObj(objs[2], "per");
    TclNewLiteralStringObj(objs[3], "iteration");
    Tcl_SetObjResult(interp, Tcl_NewListObj(4, objs));

    return TCL_OK;
}

/*
 *----------------------------------------------------------------------
 *
 * Tcl_TimeRateObjCmd --
 *
 *	This object-based procedure is invoked to process the "timerate" Tcl
 *	command. 
 *	This is similar to command "time", except the execution limited by 
 *	given time (in milliseconds) instead of repetition count.
 *
 * Example:
 *	timerate {after 5} 1000 ; # equivalent for `time {after 5} [expr 1000/5]`
 *
 * Results:
 *	A standard Tcl object result.
 *
 * Side effects:
 *	See the user documentation.
 *
 *----------------------------------------------------------------------
 */

int
Tcl_TimeRateObjCmd(
    ClientData dummy,		/* Not used. */
    Tcl_Interp *interp,		/* Current interpreter. */
    int objc,			/* Number of arguments. */
    Tcl_Obj *const objv[])	/* Argument objects. */
{
<<<<<<< HEAD
    register Tcl_Obj *objPtr;
    register int result;
    Tcl_WideInt count = 0;      /* Holds repetition count */
    Tcl_WideInt maxms;          /* Maximal running time (in milliseconds) */
    Tcl_WideInt threshold = 1;  /* Current threshold for check time (faster
                                 * repeat count without time check) */
    Tcl_WideInt maxIterTm = 1;  /* Max time of some iteration as max threshold
                                 * additionally avoid divide to zero (never < 1) */
=======
    static 
    double measureOverhead = 0; /* global measure-overhead */
    double overhead = -1;       /* given measure-overhead */
    register Tcl_Obj *objPtr;
    register int result, i;
    Tcl_Obj *calibrate = NULL, *direct = NULL;
    Tcl_WideInt count = 0;      /* Holds repetition count */
    Tcl_WideInt maxms = -0x7FFFFFFFFFFFFFFFL; 
				/* Maximal running time (in milliseconds) */
    Tcl_WideInt threshold = 1;  /* Current threshold for check time (faster
				 * repeat count without time check) */
    Tcl_WideInt maxIterTm = 1;  /* Max time of some iteration as max threshold
				 * additionally avoid divide to zero (never < 1) */
>>>>>>> 07d37247
    register Tcl_WideInt start, middle, stop;
#ifndef TCL_WIDE_CLICKS
    Tcl_Time now;
#endif

<<<<<<< HEAD
    if (objc == 2) {
	maxms = 1000;
    } else if (objc == 3) {
	result = TclGetWideIntFromObj(interp, objv[2], &maxms);
	if (result != TCL_OK) {
	    return result;
	}
    } else {
	Tcl_WrongNumArgs(interp, 1, objv, "command ?time?");
	return TCL_ERROR;
    }

    objPtr = objv[1];
=======
    static const char *const options[] = {
	"-direct",	"-overhead",	"-calibrate",	"--",	NULL
    };
    enum options {
	TMRT_EV_DIRECT,	TMRT_OVERHEAD,	TMRT_CALIBRATE,	TMRT_LAST
    };

    NRE_callback *rootPtr;
    ByteCode     *codePtr = NULL;

    for (i = 1; i < objc - 1; i++) {
    	int index;
	if (Tcl_GetIndexFromObj(NULL, objv[i], options, "option", TCL_EXACT,
		&index) != TCL_OK) {
	    break;
	}
	if (index == TMRT_LAST) {
	    i++;
	    break;
	}
	switch ((enum options) index) {
	case TMRT_EV_DIRECT:
	    direct = objv[i];
	    break;
	case TMRT_OVERHEAD:
	    if (++i >= objc - 1) {
		goto usage;
	    }
	    if (Tcl_GetDoubleFromObj(interp, objv[i], &overhead) != TCL_OK) {
		return TCL_ERROR;
	    }
	    break;
	case TMRT_CALIBRATE:
	    calibrate = objv[i];
	    break;
	}
    }

    if (i >= objc || i < objc-2) {
usage:
	Tcl_WrongNumArgs(interp, 1, objv, "?-direct? ?-calibrate? ?-overhead double? command ?time?");
	return TCL_ERROR;
    }
    objPtr = objv[i++];
    if (i < objc) {
	result = TclGetWideIntFromObj(interp, objv[i], &maxms);
	if (result != TCL_OK) {
	    return result;
	}
    }

    /* if calibrate */
    if (calibrate) {

	/* if no time specified for the calibration */
	if (maxms == -0x7FFFFFFFFFFFFFFFL) {
	    Tcl_Obj *clobjv[6];
	    Tcl_WideInt maxCalTime = 5000;
	    double lastMeasureOverhead = measureOverhead;
	    
	    clobjv[0] = objv[0]; 
	    i = 1;
	    if (direct) {
	    	clobjv[i++] = direct;
	    }
	    clobjv[i++] = objPtr; 

	    /* reset last measurement overhead */
	    measureOverhead = (double)0;

	    /* self-call with 100 milliseconds to warm-up,
	     * before entering the calibration cycle */
	    TclNewLongObj(clobjv[i], 100);
	    Tcl_IncrRefCount(clobjv[i]);
	    result = Tcl_TimeRateObjCmd(dummy, interp, i+1, clobjv);
	    Tcl_DecrRefCount(clobjv[i]);
	    if (result != TCL_OK) {
		return result;
	    }

	    i--;
	    clobjv[i++] = calibrate;
	    clobjv[i++] = objPtr; 

	    /* set last measurement overhead to max */
	    measureOverhead = (double)0x7FFFFFFFFFFFFFFFL;

	    /* calibration cycle until it'll be preciser */
	    maxms = -1000;
	    do {
		lastMeasureOverhead = measureOverhead;
		TclNewLongObj(clobjv[i], (int)maxms);
		Tcl_IncrRefCount(clobjv[i]);
		result = Tcl_TimeRateObjCmd(dummy, interp, i+1, clobjv);
		Tcl_DecrRefCount(clobjv[i]);
		if (result != TCL_OK) {
		    return result;
		}
		maxCalTime += maxms;
		/* increase maxms for preciser calibration */
		maxms -= (-maxms / 4);
		/* as long as new value more as 0.05% better */
	    } while ( (measureOverhead >= lastMeasureOverhead
		    || measureOverhead / lastMeasureOverhead <= 0.9995)
		    && maxCalTime > 0
	    );

	    return result;
	}
	if (maxms == 0) {
	    /* reset last measurement overhead */
	    measureOverhead = 0;
	    Tcl_SetObjResult(interp, Tcl_NewLongObj(0));
	    return TCL_OK;
	}

	/* if time is negative - make current overhead more precise */
	if (maxms > 0) {
	    /* set last measurement overhead to max */
	    measureOverhead = (double)0x7FFFFFFFFFFFFFFFL;
	} else {
	    maxms = -maxms;
	}

    }

    if (maxms == -0x7FFFFFFFFFFFFFFFL) {
    	maxms = 1000;
    }
    if (overhead == -1) {
	overhead = measureOverhead;
    }

    /* be sure that resetting of result will not smudge the further measurement */
    Tcl_ResetResult(interp);

    /* compile object */
    if (!direct) {
	if (TclInterpReady(interp) != TCL_OK) {
	    return TCL_ERROR;
	}
	codePtr = TclCompileObj(interp, objPtr, NULL, 0);
    }

    /* get start and stop time */
>>>>>>> 07d37247
#ifndef TCL_WIDE_CLICKS
    Tcl_GetTime(&now);
    start = now.sec; start *= 1000000; start += now.usec;
#else
    start = TclpGetWideClicks();
#endif
<<<<<<< HEAD
    stop = start + maxms * 1000;
    middle = start;
    while (1) {
    	count++;
	result = TclEvalObjEx(interp, objPtr, 0, NULL, 0);
=======

    /* start measurement */
    stop = start + maxms * 1000;
    middle = start;
    while (1) {
    	/* eval single iteration */
    	count++;

	if (!direct) {
	    /* precompiled */
	    rootPtr = TOP_CB(interp);
	    result = TclNRExecuteByteCode(interp, codePtr);
	    result = TclNRRunCallbacks(interp, result, rootPtr);
	} else {
	    /* eval */
	    result = TclEvalObjEx(interp, objPtr, 0, NULL, 0);
	}
>>>>>>> 07d37247
	if (result != TCL_OK) {
	    return result;
	}
	
	/* don't check time up to threshold */
	if (--threshold > 0) continue;

	/* check stop time reached, estimate new threshold */
    #ifndef TCL_WIDE_CLICKS
	Tcl_GetTime(&now);
	middle = now.sec; middle *= 1000000; middle += now.usec;
    #else
	middle = TclpGetWideClicks();
    #endif
	if (middle >= stop) {
	    break;
	}
	/* average iteration time in microsecs */
	threshold = (middle - start) / count;
	if (threshold > maxIterTm) {
	    maxIterTm = threshold;
	}
	/* as relation between remaining time and time since last check */
<<<<<<< HEAD
	threshold = ((stop - middle) / maxIterTm) / 2;
	if (threshold > 5000) {           /* fix for too large threshold */
	    threshold = 5000;
	}
    }

    if (1) {
	Tcl_Obj *objs[6];
=======
	threshold = ((stop - middle) / maxIterTm) / 4;
	if (threshold > 100000) {           /* fix for too large threshold */
	    threshold = 100000;
	}
    }

    {
	Tcl_Obj *objarr[8], **objs = objarr;
>>>>>>> 07d37247
	Tcl_WideInt val;
	const char *fmt;

	middle -= start;                     /* execution time in microsecs */
<<<<<<< HEAD
=======

	/* if not calibrate */
	if (!calibrate) {
	    /* minimize influence of measurement overhead */
	    if (overhead > 0) {
		Tcl_WideInt curOverhead = overhead * count;
		if (middle > curOverhead) {
		    middle -= curOverhead;
		} else {
		    middle = 1;
		}
	    }
	} else {
	    /* calibration - obtaining new measurement overhead */
	    if (measureOverhead > (double)middle / count) {
		measureOverhead = (double)middle / count;
	    }
	    objs[0] = Tcl_NewDoubleObj(measureOverhead);
	    TclNewLiteralStringObj(objs[1], "\xC2\xB5s/#-overhead,"); /* mics */
	    objs += 2;
	}

>>>>>>> 07d37247
	val = middle / count;                /* microsecs per iteration */
	if (val >= 1000000) {
	    objs[0] = Tcl_NewWideIntObj(val);
	} else {
	    if (val < 10)    { fmt = "%.6f"; } else
	    if (val < 100)   { fmt = "%.4f"; } else
	    if (val < 1000)  { fmt = "%.3f"; } else
	    if (val < 10000) { fmt = "%.2f"; } else
<<<<<<< HEAD
	                     { fmt = "%.1f"; };
=======
			     { fmt = "%.1f"; };
>>>>>>> 07d37247
	    objs[0] = Tcl_ObjPrintf(fmt, ((double)middle)/count);
	}

	objs[2] = Tcl_NewWideIntObj(count); /* iterations */
	
	/* calculate speed as rate (count) per sec */
	if (!middle) middle++; /* +1 ms, just to avoid divide by zero */
<<<<<<< HEAD
	if (count < (0X7FFFFFFFFFFFFFFFL / 1000000)) {
=======
	if (count < (0x7FFFFFFFFFFFFFFFL / 1000000)) {
>>>>>>> 07d37247
	    val = (count * 1000000) / middle;
	    if (val < 100000) {
		if (val < 100)  { fmt = "%.3f"; } else
		if (val < 1000) { fmt = "%.2f"; } else
<<<<<<< HEAD
		                { fmt = "%.1f"; };
=======
				{ fmt = "%.1f"; };
>>>>>>> 07d37247
		objs[4] = Tcl_ObjPrintf(fmt, ((double)(count * 1000000)) / middle);
	    } else {
		objs[4] = Tcl_NewWideIntObj(val);
	    }
	} else {
	    objs[4] = Tcl_NewWideIntObj((count / middle) * 1000000);
	}

	/*
	* Construct the result as a list because many programs have always parsed
	* as such (extracting the first element, typically).
	*/

	TclNewLiteralStringObj(objs[1], "\xC2\xB5s/#,"); /* mics/# */
	TclNewLiteralStringObj(objs[3], "#,");
	TclNewLiteralStringObj(objs[5], "#/sec");
<<<<<<< HEAD
	Tcl_SetObjResult(interp, Tcl_NewListObj(6, objs));
    }
    return TCL_OK;
=======
	Tcl_SetObjResult(interp, Tcl_NewListObj((!calibrate) ? 6 : 8, objarr));
    }

    return result;
>>>>>>> 07d37247
}

/*
 *----------------------------------------------------------------------
 *
 * Tcl_TryObjCmd, TclNRTryObjCmd --
 *
 *	This procedure is invoked to process the "try" Tcl command. See the
 *	user documentation (or TIP #329) for details on what it does.
 *
 * Results:
 *	A standard Tcl object result.
 *
 * Side effects:
 *	See the user documentation.
 *
 *----------------------------------------------------------------------
 */

int
Tcl_TryObjCmd(
    ClientData dummy,		/* Not used. */
    Tcl_Interp *interp,		/* Current interpreter. */
    int objc,			/* Number of arguments. */
    Tcl_Obj *const objv[])	/* Argument objects. */
{
    return Tcl_NRCallObjProc(interp, TclNRTryObjCmd, dummy, objc, objv);
}

int
TclNRTryObjCmd(
    ClientData clientData,	/* Not used. */
    Tcl_Interp *interp,		/* Current interpreter. */
    int objc,			/* Number of arguments. */
    Tcl_Obj *const objv[])	/* Argument objects. */
{
    Tcl_Obj *bodyObj, *handlersObj, *finallyObj = NULL;
    int i, bodyShared, haveHandlers, dummy, code;
    static const char *const handlerNames[] = {
	"finally", "on", "trap", NULL
    };
    enum Handlers {
	TryFinally, TryOn, TryTrap
    };

    /*
     * Parse the arguments. The handlers are passed to subsequent callbacks as
     * a Tcl_Obj list of the 5-tuples like (type, returnCode, errorCodePrefix,
     * bindVariables, script), and the finally script is just passed as it is.
     */

    if (objc < 2) {
	Tcl_WrongNumArgs(interp, 1, objv,
		"body ?handler ...? ?finally script?");
	return TCL_ERROR;
    }
    bodyObj = objv[1];
    handlersObj = Tcl_NewObj();
    bodyShared = 0;
    haveHandlers = 0;
    for (i=2 ; i<objc ; i++) {
	int type;
	Tcl_Obj *info[5];

	if (Tcl_GetIndexFromObj(interp, objv[i], handlerNames, "handler type",
		0, &type) != TCL_OK) {
	    Tcl_DecrRefCount(handlersObj);
	    return TCL_ERROR;
	}
	switch ((enum Handlers) type) {
	case TryFinally:	/* finally script */
	    if (i < objc-2) {
		Tcl_SetObjResult(interp, Tcl_NewStringObj(
			"finally clause must be last", -1));
		Tcl_DecrRefCount(handlersObj);
		Tcl_SetErrorCode(interp, "TCL", "OPERATION", "TRY", "FINALLY",
			"NONTERMINAL", NULL);
		return TCL_ERROR;
	    } else if (i == objc-1) {
		Tcl_SetObjResult(interp, Tcl_NewStringObj(
			"wrong # args to finally clause: must be"
			" \"... finally script\"", -1));
		Tcl_DecrRefCount(handlersObj);
		Tcl_SetErrorCode(interp, "TCL", "OPERATION", "TRY", "FINALLY",
			"ARGUMENT", NULL);
		return TCL_ERROR;
	    }
	    finallyObj = objv[++i];
	    break;

	case TryOn:		/* on code variableList script */
	    if (i > objc-4) {
		Tcl_SetObjResult(interp, Tcl_NewStringObj(
			"wrong # args to on clause: must be \"... on code"
			" variableList script\"", -1));
		Tcl_DecrRefCount(handlersObj);
		Tcl_SetErrorCode(interp, "TCL", "OPERATION", "TRY", "ON",
			"ARGUMENT", NULL);
		return TCL_ERROR;
	    }
	    if (TclGetCompletionCodeFromObj(interp, objv[i+1],
		    &code) != TCL_OK) {
		Tcl_DecrRefCount(handlersObj);
		return TCL_ERROR;
	    }
	    info[2] = NULL;
	    goto commonHandler;

	case TryTrap:		/* trap pattern variableList script */
	    if (i > objc-4) {
		Tcl_SetObjResult(interp, Tcl_NewStringObj(
			"wrong # args to trap clause: "
			"must be \"... trap pattern variableList script\"",
			-1));
		Tcl_DecrRefCount(handlersObj);
		Tcl_SetErrorCode(interp, "TCL", "OPERATION", "TRY", "TRAP",
			"ARGUMENT", NULL);
		return TCL_ERROR;
	    }
	    code = 1;
	    if (Tcl_ListObjLength(NULL, objv[i+1], &dummy) != TCL_OK) {
		Tcl_SetObjResult(interp, Tcl_ObjPrintf(
			"bad prefix '%s': must be a list",
			Tcl_GetString(objv[i+1])));
		Tcl_DecrRefCount(handlersObj);
		Tcl_SetErrorCode(interp, "TCL", "OPERATION", "TRY", "TRAP",
			"EXNFORMAT", NULL);
		return TCL_ERROR;
	    }
	    info[2] = objv[i+1];

	commonHandler:
	    if (Tcl_ListObjLength(interp, objv[i+2], &dummy) != TCL_OK) {
		Tcl_DecrRefCount(handlersObj);
		return TCL_ERROR;
	    }

	    info[0] = objv[i];			/* type */
	    TclNewLongObj(info[1], code);	/* returnCode */
	    if (info[2] == NULL) {		/* errorCodePrefix */
		TclNewObj(info[2]);
	    }
	    info[3] = objv[i+2];		/* bindVariables */
	    info[4] = objv[i+3];		/* script */

	    bodyShared = !strcmp(TclGetString(objv[i+3]), "-");
	    Tcl_ListObjAppendElement(NULL, handlersObj,
		    Tcl_NewListObj(5, info));
	    haveHandlers = 1;
	    i += 3;
	    break;
	}
    }
    if (bodyShared) {
	Tcl_SetObjResult(interp, Tcl_NewStringObj(
		"last non-finally clause must not have a body of \"-\"", -1));
	Tcl_DecrRefCount(handlersObj);
	Tcl_SetErrorCode(interp, "TCL", "OPERATION", "TRY", "BADFALLTHROUGH",
		NULL);
	return TCL_ERROR;
    }
    if (!haveHandlers) {
	Tcl_DecrRefCount(handlersObj);
	handlersObj = NULL;
    }

    /*
     * Execute the body.
     */

    Tcl_NRAddCallback(interp, TryPostBody, handlersObj, finallyObj,
	    (ClientData)objv, INT2PTR(objc));
    return TclNREvalObjEx(interp, bodyObj, 0,
	    ((Interp *) interp)->cmdFramePtr, 1);
}

/*
 *----------------------------------------------------------------------
 *
 * During --
 *
 *	This helper function patches together the updates to the interpreter's
 *	return options that are needed when things fail during the processing
 *	of a handler or finally script for the [try] command.
 *
 * Returns:
 *	The new option dictionary.
 *
 *----------------------------------------------------------------------
 */

static inline Tcl_Obj *
During(
    Tcl_Interp *interp,
    int resultCode,		/* The result code from the just-evaluated
				 * script. */
    Tcl_Obj *oldOptions,	/* The old option dictionary. */
    Tcl_Obj *errorInfo)		/* An object to append to the errorinfo and
				 * release, or NULL if nothing is to be added.
				 * Designed to be used with Tcl_ObjPrintf. */
{
    Tcl_Obj *during, *options;

    if (errorInfo != NULL) {
	Tcl_AppendObjToErrorInfo(interp, errorInfo);
    }
    options = Tcl_GetReturnOptions(interp, resultCode);
    TclNewLiteralStringObj(during, "-during");
    Tcl_IncrRefCount(during);
    Tcl_DictObjPut(interp, options, during, oldOptions);
    Tcl_DecrRefCount(during);
    Tcl_IncrRefCount(options);
    Tcl_DecrRefCount(oldOptions);
    return options;
}

/*
 *----------------------------------------------------------------------
 *
 * TryPostBody --
 *
 *	Callback to handle the outcome of the execution of the body of a 'try'
 *	command.
 *
 *----------------------------------------------------------------------
 */

static int
TryPostBody(
    ClientData data[],
    Tcl_Interp *interp,
    int result)
{
    Tcl_Obj *resultObj, *options, *handlersObj, *finallyObj, *cmdObj, **objv;
    int i, dummy, code, objc;
    int numHandlers = 0;

    handlersObj = data[0];
    finallyObj = data[1];
    objv = data[2];
    objc = PTR2INT(data[3]);

    cmdObj = objv[0];

    /*
     * Check for limits/rewinding, which override normal trapping behaviour.
     */

    if (((Interp*) interp)->execEnvPtr->rewind || Tcl_LimitExceeded(interp)) {
	Tcl_AppendObjToErrorInfo(interp, Tcl_ObjPrintf(
		"\n    (\"%s\" body line %d)", TclGetString(cmdObj),
		Tcl_GetErrorLine(interp)));
	if (handlersObj != NULL) {
	    Tcl_DecrRefCount(handlersObj);
	}
	return TCL_ERROR;
    }

    /*
     * Basic processing of the outcome of the script, including adding of
     * errorinfo trace.
     */

    if (result == TCL_ERROR) {
	Tcl_AppendObjToErrorInfo(interp, Tcl_ObjPrintf(
		"\n    (\"%s\" body line %d)", TclGetString(cmdObj),
		Tcl_GetErrorLine(interp)));
    }
    resultObj = Tcl_GetObjResult(interp);
    Tcl_IncrRefCount(resultObj);
    options = Tcl_GetReturnOptions(interp, result);
    Tcl_IncrRefCount(options);
    Tcl_ResetResult(interp);

    /*
     * Handle the results.
     */

    if (handlersObj != NULL) {
	int found = 0;
	Tcl_Obj **handlers, **info;

	Tcl_ListObjGetElements(NULL, handlersObj, &numHandlers, &handlers);
	for (i=0 ; i<numHandlers ; i++) {
	    Tcl_Obj *handlerBodyObj;

	    Tcl_ListObjGetElements(NULL, handlers[i], &dummy, &info);
	    if (!found) {
		Tcl_GetIntFromObj(NULL, info[1], &code);
		if (code != result) {
		    continue;
		}

		/*
		 * When processing an error, we must also perform list-prefix
		 * matching of the errorcode list. However, if this was an
		 * 'on' handler, the list that we are matching against will be
		 * empty.
		 */

		if (code == TCL_ERROR) {
		    Tcl_Obj *errorCodeName, *errcode, **bits1, **bits2;
		    int len1, len2, j;

		    TclNewLiteralStringObj(errorCodeName, "-errorcode");
		    Tcl_DictObjGet(NULL, options, errorCodeName, &errcode);
		    Tcl_DecrRefCount(errorCodeName);
		    Tcl_ListObjGetElements(NULL, info[2], &len1, &bits1);
		    if (Tcl_ListObjGetElements(NULL, errcode, &len2,
			    &bits2) != TCL_OK) {
			continue;
		    }
		    if (len2 < len1) {
			continue;
		    }
		    for (j=0 ; j<len1 ; j++) {
			if (strcmp(TclGetString(bits1[j]),
				TclGetString(bits2[j])) != 0) {
			    /*
			     * Really want 'continue outerloop;', but C does
			     * not give us that.
			     */

			    goto didNotMatch;
			}
		    }
		}

		found = 1;
	    }

	    /*
	     * Now we need to scan forward over "-" bodies. Note that we've
	     * already checked that the last body is not a "-", so this search
	     * will terminate successfully.
	     */

	    if (!strcmp(TclGetString(info[4]), "-")) {
		continue;
	    }

	    /*
	     * Bind the variables. We already know this is a list of variable
	     * names, but it might be empty.
	     */

	    Tcl_ResetResult(interp);
	    result = TCL_ERROR;
	    Tcl_ListObjLength(NULL, info[3], &dummy);
	    if (dummy > 0) {
		Tcl_Obj *varName;

		Tcl_ListObjIndex(NULL, info[3], 0, &varName);
		if (Tcl_ObjSetVar2(interp, varName, NULL, resultObj,
			TCL_LEAVE_ERR_MSG) == NULL) {
		    Tcl_DecrRefCount(resultObj);
		    goto handlerFailed;
		}
		Tcl_DecrRefCount(resultObj);
		if (dummy > 1) {
		    Tcl_ListObjIndex(NULL, info[3], 1, &varName);
		    if (Tcl_ObjSetVar2(interp, varName, NULL, options,
			    TCL_LEAVE_ERR_MSG) == NULL) {
			goto handlerFailed;
		    }
		}
	    } else {
		/*
		 * Dispose of the result to prevent a memleak. [Bug 2910044]
		 */

		Tcl_DecrRefCount(resultObj);
	    }

	    /*
	     * Evaluate the handler body and process the outcome. Note that we
	     * need to keep the kind of handler for debugging purposes, and in
	     * any case anything we want from info[] must be extracted right
	     * now because the info[] array is about to become invalid. There
	     * is very little refcount handling here however, since we know
	     * that the objects that we still want to refer to now were input
	     * arguments to [try] and so are still on the Tcl value stack.
	     */

	    handlerBodyObj = info[4];
	    Tcl_NRAddCallback(interp, TryPostHandler, objv, options, info[0],
		    INT2PTR((finallyObj == NULL) ? 0 : objc - 1));
	    Tcl_DecrRefCount(handlersObj);
	    return TclNREvalObjEx(interp, handlerBodyObj, 0,
		    ((Interp *) interp)->cmdFramePtr, 4*i + 5);

	handlerFailed:
	    resultObj = Tcl_GetObjResult(interp);
	    Tcl_IncrRefCount(resultObj);
	    options = During(interp, result, options, NULL);
	    break;

	didNotMatch:
	    continue;
	}

	/*
	 * No handler matched; get rid of the list of handlers.
	 */

	Tcl_DecrRefCount(handlersObj);
    }

    /*
     * Process the finally clause.
     */

    if (finallyObj != NULL) {
	Tcl_NRAddCallback(interp, TryPostFinal, resultObj, options, cmdObj,
		NULL);
	return TclNREvalObjEx(interp, finallyObj, 0,
		((Interp *) interp)->cmdFramePtr, objc - 1);
    }

    /*
     * Install the correct result/options into the interpreter and clean up
     * any temporary storage.
     */

    result = Tcl_SetReturnOptions(interp, options);
    Tcl_DecrRefCount(options);
    Tcl_SetObjResult(interp, resultObj);
    Tcl_DecrRefCount(resultObj);
    return result;
}

/*
 *----------------------------------------------------------------------
 *
 * TryPostHandler --
 *
 *	Callback to handle the outcome of the execution of a handler of a
 *	'try' command.
 *
 *----------------------------------------------------------------------
 */

static int
TryPostHandler(
    ClientData data[],
    Tcl_Interp *interp,
    int result)
{
    Tcl_Obj *resultObj, *cmdObj, *options, *handlerKindObj, **objv;
    Tcl_Obj *finallyObj;
    int finally;

    objv = data[0];
    options = data[1];
    handlerKindObj = data[2];
    finally = PTR2INT(data[3]);

    cmdObj = objv[0];
    finallyObj = finally ? objv[finally] : 0;

    /*
     * Check for limits/rewinding, which override normal trapping behaviour.
     */

    if (((Interp*) interp)->execEnvPtr->rewind || Tcl_LimitExceeded(interp)) {
	options = During(interp, result, options, Tcl_ObjPrintf(
		"\n    (\"%s ... %s\" handler line %d)",
		TclGetString(cmdObj), TclGetString(handlerKindObj),
		Tcl_GetErrorLine(interp)));
	Tcl_DecrRefCount(options);
	return TCL_ERROR;
    }

    /*
     * The handler result completely substitutes for the result of the body.
     */

    resultObj = Tcl_GetObjResult(interp);
    Tcl_IncrRefCount(resultObj);
    if (result == TCL_ERROR) {
	options = During(interp, result, options, Tcl_ObjPrintf(
		"\n    (\"%s ... %s\" handler line %d)",
		TclGetString(cmdObj), TclGetString(handlerKindObj),
		Tcl_GetErrorLine(interp)));
    } else {
	Tcl_DecrRefCount(options);
	options = Tcl_GetReturnOptions(interp, result);
	Tcl_IncrRefCount(options);
    }

    /*
     * Process the finally clause if it is present.
     */

    if (finallyObj != NULL) {
	Interp *iPtr = (Interp *) interp;

	Tcl_NRAddCallback(interp, TryPostFinal, resultObj, options, cmdObj,
		NULL);

	/* The 'finally' script is always the last argument word. */
	return TclNREvalObjEx(interp, finallyObj, 0, iPtr->cmdFramePtr,
		finally);
    }

    /*
     * Install the correct result/options into the interpreter and clean up
     * any temporary storage.
     */

    result = Tcl_SetReturnOptions(interp, options);
    Tcl_DecrRefCount(options);
    Tcl_SetObjResult(interp, resultObj);
    Tcl_DecrRefCount(resultObj);
    return result;
}

/*
 *----------------------------------------------------------------------
 *
 * TryPostFinal --
 *
 *	Callback to handle the outcome of the execution of the finally script
 *	of a 'try' command.
 *
 *----------------------------------------------------------------------
 */

static int
TryPostFinal(
    ClientData data[],
    Tcl_Interp *interp,
    int result)
{
    Tcl_Obj *resultObj, *options, *cmdObj;

    resultObj = data[0];
    options = data[1];
    cmdObj = data[2];

    /*
     * If the result wasn't OK, we need to adjust the result options.
     */

    if (result != TCL_OK) {
	Tcl_DecrRefCount(resultObj);
	resultObj = NULL;
	if (result == TCL_ERROR) {
	    options = During(interp, result, options, Tcl_ObjPrintf(
		    "\n    (\"%s ... finally\" body line %d)",
		    TclGetString(cmdObj), Tcl_GetErrorLine(interp)));
	} else {
	    Tcl_Obj *origOptions = options;

	    options = Tcl_GetReturnOptions(interp, result);
	    Tcl_IncrRefCount(options);
	    Tcl_DecrRefCount(origOptions);
	}
    }

    /*
     * Install the correct result/options into the interpreter and clean up
     * any temporary storage.
     */

    result = Tcl_SetReturnOptions(interp, options);
    Tcl_DecrRefCount(options);
    if (resultObj != NULL) {
	Tcl_SetObjResult(interp, resultObj);
	Tcl_DecrRefCount(resultObj);
    }
    return result;
}

/*
 *----------------------------------------------------------------------
 *
 * Tcl_WhileObjCmd --
 *
 *	This procedure is invoked to process the "while" Tcl command. See the
 *	user documentation for details on what it does.
 *
 *	With the bytecode compiler, this procedure is only called when a
 *	command name is computed at runtime, and is "while" or the name to
 *	which "while" was renamed: e.g., "set z while; $z {$i<100} {}"
 *
 * Results:
 *	A standard Tcl result.
 *
 * Side effects:
 *	See the user documentation.
 *
 *----------------------------------------------------------------------
 */

int
Tcl_WhileObjCmd(
    ClientData dummy,		/* Not used. */
    Tcl_Interp *interp,		/* Current interpreter. */
    int objc,			/* Number of arguments. */
    Tcl_Obj *const objv[])	/* Argument objects. */
{
    return Tcl_NRCallObjProc(interp, TclNRWhileObjCmd, dummy, objc, objv);
}

int
TclNRWhileObjCmd(
    ClientData dummy,		/* Not used. */
    Tcl_Interp *interp,		/* Current interpreter. */
    int objc,			/* Number of arguments. */
    Tcl_Obj *const objv[])	/* Argument objects. */
{
    ForIterData *iterPtr;

    if (objc != 3) {
	Tcl_WrongNumArgs(interp, 1, objv, "test command");
	return TCL_ERROR;
    }

    /*
     * We reuse [for]'s callback, passing a NULL for the 'next' script.
     */

    TclSmallAllocEx(interp, sizeof(ForIterData), iterPtr);
    iterPtr->cond = objv[1];
    iterPtr->body = objv[2];
    iterPtr->next = NULL;
    iterPtr->msg  = "\n    (\"while\" body line %d)";
    iterPtr->word = 2;

    TclNRAddCallback(interp, TclNRForIterCallback, iterPtr, NULL,
	    NULL, NULL);
    return TCL_OK;
}

/*
 *----------------------------------------------------------------------
 *
 * TclListLines --
 *
 *	???
 *
 * Results:
 *	Filled in array of line numbers?
 *
 * Side effects:
 *	None.
 *
 *----------------------------------------------------------------------
 */

void
TclListLines(
    Tcl_Obj *listObj,		/* Pointer to obj holding a string with list
				 * structure. Assumed to be valid. Assumed to
				 * contain n elements. */
    int line,			/* Line the list as a whole starts on. */
    int n,			/* #elements in lines */
    int *lines,			/* Array of line numbers, to fill. */
    Tcl_Obj *const *elems)      /* The list elems as Tcl_Obj*, in need of
				 * derived continuation data */
{
    const char *listStr = Tcl_GetString(listObj);
    const char *listHead = listStr;
    int i, length = strlen(listStr);
    const char *element = NULL, *next = NULL;
    ContLineLoc *clLocPtr = TclContinuationsGet(listObj);
    int *clNext = (clLocPtr ? &clLocPtr->loc[0] : NULL);

    for (i = 0; i < n; i++) {
	TclFindElement(NULL, listStr, length, &element, &next, NULL, NULL);

	TclAdvanceLines(&line, listStr, element);
				/* Leading whitespace */
	TclAdvanceContinuations(&line, &clNext, element - listHead);
	if (elems && clNext) {
	    TclContinuationsEnterDerived(elems[i], element-listHead, clNext);
	}
	lines[i] = line;
	length -= (next - listStr);
	TclAdvanceLines(&line, element, next);
				/* Element */
	listStr = next;

	if (*element == 0) {
	    /* ASSERT i == n */
	    break;
	}
    }
}

/*
 * Local Variables:
 * mode: c
 * c-basic-offset: 4
 * fill-column: 78
 * End:
 */<|MERGE_RESOLUTION|>--- conflicted
+++ resolved
@@ -4087,16 +4087,6 @@
     int objc,			/* Number of arguments. */
     Tcl_Obj *const objv[])	/* Argument objects. */
 {
-<<<<<<< HEAD
-    register Tcl_Obj *objPtr;
-    register int result;
-    Tcl_WideInt count = 0;      /* Holds repetition count */
-    Tcl_WideInt maxms;          /* Maximal running time (in milliseconds) */
-    Tcl_WideInt threshold = 1;  /* Current threshold for check time (faster
-                                 * repeat count without time check) */
-    Tcl_WideInt maxIterTm = 1;  /* Max time of some iteration as max threshold
-                                 * additionally avoid divide to zero (never < 1) */
-=======
     static 
     double measureOverhead = 0; /* global measure-overhead */
     double overhead = -1;       /* given measure-overhead */
@@ -4110,27 +4100,11 @@
 				 * repeat count without time check) */
     Tcl_WideInt maxIterTm = 1;  /* Max time of some iteration as max threshold
 				 * additionally avoid divide to zero (never < 1) */
->>>>>>> 07d37247
     register Tcl_WideInt start, middle, stop;
 #ifndef TCL_WIDE_CLICKS
     Tcl_Time now;
 #endif
 
-<<<<<<< HEAD
-    if (objc == 2) {
-	maxms = 1000;
-    } else if (objc == 3) {
-	result = TclGetWideIntFromObj(interp, objv[2], &maxms);
-	if (result != TCL_OK) {
-	    return result;
-	}
-    } else {
-	Tcl_WrongNumArgs(interp, 1, objv, "command ?time?");
-	return TCL_ERROR;
-    }
-
-    objPtr = objv[1];
-=======
     static const char *const options[] = {
 	"-direct",	"-overhead",	"-calibrate",	"--",	NULL
     };
@@ -4276,20 +4250,12 @@
     }
 
     /* get start and stop time */
->>>>>>> 07d37247
 #ifndef TCL_WIDE_CLICKS
     Tcl_GetTime(&now);
     start = now.sec; start *= 1000000; start += now.usec;
 #else
     start = TclpGetWideClicks();
 #endif
-<<<<<<< HEAD
-    stop = start + maxms * 1000;
-    middle = start;
-    while (1) {
-    	count++;
-	result = TclEvalObjEx(interp, objPtr, 0, NULL, 0);
-=======
 
     /* start measurement */
     stop = start + maxms * 1000;
@@ -4307,7 +4273,6 @@
 	    /* eval */
 	    result = TclEvalObjEx(interp, objPtr, 0, NULL, 0);
 	}
->>>>>>> 07d37247
 	if (result != TCL_OK) {
 	    return result;
 	}
@@ -4331,16 +4296,6 @@
 	    maxIterTm = threshold;
 	}
 	/* as relation between remaining time and time since last check */
-<<<<<<< HEAD
-	threshold = ((stop - middle) / maxIterTm) / 2;
-	if (threshold > 5000) {           /* fix for too large threshold */
-	    threshold = 5000;
-	}
-    }
-
-    if (1) {
-	Tcl_Obj *objs[6];
-=======
 	threshold = ((stop - middle) / maxIterTm) / 4;
 	if (threshold > 100000) {           /* fix for too large threshold */
 	    threshold = 100000;
@@ -4349,13 +4304,10 @@
 
     {
 	Tcl_Obj *objarr[8], **objs = objarr;
->>>>>>> 07d37247
 	Tcl_WideInt val;
 	const char *fmt;
 
 	middle -= start;                     /* execution time in microsecs */
-<<<<<<< HEAD
-=======
 
 	/* if not calibrate */
 	if (!calibrate) {
@@ -4378,7 +4330,6 @@
 	    objs += 2;
 	}
 
->>>>>>> 07d37247
 	val = middle / count;                /* microsecs per iteration */
 	if (val >= 1000000) {
 	    objs[0] = Tcl_NewWideIntObj(val);
@@ -4387,11 +4338,7 @@
 	    if (val < 100)   { fmt = "%.4f"; } else
 	    if (val < 1000)  { fmt = "%.3f"; } else
 	    if (val < 10000) { fmt = "%.2f"; } else
-<<<<<<< HEAD
-	                     { fmt = "%.1f"; };
-=======
 			     { fmt = "%.1f"; };
->>>>>>> 07d37247
 	    objs[0] = Tcl_ObjPrintf(fmt, ((double)middle)/count);
 	}
 
@@ -4399,20 +4346,12 @@
 	
 	/* calculate speed as rate (count) per sec */
 	if (!middle) middle++; /* +1 ms, just to avoid divide by zero */
-<<<<<<< HEAD
-	if (count < (0X7FFFFFFFFFFFFFFFL / 1000000)) {
-=======
 	if (count < (0x7FFFFFFFFFFFFFFFL / 1000000)) {
->>>>>>> 07d37247
 	    val = (count * 1000000) / middle;
 	    if (val < 100000) {
 		if (val < 100)  { fmt = "%.3f"; } else
 		if (val < 1000) { fmt = "%.2f"; } else
-<<<<<<< HEAD
-		                { fmt = "%.1f"; };
-=======
 				{ fmt = "%.1f"; };
->>>>>>> 07d37247
 		objs[4] = Tcl_ObjPrintf(fmt, ((double)(count * 1000000)) / middle);
 	    } else {
 		objs[4] = Tcl_NewWideIntObj(val);
@@ -4429,16 +4368,10 @@
 	TclNewLiteralStringObj(objs[1], "\xC2\xB5s/#,"); /* mics/# */
 	TclNewLiteralStringObj(objs[3], "#,");
 	TclNewLiteralStringObj(objs[5], "#/sec");
-<<<<<<< HEAD
-	Tcl_SetObjResult(interp, Tcl_NewListObj(6, objs));
-    }
-    return TCL_OK;
-=======
 	Tcl_SetObjResult(interp, Tcl_NewListObj((!calibrate) ? 6 : 8, objarr));
     }
 
     return result;
->>>>>>> 07d37247
 }
  
