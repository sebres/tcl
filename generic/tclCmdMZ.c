--- conflicted
+++ resolved
@@ -1458,15 +1458,9 @@
 	} else {
 	    char buf[TCL_UTF_MAX] = "";
 
-<<<<<<< HEAD
 	    end = Tcl_UniCharToUtf(ch, buf);
-	    if (!end) {
-		end = Tcl_UniCharToUtf(-1, buf);
-=======
-	    length = Tcl_UniCharToUtf(ch, buf);
-	    if ((ch >= 0xD800) && (length < 3)) {
-		length += Tcl_UniCharToUtf(-1, buf + length);
->>>>>>> 1ecb1b68
+	    if ((ch >= 0xD800) && (end < 3)) {
+		end += Tcl_UniCharToUtf(-1, buf + end);
 	    }
 	    Tcl_SetObjResult(interp, Tcl_NewStringObj(buf, end));
 	}
