--- conflicted
+++ resolved
@@ -1260,13 +1260,8 @@
 	Tcl_ListObjAppendElement(NULL, listPtr, objPtr);
     } else {
 	const char *element, *p, *splitEnd;
-<<<<<<< HEAD
 	size_t splitLen;
-	Tcl_UniChar splitChar = 0;
-=======
-	int splitLen;
 	int splitChar;
->>>>>>> 2c200c57
 
 	/*
 	 * Normal case: split on any of a given set of characters. Discard
@@ -2548,13 +2543,8 @@
     cur = 0;
     if (index + 1 > 1) {
 	p = Tcl_UtfAtIndex(string, index);
-<<<<<<< HEAD
 	for (cur = index; cur != TCL_INDEX_NONE; cur--) {
-	    TclUtfToUniChar(p, &ch);
-=======
-	for (cur = index; cur >= 0; cur--) {
 	    TclUtfToUCS4(p, &ch);
->>>>>>> 2c200c57
 	    if (!Tcl_UniCharIsWordChar(ch)) {
 		break;
 	    }
