--- conflicted
+++ resolved
@@ -2663,13 +2663,8 @@
      */
 
     const char *string2;
-<<<<<<< HEAD
-    int match, nocase = 0, reqlength = -1;
-    Tcl_Size i, length;
-=======
-    int i, match, nocase = 0;
-    Tcl_Size length, reqlength = -1;
->>>>>>> e7fb0516
+    int match, nocase = 0;
+    Tcl_Size i, length, reqlength = -1;
 
     if (objc < 3 || objc > 6) {
     str_cmp_args:
