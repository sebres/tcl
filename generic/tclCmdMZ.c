/*
 * tclCmdMZ.c --
 *
 *	This file contains the top-level command routines for most of the Tcl
 *	built-in commands whose names begin with the letters M to Z. It
 *	contains only commands in the generic core (i.e. those that don't
 *	depend much upon UNIX facilities).
 *
 * Copyright (c) 1987-1993 The Regents of the University of California.
 * Copyright (c) 1994-1997 Sun Microsystems, Inc.
 * Copyright (c) 1998-2000 Scriptics Corporation.
 * Copyright (c) 2002 ActiveState Corporation.
 * Copyright (c) 2003-2009 Donal K. Fellows.
 *
 * See the file "license.terms" for information on usage and redistribution of
 * this file, and for a DISCLAIMER OF ALL WARRANTIES.
 */

#include "tclInt.h"
#include "tclCompile.h"
#include "tclRegexp.h"
#include "tclStringTrim.h"

static inline Tcl_Obj *	During(Tcl_Interp *interp, int resultCode,
			    Tcl_Obj *oldOptions, Tcl_Obj *errorInfo);
static Tcl_NRPostProc	SwitchPostProc;
static Tcl_NRPostProc	TryPostBody;
static Tcl_NRPostProc	TryPostFinal;
static Tcl_NRPostProc	TryPostHandler;
static int		UniCharIsAscii(int character);
static int		UniCharIsHexDigit(int character);

/*
 * Default set of characters to trim in [string trim] and friends. This is a
 * UTF-8 literal string containing all Unicode space characters [TIP #413]
 */

const char tclDefaultTrimSet[] =
	"\x09\x0a\x0b\x0c\x0d " /* ASCII */
	"\xc0\x80" /*     nul (U+0000) */
	"\xc2\x85" /*     next line (U+0085) */
	"\xc2\xa0" /*     non-breaking space (U+00a0) */
	"\xe1\x9a\x80" /* ogham space mark (U+1680) */
	"\xe1\xa0\x8e" /* mongolian vowel separator (U+180e) */
	"\xe2\x80\x80" /* en quad (U+2000) */
	"\xe2\x80\x81" /* em quad (U+2001) */
	"\xe2\x80\x82" /* en space (U+2002) */
	"\xe2\x80\x83" /* em space (U+2003) */
	"\xe2\x80\x84" /* three-per-em space (U+2004) */
	"\xe2\x80\x85" /* four-per-em space (U+2005) */
	"\xe2\x80\x86" /* six-per-em space (U+2006) */
	"\xe2\x80\x87" /* figure space (U+2007) */
	"\xe2\x80\x88" /* punctuation space (U+2008) */
	"\xe2\x80\x89" /* thin space (U+2009) */
	"\xe2\x80\x8a" /* hair space (U+200a) */
	"\xe2\x80\x8b" /* zero width space (U+200b) */
	"\xe2\x80\xa8" /* line separator (U+2028) */
	"\xe2\x80\xa9" /* paragraph separator (U+2029) */
	"\xe2\x80\xaf" /* narrow no-break space (U+202f) */
	"\xe2\x81\x9f" /* medium mathematical space (U+205f) */
	"\xe2\x81\xa0" /* word joiner (U+2060) */
	"\xe3\x80\x80" /* ideographic space (U+3000) */
	"\xef\xbb\xbf" /* zero width no-break space (U+feff) */
;

/*
 *----------------------------------------------------------------------
 *
 * Tcl_PwdObjCmd --
 *
 *	This procedure is invoked to process the "pwd" Tcl command. See the
 *	user documentation for details on what it does.
 *
 * Results:
 *	A standard Tcl result.
 *
 * Side effects:
 *	See the user documentation.
 *
 *----------------------------------------------------------------------
 */

int
Tcl_PwdObjCmd(
    TCL_UNUSED(ClientData),
    Tcl_Interp *interp,		/* Current interpreter. */
    int objc,			/* Number of arguments. */
    Tcl_Obj *const objv[])	/* Argument objects. */
{
    Tcl_Obj *retVal;

    if (objc != 1) {
	Tcl_WrongNumArgs(interp, 1, objv, NULL);
	return TCL_ERROR;
    }

    retVal = Tcl_FSGetCwd(interp);
    if (retVal == NULL) {
	return TCL_ERROR;
    }
    Tcl_SetObjResult(interp, retVal);
    Tcl_DecrRefCount(retVal);
    return TCL_OK;
}

/*
 *----------------------------------------------------------------------
 *
 * Tcl_RegexpObjCmd --
 *
 *	This procedure is invoked to process the "regexp" Tcl command. See
 *	the user documentation for details on what it does.
 *
 * Results:
 *	A standard Tcl result.
 *
 * Side effects:
 *	See the user documentation.
 *
 *----------------------------------------------------------------------
 */

int
Tcl_RegexpObjCmd(
    TCL_UNUSED(ClientData),
    Tcl_Interp *interp,		/* Current interpreter. */
    int objc,			/* Number of arguments. */
    Tcl_Obj *const objv[])	/* Argument objects. */
{
    int i, indices, match, about, offset, all, doinline, numMatchesSaved;
    int cflags, eflags, stringLength, matchLength;
    Tcl_RegExp regExpr;
    Tcl_Obj *objPtr, *startIndex = NULL, *resultPtr = NULL;
    Tcl_RegExpInfo info;
    static const char *const options[] = {
	"-all",		"-about",	"-indices",	"-inline",
	"-expanded",	"-line",	"-linestop",	"-lineanchor",
	"-nocase",	"-start",	"--",		NULL
    };
    enum options {
	REGEXP_ALL,	REGEXP_ABOUT,	REGEXP_INDICES,	REGEXP_INLINE,
	REGEXP_EXPANDED,REGEXP_LINE,	REGEXP_LINESTOP,REGEXP_LINEANCHOR,
	REGEXP_NOCASE,	REGEXP_START,	REGEXP_LAST
    };

    indices = 0;
    about = 0;
    cflags = TCL_REG_ADVANCED;
    offset = 0;
    all = 0;
    doinline = 0;

    for (i = 1; i < objc; i++) {
	const char *name;
	int index;

	name = TclGetString(objv[i]);
	if (name[0] != '-') {
	    break;
	}
	if (Tcl_GetIndexFromObj(interp, objv[i], options, "option", TCL_EXACT,
		&index) != TCL_OK) {
	    goto optionError;
	}
	switch ((enum options) index) {
	case REGEXP_ALL:
	    all = 1;
	    break;
	case REGEXP_INDICES:
	    indices = 1;
	    break;
	case REGEXP_INLINE:
	    doinline = 1;
	    break;
	case REGEXP_NOCASE:
	    cflags |= TCL_REG_NOCASE;
	    break;
	case REGEXP_ABOUT:
	    about = 1;
	    break;
	case REGEXP_EXPANDED:
	    cflags |= TCL_REG_EXPANDED;
	    break;
	case REGEXP_LINE:
	    cflags |= TCL_REG_NEWLINE;
	    break;
	case REGEXP_LINESTOP:
	    cflags |= TCL_REG_NLSTOP;
	    break;
	case REGEXP_LINEANCHOR:
	    cflags |= TCL_REG_NLANCH;
	    break;
	case REGEXP_START: {
	    int temp;
	    if (++i >= objc) {
		goto endOfForLoop;
	    }
	    if (TclGetIntForIndexM(interp, objv[i], 0, &temp) != TCL_OK) {
		goto optionError;
	    }
	    if (startIndex) {
		Tcl_DecrRefCount(startIndex);
	    }
	    startIndex = objv[i];
	    Tcl_IncrRefCount(startIndex);
	    break;
	}
	case REGEXP_LAST:
	    i++;
	    goto endOfForLoop;
	}
    }

  endOfForLoop:
    if ((objc - i) < (2 - about)) {
	Tcl_WrongNumArgs(interp, 1, objv,
		"?-option ...? exp string ?matchVar? ?subMatchVar ...?");
	goto optionError;
    }
    objc -= i;
    objv += i;

    /*
     * Check if the user requested -inline, but specified match variables; a
     * no-no.
     */

    if (doinline && ((objc - 2) != 0)) {
	Tcl_SetObjResult(interp, Tcl_NewStringObj(
		"regexp match variables not allowed when using -inline", -1));
	Tcl_SetErrorCode(interp, "TCL", "OPERATION", "REGEXP",
		"MIX_VAR_INLINE", NULL);
	goto optionError;
    }

    /*
     * Handle the odd about case separately.
     */

    if (about) {
	regExpr = Tcl_GetRegExpFromObj(interp, objv[0], cflags);
	if ((regExpr == NULL) || (TclRegAbout(interp, regExpr) < 0)) {
	optionError:
	    if (startIndex) {
		Tcl_DecrRefCount(startIndex);
	    }
	    return TCL_ERROR;
	}
	return TCL_OK;
    }

    /*
     * Get the length of the string that we are matching against so we can do
     * the termination test for -all matches. Do this before getting the
     * regexp to avoid shimmering problems.
     */

    objPtr = objv[1];
    stringLength = Tcl_GetCharLength(objPtr);

    if (startIndex) {
	TclGetIntForIndexM(interp, startIndex, stringLength, &offset);
	Tcl_DecrRefCount(startIndex);
	if (offset < 0) {
	    offset = 0;
	}
    }

    regExpr = Tcl_GetRegExpFromObj(interp, objv[0], cflags);
    if (regExpr == NULL) {
	return TCL_ERROR;
    }

    objc -= 2;
    objv += 2;

    if (doinline) {
	/*
	 * Save all the subexpressions, as we will return them as a list
	 */

	numMatchesSaved = -1;
    } else {
	/*
	 * Save only enough subexpressions for matches we want to keep, expect
	 * in the case of -all, where we need to keep at least one to know
	 * where to move the offset.
	 */

	numMatchesSaved = (objc == 0) ? all : objc;
    }

    /*
     * The following loop is to handle multiple matches within the same source
     * string; each iteration handles one match. If "-all" hasn't been
     * specified then the loop body only gets executed once. We terminate the
     * loop when the starting offset is past the end of the string.
     */

    while (1) {
	/*
	 * Pass either 0 or TCL_REG_NOTBOL in the eflags. Passing
	 * TCL_REG_NOTBOL indicates that the character at offset should not be
	 * considered the start of the line. If for example the pattern {^} is
	 * passed and -start is positive, then the pattern will not match the
	 * start of the string unless the previous character is a newline.
	 */

	if (offset == 0) {
	    eflags = 0;
	} else if (offset > stringLength) {
	    eflags = TCL_REG_NOTBOL;
	} else if (Tcl_GetUniChar(objPtr, offset-1) == '\n') {
	    eflags = 0;
	} else {
	    eflags = TCL_REG_NOTBOL;
	}

	match = Tcl_RegExpExecObj(interp, regExpr, objPtr, offset,
		numMatchesSaved, eflags);
	if (match < 0) {
	    return TCL_ERROR;
	}

	if (match == 0) {
	    /*
	     * We want to set the value of the interpreter result only when
	     * this is the first time through the loop.
	     */

	    if (all <= 1) {
		/*
		 * If inlining, the interpreter's object result remains an
		 * empty list, otherwise set it to an integer object w/ value
		 * 0.
		 */

		if (!doinline) {
		    Tcl_SetObjResult(interp, Tcl_NewWideIntObj(0));
		}
		return TCL_OK;
	    }
	    break;
	}

	/*
	 * If additional variable names have been specified, return index
	 * information in those variables.
	 */

	Tcl_RegExpGetInfo(regExpr, &info);
	if (doinline) {
	    /*
	     * It's the number of substitutions, plus one for the matchVar at
	     * index 0
	     */

	    objc = info.nsubs + 1;
	    if (all <= 1) {
		resultPtr = Tcl_NewObj();
	    }
	}
	for (i = 0; i < objc; i++) {
	    Tcl_Obj *newPtr;

	    if (indices) {
		int start, end;
		Tcl_Obj *objs[2];

		/*
		 * Only adjust the match area if there was a match for that
		 * area. (Scriptics Bug 4391/SF Bug #219232)
		 */

		if (i <= info.nsubs && info.matches[i].start >= 0) {
		    start = offset + info.matches[i].start;
		    end = offset + info.matches[i].end;

		    /*
		     * Adjust index so it refers to the last character in the
		     * match instead of the first character after the match.
		     */

		    if (end >= offset) {
			end--;
		    }
		} else {
		    start = -1;
		    end = -1;
		}

		objs[0] = Tcl_NewWideIntObj(start);
		objs[1] = Tcl_NewWideIntObj(end);

		newPtr = Tcl_NewListObj(2, objs);
	    } else {
		if (i <= info.nsubs) {
		    newPtr = Tcl_GetRange(objPtr,
			    offset + info.matches[i].start,
			    offset + info.matches[i].end - 1);
		} else {
		    newPtr = Tcl_NewObj();
		}
	    }
	    if (doinline) {
		if (Tcl_ListObjAppendElement(interp, resultPtr, newPtr)
			!= TCL_OK) {
		    Tcl_DecrRefCount(newPtr);
		    Tcl_DecrRefCount(resultPtr);
		    return TCL_ERROR;
		}
	    } else {
		if (Tcl_ObjSetVar2(interp, objv[i], NULL, newPtr,
			TCL_LEAVE_ERR_MSG) == NULL) {
		    return TCL_ERROR;
		}
	    }
	}

	if (all == 0) {
	    break;
	}

	/*
	 * Adjust the offset to the character just after the last one in the
	 * matchVar and increment all to count how many times we are making a
	 * match. We always increment the offset by at least one to prevent
	 * endless looping (as in the case: regexp -all {a*} a). Otherwise,
	 * when we match the NULL string at the end of the input string, we
	 * will loop indefinately (because the length of the match is 0, so
	 * offset never changes).
	 */

	matchLength = (info.matches[0].end - info.matches[0].start);

	offset += info.matches[0].end;

	/*
	 * A match of length zero could happen for {^} {$} or {.*} and in
	 * these cases we always want to bump the index up one.
	 */

	if (matchLength == 0) {
	    offset++;
	}
	all++;
	if (offset >= stringLength) {
	    break;
	}
    }

    /*
     * Set the interpreter's object result to an integer object with value 1
     * if -all wasn't specified, otherwise it's all-1 (the number of times
     * through the while - 1).
     */

    if (doinline) {
	Tcl_SetObjResult(interp, resultPtr);
    } else {
	Tcl_SetObjResult(interp, Tcl_NewWideIntObj(all ? all-1 : 1));
    }
    return TCL_OK;
}

/*
 *----------------------------------------------------------------------
 *
 * Tcl_RegsubObjCmd --
 *
 *	This procedure is invoked to process the "regsub" Tcl command. See the
 *	user documentation for details on what it does.
 *
 * Results:
 *	A standard Tcl result.
 *
 * Side effects:
 *	See the user documentation.
 *
 *----------------------------------------------------------------------
 */

int
Tcl_RegsubObjCmd(
    TCL_UNUSED(ClientData),
    Tcl_Interp *interp,		/* Current interpreter. */
    int objc,			/* Number of arguments. */
    Tcl_Obj *const objv[])	/* Argument objects. */
{
    int idx, result, cflags, all, wlen, wsublen, numMatches, offset;
    int start, end, subStart, subEnd, match, command, numParts;
    Tcl_RegExp regExpr;
    Tcl_RegExpInfo info;
    Tcl_Obj *resultPtr, *subPtr, *objPtr, *startIndex = NULL;
    Tcl_UniChar ch, *wsrc, *wfirstChar, *wstring, *wsubspec = 0, *wend;

    static const char *const options[] = {
	"-all",		"-command",	"-expanded",	"-line",
	"-linestop",	"-lineanchor",	"-nocase",	"-start",
	"--",		NULL
    };
    enum options {
	REGSUB_ALL,	 REGSUB_COMMAND,    REGSUB_EXPANDED, REGSUB_LINE,
	REGSUB_LINESTOP, REGSUB_LINEANCHOR, REGSUB_NOCASE,   REGSUB_START,
	REGSUB_LAST
    };

    cflags = TCL_REG_ADVANCED;
    all = 0;
    offset = 0;
    command = 0;
    resultPtr = NULL;

    for (idx = 1; idx < objc; idx++) {
	const char *name;
	int index;

	name = TclGetString(objv[idx]);
	if (name[0] != '-') {
	    break;
	}
	if (Tcl_GetIndexFromObj(interp, objv[idx], options, "option",
		TCL_EXACT, &index) != TCL_OK) {
	    goto optionError;
	}
	switch ((enum options) index) {
	case REGSUB_ALL:
	    all = 1;
	    break;
	case REGSUB_NOCASE:
	    cflags |= TCL_REG_NOCASE;
	    break;
	case REGSUB_COMMAND:
	    command = 1;
	    break;
	case REGSUB_EXPANDED:
	    cflags |= TCL_REG_EXPANDED;
	    break;
	case REGSUB_LINE:
	    cflags |= TCL_REG_NEWLINE;
	    break;
	case REGSUB_LINESTOP:
	    cflags |= TCL_REG_NLSTOP;
	    break;
	case REGSUB_LINEANCHOR:
	    cflags |= TCL_REG_NLANCH;
	    break;
	case REGSUB_START: {
	    int temp;
	    if (++idx >= objc) {
		goto endOfForLoop;
	    }
	    if (TclGetIntForIndexM(interp, objv[idx], 0, &temp) != TCL_OK) {
		goto optionError;
	    }
	    if (startIndex) {
		Tcl_DecrRefCount(startIndex);
	    }
	    startIndex = objv[idx];
	    Tcl_IncrRefCount(startIndex);
	    break;
	}
	case REGSUB_LAST:
	    idx++;
	    goto endOfForLoop;
	}
    }

  endOfForLoop:
    if (objc-idx < 3 || objc-idx > 4) {
	Tcl_WrongNumArgs(interp, 1, objv,
		"?-option ...? exp string subSpec ?varName?");
    optionError:
	if (startIndex) {
	    Tcl_DecrRefCount(startIndex);
	}
	return TCL_ERROR;
    }

    objc -= idx;
    objv += idx;

    if (startIndex) {
	int stringLength = Tcl_GetCharLength(objv[1]);

	TclGetIntForIndexM(interp, startIndex, stringLength, &offset);
	Tcl_DecrRefCount(startIndex);
	if (offset < 0) {
	    offset = 0;
	}
    }

    if (all && (offset == 0) && (command == 0)
	    && (strpbrk(TclGetString(objv[2]), "&\\") == NULL)
	    && (strpbrk(TclGetString(objv[0]), "*+?{}()[].\\|^$") == NULL)) {
	/*
	 * This is a simple one pair string map situation. We make use of a
	 * slightly modified version of the one pair STR_MAP code.
	 */

	int slen, nocase, wsrclc;
	int (*strCmpFn)(const Tcl_UniChar*,const Tcl_UniChar*,unsigned long);
	Tcl_UniChar *p;

	numMatches = 0;
	nocase = (cflags & TCL_REG_NOCASE);
	strCmpFn = nocase ? Tcl_UniCharNcasecmp : Tcl_UniCharNcmp;

	wsrc = Tcl_GetUnicodeFromObj(objv[0], &slen);
	wstring = Tcl_GetUnicodeFromObj(objv[1], &wlen);
	wsubspec = Tcl_GetUnicodeFromObj(objv[2], &wsublen);
	wend = wstring + wlen - (slen ? slen - 1 : 0);
	result = TCL_OK;

	if (slen == 0) {
	    /*
	     * regsub behavior for "" matches between each character. 'string
	     * map' skips the "" case.
	     */

	    if (wstring < wend) {
		resultPtr = Tcl_NewUnicodeObj(wstring, 0);
		Tcl_IncrRefCount(resultPtr);
		for (; wstring < wend; wstring++) {
		    Tcl_AppendUnicodeToObj(resultPtr, wsubspec, wsublen);
		    Tcl_AppendUnicodeToObj(resultPtr, wstring, 1);
		    numMatches++;
		}
		wlen = 0;
	    }
	} else {
	    wsrclc = Tcl_UniCharToLower(*wsrc);
	    for (p = wfirstChar = wstring; wstring < wend; wstring++) {
		if ((*wstring == *wsrc ||
			(nocase && Tcl_UniCharToLower(*wstring)==wsrclc)) &&
			(slen==1 || (strCmpFn(wstring, wsrc,
				(unsigned long) slen) == 0))) {
		    if (numMatches == 0) {
			resultPtr = Tcl_NewUnicodeObj(wstring, 0);
			Tcl_IncrRefCount(resultPtr);
		    }
		    if (p != wstring) {
			Tcl_AppendUnicodeToObj(resultPtr, p, wstring - p);
			p = wstring + slen;
		    } else {
			p += slen;
		    }
		    wstring = p - 1;

		    Tcl_AppendUnicodeToObj(resultPtr, wsubspec, wsublen);
		    numMatches++;
		}
	    }
	    if (numMatches) {
		wlen    = wfirstChar + wlen - p;
		wstring = p;
	    }
	}
	objPtr = NULL;
	subPtr = NULL;
	goto regsubDone;
    }

    regExpr = Tcl_GetRegExpFromObj(interp, objv[0], cflags);
    if (regExpr == NULL) {
	return TCL_ERROR;
    }

    if (command) {
	/*
	 * In command-prefix mode, we require that the third non-option
	 * argument be a list, so we enforce that here. Afterwards, we fetch
	 * the RE compilation again in case objv[0] and objv[2] are the same
	 * object. (If they aren't, that's cheap to do.)
	 */

	if (Tcl_ListObjLength(interp, objv[2], &numParts) != TCL_OK) {
	    return TCL_ERROR;
	}
	if (numParts < 1) {
	    Tcl_SetObjResult(interp, Tcl_NewStringObj(
		    "command prefix must be a list of at least one element",
		    -1));
	    Tcl_SetErrorCode(interp, "TCL", "OPERATION", "REGSUB",
		    "CMDEMPTY", NULL);
	    return TCL_ERROR;
	}
	regExpr = Tcl_GetRegExpFromObj(interp, objv[0], cflags);
    }

    /*
     * Make sure to avoid problems where the objects are shared. This can
     * cause RegExpObj <> UnicodeObj shimmering that causes data corruption.
     * [Bug #461322]
     */

    if (objv[1] == objv[0]) {
	objPtr = Tcl_DuplicateObj(objv[1]);
    } else {
	objPtr = objv[1];
    }
    wstring = Tcl_GetUnicodeFromObj(objPtr, &wlen);
    if (objv[2] == objv[0]) {
	subPtr = Tcl_DuplicateObj(objv[2]);
    } else {
	subPtr = objv[2];
    }
    if (!command) {
	wsubspec = Tcl_GetUnicodeFromObj(subPtr, &wsublen);
    }

    result = TCL_OK;

    /*
     * The following loop is to handle multiple matches within the same source
     * string; each iteration handles one match and its corresponding
     * substitution. If "-all" hasn't been specified then the loop body only
     * gets executed once. We must use 'offset <= wlen' in particular for the
     * case where the regexp pattern can match the empty string - this is
     * useful when doing, say, 'regsub -- ^ $str ...' when $str might be
     * empty.
     */

    numMatches = 0;
    for ( ; offset <= wlen; ) {

	/*
	 * The flags argument is set if string is part of a larger string, so
	 * that "^" won't match.
	 */

	match = Tcl_RegExpExecObj(interp, regExpr, objPtr, offset,
		10 /* matches */, ((offset > 0 &&
		(wstring[offset-1] != (Tcl_UniChar)'\n'))
		? TCL_REG_NOTBOL : 0));

	if (match < 0) {
	    result = TCL_ERROR;
	    goto done;
	}
	if (match == 0) {
	    break;
	}
	if (numMatches == 0) {
	    resultPtr = Tcl_NewUnicodeObj(wstring, 0);
	    Tcl_IncrRefCount(resultPtr);
	    if (offset > 0) {
		/*
		 * Copy the initial portion of the string in if an offset was
		 * specified.
		 */

		Tcl_AppendUnicodeToObj(resultPtr, wstring, offset);
	    }
	}
	numMatches++;

	/*
	 * Copy the portion of the source string before the match to the
	 * result variable.
	 */

	Tcl_RegExpGetInfo(regExpr, &info);
	start = info.matches[0].start;
	end = info.matches[0].end;
	Tcl_AppendUnicodeToObj(resultPtr, wstring + offset, start);

	/*
	 * In command-prefix mode, the substitutions are added as quoted
	 * arguments to the subSpec to form a command, that is then executed
	 * and the result used as the string to substitute in. Actually,
	 * everything is passed through Tcl_EvalObjv, as that's much faster.
	 */

	if (command) {
	    Tcl_Obj **args = NULL, **parts;
	    int numArgs;

	    Tcl_ListObjGetElements(interp, subPtr, &numParts, &parts);
	    numArgs = numParts + info.nsubs + 1;
	    args = (Tcl_Obj **)ckalloc(sizeof(Tcl_Obj*) * numArgs);
	    memcpy(args, parts, sizeof(Tcl_Obj*) * numParts);

	    for (idx = 0 ; idx <= info.nsubs ; idx++) {
		subStart = info.matches[idx].start;
		subEnd = info.matches[idx].end;
		if ((subStart >= 0) && (subEnd >= 0)) {
		    args[idx + numParts] = Tcl_NewUnicodeObj(
			    wstring + offset + subStart, subEnd - subStart);
		} else {
		    args[idx + numParts] = Tcl_NewObj();
		}
		Tcl_IncrRefCount(args[idx + numParts]);
	    }

	    /*
	     * At this point, we're locally holding the references to the
	     * argument words we added for this time round the loop, and the
	     * subPtr is holding the references to the words that the user
	     * supplied directly. None are zero-refcount, which is important
	     * because Tcl_EvalObjv is "hairy monster" in terms of refcount
	     * handling, being able to optionally add references to any of its
	     * argument words. We'll drop the local refs immediately
	     * afterwards; subPtr is handled in the main exit stanza.
	     */

	    result = Tcl_EvalObjv(interp, numArgs, args, 0);
	    for (idx = 0 ; idx <= info.nsubs ; idx++) {
		TclDecrRefCount(args[idx + numParts]);
	    }
	    ckfree(args);
	    if (result != TCL_OK) {
		if (result == TCL_ERROR) {
		    Tcl_AppendObjToErrorInfo(interp, Tcl_ObjPrintf(
			    "\n    (%s substitution computation script)",
			    options[REGSUB_COMMAND]));
		}
		goto done;
	    }

	    Tcl_AppendObjToObj(resultPtr, Tcl_GetObjResult(interp));
	    Tcl_ResetResult(interp);

	    /*
	     * Refetch the unicode, in case the representation was smashed by
	     * the user code.
	     */

	    wstring = Tcl_GetUnicodeFromObj(objPtr, &wlen);

	    offset += end;
	    if (end == 0 || start == end) {
		/*
		 * Always consume at least one character of the input string
		 * in order to prevent infinite loops, even when we
		 * technically matched the empty string; we must not match
		 * again at the same spot.
		 */

		if (offset < wlen) {
		    Tcl_AppendUnicodeToObj(resultPtr, wstring + offset, 1);
		}
		offset++;
	    }
	    if (all) {
		continue;
	    } else {
		break;
	    }
	}

	/*
	 * Append the subSpec argument to the variable, making appropriate
	 * substitutions. This code is a bit hairy because of the backslash
	 * conventions and because the code saves up ranges of characters in
	 * subSpec to reduce the number of calls to Tcl_SetVar.
	 */

	wsrc = wfirstChar = wsubspec;
	wend = wsubspec + wsublen;
	for (ch = *wsrc; wsrc != wend; wsrc++, ch = *wsrc) {
	    if (ch == '&') {
		idx = 0;
	    } else if (ch == '\\') {
		ch = wsrc[1];
		if ((ch >= '0') && (ch <= '9')) {
		    idx = ch - '0';
		} else if ((ch == '\\') || (ch == '&')) {
		    *wsrc = ch;
		    Tcl_AppendUnicodeToObj(resultPtr, wfirstChar,
			    wsrc - wfirstChar + 1);
		    *wsrc = '\\';
		    wfirstChar = wsrc + 2;
		    wsrc++;
		    continue;
		} else {
		    continue;
		}
	    } else {
		continue;
	    }

	    if (wfirstChar != wsrc) {
		Tcl_AppendUnicodeToObj(resultPtr, wfirstChar,
			wsrc - wfirstChar);
	    }

	    if (idx <= info.nsubs) {
		subStart = info.matches[idx].start;
		subEnd = info.matches[idx].end;
		if ((subStart >= 0) && (subEnd >= 0)) {
		    Tcl_AppendUnicodeToObj(resultPtr,
			    wstring + offset + subStart, subEnd - subStart);
		}
	    }

	    if (*wsrc == '\\') {
		wsrc++;
	    }
	    wfirstChar = wsrc + 1;
	}

	if (wfirstChar != wsrc) {
	    Tcl_AppendUnicodeToObj(resultPtr, wfirstChar, wsrc - wfirstChar);
	}

	if (end == 0) {
	    /*
	     * Always consume at least one character of the input string in
	     * order to prevent infinite loops.
	     */

	    if (offset < wlen) {
		Tcl_AppendUnicodeToObj(resultPtr, wstring + offset, 1);
	    }
	    offset++;
	} else {
	    offset += end;
	    if (start == end) {
		/*
		 * We matched an empty string, which means we must go forward
		 * one more step so we don't match again at the same spot.
		 */

		if (offset < wlen) {
		    Tcl_AppendUnicodeToObj(resultPtr, wstring + offset, 1);
		}
		offset++;
	    }
	}
	if (!all) {
	    break;
	}
    }

    /*
     * Copy the portion of the source string after the last match to the
     * result variable.
     */

  regsubDone:
    if (numMatches == 0) {
	/*
	 * On zero matches, just ignore the offset, since it shouldn't matter
	 * to us in this case, and the user may have skewed it.
	 */

	resultPtr = objv[1];
	Tcl_IncrRefCount(resultPtr);
    } else if (offset < wlen) {
	Tcl_AppendUnicodeToObj(resultPtr, wstring + offset, wlen - offset);
    }
    if (objc == 4) {
	if (Tcl_ObjSetVar2(interp, objv[3], NULL, resultPtr,
		TCL_LEAVE_ERR_MSG) == NULL) {
	    result = TCL_ERROR;
	} else {
	    /*
	     * Set the interpreter's object result to an integer object
	     * holding the number of matches.
	     */

	    Tcl_SetObjResult(interp, Tcl_NewWideIntObj(numMatches));
	}
    } else {
	/*
	 * No varname supplied, so just return the modified string.
	 */

	Tcl_SetObjResult(interp, resultPtr);
    }

  done:
    if (objPtr && (objv[1] == objv[0])) {
	Tcl_DecrRefCount(objPtr);
    }
    if (subPtr && (objv[2] == objv[0])) {
	Tcl_DecrRefCount(subPtr);
    }
    if (resultPtr) {
	Tcl_DecrRefCount(resultPtr);
    }
    return result;
}

/*
 *----------------------------------------------------------------------
 *
 * Tcl_RenameObjCmd --
 *
 *	This procedure is invoked to process the "rename" Tcl command. See the
 *	user documentation for details on what it does.
 *
 * Results:
 *	A standard Tcl object result.
 *
 * Side effects:
 *	See the user documentation.
 *
 *----------------------------------------------------------------------
 */

int
Tcl_RenameObjCmd(
    TCL_UNUSED(ClientData),
    Tcl_Interp *interp,		/* Current interpreter. */
    int objc,			/* Number of arguments. */
    Tcl_Obj *const objv[])	/* Argument objects. */
{
    const char *oldName, *newName;

    if (objc != 3) {
	Tcl_WrongNumArgs(interp, 1, objv, "oldName newName");
	return TCL_ERROR;
    }

    oldName = TclGetString(objv[1]);
    newName = TclGetString(objv[2]);
    return TclRenameCommand(interp, oldName, newName);
}

/*
 *----------------------------------------------------------------------
 *
 * Tcl_ReturnObjCmd --
 *
 *	This object-based procedure is invoked to process the "return" Tcl
 *	command. See the user documentation for details on what it does.
 *
 * Results:
 *	A standard Tcl object result.
 *
 * Side effects:
 *	See the user documentation.
 *
 *----------------------------------------------------------------------
 */

int
Tcl_ReturnObjCmd(
    TCL_UNUSED(ClientData),
    Tcl_Interp *interp,		/* Current interpreter. */
    int objc,			/* Number of arguments. */
    Tcl_Obj *const objv[])	/* Argument objects. */
{
    int code, level;
    Tcl_Obj *returnOpts;

    /*
     * General syntax: [return ?-option value ...? ?result?]
     * An even number of words means an explicit result argument is present.
     */

    int explicitResult = (0 == (objc % 2));
    int numOptionWords = objc - 1 - explicitResult;

    if (TCL_ERROR == TclMergeReturnOptions(interp, numOptionWords, objv+1,
	    &returnOpts, &code, &level)) {
	return TCL_ERROR;
    }

    code = TclProcessReturn(interp, code, level, returnOpts);
    if (explicitResult) {
	Tcl_SetObjResult(interp, objv[objc-1]);
    }
    return code;
}

/*
 *----------------------------------------------------------------------
 *
 * Tcl_SourceObjCmd --
 *
 *	This procedure is invoked to process the "source" Tcl command. See the
 *	user documentation for details on what it does.
 *
 * Results:
 *	A standard Tcl object result.
 *
 * Side effects:
 *	See the user documentation.
 *
 *----------------------------------------------------------------------
 */

int
Tcl_SourceObjCmd(
    ClientData clientData,
    Tcl_Interp *interp,		/* Current interpreter. */
    int objc,			/* Number of arguments. */
    Tcl_Obj *const objv[])	/* Argument objects. */
{
    return Tcl_NRCallObjProc(interp, TclNRSourceObjCmd, clientData, objc, objv);
}

int
TclNRSourceObjCmd(
    TCL_UNUSED(ClientData),
    Tcl_Interp *interp,		/* Current interpreter. */
    int objc,			/* Number of arguments. */
    Tcl_Obj *const objv[])	/* Argument objects. */
{
    const char *encodingName = NULL;
    Tcl_Obj *fileName;
    int result;
    void **pkgFiles = NULL;
    void *names = NULL;

    if (objc < 2 || objc > 4) {
	Tcl_WrongNumArgs(interp, 1, objv, "?-encoding name? fileName");
	return TCL_ERROR;
    }

    fileName = objv[objc-1];

    if (objc == 4) {
	static const char *const options[] = {
	    "-encoding", NULL
	};
	int index;

	if (TCL_ERROR == Tcl_GetIndexFromObj(interp, objv[1], options,
		"option", TCL_EXACT, &index)) {
	    return TCL_ERROR;
	}
	encodingName = TclGetString(objv[2]);
    } else if (objc == 3) {
	/* Handle undocumented -nopkg option. This should only be
	 * used by the internal ::tcl::Pkg::source utility function. */
	static const char *const nopkgoptions[] = {
	    "-nopkg", NULL
	};
	int index;

	if (TCL_ERROR == Tcl_GetIndexFromObj(interp, objv[1], nopkgoptions,
		"option", TCL_EXACT, &index)) {
	    return TCL_ERROR;
	}
	pkgFiles = (void **)Tcl_GetAssocData(interp, "tclPkgFiles", NULL);
	/* Make sure that during the following TclNREvalFile no filenames
	 * are recorded for inclusion in the "package files" command */
	names = *pkgFiles;
	*pkgFiles = NULL;
    }
    result = TclNREvalFile(interp, fileName, encodingName);
    if (pkgFiles) {
	/* restore "tclPkgFiles" assocdata to how it was. */
	*pkgFiles = names;
    }
    return result;
}

/*
 *----------------------------------------------------------------------
 *
 * Tcl_SplitObjCmd --
 *
 *	This procedure is invoked to process the "split" Tcl command. See the
 *	user documentation for details on what it does.
 *
 * Results:
 *	A standard Tcl result.
 *
 * Side effects:
 *	See the user documentation.
 *
 *----------------------------------------------------------------------
 */

int
Tcl_SplitObjCmd(
    TCL_UNUSED(ClientData),
    Tcl_Interp *interp,		/* Current interpreter. */
    int objc,			/* Number of arguments. */
    Tcl_Obj *const objv[])	/* Argument objects. */
{
    int ch = 0;
    int len;
    const char *splitChars;
    const char *stringPtr;
    const char *end;
    int splitCharLen, stringLen;
    Tcl_Obj *listPtr, *objPtr;

    if (objc == 2) {
	splitChars = " \n\t\r";
	splitCharLen = 4;
    } else if (objc == 3) {
	splitChars = TclGetStringFromObj(objv[2], &splitCharLen);
    } else {
	Tcl_WrongNumArgs(interp, 1, objv, "string ?splitChars?");
	return TCL_ERROR;
    }

    stringPtr = TclGetStringFromObj(objv[1], &stringLen);
    end = stringPtr + stringLen;
    listPtr = Tcl_NewObj();

    if (stringLen == 0) {
	/*
	 * Do nothing.
	 */
    } else if (splitCharLen == 0) {
	Tcl_HashTable charReuseTable;
	Tcl_HashEntry *hPtr;
	int isNew;

	/*
	 * Handle the special case of splitting on every character.
	 *
	 * Uses a hash table to ensure that each kind of character has only
	 * one Tcl_Obj instance (multiply-referenced) in the final list. This
	 * is a *major* win when splitting on a long string (especially in the
	 * megabyte range!) - DKF
	 */

	Tcl_InitHashTable(&charReuseTable, TCL_ONE_WORD_KEYS);

	for ( ; stringPtr < end; stringPtr += len) {
	    len = TclUtfToUCS4(stringPtr, &ch);
	    hPtr = Tcl_CreateHashEntry(&charReuseTable, INT2PTR(ch), &isNew);
	    if (isNew) {
		TclNewStringObj(objPtr, stringPtr, len);

		/*
		 * Don't need to fiddle with refcount...
		 */

		Tcl_SetHashValue(hPtr, objPtr);
	    } else {
		objPtr = (Tcl_Obj *)Tcl_GetHashValue(hPtr);
	    }
	    Tcl_ListObjAppendElement(NULL, listPtr, objPtr);
	}
	Tcl_DeleteHashTable(&charReuseTable);

    } else if (splitCharLen == 1) {
	const char *p;

	/*
	 * Handle the special case of splitting on a single character. This is
	 * only true for the one-char ASCII case, as one unicode char is > 1
	 * byte in length.
	 */

	while (*stringPtr && (p=strchr(stringPtr,(int)*splitChars)) != NULL) {
	    objPtr = Tcl_NewStringObj(stringPtr, p - stringPtr);
	    Tcl_ListObjAppendElement(NULL, listPtr, objPtr);
	    stringPtr = p + 1;
	}
	TclNewStringObj(objPtr, stringPtr, end - stringPtr);
	Tcl_ListObjAppendElement(NULL, listPtr, objPtr);
    } else {
	const char *element, *p, *splitEnd;
	int splitLen;
	int splitChar;

	/*
	 * Normal case: split on any of a given set of characters. Discard
	 * instances of the split characters.
	 */

	splitEnd = splitChars + splitCharLen;

	for (element = stringPtr; stringPtr < end; stringPtr += len) {
	    len = TclUtfToUCS4(stringPtr, &ch);
	    for (p = splitChars; p < splitEnd; p += splitLen) {
		splitLen = TclUtfToUCS4(p, &splitChar);
		if (ch == splitChar) {
		    TclNewStringObj(objPtr, element, stringPtr - element);
		    Tcl_ListObjAppendElement(NULL, listPtr, objPtr);
		    element = stringPtr + len;
		    break;
		}
	    }
	}

	TclNewStringObj(objPtr, element, stringPtr - element);
	Tcl_ListObjAppendElement(NULL, listPtr, objPtr);
    }
    Tcl_SetObjResult(interp, listPtr);
    return TCL_OK;
}

/*
 *----------------------------------------------------------------------
 *
 * StringFirstCmd --
 *
 *	This procedure is invoked to process the "string first" Tcl command.
 *	See the user documentation for details on what it does. Note that this
 *	command only functions correctly on properly formed Tcl UTF strings.
 *
 * Results:
 *	A standard Tcl result.
 *
 * Side effects:
 *	See the user documentation.
 *
 *----------------------------------------------------------------------
 */

static int
StringFirstCmd(
    TCL_UNUSED(ClientData),
    Tcl_Interp *interp,		/* Current interpreter. */
    int objc,			/* Number of arguments. */
    Tcl_Obj *const objv[])	/* Argument objects. */
{
    int start = 0;

    if (objc < 3 || objc > 4) {
	Tcl_WrongNumArgs(interp, 1, objv,
		"needleString haystackString ?startIndex?");
	return TCL_ERROR;
    }

    if (objc == 4) {
	int size = Tcl_GetCharLength(objv[2]);

	if (TCL_OK != TclGetIntForIndexM(interp, objv[3], size - 1, &start)) {
	    return TCL_ERROR;
	}
    }
    Tcl_SetObjResult(interp, TclStringFirst(objv[1], objv[2], start));
    return TCL_OK;
}

/*
 *----------------------------------------------------------------------
 *
 * StringLastCmd --
 *
 *	This procedure is invoked to process the "string last" Tcl command.
 *	See the user documentation for details on what it does. Note that this
 *	command only functions correctly on properly formed Tcl UTF strings.
 *
 * Results:
 *	A standard Tcl result.
 *
 * Side effects:
 *	See the user documentation.
 *
 *----------------------------------------------------------------------
 */

static int
StringLastCmd(
    TCL_UNUSED(ClientData),
    Tcl_Interp *interp,		/* Current interpreter. */
    int objc,			/* Number of arguments. */
    Tcl_Obj *const objv[])	/* Argument objects. */
{
    int last = INT_MAX - 1;

    if (objc < 3 || objc > 4) {
	Tcl_WrongNumArgs(interp, 1, objv,
		"needleString haystackString ?lastIndex?");
	return TCL_ERROR;
    }

    if (objc == 4) {
	int size = Tcl_GetCharLength(objv[2]);

	if (TCL_OK != TclGetIntForIndexM(interp, objv[3], size - 1, &last)) {
	    return TCL_ERROR;
	}
    }
    Tcl_SetObjResult(interp, TclStringLast(objv[1], objv[2], last));
    return TCL_OK;
}

/*
 *----------------------------------------------------------------------
 *
 * StringIndexCmd --
 *
 *	This procedure is invoked to process the "string index" Tcl command.
 *	See the user documentation for details on what it does. Note that this
 *	command only functions correctly on properly formed Tcl UTF strings.
 *
 * Results:
 *	A standard Tcl result.
 *
 * Side effects:
 *	See the user documentation.
 *
 *----------------------------------------------------------------------
 */

static int
StringIndexCmd(
    TCL_UNUSED(ClientData),
    Tcl_Interp *interp,		/* Current interpreter. */
    int objc,			/* Number of arguments. */
    Tcl_Obj *const objv[])	/* Argument objects. */
{
    int length, index;

    if (objc != 3) {
	Tcl_WrongNumArgs(interp, 1, objv, "string charIndex");
	return TCL_ERROR;
    }

    /*
     * Get the char length to calculate what 'end' means.
     */

    length = Tcl_GetCharLength(objv[1]);
    if (TclGetIntForIndexM(interp, objv[2], length-1, &index) != TCL_OK) {
	return TCL_ERROR;
    }

    if ((index >= 0) && (index < length)) {
	int ch = Tcl_GetUniChar(objv[1], index);

	if (ch == -1) {
	    return TCL_OK;
	}

	/*
	 * If we have a ByteArray object, we're careful to generate a new
	 * bytearray for a result.
	 */

	if (TclIsPureByteArray(objv[1])) {
	    unsigned char uch = (unsigned char) ch;

	    Tcl_SetObjResult(interp, Tcl_NewByteArrayObj(&uch, 1));
	} else {
	    char buf[4] = "";

	    length = Tcl_UniCharToUtf(ch, buf);
	    if ((ch >= 0xD800) && (length < 3)) {
		length += Tcl_UniCharToUtf(-1, buf + length);
	    }
	    Tcl_SetObjResult(interp, Tcl_NewStringObj(buf, length));
	}
    }
    return TCL_OK;
}

/*
 *----------------------------------------------------------------------
 *
 * StringInsertCmd --
 *
 *	This procedure is invoked to process the "string insert" Tcl command.
 *	See the user documentation for details on what it does. Note that this
 *	command only functions correctly on properly formed Tcl UTF strings.
 *
 * Results:
 *	A standard Tcl result.
 *
 * Side effects:
 *	See the user documentation.
 *
 *----------------------------------------------------------------------
 */

static int
StringInsertCmd(
    TCL_UNUSED(ClientData),
    Tcl_Interp *interp,		/* Current interpreter */
    int objc,			/* Number of arguments */
    Tcl_Obj *const objv[])	/* Argument objects */
{
    int length;			/* String length */
    int index;			/* Insert index */
    Tcl_Obj *outObj;		/* Output object */

    if (objc != 4) {
	Tcl_WrongNumArgs(interp, 1, objv, "string index insertString");
	return TCL_ERROR;
    }

    length = Tcl_GetCharLength(objv[1]);
    if (TclGetIntForIndexM(interp, objv[2], length, &index) != TCL_OK) {
	return TCL_ERROR;
    }

    if (index < 0) {
	index = 0;
    }
    if (index > length) {
	index = length;
    }

    outObj = TclStringReplace(interp, objv[1], index, 0, objv[3],
	    TCL_STRING_IN_PLACE);

    if (outObj != NULL) {
	Tcl_SetObjResult(interp, outObj);
	return TCL_OK;
    }

    return TCL_ERROR;
}

/*
 *----------------------------------------------------------------------
 *
 * StringIsCmd --
 *
 *	This procedure is invoked to process the "string is" Tcl command. See
 *	the user documentation for details on what it does. Note that this
 *	command only functions correctly on properly formed Tcl UTF strings.
 *
 * Results:
 *	A standard Tcl result.
 *
 * Side effects:
 *	See the user documentation.
 *
 *----------------------------------------------------------------------
 */

static int
StringIsCmd(
    TCL_UNUSED(ClientData),
    Tcl_Interp *interp,		/* Current interpreter. */
    int objc,			/* Number of arguments. */
    Tcl_Obj *const objv[])	/* Argument objects. */
{
    const char *string1, *end, *stop;
    int (*chcomp)(int) = NULL;	/* The UniChar comparison function. */
    int i, failat = 0, result = 1, strict = 0, index, length1, length2;
    Tcl_Obj *objPtr, *failVarObj = NULL;
    Tcl_WideInt w;

    static const char *const isClasses[] = {
	"alnum",	"alpha",	"ascii",	"control",
	"boolean",	"dict",		"digit",	"double",
	"entier",	"false",	"graph",	"integer",
	"list",		"lower",	"print",	"punct",
	"space",	"true",		"upper",	"wideinteger",
	"wordchar",	"xdigit",	NULL
    };
    enum isClasses {
	STR_IS_ALNUM,	STR_IS_ALPHA,	STR_IS_ASCII,	STR_IS_CONTROL,
	STR_IS_BOOL,	STR_IS_DICT,	STR_IS_DIGIT,	STR_IS_DOUBLE,
	STR_IS_ENTIER,	STR_IS_FALSE,	STR_IS_GRAPH,	STR_IS_INT,
	STR_IS_LIST,	STR_IS_LOWER,	STR_IS_PRINT,	STR_IS_PUNCT,
	STR_IS_SPACE,	STR_IS_TRUE,	STR_IS_UPPER,	STR_IS_WIDE,
	STR_IS_WORD,	STR_IS_XDIGIT
    };
    static const char *const isOptions[] = {
	"-strict", "-failindex", NULL
    };
    enum isOptions {
	OPT_STRICT, OPT_FAILIDX
    };

    if (objc < 3 || objc > 6) {
	Tcl_WrongNumArgs(interp, 1, objv,
		"class ?-strict? ?-failindex var? str");
	return TCL_ERROR;
    }
    if (Tcl_GetIndexFromObj(interp, objv[1], isClasses, "class", 0,
	    &index) != TCL_OK) {
	return TCL_ERROR;
    }

    if (objc != 3) {
	for (i = 2; i < objc-1; i++) {
	    int idx2;

	    if (Tcl_GetIndexFromObj(interp, objv[i], isOptions, "option", 0,
		    &idx2) != TCL_OK) {
		return TCL_ERROR;
	    }
	    switch ((enum isOptions) idx2) {
	    case OPT_STRICT:
		strict = 1;
		break;
	    case OPT_FAILIDX:
		if (i+1 >= objc-1) {
		    Tcl_WrongNumArgs(interp, 2, objv,
			    "?-strict? ?-failindex var? str");
		    return TCL_ERROR;
		}
		failVarObj = objv[++i];
		break;
	    }
	}
    }

    /*
     * We get the objPtr so that we can short-cut for some classes by checking
     * the object type (int and double), but we need the string otherwise,
     * because we don't want any conversion of type occuring (as, for example,
     * Tcl_Get*FromObj would do).
     */

    objPtr = objv[objc-1];

    /*
     * When entering here, result == 1 and failat == 0.
     */

    switch ((enum isClasses) index) {
    case STR_IS_ALNUM:
	chcomp = Tcl_UniCharIsAlnum;
	break;
    case STR_IS_ALPHA:
	chcomp = Tcl_UniCharIsAlpha;
	break;
    case STR_IS_ASCII:
	chcomp = UniCharIsAscii;
	break;
    case STR_IS_BOOL:
    case STR_IS_TRUE:
    case STR_IS_FALSE:
	if (!TclHasIntRep(objPtr, &tclBooleanType)
		&& (TCL_OK != TclSetBooleanFromAny(NULL, objPtr))) {
	    if (strict) {
		result = 0;
	    } else {
		string1 = TclGetStringFromObj(objPtr, &length1);
		result = length1 == 0;
	    }
	} else if (index != STR_IS_BOOL) {
	    TclGetBooleanFromObj(NULL, objPtr, &i);
	    if ((index == STR_IS_TRUE) ^ i) {
		result = 0;
	    }
	}
	break;
    case STR_IS_CONTROL:
	chcomp = Tcl_UniCharIsControl;
	break;
    case STR_IS_DICT: {
	int dresult, dsize;

	dresult = Tcl_DictObjSize(interp, objPtr, &dsize);
	Tcl_ResetResult(interp);
	result = (dresult == TCL_OK) ? 1 : 0;
	if (dresult != TCL_OK && failVarObj != NULL) {
	    /*
	     * Need to figure out where the list parsing failed, which is
	     * fairly expensive. This is adapted from the core of
	     * SetDictFromAny().
	     */

	    const char *elemStart, *nextElem;
	    int lenRemain, elemSize;
	    const char *p;

	    string1 = TclGetStringFromObj(objPtr, &length1);
	    end = string1 + length1;
	    failat = -1;
	    for (p=string1, lenRemain=length1; lenRemain > 0;
		    p=nextElem, lenRemain=end-nextElem) {
		if (TCL_ERROR == TclFindElement(NULL, p, lenRemain,
			&elemStart, &nextElem, &elemSize, NULL)) {
		    Tcl_Obj *tmpStr;

		    /*
		     * This is the simplest way of getting the number of
		     * characters parsed. Note that this is not the same as
		     * the number of bytes when parsing strings with non-ASCII
		     * characters in them.
		     *
		     * Skip leading spaces first. This is only really an issue
		     * if it is the first "element" that has the failure.
		     */

		    while (TclIsSpaceProc(*p)) {
			p++;
		    }
		    TclNewStringObj(tmpStr, string1, p-string1);
		    failat = Tcl_GetCharLength(tmpStr);
		    TclDecrRefCount(tmpStr);
		    break;
		}
	    }
	}
	break;
    }
    case STR_IS_DIGIT:
	chcomp = Tcl_UniCharIsDigit;
	break;
    case STR_IS_DOUBLE: {
	if (TclHasIntRep(objPtr, &tclDoubleType) ||
		TclHasIntRep(objPtr, &tclIntType) ||
		TclHasIntRep(objPtr, &tclBignumType)) {
	    break;
	}
	string1 = TclGetStringFromObj(objPtr, &length1);
	if (length1 == 0) {
	    if (strict) {
		result = 0;
	    }
	    goto str_is_done;
	}
	end = string1 + length1;
	if (TclParseNumber(NULL, objPtr, NULL, NULL, -1,
		(const char **) &stop, 0) != TCL_OK) {
	    result = 0;
	    failat = 0;
	} else {
	    failat = stop - string1;
	    if (stop < end) {
		result = 0;
		TclFreeIntRep(objPtr);
	    }
	}
	break;
    }
    case STR_IS_GRAPH:
	chcomp = Tcl_UniCharIsGraph;
	break;
    case STR_IS_INT:
    case STR_IS_ENTIER:
	if (TclHasIntRep(objPtr, &tclIntType) ||
		TclHasIntRep(objPtr, &tclBignumType)) {
	    break;
	}
	string1 = TclGetStringFromObj(objPtr, &length1);
	if (length1 == 0) {
	    if (strict) {
		result = 0;
	    }
	    goto str_is_done;
	}
	end = string1 + length1;
	if (TclParseNumber(NULL, objPtr, NULL, NULL, -1,
		(const char **) &stop, TCL_PARSE_INTEGER_ONLY) == TCL_OK) {
	    if (stop == end) {
		/*
		 * Entire string parses as an integer.
		 */

		break;
	    } else {
		/*
		 * Some prefix parsed as an integer, but not the whole string,
		 * so return failure index as the point where parsing stopped.
		 * Clear out the internal rep, since keeping it would leave
		 * *objPtr in an inconsistent state.
		 */

		result = 0;
		failat = stop - string1;
		TclFreeIntRep(objPtr);
	    }
	} else {
	    /*
	     * No prefix is a valid integer. Fail at beginning.
	     */

	    result = 0;
	    failat = 0;
	}
	break;
    case STR_IS_WIDE:
	if (TCL_OK == TclGetWideIntFromObj(NULL, objPtr, &w)) {
	    break;
	}

	string1 = TclGetStringFromObj(objPtr, &length1);
	if (length1 == 0) {
	    if (strict) {
		result = 0;
	    }
	    goto str_is_done;
	}
	result = 0;
	if (failVarObj == NULL) {
	    /*
	     * Don't bother computing the failure point if we're not going to
	     * return it.
	     */

	    break;
	}
	end = string1 + length1;
	if (TclParseNumber(NULL, objPtr, NULL, NULL, -1,
		(const char **) &stop, TCL_PARSE_INTEGER_ONLY) == TCL_OK) {
	    if (stop == end) {
		/*
		 * Entire string parses as an integer, but rejected by
		 * Tcl_Get(Wide)IntFromObj() so we must have overflowed the
		 * target type, and our convention is to return failure at
		 * index -1 in that situation.
		 */

		failat = -1;
	    } else {
		/*
		 * Some prefix parsed as an integer, but not the whole string,
		 * so return failure index as the point where parsing stopped.
		 * Clear out the internal rep, since keeping it would leave
		 * *objPtr in an inconsistent state.
		 */

		failat = stop - string1;
		TclFreeIntRep(objPtr);
	    }
	} else {
	    /*
	     * No prefix is a valid integer. Fail at beginning.
	     */

	    failat = 0;
	}
	break;
    case STR_IS_LIST:
	/*
	 * We ignore the strictness here, since empty strings are always
	 * well-formed lists.
	 */

	if (TCL_OK == TclListObjLength(NULL, objPtr, &length2)) {
	    break;
	}

	if (failVarObj != NULL) {
	    /*
	     * Need to figure out where the list parsing failed, which is
	     * fairly expensive. This is adapted from the core of
	     * SetListFromAny().
	     */

	    const char *elemStart, *nextElem;
	    int lenRemain, elemSize;
	    const char *p;

	    string1 = TclGetStringFromObj(objPtr, &length1);
	    end = string1 + length1;
	    failat = -1;
	    for (p=string1, lenRemain=length1; lenRemain > 0;
		    p=nextElem, lenRemain=end-nextElem) {
		if (TCL_ERROR == TclFindElement(NULL, p, lenRemain,
			&elemStart, &nextElem, &elemSize, NULL)) {
		    Tcl_Obj *tmpStr;

		    /*
		     * This is the simplest way of getting the number of
		     * characters parsed. Note that this is not the same as
		     * the number of bytes when parsing strings with non-ASCII
		     * characters in them.
		     *
		     * Skip leading spaces first. This is only really an issue
		     * if it is the first "element" that has the failure.
		     */

		    while (TclIsSpaceProcM(*p)) {
			p++;
		    }
		    TclNewStringObj(tmpStr, string1, p-string1);
		    failat = Tcl_GetCharLength(tmpStr);
		    TclDecrRefCount(tmpStr);
		    break;
		}
	    }
	}
	result = 0;
	break;
    case STR_IS_LOWER:
	chcomp = Tcl_UniCharIsLower;
	break;
    case STR_IS_PRINT:
	chcomp = Tcl_UniCharIsPrint;
	break;
    case STR_IS_PUNCT:
	chcomp = Tcl_UniCharIsPunct;
	break;
    case STR_IS_SPACE:
	chcomp = Tcl_UniCharIsSpace;
	break;
    case STR_IS_UPPER:
	chcomp = Tcl_UniCharIsUpper;
	break;
    case STR_IS_WORD:
	chcomp = Tcl_UniCharIsWordChar;
	break;
    case STR_IS_XDIGIT:
	chcomp = UniCharIsHexDigit;
	break;
    }

    if (chcomp != NULL) {
	string1 = TclGetStringFromObj(objPtr, &length1);
	if (length1 == 0) {
	    if (strict) {
		result = 0;
	    }
	    goto str_is_done;
	}
	end = string1 + length1;
	for (; string1 < end; string1 += length2, failat++) {
	    int ucs4;

	    length2 = TclUtfToUCS4(string1, &ucs4);
	    if (!chcomp(ucs4)) {
		result = 0;
		break;
	    }
	}
    }

    /*
     * Only set the failVarObj when we will return 0 and we have indicated a
     * valid fail index (>= 0).
     */

 str_is_done:
    if ((result == 0) && (failVarObj != NULL) &&
	Tcl_ObjSetVar2(interp, failVarObj, NULL, Tcl_NewWideIntObj(failat),
		TCL_LEAVE_ERR_MSG) == NULL) {
	return TCL_ERROR;
    }
    Tcl_SetObjResult(interp, Tcl_NewBooleanObj(result));
    return TCL_OK;
}

static int
UniCharIsAscii(
    int character)
{
    return (character >= 0) && (character < 0x80);
}

static int
UniCharIsHexDigit(
    int character)
{
    return (character >= 0) && (character < 0x80) && isxdigit(UCHAR(character));
}

/*
 *----------------------------------------------------------------------
 *
 * StringMapCmd --
 *
 *	This procedure is invoked to process the "string map" Tcl command. See
 *	the user documentation for details on what it does. Note that this
 *	command only functions correctly on properly formed Tcl UTF strings.
 *
 * Results:
 *	A standard Tcl result.
 *
 * Side effects:
 *	See the user documentation.
 *
 *----------------------------------------------------------------------
 */

static int
StringMapCmd(
    TCL_UNUSED(ClientData),
    Tcl_Interp *interp,		/* Current interpreter. */
    int objc,			/* Number of arguments. */
    Tcl_Obj *const objv[])	/* Argument objects. */
{
    int length1, length2, mapElemc, index;
    int nocase = 0, mapWithDict = 0, copySource = 0;
    Tcl_Obj **mapElemv, *sourceObj, *resultPtr;
    Tcl_UniChar *ustring1, *ustring2, *p, *end;
    int (*strCmpFn)(const Tcl_UniChar*, const Tcl_UniChar*, unsigned long);

    if (objc < 3 || objc > 4) {
	Tcl_WrongNumArgs(interp, 1, objv, "?-nocase? charMap string");
	return TCL_ERROR;
    }

    if (objc == 4) {
	const char *string = TclGetStringFromObj(objv[1], &length2);

	if ((length2 > 1) &&
		strncmp(string, "-nocase", length2) == 0) {
	    nocase = 1;
	} else {
	    Tcl_SetObjResult(interp, Tcl_ObjPrintf(
		    "bad option \"%s\": must be -nocase", string));
	    Tcl_SetErrorCode(interp, "TCL", "LOOKUP", "INDEX", "option",
		    string, NULL);
	    return TCL_ERROR;
	}
    }

    /*
     * This test is tricky, but has to be that way or you get other strange
     * inconsistencies (see test string-10.20.1 for illustration why!)
     */

    if (!TclHasStringRep(objv[objc-2])
	    && TclHasIntRep(objv[objc-2], &tclDictType)) {
	int i, done;
	Tcl_DictSearch search;

	/*
	 * We know the type exactly, so all dict operations will succeed for
	 * sure. This shortens this code quite a bit.
	 */

	Tcl_DictObjSize(interp, objv[objc-2], &mapElemc);
	if (mapElemc == 0) {
	    /*
	     * Empty charMap, just return whatever string was given.
	     */

	    Tcl_SetObjResult(interp, objv[objc-1]);
	    return TCL_OK;
	}

	mapElemc *= 2;
	mapWithDict = 1;

	/*
	 * Copy the dictionary out into an array; that's the easiest way to
	 * adapt this code...
	 */

	mapElemv = (Tcl_Obj **)TclStackAlloc(interp, sizeof(Tcl_Obj *) * mapElemc);
	Tcl_DictObjFirst(interp, objv[objc-2], &search, mapElemv+0,
		mapElemv+1, &done);
	for (i=2 ; i<mapElemc ; i+=2) {
	    Tcl_DictObjNext(&search, mapElemv+i, mapElemv+i+1, &done);
	}
	Tcl_DictObjDone(&search);
    } else {
	if (TclListObjGetElements(interp, objv[objc-2], &mapElemc,
		&mapElemv) != TCL_OK) {
	    return TCL_ERROR;
	}
	if (mapElemc == 0) {
	    /*
	     * empty charMap, just return whatever string was given.
	     */

	    Tcl_SetObjResult(interp, objv[objc-1]);
	    return TCL_OK;
	} else if (mapElemc & 1) {
	    /*
	     * The charMap must be an even number of key/value items.
	     */

	    Tcl_SetObjResult(interp,
		    Tcl_NewStringObj("char map list unbalanced", -1));
	    Tcl_SetErrorCode(interp, "TCL", "OPERATION", "MAP",
		    "UNBALANCED", NULL);
	    return TCL_ERROR;
	}
    }

    /*
     * Take a copy of the source string object if it is the same as the map
     * string to cut out nasty sharing crashes. [Bug 1018562]
     */

    if (objv[objc-2] == objv[objc-1]) {
	sourceObj = Tcl_DuplicateObj(objv[objc-1]);
	copySource = 1;
    } else {
	sourceObj = objv[objc-1];
    }
    ustring1 = Tcl_GetUnicodeFromObj(sourceObj, &length1);
    if (length1 == 0) {
	/*
	 * Empty input string, just stop now.
	 */

	goto done;
    }
    end = ustring1 + length1;

    strCmpFn = (nocase ? Tcl_UniCharNcasecmp : Tcl_UniCharNcmp);

    /*
     * Force result to be Unicode
     */

    resultPtr = Tcl_NewUnicodeObj(ustring1, 0);

    if (mapElemc == 2) {
	/*
	 * Special case for one map pair which avoids the extra for loop and
	 * extra calls to get Unicode data. The algorithm is otherwise
	 * identical to the multi-pair case. This will be >30% faster on
	 * larger strings.
	 */

	int mapLen, u2lc;
	Tcl_UniChar *mapString;

	ustring2 = Tcl_GetUnicodeFromObj(mapElemv[0], &length2);
	p = ustring1;
	if ((length2 > length1) || (length2 == 0)) {
	    /*
	     * Match string is either longer than input or empty.
	     */

	    ustring1 = end;
	} else {
	    mapString = Tcl_GetUnicodeFromObj(mapElemv[1], &mapLen);
	    u2lc = (nocase ? Tcl_UniCharToLower(*ustring2) : 0);
	    for (; ustring1 < end; ustring1++) {
		if (((*ustring1 == *ustring2) ||
			(nocase&&Tcl_UniCharToLower(*ustring1)==u2lc)) &&
			(length2==1 || strCmpFn(ustring1, ustring2,
				(unsigned long) length2) == 0)) {
		    if (p != ustring1) {
			Tcl_AppendUnicodeToObj(resultPtr, p, ustring1-p);
			p = ustring1 + length2;
		    } else {
			p += length2;
		    }
		    ustring1 = p - 1;

		    Tcl_AppendUnicodeToObj(resultPtr, mapString, mapLen);
		}
	    }
	}
    } else {
	Tcl_UniChar **mapStrings;
	int *mapLens, *u2lc = NULL;

	/*
	 * Precompute pointers to the unicode string and length. This saves us
	 * repeated function calls later, significantly speeding up the
	 * algorithm. We only need the lowercase first char in the nocase
	 * case.
	 */

	mapStrings = (Tcl_UniChar **)TclStackAlloc(interp, mapElemc*2*sizeof(Tcl_UniChar *));
	mapLens = (int *)TclStackAlloc(interp, mapElemc * 2 * sizeof(int));
	if (nocase) {
	    u2lc = (int *)TclStackAlloc(interp, mapElemc * sizeof(int));
	}
	for (index = 0; index < mapElemc; index++) {
	    mapStrings[index] = Tcl_GetUnicodeFromObj(mapElemv[index],
		    mapLens+index);
	    if (nocase && ((index % 2) == 0)) {
		u2lc[index/2] = Tcl_UniCharToLower(*mapStrings[index]);
	    }
	}
	for (p = ustring1; ustring1 < end; ustring1++) {
	    for (index = 0; index < mapElemc; index += 2) {
		/*
		 * Get the key string to match on.
		 */

		ustring2 = mapStrings[index];
		length2 = mapLens[index];
		if ((length2 > 0) && ((*ustring1 == *ustring2) || (nocase &&
			(Tcl_UniCharToLower(*ustring1) == u2lc[index/2]))) &&
			/* Restrict max compare length. */
			(end-ustring1 >= length2) && ((length2 == 1) ||
			!strCmpFn(ustring2, ustring1, length2))) {
		    if (p != ustring1) {
			/*
			 * Put the skipped chars onto the result first.
			 */

			Tcl_AppendUnicodeToObj(resultPtr, p, ustring1-p);
			p = ustring1 + length2;
		    } else {
			p += length2;
		    }

		    /*
		     * Adjust len to be full length of matched string.
		     */

		    ustring1 = p - 1;

		    /*
		     * Append the map value to the unicode string.
		     */

		    Tcl_AppendUnicodeToObj(resultPtr,
			    mapStrings[index+1], mapLens[index+1]);
		    break;
		}
	    }
	}
	if (nocase) {
	    TclStackFree(interp, u2lc);
	}
	TclStackFree(interp, mapLens);
	TclStackFree(interp, mapStrings);
    }
    if (p != ustring1) {
	/*
	 * Put the rest of the unmapped chars onto result.
	 */

	Tcl_AppendUnicodeToObj(resultPtr, p, ustring1 - p);
    }
    Tcl_SetObjResult(interp, resultPtr);
  done:
    if (mapWithDict) {
	TclStackFree(interp, mapElemv);
    }
    if (copySource) {
	Tcl_DecrRefCount(sourceObj);
    }
    return TCL_OK;
}

/*
 *----------------------------------------------------------------------
 *
 * StringMatchCmd --
 *
 *	This procedure is invoked to process the "string match" Tcl command.
 *	See the user documentation for details on what it does. Note that this
 *	command only functions correctly on properly formed Tcl UTF strings.
 *
 * Results:
 *	A standard Tcl result.
 *
 * Side effects:
 *	See the user documentation.
 *
 *----------------------------------------------------------------------
 */

static int
StringMatchCmd(
    TCL_UNUSED(ClientData),
    Tcl_Interp *interp,		/* Current interpreter. */
    int objc,			/* Number of arguments. */
    Tcl_Obj *const objv[])	/* Argument objects. */
{
    int nocase = 0;

    if (objc < 3 || objc > 4) {
	Tcl_WrongNumArgs(interp, 1, objv, "?-nocase? pattern string");
	return TCL_ERROR;
    }

    if (objc == 4) {
	int length;
	const char *string = TclGetStringFromObj(objv[1], &length);

	if ((length > 1) &&
	    strncmp(string, "-nocase", length) == 0) {
	    nocase = TCL_MATCH_NOCASE;
	} else {
	    Tcl_SetObjResult(interp, Tcl_ObjPrintf(
		    "bad option \"%s\": must be -nocase", string));
	    Tcl_SetErrorCode(interp, "TCL", "LOOKUP", "INDEX", "option",
		    string, NULL);
	    return TCL_ERROR;
	}
    }
    Tcl_SetObjResult(interp, Tcl_NewBooleanObj(
		TclStringMatchObj(objv[objc-1], objv[objc-2], nocase)));
    return TCL_OK;
}

/*
 *----------------------------------------------------------------------
 *
 * StringRangeCmd --
 *
 *	This procedure is invoked to process the "string range" Tcl command.
 *	See the user documentation for details on what it does. Note that this
 *	command only functions correctly on properly formed Tcl UTF strings.
 *
 * Results:
 *	A standard Tcl result.
 *
 * Side effects:
 *	See the user documentation.
 *
 *----------------------------------------------------------------------
 */

static int
StringRangeCmd(
    TCL_UNUSED(ClientData),
    Tcl_Interp *interp,		/* Current interpreter. */
    int objc,			/* Number of arguments. */
    Tcl_Obj *const objv[])	/* Argument objects. */
{
    int length, first, last;

    if (objc != 4) {
	Tcl_WrongNumArgs(interp, 1, objv, "string first last");
	return TCL_ERROR;
    }

    /*
     * Get the length in actual characters; Then reduce it by one because
     * 'end' refers to the last character, not one past it.
     */

    length = Tcl_GetCharLength(objv[1]) - 1;

    if (TclGetIntForIndexM(interp, objv[2], length, &first) != TCL_OK ||
	    TclGetIntForIndexM(interp, objv[3], length, &last) != TCL_OK) {
	return TCL_ERROR;
    }

    if (first < 0) {
	first = 0;
    }
    if (last >= length) {
	last = length;
    }
    if (last >= first) {
	Tcl_SetObjResult(interp, Tcl_GetRange(objv[1], first, last));
    }
    return TCL_OK;
}

/*
 *----------------------------------------------------------------------
 *
 * StringReptCmd --
 *
 *	This procedure is invoked to process the "string repeat" Tcl command.
 *	See the user documentation for details on what it does. Note that this
 *	command only functions correctly on properly formed Tcl UTF strings.
 *
 * Results:
 *	A standard Tcl result.
 *
 * Side effects:
 *	See the user documentation.
 *
 *----------------------------------------------------------------------
 */

static int
StringReptCmd(
    TCL_UNUSED(ClientData),
    Tcl_Interp *interp,		/* Current interpreter. */
    int objc,			/* Number of arguments. */
    Tcl_Obj *const objv[])	/* Argument objects. */
{
    int count;
    Tcl_Obj *resultPtr;

    if (objc != 3) {
	Tcl_WrongNumArgs(interp, 1, objv, "string count");
	return TCL_ERROR;
    }

    if (TclGetIntFromObj(interp, objv[2], &count) != TCL_OK) {
	return TCL_ERROR;
    }

    /*
     * Check for cases that allow us to skip copying stuff.
     */

    if (count == 1) {
	Tcl_SetObjResult(interp, objv[1]);
	return TCL_OK;
    } else if (count < 1) {
	return TCL_OK;
    }

    resultPtr = TclStringRepeat(interp, objv[1], count, TCL_STRING_IN_PLACE);
    if (resultPtr) {
	Tcl_SetObjResult(interp, resultPtr);
	return TCL_OK;
    }
    return TCL_ERROR;
}

/*
 *----------------------------------------------------------------------
 *
 * StringRplcCmd --
 *
 *	This procedure is invoked to process the "string replace" Tcl command.
 *	See the user documentation for details on what it does. Note that this
 *	command only functions correctly on properly formed Tcl UTF strings.
 *
 * Results:
 *	A standard Tcl result.
 *
 * Side effects:
 *	See the user documentation.
 *
 *----------------------------------------------------------------------
 */

static int
StringRplcCmd(
    TCL_UNUSED(ClientData),
    Tcl_Interp *interp,		/* Current interpreter. */
    int objc,			/* Number of arguments. */
    Tcl_Obj *const objv[])	/* Argument objects. */
{
    int first, last, length, end;

    if (objc < 4 || objc > 5) {
	Tcl_WrongNumArgs(interp, 1, objv, "string first last ?string?");
	return TCL_ERROR;
    }

    length = Tcl_GetCharLength(objv[1]);
    end = length - 1;

    if (TclGetIntForIndexM(interp, objv[2], end, &first) != TCL_OK ||
	    TclGetIntForIndexM(interp, objv[3], end, &last) != TCL_OK) {
	return TCL_ERROR;
    }

    /*
     * The following test screens out most empty substrings as candidates for
     * replacement. When they are detected, no replacement is done, and the
     * result is the original string.
     */

    if ((last < 0) ||		/* Range ends before start of string */
	    (first > end) ||	/* Range begins after end of string */
	    (last < first)) {	/* Range begins after it starts */

	/*
	 * BUT!!! when (end < 0) -- an empty original string -- we can
	 * have (first <= end < 0 <= last) and an empty string is permitted
	 * to be replaced.
	 */

	Tcl_SetObjResult(interp, objv[1]);
    } else {
	Tcl_Obj *resultPtr;

	if (first < 0) {
	    first = 0;
	}
	if (last > end) {
	    last = end;
	}

	resultPtr = TclStringReplace(interp, objv[1], first,
		last + 1 - first, (objc == 5) ? objv[4] : NULL,
		TCL_STRING_IN_PLACE);

	Tcl_SetObjResult(interp, resultPtr);
    }
    return TCL_OK;
}

/*
 *----------------------------------------------------------------------
 *
 * StringRevCmd --
 *
 *	This procedure is invoked to process the "string reverse" Tcl command.
 *	See the user documentation for details on what it does. Note that this
 *	command only functions correctly on properly formed Tcl UTF strings.
 *
 * Results:
 *	A standard Tcl result.
 *
 * Side effects:
 *	See the user documentation.
 *
 *----------------------------------------------------------------------
 */

static int
StringRevCmd(
    TCL_UNUSED(ClientData),
    Tcl_Interp *interp,		/* Current interpreter. */
    int objc,			/* Number of arguments. */
    Tcl_Obj *const objv[])	/* Argument objects. */
{
    if (objc != 2) {
	Tcl_WrongNumArgs(interp, 1, objv, "string");
	return TCL_ERROR;
    }

    Tcl_SetObjResult(interp, TclStringReverse(objv[1], TCL_STRING_IN_PLACE));
    return TCL_OK;
}

/*
 *----------------------------------------------------------------------
 *
 * StringStartCmd --
 *
 *	This procedure is invoked to process the "string wordstart" Tcl
 *	command. See the user documentation for details on what it does.
 *
 * Results:
 *	A standard Tcl result.
 *
 * Side effects:
 *	See the user documentation.
 *
 *----------------------------------------------------------------------
 */

static int
StringStartCmd(
    TCL_UNUSED(ClientData),
    Tcl_Interp *interp,		/* Current interpreter. */
    int objc,			/* Number of arguments. */
    Tcl_Obj *const objv[])	/* Argument objects. */
{
    int ch;
    const char *p, *string;
    int cur, index, length, numChars;

    if (objc != 3) {
	Tcl_WrongNumArgs(interp, 1, objv, "string index");
	return TCL_ERROR;
    }

    string = TclGetStringFromObj(objv[1], &length);
    numChars = Tcl_NumUtfChars(string, length);
    if (TclGetIntForIndexM(interp, objv[2], numChars-1, &index) != TCL_OK) {
	return TCL_ERROR;
    }
    string = TclGetStringFromObj(objv[1], &length);
    if (index >= numChars) {
	index = numChars - 1;
    }
    cur = 0;
    if (index > 0) {
	p = Tcl_UtfAtIndex(string, index);

	TclUtfToUniChar(p, &ch);
	for (cur = index; cur >= 0; cur--) {
<<<<<<< HEAD
	    TclUtfToUCS4(p, &ch);
=======
	    int delta = 0;
	    const char *next;

>>>>>>> 1ce9dcfa
	    if (!Tcl_UniCharIsWordChar(ch)) {
		break;
	    }

	    next = Tcl_UtfPrev(p, string);
	    do {
		next += delta;
		delta = TclUtfToUniChar(next, &ch);
	    } while (next + delta < p);
	    p = next;
	}
	if (cur != index) {
	    cur += 1;
	}
    }
    Tcl_SetObjResult(interp, Tcl_NewWideIntObj(cur));
    return TCL_OK;
}

/*
 *----------------------------------------------------------------------
 *
 * StringEndCmd --
 *
 *	This procedure is invoked to process the "string wordend" Tcl command.
 *	See the user documentation for details on what it does.
 *
 * Results:
 *	A standard Tcl result.
 *
 * Side effects:
 *	See the user documentation.
 *
 *----------------------------------------------------------------------
 */

static int
StringEndCmd(
    TCL_UNUSED(ClientData),
    Tcl_Interp *interp,		/* Current interpreter. */
    int objc,			/* Number of arguments. */
    Tcl_Obj *const objv[])	/* Argument objects. */
{
    int ch;
    const char *p, *end, *string;
    int cur, index, length, numChars;

    if (objc != 3) {
	Tcl_WrongNumArgs(interp, 1, objv, "string index");
	return TCL_ERROR;
    }

    string = TclGetStringFromObj(objv[1], &length);
    numChars = Tcl_NumUtfChars(string, length);
    if (TclGetIntForIndexM(interp, objv[2], numChars-1, &index) != TCL_OK) {
	return TCL_ERROR;
    }
    string = TclGetStringFromObj(objv[1], &length);
    if (index < 0) {
	index = 0;
    }
    if (index < numChars) {
	p = Tcl_UtfAtIndex(string, index);
	end = string+length;
	for (cur = index; p < end; cur++) {
	    p += TclUtfToUCS4(p, &ch);
	    if (!Tcl_UniCharIsWordChar(ch)) {
		break;
	    }
	}
	if (cur == index) {
	    cur++;
	}
    } else {
	cur = numChars;
    }
    Tcl_SetObjResult(interp, Tcl_NewWideIntObj(cur));
    return TCL_OK;
}

/*
 *----------------------------------------------------------------------
 *
 * StringEqualCmd --
 *
 *	This procedure is invoked to process the "string equal" Tcl command.
 *	See the user documentation for details on what it does. Note that this
 *	command only functions correctly on properly formed Tcl UTF strings.
 *
 * Results:
 *	A standard Tcl result.
 *
 * Side effects:
 *	See the user documentation.
 *
 *----------------------------------------------------------------------
 */

static int
StringEqualCmd(
    TCL_UNUSED(ClientData),
    Tcl_Interp *interp,		/* Current interpreter. */
    int objc,			/* Number of arguments. */
    Tcl_Obj *const objv[])	/* Argument objects. */
{
    /*
     * Remember to keep code here in some sync with the byte-compiled versions
     * in tclExecute.c (INST_STR_EQ, INST_STR_NEQ and INST_STR_CMP as well as
     * the expr string comparison in INST_EQ/INST_NEQ/INST_LT/...).
     */

    const char *string2;
    int length, i, match, nocase = 0, reqlength = -1;

    if (objc < 3 || objc > 6) {
    str_cmp_args:
	Tcl_WrongNumArgs(interp, 1, objv,
		"?-nocase? ?-length int? string1 string2");
	return TCL_ERROR;
    }

    for (i = 1; i < objc-2; i++) {
	string2 = TclGetStringFromObj(objv[i], &length);
	if ((length > 1) && !strncmp(string2, "-nocase", length)) {
	    nocase = 1;
	} else if ((length > 1)
		&& !strncmp(string2, "-length", length)) {
	    if (i+1 >= objc-2) {
		goto str_cmp_args;
	    }
	    i++;
	    if (TclGetIntFromObj(interp, objv[i], &reqlength) != TCL_OK) {
		return TCL_ERROR;
	    }
	} else {
	    Tcl_SetObjResult(interp, Tcl_ObjPrintf(
		    "bad option \"%s\": must be -nocase or -length",
		    string2));
	    Tcl_SetErrorCode(interp, "TCL", "LOOKUP", "INDEX", "option",
		    string2, NULL);
	    return TCL_ERROR;
	}
    }

    /*
     * From now on, we only access the two objects at the end of the argument
     * array.
     */

    objv += objc-2;
    match = TclStringCmp(objv[0], objv[1], 0, nocase, reqlength);
    Tcl_SetObjResult(interp, Tcl_NewBooleanObj(match ? 0 : 1));
    return TCL_OK;
}

/*
 *----------------------------------------------------------------------
 *
 * StringCmpCmd --
 *
 *	This procedure is invoked to process the "string compare" Tcl command.
 *	See the user documentation for details on what it does. Note that this
 *	command only functions correctly on properly formed Tcl UTF strings.
 *
 * Results:
 *	A standard Tcl result.
 *
 * Side effects:
 *	See the user documentation.
 *
 *----------------------------------------------------------------------
 */

static int
StringCmpCmd(
    TCL_UNUSED(ClientData),
    Tcl_Interp *interp,		/* Current interpreter. */
    int objc,			/* Number of arguments. */
    Tcl_Obj *const objv[])	/* Argument objects. */
{
    /*
     * Remember to keep code here in some sync with the byte-compiled versions
     * in tclExecute.c (INST_STR_EQ, INST_STR_NEQ and INST_STR_CMP as well as
     * the expr string comparison in INST_EQ/INST_NEQ/INST_LT/...).
     */

    int match, nocase, reqlength, status;

    status = TclStringCmpOpts(interp, objc, objv, &nocase, &reqlength);
    if (status != TCL_OK) {
	return status;
    }

    objv += objc-2;
    match = TclStringCmp(objv[0], objv[1], 0, nocase, reqlength);
    Tcl_SetObjResult(interp, Tcl_NewWideIntObj(match));
    return TCL_OK;
}

int
TclStringCmpOpts(
    Tcl_Interp *interp,		/* Current interpreter. */
    int objc,			/* Number of arguments. */
    Tcl_Obj *const objv[],	/* Argument objects. */
    int *nocase,
    int *reqlength)
{
    int i, length;
    const char *string;

    *reqlength = -1;
    *nocase = 0;
    if (objc < 3 || objc > 6) {
    str_cmp_args:
	Tcl_WrongNumArgs(interp, 1, objv,
		"?-nocase? ?-length int? string1 string2");
	return TCL_ERROR;
    }

    for (i = 1; i < objc-2; i++) {
	string = TclGetStringFromObj(objv[i], &length);
	if ((length > 1) && !strncmp(string, "-nocase", length)) {
	    *nocase = 1;
	} else if ((length > 1)
		&& !strncmp(string, "-length", length)) {
	    if (i+1 >= objc-2) {
		goto str_cmp_args;
	    }
	    i++;
	    if (TclGetIntFromObj(interp, objv[i], reqlength) != TCL_OK) {
		return TCL_ERROR;
	    }
	} else {
	    Tcl_SetObjResult(interp, Tcl_ObjPrintf(
		    "bad option \"%s\": must be -nocase or -length",
		    string));
	    Tcl_SetErrorCode(interp, "TCL", "LOOKUP", "INDEX", "option",
		    string, NULL);
	    return TCL_ERROR;
	}
    }
    return TCL_OK;
}

/*
 *----------------------------------------------------------------------
 *
 * StringCatCmd --
 *
 *	This procedure is invoked to process the "string cat" Tcl command.
 *	See the user documentation for details on what it does.
 *
 * Results:
 *	A standard Tcl result.
 *
 * Side effects:
 *	See the user documentation.
 *
 *----------------------------------------------------------------------
 */

static int
StringCatCmd(
    TCL_UNUSED(ClientData),
    Tcl_Interp *interp,		/* Current interpreter. */
    int objc,			/* Number of arguments. */
    Tcl_Obj *const objv[])	/* Argument objects. */
{
    Tcl_Obj *objResultPtr;

    if (objc < 2) {
	/*
	 * If there are no args, the result is an empty object.
	 * Just leave the preset empty interp result.
	 */
	return TCL_OK;
    }

    objResultPtr = TclStringCat(interp, objc-1, objv+1, TCL_STRING_IN_PLACE);

    if (objResultPtr) {
	Tcl_SetObjResult(interp, objResultPtr);
	return TCL_OK;
    }

    return TCL_ERROR;
}

/*
 *----------------------------------------------------------------------
 *
 * StringBytesCmd --
 *
 *	This procedure is invoked to process the "string bytelength" Tcl
 *	command. See the user documentation for details on what it does. Note
 *	that this command only functions correctly on properly formed Tcl UTF
 *	strings.
 *
 * Results:
 *	A standard Tcl result.
 *
 * Side effects:
 *	See the user documentation.
 *
 *----------------------------------------------------------------------
 */
static int
StringBytesCmd(
    TCL_UNUSED(ClientData),
    Tcl_Interp *interp,		/* Current interpreter. */
    int objc,			/* Number of arguments. */
    Tcl_Obj *const objv[])	/* Argument objects. */
{
    int length;

    if (objc != 2) {
	Tcl_WrongNumArgs(interp, 1, objv, "string");
	return TCL_ERROR;
    }

    (void) TclGetStringFromObj(objv[1], &length);
    Tcl_SetObjResult(interp, Tcl_NewWideIntObj(length));
    return TCL_OK;
}

/*
 *----------------------------------------------------------------------
 *
 * StringLenCmd --
 *
 *	This procedure is invoked to process the "string length" Tcl command.
 *	See the user documentation for details on what it does. Note that this
 *	command only functions correctly on properly formed Tcl UTF strings.
 *
 * Results:
 *	A standard Tcl result.
 *
 * Side effects:
 *	See the user documentation.
 *
 *----------------------------------------------------------------------
 */

static int
StringLenCmd(
    TCL_UNUSED(ClientData),
    Tcl_Interp *interp,		/* Current interpreter. */
    int objc,			/* Number of arguments. */
    Tcl_Obj *const objv[])	/* Argument objects. */
{
    if (objc != 2) {
	Tcl_WrongNumArgs(interp, 1, objv, "string");
	return TCL_ERROR;
    }

    Tcl_SetObjResult(interp, Tcl_NewWideIntObj(Tcl_GetCharLength(objv[1])));
    return TCL_OK;
}

/*
 *----------------------------------------------------------------------
 *
 * StringLowerCmd --
 *
 *	This procedure is invoked to process the "string tolower" Tcl command.
 *	See the user documentation for details on what it does. Note that this
 *	command only functions correctly on properly formed Tcl UTF strings.
 *
 * Results:
 *	A standard Tcl result.
 *
 * Side effects:
 *	See the user documentation.
 *
 *----------------------------------------------------------------------
 */

static int
StringLowerCmd(
    TCL_UNUSED(ClientData),
    Tcl_Interp *interp,		/* Current interpreter. */
    int objc,			/* Number of arguments. */
    Tcl_Obj *const objv[])	/* Argument objects. */
{
    int length1, length2;
    const char *string1;
    char *string2;

    if (objc < 2 || objc > 4) {
	Tcl_WrongNumArgs(interp, 1, objv, "string ?first? ?last?");
	return TCL_ERROR;
    }

    string1 = TclGetStringFromObj(objv[1], &length1);

    if (objc == 2) {
	Tcl_Obj *resultPtr = Tcl_NewStringObj(string1, length1);

	length1 = Tcl_UtfToLower(TclGetString(resultPtr));
	Tcl_SetObjLength(resultPtr, length1);
	Tcl_SetObjResult(interp, resultPtr);
    } else {
	int first, last;
	const char *start, *end;
	Tcl_Obj *resultPtr;

	length1 = Tcl_NumUtfChars(string1, length1) - 1;
	if (TclGetIntForIndexM(interp,objv[2],length1, &first) != TCL_OK) {
	    return TCL_ERROR;
	}
	if (first < 0) {
	    first = 0;
	}
	last = first;

	if ((objc == 4) && (TclGetIntForIndexM(interp, objv[3], length1,
		&last) != TCL_OK)) {
	    return TCL_ERROR;
	}

	if (last >= length1) {
	    last = length1;
	}
	if (last < first) {
	    Tcl_SetObjResult(interp, objv[1]);
	    return TCL_OK;
	}

	string1 = TclGetStringFromObj(objv[1], &length1);
	start = Tcl_UtfAtIndex(string1, first);
	end = Tcl_UtfAtIndex(start, last - first + 1);
	resultPtr = Tcl_NewStringObj(string1, end - string1);
	string2 = TclGetString(resultPtr) + (start - string1);

	length2 = Tcl_UtfToLower(string2);
	Tcl_SetObjLength(resultPtr, length2 + (start - string1));

	Tcl_AppendToObj(resultPtr, end, -1);
	Tcl_SetObjResult(interp, resultPtr);
    }

    return TCL_OK;
}

/*
 *----------------------------------------------------------------------
 *
 * StringUpperCmd --
 *
 *	This procedure is invoked to process the "string toupper" Tcl command.
 *	See the user documentation for details on what it does. Note that this
 *	command only functions correctly on properly formed Tcl UTF strings.
 *
 * Results:
 *	A standard Tcl result.
 *
 * Side effects:
 *	See the user documentation.
 *
 *----------------------------------------------------------------------
 */

static int
StringUpperCmd(
    TCL_UNUSED(ClientData),
    Tcl_Interp *interp,		/* Current interpreter. */
    int objc,			/* Number of arguments. */
    Tcl_Obj *const objv[])	/* Argument objects. */
{
    int length1, length2;
    const char *string1;
    char *string2;

    if (objc < 2 || objc > 4) {
	Tcl_WrongNumArgs(interp, 1, objv, "string ?first? ?last?");
	return TCL_ERROR;
    }

    string1 = TclGetStringFromObj(objv[1], &length1);

    if (objc == 2) {
	Tcl_Obj *resultPtr = Tcl_NewStringObj(string1, length1);

	length1 = Tcl_UtfToUpper(TclGetString(resultPtr));
	Tcl_SetObjLength(resultPtr, length1);
	Tcl_SetObjResult(interp, resultPtr);
    } else {
	int first, last;
	const char *start, *end;
	Tcl_Obj *resultPtr;

	length1 = Tcl_NumUtfChars(string1, length1) - 1;
	if (TclGetIntForIndexM(interp,objv[2],length1, &first) != TCL_OK) {
	    return TCL_ERROR;
	}
	if (first < 0) {
	    first = 0;
	}
	last = first;

	if ((objc == 4) && (TclGetIntForIndexM(interp, objv[3], length1,
		&last) != TCL_OK)) {
	    return TCL_ERROR;
	}

	if (last >= length1) {
	    last = length1;
	}
	if (last < first) {
	    Tcl_SetObjResult(interp, objv[1]);
	    return TCL_OK;
	}

	string1 = TclGetStringFromObj(objv[1], &length1);
	start = Tcl_UtfAtIndex(string1, first);
	end = Tcl_UtfAtIndex(start, last - first + 1);
	resultPtr = Tcl_NewStringObj(string1, end - string1);
	string2 = TclGetString(resultPtr) + (start - string1);

	length2 = Tcl_UtfToUpper(string2);
	Tcl_SetObjLength(resultPtr, length2 + (start - string1));

	Tcl_AppendToObj(resultPtr, end, -1);
	Tcl_SetObjResult(interp, resultPtr);
    }

    return TCL_OK;
}

/*
 *----------------------------------------------------------------------
 *
 * StringTitleCmd --
 *
 *	This procedure is invoked to process the "string totitle" Tcl command.
 *	See the user documentation for details on what it does. Note that this
 *	command only functions correctly on properly formed Tcl UTF strings.
 *
 * Results:
 *	A standard Tcl result.
 *
 * Side effects:
 *	See the user documentation.
 *
 *----------------------------------------------------------------------
 */

static int
StringTitleCmd(
    TCL_UNUSED(ClientData),
    Tcl_Interp *interp,		/* Current interpreter. */
    int objc,			/* Number of arguments. */
    Tcl_Obj *const objv[])	/* Argument objects. */
{
    int length1, length2;
    const char *string1;
    char *string2;

    if (objc < 2 || objc > 4) {
	Tcl_WrongNumArgs(interp, 1, objv, "string ?first? ?last?");
	return TCL_ERROR;
    }

    string1 = TclGetStringFromObj(objv[1], &length1);

    if (objc == 2) {
	Tcl_Obj *resultPtr = Tcl_NewStringObj(string1, length1);

	length1 = Tcl_UtfToTitle(TclGetString(resultPtr));
	Tcl_SetObjLength(resultPtr, length1);
	Tcl_SetObjResult(interp, resultPtr);
    } else {
	int first, last;
	const char *start, *end;
	Tcl_Obj *resultPtr;

	length1 = Tcl_NumUtfChars(string1, length1) - 1;
	if (TclGetIntForIndexM(interp,objv[2],length1, &first) != TCL_OK) {
	    return TCL_ERROR;
	}
	if (first < 0) {
	    first = 0;
	}
	last = first;

	if ((objc == 4) && (TclGetIntForIndexM(interp, objv[3], length1,
		&last) != TCL_OK)) {
	    return TCL_ERROR;
	}

	if (last >= length1) {
	    last = length1;
	}
	if (last < first) {
	    Tcl_SetObjResult(interp, objv[1]);
	    return TCL_OK;
	}

	string1 = TclGetStringFromObj(objv[1], &length1);
	start = Tcl_UtfAtIndex(string1, first);
	end = Tcl_UtfAtIndex(start, last - first + 1);
	resultPtr = Tcl_NewStringObj(string1, end - string1);
	string2 = TclGetString(resultPtr) + (start - string1);

	length2 = Tcl_UtfToTitle(string2);
	Tcl_SetObjLength(resultPtr, length2 + (start - string1));

	Tcl_AppendToObj(resultPtr, end, -1);
	Tcl_SetObjResult(interp, resultPtr);
    }

    return TCL_OK;
}

/*
 *----------------------------------------------------------------------
 *
 * StringTrimCmd --
 *
 *	This procedure is invoked to process the "string trim" Tcl command.
 *	See the user documentation for details on what it does. Note that this
 *	command only functions correctly on properly formed Tcl UTF strings.
 *
 * Results:
 *	A standard Tcl result.
 *
 * Side effects:
 *	See the user documentation.
 *
 *----------------------------------------------------------------------
 */

static int
StringTrimCmd(
    TCL_UNUSED(ClientData),
    Tcl_Interp *interp,		/* Current interpreter. */
    int objc,			/* Number of arguments. */
    Tcl_Obj *const objv[])	/* Argument objects. */
{
    const char *string1, *string2;
    int triml, trimr, length1, length2;

    if (objc == 3) {
	string2 = TclGetStringFromObj(objv[2], &length2);
    } else if (objc == 2) {
	string2 = tclDefaultTrimSet;
	length2 = strlen(tclDefaultTrimSet);
    } else {
	Tcl_WrongNumArgs(interp, 1, objv, "string ?chars?");
	return TCL_ERROR;
    }
    string1 = TclGetStringFromObj(objv[1], &length1);

    triml = TclTrim(string1, length1, string2, length2, &trimr);

    Tcl_SetObjResult(interp,
	    Tcl_NewStringObj(string1 + triml, length1 - triml - trimr));
    return TCL_OK;
}

/*
 *----------------------------------------------------------------------
 *
 * StringTrimLCmd --
 *
 *	This procedure is invoked to process the "string trimleft" Tcl
 *	command. See the user documentation for details on what it does. Note
 *	that this command only functions correctly on properly formed Tcl UTF
 *	strings.
 *
 * Results:
 *	A standard Tcl result.
 *
 * Side effects:
 *	See the user documentation.
 *
 *----------------------------------------------------------------------
 */

static int
StringTrimLCmd(
    TCL_UNUSED(ClientData),
    Tcl_Interp *interp,		/* Current interpreter. */
    int objc,			/* Number of arguments. */
    Tcl_Obj *const objv[])	/* Argument objects. */
{
    const char *string1, *string2;
    int trim, length1, length2;

    if (objc == 3) {
	string2 = TclGetStringFromObj(objv[2], &length2);
    } else if (objc == 2) {
	string2 = tclDefaultTrimSet;
	length2 = strlen(tclDefaultTrimSet);
    } else {
	Tcl_WrongNumArgs(interp, 1, objv, "string ?chars?");
	return TCL_ERROR;
    }
    string1 = TclGetStringFromObj(objv[1], &length1);

    trim = TclTrimLeft(string1, length1, string2, length2);

    Tcl_SetObjResult(interp, Tcl_NewStringObj(string1+trim, length1-trim));
    return TCL_OK;
}

/*
 *----------------------------------------------------------------------
 *
 * StringTrimRCmd --
 *
 *	This procedure is invoked to process the "string trimright" Tcl
 *	command. See the user documentation for details on what it does. Note
 *	that this command only functions correctly on properly formed Tcl UTF
 *	strings.
 *
 * Results:
 *	A standard Tcl result.
 *
 * Side effects:
 *	See the user documentation.
 *
 *----------------------------------------------------------------------
 */

static int
StringTrimRCmd(
    TCL_UNUSED(ClientData),
    Tcl_Interp *interp,		/* Current interpreter. */
    int objc,			/* Number of arguments. */
    Tcl_Obj *const objv[])	/* Argument objects. */
{
    const char *string1, *string2;
    int trim, length1, length2;

    if (objc == 3) {
	string2 = TclGetStringFromObj(objv[2], &length2);
    } else if (objc == 2) {
	string2 = tclDefaultTrimSet;
	length2 = strlen(tclDefaultTrimSet);
    } else {
	Tcl_WrongNumArgs(interp, 1, objv, "string ?chars?");
	return TCL_ERROR;
    }
    string1 = TclGetStringFromObj(objv[1], &length1);

    trim = TclTrimRight(string1, length1, string2, length2);

    Tcl_SetObjResult(interp, Tcl_NewStringObj(string1, length1-trim));
    return TCL_OK;
}

/*
 *----------------------------------------------------------------------
 *
 * TclInitStringCmd --
 *
 *	This procedure creates the "string" Tcl command. See the user
 *	documentation for details on what it does. Note that this command only
 *	functions correctly on properly formed Tcl UTF strings.
 *
 *	Also note that the primary methods here (equal, compare, match, ...)
 *	have bytecode equivalents. You will find the code for those in
 *	tclExecute.c. The code here will only be used in the non-bc case (like
 *	in an 'eval').
 *
 * Results:
 *	A standard Tcl result.
 *
 * Side effects:
 *	See the user documentation.
 *
 *----------------------------------------------------------------------
 */

Tcl_Command
TclInitStringCmd(
    Tcl_Interp *interp)		/* Current interpreter. */
{
    static const EnsembleImplMap stringImplMap[] = {
	{"bytelength",	StringBytesCmd,	TclCompileBasic1ArgCmd, NULL, NULL, 0},
	{"cat",		StringCatCmd,	TclCompileStringCatCmd, NULL, NULL, 0},
	{"compare",	StringCmpCmd,	TclCompileStringCmpCmd, NULL, NULL, 0},
	{"equal",	StringEqualCmd,	TclCompileStringEqualCmd, NULL, NULL, 0},
	{"first",	StringFirstCmd,	TclCompileStringFirstCmd, NULL, NULL, 0},
	{"index",	StringIndexCmd,	TclCompileStringIndexCmd, NULL, NULL, 0},
	{"insert",	StringInsertCmd, TclCompileStringInsertCmd, NULL, NULL, 0},
	{"is",		StringIsCmd,	TclCompileStringIsCmd, NULL, NULL, 0},
	{"last",	StringLastCmd,	TclCompileStringLastCmd, NULL, NULL, 0},
	{"length",	StringLenCmd,	TclCompileStringLenCmd, NULL, NULL, 0},
	{"map",		StringMapCmd,	TclCompileStringMapCmd, NULL, NULL, 0},
	{"match",	StringMatchCmd,	TclCompileStringMatchCmd, NULL, NULL, 0},
	{"range",	StringRangeCmd,	TclCompileStringRangeCmd, NULL, NULL, 0},
	{"repeat",	StringReptCmd,	TclCompileBasic2ArgCmd, NULL, NULL, 0},
	{"replace",	StringRplcCmd,	TclCompileStringReplaceCmd, NULL, NULL, 0},
	{"reverse",	StringRevCmd,	TclCompileBasic1ArgCmd, NULL, NULL, 0},
	{"tolower",	StringLowerCmd,	TclCompileStringToLowerCmd, NULL, NULL, 0},
	{"toupper",	StringUpperCmd,	TclCompileStringToUpperCmd, NULL, NULL, 0},
	{"totitle",	StringTitleCmd,	TclCompileStringToTitleCmd, NULL, NULL, 0},
	{"trim",	StringTrimCmd,	TclCompileStringTrimCmd, NULL, NULL, 0},
	{"trimleft",	StringTrimLCmd,	TclCompileStringTrimLCmd, NULL, NULL, 0},
	{"trimright",	StringTrimRCmd,	TclCompileStringTrimRCmd, NULL, NULL, 0},
	{"wordend",	StringEndCmd,	TclCompileBasic2ArgCmd, NULL, NULL, 0},
	{"wordstart",	StringStartCmd,	TclCompileBasic2ArgCmd, NULL, NULL, 0},
	{NULL, NULL, NULL, NULL, NULL, 0}
    };

    return TclMakeEnsemble(interp, "string", stringImplMap);
}

/*
 *----------------------------------------------------------------------
 *
 * Tcl_SubstObjCmd --
 *
 *	This procedure is invoked to process the "subst" Tcl command. See the
 *	user documentation for details on what it does. This command relies on
 *	Tcl_SubstObj() for its implementation.
 *
 * Results:
 *	A standard Tcl result.
 *
 * Side effects:
 *	See the user documentation.
 *
 *----------------------------------------------------------------------
 */

int
TclSubstOptions(
    Tcl_Interp *interp,
    int numOpts,
    Tcl_Obj *const opts[],
    int *flagPtr)
{
    static const char *const substOptions[] = {
	"-nobackslashes", "-nocommands", "-novariables", NULL
    };
    enum {
	SUBST_NOBACKSLASHES, SUBST_NOCOMMANDS, SUBST_NOVARS
    };
    int i, flags = TCL_SUBST_ALL;

    for (i = 0; i < numOpts; i++) {
	int optionIndex;

	if (Tcl_GetIndexFromObj(interp, opts[i], substOptions, "option", 0,
		&optionIndex) != TCL_OK) {
	    return TCL_ERROR;
	}
	switch (optionIndex) {
	case SUBST_NOBACKSLASHES:
	    flags &= ~TCL_SUBST_BACKSLASHES;
	    break;
	case SUBST_NOCOMMANDS:
	    flags &= ~TCL_SUBST_COMMANDS;
	    break;
	case SUBST_NOVARS:
	    flags &= ~TCL_SUBST_VARIABLES;
	    break;
	default:
	    Tcl_Panic("Tcl_SubstObjCmd: bad option index to SubstOptions");
	}
    }
    *flagPtr = flags;
    return TCL_OK;
}

int
Tcl_SubstObjCmd(
    ClientData clientData,
    Tcl_Interp *interp,		/* Current interpreter. */
    int objc,			/* Number of arguments. */
    Tcl_Obj *const objv[])	/* Argument objects. */
{
    return Tcl_NRCallObjProc(interp, TclNRSubstObjCmd, clientData, objc, objv);
}

int
TclNRSubstObjCmd(
    TCL_UNUSED(ClientData),
    Tcl_Interp *interp,		/* Current interpreter. */
    int objc,			/* Number of arguments. */
    Tcl_Obj *const objv[])	/* Argument objects. */
{
    int flags;

    if (objc < 2) {
	Tcl_WrongNumArgs(interp, 1, objv,
		"?-nobackslashes? ?-nocommands? ?-novariables? string");
	return TCL_ERROR;
    }

    if (TclSubstOptions(interp, objc-2, objv+1, &flags) != TCL_OK) {
	return TCL_ERROR;
    }
    return Tcl_NRSubstObj(interp, objv[objc-1], flags);
}

/*
 *----------------------------------------------------------------------
 *
 * Tcl_SwitchObjCmd --
 *
 *	This object-based procedure is invoked to process the "switch" Tcl
 *	command. See the user documentation for details on what it does.
 *
 * Results:
 *	A standard Tcl object result.
 *
 * Side effects:
 *	See the user documentation.
 *
 *----------------------------------------------------------------------
 */

int
Tcl_SwitchObjCmd(
    ClientData clientData,
    Tcl_Interp *interp,		/* Current interpreter. */
    int objc,			/* Number of arguments. */
    Tcl_Obj *const objv[])	/* Argument objects. */
{
    return Tcl_NRCallObjProc(interp, TclNRSwitchObjCmd, clientData, objc, objv);
}
int
TclNRSwitchObjCmd(
    TCL_UNUSED(ClientData),
    Tcl_Interp *interp,		/* Current interpreter. */
    int objc,			/* Number of arguments. */
    Tcl_Obj *const objv[])	/* Argument objects. */
{
    int i,j, index, mode, foundmode, splitObjs, numMatchesSaved;
    int noCase, patternLength;
    const char *pattern;
    Tcl_Obj *stringObj, *indexVarObj, *matchVarObj;
    Tcl_Obj *const *savedObjv = objv;
    Tcl_RegExp regExpr = NULL;
    Interp *iPtr = (Interp *) interp;
    int pc = 0;
    int bidx = 0;		/* Index of body argument. */
    Tcl_Obj *blist = NULL;	/* List obj which is the body */
    CmdFrame *ctxPtr;		/* Copy of the topmost cmdframe, to allow us
				 * to mess with the line information */

    /*
     * If you add options that make -e and -g not unique prefixes of -exact or
     * -glob, you *must* fix TclCompileSwitchCmd's option parser as well.
     */

    static const char *const options[] = {
	"-exact", "-glob", "-indexvar", "-matchvar", "-nocase", "-regexp",
	"--", NULL
    };
    enum options {
	OPT_EXACT, OPT_GLOB, OPT_INDEXV, OPT_MATCHV, OPT_NOCASE, OPT_REGEXP,
	OPT_LAST
    };
    typedef int (*strCmpFn_t)(const char *, const char *);
    strCmpFn_t strCmpFn = TclUtfCmp;

    mode = OPT_EXACT;
    foundmode = 0;
    indexVarObj = NULL;
    matchVarObj = NULL;
    numMatchesSaved = 0;
    noCase = 0;
    for (i = 1; i < objc-2; i++) {
	if (TclGetString(objv[i])[0] != '-') {
	    break;
	}
	if (Tcl_GetIndexFromObj(interp, objv[i], options, "option", 0,
		&index) != TCL_OK) {
	    return TCL_ERROR;
	}
	switch ((enum options) index) {
	    /*
	     * General options.
	     */

	case OPT_LAST:
	    i++;
	    goto finishedOptions;
	case OPT_NOCASE:
	    strCmpFn = TclUtfCasecmp;
	    noCase = 1;
	    break;

	    /*
	     * Handle the different switch mode options.
	     */

	default:
	    if (foundmode) {
		/*
		 * Mode already set via -exact, -glob, or -regexp.
		 */

		Tcl_SetObjResult(interp, Tcl_ObjPrintf(
			"bad option \"%s\": %s option already found",
			TclGetString(objv[i]), options[mode]));
		Tcl_SetErrorCode(interp, "TCL", "OPERATION", "SWITCH",
			"DOUBLEOPT", NULL);
		return TCL_ERROR;
	    }
	    foundmode = 1;
	    mode = index;
	    break;

	    /*
	     * Check for TIP#75 options specifying the variables to write
	     * regexp information into.
	     */

	case OPT_INDEXV:
	    i++;
	    if (i >= objc-2) {
		Tcl_SetObjResult(interp, Tcl_ObjPrintf(
			"missing variable name argument to %s option",
			"-indexvar"));
		Tcl_SetErrorCode(interp, "TCL", "OPERATION", "SWITCH",
			"NOVAR", NULL);
		return TCL_ERROR;
	    }
	    indexVarObj = objv[i];
	    numMatchesSaved = -1;
	    break;
	case OPT_MATCHV:
	    i++;
	    if (i >= objc-2) {
		Tcl_SetObjResult(interp, Tcl_ObjPrintf(
			"missing variable name argument to %s option",
			"-matchvar"));
		Tcl_SetErrorCode(interp, "TCL", "OPERATION", "SWITCH",
			"NOVAR", NULL);
		return TCL_ERROR;
	    }
	    matchVarObj = objv[i];
	    numMatchesSaved = -1;
	    break;
	}
    }

  finishedOptions:
    if (objc - i < 2) {
	Tcl_WrongNumArgs(interp, 1, objv,
		"?-option ...? string ?pattern body ...? ?default body?");
	return TCL_ERROR;
    }
    if (indexVarObj != NULL && mode != OPT_REGEXP) {
	Tcl_SetObjResult(interp, Tcl_ObjPrintf(
		"%s option requires -regexp option", "-indexvar"));
	Tcl_SetErrorCode(interp, "TCL", "OPERATION", "SWITCH",
		"MODERESTRICTION", NULL);
	return TCL_ERROR;
    }
    if (matchVarObj != NULL && mode != OPT_REGEXP) {
	Tcl_SetObjResult(interp, Tcl_ObjPrintf(
		"%s option requires -regexp option", "-matchvar"));
	Tcl_SetErrorCode(interp, "TCL", "OPERATION", "SWITCH",
		"MODERESTRICTION", NULL);
	return TCL_ERROR;
    }

    stringObj = objv[i];
    objc -= i + 1;
    objv += i + 1;
    bidx = i + 1;		/* First after the match string. */

    /*
     * If all of the pattern/command pairs are lumped into a single argument,
     * split them out again.
     *
     * TIP #280: Determine the lines the words in the list start at, based on
     * the same data for the list word itself. The cmdFramePtr line
     * information is manipulated directly.
     */

    splitObjs = 0;
    if (objc == 1) {
	Tcl_Obj **listv;

	blist = objv[0];
	if (TclListObjGetElements(interp, objv[0], &objc, &listv) != TCL_OK) {
	    return TCL_ERROR;
	}

	/*
	 * Ensure that the list is non-empty.
	 */

	if (objc < 1) {
	    Tcl_WrongNumArgs(interp, 1, savedObjv,
		    "?-option ...? string {?pattern body ...? ?default body?}");
	    return TCL_ERROR;
	}
	objv = listv;
	splitObjs = 1;
    }

    /*
     * Complain if there is an odd number of words in the list of patterns and
     * bodies.
     */

    if (objc % 2) {
	Tcl_ResetResult(interp);
	Tcl_SetObjResult(interp, Tcl_NewStringObj(
		"extra switch pattern with no body", -1));
	Tcl_SetErrorCode(interp, "TCL", "OPERATION", "SWITCH", "BADARM",
		NULL);

	/*
	 * Check if this can be due to a badly placed comment in the switch
	 * block.
	 *
	 * The following is an heuristic to detect the infamous "comment in
	 * switch" error: just check if a pattern begins with '#'.
	 */

	if (splitObjs) {
	    for (i=0 ; i<objc ; i+=2) {
		if (TclGetString(objv[i])[0] == '#') {
		    Tcl_AppendToObj(Tcl_GetObjResult(interp),
			    ", this may be due to a comment incorrectly"
			    " placed outside of a switch body - see the"
			    " \"switch\" documentation", -1);
		    Tcl_SetErrorCode(interp, "TCL", "OPERATION", "SWITCH",
			    "BADARM", "COMMENT?", NULL);
		    break;
		}
	    }
	}

	return TCL_ERROR;
    }

    /*
     * Complain if the last body is a continuation. Note that this check
     * assumes that the list is non-empty!
     */

    if (strcmp(TclGetString(objv[objc-1]), "-") == 0) {
	Tcl_SetObjResult(interp, Tcl_ObjPrintf(
		"no body specified for pattern \"%s\"",
		TclGetString(objv[objc-2])));
	Tcl_SetErrorCode(interp, "TCL", "OPERATION", "SWITCH", "BADARM",
		"FALLTHROUGH", NULL);
	return TCL_ERROR;
    }

    for (i = 0; i < objc; i += 2) {
	/*
	 * See if the pattern matches the string.
	 */

	pattern = TclGetStringFromObj(objv[i], &patternLength);

	if ((i == objc - 2) && (*pattern == 'd')
		&& (strcmp(pattern, "default") == 0)) {
	    Tcl_Obj *emptyObj = NULL;

	    /*
	     * If either indexVarObj or matchVarObj are non-NULL, we're in
	     * REGEXP mode but have reached the default clause anyway. TIP#75
	     * specifies that we set the variables to empty lists (== empty
	     * objects) in that case.
	     */

	    if (indexVarObj != NULL) {
		TclNewObj(emptyObj);
		if (Tcl_ObjSetVar2(interp, indexVarObj, NULL, emptyObj,
			TCL_LEAVE_ERR_MSG) == NULL) {
		    return TCL_ERROR;
		}
	    }
	    if (matchVarObj != NULL) {
		if (emptyObj == NULL) {
		    TclNewObj(emptyObj);
		}
		if (Tcl_ObjSetVar2(interp, matchVarObj, NULL, emptyObj,
			TCL_LEAVE_ERR_MSG) == NULL) {
		    return TCL_ERROR;
		}
	    }
	    goto matchFound;
	}

	switch (mode) {
	case OPT_EXACT:
	    if (strCmpFn(TclGetString(stringObj), pattern) == 0) {
		goto matchFound;
	    }
	    break;
	case OPT_GLOB:
	    if (Tcl_StringCaseMatch(TclGetString(stringObj),pattern,noCase)) {
		goto matchFound;
	    }
	    break;
	case OPT_REGEXP:
	    regExpr = Tcl_GetRegExpFromObj(interp, objv[i],
		    TCL_REG_ADVANCED | (noCase ? TCL_REG_NOCASE : 0));
	    if (regExpr == NULL) {
		return TCL_ERROR;
	    } else {
		int matched = Tcl_RegExpExecObj(interp, regExpr, stringObj, 0,
			numMatchesSaved, 0);

		if (matched < 0) {
		    return TCL_ERROR;
		} else if (matched) {
		    goto matchFoundRegexp;
		}
	    }
	    break;
	}
    }
    return TCL_OK;

  matchFoundRegexp:
    /*
     * We are operating in REGEXP mode and we need to store information about
     * what we matched in some user-nominated arrays. So build the lists of
     * values and indices to write here. [TIP#75]
     */

    if (numMatchesSaved) {
	Tcl_RegExpInfo info;
	Tcl_Obj *matchesObj, *indicesObj = NULL;

	Tcl_RegExpGetInfo(regExpr, &info);
	if (matchVarObj != NULL) {
	    TclNewObj(matchesObj);
	} else {
	    matchesObj = NULL;
	}
	if (indexVarObj != NULL) {
	    TclNewObj(indicesObj);
	}

	for (j=0 ; j<=info.nsubs ; j++) {
	    if (indexVarObj != NULL) {
		Tcl_Obj *rangeObjAry[2];

		if (info.matches[j].end > 0) {
		    rangeObjAry[0] = Tcl_NewWideIntObj(info.matches[j].start);
		    rangeObjAry[1] = Tcl_NewWideIntObj(info.matches[j].end-1);
		} else {
		    rangeObjAry[0] = rangeObjAry[1] = Tcl_NewWideIntObj(-1);
		}

		/*
		 * Never fails; the object is always clean at this point.
		 */

		Tcl_ListObjAppendElement(NULL, indicesObj,
			Tcl_NewListObj(2, rangeObjAry));
	    }

	    if (matchVarObj != NULL) {
		Tcl_Obj *substringObj;

		substringObj = Tcl_GetRange(stringObj,
			info.matches[j].start, info.matches[j].end-1);

		/*
		 * Never fails; the object is always clean at this point.
		 */

		Tcl_ListObjAppendElement(NULL, matchesObj, substringObj);
	    }
	}

	if (indexVarObj != NULL) {
	    if (Tcl_ObjSetVar2(interp, indexVarObj, NULL, indicesObj,
		    TCL_LEAVE_ERR_MSG) == NULL) {
		/*
		 * Careful! Check to see if we have allocated the list of
		 * matched strings; if so (but there was an error assigning
		 * the indices list) we have a potential memory leak because
		 * the match list has not been written to a variable. Except
		 * that we'll clean that up right now.
		 */

		if (matchesObj != NULL) {
		    Tcl_DecrRefCount(matchesObj);
		}
		return TCL_ERROR;
	    }
	}
	if (matchVarObj != NULL) {
	    if (Tcl_ObjSetVar2(interp, matchVarObj, NULL, matchesObj,
		    TCL_LEAVE_ERR_MSG) == NULL) {
		/*
		 * Unlike above, if indicesObj is non-NULL at this point, it
		 * will have been written to a variable already and will hence
		 * not be leaked.
		 */

		return TCL_ERROR;
	    }
	}
    }

    /*
     * We've got a match. Find a body to execute, skipping bodies that are
     * "-".
     */

  matchFound:
    ctxPtr = (CmdFrame *)TclStackAlloc(interp, sizeof(CmdFrame));
    *ctxPtr = *iPtr->cmdFramePtr;

    if (splitObjs) {
	/*
	 * We have to perform the GetSrc and other type dependent handling of
	 * the frame here because we are munging with the line numbers,
	 * something the other commands like if, etc. are not doing. Them are
	 * fine with simply passing the CmdFrame through and having the
	 * special handling done in 'info frame', or the bc compiler
	 */

	if (ctxPtr->type == TCL_LOCATION_BC) {
	    /*
	     * Type BC => ctxPtr->data.eval.path    is not used.
	     *		  ctxPtr->data.tebc.codePtr is used instead.
	     */

	    TclGetSrcInfoForPc(ctxPtr);
	    pc = 1;

	    /*
	     * The line information in the cmdFrame is now a copy we do not
	     * own.
	     */
	}

	if (ctxPtr->type == TCL_LOCATION_SOURCE && ctxPtr->line[bidx] >= 0) {
	    int bline = ctxPtr->line[bidx];

	    ctxPtr->line = (int *)ckalloc(objc * sizeof(int));
	    ctxPtr->nline = objc;
	    TclListLines(blist, bline, objc, ctxPtr->line, objv);
	} else {
	    /*
	     * This is either a dynamic code word, when all elements are
	     * relative to themselves, or something else less expected and
	     * where we have no information. The result is the same in both
	     * cases; tell the code to come that it doesn't know where it is,
	     * which triggers reversion to the old behavior.
	     */

	    int k;

	    ctxPtr->line = (int *)ckalloc(objc * sizeof(int));
	    ctxPtr->nline = objc;
	    for (k=0; k < objc; k++) {
		ctxPtr->line[k] = -1;
	    }
	}
    }

    for (j = i + 1; ; j += 2) {
	if (j >= objc) {
	    /*
	     * This shouldn't happen since we've checked that the last body is
	     * not a continuation...
	     */

	    Tcl_Panic("fall-out when searching for body to match pattern");
	}
	if (strcmp(TclGetString(objv[j]), "-") != 0) {
	    break;
	}
    }

    /*
     * TIP #280: Make invoking context available to switch branch.
     */

    Tcl_NRAddCallback(interp, SwitchPostProc, INT2PTR(splitObjs), ctxPtr,
	    INT2PTR(pc), (ClientData) pattern);
    return TclNREvalObjEx(interp, objv[j], 0, ctxPtr, splitObjs ? j : bidx+j);
}

static int
SwitchPostProc(
    ClientData data[],		/* Data passed from Tcl_NRAddCallback above */
    Tcl_Interp *interp,		/* Tcl interpreter */
    int result)			/* Result to return*/
{
    /* Unpack the preserved data */

    int splitObjs = PTR2INT(data[0]);
    CmdFrame *ctxPtr = (CmdFrame *)data[1];
    int pc = PTR2INT(data[2]);
    const char *pattern = (const char *)data[3];
    int patternLength = strlen(pattern);

    /*
     * Clean up TIP 280 context information
     */

    if (splitObjs) {
	ckfree(ctxPtr->line);
	if (pc && (ctxPtr->type == TCL_LOCATION_SOURCE)) {
	    /*
	     * Death of SrcInfo reference.
	     */

	    Tcl_DecrRefCount(ctxPtr->data.eval.path);
	}
    }

    /*
     * Generate an error message if necessary.
     */

    if (result == TCL_ERROR) {
	int limit = 50;
	int overflow = (patternLength > limit);

	Tcl_AppendObjToErrorInfo(interp, Tcl_ObjPrintf(
		"\n    (\"%.*s%s\" arm line %d)",
		(overflow ? limit : patternLength), pattern,
		(overflow ? "..." : ""), Tcl_GetErrorLine(interp)));
    }
    TclStackFree(interp, ctxPtr);
    return result;
}

/*
 *----------------------------------------------------------------------
 *
 * Tcl_ThrowObjCmd --
 *
 *	This procedure is invoked to process the "throw" Tcl command. See the
 *	user documentation for details on what it does.
 *
 * Results:
 *	A standard Tcl result.
 *
 * Side effects:
 *	See the user documentation.
 *
 *----------------------------------------------------------------------
 */

int
Tcl_ThrowObjCmd(
    TCL_UNUSED(ClientData),
    Tcl_Interp *interp,		/* Current interpreter. */
    int objc,			/* Number of arguments. */
    Tcl_Obj *const objv[])	/* Argument objects. */
{
    Tcl_Obj *options;
    int len;

    if (objc != 3) {
	Tcl_WrongNumArgs(interp, 1, objv, "type message");
	return TCL_ERROR;
    }

    /*
     * The type must be a list of at least length 1.
     */

    if (Tcl_ListObjLength(interp, objv[1], &len) != TCL_OK) {
	return TCL_ERROR;
    } else if (len < 1) {
	Tcl_SetObjResult(interp, Tcl_NewStringObj(
		"type must be non-empty list", -1));
	Tcl_SetErrorCode(interp, "TCL", "OPERATION", "THROW", "BADEXCEPTION",
		NULL);
	return TCL_ERROR;
    }

    /*
     * Now prepare the result options dictionary. We use the list API as it is
     * slightly more convenient.
     */

    TclNewLiteralStringObj(options, "-code error -level 0 -errorcode");
    Tcl_ListObjAppendElement(NULL, options, objv[1]);

    /*
     * We're ready to go. Fire things into the low-level result machinery.
     */

    Tcl_SetObjResult(interp, objv[2]);
    return Tcl_SetReturnOptions(interp, options);
}

/*
 *----------------------------------------------------------------------
 *
 * Tcl_TimeObjCmd --
 *
 *	This object-based procedure is invoked to process the "time" Tcl
 *	command. See the user documentation for details on what it does.
 *
 * Results:
 *	A standard Tcl object result.
 *
 * Side effects:
 *	See the user documentation.
 *
 *----------------------------------------------------------------------
 */

int
Tcl_TimeObjCmd(
    TCL_UNUSED(ClientData),
    Tcl_Interp *interp,		/* Current interpreter. */
    int objc,			/* Number of arguments. */
    Tcl_Obj *const objv[])	/* Argument objects. */
{
    Tcl_Obj *objPtr;
    Tcl_Obj *objs[4];
    int i, result;
    int count;
    double totalMicroSec;
#ifndef TCL_WIDE_CLICKS
    Tcl_Time start, stop;
#else
    Tcl_WideInt start, stop;
#endif

    if (objc == 2) {
	count = 1;
    } else if (objc == 3) {
	result = TclGetIntFromObj(interp, objv[2], &count);
	if (result != TCL_OK) {
	    return result;
	}
    } else {
	Tcl_WrongNumArgs(interp, 1, objv, "command ?count?");
	return TCL_ERROR;
    }

    objPtr = objv[1];
    i = count;
#ifndef TCL_WIDE_CLICKS
    Tcl_GetTime(&start);
#else
    start = TclpGetWideClicks();
#endif
    while (i-- > 0) {
	result = TclEvalObjEx(interp, objPtr, 0, NULL, 0);
	if (result != TCL_OK) {
	    return result;
	}
    }
#ifndef TCL_WIDE_CLICKS
    Tcl_GetTime(&stop);
    totalMicroSec = ((double) (stop.sec - start.sec)) * 1.0e6
	    + (stop.usec - start.usec);
#else
    stop = TclpGetWideClicks();
    totalMicroSec = ((double) TclpWideClicksToNanoseconds(stop - start))/1.0e3;
#endif

    if (count <= 1) {
	/*
	 * Use int obj since we know time is not fractional. [Bug 1202178]
	 */

	objs[0] = Tcl_NewWideIntObj((count <= 0) ? 0 : (Tcl_WideInt)totalMicroSec);
    } else {
	objs[0] = Tcl_NewDoubleObj(totalMicroSec/count);
    }

    /*
     * Construct the result as a list because many programs have always parsed
     * as such (extracting the first element, typically).
     */

    TclNewLiteralStringObj(objs[1], "microseconds");
    TclNewLiteralStringObj(objs[2], "per");
    TclNewLiteralStringObj(objs[3], "iteration");
    Tcl_SetObjResult(interp, Tcl_NewListObj(4, objs));

    return TCL_OK;
}

/*
 *----------------------------------------------------------------------
 *
 * Tcl_TimeRateObjCmd --
 *
 *	This object-based procedure is invoked to process the "timerate" Tcl
 *	command.
 *
 *	This is similar to command "time", except the execution limited by
 *	given time (in milliseconds) instead of repetition count.
 *
 * Example:
 *	timerate {after 5} 1000; # equivalent to: time {after 5} [expr 1000/5]
 *
 * Results:
 *	A standard Tcl object result.
 *
 * Side effects:
 *	See the user documentation.
 *
 *----------------------------------------------------------------------
 */

int
Tcl_TimeRateObjCmd(
    TCL_UNUSED(ClientData),
    Tcl_Interp *interp,		/* Current interpreter. */
    int objc,			/* Number of arguments. */
    Tcl_Obj *const objv[])	/* Argument objects. */
{
    static double measureOverhead = 0;
				/* global measure-overhead */
    double overhead = -1;	/* given measure-overhead */
    Tcl_Obj *objPtr;
    int result, i;
    Tcl_Obj *calibrate = NULL, *direct = NULL;
    TclWideMUInt count = 0;	/* Holds repetition count */
    Tcl_WideInt maxms = WIDE_MIN;
				/* Maximal running time (in milliseconds) */
    TclWideMUInt maxcnt = WIDE_MAX;
				/* Maximal count of iterations. */
    TclWideMUInt threshold = 1;	/* Current threshold for check time (faster
				 * repeat count without time check) */
    TclWideMUInt maxIterTm = 1;	/* Max time of some iteration as max
				 * threshold, additionally avoiding divide to
				 * zero (i.e., never < 1) */
    unsigned short factor = 50;	/* Factor (4..50) limiting threshold to avoid
				 * growth of execution time. */
    Tcl_WideInt start, middle, stop;
#ifndef TCL_WIDE_CLICKS
    Tcl_Time now;
#endif /* !TCL_WIDE_CLICKS */
    static const char *const options[] = {
	"-direct",	"-overhead",	"-calibrate",	"--",	NULL
    };
    enum options {
	TMRT_EV_DIRECT,	TMRT_OVERHEAD,	TMRT_CALIBRATE,	TMRT_LAST
    };
    NRE_callback *rootPtr;
    ByteCode *codePtr = NULL;

    for (i = 1; i < objc - 1; i++) {
	int index;

	if (Tcl_GetIndexFromObj(NULL, objv[i], options, "option", TCL_EXACT,
		&index) != TCL_OK) {
	    break;
	}
	if (index == TMRT_LAST) {
	    i++;
	    break;
	}
	switch (index) {
	case TMRT_EV_DIRECT:
	    direct = objv[i];
	    break;
	case TMRT_OVERHEAD:
	    if (++i >= objc - 1) {
		goto usage;
	    }
	    if (Tcl_GetDoubleFromObj(interp, objv[i], &overhead) != TCL_OK) {
		return TCL_ERROR;
	    }
	    break;
	case TMRT_CALIBRATE:
	    calibrate = objv[i];
	    break;
	}
    }

    if (i >= objc || i < objc - 3) {
    usage:
	Tcl_WrongNumArgs(interp, 1, objv,
		"?-direct? ?-calibrate? ?-overhead double? "
		"command ?time ?max-count??");
	return TCL_ERROR;
    }
    objPtr = objv[i++];
    if (i < objc) {	/* max-time */
	result = Tcl_GetWideIntFromObj(interp, objv[i++], &maxms);
	if (result != TCL_OK) {
	    return result;
	}
	if (i < objc) {	/* max-count*/
	    Tcl_WideInt v;

	    result = Tcl_GetWideIntFromObj(interp, objv[i], &v);
	    if (result != TCL_OK) {
		return result;
	    }
	    maxcnt = (v > 0) ? v : 0;
	}
    }

    /*
     * If we are doing calibration.
     */

    if (calibrate) {
	/*
	 * If no time specified for the calibration.
	 */

	if (maxms == WIDE_MIN) {
	    Tcl_Obj *clobjv[6];
	    Tcl_WideInt maxCalTime = 5000;
	    double lastMeasureOverhead = measureOverhead;

	    clobjv[0] = objv[0];
	    i = 1;
	    if (direct) {
		clobjv[i++] = direct;
	    }
	    clobjv[i++] = objPtr;

	    /*
	     * Reset last measurement overhead.
	     */

	    measureOverhead = (double) 0;

	    /*
	     * Self-call with 100 milliseconds to warm-up, before entering the
	     * calibration cycle.
	     */

	    TclNewIntObj(clobjv[i], 100);
	    Tcl_IncrRefCount(clobjv[i]);
	    result = Tcl_TimeRateObjCmd(NULL, interp, i + 1, clobjv);
	    Tcl_DecrRefCount(clobjv[i]);
	    if (result != TCL_OK) {
		return result;
	    }

	    i--;
	    clobjv[i++] = calibrate;
	    clobjv[i++] = objPtr;

	    /*
	     * Set last measurement overhead to max.
	     */

	    measureOverhead = (double) UWIDE_MAX;

	    /*
	     * Run the calibration cycle until it is more precise.
	     */

	    maxms = -1000;
	    do {
		lastMeasureOverhead = measureOverhead;
		TclNewIntObj(clobjv[i], (int) maxms);
		Tcl_IncrRefCount(clobjv[i]);
		result = Tcl_TimeRateObjCmd(NULL, interp, i + 1, clobjv);
		Tcl_DecrRefCount(clobjv[i]);
		if (result != TCL_OK) {
		    return result;
		}
		maxCalTime += maxms;

		/*
		 * Increase maxms for more precise calibration.
		 */

		maxms -= -maxms / 4;

		/*
		 * As long as new value more as 0.05% better
		 */
	    } while ((measureOverhead >= lastMeasureOverhead
		    || measureOverhead / lastMeasureOverhead <= 0.9995)
		    && maxCalTime > 0);

	    return result;
	}
	if (maxms == 0) {
	    /*
	     * Reset last measurement overhead
	     */

	    measureOverhead = 0;
	    Tcl_SetObjResult(interp, Tcl_NewLongObj(0));
	    return TCL_OK;
	}

	/*
	 * If time is negative, make current overhead more precise.
	 */

	if (maxms > 0) {
	    /*
	     * Set last measurement overhead to max.
	     */

	    measureOverhead = (double) UWIDE_MAX;
	} else {
	    maxms = -maxms;
	}
    }

    if (maxms == WIDE_MIN) {
	maxms = 1000;
    }
    if (overhead == -1) {
	overhead = measureOverhead;
    }

    /*
     * Ensure that resetting of result will not smudge the further
     * measurement.
     */

    Tcl_ResetResult(interp);

    /*
     * Compile object if needed.
     */

    if (!direct) {
	if (TclInterpReady(interp) != TCL_OK) {
	    return TCL_ERROR;
	}
	codePtr = TclCompileObj(interp, objPtr, NULL, 0);
	TclPreserveByteCode(codePtr);
    }

    /*
     * Get start and stop time.
     */

#ifdef TCL_WIDE_CLICKS
    start = middle = TclpGetWideClicks();

    /*
     * Time to stop execution (in wide clicks).
     */

    stop = start + (maxms * 1000 / TclpWideClickInMicrosec());
#else
    Tcl_GetTime(&now);
    start = now.sec;
    start *= 1000000;
    start += now.usec;
    middle = start;

    /*
     * Time to stop execution (in microsecs).
     */

    stop = start + maxms * 1000;
#endif /* TCL_WIDE_CLICKS */

    /*
     * Start measurement.
     */

    if (maxcnt > 0) {
	while (1) {
	    /*
	     * Evaluate a single iteration.
	     */

	    count++;
	    if (!direct) {		/* precompiled */
		rootPtr = TOP_CB(interp);
		/*
		 * Use loop optimized TEBC call (TCL_EVAL_DISCARD_RESULT): it's a part of
		 * iteration, this way evaluation will be more similar to a cycle (also
		 * avoids extra overhead to set result to interp, etc.)
		 */
		((Interp *)interp)->evalFlags |= TCL_EVAL_DISCARD_RESULT;
		result = TclNRExecuteByteCode(interp, codePtr);
		result = TclNRRunCallbacks(interp, result, rootPtr);
	    } else {			/* eval */
		result = TclEvalObjEx(interp, objPtr, 0, NULL, 0);
	    }
	    /*
	     * Allow break and continue from measurement cycle (used for
	     * conditional stop and flow control of iterations).
	     */

	    switch (result) {
		case TCL_OK:
		    break;
		case TCL_BREAK:
		    /*
		     * Force stop immediately.
		     */
		    threshold = 1;
		    maxcnt = 0;
		    /* FALLTHRU */
		case TCL_CONTINUE:
		    result = TCL_OK;
		    break;
		default:
		    goto done;
	    }

	    /*
	     * Don't check time up to threshold.
	     */

	    if (--threshold > 0) {
		continue;
	    }

	    /*
	     * Check stop time reached, estimate new threshold.
	     */

#ifdef TCL_WIDE_CLICKS
	    middle = TclpGetWideClicks();
#else
	    Tcl_GetTime(&now);
	    middle = now.sec;
	    middle *= 1000000;
	    middle += now.usec;
#endif /* TCL_WIDE_CLICKS */

	    if (middle >= stop || count >= maxcnt) {
		break;
	    }

	    /*
	     * Don't calculate threshold by few iterations, because sometimes
	     * first iteration(s) can be too fast or slow (cached, delayed
	     * clean up, etc).
	     */

	    if (count < 10) {
		threshold = 1;
		continue;
	    }

	    /*
	     * Average iteration time in microsecs.
	     */

	    threshold = (middle - start) / count;
	    if (threshold > maxIterTm) {
		maxIterTm = threshold;

		/*
		 * Iterations seem to be longer.
		 */

		if (threshold > maxIterTm * 2) {
		    factor *= 2;
		    if (factor > 50) {
			factor = 50;
		    }
		} else {
		    if (factor < 50) {
			factor++;
		    }
		}
	    } else if (factor > 4) {
		/*
		 * Iterations seem to be shorter.
		 */

		if (threshold < (maxIterTm / 2)) {
		    factor /= 2;
		    if (factor < 4) {
			factor = 4;
		    }
		} else {
		    factor--;
		}
	    }

	    /*
	     * As relation between remaining time and time since last check,
	     * maximal some % of time (by factor), so avoid growing of the
	     * execution time if iterations are not consistent, e.g. was
	     * continuously on time).
	     */

	    threshold = ((stop - middle) / maxIterTm) / factor + 1;
	    if (threshold > 100000) {	/* fix for too large threshold */
		threshold = 100000;
	    }

	    /*
	     * Consider max-count
	     */

	    if (threshold > maxcnt - count) {
		threshold = maxcnt - count;
	    }
	}
    }

    {
	Tcl_Obj *objarr[8], **objs = objarr;
	TclWideMUInt usec, val;
	int digits;

	/*
	 * Absolute execution time in microseconds or in wide clicks.
	 */
	usec = (TclWideMUInt)(middle - start);

#ifdef TCL_WIDE_CLICKS
	/*
	 * convert execution time (in wide clicks) to microsecs.
	 */

	usec *= TclpWideClickInMicrosec();
#endif /* TCL_WIDE_CLICKS */

	if (!count) {		/* no iterations - avoid divide by zero */
	    objs[0] = objs[2] = objs[4] = Tcl_NewWideIntObj(0);
	    goto retRes;
	}

	/*
	 * If not calibrating...
	 */

	if (!calibrate) {
	    /*
	     * Minimize influence of measurement overhead.
	     */

	    if (overhead > 0) {
		/*
		 * Estimate the time of overhead (microsecs).
		 */

		TclWideMUInt curOverhead = overhead * count;

		if (usec > curOverhead) {
		    usec -= curOverhead;
		} else {
		    usec = 0;
		}
	    }
	} else {
	    /*
	     * Calibration: obtaining new measurement overhead.
	     */

	    if (measureOverhead > ((double) usec) / count) {
		measureOverhead = ((double) usec) / count;
	    }
	    objs[0] = Tcl_NewDoubleObj(measureOverhead);
	    TclNewLiteralStringObj(objs[1], "\xC2\xB5s/#-overhead"); /* mics */
	    objs += 2;
	}

	val = usec / count;		/* microsecs per iteration */
	if (val >= 1000000) {
	    objs[0] = Tcl_NewWideIntObj(val);
	} else {
	    if (val < 10) {
		digits = 6;
	    } else if (val < 100) {
		digits = 4;
	    } else if (val < 1000) {
		digits = 3;
	    } else if (val < 10000) {
		digits = 2;
	    } else {
		digits = 1;
	    }
	    objs[0] = Tcl_ObjPrintf("%.*f", digits, ((double) usec)/count);
	}

	objs[2] = Tcl_NewWideIntObj(count); /* iterations */

	/*
	 * Calculate speed as rate (count) per sec
	 */

	if (!usec) {
	    usec++;			/* Avoid divide by zero. */
	}
	if (count < (WIDE_MAX / 1000000)) {
	    val = (count * 1000000) / usec;
	    if (val < 100000) {
		if (val < 100) {
		    digits = 3;
		} else if (val < 1000) {
		    digits = 2;
		} else {
		    digits = 1;
		}
		objs[4] = Tcl_ObjPrintf("%.*f",
			digits, ((double) (count * 1000000)) / usec);
	    } else {
		objs[4] = Tcl_NewWideIntObj(val);
	    }
	} else {
	    objs[4] = Tcl_NewWideIntObj((count / usec) * 1000000);
	}

    retRes:
	/*
	 * Estimated net execution time (in millisecs).
	 */

	if (!calibrate) {
	    if (usec >= 1) {
		objs[6] = Tcl_ObjPrintf("%.3f", (double)usec / 1000);
	    } else {
		objs[6] = Tcl_NewWideIntObj(0);
	    }
	    TclNewLiteralStringObj(objs[7], "net-ms");
	}

	/*
	 * Construct the result as a list because many programs have always
	 * parsed as such (extracting the first element, typically).
	 */

	TclNewLiteralStringObj(objs[1], "\xC2\xB5s/#"); /* mics/# */
	TclNewLiteralStringObj(objs[3], "#");
	TclNewLiteralStringObj(objs[5], "#/sec");
	Tcl_SetObjResult(interp, Tcl_NewListObj(8, objarr));
    }

  done:
    if (codePtr != NULL) {
	TclReleaseByteCode(codePtr);
    }
    return result;
}

/*
 *----------------------------------------------------------------------
 *
 * Tcl_TryObjCmd, TclNRTryObjCmd --
 *
 *	This procedure is invoked to process the "try" Tcl command. See the
 *	user documentation (or TIP #329) for details on what it does.
 *
 * Results:
 *	A standard Tcl object result.
 *
 * Side effects:
 *	See the user documentation.
 *
 *----------------------------------------------------------------------
 */

int
Tcl_TryObjCmd(
    ClientData clientData,
    Tcl_Interp *interp,		/* Current interpreter. */
    int objc,			/* Number of arguments. */
    Tcl_Obj *const objv[])	/* Argument objects. */
{
    return Tcl_NRCallObjProc(interp, TclNRTryObjCmd, clientData, objc, objv);
}

int
TclNRTryObjCmd(
    TCL_UNUSED(ClientData),
    Tcl_Interp *interp,		/* Current interpreter. */
    int objc,			/* Number of arguments. */
    Tcl_Obj *const objv[])	/* Argument objects. */
{
    Tcl_Obj *bodyObj, *handlersObj, *finallyObj = NULL;
    int i, bodyShared, haveHandlers, dummy, code;
    static const char *const handlerNames[] = {
	"finally", "on", "trap", NULL
    };
    enum Handlers {
	TryFinally, TryOn, TryTrap
    };

    /*
     * Parse the arguments. The handlers are passed to subsequent callbacks as
     * a Tcl_Obj list of the 5-tuples like (type, returnCode, errorCodePrefix,
     * bindVariables, script), and the finally script is just passed as it is.
     */

    if (objc < 2) {
	Tcl_WrongNumArgs(interp, 1, objv,
		"body ?handler ...? ?finally script?");
	return TCL_ERROR;
    }
    bodyObj = objv[1];
    handlersObj = Tcl_NewObj();
    bodyShared = 0;
    haveHandlers = 0;
    for (i=2 ; i<objc ; i++) {
	int type;
	Tcl_Obj *info[5];

	if (Tcl_GetIndexFromObj(interp, objv[i], handlerNames, "handler type",
		0, &type) != TCL_OK) {
	    Tcl_DecrRefCount(handlersObj);
	    return TCL_ERROR;
	}
	switch ((enum Handlers) type) {
	case TryFinally:	/* finally script */
	    if (i < objc-2) {
		Tcl_SetObjResult(interp, Tcl_NewStringObj(
			"finally clause must be last", -1));
		Tcl_DecrRefCount(handlersObj);
		Tcl_SetErrorCode(interp, "TCL", "OPERATION", "TRY", "FINALLY",
			"NONTERMINAL", NULL);
		return TCL_ERROR;
	    } else if (i == objc-1) {
		Tcl_SetObjResult(interp, Tcl_NewStringObj(
			"wrong # args to finally clause: must be"
			" \"... finally script\"", -1));
		Tcl_DecrRefCount(handlersObj);
		Tcl_SetErrorCode(interp, "TCL", "OPERATION", "TRY", "FINALLY",
			"ARGUMENT", NULL);
		return TCL_ERROR;
	    }
	    finallyObj = objv[++i];
	    break;

	case TryOn:		/* on code variableList script */
	    if (i > objc-4) {
		Tcl_SetObjResult(interp, Tcl_NewStringObj(
			"wrong # args to on clause: must be \"... on code"
			" variableList script\"", -1));
		Tcl_DecrRefCount(handlersObj);
		Tcl_SetErrorCode(interp, "TCL", "OPERATION", "TRY", "ON",
			"ARGUMENT", NULL);
		return TCL_ERROR;
	    }
	    if (TclGetCompletionCodeFromObj(interp, objv[i+1],
		    &code) != TCL_OK) {
		Tcl_DecrRefCount(handlersObj);
		return TCL_ERROR;
	    }
	    info[2] = NULL;
	    goto commonHandler;

	case TryTrap:		/* trap pattern variableList script */
	    if (i > objc-4) {
		Tcl_SetObjResult(interp, Tcl_NewStringObj(
			"wrong # args to trap clause: "
			"must be \"... trap pattern variableList script\"",
			-1));
		Tcl_DecrRefCount(handlersObj);
		Tcl_SetErrorCode(interp, "TCL", "OPERATION", "TRY", "TRAP",
			"ARGUMENT", NULL);
		return TCL_ERROR;
	    }
	    code = 1;
	    if (Tcl_ListObjLength(NULL, objv[i+1], &dummy) != TCL_OK) {
		Tcl_SetObjResult(interp, Tcl_ObjPrintf(
			"bad prefix '%s': must be a list",
			Tcl_GetString(objv[i+1])));
		Tcl_DecrRefCount(handlersObj);
		Tcl_SetErrorCode(interp, "TCL", "OPERATION", "TRY", "TRAP",
			"EXNFORMAT", NULL);
		return TCL_ERROR;
	    }
	    info[2] = objv[i+1];

	commonHandler:
	    if (Tcl_ListObjLength(interp, objv[i+2], &dummy) != TCL_OK) {
		Tcl_DecrRefCount(handlersObj);
		return TCL_ERROR;
	    }

	    info[0] = objv[i];			/* type */
	    TclNewIntObj(info[1], code);	/* returnCode */
	    if (info[2] == NULL) {		/* errorCodePrefix */
		TclNewObj(info[2]);
	    }
	    info[3] = objv[i+2];		/* bindVariables */
	    info[4] = objv[i+3];		/* script */

	    bodyShared = !strcmp(TclGetString(objv[i+3]), "-");
	    Tcl_ListObjAppendElement(NULL, handlersObj,
		    Tcl_NewListObj(5, info));
	    haveHandlers = 1;
	    i += 3;
	    break;
	}
    }
    if (bodyShared) {
	Tcl_SetObjResult(interp, Tcl_NewStringObj(
		"last non-finally clause must not have a body of \"-\"", -1));
	Tcl_DecrRefCount(handlersObj);
	Tcl_SetErrorCode(interp, "TCL", "OPERATION", "TRY", "BADFALLTHROUGH",
		NULL);
	return TCL_ERROR;
    }
    if (!haveHandlers) {
	Tcl_DecrRefCount(handlersObj);
	handlersObj = NULL;
    }

    /*
     * Execute the body.
     */

    Tcl_NRAddCallback(interp, TryPostBody, handlersObj, finallyObj,
	    (ClientData)objv, INT2PTR(objc));
    return TclNREvalObjEx(interp, bodyObj, 0,
	    ((Interp *) interp)->cmdFramePtr, 1);
}

/*
 *----------------------------------------------------------------------
 *
 * During --
 *
 *	This helper function patches together the updates to the interpreter's
 *	return options that are needed when things fail during the processing
 *	of a handler or finally script for the [try] command.
 *
 * Returns:
 *	The new option dictionary.
 *
 *----------------------------------------------------------------------
 */

static inline Tcl_Obj *
During(
    Tcl_Interp *interp,
    int resultCode,		/* The result code from the just-evaluated
				 * script. */
    Tcl_Obj *oldOptions,	/* The old option dictionary. */
    Tcl_Obj *errorInfo)		/* An object to append to the errorinfo and
				 * release, or NULL if nothing is to be added.
				 * Designed to be used with Tcl_ObjPrintf. */
{
    Tcl_Obj *during, *options;

    if (errorInfo != NULL) {
	Tcl_AppendObjToErrorInfo(interp, errorInfo);
    }
    options = Tcl_GetReturnOptions(interp, resultCode);
    TclNewLiteralStringObj(during, "-during");
    Tcl_IncrRefCount(during);
    Tcl_DictObjPut(interp, options, during, oldOptions);
    Tcl_DecrRefCount(during);
    Tcl_IncrRefCount(options);
    Tcl_DecrRefCount(oldOptions);
    return options;
}

/*
 *----------------------------------------------------------------------
 *
 * TryPostBody --
 *
 *	Callback to handle the outcome of the execution of the body of a 'try'
 *	command.
 *
 *----------------------------------------------------------------------
 */

static int
TryPostBody(
    ClientData data[],
    Tcl_Interp *interp,
    int result)
{
    Tcl_Obj *resultObj, *options, *handlersObj, *finallyObj, *cmdObj, **objv;
    int i, code, objc;
    int numHandlers = 0;

    handlersObj = (Tcl_Obj *)data[0];
    finallyObj = (Tcl_Obj *)data[1];
    objv = (Tcl_Obj **)data[2];
    objc = PTR2INT(data[3]);

    cmdObj = objv[0];

    /*
     * Check for limits/rewinding, which override normal trapping behaviour.
     */

    if (((Interp*) interp)->execEnvPtr->rewind || Tcl_LimitExceeded(interp)) {
	Tcl_AppendObjToErrorInfo(interp, Tcl_ObjPrintf(
		"\n    (\"%s\" body line %d)", TclGetString(cmdObj),
		Tcl_GetErrorLine(interp)));
	if (handlersObj != NULL) {
	    Tcl_DecrRefCount(handlersObj);
	}
	return TCL_ERROR;
    }

    /*
     * Basic processing of the outcome of the script, including adding of
     * errorinfo trace.
     */

    if (result == TCL_ERROR) {
	Tcl_AppendObjToErrorInfo(interp, Tcl_ObjPrintf(
		"\n    (\"%s\" body line %d)", TclGetString(cmdObj),
		Tcl_GetErrorLine(interp)));
    }
    resultObj = Tcl_GetObjResult(interp);
    Tcl_IncrRefCount(resultObj);
    options = Tcl_GetReturnOptions(interp, result);
    Tcl_IncrRefCount(options);
    Tcl_ResetResult(interp);

    /*
     * Handle the results.
     */

    if (handlersObj != NULL) {
	int found = 0;
	Tcl_Obj **handlers, **info;

	Tcl_ListObjGetElements(NULL, handlersObj, &numHandlers, &handlers);
	for (i=0 ; i<numHandlers ; i++) {
	    Tcl_Obj *handlerBodyObj;
	    int numElems = 0;

	    Tcl_ListObjGetElements(NULL, handlers[i], &numElems, &info);
	    if (!found) {
		Tcl_GetIntFromObj(NULL, info[1], &code);
		if (code != result) {
		    continue;
		}

		/*
		 * When processing an error, we must also perform list-prefix
		 * matching of the errorcode list. However, if this was an
		 * 'on' handler, the list that we are matching against will be
		 * empty.
		 */

		if (code == TCL_ERROR) {
		    Tcl_Obj *errorCodeName, *errcode, **bits1, **bits2;
		    int len1, len2, j;

		    TclNewLiteralStringObj(errorCodeName, "-errorcode");
		    Tcl_DictObjGet(NULL, options, errorCodeName, &errcode);
		    Tcl_DecrRefCount(errorCodeName);
		    Tcl_ListObjGetElements(NULL, info[2], &len1, &bits1);
		    if (Tcl_ListObjGetElements(NULL, errcode, &len2,
			    &bits2) != TCL_OK) {
			continue;
		    }
		    if (len2 < len1) {
			continue;
		    }
		    for (j=0 ; j<len1 ; j++) {
			if (strcmp(TclGetString(bits1[j]),
				TclGetString(bits2[j])) != 0) {
			    /*
			     * Really want 'continue outerloop;', but C does
			     * not give us that.
			     */

			    goto didNotMatch;
			}
		    }
		}

		found = 1;
	    }

	    /*
	     * Now we need to scan forward over "-" bodies. Note that we've
	     * already checked that the last body is not a "-", so this search
	     * will terminate successfully.
	     */

	    if (!strcmp(TclGetString(info[4]), "-")) {
		continue;
	    }

	    /*
	     * Bind the variables. We already know this is a list of variable
	     * names, but it might be empty.
	     */

	    Tcl_ResetResult(interp);
	    result = TCL_ERROR;
	    Tcl_ListObjLength(NULL, info[3], &numElems);
	    if (numElems> 0) {
		Tcl_Obj *varName;

		Tcl_ListObjIndex(NULL, info[3], 0, &varName);
		if (Tcl_ObjSetVar2(interp, varName, NULL, resultObj,
			TCL_LEAVE_ERR_MSG) == NULL) {
		    Tcl_DecrRefCount(resultObj);
		    goto handlerFailed;
		}
		Tcl_DecrRefCount(resultObj);
		if (numElems> 1) {
		    Tcl_ListObjIndex(NULL, info[3], 1, &varName);
		    if (Tcl_ObjSetVar2(interp, varName, NULL, options,
			    TCL_LEAVE_ERR_MSG) == NULL) {
			goto handlerFailed;
		    }
		}
	    } else {
		/*
		 * Dispose of the result to prevent a memleak. [Bug 2910044]
		 */

		Tcl_DecrRefCount(resultObj);
	    }

	    /*
	     * Evaluate the handler body and process the outcome. Note that we
	     * need to keep the kind of handler for debugging purposes, and in
	     * any case anything we want from info[] must be extracted right
	     * now because the info[] array is about to become invalid. There
	     * is very little refcount handling here however, since we know
	     * that the objects that we still want to refer to now were input
	     * arguments to [try] and so are still on the Tcl value stack.
	     */

	    handlerBodyObj = info[4];
	    Tcl_NRAddCallback(interp, TryPostHandler, objv, options, info[0],
		    INT2PTR((finallyObj == NULL) ? 0 : objc - 1));
	    Tcl_DecrRefCount(handlersObj);
	    return TclNREvalObjEx(interp, handlerBodyObj, 0,
		    ((Interp *) interp)->cmdFramePtr, 4*i + 5);

	handlerFailed:
	    resultObj = Tcl_GetObjResult(interp);
	    Tcl_IncrRefCount(resultObj);
	    options = During(interp, result, options, NULL);
	    break;

	didNotMatch:
	    continue;
	}

	/*
	 * No handler matched; get rid of the list of handlers.
	 */

	Tcl_DecrRefCount(handlersObj);
    }

    /*
     * Process the finally clause.
     */

    if (finallyObj != NULL) {
	Tcl_NRAddCallback(interp, TryPostFinal, resultObj, options, cmdObj,
		NULL);
	return TclNREvalObjEx(interp, finallyObj, 0,
		((Interp *) interp)->cmdFramePtr, objc - 1);
    }

    /*
     * Install the correct result/options into the interpreter and clean up
     * any temporary storage.
     */

    result = Tcl_SetReturnOptions(interp, options);
    Tcl_DecrRefCount(options);
    Tcl_SetObjResult(interp, resultObj);
    Tcl_DecrRefCount(resultObj);
    return result;
}

/*
 *----------------------------------------------------------------------
 *
 * TryPostHandler --
 *
 *	Callback to handle the outcome of the execution of a handler of a
 *	'try' command.
 *
 *----------------------------------------------------------------------
 */

static int
TryPostHandler(
    ClientData data[],
    Tcl_Interp *interp,
    int result)
{
    Tcl_Obj *resultObj, *cmdObj, *options, *handlerKindObj, **objv;
    Tcl_Obj *finallyObj;
    int finally;

    objv = (Tcl_Obj **)data[0];
    options = (Tcl_Obj *)data[1];
    handlerKindObj = (Tcl_Obj *)data[2];
    finally = PTR2INT(data[3]);

    cmdObj = objv[0];
    finallyObj = finally ? objv[finally] : 0;

    /*
     * Check for limits/rewinding, which override normal trapping behaviour.
     */

    if (((Interp*) interp)->execEnvPtr->rewind || Tcl_LimitExceeded(interp)) {
	options = During(interp, result, options, Tcl_ObjPrintf(
		"\n    (\"%s ... %s\" handler line %d)",
		TclGetString(cmdObj), TclGetString(handlerKindObj),
		Tcl_GetErrorLine(interp)));
	Tcl_DecrRefCount(options);
	return TCL_ERROR;
    }

    /*
     * The handler result completely substitutes for the result of the body.
     */

    resultObj = Tcl_GetObjResult(interp);
    Tcl_IncrRefCount(resultObj);
    if (result == TCL_ERROR) {
	options = During(interp, result, options, Tcl_ObjPrintf(
		"\n    (\"%s ... %s\" handler line %d)",
		TclGetString(cmdObj), TclGetString(handlerKindObj),
		Tcl_GetErrorLine(interp)));
    } else {
	Tcl_DecrRefCount(options);
	options = Tcl_GetReturnOptions(interp, result);
	Tcl_IncrRefCount(options);
    }

    /*
     * Process the finally clause if it is present.
     */

    if (finallyObj != NULL) {
	Interp *iPtr = (Interp *) interp;

	Tcl_NRAddCallback(interp, TryPostFinal, resultObj, options, cmdObj,
		NULL);

	/* The 'finally' script is always the last argument word. */
	return TclNREvalObjEx(interp, finallyObj, 0, iPtr->cmdFramePtr,
		finally);
    }

    /*
     * Install the correct result/options into the interpreter and clean up
     * any temporary storage.
     */

    result = Tcl_SetReturnOptions(interp, options);
    Tcl_DecrRefCount(options);
    Tcl_SetObjResult(interp, resultObj);
    Tcl_DecrRefCount(resultObj);
    return result;
}

/*
 *----------------------------------------------------------------------
 *
 * TryPostFinal --
 *
 *	Callback to handle the outcome of the execution of the finally script
 *	of a 'try' command.
 *
 *----------------------------------------------------------------------
 */

static int
TryPostFinal(
    ClientData data[],
    Tcl_Interp *interp,
    int result)
{
    Tcl_Obj *resultObj, *options, *cmdObj;

    resultObj = (Tcl_Obj *)data[0];
    options = (Tcl_Obj *)data[1];
    cmdObj = (Tcl_Obj *)data[2];

    /*
     * If the result wasn't OK, we need to adjust the result options.
     */

    if (result != TCL_OK) {
	Tcl_DecrRefCount(resultObj);
	resultObj = NULL;
	if (result == TCL_ERROR) {
	    options = During(interp, result, options, Tcl_ObjPrintf(
		    "\n    (\"%s ... finally\" body line %d)",
		    TclGetString(cmdObj), Tcl_GetErrorLine(interp)));
	} else {
	    Tcl_Obj *origOptions = options;

	    options = Tcl_GetReturnOptions(interp, result);
	    Tcl_IncrRefCount(options);
	    Tcl_DecrRefCount(origOptions);
	}
    }

    /*
     * Install the correct result/options into the interpreter and clean up
     * any temporary storage.
     */

    result = Tcl_SetReturnOptions(interp, options);
    Tcl_DecrRefCount(options);
    if (resultObj != NULL) {
	Tcl_SetObjResult(interp, resultObj);
	Tcl_DecrRefCount(resultObj);
    }
    return result;
}

/*
 *----------------------------------------------------------------------
 *
 * Tcl_WhileObjCmd --
 *
 *	This procedure is invoked to process the "while" Tcl command. See the
 *	user documentation for details on what it does.
 *
 *	With the bytecode compiler, this procedure is only called when a
 *	command name is computed at runtime, and is "while" or the name to
 *	which "while" was renamed: e.g., "set z while; $z {$i<100} {}"
 *
 * Results:
 *	A standard Tcl result.
 *
 * Side effects:
 *	See the user documentation.
 *
 *----------------------------------------------------------------------
 */

int
Tcl_WhileObjCmd(
    ClientData clientData,
    Tcl_Interp *interp,		/* Current interpreter. */
    int objc,			/* Number of arguments. */
    Tcl_Obj *const objv[])	/* Argument objects. */
{
    return Tcl_NRCallObjProc(interp, TclNRWhileObjCmd, clientData, objc, objv);
}

int
TclNRWhileObjCmd(
    TCL_UNUSED(ClientData),
    Tcl_Interp *interp,		/* Current interpreter. */
    int objc,			/* Number of arguments. */
    Tcl_Obj *const objv[])	/* Argument objects. */
{
    ForIterData *iterPtr;

    if (objc != 3) {
	Tcl_WrongNumArgs(interp, 1, objv, "test command");
	return TCL_ERROR;
    }

    /*
     * We reuse [for]'s callback, passing a NULL for the 'next' script.
     */

    TclSmallAllocEx(interp, sizeof(ForIterData), iterPtr);
    iterPtr->cond = objv[1];
    iterPtr->body = objv[2];
    iterPtr->next = NULL;
    iterPtr->msg  = "\n    (\"while\" body line %d)";
    iterPtr->word = 2;

    TclNRAddCallback(interp, TclNRForIterCallback, iterPtr, NULL,
	    NULL, NULL);
    return TCL_OK;
}

/*
 *----------------------------------------------------------------------
 *
 * TclListLines --
 *
 *	???
 *
 * Results:
 *	Filled in array of line numbers?
 *
 * Side effects:
 *	None.
 *
 *----------------------------------------------------------------------
 */

void
TclListLines(
    Tcl_Obj *listObj,		/* Pointer to obj holding a string with list
				 * structure. Assumed to be valid. Assumed to
				 * contain n elements. */
    int line,			/* Line the list as a whole starts on. */
    int n,			/* #elements in lines */
    int *lines,			/* Array of line numbers, to fill. */
    Tcl_Obj *const *elems)      /* The list elems as Tcl_Obj*, in need of
				 * derived continuation data */
{
    const char *listStr = Tcl_GetString(listObj);
    const char *listHead = listStr;
    int i, length = strlen(listStr);
    const char *element = NULL, *next = NULL;
    ContLineLoc *clLocPtr = TclContinuationsGet(listObj);
    int *clNext = (clLocPtr ? &clLocPtr->loc[0] : NULL);

    for (i = 0; i < n; i++) {
	TclFindElement(NULL, listStr, length, &element, &next, NULL, NULL);

	TclAdvanceLines(&line, listStr, element);
				/* Leading whitespace */
	TclAdvanceContinuations(&line, &clNext, element - listHead);
	if (elems && clNext) {
	    TclContinuationsEnterDerived(elems[i], element-listHead, clNext);
	}
	lines[i] = line;
	length -= (next - listStr);
	TclAdvanceLines(&line, element, next);
				/* Element */
	listStr = next;

	if (*element == 0) {
	    /* ASSERT i == n */
	    break;
	}
    }
}

/*
 * Local Variables:
 * mode: c
 * c-basic-offset: 4
 * fill-column: 78
 * End:
 */<|MERGE_RESOLUTION|>--- conflicted
+++ resolved
@@ -2539,15 +2539,11 @@
     if (index > 0) {
 	p = Tcl_UtfAtIndex(string, index);
 
-	TclUtfToUniChar(p, &ch);
+	TclUtfToUCS4(p, &ch);
 	for (cur = index; cur >= 0; cur--) {
-<<<<<<< HEAD
-	    TclUtfToUCS4(p, &ch);
-=======
 	    int delta = 0;
 	    const char *next;
 
->>>>>>> 1ce9dcfa
 	    if (!Tcl_UniCharIsWordChar(ch)) {
 		break;
 	    }
@@ -2555,7 +2551,7 @@
 	    next = Tcl_UtfPrev(p, string);
 	    do {
 		next += delta;
-		delta = TclUtfToUniChar(next, &ch);
+		delta = TclUtfToUCS4(next, &ch);
 	    } while (next + delta < p);
 	    p = next;
 	}
