--- conflicted
+++ resolved
@@ -3987,7 +3987,6 @@
 /*
  *----------------------------------------------------------------------
  *
-<<<<<<< HEAD
  * Tcl_TimeRateObjCmd --
  *
  *	This object-based procedure is invoked to process the "timerate" Tcl
@@ -4331,8 +4330,6 @@
 /*
  *----------------------------------------------------------------------
  *
-=======
->>>>>>> a8ab3aa0
  * Tcl_WhileObjCmd --
  *
  *	This procedure is invoked to process the "while" Tcl command. See the
