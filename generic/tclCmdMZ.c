/*
 * tclCmdMZ.c --
 *
 *	This file contains the top-level command routines for most of the Tcl
 *	built-in commands whose names begin with the letters M to Z. It
 *	contains only commands in the generic core (i.e. those that don't
 *	depend much upon UNIX facilities).
 *
 * Copyright (c) 1987-1993 The Regents of the University of California.
 * Copyright (c) 1994-1997 Sun Microsystems, Inc.
 * Copyright (c) 1998-2000 Scriptics Corporation.
 * Copyright (c) 2002 ActiveState Corporation.
 * Copyright (c) 2003-2009 Donal K. Fellows.
 *
 * See the file "license.terms" for information on usage and redistribution of
 * this file, and for a DISCLAIMER OF ALL WARRANTIES.
 */

#include "tclInt.h"
#include "tclCompile.h"
#include "tclRegexp.h"
#include "tclStringTrim.h"

static inline Tcl_Obj *	During(Tcl_Interp *interp, int resultCode,
			    Tcl_Obj *oldOptions, Tcl_Obj *errorInfo);
static Tcl_NRPostProc	SwitchPostProc;
static Tcl_NRPostProc	TryPostBody;
static Tcl_NRPostProc	TryPostFinal;
static Tcl_NRPostProc	TryPostHandler;
static int		UniCharIsAscii(int character);
static int		UniCharIsHexDigit(int character);

/*
 * Default set of characters to trim in [string trim] and friends. This is a
 * UTF-8 literal string containing all Unicode space characters [TIP #413]
 */

const char tclDefaultTrimSet[] =
	"\x09\x0a\x0b\x0c\x0d " /* ASCII */
	"\xc0\x80" /*     nul (U+0000) */
	"\xc2\x85" /*     next line (U+0085) */
	"\xc2\xa0" /*     non-breaking space (U+00a0) */
	"\xe1\x9a\x80" /* ogham space mark (U+1680) */
	"\xe1\xa0\x8e" /* mongolian vowel separator (U+180e) */
	"\xe2\x80\x80" /* en quad (U+2000) */
	"\xe2\x80\x81" /* em quad (U+2001) */
	"\xe2\x80\x82" /* en space (U+2002) */
	"\xe2\x80\x83" /* em space (U+2003) */
	"\xe2\x80\x84" /* three-per-em space (U+2004) */
	"\xe2\x80\x85" /* four-per-em space (U+2005) */
	"\xe2\x80\x86" /* six-per-em space (U+2006) */
	"\xe2\x80\x87" /* figure space (U+2007) */
	"\xe2\x80\x88" /* punctuation space (U+2008) */
	"\xe2\x80\x89" /* thin space (U+2009) */
	"\xe2\x80\x8a" /* hair space (U+200a) */
	"\xe2\x80\x8b" /* zero width space (U+200b) */
	"\xe2\x80\xa8" /* line separator (U+2028) */
	"\xe2\x80\xa9" /* paragraph separator (U+2029) */
	"\xe2\x80\xaf" /* narrow no-break space (U+202f) */
	"\xe2\x81\x9f" /* medium mathematical space (U+205f) */
	"\xe2\x81\xa0" /* word joiner (U+2060) */
	"\xe3\x80\x80" /* ideographic space (U+3000) */
	"\xef\xbb\xbf" /* zero width no-break space (U+feff) */
;

/*
 *----------------------------------------------------------------------
 *
 * Tcl_PwdObjCmd --
 *
 *	This procedure is invoked to process the "pwd" Tcl command. See the
 *	user documentation for details on what it does.
 *
 * Results:
 *	A standard Tcl result.
 *
 * Side effects:
 *	See the user documentation.
 *
 *----------------------------------------------------------------------
 */

int
Tcl_PwdObjCmd(
    ClientData dummy,		/* Not used. */
    Tcl_Interp *interp,		/* Current interpreter. */
    int objc,			/* Number of arguments. */
    Tcl_Obj *const objv[])	/* Argument objects. */
{
    Tcl_Obj *retVal;

    if (objc != 1) {
	Tcl_WrongNumArgs(interp, 1, objv, NULL);
	return TCL_ERROR;
    }

    retVal = Tcl_FSGetCwd(interp);
    if (retVal == NULL) {
	return TCL_ERROR;
    }
    Tcl_SetObjResult(interp, retVal);
    Tcl_DecrRefCount(retVal);
    return TCL_OK;
}

/*
 *----------------------------------------------------------------------
 *
 * Tcl_RegexpObjCmd --
 *
 *	This procedure is invoked to process the "regexp" Tcl command. See
 *	the user documentation for details on what it does.
 *
 * Results:
 *	A standard Tcl result.
 *
 * Side effects:
 *	See the user documentation.
 *
 *----------------------------------------------------------------------
 */

int
Tcl_RegexpObjCmd(
    ClientData dummy,		/* Not used. */
    Tcl_Interp *interp,		/* Current interpreter. */
    int objc,			/* Number of arguments. */
    Tcl_Obj *const objv[])	/* Argument objects. */
{
    int i, indices, match, about, offset, all, doinline, numMatchesSaved;
    int cflags, eflags, stringLength, matchLength;
    Tcl_RegExp regExpr;
    Tcl_Obj *objPtr, *startIndex = NULL, *resultPtr = NULL;
    Tcl_RegExpInfo info;
    static const char *const options[] = {
	"-all",		"-about",	"-indices",	"-inline",
	"-expanded",	"-line",	"-linestop",	"-lineanchor",
	"-nocase",	"-start",	"--",		NULL
    };
    enum options {
	REGEXP_ALL,	REGEXP_ABOUT,	REGEXP_INDICES,	REGEXP_INLINE,
	REGEXP_EXPANDED,REGEXP_LINE,	REGEXP_LINESTOP,REGEXP_LINEANCHOR,
	REGEXP_NOCASE,	REGEXP_START,	REGEXP_LAST
    };

    indices = 0;
    about = 0;
    cflags = TCL_REG_ADVANCED;
    offset = 0;
    all = 0;
    doinline = 0;

    for (i = 1; i < objc; i++) {
	const char *name;
	int index;

	name = TclGetString(objv[i]);
	if (name[0] != '-') {
	    break;
	}
	if (Tcl_GetIndexFromObj(interp, objv[i], options, "option", TCL_EXACT,
		&index) != TCL_OK) {
	    goto optionError;
	}
	switch ((enum options) index) {
	case REGEXP_ALL:
	    all = 1;
	    break;
	case REGEXP_INDICES:
	    indices = 1;
	    break;
	case REGEXP_INLINE:
	    doinline = 1;
	    break;
	case REGEXP_NOCASE:
	    cflags |= TCL_REG_NOCASE;
	    break;
	case REGEXP_ABOUT:
	    about = 1;
	    break;
	case REGEXP_EXPANDED:
	    cflags |= TCL_REG_EXPANDED;
	    break;
	case REGEXP_LINE:
	    cflags |= TCL_REG_NEWLINE;
	    break;
	case REGEXP_LINESTOP:
	    cflags |= TCL_REG_NLSTOP;
	    break;
	case REGEXP_LINEANCHOR:
	    cflags |= TCL_REG_NLANCH;
	    break;
	case REGEXP_START: {
	    int temp;
	    if (++i >= objc) {
		goto endOfForLoop;
	    }
	    if (TclGetIntForIndexM(interp, objv[i], 0, &temp) != TCL_OK) {
		goto optionError;
	    }
	    if (startIndex) {
		Tcl_DecrRefCount(startIndex);
	    }
	    startIndex = objv[i];
	    Tcl_IncrRefCount(startIndex);
	    break;
	}
	case REGEXP_LAST:
	    i++;
	    goto endOfForLoop;
	}
    }

  endOfForLoop:
    if ((objc - i) < (2 - about)) {
	Tcl_WrongNumArgs(interp, 1, objv,
		"?-option ...? exp string ?matchVar? ?subMatchVar ...?");
	goto optionError;
    }
    objc -= i;
    objv += i;

    /*
     * Check if the user requested -inline, but specified match variables; a
     * no-no.
     */

    if (doinline && ((objc - 2) != 0)) {
	Tcl_SetObjResult(interp, Tcl_NewStringObj(
		"regexp match variables not allowed when using -inline", -1));
	Tcl_SetErrorCode(interp, "TCL", "OPERATION", "REGEXP",
		"MIX_VAR_INLINE", NULL);
	goto optionError;
    }

    /*
     * Handle the odd about case separately.
     */

    if (about) {
	regExpr = Tcl_GetRegExpFromObj(interp, objv[0], cflags);
	if ((regExpr == NULL) || (TclRegAbout(interp, regExpr) < 0)) {
	optionError:
	    if (startIndex) {
		Tcl_DecrRefCount(startIndex);
	    }
	    return TCL_ERROR;
	}
	return TCL_OK;
    }

    /*
     * Get the length of the string that we are matching against so we can do
     * the termination test for -all matches. Do this before getting the
     * regexp to avoid shimmering problems.
     */

    objPtr = objv[1];
    stringLength = Tcl_GetCharLength(objPtr);

    if (startIndex) {
	TclGetIntForIndexM(interp, startIndex, stringLength, &offset);
	Tcl_DecrRefCount(startIndex);
	if (offset < 0) {
	    offset = 0;
	}
    }

    regExpr = Tcl_GetRegExpFromObj(interp, objv[0], cflags);
    if (regExpr == NULL) {
	return TCL_ERROR;
    }

    objc -= 2;
    objv += 2;

    if (doinline) {
	/*
	 * Save all the subexpressions, as we will return them as a list
	 */

	numMatchesSaved = -1;
    } else {
	/*
	 * Save only enough subexpressions for matches we want to keep, expect
	 * in the case of -all, where we need to keep at least one to know
	 * where to move the offset.
	 */

	numMatchesSaved = (objc == 0) ? all : objc;
    }

    /*
     * The following loop is to handle multiple matches within the same source
     * string; each iteration handles one match. If "-all" hasn't been
     * specified then the loop body only gets executed once. We terminate the
     * loop when the starting offset is past the end of the string.
     */

    while (1) {
	/*
	 * Pass either 0 or TCL_REG_NOTBOL in the eflags. Passing
	 * TCL_REG_NOTBOL indicates that the character at offset should not be
	 * considered the start of the line. If for example the pattern {^} is
	 * passed and -start is positive, then the pattern will not match the
	 * start of the string unless the previous character is a newline.
	 */

	if (offset == 0) {
	    eflags = 0;
	} else if (offset > stringLength) {
	    eflags = TCL_REG_NOTBOL;
	} else if (Tcl_GetUniChar(objPtr, offset-1) == '\n') {
	    eflags = 0;
	} else {
	    eflags = TCL_REG_NOTBOL;
	}

	match = Tcl_RegExpExecObj(interp, regExpr, objPtr, offset,
		numMatchesSaved, eflags);
	if (match < 0) {
	    return TCL_ERROR;
	}

	if (match == 0) {
	    /*
	     * We want to set the value of the interpreter result only when
	     * this is the first time through the loop.
	     */

	    if (all <= 1) {
		/*
		 * If inlining, the interpreter's object result remains an
		 * empty list, otherwise set it to an integer object w/ value
		 * 0.
		 */

		if (!doinline) {
		    Tcl_SetObjResult(interp, Tcl_NewWideIntObj(0));
		}
		return TCL_OK;
	    }
	    break;
	}

	/*
	 * If additional variable names have been specified, return index
	 * information in those variables.
	 */

	Tcl_RegExpGetInfo(regExpr, &info);
	if (doinline) {
	    /*
	     * It's the number of substitutions, plus one for the matchVar at
	     * index 0
	     */

	    objc = info.nsubs + 1;
	    if (all <= 1) {
		resultPtr = Tcl_NewObj();
	    }
	}
	for (i = 0; i < objc; i++) {
	    Tcl_Obj *newPtr;

	    if (indices) {
		int start, end;
		Tcl_Obj *objs[2];

		/*
		 * Only adjust the match area if there was a match for that
		 * area. (Scriptics Bug 4391/SF Bug #219232)
		 */

		if (i <= info.nsubs && info.matches[i].start >= 0) {
		    start = offset + info.matches[i].start;
		    end = offset + info.matches[i].end;

		    /*
		     * Adjust index so it refers to the last character in the
		     * match instead of the first character after the match.
		     */

		    if (end >= offset) {
			end--;
		    }
		} else {
		    start = -1;
		    end = -1;
		}

		objs[0] = Tcl_NewWideIntObj(start);
		objs[1] = Tcl_NewWideIntObj(end);

		newPtr = Tcl_NewListObj(2, objs);
	    } else {
		if (i <= info.nsubs) {
		    newPtr = Tcl_GetRange(objPtr,
			    offset + info.matches[i].start,
			    offset + info.matches[i].end - 1);
		} else {
		    newPtr = Tcl_NewObj();
		}
	    }
	    if (doinline) {
		if (Tcl_ListObjAppendElement(interp, resultPtr, newPtr)
			!= TCL_OK) {
		    Tcl_DecrRefCount(newPtr);
		    Tcl_DecrRefCount(resultPtr);
		    return TCL_ERROR;
		}
	    } else {
		if (Tcl_ObjSetVar2(interp, objv[i], NULL, newPtr,
			TCL_LEAVE_ERR_MSG) == NULL) {
		    return TCL_ERROR;
		}
	    }
	}

	if (all == 0) {
	    break;
	}

	/*
	 * Adjust the offset to the character just after the last one in the
	 * matchVar and increment all to count how many times we are making a
	 * match. We always increment the offset by at least one to prevent
	 * endless looping (as in the case: regexp -all {a*} a). Otherwise,
	 * when we match the NULL string at the end of the input string, we
	 * will loop indefinately (because the length of the match is 0, so
	 * offset never changes).
	 */

	matchLength = (info.matches[0].end - info.matches[0].start);

	offset += info.matches[0].end;

	/*
	 * A match of length zero could happen for {^} {$} or {.*} and in
	 * these cases we always want to bump the index up one.
	 */

	if (matchLength == 0) {
	    offset++;
	}
	all++;
	if (offset >= stringLength) {
	    break;
	}
    }

    /*
     * Set the interpreter's object result to an integer object with value 1
     * if -all wasn't specified, otherwise it's all-1 (the number of times
     * through the while - 1).
     */

    if (doinline) {
	Tcl_SetObjResult(interp, resultPtr);
    } else {
	Tcl_SetObjResult(interp, Tcl_NewWideIntObj(all ? all-1 : 1));
    }
    return TCL_OK;
}

/*
 *----------------------------------------------------------------------
 *
 * Tcl_RegsubObjCmd --
 *
 *	This procedure is invoked to process the "regsub" Tcl command. See the
 *	user documentation for details on what it does.
 *
 * Results:
 *	A standard Tcl result.
 *
 * Side effects:
 *	See the user documentation.
 *
 *----------------------------------------------------------------------
 */

int
Tcl_RegsubObjCmd(
    ClientData dummy,		/* Not used. */
    Tcl_Interp *interp,		/* Current interpreter. */
    int objc,			/* Number of arguments. */
    Tcl_Obj *const objv[])	/* Argument objects. */
{
    int idx, result, cflags, all, wlen, wsublen, numMatches, offset;
    int start, end, subStart, subEnd, match, command, numParts;
    Tcl_RegExp regExpr;
    Tcl_RegExpInfo info;
    Tcl_Obj *resultPtr, *subPtr, *objPtr, *startIndex = NULL;
    Tcl_UniChar ch, *wsrc, *wfirstChar, *wstring, *wsubspec = 0, *wend;

    static const char *const options[] = {
	"-all",		"-command",	"-expanded",	"-line",
	"-linestop",	"-lineanchor",	"-nocase",	"-start",
	"--",		NULL
    };
    enum options {
	REGSUB_ALL,	 REGSUB_COMMAND,    REGSUB_EXPANDED, REGSUB_LINE,
	REGSUB_LINESTOP, REGSUB_LINEANCHOR, REGSUB_NOCASE,   REGSUB_START,
	REGSUB_LAST
    };

    cflags = TCL_REG_ADVANCED;
    all = 0;
    offset = 0;
    command = 0;
    resultPtr = NULL;

    for (idx = 1; idx < objc; idx++) {
	const char *name;
	int index;

	name = TclGetString(objv[idx]);
	if (name[0] != '-') {
	    break;
	}
	if (Tcl_GetIndexFromObj(interp, objv[idx], options, "option",
		TCL_EXACT, &index) != TCL_OK) {
	    goto optionError;
	}
	switch ((enum options) index) {
	case REGSUB_ALL:
	    all = 1;
	    break;
	case REGSUB_NOCASE:
	    cflags |= TCL_REG_NOCASE;
	    break;
	case REGSUB_COMMAND:
	    command = 1;
	    break;
	case REGSUB_EXPANDED:
	    cflags |= TCL_REG_EXPANDED;
	    break;
	case REGSUB_LINE:
	    cflags |= TCL_REG_NEWLINE;
	    break;
	case REGSUB_LINESTOP:
	    cflags |= TCL_REG_NLSTOP;
	    break;
	case REGSUB_LINEANCHOR:
	    cflags |= TCL_REG_NLANCH;
	    break;
	case REGSUB_START: {
	    int temp;
	    if (++idx >= objc) {
		goto endOfForLoop;
	    }
	    if (TclGetIntForIndexM(interp, objv[idx], 0, &temp) != TCL_OK) {
		goto optionError;
	    }
	    if (startIndex) {
		Tcl_DecrRefCount(startIndex);
	    }
	    startIndex = objv[idx];
	    Tcl_IncrRefCount(startIndex);
	    break;
	}
	case REGSUB_LAST:
	    idx++;
	    goto endOfForLoop;
	}
    }

  endOfForLoop:
    if (objc-idx < 3 || objc-idx > 4) {
	Tcl_WrongNumArgs(interp, 1, objv,
		"?-option ...? exp string subSpec ?varName?");
    optionError:
	if (startIndex) {
	    Tcl_DecrRefCount(startIndex);
	}
	return TCL_ERROR;
    }

    objc -= idx;
    objv += idx;

    if (startIndex) {
	int stringLength = Tcl_GetCharLength(objv[1]);

	TclGetIntForIndexM(interp, startIndex, stringLength, &offset);
	Tcl_DecrRefCount(startIndex);
	if (offset < 0) {
	    offset = 0;
	}
    }

    if (all && (offset == 0) && (command == 0)
	    && (strpbrk(TclGetString(objv[2]), "&\\") == NULL)
	    && (strpbrk(TclGetString(objv[0]), "*+?{}()[].\\|^$") == NULL)) {
	/*
	 * This is a simple one pair string map situation. We make use of a
	 * slightly modified version of the one pair STR_MAP code.
	 */

	int slen, nocase, wsrclc;
	int (*strCmpFn)(const Tcl_UniChar*,const Tcl_UniChar*,unsigned long);
	Tcl_UniChar *p;

	numMatches = 0;
	nocase = (cflags & TCL_REG_NOCASE);
	strCmpFn = nocase ? Tcl_UniCharNcasecmp : Tcl_UniCharNcmp;

	wsrc = Tcl_GetUnicodeFromObj(objv[0], &slen);
	wstring = Tcl_GetUnicodeFromObj(objv[1], &wlen);
	wsubspec = Tcl_GetUnicodeFromObj(objv[2], &wsublen);
	wend = wstring + wlen - (slen ? slen - 1 : 0);
	result = TCL_OK;

	if (slen == 0) {
	    /*
	     * regsub behavior for "" matches between each character. 'string
	     * map' skips the "" case.
	     */

	    if (wstring < wend) {
		resultPtr = Tcl_NewUnicodeObj(wstring, 0);
		Tcl_IncrRefCount(resultPtr);
		for (; wstring < wend; wstring++) {
		    Tcl_AppendUnicodeToObj(resultPtr, wsubspec, wsublen);
		    Tcl_AppendUnicodeToObj(resultPtr, wstring, 1);
		    numMatches++;
		}
		wlen = 0;
	    }
	} else {
	    wsrclc = Tcl_UniCharToLower(*wsrc);
	    for (p = wfirstChar = wstring; wstring < wend; wstring++) {
		if ((*wstring == *wsrc ||
			(nocase && Tcl_UniCharToLower(*wstring)==wsrclc)) &&
			(slen==1 || (strCmpFn(wstring, wsrc,
				(unsigned long) slen) == 0))) {
		    if (numMatches == 0) {
			resultPtr = Tcl_NewUnicodeObj(wstring, 0);
			Tcl_IncrRefCount(resultPtr);
		    }
		    if (p != wstring) {
			Tcl_AppendUnicodeToObj(resultPtr, p, wstring - p);
			p = wstring + slen;
		    } else {
			p += slen;
		    }
		    wstring = p - 1;

		    Tcl_AppendUnicodeToObj(resultPtr, wsubspec, wsublen);
		    numMatches++;
		}
	    }
	    if (numMatches) {
		wlen    = wfirstChar + wlen - p;
		wstring = p;
	    }
	}
	objPtr = NULL;
	subPtr = NULL;
	goto regsubDone;
    }

    regExpr = Tcl_GetRegExpFromObj(interp, objv[0], cflags);
    if (regExpr == NULL) {
	return TCL_ERROR;
    }

    if (command) {
	/*
	 * In command-prefix mode, we require that the third non-option
	 * argument be a list, so we enforce that here. Afterwards, we fetch
	 * the RE compilation again in case objv[0] and objv[2] are the same
	 * object. (If they aren't, that's cheap to do.)
	 */

	if (Tcl_ListObjLength(interp, objv[2], &numParts) != TCL_OK) {
	    return TCL_ERROR;
	}
	if (numParts < 1) {
	    Tcl_SetObjResult(interp, Tcl_NewStringObj(
		    "command prefix must be a list of at least one element",
		    -1));
	    Tcl_SetErrorCode(interp, "TCL", "OPERATION", "REGSUB",
		    "CMDEMPTY", NULL);
	    return TCL_ERROR;
	}
	regExpr = Tcl_GetRegExpFromObj(interp, objv[0], cflags);
    }

    /*
     * Make sure to avoid problems where the objects are shared. This can
     * cause RegExpObj <> UnicodeObj shimmering that causes data corruption.
     * [Bug #461322]
     */

    if (objv[1] == objv[0]) {
	objPtr = Tcl_DuplicateObj(objv[1]);
    } else {
	objPtr = objv[1];
    }
    wstring = Tcl_GetUnicodeFromObj(objPtr, &wlen);
    if (objv[2] == objv[0]) {
	subPtr = Tcl_DuplicateObj(objv[2]);
    } else {
	subPtr = objv[2];
    }
    if (!command) {
	wsubspec = Tcl_GetUnicodeFromObj(subPtr, &wsublen);
    }

    result = TCL_OK;

    /*
     * The following loop is to handle multiple matches within the same source
     * string; each iteration handles one match and its corresponding
     * substitution. If "-all" hasn't been specified then the loop body only
     * gets executed once. We must use 'offset <= wlen' in particular for the
     * case where the regexp pattern can match the empty string - this is
     * useful when doing, say, 'regsub -- ^ $str ...' when $str might be
     * empty.
     */

    numMatches = 0;
    for ( ; offset <= wlen; ) {

	/*
	 * The flags argument is set if string is part of a larger string, so
	 * that "^" won't match.
	 */

	match = Tcl_RegExpExecObj(interp, regExpr, objPtr, offset,
		10 /* matches */, ((offset > 0 &&
		(wstring[offset-1] != (Tcl_UniChar)'\n'))
		? TCL_REG_NOTBOL : 0));

	if (match < 0) {
	    result = TCL_ERROR;
	    goto done;
	}
	if (match == 0) {
	    break;
	}
	if (numMatches == 0) {
	    resultPtr = Tcl_NewUnicodeObj(wstring, 0);
	    Tcl_IncrRefCount(resultPtr);
	    if (offset > 0) {
		/*
		 * Copy the initial portion of the string in if an offset was
		 * specified.
		 */

		Tcl_AppendUnicodeToObj(resultPtr, wstring, offset);
	    }
	}
	numMatches++;

	/*
	 * Copy the portion of the source string before the match to the
	 * result variable.
	 */

	Tcl_RegExpGetInfo(regExpr, &info);
	start = info.matches[0].start;
	end = info.matches[0].end;
	Tcl_AppendUnicodeToObj(resultPtr, wstring + offset, start);

	/*
	 * In command-prefix mode, the substitutions are added as quoted
	 * arguments to the subSpec to form a command, that is then executed
	 * and the result used as the string to substitute in. Actually,
	 * everything is passed through Tcl_EvalObjv, as that's much faster.
	 */

	if (command) {
	    Tcl_Obj **args = NULL, **parts;
	    int numArgs;

	    Tcl_ListObjGetElements(interp, subPtr, &numParts, &parts);
	    numArgs = numParts + info.nsubs + 1;
	    args = ckalloc(sizeof(Tcl_Obj*) * numArgs);
	    memcpy(args, parts, sizeof(Tcl_Obj*) * numParts);

	    for (idx = 0 ; idx <= info.nsubs ; idx++) {
		subStart = info.matches[idx].start;
		subEnd = info.matches[idx].end;
		if ((subStart >= 0) && (subEnd >= 0)) {
		    args[idx + numParts] = Tcl_NewUnicodeObj(
			    wstring + offset + subStart, subEnd - subStart);
		} else {
		    args[idx + numParts] = Tcl_NewObj();
		}
		Tcl_IncrRefCount(args[idx + numParts]);
	    }

	    /*
	     * At this point, we're locally holding the references to the
	     * argument words we added for this time round the loop, and the
	     * subPtr is holding the references to the words that the user
	     * supplied directly. None are zero-refcount, which is important
	     * because Tcl_EvalObjv is "hairy monster" in terms of refcount
	     * handling, being able to optionally add references to any of its
	     * argument words. We'll drop the local refs immediately
	     * afterwards; subPtr is handled in the main exit stanza.
	     */

	    result = Tcl_EvalObjv(interp, numArgs, args, 0);
	    for (idx = 0 ; idx <= info.nsubs ; idx++) {
		TclDecrRefCount(args[idx + numParts]);
	    }
	    ckfree(args);
	    if (result != TCL_OK) {
		if (result == TCL_ERROR) {
		    Tcl_AppendObjToErrorInfo(interp, Tcl_ObjPrintf(
			    "\n    (%s substitution computation script)",
			    options[REGSUB_COMMAND]));
		}
		goto done;
	    }

	    Tcl_AppendObjToObj(resultPtr, Tcl_GetObjResult(interp));
	    Tcl_ResetResult(interp);

	    /*
	     * Refetch the unicode, in case the representation was smashed by
	     * the user code.
	     */

	    wstring = Tcl_GetUnicodeFromObj(objPtr, &wlen);

	    offset += end;
	    if (end == 0 || start == end) {
		/*
		 * Always consume at least one character of the input string
		 * in order to prevent infinite loops, even when we
		 * technically matched the empty string; we must not match
		 * again at the same spot.
		 */

		if (offset < wlen) {
		    Tcl_AppendUnicodeToObj(resultPtr, wstring + offset, 1);
		}
		offset++;
	    }
	    if (all) {
		continue;
	    } else {
		break;
	    }
	}

	/*
	 * Append the subSpec argument to the variable, making appropriate
	 * substitutions. This code is a bit hairy because of the backslash
	 * conventions and because the code saves up ranges of characters in
	 * subSpec to reduce the number of calls to Tcl_SetVar.
	 */

	wsrc = wfirstChar = wsubspec;
	wend = wsubspec + wsublen;
	for (ch = *wsrc; wsrc != wend; wsrc++, ch = *wsrc) {
	    if (ch == '&') {
		idx = 0;
	    } else if (ch == '\\') {
		ch = wsrc[1];
		if ((ch >= '0') && (ch <= '9')) {
		    idx = ch - '0';
		} else if ((ch == '\\') || (ch == '&')) {
		    *wsrc = ch;
		    Tcl_AppendUnicodeToObj(resultPtr, wfirstChar,
			    wsrc - wfirstChar + 1);
		    *wsrc = '\\';
		    wfirstChar = wsrc + 2;
		    wsrc++;
		    continue;
		} else {
		    continue;
		}
	    } else {
		continue;
	    }

	    if (wfirstChar != wsrc) {
		Tcl_AppendUnicodeToObj(resultPtr, wfirstChar,
			wsrc - wfirstChar);
	    }

	    if (idx <= info.nsubs) {
		subStart = info.matches[idx].start;
		subEnd = info.matches[idx].end;
		if ((subStart >= 0) && (subEnd >= 0)) {
		    Tcl_AppendUnicodeToObj(resultPtr,
			    wstring + offset + subStart, subEnd - subStart);
		}
	    }

	    if (*wsrc == '\\') {
		wsrc++;
	    }
	    wfirstChar = wsrc + 1;
	}

	if (wfirstChar != wsrc) {
	    Tcl_AppendUnicodeToObj(resultPtr, wfirstChar, wsrc - wfirstChar);
	}

	if (end == 0) {
	    /*
	     * Always consume at least one character of the input string in
	     * order to prevent infinite loops.
	     */

	    if (offset < wlen) {
		Tcl_AppendUnicodeToObj(resultPtr, wstring + offset, 1);
	    }
	    offset++;
	} else {
	    offset += end;
	    if (start == end) {
		/*
		 * We matched an empty string, which means we must go forward
		 * one more step so we don't match again at the same spot.
		 */

		if (offset < wlen) {
		    Tcl_AppendUnicodeToObj(resultPtr, wstring + offset, 1);
		}
		offset++;
	    }
	}
	if (!all) {
	    break;
	}
    }

    /*
     * Copy the portion of the source string after the last match to the
     * result variable.
     */

  regsubDone:
    if (numMatches == 0) {
	/*
	 * On zero matches, just ignore the offset, since it shouldn't matter
	 * to us in this case, and the user may have skewed it.
	 */

	resultPtr = objv[1];
	Tcl_IncrRefCount(resultPtr);
    } else if (offset < wlen) {
	Tcl_AppendUnicodeToObj(resultPtr, wstring + offset, wlen - offset);
    }
    if (objc == 4) {
	if (Tcl_ObjSetVar2(interp, objv[3], NULL, resultPtr,
		TCL_LEAVE_ERR_MSG) == NULL) {
	    result = TCL_ERROR;
	} else {
	    /*
	     * Set the interpreter's object result to an integer object
	     * holding the number of matches.
	     */

	    Tcl_SetObjResult(interp, Tcl_NewWideIntObj(numMatches));
	}
    } else {
	/*
	 * No varname supplied, so just return the modified string.
	 */

	Tcl_SetObjResult(interp, resultPtr);
    }

  done:
    if (objPtr && (objv[1] == objv[0])) {
	Tcl_DecrRefCount(objPtr);
    }
    if (subPtr && (objv[2] == objv[0])) {
	Tcl_DecrRefCount(subPtr);
    }
    if (resultPtr) {
	Tcl_DecrRefCount(resultPtr);
    }
    return result;
}

/*
 *----------------------------------------------------------------------
 *
 * Tcl_RenameObjCmd --
 *
 *	This procedure is invoked to process the "rename" Tcl command. See the
 *	user documentation for details on what it does.
 *
 * Results:
 *	A standard Tcl object result.
 *
 * Side effects:
 *	See the user documentation.
 *
 *----------------------------------------------------------------------
 */

int
Tcl_RenameObjCmd(
    ClientData dummy,		/* Arbitrary value passed to the command. */
    Tcl_Interp *interp,		/* Current interpreter. */
    int objc,			/* Number of arguments. */
    Tcl_Obj *const objv[])	/* Argument objects. */
{
    const char *oldName, *newName;

    if (objc != 3) {
	Tcl_WrongNumArgs(interp, 1, objv, "oldName newName");
	return TCL_ERROR;
    }

    oldName = TclGetString(objv[1]);
    newName = TclGetString(objv[2]);
    return TclRenameCommand(interp, oldName, newName);
}

/*
 *----------------------------------------------------------------------
 *
 * Tcl_ReturnObjCmd --
 *
 *	This object-based procedure is invoked to process the "return" Tcl
 *	command. See the user documentation for details on what it does.
 *
 * Results:
 *	A standard Tcl object result.
 *
 * Side effects:
 *	See the user documentation.
 *
 *----------------------------------------------------------------------
 */

int
Tcl_ReturnObjCmd(
    ClientData dummy,		/* Not used. */
    Tcl_Interp *interp,		/* Current interpreter. */
    int objc,			/* Number of arguments. */
    Tcl_Obj *const objv[])	/* Argument objects. */
{
    int code, level;
    Tcl_Obj *returnOpts;

    /*
     * General syntax: [return ?-option value ...? ?result?]
     * An even number of words means an explicit result argument is present.
     */

    int explicitResult = (0 == (objc % 2));
    int numOptionWords = objc - 1 - explicitResult;

    if (TCL_ERROR == TclMergeReturnOptions(interp, numOptionWords, objv+1,
	    &returnOpts, &code, &level)) {
	return TCL_ERROR;
    }

    code = TclProcessReturn(interp, code, level, returnOpts);
    if (explicitResult) {
	Tcl_SetObjResult(interp, objv[objc-1]);
    }
    return code;
}

/*
 *----------------------------------------------------------------------
 *
 * Tcl_SourceObjCmd --
 *
 *	This procedure is invoked to process the "source" Tcl command. See the
 *	user documentation for details on what it does.
 *
 * Results:
 *	A standard Tcl object result.
 *
 * Side effects:
 *	See the user documentation.
 *
 *----------------------------------------------------------------------
 */

int
Tcl_SourceObjCmd(
    ClientData dummy,		/* Not used. */
    Tcl_Interp *interp,		/* Current interpreter. */
    int objc,			/* Number of arguments. */
    Tcl_Obj *const objv[])	/* Argument objects. */
{
    return Tcl_NRCallObjProc(interp, TclNRSourceObjCmd, dummy, objc, objv);
}

int
TclNRSourceObjCmd(
    ClientData dummy,		/* Not used. */
    Tcl_Interp *interp,		/* Current interpreter. */
    int objc,			/* Number of arguments. */
    Tcl_Obj *const objv[])	/* Argument objects. */
{
    const char *encodingName = NULL;
    Tcl_Obj *fileName;
    int result;
    void **pkgFiles = NULL;
    void *names = NULL;

    if (objc < 2 || objc > 4) {
	Tcl_WrongNumArgs(interp, 1, objv, "?-encoding name? fileName");
	return TCL_ERROR;
    }

    fileName = objv[objc-1];

    if (objc == 4) {
	static const char *const options[] = {
	    "-encoding", NULL
	};
	int index;

	if (TCL_ERROR == Tcl_GetIndexFromObj(interp, objv[1], options,
		"option", TCL_EXACT, &index)) {
	    return TCL_ERROR;
	}
	encodingName = TclGetString(objv[2]);
    } else if (objc == 3) {
	/* Handle undocumented -nopkg option. This should only be
	 * used by the internal ::tcl::Pkg::source utility function. */
	static const char *const nopkgoptions[] = {
	    "-nopkg", NULL
	};
	int index;

	if (TCL_ERROR == Tcl_GetIndexFromObj(interp, objv[1], nopkgoptions,
		"option", TCL_EXACT, &index)) {
	    return TCL_ERROR;
	}
	pkgFiles = Tcl_GetAssocData(interp, "tclPkgFiles", NULL);
	/* Make sure that during the following TclNREvalFile no filenames
	 * are recorded for inclusion in the "package files" command */
	names = *pkgFiles;
	*pkgFiles = NULL;
    }
    result = TclNREvalFile(interp, fileName, encodingName);
    if (pkgFiles) {
	/* restore "tclPkgFiles" assocdata to how it was. */
	*pkgFiles = names;
    }
    return result;
}

/*
 *----------------------------------------------------------------------
 *
 * Tcl_SplitObjCmd --
 *
 *	This procedure is invoked to process the "split" Tcl command. See the
 *	user documentation for details on what it does.
 *
 * Results:
 *	A standard Tcl result.
 *
 * Side effects:
 *	See the user documentation.
 *
 *----------------------------------------------------------------------
 */

int
Tcl_SplitObjCmd(
    ClientData dummy,		/* Not used. */
    Tcl_Interp *interp,		/* Current interpreter. */
    int objc,			/* Number of arguments. */
    Tcl_Obj *const objv[])	/* Argument objects. */
{
    Tcl_UniChar ch = 0;
    int len;
    const char *splitChars;
    const char *stringPtr;
    const char *end;
    int splitCharLen, stringLen;
    Tcl_Obj *listPtr, *objPtr;

    if (objc == 2) {
	splitChars = " \n\t\r";
	splitCharLen = 4;
    } else if (objc == 3) {
	splitChars = TclGetStringFromObj(objv[2], &splitCharLen);
    } else {
	Tcl_WrongNumArgs(interp, 1, objv, "string ?splitChars?");
	return TCL_ERROR;
    }

    stringPtr = TclGetStringFromObj(objv[1], &stringLen);
    end = stringPtr + stringLen;
    listPtr = Tcl_NewObj();

    if (stringLen == 0) {
	/*
	 * Do nothing.
	 */
    } else if (splitCharLen == 0) {
	Tcl_HashTable charReuseTable;
	Tcl_HashEntry *hPtr;
	int isNew;

	/*
	 * Handle the special case of splitting on every character.
	 *
	 * Uses a hash table to ensure that each kind of character has only
	 * one Tcl_Obj instance (multiply-referenced) in the final list. This
	 * is a *major* win when splitting on a long string (especially in the
	 * megabyte range!) - DKF
	 */

	Tcl_InitHashTable(&charReuseTable, TCL_ONE_WORD_KEYS);

	for ( ; stringPtr < end; stringPtr += len) {
	    int fullchar;
	    len = TclUtfToUniChar(stringPtr, &ch);
	    fullchar = ch;

#if TCL_UTF_MAX <= 4
	    if ((ch >= 0xD800) && (len < 3)) {
		len += TclUtfToUniChar(stringPtr + len, &ch);
		fullchar = (((fullchar & 0x3ff) << 10) | (ch & 0x3ff)) + 0x10000;
	    }
#endif

	    /*
	     * Assume Tcl_UniChar is an integral type...
	     */

	    hPtr = Tcl_CreateHashEntry(&charReuseTable, INT2PTR(fullchar),
		    &isNew);
	    if (isNew) {
		TclNewStringObj(objPtr, stringPtr, len);

		/*
		 * Don't need to fiddle with refcount...
		 */

		Tcl_SetHashValue(hPtr, objPtr);
	    } else {
		objPtr = Tcl_GetHashValue(hPtr);
	    }
	    Tcl_ListObjAppendElement(NULL, listPtr, objPtr);
	}
	Tcl_DeleteHashTable(&charReuseTable);

    } else if (splitCharLen == 1) {
	char *p;

	/*
	 * Handle the special case of splitting on a single character. This is
	 * only true for the one-char ASCII case, as one unicode char is > 1
	 * byte in length.
	 */

	while (*stringPtr && (p=strchr(stringPtr,(int)*splitChars)) != NULL) {
	    objPtr = Tcl_NewStringObj(stringPtr, p - stringPtr);
	    Tcl_ListObjAppendElement(NULL, listPtr, objPtr);
	    stringPtr = p + 1;
	}
	TclNewStringObj(objPtr, stringPtr, end - stringPtr);
	Tcl_ListObjAppendElement(NULL, listPtr, objPtr);
    } else {
	const char *element, *p, *splitEnd;
	int splitLen;
	Tcl_UniChar splitChar = 0;

	/*
	 * Normal case: split on any of a given set of characters. Discard
	 * instances of the split characters.
	 */

	splitEnd = splitChars + splitCharLen;

	for (element = stringPtr; stringPtr < end; stringPtr += len) {
	    len = TclUtfToUniChar(stringPtr, &ch);
	    for (p = splitChars; p < splitEnd; p += splitLen) {
		splitLen = TclUtfToUniChar(p, &splitChar);
		if (ch == splitChar) {
		    TclNewStringObj(objPtr, element, stringPtr - element);
		    Tcl_ListObjAppendElement(NULL, listPtr, objPtr);
		    element = stringPtr + len;
		    break;
		}
	    }
	}

	TclNewStringObj(objPtr, element, stringPtr - element);
	Tcl_ListObjAppendElement(NULL, listPtr, objPtr);
    }
    Tcl_SetObjResult(interp, listPtr);
    return TCL_OK;
}

/*
 *----------------------------------------------------------------------
 *
 * StringFirstCmd --
 *
 *	This procedure is invoked to process the "string first" Tcl command.
 *	See the user documentation for details on what it does. Note that this
 *	command only functions correctly on properly formed Tcl UTF strings.
 *
 * Results:
 *	A standard Tcl result.
 *
 * Side effects:
 *	See the user documentation.
 *
 *----------------------------------------------------------------------
 */

static int
StringFirstCmd(
    ClientData dummy,		/* Not used. */
    Tcl_Interp *interp,		/* Current interpreter. */
    int objc,			/* Number of arguments. */
    Tcl_Obj *const objv[])	/* Argument objects. */
{
    int start = 0;

    if (objc < 3 || objc > 4) {
	Tcl_WrongNumArgs(interp, 1, objv,
		"needleString haystackString ?startIndex?");
	return TCL_ERROR;
    }

    if (objc == 4) {
	int size = Tcl_GetCharLength(objv[2]);

	if (TCL_OK != TclGetIntForIndexM(interp, objv[3], size - 1, &start)) {
	    return TCL_ERROR;
	}
    }
    Tcl_SetObjResult(interp, Tcl_NewWideIntObj(TclStringFirst(objv[1],
	    objv[2], start)));
    return TCL_OK;
}

/*
 *----------------------------------------------------------------------
 *
 * StringLastCmd --
 *
 *	This procedure is invoked to process the "string last" Tcl command.
 *	See the user documentation for details on what it does. Note that this
 *	command only functions correctly on properly formed Tcl UTF strings.
 *
 * Results:
 *	A standard Tcl result.
 *
 * Side effects:
 *	See the user documentation.
 *
 *----------------------------------------------------------------------
 */

static int
StringLastCmd(
    ClientData dummy,		/* Not used. */
    Tcl_Interp *interp,		/* Current interpreter. */
    int objc,			/* Number of arguments. */
    Tcl_Obj *const objv[])	/* Argument objects. */
{
    int last = INT_MAX - 1;

    if (objc < 3 || objc > 4) {
	Tcl_WrongNumArgs(interp, 1, objv,
		"needleString haystackString ?lastIndex?");
	return TCL_ERROR;
    }

    if (objc == 4) {
	int size = Tcl_GetCharLength(objv[2]);

	if (TCL_OK != TclGetIntForIndexM(interp, objv[3], size - 1, &last)) {
	    return TCL_ERROR;
	}
    }
    Tcl_SetObjResult(interp, Tcl_NewWideIntObj(TclStringLast(objv[1],
	    objv[2], last)));
    return TCL_OK;
}

/*
 *----------------------------------------------------------------------
 *
 * StringIndexCmd --
 *
 *	This procedure is invoked to process the "string index" Tcl command.
 *	See the user documentation for details on what it does. Note that this
 *	command only functions correctly on properly formed Tcl UTF strings.
 *
 * Results:
 *	A standard Tcl result.
 *
 * Side effects:
 *	See the user documentation.
 *
 *----------------------------------------------------------------------
 */

static int
StringIndexCmd(
    ClientData dummy,		/* Not used. */
    Tcl_Interp *interp,		/* Current interpreter. */
    int objc,			/* Number of arguments. */
    Tcl_Obj *const objv[])	/* Argument objects. */
{
    int length, index;

    if (objc != 3) {
	Tcl_WrongNumArgs(interp, 1, objv, "string charIndex");
	return TCL_ERROR;
    }

    /*
     * Get the char length to calculate what 'end' means.
     */

    length = Tcl_GetCharLength(objv[1]);
    if (TclGetIntForIndexM(interp, objv[2], length-1, &index) != TCL_OK) {
	return TCL_ERROR;
    }

    if ((index >= 0) && (index < length)) {
	int ch = Tcl_GetUniChar(objv[1], index);

	if (ch == -1) {
	    return TCL_OK;
	}

	/*
	 * If we have a ByteArray object, we're careful to generate a new
	 * bytearray for a result.
	 */

	if (TclIsPureByteArray(objv[1])) {
	    unsigned char uch = (unsigned char) ch;

	    Tcl_SetObjResult(interp, Tcl_NewByteArrayObj(&uch, 1));
	} else {
	    char buf[4] = "";

	    length = Tcl_UniCharToUtf(ch, buf);
	    if ((ch >= 0xD800) && (length < 3)) {
		length += Tcl_UniCharToUtf(-1, buf + length);
	    }
	    Tcl_SetObjResult(interp, Tcl_NewStringObj(buf, length));
	}
    }
    return TCL_OK;
}

/*
 *----------------------------------------------------------------------
 *
 * StringInsertCmd --
 *
 *	This procedure is invoked to process the "string insert" Tcl command.
 *	See the user documentation for details on what it does. Note that this
 *	command only functions correctly on properly formed Tcl UTF strings.
 *
 * Results:
 *	A standard Tcl result.
 *
 * Side effects:
 *	See the user documentation.
 *
 *----------------------------------------------------------------------
 */

static int
StringInsertCmd(
    ClientData dummy,		/* Not used */
    Tcl_Interp *interp,		/* Current interpreter */
    int objc,			/* Number of arguments */
    Tcl_Obj *const objv[])	/* Argument objects */
{
    int length;			/* String length */
    int index;			/* Insert index */
    Tcl_Obj *outObj;		/* Output object */

    if (objc != 4) {
	Tcl_WrongNumArgs(interp, 1, objv, "string index insertString");
	return TCL_ERROR;
    }

    length = Tcl_GetCharLength(objv[1]);
    if (TclGetIntForIndexM(interp, objv[2], length, &index) != TCL_OK) {
	return TCL_ERROR;
    }

    if (index < 0) {
	index = 0;
    }
    if (index > length) {
	index = length;
    }

    outObj = TclStringReplace(interp, objv[1], index, 0, objv[3],
	    TCL_STRING_IN_PLACE);

    if (outObj != NULL) {
	Tcl_SetObjResult(interp, outObj);
	return TCL_OK;
    }

    return TCL_ERROR;
}

/*
 *----------------------------------------------------------------------
 *
 * StringIsCmd --
 *
 *	This procedure is invoked to process the "string is" Tcl command. See
 *	the user documentation for details on what it does. Note that this
 *	command only functions correctly on properly formed Tcl UTF strings.
 *
 * Results:
 *	A standard Tcl result.
 *
 * Side effects:
 *	See the user documentation.
 *
 *----------------------------------------------------------------------
 */

static int
StringIsCmd(
    ClientData dummy,		/* Not used. */
    Tcl_Interp *interp,		/* Current interpreter. */
    int objc,			/* Number of arguments. */
    Tcl_Obj *const objv[])	/* Argument objects. */
{
    const char *string1, *end, *stop;
    Tcl_UniChar ch = 0;
    int (*chcomp)(int) = NULL;	/* The UniChar comparison function. */
    int i, failat = 0, result = 1, strict = 0, index, length1, length2;
    Tcl_Obj *objPtr, *failVarObj = NULL;
    Tcl_WideInt w;

    static const char *const isClasses[] = {
	"alnum",	"alpha",	"ascii",	"control",
	"boolean",	"dict",		"digit",	"double",
	"entier",	"false",	"graph",	"integer",
	"list",		"lower",	"print",	"punct",
	"space",	"true",		"upper",	"wideinteger",
	"wordchar",	"xdigit",	NULL
    };
    enum isClasses {
	STR_IS_ALNUM,	STR_IS_ALPHA,	STR_IS_ASCII,	STR_IS_CONTROL,
	STR_IS_BOOL,	STR_IS_DICT,	STR_IS_DIGIT,	STR_IS_DOUBLE,
	STR_IS_ENTIER,	STR_IS_FALSE,	STR_IS_GRAPH,	STR_IS_INT,
	STR_IS_LIST,	STR_IS_LOWER,	STR_IS_PRINT,	STR_IS_PUNCT,
	STR_IS_SPACE,	STR_IS_TRUE,	STR_IS_UPPER,	STR_IS_WIDE,
	STR_IS_WORD,	STR_IS_XDIGIT
    };
    static const char *const isOptions[] = {
	"-strict", "-failindex", NULL
    };
    enum isOptions {
	OPT_STRICT, OPT_FAILIDX
    };

    if (objc < 3 || objc > 6) {
	Tcl_WrongNumArgs(interp, 1, objv,
		"class ?-strict? ?-failindex var? str");
	return TCL_ERROR;
    }
    if (Tcl_GetIndexFromObj(interp, objv[1], isClasses, "class", 0,
	    &index) != TCL_OK) {
	return TCL_ERROR;
    }

    if (objc != 3) {
	for (i = 2; i < objc-1; i++) {
	    int idx2;

	    if (Tcl_GetIndexFromObj(interp, objv[i], isOptions, "option", 0,
		    &idx2) != TCL_OK) {
		return TCL_ERROR;
	    }
	    switch ((enum isOptions) idx2) {
	    case OPT_STRICT:
		strict = 1;
		break;
	    case OPT_FAILIDX:
		if (i+1 >= objc-1) {
		    Tcl_WrongNumArgs(interp, 2, objv,
			    "?-strict? ?-failindex var? str");
		    return TCL_ERROR;
		}
		failVarObj = objv[++i];
		break;
	    }
	}
    }

    /*
     * We get the objPtr so that we can short-cut for some classes by checking
     * the object type (int and double), but we need the string otherwise,
     * because we don't want any conversion of type occuring (as, for example,
     * Tcl_Get*FromObj would do).
     */

    objPtr = objv[objc-1];

    /*
     * When entering here, result == 1 and failat == 0.
     */

    switch ((enum isClasses) index) {
    case STR_IS_ALNUM:
	chcomp = Tcl_UniCharIsAlnum;
	break;
    case STR_IS_ALPHA:
	chcomp = Tcl_UniCharIsAlpha;
	break;
    case STR_IS_ASCII:
	chcomp = UniCharIsAscii;
	break;
    case STR_IS_BOOL:
    case STR_IS_TRUE:
    case STR_IS_FALSE:
	if (!TclHasIntRep(objPtr, &tclBooleanType)
		&& (TCL_OK != TclSetBooleanFromAny(NULL, objPtr))) {
	    if (strict) {
		result = 0;
	    } else {
		string1 = TclGetStringFromObj(objPtr, &length1);
		result = length1 == 0;
	    }
	} else if (index != STR_IS_BOOL) {
	    TclGetBooleanFromObj(NULL, objPtr, &i);
	    if ((index == STR_IS_TRUE) ^ i) {
		result = 0;
	    }
	}
	break;
    case STR_IS_CONTROL:
	chcomp = Tcl_UniCharIsControl;
	break;
    case STR_IS_DICT: {
	int dresult, dsize;

	dresult = Tcl_DictObjSize(interp, objPtr, &dsize);
	Tcl_ResetResult(interp);
	result = (dresult == TCL_OK) ? 1 : 0;
	if (dresult != TCL_OK && failVarObj != NULL) {
	    /*
	     * Need to figure out where the list parsing failed, which is
	     * fairly expensive. This is adapted from the core of
	     * SetDictFromAny().
	     */

	    const char *elemStart, *nextElem;
	    int lenRemain, elemSize;
	    register const char *p;

	    string1 = TclGetStringFromObj(objPtr, &length1);
	    end = string1 + length1;
	    failat = -1;
	    for (p=string1, lenRemain=length1; lenRemain > 0;
		    p=nextElem, lenRemain=end-nextElem) {
		if (TCL_ERROR == TclFindElement(NULL, p, lenRemain,
			&elemStart, &nextElem, &elemSize, NULL)) {
		    Tcl_Obj *tmpStr;

		    /*
		     * This is the simplest way of getting the number of
		     * characters parsed. Note that this is not the same as
		     * the number of bytes when parsing strings with non-ASCII
		     * characters in them.
		     *
		     * Skip leading spaces first. This is only really an issue
		     * if it is the first "element" that has the failure.
		     */

		    while (TclIsSpaceProc(*p)) {
			p++;
		    }
		    TclNewStringObj(tmpStr, string1, p-string1);
		    failat = Tcl_GetCharLength(tmpStr);
		    TclDecrRefCount(tmpStr);
		    break;
		}
	    }
	}
	break;
    }
    case STR_IS_DIGIT:
	chcomp = Tcl_UniCharIsDigit;
	break;
    case STR_IS_DOUBLE: {
	if (TclHasIntRep(objPtr, &tclDoubleType) ||
		TclHasIntRep(objPtr, &tclIntType) ||
		TclHasIntRep(objPtr, &tclBignumType)) {
	    break;
	}
	string1 = TclGetStringFromObj(objPtr, &length1);
	if (length1 == 0) {
	    if (strict) {
		result = 0;
	    }
	    goto str_is_done;
	}
	end = string1 + length1;
	if (TclParseNumber(NULL, objPtr, NULL, NULL, -1,
		(const char **) &stop, 0) != TCL_OK) {
	    result = 0;
	    failat = 0;
	} else {
	    failat = stop - string1;
	    if (stop < end) {
		result = 0;
		TclFreeIntRep(objPtr);
	    }
	}
	break;
    }
    case STR_IS_GRAPH:
	chcomp = Tcl_UniCharIsGraph;
	break;
    case STR_IS_INT:
    case STR_IS_ENTIER:
	if (TclHasIntRep(objPtr, &tclIntType) ||
		TclHasIntRep(objPtr, &tclBignumType)) {
	    break;
	}
	string1 = TclGetStringFromObj(objPtr, &length1);
	if (length1 == 0) {
	    if (strict) {
		result = 0;
	    }
	    goto str_is_done;
	}
	end = string1 + length1;
	if (TclParseNumber(NULL, objPtr, NULL, NULL, -1,
		(const char **) &stop, TCL_PARSE_INTEGER_ONLY) == TCL_OK) {
	    if (stop == end) {
		/*
		 * Entire string parses as an integer.
		 */

		break;
	    } else {
		/*
		 * Some prefix parsed as an integer, but not the whole string,
		 * so return failure index as the point where parsing stopped.
		 * Clear out the internal rep, since keeping it would leave
		 * *objPtr in an inconsistent state.
		 */

		result = 0;
		failat = stop - string1;
		TclFreeIntRep(objPtr);
	    }
	} else {
	    /*
	     * No prefix is a valid integer. Fail at beginning.
	     */

	    result = 0;
	    failat = 0;
	}
	break;
    case STR_IS_WIDE:
	if (TCL_OK == TclGetWideIntFromObj(NULL, objPtr, &w)) {
	    break;
	}

	string1 = TclGetStringFromObj(objPtr, &length1);
	if (length1 == 0) {
	    if (strict) {
		result = 0;
	    }
	    goto str_is_done;
	}
	result = 0;
	if (failVarObj == NULL) {
	    /*
	     * Don't bother computing the failure point if we're not going to
	     * return it.
	     */

	    break;
	}
	end = string1 + length1;
	if (TclParseNumber(NULL, objPtr, NULL, NULL, -1,
		(const char **) &stop, TCL_PARSE_INTEGER_ONLY) == TCL_OK) {
	    if (stop == end) {
		/*
		 * Entire string parses as an integer, but rejected by
		 * Tcl_Get(Wide)IntFromObj() so we must have overflowed the
		 * target type, and our convention is to return failure at
		 * index -1 in that situation.
		 */

		failat = -1;
	    } else {
		/*
		 * Some prefix parsed as an integer, but not the whole string,
		 * so return failure index as the point where parsing stopped.
		 * Clear out the internal rep, since keeping it would leave
		 * *objPtr in an inconsistent state.
		 */

		failat = stop - string1;
		TclFreeIntRep(objPtr);
	    }
	} else {
	    /*
	     * No prefix is a valid integer. Fail at beginning.
	     */

	    failat = 0;
	}
	break;
    case STR_IS_LIST:
	/*
	 * We ignore the strictness here, since empty strings are always
	 * well-formed lists.
	 */

	if (TCL_OK == TclListObjLength(NULL, objPtr, &length2)) {
	    break;
	}

	if (failVarObj != NULL) {
	    /*
	     * Need to figure out where the list parsing failed, which is
	     * fairly expensive. This is adapted from the core of
	     * SetListFromAny().
	     */

	    const char *elemStart, *nextElem;
	    int lenRemain, elemSize;
	    register const char *p;

	    string1 = TclGetStringFromObj(objPtr, &length1);
	    end = string1 + length1;
	    failat = -1;
	    for (p=string1, lenRemain=length1; lenRemain > 0;
		    p=nextElem, lenRemain=end-nextElem) {
		if (TCL_ERROR == TclFindElement(NULL, p, lenRemain,
			&elemStart, &nextElem, &elemSize, NULL)) {
		    Tcl_Obj *tmpStr;

		    /*
		     * This is the simplest way of getting the number of
		     * characters parsed. Note that this is not the same as
		     * the number of bytes when parsing strings with non-ASCII
		     * characters in them.
		     *
		     * Skip leading spaces first. This is only really an issue
		     * if it is the first "element" that has the failure.
		     */

		    while (TclIsSpaceProc(*p)) {
			p++;
		    }
		    TclNewStringObj(tmpStr, string1, p-string1);
		    failat = Tcl_GetCharLength(tmpStr);
		    TclDecrRefCount(tmpStr);
		    break;
		}
	    }
	}
	result = 0;
	break;
    case STR_IS_LOWER:
	chcomp = Tcl_UniCharIsLower;
	break;
    case STR_IS_PRINT:
	chcomp = Tcl_UniCharIsPrint;
	break;
    case STR_IS_PUNCT:
	chcomp = Tcl_UniCharIsPunct;
	break;
    case STR_IS_SPACE:
	chcomp = Tcl_UniCharIsSpace;
	break;
    case STR_IS_UPPER:
	chcomp = Tcl_UniCharIsUpper;
	break;
    case STR_IS_WORD:
	chcomp = Tcl_UniCharIsWordChar;
	break;
    case STR_IS_XDIGIT:
	chcomp = UniCharIsHexDigit;
	break;
    }

    if (chcomp != NULL) {
	string1 = TclGetStringFromObj(objPtr, &length1);
	if (length1 == 0) {
	    if (strict) {
		result = 0;
	    }
	    goto str_is_done;
	}
	end = string1 + length1;
	for (; string1 < end; string1 += length2, failat++) {
	    int fullchar;
	    length2 = TclUtfToUniChar(string1, &ch);
	    fullchar = ch;
#if TCL_UTF_MAX <= 4
	    if ((ch >= 0xD800) && (length2 < 3)) {
	    	length2 += TclUtfToUniChar(string1 + length2, &ch);
	    	fullchar = (((fullchar & 0x3ff) << 10) | (ch & 0x3ff)) + 0x10000;
	    }
#endif
	    if (!chcomp(fullchar)) {
		result = 0;
		break;
	    }
	}
    }

    /*
     * Only set the failVarObj when we will return 0 and we have indicated a
     * valid fail index (>= 0).
     */

 str_is_done:
    if ((result == 0) && (failVarObj != NULL) &&
	Tcl_ObjSetVar2(interp, failVarObj, NULL, Tcl_NewWideIntObj(failat),
		TCL_LEAVE_ERR_MSG) == NULL) {
	return TCL_ERROR;
    }
    Tcl_SetObjResult(interp, Tcl_NewBooleanObj(result));
    return TCL_OK;
}

static int
UniCharIsAscii(
    int character)
{
    return (character >= 0) && (character < 0x80);
}

static int
UniCharIsHexDigit(
    int character)
{
    return (character >= 0) && (character < 0x80) && isxdigit(UCHAR(character));
}

/*
 *----------------------------------------------------------------------
 *
 * StringMapCmd --
 *
 *	This procedure is invoked to process the "string map" Tcl command. See
 *	the user documentation for details on what it does. Note that this
 *	command only functions correctly on properly formed Tcl UTF strings.
 *
 * Results:
 *	A standard Tcl result.
 *
 * Side effects:
 *	See the user documentation.
 *
 *----------------------------------------------------------------------
 */

static int
StringMapCmd(
    ClientData dummy,		/* Not used. */
    Tcl_Interp *interp,		/* Current interpreter. */
    int objc,			/* Number of arguments. */
    Tcl_Obj *const objv[])	/* Argument objects. */
{
    int length1, length2, mapElemc, index;
    int nocase = 0, mapWithDict = 0, copySource = 0;
    Tcl_Obj **mapElemv, *sourceObj, *resultPtr;
    Tcl_UniChar *ustring1, *ustring2, *p, *end;
    int (*strCmpFn)(const Tcl_UniChar*, const Tcl_UniChar*, unsigned long);

    if (objc < 3 || objc > 4) {
	Tcl_WrongNumArgs(interp, 1, objv, "?-nocase? charMap string");
	return TCL_ERROR;
    }

    if (objc == 4) {
	const char *string = TclGetStringFromObj(objv[1], &length2);

	if ((length2 > 1) &&
		strncmp(string, "-nocase", length2) == 0) {
	    nocase = 1;
	} else {
	    Tcl_SetObjResult(interp, Tcl_ObjPrintf(
		    "bad option \"%s\": must be -nocase", string));
	    Tcl_SetErrorCode(interp, "TCL", "LOOKUP", "INDEX", "option",
		    string, NULL);
	    return TCL_ERROR;
	}
    }

    /*
     * This test is tricky, but has to be that way or you get other strange
     * inconsistencies (see test string-10.20.1 for illustration why!)
     */

    if (!TclHasStringRep(objv[objc-2])
	    && TclHasIntRep(objv[objc-2], &tclDictType)) {
	int i, done;
	Tcl_DictSearch search;

	/*
	 * We know the type exactly, so all dict operations will succeed for
	 * sure. This shortens this code quite a bit.
	 */

	Tcl_DictObjSize(interp, objv[objc-2], &mapElemc);
	if (mapElemc == 0) {
	    /*
	     * Empty charMap, just return whatever string was given.
	     */

	    Tcl_SetObjResult(interp, objv[objc-1]);
	    return TCL_OK;
	}

	mapElemc *= 2;
	mapWithDict = 1;

	/*
	 * Copy the dictionary out into an array; that's the easiest way to
	 * adapt this code...
	 */

	mapElemv = TclStackAlloc(interp, sizeof(Tcl_Obj *) * mapElemc);
	Tcl_DictObjFirst(interp, objv[objc-2], &search, mapElemv+0,
		mapElemv+1, &done);
	for (i=2 ; i<mapElemc ; i+=2) {
	    Tcl_DictObjNext(&search, mapElemv+i, mapElemv+i+1, &done);
	}
	Tcl_DictObjDone(&search);
    } else {
	if (TclListObjGetElements(interp, objv[objc-2], &mapElemc,
		&mapElemv) != TCL_OK) {
	    return TCL_ERROR;
	}
	if (mapElemc == 0) {
	    /*
	     * empty charMap, just return whatever string was given.
	     */

	    Tcl_SetObjResult(interp, objv[objc-1]);
	    return TCL_OK;
	} else if (mapElemc & 1) {
	    /*
	     * The charMap must be an even number of key/value items.
	     */

	    Tcl_SetObjResult(interp,
		    Tcl_NewStringObj("char map list unbalanced", -1));
	    Tcl_SetErrorCode(interp, "TCL", "OPERATION", "MAP",
		    "UNBALANCED", NULL);
	    return TCL_ERROR;
	}
    }

    /*
     * Take a copy of the source string object if it is the same as the map
     * string to cut out nasty sharing crashes. [Bug 1018562]
     */

    if (objv[objc-2] == objv[objc-1]) {
	sourceObj = Tcl_DuplicateObj(objv[objc-1]);
	copySource = 1;
    } else {
	sourceObj = objv[objc-1];
    }
    ustring1 = Tcl_GetUnicodeFromObj(sourceObj, &length1);
    if (length1 == 0) {
	/*
	 * Empty input string, just stop now.
	 */

	goto done;
    }
    end = ustring1 + length1;

    strCmpFn = (nocase ? Tcl_UniCharNcasecmp : Tcl_UniCharNcmp);

    /*
     * Force result to be Unicode
     */

    resultPtr = Tcl_NewUnicodeObj(ustring1, 0);

    if (mapElemc == 2) {
	/*
	 * Special case for one map pair which avoids the extra for loop and
	 * extra calls to get Unicode data. The algorithm is otherwise
	 * identical to the multi-pair case. This will be >30% faster on
	 * larger strings.
	 */

	int mapLen, u2lc;
	Tcl_UniChar *mapString;

	ustring2 = Tcl_GetUnicodeFromObj(mapElemv[0], &length2);
	p = ustring1;
	if ((length2 > length1) || (length2 == 0)) {
	    /*
	     * Match string is either longer than input or empty.
	     */

	    ustring1 = end;
	} else {
	    mapString = Tcl_GetUnicodeFromObj(mapElemv[1], &mapLen);
	    u2lc = (nocase ? Tcl_UniCharToLower(*ustring2) : 0);
	    for (; ustring1 < end; ustring1++) {
		if (((*ustring1 == *ustring2) ||
			(nocase&&Tcl_UniCharToLower(*ustring1)==u2lc)) &&
			(length2==1 || strCmpFn(ustring1, ustring2,
				(unsigned long) length2) == 0)) {
		    if (p != ustring1) {
			Tcl_AppendUnicodeToObj(resultPtr, p, ustring1-p);
			p = ustring1 + length2;
		    } else {
			p += length2;
		    }
		    ustring1 = p - 1;

		    Tcl_AppendUnicodeToObj(resultPtr, mapString, mapLen);
		}
	    }
	}
    } else {
	Tcl_UniChar **mapStrings;
	int *mapLens, *u2lc = NULL;

	/*
	 * Precompute pointers to the unicode string and length. This saves us
	 * repeated function calls later, significantly speeding up the
	 * algorithm. We only need the lowercase first char in the nocase
	 * case.
	 */

	mapStrings = TclStackAlloc(interp, mapElemc*2*sizeof(Tcl_UniChar *));
	mapLens = TclStackAlloc(interp, mapElemc * 2 * sizeof(int));
	if (nocase) {
	    u2lc = TclStackAlloc(interp, mapElemc * sizeof(int));
	}
	for (index = 0; index < mapElemc; index++) {
	    mapStrings[index] = Tcl_GetUnicodeFromObj(mapElemv[index],
		    mapLens+index);
	    if (nocase && ((index % 2) == 0)) {
		u2lc[index/2] = Tcl_UniCharToLower(*mapStrings[index]);
	    }
	}
	for (p = ustring1; ustring1 < end; ustring1++) {
	    for (index = 0; index < mapElemc; index += 2) {
		/*
		 * Get the key string to match on.
		 */

		ustring2 = mapStrings[index];
		length2 = mapLens[index];
		if ((length2 > 0) && ((*ustring1 == *ustring2) || (nocase &&
			(Tcl_UniCharToLower(*ustring1) == u2lc[index/2]))) &&
			/* Restrict max compare length. */
			(end-ustring1 >= length2) && ((length2 == 1) ||
			!strCmpFn(ustring2, ustring1, length2))) {
		    if (p != ustring1) {
			/*
			 * Put the skipped chars onto the result first.
			 */

			Tcl_AppendUnicodeToObj(resultPtr, p, ustring1-p);
			p = ustring1 + length2;
		    } else {
			p += length2;
		    }

		    /*
		     * Adjust len to be full length of matched string.
		     */

		    ustring1 = p - 1;

		    /*
		     * Append the map value to the unicode string.
		     */

		    Tcl_AppendUnicodeToObj(resultPtr,
			    mapStrings[index+1], mapLens[index+1]);
		    break;
		}
	    }
	}
	if (nocase) {
	    TclStackFree(interp, u2lc);
	}
	TclStackFree(interp, mapLens);
	TclStackFree(interp, mapStrings);
    }
    if (p != ustring1) {
	/*
	 * Put the rest of the unmapped chars onto result.
	 */

	Tcl_AppendUnicodeToObj(resultPtr, p, ustring1 - p);
    }
    Tcl_SetObjResult(interp, resultPtr);
  done:
    if (mapWithDict) {
	TclStackFree(interp, mapElemv);
    }
    if (copySource) {
	Tcl_DecrRefCount(sourceObj);
    }
    return TCL_OK;
}

/*
 *----------------------------------------------------------------------
 *
 * StringMatchCmd --
 *
 *	This procedure is invoked to process the "string match" Tcl command.
 *	See the user documentation for details on what it does. Note that this
 *	command only functions correctly on properly formed Tcl UTF strings.
 *
 * Results:
 *	A standard Tcl result.
 *
 * Side effects:
 *	See the user documentation.
 *
 *----------------------------------------------------------------------
 */

static int
StringMatchCmd(
    ClientData dummy,		/* Not used. */
    Tcl_Interp *interp,		/* Current interpreter. */
    int objc,			/* Number of arguments. */
    Tcl_Obj *const objv[])	/* Argument objects. */
{
    int nocase = 0;

    if (objc < 3 || objc > 4) {
	Tcl_WrongNumArgs(interp, 1, objv, "?-nocase? pattern string");
	return TCL_ERROR;
    }

    if (objc == 4) {
	int length;
	const char *string = TclGetStringFromObj(objv[1], &length);

	if ((length > 1) &&
	    strncmp(string, "-nocase", length) == 0) {
	    nocase = TCL_MATCH_NOCASE;
	} else {
	    Tcl_SetObjResult(interp, Tcl_ObjPrintf(
		    "bad option \"%s\": must be -nocase", string));
	    Tcl_SetErrorCode(interp, "TCL", "LOOKUP", "INDEX", "option",
		    string, NULL);
	    return TCL_ERROR;
	}
    }
    Tcl_SetObjResult(interp, Tcl_NewBooleanObj(
		TclStringMatchObj(objv[objc-1], objv[objc-2], nocase)));
    return TCL_OK;
}

/*
 *----------------------------------------------------------------------
 *
 * StringRangeCmd --
 *
 *	This procedure is invoked to process the "string range" Tcl command.
 *	See the user documentation for details on what it does. Note that this
 *	command only functions correctly on properly formed Tcl UTF strings.
 *
 * Results:
 *	A standard Tcl result.
 *
 * Side effects:
 *	See the user documentation.
 *
 *----------------------------------------------------------------------
 */

static int
StringRangeCmd(
    ClientData dummy,		/* Not used. */
    Tcl_Interp *interp,		/* Current interpreter. */
    int objc,			/* Number of arguments. */
    Tcl_Obj *const objv[])	/* Argument objects. */
{
    int length, first, last;

    if (objc != 4) {
	Tcl_WrongNumArgs(interp, 1, objv, "string first last");
	return TCL_ERROR;
    }

    /*
     * Get the length in actual characters; Then reduce it by one because
     * 'end' refers to the last character, not one past it.
     */

    length = Tcl_GetCharLength(objv[1]) - 1;

    if (TclGetIntForIndexM(interp, objv[2], length, &first) != TCL_OK ||
	    TclGetIntForIndexM(interp, objv[3], length, &last) != TCL_OK) {
	return TCL_ERROR;
    }

    if (first < 0) {
	first = 0;
    }
    if (last >= length) {
	last = length;
    }
    if (last >= first) {
	Tcl_SetObjResult(interp, Tcl_GetRange(objv[1], first, last));
    }
    return TCL_OK;
}

/*
 *----------------------------------------------------------------------
 *
 * StringReptCmd --
 *
 *	This procedure is invoked to process the "string repeat" Tcl command.
 *	See the user documentation for details on what it does. Note that this
 *	command only functions correctly on properly formed Tcl UTF strings.
 *
 * Results:
 *	A standard Tcl result.
 *
 * Side effects:
 *	See the user documentation.
 *
 *----------------------------------------------------------------------
 */

static int
StringReptCmd(
    ClientData dummy,		/* Not used. */
    Tcl_Interp *interp,		/* Current interpreter. */
    int objc,			/* Number of arguments. */
    Tcl_Obj *const objv[])	/* Argument objects. */
{
    int count;
    Tcl_Obj *resultPtr;

    if (objc != 3) {
	Tcl_WrongNumArgs(interp, 1, objv, "string count");
	return TCL_ERROR;
    }

    if (TclGetIntFromObj(interp, objv[2], &count) != TCL_OK) {
	return TCL_ERROR;
    }

    /*
     * Check for cases that allow us to skip copying stuff.
     */

    if (count == 1) {
	Tcl_SetObjResult(interp, objv[1]);
	return TCL_OK;
    } else if (count < 1) {
	return TCL_OK;
    }

    resultPtr = TclStringRepeat(interp, objv[1], count, TCL_STRING_IN_PLACE);
    if (resultPtr) {
	Tcl_SetObjResult(interp, resultPtr);
	return TCL_OK;
    }
    return TCL_ERROR;
}

/*
 *----------------------------------------------------------------------
 *
 * StringRplcCmd --
 *
 *	This procedure is invoked to process the "string replace" Tcl command.
 *	See the user documentation for details on what it does. Note that this
 *	command only functions correctly on properly formed Tcl UTF strings.
 *
 * Results:
 *	A standard Tcl result.
 *
 * Side effects:
 *	See the user documentation.
 *
 *----------------------------------------------------------------------
 */

static int
StringRplcCmd(
    ClientData dummy,		/* Not used. */
    Tcl_Interp *interp,		/* Current interpreter. */
    int objc,			/* Number of arguments. */
    Tcl_Obj *const objv[])	/* Argument objects. */
{
    int first, last, length, end;

    if (objc < 4 || objc > 5) {
	Tcl_WrongNumArgs(interp, 1, objv, "string first last ?string?");
	return TCL_ERROR;
    }

    length = Tcl_GetCharLength(objv[1]);
    end = length - 1;

    if (TclGetIntForIndexM(interp, objv[2], end, &first) != TCL_OK ||
	    TclGetIntForIndexM(interp, objv[3], end, &last) != TCL_OK) {
	return TCL_ERROR;
    }

    /*
     * The following test screens out most empty substrings as candidates for
     * replacement. When they are detected, no replacement is done, and the
     * result is the original string.
     */

    if ((last < 0) ||		/* Range ends before start of string */
	    (first > end) ||	/* Range begins after end of string */
	    (last < first)) {	/* Range begins after it starts */

	/*
	 * BUT!!! when (end < 0) -- an empty original string -- we can
	 * have (first <= end < 0 <= last) and an empty string is permitted
	 * to be replaced.
	 */

	Tcl_SetObjResult(interp, objv[1]);
    } else {
	Tcl_Obj *resultPtr;

	if (first < 0) {
	    first = 0;
	}
	if (last > end) {
	    last = end;
	}

	resultPtr = TclStringReplace(interp, objv[1], first,
		last + 1 - first, (objc == 5) ? objv[4] : NULL,
		TCL_STRING_IN_PLACE);

	Tcl_SetObjResult(interp, resultPtr);
    }
    return TCL_OK;
}

/*
 *----------------------------------------------------------------------
 *
 * StringRevCmd --
 *
 *	This procedure is invoked to process the "string reverse" Tcl command.
 *	See the user documentation for details on what it does. Note that this
 *	command only functions correctly on properly formed Tcl UTF strings.
 *
 * Results:
 *	A standard Tcl result.
 *
 * Side effects:
 *	See the user documentation.
 *
 *----------------------------------------------------------------------
 */

static int
StringRevCmd(
    ClientData dummy,		/* Not used. */
    Tcl_Interp *interp,		/* Current interpreter. */
    int objc,			/* Number of arguments. */
    Tcl_Obj *const objv[])	/* Argument objects. */
{
    if (objc != 2) {
	Tcl_WrongNumArgs(interp, 1, objv, "string");
	return TCL_ERROR;
    }

    Tcl_SetObjResult(interp, TclStringReverse(objv[1], TCL_STRING_IN_PLACE));
    return TCL_OK;
}

/*
 *----------------------------------------------------------------------
 *
 * StringStartCmd --
 *
 *	This procedure is invoked to process the "string wordstart" Tcl
 *	command. See the user documentation for details on what it does. Note
 *	that this command only functions correctly on properly formed Tcl UTF
 *	strings.
 *
 * Results:
 *	A standard Tcl result.
 *
 * Side effects:
 *	See the user documentation.
 *
 *----------------------------------------------------------------------
 */

static int
StringStartCmd(
    ClientData dummy,		/* Not used. */
    Tcl_Interp *interp,		/* Current interpreter. */
    int objc,			/* Number of arguments. */
    Tcl_Obj *const objv[])	/* Argument objects. */
{
    Tcl_UniChar ch = 0;
    const char *p, *string;
    int cur, index, length, numChars;

    if (objc != 3) {
	Tcl_WrongNumArgs(interp, 1, objv, "string index");
	return TCL_ERROR;
    }

    string = TclGetStringFromObj(objv[1], &length);
    numChars = Tcl_NumUtfChars(string, length);
    if (TclGetIntForIndexM(interp, objv[2], numChars-1, &index) != TCL_OK) {
	return TCL_ERROR;
    }
    string = TclGetStringFromObj(objv[1], &length);
    if (index >= numChars) {
	index = numChars - 1;
    }
    cur = 0;
    if (index > 0) {
	p = Tcl_UtfAtIndex(string, index);
	for (cur = index; cur >= 0; cur--) {
	    TclUtfToUniChar(p, &ch);
	    if (!Tcl_UniCharIsWordChar(ch)) {
		break;
	    }
	    p = Tcl_UtfPrev(p, string);
	}
	if (cur != index) {
	    cur += 1;
	}
    }
    Tcl_SetObjResult(interp, Tcl_NewWideIntObj(cur));
    return TCL_OK;
}

/*
 *----------------------------------------------------------------------
 *
 * StringEndCmd --
 *
 *	This procedure is invoked to process the "string wordend" Tcl command.
 *	See the user documentation for details on what it does. Note that this
 *	command only functions correctly on properly formed Tcl UTF strings.
 *
 * Results:
 *	A standard Tcl result.
 *
 * Side effects:
 *	See the user documentation.
 *
 *----------------------------------------------------------------------
 */

static int
StringEndCmd(
    ClientData dummy,		/* Not used. */
    Tcl_Interp *interp,		/* Current interpreter. */
    int objc,			/* Number of arguments. */
    Tcl_Obj *const objv[])	/* Argument objects. */
{
    Tcl_UniChar ch = 0;
    const char *p, *end, *string;
    int cur, index, length, numChars;

    if (objc != 3) {
	Tcl_WrongNumArgs(interp, 1, objv, "string index");
	return TCL_ERROR;
    }

    string = TclGetStringFromObj(objv[1], &length);
    numChars = Tcl_NumUtfChars(string, length);
    if (TclGetIntForIndexM(interp, objv[2], numChars-1, &index) != TCL_OK) {
	return TCL_ERROR;
    }
    string = TclGetStringFromObj(objv[1], &length);
    if (index < 0) {
	index = 0;
    }
    if (index < numChars) {
	p = Tcl_UtfAtIndex(string, index);
	end = string+length;
	for (cur = index; p < end; cur++) {
	    p += TclUtfToUniChar(p, &ch);
	    if (!Tcl_UniCharIsWordChar(ch)) {
		break;
	    }
	}
	if (cur == index) {
	    cur++;
	}
    } else {
	cur = numChars;
    }
    Tcl_SetObjResult(interp, Tcl_NewWideIntObj(cur));
    return TCL_OK;
}

/*
 *----------------------------------------------------------------------
 *
 * StringEqualCmd --
 *
 *	This procedure is invoked to process the "string equal" Tcl command.
 *	See the user documentation for details on what it does. Note that this
 *	command only functions correctly on properly formed Tcl UTF strings.
 *
 * Results:
 *	A standard Tcl result.
 *
 * Side effects:
 *	See the user documentation.
 *
 *----------------------------------------------------------------------
 */

static int
StringEqualCmd(
    ClientData dummy,		/* Not used. */
    Tcl_Interp *interp,		/* Current interpreter. */
    int objc,			/* Number of arguments. */
    Tcl_Obj *const objv[])	/* Argument objects. */
{
    /*
     * Remember to keep code here in some sync with the byte-compiled versions
     * in tclExecute.c (INST_STR_EQ, INST_STR_NEQ and INST_STR_CMP as well as
     * the expr string comparison in INST_EQ/INST_NEQ/INST_LT/...).
     */

    const char *string2;
    int length, i, match, nocase = 0, reqlength = -1;

    if (objc < 3 || objc > 6) {
    str_cmp_args:
	Tcl_WrongNumArgs(interp, 1, objv,
		"?-nocase? ?-length int? string1 string2");
	return TCL_ERROR;
    }

    for (i = 1; i < objc-2; i++) {
	string2 = TclGetStringFromObj(objv[i], &length);
	if ((length > 1) && !strncmp(string2, "-nocase", length)) {
	    nocase = 1;
	} else if ((length > 1)
		&& !strncmp(string2, "-length", length)) {
	    if (i+1 >= objc-2) {
		goto str_cmp_args;
	    }
	    i++;
	    if (TclGetIntFromObj(interp, objv[i], &reqlength) != TCL_OK) {
		return TCL_ERROR;
	    }
	} else {
	    Tcl_SetObjResult(interp, Tcl_ObjPrintf(
		    "bad option \"%s\": must be -nocase or -length",
		    string2));
	    Tcl_SetErrorCode(interp, "TCL", "LOOKUP", "INDEX", "option",
		    string2, NULL);
	    return TCL_ERROR;
	}
    }

    /*
     * From now on, we only access the two objects at the end of the argument
     * array.
     */

    objv += objc-2;
    match = TclStringCmp(objv[0], objv[1], 0, nocase, reqlength);
    Tcl_SetObjResult(interp, Tcl_NewBooleanObj(match ? 0 : 1));
    return TCL_OK;
}

/*
 *----------------------------------------------------------------------
 *
 * StringCmpCmd --
 *
 *	This procedure is invoked to process the "string compare" Tcl command.
 *	See the user documentation for details on what it does. Note that this
 *	command only functions correctly on properly formed Tcl UTF strings.
 *
 * Results:
 *	A standard Tcl result.
 *
 * Side effects:
 *	See the user documentation.
 *
 *----------------------------------------------------------------------
 */

static int
StringCmpCmd(
    ClientData dummy,		/* Not used. */
    Tcl_Interp *interp,		/* Current interpreter. */
    int objc,			/* Number of arguments. */
    Tcl_Obj *const objv[])	/* Argument objects. */
{
    /*
     * Remember to keep code here in some sync with the byte-compiled versions
     * in tclExecute.c (INST_STR_EQ, INST_STR_NEQ and INST_STR_CMP as well as
     * the expr string comparison in INST_EQ/INST_NEQ/INST_LT/...).
     */

    int match, nocase, reqlength, status;

    status = TclStringCmpOpts(interp, objc, objv, &nocase, &reqlength);
    if (status != TCL_OK) {
	return status;
    }

    objv += objc-2;
    match = TclStringCmp(objv[0], objv[1], 0, nocase, reqlength);
    Tcl_SetObjResult(interp, Tcl_NewWideIntObj(match));
    return TCL_OK;
}

int
TclStringCmpOpts(
    Tcl_Interp *interp,		/* Current interpreter. */
    int objc,			/* Number of arguments. */
    Tcl_Obj *const objv[],	/* Argument objects. */
    int *nocase,
    int *reqlength)
{
    int i, length;
    const char *string;

    *reqlength = -1;
    *nocase = 0;
    if (objc < 3 || objc > 6) {
    str_cmp_args:
	Tcl_WrongNumArgs(interp, 1, objv,
		"?-nocase? ?-length int? string1 string2");
	return TCL_ERROR;
    }

    for (i = 1; i < objc-2; i++) {
	string = TclGetStringFromObj(objv[i], &length);
	if ((length > 1) && !strncmp(string, "-nocase", length)) {
	    *nocase = 1;
	} else if ((length > 1)
		&& !strncmp(string, "-length", length)) {
	    if (i+1 >= objc-2) {
		goto str_cmp_args;
	    }
	    i++;
	    if (TclGetIntFromObj(interp, objv[i], reqlength) != TCL_OK) {
		return TCL_ERROR;
	    }
	} else {
	    Tcl_SetObjResult(interp, Tcl_ObjPrintf(
		    "bad option \"%s\": must be -nocase or -length",
		    string));
	    Tcl_SetErrorCode(interp, "TCL", "LOOKUP", "INDEX", "option",
		    string, NULL);
	    return TCL_ERROR;
	}
    }
    return TCL_OK;
}

/*
 *----------------------------------------------------------------------
 *
 * StringCatCmd --
 *
 *	This procedure is invoked to process the "string cat" Tcl command.
 *	See the user documentation for details on what it does.
 *
 * Results:
 *	A standard Tcl result.
 *
 * Side effects:
 *	See the user documentation.
 *
 *----------------------------------------------------------------------
 */

static int
StringCatCmd(
    ClientData dummy,		/* Not used. */
    Tcl_Interp *interp,		/* Current interpreter. */
    int objc,			/* Number of arguments. */
    Tcl_Obj *const objv[])	/* Argument objects. */
{
    Tcl_Obj *objResultPtr;

    if (objc < 2) {
	/*
	 * If there are no args, the result is an empty object.
	 * Just leave the preset empty interp result.
	 */
	return TCL_OK;
    }

    objResultPtr = TclStringCat(interp, objc-1, objv+1, TCL_STRING_IN_PLACE);

    if (objResultPtr) {
	Tcl_SetObjResult(interp, objResultPtr);
	return TCL_OK;
    }

    return TCL_ERROR;
}

/*
 *----------------------------------------------------------------------
 *
 * StringBytesCmd --
 *
 *	This procedure is invoked to process the "string bytelength" Tcl
 *	command. See the user documentation for details on what it does. Note
 *	that this command only functions correctly on properly formed Tcl UTF
 *	strings.
 *
 * Results:
 *	A standard Tcl result.
 *
 * Side effects:
 *	See the user documentation.
 *
 *----------------------------------------------------------------------
 */
static int
StringBytesCmd(
    ClientData dummy,		/* Not used. */
    Tcl_Interp *interp,		/* Current interpreter. */
    int objc,			/* Number of arguments. */
    Tcl_Obj *const objv[])	/* Argument objects. */
{
    int length;

    if (objc != 2) {
	Tcl_WrongNumArgs(interp, 1, objv, "string");
	return TCL_ERROR;
    }

    (void) TclGetStringFromObj(objv[1], &length);
    Tcl_SetObjResult(interp, Tcl_NewWideIntObj(length));
    return TCL_OK;
}

/*
 *----------------------------------------------------------------------
 *
 * StringLenCmd --
 *
 *	This procedure is invoked to process the "string length" Tcl command.
 *	See the user documentation for details on what it does. Note that this
 *	command only functions correctly on properly formed Tcl UTF strings.
 *
 * Results:
 *	A standard Tcl result.
 *
 * Side effects:
 *	See the user documentation.
 *
 *----------------------------------------------------------------------
 */

static int
StringLenCmd(
    ClientData dummy,		/* Not used. */
    Tcl_Interp *interp,		/* Current interpreter. */
    int objc,			/* Number of arguments. */
    Tcl_Obj *const objv[])	/* Argument objects. */
{
    if (objc != 2) {
	Tcl_WrongNumArgs(interp, 1, objv, "string");
	return TCL_ERROR;
    }

    Tcl_SetObjResult(interp, Tcl_NewWideIntObj(Tcl_GetCharLength(objv[1])));
    return TCL_OK;
}

/*
 *----------------------------------------------------------------------
 *
 * StringLowerCmd --
 *
 *	This procedure is invoked to process the "string tolower" Tcl command.
 *	See the user documentation for details on what it does. Note that this
 *	command only functions correctly on properly formed Tcl UTF strings.
 *
 * Results:
 *	A standard Tcl result.
 *
 * Side effects:
 *	See the user documentation.
 *
 *----------------------------------------------------------------------
 */

static int
StringLowerCmd(
    ClientData dummy,		/* Not used. */
    Tcl_Interp *interp,		/* Current interpreter. */
    int objc,			/* Number of arguments. */
    Tcl_Obj *const objv[])	/* Argument objects. */
{
    int length1, length2;
    const char *string1;
    char *string2;

    if (objc < 2 || objc > 4) {
	Tcl_WrongNumArgs(interp, 1, objv, "string ?first? ?last?");
	return TCL_ERROR;
    }

    string1 = TclGetStringFromObj(objv[1], &length1);

    if (objc == 2) {
	Tcl_Obj *resultPtr = Tcl_NewStringObj(string1, length1);

	length1 = Tcl_UtfToLower(TclGetString(resultPtr));
	Tcl_SetObjLength(resultPtr, length1);
	Tcl_SetObjResult(interp, resultPtr);
    } else {
	int first, last;
	const char *start, *end;
	Tcl_Obj *resultPtr;

	length1 = Tcl_NumUtfChars(string1, length1) - 1;
	if (TclGetIntForIndexM(interp,objv[2],length1, &first) != TCL_OK) {
	    return TCL_ERROR;
	}
	if (first < 0) {
	    first = 0;
	}
	last = first;

	if ((objc == 4) && (TclGetIntForIndexM(interp, objv[3], length1,
		&last) != TCL_OK)) {
	    return TCL_ERROR;
	}

	if (last >= length1) {
	    last = length1;
	}
	if (last < first) {
	    Tcl_SetObjResult(interp, objv[1]);
	    return TCL_OK;
	}

	string1 = TclGetStringFromObj(objv[1], &length1);
	start = Tcl_UtfAtIndex(string1, first);
	end = Tcl_UtfAtIndex(start, last - first + 1);
	resultPtr = Tcl_NewStringObj(string1, end - string1);
	string2 = TclGetString(resultPtr) + (start - string1);

	length2 = Tcl_UtfToLower(string2);
	Tcl_SetObjLength(resultPtr, length2 + (start - string1));

	Tcl_AppendToObj(resultPtr, end, -1);
	Tcl_SetObjResult(interp, resultPtr);
    }

    return TCL_OK;
}

/*
 *----------------------------------------------------------------------
 *
 * StringUpperCmd --
 *
 *	This procedure is invoked to process the "string toupper" Tcl command.
 *	See the user documentation for details on what it does. Note that this
 *	command only functions correctly on properly formed Tcl UTF strings.
 *
 * Results:
 *	A standard Tcl result.
 *
 * Side effects:
 *	See the user documentation.
 *
 *----------------------------------------------------------------------
 */

static int
StringUpperCmd(
    ClientData dummy,		/* Not used. */
    Tcl_Interp *interp,		/* Current interpreter. */
    int objc,			/* Number of arguments. */
    Tcl_Obj *const objv[])	/* Argument objects. */
{
    int length1, length2;
    const char *string1;
    char *string2;

    if (objc < 2 || objc > 4) {
	Tcl_WrongNumArgs(interp, 1, objv, "string ?first? ?last?");
	return TCL_ERROR;
    }

    string1 = TclGetStringFromObj(objv[1], &length1);

    if (objc == 2) {
	Tcl_Obj *resultPtr = Tcl_NewStringObj(string1, length1);

	length1 = Tcl_UtfToUpper(TclGetString(resultPtr));
	Tcl_SetObjLength(resultPtr, length1);
	Tcl_SetObjResult(interp, resultPtr);
    } else {
	int first, last;
	const char *start, *end;
	Tcl_Obj *resultPtr;

	length1 = Tcl_NumUtfChars(string1, length1) - 1;
	if (TclGetIntForIndexM(interp,objv[2],length1, &first) != TCL_OK) {
	    return TCL_ERROR;
	}
	if (first < 0) {
	    first = 0;
	}
	last = first;

	if ((objc == 4) && (TclGetIntForIndexM(interp, objv[3], length1,
		&last) != TCL_OK)) {
	    return TCL_ERROR;
	}

	if (last >= length1) {
	    last = length1;
	}
	if (last < first) {
	    Tcl_SetObjResult(interp, objv[1]);
	    return TCL_OK;
	}

	string1 = TclGetStringFromObj(objv[1], &length1);
	start = Tcl_UtfAtIndex(string1, first);
	end = Tcl_UtfAtIndex(start, last - first + 1);
	resultPtr = Tcl_NewStringObj(string1, end - string1);
	string2 = TclGetString(resultPtr) + (start - string1);

	length2 = Tcl_UtfToUpper(string2);
	Tcl_SetObjLength(resultPtr, length2 + (start - string1));

	Tcl_AppendToObj(resultPtr, end, -1);
	Tcl_SetObjResult(interp, resultPtr);
    }

    return TCL_OK;
}

/*
 *----------------------------------------------------------------------
 *
 * StringTitleCmd --
 *
 *	This procedure is invoked to process the "string totitle" Tcl command.
 *	See the user documentation for details on what it does. Note that this
 *	command only functions correctly on properly formed Tcl UTF strings.
 *
 * Results:
 *	A standard Tcl result.
 *
 * Side effects:
 *	See the user documentation.
 *
 *----------------------------------------------------------------------
 */

static int
StringTitleCmd(
    ClientData dummy,		/* Not used. */
    Tcl_Interp *interp,		/* Current interpreter. */
    int objc,			/* Number of arguments. */
    Tcl_Obj *const objv[])	/* Argument objects. */
{
    int length1, length2;
    const char *string1;
    char *string2;

    if (objc < 2 || objc > 4) {
	Tcl_WrongNumArgs(interp, 1, objv, "string ?first? ?last?");
	return TCL_ERROR;
    }

    string1 = TclGetStringFromObj(objv[1], &length1);

    if (objc == 2) {
	Tcl_Obj *resultPtr = Tcl_NewStringObj(string1, length1);

	length1 = Tcl_UtfToTitle(TclGetString(resultPtr));
	Tcl_SetObjLength(resultPtr, length1);
	Tcl_SetObjResult(interp, resultPtr);
    } else {
	int first, last;
	const char *start, *end;
	Tcl_Obj *resultPtr;

	length1 = Tcl_NumUtfChars(string1, length1) - 1;
	if (TclGetIntForIndexM(interp,objv[2],length1, &first) != TCL_OK) {
	    return TCL_ERROR;
	}
	if (first < 0) {
	    first = 0;
	}
	last = first;

	if ((objc == 4) && (TclGetIntForIndexM(interp, objv[3], length1,
		&last) != TCL_OK)) {
	    return TCL_ERROR;
	}

	if (last >= length1) {
	    last = length1;
	}
	if (last < first) {
	    Tcl_SetObjResult(interp, objv[1]);
	    return TCL_OK;
	}

	string1 = TclGetStringFromObj(objv[1], &length1);
	start = Tcl_UtfAtIndex(string1, first);
	end = Tcl_UtfAtIndex(start, last - first + 1);
	resultPtr = Tcl_NewStringObj(string1, end - string1);
	string2 = TclGetString(resultPtr) + (start - string1);

	length2 = Tcl_UtfToTitle(string2);
	Tcl_SetObjLength(resultPtr, length2 + (start - string1));

	Tcl_AppendToObj(resultPtr, end, -1);
	Tcl_SetObjResult(interp, resultPtr);
    }

    return TCL_OK;
}

/*
 *----------------------------------------------------------------------
 *
 * StringTrimCmd --
 *
 *	This procedure is invoked to process the "string trim" Tcl command.
 *	See the user documentation for details on what it does. Note that this
 *	command only functions correctly on properly formed Tcl UTF strings.
 *
 * Results:
 *	A standard Tcl result.
 *
 * Side effects:
 *	See the user documentation.
 *
 *----------------------------------------------------------------------
 */

static int
StringTrimCmd(
    ClientData dummy,		/* Not used. */
    Tcl_Interp *interp,		/* Current interpreter. */
    int objc,			/* Number of arguments. */
    Tcl_Obj *const objv[])	/* Argument objects. */
{
    const char *string1, *string2;
    int triml, trimr, length1, length2;

    if (objc == 3) {
	string2 = TclGetStringFromObj(objv[2], &length2);
    } else if (objc == 2) {
	string2 = tclDefaultTrimSet;
	length2 = strlen(tclDefaultTrimSet);
    } else {
	Tcl_WrongNumArgs(interp, 1, objv, "string ?chars?");
	return TCL_ERROR;
    }
    string1 = TclGetStringFromObj(objv[1], &length1);

    triml = TclTrim(string1, length1, string2, length2, &trimr);

    Tcl_SetObjResult(interp,
	    Tcl_NewStringObj(string1 + triml, length1 - triml - trimr));
    return TCL_OK;
}

/*
 *----------------------------------------------------------------------
 *
 * StringTrimLCmd --
 *
 *	This procedure is invoked to process the "string trimleft" Tcl
 *	command. See the user documentation for details on what it does. Note
 *	that this command only functions correctly on properly formed Tcl UTF
 *	strings.
 *
 * Results:
 *	A standard Tcl result.
 *
 * Side effects:
 *	See the user documentation.
 *
 *----------------------------------------------------------------------
 */

static int
StringTrimLCmd(
    ClientData dummy,		/* Not used. */
    Tcl_Interp *interp,		/* Current interpreter. */
    int objc,			/* Number of arguments. */
    Tcl_Obj *const objv[])	/* Argument objects. */
{
    const char *string1, *string2;
    int trim, length1, length2;

    if (objc == 3) {
	string2 = TclGetStringFromObj(objv[2], &length2);
    } else if (objc == 2) {
	string2 = tclDefaultTrimSet;
	length2 = strlen(tclDefaultTrimSet);
    } else {
	Tcl_WrongNumArgs(interp, 1, objv, "string ?chars?");
	return TCL_ERROR;
    }
    string1 = TclGetStringFromObj(objv[1], &length1);

    trim = TclTrimLeft(string1, length1, string2, length2);

    Tcl_SetObjResult(interp, Tcl_NewStringObj(string1+trim, length1-trim));
    return TCL_OK;
}

/*
 *----------------------------------------------------------------------
 *
 * StringTrimRCmd --
 *
 *	This procedure is invoked to process the "string trimright" Tcl
 *	command. See the user documentation for details on what it does. Note
 *	that this command only functions correctly on properly formed Tcl UTF
 *	strings.
 *
 * Results:
 *	A standard Tcl result.
 *
 * Side effects:
 *	See the user documentation.
 *
 *----------------------------------------------------------------------
 */

static int
StringTrimRCmd(
    ClientData dummy,		/* Not used. */
    Tcl_Interp *interp,		/* Current interpreter. */
    int objc,			/* Number of arguments. */
    Tcl_Obj *const objv[])	/* Argument objects. */
{
    const char *string1, *string2;
    int trim, length1, length2;

    if (objc == 3) {
	string2 = TclGetStringFromObj(objv[2], &length2);
    } else if (objc == 2) {
	string2 = tclDefaultTrimSet;
	length2 = strlen(tclDefaultTrimSet);
    } else {
	Tcl_WrongNumArgs(interp, 1, objv, "string ?chars?");
	return TCL_ERROR;
    }
    string1 = TclGetStringFromObj(objv[1], &length1);

    trim = TclTrimRight(string1, length1, string2, length2);

    Tcl_SetObjResult(interp, Tcl_NewStringObj(string1, length1-trim));
    return TCL_OK;
}

/*
 *----------------------------------------------------------------------
 *
 * TclInitStringCmd --
 *
 *	This procedure creates the "string" Tcl command. See the user
 *	documentation for details on what it does. Note that this command only
 *	functions correctly on properly formed Tcl UTF strings.
 *
 *	Also note that the primary methods here (equal, compare, match, ...)
 *	have bytecode equivalents. You will find the code for those in
 *	tclExecute.c. The code here will only be used in the non-bc case (like
 *	in an 'eval').
 *
 * Results:
 *	A standard Tcl result.
 *
 * Side effects:
 *	See the user documentation.
 *
 *----------------------------------------------------------------------
 */

Tcl_Command
TclInitStringCmd(
    Tcl_Interp *interp)		/* Current interpreter. */
{
    static const EnsembleImplMap stringImplMap[] = {
	{"bytelength",	StringBytesCmd,	TclCompileBasic1ArgCmd, NULL, NULL, 0},
	{"cat",		StringCatCmd,	TclCompileStringCatCmd, NULL, NULL, 0},
	{"compare",	StringCmpCmd,	TclCompileStringCmpCmd, NULL, NULL, 0},
	{"equal",	StringEqualCmd,	TclCompileStringEqualCmd, NULL, NULL, 0},
	{"first",	StringFirstCmd,	TclCompileStringFirstCmd, NULL, NULL, 0},
	{"index",	StringIndexCmd,	TclCompileStringIndexCmd, NULL, NULL, 0},
	{"insert",	StringInsertCmd, TclCompileStringInsertCmd, NULL, NULL, 0},
	{"is",		StringIsCmd,	TclCompileStringIsCmd, NULL, NULL, 0},
	{"last",	StringLastCmd,	TclCompileStringLastCmd, NULL, NULL, 0},
	{"length",	StringLenCmd,	TclCompileStringLenCmd, NULL, NULL, 0},
	{"map",		StringMapCmd,	TclCompileStringMapCmd, NULL, NULL, 0},
	{"match",	StringMatchCmd,	TclCompileStringMatchCmd, NULL, NULL, 0},
	{"range",	StringRangeCmd,	TclCompileStringRangeCmd, NULL, NULL, 0},
	{"repeat",	StringReptCmd,	TclCompileBasic2ArgCmd, NULL, NULL, 0},
	{"replace",	StringRplcCmd,	TclCompileStringReplaceCmd, NULL, NULL, 0},
	{"reverse",	StringRevCmd,	TclCompileBasic1ArgCmd, NULL, NULL, 0},
	{"tolower",	StringLowerCmd,	TclCompileStringToLowerCmd, NULL, NULL, 0},
	{"toupper",	StringUpperCmd,	TclCompileStringToUpperCmd, NULL, NULL, 0},
	{"totitle",	StringTitleCmd,	TclCompileStringToTitleCmd, NULL, NULL, 0},
	{"trim",	StringTrimCmd,	TclCompileStringTrimCmd, NULL, NULL, 0},
	{"trimleft",	StringTrimLCmd,	TclCompileStringTrimLCmd, NULL, NULL, 0},
	{"trimright",	StringTrimRCmd,	TclCompileStringTrimRCmd, NULL, NULL, 0},
	{"wordend",	StringEndCmd,	TclCompileBasic2ArgCmd, NULL, NULL, 0},
	{"wordstart",	StringStartCmd,	TclCompileBasic2ArgCmd, NULL, NULL, 0},
	{NULL, NULL, NULL, NULL, NULL, 0}
    };

    return TclMakeEnsemble(interp, "string", stringImplMap);
}

/*
 *----------------------------------------------------------------------
 *
 * Tcl_SubstObjCmd --
 *
 *	This procedure is invoked to process the "subst" Tcl command. See the
 *	user documentation for details on what it does. This command relies on
 *	Tcl_SubstObj() for its implementation.
 *
 * Results:
 *	A standard Tcl result.
 *
 * Side effects:
 *	See the user documentation.
 *
 *----------------------------------------------------------------------
 */

int
TclSubstOptions(
    Tcl_Interp *interp,
    int numOpts,
    Tcl_Obj *const opts[],
    int *flagPtr)
{
    static const char *const substOptions[] = {
	"-nobackslashes", "-nocommands", "-novariables", NULL
    };
    enum {
	SUBST_NOBACKSLASHES, SUBST_NOCOMMANDS, SUBST_NOVARS
    };
    int i, flags = TCL_SUBST_ALL;

    for (i = 0; i < numOpts; i++) {
	int optionIndex;

	if (Tcl_GetIndexFromObj(interp, opts[i], substOptions, "option", 0,
		&optionIndex) != TCL_OK) {
	    return TCL_ERROR;
	}
	switch (optionIndex) {
	case SUBST_NOBACKSLASHES:
	    flags &= ~TCL_SUBST_BACKSLASHES;
	    break;
	case SUBST_NOCOMMANDS:
	    flags &= ~TCL_SUBST_COMMANDS;
	    break;
	case SUBST_NOVARS:
	    flags &= ~TCL_SUBST_VARIABLES;
	    break;
	default:
	    Tcl_Panic("Tcl_SubstObjCmd: bad option index to SubstOptions");
	}
    }
    *flagPtr = flags;
    return TCL_OK;
}

int
Tcl_SubstObjCmd(
    ClientData dummy,		/* Not used. */
    Tcl_Interp *interp,		/* Current interpreter. */
    int objc,			/* Number of arguments. */
    Tcl_Obj *const objv[])	/* Argument objects. */
{
    return Tcl_NRCallObjProc(interp, TclNRSubstObjCmd, dummy, objc, objv);
}

int
TclNRSubstObjCmd(
    ClientData dummy,		/* Not used. */
    Tcl_Interp *interp,		/* Current interpreter. */
    int objc,			/* Number of arguments. */
    Tcl_Obj *const objv[])	/* Argument objects. */
{
    int flags;

    if (objc < 2) {
	Tcl_WrongNumArgs(interp, 1, objv,
		"?-nobackslashes? ?-nocommands? ?-novariables? string");
	return TCL_ERROR;
    }

    if (TclSubstOptions(interp, objc-2, objv+1, &flags) != TCL_OK) {
	return TCL_ERROR;
    }
    return Tcl_NRSubstObj(interp, objv[objc-1], flags);
}

/*
 *----------------------------------------------------------------------
 *
 * Tcl_SwitchObjCmd --
 *
 *	This object-based procedure is invoked to process the "switch" Tcl
 *	command. See the user documentation for details on what it does.
 *
 * Results:
 *	A standard Tcl object result.
 *
 * Side effects:
 *	See the user documentation.
 *
 *----------------------------------------------------------------------
 */

int
Tcl_SwitchObjCmd(
    ClientData dummy,		/* Not used. */
    Tcl_Interp *interp,		/* Current interpreter. */
    int objc,			/* Number of arguments. */
    Tcl_Obj *const objv[])	/* Argument objects. */
{
    return Tcl_NRCallObjProc(interp, TclNRSwitchObjCmd, dummy, objc, objv);
}
int
TclNRSwitchObjCmd(
    ClientData dummy,		/* Not used. */
    Tcl_Interp *interp,		/* Current interpreter. */
    int objc,			/* Number of arguments. */
    Tcl_Obj *const objv[])	/* Argument objects. */
{
    int i,j, index, mode, foundmode, splitObjs, numMatchesSaved;
    int noCase, patternLength;
    const char *pattern;
    Tcl_Obj *stringObj, *indexVarObj, *matchVarObj;
    Tcl_Obj *const *savedObjv = objv;
    Tcl_RegExp regExpr = NULL;
    Interp *iPtr = (Interp *) interp;
    int pc = 0;
    int bidx = 0;		/* Index of body argument. */
    Tcl_Obj *blist = NULL;	/* List obj which is the body */
    CmdFrame *ctxPtr;		/* Copy of the topmost cmdframe, to allow us
				 * to mess with the line information */

    /*
     * If you add options that make -e and -g not unique prefixes of -exact or
     * -glob, you *must* fix TclCompileSwitchCmd's option parser as well.
     */

    static const char *const options[] = {
	"-exact", "-glob", "-indexvar", "-matchvar", "-nocase", "-regexp",
	"--", NULL
    };
    enum options {
	OPT_EXACT, OPT_GLOB, OPT_INDEXV, OPT_MATCHV, OPT_NOCASE, OPT_REGEXP,
	OPT_LAST
    };
    typedef int (*strCmpFn_t)(const char *, const char *);
    strCmpFn_t strCmpFn = TclUtfCmp;

    mode = OPT_EXACT;
    foundmode = 0;
    indexVarObj = NULL;
    matchVarObj = NULL;
    numMatchesSaved = 0;
    noCase = 0;
    for (i = 1; i < objc-2; i++) {
	if (TclGetString(objv[i])[0] != '-') {
	    break;
	}
	if (Tcl_GetIndexFromObj(interp, objv[i], options, "option", 0,
		&index) != TCL_OK) {
	    return TCL_ERROR;
	}
	switch ((enum options) index) {
	    /*
	     * General options.
	     */

	case OPT_LAST:
	    i++;
	    goto finishedOptions;
	case OPT_NOCASE:
	    strCmpFn = TclUtfCasecmp;
	    noCase = 1;
	    break;

	    /*
	     * Handle the different switch mode options.
	     */

	default:
	    if (foundmode) {
		/*
		 * Mode already set via -exact, -glob, or -regexp.
		 */

		Tcl_SetObjResult(interp, Tcl_ObjPrintf(
			"bad option \"%s\": %s option already found",
			TclGetString(objv[i]), options[mode]));
		Tcl_SetErrorCode(interp, "TCL", "OPERATION", "SWITCH",
			"DOUBLEOPT", NULL);
		return TCL_ERROR;
	    }
	    foundmode = 1;
	    mode = index;
	    break;

	    /*
	     * Check for TIP#75 options specifying the variables to write
	     * regexp information into.
	     */

	case OPT_INDEXV:
	    i++;
	    if (i >= objc-2) {
		Tcl_SetObjResult(interp, Tcl_ObjPrintf(
			"missing variable name argument to %s option",
			"-indexvar"));
		Tcl_SetErrorCode(interp, "TCL", "OPERATION", "SWITCH",
			"NOVAR", NULL);
		return TCL_ERROR;
	    }
	    indexVarObj = objv[i];
	    numMatchesSaved = -1;
	    break;
	case OPT_MATCHV:
	    i++;
	    if (i >= objc-2) {
		Tcl_SetObjResult(interp, Tcl_ObjPrintf(
			"missing variable name argument to %s option",
			"-matchvar"));
		Tcl_SetErrorCode(interp, "TCL", "OPERATION", "SWITCH",
			"NOVAR", NULL);
		return TCL_ERROR;
	    }
	    matchVarObj = objv[i];
	    numMatchesSaved = -1;
	    break;
	}
    }

  finishedOptions:
    if (objc - i < 2) {
	Tcl_WrongNumArgs(interp, 1, objv,
		"?-option ...? string ?pattern body ...? ?default body?");
	return TCL_ERROR;
    }
    if (indexVarObj != NULL && mode != OPT_REGEXP) {
	Tcl_SetObjResult(interp, Tcl_ObjPrintf(
		"%s option requires -regexp option", "-indexvar"));
	Tcl_SetErrorCode(interp, "TCL", "OPERATION", "SWITCH",
		"MODERESTRICTION", NULL);
	return TCL_ERROR;
    }
    if (matchVarObj != NULL && mode != OPT_REGEXP) {
	Tcl_SetObjResult(interp, Tcl_ObjPrintf(
		"%s option requires -regexp option", "-matchvar"));
	Tcl_SetErrorCode(interp, "TCL", "OPERATION", "SWITCH",
		"MODERESTRICTION", NULL);
	return TCL_ERROR;
    }

    stringObj = objv[i];
    objc -= i + 1;
    objv += i + 1;
    bidx = i + 1;		/* First after the match string. */

    /*
     * If all of the pattern/command pairs are lumped into a single argument,
     * split them out again.
     *
     * TIP #280: Determine the lines the words in the list start at, based on
     * the same data for the list word itself. The cmdFramePtr line
     * information is manipulated directly.
     */

    splitObjs = 0;
    if (objc == 1) {
	Tcl_Obj **listv;

	blist = objv[0];
	if (TclListObjGetElements(interp, objv[0], &objc, &listv) != TCL_OK) {
	    return TCL_ERROR;
	}

	/*
	 * Ensure that the list is non-empty.
	 */

	if (objc < 1) {
	    Tcl_WrongNumArgs(interp, 1, savedObjv,
		    "?-option ...? string {?pattern body ...? ?default body?}");
	    return TCL_ERROR;
	}
	objv = listv;
	splitObjs = 1;
    }

    /*
     * Complain if there is an odd number of words in the list of patterns and
     * bodies.
     */

    if (objc % 2) {
	Tcl_ResetResult(interp);
	Tcl_SetObjResult(interp, Tcl_NewStringObj(
		"extra switch pattern with no body", -1));
	Tcl_SetErrorCode(interp, "TCL", "OPERATION", "SWITCH", "BADARM",
		NULL);

	/*
	 * Check if this can be due to a badly placed comment in the switch
	 * block.
	 *
	 * The following is an heuristic to detect the infamous "comment in
	 * switch" error: just check if a pattern begins with '#'.
	 */

	if (splitObjs) {
	    for (i=0 ; i<objc ; i+=2) {
		if (TclGetString(objv[i])[0] == '#') {
		    Tcl_AppendToObj(Tcl_GetObjResult(interp),
			    ", this may be due to a comment incorrectly"
			    " placed outside of a switch body - see the"
			    " \"switch\" documentation", -1);
		    Tcl_SetErrorCode(interp, "TCL", "OPERATION", "SWITCH",
			    "BADARM", "COMMENT?", NULL);
		    break;
		}
	    }
	}

	return TCL_ERROR;
    }

    /*
     * Complain if the last body is a continuation. Note that this check
     * assumes that the list is non-empty!
     */

    if (strcmp(TclGetString(objv[objc-1]), "-") == 0) {
	Tcl_SetObjResult(interp, Tcl_ObjPrintf(
		"no body specified for pattern \"%s\"",
		TclGetString(objv[objc-2])));
	Tcl_SetErrorCode(interp, "TCL", "OPERATION", "SWITCH", "BADARM",
		"FALLTHROUGH", NULL);
	return TCL_ERROR;
    }

    for (i = 0; i < objc; i += 2) {
	/*
	 * See if the pattern matches the string.
	 */

	pattern = TclGetStringFromObj(objv[i], &patternLength);

	if ((i == objc - 2) && (*pattern == 'd')
		&& (strcmp(pattern, "default") == 0)) {
	    Tcl_Obj *emptyObj = NULL;

	    /*
	     * If either indexVarObj or matchVarObj are non-NULL, we're in
	     * REGEXP mode but have reached the default clause anyway. TIP#75
	     * specifies that we set the variables to empty lists (== empty
	     * objects) in that case.
	     */

	    if (indexVarObj != NULL) {
		TclNewObj(emptyObj);
		if (Tcl_ObjSetVar2(interp, indexVarObj, NULL, emptyObj,
			TCL_LEAVE_ERR_MSG) == NULL) {
		    return TCL_ERROR;
		}
	    }
	    if (matchVarObj != NULL) {
		if (emptyObj == NULL) {
		    TclNewObj(emptyObj);
		}
		if (Tcl_ObjSetVar2(interp, matchVarObj, NULL, emptyObj,
			TCL_LEAVE_ERR_MSG) == NULL) {
		    return TCL_ERROR;
		}
	    }
	    goto matchFound;
	}

	switch (mode) {
	case OPT_EXACT:
	    if (strCmpFn(TclGetString(stringObj), pattern) == 0) {
		goto matchFound;
	    }
	    break;
	case OPT_GLOB:
	    if (Tcl_StringCaseMatch(TclGetString(stringObj),pattern,noCase)) {
		goto matchFound;
	    }
	    break;
	case OPT_REGEXP:
	    regExpr = Tcl_GetRegExpFromObj(interp, objv[i],
		    TCL_REG_ADVANCED | (noCase ? TCL_REG_NOCASE : 0));
	    if (regExpr == NULL) {
		return TCL_ERROR;
	    } else {
		int matched = Tcl_RegExpExecObj(interp, regExpr, stringObj, 0,
			numMatchesSaved, 0);

		if (matched < 0) {
		    return TCL_ERROR;
		} else if (matched) {
		    goto matchFoundRegexp;
		}
	    }
	    break;
	}
    }
    return TCL_OK;

  matchFoundRegexp:
    /*
     * We are operating in REGEXP mode and we need to store information about
     * what we matched in some user-nominated arrays. So build the lists of
     * values and indices to write here. [TIP#75]
     */

    if (numMatchesSaved) {
	Tcl_RegExpInfo info;
	Tcl_Obj *matchesObj, *indicesObj = NULL;

	Tcl_RegExpGetInfo(regExpr, &info);
	if (matchVarObj != NULL) {
	    TclNewObj(matchesObj);
	} else {
	    matchesObj = NULL;
	}
	if (indexVarObj != NULL) {
	    TclNewObj(indicesObj);
	}

	for (j=0 ; j<=info.nsubs ; j++) {
	    if (indexVarObj != NULL) {
		Tcl_Obj *rangeObjAry[2];

		if (info.matches[j].end > 0) {
		    rangeObjAry[0] = Tcl_NewWideIntObj(info.matches[j].start);
		    rangeObjAry[1] = Tcl_NewWideIntObj(info.matches[j].end-1);
		} else {
		    rangeObjAry[0] = rangeObjAry[1] = Tcl_NewWideIntObj(-1);
		}

		/*
		 * Never fails; the object is always clean at this point.
		 */

		Tcl_ListObjAppendElement(NULL, indicesObj,
			Tcl_NewListObj(2, rangeObjAry));
	    }

	    if (matchVarObj != NULL) {
		Tcl_Obj *substringObj;

		substringObj = Tcl_GetRange(stringObj,
			info.matches[j].start, info.matches[j].end-1);

		/*
		 * Never fails; the object is always clean at this point.
		 */

		Tcl_ListObjAppendElement(NULL, matchesObj, substringObj);
	    }
	}

	if (indexVarObj != NULL) {
	    if (Tcl_ObjSetVar2(interp, indexVarObj, NULL, indicesObj,
		    TCL_LEAVE_ERR_MSG) == NULL) {
		/*
		 * Careful! Check to see if we have allocated the list of
		 * matched strings; if so (but there was an error assigning
		 * the indices list) we have a potential memory leak because
		 * the match list has not been written to a variable. Except
		 * that we'll clean that up right now.
		 */

		if (matchesObj != NULL) {
		    Tcl_DecrRefCount(matchesObj);
		}
		return TCL_ERROR;
	    }
	}
	if (matchVarObj != NULL) {
	    if (Tcl_ObjSetVar2(interp, matchVarObj, NULL, matchesObj,
		    TCL_LEAVE_ERR_MSG) == NULL) {
		/*
		 * Unlike above, if indicesObj is non-NULL at this point, it
		 * will have been written to a variable already and will hence
		 * not be leaked.
		 */

		return TCL_ERROR;
	    }
	}
    }

    /*
     * We've got a match. Find a body to execute, skipping bodies that are
     * "-".
     */

  matchFound:
    ctxPtr = TclStackAlloc(interp, sizeof(CmdFrame));
    *ctxPtr = *iPtr->cmdFramePtr;

    if (splitObjs) {
	/*
	 * We have to perform the GetSrc and other type dependent handling of
	 * the frame here because we are munging with the line numbers,
	 * something the other commands like if, etc. are not doing. Them are
	 * fine with simply passing the CmdFrame through and having the
	 * special handling done in 'info frame', or the bc compiler
	 */

	if (ctxPtr->type == TCL_LOCATION_BC) {
	    /*
	     * Type BC => ctxPtr->data.eval.path    is not used.
	     *		  ctxPtr->data.tebc.codePtr is used instead.
	     */

	    TclGetSrcInfoForPc(ctxPtr);
	    pc = 1;

	    /*
	     * The line information in the cmdFrame is now a copy we do not
	     * own.
	     */
	}

	if (ctxPtr->type == TCL_LOCATION_SOURCE && ctxPtr->line[bidx] >= 0) {
	    int bline = ctxPtr->line[bidx];

	    ctxPtr->line = ckalloc(objc * sizeof(int));
	    ctxPtr->nline = objc;
	    TclListLines(blist, bline, objc, ctxPtr->line, objv);
	} else {
	    /*
	     * This is either a dynamic code word, when all elements are
	     * relative to themselves, or something else less expected and
	     * where we have no information. The result is the same in both
	     * cases; tell the code to come that it doesn't know where it is,
	     * which triggers reversion to the old behavior.
	     */

	    int k;

	    ctxPtr->line = ckalloc(objc * sizeof(int));
	    ctxPtr->nline = objc;
	    for (k=0; k < objc; k++) {
		ctxPtr->line[k] = -1;
	    }
	}
    }

    for (j = i + 1; ; j += 2) {
	if (j >= objc) {
	    /*
	     * This shouldn't happen since we've checked that the last body is
	     * not a continuation...
	     */

	    Tcl_Panic("fall-out when searching for body to match pattern");
	}
	if (strcmp(TclGetString(objv[j]), "-") != 0) {
	    break;
	}
    }

    /*
     * TIP #280: Make invoking context available to switch branch.
     */

    Tcl_NRAddCallback(interp, SwitchPostProc, INT2PTR(splitObjs), ctxPtr,
	    INT2PTR(pc), (ClientData) pattern);
    return TclNREvalObjEx(interp, objv[j], 0, ctxPtr, splitObjs ? j : bidx+j);
}

static int
SwitchPostProc(
    ClientData data[],		/* Data passed from Tcl_NRAddCallback above */
    Tcl_Interp *interp,		/* Tcl interpreter */
    int result)			/* Result to return*/
{
    /* Unpack the preserved data */

    int splitObjs = PTR2INT(data[0]);
    CmdFrame *ctxPtr = data[1];
    int pc = PTR2INT(data[2]);
    const char *pattern = data[3];
    int patternLength = strlen(pattern);

    /*
     * Clean up TIP 280 context information
     */

    if (splitObjs) {
	ckfree(ctxPtr->line);
	if (pc && (ctxPtr->type == TCL_LOCATION_SOURCE)) {
	    /*
	     * Death of SrcInfo reference.
	     */

	    Tcl_DecrRefCount(ctxPtr->data.eval.path);
	}
    }

    /*
     * Generate an error message if necessary.
     */

    if (result == TCL_ERROR) {
	int limit = 50;
	int overflow = (patternLength > limit);

	Tcl_AppendObjToErrorInfo(interp, Tcl_ObjPrintf(
		"\n    (\"%.*s%s\" arm line %d)",
		(overflow ? limit : patternLength), pattern,
		(overflow ? "..." : ""), Tcl_GetErrorLine(interp)));
    }
    TclStackFree(interp, ctxPtr);
    return result;
}

/*
 *----------------------------------------------------------------------
 *
 * Tcl_ThrowObjCmd --
 *
 *	This procedure is invoked to process the "throw" Tcl command. See the
 *	user documentation for details on what it does.
 *
 * Results:
 *	A standard Tcl result.
 *
 * Side effects:
 *	See the user documentation.
 *
 *----------------------------------------------------------------------
 */

	/* ARGSUSED */
int
Tcl_ThrowObjCmd(
    ClientData dummy,		/* Not used. */
    Tcl_Interp *interp,		/* Current interpreter. */
    int objc,			/* Number of arguments. */
    Tcl_Obj *const objv[])	/* Argument objects. */
{
    Tcl_Obj *options;
    int len;

    if (objc != 3) {
	Tcl_WrongNumArgs(interp, 1, objv, "type message");
	return TCL_ERROR;
    }

    /*
     * The type must be a list of at least length 1.
     */

    if (Tcl_ListObjLength(interp, objv[1], &len) != TCL_OK) {
	return TCL_ERROR;
    } else if (len < 1) {
	Tcl_SetObjResult(interp, Tcl_NewStringObj(
		"type must be non-empty list", -1));
	Tcl_SetErrorCode(interp, "TCL", "OPERATION", "THROW", "BADEXCEPTION",
		NULL);
	return TCL_ERROR;
    }

    /*
     * Now prepare the result options dictionary. We use the list API as it is
     * slightly more convenient.
     */

    TclNewLiteralStringObj(options, "-code error -level 0 -errorcode");
    Tcl_ListObjAppendElement(NULL, options, objv[1]);

    /*
     * We're ready to go. Fire things into the low-level result machinery.
     */

    Tcl_SetObjResult(interp, objv[2]);
    return Tcl_SetReturnOptions(interp, options);
}

/*
 *----------------------------------------------------------------------
 *
 * Tcl_TimeObjCmd --
 *
 *	This object-based procedure is invoked to process the "time" Tcl
 *	command. See the user documentation for details on what it does.
 *
 * Results:
 *	A standard Tcl object result.
 *
 * Side effects:
 *	See the user documentation.
 *
 *----------------------------------------------------------------------
 */

int
Tcl_TimeObjCmd(
    ClientData dummy,		/* Not used. */
    Tcl_Interp *interp,		/* Current interpreter. */
    int objc,			/* Number of arguments. */
    Tcl_Obj *const objv[])	/* Argument objects. */
{
    register Tcl_Obj *objPtr;
    Tcl_Obj *objs[4];
    register int i, result;
    int count;
    double totalMicroSec;
#ifndef TCL_WIDE_CLICKS
    Tcl_Time start, stop;
#else
    Tcl_WideInt start, stop;
#endif

    if (objc == 2) {
	count = 1;
    } else if (objc == 3) {
	result = TclGetIntFromObj(interp, objv[2], &count);
	if (result != TCL_OK) {
	    return result;
	}
    } else {
	Tcl_WrongNumArgs(interp, 1, objv, "command ?count?");
	return TCL_ERROR;
    }

    objPtr = objv[1];
    i = count;
#ifndef TCL_WIDE_CLICKS
    Tcl_GetTime(&start);
#else
    start = TclpGetWideClicks();
#endif
    while (i-- > 0) {
	result = TclEvalObjEx(interp, objPtr, 0, NULL, 0);
	if (result != TCL_OK) {
	    return result;
	}
    }
#ifndef TCL_WIDE_CLICKS
    Tcl_GetTime(&stop);
    totalMicroSec = ((double) (stop.sec - start.sec)) * 1.0e6
	    + (stop.usec - start.usec);
#else
    stop = TclpGetWideClicks();
    totalMicroSec = ((double) TclpWideClicksToNanoseconds(stop - start))/1.0e3;
#endif

    if (count <= 1) {
	/*
	 * Use int obj since we know time is not fractional. [Bug 1202178]
	 */

	objs[0] = Tcl_NewWideIntObj((count <= 0) ? 0 : (Tcl_WideInt)totalMicroSec);
    } else {
	objs[0] = Tcl_NewDoubleObj(totalMicroSec/count);
    }

    /*
     * Construct the result as a list because many programs have always parsed
     * as such (extracting the first element, typically).
     */

    TclNewLiteralStringObj(objs[1], "microseconds");
    TclNewLiteralStringObj(objs[2], "per");
    TclNewLiteralStringObj(objs[3], "iteration");
    Tcl_SetObjResult(interp, Tcl_NewListObj(4, objs));

    return TCL_OK;
}

/*
 *----------------------------------------------------------------------
 *
 * Tcl_TimeRateObjCmd --
 *
 *	This object-based procedure is invoked to process the "timerate" Tcl
 *	command.
 *
 *	This is similar to command "time", except the execution limited by
 *	given time (in milliseconds) instead of repetition count.
 *
 * Example:
 *	timerate {after 5} 1000; # equivalent to: time {after 5} [expr 1000/5]
 *
 * Results:
 *	A standard Tcl object result.
 *
 * Side effects:
 *	See the user documentation.
 *
 *----------------------------------------------------------------------
 */

int
Tcl_TimeRateObjCmd(
    ClientData dummy,		/* Not used. */
    Tcl_Interp *interp,		/* Current interpreter. */
    int objc,			/* Number of arguments. */
    Tcl_Obj *const objv[])	/* Argument objects. */
{
    static double measureOverhead = 0;
				/* global measure-overhead */
    double overhead = -1;	/* given measure-overhead */
    register Tcl_Obj *objPtr;
    register int result, i;
    Tcl_Obj *calibrate = NULL, *direct = NULL;
    Tcl_WideUInt count = 0;	/* Holds repetition count */
    Tcl_WideInt maxms = WIDE_MIN;
				/* Maximal running time (in milliseconds) */
    Tcl_WideUInt maxcnt = WIDE_MAX;
				/* Maximal count of iterations. */
    Tcl_WideUInt threshold = 1;	/* Current threshold for check time (faster
				 * repeat count without time check) */
    Tcl_WideUInt maxIterTm = 1;	/* Max time of some iteration as max
				 * threshold, additionally avoiding divide to
				 * zero (i.e., never < 1) */
    unsigned short factor = 50;	/* Factor (4..50) limiting threshold to avoid
				 * growth of execution time. */
    register Tcl_WideInt start, middle, stop;
#ifndef TCL_WIDE_CLICKS
    Tcl_Time now;
#endif /* !TCL_WIDE_CLICKS */
    static const char *const options[] = {
	"-direct",	"-overhead",	"-calibrate",	"--",	NULL
    };
    enum options {
	TMRT_EV_DIRECT,	TMRT_OVERHEAD,	TMRT_CALIBRATE,	TMRT_LAST
    };
    NRE_callback *rootPtr;
    ByteCode *codePtr = NULL;
    int codeOptimized = 0;

    for (i = 1; i < objc - 1; i++) {
	int index;

	if (Tcl_GetIndexFromObj(NULL, objv[i], options, "option", TCL_EXACT,
		&index) != TCL_OK) {
	    break;
	}
	if (index == TMRT_LAST) {
	    i++;
	    break;
	}
	switch (index) {
	case TMRT_EV_DIRECT:
	    direct = objv[i];
	    break;
	case TMRT_OVERHEAD:
	    if (++i >= objc - 1) {
		goto usage;
	    }
	    if (Tcl_GetDoubleFromObj(interp, objv[i], &overhead) != TCL_OK) {
		return TCL_ERROR;
	    }
	    break;
	case TMRT_CALIBRATE:
	    calibrate = objv[i];
	    break;
	}
    }

    if (i >= objc || i < objc - 3) {
    usage:
	Tcl_WrongNumArgs(interp, 1, objv,
		"?-direct? ?-calibrate? ?-overhead double? "
		"command ?time ?max-count??");
	return TCL_ERROR;
    }
    objPtr = objv[i++];
    if (i < objc) {	/* max-time */
	result = Tcl_GetWideIntFromObj(interp, objv[i++], &maxms);
	if (result != TCL_OK) {
	    return result;
	}
	if (i < objc) {	/* max-count*/
	    Tcl_WideInt v;

	    result = Tcl_GetWideIntFromObj(interp, objv[i], &v);
	    if (result != TCL_OK) {
		return result;
	    }
	    maxcnt = (v > 0) ? v : 0;
	}
    }

    /*
     * If we are doing calibration.
     */

    if (calibrate) {
	/*
	 * If no time specified for the calibration.
	 */

	if (maxms == WIDE_MIN) {
	    Tcl_Obj *clobjv[6];
	    Tcl_WideInt maxCalTime = 5000;
	    double lastMeasureOverhead = measureOverhead;

	    clobjv[0] = objv[0];
	    i = 1;
	    if (direct) {
		clobjv[i++] = direct;
	    }
	    clobjv[i++] = objPtr;

	    /*
	     * Reset last measurement overhead.
	     */

	    measureOverhead = (double) 0;

	    /*
	     * Self-call with 100 milliseconds to warm-up, before entering the
	     * calibration cycle.
	     */

	    TclNewIntObj(clobjv[i], 100);
	    Tcl_IncrRefCount(clobjv[i]);
	    result = Tcl_TimeRateObjCmd(NULL, interp, i + 1, clobjv);
	    Tcl_DecrRefCount(clobjv[i]);
	    if (result != TCL_OK) {
		return result;
	    }

	    i--;
	    clobjv[i++] = calibrate;
	    clobjv[i++] = objPtr;

	    /*
	     * Set last measurement overhead to max.
	     */

	    measureOverhead = (double) UWIDE_MAX;

	    /*
	     * Run the calibration cycle until it is more precise.
	     */

	    maxms = -1000;
	    do {
		lastMeasureOverhead = measureOverhead;
		TclNewIntObj(clobjv[i], (int) maxms);
		Tcl_IncrRefCount(clobjv[i]);
		result = Tcl_TimeRateObjCmd(NULL, interp, i + 1, clobjv);
		Tcl_DecrRefCount(clobjv[i]);
		if (result != TCL_OK) {
		    return result;
		}
		maxCalTime += maxms;

		/*
		 * Increase maxms for more precise calibration.
		 */

		maxms -= -maxms / 4;

		/*
		 * As long as new value more as 0.05% better
		 */
	    } while ((measureOverhead >= lastMeasureOverhead
		    || measureOverhead / lastMeasureOverhead <= 0.9995)
		    && maxCalTime > 0);

	    return result;
	}
	if (maxms == 0) {
	    /*
	     * Reset last measurement overhead
	     */

	    measureOverhead = 0;
	    Tcl_SetObjResult(interp, Tcl_NewLongObj(0));
	    return TCL_OK;
	}

	/*
	 * If time is negative, make current overhead more precise.
	 */

	if (maxms > 0) {
	    /*
	     * Set last measurement overhead to max.
	     */

	    measureOverhead = (double) UWIDE_MAX;
	} else {
	    maxms = -maxms;
	}
    }

    if (maxms == WIDE_MIN) {
	maxms = 1000;
    }
    if (overhead == -1) {
	overhead = measureOverhead;
    }

    /*
     * Ensure that resetting of result will not smudge the further
     * measurement.
     */

    Tcl_ResetResult(interp);

    /*
     * Compile object if needed.
     */

    if (!direct) {
	if (TclInterpReady(interp) != TCL_OK) {
	    return TCL_ERROR;
	}
	codePtr = TclCompileObj(interp, objPtr, NULL, 0);
	TclPreserveByteCode(codePtr);
	/* 
	 * Replace last compiled done instruction with continue: it's a part of
	 * iteration, this way evaluation will be more similar to a cycle (also
	 * avoids extra overhead to set result to interp, etc.)
	 */
	if (codePtr->codeStart[codePtr->numCodeBytes-1] == INST_DONE) {
	    codePtr->codeStart[codePtr->numCodeBytes-1] = INST_CONTINUE;
	    codeOptimized = 1;
	}
    }

    /*
     * Get start and stop time.
     */

#ifdef TCL_WIDE_CLICKS
    start = middle = TclpGetWideClicks();

    /*
     * Time to stop execution (in wide clicks).
     */

    stop = start + (maxms * 1000 / TclpWideClickInMicrosec());
#else
    Tcl_GetTime(&now);
    start = now.sec;
    start *= 1000000;
    start += now.usec;
    middle = start;

    /*
     * Time to stop execution (in microsecs).
     */

    stop = start + maxms * 1000;
#endif /* TCL_WIDE_CLICKS */

    /*
     * Start measurement.
     */

    if (maxcnt > 0) {
	while (1) {
	    /*
	     * Evaluate a single iteration.
	     */

	    count++;
	    if (!direct) {		/* precompiled */
		rootPtr = TOP_CB(interp);
		result = TclNRExecuteByteCode(interp, codePtr);
		result = TclNRRunCallbacks(interp, result, rootPtr);
	    } else {			/* eval */
		result = TclEvalObjEx(interp, objPtr, 0, NULL, 0);
	    }
	    /*
	     * Allow break and continue from measurement cycle (used for
	     * conditional stop and flow control of iterations).
	     */

	    switch (result) {
		case TCL_OK:
		    break;
		case TCL_BREAK:
		    /*
		     * Force stop immediately.
		     */
		    threshold = 1;
		    maxcnt = 0;
		case TCL_CONTINUE:
		    result = TCL_OK;
		    break;
		default:
		    goto done;
	    }

	    /*
	     * Don't check time up to threshold.
	     */

	    if (--threshold > 0) {
		continue;
	    }

	    /*
	     * Check stop time reached, estimate new threshold.
	     */

#ifdef TCL_WIDE_CLICKS
	    middle = TclpGetWideClicks();
#else
	    Tcl_GetTime(&now);
	    middle = now.sec;
	    middle *= 1000000;
	    middle += now.usec;
#endif /* TCL_WIDE_CLICKS */

	    if (middle >= stop || count >= maxcnt) {
		break;
	    }

	    /*
	     * Don't calculate threshold by few iterations, because sometimes
	     * first iteration(s) can be too fast or slow (cached, delayed
	     * clean up, etc).
	     */

	    if (count < 10) {
		threshold = 1;
		continue;
	    }

	    /*
	     * Average iteration time in microsecs.
	     */

	    threshold = (middle - start) / count;
	    if (threshold > maxIterTm) {
		maxIterTm = threshold;

		/*
		 * Iterations seem to be longer.
		 */

		if (threshold > maxIterTm * 2) {
		    factor *= 2;
		    if (factor > 50) {
			factor = 50;
		    }
		} else {
		    if (factor < 50) {
			factor++;
		    }
		}
	    } else if (factor > 4) {
		/*
		 * Iterations seem to be shorter.
		 */

		if (threshold < (maxIterTm / 2)) {
		    factor /= 2;
		    if (factor < 4) {
			factor = 4;
		    }
		} else {
		    factor--;
		}
	    }

	    /*
	     * As relation between remaining time and time since last check,
	     * maximal some % of time (by factor), so avoid growing of the
	     * execution time if iterations are not consistent, e.g. was
	     * continuously on time).
	     */

	    threshold = ((stop - middle) / maxIterTm) / factor + 1;
	    if (threshold > 100000) {	/* fix for too large threshold */
		threshold = 100000;
	    }

	    /*
	     * Consider max-count
	     */

	    if (threshold > maxcnt - count) {
		threshold = maxcnt - count;
	    }
	}
    }

    {
	Tcl_Obj *objarr[8], **objs = objarr;
	Tcl_WideUInt usec, val;
	int digits;

	/* 
	 * Absolute execution time in microseconds or in wide clicks.
	 */
	usec = (Tcl_WideUInt)(middle - start);

#ifdef TCL_WIDE_CLICKS
	/*
	 * convert execution time (in wide clicks) to microsecs.
	 */

	usec *= TclpWideClickInMicrosec();
#endif /* TCL_WIDE_CLICKS */

	if (!count) {		/* no iterations - avoid divide by zero */
	    objs[0] = objs[2] = objs[4] = Tcl_NewWideIntObj(0);
	    goto retRes;
	}

	/*
	 * If not calibrating...
	 */

	if (!calibrate) {
	    /*
	     * Minimize influence of measurement overhead.
	     */

	    if (overhead > 0) {
		/*
		 * Estimate the time of overhead (microsecs).
		 */

		Tcl_WideUInt curOverhead = overhead * count;

<<<<<<< HEAD
		if (middle > (Tcl_WideInt) curOverhead) {
		    middle -= curOverhead;
=======
		if (usec > curOverhead) {
		    usec -= curOverhead;
>>>>>>> d54eb660
		} else {
		    usec = 0;
		}
	    }
	} else {
	    /*
	     * Calibration: obtaining new measurement overhead.
	     */

	    if (measureOverhead > ((double) usec) / count) {
		measureOverhead = ((double) usec) / count;
	    }
	    objs[0] = Tcl_NewDoubleObj(measureOverhead);
	    TclNewLiteralStringObj(objs[1], "\xC2\xB5s/#-overhead"); /* mics */
	    objs += 2;
	}

	val = usec / count;		/* microsecs per iteration */
	if (val >= 1000000) {
	    objs[0] = Tcl_NewWideIntObj(val);
	} else {
	    if (val < 10) {
		digits = 6;
	    } else if (val < 100) {
		digits = 4;
	    } else if (val < 1000) {
		digits = 3;
	    } else if (val < 10000) {
		digits = 2;
	    } else {
		digits = 1;
	    }
	    objs[0] = Tcl_ObjPrintf("%.*f", digits, ((double) usec)/count);
	}

	objs[2] = Tcl_NewWideIntObj(count); /* iterations */

	/*
	 * Calculate speed as rate (count) per sec
	 */

	if (!usec) {
	    usec++;			/* Avoid divide by zero. */
	}
	if (count < (WIDE_MAX / 1000000)) {
	    val = (count * 1000000) / usec;
	    if (val < 100000) {
		if (val < 100) {
		    digits = 3;
		} else if (val < 1000) {
		    digits = 2;
		} else {
		    digits = 1;
		}
		objs[4] = Tcl_ObjPrintf("%.*f",
			digits, ((double) (count * 1000000)) / usec);
	    } else {
		objs[4] = Tcl_NewWideIntObj(val);
	    }
	} else {
	    objs[4] = Tcl_NewWideIntObj((count / usec) * 1000000);
	}

    retRes:
	/*
	 * Estimated net execution time (in millisecs).
	 */

	if (!calibrate) {
	    if (usec >= 1) {
		objs[6] = Tcl_ObjPrintf("%.3f", (double)usec / 1000);
	    } else {
		objs[6] = Tcl_NewWideIntObj(0);
	    }
	    TclNewLiteralStringObj(objs[7], "nett-ms");
	}

	/*
	 * Construct the result as a list because many programs have always
	 * parsed as such (extracting the first element, typically).
	 */

	TclNewLiteralStringObj(objs[1], "\xC2\xB5s/#"); /* mics/# */
	TclNewLiteralStringObj(objs[3], "#");
	TclNewLiteralStringObj(objs[5], "#/sec");
	Tcl_SetObjResult(interp, Tcl_NewListObj(8, objarr));
    }

  done:
    if (codePtr != NULL) {
	if ( codeOptimized
	  && codePtr->codeStart[codePtr->numCodeBytes-1] == INST_CONTINUE
	) {
	    codePtr->codeStart[codePtr->numCodeBytes-1] = INST_DONE;
	}
	TclReleaseByteCode(codePtr);
    }
    return result;
}

/*
 *----------------------------------------------------------------------
 *
 * Tcl_TryObjCmd, TclNRTryObjCmd --
 *
 *	This procedure is invoked to process the "try" Tcl command. See the
 *	user documentation (or TIP #329) for details on what it does.
 *
 * Results:
 *	A standard Tcl object result.
 *
 * Side effects:
 *	See the user documentation.
 *
 *----------------------------------------------------------------------
 */

int
Tcl_TryObjCmd(
    ClientData dummy,		/* Not used. */
    Tcl_Interp *interp,		/* Current interpreter. */
    int objc,			/* Number of arguments. */
    Tcl_Obj *const objv[])	/* Argument objects. */
{
    return Tcl_NRCallObjProc(interp, TclNRTryObjCmd, dummy, objc, objv);
}

int
TclNRTryObjCmd(
    ClientData clientData,	/* Not used. */
    Tcl_Interp *interp,		/* Current interpreter. */
    int objc,			/* Number of arguments. */
    Tcl_Obj *const objv[])	/* Argument objects. */
{
    Tcl_Obj *bodyObj, *handlersObj, *finallyObj = NULL;
    int i, bodyShared, haveHandlers, dummy, code;
    static const char *const handlerNames[] = {
	"finally", "on", "trap", NULL
    };
    enum Handlers {
	TryFinally, TryOn, TryTrap
    };

    /*
     * Parse the arguments. The handlers are passed to subsequent callbacks as
     * a Tcl_Obj list of the 5-tuples like (type, returnCode, errorCodePrefix,
     * bindVariables, script), and the finally script is just passed as it is.
     */

    if (objc < 2) {
	Tcl_WrongNumArgs(interp, 1, objv,
		"body ?handler ...? ?finally script?");
	return TCL_ERROR;
    }
    bodyObj = objv[1];
    handlersObj = Tcl_NewObj();
    bodyShared = 0;
    haveHandlers = 0;
    for (i=2 ; i<objc ; i++) {
	int type;
	Tcl_Obj *info[5];

	if (Tcl_GetIndexFromObj(interp, objv[i], handlerNames, "handler type",
		0, &type) != TCL_OK) {
	    Tcl_DecrRefCount(handlersObj);
	    return TCL_ERROR;
	}
	switch ((enum Handlers) type) {
	case TryFinally:	/* finally script */
	    if (i < objc-2) {
		Tcl_SetObjResult(interp, Tcl_NewStringObj(
			"finally clause must be last", -1));
		Tcl_DecrRefCount(handlersObj);
		Tcl_SetErrorCode(interp, "TCL", "OPERATION", "TRY", "FINALLY",
			"NONTERMINAL", NULL);
		return TCL_ERROR;
	    } else if (i == objc-1) {
		Tcl_SetObjResult(interp, Tcl_NewStringObj(
			"wrong # args to finally clause: must be"
			" \"... finally script\"", -1));
		Tcl_DecrRefCount(handlersObj);
		Tcl_SetErrorCode(interp, "TCL", "OPERATION", "TRY", "FINALLY",
			"ARGUMENT", NULL);
		return TCL_ERROR;
	    }
	    finallyObj = objv[++i];
	    break;

	case TryOn:		/* on code variableList script */
	    if (i > objc-4) {
		Tcl_SetObjResult(interp, Tcl_NewStringObj(
			"wrong # args to on clause: must be \"... on code"
			" variableList script\"", -1));
		Tcl_DecrRefCount(handlersObj);
		Tcl_SetErrorCode(interp, "TCL", "OPERATION", "TRY", "ON",
			"ARGUMENT", NULL);
		return TCL_ERROR;
	    }
	    if (TclGetCompletionCodeFromObj(interp, objv[i+1],
		    &code) != TCL_OK) {
		Tcl_DecrRefCount(handlersObj);
		return TCL_ERROR;
	    }
	    info[2] = NULL;
	    goto commonHandler;

	case TryTrap:		/* trap pattern variableList script */
	    if (i > objc-4) {
		Tcl_SetObjResult(interp, Tcl_NewStringObj(
			"wrong # args to trap clause: "
			"must be \"... trap pattern variableList script\"",
			-1));
		Tcl_DecrRefCount(handlersObj);
		Tcl_SetErrorCode(interp, "TCL", "OPERATION", "TRY", "TRAP",
			"ARGUMENT", NULL);
		return TCL_ERROR;
	    }
	    code = 1;
	    if (Tcl_ListObjLength(NULL, objv[i+1], &dummy) != TCL_OK) {
		Tcl_SetObjResult(interp, Tcl_ObjPrintf(
			"bad prefix '%s': must be a list",
			Tcl_GetString(objv[i+1])));
		Tcl_DecrRefCount(handlersObj);
		Tcl_SetErrorCode(interp, "TCL", "OPERATION", "TRY", "TRAP",
			"EXNFORMAT", NULL);
		return TCL_ERROR;
	    }
	    info[2] = objv[i+1];

	commonHandler:
	    if (Tcl_ListObjLength(interp, objv[i+2], &dummy) != TCL_OK) {
		Tcl_DecrRefCount(handlersObj);
		return TCL_ERROR;
	    }

	    info[0] = objv[i];			/* type */
	    TclNewIntObj(info[1], code);	/* returnCode */
	    if (info[2] == NULL) {		/* errorCodePrefix */
		TclNewObj(info[2]);
	    }
	    info[3] = objv[i+2];		/* bindVariables */
	    info[4] = objv[i+3];		/* script */

	    bodyShared = !strcmp(TclGetString(objv[i+3]), "-");
	    Tcl_ListObjAppendElement(NULL, handlersObj,
		    Tcl_NewListObj(5, info));
	    haveHandlers = 1;
	    i += 3;
	    break;
	}
    }
    if (bodyShared) {
	Tcl_SetObjResult(interp, Tcl_NewStringObj(
		"last non-finally clause must not have a body of \"-\"", -1));
	Tcl_DecrRefCount(handlersObj);
	Tcl_SetErrorCode(interp, "TCL", "OPERATION", "TRY", "BADFALLTHROUGH",
		NULL);
	return TCL_ERROR;
    }
    if (!haveHandlers) {
	Tcl_DecrRefCount(handlersObj);
	handlersObj = NULL;
    }

    /*
     * Execute the body.
     */

    Tcl_NRAddCallback(interp, TryPostBody, handlersObj, finallyObj,
	    (ClientData)objv, INT2PTR(objc));
    return TclNREvalObjEx(interp, bodyObj, 0,
	    ((Interp *) interp)->cmdFramePtr, 1);
}

/*
 *----------------------------------------------------------------------
 *
 * During --
 *
 *	This helper function patches together the updates to the interpreter's
 *	return options that are needed when things fail during the processing
 *	of a handler or finally script for the [try] command.
 *
 * Returns:
 *	The new option dictionary.
 *
 *----------------------------------------------------------------------
 */

static inline Tcl_Obj *
During(
    Tcl_Interp *interp,
    int resultCode,		/* The result code from the just-evaluated
				 * script. */
    Tcl_Obj *oldOptions,	/* The old option dictionary. */
    Tcl_Obj *errorInfo)		/* An object to append to the errorinfo and
				 * release, or NULL if nothing is to be added.
				 * Designed to be used with Tcl_ObjPrintf. */
{
    Tcl_Obj *during, *options;

    if (errorInfo != NULL) {
	Tcl_AppendObjToErrorInfo(interp, errorInfo);
    }
    options = Tcl_GetReturnOptions(interp, resultCode);
    TclNewLiteralStringObj(during, "-during");
    Tcl_IncrRefCount(during);
    Tcl_DictObjPut(interp, options, during, oldOptions);
    Tcl_DecrRefCount(during);
    Tcl_IncrRefCount(options);
    Tcl_DecrRefCount(oldOptions);
    return options;
}

/*
 *----------------------------------------------------------------------
 *
 * TryPostBody --
 *
 *	Callback to handle the outcome of the execution of the body of a 'try'
 *	command.
 *
 *----------------------------------------------------------------------
 */

static int
TryPostBody(
    ClientData data[],
    Tcl_Interp *interp,
    int result)
{
    Tcl_Obj *resultObj, *options, *handlersObj, *finallyObj, *cmdObj, **objv;
    int i, dummy, code, objc;
    int numHandlers = 0;

    handlersObj = data[0];
    finallyObj = data[1];
    objv = data[2];
    objc = PTR2INT(data[3]);

    cmdObj = objv[0];

    /*
     * Check for limits/rewinding, which override normal trapping behaviour.
     */

    if (((Interp*) interp)->execEnvPtr->rewind || Tcl_LimitExceeded(interp)) {
	Tcl_AppendObjToErrorInfo(interp, Tcl_ObjPrintf(
		"\n    (\"%s\" body line %d)", TclGetString(cmdObj),
		Tcl_GetErrorLine(interp)));
	if (handlersObj != NULL) {
	    Tcl_DecrRefCount(handlersObj);
	}
	return TCL_ERROR;
    }

    /*
     * Basic processing of the outcome of the script, including adding of
     * errorinfo trace.
     */

    if (result == TCL_ERROR) {
	Tcl_AppendObjToErrorInfo(interp, Tcl_ObjPrintf(
		"\n    (\"%s\" body line %d)", TclGetString(cmdObj),
		Tcl_GetErrorLine(interp)));
    }
    resultObj = Tcl_GetObjResult(interp);
    Tcl_IncrRefCount(resultObj);
    options = Tcl_GetReturnOptions(interp, result);
    Tcl_IncrRefCount(options);
    Tcl_ResetResult(interp);

    /*
     * Handle the results.
     */

    if (handlersObj != NULL) {
	int found = 0;
	Tcl_Obj **handlers, **info;

	Tcl_ListObjGetElements(NULL, handlersObj, &numHandlers, &handlers);
	for (i=0 ; i<numHandlers ; i++) {
	    Tcl_Obj *handlerBodyObj;

	    Tcl_ListObjGetElements(NULL, handlers[i], &dummy, &info);
	    if (!found) {
		Tcl_GetIntFromObj(NULL, info[1], &code);
		if (code != result) {
		    continue;
		}

		/*
		 * When processing an error, we must also perform list-prefix
		 * matching of the errorcode list. However, if this was an
		 * 'on' handler, the list that we are matching against will be
		 * empty.
		 */

		if (code == TCL_ERROR) {
		    Tcl_Obj *errorCodeName, *errcode, **bits1, **bits2;
		    int len1, len2, j;

		    TclNewLiteralStringObj(errorCodeName, "-errorcode");
		    Tcl_DictObjGet(NULL, options, errorCodeName, &errcode);
		    Tcl_DecrRefCount(errorCodeName);
		    Tcl_ListObjGetElements(NULL, info[2], &len1, &bits1);
		    if (Tcl_ListObjGetElements(NULL, errcode, &len2,
			    &bits2) != TCL_OK) {
			continue;
		    }
		    if (len2 < len1) {
			continue;
		    }
		    for (j=0 ; j<len1 ; j++) {
			if (strcmp(TclGetString(bits1[j]),
				TclGetString(bits2[j])) != 0) {
			    /*
			     * Really want 'continue outerloop;', but C does
			     * not give us that.
			     */

			    goto didNotMatch;
			}
		    }
		}

		found = 1;
	    }

	    /*
	     * Now we need to scan forward over "-" bodies. Note that we've
	     * already checked that the last body is not a "-", so this search
	     * will terminate successfully.
	     */

	    if (!strcmp(TclGetString(info[4]), "-")) {
		continue;
	    }

	    /*
	     * Bind the variables. We already know this is a list of variable
	     * names, but it might be empty.
	     */

	    Tcl_ResetResult(interp);
	    result = TCL_ERROR;
	    Tcl_ListObjLength(NULL, info[3], &dummy);
	    if (dummy > 0) {
		Tcl_Obj *varName;

		Tcl_ListObjIndex(NULL, info[3], 0, &varName);
		if (Tcl_ObjSetVar2(interp, varName, NULL, resultObj,
			TCL_LEAVE_ERR_MSG) == NULL) {
		    Tcl_DecrRefCount(resultObj);
		    goto handlerFailed;
		}
		Tcl_DecrRefCount(resultObj);
		if (dummy > 1) {
		    Tcl_ListObjIndex(NULL, info[3], 1, &varName);
		    if (Tcl_ObjSetVar2(interp, varName, NULL, options,
			    TCL_LEAVE_ERR_MSG) == NULL) {
			goto handlerFailed;
		    }
		}
	    } else {
		/*
		 * Dispose of the result to prevent a memleak. [Bug 2910044]
		 */

		Tcl_DecrRefCount(resultObj);
	    }

	    /*
	     * Evaluate the handler body and process the outcome. Note that we
	     * need to keep the kind of handler for debugging purposes, and in
	     * any case anything we want from info[] must be extracted right
	     * now because the info[] array is about to become invalid. There
	     * is very little refcount handling here however, since we know
	     * that the objects that we still want to refer to now were input
	     * arguments to [try] and so are still on the Tcl value stack.
	     */

	    handlerBodyObj = info[4];
	    Tcl_NRAddCallback(interp, TryPostHandler, objv, options, info[0],
		    INT2PTR((finallyObj == NULL) ? 0 : objc - 1));
	    Tcl_DecrRefCount(handlersObj);
	    return TclNREvalObjEx(interp, handlerBodyObj, 0,
		    ((Interp *) interp)->cmdFramePtr, 4*i + 5);

	handlerFailed:
	    resultObj = Tcl_GetObjResult(interp);
	    Tcl_IncrRefCount(resultObj);
	    options = During(interp, result, options, NULL);
	    break;

	didNotMatch:
	    continue;
	}

	/*
	 * No handler matched; get rid of the list of handlers.
	 */

	Tcl_DecrRefCount(handlersObj);
    }

    /*
     * Process the finally clause.
     */

    if (finallyObj != NULL) {
	Tcl_NRAddCallback(interp, TryPostFinal, resultObj, options, cmdObj,
		NULL);
	return TclNREvalObjEx(interp, finallyObj, 0,
		((Interp *) interp)->cmdFramePtr, objc - 1);
    }

    /*
     * Install the correct result/options into the interpreter and clean up
     * any temporary storage.
     */

    result = Tcl_SetReturnOptions(interp, options);
    Tcl_DecrRefCount(options);
    Tcl_SetObjResult(interp, resultObj);
    Tcl_DecrRefCount(resultObj);
    return result;
}

/*
 *----------------------------------------------------------------------
 *
 * TryPostHandler --
 *
 *	Callback to handle the outcome of the execution of a handler of a
 *	'try' command.
 *
 *----------------------------------------------------------------------
 */

static int
TryPostHandler(
    ClientData data[],
    Tcl_Interp *interp,
    int result)
{
    Tcl_Obj *resultObj, *cmdObj, *options, *handlerKindObj, **objv;
    Tcl_Obj *finallyObj;
    int finally;

    objv = data[0];
    options = data[1];
    handlerKindObj = data[2];
    finally = PTR2INT(data[3]);

    cmdObj = objv[0];
    finallyObj = finally ? objv[finally] : 0;

    /*
     * Check for limits/rewinding, which override normal trapping behaviour.
     */

    if (((Interp*) interp)->execEnvPtr->rewind || Tcl_LimitExceeded(interp)) {
	options = During(interp, result, options, Tcl_ObjPrintf(
		"\n    (\"%s ... %s\" handler line %d)",
		TclGetString(cmdObj), TclGetString(handlerKindObj),
		Tcl_GetErrorLine(interp)));
	Tcl_DecrRefCount(options);
	return TCL_ERROR;
    }

    /*
     * The handler result completely substitutes for the result of the body.
     */

    resultObj = Tcl_GetObjResult(interp);
    Tcl_IncrRefCount(resultObj);
    if (result == TCL_ERROR) {
	options = During(interp, result, options, Tcl_ObjPrintf(
		"\n    (\"%s ... %s\" handler line %d)",
		TclGetString(cmdObj), TclGetString(handlerKindObj),
		Tcl_GetErrorLine(interp)));
    } else {
	Tcl_DecrRefCount(options);
	options = Tcl_GetReturnOptions(interp, result);
	Tcl_IncrRefCount(options);
    }

    /*
     * Process the finally clause if it is present.
     */

    if (finallyObj != NULL) {
	Interp *iPtr = (Interp *) interp;

	Tcl_NRAddCallback(interp, TryPostFinal, resultObj, options, cmdObj,
		NULL);

	/* The 'finally' script is always the last argument word. */
	return TclNREvalObjEx(interp, finallyObj, 0, iPtr->cmdFramePtr,
		finally);
    }

    /*
     * Install the correct result/options into the interpreter and clean up
     * any temporary storage.
     */

    result = Tcl_SetReturnOptions(interp, options);
    Tcl_DecrRefCount(options);
    Tcl_SetObjResult(interp, resultObj);
    Tcl_DecrRefCount(resultObj);
    return result;
}

/*
 *----------------------------------------------------------------------
 *
 * TryPostFinal --
 *
 *	Callback to handle the outcome of the execution of the finally script
 *	of a 'try' command.
 *
 *----------------------------------------------------------------------
 */

static int
TryPostFinal(
    ClientData data[],
    Tcl_Interp *interp,
    int result)
{
    Tcl_Obj *resultObj, *options, *cmdObj;

    resultObj = data[0];
    options = data[1];
    cmdObj = data[2];

    /*
     * If the result wasn't OK, we need to adjust the result options.
     */

    if (result != TCL_OK) {
	Tcl_DecrRefCount(resultObj);
	resultObj = NULL;
	if (result == TCL_ERROR) {
	    options = During(interp, result, options, Tcl_ObjPrintf(
		    "\n    (\"%s ... finally\" body line %d)",
		    TclGetString(cmdObj), Tcl_GetErrorLine(interp)));
	} else {
	    Tcl_Obj *origOptions = options;

	    options = Tcl_GetReturnOptions(interp, result);
	    Tcl_IncrRefCount(options);
	    Tcl_DecrRefCount(origOptions);
	}
    }

    /*
     * Install the correct result/options into the interpreter and clean up
     * any temporary storage.
     */

    result = Tcl_SetReturnOptions(interp, options);
    Tcl_DecrRefCount(options);
    if (resultObj != NULL) {
	Tcl_SetObjResult(interp, resultObj);
	Tcl_DecrRefCount(resultObj);
    }
    return result;
}

/*
 *----------------------------------------------------------------------
 *
 * Tcl_WhileObjCmd --
 *
 *	This procedure is invoked to process the "while" Tcl command. See the
 *	user documentation for details on what it does.
 *
 *	With the bytecode compiler, this procedure is only called when a
 *	command name is computed at runtime, and is "while" or the name to
 *	which "while" was renamed: e.g., "set z while; $z {$i<100} {}"
 *
 * Results:
 *	A standard Tcl result.
 *
 * Side effects:
 *	See the user documentation.
 *
 *----------------------------------------------------------------------
 */

int
Tcl_WhileObjCmd(
    ClientData dummy,		/* Not used. */
    Tcl_Interp *interp,		/* Current interpreter. */
    int objc,			/* Number of arguments. */
    Tcl_Obj *const objv[])	/* Argument objects. */
{
    return Tcl_NRCallObjProc(interp, TclNRWhileObjCmd, dummy, objc, objv);
}

int
TclNRWhileObjCmd(
    ClientData dummy,		/* Not used. */
    Tcl_Interp *interp,		/* Current interpreter. */
    int objc,			/* Number of arguments. */
    Tcl_Obj *const objv[])	/* Argument objects. */
{
    ForIterData *iterPtr;

    if (objc != 3) {
	Tcl_WrongNumArgs(interp, 1, objv, "test command");
	return TCL_ERROR;
    }

    /*
     * We reuse [for]'s callback, passing a NULL for the 'next' script.
     */

    TclSmallAllocEx(interp, sizeof(ForIterData), iterPtr);
    iterPtr->cond = objv[1];
    iterPtr->body = objv[2];
    iterPtr->next = NULL;
    iterPtr->msg  = "\n    (\"while\" body line %d)";
    iterPtr->word = 2;

    TclNRAddCallback(interp, TclNRForIterCallback, iterPtr, NULL,
	    NULL, NULL);
    return TCL_OK;
}

/*
 *----------------------------------------------------------------------
 *
 * TclListLines --
 *
 *	???
 *
 * Results:
 *	Filled in array of line numbers?
 *
 * Side effects:
 *	None.
 *
 *----------------------------------------------------------------------
 */

void
TclListLines(
    Tcl_Obj *listObj,		/* Pointer to obj holding a string with list
				 * structure. Assumed to be valid. Assumed to
				 * contain n elements. */
    int line,			/* Line the list as a whole starts on. */
    int n,			/* #elements in lines */
    int *lines,			/* Array of line numbers, to fill. */
    Tcl_Obj *const *elems)      /* The list elems as Tcl_Obj*, in need of
				 * derived continuation data */
{
    const char *listStr = Tcl_GetString(listObj);
    const char *listHead = listStr;
    int i, length = strlen(listStr);
    const char *element = NULL, *next = NULL;
    ContLineLoc *clLocPtr = TclContinuationsGet(listObj);
    int *clNext = (clLocPtr ? &clLocPtr->loc[0] : NULL);

    for (i = 0; i < n; i++) {
	TclFindElement(NULL, listStr, length, &element, &next, NULL, NULL);

	TclAdvanceLines(&line, listStr, element);
				/* Leading whitespace */
	TclAdvanceContinuations(&line, &clNext, element - listHead);
	if (elems && clNext) {
	    TclContinuationsEnterDerived(elems[i], element-listHead, clNext);
	}
	lines[i] = line;
	length -= (next - listStr);
	TclAdvanceLines(&line, element, next);
				/* Element */
	listStr = next;

	if (*element == 0) {
	    /* ASSERT i == n */
	    break;
	}
    }
}

/*
 * Local Variables:
 * mode: c
 * c-basic-offset: 4
 * fill-column: 78
 * End:
 */<|MERGE_RESOLUTION|>--- conflicted
+++ resolved
@@ -4621,13 +4621,8 @@
 
 		Tcl_WideUInt curOverhead = overhead * count;
 
-<<<<<<< HEAD
-		if (middle > (Tcl_WideInt) curOverhead) {
-		    middle -= curOverhead;
-=======
 		if (usec > curOverhead) {
 		    usec -= curOverhead;
->>>>>>> d54eb660
 		} else {
 		    usec = 0;
 		}
