--- conflicted
+++ resolved
@@ -780,11 +780,7 @@
     Tcl_UniChar ch = 0;
     int fullchar = 0;
 #if TCL_UTF_MAX <= 4
-<<<<<<< HEAD
-	size_t len = 1;
-=======
-	int len = 0;
->>>>>>> 1ecb1b68
+	size_t len = 0;
 #endif
 
     src += TclUtfToUniChar(src, &ch);
@@ -832,34 +828,23 @@
     register size_t index)		/* The position of the desired character. */
 {
     Tcl_UniChar ch = 0;
-<<<<<<< HEAD
 #if TCL_UTF_MAX <= 4
-    size_t len = 1;
+    size_t len = 0;
 #endif
-=======
-    int len = 0;
->>>>>>> 1ecb1b68
 
     if (index != TCL_AUTO_LENGTH) {
 	while (index--) {
 #if TCL_UTF_MAX <= 4
-<<<<<<< HEAD
 	    src += (len = TclUtfToUniChar(src, &ch));
 #else
 	    src += TclUtfToUniChar(src, &ch);
-=======
+#endif
+	}
+#if TCL_UTF_MAX <= 4
     if ((ch >= 0xD800) && (len < 3)) {
 	/* Index points at character following high Surrogate */
 	src += TclUtfToUniChar(src, &ch);
     }
->>>>>>> 1ecb1b68
-#endif
-	}
-#if TCL_UTF_MAX <= 4
-	if (!len) {
-	    /* Index points at character following High Surrogate */
-	    src += TclUtfToUniChar(src, &ch);
-	}
 #endif
     }
     return src;
@@ -944,11 +929,7 @@
     Tcl_UniChar ch = 0;
     int upChar;
     char *src, *dst;
-<<<<<<< HEAD
-    size_t bytes;
-=======
-    int len;
->>>>>>> 1ecb1b68
+    size_t len;
 
     /*
      * Iterate over the string until we hit the terminating null.
@@ -1011,11 +992,7 @@
     Tcl_UniChar ch = 0;
     int lowChar;
     char *src, *dst;
-<<<<<<< HEAD
-    size_t bytes;
-=======
-    int len;
->>>>>>> 1ecb1b68
+    size_t len;
 
     /*
      * Iterate over the string until we hit the terminating null.
@@ -1079,11 +1056,7 @@
     Tcl_UniChar ch = 0;
     int titleChar, lowChar;
     char *src, *dst;
-<<<<<<< HEAD
-    size_t bytes;
-=======
-    int len;
->>>>>>> 1ecb1b68
+    size_t len;
 
     /*
      * Capitalize the first character and then lowercase the rest of the
