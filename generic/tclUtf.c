/*
 * tclUtf.c --
 *
 *	Routines for manipulating UTF-8 strings.
 *
 * Copyright (c) 1997-1998 Sun Microsystems, Inc.
 *
 * See the file "license.terms" for information on usage and redistribution of
 * this file, and for a DISCLAIMER OF ALL WARRANTIES.
 */

#include "tclInt.h"

/*
 * Include the static character classification tables and macros.
 */

#include "tclUniData.c"

/*
 * The following macros are used for fast character category tests. The x_BITS
 * values are shifted right by the category value to determine whether the
 * given category is included in the set.
 */

#define ALPHA_BITS ((1 << UPPERCASE_LETTER) | (1 << LOWERCASE_LETTER) \
	| (1 << TITLECASE_LETTER) | (1 << MODIFIER_LETTER) | (1<<OTHER_LETTER))

#define CONTROL_BITS ((1 << CONTROL) | (1 << FORMAT) | (1 << PRIVATE_USE))

#define DIGIT_BITS (1 << DECIMAL_DIGIT_NUMBER)

#define SPACE_BITS ((1 << SPACE_SEPARATOR) | (1 << LINE_SEPARATOR) \
	| (1 << PARAGRAPH_SEPARATOR))

#define WORD_BITS (ALPHA_BITS | DIGIT_BITS | (1 << CONNECTOR_PUNCTUATION))

#define PUNCT_BITS ((1 << CONNECTOR_PUNCTUATION) | \
	(1 << DASH_PUNCTUATION) | (1 << OPEN_PUNCTUATION) | \
	(1 << CLOSE_PUNCTUATION) | (1 << INITIAL_QUOTE_PUNCTUATION) | \
	(1 << FINAL_QUOTE_PUNCTUATION) | (1 << OTHER_PUNCTUATION))

#define GRAPH_BITS (WORD_BITS | PUNCT_BITS | \
	(1 << NON_SPACING_MARK) | (1 << ENCLOSING_MARK) | \
	(1 << COMBINING_SPACING_MARK) | (1 << LETTER_NUMBER) | \
	(1 << OTHER_NUMBER) | \
	(1 << MATH_SYMBOL) | (1 << CURRENCY_SYMBOL) | \
	(1 << MODIFIER_SYMBOL) | (1 << OTHER_SYMBOL))

/*
 * Unicode characters less than this value are represented by themselves in
 * UTF-8 strings.
 */

#define UNICODE_SELF	0x80

/*
 * The following structures are used when mapping between Unicode (UCS-2) and
 * UTF-8.
 */

static const unsigned char totalBytes[256] = {
    1,1,1,1,1,1,1,1,1,1,1,1,1,1,1,1,1,1,1,1,1,1,1,1,1,1,1,1,1,1,1,1,
    1,1,1,1,1,1,1,1,1,1,1,1,1,1,1,1,1,1,1,1,1,1,1,1,1,1,1,1,1,1,1,1,
    1,1,1,1,1,1,1,1,1,1,1,1,1,1,1,1,1,1,1,1,1,1,1,1,1,1,1,1,1,1,1,1,
    1,1,1,1,1,1,1,1,1,1,1,1,1,1,1,1,1,1,1,1,1,1,1,1,1,1,1,1,1,1,1,1,
    1,1,1,1,1,1,1,1,1,1,1,1,1,1,1,1,1,1,1,1,1,1,1,1,1,1,1,1,1,1,1,1,
    1,1,1,1,1,1,1,1,1,1,1,1,1,1,1,1,1,1,1,1,1,1,1,1,1,1,1,1,1,1,1,1,
    2,2,2,2,2,2,2,2,2,2,2,2,2,2,2,2,2,2,2,2,2,2,2,2,2,2,2,2,2,2,2,2,
    3,3,3,3,3,3,3,3,3,3,3,3,3,3,3,3,4,4,4,4,4,1,1,1,1,1,1,1,1,1,1,1
};

/*
 *---------------------------------------------------------------------------
 *
 * TclUtfCount --
 *
 *	Find the number of bytes in the Utf character "ch".
 *
 * Results:
 *	The return values is the number of bytes in the Utf character "ch".
 *
 * Side effects:
 *	None.
 *
 *---------------------------------------------------------------------------
 */

int
TclUtfCount(
    int ch)			/* The Unicode character whose size is returned. */
{
    if ((unsigned)(ch - 1) < (UNICODE_SELF - 1)) {
	return 1;
    }
    if (ch <= 0x7FF) {
	return 2;
    }
    if (((unsigned)(ch - 0x10000) <= 0xFFFFF)) {
	return 4;
    }
    return 3;
}

/*
 *---------------------------------------------------------------------------
 *
 * Tcl_UniCharToUtf --
 *
 *	Store the given Tcl_UniChar as a sequence of UTF-8 bytes in the
 *	provided buffer. Equivalent to Plan 9 runetochar().
 *
 *	Special handling of Surrogate pairs is handled as follows:
 *	When this function is called for ch being a high surrogate,
 *	the first byte of the 4-byte UTF-8 sequence is produced and
 *	the function returns 1. Calling the function again with a
 *	low surrogate, the remaining 3 bytes of the 4-byte UTF-8
 *	sequence is produced, and the function returns 3. The buffer
 *	is used to remember the high surrogate between the two calls.
 *
 *	If no low surrogate follows the high surrogate (which is actually
 *	illegal), this can be handled reasonably by calling Tcl_UniCharToUtf
 *	again with ch = -1. This will produce a 3-byte UTF-8 sequence
 *	representing the high surrogate.
 *
 * Results:
 *	The return values is the number of bytes in the buffer that were
 *	consumed.
 *
 * Side effects:
 *	None.
 *
 *---------------------------------------------------------------------------
 */

int
Tcl_UniCharToUtf(
    int ch,			/* The Tcl_UniChar to be stored in the
				 * buffer. */
    char *buf)			/* Buffer in which the UTF-8 representation of
				 * the Tcl_UniChar is stored. Buffer must be
				 * large enough to hold the UTF-8 character
				 * (at most 4 bytes). */
{
    if ((unsigned)(ch - 1) < (UNICODE_SELF - 1)) {
	buf[0] = (char) ch;
	return 1;
    }
    if (ch >= 0) {
	if (ch <= 0x7FF) {
	    buf[1] = (char) ((ch | 0x80) & 0xBF);
	    buf[0] = (char) ((ch >> 6) | 0xC0);
	    return 2;
	}
	if (ch <= 0xFFFF) {
	    if ((ch & 0xF800) == 0xD800) {
		if (ch & 0x0400) {
		    /* Low surrogate */
		    if (((buf[0] & 0xC0) == 0x80) && ((buf[1] & 0xCF) == 0)) {
			/* Previous Tcl_UniChar was a high surrogate, so combine */
			buf[2] = (char) ((ch & 0x3F) | 0x80);
			buf[1] |= (char) (((ch >> 6) & 0x0F) | 0x80);
			return 3;
		    }
		    /* Previous Tcl_UniChar was not a high surrogate, so just output */
		} else {
		    /* High surrogate */
		    ch += 0x40;
		    /* Fill buffer with specific 3-byte (invalid) byte combination,
		       so following low surrogate can recognize it and combine */
		    buf[2] = (char) ((ch << 4) & 0x30);
		    buf[1] = (char) (((ch >> 2) & 0x3F) | 0x80);
		    buf[0] = (char) (((ch >> 8) & 0x07) | 0xF0);
		    return 1;
		}
	    }
	    goto three;
	}
	if (ch <= 0x10FFFF) {
	    buf[3] = (char) ((ch | 0x80) & 0xBF);
	    buf[2] = (char) (((ch >> 6) | 0x80) & 0xBF);
	    buf[1] = (char) (((ch >> 12) | 0x80) & 0xBF);
	    buf[0] = (char) ((ch >> 18) | 0xF0);
	    return 4;
	}
    } else if (ch == -1) {
	if (((buf[0] & 0xC0) == 0x80) && ((buf[1] & 0xCF) == 0)
		&& ((buf[-1] & 0xF8) == 0xF0)) {
	    ch = 0xD7C0 + ((buf[-1] & 0x07) << 8) + ((buf[0] & 0x3F) << 2)
		    + ((buf[1] & 0x30) >> 4);
	    buf[1] = (char) ((ch | 0x80) & 0xBF);
	    buf[0] = (char) (((ch >> 6) | 0x80) & 0xBF);
	    buf[-1] = (char) ((ch >> 12) | 0xE0);
	    return 2;
	}
    }

    ch = 0xFFFD;
three:
    buf[2] = (char) ((ch | 0x80) & 0xBF);
    buf[1] = (char) (((ch >> 6) | 0x80) & 0xBF);
    buf[0] = (char) ((ch >> 12) | 0xE0);
    return 3;
}

/*
 *---------------------------------------------------------------------------
 *
 * Tcl_UniCharToUtfDString --
 *
 *	Convert the given Unicode string to UTF-8.
 *
 * Results:
 *	The return value is a pointer to the UTF-8 representation of the
 *	Unicode string. Storage for the return value is appended to the end of
 *	dsPtr.
 *
 * Side effects:
 *	None.
 *
 *---------------------------------------------------------------------------
 */

#undef Tcl_UniCharToUtfDString
char *
Tcl_UniCharToUtfDString(
    const int *uniStr,	/* Unicode string to convert to UTF-8. */
    int uniLength,		/* Length of Unicode string. */
    Tcl_DString *dsPtr)		/* UTF-8 representation of string is appended
				 * to this previously initialized DString. */
{
    const int *w, *wEnd;
    char *p, *string;
    int oldLength;

    /*
     * UTF-8 string length in bytes will be <= Unicode string length * 4.
     */

    if (uniStr == NULL) {
	return NULL;
    }
    if (uniLength < 0) {
	uniLength = 0;
	w = uniStr;
	while (*w != '\0') {
	    uniLength++;
	    w++;
	}
    }
    oldLength = Tcl_DStringLength(dsPtr);
    Tcl_DStringSetLength(dsPtr, oldLength + (uniLength + 1) * 4);
    string = Tcl_DStringValue(dsPtr) + oldLength;

    p = string;
    wEnd = uniStr + uniLength;
    for (w = uniStr; w < wEnd; ) {
	p += Tcl_UniCharToUtf(*w, p);
	w++;
    }
    Tcl_DStringSetLength(dsPtr, oldLength + (p - string));

    return string;
}

char *
Tcl_Char16ToUtfDString(
    const unsigned short *uniStr,/* Utf-16 string to convert to UTF-8. */
    int uniLength,		/* Length of Utf-16 string. */
    Tcl_DString *dsPtr)		/* UTF-8 representation of string is appended
				 * to this previously initialized DString. */
{
    const unsigned short *w, *wEnd;
    char *p, *string;
    int oldLength, len = 1;

    /*
     * UTF-8 string length in bytes will be <= Utf16 string length * 3.
     */

    if (uniStr == NULL) {
	return NULL;
    }
    if (uniLength < 0) {

	uniLength = 0;
	w = uniStr;
	while (*w != '\0') {
	    uniLength++;
	    w++;
	}
    }
    oldLength = Tcl_DStringLength(dsPtr);
    Tcl_DStringSetLength(dsPtr, oldLength + (uniLength + 1) * 3);
    string = Tcl_DStringValue(dsPtr) + oldLength;

    p = string;
    wEnd = uniStr + uniLength;
    for (w = uniStr; w < wEnd; ) {
	if (!len && ((*w & 0xFC00) != 0xDC00)) {
	    /* Special case for handling high surrogates. */
	    p += Tcl_UniCharToUtf(-1, p);
	}
	len = Tcl_UniCharToUtf(*w, p);
	p += len;
	if ((*w >= 0xD800) && (len < 3)) {
	    len = 0; /* Indication that high surrogate was found */
	}
	w++;
    }
    if (!len) {
	/* Special case for handling high surrogates. */
	p += Tcl_UniCharToUtf(-1, p);
    }
    Tcl_DStringSetLength(dsPtr, oldLength + (p - string));

    return string;
}
/*
 *---------------------------------------------------------------------------
 *
 * Tcl_UtfToUniChar --
 *
 *	Extract the Tcl_UniChar represented by the UTF-8 string. Bad UTF-8
 *	sequences are converted to valid Tcl_UniChars and processing
 *	continues. Equivalent to Plan 9 chartorune().
 *
 *	The caller must ensure that the source buffer is long enough that this
 *	routine does not run off the end and dereference non-existent memory
 *	looking for trail bytes. If the source buffer is known to be '\0'
 *	terminated, this cannot happen. Otherwise, the caller should call
 *	Tcl_UtfCharComplete() before calling this routine to ensure that
 *	enough bytes remain in the string.
 *
 *	If TCL_UTF_MAX <= 4, special handling of Surrogate pairs is done:
 *	For any UTF-8 string containing a character outside of the BMP, the
 *	first call to this function will fill *chPtr with the high surrogate
 *	and generate a return value of 1. Calling Tcl_UtfToUniChar again
 *	will produce the low surrogate and a return value of 3. Because *chPtr
 *	is used to remember whether the high surrogate is already produced, it
 *	is recommended to initialize the variable it points to as 0 before
 *	the first call to Tcl_UtfToUniChar is done.
 *
 * Results:
 *	*chPtr is filled with the Tcl_UniChar, and the return value is the
 *	number of bytes from the UTF-8 string that were consumed.
 *
 * Side effects:
 *	None.
 *
 *---------------------------------------------------------------------------
 */

static const unsigned short cp1252[32] = {
  0x20AC,   0x81, 0x201A, 0x0192, 0x201E, 0x2026, 0x2020, 0x2021,
  0x02C6, 0x2030, 0x0160, 0x2039, 0x0152,   0x8D, 0x017D,   0x8F,
    0x90, 0x2018, 0x2019, 0x201C, 0x201D, 0x2022, 0x2013, 0x2014,
   0x2DC, 0x2122, 0x0161, 0x203A, 0x0153,   0x9D, 0x017E, 0x0178
};

#undef Tcl_UtfToUniChar
int
Tcl_UtfToUniChar(
    const char *src,	/* The UTF-8 string. */
    int *chPtr)/* Filled with the unsigned int represented by
				 * the UTF-8 string. */
{
    int byte;

    /*
     * Unroll 1 to 4 byte UTF-8 sequences.
     */

    byte = *((unsigned char *) src);
    if (byte < 0xC0) {
	/*
	 * Handles properly formed UTF-8 characters between 0x01 and 0x7F.
	 * Treats naked trail bytes 0x80 to 0x9F as valid characters from
	 * the cp1252 table. See: <https://en.wikipedia.org/wiki/UTF-8>
	 * Also treats \0 and other naked trail bytes 0xA0 to 0xBF as valid
	 * characters representing themselves.
	 */

	if ((unsigned)(byte-0x80) < (unsigned)0x20) {
	    *chPtr = cp1252[byte-0x80];
	} else {
	    *chPtr = byte;
	}
	return 1;
    } else if (byte < 0xE0) {
	if ((src[1] & 0xC0) == 0x80) {
	    /*
	     * Two-byte-character lead-byte followed by a trail-byte.
	     */

	    *chPtr = (((byte & 0x1F) << 6) | (src[1] & 0x3F));
	    if ((unsigned)(*chPtr - 1) >= (UNICODE_SELF - 1)) {
		return 2;
	    }
	}

	/*
	 * A two-byte-character lead-byte not followed by trail-byte
	 * represents itself.
	 */
    } else if (byte < 0xF0) {
	if (((src[1] & 0xC0) == 0x80) && ((src[2] & 0xC0) == 0x80)) {
	    /*
	     * Three-byte-character lead byte followed by two trail bytes.
	     */

	    *chPtr = (((byte & 0x0F) << 12)
		    | ((src[1] & 0x3F) << 6) | (src[2] & 0x3F));
	    if (*chPtr > 0x7FF) {
		return 3;
	    }
	}

	/*
	 * A three-byte-character lead-byte not followed by two trail-bytes
	 * represents itself.
	 */
    }
    else if (byte < 0xF8) {
	if (((src[1] & 0xC0) == 0x80) && ((src[2] & 0xC0) == 0x80) && ((src[3] & 0xC0) == 0x80)) {
	    /*
	     * Four-byte-character lead byte followed by three trail bytes.
	     */
	    *chPtr = (((byte & 0x07) << 18) | ((src[1] & 0x3F) << 12)
		    | ((src[2] & 0x3F) << 6) | (src[3] & 0x3F));
	    if ((unsigned)(*chPtr - 0x10000) <= 0xFFFFF) {
		return 4;
	    }
	}

	/*
	 * A four-byte-character lead-byte not followed by three trail-bytes
	 * represents itself.
	 */
    }

    *chPtr = byte;
    return 1;
}

int
Tcl_UtfToChar16(
    const char *src,	/* The UTF-8 string. */
    unsigned short *chPtr)/* Filled with the unsigned short represented by
				 * the UTF-8 string. */
{
    unsigned short byte;

    /*
     * Unroll 1 to 4 byte UTF-8 sequences.
     */

    byte = *((unsigned char *) src);
    if (byte < 0xC0) {
	/*
	 * Handles properly formed UTF-8 characters between 0x01 and 0x7F.
	 * Treats naked trail bytes 0x80 to 0x9F as valid characters from
	 * the cp1252 table. See: <https://en.wikipedia.org/wiki/UTF-8>
	 * Also treats \0 and other naked trail bytes 0xA0 to 0xBF as valid
	 * characters representing themselves.
	 */

	/* If *chPtr contains a high surrogate (produced by a previous
	 * Tcl_UtfToUniChar() call) and the next 3 bytes are UTF-8 continuation
	 * bytes, then we must produce a follow-up low surrogate. We only
	 * do that if the high surrogate matches the bits we encounter.
	 */
	if ((byte >= 0x80)
		&& (((((byte - 0x10) << 2) & 0xFC) | 0xD800) == (*chPtr & 0xFCFC))
		&& ((src[1] & 0xF0) == (((*chPtr << 4) & 0x30) | 0x80))
		&& ((src[2] & 0xC0) == 0x80)) {
	    *chPtr = ((src[1] & 0x0F) << 6) + (src[2] & 0x3F) + 0xDC00;
	    return 3;
	}
	if ((unsigned)(byte-0x80) < (unsigned)0x20) {
	    *chPtr = cp1252[byte-0x80];
	} else {
	    *chPtr = byte;
	}
	return 1;
    } else if (byte < 0xE0) {
	if ((src[1] & 0xC0) == 0x80) {
	    /*
	     * Two-byte-character lead-byte followed by a trail-byte.
	     */

	    *chPtr = (((byte & 0x1F) << 6) | (src[1] & 0x3F));
	    if ((unsigned)(*chPtr - 1) >= (UNICODE_SELF - 1)) {
		return 2;
	    }
	}

	/*
	 * A two-byte-character lead-byte not followed by trail-byte
	 * represents itself.
	 */
    } else if (byte < 0xF0) {
	if (((src[1] & 0xC0) == 0x80) && ((src[2] & 0xC0) == 0x80)) {
	    /*
	     * Three-byte-character lead byte followed by two trail bytes.
	     */

	    *chPtr = (((byte & 0x0F) << 12)
		    | ((src[1] & 0x3F) << 6) | (src[2] & 0x3F));
	    if (*chPtr > 0x7FF) {
		return 3;
	    }
	}

	/*
	 * A three-byte-character lead-byte not followed by two trail-bytes
	 * represents itself.
	 */
    }
    else if (byte < 0xF8) {
	if (((src[1] & 0xC0) == 0x80) && ((src[2] & 0xC0) == 0x80) && ((src[3] & 0xC0) == 0x80)) {
	    /*
	     * Four-byte-character lead byte followed by three trail bytes.
	     */
	    unsigned short high = (((byte & 0x07) << 8) | ((src[1] & 0x3F) << 2)
		    | ((src[2] & 0x3F) >> 4)) - 0x40;
	    if (high >= 0x400) {
		/* out of range, < 0x10000 or > 0x10FFFF */
	    } else {
		/* produce high surrogate, advance source pointer */
		*chPtr = 0xD800 + high;
		return 1;
	    }
	}

	/*
	 * A four-byte-character lead-byte not followed by three trail-bytes
	 * represents itself.
	 */
    }

    *chPtr = byte;
    return 1;
}

/*
 *---------------------------------------------------------------------------
 *
 * Tcl_UtfToUniCharDString --
 *
 *	Convert the UTF-8 string to Unicode.
 *
 * Results:
 *	The return value is a pointer to the Unicode representation of the
 *	UTF-8 string. Storage for the return value is appended to the end of
 *	dsPtr. The Unicode string is terminated with a Unicode NULL character.
 *
 * Side effects:
 *	None.
 *
 *---------------------------------------------------------------------------
 */

#undef Tcl_UtfToUniCharDString
int *
Tcl_UtfToUniCharDString(
    const char *src,		/* UTF-8 string to convert to Unicode. */
    int length,			/* Length of UTF-8 string in bytes, or -1 for
				 * strlen(). */
    Tcl_DString *dsPtr)		/* Unicode representation of string is
				 * appended to this previously initialized
				 * DString. */
{
    int ch = 0, *w, *wString;
    const char *p, *end;
    int oldLength;

    if (src == NULL) {
	return NULL;
    }
    if (length < 0) {
	length = strlen(src);
    }

    /*
     * Unicode string length in Tcl_UniChars will be <= UTF-8 string length in
     * bytes.
     */

    oldLength = Tcl_DStringLength(dsPtr);

    Tcl_DStringSetLength(dsPtr,
	    oldLength + ((length + 1) * sizeof(int)));
    wString = (int *) (Tcl_DStringValue(dsPtr) + oldLength);

    w = wString;
    p = src;
    end = src + length - 4;
    while (p < end) {
	p += Tcl_UtfToUniChar(p, &ch);
	*w++ = ch;
    }
    end += 4;
    while (p < end) {
	if (Tcl_UtfCharComplete(p, end-p)) {
	    p += Tcl_UtfToUniChar(p, &ch);
	} else {
	    ch = UCHAR(*p++);
	}
	*w++ = ch;
    }
    *w = '\0';
    Tcl_DStringSetLength(dsPtr,
	    oldLength + ((char *) w - (char *) wString));

    return wString;
}

unsigned short *
Tcl_UtfToChar16DString(
    const char *src,		/* UTF-8 string to convert to Unicode. */
    int length,			/* Length of UTF-8 string in bytes, or -1 for
				 * strlen(). */
    Tcl_DString *dsPtr)		/* Unicode representation of string is
				 * appended to this previously initialized
				 * DString. */
{
    unsigned short ch = 0;
    unsigned short *w, *wString;
    const char *p, *end;
    int oldLength;

    if (src == NULL) {
	return NULL;
    }
    if (length < 0) {
	length = strlen(src);
    }

    /*
     * Unicode string length in Tcl_UniChars will be <= UTF-8 string length in
     * bytes.
     */

    oldLength = Tcl_DStringLength(dsPtr);

    Tcl_DStringSetLength(dsPtr,
	    oldLength + ((length + 1) * sizeof(unsigned short)));
    wString = (unsigned short *) (Tcl_DStringValue(dsPtr) + oldLength);

    w = wString;
    p = src;
    end = src + length - 4;
    while (p < end) {
	p += Tcl_UtfToChar16(p, &ch);
	*w++ = ch;
    }
    end += 4;
    while (p < end) {
	if (Tcl_UtfCharComplete(p, end-p)) {
	    p += Tcl_UtfToChar16(p, &ch);
	} else {
	    ch = UCHAR(*p++);
	}
	*w++ = ch;
    }
    *w = '\0';
    Tcl_DStringSetLength(dsPtr,
	    oldLength + ((char *) w - (char *) wString));

    return wString;
}
/*
 *---------------------------------------------------------------------------
 *
 * Tcl_UtfCharComplete --
 *
 *	Determine if the UTF-8 string of the given length is long enough to be
 *	decoded by Tcl_UtfToUniChar(). This does not ensure that the UTF-8
 *	string is properly formed. Equivalent to Plan 9 fullrune().
 *
 * Results:
 *	The return value is 0 if the string is not long enough, non-zero
 *	otherwise.
 *
 * Side effects:
 *	None.
 *
 *---------------------------------------------------------------------------
 */

int
Tcl_UtfCharComplete(
    const char *src,		/* String to check if first few bytes contain
				 * a complete UTF-8 character. */
    int length)			/* Length of above string in bytes. */
{
    return length >= totalBytes[(unsigned char)*src];
}

/*
 *---------------------------------------------------------------------------
 *
 * Tcl_NumUtfChars --
 *
 *	Returns the number of characters (not bytes) in the UTF-8 string, not
 *	including the terminating NULL byte. This is equivalent to Plan 9
 *	utflen() and utfnlen().
 *
 * Results:
 *	As above.
 *
 * Side effects:
 *	None.
 *
 *---------------------------------------------------------------------------
 */

int
Tcl_NumUtfChars(
    const char *src,	/* The UTF-8 string to measure. */
    int length)			/* The length of the string in bytes, or -1
				 * for strlen(string). */
{
    Tcl_UniChar ch = 0;
    int i = 0;

    /*
     * The separate implementations are faster.
     *
     * Since this is a time-sensitive function, we also do the check for the
     * single-byte char case specially.
     */

    if (length < 0) {
	while (*src != '\0') {
	    src += TclUtfToUniChar(src, &ch);
	    i++;
	}
	if (i < 0) i = INT_MAX; /* Bug [2738427] */
    } else {
	const char *endPtr = src + length - 4;

	while (src < endPtr) {
	    src += TclUtfToUniChar(src, &ch);
	    i++;
	}
	endPtr += 4;
	while ((src < endPtr) && Tcl_UtfCharComplete(src, endPtr - src)) {
	    src += TclUtfToUniChar(src, &ch);
	    i++;
	}
	if (src < endPtr) {
	    i += endPtr - src;
	}
    }
    return i;
}

/*
 *---------------------------------------------------------------------------
 *
 * Tcl_UtfFindFirst --
 *
 *	Returns a pointer to the first occurance of the given Unicode character
 *	in the NULL-terminated UTF-8 string. The NULL terminator is considered
 *	part of the UTF-8 string. Equivalent to Plan 9 utfrune().
 *
 * Results:
 *	As above. If the Unicode character does not exist in the given string,
 *	the return value is NULL.
 *
 * Side effects:
 *	None.
 *
 *---------------------------------------------------------------------------
 */

const char *
Tcl_UtfFindFirst(
    const char *src,		/* The UTF-8 string to be searched. */
    int ch)			/* The Unicode character to search for. */
{
    while (1) {
<<<<<<< HEAD
	len = TclUtfToUniChar(src, &find);
	fullchar = find;
#if TCL_UTF_MAX <= 3
	if ((fullchar != ch) && (find >= 0xD800) && (len < 3)) {
	    len += TclUtfToUniChar(src + len, &find);
	    fullchar = (((fullchar & 0x3FF) << 10) | (find & 0x3FF)) + 0x10000;
	}
#endif
	if (fullchar == ch) {
=======
	int ucs4, len = TclUtfToUCS4(src, &ucs4);

	if (ucs4 == ch) {
>>>>>>> e4a59e40
	    return src;
	}
	if (*src == '\0') {
	    return NULL;
	}
	src += len;
    }
}

/*
 *---------------------------------------------------------------------------
 *
 * Tcl_UtfFindLast --
 *
 *	Returns a pointer to the last occurance of the given Unicode character
 *	in the NULL-terminated UTF-8 string. The NULL terminator is considered
 *	part of the UTF-8 string. Equivalent to Plan 9 utfrrune().
 *
 * Results:
 *	As above. If the Unicode character does not exist in the given string, the
 *	return value is NULL.
 *
 * Side effects:
 *	None.
 *
 *---------------------------------------------------------------------------
 */

const char *
Tcl_UtfFindLast(
    const char *src,		/* The UTF-8 string to be searched. */
    int ch)			/* The Unicode character to search for. */
{
    const char *last = NULL;

    while (1) {
<<<<<<< HEAD
	len = TclUtfToUniChar(src, &find);
	fullchar = find;
#if TCL_UTF_MAX <= 3
	if ((fullchar != ch) && (find >= 0xD800) && (len < 3)) {
	    len += TclUtfToUniChar(src + len, &find);
	    fullchar = (((fullchar & 0x3FF) << 10) | (find & 0x3FF)) + 0x10000;
	}
#endif
	if (fullchar == ch) {
=======
	int ucs4, len = TclUtfToUCS4(src, &ucs4);

	if (ucs4 == ch) {
>>>>>>> e4a59e40
	    last = src;
	}
	if (*src == '\0') {
	    break;
	}
	src += len;
    }
    return last;
}

/*
 *---------------------------------------------------------------------------
 *
 * Tcl_UtfNext --
 *
 *	Given a pointer to some current location in a UTF-8 string, move
 *	forward one character. The caller must ensure that they are not asking
 *	for the next character after the last character in the string.
 *
 * Results:
 *	The return value is the pointer to the next character in the UTF-8
 *	string.
 *
 * Side effects:
 *	None.
 *
 *---------------------------------------------------------------------------
 */

const char *
Tcl_UtfNext(
    const char *src)		/* The current location in the string. */
{
    Tcl_UniChar ch = 0;
    int len = TclUtfToUniChar(src, &ch);

#if TCL_UTF_MAX <= 3
    if ((ch >= 0xD800) && (len < 3)) {
	len += TclUtfToUniChar(src + len, &ch);
    }
#endif
    return src + len;
}

/*
 *---------------------------------------------------------------------------
 *
 * Tcl_UtfPrev --
 *
 *	Given a pointer to some current location in a UTF-8 string, move
 *	backwards one character. This works correctly when the pointer is in
 *	the middle of a UTF-8 character.
 *
 * Results:
 *	The return value is a pointer to the previous character in the UTF-8
 *	string. If the current location was already at the beginning of the
 *	string, the return value will also be a pointer to the beginning of
 *	the string.
 *
 * Side effects:
 *	None.
 *
 *---------------------------------------------------------------------------
 */

const char *
Tcl_UtfPrev(
    const char *src,		/* The current location in the string. */
    const char *start)		/* Pointer to the beginning of the string, to
				 * avoid going backwards too far. */
{
    const char *look;
    int i, byte;

    look = --src;
    for (i = 0; i < 4; i++) {
	if (look < start) {
	    if (src < start) {
		src = start;
	    }
	    break;
	}
	byte = *((unsigned char *) look);
	if (byte < 0x80) {
	    break;
	}
	if (byte >= 0xC0) {
	    return look;
	}
	look--;
    }
    return src;
}

/*
 *---------------------------------------------------------------------------
 *
 * Tcl_UniCharAtIndex --
 *
 *	Returns the Tcl_UniChar represented at the specified character
 *	(not byte) position in the UTF-8 string.
 *
 * Results:
 *	As above.
 *
 * Side effects:
 *	None.
 *
 *---------------------------------------------------------------------------
 */

int
Tcl_UniCharAtIndex(
    const char *src,	/* The UTF-8 string to dereference. */
    int index)		/* The position of the desired character. */
{
    Tcl_UniChar ch = 0;
    int fullchar = 0;
#if TCL_UTF_MAX <= 3
	int len = 0;
#endif

    while (index-- >= 0) {
#if TCL_UTF_MAX <= 3
	src += (len = TclUtfToUniChar(src, &ch));
#else
	src += TclUtfToUniChar(src, &ch);
#endif
    }
    fullchar = ch;
#if TCL_UTF_MAX <= 3
    if ((ch >= 0xD800) && (len < 3)) {
	/* If last Tcl_UniChar was a high surrogate, combine with low surrogate */
	(void)TclUtfToUniChar(src, &ch);
	fullchar = (((fullchar & 0x3FF) << 10) | (ch & 0x3FF)) + 0x10000;
    }
#endif
    return fullchar;
}

/*
 *---------------------------------------------------------------------------
 *
 * Tcl_UtfAtIndex --
 *
 *	Returns a pointer to the specified character (not byte) position in
 *	the UTF-8 string. If TCL_UTF_MAX <= 3, characters > U+FFFF count as
 *	2 positions, but then the pointer should never be placed between
 *	the two positions.
 *
 * Results:
 *	As above.
 *
 * Side effects:
 *	None.
 *
 *---------------------------------------------------------------------------
 */

const char *
Tcl_UtfAtIndex(
    const char *src,	/* The UTF-8 string. */
    int index)		/* The position of the desired character. */
{
    Tcl_UniChar ch = 0;
    int len = 0;

    while (index-- > 0) {
	len = TclUtfToUniChar(src, &ch);
	src += len;
    }
#if TCL_UTF_MAX <= 3
    if ((ch >= 0xD800) && (len < 3)) {
	/* Index points at character following high Surrogate */
	src += TclUtfToUniChar(src, &ch);
    }
#endif
    return src;
}

/*
 *---------------------------------------------------------------------------
 *
 * Tcl_UtfBackslash --
 *
 *	Figure out how to handle a backslash sequence.
 *
 * Results:
 *	Stores the bytes represented by the backslash sequence in dst and
 *	returns the number of bytes written to dst. At most 4 bytes
 *	are written to dst; dst must have been large enough to accept those
 *	bytes. If readPtr isn't NULL then it is filled in with a count of the
 *	number of bytes in the backslash sequence.
 *
 * Side effects:
 *	The maximum number of bytes it takes to represent a Unicode character
 *	in UTF-8 is guaranteed to be less than the number of bytes used to
 *	express the backslash sequence that represents that Unicode character.
 *	If the target buffer into which the caller is going to store the bytes
 *	that represent the Unicode character is at least as large as the
 *	source buffer from which the backslashed sequence was extracted, no
 *	buffer overruns should occur.
 *
 *---------------------------------------------------------------------------
 */

int
Tcl_UtfBackslash(
    const char *src,		/* Points to the backslash character of a
				 * backslash sequence. */
    int *readPtr,		/* Fill in with number of characters read from
				 * src, unless NULL. */
    char *dst)			/* Filled with the bytes represented by the
				 * backslash sequence. */
{
#define LINE_LENGTH 128
    int numRead;
    int result;

    result = TclParseBackslash(src, LINE_LENGTH, &numRead, dst);
    if (numRead == LINE_LENGTH) {
	/*
	 * We ate a whole line. Pay the price of a strlen()
	 */

	result = TclParseBackslash(src, strlen(src), &numRead, dst);
    }
    if (readPtr != NULL) {
	*readPtr = numRead;
    }
    return result;
}

/*
 *----------------------------------------------------------------------
 *
 * Tcl_UtfToUpper --
 *
 *	Convert lowercase characters to uppercase characters in a UTF string
 *	in place. The conversion may shrink the UTF string.
 *
 * Results:
 *	Returns the number of bytes in the resulting string excluding the
 *	trailing null.
 *
 * Side effects:
 *	Writes a terminating null after the last converted character.
 *
 *----------------------------------------------------------------------
 */

int
Tcl_UtfToUpper(
    char *str)			/* String to convert in place. */
{
    Tcl_UniChar ch = 0;
    int upChar;
    char *src, *dst;
    int len;

    /*
     * Iterate over the string until we hit the terminating null.
     */

    src = dst = str;
    while (*src) {
	len = TclUtfToUniChar(src, &ch);
	upChar = ch;
#if TCL_UTF_MAX <= 3
	if ((ch >= 0xD800) && (len < 3)) {
	    len += TclUtfToUniChar(src + len, &ch);
	    /* Combine surrogates */
	    upChar = (((upChar & 0x3FF) << 10) | (ch & 0x3FF)) + 0x10000;
	}
#endif
	upChar = Tcl_UniCharToUpper(upChar);

	/*
	 * To keep badly formed Utf strings from getting inflated by the
	 * conversion (thereby causing a segfault), only copy the upper case
	 * char to dst if its size is <= the original char.
	 */

	if ((len < TclUtfCount(upChar)) || ((upChar & 0xF800) == 0xD800)) {
	    memmove(dst, src, len);
	    dst += len;
	} else {
	    dst += Tcl_UniCharToUtf(upChar, dst);
	}
	src += len;
    }
    *dst = '\0';
    return (dst - str);
}

/*
 *----------------------------------------------------------------------
 *
 * Tcl_UtfToLower --
 *
 *	Convert uppercase characters to lowercase characters in a UTF string
 *	in place. The conversion may shrink the UTF string.
 *
 * Results:
 *	Returns the number of bytes in the resulting string excluding the
 *	trailing null.
 *
 * Side effects:
 *	Writes a terminating null after the last converted character.
 *
 *----------------------------------------------------------------------
 */

int
Tcl_UtfToLower(
    char *str)			/* String to convert in place. */
{
    Tcl_UniChar ch = 0;
    int lowChar;
    char *src, *dst;
    int len;

    /*
     * Iterate over the string until we hit the terminating null.
     */

    src = dst = str;
    while (*src) {
	len = TclUtfToUniChar(src, &ch);
	lowChar = ch;
#if TCL_UTF_MAX <= 3
	if ((ch >= 0xD800) && (len < 3)) {
	    len += TclUtfToUniChar(src + len, &ch);
	    /* Combine surrogates */
	    lowChar = (((lowChar & 0x3FF) << 10) | (ch & 0x3FF)) + 0x10000;
	}
#endif
	lowChar = Tcl_UniCharToLower(lowChar);

	/*
	 * To keep badly formed Utf strings from getting inflated by the
	 * conversion (thereby causing a segfault), only copy the lower case
	 * char to dst if its size is <= the original char.
	 */

	if ((len < TclUtfCount(lowChar)) || ((lowChar & 0xF800) == 0xD800)) {
	    memmove(dst, src, len);
	    dst += len;
	} else {
	    dst += Tcl_UniCharToUtf(lowChar, dst);
	}
	src += len;
    }
    *dst = '\0';
    return (dst - str);
}

/*
 *----------------------------------------------------------------------
 *
 * Tcl_UtfToTitle --
 *
 *	Changes the first character of a UTF string to title case or uppercase
 *	and the rest of the string to lowercase. The conversion happens in
 *	place and may shrink the UTF string.
 *
 * Results:
 *	Returns the number of bytes in the resulting string excluding the
 *	trailing null.
 *
 * Side effects:
 *	Writes a terminating null after the last converted character.
 *
 *----------------------------------------------------------------------
 */

int
Tcl_UtfToTitle(
    char *str)			/* String to convert in place. */
{
    Tcl_UniChar ch = 0;
    int titleChar, lowChar;
    char *src, *dst;
    int len;

    /*
     * Capitalize the first character and then lowercase the rest of the
     * characters until we get to a null.
     */

    src = dst = str;

    if (*src) {
	len = TclUtfToUniChar(src, &ch);
	titleChar = ch;
#if TCL_UTF_MAX <= 3
	if ((ch >= 0xD800) && (len < 3)) {
	    len += TclUtfToUniChar(src + len, &ch);
	    /* Combine surrogates */
	    titleChar = (((titleChar & 0x3FF) << 10) | (ch & 0x3FF)) + 0x10000;
	}
#endif
	titleChar = Tcl_UniCharToTitle(titleChar);

	if ((len < TclUtfCount(titleChar)) || ((titleChar & 0xF800) == 0xD800)) {
	    memmove(dst, src, len);
	    dst += len;
	} else {
	    dst += Tcl_UniCharToUtf(titleChar, dst);
	}
	src += len;
    }
    while (*src) {
	len = TclUtfToUniChar(src, &ch);
	lowChar = ch;
#if TCL_UTF_MAX <= 3
	if ((ch >= 0xD800) && (len < 3)) {
	    len += TclUtfToUniChar(src + len, &ch);
	    /* Combine surrogates */
	    lowChar = (((lowChar & 0x3FF) << 10) | (ch & 0x3FF)) + 0x10000;
	}
#endif
	/* Special exception for Georgian Asomtavruli chars, no titlecase. */
	if ((unsigned)(lowChar - 0x1C90) >= 0x30) {
	    lowChar = Tcl_UniCharToLower(lowChar);
	}

	if ((len < TclUtfCount(lowChar)) || ((lowChar & 0xF800) == 0xD800)) {
	    memmove(dst, src, len);
	    dst += len;
	} else {
	    dst += Tcl_UniCharToUtf(lowChar, dst);
	}
	src += len;
    }
    *dst = '\0';
    return (dst - str);
}

/*
 *----------------------------------------------------------------------
 *
 * TclpUtfNcmp2 --
 *
 *	Compare at most numBytes bytes of utf-8 strings cs and ct. Both cs and
 *	ct are assumed to be at least numBytes bytes long.
 *
 * Results:
 *	Return <0 if cs < ct, 0 if cs == ct, or >0 if cs > ct.
 *
 * Side effects:
 *	None.
 *
 *----------------------------------------------------------------------
 */

int
TclpUtfNcmp2(
    const char *cs,		/* UTF string to compare to ct. */
    const char *ct,		/* UTF string cs is compared to. */
    unsigned long numBytes)	/* Number of *bytes* to compare. */
{
    /*
     * We can't simply call 'memcmp(cs, ct, numBytes);' because we need to
     * check for Tcl's \xC0\x80 non-utf-8 null encoding. Otherwise utf-8 lexes
     * fine in the strcmp manner.
     */

    int result = 0;

    for ( ; numBytes != 0; numBytes--, cs++, ct++) {
	if (*cs != *ct) {
	    result = UCHAR(*cs) - UCHAR(*ct);
	    break;
	}
    }
    if (numBytes && ((UCHAR(*cs) == 0xC0) || (UCHAR(*ct) == 0xC0))) {
	unsigned char c1, c2;

	c1 = ((UCHAR(*cs) == 0xC0) && (UCHAR(cs[1]) == 0x80)) ? 0 : UCHAR(*cs);
	c2 = ((UCHAR(*ct) == 0xC0) && (UCHAR(ct[1]) == 0x80)) ? 0 : UCHAR(*ct);
	result = (c1 - c2);
    }
    return result;
}

/*
 *----------------------------------------------------------------------
 *
 * Tcl_UtfNcmp --
 *
 *	Compare at most numChars UTF chars of string cs to string ct. Both cs
 *	and ct are assumed to be at least numChars UTF chars long.
 *
 * Results:
 *	Return <0 if cs < ct, 0 if cs == ct, or >0 if cs > ct.
 *
 * Side effects:
 *	None.
 *
 *----------------------------------------------------------------------
 */

int
Tcl_UtfNcmp(
    const char *cs,		/* UTF string to compare to ct. */
    const char *ct,		/* UTF string cs is compared to. */
    unsigned long numChars)	/* Number of UTF chars to compare. */
{
    Tcl_UniChar ch1 = 0, ch2 = 0;

    /*
     * Cannot use 'memcmp(cs, ct, n);' as byte representation of \u0000 (the
     * pair of bytes 0xC0,0x80) is larger than byte representation of \u0001
     * (the byte 0x01.)
     */

    while (numChars-- > 0) {
	/*
	 * n must be interpreted as chars, not bytes. This should be called
	 * only when both strings are of at least n chars long (no need for \0
	 * check)
	 */

	cs += TclUtfToUniChar(cs, &ch1);
	ct += TclUtfToUniChar(ct, &ch2);
	if (ch1 != ch2) {
#if TCL_UTF_MAX <= 3
	    /* Surrogates always report higher than non-surrogates */
	    if (((ch1 & 0xFC00) == 0xD800)) {
	    if ((ch2 & 0xFC00) != 0xD800) {
		return ch1;
	    }
	    } else if ((ch2 & 0xFC00) == 0xD800) {
		return -ch2;
	    }
#endif
	    return (ch1 - ch2);
	}
    }
    return 0;
}

/*
 *----------------------------------------------------------------------
 *
 * Tcl_UtfNcasecmp --
 *
 *	Compare at most numChars UTF chars of string cs to string ct case
 *	insensitive. Both cs and ct are assumed to be at least numChars UTF
 *	chars long.
 *
 * Results:
 *	Return <0 if cs < ct, 0 if cs == ct, or >0 if cs > ct.
 *
 * Side effects:
 *	None.
 *
 *----------------------------------------------------------------------
 */

int
Tcl_UtfNcasecmp(
    const char *cs,		/* UTF string to compare to ct. */
    const char *ct,		/* UTF string cs is compared to. */
    unsigned long numChars)	/* Number of UTF chars to compare. */
{
    Tcl_UniChar ch1 = 0, ch2 = 0;

    while (numChars-- > 0) {
	/*
	 * n must be interpreted as chars, not bytes.
	 * This should be called only when both strings are of
	 * at least n chars long (no need for \0 check)
	 */
	cs += TclUtfToUniChar(cs, &ch1);
	ct += TclUtfToUniChar(ct, &ch2);
	if (ch1 != ch2) {
#if TCL_UTF_MAX <= 3
	    /* Surrogates always report higher than non-surrogates */
	    if (((ch1 & 0xFC00) == 0xD800)) {
	    if ((ch2 & 0xFC00) != 0xD800) {
		return ch1;
	    }
	    } else if ((ch2 & 0xFC00) == 0xD800) {
		return -ch2;
	    }
#endif
	    ch1 = Tcl_UniCharToLower(ch1);
	    ch2 = Tcl_UniCharToLower(ch2);
	    if (ch1 != ch2) {
		return (ch1 - ch2);
	    }
	}
    }
    return 0;
}

/*
 *----------------------------------------------------------------------
 *
 * Tcl_UtfCmp --
 *
 *	Compare UTF chars of string cs to string ct case sensitively.
 *	Replacement for strcmp in Tcl core, in places where UTF-8 should
 *	be handled.
 *
 * Results:
 *	Return <0 if cs < ct, 0 if cs == ct, or >0 if cs > ct.
 *
 * Side effects:
 *	None.
 *
 *----------------------------------------------------------------------
 */

int
TclUtfCmp(
    const char *cs,		/* UTF string to compare to ct. */
    const char *ct)		/* UTF string cs is compared to. */
{
    Tcl_UniChar ch1 = 0, ch2 = 0;

    while (*cs && *ct) {
	cs += TclUtfToUniChar(cs, &ch1);
	ct += TclUtfToUniChar(ct, &ch2);
	if (ch1 != ch2) {
#if TCL_UTF_MAX <= 3
	    /* Surrogates always report higher than non-surrogates */
	    if (((ch1 & 0xFC00) == 0xD800)) {
	    if ((ch2 & 0xFC00) != 0xD800) {
		return ch1;
	    }
	    } else if ((ch2 & 0xFC00) == 0xD800) {
		return -ch2;
	    }
#endif
	    return ch1 - ch2;
	}
    }
    return UCHAR(*cs) - UCHAR(*ct);
}


/*
 *----------------------------------------------------------------------
 *
 * TclUtfCasecmp --
 *
 *	Compare UTF chars of string cs to string ct case insensitively.
 *	Replacement for strcasecmp in Tcl core, in places where UTF-8 should
 *	be handled.
 *
 * Results:
 *	Return <0 if cs < ct, 0 if cs == ct, or >0 if cs > ct.
 *
 * Side effects:
 *	None.
 *
 *----------------------------------------------------------------------
 */

int
TclUtfCasecmp(
    const char *cs,		/* UTF string to compare to ct. */
    const char *ct)		/* UTF string cs is compared to. */
{
    Tcl_UniChar ch1 = 0, ch2 = 0;

    while (*cs && *ct) {
	cs += TclUtfToUniChar(cs, &ch1);
	ct += TclUtfToUniChar(ct, &ch2);
	if (ch1 != ch2) {
#if TCL_UTF_MAX <= 3
	    /* Surrogates always report higher than non-surrogates */
	    if (((ch1 & 0xFC00) == 0xD800)) {
	    if ((ch2 & 0xFC00) != 0xD800) {
		return ch1;
	    }
	    } else if ((ch2 & 0xFC00) == 0xD800) {
		return -ch2;
	    }
#endif
	    ch1 = Tcl_UniCharToLower(ch1);
	    ch2 = Tcl_UniCharToLower(ch2);
	    if (ch1 != ch2) {
		return ch1 - ch2;
	    }
	}
    }
    return UCHAR(*cs) - UCHAR(*ct);
}


/*
 *----------------------------------------------------------------------
 *
 * Tcl_UniCharToUpper --
 *
 *	Compute the uppercase equivalent of the given Unicode character.
 *
 * Results:
 *	Returns the uppercase Unicode character.
 *
 * Side effects:
 *	None.
 *
 *----------------------------------------------------------------------
 */

int
Tcl_UniCharToUpper(
    int ch)			/* Unicode character to convert. */
{
    if (!UNICODE_OUT_OF_RANGE(ch)) {
	int info = GetUniCharInfo(ch);

	if (GetCaseType(info) & 0x04) {
	    ch -= GetDelta(info);
	}
    }
    return ch & 0x1FFFFF;
}

/*
 *----------------------------------------------------------------------
 *
 * Tcl_UniCharToLower --
 *
 *	Compute the lowercase equivalent of the given Unicode character.
 *
 * Results:
 *	Returns the lowercase Unicode character.
 *
 * Side effects:
 *	None.
 *
 *----------------------------------------------------------------------
 */

int
Tcl_UniCharToLower(
    int ch)			/* Unicode character to convert. */
{
    if (!UNICODE_OUT_OF_RANGE(ch)) {
	int info = GetUniCharInfo(ch);
	int mode = GetCaseType(info);

	if ((mode & 0x02) && (mode != 0x7)) {
	    ch += GetDelta(info);
	}
    }
    return ch & 0x1FFFFF;
}

/*
 *----------------------------------------------------------------------
 *
 * Tcl_UniCharToTitle --
 *
 *	Compute the titlecase equivalent of the given Unicode character.
 *
 * Results:
 *	Returns the titlecase Unicode character.
 *
 * Side effects:
 *	None.
 *
 *----------------------------------------------------------------------
 */

int
Tcl_UniCharToTitle(
    int ch)			/* Unicode character to convert. */
{
    if (!UNICODE_OUT_OF_RANGE(ch)) {
	int info = GetUniCharInfo(ch);
	int mode = GetCaseType(info);

	if (mode & 0x1) {
	    /*
	     * Subtract or add one depending on the original case.
	     */

	    if (mode != 0x7) {
		ch += ((mode & 0x4) ? -1 : 1);
	    }
	} else if (mode == 0x4) {
	    ch -= GetDelta(info);
	}
    }
    return ch & 0x1FFFFF;
}

/*
 *----------------------------------------------------------------------
 *
 * Tcl_UniCharLen --
 *
 *	Find the length of a UniChar string. The str input must be null
 *	terminated.
 *
 * Results:
 *	Returns the length of str in UniChars (not bytes).
 *
 * Side effects:
 *	None.
 *
 *----------------------------------------------------------------------
 */

int
Tcl_UniCharLen(
    const Tcl_UniChar *uniStr)	/* Unicode string to find length of. */
{
    int len = 0;

    while (*uniStr != '\0') {
	len++;
	uniStr++;
    }
    return len;
}

/*
 *----------------------------------------------------------------------
 *
 * Tcl_UniCharNcmp --
 *
 *	Compare at most numChars unichars of string ucs to string uct.
 *	Both ucs and uct are assumed to be at least numChars unichars long.
 *
 * Results:
 *	Return <0 if ucs < uct, 0 if ucs == uct, or >0 if ucs > uct.
 *
 * Side effects:
 *	None.
 *
 *----------------------------------------------------------------------
 */

int
Tcl_UniCharNcmp(
    const Tcl_UniChar *ucs,	/* Unicode string to compare to uct. */
    const Tcl_UniChar *uct,	/* Unicode string ucs is compared to. */
    unsigned long numChars)	/* Number of unichars to compare. */
{
#ifdef WORDS_BIGENDIAN
    /*
     * We are definitely on a big-endian machine; memcmp() is safe
     */

    return memcmp(ucs, uct, numChars*sizeof(Tcl_UniChar));

#else /* !WORDS_BIGENDIAN */
    /*
     * We can't simply call memcmp() because that is not lexically correct.
     */

    for ( ; numChars != 0; ucs++, uct++, numChars--) {
	if (*ucs != *uct) {
	    return (*ucs - *uct);
	}
    }
    return 0;
#endif /* WORDS_BIGENDIAN */
}

/*
 *----------------------------------------------------------------------
 *
 * Tcl_UniCharNcasecmp --
 *
 *	Compare at most numChars unichars of string ucs to string uct case
 *	insensitive. Both ucs and uct are assumed to be at least numChars
 *	unichars long.
 *
 * Results:
 *	Return <0 if ucs < uct, 0 if ucs == uct, or >0 if ucs > uct.
 *
 * Side effects:
 *	None.
 *
 *----------------------------------------------------------------------
 */

int
Tcl_UniCharNcasecmp(
    const Tcl_UniChar *ucs,	/* Unicode string to compare to uct. */
    const Tcl_UniChar *uct,	/* Unicode string ucs is compared to. */
    unsigned long numChars)	/* Number of unichars to compare. */
{
    for ( ; numChars != 0; numChars--, ucs++, uct++) {
	if (*ucs != *uct) {
	    Tcl_UniChar lcs = Tcl_UniCharToLower(*ucs);
	    Tcl_UniChar lct = Tcl_UniCharToLower(*uct);

	    if (lcs != lct) {
		return (lcs - lct);
	    }
	}
    }
    return 0;
}

/*
 *----------------------------------------------------------------------
 *
 * Tcl_UniCharIsAlnum --
 *
 *	Test if a character is an alphanumeric Unicode character.
 *
 * Results:
 *	Returns 1 if character is alphanumeric.
 *
 * Side effects:
 *	None.
 *
 *----------------------------------------------------------------------
 */

int
Tcl_UniCharIsAlnum(
    int ch)			/* Unicode character to test. */
{
    if (UNICODE_OUT_OF_RANGE(ch)) {
	return 0;
    }
    return (((ALPHA_BITS | DIGIT_BITS) >> GetCategory(ch)) & 1);
}

/*
 *----------------------------------------------------------------------
 *
 * Tcl_UniCharIsAlpha --
 *
 *	Test if a character is an alphabetic Unicode character.
 *
 * Results:
 *	Returns 1 if character is alphabetic.
 *
 * Side effects:
 *	None.
 *
 *----------------------------------------------------------------------
 */

int
Tcl_UniCharIsAlpha(
    int ch)			/* Unicode character to test. */
{
    if (UNICODE_OUT_OF_RANGE(ch)) {
	return 0;
    }
    return ((ALPHA_BITS >> GetCategory(ch)) & 1);
}

/*
 *----------------------------------------------------------------------
 *
 * Tcl_UniCharIsControl --
 *
 *	Test if a character is a Unicode control character.
 *
 * Results:
 *	Returns non-zero if character is a control.
 *
 * Side effects:
 *	None.
 *
 *----------------------------------------------------------------------
 */

int
Tcl_UniCharIsControl(
    int ch)			/* Unicode character to test. */
{
    if (UNICODE_OUT_OF_RANGE(ch)) {
	ch &= 0x1FFFFF;
	if ((ch == 0xE0001) || ((ch >= 0xE0020) && (ch <= 0xE007F))) {
	    return 1;
	}
	if ((ch >= 0xF0000) && ((ch & 0xFFFF) <= 0xFFFD)) {
	    return 1;
	}
	return 0;
    }
    return ((CONTROL_BITS >> GetCategory(ch)) & 1);
}

/*
 *----------------------------------------------------------------------
 *
 * Tcl_UniCharIsDigit --
 *
 *	Test if a character is a numeric Unicode character.
 *
 * Results:
 *	Returns non-zero if character is a digit.
 *
 * Side effects:
 *	None.
 *
 *----------------------------------------------------------------------
 */

int
Tcl_UniCharIsDigit(
    int ch)			/* Unicode character to test. */
{
    if (UNICODE_OUT_OF_RANGE(ch)) {
	return 0;
    }
    return (GetCategory(ch) == DECIMAL_DIGIT_NUMBER);
}

/*
 *----------------------------------------------------------------------
 *
 * Tcl_UniCharIsGraph --
 *
 *	Test if a character is any Unicode print character except space.
 *
 * Results:
 *	Returns non-zero if character is printable, but not space.
 *
 * Side effects:
 *	None.
 *
 *----------------------------------------------------------------------
 */

int
Tcl_UniCharIsGraph(
    int ch)			/* Unicode character to test. */
{
    if (UNICODE_OUT_OF_RANGE(ch)) {
	return ((unsigned)((ch & 0x1FFFFF) - 0xE0100) <= 0xEF);
    }
    return ((GRAPH_BITS >> GetCategory(ch)) & 1);
}

/*
 *----------------------------------------------------------------------
 *
 * Tcl_UniCharIsLower --
 *
 *	Test if a character is a lowercase Unicode character.
 *
 * Results:
 *	Returns non-zero if character is lowercase.
 *
 * Side effects:
 *	None.
 *
 *----------------------------------------------------------------------
 */

int
Tcl_UniCharIsLower(
    int ch)			/* Unicode character to test. */
{
    if (UNICODE_OUT_OF_RANGE(ch)) {
	return 0;
    }
    return (GetCategory(ch) == LOWERCASE_LETTER);
}

/*
 *----------------------------------------------------------------------
 *
 * Tcl_UniCharIsPrint --
 *
 *	Test if a character is a Unicode print character.
 *
 * Results:
 *	Returns non-zero if character is printable.
 *
 * Side effects:
 *	None.
 *
 *----------------------------------------------------------------------
 */

int
Tcl_UniCharIsPrint(
    int ch)			/* Unicode character to test. */
{
    if (UNICODE_OUT_OF_RANGE(ch)) {
	return ((unsigned)((ch & 0x1FFFFF) - 0xE0100) <= 0xEF);
    }
    return (((GRAPH_BITS|SPACE_BITS) >> GetCategory(ch)) & 1);
}

/*
 *----------------------------------------------------------------------
 *
 * Tcl_UniCharIsPunct --
 *
 *	Test if a character is a Unicode punctuation character.
 *
 * Results:
 *	Returns non-zero if character is punct.
 *
 * Side effects:
 *	None.
 *
 *----------------------------------------------------------------------
 */

int
Tcl_UniCharIsPunct(
    int ch)			/* Unicode character to test. */
{
    if (UNICODE_OUT_OF_RANGE(ch)) {
	return 0;
    }
    return ((PUNCT_BITS >> GetCategory(ch)) & 1);
}

/*
 *----------------------------------------------------------------------
 *
 * Tcl_UniCharIsSpace --
 *
 *	Test if a character is a whitespace Unicode character.
 *
 * Results:
 *	Returns non-zero if character is a space.
 *
 * Side effects:
 *	None.
 *
 *----------------------------------------------------------------------
 */

int
Tcl_UniCharIsSpace(
    int ch)			/* Unicode character to test. */
{
    /* Ignore upper 11 bits. */
    ch &= 0x1FFFFF;

    /*
     * If the character is within the first 127 characters, just use the
     * standard C function, otherwise consult the Unicode table.
     */

    if (ch < 0x80) {
	return TclIsSpaceProc((char) ch);
    } else if (UNICODE_OUT_OF_RANGE(ch)) {
	return 0;
    } else if (ch == 0x0085 || ch == 0x180E || ch == 0x200B
	    || ch == 0x202F || ch == 0x2060 || ch == 0xFEFF) {
	return 1;
    } else {
	return ((SPACE_BITS >> GetCategory(ch)) & 1);
    }
}

/*
 *----------------------------------------------------------------------
 *
 * Tcl_UniCharIsUpper --
 *
 *	Test if a character is a uppercase Unicode character.
 *
 * Results:
 *	Returns non-zero if character is uppercase.
 *
 * Side effects:
 *	None.
 *
 *----------------------------------------------------------------------
 */

int
Tcl_UniCharIsUpper(
    int ch)			/* Unicode character to test. */
{
    if (UNICODE_OUT_OF_RANGE(ch)) {
	return 0;
    }
    return (GetCategory(ch) == UPPERCASE_LETTER);
}

/*
 *----------------------------------------------------------------------
 *
 * Tcl_UniCharIsWordChar --
 *
 *	Test if a character is alphanumeric or a connector punctuation mark.
 *
 * Results:
 *	Returns 1 if character is a word character.
 *
 * Side effects:
 *	None.
 *
 *----------------------------------------------------------------------
 */

int
Tcl_UniCharIsWordChar(
    int ch)			/* Unicode character to test. */
{
    if (UNICODE_OUT_OF_RANGE(ch)) {
	return 0;
    }
    return ((WORD_BITS >> GetCategory(ch)) & 1);
}

/*
 *----------------------------------------------------------------------
 *
 * Tcl_UniCharCaseMatch --
 *
 *	See if a particular Unicode string matches a particular pattern.
 *	Allows case insensitivity. This is the Unicode equivalent of the char*
 *	Tcl_StringCaseMatch. The UniChar strings must be NULL-terminated.
 *	This has no provision for counted UniChar strings, thus should not be
 *	used where NULLs are expected in the UniChar string. Use
 *	TclUniCharMatch where possible.
 *
 * Results:
 *	The return value is 1 if string matches pattern, and 0 otherwise. The
 *	matching operation permits the following special characters in the
 *	pattern: *?\[] (see the manual entry for details on what these mean).
 *
 * Side effects:
 *	None.
 *
 *----------------------------------------------------------------------
 */

int
Tcl_UniCharCaseMatch(
    const Tcl_UniChar *uniStr,	/* Unicode String. */
    const Tcl_UniChar *uniPattern,
				/* Pattern, which may contain special
				 * characters. */
    int nocase)			/* 0 for case sensitive, 1 for insensitive */
{
    Tcl_UniChar ch1 = 0, p;

    while (1) {
	p = *uniPattern;

	/*
	 * See if we're at the end of both the pattern and the string. If so,
	 * we succeeded. If we're at the end of the pattern but not at the end
	 * of the string, we failed.
	 */

	if (p == 0) {
	    return (*uniStr == 0);
	}
	if ((*uniStr == 0) && (p != '*')) {
	    return 0;
	}

	/*
	 * Check for a "*" as the next pattern character. It matches any
	 * substring. We handle this by skipping all the characters up to the
	 * next matching one in the pattern, and then calling ourselves
	 * recursively for each postfix of string, until either we match or we
	 * reach the end of the string.
	 */

	if (p == '*') {
	    /*
	     * Skip all successive *'s in the pattern
	     */

	    while (*(++uniPattern) == '*') {
		/* empty body */
	    }
	    p = *uniPattern;
	    if (p == 0) {
		return 1;
	    }
	    if (nocase) {
		p = Tcl_UniCharToLower(p);
	    }
	    while (1) {
		/*
		 * Optimization for matching - cruise through the string
		 * quickly if the next char in the pattern isn't a special
		 * character
		 */

		if ((p != '[') && (p != '?') && (p != '\\')) {
		    if (nocase) {
			while (*uniStr && (p != *uniStr)
				&& (p != Tcl_UniCharToLower(*uniStr))) {
			    uniStr++;
			}
		    } else {
			while (*uniStr && (p != *uniStr)) {
			    uniStr++;
			}
		    }
		}
		if (Tcl_UniCharCaseMatch(uniStr, uniPattern, nocase)) {
		    return 1;
		}
		if (*uniStr == 0) {
		    return 0;
		}
		uniStr++;
	    }
	}

	/*
	 * Check for a "?" as the next pattern character. It matches any
	 * single character.
	 */

	if (p == '?') {
	    uniPattern++;
	    uniStr++;
	    continue;
	}

	/*
	 * Check for a "[" as the next pattern character. It is followed by a
	 * list of characters that are acceptable, or by a range (two
	 * characters separated by "-").
	 */

	if (p == '[') {
	    Tcl_UniChar startChar, endChar;

	    uniPattern++;
	    ch1 = (nocase ? Tcl_UniCharToLower(*uniStr) : *uniStr);
	    uniStr++;
	    while (1) {
		if ((*uniPattern == ']') || (*uniPattern == 0)) {
		    return 0;
		}
		startChar = (nocase ? Tcl_UniCharToLower(*uniPattern)
			: *uniPattern);
		uniPattern++;
		if (*uniPattern == '-') {
		    uniPattern++;
		    if (*uniPattern == 0) {
			return 0;
		    }
		    endChar = (nocase ? Tcl_UniCharToLower(*uniPattern)
			    : *uniPattern);
		    uniPattern++;
		    if (((startChar <= ch1) && (ch1 <= endChar))
			    || ((endChar <= ch1) && (ch1 <= startChar))) {
			/*
			 * Matches ranges of form [a-z] or [z-a].
			 */
			break;
		    }
		} else if (startChar == ch1) {
		    break;
		}
	    }
	    while (*uniPattern != ']') {
		if (*uniPattern == 0) {
		    uniPattern--;
		    break;
		}
		uniPattern++;
	    }
	    uniPattern++;
	    continue;
	}

	/*
	 * If the next pattern character is '\', just strip off the '\' so we
	 * do exact matching on the character that follows.
	 */

	if (p == '\\') {
	    if (*(++uniPattern) == '\0') {
		return 0;
	    }
	}

	/*
	 * There's no special character. Just make sure that the next bytes of
	 * each string match.
	 */

	if (nocase) {
	    if (Tcl_UniCharToLower(*uniStr) !=
		    Tcl_UniCharToLower(*uniPattern)) {
		return 0;
	    }
	} else if (*uniStr != *uniPattern) {
	    return 0;
	}
	uniStr++;
	uniPattern++;
    }
}

/*
 *----------------------------------------------------------------------
 *
 * TclUniCharMatch --
 *
 *	See if a particular Unicode string matches a particular pattern.
 *	Allows case insensitivity. This is the Unicode equivalent of the char*
 *	Tcl_StringCaseMatch. This variant of Tcl_UniCharCaseMatch uses counted
 *	Strings, so embedded NULLs are allowed.
 *
 * Results:
 *	The return value is 1 if string matches pattern, and 0 otherwise. The
 *	matching operation permits the following special characters in the
 *	pattern: *?\[] (see the manual entry for details on what these mean).
 *
 * Side effects:
 *	None.
 *
 *----------------------------------------------------------------------
 */

int
TclUniCharMatch(
    const Tcl_UniChar *string,	/* Unicode String. */
    int strLen,			/* Length of String */
    const Tcl_UniChar *pattern,	/* Pattern, which may contain special
				 * characters. */
    int ptnLen,			/* Length of Pattern */
    int nocase)			/* 0 for case sensitive, 1 for insensitive */
{
    const Tcl_UniChar *stringEnd, *patternEnd;
    Tcl_UniChar p;

    stringEnd = string + strLen;
    patternEnd = pattern + ptnLen;

    while (1) {
	/*
	 * See if we're at the end of both the pattern and the string. If so,
	 * we succeeded. If we're at the end of the pattern but not at the end
	 * of the string, we failed.
	 */

	if (pattern == patternEnd) {
	    return (string == stringEnd);
	}
	p = *pattern;
	if ((string == stringEnd) && (p != '*')) {
	    return 0;
	}

	/*
	 * Check for a "*" as the next pattern character. It matches any
	 * substring. We handle this by skipping all the characters up to the
	 * next matching one in the pattern, and then calling ourselves
	 * recursively for each postfix of string, until either we match or we
	 * reach the end of the string.
	 */

	if (p == '*') {
	    /*
	     * Skip all successive *'s in the pattern.
	     */

	    while (*(++pattern) == '*') {
		/* empty body */
	    }
	    if (pattern == patternEnd) {
		return 1;
	    }
	    p = *pattern;
	    if (nocase) {
		p = Tcl_UniCharToLower(p);
	    }
	    while (1) {
		/*
		 * Optimization for matching - cruise through the string
		 * quickly if the next char in the pattern isn't a special
		 * character.
		 */

		if ((p != '[') && (p != '?') && (p != '\\')) {
		    if (nocase) {
			while ((string < stringEnd) && (p != *string)
				&& (p != Tcl_UniCharToLower(*string))) {
			    string++;
			}
		    } else {
			while ((string < stringEnd) && (p != *string)) {
			    string++;
			}
		    }
		}
		if (TclUniCharMatch(string, stringEnd - string,
			pattern, patternEnd - pattern, nocase)) {
		    return 1;
		}
		if (string == stringEnd) {
		    return 0;
		}
		string++;
	    }
	}

	/*
	 * Check for a "?" as the next pattern character. It matches any
	 * single character.
	 */

	if (p == '?') {
	    pattern++;
	    string++;
	    continue;
	}

	/*
	 * Check for a "[" as the next pattern character. It is followed by a
	 * list of characters that are acceptable, or by a range (two
	 * characters separated by "-").
	 */

	if (p == '[') {
	    Tcl_UniChar ch1, startChar, endChar;

	    pattern++;
	    ch1 = (nocase ? Tcl_UniCharToLower(*string) : *string);
	    string++;
	    while (1) {
		if ((*pattern == ']') || (pattern == patternEnd)) {
		    return 0;
		}
		startChar = (nocase ? Tcl_UniCharToLower(*pattern) : *pattern);
		pattern++;
		if (*pattern == '-') {
		    pattern++;
		    if (pattern == patternEnd) {
			return 0;
		    }
		    endChar = (nocase ? Tcl_UniCharToLower(*pattern)
			    : *pattern);
		    pattern++;
		    if (((startChar <= ch1) && (ch1 <= endChar))
			    || ((endChar <= ch1) && (ch1 <= startChar))) {
			/*
			 * Matches ranges of form [a-z] or [z-a].
			 */
			break;
		    }
		} else if (startChar == ch1) {
		    break;
		}
	    }
	    while (*pattern != ']') {
		if (pattern == patternEnd) {
		    pattern--;
		    break;
		}
		pattern++;
	    }
	    pattern++;
	    continue;
	}

	/*
	 * If the next pattern character is '\', just strip off the '\' so we
	 * do exact matching on the character that follows.
	 */

	if (p == '\\') {
	    if (++pattern == patternEnd) {
		return 0;
	    }
	}

	/*
	 * There's no special character. Just make sure that the next bytes of
	 * each string match.
	 */

	if (nocase) {
	    if (Tcl_UniCharToLower(*string) != Tcl_UniCharToLower(*pattern)) {
		return 0;
	    }
	} else if (*string != *pattern) {
	    return 0;
	}
	string++;
	pattern++;
    }
}

/*
 *---------------------------------------------------------------------------
 *
 * TclUtfToUCS4 --
 *
 *	Extract the 4-byte codepoint from the leading bytes of the
 *	Modified UTF-8 string "src".  This is a utility routine to
 *	contain the surrogate gymnastics in one place.
 *
 *	The caller must ensure that the source buffer is long enough that this
 *	routine does not run off the end and dereference non-existent memory
 *	looking for trail bytes. If the source buffer is known to be '\0'
 *	terminated, this cannot happen. Otherwise, the caller should call
 *	Tcl_UtfCharComplete() before calling this routine to ensure that
 *	enough bytes remain in the string.
 *
 * Results:
 *	*usc4Ptr is filled with the UCS4 code point, and the return value is
 *	the number of bytes from the UTF-8 string that were consumed.
 *
 * Side effects:
 *	None.
 *
 *---------------------------------------------------------------------------
 */

int
TclUtfToUCS4(
    const char *src,	/* The UTF-8 string. */
    int *ucs4Ptr)	/* Filled with the UCS4 codepoint represented
			 * by the UTF-8 string. */
{
    int len, fullchar;
    Tcl_UniChar ch = 0;

    len = TclUtfToUniChar(src, &ch);
    fullchar = ch;

#if TCL_UTF_MAX == 4
    /* 4-byte UTF-8 is supported; decode surrogates */

    if ((ch >= 0xD800) && len < 3) {
	len += Tcl_UtfToUniChar(src + len, &ch);
	fullchar = (((fullchar & 0x3FF) << 10) | (ch & 0x3FF)) + 0x10000;
    }
#endif

    *ucs4Ptr = fullchar;
    return len;
}

/*
 * Local Variables:
 * mode: c
 * c-basic-offset: 4
 * fill-column: 78
 * End:
 */<|MERGE_RESOLUTION|>--- conflicted
+++ resolved
@@ -787,21 +787,9 @@
     int ch)			/* The Unicode character to search for. */
 {
     while (1) {
-<<<<<<< HEAD
-	len = TclUtfToUniChar(src, &find);
-	fullchar = find;
-#if TCL_UTF_MAX <= 3
-	if ((fullchar != ch) && (find >= 0xD800) && (len < 3)) {
-	    len += TclUtfToUniChar(src + len, &find);
-	    fullchar = (((fullchar & 0x3FF) << 10) | (find & 0x3FF)) + 0x10000;
-	}
-#endif
-	if (fullchar == ch) {
-=======
 	int ucs4, len = TclUtfToUCS4(src, &ucs4);
 
 	if (ucs4 == ch) {
->>>>>>> e4a59e40
 	    return src;
 	}
 	if (*src == '\0') {
@@ -839,21 +827,9 @@
     const char *last = NULL;
 
     while (1) {
-<<<<<<< HEAD
-	len = TclUtfToUniChar(src, &find);
-	fullchar = find;
-#if TCL_UTF_MAX <= 3
-	if ((fullchar != ch) && (find >= 0xD800) && (len < 3)) {
-	    len += TclUtfToUniChar(src + len, &find);
-	    fullchar = (((fullchar & 0x3FF) << 10) | (find & 0x3FF)) + 0x10000;
-	}
-#endif
-	if (fullchar == ch) {
-=======
 	int ucs4, len = TclUtfToUCS4(src, &ucs4);
 
 	if (ucs4 == ch) {
->>>>>>> e4a59e40
 	    last = src;
 	}
 	if (*src == '\0') {
@@ -2517,11 +2493,25 @@
     len = TclUtfToUniChar(src, &ch);
     fullchar = ch;
 
-#if TCL_UTF_MAX == 4
-    /* 4-byte UTF-8 is supported; decode surrogates */
+#if TCL_UTF_MAX <= 3
+    /* Limited interfaces -- must use and decode surrogates */
 
     if ((ch >= 0xD800) && len < 3) {
+/******
+ ******	Note the #undef TCL_UtfToUniChar gets in our way here.
+ ******
 	len += Tcl_UtfToUniChar(src + len, &ch);
+ ******
+ ******  We have to do the subtitution ourselves.
+ ******/
+
+	len += Tcl_UtfToChar16(src + len, &ch);
+
+/******
+ ******	We might also solve this by moving this routine higher in the file.
+ ****** Or there might be a more sensible foundation in this branch.
+ ******/
+
 	fullchar = (((fullchar & 0x3FF) << 10) | (ch & 0x3FF)) + 0x10000;
     }
 #endif
