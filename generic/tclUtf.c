/*
 * tclUtf.c --
 *
 *	Routines for manipulating UTF-8 strings.
 *
 * Copyright (c) 1997-1998 Sun Microsystems, Inc.
 *
 * See the file "license.terms" for information on usage and redistribution of
 * this file, and for a DISCLAIMER OF ALL WARRANTIES.
 */

#include "tclInt.h"

/*
 * Include the static character classification tables and macros.
 */

#include "tclUniData.c"

/*
 * The following macros are used for fast character category tests. The x_BITS
 * values are shifted right by the category value to determine whether the
 * given category is included in the set.
 */

#define ALPHA_BITS ((1 << UPPERCASE_LETTER) | (1 << LOWERCASE_LETTER) \
	| (1 << TITLECASE_LETTER) | (1 << MODIFIER_LETTER) | (1<<OTHER_LETTER))

#define CONTROL_BITS ((1 << CONTROL) | (1 << FORMAT) | (1 << PRIVATE_USE))

#define DIGIT_BITS (1 << DECIMAL_DIGIT_NUMBER)

#define SPACE_BITS ((1 << SPACE_SEPARATOR) | (1 << LINE_SEPARATOR) \
	| (1 << PARAGRAPH_SEPARATOR))

#define WORD_BITS (ALPHA_BITS | DIGIT_BITS | (1 << CONNECTOR_PUNCTUATION))

#define PUNCT_BITS ((1 << CONNECTOR_PUNCTUATION) | \
	(1 << DASH_PUNCTUATION) | (1 << OPEN_PUNCTUATION) | \
	(1 << CLOSE_PUNCTUATION) | (1 << INITIAL_QUOTE_PUNCTUATION) | \
	(1 << FINAL_QUOTE_PUNCTUATION) | (1 << OTHER_PUNCTUATION))

#define GRAPH_BITS (WORD_BITS | PUNCT_BITS | \
	(1 << NON_SPACING_MARK) | (1 << ENCLOSING_MARK) | \
	(1 << COMBINING_SPACING_MARK) | (1 << LETTER_NUMBER) | \
	(1 << OTHER_NUMBER) | \
	(1 << MATH_SYMBOL) | (1 << CURRENCY_SYMBOL) | \
	(1 << MODIFIER_SYMBOL) | (1 << OTHER_SYMBOL))

/*
 * Unicode characters less than this value are represented by themselves in
 * UTF-8 strings.
 */

#define UNICODE_SELF	0x80

/*
 * The following structures are used when mapping between Unicode (UCS-2) and
 * UTF-8.
 */

static const unsigned char totalBytes[256] = {
    1,1,1,1,1,1,1,1,1,1,1,1,1,1,1,1,1,1,1,1,1,1,1,1,1,1,1,1,1,1,1,1,
    1,1,1,1,1,1,1,1,1,1,1,1,1,1,1,1,1,1,1,1,1,1,1,1,1,1,1,1,1,1,1,1,
    1,1,1,1,1,1,1,1,1,1,1,1,1,1,1,1,1,1,1,1,1,1,1,1,1,1,1,1,1,1,1,1,
    1,1,1,1,1,1,1,1,1,1,1,1,1,1,1,1,1,1,1,1,1,1,1,1,1,1,1,1,1,1,1,1,
    1,1,1,1,1,1,1,1,1,1,1,1,1,1,1,1,1,1,1,1,1,1,1,1,1,1,1,1,1,1,1,1,
    1,1,1,1,1,1,1,1,1,1,1,1,1,1,1,1,1,1,1,1,1,1,1,1,1,1,1,1,1,1,1,1,
    2,2,2,2,2,2,2,2,2,2,2,2,2,2,2,2,2,2,2,2,2,2,2,2,2,2,2,2,2,2,2,2,
    3,3,3,3,3,3,3,3,3,3,3,3,3,3,3,3,
#if TCL_UTF_MAX > 3
    4,4,4,4,4,4,4,4,
#else
    1,1,1,1,1,1,1,1,
#endif
    1,1,1,1,1,1,1,1
};

/*
 * Functions used only in this module.
 */

static int		UtfCount(int ch);

/*
 *---------------------------------------------------------------------------
 *
 * UtfCount --
 *
 *	Find the number of bytes in the Utf character "ch".
 *
 * Results:
 *	The return values is the number of bytes in the Utf character "ch".
 *
 * Side effects:
 *	None.
 *
 *---------------------------------------------------------------------------
 */

<<<<<<< HEAD
static int
=======
static inline int
>>>>>>> 9fd6bf00
UtfCount(
    int ch)			/* The Tcl_UniChar whose size is returned. */
{
    if ((unsigned)(ch - 1) < (UNICODE_SELF - 1)) {
	return 1;
    }
    if (ch <= 0x7FF) {
	return 2;
    }
#if TCL_UTF_MAX > 3
    if (((unsigned)(ch - 0x10000) <= 0xFFFFF)) {
	return 4;
    }
#endif
    return 3;
}

/*
 *---------------------------------------------------------------------------
 *
 * Tcl_UniCharToUtf --
 *
 *	Store the given Tcl_UniChar as a sequence of UTF-8 bytes in the
 *	provided buffer. Equivalent to Plan 9 runetochar().
 *
 * Results:
 *	The return values is the number of bytes in the buffer that were
 *	consumed.
 *
 * Side effects:
 *	None.
 *
 *---------------------------------------------------------------------------
 */

int
Tcl_UniCharToUtf(
    int ch,			/* The Tcl_UniChar to be stored in the
				 * buffer. */
    char *buf)			/* Buffer in which the UTF-8 representation of
				 * the Tcl_UniChar is stored. Buffer must be
				 * large enough to hold the UTF-8 character
				 * (at most TCL_UTF_MAX bytes). */
{
    if ((unsigned)(ch - 1) < (UNICODE_SELF - 1)) {
	buf[0] = (char) ch;
	return 1;
    }
    if (ch >= 0) {
	if (ch <= 0x7FF) {
	    buf[1] = (char) ((ch | 0x80) & 0xBF);
	    buf[0] = (char) ((ch >> 6) | 0xC0);
	    return 2;
	}
	if (ch <= 0xFFFF) {
#if TCL_UTF_MAX == 4
	    if ((ch & 0xF800) == 0xD800) {
		if (ch & 0x0400) {
		    /* Low surrogate */
		    buf[3] = (char) ((ch | 0x80) & 0xBF);
		    buf[2] |= (char) (((ch >> 6) | 0x80) & 0x8F);
		    return 4;
		} else {
		    /* High surrogate */
		    ch += 0x40;
		    buf[2] = (char) (((ch << 4) | 0x80) & 0xB0);
		    buf[1] = (char) (((ch >> 2) | 0x80) & 0xBF);
		    buf[0] = (char) (((ch >> 8) | 0xF0) & 0xF7);
		    return 0;
		}
	    }
#endif
	    goto three;
	}

#if TCL_UTF_MAX > 3
	if (ch <= 0x10FFFF) {
	    buf[3] = (char) ((ch | 0x80) & 0xBF);
	    buf[2] = (char) (((ch >> 6) | 0x80) & 0xBF);
	    buf[1] = (char) (((ch >> 12) | 0x80) & 0xBF);
	    buf[0] = (char) ((ch >> 18) | 0xF0);
	    return 4;
	}
#endif
    }

    ch = 0xFFFD;
three:
    buf[2] = (char) ((ch | 0x80) & 0xBF);
    buf[1] = (char) (((ch >> 6) | 0x80) & 0xBF);
    buf[0] = (char) ((ch >> 12) | 0xE0);
    return 3;
}

/*
 *---------------------------------------------------------------------------
 *
 * Tcl_UniCharToUtfDString --
 *
 *	Convert the given Unicode string to UTF-8.
 *
 * Results:
 *	The return value is a pointer to the UTF-8 representation of the
 *	Unicode string. Storage for the return value is appended to the end of
 *	dsPtr.
 *
 * Side effects:
 *	None.
 *
 *---------------------------------------------------------------------------
 */

char *
Tcl_UniCharToUtfDString(
    const Tcl_UniChar *uniStr,	/* Unicode string to convert to UTF-8. */
    int uniLength,		/* Length of Unicode string in Tcl_UniChars
				 * (must be >= 0). */
    Tcl_DString *dsPtr)		/* UTF-8 representation of string is appended
				 * to this previously initialized DString. */
{
    const Tcl_UniChar *w, *wEnd;
    char *p, *string;
    int oldLength;

    /*
     * UTF-8 string length in bytes will be <= Unicode string length *
     * TCL_UTF_MAX.
     */

    oldLength = Tcl_DStringLength(dsPtr);
    Tcl_DStringSetLength(dsPtr, (oldLength + uniLength + 1) * TCL_UTF_MAX);
    string = Tcl_DStringValue(dsPtr) + oldLength;

    p = string;
    wEnd = uniStr + uniLength;
    for (w = uniStr; w < wEnd; ) {
	p += Tcl_UniCharToUtf(*w, p);
	w++;
    }
    Tcl_DStringSetLength(dsPtr, oldLength + (p - string));

    return string;
}

/*
 *---------------------------------------------------------------------------
 *
 * Tcl_UtfToUniChar --
 *
 *	Extract the Tcl_UniChar represented by the UTF-8 string. Bad UTF-8
 *	sequences are converted to valid Tcl_UniChars and processing
 *	continues. Equivalent to Plan 9 chartorune().
 *
 *	The caller must ensure that the source buffer is long enough that this
 *	routine does not run off the end and dereference non-existent memory
 *	looking for trail bytes. If the source buffer is known to be '\0'
 *	terminated, this cannot happen. Otherwise, the caller should call
 *	Tcl_UtfCharComplete() before calling this routine to ensure that
 *	enough bytes remain in the string.
 *
 *	If TCL_UTF_MAX == 4, special handling of Surrogate pairs is done:
 *	For any UTF-8 string containing a character outside of the BMP, the
 *	first call to this function will fill *chPtr with the high surrogate
 *	and generate a return value of 0. Calling Tcl_UtfToUniChar again
 *	will produce the low surrogate and a return value of 4. Because *chPtr
 *	is used to remember whether the high surrogate is already produced, it
 *	is recommended to initialize the variable it points to as 0 before
 *	the first call to Tcl_UtfToUniChar is done.
 *
 * Results:
 *	*chPtr is filled with the Tcl_UniChar, and the return value is the
 *	number of bytes from the UTF-8 string that were consumed.
 *
 * Side effects:
 *	None.
 *
 *---------------------------------------------------------------------------
 */

int
Tcl_UtfToUniChar(
    register const char *src,	/* The UTF-8 string. */
    register Tcl_UniChar *chPtr)/* Filled with the Tcl_UniChar represented by
				 * the UTF-8 string. */
{
    register int byte;

    /*
     * Unroll 1 to 3 (or 4) byte UTF-8 sequences.
     */

    byte = *((unsigned char *) src);
    if (byte < 0xC0) {
	/*
	 * Handles properly formed UTF-8 characters between 0x01 and 0x7F.
	 * Also treats \0 and naked trail bytes 0x80 to 0xBF as valid
	 * characters representing themselves.
	 */

	*chPtr = (Tcl_UniChar) byte;
	return 1;
    } else if (byte < 0xE0) {
	if ((src[1] & 0xC0) == 0x80) {
	    /*
	     * Two-byte-character lead-byte followed by a trail-byte.
	     */

	    *chPtr = (Tcl_UniChar) (((byte & 0x1F) << 6) | (src[1] & 0x3F));
	    if ((unsigned)(*chPtr - 1) >= (UNICODE_SELF - 1)) {
		return 2;
	    }
	}

	/*
	 * A two-byte-character lead-byte not followed by trail-byte
	 * represents itself.
	 */
    } else if (byte < 0xF0) {
	if (((src[1] & 0xC0) == 0x80) && ((src[2] & 0xC0) == 0x80)) {
	    /*
	     * Three-byte-character lead byte followed by two trail bytes.
	     */

	    *chPtr = (Tcl_UniChar) (((byte & 0x0F) << 12)
		    | ((src[1] & 0x3F) << 6) | (src[2] & 0x3F));
	    if (*chPtr > 0x7FF) {
		return 3;
	    }
	}

	/*
	 * A three-byte-character lead-byte not followed by two trail-bytes
	 * represents itself.
	 */
    }
#if TCL_UTF_MAX > 3
    else if (byte < 0xF8) {
	if (((src[1] & 0xC0) == 0x80) && ((src[2] & 0xC0) == 0x80) && ((src[3] & 0xC0) == 0x80)) {
	    /*
	     * Four-byte-character lead byte followed by three trail bytes.
	     */
#if TCL_UTF_MAX == 4
	    Tcl_UniChar surrogate;

	    byte = (((byte & 0x07) << 18) | ((src[1] & 0x3F) << 12)
		    | ((src[2] & 0x3F) << 6) | (src[3] & 0x3F)) - 0x10000;
	    surrogate = (Tcl_UniChar) (0xD800 + (byte >> 10));
	    if (byte & 0x100000) {
		/* out of range, < 0x10000 or > 0x10ffff */
	    } else if (*chPtr != surrogate) {
		/* produce high surrogate, but don't advance source pointer */
		*chPtr = surrogate;
		return 0;
	    } else {
		/* produce low surrogate, and advance source pointer */
		*chPtr = (Tcl_UniChar) (0xDC00 | (byte & 0x3FF));
		return 4;
	    }
#else
	    *chPtr = (Tcl_UniChar) (((byte & 0x07) << 18) | ((src[1] & 0x3F) << 12)
		    | ((src[2] & 0x3F) << 6) | (src[3] & 0x3F));
	    if ((unsigned)(*chPtr - 0x10000) <= 0xFFFFF) {
		return 4;
	    }
#endif
	}

	/*
	 * A four-byte-character lead-byte not followed by two trail-bytes
	 * represents itself.
	 */
    }
#endif

    *chPtr = (Tcl_UniChar) byte;
    return 1;
}

/*
 *---------------------------------------------------------------------------
 *
 * Tcl_UtfToUniCharDString --
 *
 *	Convert the UTF-8 string to Unicode.
 *
 * Results:
 *	The return value is a pointer to the Unicode representation of the
 *	UTF-8 string. Storage for the return value is appended to the end of
 *	dsPtr. The Unicode string is terminated with a Unicode NULL character.
 *
 * Side effects:
 *	None.
 *
 *---------------------------------------------------------------------------
 */

Tcl_UniChar *
Tcl_UtfToUniCharDString(
    const char *src,		/* UTF-8 string to convert to Unicode. */
    int length,			/* Length of UTF-8 string in bytes, or -1 for
				 * strlen(). */
    Tcl_DString *dsPtr)		/* Unicode representation of string is
				 * appended to this previously initialized
				 * DString. */
{
    Tcl_UniChar ch, *w, *wString;
    const char *p, *end;
    int oldLength;

    if (length < 0) {
	length = strlen(src);
    }

    /*
     * Unicode string length in Tcl_UniChars will be <= UTF-8 string length in
     * bytes.
     */

    oldLength = Tcl_DStringLength(dsPtr);
/* TODO: fix overreach! */
    Tcl_DStringSetLength(dsPtr,
	    (int) ((oldLength + length + 1) * sizeof(Tcl_UniChar)));
    wString = (Tcl_UniChar *) (Tcl_DStringValue(dsPtr) + oldLength);

    w = wString;
    end = src + length;
    for (p = src; p < end; ) {
	p += TclUtfToUniChar(p, &ch);
	*w++ = ch;
    }
    *w = '\0';
    Tcl_DStringSetLength(dsPtr,
	    (oldLength + ((char *) w - (char *) wString)));

    return wString;
}

/*
 *---------------------------------------------------------------------------
 *
 * Tcl_UtfCharComplete --
 *
 *	Determine if the UTF-8 string of the given length is long enough to be
 *	decoded by Tcl_UtfToUniChar(). This does not ensure that the UTF-8
 *	string is properly formed. Equivalent to Plan 9 fullrune().
 *
 * Results:
 *	The return value is 0 if the string is not long enough, non-zero
 *	otherwise.
 *
 * Side effects:
 *	None.
 *
 *---------------------------------------------------------------------------
 */

int
Tcl_UtfCharComplete(
    const char *src,		/* String to check if first few bytes contain
				 * a complete UTF-8 character. */
    int length)			/* Length of above string in bytes. */
{
    return length >= totalBytes[(unsigned char)*src];
}

/*
 *---------------------------------------------------------------------------
 *
 * Tcl_NumUtfChars --
 *
 *	Returns the number of characters (not bytes) in the UTF-8 string, not
 *	including the terminating NULL byte. This is equivalent to Plan 9
 *	utflen() and utfnlen().
 *
 * Results:
 *	As above.
 *
 * Side effects:
 *	None.
 *
 *---------------------------------------------------------------------------
 */

int
Tcl_NumUtfChars(
    register const char *src,	/* The UTF-8 string to measure. */
    int length)			/* The length of the string in bytes, or -1
				 * for strlen(string). */
{
    Tcl_UniChar ch = 0;
    register int i = 0;

    /*
     * The separate implementations are faster.
     *
     * Since this is a time-sensitive function, we also do the check for the
     * single-byte char case specially.
     */

    if (length < 0) {
	while (*src != '\0') {
	    src += TclUtfToUniChar(src, &ch);
	    i++;
	}
	if (i < 0) i = INT_MAX; /* Bug [2738427] */
    } else {
	register const char *endPtr = src + length - TCL_UTF_MAX;

	while (src < endPtr) {
	    src += TclUtfToUniChar(src, &ch);
	    i++;
	}
	endPtr += TCL_UTF_MAX;
	while ((src < endPtr) && Tcl_UtfCharComplete(src, endPtr - src)) {
	    src += TclUtfToUniChar(src, &ch);
	    i++;
	}
	if (src < endPtr) {
	    i += endPtr - src;
	}
    }
    return i;
}

/*
 *---------------------------------------------------------------------------
 *
 * Tcl_UtfFindFirst --
 *
 *	Returns a pointer to the first occurance of the given Tcl_UniChar in
 *	the NULL-terminated UTF-8 string. The NULL terminator is considered
 *	part of the UTF-8 string. Equivalent to Plan 9 utfrune().
 *
 * Results:
 *	As above. If the Tcl_UniChar does not exist in the given string, the
 *	return value is NULL.
 *
 * Side effects:
 *	None.
 *
 *---------------------------------------------------------------------------
 */

const char *
Tcl_UtfFindFirst(
    const char *src,		/* The UTF-8 string to be searched. */
    int ch)			/* The Tcl_UniChar to search for. */
{
    int len;
    Tcl_UniChar find = 0;

    while (1) {
	len = TclUtfToUniChar(src, &find);
	if (find == ch) {
	    return src;
	}
	if (*src == '\0') {
	    return NULL;
	}
	src += len;
    }
}

/*
 *---------------------------------------------------------------------------
 *
 * Tcl_UtfFindLast --
 *
 *	Returns a pointer to the last occurance of the given Tcl_UniChar in
 *	the NULL-terminated UTF-8 string. The NULL terminator is considered
 *	part of the UTF-8 string. Equivalent to Plan 9 utfrrune().
 *
 * Results:
 *	As above. If the Tcl_UniChar does not exist in the given string, the
 *	return value is NULL.
 *
 * Side effects:
 *	None.
 *
 *---------------------------------------------------------------------------
 */

const char *
Tcl_UtfFindLast(
    const char *src,		/* The UTF-8 string to be searched. */
    int ch)			/* The Tcl_UniChar to search for. */
{
    int len;
    Tcl_UniChar find = 0;
    const char *last;

    last = NULL;
    while (1) {
	len = TclUtfToUniChar(src, &find);
	if (find == ch) {
	    last = src;
	}
	if (*src == '\0') {
	    break;
	}
	src += len;
    }
    return last;
}

/*
 *---------------------------------------------------------------------------
 *
 * Tcl_UtfNext --
 *
 *	Given a pointer to some current location in a UTF-8 string, move
 *	forward one character. The caller must ensure that they are not asking
 *	for the next character after the last character in the string.
 *
 * Results:
 *	The return value is the pointer to the next character in the UTF-8
 *	string.
 *
 * Side effects:
 *	None.
 *
 *---------------------------------------------------------------------------
 */

const char *
Tcl_UtfNext(
    const char *src)		/* The current location in the string. */
{
    Tcl_UniChar ch = 0;
    int len = TclUtfToUniChar(src, &ch);

#if TCL_UTF_MAX == 4
    if (len == 0) {
      len = TclUtfToUniChar(src, &ch);
    }
#endif
    return src + len;
}

/*
 *---------------------------------------------------------------------------
 *
 * Tcl_UtfPrev --
 *
 *	Given a pointer to some current location in a UTF-8 string, move
 *	backwards one character. This works correctly when the pointer is in
 *	the middle of a UTF-8 character.
 *
 * Results:
 *	The return value is a pointer to the previous character in the UTF-8
 *	string. If the current location was already at the beginning of the
 *	string, the return value will also be a pointer to the beginning of
 *	the string.
 *
 * Side effects:
 *	None.
 *
 *---------------------------------------------------------------------------
 */

const char *
Tcl_UtfPrev(
    const char *src,		/* The current location in the string. */
    const char *start)		/* Pointer to the beginning of the string, to
				 * avoid going backwards too far. */
{
    const char *look;
    int i, byte;

    look = --src;
    for (i = 0; i < TCL_UTF_MAX; i++) {
	if (look < start) {
	    if (src < start) {
		src = start;
	    }
	    break;
	}
	byte = *((unsigned char *) look);
	if (byte < 0x80) {
	    break;
	}
	if (byte >= 0xC0) {
	    return look;
	}
	look--;
    }
    return src;
}

/*
 *---------------------------------------------------------------------------
 *
 * Tcl_UniCharAtIndex --
 *
 *	Returns the Unicode character represented at the specified character
 *	(not byte) position in the UTF-8 string.
 *
 * Results:
 *	As above.
 *
 * Side effects:
 *	None.
 *
 *---------------------------------------------------------------------------
 */

Tcl_UniChar
Tcl_UniCharAtIndex(
    register const char *src,	/* The UTF-8 string to dereference. */
    register int index)		/* The position of the desired character. */
{
    Tcl_UniChar ch = 0;

    while (index >= 0) {
	index--;
	src += TclUtfToUniChar(src, &ch);
    }
    return ch;
}

/*
 *---------------------------------------------------------------------------
 *
 * Tcl_UtfAtIndex --
 *
 *	Returns a pointer to the specified character (not byte) position in
 *	the UTF-8 string.
 *
 * Results:
 *	As above.
 *
 * Side effects:
 *	None.
 *
 *---------------------------------------------------------------------------
 */

const char *
Tcl_UtfAtIndex(
    register const char *src,	/* The UTF-8 string. */
    register int index)		/* The position of the desired character. */
{
    Tcl_UniChar ch = 0;

    while (index > 0) {
	index--;
	src += TclUtfToUniChar(src, &ch);
    }
    return src;
}

/*
 *---------------------------------------------------------------------------
 *
 * Tcl_UtfBackslash --
 *
 *	Figure out how to handle a backslash sequence.
 *
 * Results:
 *	Stores the bytes represented by the backslash sequence in dst and
 *	returns the number of bytes written to dst. At most TCL_UTF_MAX bytes
 *	are written to dst; dst must have been large enough to accept those
 *	bytes. If readPtr isn't NULL then it is filled in with a count of the
 *	number of bytes in the backslash sequence.
 *
 * Side effects:
 *	The maximum number of bytes it takes to represent a Unicode character
 *	in UTF-8 is guaranteed to be less than the number of bytes used to
 *	express the backslash sequence that represents that Unicode character.
 *	If the target buffer into which the caller is going to store the bytes
 *	that represent the Unicode character is at least as large as the
 *	source buffer from which the backslashed sequence was extracted, no
 *	buffer overruns should occur.
 *
 *---------------------------------------------------------------------------
 */

int
Tcl_UtfBackslash(
    const char *src,		/* Points to the backslash character of a
				 * backslash sequence. */
    int *readPtr,		/* Fill in with number of characters read from
				 * src, unless NULL. */
    char *dst)			/* Filled with the bytes represented by the
				 * backslash sequence. */
{
#define LINE_LENGTH 128
    int numRead;
    int result;

    result = TclParseBackslash(src, LINE_LENGTH, &numRead, dst);
    if (numRead == LINE_LENGTH) {
	/*
	 * We ate a whole line. Pay the price of a strlen()
	 */

	result = TclParseBackslash(src, (int)strlen(src), &numRead, dst);
    }
    if (readPtr != NULL) {
	*readPtr = numRead;
    }
    return result;
}

/*
 *----------------------------------------------------------------------
 *
 * Tcl_UtfToUpper --
 *
 *	Convert lowercase characters to uppercase characters in a UTF string
 *	in place. The conversion may shrink the UTF string.
 *
 * Results:
 *	Returns the number of bytes in the resulting string excluding the
 *	trailing null.
 *
 * Side effects:
 *	Writes a terminating null after the last converted character.
 *
 *----------------------------------------------------------------------
 */

int
Tcl_UtfToUpper(
    char *str)			/* String to convert in place. */
{
    Tcl_UniChar ch = 0, upChar;
    char *src, *dst;
    int bytes;

    /*
     * Iterate over the string until we hit the terminating null.
     */

    src = dst = str;
    while (*src) {
	bytes = TclUtfToUniChar(src, &ch);
	upChar = Tcl_UniCharToUpper(ch);

	/*
	 * To keep badly formed Utf strings from getting inflated by the
	 * conversion (thereby causing a segfault), only copy the upper case
	 * char to dst if its size is <= the original char.
	 */

	if (bytes < UtfCount(upChar)) {
	    memcpy(dst, src, (size_t) bytes);
	    dst += bytes;
	} else {
	    dst += Tcl_UniCharToUtf(upChar, dst);
	}
	src += bytes;
    }
    *dst = '\0';
    return (dst - str);
}

/*
 *----------------------------------------------------------------------
 *
 * Tcl_UtfToLower --
 *
 *	Convert uppercase characters to lowercase characters in a UTF string
 *	in place. The conversion may shrink the UTF string.
 *
 * Results:
 *	Returns the number of bytes in the resulting string excluding the
 *	trailing null.
 *
 * Side effects:
 *	Writes a terminating null after the last converted character.
 *
 *----------------------------------------------------------------------
 */

int
Tcl_UtfToLower(
    char *str)			/* String to convert in place. */
{
    Tcl_UniChar ch = 0, lowChar;
    char *src, *dst;
    int bytes;

    /*
     * Iterate over the string until we hit the terminating null.
     */

    src = dst = str;
    while (*src) {
	bytes = TclUtfToUniChar(src, &ch);
	lowChar = Tcl_UniCharToLower(ch);

	/*
	 * To keep badly formed Utf strings from getting inflated by the
	 * conversion (thereby causing a segfault), only copy the lower case
	 * char to dst if its size is <= the original char.
	 */

	if (bytes < UtfCount(lowChar)) {
	    memcpy(dst, src, (size_t) bytes);
	    dst += bytes;
	} else {
	    dst += Tcl_UniCharToUtf(lowChar, dst);
	}
	src += bytes;
    }
    *dst = '\0';
    return (dst - str);
}

/*
 *----------------------------------------------------------------------
 *
 * Tcl_UtfToTitle --
 *
 *	Changes the first character of a UTF string to title case or uppercase
 *	and the rest of the string to lowercase. The conversion happens in
 *	place and may shrink the UTF string.
 *
 * Results:
 *	Returns the number of bytes in the resulting string excluding the
 *	trailing null.
 *
 * Side effects:
 *	Writes a terminating null after the last converted character.
 *
 *----------------------------------------------------------------------
 */

int
Tcl_UtfToTitle(
    char *str)			/* String to convert in place. */
{
    Tcl_UniChar ch = 0, titleChar, lowChar;
    char *src, *dst;
    int bytes;

    /*
     * Capitalize the first character and then lowercase the rest of the
     * characters until we get to a null.
     */

    src = dst = str;

    if (*src) {
	bytes = TclUtfToUniChar(src, &ch);
	titleChar = Tcl_UniCharToTitle(ch);

	if (bytes < UtfCount(titleChar)) {
	    memcpy(dst, src, (size_t) bytes);
	    dst += bytes;
	} else {
	    dst += Tcl_UniCharToUtf(titleChar, dst);
	}
	src += bytes;
    }
    while (*src) {
	bytes = TclUtfToUniChar(src, &ch);
	lowChar = Tcl_UniCharToLower(ch);

	if (bytes < UtfCount(lowChar)) {
	    memcpy(dst, src, (size_t) bytes);
	    dst += bytes;
	} else {
	    dst += Tcl_UniCharToUtf(lowChar, dst);
	}
	src += bytes;
    }
    *dst = '\0';
    return (dst - str);
}

/*
 *----------------------------------------------------------------------
 *
 * TclpUtfNcmp2 --
 *
 *	Compare at most numBytes bytes of utf-8 strings cs and ct. Both cs and
 *	ct are assumed to be at least numBytes bytes long.
 *
 * Results:
 *	Return <0 if cs < ct, 0 if cs == ct, or >0 if cs > ct.
 *
 * Side effects:
 *	None.
 *
 *----------------------------------------------------------------------
 */

int
TclpUtfNcmp2(
    const char *cs,		/* UTF string to compare to ct. */
    const char *ct,		/* UTF string cs is compared to. */
    unsigned long numBytes)	/* Number of *bytes* to compare. */
{
    /*
     * We can't simply call 'memcmp(cs, ct, numBytes);' because we need to
     * check for Tcl's \xC0\x80 non-utf-8 null encoding. Otherwise utf-8 lexes
     * fine in the strcmp manner.
     */

    register int result = 0;

    for ( ; numBytes != 0; numBytes--, cs++, ct++) {
	if (*cs != *ct) {
	    result = UCHAR(*cs) - UCHAR(*ct);
	    break;
	}
    }
    if (numBytes && ((UCHAR(*cs) == 0xC0) || (UCHAR(*ct) == 0xC0))) {
	unsigned char c1, c2;

	c1 = ((UCHAR(*cs) == 0xC0) && (UCHAR(cs[1]) == 0x80)) ? 0 : UCHAR(*cs);
	c2 = ((UCHAR(*ct) == 0xC0) && (UCHAR(ct[1]) == 0x80)) ? 0 : UCHAR(*ct);
	result = (c1 - c2);
    }
    return result;
}

/*
 *----------------------------------------------------------------------
 *
 * Tcl_UtfNcmp --
 *
 *	Compare at most numChars UTF chars of string cs to string ct. Both cs
 *	and ct are assumed to be at least numChars UTF chars long.
 *
 * Results:
 *	Return <0 if cs < ct, 0 if cs == ct, or >0 if cs > ct.
 *
 * Side effects:
 *	None.
 *
 *----------------------------------------------------------------------
 */

int
Tcl_UtfNcmp(
    const char *cs,		/* UTF string to compare to ct. */
    const char *ct,		/* UTF string cs is compared to. */
    unsigned long numChars)	/* Number of UTF chars to compare. */
{
    Tcl_UniChar ch1 = 0, ch2 = 0;

    /*
     * Cannot use 'memcmp(cs, ct, n);' as byte representation of \u0000 (the
     * pair of bytes 0xC0,0x80) is larger than byte representation of \u0001
     * (the byte 0x01.)
     */

    while (numChars-- > 0) {
	/*
	 * n must be interpreted as chars, not bytes. This should be called
	 * only when both strings are of at least n chars long (no need for \0
	 * check)
	 */

	cs += TclUtfToUniChar(cs, &ch1);
	ct += TclUtfToUniChar(ct, &ch2);
	if (ch1 != ch2) {
	    return (ch1 - ch2);
	}
    }
    return 0;
}

/*
 *----------------------------------------------------------------------
 *
 * Tcl_UtfNcasecmp --
 *
 *	Compare at most numChars UTF chars of string cs to string ct case
 *	insensitive. Both cs and ct are assumed to be at least numChars UTF
 *	chars long.
 *
 * Results:
 *	Return <0 if cs < ct, 0 if cs == ct, or >0 if cs > ct.
 *
 * Side effects:
 *	None.
 *
 *----------------------------------------------------------------------
 */

int
Tcl_UtfNcasecmp(
    const char *cs,		/* UTF string to compare to ct. */
    const char *ct,		/* UTF string cs is compared to. */
    unsigned long numChars)	/* Number of UTF chars to compare. */
{
    Tcl_UniChar ch1 = 0, ch2 = 0;
    while (numChars-- > 0) {
	/*
	 * n must be interpreted as chars, not bytes.
	 * This should be called only when both strings are of
	 * at least n chars long (no need for \0 check)
	 */
	cs += TclUtfToUniChar(cs, &ch1);
	ct += TclUtfToUniChar(ct, &ch2);
	if (ch1 != ch2) {
	    ch1 = Tcl_UniCharToLower(ch1);
	    ch2 = Tcl_UniCharToLower(ch2);
	    if (ch1 != ch2) {
		return (ch1 - ch2);
	    }
	}
    }
    return 0;
}

/*
 *----------------------------------------------------------------------
 *
 * Tcl_UtfNcasecmp --
 *
 *	Compare UTF chars of string cs to string ct case insensitively.
 *	Replacement for strcasecmp in Tcl core, in places where UTF-8 should
 *	be handled.
 *
 * Results:
 *	Return <0 if cs < ct, 0 if cs == ct, or >0 if cs > ct.
 *
 * Side effects:
 *	None.
 *
 *----------------------------------------------------------------------
 */

int
TclUtfCasecmp(
    const char *cs,		/* UTF string to compare to ct. */
    const char *ct)		/* UTF string cs is compared to. */
{
    while (*cs && *ct) {
	Tcl_UniChar ch1, ch2;

	cs += TclUtfToUniChar(cs, &ch1);
	ct += TclUtfToUniChar(ct, &ch2);
	if (ch1 != ch2) {
	    ch1 = Tcl_UniCharToLower(ch1);
	    ch2 = Tcl_UniCharToLower(ch2);
	    if (ch1 != ch2) {
		return ch1 - ch2;
	    }
	}
    }
    return UCHAR(*cs) - UCHAR(*ct);
}


/*
 *----------------------------------------------------------------------
 *
 * Tcl_UniCharToUpper --
 *
 *	Compute the uppercase equivalent of the given Unicode character.
 *
 * Results:
 *	Returns the uppercase Unicode character.
 *
 * Side effects:
 *	None.
 *
 *----------------------------------------------------------------------
 */

Tcl_UniChar
Tcl_UniCharToUpper(
    int ch)			/* Unicode character to convert. */
{
    int info = GetUniCharInfo(ch);

    if (GetCaseType(info) & 0x04) {
	ch -= GetDelta(info);
    }
    return (Tcl_UniChar) ch;
}

/*
 *----------------------------------------------------------------------
 *
 * Tcl_UniCharToLower --
 *
 *	Compute the lowercase equivalent of the given Unicode character.
 *
 * Results:
 *	Returns the lowercase Unicode character.
 *
 * Side effects:
 *	None.
 *
 *----------------------------------------------------------------------
 */

Tcl_UniChar
Tcl_UniCharToLower(
    int ch)			/* Unicode character to convert. */
{
    int info = GetUniCharInfo(ch);

    if (GetCaseType(info) & 0x02) {
	ch += GetDelta(info);
    }
    return (Tcl_UniChar) ch;
}

/*
 *----------------------------------------------------------------------
 *
 * Tcl_UniCharToTitle --
 *
 *	Compute the titlecase equivalent of the given Unicode character.
 *
 * Results:
 *	Returns the titlecase Unicode character.
 *
 * Side effects:
 *	None.
 *
 *----------------------------------------------------------------------
 */

Tcl_UniChar
Tcl_UniCharToTitle(
    int ch)			/* Unicode character to convert. */
{
    int info = GetUniCharInfo(ch);
    int mode = GetCaseType(info);

    if (mode & 0x1) {
	/*
	 * Subtract or add one depending on the original case.
	 */

	ch += ((mode & 0x4) ? -1 : 1);
    } else if (mode == 0x4) {
	ch -= GetDelta(info);
    }
    return (Tcl_UniChar) ch;
}

/*
 *----------------------------------------------------------------------
 *
 * Tcl_UniCharLen --
 *
 *	Find the length of a UniChar string. The str input must be null
 *	terminated.
 *
 * Results:
 *	Returns the length of str in UniChars (not bytes).
 *
 * Side effects:
 *	None.
 *
 *----------------------------------------------------------------------
 */

int
Tcl_UniCharLen(
    const Tcl_UniChar *uniStr)	/* Unicode string to find length of. */
{
    int len = 0;

    while (*uniStr != '\0') {
	len++;
	uniStr++;
    }
    return len;
}

/*
 *----------------------------------------------------------------------
 *
 * Tcl_UniCharNcmp --
 *
 *	Compare at most numChars unichars of string ucs to string uct.
 *	Both ucs and uct are assumed to be at least numChars unichars long.
 *
 * Results:
 *	Return <0 if ucs < uct, 0 if ucs == uct, or >0 if ucs > uct.
 *
 * Side effects:
 *	None.
 *
 *----------------------------------------------------------------------
 */

int
Tcl_UniCharNcmp(
    const Tcl_UniChar *ucs,	/* Unicode string to compare to uct. */
    const Tcl_UniChar *uct,	/* Unicode string ucs is compared to. */
    unsigned long numChars)	/* Number of unichars to compare. */
{
#ifdef WORDS_BIGENDIAN
    /*
     * We are definitely on a big-endian machine; memcmp() is safe
     */

    return memcmp(ucs, uct, numChars*sizeof(Tcl_UniChar));

#else /* !WORDS_BIGENDIAN */
    /*
     * We can't simply call memcmp() because that is not lexically correct.
     */

    for ( ; numChars != 0; ucs++, uct++, numChars--) {
	if (*ucs != *uct) {
	    return (*ucs - *uct);
	}
    }
    return 0;
#endif /* WORDS_BIGENDIAN */
}

/*
 *----------------------------------------------------------------------
 *
 * Tcl_UniCharNcasecmp --
 *
 *	Compare at most numChars unichars of string ucs to string uct case
 *	insensitive. Both ucs and uct are assumed to be at least numChars
 *	unichars long.
 *
 * Results:
 *	Return <0 if ucs < uct, 0 if ucs == uct, or >0 if ucs > uct.
 *
 * Side effects:
 *	None.
 *
 *----------------------------------------------------------------------
 */

int
Tcl_UniCharNcasecmp(
    const Tcl_UniChar *ucs,	/* Unicode string to compare to uct. */
    const Tcl_UniChar *uct,	/* Unicode string ucs is compared to. */
    unsigned long numChars)	/* Number of unichars to compare. */
{
    for ( ; numChars != 0; numChars--, ucs++, uct++) {
	if (*ucs != *uct) {
	    Tcl_UniChar lcs = Tcl_UniCharToLower(*ucs);
	    Tcl_UniChar lct = Tcl_UniCharToLower(*uct);

	    if (lcs != lct) {
		return (lcs - lct);
	    }
	}
    }
    return 0;
}

/*
 *----------------------------------------------------------------------
 *
 * Tcl_UniCharIsAlnum --
 *
 *	Test if a character is an alphanumeric Unicode character.
 *
 * Results:
 *	Returns 1 if character is alphanumeric.
 *
 * Side effects:
 *	None.
 *
 *----------------------------------------------------------------------
 */

int
Tcl_UniCharIsAlnum(
    int ch)			/* Unicode character to test. */
{
#if TCL_UTF_MAX > 3
    if (UNICODE_OUT_OF_RANGE(ch)) {
	return 0;
    }
#endif
    return (((ALPHA_BITS | DIGIT_BITS) >> GetCategory(ch)) & 1);
}

/*
 *----------------------------------------------------------------------
 *
 * Tcl_UniCharIsAlpha --
 *
 *	Test if a character is an alphabetic Unicode character.
 *
 * Results:
 *	Returns 1 if character is alphabetic.
 *
 * Side effects:
 *	None.
 *
 *----------------------------------------------------------------------
 */

int
Tcl_UniCharIsAlpha(
    int ch)			/* Unicode character to test. */
{
#if TCL_UTF_MAX > 3
    if (UNICODE_OUT_OF_RANGE(ch)) {
	return 0;
    }
#endif
    return ((ALPHA_BITS >> GetCategory(ch)) & 1);
}

/*
 *----------------------------------------------------------------------
 *
 * Tcl_UniCharIsControl --
 *
 *	Test if a character is a Unicode control character.
 *
 * Results:
 *	Returns non-zero if character is a control.
 *
 * Side effects:
 *	None.
 *
 *----------------------------------------------------------------------
 */

int
Tcl_UniCharIsControl(
    int ch)			/* Unicode character to test. */
{
#if TCL_UTF_MAX > 3
    if (UNICODE_OUT_OF_RANGE(ch)) {
	ch &= 0x1FFFFF;
	if ((ch == 0xE0001) || ((ch >= 0xE0020) && (ch <= 0xE007f))) {
	    return 1;
	}
	if ((ch >= 0xF0000) && ((ch & 0xFFFF) <= 0xFFFD)) {
	    return 1;
	}
	return 0;
    }
#endif
    return ((CONTROL_BITS >> GetCategory(ch)) & 1);
}

/*
 *----------------------------------------------------------------------
 *
 * Tcl_UniCharIsDigit --
 *
 *	Test if a character is a numeric Unicode character.
 *
 * Results:
 *	Returns non-zero if character is a digit.
 *
 * Side effects:
 *	None.
 *
 *----------------------------------------------------------------------
 */

int
Tcl_UniCharIsDigit(
    int ch)			/* Unicode character to test. */
{
#if TCL_UTF_MAX > 3
    if (UNICODE_OUT_OF_RANGE(ch)) {
	return 0;
    }
#endif
    return (GetCategory(ch) == DECIMAL_DIGIT_NUMBER);
}

/*
 *----------------------------------------------------------------------
 *
 * Tcl_UniCharIsGraph --
 *
 *	Test if a character is any Unicode print character except space.
 *
 * Results:
 *	Returns non-zero if character is printable, but not space.
 *
 * Side effects:
 *	None.
 *
 *----------------------------------------------------------------------
 */

int
Tcl_UniCharIsGraph(
    int ch)			/* Unicode character to test. */
{
#if TCL_UTF_MAX > 3
    if (UNICODE_OUT_OF_RANGE(ch)) {
	ch &= 0x1FFFFF;
	return (ch >= 0xE0100) && (ch <= 0xE01EF);
    }
#endif
    return ((GRAPH_BITS >> GetCategory(ch)) & 1);
}

/*
 *----------------------------------------------------------------------
 *
 * Tcl_UniCharIsLower --
 *
 *	Test if a character is a lowercase Unicode character.
 *
 * Results:
 *	Returns non-zero if character is lowercase.
 *
 * Side effects:
 *	None.
 *
 *----------------------------------------------------------------------
 */

int
Tcl_UniCharIsLower(
    int ch)			/* Unicode character to test. */
{
#if TCL_UTF_MAX > 3
    if (UNICODE_OUT_OF_RANGE(ch)) {
	return 0;
    }
#endif
    return (GetCategory(ch) == LOWERCASE_LETTER);
}

/*
 *----------------------------------------------------------------------
 *
 * Tcl_UniCharIsPrint --
 *
 *	Test if a character is a Unicode print character.
 *
 * Results:
 *	Returns non-zero if character is printable.
 *
 * Side effects:
 *	None.
 *
 *----------------------------------------------------------------------
 */

int
Tcl_UniCharIsPrint(
    int ch)			/* Unicode character to test. */
{
#if TCL_UTF_MAX > 3
    if (UNICODE_OUT_OF_RANGE(ch)) {
	ch &= 0x1FFFFF;
	return (ch >= 0xE0100) && (ch <= 0xE01EF);
    }
#endif
    return (((GRAPH_BITS|SPACE_BITS) >> GetCategory(ch)) & 1);
}

/*
 *----------------------------------------------------------------------
 *
 * Tcl_UniCharIsPunct --
 *
 *	Test if a character is a Unicode punctuation character.
 *
 * Results:
 *	Returns non-zero if character is punct.
 *
 * Side effects:
 *	None.
 *
 *----------------------------------------------------------------------
 */

int
Tcl_UniCharIsPunct(
    int ch)			/* Unicode character to test. */
{
#if TCL_UTF_MAX > 3
    if (UNICODE_OUT_OF_RANGE(ch)) {
	return 0;
    }
#endif
    return ((PUNCT_BITS >> GetCategory(ch)) & 1);
}

/*
 *----------------------------------------------------------------------
 *
 * Tcl_UniCharIsSpace --
 *
 *	Test if a character is a whitespace Unicode character.
 *
 * Results:
 *	Returns non-zero if character is a space.
 *
 * Side effects:
 *	None.
 *
 *----------------------------------------------------------------------
 */

int
Tcl_UniCharIsSpace(
    int ch)			/* Unicode character to test. */
{
#if TCL_UTF_MAX > 3
    /* Ignore upper 11 bits. */
    ch &= 0x1FFFFF;
#else
    /* Ignore upper 16 bits. */
    ch &= 0xFFFF;
#endif

    /*
     * If the character is within the first 127 characters, just use the
     * standard C function, otherwise consult the Unicode table.
     */

    if (ch < 0x80) {
	return TclIsSpaceProc((char) ch);
#if TCL_UTF_MAX > 3
    } else if (UNICODE_OUT_OF_RANGE(ch)) {
	return 0;
#endif
    } else if (ch == 0x0085 || ch == 0x180E || ch == 0x200B
	    || ch == 0x202F || ch == 0x2060 || ch == 0xFEFF) {
	return 1;
    } else {
	return ((SPACE_BITS >> GetCategory(ch)) & 1);
    }
}

/*
 *----------------------------------------------------------------------
 *
 * Tcl_UniCharIsUpper --
 *
 *	Test if a character is a uppercase Unicode character.
 *
 * Results:
 *	Returns non-zero if character is uppercase.
 *
 * Side effects:
 *	None.
 *
 *----------------------------------------------------------------------
 */

int
Tcl_UniCharIsUpper(
    int ch)			/* Unicode character to test. */
{
#if TCL_UTF_MAX > 3
    if (UNICODE_OUT_OF_RANGE(ch)) {
	return 0;
    }
#endif
    return (GetCategory(ch) == UPPERCASE_LETTER);
}

/*
 *----------------------------------------------------------------------
 *
 * Tcl_UniCharIsWordChar --
 *
 *	Test if a character is alphanumeric or a connector punctuation mark.
 *
 * Results:
 *	Returns 1 if character is a word character.
 *
 * Side effects:
 *	None.
 *
 *----------------------------------------------------------------------
 */

int
Tcl_UniCharIsWordChar(
    int ch)			/* Unicode character to test. */
{
#if TCL_UTF_MAX > 3
    if (UNICODE_OUT_OF_RANGE(ch)) {
	return 0;
    }
#endif
    return ((WORD_BITS >> GetCategory(ch)) & 1);
}

/*
 *----------------------------------------------------------------------
 *
 * Tcl_UniCharCaseMatch --
 *
 *	See if a particular Unicode string matches a particular pattern.
 *	Allows case insensitivity. This is the Unicode equivalent of the char*
 *	Tcl_StringCaseMatch. The UniChar strings must be NULL-terminated.
 *	This has no provision for counted UniChar strings, thus should not be
 *	used where NULLs are expected in the UniChar string. Use
 *	TclUniCharMatch where possible.
 *
 * Results:
 *	The return value is 1 if string matches pattern, and 0 otherwise. The
 *	matching operation permits the following special characters in the
 *	pattern: *?\[] (see the manual entry for details on what these mean).
 *
 * Side effects:
 *	None.
 *
 *----------------------------------------------------------------------
 */

int
Tcl_UniCharCaseMatch(
    const Tcl_UniChar *uniStr,	/* Unicode String. */
    const Tcl_UniChar *uniPattern,
				/* Pattern, which may contain special
				 * characters. */
    int nocase)			/* 0 for case sensitive, 1 for insensitive */
{
    Tcl_UniChar ch1 = 0, p;

    while (1) {
	p = *uniPattern;

	/*
	 * See if we're at the end of both the pattern and the string. If so,
	 * we succeeded. If we're at the end of the pattern but not at the end
	 * of the string, we failed.
	 */

	if (p == 0) {
	    return (*uniStr == 0);
	}
	if ((*uniStr == 0) && (p != '*')) {
	    return 0;
	}

	/*
	 * Check for a "*" as the next pattern character. It matches any
	 * substring. We handle this by skipping all the characters up to the
	 * next matching one in the pattern, and then calling ourselves
	 * recursively for each postfix of string, until either we match or we
	 * reach the end of the string.
	 */

	if (p == '*') {
	    /*
	     * Skip all successive *'s in the pattern
	     */

	    while (*(++uniPattern) == '*') {
		/* empty body */
	    }
	    p = *uniPattern;
	    if (p == 0) {
		return 1;
	    }
	    if (nocase) {
		p = Tcl_UniCharToLower(p);
	    }
	    while (1) {
		/*
		 * Optimization for matching - cruise through the string
		 * quickly if the next char in the pattern isn't a special
		 * character
		 */

		if ((p != '[') && (p != '?') && (p != '\\')) {
		    if (nocase) {
			while (*uniStr && (p != *uniStr)
				&& (p != Tcl_UniCharToLower(*uniStr))) {
			    uniStr++;
			}
		    } else {
			while (*uniStr && (p != *uniStr)) {
			    uniStr++;
			}
		    }
		}
		if (Tcl_UniCharCaseMatch(uniStr, uniPattern, nocase)) {
		    return 1;
		}
		if (*uniStr == 0) {
		    return 0;
		}
		uniStr++;
	    }
	}

	/*
	 * Check for a "?" as the next pattern character. It matches any
	 * single character.
	 */

	if (p == '?') {
	    uniPattern++;
	    uniStr++;
	    continue;
	}

	/*
	 * Check for a "[" as the next pattern character. It is followed by a
	 * list of characters that are acceptable, or by a range (two
	 * characters separated by "-").
	 */

	if (p == '[') {
	    Tcl_UniChar startChar, endChar;

	    uniPattern++;
	    ch1 = (nocase ? Tcl_UniCharToLower(*uniStr) : *uniStr);
	    uniStr++;
	    while (1) {
		if ((*uniPattern == ']') || (*uniPattern == 0)) {
		    return 0;
		}
		startChar = (nocase ? Tcl_UniCharToLower(*uniPattern)
			: *uniPattern);
		uniPattern++;
		if (*uniPattern == '-') {
		    uniPattern++;
		    if (*uniPattern == 0) {
			return 0;
		    }
		    endChar = (nocase ? Tcl_UniCharToLower(*uniPattern)
			    : *uniPattern);
		    uniPattern++;
		    if (((startChar <= ch1) && (ch1 <= endChar))
			    || ((endChar <= ch1) && (ch1 <= startChar))) {
			/*
			 * Matches ranges of form [a-z] or [z-a].
			 */
			break;
		    }
		} else if (startChar == ch1) {
		    break;
		}
	    }
	    while (*uniPattern != ']') {
		if (*uniPattern == 0) {
		    uniPattern--;
		    break;
		}
		uniPattern++;
	    }
	    uniPattern++;
	    continue;
	}

	/*
	 * If the next pattern character is '\', just strip off the '\' so we
	 * do exact matching on the character that follows.
	 */

	if (p == '\\') {
	    if (*(++uniPattern) == '\0') {
		return 0;
	    }
	}

	/*
	 * There's no special character. Just make sure that the next bytes of
	 * each string match.
	 */

	if (nocase) {
	    if (Tcl_UniCharToLower(*uniStr) !=
		    Tcl_UniCharToLower(*uniPattern)) {
		return 0;
	    }
	} else if (*uniStr != *uniPattern) {
	    return 0;
	}
	uniStr++;
	uniPattern++;
    }
}

/*
 *----------------------------------------------------------------------
 *
 * TclUniCharMatch --
 *
 *	See if a particular Unicode string matches a particular pattern.
 *	Allows case insensitivity. This is the Unicode equivalent of the char*
 *	Tcl_StringCaseMatch. This variant of Tcl_UniCharCaseMatch uses counted
 *	Strings, so embedded NULLs are allowed.
 *
 * Results:
 *	The return value is 1 if string matches pattern, and 0 otherwise. The
 *	matching operation permits the following special characters in the
 *	pattern: *?\[] (see the manual entry for details on what these mean).
 *
 * Side effects:
 *	None.
 *
 *----------------------------------------------------------------------
 */

int
TclUniCharMatch(
    const Tcl_UniChar *string,	/* Unicode String. */
    int strLen,			/* Length of String */
    const Tcl_UniChar *pattern,	/* Pattern, which may contain special
				 * characters. */
    int ptnLen,			/* Length of Pattern */
    int nocase)			/* 0 for case sensitive, 1 for insensitive */
{
    const Tcl_UniChar *stringEnd, *patternEnd;
    Tcl_UniChar p;

    stringEnd = string + strLen;
    patternEnd = pattern + ptnLen;

    while (1) {
	/*
	 * See if we're at the end of both the pattern and the string. If so,
	 * we succeeded. If we're at the end of the pattern but not at the end
	 * of the string, we failed.
	 */

	if (pattern == patternEnd) {
	    return (string == stringEnd);
	}
	p = *pattern;
	if ((string == stringEnd) && (p != '*')) {
	    return 0;
	}

	/*
	 * Check for a "*" as the next pattern character. It matches any
	 * substring. We handle this by skipping all the characters up to the
	 * next matching one in the pattern, and then calling ourselves
	 * recursively for each postfix of string, until either we match or we
	 * reach the end of the string.
	 */

	if (p == '*') {
	    /*
	     * Skip all successive *'s in the pattern.
	     */

	    while (*(++pattern) == '*') {
		/* empty body */
	    }
	    if (pattern == patternEnd) {
		return 1;
	    }
	    p = *pattern;
	    if (nocase) {
		p = Tcl_UniCharToLower(p);
	    }
	    while (1) {
		/*
		 * Optimization for matching - cruise through the string
		 * quickly if the next char in the pattern isn't a special
		 * character.
		 */

		if ((p != '[') && (p != '?') && (p != '\\')) {
		    if (nocase) {
			while ((string < stringEnd) && (p != *string)
				&& (p != Tcl_UniCharToLower(*string))) {
			    string++;
			}
		    } else {
			while ((string < stringEnd) && (p != *string)) {
			    string++;
			}
		    }
		}
		if (TclUniCharMatch(string, stringEnd - string,
			pattern, patternEnd - pattern, nocase)) {
		    return 1;
		}
		if (string == stringEnd) {
		    return 0;
		}
		string++;
	    }
	}

	/*
	 * Check for a "?" as the next pattern character. It matches any
	 * single character.
	 */

	if (p == '?') {
	    pattern++;
	    string++;
	    continue;
	}

	/*
	 * Check for a "[" as the next pattern character. It is followed by a
	 * list of characters that are acceptable, or by a range (two
	 * characters separated by "-").
	 */

	if (p == '[') {
	    Tcl_UniChar ch1, startChar, endChar;

	    pattern++;
	    ch1 = (nocase ? Tcl_UniCharToLower(*string) : *string);
	    string++;
	    while (1) {
		if ((*pattern == ']') || (pattern == patternEnd)) {
		    return 0;
		}
		startChar = (nocase ? Tcl_UniCharToLower(*pattern) : *pattern);
		pattern++;
		if (*pattern == '-') {
		    pattern++;
		    if (pattern == patternEnd) {
			return 0;
		    }
		    endChar = (nocase ? Tcl_UniCharToLower(*pattern)
			    : *pattern);
		    pattern++;
		    if (((startChar <= ch1) && (ch1 <= endChar))
			    || ((endChar <= ch1) && (ch1 <= startChar))) {
			/*
			 * Matches ranges of form [a-z] or [z-a].
			 */
			break;
		    }
		} else if (startChar == ch1) {
		    break;
		}
	    }
	    while (*pattern != ']') {
		if (pattern == patternEnd) {
		    pattern--;
		    break;
		}
		pattern++;
	    }
	    pattern++;
	    continue;
	}

	/*
	 * If the next pattern character is '\', just strip off the '\' so we
	 * do exact matching on the character that follows.
	 */

	if (p == '\\') {
	    if (++pattern == patternEnd) {
		return 0;
	    }
	}

	/*
	 * There's no special character. Just make sure that the next bytes of
	 * each string match.
	 */

	if (nocase) {
	    if (Tcl_UniCharToLower(*string) != Tcl_UniCharToLower(*pattern)) {
		return 0;
	    }
	} else if (*string != *pattern) {
	    return 0;
	}
	string++;
	pattern++;
    }
}

/*
 * Local Variables:
 * mode: c
 * c-basic-offset: 4
 * fill-column: 78
 * End:
 */<|MERGE_RESOLUTION|>--- conflicted
+++ resolved
@@ -99,11 +99,7 @@
  *---------------------------------------------------------------------------
  */
 
-<<<<<<< HEAD
-static int
-=======
 static inline int
->>>>>>> 9fd6bf00
 UtfCount(
     int ch)			/* The Tcl_UniChar whose size is returned. */
 {
