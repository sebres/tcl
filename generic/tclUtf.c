/*
 * tclUtf.c --
 *
 *	Routines for manipulating UTF-8 strings.
 *
 * Copyright © 1997-1998 Sun Microsystems, Inc.
 *
 * See the file "license.terms" for information on usage and redistribution of
 * this file, and for a DISCLAIMER OF ALL WARRANTIES.
 */

#include "tclInt.h"

/*
 * Include the static character classification tables and macros.
 */

#include "tclUniData.c"

/*
 * The following macros are used for fast character category tests. The x_BITS
 * values are shifted right by the category value to determine whether the
 * given category is included in the set.
 */

#define ALPHA_BITS ((1 << UPPERCASE_LETTER) | (1 << LOWERCASE_LETTER) \
	| (1 << TITLECASE_LETTER) | (1 << MODIFIER_LETTER) | (1<<OTHER_LETTER))

#define CONTROL_BITS ((1 << CONTROL) | (1 << FORMAT) | (1 << PRIVATE_USE))

#define DIGIT_BITS (1 << DECIMAL_DIGIT_NUMBER)

#define SPACE_BITS ((1 << SPACE_SEPARATOR) | (1 << LINE_SEPARATOR) \
	| (1 << PARAGRAPH_SEPARATOR))

#define WORD_BITS (ALPHA_BITS | DIGIT_BITS | (1 << CONNECTOR_PUNCTUATION))

#define PUNCT_BITS ((1 << CONNECTOR_PUNCTUATION) | \
	(1 << DASH_PUNCTUATION) | (1 << OPEN_PUNCTUATION) | \
	(1 << CLOSE_PUNCTUATION) | (1 << INITIAL_QUOTE_PUNCTUATION) | \
	(1 << FINAL_QUOTE_PUNCTUATION) | (1 << OTHER_PUNCTUATION))

#define GRAPH_BITS (WORD_BITS | PUNCT_BITS | \
	(1 << NON_SPACING_MARK) | (1 << ENCLOSING_MARK) | \
	(1 << COMBINING_SPACING_MARK) | (1 << LETTER_NUMBER) | \
	(1 << OTHER_NUMBER) | \
	(1 << MATH_SYMBOL) | (1 << CURRENCY_SYMBOL) | \
	(1 << MODIFIER_SYMBOL) | (1 << OTHER_SYMBOL))

/*
 * Unicode characters less than this value are represented by themselves in
 * UTF-8 strings.
 */

#define UNICODE_SELF	0x80

/*
 * The following structures are used when mapping between Unicode and
 * UTF-8.
 */

static const unsigned char totalBytes[256] = {
    1,1,1,1,1,1,1,1,1,1,1,1,1,1,1,1,1,1,1,1,1,1,1,1,1,1,1,1,1,1,1,1,
    1,1,1,1,1,1,1,1,1,1,1,1,1,1,1,1,1,1,1,1,1,1,1,1,1,1,1,1,1,1,1,1,
    1,1,1,1,1,1,1,1,1,1,1,1,1,1,1,1,1,1,1,1,1,1,1,1,1,1,1,1,1,1,1,1,
    1,1,1,1,1,1,1,1,1,1,1,1,1,1,1,1,1,1,1,1,1,1,1,1,1,1,1,1,1,1,1,1,
    1,1,1,1,1,1,1,1,1,1,1,1,1,1,1,1,1,1,1,1,1,1,1,1,1,1,1,1,1,1,1,1,
    1,1,1,1,1,1,1,1,1,1,1,1,1,1,1,1,1,1,1,1,1,1,1,1,1,1,1,1,1,1,1,1,
    2,1,2,2,2,2,2,2,2,2,2,2,2,2,2,2,2,2,2,2,2,2,2,2,2,2,2,2,2,2,2,2,
    3,3,3,3,3,3,3,3,3,3,3,3,3,3,3,3,4,4,4,4,4,1,1,1,1,1,1,1,1,1,1,1
};

static const unsigned char complete[256] = {
    1,1,1,1,1,1,1,1,1,1,1,1,1,1,1,1,1,1,1,1,1,1,1,1,1,1,1,1,1,1,1,1,
    1,1,1,1,1,1,1,1,1,1,1,1,1,1,1,1,1,1,1,1,1,1,1,1,1,1,1,1,1,1,1,1,
    1,1,1,1,1,1,1,1,1,1,1,1,1,1,1,1,1,1,1,1,1,1,1,1,1,1,1,1,1,1,1,1,
    1,1,1,1,1,1,1,1,1,1,1,1,1,1,1,1,1,1,1,1,1,1,1,1,1,1,1,1,1,1,1,1,
/* Tcl_UtfCharComplete() might point to 2nd byte of valid 4-byte sequence */
    3,3,3,3,3,3,3,3,3,3,3,3,3,3,3,3,3,3,3,3,3,3,3,3,3,3,3,3,3,3,3,3,
    3,3,3,3,3,3,3,3,3,3,3,3,3,3,3,3,3,3,3,3,3,3,3,3,3,3,3,3,3,3,3,3,
/* End of "continuation byte section" */
    2,1,2,2,2,2,2,2,2,2,2,2,2,2,2,2,2,2,2,2,2,2,2,2,2,2,2,2,2,2,2,2,
    3,3,3,3,3,3,3,3,3,3,3,3,3,3,3,3,4,4,4,4,4,1,1,1,1,1,1,1,1,1,1,1
};

/*
 * Functions used only in this module.
 */

static int		Invalid(const char *src);

/*
 *---------------------------------------------------------------------------
 *
 * TclUtfCount --
 *
 *	Find the number of bytes in the Utf character "ch".
 *
 * Results:
 *	The return values is the number of bytes in the Utf character "ch".
 *
 * Side effects:
 *	None.
 *
 *---------------------------------------------------------------------------
 */

size_t
TclUtfCount(
    int ch)			/* The Unicode character whose size is returned. */
{
    if ((unsigned)(ch - 1) < (UNICODE_SELF - 1)) {
	return 1;
    }
    if (ch <= 0x7FF) {
	return 2;
    }
    if (((unsigned)(ch - 0x10000) <= 0xFFFFF)) {
	return 4;
    }
    return 3;
}

/*
 *---------------------------------------------------------------------------
 *
 * Invalid --
 *
 *	Given a pointer to a two-byte prefix of a well-formed UTF-8 byte
 *	sequence (a lead byte followed by a trail byte) this routine
 *	examines those two bytes to determine whether the sequence is
 *	invalid in UTF-8.  This might be because it is an overlong
 *	encoding, or because it encodes something out of the proper range.
 *
 *	Given a pointer to the bytes \xF8 or \xFC , this routine will
 *	try to read beyond the end of the "bounds" table.  Callers must
 *	prevent this.
 *
 *	Given a pointer to something else (an ASCII byte, a trail byte,
 *	or another byte	that can never begin a valid byte sequence such
 *	as \xF5) this routine returns false.  That makes the routine poorly
 *	named, as it does not detect and report all invalid sequences.
 *
 *	Callers have to take care that this routine does something useful
 *	for their needs.
 *
 * Results:
 *	A boolean.
 *---------------------------------------------------------------------------
 */

static const unsigned char bounds[28] = {
    0x80, 0x80,		/* \xC0 accepts \x80 only */
    0x80, 0xBF, 0x80, 0xBF, 0x80, 0xBF, 0x80, 0xBF, 0x80, 0xBF, 0x80, 0xBF,
    0x80, 0xBF,		/* (\xC4 - \xDC) -- all sequences valid */
    0xA0, 0xBF,	/* \xE0\x80 through \xE0\x9F are invalid prefixes */
    0x80, 0xBF, 0x80, 0xBF, 0x80, 0xBF, /* (\xE4 - \xEC) -- all valid */
    0x90, 0xBF,	/* \xF0\x80 through \xF0\x8F are invalid prefixes */
    0x80, 0x8F  /* \xF4\x90 and higher are invalid prefixes */
};

static int
Invalid(
    const char *src)	/* Points to lead byte of a UTF-8 byte sequence */
{
    unsigned char byte = UCHAR(*src);
    int index;

    if ((byte & 0xC3) == 0xC0) {
	/* Only lead bytes 0xC0, 0xE0, 0xF0, 0xF4 need examination */
	index = (byte - 0xC0) >> 1;
	if (UCHAR(src[1]) < bounds[index] || UCHAR(src[1]) > bounds[index+1]) {
	    /* Out of bounds - report invalid. */
	    return 1;
	}
    }
    return 0;
}

/*
 *---------------------------------------------------------------------------
 *
 * Tcl_UniCharToUtf --
 *
 *	Stores the given Tcl_UniChar as a sequence of UTF-8 bytes in the provided
 *	buffer. Equivalent to Plan 9 runetochar().
 *
 *	Surrogate pairs are handled as follows: When ch is a high surrogate,
 *	the first byte of the 4-byte UTF-8 sequence is stored in the buffer and
 *	the function returns 1. If the function is called again with a low
 *	surrogate and the same buffer, the remaining 3 bytes of the 4-byte
 *	UTF-8 sequence are produced.
 *
 *	If no low surrogate follows the high surrogate (which is actually illegal),
 *	calling Tcl_UniCharToUtf again with ch being -1 produces a 3-byte UTF-8
 *	sequence representing the high surrogate.
 *
 * Results:
 *	Returns the number of bytes stored into the buffer.
 *
 * Side effects:
 *	None.
 *
 *---------------------------------------------------------------------------
 */

#undef Tcl_UniCharToUtf
size_t
Tcl_UniCharToUtf(
    int ch,	/* The Tcl_UniChar to be stored in the
		 * buffer. Can be or'ed with flag TCL_COMBINE
		 */
    char *buf)	/* Buffer in which the UTF-8 representation of
		 * ch is stored. Must be large enough to hold the UTF-8
		 * character (at most 4 bytes).
		 */
{
#if TCL_UTF_MAX > 3
    int flags = ch;
#endif

    if (ch >= TCL_COMBINE) {
	ch &= (TCL_COMBINE - 1);
    }
    if ((unsigned)(ch - 1) < (UNICODE_SELF - 1)) {
	buf[0] = (char) ch;
	return 1;
    }
    if (ch >= 0) {
	if (ch <= 0x7FF) {
	    buf[1] = (char) (0x80 | (0x3F & ch));
	    buf[0] = (char) (0xC0 | (ch >> 6));
	    return 2;
	}
	if (ch <= 0xFFFF) {
	    if (
#if TCL_UTF_MAX > 3
		    (flags & TCL_COMBINE) &&
#endif
		    ((ch & 0xF800) == 0xD800)) {
		if (ch & 0x0400) {
		    /* Low surrogate */
		    if (   (0x80 == (0xC0 & buf[0]))
			&& (0    == (0xCF & buf[1]))) {
			/* Previous Tcl_UniChar was a high surrogate, so combine */
			buf[2]  = (char) (0x80 | (0x3F & ch));
			buf[1] |= (char) (0x80 | (0x0F & (ch >> 6)));
			return 3;
		    }
		    /* Previous Tcl_UniChar was not a high surrogate, so just output */
		} else {
		    /* High surrogate */

		    /* Add 0x10000 to the raw number encoded in the surrogate
		     * pair in order to get the code point.
		    */
		    ch += 0x40;

		    /* Fill buffer with specific 3-byte (invalid) byte combination,
		       so following low surrogate can recognize it and combine */
		    buf[2] = (char) ((ch << 4) & 0x30);
		    buf[1] = (char) (0x80 | (0x3F & (ch >> 2)));
		    buf[0] = (char) (0xF0 | (0x07 & (ch >> 8)));
		    return 1;
		}
	    }
	    goto three;
	}
	if (ch <= 0x10FFFF) {
	    buf[3] = (char) (0x80 | (0x3F & ch));
	    buf[2] = (char) (0x80 | (0x3F & (ch >> 6)));
	    buf[1] = (char) (0x80 | (0x3F & (ch >> 12)));
	    buf[0] = (char) (0xF0 |         (ch >> 18));
	    return 4;
	}
    } else if (ch == -1) {
	if (   (0x80 == (0xC0 & buf[0]))
	    && (0    == (0xCF & buf[1]))
	    && (0xF0 == (0xF8 & buf[-1]))) {
	    ch = 0xD7C0
		+ ((0x07 & buf[-1]) << 8)
		+ ((0x3F & buf[0])  << 2)
		+ ((0x30 & buf[1])  >> 4);
	    buf[1]  = (char) (0x80 | (0x3F & ch));
	    buf[0]  = (char) (0x80 | (0x3F & (ch >> 6)));
	    buf[-1] = (char) (0xE0 | (ch >> 12));
	    return 2;
	}
    }

    ch = 0xFFFD;
three:
    buf[2] = (char) (0x80 | (0x3F & ch));
    buf[1] = (char) (0x80 | (0x3F & (ch >> 6)));
    buf[0] = (char) (0xE0 |         (ch >> 12));
    return 3;
}

/*
 *---------------------------------------------------------------------------
 *
 * Tcl_UniCharToUtfDString --
 *
 *	Convert the given Unicode string to UTF-8.
 *
 * Results:
 *	The return value is a pointer to the UTF-8 representation of the
 *	Unicode string. Storage for the return value is appended to the end of
 *	dsPtr.
 *
 * Side effects:
 *	None.
 *
 *---------------------------------------------------------------------------
 */

#undef Tcl_UniCharToUtfDString
char *
Tcl_UniCharToUtfDString(
    const int *uniStr,	/* Unicode string to convert to UTF-8. */
    size_t uniLength,		/* Length of Unicode string. */
    Tcl_DString *dsPtr)		/* UTF-8 representation of string is appended
				 * to this previously initialized DString. */
{
    const int *w, *wEnd;
    char *p, *string;
    size_t oldLength;

    /*
     * UTF-8 string length in bytes will be <= Unicode string length * 4.
     */

    if (uniStr == NULL) {
	return NULL;
    }
    if (uniLength == TCL_INDEX_NONE) {
	uniLength = 0;
	w = uniStr;
	while (*w != '\0') {
	    uniLength++;
	    w++;
	}
    }
    oldLength = Tcl_DStringLength(dsPtr);
    Tcl_DStringSetLength(dsPtr, oldLength + (uniLength + 1) * 4);
    string = Tcl_DStringValue(dsPtr) + oldLength;

    p = string;
    wEnd = uniStr + uniLength;
    for (w = uniStr; w < wEnd; ) {
	p += Tcl_UniCharToUtf(*w, p);
	w++;
    }
    Tcl_DStringSetLength(dsPtr, oldLength + (p - string));

    return string;
}

char *
Tcl_Char16ToUtfDString(
    const unsigned short *uniStr,/* Utf-16 string to convert to UTF-8. */
    size_t uniLength,		/* Length of Utf-16 string. */
    Tcl_DString *dsPtr)		/* UTF-8 representation of string is appended
				 * to this previously initialized DString. */
{
    const unsigned short *w, *wEnd;
    char *p, *string;
    size_t oldLength;
    int len = 1;

    /*
     * UTF-8 string length in bytes will be <= Utf16 string length * 3.
     */

    if (uniStr == NULL) {
	return NULL;
    }
    if (uniLength == TCL_INDEX_NONE) {

	uniLength = 0;
	w = uniStr;
	while (*w != '\0') {
	    uniLength++;
	    w++;
	}
    }
    oldLength = Tcl_DStringLength(dsPtr);
    Tcl_DStringSetLength(dsPtr, oldLength + (uniLength + 1) * 3);
    string = Tcl_DStringValue(dsPtr) + oldLength;

    p = string;
    wEnd = uniStr + uniLength;
    for (w = uniStr; w < wEnd; ) {
	if (!len && ((*w & 0xFC00) != 0xDC00)) {
	    /* Special case for handling high surrogates. */
	    p += Tcl_UniCharToUtf(-1, p);
	}
	len = Tcl_UniCharToUtf(*w | TCL_COMBINE, p);
	p += len;
	if ((*w >= 0xD800) && (len < 3)) {
	    len = 0; /* Indication that high surrogate was found */
	}
	w++;
    }
    if (!len) {
	/* Special case for handling high surrogates. */
	p += Tcl_UniCharToUtf(-1, p);
    }
    Tcl_DStringSetLength(dsPtr, oldLength + (p - string));

    return string;
}
/*
 *---------------------------------------------------------------------------
 *
 * Tcl_UtfToUniChar --
 *
 *	Extract the Tcl_UniChar represented by the UTF-8 string. Bad UTF-8
 *	sequences are converted to valid Tcl_UniChars and processing
 *	continues. Equivalent to Plan 9 chartorune().
 *
 *	The caller must ensure that the source buffer is long enough that this
 *	routine does not run off the end and dereference non-existent memory
 *	looking for trail bytes. If the source buffer is known to be '\0'
 *	terminated, this cannot happen. Otherwise, the caller should call
 *	Tcl_UtfCharComplete() before calling this routine to ensure that
 *	enough bytes remain in the string.
 *
 *	If TCL_UTF_MAX < 4, special handling of Surrogate pairs is done:
 *	For any UTF-8 string containing a character outside of the BMP, the
 *	first call to this function will fill *chPtr with the high surrogate
 *	and generate a return value of 1. Calling Tcl_UtfToUniChar again
 *	will produce the low surrogate and a return value of 3. Because *chPtr
 *	is used to remember whether the high surrogate is already produced, it
 *	is recommended to initialize the variable it points to as 0 before
 *	the first call to Tcl_UtfToUniChar is done.
 *
 * Results:
 *	*chPtr is filled with the Tcl_UniChar, and the return value is the
 *	number of bytes from the UTF-8 string that were consumed.
 *
 * Side effects:
 *	None.
 *
 *---------------------------------------------------------------------------
 */

static const unsigned short cp1252[32] = {
  0x20AC,   0x81, 0x201A, 0x0192, 0x201E, 0x2026, 0x2020, 0x2021,
  0x02C6, 0x2030, 0x0160, 0x2039, 0x0152,   0x8D, 0x017D,   0x8F,
    0x90, 0x2018, 0x2019, 0x201C, 0x201D, 0x2022, 0x2013, 0x2014,
   0x2DC, 0x2122, 0x0161, 0x203A, 0x0153,   0x9D, 0x017E, 0x0178
};

#undef Tcl_UtfToUniChar
size_t
Tcl_UtfToUniChar(
    const char *src,	/* The UTF-8 string. */
    int *chPtr)/* Filled with the Unicode character represented by
				 * the UTF-8 string. */
{
    int byte;

    /*
     * Unroll 1 to 4 byte UTF-8 sequences.
     */

    byte = *((unsigned char *) src);
    if (byte < 0xC0) {
	/*
	 * Handles properly formed UTF-8 characters between 0x01 and 0x7F.
	 * Treats naked trail bytes 0x80 to 0x9F as valid characters from
	 * the cp1252 table. See: <https://en.wikipedia.org/wiki/UTF-8>
	 * Also treats \0 and other naked trail bytes 0xA0 to 0xBF as valid
	 * characters representing themselves.
	 */

	if ((unsigned)(byte-0x80) < (unsigned)0x20) {
	    *chPtr = cp1252[byte-0x80];
	} else {
	    *chPtr = byte;
	}
	return 1;
    } else if (byte < 0xE0) {
	if ((byte != 0xC1) && ((src[1] & 0xC0) == 0x80)) {
	    /*
	     * Two-byte-character lead-byte followed by a trail-byte.
	     */

	    *chPtr = (((byte & 0x1F) << 6) | (src[1] & 0x3F));
	    if ((unsigned)(*chPtr - 1) >= (UNICODE_SELF - 1)) {
		return 2;
	    }
	}

	/*
	 * A two-byte-character lead-byte not followed by trail-byte
	 * represents itself.
	 */
    } else if (byte < 0xF0) {
	if (((src[1] & 0xC0) == 0x80) && ((src[2] & 0xC0) == 0x80)) {
	    /*
	     * Three-byte-character lead byte followed by two trail bytes.
	     */

	    *chPtr = (((byte & 0x0F) << 12)
		    | ((src[1] & 0x3F) << 6) | (src[2] & 0x3F));
	    if (*chPtr > 0x7FF) {
		return 3;
	    }
	}

	/*
	 * A three-byte-character lead-byte not followed by two trail-bytes
	 * represents itself.
	 */
    } else if (byte < 0xF5) {
	if (((src[1] & 0xC0) == 0x80) && ((src[2] & 0xC0) == 0x80) && ((src[3] & 0xC0) == 0x80)) {
	    /*
	     * Four-byte-character lead byte followed by three trail bytes.
	     */
	    *chPtr = (((byte & 0x07) << 18) | ((src[1] & 0x3F) << 12)
		    | ((src[2] & 0x3F) << 6) | (src[3] & 0x3F));
	    if ((unsigned)(*chPtr - 0x10000) <= 0xFFFFF) {
		return 4;
	    }
	}

	/*
	 * A four-byte-character lead-byte not followed by three trail-bytes
	 * represents itself.
	 */
    }

    *chPtr = byte;
    return 1;
}

size_t
Tcl_UtfToChar16(
    const char *src,	/* The UTF-8 string. */
    unsigned short *chPtr)/* Filled with the Tcl_UniChar represented by
				 * the UTF-8 string. This could be a surrogate too. */
{
    unsigned short byte;

    /*
     * Unroll 1 to 4 byte UTF-8 sequences.
     */

    byte = UCHAR(*src);
    if (byte < 0xC0) {
	/*
	 * Handles properly formed UTF-8 characters between 0x01 and 0x7F.
	 * Treats naked trail bytes 0x80 to 0x9F as valid characters from
	 * the cp1252 table. See: <https://en.wikipedia.org/wiki/UTF-8>
	 * Also treats \0 and other naked trail bytes 0xA0 to 0xBF as valid
	 * characters representing themselves.
	 */

	/* If *chPtr contains a high surrogate (produced by a previous
	 * Tcl_UtfToUniChar() call) and the next 3 bytes are UTF-8 continuation
	 * bytes, then we must produce a follow-up low surrogate. We only
	 * do that if the high surrogate matches the bits we encounter.
	 */
	if (((byte & 0xC0) == 0x80)
		&& ((src[1] & 0xC0) == 0x80) && ((src[2] & 0xC0) == 0x80)
		&& (((((byte - 0x10) << 2) & 0xFC) | 0xD800) == (*chPtr & 0xFCFC))
		&& ((src[1] & 0xF0) == (((*chPtr << 4) & 0x30) | 0x80))) {
	    *chPtr = ((src[1] & 0x0F) << 6) + (src[2] & 0x3F) + 0xDC00;
	    return 3;
	}
	if ((unsigned)(byte-0x80) < (unsigned)0x20) {
	    *chPtr = cp1252[byte-0x80];
	} else {
	    *chPtr = byte;
	}
	return 1;
    } else if (byte < 0xE0) {
	if ((byte != 0xC1) && ((src[1] & 0xC0) == 0x80)) {
	    /*
	     * Two-byte-character lead-byte followed by a trail-byte.
	     */

	    *chPtr = (((byte & 0x1F) << 6) | (src[1] & 0x3F));
	    if ((unsigned)(*chPtr - 1) >= (UNICODE_SELF - 1)) {
		return 2;
	    }
	}

	/*
	 * A two-byte-character lead-byte not followed by trail-byte
	 * represents itself.
	 */
    } else if (byte < 0xF0) {
	if (((src[1] & 0xC0) == 0x80) && ((src[2] & 0xC0) == 0x80)) {
	    /*
	     * Three-byte-character lead byte followed by two trail bytes.
	     */

	    *chPtr = (((byte & 0x0F) << 12)
		    | ((src[1] & 0x3F) << 6) | (src[2] & 0x3F));
	    if (*chPtr > 0x7FF) {
		return 3;
	    }
	}

	/*
	 * A three-byte-character lead-byte not followed by two trail-bytes
	 * represents itself.
	 */
    } else if (byte < 0xF5) {
	if (((src[1] & 0xC0) == 0x80) && ((src[2] & 0xC0) == 0x80)) {
	    /*
	     * Four-byte-character lead byte followed by at least two trail bytes.
	     * We don't test the validity of 3th trail byte, see [ed29806ba]
	     */
	    Tcl_UniChar high = (((byte & 0x07) << 8) | ((src[1] & 0x3F) << 2)
		    | ((src[2] & 0x3F) >> 4)) - 0x40;
	    if (high < 0x400) {
		/* produce high surrogate, advance source pointer */
		*chPtr = 0xD800 + high;
		return 1;
	    }
	    /* out of range, < 0x10000 or > 0x10FFFF */
	}

	/*
	 * A four-byte-character lead-byte not followed by three trail-bytes
	 * represents itself.
	 */
    }

    *chPtr = byte;
    return 1;
}

/*
 *---------------------------------------------------------------------------
 *
 * Tcl_UtfToUniCharDString --
 *
 *	Convert the UTF-8 string to Unicode.
 *
 * Results:
 *	The return value is a pointer to the Unicode representation of the
 *	UTF-8 string. Storage for the return value is appended to the end of
 *	dsPtr. The Unicode string is terminated with a Unicode NULL character.
 *
 * Side effects:
 *	None.
 *
 *---------------------------------------------------------------------------
 */

#undef Tcl_UtfToUniCharDString
int *
Tcl_UtfToUniCharDString(
    const char *src,		/* UTF-8 string to convert to Unicode. */
    size_t length,			/* Length of UTF-8 string in bytes, or -1 for
				 * strlen(). */
    Tcl_DString *dsPtr)		/* Unicode representation of string is
				 * appended to this previously initialized
				 * DString. */
{
    int ch = 0, *w, *wString;
    const char *p;
    size_t oldLength;
    /* Pointer to the end of string. Never read endPtr[0] */
    const char *endPtr = src + length;
    /* Pointer to last byte where optimization still can be used */
    const char *optPtr = endPtr - TCL_UTF_MAX;

    if (src == NULL) {
	return NULL;
    }
    if (length == TCL_INDEX_NONE) {
	length = strlen(src);
    }

    /*
     * Unicode string length in Tcl_UniChars will be <= UTF-8 string length in
     * bytes.
     */

    oldLength = Tcl_DStringLength(dsPtr);

    Tcl_DStringSetLength(dsPtr,
	    oldLength + ((length + 1) * sizeof(int)));
    wString = (int *) (Tcl_DStringValue(dsPtr) + oldLength);

    w = wString;
    p = src;
    endPtr = src + length;
    optPtr = endPtr - 4;
    while (p <= optPtr) {
	p += TclUtfToUCS4(p, &ch);
	*w++ = ch;
    }
    while ((p < endPtr) && Tcl_UtfCharComplete(p, endPtr-p)) {
	p += TclUtfToUCS4(p, &ch);
	*w++ = ch;
    }
    while (p < endPtr) {
	*w++ = UCHAR(*p++);
    }
    *w = '\0';
    Tcl_DStringSetLength(dsPtr,
	    oldLength + ((char *) w - (char *) wString));

    return wString;
}

unsigned short *
Tcl_UtfToChar16DString(
    const char *src,		/* UTF-8 string to convert to Unicode. */
    size_t length,			/* Length of UTF-8 string in bytes, or -1 for
				 * strlen(). */
    Tcl_DString *dsPtr)		/* Unicode representation of string is
				 * appended to this previously initialized
				 * DString. */
{
    unsigned short ch = 0, *w, *wString;
    const char *p;
    size_t oldLength;
    /* Pointer to the end of string. Never read endPtr[0] */
    const char *endPtr = src + length;
    /* Pointer to last byte where optimization still can be used */
    const char *optPtr = endPtr - TCL_UTF_MAX;

    if (src == NULL) {
	return NULL;
    }
    if (length == TCL_INDEX_NONE) {
	length = strlen(src);
    }

    /*
     * Unicode string length in WCHARs will be <= UTF-8 string length in
     * bytes.
     */

    oldLength = Tcl_DStringLength(dsPtr);

    Tcl_DStringSetLength(dsPtr,
	    oldLength + ((length + 1) * sizeof(unsigned short)));
    wString = (unsigned short *) (Tcl_DStringValue(dsPtr) + oldLength);

    w = wString;
    p = src;
    endPtr = src + length;
    optPtr = endPtr - 3;
    while (p <= optPtr) {
	p += Tcl_UtfToChar16(p, &ch);
	*w++ = ch;
    }
    while (p < endPtr) {
	if (Tcl_UtfCharComplete(p, endPtr-p)) {
	    p += Tcl_UtfToChar16(p, &ch);
	    *w++ = ch;
	} else {
	    *w++ = UCHAR(*p++);
	}
    }
    *w = '\0';
    Tcl_DStringSetLength(dsPtr,
	    oldLength + ((char *) w - (char *) wString));

    return wString;
}

/*
 *---------------------------------------------------------------------------
 *
 * Tcl_UtfCharComplete --
 *
 *	Determine if the UTF-8 string of the given length is long enough to be
 *	decoded by Tcl_UtfToUniChar(). This does not ensure that the UTF-8
 *	string is properly formed. Equivalent to Plan 9 fullrune().
 *
 * Results:
 *	The return value is 0 if the string is not long enough, non-zero
 *	otherwise.
 *
 * Side effects:
 *	None.
 *
 *---------------------------------------------------------------------------
 */

int
Tcl_UtfCharComplete(
    const char *src,		/* String to check if first few bytes contain
				 * a complete UTF-8 character. */
    size_t length)			/* Length of above string in bytes. */
{
    return length >= complete[UCHAR(*src)];
}

/*
 *---------------------------------------------------------------------------
 *
 * Tcl_NumUtfChars --
 *
 *	Returns the number of characters (not bytes) in the UTF-8 string, not
 *	including the terminating NULL byte. This is equivalent to Plan 9
 *	utflen() and utfnlen().
 *
 * Results:
 *	As above.
 *
 * Side effects:
 *	None.
 *
 *---------------------------------------------------------------------------
 */

size_t
Tcl_NumUtfChars(
    const char *src,	/* The UTF-8 string to measure. */
    size_t length)	/* The length of the string in bytes, or
			 * TCL_INDEX_NONE for strlen(src). */
{
    Tcl_UniChar ch = 0;
    size_t i = 0;

    if (length == TCL_INDEX_NONE) {
	/* string is NUL-terminated, so TclUtfToUniChar calls are safe. */
	while (*src != '\0') {
	    src += TclUtfToUniChar(src, &ch);
	    i++;
	}
    } else {
	/* Will return value between 0 and length. No overflow checks. */

	/* Pointer to the end of string. Never read endPtr[0] */
	const char *endPtr = src + length;
	/* Pointer to last byte where optimization still can be used */
	const char *optPtr = endPtr - 4;

	/*
	 * Optimize away the call in this loop. Justified because...
	 * when (src <= optPtr), (endPtr - src) >= (endPtr - optPtr)
	 * By initialization above (endPtr - optPtr) = TCL_UTF_MAX
	 * So (endPtr - src) >= TCL_UTF_MAX, and passing that to
	 * Tcl_UtfCharComplete we know will cause return of 1.
	 */
	while (src <= optPtr
		/* && Tcl_UtfCharComplete(src, endPtr - src) */ ) {
	    src += TclUtfToUniChar(src, &ch);
	    i++;
	}
	/* Loop over the remaining string where call must happen */
	while (src < endPtr) {
	    if (Tcl_UtfCharComplete(src, endPtr - src)) {
		src += TclUtfToUniChar(src, &ch);
	    } else {
		/*
		 * src points to incomplete UTF-8 sequence
		 * Treat first byte as character and count it
		 */
		src++;
	    }
	    i++;
	}
    }
    return i;
}

size_t
TclNumUtfChars(
    const char *src,	/* The UTF-8 string to measure. */
    size_t length)	/* The length of the string in bytes, or
			 * TCL_INDEX_NONE for strlen(src). */
{
    unsigned short ch = 0;
    size_t i = 0;

    if (length == TCL_INDEX_NONE) {
	/* string is NUL-terminated, so TclUtfToUniChar calls are safe. */
	while (*src != '\0') {
	    src += Tcl_UtfToChar16(src, &ch);
	    i++;
	}
    } else {
	/* Will return value between 0 and length. No overflow checks. */

	/* Pointer to the end of string. Never read endPtr[0] */
	const char *endPtr = src + length;
	/* Pointer to last byte where optimization still can be used */
	const char *optPtr = endPtr - 4;

	/*
	 * Optimize away the call in this loop. Justified because...
	 * when (src <= optPtr), (endPtr - src) >= (endPtr - optPtr)
	 * By initialization above (endPtr - optPtr) = TCL_UTF_MAX
	 * So (endPtr - src) >= TCL_UTF_MAX, and passing that to
	 * Tcl_UtfCharComplete we know will cause return of 1.
	 */
	while (src <= optPtr
		/* && Tcl_UtfCharComplete(src, endPtr - src) */ ) {
	    src += Tcl_UtfToChar16(src, &ch);
	    i++;
	}
	/* Loop over the remaining string where call must happen */
	while (src < endPtr) {
	    if (Tcl_UtfCharComplete(src, endPtr - src)) {
		src += Tcl_UtfToChar16(src, &ch);
	    } else {
		/*
		 * src points to incomplete UTF-8 sequence
		 * Treat first byte as character and count it
		 */
		src++;
	    }
	    i++;
	}
    }
    return i;
}

/*
 *---------------------------------------------------------------------------
 *
 * Tcl_UtfFindFirst --
 *
 *	Returns a pointer to the first occurrence of the given Unicode character
 *	in the NULL-terminated UTF-8 string. The NULL terminator is considered
 *	part of the UTF-8 string. Equivalent to Plan 9 utfrune().
 *
 * Results:
 *	As above. If the Unicode character does not exist in the given string,
 *	the return value is NULL.
 *
 * Side effects:
 *	None.
 *
 *---------------------------------------------------------------------------
 */

const char *
Tcl_UtfFindFirst(
    const char *src,		/* The UTF-8 string to be searched. */
    int ch)			/* The Unicode character to search for. */
{
    while (1) {
	int find, len = TclUtfToUCS4(src, &find);

	if (find == ch) {
	    return src;
	}
	if (*src == '\0') {
	    return NULL;
	}
	src += len;
    }
}

/*
 *---------------------------------------------------------------------------
 *
 * Tcl_UtfFindLast --
 *
 *	Returns a pointer to the last occurrence of the given Unicode character
 *	in the NULL-terminated UTF-8 string. The NULL terminator is considered
 *	part of the UTF-8 string. Equivalent to Plan 9 utfrrune().
 *
 * Results:
 *	As above. If the Unicode character does not exist in the given string, the
 *	return value is NULL.
 *
 * Side effects:
 *	None.
 *
 *---------------------------------------------------------------------------
 */

const char *
Tcl_UtfFindLast(
    const char *src,		/* The UTF-8 string to be searched. */
    int ch)			/* The Unicode character to search for. */
{
    const char *last = NULL;

    while (1) {
	int find, len = TclUtfToUCS4(src, &find);

	if (find == ch) {
	    last = src;
	}
	if (*src == '\0') {
	    break;
	}
	src += len;
    }
    return last;
}

/*
 *---------------------------------------------------------------------------
 *
 * Tcl_UtfNext --
 *
 *	Given a pointer to some location in a UTF-8 string, Tcl_UtfNext
 *	returns a pointer to the next UTF-8 character in the string.
 *	The caller must not ask for the next character after the last
 *	character in the string if the string is not terminated by a null
 *	character.
 *
 * Results:
 *	The return value is the pointer to the next character in the UTF-8
 *	string.
 *
 * Side effects:
 *	None.
 *
 *---------------------------------------------------------------------------
 */

const char *
Tcl_UtfNext(
    const char *src)		/* The current location in the string. */
{
    size_t left;
    const char *next;

    if (((*src) & 0xC0) == 0x80) {
	/* Continuation byte, so we start 'inside' a (possible valid) UTF-8
	 * sequence. Since we are not allowed to access src[-1], we cannot
	 * check if the sequence is actually valid, the best we can do is
	 * just assume it is valid and locate the end. */
	if ((((*++src) & 0xC0) == 0x80) && (((*++src) & 0xC0) == 0x80)) {
	    ++src;
	}
	return src;
    }

    left = totalBytes[UCHAR(*src)];
    next = src + 1;
    while (--left) {
	if ((*next & 0xC0) != 0x80) {
	    /*
	     * src points to non-trail byte; We ran out of trail bytes
	     * before the needs of the lead byte were satisfied.
	     * Let the (malformed) lead byte alone be a character
	     */
	    return src + 1;
	}
	next++;
    }
    /*
     * Call Invalid() here only if required conditions are met:
     *    src[0] is known a lead byte.
     *    src[1] is known a trail byte.
     * Especially important to prevent calls when src[0] == '\xF8' or '\xFC'
     * See tests utf-6.37 through utf-6.43 through valgrind or similar tool.
     */
    if ((next == src + 1) || Invalid(src)) {
	return src + 1;
    }
    return next;
}

/*
 *---------------------------------------------------------------------------
 *
 * Tcl_UtfPrev --
 *
 *	Given a pointer to some current location in a UTF-8 string, move
 *	backwards one character. This works correctly when the pointer is in
 *	the middle of a UTF-8 character.
 *
 * Results:
 *	The return value is a pointer to the previous character in the UTF-8
 *	string. If the current location was already at the beginning of the
 *	string, the return value will also be a pointer to the beginning of
 *	the string.
 *
 * Side effects:
 *	None.
 *
 *---------------------------------------------------------------------------
 */

const char *
Tcl_UtfPrev(
    const char *src,		/* A location in a UTF-8 string. */
    const char *start)		/* Pointer to the beginning of the string */
{
    int trailBytesSeen = 0;	/* How many trail bytes have been verified? */
    const char *fallback = src - 1;
				/* If we cannot find a lead byte that might
				 * start a prefix of a valid UTF byte sequence,
				 * we will fallback to a one-byte back step */
    const char *look = fallback;
				/* Start search at the fallback position */

    /* Quick boundary case exit. */
    if (fallback <= start) {
	return start;
    }

    do {
	unsigned char byte = UCHAR(look[0]);

	if (byte < 0x80) {
	    /*
	     * Single byte character. Either this is a correct previous
	     * character, or it is followed by at least one trail byte
	     * which indicates a malformed sequence. In either case the
	     * correct result is to return the fallback.
	     */
	    return fallback;
	}
	if (byte >= 0xC0) {
	    /* Non-trail byte; May be multibyte lead. */

	    if ((trailBytesSeen == 0)
		/*
		 * We've seen no trailing context to use to check
		 * anything. From what we know, this non-trail byte
		 * is a prefix of a previous character, and accepting
		 * it (the fallback) is correct.
		 */

		    || (trailBytesSeen >= totalBytes[byte])) {
		/*
		 * That is, (1 + trailBytesSeen > needed).
		 * We've examined more bytes than needed to complete
		 * this lead byte. No matter about well-formedness or
		 * validity, the sequence starting with this lead byte
		 * will never include the fallback location, so we must
		 * return the fallback location. See test utf-7.17
		 */
		return fallback;
	    }

	    /*
	     * trailBytesSeen > 0, so we can examine look[1] safely.
	     * Use that capability to screen out invalid sequences.
	     */

	    if (Invalid(look)) {
		/* Reject */
		return fallback;
	    }
	    return (const char *)look;
	}

	/* We saw a trail byte. */
	trailBytesSeen++;

	if ((const char *)look == start) {
	    /*
	     * Do not read before the start of the string
	     *
	     * If we get here, we've examined bytes at every location
	     * >= start and < src and all of them are trail bytes,
	     * including (*start).  We need to return our fallback
	     * and exit this loop before we run past the start of the string.
	     */
	    return fallback;
	}

	/* Continue the search backwards... */
	look--;
    } while (trailBytesSeen < 4);

    /*
     * We've seen 4 trail bytes, so we know there will not be a
     * properly formed byte sequence to find, and we can stop looking,
     * accepting the fallback.
     */
    return fallback;
}

/*
 *---------------------------------------------------------------------------
 *
 * Tcl_UniCharAtIndex --
 *
 *	Returns the Unicode character represented at the specified character
 *	(not byte) position in the UTF-8 string.
 *
 * Results:
 *	As above.
 *
 * Side effects:
 *	None.
 *
 *---------------------------------------------------------------------------
 */

int
Tcl_UniCharAtIndex(
    const char *src,	/* The UTF-8 string to dereference. */
    size_t index)		/* The position of the desired character. */
{
    Tcl_UniChar ch = 0;
    int i = 0;

    if (index == TCL_INDEX_NONE) {
	return -1;
    }
    while (index--) {
	i = TclUtfToUniChar(src, &ch);
	src += i;
    }
#if TCL_UTF_MAX < 4
    if ((ch >= 0xD800) && (i < 3)) {
	/* Index points at character following high Surrogate */
	return -1;
    }
#endif
    TclUtfToUCS4(src, &i);
    return i;
}

/*
 *---------------------------------------------------------------------------
 *
 * Tcl_UtfAtIndex --
 *
 *	Returns a pointer to the specified character (not byte) position in
 *	the UTF-8 string. If TCL_UTF_MAX < 4, characters > U+FFFF count as
 *	2 positions, but then the pointer should never be placed between
 *	the two positions.
 *
 * Results:
 *	As above.
 *
 * Side effects:
 *	None.
 *
 *---------------------------------------------------------------------------
 */

const char *
Tcl_UtfAtIndex(
    const char *src,	/* The UTF-8 string. */
    size_t index)		/* The position of the desired character. */
{
    int ch = 0;

    if (index != TCL_INDEX_NONE) {
	while (index--) {
	    /* Make use of the #undef Tcl_UtfToUniChar above, which already handles UCS4. */
	    src += Tcl_UtfToUniChar(src, &ch);
	}
    }
    return src;
}

const char *
TclUtfAtIndex(
    const char *src,	/* The UTF-8 string. */
    size_t index)		/* The position of the desired character. */
{
    unsigned short ch = 0;
    size_t len = 0;

    if (index != TCL_INDEX_NONE) {
	while (index--) {
	    src += (len = Tcl_UtfToChar16(src, &ch));
	}
	if ((ch >= 0xD800) && (len < 3)) {
	    /* Index points at character following high Surrogate */
	    src += Tcl_UtfToChar16(src, &ch);
	}
    }
    return src;
}

/*
 *---------------------------------------------------------------------------
 *
 * Tcl_UtfBackslash --
 *
 *	Figure out how to handle a backslash sequence.
 *
 * Results:
 *	Stores the bytes represented by the backslash sequence in dst and
 *	returns the number of bytes written to dst. At most 4 bytes
 *	are written to dst; dst must have been large enough to accept those
 *	bytes. If readPtr isn't NULL then it is filled in with a count of the
 *	number of bytes in the backslash sequence.
 *
 * Side effects:
 *	The maximum number of bytes it takes to represent a Unicode character
 *	in UTF-8 is guaranteed to be less than the number of bytes used to
 *	express the backslash sequence that represents that Unicode character.
 *	If the target buffer into which the caller is going to store the bytes
 *	that represent the Unicode character is at least as large as the
 *	source buffer from which the backslashed sequence was extracted, no
 *	buffer overruns should occur.
 *
 *---------------------------------------------------------------------------
 */

size_t
Tcl_UtfBackslash(
    const char *src,		/* Points to the backslash character of a
				 * backslash sequence. */
    int *readPtr,		/* Fill in with number of characters read from
				 * src, unless NULL. */
    char *dst)			/* Filled with the bytes represented by the
				 * backslash sequence. */
{
#define LINE_LENGTH 128
    size_t numRead, result;

    result = TclParseBackslash(src, LINE_LENGTH, &numRead, dst);
    if (numRead == LINE_LENGTH) {
	/*
	 * We ate a whole line. Pay the price of a strlen()
	 */

	result = TclParseBackslash(src, strlen(src), &numRead, dst);
    }
    if (readPtr != NULL) {
	*readPtr = numRead;
    }
    return result;
}

/*
 *----------------------------------------------------------------------
 *
 * Tcl_UtfToUpper --
 *
 *	Convert lowercase characters to uppercase characters in a UTF string
 *	in place. The conversion may shrink the UTF string.
 *
 * Results:
 *	Returns the number of bytes in the resulting string excluding the
 *	trailing null.
 *
 * Side effects:
 *	Writes a terminating null after the last converted character.
 *
 *----------------------------------------------------------------------
 */

size_t
Tcl_UtfToUpper(
    char *str)			/* String to convert in place. */
{
    int ch, upChar;
    char *src, *dst;
    size_t len;

    /*
     * Iterate over the string until we hit the terminating null.
     */

    src = dst = str;
    while (*src) {
	len = TclUtfToUCS4(src, &ch);
	upChar = Tcl_UniCharToUpper(ch);

	/*
	 * To keep badly formed Utf strings from getting inflated by the
	 * conversion (thereby causing a segfault), only copy the upper case
	 * char to dst if its size is <= the original char.
	 */

	if (len < TclUtfCount(upChar)) {
	    memmove(dst, src, len);
	    dst += len;
	} else {
	    dst += Tcl_UniCharToUtf(upChar, dst);
	}
	src += len;
    }
    *dst = '\0';
    return (dst - str);
}

/*
 *----------------------------------------------------------------------
 *
 * Tcl_UtfToLower --
 *
 *	Convert uppercase characters to lowercase characters in a UTF string
 *	in place. The conversion may shrink the UTF string.
 *
 * Results:
 *	Returns the number of bytes in the resulting string excluding the
 *	trailing null.
 *
 * Side effects:
 *	Writes a terminating null after the last converted character.
 *
 *----------------------------------------------------------------------
 */

size_t
Tcl_UtfToLower(
    char *str)			/* String to convert in place. */
{
    int ch, lowChar;
    char *src, *dst;
    size_t len;

    /*
     * Iterate over the string until we hit the terminating null.
     */

    src = dst = str;
    while (*src) {
	len = TclUtfToUCS4(src, &ch);
	lowChar = Tcl_UniCharToLower(ch);

	/*
	 * To keep badly formed Utf strings from getting inflated by the
	 * conversion (thereby causing a segfault), only copy the lower case
	 * char to dst if its size is <= the original char.
	 */

	if (len < TclUtfCount(lowChar)) {
	    memmove(dst, src, len);
	    dst += len;
	} else {
	    dst += Tcl_UniCharToUtf(lowChar, dst);
	}
	src += len;
    }
    *dst = '\0';
    return (dst - str);
}

/*
 *----------------------------------------------------------------------
 *
 * Tcl_UtfToTitle --
 *
 *	Changes the first character of a UTF string to title case or uppercase
 *	and the rest of the string to lowercase. The conversion happens in
 *	place and may shrink the UTF string.
 *
 * Results:
 *	Returns the number of bytes in the resulting string excluding the
 *	trailing null.
 *
 * Side effects:
 *	Writes a terminating null after the last converted character.
 *
 *----------------------------------------------------------------------
 */

size_t
Tcl_UtfToTitle(
    char *str)			/* String to convert in place. */
{
    int ch, titleChar, lowChar;
    char *src, *dst;
    size_t len;

    /*
     * Capitalize the first character and then lowercase the rest of the
     * characters until we get to a null.
     */

    src = dst = str;

    if (*src) {
	len = TclUtfToUCS4(src, &ch);
	titleChar = Tcl_UniCharToTitle(ch);

	if (len < TclUtfCount(titleChar)) {
	    memmove(dst, src, len);
	    dst += len;
	} else {
	    dst += Tcl_UniCharToUtf(titleChar, dst);
	}
	src += len;
    }
    while (*src) {
	len = TclUtfToUCS4(src, &ch);
	lowChar = ch;
	/* Special exception for Georgian Asomtavruli chars, no titlecase. */
	if ((unsigned)(lowChar - 0x1C90) >= 0x30) {
	    lowChar = Tcl_UniCharToLower(lowChar);
	}

	if (len < TclUtfCount(lowChar)) {
	    memmove(dst, src, len);
	    dst += len;
	} else {
	    dst += Tcl_UniCharToUtf(lowChar, dst);
	}
	src += len;
    }
    *dst = '\0';
    return (dst - str);
}

/*
 *----------------------------------------------------------------------
 *
 * TclpUtfNcmp2 --
 *
 *	Compare at most numBytes bytes of utf-8 strings cs and ct. Both cs and
 *	ct are assumed to be at least numBytes bytes long.
 *
 * Results:
 *	Return <0 if cs < ct, 0 if cs == ct, or >0 if cs > ct.
 *
 * Side effects:
 *	None.
 *
 *----------------------------------------------------------------------
 */

int
TclpUtfNcmp2(
    const char *cs,		/* UTF string to compare to ct. */
    const char *ct,		/* UTF string cs is compared to. */
    size_t numBytes)	/* Number of *bytes* to compare. */
{
    /*
     * We can't simply call 'memcmp(cs, ct, numBytes);' because we need to
     * check for Tcl's \xC0\x80 non-utf-8 null encoding. Otherwise utf-8 lexes
     * fine in the strcmp manner.
     */

    int result = 0;

    for ( ; numBytes != 0; numBytes--, cs++, ct++) {
	if (*cs != *ct) {
	    result = UCHAR(*cs) - UCHAR(*ct);
	    break;
	}
    }
    if (numBytes && ((UCHAR(*cs) == 0xC0) || (UCHAR(*ct) == 0xC0))) {
	unsigned char c1, c2;

	c1 = ((UCHAR(*cs) == 0xC0) && (UCHAR(cs[1]) == 0x80)) ? 0 : UCHAR(*cs);
	c2 = ((UCHAR(*ct) == 0xC0) && (UCHAR(ct[1]) == 0x80)) ? 0 : UCHAR(*ct);
	result = (c1 - c2);
    }
    return result;
}

/*
 *----------------------------------------------------------------------
 *
 * Tcl_UtfNcmp --
 *
 *	Compare at most numChars UTF chars of string cs to string ct. Both cs
 *	and ct are assumed to be at least numChars UTF chars long.
 *
 * Results:
 *	Return <0 if cs < ct, 0 if cs == ct, or >0 if cs > ct.
 *
 * Side effects:
 *	None.
 *
 *----------------------------------------------------------------------
 */

int
Tcl_UtfNcmp(
    const char *cs,		/* UTF string to compare to ct. */
    const char *ct,		/* UTF string cs is compared to. */
    size_t numChars)	/* Number of UTF chars to compare. */
{
    Tcl_UniChar ch1 = 0, ch2 = 0;

    /*
     * Cannot use 'memcmp(cs, ct, n);' as byte representation of \u0000 (the
     * pair of bytes 0xC0,0x80) is larger than byte representation of \u0001
     * (the byte 0x01.)
     */

    while (numChars-- > 0) {
	/*
	 * n must be interpreted as chars, not bytes. This should be called
	 * only when both strings are of at least n chars long (no need for \0
	 * check)
	 */

	cs += TclUtfToUniChar(cs, &ch1);
	ct += TclUtfToUniChar(ct, &ch2);
	if (ch1 != ch2) {
#if TCL_UTF_MAX < 4
	    /* Surrogates always report higher than non-surrogates */
	    if (((ch1 & 0xFC00) == 0xD800)) {
	    if ((ch2 & 0xFC00) != 0xD800) {
		return ch1;
	    }
	    } else if ((ch2 & 0xFC00) == 0xD800) {
		return -ch2;
	    }
#endif
	    return (ch1 - ch2);
	}
    }
    return 0;
}

/*
 *----------------------------------------------------------------------
 *
 * Tcl_UtfNcasecmp --
 *
 *	Compare at most numChars UTF chars of string cs to string ct case
 *	insensitive. Both cs and ct are assumed to be at least numChars UTF
 *	chars long.
 *
 * Results:
 *	Return <0 if cs < ct, 0 if cs == ct, or >0 if cs > ct.
 *
 * Side effects:
 *	None.
 *
 *----------------------------------------------------------------------
 */

int
Tcl_UtfNcasecmp(
    const char *cs,		/* UTF string to compare to ct. */
    const char *ct,		/* UTF string cs is compared to. */
    size_t numChars)	/* Number of UTF chars to compare. */
{
    Tcl_UniChar ch1 = 0, ch2 = 0;

    while (numChars-- > 0) {
	/*
	 * n must be interpreted as chars, not bytes.
	 * This should be called only when both strings are of
	 * at least n chars long (no need for \0 check)
	 */
	cs += TclUtfToUniChar(cs, &ch1);
	ct += TclUtfToUniChar(ct, &ch2);
	if (ch1 != ch2) {
#if TCL_UTF_MAX < 4
	    /* Surrogates always report higher than non-surrogates */
	    if (((ch1 & 0xFC00) == 0xD800)) {
	    if ((ch2 & 0xFC00) != 0xD800) {
		return ch1;
	    }
	    } else if ((ch2 & 0xFC00) == 0xD800) {
		return -ch2;
	    }
#endif
	    ch1 = Tcl_UniCharToLower(ch1);
	    ch2 = Tcl_UniCharToLower(ch2);
	    if (ch1 != ch2) {
		return (ch1 - ch2);
	    }
	}
    }
    return 0;
}

/*
 *----------------------------------------------------------------------
 *
 * Tcl_UtfCmp --
 *
 *	Compare UTF chars of string cs to string ct case sensitively.
 *	Replacement for strcmp in Tcl core, in places where UTF-8 should
 *	be handled.
 *
 * Results:
 *	Return <0 if cs < ct, 0 if cs == ct, or >0 if cs > ct.
 *
 * Side effects:
 *	None.
 *
 *----------------------------------------------------------------------
 */

int
TclUtfCmp(
    const char *cs,		/* UTF string to compare to ct. */
    const char *ct)		/* UTF string cs is compared to. */
{
    Tcl_UniChar ch1 = 0, ch2 = 0;

    while (*cs && *ct) {
	cs += TclUtfToUniChar(cs, &ch1);
	ct += TclUtfToUniChar(ct, &ch2);
	if (ch1 != ch2) {
#if TCL_UTF_MAX < 4
	    /* Surrogates always report higher than non-surrogates */
	    if (((ch1 & 0xFC00) == 0xD800)) {
	    if ((ch2 & 0xFC00) != 0xD800) {
		return ch1;
	    }
	    } else if ((ch2 & 0xFC00) == 0xD800) {
		return -ch2;
	    }
#endif
	    return ch1 - ch2;
	}
    }
    return UCHAR(*cs) - UCHAR(*ct);
}


/*
 *----------------------------------------------------------------------
 *
 * TclUtfCasecmp --
 *
 *	Compare UTF chars of string cs to string ct case insensitively.
 *	Replacement for strcasecmp in Tcl core, in places where UTF-8 should
 *	be handled.
 *
 * Results:
 *	Return <0 if cs < ct, 0 if cs == ct, or >0 if cs > ct.
 *
 * Side effects:
 *	None.
 *
 *----------------------------------------------------------------------
 */

int
TclUtfCasecmp(
    const char *cs,		/* UTF string to compare to ct. */
    const char *ct)		/* UTF string cs is compared to. */
{
    Tcl_UniChar ch1 = 0, ch2 = 0;

    while (*cs && *ct) {
	cs += TclUtfToUniChar(cs, &ch1);
	ct += TclUtfToUniChar(ct, &ch2);
	if (ch1 != ch2) {
#if TCL_UTF_MAX < 4
	    /* Surrogates always report higher than non-surrogates */
	    if (((ch1 & 0xFC00) == 0xD800)) {
	    if ((ch2 & 0xFC00) != 0xD800) {
		return ch1;
	    }
	    } else if ((ch2 & 0xFC00) == 0xD800) {
		return -ch2;
	    }
#endif
	    ch1 = Tcl_UniCharToLower(ch1);
	    ch2 = Tcl_UniCharToLower(ch2);
	    if (ch1 != ch2) {
		return ch1 - ch2;
	    }
	}
    }
    return UCHAR(*cs) - UCHAR(*ct);
}


/*
 *----------------------------------------------------------------------
 *
 * Tcl_UniCharToUpper --
 *
 *	Compute the uppercase equivalent of the given Unicode character.
 *
 * Results:
 *	Returns the uppercase Unicode character.
 *
 * Side effects:
 *	None.
 *
 *----------------------------------------------------------------------
 */

int
Tcl_UniCharToUpper(
    int ch)			/* Unicode character to convert. */
{
    if (!UNICODE_OUT_OF_RANGE(ch)) {
	int info = GetUniCharInfo(ch);

	if (GetCaseType(info) & 0x04) {
	    ch -= GetDelta(info);
	}
    }
    /* Clear away extension bits, if any */
    return ch & 0x1FFFFF;
}

/*
 *----------------------------------------------------------------------
 *
 * Tcl_UniCharToLower --
 *
 *	Compute the lowercase equivalent of the given Unicode character.
 *
 * Results:
 *	Returns the lowercase Unicode character.
 *
 * Side effects:
 *	None.
 *
 *----------------------------------------------------------------------
 */

int
Tcl_UniCharToLower(
    int ch)			/* Unicode character to convert. */
{
    if (!UNICODE_OUT_OF_RANGE(ch)) {
	int info = GetUniCharInfo(ch);
	int mode = GetCaseType(info);

	if ((mode & 0x02) && (mode != 0x7)) {
	    ch += GetDelta(info);
	}
    }
    /* Clear away extension bits, if any */
    return ch & 0x1FFFFF;
}

/*
 *----------------------------------------------------------------------
 *
 * Tcl_UniCharToTitle --
 *
 *	Compute the titlecase equivalent of the given Unicode character.
 *
 * Results:
 *	Returns the titlecase Unicode character.
 *
 * Side effects:
 *	None.
 *
 *----------------------------------------------------------------------
 */

int
Tcl_UniCharToTitle(
    int ch)			/* Unicode character to convert. */
{
    if (!UNICODE_OUT_OF_RANGE(ch)) {
	int info = GetUniCharInfo(ch);
	int mode = GetCaseType(info);

	if (mode & 0x1) {
	    /*
	     * Subtract or add one depending on the original case.
	     */

	    if (mode != 0x7) {
		ch += ((mode & 0x4) ? -1 : 1);
	    }
	} else if (mode == 0x4) {
	    ch -= GetDelta(info);
	}
    }
    /* Clear away extension bits, if any */
    return ch & 0x1FFFFF;
}

/*
 *----------------------------------------------------------------------
 *
 * Tcl_Char16Len --
 *
 *	Find the length of a UniChar string. The str input must be null
 *	terminated.
 *
 * Results:
 *	Returns the length of str in UniChars (not bytes).
 *
 * Side effects:
 *	None.
 *
 *----------------------------------------------------------------------
 */

size_t
Tcl_Char16Len(
    const unsigned short *uniStr)	/* Unicode string to find length of. */
{
    size_t len = 0;

    while (*uniStr != '\0') {
	len++;
	uniStr++;
    }
    return len;
}

/*
 *----------------------------------------------------------------------
 *
 * Tcl_UniCharLen --
 *
 *	Find the length of a UniChar string. The str input must be null
 *	terminated.
 *
 * Results:
 *	Returns the length of str in UniChars (not bytes).
 *
 * Side effects:
 *	None.
 *
 *----------------------------------------------------------------------
 */

#undef Tcl_UniCharLen
size_t
Tcl_UniCharLen(
    const int *uniStr)	/* Unicode string to find length of. */
{
    size_t len = 0;

    while (*uniStr != '\0') {
	len++;
	uniStr++;
    }
    return len;
}

/*
 *----------------------------------------------------------------------
 *
 * TclUniCharNcmp --
 *
 *	Compare at most numChars unichars of string ucs to string uct.
 *	Both ucs and uct are assumed to be at least numChars unichars long.
 *
 * Results:
 *	Return <0 if ucs < uct, 0 if ucs == uct, or >0 if ucs > uct.
 *
 * Side effects:
 *	None.
 *
 *----------------------------------------------------------------------
 */

int
TclUniCharNcmp(
    const Tcl_UniChar *ucs,	/* Unicode string to compare to uct. */
    const Tcl_UniChar *uct,	/* Unicode string ucs is compared to. */
    size_t numChars)	/* Number of unichars to compare. */
{
#if defined(WORDS_BIGENDIAN) && (TCL_UTF_MAX > 3)
    /*
     * We are definitely on a big-endian machine; memcmp() is safe
     */

    return memcmp(ucs, uct, numChars*sizeof(Tcl_UniChar));

#else /* !WORDS_BIGENDIAN */
    /*
     * We can't simply call memcmp() because that is not lexically correct.
     */

    for ( ; numChars != 0; ucs++, uct++, numChars--) {
	if (*ucs != *uct) {
#if TCL_UTF_MAX < 4
	    /* special case for handling upper surrogates */
	    if (((*ucs & 0xFC00) == 0xD800) && ((*uct & 0xFC00) != 0xD800)) {
		return 1;
	    } else if (((*uct & 0xFC00) == 0xD800)) {
		return -1;
	    }
#endif
	    return (*ucs - *uct);
	}
    }
    return 0;
#endif /* WORDS_BIGENDIAN */
}

/*
 *----------------------------------------------------------------------
 *
 * TclUniCharNcasecmp --
 *
 *	Compare at most numChars unichars of string ucs to string uct case
 *	insensitive. Both ucs and uct are assumed to be at least numChars
 *	unichars long.
 *
 * Results:
 *	Return <0 if ucs < uct, 0 if ucs == uct, or >0 if ucs > uct.
 *
 * Side effects:
 *	None.
 *
 *----------------------------------------------------------------------
 */

int
TclUniCharNcasecmp(
    const Tcl_UniChar *ucs,	/* Unicode string to compare to uct. */
    const Tcl_UniChar *uct,	/* Unicode string ucs is compared to. */
<<<<<<< HEAD
    size_t numChars)	/* Number of unichars to compare. */
=======
    unsigned long numChars)	/* Number of Unichars to compare. */
>>>>>>> d8344406
{
    for ( ; numChars != 0; numChars--, ucs++, uct++) {
	if (*ucs != *uct) {
	    Tcl_UniChar lcs = Tcl_UniCharToLower(*ucs);
	    Tcl_UniChar lct = Tcl_UniCharToLower(*uct);

	    if (lcs != lct) {
#if TCL_UTF_MAX < 4
	    /* special case for handling upper surrogates */
	    if (((lcs & 0xFC00) == 0xD800) && ((lct & 0xFC00) != 0xD800)) {
		return 1;
	    } else if (((lct & 0xFC00) == 0xD800)) {
		return -1;
	    }
#endif
		return (lcs - lct);
	    }
	}
    }
    return 0;
}

/*
 *----------------------------------------------------------------------
 *
 * Tcl_UniCharIsAlnum --
 *
 *	Test if a character is an alphanumeric Unicode character.
 *
 * Results:
 *	Returns 1 if character is alphanumeric.
 *
 * Side effects:
 *	None.
 *
 *----------------------------------------------------------------------
 */

int
Tcl_UniCharIsAlnum(
    int ch)			/* Unicode character to test. */
{
    if (UNICODE_OUT_OF_RANGE(ch)) {
	return 0;
    }
    return (((ALPHA_BITS | DIGIT_BITS) >> GetCategory(ch)) & 1);
}

/*
 *----------------------------------------------------------------------
 *
 * Tcl_UniCharIsAlpha --
 *
 *	Test if a character is an alphabetic Unicode character.
 *
 * Results:
 *	Returns 1 if character is alphabetic.
 *
 * Side effects:
 *	None.
 *
 *----------------------------------------------------------------------
 */

int
Tcl_UniCharIsAlpha(
    int ch)			/* Unicode character to test. */
{
    if (UNICODE_OUT_OF_RANGE(ch)) {
	return 0;
    }
    return ((ALPHA_BITS >> GetCategory(ch)) & 1);
}

/*
 *----------------------------------------------------------------------
 *
 * Tcl_UniCharIsControl --
 *
 *	Test if a character is a Unicode control character.
 *
 * Results:
 *	Returns non-zero if character is a control.
 *
 * Side effects:
 *	None.
 *
 *----------------------------------------------------------------------
 */

int
Tcl_UniCharIsControl(
    int ch)			/* Unicode character to test. */
{
    if (UNICODE_OUT_OF_RANGE(ch)) {
	/* Clear away extension bits, if any */
	ch &= 0x1FFFFF;
	if ((ch == 0xE0001) || ((ch >= 0xE0020) && (ch <= 0xE007F))) {
	    return 1;
	}
	if ((ch >= 0xF0000) && ((ch & 0xFFFF) <= 0xFFFD)) {
	    return 1;
	}
	return 0;
    }
    return ((CONTROL_BITS >> GetCategory(ch)) & 1);
}

/*
 *----------------------------------------------------------------------
 *
 * Tcl_UniCharIsDigit --
 *
 *	Test if a character is a numeric Unicode character.
 *
 * Results:
 *	Returns non-zero if character is a digit.
 *
 * Side effects:
 *	None.
 *
 *----------------------------------------------------------------------
 */

int
Tcl_UniCharIsDigit(
    int ch)			/* Unicode character to test. */
{
    if (UNICODE_OUT_OF_RANGE(ch)) {
	return 0;
    }
    return (GetCategory(ch) == DECIMAL_DIGIT_NUMBER);
}

/*
 *----------------------------------------------------------------------
 *
 * Tcl_UniCharIsGraph --
 *
 *	Test if a character is any Unicode print character except space.
 *
 * Results:
 *	Returns non-zero if character is printable, but not space.
 *
 * Side effects:
 *	None.
 *
 *----------------------------------------------------------------------
 */

int
Tcl_UniCharIsGraph(
    int ch)			/* Unicode character to test. */
{
    if (UNICODE_OUT_OF_RANGE(ch)) {
	return ((unsigned)((ch & 0x1FFFFF) - 0xE0100) <= 0xEF);
    }
    return ((GRAPH_BITS >> GetCategory(ch)) & 1);
}

/*
 *----------------------------------------------------------------------
 *
 * Tcl_UniCharIsLower --
 *
 *	Test if a character is a lowercase Unicode character.
 *
 * Results:
 *	Returns non-zero if character is lowercase.
 *
 * Side effects:
 *	None.
 *
 *----------------------------------------------------------------------
 */

int
Tcl_UniCharIsLower(
    int ch)			/* Unicode character to test. */
{
    if (UNICODE_OUT_OF_RANGE(ch)) {
	return 0;
    }
    return (GetCategory(ch) == LOWERCASE_LETTER);
}

/*
 *----------------------------------------------------------------------
 *
 * Tcl_UniCharIsPrint --
 *
 *	Test if a character is a Unicode print character.
 *
 * Results:
 *	Returns non-zero if character is printable.
 *
 * Side effects:
 *	None.
 *
 *----------------------------------------------------------------------
 */

int
Tcl_UniCharIsPrint(
    int ch)			/* Unicode character to test. */
{
    if (UNICODE_OUT_OF_RANGE(ch)) {
	return ((unsigned)((ch & 0x1FFFFF) - 0xE0100) <= 0xEF);
    }
    return (((GRAPH_BITS|SPACE_BITS) >> GetCategory(ch)) & 1);
}

/*
 *----------------------------------------------------------------------
 *
 * Tcl_UniCharIsPunct --
 *
 *	Test if a character is a Unicode punctuation character.
 *
 * Results:
 *	Returns non-zero if character is punct.
 *
 * Side effects:
 *	None.
 *
 *----------------------------------------------------------------------
 */

int
Tcl_UniCharIsPunct(
    int ch)			/* Unicode character to test. */
{
    if (UNICODE_OUT_OF_RANGE(ch)) {
	return 0;
    }
    return ((PUNCT_BITS >> GetCategory(ch)) & 1);
}

/*
 *----------------------------------------------------------------------
 *
 * Tcl_UniCharIsSpace --
 *
 *	Test if a character is a whitespace Unicode character.
 *
 * Results:
 *	Returns non-zero if character is a space.
 *
 * Side effects:
 *	None.
 *
 *----------------------------------------------------------------------
 */

int
Tcl_UniCharIsSpace(
    int ch)			/* Unicode character to test. */
{
    /* Ignore upper 11 bits. */
    ch &= 0x1FFFFF;

    /*
     * If the character is within the first 127 characters, just use the
     * standard C function, otherwise consult the Unicode table.
     */

    if (ch < 0x80) {
	return TclIsSpaceProcM((char) ch);
    } else if (UNICODE_OUT_OF_RANGE(ch)) {
	return 0;
    } else if (ch == 0x0085 || ch == 0x180E || ch == 0x200B
	    || ch == 0x202F || ch == 0x2060 || ch == 0xFEFF) {
	return 1;
    } else {
	return ((SPACE_BITS >> GetCategory(ch)) & 1);
    }
}

/*
 *----------------------------------------------------------------------
 *
 * Tcl_UniCharIsUpper --
 *
 *	Test if a character is a uppercase Unicode character.
 *
 * Results:
 *	Returns non-zero if character is uppercase.
 *
 * Side effects:
 *	None.
 *
 *----------------------------------------------------------------------
 */

int
Tcl_UniCharIsUpper(
    int ch)			/* Unicode character to test. */
{
    if (UNICODE_OUT_OF_RANGE(ch)) {
	return 0;
    }
    return (GetCategory(ch) == UPPERCASE_LETTER);
}

/*
 *----------------------------------------------------------------------
 *
 * Tcl_UniCharIsUnicode --
 *
 *	Test if a character is a Unicode character.
 *
 * Results:
 *	Returns non-zero if character belongs to the Unicode set.
 *
 *	Excluded are:
 *	  1) All characters > U+10FFFF
 *	  2) Surrogates U+D800 - U+DFFF
 *	  3) Last 2 characters of each plane, so U+??FFFE  and U+??FFFF
 *	  4) The characters in the range U+FDD0 - U+FDEF
 *
 * Side effects:
 *	None.
 *
 *----------------------------------------------------------------------
 */

int
Tcl_UniCharIsUnicode(
    int ch)			/* Unicode character to test. */
{
    return ((unsigned int)ch <= 0x10FFFF) && ((ch & 0xFFF800) != 0xD800)
	    && ((ch & 0xFFFE) != 0xFFFE) && ((unsigned int)(ch - 0xFDD0) >= 32);
}

/*
 *----------------------------------------------------------------------
 *
 * Tcl_UniCharIsWordChar --
 *
 *	Test if a character is alphanumeric or a connector punctuation mark.
 *
 * Results:
 *	Returns 1 if character is a word character.
 *
 * Side effects:
 *	None.
 *
 *----------------------------------------------------------------------
 */

int
Tcl_UniCharIsWordChar(
    int ch)			/* Unicode character to test. */
{
    if (UNICODE_OUT_OF_RANGE(ch)) {
	return 0;
    }
    return ((WORD_BITS >> GetCategory(ch)) & 1);
}

/*
 *----------------------------------------------------------------------
 *
 * TclUniCharCaseMatch --
 *
 *	See if a particular Unicode string matches a particular pattern.
 *	Allows case insensitivity. This is the Unicode equivalent of the char*
 *	Tcl_StringCaseMatch. The UniChar strings must be NULL-terminated.
 *	This has no provision for counted UniChar strings, thus should not be
 *	used where NULLs are expected in the UniChar string. Use
 *	TclUniCharMatch where possible.
 *
 * Results:
 *	The return value is 1 if string matches pattern, and 0 otherwise. The
 *	matching operation permits the following special characters in the
 *	pattern: *?\[] (see the manual entry for details on what these mean).
 *
 * Side effects:
 *	None.
 *
 *----------------------------------------------------------------------
 */

int
TclUniCharCaseMatch(
    const Tcl_UniChar *uniStr,	/* Unicode String. */
    const Tcl_UniChar *uniPattern,
				/* Pattern, which may contain special
				 * characters. */
    int nocase)			/* 0 for case sensitive, 1 for insensitive */
{
    Tcl_UniChar ch1 = 0, p;

    while (1) {
	p = *uniPattern;

	/*
	 * See if we're at the end of both the pattern and the string. If so,
	 * we succeeded. If we're at the end of the pattern but not at the end
	 * of the string, we failed.
	 */

	if (p == 0) {
	    return (*uniStr == 0);
	}
	if ((*uniStr == 0) && (p != '*')) {
	    return 0;
	}

	/*
	 * Check for a "*" as the next pattern character. It matches any
	 * substring. We handle this by skipping all the characters up to the
	 * next matching one in the pattern, and then calling ourselves
	 * recursively for each postfix of string, until either we match or we
	 * reach the end of the string.
	 */

	if (p == '*') {
	    /*
	     * Skip all successive *'s in the pattern
	     */

	    while (*(++uniPattern) == '*') {
		/* empty body */
	    }
	    p = *uniPattern;
	    if (p == 0) {
		return 1;
	    }
	    if (nocase) {
		p = Tcl_UniCharToLower(p);
	    }
	    while (1) {
		/*
		 * Optimization for matching - cruise through the string
		 * quickly if the next char in the pattern isn't a special
		 * character
		 */

		if ((p != '[') && (p != '?') && (p != '\\')) {
		    if (nocase) {
			while (*uniStr && (p != *uniStr)
				&& (p != Tcl_UniCharToLower(*uniStr))) {
			    uniStr++;
			}
		    } else {
			while (*uniStr && (p != *uniStr)) {
			    uniStr++;
			}
		    }
		}
		if (TclUniCharCaseMatch(uniStr, uniPattern, nocase)) {
		    return 1;
		}
		if (*uniStr == 0) {
		    return 0;
		}
		uniStr++;
	    }
	}

	/*
	 * Check for a "?" as the next pattern character. It matches any
	 * single character.
	 */

	if (p == '?') {
	    uniPattern++;
	    uniStr++;
	    continue;
	}

	/*
	 * Check for a "[" as the next pattern character. It is followed by a
	 * list of characters that are acceptable, or by a range (two
	 * characters separated by "-").
	 */

	if (p == '[') {
	    Tcl_UniChar startChar, endChar;

	    uniPattern++;
	    ch1 = (nocase ? Tcl_UniCharToLower(*uniStr) : *uniStr);
	    uniStr++;
	    while (1) {
		if ((*uniPattern == ']') || (*uniPattern == 0)) {
		    return 0;
		}
		startChar = (nocase ? Tcl_UniCharToLower(*uniPattern)
			: *uniPattern);
		uniPattern++;
		if (*uniPattern == '-') {
		    uniPattern++;
		    if (*uniPattern == 0) {
			return 0;
		    }
		    endChar = (nocase ? Tcl_UniCharToLower(*uniPattern)
			    : *uniPattern);
		    uniPattern++;
		    if (((startChar <= ch1) && (ch1 <= endChar))
			    || ((endChar <= ch1) && (ch1 <= startChar))) {
			/*
			 * Matches ranges of form [a-z] or [z-a].
			 */
			break;
		    }
		} else if (startChar == ch1) {
		    break;
		}
	    }
	    while (*uniPattern != ']') {
		if (*uniPattern == 0) {
		    uniPattern--;
		    break;
		}
		uniPattern++;
	    }
	    uniPattern++;
	    continue;
	}

	/*
	 * If the next pattern character is '\', just strip off the '\' so we
	 * do exact matching on the character that follows.
	 */

	if (p == '\\') {
	    if (*(++uniPattern) == '\0') {
		return 0;
	    }
	}

	/*
	 * There's no special character. Just make sure that the next bytes of
	 * each string match.
	 */

	if (nocase) {
	    if (Tcl_UniCharToLower(*uniStr) !=
		    Tcl_UniCharToLower(*uniPattern)) {
		return 0;
	    }
	} else if (*uniStr != *uniPattern) {
	    return 0;
	}
	uniStr++;
	uniPattern++;
    }
}

/*
 *----------------------------------------------------------------------
 *
 * TclUniCharMatch --
 *
 *	See if a particular Unicode string matches a particular pattern.
 *	Allows case insensitivity. This is the Unicode equivalent of the char*
 *	Tcl_StringCaseMatch. This variant of TclUniCharCaseMatch uses counted
 *	Strings, so embedded NULLs are allowed.
 *
 * Results:
 *	The return value is 1 if string matches pattern, and 0 otherwise. The
 *	matching operation permits the following special characters in the
 *	pattern: *?\[] (see the manual entry for details on what these mean).
 *
 * Side effects:
 *	None.
 *
 *----------------------------------------------------------------------
 */

int
TclUniCharMatch(
    const Tcl_UniChar *string,	/* Unicode String. */
    size_t strLen,			/* Length of String */
    const Tcl_UniChar *pattern,	/* Pattern, which may contain special
				 * characters. */
    size_t ptnLen,			/* Length of Pattern */
    int nocase)			/* 0 for case sensitive, 1 for insensitive */
{
    const Tcl_UniChar *stringEnd, *patternEnd;
    Tcl_UniChar p;

    stringEnd = string + strLen;
    patternEnd = pattern + ptnLen;

    while (1) {
	/*
	 * See if we're at the end of both the pattern and the string. If so,
	 * we succeeded. If we're at the end of the pattern but not at the end
	 * of the string, we failed.
	 */

	if (pattern == patternEnd) {
	    return (string == stringEnd);
	}
	p = *pattern;
	if ((string == stringEnd) && (p != '*')) {
	    return 0;
	}

	/*
	 * Check for a "*" as the next pattern character. It matches any
	 * substring. We handle this by skipping all the characters up to the
	 * next matching one in the pattern, and then calling ourselves
	 * recursively for each postfix of string, until either we match or we
	 * reach the end of the string.
	 */

	if (p == '*') {
	    /*
	     * Skip all successive *'s in the pattern.
	     */

	    while (*(++pattern) == '*') {
		/* empty body */
	    }
	    if (pattern == patternEnd) {
		return 1;
	    }
	    p = *pattern;
	    if (nocase) {
		p = Tcl_UniCharToLower(p);
	    }
	    while (1) {
		/*
		 * Optimization for matching - cruise through the string
		 * quickly if the next char in the pattern isn't a special
		 * character.
		 */

		if ((p != '[') && (p != '?') && (p != '\\')) {
		    if (nocase) {
			while ((string < stringEnd) && (p != *string)
				&& (p != Tcl_UniCharToLower(*string))) {
			    string++;
			}
		    } else {
			while ((string < stringEnd) && (p != *string)) {
			    string++;
			}
		    }
		}
		if (TclUniCharMatch(string, stringEnd - string,
			pattern, patternEnd - pattern, nocase)) {
		    return 1;
		}
		if (string == stringEnd) {
		    return 0;
		}
		string++;
	    }
	}

	/*
	 * Check for a "?" as the next pattern character. It matches any
	 * single character.
	 */

	if (p == '?') {
	    pattern++;
	    string++;
	    continue;
	}

	/*
	 * Check for a "[" as the next pattern character. It is followed by a
	 * list of characters that are acceptable, or by a range (two
	 * characters separated by "-").
	 */

	if (p == '[') {
	    Tcl_UniChar ch1, startChar, endChar;

	    pattern++;
	    ch1 = (nocase ? Tcl_UniCharToLower(*string) : *string);
	    string++;
	    while (1) {
		if ((*pattern == ']') || (pattern == patternEnd)) {
		    return 0;
		}
		startChar = (nocase ? Tcl_UniCharToLower(*pattern) : *pattern);
		pattern++;
		if (*pattern == '-') {
		    pattern++;
		    if (pattern == patternEnd) {
			return 0;
		    }
		    endChar = (nocase ? Tcl_UniCharToLower(*pattern)
			    : *pattern);
		    pattern++;
		    if (((startChar <= ch1) && (ch1 <= endChar))
			    || ((endChar <= ch1) && (ch1 <= startChar))) {
			/*
			 * Matches ranges of form [a-z] or [z-a].
			 */
			break;
		    }
		} else if (startChar == ch1) {
		    break;
		}
	    }
	    while (*pattern != ']') {
		if (pattern == patternEnd) {
		    pattern--;
		    break;
		}
		pattern++;
	    }
	    pattern++;
	    continue;
	}

	/*
	 * If the next pattern character is '\', just strip off the '\' so we
	 * do exact matching on the character that follows.
	 */

	if (p == '\\') {
	    if (++pattern == patternEnd) {
		return 0;
	    }
	}

	/*
	 * There's no special character. Just make sure that the next bytes of
	 * each string match.
	 */

	if (nocase) {
	    if (Tcl_UniCharToLower(*string) != Tcl_UniCharToLower(*pattern)) {
		return 0;
	    }
	} else if (*string != *pattern) {
	    return 0;
	}
	string++;
	pattern++;
    }
}

/*
 *---------------------------------------------------------------------------
 *
 * TclUtfToUCS4 --
 *
 *	Extracts the 4-byte codepoint from the leading bytes of the
 *	Modified UTF-8 string "src".  This is a utility routine to
 *	contain the surrogate gymnastics in one place.
 *
 *	The caller must ensure that the source buffer is long enough that this
 *	routine does not run off the end and dereference non-existent memory
 *	looking for trail bytes. If the source buffer is known to be '\0'
 *	terminated, this cannot happen. Otherwise, the caller should call
 *	Tcl_UtfCharComplete() before calling this routine to ensure that
 *	enough bytes remain in the string.
 *
 * Results:
 *	Fills *usc4Ptr with the UCS4 code point and returns the number of bytes
 *	consumed from the source string.
 *
 * Side effects:
 *	None.
 *
 *---------------------------------------------------------------------------
 */

#if TCL_UTF_MAX < 4
int
TclUtfToUCS4(
    const char *src,	/* The UTF-8 string. */
    int *ucs4Ptr)	/* Filled with the UCS4 codepoint represented
			 * by the UTF-8 string. */
{
    /* Make use of the #undef Tcl_UtfToUniChar above, which already handles UCS4. */
    return Tcl_UtfToUniChar(src, ucs4Ptr);
}

int
TclUniCharToUCS4(
    const Tcl_UniChar *src,	/* The Tcl_UniChar string. */
    int *ucs4Ptr)	/* Filled with the UCS4 codepoint represented
			 * by the Tcl_UniChar string. */
{
    if (((src[0] & 0xFC00) == 0xD800) && ((src[1] & 0xFC00) == 0xDC00)) {
	*ucs4Ptr = (((src[0] & 0x3FF) << 10) | (src[1] & 0x3FF)) + 0x10000;
	return 2;
    }
    *ucs4Ptr = src[0];
    return 1;
}

const Tcl_UniChar *TclUCS4Prev(const Tcl_UniChar *src, const Tcl_UniChar *ptr) {
    if (src <= ptr + 1) {
    	return ptr;
    }
    if (((src[-1] & 0xFC00) == 0xDC00) && ((src[-2] & 0xFC00) == 0xD800)) {
	return src - 2;
    }
    return src - 1;
}



#endif

/*
 * Local Variables:
 * mode: c
 * c-basic-offset: 4
 * fill-column: 78
 * End:
 */<|MERGE_RESOLUTION|>--- conflicted
+++ resolved
@@ -2016,11 +2016,7 @@
 TclUniCharNcasecmp(
     const Tcl_UniChar *ucs,	/* Unicode string to compare to uct. */
     const Tcl_UniChar *uct,	/* Unicode string ucs is compared to. */
-<<<<<<< HEAD
-    size_t numChars)	/* Number of unichars to compare. */
-=======
-    unsigned long numChars)	/* Number of Unichars to compare. */
->>>>>>> d8344406
+    size_t numChars)	/* Number of Unichars to compare. */
 {
     for ( ; numChars != 0; numChars--, ucs++, uct++) {
 	if (*ucs != *uct) {
