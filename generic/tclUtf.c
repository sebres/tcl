/*
 * tclUtf.c --
 *
 *	Routines for manipulating UTF-8 strings.
 *
 * Copyright (c) 1997-1998 Sun Microsystems, Inc.
 *
 * See the file "license.terms" for information on usage and redistribution of
 * this file, and for a DISCLAIMER OF ALL WARRANTIES.
 */

#include "tclInt.h"

/*
 * Include the static character classification tables and macros.
 */

#include "tclUniData.c"

/*
 * The following macros are used for fast character category tests. The x_BITS
 * values are shifted right by the category value to determine whether the
 * given category is included in the set.
 */

#define ALPHA_BITS ((1 << UPPERCASE_LETTER) | (1 << LOWERCASE_LETTER) \
	| (1 << TITLECASE_LETTER) | (1 << MODIFIER_LETTER) | (1<<OTHER_LETTER))

#define CONTROL_BITS ((1 << CONTROL) | (1 << FORMAT) | (1 << PRIVATE_USE))

#define DIGIT_BITS (1 << DECIMAL_DIGIT_NUMBER)

#define SPACE_BITS ((1 << SPACE_SEPARATOR) | (1 << LINE_SEPARATOR) \
	| (1 << PARAGRAPH_SEPARATOR))

#define WORD_BITS (ALPHA_BITS | DIGIT_BITS | (1 << CONNECTOR_PUNCTUATION))

#define PUNCT_BITS ((1 << CONNECTOR_PUNCTUATION) | \
	(1 << DASH_PUNCTUATION) | (1 << OPEN_PUNCTUATION) | \
	(1 << CLOSE_PUNCTUATION) | (1 << INITIAL_QUOTE_PUNCTUATION) | \
	(1 << FINAL_QUOTE_PUNCTUATION) | (1 << OTHER_PUNCTUATION))

#define GRAPH_BITS (WORD_BITS | PUNCT_BITS | \
	(1 << NON_SPACING_MARK) | (1 << ENCLOSING_MARK) | \
	(1 << COMBINING_SPACING_MARK) | (1 << LETTER_NUMBER) | \
	(1 << OTHER_NUMBER) | \
	(1 << MATH_SYMBOL) | (1 << CURRENCY_SYMBOL) | \
	(1 << MODIFIER_SYMBOL) | (1 << OTHER_SYMBOL))

/*
 * Unicode characters less than this value are represented by themselves in
 * UTF-8 strings.
 */

#define UNICODE_SELF	0x80

/*
 * The following structures are used when mapping between Unicode (UCS-2) and
 * UTF-8.
 */

static const unsigned char totalBytes[256] = {
    1,1,1,1,1,1,1,1,1,1,1,1,1,1,1,1,1,1,1,1,1,1,1,1,1,1,1,1,1,1,1,1,
    1,1,1,1,1,1,1,1,1,1,1,1,1,1,1,1,1,1,1,1,1,1,1,1,1,1,1,1,1,1,1,1,
    1,1,1,1,1,1,1,1,1,1,1,1,1,1,1,1,1,1,1,1,1,1,1,1,1,1,1,1,1,1,1,1,
    1,1,1,1,1,1,1,1,1,1,1,1,1,1,1,1,1,1,1,1,1,1,1,1,1,1,1,1,1,1,1,1,
    1,1,1,1,1,1,1,1,1,1,1,1,1,1,1,1,1,1,1,1,1,1,1,1,1,1,1,1,1,1,1,1,
    1,1,1,1,1,1,1,1,1,1,1,1,1,1,1,1,1,1,1,1,1,1,1,1,1,1,1,1,1,1,1,1,
    2,2,2,2,2,2,2,2,2,2,2,2,2,2,2,2,2,2,2,2,2,2,2,2,2,2,2,2,2,2,2,2,
    3,3,3,3,3,3,3,3,3,3,3,3,3,3,3,3,
#if TCL_UTF_MAX > 3
    4,4,4,4,4,4,4,4,
#else
    1,1,1,1,1,1,1,1,
#endif
    1,1,1,1,1,1,1,1
};

/*
 *---------------------------------------------------------------------------
 *
 * TclUtfCount --
 *
 *	Find the number of bytes in the Utf character "ch".
 *
 * Results:
 *	The return values is the number of bytes in the Utf character "ch".
 *
 * Side effects:
 *	None.
 *
 *---------------------------------------------------------------------------
 */

int
TclUtfCount(
    int ch)			/* The Tcl_UniChar whose size is returned. */
{
    if ((unsigned)(ch - 1) < (UNICODE_SELF - 1)) {
	return 1;
    }
    if (ch <= 0x7FF) {
	return 2;
    }
#if TCL_UTF_MAX > 3
    if (((unsigned)(ch - 0x10000) <= 0xFFFFF)) {
	return 4;
    }
#endif
    return 3;
}

/*
 *---------------------------------------------------------------------------
 *
 * Tcl_UniCharToUtf --
 *
 *	Store the given Tcl_UniChar as a sequence of UTF-8 bytes in the
 *	provided buffer. Equivalent to Plan 9 runetochar().
 *
 * Results:
 *	The return values is the number of bytes in the buffer that were
 *	consumed.
 *
 * Side effects:
 *	None.
 *
 *---------------------------------------------------------------------------
 */

int
Tcl_UniCharToUtf(
    int ch,			/* The Tcl_UniChar to be stored in the
				 * buffer. */
    char *buf)			/* Buffer in which the UTF-8 representation of
				 * the Tcl_UniChar is stored. Buffer must be
				 * large enough to hold the UTF-8 character
				 * (at most TCL_UTF_MAX bytes). */
{
    if ((unsigned)(ch - 1) < (UNICODE_SELF - 1)) {
	buf[0] = (char) ch;
	return 1;
    }
    if (ch >= 0) {
	if (ch <= 0x7FF) {
	    buf[1] = (char) ((ch | 0x80) & 0xBF);
	    buf[0] = (char) ((ch >> 6) | 0xC0);
	    return 2;
	}
	if (ch <= 0xFFFF) {
#if TCL_UTF_MAX == 4
	    if ((ch & 0xF800) == 0xD800) {
		if (ch & 0x0400) {
		    /* Low surrogate */
		    buf[3] = (char) ((ch | 0x80) & 0xBF);
		    buf[2] |= (char) (((ch >> 6) | 0x80) & 0x8F);
		    return 4;
		} else {
		    /* High surrogate */
		    ch += 0x40;
		    buf[2] = (char) (((ch << 4) | 0x80) & 0xB0);
		    buf[1] = (char) (((ch >> 2) | 0x80) & 0xBF);
		    buf[0] = (char) (((ch >> 8) | 0xF0) & 0xF7);
		    return 0;
		}
	    }
#endif
	    goto three;
	}

#if TCL_UTF_MAX > 3
	if (ch <= 0x10FFFF) {
	    buf[3] = (char) ((ch | 0x80) & 0xBF);
	    buf[2] = (char) (((ch >> 6) | 0x80) & 0xBF);
	    buf[1] = (char) (((ch >> 12) | 0x80) & 0xBF);
	    buf[0] = (char) ((ch >> 18) | 0xF0);
	    return 4;
	}
#endif
    }

    ch = 0xFFFD;
three:
    buf[2] = (char) ((ch | 0x80) & 0xBF);
    buf[1] = (char) (((ch >> 6) | 0x80) & 0xBF);
    buf[0] = (char) ((ch >> 12) | 0xE0);
    return 3;
}

/*
 *---------------------------------------------------------------------------
 *
 * Tcl_UniCharToUtfDString --
 *
 *	Convert the given Unicode string to UTF-8.
 *
 * Results:
 *	The return value is a pointer to the UTF-8 representation of the
 *	Unicode string. Storage for the return value is appended to the end of
 *	dsPtr.
 *
 * Side effects:
 *	None.
 *
 *---------------------------------------------------------------------------
 */

char *
Tcl_UniCharToUtfDString(
    const Tcl_UniChar *uniStr,	/* Unicode string to convert to UTF-8. */
    int uniLength,		/* Length of Unicode string in Tcl_UniChars
				 * (must be >= 0). */
    Tcl_DString *dsPtr)		/* UTF-8 representation of string is appended
				 * to this previously initialized DString. */
{
    const Tcl_UniChar *w, *wEnd;
    char *p, *string;
    int oldLength;

    /*
     * UTF-8 string length in bytes will be <= Unicode string length *
     * TCL_UTF_MAX.
     */

    oldLength = Tcl_DStringLength(dsPtr);
    Tcl_DStringSetLength(dsPtr, (oldLength + uniLength + 1) * TCL_UTF_MAX);
    string = Tcl_DStringValue(dsPtr) + oldLength;

    p = string;
    wEnd = uniStr + uniLength;
    for (w = uniStr; w < wEnd; ) {
	p += Tcl_UniCharToUtf(*w, p);
	w++;
    }
    Tcl_DStringSetLength(dsPtr, oldLength + (p - string));

    return string;
}

/*
 *---------------------------------------------------------------------------
 *
 * Tcl_UtfToUniChar --
 *
 *	Extract the Tcl_UniChar represented by the UTF-8 string. Bad UTF-8
 *	sequences are converted to valid Tcl_UniChars and processing
 *	continues. Equivalent to Plan 9 chartorune().
 *
 *	The caller must ensure that the source buffer is long enough that this
 *	routine does not run off the end and dereference non-existent memory
 *	looking for trail bytes. If the source buffer is known to be '\0'
 *	terminated, this cannot happen. Otherwise, the caller should call
 *	Tcl_UtfCharComplete() before calling this routine to ensure that
 *	enough bytes remain in the string.
 *
 * Results:
 *	*chPtr is filled with the Tcl_UniChar, and the return value is the
 *	number of bytes from the UTF-8 string that were consumed.
 *
 *  If TCL_UTF_MAX == 4, special handling of Surrogate pairs is done:
 *
 *  If the UTF-8 string represents a character outside of the BMP, the
 *  first call to this function will fill *chPtr with the high surrogate
 *  and generate a return value of 0. Calling Tcl_UtfToUniChar again
 *  will produce the low surrogate and a return value of 4. Because *chPtr
 *  is used to remember whether the high surrogate is already produced, it
 *  is recommended to initialize the variable it points to as 0 before
 *  the first call to Tcl_UtfToUniChar is done.
 *
 * Side effects:
 *	None.
 *
 *---------------------------------------------------------------------------
 */

int
Tcl_UtfToUniChar(
    register const char *src,	/* The UTF-8 string. */
    register Tcl_UniChar *chPtr)/* Filled with the Tcl_UniChar represented by
				 * the UTF-8 string. */
{
    register int byte;

    /*
     * Unroll 1 to 3 byte UTF-8 sequences, use loop to handle longer ones.
     */

    byte = *((unsigned char *) src);
    if (byte < 0xC0) {
	/*
	 * Handles properly formed UTF-8 characters between 0x01 and 0x7F.
	 * Also treats \0 and naked trail bytes 0x80 to 0xBF as valid
	 * characters representing themselves.
	 */

	*chPtr = (Tcl_UniChar) byte;
	return 1;
    } else if (byte < 0xE0) {
	if ((src[1] & 0xC0) == 0x80) {
	    /*
	     * Two-byte-character lead-byte followed by a trail-byte.
	     */

	    *chPtr = (Tcl_UniChar) (((byte & 0x1F) << 6) | (src[1] & 0x3F));
	    if ((unsigned)(*chPtr - 1) >= (UNICODE_SELF - 1)) {
		return 2;
	    }
	}

	/*
	 * A two-byte-character lead-byte not followed by trail-byte
	 * represents itself.
	 */
    } else if (byte < 0xF0) {
	if (((src[1] & 0xC0) == 0x80) && ((src[2] & 0xC0) == 0x80)) {
	    /*
	     * Three-byte-character lead byte followed by two trail bytes.
	     */

	    *chPtr = (Tcl_UniChar) (((byte & 0x0F) << 12)
		    | ((src[1] & 0x3F) << 6) | (src[2] & 0x3F));
	    if (*chPtr > 0x7FF) {
		return 3;
	    }
	}

	/*
	 * A three-byte-character lead-byte not followed by two trail-bytes
	 * represents itself.
	 */
    }
#if TCL_UTF_MAX > 3
    else if (byte < 0xF8) {
	if (((src[1] & 0xC0) == 0x80) && ((src[2] & 0xC0) == 0x80) && ((src[3] & 0xC0) == 0x80)) {
	    /*
	     * Four-byte-character lead byte followed by three trail bytes.
	     */
#if TCL_UTF_MAX == 4
	    Tcl_UniChar surrogate;

	    byte = (((byte & 0x07) << 18) | ((src[1] & 0x3F) << 12)
		    | ((src[2] & 0x3F) << 6) | (src[3] & 0x3F)) - 0x10000;
	    surrogate = 0xD800 + (byte >> 10);
	    if (byte & 0x100000) {
		/* out of range, < 0x10000 or > 0x10ffff */
	    } else if (*chPtr != surrogate) {
		/* produce high surrogate, but don't advance source pointer */
		*chPtr = surrogate;
		return 0;
	    } else {
		/* produce low surrogate, and advance source pointer */
		*chPtr = (Tcl_UniChar) (0xDC00 | (byte & 0x3FF));
		return 4;
	    }
#else
	    *chPtr = (Tcl_UniChar) (((byte & 0x07) << 18) | ((src[1] & 0x3F) << 12)
		    | ((src[2] & 0x3F) << 6) | (src[3] & 0x3F));
	    if ((unsigned)(*chPtr - 0x10000) <= 0xFFFFF) {
		return 4;
	    }
#endif
	}

	/*
	 * A four-byte-character lead-byte not followed by two trail-bytes
	 * represents itself.
	 */
    }
#endif

    *chPtr = (Tcl_UniChar) byte;
    return 1;
}

/*
 *---------------------------------------------------------------------------
 *
 * Tcl_UtfToUniCharDString --
 *
 *	Convert the UTF-8 string to Unicode.
 *
 * Results:
 *	The return value is a pointer to the Unicode representation of the
 *	UTF-8 string. Storage for the return value is appended to the end of
 *	dsPtr. The Unicode string is terminated with a Unicode NULL character.
 *
 * Side effects:
 *	None.
 *
 *---------------------------------------------------------------------------
 */

Tcl_UniChar *
Tcl_UtfToUniCharDString(
    const char *src,		/* UTF-8 string to convert to Unicode. */
    int length,			/* Length of UTF-8 string in bytes, or -1 for
				 * strlen(). */
    Tcl_DString *dsPtr)		/* Unicode representation of string is
				 * appended to this previously initialized
				 * DString. */
{
    Tcl_UniChar ch, *w, *wString;
    const char *p, *end;
    int oldLength;

    if (length < 0) {
	length = strlen(src);
    }

    /*
     * Unicode string length in Tcl_UniChars will be <= UTF-8 string length in
     * bytes.
     */

    oldLength = Tcl_DStringLength(dsPtr);
/* TODO: fix overreach! */
    Tcl_DStringSetLength(dsPtr,
	    (int) ((oldLength + length + 1) * sizeof(Tcl_UniChar)));
    wString = (Tcl_UniChar *) (Tcl_DStringValue(dsPtr) + oldLength);

    w = wString;
    end = src + length;
    for (p = src; p < end; ) {
	p += TclUtfToUniChar(p, &ch);
	*w++ = ch;
    }
    *w = '\0';
    Tcl_DStringSetLength(dsPtr,
	    (oldLength + ((char *) w - (char *) wString)));

    return wString;
}

/*
 *---------------------------------------------------------------------------
 *
 * Tcl_UtfCharComplete --
 *
 *	Determine if the UTF-8 string of the given length is long enough to be
 *	decoded by Tcl_UtfToUniChar(). This does not ensure that the UTF-8
 *	string is properly formed. Equivalent to Plan 9 fullrune().
 *
 * Results:
 *	The return value is 0 if the string is not long enough, non-zero
 *	otherwise.
 *
 * Side effects:
 *	None.
 *
 *---------------------------------------------------------------------------
 */

int
Tcl_UtfCharComplete(
    const char *src,		/* String to check if first few bytes contain
				 * a complete UTF-8 character. */
    int length)			/* Length of above string in bytes. */
{
    int ch;

    ch = *((unsigned char *) src);
    return length >= totalBytes[ch];
}

/*
 *---------------------------------------------------------------------------
 *
 * Tcl_NumUtfChars --
 *
 *	Returns the number of characters (not bytes) in the UTF-8 string, not
 *	including the terminating NULL byte. This is equivalent to Plan 9
 *	utflen() and utfnlen().
 *
 * Results:
 *	As above.
 *
 * Side effects:
 *	None.
 *
 *---------------------------------------------------------------------------
 */

int
Tcl_NumUtfChars(
    register const char *src,	/* The UTF-8 string to measure. */
    int length)			/* The length of the string in bytes, or -1
				 * for strlen(string). */
{
<<<<<<< HEAD
    Tcl_UniChar ch = 0;
    register int i, n;
=======
    Tcl_UniChar ch;
    register int i;
>>>>>>> e89a2b12

    /*
     * The separate implementations are faster.
     *
     * Since this is a time-sensitive function, we also do the check for the
     * single-byte char case specially.
     */

    i = 0;
    if (length < 0) {
	while (*src != '\0') {
<<<<<<< HEAD
	    n = TclUtfToUniChar(src, &ch);
	    if (!n) {
	        n = Tcl_UtfToUniChar(src, &ch);
	    }
	    src += n;
=======
	    src += TclUtfToUniChar(src, &ch);
>>>>>>> e89a2b12
	    i++;
	}
	if (i < 0) i = INT_MAX; /* Bug [2738427] */
    } else {
<<<<<<< HEAD
	while (length > 0) {
	    if (UCHAR(*src) < 0xC0) {
		length--;
		src++;
	    } else {
		n = Tcl_UtfToUniChar(src, &ch);
		if (!n) {
		    n = Tcl_UtfToUniChar(src, &ch);
		}
		length -= n;
		src += n;
	    }
=======
	register const char *endPtr = src + length - TCL_UTF_MAX;

	while (src < endPtr) {
	    src += TclUtfToUniChar(src, &ch);
>>>>>>> e89a2b12
	    i++;
	}
	endPtr += TCL_UTF_MAX;
	while ((src < endPtr) && Tcl_UtfCharComplete(src, endPtr - src)) {
	    src += TclUtfToUniChar(src, &ch);
	    i++;
	}
	if (src < endPtr) {
	    i += endPtr - src;
	}
    }
    return i;
}

/*
 *---------------------------------------------------------------------------
 *
 * Tcl_UtfFindFirst --
 *
 *	Returns a pointer to the first occurance of the given Tcl_UniChar in
 *	the NULL-terminated UTF-8 string. The NULL terminator is considered
 *	part of the UTF-8 string. Equivalent to Plan 9 utfrune().
 *
 * Results:
 *	As above. If the Tcl_UniChar does not exist in the given string, the
 *	return value is NULL.
 *
 * Side effects:
 *	None.
 *
 *---------------------------------------------------------------------------
 */

const char *
Tcl_UtfFindFirst(
    const char *src,		/* The UTF-8 string to be searched. */
    int ch)			/* The Tcl_UniChar to search for. */
{
    int len;
    Tcl_UniChar find = 0;

    while (1) {
	len = TclUtfToUniChar(src, &find);
	if (find == ch) {
	    return src;
	}
	if (*src == '\0') {
	    return NULL;
	}
	src += len;
    }
}

/*
 *---------------------------------------------------------------------------
 *
 * Tcl_UtfFindLast --
 *
 *	Returns a pointer to the last occurance of the given Tcl_UniChar in
 *	the NULL-terminated UTF-8 string. The NULL terminator is considered
 *	part of the UTF-8 string. Equivalent to Plan 9 utfrrune().
 *
 * Results:
 *	As above. If the Tcl_UniChar does not exist in the given string, the
 *	return value is NULL.
 *
 * Side effects:
 *	None.
 *
 *---------------------------------------------------------------------------
 */

const char *
Tcl_UtfFindLast(
    const char *src,		/* The UTF-8 string to be searched. */
    int ch)			/* The Tcl_UniChar to search for. */
{
    int len;
    Tcl_UniChar find = 0;
    const char *last;

    last = NULL;
    while (1) {
	len = TclUtfToUniChar(src, &find);
	if (find == ch) {
	    last = src;
	}
	if (*src == '\0') {
	    break;
	}
	src += len;
    }
    return last;
}

/*
 *---------------------------------------------------------------------------
 *
 * Tcl_UtfNext --
 *
 *	Given a pointer to some current location in a UTF-8 string, move
 *	forward one character. The caller must ensure that they are not asking
 *	for the next character after the last character in the string.
 *
 * Results:
 *	The return value is the pointer to the next character in the UTF-8
 *	string.
 *
 * Side effects:
 *	None.
 *
 *---------------------------------------------------------------------------
 */

const char *
Tcl_UtfNext(
    const char *src)		/* The current location in the string. */
{
    Tcl_UniChar ch = 0;

    return src + TclUtfToUniChar(src, &ch);
}

/*
 *---------------------------------------------------------------------------
 *
 * Tcl_UtfPrev --
 *
 *	Given a pointer to some current location in a UTF-8 string, move
 *	backwards one character. This works correctly when the pointer is in
 *	the middle of a UTF-8 character.
 *
 * Results:
 *	The return value is a pointer to the previous character in the UTF-8
 *	string. If the current location was already at the beginning of the
 *	string, the return value will also be a pointer to the beginning of
 *	the string.
 *
 * Side effects:
 *	None.
 *
 *---------------------------------------------------------------------------
 */

const char *
Tcl_UtfPrev(
    const char *src,		/* The current location in the string. */
    const char *start)		/* Pointer to the beginning of the string, to
				 * avoid going backwards too far. */
{
    const char *look;
    int i, byte;

    src--;
    look = src;
    for (i = 0; i < TCL_UTF_MAX; i++) {
	if (look < start) {
	    if (src < start) {
		src = start;
	    }
	    break;
	}
	byte = *((unsigned char *) look);
	if (byte < 0x80) {
	    break;
	}
	if (byte >= 0xC0) {
	    return look;
	}
	look--;
    }
    return src;
}

/*
 *---------------------------------------------------------------------------
 *
 * Tcl_UniCharAtIndex --
 *
 *	Returns the Unicode character represented at the specified character
 *	(not byte) position in the UTF-8 string.
 *
 * Results:
 *	As above.
 *
 * Side effects:
 *	None.
 *
 *---------------------------------------------------------------------------
 */

int
Tcl_UniCharAtIndex(
    register const char *src,	/* The UTF-8 string to dereference. */
    register int index)		/* The position of the desired character. */
{
    Tcl_UniChar unichar = 0;
    int bytes;
    int ch = 0;

    while (index-- >= 0) {
	bytes = TclUtfToUniChar(src, &unichar);
	ch = unichar;
	if (!bytes) {
	    /* TclUtfToUniChar only returns 0 for chars > 0xffff ! */
	    bytes = TclUtfToUniChar(src, &unichar);
	    /* Combine surrogates */
	    ch = (((ch & 0x3ff) << 10) | (unichar & 0x3ff)) + 0x10000;
	}
	src += bytes;
    }
    return ch;
}

/*
 *---------------------------------------------------------------------------
 *
 * Tcl_UtfAtIndex --
 *
 *	Returns a pointer to the specified character (not byte) position in
 *	the UTF-8 string.
 *
 * Results:
 *	As above.
 *
 * Side effects:
 *	None.
 *
 *---------------------------------------------------------------------------
 */

const char *
Tcl_UtfAtIndex(
    register const char *src,	/* The UTF-8 string. */
    register int index)		/* The position of the desired character. */
{
    Tcl_UniChar ch = 0;
    int len;

    while (index > 0) {
	index--;
	len = TclUtfToUniChar(src, &ch);
	if (!len) {
	    len = TclUtfToUniChar(src, &ch);
	}
	src += len;
    }
    return src;
}

/*
 *---------------------------------------------------------------------------
 *
 * Tcl_UtfBackslash --
 *
 *	Figure out how to handle a backslash sequence.
 *
 * Results:
 *	Stores the bytes represented by the backslash sequence in dst and
 *	returns the number of bytes written to dst. At most TCL_UTF_MAX bytes
 *	are written to dst; dst must have been large enough to accept those
 *	bytes. If readPtr isn't NULL then it is filled in with a count of the
 *	number of bytes in the backslash sequence.
 *
 * Side effects:
 *	The maximum number of bytes it takes to represent a Unicode character
 *	in UTF-8 is guaranteed to be less than the number of bytes used to
 *	express the backslash sequence that represents that Unicode character.
 *	If the target buffer into which the caller is going to store the bytes
 *	that represent the Unicode character is at least as large as the
 *	source buffer from which the backslashed sequence was extracted, no
 *	buffer overruns should occur.
 *
 *---------------------------------------------------------------------------
 */

int
Tcl_UtfBackslash(
    const char *src,		/* Points to the backslash character of a
				 * backslash sequence. */
    int *readPtr,		/* Fill in with number of characters read from
				 * src, unless NULL. */
    char *dst)			/* Filled with the bytes represented by the
				 * backslash sequence. */
{
#define LINE_LENGTH 128
    int numRead;
    int result;

    result = TclParseBackslash(src, LINE_LENGTH, &numRead, dst);
    if (numRead == LINE_LENGTH) {
	/*
	 * We ate a whole line. Pay the price of a strlen()
	 */

	result = TclParseBackslash(src, (int)strlen(src), &numRead, dst);
    }
    if (readPtr != NULL) {
	*readPtr = numRead;
    }
    return result;
}

/*
 *----------------------------------------------------------------------
 *
 * Tcl_UtfToUpper --
 *
 *	Convert lowercase characters to uppercase characters in a UTF string
 *	in place. The conversion may shrink the UTF string.
 *
 * Results:
 *	Returns the number of bytes in the resulting string excluding the
 *	trailing null.
 *
 * Side effects:
 *	Writes a terminating null after the last converted character.
 *
 *----------------------------------------------------------------------
 */

int
Tcl_UtfToUpper(
    char *str)			/* String to convert in place. */
{
    Tcl_UniChar ch = 0;
    int upChar;
    char *src, *dst;
    int bytes;

    /*
     * Iterate over the string until we hit the terminating null.
     */

    src = dst = str;
    while (*src) {
	bytes = TclUtfToUniChar(src, &ch);
	upChar = ch;
	if (!bytes) {
	    /* TclUtfToUniChar only returns 0 for chars > 0xffff ! */
	    bytes = TclUtfToUniChar(src, &ch);
	    /* Combine surrogates */
	    upChar = (((upChar & 0x3ff) << 10) | (ch & 0x3ff)) + 0x10000;
	}
	upChar = Tcl_UniCharToUpper(upChar);

	/*
	 * To keep badly formed Utf strings from getting inflated by the
	 * conversion (thereby causing a segfault), only copy the upper case
	 * char to dst if its size is <= the original char.
	 */

	if (bytes < TclUtfCount(upChar)) {
	    memcpy(dst, src, (size_t) bytes);
	    dst += bytes;
	} else {
	    dst += Tcl_UniCharToUtf(upChar, dst);
	}
	src += bytes;
    }
    *dst = '\0';
    return (dst - str);
}

/*
 *----------------------------------------------------------------------
 *
 * Tcl_UtfToLower --
 *
 *	Convert uppercase characters to lowercase characters in a UTF string
 *	in place. The conversion may shrink the UTF string.
 *
 * Results:
 *	Returns the number of bytes in the resulting string excluding the
 *	trailing null.
 *
 * Side effects:
 *	Writes a terminating null after the last converted character.
 *
 *----------------------------------------------------------------------
 */

int
Tcl_UtfToLower(
    char *str)			/* String to convert in place. */
{
    Tcl_UniChar ch = 0;
    int lowChar;
    char *src, *dst;
    int bytes;

    /*
     * Iterate over the string until we hit the terminating null.
     */

    src = dst = str;
    while (*src) {
	bytes = TclUtfToUniChar(src, &ch);
	lowChar = ch;
	if (!bytes) {
	    /* TclUtfToUniChar only returns 0 for chars > 0xffff ! */
	    bytes = TclUtfToUniChar(src, &ch);
	    /* Combine surrogates */
	    lowChar = (((lowChar & 0x3ff) << 10) | (ch & 0x3ff)) + 0x10000;
	}
	lowChar = Tcl_UniCharToLower(lowChar);

	/*
	 * To keep badly formed Utf strings from getting inflated by the
	 * conversion (thereby causing a segfault), only copy the lower case
	 * char to dst if its size is <= the original char.
	 */

	if (bytes < TclUtfCount(lowChar)) {
	    memcpy(dst, src, (size_t) bytes);
	    dst += bytes;
	} else {
	    dst += Tcl_UniCharToUtf(lowChar, dst);
	}
	src += bytes;
    }
    *dst = '\0';
    return (dst - str);
}

/*
 *----------------------------------------------------------------------
 *
 * Tcl_UtfToTitle --
 *
 *	Changes the first character of a UTF string to title case or uppercase
 *	and the rest of the string to lowercase. The conversion happens in
 *	place and may shrink the UTF string.
 *
 * Results:
 *	Returns the number of bytes in the resulting string excluding the
 *	trailing null.
 *
 * Side effects:
 *	Writes a terminating null after the last converted character.
 *
 *----------------------------------------------------------------------
 */

int
Tcl_UtfToTitle(
    char *str)			/* String to convert in place. */
{
    Tcl_UniChar ch = 0;
    int titleChar, lowChar;
    char *src, *dst;
    int bytes;

    /*
     * Capitalize the first character and then lowercase the rest of the
     * characters until we get to a null.
     */

    src = dst = str;

    if (*src) {
	bytes = TclUtfToUniChar(src, &ch);
	titleChar = ch;
	if (!bytes) {
	    /* TclUtfToUniChar only returns 0 for chars > 0xffff ! */
	    bytes = TclUtfToUniChar(src, &ch);
	    /* Combine surrogates */
	    titleChar = (((titleChar & 0x3ff) << 10) | (ch & 0x3ff)) + 0x10000;
	}
	titleChar = Tcl_UniCharToTitle(titleChar);

	if (bytes < TclUtfCount(titleChar)) {
	    memcpy(dst, src, (size_t) bytes);
	    dst += bytes;
	} else {
	    dst += Tcl_UniCharToUtf(titleChar, dst);
	}
	src += bytes;
    }
    while (*src) {
	bytes = TclUtfToUniChar(src, &ch);
	lowChar = ch;
	if (!bytes) {
	    /* TclUtfToUniChar only returns 0 for chars > 0xffff ! */
	    bytes = TclUtfToUniChar(src, &ch);
	    /* Combine surrogates */
	    lowChar = (((lowChar & 0x3ff) << 10) | (ch & 0x3ff)) + 0x10000;
	}
	lowChar = Tcl_UniCharToLower(lowChar);

	if (bytes < TclUtfCount(lowChar)) {
	    memcpy(dst, src, (size_t) bytes);
	    dst += bytes;
	} else {
	    dst += Tcl_UniCharToUtf(lowChar, dst);
	}
	src += bytes;
    }
    *dst = '\0';
    return (dst - str);
}

/*
 *----------------------------------------------------------------------
 *
 * TclpUtfNcmp2 --
 *
 *	Compare at most numBytes bytes of utf-8 strings cs and ct. Both cs and
 *	ct are assumed to be at least numBytes bytes long.
 *
 * Results:
 *	Return <0 if cs < ct, 0 if cs == ct, or >0 if cs > ct.
 *
 * Side effects:
 *	None.
 *
 *----------------------------------------------------------------------
 */

int
TclpUtfNcmp2(
    const char *cs,		/* UTF string to compare to ct. */
    const char *ct,		/* UTF string cs is compared to. */
    unsigned long numBytes)	/* Number of *bytes* to compare. */
{
    /*
     * We can't simply call 'memcmp(cs, ct, numBytes);' because we need to
     * check for Tcl's \xC0\x80 non-utf-8 null encoding. Otherwise utf-8 lexes
     * fine in the strcmp manner.
     */

    register int result = 0;

    for ( ; numBytes != 0; numBytes--, cs++, ct++) {
	if (*cs != *ct) {
	    result = UCHAR(*cs) - UCHAR(*ct);
	    break;
	}
    }
    if (numBytes && ((UCHAR(*cs) == 0xC0) || (UCHAR(*ct) == 0xC0))) {
	unsigned char c1, c2;

	c1 = ((UCHAR(*cs) == 0xC0) && (UCHAR(cs[1]) == 0x80)) ? 0 : UCHAR(*cs);
	c2 = ((UCHAR(*ct) == 0xC0) && (UCHAR(ct[1]) == 0x80)) ? 0 : UCHAR(*ct);
	result = (c1 - c2);
    }
    return result;
}

/*
 *----------------------------------------------------------------------
 *
 * Tcl_UtfNcmp --
 *
 *	Compare at most numChars UTF chars of string cs to string ct. Both cs
 *	and ct are assumed to be at least numChars UTF chars long.
 *
 * Results:
 *	Return <0 if cs < ct, 0 if cs == ct, or >0 if cs > ct.
 *
 * Side effects:
 *	None.
 *
 *----------------------------------------------------------------------
 */

int
Tcl_UtfNcmp(
    const char *cs,		/* UTF string to compare to ct. */
    const char *ct,		/* UTF string cs is compared to. */
    unsigned long numChars)	/* Number of UTF chars to compare. */
{
    Tcl_UniChar ch1 = 0, ch2 = 0;

    /*
     * Cannot use 'memcmp(cs, ct, n);' as byte representation of \u0000 (the
     * pair of bytes 0xC0,0x80) is larger than byte representation of \u0001
     * (the byte 0x01.)
     */

    while (numChars-- > 0) {
	/*
	 * n must be interpreted as chars, not bytes. This should be called
	 * only when both strings are of at least n chars long (no need for \0
	 * check)
	 */

	cs += TclUtfToUniChar(cs, &ch1);
	ct += TclUtfToUniChar(ct, &ch2);
	if (ch1 != ch2) {
	    return (ch1 - ch2);
	}
    }
    return 0;
}

/*
 *----------------------------------------------------------------------
 *
 * Tcl_UtfNcasecmp --
 *
 *	Compare at most numChars UTF chars of string cs to string ct case
 *	insensitive. Both cs and ct are assumed to be at least numChars UTF
 *	chars long.
 *
 * Results:
 *	Return <0 if cs < ct, 0 if cs == ct, or >0 if cs > ct.
 *
 * Side effects:
 *	None.
 *
 *----------------------------------------------------------------------
 */

int
Tcl_UtfNcasecmp(
    const char *cs,		/* UTF string to compare to ct. */
    const char *ct,		/* UTF string cs is compared to. */
    unsigned long numChars)	/* Number of UTF chars to compare. */
{
    Tcl_UniChar ch1 = 0, ch2 = 0;
    while (numChars-- > 0) {
	/*
	 * n must be interpreted as chars, not bytes.
	 * This should be called only when both strings are of
	 * at least n chars long (no need for \0 check)
	 */
	cs += TclUtfToUniChar(cs, &ch1);
	ct += TclUtfToUniChar(ct, &ch2);
	if (ch1 != ch2) {
	    ch1 = Tcl_UniCharToLower(ch1);
	    ch2 = Tcl_UniCharToLower(ch2);
	    if (ch1 != ch2) {
		return (ch1 - ch2);
	    }
	}
    }
    return 0;
}

/*
 *----------------------------------------------------------------------
 *
 * Tcl_UtfNcasecmp --
 *
 *	Compare UTF chars of string cs to string ct case insensitively.
 *	Replacement for strcasecmp in Tcl core, in places where UTF-8 should
 *	be handled.
 *
 * Results:
 *	Return <0 if cs < ct, 0 if cs == ct, or >0 if cs > ct.
 *
 * Side effects:
 *	None.
 *
 *----------------------------------------------------------------------
 */

int
TclUtfCasecmp(
    const char *cs,		/* UTF string to compare to ct. */
    const char *ct)		/* UTF string cs is compared to. */
{
    while (*cs && *ct) {
	Tcl_UniChar ch1, ch2;

	cs += TclUtfToUniChar(cs, &ch1);
	ct += TclUtfToUniChar(ct, &ch2);
	if (ch1 != ch2) {
	    ch1 = Tcl_UniCharToLower(ch1);
	    ch2 = Tcl_UniCharToLower(ch2);
	    if (ch1 != ch2) {
		return ch1 - ch2;
	    }
	}
    }
    return UCHAR(*cs) - UCHAR(*ct);
}


/*
 *----------------------------------------------------------------------
 *
 * Tcl_UniCharToUpper --
 *
 *	Compute the uppercase equivalent of the given Unicode character.
 *
 * Results:
 *	Returns the uppercase Unicode character.
 *
 * Side effects:
 *	None.
 *
 *----------------------------------------------------------------------
 */

int
Tcl_UniCharToUpper(
    int ch)			/* Unicode character to convert. */
{
    if (!UNICODE_OUT_OF_RANGE(ch)) {
	int info = GetUniCharInfo(ch);

	if (GetCaseType(info) & 0x04) {
	    ch -= GetDelta(info);
	}
    }
    return ch & 0x1fffff;
}

/*
 *----------------------------------------------------------------------
 *
 * Tcl_UniCharToLower --
 *
 *	Compute the lowercase equivalent of the given Unicode character.
 *
 * Results:
 *	Returns the lowercase Unicode character.
 *
 * Side effects:
 *	None.
 *
 *----------------------------------------------------------------------
 */

int
Tcl_UniCharToLower(
    int ch)			/* Unicode character to convert. */
{
    if (!UNICODE_OUT_OF_RANGE(ch)) {
	int info = GetUniCharInfo(ch);

	if (GetCaseType(info) & 0x02) {
	    ch += GetDelta(info);
	}
    }
    return ch & 0x1fffff;
}

/*
 *----------------------------------------------------------------------
 *
 * Tcl_UniCharToTitle --
 *
 *	Compute the titlecase equivalent of the given Unicode character.
 *
 * Results:
 *	Returns the titlecase Unicode character.
 *
 * Side effects:
 *	None.
 *
 *----------------------------------------------------------------------
 */

int
Tcl_UniCharToTitle(
    int ch)			/* Unicode character to convert. */
{
    if (!UNICODE_OUT_OF_RANGE(ch)) {
	int info = GetUniCharInfo(ch);
	int mode = GetCaseType(info);

	if (mode & 0x1) {
	    /*
	     * Subtract or add one depending on the original case.
	     */

	    ch += ((mode & 0x4) ? -1 : 1);
	} else if (mode == 0x4) {
	    ch -= GetDelta(info);
	}
    }
    return ch & 0x1fffff;
}

/*
 *----------------------------------------------------------------------
 *
 * Tcl_UniCharLen --
 *
 *	Find the length of a UniChar string. The str input must be null
 *	terminated.
 *
 * Results:
 *	Returns the length of str in UniChars (not bytes).
 *
 * Side effects:
 *	None.
 *
 *----------------------------------------------------------------------
 */

int
Tcl_UniCharLen(
    const Tcl_UniChar *uniStr)	/* Unicode string to find length of. */
{
    int len = 0;

    while (*uniStr != '\0') {
	len++;
	uniStr++;
    }
    return len;
}

/*
 *----------------------------------------------------------------------
 *
 * Tcl_UniCharNcmp --
 *
 *	Compare at most numChars unichars of string ucs to string uct.
 *	Both ucs and uct are assumed to be at least numChars unichars long.
 *
 * Results:
 *	Return <0 if ucs < uct, 0 if ucs == uct, or >0 if ucs > uct.
 *
 * Side effects:
 *	None.
 *
 *----------------------------------------------------------------------
 */

int
Tcl_UniCharNcmp(
    const Tcl_UniChar *ucs,	/* Unicode string to compare to uct. */
    const Tcl_UniChar *uct,	/* Unicode string ucs is compared to. */
    unsigned long numChars)	/* Number of unichars to compare. */
{
#ifdef WORDS_BIGENDIAN
    /*
     * We are definitely on a big-endian machine; memcmp() is safe
     */

    return memcmp(ucs, uct, numChars*sizeof(Tcl_UniChar));

#else /* !WORDS_BIGENDIAN */
    /*
     * We can't simply call memcmp() because that is not lexically correct.
     */

    for ( ; numChars != 0; ucs++, uct++, numChars--) {
	if (*ucs != *uct) {
	    return (*ucs - *uct);
	}
    }
    return 0;
#endif /* WORDS_BIGENDIAN */
}

/*
 *----------------------------------------------------------------------
 *
 * Tcl_UniCharNcasecmp --
 *
 *	Compare at most numChars unichars of string ucs to string uct case
 *	insensitive. Both ucs and uct are assumed to be at least numChars
 *	unichars long.
 *
 * Results:
 *	Return <0 if ucs < uct, 0 if ucs == uct, or >0 if ucs > uct.
 *
 * Side effects:
 *	None.
 *
 *----------------------------------------------------------------------
 */

int
Tcl_UniCharNcasecmp(
    const Tcl_UniChar *ucs,	/* Unicode string to compare to uct. */
    const Tcl_UniChar *uct,	/* Unicode string ucs is compared to. */
    unsigned long numChars)	/* Number of unichars to compare. */
{
    for ( ; numChars != 0; numChars--, ucs++, uct++) {
	if (*ucs != *uct) {
	    Tcl_UniChar lcs = Tcl_UniCharToLower(*ucs);
	    Tcl_UniChar lct = Tcl_UniCharToLower(*uct);

	    if (lcs != lct) {
		return (lcs - lct);
	    }
	}
    }
    return 0;
}

/*
 *----------------------------------------------------------------------
 *
 * Tcl_UniCharIsAlnum --
 *
 *	Test if a character is an alphanumeric Unicode character.
 *
 * Results:
 *	Returns 1 if character is alphanumeric.
 *
 * Side effects:
 *	None.
 *
 *----------------------------------------------------------------------
 */

int
Tcl_UniCharIsAlnum(
    int ch)			/* Unicode character to test. */
{
#if TCL_UTF_MAX > 3
    if (UNICODE_OUT_OF_RANGE(ch)) {
	return 0;
    }
#endif
    return (((ALPHA_BITS | DIGIT_BITS) >> GetCategory(ch)) & 1);
}

/*
 *----------------------------------------------------------------------
 *
 * Tcl_UniCharIsAlpha --
 *
 *	Test if a character is an alphabetic Unicode character.
 *
 * Results:
 *	Returns 1 if character is alphabetic.
 *
 * Side effects:
 *	None.
 *
 *----------------------------------------------------------------------
 */

int
Tcl_UniCharIsAlpha(
    int ch)			/* Unicode character to test. */
{
#if TCL_UTF_MAX > 3
    if (UNICODE_OUT_OF_RANGE(ch)) {
	return 0;
    }
#endif
    return ((ALPHA_BITS >> GetCategory(ch)) & 1);
}

/*
 *----------------------------------------------------------------------
 *
 * Tcl_UniCharIsControl --
 *
 *	Test if a character is a Unicode control character.
 *
 * Results:
 *	Returns non-zero if character is a control.
 *
 * Side effects:
 *	None.
 *
 *----------------------------------------------------------------------
 */

int
Tcl_UniCharIsControl(
    int ch)			/* Unicode character to test. */
{
#if TCL_UTF_MAX > 3
    if (UNICODE_OUT_OF_RANGE(ch)) {
	ch &= 0x1FFFFF;
	if ((ch == 0xE0001) || ((ch >= 0xE0020) && (ch <= 0xE007f))) {
	    return 1;
	}
	if ((ch >= 0xF0000) && ((ch & 0xFFFF) <= 0xFFFD)) {
	    return 1;
	}
	return 0;
    }
#endif
    return ((CONTROL_BITS >> GetCategory(ch)) & 1);
}

/*
 *----------------------------------------------------------------------
 *
 * Tcl_UniCharIsDigit --
 *
 *	Test if a character is a numeric Unicode character.
 *
 * Results:
 *	Returns non-zero if character is a digit.
 *
 * Side effects:
 *	None.
 *
 *----------------------------------------------------------------------
 */

int
Tcl_UniCharIsDigit(
    int ch)			/* Unicode character to test. */
{
#if TCL_UTF_MAX > 3
    if (UNICODE_OUT_OF_RANGE(ch)) {
	return 0;
    }
#endif
    return (GetCategory(ch) == DECIMAL_DIGIT_NUMBER);
}

/*
 *----------------------------------------------------------------------
 *
 * Tcl_UniCharIsGraph --
 *
 *	Test if a character is any Unicode print character except space.
 *
 * Results:
 *	Returns non-zero if character is printable, but not space.
 *
 * Side effects:
 *	None.
 *
 *----------------------------------------------------------------------
 */

int
Tcl_UniCharIsGraph(
    int ch)			/* Unicode character to test. */
{
#if TCL_UTF_MAX > 3
    if (UNICODE_OUT_OF_RANGE(ch)) {
	ch &= 0x1FFFFF;
	return (ch >= 0xE0100) && (ch <= 0xE01EF);
    }
#endif
    return ((GRAPH_BITS >> GetCategory(ch)) & 1);
}

/*
 *----------------------------------------------------------------------
 *
 * Tcl_UniCharIsLower --
 *
 *	Test if a character is a lowercase Unicode character.
 *
 * Results:
 *	Returns non-zero if character is lowercase.
 *
 * Side effects:
 *	None.
 *
 *----------------------------------------------------------------------
 */

int
Tcl_UniCharIsLower(
    int ch)			/* Unicode character to test. */
{
#if TCL_UTF_MAX > 3
    if (UNICODE_OUT_OF_RANGE(ch)) {
	return 0;
    }
#endif
    return (GetCategory(ch) == LOWERCASE_LETTER);
}

/*
 *----------------------------------------------------------------------
 *
 * Tcl_UniCharIsPrint --
 *
 *	Test if a character is a Unicode print character.
 *
 * Results:
 *	Returns non-zero if character is printable.
 *
 * Side effects:
 *	None.
 *
 *----------------------------------------------------------------------
 */

int
Tcl_UniCharIsPrint(
    int ch)			/* Unicode character to test. */
{
#if TCL_UTF_MAX > 3
    if (UNICODE_OUT_OF_RANGE(ch)) {
	ch &= 0x1FFFFF;
	return (ch >= 0xE0100) && (ch <= 0xE01EF);
    }
#endif
    return (((GRAPH_BITS|SPACE_BITS) >> GetCategory(ch)) & 1);
}

/*
 *----------------------------------------------------------------------
 *
 * Tcl_UniCharIsPunct --
 *
 *	Test if a character is a Unicode punctuation character.
 *
 * Results:
 *	Returns non-zero if character is punct.
 *
 * Side effects:
 *	None.
 *
 *----------------------------------------------------------------------
 */

int
Tcl_UniCharIsPunct(
    int ch)			/* Unicode character to test. */
{
#if TCL_UTF_MAX > 3
    if (UNICODE_OUT_OF_RANGE(ch)) {
	return 0;
    }
#endif
    return ((PUNCT_BITS >> GetCategory(ch)) & 1);
}

/*
 *----------------------------------------------------------------------
 *
 * Tcl_UniCharIsSpace --
 *
 *	Test if a character is a whitespace Unicode character.
 *
 * Results:
 *	Returns non-zero if character is a space.
 *
 * Side effects:
 *	None.
 *
 *----------------------------------------------------------------------
 */

int
Tcl_UniCharIsSpace(
    int ch)			/* Unicode character to test. */
{
#if TCL_UTF_MAX > 3
    /* Ignore upper 11 bits. */
    ch &= 0x1fffff;
#else
    /* Ignore upper 16 bits. */
    ch &= 0xffff;
#endif

    /*
     * If the character is within the first 127 characters, just use the
     * standard C function, otherwise consult the Unicode table.
     */

    if (ch < 0x80) {
	return TclIsSpaceProc((char) ch);
#if TCL_UTF_MAX > 3
    } else if (UNICODE_OUT_OF_RANGE(ch)) {
	return 0;
#endif
    } else if (ch == 0x0085 || ch == 0x180E || ch == 0x200B
	    || ch == 0x202F || ch == 0x2060 || ch == 0xFEFF) {
	return 1;
    } else {
	return ((SPACE_BITS >> GetCategory(ch)) & 1);
    }
}

/*
 *----------------------------------------------------------------------
 *
 * Tcl_UniCharIsUpper --
 *
 *	Test if a character is a uppercase Unicode character.
 *
 * Results:
 *	Returns non-zero if character is uppercase.
 *
 * Side effects:
 *	None.
 *
 *----------------------------------------------------------------------
 */

int
Tcl_UniCharIsUpper(
    int ch)			/* Unicode character to test. */
{
#if TCL_UTF_MAX > 3
    if (UNICODE_OUT_OF_RANGE(ch)) {
	return 0;
    }
#endif
    return (GetCategory(ch) == UPPERCASE_LETTER);
}

/*
 *----------------------------------------------------------------------
 *
 * Tcl_UniCharIsWordChar --
 *
 *	Test if a character is alphanumeric or a connector punctuation mark.
 *
 * Results:
 *	Returns 1 if character is a word character.
 *
 * Side effects:
 *	None.
 *
 *----------------------------------------------------------------------
 */

int
Tcl_UniCharIsWordChar(
    int ch)			/* Unicode character to test. */
{
    if (UNICODE_OUT_OF_RANGE(ch)) {
	return 0;
    }
    return ((WORD_BITS >> GetCategory(ch)) & 1);
}

/*
 *----------------------------------------------------------------------
 *
 * Tcl_UniCharCaseMatch --
 *
 *	See if a particular Unicode string matches a particular pattern.
 *	Allows case insensitivity. This is the Unicode equivalent of the char*
 *	Tcl_StringCaseMatch. The UniChar strings must be NULL-terminated.
 *	This has no provision for counted UniChar strings, thus should not be
 *	used where NULLs are expected in the UniChar string. Use
 *	TclUniCharMatch where possible.
 *
 * Results:
 *	The return value is 1 if string matches pattern, and 0 otherwise. The
 *	matching operation permits the following special characters in the
 *	pattern: *?\[] (see the manual entry for details on what these mean).
 *
 * Side effects:
 *	None.
 *
 *----------------------------------------------------------------------
 */

int
Tcl_UniCharCaseMatch(
    const Tcl_UniChar *uniStr,	/* Unicode String. */
    const Tcl_UniChar *uniPattern,
				/* Pattern, which may contain special
				 * characters. */
    int nocase)			/* 0 for case sensitive, 1 for insensitive */
{
    Tcl_UniChar ch1 = 0, p;

    while (1) {
	p = *uniPattern;

	/*
	 * See if we're at the end of both the pattern and the string. If so,
	 * we succeeded. If we're at the end of the pattern but not at the end
	 * of the string, we failed.
	 */

	if (p == 0) {
	    return (*uniStr == 0);
	}
	if ((*uniStr == 0) && (p != '*')) {
	    return 0;
	}

	/*
	 * Check for a "*" as the next pattern character. It matches any
	 * substring. We handle this by skipping all the characters up to the
	 * next matching one in the pattern, and then calling ourselves
	 * recursively for each postfix of string, until either we match or we
	 * reach the end of the string.
	 */

	if (p == '*') {
	    /*
	     * Skip all successive *'s in the pattern
	     */

	    while (*(++uniPattern) == '*') {
		/* empty body */
	    }
	    p = *uniPattern;
	    if (p == 0) {
		return 1;
	    }
	    if (nocase) {
		p = Tcl_UniCharToLower(p);
	    }
	    while (1) {
		/*
		 * Optimization for matching - cruise through the string
		 * quickly if the next char in the pattern isn't a special
		 * character
		 */

		if ((p != '[') && (p != '?') && (p != '\\')) {
		    if (nocase) {
			while (*uniStr && (p != *uniStr)
				&& (p != Tcl_UniCharToLower(*uniStr))) {
			    uniStr++;
			}
		    } else {
			while (*uniStr && (p != *uniStr)) {
			    uniStr++;
			}
		    }
		}
		if (Tcl_UniCharCaseMatch(uniStr, uniPattern, nocase)) {
		    return 1;
		}
		if (*uniStr == 0) {
		    return 0;
		}
		uniStr++;
	    }
	}

	/*
	 * Check for a "?" as the next pattern character. It matches any
	 * single character.
	 */

	if (p == '?') {
	    uniPattern++;
	    uniStr++;
	    continue;
	}

	/*
	 * Check for a "[" as the next pattern character. It is followed by a
	 * list of characters that are acceptable, or by a range (two
	 * characters separated by "-").
	 */

	if (p == '[') {
	    Tcl_UniChar startChar, endChar;

	    uniPattern++;
	    ch1 = (nocase ? Tcl_UniCharToLower(*uniStr) : *uniStr);
	    uniStr++;
	    while (1) {
		if ((*uniPattern == ']') || (*uniPattern == 0)) {
		    return 0;
		}
		startChar = (nocase ? Tcl_UniCharToLower(*uniPattern)
			: *uniPattern);
		uniPattern++;
		if (*uniPattern == '-') {
		    uniPattern++;
		    if (*uniPattern == 0) {
			return 0;
		    }
		    endChar = (nocase ? Tcl_UniCharToLower(*uniPattern)
			    : *uniPattern);
		    uniPattern++;
		    if (((startChar <= ch1) && (ch1 <= endChar))
			    || ((endChar <= ch1) && (ch1 <= startChar))) {
			/*
			 * Matches ranges of form [a-z] or [z-a].
			 */
			break;
		    }
		} else if (startChar == ch1) {
		    break;
		}
	    }
	    while (*uniPattern != ']') {
		if (*uniPattern == 0) {
		    uniPattern--;
		    break;
		}
		uniPattern++;
	    }
	    uniPattern++;
	    continue;
	}

	/*
	 * If the next pattern character is '\', just strip off the '\' so we
	 * do exact matching on the character that follows.
	 */

	if (p == '\\') {
	    if (*(++uniPattern) == '\0') {
		return 0;
	    }
	}

	/*
	 * There's no special character. Just make sure that the next bytes of
	 * each string match.
	 */

	if (nocase) {
	    if (Tcl_UniCharToLower(*uniStr) !=
		    Tcl_UniCharToLower(*uniPattern)) {
		return 0;
	    }
	} else if (*uniStr != *uniPattern) {
	    return 0;
	}
	uniStr++;
	uniPattern++;
    }
}

/*
 *----------------------------------------------------------------------
 *
 * TclUniCharMatch --
 *
 *	See if a particular Unicode string matches a particular pattern.
 *	Allows case insensitivity. This is the Unicode equivalent of the char*
 *	Tcl_StringCaseMatch. This variant of Tcl_UniCharCaseMatch uses counted
 *	Strings, so embedded NULLs are allowed.
 *
 * Results:
 *	The return value is 1 if string matches pattern, and 0 otherwise. The
 *	matching operation permits the following special characters in the
 *	pattern: *?\[] (see the manual entry for details on what these mean).
 *
 * Side effects:
 *	None.
 *
 *----------------------------------------------------------------------
 */

int
TclUniCharMatch(
    const Tcl_UniChar *string,	/* Unicode String. */
    int strLen,			/* Length of String */
    const Tcl_UniChar *pattern,	/* Pattern, which may contain special
				 * characters. */
    int ptnLen,			/* Length of Pattern */
    int nocase)			/* 0 for case sensitive, 1 for insensitive */
{
    const Tcl_UniChar *stringEnd, *patternEnd;
    Tcl_UniChar p;

    stringEnd = string + strLen;
    patternEnd = pattern + ptnLen;

    while (1) {
	/*
	 * See if we're at the end of both the pattern and the string. If so,
	 * we succeeded. If we're at the end of the pattern but not at the end
	 * of the string, we failed.
	 */

	if (pattern == patternEnd) {
	    return (string == stringEnd);
	}
	p = *pattern;
	if ((string == stringEnd) && (p != '*')) {
	    return 0;
	}

	/*
	 * Check for a "*" as the next pattern character. It matches any
	 * substring. We handle this by skipping all the characters up to the
	 * next matching one in the pattern, and then calling ourselves
	 * recursively for each postfix of string, until either we match or we
	 * reach the end of the string.
	 */

	if (p == '*') {
	    /*
	     * Skip all successive *'s in the pattern.
	     */

	    while (*(++pattern) == '*') {
		/* empty body */
	    }
	    if (pattern == patternEnd) {
		return 1;
	    }
	    p = *pattern;
	    if (nocase) {
		p = Tcl_UniCharToLower(p);
	    }
	    while (1) {
		/*
		 * Optimization for matching - cruise through the string
		 * quickly if the next char in the pattern isn't a special
		 * character.
		 */

		if ((p != '[') && (p != '?') && (p != '\\')) {
		    if (nocase) {
			while ((string < stringEnd) && (p != *string)
				&& (p != Tcl_UniCharToLower(*string))) {
			    string++;
			}
		    } else {
			while ((string < stringEnd) && (p != *string)) {
			    string++;
			}
		    }
		}
		if (TclUniCharMatch(string, stringEnd - string,
			pattern, patternEnd - pattern, nocase)) {
		    return 1;
		}
		if (string == stringEnd) {
		    return 0;
		}
		string++;
	    }
	}

	/*
	 * Check for a "?" as the next pattern character. It matches any
	 * single character.
	 */

	if (p == '?') {
	    pattern++;
	    string++;
	    continue;
	}

	/*
	 * Check for a "[" as the next pattern character. It is followed by a
	 * list of characters that are acceptable, or by a range (two
	 * characters separated by "-").
	 */

	if (p == '[') {
	    Tcl_UniChar ch1, startChar, endChar;

	    pattern++;
	    ch1 = (nocase ? Tcl_UniCharToLower(*string) : *string);
	    string++;
	    while (1) {
		if ((*pattern == ']') || (pattern == patternEnd)) {
		    return 0;
		}
		startChar = (nocase ? Tcl_UniCharToLower(*pattern) : *pattern);
		pattern++;
		if (*pattern == '-') {
		    pattern++;
		    if (pattern == patternEnd) {
			return 0;
		    }
		    endChar = (nocase ? Tcl_UniCharToLower(*pattern)
			    : *pattern);
		    pattern++;
		    if (((startChar <= ch1) && (ch1 <= endChar))
			    || ((endChar <= ch1) && (ch1 <= startChar))) {
			/*
			 * Matches ranges of form [a-z] or [z-a].
			 */
			break;
		    }
		} else if (startChar == ch1) {
		    break;
		}
	    }
	    while (*pattern != ']') {
		if (pattern == patternEnd) {
		    pattern--;
		    break;
		}
		pattern++;
	    }
	    pattern++;
	    continue;
	}

	/*
	 * If the next pattern character is '\', just strip off the '\' so we
	 * do exact matching on the character that follows.
	 */

	if (p == '\\') {
	    if (++pattern == patternEnd) {
		return 0;
	    }
	}

	/*
	 * There's no special character. Just make sure that the next bytes of
	 * each string match.
	 */

	if (nocase) {
	    if (Tcl_UniCharToLower(*string) != Tcl_UniCharToLower(*pattern)) {
		return 0;
	    }
	} else if (*string != *pattern) {
	    return 0;
	}
	string++;
	pattern++;
    }
}

/*
 * Local Variables:
 * mode: c
 * c-basic-offset: 4
 * fill-column: 78
 * End:
 */<|MERGE_RESOLUTION|>--- conflicted
+++ resolved
@@ -492,13 +492,8 @@
     int length)			/* The length of the string in bytes, or -1
 				 * for strlen(string). */
 {
-<<<<<<< HEAD
     Tcl_UniChar ch = 0;
-    register int i, n;
-=======
-    Tcl_UniChar ch;
-    register int i;
->>>>>>> e89a2b12
+    register int i = 0, n;
 
     /*
      * The separate implementations are faster.
@@ -507,46 +502,34 @@
      * single-byte char case specially.
      */
 
-    i = 0;
     if (length < 0) {
 	while (*src != '\0') {
-<<<<<<< HEAD
 	    n = TclUtfToUniChar(src, &ch);
 	    if (!n) {
 	        n = Tcl_UtfToUniChar(src, &ch);
 	    }
 	    src += n;
-=======
-	    src += TclUtfToUniChar(src, &ch);
->>>>>>> e89a2b12
 	    i++;
 	}
 	if (i < 0) i = INT_MAX; /* Bug [2738427] */
     } else {
-<<<<<<< HEAD
-	while (length > 0) {
-	    if (UCHAR(*src) < 0xC0) {
-		length--;
-		src++;
-	    } else {
-		n = Tcl_UtfToUniChar(src, &ch);
-		if (!n) {
-		    n = Tcl_UtfToUniChar(src, &ch);
-		}
-		length -= n;
-		src += n;
-	    }
-=======
 	register const char *endPtr = src + length - TCL_UTF_MAX;
 
 	while (src < endPtr) {
-	    src += TclUtfToUniChar(src, &ch);
->>>>>>> e89a2b12
+	    n = TclUtfToUniChar(src, &ch);
+	    if (!n) {
+	        n = Tcl_UtfToUniChar(src, &ch);
+	    }
+	    src += n;
 	    i++;
 	}
 	endPtr += TCL_UTF_MAX;
 	while ((src < endPtr) && Tcl_UtfCharComplete(src, endPtr - src)) {
-	    src += TclUtfToUniChar(src, &ch);
+	    n = TclUtfToUniChar(src, &ch);
+	    if (!n) {
+	        n = Tcl_UtfToUniChar(src, &ch);
+	    }
+	    src += n;
 	    i++;
 	}
 	if (src < endPtr) {
@@ -1264,7 +1247,7 @@
 	    ch -= GetDelta(info);
 	}
     }
-    return ch & 0x1fffff;
+    return ch & 0x1FFFFF;
 }
  
@@ -1295,7 +1278,7 @@
 	    ch += GetDelta(info);
 	}
     }
-    return ch & 0x1fffff;
+    return ch & 0x1FFFFF;
 }
  
@@ -1333,7 +1316,7 @@
 	    ch -= GetDelta(info);
 	}
     }
-    return ch & 0x1fffff;
+    return ch & 0x1FFFFF;
 }
  
@@ -1714,10 +1697,10 @@
 {
 #if TCL_UTF_MAX > 3
     /* Ignore upper 11 bits. */
-    ch &= 0x1fffff;
+    ch &= 0x1FFFFF;
 #else
     /* Ignore upper 16 bits. */
-    ch &= 0xffff;
+    ch &= 0xFFFF;
 #endif
 
     /*
@@ -1789,9 +1772,11 @@
 Tcl_UniCharIsWordChar(
     int ch)			/* Unicode character to test. */
 {
+#if TCL_UTF_MAX > 3
     if (UNICODE_OUT_OF_RANGE(ch)) {
 	return 0;
     }
+#endif
     return ((WORD_BITS >> GetCategory(ch)) & 1);
 }
 