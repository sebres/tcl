/*
 * tclUtf.c --
 *
 *	Routines for manipulating UTF-8 strings.
 *
 * Copyright (c) 1997-1998 Sun Microsystems, Inc.
 *
 * See the file "license.terms" for information on usage and redistribution of
 * this file, and for a DISCLAIMER OF ALL WARRANTIES.
 */

#include "tclInt.h"

/*
 * Include the static character classification tables and macros.
 */

#include "tclUniData.c"

/*
 * The following macros are used for fast character category tests. The x_BITS
 * values are shifted right by the category value to determine whether the
 * given category is included in the set.
 */

#define ALPHA_BITS ((1 << UPPERCASE_LETTER) | (1 << LOWERCASE_LETTER) \
	| (1 << TITLECASE_LETTER) | (1 << MODIFIER_LETTER) | (1<<OTHER_LETTER))

#define CONTROL_BITS ((1 << CONTROL) | (1 << FORMAT) | (1 << PRIVATE_USE))

#define DIGIT_BITS (1 << DECIMAL_DIGIT_NUMBER)

#define SPACE_BITS ((1 << SPACE_SEPARATOR) | (1 << LINE_SEPARATOR) \
	| (1 << PARAGRAPH_SEPARATOR))

#define WORD_BITS (ALPHA_BITS | DIGIT_BITS | (1 << CONNECTOR_PUNCTUATION))

#define PUNCT_BITS ((1 << CONNECTOR_PUNCTUATION) | \
	(1 << DASH_PUNCTUATION) | (1 << OPEN_PUNCTUATION) | \
	(1 << CLOSE_PUNCTUATION) | (1 << INITIAL_QUOTE_PUNCTUATION) | \
	(1 << FINAL_QUOTE_PUNCTUATION) | (1 << OTHER_PUNCTUATION))

#define GRAPH_BITS (WORD_BITS | PUNCT_BITS | \
	(1 << NON_SPACING_MARK) | (1 << ENCLOSING_MARK) | \
	(1 << COMBINING_SPACING_MARK) | (1 << LETTER_NUMBER) | \
	(1 << OTHER_NUMBER) | \
	(1 << MATH_SYMBOL) | (1 << CURRENCY_SYMBOL) | \
	(1 << MODIFIER_SYMBOL) | (1 << OTHER_SYMBOL))

/*
 * Unicode characters less than this value are represented by themselves in
 * UTF-8 strings.
 */

#define UNICODE_SELF	0x80

/*
 * The following structures are used when mapping between Unicode (UCS-2) and
 * UTF-8.
 */

static const unsigned char totalBytes[256] = {
    1,1,1,1,1,1,1,1,1,1,1,1,1,1,1,1,1,1,1,1,1,1,1,1,1,1,1,1,1,1,1,1,
    1,1,1,1,1,1,1,1,1,1,1,1,1,1,1,1,1,1,1,1,1,1,1,1,1,1,1,1,1,1,1,1,
    1,1,1,1,1,1,1,1,1,1,1,1,1,1,1,1,1,1,1,1,1,1,1,1,1,1,1,1,1,1,1,1,
    1,1,1,1,1,1,1,1,1,1,1,1,1,1,1,1,1,1,1,1,1,1,1,1,1,1,1,1,1,1,1,1,
#if TCL_UTF_MAX != 4
    1,1,1,1,1,1,1,1,1,1,1,1,1,1,1,1,1,1,1,1,1,1,1,1,1,1,1,1,1,1,1,1,
    1,1,1,1,1,1,1,1,1,1,1,1,1,1,1,1,1,1,1,1,1,1,1,1,1,1,1,1,1,1,1,1,
#else /* Tcl_UtfCharComplete() might point to 2nd byte of valid 4-byte sequence */
    3,3,3,3,3,3,3,3,3,3,3,3,3,3,3,3,3,3,3,3,3,3,3,3,3,3,3,3,3,3,3,3,
    3,3,3,3,3,3,3,3,3,3,3,3,3,3,3,3,3,3,3,3,3,3,3,3,3,3,3,3,3,3,3,3,
#endif
    2,1,2,2,2,2,2,2,2,2,2,2,2,2,2,2,2,2,2,2,2,2,2,2,2,2,2,2,2,2,2,2,
    3,3,3,3,3,3,3,3,3,3,3,3,3,3,3,3,
#if TCL_UTF_MAX > 4
    4,4,4,4,4,
#else
    1,1,1,1,1,
#endif
    1,1,1,1,1,1,1,1,1,1,1
};

/*
 * Functions used only in this module.
 */

static int		UtfCount(int ch);
static int		Invalid(const char *src);
static int		UCS4ToUpper(int ch);
static int		UCS4ToTitle(int ch);

/*
 *---------------------------------------------------------------------------
 *
 * UtfCount --
 *
 *	Find the number of bytes in the Utf character "ch".
 *
 * Results:
 *	The return values is the number of bytes in the Utf character "ch".
 *
 * Side effects:
 *	None.
 *
 *---------------------------------------------------------------------------
 */

static inline int
UtfCount(
    int ch)			/* The Unicode character whose size is returned. */
{
    if ((unsigned)(ch - 1) < (UNICODE_SELF - 1)) {
	return 1;
    }
    if (ch <= 0x7FF) {
	return 2;
    }
#if TCL_UTF_MAX > 3
    if (((unsigned)(ch - 0x10000) <= 0xFFFFF)) {
	return 4;
    }
#endif
    return 3;
}

/*
 *---------------------------------------------------------------------------
 *
 * Invalid --
 *
 *	Given a pointer to a two-byte prefix of a well-formed UTF-8 byte
 *	sequence (a lead byte followed by a trail byte) this routine
 *	examines those two bytes to determine whether the sequence is
 *	invalid in UTF-8.  This might be because it is an overlong
 *	encoding, or because it encodes something out of the proper range.
 *
 *	Given a pointer to the bytes \xF8 or \xFC , this routine will
 *	try to read beyond the end of the "bounds" table.  Callers must
 *	prevent this.
 *
 *	Given a pointer to something else (an ASCII byte, a trail byte,
 *	or another byte	that can never begin a valid byte sequence such
 *	as \xF5) this routine returns false.  That makes the routine poorly
 *	named, as it does not detect and report all invalid sequences.
 *
 *	Callers have to take care that this routine does something useful
 *	for their needs.
 *
 * Results:
 *	A boolean.
 *---------------------------------------------------------------------------
 */

static const unsigned char bounds[28] = {
    0x80, 0x80,		/* \xC0 accepts \x80 only */
    0x80, 0xBF, 0x80, 0xBF, 0x80, 0xBF, 0x80, 0xBF, 0x80, 0xBF, 0x80, 0xBF,
    0x80, 0xBF,		/* (\xC4 - \xDC) -- all sequences valid */
    0xA0, 0xBF,	/* \xE0\x80 through \xE0\x9F are invalid prefixes */
    0x80, 0xBF, 0x80, 0xBF, 0x80, 0xBF, /* (\xE4 - \xEC) -- all valid */
#if TCL_UTF_MAX > 3
    0x90, 0xBF,	/* \xF0\x80 through \xF0\x8F are invalid prefixes */
    0x80, 0x8F  /* \xF4\x90 and higher are invalid prefixes */
#else
    0xC0, 0xBF,	/* Not used, but reject all again for safety. */
    0xC0, 0xBF	/* Not used, but reject all again for safety. */
#endif
};

static int
Invalid(
    const char *src)	/* Points to lead byte of a UTF-8 byte sequence */
{
    unsigned char byte = UCHAR(*src);
    int index;

    if ((byte & 0xC3) != 0xC0) {
	/* Only lead bytes 0xC0, 0xE0, 0xF0, 0xF4 need examination */
	return 0;
    }
    index = (byte - 0xC0) >> 1;
    if (UCHAR(src[1]) < bounds[index] || UCHAR(src[1]) > bounds[index+1]) {
	/* Out of bounds - report invalid. */
	return 1;
    }
    return 0;
}

/*
 *---------------------------------------------------------------------------
 *
 * Tcl_UniCharToUtf --
 *
 *	Store the given Tcl_UniChar as a sequence of UTF-8 bytes in the
 *	provided buffer. Equivalent to Plan 9 runetochar().
 *
 * Results:
 *	The return values is the number of bytes in the buffer that were
 *	consumed.
 *
 * Side effects:
 *	None.
 *
 *---------------------------------------------------------------------------
 */

int
Tcl_UniCharToUtf(
    int ch,			/* The Tcl_UniChar to be stored in the
				 * buffer. */
    char *buf)			/* Buffer in which the UTF-8 representation of
				 * the Tcl_UniChar is stored. Buffer must be
				 * large enough to hold the UTF-8 character
				 * (at most TCL_UTF_MAX bytes). */
{
    if ((unsigned)(ch - 1) < (UNICODE_SELF - 1)) {
	buf[0] = (char) ch;
	return 1;
    }
    if (ch >= 0) {
	if (ch <= 0x7FF) {
	    buf[1] = (char) ((ch | 0x80) & 0xBF);
	    buf[0] = (char) ((ch >> 6) | 0xC0);
	    return 2;
	}
	if (ch <= 0xFFFF) {
#if TCL_UTF_MAX > 3
	    if ((ch & 0xF800) == 0xD800) {
		if (ch & 0x0400) {
		    /* Low surrogate */
		    if (((buf[0] & 0xC0) == 0x80) && ((buf[1] & 0xCF) == 0)) {
			/* Previous Tcl_UniChar was a high surrogate, so combine */
			buf[2] = (char) ((ch & 0x3F) | 0x80);
			buf[1] |= (char) (((ch >> 6) & 0x0F) | 0x80);
			return 3;
		    }
		    /* Previous Tcl_UniChar was not a high surrogate, so just output */
		} else {
		    /* High surrogate */
		    ch += 0x40;
		    /* Fill buffer with specific 3-byte (invalid) byte combination,
		       so following low surrogate can recognize it and combine */
		    buf[2] = (char) ((ch << 4) & 0x30);
		    buf[1] = (char) (((ch >> 2) & 0x3F) | 0x80);
		    buf[0] = (char) (((ch >> 8) & 0x07) | 0xF0);
		    return 1;
		}
	    }
#endif
	    goto three;
	}

#if TCL_UTF_MAX > 3
	if (ch <= 0x10FFFF) {
	    buf[3] = (char) ((ch | 0x80) & 0xBF);
	    buf[2] = (char) (((ch >> 6) | 0x80) & 0xBF);
	    buf[1] = (char) (((ch >> 12) | 0x80) & 0xBF);
	    buf[0] = (char) ((ch >> 18) | 0xF0);
	    return 4;
	}
    } else if (ch == -1) {
	if (((buf[0] & 0xC0) == 0x80) && ((buf[1] & 0xCF) == 0)
		&& ((buf[-1] & 0xF8) == 0xF0)) {
	    ch = 0xD7C0 + ((buf[-1] & 0x07) << 8) + ((buf[0] & 0x3F) << 2)
		    + ((buf[1] & 0x30) >> 4);
	    buf[1] = (char) ((ch | 0x80) & 0xBF);
	    buf[0] = (char) (((ch >> 6) | 0x80) & 0xBF);
	    buf[-1] = (char) ((ch >> 12) | 0xE0);
	    return 2;
	}
#endif
    }

    ch = 0xFFFD;
three:
    buf[2] = (char) ((ch | 0x80) & 0xBF);
    buf[1] = (char) (((ch >> 6) | 0x80) & 0xBF);
    buf[0] = (char) ((ch >> 12) | 0xE0);
    return 3;
}

/*
 *---------------------------------------------------------------------------
 *
 * Tcl_UniCharToUtfDString --
 *
 *	Convert the given Unicode string to UTF-8.
 *
 * Results:
 *	The return value is a pointer to the UTF-8 representation of the
 *	Unicode string. Storage for the return value is appended to the end of
 *	dsPtr.
 *
 * Side effects:
 *	None.
 *
 *---------------------------------------------------------------------------
 */

char *
Tcl_UniCharToUtfDString(
    const Tcl_UniChar *uniStr,	/* Unicode string to convert to UTF-8. */
    int uniLength,		/* Length of Unicode string in Tcl_UniChars
				 * (must be >= 0). */
    Tcl_DString *dsPtr)		/* UTF-8 representation of string is appended
				 * to this previously initialized DString. */
{
    const Tcl_UniChar *w, *wEnd;
    char *p, *string;
    int oldLength;

    /*
     * UTF-8 string length in bytes will be <= Unicode string length *
     * TCL_UTF_MAX.
     */

    oldLength = Tcl_DStringLength(dsPtr);
    Tcl_DStringSetLength(dsPtr, oldLength + (uniLength + 1) * TCL_UTF_MAX);
    string = Tcl_DStringValue(dsPtr) + oldLength;

    p = string;
    wEnd = uniStr + uniLength;
    for (w = uniStr; w < wEnd; ) {
	p += Tcl_UniCharToUtf(*w, p);
	w++;
    }
    Tcl_DStringSetLength(dsPtr, oldLength + (p - string));

    return string;
}

/*
 *---------------------------------------------------------------------------
 *
 * Tcl_UtfToUniChar --
 *
 *	Extract the Tcl_UniChar represented by the UTF-8 string. Bad UTF-8
 *	sequences are converted to valid Tcl_UniChars and processing
 *	continues. Equivalent to Plan 9 chartorune().
 *
 *	The caller must ensure that the source buffer is long enough that this
 *	routine does not run off the end and dereference non-existent memory
 *	looking for trail bytes. If the source buffer is known to be '\0'
 *	terminated, this cannot happen. Otherwise, the caller should call
 *	Tcl_UtfCharComplete() before calling this routine to ensure that
 *	enough bytes remain in the string.
 *
 *	If TCL_UTF_MAX <= 4, special handling of Surrogate pairs is done:
 *	For any UTF-8 string containing a character outside of the BMP, the
 *	first call to this function will fill *chPtr with the high surrogate
 *	and generate a return value of 1. Calling Tcl_UtfToUniChar again
 *	will produce the low surrogate and a return value of 3. Because *chPtr
 *	is used to remember whether the high surrogate is already produced, it
 *	is recommended to initialize the variable it points to as 0 before
 *	the first call to Tcl_UtfToUniChar is done.
 *
 * Results:
 *	*chPtr is filled with the Tcl_UniChar, and the return value is the
 *	number of bytes from the UTF-8 string that were consumed.
 *
 * Side effects:
 *	None.
 *
 *---------------------------------------------------------------------------
 */

int
Tcl_UtfToUniChar(
    const char *src,	/* The UTF-8 string. */
    Tcl_UniChar *chPtr)/* Filled with the Tcl_UniChar represented by
				 * the UTF-8 string. */
{
    Tcl_UniChar byte;

    /*
     * Unroll 1 to 3 (or 4) byte UTF-8 sequences.
     */

    byte = UCHAR(*src);
    if (byte < 0xC0) {
	/*
	 * Handles properly formed UTF-8 characters between 0x01 and 0x7F.
	 * Also treats \0 and naked trail bytes 0x80 to 0xBF as valid
	 * characters representing themselves.
	 */

#if TCL_UTF_MAX <= 4
	/* If *chPtr contains a high surrogate (produced by a previous
	 * Tcl_UtfToUniChar() call) and the next 3 bytes are UTF-8 continuation
	 * bytes, then we must produce a follow-up low surrogate. We only
	 * do that if the high surrogate matches the bits we encounter.
	 */
	if (((byte & 0xC0) == 0x80)
		&& ((src[1] & 0xC0) == 0x80) && ((src[2] & 0xC0) == 0x80)
		&& (((((byte - 0x10) << 2) & 0xFC) | 0xD800) == (*chPtr & 0xFCFC))
		&& ((src[1] & 0xF0) == (((*chPtr << 4) & 0x30) | 0x80))) {
	    *chPtr = ((src[1] & 0x0F) << 6) + (src[2] & 0x3F) + 0xDC00;
	    return 3;
	}
#endif
	*chPtr = byte;
	return 1;
    } else if (byte < 0xE0) {
	if ((src[1] & 0xC0) == 0x80) {
	    /*
	     * Two-byte-character lead-byte followed by a trail-byte.
	     */

	    *chPtr = (((byte & 0x1F) << 6) | (src[1] & 0x3F));
	    if ((unsigned)(*chPtr - 1) >= (UNICODE_SELF - 1)) {
		return 2;
	    }
	}

	/*
	 * A two-byte-character lead-byte not followed by trail-byte
	 * represents itself.
	 */
    } else if (byte < 0xF0) {
	if (((src[1] & 0xC0) == 0x80) && ((src[2] & 0xC0) == 0x80)) {
	    /*
	     * Three-byte-character lead byte followed by two trail bytes.
	     */

	    *chPtr = (((byte & 0x0F) << 12)
		    | ((src[1] & 0x3F) << 6) | (src[2] & 0x3F));
	    if (*chPtr > 0x7FF) {
		return 3;
	    }
	}

	/*
	 * A three-byte-character lead-byte not followed by two trail-bytes
	 * represents itself.
	 */
    }
    else if (byte < 0xF5) {
	if (((src[1] & 0xC0) == 0x80) && ((src[2] & 0xC0) == 0x80)) {
	    /*
	     * Four-byte-character lead byte followed by at least two trail bytes.
	     * We don't test the validity of 3th trail byte, see [ed29806ba]
	     */
#if TCL_UTF_MAX <= 4
	    Tcl_UniChar high = (((byte & 0x07) << 8) | ((src[1] & 0x3F) << 2)
		    | ((src[2] & 0x3F) >> 4)) - 0x40;
	    if (high < 0x400) {
		/* produce high surrogate, advance source pointer */
		*chPtr = 0xD800 + high;
		return 1;
	    }
	    /* out of range, < 0x10000 or > 0x10FFFF */
#else
	    if ((src[3] & 0xC0) == 0x80) {
		*chPtr = (((byte & 0x07) << 18) | ((src[1] & 0x3F) << 12)
			| ((src[2] & 0x3F) << 6) | (src[3] & 0x3F));
		if ((unsigned)(*chPtr - 0x10000) <= 0xFFFFF) {
		    return 4;
		}
	    }
#endif
	}

	/*
	 * A four-byte-character lead-byte not followed by three trail-bytes
	 * represents itself.
	 */
    }

    *chPtr = byte;
    return 1;
}

/*
 *---------------------------------------------------------------------------
 *
 * Tcl_UtfToUniCharDString --
 *
 *	Convert the UTF-8 string to Unicode.
 *
 * Results:
 *	The return value is a pointer to the Unicode representation of the
 *	UTF-8 string. Storage for the return value is appended to the end of
 *	dsPtr. The Unicode string is terminated with a Unicode NULL character.
 *
 * Side effects:
 *	None.
 *
 *---------------------------------------------------------------------------
 */

Tcl_UniChar *
Tcl_UtfToUniCharDString(
    const char *src,		/* UTF-8 string to convert to Unicode. */
    int length,			/* Length of UTF-8 string in bytes, or -1 for
				 * strlen(). */
    Tcl_DString *dsPtr)		/* Unicode representation of string is
				 * appended to this previously initialized
				 * DString. */
{
    Tcl_UniChar ch = 0, *w, *wString;
    const char *p;
    int oldLength;
    /* Pointer to the end of string. Never read endPtr[0] */
    const char *endPtr = src + length;
    /* Pointer to last byte where optimization still can be used */
    const char *optPtr = endPtr - TCL_UTF_MAX;

    if (length < 0) {
	length = strlen(src);
    }

    /*
     * Unicode string length in Tcl_UniChars will be <= UTF-8 string length in
     * bytes.
     */

    oldLength = Tcl_DStringLength(dsPtr);

    Tcl_DStringSetLength(dsPtr,
	    oldLength + ((length + 1) * sizeof(Tcl_UniChar)));
    wString = (Tcl_UniChar *) (Tcl_DStringValue(dsPtr) + oldLength);

    w = wString;
    p = src;
    endPtr = src + length;
    optPtr = endPtr - TCL_UTF_MAX;
    while (p <= optPtr) {
	p += TclUtfToUniChar(p, &ch);
	*w++ = ch;
    }
<<<<<<< HEAD
    while ((p < endPtr) && Tcl_UtfCharComplete(p, endPtr-p)) {
	p += TclUtfToUniChar(p, &ch);
	*w++ = ch;
    }
=======
>>>>>>> f736dc1f
    while (p < endPtr) {
	if (Tcl_UtfCharComplete(p, endPtr-p)) {
	    p += TclUtfToUniChar(p, w++);
	} else {
	    *w++ = UCHAR(*p++);
	}
    }
    *w = '\0';
    Tcl_DStringSetLength(dsPtr,
	    oldLength + ((char *) w - (char *) wString));

    return wString;
}

/*
 *---------------------------------------------------------------------------
 *
 * Tcl_UtfCharComplete --
 *
 *	Determine if the UTF-8 string of the given length is long enough to be
 *	decoded by Tcl_UtfToUniChar(). This does not ensure that the UTF-8
 *	string is properly formed. Equivalent to Plan 9 fullrune().
 *
 * Results:
 *	The return value is 0 if the string is not long enough, non-zero
 *	otherwise.
 *
 * Side effects:
 *	None.
 *
 *---------------------------------------------------------------------------
 */

int
Tcl_UtfCharComplete(
    const char *src,		/* String to check if first few bytes contain
				 * a complete UTF-8 character. */
    int length)			/* Length of above string in bytes. */
{
    return length >= totalBytes[UCHAR(*src)];
}

/*
 *---------------------------------------------------------------------------
 *
 * Tcl_NumUtfChars --
 *
 *	Returns the number of characters (not bytes) in the UTF-8 string, not
 *	including the terminating NULL byte. This is equivalent to Plan 9
 *	utflen() and utfnlen().
 *
 * Results:
 *	As above.
 *
 * Side effects:
 *	None.
 *
 *---------------------------------------------------------------------------
 */

int
Tcl_NumUtfChars(
    const char *src,	/* The UTF-8 string to measure. */
    int length)		/* The length of the string in bytes, or -1
			 * for strlen(string). */
{
    Tcl_UniChar ch = 0;
    int i = 0;

    if (length < 0) {
	/* string is NUL-terminated, so TclUtfToUniChar calls are safe. */
	while ((*src != '\0') && (i < INT_MAX)) {
	    src += TclUtfToUniChar(src, &ch);
	    i++;
	}
    } else {
	/* Will return value between 0 and length. No overflow checks. */

	/* Pointer to the end of string. Never read endPtr[0] */
	const char *endPtr = src + length;
	/* Pointer to last byte where optimization still can be used */
	const char *optPtr = endPtr - TCL_UTF_MAX;

	/*
	 * Optimize away the call in this loop. Justified because...
	 * when (src <= optPtr), (endPtr - src) >= (endPtr - optPtr)
	 * By initialization above (endPtr - optPtr) = TCL_UTF_MAX
	 * So (endPtr - src) >= TCL_UTF_MAX, and passing that to
	 * Tcl_UtfCharComplete we know will cause return of 1.
	 */
	while (src <= optPtr
		/* && Tcl_UtfCharComplete(src, endPtr - src) */ ) {
#if TCL_UTF_MAX < 4
	    if (((unsigned)UCHAR(*src) - 0xF0) < 5) {
		/* treat F0 - F4 as single character */
		ch = 0;
		src++;
	    } else
#endif
	    src += TclUtfToUniChar(src, &ch);
	    i++;
	}
	/* Loop over the remaining string where call must happen */
	while (src < endPtr) {
	    if (Tcl_UtfCharComplete(src, endPtr - src)) {
#if TCL_UTF_MAX < 4
		if (((unsigned)UCHAR(*src) - 0xF0) < 5) {
		    /* treat F0 - F4 as single character */
		    ch = 0;
		    src++;
		} else
#endif
		src += TclUtfToUniChar(src, &ch);
	    } else {
		/*
		 * src points to incomplete UTF-8 sequence 
		 * Treat first byte as character and count it
		 */
		src++;
	    }
	    i++;
	}
    }
    return i;
}

/*
 *---------------------------------------------------------------------------
 *
 * Tcl_UtfFindFirst --
 *
 *	Returns a pointer to the first occurance of the given Unicode character
 *	in the NULL-terminated UTF-8 string. The NULL terminator is considered
 *	part of the UTF-8 string. Equivalent to Plan 9 utfrune().
 *
 * Results:
 *	As above. If the Unicode character does not exist in the given string,
 *	the return value is NULL.
 *
 * Side effects:
 *	None.
 *
 *---------------------------------------------------------------------------
 */

const char *
Tcl_UtfFindFirst(
    const char *src,		/* The UTF-8 string to be searched. */
    int ch)			/* The Unicode character to search for. */
{
    while (1) {
	int find, len = TclUtfToUCS4(src, &find);

	if (find == ch) {
	    return src;
	}
	if (*src == '\0') {
	    return NULL;
	}
	src += len;
    }
}

/*
 *---------------------------------------------------------------------------
 *
 * Tcl_UtfFindLast --
 *
 *	Returns a pointer to the last occurance of the given Unicode character
 *	in the NULL-terminated UTF-8 string. The NULL terminator is considered
 *	part of the UTF-8 string. Equivalent to Plan 9 utfrrune().
 *
 * Results:
 *	As above. If the Unicode character does not exist in the given string, the
 *	return value is NULL.
 *
 * Side effects:
 *	None.
 *
 *---------------------------------------------------------------------------
 */

const char *
Tcl_UtfFindLast(
    const char *src,		/* The UTF-8 string to be searched. */
    int ch)			/* The Unicode character to search for. */
{
    const char *last = NULL;

    while (1) {
	int find, len = TclUtfToUCS4(src, &find);

	if (find == ch) {
	    last = src;
	}
	if (*src == '\0') {
	    break;
	}
	src += len;
    }
    return last;
}

/*
 *---------------------------------------------------------------------------
 *
 * Tcl_UtfNext --
 *
 *	Given a pointer to some location in a UTF-8 string, Tcl_UtfNext
 *	returns a pointer to the next UTF-8 character in the string.
 *	The caller must not ask for the next character after the last
 *	character in the string if the string is not terminated by a null
 *	character.
 *
 * Results:
 *	The return value is the pointer to the next character in the UTF-8
 *	string.
 *
 * Side effects:
 *	None.
 *
 *---------------------------------------------------------------------------
 */

const char *
Tcl_UtfNext(
    const char *src)		/* The current location in the string. */
{
    int left;
    const char *next;

    left = totalBytes[UCHAR(*src)];
    next = src + 1;
    while (--left) {
	if ((*next & 0xC0) != 0x80) {
	    /*
	     * src points to non-trail byte; We ran out of trail bytes
	     * before the needs of the lead byte were satisfied.
	     * Let the (malformed) lead byte alone be a character
	     */
	    return src + 1;
	}
	next++;
    }
    /*
     * Call Invalid() here only if required conditions are met:
     *    src[0] is known a lead byte.
     *    src[1] is known a trail byte.
     * Especially important to prevent calls when src[0] == '\xF8' or '\xFC'
     * See tests utf-6.37 through utf-6.43 through valgrind or similar tool.
     */
    if ((next == src + 1) || Invalid(src)) {
	return src + 1;
    }
    return next;
}

/*
 *---------------------------------------------------------------------------
 *
 * Tcl_UtfPrev --
 *
 *	Given a pointer to some current location in a UTF-8 string, move
 *	backwards one character. This works correctly when the pointer is in
 *	the middle of a UTF-8 character.
 *
 * Results:
 *	The return value is a pointer to the previous character in the UTF-8
 *	string. If the current location was already at the beginning of the
 *	string, the return value will also be a pointer to the beginning of
 *	the string.
 *
 * Side effects:
 *	None.
 *
 *---------------------------------------------------------------------------
 */

const char *
Tcl_UtfPrev(
    const char *src,		/* A location in a UTF-8 string. */
    const char *start)		/* Pointer to the beginning of the string */
{
    int trailBytesSeen = 0;	/* How many trail bytes have been verified? */
    const char *fallback = src - 1;
				/* If we cannot find a lead byte that might
				 * start a prefix of a valid UTF byte sequence,
				 * we will fallback to a one-byte back step */
    const char *look = fallback;
				/* Start search at the fallback position */

    /* Quick boundary case exit. */
    if (fallback <= start) {
	return start;
    }

    do {
	unsigned char byte = UCHAR(look[0]);

	if (byte < 0x80) {
	    /*
	     * Single byte character. Either this is a correct previous
	     * character, or it is followed by at least one trail byte
	     * which indicates a malformed sequence. In either case the
	     * correct result is to return the fallback.
	     */
	    return fallback;
	}
	if (byte >= 0xC0) {
	    /* Non-trail byte; May be multibyte lead. */

	    if ((trailBytesSeen == 0)
		/*
		 * We've seen no trailing context to use to check
		 * anything. From what we know, this non-trail byte
		 * is a prefix of a previous character, and accepting
		 * it (the fallback) is correct.
		 */

		    || (trailBytesSeen >= totalBytes[byte])) {
		/*
		 * That is, (1 + trailBytesSeen > needed).
		 * We've examined more bytes than needed to complete
		 * this lead byte. No matter about well-formedness or
		 * validity, the sequence starting with this lead byte
		 * will never include the fallback location, so we must
		 * return the fallback location. See test utf-7.17
		 */
		return fallback;
	    }

	    /*
	     * trailBytesSeen > 0, so we can examine look[1] safely.
	     * Use that capability to screen out invalid sequences.
	     */

	    if (Invalid(look)) {
		/* Reject */
		return fallback;
	    }
	    return (const char *)look;
	}

	/* We saw a trail byte. */
	trailBytesSeen++;

	if ((const char *)look == start) {
	    /*
	     * Do not read before the start of the string
	     *
	     * If we get here, we've examined bytes at every location
	     * >= start and < src and all of them are trail bytes,
	     * including (*start).  We need to return our fallback
	     * and exit this loop before we run past the start of the string.
	     */
	    return fallback;
	}

	/* Continue the search backwards... */
	look--;
    } while (trailBytesSeen < ((TCL_UTF_MAX > 4) ? 4 : 3));

    /*
     * We've seen 3 (or 4) trail bytes, so we know there will not be a
     * properly formed byte sequence to find, and we can stop looking,
     * accepting the fallback (for TCL_UTF_MAX > 4) or just go back as
     * far as we can.
     */
#if TCL_UTF_MAX > 4
    return fallback;
#else
    return src - 3;
#endif
}

/*
 *---------------------------------------------------------------------------
 *
 * Tcl_UniCharAtIndex --
 *
 *	Returns the Tcl_UniChar represented at the specified character
 *	(not byte) position in the UTF-8 string.
 *
 * Results:
 *	As above.
 *
 * Side effects:
 *	None.
 *
 *---------------------------------------------------------------------------
 */

Tcl_UniChar
Tcl_UniCharAtIndex(
    const char *src,	/* The UTF-8 string to dereference. */
    int index)		/* The position of the desired character. */
{
    Tcl_UniChar ch = 0;

    TclUtfToUniChar(Tcl_UtfAtIndex(src, index), &ch);
    return ch;
}

/*
 *---------------------------------------------------------------------------
 *
 * Tcl_UtfAtIndex --
 *
 *	Returns a pointer to the specified character (not byte) position in
 *	the UTF-8 string.
 *
 * Results:
 *	As above.
 *
 * Side effects:
 *	None.
 *
 *---------------------------------------------------------------------------
 */

const char *
Tcl_UtfAtIndex(
    const char *src,	/* The UTF-8 string. */
    int index)		/* The position of the desired character. */
{
    Tcl_UniChar ch = 0;
    int len = 0;

    while (index-- > 0) {
	len = TclUtfToUniChar(src, &ch);
	src += len;
    }
#if TCL_UTF_MAX == 4
    if ((ch >= 0xD800) && (len < 3)) {
	/* Index points at character following high Surrogate */
	src += TclUtfToUniChar(src, &ch);
    }
#endif
    return src;
}

/*
 *---------------------------------------------------------------------------
 *
 * Tcl_UtfBackslash --
 *
 *	Figure out how to handle a backslash sequence.
 *
 * Results:
 *	Stores the bytes represented by the backslash sequence in dst and
 *	returns the number of bytes written to dst. At most TCL_UTF_MAX bytes
 *	are written to dst; dst must have been large enough to accept those
 *	bytes. If readPtr isn't NULL then it is filled in with a count of the
 *	number of bytes in the backslash sequence.
 *
 * Side effects:
 *	The maximum number of bytes it takes to represent a Unicode character
 *	in UTF-8 is guaranteed to be less than the number of bytes used to
 *	express the backslash sequence that represents that Unicode character.
 *	If the target buffer into which the caller is going to store the bytes
 *	that represent the Unicode character is at least as large as the
 *	source buffer from which the backslashed sequence was extracted, no
 *	buffer overruns should occur.
 *
 *---------------------------------------------------------------------------
 */

int
Tcl_UtfBackslash(
    const char *src,		/* Points to the backslash character of a
				 * backslash sequence. */
    int *readPtr,		/* Fill in with number of characters read from
				 * src, unless NULL. */
    char *dst)			/* Filled with the bytes represented by the
				 * backslash sequence. */
{
#define LINE_LENGTH 128
    int numRead;
    int result;

    result = TclParseBackslash(src, LINE_LENGTH, &numRead, dst);
    if (numRead == LINE_LENGTH) {
	/*
	 * We ate a whole line. Pay the price of a strlen()
	 */

	result = TclParseBackslash(src, strlen(src), &numRead, dst);
    }
    if (readPtr != NULL) {
	*readPtr = numRead;
    }
    return result;
}

/*
 *----------------------------------------------------------------------
 *
 * Tcl_UtfToUpper --
 *
 *	Convert lowercase characters to uppercase characters in a UTF string
 *	in place. The conversion may shrink the UTF string.
 *
 * Results:
 *	Returns the number of bytes in the resulting string excluding the
 *	trailing null.
 *
 * Side effects:
 *	Writes a terminating null after the last converted character.
 *
 *----------------------------------------------------------------------
 */

int
Tcl_UtfToUpper(
    char *str)			/* String to convert in place. */
{
    int ch, upChar;
    char *src, *dst;
    int len;

    /*
     * Iterate over the string until we hit the terminating null.
     */

    src = dst = str;
    while (*src) {
	len = TclUtfToUCS4(src, &ch);
	upChar = UCS4ToUpper(ch);

	/*
	 * To keep badly formed Utf strings from getting inflated by the
	 * conversion (thereby causing a segfault), only copy the upper case
	 * char to dst if its size is <= the original char.
	 */

	if (len < UtfCount(upChar) || ((upChar & ~0x7FF) == 0xD800)) {
	    memmove(dst, src, len);
	    dst += len;
	} else {
	    dst += Tcl_UniCharToUtf(upChar, dst);
	}
	src += len;
    }
    *dst = '\0';
    return (dst - str);
}

/*
 *----------------------------------------------------------------------
 *
 * Tcl_UtfToLower --
 *
 *	Convert uppercase characters to lowercase characters in a UTF string
 *	in place. The conversion may shrink the UTF string.
 *
 * Results:
 *	Returns the number of bytes in the resulting string excluding the
 *	trailing null.
 *
 * Side effects:
 *	Writes a terminating null after the last converted character.
 *
 *----------------------------------------------------------------------
 */

int
Tcl_UtfToLower(
    char *str)			/* String to convert in place. */
{
    int ch, lowChar;
    char *src, *dst;
    int len;

    /*
     * Iterate over the string until we hit the terminating null.
     */

    src = dst = str;
    while (*src) {
	len = TclUtfToUCS4(src, &ch);
	lowChar = TclUCS4ToLower(ch);

	/*
	 * To keep badly formed Utf strings from getting inflated by the
	 * conversion (thereby causing a segfault), only copy the lower case
	 * char to dst if its size is <= the original char.
	 */

	if (len < UtfCount(lowChar) || ((lowChar & ~0x7FF) == 0xD800)) {
	    memmove(dst, src, len);
	    dst += len;
	} else {
	    dst += Tcl_UniCharToUtf(lowChar, dst);
	}
	src += len;
    }
    *dst = '\0';
    return (dst - str);
}

/*
 *----------------------------------------------------------------------
 *
 * Tcl_UtfToTitle --
 *
 *	Changes the first character of a UTF string to title case or uppercase
 *	and the rest of the string to lowercase. The conversion happens in
 *	place and may shrink the UTF string.
 *
 * Results:
 *	Returns the number of bytes in the resulting string excluding the
 *	trailing null.
 *
 * Side effects:
 *	Writes a terminating null after the last converted character.
 *
 *----------------------------------------------------------------------
 */

int
Tcl_UtfToTitle(
    char *str)			/* String to convert in place. */
{
    int ch, titleChar, lowChar;
    char *src, *dst;
    int len;

    /*
     * Capitalize the first character and then lowercase the rest of the
     * characters until we get to a null.
     */

    src = dst = str;

    if (*src) {
	len = TclUtfToUCS4(src, &ch);
	titleChar = UCS4ToTitle(ch);

	if (len < UtfCount(titleChar) || ((titleChar & ~0x7FF) == 0xD800)) {
	    memmove(dst, src, len);
	    dst += len;
	} else {
	    dst += Tcl_UniCharToUtf(titleChar, dst);
	}
	src += len;
    }
    while (*src) {
	len = TclUtfToUCS4(src, &ch);
	lowChar = ch;
	/* Special exception for Georgian Asomtavruli chars, no titlecase. */
	if ((unsigned)(lowChar - 0x1C90) >= 0x30) {
	    lowChar = TclUCS4ToLower(lowChar);
	}

	if (len < UtfCount(lowChar) || ((lowChar & ~0x7FF) == 0xD800)) {
	    memmove(dst, src, len);
	    dst += len;
	} else {
	    dst += Tcl_UniCharToUtf(lowChar, dst);
	}
	src += len;
    }
    *dst = '\0';
    return (dst - str);
}

/*
 *----------------------------------------------------------------------
 *
 * TclpUtfNcmp2 --
 *
 *	Compare at most numBytes bytes of utf-8 strings cs and ct. Both cs and
 *	ct are assumed to be at least numBytes bytes long.
 *
 * Results:
 *	Return <0 if cs < ct, 0 if cs == ct, or >0 if cs > ct.
 *
 * Side effects:
 *	None.
 *
 *----------------------------------------------------------------------
 */

int
TclpUtfNcmp2(
    const char *cs,		/* UTF string to compare to ct. */
    const char *ct,		/* UTF string cs is compared to. */
    unsigned long numBytes)	/* Number of *bytes* to compare. */
{
    /*
     * We can't simply call 'memcmp(cs, ct, numBytes);' because we need to
     * check for Tcl's \xC0\x80 non-utf-8 null encoding. Otherwise utf-8 lexes
     * fine in the strcmp manner.
     */

    int result = 0;

    for ( ; numBytes != 0; numBytes--, cs++, ct++) {
	if (*cs != *ct) {
	    result = UCHAR(*cs) - UCHAR(*ct);
	    break;
	}
    }
    if (numBytes && ((UCHAR(*cs) == 0xC0) || (UCHAR(*ct) == 0xC0))) {
	unsigned char c1, c2;

	c1 = ((UCHAR(*cs) == 0xC0) && (UCHAR(cs[1]) == 0x80)) ? 0 : UCHAR(*cs);
	c2 = ((UCHAR(*ct) == 0xC0) && (UCHAR(ct[1]) == 0x80)) ? 0 : UCHAR(*ct);
	result = (c1 - c2);
    }
    return result;
}

/*
 *----------------------------------------------------------------------
 *
 * Tcl_UtfNcmp --
 *
 *	Compare at most numChars UTF chars of string cs to string ct. Both cs
 *	and ct are assumed to be at least numChars UTF chars long.
 *
 * Results:
 *	Return <0 if cs < ct, 0 if cs == ct, or >0 if cs > ct.
 *
 * Side effects:
 *	None.
 *
 *----------------------------------------------------------------------
 */

int
Tcl_UtfNcmp(
    const char *cs,		/* UTF string to compare to ct. */
    const char *ct,		/* UTF string cs is compared to. */
    unsigned long numChars)	/* Number of UTF chars to compare. */
{
    Tcl_UniChar ch1 = 0, ch2 = 0;

    /*
     * Cannot use 'memcmp(cs, ct, n);' as byte representation of \u0000 (the
     * pair of bytes 0xC0,0x80) is larger than byte representation of \u0001
     * (the byte 0x01.)
     */

    while (numChars-- > 0) {
	/*
	 * n must be interpreted as chars, not bytes. This should be called
	 * only when both strings are of at least n chars long (no need for \0
	 * check)
	 */

	cs += TclUtfToUniChar(cs, &ch1);
	ct += TclUtfToUniChar(ct, &ch2);
	if (ch1 != ch2) {
#if TCL_UTF_MAX == 4
	    /* Surrogates always report higher than non-surrogates */
	    if (((ch1 & ~0x3FF) == 0xD800)) {
	    if ((ch2 & ~0x3FF) != 0xD800) {
		return ch1;
	    }
	    } else if ((ch2 & ~0x3FF) == 0xD800) {
		return -ch2;
	    }
#endif
	    return (ch1 - ch2);
	}
    }
    return 0;
}

/*
 *----------------------------------------------------------------------
 *
 * Tcl_UtfNcasecmp --
 *
 *	Compare at most numChars UTF chars of string cs to string ct case
 *	insensitive. Both cs and ct are assumed to be at least numChars UTF
 *	chars long.
 *
 * Results:
 *	Return <0 if cs < ct, 0 if cs == ct, or >0 if cs > ct.
 *
 * Side effects:
 *	None.
 *
 *----------------------------------------------------------------------
 */

int
Tcl_UtfNcasecmp(
    const char *cs,		/* UTF string to compare to ct. */
    const char *ct,		/* UTF string cs is compared to. */
    unsigned long numChars)	/* Number of UTF chars to compare. */
{
    Tcl_UniChar ch1 = 0, ch2 = 0;

    while (numChars-- > 0) {
	/*
	 * n must be interpreted as chars, not bytes.
	 * This should be called only when both strings are of
	 * at least n chars long (no need for \0 check)
	 */
	cs += TclUtfToUniChar(cs, &ch1);
	ct += TclUtfToUniChar(ct, &ch2);
	if (ch1 != ch2) {
#if TCL_UTF_MAX == 4
	    /* Surrogates always report higher than non-surrogates */
	    if (((ch1 & 0xFC00) == 0xD800)) {
	    if ((ch2 & 0xFC00) != 0xD800) {
		return ch1;
	    }
	    } else if ((ch2 & 0xFC00) == 0xD800) {
		return -ch2;
	    }
#endif
	    ch1 = Tcl_UniCharToLower(ch1);
	    ch2 = Tcl_UniCharToLower(ch2);
	    if (ch1 != ch2) {
		return (ch1 - ch2);
	    }
	}
    }
    return 0;
}

/*
 *----------------------------------------------------------------------
 *
 * TclUtfCasecmp --
 *
 *	Compare UTF chars of string cs to string ct case insensitively.
 *	Replacement for strcasecmp in Tcl core, in places where UTF-8 should
 *	be handled.
 *
 * Results:
 *	Return <0 if cs < ct, 0 if cs == ct, or >0 if cs > ct.
 *
 * Side effects:
 *	None.
 *
 *----------------------------------------------------------------------
 */

int
TclUtfCasecmp(
    const char *cs,		/* UTF string to compare to ct. */
    const char *ct)		/* UTF string cs is compared to. */
{
    Tcl_UniChar ch1 = 0, ch2 = 0;

    while (*cs && *ct) {
	cs += TclUtfToUniChar(cs, &ch1);
	ct += TclUtfToUniChar(ct, &ch2);
	if (ch1 != ch2) {
#if TCL_UTF_MAX == 4
	    /* Surrogates always report higher than non-surrogates */
	    if (((ch1 & 0xFC00) == 0xD800)) {
	    if ((ch2 & 0xFC00) != 0xD800) {
		return ch1;
	    }
	    } else if ((ch2 & 0xFC00) == 0xD800) {
		return -ch2;
	    }
#endif
	    ch1 = Tcl_UniCharToLower(ch1);
	    ch2 = Tcl_UniCharToLower(ch2);
	    if (ch1 != ch2) {
		return ch1 - ch2;
	    }
	}
    }
    return UCHAR(*cs) - UCHAR(*ct);
}


/*
 *----------------------------------------------------------------------
 *
 * Tcl_UniCharToUpper --
 *
 *	Compute the uppercase equivalent of the given Unicode character.
 *
 * Results:
 *	Returns the uppercase Unicode character.
 *
 * Side effects:
 *	None.
 *
 *----------------------------------------------------------------------
 */

static int
UCS4ToUpper(
    int ch)			/* Unicode character to convert. */
{
    if (!UNICODE_OUT_OF_RANGE(ch)) {
	int info = GetUniCharInfo(ch);

	if (GetCaseType(info) & 0x04) {
	    ch -= GetDelta(info);
	}
    }
    /* Clear away extension bits, if any */
    return ch & 0x1FFFFF;
}

Tcl_UniChar
Tcl_UniCharToUpper(
    int ch)			/* Unicode character to convert. */
{
    return (Tcl_UniChar) UCS4ToUpper(ch);
}

/*
 *----------------------------------------------------------------------
 *
 * Tcl_UniCharToLower --
 *
 *	Compute the lowercase equivalent of the given Unicode character.
 *
 * Results:
 *	Returns the lowercase Unicode character.
 *
 * Side effects:
 *	None.
 *
 *----------------------------------------------------------------------
 */

int
TclUCS4ToLower(
    int ch)			/* Unicode character to convert. */
{
    if (!UNICODE_OUT_OF_RANGE(ch)) {
	int info = GetUniCharInfo(ch);
	int mode = GetCaseType(info);

	if ((mode & 0x02) && (mode != 0x7)) {
	    ch += GetDelta(info);
	}
    }
    /* Clear away extension bits, if any */
    return ch & 0x1FFFFF;
}

Tcl_UniChar
Tcl_UniCharToLower(
    int ch)			/* Unicode character to convert. */
{
    return (Tcl_UniChar) TclUCS4ToLower(ch);
}

/*
 *----------------------------------------------------------------------
 *
 * Tcl_UniCharToTitle --
 *
 *	Compute the titlecase equivalent of the given Unicode character.
 *
 * Results:
 *	Returns the titlecase Unicode character.
 *
 * Side effects:
 *	None.
 *
 *----------------------------------------------------------------------
 */

static int
UCS4ToTitle(
    int ch)			/* Unicode character to convert. */
{
    if (!UNICODE_OUT_OF_RANGE(ch)) {
	int info = GetUniCharInfo(ch);
	int mode = GetCaseType(info);

	if (mode & 0x1) {
	    /*
	     * Subtract or add one depending on the original case.
	     */

	    if (mode != 0x7) {
		ch += ((mode & 0x4) ? -1 : 1);
	    }
	} else if (mode == 0x4) {
	    ch -= GetDelta(info);
	}
    }
    /* Clear away extension bits, if any */
    return ch & 0x1FFFFF;
}

Tcl_UniChar
Tcl_UniCharToTitle(
    int ch)			/* Unicode character to convert. */
{
    return (Tcl_UniChar) UCS4ToTitle(ch);
}

/*
 *----------------------------------------------------------------------
 *
 * Tcl_UniCharLen --
 *
 *	Find the length of a UniChar string. The str input must be null
 *	terminated.
 *
 * Results:
 *	Returns the length of str in UniChars (not bytes).
 *
 * Side effects:
 *	None.
 *
 *----------------------------------------------------------------------
 */

int
Tcl_UniCharLen(
    const Tcl_UniChar *uniStr)	/* Unicode string to find length of. */
{
    int len = 0;

    while (*uniStr != '\0') {
	len++;
	uniStr++;
    }
    return len;
}

/*
 *----------------------------------------------------------------------
 *
 * Tcl_UniCharNcmp --
 *
 *	Compare at most numChars unichars of string ucs to string uct.
 *	Both ucs and uct are assumed to be at least numChars unichars long.
 *
 * Results:
 *	Return <0 if ucs < uct, 0 if ucs == uct, or >0 if ucs > uct.
 *
 * Side effects:
 *	None.
 *
 *----------------------------------------------------------------------
 */

int
Tcl_UniCharNcmp(
    const Tcl_UniChar *ucs,	/* Unicode string to compare to uct. */
    const Tcl_UniChar *uct,	/* Unicode string ucs is compared to. */
    unsigned long numChars)	/* Number of unichars to compare. */
{
#ifdef WORDS_BIGENDIAN
    /*
     * We are definitely on a big-endian machine; memcmp() is safe
     */

    return memcmp(ucs, uct, numChars*sizeof(Tcl_UniChar));

#else /* !WORDS_BIGENDIAN */
    /*
     * We can't simply call memcmp() because that is not lexically correct.
     */

    for ( ; numChars != 0; ucs++, uct++, numChars--) {
	if (*ucs != *uct) {
	    return (*ucs - *uct);
	}
    }
    return 0;
#endif /* WORDS_BIGENDIAN */
}

/*
 *----------------------------------------------------------------------
 *
 * Tcl_UniCharNcasecmp --
 *
 *	Compare at most numChars unichars of string ucs to string uct case
 *	insensitive. Both ucs and uct are assumed to be at least numChars
 *	unichars long.
 *
 * Results:
 *	Return <0 if ucs < uct, 0 if ucs == uct, or >0 if ucs > uct.
 *
 * Side effects:
 *	None.
 *
 *----------------------------------------------------------------------
 */

int
Tcl_UniCharNcasecmp(
    const Tcl_UniChar *ucs,	/* Unicode string to compare to uct. */
    const Tcl_UniChar *uct,	/* Unicode string ucs is compared to. */
    unsigned long numChars)	/* Number of unichars to compare. */
{
    for ( ; numChars != 0; numChars--, ucs++, uct++) {
	if (*ucs != *uct) {
	    Tcl_UniChar lcs = Tcl_UniCharToLower(*ucs);
	    Tcl_UniChar lct = Tcl_UniCharToLower(*uct);

	    if (lcs != lct) {
		return (lcs - lct);
	    }
	}
    }
    return 0;
}

/*
 *----------------------------------------------------------------------
 *
 * Tcl_UniCharIsAlnum --
 *
 *	Test if a character is an alphanumeric Unicode character.
 *
 * Results:
 *	Returns 1 if character is alphanumeric.
 *
 * Side effects:
 *	None.
 *
 *----------------------------------------------------------------------
 */

int
Tcl_UniCharIsAlnum(
    int ch)			/* Unicode character to test. */
{
#if TCL_UTF_MAX > 3
    if (UNICODE_OUT_OF_RANGE(ch)) {
	return 0;
    }
#endif
    return (((ALPHA_BITS | DIGIT_BITS) >> GetCategory(ch)) & 1);
}

/*
 *----------------------------------------------------------------------
 *
 * Tcl_UniCharIsAlpha --
 *
 *	Test if a character is an alphabetic Unicode character.
 *
 * Results:
 *	Returns 1 if character is alphabetic.
 *
 * Side effects:
 *	None.
 *
 *----------------------------------------------------------------------
 */

int
Tcl_UniCharIsAlpha(
    int ch)			/* Unicode character to test. */
{
#if TCL_UTF_MAX > 3
    if (UNICODE_OUT_OF_RANGE(ch)) {
	return 0;
    }
#endif
    return ((ALPHA_BITS >> GetCategory(ch)) & 1);
}

/*
 *----------------------------------------------------------------------
 *
 * Tcl_UniCharIsControl --
 *
 *	Test if a character is a Unicode control character.
 *
 * Results:
 *	Returns non-zero if character is a control.
 *
 * Side effects:
 *	None.
 *
 *----------------------------------------------------------------------
 */

int
Tcl_UniCharIsControl(
    int ch)			/* Unicode character to test. */
{
#if TCL_UTF_MAX > 3
    if (UNICODE_OUT_OF_RANGE(ch)) {
	/* Clear away extension bits, if any */
	ch &= 0x1FFFFF;
	if ((ch == 0xE0001) || ((ch >= 0xE0020) && (ch <= 0xE007F))) {
	    return 1;
	}
	if ((ch >= 0xF0000) && ((ch & 0xFFFF) <= 0xFFFD)) {
	    return 1;
	}
	return 0;
    }
#endif
    return ((CONTROL_BITS >> GetCategory(ch)) & 1);
}

/*
 *----------------------------------------------------------------------
 *
 * Tcl_UniCharIsDigit --
 *
 *	Test if a character is a numeric Unicode character.
 *
 * Results:
 *	Returns non-zero if character is a digit.
 *
 * Side effects:
 *	None.
 *
 *----------------------------------------------------------------------
 */

int
Tcl_UniCharIsDigit(
    int ch)			/* Unicode character to test. */
{
#if TCL_UTF_MAX > 3
    if (UNICODE_OUT_OF_RANGE(ch)) {
	return 0;
    }
#endif
    return (GetCategory(ch) == DECIMAL_DIGIT_NUMBER);
}

/*
 *----------------------------------------------------------------------
 *
 * Tcl_UniCharIsGraph --
 *
 *	Test if a character is any Unicode print character except space.
 *
 * Results:
 *	Returns non-zero if character is printable, but not space.
 *
 * Side effects:
 *	None.
 *
 *----------------------------------------------------------------------
 */

int
Tcl_UniCharIsGraph(
    int ch)			/* Unicode character to test. */
{
#if TCL_UTF_MAX > 3
    if (UNICODE_OUT_OF_RANGE(ch)) {
	return ((unsigned)((ch & 0x1FFFFF) - 0xE0100) <= 0xEF);
    }
#endif
    return ((GRAPH_BITS >> GetCategory(ch)) & 1);
}

/*
 *----------------------------------------------------------------------
 *
 * Tcl_UniCharIsLower --
 *
 *	Test if a character is a lowercase Unicode character.
 *
 * Results:
 *	Returns non-zero if character is lowercase.
 *
 * Side effects:
 *	None.
 *
 *----------------------------------------------------------------------
 */

int
Tcl_UniCharIsLower(
    int ch)			/* Unicode character to test. */
{
#if TCL_UTF_MAX > 3
    if (UNICODE_OUT_OF_RANGE(ch)) {
	return 0;
    }
#endif
    return (GetCategory(ch) == LOWERCASE_LETTER);
}

/*
 *----------------------------------------------------------------------
 *
 * Tcl_UniCharIsPrint --
 *
 *	Test if a character is a Unicode print character.
 *
 * Results:
 *	Returns non-zero if character is printable.
 *
 * Side effects:
 *	None.
 *
 *----------------------------------------------------------------------
 */

int
Tcl_UniCharIsPrint(
    int ch)			/* Unicode character to test. */
{
#if TCL_UTF_MAX > 3
    if (UNICODE_OUT_OF_RANGE(ch)) {
	return ((unsigned)((ch & 0x1FFFFF) - 0xE0100) <= 0xEF);
    }
#endif
    return (((GRAPH_BITS|SPACE_BITS) >> GetCategory(ch)) & 1);
}

/*
 *----------------------------------------------------------------------
 *
 * Tcl_UniCharIsPunct --
 *
 *	Test if a character is a Unicode punctuation character.
 *
 * Results:
 *	Returns non-zero if character is punct.
 *
 * Side effects:
 *	None.
 *
 *----------------------------------------------------------------------
 */

int
Tcl_UniCharIsPunct(
    int ch)			/* Unicode character to test. */
{
#if TCL_UTF_MAX > 3
    if (UNICODE_OUT_OF_RANGE(ch)) {
	return 0;
    }
#endif
    return ((PUNCT_BITS >> GetCategory(ch)) & 1);
}

/*
 *----------------------------------------------------------------------
 *
 * Tcl_UniCharIsSpace --
 *
 *	Test if a character is a whitespace Unicode character.
 *
 * Results:
 *	Returns non-zero if character is a space.
 *
 * Side effects:
 *	None.
 *
 *----------------------------------------------------------------------
 */

int
Tcl_UniCharIsSpace(
    int ch)			/* Unicode character to test. */
{
#if TCL_UTF_MAX > 3
    /* Ignore upper 11 bits. */
    ch &= 0x1FFFFF;
#else
    /* Ignore upper 16 bits. */
    ch &= 0xFFFF;
#endif

    /*
     * If the character is within the first 127 characters, just use the
     * standard C function, otherwise consult the Unicode table.
     */

    if (ch < 0x80) {
	return TclIsSpaceProcM((char) ch);
#if TCL_UTF_MAX > 3
    } else if (UNICODE_OUT_OF_RANGE(ch)) {
	return 0;
#endif
    } else if (ch == 0x0085 || ch == 0x180E || ch == 0x200B
	    || ch == 0x202F || ch == 0x2060 || ch == 0xFEFF) {
	return 1;
    } else {
	return ((SPACE_BITS >> GetCategory(ch)) & 1);
    }
}

/*
 *----------------------------------------------------------------------
 *
 * Tcl_UniCharIsUpper --
 *
 *	Test if a character is a uppercase Unicode character.
 *
 * Results:
 *	Returns non-zero if character is uppercase.
 *
 * Side effects:
 *	None.
 *
 *----------------------------------------------------------------------
 */

int
Tcl_UniCharIsUpper(
    int ch)			/* Unicode character to test. */
{
#if TCL_UTF_MAX > 3
    if (UNICODE_OUT_OF_RANGE(ch)) {
	return 0;
    }
#endif
    return (GetCategory(ch) == UPPERCASE_LETTER);
}

/*
 *----------------------------------------------------------------------
 *
 * Tcl_UniCharIsWordChar --
 *
 *	Test if a character is alphanumeric or a connector punctuation mark.
 *
 * Results:
 *	Returns 1 if character is a word character.
 *
 * Side effects:
 *	None.
 *
 *----------------------------------------------------------------------
 */

int
Tcl_UniCharIsWordChar(
    int ch)			/* Unicode character to test. */
{
#if TCL_UTF_MAX > 3
    if (UNICODE_OUT_OF_RANGE(ch)) {
	return 0;
    }
#endif
    return ((WORD_BITS >> GetCategory(ch)) & 1);
}

/*
 *----------------------------------------------------------------------
 *
 * Tcl_UniCharCaseMatch --
 *
 *	See if a particular Unicode string matches a particular pattern.
 *	Allows case insensitivity. This is the Unicode equivalent of the char*
 *	Tcl_StringCaseMatch. The UniChar strings must be NULL-terminated.
 *	This has no provision for counted UniChar strings, thus should not be
 *	used where NULLs are expected in the UniChar string. Use
 *	TclUniCharMatch where possible.
 *
 * Results:
 *	The return value is 1 if string matches pattern, and 0 otherwise. The
 *	matching operation permits the following special characters in the
 *	pattern: *?\[] (see the manual entry for details on what these mean).
 *
 * Side effects:
 *	None.
 *
 *----------------------------------------------------------------------
 */

int
Tcl_UniCharCaseMatch(
    const Tcl_UniChar *uniStr,	/* Unicode String. */
    const Tcl_UniChar *uniPattern,
				/* Pattern, which may contain special
				 * characters. */
    int nocase)			/* 0 for case sensitive, 1 for insensitive */
{
    Tcl_UniChar ch1 = 0, p;

    while (1) {
	p = *uniPattern;

	/*
	 * See if we're at the end of both the pattern and the string. If so,
	 * we succeeded. If we're at the end of the pattern but not at the end
	 * of the string, we failed.
	 */

	if (p == 0) {
	    return (*uniStr == 0);
	}
	if ((*uniStr == 0) && (p != '*')) {
	    return 0;
	}

	/*
	 * Check for a "*" as the next pattern character. It matches any
	 * substring. We handle this by skipping all the characters up to the
	 * next matching one in the pattern, and then calling ourselves
	 * recursively for each postfix of string, until either we match or we
	 * reach the end of the string.
	 */

	if (p == '*') {
	    /*
	     * Skip all successive *'s in the pattern
	     */

	    while (*(++uniPattern) == '*') {
		/* empty body */
	    }
	    p = *uniPattern;
	    if (p == 0) {
		return 1;
	    }
	    if (nocase) {
		p = Tcl_UniCharToLower(p);
	    }
	    while (1) {
		/*
		 * Optimization for matching - cruise through the string
		 * quickly if the next char in the pattern isn't a special
		 * character
		 */

		if ((p != '[') && (p != '?') && (p != '\\')) {
		    if (nocase) {
			while (*uniStr && (p != *uniStr)
				&& (p != Tcl_UniCharToLower(*uniStr))) {
			    uniStr++;
			}
		    } else {
			while (*uniStr && (p != *uniStr)) {
			    uniStr++;
			}
		    }
		}
		if (Tcl_UniCharCaseMatch(uniStr, uniPattern, nocase)) {
		    return 1;
		}
		if (*uniStr == 0) {
		    return 0;
		}
		uniStr++;
	    }
	}

	/*
	 * Check for a "?" as the next pattern character. It matches any
	 * single character.
	 */

	if (p == '?') {
	    uniPattern++;
	    uniStr++;
	    continue;
	}

	/*
	 * Check for a "[" as the next pattern character. It is followed by a
	 * list of characters that are acceptable, or by a range (two
	 * characters separated by "-").
	 */

	if (p == '[') {
	    Tcl_UniChar startChar, endChar;

	    uniPattern++;
	    ch1 = (nocase ? Tcl_UniCharToLower(*uniStr) : *uniStr);
	    uniStr++;
	    while (1) {
		if ((*uniPattern == ']') || (*uniPattern == 0)) {
		    return 0;
		}
		startChar = (nocase ? Tcl_UniCharToLower(*uniPattern)
			: *uniPattern);
		uniPattern++;
		if (*uniPattern == '-') {
		    uniPattern++;
		    if (*uniPattern == 0) {
			return 0;
		    }
		    endChar = (nocase ? Tcl_UniCharToLower(*uniPattern)
			    : *uniPattern);
		    uniPattern++;
		    if (((startChar <= ch1) && (ch1 <= endChar))
			    || ((endChar <= ch1) && (ch1 <= startChar))) {
			/*
			 * Matches ranges of form [a-z] or [z-a].
			 */
			break;
		    }
		} else if (startChar == ch1) {
		    break;
		}
	    }
	    while (*uniPattern != ']') {
		if (*uniPattern == 0) {
		    uniPattern--;
		    break;
		}
		uniPattern++;
	    }
	    uniPattern++;
	    continue;
	}

	/*
	 * If the next pattern character is '\', just strip off the '\' so we
	 * do exact matching on the character that follows.
	 */

	if (p == '\\') {
	    if (*(++uniPattern) == '\0') {
		return 0;
	    }
	}

	/*
	 * There's no special character. Just make sure that the next bytes of
	 * each string match.
	 */

	if (nocase) {
	    if (Tcl_UniCharToLower(*uniStr) !=
		    Tcl_UniCharToLower(*uniPattern)) {
		return 0;
	    }
	} else if (*uniStr != *uniPattern) {
	    return 0;
	}
	uniStr++;
	uniPattern++;
    }
}

/*
 *----------------------------------------------------------------------
 *
 * TclUniCharMatch --
 *
 *	See if a particular Unicode string matches a particular pattern.
 *	Allows case insensitivity. This is the Unicode equivalent of the char*
 *	Tcl_StringCaseMatch. This variant of Tcl_UniCharCaseMatch uses counted
 *	Strings, so embedded NULLs are allowed.
 *
 * Results:
 *	The return value is 1 if string matches pattern, and 0 otherwise. The
 *	matching operation permits the following special characters in the
 *	pattern: *?\[] (see the manual entry for details on what these mean).
 *
 * Side effects:
 *	None.
 *
 *----------------------------------------------------------------------
 */

int
TclUniCharMatch(
    const Tcl_UniChar *string,	/* Unicode String. */
    int strLen,			/* Length of String */
    const Tcl_UniChar *pattern,	/* Pattern, which may contain special
				 * characters. */
    int ptnLen,			/* Length of Pattern */
    int nocase)			/* 0 for case sensitive, 1 for insensitive */
{
    const Tcl_UniChar *stringEnd, *patternEnd;
    Tcl_UniChar p;

    stringEnd = string + strLen;
    patternEnd = pattern + ptnLen;

    while (1) {
	/*
	 * See if we're at the end of both the pattern and the string. If so,
	 * we succeeded. If we're at the end of the pattern but not at the end
	 * of the string, we failed.
	 */

	if (pattern == patternEnd) {
	    return (string == stringEnd);
	}
	p = *pattern;
	if ((string == stringEnd) && (p != '*')) {
	    return 0;
	}

	/*
	 * Check for a "*" as the next pattern character. It matches any
	 * substring. We handle this by skipping all the characters up to the
	 * next matching one in the pattern, and then calling ourselves
	 * recursively for each postfix of string, until either we match or we
	 * reach the end of the string.
	 */

	if (p == '*') {
	    /*
	     * Skip all successive *'s in the pattern.
	     */

	    while (*(++pattern) == '*') {
		/* empty body */
	    }
	    if (pattern == patternEnd) {
		return 1;
	    }
	    p = *pattern;
	    if (nocase) {
		p = Tcl_UniCharToLower(p);
	    }
	    while (1) {
		/*
		 * Optimization for matching - cruise through the string
		 * quickly if the next char in the pattern isn't a special
		 * character.
		 */

		if ((p != '[') && (p != '?') && (p != '\\')) {
		    if (nocase) {
			while ((string < stringEnd) && (p != *string)
				&& (p != Tcl_UniCharToLower(*string))) {
			    string++;
			}
		    } else {
			while ((string < stringEnd) && (p != *string)) {
			    string++;
			}
		    }
		}
		if (TclUniCharMatch(string, stringEnd - string,
			pattern, patternEnd - pattern, nocase)) {
		    return 1;
		}
		if (string == stringEnd) {
		    return 0;
		}
		string++;
	    }
	}

	/*
	 * Check for a "?" as the next pattern character. It matches any
	 * single character.
	 */

	if (p == '?') {
	    pattern++;
	    string++;
	    continue;
	}

	/*
	 * Check for a "[" as the next pattern character. It is followed by a
	 * list of characters that are acceptable, or by a range (two
	 * characters separated by "-").
	 */

	if (p == '[') {
	    Tcl_UniChar ch1, startChar, endChar;

	    pattern++;
	    ch1 = (nocase ? Tcl_UniCharToLower(*string) : *string);
	    string++;
	    while (1) {
		if ((*pattern == ']') || (pattern == patternEnd)) {
		    return 0;
		}
		startChar = (nocase ? Tcl_UniCharToLower(*pattern) : *pattern);
		pattern++;
		if (*pattern == '-') {
		    pattern++;
		    if (pattern == patternEnd) {
			return 0;
		    }
		    endChar = (nocase ? Tcl_UniCharToLower(*pattern)
			    : *pattern);
		    pattern++;
		    if (((startChar <= ch1) && (ch1 <= endChar))
			    || ((endChar <= ch1) && (ch1 <= startChar))) {
			/*
			 * Matches ranges of form [a-z] or [z-a].
			 */
			break;
		    }
		} else if (startChar == ch1) {
		    break;
		}
	    }
	    while (*pattern != ']') {
		if (pattern == patternEnd) {
		    pattern--;
		    break;
		}
		pattern++;
	    }
	    pattern++;
	    continue;
	}

	/*
	 * If the next pattern character is '\', just strip off the '\' so we
	 * do exact matching on the character that follows.
	 */

	if (p == '\\') {
	    if (++pattern == patternEnd) {
		return 0;
	    }
	}

	/*
	 * There's no special character. Just make sure that the next bytes of
	 * each string match.
	 */

	if (nocase) {
	    if (Tcl_UniCharToLower(*string) != Tcl_UniCharToLower(*pattern)) {
		return 0;
	    }
	} else if (*string != *pattern) {
	    return 0;
	}
	string++;
	pattern++;
    }
}

/*
 *---------------------------------------------------------------------------
 *
 * TclUtfToUCS4 --
 *
 *	Extract the 4-byte codepoint from the leading bytes of the
 *	Modified UTF-8 string "src".  This is a utility routine to
 *	contain the surrogate gymnastics in one place.
 *
 *	The caller must ensure that the source buffer is long enough that this
 *	routine does not run off the end and dereference non-existent memory
 *	looking for trail bytes. If the source buffer is known to be '\0'
 *	terminated, this cannot happen. Otherwise, the caller should call
 *	TclUCS4Complete() before calling this routine to ensure that
 *	enough bytes remain in the string.
 *
 * Results:
 *	*usc4Ptr is filled with the UCS4 code point, and the return value is
 *	the number of bytes from the UTF-8 string that were consumed.
 *
 * Side effects:
 *	None.
 *
 *---------------------------------------------------------------------------
 */

int
TclUtfToUCS4(
    const char *src,	/* The UTF-8 string. */
    int *ucs4Ptr)	/* Filled with the UCS4 codepoint represented
			 * by the UTF-8 string. */
{
    Tcl_UniChar ch = 0;
    int len = Tcl_UtfToUniChar(src, &ch);

#if TCL_UTF_MAX <= 4
    if ((ch & ~0x3FF) == 0xD800) {
	Tcl_UniChar low = ch;
	int len2 = Tcl_UtfToUniChar(src+len, &low);
	if ((low & ~0x3FF) == 0xDC00) {
	    *ucs4Ptr = (((ch & 0x3FF) << 10) | (low & 0x3FF)) + 0x10000;
	    return len + len2;
	}
    }
#endif
    *ucs4Ptr = (int)ch;
    return len;
}

/*
 *---------------------------------------------------------------------------
 *
 * TclUCS4ToUtf --
 *
 *	Store the given Unicode character as a sequence of UTF-8 bytes in the
 *	provided buffer. Might output 6 bytes, if the code point > 0xFFFF.
 *
 * Results:
 *	The return values is the number of bytes in the buffer that were
 *	consumed. If ch == -1, this function outputs 0 bytes (empty string),
 *	since TclGetUCS4 returns -1 for out-of-range indices.
 *
 * Side effects:
 *	None.
 *
 *---------------------------------------------------------------------------
 */

int
TclUCS4ToUtf(
    int ch,			/* Unicode character to be stored in the
				 * buffer. */
    char *buf)			/* Buffer in which the UTF-8 representation of
				 * the Unicode character is stored. Buffer must be
				 * large enough to hold the UTF-8 character(s)
				 * (at most 6 bytes). */
{
#if TCL_UTF_MAX <= 4
    if (((unsigned)(ch - 0x10000) <= 0xFFFFF)) {
	/* Spit out a 4-byte UTF-8 character or 2 x 3-byte UTF-8 characters, depending on Tcl
	 * version and/or TCL_UTF_MAX build value */
	int len = Tcl_UniCharToUtf(0xD800 | ((ch - 0x10000) >> 10), buf);
	return len + Tcl_UniCharToUtf(0xDC00 | (ch & 0x7FF), buf + len);
    }
#endif
    if ((ch & ~0x7FF) == 0xD800) {
	buf[2] = (char) ((ch | 0x80) & 0xBF);
	buf[1] = (char) (((ch >> 6) | 0x80) & 0xBF);
	buf[0] = (char) ((ch >> 12) | 0xE0);
	return 3;
    }
    if (ch == -1) {
	return 0;
    }
    return Tcl_UniCharToUtf(ch, buf);
}

/*
 * Local Variables:
 * mode: c
 * c-basic-offset: 4
 * fill-column: 78
 * End:
 */<|MERGE_RESOLUTION|>--- conflicted
+++ resolved
@@ -534,16 +534,10 @@
 	p += TclUtfToUniChar(p, &ch);
 	*w++ = ch;
     }
-<<<<<<< HEAD
-    while ((p < endPtr) && Tcl_UtfCharComplete(p, endPtr-p)) {
-	p += TclUtfToUniChar(p, &ch);
-	*w++ = ch;
-    }
-=======
->>>>>>> f736dc1f
     while (p < endPtr) {
 	if (Tcl_UtfCharComplete(p, endPtr-p)) {
-	    p += TclUtfToUniChar(p, w++);
+	    p += TclUtfToUniChar(p, &ch);
+	    *w++ = ch;
 	} else {
 	    *w++ = UCHAR(*p++);
 	}
