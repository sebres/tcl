--- conflicted
+++ resolved
@@ -1111,36 +1111,10 @@
     const char *src,	/* The UTF-8 string to dereference. */
     size_t index)		/* The position of the desired character. */
 {
-<<<<<<< HEAD
-    Tcl_UniChar ch = 0;
-    int fullchar = 0;
-#if TCL_UTF_MAX <= 3
-	size_t len = 0;
-#endif
-
-    src += TclUtfToUniChar(src, &ch);
-    while (index--) {
-#if TCL_UTF_MAX <= 3
-	src += (len = TclUtfToUniChar(src, &ch));
-#else
-	src += TclUtfToUniChar(src, &ch);
-#endif
-    }
-    fullchar = ch;
-#if TCL_UTF_MAX <= 3
-    if ((ch >= 0xD800) && (len < 3)) {
-	/* If last Tcl_UniChar was a high surrogate, combine with low surrogate */
-	(void)TclUtfToUniChar(src, &ch);
-	fullchar = (((fullchar & 0x3FF) << 10) | (ch & 0x3FF)) + 0x10000;
-    }
-#endif
-    return fullchar;
-=======
     int ch = 0;
 
     TclUtfToUCS4(Tcl_UtfAtIndex(src, index), &ch);
     return ch;
->>>>>>> 0a0fb012
 }
  
