--- conflicted
+++ resolved
@@ -587,11 +587,7 @@
     int length)			/* The length of the string in bytes, or -1
 				 * for strlen(string). */
 {
-<<<<<<< HEAD
-    const char *next;
-=======
     Tcl_UniChar ch;
->>>>>>> 78e55e03
     register int i = 0;
 
     /*
@@ -603,47 +599,20 @@
 
     if (length < 0) {
 	while ((*src != '\0') && (i < INT_MAX)) {
-<<<<<<< HEAD
-	    next = TclUtfNext(src);
-#if TCL_UTF_MAX > 4
-=======
 	    src += TclUtfToUniChar(src, &ch);
->>>>>>> 78e55e03
 	    i++;
-#else
-	    i += 1 + ((next - src) > 3);
-#endif
-	    src = next;
 	}
     } else {
 	register const char *endPtr = src + length - TCL_UTF_MAX;
 
 	while (src < endPtr) {
-<<<<<<< HEAD
-	    next = TclUtfNext(src);
-#if TCL_UTF_MAX > 4
-=======
 	    src += TclUtfToUniChar(src, &ch);
->>>>>>> 78e55e03
 	    i++;
-#else
-	    i += 1 + ((next - src) > 3);
-#endif
-	    src = next;
 	}
 	endPtr += TCL_UTF_MAX;
 	while ((src < endPtr) && Tcl_UtfCharComplete(src, endPtr - src)) {
-<<<<<<< HEAD
-	    next = TclUtfNext(src);
-#if TCL_UTF_MAX > 4
-=======
 	    src += TclUtfToUniChar(src, &ch);
->>>>>>> 78e55e03
 	    i++;
-#else
-	    i += 1 + ((next - src) > 3);
-#endif
-	    src = next;
 	}
 	if (src < endPtr) {
 	    i += endPtr - src;
@@ -976,27 +945,10 @@
     register const char *src,	/* The UTF-8 string. */
     register int index)		/* The position of the desired character. */
 {
-<<<<<<< HEAD
+    Tcl_UniChar ch;
+
     while (index-- > 0) {
-	const char *next = TclUtfNext(src);
-
-#if TCL_UTF_MAX <= 4
-	/*
-	 * 4-byte sequences generate two UCS-2 code units in the
-	 * UTF-16 representation, so in the current indexing scheme
-	 * we need to account for an extra index (total of two).
-	 */
-	index -= ((next - src) > 3);
-#endif
-
-	src = next;
-=======
-    Tcl_UniChar ch;
-
-    while (index > 0) {
-	index--;
 	src += TclUtfToUniChar(src, &ch);
->>>>>>> 78e55e03
     }
     return src;
 }
