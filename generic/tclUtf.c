/*
 * tclUtf.c --
 *
 *	Routines for manipulating UTF-8 strings.
 *
 * Copyright © 1997-1998 Sun Microsystems, Inc.
 *
 * See the file "license.terms" for information on usage and redistribution of
 * this file, and for a DISCLAIMER OF ALL WARRANTIES.
 */

#include "tclInt.h"

/*
 * Include the static character classification tables and macros.
 */

#include "tclUniData.c"

/*
 * The following macros are used for fast character category tests. The x_BITS
 * values are shifted right by the category value to determine whether the
 * given category is included in the set.
 */

#define ALPHA_BITS ((1 << UPPERCASE_LETTER) | (1 << LOWERCASE_LETTER) \
	| (1 << TITLECASE_LETTER) | (1 << MODIFIER_LETTER) | (1<<OTHER_LETTER))

#define CONTROL_BITS ((1 << CONTROL) | (1 << FORMAT))

#define DIGIT_BITS (1 << DECIMAL_DIGIT_NUMBER)

#define SPACE_BITS ((1 << SPACE_SEPARATOR) | (1 << LINE_SEPARATOR) \
	| (1 << PARAGRAPH_SEPARATOR))

#define WORD_BITS (ALPHA_BITS | DIGIT_BITS | (1 << CONNECTOR_PUNCTUATION))

#define PUNCT_BITS ((1 << CONNECTOR_PUNCTUATION) | \
	(1 << DASH_PUNCTUATION) | (1 << OPEN_PUNCTUATION) | \
	(1 << CLOSE_PUNCTUATION) | (1 << INITIAL_QUOTE_PUNCTUATION) | \
	(1 << FINAL_QUOTE_PUNCTUATION) | (1 << OTHER_PUNCTUATION))

#define GRAPH_BITS (WORD_BITS | PUNCT_BITS | \
	(1 << NON_SPACING_MARK) | (1 << ENCLOSING_MARK) | \
	(1 << COMBINING_SPACING_MARK) | (1 << LETTER_NUMBER) | \
	(1 << OTHER_NUMBER) | \
	(1 << MATH_SYMBOL) | (1 << CURRENCY_SYMBOL) | \
	(1 << MODIFIER_SYMBOL) | (1 << OTHER_SYMBOL))

/*
 * Unicode characters less than this value are represented by themselves in
 * UTF-8 strings.
 */

#define UNICODE_SELF	0x80

/*
 * The following structures are used when mapping between Unicode and
 * UTF-8.
 */

static const unsigned char totalBytes[256] = {
    1,1,1,1,1,1,1,1,1,1,1,1,1,1,1,1,1,1,1,1,1,1,1,1,1,1,1,1,1,1,1,1,
    1,1,1,1,1,1,1,1,1,1,1,1,1,1,1,1,1,1,1,1,1,1,1,1,1,1,1,1,1,1,1,1,
    1,1,1,1,1,1,1,1,1,1,1,1,1,1,1,1,1,1,1,1,1,1,1,1,1,1,1,1,1,1,1,1,
    1,1,1,1,1,1,1,1,1,1,1,1,1,1,1,1,1,1,1,1,1,1,1,1,1,1,1,1,1,1,1,1,
    1,1,1,1,1,1,1,1,1,1,1,1,1,1,1,1,1,1,1,1,1,1,1,1,1,1,1,1,1,1,1,1,
    1,1,1,1,1,1,1,1,1,1,1,1,1,1,1,1,1,1,1,1,1,1,1,1,1,1,1,1,1,1,1,1,
    2,1,2,2,2,2,2,2,2,2,2,2,2,2,2,2,2,2,2,2,2,2,2,2,2,2,2,2,2,2,2,2,
    3,3,3,3,3,3,3,3,3,3,3,3,3,3,3,3,4,4,4,4,4,1,1,1,1,1,1,1,1,1,1,1
};

static const unsigned char complete[256] = {
    1,1,1,1,1,1,1,1,1,1,1,1,1,1,1,1,1,1,1,1,1,1,1,1,1,1,1,1,1,1,1,1,
    1,1,1,1,1,1,1,1,1,1,1,1,1,1,1,1,1,1,1,1,1,1,1,1,1,1,1,1,1,1,1,1,
    1,1,1,1,1,1,1,1,1,1,1,1,1,1,1,1,1,1,1,1,1,1,1,1,1,1,1,1,1,1,1,1,
    1,1,1,1,1,1,1,1,1,1,1,1,1,1,1,1,1,1,1,1,1,1,1,1,1,1,1,1,1,1,1,1,
/* Tcl_UtfCharComplete() might point to 2nd byte of valid 4-byte sequence */
    3,3,3,3,3,3,3,3,3,3,3,3,3,3,3,3,3,3,3,3,3,3,3,3,3,3,3,3,3,3,3,3,
    3,3,3,3,3,3,3,3,3,3,3,3,3,3,3,3,3,3,3,3,3,3,3,3,3,3,3,3,3,3,3,3,
/* End of "continuation byte section" */
    2,1,2,2,2,2,2,2,2,2,2,2,2,2,2,2,2,2,2,2,2,2,2,2,2,2,2,2,2,2,2,2,
    3,3,3,3,3,3,3,3,3,3,3,3,3,3,3,3,4,4,4,4,4,1,1,1,1,1,1,1,1,1,1,1
};

/*
 * Functions used only in this module.
 */

static int		Invalid(const char *src);

/*
 *---------------------------------------------------------------------------
 *
 * TclUtfCount --
 *
 *	Find the number of bytes in the Utf character "ch".
 *
 * Results:
 *	The return values is the number of bytes in the Utf character "ch".
 *
 * Side effects:
 *	None.
 *
 *---------------------------------------------------------------------------
 */

int
TclUtfCount(
    int ch)			/* The Unicode character whose size is returned. */
{
    if ((unsigned)(ch - 1) < (UNICODE_SELF - 1)) {
	return 1;
    }
    if (ch <= 0x7FF) {
	return 2;
    }
    if (((unsigned)(ch - 0x10000) <= 0xFFFFF)) {
	return 4;
    }
    return 3;
}

/*
 *---------------------------------------------------------------------------
 *
 * Invalid --
 *
 *	Given a pointer to a two-byte prefix of a well-formed UTF-8 byte
 *	sequence (a lead byte followed by a trail byte) this routine
 *	examines those two bytes to determine whether the sequence is
 *	invalid in UTF-8.  This might be because it is an overlong
 *	encoding, or because it encodes something out of the proper range.
 *
 *	Given a pointer to the bytes \xF8 or \xFC , this routine will
 *	try to read beyond the end of the "bounds" table.  Callers must
 *	prevent this.
 *
 *	Given a pointer to something else (an ASCII byte, a trail byte,
 *	or another byte	that can never begin a valid byte sequence such
 *	as \xF5) this routine returns false.  That makes the routine poorly
 *	named, as it does not detect and report all invalid sequences.
 *
 *	Callers have to take care that this routine does something useful
 *	for their needs.
 *
 * Results:
 *	A boolean.
 *---------------------------------------------------------------------------
 */

static const unsigned char bounds[28] = {
    0x80, 0x80,		/* \xC0 accepts \x80 only */
    0x80, 0xBF, 0x80, 0xBF, 0x80, 0xBF, 0x80, 0xBF, 0x80, 0xBF, 0x80, 0xBF,
    0x80, 0xBF,		/* (\xC4 - \xDC) -- all sequences valid */
    0xA0, 0xBF,	/* \xE0\x80 through \xE0\x9F are invalid prefixes */
    0x80, 0xBF, 0x80, 0xBF, 0x80, 0xBF, /* (\xE4 - \xEC) -- all valid */
    0x90, 0xBF,	/* \xF0\x80 through \xF0\x8F are invalid prefixes */
    0x80, 0x8F  /* \xF4\x90 and higher are invalid prefixes */
};

static int
Invalid(
    const char *src)	/* Points to lead byte of a UTF-8 byte sequence */
{
    unsigned char byte = UCHAR(*src);
    int index;

    if ((byte & 0xC3) == 0xC0) {
	/* Only lead bytes 0xC0, 0xE0, 0xF0, 0xF4 need examination */
	index = (byte - 0xC0) >> 1;
	if (UCHAR(src[1]) < bounds[index] || UCHAR(src[1]) > bounds[index+1]) {
	    /* Out of bounds - report invalid. */
	    return 1;
	}
    }
    return 0;
}

/*
 *---------------------------------------------------------------------------
 *
 * Tcl_UniCharToUtf --
 *
 *	Stores the given Tcl_UniChar as a sequence of UTF-8 bytes in the provided
 *	buffer. Equivalent to Plan 9 runetochar().
 *
 *	Surrogate pairs are handled as follows: When ch is a high surrogate,
 *	the first byte of the 4-byte UTF-8 sequence is stored in the buffer and
 *	the function returns 1. If the function is called again with a low
 *	surrogate and the same buffer, the remaining 3 bytes of the 4-byte
 *	UTF-8 sequence are produced.
 *
 *	If no low surrogate follows the high surrogate (which is actually illegal),
 *	calling Tcl_UniCharToUtf again with ch being -1 produces a 3-byte UTF-8
 *	sequence representing the high surrogate.
 *
 * Results:
 *	Returns the number of bytes stored into the buffer.
 *
 * Side effects:
 *	None.
 *
 *---------------------------------------------------------------------------
 */

Tcl_Size
Tcl_UniCharToUtf(
    int ch,	/* The Tcl_UniChar to be stored in the
		 * buffer.
		 */
    char *buf)	/* Buffer in which the UTF-8 representation of
		 * ch is stored. Must be large enough to hold the UTF-8
		 * character (at most 4 bytes).
		 */
{
    if ((unsigned)(ch - 1) < (UNICODE_SELF - 1)) {
	buf[0] = (char) ch;
	return 1;
    }
    if (ch >= 0) {
	if (ch <= 0x7FF) {
	    buf[1] = (char) (0x80 | (0x3F & ch));
	    buf[0] = (char) (0xC0 | (ch >> 6));
	    return 2;
	}
	if (ch <= 0xFFFF) {
	    if ((ch & 0xF800) == 0xD800) {
		if (ch & 0x0400) {
		    /* Low surrogate */
		    if (   (0x80 == (0xC0 & buf[0]))
			&& (0    == (0xCF & buf[1]))) {
			/* Previous Tcl_UniChar was a high surrogate, so combine */
			buf[2]  = (char) (0x80 | (0x3F & ch));
			buf[1] |= (char) (0x80 | (0x0F & (ch >> 6)));
			return 3;
		    }
		    /* Previous Tcl_UniChar was not a high surrogate, so just output */
		} else {
		    /* High surrogate */

		    /* Add 0x10000 to the raw number encoded in the surrogate
		     * pair in order to get the code point.
		    */
		    ch += 0x40;

		    /* Fill buffer with specific 3-byte (invalid) byte combination,
		       so following low surrogate can recognize it and combine */
		    buf[2] = (char) ((ch << 4) & 0x30);
		    buf[1] = (char) (0x80 | (0x3F & (ch >> 2)));
		    buf[0] = (char) (0xF0 | (0x07 & (ch >> 8)));
		    return 1;
		}
	    }
	    goto three;
	}
	if (ch <= 0x10FFFF) {
	    buf[3] = (char) (0x80 | (0x3F & ch));
	    buf[2] = (char) (0x80 | (0x3F & (ch >> 6)));
	    buf[1] = (char) (0x80 | (0x3F & (ch >> 12)));
	    buf[0] = (char) (0xF0 |         (ch >> 18));
	    return 4;
	}
    } else if (ch == -1) {
	if (   (0x80 == (0xC0 & buf[0]))
	    && (0    == (0xCF & buf[1]))
	    && (0xF0 == (0xF8 & buf[-1]))) {
	    ch = 0xD7C0
		+ ((0x07 & buf[-1]) << 8)
		+ ((0x3F & buf[0])  << 2)
		+ ((0x30 & buf[1])  >> 4);
	    buf[1]  = (char) (0x80 | (0x3F & ch));
	    buf[0]  = (char) (0x80 | (0x3F & (ch >> 6)));
	    buf[-1] = (char) (0xE0 | (ch >> 12));
	    return 2;
	}
    }

    ch = 0xFFFD;
three:
    buf[2] = (char) (0x80 | (0x3F & ch));
    buf[1] = (char) (0x80 | (0x3F & (ch >> 6)));
    buf[0] = (char) (0xE0 |         (ch >> 12));
    return 3;
}

/*
 *---------------------------------------------------------------------------
 *
 * Tcl_UniCharToUtfDString --
 *
 *	Convert the given Unicode string to UTF-8.
 *
 * Results:
 *	The return value is a pointer to the UTF-8 representation of the
 *	Unicode string. Storage for the return value is appended to the end of
 *	dsPtr.
 *
 * Side effects:
 *	None.
 *
 *---------------------------------------------------------------------------
 */

#undef Tcl_UniCharToUtfDString
char *
Tcl_UniCharToUtfDString(
    const int *uniStr,	/* Unicode string to convert to UTF-8. */
    Tcl_Size uniLength,		/* Length of Unicode string. Negative for nul
    				 * terminated string */
    Tcl_DString *dsPtr)		/* UTF-8 representation of string is appended
				 * to this previously initialized DString. */
{
    const int *w, *wEnd;
    char *p, *string;
    Tcl_Size oldLength;

    /*
     * UTF-8 string length in bytes will be <= Unicode string length * 4.
     */

    if (uniStr == NULL) {
	return NULL;
    }
    if (uniLength < 0) {
	uniLength = 0;
	w = uniStr;
	while (*w != '\0') {
	    uniLength++;
	    w++;
	}
    }
    oldLength = Tcl_DStringLength(dsPtr);
    Tcl_DStringSetLength(dsPtr, oldLength + (uniLength + 1) * 4);
    string = Tcl_DStringValue(dsPtr) + oldLength;

    p = string;
    wEnd = uniStr + uniLength;

    for (w = uniStr; w < wEnd; ) {
	p += Tcl_UniCharToUtf(*w, p);
	w++;
    }
    Tcl_DStringSetLength(dsPtr, oldLength + (p - string));

    return string;
}

char *
Tcl_Char16ToUtfDString(
    const unsigned short *uniStr,/* Utf-16 string to convert to UTF-8. */
    Tcl_Size uniLength,		/* Length of Utf-16 string. */
    Tcl_DString *dsPtr)		/* UTF-8 representation of string is appended
				 * to this previously initialized DString. */
{
    const unsigned short *w, *wEnd;
    char *p, *string;
    Tcl_Size oldLength;
    int len = 1;

    /*
     * UTF-8 string length in bytes will be <= Utf16 string length * 3.
     */

    if (uniStr == NULL) {
	return NULL;
    }
    if (uniLength < 0) {

	uniLength = 0;
	w = uniStr;
	while (*w != '\0') {
	    uniLength++;
	    w++;
	}
    }
    oldLength = Tcl_DStringLength(dsPtr);
    Tcl_DStringSetLength(dsPtr, oldLength + (uniLength + 1) * 3);
    string = Tcl_DStringValue(dsPtr) + oldLength;

    p = string;
    wEnd = uniStr + uniLength;

    for (w = uniStr; w < wEnd; ) {
	if (!len && ((*w & 0xFC00) != 0xDC00)) {
	    /* Special case for handling high surrogates. */
	    p += Tcl_UniCharToUtf(-1, p);
	}
	len = Tcl_UniCharToUtf(*w, p);
	p += len;
	if ((*w >= 0xD800) && (len < 3)) {
	    len = 0; /* Indication that high surrogate was found */
	}
	w++;
    }
    if (!len) {
	/* Special case for handling high surrogates. */
	p += Tcl_UniCharToUtf(-1, p);
    }
    Tcl_DStringSetLength(dsPtr, oldLength + (p - string));

    return string;
}
/*
 *---------------------------------------------------------------------------
 *
 * Tcl_UtfToUniChar --
 *
 *	Extract the Tcl_UniChar represented by the UTF-8 string. Bad UTF-8
 *	sequences are converted to valid Tcl_UniChars and processing
 *	continues. Equivalent to Plan 9 chartorune().
 *
 *	The caller must ensure that the source buffer is long enough that this
 *	routine does not run off the end and dereference non-existent memory
 *	looking for trail bytes. If the source buffer is known to be '\0'
 *	terminated, this cannot happen. Otherwise, the caller should call
 *	Tcl_UtfCharComplete() before calling this routine to ensure that
 *	enough bytes remain in the string.
 *
 *	Special handling of Surrogate pairs is done:
 *	For any UTF-8 string containing a character outside of the BMP, the
 *	first call to this function will fill *chPtr with the high surrogate
 *	and generate a return value of 1. Calling Tcl_UtfToUniChar again
 *	will produce the low surrogate and a return value of 3. Because *chPtr
 *	is used to remember whether the high surrogate is already produced, it
 *	is recommended to initialize the variable it points to as 0 before
 *	the first call to Tcl_UtfToUniChar is done.
 *
 * Results:
 *	*chPtr is filled with the Tcl_UniChar, and the return value is the
 *	number of bytes from the UTF-8 string that were consumed.
 *
 * Side effects:
 *	None.
 *
 *---------------------------------------------------------------------------
 */

static const unsigned short cp1252[32] = {
  0x20AC,   0x81, 0x201A, 0x0192, 0x201E, 0x2026, 0x2020, 0x2021,
  0x02C6, 0x2030, 0x0160, 0x2039, 0x0152,   0x8D, 0x017D,   0x8F,
    0x90, 0x2018, 0x2019, 0x201C, 0x201D, 0x2022, 0x2013, 0x2014,
   0x2DC, 0x2122, 0x0161, 0x203A, 0x0153,   0x9D, 0x017E, 0x0178
};

#undef Tcl_UtfToUniChar
Tcl_Size
Tcl_UtfToUniChar(
    const char *src,	/* The UTF-8 string. */
    int *chPtr)/* Filled with the Unicode character represented by
				 * the UTF-8 string. */
{
    int byte;

    /*
     * Unroll 1 to 4 byte UTF-8 sequences.
     */

    byte = *((unsigned char *) src);
    if (byte < 0xC0) {
	/*
	 * Handles properly formed UTF-8 characters between 0x01 and 0x7F.
	 * Treats naked trail bytes 0x80 to 0x9F as valid characters from
	 * the cp1252 table. See: <https://en.wikipedia.org/wiki/UTF-8>
	 * Also treats \0 and other naked trail bytes 0xA0 to 0xBF as valid
	 * characters representing themselves.
	 */

	if ((unsigned)(byte-0x80) < (unsigned)0x20) {
	    *chPtr = cp1252[byte-0x80];
	} else {
	    *chPtr = byte;
	}
	return 1;
    } else if (byte < 0xE0) {
	if ((byte != 0xC1) && ((src[1] & 0xC0) == 0x80)) {
	    /*
	     * Two-byte-character lead-byte followed by a trail-byte.
	     */

	    *chPtr = (((byte & 0x1F) << 6) | (src[1] & 0x3F));
	    if ((unsigned)(*chPtr - 1) >= (UNICODE_SELF - 1)) {
		return 2;
	    }
	}

	/*
	 * A two-byte-character lead-byte not followed by trail-byte
	 * represents itself.
	 */
    } else if (byte < 0xF0) {
	if (((src[1] & 0xC0) == 0x80) && ((src[2] & 0xC0) == 0x80)) {
	    /*
	     * Three-byte-character lead byte followed by two trail bytes.
	     */

	    *chPtr = (((byte & 0x0F) << 12)
		    | ((src[1] & 0x3F) << 6) | (src[2] & 0x3F));
	    if (*chPtr > 0x7FF) {
		return 3;
	    }
	}

	/*
	 * A three-byte-character lead-byte not followed by two trail-bytes
	 * represents itself.
	 */
    } else if (byte < 0xF5) {
	if (((src[1] & 0xC0) == 0x80) && ((src[2] & 0xC0) == 0x80) && ((src[3] & 0xC0) == 0x80)) {
	    /*
	     * Four-byte-character lead byte followed by three trail bytes.
	     */
	    *chPtr = (((byte & 0x07) << 18) | ((src[1] & 0x3F) << 12)
		    | ((src[2] & 0x3F) << 6) | (src[3] & 0x3F));
	    if ((unsigned)(*chPtr - 0x10000) <= 0xFFFFF) {
		return 4;
	    }
	}

	/*
	 * A four-byte-character lead-byte not followed by three trail-bytes
	 * represents itself.
	 */
    }

    *chPtr = byte;
    return 1;
}

Tcl_Size
Tcl_UtfToChar16(
    const char *src,	/* The UTF-8 string. */
    unsigned short *chPtr)/* Filled with the Tcl_UniChar represented by
				 * the UTF-8 string. This could be a surrogate too. */
{
    unsigned short byte;

    /*
     * Unroll 1 to 4 byte UTF-8 sequences.
     */

    byte = UCHAR(*src);
    if (byte < 0xC0) {
	/*
	 * Handles properly formed UTF-8 characters between 0x01 and 0x7F.
	 * Treats naked trail bytes 0x80 to 0x9F as valid characters from
	 * the cp1252 table. See: <https://en.wikipedia.org/wiki/UTF-8>
	 * Also treats \0 and other naked trail bytes 0xA0 to 0xBF as valid
	 * characters representing themselves.
	 */

	/* If *chPtr contains a high surrogate (produced by a previous
	 * Tcl_UtfToUniChar() call) and the next 3 bytes are UTF-8 continuation
	 * bytes, then we must produce a follow-up low surrogate. We only
	 * do that if the high surrogate matches the bits we encounter.
	 */
	if (((byte & 0xC0) == 0x80)
		&& ((src[1] & 0xC0) == 0x80) && ((src[2] & 0xC0) == 0x80)
		&& (((((byte - 0x10) << 2) & 0xFC) | 0xD800) == (*chPtr & 0xFCFC))
		&& ((src[1] & 0xF0) == (((*chPtr << 4) & 0x30) | 0x80))) {
	    *chPtr = ((src[1] & 0x0F) << 6) + (src[2] & 0x3F) + 0xDC00;
	    return 3;
	}
	if ((unsigned)(byte-0x80) < (unsigned)0x20) {
	    *chPtr = cp1252[byte-0x80];
	} else {
	    *chPtr = byte;
	}
	return 1;
    } else if (byte < 0xE0) {
	if ((byte != 0xC1) && ((src[1] & 0xC0) == 0x80)) {
	    /*
	     * Two-byte-character lead-byte followed by a trail-byte.
	     */

	    *chPtr = (((byte & 0x1F) << 6) | (src[1] & 0x3F));
	    if ((unsigned)(*chPtr - 1) >= (UNICODE_SELF - 1)) {
		return 2;
	    }
	}

	/*
	 * A two-byte-character lead-byte not followed by trail-byte
	 * represents itself.
	 */
    } else if (byte < 0xF0) {
	if (((src[1] & 0xC0) == 0x80) && ((src[2] & 0xC0) == 0x80)) {
	    /*
	     * Three-byte-character lead byte followed by two trail bytes.
	     */

	    *chPtr = (((byte & 0x0F) << 12)
		    | ((src[1] & 0x3F) << 6) | (src[2] & 0x3F));
	    if (*chPtr > 0x7FF) {
		return 3;
	    }
	}

	/*
	 * A three-byte-character lead-byte not followed by two trail-bytes
	 * represents itself.
	 */
    } else if (byte < 0xF5) {
	if (((src[1] & 0xC0) == 0x80) && ((src[2] & 0xC0) == 0x80)) {
	    /*
	     * Four-byte-character lead byte followed by at least two trail bytes.
	     * We don't test the validity of 3th trail byte, see [ed29806ba]
	     */
	    Tcl_UniChar high = (((byte & 0x07) << 8) | ((src[1] & 0x3F) << 2)
		    | ((src[2] & 0x3F) >> 4)) - 0x40;
	    if (high < 0x400) {
		/* produce high surrogate, advance source pointer */
		*chPtr = 0xD800 + high;
		return 1;
	    }
	    /* out of range, < 0x10000 or > 0x10FFFF */
	}

	/*
	 * A four-byte-character lead-byte not followed by three trail-bytes
	 * represents itself.
	 */
    }

    *chPtr = byte;
    return 1;
}

/*
 *---------------------------------------------------------------------------
 *
 * Tcl_UtfToUniCharDString --
 *
 *	Convert the UTF-8 string to Unicode.
 *
 * Results:
 *	The return value is a pointer to the Unicode representation of the
 *	UTF-8 string. Storage for the return value is appended to the end of
 *	dsPtr. The Unicode string is terminated with a Unicode NULL character.
 *
 * Side effects:
 *	None.
 *
 *---------------------------------------------------------------------------
 */

#undef Tcl_UtfToUniCharDString
int *
Tcl_UtfToUniCharDString(
    const char *src,		/* UTF-8 string to convert to Unicode. */
    Tcl_Size length,		/* Length of UTF-8 string in bytes, or -1 for
				 * strlen(). */
    Tcl_DString *dsPtr)		/* Unicode representation of string is
				 * appended to this previously initialized
				 * DString. */
{
    int ch = 0, *w, *wString;
    const char *p;
    Tcl_Size oldLength;
    /* Pointer to the end of string. Never read endPtr[0] */
    const char *endPtr = src + length;
    /* Pointer to last byte where optimization still can be used */
    const char *optPtr = endPtr - TCL_UTF_MAX;

    if (src == NULL) {
	return NULL;
    }
    if (length < 0) {
	length = strlen(src);
    }

    /*
     * Unicode string length in Tcl_UniChars will be <= UTF-8 string length in
     * bytes.
     */

    oldLength = Tcl_DStringLength(dsPtr);

    Tcl_DStringSetLength(dsPtr,
	    oldLength + ((length + 1) * sizeof(int)));
    wString = (int *) (Tcl_DStringValue(dsPtr) + oldLength);

    w = wString;
    p = src;
    endPtr = src + length;
    optPtr = endPtr - 4;
    while (p <= optPtr) {
	p += Tcl_UtfToUniChar(p, &ch);
	*w++ = ch;
    }
    while ((p < endPtr) && Tcl_UtfCharComplete(p, endPtr-p)) {
	p += Tcl_UtfToUniChar(p, &ch);
	*w++ = ch;
    }
    while (p < endPtr) {
	*w++ = UCHAR(*p++);
    }
    *w = '\0';
    Tcl_DStringSetLength(dsPtr,
	    oldLength + ((char *) w - (char *) wString));

    return wString;
}

unsigned short *
Tcl_UtfToChar16DString(
    const char *src,		/* UTF-8 string to convert to Unicode. */
    Tcl_Size length,		/* Length of UTF-8 string in bytes, or -1 for
				 * strlen(). */
    Tcl_DString *dsPtr)		/* Unicode representation of string is
				 * appended to this previously initialized
				 * DString. */
{
    unsigned short ch = 0, *w, *wString;
    const char *p;
    Tcl_Size oldLength;
    /* Pointer to the end of string. Never read endPtr[0] */
    const char *endPtr = src + length;
    /* Pointer to last byte where optimization still can be used */
    const char *optPtr = endPtr - TCL_UTF_MAX;

    if (src == NULL) {
	return NULL;
    }
    if (length < 0) {
	length = strlen(src);
    }

    /*
     * Unicode string length in WCHARs will be <= UTF-8 string length in
     * bytes.
     */

    oldLength = Tcl_DStringLength(dsPtr);

    Tcl_DStringSetLength(dsPtr,
	    oldLength + ((length + 1) * sizeof(unsigned short)));
    wString = (unsigned short *) (Tcl_DStringValue(dsPtr) + oldLength);

    w = wString;
    p = src;
    endPtr = src + length;
    optPtr = endPtr - 3;
    while (p <= optPtr) {
	p += Tcl_UtfToChar16(p, &ch);
	*w++ = ch;
    }
    while (p < endPtr) {
	if (Tcl_UtfCharComplete(p, endPtr-p)) {
	    p += Tcl_UtfToChar16(p, &ch);
	    *w++ = ch;
	} else {
	    *w++ = UCHAR(*p++);
	}
    }
    *w = '\0';
    Tcl_DStringSetLength(dsPtr,
	    oldLength + ((char *) w - (char *) wString));

    return wString;
}

/*
 *---------------------------------------------------------------------------
 *
 * Tcl_UtfCharComplete --
 *
 *	Determine if the UTF-8 string of the given length is long enough to be
 *	decoded by Tcl_UtfToUniChar(). This does not ensure that the UTF-8
 *	string is properly formed. Equivalent to Plan 9 fullrune().
 *
 * Results:
 *	The return value is 0 if the string is not long enough, non-zero
 *	otherwise.
 *
 * Side effects:
 *	None.
 *
 *---------------------------------------------------------------------------
 */

int
Tcl_UtfCharComplete(
    const char *src,		/* String to check if first few bytes contain
				 * a complete UTF-8 character. */
    Tcl_Size length)		/* Length of above string in bytes. */
{
    return length >= complete[UCHAR(*src)];
}

/*
 *---------------------------------------------------------------------------
 *
 * Tcl_NumUtfChars --
 *
 *	Returns the number of characters (not bytes) in the UTF-8 string, not
 *	including the terminating NULL byte. This is equivalent to Plan 9
 *	utflen() and utfnlen().
 *
 * Results:
 *	As above.
 *
 * Side effects:
 *	None.
 *
 *---------------------------------------------------------------------------
 */

Tcl_Size
TclNumUtfChars(
    const char *src,	/* The UTF-8 string to measure. */
    Tcl_Size length)	/* The length of the string in bytes, or
			 * negative value for strlen(src). */
{
    Tcl_UniChar ch = 0;
    Tcl_Size i = 0;

    if (length < 0) {
	/* string is NUL-terminated, so TclUtfToUniChar calls are safe. */
	while ((*src != '\0') && (i < INT_MAX)) {
	    src += TclUtfToUniChar(src, &ch);
	    i++;
	}
    } else {
	/* Will return value between 0 and length. No overflow checks. */

	/* Pointer to the end of string. Never read endPtr[0] */
	const char *endPtr = src + length;
	/* Pointer to last byte where optimization still can be used */
	const char *optPtr = endPtr - 4;

	/*
	 * Optimize away the call in this loop. Justified because...
	 * when (src <= optPtr), (endPtr - src) >= (endPtr - optPtr)
	 * By initialization above (endPtr - optPtr) = TCL_UTF_MAX
	 * So (endPtr - src) >= TCL_UTF_MAX, and passing that to
	 * Tcl_UtfCharComplete we know will cause return of 1.
	 */
	while (src <= optPtr
		/* && Tcl_UtfCharComplete(src, endPtr - src) */ ) {
	    src += TclUtfToUniChar(src, &ch);
	    i++;
	}
	/* Loop over the remaining string where call must happen */
	while (src < endPtr) {
	    if (Tcl_UtfCharComplete(src, endPtr - src)) {
		src += TclUtfToUniChar(src, &ch);
	    } else {
		/*
		 * src points to incomplete UTF-8 sequence
		 * Treat first byte as character and count it
		 */
		src++;
	    }
	    i++;
	}
    }
    return i;
}

#if !defined(TCL_NO_DEPRECATED)
Tcl_Size
Tcl_NumUtfChars(
    const char *src,	/* The UTF-8 string to measure. */
    Tcl_Size length)	/* The length of the string in bytes, or
			 * negative for strlen(src). */
{
    unsigned short ch = 0;
    Tcl_Size i = 0;

    if (length < 0) {
	/* string is NUL-terminated, so TclUtfToUniChar calls are safe. */
	while ((*src != '\0') && (i < INT_MAX)) {
	    src += Tcl_UtfToChar16(src, &ch);
	    i++;
	}
    } else {
	/* Will return value between 0 and length. No overflow checks. */

	/* Pointer to the end of string. Never read endPtr[0] */
	const char *endPtr = src + length;
	/* Pointer to last byte where optimization still can be used */
	const char *optPtr = endPtr - 4;

	/*
	 * Optimize away the call in this loop. Justified because...
	 * when (src <= optPtr), (endPtr - src) >= (endPtr - optPtr)
	 * By initialization above (endPtr - optPtr) = TCL_UTF_MAX
	 * So (endPtr - src) >= TCL_UTF_MAX, and passing that to
	 * Tcl_UtfCharComplete we know will cause return of 1.
	 */
	while (src <= optPtr
		/* && Tcl_UtfCharComplete(src, endPtr - src) */ ) {
	    src += Tcl_UtfToChar16(src, &ch);
	    i++;
	}
	/* Loop over the remaining string where call must happen */
	while (src < endPtr) {
	    if (Tcl_UtfCharComplete(src, endPtr - src)) {
		src += Tcl_UtfToChar16(src, &ch);
	    } else {
		/*
		 * src points to incomplete UTF-8 sequence
		 * Treat first byte as character and count it
		 */
		src++;
	    }
	    i++;
	}
    }
    return i;
}
#endif

/*
 *---------------------------------------------------------------------------
 *
 * Tcl_UtfFindFirst --
 *
 *	Returns a pointer to the first occurrence of the given Unicode character
 *	in the NULL-terminated UTF-8 string. The NULL terminator is considered
 *	part of the UTF-8 string. Equivalent to Plan 9 utfrune().
 *
 * Results:
 *	As above. If the Unicode character does not exist in the given string,
 *	the return value is NULL.
 *
 * Side effects:
 *	None.
 *
 *---------------------------------------------------------------------------
 */

const char *
Tcl_UtfFindFirst(
    const char *src,		/* The UTF-8 string to be searched. */
    int ch)			/* The Unicode character to search for. */
{
    while (1) {
	int find, len = Tcl_UtfToUniChar(src, &find);

	if (find == ch) {
	    return src;
	}
	if (*src == '\0') {
	    return NULL;
	}
	src += len;
    }
}

/*
 *---------------------------------------------------------------------------
 *
 * Tcl_UtfFindLast --
 *
 *	Returns a pointer to the last occurrence of the given Unicode character
 *	in the NULL-terminated UTF-8 string. The NULL terminator is considered
 *	part of the UTF-8 string. Equivalent to Plan 9 utfrrune().
 *
 * Results:
 *	As above. If the Unicode character does not exist in the given string, the
 *	return value is NULL.
 *
 * Side effects:
 *	None.
 *
 *---------------------------------------------------------------------------
 */

const char *
Tcl_UtfFindLast(
    const char *src,		/* The UTF-8 string to be searched. */
    int ch)			/* The Unicode character to search for. */
{
    const char *last = NULL;

    while (1) {
	int find, len = Tcl_UtfToUniChar(src, &find);

	if (find == ch) {
	    last = src;
	}
	if (*src == '\0') {
	    break;
	}
	src += len;
    }
    return last;
}

/*
 *---------------------------------------------------------------------------
 *
 * Tcl_UtfNext --
 *
 *	Given a pointer to some location in a UTF-8 string, Tcl_UtfNext
 *	returns a pointer to the next UTF-8 character in the string.
 *	The caller must not ask for the next character after the last
 *	character in the string if the string is not terminated by a null
 *	character.
 *
 * Results:
 *	The return value is the pointer to the next character in the UTF-8
 *	string.
 *
 * Side effects:
 *	None.
 *
 *---------------------------------------------------------------------------
 */

const char *
Tcl_UtfNext(
    const char *src)		/* The current location in the string. */
{
    int left;
    const char *next;

    if (((*src) & 0xC0) == 0x80) {
	/* Continuation byte, so we start 'inside' a (possible valid) UTF-8
	 * sequence. Since we are not allowed to access src[-1], we cannot
	 * check if the sequence is actually valid, the best we can do is
	 * just assume it is valid and locate the end. */
	if ((((*++src) & 0xC0) == 0x80) && (((*++src) & 0xC0) == 0x80)) {
	    ++src;
	}
	return src;
    }

    left = totalBytes[UCHAR(*src)];
    next = src + 1;
    while (--left) {
	if ((*next & 0xC0) != 0x80) {
	    /*
	     * src points to non-trail byte; We ran out of trail bytes
	     * before the needs of the lead byte were satisfied.
	     * Let the (malformed) lead byte alone be a character
	     */
	    return src + 1;
	}
	next++;
    }
    /*
     * Call Invalid() here only if required conditions are met:
     *    src[0] is known a lead byte.
     *    src[1] is known a trail byte.
     * Especially important to prevent calls when src[0] == '\xF8' or '\xFC'
     * See tests utf-6.37 through utf-6.43 through valgrind or similar tool.
     */
    if ((next == src + 1) || Invalid(src)) {
	return src + 1;
    }
    return next;
}

/*
 *---------------------------------------------------------------------------
 *
 * Tcl_UtfPrev --
 *
 *	Given a pointer to some current location in a UTF-8 string, move
 *	backwards one character. This works correctly when the pointer is in
 *	the middle of a UTF-8 character.
 *
 * Results:
 *	The return value is a pointer to the previous character in the UTF-8
 *	string. If the current location was already at the beginning of the
 *	string, the return value will also be a pointer to the beginning of
 *	the string.
 *
 * Side effects:
 *	None.
 *
 *---------------------------------------------------------------------------
 */

const char *
Tcl_UtfPrev(
    const char *src,		/* A location in a UTF-8 string. */
    const char *start)		/* Pointer to the beginning of the string */
{
    int trailBytesSeen = 0;	/* How many trail bytes have been verified? */
    const char *fallback = src - 1;
				/* If we cannot find a lead byte that might
				 * start a prefix of a valid UTF byte sequence,
				 * we will fallback to a one-byte back step */
    const char *look = fallback;
				/* Start search at the fallback position */

    /* Quick boundary case exit. */
    if (fallback <= start) {
	return start;
    }

    do {
	unsigned char byte = UCHAR(look[0]);

	if (byte < 0x80) {
	    /*
	     * Single byte character. Either this is a correct previous
	     * character, or it is followed by at least one trail byte
	     * which indicates a malformed sequence. In either case the
	     * correct result is to return the fallback.
	     */
	    return fallback;
	}
	if (byte >= 0xC0) {
	    /* Non-trail byte; May be multibyte lead. */

	    if ((trailBytesSeen == 0)
		/*
		 * We've seen no trailing context to use to check
		 * anything. From what we know, this non-trail byte
		 * is a prefix of a previous character, and accepting
		 * it (the fallback) is correct.
		 */

		    || (trailBytesSeen >= totalBytes[byte])) {
		/*
		 * That is, (1 + trailBytesSeen > needed).
		 * We've examined more bytes than needed to complete
		 * this lead byte. No matter about well-formedness or
		 * validity, the sequence starting with this lead byte
		 * will never include the fallback location, so we must
		 * return the fallback location. See test utf-7.17
		 */
		return fallback;
	    }

	    /*
	     * trailBytesSeen > 0, so we can examine look[1] safely.
	     * Use that capability to screen out invalid sequences.
	     */

	    if (Invalid(look)) {
		/* Reject */
		return fallback;
	    }
	    return (const char *)look;
	}

	/* We saw a trail byte. */
	trailBytesSeen++;

	if ((const char *)look == start) {
	    /*
	     * Do not read before the start of the string
	     *
	     * If we get here, we've examined bytes at every location
	     * >= start and < src and all of them are trail bytes,
	     * including (*start).  We need to return our fallback
	     * and exit this loop before we run past the start of the string.
	     */
	    return fallback;
	}

	/* Continue the search backwards... */
	look--;
    } while (trailBytesSeen < 4);

    /*
     * We've seen 4 trail bytes, so we know there will not be a
     * properly formed byte sequence to find, and we can stop looking,
     * accepting the fallback.
     */
    return fallback;
}

/*
 *---------------------------------------------------------------------------
 *
 * Tcl_UniCharAtIndex --
 *
 *	Returns the Unicode character represented at the specified character
 *	(not byte) position in the UTF-8 string.
 *
 * Results:
 *	As above.
 *
 * Side effects:
 *	None.
 *
 *---------------------------------------------------------------------------
 */

int
Tcl_UniCharAtIndex(
    const char *src,	/* The UTF-8 string to dereference. */
    Tcl_Size index)	/* The position of the desired character. */
{
    unsigned short ch = 0;
    int i = 0;

    if (index < 0) {
	return -1;
    }
    while (index-- > 0) {
	i = Tcl_UtfToChar16(src, &ch);
	src += i;
    }
    if ((ch >= 0xD800) && (i < 3)) {
	/* Index points at character following high Surrogate */
	return -1;
    }
    Tcl_UtfToUniChar(src, &i);
    return i;
}

/*
 *---------------------------------------------------------------------------
 *
 * Tcl_UtfAtIndex --
 *
 *	Returns a pointer to the specified character (not byte) position in
 *	the UTF-8 string.
 *
 * Results:
 *	As above.
 *
 * Side effects:
 *	None.
 *
 *---------------------------------------------------------------------------
 */

const char *
TclUtfAtIndex(
    const char *src,	/* The UTF-8 string. */
    Tcl_Size index)	/* The position of the desired character. */
{
    Tcl_UniChar ch = 0;

    while (index-- > 0) {
	src += TclUtfToUniChar(src, &ch);
    }
    return src;
}

#if !defined(TCL_NO_DEPRECATED)
const char *
Tcl_UtfAtIndex(
    const char *src,	/* The UTF-8 string. */
    Tcl_Size index)	/* The position of the desired character. */
{
    unsigned short ch = 0;
    Tcl_Size len = 0;

    if (index > 0) {
	while (index--) {
	    src += (len = Tcl_UtfToChar16(src, &ch));
	}
	if ((ch >= 0xD800) && (len < 3)) {
	    /* Index points at character following high Surrogate */
	    src += Tcl_UtfToChar16(src, &ch);
	}
    }
    return src;
}
#endif

/*
 *---------------------------------------------------------------------------
 *
 * Tcl_UtfBackslash --
 *
 *	Figure out how to handle a backslash sequence.
 *
 * Results:
 *	Stores the bytes represented by the backslash sequence in dst and
 *	returns the number of bytes written to dst. At most 4 bytes
 *	are written to dst; dst must have been large enough to accept those
 *	bytes. If readPtr isn't NULL then it is filled in with a count of the
 *	number of bytes in the backslash sequence.
 *
 * Side effects:
 *	The maximum number of bytes it takes to represent a Unicode character
 *	in UTF-8 is guaranteed to be less than the number of bytes used to
 *	express the backslash sequence that represents that Unicode character.
 *	If the target buffer into which the caller is going to store the bytes
 *	that represent the Unicode character is at least as large as the
 *	source buffer from which the backslashed sequence was extracted, no
 *	buffer overruns should occur.
 *
 *---------------------------------------------------------------------------
 */

Tcl_Size
Tcl_UtfBackslash(
    const char *src,		/* Points to the backslash character of a
				 * backslash sequence. */
    int *readPtr,		/* Fill in with number of characters read from
				 * src, unless NULL. */
    char *dst)			/* Filled with the bytes represented by the
				 * backslash sequence. */
{
#define LINE_LENGTH 128
    Tcl_Size numRead;
    int result;

    result = TclParseBackslash(src, LINE_LENGTH, &numRead, dst);
    if (numRead == LINE_LENGTH) {
	/*
	 * We ate a whole line. Pay the price of a strlen()
	 */

	result = TclParseBackslash(src, strlen(src), &numRead, dst);
    }
    if (readPtr != NULL) {
	*readPtr = numRead;
    }
    return result;
}

/*
 *----------------------------------------------------------------------
 *
 * Tcl_UtfToUpper --
 *
 *	Convert lowercase characters to uppercase characters in a UTF string
 *	in place. The conversion may shrink the UTF string.
 *
 * Results:
 *	Returns the number of bytes in the resulting string excluding the
 *	trailing null.
 *
 * Side effects:
 *	Writes a terminating null after the last converted character.
 *
 *----------------------------------------------------------------------
 */

Tcl_Size
Tcl_UtfToUpper(
    char *str)			/* String to convert in place. */
{
    int ch, upChar;
    char *src, *dst;
    Tcl_Size len;

    /*
     * Iterate over the string until we hit the terminating null.
     */

    src = dst = str;
    while (*src) {
	len = Tcl_UtfToUniChar(src, &ch);
	upChar = Tcl_UniCharToUpper(ch);

	/*
	 * To keep badly formed Utf strings from getting inflated by the
	 * conversion (thereby causing a segfault), only copy the upper case
	 * char to dst if its size is <= the original char.
	 */

	if ((len < TclUtfCount(upChar)) || ((upChar & ~0x7FF) == 0xD800)) {
	    memmove(dst, src, len);
	    dst += len;
	} else {
	    dst += Tcl_UniCharToUtf(upChar, dst);
	}
	src += len;
    }
    *dst = '\0';
    return (dst - str);
}

/*
 *----------------------------------------------------------------------
 *
 * Tcl_UtfToLower --
 *
 *	Convert uppercase characters to lowercase characters in a UTF string
 *	in place. The conversion may shrink the UTF string.
 *
 * Results:
 *	Returns the number of bytes in the resulting string excluding the
 *	trailing null.
 *
 * Side effects:
 *	Writes a terminating null after the last converted character.
 *
 *----------------------------------------------------------------------
 */

Tcl_Size
Tcl_UtfToLower(
    char *str)			/* String to convert in place. */
{
    int ch, lowChar;
    char *src, *dst;
    Tcl_Size len;

    /*
     * Iterate over the string until we hit the terminating null.
     */

    src = dst = str;
    while (*src) {
	len = Tcl_UtfToUniChar(src, &ch);
	lowChar = Tcl_UniCharToLower(ch);

	/*
	 * To keep badly formed Utf strings from getting inflated by the
	 * conversion (thereby causing a segfault), only copy the lower case
	 * char to dst if its size is <= the original char.
	 */

	if ((len < TclUtfCount(lowChar)) || ((lowChar & ~0x7FF) == 0xD800)) {
	    memmove(dst, src, len);
	    dst += len;
	} else {
	    dst += Tcl_UniCharToUtf(lowChar, dst);
	}
	src += len;
    }
    *dst = '\0';
    return (dst - str);
}

/*
 *----------------------------------------------------------------------
 *
 * Tcl_UtfToTitle --
 *
 *	Changes the first character of a UTF string to title case or uppercase
 *	and the rest of the string to lowercase. The conversion happens in
 *	place and may shrink the UTF string.
 *
 * Results:
 *	Returns the number of bytes in the resulting string excluding the
 *	trailing null.
 *
 * Side effects:
 *	Writes a terminating null after the last converted character.
 *
 *----------------------------------------------------------------------
 */

Tcl_Size
Tcl_UtfToTitle(
    char *str)			/* String to convert in place. */
{
    int ch, titleChar, lowChar;
    char *src, *dst;
    Tcl_Size len;

    /*
     * Capitalize the first character and then lowercase the rest of the
     * characters until we get to a null.
     */

    src = dst = str;

    if (*src) {
	len = Tcl_UtfToUniChar(src, &ch);
	titleChar = Tcl_UniCharToTitle(ch);

	if ((len < TclUtfCount(titleChar)) || ((titleChar & ~0x7FF) == 0xD800)) {
	    memmove(dst, src, len);
	    dst += len;
	} else {
	    dst += Tcl_UniCharToUtf(titleChar, dst);
	}
	src += len;
    }
    while (*src) {
	len = Tcl_UtfToUniChar(src, &ch);
	lowChar = ch;
	/* Special exception for Georgian Asomtavruli chars, no titlecase. */
	if ((unsigned)(lowChar - 0x1C90) >= 0x30) {
	    lowChar = Tcl_UniCharToLower(lowChar);
	}

	if ((len < TclUtfCount(lowChar)) || ((lowChar & ~0x7FF) == 0xD800)) {
	    memmove(dst, src, len);
	    dst += len;
	} else {
	    dst += Tcl_UniCharToUtf(lowChar, dst);
	}
	src += len;
    }
    *dst = '\0';
    return (dst - str);
}

/*
 *----------------------------------------------------------------------
 *
 * TclpUtfNcmp2 --
 *
 *	Compare at most numBytes bytes of utf-8 strings cs and ct. Both cs and
 *	ct are assumed to be at least numBytes bytes long.
 *
 * Results:
 *	Return <0 if cs < ct, 0 if cs == ct, or >0 if cs > ct.
 *
 * Side effects:
 *	None.
 *
 *----------------------------------------------------------------------
 */

int
TclpUtfNcmp2(
    const char *cs,		/* UTF string to compare to ct. */
    const char *ct,		/* UTF string cs is compared to. */
    unsigned long numBytes)	/* Number of *bytes* to compare. */
{
    /*
     * We can't simply call 'memcmp(cs, ct, numBytes);' because we need to
     * check for Tcl's \xC0\x80 non-utf-8 null encoding. Otherwise utf-8 lexes
     * fine in the strcmp manner.
     */

    int result = 0;

    for ( ; numBytes != 0; numBytes--, cs++, ct++) {
	if (*cs != *ct) {
	    result = UCHAR(*cs) - UCHAR(*ct);
	    break;
	}
    }
    if (numBytes && ((UCHAR(*cs) == 0xC0) || (UCHAR(*ct) == 0xC0))) {
	unsigned char c1, c2;

	c1 = ((UCHAR(*cs) == 0xC0) && (UCHAR(cs[1]) == 0x80)) ? 0 : UCHAR(*cs);
	c2 = ((UCHAR(*ct) == 0xC0) && (UCHAR(ct[1]) == 0x80)) ? 0 : UCHAR(*ct);
	result = (c1 - c2);
    }
    return result;
}

/*
 *----------------------------------------------------------------------
 *
 * Tcl_UtfNcmp --
 *
 *	Compare at most numChars UTF-16 chars of string cs to string ct. Both cs
 *	and ct are assumed to be at least numChars UTF-16 chars long.
 *
 * Results:
 *	Return <0 if cs < ct, 0 if cs == ct, or >0 if cs > ct.
 *
 * Side effects:
 *	None.
 *
 *----------------------------------------------------------------------
 */

#if !defined(TCL_NO_DEPRECATED)
int
Tcl_UtfNcmp(
    const char *cs,		/* UTF string to compare to ct. */
    const char *ct,		/* UTF string cs is compared to. */
    unsigned long numChars)	/* Number of UTF-16 chars to compare. */
{
    unsigned short ch1 = 0, ch2 = 0;

    /*
     * Cannot use 'memcmp(cs, ct, n);' as byte representation of \u0000 (the
     * pair of bytes 0xC0,0x80) is larger than byte representation of \u0001
     * (the byte 0x01.)
     */

    while (numChars-- > 0) {
	/*
	 * n must be interpreted as UTF-16 chars, not bytes. This should be called
	 * only when both strings are of at least n UTF-16 chars long (no need for \0
	 * check)
	 */

	cs += Tcl_UtfToChar16(cs, &ch1);
	ct += Tcl_UtfToChar16(ct, &ch2);
	if (ch1 != ch2) {
	    /* Surrogates always report higher than non-surrogates */
	    if (((ch1 & 0xFC00) == 0xD800)) {
	    if ((ch2 & 0xFC00) != 0xD800) {
		return ch1;
	    }
	    } else if ((ch2 & 0xFC00) == 0xD800) {
		return -ch2;
	    }
	    return (ch1 - ch2);
	}
    }
    return 0;
}
#endif /* TCL_NO_DEPRECATED */

int
TclUtfNcmp(
    const char *cs,		/* UTF string to compare to ct. */
    const char *ct,		/* UTF string cs is compared to. */
    size_t numChars)	/* Number of chars to compare. */
{
    Tcl_UniChar ch1 = 0, ch2 = 0;

    /*
     * Cannot use 'memcmp(cs, ct, n);' as byte representation of \u0000 (the
     * pair of bytes 0xC0,0x80) is larger than byte representation of \u0001
     * (the byte 0x01.)
     */

    while (numChars-- > 0) {
	/*
	 * n must be interpreted as chars, not bytes. This should be called
	 * only when both strings are of at least n chars long (no need for \0
	 * check)
	 */

	cs += TclUtfToUniChar(cs, &ch1);
	ct += TclUtfToUniChar(ct, &ch2);
	if (ch1 != ch2) {
	    return (ch1 - ch2);
	}
    }
    return 0;
}

int
TclUtfNmemcmp(
    const void *csPtr,		/* UTF string to compare to ct. */
    const void *ctPtr,		/* UTF string cs is compared to. */
    size_t numChars)	/* Number of chars to compare. */
{
    Tcl_UniChar ch1 = 0, ch2 = 0;
    const char *cs = (const char *)csPtr;
    const char *ct = (const char *)ctPtr;

    /*
     * Cannot use 'memcmp(cs, ct, n);' as byte representation of \u0000 (the
     * pair of bytes 0xC0,0x80) is larger than byte representation of \u0001
     * (the byte 0x01.)
     */

    while (numChars-- > 0) {
	/*
	 * n must be interpreted as chars, not bytes. This should be called
	 * only when both strings are of at least n chars long (no need for \0
	 * check)
	 */

	cs += TclUtfToUniChar(cs, &ch1);
	ct += TclUtfToUniChar(ct, &ch2);
	if (ch1 != ch2) {
	    return (ch1 - ch2);
	}
    }
    return 0;
}

/*
 *----------------------------------------------------------------------
 *
 * Tcl_UtfNcasecmp --
 *
 *	Compare at most numChars UTF-16 chars of string cs to string ct case
 *	insensitive. Both cs and ct are assumed to be at least numChars UTF-16
 *	chars long.
 *
 * Results:
 *	Return <0 if cs < ct, 0 if cs == ct, or >0 if cs > ct.
 *
 * Side effects:
 *	None.
 *
 *----------------------------------------------------------------------
 */

#if !defined(TCL_NO_DEPRECATED)
int
Tcl_UtfNcasecmp(
    const char *cs,		/* UTF string to compare to ct. */
    const char *ct,		/* UTF string cs is compared to. */
    unsigned long numChars)	/* Number of UTF-16 chars to compare. */
{
    unsigned short ch1 = 0, ch2 = 0;

    while (numChars-- > 0) {
	/*
	 * n must be interpreted as UTF-16 chars, not bytes.
	 * This should be called only when both strings are of
	 * at least n UTF-16 chars long (no need for \0 check)
	 */
	cs += Tcl_UtfToChar16(cs, &ch1);
	ct += Tcl_UtfToChar16(ct, &ch2);
	if (ch1 != ch2) {
	    /* Surrogates always report higher than non-surrogates */
	    if (((ch1 & 0xFC00) == 0xD800)) {
	    if ((ch2 & 0xFC00) != 0xD800) {
		return ch1;
	    }
	    } else if ((ch2 & 0xFC00) == 0xD800) {
		return -ch2;
	    }
	    ch1 = Tcl_UniCharToLower(ch1);
	    ch2 = Tcl_UniCharToLower(ch2);
	    if (ch1 != ch2) {
		return (ch1 - ch2);
	    }
	}
    }
    return 0;
}
#endif /* TCL_NO_DEPRECATED */


int
TclUtfNcasecmp(
    const char *cs,		/* UTF string to compare to ct. */
    const char *ct,		/* UTF string cs is compared to. */
    size_t numChars)	/* Number of chars to compare. */
{
    Tcl_UniChar ch1 = 0, ch2 = 0;

    while (numChars-- > 0) {
	/*
	 * n must be interpreted as chars, not bytes.
	 * This should be called only when both strings are of
	 * at least n chars long (no need for \0 check)
	 */
	cs += TclUtfToUniChar(cs, &ch1);
	ct += TclUtfToUniChar(ct, &ch2);
	if (ch1 != ch2) {
	    ch1 = Tcl_UniCharToLower(ch1);
	    ch2 = Tcl_UniCharToLower(ch2);
	    if (ch1 != ch2) {
		return (ch1 - ch2);
	    }
	}
    }
    return 0;
}

int
TclUtfNcasememcmp(
    const void *csPtr,		/* UTF string to compare to ct. */
    const void *ctPtr,		/* UTF string cs is compared to. */
    size_t numChars)	/* Number of chars to compare. */
{
    const char *cs = (const char *)csPtr;
    const char *ct = (const char *)ctPtr;
    Tcl_UniChar ch1 = 0, ch2 = 0;

    while (numChars-- > 0) {
	/*
	 * n must be interpreted as chars, not bytes.
	 * This should be called only when both strings are of
	 * at least n chars long (no need for \0 check)
	 */
	cs += TclUtfToUniChar(cs, &ch1);
	ct += TclUtfToUniChar(ct, &ch2);
	if (ch1 != ch2) {
	    ch1 = Tcl_UniCharToLower(ch1);
	    ch2 = Tcl_UniCharToLower(ch2);
	    if (ch1 != ch2) {
		return (ch1 - ch2);
	    }
	}
    }
    return 0;
}

/*
 *----------------------------------------------------------------------
 *
 * Tcl_UtfCmp --
 *
 *	Compare UTF chars of string cs to string ct case sensitively.
 *	Replacement for strcmp in Tcl core, in places where UTF-8 should
 *	be handled.
 *
 * Results:
 *	Return <0 if cs < ct, 0 if cs == ct, or >0 if cs > ct.
 *
 * Side effects:
 *	None.
 *
 *----------------------------------------------------------------------
 */

int
TclUtfCmp(
    const char *cs,		/* UTF string to compare to ct. */
    const char *ct)		/* UTF string cs is compared to. */
{
    Tcl_UniChar ch1 = 0, ch2 = 0;

    while (*cs && *ct) {
	cs += TclUtfToUniChar(cs, &ch1);
	ct += TclUtfToUniChar(ct, &ch2);
	if (ch1 != ch2) {
	    return ch1 - ch2;
	}
    }
    return UCHAR(*cs) - UCHAR(*ct);
}


/*
 *----------------------------------------------------------------------
 *
 * TclUtfCasecmp --
 *
 *	Compare UTF chars of string cs to string ct case insensitively.
 *	Replacement for strcasecmp in Tcl core, in places where UTF-8 should
 *	be handled.
 *
 * Results:
 *	Return <0 if cs < ct, 0 if cs == ct, or >0 if cs > ct.
 *
 * Side effects:
 *	None.
 *
 *----------------------------------------------------------------------
 */

int
TclUtfCasecmp(
    const char *cs,		/* UTF string to compare to ct. */
    const char *ct)		/* UTF string cs is compared to. */
{
    Tcl_UniChar ch1 = 0, ch2 = 0;

    while (*cs && *ct) {
	cs += TclUtfToUniChar(cs, &ch1);
	ct += TclUtfToUniChar(ct, &ch2);
	if (ch1 != ch2) {
	    ch1 = Tcl_UniCharToLower(ch1);
	    ch2 = Tcl_UniCharToLower(ch2);
	    if (ch1 != ch2) {
		return ch1 - ch2;
	    }
	}
    }
    return UCHAR(*cs) - UCHAR(*ct);
}


/*
 *----------------------------------------------------------------------
 *
 * Tcl_UniCharToUpper --
 *
 *	Compute the uppercase equivalent of the given Unicode character.
 *
 * Results:
 *	Returns the uppercase Unicode character.
 *
 * Side effects:
 *	None.
 *
 *----------------------------------------------------------------------
 */

int
Tcl_UniCharToUpper(
    int ch)			/* Unicode character to convert. */
{
    if (!UNICODE_OUT_OF_RANGE(ch)) {
	int info = GetUniCharInfo(ch);

	if (GetCaseType(info) & 0x04) {
	    ch -= GetDelta(info);
	}
    }
    /* Clear away extension bits, if any */
    return ch & 0x1FFFFF;
}

/*
 *----------------------------------------------------------------------
 *
 * Tcl_UniCharToLower --
 *
 *	Compute the lowercase equivalent of the given Unicode character.
 *
 * Results:
 *	Returns the lowercase Unicode character.
 *
 * Side effects:
 *	None.
 *
 *----------------------------------------------------------------------
 */

int
Tcl_UniCharToLower(
    int ch)			/* Unicode character to convert. */
{
    if (!UNICODE_OUT_OF_RANGE(ch)) {
	int info = GetUniCharInfo(ch);
	int mode = GetCaseType(info);

	if ((mode & 0x02) && (mode != 0x7)) {
	    ch += GetDelta(info);
	}
    }
    /* Clear away extension bits, if any */
    return ch & 0x1FFFFF;
}

/*
 *----------------------------------------------------------------------
 *
 * Tcl_UniCharToTitle --
 *
 *	Compute the titlecase equivalent of the given Unicode character.
 *
 * Results:
 *	Returns the titlecase Unicode character.
 *
 * Side effects:
 *	None.
 *
 *----------------------------------------------------------------------
 */

int
Tcl_UniCharToTitle(
    int ch)			/* Unicode character to convert. */
{
    if (!UNICODE_OUT_OF_RANGE(ch)) {
	int info = GetUniCharInfo(ch);
	int mode = GetCaseType(info);

	if (mode & 0x1) {
	    /*
	     * Subtract or add one depending on the original case.
	     */

	    if (mode != 0x7) {
		ch += ((mode & 0x4) ? -1 : 1);
	    }
	} else if (mode == 0x4) {
	    ch -= GetDelta(info);
	}
    }
    /* Clear away extension bits, if any */
    return ch & 0x1FFFFF;
}

/*
 *----------------------------------------------------------------------
 *
 * Tcl_Char16Len --
 *
 *	Find the length of a UniChar string. The str input must be null
 *	terminated.
 *
 * Results:
 *	Returns the length of str in UniChars (not bytes).
 *
 * Side effects:
 *	None.
 *
 *----------------------------------------------------------------------
 */

Tcl_Size
Tcl_Char16Len(
    const unsigned short *uniStr)	/* Unicode string to find length of. */
{
    Tcl_Size len = 0;

    while (*uniStr != '\0') {
	len++;
	uniStr++;
    }
    return len;
}

/*
 *----------------------------------------------------------------------
 *
 * Tcl_UniCharLen --
 *
 *	Find the length of a UniChar string. The str input must be null
 *	terminated.
 *
 * Results:
 *	Returns the length of str in UniChars (not bytes).
 *
 * Side effects:
 *	None.
 *
 *----------------------------------------------------------------------
 */

#undef Tcl_UniCharLen
Tcl_Size
Tcl_UniCharLen(
    const int *uniStr)	/* Unicode string to find length of. */
{
    Tcl_Size len = 0;

    while (*uniStr != '\0') {
	len++;
	uniStr++;
    }
    return len;
}

/*
 *----------------------------------------------------------------------
 *
 * Tcl_UniCharNcmp --
 *
 *	Compare at most numChars chars (not bytes) of string ucs to string uct.
 *	Both ucs and uct are assumed to be at least numChars chars long.
 *
 * Results:
 *	Return <0 if ucs < uct, 0 if ucs == uct, or >0 if ucs > uct.
 *
 * Side effects:
 *	None.
 *
 *----------------------------------------------------------------------
 */

int
TclUniCharNcmp(
    const Tcl_UniChar *ucs,	/* Unicode string to compare to uct. */
    const Tcl_UniChar *uct,	/* Unicode string ucs is compared to. */
    size_t numChars)	/* Number of chars to compare. */
{
#if defined(WORDS_BIGENDIAN)
    /*
     * We are definitely on a big-endian machine; memcmp() is safe
     */

    return memcmp(ucs, uct, numChars*sizeof(Tcl_UniChar));

#else /* !WORDS_BIGENDIAN */
    /*
     * We can't simply call memcmp() because that is not lexically correct.
     */

    for ( ; numChars != 0; ucs++, uct++, numChars--) {
	if (*ucs != *uct) {
	    return (*ucs - *uct);
	}
    }
    return 0;
#endif /* WORDS_BIGENDIAN */
}

int
TclUniCharNmemcmp(
    const void *ucsPtr,	/* Unicode string to compare to uct. */
    const void *uctPtr,	/* Unicode string ucs is compared to. */
    size_t numChars)	/* Number of chars (not bytes) to compare. */
{
    const Tcl_UniChar *ucs = (const Tcl_UniChar *)ucsPtr;
    const Tcl_UniChar *uct = (const Tcl_UniChar *)uctPtr;
#if defined(WORDS_BIGENDIAN)
    /*
     * We are definitely on a big-endian machine; memcmp() is safe
     */

    return memcmp(ucs, uct, numChars*sizeof(Tcl_UniChar));

#else /* !WORDS_BIGENDIAN */
    /*
     * We can't simply call memcmp() because that is not lexically correct.
     */

    for ( ; numChars != 0; ucs++, uct++, numChars--) {
	if (*ucs != *uct) {
	    return (*ucs - *uct);
	}
    }
    return 0;
#endif /* WORDS_BIGENDIAN */
}

#if !defined(TCL_NO_DEPRECATED)
int
Tcl_UniCharNcmp(
    const unsigned short *ucs,	/* Unicode string to compare to uct. */
    const unsigned short *uct,	/* Unicode string ucs is compared to. */
    unsigned long numChars)	/* Number of chars (not bytes) to compare. */
{
#if defined(WORDS_BIGENDIAN)
    /*
     * We are definitely on a big-endian machine; memcmp() is safe
     */

    return memcmp(ucs, uct, numChars*sizeof(Tcl_UniChar));

#else /* !WORDS_BIGENDIAN */
    /*
     * We can't simply call memcmp() because that is not lexically correct.
     */

    for ( ; numChars != 0; ucs++, uct++, numChars--) {
	if (*ucs != *uct) {
	    /* special case for handling upper surrogates */
	    if (((*ucs & 0xFC00) == 0xD800) && ((*uct & 0xFC00) != 0xD800)) {
		return 1;
	    } else if (((*uct & 0xFC00) == 0xD800)) {
		return -1;
	    }
	    return (*ucs - *uct);
	}
    }
    return 0;
#endif /* WORDS_BIGENDIAN */
}
#endif
/*
 *----------------------------------------------------------------------
 *
 * Tcl_UniCharNcasecmp --
 *
 *	Compare at most numChars chars (not bytes) of string ucs to string uct case
 *	insensitive. Both ucs and uct are assumed to be at least numChars
 *	chars long.
 *
 * Results:
 *	Return <0 if ucs < uct, 0 if ucs == uct, or >0 if ucs > uct.
 *
 * Side effects:
 *	None.
 *
 *----------------------------------------------------------------------
 */

int
TclUniCharNcasecmp(
    const Tcl_UniChar *ucs,	/* Unicode string to compare to uct. */
    const Tcl_UniChar *uct,	/* Unicode string ucs is compared to. */
    size_t numChars)	/* Number of chars to compare. */
{
    for ( ; numChars != 0; numChars--, ucs++, uct++) {
	if (*ucs != *uct) {
	    Tcl_UniChar lcs = Tcl_UniCharToLower(*ucs);
	    Tcl_UniChar lct = Tcl_UniCharToLower(*uct);

	    if (lcs != lct) {
		return (lcs - lct);
	    }
	}
    }
    return 0;
}

int
TclUniCharNcasememcmp(
    const void *ucsPtr,	/* Unicode string to compare to uct. */
    const void *uctPtr,	/* Unicode string ucs is compared to. */
    size_t numChars)	/* Number of chars (not bytes) to compare. */
{
    const Tcl_UniChar *ucs = (const Tcl_UniChar *)ucsPtr;
    const Tcl_UniChar *uct = (const Tcl_UniChar *)uctPtr;
    for ( ; numChars != 0; numChars--, ucs++, uct++) {
	if (*ucs != *uct) {
	    Tcl_UniChar lcs = Tcl_UniCharToLower(*ucs);
	    Tcl_UniChar lct = Tcl_UniCharToLower(*uct);

	    if (lcs != lct) {
		return (lcs - lct);
	    }
	}
    }
    return 0;
}

#if !defined(TCL_NO_DEPRECATED)
int
Tcl_UniCharNcasecmp(
    const unsigned short *ucs,	/* Unicode string to compare to uct. */
    const unsigned short *uct,	/* Unicode string ucs is compared to. */
    unsigned long numChars)	/* Number of chars (not bytes) to compare. */
{
    for ( ; numChars != 0; numChars--, ucs++, uct++) {
	if (*ucs != *uct) {
	    unsigned short lcs = Tcl_UniCharToLower(*ucs);
	    unsigned short lct = Tcl_UniCharToLower(*uct);

	    if (lcs != lct) {
	    /* special case for handling upper surrogates */
	    if (((lcs & 0xFC00) == 0xD800) && ((lct & 0xFC00) != 0xD800)) {
		return 1;
	    } else if (((lct & 0xFC00) == 0xD800)) {
		return -1;
	    }
		return (lcs - lct);
	    }
	}
    }
    return 0;
}
#endif

/*
 *----------------------------------------------------------------------
 *
 * Tcl_UniCharIsAlnum --
 *
 *	Test if a character is an alphanumeric Unicode character.
 *
 * Results:
 *	Returns 1 if character is alphanumeric.
 *
 * Side effects:
 *	None.
 *
 *----------------------------------------------------------------------
 */

int
Tcl_UniCharIsAlnum(
    int ch)			/* Unicode character to test. */
{
    if (UNICODE_OUT_OF_RANGE(ch)) {
	return 0;
    }
    return (((ALPHA_BITS | DIGIT_BITS) >> GetCategory(ch)) & 1);
}

/*
 *----------------------------------------------------------------------
 *
 * Tcl_UniCharIsAlpha --
 *
 *	Test if a character is an alphabetic Unicode character.
 *
 * Results:
 *	Returns 1 if character is alphabetic.
 *
 * Side effects:
 *	None.
 *
 *----------------------------------------------------------------------
 */

int
Tcl_UniCharIsAlpha(
    int ch)			/* Unicode character to test. */
{
    if (UNICODE_OUT_OF_RANGE(ch)) {
	return 0;
    }
    return ((ALPHA_BITS >> GetCategory(ch)) & 1);
}

/*
 *----------------------------------------------------------------------
 *
 * Tcl_UniCharIsControl --
 *
 *	Test if a character is a Unicode control character.
 *
 * Results:
 *	Returns non-zero if character is a control.
 *
 * Side effects:
 *	None.
 *
 *----------------------------------------------------------------------
 */

int
Tcl_UniCharIsControl(
    int ch)			/* Unicode character to test. */
{
    if (UNICODE_OUT_OF_RANGE(ch)) {
	/* Clear away extension bits, if any */
	ch &= 0x1FFFFF;
	return ((ch == 0xE0001) || ((unsigned)(ch - 0xE0020) <= 0x5F));
    }
    return ((CONTROL_BITS >> GetCategory(ch)) & 1);
}

/*
 *----------------------------------------------------------------------
 *
 * Tcl_UniCharIsDigit --
 *
 *	Test if a character is a numeric Unicode character.
 *
 * Results:
 *	Returns non-zero if character is a digit.
 *
 * Side effects:
 *	None.
 *
 *----------------------------------------------------------------------
 */

int
Tcl_UniCharIsDigit(
    int ch)			/* Unicode character to test. */
{
    if (UNICODE_OUT_OF_RANGE(ch)) {
	return 0;
    }
    return (GetCategory(ch) == DECIMAL_DIGIT_NUMBER);
}

/*
 *----------------------------------------------------------------------
 *
 * Tcl_UniCharIsGraph --
 *
 *	Test if a character is any Unicode print character except space.
 *
 * Results:
 *	Returns non-zero if character is printable, but not space.
 *
 * Side effects:
 *	None.
 *
 *----------------------------------------------------------------------
 */

int
Tcl_UniCharIsGraph(
    int ch)			/* Unicode character to test. */
{
    if (UNICODE_OUT_OF_RANGE(ch)) {
	return ((unsigned)((ch & 0x1FFFFF) - 0xE0100) <= 0xEF);
    }
    return ((GRAPH_BITS >> GetCategory(ch)) & 1);
}

/*
 *----------------------------------------------------------------------
 *
 * Tcl_UniCharIsLower --
 *
 *	Test if a character is a lowercase Unicode character.
 *
 * Results:
 *	Returns non-zero if character is lowercase.
 *
 * Side effects:
 *	None.
 *
 *----------------------------------------------------------------------
 */

int
Tcl_UniCharIsLower(
    int ch)			/* Unicode character to test. */
{
    if (UNICODE_OUT_OF_RANGE(ch)) {
	return 0;
    }
    return (GetCategory(ch) == LOWERCASE_LETTER);
}

/*
 *----------------------------------------------------------------------
 *
 * Tcl_UniCharIsPrint --
 *
 *	Test if a character is a Unicode print character.
 *
 * Results:
 *	Returns non-zero if character is printable.
 *
 * Side effects:
 *	None.
 *
 *----------------------------------------------------------------------
 */

int
Tcl_UniCharIsPrint(
    int ch)			/* Unicode character to test. */
{
    if (UNICODE_OUT_OF_RANGE(ch)) {
	return ((unsigned)((ch & 0x1FFFFF) - 0xE0100) <= 0xEF);
    }
    return (((GRAPH_BITS|SPACE_BITS) >> GetCategory(ch)) & 1);
}

/*
 *----------------------------------------------------------------------
 *
 * Tcl_UniCharIsPunct --
 *
 *	Test if a character is a Unicode punctuation character.
 *
 * Results:
 *	Returns non-zero if character is punct.
 *
 * Side effects:
 *	None.
 *
 *----------------------------------------------------------------------
 */

int
Tcl_UniCharIsPunct(
    int ch)			/* Unicode character to test. */
{
    if (UNICODE_OUT_OF_RANGE(ch)) {
	return 0;
    }
    return ((PUNCT_BITS >> GetCategory(ch)) & 1);
}

/*
 *----------------------------------------------------------------------
 *
 * Tcl_UniCharIsSpace --
 *
 *	Test if a character is a whitespace Unicode character.
 *
 * Results:
 *	Returns non-zero if character is a space.
 *
 * Side effects:
 *	None.
 *
 *----------------------------------------------------------------------
 */

int
Tcl_UniCharIsSpace(
    int ch)			/* Unicode character to test. */
{
    /* Ignore upper 11 bits. */
    ch &= 0x1FFFFF;

    /*
     * If the character is within the first 127 characters, just use the
     * standard C function, otherwise consult the Unicode table.
     */

    if (ch < 0x80) {
	return TclIsSpaceProcM((char) ch);
    } else if (UNICODE_OUT_OF_RANGE(ch)) {
	return 0;
    } else if (ch == 0x0085 || ch == 0x180E || ch == 0x200B
	    || ch == 0x202F || ch == 0x2060 || ch == 0xFEFF) {
	return 1;
    } else {
	return ((SPACE_BITS >> GetCategory(ch)) & 1);
    }
}

/*
 *----------------------------------------------------------------------
 *
 * Tcl_UniCharIsUpper --
 *
 *	Test if a character is a uppercase Unicode character.
 *
 * Results:
 *	Returns non-zero if character is uppercase.
 *
 * Side effects:
 *	None.
 *
 *----------------------------------------------------------------------
 */

int
Tcl_UniCharIsUpper(
    int ch)			/* Unicode character to test. */
{
    if (UNICODE_OUT_OF_RANGE(ch)) {
	return 0;
    }
    return (GetCategory(ch) == UPPERCASE_LETTER);
}

/*
 *----------------------------------------------------------------------
 *
 * Tcl_UniCharIsWordChar --
 *
 *	Test if a character is alphanumeric or a connector punctuation mark.
 *
 * Results:
 *	Returns 1 if character is a word character.
 *
 * Side effects:
 *	None.
 *
 *----------------------------------------------------------------------
 */

int
Tcl_UniCharIsWordChar(
    int ch)			/* Unicode character to test. */
{
    if (UNICODE_OUT_OF_RANGE(ch)) {
	return 0;
    }
    return ((WORD_BITS >> GetCategory(ch)) & 1);
}

/*
 *----------------------------------------------------------------------
 *
 * Tcl_UniCharCaseMatch --
 *
 *	See if a particular Unicode string matches a particular pattern.
 *	Allows case insensitivity. This is the Unicode equivalent of the char*
 *	Tcl_StringCaseMatch. The UniChar strings must be NULL-terminated.
 *	This has no provision for counted UniChar strings, thus should not be
 *	used where NULLs are expected in the UniChar string. Use
 *	TclUniCharMatch where possible.
 *
 * Results:
 *	The return value is 1 if string matches pattern, and 0 otherwise. The
 *	matching operation permits the following special characters in the
 *	pattern: *?\[] (see the manual entry for details on what these mean).
 *
 * Side effects:
 *	None.
 *
 *----------------------------------------------------------------------
 */

int
TclUniCharCaseMatch(
    const Tcl_UniChar *uniStr,	/* Unicode String. */
    const Tcl_UniChar *uniPattern,
				/* Pattern, which may contain special
				 * characters. */
    int nocase)			/* 0 for case sensitive, 1 for insensitive */
{
    Tcl_UniChar ch1 = 0, p;

    while (1) {
	p = *uniPattern;

	/*
	 * See if we're at the end of both the pattern and the string. If so,
	 * we succeeded. If we're at the end of the pattern but not at the end
	 * of the string, we failed.
	 */

	if (p == 0) {
	    return (*uniStr == 0);
	}
	if ((*uniStr == 0) && (p != '*')) {
	    return 0;
	}

	/*
	 * Check for a "*" as the next pattern character. It matches any
	 * substring. We handle this by skipping all the characters up to the
	 * next matching one in the pattern, and then calling ourselves
	 * recursively for each postfix of string, until either we match or we
	 * reach the end of the string.
	 */

	if (p == '*') {
	    /*
	     * Skip all successive *'s in the pattern
	     */

	    while (*(++uniPattern) == '*') {
		/* empty body */
	    }
	    p = *uniPattern;
	    if (p == 0) {
		return 1;
	    }
	    if (nocase) {
		p = Tcl_UniCharToLower(p);
	    }
	    while (1) {
		/*
		 * Optimization for matching - cruise through the string
		 * quickly if the next char in the pattern isn't a special
		 * character
		 */

		if ((p != '[') && (p != '?') && (p != '\\')) {
		    if (nocase) {
			while (*uniStr && (p != *uniStr)
				&& (p != Tcl_UniCharToLower(*uniStr))) {
			    uniStr++;
			}
		    } else {
			while (*uniStr && (p != *uniStr)) {
			    uniStr++;
			}
		    }
		}
		if (TclUniCharCaseMatch(uniStr, uniPattern, nocase)) {
		    return 1;
		}
		if (*uniStr == 0) {
		    return 0;
		}
		uniStr++;
	    }
	}

	/*
	 * Check for a "?" as the next pattern character. It matches any
	 * single character.
	 */

	if (p == '?') {
	    uniPattern++;
	    uniStr++;
	    continue;
	}

	/*
	 * Check for a "[" as the next pattern character. It is followed by a
	 * list of characters that are acceptable, or by a range (two
	 * characters separated by "-").
	 */

	if (p == '[') {
	    Tcl_UniChar startChar, endChar;

	    uniPattern++;
	    ch1 = (nocase ? Tcl_UniCharToLower(*uniStr) : *uniStr);
	    uniStr++;
	    while (1) {
		if ((*uniPattern == ']') || (*uniPattern == 0)) {
		    return 0;
		}
		startChar = (nocase ? Tcl_UniCharToLower(*uniPattern)
			: *uniPattern);
		uniPattern++;
		if (*uniPattern == '-') {
		    uniPattern++;
		    if (*uniPattern == 0) {
			return 0;
		    }
		    endChar = (nocase ? Tcl_UniCharToLower(*uniPattern)
			    : *uniPattern);
		    uniPattern++;
		    if (((startChar <= ch1) && (ch1 <= endChar))
			    || ((endChar <= ch1) && (ch1 <= startChar))) {
			/*
			 * Matches ranges of form [a-z] or [z-a].
			 */
			break;
		    }
		} else if (startChar == ch1) {
		    break;
		}
	    }
	    while (*uniPattern != ']') {
		if (*uniPattern == 0) {
		    uniPattern--;
		    break;
		}
		uniPattern++;
	    }
	    uniPattern++;
	    continue;
	}

	/*
	 * If the next pattern character is '\', just strip off the '\' so we
	 * do exact matching on the character that follows.
	 */

	if (p == '\\') {
	    if (*(++uniPattern) == '\0') {
		return 0;
	    }
	}

	/*
	 * There's no special character. Just make sure that the next bytes of
	 * each string match.
	 */

	if (nocase) {
	    if (Tcl_UniCharToLower(*uniStr) !=
		    Tcl_UniCharToLower(*uniPattern)) {
		return 0;
	    }
	} else if (*uniStr != *uniPattern) {
	    return 0;
	}
	uniStr++;
	uniPattern++;
    }
}

#if !defined(TCL_NO_DEPRECATED)
int
Tcl_UniCharCaseMatch(
    const unsigned short *uniStr,	/* Unicode String. */
    const unsigned short *uniPattern,
				/* Pattern, which may contain special
				 * characters. */
    int nocase)			/* 0 for case sensitive, 1 for insensitive */
{
    unsigned short ch1 = 0, p;

    while (1) {
	p = *uniPattern;

	/*
	 * See if we're at the end of both the pattern and the string. If so,
	 * we succeeded. If we're at the end of the pattern but not at the end
	 * of the string, we failed.
	 */

	if (p == 0) {
	    return (*uniStr == 0);
	}
	if ((*uniStr == 0) && (p != '*')) {
	    return 0;
	}

	/*
	 * Check for a "*" as the next pattern character. It matches any
	 * substring. We handle this by skipping all the characters up to the
	 * next matching one in the pattern, and then calling ourselves
	 * recursively for each postfix of string, until either we match or we
	 * reach the end of the string.
	 */

	if (p == '*') {
	    /*
	     * Skip all successive *'s in the pattern
	     */

	    while (*(++uniPattern) == '*') {
		/* empty body */
	    }
	    p = *uniPattern;
	    if (p == 0) {
		return 1;
	    }
	    if (nocase) {
		p = Tcl_UniCharToLower(p);
	    }
	    while (1) {
		/*
		 * Optimization for matching - cruise through the string
		 * quickly if the next char in the pattern isn't a special
		 * character
		 */

		if ((p != '[') && (p != '?') && (p != '\\')) {
		    if (nocase) {
			while (*uniStr && (p != *uniStr)
				&& (p != Tcl_UniCharToLower(*uniStr))) {
			    uniStr++;
			}
		    } else {
			while (*uniStr && (p != *uniStr)) {
			    uniStr++;
			}
		    }
		}
		if (Tcl_UniCharCaseMatch(uniStr, uniPattern, nocase)) {
		    return 1;
		}
		if (*uniStr == 0) {
		    return 0;
		}
		uniStr++;
	    }
	}

	/*
	 * Check for a "?" as the next pattern character. It matches any
	 * single character.
	 */

	if (p == '?') {
	    uniPattern++;
	    uniStr++;
	    continue;
	}

	/*
	 * Check for a "[" as the next pattern character. It is followed by a
	 * list of characters that are acceptable, or by a range (two
	 * characters separated by "-").
	 */

	if (p == '[') {
	    unsigned short startChar, endChar;

	    uniPattern++;
	    ch1 = (nocase ? Tcl_UniCharToLower(*uniStr) : *uniStr);
	    uniStr++;
	    while (1) {
		if ((*uniPattern == ']') || (*uniPattern == 0)) {
		    return 0;
		}
		startChar = (nocase ? Tcl_UniCharToLower(*uniPattern)
			: *uniPattern);
		uniPattern++;
		if (*uniPattern == '-') {
		    uniPattern++;
		    if (*uniPattern == 0) {
			return 0;
		    }
		    endChar = (nocase ? Tcl_UniCharToLower(*uniPattern)
			    : *uniPattern);
		    uniPattern++;
		    if (((startChar <= ch1) && (ch1 <= endChar))
			    || ((endChar <= ch1) && (ch1 <= startChar))) {
			/*
			 * Matches ranges of form [a-z] or [z-a].
			 */
			break;
		    }
		} else if (startChar == ch1) {
		    break;
		}
	    }
	    while (*uniPattern != ']') {
		if (*uniPattern == 0) {
		    uniPattern--;
		    break;
		}
		uniPattern++;
	    }
	    uniPattern++;
	    continue;
	}

	/*
	 * If the next pattern character is '\', just strip off the '\' so we
	 * do exact matching on the character that follows.
	 */

	if (p == '\\') {
	    if (*(++uniPattern) == '\0') {
		return 0;
	    }
	}

	/*
	 * There's no special character. Just make sure that the next bytes of
	 * each string match.
	 */

	if (nocase) {
	    if (Tcl_UniCharToLower(*uniStr) !=
		    Tcl_UniCharToLower(*uniPattern)) {
		return 0;
	    }
	} else if (*uniStr != *uniPattern) {
	    return 0;
	}
	uniStr++;
	uniPattern++;
    }
}
#endif

/*
 *----------------------------------------------------------------------
 *
 * TclUniCharMatch --
 *
 *	See if a particular Unicode string matches a particular pattern.
 *	Allows case insensitivity. This is the Unicode equivalent of the char*
 *	Tcl_StringCaseMatch. This variant of Tcl_UniCharCaseMatch uses counted
 *	Strings, so embedded NULLs are allowed.
 *
 * Results:
 *	The return value is 1 if string matches pattern, and 0 otherwise. The
 *	matching operation permits the following special characters in the
 *	pattern: *?\[] (see the manual entry for details on what these mean).
 *
 * Side effects:
 *	None.
 *
 *----------------------------------------------------------------------
 */

int
TclUniCharMatch(
    const Tcl_UniChar *string,	/* Unicode String. */
    Tcl_Size strLen,		/* Length of String */
    const Tcl_UniChar *pattern,	/* Pattern, which may contain special
				 * characters. */
    Tcl_Size ptnLen,		/* Length of Pattern */
    int nocase)			/* 0 for case sensitive, 1 for insensitive */
{
    const Tcl_UniChar *stringEnd, *patternEnd;
    Tcl_UniChar p;

    stringEnd = string + strLen;
    patternEnd = pattern + ptnLen;

    while (1) {
	/*
	 * See if we're at the end of both the pattern and the string. If so,
	 * we succeeded. If we're at the end of the pattern but not at the end
	 * of the string, we failed.
	 */

	if (pattern == patternEnd) {
	    return (string == stringEnd);
	}
	p = *pattern;
	if ((string == stringEnd) && (p != '*')) {
	    return 0;
	}

	/*
	 * Check for a "*" as the next pattern character. It matches any
	 * substring. We handle this by skipping all the characters up to the
	 * next matching one in the pattern, and then calling ourselves
	 * recursively for each postfix of string, until either we match or we
	 * reach the end of the string.
	 */

	if (p == '*') {
	    /*
	     * Skip all successive *'s in the pattern.
	     */

	    while (*(++pattern) == '*') {
		/* empty body */
	    }
	    if (pattern == patternEnd) {
		return 1;
	    }
	    p = *pattern;
	    if (nocase) {
		p = Tcl_UniCharToLower(p);
	    }
	    while (1) {
		/*
		 * Optimization for matching - cruise through the string
		 * quickly if the next char in the pattern isn't a special
		 * character.
		 */

		if ((p != '[') && (p != '?') && (p != '\\')) {
		    if (nocase) {
			while ((string < stringEnd) && (p != *string)
				&& (p != Tcl_UniCharToLower(*string))) {
			    string++;
			}
		    } else {
			while ((string < stringEnd) && (p != *string)) {
			    string++;
			}
		    }
		}
		if (TclUniCharMatch(string, stringEnd - string,
			pattern, patternEnd - pattern, nocase)) {
		    return 1;
		}
		if (string == stringEnd) {
		    return 0;
		}
		string++;
	    }
	}

	/*
	 * Check for a "?" as the next pattern character. It matches any
	 * single character.
	 */

	if (p == '?') {
	    pattern++;
	    string++;
	    continue;
	}

	/*
	 * Check for a "[" as the next pattern character. It is followed by a
	 * list of characters that are acceptable, or by a range (two
	 * characters separated by "-").
	 */

	if (p == '[') {
	    Tcl_UniChar ch1, startChar, endChar;

	    pattern++;
	    ch1 = (nocase ? Tcl_UniCharToLower(*string) : *string);
	    string++;
	    while (1) {
		if ((*pattern == ']') || (pattern == patternEnd)) {
		    return 0;
		}
		startChar = (nocase ? Tcl_UniCharToLower(*pattern) : *pattern);
		pattern++;
		if (*pattern == '-') {
		    pattern++;
		    if (pattern == patternEnd) {
			return 0;
		    }
		    endChar = (nocase ? Tcl_UniCharToLower(*pattern)
			    : *pattern);
		    pattern++;
		    if (((startChar <= ch1) && (ch1 <= endChar))
			    || ((endChar <= ch1) && (ch1 <= startChar))) {
			/*
			 * Matches ranges of form [a-z] or [z-a].
			 */
			break;
		    }
		} else if (startChar == ch1) {
		    break;
		}
	    }
	    while (*pattern != ']') {
		if (pattern == patternEnd) {
		    pattern--;
		    break;
		}
		pattern++;
	    }
	    pattern++;
	    continue;
	}

	/*
	 * If the next pattern character is '\', just strip off the '\' so we
	 * do exact matching on the character that follows.
	 */

	if (p == '\\') {
	    if (++pattern == patternEnd) {
		return 0;
	    }
	}

	/*
	 * There's no special character. Just make sure that the next bytes of
	 * each string match.
	 */

	if (nocase) {
	    if (Tcl_UniCharToLower(*string) != Tcl_UniCharToLower(*pattern)) {
		return 0;
	    }
	} else if (*string != *pattern) {
	    return 0;
	}
	string++;
	pattern++;
    }
}

/*
<<<<<<< HEAD
=======
 *---------------------------------------------------------------------------
 *
 * TclUtfToUCS4 --
 *
 *	Extracts the 4-byte codepoint from the leading bytes of the
 *	Modified UTF-8 string "src".  This is a utility routine to
 *	contain the surrogate gymnastics in one place.
 *
 *	The caller must ensure that the source buffer is long enough that this
 *	routine does not run off the end and dereference non-existent memory
 *	looking for trail bytes. If the source buffer is known to be '\0'
 *	terminated, this cannot happen. Otherwise, the caller should call
 *	TclUCS4Complete() before calling this routine to ensure that
 *	enough bytes remain in the string.
 *
 * Results:
 *	Fills *usc4Ptr with the UCS4 code point and returns the number of bytes
 *	consumed from the source string.
 *
 * Side effects:
 *	None.
 *
 *---------------------------------------------------------------------------
 */

int
TclpUtfToUCS4(
    const char *src,	/* The UTF-8 string. */
    int *ucs4Ptr)	/* Filled with the UCS4 codepoint represented
			 * by the UTF-8 string. */
{
    Tcl_UniChar ch = 0;
    int len = TclUtfToUniChar(src, &ch);

#if TCL_UTF_MAX <= 4
    if ((ch & ~0x3FF) == 0xD800) {
	Tcl_UniChar low = ch;
	int len2 = TclUtfToUniChar(src+len, &low);
	if ((low & ~0x3FF) == 0xDC00) {
	    *ucs4Ptr = (((ch & 0x3FF) << 10) | (low & 0x3FF)) + 0x10000;
	    return len + len2;
	}
    }
#endif
    *ucs4Ptr = (int)ch;
    return len;
}

#if TCL_UTF_MAX == 4
int
TclUniCharToUCS4(
    const Tcl_UniChar *src,	/* The Tcl_UniChar string. */
    int *ucs4Ptr)	/* Filled with the UCS4 codepoint represented
			 * by the Tcl_UniChar string. */
{
    if (((src[0] & 0xFC00) == 0xD800) && ((src[1] & 0xFC00) == 0xDC00)) {
	*ucs4Ptr = (((src[0] & 0x3FF) << 10) | (src[01] & 0x3FF)) + 0x10000;
	return 2;
    }
    *ucs4Ptr = src[0];
    return 1;
}
#endif

/*
 *---------------------------------------------------------------------------
 *
 * TclUCS4ToUtf --
 *
 *	Store the given Unicode character as a sequence of UTF-8 bytes in the
 *	provided buffer. Might output 6 bytes, if the code point > 0xFFFF.
 *
 * Results:
 *	The return values is the number of bytes in the buffer that were
 *	consumed. If ch == -1, this function outputs 0 bytes (empty string),
 *	since TclGetUCS4 returns -1 for out-of-range indices.
 *
 * Side effects:
 *	None.
 *
 *---------------------------------------------------------------------------
 */

int
TclUCS4ToUtf(
    int ch,			/* Unicode character to be stored in the
				 * buffer. */
    char *buf)			/* Buffer in which the UTF-8 representation of
				 * the Unicode character is stored. Buffer must be
				 * large enough to hold the UTF-8 character(s)
				 * (at most 6 bytes). */
{
#if TCL_UTF_MAX <= 4
    if (((unsigned)(ch - 0x10000) <= 0xFFFFF)) {
	/* Spit out a 4-byte UTF-8 character or 2 x 3-byte UTF-8 characters, depending on Tcl
	 * version and/or TCL_UTF_MAX build value */
	int len = Tcl_UniCharToUtf(0xD800 | ((ch - 0x10000) >> 10), buf);
	return len + Tcl_UniCharToUtf(0xDC00 | (ch & 0x7FF), buf + len);
    }
#endif
    if ((ch & ~0x7FF) == 0xD800) {
	buf[2] = (char) ((ch | 0x80) & 0xBF);
	buf[1] = (char) (((ch >> 6) | 0x80) & 0xBF);
	buf[0] = (char) ((ch >> 12) | 0xE0);
	return 3;
    }
    if (ch == -1) {
	return 0;
    }
    return Tcl_UniCharToUtf(ch, buf);
}

/*
>>>>>>> 59d90ce5
 * Local Variables:
 * mode: c
 * c-basic-offset: 4
 * fill-column: 78
 * End:
 */<|MERGE_RESOLUTION|>--- conflicted
+++ resolved
@@ -449,7 +449,6 @@
    0x2DC, 0x2122, 0x0161, 0x203A, 0x0153,   0x9D, 0x017E, 0x0178
 };
 
-#undef Tcl_UtfToUniChar
 Tcl_Size
 Tcl_UtfToUniChar(
     const char *src,	/* The UTF-8 string. */
@@ -692,11 +691,11 @@
     endPtr = src + length;
     optPtr = endPtr - 4;
     while (p <= optPtr) {
-	p += Tcl_UtfToUniChar(p, &ch);
+	p += TclUtfToUniChar(p, &ch);
 	*w++ = ch;
     }
     while ((p < endPtr) && Tcl_UtfCharComplete(p, endPtr-p)) {
-	p += Tcl_UtfToUniChar(p, &ch);
+	p += TclUtfToUniChar(p, &ch);
 	*w++ = ch;
     }
     while (p < endPtr) {
@@ -947,7 +946,7 @@
     int ch)			/* The Unicode character to search for. */
 {
     while (1) {
-	int find, len = Tcl_UtfToUniChar(src, &find);
+	int find, len = TclUtfToUniChar(src, &find);
 
 	if (find == ch) {
 	    return src;
@@ -987,7 +986,7 @@
     const char *last = NULL;
 
     while (1) {
-	int find, len = Tcl_UtfToUniChar(src, &find);
+	int find, len = TclUtfToUniChar(src, &find);
 
 	if (find == ch) {
 	    last = src;
@@ -1217,7 +1216,7 @@
 	/* Index points at character following high Surrogate */
 	return -1;
     }
-    Tcl_UtfToUniChar(src, &i);
+    TclUtfToUniChar(src, &i);
     return i;
 }
 @@ -1361,7 +1360,7 @@
 
     src = dst = str;
     while (*src) {
-	len = Tcl_UtfToUniChar(src, &ch);
+	len = TclUtfToUniChar(src, &ch);
 	upChar = Tcl_UniCharToUpper(ch);
 
 	/*
@@ -1415,7 +1414,7 @@
 
     src = dst = str;
     while (*src) {
-	len = Tcl_UtfToUniChar(src, &ch);
+	len = TclUtfToUniChar(src, &ch);
 	lowChar = Tcl_UniCharToLower(ch);
 
 	/*
@@ -1472,7 +1471,7 @@
     src = dst = str;
 
     if (*src) {
-	len = Tcl_UtfToUniChar(src, &ch);
+	len = TclUtfToUniChar(src, &ch);
 	titleChar = Tcl_UniCharToTitle(ch);
 
 	if ((len < TclUtfCount(titleChar)) || ((titleChar & ~0x7FF) == 0xD800)) {
@@ -1484,7 +1483,7 @@
 	src += len;
     }
     while (*src) {
-	len = Tcl_UtfToUniChar(src, &ch);
+	len = TclUtfToUniChar(src, &ch);
 	lowChar = ch;
 	/* Special exception for Georgian Asomtavruli chars, no titlecase. */
 	if ((unsigned)(lowChar - 0x1C90) >= 0x30) {
@@ -3089,123 +3088,6 @@
  
 /*
-<<<<<<< HEAD
-=======
- *---------------------------------------------------------------------------
- *
- * TclUtfToUCS4 --
- *
- *	Extracts the 4-byte codepoint from the leading bytes of the
- *	Modified UTF-8 string "src".  This is a utility routine to
- *	contain the surrogate gymnastics in one place.
- *
- *	The caller must ensure that the source buffer is long enough that this
- *	routine does not run off the end and dereference non-existent memory
- *	looking for trail bytes. If the source buffer is known to be '\0'
- *	terminated, this cannot happen. Otherwise, the caller should call
- *	TclUCS4Complete() before calling this routine to ensure that
- *	enough bytes remain in the string.
- *
- * Results:
- *	Fills *usc4Ptr with the UCS4 code point and returns the number of bytes
- *	consumed from the source string.
- *
- * Side effects:
- *	None.
- *
- *---------------------------------------------------------------------------
- */
-
-int
-TclpUtfToUCS4(
-    const char *src,	/* The UTF-8 string. */
-    int *ucs4Ptr)	/* Filled with the UCS4 codepoint represented
-			 * by the UTF-8 string. */
-{
-    Tcl_UniChar ch = 0;
-    int len = TclUtfToUniChar(src, &ch);
-
-#if TCL_UTF_MAX <= 4
-    if ((ch & ~0x3FF) == 0xD800) {
-	Tcl_UniChar low = ch;
-	int len2 = TclUtfToUniChar(src+len, &low);
-	if ((low & ~0x3FF) == 0xDC00) {
-	    *ucs4Ptr = (((ch & 0x3FF) << 10) | (low & 0x3FF)) + 0x10000;
-	    return len + len2;
-	}
-    }
-#endif
-    *ucs4Ptr = (int)ch;
-    return len;
-}
-
-#if TCL_UTF_MAX == 4
-int
-TclUniCharToUCS4(
-    const Tcl_UniChar *src,	/* The Tcl_UniChar string. */
-    int *ucs4Ptr)	/* Filled with the UCS4 codepoint represented
-			 * by the Tcl_UniChar string. */
-{
-    if (((src[0] & 0xFC00) == 0xD800) && ((src[1] & 0xFC00) == 0xDC00)) {
-	*ucs4Ptr = (((src[0] & 0x3FF) << 10) | (src[01] & 0x3FF)) + 0x10000;
-	return 2;
-    }
-    *ucs4Ptr = src[0];
-    return 1;
-}
-#endif
--
-/*
- *---------------------------------------------------------------------------
- *
- * TclUCS4ToUtf --
- *
- *	Store the given Unicode character as a sequence of UTF-8 bytes in the
- *	provided buffer. Might output 6 bytes, if the code point > 0xFFFF.
- *
- * Results:
- *	The return values is the number of bytes in the buffer that were
- *	consumed. If ch == -1, this function outputs 0 bytes (empty string),
- *	since TclGetUCS4 returns -1 for out-of-range indices.
- *
- * Side effects:
- *	None.
- *
- *---------------------------------------------------------------------------
- */
-
-int
-TclUCS4ToUtf(
-    int ch,			/* Unicode character to be stored in the
-				 * buffer. */
-    char *buf)			/* Buffer in which the UTF-8 representation of
-				 * the Unicode character is stored. Buffer must be
-				 * large enough to hold the UTF-8 character(s)
-				 * (at most 6 bytes). */
-{
-#if TCL_UTF_MAX <= 4
-    if (((unsigned)(ch - 0x10000) <= 0xFFFFF)) {
-	/* Spit out a 4-byte UTF-8 character or 2 x 3-byte UTF-8 characters, depending on Tcl
-	 * version and/or TCL_UTF_MAX build value */
-	int len = Tcl_UniCharToUtf(0xD800 | ((ch - 0x10000) >> 10), buf);
-	return len + Tcl_UniCharToUtf(0xDC00 | (ch & 0x7FF), buf + len);
-    }
-#endif
-    if ((ch & ~0x7FF) == 0xD800) {
-	buf[2] = (char) ((ch | 0x80) & 0xBF);
-	buf[1] = (char) (((ch >> 6) | 0x80) & 0xBF);
-	buf[0] = (char) ((ch >> 12) | 0xE0);
-	return 3;
-    }
-    if (ch == -1) {
-	return 0;
-    }
-    return Tcl_UniCharToUtf(ch, buf);
-}
-
-/*
->>>>>>> 59d90ce5
  * Local Variables:
  * mode: c
  * c-basic-offset: 4
