--- conflicted
+++ resolved
@@ -68,11 +68,7 @@
     3,3,3,3,3,3,3,3,3,3,3,3,3,3,3,3,3,3,3,3,3,3,3,3,3,3,3,3,3,3,3,3,
     3,3,3,3,3,3,3,3,3,3,3,3,3,3,3,3,3,3,3,3,3,3,3,3,3,3,3,3,3,3,3,3,
 /* End of "continuation byte section" */
-<<<<<<< HEAD
     2,2,2,2,2,2,2,2,2,2,2,2,2,2,2,2,2,2,2,2,2,2,2,2,2,2,2,2,2,2,2,2,
-    3,3,3,3,3,3,3,3,3,3,3,3,3,3,3,3,4,4,4,4,4,1,1,1,1,1,1,1,1,1,1,1
-=======
-    2,1,2,2,2,2,2,2,2,2,2,2,2,2,2,2,2,2,2,2,2,2,2,2,2,2,2,2,2,2,2,2,
     3,3,3,3,3,3,3,3,3,3,3,3,3,3,3,3,
 #if TCL_UTF_MAX > 3
     4,4,4,4,4,
@@ -80,7 +76,6 @@
     1,1,1,1,1,
 #endif
     1,1,1,1,1,1,1,1,1,1,1
->>>>>>> 75d15825
 };
  
@@ -102,15 +97,6 @@
 #endif
     1,1,1,1,1,1,1,1,1,1,1
 };
-<<<<<<< HEAD
-=======
-
-/*
- * Functions used only in this module.
- */
-
-static int		Invalid(const char *src);
->>>>>>> 75d15825
  
 /*
@@ -149,66 +135,6 @@
 /*
  *---------------------------------------------------------------------------
  *
-<<<<<<< HEAD
-=======
- * Invalid --
- *
- *	Given a pointer to a two-byte prefix of a well-formed UTF-8 byte
- *	sequence (a lead byte followed by a trail byte) this routine
- *	examines those two bytes to determine whether the sequence is
- *	invalid in UTF-8.  This might be because it is an overlong
- *	encoding, or because it encodes something out of the proper range.
- *
- *	Given a pointer to the bytes \xF8 or \xFC , this routine will
- *	try to read beyond the end of the "bounds" table.  Callers must
- *	prevent this.
- *
- *	Given a pointer to something else (an ASCII byte, a trail byte,
- *	or another byte	that can never begin a valid byte sequence such
- *	as \xF5) this routine returns false.  That makes the routine poorly
- *	named, as it does not detect and report all invalid sequences.
- *
- *	Callers have to take care that this routine does something useful
- *	for their needs.
- *
- * Results:
- *	A boolean.
- *---------------------------------------------------------------------------
- */
-
-static const unsigned char bounds[28] = {
-    0x80, 0x80,		/* \xC0 accepts \x80 only */
-    0x80, 0xBF, 0x80, 0xBF, 0x80, 0xBF, 0x80, 0xBF, 0x80, 0xBF, 0x80, 0xBF,
-    0x80, 0xBF,		/* (\xC4 - \xDC) -- all sequences valid */
-    0xA0, 0xBF,	/* \xE0\x80 through \xE0\x9F are invalid prefixes */
-    0x80, 0xBF, 0x80, 0xBF, 0x80, 0xBF, /* (\xE4 - \xEC) -- all valid */
-    0x90, 0xBF,	/* \xF0\x80 through \xF0\x8F are invalid prefixes */
-    0x80, 0x8F  /* \xF4\x90 and higher are invalid prefixes */
-};
-
-static int
-Invalid(
-    const char *src)	/* Points to lead byte of a UTF-8 byte sequence */
-{
-    unsigned char byte = UCHAR(*src);
-    int index;
-
-    if ((byte & 0xC3) == 0xC0) {
-	/* Only lead bytes 0xC0, 0xE0, 0xF0, 0xF4 need examination */
-	index = (byte - 0xC0) >> 1;
-	if (UCHAR(src[1]) < bounds[index] || UCHAR(src[1]) > bounds[index+1]) {
-	    /* Out of bounds - report invalid. */
-	    return 1;
-	}
-    }
-    return 0;
-}
--
-/*
- *---------------------------------------------------------------------------
- *
->>>>>>> 75d15825
  * Tcl_UniCharToUtf --
  *
  *	Store the given Tcl_UniChar as a sequence of UTF-8 bytes in the
@@ -995,8 +921,8 @@
 Tcl_UtfNext(
     const char *src)		/* The current location in the string. */
 {
-    int left;
-    const char *next;
+    int left = totalBytes[UCHAR(*src)];
+    const char *next = src + 1;
 
     if (((*src) & 0xC0) == 0x80) {
 	if ((((*++src) & 0xC0) == 0x80) && (((*++src) & 0xC0) == 0x80)) {
@@ -1005,8 +931,6 @@
 	return src;
     }
 
-    left = totalBytes[UCHAR(*src)];
-    next = src + 1;
     while (--left) {
 	if ((*next & 0xC0) != 0x80) {
 	    /*
@@ -1018,19 +942,6 @@
 	}
 	next++;
     }
-<<<<<<< HEAD
-=======
-    /*
-     * Call Invalid() here only if required conditions are met:
-     *    src[0] is known a lead byte.
-     *    src[1] is known a trail byte.
-     * Especially important to prevent calls when src[0] == '\xF8' or '\xFC'
-     * See tests utf-6.37 through utf-6.43 through valgrind or similar tool.
-     */
-    if ((next == src + 1) || Invalid(src)) {
-	return src + 1;
-    }
->>>>>>> 75d15825
     return next;
 }
 @@ -1062,7 +973,6 @@
     const char *start)		/* Pointer to the beginning of the string, to
 				 * avoid going backwards too far. */
 {
-<<<<<<< HEAD
     const char *look;
     int i, byte;
 
@@ -1071,64 +981,6 @@
 	if (look < start) {
 	    if (src < start) {
 		src = start;
-=======
-    int trailBytesSeen = 0;	/* How many trail bytes have been verified? */
-    const char *fallback = src - 1;
-				/* If we cannot find a lead byte that might
-				 * start a prefix of a valid UTF byte sequence,
-				 * we will fallback to a one-byte back step */
-    const char *look = fallback;
-				/* Start search at the fallback position */
-
-    /* Quick boundary case exit. */
-    if (fallback <= start) {
-	return start;
-    }
-
-    do {
-	unsigned char byte = UCHAR(look[0]);
-
-	if (byte < 0x80) {
-	    /*
-	     * Single byte character. Either this is a correct previous
-	     * character, or it is followed by at least one trail byte
-	     * which indicates a malformed sequence. In either case the
-	     * correct result is to return the fallback.
-	     */
-	    return fallback;
-	}
-	if (byte >= 0xC0) {
-	    /* Non-trail byte; May be multibyte lead. */
-
-	    if ((trailBytesSeen == 0)
-		/*
-		 * We've seen no trailing context to use to check
-		 * anything. From what we know, this non-trail byte
-		 * is a prefix of a previous character, and accepting
-		 * it (the fallback) is correct.
-		 */
-
-		    || (trailBytesSeen >= complete[byte])) {
-		/*
-		 * That is, (1 + trailBytesSeen > needed).
-		 * We've examined more bytes than needed to complete
-		 * this lead byte. No matter about well-formedness or
-		 * validity, the sequence starting with this lead byte
-		 * will never include the fallback location, so we must
-		 * return the fallback location. See test utf-7.17
-		 */
-		return fallback;
-	    }
-
-	    /*
-	     * trailBytesSeen > 0, so we can examine look[1] safely.
-	     * Use that capability to screen out invalid sequences.
-	     */
-
-	    if (Invalid(look)) {
-		/* Reject */
-		return fallback;
->>>>>>> 75d15825
 	    }
 	    break;
 	}
