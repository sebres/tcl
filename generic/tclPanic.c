/*
 * tclPanic.c --
 *
 *	Source code for the "Tcl_Panic" library procedure for Tcl; individual
 *	applications will probably call Tcl_SetPanicProc() to set an
 *	application-specific panic procedure.
 *
 * Copyright (c) 1988-1993 The Regents of the University of California.
 * Copyright (c) 1994 Sun Microsystems, Inc.
 * Copyright (c) 1998-1999 by Scriptics Corporation.
 *
 * See the file "license.terms" for information on usage and redistribution of
 * this file, and for a DISCLAIMER OF ALL WARRANTIES.
 */

#include "tclInt.h"
#if defined(_WIN32) || defined(__CYGWIN__)
    MODULE_SCOPE TCL_NORETURN void tclWinDebugPanic(const char *format, ...);
#endif

/*
 * The panicProc variable contains a pointer to an application specific panic
 * procedure.
 */

#if defined(__CYGWIN__)
static TCL_NORETURN Tcl_PanicProc *panicProc = tclWinDebugPanic;
#else
static TCL_NORETURN1 Tcl_PanicProc *panicProc = NULL;
#endif

/*
 *----------------------------------------------------------------------
 *
 * Tcl_SetPanicProc --
 *
 *	Replace the default panic behavior with the specified function.
 *
 * Results:
 *	None.
 *
 * Side effects:
 *	Sets the panicProc variable.
 *
 *----------------------------------------------------------------------
 */

void
Tcl_SetPanicProc(
    TCL_NORETURN1 Tcl_PanicProc *proc)
{
#if defined(_WIN32)
    /* tclWinDebugPanic only installs if there is no panicProc yet. */
    if ((proc != tclWinDebugPanic) || (panicProc == NULL))
#elif defined(__CYGWIN__)
    if (proc == NULL)
	panicProc = tclWinDebugPanic;
    else
#endif
    panicProc = proc;
}

/*
 *----------------------------------------------------------------------
 *
 * Tcl_Panic --
 *
 *	Print an error message and kill the process.
 *
 * Results:
 *	None.
 *
 * Side effects:
 *	The process dies, entering the debugger if possible.
 *
 *----------------------------------------------------------------------
 */

	/* ARGSUSED */
void
Tcl_Panic(
    const char *format,
    ...)
{
    va_list argList;
    char *arg1, *arg2, *arg3;	/* Additional arguments (variable in number)
				 * to pass to fprintf. */
    char *arg4, *arg5, *arg6, *arg7, *arg8;


    va_start(argList, format);
    arg1 = va_arg(argList, char *);
    arg2 = va_arg(argList, char *);
    arg3 = va_arg(argList, char *);
    arg4 = va_arg(argList, char *);
    arg5 = va_arg(argList, char *);
    arg6 = va_arg(argList, char *);
    arg7 = va_arg(argList, char *);
    arg8 = va_arg(argList, char *);
    va_end (argList);

    if (panicProc != NULL) {
	panicProc(format, arg1, arg2, arg3, arg4, arg5, arg6, arg7, arg8);
#ifdef _WIN32
    } else if (IsDebuggerPresent()) {
	tclWinDebugPanic(format, arg1, arg2, arg3, arg4, arg5, arg6, arg7, arg8);
#endif
    } else {
	fprintf(stderr, format, arg1, arg2, arg3, arg4, arg5, arg6, arg7,
		arg8);
	fprintf(stderr, "\n");
	fflush(stderr);
#if defined(_WIN32) || defined(__CYGWIN__)
#   if defined(__GNUC__)
	__builtin_trap();
#   elif defined(_WIN64)
	__debugbreak();
#   elif defined(_MSC_VER) && defined (_M_IX86)
	_asm {int 3}
#   else
	DebugBreak();
#   endif
#endif
#if defined(_WIN32)
	ExitProcess(1);
#else
	abort();
#endif
    }
}

/*
<<<<<<< HEAD
 *----------------------------------------------------------------------
 *
 * Tcl_Panic --
 *
 *	Print an error message and kill the process.
 *
 * Results:
 *	None.
 *
 * Side effects:
 *	The process dies, entering the debugger if possible.
 *
 *----------------------------------------------------------------------
 */

/* ARGSUSED */

/*
 * The following comment is here so that Coverity's static analizer knows that
 * a Tcl_Panic() call can never return and avoids lots of false positives.
 */

/* coverity[+kill] */
void
Tcl_Panic(
    const char *format,
    ...)
{
    va_list argList;

    va_start(argList, format);
    Tcl_PanicVA(format, argList);
    va_end (argList);
}

/*
=======
>>>>>>> 9aba8ac0
 * Local Variables:
 * mode: c
 * c-basic-offset: 4
 * fill-column: 78
 * End:
 */<|MERGE_RESOLUTION|>--- conflicted
+++ resolved
@@ -79,6 +79,12 @@
  */
 
 	/* ARGSUSED */
+/*
+ * The following comment is here so that Coverity's static analizer knows that
+ * a Tcl_Panic() call can never return and avoids lots of false positives.
+ */
+
+/* coverity[+kill] */
 void
 Tcl_Panic(
     const char *format,
@@ -133,46 +139,6 @@
  
 /*
-<<<<<<< HEAD
- *----------------------------------------------------------------------
- *
- * Tcl_Panic --
- *
- *	Print an error message and kill the process.
- *
- * Results:
- *	None.
- *
- * Side effects:
- *	The process dies, entering the debugger if possible.
- *
- *----------------------------------------------------------------------
- */
-
-/* ARGSUSED */
-
-/*
- * The following comment is here so that Coverity's static analizer knows that
- * a Tcl_Panic() call can never return and avoids lots of false positives.
- */
-
-/* coverity[+kill] */
-void
-Tcl_Panic(
-    const char *format,
-    ...)
-{
-    va_list argList;
-
-    va_start(argList, format);
-    Tcl_PanicVA(format, argList);
-    va_end (argList);
-}
--
-/*
-=======
->>>>>>> 9aba8ac0
  * Local Variables:
  * mode: c
  * c-basic-offset: 4
