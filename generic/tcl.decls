--- conflicted
+++ resolved
@@ -156,13 +156,8 @@
     int Tcl_GetDoubleFromObj(Tcl_Interp *interp, Tcl_Obj *objPtr,
 	    double *doublePtr)
 }
-<<<<<<< HEAD
-# Removed in 9.0
-#declare 36 {
-=======
 # Removed in 9.0, replaced by macro.
 #declare 36 {deprecated {No longer in use, changed to macro}} {
->>>>>>> d807f379
 #    int Tcl_GetIndexFromObj(Tcl_Interp *interp, Tcl_Obj *objPtr,
 #	    const char *const *tablePtr, const char *msg, int flags, int *indexPtr)
 #}
@@ -266,20 +261,12 @@
 declare 65 {
     void Tcl_SetStringObj(Tcl_Obj *objPtr, const char *bytes, int length)
 }
-<<<<<<< HEAD
-# Removed in 9.0:
-#declare 66 {
-#    void Tcl_AddErrorInfo(Tcl_Interp *interp, const char *message)
-#}
-#declare 67 {
-=======
 # Removed in 9.0, replaced by macro.
 #declare 66 {deprecated {No longer in use, changed to macro}} {
 #    void Tcl_AddErrorInfo(Tcl_Interp *interp, const char *message)
 #}
 # Removed in 9.0, replaced by macro.
 #declare 67 {deprecated {No longer in use, changed to macro}} {
->>>>>>> d807f379
 #    void Tcl_AddObjErrorInfo(Tcl_Interp *interp, const char *message,
 #	    int length)
 #}
@@ -494,11 +481,7 @@
 declare 128 {
     const char *Tcl_ErrnoMsg(int err)
 }
-<<<<<<< HEAD
-# Removed in 9.0:
-=======
 # Removed in 9.0, replaced by macro.
->>>>>>> d807f379
 #declare 129 {
 #    int Tcl_Eval(Tcl_Interp *interp, const char *script)
 #}
@@ -659,13 +642,8 @@
 declare 174 {
     const char *Tcl_GetStringResult(Tcl_Interp *interp)
 }
-<<<<<<< HEAD
-# Removed in 9.0
-#declare 175 {
-=======
 # Removed in 9.0, replaced by macro.
 #declare 175 {deprecated {No longer in use, changed to macro}} {
->>>>>>> d807f379
 #    const char *Tcl_GetVar(Tcl_Interp *interp, const char *varName,
 #	    int flags)
 #}
@@ -673,11 +651,7 @@
     const char *Tcl_GetVar2(Tcl_Interp *interp, const char *part1,
 	    const char *part2, int flags)
 }
-<<<<<<< HEAD
-# Removed in 9.0
-=======
 # Removed in 9.0, replaced by macro.
->>>>>>> d807f379
 #declare 177 {
 #    int Tcl_GlobalEval(Tcl_Interp *interp, const char *command)
 #}
@@ -867,11 +841,7 @@
 declare 231 {
     int Tcl_SetRecursionLimit(Tcl_Interp *interp, int depth)
 }
-<<<<<<< HEAD
-# Removed (from stubtable only) in 9.0:
-=======
 # Removed in 9.0, replaced by macro.
->>>>>>> d807f379
 #declare 232 {
 #    void Tcl_SetResult(Tcl_Interp *interp, char *result,
 #	    Tcl_FreeProc *freeProc)
@@ -888,13 +858,8 @@
 declare 236 {
     void Tcl_SetStdChannel(Tcl_Channel channel, int type)
 }
-<<<<<<< HEAD
-# Removed in 9.0:
-#declare 237 {
-=======
 # Removed in 9.0, replaced by macro.
 #declare 237 {deprecated {No longer in use, changed to macro}} {
->>>>>>> d807f379
 #    const char *Tcl_SetVar(Tcl_Interp *interp, const char *varName,
 #	    const char *newValue, int flags)
 #}
@@ -930,13 +895,8 @@
 #declare 246 {
 #    int Tcl_TellOld(Tcl_Channel chan)
 #}
-<<<<<<< HEAD
-# Removed in 9.0:
-#declare 247 {
-=======
 # Removed in 9.0, replaced by macro.
 #declare 247 {deprecated {No longer in use, changed to macro}} {
->>>>>>> d807f379
 #    int Tcl_TraceVar(Tcl_Interp *interp, const char *varName, int flags,
 #	    Tcl_VarTraceProc *proc, ClientData clientData)
 #}
@@ -957,26 +917,16 @@
 declare 252 {
     int Tcl_UnregisterChannel(Tcl_Interp *interp, Tcl_Channel chan)
 }
-<<<<<<< HEAD
-# Removed in 9.0:
-#declare 253 {
-=======
 # Removed in 9.0, replaced by macro.
 #declare 253 {deprecated {No longer in use, changed to macro}} {
->>>>>>> d807f379
 #    int Tcl_UnsetVar(Tcl_Interp *interp, const char *varName, int flags)
 #}
 declare 254 {
     int Tcl_UnsetVar2(Tcl_Interp *interp, const char *part1, const char *part2,
 	    int flags)
 }
-<<<<<<< HEAD
-# Removed in 9.0:
-#declare 255 {
-=======
 # Removed in 9.0, replaced by macro.
 #declare 255 {deprecated {No longer in use, changed to macro}} {
->>>>>>> d807f379
 #    void Tcl_UntraceVar(Tcl_Interp *interp, const char *varName, int flags,
 #	    Tcl_VarTraceProc *proc, ClientData clientData)
 #}
@@ -988,13 +938,8 @@
 declare 257 {
     void Tcl_UpdateLinkedVar(Tcl_Interp *interp, const char *varName)
 }
-<<<<<<< HEAD
-# Removed in 9.0
-#declare 258 {
-=======
 # Removed in 9.0, replaced by macro.
 #declare 258 {deprecated {No longer in use, changed to macro}} {
->>>>>>> d807f379
 #    int Tcl_UpVar(Tcl_Interp *interp, const char *frameName,
 #	    const char *varName, const char *localName, int flags)
 #}
@@ -1002,20 +947,12 @@
     int Tcl_UpVar2(Tcl_Interp *interp, const char *frameName, const char *part1,
 	    const char *part2, const char *localName, int flags)
 }
-<<<<<<< HEAD
-# Removed in 9.0
+# Removed in 9.0, replaced by macro.
 #declare 260 {
 #    int Tcl_VarEval(Tcl_Interp *interp, ...)
 #}
-# Removed in 9.0
-#declare 261 {
-=======
-declare 260 {
-    int Tcl_VarEval(Tcl_Interp *interp, ...)
-}
 # Removed in 9.0, replaced by macro.
 #declare 261 {deprecated {No longer in use, changed to macro}} {
->>>>>>> d807f379
 #    ClientData Tcl_VarTraceInfo(Tcl_Interp *interp, const char *varName,
 #	    int flags, Tcl_VarTraceProc *procPtr, ClientData prevClientData)
 #}
@@ -1052,13 +989,8 @@
     const char *Tcl_ParseVar(Tcl_Interp *interp, const char *start,
 	    const char **termPtr)
 }
-<<<<<<< HEAD
-# Removed in 9.0, converted to macro
-#declare 271 {
-=======
 # Removed in 9.0, replaced by macro.
 #declare 271 {deprecated {No longer in use, changed to macro}} {
->>>>>>> d807f379
 #    const char *Tcl_PkgPresent(Tcl_Interp *interp, const char *name,
 #	    const char *version, int exact)
 #}
@@ -1067,16 +999,6 @@
 	    const char *name, const char *version, int exact,
 	    void *clientDataPtr)
 }
-<<<<<<< HEAD
-# Changed to a macro, only (internally) exposed for legacy protection.
-declare 273 {
-    int TclPkgProvide(Tcl_Interp *interp, const char *name,
-	    const char *version)
-}
-# TIP #268: The internally used new Require function is in slot 573.
-# Removed in 9.0, converted to macro
-#declare 274 {
-=======
 # Removed in 9.0, replaced by macro.
 #declare 273 {deprecated {No longer in use, changed to macro}} {
 #    int Tcl_PkgProvide(Tcl_Interp *interp, const char *name,
@@ -1085,7 +1007,6 @@
 # TIP #268: The internally used new Require function is in slot 573.
 # Removed in 9.0, replaced by macro.
 #declare 274 {deprecated {No longer in use, changed to macro}} {
->>>>>>> d807f379
 #    const char *Tcl_PkgRequire(Tcl_Interp *interp, const char *name,
 #	    const char *version, int exact)
 #}
@@ -1160,11 +1081,7 @@
 declare 289 {
     void Tcl_DeleteThreadExitHandler(Tcl_ExitProc *proc, ClientData clientData)
 }
-<<<<<<< HEAD
-# Removed in 9.0:
-=======
 # Removed in 9.0, replaced by macro.
->>>>>>> d807f379
 #declare 290 {
 #    void Tcl_DiscardResult(Tcl_SavedResult *statePtr)
 #}
@@ -1248,21 +1165,12 @@
     int Tcl_ReadChars(Tcl_Channel channel, Tcl_Obj *objPtr, int charsToRead,
 	    int appendFlag)
 }
-<<<<<<< HEAD
-# Removed in 9.0:
-#declare 314 {
-#    void Tcl_RestoreResult(Tcl_Interp *interp, Tcl_SavedResult *statePtr)
-#}
-# Removed in 9.0:
-#declare 315 {
-=======
 # Removed in 9.0, replaced by macro.
 #declare 314 {deprecated {No longer in use, changed to macro}} {
 #    void Tcl_RestoreResult(Tcl_Interp *interp, Tcl_SavedResult *statePtr)
 #}
 # Removed in 9.0, replaced by macro.
 #declare 315 {deprecated {No longer in use, changed to macro}} {
->>>>>>> d807f379
 #    void Tcl_SaveResult(Tcl_Interp *interp, Tcl_SavedResult *statePtr)
 #}
 declare 316 {
