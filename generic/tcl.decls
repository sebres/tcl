--- conflicted
+++ resolved
@@ -197,11 +197,7 @@
 }
 declare 48 {
     int Tcl_ListObjReplace(Tcl_Interp *interp, Tcl_Obj *listPtr,
-<<<<<<< HEAD
 	    size_t first, size_t count, size_t objc, Tcl_Obj *const objv[])
-=======
-	    int first, int count, int objc, Tcl_Obj *const objv[])
->>>>>>> 71e81744
 }
 declare 49 {
     Tcl_Obj *Tcl_NewBooleanObj(int boolValue)
@@ -291,11 +287,7 @@
     void Tcl_BackgroundError(Tcl_Interp *interp)
 }
 declare 77 {
-<<<<<<< HEAD
-    char Tcl_Backslash(const char *src, unsigned int *readPtr)
-=======
     char Tcl_Backslash(const char *src, size_t *readPtr)
->>>>>>> 71e81744
 }
 declare 78 {
     int Tcl_BadChannelOption(Tcl_Interp *interp, const char *optionName,
@@ -315,11 +307,7 @@
     int Tcl_CommandComplete(const char *cmd)
 }
 declare 83 {
-<<<<<<< HEAD
     char *Tcl_Concat(size_t argc, const char *const *argv)
-=======
-    char *Tcl_Concat(int argc, const char *const *argv)
->>>>>>> 71e81744
 }
 declare 84 {
     int Tcl_ConvertElement(const char *src, char *dst, int flags)
@@ -330,11 +318,7 @@
 }
 declare 86 {
     int Tcl_CreateAlias(Tcl_Interp *slave, const char *slaveCmd,
-<<<<<<< HEAD
 	    Tcl_Interp *target, const char *targetCmd, size_t argc,
-=======
-	    Tcl_Interp *target, const char *targetCmd, int argc,
->>>>>>> 71e81744
 	    const char *const *argv)
 }
 declare 87 {
@@ -548,20 +532,12 @@
 declare 148 {
     int Tcl_GetAlias(Tcl_Interp *interp, const char *slaveCmd,
 	    Tcl_Interp **targetInterpPtr, const char **targetCmdPtr,
-<<<<<<< HEAD
 	    size_t *argcPtr, const char ***argvPtr)
-=======
-	    int *argcPtr, const char ***argvPtr)
->>>>>>> 71e81744
 }
 declare 149 {
     int Tcl_GetAliasObj(Tcl_Interp *interp, const char *slaveCmd,
 	    Tcl_Interp **targetInterpPtr, const char **targetCmdPtr,
-<<<<<<< HEAD
 	    size_t *objcPtr, Tcl_Obj ***objv)
-=======
-	    int *objcPtr, Tcl_Obj ***objv)
->>>>>>> 71e81744
 }
 declare 150 {
     ClientData Tcl_GetAssocData(Tcl_Interp *interp, const char *name,
@@ -689,11 +665,7 @@
 }
 # Obsolete, use Tcl_FSJoinPath
 declare 186 {
-<<<<<<< HEAD
     char *Tcl_JoinPath(size_t argc, const char *const *argv,
-=======
-    char *Tcl_JoinPath(int argc, const char *const *argv,
->>>>>>> 71e81744
 	    Tcl_DString *resultPtr)
 }
 declare 187 {
@@ -716,11 +688,7 @@
     Tcl_Channel Tcl_MakeTcpClientChannel(ClientData tcpSocket)
 }
 declare 192 {
-<<<<<<< HEAD
     char *Tcl_Merge(size_t argc, const char *const *argv)
-=======
-    char *Tcl_Merge(int argc, const char *const *argv)
->>>>>>> 71e81744
 }
 declare 193 {
     Tcl_HashEntry *Tcl_NextHashEntry(Tcl_HashSearch *searchPtr)
@@ -737,11 +705,7 @@
 	    Tcl_Obj *part2Ptr, Tcl_Obj *newValuePtr, int flags)
 }
 declare 197 {
-<<<<<<< HEAD
     Tcl_Channel Tcl_OpenCommandChannel(Tcl_Interp *interp, size_t argc,
-=======
-    Tcl_Channel Tcl_OpenCommandChannel(Tcl_Interp *interp, int argc,
->>>>>>> 71e81744
 	    const char **argv, int flags)
 }
 # This is obsolete, use Tcl_FSOpenFileChannel
@@ -892,7 +856,6 @@
     void Tcl_SourceRCFile(Tcl_Interp *interp)
 }
 declare 242 {
-<<<<<<< HEAD
     int Tcl_SplitList(Tcl_Interp *interp, const char *listStr,
 	    size_t *argcPtr, const char ***argvPtr)
 }
@@ -900,14 +863,6 @@
 declare 243 {
     void Tcl_SplitPath(const char *path, size_t *argcPtr,
 	    const char ***argvPtr)
-=======
-    int Tcl_SplitList(Tcl_Interp *interp, const char *listStr, int *argcPtr,
-	    const char ***argvPtr)
-}
-# Obsolete, use Tcl_FSSplitPath
-declare 243 {
-    void Tcl_SplitPath(const char *path, int *argcPtr, const char ***argvPtr)
->>>>>>> 71e81744
 }
 declare 244 {
     void Tcl_StaticPackage(Tcl_Interp *interp, const char *pkgName,
@@ -2142,11 +2097,7 @@
 }
 declare 575 {
     void Tcl_AppendLimitedToObj(Tcl_Obj *objPtr, const char *bytes,
-<<<<<<< HEAD
-	    size_t length, int limit, const char *ellipsis)
-=======
 	    size_t length, size_t limit, const char *ellipsis)
->>>>>>> 71e81744
 }
 declare 576 {
     Tcl_Obj *Tcl_Format(Tcl_Interp *interp, const char *format, size_t objc,
@@ -2191,11 +2142,7 @@
     int Tcl_NREvalObj(Tcl_Interp *interp, Tcl_Obj *objPtr, int flags)
 }
 declare 585 {
-<<<<<<< HEAD
     int Tcl_NREvalObjv(Tcl_Interp *interp, size_t objc,
-=======
-    int Tcl_NREvalObjv(Tcl_Interp *interp, int objc,
->>>>>>> 71e81744
 	    Tcl_Obj *const objv[], int flags)
 }
 declare 586 {
