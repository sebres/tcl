# tcl.decls --
#
#	This file contains the declarations for all supported public
#	functions that are exported by the Tcl library via the stubs table.
#	This file is used to generate the tclDecls.h, tclPlatDecls.h
#	and tclStubInit.c files.
#
# Copyright © 1998-1999 Scriptics Corporation.
# Copyright © 2001, 2002 Kevin B. Kenny.  All rights reserved.
# Copyright © 2007 Daniel A. Steffen <das@users.sourceforge.net>
#
# See the file "license.terms" for information on usage and redistribution
# of this file, and for a DISCLAIMER OF ALL WARRANTIES.

library tcl

# Define the tcl interface with several sub interfaces:
#     tclPlat	 - platform specific public
#     tclInt	 - generic private
#     tclPlatInt - platform specific private

interface tcl
hooks {tclPlat tclInt tclIntPlat}
scspec EXTERN

# Declare each of the functions in the public Tcl interface.  Note that
# the an index should never be reused for a different function in order
# to preserve backwards compatibility.

declare 0 {
    int Tcl_PkgProvideEx(Tcl_Interp *interp, const char *name,
	    const char *version, const void *clientData)
}
declare 1 {
    const char *Tcl_PkgRequireEx(Tcl_Interp *interp,
	    const char *name, const char *version, int exact,
	    void *clientDataPtr)
}
declare 2 {
    TCL_NORETURN void Tcl_Panic(const char *format, ...)
}
declare 3 {
    char *Tcl_Alloc(TCL_HASH_TYPE size)
}
declare 4 {
    void Tcl_Free(char *ptr)
}
declare 5 {
    char *Tcl_Realloc(char *ptr, TCL_HASH_TYPE size)
}
declare 6 {
    char *Tcl_DbCkalloc(TCL_HASH_TYPE size, const char *file, int line)
}
declare 7 {
    void Tcl_DbCkfree(char *ptr, const char *file, int line)
}
declare 8 {
    char *Tcl_DbCkrealloc(char *ptr, TCL_HASH_TYPE size,
	    const char *file, int line)
}

# Tcl_CreateFileHandler and Tcl_DeleteFileHandler are only available on unix,
# but they are part of the old generic interface, so we include them here for
# compatibility reasons.

declare 9 unix {
    void Tcl_CreateFileHandler(int fd, int mask, Tcl_FileProc *proc,
	    void *clientData)
}
declare 10 unix {
    void Tcl_DeleteFileHandler(int fd)
}
declare 11 {
    void Tcl_SetTimer(const Tcl_Time *timePtr)
}
declare 12 {
    void Tcl_Sleep(int ms)
}
declare 13 {
    int Tcl_WaitForEvent(const Tcl_Time *timePtr)
}
declare 14 {
    int Tcl_AppendAllObjTypes(Tcl_Interp *interp, Tcl_Obj *objPtr)
}
declare 15 {
    void Tcl_AppendStringsToObj(Tcl_Obj *objPtr, ...)
}
declare 16 {
    void Tcl_AppendToObj(Tcl_Obj *objPtr, const char *bytes, Tcl_Size length)
}
declare 17 {
    Tcl_Obj *Tcl_ConcatObj(Tcl_Size objc, Tcl_Obj *const objv[])
}
declare 18 {
    int Tcl_ConvertToType(Tcl_Interp *interp, Tcl_Obj *objPtr,
	    const Tcl_ObjType *typePtr)
}
declare 19 {
    void Tcl_DbDecrRefCount(Tcl_Obj *objPtr, const char *file, int line)
}
declare 20 {
    void Tcl_DbIncrRefCount(Tcl_Obj *objPtr, const char *file, int line)
}
declare 21 {
    int Tcl_DbIsShared(Tcl_Obj *objPtr, const char *file, int line)
}
declare 22 {deprecated {No longer in use, changed to macro}} {
    Tcl_Obj *Tcl_DbNewBooleanObj(int intValue, const char *file, int line)
}
declare 23 {
    Tcl_Obj *Tcl_DbNewByteArrayObj(const unsigned char *bytes,
	    Tcl_Size numBytes, const char *file, int line)
}
declare 24 {
    Tcl_Obj *Tcl_DbNewDoubleObj(double doubleValue, const char *file,
	    int line)
}
declare 25 {
    Tcl_Obj *Tcl_DbNewListObj(Tcl_Size objc, Tcl_Obj *const *objv,
	    const char *file, int line)
}
declare 26 {deprecated {No longer in use, changed to macro}} {
    Tcl_Obj *Tcl_DbNewLongObj(long longValue, const char *file, int line)
}
declare 27 {
    Tcl_Obj *Tcl_DbNewObj(const char *file, int line)
}
declare 28 {
    Tcl_Obj *Tcl_DbNewStringObj(const char *bytes, Tcl_Size length,
	    const char *file, int line)
}
declare 29 {
    Tcl_Obj *Tcl_DuplicateObj(Tcl_Obj *objPtr)
}
declare 30 {
    void TclFreeObj(Tcl_Obj *objPtr)
}
declare 31 {
    int Tcl_GetBoolean(Tcl_Interp *interp, const char *src, int *intPtr)
}
declare 32 {
    int Tcl_GetBooleanFromObj(Tcl_Interp *interp, Tcl_Obj *objPtr,
	    int *intPtr)
}
# Only available in Tcl 8.x, NULL in Tcl 9.0
declare 33 {
    unsigned char *Tcl_GetByteArrayFromObj(Tcl_Obj *objPtr, int *numBytesPtr)
}
declare 34 {
    int Tcl_GetDouble(Tcl_Interp *interp, const char *src, double *doublePtr)
}
declare 35 {
    int Tcl_GetDoubleFromObj(Tcl_Interp *interp, Tcl_Obj *objPtr,
	    double *doublePtr)
}
declare 36 {deprecated {No longer in use, changed to macro}} {
    int Tcl_GetIndexFromObj(Tcl_Interp *interp, Tcl_Obj *objPtr,
	    const char *const *tablePtr, const char *msg, int flags, int *indexPtr)
}
declare 37 {
    int Tcl_GetInt(Tcl_Interp *interp, const char *src, int *intPtr)
}
declare 38 {
    int Tcl_GetIntFromObj(Tcl_Interp *interp, Tcl_Obj *objPtr, int *intPtr)
}
declare 39 {
    int Tcl_GetLongFromObj(Tcl_Interp *interp, Tcl_Obj *objPtr, long *longPtr)
}
declare 40 {
    CONST86 Tcl_ObjType *Tcl_GetObjType(const char *typeName)
}
declare 41 {
    char *Tcl_GetStringFromObj(Tcl_Obj *objPtr, int *lengthPtr)
}
declare 42 {
    void Tcl_InvalidateStringRep(Tcl_Obj *objPtr)
}
declare 43 {
    int Tcl_ListObjAppendList(Tcl_Interp *interp, Tcl_Obj *listPtr,
	    Tcl_Obj *elemListPtr)
}
declare 44 {
    int Tcl_ListObjAppendElement(Tcl_Interp *interp, Tcl_Obj *listPtr,
	    Tcl_Obj *objPtr)
}
declare 45 {
    int Tcl_ListObjGetElements(Tcl_Interp *interp, Tcl_Obj *listPtr,
	    int *objcPtr, Tcl_Obj ***objvPtr)
}
declare 46 {
    int Tcl_ListObjIndex(Tcl_Interp *interp, Tcl_Obj *listPtr, Tcl_Size index,
	    Tcl_Obj **objPtrPtr)
}
declare 47 {
    int Tcl_ListObjLength(Tcl_Interp *interp, Tcl_Obj *listPtr,
	    int *lengthPtr)
}
declare 48 {
    int Tcl_ListObjReplace(Tcl_Interp *interp, Tcl_Obj *listPtr, Tcl_Size first,
	    Tcl_Size count, Tcl_Size objc, Tcl_Obj *const objv[])
}
declare 49 {deprecated {No longer in use, changed to macro}} {
    Tcl_Obj *Tcl_NewBooleanObj(int intValue)
}
declare 50 {
    Tcl_Obj *Tcl_NewByteArrayObj(const unsigned char *bytes, Tcl_Size numBytes)
}
declare 51 {
    Tcl_Obj *Tcl_NewDoubleObj(double doubleValue)
}
declare 52 {deprecated {No longer in use, changed to macro}} {
    Tcl_Obj *Tcl_NewIntObj(int intValue)
}
declare 53 {
    Tcl_Obj *Tcl_NewListObj(Tcl_Size objc, Tcl_Obj *const objv[])
}
declare 54 {deprecated {No longer in use, changed to macro}} {
    Tcl_Obj *Tcl_NewLongObj(long longValue)
}
declare 55 {
    Tcl_Obj *Tcl_NewObj(void)
}
declare 56 {
    Tcl_Obj *Tcl_NewStringObj(const char *bytes, Tcl_Size length)
}
declare 57 {deprecated {No longer in use, changed to macro}} {
    void Tcl_SetBooleanObj(Tcl_Obj *objPtr, int intValue)
}
declare 58 {
    unsigned char *Tcl_SetByteArrayLength(Tcl_Obj *objPtr, Tcl_Size numBytes)
}
declare 59 {
    void Tcl_SetByteArrayObj(Tcl_Obj *objPtr, const unsigned char *bytes,
	    Tcl_Size numBytes)
}
declare 60 {
    void Tcl_SetDoubleObj(Tcl_Obj *objPtr, double doubleValue)
}
declare 61 {deprecated {No longer in use, changed to macro}} {
    void Tcl_SetIntObj(Tcl_Obj *objPtr, int intValue)
}
declare 62 {
    void Tcl_SetListObj(Tcl_Obj *objPtr, Tcl_Size objc, Tcl_Obj *const objv[])
}
declare 63 {deprecated {No longer in use, changed to macro}} {
    void Tcl_SetLongObj(Tcl_Obj *objPtr, long longValue)
}
declare 64 {
    void Tcl_SetObjLength(Tcl_Obj *objPtr, Tcl_Size length)
}
declare 65 {
    void Tcl_SetStringObj(Tcl_Obj *objPtr, const char *bytes, Tcl_Size length)
}
declare 66 {deprecated {No longer in use, changed to macro}} {
    void Tcl_AddErrorInfo(Tcl_Interp *interp, const char *message)
}
declare 67 {deprecated {No longer in use, changed to macro}} {
    void Tcl_AddObjErrorInfo(Tcl_Interp *interp, const char *message,
	    int length)
}
declare 68 {
    void Tcl_AllowExceptions(Tcl_Interp *interp)
}
declare 69 {
    void Tcl_AppendElement(Tcl_Interp *interp, const char *element)
}
declare 70 {
    void Tcl_AppendResult(Tcl_Interp *interp, ...)
}
declare 71 {
    Tcl_AsyncHandler Tcl_AsyncCreate(Tcl_AsyncProc *proc,
	    void *clientData)
}
declare 72 {
    void Tcl_AsyncDelete(Tcl_AsyncHandler async)
}
declare 73 {
    int Tcl_AsyncInvoke(Tcl_Interp *interp, int code)
}
declare 74 {
    void Tcl_AsyncMark(Tcl_AsyncHandler async)
}
declare 75 {
    int Tcl_AsyncReady(void)
}
declare 76 {deprecated {No longer in use, changed to macro}} {
    void Tcl_BackgroundError(Tcl_Interp *interp)
}
declare 77 {deprecated {Use Tcl_UtfBackslash}} {
    char Tcl_Backslash(const char *src, int *readPtr)
}
declare 78 {
    int Tcl_BadChannelOption(Tcl_Interp *interp, const char *optionName,
	    const char *optionList)
}
declare 79 {
    void Tcl_CallWhenDeleted(Tcl_Interp *interp, Tcl_InterpDeleteProc *proc,
	    void *clientData)
}
declare 80 {
    void Tcl_CancelIdleCall(Tcl_IdleProc *idleProc, void *clientData)
}
# Only available in Tcl 8.x, NULL in Tcl 9.0
declare 81 {
    int Tcl_Close(Tcl_Interp *interp, Tcl_Channel chan)
}
declare 82 {
    int Tcl_CommandComplete(const char *cmd)
}
declare 83 {
    char *Tcl_Concat(Tcl_Size argc, const char *const *argv)
}
declare 84 {
    Tcl_Size Tcl_ConvertElement(const char *src, char *dst, int flags)
}
declare 85 {
    Tcl_Size Tcl_ConvertCountedElement(const char *src, Tcl_Size length, char *dst,
	    int flags)
}
declare 86 {
    int Tcl_CreateAlias(Tcl_Interp *childInterp, const char *childCmd,
	    Tcl_Interp *target, const char *targetCmd, Tcl_Size argc,
	    const char *const *argv)
}
declare 87 {
    int Tcl_CreateAliasObj(Tcl_Interp *childInterp, const char *childCmd,
	    Tcl_Interp *target, const char *targetCmd, Tcl_Size objc,
	    Tcl_Obj *const objv[])
}
declare 88 {
    Tcl_Channel Tcl_CreateChannel(const Tcl_ChannelType *typePtr,
	    const char *chanName, void *instanceData, int mask)
}
declare 89 {
    void Tcl_CreateChannelHandler(Tcl_Channel chan, int mask,
	    Tcl_ChannelProc *proc, void *clientData)
}
declare 90 {
    void Tcl_CreateCloseHandler(Tcl_Channel chan, Tcl_CloseProc *proc,
	    void *clientData)
}
declare 91 {
    Tcl_Command Tcl_CreateCommand(Tcl_Interp *interp, const char *cmdName,
	    Tcl_CmdProc *proc, void *clientData,
	    Tcl_CmdDeleteProc *deleteProc)
}
declare 92 {
    void Tcl_CreateEventSource(Tcl_EventSetupProc *setupProc,
	    Tcl_EventCheckProc *checkProc, void *clientData)
}
declare 93 {
    void Tcl_CreateExitHandler(Tcl_ExitProc *proc, void *clientData)
}
declare 94 {
    Tcl_Interp *Tcl_CreateInterp(void)
}
declare 95 {deprecated {}} {
    void Tcl_CreateMathFunc(Tcl_Interp *interp, const char *name,
	    int numArgs, Tcl_ValueType *argTypes,
	    Tcl_MathProc *proc, void *clientData)
}
declare 96 {
    Tcl_Command Tcl_CreateObjCommand(Tcl_Interp *interp,
	    const char *cmdName,
	    Tcl_ObjCmdProc *proc, void *clientData,
	    Tcl_CmdDeleteProc *deleteProc)
}
declare 97 {
    Tcl_Interp *Tcl_CreateChild(Tcl_Interp *interp, const char *name,
	    int isSafe)
}
declare 98 {
    Tcl_TimerToken Tcl_CreateTimerHandler(int milliseconds,
	    Tcl_TimerProc *proc, void *clientData)
}
declare 99 {
    Tcl_Trace Tcl_CreateTrace(Tcl_Interp *interp, Tcl_Size level,
	    Tcl_CmdTraceProc *proc, void *clientData)
}
declare 100 {
    void Tcl_DeleteAssocData(Tcl_Interp *interp, const char *name)
}
declare 101 {
    void Tcl_DeleteChannelHandler(Tcl_Channel chan, Tcl_ChannelProc *proc,
	    void *clientData)
}
declare 102 {
    void Tcl_DeleteCloseHandler(Tcl_Channel chan, Tcl_CloseProc *proc,
	    void *clientData)
}
declare 103 {
    int Tcl_DeleteCommand(Tcl_Interp *interp, const char *cmdName)
}
declare 104 {
    int Tcl_DeleteCommandFromToken(Tcl_Interp *interp, Tcl_Command command)
}
declare 105 {
    void Tcl_DeleteEvents(Tcl_EventDeleteProc *proc, void *clientData)
}
declare 106 {
    void Tcl_DeleteEventSource(Tcl_EventSetupProc *setupProc,
	    Tcl_EventCheckProc *checkProc, void *clientData)
}
declare 107 {
    void Tcl_DeleteExitHandler(Tcl_ExitProc *proc, void *clientData)
}
declare 108 {
    void Tcl_DeleteHashEntry(Tcl_HashEntry *entryPtr)
}
declare 109 {
    void Tcl_DeleteHashTable(Tcl_HashTable *tablePtr)
}
declare 110 {
    void Tcl_DeleteInterp(Tcl_Interp *interp)
}
declare 111 {
    void Tcl_DetachPids(Tcl_Size numPids, Tcl_Pid *pidPtr)
}
declare 112 {
    void Tcl_DeleteTimerHandler(Tcl_TimerToken token)
}
declare 113 {
    void Tcl_DeleteTrace(Tcl_Interp *interp, Tcl_Trace trace)
}
declare 114 {
    void Tcl_DontCallWhenDeleted(Tcl_Interp *interp,
	    Tcl_InterpDeleteProc *proc, void *clientData)
}
declare 115 {
    int Tcl_DoOneEvent(int flags)
}
declare 116 {
    void Tcl_DoWhenIdle(Tcl_IdleProc *proc, void *clientData)
}
declare 117 {
    char *Tcl_DStringAppend(Tcl_DString *dsPtr, const char *bytes, Tcl_Size length)
}
declare 118 {
    char *Tcl_DStringAppendElement(Tcl_DString *dsPtr, const char *element)
}
declare 119 {
    void Tcl_DStringEndSublist(Tcl_DString *dsPtr)
}
declare 120 {
    void Tcl_DStringFree(Tcl_DString *dsPtr)
}
declare 121 {
    void Tcl_DStringGetResult(Tcl_Interp *interp, Tcl_DString *dsPtr)
}
declare 122 {
    void Tcl_DStringInit(Tcl_DString *dsPtr)
}
declare 123 {
    void Tcl_DStringResult(Tcl_Interp *interp, Tcl_DString *dsPtr)
}
declare 124 {
    void Tcl_DStringSetLength(Tcl_DString *dsPtr, Tcl_Size length)
}
declare 125 {
    void Tcl_DStringStartSublist(Tcl_DString *dsPtr)
}
declare 126 {
    int Tcl_Eof(Tcl_Channel chan)
}
declare 127 {
    const char *Tcl_ErrnoId(void)
}
declare 128 {
    const char *Tcl_ErrnoMsg(int err)
}
declare 129 {
    int Tcl_Eval(Tcl_Interp *interp, const char *script)
}
declare 130 {
    int Tcl_EvalFile(Tcl_Interp *interp, const char *fileName)
}
declare 131 {deprecated {No longer in use, changed to macro}} {
    int Tcl_EvalObj(Tcl_Interp *interp, Tcl_Obj *objPtr)
}
declare 132 {
    void Tcl_EventuallyFree(void *clientData, Tcl_FreeProc *freeProc)
}
declare 133 {
    TCL_NORETURN void Tcl_Exit(int status)
}
declare 134 {
    int Tcl_ExposeCommand(Tcl_Interp *interp, const char *hiddenCmdToken,
	    const char *cmdName)
}
declare 135 {
    int Tcl_ExprBoolean(Tcl_Interp *interp, const char *expr, int *ptr)
}
declare 136 {
    int Tcl_ExprBooleanObj(Tcl_Interp *interp, Tcl_Obj *objPtr, int *ptr)
}
declare 137 {
    int Tcl_ExprDouble(Tcl_Interp *interp, const char *expr, double *ptr)
}
declare 138 {
    int Tcl_ExprDoubleObj(Tcl_Interp *interp, Tcl_Obj *objPtr, double *ptr)
}
declare 139 {
    int Tcl_ExprLong(Tcl_Interp *interp, const char *expr, long *ptr)
}
declare 140 {
    int Tcl_ExprLongObj(Tcl_Interp *interp, Tcl_Obj *objPtr, long *ptr)
}
declare 141 {
    int Tcl_ExprObj(Tcl_Interp *interp, Tcl_Obj *objPtr,
	    Tcl_Obj **resultPtrPtr)
}
declare 142 {
    int Tcl_ExprString(Tcl_Interp *interp, const char *expr)
}
declare 143 {
    void Tcl_Finalize(void)
}
declare 144 {nostub {Don't use this function in a stub-enabled extension}} {
    const char *Tcl_FindExecutable(const char *argv0)
}
declare 145 {
    Tcl_HashEntry *Tcl_FirstHashEntry(Tcl_HashTable *tablePtr,
	    Tcl_HashSearch *searchPtr)
}
declare 146 {
    int Tcl_Flush(Tcl_Channel chan)
}
declare 147 {deprecated {see TIP #559. Use Tcl_ResetResult}} {
    void Tcl_FreeResult(Tcl_Interp *interp)
}
declare 148 {
    int Tcl_GetAlias(Tcl_Interp *interp, const char *childCmd,
	    Tcl_Interp **targetInterpPtr, const char **targetCmdPtr,
	    int *argcPtr, const char ***argvPtr)
}
declare 149 {
    int Tcl_GetAliasObj(Tcl_Interp *interp, const char *childCmd,
	    Tcl_Interp **targetInterpPtr, const char **targetCmdPtr,
	    int *objcPtr, Tcl_Obj ***objv)
}
declare 150 {
    void *Tcl_GetAssocData(Tcl_Interp *interp, const char *name,
	    Tcl_InterpDeleteProc **procPtr)
}
declare 151 {
    Tcl_Channel Tcl_GetChannel(Tcl_Interp *interp, const char *chanName,
	    int *modePtr)
}
declare 152 {
    Tcl_Size Tcl_GetChannelBufferSize(Tcl_Channel chan)
}
declare 153 {
    int Tcl_GetChannelHandle(Tcl_Channel chan, int direction,
	    void **handlePtr)
}
declare 154 {
    void *Tcl_GetChannelInstanceData(Tcl_Channel chan)
}
declare 155 {
    int Tcl_GetChannelMode(Tcl_Channel chan)
}
declare 156 {
    const char *Tcl_GetChannelName(Tcl_Channel chan)
}
declare 157 {
    int Tcl_GetChannelOption(Tcl_Interp *interp, Tcl_Channel chan,
	    const char *optionName, Tcl_DString *dsPtr)
}
declare 158 {
    CONST86 Tcl_ChannelType *Tcl_GetChannelType(Tcl_Channel chan)
}
declare 159 {
    int Tcl_GetCommandInfo(Tcl_Interp *interp, const char *cmdName,
	    Tcl_CmdInfo *infoPtr)
}
declare 160 {
    const char *Tcl_GetCommandName(Tcl_Interp *interp,
	    Tcl_Command command)
}
declare 161 {
    int Tcl_GetErrno(void)
}
declare 162 {
    const char *Tcl_GetHostName(void)
}
declare 163 {
    int Tcl_GetInterpPath(Tcl_Interp *interp, Tcl_Interp *childInterp)
}
declare 164 {
    Tcl_Interp *Tcl_GetParent(Tcl_Interp *interp)
}
declare 165 {
    const char *Tcl_GetNameOfExecutable(void)
}
declare 166 {
    Tcl_Obj *Tcl_GetObjResult(Tcl_Interp *interp)
}

# Tcl_GetOpenFile is only available on unix, but it is a part of the old
# generic interface, so we include it here for compatibility reasons.

declare 167 unix {
    int Tcl_GetOpenFile(Tcl_Interp *interp, const char *chanID,
	    int forWriting, int checkUsage, void **filePtr)
}
# Obsolete.  Should now use Tcl_FSGetPathType which is objectified
# and therefore usually faster.
declare 168 {
    Tcl_PathType Tcl_GetPathType(const char *path)
}
declare 169 {
    Tcl_Size Tcl_Gets(Tcl_Channel chan, Tcl_DString *dsPtr)
}
declare 170 {
    Tcl_Size Tcl_GetsObj(Tcl_Channel chan, Tcl_Obj *objPtr)
}
declare 171 {
    int Tcl_GetServiceMode(void)
}
declare 172 {
    Tcl_Interp *Tcl_GetChild(Tcl_Interp *interp, const char *name)
}
declare 173 {
    Tcl_Channel Tcl_GetStdChannel(int type)
}
declare 174 {
    const char *Tcl_GetStringResult(Tcl_Interp *interp)
}
declare 175 {deprecated {No longer in use, changed to macro}} {
    const char *Tcl_GetVar(Tcl_Interp *interp, const char *varName,
	    int flags)
}
declare 176 {
    const char *Tcl_GetVar2(Tcl_Interp *interp, const char *part1,
	    const char *part2, int flags)
}
declare 177 {
    int Tcl_GlobalEval(Tcl_Interp *interp, const char *command)
}
declare 178 {deprecated {No longer in use, changed to macro}} {
    int Tcl_GlobalEvalObj(Tcl_Interp *interp, Tcl_Obj *objPtr)
}
declare 179 {
    int Tcl_HideCommand(Tcl_Interp *interp, const char *cmdName,
	    const char *hiddenCmdToken)
}
declare 180 {
    int Tcl_Init(Tcl_Interp *interp)
}
declare 181 {
    void Tcl_InitHashTable(Tcl_HashTable *tablePtr, int keyType)
}
declare 182 {
    int Tcl_InputBlocked(Tcl_Channel chan)
}
declare 183 {
    int Tcl_InputBuffered(Tcl_Channel chan)
}
declare 184 {
    int Tcl_InterpDeleted(Tcl_Interp *interp)
}
declare 185 {
    int Tcl_IsSafe(Tcl_Interp *interp)
}
# Obsolete, use Tcl_FSJoinPath
declare 186 {
    char *Tcl_JoinPath(Tcl_Size argc, const char *const *argv,
	    Tcl_DString *resultPtr)
}
declare 187 {
    int Tcl_LinkVar(Tcl_Interp *interp, const char *varName, void *addr,
	    int type)
}

# This slot is reserved for use by the plus patch:
#  declare 188 {
#	Tcl_MainLoop
#  }

declare 189 {
    Tcl_Channel Tcl_MakeFileChannel(void *handle, int mode)
}
declare 190 {deprecated {}} {
    int Tcl_MakeSafe(Tcl_Interp *interp)
}
declare 191 {
    Tcl_Channel Tcl_MakeTcpClientChannel(void *tcpSocket)
}
declare 192 {
    char *Tcl_Merge(Tcl_Size argc, const char *const *argv)
}
declare 193 {
    Tcl_HashEntry *Tcl_NextHashEntry(Tcl_HashSearch *searchPtr)
}
declare 194 {
    void Tcl_NotifyChannel(Tcl_Channel channel, int mask)
}
declare 195 {
    Tcl_Obj *Tcl_ObjGetVar2(Tcl_Interp *interp, Tcl_Obj *part1Ptr,
	    Tcl_Obj *part2Ptr, int flags)
}
declare 196 {
    Tcl_Obj *Tcl_ObjSetVar2(Tcl_Interp *interp, Tcl_Obj *part1Ptr,
	    Tcl_Obj *part2Ptr, Tcl_Obj *newValuePtr, int flags)
}
declare 197 {
    Tcl_Channel Tcl_OpenCommandChannel(Tcl_Interp *interp, Tcl_Size argc,
	    const char **argv, int flags)
}
# This is obsolete, use Tcl_FSOpenFileChannel
declare 198 {
    Tcl_Channel Tcl_OpenFileChannel(Tcl_Interp *interp, const char *fileName,
	    const char *modeString, int permissions)
}
declare 199 {
    Tcl_Channel Tcl_OpenTcpClient(Tcl_Interp *interp, int port,
	    const char *address, const char *myaddr, int myport, int flags)
}
declare 200 {
    Tcl_Channel Tcl_OpenTcpServer(Tcl_Interp *interp, int port,
	    const char *host, Tcl_TcpAcceptProc *acceptProc,
	    void *callbackData)
}
declare 201 {
    void Tcl_Preserve(void *data)
}
declare 202 {
    void Tcl_PrintDouble(Tcl_Interp *interp, double value, char *dst)
}
declare 203 {
    int Tcl_PutEnv(const char *assignment)
}
declare 204 {
    const char *Tcl_PosixError(Tcl_Interp *interp)
}
declare 205 {
    void Tcl_QueueEvent(Tcl_Event *evPtr, int position)
}
declare 206 {
    Tcl_Size Tcl_Read(Tcl_Channel chan, char *bufPtr, Tcl_Size toRead)
}
declare 207 {
    void Tcl_ReapDetachedProcs(void)
}
declare 208 {
    int Tcl_RecordAndEval(Tcl_Interp *interp, const char *cmd, int flags)
}
declare 209 {
    int Tcl_RecordAndEvalObj(Tcl_Interp *interp, Tcl_Obj *cmdPtr, int flags)
}
declare 210 {
    void Tcl_RegisterChannel(Tcl_Interp *interp, Tcl_Channel chan)
}
declare 211 {
    void Tcl_RegisterObjType(const Tcl_ObjType *typePtr)
}
declare 212 {
    Tcl_RegExp Tcl_RegExpCompile(Tcl_Interp *interp, const char *pattern)
}
declare 213 {
    int Tcl_RegExpExec(Tcl_Interp *interp, Tcl_RegExp regexp,
	    const char *text, const char *start)
}
declare 214 {
    int Tcl_RegExpMatch(Tcl_Interp *interp, const char *text,
	    const char *pattern)
}
declare 215 {
    void Tcl_RegExpRange(Tcl_RegExp regexp, Tcl_Size index,
	    const char **startPtr, const char **endPtr)
}
declare 216 {
    void Tcl_Release(void *clientData)
}
declare 217 {
    void Tcl_ResetResult(Tcl_Interp *interp)
}
declare 218 {
    Tcl_Size Tcl_ScanElement(const char *src, int *flagPtr)
}
declare 219 {
    Tcl_Size Tcl_ScanCountedElement(const char *src, Tcl_Size length, int *flagPtr)
}
declare 220 {deprecated {}} {
    int Tcl_SeekOld(Tcl_Channel chan, int offset, int mode)
}
declare 221 {
    int Tcl_ServiceAll(void)
}
declare 222 {
    int Tcl_ServiceEvent(int flags)
}
declare 223 {
    void Tcl_SetAssocData(Tcl_Interp *interp, const char *name,
	    Tcl_InterpDeleteProc *proc, void *clientData)
}
declare 224 {
    void Tcl_SetChannelBufferSize(Tcl_Channel chan, Tcl_Size sz)
}
declare 225 {
    int Tcl_SetChannelOption(Tcl_Interp *interp, Tcl_Channel chan,
	    const char *optionName, const char *newValue)
}
declare 226 {
    int Tcl_SetCommandInfo(Tcl_Interp *interp, const char *cmdName,
	    const Tcl_CmdInfo *infoPtr)
}
declare 227 {
    void Tcl_SetErrno(int err)
}
declare 228 {
    void Tcl_SetErrorCode(Tcl_Interp *interp, ...)
}
declare 229 {
    void Tcl_SetMaxBlockTime(const Tcl_Time *timePtr)
}
declare 230 {nostub {Don't use this function in a stub-enabled extension}} {
    const char *Tcl_SetPanicProc(TCL_NORETURN1 Tcl_PanicProc *panicProc)
}
declare 231 {
    Tcl_Size Tcl_SetRecursionLimit(Tcl_Interp *interp, Tcl_Size depth)
}
declare 232 {
    void Tcl_SetResult(Tcl_Interp *interp, char *result,
	    Tcl_FreeProc *freeProc)
}
declare 233 {
    int Tcl_SetServiceMode(int mode)
}
declare 234 {
    void Tcl_SetObjErrorCode(Tcl_Interp *interp, Tcl_Obj *errorObjPtr)
}
declare 235 {
    void Tcl_SetObjResult(Tcl_Interp *interp, Tcl_Obj *resultObjPtr)
}
declare 236 {
    void Tcl_SetStdChannel(Tcl_Channel channel, int type)
}
declare 237 {deprecated {No longer in use, changed to macro}} {
    const char *Tcl_SetVar(Tcl_Interp *interp, const char *varName,
	    const char *newValue, int flags)
}
declare 238 {
    const char *Tcl_SetVar2(Tcl_Interp *interp, const char *part1,
	    const char *part2, const char *newValue, int flags)
}
declare 239 {
    const char *Tcl_SignalId(int sig)
}
declare 240 {
    const char *Tcl_SignalMsg(int sig)
}
declare 241 {
    void Tcl_SourceRCFile(Tcl_Interp *interp)
}
declare 242 {
    int Tcl_SplitList(Tcl_Interp *interp, const char *listStr, int *argcPtr,
	    const char ***argvPtr)
}
# Obsolete, use Tcl_FSSplitPath
declare 243 {
    void Tcl_SplitPath(const char *path, int *argcPtr, const char ***argvPtr)
}
declare 244 {nostub {Don't use this function in a stub-enabled extension}} {
    void Tcl_StaticLibrary(Tcl_Interp *interp, const char *prefix,
	    Tcl_LibraryInitProc *initProc, Tcl_LibraryInitProc *safeInitProc)
}
declare 245 {deprecated {No longer in use, changed to macro}} {
    int Tcl_StringMatch(const char *str, const char *pattern)
}
declare 246 {deprecated {}} {
    int Tcl_TellOld(Tcl_Channel chan)
}
declare 247 {deprecated {No longer in use, changed to macro}} {
    int Tcl_TraceVar(Tcl_Interp *interp, const char *varName, int flags,
	    Tcl_VarTraceProc *proc, void *clientData)
}
declare 248 {
    int Tcl_TraceVar2(Tcl_Interp *interp, const char *part1, const char *part2,
	    int flags, Tcl_VarTraceProc *proc, void *clientData)
}
declare 249 {
    char *Tcl_TranslateFileName(Tcl_Interp *interp, const char *name,
	    Tcl_DString *bufferPtr)
}
declare 250 {
    Tcl_Size Tcl_Ungets(Tcl_Channel chan, const char *str, Tcl_Size len, int atHead)
}
declare 251 {
    void Tcl_UnlinkVar(Tcl_Interp *interp, const char *varName)
}
declare 252 {
    int Tcl_UnregisterChannel(Tcl_Interp *interp, Tcl_Channel chan)
}
declare 253 {deprecated {No longer in use, changed to macro}} {
    int Tcl_UnsetVar(Tcl_Interp *interp, const char *varName, int flags)
}
declare 254 {
    int Tcl_UnsetVar2(Tcl_Interp *interp, const char *part1, const char *part2,
	    int flags)
}
declare 255 {deprecated {No longer in use, changed to macro}} {
    void Tcl_UntraceVar(Tcl_Interp *interp, const char *varName, int flags,
	    Tcl_VarTraceProc *proc, void *clientData)
}
declare 256 {
    void Tcl_UntraceVar2(Tcl_Interp *interp, const char *part1,
	    const char *part2, int flags, Tcl_VarTraceProc *proc,
	    void *clientData)
}
declare 257 {
    void Tcl_UpdateLinkedVar(Tcl_Interp *interp, const char *varName)
}
declare 258 {deprecated {No longer in use, changed to macro}} {
    int Tcl_UpVar(Tcl_Interp *interp, const char *frameName,
	    const char *varName, const char *localName, int flags)
}
declare 259 {
    int Tcl_UpVar2(Tcl_Interp *interp, const char *frameName, const char *part1,
	    const char *part2, const char *localName, int flags)
}
declare 260 {
    int Tcl_VarEval(Tcl_Interp *interp, ...)
}
declare 261 {deprecated {No longer in use, changed to macro}} {
    void *Tcl_VarTraceInfo(Tcl_Interp *interp, const char *varName,
	    int flags, Tcl_VarTraceProc *procPtr, void *prevClientData)
}
declare 262 {
    void *Tcl_VarTraceInfo2(Tcl_Interp *interp, const char *part1,
	    const char *part2, int flags, Tcl_VarTraceProc *procPtr,
	    void *prevClientData)
}
declare 263 {
    Tcl_Size Tcl_Write(Tcl_Channel chan, const char *s, Tcl_Size slen)
}
declare 264 {
    void Tcl_WrongNumArgs(Tcl_Interp *interp, Tcl_Size objc,
	    Tcl_Obj *const objv[], const char *message)
}
declare 265 {
    int Tcl_DumpActiveMemory(const char *fileName)
}
declare 266 {
    void Tcl_ValidateAllMemory(const char *file, int line)
}
declare 267 {deprecated {see TIP #422}} {
    void Tcl_AppendResultVA(Tcl_Interp *interp, va_list argList)
}
declare 268 {deprecated {see TIP #422}} {
    void Tcl_AppendStringsToObjVA(Tcl_Obj *objPtr, va_list argList)
}
declare 269 {
    char *Tcl_HashStats(Tcl_HashTable *tablePtr)
}
declare 270 {
    const char *Tcl_ParseVar(Tcl_Interp *interp, const char *start,
	    const char **termPtr)
}
declare 271 {deprecated {No longer in use, changed to macro}} {
    const char *Tcl_PkgPresent(Tcl_Interp *interp, const char *name,
	    const char *version, int exact)
}
declare 272 {
    const char *Tcl_PkgPresentEx(Tcl_Interp *interp,
	    const char *name, const char *version, int exact,
	    void *clientDataPtr)
}
declare 273 {deprecated {No longer in use, changed to macro}} {
    int Tcl_PkgProvide(Tcl_Interp *interp, const char *name,
	    const char *version)
}
# TIP #268: The internally used new Require function is in slot 573.
declare 274 {deprecated {No longer in use, changed to macro}} {
    const char *Tcl_PkgRequire(Tcl_Interp *interp, const char *name,
	    const char *version, int exact)
}
declare 275 {deprecated {see TIP #422}} {
    void Tcl_SetErrorCodeVA(Tcl_Interp *interp, va_list argList)
}
declare 276 {deprecated {see TIP #422}} {
    int  Tcl_VarEvalVA(Tcl_Interp *interp, va_list argList)
}
declare 277 {
    Tcl_Pid Tcl_WaitPid(Tcl_Pid pid, int *statPtr, int options)
}
declare 278 {deprecated {see TIP #422}} {
    TCL_NORETURN void Tcl_PanicVA(const char *format, va_list argList)
}
declare 279 {
    void Tcl_GetVersion(int *major, int *minor, int *patchLevel, int *type)
}
declare 280 {
    void Tcl_InitMemory(Tcl_Interp *interp)
}

# Andreas Kupries <a.kupries@westend.com>, 03/21/1999
# "Trf-Patch for filtering channels"
#
# C-Level API for (un)stacking of channels. This allows the introduction
# of filtering channels with relatively little changes to the core.
# This patch was created in cooperation with Jan Nijtmans j.nijtmans@chello.nl
# and is therefore part of his plus-patches too.
#
# It would have been possible to place the following definitions according
# to the alphabetical order used elsewhere in this file, but I decided
# against that to ease the maintenance of the patch across new tcl versions
# (patch usually has no problems to integrate the patch file for the last
# version into the new one).

declare 281 {
    Tcl_Channel Tcl_StackChannel(Tcl_Interp *interp,
	    const Tcl_ChannelType *typePtr, void *instanceData,
	    int mask, Tcl_Channel prevChan)
}
declare 282 {
    int Tcl_UnstackChannel(Tcl_Interp *interp, Tcl_Channel chan)
}
declare 283 {
    Tcl_Channel Tcl_GetStackedChannel(Tcl_Channel chan)
}

# 284 was reserved, but added in 8.4a2
declare 284 {
    void Tcl_SetMainLoop(Tcl_MainLoopProc *proc)
}

# Reserved for future use (8.0.x vs. 8.1)
#  declare 285 {
#  }

# Added in 8.1:

declare 286 {
    void Tcl_AppendObjToObj(Tcl_Obj *objPtr, Tcl_Obj *appendObjPtr)
}
declare 287 {
    Tcl_Encoding Tcl_CreateEncoding(const Tcl_EncodingType *typePtr)
}
declare 288 {
    void Tcl_CreateThreadExitHandler(Tcl_ExitProc *proc, void *clientData)
}
declare 289 {
    void Tcl_DeleteThreadExitHandler(Tcl_ExitProc *proc, void *clientData)
}
declare 290 {deprecated {Use Tcl_DiscardInterpState}} {
    void Tcl_DiscardResult(Tcl_SavedResult *statePtr)
}
declare 291 {
    int Tcl_EvalEx(Tcl_Interp *interp, const char *script, Tcl_Size numBytes,
	    int flags)
}
declare 292 {
    int Tcl_EvalObjv(Tcl_Interp *interp, Tcl_Size objc, Tcl_Obj *const objv[],
	    int flags)
}
declare 293 {
    int Tcl_EvalObjEx(Tcl_Interp *interp, Tcl_Obj *objPtr, int flags)
}
declare 294 {
    TCL_NORETURN void Tcl_ExitThread(int status)
}
declare 295 {
    int Tcl_ExternalToUtf(Tcl_Interp *interp, Tcl_Encoding encoding,
	    const char *src, Tcl_Size srcLen, int flags,
	    Tcl_EncodingState *statePtr, char *dst, Tcl_Size dstLen,
	    int *srcReadPtr, int *dstWrotePtr, int *dstCharsPtr)
}
declare 296 {
    char *Tcl_ExternalToUtfDString(Tcl_Encoding encoding,
	    const char *src, Tcl_Size srcLen, Tcl_DString *dsPtr)
}
declare 297 {
    void Tcl_FinalizeThread(void)
}
declare 298 {
    void Tcl_FinalizeNotifier(void *clientData)
}
declare 299 {
    void Tcl_FreeEncoding(Tcl_Encoding encoding)
}
declare 300 {
    Tcl_ThreadId Tcl_GetCurrentThread(void)
}
declare 301 {
    Tcl_Encoding Tcl_GetEncoding(Tcl_Interp *interp, const char *name)
}
declare 302 {
    const char *Tcl_GetEncodingName(Tcl_Encoding encoding)
}
declare 303 {
    void Tcl_GetEncodingNames(Tcl_Interp *interp)
}
declare 304 {
    int Tcl_GetIndexFromObjStruct(Tcl_Interp *interp, Tcl_Obj *objPtr,
	    const void *tablePtr, Tcl_Size offset, const char *msg, int flags,
	    void *indexPtr)
}
declare 305 {
    void *Tcl_GetThreadData(Tcl_ThreadDataKey *keyPtr, Tcl_Size size)
}
declare 306 {
    Tcl_Obj *Tcl_GetVar2Ex(Tcl_Interp *interp, const char *part1,
	    const char *part2, int flags)
}
declare 307 {
    void *Tcl_InitNotifier(void)
}
declare 308 {
    void Tcl_MutexLock(Tcl_Mutex *mutexPtr)
}
declare 309 {
    void Tcl_MutexUnlock(Tcl_Mutex *mutexPtr)
}
declare 310 {
    void Tcl_ConditionNotify(Tcl_Condition *condPtr)
}
declare 311 {
    void Tcl_ConditionWait(Tcl_Condition *condPtr, Tcl_Mutex *mutexPtr,
	    const Tcl_Time *timePtr)
}
declare 312 {
    Tcl_Size Tcl_NumUtfChars(const char *src, Tcl_Size length)
}
declare 313 {
    Tcl_Size Tcl_ReadChars(Tcl_Channel channel, Tcl_Obj *objPtr,
	    Tcl_Size charsToRead, int appendFlag)
}
declare 314 {deprecated {Use Tcl_RestoreInterpState}} {
    void Tcl_RestoreResult(Tcl_Interp *interp, Tcl_SavedResult *statePtr)
}
declare 315 {deprecated {Use Tcl_SaveInterpState}} {
    void Tcl_SaveResult(Tcl_Interp *interp, Tcl_SavedResult *statePtr)
}
declare 316 {
    int Tcl_SetSystemEncoding(Tcl_Interp *interp, const char *name)
}
declare 317 {
    Tcl_Obj *Tcl_SetVar2Ex(Tcl_Interp *interp, const char *part1,
	    const char *part2, Tcl_Obj *newValuePtr, int flags)
}
declare 318 {
    void Tcl_ThreadAlert(Tcl_ThreadId threadId)
}
declare 319 {
    void Tcl_ThreadQueueEvent(Tcl_ThreadId threadId, Tcl_Event *evPtr,
	    int position)
}
declare 320 {
    int Tcl_UniCharAtIndex(const char *src, Tcl_Size index)
}
declare 321 {
    int Tcl_UniCharToLower(int ch)
}
declare 322 {
    int Tcl_UniCharToTitle(int ch)
}
declare 323 {
    int Tcl_UniCharToUpper(int ch)
}
declare 324 {
    int Tcl_UniCharToUtf(int ch, char *buf)
}
declare 325 {
    const char *Tcl_UtfAtIndex(const char *src, Tcl_Size index)
}
declare 326 {
    int TclUtfCharComplete(const char *src, Tcl_Size length)
}
declare 327 {
    Tcl_Size Tcl_UtfBackslash(const char *src, int *readPtr, char *dst)
}
declare 328 {
    const char *Tcl_UtfFindFirst(const char *src, int ch)
}
declare 329 {
    const char *Tcl_UtfFindLast(const char *src, int ch)
}
declare 330 {
    const char *TclUtfNext(const char *src)
}
declare 331 {
    const char *TclUtfPrev(const char *src, const char *start)
}
declare 332 {
    int Tcl_UtfToExternal(Tcl_Interp *interp, Tcl_Encoding encoding,
	    const char *src, Tcl_Size srcLen, int flags,
	    Tcl_EncodingState *statePtr, char *dst, Tcl_Size dstLen,
	    int *srcReadPtr, int *dstWrotePtr, int *dstCharsPtr)
}
declare 333 {
    char *Tcl_UtfToExternalDString(Tcl_Encoding encoding,
	    const char *src, Tcl_Size srcLen, Tcl_DString *dsPtr)
}
declare 334 {
    int Tcl_UtfToLower(char *src)
}
declare 335 {
    int Tcl_UtfToTitle(char *src)
}
declare 336 {
    int Tcl_UtfToChar16(const char *src, unsigned short *chPtr)
}
declare 337 {
    int Tcl_UtfToUpper(char *src)
}
declare 338 {
    Tcl_Size Tcl_WriteChars(Tcl_Channel chan, const char *src, Tcl_Size srcLen)
}
declare 339 {
    Tcl_Size Tcl_WriteObj(Tcl_Channel chan, Tcl_Obj *objPtr)
}
declare 340 {
    char *Tcl_GetString(Tcl_Obj *objPtr)
}
declare 341 {deprecated {Use Tcl_GetEncodingSearchPath}} {
    const char *Tcl_GetDefaultEncodingDir(void)
}
declare 342 {deprecated {Use Tcl_SetEncodingSearchPath}} {
    void Tcl_SetDefaultEncodingDir(const char *path)
}
declare 343 {
    void Tcl_AlertNotifier(void *clientData)
}
declare 344 {
    void Tcl_ServiceModeHook(int mode)
}
declare 345 {
    int Tcl_UniCharIsAlnum(int ch)
}
declare 346 {
    int Tcl_UniCharIsAlpha(int ch)
}
declare 347 {
    int Tcl_UniCharIsDigit(int ch)
}
declare 348 {
    int Tcl_UniCharIsLower(int ch)
}
declare 349 {
    int Tcl_UniCharIsSpace(int ch)
}
declare 350 {
    int Tcl_UniCharIsUpper(int ch)
}
declare 351 {
    int Tcl_UniCharIsWordChar(int ch)
}
declare 352 {
    Tcl_Size Tcl_Char16Len(const unsigned short *uniStr)
}
declare 353 {deprecated {Use Tcl_UtfNcmp}} {
    int Tcl_UniCharNcmp(const unsigned short *ucs, const unsigned short *uct,
	    unsigned long numChars)
}
declare 354 {
    char *Tcl_Char16ToUtfDString(const unsigned short *uniStr,
	    Tcl_Size uniLength, Tcl_DString *dsPtr)
}
declare 355 {
    unsigned short *Tcl_UtfToChar16DString(const char *src,
	    Tcl_Size length, Tcl_DString *dsPtr)
}
declare 356 {
    Tcl_RegExp Tcl_GetRegExpFromObj(Tcl_Interp *interp, Tcl_Obj *patObj,
	    int flags)
}
declare 357 {deprecated {Use Tcl_EvalTokensStandard}} {
    Tcl_Obj *Tcl_EvalTokens(Tcl_Interp *interp, Tcl_Token *tokenPtr,
	    int count)
}
declare 358 {
    void Tcl_FreeParse(Tcl_Parse *parsePtr)
}
declare 359 {
    void Tcl_LogCommandInfo(Tcl_Interp *interp, const char *script,
	    const char *command, Tcl_Size length)
}
declare 360 {
    int Tcl_ParseBraces(Tcl_Interp *interp, const char *start,
	    Tcl_Size numBytes, Tcl_Parse *parsePtr, int append,
	    const char **termPtr)
}
declare 361 {
    int Tcl_ParseCommand(Tcl_Interp *interp, const char *start,
	    Tcl_Size numBytes, int nested, Tcl_Parse *parsePtr)
}
declare 362 {
    int Tcl_ParseExpr(Tcl_Interp *interp, const char *start,
	    Tcl_Size numBytes, Tcl_Parse *parsePtr)
}
declare 363 {
    int Tcl_ParseQuotedString(Tcl_Interp *interp, const char *start,
	    Tcl_Size numBytes, Tcl_Parse *parsePtr, int append,
	    const char **termPtr)
}
declare 364 {
    int Tcl_ParseVarName(Tcl_Interp *interp, const char *start,
	    Tcl_Size numBytes, Tcl_Parse *parsePtr, int append)
}
# These 4 functions are obsolete, use Tcl_FSGetCwd, Tcl_FSChdir,
# Tcl_FSAccess and Tcl_FSStat
declare 365 {
    char *Tcl_GetCwd(Tcl_Interp *interp, Tcl_DString *cwdPtr)
}
declare 366 {
   int Tcl_Chdir(const char *dirName)
}
declare 367 {
   int Tcl_Access(const char *path, int mode)
}
declare 368 {
    int Tcl_Stat(const char *path, struct stat *bufPtr)
}
declare 369 {
    int Tcl_UtfNcmp(const char *s1, const char *s2, unsigned long n)
}
declare 370 {
    int Tcl_UtfNcasecmp(const char *s1, const char *s2, unsigned long n)
}
declare 371 {
    int Tcl_StringCaseMatch(const char *str, const char *pattern, int nocase)
}
declare 372 {
    int Tcl_UniCharIsControl(int ch)
}
declare 373 {
    int Tcl_UniCharIsGraph(int ch)
}
declare 374 {
    int Tcl_UniCharIsPrint(int ch)
}
declare 375 {
    int Tcl_UniCharIsPunct(int ch)
}
declare 376 {
    int Tcl_RegExpExecObj(Tcl_Interp *interp, Tcl_RegExp regexp,
	    Tcl_Obj *textObj, Tcl_Size offset, Tcl_Size nmatches, int flags)
}
declare 377 {
    void Tcl_RegExpGetInfo(Tcl_RegExp regexp, Tcl_RegExpInfo *infoPtr)
}
declare 378 {
    Tcl_Obj *Tcl_NewUnicodeObj(const unsigned short *unicode, Tcl_Size numChars)
}
declare 379 {
    void Tcl_SetUnicodeObj(Tcl_Obj *objPtr, const unsigned short *unicode,
	    Tcl_Size numChars)
}
declare 380 {
    Tcl_Size Tcl_GetCharLength(Tcl_Obj *objPtr)
}
declare 381 {
    int Tcl_GetUniChar(Tcl_Obj *objPtr, Tcl_Size index)
}
declare 382 {deprecated {No longer in use, changed to macro}} {
    unsigned short *Tcl_GetUnicode(Tcl_Obj *objPtr)
}
declare 383 {
    Tcl_Obj *Tcl_GetRange(Tcl_Obj *objPtr, Tcl_Size first, Tcl_Size last)
}
declare 384 {
    void Tcl_AppendUnicodeToObj(Tcl_Obj *objPtr, const unsigned short *unicode,
	    Tcl_Size length)
}
declare 385 {
    int Tcl_RegExpMatchObj(Tcl_Interp *interp, Tcl_Obj *textObj,
	    Tcl_Obj *patternObj)
}
declare 386 {
    void Tcl_SetNotifier(const Tcl_NotifierProcs *notifierProcPtr)
}
declare 387 {
    Tcl_Mutex *Tcl_GetAllocMutex(void)
}
declare 388 {
    int Tcl_GetChannelNames(Tcl_Interp *interp)
}
declare 389 {
    int Tcl_GetChannelNamesEx(Tcl_Interp *interp, const char *pattern)
}
declare 390 {
    int Tcl_ProcObjCmd(void *clientData, Tcl_Interp *interp,
	    Tcl_Size objc, Tcl_Obj *const objv[])
}
declare 391 {
    void Tcl_ConditionFinalize(Tcl_Condition *condPtr)
}
declare 392 {
    void Tcl_MutexFinalize(Tcl_Mutex *mutex)
}
declare 393 {
    int Tcl_CreateThread(Tcl_ThreadId *idPtr, Tcl_ThreadCreateProc *proc,
	    void *clientData, Tcl_Size stackSize, int flags)
}

# Introduced in 8.3.2
declare 394 {
    Tcl_Size Tcl_ReadRaw(Tcl_Channel chan, char *dst, Tcl_Size bytesToRead)
}
declare 395 {
    Tcl_Size Tcl_WriteRaw(Tcl_Channel chan, const char *src, Tcl_Size srcLen)
}
declare 396 {
    Tcl_Channel Tcl_GetTopChannel(Tcl_Channel chan)
}
declare 397 {
    int Tcl_ChannelBuffered(Tcl_Channel chan)
}
declare 398 {
    const char *Tcl_ChannelName(const Tcl_ChannelType *chanTypePtr)
}
declare 399 {
    Tcl_ChannelTypeVersion Tcl_ChannelVersion(
	    const Tcl_ChannelType *chanTypePtr)
}
declare 400 {
    Tcl_DriverBlockModeProc *Tcl_ChannelBlockModeProc(
	    const Tcl_ChannelType *chanTypePtr)
}
declare 401 {deprecated {Use Tcl_ChannelClose2Proc}} {
    Tcl_DriverCloseProc *Tcl_ChannelCloseProc(
	    const Tcl_ChannelType *chanTypePtr)
}
declare 402 {
    Tcl_DriverClose2Proc *Tcl_ChannelClose2Proc(
	    const Tcl_ChannelType *chanTypePtr)
}
declare 403 {
    Tcl_DriverInputProc *Tcl_ChannelInputProc(
	    const Tcl_ChannelType *chanTypePtr)
}
declare 404 {
    Tcl_DriverOutputProc *Tcl_ChannelOutputProc(
	    const Tcl_ChannelType *chanTypePtr)
}
declare 405 {deprecated {Use Tcl_ChannelWideSeekProc}} {
    Tcl_DriverSeekProc *Tcl_ChannelSeekProc(
	    const Tcl_ChannelType *chanTypePtr)
}
declare 406 {
    Tcl_DriverSetOptionProc *Tcl_ChannelSetOptionProc(
	    const Tcl_ChannelType *chanTypePtr)
}
declare 407 {
    Tcl_DriverGetOptionProc *Tcl_ChannelGetOptionProc(
	    const Tcl_ChannelType *chanTypePtr)
}
declare 408 {
    Tcl_DriverWatchProc *Tcl_ChannelWatchProc(
	    const Tcl_ChannelType *chanTypePtr)
}
declare 409 {
    Tcl_DriverGetHandleProc *Tcl_ChannelGetHandleProc(
	    const Tcl_ChannelType *chanTypePtr)
}
declare 410 {
    Tcl_DriverFlushProc *Tcl_ChannelFlushProc(
	    const Tcl_ChannelType *chanTypePtr)
}
declare 411 {
    Tcl_DriverHandlerProc *Tcl_ChannelHandlerProc(
	    const Tcl_ChannelType *chanTypePtr)
}

# Introduced in 8.4a2
declare 412 {
    int Tcl_JoinThread(Tcl_ThreadId threadId, int *result)
}
declare 413 {
    int Tcl_IsChannelShared(Tcl_Channel channel)
}
declare 414 {
    int Tcl_IsChannelRegistered(Tcl_Interp *interp, Tcl_Channel channel)
}
declare 415 {
    void Tcl_CutChannel(Tcl_Channel channel)
}
declare 416 {
    void Tcl_SpliceChannel(Tcl_Channel channel)
}
declare 417 {
    void Tcl_ClearChannelHandlers(Tcl_Channel channel)
}
declare 418 {
    int Tcl_IsChannelExisting(const char *channelName)
}
declare 419 {deprecated {Use Tcl_UtfNcasecmp}} {
    int Tcl_UniCharNcasecmp(const unsigned short *ucs, const unsigned short *uct,
	    unsigned long numChars)
}
declare 420 {deprecated {Use Tcl_StringCaseMatch}} {
    int Tcl_UniCharCaseMatch(const unsigned short *uniStr,
	    const unsigned short *uniPattern, int nocase)
}
declare 421 {
    Tcl_HashEntry *Tcl_FindHashEntry(Tcl_HashTable *tablePtr, const void *key)
}
declare 422 {
    Tcl_HashEntry *Tcl_CreateHashEntry(Tcl_HashTable *tablePtr,
	    const void *key, int *newPtr)
}
declare 423 {
    void Tcl_InitCustomHashTable(Tcl_HashTable *tablePtr, int keyType,
	    const Tcl_HashKeyType *typePtr)
}
declare 424 {
    void Tcl_InitObjHashTable(Tcl_HashTable *tablePtr)
}
declare 425 {
    void *Tcl_CommandTraceInfo(Tcl_Interp *interp, const char *varName,
	    int flags, Tcl_CommandTraceProc *procPtr,
	    void *prevClientData)
}
declare 426 {
    int Tcl_TraceCommand(Tcl_Interp *interp, const char *varName, int flags,
	    Tcl_CommandTraceProc *proc, void *clientData)
}
declare 427 {
    void Tcl_UntraceCommand(Tcl_Interp *interp, const char *varName,
	    int flags, Tcl_CommandTraceProc *proc, void *clientData)
}
declare 428 {
    char *Tcl_AttemptAlloc(TCL_HASH_TYPE size)
}
declare 429 {
    char *Tcl_AttemptDbCkalloc(TCL_HASH_TYPE size, const char *file, int line)
}
declare 430 {
    char *Tcl_AttemptRealloc(char *ptr, TCL_HASH_TYPE size)
}
declare 431 {
    char *Tcl_AttemptDbCkrealloc(char *ptr, TCL_HASH_TYPE size,
	    const char *file, int line)
}
declare 432 {
    int Tcl_AttemptSetObjLength(Tcl_Obj *objPtr, Tcl_Size length)
}

# TIP#10 (thread-aware channels) akupries
declare 433 {
    Tcl_ThreadId Tcl_GetChannelThread(Tcl_Channel channel)
}

# introduced in 8.4a3
declare 434 {
    unsigned short *Tcl_GetUnicodeFromObj(Tcl_Obj *objPtr, int *lengthPtr)
}

# TIP#15 (math function introspection) dkf
declare 435 {deprecated {}} {
    int Tcl_GetMathFuncInfo(Tcl_Interp *interp, const char *name,
	    int *numArgsPtr, Tcl_ValueType **argTypesPtr,
	    Tcl_MathProc **procPtr, void **clientDataPtr)
}
declare 436 {deprecated {}} {
    Tcl_Obj *Tcl_ListMathFuncs(Tcl_Interp *interp, const char *pattern)
}

# TIP#36 (better access to 'subst') dkf
declare 437 {
    Tcl_Obj *Tcl_SubstObj(Tcl_Interp *interp, Tcl_Obj *objPtr, int flags)
}

# TIP#17 (virtual filesystem layer) vdarley
declare 438 {
    int Tcl_DetachChannel(Tcl_Interp *interp, Tcl_Channel channel)
}
declare 439 {
    int Tcl_IsStandardChannel(Tcl_Channel channel)
}
declare 440 {
    int	Tcl_FSCopyFile(Tcl_Obj *srcPathPtr, Tcl_Obj *destPathPtr)
}
declare 441 {
    int	Tcl_FSCopyDirectory(Tcl_Obj *srcPathPtr,
	    Tcl_Obj *destPathPtr, Tcl_Obj **errorPtr)
}
declare 442 {
    int	Tcl_FSCreateDirectory(Tcl_Obj *pathPtr)
}
declare 443 {
    int	Tcl_FSDeleteFile(Tcl_Obj *pathPtr)
}
declare 444 {
    int	Tcl_FSLoadFile(Tcl_Interp *interp, Tcl_Obj *pathPtr, const char *sym1,
	    const char *sym2, Tcl_LibraryInitProc **proc1Ptr,
	    Tcl_LibraryInitProc **proc2Ptr, Tcl_LoadHandle *handlePtr,
	    Tcl_FSUnloadFileProc **unloadProcPtr)
}
declare 445 {
    int	Tcl_FSMatchInDirectory(Tcl_Interp *interp, Tcl_Obj *result,
	    Tcl_Obj *pathPtr, const char *pattern, Tcl_GlobTypeData *types)
}
declare 446 {
    Tcl_Obj *Tcl_FSLink(Tcl_Obj *pathPtr, Tcl_Obj *toPtr, int linkAction)
}
declare 447 {
    int Tcl_FSRemoveDirectory(Tcl_Obj *pathPtr,
	    int recursive, Tcl_Obj **errorPtr)
}
declare 448 {
    int	Tcl_FSRenameFile(Tcl_Obj *srcPathPtr, Tcl_Obj *destPathPtr)
}
declare 449 {
    int	Tcl_FSLstat(Tcl_Obj *pathPtr, Tcl_StatBuf *buf)
}
declare 450 {
    int Tcl_FSUtime(Tcl_Obj *pathPtr, struct utimbuf *tval)
}
declare 451 {
    int Tcl_FSFileAttrsGet(Tcl_Interp *interp,
	    int index, Tcl_Obj *pathPtr, Tcl_Obj **objPtrRef)
}
declare 452 {
    int Tcl_FSFileAttrsSet(Tcl_Interp *interp,
	    int index, Tcl_Obj *pathPtr, Tcl_Obj *objPtr)
}
declare 453 {
    const char *CONST86 *Tcl_FSFileAttrStrings(Tcl_Obj *pathPtr,
	    Tcl_Obj **objPtrRef)
}
declare 454 {
    int Tcl_FSStat(Tcl_Obj *pathPtr, Tcl_StatBuf *buf)
}
declare 455 {
    int Tcl_FSAccess(Tcl_Obj *pathPtr, int mode)
}
declare 456 {
    Tcl_Channel Tcl_FSOpenFileChannel(Tcl_Interp *interp, Tcl_Obj *pathPtr,
	    const char *modeString, int permissions)
}
declare 457 {
    Tcl_Obj *Tcl_FSGetCwd(Tcl_Interp *interp)
}
declare 458 {
    int Tcl_FSChdir(Tcl_Obj *pathPtr)
}
declare 459 {
    int Tcl_FSConvertToPathType(Tcl_Interp *interp, Tcl_Obj *pathPtr)
}
declare 460 {
    Tcl_Obj *Tcl_FSJoinPath(Tcl_Obj *listObj, Tcl_Size elements)
}
declare 461 {
    Tcl_Obj *Tcl_FSSplitPath(Tcl_Obj *pathPtr, int *lenPtr)
}
declare 462 {
    int Tcl_FSEqualPaths(Tcl_Obj *firstPtr, Tcl_Obj *secondPtr)
}
declare 463 {
    Tcl_Obj *Tcl_FSGetNormalizedPath(Tcl_Interp *interp, Tcl_Obj *pathPtr)
}
declare 464 {
    Tcl_Obj *Tcl_FSJoinToPath(Tcl_Obj *pathPtr, Tcl_Size objc,
	    Tcl_Obj *const objv[])
}
declare 465 {
    void *Tcl_FSGetInternalRep(Tcl_Obj *pathPtr,
	    const Tcl_Filesystem *fsPtr)
}
declare 466 {
    Tcl_Obj *Tcl_FSGetTranslatedPath(Tcl_Interp *interp, Tcl_Obj *pathPtr)
}
declare 467 {
    int Tcl_FSEvalFile(Tcl_Interp *interp, Tcl_Obj *fileName)
}
declare 468 {
    Tcl_Obj *Tcl_FSNewNativePath(const Tcl_Filesystem *fromFilesystem,
	    void *clientData)
}
declare 469 {
    const void *Tcl_FSGetNativePath(Tcl_Obj *pathPtr)
}
declare 470 {
    Tcl_Obj *Tcl_FSFileSystemInfo(Tcl_Obj *pathPtr)
}
declare 471 {
    Tcl_Obj *Tcl_FSPathSeparator(Tcl_Obj *pathPtr)
}
declare 472 {
    Tcl_Obj *Tcl_FSListVolumes(void)
}
declare 473 {
    int Tcl_FSRegister(void *clientData, const Tcl_Filesystem *fsPtr)
}
declare 474 {
    int Tcl_FSUnregister(const Tcl_Filesystem *fsPtr)
}
declare 475 {
    void *Tcl_FSData(const Tcl_Filesystem *fsPtr)
}
declare 476 {
    const char *Tcl_FSGetTranslatedStringPath(Tcl_Interp *interp,
	    Tcl_Obj *pathPtr)
}
declare 477 {
    CONST86 Tcl_Filesystem *Tcl_FSGetFileSystemForPath(Tcl_Obj *pathPtr)
}
declare 478 {
    Tcl_PathType Tcl_FSGetPathType(Tcl_Obj *pathPtr)
}

# TIP#49 (detection of output buffering) akupries
declare 479 {
    int Tcl_OutputBuffered(Tcl_Channel chan)
}
declare 480 {
    void Tcl_FSMountsChanged(const Tcl_Filesystem *fsPtr)
}

# TIP#56 (evaluate a parsed script) msofer
declare 481 {
    int Tcl_EvalTokensStandard(Tcl_Interp *interp, Tcl_Token *tokenPtr,
	    Tcl_Size count)
}

# TIP#73 (access to current time) kbk
declare 482 {
    void Tcl_GetTime(Tcl_Time *timeBuf)
}

# TIP#32 (object-enabled traces) kbk
declare 483 {
    Tcl_Trace Tcl_CreateObjTrace(Tcl_Interp *interp, Tcl_Size level, int flags,
	    Tcl_CmdObjTraceProc *objProc, void *clientData,
	    Tcl_CmdObjTraceDeleteProc *delProc)
}
declare 484 {
    int Tcl_GetCommandInfoFromToken(Tcl_Command token, Tcl_CmdInfo *infoPtr)
}
declare 485 {
    int Tcl_SetCommandInfoFromToken(Tcl_Command token,
	    const Tcl_CmdInfo *infoPtr)
}

### New functions on 64-bit dev branch ###
# TIP#72 (64-bit values) dkf
declare 486 {
    Tcl_Obj *Tcl_DbNewWideIntObj(Tcl_WideInt wideValue,
	    const char *file, int line)
}
declare 487 {
    int Tcl_GetWideIntFromObj(Tcl_Interp *interp, Tcl_Obj *objPtr,
	    Tcl_WideInt *widePtr)
}
declare 488 {
    Tcl_Obj *Tcl_NewWideIntObj(Tcl_WideInt wideValue)
}
declare 489 {
    void Tcl_SetWideIntObj(Tcl_Obj *objPtr, Tcl_WideInt wideValue)
}
declare 490 {
    Tcl_StatBuf *Tcl_AllocStatBuf(void)
}
declare 491 {
    long long Tcl_Seek(Tcl_Channel chan, long long offset, int mode)
}
declare 492 {
    long long Tcl_Tell(Tcl_Channel chan)
}

# TIP#91 (back-compat enhancements for channels) dkf
declare 493 {
    Tcl_DriverWideSeekProc *Tcl_ChannelWideSeekProc(
	    const Tcl_ChannelType *chanTypePtr)
}

# ----- BASELINE -- FOR -- 8.4.0 ----- #

# TIP#111 (dictionaries) dkf
declare 494 {
    int Tcl_DictObjPut(Tcl_Interp *interp, Tcl_Obj *dictPtr,
	    Tcl_Obj *keyPtr, Tcl_Obj *valuePtr)
}
declare 495 {
    int Tcl_DictObjGet(Tcl_Interp *interp, Tcl_Obj *dictPtr, Tcl_Obj *keyPtr,
	    Tcl_Obj **valuePtrPtr)
}
declare 496 {
    int Tcl_DictObjRemove(Tcl_Interp *interp, Tcl_Obj *dictPtr,
	    Tcl_Obj *keyPtr)
}
declare 497 {
    int Tcl_DictObjSize(Tcl_Interp *interp, Tcl_Obj *dictPtr, int *sizePtr)
}
declare 498 {
    int Tcl_DictObjFirst(Tcl_Interp *interp, Tcl_Obj *dictPtr,
	    Tcl_DictSearch *searchPtr,
	    Tcl_Obj **keyPtrPtr, Tcl_Obj **valuePtrPtr, int *donePtr)
}
declare 499 {
    void Tcl_DictObjNext(Tcl_DictSearch *searchPtr,
	    Tcl_Obj **keyPtrPtr, Tcl_Obj **valuePtrPtr, int *donePtr)
}
declare 500 {
    void Tcl_DictObjDone(Tcl_DictSearch *searchPtr)
}
declare 501 {
    int Tcl_DictObjPutKeyList(Tcl_Interp *interp, Tcl_Obj *dictPtr,
	    Tcl_Size keyc, Tcl_Obj *const *keyv, Tcl_Obj *valuePtr)
}
declare 502 {
    int Tcl_DictObjRemoveKeyList(Tcl_Interp *interp, Tcl_Obj *dictPtr,
	    Tcl_Size keyc, Tcl_Obj *const *keyv)
}
declare 503 {
    Tcl_Obj *Tcl_NewDictObj(void)
}
declare 504 {
    Tcl_Obj *Tcl_DbNewDictObj(const char *file, int line)
}

# TIP#59 (configuration reporting) akupries
declare 505 {
    void Tcl_RegisterConfig(Tcl_Interp *interp, const char *pkgName,
	    const Tcl_Config *configuration, const char *valEncoding)
}

# TIP #139 (partial exposure of namespace API - transferred from tclInt.decls)
# dkf, API by Brent Welch?
declare 506 {
    Tcl_Namespace *Tcl_CreateNamespace(Tcl_Interp *interp, const char *name,
	    void *clientData, Tcl_NamespaceDeleteProc *deleteProc)
}
declare 507 {
    void Tcl_DeleteNamespace(Tcl_Namespace *nsPtr)
}
declare 508 {
    int Tcl_AppendExportList(Tcl_Interp *interp, Tcl_Namespace *nsPtr,
	    Tcl_Obj *objPtr)
}
declare 509 {
    int Tcl_Export(Tcl_Interp *interp, Tcl_Namespace *nsPtr,
	    const char *pattern, int resetListFirst)
}
declare 510 {
    int Tcl_Import(Tcl_Interp *interp, Tcl_Namespace *nsPtr,
	    const char *pattern, int allowOverwrite)
}
declare 511 {
    int Tcl_ForgetImport(Tcl_Interp *interp, Tcl_Namespace *nsPtr,
	    const char *pattern)
}
declare 512 {
    Tcl_Namespace *Tcl_GetCurrentNamespace(Tcl_Interp *interp)
}
declare 513 {
    Tcl_Namespace *Tcl_GetGlobalNamespace(Tcl_Interp *interp)
}
declare 514 {
    Tcl_Namespace *Tcl_FindNamespace(Tcl_Interp *interp, const char *name,
	    Tcl_Namespace *contextNsPtr, int flags)
}
declare 515 {
    Tcl_Command Tcl_FindCommand(Tcl_Interp *interp, const char *name,
	    Tcl_Namespace *contextNsPtr, int flags)
}
declare 516 {
    Tcl_Command Tcl_GetCommandFromObj(Tcl_Interp *interp, Tcl_Obj *objPtr)
}
declare 517 {
    void Tcl_GetCommandFullName(Tcl_Interp *interp, Tcl_Command command,
	    Tcl_Obj *objPtr)
}

# TIP#137 (encoding-aware source command) dgp for Anton Kovalenko
declare 518 {
    int Tcl_FSEvalFileEx(Tcl_Interp *interp, Tcl_Obj *fileName,
	    const char *encodingName)
}

# TIP#121 (exit handler) dkf for Joe Mistachkin
declare 519 {nostub {Don't use this function in a stub-enabled extension}} {
    Tcl_ExitProc *Tcl_SetExitProc(TCL_NORETURN1 Tcl_ExitProc *proc)
}

# TIP#143 (resource limits) dkf
declare 520 {
    void Tcl_LimitAddHandler(Tcl_Interp *interp, int type,
	    Tcl_LimitHandlerProc *handlerProc, void *clientData,
	    Tcl_LimitHandlerDeleteProc *deleteProc)
}
declare 521 {
    void Tcl_LimitRemoveHandler(Tcl_Interp *interp, int type,
	    Tcl_LimitHandlerProc *handlerProc, void *clientData)
}
declare 522 {
    int Tcl_LimitReady(Tcl_Interp *interp)
}
declare 523 {
    int Tcl_LimitCheck(Tcl_Interp *interp)
}
declare 524 {
    int Tcl_LimitExceeded(Tcl_Interp *interp)
}
declare 525 {
    void Tcl_LimitSetCommands(Tcl_Interp *interp, Tcl_Size commandLimit)
}
declare 526 {
    void Tcl_LimitSetTime(Tcl_Interp *interp, Tcl_Time *timeLimitPtr)
}
declare 527 {
    void Tcl_LimitSetGranularity(Tcl_Interp *interp, int type, int granularity)
}
declare 528 {
    int Tcl_LimitTypeEnabled(Tcl_Interp *interp, int type)
}
declare 529 {
    int Tcl_LimitTypeExceeded(Tcl_Interp *interp, int type)
}
declare 530 {
    void Tcl_LimitTypeSet(Tcl_Interp *interp, int type)
}
declare 531 {
    void Tcl_LimitTypeReset(Tcl_Interp *interp, int type)
}
declare 532 {
    int Tcl_LimitGetCommands(Tcl_Interp *interp)
}
declare 533 {
    void Tcl_LimitGetTime(Tcl_Interp *interp, Tcl_Time *timeLimitPtr)
}
declare 534 {
    int Tcl_LimitGetGranularity(Tcl_Interp *interp, int type)
}

# TIP#226 (interpreter result state management) dgp
declare 535 {
    Tcl_InterpState Tcl_SaveInterpState(Tcl_Interp *interp, int status)
}
declare 536 {
    int Tcl_RestoreInterpState(Tcl_Interp *interp, Tcl_InterpState state)
}
declare 537 {
    void Tcl_DiscardInterpState(Tcl_InterpState state)
}

# TIP#227 (return options interface) dgp
declare 538 {
    int Tcl_SetReturnOptions(Tcl_Interp *interp, Tcl_Obj *options)
}
declare 539 {
    Tcl_Obj *Tcl_GetReturnOptions(Tcl_Interp *interp, int result)
}

# TIP#235 (ensembles) dkf
declare 540 {
    int Tcl_IsEnsemble(Tcl_Command token)
}
declare 541 {
    Tcl_Command Tcl_CreateEnsemble(Tcl_Interp *interp, const char *name,
	    Tcl_Namespace *namespacePtr, int flags)
}
declare 542 {
    Tcl_Command Tcl_FindEnsemble(Tcl_Interp *interp, Tcl_Obj *cmdNameObj,
	    int flags)
}
declare 543 {
    int Tcl_SetEnsembleSubcommandList(Tcl_Interp *interp, Tcl_Command token,
	    Tcl_Obj *subcmdList)
}
declare 544 {
    int Tcl_SetEnsembleMappingDict(Tcl_Interp *interp, Tcl_Command token,
	    Tcl_Obj *mapDict)
}
declare 545 {
    int Tcl_SetEnsembleUnknownHandler(Tcl_Interp *interp, Tcl_Command token,
	    Tcl_Obj *unknownList)
}
declare 546 {
    int Tcl_SetEnsembleFlags(Tcl_Interp *interp, Tcl_Command token, int flags)
}
declare 547 {
    int Tcl_GetEnsembleSubcommandList(Tcl_Interp *interp, Tcl_Command token,
	    Tcl_Obj **subcmdListPtr)
}
declare 548 {
    int Tcl_GetEnsembleMappingDict(Tcl_Interp *interp, Tcl_Command token,
	    Tcl_Obj **mapDictPtr)
}
declare 549 {
    int Tcl_GetEnsembleUnknownHandler(Tcl_Interp *interp, Tcl_Command token,
	    Tcl_Obj **unknownListPtr)
}
declare 550 {
    int Tcl_GetEnsembleFlags(Tcl_Interp *interp, Tcl_Command token,
	    int *flagsPtr)
}
declare 551 {
    int Tcl_GetEnsembleNamespace(Tcl_Interp *interp, Tcl_Command token,
	    Tcl_Namespace **namespacePtrPtr)
}

# TIP#233 (virtualized time) akupries
declare 552 {
    void Tcl_SetTimeProc(Tcl_GetTimeProc *getProc,
	    Tcl_ScaleTimeProc *scaleProc,
	    void *clientData)
}
declare 553 {
    void Tcl_QueryTimeProc(Tcl_GetTimeProc **getProc,
	    Tcl_ScaleTimeProc **scaleProc,
	    void **clientData)
}

# TIP#218 (driver thread actions) davygrvy/akupries ChannelType ver 4
declare 554 {
    Tcl_DriverThreadActionProc *Tcl_ChannelThreadActionProc(
	    const Tcl_ChannelType *chanTypePtr)
}

# TIP#237 (arbitrary-precision integers) kbk
declare 555 {
    Tcl_Obj *Tcl_NewBignumObj(void *value)
}
declare 556 {
    Tcl_Obj *Tcl_DbNewBignumObj(void *value, const char *file, int line)
}
declare 557 {
    void Tcl_SetBignumObj(Tcl_Obj *obj, void *value)
}
declare 558 {
    int Tcl_GetBignumFromObj(Tcl_Interp *interp, Tcl_Obj *obj, void *value)
}
declare 559 {
    int Tcl_TakeBignumFromObj(Tcl_Interp *interp, Tcl_Obj *obj, void *value)
}

# TIP #208 ('chan' command) jeffh
declare 560 {
    int Tcl_TruncateChannel(Tcl_Channel chan, long long length)
}
declare 561 {
    Tcl_DriverTruncateProc *Tcl_ChannelTruncateProc(
	    const Tcl_ChannelType *chanTypePtr)
}

# TIP#219 (channel reflection api) akupries
declare 562 {
    void Tcl_SetChannelErrorInterp(Tcl_Interp *interp, Tcl_Obj *msg)
}
declare 563 {
    void Tcl_GetChannelErrorInterp(Tcl_Interp *interp, Tcl_Obj **msg)
}
declare 564 {
    void Tcl_SetChannelError(Tcl_Channel chan, Tcl_Obj *msg)
}
declare 565 {
    void Tcl_GetChannelError(Tcl_Channel chan, Tcl_Obj **msg)
}

# TIP #237 (additional conversion functions for bignum support) kbk/dgp
declare 566 {
    int Tcl_InitBignumFromDouble(Tcl_Interp *interp, double initval,
	    void *toInit)
}

# TIP#181 (namespace unknown command) dgp for Neil Madden
declare 567 {
    Tcl_Obj *Tcl_GetNamespaceUnknownHandler(Tcl_Interp *interp,
	    Tcl_Namespace *nsPtr)
}
declare 568 {
    int Tcl_SetNamespaceUnknownHandler(Tcl_Interp *interp,
	    Tcl_Namespace *nsPtr, Tcl_Obj *handlerPtr)
}

# TIP#258 (enhanced interface for encodings) dgp
declare 569 {
    int Tcl_GetEncodingFromObj(Tcl_Interp *interp, Tcl_Obj *objPtr,
	    Tcl_Encoding *encodingPtr)
}
declare 570 {
    Tcl_Obj *Tcl_GetEncodingSearchPath(void)
}
declare 571 {
    int Tcl_SetEncodingSearchPath(Tcl_Obj *searchPath)
}
declare 572 {
    const char *Tcl_GetEncodingNameFromEnvironment(Tcl_DString *bufPtr)
}

# TIP#268 (extended version numbers and requirements) akupries
declare 573 {
    int Tcl_PkgRequireProc(Tcl_Interp *interp, const char *name,
	    Tcl_Size objc, Tcl_Obj *const objv[], void *clientDataPtr)
}

# TIP#270 (utility C routines for string formatting) dgp
declare 574 {
    void Tcl_AppendObjToErrorInfo(Tcl_Interp *interp, Tcl_Obj *objPtr)
}
declare 575 {
    void Tcl_AppendLimitedToObj(Tcl_Obj *objPtr, const char *bytes,
	    Tcl_Size length, Tcl_Size limit, const char *ellipsis)
}
declare 576 {
    Tcl_Obj *Tcl_Format(Tcl_Interp *interp, const char *format, Tcl_Size objc,
	    Tcl_Obj *const objv[])
}
declare 577 {
    int Tcl_AppendFormatToObj(Tcl_Interp *interp, Tcl_Obj *objPtr,
	    const char *format, Tcl_Size objc, Tcl_Obj *const objv[])
}
declare 578 {
    Tcl_Obj *Tcl_ObjPrintf(const char *format, ...)
}
declare 579 {
    void Tcl_AppendPrintfToObj(Tcl_Obj *objPtr, const char *format, ...)
}

# ----- BASELINE -- FOR -- 8.5.0 ----- #

# TIP #285 (script cancellation support) jmistachkin
declare 580 {
    int Tcl_CancelEval(Tcl_Interp *interp, Tcl_Obj *resultObjPtr,
	    void *clientData, int flags)
}
declare 581 {
    int Tcl_Canceled(Tcl_Interp *interp, int flags)
}

# TIP#304 (chan pipe) aferrieux
declare 582 {
    int Tcl_CreatePipe(Tcl_Interp  *interp, Tcl_Channel *rchan,
	    Tcl_Channel *wchan, int flags)
}

# TIP #322 (NRE public interface) msofer
declare 583 {
    Tcl_Command Tcl_NRCreateCommand(Tcl_Interp *interp,
	    const char *cmdName, Tcl_ObjCmdProc *proc,
	    Tcl_ObjCmdProc *nreProc, void *clientData,
	    Tcl_CmdDeleteProc *deleteProc)
}
declare 584 {
    int Tcl_NREvalObj(Tcl_Interp *interp, Tcl_Obj *objPtr, int flags)
}
declare 585 {
    int Tcl_NREvalObjv(Tcl_Interp *interp, Tcl_Size objc,
	    Tcl_Obj *const objv[], int flags)
}
declare 586 {
    int Tcl_NRCmdSwap(Tcl_Interp *interp, Tcl_Command cmd, Tcl_Size objc,
	    Tcl_Obj *const objv[], int flags)
}
declare 587 {
    void Tcl_NRAddCallback(Tcl_Interp *interp, Tcl_NRPostProc *postProcPtr,
	    void *data0, void *data1, void *data2,
	    void *data3)
}
# For use by NR extenders, to have a simple way to also provide a (required!)
# classic objProc
declare 588 {
    int Tcl_NRCallObjProc(Tcl_Interp *interp, Tcl_ObjCmdProc *objProc,
	    void *clientData, Tcl_Size objc, Tcl_Obj *const objv[])
}

# TIP#316 (Tcl_StatBuf reader functions) dkf
declare 589 {
    unsigned Tcl_GetFSDeviceFromStat(const Tcl_StatBuf *statPtr)
}
declare 590 {
    unsigned Tcl_GetFSInodeFromStat(const Tcl_StatBuf *statPtr)
}
declare 591 {
    unsigned Tcl_GetModeFromStat(const Tcl_StatBuf *statPtr)
}
declare 592 {
    int Tcl_GetLinkCountFromStat(const Tcl_StatBuf *statPtr)
}
declare 593 {
    int Tcl_GetUserIdFromStat(const Tcl_StatBuf *statPtr)
}
declare 594 {
    int Tcl_GetGroupIdFromStat(const Tcl_StatBuf *statPtr)
}
declare 595 {
    int Tcl_GetDeviceTypeFromStat(const Tcl_StatBuf *statPtr)
}
declare 596 {
    long long Tcl_GetAccessTimeFromStat(const Tcl_StatBuf *statPtr)
}
declare 597 {
    long long Tcl_GetModificationTimeFromStat(const Tcl_StatBuf *statPtr)
}
declare 598 {
    long long Tcl_GetChangeTimeFromStat(const Tcl_StatBuf *statPtr)
}
declare 599 {
    unsigned long long Tcl_GetSizeFromStat(const Tcl_StatBuf *statPtr)
}
declare 600 {
    unsigned long long Tcl_GetBlocksFromStat(const Tcl_StatBuf *statPtr)
}
declare 601 {
    unsigned Tcl_GetBlockSizeFromStat(const Tcl_StatBuf *statPtr)
}

# TIP#314 (ensembles with parameters) dkf for Lars Hellstr"om
declare 602 {
    int Tcl_SetEnsembleParameterList(Tcl_Interp *interp, Tcl_Command token,
	    Tcl_Obj *paramList)
}
declare 603 {
    int Tcl_GetEnsembleParameterList(Tcl_Interp *interp, Tcl_Command token,
	    Tcl_Obj **paramListPtr)
}

# TIP#265 (option parser) dkf for Sam Bromley
declare 604 {
    int Tcl_ParseArgsObjv(Tcl_Interp *interp, const Tcl_ArgvInfo *argTable,
	    int *objcPtr, Tcl_Obj *const *objv, Tcl_Obj ***remObjv)
}

# TIP#336 (manipulate the error line) dgp
declare 605 {
    int Tcl_GetErrorLine(Tcl_Interp *interp)
}
declare 606 {
    void Tcl_SetErrorLine(Tcl_Interp *interp, int lineNum)
}

# TIP#307 (move results between interpreters) dkf
declare 607 {
    void Tcl_TransferResult(Tcl_Interp *sourceInterp, int code,
	    Tcl_Interp *targetInterp)
}

# TIP#335 (detect if interpreter in use) jmistachkin
declare 608 {
    int Tcl_InterpActive(Tcl_Interp *interp)
}

# TIP#337 (log exception for background processing) dgp
declare 609 {
    void Tcl_BackgroundException(Tcl_Interp *interp, int code)
}

# TIP#234 (zlib interface) dkf/Pascal Scheffers
declare 610 {
    int Tcl_ZlibDeflate(Tcl_Interp *interp, int format, Tcl_Obj *data,
	    int level, Tcl_Obj *gzipHeaderDictObj)
}
declare 611 {
    int Tcl_ZlibInflate(Tcl_Interp *interp, int format, Tcl_Obj *data,
	    Tcl_Size buffersize, Tcl_Obj *gzipHeaderDictObj)
}
declare 612 {
    unsigned int Tcl_ZlibCRC32(unsigned int crc, const unsigned char *buf,
	    Tcl_Size len)
}
declare 613 {
    unsigned int Tcl_ZlibAdler32(unsigned int adler, const unsigned char *buf,
	    Tcl_Size len)
}
declare 614 {
    int Tcl_ZlibStreamInit(Tcl_Interp *interp, int mode, int format,
	    int level, Tcl_Obj *dictObj, Tcl_ZlibStream *zshandle)
}
declare 615 {
    Tcl_Obj *Tcl_ZlibStreamGetCommandName(Tcl_ZlibStream zshandle)
}
declare 616 {
    int Tcl_ZlibStreamEof(Tcl_ZlibStream zshandle)
}
declare 617 {
    int Tcl_ZlibStreamChecksum(Tcl_ZlibStream zshandle)
}
declare 618 {
    int Tcl_ZlibStreamPut(Tcl_ZlibStream zshandle, Tcl_Obj *data, int flush)
}
declare 619 {
    int Tcl_ZlibStreamGet(Tcl_ZlibStream zshandle, Tcl_Obj *data,
	    Tcl_Size count)
}
declare 620 {
    int Tcl_ZlibStreamClose(Tcl_ZlibStream zshandle)
}
declare 621 {
    int Tcl_ZlibStreamReset(Tcl_ZlibStream zshandle)
}

# TIP 338 (control over startup script) dgp
declare 622 {
    void Tcl_SetStartupScript(Tcl_Obj *path, const char *encoding)
}
declare 623 {
    Tcl_Obj *Tcl_GetStartupScript(const char **encodingPtr)
}

# TIP#332 (half-close made public) aferrieux
declare 624 {
    int Tcl_CloseEx(Tcl_Interp *interp, Tcl_Channel chan, int flags)
}

# TIP #353 (NR-enabled expressions) dgp
declare 625 {
    int Tcl_NRExprObj(Tcl_Interp *interp, Tcl_Obj *objPtr, Tcl_Obj *resultPtr)
}

# TIP #356 (NR-enabled substitution) dgp
declare 626 {
    int Tcl_NRSubstObj(Tcl_Interp *interp, Tcl_Obj *objPtr, int flags)
}

# TIP #357 (Export TclLoadFile and TclpFindSymbol) kbk
declare 627 {
    int Tcl_LoadFile(Tcl_Interp *interp, Tcl_Obj *pathPtr,
		     const char *const symv[], int flags, void *procPtrs,
		     Tcl_LoadHandle *handlePtr)
}
declare 628 {
    void *Tcl_FindSymbol(Tcl_Interp *interp, Tcl_LoadHandle handle,
			 const char *symbol)
}
declare 629 {
    int Tcl_FSUnloadFile(Tcl_Interp *interp, Tcl_LoadHandle handlePtr)
}

# TIP #400
declare 630 {
    void Tcl_ZlibStreamSetCompressionDictionary(Tcl_ZlibStream zhandle,
	    Tcl_Obj *compressionDictionaryObj)
}

# ----- BASELINE -- FOR -- 8.6.0 ----- #

# TIP #456/#468
declare 631 {
    Tcl_Channel Tcl_OpenTcpServerEx(Tcl_Interp *interp, const char *service,
	    const char *host, unsigned int flags, int backlog,
	    Tcl_TcpAcceptProc *acceptProc, void *callbackData)
}

# TIP #430
declare 632 {
    int TclZipfs_Mount(Tcl_Interp *interp, const char *mountPoint,
	    const char *zipname, const char *passwd)
}
declare 633 {
    int TclZipfs_Unmount(Tcl_Interp *interp, const char *mountPoint)
}
declare 634 {
    Tcl_Obj *TclZipfs_TclLibrary(void)
}
declare 635 {
    int TclZipfs_MountBuffer(Tcl_Interp *interp, const char *mountPoint,
	    unsigned char *data, size_t datalen, int copy)
}

# TIP #445
declare 636 {
    void Tcl_FreeInternalRep(Tcl_Obj *objPtr)
}
declare 637 {
    char *Tcl_InitStringRep(Tcl_Obj *objPtr, const char *bytes,
	    TCL_HASH_TYPE numBytes)
}
declare 638 {
    Tcl_ObjInternalRep *Tcl_FetchInternalRep(Tcl_Obj *objPtr, const Tcl_ObjType *typePtr)
}
declare 639 {
    void Tcl_StoreInternalRep(Tcl_Obj *objPtr, const Tcl_ObjType *typePtr,
	    const Tcl_ObjInternalRep *irPtr)
}
declare 640 {
    int Tcl_HasStringRep(Tcl_Obj *objPtr)
}

# TIP #506
declare 641 {
    void Tcl_IncrRefCount(Tcl_Obj *objPtr)
}

declare 642 {
    void Tcl_DecrRefCount(Tcl_Obj *objPtr)
}

declare 643 {
    int Tcl_IsShared(Tcl_Obj *objPtr)
}

# TIP#312 New Tcl_LinkArray() function
declare 644 {
    int Tcl_LinkArray(Tcl_Interp *interp, const char *varName, void *addr,
	    int type, Tcl_Size size)
}

declare 645 {
    int Tcl_GetIntForIndex(Tcl_Interp *interp, Tcl_Obj *objPtr,
	    Tcl_Size endValue, Tcl_Size *indexPtr)
}

# TIP #548
declare 646 {
    int Tcl_UtfToUniChar(const char *src, int *chPtr)
}
declare 647 {
    char *Tcl_UniCharToUtfDString(const int *uniStr,
	    Tcl_Size uniLength, Tcl_DString *dsPtr)
}
declare 648 {
    int *Tcl_UtfToUniCharDString(const char *src,
	    Tcl_Size length, Tcl_DString *dsPtr)
}

# TIP #568
declare 649 {
    unsigned char *TclGetBytesFromObj(Tcl_Interp *interp, Tcl_Obj *objPtr,
	    int *numBytesPtr)
}
declare 650 {
    unsigned char *Tcl_GetBytesFromObj(Tcl_Interp *interp, Tcl_Obj *objPtr,
	    size_t *numBytesPtr)
}

# TIP #481
declare 651 {
    char *TclGetStringFromObj(Tcl_Obj *objPtr, size_t *lengthPtr)
}
declare 652 {
    unsigned short *TclGetUnicodeFromObj(Tcl_Obj *objPtr, size_t *lengthPtr)
}
# Only available in Tcl 8.x, NULL in Tcl 9.0
declare 653 {
    unsigned char *TclGetByteArrayFromObj(Tcl_Obj *objPtr, size_t *numBytesPtr)
}

# TIP #575
declare 654 {
    int Tcl_UtfCharComplete(const char *src, Tcl_Size length)
}
declare 655 {
    const char *Tcl_UtfNext(const char *src)
}
declare 656 {
    const char *Tcl_UtfPrev(const char *src, const char *start)
}
declare 657 {
    int Tcl_UniCharIsUnicode(int ch)
}
declare 658 {
    Tcl_Size Tcl_ExternalToUtfDStringEx(Tcl_Encoding encoding,
	    const char *src, Tcl_Size srcLen, int flags, Tcl_DString *dsPtr)
}
declare 659 {
    Tcl_Size Tcl_UtfToExternalDStringEx(Tcl_Encoding encoding,
	    const char *src, Tcl_Size srcLen, int flags, Tcl_DString *dsPtr)
}

# TIP #511
declare 660 {
    int Tcl_AsyncMarkFromSignal(Tcl_AsyncHandler async, int sigNumber)
}

# TIP #616
declare 661 {
    int TclListObjGetElements(Tcl_Interp *interp, Tcl_Obj *listPtr,
	    size_t *objcPtr, Tcl_Obj ***objvPtr)
}
declare 662 {
    int TclListObjLength(Tcl_Interp *interp, Tcl_Obj *listPtr,
	    size_t *lengthPtr)
}
declare 663 {
    int TclDictObjSize(Tcl_Interp *interp, Tcl_Obj *dictPtr, size_t *sizePtr)
}
declare 664 {
    int TclSplitList(Tcl_Interp *interp, const char *listStr, size_t *argcPtr,
	    const char ***argvPtr)
}
declare 665 {
    void TclSplitPath(const char *path, size_t *argcPtr, const char ***argvPtr)
}
declare 666 {
    Tcl_Obj *TclFSSplitPath(Tcl_Obj *pathPtr, size_t *lenPtr)
}
declare 667 {
    int TclParseArgsObjv(Tcl_Interp *interp, const Tcl_ArgvInfo *argTable,
	    size_t *objcPtr, Tcl_Obj *const *objv, Tcl_Obj ***remObjv)
}

# TIP #617
declare 668 {
    Tcl_Size Tcl_UniCharLen(const int *uniStr)
}
declare 669 {
    Tcl_Size TclNumUtfChars(const char *src, Tcl_Size length)
}
declare 670 {
    Tcl_Size TclGetCharLength(Tcl_Obj *objPtr)
}
declare 671 {
    const char *TclUtfAtIndex(const char *src, Tcl_Size index)
}
declare 672 {
    Tcl_Obj *TclGetRange(Tcl_Obj *objPtr, Tcl_Size first, Tcl_Size last)
}
declare 673 {
    int TclGetUniChar(Tcl_Obj *objPtr, Tcl_Size index)
}

declare 674 {
    int Tcl_GetBool(Tcl_Interp *interp, const char *src, int flags,
	    char *charPtr)
}
declare 675 {
    int Tcl_GetBoolFromObj(Tcl_Interp *interp, Tcl_Obj *objPtr,
	    int flags, char *charPtr)
}
declare 676 {
    Tcl_Command Tcl_CreateObjCommand2(Tcl_Interp *interp,
	    const char *cmdName,
	    Tcl_ObjCmdProc2 *proc2, void *clientData,
	    Tcl_CmdDeleteProc *deleteProc)
}
declare 677 {
    Tcl_Trace Tcl_CreateObjTrace2(Tcl_Interp *interp, Tcl_Size level, int flags,
	    Tcl_CmdObjTraceProc2 *objProc2, void *clientData,
	    Tcl_CmdObjTraceDeleteProc *delProc)
}
declare 678 {
    Tcl_Command Tcl_NRCreateCommand2(Tcl_Interp *interp,
	    const char *cmdName, Tcl_ObjCmdProc2 *proc,
	    Tcl_ObjCmdProc2 *nreProc2, void *clientData,
	    Tcl_CmdDeleteProc *deleteProc)
}
declare 679 {
    int Tcl_NRCallObjProc2(Tcl_Interp *interp, Tcl_ObjCmdProc2 *objProc2,
	    void *clientData, size_t objc, Tcl_Obj *const objv[])
}

# TIP #638.
declare 680 {
    int Tcl_GetNumberFromObj(Tcl_Interp *interp, Tcl_Obj *objPtr,
	    void **clientDataPtr, int *typePtr)
}
declare 681 {
    int Tcl_GetNumber(Tcl_Interp *interp, const char *bytes, size_t numBytes,
	    void **clientDataPtr, int *typePtr)
}

# TIP #220.
declare 682 {
    int Tcl_RemoveChannelMode(Tcl_Interp *interp, Tcl_Channel chan, int mode)
}

# TIP 643
declare 683 {
   int Tcl_GetEncodingNulLength(Tcl_Encoding encoding)
}

<<<<<<< HEAD
# TIP #648
declare 684 {
    Tcl_Obj *Tcl_NewWideUIntObj(Tcl_WideUInt wideValue)
}
declare 685 {
    void Tcl_SetWideUIntObj(Tcl_Obj *objPtr, Tcl_WideUInt uwideValue)
}

# ----- BASELINE -- FOR -- 8.7.0 ----- #
=======
# TIP #648 (reserved)
#declare 684 {
#    Tcl_Obj *Tcl_NewWideUIntObj(Tcl_WideUInt wideValue)
#}
#declare 685 {
#    void Tcl_SetWideUIntObj(Tcl_Obj *objPtr, Tcl_WideUInt uwideValue)
#}

# TIP #650 (reserved)
#declare 686 {
#    int Tcl_GetWideUIntFromObj(Tcl_Interp *interp, Tcl_Obj *objPtr,
#	    Tcl_WideUInt *uwidePtr)
#}


# ----- BASELINE -- FOR -- 8.7.0 / 9.0.0 ----- #
>>>>>>> 5f148478

##############################################################################

# Define the platform specific public Tcl interface. These functions are only
# available on the designated platform.

interface tclPlat

################################
# Unix specific functions
#   (none)

################################
# Windows specific functions

# Added in Tcl 8.1

declare 0 win {
    TCHAR *Tcl_WinUtfToTChar(const char *str, int len, Tcl_DString *dsPtr)
}
declare 1 win {
    char *Tcl_WinTCharToUtf(const TCHAR *str, int len, Tcl_DString *dsPtr)
}
declare 3 win {
    void Tcl_WinConvertError(unsigned errCode)
}

################################
# Mac OS X specific functions

declare 0 macosx {
    int Tcl_MacOSXOpenBundleResources(Tcl_Interp *interp,
	    const char *bundleName, int hasResourceFile,
	    int maxPathLen, char *libraryPath)
}
declare 1 macosx {
    int Tcl_MacOSXOpenVersionedBundleResources(Tcl_Interp *interp,
	    const char *bundleName, const char *bundleVersion,
	    int hasResourceFile, int maxPathLen, char *libraryPath)
}
declare 2 macosx {
    void Tcl_MacOSXNotifierAddRunLoopMode(const void *runLoopMode)
}

##############################################################################

# Public functions that are not accessible via the stubs table.

export {
    void Tcl_Main(Tcl_Size argc, char **argv, Tcl_AppInitProc *appInitProc)
}
export {
    void Tcl_MainEx(Tcl_Size argc, char **argv, Tcl_AppInitProc *appInitProc,
    Tcl_Interp *interp)
}
export {
    void Tcl_StaticLibrary(Tcl_Interp *interp, const char *prefix,
	    Tcl_LibraryInitProc *initProc, Tcl_LibraryInitProc *safeInitProc)
}
export {
    const char *Tcl_SetPanicProc(TCL_NORETURN1 Tcl_PanicProc *panicProc)
}
export {
    Tcl_ExitProc *Tcl_SetExitProc(TCL_NORETURN1 Tcl_ExitProc *proc)
}
export {
    const char *Tcl_FindExecutable(const char *argv0)
}
export {
    const char *Tcl_InitStubs(Tcl_Interp *interp, const char *version,
	int exact)
}
export {
    const char *TclTomMathInitializeStubs(Tcl_Interp* interp,
	const char* version, int epoch, int revision)
}
export {
    const char *Tcl_PkgInitStubsCheck(Tcl_Interp *interp, const char *version,
	int exact)
}
export {
    void Tcl_GetMemoryInfo(Tcl_DString *dsPtr)
}
export {
    const char *Tcl_InitSubsystems(void)
}
export {
    const char *TclZipfs_AppHook(int *argc, char ***argv)
}

# Local Variables:
# mode: tcl
# End:<|MERGE_RESOLUTION|>--- conflicted
+++ resolved
@@ -2552,7 +2552,6 @@
    int Tcl_GetEncodingNulLength(Tcl_Encoding encoding)
 }
 
-<<<<<<< HEAD
 # TIP #648
 declare 684 {
     Tcl_Obj *Tcl_NewWideUIntObj(Tcl_WideUInt wideValue)
@@ -2560,16 +2559,6 @@
 declare 685 {
     void Tcl_SetWideUIntObj(Tcl_Obj *objPtr, Tcl_WideUInt uwideValue)
 }
-
-# ----- BASELINE -- FOR -- 8.7.0 ----- #
-=======
-# TIP #648 (reserved)
-#declare 684 {
-#    Tcl_Obj *Tcl_NewWideUIntObj(Tcl_WideUInt wideValue)
-#}
-#declare 685 {
-#    void Tcl_SetWideUIntObj(Tcl_Obj *objPtr, Tcl_WideUInt uwideValue)
-#}
 
 # TIP #650 (reserved)
 #declare 686 {
@@ -2579,7 +2568,6 @@
 
 
 # ----- BASELINE -- FOR -- 8.7.0 / 9.0.0 ----- #
->>>>>>> 5f148478
 
 ##############################################################################
 
