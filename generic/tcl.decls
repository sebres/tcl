# tcl.decls --
#
#	This file contains the declarations for all supported public
#	functions that are exported by the Tcl library via the stubs table.
#	This file is used to generate the tclDecls.h, tclPlatDecls.h
#	and tclStubInit.c files.
#
# Copyright © 1998-1999 Scriptics Corporation.
# Copyright © 2001, 2002 Kevin B. Kenny.  All rights reserved.
# Copyright © 2007 Daniel A. Steffen <das@users.sourceforge.net>
#
# See the file "license.terms" for information on usage and redistribution
# of this file, and for a DISCLAIMER OF ALL WARRANTIES.

library tcl

# Define the tcl interface with several sub interfaces:
#     tclPlat	 - platform specific public
#     tclInt	 - generic private
#     tclPlatInt - platform specific private

interface tcl
hooks {tclPlat tclInt tclIntPlat}
scspec EXTERN

# Declare each of the functions in the public Tcl interface.  Note that
# the an index should never be reused for a different function in order
# to preserve backwards compatibility.

declare 0 {
    int Tcl_PkgProvideEx(Tcl_Interp *interp, const char *name,
	    const char *version, const void *clientData)
}
declare 1 {
    const char *Tcl_PkgRequireEx(Tcl_Interp *interp,
	    const char *name, const char *version, int exact,
	    void *clientDataPtr)
}
declare 2 {
    TCL_NORETURN void Tcl_Panic(const char *format, ...)
}
declare 3 {
    void *Tcl_Alloc(size_t size)
}
declare 4 {
    void Tcl_Free(void *ptr)
}
declare 5 {
    void *Tcl_Realloc(void *ptr, size_t size)
}
declare 6 {
    void *Tcl_DbCkalloc(size_t size, const char *file, int line)
}
declare 7 {
    void Tcl_DbCkfree(void *ptr, const char *file, int line)
}
declare 8 {
    void *Tcl_DbCkrealloc(void *ptr, size_t size,
	    const char *file, int line)
}

# Tcl_CreateFileHandler and Tcl_DeleteFileHandler are only available on unix,
# but they are part of the old generic interface, so we include them here for
# compatibility reasons.

declare 9 unix {
    void Tcl_CreateFileHandler(int fd, int mask, Tcl_FileProc *proc,
	    void *clientData)
}
declare 10 unix {
    void Tcl_DeleteFileHandler(int fd)
}
declare 11 {
    void Tcl_SetTimer(const Tcl_Time *timePtr)
}
declare 12 {
    void Tcl_Sleep(int ms)
}
declare 13 {
    int Tcl_WaitForEvent(const Tcl_Time *timePtr)
}
declare 14 {
    int Tcl_AppendAllObjTypes(Tcl_Interp *interp, Tcl_Obj *objPtr)
}
declare 15 {
    void Tcl_AppendStringsToObj(Tcl_Obj *objPtr, ...)
}
declare 16 {
    void Tcl_AppendToObj(Tcl_Obj *objPtr, const char *bytes, size_t length)
}
declare 17 {
    Tcl_Obj *Tcl_ConcatObj(int objc, Tcl_Obj *const objv[])
}
declare 18 {
    int Tcl_ConvertToType(Tcl_Interp *interp, Tcl_Obj *objPtr,
	    const Tcl_ObjType *typePtr)
}
declare 19 {
    void Tcl_DbDecrRefCount(Tcl_Obj *objPtr, const char *file, int line)
}
declare 20 {
    void Tcl_DbIncrRefCount(Tcl_Obj *objPtr, const char *file, int line)
}
declare 21 {
    int Tcl_DbIsShared(Tcl_Obj *objPtr, const char *file, int line)
}
# Removed in 9.0 (changed to macro):
#declare 22 {
#    Tcl_Obj *Tcl_DbNewBooleanObj(int boolValue, const char *file, int line)
#}
declare 23 {
    Tcl_Obj *Tcl_DbNewByteArrayObj(const unsigned char *bytes, size_t length,
	    const char *file, int line)
}
declare 24 {
    Tcl_Obj *Tcl_DbNewDoubleObj(double doubleValue, const char *file,
	    int line)
}
declare 25 {
    Tcl_Obj *Tcl_DbNewListObj(int objc, Tcl_Obj *const *objv,
	    const char *file, int line)
}
# Removed in 9.0 (changed to macro):
#declare 26 {
#    Tcl_Obj *Tcl_DbNewLongObj(long longValue, const char *file, int line)
#}
declare 27 {
    Tcl_Obj *Tcl_DbNewObj(const char *file, int line)
}
declare 28 {
    Tcl_Obj *Tcl_DbNewStringObj(const char *bytes, size_t length,
	    const char *file, int line)
}
declare 29 {
    Tcl_Obj *Tcl_DuplicateObj(Tcl_Obj *objPtr)
}
declare 30 {
    void TclFreeObj(Tcl_Obj *objPtr)
}
declare 31 {
    int Tcl_GetBoolean(Tcl_Interp *interp, const char *src, int *boolPtr)
}
declare 32 {
    int Tcl_GetBooleanFromObj(Tcl_Interp *interp, Tcl_Obj *objPtr,
	    int *boolPtr)
}
declare 33 {
    unsigned char *TclGetByteArrayFromObj(Tcl_Obj *objPtr, int *lengthPtr)
}
declare 34 {
    int Tcl_GetDouble(Tcl_Interp *interp, const char *src, double *doublePtr)
}
declare 35 {
    int Tcl_GetDoubleFromObj(Tcl_Interp *interp, Tcl_Obj *objPtr,
	    double *doublePtr)
}
# Removed in 9.0, replaced by macro.
#declare 36 {
#    int Tcl_GetIndexFromObj(Tcl_Interp *interp, Tcl_Obj *objPtr,
#	    const char *const *tablePtr, const char *msg, int flags, int *indexPtr)
#}
declare 37 {
    int Tcl_GetInt(Tcl_Interp *interp, const char *src, int *intPtr)
}
declare 38 {
    int Tcl_GetIntFromObj(Tcl_Interp *interp, Tcl_Obj *objPtr, int *intPtr)
}
declare 39 {
    int Tcl_GetLongFromObj(Tcl_Interp *interp, Tcl_Obj *objPtr, long *longPtr)
}
declare 40 {
    const Tcl_ObjType *Tcl_GetObjType(const char *typeName)
}
declare 41 {
    char *TclGetStringFromObj(Tcl_Obj *objPtr, int *lengthPtr)
}
declare 42 {
    void Tcl_InvalidateStringRep(Tcl_Obj *objPtr)
}
declare 43 {
    int Tcl_ListObjAppendList(Tcl_Interp *interp, Tcl_Obj *listPtr,
	    Tcl_Obj *elemListPtr)
}
declare 44 {
    int Tcl_ListObjAppendElement(Tcl_Interp *interp, Tcl_Obj *listPtr,
	    Tcl_Obj *objPtr)
}
declare 45 {
    int Tcl_ListObjGetElements(Tcl_Interp *interp, Tcl_Obj *listPtr,
	    int *objcPtr, Tcl_Obj ***objvPtr)
}
declare 46 {
    int Tcl_ListObjIndex(Tcl_Interp *interp, Tcl_Obj *listPtr, int index,
	    Tcl_Obj **objPtrPtr)
}
declare 47 {
    int Tcl_ListObjLength(Tcl_Interp *interp, Tcl_Obj *listPtr,
	    int *lengthPtr)
}
declare 48 {
    int Tcl_ListObjReplace(Tcl_Interp *interp, Tcl_Obj *listPtr, int first,
	    int count, int objc, Tcl_Obj *const objv[])
}
# Removed in 9.0 (changed to macro):
#declare 49 {
#    Tcl_Obj *Tcl_NewBooleanObj(int boolValue)
#}
declare 50 {
    Tcl_Obj *Tcl_NewByteArrayObj(const unsigned char *bytes, size_t length)
}
declare 51 {
    Tcl_Obj *Tcl_NewDoubleObj(double doubleValue)
}
# Removed in 9.0 (changed to macro):
#declare 52 {
#    Tcl_Obj *Tcl_NewIntObj(int intValue)
#}
declare 53 {
    Tcl_Obj *Tcl_NewListObj(int objc, Tcl_Obj *const objv[])
}
# Removed in 9.0 (changed to macro):
#declare 54 {
#    Tcl_Obj *Tcl_NewLongObj(long longValue)
#}
declare 55 {
    Tcl_Obj *Tcl_NewObj(void)
}
declare 56 {
    Tcl_Obj *Tcl_NewStringObj(const char *bytes, size_t length)
}
# Removed in 9.0 (changed to macro):
#declare 57 {
#    void Tcl_SetBooleanObj(Tcl_Obj *objPtr, int boolValue)
#}
declare 58 {
    unsigned char *Tcl_SetByteArrayLength(Tcl_Obj *objPtr, size_t length)
}
declare 59 {
    void Tcl_SetByteArrayObj(Tcl_Obj *objPtr, const unsigned char *bytes,
	    size_t length)
}
declare 60 {
    void Tcl_SetDoubleObj(Tcl_Obj *objPtr, double doubleValue)
}
# Removed in 9.0 (changed to macro):
#declare 61 {
#    void Tcl_SetIntObj(Tcl_Obj *objPtr, int intValue)
#}
declare 62 {
    void Tcl_SetListObj(Tcl_Obj *objPtr, int objc, Tcl_Obj *const objv[])
}
# Removed in 9.0 (changed to macro):
#declare 63 {
#    void Tcl_SetLongObj(Tcl_Obj *objPtr, long longValue)
#}
declare 64 {
    void Tcl_SetObjLength(Tcl_Obj *objPtr, size_t length)
}
declare 65 {
    void Tcl_SetStringObj(Tcl_Obj *objPtr, const char *bytes, size_t length)
}
# Removed in 9.0, replaced by macro.
#declare 66 {
#    void Tcl_AddErrorInfo(Tcl_Interp *interp, const char *message)
#}
# Removed in 9.0, replaced by macro.
#declare 67 {
#    void Tcl_AddObjErrorInfo(Tcl_Interp *interp, const char *message,
#	    int length)
#}
declare 68 {
    void Tcl_AllowExceptions(Tcl_Interp *interp)
}
declare 69 {
    void Tcl_AppendElement(Tcl_Interp *interp, const char *element)
}
declare 70 {
    void Tcl_AppendResult(Tcl_Interp *interp, ...)
}
declare 71 {
    Tcl_AsyncHandler Tcl_AsyncCreate(Tcl_AsyncProc *proc,
	    void *clientData)
}
declare 72 {
    void Tcl_AsyncDelete(Tcl_AsyncHandler async)
}
declare 73 {
    int Tcl_AsyncInvoke(Tcl_Interp *interp, int code)
}
declare 74 {
    void Tcl_AsyncMark(Tcl_AsyncHandler async)
}
declare 75 {
    int Tcl_AsyncReady(void)
}
# Removed in 9.0
#declare 76 {
#    void Tcl_BackgroundError(Tcl_Interp *interp)
#}
# Removed in 9.0:
#declare 77 {
#    char Tcl_Backslash(const char *src, int *readPtr)
#}
declare 78 {
    int Tcl_BadChannelOption(Tcl_Interp *interp, const char *optionName,
	    const char *optionList)
}
declare 79 {
    void Tcl_CallWhenDeleted(Tcl_Interp *interp, Tcl_InterpDeleteProc *proc,
	    void *clientData)
}
declare 80 {
    void Tcl_CancelIdleCall(Tcl_IdleProc *idleProc, void *clientData)
}
# Removed in 9.0:
#declare 81 {
#    int Tcl_Close(Tcl_Interp *interp, Tcl_Channel chan)
#}
declare 82 {
    int Tcl_CommandComplete(const char *cmd)
}
declare 83 {
    char *Tcl_Concat(int argc, const char *const *argv)
}
declare 84 {
    size_t Tcl_ConvertElement(const char *src, char *dst, int flags)
}
declare 85 {
    size_t Tcl_ConvertCountedElement(const char *src, size_t length, char *dst,
	    int flags)
}
declare 86 {
    int Tcl_CreateAlias(Tcl_Interp *childInterp, const char *childCmd,
	    Tcl_Interp *target, const char *targetCmd, int argc,
	    const char *const *argv)
}
declare 87 {
    int Tcl_CreateAliasObj(Tcl_Interp *childInterp, const char *childCmd,
	    Tcl_Interp *target, const char *targetCmd, int objc,
	    Tcl_Obj *const objv[])
}
declare 88 {
    Tcl_Channel Tcl_CreateChannel(const Tcl_ChannelType *typePtr,
	    const char *chanName, void *instanceData, int mask)
}
declare 89 {
    void Tcl_CreateChannelHandler(Tcl_Channel chan, int mask,
	    Tcl_ChannelProc *proc, void *clientData)
}
declare 90 {
    void Tcl_CreateCloseHandler(Tcl_Channel chan, Tcl_CloseProc *proc,
	    void *clientData)
}
declare 91 {
    Tcl_Command Tcl_CreateCommand(Tcl_Interp *interp, const char *cmdName,
	    Tcl_CmdProc *proc, void *clientData,
	    Tcl_CmdDeleteProc *deleteProc)
}
declare 92 {
    void Tcl_CreateEventSource(Tcl_EventSetupProc *setupProc,
	    Tcl_EventCheckProc *checkProc, void *clientData)
}
declare 93 {
    void Tcl_CreateExitHandler(Tcl_ExitProc *proc, void *clientData)
}
declare 94 {
    Tcl_Interp *Tcl_CreateInterp(void)
}
# Removed in 9.0:
#declare 95 {
#    void Tcl_CreateMathFunc(Tcl_Interp *interp, const char *name,
#	    int numArgs, Tcl_ValueType *argTypes,
#	    Tcl_MathProc *proc, void *clientData)
#}
declare 96 {
    Tcl_Command Tcl_CreateObjCommand(Tcl_Interp *interp,
	    const char *cmdName,
	    Tcl_ObjCmdProc *proc, void *clientData,
	    Tcl_CmdDeleteProc *deleteProc)
}
declare 97 {
    Tcl_Interp *Tcl_CreateChild(Tcl_Interp *interp, const char *name,
	    int isSafe)
}
declare 98 {
    Tcl_TimerToken Tcl_CreateTimerHandler(int milliseconds,
	    Tcl_TimerProc *proc, void *clientData)
}
declare 99 {
    Tcl_Trace Tcl_CreateTrace(Tcl_Interp *interp, int level,
	    Tcl_CmdTraceProc *proc, void *clientData)
}
declare 100 {
    void Tcl_DeleteAssocData(Tcl_Interp *interp, const char *name)
}
declare 101 {
    void Tcl_DeleteChannelHandler(Tcl_Channel chan, Tcl_ChannelProc *proc,
	    void *clientData)
}
declare 102 {
    void Tcl_DeleteCloseHandler(Tcl_Channel chan, Tcl_CloseProc *proc,
	    void *clientData)
}
declare 103 {
    int Tcl_DeleteCommand(Tcl_Interp *interp, const char *cmdName)
}
declare 104 {
    int Tcl_DeleteCommandFromToken(Tcl_Interp *interp, Tcl_Command command)
}
declare 105 {
    void Tcl_DeleteEvents(Tcl_EventDeleteProc *proc, void *clientData)
}
declare 106 {
    void Tcl_DeleteEventSource(Tcl_EventSetupProc *setupProc,
	    Tcl_EventCheckProc *checkProc, void *clientData)
}
declare 107 {
    void Tcl_DeleteExitHandler(Tcl_ExitProc *proc, void *clientData)
}
declare 108 {
    void Tcl_DeleteHashEntry(Tcl_HashEntry *entryPtr)
}
declare 109 {
    void Tcl_DeleteHashTable(Tcl_HashTable *tablePtr)
}
declare 110 {
    void Tcl_DeleteInterp(Tcl_Interp *interp)
}
declare 111 {
    void Tcl_DetachPids(int numPids, Tcl_Pid *pidPtr)
}
declare 112 {
    void Tcl_DeleteTimerHandler(Tcl_TimerToken token)
}
declare 113 {
    void Tcl_DeleteTrace(Tcl_Interp *interp, Tcl_Trace trace)
}
declare 114 {
    void Tcl_DontCallWhenDeleted(Tcl_Interp *interp,
	    Tcl_InterpDeleteProc *proc, void *clientData)
}
declare 115 {
    int Tcl_DoOneEvent(int flags)
}
declare 116 {
    void Tcl_DoWhenIdle(Tcl_IdleProc *proc, void *clientData)
}
declare 117 {
    char *Tcl_DStringAppend(Tcl_DString *dsPtr, const char *bytes, size_t length)
}
declare 118 {
    char *Tcl_DStringAppendElement(Tcl_DString *dsPtr, const char *element)
}
declare 119 {
    void Tcl_DStringEndSublist(Tcl_DString *dsPtr)
}
declare 120 {
    void Tcl_DStringFree(Tcl_DString *dsPtr)
}
declare 121 {
    void Tcl_DStringGetResult(Tcl_Interp *interp, Tcl_DString *dsPtr)
}
declare 122 {
    void Tcl_DStringInit(Tcl_DString *dsPtr)
}
declare 123 {
    void Tcl_DStringResult(Tcl_Interp *interp, Tcl_DString *dsPtr)
}
declare 124 {
    void Tcl_DStringSetLength(Tcl_DString *dsPtr, size_t length)
}
declare 125 {
    void Tcl_DStringStartSublist(Tcl_DString *dsPtr)
}
declare 126 {
    int Tcl_Eof(Tcl_Channel chan)
}
declare 127 {
    const char *Tcl_ErrnoId(void)
}
declare 128 {
    const char *Tcl_ErrnoMsg(int err)
}
# Removed in 9.0, replaced by macro.
#declare 129 {
#    int Tcl_Eval(Tcl_Interp *interp, const char *script)
#}
declare 130 {
    int Tcl_EvalFile(Tcl_Interp *interp, const char *fileName)
}
# Removed in 9.0, replaced by macro.
#declare 131 {
#    int Tcl_EvalObj(Tcl_Interp *interp, Tcl_Obj *objPtr)
#}
declare 132 {
    void Tcl_EventuallyFree(void *clientData, Tcl_FreeProc *freeProc)
}
declare 133 {
    TCL_NORETURN void Tcl_Exit(int status)
}
declare 134 {
    int Tcl_ExposeCommand(Tcl_Interp *interp, const char *hiddenCmdToken,
	    const char *cmdName)
}
declare 135 {
    int Tcl_ExprBoolean(Tcl_Interp *interp, const char *expr, int *ptr)
}
declare 136 {
    int Tcl_ExprBooleanObj(Tcl_Interp *interp, Tcl_Obj *objPtr, int *ptr)
}
declare 137 {
    int Tcl_ExprDouble(Tcl_Interp *interp, const char *expr, double *ptr)
}
declare 138 {
    int Tcl_ExprDoubleObj(Tcl_Interp *interp, Tcl_Obj *objPtr, double *ptr)
}
declare 139 {
    int Tcl_ExprLong(Tcl_Interp *interp, const char *expr, long *ptr)
}
declare 140 {
    int Tcl_ExprLongObj(Tcl_Interp *interp, Tcl_Obj *objPtr, long *ptr)
}
declare 141 {
    int Tcl_ExprObj(Tcl_Interp *interp, Tcl_Obj *objPtr,
	    Tcl_Obj **resultPtrPtr)
}
declare 142 {
    int Tcl_ExprString(Tcl_Interp *interp, const char *expr)
}
declare 143 {
    void Tcl_Finalize(void)
}
# Removed in 9.0 (stub entry only)
#declare 144 {
#    void Tcl_FindExecutable(const char *argv0)
#}
declare 145 {
    Tcl_HashEntry *Tcl_FirstHashEntry(Tcl_HashTable *tablePtr,
	    Tcl_HashSearch *searchPtr)
}
declare 146 {
    int Tcl_Flush(Tcl_Channel chan)
}
# Removed in 9.0, TIP 559
#declare 147 {
#    void Tcl_FreeResult(Tcl_Interp *interp)
#}
declare 148 {
    int Tcl_GetAlias(Tcl_Interp *interp, const char *childCmd,
	    Tcl_Interp **targetInterpPtr, const char **targetCmdPtr,
	    int *argcPtr, const char ***argvPtr)
}
declare 149 {
    int Tcl_GetAliasObj(Tcl_Interp *interp, const char *childCmd,
	    Tcl_Interp **targetInterpPtr, const char **targetCmdPtr,
	    int *objcPtr, Tcl_Obj ***objv)
}
declare 150 {
    void *Tcl_GetAssocData(Tcl_Interp *interp, const char *name,
	    Tcl_InterpDeleteProc **procPtr)
}
declare 151 {
    Tcl_Channel Tcl_GetChannel(Tcl_Interp *interp, const char *chanName,
	    int *modePtr)
}
declare 152 {
    int Tcl_GetChannelBufferSize(Tcl_Channel chan)
}
declare 153 {
    int Tcl_GetChannelHandle(Tcl_Channel chan, int direction,
	    void **handlePtr)
}
declare 154 {
    void *Tcl_GetChannelInstanceData(Tcl_Channel chan)
}
declare 155 {
    int Tcl_GetChannelMode(Tcl_Channel chan)
}
declare 156 {
    const char *Tcl_GetChannelName(Tcl_Channel chan)
}
declare 157 {
    int Tcl_GetChannelOption(Tcl_Interp *interp, Tcl_Channel chan,
	    const char *optionName, Tcl_DString *dsPtr)
}
declare 158 {
    const Tcl_ChannelType *Tcl_GetChannelType(Tcl_Channel chan)
}
declare 159 {
    int Tcl_GetCommandInfo(Tcl_Interp *interp, const char *cmdName,
	    Tcl_CmdInfo *infoPtr)
}
declare 160 {
    const char *Tcl_GetCommandName(Tcl_Interp *interp,
	    Tcl_Command command)
}
declare 161 {
    int Tcl_GetErrno(void)
}
declare 162 {
    const char *Tcl_GetHostName(void)
}
declare 163 {
    int Tcl_GetInterpPath(Tcl_Interp *interp, Tcl_Interp *childInterp)
}
declare 164 {
    Tcl_Interp *Tcl_GetParent(Tcl_Interp *interp)
}
declare 165 {
    const char *Tcl_GetNameOfExecutable(void)
}
declare 166 {
    Tcl_Obj *Tcl_GetObjResult(Tcl_Interp *interp)
}

# Tcl_GetOpenFile is only available on unix, but it is a part of the old
# generic interface, so we include it here for compatibility reasons.

declare 167 unix {
    int Tcl_GetOpenFile(Tcl_Interp *interp, const char *chanID, int forWriting,
	    int checkUsage, void **filePtr)
}
# Obsolete.  Should now use Tcl_FSGetPathType which is objectified
# and therefore usually faster.
declare 168 {
    Tcl_PathType Tcl_GetPathType(const char *path)
}
declare 169 {
    size_t Tcl_Gets(Tcl_Channel chan, Tcl_DString *dsPtr)
}
declare 170 {
    size_t Tcl_GetsObj(Tcl_Channel chan, Tcl_Obj *objPtr)
}
declare 171 {
    int Tcl_GetServiceMode(void)
}
declare 172 {
    Tcl_Interp *Tcl_GetChild(Tcl_Interp *interp, const char *name)
}
declare 173 {
    Tcl_Channel Tcl_GetStdChannel(int type)
}
# Removed in 9.0, replaced by macro.
#declare 174 {
#    const char *Tcl_GetStringResult(Tcl_Interp *interp)
#}
# Removed in 9.0, replaced by macro.
#declare 175 {
#    const char *Tcl_GetVar(Tcl_Interp *interp, const char *varName,
#	    int flags)
#}
declare 176 {
    const char *Tcl_GetVar2(Tcl_Interp *interp, const char *part1,
	    const char *part2, int flags)
}
# Removed in 9.0, replaced by macro.
#declare 177 {
#    int Tcl_GlobalEval(Tcl_Interp *interp, const char *command)
#}
# Removed in 9.0, replaced by macro.
#declare 178 {
#    int Tcl_GlobalEvalObj(Tcl_Interp *interp, Tcl_Obj *objPtr)
#}
declare 179 {
    int Tcl_HideCommand(Tcl_Interp *interp, const char *cmdName,
	    const char *hiddenCmdToken)
}
declare 180 {
    int Tcl_Init(Tcl_Interp *interp)
}
declare 181 {
    void Tcl_InitHashTable(Tcl_HashTable *tablePtr, int keyType)
}
declare 182 {
    int Tcl_InputBlocked(Tcl_Channel chan)
}
declare 183 {
    int Tcl_InputBuffered(Tcl_Channel chan)
}
declare 184 {
    int Tcl_InterpDeleted(Tcl_Interp *interp)
}
declare 185 {
    int Tcl_IsSafe(Tcl_Interp *interp)
}
# Obsolete, use Tcl_FSJoinPath
declare 186 {
    char *Tcl_JoinPath(int argc, const char *const *argv,
	    Tcl_DString *resultPtr)
}
declare 187 {
    int Tcl_LinkVar(Tcl_Interp *interp, const char *varName, void *addr,
	    int type)
}

# This slot is reserved for use by the plus patch:
#  declare 188 {
#	Tcl_MainLoop
#  }

declare 189 {
    Tcl_Channel Tcl_MakeFileChannel(void *handle, int mode)
}
declare 190 {
    int Tcl_MakeSafe(Tcl_Interp *interp)
}
declare 191 {
    Tcl_Channel Tcl_MakeTcpClientChannel(void *tcpSocket)
}
declare 192 {
    char *Tcl_Merge(int argc, const char *const *argv)
}
declare 193 {
    Tcl_HashEntry *Tcl_NextHashEntry(Tcl_HashSearch *searchPtr)
}
declare 194 {
    void Tcl_NotifyChannel(Tcl_Channel channel, int mask)
}
declare 195 {
    Tcl_Obj *Tcl_ObjGetVar2(Tcl_Interp *interp, Tcl_Obj *part1Ptr,
	    Tcl_Obj *part2Ptr, int flags)
}
declare 196 {
    Tcl_Obj *Tcl_ObjSetVar2(Tcl_Interp *interp, Tcl_Obj *part1Ptr,
	    Tcl_Obj *part2Ptr, Tcl_Obj *newValuePtr, int flags)
}
declare 197 {
    Tcl_Channel Tcl_OpenCommandChannel(Tcl_Interp *interp, int argc,
	    const char **argv, int flags)
}
# This is obsolete, use Tcl_FSOpenFileChannel
declare 198 {
    Tcl_Channel Tcl_OpenFileChannel(Tcl_Interp *interp, const char *fileName,
	    const char *modeString, int permissions)
}
declare 199 {
    Tcl_Channel Tcl_OpenTcpClient(Tcl_Interp *interp, int port,
	    const char *address, const char *myaddr, int myport, int async)
}
declare 200 {
    Tcl_Channel Tcl_OpenTcpServer(Tcl_Interp *interp, int port,
	    const char *host, Tcl_TcpAcceptProc *acceptProc,
	    void *callbackData)
}
declare 201 {
    void Tcl_Preserve(void *data)
}
declare 202 {
    void Tcl_PrintDouble(Tcl_Interp *interp, double value, char *dst)
}
declare 203 {
    int Tcl_PutEnv(const char *assignment)
}
declare 204 {
    const char *Tcl_PosixError(Tcl_Interp *interp)
}
declare 205 {
    void Tcl_QueueEvent(Tcl_Event *evPtr, Tcl_QueuePosition position)
}
declare 206 {
    size_t Tcl_Read(Tcl_Channel chan, char *bufPtr, size_t toRead)
}
declare 207 {
    void Tcl_ReapDetachedProcs(void)
}
declare 208 {
    int Tcl_RecordAndEval(Tcl_Interp *interp, const char *cmd, int flags)
}
declare 209 {
    int Tcl_RecordAndEvalObj(Tcl_Interp *interp, Tcl_Obj *cmdPtr, int flags)
}
declare 210 {
    void Tcl_RegisterChannel(Tcl_Interp *interp, Tcl_Channel chan)
}
declare 211 {
    void Tcl_RegisterObjType(const Tcl_ObjType *typePtr)
}
declare 212 {
    Tcl_RegExp Tcl_RegExpCompile(Tcl_Interp *interp, const char *pattern)
}
declare 213 {
    int Tcl_RegExpExec(Tcl_Interp *interp, Tcl_RegExp regexp,
	    const char *text, const char *start)
}
declare 214 {
    int Tcl_RegExpMatch(Tcl_Interp *interp, const char *text,
	    const char *pattern)
}
declare 215 {
    void Tcl_RegExpRange(Tcl_RegExp regexp, size_t index,
	    const char **startPtr, const char **endPtr)
}
declare 216 {
    void Tcl_Release(void *clientData)
}
declare 217 {
    void Tcl_ResetResult(Tcl_Interp *interp)
}
declare 218 {
    size_t Tcl_ScanElement(const char *src, int *flagPtr)
}
declare 219 {
    size_t Tcl_ScanCountedElement(const char *src, size_t length, int *flagPtr)
}
# Removed in 9.0:
#declare 220 {
#    int Tcl_SeekOld(Tcl_Channel chan, int offset, int mode)
#}
declare 221 {
    int Tcl_ServiceAll(void)
}
declare 222 {
    int Tcl_ServiceEvent(int flags)
}
declare 223 {
    void Tcl_SetAssocData(Tcl_Interp *interp, const char *name,
	    Tcl_InterpDeleteProc *proc, void *clientData)
}
declare 224 {
    void Tcl_SetChannelBufferSize(Tcl_Channel chan, int sz)
}
declare 225 {
    int Tcl_SetChannelOption(Tcl_Interp *interp, Tcl_Channel chan,
	    const char *optionName, const char *newValue)
}
declare 226 {
    int Tcl_SetCommandInfo(Tcl_Interp *interp, const char *cmdName,
	    const Tcl_CmdInfo *infoPtr)
}
declare 227 {
    void Tcl_SetErrno(int err)
}
declare 228 {
    void Tcl_SetErrorCode(Tcl_Interp *interp, ...)
}
declare 229 {
    void Tcl_SetMaxBlockTime(const Tcl_Time *timePtr)
}
# Removed in 9.0 (stub entry only)
#declare 230 {
#    void Tcl_SetPanicProc(TCL_NORETURN1 Tcl_PanicProc *panicProc)
#}
declare 231 {
    int Tcl_SetRecursionLimit(Tcl_Interp *interp, int depth)
}
# Removed in 9.0, replaced by macro.
#declare 232 {
#    void Tcl_SetResult(Tcl_Interp *interp, char *result,
#	    Tcl_FreeProc *freeProc)
#}
declare 233 {
    int Tcl_SetServiceMode(int mode)
}
declare 234 {
    void Tcl_SetObjErrorCode(Tcl_Interp *interp, Tcl_Obj *errorObjPtr)
}
declare 235 {
    void Tcl_SetObjResult(Tcl_Interp *interp, Tcl_Obj *resultObjPtr)
}
declare 236 {
    void Tcl_SetStdChannel(Tcl_Channel channel, int type)
}
# Removed in 9.0, replaced by macro.
#declare 237 {
#    const char *Tcl_SetVar(Tcl_Interp *interp, const char *varName,
#	    const char *newValue, int flags)
#}
declare 238 {
    const char *Tcl_SetVar2(Tcl_Interp *interp, const char *part1,
	    const char *part2, const char *newValue, int flags)
}
declare 239 {
    const char *Tcl_SignalId(int sig)
}
declare 240 {
    const char *Tcl_SignalMsg(int sig)
}
declare 241 {
    void Tcl_SourceRCFile(Tcl_Interp *interp)
}
declare 242 {
    int Tcl_SplitList(Tcl_Interp *interp, const char *listStr, int *argcPtr,
	    const char ***argvPtr)
}
# Obsolete, use Tcl_FSSplitPath
declare 243 {
    void Tcl_SplitPath(const char *path, int *argcPtr, const char ***argvPtr)
}
# Removed in 9.0 (stub entry only)
#declare 244  {
#    void Tcl_StaticPackage(Tcl_Interp *interp, const char *pkgName,
#	    Tcl_PackageInitProc *initProc, Tcl_PackageInitProc *safeInitProc)
#}
# Removed in 9.0 (stub entry only)
#declare 245 {
#    int Tcl_StringMatch(const char *str, const char *pattern)
#}
# Removed in 9.0:
#declare 246 {
#    int Tcl_TellOld(Tcl_Channel chan)
#}
# Removed in 9.0, replaced by macro.
#declare 247 {
#    int Tcl_TraceVar(Tcl_Interp *interp, const char *varName, int flags,
#	    Tcl_VarTraceProc *proc, ClientData clientData)
#}
declare 248 {
    int Tcl_TraceVar2(Tcl_Interp *interp, const char *part1, const char *part2,
	    int flags, Tcl_VarTraceProc *proc, void *clientData)
}
declare 249 {
    char *Tcl_TranslateFileName(Tcl_Interp *interp, const char *name,
	    Tcl_DString *bufferPtr)
}
declare 250 {
    size_t Tcl_Ungets(Tcl_Channel chan, const char *str, size_t len, int atHead)
}
declare 251 {
    void Tcl_UnlinkVar(Tcl_Interp *interp, const char *varName)
}
declare 252 {
    int Tcl_UnregisterChannel(Tcl_Interp *interp, Tcl_Channel chan)
}
# Removed in 9.0, replaced by macro.
#declare 253 {
#    int Tcl_UnsetVar(Tcl_Interp *interp, const char *varName, int flags)
#}
declare 254 {
    int Tcl_UnsetVar2(Tcl_Interp *interp, const char *part1, const char *part2,
	    int flags)
}
# Removed in 9.0, replaced by macro.
#declare 255 {
#    void Tcl_UntraceVar(Tcl_Interp *interp, const char *varName, int flags,
#	    Tcl_VarTraceProc *proc, ClientData clientData)
#}
declare 256 {
    void Tcl_UntraceVar2(Tcl_Interp *interp, const char *part1,
	    const char *part2, int flags, Tcl_VarTraceProc *proc,
	    void *clientData)
}
declare 257 {
    void Tcl_UpdateLinkedVar(Tcl_Interp *interp, const char *varName)
}
# Removed in 9.0, replaced by macro.
#declare 258 {
#    int Tcl_UpVar(Tcl_Interp *interp, const char *frameName,
#	    const char *varName, const char *localName, int flags)
#}
declare 259 {
    int Tcl_UpVar2(Tcl_Interp *interp, const char *frameName, const char *part1,
	    const char *part2, const char *localName, int flags)
}
declare 260 {
    int Tcl_VarEval(Tcl_Interp *interp, ...)
}
# Removed in 9.0, replaced by macro.
#declare 261 {
#    ClientData Tcl_VarTraceInfo(Tcl_Interp *interp, const char *varName,
#	    int flags, Tcl_VarTraceProc *procPtr, ClientData prevClientData)
#}
declare 262 {
    void *Tcl_VarTraceInfo2(Tcl_Interp *interp, const char *part1,
	    const char *part2, int flags, Tcl_VarTraceProc *procPtr,
	    void *prevClientData)
}
declare 263 {
    size_t Tcl_Write(Tcl_Channel chan, const char *s, size_t slen)
}
declare 264 {
    void Tcl_WrongNumArgs(Tcl_Interp *interp, int objc,
	    Tcl_Obj *const objv[], const char *message)
}
declare 265 {
    int Tcl_DumpActiveMemory(const char *fileName)
}
declare 266 {
    void Tcl_ValidateAllMemory(const char *file, int line)
}
# Removed in 9.0:
#declare 267 {
#    void Tcl_AppendResultVA(Tcl_Interp *interp, va_list argList)
#}
# Removed in 9.0:
#declare 268 {
#    void Tcl_AppendStringsToObjVA(Tcl_Obj *objPtr, va_list argList)
#}
declare 269 {
    char *Tcl_HashStats(Tcl_HashTable *tablePtr)
}
declare 270 {
    const char *Tcl_ParseVar(Tcl_Interp *interp, const char *start,
	    const char **termPtr)
}
# Removed in 9.0, replaced by macro.
#declare 271 {
#    const char *Tcl_PkgPresent(Tcl_Interp *interp, const char *name,
#	    const char *version, int exact)
#}
declare 272 {
    const char *Tcl_PkgPresentEx(Tcl_Interp *interp,
	    const char *name, const char *version, int exact,
	    void *clientDataPtr)
}
# Removed in 9.0, replaced by macro.
#declare 273 {
#    int Tcl_PkgProvide(Tcl_Interp *interp, const char *name,
#	    const char *version)
#}
# TIP #268: The internally used new Require function is in slot 573.
# Removed in 9.0, replaced by macro.
#declare 274 {
#    const char *Tcl_PkgRequire(Tcl_Interp *interp, const char *name,
#	    const char *version, int exact)
#}
# Removed in 9.0:
#declare 275 {
#    void Tcl_SetErrorCodeVA(Tcl_Interp *interp, va_list argList)
#}
# Removed in 9.0:
#declare 276 {
#    int  Tcl_VarEvalVA(Tcl_Interp *interp, va_list argList)
#}
declare 277 {
    Tcl_Pid Tcl_WaitPid(Tcl_Pid pid, int *statPtr, int options)
}
# Removed in 9.0:
#declare 278 {
#    TCL_NORETURN void Tcl_PanicVA(const char *format, va_list argList)
#}
declare 279 {
    void Tcl_GetVersion(int *major, int *minor, int *patchLevel, int *type)
}
declare 280 {
    void Tcl_InitMemory(Tcl_Interp *interp)
}

# Andreas Kupries <a.kupries@westend.com>, 03/21/1999
# "Trf-Patch for filtering channels"
#
# C-Level API for (un)stacking of channels. This allows the introduction
# of filtering channels with relatively little changes to the core.
# This patch was created in cooperation with Jan Nijtmans j.nijtmans@chello.nl
# and is therefore part of his plus-patches too.
#
# It would have been possible to place the following definitions according
# to the alphabetical order used elsewhere in this file, but I decided
# against that to ease the maintenance of the patch across new tcl versions
# (patch usually has no problems to integrate the patch file for the last
# version into the new one).

declare 281 {
    Tcl_Channel Tcl_StackChannel(Tcl_Interp *interp,
	    const Tcl_ChannelType *typePtr, void *instanceData,
	    int mask, Tcl_Channel prevChan)
}
declare 282 {
    int Tcl_UnstackChannel(Tcl_Interp *interp, Tcl_Channel chan)
}
declare 283 {
    Tcl_Channel Tcl_GetStackedChannel(Tcl_Channel chan)
}

# 284 was reserved, but added in 8.4a2
declare 284 {
    void Tcl_SetMainLoop(Tcl_MainLoopProc *proc)
}

# Reserved for future use (8.0.x vs. 8.1)
#  declare 285 {
#  }

# Added in 8.1:

declare 286 {
    void Tcl_AppendObjToObj(Tcl_Obj *objPtr, Tcl_Obj *appendObjPtr)
}
declare 287 {
    Tcl_Encoding Tcl_CreateEncoding(const Tcl_EncodingType *typePtr)
}
declare 288 {
    void Tcl_CreateThreadExitHandler(Tcl_ExitProc *proc, void *clientData)
}
declare 289 {
    void Tcl_DeleteThreadExitHandler(Tcl_ExitProc *proc, void *clientData)
}
# Removed in 9.0, replaced by macro.
#declare 290 {
#    void Tcl_DiscardResult(Tcl_SavedResult *statePtr)
#}
declare 291 {
    int Tcl_EvalEx(Tcl_Interp *interp, const char *script, size_t numBytes,
	    int flags)
}
declare 292 {
    int Tcl_EvalObjv(Tcl_Interp *interp, int objc, Tcl_Obj *const objv[],
	    int flags)
}
declare 293 {
    int Tcl_EvalObjEx(Tcl_Interp *interp, Tcl_Obj *objPtr, int flags)
}
declare 294 {
    TCL_NORETURN void Tcl_ExitThread(int status)
}
declare 295 {
    int Tcl_ExternalToUtf(Tcl_Interp *interp, Tcl_Encoding encoding,
	    const char *src, size_t srcLen, int flags,
	    Tcl_EncodingState *statePtr, char *dst, size_t dstLen,
	    int *srcReadPtr, int *dstWrotePtr, int *dstCharsPtr)
}
declare 296 {
    char *Tcl_ExternalToUtfDString(Tcl_Encoding encoding,
	    const char *src, size_t srcLen, Tcl_DString *dsPtr)
}
declare 297 {
    void Tcl_FinalizeThread(void)
}
declare 298 {
    void Tcl_FinalizeNotifier(void *clientData)
}
declare 299 {
    void Tcl_FreeEncoding(Tcl_Encoding encoding)
}
declare 300 {
    Tcl_ThreadId Tcl_GetCurrentThread(void)
}
declare 301 {
    Tcl_Encoding Tcl_GetEncoding(Tcl_Interp *interp, const char *name)
}
declare 302 {
    const char *Tcl_GetEncodingName(Tcl_Encoding encoding)
}
declare 303 {
    void Tcl_GetEncodingNames(Tcl_Interp *interp)
}
declare 304 {
    int Tcl_GetIndexFromObjStruct(Tcl_Interp *interp, Tcl_Obj *objPtr,
	    const void *tablePtr, size_t offset, const char *msg, int flags,
	    int *indexPtr)
}
declare 305 {
    void *Tcl_GetThreadData(Tcl_ThreadDataKey *keyPtr, size_t size)
}
declare 306 {
    Tcl_Obj *Tcl_GetVar2Ex(Tcl_Interp *interp, const char *part1,
	    const char *part2, int flags)
}
declare 307 {
    void *Tcl_InitNotifier(void)
}
declare 308 {
    void Tcl_MutexLock(Tcl_Mutex *mutexPtr)
}
declare 309 {
    void Tcl_MutexUnlock(Tcl_Mutex *mutexPtr)
}
declare 310 {
    void Tcl_ConditionNotify(Tcl_Condition *condPtr)
}
declare 311 {
    void Tcl_ConditionWait(Tcl_Condition *condPtr, Tcl_Mutex *mutexPtr,
	    const Tcl_Time *timePtr)
}
declare 312 {
    size_t Tcl_NumUtfChars(const char *src, size_t length)
}
declare 313 {
    size_t Tcl_ReadChars(Tcl_Channel channel, Tcl_Obj *objPtr,
	    size_t charsToRead, int appendFlag)
}
# Removed in 9.0, replaced by macro.
#declare 314 {
#    void Tcl_RestoreResult(Tcl_Interp *interp, Tcl_SavedResult *statePtr)
#}
# Removed in 9.0, replaced by macro.
#declare 315 {
#    void Tcl_SaveResult(Tcl_Interp *interp, Tcl_SavedResult *statePtr)
#}
declare 316 {
    int Tcl_SetSystemEncoding(Tcl_Interp *interp, const char *name)
}
declare 317 {
    Tcl_Obj *Tcl_SetVar2Ex(Tcl_Interp *interp, const char *part1,
	    const char *part2, Tcl_Obj *newValuePtr, int flags)
}
declare 318 {
    void Tcl_ThreadAlert(Tcl_ThreadId threadId)
}
declare 319 {
    void Tcl_ThreadQueueEvent(Tcl_ThreadId threadId, Tcl_Event *evPtr,
	    Tcl_QueuePosition position)
}
declare 320 {
    int Tcl_UniCharAtIndex(const char *src, size_t index)
}
declare 321 {
    int Tcl_UniCharToLower(int ch)
}
declare 322 {
    int Tcl_UniCharToTitle(int ch)
}
declare 323 {
    int Tcl_UniCharToUpper(int ch)
}
declare 324 {
    int Tcl_UniCharToUtf(int ch, char *buf)
}
declare 325 {
    const char *Tcl_UtfAtIndex(const char *src, size_t index)
}
declare 326 {
    int Tcl_UtfCharComplete(const char *src, size_t length)
}
declare 327 {
    size_t Tcl_UtfBackslash(const char *src, int *readPtr, char *dst)
}
declare 328 {
    const char *Tcl_UtfFindFirst(const char *src, int ch)
}
declare 329 {
    const char *Tcl_UtfFindLast(const char *src, int ch)
}
declare 330 {
    const char *Tcl_UtfNext(const char *src)
}
declare 331 {
    const char *Tcl_UtfPrev(const char *src, const char *start)
}
declare 332 {
    int Tcl_UtfToExternal(Tcl_Interp *interp, Tcl_Encoding encoding,
	    const char *src, size_t srcLen, int flags,
	    Tcl_EncodingState *statePtr, char *dst, size_t dstLen,
	    int *srcReadPtr, int *dstWrotePtr, int *dstCharsPtr)
}
declare 333 {
    char *Tcl_UtfToExternalDString(Tcl_Encoding encoding,
	    const char *src, size_t srcLen, Tcl_DString *dsPtr)
}
declare 334 {
    int Tcl_UtfToLower(char *src)
}
declare 335 {
    int Tcl_UtfToTitle(char *src)
}
declare 336 {
    int Tcl_UtfToChar16(const char *src, unsigned short *chPtr)
}
declare 337 {
    int Tcl_UtfToUpper(char *src)
}
declare 338 {
    size_t Tcl_WriteChars(Tcl_Channel chan, const char *src, size_t srcLen)
}
declare 339 {
    size_t Tcl_WriteObj(Tcl_Channel chan, Tcl_Obj *objPtr)
}
declare 340 {
    char *Tcl_GetString(Tcl_Obj *objPtr)
}
# Removed in 9.0:
#declare 341 {
#    const char *Tcl_GetDefaultEncodingDir(void)
#}
# Removed in 9.0:
#declare 342 {
#    void Tcl_SetDefaultEncodingDir(const char *path)
#}
declare 343 {
    void Tcl_AlertNotifier(void *clientData)
}
declare 344 {
    void Tcl_ServiceModeHook(int mode)
}
declare 345 {
    int Tcl_UniCharIsAlnum(int ch)
}
declare 346 {
    int Tcl_UniCharIsAlpha(int ch)
}
declare 347 {
    int Tcl_UniCharIsDigit(int ch)
}
declare 348 {
    int Tcl_UniCharIsLower(int ch)
}
declare 349 {
    int Tcl_UniCharIsSpace(int ch)
}
declare 350 {
    int Tcl_UniCharIsUpper(int ch)
}
declare 351 {
    int Tcl_UniCharIsWordChar(int ch)
}
# Removed in 9.0:
#declare 352 {
#    size_t Tcl_UniCharLen(const Tcl_UniChar *uniStr)
#}
# Removed in 9.0:
#declare 353 {
#    int Tcl_UniCharNcmp(const Tcl_UniChar *ucs, const Tcl_UniChar *uct,
#	    size_t numChars)
#}
declare 354 {
    char *Tcl_Char16ToUtfDString(const unsigned short *uniStr,
	    size_t uniLength, Tcl_DString *dsPtr)
}
declare 355 {
    unsigned short *Tcl_UtfToChar16DString(const char *src,
	    size_t length, Tcl_DString *dsPtr)
}
declare 356 {
    Tcl_RegExp Tcl_GetRegExpFromObj(Tcl_Interp *interp, Tcl_Obj *patObj,
	    int flags)
}
# Removed in 9.0:
#declare 357 {
#    Tcl_Obj *Tcl_EvalTokens(Tcl_Interp *interp, Tcl_Token *tokenPtr,
#	    int count)
#}
declare 358 {
    void Tcl_FreeParse(Tcl_Parse *parsePtr)
}
declare 359 {
    void Tcl_LogCommandInfo(Tcl_Interp *interp, const char *script,
	    const char *command, size_t length)
}
declare 360 {
    int Tcl_ParseBraces(Tcl_Interp *interp, const char *start,
	    size_t numBytes, Tcl_Parse *parsePtr, int append,
	    const char **termPtr)
}
declare 361 {
    int Tcl_ParseCommand(Tcl_Interp *interp, const char *start,
	    size_t numBytes, int nested, Tcl_Parse *parsePtr)
}
declare 362 {
    int Tcl_ParseExpr(Tcl_Interp *interp, const char *start, size_t numBytes,
	    Tcl_Parse *parsePtr)
}
declare 363 {
    int Tcl_ParseQuotedString(Tcl_Interp *interp, const char *start,
	    size_t numBytes, Tcl_Parse *parsePtr, int append,
	    const char **termPtr)
}
declare 364 {
    int Tcl_ParseVarName(Tcl_Interp *interp, const char *start,
	    size_t numBytes, Tcl_Parse *parsePtr, int append)
}
# These 4 functions are obsolete, use Tcl_FSGetCwd, Tcl_FSChdir,
# Tcl_FSAccess and Tcl_FSStat
declare 365 {
    char *Tcl_GetCwd(Tcl_Interp *interp, Tcl_DString *cwdPtr)
}
declare 366 {
   int Tcl_Chdir(const char *dirName)
}
declare 367 {
   int Tcl_Access(const char *path, int mode)
}
declare 368 {
    int Tcl_Stat(const char *path, struct stat *bufPtr)
}
declare 369 {
    int Tcl_UtfNcmp(const char *s1, const char *s2, size_t n)
}
declare 370 {
    int Tcl_UtfNcasecmp(const char *s1, const char *s2, size_t n)
}
declare 371 {
    int Tcl_StringCaseMatch(const char *str, const char *pattern, int nocase)
}
declare 372 {
    int Tcl_UniCharIsControl(int ch)
}
declare 373 {
    int Tcl_UniCharIsGraph(int ch)
}
declare 374 {
    int Tcl_UniCharIsPrint(int ch)
}
declare 375 {
    int Tcl_UniCharIsPunct(int ch)
}
declare 376 {
    int Tcl_RegExpExecObj(Tcl_Interp *interp, Tcl_RegExp regexp,
	    Tcl_Obj *textObj, size_t offset, size_t nmatches, int flags)
}
declare 377 {
    void Tcl_RegExpGetInfo(Tcl_RegExp regexp, Tcl_RegExpInfo *infoPtr)
}
declare 378 {
    Tcl_Obj *Tcl_NewUnicodeObj(const Tcl_UniChar *unicode, size_t numChars)
}
declare 379 {
    void Tcl_SetUnicodeObj(Tcl_Obj *objPtr, const Tcl_UniChar *unicode,
	    size_t numChars)
}
declare 380 {
    size_t Tcl_GetCharLength(Tcl_Obj *objPtr)
}
declare 381 {
    int Tcl_GetUniChar(Tcl_Obj *objPtr, size_t index)
}
# Removed in 9.0, replaced by macro.
#declare 382 {
#    Tcl_UniChar *Tcl_GetUnicode(Tcl_Obj *objPtr)
#}
declare 383 {
    Tcl_Obj *Tcl_GetRange(Tcl_Obj *objPtr, size_t first, size_t last)
}
# Removed in 9.0
#declare 384 {
#    void Tcl_AppendUnicodeToObj(Tcl_Obj *objPtr, const Tcl_UniChar *unicode,
#	    size_t length)
#}
declare 385 {
    int Tcl_RegExpMatchObj(Tcl_Interp *interp, Tcl_Obj *textObj,
	    Tcl_Obj *patternObj)
}
declare 386 {
    void Tcl_SetNotifier(Tcl_NotifierProcs *notifierProcPtr)
}
declare 387 {
    Tcl_Mutex *Tcl_GetAllocMutex(void)
}
declare 388 {
    int Tcl_GetChannelNames(Tcl_Interp *interp)
}
declare 389 {
    int Tcl_GetChannelNamesEx(Tcl_Interp *interp, const char *pattern)
}
declare 390 {
    int Tcl_ProcObjCmd(void *clientData, Tcl_Interp *interp,
	    int objc, Tcl_Obj *const objv[])
}
declare 391 {
    void Tcl_ConditionFinalize(Tcl_Condition *condPtr)
}
declare 392 {
    void Tcl_MutexFinalize(Tcl_Mutex *mutex)
}
declare 393 {
    int Tcl_CreateThread(Tcl_ThreadId *idPtr, Tcl_ThreadCreateProc *proc,
	    void *clientData, size_t stackSize, int flags)
}

# Introduced in 8.3.2
declare 394 {
    size_t Tcl_ReadRaw(Tcl_Channel chan, char *dst, size_t bytesToRead)
}
declare 395 {
    size_t Tcl_WriteRaw(Tcl_Channel chan, const char *src, size_t srcLen)
}
declare 396 {
    Tcl_Channel Tcl_GetTopChannel(Tcl_Channel chan)
}
declare 397 {
    int Tcl_ChannelBuffered(Tcl_Channel chan)
}
declare 398 {
    const char *Tcl_ChannelName(const Tcl_ChannelType *chanTypePtr)
}
declare 399 {
    Tcl_ChannelTypeVersion Tcl_ChannelVersion(
	    const Tcl_ChannelType *chanTypePtr)
}
declare 400 {
    Tcl_DriverBlockModeProc *Tcl_ChannelBlockModeProc(
	    const Tcl_ChannelType *chanTypePtr)
}
# Removed in 9.0
#declare 401 {
#    Tcl_DriverCloseProc *Tcl_ChannelCloseProc(
#	    const Tcl_ChannelType *chanTypePtr)
#}
declare 402 {
    Tcl_DriverClose2Proc *Tcl_ChannelClose2Proc(
	    const Tcl_ChannelType *chanTypePtr)
}
declare 403 {
    Tcl_DriverInputProc *Tcl_ChannelInputProc(
	    const Tcl_ChannelType *chanTypePtr)
}
declare 404 {
    Tcl_DriverOutputProc *Tcl_ChannelOutputProc(
	    const Tcl_ChannelType *chanTypePtr)
}
# Removed in 9.0
#declare 405 {
#    Tcl_DriverSeekProc *Tcl_ChannelSeekProc(
#	    const Tcl_ChannelType *chanTypePtr)
#}
declare 406 {
    Tcl_DriverSetOptionProc *Tcl_ChannelSetOptionProc(
	    const Tcl_ChannelType *chanTypePtr)
}
declare 407 {
    Tcl_DriverGetOptionProc *Tcl_ChannelGetOptionProc(
	    const Tcl_ChannelType *chanTypePtr)
}
declare 408 {
    Tcl_DriverWatchProc *Tcl_ChannelWatchProc(
	    const Tcl_ChannelType *chanTypePtr)
}
declare 409 {
    Tcl_DriverGetHandleProc *Tcl_ChannelGetHandleProc(
	    const Tcl_ChannelType *chanTypePtr)
}
declare 410 {
    Tcl_DriverFlushProc *Tcl_ChannelFlushProc(
	    const Tcl_ChannelType *chanTypePtr)
}
declare 411 {
    Tcl_DriverHandlerProc *Tcl_ChannelHandlerProc(
	    const Tcl_ChannelType *chanTypePtr)
}

# Introduced in 8.4a2
declare 412 {
    int Tcl_JoinThread(Tcl_ThreadId threadId, int *result)
}
declare 413 {
    int Tcl_IsChannelShared(Tcl_Channel channel)
}
declare 414 {
    int Tcl_IsChannelRegistered(Tcl_Interp *interp, Tcl_Channel channel)
}
declare 415 {
    void Tcl_CutChannel(Tcl_Channel channel)
}
declare 416 {
    void Tcl_SpliceChannel(Tcl_Channel channel)
}
declare 417 {
    void Tcl_ClearChannelHandlers(Tcl_Channel channel)
}
declare 418 {
    int Tcl_IsChannelExisting(const char *channelName)
}
# Removed in 9.0:
#declare 419 {
#    int Tcl_UniCharNcasecmp(const Tcl_UniChar *ucs, const Tcl_UniChar *uct,
#	    size_t numChars)
#}
# Removed in 9.0:
#declare 420 {
#    int Tcl_UniCharCaseMatch(const Tcl_UniChar *uniStr,
#	    const Tcl_UniChar *uniPattern, int nocase)
#}
# Removed in 9.0, as it is actually a macro:
#declare 421 {
#    Tcl_HashEntry *Tcl_FindHashEntry(Tcl_HashTable *tablePtr, const void *key)
#}
# Removed in 9.0, as it is actually a macro:
#declare 422 {
#    Tcl_HashEntry *Tcl_CreateHashEntry(Tcl_HashTable *tablePtr,
#	    const void *key, int *newPtr)
#}
declare 423 {
    void Tcl_InitCustomHashTable(Tcl_HashTable *tablePtr, int keyType,
	    const Tcl_HashKeyType *typePtr)
}
declare 424 {
    void Tcl_InitObjHashTable(Tcl_HashTable *tablePtr)
}
declare 425 {
    void *Tcl_CommandTraceInfo(Tcl_Interp *interp, const char *varName,
	    int flags, Tcl_CommandTraceProc *procPtr,
	    void *prevClientData)
}
declare 426 {
    int Tcl_TraceCommand(Tcl_Interp *interp, const char *varName, int flags,
	    Tcl_CommandTraceProc *proc, void *clientData)
}
declare 427 {
    void Tcl_UntraceCommand(Tcl_Interp *interp, const char *varName,
	    int flags, Tcl_CommandTraceProc *proc, void *clientData)
}
declare 428 {
    void *Tcl_AttemptAlloc(size_t size)
}
declare 429 {
    void *Tcl_AttemptDbCkalloc(size_t size, const char *file, int line)
}
declare 430 {
    void *Tcl_AttemptRealloc(void *ptr, size_t size)
}
declare 431 {
    void *Tcl_AttemptDbCkrealloc(void *ptr, size_t size,
	    const char *file, int line)
}
declare 432 {
    int Tcl_AttemptSetObjLength(Tcl_Obj *objPtr, size_t length)
}

# TIP#10 (thread-aware channels) akupries
declare 433 {
    Tcl_ThreadId Tcl_GetChannelThread(Tcl_Channel channel)
}

# introduced in 8.4a3
declare 434 {
    Tcl_UniChar *TclGetUnicodeFromObj(Tcl_Obj *objPtr, int *lengthPtr)
}

# TIP#15 (math function introspection) dkf
# Removed in 9.0:
#declare 435 {
#    int Tcl_GetMathFuncInfo(Tcl_Interp *interp, const char *name,
#	    int *numArgsPtr, Tcl_ValueType **argTypesPtr,
#	    Tcl_MathProc **procPtr, void **clientDataPtr)
#}
# Removed in 9.0:
#declare 436 {
#    Tcl_Obj *Tcl_ListMathFuncs(Tcl_Interp *interp, const char *pattern)
#}

# TIP#36 (better access to 'subst') dkf
declare 437 {
    Tcl_Obj *Tcl_SubstObj(Tcl_Interp *interp, Tcl_Obj *objPtr, int flags)
}

# TIP#17 (virtual filesystem layer) vdarley
declare 438 {
    int Tcl_DetachChannel(Tcl_Interp *interp, Tcl_Channel channel)
}
declare 439 {
    int Tcl_IsStandardChannel(Tcl_Channel channel)
}
declare 440 {
    int	Tcl_FSCopyFile(Tcl_Obj *srcPathPtr, Tcl_Obj *destPathPtr)
}
declare 441 {
    int	Tcl_FSCopyDirectory(Tcl_Obj *srcPathPtr,
	    Tcl_Obj *destPathPtr, Tcl_Obj **errorPtr)
}
declare 442 {
    int	Tcl_FSCreateDirectory(Tcl_Obj *pathPtr)
}
declare 443 {
    int	Tcl_FSDeleteFile(Tcl_Obj *pathPtr)
}
declare 444 {
    int	Tcl_FSLoadFile(Tcl_Interp *interp, Tcl_Obj *pathPtr, const char *sym1,
	    const char *sym2, Tcl_PackageInitProc **proc1Ptr,
	    Tcl_PackageInitProc **proc2Ptr, Tcl_LoadHandle *handlePtr,
	    Tcl_FSUnloadFileProc **unloadProcPtr)
}
declare 445 {
    int	Tcl_FSMatchInDirectory(Tcl_Interp *interp, Tcl_Obj *result,
	    Tcl_Obj *pathPtr, const char *pattern, Tcl_GlobTypeData *types)
}
declare 446 {
    Tcl_Obj *Tcl_FSLink(Tcl_Obj *pathPtr, Tcl_Obj *toPtr, int linkAction)
}
declare 447 {
    int Tcl_FSRemoveDirectory(Tcl_Obj *pathPtr,
	    int recursive, Tcl_Obj **errorPtr)
}
declare 448 {
    int	Tcl_FSRenameFile(Tcl_Obj *srcPathPtr, Tcl_Obj *destPathPtr)
}
declare 449 {
    int	Tcl_FSLstat(Tcl_Obj *pathPtr, Tcl_StatBuf *buf)
}
declare 450 {
    int Tcl_FSUtime(Tcl_Obj *pathPtr, struct utimbuf *tval)
}
declare 451 {
    int Tcl_FSFileAttrsGet(Tcl_Interp *interp,
	    int index, Tcl_Obj *pathPtr, Tcl_Obj **objPtrRef)
}
declare 452 {
    int Tcl_FSFileAttrsSet(Tcl_Interp *interp,
	    int index, Tcl_Obj *pathPtr, Tcl_Obj *objPtr)
}
declare 453 {
    const char *const *Tcl_FSFileAttrStrings(Tcl_Obj *pathPtr,
	    Tcl_Obj **objPtrRef)
}
declare 454 {
    int Tcl_FSStat(Tcl_Obj *pathPtr, Tcl_StatBuf *buf)
}
declare 455 {
    int Tcl_FSAccess(Tcl_Obj *pathPtr, int mode)
}
declare 456 {
    Tcl_Channel Tcl_FSOpenFileChannel(Tcl_Interp *interp, Tcl_Obj *pathPtr,
	    const char *modeString, int permissions)
}
declare 457 {
    Tcl_Obj *Tcl_FSGetCwd(Tcl_Interp *interp)
}
declare 458 {
    int Tcl_FSChdir(Tcl_Obj *pathPtr)
}
declare 459 {
    int Tcl_FSConvertToPathType(Tcl_Interp *interp, Tcl_Obj *pathPtr)
}
declare 460 {
    Tcl_Obj *Tcl_FSJoinPath(Tcl_Obj *listObj, int elements)
}
declare 461 {
    Tcl_Obj *Tcl_FSSplitPath(Tcl_Obj *pathPtr, int *lenPtr)
}
declare 462 {
    int Tcl_FSEqualPaths(Tcl_Obj *firstPtr, Tcl_Obj *secondPtr)
}
declare 463 {
    Tcl_Obj *Tcl_FSGetNormalizedPath(Tcl_Interp *interp, Tcl_Obj *pathPtr)
}
declare 464 {
    Tcl_Obj *Tcl_FSJoinToPath(Tcl_Obj *pathPtr, int objc,
	    Tcl_Obj *const objv[])
}
declare 465 {
    void *Tcl_FSGetInternalRep(Tcl_Obj *pathPtr,
	    const Tcl_Filesystem *fsPtr)
}
declare 466 {
    Tcl_Obj *Tcl_FSGetTranslatedPath(Tcl_Interp *interp, Tcl_Obj *pathPtr)
}
declare 467 {
    int Tcl_FSEvalFile(Tcl_Interp *interp, Tcl_Obj *fileName)
}
declare 468 {
    Tcl_Obj *Tcl_FSNewNativePath(const Tcl_Filesystem *fromFilesystem,
	    void *clientData)
}
declare 469 {
    const void *Tcl_FSGetNativePath(Tcl_Obj *pathPtr)
}
declare 470 {
    Tcl_Obj *Tcl_FSFileSystemInfo(Tcl_Obj *pathPtr)
}
declare 471 {
    Tcl_Obj *Tcl_FSPathSeparator(Tcl_Obj *pathPtr)
}
declare 472 {
    Tcl_Obj *Tcl_FSListVolumes(void)
}
declare 473 {
    int Tcl_FSRegister(void *clientData, const Tcl_Filesystem *fsPtr)
}
declare 474 {
    int Tcl_FSUnregister(const Tcl_Filesystem *fsPtr)
}
declare 475 {
    void *Tcl_FSData(const Tcl_Filesystem *fsPtr)
}
declare 476 {
    const char *Tcl_FSGetTranslatedStringPath(Tcl_Interp *interp,
	    Tcl_Obj *pathPtr)
}
declare 477 {
    const Tcl_Filesystem *Tcl_FSGetFileSystemForPath(Tcl_Obj *pathPtr)
}
declare 478 {
    Tcl_PathType Tcl_FSGetPathType(Tcl_Obj *pathPtr)
}

# TIP#49 (detection of output buffering) akupries
declare 479 {
    int Tcl_OutputBuffered(Tcl_Channel chan)
}
declare 480 {
    void Tcl_FSMountsChanged(const Tcl_Filesystem *fsPtr)
}

# TIP#56 (evaluate a parsed script) msofer
declare 481 {
    int Tcl_EvalTokensStandard(Tcl_Interp *interp, Tcl_Token *tokenPtr,
	    size_t count)
}

# TIP#73 (access to current time) kbk
declare 482 {
    void Tcl_GetTime(Tcl_Time *timeBuf)
}

# TIP#32 (object-enabled traces) kbk
declare 483 {
    Tcl_Trace Tcl_CreateObjTrace(Tcl_Interp *interp, int level, int flags,
	    Tcl_CmdObjTraceProc *objProc, void *clientData,
	    Tcl_CmdObjTraceDeleteProc *delProc)
}
declare 484 {
    int Tcl_GetCommandInfoFromToken(Tcl_Command token, Tcl_CmdInfo *infoPtr)
}
declare 485 {
    int Tcl_SetCommandInfoFromToken(Tcl_Command token,
	    const Tcl_CmdInfo *infoPtr)
}

### New functions on 64-bit dev branch ###
# TIP#72 (64-bit values) dkf
declare 486 {
    Tcl_Obj *Tcl_DbNewWideIntObj(Tcl_WideInt wideValue,
	    const char *file, int line)
}
declare 487 {
    int Tcl_GetWideIntFromObj(Tcl_Interp *interp, Tcl_Obj *objPtr,
	    Tcl_WideInt *widePtr)
}
declare 488 {
    Tcl_Obj *Tcl_NewWideIntObj(Tcl_WideInt wideValue)
}
declare 489 {
    void Tcl_SetWideIntObj(Tcl_Obj *objPtr, Tcl_WideInt wideValue)
}
declare 490 {
    Tcl_StatBuf *Tcl_AllocStatBuf(void)
}
declare 491 {
    long long Tcl_Seek(Tcl_Channel chan, long long offset, int mode)
}
declare 492 {
    long long Tcl_Tell(Tcl_Channel chan)
}

# TIP#91 (back-compat enhancements for channels) dkf
declare 493 {
    Tcl_DriverWideSeekProc *Tcl_ChannelWideSeekProc(
	    const Tcl_ChannelType *chanTypePtr)
}

# ----- BASELINE -- FOR -- 8.4.0 ----- #

# TIP#111 (dictionaries) dkf
declare 494 {
    int Tcl_DictObjPut(Tcl_Interp *interp, Tcl_Obj *dictPtr,
	    Tcl_Obj *keyPtr, Tcl_Obj *valuePtr)
}
declare 495 {
    int Tcl_DictObjGet(Tcl_Interp *interp, Tcl_Obj *dictPtr, Tcl_Obj *keyPtr,
	    Tcl_Obj **valuePtrPtr)
}
declare 496 {
    int Tcl_DictObjRemove(Tcl_Interp *interp, Tcl_Obj *dictPtr,
	    Tcl_Obj *keyPtr)
}
declare 497 {
    int Tcl_DictObjSize(Tcl_Interp *interp, Tcl_Obj *dictPtr, int *sizePtr)
}
declare 498 {
    int Tcl_DictObjFirst(Tcl_Interp *interp, Tcl_Obj *dictPtr,
	    Tcl_DictSearch *searchPtr,
	    Tcl_Obj **keyPtrPtr, Tcl_Obj **valuePtrPtr, int *donePtr)
}
declare 499 {
    void Tcl_DictObjNext(Tcl_DictSearch *searchPtr,
	    Tcl_Obj **keyPtrPtr, Tcl_Obj **valuePtrPtr, int *donePtr)
}
declare 500 {
    void Tcl_DictObjDone(Tcl_DictSearch *searchPtr)
}
declare 501 {
    int Tcl_DictObjPutKeyList(Tcl_Interp *interp, Tcl_Obj *dictPtr,
	    int keyc, Tcl_Obj *const *keyv, Tcl_Obj *valuePtr)
}
declare 502 {
    int Tcl_DictObjRemoveKeyList(Tcl_Interp *interp, Tcl_Obj *dictPtr,
	    int keyc, Tcl_Obj *const *keyv)
}
declare 503 {
    Tcl_Obj *Tcl_NewDictObj(void)
}
declare 504 {
    Tcl_Obj *Tcl_DbNewDictObj(const char *file, int line)
}

# TIP#59 (configuration reporting) akupries
declare 505 {
    void Tcl_RegisterConfig(Tcl_Interp *interp, const char *pkgName,
	    const Tcl_Config *configuration, const char *valEncoding)
}

# TIP #139 (partial exposure of namespace API - transferred from tclInt.decls)
# dkf, API by Brent Welch?
declare 506 {
    Tcl_Namespace *Tcl_CreateNamespace(Tcl_Interp *interp, const char *name,
	    void *clientData, Tcl_NamespaceDeleteProc *deleteProc)
}
declare 507 {
    void Tcl_DeleteNamespace(Tcl_Namespace *nsPtr)
}
declare 508 {
    int Tcl_AppendExportList(Tcl_Interp *interp, Tcl_Namespace *nsPtr,
	    Tcl_Obj *objPtr)
}
declare 509 {
    int Tcl_Export(Tcl_Interp *interp, Tcl_Namespace *nsPtr,
	    const char *pattern, int resetListFirst)
}
declare 510 {
    int Tcl_Import(Tcl_Interp *interp, Tcl_Namespace *nsPtr,
	    const char *pattern, int allowOverwrite)
}
declare 511 {
    int Tcl_ForgetImport(Tcl_Interp *interp, Tcl_Namespace *nsPtr,
	    const char *pattern)
}
declare 512 {
    Tcl_Namespace *Tcl_GetCurrentNamespace(Tcl_Interp *interp)
}
declare 513 {
    Tcl_Namespace *Tcl_GetGlobalNamespace(Tcl_Interp *interp)
}
declare 514 {
    Tcl_Namespace *Tcl_FindNamespace(Tcl_Interp *interp, const char *name,
	    Tcl_Namespace *contextNsPtr, int flags)
}
declare 515 {
    Tcl_Command Tcl_FindCommand(Tcl_Interp *interp, const char *name,
	    Tcl_Namespace *contextNsPtr, int flags)
}
declare 516 {
    Tcl_Command Tcl_GetCommandFromObj(Tcl_Interp *interp, Tcl_Obj *objPtr)
}
declare 517 {
    void Tcl_GetCommandFullName(Tcl_Interp *interp, Tcl_Command command,
	    Tcl_Obj *objPtr)
}

# TIP#137 (encoding-aware source command) dgp for Anton Kovalenko
declare 518 {
    int Tcl_FSEvalFileEx(Tcl_Interp *interp, Tcl_Obj *fileName,
	    const char *encodingName)
}

# Removed in 9.0 (stub entry only)
#declare 519 {nostub {Don't use this function in a stub-enabled extension}} {
#    Tcl_ExitProc *Tcl_SetExitProc(TCL_NORETURN1 Tcl_ExitProc *proc)
#}

# TIP#143 (resource limits) dkf
declare 520 {
    void Tcl_LimitAddHandler(Tcl_Interp *interp, int type,
	    Tcl_LimitHandlerProc *handlerProc, void *clientData,
	    Tcl_LimitHandlerDeleteProc *deleteProc)
}
declare 521 {
    void Tcl_LimitRemoveHandler(Tcl_Interp *interp, int type,
	    Tcl_LimitHandlerProc *handlerProc, void *clientData)
}
declare 522 {
    int Tcl_LimitReady(Tcl_Interp *interp)
}
declare 523 {
    int Tcl_LimitCheck(Tcl_Interp *interp)
}
declare 524 {
    int Tcl_LimitExceeded(Tcl_Interp *interp)
}
declare 525 {
    void Tcl_LimitSetCommands(Tcl_Interp *interp, int commandLimit)
}
declare 526 {
    void Tcl_LimitSetTime(Tcl_Interp *interp, Tcl_Time *timeLimitPtr)
}
declare 527 {
    void Tcl_LimitSetGranularity(Tcl_Interp *interp, int type, int granularity)
}
declare 528 {
    int Tcl_LimitTypeEnabled(Tcl_Interp *interp, int type)
}
declare 529 {
    int Tcl_LimitTypeExceeded(Tcl_Interp *interp, int type)
}
declare 530 {
    void Tcl_LimitTypeSet(Tcl_Interp *interp, int type)
}
declare 531 {
    void Tcl_LimitTypeReset(Tcl_Interp *interp, int type)
}
declare 532 {
    int Tcl_LimitGetCommands(Tcl_Interp *interp)
}
declare 533 {
    void Tcl_LimitGetTime(Tcl_Interp *interp, Tcl_Time *timeLimitPtr)
}
declare 534 {
    int Tcl_LimitGetGranularity(Tcl_Interp *interp, int type)
}

# TIP#226 (interpreter result state management) dgp
declare 535 {
    Tcl_InterpState Tcl_SaveInterpState(Tcl_Interp *interp, int status)
}
declare 536 {
    int Tcl_RestoreInterpState(Tcl_Interp *interp, Tcl_InterpState state)
}
declare 537 {
    void Tcl_DiscardInterpState(Tcl_InterpState state)
}

# TIP#227 (return options interface) dgp
declare 538 {
    int Tcl_SetReturnOptions(Tcl_Interp *interp, Tcl_Obj *options)
}
declare 539 {
    Tcl_Obj *Tcl_GetReturnOptions(Tcl_Interp *interp, int result)
}

# TIP#235 (ensembles) dkf
declare 540 {
    int Tcl_IsEnsemble(Tcl_Command token)
}
declare 541 {
    Tcl_Command Tcl_CreateEnsemble(Tcl_Interp *interp, const char *name,
	    Tcl_Namespace *namespacePtr, int flags)
}
declare 542 {
    Tcl_Command Tcl_FindEnsemble(Tcl_Interp *interp, Tcl_Obj *cmdNameObj,
	    int flags)
}
declare 543 {
    int Tcl_SetEnsembleSubcommandList(Tcl_Interp *interp, Tcl_Command token,
	    Tcl_Obj *subcmdList)
}
declare 544 {
    int Tcl_SetEnsembleMappingDict(Tcl_Interp *interp, Tcl_Command token,
	    Tcl_Obj *mapDict)
}
declare 545 {
    int Tcl_SetEnsembleUnknownHandler(Tcl_Interp *interp, Tcl_Command token,
	    Tcl_Obj *unknownList)
}
declare 546 {
    int Tcl_SetEnsembleFlags(Tcl_Interp *interp, Tcl_Command token, int flags)
}
declare 547 {
    int Tcl_GetEnsembleSubcommandList(Tcl_Interp *interp, Tcl_Command token,
	    Tcl_Obj **subcmdListPtr)
}
declare 548 {
    int Tcl_GetEnsembleMappingDict(Tcl_Interp *interp, Tcl_Command token,
	    Tcl_Obj **mapDictPtr)
}
declare 549 {
    int Tcl_GetEnsembleUnknownHandler(Tcl_Interp *interp, Tcl_Command token,
	    Tcl_Obj **unknownListPtr)
}
declare 550 {
    int Tcl_GetEnsembleFlags(Tcl_Interp *interp, Tcl_Command token,
	    int *flagsPtr)
}
declare 551 {
    int Tcl_GetEnsembleNamespace(Tcl_Interp *interp, Tcl_Command token,
	    Tcl_Namespace **namespacePtrPtr)
}

# TIP#233 (virtualized time) akupries
declare 552 {
    void Tcl_SetTimeProc(Tcl_GetTimeProc *getProc,
	    Tcl_ScaleTimeProc *scaleProc,
	    void *clientData)
}
declare 553 {
    void Tcl_QueryTimeProc(Tcl_GetTimeProc **getProc,
	    Tcl_ScaleTimeProc **scaleProc,
	    void **clientData)
}

# TIP#218 (driver thread actions) davygrvy/akupries ChannelType ver 4
declare 554 {
    Tcl_DriverThreadActionProc *Tcl_ChannelThreadActionProc(
	    const Tcl_ChannelType *chanTypePtr)
}

# TIP#237 (arbitrary-precision integers) kbk
declare 555 {
    Tcl_Obj *Tcl_NewBignumObj(void *value)
}
declare 556 {
    Tcl_Obj *Tcl_DbNewBignumObj(void *value, const char *file, int line)
}
declare 557 {
    void Tcl_SetBignumObj(Tcl_Obj *obj, void *value)
}
declare 558 {
    int Tcl_GetBignumFromObj(Tcl_Interp *interp, Tcl_Obj *obj, void *value)
}
declare 559 {
    int Tcl_TakeBignumFromObj(Tcl_Interp *interp, Tcl_Obj *obj, void *value)
}

# TIP #208 ('chan' command) jeffh
declare 560 {
    int Tcl_TruncateChannel(Tcl_Channel chan, long long length)
}
declare 561 {
    Tcl_DriverTruncateProc *Tcl_ChannelTruncateProc(
	    const Tcl_ChannelType *chanTypePtr)
}

# TIP#219 (channel reflection api) akupries
declare 562 {
    void Tcl_SetChannelErrorInterp(Tcl_Interp *interp, Tcl_Obj *msg)
}
declare 563 {
    void Tcl_GetChannelErrorInterp(Tcl_Interp *interp, Tcl_Obj **msg)
}
declare 564 {
    void Tcl_SetChannelError(Tcl_Channel chan, Tcl_Obj *msg)
}
declare 565 {
    void Tcl_GetChannelError(Tcl_Channel chan, Tcl_Obj **msg)
}

# TIP #237 (additional conversion functions for bignum support) kbk/dgp
declare 566 {
    int Tcl_InitBignumFromDouble(Tcl_Interp *interp, double initval,
	    void *toInit)
}

# TIP#181 (namespace unknown command) dgp for Neil Madden
declare 567 {
    Tcl_Obj *Tcl_GetNamespaceUnknownHandler(Tcl_Interp *interp,
	    Tcl_Namespace *nsPtr)
}
declare 568 {
    int Tcl_SetNamespaceUnknownHandler(Tcl_Interp *interp,
	    Tcl_Namespace *nsPtr, Tcl_Obj *handlerPtr)
}

# TIP#258 (enhanced interface for encodings) dgp
declare 569 {
    int Tcl_GetEncodingFromObj(Tcl_Interp *interp, Tcl_Obj *objPtr,
	    Tcl_Encoding *encodingPtr)
}
declare 570 {
    Tcl_Obj *Tcl_GetEncodingSearchPath(void)
}
declare 571 {
    int Tcl_SetEncodingSearchPath(Tcl_Obj *searchPath)
}
declare 572 {
    const char *Tcl_GetEncodingNameFromEnvironment(Tcl_DString *bufPtr)
}

# TIP#268 (extended version numbers and requirements) akupries
declare 573 {
    int Tcl_PkgRequireProc(Tcl_Interp *interp, const char *name,
	    int objc, Tcl_Obj *const objv[], void *clientDataPtr)
}

# TIP#270 (utility C routines for string formatting) dgp
declare 574 {
    void Tcl_AppendObjToErrorInfo(Tcl_Interp *interp, Tcl_Obj *objPtr)
}
declare 575 {
    void Tcl_AppendLimitedToObj(Tcl_Obj *objPtr, const char *bytes,
	    size_t length, size_t limit, const char *ellipsis)
}
declare 576 {
    Tcl_Obj *Tcl_Format(Tcl_Interp *interp, const char *format, int objc,
	    Tcl_Obj *const objv[])
}
declare 577 {
    int Tcl_AppendFormatToObj(Tcl_Interp *interp, Tcl_Obj *objPtr,
	    const char *format, int objc, Tcl_Obj *const objv[])
}
declare 578 {
    Tcl_Obj *Tcl_ObjPrintf(const char *format, ...)
}
declare 579 {
    void Tcl_AppendPrintfToObj(Tcl_Obj *objPtr, const char *format, ...)
}

# ----- BASELINE -- FOR -- 8.5.0 ----- #

# TIP #285 (script cancellation support) jmistachkin
declare 580 {
    int Tcl_CancelEval(Tcl_Interp *interp, Tcl_Obj *resultObjPtr,
	    void *clientData, int flags)
}
declare 581 {
    int Tcl_Canceled(Tcl_Interp *interp, int flags)
}

# TIP#304 (chan pipe) aferrieux
declare 582 {
    int Tcl_CreatePipe(Tcl_Interp  *interp, Tcl_Channel *rchan,
	    Tcl_Channel *wchan, int flags)
}

# TIP #322 (NRE public interface) msofer
declare 583 {
    Tcl_Command Tcl_NRCreateCommand(Tcl_Interp *interp,
	    const char *cmdName, Tcl_ObjCmdProc *proc,
	    Tcl_ObjCmdProc *nreProc, void *clientData,
	    Tcl_CmdDeleteProc *deleteProc)
}
declare 584 {
    int Tcl_NREvalObj(Tcl_Interp *interp, Tcl_Obj *objPtr, int flags)
}
declare 585 {
    int Tcl_NREvalObjv(Tcl_Interp *interp, int objc,
	    Tcl_Obj *const objv[], int flags)
}
declare 586 {
    int Tcl_NRCmdSwap(Tcl_Interp *interp, Tcl_Command cmd, int objc,
	    Tcl_Obj *const objv[], int flags)
}
declare 587 {
    void Tcl_NRAddCallback(Tcl_Interp *interp, Tcl_NRPostProc *postProcPtr,
	    void *data0, void *data1, void *data2,
	    void *data3)
}
# For use by NR extenders, to have a simple way to also provide a (required!)
# classic objProc
declare 588 {
    int Tcl_NRCallObjProc(Tcl_Interp *interp, Tcl_ObjCmdProc *objProc,
	    void *clientData, int objc, Tcl_Obj *const objv[])
}

# TIP#316 (Tcl_StatBuf reader functions) dkf
declare 589 {
    unsigned Tcl_GetFSDeviceFromStat(const Tcl_StatBuf *statPtr)
}
declare 590 {
    unsigned Tcl_GetFSInodeFromStat(const Tcl_StatBuf *statPtr)
}
declare 591 {
    unsigned Tcl_GetModeFromStat(const Tcl_StatBuf *statPtr)
}
declare 592 {
    int Tcl_GetLinkCountFromStat(const Tcl_StatBuf *statPtr)
}
declare 593 {
    int Tcl_GetUserIdFromStat(const Tcl_StatBuf *statPtr)
}
declare 594 {
    int Tcl_GetGroupIdFromStat(const Tcl_StatBuf *statPtr)
}
declare 595 {
    int Tcl_GetDeviceTypeFromStat(const Tcl_StatBuf *statPtr)
}
declare 596 {
    long long Tcl_GetAccessTimeFromStat(const Tcl_StatBuf *statPtr)
}
declare 597 {
    long long Tcl_GetModificationTimeFromStat(const Tcl_StatBuf *statPtr)
}
declare 598 {
    long long Tcl_GetChangeTimeFromStat(const Tcl_StatBuf *statPtr)
}
declare 599 {
    unsigned long long Tcl_GetSizeFromStat(const Tcl_StatBuf *statPtr)
}
declare 600 {
    unsigned long long Tcl_GetBlocksFromStat(const Tcl_StatBuf *statPtr)
}
declare 601 {
    unsigned Tcl_GetBlockSizeFromStat(const Tcl_StatBuf *statPtr)
}

# TIP#314 (ensembles with parameters) dkf for Lars Hellstr"om
declare 602 {
    int Tcl_SetEnsembleParameterList(Tcl_Interp *interp, Tcl_Command token,
	    Tcl_Obj *paramList)
}
declare 603 {
    int Tcl_GetEnsembleParameterList(Tcl_Interp *interp, Tcl_Command token,
	    Tcl_Obj **paramListPtr)
}

# TIP#265 (option parser) dkf for Sam Bromley
declare 604 {
    int Tcl_ParseArgsObjv(Tcl_Interp *interp, const Tcl_ArgvInfo *argTable,
	    int *objcPtr, Tcl_Obj *const *objv, Tcl_Obj ***remObjv)
}

# TIP#336 (manipulate the error line) dgp
declare 605 {
    int Tcl_GetErrorLine(Tcl_Interp *interp)
}
declare 606 {
    void Tcl_SetErrorLine(Tcl_Interp *interp, int lineNum)
}

# TIP#307 (move results between interpreters) dkf
declare 607 {
    void Tcl_TransferResult(Tcl_Interp *sourceInterp, int code,
	    Tcl_Interp *targetInterp)
}

# TIP#335 (detect if interpreter in use) jmistachkin
declare 608 {
    int Tcl_InterpActive(Tcl_Interp *interp)
}

# TIP#337 (log exception for background processing) dgp
declare 609 {
    void Tcl_BackgroundException(Tcl_Interp *interp, int code)
}

# TIP#234 (zlib interface) dkf/Pascal Scheffers
declare 610 {
    int Tcl_ZlibDeflate(Tcl_Interp *interp, int format, Tcl_Obj *data,
	    int level, Tcl_Obj *gzipHeaderDictObj)
}
declare 611 {
    int Tcl_ZlibInflate(Tcl_Interp *interp, int format, Tcl_Obj *data,
	    size_t buffersize, Tcl_Obj *gzipHeaderDictObj)
}
declare 612 {
    unsigned int Tcl_ZlibCRC32(unsigned int crc, const unsigned char *buf,
	    size_t len)
}
declare 613 {
    unsigned int Tcl_ZlibAdler32(unsigned int adler, const unsigned char *buf,
	    size_t len)
}
declare 614 {
    int Tcl_ZlibStreamInit(Tcl_Interp *interp, int mode, int format,
	    int level, Tcl_Obj *dictObj, Tcl_ZlibStream *zshandle)
}
declare 615 {
    Tcl_Obj *Tcl_ZlibStreamGetCommandName(Tcl_ZlibStream zshandle)
}
declare 616 {
    int Tcl_ZlibStreamEof(Tcl_ZlibStream zshandle)
}
declare 617 {
    int Tcl_ZlibStreamChecksum(Tcl_ZlibStream zshandle)
}
declare 618 {
    int Tcl_ZlibStreamPut(Tcl_ZlibStream zshandle, Tcl_Obj *data, int flush)
}
declare 619 {
    int Tcl_ZlibStreamGet(Tcl_ZlibStream zshandle, Tcl_Obj *data,
	    size_t count)
}
declare 620 {
    int Tcl_ZlibStreamClose(Tcl_ZlibStream zshandle)
}
declare 621 {
    int Tcl_ZlibStreamReset(Tcl_ZlibStream zshandle)
}

# TIP 338 (control over startup script) dgp
declare 622 {
    void Tcl_SetStartupScript(Tcl_Obj *path, const char *encoding)
}
declare 623 {
    Tcl_Obj *Tcl_GetStartupScript(const char **encodingPtr)
}

# TIP#332 (half-close made public) aferrieux
declare 624 {
    int Tcl_CloseEx(Tcl_Interp *interp, Tcl_Channel chan, int flags)
}

# TIP #353 (NR-enabled expressions) dgp
declare 625 {
    int Tcl_NRExprObj(Tcl_Interp *interp, Tcl_Obj *objPtr, Tcl_Obj *resultPtr)
}

# TIP #356 (NR-enabled substitution) dgp
declare 626 {
    int Tcl_NRSubstObj(Tcl_Interp *interp, Tcl_Obj *objPtr, int flags)
}

# TIP #357 (Export TclLoadFile and TclpFindSymbol) kbk
declare 627 {
    int Tcl_LoadFile(Tcl_Interp *interp, Tcl_Obj *pathPtr,
		     const char *const symv[], int flags, void *procPtrs,
		     Tcl_LoadHandle *handlePtr)
}
declare 628 {
    void *Tcl_FindSymbol(Tcl_Interp *interp, Tcl_LoadHandle handle,
			 const char *symbol)
}
declare 629 {
    int Tcl_FSUnloadFile(Tcl_Interp *interp, Tcl_LoadHandle handlePtr)
}

# TIP #400
declare 630 {
    void Tcl_ZlibStreamSetCompressionDictionary(Tcl_ZlibStream zhandle,
	    Tcl_Obj *compressionDictionaryObj)
}

# ----- BASELINE -- FOR -- 8.6.0 ----- #

# TIP #456
declare 631 {
    Tcl_Channel Tcl_OpenTcpServerEx(Tcl_Interp *interp, const char *service,
	    const char *host, unsigned int flags, Tcl_TcpAcceptProc *acceptProc,
	    void *callbackData)
}

# TIP #430
declare 632 {
    int TclZipfs_Mount(Tcl_Interp *interp, const char *mountPoint,
	    const char *zipname, const char *passwd)
}
declare 633 {
    int TclZipfs_Unmount(Tcl_Interp *interp, const char *mountPoint)
}
declare 634 {
    Tcl_Obj *TclZipfs_TclLibrary(void)
}
declare 635 {
    int TclZipfs_MountBuffer(Tcl_Interp *interp, const char *mountPoint,
	    unsigned char *data, size_t datalen, int copy)
}

# TIP #445
declare 636 {
    void Tcl_FreeIntRep(Tcl_Obj *objPtr)
}
declare 637 {
    char *Tcl_InitStringRep(Tcl_Obj *objPtr, const char *bytes,
	    size_t numBytes)
}
declare 638 {
    Tcl_ObjIntRep *Tcl_FetchIntRep(Tcl_Obj *objPtr, const Tcl_ObjType *typePtr)
}
declare 639 {
    void Tcl_StoreIntRep(Tcl_Obj *objPtr, const Tcl_ObjType *typePtr,
	    const Tcl_ObjIntRep *irPtr)
}
declare 640 {
    int Tcl_HasStringRep(Tcl_Obj *objPtr)
}

# TIP #506
declare 641 {
    void Tcl_IncrRefCount(Tcl_Obj *objPtr)
}

declare 642 {
    void Tcl_DecrRefCount(Tcl_Obj *objPtr)
}

declare 643 {
    int Tcl_IsShared(Tcl_Obj *objPtr)
}

# TIP#312 New Tcl_LinkArray() function
declare 644 {
    int Tcl_LinkArray(Tcl_Interp *interp, const char *varName, void *addr,
	    int type, size_t size)
}

declare 645 {
    int Tcl_GetIntForIndex(Tcl_Interp *interp, Tcl_Obj *objPtr,
	    size_t endValue, size_t *indexPtr)
}

# TIP #548
declare 646 {
    int Tcl_UtfToUniChar(const char *src, int *chPtr)
}
declare 647 {
    char *Tcl_UniCharToUtfDString(const int *uniStr,
	    size_t uniLength, Tcl_DString *dsPtr)
}
declare 648 {
    int *Tcl_UtfToUniCharDString(const char *src,
	    size_t length, Tcl_DString *dsPtr)
}

<<<<<<< HEAD
# TIP #568
declare 649 {
    unsigned char *Tcl_GetBytesFromObj(Tcl_Interp *interp, Tcl_Obj *objPtr,
	    int *lengthPtr)
=======
# TIP #481
declare 651 {
    char *Tcl_GetStringFromObj(Tcl_Obj *objPtr, size_t *lengthPtr)
}
declare 652 {
    Tcl_UniChar *Tcl_GetUnicodeFromObj(Tcl_Obj *objPtr, size_t *lengthPtr)
}
declare 653 {
    unsigned char *Tcl_GetByteArrayFromObj(Tcl_Obj *objPtr, size_t *lengthPtr)
>>>>>>> e10101ff
}

# ----- BASELINE -- FOR -- 8.7.0 ----- #

##############################################################################

# Define the platform specific public Tcl interface. These functions are only
# available on the designated platform.

interface tclPlat

################################
# Unix specific functions
#   (none)

################################
# Windows specific functions

# Added in Tcl 8.1, Removed in Tcl 9.0 (converted to macro)

#declare 0 win {
#    TCHAR *Tcl_WinUtfToTChar(const char *str, size_t len, Tcl_DString *dsPtr)
#}
#declare 1 win {
#    char *Tcl_WinTCharToUtf(const TCHAR *str, size_t len, Tcl_DString *dsPtr)
#}

################################
# Mac OS X specific functions

# Removed in 9.0
#declare 0 macosx {
#    int Tcl_MacOSXOpenBundleResources(Tcl_Interp *interp,
#	    const char *bundleName, int hasResourceFile,
#	    size_t maxPathLen, char *libraryPath)
#}
declare 1 macosx {
    int Tcl_MacOSXOpenVersionedBundleResources(Tcl_Interp *interp,
	    const char *bundleName, const char *bundleVersion,
	    int hasResourceFile, size_t maxPathLen, char *libraryPath)
}

##############################################################################

# Public functions that are not accessible via the stubs table.

export {
    void Tcl_MainEx(int argc, char **argv, Tcl_AppInitProc *appInitProc,
    Tcl_Interp *interp)
}
export {
    void Tcl_StaticPackage(Tcl_Interp *interp, const char *pkgName,
	    Tcl_PackageInitProc *initProc, Tcl_PackageInitProc *safeInitProc)
}
export {
    void Tcl_SetPanicProc(TCL_NORETURN1 Tcl_PanicProc *panicProc)
}
export {
    Tcl_ExitProc *Tcl_SetExitProc(TCL_NORETURN1 Tcl_ExitProc *proc)
}
export {
    void Tcl_FindExecutable(const char *argv0)
}
export {
    const char *Tcl_InitStubs(Tcl_Interp *interp, const char *version,
	int exact)
}
export {
    const char *TclTomMathInitializeStubs(Tcl_Interp* interp,
	const char* version, int epoch, int revision)
}
export {
    const char *Tcl_PkgInitStubsCheck(Tcl_Interp *interp, const char *version,
	int exact)
}
export {
    void Tcl_GetMemoryInfo(Tcl_DString *dsPtr)
}
export {
    void Tcl_InitSubsystems(void)
}

# Local Variables:
# mode: tcl
# End:<|MERGE_RESOLUTION|>--- conflicted
+++ resolved
@@ -2465,12 +2465,16 @@
 	    size_t length, Tcl_DString *dsPtr)
 }
 
-<<<<<<< HEAD
 # TIP #568
 declare 649 {
+    unsigned char *TclGetBytesFromObj(Tcl_Interp *interp, Tcl_Obj *objPtr,
+	    int *lengthPtr)
+}
+declare 650 {
     unsigned char *Tcl_GetBytesFromObj(Tcl_Interp *interp, Tcl_Obj *objPtr,
-	    int *lengthPtr)
-=======
+	    size_t *lengthPtr)
+}
+
 # TIP #481
 declare 651 {
     char *Tcl_GetStringFromObj(Tcl_Obj *objPtr, size_t *lengthPtr)
@@ -2480,7 +2484,6 @@
 }
 declare 653 {
     unsigned char *Tcl_GetByteArrayFromObj(Tcl_Obj *objPtr, size_t *lengthPtr)
->>>>>>> e10101ff
 }
 
 # ----- BASELINE -- FOR -- 8.7.0 ----- #
