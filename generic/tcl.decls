# tcl.decls --
#
#	This file contains the declarations for all supported public
#	functions that are exported by the Tcl library via the stubs table.
#	This file is used to generate the tclDecls.h, tclPlatDecls.h
#	and tclStubInit.c files.
#
# Copyright © 1998-1999 Scriptics Corporation.
# Copyright © 2001, 2002 Kevin B. Kenny.  All rights reserved.
# Copyright © 2007 Daniel A. Steffen <das@users.sourceforge.net>
#
# See the file "license.terms" for information on usage and redistribution
# of this file, and for a DISCLAIMER OF ALL WARRANTIES.

library tcl

# Define the tcl interface with several sub interfaces:
#     tclPlat	 - platform specific public
#     tclInt	 - generic private
#     tclPlatInt - platform specific private

interface tcl
hooks {tclPlat tclInt tclIntPlat}
scspec EXTERN

# Declare each of the functions in the public Tcl interface.  Note that
# the an index should never be reused for a different function in order
# to preserve backwards compatibility.

declare 0 {
    int Tcl_PkgProvideEx(Tcl_Interp *interp, const char *name,
	    const char *version, const void *clientData)
}
declare 1 {
    const char *Tcl_PkgRequireEx(Tcl_Interp *interp,
	    const char *name, const char *version, int exact,
	    void *clientDataPtr)
}
declare 2 {
    TCL_NORETURN void Tcl_Panic(const char *format, ...)
}
declare 3 {
    void *Tcl_Alloc(TCL_HASH_TYPE size)
}
declare 4 {
    void Tcl_Free(void *ptr)
}
declare 5 {
    void *Tcl_Realloc(void *ptr, TCL_HASH_TYPE size)
}
declare 6 {
    void *Tcl_DbCkalloc(TCL_HASH_TYPE size, const char *file, int line)
}
declare 7 {
    void Tcl_DbCkfree(void *ptr, const char *file, int line)
}
declare 8 {
    void *Tcl_DbCkrealloc(void *ptr, TCL_HASH_TYPE size,
	    const char *file, int line)
}

# Tcl_CreateFileHandler and Tcl_DeleteFileHandler are only available on Unix,
# but they are part of the old generic interface, so we include them here for
# compatibility reasons.

declare 9 {
    void Tcl_CreateFileHandler(int fd, int mask, Tcl_FileProc *proc,
	    void *clientData)
}
declare 10 {
    void Tcl_DeleteFileHandler(int fd)
}
declare 11 {
    void Tcl_SetTimer(const Tcl_Time *timePtr)
}
declare 12 {
    void Tcl_Sleep(int ms)
}
declare 13 {
    int Tcl_WaitForEvent(const Tcl_Time *timePtr)
}
declare 14 {
    int Tcl_AppendAllObjTypes(Tcl_Interp *interp, Tcl_Obj *objPtr)
}
declare 15 {
    void Tcl_AppendStringsToObj(Tcl_Obj *objPtr, ...)
}
declare 16 {
    void Tcl_AppendToObj(Tcl_Obj *objPtr, const char *bytes, Tcl_Size length)
}
declare 17 {
    Tcl_Obj *Tcl_ConcatObj(Tcl_Size objc, Tcl_Obj *const objv[])
}
declare 18 {
    int Tcl_ConvertToType(Tcl_Interp *interp, Tcl_Obj *objPtr,
	    const Tcl_ObjType *typePtr)
}
declare 19 {
    void Tcl_DbDecrRefCount(Tcl_Obj *objPtr, const char *file, int line)
}
declare 20 {
    void Tcl_DbIncrRefCount(Tcl_Obj *objPtr, const char *file, int line)
}
declare 21 {
    int Tcl_DbIsShared(Tcl_Obj *objPtr, const char *file, int line)
}
# Removed in 9.0 (changed to macro):
#declare 22 {
#    Tcl_Obj *Tcl_DbNewBooleanObj(int intValue, const char *file, int line)
#}
declare 23 {
    Tcl_Obj *Tcl_DbNewByteArrayObj(const unsigned char *bytes,
	    Tcl_Size numBytes, const char *file, int line)
}
declare 24 {
    Tcl_Obj *Tcl_DbNewDoubleObj(double doubleValue, const char *file,
	    int line)
}
declare 25 {
    Tcl_Obj *Tcl_DbNewListObj(Tcl_Size objc, Tcl_Obj *const *objv,
	    const char *file, int line)
}
# Removed in 9.0 (changed to macro):
#declare 26 {
#    Tcl_Obj *Tcl_DbNewLongObj(long longValue, const char *file, int line)
#}
declare 27 {
    Tcl_Obj *Tcl_DbNewObj(const char *file, int line)
}
declare 28 {
    Tcl_Obj *Tcl_DbNewStringObj(const char *bytes, Tcl_Size length,
	    const char *file, int line)
}
declare 29 {
    Tcl_Obj *Tcl_DuplicateObj(Tcl_Obj *objPtr)
}
declare 30 {
    void TclFreeObj(Tcl_Obj *objPtr)
}
declare 31 {
    int Tcl_GetBoolean(Tcl_Interp *interp, const char *src, int *intPtr)
}
declare 32 {
    int Tcl_GetBooleanFromObj(Tcl_Interp *interp, Tcl_Obj *objPtr,
	    int *intPtr)
}
# Only available in Tcl 8.x, NULL in Tcl 9.0
declare 33 {
    unsigned char *TclGetByteArrayFromObj(Tcl_Obj *objPtr, int *numBytesPtr)
}
declare 34 {
    int Tcl_GetDouble(Tcl_Interp *interp, const char *src, double *doublePtr)
}
declare 35 {
    int Tcl_GetDoubleFromObj(Tcl_Interp *interp, Tcl_Obj *objPtr,
	    double *doublePtr)
}
# Removed in 9.0, replaced by macro.
#declare 36 {
#    int Tcl_GetIndexFromObj(Tcl_Interp *interp, Tcl_Obj *objPtr,
#	    const char *const *tablePtr, const char *msg, int flags, int *indexPtr)
#}
declare 37 {
    int Tcl_GetInt(Tcl_Interp *interp, const char *src, int *intPtr)
}
declare 38 {
    int Tcl_GetIntFromObj(Tcl_Interp *interp, Tcl_Obj *objPtr, int *intPtr)
}
declare 39 {
    int Tcl_GetLongFromObj(Tcl_Interp *interp, Tcl_Obj *objPtr, long *longPtr)
}
declare 40 {
    const Tcl_ObjType *Tcl_GetObjType(const char *typeName)
}
declare 41 {
    char *TclGetStringFromObj(Tcl_Obj *objPtr, int *lengthPtr)
}
declare 42 {
    void Tcl_InvalidateStringRep(Tcl_Obj *objPtr)
}
declare 43 {
    int Tcl_ListObjAppendList(Tcl_Interp *interp, Tcl_Obj *listPtr,
	    Tcl_Obj *elemListPtr)
}
declare 44 {
    int Tcl_ListObjAppendElement(Tcl_Interp *interp, Tcl_Obj *listPtr,
	    Tcl_Obj *objPtr)
}
declare 45 {
    int TclListObjGetElements(Tcl_Interp *interp, Tcl_Obj *listPtr,
	    int *objcPtr, Tcl_Obj ***objvPtr)
}
declare 46 {
    int Tcl_ListObjIndex(Tcl_Interp *interp, Tcl_Obj *listPtr, Tcl_Size index,
	    Tcl_Obj **objPtrPtr)
}
declare 47 {
    int TclListObjLength(Tcl_Interp *interp, Tcl_Obj *listPtr,
	    int *lengthPtr)
}
declare 48 {
    int Tcl_ListObjReplace(Tcl_Interp *interp, Tcl_Obj *listPtr, Tcl_Size first,
	    Tcl_Size count, Tcl_Size objc, Tcl_Obj *const objv[])
}
# Removed in 9.0 (changed to macro):
#declare 49 {
#    Tcl_Obj *Tcl_NewBooleanObj(int intValue)
#}
declare 50 {
    Tcl_Obj *Tcl_NewByteArrayObj(const unsigned char *bytes, Tcl_Size numBytes)
}
declare 51 {
    Tcl_Obj *Tcl_NewDoubleObj(double doubleValue)
}
# Removed in 9.0 (changed to macro):
#declare 52 {
#    Tcl_Obj *Tcl_NewIntObj(int intValue)
#}
declare 53 {
    Tcl_Obj *Tcl_NewListObj(Tcl_Size objc, Tcl_Obj *const objv[])
}
# Removed in 9.0 (changed to macro):
#declare 54 {
#    Tcl_Obj *Tcl_NewLongObj(long longValue)
#}
declare 55 {
    Tcl_Obj *Tcl_NewObj(void)
}
declare 56 {
    Tcl_Obj *Tcl_NewStringObj(const char *bytes, Tcl_Size length)
}
# Removed in 9.0 (changed to macro):
#declare 57 {
#    void Tcl_SetBooleanObj(Tcl_Obj *objPtr, int intValue)
#}
declare 58 {
    unsigned char *Tcl_SetByteArrayLength(Tcl_Obj *objPtr, Tcl_Size numBytes)
}
declare 59 {
    void Tcl_SetByteArrayObj(Tcl_Obj *objPtr, const unsigned char *bytes,
	    Tcl_Size numBytes)
}
declare 60 {
    void Tcl_SetDoubleObj(Tcl_Obj *objPtr, double doubleValue)
}
# Removed in 9.0 (changed to macro):
#declare 61 {
#    void Tcl_SetIntObj(Tcl_Obj *objPtr, int intValue)
#}
declare 62 {
    void Tcl_SetListObj(Tcl_Obj *objPtr, Tcl_Size objc, Tcl_Obj *const objv[])
}
# Removed in 9.0 (changed to macro):
#declare 63 {
#    void Tcl_SetLongObj(Tcl_Obj *objPtr, long longValue)
#}
declare 64 {
    void Tcl_SetObjLength(Tcl_Obj *objPtr, Tcl_Size length)
}
declare 65 {
    void Tcl_SetStringObj(Tcl_Obj *objPtr, const char *bytes, Tcl_Size length)
}
# Removed in 9.0, replaced by macro.
#declare 66 {
#    void Tcl_AddErrorInfo(Tcl_Interp *interp, const char *message)
#}
# Removed in 9.0, replaced by macro.
#declare 67 {
#    void Tcl_AddObjErrorInfo(Tcl_Interp *interp, const char *message,
#	    int length)
#}
declare 68 {
    void Tcl_AllowExceptions(Tcl_Interp *interp)
}
declare 69 {
    void Tcl_AppendElement(Tcl_Interp *interp, const char *element)
}
declare 70 {
    void Tcl_AppendResult(Tcl_Interp *interp, ...)
}
declare 71 {
    Tcl_AsyncHandler Tcl_AsyncCreate(Tcl_AsyncProc *proc,
	    void *clientData)
}
declare 72 {
    void Tcl_AsyncDelete(Tcl_AsyncHandler async)
}
declare 73 {
    int Tcl_AsyncInvoke(Tcl_Interp *interp, int code)
}
declare 74 {
    void Tcl_AsyncMark(Tcl_AsyncHandler async)
}
declare 75 {
    int Tcl_AsyncReady(void)
}
# Removed in 9.0
#declare 76 {
#    void Tcl_BackgroundError(Tcl_Interp *interp)
#}
# Removed in 9.0:
#declare 77 {
#    char Tcl_Backslash(const char *src, int *readPtr)
#}
declare 78 {
    int Tcl_BadChannelOption(Tcl_Interp *interp, const char *optionName,
	    const char *optionList)
}
declare 79 {
    void Tcl_CallWhenDeleted(Tcl_Interp *interp, Tcl_InterpDeleteProc *proc,
	    void *clientData)
}
declare 80 {
    void Tcl_CancelIdleCall(Tcl_IdleProc *idleProc, void *clientData)
}
# Only available in Tcl 8.x, NULL in Tcl 9.0
declare 81 {
    int Tcl_Close(Tcl_Interp *interp, Tcl_Channel chan)
}
declare 82 {
    int Tcl_CommandComplete(const char *cmd)
}
declare 83 {
    char *Tcl_Concat(Tcl_Size argc, const char *const *argv)
}
declare 84 {
    Tcl_Size Tcl_ConvertElement(const char *src, char *dst, int flags)
}
declare 85 {
    Tcl_Size Tcl_ConvertCountedElement(const char *src, Tcl_Size length, char *dst,
	    int flags)
}
declare 86 {
    int Tcl_CreateAlias(Tcl_Interp *childInterp, const char *childCmd,
	    Tcl_Interp *target, const char *targetCmd, Tcl_Size argc,
	    const char *const *argv)
}
declare 87 {
    int Tcl_CreateAliasObj(Tcl_Interp *childInterp, const char *childCmd,
	    Tcl_Interp *target, const char *targetCmd, Tcl_Size objc,
	    Tcl_Obj *const objv[])
}
declare 88 {
    Tcl_Channel Tcl_CreateChannel(const Tcl_ChannelType *typePtr,
	    const char *chanName, void *instanceData, int mask)
}
declare 89 {
    void Tcl_CreateChannelHandler(Tcl_Channel chan, int mask,
	    Tcl_ChannelProc *proc, void *clientData)
}
declare 90 {
    void Tcl_CreateCloseHandler(Tcl_Channel chan, Tcl_CloseProc *proc,
	    void *clientData)
}
declare 91 {
    Tcl_Command Tcl_CreateCommand(Tcl_Interp *interp, const char *cmdName,
	    Tcl_CmdProc *proc, void *clientData,
	    Tcl_CmdDeleteProc *deleteProc)
}
declare 92 {
    void Tcl_CreateEventSource(Tcl_EventSetupProc *setupProc,
	    Tcl_EventCheckProc *checkProc, void *clientData)
}
declare 93 {
    void Tcl_CreateExitHandler(Tcl_ExitProc *proc, void *clientData)
}
declare 94 {
    Tcl_Interp *Tcl_CreateInterp(void)
}
# Removed in 9.0:
#declare 95 {
#    void Tcl_CreateMathFunc(Tcl_Interp *interp, const char *name,
#	    int numArgs, Tcl_ValueType *argTypes,
#	    Tcl_MathProc *proc, void *clientData)
#}
declare 96 {
    Tcl_Command Tcl_CreateObjCommand(Tcl_Interp *interp,
	    const char *cmdName,
	    Tcl_ObjCmdProc *proc, void *clientData,
	    Tcl_CmdDeleteProc *deleteProc)
}
declare 97 {
    Tcl_Interp *Tcl_CreateChild(Tcl_Interp *interp, const char *name,
	    int isSafe)
}
declare 98 {
    Tcl_TimerToken Tcl_CreateTimerHandler(int milliseconds,
	    Tcl_TimerProc *proc, void *clientData)
}
declare 99 {
    Tcl_Trace Tcl_CreateTrace(Tcl_Interp *interp, Tcl_Size level,
	    Tcl_CmdTraceProc *proc, void *clientData)
}
declare 100 {
    void Tcl_DeleteAssocData(Tcl_Interp *interp, const char *name)
}
declare 101 {
    void Tcl_DeleteChannelHandler(Tcl_Channel chan, Tcl_ChannelProc *proc,
	    void *clientData)
}
declare 102 {
    void Tcl_DeleteCloseHandler(Tcl_Channel chan, Tcl_CloseProc *proc,
	    void *clientData)
}
declare 103 {
    int Tcl_DeleteCommand(Tcl_Interp *interp, const char *cmdName)
}
declare 104 {
    int Tcl_DeleteCommandFromToken(Tcl_Interp *interp, Tcl_Command command)
}
declare 105 {
    void Tcl_DeleteEvents(Tcl_EventDeleteProc *proc, void *clientData)
}
declare 106 {
    void Tcl_DeleteEventSource(Tcl_EventSetupProc *setupProc,
	    Tcl_EventCheckProc *checkProc, void *clientData)
}
declare 107 {
    void Tcl_DeleteExitHandler(Tcl_ExitProc *proc, void *clientData)
}
declare 108 {
    void Tcl_DeleteHashEntry(Tcl_HashEntry *entryPtr)
}
declare 109 {
    void Tcl_DeleteHashTable(Tcl_HashTable *tablePtr)
}
declare 110 {
    void Tcl_DeleteInterp(Tcl_Interp *interp)
}
declare 111 {
    void Tcl_DetachPids(Tcl_Size numPids, Tcl_Pid *pidPtr)
}
declare 112 {
    void Tcl_DeleteTimerHandler(Tcl_TimerToken token)
}
declare 113 {
    void Tcl_DeleteTrace(Tcl_Interp *interp, Tcl_Trace trace)
}
declare 114 {
    void Tcl_DontCallWhenDeleted(Tcl_Interp *interp,
	    Tcl_InterpDeleteProc *proc, void *clientData)
}
declare 115 {
    int Tcl_DoOneEvent(int flags)
}
declare 116 {
    void Tcl_DoWhenIdle(Tcl_IdleProc *proc, void *clientData)
}
declare 117 {
    char *Tcl_DStringAppend(Tcl_DString *dsPtr, const char *bytes, Tcl_Size length)
}
declare 118 {
    char *Tcl_DStringAppendElement(Tcl_DString *dsPtr, const char *element)
}
declare 119 {
    void Tcl_DStringEndSublist(Tcl_DString *dsPtr)
}
declare 120 {
    void Tcl_DStringFree(Tcl_DString *dsPtr)
}
declare 121 {
    void Tcl_DStringGetResult(Tcl_Interp *interp, Tcl_DString *dsPtr)
}
declare 122 {
    void Tcl_DStringInit(Tcl_DString *dsPtr)
}
declare 123 {
    void Tcl_DStringResult(Tcl_Interp *interp, Tcl_DString *dsPtr)
}
declare 124 {
    void Tcl_DStringSetLength(Tcl_DString *dsPtr, Tcl_Size length)
}
declare 125 {
    void Tcl_DStringStartSublist(Tcl_DString *dsPtr)
}
declare 126 {
    int Tcl_Eof(Tcl_Channel chan)
}
declare 127 {
    const char *Tcl_ErrnoId(void)
}
declare 128 {
    const char *Tcl_ErrnoMsg(int err)
}
# Removed in 9.0, replaced by macro.
#declare 129 {
#    int Tcl_Eval(Tcl_Interp *interp, const char *script)
#}
declare 130 {
    int Tcl_EvalFile(Tcl_Interp *interp, const char *fileName)
}
# Removed in 9.0, replaced by macro.
#declare 131 {
#    int Tcl_EvalObj(Tcl_Interp *interp, Tcl_Obj *objPtr)
#}
declare 132 {
    void Tcl_EventuallyFree(void *clientData, Tcl_FreeProc *freeProc)
}
declare 133 {
    TCL_NORETURN void Tcl_Exit(int status)
}
declare 134 {
    int Tcl_ExposeCommand(Tcl_Interp *interp, const char *hiddenCmdToken,
	    const char *cmdName)
}
declare 135 {
    int Tcl_ExprBoolean(Tcl_Interp *interp, const char *expr, int *ptr)
}
declare 136 {
    int Tcl_ExprBooleanObj(Tcl_Interp *interp, Tcl_Obj *objPtr, int *ptr)
}
declare 137 {
    int Tcl_ExprDouble(Tcl_Interp *interp, const char *expr, double *ptr)
}
declare 138 {
    int Tcl_ExprDoubleObj(Tcl_Interp *interp, Tcl_Obj *objPtr, double *ptr)
}
declare 139 {
    int Tcl_ExprLong(Tcl_Interp *interp, const char *expr, long *ptr)
}
declare 140 {
    int Tcl_ExprLongObj(Tcl_Interp *interp, Tcl_Obj *objPtr, long *ptr)
}
declare 141 {
    int Tcl_ExprObj(Tcl_Interp *interp, Tcl_Obj *objPtr,
	    Tcl_Obj **resultPtrPtr)
}
declare 142 {
    int Tcl_ExprString(Tcl_Interp *interp, const char *expr)
}
declare 143 {
    void Tcl_Finalize(void)
}
# Removed in 9.0 (stub entry only)
#declare 144 {
#    const char *Tcl_FindExecutable(const char *argv0)
#}
declare 145 {
    Tcl_HashEntry *Tcl_FirstHashEntry(Tcl_HashTable *tablePtr,
	    Tcl_HashSearch *searchPtr)
}
declare 146 {
    int Tcl_Flush(Tcl_Channel chan)
}
# Removed in 9.0, TIP 559
#declare 147 {
#    void Tcl_FreeResult(Tcl_Interp *interp)
#}
declare 148 {
    int Tcl_GetAlias(Tcl_Interp *interp, const char *childCmd,
	    Tcl_Interp **targetInterpPtr, const char **targetCmdPtr,
	    int *argcPtr, const char ***argvPtr)
}
declare 149 {
    int Tcl_GetAliasObj(Tcl_Interp *interp, const char *childCmd,
	    Tcl_Interp **targetInterpPtr, const char **targetCmdPtr,
	    int *objcPtr, Tcl_Obj ***objv)
}
declare 150 {
    void *Tcl_GetAssocData(Tcl_Interp *interp, const char *name,
	    Tcl_InterpDeleteProc **procPtr)
}
declare 151 {
    Tcl_Channel Tcl_GetChannel(Tcl_Interp *interp, const char *chanName,
	    int *modePtr)
}
declare 152 {
    Tcl_Size Tcl_GetChannelBufferSize(Tcl_Channel chan)
}
declare 153 {
    int Tcl_GetChannelHandle(Tcl_Channel chan, int direction,
	    void **handlePtr)
}
declare 154 {
    void *Tcl_GetChannelInstanceData(Tcl_Channel chan)
}
declare 155 {
    int Tcl_GetChannelMode(Tcl_Channel chan)
}
declare 156 {
    const char *Tcl_GetChannelName(Tcl_Channel chan)
}
declare 157 {
    int Tcl_GetChannelOption(Tcl_Interp *interp, Tcl_Channel chan,
	    const char *optionName, Tcl_DString *dsPtr)
}
declare 158 {
    const Tcl_ChannelType *Tcl_GetChannelType(Tcl_Channel chan)
}
declare 159 {
    int Tcl_GetCommandInfo(Tcl_Interp *interp, const char *cmdName,
	    Tcl_CmdInfo *infoPtr)
}
declare 160 {
    const char *Tcl_GetCommandName(Tcl_Interp *interp,
	    Tcl_Command command)
}
declare 161 {
    int Tcl_GetErrno(void)
}
declare 162 {
    const char *Tcl_GetHostName(void)
}
declare 163 {
    int Tcl_GetInterpPath(Tcl_Interp *interp, Tcl_Interp *childInterp)
}
declare 164 {
    Tcl_Interp *Tcl_GetParent(Tcl_Interp *interp)
}
declare 165 {
    const char *Tcl_GetNameOfExecutable(void)
}
declare 166 {
    Tcl_Obj *Tcl_GetObjResult(Tcl_Interp *interp)
}

# Tcl_GetOpenFile is only available on unix, but it is a part of the old
# generic interface, so we include it here for compatibility reasons.

declare 167 {
    int Tcl_GetOpenFile(Tcl_Interp *interp, const char *chanID,
	    int forWriting, int checkUsage, void **filePtr)
}
# Obsolete.  Should now use Tcl_FSGetPathType which is objectified
# and therefore usually faster.
declare 168 {
    Tcl_PathType Tcl_GetPathType(const char *path)
}
declare 169 {
    Tcl_Size Tcl_Gets(Tcl_Channel chan, Tcl_DString *dsPtr)
}
declare 170 {
    Tcl_Size Tcl_GetsObj(Tcl_Channel chan, Tcl_Obj *objPtr)
}
declare 171 {
    int Tcl_GetServiceMode(void)
}
declare 172 {
    Tcl_Interp *Tcl_GetChild(Tcl_Interp *interp, const char *name)
}
declare 173 {
    Tcl_Channel Tcl_GetStdChannel(int type)
}
# Removed in 9.0, replaced by macro.
#declare 174 {
#    const char *Tcl_GetStringResult(Tcl_Interp *interp)
#}
# Removed in 9.0, replaced by macro.
#declare 175 {
#    const char *Tcl_GetVar(Tcl_Interp *interp, const char *varName,
#	    int flags)
#}
declare 176 {
    const char *Tcl_GetVar2(Tcl_Interp *interp, const char *part1,
	    const char *part2, int flags)
}
# Removed in 9.0, replaced by macro.
#declare 177 {
#    int Tcl_GlobalEval(Tcl_Interp *interp, const char *command)
#}
# Removed in 9.0, replaced by macro.
#declare 178 {
#    int Tcl_GlobalEvalObj(Tcl_Interp *interp, Tcl_Obj *objPtr)
#}
declare 179 {
    int Tcl_HideCommand(Tcl_Interp *interp, const char *cmdName,
	    const char *hiddenCmdToken)
}
declare 180 {
    int Tcl_Init(Tcl_Interp *interp)
}
declare 181 {
    void Tcl_InitHashTable(Tcl_HashTable *tablePtr, int keyType)
}
declare 182 {
    int Tcl_InputBlocked(Tcl_Channel chan)
}
declare 183 {
    int Tcl_InputBuffered(Tcl_Channel chan)
}
declare 184 {
    int Tcl_InterpDeleted(Tcl_Interp *interp)
}
declare 185 {
    int Tcl_IsSafe(Tcl_Interp *interp)
}
# Obsolete, use Tcl_FSJoinPath
declare 186 {
    char *Tcl_JoinPath(Tcl_Size argc, const char *const *argv,
	    Tcl_DString *resultPtr)
}
declare 187 {
    int Tcl_LinkVar(Tcl_Interp *interp, const char *varName, void *addr,
	    int type)
}

# This slot is reserved for use by the plus patch:
#  declare 188 {
#	Tcl_MainLoop
#  }

declare 189 {
    Tcl_Channel Tcl_MakeFileChannel(void *handle, int mode)
}
# Removed in 9.0
#declare 190 {
#    int Tcl_MakeSafe(Tcl_Interp *interp)
#}
declare 191 {
    Tcl_Channel Tcl_MakeTcpClientChannel(void *tcpSocket)
}
declare 192 {
    char *Tcl_Merge(Tcl_Size argc, const char *const *argv)
}
declare 193 {
    Tcl_HashEntry *Tcl_NextHashEntry(Tcl_HashSearch *searchPtr)
}
declare 194 {
    void Tcl_NotifyChannel(Tcl_Channel channel, int mask)
}
declare 195 {
    Tcl_Obj *Tcl_ObjGetVar2(Tcl_Interp *interp, Tcl_Obj *part1Ptr,
	    Tcl_Obj *part2Ptr, int flags)
}
declare 196 {
    Tcl_Obj *Tcl_ObjSetVar2(Tcl_Interp *interp, Tcl_Obj *part1Ptr,
	    Tcl_Obj *part2Ptr, Tcl_Obj *newValuePtr, int flags)
}
declare 197 {
    Tcl_Channel Tcl_OpenCommandChannel(Tcl_Interp *interp, Tcl_Size argc,
	    const char **argv, int flags)
}
# This is obsolete, use Tcl_FSOpenFileChannel
declare 198 {
    Tcl_Channel Tcl_OpenFileChannel(Tcl_Interp *interp, const char *fileName,
	    const char *modeString, int permissions)
}
declare 199 {
    Tcl_Channel Tcl_OpenTcpClient(Tcl_Interp *interp, int port,
	    const char *address, const char *myaddr, int myport, int flags)
}
declare 200 {
    Tcl_Channel Tcl_OpenTcpServer(Tcl_Interp *interp, int port,
	    const char *host, Tcl_TcpAcceptProc *acceptProc,
	    void *callbackData)
}
declare 201 {
    void Tcl_Preserve(void *data)
}
declare 202 {
    void Tcl_PrintDouble(Tcl_Interp *interp, double value, char *dst)
}
declare 203 {
    int Tcl_PutEnv(const char *assignment)
}
declare 204 {
    const char *Tcl_PosixError(Tcl_Interp *interp)
}
declare 205 {
    void Tcl_QueueEvent(Tcl_Event *evPtr, int position)
}
declare 206 {
    Tcl_Size Tcl_Read(Tcl_Channel chan, char *bufPtr, Tcl_Size toRead)
}
declare 207 {
    void Tcl_ReapDetachedProcs(void)
}
declare 208 {
    int Tcl_RecordAndEval(Tcl_Interp *interp, const char *cmd, int flags)
}
declare 209 {
    int Tcl_RecordAndEvalObj(Tcl_Interp *interp, Tcl_Obj *cmdPtr, int flags)
}
declare 210 {
    void Tcl_RegisterChannel(Tcl_Interp *interp, Tcl_Channel chan)
}
declare 211 {
    void Tcl_RegisterObjType(const Tcl_ObjType *typePtr)
}
declare 212 {
    Tcl_RegExp Tcl_RegExpCompile(Tcl_Interp *interp, const char *pattern)
}
declare 213 {
    int Tcl_RegExpExec(Tcl_Interp *interp, Tcl_RegExp regexp,
	    const char *text, const char *start)
}
declare 214 {
    int Tcl_RegExpMatch(Tcl_Interp *interp, const char *text,
	    const char *pattern)
}
declare 215 {
    void Tcl_RegExpRange(Tcl_RegExp regexp, Tcl_Size index,
	    const char **startPtr, const char **endPtr)
}
declare 216 {
    void Tcl_Release(void *clientData)
}
declare 217 {
    void Tcl_ResetResult(Tcl_Interp *interp)
}
declare 218 {
    Tcl_Size Tcl_ScanElement(const char *src, int *flagPtr)
}
declare 219 {
    Tcl_Size Tcl_ScanCountedElement(const char *src, Tcl_Size length, int *flagPtr)
}
# Removed in 9.0:
#declare 220 {
#    int Tcl_SeekOld(Tcl_Channel chan, int offset, int mode)
#}
declare 221 {
    int Tcl_ServiceAll(void)
}
declare 222 {
    int Tcl_ServiceEvent(int flags)
}
declare 223 {
    void Tcl_SetAssocData(Tcl_Interp *interp, const char *name,
	    Tcl_InterpDeleteProc *proc, void *clientData)
}
declare 224 {
    void Tcl_SetChannelBufferSize(Tcl_Channel chan, Tcl_Size sz)
}
declare 225 {
    int Tcl_SetChannelOption(Tcl_Interp *interp, Tcl_Channel chan,
	    const char *optionName, const char *newValue)
}
declare 226 {
    int Tcl_SetCommandInfo(Tcl_Interp *interp, const char *cmdName,
	    const Tcl_CmdInfo *infoPtr)
}
declare 227 {
    void Tcl_SetErrno(int err)
}
declare 228 {
    void Tcl_SetErrorCode(Tcl_Interp *interp, ...)
}
declare 229 {
    void Tcl_SetMaxBlockTime(const Tcl_Time *timePtr)
}
# Removed in 9.0 (stub entry only)
#declare 230 {
#    const char *Tcl_SetPanicProc(TCL_NORETURN1 Tcl_PanicProc *panicProc)
#}
declare 231 {
    Tcl_Size Tcl_SetRecursionLimit(Tcl_Interp *interp, Tcl_Size depth)
}
# Removed in 9.0, replaced by macro.
#declare 232 {
#    void Tcl_SetResult(Tcl_Interp *interp, char *result,
#	    Tcl_FreeProc *freeProc)
#}
declare 233 {
    int Tcl_SetServiceMode(int mode)
}
declare 234 {
    void Tcl_SetObjErrorCode(Tcl_Interp *interp, Tcl_Obj *errorObjPtr)
}
declare 235 {
    void Tcl_SetObjResult(Tcl_Interp *interp, Tcl_Obj *resultObjPtr)
}
declare 236 {
    void Tcl_SetStdChannel(Tcl_Channel channel, int type)
}
# Removed in 9.0, replaced by macro.
#declare 237 {
#    const char *Tcl_SetVar(Tcl_Interp *interp, const char *varName,
#	    const char *newValue, int flags)
#}
declare 238 {
    const char *Tcl_SetVar2(Tcl_Interp *interp, const char *part1,
	    const char *part2, const char *newValue, int flags)
}
declare 239 {
    const char *Tcl_SignalId(int sig)
}
declare 240 {
    const char *Tcl_SignalMsg(int sig)
}
declare 241 {
    void Tcl_SourceRCFile(Tcl_Interp *interp)
}
declare 242 {
    int TclSplitList(Tcl_Interp *interp, const char *listStr, int *argcPtr,
	    const char ***argvPtr)
}
# Obsolete, use Tcl_FSSplitPath
declare 243 {
    void TclSplitPath(const char *path, int *argcPtr, const char ***argvPtr)
}
# Removed in 9.0 (stub entry only)
#declare 244  {
#    void Tcl_StaticLibrary(Tcl_Interp *interp, const char *prefix,
#	    Tcl_LibraryInitProc *initProc, Tcl_LibraryInitProc *safeInitProc)
#}
# Removed in 9.0 (stub entry only)
#declare 245 {
#    int Tcl_StringMatch(const char *str, const char *pattern)
#}
# Removed in 9.0:
#declare 246 {
#    int Tcl_TellOld(Tcl_Channel chan)
#}
# Removed in 9.0, replaced by macro.
#declare 247 {
#    int Tcl_TraceVar(Tcl_Interp *interp, const char *varName, int flags,
#	    Tcl_VarTraceProc *proc, void *clientData)
#}
declare 248 {
    int Tcl_TraceVar2(Tcl_Interp *interp, const char *part1, const char *part2,
	    int flags, Tcl_VarTraceProc *proc, void *clientData)
}
declare 249 {
    char *Tcl_TranslateFileName(Tcl_Interp *interp, const char *name,
	    Tcl_DString *bufferPtr)
}
declare 250 {
    Tcl_Size Tcl_Ungets(Tcl_Channel chan, const char *str, Tcl_Size len, int atHead)
}
declare 251 {
    void Tcl_UnlinkVar(Tcl_Interp *interp, const char *varName)
}
declare 252 {
    int Tcl_UnregisterChannel(Tcl_Interp *interp, Tcl_Channel chan)
}
# Removed in 9.0, replaced by macro.
#declare 253 {
#    int Tcl_UnsetVar(Tcl_Interp *interp, const char *varName, int flags)
#}
declare 254 {
    int Tcl_UnsetVar2(Tcl_Interp *interp, const char *part1, const char *part2,
	    int flags)
}
# Removed in 9.0, replaced by macro.
#declare 255 {
#    void Tcl_UntraceVar(Tcl_Interp *interp, const char *varName, int flags,
#	    Tcl_VarTraceProc *proc, void *clientData)
#}
declare 256 {
    void Tcl_UntraceVar2(Tcl_Interp *interp, const char *part1,
	    const char *part2, int flags, Tcl_VarTraceProc *proc,
	    void *clientData)
}
declare 257 {
    void Tcl_UpdateLinkedVar(Tcl_Interp *interp, const char *varName)
}
# Removed in 9.0, replaced by macro.
#declare 258 {
#    int Tcl_UpVar(Tcl_Interp *interp, const char *frameName,
#	    const char *varName, const char *localName, int flags)
#}
declare 259 {
    int Tcl_UpVar2(Tcl_Interp *interp, const char *frameName, const char *part1,
	    const char *part2, const char *localName, int flags)
}
declare 260 {
    int Tcl_VarEval(Tcl_Interp *interp, ...)
}
# Removed in 9.0, replaced by macro.
#declare 261 {
#    void *Tcl_VarTraceInfo(Tcl_Interp *interp, const char *varName,
#	    int flags, Tcl_VarTraceProc *procPtr, void *prevClientData)
#}
declare 262 {
    void *Tcl_VarTraceInfo2(Tcl_Interp *interp, const char *part1,
	    const char *part2, int flags, Tcl_VarTraceProc *procPtr,
	    void *prevClientData)
}
declare 263 {
    Tcl_Size Tcl_Write(Tcl_Channel chan, const char *s, Tcl_Size slen)
}
declare 264 {
    void Tcl_WrongNumArgs(Tcl_Interp *interp, Tcl_Size objc,
	    Tcl_Obj *const objv[], const char *message)
}
declare 265 {
    int Tcl_DumpActiveMemory(const char *fileName)
}
declare 266 {
    void Tcl_ValidateAllMemory(const char *file, int line)
}
# Removed in 9.0:
#declare 267 {
#    void Tcl_AppendResultVA(Tcl_Interp *interp, va_list argList)
#}
# Removed in 9.0:
#declare 268 {
#    void Tcl_AppendStringsToObjVA(Tcl_Obj *objPtr, va_list argList)
#}
declare 269 {
    char *Tcl_HashStats(Tcl_HashTable *tablePtr)
}
declare 270 {
    const char *Tcl_ParseVar(Tcl_Interp *interp, const char *start,
	    const char **termPtr)
}
# Removed in 9.0, replaced by macro.
#declare 271 {
#    const char *Tcl_PkgPresent(Tcl_Interp *interp, const char *name,
#	    const char *version, int exact)
#}
declare 272 {
    const char *Tcl_PkgPresentEx(Tcl_Interp *interp,
	    const char *name, const char *version, int exact,
	    void *clientDataPtr)
}
# Removed in 9.0, replaced by macro.
#declare 273 {
#    int Tcl_PkgProvide(Tcl_Interp *interp, const char *name,
#	    const char *version)
#}
# TIP #268: The internally used new Require function is in slot 573.
# Removed in 9.0, replaced by macro.
#declare 274 {
#    const char *Tcl_PkgRequire(Tcl_Interp *interp, const char *name,
#	    const char *version, int exact)
#}
# Removed in 9.0:
#declare 275 {
#    void Tcl_SetErrorCodeVA(Tcl_Interp *interp, va_list argList)
#}
# Removed in 9.0:
#declare 276 {
#    int  Tcl_VarEvalVA(Tcl_Interp *interp, va_list argList)
#}
declare 277 {
    Tcl_Pid Tcl_WaitPid(Tcl_Pid pid, int *statPtr, int options)
}
# Removed in 9.0:
#declare 278 {
#    TCL_NORETURN void Tcl_PanicVA(const char *format, va_list argList)
#}
declare 279 {
    void Tcl_GetVersion(int *major, int *minor, int *patchLevel, int *type)
}
declare 280 {
    void Tcl_InitMemory(Tcl_Interp *interp)
}

# Andreas Kupries <a.kupries@westend.com>, 03/21/1999
# "Trf-Patch for filtering channels"
#
# C-Level API for (un)stacking of channels. This allows the introduction
# of filtering channels with relatively little changes to the core.
# This patch was created in cooperation with Jan Nijtmans j.nijtmans@chello.nl
# and is therefore part of his plus-patches too.
#
# It would have been possible to place the following definitions according
# to the alphabetical order used elsewhere in this file, but I decided
# against that to ease the maintenance of the patch across new tcl versions
# (patch usually has no problems to integrate the patch file for the last
# version into the new one).

declare 281 {
    Tcl_Channel Tcl_StackChannel(Tcl_Interp *interp,
	    const Tcl_ChannelType *typePtr, void *instanceData,
	    int mask, Tcl_Channel prevChan)
}
declare 282 {
    int Tcl_UnstackChannel(Tcl_Interp *interp, Tcl_Channel chan)
}
declare 283 {
    Tcl_Channel Tcl_GetStackedChannel(Tcl_Channel chan)
}

# 284 was reserved, but added in 8.4a2
declare 284 {
    void Tcl_SetMainLoop(Tcl_MainLoopProc *proc)
}

# Reserved for future use (8.0.x vs. 8.1)
#  declare 285 {
#  }

# Added in 8.1:

declare 286 {
    void Tcl_AppendObjToObj(Tcl_Obj *objPtr, Tcl_Obj *appendObjPtr)
}
declare 287 {
    Tcl_Encoding Tcl_CreateEncoding(const Tcl_EncodingType *typePtr)
}
declare 288 {
    void Tcl_CreateThreadExitHandler(Tcl_ExitProc *proc, void *clientData)
}
declare 289 {
    void Tcl_DeleteThreadExitHandler(Tcl_ExitProc *proc, void *clientData)
}
# Removed in 9.0
#declare 290 {
#    void Tcl_DiscardResult(Tcl_SavedResult *statePtr)
#}
declare 291 {
    int Tcl_EvalEx(Tcl_Interp *interp, const char *script, Tcl_Size numBytes,
	    int flags)
}
declare 292 {
    int Tcl_EvalObjv(Tcl_Interp *interp, Tcl_Size objc, Tcl_Obj *const objv[],
	    int flags)
}
declare 293 {
    int Tcl_EvalObjEx(Tcl_Interp *interp, Tcl_Obj *objPtr, int flags)
}
declare 294 {
    TCL_NORETURN void Tcl_ExitThread(int status)
}
declare 295 {
    int Tcl_ExternalToUtf(Tcl_Interp *interp, Tcl_Encoding encoding,
	    const char *src, Tcl_Size srcLen, int flags,
	    Tcl_EncodingState *statePtr, char *dst, Tcl_Size dstLen,
	    int *srcReadPtr, int *dstWrotePtr, int *dstCharsPtr)
}
declare 296 {
    char *Tcl_ExternalToUtfDString(Tcl_Encoding encoding,
	    const char *src, Tcl_Size srcLen, Tcl_DString *dsPtr)
}
declare 297 {
    void Tcl_FinalizeThread(void)
}
declare 298 {
    void Tcl_FinalizeNotifier(void *clientData)
}
declare 299 {
    void Tcl_FreeEncoding(Tcl_Encoding encoding)
}
declare 300 {
    Tcl_ThreadId Tcl_GetCurrentThread(void)
}
declare 301 {
    Tcl_Encoding Tcl_GetEncoding(Tcl_Interp *interp, const char *name)
}
declare 302 {
    const char *Tcl_GetEncodingName(Tcl_Encoding encoding)
}
declare 303 {
    void Tcl_GetEncodingNames(Tcl_Interp *interp)
}
declare 304 {
    int Tcl_GetIndexFromObjStruct(Tcl_Interp *interp, Tcl_Obj *objPtr,
	    const void *tablePtr, Tcl_Size offset, const char *msg, int flags,
	    void *indexPtr)
}
declare 305 {
    void *Tcl_GetThreadData(Tcl_ThreadDataKey *keyPtr, Tcl_Size size)
}
declare 306 {
    Tcl_Obj *Tcl_GetVar2Ex(Tcl_Interp *interp, const char *part1,
	    const char *part2, int flags)
}
declare 307 {
    void *Tcl_InitNotifier(void)
}
declare 308 {
    void Tcl_MutexLock(Tcl_Mutex *mutexPtr)
}
declare 309 {
    void Tcl_MutexUnlock(Tcl_Mutex *mutexPtr)
}
declare 310 {
    void Tcl_ConditionNotify(Tcl_Condition *condPtr)
}
declare 311 {
    void Tcl_ConditionWait(Tcl_Condition *condPtr, Tcl_Mutex *mutexPtr,
	    const Tcl_Time *timePtr)
}
declare 312 {
    Tcl_Size TclNumUtfChars(const char *src, Tcl_Size length)
}
declare 313 {
    Tcl_Size Tcl_ReadChars(Tcl_Channel channel, Tcl_Obj *objPtr,
	    Tcl_Size charsToRead, int appendFlag)
}
# Removed in 9.0
#declare 314 {
#    void Tcl_RestoreResult(Tcl_Interp *interp, Tcl_SavedResult *statePtr)
#}
# Removed in 9.0
#declare 315 {
#    void Tcl_SaveResult(Tcl_Interp *interp, Tcl_SavedResult *statePtr)
#}
declare 316 {
    int Tcl_SetSystemEncoding(Tcl_Interp *interp, const char *name)
}
declare 317 {
    Tcl_Obj *Tcl_SetVar2Ex(Tcl_Interp *interp, const char *part1,
	    const char *part2, Tcl_Obj *newValuePtr, int flags)
}
declare 318 {
    void Tcl_ThreadAlert(Tcl_ThreadId threadId)
}
declare 319 {
    void Tcl_ThreadQueueEvent(Tcl_ThreadId threadId, Tcl_Event *evPtr,
	    int position)
}
declare 320 {
    int Tcl_UniCharAtIndex(const char *src, Tcl_Size index)
}
declare 321 {
    int Tcl_UniCharToLower(int ch)
}
declare 322 {
    int Tcl_UniCharToTitle(int ch)
}
declare 323 {
    int Tcl_UniCharToUpper(int ch)
}
declare 324 {
    Tcl_Size Tcl_UniCharToUtf(int ch, char *buf)
}
declare 325 {
    const char *TclUtfAtIndex(const char *src, Tcl_Size index)
}
declare 326 {
    int TclUtfCharComplete(const char *src, Tcl_Size length)
}
declare 327 {
    Tcl_Size Tcl_UtfBackslash(const char *src, int *readPtr, char *dst)
}
declare 328 {
    const char *Tcl_UtfFindFirst(const char *src, int ch)
}
declare 329 {
    const char *Tcl_UtfFindLast(const char *src, int ch)
}
declare 330 {
    const char *TclUtfNext(const char *src)
}
declare 331 {
    const char *TclUtfPrev(const char *src, const char *start)
}
declare 332 {
    int Tcl_UtfToExternal(Tcl_Interp *interp, Tcl_Encoding encoding,
	    const char *src, Tcl_Size srcLen, int flags,
	    Tcl_EncodingState *statePtr, char *dst, Tcl_Size dstLen,
	    int *srcReadPtr, int *dstWrotePtr, int *dstCharsPtr)
}
declare 333 {
    char *Tcl_UtfToExternalDString(Tcl_Encoding encoding,
	    const char *src, Tcl_Size srcLen, Tcl_DString *dsPtr)
}
declare 334 {
    Tcl_Size Tcl_UtfToLower(char *src)
}
declare 335 {
    Tcl_Size Tcl_UtfToTitle(char *src)
}
declare 336 {
    Tcl_Size Tcl_UtfToChar16(const char *src, unsigned short *chPtr)
}
declare 337 {
    Tcl_Size Tcl_UtfToUpper(char *src)
}
declare 338 {
    Tcl_Size Tcl_WriteChars(Tcl_Channel chan, const char *src, Tcl_Size srcLen)
}
declare 339 {
    Tcl_Size Tcl_WriteObj(Tcl_Channel chan, Tcl_Obj *objPtr)
}
declare 340 {
    char *Tcl_GetString(Tcl_Obj *objPtr)
}
# Removed in 9.0:
#declare 341 {
#    const char *Tcl_GetDefaultEncodingDir(void)
#}
# Removed in 9.0:
#declare 342 {
#    void Tcl_SetDefaultEncodingDir(const char *path)
#}
declare 343 {
    void Tcl_AlertNotifier(void *clientData)
}
declare 344 {
    void Tcl_ServiceModeHook(int mode)
}
declare 345 {
    int Tcl_UniCharIsAlnum(int ch)
}
declare 346 {
    int Tcl_UniCharIsAlpha(int ch)
}
declare 347 {
    int Tcl_UniCharIsDigit(int ch)
}
declare 348 {
    int Tcl_UniCharIsLower(int ch)
}
declare 349 {
    int Tcl_UniCharIsSpace(int ch)
}
declare 350 {
    int Tcl_UniCharIsUpper(int ch)
}
declare 351 {
    int Tcl_UniCharIsWordChar(int ch)
}
declare 352 {
    Tcl_Size Tcl_Char16Len(const unsigned short *uniStr)
}
# Removed in 9.0:
#declare 353 {
#    int Tcl_UniCharNcmp(const Tcl_UniChar *ucs, const Tcl_UniChar *uct,
#	    unsigned long numChars)
#}
declare 354 {
    char *Tcl_Char16ToUtfDString(const unsigned short *uniStr,
	    Tcl_Size uniLength, Tcl_DString *dsPtr)
}
declare 355 {
    unsigned short *Tcl_UtfToChar16DString(const char *src,
	    Tcl_Size length, Tcl_DString *dsPtr)
}
declare 356 {
    Tcl_RegExp Tcl_GetRegExpFromObj(Tcl_Interp *interp, Tcl_Obj *patObj,
	    int flags)
}
# Removed in 9.0:
#declare 357 {
#    Tcl_Obj *Tcl_EvalTokens(Tcl_Interp *interp, Tcl_Token *tokenPtr,
#	    int count)
#}
declare 358 {
    void Tcl_FreeParse(Tcl_Parse *parsePtr)
}
declare 359 {
    void Tcl_LogCommandInfo(Tcl_Interp *interp, const char *script,
	    const char *command, Tcl_Size length)
}
declare 360 {
    int Tcl_ParseBraces(Tcl_Interp *interp, const char *start,
	    Tcl_Size numBytes, Tcl_Parse *parsePtr, int append,
	    const char **termPtr)
}
declare 361 {
    int Tcl_ParseCommand(Tcl_Interp *interp, const char *start,
	    Tcl_Size numBytes, int nested, Tcl_Parse *parsePtr)
}
declare 362 {
    int Tcl_ParseExpr(Tcl_Interp *interp, const char *start,
	    Tcl_Size numBytes, Tcl_Parse *parsePtr)
}
declare 363 {
    int Tcl_ParseQuotedString(Tcl_Interp *interp, const char *start,
	    Tcl_Size numBytes, Tcl_Parse *parsePtr, int append,
	    const char **termPtr)
}
declare 364 {
    int Tcl_ParseVarName(Tcl_Interp *interp, const char *start,
	    Tcl_Size numBytes, Tcl_Parse *parsePtr, int append)
}
# These 4 functions are obsolete, use Tcl_FSGetCwd, Tcl_FSChdir,
# Tcl_FSAccess and Tcl_FSStat
declare 365 {
    char *Tcl_GetCwd(Tcl_Interp *interp, Tcl_DString *cwdPtr)
}
declare 366 {
   int Tcl_Chdir(const char *dirName)
}
declare 367 {
   int Tcl_Access(const char *path, int mode)
}
declare 368 {
    int Tcl_Stat(const char *path, struct stat *bufPtr)
}
declare 369 {
    int Tcl_UtfNcmp(const char *s1, const char *s2, size_t n)
}
declare 370 {
    int Tcl_UtfNcasecmp(const char *s1, const char *s2, size_t n)
}
declare 371 {
    int Tcl_StringCaseMatch(const char *str, const char *pattern, int nocase)
}
declare 372 {
    int Tcl_UniCharIsControl(int ch)
}
declare 373 {
    int Tcl_UniCharIsGraph(int ch)
}
declare 374 {
    int Tcl_UniCharIsPrint(int ch)
}
declare 375 {
    int Tcl_UniCharIsPunct(int ch)
}
declare 376 {
    int Tcl_RegExpExecObj(Tcl_Interp *interp, Tcl_RegExp regexp,
	    Tcl_Obj *textObj, Tcl_Size offset, Tcl_Size nmatches, int flags)
}
declare 377 {
    void Tcl_RegExpGetInfo(Tcl_RegExp regexp, Tcl_RegExpInfo *infoPtr)
}
declare 378 {
    Tcl_Obj *Tcl_NewUnicodeObj(const Tcl_UniChar *unicode, Tcl_Size numChars)
}
declare 379 {
    void Tcl_SetUnicodeObj(Tcl_Obj *objPtr, const Tcl_UniChar *unicode,
	    Tcl_Size numChars)
}
declare 380 {
    Tcl_Size TclGetCharLength(Tcl_Obj *objPtr)
}
declare 381 {
    int TclGetUniChar(Tcl_Obj *objPtr, Tcl_Size index)
}
# Removed in 9.0, replaced by macro.
#declare 382 {
#    Tcl_UniChar *Tcl_GetUnicode(Tcl_Obj *objPtr)
#}
declare 383 {
    Tcl_Obj *TclGetRange(Tcl_Obj *objPtr, Tcl_Size first, Tcl_Size last)
}
declare 384 {
    void Tcl_AppendUnicodeToObj(Tcl_Obj *objPtr, const Tcl_UniChar *unicode,
	    Tcl_Size length)
}
declare 385 {
    int Tcl_RegExpMatchObj(Tcl_Interp *interp, Tcl_Obj *textObj,
	    Tcl_Obj *patternObj)
}
declare 386 {
    void Tcl_SetNotifier(const Tcl_NotifierProcs *notifierProcPtr)
}
declare 387 {
    Tcl_Mutex *Tcl_GetAllocMutex(void)
}
declare 388 {
    int Tcl_GetChannelNames(Tcl_Interp *interp)
}
declare 389 {
    int Tcl_GetChannelNamesEx(Tcl_Interp *interp, const char *pattern)
}
declare 390 {
    int Tcl_ProcObjCmd(void *clientData, Tcl_Interp *interp,
	    Tcl_Size objc, Tcl_Obj *const objv[])
}
declare 391 {
    void Tcl_ConditionFinalize(Tcl_Condition *condPtr)
}
declare 392 {
    void Tcl_MutexFinalize(Tcl_Mutex *mutex)
}
declare 393 {
    int Tcl_CreateThread(Tcl_ThreadId *idPtr, Tcl_ThreadCreateProc *proc,
	    void *clientData, Tcl_Size stackSize, int flags)
}

# Introduced in 8.3.2
declare 394 {
    Tcl_Size Tcl_ReadRaw(Tcl_Channel chan, char *dst, Tcl_Size bytesToRead)
}
declare 395 {
    Tcl_Size Tcl_WriteRaw(Tcl_Channel chan, const char *src, Tcl_Size srcLen)
}
declare 396 {
    Tcl_Channel Tcl_GetTopChannel(Tcl_Channel chan)
}
declare 397 {
    int Tcl_ChannelBuffered(Tcl_Channel chan)
}
declare 398 {
    const char *Tcl_ChannelName(const Tcl_ChannelType *chanTypePtr)
}
declare 399 {
    Tcl_ChannelTypeVersion Tcl_ChannelVersion(
	    const Tcl_ChannelType *chanTypePtr)
}
declare 400 {
    Tcl_DriverBlockModeProc *Tcl_ChannelBlockModeProc(
	    const Tcl_ChannelType *chanTypePtr)
}
# Removed in 9.0
#declare 401 {
#    Tcl_DriverCloseProc *Tcl_ChannelCloseProc(
#	    const Tcl_ChannelType *chanTypePtr)
#}
declare 402 {
    Tcl_DriverClose2Proc *Tcl_ChannelClose2Proc(
	    const Tcl_ChannelType *chanTypePtr)
}
declare 403 {
    Tcl_DriverInputProc *Tcl_ChannelInputProc(
	    const Tcl_ChannelType *chanTypePtr)
}
declare 404 {
    Tcl_DriverOutputProc *Tcl_ChannelOutputProc(
	    const Tcl_ChannelType *chanTypePtr)
}
# Removed in 9.0
#declare 405 {
#    Tcl_DriverSeekProc *Tcl_ChannelSeekProc(
#	    const Tcl_ChannelType *chanTypePtr)
#}
declare 406 {
    Tcl_DriverSetOptionProc *Tcl_ChannelSetOptionProc(
	    const Tcl_ChannelType *chanTypePtr)
}
declare 407 {
    Tcl_DriverGetOptionProc *Tcl_ChannelGetOptionProc(
	    const Tcl_ChannelType *chanTypePtr)
}
declare 408 {
    Tcl_DriverWatchProc *Tcl_ChannelWatchProc(
	    const Tcl_ChannelType *chanTypePtr)
}
declare 409 {
    Tcl_DriverGetHandleProc *Tcl_ChannelGetHandleProc(
	    const Tcl_ChannelType *chanTypePtr)
}
declare 410 {
    Tcl_DriverFlushProc *Tcl_ChannelFlushProc(
	    const Tcl_ChannelType *chanTypePtr)
}
declare 411 {
    Tcl_DriverHandlerProc *Tcl_ChannelHandlerProc(
	    const Tcl_ChannelType *chanTypePtr)
}

# Introduced in 8.4a2
declare 412 {
    int Tcl_JoinThread(Tcl_ThreadId threadId, int *result)
}
declare 413 {
    int Tcl_IsChannelShared(Tcl_Channel channel)
}
declare 414 {
    int Tcl_IsChannelRegistered(Tcl_Interp *interp, Tcl_Channel channel)
}
declare 415 {
    void Tcl_CutChannel(Tcl_Channel channel)
}
declare 416 {
    void Tcl_SpliceChannel(Tcl_Channel channel)
}
declare 417 {
    void Tcl_ClearChannelHandlers(Tcl_Channel channel)
}
declare 418 {
    int Tcl_IsChannelExisting(const char *channelName)
}
# Removed in 9.0:
#declare 419 {
#    int Tcl_UniCharNcasecmp(const Tcl_UniChar *ucs, const Tcl_UniChar *uct,
#	    unsigned long numChars)
#}
# Removed in 9.0:
#declare 420 {
#    int Tcl_UniCharCaseMatch(const Tcl_UniChar *uniStr,
#	    const Tcl_UniChar *uniPattern, int nocase)
#}
# Removed in 9.0, as it is actually a macro:
#declare 421 {
#    Tcl_HashEntry *Tcl_FindHashEntry(Tcl_HashTable *tablePtr, const void *key)
#}
# Removed in 9.0, as it is actually a macro:
#declare 422 {
#    Tcl_HashEntry *Tcl_CreateHashEntry(Tcl_HashTable *tablePtr,
#	    const void *key, int *newPtr)
#}
declare 423 {
    void Tcl_InitCustomHashTable(Tcl_HashTable *tablePtr, int keyType,
	    const Tcl_HashKeyType *typePtr)
}
declare 424 {
    void Tcl_InitObjHashTable(Tcl_HashTable *tablePtr)
}
declare 425 {
    void *Tcl_CommandTraceInfo(Tcl_Interp *interp, const char *varName,
	    int flags, Tcl_CommandTraceProc *procPtr,
	    void *prevClientData)
}
declare 426 {
    int Tcl_TraceCommand(Tcl_Interp *interp, const char *varName, int flags,
	    Tcl_CommandTraceProc *proc, void *clientData)
}
declare 427 {
    void Tcl_UntraceCommand(Tcl_Interp *interp, const char *varName,
	    int flags, Tcl_CommandTraceProc *proc, void *clientData)
}
declare 428 {
    void *Tcl_AttemptAlloc(TCL_HASH_TYPE size)
}
declare 429 {
    void *Tcl_AttemptDbCkalloc(TCL_HASH_TYPE size, const char *file, int line)
}
declare 430 {
    void *Tcl_AttemptRealloc(void *ptr, TCL_HASH_TYPE size)
}
declare 431 {
    void *Tcl_AttemptDbCkrealloc(void *ptr, TCL_HASH_TYPE size,
	    const char *file, int line)
}
declare 432 {
    int Tcl_AttemptSetObjLength(Tcl_Obj *objPtr, Tcl_Size length)
}

# TIP#10 (thread-aware channels) akupries
declare 433 {
    Tcl_ThreadId Tcl_GetChannelThread(Tcl_Channel channel)
}

# introduced in 8.4a3
declare 434 {
    Tcl_UniChar *TclGetUnicodeFromObj(Tcl_Obj *objPtr, int *lengthPtr)
}

# TIP#15 (math function introspection) dkf
# Removed in 9.0:
#declare 435 {
#    int Tcl_GetMathFuncInfo(Tcl_Interp *interp, const char *name,
#	    int *numArgsPtr, Tcl_ValueType **argTypesPtr,
#	    Tcl_MathProc **procPtr, void **clientDataPtr)
#}
# Removed in 9.0:
#declare 436 {
#    Tcl_Obj *Tcl_ListMathFuncs(Tcl_Interp *interp, const char *pattern)
#}

# TIP#36 (better access to 'subst') dkf
declare 437 {
    Tcl_Obj *Tcl_SubstObj(Tcl_Interp *interp, Tcl_Obj *objPtr, int flags)
}

# TIP#17 (virtual filesystem layer) vdarley
declare 438 {
    int Tcl_DetachChannel(Tcl_Interp *interp, Tcl_Channel channel)
}
declare 439 {
    int Tcl_IsStandardChannel(Tcl_Channel channel)
}
declare 440 {
    int	Tcl_FSCopyFile(Tcl_Obj *srcPathPtr, Tcl_Obj *destPathPtr)
}
declare 441 {
    int	Tcl_FSCopyDirectory(Tcl_Obj *srcPathPtr,
	    Tcl_Obj *destPathPtr, Tcl_Obj **errorPtr)
}
declare 442 {
    int	Tcl_FSCreateDirectory(Tcl_Obj *pathPtr)
}
declare 443 {
    int	Tcl_FSDeleteFile(Tcl_Obj *pathPtr)
}
declare 444 {
    int	Tcl_FSLoadFile(Tcl_Interp *interp, Tcl_Obj *pathPtr, const char *sym1,
	    const char *sym2, Tcl_LibraryInitProc **proc1Ptr,
	    Tcl_LibraryInitProc **proc2Ptr, Tcl_LoadHandle *handlePtr,
	    Tcl_FSUnloadFileProc **unloadProcPtr)
}
declare 445 {
    int	Tcl_FSMatchInDirectory(Tcl_Interp *interp, Tcl_Obj *result,
	    Tcl_Obj *pathPtr, const char *pattern, Tcl_GlobTypeData *types)
}
declare 446 {
    Tcl_Obj *Tcl_FSLink(Tcl_Obj *pathPtr, Tcl_Obj *toPtr, int linkAction)
}
declare 447 {
    int Tcl_FSRemoveDirectory(Tcl_Obj *pathPtr,
	    int recursive, Tcl_Obj **errorPtr)
}
declare 448 {
    int	Tcl_FSRenameFile(Tcl_Obj *srcPathPtr, Tcl_Obj *destPathPtr)
}
declare 449 {
    int	Tcl_FSLstat(Tcl_Obj *pathPtr, Tcl_StatBuf *buf)
}
declare 450 {
    int Tcl_FSUtime(Tcl_Obj *pathPtr, struct utimbuf *tval)
}
declare 451 {
    int Tcl_FSFileAttrsGet(Tcl_Interp *interp,
	    int index, Tcl_Obj *pathPtr, Tcl_Obj **objPtrRef)
}
declare 452 {
    int Tcl_FSFileAttrsSet(Tcl_Interp *interp,
	    int index, Tcl_Obj *pathPtr, Tcl_Obj *objPtr)
}
declare 453 {
    const char *const *Tcl_FSFileAttrStrings(Tcl_Obj *pathPtr,
	    Tcl_Obj **objPtrRef)
}
declare 454 {
    int Tcl_FSStat(Tcl_Obj *pathPtr, Tcl_StatBuf *buf)
}
declare 455 {
    int Tcl_FSAccess(Tcl_Obj *pathPtr, int mode)
}
declare 456 {
    Tcl_Channel Tcl_FSOpenFileChannel(Tcl_Interp *interp, Tcl_Obj *pathPtr,
	    const char *modeString, int permissions)
}
declare 457 {
    Tcl_Obj *Tcl_FSGetCwd(Tcl_Interp *interp)
}
declare 458 {
    int Tcl_FSChdir(Tcl_Obj *pathPtr)
}
declare 459 {
    int Tcl_FSConvertToPathType(Tcl_Interp *interp, Tcl_Obj *pathPtr)
}
declare 460 {
    Tcl_Obj *Tcl_FSJoinPath(Tcl_Obj *listObj, Tcl_Size elements)
}
declare 461 {
    Tcl_Obj *TclFSSplitPath(Tcl_Obj *pathPtr, int *lenPtr)
}
declare 462 {
    int Tcl_FSEqualPaths(Tcl_Obj *firstPtr, Tcl_Obj *secondPtr)
}
declare 463 {
    Tcl_Obj *Tcl_FSGetNormalizedPath(Tcl_Interp *interp, Tcl_Obj *pathPtr)
}
declare 464 {
    Tcl_Obj *Tcl_FSJoinToPath(Tcl_Obj *pathPtr, Tcl_Size objc,
	    Tcl_Obj *const objv[])
}
declare 465 {
    void *Tcl_FSGetInternalRep(Tcl_Obj *pathPtr,
	    const Tcl_Filesystem *fsPtr)
}
declare 466 {
    Tcl_Obj *Tcl_FSGetTranslatedPath(Tcl_Interp *interp, Tcl_Obj *pathPtr)
}
declare 467 {
    int Tcl_FSEvalFile(Tcl_Interp *interp, Tcl_Obj *fileName)
}
declare 468 {
    Tcl_Obj *Tcl_FSNewNativePath(const Tcl_Filesystem *fromFilesystem,
	    void *clientData)
}
declare 469 {
    const void *Tcl_FSGetNativePath(Tcl_Obj *pathPtr)
}
declare 470 {
    Tcl_Obj *Tcl_FSFileSystemInfo(Tcl_Obj *pathPtr)
}
declare 471 {
    Tcl_Obj *Tcl_FSPathSeparator(Tcl_Obj *pathPtr)
}
declare 472 {
    Tcl_Obj *Tcl_FSListVolumes(void)
}
declare 473 {
    int Tcl_FSRegister(void *clientData, const Tcl_Filesystem *fsPtr)
}
declare 474 {
    int Tcl_FSUnregister(const Tcl_Filesystem *fsPtr)
}
declare 475 {
    void *Tcl_FSData(const Tcl_Filesystem *fsPtr)
}
declare 476 {
    const char *Tcl_FSGetTranslatedStringPath(Tcl_Interp *interp,
	    Tcl_Obj *pathPtr)
}
declare 477 {
    const Tcl_Filesystem *Tcl_FSGetFileSystemForPath(Tcl_Obj *pathPtr)
}
declare 478 {
    Tcl_PathType Tcl_FSGetPathType(Tcl_Obj *pathPtr)
}

# TIP#49 (detection of output buffering) akupries
declare 479 {
    int Tcl_OutputBuffered(Tcl_Channel chan)
}
declare 480 {
    void Tcl_FSMountsChanged(const Tcl_Filesystem *fsPtr)
}

# TIP#56 (evaluate a parsed script) msofer
declare 481 {
    int Tcl_EvalTokensStandard(Tcl_Interp *interp, Tcl_Token *tokenPtr,
	    Tcl_Size count)
}

# TIP#73 (access to current time) kbk
declare 482 {
    void Tcl_GetTime(Tcl_Time *timeBuf)
}

# TIP#32 (object-enabled traces) kbk
declare 483 {
    Tcl_Trace Tcl_CreateObjTrace(Tcl_Interp *interp, Tcl_Size level, int flags,
	    Tcl_CmdObjTraceProc *objProc, void *clientData,
	    Tcl_CmdObjTraceDeleteProc *delProc)
}
declare 484 {
    int Tcl_GetCommandInfoFromToken(Tcl_Command token, Tcl_CmdInfo *infoPtr)
}
declare 485 {
    int Tcl_SetCommandInfoFromToken(Tcl_Command token,
	    const Tcl_CmdInfo *infoPtr)
}

### New functions on 64-bit dev branch ###
# TIP#72 (64-bit values) dkf
declare 486 {
    Tcl_Obj *Tcl_DbNewWideIntObj(Tcl_WideInt wideValue,
	    const char *file, int line)
}
declare 487 {
    int Tcl_GetWideIntFromObj(Tcl_Interp *interp, Tcl_Obj *objPtr,
	    Tcl_WideInt *widePtr)
}
declare 488 {
    Tcl_Obj *Tcl_NewWideIntObj(Tcl_WideInt wideValue)
}
declare 489 {
    void Tcl_SetWideIntObj(Tcl_Obj *objPtr, Tcl_WideInt wideValue)
}
declare 490 {
    Tcl_StatBuf *Tcl_AllocStatBuf(void)
}
declare 491 {
    long long Tcl_Seek(Tcl_Channel chan, long long offset, int mode)
}
declare 492 {
    long long Tcl_Tell(Tcl_Channel chan)
}

# TIP#91 (back-compat enhancements for channels) dkf
declare 493 {
    Tcl_DriverWideSeekProc *Tcl_ChannelWideSeekProc(
	    const Tcl_ChannelType *chanTypePtr)
}

# ----- BASELINE -- FOR -- 8.4.0 ----- #

# TIP#111 (dictionaries) dkf
declare 494 {
    int Tcl_DictObjPut(Tcl_Interp *interp, Tcl_Obj *dictPtr,
	    Tcl_Obj *keyPtr, Tcl_Obj *valuePtr)
}
declare 495 {
    int Tcl_DictObjGet(Tcl_Interp *interp, Tcl_Obj *dictPtr, Tcl_Obj *keyPtr,
	    Tcl_Obj **valuePtrPtr)
}
declare 496 {
    int Tcl_DictObjRemove(Tcl_Interp *interp, Tcl_Obj *dictPtr,
	    Tcl_Obj *keyPtr)
}
declare 497 {
    int TclDictObjSize(Tcl_Interp *interp, Tcl_Obj *dictPtr, int *sizePtr)
}
declare 498 {
    int Tcl_DictObjFirst(Tcl_Interp *interp, Tcl_Obj *dictPtr,
	    Tcl_DictSearch *searchPtr,
	    Tcl_Obj **keyPtrPtr, Tcl_Obj **valuePtrPtr, int *donePtr)
}
declare 499 {
    void Tcl_DictObjNext(Tcl_DictSearch *searchPtr,
	    Tcl_Obj **keyPtrPtr, Tcl_Obj **valuePtrPtr, int *donePtr)
}
declare 500 {
    void Tcl_DictObjDone(Tcl_DictSearch *searchPtr)
}
declare 501 {
    int Tcl_DictObjPutKeyList(Tcl_Interp *interp, Tcl_Obj *dictPtr,
	    Tcl_Size keyc, Tcl_Obj *const *keyv, Tcl_Obj *valuePtr)
}
declare 502 {
    int Tcl_DictObjRemoveKeyList(Tcl_Interp *interp, Tcl_Obj *dictPtr,
	    Tcl_Size keyc, Tcl_Obj *const *keyv)
}
declare 503 {
    Tcl_Obj *Tcl_NewDictObj(void)
}
declare 504 {
    Tcl_Obj *Tcl_DbNewDictObj(const char *file, int line)
}

# TIP#59 (configuration reporting) akupries
declare 505 {
    void Tcl_RegisterConfig(Tcl_Interp *interp, const char *pkgName,
	    const Tcl_Config *configuration, const char *valEncoding)
}

# TIP #139 (partial exposure of namespace API - transferred from tclInt.decls)
# dkf, API by Brent Welch?
declare 506 {
    Tcl_Namespace *Tcl_CreateNamespace(Tcl_Interp *interp, const char *name,
	    void *clientData, Tcl_NamespaceDeleteProc *deleteProc)
}
declare 507 {
    void Tcl_DeleteNamespace(Tcl_Namespace *nsPtr)
}
declare 508 {
    int Tcl_AppendExportList(Tcl_Interp *interp, Tcl_Namespace *nsPtr,
	    Tcl_Obj *objPtr)
}
declare 509 {
    int Tcl_Export(Tcl_Interp *interp, Tcl_Namespace *nsPtr,
	    const char *pattern, int resetListFirst)
}
declare 510 {
    int Tcl_Import(Tcl_Interp *interp, Tcl_Namespace *nsPtr,
	    const char *pattern, int allowOverwrite)
}
declare 511 {
    int Tcl_ForgetImport(Tcl_Interp *interp, Tcl_Namespace *nsPtr,
	    const char *pattern)
}
declare 512 {
    Tcl_Namespace *Tcl_GetCurrentNamespace(Tcl_Interp *interp)
}
declare 513 {
    Tcl_Namespace *Tcl_GetGlobalNamespace(Tcl_Interp *interp)
}
declare 514 {
    Tcl_Namespace *Tcl_FindNamespace(Tcl_Interp *interp, const char *name,
	    Tcl_Namespace *contextNsPtr, int flags)
}
declare 515 {
    Tcl_Command Tcl_FindCommand(Tcl_Interp *interp, const char *name,
	    Tcl_Namespace *contextNsPtr, int flags)
}
declare 516 {
    Tcl_Command Tcl_GetCommandFromObj(Tcl_Interp *interp, Tcl_Obj *objPtr)
}
declare 517 {
    void Tcl_GetCommandFullName(Tcl_Interp *interp, Tcl_Command command,
	    Tcl_Obj *objPtr)
}

# TIP#137 (encoding-aware source command) dgp for Anton Kovalenko
declare 518 {
    int Tcl_FSEvalFileEx(Tcl_Interp *interp, Tcl_Obj *fileName,
	    const char *encodingName)
}

# Removed in 9.0 (stub entry only)
#declare 519 {nostub {Don't use this function in a stub-enabled extension}} {
#    Tcl_ExitProc *Tcl_SetExitProc(TCL_NORETURN1 Tcl_ExitProc *proc)
#}

# TIP#143 (resource limits) dkf
declare 520 {
    void Tcl_LimitAddHandler(Tcl_Interp *interp, int type,
	    Tcl_LimitHandlerProc *handlerProc, void *clientData,
	    Tcl_LimitHandlerDeleteProc *deleteProc)
}
declare 521 {
    void Tcl_LimitRemoveHandler(Tcl_Interp *interp, int type,
	    Tcl_LimitHandlerProc *handlerProc, void *clientData)
}
declare 522 {
    int Tcl_LimitReady(Tcl_Interp *interp)
}
declare 523 {
    int Tcl_LimitCheck(Tcl_Interp *interp)
}
declare 524 {
    int Tcl_LimitExceeded(Tcl_Interp *interp)
}
declare 525 {
    void Tcl_LimitSetCommands(Tcl_Interp *interp, Tcl_Size commandLimit)
}
declare 526 {
    void Tcl_LimitSetTime(Tcl_Interp *interp, Tcl_Time *timeLimitPtr)
}
declare 527 {
    void Tcl_LimitSetGranularity(Tcl_Interp *interp, int type, int granularity)
}
declare 528 {
    int Tcl_LimitTypeEnabled(Tcl_Interp *interp, int type)
}
declare 529 {
    int Tcl_LimitTypeExceeded(Tcl_Interp *interp, int type)
}
declare 530 {
    void Tcl_LimitTypeSet(Tcl_Interp *interp, int type)
}
declare 531 {
    void Tcl_LimitTypeReset(Tcl_Interp *interp, int type)
}
declare 532 {
    int Tcl_LimitGetCommands(Tcl_Interp *interp)
}
declare 533 {
    void Tcl_LimitGetTime(Tcl_Interp *interp, Tcl_Time *timeLimitPtr)
}
declare 534 {
    int Tcl_LimitGetGranularity(Tcl_Interp *interp, int type)
}

# TIP#226 (interpreter result state management) dgp
declare 535 {
    Tcl_InterpState Tcl_SaveInterpState(Tcl_Interp *interp, int status)
}
declare 536 {
    int Tcl_RestoreInterpState(Tcl_Interp *interp, Tcl_InterpState state)
}
declare 537 {
    void Tcl_DiscardInterpState(Tcl_InterpState state)
}

# TIP#227 (return options interface) dgp
declare 538 {
    int Tcl_SetReturnOptions(Tcl_Interp *interp, Tcl_Obj *options)
}
declare 539 {
    Tcl_Obj *Tcl_GetReturnOptions(Tcl_Interp *interp, int result)
}

# TIP#235 (ensembles) dkf
declare 540 {
    int Tcl_IsEnsemble(Tcl_Command token)
}
declare 541 {
    Tcl_Command Tcl_CreateEnsemble(Tcl_Interp *interp, const char *name,
	    Tcl_Namespace *namespacePtr, int flags)
}
declare 542 {
    Tcl_Command Tcl_FindEnsemble(Tcl_Interp *interp, Tcl_Obj *cmdNameObj,
	    int flags)
}
declare 543 {
    int Tcl_SetEnsembleSubcommandList(Tcl_Interp *interp, Tcl_Command token,
	    Tcl_Obj *subcmdList)
}
declare 544 {
    int Tcl_SetEnsembleMappingDict(Tcl_Interp *interp, Tcl_Command token,
	    Tcl_Obj *mapDict)
}
declare 545 {
    int Tcl_SetEnsembleUnknownHandler(Tcl_Interp *interp, Tcl_Command token,
	    Tcl_Obj *unknownList)
}
declare 546 {
    int Tcl_SetEnsembleFlags(Tcl_Interp *interp, Tcl_Command token, int flags)
}
declare 547 {
    int Tcl_GetEnsembleSubcommandList(Tcl_Interp *interp, Tcl_Command token,
	    Tcl_Obj **subcmdListPtr)
}
declare 548 {
    int Tcl_GetEnsembleMappingDict(Tcl_Interp *interp, Tcl_Command token,
	    Tcl_Obj **mapDictPtr)
}
declare 549 {
    int Tcl_GetEnsembleUnknownHandler(Tcl_Interp *interp, Tcl_Command token,
	    Tcl_Obj **unknownListPtr)
}
declare 550 {
    int Tcl_GetEnsembleFlags(Tcl_Interp *interp, Tcl_Command token,
	    int *flagsPtr)
}
declare 551 {
    int Tcl_GetEnsembleNamespace(Tcl_Interp *interp, Tcl_Command token,
	    Tcl_Namespace **namespacePtrPtr)
}

# TIP#233 (virtualized time) akupries
declare 552 {
    void Tcl_SetTimeProc(Tcl_GetTimeProc *getProc,
	    Tcl_ScaleTimeProc *scaleProc,
	    void *clientData)
}
declare 553 {
    void Tcl_QueryTimeProc(Tcl_GetTimeProc **getProc,
	    Tcl_ScaleTimeProc **scaleProc,
	    void **clientData)
}

# TIP#218 (driver thread actions) davygrvy/akupries ChannelType ver 4
declare 554 {
    Tcl_DriverThreadActionProc *Tcl_ChannelThreadActionProc(
	    const Tcl_ChannelType *chanTypePtr)
}

# TIP#237 (arbitrary-precision integers) kbk
declare 555 {
    Tcl_Obj *Tcl_NewBignumObj(void *value)
}
declare 556 {
    Tcl_Obj *Tcl_DbNewBignumObj(void *value, const char *file, int line)
}
declare 557 {
    void Tcl_SetBignumObj(Tcl_Obj *obj, void *value)
}
declare 558 {
    int Tcl_GetBignumFromObj(Tcl_Interp *interp, Tcl_Obj *obj, void *value)
}
declare 559 {
    int Tcl_TakeBignumFromObj(Tcl_Interp *interp, Tcl_Obj *obj, void *value)
}

# TIP #208 ('chan' command) jeffh
declare 560 {
    int Tcl_TruncateChannel(Tcl_Channel chan, long long length)
}
declare 561 {
    Tcl_DriverTruncateProc *Tcl_ChannelTruncateProc(
	    const Tcl_ChannelType *chanTypePtr)
}

# TIP#219 (channel reflection api) akupries
declare 562 {
    void Tcl_SetChannelErrorInterp(Tcl_Interp *interp, Tcl_Obj *msg)
}
declare 563 {
    void Tcl_GetChannelErrorInterp(Tcl_Interp *interp, Tcl_Obj **msg)
}
declare 564 {
    void Tcl_SetChannelError(Tcl_Channel chan, Tcl_Obj *msg)
}
declare 565 {
    void Tcl_GetChannelError(Tcl_Channel chan, Tcl_Obj **msg)
}

# TIP #237 (additional conversion functions for bignum support) kbk/dgp
declare 566 {
    int Tcl_InitBignumFromDouble(Tcl_Interp *interp, double initval,
	    void *toInit)
}

# TIP#181 (namespace unknown command) dgp for Neil Madden
declare 567 {
    Tcl_Obj *Tcl_GetNamespaceUnknownHandler(Tcl_Interp *interp,
	    Tcl_Namespace *nsPtr)
}
declare 568 {
    int Tcl_SetNamespaceUnknownHandler(Tcl_Interp *interp,
	    Tcl_Namespace *nsPtr, Tcl_Obj *handlerPtr)
}

# TIP#258 (enhanced interface for encodings) dgp
declare 569 {
    int Tcl_GetEncodingFromObj(Tcl_Interp *interp, Tcl_Obj *objPtr,
	    Tcl_Encoding *encodingPtr)
}
declare 570 {
    Tcl_Obj *Tcl_GetEncodingSearchPath(void)
}
declare 571 {
    int Tcl_SetEncodingSearchPath(Tcl_Obj *searchPath)
}
declare 572 {
    const char *Tcl_GetEncodingNameFromEnvironment(Tcl_DString *bufPtr)
}

# TIP#268 (extended version numbers and requirements) akupries
declare 573 {
    int Tcl_PkgRequireProc(Tcl_Interp *interp, const char *name,
	    Tcl_Size objc, Tcl_Obj *const objv[], void *clientDataPtr)
}

# TIP#270 (utility C routines for string formatting) dgp
declare 574 {
    void Tcl_AppendObjToErrorInfo(Tcl_Interp *interp, Tcl_Obj *objPtr)
}
declare 575 {
    void Tcl_AppendLimitedToObj(Tcl_Obj *objPtr, const char *bytes,
	    Tcl_Size length, Tcl_Size limit, const char *ellipsis)
}
declare 576 {
    Tcl_Obj *Tcl_Format(Tcl_Interp *interp, const char *format, Tcl_Size objc,
	    Tcl_Obj *const objv[])
}
declare 577 {
    int Tcl_AppendFormatToObj(Tcl_Interp *interp, Tcl_Obj *objPtr,
	    const char *format, Tcl_Size objc, Tcl_Obj *const objv[])
}
declare 578 {
    Tcl_Obj *Tcl_ObjPrintf(const char *format, ...)
}
declare 579 {
    void Tcl_AppendPrintfToObj(Tcl_Obj *objPtr, const char *format, ...)
}

# ----- BASELINE -- FOR -- 8.5.0 ----- #

# TIP #285 (script cancellation support) jmistachkin
declare 580 {
    int Tcl_CancelEval(Tcl_Interp *interp, Tcl_Obj *resultObjPtr,
	    void *clientData, int flags)
}
declare 581 {
    int Tcl_Canceled(Tcl_Interp *interp, int flags)
}

# TIP#304 (chan pipe) aferrieux
declare 582 {
    int Tcl_CreatePipe(Tcl_Interp  *interp, Tcl_Channel *rchan,
	    Tcl_Channel *wchan, int flags)
}

# TIP #322 (NRE public interface) msofer
declare 583 {
    Tcl_Command Tcl_NRCreateCommand(Tcl_Interp *interp,
	    const char *cmdName, Tcl_ObjCmdProc *proc,
	    Tcl_ObjCmdProc *nreProc, void *clientData,
	    Tcl_CmdDeleteProc *deleteProc)
}
declare 584 {
    int Tcl_NREvalObj(Tcl_Interp *interp, Tcl_Obj *objPtr, int flags)
}
declare 585 {
    int Tcl_NREvalObjv(Tcl_Interp *interp, Tcl_Size objc,
	    Tcl_Obj *const objv[], int flags)
}
declare 586 {
    int Tcl_NRCmdSwap(Tcl_Interp *interp, Tcl_Command cmd, Tcl_Size objc,
	    Tcl_Obj *const objv[], int flags)
}
declare 587 {
    void Tcl_NRAddCallback(Tcl_Interp *interp, Tcl_NRPostProc *postProcPtr,
	    void *data0, void *data1, void *data2,
	    void *data3)
}
# For use by NR extenders, to have a simple way to also provide a (required!)
# classic objProc
declare 588 {
    int Tcl_NRCallObjProc(Tcl_Interp *interp, Tcl_ObjCmdProc *objProc,
	    void *clientData, Tcl_Size objc, Tcl_Obj *const objv[])
}

# TIP#316 (Tcl_StatBuf reader functions) dkf
declare 589 {
    unsigned Tcl_GetFSDeviceFromStat(const Tcl_StatBuf *statPtr)
}
declare 590 {
    unsigned Tcl_GetFSInodeFromStat(const Tcl_StatBuf *statPtr)
}
declare 591 {
    unsigned Tcl_GetModeFromStat(const Tcl_StatBuf *statPtr)
}
declare 592 {
    int Tcl_GetLinkCountFromStat(const Tcl_StatBuf *statPtr)
}
declare 593 {
    int Tcl_GetUserIdFromStat(const Tcl_StatBuf *statPtr)
}
declare 594 {
    int Tcl_GetGroupIdFromStat(const Tcl_StatBuf *statPtr)
}
declare 595 {
    int Tcl_GetDeviceTypeFromStat(const Tcl_StatBuf *statPtr)
}
declare 596 {
    long long Tcl_GetAccessTimeFromStat(const Tcl_StatBuf *statPtr)
}
declare 597 {
    long long Tcl_GetModificationTimeFromStat(const Tcl_StatBuf *statPtr)
}
declare 598 {
    long long Tcl_GetChangeTimeFromStat(const Tcl_StatBuf *statPtr)
}
declare 599 {
    unsigned long long Tcl_GetSizeFromStat(const Tcl_StatBuf *statPtr)
}
declare 600 {
    unsigned long long Tcl_GetBlocksFromStat(const Tcl_StatBuf *statPtr)
}
declare 601 {
    unsigned Tcl_GetBlockSizeFromStat(const Tcl_StatBuf *statPtr)
}

# TIP#314 (ensembles with parameters) dkf for Lars Hellstr"om
declare 602 {
    int Tcl_SetEnsembleParameterList(Tcl_Interp *interp, Tcl_Command token,
	    Tcl_Obj *paramList)
}
declare 603 {
    int Tcl_GetEnsembleParameterList(Tcl_Interp *interp, Tcl_Command token,
	    Tcl_Obj **paramListPtr)
}

# TIP#265 (option parser) dkf for Sam Bromley
declare 604 {
    int TclParseArgsObjv(Tcl_Interp *interp, const Tcl_ArgvInfo *argTable,
	    int *objcPtr, Tcl_Obj *const *objv, Tcl_Obj ***remObjv)
}

# TIP#336 (manipulate the error line) dgp
declare 605 {
    int Tcl_GetErrorLine(Tcl_Interp *interp)
}
declare 606 {
    void Tcl_SetErrorLine(Tcl_Interp *interp, int lineNum)
}

# TIP#307 (move results between interpreters) dkf
declare 607 {
    void Tcl_TransferResult(Tcl_Interp *sourceInterp, int code,
	    Tcl_Interp *targetInterp)
}

# TIP#335 (detect if interpreter in use) jmistachkin
declare 608 {
    int Tcl_InterpActive(Tcl_Interp *interp)
}

# TIP#337 (log exception for background processing) dgp
declare 609 {
    void Tcl_BackgroundException(Tcl_Interp *interp, int code)
}

# TIP#234 (zlib interface) dkf/Pascal Scheffers
declare 610 {
    int Tcl_ZlibDeflate(Tcl_Interp *interp, int format, Tcl_Obj *data,
	    int level, Tcl_Obj *gzipHeaderDictObj)
}
declare 611 {
    int Tcl_ZlibInflate(Tcl_Interp *interp, int format, Tcl_Obj *data,
	    Tcl_Size buffersize, Tcl_Obj *gzipHeaderDictObj)
}
declare 612 {
    unsigned int Tcl_ZlibCRC32(unsigned int crc, const unsigned char *buf,
	    Tcl_Size len)
}
declare 613 {
    unsigned int Tcl_ZlibAdler32(unsigned int adler, const unsigned char *buf,
	    Tcl_Size len)
}
declare 614 {
    int Tcl_ZlibStreamInit(Tcl_Interp *interp, int mode, int format,
	    int level, Tcl_Obj *dictObj, Tcl_ZlibStream *zshandle)
}
declare 615 {
    Tcl_Obj *Tcl_ZlibStreamGetCommandName(Tcl_ZlibStream zshandle)
}
declare 616 {
    int Tcl_ZlibStreamEof(Tcl_ZlibStream zshandle)
}
declare 617 {
    int Tcl_ZlibStreamChecksum(Tcl_ZlibStream zshandle)
}
declare 618 {
    int Tcl_ZlibStreamPut(Tcl_ZlibStream zshandle, Tcl_Obj *data, int flush)
}
declare 619 {
    int Tcl_ZlibStreamGet(Tcl_ZlibStream zshandle, Tcl_Obj *data,
	    Tcl_Size count)
}
declare 620 {
    int Tcl_ZlibStreamClose(Tcl_ZlibStream zshandle)
}
declare 621 {
    int Tcl_ZlibStreamReset(Tcl_ZlibStream zshandle)
}

# TIP 338 (control over startup script) dgp
declare 622 {
    void Tcl_SetStartupScript(Tcl_Obj *path, const char *encoding)
}
declare 623 {
    Tcl_Obj *Tcl_GetStartupScript(const char **encodingPtr)
}

# TIP#332 (half-close made public) aferrieux
declare 624 {
    int Tcl_CloseEx(Tcl_Interp *interp, Tcl_Channel chan, int flags)
}

# TIP #353 (NR-enabled expressions) dgp
declare 625 {
    int Tcl_NRExprObj(Tcl_Interp *interp, Tcl_Obj *objPtr, Tcl_Obj *resultPtr)
}

# TIP #356 (NR-enabled substitution) dgp
declare 626 {
    int Tcl_NRSubstObj(Tcl_Interp *interp, Tcl_Obj *objPtr, int flags)
}

# TIP #357 (Export TclLoadFile and TclpFindSymbol) kbk
declare 627 {
    int Tcl_LoadFile(Tcl_Interp *interp, Tcl_Obj *pathPtr,
		     const char *const symv[], int flags, void *procPtrs,
		     Tcl_LoadHandle *handlePtr)
}
declare 628 {
    void *Tcl_FindSymbol(Tcl_Interp *interp, Tcl_LoadHandle handle,
			 const char *symbol)
}
declare 629 {
    int Tcl_FSUnloadFile(Tcl_Interp *interp, Tcl_LoadHandle handlePtr)
}

# TIP #400
declare 630 {
    void Tcl_ZlibStreamSetCompressionDictionary(Tcl_ZlibStream zhandle,
	    Tcl_Obj *compressionDictionaryObj)
}

# ----- BASELINE -- FOR -- 8.6.0 ----- #

# TIP #456/#468
declare 631 {
    Tcl_Channel Tcl_OpenTcpServerEx(Tcl_Interp *interp, const char *service,
	    const char *host, unsigned int flags, int backlog,
	    Tcl_TcpAcceptProc *acceptProc, void *callbackData)
}

# TIP #430
declare 632 {
    int TclZipfs_Mount(Tcl_Interp *interp, const char *mountPoint,
	    const char *zipname, const char *passwd)
}
declare 633 {
    int TclZipfs_Unmount(Tcl_Interp *interp, const char *mountPoint)
}
declare 634 {
    Tcl_Obj *TclZipfs_TclLibrary(void)
}
declare 635 {
    int TclZipfs_MountBuffer(Tcl_Interp *interp, const char *mountPoint,
	    unsigned char *data, size_t datalen, int copy)
}

# TIP #445
declare 636 {
    void Tcl_FreeInternalRep(Tcl_Obj *objPtr)
}
declare 637 {
    char *Tcl_InitStringRep(Tcl_Obj *objPtr, const char *bytes,
	    TCL_HASH_TYPE numBytes)
}
declare 638 {
    Tcl_ObjInternalRep *Tcl_FetchInternalRep(Tcl_Obj *objPtr, const Tcl_ObjType *typePtr)
}
declare 639 {
    void Tcl_StoreInternalRep(Tcl_Obj *objPtr, const Tcl_ObjType *typePtr,
	    const Tcl_ObjInternalRep *irPtr)
}
declare 640 {
    int Tcl_HasStringRep(Tcl_Obj *objPtr)
}

# TIP #506
declare 641 {
    void Tcl_IncrRefCount(Tcl_Obj *objPtr)
}

declare 642 {
    void Tcl_DecrRefCount(Tcl_Obj *objPtr)
}

declare 643 {
    int Tcl_IsShared(Tcl_Obj *objPtr)
}

# TIP#312 New Tcl_LinkArray() function
declare 644 {
    int Tcl_LinkArray(Tcl_Interp *interp, const char *varName, void *addr,
	    int type, Tcl_Size size)
}

declare 645 {
    int Tcl_GetIntForIndex(Tcl_Interp *interp, Tcl_Obj *objPtr,
	    Tcl_Size endValue, Tcl_Size *indexPtr)
}

# TIP #548
declare 646 {
    Tcl_Size Tcl_UtfToUniChar(const char *src, int *chPtr)
}
declare 647 {
    char *Tcl_UniCharToUtfDString(const int *uniStr,
	    Tcl_Size uniLength, Tcl_DString *dsPtr)
}
declare 648 {
    int *Tcl_UtfToUniCharDString(const char *src,
	    Tcl_Size length, Tcl_DString *dsPtr)
}

# TIP #568
declare 649 {
    unsigned char *TclGetBytesFromObj(Tcl_Interp *interp, Tcl_Obj *objPtr,
	    int *numBytesPtr)
}
declare 650 {
    unsigned char *Tcl_GetBytesFromObj(Tcl_Interp *interp, Tcl_Obj *objPtr,
	    Tcl_Size *numBytesPtr)
}

# TIP #481
declare 651 {
    char *Tcl_GetStringFromObj(Tcl_Obj *objPtr, Tcl_Size *lengthPtr)
}
declare 652 {
    Tcl_UniChar *Tcl_GetUnicodeFromObj(Tcl_Obj *objPtr, Tcl_Size *lengthPtr)
}
# Only available in Tcl 8.x, NULL in Tcl 9.0
declare 653 {
    unsigned char *Tcl_GetByteArrayFromObj(Tcl_Obj *objPtr, Tcl_Size *numBytesPtr)
}

# TIP #575
declare 654 {
    int Tcl_UtfCharComplete(const char *src, Tcl_Size length)
}
declare 655 {
    const char *Tcl_UtfNext(const char *src)
}
declare 656 {
    const char *Tcl_UtfPrev(const char *src, const char *start)
}
declare 657 {
    int Tcl_UniCharIsUnicode(int ch)
}

# TIP 656
declare 658 {
    int Tcl_ExternalToUtfDStringEx(Tcl_Interp *interp, Tcl_Encoding encoding,
        const char *src, Tcl_Size srcLen, int flags, Tcl_DString *dsPtr,
        Tcl_Size *errorLocationPtr)
}
declare 659 {
    int Tcl_UtfToExternalDStringEx(Tcl_Interp *interp, Tcl_Encoding encoding,
    const char *src, Tcl_Size srcLen, int flags, Tcl_DString *dsPtr,
    Tcl_Size *errorLocationPtr)
}

# TIP #511
declare 660 {
    int Tcl_AsyncMarkFromSignal(Tcl_AsyncHandler async, int sigNumber)
}

# TIP #616
declare 661 {
    int Tcl_ListObjGetElements(Tcl_Interp *interp, Tcl_Obj *listPtr,
	    Tcl_Size *objcPtr, Tcl_Obj ***objvPtr)
}
declare 662 {
    int Tcl_ListObjLength(Tcl_Interp *interp, Tcl_Obj *listPtr,
	    Tcl_Size *lengthPtr)
}
declare 663 {
    int Tcl_DictObjSize(Tcl_Interp *interp, Tcl_Obj *dictPtr, Tcl_Size *sizePtr)
}
declare 664 {
    int Tcl_SplitList(Tcl_Interp *interp, const char *listStr, Tcl_Size *argcPtr,
	    const char ***argvPtr)
}
declare 665 {
    void Tcl_SplitPath(const char *path, Tcl_Size *argcPtr, const char ***argvPtr)
}
declare 666 {
    Tcl_Obj *Tcl_FSSplitPath(Tcl_Obj *pathPtr, Tcl_Size *lenPtr)
}
declare 667 {
    int Tcl_ParseArgsObjv(Tcl_Interp *interp, const Tcl_ArgvInfo *argTable,
	    Tcl_Size *objcPtr, Tcl_Obj *const *objv, Tcl_Obj ***remObjv)
}

# TIP #617
declare 668 {
    Tcl_Size Tcl_UniCharLen(const int *uniStr)
}
declare 669 {
    Tcl_Size Tcl_NumUtfChars(const char *src, Tcl_Size length)
}
declare 670 {
    Tcl_Size Tcl_GetCharLength(Tcl_Obj *objPtr)
}
declare 671 {
    const char *Tcl_UtfAtIndex(const char *src, Tcl_Size index)
}
declare 672 {
    Tcl_Obj *Tcl_GetRange(Tcl_Obj *objPtr, Tcl_Size first, Tcl_Size last)
}
declare 673 {
    int Tcl_GetUniChar(Tcl_Obj *objPtr, Tcl_Size index)
}

declare 674 {
    int Tcl_GetBool(Tcl_Interp *interp, const char *src, int flags,
	    char *charPtr)
}
declare 675 {
    int Tcl_GetBoolFromObj(Tcl_Interp *interp, Tcl_Obj *objPtr,
	    int flags, char *charPtr)
}
declare 676 {
    Tcl_Command Tcl_CreateObjCommand2(Tcl_Interp *interp,
	    const char *cmdName,
	    Tcl_ObjCmdProc2 *proc2, void *clientData,
	    Tcl_CmdDeleteProc *deleteProc)
}
declare 677 {
    Tcl_Trace Tcl_CreateObjTrace2(Tcl_Interp *interp, Tcl_Size level, int flags,
	    Tcl_CmdObjTraceProc2 *objProc2, void *clientData,
	    Tcl_CmdObjTraceDeleteProc *delProc)
}
declare 678 {
    Tcl_Command Tcl_NRCreateCommand2(Tcl_Interp *interp,
	    const char *cmdName, Tcl_ObjCmdProc2 *proc,
	    Tcl_ObjCmdProc2 *nreProc2, void *clientData,
	    Tcl_CmdDeleteProc *deleteProc)
}
declare 679 {
    int Tcl_NRCallObjProc2(Tcl_Interp *interp, Tcl_ObjCmdProc2 *objProc2,
	    void *clientData, ptrdiff_t objc, Tcl_Obj *const objv[])
}

# TIP #638.
declare 680 {
    int Tcl_GetNumberFromObj(Tcl_Interp *interp, Tcl_Obj *objPtr,
	    void **clientDataPtr, int *typePtr)
}
declare 681 {
    int Tcl_GetNumber(Tcl_Interp *interp, const char *bytes, Tcl_Size numBytes,
	    void **clientDataPtr, int *typePtr)
}

# TIP #220.
declare 682 {
    int Tcl_RemoveChannelMode(Tcl_Interp *interp, Tcl_Channel chan, int mode)
}

# TIP 643
declare 683 {
   Tcl_Size Tcl_GetEncodingNulLength(Tcl_Encoding encoding)
}

# TIP #650
declare 684 {
    int Tcl_GetWideUIntFromObj(Tcl_Interp *interp, Tcl_Obj *objPtr,
	    Tcl_WideUInt *uwidePtr)
}

# TIP 651
declare 685 {
    Tcl_Obj *Tcl_DStringToObj(Tcl_DString *dsPtr)
}

<<<<<<< HEAD
# TIP 657
declare 687 {
    int Tcl_InputEncodingError(Tcl_Channel chan)
=======
# TIP 660
declare 686 {
    int Tcl_GetSizeIntFromObj(Tcl_Interp *interp, Tcl_Obj *objPtr,
	    Tcl_Size *sizePtr)
>>>>>>> e7653116
}

# ----- BASELINE -- FOR -- 8.7.0 / 9.0.0 ----- #

declare 688 {
    void TclUnusedStubEntry(void)
}

##############################################################################

# Define the platform specific public Tcl interface. These functions are only
# available on the designated platform.

interface tclPlat

################################
# Unix specific functions
#   (none)

################################
# Mac OS X specific functions

declare 1 {
    int Tcl_MacOSXOpenVersionedBundleResources(Tcl_Interp *interp,
	    const char *bundleName, const char *bundleVersion,
	    int hasResourceFile, Tcl_Size maxPathLen, char *libraryPath)
}
declare 2 {
    void Tcl_MacOSXNotifierAddRunLoopMode(const void *runLoopMode)
}

################################
# Windows specific functions
declare 3 {
    void Tcl_WinConvertError(unsigned errCode)
}

##############################################################################

# Public functions that are not accessible via the stubs table.

export {
    void Tcl_MainEx(Tcl_Size argc, char **argv, Tcl_AppInitProc *appInitProc,
    Tcl_Interp *interp)
}
export {
    void Tcl_StaticLibrary(Tcl_Interp *interp, const char *prefix,
	    Tcl_LibraryInitProc *initProc, Tcl_LibraryInitProc *safeInitProc)
}
export {
    const char *Tcl_SetPanicProc(TCL_NORETURN1 Tcl_PanicProc *panicProc)
}
export {
    Tcl_ExitProc *Tcl_SetExitProc(TCL_NORETURN1 Tcl_ExitProc *proc)
}
export {
    const char *Tcl_FindExecutable(const char *argv0)
}
export {
    const char *Tcl_InitStubs(Tcl_Interp *interp, const char *version,
	int exact)
}
export {
    const char *TclTomMathInitializeStubs(Tcl_Interp* interp,
	const char* version, int epoch, int revision)
}
export {
    const char *Tcl_PkgInitStubsCheck(Tcl_Interp *interp, const char *version,
	int exact)
}
export {
    void Tcl_GetMemoryInfo(Tcl_DString *dsPtr)
}
export {
    const char *Tcl_InitSubsystems(void)
}
export {
    const char *TclZipfs_AppHook(int *argc, char ***argv)
}


# Local Variables:
# mode: tcl
# End:<|MERGE_RESOLUTION|>--- conflicted
+++ resolved
@@ -2626,16 +2626,15 @@
     Tcl_Obj *Tcl_DStringToObj(Tcl_DString *dsPtr)
 }
 
-<<<<<<< HEAD
-# TIP 657
-declare 687 {
-    int Tcl_InputEncodingError(Tcl_Channel chan)
-=======
 # TIP 660
 declare 686 {
     int Tcl_GetSizeIntFromObj(Tcl_Interp *interp, Tcl_Obj *objPtr,
 	    Tcl_Size *sizePtr)
->>>>>>> e7653116
+}
+
+# TIP 657
+declare 687 {
+    int Tcl_InputEncodingError(Tcl_Channel chan)
 }
 
 # ----- BASELINE -- FOR -- 8.7.0 / 9.0.0 ----- #
