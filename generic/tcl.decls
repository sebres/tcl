--- conflicted
+++ resolved
@@ -40,37 +40,22 @@
     TCL_NORETURN void Tcl_Panic(const char *format, ...)
 }
 declare 3 {
-<<<<<<< HEAD
-    void *Tcl_Alloc(size_t size)
-=======
-    char *Tcl_Alloc(TCL_HASH_TYPE size)
->>>>>>> c730fbf2
+    void *Tcl_Alloc(TCL_HASH_TYPE size)
 }
 declare 4 {
     void Tcl_Free(void *ptr)
 }
 declare 5 {
-<<<<<<< HEAD
-    void *Tcl_Realloc(void *ptr, size_t size)
+    void *Tcl_Realloc(void *ptr, TCL_HASH_TYPE size)
 }
 declare 6 {
-    void *Tcl_DbCkalloc(size_t size, const char *file, int line)
-=======
-    char *Tcl_Realloc(char *ptr, TCL_HASH_TYPE size)
-}
-declare 6 {
-    char *Tcl_DbCkalloc(TCL_HASH_TYPE size, const char *file, int line)
->>>>>>> c730fbf2
+    void *Tcl_DbCkalloc(TCL_HASH_TYPE size, const char *file, int line)
 }
 declare 7 {
     void Tcl_DbCkfree(void *ptr, const char *file, int line)
 }
 declare 8 {
-<<<<<<< HEAD
-    void *Tcl_DbCkrealloc(void *ptr, size_t size,
-=======
-    char *Tcl_DbCkrealloc(char *ptr, TCL_HASH_TYPE size,
->>>>>>> c730fbf2
+    void *Tcl_DbCkrealloc(void *ptr, TCL_HASH_TYPE size,
 	    const char *file, int line)
 }
 
@@ -382,20 +367,12 @@
 declare 94 {
     Tcl_Interp *Tcl_CreateInterp(void)
 }
-<<<<<<< HEAD
 # Removed in 9.0:
 #declare 95 {
 #    void Tcl_CreateMathFunc(Tcl_Interp *interp, const char *name,
 #	    int numArgs, Tcl_ValueType *argTypes,
 #	    Tcl_MathProc *proc, void *clientData)
 #}
-=======
-declare 95 {deprecated {}} {
-    void Tcl_CreateMathFunc(Tcl_Interp *interp, const char *name,
-	    int numArgs, Tcl_ValueType *argTypes,
-	    Tcl_MathProc *proc, void *clientData)
-}
->>>>>>> c730fbf2
 declare 96 {
     Tcl_Command Tcl_CreateObjCommand(Tcl_Interp *interp,
 	    const char *cmdName,
@@ -908,7 +885,6 @@
 }
 # Obsolete, use Tcl_FSSplitPath
 declare 243 {
-<<<<<<< HEAD
     void TclSplitPath(const char *path, int *argcPtr, const char ***argvPtr)
 }
 # Removed in 9.0 (stub entry only)
@@ -927,26 +903,8 @@
 # Removed in 9.0, replaced by macro.
 #declare 247 {
 #    int Tcl_TraceVar(Tcl_Interp *interp, const char *varName, int flags,
-#	    Tcl_VarTraceProc *proc, ClientData clientData)
-#}
-=======
-    void Tcl_SplitPath(const char *path, int *argcPtr, const char ***argvPtr)
-}
-declare 244 {nostub {Don't use this function in a stub-enabled extension}} {
-    void Tcl_StaticLibrary(Tcl_Interp *interp, const char *prefix,
-	    Tcl_LibraryInitProc *initProc, Tcl_LibraryInitProc *safeInitProc)
-}
-declare 245 {deprecated {No longer in use, changed to macro}} {
-    int Tcl_StringMatch(const char *str, const char *pattern)
-}
-declare 246 {deprecated {}} {
-    int Tcl_TellOld(Tcl_Channel chan)
-}
-declare 247 {deprecated {No longer in use, changed to macro}} {
-    int Tcl_TraceVar(Tcl_Interp *interp, const char *varName, int flags,
-	    Tcl_VarTraceProc *proc, void *clientData)
-}
->>>>>>> c730fbf2
+#	    Tcl_VarTraceProc *proc, void *clientData)
+#}
 declare 248 {
     int Tcl_TraceVar2(Tcl_Interp *interp, const char *part1, const char *part2,
 	    int flags, Tcl_VarTraceProc *proc, void *clientData)
@@ -972,18 +930,11 @@
     int Tcl_UnsetVar2(Tcl_Interp *interp, const char *part1, const char *part2,
 	    int flags)
 }
-<<<<<<< HEAD
 # Removed in 9.0, replaced by macro.
 #declare 255 {
 #    void Tcl_UntraceVar(Tcl_Interp *interp, const char *varName, int flags,
-#	    Tcl_VarTraceProc *proc, ClientData clientData)
-#}
-=======
-declare 255 {deprecated {No longer in use, changed to macro}} {
-    void Tcl_UntraceVar(Tcl_Interp *interp, const char *varName, int flags,
-	    Tcl_VarTraceProc *proc, void *clientData)
-}
->>>>>>> c730fbf2
+#	    Tcl_VarTraceProc *proc, void *clientData)
+#}
 declare 256 {
     void Tcl_UntraceVar2(Tcl_Interp *interp, const char *part1,
 	    const char *part2, int flags, Tcl_VarTraceProc *proc,
@@ -1004,18 +955,11 @@
 declare 260 {
     int Tcl_VarEval(Tcl_Interp *interp, ...)
 }
-<<<<<<< HEAD
 # Removed in 9.0, replaced by macro.
 #declare 261 {
-#    ClientData Tcl_VarTraceInfo(Tcl_Interp *interp, const char *varName,
-#	    int flags, Tcl_VarTraceProc *procPtr, ClientData prevClientData)
-#}
-=======
-declare 261 {deprecated {No longer in use, changed to macro}} {
-    void *Tcl_VarTraceInfo(Tcl_Interp *interp, const char *varName,
-	    int flags, Tcl_VarTraceProc *procPtr, void *prevClientData)
-}
->>>>>>> c730fbf2
+#    void *Tcl_VarTraceInfo(Tcl_Interp *interp, const char *varName,
+#	    int flags, Tcl_VarTraceProc *procPtr, void *prevClientData)
+#}
 declare 262 {
     void *Tcl_VarTraceInfo2(Tcl_Interp *interp, const char *part1,
 	    const char *part2, int flags, Tcl_VarTraceProc *procPtr,
@@ -1140,12 +1084,6 @@
 }
 declare 289 {
     void Tcl_DeleteThreadExitHandler(Tcl_ExitProc *proc, void *clientData)
-<<<<<<< HEAD
-=======
-}
-declare 290 {
-    void Tcl_DiscardResult(Tcl_SavedResult *statePtr)
->>>>>>> c730fbf2
 }
 # Removed in 9.0, replaced by macro.
 #declare 290 {
@@ -1493,11 +1431,7 @@
 }
 declare 390 {
     int Tcl_ProcObjCmd(void *clientData, Tcl_Interp *interp,
-<<<<<<< HEAD
 	    size_t objc, Tcl_Obj *const objv[])
-=======
-	    int objc, Tcl_Obj *const objv[])
->>>>>>> c730fbf2
 }
 declare 391 {
     void Tcl_ConditionFinalize(Tcl_Condition *condPtr)
@@ -1507,11 +1441,7 @@
 }
 declare 393 {
     int Tcl_CreateThread(Tcl_ThreadId *idPtr, Tcl_ThreadCreateProc *proc,
-<<<<<<< HEAD
 	    void *clientData, size_t stackSize, int flags)
-=======
-	    void *clientData, int stackSize, int flags)
->>>>>>> c730fbf2
 }
 
 # Introduced in 8.3.2
@@ -1647,29 +1577,16 @@
 	    int flags, Tcl_CommandTraceProc *proc, void *clientData)
 }
 declare 428 {
-<<<<<<< HEAD
-    void *Tcl_AttemptAlloc(size_t size)
+    void *Tcl_AttemptAlloc(TCL_HASH_TYPE size)
 }
 declare 429 {
-    void *Tcl_AttemptDbCkalloc(size_t size, const char *file, int line)
+    void *Tcl_AttemptDbCkalloc(TCL_HASH_TYPE size, const char *file, int line)
 }
 declare 430 {
-    void *Tcl_AttemptRealloc(void *ptr, size_t size)
+    void *Tcl_AttemptRealloc(void *ptr, TCL_HASH_TYPE size)
 }
 declare 431 {
-    void *Tcl_AttemptDbCkrealloc(void *ptr, size_t size,
-=======
-    char *Tcl_AttemptAlloc(TCL_HASH_TYPE size)
-}
-declare 429 {
-    char *Tcl_AttemptDbCkalloc(TCL_HASH_TYPE size, const char *file, int line)
-}
-declare 430 {
-    char *Tcl_AttemptRealloc(char *ptr, TCL_HASH_TYPE size)
-}
-declare 431 {
-    char *Tcl_AttemptDbCkrealloc(char *ptr, TCL_HASH_TYPE size,
->>>>>>> c730fbf2
+    void *Tcl_AttemptDbCkrealloc(void *ptr, TCL_HASH_TYPE size,
 	    const char *file, int line)
 }
 declare 432 {
@@ -1687,7 +1604,6 @@
 }
 
 # TIP#15 (math function introspection) dkf
-<<<<<<< HEAD
 # Removed in 9.0:
 #declare 435 {
 #    int Tcl_GetMathFuncInfo(Tcl_Interp *interp, const char *name,
@@ -1698,16 +1614,6 @@
 #declare 436 {
 #    Tcl_Obj *Tcl_ListMathFuncs(Tcl_Interp *interp, const char *pattern)
 #}
-=======
-declare 435 {deprecated {}} {
-    int Tcl_GetMathFuncInfo(Tcl_Interp *interp, const char *name,
-	    int *numArgsPtr, Tcl_ValueType **argTypesPtr,
-	    Tcl_MathProc **procPtr, void **clientDataPtr)
-}
-declare 436 {deprecated {}} {
-    Tcl_Obj *Tcl_ListMathFuncs(Tcl_Interp *interp, const char *pattern)
-}
->>>>>>> c730fbf2
 
 # TIP#36 (better access to 'subst') dkf
 declare 437 {
@@ -2306,11 +2212,7 @@
 # classic objProc
 declare 588 {
     int Tcl_NRCallObjProc(Tcl_Interp *interp, Tcl_ObjCmdProc *objProc,
-<<<<<<< HEAD
 	    void *clientData, size_t objc, Tcl_Obj *const objv[])
-=======
-	    void *clientData, int objc, Tcl_Obj *const objv[])
->>>>>>> c730fbf2
 }
 
 # TIP#316 (Tcl_StatBuf reader functions) dkf
@@ -2512,11 +2414,7 @@
 }
 declare 637 {
     char *Tcl_InitStringRep(Tcl_Obj *objPtr, const char *bytes,
-<<<<<<< HEAD
-	    size_t numBytes)
-=======
 	    TCL_HASH_TYPE numBytes)
->>>>>>> c730fbf2
 }
 declare 638 {
     Tcl_ObjInternalRep *Tcl_FetchInternalRep(Tcl_Obj *objPtr, const Tcl_ObjType *typePtr)
