# tcl.decls --
#
#	This file contains the declarations for all supported public
#	functions that are exported by the Tcl library via the stubs table.
#	This file is used to generate the tclDecls.h, tclPlatDecls.h
#	and tclStubInit.c files.
#
# Copyright (c) 1998-1999 by Scriptics Corporation.
# Copyright (c) 2001, 2002 by Kevin B. Kenny.  All rights reserved.
# Copyright (c) 2007 Daniel A. Steffen <das@users.sourceforge.net>
#
# See the file "license.terms" for information on usage and redistribution
# of this file, and for a DISCLAIMER OF ALL WARRANTIES.

library tcl

# Define the tcl interface with several sub interfaces:
#     tclPlat	 - platform specific public
#     tclInt	 - generic private
#     tclPlatInt - platform specific private
#     tclOO	 - tclOO public
#     tclOOInt	 - tclOO private

interface tcl
hooks {tclPlat tclInt tclIntPlat tclOO tclOOInt}
scspec TCLAPI

# Declare each of the functions in the public Tcl interface.  Note that
# the an index should never be reused for a different function in order
# to preserve backwards compatibility.

declare 0 {
    int Tcl_PkgProvideEx(Tcl_Interp *interp, const char *name,
	    const char *version, const void *clientData)
}
declare 1 {
    const char *Tcl_PkgRequireEx(Tcl_Interp *interp,
	    const char *name, const char *version, int exact,
	    void *clientDataPtr)
}
declare 2 {
    TCL_NORETURN void Tcl_Panic(const char *format, ...)
}
declare 3 {
    char *Tcl_Alloc(unsigned int size)
}
declare 4 {
    void Tcl_Free(char *ptr)
}
declare 5 {
    char *Tcl_Realloc(char *ptr, unsigned int size)
}
declare 6 {
    char *Tcl_DbCkalloc(unsigned int size, const char *file, int line)
}
declare 7 {
    void Tcl_DbCkfree(char *ptr, const char *file, int line)
}
declare 8 {
    char *Tcl_DbCkrealloc(char *ptr, unsigned int size,
	    const char *file, int line)
}

# Tcl_CreateFileHandler and Tcl_DeleteFileHandler are only available on unix,
# but they are part of the old generic interface, so we include them here for
# compatibility reasons.

declare 9 unix {
    void Tcl_CreateFileHandler(int fd, int mask, Tcl_FileProc *proc,
	    ClientData clientData)
}
declare 10 unix {
    void Tcl_DeleteFileHandler(int fd)
}
declare 11 {
    void Tcl_SetTimer(const Tcl_Time *timePtr)
}
declare 12 {
    void Tcl_Sleep(int ms)
}
declare 13 {
    int Tcl_WaitForEvent(const Tcl_Time *timePtr)
}
declare 14 {
    int Tcl_AppendAllObjTypes(Tcl_Interp *interp, Tcl_Obj *objPtr)
}
declare 15 {
    void Tcl_AppendStringsToObj(Tcl_Obj *objPtr, ...)
}
declare 16 {
    void Tcl_AppendToObj(Tcl_Obj *objPtr, const char *bytes, int length)
}
declare 17 {
    Tcl_Obj *Tcl_ConcatObj(int objc, Tcl_Obj *const objv[])
}
declare 18 {
    int Tcl_ConvertToType(Tcl_Interp *interp, Tcl_Obj *objPtr,
	    const Tcl_ObjType *typePtr)
}
declare 19 {
    void Tcl_DbDecrRefCount(Tcl_Obj *objPtr, const char *file, int line)
}
declare 20 {
    void Tcl_DbIncrRefCount(Tcl_Obj *objPtr, const char *file, int line)
}
declare 21 {
    int Tcl_DbIsShared(Tcl_Obj *objPtr, const char *file, int line)
}
# Removed in 9.0
#declare 22 {
#    Tcl_Obj *Tcl_DbNewBooleanObj(int boolValue, const char *file, int line)
#}
declare 23 {
    Tcl_Obj *Tcl_DbNewByteArrayObj(const unsigned char *bytes, int length,
	    const char *file, int line)
}
declare 24 {
    Tcl_Obj *Tcl_DbNewDoubleObj(double doubleValue, const char *file,
	    int line)
}
declare 25 {
    Tcl_Obj *Tcl_DbNewListObj(int objc, Tcl_Obj *const *objv,
	    const char *file, int line)
}
declare 26 {
    Tcl_Obj *Tcl_DbNewLongObj(long longValue, const char *file, int line)
}
declare 27 {
    Tcl_Obj *Tcl_DbNewObj(const char *file, int line)
}
declare 28 {
    Tcl_Obj *Tcl_DbNewStringObj(const char *bytes, int length,
	    const char *file, int line)
}
declare 29 {
    Tcl_Obj *Tcl_DuplicateObj(Tcl_Obj *objPtr)
}
declare 30 {
    void TclFreeObj(Tcl_Obj *objPtr)
}
declare 31 {
    int Tcl_GetBoolean(Tcl_Interp *interp, const char *src, int *boolPtr)
}
declare 32 {
    int Tcl_GetBooleanFromObj(Tcl_Interp *interp, Tcl_Obj *objPtr,
	    int *boolPtr)
}
declare 33 {
    unsigned char *Tcl_GetByteArrayFromObj(Tcl_Obj *objPtr, int *lengthPtr)
}
declare 34 {
    int Tcl_GetDouble(Tcl_Interp *interp, const char *src, double *doublePtr)
}
declare 35 {
    int Tcl_GetDoubleFromObj(Tcl_Interp *interp, Tcl_Obj *objPtr,
	    double *doublePtr)
}
# Removed in 9.0
#declare 36 {
#    int Tcl_GetIndexFromObj(Tcl_Interp *interp, Tcl_Obj *objPtr,
#	    const char *const *tablePtr, const char *msg, int flags, int *indexPtr)
#}
declare 37 {
    int Tcl_GetInt(Tcl_Interp *interp, const char *src, int *intPtr)
}
declare 38 {
    int Tcl_GetIntFromObj(Tcl_Interp *interp, Tcl_Obj *objPtr, int *intPtr)
}
declare 39 {
    int Tcl_GetLongFromObj(Tcl_Interp *interp, Tcl_Obj *objPtr, long *longPtr)
}
declare 40 {
    const Tcl_ObjType *Tcl_GetObjType(const char *typeName)
}
declare 41 {
    char *Tcl_GetStringFromObj(Tcl_Obj *objPtr, int *lengthPtr)
}
declare 42 {
    void Tcl_InvalidateStringRep(Tcl_Obj *objPtr)
}
declare 43 {
    int Tcl_ListObjAppendList(Tcl_Interp *interp, Tcl_Obj *listPtr,
	    Tcl_Obj *elemListPtr)
}
declare 44 {
    int Tcl_ListObjAppendElement(Tcl_Interp *interp, Tcl_Obj *listPtr,
	    Tcl_Obj *objPtr)
}
declare 45 {
    int Tcl_ListObjGetElements(Tcl_Interp *interp, Tcl_Obj *listPtr,
	    int *objcPtr, Tcl_Obj ***objvPtr)
}
declare 46 {
    int Tcl_ListObjIndex(Tcl_Interp *interp, Tcl_Obj *listPtr, int index,
	    Tcl_Obj **objPtrPtr)
}
declare 47 {
    int Tcl_ListObjLength(Tcl_Interp *interp, Tcl_Obj *listPtr,
	    int *lengthPtr)
}
declare 48 {
    int Tcl_ListObjReplace(Tcl_Interp *interp, Tcl_Obj *listPtr, int first,
	    int count, int objc, Tcl_Obj *const objv[])
}
# Removed in 9.0:
#declare 49 {
#    Tcl_Obj *Tcl_NewBooleanObj(int boolValue)
#}
declare 50 {
    Tcl_Obj *Tcl_NewByteArrayObj(const unsigned char *bytes, int length)
}
declare 51 {
    Tcl_Obj *Tcl_NewDoubleObj(double doubleValue)
}
declare 52 {
    Tcl_Obj *Tcl_NewIntObj(int intValue)
}
declare 53 {
    Tcl_Obj *Tcl_NewListObj(int objc, Tcl_Obj *const objv[])
}
declare 54 {
    Tcl_Obj *Tcl_NewLongObj(long longValue)
}
declare 55 {
    Tcl_Obj *Tcl_NewObj(void)
}
declare 56 {
    Tcl_Obj *Tcl_NewStringObj(const char *bytes, int length)
}
# Removed in 9.0:
#declare 57 {
#    void Tcl_SetBooleanObj(Tcl_Obj *objPtr, int boolValue)
#}
declare 58 {
    unsigned char *Tcl_SetByteArrayLength(Tcl_Obj *objPtr, int length)
}
declare 59 {
    void Tcl_SetByteArrayObj(Tcl_Obj *objPtr, const unsigned char *bytes,
	    int length)
}
declare 60 {
    void Tcl_SetDoubleObj(Tcl_Obj *objPtr, double doubleValue)
}
declare 61 {
    void Tcl_SetIntObj(Tcl_Obj *objPtr, int intValue)
}
declare 62 {
    void Tcl_SetListObj(Tcl_Obj *objPtr, int objc, Tcl_Obj *const objv[])
}
declare 63 {
    void Tcl_SetLongObj(Tcl_Obj *objPtr, long longValue)
}
declare 64 {
    void Tcl_SetObjLength(Tcl_Obj *objPtr, int length)
}
declare 65 {
    void Tcl_SetStringObj(Tcl_Obj *objPtr, const char *bytes, int length)
}
# Removed in 9.0:
#declare 66 {
#    void Tcl_AddErrorInfo(Tcl_Interp *interp, const char *message)
#}
#declare 67 {
#    void Tcl_AddObjErrorInfo(Tcl_Interp *interp, const char *message,
#	    int length)
#}
declare 68 {
    void Tcl_AllowExceptions(Tcl_Interp *interp)
}
declare 69 {
    void Tcl_AppendElement(Tcl_Interp *interp, const char *element)
}
declare 70 {
    void Tcl_AppendResult(Tcl_Interp *interp, ...)
}
declare 71 {
    Tcl_AsyncHandler Tcl_AsyncCreate(Tcl_AsyncProc *proc,
	    ClientData clientData)
}
declare 72 {
    void Tcl_AsyncDelete(Tcl_AsyncHandler async)
}
declare 73 {
    int Tcl_AsyncInvoke(Tcl_Interp *interp, int code)
}
declare 74 {
    void Tcl_AsyncMark(Tcl_AsyncHandler async)
}
declare 75 {
    int Tcl_AsyncReady(void)
}
declare 76 {
    void Tcl_BackgroundError(Tcl_Interp *interp)
}
declare 77 {
    char Tcl_Backslash(const char *src, int *readPtr)
}
declare 78 {
    int Tcl_BadChannelOption(Tcl_Interp *interp, const char *optionName,
	    const char *optionList)
}
declare 79 {
    void Tcl_CallWhenDeleted(Tcl_Interp *interp, Tcl_InterpDeleteProc *proc,
	    ClientData clientData)
}
declare 80 {
    void Tcl_CancelIdleCall(Tcl_IdleProc *idleProc, ClientData clientData)
}
declare 81 {
    int Tcl_Close(Tcl_Interp *interp, Tcl_Channel chan)
}
declare 82 {
    int Tcl_CommandComplete(const char *cmd)
}
declare 83 {
    char *Tcl_Concat(int argc, const char *const *argv)
}
declare 84 {
    int Tcl_ConvertElement(const char *src, char *dst, int flags)
}
declare 85 {
    int Tcl_ConvertCountedElement(const char *src, int length, char *dst,
	    int flags)
}
declare 86 {
    int Tcl_CreateAlias(Tcl_Interp *slave, const char *slaveCmd,
	    Tcl_Interp *target, const char *targetCmd, int argc,
	    const char *const *argv)
}
declare 87 {
    int Tcl_CreateAliasObj(Tcl_Interp *slave, const char *slaveCmd,
	    Tcl_Interp *target, const char *targetCmd, int objc,
	    Tcl_Obj *const objv[])
}
declare 88 {
    Tcl_Channel Tcl_CreateChannel(const Tcl_ChannelType *typePtr,
	    const char *chanName, ClientData instanceData, int mask)
}
declare 89 {
    void Tcl_CreateChannelHandler(Tcl_Channel chan, int mask,
	    Tcl_ChannelProc *proc, ClientData clientData)
}
declare 90 {
    void Tcl_CreateCloseHandler(Tcl_Channel chan, Tcl_CloseProc *proc,
	    ClientData clientData)
}
declare 91 {
    Tcl_Command Tcl_CreateCommand(Tcl_Interp *interp, const char *cmdName,
	    Tcl_CmdProc *proc, ClientData clientData,
	    Tcl_CmdDeleteProc *deleteProc)
}
declare 92 {
    void Tcl_CreateEventSource(Tcl_EventSetupProc *setupProc,
	    Tcl_EventCheckProc *checkProc, ClientData clientData)
}
declare 93 {
    void Tcl_CreateExitHandler(Tcl_ExitProc *proc, ClientData clientData)
}
declare 94 {
    Tcl_Interp *Tcl_CreateInterp(void)
}
#declare 95 {
#    void Tcl_CreateMathFunc(Tcl_Interp *interp, const char *name,
#	    int numArgs, Tcl_ValueType *argTypes,
#	    Tcl_MathProc *proc, ClientData clientData)
#}
declare 96 {
    Tcl_Command Tcl_CreateObjCommand(Tcl_Interp *interp,
	    const char *cmdName,
	    Tcl_ObjCmdProc *proc, ClientData clientData,
	    Tcl_CmdDeleteProc *deleteProc)
}
declare 97 {
    Tcl_Interp *Tcl_CreateSlave(Tcl_Interp *interp, const char *slaveName,
	    int isSafe)
}
declare 98 {
    Tcl_TimerToken Tcl_CreateTimerHandler(int milliseconds,
	    Tcl_TimerProc *proc, ClientData clientData)
}
declare 99 {
    Tcl_Trace Tcl_CreateTrace(Tcl_Interp *interp, int level,
	    Tcl_CmdTraceProc *proc, ClientData clientData)
}
declare 100 {
    void Tcl_DeleteAssocData(Tcl_Interp *interp, const char *name)
}
declare 101 {
    void Tcl_DeleteChannelHandler(Tcl_Channel chan, Tcl_ChannelProc *proc,
	    ClientData clientData)
}
declare 102 {
    void Tcl_DeleteCloseHandler(Tcl_Channel chan, Tcl_CloseProc *proc,
	    ClientData clientData)
}
declare 103 {
    int Tcl_DeleteCommand(Tcl_Interp *interp, const char *cmdName)
}
declare 104 {
    int Tcl_DeleteCommandFromToken(Tcl_Interp *interp, Tcl_Command command)
}
declare 105 {
    void Tcl_DeleteEvents(Tcl_EventDeleteProc *proc, ClientData clientData)
}
declare 106 {
    void Tcl_DeleteEventSource(Tcl_EventSetupProc *setupProc,
	    Tcl_EventCheckProc *checkProc, ClientData clientData)
}
declare 107 {
    void Tcl_DeleteExitHandler(Tcl_ExitProc *proc, ClientData clientData)
}
declare 108 {
    void Tcl_DeleteHashEntry(Tcl_HashEntry *entryPtr)
}
declare 109 {
    void Tcl_DeleteHashTable(Tcl_HashTable *tablePtr)
}
declare 110 {
    void Tcl_DeleteInterp(Tcl_Interp *interp)
}
declare 111 {
    void Tcl_DetachPids(int numPids, Tcl_Pid *pidPtr)
}
declare 112 {
    void Tcl_DeleteTimerHandler(Tcl_TimerToken token)
}
declare 113 {
    void Tcl_DeleteTrace(Tcl_Interp *interp, Tcl_Trace trace)
}
declare 114 {
    void Tcl_DontCallWhenDeleted(Tcl_Interp *interp,
	    Tcl_InterpDeleteProc *proc, ClientData clientData)
}
declare 115 {
    int Tcl_DoOneEvent(int flags)
}
declare 116 {
    void Tcl_DoWhenIdle(Tcl_IdleProc *proc, ClientData clientData)
}
declare 117 {
    char *Tcl_DStringAppend(Tcl_DString *dsPtr, const char *bytes, int length)
}
declare 118 {
    char *Tcl_DStringAppendElement(Tcl_DString *dsPtr, const char *element)
}
declare 119 {
    void Tcl_DStringEndSublist(Tcl_DString *dsPtr)
}
declare 120 {
    void Tcl_DStringFree(Tcl_DString *dsPtr)
}
declare 121 {
    void Tcl_DStringGetResult(Tcl_Interp *interp, Tcl_DString *dsPtr)
}
declare 122 {
    void Tcl_DStringInit(Tcl_DString *dsPtr)
}
declare 123 {
    void Tcl_DStringResult(Tcl_Interp *interp, Tcl_DString *dsPtr)
}
declare 124 {
    void Tcl_DStringSetLength(Tcl_DString *dsPtr, int length)
}
declare 125 {
    void Tcl_DStringStartSublist(Tcl_DString *dsPtr)
}
declare 126 {
    int Tcl_Eof(Tcl_Channel chan)
}
declare 127 {
    const char *Tcl_ErrnoId(void)
}
declare 128 {
    const char *Tcl_ErrnoMsg(int err)
}
# Removed in 9.0:
#declare 129 {
#    int Tcl_Eval(Tcl_Interp *interp, const char *script)
#}
declare 130 {
    int Tcl_EvalFile(Tcl_Interp *interp, const char *fileName)
}
<<<<<<< HEAD
# Removed in 9.0:
=======
# Removed in 9.0, replaced by macro.
>>>>>>> 2c59744b
#declare 131 {
#    int Tcl_EvalObj(Tcl_Interp *interp, Tcl_Obj *objPtr)
#}
declare 132 {
    void Tcl_EventuallyFree(ClientData clientData, Tcl_FreeProc *freeProc)
}
declare 133 {
    TCL_NORETURN void Tcl_Exit(int status)
}
declare 134 {
    int Tcl_ExposeCommand(Tcl_Interp *interp, const char *hiddenCmdToken,
	    const char *cmdName)
}
declare 135 {
    int Tcl_ExprBoolean(Tcl_Interp *interp, const char *expr, int *ptr)
}
declare 136 {
    int Tcl_ExprBooleanObj(Tcl_Interp *interp, Tcl_Obj *objPtr, int *ptr)
}
declare 137 {
    int Tcl_ExprDouble(Tcl_Interp *interp, const char *expr, double *ptr)
}
declare 138 {
    int Tcl_ExprDoubleObj(Tcl_Interp *interp, Tcl_Obj *objPtr, double *ptr)
}
declare 139 {
    int Tcl_ExprLong(Tcl_Interp *interp, const char *expr, long *ptr)
}
declare 140 {
    int Tcl_ExprLongObj(Tcl_Interp *interp, Tcl_Obj *objPtr, long *ptr)
}
declare 141 {
    int Tcl_ExprObj(Tcl_Interp *interp, Tcl_Obj *objPtr,
	    Tcl_Obj **resultPtrPtr)
}
declare 142 {
    int Tcl_ExprString(Tcl_Interp *interp, const char *expr)
}
declare 143 {
    void Tcl_Finalize(void)
}
# Removed (from stubtable only) in 9.0:
#declare 144 {
#    void Tcl_FindExecutable(const char *argv0)
#}
declare 145 {
    Tcl_HashEntry *Tcl_FirstHashEntry(Tcl_HashTable *tablePtr,
	    Tcl_HashSearch *searchPtr)
}
declare 146 {
    int Tcl_Flush(Tcl_Channel chan)
}
declare 147 {
    void Tcl_FreeResult(Tcl_Interp *interp)
}
declare 148 {
    int Tcl_GetAlias(Tcl_Interp *interp, const char *slaveCmd,
	    Tcl_Interp **targetInterpPtr, const char **targetCmdPtr,
	    int *argcPtr, const char ***argvPtr)
}
declare 149 {
    int Tcl_GetAliasObj(Tcl_Interp *interp, const char *slaveCmd,
	    Tcl_Interp **targetInterpPtr, const char **targetCmdPtr,
	    int *objcPtr, Tcl_Obj ***objv)
}
declare 150 {
    ClientData Tcl_GetAssocData(Tcl_Interp *interp, const char *name,
	    Tcl_InterpDeleteProc **procPtr)
}
declare 151 {
    Tcl_Channel Tcl_GetChannel(Tcl_Interp *interp, const char *chanName,
	    int *modePtr)
}
declare 152 {
    int Tcl_GetChannelBufferSize(Tcl_Channel chan)
}
declare 153 {
    int Tcl_GetChannelHandle(Tcl_Channel chan, int direction,
	    ClientData *handlePtr)
}
declare 154 {
    ClientData Tcl_GetChannelInstanceData(Tcl_Channel chan)
}
declare 155 {
    int Tcl_GetChannelMode(Tcl_Channel chan)
}
declare 156 {
    const char *Tcl_GetChannelName(Tcl_Channel chan)
}
declare 157 {
    int Tcl_GetChannelOption(Tcl_Interp *interp, Tcl_Channel chan,
	    const char *optionName, Tcl_DString *dsPtr)
}
declare 158 {
    const Tcl_ChannelType *Tcl_GetChannelType(Tcl_Channel chan)
}
declare 159 {
    int Tcl_GetCommandInfo(Tcl_Interp *interp, const char *cmdName,
	    Tcl_CmdInfo *infoPtr)
}
declare 160 {
    const char *Tcl_GetCommandName(Tcl_Interp *interp,
	    Tcl_Command command)
}
declare 161 {
    int Tcl_GetErrno(void)
}
declare 162 {
    const char *Tcl_GetHostName(void)
}
declare 163 {
    int Tcl_GetInterpPath(Tcl_Interp *askInterp, Tcl_Interp *slaveInterp)
}
declare 164 {
    Tcl_Interp *Tcl_GetMaster(Tcl_Interp *interp)
}
declare 165 {
    const char *Tcl_GetNameOfExecutable(void)
}
declare 166 {
    Tcl_Obj *Tcl_GetObjResult(Tcl_Interp *interp)
}

# Tcl_GetOpenFile is only available on unix, but it is a part of the old
# generic interface, so we inlcude it here for compatibility reasons.

declare 167 unix {
    int Tcl_GetOpenFile(Tcl_Interp *interp, const char *chanID, int forWriting,
	    int checkUsage, ClientData *filePtr)
}
# Obsolete.  Should now use Tcl_FSGetPathType which is objectified
# and therefore usually faster.
declare 168 {
    Tcl_PathType Tcl_GetPathType(const char *path)
}
declare 169 {
    int Tcl_Gets(Tcl_Channel chan, Tcl_DString *dsPtr)
}
declare 170 {
    int Tcl_GetsObj(Tcl_Channel chan, Tcl_Obj *objPtr)
}
declare 171 {
    int Tcl_GetServiceMode(void)
}
declare 172 {
    Tcl_Interp *Tcl_GetSlave(Tcl_Interp *interp, const char *slaveName)
}
declare 173 {
    Tcl_Channel Tcl_GetStdChannel(int type)
}
declare 174 {
    const char *Tcl_GetStringResult(Tcl_Interp *interp)
}
# Removed in 9.0
#declare 175 {
#    const char *Tcl_GetVar(Tcl_Interp *interp, const char *varName,
#	    int flags)
#}
declare 176 {
    const char *Tcl_GetVar2(Tcl_Interp *interp, const char *part1,
	    const char *part2, int flags)
}
<<<<<<< HEAD
# Removed in 9.0
#declare 177 {
#    int Tcl_GlobalEval(Tcl_Interp *interp, const char *command)
#}
# Removed in 9.0
=======
declare 177 {
    int Tcl_GlobalEval(Tcl_Interp *interp, const char *command)
}
# Removed in 9.0, replaced by macro.
>>>>>>> 2c59744b
#declare 178 {
#    int Tcl_GlobalEvalObj(Tcl_Interp *interp, Tcl_Obj *objPtr)
#}
declare 179 {
    int Tcl_HideCommand(Tcl_Interp *interp, const char *cmdName,
	    const char *hiddenCmdToken)
}
declare 180 {
    int Tcl_Init(Tcl_Interp *interp)
}
declare 181 {
    void Tcl_InitHashTable(Tcl_HashTable *tablePtr, int keyType)
}
declare 182 {
    int Tcl_InputBlocked(Tcl_Channel chan)
}
declare 183 {
    int Tcl_InputBuffered(Tcl_Channel chan)
}
declare 184 {
    int Tcl_InterpDeleted(Tcl_Interp *interp)
}
declare 185 {
    int Tcl_IsSafe(Tcl_Interp *interp)
}
# Obsolete, use Tcl_FSJoinPath
declare 186 {
    char *Tcl_JoinPath(int argc, const char *const *argv,
	    Tcl_DString *resultPtr)
}
declare 187 {
    int Tcl_LinkVar(Tcl_Interp *interp, const char *varName, char *addr,
	    int type)
}

# This slot is reserved for use by the plus patch:
#  declare 188 {
#	Tcl_MainLoop
#  }

declare 189 {
    Tcl_Channel Tcl_MakeFileChannel(ClientData handle, int mode)
}
declare 190 {
    int Tcl_MakeSafe(Tcl_Interp *interp)
}
declare 191 {
    Tcl_Channel Tcl_MakeTcpClientChannel(ClientData tcpSocket)
}
declare 192 {
    char *Tcl_Merge(int argc, const char *const *argv)
}
declare 193 {
    Tcl_HashEntry *Tcl_NextHashEntry(Tcl_HashSearch *searchPtr)
}
declare 194 {
    void Tcl_NotifyChannel(Tcl_Channel channel, int mask)
}
declare 195 {
    Tcl_Obj *Tcl_ObjGetVar2(Tcl_Interp *interp, Tcl_Obj *part1Ptr,
	    Tcl_Obj *part2Ptr, int flags)
}
declare 196 {
    Tcl_Obj *Tcl_ObjSetVar2(Tcl_Interp *interp, Tcl_Obj *part1Ptr,
	    Tcl_Obj *part2Ptr, Tcl_Obj *newValuePtr, int flags)
}
declare 197 {
    Tcl_Channel Tcl_OpenCommandChannel(Tcl_Interp *interp, int argc,
	    const char **argv, int flags)
}
# This is obsolete, use Tcl_FSOpenFileChannel
declare 198 {
    Tcl_Channel Tcl_OpenFileChannel(Tcl_Interp *interp, const char *fileName,
	    const char *modeString, int permissions)
}
declare 199 {
    Tcl_Channel Tcl_OpenTcpClient(Tcl_Interp *interp, int port,
	    const char *address, const char *myaddr, int myport, int async)
}
declare 200 {
    Tcl_Channel Tcl_OpenTcpServer(Tcl_Interp *interp, int port,
	    const char *host, Tcl_TcpAcceptProc *acceptProc,
	    ClientData callbackData)
}
declare 201 {
    void Tcl_Preserve(ClientData data)
}
declare 202 {
    void Tcl_PrintDouble(Tcl_Interp *interp, double value, char *dst)
}
declare 203 {
    int Tcl_PutEnv(const char *assignment)
}
declare 204 {
    const char *Tcl_PosixError(Tcl_Interp *interp)
}
declare 205 {
    void Tcl_QueueEvent(Tcl_Event *evPtr, Tcl_QueuePosition position)
}
declare 206 {
    int Tcl_Read(Tcl_Channel chan, char *bufPtr, int toRead)
}
declare 207 {
    void Tcl_ReapDetachedProcs(void)
}
declare 208 {
    int Tcl_RecordAndEval(Tcl_Interp *interp, const char *cmd, int flags)
}
declare 209 {
    int Tcl_RecordAndEvalObj(Tcl_Interp *interp, Tcl_Obj *cmdPtr, int flags)
}
declare 210 {
    void Tcl_RegisterChannel(Tcl_Interp *interp, Tcl_Channel chan)
}
declare 211 {
    void Tcl_RegisterObjType(const Tcl_ObjType *typePtr)
}
declare 212 {
    Tcl_RegExp Tcl_RegExpCompile(Tcl_Interp *interp, const char *pattern)
}
declare 213 {
    int Tcl_RegExpExec(Tcl_Interp *interp, Tcl_RegExp regexp,
	    const char *text, const char *start)
}
declare 214 {
    int Tcl_RegExpMatch(Tcl_Interp *interp, const char *text,
	    const char *pattern)
}
declare 215 {
    void Tcl_RegExpRange(Tcl_RegExp regexp, int index,
	    const char **startPtr, const char **endPtr)
}
declare 216 {
    void Tcl_Release(ClientData clientData)
}
declare 217 {
    void Tcl_ResetResult(Tcl_Interp *interp)
}
declare 218 {
    int Tcl_ScanElement(const char *src, int *flagPtr)
}
declare 219 {
    int Tcl_ScanCountedElement(const char *src, int length, int *flagPtr)
}
# Removed in 9.0:
#declare 220 {
#    int Tcl_SeekOld(Tcl_Channel chan, int offset, int mode)
#}
declare 221 {
    int Tcl_ServiceAll(void)
}
declare 222 {
    int Tcl_ServiceEvent(int flags)
}
declare 223 {
    void Tcl_SetAssocData(Tcl_Interp *interp, const char *name,
	    Tcl_InterpDeleteProc *proc, ClientData clientData)
}
declare 224 {
    void Tcl_SetChannelBufferSize(Tcl_Channel chan, int sz)
}
declare 225 {
    int Tcl_SetChannelOption(Tcl_Interp *interp, Tcl_Channel chan,
	    const char *optionName, const char *newValue)
}
declare 226 {
    int Tcl_SetCommandInfo(Tcl_Interp *interp, const char *cmdName,
	    const Tcl_CmdInfo *infoPtr)
}
declare 227 {
    void Tcl_SetErrno(int err)
}
declare 228 {
    void Tcl_SetErrorCode(Tcl_Interp *interp, ...)
}
declare 229 {
    void Tcl_SetMaxBlockTime(const Tcl_Time *timePtr)
}
# Removed (from stubtable only) in 9.0:
#declare 230 {
#    void Tcl_SetPanicProc(Tcl_PanicProc *panicProc)
#}
declare 231 {
    int Tcl_SetRecursionLimit(Tcl_Interp *interp, int depth)
}
# Removed (from stubtable only) in 9.0:
#declare 232 {
#    void Tcl_SetResult(Tcl_Interp *interp, char *result,
#	    Tcl_FreeProc *freeProc)
#}
declare 233 {
    int Tcl_SetServiceMode(int mode)
}
declare 234 {
    void Tcl_SetObjErrorCode(Tcl_Interp *interp, Tcl_Obj *errorObjPtr)
}
declare 235 {
    void Tcl_SetObjResult(Tcl_Interp *interp, Tcl_Obj *resultObjPtr)
}
declare 236 {
    void Tcl_SetStdChannel(Tcl_Channel channel, int type)
}
# Removed in 9.0:
#declare 237 {
#    const char *Tcl_SetVar(Tcl_Interp *interp, const char *varName,
#	    const char *newValue, int flags)
#}
declare 238 {
    const char *Tcl_SetVar2(Tcl_Interp *interp, const char *part1,
	    const char *part2, const char *newValue, int flags)
}
declare 239 {
    const char *Tcl_SignalId(int sig)
}
declare 240 {
    const char *Tcl_SignalMsg(int sig)
}
declare 241 {
    void Tcl_SourceRCFile(Tcl_Interp *interp)
}
declare 242 {
    int Tcl_SplitList(Tcl_Interp *interp, const char *listStr, int *argcPtr,
	    const char ***argvPtr)
}
# Obsolete, use Tcl_FSSplitPath
declare 243 {
    void Tcl_SplitPath(const char *path, int *argcPtr, const char ***argvPtr)
}
declare 244 {
    void Tcl_StaticPackage(Tcl_Interp *interp, const char *pkgName,
	    Tcl_PackageInitProc *initProc, Tcl_PackageInitProc *safeInitProc)
}
declare 245 {
    int Tcl_StringMatch(const char *str, const char *pattern)
}
# Removed in 9.0:
#declare 246 {
#    int Tcl_TellOld(Tcl_Channel chan)
#}
# Removed in 9.0:
#declare 247 {
#    int Tcl_TraceVar(Tcl_Interp *interp, const char *varName, int flags,
#	    Tcl_VarTraceProc *proc, ClientData clientData)
#}
declare 248 {
    int Tcl_TraceVar2(Tcl_Interp *interp, const char *part1, const char *part2,
	    int flags, Tcl_VarTraceProc *proc, ClientData clientData)
}
declare 249 {
    char *Tcl_TranslateFileName(Tcl_Interp *interp, const char *name,
	    Tcl_DString *bufferPtr)
}
declare 250 {
    int Tcl_Ungets(Tcl_Channel chan, const char *str, int len, int atHead)
}
declare 251 {
    void Tcl_UnlinkVar(Tcl_Interp *interp, const char *varName)
}
declare 252 {
    int Tcl_UnregisterChannel(Tcl_Interp *interp, Tcl_Channel chan)
}
# Removed in 9.0:
#declare 253 {
#    int Tcl_UnsetVar(Tcl_Interp *interp, const char *varName, int flags)
#}
declare 254 {
    int Tcl_UnsetVar2(Tcl_Interp *interp, const char *part1, const char *part2,
	    int flags)
}
# Removed in 9.0:
#declare 255 {
#    void Tcl_UntraceVar(Tcl_Interp *interp, const char *varName, int flags,
#	    Tcl_VarTraceProc *proc, ClientData clientData)
#}
declare 256 {
    void Tcl_UntraceVar2(Tcl_Interp *interp, const char *part1,
	    const char *part2, int flags, Tcl_VarTraceProc *proc,
	    ClientData clientData)
}
declare 257 {
    void Tcl_UpdateLinkedVar(Tcl_Interp *interp, const char *varName)
}
# Removed in 9.0
#declare 258 {
#    int Tcl_UpVar(Tcl_Interp *interp, const char *frameName,
#	    const char *varName, const char *localName, int flags)
#}
declare 259 {
    int Tcl_UpVar2(Tcl_Interp *interp, const char *frameName, const char *part1,
	    const char *part2, const char *localName, int flags)
}
# Removed in 9.0
#declare 260 {
#    int Tcl_VarEval(Tcl_Interp *interp, ...)
#}
# Removed in 9.0
#declare 261 {
#    ClientData Tcl_VarTraceInfo(Tcl_Interp *interp, const char *varName,
#	    int flags, Tcl_VarTraceProc *procPtr, ClientData prevClientData)
#}
declare 262 {
    ClientData Tcl_VarTraceInfo2(Tcl_Interp *interp, const char *part1,
	    const char *part2, int flags, Tcl_VarTraceProc *procPtr,
	    ClientData prevClientData)
}
declare 263 {
    int Tcl_Write(Tcl_Channel chan, const char *s, int slen)
}
declare 264 {
    void Tcl_WrongNumArgs(Tcl_Interp *interp, int objc,
	    Tcl_Obj *const objv[], const char *message)
}
declare 265 {
    int Tcl_DumpActiveMemory(const char *fileName)
}
declare 266 {
    void Tcl_ValidateAllMemory(const char *file, int line)
}
# Removed in 9.0
#declare 267 {
#    void Tcl_AppendResultVA(Tcl_Interp *interp, va_list argList)
#}
# Removed in 9.0
#declare 268 {
#    void Tcl_AppendStringsToObjVA(Tcl_Obj *objPtr, va_list argList)
#}
declare 269 {
    char *Tcl_HashStats(Tcl_HashTable *tablePtr)
}
declare 270 {
    const char *Tcl_ParseVar(Tcl_Interp *interp, const char *start,
	    const char **termPtr)
}
# Removed in 9.0, converted to macro
#declare 271 {
#    const char *Tcl_PkgPresent(Tcl_Interp *interp, const char *name,
#	    const char *version, int exact)
#}
declare 272 {
    const char *Tcl_PkgPresentEx(Tcl_Interp *interp,
	    const char *name, const char *version, int exact,
	    void *clientDataPtr)
}
# Changed to a macro, only (internally) exposed for legacy protection.
declare 273 {
    int TclPkgProvide(Tcl_Interp *interp, const char *name,
	    const char *version)
}
# TIP #268: The internally used new Require function is in slot 573.
# Removed in 9.0, converted to macro
#declare 274 {
#    const char *Tcl_PkgRequire(Tcl_Interp *interp, const char *name,
#	    const char *version, int exact)
#}
# Removed in 9.0
#declare 275 {
#    void Tcl_SetErrorCodeVA(Tcl_Interp *interp, va_list argList)
#}
# Removed in 9.0
#declare 276 {
#    int  Tcl_VarEvalVA(Tcl_Interp *interp, va_list argList)
#}
declare 277 {
    Tcl_Pid Tcl_WaitPid(Tcl_Pid pid, int *statPtr, int options)
}
# Removed in 9.0
#declare 278 {
#    TCL_NORETURN void Tcl_PanicVA(const char *format, va_list argList)
#}
declare 279 {
    void Tcl_GetVersion(int *major, int *minor, int *patchLevel, int *type)
}
declare 280 {
    void Tcl_InitMemory(Tcl_Interp *interp)
}

# Andreas Kupries <a.kupries@westend.com>, 03/21/1999
# "Trf-Patch for filtering channels"
#
# C-Level API for (un)stacking of channels. This allows the introduction
# of filtering channels with relatively little changes to the core.
# This patch was created in cooperation with Jan Nijtmans j.nijtmans@chello.nl
# and is therefore part of his plus-patches too.
#
# It would have been possible to place the following definitions according
# to the alphabetical order used elsewhere in this file, but I decided
# against that to ease the maintenance of the patch across new tcl versions
# (patch usually has no problems to integrate the patch file for the last
# version into the new one).

declare 281 {
    Tcl_Channel Tcl_StackChannel(Tcl_Interp *interp,
	    const Tcl_ChannelType *typePtr, ClientData instanceData,
	    int mask, Tcl_Channel prevChan)
}
declare 282 {
    int Tcl_UnstackChannel(Tcl_Interp *interp, Tcl_Channel chan)
}
declare 283 {
    Tcl_Channel Tcl_GetStackedChannel(Tcl_Channel chan)
}

# 284 was reserved, but added in 8.4a2
declare 284 {
    void Tcl_SetMainLoop(Tcl_MainLoopProc *proc)
}

# Reserved for future use (8.0.x vs. 8.1)
#  declare 285 {
#  }

# Added in 8.1:

declare 286 {
    void Tcl_AppendObjToObj(Tcl_Obj *objPtr, Tcl_Obj *appendObjPtr)
}
declare 287 {
    Tcl_Encoding Tcl_CreateEncoding(const Tcl_EncodingType *typePtr)
}
declare 288 {
    void Tcl_CreateThreadExitHandler(Tcl_ExitProc *proc, ClientData clientData)
}
declare 289 {
    void Tcl_DeleteThreadExitHandler(Tcl_ExitProc *proc, ClientData clientData)
}
# Removed in 9.0:
#declare 290 {
#    void Tcl_DiscardResult(Tcl_SavedResult *statePtr)
#}
declare 291 {
    int Tcl_EvalEx(Tcl_Interp *interp, const char *script, int numBytes,
	    int flags)
}
declare 292 {
    int Tcl_EvalObjv(Tcl_Interp *interp, int objc, Tcl_Obj *const objv[],
	    int flags)
}
declare 293 {
    int Tcl_EvalObjEx(Tcl_Interp *interp, Tcl_Obj *objPtr, int flags)
}
declare 294 {
    TCL_NORETURN void Tcl_ExitThread(int status)
}
declare 295 {
    int Tcl_ExternalToUtf(Tcl_Interp *interp, Tcl_Encoding encoding,
	    const char *src, int srcLen, int flags,
	    Tcl_EncodingState *statePtr, char *dst, int dstLen,
	    int *srcReadPtr, int *dstWrotePtr, int *dstCharsPtr)
}
declare 296 {
    char *Tcl_ExternalToUtfDString(Tcl_Encoding encoding,
	    const char *src, int srcLen, Tcl_DString *dsPtr)
}
declare 297 {
    void Tcl_FinalizeThread(void)
}
declare 298 {
    void Tcl_FinalizeNotifier(ClientData clientData)
}
declare 299 {
    void Tcl_FreeEncoding(Tcl_Encoding encoding)
}
declare 300 {
    Tcl_ThreadId Tcl_GetCurrentThread(void)
}
declare 301 {
    Tcl_Encoding Tcl_GetEncoding(Tcl_Interp *interp, const char *name)
}
declare 302 {
    const char *Tcl_GetEncodingName(Tcl_Encoding encoding)
}
declare 303 {
    void Tcl_GetEncodingNames(Tcl_Interp *interp)
}
declare 304 {
    int Tcl_GetIndexFromObjStruct(Tcl_Interp *interp, Tcl_Obj *objPtr,
	    const void *tablePtr, int offset, const char *msg, int flags,
	    int *indexPtr)
}
declare 305 {
    void *Tcl_GetThreadData(Tcl_ThreadDataKey *keyPtr, int size)
}
declare 306 {
    Tcl_Obj *Tcl_GetVar2Ex(Tcl_Interp *interp, const char *part1,
	    const char *part2, int flags)
}
declare 307 {
    ClientData Tcl_InitNotifier(void)
}
declare 308 {
    void Tcl_MutexLock(Tcl_Mutex *mutexPtr)
}
declare 309 {
    void Tcl_MutexUnlock(Tcl_Mutex *mutexPtr)
}
declare 310 {
    void Tcl_ConditionNotify(Tcl_Condition *condPtr)
}
declare 311 {
    void Tcl_ConditionWait(Tcl_Condition *condPtr, Tcl_Mutex *mutexPtr,
	    const Tcl_Time *timePtr)
}
declare 312 {
    int Tcl_NumUtfChars(const char *src, int length)
}
declare 313 {
    int Tcl_ReadChars(Tcl_Channel channel, Tcl_Obj *objPtr, int charsToRead,
	    int appendFlag)
}
# Removed in 9.0:
#declare 314 {
#    void Tcl_RestoreResult(Tcl_Interp *interp, Tcl_SavedResult *statePtr)
#}
# Removed in 9.0:
#declare 315 {
#    void Tcl_SaveResult(Tcl_Interp *interp, Tcl_SavedResult *statePtr)
#}
declare 316 {
    int Tcl_SetSystemEncoding(Tcl_Interp *interp, const char *name)
}
declare 317 {
    Tcl_Obj *Tcl_SetVar2Ex(Tcl_Interp *interp, const char *part1,
	    const char *part2, Tcl_Obj *newValuePtr, int flags)
}
declare 318 {
    void Tcl_ThreadAlert(Tcl_ThreadId threadId)
}
declare 319 {
    void Tcl_ThreadQueueEvent(Tcl_ThreadId threadId, Tcl_Event *evPtr,
	    Tcl_QueuePosition position)
}
declare 320 {
    Tcl_UniChar Tcl_UniCharAtIndex(const char *src, int index)
}
declare 321 {
    Tcl_UniChar Tcl_UniCharToLower(int ch)
}
declare 322 {
    Tcl_UniChar Tcl_UniCharToTitle(int ch)
}
declare 323 {
    Tcl_UniChar Tcl_UniCharToUpper(int ch)
}
declare 324 {
    int Tcl_UniCharToUtf(int ch, char *buf)
}
declare 325 {
    const char *Tcl_UtfAtIndex(const char *src, int index)
}
declare 326 {
    int Tcl_UtfCharComplete(const char *src, int length)
}
declare 327 {
    int Tcl_UtfBackslash(const char *src, int *readPtr, char *dst)
}
declare 328 {
    const char *Tcl_UtfFindFirst(const char *src, int ch)
}
declare 329 {
    const char *Tcl_UtfFindLast(const char *src, int ch)
}
declare 330 {
    const char *Tcl_UtfNext(const char *src)
}
declare 331 {
    const char *Tcl_UtfPrev(const char *src, const char *start)
}
declare 332 {
    int Tcl_UtfToExternal(Tcl_Interp *interp, Tcl_Encoding encoding,
	    const char *src, int srcLen, int flags,
	    Tcl_EncodingState *statePtr, char *dst, int dstLen,
	    int *srcReadPtr, int *dstWrotePtr, int *dstCharsPtr)
}
declare 333 {
    char *Tcl_UtfToExternalDString(Tcl_Encoding encoding,
	    const char *src, int srcLen, Tcl_DString *dsPtr)
}
declare 334 {
    int Tcl_UtfToLower(char *src)
}
declare 335 {
    int Tcl_UtfToTitle(char *src)
}
declare 336 {
    int Tcl_UtfToUniChar(const char *src, Tcl_UniChar *chPtr)
}
declare 337 {
    int Tcl_UtfToUpper(char *src)
}
declare 338 {
    int Tcl_WriteChars(Tcl_Channel chan, const char *src, int srcLen)
}
declare 339 {
    int Tcl_WriteObj(Tcl_Channel chan, Tcl_Obj *objPtr)
}
declare 340 {
    char *Tcl_GetString(Tcl_Obj *objPtr)
}
# Removed in 9.0
#declare 341 {
#    const char *Tcl_GetDefaultEncodingDir(void)
#}
# Removed in 9.0
#declare 342 {
#    void Tcl_SetDefaultEncodingDir(const char *path)
#}
declare 343 {
    void Tcl_AlertNotifier(ClientData clientData)
}
declare 344 {
    void Tcl_ServiceModeHook(int mode)
}
declare 345 {
    int Tcl_UniCharIsAlnum(int ch)
}
declare 346 {
    int Tcl_UniCharIsAlpha(int ch)
}
declare 347 {
    int Tcl_UniCharIsDigit(int ch)
}
declare 348 {
    int Tcl_UniCharIsLower(int ch)
}
declare 349 {
    int Tcl_UniCharIsSpace(int ch)
}
declare 350 {
    int Tcl_UniCharIsUpper(int ch)
}
declare 351 {
    int Tcl_UniCharIsWordChar(int ch)
}
declare 352 {
    int Tcl_UniCharLen(const Tcl_UniChar *uniStr)
}
declare 353 {
    int Tcl_UniCharNcmp(const Tcl_UniChar *ucs, const Tcl_UniChar *uct,
	    unsigned long numChars)
}
declare 354 {
    char *Tcl_UniCharToUtfDString(const Tcl_UniChar *uniStr,
	    int uniLength, Tcl_DString *dsPtr)
}
declare 355 {
    Tcl_UniChar *Tcl_UtfToUniCharDString(const char *src,
	    int length, Tcl_DString *dsPtr)
}
declare 356 {
    Tcl_RegExp Tcl_GetRegExpFromObj(Tcl_Interp *interp, Tcl_Obj *patObj,
	    int flags)
}
# Removed in 9.0:
#declare 357 {
#    Tcl_Obj *Tcl_EvalTokens(Tcl_Interp *interp, Tcl_Token *tokenPtr,
#	    int count)
#}
declare 358 {
    void Tcl_FreeParse(Tcl_Parse *parsePtr)
}
declare 359 {
    void Tcl_LogCommandInfo(Tcl_Interp *interp, const char *script,
	    const char *command, int length)
}
declare 360 {
    int Tcl_ParseBraces(Tcl_Interp *interp, const char *start, int numBytes,
	    Tcl_Parse *parsePtr, int append, const char **termPtr)
}
declare 361 {
    int Tcl_ParseCommand(Tcl_Interp *interp, const char *start, int numBytes,
	    int nested, Tcl_Parse *parsePtr)
}
declare 362 {
    int Tcl_ParseExpr(Tcl_Interp *interp, const char *start, int numBytes,
	    Tcl_Parse *parsePtr)
}
declare 363 {
    int Tcl_ParseQuotedString(Tcl_Interp *interp, const char *start,
	    int numBytes, Tcl_Parse *parsePtr, int append,
	    const char **termPtr)
}
declare 364 {
    int Tcl_ParseVarName(Tcl_Interp *interp, const char *start, int numBytes,
	    Tcl_Parse *parsePtr, int append)
}
# These 4 functions are obsolete, use Tcl_FSGetCwd, Tcl_FSChdir,
# Tcl_FSAccess and Tcl_FSStat
declare 365 {
    char *Tcl_GetCwd(Tcl_Interp *interp, Tcl_DString *cwdPtr)
}
declare 366 {
   int Tcl_Chdir(const char *dirName)
}
declare 367 {
   int Tcl_Access(const char *path, int mode)
}
declare 368 {
    int Tcl_Stat(const char *path, struct stat *bufPtr)
}
declare 369 {
    int Tcl_UtfNcmp(const char *s1, const char *s2, unsigned long n)
}
declare 370 {
    int Tcl_UtfNcasecmp(const char *s1, const char *s2, unsigned long n)
}
declare 371 {
    int Tcl_StringCaseMatch(const char *str, const char *pattern, int nocase)
}
declare 372 {
    int Tcl_UniCharIsControl(int ch)
}
declare 373 {
    int Tcl_UniCharIsGraph(int ch)
}
declare 374 {
    int Tcl_UniCharIsPrint(int ch)
}
declare 375 {
    int Tcl_UniCharIsPunct(int ch)
}
declare 376 {
    int Tcl_RegExpExecObj(Tcl_Interp *interp, Tcl_RegExp regexp,
	    Tcl_Obj *textObj, int offset, int nmatches, int flags)
}
declare 377 {
    void Tcl_RegExpGetInfo(Tcl_RegExp regexp, Tcl_RegExpInfo *infoPtr)
}
declare 378 {
    Tcl_Obj *Tcl_NewUnicodeObj(const Tcl_UniChar *unicode, int numChars)
}
declare 379 {
    void Tcl_SetUnicodeObj(Tcl_Obj *objPtr, const Tcl_UniChar *unicode,
	    int numChars)
}
declare 380 {
    int Tcl_GetCharLength(Tcl_Obj *objPtr)
}
declare 381 {
    Tcl_UniChar Tcl_GetUniChar(Tcl_Obj *objPtr, int index)
}
declare 382 {
    Tcl_UniChar *Tcl_GetUnicode(Tcl_Obj *objPtr)
}
declare 383 {
    Tcl_Obj *Tcl_GetRange(Tcl_Obj *objPtr, int first, int last)
}
declare 384 {
    void Tcl_AppendUnicodeToObj(Tcl_Obj *objPtr, const Tcl_UniChar *unicode,
	    int length)
}
declare 385 {
    int Tcl_RegExpMatchObj(Tcl_Interp *interp, Tcl_Obj *textObj,
	    Tcl_Obj *patternObj)
}
declare 386 {
    void Tcl_SetNotifier(Tcl_NotifierProcs *notifierProcPtr)
}
declare 387 {
    Tcl_Mutex *Tcl_GetAllocMutex(void)
}
declare 388 {
    int Tcl_GetChannelNames(Tcl_Interp *interp)
}
declare 389 {
    int Tcl_GetChannelNamesEx(Tcl_Interp *interp, const char *pattern)
}
declare 390 {
    int Tcl_ProcObjCmd(ClientData clientData, Tcl_Interp *interp,
	    int objc, Tcl_Obj *const objv[])
}
declare 391 {
    void Tcl_ConditionFinalize(Tcl_Condition *condPtr)
}
declare 392 {
    void Tcl_MutexFinalize(Tcl_Mutex *mutex)
}
declare 393 {
    int Tcl_CreateThread(Tcl_ThreadId *idPtr, Tcl_ThreadCreateProc *proc,
	    ClientData clientData, int stackSize, int flags)
}

# Introduced in 8.3.2
declare 394 {
    int Tcl_ReadRaw(Tcl_Channel chan, char *dst, int bytesToRead)
}
declare 395 {
    int Tcl_WriteRaw(Tcl_Channel chan, const char *src, int srcLen)
}
declare 396 {
    Tcl_Channel Tcl_GetTopChannel(Tcl_Channel chan)
}
declare 397 {
    int Tcl_ChannelBuffered(Tcl_Channel chan)
}
declare 398 {
    const char *Tcl_ChannelName(const Tcl_ChannelType *chanTypePtr)
}
declare 399 {
    Tcl_ChannelTypeVersion Tcl_ChannelVersion(
	    const Tcl_ChannelType *chanTypePtr)
}
declare 400 {
    Tcl_DriverBlockModeProc *Tcl_ChannelBlockModeProc(
	    const Tcl_ChannelType *chanTypePtr)
}
declare 401 {
    Tcl_DriverCloseProc *Tcl_ChannelCloseProc(
	    const Tcl_ChannelType *chanTypePtr)
}
declare 402 {
    Tcl_DriverClose2Proc *Tcl_ChannelClose2Proc(
	    const Tcl_ChannelType *chanTypePtr)
}
declare 403 {
    Tcl_DriverInputProc *Tcl_ChannelInputProc(
	    const Tcl_ChannelType *chanTypePtr)
}
declare 404 {
    Tcl_DriverOutputProc *Tcl_ChannelOutputProc(
	    const Tcl_ChannelType *chanTypePtr)
}
declare 405 {
    Tcl_DriverSeekProc *Tcl_ChannelSeekProc(
	    const Tcl_ChannelType *chanTypePtr)
}
declare 406 {
    Tcl_DriverSetOptionProc *Tcl_ChannelSetOptionProc(
	    const Tcl_ChannelType *chanTypePtr)
}
declare 407 {
    Tcl_DriverGetOptionProc *Tcl_ChannelGetOptionProc(
	    const Tcl_ChannelType *chanTypePtr)
}
declare 408 {
    Tcl_DriverWatchProc *Tcl_ChannelWatchProc(
	    const Tcl_ChannelType *chanTypePtr)
}
declare 409 {
    Tcl_DriverGetHandleProc *Tcl_ChannelGetHandleProc(
	    const Tcl_ChannelType *chanTypePtr)
}
declare 410 {
    Tcl_DriverFlushProc *Tcl_ChannelFlushProc(
	    const Tcl_ChannelType *chanTypePtr)
}
declare 411 {
    Tcl_DriverHandlerProc *Tcl_ChannelHandlerProc(
	    const Tcl_ChannelType *chanTypePtr)
}

# Introduced in 8.4a2
declare 412 {
    int Tcl_JoinThread(Tcl_ThreadId threadId, int *result)
}
declare 413 {
    int Tcl_IsChannelShared(Tcl_Channel channel)
}
declare 414 {
    int Tcl_IsChannelRegistered(Tcl_Interp *interp, Tcl_Channel channel)
}
declare 415 {
    void Tcl_CutChannel(Tcl_Channel channel)
}
declare 416 {
    void Tcl_SpliceChannel(Tcl_Channel channel)
}
declare 417 {
    void Tcl_ClearChannelHandlers(Tcl_Channel channel)
}
declare 418 {
    int Tcl_IsChannelExisting(const char *channelName)
}
declare 419 {
    int Tcl_UniCharNcasecmp(const Tcl_UniChar *ucs, const Tcl_UniChar *uct,
	    unsigned long numChars)
}
declare 420 {
    int Tcl_UniCharCaseMatch(const Tcl_UniChar *uniStr,
	    const Tcl_UniChar *uniPattern, int nocase)
}
#declare 421 {
#    Tcl_HashEntry *Tcl_FindHashEntry(Tcl_HashTable *tablePtr, const void *key)
#}
#declare 422 {
#    Tcl_HashEntry *Tcl_CreateHashEntry(Tcl_HashTable *tablePtr,
#	    const void *key, int *newPtr)
#}
declare 423 {
    void Tcl_InitCustomHashTable(Tcl_HashTable *tablePtr, int keyType,
	    const Tcl_HashKeyType *typePtr)
}
declare 424 {
    void Tcl_InitObjHashTable(Tcl_HashTable *tablePtr)
}
declare 425 {
    ClientData Tcl_CommandTraceInfo(Tcl_Interp *interp, const char *varName,
	    int flags, Tcl_CommandTraceProc *procPtr,
	    ClientData prevClientData)
}
declare 426 {
    int Tcl_TraceCommand(Tcl_Interp *interp, const char *varName, int flags,
	    Tcl_CommandTraceProc *proc, ClientData clientData)
}
declare 427 {
    void Tcl_UntraceCommand(Tcl_Interp *interp, const char *varName,
	    int flags, Tcl_CommandTraceProc *proc, ClientData clientData)
}
declare 428 {
    char *Tcl_AttemptAlloc(unsigned int size)
}
declare 429 {
    char *Tcl_AttemptDbCkalloc(unsigned int size, const char *file, int line)
}
declare 430 {
    char *Tcl_AttemptRealloc(char *ptr, unsigned int size)
}
declare 431 {
    char *Tcl_AttemptDbCkrealloc(char *ptr, unsigned int size,
	    const char *file, int line)
}
declare 432 {
    int Tcl_AttemptSetObjLength(Tcl_Obj *objPtr, int length)
}

# TIP#10 (thread-aware channels) akupries
declare 433 {
    Tcl_ThreadId Tcl_GetChannelThread(Tcl_Channel channel)
}

# introduced in 8.4a3
declare 434 {
    Tcl_UniChar *Tcl_GetUnicodeFromObj(Tcl_Obj *objPtr, int *lengthPtr)
}

# TIP#15 (math function introspection) dkf
#declare 435 {
#    int Tcl_GetMathFuncInfo(Tcl_Interp *interp, const char *name,
#	    int *numArgsPtr, Tcl_ValueType **argTypesPtr,
#	    Tcl_MathProc **procPtr, ClientData *clientDataPtr)
#}
#declare 436 {
#    Tcl_Obj *Tcl_ListMathFuncs(Tcl_Interp *interp, const char *pattern)
#}

# TIP#36 (better access to 'subst') dkf
declare 437 {
    Tcl_Obj *Tcl_SubstObj(Tcl_Interp *interp, Tcl_Obj *objPtr, int flags)
}

# TIP#17 (virtual filesystem layer) vdarley
declare 438 {
    int Tcl_DetachChannel(Tcl_Interp *interp, Tcl_Channel channel)
}
declare 439 {
    int Tcl_IsStandardChannel(Tcl_Channel channel)
}
declare 440 {
    int	Tcl_FSCopyFile(Tcl_Obj *srcPathPtr, Tcl_Obj *destPathPtr)
}
declare 441 {
    int	Tcl_FSCopyDirectory(Tcl_Obj *srcPathPtr,
	    Tcl_Obj *destPathPtr, Tcl_Obj **errorPtr)
}
declare 442 {
    int	Tcl_FSCreateDirectory(Tcl_Obj *pathPtr)
}
declare 443 {
    int	Tcl_FSDeleteFile(Tcl_Obj *pathPtr)
}
declare 444 {
    int	Tcl_FSLoadFile(Tcl_Interp *interp, Tcl_Obj *pathPtr, const char *sym1,
	    const char *sym2, Tcl_PackageInitProc **proc1Ptr,
	    Tcl_PackageInitProc **proc2Ptr, Tcl_LoadHandle *handlePtr,
	    Tcl_FSUnloadFileProc **unloadProcPtr)
}
declare 445 {
    int	Tcl_FSMatchInDirectory(Tcl_Interp *interp, Tcl_Obj *result,
	    Tcl_Obj *pathPtr, const char *pattern, Tcl_GlobTypeData *types)
}
declare 446 {
    Tcl_Obj *Tcl_FSLink(Tcl_Obj *pathPtr, Tcl_Obj *toPtr, int linkAction)
}
declare 447 {
    int Tcl_FSRemoveDirectory(Tcl_Obj *pathPtr,
	    int recursive, Tcl_Obj **errorPtr)
}
declare 448 {
    int	Tcl_FSRenameFile(Tcl_Obj *srcPathPtr, Tcl_Obj *destPathPtr)
}
declare 449 {
    int	Tcl_FSLstat(Tcl_Obj *pathPtr, Tcl_StatBuf *buf)
}
declare 450 {
    int Tcl_FSUtime(Tcl_Obj *pathPtr, struct utimbuf *tval)
}
declare 451 {
    int Tcl_FSFileAttrsGet(Tcl_Interp *interp,
	    int index, Tcl_Obj *pathPtr, Tcl_Obj **objPtrRef)
}
declare 452 {
    int Tcl_FSFileAttrsSet(Tcl_Interp *interp,
	    int index, Tcl_Obj *pathPtr, Tcl_Obj *objPtr)
}
declare 453 {
    const char *const *Tcl_FSFileAttrStrings(Tcl_Obj *pathPtr,
	    Tcl_Obj **objPtrRef)
}
declare 454 {
    int Tcl_FSStat(Tcl_Obj *pathPtr, Tcl_StatBuf *buf)
}
declare 455 {
    int Tcl_FSAccess(Tcl_Obj *pathPtr, int mode)
}
declare 456 {
    Tcl_Channel Tcl_FSOpenFileChannel(Tcl_Interp *interp, Tcl_Obj *pathPtr,
	    const char *modeString, int permissions)
}
declare 457 {
    Tcl_Obj *Tcl_FSGetCwd(Tcl_Interp *interp)
}
declare 458 {
    int Tcl_FSChdir(Tcl_Obj *pathPtr)
}
declare 459 {
    int Tcl_FSConvertToPathType(Tcl_Interp *interp, Tcl_Obj *pathPtr)
}
declare 460 {
    Tcl_Obj *Tcl_FSJoinPath(Tcl_Obj *listObj, int elements)
}
declare 461 {
    Tcl_Obj *Tcl_FSSplitPath(Tcl_Obj *pathPtr, int *lenPtr)
}
declare 462 {
    int Tcl_FSEqualPaths(Tcl_Obj *firstPtr, Tcl_Obj *secondPtr)
}
declare 463 {
    Tcl_Obj *Tcl_FSGetNormalizedPath(Tcl_Interp *interp, Tcl_Obj *pathPtr)
}
declare 464 {
    Tcl_Obj *Tcl_FSJoinToPath(Tcl_Obj *pathPtr, int objc,
	    Tcl_Obj *const objv[])
}
declare 465 {
    ClientData Tcl_FSGetInternalRep(Tcl_Obj *pathPtr,
	    const Tcl_Filesystem *fsPtr)
}
declare 466 {
    Tcl_Obj *Tcl_FSGetTranslatedPath(Tcl_Interp *interp, Tcl_Obj *pathPtr)
}
declare 467 {
    int Tcl_FSEvalFile(Tcl_Interp *interp, Tcl_Obj *fileName)
}
declare 468 {
    Tcl_Obj *Tcl_FSNewNativePath(const Tcl_Filesystem *fromFilesystem,
	    ClientData clientData)
}
declare 469 {
    const void *Tcl_FSGetNativePath(Tcl_Obj *pathPtr)
}
declare 470 {
    Tcl_Obj *Tcl_FSFileSystemInfo(Tcl_Obj *pathPtr)
}
declare 471 {
    Tcl_Obj *Tcl_FSPathSeparator(Tcl_Obj *pathPtr)
}
declare 472 {
    Tcl_Obj *Tcl_FSListVolumes(void)
}
declare 473 {
    int Tcl_FSRegister(ClientData clientData, const Tcl_Filesystem *fsPtr)
}
declare 474 {
    int Tcl_FSUnregister(const Tcl_Filesystem *fsPtr)
}
declare 475 {
    ClientData Tcl_FSData(const Tcl_Filesystem *fsPtr)
}
declare 476 {
    const char *Tcl_FSGetTranslatedStringPath(Tcl_Interp *interp,
	    Tcl_Obj *pathPtr)
}
declare 477 {
    const Tcl_Filesystem *Tcl_FSGetFileSystemForPath(Tcl_Obj *pathPtr)
}
declare 478 {
    Tcl_PathType Tcl_FSGetPathType(Tcl_Obj *pathPtr)
}

# TIP#49 (detection of output buffering) akupries
declare 479 {
    int Tcl_OutputBuffered(Tcl_Channel chan)
}
declare 480 {
    void Tcl_FSMountsChanged(const Tcl_Filesystem *fsPtr)
}

# TIP#56 (evaluate a parsed script) msofer
declare 481 {
    int Tcl_EvalTokensStandard(Tcl_Interp *interp, Tcl_Token *tokenPtr,
	    int count)
}

# TIP#73 (access to current time) kbk
declare 482 {
    void Tcl_GetTime(Tcl_Time *timeBuf)
}

# TIP#32 (object-enabled traces) kbk
declare 483 {
    Tcl_Trace Tcl_CreateObjTrace(Tcl_Interp *interp, int level, int flags,
	    Tcl_CmdObjTraceProc *objProc, ClientData clientData,
	    Tcl_CmdObjTraceDeleteProc *delProc)
}
declare 484 {
    int Tcl_GetCommandInfoFromToken(Tcl_Command token, Tcl_CmdInfo *infoPtr)
}
declare 485 {
    int Tcl_SetCommandInfoFromToken(Tcl_Command token,
	    const Tcl_CmdInfo *infoPtr)
}

### New functions on 64-bit dev branch ###
# TIP#72 (64-bit values) dkf
declare 486 {
    Tcl_Obj *Tcl_DbNewWideIntObj(Tcl_WideInt wideValue,
	    const char *file, int line)
}
declare 487 {
    int Tcl_GetWideIntFromObj(Tcl_Interp *interp, Tcl_Obj *objPtr,
	    Tcl_WideInt *widePtr)
}
declare 488 {
    Tcl_Obj *Tcl_NewWideIntObj(Tcl_WideInt wideValue)
}
declare 489 {
    void Tcl_SetWideIntObj(Tcl_Obj *objPtr, Tcl_WideInt wideValue)
}
declare 490 {
    Tcl_StatBuf *Tcl_AllocStatBuf(void)
}
declare 491 {
    Tcl_WideInt Tcl_Seek(Tcl_Channel chan, Tcl_WideInt offset, int mode)
}
declare 492 {
    Tcl_WideInt Tcl_Tell(Tcl_Channel chan)
}

# TIP#91 (back-compat enhancements for channels) dkf
declare 493 {
    Tcl_DriverWideSeekProc *Tcl_ChannelWideSeekProc(
	    const Tcl_ChannelType *chanTypePtr)
}

# ----- BASELINE -- FOR -- 8.4.0 ----- #

# TIP#111 (dictionaries) dkf
declare 494 {
    int Tcl_DictObjPut(Tcl_Interp *interp, Tcl_Obj *dictPtr,
	    Tcl_Obj *keyPtr, Tcl_Obj *valuePtr)
}
declare 495 {
    int Tcl_DictObjGet(Tcl_Interp *interp, Tcl_Obj *dictPtr, Tcl_Obj *keyPtr,
	    Tcl_Obj **valuePtrPtr)
}
declare 496 {
    int Tcl_DictObjRemove(Tcl_Interp *interp, Tcl_Obj *dictPtr,
	    Tcl_Obj *keyPtr)
}
declare 497 {
    int Tcl_DictObjSize(Tcl_Interp *interp, Tcl_Obj *dictPtr, int *sizePtr)
}
declare 498 {
    int Tcl_DictObjFirst(Tcl_Interp *interp, Tcl_Obj *dictPtr,
	    Tcl_DictSearch *searchPtr,
	    Tcl_Obj **keyPtrPtr, Tcl_Obj **valuePtrPtr, int *donePtr)
}
declare 499 {
    void Tcl_DictObjNext(Tcl_DictSearch *searchPtr,
	    Tcl_Obj **keyPtrPtr, Tcl_Obj **valuePtrPtr, int *donePtr)
}
declare 500 {
    void Tcl_DictObjDone(Tcl_DictSearch *searchPtr)
}
declare 501 {
    int Tcl_DictObjPutKeyList(Tcl_Interp *interp, Tcl_Obj *dictPtr,
	    int keyc, Tcl_Obj *const *keyv, Tcl_Obj *valuePtr)
}
declare 502 {
    int Tcl_DictObjRemoveKeyList(Tcl_Interp *interp, Tcl_Obj *dictPtr,
	    int keyc, Tcl_Obj *const *keyv)
}
declare 503 {
    Tcl_Obj *Tcl_NewDictObj(void)
}
declare 504 {
    Tcl_Obj *Tcl_DbNewDictObj(const char *file, int line)
}

# TIP#59 (configuration reporting) akupries
declare 505 {
    void Tcl_RegisterConfig(Tcl_Interp *interp, const char *pkgName,
	    const Tcl_Config *configuration, const char *valEncoding)
}

# TIP #139 (partial exposure of namespace API - transferred from tclInt.decls)
# dkf, API by Brent Welch?
declare 506 {
    Tcl_Namespace *Tcl_CreateNamespace(Tcl_Interp *interp, const char *name,
	    ClientData clientData, Tcl_NamespaceDeleteProc *deleteProc)
}
declare 507 {
    void Tcl_DeleteNamespace(Tcl_Namespace *nsPtr)
}
declare 508 {
    int Tcl_AppendExportList(Tcl_Interp *interp, Tcl_Namespace *nsPtr,
	    Tcl_Obj *objPtr)
}
declare 509 {
    int Tcl_Export(Tcl_Interp *interp, Tcl_Namespace *nsPtr,
	    const char *pattern, int resetListFirst)
}
declare 510 {
    int Tcl_Import(Tcl_Interp *interp, Tcl_Namespace *nsPtr,
	    const char *pattern, int allowOverwrite)
}
declare 511 {
    int Tcl_ForgetImport(Tcl_Interp *interp, Tcl_Namespace *nsPtr,
	    const char *pattern)
}
declare 512 {
    Tcl_Namespace *Tcl_GetCurrentNamespace(Tcl_Interp *interp)
}
declare 513 {
    Tcl_Namespace *Tcl_GetGlobalNamespace(Tcl_Interp *interp)
}
declare 514 {
    Tcl_Namespace *Tcl_FindNamespace(Tcl_Interp *interp, const char *name,
	    Tcl_Namespace *contextNsPtr, int flags)
}
declare 515 {
    Tcl_Command Tcl_FindCommand(Tcl_Interp *interp, const char *name,
	    Tcl_Namespace *contextNsPtr, int flags)
}
declare 516 {
    Tcl_Command Tcl_GetCommandFromObj(Tcl_Interp *interp, Tcl_Obj *objPtr)
}
declare 517 {
    void Tcl_GetCommandFullName(Tcl_Interp *interp, Tcl_Command command,
	    Tcl_Obj *objPtr)
}

# TIP#137 (encoding-aware source command) dgp for Anton Kovalenko
declare 518 {
    int Tcl_FSEvalFileEx(Tcl_Interp *interp, Tcl_Obj *fileName,
	    const char *encodingName)
}

# TIP#121 (exit handler) dkf for Joe Mistachkin
declare 519 {
    Tcl_ExitProc *Tcl_SetExitProc(TCL_NORETURN1 Tcl_ExitProc *proc)
}

# TIP#143 (resource limits) dkf
declare 520 {
    void Tcl_LimitAddHandler(Tcl_Interp *interp, int type,
	    Tcl_LimitHandlerProc *handlerProc, ClientData clientData,
	    Tcl_LimitHandlerDeleteProc *deleteProc)
}
declare 521 {
    void Tcl_LimitRemoveHandler(Tcl_Interp *interp, int type,
	    Tcl_LimitHandlerProc *handlerProc, ClientData clientData)
}
declare 522 {
    int Tcl_LimitReady(Tcl_Interp *interp)
}
declare 523 {
    int Tcl_LimitCheck(Tcl_Interp *interp)
}
declare 524 {
    int Tcl_LimitExceeded(Tcl_Interp *interp)
}
declare 525 {
    void Tcl_LimitSetCommands(Tcl_Interp *interp, int commandLimit)
}
declare 526 {
    void Tcl_LimitSetTime(Tcl_Interp *interp, Tcl_Time *timeLimitPtr)
}
declare 527 {
    void Tcl_LimitSetGranularity(Tcl_Interp *interp, int type, int granularity)
}
declare 528 {
    int Tcl_LimitTypeEnabled(Tcl_Interp *interp, int type)
}
declare 529 {
    int Tcl_LimitTypeExceeded(Tcl_Interp *interp, int type)
}
declare 530 {
    void Tcl_LimitTypeSet(Tcl_Interp *interp, int type)
}
declare 531 {
    void Tcl_LimitTypeReset(Tcl_Interp *interp, int type)
}
declare 532 {
    int Tcl_LimitGetCommands(Tcl_Interp *interp)
}
declare 533 {
    void Tcl_LimitGetTime(Tcl_Interp *interp, Tcl_Time *timeLimitPtr)
}
declare 534 {
    int Tcl_LimitGetGranularity(Tcl_Interp *interp, int type)
}

# TIP#226 (interpreter result state management) dgp
declare 535 {
    Tcl_InterpState Tcl_SaveInterpState(Tcl_Interp *interp, int status)
}
declare 536 {
    int Tcl_RestoreInterpState(Tcl_Interp *interp, Tcl_InterpState state)
}
declare 537 {
    void Tcl_DiscardInterpState(Tcl_InterpState state)
}

# TIP#227 (return options interface) dgp
declare 538 {
    int Tcl_SetReturnOptions(Tcl_Interp *interp, Tcl_Obj *options)
}
declare 539 {
    Tcl_Obj *Tcl_GetReturnOptions(Tcl_Interp *interp, int result)
}

# TIP#235 (ensembles) dkf
declare 540 {
    int Tcl_IsEnsemble(Tcl_Command token)
}
declare 541 {
    Tcl_Command Tcl_CreateEnsemble(Tcl_Interp *interp, const char *name,
	    Tcl_Namespace *namespacePtr, int flags)
}
declare 542 {
    Tcl_Command Tcl_FindEnsemble(Tcl_Interp *interp, Tcl_Obj *cmdNameObj,
	    int flags)
}
declare 543 {
    int Tcl_SetEnsembleSubcommandList(Tcl_Interp *interp, Tcl_Command token,
	    Tcl_Obj *subcmdList)
}
declare 544 {
    int Tcl_SetEnsembleMappingDict(Tcl_Interp *interp, Tcl_Command token,
	    Tcl_Obj *mapDict)
}
declare 545 {
    int Tcl_SetEnsembleUnknownHandler(Tcl_Interp *interp, Tcl_Command token,
	    Tcl_Obj *unknownList)
}
declare 546 {
    int Tcl_SetEnsembleFlags(Tcl_Interp *interp, Tcl_Command token, int flags)
}
declare 547 {
    int Tcl_GetEnsembleSubcommandList(Tcl_Interp *interp, Tcl_Command token,
	    Tcl_Obj **subcmdListPtr)
}
declare 548 {
    int Tcl_GetEnsembleMappingDict(Tcl_Interp *interp, Tcl_Command token,
	    Tcl_Obj **mapDictPtr)
}
declare 549 {
    int Tcl_GetEnsembleUnknownHandler(Tcl_Interp *interp, Tcl_Command token,
	    Tcl_Obj **unknownListPtr)
}
declare 550 {
    int Tcl_GetEnsembleFlags(Tcl_Interp *interp, Tcl_Command token,
	    int *flagsPtr)
}
declare 551 {
    int Tcl_GetEnsembleNamespace(Tcl_Interp *interp, Tcl_Command token,
	    Tcl_Namespace **namespacePtrPtr)
}

# TIP#233 (virtualized time) akupries
declare 552 {
    void Tcl_SetTimeProc(Tcl_GetTimeProc *getProc,
	    Tcl_ScaleTimeProc *scaleProc,
	    ClientData clientData)
}
declare 553 {
    void Tcl_QueryTimeProc(Tcl_GetTimeProc **getProc,
	    Tcl_ScaleTimeProc **scaleProc,
	    ClientData *clientData)
}

# TIP#218 (driver thread actions) davygrvy/akupries ChannelType ver 4
declare 554 {
    Tcl_DriverThreadActionProc *Tcl_ChannelThreadActionProc(
	    const Tcl_ChannelType *chanTypePtr)
}

# TIP#237 (arbitrary-precision integers) kbk
declare 555 {
    Tcl_Obj *Tcl_NewBignumObj(mp_int *value)
}
declare 556 {
    Tcl_Obj *Tcl_DbNewBignumObj(mp_int *value, const char *file, int line)
}
declare 557 {
    void Tcl_SetBignumObj(Tcl_Obj *obj, mp_int *value)
}
declare 558 {
    int Tcl_GetBignumFromObj(Tcl_Interp *interp, Tcl_Obj *obj, mp_int *value)
}
declare 559 {
    int Tcl_TakeBignumFromObj(Tcl_Interp *interp, Tcl_Obj *obj, mp_int *value)
}

# TIP #208 ('chan' command) jeffh
declare 560 {
    int Tcl_TruncateChannel(Tcl_Channel chan, Tcl_WideInt length)
}
declare 561 {
    Tcl_DriverTruncateProc *Tcl_ChannelTruncateProc(
	    const Tcl_ChannelType *chanTypePtr)
}

# TIP#219 (channel reflection api) akupries
declare 562 {
    void Tcl_SetChannelErrorInterp(Tcl_Interp *interp, Tcl_Obj *msg)
}
declare 563 {
    void Tcl_GetChannelErrorInterp(Tcl_Interp *interp, Tcl_Obj **msg)
}
declare 564 {
    void Tcl_SetChannelError(Tcl_Channel chan, Tcl_Obj *msg)
}
declare 565 {
    void Tcl_GetChannelError(Tcl_Channel chan, Tcl_Obj **msg)
}

# TIP #237 (additional conversion functions for bignum support) kbk/dgp
declare 566 {
    int Tcl_InitBignumFromDouble(Tcl_Interp *interp, double initval,
	    mp_int *toInit)
}

# TIP#181 (namespace unknown command) dgp for Neil Madden
declare 567 {
    Tcl_Obj *Tcl_GetNamespaceUnknownHandler(Tcl_Interp *interp,
	    Tcl_Namespace *nsPtr)
}
declare 568 {
    int Tcl_SetNamespaceUnknownHandler(Tcl_Interp *interp,
	    Tcl_Namespace *nsPtr, Tcl_Obj *handlerPtr)
}

# TIP#258 (enhanced interface for encodings) dgp
declare 569 {
    int Tcl_GetEncodingFromObj(Tcl_Interp *interp, Tcl_Obj *objPtr,
	    Tcl_Encoding *encodingPtr)
}
declare 570 {
    Tcl_Obj *Tcl_GetEncodingSearchPath(void)
}
declare 571 {
    int Tcl_SetEncodingSearchPath(Tcl_Obj *searchPath)
}
declare 572 {
    const char *Tcl_GetEncodingNameFromEnvironment(Tcl_DString *bufPtr)
}

# TIP#268 (extended version numbers and requirements) akupries
declare 573 {
    int Tcl_PkgRequireProc(Tcl_Interp *interp, const char *name,
	    int objc, Tcl_Obj *const objv[], void *clientDataPtr)
}

# TIP#270 (utility C routines for string formatting) dgp
declare 574 {
    void Tcl_AppendObjToErrorInfo(Tcl_Interp *interp, Tcl_Obj *objPtr)
}
declare 575 {
    void Tcl_AppendLimitedToObj(Tcl_Obj *objPtr, const char *bytes, int length,
	    int limit, const char *ellipsis)
}
declare 576 {
    Tcl_Obj *Tcl_Format(Tcl_Interp *interp, const char *format, int objc,
	    Tcl_Obj *const objv[])
}
declare 577 {
    int Tcl_AppendFormatToObj(Tcl_Interp *interp, Tcl_Obj *objPtr,
	    const char *format, int objc, Tcl_Obj *const objv[])
}
declare 578 {
    Tcl_Obj *Tcl_ObjPrintf(const char *format, ...)
}
declare 579 {
    void Tcl_AppendPrintfToObj(Tcl_Obj *objPtr, const char *format, ...)
}

# ----- BASELINE -- FOR -- 8.5.0 ----- #

# TIP #285 (script cancellation support) jmistachkin
declare 580 {
    int Tcl_CancelEval(Tcl_Interp *interp, Tcl_Obj *resultObjPtr,
	    ClientData clientData, int flags)
}
declare 581 {
    int Tcl_Canceled(Tcl_Interp *interp, int flags)
}

# TIP#304 (chan pipe) aferrieux
declare 582 {
    int Tcl_CreatePipe(Tcl_Interp  *interp, Tcl_Channel *rchan,
	    Tcl_Channel *wchan, int flags)
}

# TIP #322 (NRE public interface) msofer
declare 583 {
    Tcl_Command Tcl_NRCreateCommand(Tcl_Interp *interp,
	    const char *cmdName, Tcl_ObjCmdProc *proc,
	    Tcl_ObjCmdProc *nreProc, ClientData clientData,
	    Tcl_CmdDeleteProc *deleteProc)
}
declare 584 {
    int Tcl_NREvalObj(Tcl_Interp *interp, Tcl_Obj *objPtr, int flags)
}
declare 585 {
    int Tcl_NREvalObjv(Tcl_Interp *interp, int objc, Tcl_Obj *const objv[],
	    int flags)
}
declare 586 {
    int Tcl_NRCmdSwap(Tcl_Interp *interp, Tcl_Command cmd, int objc,
	    Tcl_Obj *const objv[], int flags)
}
declare 587 {
    void Tcl_NRAddCallback(Tcl_Interp *interp, Tcl_NRPostProc *postProcPtr,
	    ClientData data0, ClientData data1, ClientData data2,
	    ClientData data3)
}
# For use by NR extenders, to have a simple way to also provide a (required!)
# classic objProc
declare 588 {
    int Tcl_NRCallObjProc(Tcl_Interp *interp, Tcl_ObjCmdProc *objProc,
	    ClientData clientData, int objc, Tcl_Obj *const objv[])
}

# TIP#316 (Tcl_StatBuf reader functions) dkf
declare 589 {
    unsigned Tcl_GetFSDeviceFromStat(const Tcl_StatBuf *statPtr)
}
declare 590 {
    unsigned Tcl_GetFSInodeFromStat(const Tcl_StatBuf *statPtr)
}
declare 591 {
    unsigned Tcl_GetModeFromStat(const Tcl_StatBuf *statPtr)
}
declare 592 {
    int Tcl_GetLinkCountFromStat(const Tcl_StatBuf *statPtr)
}
declare 593 {
    int Tcl_GetUserIdFromStat(const Tcl_StatBuf *statPtr)
}
declare 594 {
    int Tcl_GetGroupIdFromStat(const Tcl_StatBuf *statPtr)
}
declare 595 {
    int Tcl_GetDeviceTypeFromStat(const Tcl_StatBuf *statPtr)
}
declare 596 {
    Tcl_WideInt Tcl_GetAccessTimeFromStat(const Tcl_StatBuf *statPtr)
}
declare 597 {
    Tcl_WideInt Tcl_GetModificationTimeFromStat(const Tcl_StatBuf *statPtr)
}
declare 598 {
    Tcl_WideInt Tcl_GetChangeTimeFromStat(const Tcl_StatBuf *statPtr)
}
declare 599 {
    Tcl_WideUInt Tcl_GetSizeFromStat(const Tcl_StatBuf *statPtr)
}
declare 600 {
    Tcl_WideUInt Tcl_GetBlocksFromStat(const Tcl_StatBuf *statPtr)
}
declare 601 {
    unsigned Tcl_GetBlockSizeFromStat(const Tcl_StatBuf *statPtr)
}

# TIP#314 (ensembles with parameters) dkf for Lars Hellstr"om
declare 602 {
    int Tcl_SetEnsembleParameterList(Tcl_Interp *interp, Tcl_Command token,
	    Tcl_Obj *paramList)
}
declare 603 {
    int Tcl_GetEnsembleParameterList(Tcl_Interp *interp, Tcl_Command token,
	    Tcl_Obj **paramListPtr)
}

# TIP#265 (option parser) dkf for Sam Bromley
declare 604 {
    int Tcl_ParseArgsObjv(Tcl_Interp *interp, const Tcl_ArgvInfo *argTable,
	    int *objcPtr, Tcl_Obj *const *objv, Tcl_Obj ***remObjv)
}

# TIP#336 (manipulate the error line) dgp
declare 605 {
    int Tcl_GetErrorLine(Tcl_Interp *interp)
}
declare 606 {
    void Tcl_SetErrorLine(Tcl_Interp *interp, int lineNum)
}

# TIP#307 (move results between interpreters) dkf
declare 607 {
    void Tcl_TransferResult(Tcl_Interp *sourceInterp, int result,
	    Tcl_Interp *targetInterp)
}

# TIP#335 (detect if interpreter in use) jmistachkin
declare 608 {
    int Tcl_InterpActive(Tcl_Interp *interp)
}

# TIP#337 (log exception for background processing) dgp
declare 609 {
    void Tcl_BackgroundException(Tcl_Interp *interp, int code)
}

# TIP#234 (zlib interface) dkf/Pascal Scheffers
declare 610 {
    int Tcl_ZlibDeflate(Tcl_Interp *interp, int format, Tcl_Obj *data,
	    int level, Tcl_Obj *gzipHeaderDictObj)
}
declare 611 {
    int Tcl_ZlibInflate(Tcl_Interp *interp, int format, Tcl_Obj *data,
	    int buffersize, Tcl_Obj *gzipHeaderDictObj)
}
declare 612 {
    unsigned int Tcl_ZlibCRC32(unsigned int crc, const unsigned char *buf,
	    int len)
}
declare 613 {
    unsigned int Tcl_ZlibAdler32(unsigned int adler, const unsigned char *buf,
	    int len)
}
declare 614 {
    int Tcl_ZlibStreamInit(Tcl_Interp *interp, int mode, int format,
	    int level, Tcl_Obj *dictObj, Tcl_ZlibStream *zshandle)
}
declare 615 {
    Tcl_Obj *Tcl_ZlibStreamGetCommandName(Tcl_ZlibStream zshandle)
}
declare 616 {
    int Tcl_ZlibStreamEof(Tcl_ZlibStream zshandle)
}
declare 617 {
    int Tcl_ZlibStreamChecksum(Tcl_ZlibStream zshandle)
}
declare 618 {
    int Tcl_ZlibStreamPut(Tcl_ZlibStream zshandle, Tcl_Obj *data, int flush)
}
declare 619 {
    int Tcl_ZlibStreamGet(Tcl_ZlibStream zshandle, Tcl_Obj *data, int count)
}
declare 620 {
    int Tcl_ZlibStreamClose(Tcl_ZlibStream zshandle)
}
declare 621 {
    int Tcl_ZlibStreamReset(Tcl_ZlibStream zshandle)
}

# TIP 338 (control over startup script) dgp
declare 622 {
    void Tcl_SetStartupScript(Tcl_Obj *path, const char *encoding)
}
declare 623 {
    Tcl_Obj *Tcl_GetStartupScript(const char **encodingPtr)
}

# TIP#332 (half-close made public) aferrieux
declare 624 {
    int Tcl_CloseEx(Tcl_Interp *interp, Tcl_Channel chan, int flags)
}

# TIP #353 (NR-enabled expressions) dgp
declare 625 {
    int Tcl_NRExprObj(Tcl_Interp *interp, Tcl_Obj *objPtr, Tcl_Obj *resultPtr)
}

# TIP #356 (NR-enabled substitution) dgp
declare 626 {
    int Tcl_NRSubstObj(Tcl_Interp *interp, Tcl_Obj *objPtr, int flags)
}

# TIP #357 (Export TclLoadFile and TclpFindSymbol) kbk
declare 627 {
    int Tcl_LoadFile(Tcl_Interp *interp, Tcl_Obj *pathPtr,
		     const char *const symv[], int flags, void *procPtrs,
		     Tcl_LoadHandle *handlePtr)
}
declare 628 {
    void *Tcl_FindSymbol(Tcl_Interp *interp, Tcl_LoadHandle handle,
			 const char *symbol)
}
declare 629 {
    int Tcl_FSUnloadFile(Tcl_Interp *interp, Tcl_LoadHandle handlePtr)
}

# TIP #400
declare 630 {
    void Tcl_ZlibStreamSetCompressionDictionary(Tcl_ZlibStream zhandle,
	    Tcl_Obj *compressionDictionaryObj)
}

# ----- BASELINE -- FOR -- 8.6.0 ----- #

# TIP #456
declare 631 {
    Tcl_Channel Tcl_OpenTcpServerEx(Tcl_Interp *interp, const char *service,
	    const char *host, unsigned int flags, Tcl_TcpAcceptProc *acceptProc,
	    ClientData callbackData)
}

# ----- BASELINE -- FOR -- 8.7.0 ----- #



##############################################################################

# Define the platform specific public Tcl interface. These functions are only
# available on the designated platform.

interface tclPlat

################################
# Unix specific functions
#   (none)

################################
# Windows specific functions

# Added in Tcl 8.1

declare 0 win {
    TCHAR *Tcl_WinUtfToTChar(const char *str, int len, Tcl_DString *dsPtr)
}
declare 1 win {
    char *Tcl_WinTCharToUtf(const TCHAR *str, int len, Tcl_DString *dsPtr)
}

################################
# Mac OS X specific functions

declare 0 macosx {
    int Tcl_MacOSXOpenBundleResources(Tcl_Interp *interp,
	    const char *bundleName, int hasResourceFile,
	    int maxPathLen, char *libraryPath)
}
declare 1 macosx {
    int Tcl_MacOSXOpenVersionedBundleResources(Tcl_Interp *interp,
	    const char *bundleName, const char *bundleVersion,
	    int hasResourceFile, int maxPathLen, char *libraryPath)
}

##############################################################################

# Public functions that are not accessible via the stubs table.

export {
    const char *Tcl_InitStubs(Tcl_Interp *interp, const char *version,
	int exact)
}
export {
    const char *TclTomMathInitializeStubs(Tcl_Interp* interp,
	const char* version, int epoch, int revision)
}
export {
    const char *Tcl_PkgInitStubsCheck(Tcl_Interp *interp, const char *version,
	int exact)
}
export {
    void Tcl_GetMemoryInfo(Tcl_DString *dsPtr)
}

# Local Variables:
# mode: tcl
# End:<|MERGE_RESOLUTION|>--- conflicted
+++ resolved
@@ -480,11 +480,7 @@
 declare 130 {
     int Tcl_EvalFile(Tcl_Interp *interp, const char *fileName)
 }
-<<<<<<< HEAD
-# Removed in 9.0:
-=======
 # Removed in 9.0, replaced by macro.
->>>>>>> 2c59744b
 #declare 131 {
 #    int Tcl_EvalObj(Tcl_Interp *interp, Tcl_Obj *objPtr)
 #}
@@ -647,18 +643,11 @@
     const char *Tcl_GetVar2(Tcl_Interp *interp, const char *part1,
 	    const char *part2, int flags)
 }
-<<<<<<< HEAD
 # Removed in 9.0
 #declare 177 {
 #    int Tcl_GlobalEval(Tcl_Interp *interp, const char *command)
 #}
-# Removed in 9.0
-=======
-declare 177 {
-    int Tcl_GlobalEval(Tcl_Interp *interp, const char *command)
-}
 # Removed in 9.0, replaced by macro.
->>>>>>> 2c59744b
 #declare 178 {
 #    int Tcl_GlobalEvalObj(Tcl_Interp *interp, Tcl_Obj *objPtr)
 #}
