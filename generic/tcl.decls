# tcl.decls --
#
#	This file contains the declarations for all supported public
#	functions that are exported by the Tcl library via the stubs table.
#	This file is used to generate the tclDecls.h, tclPlatDecls.h
#	and tclStubInit.c files.
#
# Copyright © 1998-1999 Scriptics Corporation.
# Copyright © 2001, 2002 Kevin B. Kenny.  All rights reserved.
# Copyright © 2007 Daniel A. Steffen <das@users.sourceforge.net>
#
# See the file "license.terms" for information on usage and redistribution
# of this file, and for a DISCLAIMER OF ALL WARRANTIES.

library tcl

# Define the tcl interface with several sub interfaces:
#     tclPlat	 - platform specific public
#     tclInt	 - generic private
#     tclPlatInt - platform specific private

interface tcl
hooks {tclPlat tclInt tclIntPlat}
scspec EXTERN

# Declare each of the functions in the public Tcl interface.  Note that
# the an index should never be reused for a different function in order
# to preserve backwards compatibility.

declare 0 {
    int Tcl_PkgProvideEx(Tcl_Interp *interp, const char *name,
	    const char *version, const void *clientData)
}
declare 1 {
    const char *Tcl_PkgRequireEx(Tcl_Interp *interp,
	    const char *name, const char *version, int exact,
	    void *clientDataPtr)
}
declare 2 {
    TCL_NORETURN void Tcl_Panic(const char *format, ...)
}
declare 3 {
    void *Tcl_Alloc(size_t size)
}
declare 4 {
    void Tcl_Free(void *ptr)
}
declare 5 {
    void *Tcl_Realloc(void *ptr, size_t size)
}
declare 6 {
    void *Tcl_DbCkalloc(size_t size, const char *file, int line)
}
declare 7 {
    void Tcl_DbCkfree(void *ptr, const char *file, int line)
}
declare 8 {
    void *Tcl_DbCkrealloc(void *ptr, size_t size,
	    const char *file, int line)
}

# Tcl_CreateFileHandler and Tcl_DeleteFileHandler are only available on unix,
# but they are part of the old generic interface, so we include them here for
# compatibility reasons.

declare 9 {
    void Tcl_CreateFileHandler(int fd, int mask, Tcl_FileProc *proc,
	    void *clientData)
}
declare 10 {
    void Tcl_DeleteFileHandler(int fd)
}
declare 11 {
    void Tcl_SetTimer(const Tcl_Time *timePtr)
}
declare 12 {
    void Tcl_Sleep(int ms)
}
declare 13 {
    int Tcl_WaitForEvent(const Tcl_Time *timePtr)
}
declare 14 {
    int Tcl_AppendAllObjTypes(Tcl_Interp *interp, Tcl_Obj *objPtr)
}
declare 15 {
    void Tcl_AppendStringsToObj(Tcl_Obj *objPtr, ...)
}
declare 16 {
    void Tcl_AppendToObj(Tcl_Obj *objPtr, const char *bytes, size_t length)
}
declare 17 {
    Tcl_Obj *Tcl_ConcatObj(int objc, Tcl_Obj *const objv[])
}
declare 18 {
    int Tcl_ConvertToType(Tcl_Interp *interp, Tcl_Obj *objPtr,
	    const Tcl_ObjType *typePtr)
}
declare 19 {
    void Tcl_DbDecrRefCount(Tcl_Obj *objPtr, const char *file, int line)
}
declare 20 {
    void Tcl_DbIncrRefCount(Tcl_Obj *objPtr, const char *file, int line)
}
declare 21 {
    int Tcl_DbIsShared(Tcl_Obj *objPtr, const char *file, int line)
}
# Removed in 9.0 (changed to macro):
#declare 22 {
#    Tcl_Obj *Tcl_DbNewBooleanObj(int boolValue, const char *file, int line)
#}
declare 23 {
    Tcl_Obj *Tcl_DbNewByteArrayObj(const unsigned char *bytes, size_t length,
	    const char *file, int line)
}
declare 24 {
    Tcl_Obj *Tcl_DbNewDoubleObj(double doubleValue, const char *file,
	    int line)
}
declare 25 {
    Tcl_Obj *Tcl_DbNewListObj(int objc, Tcl_Obj *const *objv,
	    const char *file, int line)
}
# Removed in 9.0 (changed to macro):
#declare 26 {
#    Tcl_Obj *Tcl_DbNewLongObj(long longValue, const char *file, int line)
#}
declare 27 {
    Tcl_Obj *Tcl_DbNewObj(const char *file, int line)
}
declare 28 {
    Tcl_Obj *Tcl_DbNewStringObj(const char *bytes, size_t length,
	    const char *file, int line)
}
declare 29 {
    Tcl_Obj *Tcl_DuplicateObj(Tcl_Obj *objPtr)
}
declare 30 {
    void TclFreeObj(Tcl_Obj *objPtr)
}
declare 31 {
    int Tcl_GetBoolean(Tcl_Interp *interp, const char *src, int *boolPtr)
}
declare 32 {
    int Tcl_GetBooleanFromObj(Tcl_Interp *interp, Tcl_Obj *objPtr,
	    int *boolPtr)
}
declare 33 {
    unsigned char *TclGetByteArrayFromObj(Tcl_Obj *objPtr, int *lengthPtr)
}
declare 34 {
    int Tcl_GetDouble(Tcl_Interp *interp, const char *src, double *doublePtr)
}
declare 35 {
    int Tcl_GetDoubleFromObj(Tcl_Interp *interp, Tcl_Obj *objPtr,
	    double *doublePtr)
}
# Removed in 9.0, replaced by macro.
#declare 36 {
#    int Tcl_GetIndexFromObj(Tcl_Interp *interp, Tcl_Obj *objPtr,
#	    const char *const *tablePtr, const char *msg, int flags, int *indexPtr)
#}
declare 37 {
    int Tcl_GetInt(Tcl_Interp *interp, const char *src, int *intPtr)
}
declare 38 {
    int Tcl_GetIntFromObj(Tcl_Interp *interp, Tcl_Obj *objPtr, int *intPtr)
}
declare 39 {
    int Tcl_GetLongFromObj(Tcl_Interp *interp, Tcl_Obj *objPtr, long *longPtr)
}
declare 40 {
    const Tcl_ObjType *Tcl_GetObjType(const char *typeName)
}
declare 41 {
    char *TclGetStringFromObj(Tcl_Obj *objPtr, int *lengthPtr)
}
declare 42 {
    void Tcl_InvalidateStringRep(Tcl_Obj *objPtr)
}
declare 43 {
    int Tcl_ListObjAppendList(Tcl_Interp *interp, Tcl_Obj *listPtr,
	    Tcl_Obj *elemListPtr)
}
declare 44 {
    int Tcl_ListObjAppendElement(Tcl_Interp *interp, Tcl_Obj *listPtr,
	    Tcl_Obj *objPtr)
}
declare 45 {
    int Tcl_ListObjGetElements(Tcl_Interp *interp, Tcl_Obj *listPtr,
	    int *objcPtr, Tcl_Obj ***objvPtr)
}
declare 46 {
    int Tcl_ListObjIndex(Tcl_Interp *interp, Tcl_Obj *listPtr, int index,
	    Tcl_Obj **objPtrPtr)
}
declare 47 {
    int Tcl_ListObjLength(Tcl_Interp *interp, Tcl_Obj *listPtr,
	    int *lengthPtr)
}
declare 48 {
    int Tcl_ListObjReplace(Tcl_Interp *interp, Tcl_Obj *listPtr, int first,
	    int count, int objc, Tcl_Obj *const objv[])
}
# Removed in 9.0 (changed to macro):
#declare 49 {
#    Tcl_Obj *Tcl_NewBooleanObj(int boolValue)
#}
declare 50 {
    Tcl_Obj *Tcl_NewByteArrayObj(const unsigned char *bytes, size_t length)
}
declare 51 {
    Tcl_Obj *Tcl_NewDoubleObj(double doubleValue)
}
# Removed in 9.0 (changed to macro):
#declare 52 {
#    Tcl_Obj *Tcl_NewIntObj(int intValue)
#}
declare 53 {
    Tcl_Obj *Tcl_NewListObj(int objc, Tcl_Obj *const objv[])
}
# Removed in 9.0 (changed to macro):
#declare 54 {
#    Tcl_Obj *Tcl_NewLongObj(long longValue)
#}
declare 55 {
    Tcl_Obj *Tcl_NewObj(void)
}
declare 56 {
    Tcl_Obj *Tcl_NewStringObj(const char *bytes, size_t length)
}
# Removed in 9.0 (changed to macro):
#declare 57 {
#    void Tcl_SetBooleanObj(Tcl_Obj *objPtr, int boolValue)
#}
declare 58 {
    unsigned char *Tcl_SetByteArrayLength(Tcl_Obj *objPtr, size_t length)
}
declare 59 {
    void Tcl_SetByteArrayObj(Tcl_Obj *objPtr, const unsigned char *bytes,
	    size_t length)
}
declare 60 {
    void Tcl_SetDoubleObj(Tcl_Obj *objPtr, double doubleValue)
}
# Removed in 9.0 (changed to macro):
#declare 61 {
#    void Tcl_SetIntObj(Tcl_Obj *objPtr, int intValue)
#}
declare 62 {
    void Tcl_SetListObj(Tcl_Obj *objPtr, int objc, Tcl_Obj *const objv[])
}
# Removed in 9.0 (changed to macro):
#declare 63 {
#    void Tcl_SetLongObj(Tcl_Obj *objPtr, long longValue)
#}
declare 64 {
    void Tcl_SetObjLength(Tcl_Obj *objPtr, size_t length)
}
declare 65 {
    void Tcl_SetStringObj(Tcl_Obj *objPtr, const char *bytes, size_t length)
}
# Removed in 9.0, replaced by macro.
#declare 66 {
#    void Tcl_AddErrorInfo(Tcl_Interp *interp, const char *message)
#}
# Removed in 9.0, replaced by macro.
#declare 67 {
#    void Tcl_AddObjErrorInfo(Tcl_Interp *interp, const char *message,
#	    int length)
#}
declare 68 {
    void Tcl_AllowExceptions(Tcl_Interp *interp)
}
declare 69 {
    void Tcl_AppendElement(Tcl_Interp *interp, const char *element)
}
declare 70 {
    void Tcl_AppendResult(Tcl_Interp *interp, ...)
}
declare 71 {
    Tcl_AsyncHandler Tcl_AsyncCreate(Tcl_AsyncProc *proc,
	    void *clientData)
}
declare 72 {
    void Tcl_AsyncDelete(Tcl_AsyncHandler async)
}
declare 73 {
    int Tcl_AsyncInvoke(Tcl_Interp *interp, int code)
}
declare 74 {
    void Tcl_AsyncMark(Tcl_AsyncHandler async)
}
declare 75 {
    int Tcl_AsyncReady(void)
}
# Removed in 9.0
#declare 76 {
#    void Tcl_BackgroundError(Tcl_Interp *interp)
#}
# Removed in 9.0:
#declare 77 {
#    char Tcl_Backslash(const char *src, int *readPtr)
#}
declare 78 {
    int Tcl_BadChannelOption(Tcl_Interp *interp, const char *optionName,
	    const char *optionList)
}
declare 79 {
    void Tcl_CallWhenDeleted(Tcl_Interp *interp, Tcl_InterpDeleteProc *proc,
	    void *clientData)
}
declare 80 {
    void Tcl_CancelIdleCall(Tcl_IdleProc *idleProc, void *clientData)
}
# Removed in 9.0:
#declare 81 {
#    int Tcl_Close(Tcl_Interp *interp, Tcl_Channel chan)
#}
declare 82 {
    int Tcl_CommandComplete(const char *cmd)
}
declare 83 {
    char *Tcl_Concat(int argc, const char *const *argv)
}
declare 84 {
    size_t Tcl_ConvertElement(const char *src, char *dst, int flags)
}
declare 85 {
    size_t Tcl_ConvertCountedElement(const char *src, size_t length, char *dst,
	    int flags)
}
declare 86 {
    int Tcl_CreateAlias(Tcl_Interp *childInterp, const char *childCmd,
	    Tcl_Interp *target, const char *targetCmd, int argc,
	    const char *const *argv)
}
declare 87 {
    int Tcl_CreateAliasObj(Tcl_Interp *childInterp, const char *childCmd,
	    Tcl_Interp *target, const char *targetCmd, int objc,
	    Tcl_Obj *const objv[])
}
declare 88 {
    Tcl_Channel Tcl_CreateChannel(const Tcl_ChannelType *typePtr,
	    const char *chanName, void *instanceData, int mask)
}
declare 89 {
    void Tcl_CreateChannelHandler(Tcl_Channel chan, int mask,
	    Tcl_ChannelProc *proc, void *clientData)
}
declare 90 {
    void Tcl_CreateCloseHandler(Tcl_Channel chan, Tcl_CloseProc *proc,
	    void *clientData)
}
declare 91 {
    Tcl_Command Tcl_CreateCommand(Tcl_Interp *interp, const char *cmdName,
	    Tcl_CmdProc *proc, void *clientData,
	    Tcl_CmdDeleteProc *deleteProc)
}
declare 92 {
    void Tcl_CreateEventSource(Tcl_EventSetupProc *setupProc,
	    Tcl_EventCheckProc *checkProc, void *clientData)
}
declare 93 {
    void Tcl_CreateExitHandler(Tcl_ExitProc *proc, void *clientData)
}
declare 94 {
    Tcl_Interp *Tcl_CreateInterp(void)
}
# Removed in 9.0:
#declare 95 {
#    void Tcl_CreateMathFunc(Tcl_Interp *interp, const char *name,
#	    int numArgs, Tcl_ValueType *argTypes,
#	    Tcl_MathProc *proc, void *clientData)
#}
declare 96 {
    Tcl_Command Tcl_CreateObjCommand(Tcl_Interp *interp,
	    const char *cmdName,
	    Tcl_ObjCmdProc *proc, void *clientData,
	    Tcl_CmdDeleteProc *deleteProc)
}
declare 97 {
    Tcl_Interp *Tcl_CreateChild(Tcl_Interp *interp, const char *name,
	    int isSafe)
}
declare 98 {
    Tcl_TimerToken Tcl_CreateTimerHandler(int milliseconds,
	    Tcl_TimerProc *proc, void *clientData)
}
declare 99 {
    Tcl_Trace Tcl_CreateTrace(Tcl_Interp *interp, int level,
	    Tcl_CmdTraceProc *proc, void *clientData)
}
declare 100 {
    void Tcl_DeleteAssocData(Tcl_Interp *interp, const char *name)
}
declare 101 {
    void Tcl_DeleteChannelHandler(Tcl_Channel chan, Tcl_ChannelProc *proc,
	    void *clientData)
}
declare 102 {
    void Tcl_DeleteCloseHandler(Tcl_Channel chan, Tcl_CloseProc *proc,
	    void *clientData)
}
declare 103 {
    int Tcl_DeleteCommand(Tcl_Interp *interp, const char *cmdName)
}
declare 104 {
    int Tcl_DeleteCommandFromToken(Tcl_Interp *interp, Tcl_Command command)
}
declare 105 {
    void Tcl_DeleteEvents(Tcl_EventDeleteProc *proc, void *clientData)
}
declare 106 {
    void Tcl_DeleteEventSource(Tcl_EventSetupProc *setupProc,
	    Tcl_EventCheckProc *checkProc, void *clientData)
}
declare 107 {
    void Tcl_DeleteExitHandler(Tcl_ExitProc *proc, void *clientData)
}
declare 108 {
    void Tcl_DeleteHashEntry(Tcl_HashEntry *entryPtr)
}
declare 109 {
    void Tcl_DeleteHashTable(Tcl_HashTable *tablePtr)
}
declare 110 {
    void Tcl_DeleteInterp(Tcl_Interp *interp)
}
declare 111 {
    void Tcl_DetachPids(int numPids, Tcl_Pid *pidPtr)
}
declare 112 {
    void Tcl_DeleteTimerHandler(Tcl_TimerToken token)
}
declare 113 {
    void Tcl_DeleteTrace(Tcl_Interp *interp, Tcl_Trace trace)
}
declare 114 {
    void Tcl_DontCallWhenDeleted(Tcl_Interp *interp,
	    Tcl_InterpDeleteProc *proc, void *clientData)
}
declare 115 {
    int Tcl_DoOneEvent(int flags)
}
declare 116 {
    void Tcl_DoWhenIdle(Tcl_IdleProc *proc, void *clientData)
}
declare 117 {
    char *Tcl_DStringAppend(Tcl_DString *dsPtr, const char *bytes, size_t length)
}
declare 118 {
    char *Tcl_DStringAppendElement(Tcl_DString *dsPtr, const char *element)
}
declare 119 {
    void Tcl_DStringEndSublist(Tcl_DString *dsPtr)
}
declare 120 {
    void Tcl_DStringFree(Tcl_DString *dsPtr)
}
declare 121 {
    void Tcl_DStringGetResult(Tcl_Interp *interp, Tcl_DString *dsPtr)
}
declare 122 {
    void Tcl_DStringInit(Tcl_DString *dsPtr)
}
declare 123 {
    void Tcl_DStringResult(Tcl_Interp *interp, Tcl_DString *dsPtr)
}
declare 124 {
    void Tcl_DStringSetLength(Tcl_DString *dsPtr, size_t length)
}
declare 125 {
    void Tcl_DStringStartSublist(Tcl_DString *dsPtr)
}
declare 126 {
    int Tcl_Eof(Tcl_Channel chan)
}
declare 127 {
    const char *Tcl_ErrnoId(void)
}
declare 128 {
    const char *Tcl_ErrnoMsg(int err)
}
# Removed in 9.0, replaced by macro.
#declare 129 {
#    int Tcl_Eval(Tcl_Interp *interp, const char *script)
#}
declare 130 {
    int Tcl_EvalFile(Tcl_Interp *interp, const char *fileName)
}
# Removed in 9.0, replaced by macro.
#declare 131 {
#    int Tcl_EvalObj(Tcl_Interp *interp, Tcl_Obj *objPtr)
#}
declare 132 {
    void Tcl_EventuallyFree(void *clientData, Tcl_FreeProc *freeProc)
}
declare 133 {
    TCL_NORETURN void Tcl_Exit(int status)
}
declare 134 {
    int Tcl_ExposeCommand(Tcl_Interp *interp, const char *hiddenCmdToken,
	    const char *cmdName)
}
declare 135 {
    int Tcl_ExprBoolean(Tcl_Interp *interp, const char *expr, int *ptr)
}
declare 136 {
    int Tcl_ExprBooleanObj(Tcl_Interp *interp, Tcl_Obj *objPtr, int *ptr)
}
declare 137 {
    int Tcl_ExprDouble(Tcl_Interp *interp, const char *expr, double *ptr)
}
declare 138 {
    int Tcl_ExprDoubleObj(Tcl_Interp *interp, Tcl_Obj *objPtr, double *ptr)
}
declare 139 {
    int Tcl_ExprLong(Tcl_Interp *interp, const char *expr, long *ptr)
}
declare 140 {
    int Tcl_ExprLongObj(Tcl_Interp *interp, Tcl_Obj *objPtr, long *ptr)
}
declare 141 {
    int Tcl_ExprObj(Tcl_Interp *interp, Tcl_Obj *objPtr,
	    Tcl_Obj **resultPtrPtr)
}
declare 142 {
    int Tcl_ExprString(Tcl_Interp *interp, const char *expr)
}
declare 143 {
    void Tcl_Finalize(void)
}
# Removed in 9.0 (stub entry only)
#declare 144 {
#    void Tcl_FindExecutable(const char *argv0)
#}
declare 145 {
    Tcl_HashEntry *Tcl_FirstHashEntry(Tcl_HashTable *tablePtr,
	    Tcl_HashSearch *searchPtr)
}
declare 146 {
    int Tcl_Flush(Tcl_Channel chan)
}
# Removed in 9.0, TIP 559
#declare 147 {
#    void Tcl_FreeResult(Tcl_Interp *interp)
#}
declare 148 {
    int Tcl_GetAlias(Tcl_Interp *interp, const char *childCmd,
	    Tcl_Interp **targetInterpPtr, const char **targetCmdPtr,
	    int *argcPtr, const char ***argvPtr)
}
declare 149 {
    int Tcl_GetAliasObj(Tcl_Interp *interp, const char *childCmd,
	    Tcl_Interp **targetInterpPtr, const char **targetCmdPtr,
	    int *objcPtr, Tcl_Obj ***objv)
}
declare 150 {
    void *Tcl_GetAssocData(Tcl_Interp *interp, const char *name,
	    Tcl_InterpDeleteProc **procPtr)
}
declare 151 {
    Tcl_Channel Tcl_GetChannel(Tcl_Interp *interp, const char *chanName,
	    int *modePtr)
}
declare 152 {
    int Tcl_GetChannelBufferSize(Tcl_Channel chan)
}
declare 153 {
    int Tcl_GetChannelHandle(Tcl_Channel chan, int direction,
	    void **handlePtr)
}
declare 154 {
    void *Tcl_GetChannelInstanceData(Tcl_Channel chan)
}
declare 155 {
    int Tcl_GetChannelMode(Tcl_Channel chan)
}
declare 156 {
    const char *Tcl_GetChannelName(Tcl_Channel chan)
}
declare 157 {
    int Tcl_GetChannelOption(Tcl_Interp *interp, Tcl_Channel chan,
	    const char *optionName, Tcl_DString *dsPtr)
}
declare 158 {
    const Tcl_ChannelType *Tcl_GetChannelType(Tcl_Channel chan)
}
declare 159 {
    int Tcl_GetCommandInfo(Tcl_Interp *interp, const char *cmdName,
	    Tcl_CmdInfo *infoPtr)
}
declare 160 {
    const char *Tcl_GetCommandName(Tcl_Interp *interp,
	    Tcl_Command command)
}
declare 161 {
    int Tcl_GetErrno(void)
}
declare 162 {
    const char *Tcl_GetHostName(void)
}
declare 163 {
    int Tcl_GetInterpPath(Tcl_Interp *interp, Tcl_Interp *childInterp)
}
declare 164 {
    Tcl_Interp *Tcl_GetParent(Tcl_Interp *interp)
}
declare 165 {
    const char *Tcl_GetNameOfExecutable(void)
}
declare 166 {
    Tcl_Obj *Tcl_GetObjResult(Tcl_Interp *interp)
}

# Tcl_GetOpenFile is only available on unix, but it is a part of the old
# generic interface, so we include it here for compatibility reasons.

declare 167 {
    int Tcl_GetOpenFile(Tcl_Interp *interp, const char *chanID, int forWriting,
	    int checkUsage, void **filePtr)
}
# Obsolete.  Should now use Tcl_FSGetPathType which is objectified
# and therefore usually faster.
declare 168 {
    Tcl_PathType Tcl_GetPathType(const char *path)
}
declare 169 {
    size_t Tcl_Gets(Tcl_Channel chan, Tcl_DString *dsPtr)
}
declare 170 {
    size_t Tcl_GetsObj(Tcl_Channel chan, Tcl_Obj *objPtr)
}
declare 171 {
    int Tcl_GetServiceMode(void)
}
declare 172 {
    Tcl_Interp *Tcl_GetChild(Tcl_Interp *interp, const char *name)
}
declare 173 {
    Tcl_Channel Tcl_GetStdChannel(int type)
}
# Removed in 9.0, replaced by macro.
#declare 174 {
#    const char *Tcl_GetStringResult(Tcl_Interp *interp)
#}
# Removed in 9.0, replaced by macro.
#declare 175 {
#    const char *Tcl_GetVar(Tcl_Interp *interp, const char *varName,
#	    int flags)
#}
declare 176 {
    const char *Tcl_GetVar2(Tcl_Interp *interp, const char *part1,
	    const char *part2, int flags)
}
# Removed in 9.0, replaced by macro.
#declare 177 {
#    int Tcl_GlobalEval(Tcl_Interp *interp, const char *command)
#}
# Removed in 9.0, replaced by macro.
#declare 178 {
#    int Tcl_GlobalEvalObj(Tcl_Interp *interp, Tcl_Obj *objPtr)
#}
declare 179 {
    int Tcl_HideCommand(Tcl_Interp *interp, const char *cmdName,
	    const char *hiddenCmdToken)
}
declare 180 {
    int Tcl_Init(Tcl_Interp *interp)
}
declare 181 {
    void Tcl_InitHashTable(Tcl_HashTable *tablePtr, int keyType)
}
declare 182 {
    int Tcl_InputBlocked(Tcl_Channel chan)
}
declare 183 {
    int Tcl_InputBuffered(Tcl_Channel chan)
}
declare 184 {
    int Tcl_InterpDeleted(Tcl_Interp *interp)
}
declare 185 {
    int Tcl_IsSafe(Tcl_Interp *interp)
}
# Obsolete, use Tcl_FSJoinPath
declare 186 {
    char *Tcl_JoinPath(int argc, const char *const *argv,
	    Tcl_DString *resultPtr)
}
declare 187 {
    int Tcl_LinkVar(Tcl_Interp *interp, const char *varName, void *addr,
	    int type)
}

# This slot is reserved for use by the plus patch:
#  declare 188 {
#	Tcl_MainLoop
#  }

declare 189 {
    Tcl_Channel Tcl_MakeFileChannel(void *handle, int mode)
}
declare 190 {
    int Tcl_MakeSafe(Tcl_Interp *interp)
}
declare 191 {
    Tcl_Channel Tcl_MakeTcpClientChannel(void *tcpSocket)
}
declare 192 {
    char *Tcl_Merge(int argc, const char *const *argv)
}
declare 193 {
    Tcl_HashEntry *Tcl_NextHashEntry(Tcl_HashSearch *searchPtr)
}
declare 194 {
    void Tcl_NotifyChannel(Tcl_Channel channel, int mask)
}
declare 195 {
    Tcl_Obj *Tcl_ObjGetVar2(Tcl_Interp *interp, Tcl_Obj *part1Ptr,
	    Tcl_Obj *part2Ptr, int flags)
}
declare 196 {
    Tcl_Obj *Tcl_ObjSetVar2(Tcl_Interp *interp, Tcl_Obj *part1Ptr,
	    Tcl_Obj *part2Ptr, Tcl_Obj *newValuePtr, int flags)
}
declare 197 {
    Tcl_Channel Tcl_OpenCommandChannel(Tcl_Interp *interp, int argc,
	    const char **argv, int flags)
}
# This is obsolete, use Tcl_FSOpenFileChannel
declare 198 {
    Tcl_Channel Tcl_OpenFileChannel(Tcl_Interp *interp, const char *fileName,
	    const char *modeString, int permissions)
}
declare 199 {
    Tcl_Channel Tcl_OpenTcpClient(Tcl_Interp *interp, int port,
	    const char *address, const char *myaddr, int myport, int async)
}
declare 200 {
    Tcl_Channel Tcl_OpenTcpServer(Tcl_Interp *interp, int port,
	    const char *host, Tcl_TcpAcceptProc *acceptProc,
	    void *callbackData)
}
declare 201 {
    void Tcl_Preserve(void *data)
}
declare 202 {
    void Tcl_PrintDouble(Tcl_Interp *interp, double value, char *dst)
}
declare 203 {
    int Tcl_PutEnv(const char *assignment)
}
declare 204 {
    const char *Tcl_PosixError(Tcl_Interp *interp)
}
declare 205 {
    void Tcl_QueueEvent(Tcl_Event *evPtr, Tcl_QueuePosition position)
}
declare 206 {
    size_t Tcl_Read(Tcl_Channel chan, char *bufPtr, size_t toRead)
}
declare 207 {
    void Tcl_ReapDetachedProcs(void)
}
declare 208 {
    int Tcl_RecordAndEval(Tcl_Interp *interp, const char *cmd, int flags)
}
declare 209 {
    int Tcl_RecordAndEvalObj(Tcl_Interp *interp, Tcl_Obj *cmdPtr, int flags)
}
declare 210 {
    void Tcl_RegisterChannel(Tcl_Interp *interp, Tcl_Channel chan)
}
declare 211 {
    void Tcl_RegisterObjType(const Tcl_ObjType *typePtr)
}
declare 212 {
    Tcl_RegExp Tcl_RegExpCompile(Tcl_Interp *interp, const char *pattern)
}
declare 213 {
    int Tcl_RegExpExec(Tcl_Interp *interp, Tcl_RegExp regexp,
	    const char *text, const char *start)
}
declare 214 {
    int Tcl_RegExpMatch(Tcl_Interp *interp, const char *text,
	    const char *pattern)
}
declare 215 {
    void Tcl_RegExpRange(Tcl_RegExp regexp, size_t index,
	    const char **startPtr, const char **endPtr)
}
declare 216 {
    void Tcl_Release(void *clientData)
}
declare 217 {
    void Tcl_ResetResult(Tcl_Interp *interp)
}
declare 218 {
    size_t Tcl_ScanElement(const char *src, int *flagPtr)
}
declare 219 {
    size_t Tcl_ScanCountedElement(const char *src, size_t length, int *flagPtr)
}
# Removed in 9.0:
#declare 220 {
#    int Tcl_SeekOld(Tcl_Channel chan, int offset, int mode)
#}
declare 221 {
    int Tcl_ServiceAll(void)
}
declare 222 {
    int Tcl_ServiceEvent(int flags)
}
declare 223 {
    void Tcl_SetAssocData(Tcl_Interp *interp, const char *name,
	    Tcl_InterpDeleteProc *proc, void *clientData)
}
declare 224 {
    void Tcl_SetChannelBufferSize(Tcl_Channel chan, int sz)
}
declare 225 {
    int Tcl_SetChannelOption(Tcl_Interp *interp, Tcl_Channel chan,
	    const char *optionName, const char *newValue)
}
declare 226 {
    int Tcl_SetCommandInfo(Tcl_Interp *interp, const char *cmdName,
	    const Tcl_CmdInfo *infoPtr)
}
declare 227 {
    void Tcl_SetErrno(int err)
}
declare 228 {
    void Tcl_SetErrorCode(Tcl_Interp *interp, ...)
}
declare 229 {
    void Tcl_SetMaxBlockTime(const Tcl_Time *timePtr)
}
# Removed in 9.0 (stub entry only)
#declare 230 {
#    void Tcl_SetPanicProc(TCL_NORETURN1 Tcl_PanicProc *panicProc)
#}
declare 231 {
    int Tcl_SetRecursionLimit(Tcl_Interp *interp, int depth)
}
# Removed in 9.0, replaced by macro.
#declare 232 {
#    void Tcl_SetResult(Tcl_Interp *interp, char *result,
#	    Tcl_FreeProc *freeProc)
#}
declare 233 {
    int Tcl_SetServiceMode(int mode)
}
declare 234 {
    void Tcl_SetObjErrorCode(Tcl_Interp *interp, Tcl_Obj *errorObjPtr)
}
declare 235 {
    void Tcl_SetObjResult(Tcl_Interp *interp, Tcl_Obj *resultObjPtr)
}
declare 236 {
    void Tcl_SetStdChannel(Tcl_Channel channel, int type)
}
# Removed in 9.0, replaced by macro.
#declare 237 {
#    const char *Tcl_SetVar(Tcl_Interp *interp, const char *varName,
#	    const char *newValue, int flags)
#}
declare 238 {
    const char *Tcl_SetVar2(Tcl_Interp *interp, const char *part1,
	    const char *part2, const char *newValue, int flags)
}
declare 239 {
    const char *Tcl_SignalId(int sig)
}
declare 240 {
    const char *Tcl_SignalMsg(int sig)
}
declare 241 {
    void Tcl_SourceRCFile(Tcl_Interp *interp)
}
declare 242 {
    int Tcl_SplitList(Tcl_Interp *interp, const char *listStr, int *argcPtr,
	    const char ***argvPtr)
}
# Obsolete, use Tcl_FSSplitPath
declare 243 {
    void Tcl_SplitPath(const char *path, int *argcPtr, const char ***argvPtr)
}
# Removed in 9.0 (stub entry only)
#declare 244  {
#    void Tcl_StaticPackage(Tcl_Interp *interp, const char *pkgName,
#	    Tcl_PackageInitProc *initProc, Tcl_PackageInitProc *safeInitProc)
#}
# Removed in 9.0 (stub entry only)
#declare 245 {
#    int Tcl_StringMatch(const char *str, const char *pattern)
#}
# Removed in 9.0:
#declare 246 {
#    int Tcl_TellOld(Tcl_Channel chan)
#}
# Removed in 9.0, replaced by macro.
#declare 247 {
#    int Tcl_TraceVar(Tcl_Interp *interp, const char *varName, int flags,
#	    Tcl_VarTraceProc *proc, ClientData clientData)
#}
declare 248 {
    int Tcl_TraceVar2(Tcl_Interp *interp, const char *part1, const char *part2,
	    int flags, Tcl_VarTraceProc *proc, void *clientData)
}
declare 249 {
    char *Tcl_TranslateFileName(Tcl_Interp *interp, const char *name,
	    Tcl_DString *bufferPtr)
}
declare 250 {
    size_t Tcl_Ungets(Tcl_Channel chan, const char *str, size_t len, int atHead)
}
declare 251 {
    void Tcl_UnlinkVar(Tcl_Interp *interp, const char *varName)
}
declare 252 {
    int Tcl_UnregisterChannel(Tcl_Interp *interp, Tcl_Channel chan)
}
# Removed in 9.0, replaced by macro.
#declare 253 {
#    int Tcl_UnsetVar(Tcl_Interp *interp, const char *varName, int flags)
#}
declare 254 {
    int Tcl_UnsetVar2(Tcl_Interp *interp, const char *part1, const char *part2,
	    int flags)
}
# Removed in 9.0, replaced by macro.
#declare 255 {
#    void Tcl_UntraceVar(Tcl_Interp *interp, const char *varName, int flags,
#	    Tcl_VarTraceProc *proc, ClientData clientData)
#}
declare 256 {
    void Tcl_UntraceVar2(Tcl_Interp *interp, const char *part1,
	    const char *part2, int flags, Tcl_VarTraceProc *proc,
	    void *clientData)
}
declare 257 {
    void Tcl_UpdateLinkedVar(Tcl_Interp *interp, const char *varName)
}
# Removed in 9.0, replaced by macro.
#declare 258 {
#    int Tcl_UpVar(Tcl_Interp *interp, const char *frameName,
#	    const char *varName, const char *localName, int flags)
#}
declare 259 {
    int Tcl_UpVar2(Tcl_Interp *interp, const char *frameName, const char *part1,
	    const char *part2, const char *localName, int flags)
}
declare 260 {
    int Tcl_VarEval(Tcl_Interp *interp, ...)
}
# Removed in 9.0, replaced by macro.
#declare 261 {
#    ClientData Tcl_VarTraceInfo(Tcl_Interp *interp, const char *varName,
#	    int flags, Tcl_VarTraceProc *procPtr, ClientData prevClientData)
#}
declare 262 {
    void *Tcl_VarTraceInfo2(Tcl_Interp *interp, const char *part1,
	    const char *part2, int flags, Tcl_VarTraceProc *procPtr,
	    void *prevClientData)
}
declare 263 {
    size_t Tcl_Write(Tcl_Channel chan, const char *s, size_t slen)
}
declare 264 {
    void Tcl_WrongNumArgs(Tcl_Interp *interp, int objc,
	    Tcl_Obj *const objv[], const char *message)
}
declare 265 {
    int Tcl_DumpActiveMemory(const char *fileName)
}
declare 266 {
    void Tcl_ValidateAllMemory(const char *file, int line)
}
# Removed in 9.0:
#declare 267 {
#    void Tcl_AppendResultVA(Tcl_Interp *interp, va_list argList)
#}
# Removed in 9.0:
#declare 268 {
#    void Tcl_AppendStringsToObjVA(Tcl_Obj *objPtr, va_list argList)
#}
declare 269 {
    char *Tcl_HashStats(Tcl_HashTable *tablePtr)
}
declare 270 {
    const char *Tcl_ParseVar(Tcl_Interp *interp, const char *start,
	    const char **termPtr)
}
# Removed in 9.0, replaced by macro.
#declare 271 {
#    const char *Tcl_PkgPresent(Tcl_Interp *interp, const char *name,
#	    const char *version, int exact)
#}
declare 272 {
    const char *Tcl_PkgPresentEx(Tcl_Interp *interp,
	    const char *name, const char *version, int exact,
	    void *clientDataPtr)
}
# Removed in 9.0, replaced by macro.
#declare 273 {
#    int Tcl_PkgProvide(Tcl_Interp *interp, const char *name,
#	    const char *version)
#}
# TIP #268: The internally used new Require function is in slot 573.
# Removed in 9.0, replaced by macro.
#declare 274 {
#    const char *Tcl_PkgRequire(Tcl_Interp *interp, const char *name,
#	    const char *version, int exact)
#}
# Removed in 9.0:
#declare 275 {
#    void Tcl_SetErrorCodeVA(Tcl_Interp *interp, va_list argList)
#}
# Removed in 9.0:
#declare 276 {
#    int  Tcl_VarEvalVA(Tcl_Interp *interp, va_list argList)
#}
declare 277 {
    Tcl_Pid Tcl_WaitPid(Tcl_Pid pid, int *statPtr, int options)
}
# Removed in 9.0:
#declare 278 {
#    TCL_NORETURN void Tcl_PanicVA(const char *format, va_list argList)
#}
declare 279 {
    void Tcl_GetVersion(int *major, int *minor, int *patchLevel, int *type)
}
declare 280 {
    void Tcl_InitMemory(Tcl_Interp *interp)
}

# Andreas Kupries <a.kupries@westend.com>, 03/21/1999
# "Trf-Patch for filtering channels"
#
# C-Level API for (un)stacking of channels. This allows the introduction
# of filtering channels with relatively little changes to the core.
# This patch was created in cooperation with Jan Nijtmans j.nijtmans@chello.nl
# and is therefore part of his plus-patches too.
#
# It would have been possible to place the following definitions according
# to the alphabetical order used elsewhere in this file, but I decided
# against that to ease the maintenance of the patch across new tcl versions
# (patch usually has no problems to integrate the patch file for the last
# version into the new one).

declare 281 {
    Tcl_Channel Tcl_StackChannel(Tcl_Interp *interp,
	    const Tcl_ChannelType *typePtr, void *instanceData,
	    int mask, Tcl_Channel prevChan)
}
declare 282 {
    int Tcl_UnstackChannel(Tcl_Interp *interp, Tcl_Channel chan)
}
declare 283 {
    Tcl_Channel Tcl_GetStackedChannel(Tcl_Channel chan)
}

# 284 was reserved, but added in 8.4a2
declare 284 {
    void Tcl_SetMainLoop(Tcl_MainLoopProc *proc)
}

# Reserved for future use (8.0.x vs. 8.1)
#  declare 285 {
#  }

# Added in 8.1:

declare 286 {
    void Tcl_AppendObjToObj(Tcl_Obj *objPtr, Tcl_Obj *appendObjPtr)
}
declare 287 {
    Tcl_Encoding Tcl_CreateEncoding(const Tcl_EncodingType *typePtr)
}
declare 288 {
    void Tcl_CreateThreadExitHandler(Tcl_ExitProc *proc, void *clientData)
}
declare 289 {
    void Tcl_DeleteThreadExitHandler(Tcl_ExitProc *proc, void *clientData)
}
# Removed in 9.0, replaced by macro.
#declare 290 {
#    void Tcl_DiscardResult(Tcl_SavedResult *statePtr)
#}
declare 291 {
    int Tcl_EvalEx(Tcl_Interp *interp, const char *script, size_t numBytes,
	    int flags)
}
declare 292 {
    int Tcl_EvalObjv(Tcl_Interp *interp, int objc, Tcl_Obj *const objv[],
	    int flags)
}
declare 293 {
    int Tcl_EvalObjEx(Tcl_Interp *interp, Tcl_Obj *objPtr, int flags)
}
declare 294 {
    TCL_NORETURN void Tcl_ExitThread(int status)
}
declare 295 {
    int Tcl_ExternalToUtf(Tcl_Interp *interp, Tcl_Encoding encoding,
	    const char *src, size_t srcLen, int flags,
	    Tcl_EncodingState *statePtr, char *dst, size_t dstLen,
	    int *srcReadPtr, int *dstWrotePtr, int *dstCharsPtr)
}
declare 296 {
    char *Tcl_ExternalToUtfDString(Tcl_Encoding encoding,
	    const char *src, size_t srcLen, Tcl_DString *dsPtr)
}
declare 297 {
    void Tcl_FinalizeThread(void)
}
declare 298 {
    void Tcl_FinalizeNotifier(void *clientData)
}
declare 299 {
    void Tcl_FreeEncoding(Tcl_Encoding encoding)
}
declare 300 {
    Tcl_ThreadId Tcl_GetCurrentThread(void)
}
declare 301 {
    Tcl_Encoding Tcl_GetEncoding(Tcl_Interp *interp, const char *name)
}
declare 302 {
    const char *Tcl_GetEncodingName(Tcl_Encoding encoding)
}
declare 303 {
    void Tcl_GetEncodingNames(Tcl_Interp *interp)
}
declare 304 {
    int Tcl_GetIndexFromObjStruct(Tcl_Interp *interp, Tcl_Obj *objPtr,
	    const void *tablePtr, size_t offset, const char *msg, int flags,
	    int *indexPtr)
}
declare 305 {
    void *Tcl_GetThreadData(Tcl_ThreadDataKey *keyPtr, size_t size)
}
declare 306 {
    Tcl_Obj *Tcl_GetVar2Ex(Tcl_Interp *interp, const char *part1,
	    const char *part2, int flags)
}
declare 307 {
    void *Tcl_InitNotifier(void)
}
declare 308 {
    void Tcl_MutexLock(Tcl_Mutex *mutexPtr)
}
declare 309 {
    void Tcl_MutexUnlock(Tcl_Mutex *mutexPtr)
}
declare 310 {
    void Tcl_ConditionNotify(Tcl_Condition *condPtr)
}
declare 311 {
    void Tcl_ConditionWait(Tcl_Condition *condPtr, Tcl_Mutex *mutexPtr,
	    const Tcl_Time *timePtr)
}
declare 312 {
    size_t Tcl_NumUtfChars(const char *src, size_t length)
}
declare 313 {
    size_t Tcl_ReadChars(Tcl_Channel channel, Tcl_Obj *objPtr,
	    size_t charsToRead, int appendFlag)
}
# Removed in 9.0, replaced by macro.
#declare 314 {
#    void Tcl_RestoreResult(Tcl_Interp *interp, Tcl_SavedResult *statePtr)
#}
# Removed in 9.0, replaced by macro.
#declare 315 {
#    void Tcl_SaveResult(Tcl_Interp *interp, Tcl_SavedResult *statePtr)
#}
declare 316 {
    int Tcl_SetSystemEncoding(Tcl_Interp *interp, const char *name)
}
declare 317 {
    Tcl_Obj *Tcl_SetVar2Ex(Tcl_Interp *interp, const char *part1,
	    const char *part2, Tcl_Obj *newValuePtr, int flags)
}
declare 318 {
    void Tcl_ThreadAlert(Tcl_ThreadId threadId)
}
declare 319 {
    void Tcl_ThreadQueueEvent(Tcl_ThreadId threadId, Tcl_Event *evPtr,
	    Tcl_QueuePosition position)
}
declare 320 {
    int Tcl_UniCharAtIndex(const char *src, size_t index)
}
declare 321 {
    int Tcl_UniCharToLower(int ch)
}
declare 322 {
    int Tcl_UniCharToTitle(int ch)
}
declare 323 {
    int Tcl_UniCharToUpper(int ch)
}
declare 324 {
    int Tcl_UniCharToUtf(int ch, char *buf)
}
declare 325 {
    const char *Tcl_UtfAtIndex(const char *src, size_t index)
}
declare 326 {
    int Tcl_UtfCharComplete(const char *src, size_t length)
}
declare 327 {
    size_t Tcl_UtfBackslash(const char *src, int *readPtr, char *dst)
}
declare 328 {
    const char *Tcl_UtfFindFirst(const char *src, int ch)
}
declare 329 {
    const char *Tcl_UtfFindLast(const char *src, int ch)
}
declare 330 {
    const char *Tcl_UtfNext(const char *src)
}
declare 331 {
    const char *Tcl_UtfPrev(const char *src, const char *start)
}
declare 332 {
    int Tcl_UtfToExternal(Tcl_Interp *interp, Tcl_Encoding encoding,
	    const char *src, size_t srcLen, int flags,
	    Tcl_EncodingState *statePtr, char *dst, size_t dstLen,
	    int *srcReadPtr, int *dstWrotePtr, int *dstCharsPtr)
}
declare 333 {
    char *Tcl_UtfToExternalDString(Tcl_Encoding encoding,
	    const char *src, size_t srcLen, Tcl_DString *dsPtr)
}
declare 334 {
    int Tcl_UtfToLower(char *src)
}
declare 335 {
    int Tcl_UtfToTitle(char *src)
}
declare 336 {
    int Tcl_UtfToChar16(const char *src, unsigned short *chPtr)
}
declare 337 {
    int Tcl_UtfToUpper(char *src)
}
declare 338 {
    size_t Tcl_WriteChars(Tcl_Channel chan, const char *src, size_t srcLen)
}
declare 339 {
    size_t Tcl_WriteObj(Tcl_Channel chan, Tcl_Obj *objPtr)
}
declare 340 {
    char *Tcl_GetString(Tcl_Obj *objPtr)
}
# Removed in 9.0:
#declare 341 {
#    const char *Tcl_GetDefaultEncodingDir(void)
#}
# Removed in 9.0:
#declare 342 {
#    void Tcl_SetDefaultEncodingDir(const char *path)
#}
declare 343 {
    void Tcl_AlertNotifier(void *clientData)
}
declare 344 {
    void Tcl_ServiceModeHook(int mode)
}
declare 345 {
    int Tcl_UniCharIsAlnum(int ch)
}
declare 346 {
    int Tcl_UniCharIsAlpha(int ch)
}
declare 347 {
    int Tcl_UniCharIsDigit(int ch)
}
declare 348 {
    int Tcl_UniCharIsLower(int ch)
}
declare 349 {
    int Tcl_UniCharIsSpace(int ch)
}
declare 350 {
    int Tcl_UniCharIsUpper(int ch)
}
declare 351 {
    int Tcl_UniCharIsWordChar(int ch)
}
# Removed in 9.0:
#declare 352 {
#    size_t Tcl_UniCharLen(const Tcl_UniChar *uniStr)
#}
# Removed in 9.0:
#declare 353 {
#    int Tcl_UniCharNcmp(const Tcl_UniChar *ucs, const Tcl_UniChar *uct,
#	    size_t numChars)
#}
declare 354 {
    char *Tcl_Char16ToUtfDString(const unsigned short *uniStr,
	    size_t uniLength, Tcl_DString *dsPtr)
}
declare 355 {
    unsigned short *Tcl_UtfToChar16DString(const char *src,
	    size_t length, Tcl_DString *dsPtr)
}
declare 356 {
    Tcl_RegExp Tcl_GetRegExpFromObj(Tcl_Interp *interp, Tcl_Obj *patObj,
	    int flags)
}
# Removed in 9.0:
#declare 357 {
#    Tcl_Obj *Tcl_EvalTokens(Tcl_Interp *interp, Tcl_Token *tokenPtr,
#	    int count)
#}
declare 358 {
    void Tcl_FreeParse(Tcl_Parse *parsePtr)
}
declare 359 {
    void Tcl_LogCommandInfo(Tcl_Interp *interp, const char *script,
	    const char *command, size_t length)
}
declare 360 {
    int Tcl_ParseBraces(Tcl_Interp *interp, const char *start,
	    size_t numBytes, Tcl_Parse *parsePtr, int append,
	    const char **termPtr)
}
declare 361 {
    int Tcl_ParseCommand(Tcl_Interp *interp, const char *start,
	    size_t numBytes, int nested, Tcl_Parse *parsePtr)
}
declare 362 {
    int Tcl_ParseExpr(Tcl_Interp *interp, const char *start, size_t numBytes,
	    Tcl_Parse *parsePtr)
}
declare 363 {
    int Tcl_ParseQuotedString(Tcl_Interp *interp, const char *start,
	    size_t numBytes, Tcl_Parse *parsePtr, int append,
	    const char **termPtr)
}
declare 364 {
    int Tcl_ParseVarName(Tcl_Interp *interp, const char *start,
	    size_t numBytes, Tcl_Parse *parsePtr, int append)
}
# These 4 functions are obsolete, use Tcl_FSGetCwd, Tcl_FSChdir,
# Tcl_FSAccess and Tcl_FSStat
declare 365 {
    char *Tcl_GetCwd(Tcl_Interp *interp, Tcl_DString *cwdPtr)
}
declare 366 {
   int Tcl_Chdir(const char *dirName)
}
declare 367 {
   int Tcl_Access(const char *path, int mode)
}
declare 368 {
    int Tcl_Stat(const char *path, struct stat *bufPtr)
}
declare 369 {
    int Tcl_UtfNcmp(const char *s1, const char *s2, size_t n)
}
declare 370 {
    int Tcl_UtfNcasecmp(const char *s1, const char *s2, size_t n)
}
declare 371 {
    int Tcl_StringCaseMatch(const char *str, const char *pattern, int nocase)
}
declare 372 {
    int Tcl_UniCharIsControl(int ch)
}
declare 373 {
    int Tcl_UniCharIsGraph(int ch)
}
declare 374 {
    int Tcl_UniCharIsPrint(int ch)
}
declare 375 {
    int Tcl_UniCharIsPunct(int ch)
}
declare 376 {
    int Tcl_RegExpExecObj(Tcl_Interp *interp, Tcl_RegExp regexp,
	    Tcl_Obj *textObj, size_t offset, size_t nmatches, int flags)
}
declare 377 {
    void Tcl_RegExpGetInfo(Tcl_RegExp regexp, Tcl_RegExpInfo *infoPtr)
}
declare 378 {
    Tcl_Obj *Tcl_NewUnicodeObj(const Tcl_UniChar *unicode, size_t numChars)
}
declare 379 {
    void Tcl_SetUnicodeObj(Tcl_Obj *objPtr, const Tcl_UniChar *unicode,
	    size_t numChars)
}
declare 380 {
    size_t Tcl_GetCharLength(Tcl_Obj *objPtr)
}
declare 381 {
    int Tcl_GetUniChar(Tcl_Obj *objPtr, size_t index)
}
# Removed in 9.0, replaced by macro.
#declare 382 {
#    Tcl_UniChar *Tcl_GetUnicode(Tcl_Obj *objPtr)
#}
declare 383 {
    Tcl_Obj *Tcl_GetRange(Tcl_Obj *objPtr, size_t first, size_t last)
}
# Removed in 9.0
#declare 384 {
#    void Tcl_AppendUnicodeToObj(Tcl_Obj *objPtr, const Tcl_UniChar *unicode,
#	    size_t length)
#}
declare 385 {
    int Tcl_RegExpMatchObj(Tcl_Interp *interp, Tcl_Obj *textObj,
	    Tcl_Obj *patternObj)
}
declare 386 {
    void Tcl_SetNotifier(Tcl_NotifierProcs *notifierProcPtr)
}
declare 387 {
    Tcl_Mutex *Tcl_GetAllocMutex(void)
}
declare 388 {
    int Tcl_GetChannelNames(Tcl_Interp *interp)
}
declare 389 {
    int Tcl_GetChannelNamesEx(Tcl_Interp *interp, const char *pattern)
}
declare 390 {
    int Tcl_ProcObjCmd(void *clientData, Tcl_Interp *interp,
	    int objc, Tcl_Obj *const objv[])
}
declare 391 {
    void Tcl_ConditionFinalize(Tcl_Condition *condPtr)
}
declare 392 {
    void Tcl_MutexFinalize(Tcl_Mutex *mutex)
}
declare 393 {
    int Tcl_CreateThread(Tcl_ThreadId *idPtr, Tcl_ThreadCreateProc *proc,
	    void *clientData, size_t stackSize, int flags)
}

# Introduced in 8.3.2
declare 394 {
    size_t Tcl_ReadRaw(Tcl_Channel chan, char *dst, size_t bytesToRead)
}
declare 395 {
    size_t Tcl_WriteRaw(Tcl_Channel chan, const char *src, size_t srcLen)
}
declare 396 {
    Tcl_Channel Tcl_GetTopChannel(Tcl_Channel chan)
}
declare 397 {
    int Tcl_ChannelBuffered(Tcl_Channel chan)
}
declare 398 {
    const char *Tcl_ChannelName(const Tcl_ChannelType *chanTypePtr)
}
declare 399 {
    Tcl_ChannelTypeVersion Tcl_ChannelVersion(
	    const Tcl_ChannelType *chanTypePtr)
}
declare 400 {
    Tcl_DriverBlockModeProc *Tcl_ChannelBlockModeProc(
	    const Tcl_ChannelType *chanTypePtr)
}
# Removed in 9.0
#declare 401 {
#    Tcl_DriverCloseProc *Tcl_ChannelCloseProc(
#	    const Tcl_ChannelType *chanTypePtr)
#}
declare 402 {
    Tcl_DriverClose2Proc *Tcl_ChannelClose2Proc(
	    const Tcl_ChannelType *chanTypePtr)
}
declare 403 {
    Tcl_DriverInputProc *Tcl_ChannelInputProc(
	    const Tcl_ChannelType *chanTypePtr)
}
declare 404 {
    Tcl_DriverOutputProc *Tcl_ChannelOutputProc(
	    const Tcl_ChannelType *chanTypePtr)
}
# Removed in 9.0
#declare 405 {
#    Tcl_DriverSeekProc *Tcl_ChannelSeekProc(
#	    const Tcl_ChannelType *chanTypePtr)
#}
declare 406 {
    Tcl_DriverSetOptionProc *Tcl_ChannelSetOptionProc(
	    const Tcl_ChannelType *chanTypePtr)
}
declare 407 {
    Tcl_DriverGetOptionProc *Tcl_ChannelGetOptionProc(
	    const Tcl_ChannelType *chanTypePtr)
}
declare 408 {
    Tcl_DriverWatchProc *Tcl_ChannelWatchProc(
	    const Tcl_ChannelType *chanTypePtr)
}
declare 409 {
    Tcl_DriverGetHandleProc *Tcl_ChannelGetHandleProc(
	    const Tcl_ChannelType *chanTypePtr)
}
declare 410 {
    Tcl_DriverFlushProc *Tcl_ChannelFlushProc(
	    const Tcl_ChannelType *chanTypePtr)
}
declare 411 {
    Tcl_DriverHandlerProc *Tcl_ChannelHandlerProc(
	    const Tcl_ChannelType *chanTypePtr)
}

# Introduced in 8.4a2
declare 412 {
    int Tcl_JoinThread(Tcl_ThreadId threadId, int *result)
}
declare 413 {
    int Tcl_IsChannelShared(Tcl_Channel channel)
}
declare 414 {
    int Tcl_IsChannelRegistered(Tcl_Interp *interp, Tcl_Channel channel)
}
declare 415 {
    void Tcl_CutChannel(Tcl_Channel channel)
}
declare 416 {
    void Tcl_SpliceChannel(Tcl_Channel channel)
}
declare 417 {
    void Tcl_ClearChannelHandlers(Tcl_Channel channel)
}
declare 418 {
    int Tcl_IsChannelExisting(const char *channelName)
}
# Removed in 9.0:
#declare 419 {
#    int Tcl_UniCharNcasecmp(const Tcl_UniChar *ucs, const Tcl_UniChar *uct,
#	    size_t numChars)
#}
# Removed in 9.0:
#declare 420 {
#    int Tcl_UniCharCaseMatch(const Tcl_UniChar *uniStr,
#	    const Tcl_UniChar *uniPattern, int nocase)
#}
# Removed in 9.0, as it is actually a macro:
#declare 421 {
#    Tcl_HashEntry *Tcl_FindHashEntry(Tcl_HashTable *tablePtr, const void *key)
#}
# Removed in 9.0, as it is actually a macro:
#declare 422 {
#    Tcl_HashEntry *Tcl_CreateHashEntry(Tcl_HashTable *tablePtr,
#	    const void *key, int *newPtr)
#}
declare 423 {
    void Tcl_InitCustomHashTable(Tcl_HashTable *tablePtr, int keyType,
	    const Tcl_HashKeyType *typePtr)
}
declare 424 {
    void Tcl_InitObjHashTable(Tcl_HashTable *tablePtr)
}
declare 425 {
    void *Tcl_CommandTraceInfo(Tcl_Interp *interp, const char *varName,
	    int flags, Tcl_CommandTraceProc *procPtr,
	    void *prevClientData)
}
declare 426 {
    int Tcl_TraceCommand(Tcl_Interp *interp, const char *varName, int flags,
	    Tcl_CommandTraceProc *proc, void *clientData)
}
declare 427 {
    void Tcl_UntraceCommand(Tcl_Interp *interp, const char *varName,
	    int flags, Tcl_CommandTraceProc *proc, void *clientData)
}
declare 428 {
    void *Tcl_AttemptAlloc(size_t size)
}
declare 429 {
    void *Tcl_AttemptDbCkalloc(size_t size, const char *file, int line)
}
declare 430 {
    void *Tcl_AttemptRealloc(void *ptr, size_t size)
}
declare 431 {
    void *Tcl_AttemptDbCkrealloc(void *ptr, size_t size,
	    const char *file, int line)
}
declare 432 {
    int Tcl_AttemptSetObjLength(Tcl_Obj *objPtr, size_t length)
}

# TIP#10 (thread-aware channels) akupries
declare 433 {
    Tcl_ThreadId Tcl_GetChannelThread(Tcl_Channel channel)
}

# introduced in 8.4a3
declare 434 {
    Tcl_UniChar *TclGetUnicodeFromObj(Tcl_Obj *objPtr, int *lengthPtr)
}

# TIP#15 (math function introspection) dkf
# Removed in 9.0:
#declare 435 {
#    int Tcl_GetMathFuncInfo(Tcl_Interp *interp, const char *name,
#	    int *numArgsPtr, Tcl_ValueType **argTypesPtr,
#	    Tcl_MathProc **procPtr, void **clientDataPtr)
#}
# Removed in 9.0:
#declare 436 {
#    Tcl_Obj *Tcl_ListMathFuncs(Tcl_Interp *interp, const char *pattern)
#}

# TIP#36 (better access to 'subst') dkf
declare 437 {
    Tcl_Obj *Tcl_SubstObj(Tcl_Interp *interp, Tcl_Obj *objPtr, int flags)
}

# TIP#17 (virtual filesystem layer) vdarley
declare 438 {
    int Tcl_DetachChannel(Tcl_Interp *interp, Tcl_Channel channel)
}
declare 439 {
    int Tcl_IsStandardChannel(Tcl_Channel channel)
}
declare 440 {
    int	Tcl_FSCopyFile(Tcl_Obj *srcPathPtr, Tcl_Obj *destPathPtr)
}
declare 441 {
    int	Tcl_FSCopyDirectory(Tcl_Obj *srcPathPtr,
	    Tcl_Obj *destPathPtr, Tcl_Obj **errorPtr)
}
declare 442 {
    int	Tcl_FSCreateDirectory(Tcl_Obj *pathPtr)
}
declare 443 {
    int	Tcl_FSDeleteFile(Tcl_Obj *pathPtr)
}
declare 444 {
    int	Tcl_FSLoadFile(Tcl_Interp *interp, Tcl_Obj *pathPtr, const char *sym1,
	    const char *sym2, Tcl_PackageInitProc **proc1Ptr,
	    Tcl_PackageInitProc **proc2Ptr, Tcl_LoadHandle *handlePtr,
	    Tcl_FSUnloadFileProc **unloadProcPtr)
}
declare 445 {
    int	Tcl_FSMatchInDirectory(Tcl_Interp *interp, Tcl_Obj *result,
	    Tcl_Obj *pathPtr, const char *pattern, Tcl_GlobTypeData *types)
}
declare 446 {
    Tcl_Obj *Tcl_FSLink(Tcl_Obj *pathPtr, Tcl_Obj *toPtr, int linkAction)
}
declare 447 {
    int Tcl_FSRemoveDirectory(Tcl_Obj *pathPtr,
	    int recursive, Tcl_Obj **errorPtr)
}
declare 448 {
    int	Tcl_FSRenameFile(Tcl_Obj *srcPathPtr, Tcl_Obj *destPathPtr)
}
declare 449 {
    int	Tcl_FSLstat(Tcl_Obj *pathPtr, Tcl_StatBuf *buf)
}
declare 450 {
    int Tcl_FSUtime(Tcl_Obj *pathPtr, struct utimbuf *tval)
}
declare 451 {
    int Tcl_FSFileAttrsGet(Tcl_Interp *interp,
	    int index, Tcl_Obj *pathPtr, Tcl_Obj **objPtrRef)
}
declare 452 {
    int Tcl_FSFileAttrsSet(Tcl_Interp *interp,
	    int index, Tcl_Obj *pathPtr, Tcl_Obj *objPtr)
}
declare 453 {
    const char *const *Tcl_FSFileAttrStrings(Tcl_Obj *pathPtr,
	    Tcl_Obj **objPtrRef)
}
declare 454 {
    int Tcl_FSStat(Tcl_Obj *pathPtr, Tcl_StatBuf *buf)
}
declare 455 {
    int Tcl_FSAccess(Tcl_Obj *pathPtr, int mode)
}
declare 456 {
    Tcl_Channel Tcl_FSOpenFileChannel(Tcl_Interp *interp, Tcl_Obj *pathPtr,
	    const char *modeString, int permissions)
}
declare 457 {
    Tcl_Obj *Tcl_FSGetCwd(Tcl_Interp *interp)
}
declare 458 {
    int Tcl_FSChdir(Tcl_Obj *pathPtr)
}
declare 459 {
    int Tcl_FSConvertToPathType(Tcl_Interp *interp, Tcl_Obj *pathPtr)
}
declare 460 {
    Tcl_Obj *Tcl_FSJoinPath(Tcl_Obj *listObj, int elements)
}
declare 461 {
    Tcl_Obj *Tcl_FSSplitPath(Tcl_Obj *pathPtr, int *lenPtr)
}
declare 462 {
    int Tcl_FSEqualPaths(Tcl_Obj *firstPtr, Tcl_Obj *secondPtr)
}
declare 463 {
    Tcl_Obj *Tcl_FSGetNormalizedPath(Tcl_Interp *interp, Tcl_Obj *pathPtr)
}
declare 464 {
    Tcl_Obj *Tcl_FSJoinToPath(Tcl_Obj *pathPtr, int objc,
	    Tcl_Obj *const objv[])
}
declare 465 {
    void *Tcl_FSGetInternalRep(Tcl_Obj *pathPtr,
	    const Tcl_Filesystem *fsPtr)
}
declare 466 {
    Tcl_Obj *Tcl_FSGetTranslatedPath(Tcl_Interp *interp, Tcl_Obj *pathPtr)
}
declare 467 {
    int Tcl_FSEvalFile(Tcl_Interp *interp, Tcl_Obj *fileName)
}
declare 468 {
    Tcl_Obj *Tcl_FSNewNativePath(const Tcl_Filesystem *fromFilesystem,
	    void *clientData)
}
declare 469 {
    const void *Tcl_FSGetNativePath(Tcl_Obj *pathPtr)
}
declare 470 {
    Tcl_Obj *Tcl_FSFileSystemInfo(Tcl_Obj *pathPtr)
}
declare 471 {
    Tcl_Obj *Tcl_FSPathSeparator(Tcl_Obj *pathPtr)
}
declare 472 {
    Tcl_Obj *Tcl_FSListVolumes(void)
}
declare 473 {
    int Tcl_FSRegister(void *clientData, const Tcl_Filesystem *fsPtr)
}
declare 474 {
    int Tcl_FSUnregister(const Tcl_Filesystem *fsPtr)
}
declare 475 {
    void *Tcl_FSData(const Tcl_Filesystem *fsPtr)
}
declare 476 {
    const char *Tcl_FSGetTranslatedStringPath(Tcl_Interp *interp,
	    Tcl_Obj *pathPtr)
}
declare 477 {
    const Tcl_Filesystem *Tcl_FSGetFileSystemForPath(Tcl_Obj *pathPtr)
}
declare 478 {
    Tcl_PathType Tcl_FSGetPathType(Tcl_Obj *pathPtr)
}

# TIP#49 (detection of output buffering) akupries
declare 479 {
    int Tcl_OutputBuffered(Tcl_Channel chan)
}
declare 480 {
    void Tcl_FSMountsChanged(const Tcl_Filesystem *fsPtr)
}

# TIP#56 (evaluate a parsed script) msofer
declare 481 {
    int Tcl_EvalTokensStandard(Tcl_Interp *interp, Tcl_Token *tokenPtr,
	    size_t count)
}

# TIP#73 (access to current time) kbk
declare 482 {
    void Tcl_GetTime(Tcl_Time *timeBuf)
}

# TIP#32 (object-enabled traces) kbk
declare 483 {
    Tcl_Trace Tcl_CreateObjTrace(Tcl_Interp *interp, int level, int flags,
	    Tcl_CmdObjTraceProc *objProc, void *clientData,
	    Tcl_CmdObjTraceDeleteProc *delProc)
}
declare 484 {
    int Tcl_GetCommandInfoFromToken(Tcl_Command token, Tcl_CmdInfo *infoPtr)
}
declare 485 {
    int Tcl_SetCommandInfoFromToken(Tcl_Command token,
	    const Tcl_CmdInfo *infoPtr)
}

### New functions on 64-bit dev branch ###
# TIP#72 (64-bit values) dkf
declare 486 {
    Tcl_Obj *Tcl_DbNewWideIntObj(Tcl_WideInt wideValue,
	    const char *file, int line)
}
declare 487 {
    int Tcl_GetWideIntFromObj(Tcl_Interp *interp, Tcl_Obj *objPtr,
	    Tcl_WideInt *widePtr)
}
declare 488 {
    Tcl_Obj *Tcl_NewWideIntObj(Tcl_WideInt wideValue)
}
declare 489 {
    void Tcl_SetWideIntObj(Tcl_Obj *objPtr, Tcl_WideInt wideValue)
}
declare 490 {
    Tcl_StatBuf *Tcl_AllocStatBuf(void)
}
declare 491 {
    long long Tcl_Seek(Tcl_Channel chan, long long offset, int mode)
}
declare 492 {
    long long Tcl_Tell(Tcl_Channel chan)
}

# TIP#91 (back-compat enhancements for channels) dkf
declare 493 {
    Tcl_DriverWideSeekProc *Tcl_ChannelWideSeekProc(
	    const Tcl_ChannelType *chanTypePtr)
}

# ----- BASELINE -- FOR -- 8.4.0 ----- #

# TIP#111 (dictionaries) dkf
declare 494 {
    int Tcl_DictObjPut(Tcl_Interp *interp, Tcl_Obj *dictPtr,
	    Tcl_Obj *keyPtr, Tcl_Obj *valuePtr)
}
declare 495 {
    int Tcl_DictObjGet(Tcl_Interp *interp, Tcl_Obj *dictPtr, Tcl_Obj *keyPtr,
	    Tcl_Obj **valuePtrPtr)
}
declare 496 {
    int Tcl_DictObjRemove(Tcl_Interp *interp, Tcl_Obj *dictPtr,
	    Tcl_Obj *keyPtr)
}
declare 497 {
    int Tcl_DictObjSize(Tcl_Interp *interp, Tcl_Obj *dictPtr, int *sizePtr)
}
declare 498 {
    int Tcl_DictObjFirst(Tcl_Interp *interp, Tcl_Obj *dictPtr,
	    Tcl_DictSearch *searchPtr,
	    Tcl_Obj **keyPtrPtr, Tcl_Obj **valuePtrPtr, int *donePtr)
}
declare 499 {
    void Tcl_DictObjNext(Tcl_DictSearch *searchPtr,
	    Tcl_Obj **keyPtrPtr, Tcl_Obj **valuePtrPtr, int *donePtr)
}
declare 500 {
    void Tcl_DictObjDone(Tcl_DictSearch *searchPtr)
}
declare 501 {
    int Tcl_DictObjPutKeyList(Tcl_Interp *interp, Tcl_Obj *dictPtr,
	    int keyc, Tcl_Obj *const *keyv, Tcl_Obj *valuePtr)
}
declare 502 {
    int Tcl_DictObjRemoveKeyList(Tcl_Interp *interp, Tcl_Obj *dictPtr,
	    int keyc, Tcl_Obj *const *keyv)
}
declare 503 {
    Tcl_Obj *Tcl_NewDictObj(void)
}
declare 504 {
    Tcl_Obj *Tcl_DbNewDictObj(const char *file, int line)
}

# TIP#59 (configuration reporting) akupries
declare 505 {
    void Tcl_RegisterConfig(Tcl_Interp *interp, const char *pkgName,
	    const Tcl_Config *configuration, const char *valEncoding)
}

# TIP #139 (partial exposure of namespace API - transferred from tclInt.decls)
# dkf, API by Brent Welch?
declare 506 {
    Tcl_Namespace *Tcl_CreateNamespace(Tcl_Interp *interp, const char *name,
	    void *clientData, Tcl_NamespaceDeleteProc *deleteProc)
}
declare 507 {
    void Tcl_DeleteNamespace(Tcl_Namespace *nsPtr)
}
declare 508 {
    int Tcl_AppendExportList(Tcl_Interp *interp, Tcl_Namespace *nsPtr,
	    Tcl_Obj *objPtr)
}
declare 509 {
    int Tcl_Export(Tcl_Interp *interp, Tcl_Namespace *nsPtr,
	    const char *pattern, int resetListFirst)
}
declare 510 {
    int Tcl_Import(Tcl_Interp *interp, Tcl_Namespace *nsPtr,
	    const char *pattern, int allowOverwrite)
}
declare 511 {
    int Tcl_ForgetImport(Tcl_Interp *interp, Tcl_Namespace *nsPtr,
	    const char *pattern)
}
declare 512 {
    Tcl_Namespace *Tcl_GetCurrentNamespace(Tcl_Interp *interp)
}
declare 513 {
    Tcl_Namespace *Tcl_GetGlobalNamespace(Tcl_Interp *interp)
}
declare 514 {
    Tcl_Namespace *Tcl_FindNamespace(Tcl_Interp *interp, const char *name,
	    Tcl_Namespace *contextNsPtr, int flags)
}
declare 515 {
    Tcl_Command Tcl_FindCommand(Tcl_Interp *interp, const char *name,
	    Tcl_Namespace *contextNsPtr, int flags)
}
declare 516 {
    Tcl_Command Tcl_GetCommandFromObj(Tcl_Interp *interp, Tcl_Obj *objPtr)
}
declare 517 {
    void Tcl_GetCommandFullName(Tcl_Interp *interp, Tcl_Command command,
	    Tcl_Obj *objPtr)
}

# TIP#137 (encoding-aware source command) dgp for Anton Kovalenko
declare 518 {
    int Tcl_FSEvalFileEx(Tcl_Interp *interp, Tcl_Obj *fileName,
	    const char *encodingName)
}

# Removed in 9.0 (stub entry only)
#declare 519 {nostub {Don't use this function in a stub-enabled extension}} {
#    Tcl_ExitProc *Tcl_SetExitProc(TCL_NORETURN1 Tcl_ExitProc *proc)
#}

# TIP#143 (resource limits) dkf
declare 520 {
    void Tcl_LimitAddHandler(Tcl_Interp *interp, int type,
	    Tcl_LimitHandlerProc *handlerProc, void *clientData,
	    Tcl_LimitHandlerDeleteProc *deleteProc)
}
declare 521 {
    void Tcl_LimitRemoveHandler(Tcl_Interp *interp, int type,
	    Tcl_LimitHandlerProc *handlerProc, void *clientData)
}
declare 522 {
    int Tcl_LimitReady(Tcl_Interp *interp)
}
declare 523 {
    int Tcl_LimitCheck(Tcl_Interp *interp)
}
declare 524 {
    int Tcl_LimitExceeded(Tcl_Interp *interp)
}
declare 525 {
    void Tcl_LimitSetCommands(Tcl_Interp *interp, int commandLimit)
}
declare 526 {
    void Tcl_LimitSetTime(Tcl_Interp *interp, Tcl_Time *timeLimitPtr)
}
declare 527 {
    void Tcl_LimitSetGranularity(Tcl_Interp *interp, int type, int granularity)
}
declare 528 {
    int Tcl_LimitTypeEnabled(Tcl_Interp *interp, int type)
}
declare 529 {
    int Tcl_LimitTypeExceeded(Tcl_Interp *interp, int type)
}
declare 530 {
    void Tcl_LimitTypeSet(Tcl_Interp *interp, int type)
}
declare 531 {
    void Tcl_LimitTypeReset(Tcl_Interp *interp, int type)
}
declare 532 {
    int Tcl_LimitGetCommands(Tcl_Interp *interp)
}
declare 533 {
    void Tcl_LimitGetTime(Tcl_Interp *interp, Tcl_Time *timeLimitPtr)
}
declare 534 {
    int Tcl_LimitGetGranularity(Tcl_Interp *interp, int type)
}

# TIP#226 (interpreter result state management) dgp
declare 535 {
    Tcl_InterpState Tcl_SaveInterpState(Tcl_Interp *interp, int status)
}
declare 536 {
    int Tcl_RestoreInterpState(Tcl_Interp *interp, Tcl_InterpState state)
}
declare 537 {
    void Tcl_DiscardInterpState(Tcl_InterpState state)
}

# TIP#227 (return options interface) dgp
declare 538 {
    int Tcl_SetReturnOptions(Tcl_Interp *interp, Tcl_Obj *options)
}
declare 539 {
    Tcl_Obj *Tcl_GetReturnOptions(Tcl_Interp *interp, int result)
}

# TIP#235 (ensembles) dkf
declare 540 {
    int Tcl_IsEnsemble(Tcl_Command token)
}
declare 541 {
    Tcl_Command Tcl_CreateEnsemble(Tcl_Interp *interp, const char *name,
	    Tcl_Namespace *namespacePtr, int flags)
}
declare 542 {
    Tcl_Command Tcl_FindEnsemble(Tcl_Interp *interp, Tcl_Obj *cmdNameObj,
	    int flags)
}
declare 543 {
    int Tcl_SetEnsembleSubcommandList(Tcl_Interp *interp, Tcl_Command token,
	    Tcl_Obj *subcmdList)
}
declare 544 {
    int Tcl_SetEnsembleMappingDict(Tcl_Interp *interp, Tcl_Command token,
	    Tcl_Obj *mapDict)
}
declare 545 {
    int Tcl_SetEnsembleUnknownHandler(Tcl_Interp *interp, Tcl_Command token,
	    Tcl_Obj *unknownList)
}
declare 546 {
    int Tcl_SetEnsembleFlags(Tcl_Interp *interp, Tcl_Command token, int flags)
}
declare 547 {
    int Tcl_GetEnsembleSubcommandList(Tcl_Interp *interp, Tcl_Command token,
	    Tcl_Obj **subcmdListPtr)
}
declare 548 {
    int Tcl_GetEnsembleMappingDict(Tcl_Interp *interp, Tcl_Command token,
	    Tcl_Obj **mapDictPtr)
}
declare 549 {
    int Tcl_GetEnsembleUnknownHandler(Tcl_Interp *interp, Tcl_Command token,
	    Tcl_Obj **unknownListPtr)
}
declare 550 {
    int Tcl_GetEnsembleFlags(Tcl_Interp *interp, Tcl_Command token,
	    int *flagsPtr)
}
declare 551 {
    int Tcl_GetEnsembleNamespace(Tcl_Interp *interp, Tcl_Command token,
	    Tcl_Namespace **namespacePtrPtr)
}

# TIP#233 (virtualized time) akupries
declare 552 {
    void Tcl_SetTimeProc(Tcl_GetTimeProc *getProc,
	    Tcl_ScaleTimeProc *scaleProc,
	    void *clientData)
}
declare 553 {
    void Tcl_QueryTimeProc(Tcl_GetTimeProc **getProc,
	    Tcl_ScaleTimeProc **scaleProc,
	    void **clientData)
}

# TIP#218 (driver thread actions) davygrvy/akupries ChannelType ver 4
declare 554 {
    Tcl_DriverThreadActionProc *Tcl_ChannelThreadActionProc(
	    const Tcl_ChannelType *chanTypePtr)
}

# TIP#237 (arbitrary-precision integers) kbk
declare 555 {
    Tcl_Obj *Tcl_NewBignumObj(void *value)
}
declare 556 {
    Tcl_Obj *Tcl_DbNewBignumObj(void *value, const char *file, int line)
}
declare 557 {
    void Tcl_SetBignumObj(Tcl_Obj *obj, void *value)
}
declare 558 {
    int Tcl_GetBignumFromObj(Tcl_Interp *interp, Tcl_Obj *obj, void *value)
}
declare 559 {
    int Tcl_TakeBignumFromObj(Tcl_Interp *interp, Tcl_Obj *obj, void *value)
}

# TIP #208 ('chan' command) jeffh
declare 560 {
    int Tcl_TruncateChannel(Tcl_Channel chan, long long length)
}
declare 561 {
    Tcl_DriverTruncateProc *Tcl_ChannelTruncateProc(
	    const Tcl_ChannelType *chanTypePtr)
}

# TIP#219 (channel reflection api) akupries
declare 562 {
    void Tcl_SetChannelErrorInterp(Tcl_Interp *interp, Tcl_Obj *msg)
}
declare 563 {
    void Tcl_GetChannelErrorInterp(Tcl_Interp *interp, Tcl_Obj **msg)
}
declare 564 {
    void Tcl_SetChannelError(Tcl_Channel chan, Tcl_Obj *msg)
}
declare 565 {
    void Tcl_GetChannelError(Tcl_Channel chan, Tcl_Obj **msg)
}

# TIP #237 (additional conversion functions for bignum support) kbk/dgp
declare 566 {
    int Tcl_InitBignumFromDouble(Tcl_Interp *interp, double initval,
	    void *toInit)
}

# TIP#181 (namespace unknown command) dgp for Neil Madden
declare 567 {
    Tcl_Obj *Tcl_GetNamespaceUnknownHandler(Tcl_Interp *interp,
	    Tcl_Namespace *nsPtr)
}
declare 568 {
    int Tcl_SetNamespaceUnknownHandler(Tcl_Interp *interp,
	    Tcl_Namespace *nsPtr, Tcl_Obj *handlerPtr)
}

# TIP#258 (enhanced interface for encodings) dgp
declare 569 {
    int Tcl_GetEncodingFromObj(Tcl_Interp *interp, Tcl_Obj *objPtr,
	    Tcl_Encoding *encodingPtr)
}
declare 570 {
    Tcl_Obj *Tcl_GetEncodingSearchPath(void)
}
declare 571 {
    int Tcl_SetEncodingSearchPath(Tcl_Obj *searchPath)
}
declare 572 {
    const char *Tcl_GetEncodingNameFromEnvironment(Tcl_DString *bufPtr)
}

# TIP#268 (extended version numbers and requirements) akupries
declare 573 {
    int Tcl_PkgRequireProc(Tcl_Interp *interp, const char *name,
	    int objc, Tcl_Obj *const objv[], void *clientDataPtr)
}

# TIP#270 (utility C routines for string formatting) dgp
declare 574 {
    void Tcl_AppendObjToErrorInfo(Tcl_Interp *interp, Tcl_Obj *objPtr)
}
declare 575 {
    void Tcl_AppendLimitedToObj(Tcl_Obj *objPtr, const char *bytes,
	    size_t length, size_t limit, const char *ellipsis)
}
declare 576 {
    Tcl_Obj *Tcl_Format(Tcl_Interp *interp, const char *format, int objc,
	    Tcl_Obj *const objv[])
}
declare 577 {
    int Tcl_AppendFormatToObj(Tcl_Interp *interp, Tcl_Obj *objPtr,
	    const char *format, int objc, Tcl_Obj *const objv[])
}
declare 578 {
    Tcl_Obj *Tcl_ObjPrintf(const char *format, ...)
}
declare 579 {
    void Tcl_AppendPrintfToObj(Tcl_Obj *objPtr, const char *format, ...)
}

# ----- BASELINE -- FOR -- 8.5.0 ----- #

# TIP #285 (script cancellation support) jmistachkin
declare 580 {
    int Tcl_CancelEval(Tcl_Interp *interp, Tcl_Obj *resultObjPtr,
	    void *clientData, int flags)
}
declare 581 {
    int Tcl_Canceled(Tcl_Interp *interp, int flags)
}

# TIP#304 (chan pipe) aferrieux
declare 582 {
    int Tcl_CreatePipe(Tcl_Interp  *interp, Tcl_Channel *rchan,
	    Tcl_Channel *wchan, int flags)
}

# TIP #322 (NRE public interface) msofer
declare 583 {
    Tcl_Command Tcl_NRCreateCommand(Tcl_Interp *interp,
	    const char *cmdName, Tcl_ObjCmdProc *proc,
	    Tcl_ObjCmdProc *nreProc, void *clientData,
	    Tcl_CmdDeleteProc *deleteProc)
}
declare 584 {
    int Tcl_NREvalObj(Tcl_Interp *interp, Tcl_Obj *objPtr, int flags)
}
declare 585 {
    int Tcl_NREvalObjv(Tcl_Interp *interp, int objc,
	    Tcl_Obj *const objv[], int flags)
}
declare 586 {
    int Tcl_NRCmdSwap(Tcl_Interp *interp, Tcl_Command cmd, int objc,
	    Tcl_Obj *const objv[], int flags)
}
declare 587 {
    void Tcl_NRAddCallback(Tcl_Interp *interp, Tcl_NRPostProc *postProcPtr,
	    void *data0, void *data1, void *data2,
	    void *data3)
}
# For use by NR extenders, to have a simple way to also provide a (required!)
# classic objProc
declare 588 {
    int Tcl_NRCallObjProc(Tcl_Interp *interp, Tcl_ObjCmdProc *objProc,
	    void *clientData, int objc, Tcl_Obj *const objv[])
}

# TIP#316 (Tcl_StatBuf reader functions) dkf
declare 589 {
    unsigned Tcl_GetFSDeviceFromStat(const Tcl_StatBuf *statPtr)
}
declare 590 {
    unsigned Tcl_GetFSInodeFromStat(const Tcl_StatBuf *statPtr)
}
declare 591 {
    unsigned Tcl_GetModeFromStat(const Tcl_StatBuf *statPtr)
}
declare 592 {
    int Tcl_GetLinkCountFromStat(const Tcl_StatBuf *statPtr)
}
declare 593 {
    int Tcl_GetUserIdFromStat(const Tcl_StatBuf *statPtr)
}
declare 594 {
    int Tcl_GetGroupIdFromStat(const Tcl_StatBuf *statPtr)
}
declare 595 {
    int Tcl_GetDeviceTypeFromStat(const Tcl_StatBuf *statPtr)
}
declare 596 {
    long long Tcl_GetAccessTimeFromStat(const Tcl_StatBuf *statPtr)
}
declare 597 {
    long long Tcl_GetModificationTimeFromStat(const Tcl_StatBuf *statPtr)
}
declare 598 {
    long long Tcl_GetChangeTimeFromStat(const Tcl_StatBuf *statPtr)
}
declare 599 {
    unsigned long long Tcl_GetSizeFromStat(const Tcl_StatBuf *statPtr)
}
declare 600 {
    unsigned long long Tcl_GetBlocksFromStat(const Tcl_StatBuf *statPtr)
}
declare 601 {
    unsigned Tcl_GetBlockSizeFromStat(const Tcl_StatBuf *statPtr)
}

# TIP#314 (ensembles with parameters) dkf for Lars Hellstr"om
declare 602 {
    int Tcl_SetEnsembleParameterList(Tcl_Interp *interp, Tcl_Command token,
	    Tcl_Obj *paramList)
}
declare 603 {
    int Tcl_GetEnsembleParameterList(Tcl_Interp *interp, Tcl_Command token,
	    Tcl_Obj **paramListPtr)
}

# TIP#265 (option parser) dkf for Sam Bromley
declare 604 {
    int Tcl_ParseArgsObjv(Tcl_Interp *interp, const Tcl_ArgvInfo *argTable,
	    int *objcPtr, Tcl_Obj *const *objv, Tcl_Obj ***remObjv)
}

# TIP#336 (manipulate the error line) dgp
declare 605 {
    int Tcl_GetErrorLine(Tcl_Interp *interp)
}
declare 606 {
    void Tcl_SetErrorLine(Tcl_Interp *interp, int lineNum)
}

# TIP#307 (move results between interpreters) dkf
declare 607 {
    void Tcl_TransferResult(Tcl_Interp *sourceInterp, int code,
	    Tcl_Interp *targetInterp)
}

# TIP#335 (detect if interpreter in use) jmistachkin
declare 608 {
    int Tcl_InterpActive(Tcl_Interp *interp)
}

# TIP#337 (log exception for background processing) dgp
declare 609 {
    void Tcl_BackgroundException(Tcl_Interp *interp, int code)
}

# TIP#234 (zlib interface) dkf/Pascal Scheffers
declare 610 {
    int Tcl_ZlibDeflate(Tcl_Interp *interp, int format, Tcl_Obj *data,
	    int level, Tcl_Obj *gzipHeaderDictObj)
}
declare 611 {
    int Tcl_ZlibInflate(Tcl_Interp *interp, int format, Tcl_Obj *data,
	    size_t buffersize, Tcl_Obj *gzipHeaderDictObj)
}
declare 612 {
    unsigned int Tcl_ZlibCRC32(unsigned int crc, const unsigned char *buf,
	    size_t len)
}
declare 613 {
    unsigned int Tcl_ZlibAdler32(unsigned int adler, const unsigned char *buf,
	    size_t len)
}
declare 614 {
    int Tcl_ZlibStreamInit(Tcl_Interp *interp, int mode, int format,
	    int level, Tcl_Obj *dictObj, Tcl_ZlibStream *zshandle)
}
declare 615 {
    Tcl_Obj *Tcl_ZlibStreamGetCommandName(Tcl_ZlibStream zshandle)
}
declare 616 {
    int Tcl_ZlibStreamEof(Tcl_ZlibStream zshandle)
}
declare 617 {
    int Tcl_ZlibStreamChecksum(Tcl_ZlibStream zshandle)
}
declare 618 {
    int Tcl_ZlibStreamPut(Tcl_ZlibStream zshandle, Tcl_Obj *data, int flush)
}
declare 619 {
    int Tcl_ZlibStreamGet(Tcl_ZlibStream zshandle, Tcl_Obj *data,
	    size_t count)
}
declare 620 {
    int Tcl_ZlibStreamClose(Tcl_ZlibStream zshandle)
}
declare 621 {
    int Tcl_ZlibStreamReset(Tcl_ZlibStream zshandle)
}

# TIP 338 (control over startup script) dgp
declare 622 {
    void Tcl_SetStartupScript(Tcl_Obj *path, const char *encoding)
}
declare 623 {
    Tcl_Obj *Tcl_GetStartupScript(const char **encodingPtr)
}

# TIP#332 (half-close made public) aferrieux
declare 624 {
    int Tcl_CloseEx(Tcl_Interp *interp, Tcl_Channel chan, int flags)
}

# TIP #353 (NR-enabled expressions) dgp
declare 625 {
    int Tcl_NRExprObj(Tcl_Interp *interp, Tcl_Obj *objPtr, Tcl_Obj *resultPtr)
}

# TIP #356 (NR-enabled substitution) dgp
declare 626 {
    int Tcl_NRSubstObj(Tcl_Interp *interp, Tcl_Obj *objPtr, int flags)
}

# TIP #357 (Export TclLoadFile and TclpFindSymbol) kbk
declare 627 {
    int Tcl_LoadFile(Tcl_Interp *interp, Tcl_Obj *pathPtr,
		     const char *const symv[], int flags, void *procPtrs,
		     Tcl_LoadHandle *handlePtr)
}
declare 628 {
    void *Tcl_FindSymbol(Tcl_Interp *interp, Tcl_LoadHandle handle,
			 const char *symbol)
}
declare 629 {
    int Tcl_FSUnloadFile(Tcl_Interp *interp, Tcl_LoadHandle handlePtr)
}

# TIP #400
declare 630 {
    void Tcl_ZlibStreamSetCompressionDictionary(Tcl_ZlibStream zhandle,
	    Tcl_Obj *compressionDictionaryObj)
}

# ----- BASELINE -- FOR -- 8.6.0 ----- #

# TIP #456
declare 631 {
    Tcl_Channel Tcl_OpenTcpServerEx(Tcl_Interp *interp, const char *service,
	    const char *host, unsigned int flags, Tcl_TcpAcceptProc *acceptProc,
	    void *callbackData)
}

# TIP #430
declare 632 {
    int TclZipfs_Mount(Tcl_Interp *interp, const char *mountPoint,
	    const char *zipname, const char *passwd)
}
declare 633 {
    int TclZipfs_Unmount(Tcl_Interp *interp, const char *mountPoint)
}
declare 634 {
    Tcl_Obj *TclZipfs_TclLibrary(void)
}
declare 635 {
    int TclZipfs_MountBuffer(Tcl_Interp *interp, const char *mountPoint,
	    unsigned char *data, size_t datalen, int copy)
}

# TIP #445
declare 636 {
    void Tcl_FreeIntRep(Tcl_Obj *objPtr)
}
declare 637 {
    char *Tcl_InitStringRep(Tcl_Obj *objPtr, const char *bytes,
	    size_t numBytes)
}
declare 638 {
    Tcl_ObjIntRep *Tcl_FetchIntRep(Tcl_Obj *objPtr, const Tcl_ObjType *typePtr)
}
declare 639 {
    void Tcl_StoreIntRep(Tcl_Obj *objPtr, const Tcl_ObjType *typePtr,
	    const Tcl_ObjIntRep *irPtr)
}
declare 640 {
    int Tcl_HasStringRep(Tcl_Obj *objPtr)
}

# TIP #506
declare 641 {
    void Tcl_IncrRefCount(Tcl_Obj *objPtr)
}

declare 642 {
    void Tcl_DecrRefCount(Tcl_Obj *objPtr)
}

declare 643 {
    int Tcl_IsShared(Tcl_Obj *objPtr)
}

# TIP#312 New Tcl_LinkArray() function
declare 644 {
    int Tcl_LinkArray(Tcl_Interp *interp, const char *varName, void *addr,
	    int type, size_t size)
}

declare 645 {
    int Tcl_GetIntForIndex(Tcl_Interp *interp, Tcl_Obj *objPtr,
	    size_t endValue, size_t *indexPtr)
}

# TIP #548
declare 646 {
    int Tcl_UtfToUniChar(const char *src, int *chPtr)
}
declare 647 {
    char *Tcl_UniCharToUtfDString(const int *uniStr,
	    size_t uniLength, Tcl_DString *dsPtr)
}
declare 648 {
    int *Tcl_UtfToUniCharDString(const char *src,
	    size_t length, Tcl_DString *dsPtr)
}

# TIP #481
declare 651 {
    char *Tcl_GetStringFromObj(Tcl_Obj *objPtr, size_t *lengthPtr)
}
declare 652 {
    Tcl_UniChar *Tcl_GetUnicodeFromObj(Tcl_Obj *objPtr, size_t *lengthPtr)
}
declare 653 {
    unsigned char *Tcl_GetByteArrayFromObj(Tcl_Obj *objPtr, size_t *lengthPtr)
}

# ----- BASELINE -- FOR -- 8.7.0 ----- #

##############################################################################

# Define the platform specific public Tcl interface. These functions are only
# available on the designated platform.

interface tclPlat

################################
# Unix specific functions
#   (none)

################################
# Windows specific functions
<<<<<<< HEAD

# Added in Tcl 8.1, Removed in Tcl 9.0 (converted to macro)

#declare 0 {
#    TCHAR *Tcl_WinUtfToTChar(const char *str, size_t len, Tcl_DString *dsPtr)
#}
#declare 1 {
#    char *Tcl_WinTCharToUtf(const TCHAR *str, size_t len, Tcl_DString *dsPtr)
#}
=======
#   (none)
>>>>>>> 407a7636

################################
# Mac OS X specific functions

<<<<<<< HEAD
# Removed in 9.0
#declare 0 {
#    int Tcl_MacOSXOpenBundleResources(Tcl_Interp *interp,
#	    const char *bundleName, int hasResourceFile,
#	    size_t maxPathLen, char *libraryPath)
#}
=======
>>>>>>> 407a7636
declare 1 {
    int Tcl_MacOSXOpenVersionedBundleResources(Tcl_Interp *interp,
	    const char *bundleName, const char *bundleVersion,
	    int hasResourceFile, size_t maxPathLen, char *libraryPath)
}
declare 2 {
    void Tcl_MacOSXNotifierAddRunLoopMode(const void *runLoopMode)
}

##############################################################################

# Public functions that are not accessible via the stubs table.

export {
    void Tcl_MainEx(int argc, char **argv, Tcl_AppInitProc *appInitProc,
    Tcl_Interp *interp)
}
export {
    void Tcl_StaticPackage(Tcl_Interp *interp, const char *pkgName,
	    Tcl_PackageInitProc *initProc, Tcl_PackageInitProc *safeInitProc)
}
export {
    void Tcl_SetPanicProc(TCL_NORETURN1 Tcl_PanicProc *panicProc)
}
export {
    Tcl_ExitProc *Tcl_SetExitProc(TCL_NORETURN1 Tcl_ExitProc *proc)
}
export {
    void Tcl_FindExecutable(const char *argv0)
}
export {
    const char *Tcl_InitStubs(Tcl_Interp *interp, const char *version,
	int exact)
}
export {
    const char *TclTomMathInitializeStubs(Tcl_Interp* interp,
	const char* version, int epoch, int revision)
}
export {
    const char *Tcl_PkgInitStubsCheck(Tcl_Interp *interp, const char *version,
	int exact)
}
export {
    void Tcl_GetMemoryInfo(Tcl_DString *dsPtr)
}
export {
    void Tcl_InitSubsystems(void)
}

# Local Variables:
# mode: tcl
# End:<|MERGE_RESOLUTION|>--- conflicted
+++ resolved
@@ -2491,32 +2491,11 @@
 
 ################################
 # Windows specific functions
-<<<<<<< HEAD
-
-# Added in Tcl 8.1, Removed in Tcl 9.0 (converted to macro)
-
-#declare 0 {
-#    TCHAR *Tcl_WinUtfToTChar(const char *str, size_t len, Tcl_DString *dsPtr)
-#}
-#declare 1 {
-#    char *Tcl_WinTCharToUtf(const TCHAR *str, size_t len, Tcl_DString *dsPtr)
-#}
-=======
 #   (none)
->>>>>>> 407a7636
 
 ################################
 # Mac OS X specific functions
 
-<<<<<<< HEAD
-# Removed in 9.0
-#declare 0 {
-#    int Tcl_MacOSXOpenBundleResources(Tcl_Interp *interp,
-#	    const char *bundleName, int hasResourceFile,
-#	    size_t maxPathLen, char *libraryPath)
-#}
-=======
->>>>>>> 407a7636
 declare 1 {
     int Tcl_MacOSXOpenVersionedBundleResources(Tcl_Interp *interp,
 	    const char *bundleName, const char *bundleVersion,
