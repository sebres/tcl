--- conflicted
+++ resolved
@@ -774,19 +774,11 @@
 declare 217 {
     void Tcl_ResetResult(Tcl_Interp *interp)
 }
-<<<<<<< HEAD
-declare 218 {
-    int Tcl_ScanElement(const char *str, int *flagPtr)
-}
-declare 219 {
-    int Tcl_ScanCountedElement(const char *str, int length, int *flagPtr)
-=======
 declare 218 generic {
-    int Tcl_ScanElement(CONST char *src, int *flagPtr)
+    int Tcl_ScanElement(const char *src, int *flagPtr)
 }
 declare 219 generic {
-    int Tcl_ScanCountedElement(CONST char *src, int length, int *flagPtr)
->>>>>>> 1d82c28c
+    int Tcl_ScanCountedElement(const char *src, int length, int *flagPtr)
 }
 # Obsolete
 declare 220 {
