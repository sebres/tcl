# tcl.decls --
#
#	This file contains the declarations for all supported public
#	functions that are exported by the Tcl library via the stubs table.
#	This file is used to generate the tclDecls.h, tclPlatDecls.h
#	and tclStubInit.c files.
#
# Copyright © 1998-1999 Scriptics Corporation.
# Copyright © 2001, 2002 Kevin B. Kenny.  All rights reserved.
# Copyright © 2007 Daniel A. Steffen <das@users.sourceforge.net>
#
# See the file "license.terms" for information on usage and redistribution
# of this file, and for a DISCLAIMER OF ALL WARRANTIES.

library tcl

# Define the tcl interface with several sub interfaces:
#     tclPlat	 - platform specific public
#     tclInt	 - generic private
#     tclPlatInt - platform specific private

interface tcl
hooks {tclPlat tclInt tclIntPlat}
scspec EXTERN

# Declare each of the functions in the public Tcl interface.  Note that
# the an index should never be reused for a different function in order
# to preserve backwards compatibility.

declare 0 {
    int Tcl_PkgProvideEx(Tcl_Interp *interp, const char *name,
	    const char *version, const void *clientData)
}
declare 1 {
    const char *Tcl_PkgRequireEx(Tcl_Interp *interp,
	    const char *name, const char *version, int exact,
	    void *clientDataPtr)
}
declare 2 {
    TCL_NORETURN void Tcl_Panic(const char *format, ...)
}
declare 3 {
    char *Tcl_Alloc(TCL_HASH_TYPE size)
}
declare 4 {
    void Tcl_Free(char *ptr)
}
declare 5 {
    char *Tcl_Realloc(char *ptr, TCL_HASH_TYPE size)
}
declare 6 {
    char *Tcl_DbCkalloc(TCL_HASH_TYPE size, const char *file, int line)
}
declare 7 {
    void Tcl_DbCkfree(char *ptr, const char *file, int line)
}
declare 8 {
    char *Tcl_DbCkrealloc(char *ptr, TCL_HASH_TYPE size,
	    const char *file, int line)
}

# Tcl_CreateFileHandler and Tcl_DeleteFileHandler are only available on unix,
# but they are part of the old generic interface, so we include them here for
# compatibility reasons.

declare 9 unix {
    void Tcl_CreateFileHandler(int fd, int mask, Tcl_FileProc *proc,
	    void *clientData)
}
declare 10 unix {
    void Tcl_DeleteFileHandler(int fd)
}
declare 11 {
    void Tcl_SetTimer(const Tcl_Time *timePtr)
}
declare 12 {
    void Tcl_Sleep(int ms)
}
declare 13 {
    int Tcl_WaitForEvent(const Tcl_Time *timePtr)
}
declare 14 {
    int Tcl_AppendAllObjTypes(Tcl_Interp *interp, Tcl_Obj *objPtr)
}
declare 15 {
    void Tcl_AppendStringsToObj(Tcl_Obj *objPtr, ...)
}
declare 16 {
    void Tcl_AppendToObj(Tcl_Obj *objPtr, const char *bytes, int length)
}
declare 17 {
    Tcl_Obj *Tcl_ConcatObj(int objc, Tcl_Obj *const objv[])
}
declare 18 {
    int Tcl_ConvertToType(Tcl_Interp *interp, Tcl_Obj *objPtr,
	    const Tcl_ObjType *typePtr)
}
declare 19 {
    void Tcl_DbDecrRefCount(Tcl_Obj *objPtr, const char *file, int line)
}
declare 20 {
    void Tcl_DbIncrRefCount(Tcl_Obj *objPtr, const char *file, int line)
}
declare 21 {
    int Tcl_DbIsShared(Tcl_Obj *objPtr, const char *file, int line)
}
declare 22 {deprecated {No longer in use, changed to macro}} {
    Tcl_Obj *Tcl_DbNewBooleanObj(int intValue, const char *file, int line)
}
declare 23 {
    Tcl_Obj *Tcl_DbNewByteArrayObj(const unsigned char *bytes,
	    int numBytes, const char *file, int line)
}
declare 24 {
    Tcl_Obj *Tcl_DbNewDoubleObj(double doubleValue, const char *file,
	    int line)
}
declare 25 {
    Tcl_Obj *Tcl_DbNewListObj(int objc, Tcl_Obj *const *objv,
	    const char *file, int line)
}
declare 26 {deprecated {No longer in use, changed to macro}} {
    Tcl_Obj *Tcl_DbNewLongObj(long longValue, const char *file, int line)
}
declare 27 {
    Tcl_Obj *Tcl_DbNewObj(const char *file, int line)
}
declare 28 {
    Tcl_Obj *Tcl_DbNewStringObj(const char *bytes, int length,
	    const char *file, int line)
}
declare 29 {
    Tcl_Obj *Tcl_DuplicateObj(Tcl_Obj *objPtr)
}
declare 30 {
    void TclFreeObj(Tcl_Obj *objPtr)
}
declare 31 {
    int Tcl_GetBoolean(Tcl_Interp *interp, const char *src, int *intPtr)
}
declare 32 {
    int Tcl_GetBooleanFromObj(Tcl_Interp *interp, Tcl_Obj *objPtr,
	    int *intPtr)
}
# Only available in Tcl 8.x, NULL in Tcl 9.0
declare 33 {
    unsigned char *Tcl_GetByteArrayFromObj(Tcl_Obj *objPtr, int *numBytesPtr)
}
declare 34 {
    int Tcl_GetDouble(Tcl_Interp *interp, const char *src, double *doublePtr)
}
declare 35 {
    int Tcl_GetDoubleFromObj(Tcl_Interp *interp, Tcl_Obj *objPtr,
	    double *doublePtr)
}
declare 36 {deprecated {No longer in use, changed to macro}} {
    int Tcl_GetIndexFromObj(Tcl_Interp *interp, Tcl_Obj *objPtr,
	    const char *const *tablePtr, const char *msg, int flags, int *indexPtr)
}
declare 37 {
    int Tcl_GetInt(Tcl_Interp *interp, const char *src, int *intPtr)
}
declare 38 {
    int Tcl_GetIntFromObj(Tcl_Interp *interp, Tcl_Obj *objPtr, int *intPtr)
}
declare 39 {
    int Tcl_GetLongFromObj(Tcl_Interp *interp, Tcl_Obj *objPtr, long *longPtr)
}
declare 40 {
    CONST86 Tcl_ObjType *Tcl_GetObjType(const char *typeName)
}
declare 41 {
    char *Tcl_GetStringFromObj(Tcl_Obj *objPtr, int *lengthPtr)
}
declare 42 {
    void Tcl_InvalidateStringRep(Tcl_Obj *objPtr)
}
declare 43 {
    int Tcl_ListObjAppendList(Tcl_Interp *interp, Tcl_Obj *listPtr,
	    Tcl_Obj *elemListPtr)
}
declare 44 {
    int Tcl_ListObjAppendElement(Tcl_Interp *interp, Tcl_Obj *listPtr,
	    Tcl_Obj *objPtr)
}
declare 45 {
    int Tcl_ListObjGetElements(Tcl_Interp *interp, Tcl_Obj *listPtr,
	    int *objcPtr, Tcl_Obj ***objvPtr)
}
declare 46 {
    int Tcl_ListObjIndex(Tcl_Interp *interp, Tcl_Obj *listPtr, int index,
	    Tcl_Obj **objPtrPtr)
}
declare 47 {
    int Tcl_ListObjLength(Tcl_Interp *interp, Tcl_Obj *listPtr,
	    int *lengthPtr)
}
declare 48 {
    int Tcl_ListObjReplace(Tcl_Interp *interp, Tcl_Obj *listPtr, int first,
	    int count, int objc, Tcl_Obj *const objv[])
}
declare 49 {deprecated {No longer in use, changed to macro}} {
    Tcl_Obj *Tcl_NewBooleanObj(int intValue)
}
declare 50 {
    Tcl_Obj *Tcl_NewByteArrayObj(const unsigned char *bytes, int numBytes)
}
declare 51 {
    Tcl_Obj *Tcl_NewDoubleObj(double doubleValue)
}
declare 52 {deprecated {No longer in use, changed to macro}} {
    Tcl_Obj *Tcl_NewIntObj(int intValue)
}
declare 53 {
    Tcl_Obj *Tcl_NewListObj(int objc, Tcl_Obj *const objv[])
}
declare 54 {deprecated {No longer in use, changed to macro}} {
    Tcl_Obj *Tcl_NewLongObj(long longValue)
}
declare 55 {
    Tcl_Obj *Tcl_NewObj(void)
}
declare 56 {
    Tcl_Obj *Tcl_NewStringObj(const char *bytes, int length)
}
declare 57 {deprecated {No longer in use, changed to macro}} {
    void Tcl_SetBooleanObj(Tcl_Obj *objPtr, int intValue)
}
declare 58 {
    unsigned char *Tcl_SetByteArrayLength(Tcl_Obj *objPtr, int numBytes)
}
declare 59 {
    void Tcl_SetByteArrayObj(Tcl_Obj *objPtr, const unsigned char *bytes,
	    int numBytes)
}
declare 60 {
    void Tcl_SetDoubleObj(Tcl_Obj *objPtr, double doubleValue)
}
declare 61 {deprecated {No longer in use, changed to macro}} {
    void Tcl_SetIntObj(Tcl_Obj *objPtr, int intValue)
}
declare 62 {
    void Tcl_SetListObj(Tcl_Obj *objPtr, int objc, Tcl_Obj *const objv[])
}
declare 63 {deprecated {No longer in use, changed to macro}} {
    void Tcl_SetLongObj(Tcl_Obj *objPtr, long longValue)
}
declare 64 {
    void Tcl_SetObjLength(Tcl_Obj *objPtr, int length)
}
declare 65 {
    void Tcl_SetStringObj(Tcl_Obj *objPtr, const char *bytes, int length)
}
declare 66 {deprecated {No longer in use, changed to macro}} {
    void Tcl_AddErrorInfo(Tcl_Interp *interp, const char *message)
}
declare 67 {deprecated {No longer in use, changed to macro}} {
    void Tcl_AddObjErrorInfo(Tcl_Interp *interp, const char *message,
	    int length)
}
declare 68 {
    void Tcl_AllowExceptions(Tcl_Interp *interp)
}
declare 69 {
    void Tcl_AppendElement(Tcl_Interp *interp, const char *element)
}
declare 70 {
    void Tcl_AppendResult(Tcl_Interp *interp, ...)
}
declare 71 {
    Tcl_AsyncHandler Tcl_AsyncCreate(Tcl_AsyncProc *proc,
	    void *clientData)
}
declare 72 {
    void Tcl_AsyncDelete(Tcl_AsyncHandler async)
}
declare 73 {
    int Tcl_AsyncInvoke(Tcl_Interp *interp, int code)
}
declare 74 {
    void Tcl_AsyncMark(Tcl_AsyncHandler async)
}
declare 75 {
    int Tcl_AsyncReady(void)
}
declare 76 {deprecated {No longer in use, changed to macro}} {
    void Tcl_BackgroundError(Tcl_Interp *interp)
}
declare 77 {deprecated {Use Tcl_UtfBackslash}} {
    char Tcl_Backslash(const char *src, int *readPtr)
}
declare 78 {
    int Tcl_BadChannelOption(Tcl_Interp *interp, const char *optionName,
	    const char *optionList)
}
declare 79 {
    void Tcl_CallWhenDeleted(Tcl_Interp *interp, Tcl_InterpDeleteProc *proc,
	    void *clientData)
}
declare 80 {
    void Tcl_CancelIdleCall(Tcl_IdleProc *idleProc, void *clientData)
}
# Only available in Tcl 8.x, NULL in Tcl 9.0
declare 81 {
    int Tcl_Close(Tcl_Interp *interp, Tcl_Channel chan)
}
declare 82 {
    int Tcl_CommandComplete(const char *cmd)
}
declare 83 {
    char *Tcl_Concat(int argc, const char *const *argv)
}
declare 84 {
    int Tcl_ConvertElement(const char *src, char *dst, int flags)
}
declare 85 {
    int Tcl_ConvertCountedElement(const char *src, int length, char *dst,
	    int flags)
}
declare 86 {
    int Tcl_CreateAlias(Tcl_Interp *childInterp, const char *childCmd,
	    Tcl_Interp *target, const char *targetCmd, int argc,
	    const char *const *argv)
}
declare 87 {
    int Tcl_CreateAliasObj(Tcl_Interp *childInterp, const char *childCmd,
	    Tcl_Interp *target, const char *targetCmd, int objc,
	    Tcl_Obj *const objv[])
}
declare 88 {
    Tcl_Channel Tcl_CreateChannel(const Tcl_ChannelType *typePtr,
	    const char *chanName, void *instanceData, int mask)
}
declare 89 {
    void Tcl_CreateChannelHandler(Tcl_Channel chan, int mask,
	    Tcl_ChannelProc *proc, void *clientData)
}
declare 90 {
    void Tcl_CreateCloseHandler(Tcl_Channel chan, Tcl_CloseProc *proc,
	    void *clientData)
}
declare 91 {
    Tcl_Command Tcl_CreateCommand(Tcl_Interp *interp, const char *cmdName,
	    Tcl_CmdProc *proc, void *clientData,
	    Tcl_CmdDeleteProc *deleteProc)
}
declare 92 {
    void Tcl_CreateEventSource(Tcl_EventSetupProc *setupProc,
	    Tcl_EventCheckProc *checkProc, void *clientData)
}
declare 93 {
    void Tcl_CreateExitHandler(Tcl_ExitProc *proc, void *clientData)
}
declare 94 {
    Tcl_Interp *Tcl_CreateInterp(void)
}
declare 95 {deprecated {}} {
    void Tcl_CreateMathFunc(Tcl_Interp *interp, const char *name,
	    int numArgs, Tcl_ValueType *argTypes,
	    Tcl_MathProc *proc, void *clientData)
}
declare 96 {
    Tcl_Command Tcl_CreateObjCommand(Tcl_Interp *interp,
	    const char *cmdName,
	    Tcl_ObjCmdProc *proc, void *clientData,
	    Tcl_CmdDeleteProc *deleteProc)
}
declare 97 {
    Tcl_Interp *Tcl_CreateChild(Tcl_Interp *interp, const char *name,
	    int isSafe)
}
declare 98 {
    Tcl_TimerToken Tcl_CreateTimerHandler(int milliseconds,
	    Tcl_TimerProc *proc, void *clientData)
}
declare 99 {
    Tcl_Trace Tcl_CreateTrace(Tcl_Interp *interp, int level,
	    Tcl_CmdTraceProc *proc, void *clientData)
}
declare 100 {
    void Tcl_DeleteAssocData(Tcl_Interp *interp, const char *name)
}
declare 101 {
    void Tcl_DeleteChannelHandler(Tcl_Channel chan, Tcl_ChannelProc *proc,
	    void *clientData)
}
declare 102 {
    void Tcl_DeleteCloseHandler(Tcl_Channel chan, Tcl_CloseProc *proc,
	    void *clientData)
}
declare 103 {
    int Tcl_DeleteCommand(Tcl_Interp *interp, const char *cmdName)
}
declare 104 {
    int Tcl_DeleteCommandFromToken(Tcl_Interp *interp, Tcl_Command command)
}
declare 105 {
    void Tcl_DeleteEvents(Tcl_EventDeleteProc *proc, void *clientData)
}
declare 106 {
    void Tcl_DeleteEventSource(Tcl_EventSetupProc *setupProc,
	    Tcl_EventCheckProc *checkProc, void *clientData)
}
declare 107 {
    void Tcl_DeleteExitHandler(Tcl_ExitProc *proc, void *clientData)
}
declare 108 {
    void Tcl_DeleteHashEntry(Tcl_HashEntry *entryPtr)
}
declare 109 {
    void Tcl_DeleteHashTable(Tcl_HashTable *tablePtr)
}
declare 110 {
    void Tcl_DeleteInterp(Tcl_Interp *interp)
}
declare 111 {
    void Tcl_DetachPids(int numPids, Tcl_Pid *pidPtr)
}
declare 112 {
    void Tcl_DeleteTimerHandler(Tcl_TimerToken token)
}
declare 113 {
    void Tcl_DeleteTrace(Tcl_Interp *interp, Tcl_Trace trace)
}
declare 114 {
    void Tcl_DontCallWhenDeleted(Tcl_Interp *interp,
	    Tcl_InterpDeleteProc *proc, void *clientData)
}
declare 115 {
    int Tcl_DoOneEvent(int flags)
}
declare 116 {
    void Tcl_DoWhenIdle(Tcl_IdleProc *proc, void *clientData)
}
declare 117 {
    char *Tcl_DStringAppend(Tcl_DString *dsPtr, const char *bytes, int length)
}
declare 118 {
    char *Tcl_DStringAppendElement(Tcl_DString *dsPtr, const char *element)
}
declare 119 {
    void Tcl_DStringEndSublist(Tcl_DString *dsPtr)
}
declare 120 {
    void Tcl_DStringFree(Tcl_DString *dsPtr)
}
declare 121 {
    void Tcl_DStringGetResult(Tcl_Interp *interp, Tcl_DString *dsPtr)
}
declare 122 {
    void Tcl_DStringInit(Tcl_DString *dsPtr)
}
declare 123 {
    void Tcl_DStringResult(Tcl_Interp *interp, Tcl_DString *dsPtr)
}
declare 124 {
    void Tcl_DStringSetLength(Tcl_DString *dsPtr, int length)
}
declare 125 {
    void Tcl_DStringStartSublist(Tcl_DString *dsPtr)
}
declare 126 {
    int Tcl_Eof(Tcl_Channel chan)
}
declare 127 {
    const char *Tcl_ErrnoId(void)
}
declare 128 {
    const char *Tcl_ErrnoMsg(int err)
}
declare 129 {
    int Tcl_Eval(Tcl_Interp *interp, const char *script)
}
declare 130 {
    int Tcl_EvalFile(Tcl_Interp *interp, const char *fileName)
}
declare 131 {deprecated {No longer in use, changed to macro}} {
    int Tcl_EvalObj(Tcl_Interp *interp, Tcl_Obj *objPtr)
}
declare 132 {
    void Tcl_EventuallyFree(void *clientData, Tcl_FreeProc *freeProc)
}
declare 133 {
    TCL_NORETURN void Tcl_Exit(int status)
}
declare 134 {
    int Tcl_ExposeCommand(Tcl_Interp *interp, const char *hiddenCmdToken,
	    const char *cmdName)
}
declare 135 {
    int Tcl_ExprBoolean(Tcl_Interp *interp, const char *expr, int *ptr)
}
declare 136 {
    int Tcl_ExprBooleanObj(Tcl_Interp *interp, Tcl_Obj *objPtr, int *ptr)
}
declare 137 {
    int Tcl_ExprDouble(Tcl_Interp *interp, const char *expr, double *ptr)
}
declare 138 {
    int Tcl_ExprDoubleObj(Tcl_Interp *interp, Tcl_Obj *objPtr, double *ptr)
}
declare 139 {
    int Tcl_ExprLong(Tcl_Interp *interp, const char *expr, long *ptr)
}
declare 140 {
    int Tcl_ExprLongObj(Tcl_Interp *interp, Tcl_Obj *objPtr, long *ptr)
}
declare 141 {
    int Tcl_ExprObj(Tcl_Interp *interp, Tcl_Obj *objPtr,
	    Tcl_Obj **resultPtrPtr)
}
declare 142 {
    int Tcl_ExprString(Tcl_Interp *interp, const char *expr)
}
declare 143 {
    void Tcl_Finalize(void)
}
declare 144 {nostub {Don't use this function in a stub-enabled extension}} {
    const char *Tcl_FindExecutable(const char *argv0)
}
declare 145 {
    Tcl_HashEntry *Tcl_FirstHashEntry(Tcl_HashTable *tablePtr,
	    Tcl_HashSearch *searchPtr)
}
declare 146 {
    int Tcl_Flush(Tcl_Channel chan)
}
declare 147 {deprecated {see TIP #559. Use Tcl_ResetResult}} {
    void Tcl_FreeResult(Tcl_Interp *interp)
}
declare 148 {
    int Tcl_GetAlias(Tcl_Interp *interp, const char *childCmd,
	    Tcl_Interp **targetInterpPtr, const char **targetCmdPtr,
	    int *argcPtr, const char ***argvPtr)
}
declare 149 {
    int Tcl_GetAliasObj(Tcl_Interp *interp, const char *childCmd,
	    Tcl_Interp **targetInterpPtr, const char **targetCmdPtr,
	    int *objcPtr, Tcl_Obj ***objv)
}
declare 150 {
    void *Tcl_GetAssocData(Tcl_Interp *interp, const char *name,
	    Tcl_InterpDeleteProc **procPtr)
}
declare 151 {
    Tcl_Channel Tcl_GetChannel(Tcl_Interp *interp, const char *chanName,
	    int *modePtr)
}
declare 152 {
    int Tcl_GetChannelBufferSize(Tcl_Channel chan)
}
declare 153 {
    int Tcl_GetChannelHandle(Tcl_Channel chan, int direction,
	    void **handlePtr)
}
declare 154 {
    void *Tcl_GetChannelInstanceData(Tcl_Channel chan)
}
declare 155 {
    int Tcl_GetChannelMode(Tcl_Channel chan)
}
declare 156 {
    const char *Tcl_GetChannelName(Tcl_Channel chan)
}
declare 157 {
    int Tcl_GetChannelOption(Tcl_Interp *interp, Tcl_Channel chan,
	    const char *optionName, Tcl_DString *dsPtr)
}
declare 158 {
    CONST86 Tcl_ChannelType *Tcl_GetChannelType(Tcl_Channel chan)
}
declare 159 {
    int Tcl_GetCommandInfo(Tcl_Interp *interp, const char *cmdName,
	    Tcl_CmdInfo *infoPtr)
}
declare 160 {
    const char *Tcl_GetCommandName(Tcl_Interp *interp,
	    Tcl_Command command)
}
declare 161 {
    int Tcl_GetErrno(void)
}
declare 162 {
    const char *Tcl_GetHostName(void)
}
declare 163 {
    int Tcl_GetInterpPath(Tcl_Interp *interp, Tcl_Interp *childInterp)
}
declare 164 {
    Tcl_Interp *Tcl_GetParent(Tcl_Interp *interp)
}
declare 165 {
    const char *Tcl_GetNameOfExecutable(void)
}
declare 166 {
    Tcl_Obj *Tcl_GetObjResult(Tcl_Interp *interp)
}

# Tcl_GetOpenFile is only available on unix, but it is a part of the old
# generic interface, so we include it here for compatibility reasons.

declare 167 unix {
    int Tcl_GetOpenFile(Tcl_Interp *interp, const char *chanID,
	    int forWriting, int checkUsage, void **filePtr)
}
# Obsolete.  Should now use Tcl_FSGetPathType which is objectified
# and therefore usually faster.
declare 168 {
    Tcl_PathType Tcl_GetPathType(const char *path)
}
declare 169 {
    int Tcl_Gets(Tcl_Channel chan, Tcl_DString *dsPtr)
}
declare 170 {
    int Tcl_GetsObj(Tcl_Channel chan, Tcl_Obj *objPtr)
}
declare 171 {
    int Tcl_GetServiceMode(void)
}
declare 172 {
    Tcl_Interp *Tcl_GetChild(Tcl_Interp *interp, const char *name)
}
declare 173 {
    Tcl_Channel Tcl_GetStdChannel(int type)
}
declare 174 {
    const char *Tcl_GetStringResult(Tcl_Interp *interp)
}
declare 175 {deprecated {No longer in use, changed to macro}} {
    const char *Tcl_GetVar(Tcl_Interp *interp, const char *varName,
	    int flags)
}
declare 176 {
    const char *Tcl_GetVar2(Tcl_Interp *interp, const char *part1,
	    const char *part2, int flags)
}
declare 177 {
    int Tcl_GlobalEval(Tcl_Interp *interp, const char *command)
}
declare 178 {deprecated {No longer in use, changed to macro}} {
    int Tcl_GlobalEvalObj(Tcl_Interp *interp, Tcl_Obj *objPtr)
}
declare 179 {
    int Tcl_HideCommand(Tcl_Interp *interp, const char *cmdName,
	    const char *hiddenCmdToken)
}
declare 180 {
    int Tcl_Init(Tcl_Interp *interp)
}
declare 181 {
    void Tcl_InitHashTable(Tcl_HashTable *tablePtr, int keyType)
}
declare 182 {
    int Tcl_InputBlocked(Tcl_Channel chan)
}
declare 183 {
    int Tcl_InputBuffered(Tcl_Channel chan)
}
declare 184 {
    int Tcl_InterpDeleted(Tcl_Interp *interp)
}
declare 185 {
    int Tcl_IsSafe(Tcl_Interp *interp)
}
# Obsolete, use Tcl_FSJoinPath
declare 186 {
    char *Tcl_JoinPath(int argc, const char *const *argv,
	    Tcl_DString *resultPtr)
}
declare 187 {
    int Tcl_LinkVar(Tcl_Interp *interp, const char *varName, void *addr,
	    int type)
}

# This slot is reserved for use by the plus patch:
#  declare 188 {
#	Tcl_MainLoop
#  }

declare 189 {
    Tcl_Channel Tcl_MakeFileChannel(void *handle, int mode)
}
declare 190 {
    int Tcl_MakeSafe(Tcl_Interp *interp)
}
declare 191 {
    Tcl_Channel Tcl_MakeTcpClientChannel(void *tcpSocket)
}
declare 192 {
    char *Tcl_Merge(int argc, const char *const *argv)
}
declare 193 {
    Tcl_HashEntry *Tcl_NextHashEntry(Tcl_HashSearch *searchPtr)
}
declare 194 {
    void Tcl_NotifyChannel(Tcl_Channel channel, int mask)
}
declare 195 {
    Tcl_Obj *Tcl_ObjGetVar2(Tcl_Interp *interp, Tcl_Obj *part1Ptr,
	    Tcl_Obj *part2Ptr, int flags)
}
declare 196 {
    Tcl_Obj *Tcl_ObjSetVar2(Tcl_Interp *interp, Tcl_Obj *part1Ptr,
	    Tcl_Obj *part2Ptr, Tcl_Obj *newValuePtr, int flags)
}
declare 197 {
    Tcl_Channel Tcl_OpenCommandChannel(Tcl_Interp *interp, int argc,
	    const char **argv, int flags)
}
# This is obsolete, use Tcl_FSOpenFileChannel
declare 198 {
    Tcl_Channel Tcl_OpenFileChannel(Tcl_Interp *interp, const char *fileName,
	    const char *modeString, int permissions)
}
declare 199 {
    Tcl_Channel Tcl_OpenTcpClient(Tcl_Interp *interp, int port,
	    const char *address, const char *myaddr, int myport, int async)
}
declare 200 {
    Tcl_Channel Tcl_OpenTcpServer(Tcl_Interp *interp, int port,
	    const char *host, Tcl_TcpAcceptProc *acceptProc,
	    void *callbackData)
}
declare 201 {
    void Tcl_Preserve(void *data)
}
declare 202 {
    void Tcl_PrintDouble(Tcl_Interp *interp, double value, char *dst)
}
declare 203 {
    int Tcl_PutEnv(const char *assignment)
}
declare 204 {
    const char *Tcl_PosixError(Tcl_Interp *interp)
}
declare 205 {
    void Tcl_QueueEvent(Tcl_Event *evPtr, int position)
}
declare 206 {
    int Tcl_Read(Tcl_Channel chan, char *bufPtr, int toRead)
}
declare 207 {
    void Tcl_ReapDetachedProcs(void)
}
declare 208 {
    int Tcl_RecordAndEval(Tcl_Interp *interp, const char *cmd, int flags)
}
declare 209 {
    int Tcl_RecordAndEvalObj(Tcl_Interp *interp, Tcl_Obj *cmdPtr, int flags)
}
declare 210 {
    void Tcl_RegisterChannel(Tcl_Interp *interp, Tcl_Channel chan)
}
declare 211 {
    void Tcl_RegisterObjType(const Tcl_ObjType *typePtr)
}
declare 212 {
    Tcl_RegExp Tcl_RegExpCompile(Tcl_Interp *interp, const char *pattern)
}
declare 213 {
    int Tcl_RegExpExec(Tcl_Interp *interp, Tcl_RegExp regexp,
	    const char *text, const char *start)
}
declare 214 {
    int Tcl_RegExpMatch(Tcl_Interp *interp, const char *text,
	    const char *pattern)
}
declare 215 {
    void Tcl_RegExpRange(Tcl_RegExp regexp, int index,
	    const char **startPtr, const char **endPtr)
}
declare 216 {
    void Tcl_Release(void *clientData)
}
declare 217 {
    void Tcl_ResetResult(Tcl_Interp *interp)
}
declare 218 {
    int Tcl_ScanElement(const char *src, int *flagPtr)
}
declare 219 {
    int Tcl_ScanCountedElement(const char *src, int length, int *flagPtr)
}
declare 220 {deprecated {}} {
    int Tcl_SeekOld(Tcl_Channel chan, int offset, int mode)
}
declare 221 {
    int Tcl_ServiceAll(void)
}
declare 222 {
    int Tcl_ServiceEvent(int flags)
}
declare 223 {
    void Tcl_SetAssocData(Tcl_Interp *interp, const char *name,
	    Tcl_InterpDeleteProc *proc, void *clientData)
}
declare 224 {
    void Tcl_SetChannelBufferSize(Tcl_Channel chan, int sz)
}
declare 225 {
    int Tcl_SetChannelOption(Tcl_Interp *interp, Tcl_Channel chan,
	    const char *optionName, const char *newValue)
}
declare 226 {
    int Tcl_SetCommandInfo(Tcl_Interp *interp, const char *cmdName,
	    const Tcl_CmdInfo *infoPtr)
}
declare 227 {
    void Tcl_SetErrno(int err)
}
declare 228 {
    void Tcl_SetErrorCode(Tcl_Interp *interp, ...)
}
declare 229 {
    void Tcl_SetMaxBlockTime(const Tcl_Time *timePtr)
}
declare 230 {nostub {Don't use this function in a stub-enabled extension}} {
    const char *Tcl_SetPanicProc(TCL_NORETURN1 Tcl_PanicProc *panicProc)
}
declare 231 {
    int Tcl_SetRecursionLimit(Tcl_Interp *interp, int depth)
}
declare 232 {
    void Tcl_SetResult(Tcl_Interp *interp, char *result,
	    Tcl_FreeProc *freeProc)
}
declare 233 {
    int Tcl_SetServiceMode(int mode)
}
declare 234 {
    void Tcl_SetObjErrorCode(Tcl_Interp *interp, Tcl_Obj *errorObjPtr)
}
declare 235 {
    void Tcl_SetObjResult(Tcl_Interp *interp, Tcl_Obj *resultObjPtr)
}
declare 236 {
    void Tcl_SetStdChannel(Tcl_Channel channel, int type)
}
declare 237 {deprecated {No longer in use, changed to macro}} {
    const char *Tcl_SetVar(Tcl_Interp *interp, const char *varName,
	    const char *newValue, int flags)
}
declare 238 {
    const char *Tcl_SetVar2(Tcl_Interp *interp, const char *part1,
	    const char *part2, const char *newValue, int flags)
}
declare 239 {
    const char *Tcl_SignalId(int sig)
}
declare 240 {
    const char *Tcl_SignalMsg(int sig)
}
declare 241 {
    void Tcl_SourceRCFile(Tcl_Interp *interp)
}
declare 242 {
    int Tcl_SplitList(Tcl_Interp *interp, const char *listStr, int *argcPtr,
	    const char ***argvPtr)
}
# Obsolete, use Tcl_FSSplitPath
declare 243 {
    void Tcl_SplitPath(const char *path, int *argcPtr, const char ***argvPtr)
}
declare 244 {nostub {Don't use this function in a stub-enabled extension}} {
    void Tcl_StaticLibrary(Tcl_Interp *interp, const char *prefix,
	    Tcl_LibraryInitProc *initProc, Tcl_LibraryInitProc *safeInitProc)
}
declare 245 {deprecated {No longer in use, changed to macro}} {
    int Tcl_StringMatch(const char *str, const char *pattern)
}
declare 246 {deprecated {}} {
    int Tcl_TellOld(Tcl_Channel chan)
}
declare 247 {deprecated {No longer in use, changed to macro}} {
    int Tcl_TraceVar(Tcl_Interp *interp, const char *varName, int flags,
	    Tcl_VarTraceProc *proc, void *clientData)
}
declare 248 {
    int Tcl_TraceVar2(Tcl_Interp *interp, const char *part1, const char *part2,
	    int flags, Tcl_VarTraceProc *proc, void *clientData)
}
declare 249 {
    char *Tcl_TranslateFileName(Tcl_Interp *interp, const char *name,
	    Tcl_DString *bufferPtr)
}
declare 250 {
    int Tcl_Ungets(Tcl_Channel chan, const char *str, int len, int atHead)
}
declare 251 {
    void Tcl_UnlinkVar(Tcl_Interp *interp, const char *varName)
}
declare 252 {
    int Tcl_UnregisterChannel(Tcl_Interp *interp, Tcl_Channel chan)
}
declare 253 {deprecated {No longer in use, changed to macro}} {
    int Tcl_UnsetVar(Tcl_Interp *interp, const char *varName, int flags)
}
declare 254 {
    int Tcl_UnsetVar2(Tcl_Interp *interp, const char *part1, const char *part2,
	    int flags)
}
declare 255 {deprecated {No longer in use, changed to macro}} {
    void Tcl_UntraceVar(Tcl_Interp *interp, const char *varName, int flags,
	    Tcl_VarTraceProc *proc, void *clientData)
}
declare 256 {
    void Tcl_UntraceVar2(Tcl_Interp *interp, const char *part1,
	    const char *part2, int flags, Tcl_VarTraceProc *proc,
	    void *clientData)
}
declare 257 {
    void Tcl_UpdateLinkedVar(Tcl_Interp *interp, const char *varName)
}
declare 258 {deprecated {No longer in use, changed to macro}} {
    int Tcl_UpVar(Tcl_Interp *interp, const char *frameName,
	    const char *varName, const char *localName, int flags)
}
declare 259 {
    int Tcl_UpVar2(Tcl_Interp *interp, const char *frameName, const char *part1,
	    const char *part2, const char *localName, int flags)
}
declare 260 {
    int Tcl_VarEval(Tcl_Interp *interp, ...)
}
declare 261 {deprecated {No longer in use, changed to macro}} {
    void *Tcl_VarTraceInfo(Tcl_Interp *interp, const char *varName,
	    int flags, Tcl_VarTraceProc *procPtr, void *prevClientData)
}
declare 262 {
    void *Tcl_VarTraceInfo2(Tcl_Interp *interp, const char *part1,
	    const char *part2, int flags, Tcl_VarTraceProc *procPtr,
	    void *prevClientData)
}
declare 263 {
    int Tcl_Write(Tcl_Channel chan, const char *s, int slen)
}
declare 264 {
    void Tcl_WrongNumArgs(Tcl_Interp *interp, int objc,
	    Tcl_Obj *const objv[], const char *message)
}
declare 265 {
    int Tcl_DumpActiveMemory(const char *fileName)
}
declare 266 {
    void Tcl_ValidateAllMemory(const char *file, int line)
}
declare 267 {deprecated {see TIP #422}} {
    void Tcl_AppendResultVA(Tcl_Interp *interp, va_list argList)
}
declare 268 {deprecated {see TIP #422}} {
    void Tcl_AppendStringsToObjVA(Tcl_Obj *objPtr, va_list argList)
}
declare 269 {
    char *Tcl_HashStats(Tcl_HashTable *tablePtr)
}
declare 270 {
    const char *Tcl_ParseVar(Tcl_Interp *interp, const char *start,
	    const char **termPtr)
}
declare 271 {deprecated {No longer in use, changed to macro}} {
    const char *Tcl_PkgPresent(Tcl_Interp *interp, const char *name,
	    const char *version, int exact)
}
declare 272 {
    const char *Tcl_PkgPresentEx(Tcl_Interp *interp,
	    const char *name, const char *version, int exact,
	    void *clientDataPtr)
}
declare 273 {deprecated {No longer in use, changed to macro}} {
    int Tcl_PkgProvide(Tcl_Interp *interp, const char *name,
	    const char *version)
}
# TIP #268: The internally used new Require function is in slot 573.
declare 274 {deprecated {No longer in use, changed to macro}} {
    const char *Tcl_PkgRequire(Tcl_Interp *interp, const char *name,
	    const char *version, int exact)
}
declare 275 {deprecated {see TIP #422}} {
    void Tcl_SetErrorCodeVA(Tcl_Interp *interp, va_list argList)
}
declare 276 {deprecated {see TIP #422}} {
    int  Tcl_VarEvalVA(Tcl_Interp *interp, va_list argList)
}
declare 277 {
    Tcl_Pid Tcl_WaitPid(Tcl_Pid pid, int *statPtr, int options)
}
declare 278 {deprecated {see TIP #422}} {
    TCL_NORETURN void Tcl_PanicVA(const char *format, va_list argList)
}
declare 279 {
    void Tcl_GetVersion(int *major, int *minor, int *patchLevel, int *type)
}
declare 280 {
    void Tcl_InitMemory(Tcl_Interp *interp)
}

# Andreas Kupries <a.kupries@westend.com>, 03/21/1999
# "Trf-Patch for filtering channels"
#
# C-Level API for (un)stacking of channels. This allows the introduction
# of filtering channels with relatively little changes to the core.
# This patch was created in cooperation with Jan Nijtmans j.nijtmans@chello.nl
# and is therefore part of his plus-patches too.
#
# It would have been possible to place the following definitions according
# to the alphabetical order used elsewhere in this file, but I decided
# against that to ease the maintenance of the patch across new tcl versions
# (patch usually has no problems to integrate the patch file for the last
# version into the new one).

declare 281 {
    Tcl_Channel Tcl_StackChannel(Tcl_Interp *interp,
	    const Tcl_ChannelType *typePtr, void *instanceData,
	    int mask, Tcl_Channel prevChan)
}
declare 282 {
    int Tcl_UnstackChannel(Tcl_Interp *interp, Tcl_Channel chan)
}
declare 283 {
    Tcl_Channel Tcl_GetStackedChannel(Tcl_Channel chan)
}

# 284 was reserved, but added in 8.4a2
declare 284 {
    void Tcl_SetMainLoop(Tcl_MainLoopProc *proc)
}

# Reserved for future use (8.0.x vs. 8.1)
#  declare 285 {
#  }

# Added in 8.1:

declare 286 {
    void Tcl_AppendObjToObj(Tcl_Obj *objPtr, Tcl_Obj *appendObjPtr)
}
declare 287 {
    Tcl_Encoding Tcl_CreateEncoding(const Tcl_EncodingType *typePtr)
}
declare 288 {
    void Tcl_CreateThreadExitHandler(Tcl_ExitProc *proc, void *clientData)
}
declare 289 {
    void Tcl_DeleteThreadExitHandler(Tcl_ExitProc *proc, void *clientData)
}
declare 290 {
    void Tcl_DiscardResult(Tcl_SavedResult *statePtr)
}
declare 291 {
    int Tcl_EvalEx(Tcl_Interp *interp, const char *script, int numBytes,
	    int flags)
}
declare 292 {
    int Tcl_EvalObjv(Tcl_Interp *interp, int objc, Tcl_Obj *const objv[],
	    int flags)
}
declare 293 {
    int Tcl_EvalObjEx(Tcl_Interp *interp, Tcl_Obj *objPtr, int flags)
}
declare 294 {
    TCL_NORETURN void Tcl_ExitThread(int status)
}
declare 295 {
    int Tcl_ExternalToUtf(Tcl_Interp *interp, Tcl_Encoding encoding,
	    const char *src, int srcLen, int flags,
	    Tcl_EncodingState *statePtr, char *dst, int dstLen,
	    int *srcReadPtr, int *dstWrotePtr, int *dstCharsPtr)
}
declare 296 {
    char *Tcl_ExternalToUtfDString(Tcl_Encoding encoding,
	    const char *src, int srcLen, Tcl_DString *dsPtr)
}
declare 297 {
    void Tcl_FinalizeThread(void)
}
declare 298 {
    void Tcl_FinalizeNotifier(void *clientData)
}
declare 299 {
    void Tcl_FreeEncoding(Tcl_Encoding encoding)
}
declare 300 {
    Tcl_ThreadId Tcl_GetCurrentThread(void)
}
declare 301 {
    Tcl_Encoding Tcl_GetEncoding(Tcl_Interp *interp, const char *name)
}
declare 302 {
    const char *Tcl_GetEncodingName(Tcl_Encoding encoding)
}
declare 303 {
    void Tcl_GetEncodingNames(Tcl_Interp *interp)
}
declare 304 {
    int Tcl_GetIndexFromObjStruct(Tcl_Interp *interp, Tcl_Obj *objPtr,
	    const void *tablePtr, int offset, const char *msg, int flags,
	    void *indexPtr)
}
declare 305 {
    void *Tcl_GetThreadData(Tcl_ThreadDataKey *keyPtr, int size)
}
declare 306 {
    Tcl_Obj *Tcl_GetVar2Ex(Tcl_Interp *interp, const char *part1,
	    const char *part2, int flags)
}
declare 307 {
    void *Tcl_InitNotifier(void)
}
declare 308 {
    void Tcl_MutexLock(Tcl_Mutex *mutexPtr)
}
declare 309 {
    void Tcl_MutexUnlock(Tcl_Mutex *mutexPtr)
}
declare 310 {
    void Tcl_ConditionNotify(Tcl_Condition *condPtr)
}
declare 311 {
    void Tcl_ConditionWait(Tcl_Condition *condPtr, Tcl_Mutex *mutexPtr,
	    const Tcl_Time *timePtr)
}
declare 312 {
    int Tcl_NumUtfChars(const char *src, int length)
}
declare 313 {
    int Tcl_ReadChars(Tcl_Channel channel, Tcl_Obj *objPtr,
	    int charsToRead, int appendFlag)
}
declare 314 {
    void Tcl_RestoreResult(Tcl_Interp *interp, Tcl_SavedResult *statePtr)
}
declare 315 {
    void Tcl_SaveResult(Tcl_Interp *interp, Tcl_SavedResult *statePtr)
}
declare 316 {
    int Tcl_SetSystemEncoding(Tcl_Interp *interp, const char *name)
}
declare 317 {
    Tcl_Obj *Tcl_SetVar2Ex(Tcl_Interp *interp, const char *part1,
	    const char *part2, Tcl_Obj *newValuePtr, int flags)
}
declare 318 {
    void Tcl_ThreadAlert(Tcl_ThreadId threadId)
}
declare 319 {
    void Tcl_ThreadQueueEvent(Tcl_ThreadId threadId, Tcl_Event *evPtr,
	    int position)
}
declare 320 {
    int Tcl_UniCharAtIndex(const char *src, int index)
}
declare 321 {
    int Tcl_UniCharToLower(int ch)
}
declare 322 {
    int Tcl_UniCharToTitle(int ch)
}
declare 323 {
    int Tcl_UniCharToUpper(int ch)
}
declare 324 {
    int Tcl_UniCharToUtf(int ch, char *buf)
}
declare 325 {
    const char *Tcl_UtfAtIndex(const char *src, int index)
}
declare 326 {
    int TclUtfCharComplete(const char *src, int length)
}
declare 327 {
    int Tcl_UtfBackslash(const char *src, int *readPtr, char *dst)
}
declare 328 {
    const char *Tcl_UtfFindFirst(const char *src, int ch)
}
declare 329 {
    const char *Tcl_UtfFindLast(const char *src, int ch)
}
declare 330 {
    const char *TclUtfNext(const char *src)
}
declare 331 {
    const char *TclUtfPrev(const char *src, const char *start)
}
declare 332 {
    int Tcl_UtfToExternal(Tcl_Interp *interp, Tcl_Encoding encoding,
	    const char *src, int srcLen, int flags,
	    Tcl_EncodingState *statePtr, char *dst, int dstLen,
	    int *srcReadPtr, int *dstWrotePtr, int *dstCharsPtr)
}
declare 333 {
    char *Tcl_UtfToExternalDString(Tcl_Encoding encoding,
	    const char *src, int srcLen, Tcl_DString *dsPtr)
}
declare 334 {
    int Tcl_UtfToLower(char *src)
}
declare 335 {
    int Tcl_UtfToTitle(char *src)
}
declare 336 {
    int Tcl_UtfToChar16(const char *src, unsigned short *chPtr)
}
declare 337 {
    int Tcl_UtfToUpper(char *src)
}
declare 338 {
    int Tcl_WriteChars(Tcl_Channel chan, const char *src, int srcLen)
}
declare 339 {
    int Tcl_WriteObj(Tcl_Channel chan, Tcl_Obj *objPtr)
}
declare 340 {
    char *Tcl_GetString(Tcl_Obj *objPtr)
}
declare 341 {deprecated {Use Tcl_GetEncodingSearchPath}} {
    const char *Tcl_GetDefaultEncodingDir(void)
}
declare 342 {deprecated {Use Tcl_SetEncodingSearchPath}} {
    void Tcl_SetDefaultEncodingDir(const char *path)
}
declare 343 {
    void Tcl_AlertNotifier(void *clientData)
}
declare 344 {
    void Tcl_ServiceModeHook(int mode)
}
declare 345 {
    int Tcl_UniCharIsAlnum(int ch)
}
declare 346 {
    int Tcl_UniCharIsAlpha(int ch)
}
declare 347 {
    int Tcl_UniCharIsDigit(int ch)
}
declare 348 {
    int Tcl_UniCharIsLower(int ch)
}
declare 349 {
    int Tcl_UniCharIsSpace(int ch)
}
declare 350 {
    int Tcl_UniCharIsUpper(int ch)
}
declare 351 {
    int Tcl_UniCharIsWordChar(int ch)
}
declare 352 {
    int Tcl_Char16Len(const unsigned short *uniStr)
}
declare 353 {deprecated {Use Tcl_UtfNcmp}} {
    int Tcl_UniCharNcmp(const unsigned short *ucs, const unsigned short *uct,
	    unsigned long numChars)
}
declare 354 {
    char *Tcl_Char16ToUtfDString(const unsigned short *uniStr,
	    int uniLength, Tcl_DString *dsPtr)
}
declare 355 {
    unsigned short *Tcl_UtfToChar16DString(const char *src,
	    int length, Tcl_DString *dsPtr)
}
declare 356 {
    Tcl_RegExp Tcl_GetRegExpFromObj(Tcl_Interp *interp, Tcl_Obj *patObj,
	    int flags)
}
declare 357 {deprecated {Use Tcl_EvalTokensStandard}} {
    Tcl_Obj *Tcl_EvalTokens(Tcl_Interp *interp, Tcl_Token *tokenPtr,
	    int count)
}
declare 358 {
    void Tcl_FreeParse(Tcl_Parse *parsePtr)
}
declare 359 {
    void Tcl_LogCommandInfo(Tcl_Interp *interp, const char *script,
	    const char *command, int length)
}
declare 360 {
    int Tcl_ParseBraces(Tcl_Interp *interp, const char *start,
	    int numBytes, Tcl_Parse *parsePtr, int append,
	    const char **termPtr)
}
declare 361 {
    int Tcl_ParseCommand(Tcl_Interp *interp, const char *start,
	    int numBytes, int nested, Tcl_Parse *parsePtr)
}
declare 362 {
    int Tcl_ParseExpr(Tcl_Interp *interp, const char *start,
	    int numBytes, Tcl_Parse *parsePtr)
}
declare 363 {
    int Tcl_ParseQuotedString(Tcl_Interp *interp, const char *start,
	    int numBytes, Tcl_Parse *parsePtr, int append,
	    const char **termPtr)
}
declare 364 {
    int Tcl_ParseVarName(Tcl_Interp *interp, const char *start,
	    int numBytes, Tcl_Parse *parsePtr, int append)
}
# These 4 functions are obsolete, use Tcl_FSGetCwd, Tcl_FSChdir,
# Tcl_FSAccess and Tcl_FSStat
declare 365 {
    char *Tcl_GetCwd(Tcl_Interp *interp, Tcl_DString *cwdPtr)
}
declare 366 {
   int Tcl_Chdir(const char *dirName)
}
declare 367 {
   int Tcl_Access(const char *path, int mode)
}
declare 368 {
    int Tcl_Stat(const char *path, struct stat *bufPtr)
}
declare 369 {
    int Tcl_UtfNcmp(const char *s1, const char *s2, unsigned long n)
}
declare 370 {
    int Tcl_UtfNcasecmp(const char *s1, const char *s2, unsigned long n)
}
declare 371 {
    int Tcl_StringCaseMatch(const char *str, const char *pattern, int nocase)
}
declare 372 {
    int Tcl_UniCharIsControl(int ch)
}
declare 373 {
    int Tcl_UniCharIsGraph(int ch)
}
declare 374 {
    int Tcl_UniCharIsPrint(int ch)
}
declare 375 {
    int Tcl_UniCharIsPunct(int ch)
}
declare 376 {
    int Tcl_RegExpExecObj(Tcl_Interp *interp, Tcl_RegExp regexp,
	    Tcl_Obj *textObj, int offset, int nmatches, int flags)
}
declare 377 {
    void Tcl_RegExpGetInfo(Tcl_RegExp regexp, Tcl_RegExpInfo *infoPtr)
}
declare 378 {
    Tcl_Obj *Tcl_NewUnicodeObj(const unsigned short *unicode, int numChars)
}
declare 379 {
    void Tcl_SetUnicodeObj(Tcl_Obj *objPtr, const unsigned short *unicode,
	    int numChars)
}
declare 380 {
    int Tcl_GetCharLength(Tcl_Obj *objPtr)
}
declare 381 {
    int Tcl_GetUniChar(Tcl_Obj *objPtr, int index)
}
declare 382 {deprecated {No longer in use, changed to macro}} {
    unsigned short *Tcl_GetUnicode(Tcl_Obj *objPtr)
}
declare 383 {
    Tcl_Obj *Tcl_GetRange(Tcl_Obj *objPtr, int first, int last)
}
declare 384 {
    void Tcl_AppendUnicodeToObj(Tcl_Obj *objPtr, const unsigned short *unicode,
	    int length)
}
declare 385 {
    int Tcl_RegExpMatchObj(Tcl_Interp *interp, Tcl_Obj *textObj,
	    Tcl_Obj *patternObj)
}
declare 386 {
    void Tcl_SetNotifier(const Tcl_NotifierProcs *notifierProcPtr)
}
declare 387 {
    Tcl_Mutex *Tcl_GetAllocMutex(void)
}
declare 388 {
    int Tcl_GetChannelNames(Tcl_Interp *interp)
}
declare 389 {
    int Tcl_GetChannelNamesEx(Tcl_Interp *interp, const char *pattern)
}
declare 390 {
    int Tcl_ProcObjCmd(void *clientData, Tcl_Interp *interp,
	    int objc, Tcl_Obj *const objv[])
}
declare 391 {
    void Tcl_ConditionFinalize(Tcl_Condition *condPtr)
}
declare 392 {
    void Tcl_MutexFinalize(Tcl_Mutex *mutex)
}
declare 393 {
    int Tcl_CreateThread(Tcl_ThreadId *idPtr, Tcl_ThreadCreateProc *proc,
	    void *clientData, int stackSize, int flags)
}

# Introduced in 8.3.2
declare 394 {
    int Tcl_ReadRaw(Tcl_Channel chan, char *dst, int bytesToRead)
}
declare 395 {
    int Tcl_WriteRaw(Tcl_Channel chan, const char *src, int srcLen)
}
declare 396 {
    Tcl_Channel Tcl_GetTopChannel(Tcl_Channel chan)
}
declare 397 {
    int Tcl_ChannelBuffered(Tcl_Channel chan)
}
declare 398 {
    const char *Tcl_ChannelName(const Tcl_ChannelType *chanTypePtr)
}
declare 399 {
    Tcl_ChannelTypeVersion Tcl_ChannelVersion(
	    const Tcl_ChannelType *chanTypePtr)
}
declare 400 {
    Tcl_DriverBlockModeProc *Tcl_ChannelBlockModeProc(
	    const Tcl_ChannelType *chanTypePtr)
}
declare 401 {deprecated {Use Tcl_ChannelClose2Proc}} {
    Tcl_DriverCloseProc *Tcl_ChannelCloseProc(
	    const Tcl_ChannelType *chanTypePtr)
}
declare 402 {
    Tcl_DriverClose2Proc *Tcl_ChannelClose2Proc(
	    const Tcl_ChannelType *chanTypePtr)
}
declare 403 {
    Tcl_DriverInputProc *Tcl_ChannelInputProc(
	    const Tcl_ChannelType *chanTypePtr)
}
declare 404 {
    Tcl_DriverOutputProc *Tcl_ChannelOutputProc(
	    const Tcl_ChannelType *chanTypePtr)
}
declare 405 {deprecated {Use Tcl_ChannelWideSeekProc}} {
    Tcl_DriverSeekProc *Tcl_ChannelSeekProc(
	    const Tcl_ChannelType *chanTypePtr)
}
declare 406 {
    Tcl_DriverSetOptionProc *Tcl_ChannelSetOptionProc(
	    const Tcl_ChannelType *chanTypePtr)
}
declare 407 {
    Tcl_DriverGetOptionProc *Tcl_ChannelGetOptionProc(
	    const Tcl_ChannelType *chanTypePtr)
}
declare 408 {
    Tcl_DriverWatchProc *Tcl_ChannelWatchProc(
	    const Tcl_ChannelType *chanTypePtr)
}
declare 409 {
    Tcl_DriverGetHandleProc *Tcl_ChannelGetHandleProc(
	    const Tcl_ChannelType *chanTypePtr)
}
declare 410 {
    Tcl_DriverFlushProc *Tcl_ChannelFlushProc(
	    const Tcl_ChannelType *chanTypePtr)
}
declare 411 {
    Tcl_DriverHandlerProc *Tcl_ChannelHandlerProc(
	    const Tcl_ChannelType *chanTypePtr)
}

# Introduced in 8.4a2
declare 412 {
    int Tcl_JoinThread(Tcl_ThreadId threadId, int *result)
}
declare 413 {
    int Tcl_IsChannelShared(Tcl_Channel channel)
}
declare 414 {
    int Tcl_IsChannelRegistered(Tcl_Interp *interp, Tcl_Channel channel)
}
declare 415 {
    void Tcl_CutChannel(Tcl_Channel channel)
}
declare 416 {
    void Tcl_SpliceChannel(Tcl_Channel channel)
}
declare 417 {
    void Tcl_ClearChannelHandlers(Tcl_Channel channel)
}
declare 418 {
    int Tcl_IsChannelExisting(const char *channelName)
}
declare 419 {deprecated {Use Tcl_UtfNcasecmp}} {
    int Tcl_UniCharNcasecmp(const unsigned short *ucs, const unsigned short *uct,
	    unsigned long numChars)
}
declare 420 {deprecated {Use Tcl_StringCaseMatch}} {
    int Tcl_UniCharCaseMatch(const unsigned short *uniStr,
	    const unsigned short *uniPattern, int nocase)
}
declare 421 {
    Tcl_HashEntry *Tcl_FindHashEntry(Tcl_HashTable *tablePtr, const void *key)
}
declare 422 {
    Tcl_HashEntry *Tcl_CreateHashEntry(Tcl_HashTable *tablePtr,
	    const void *key, int *newPtr)
}
declare 423 {
    void Tcl_InitCustomHashTable(Tcl_HashTable *tablePtr, int keyType,
	    const Tcl_HashKeyType *typePtr)
}
declare 424 {
    void Tcl_InitObjHashTable(Tcl_HashTable *tablePtr)
}
declare 425 {
    void *Tcl_CommandTraceInfo(Tcl_Interp *interp, const char *varName,
	    int flags, Tcl_CommandTraceProc *procPtr,
	    void *prevClientData)
}
declare 426 {
    int Tcl_TraceCommand(Tcl_Interp *interp, const char *varName, int flags,
	    Tcl_CommandTraceProc *proc, void *clientData)
}
declare 427 {
    void Tcl_UntraceCommand(Tcl_Interp *interp, const char *varName,
	    int flags, Tcl_CommandTraceProc *proc, void *clientData)
}
declare 428 {
    char *Tcl_AttemptAlloc(TCL_HASH_TYPE size)
}
declare 429 {
    char *Tcl_AttemptDbCkalloc(TCL_HASH_TYPE size, const char *file, int line)
}
declare 430 {
    char *Tcl_AttemptRealloc(char *ptr, TCL_HASH_TYPE size)
}
declare 431 {
    char *Tcl_AttemptDbCkrealloc(char *ptr, TCL_HASH_TYPE size,
	    const char *file, int line)
}
declare 432 {
    int Tcl_AttemptSetObjLength(Tcl_Obj *objPtr, int length)
}

# TIP#10 (thread-aware channels) akupries
declare 433 {
    Tcl_ThreadId Tcl_GetChannelThread(Tcl_Channel channel)
}

# introduced in 8.4a3
declare 434 {
    unsigned short *Tcl_GetUnicodeFromObj(Tcl_Obj *objPtr, int *lengthPtr)
}

# TIP#15 (math function introspection) dkf
declare 435 {deprecated {}} {
    int Tcl_GetMathFuncInfo(Tcl_Interp *interp, const char *name,
	    int *numArgsPtr, Tcl_ValueType **argTypesPtr,
	    Tcl_MathProc **procPtr, void **clientDataPtr)
}
declare 436 {deprecated {}} {
    Tcl_Obj *Tcl_ListMathFuncs(Tcl_Interp *interp, const char *pattern)
}

# TIP#36 (better access to 'subst') dkf
declare 437 {
    Tcl_Obj *Tcl_SubstObj(Tcl_Interp *interp, Tcl_Obj *objPtr, int flags)
}

# TIP#17 (virtual filesystem layer) vdarley
declare 438 {
    int Tcl_DetachChannel(Tcl_Interp *interp, Tcl_Channel channel)
}
declare 439 {
    int Tcl_IsStandardChannel(Tcl_Channel channel)
}
declare 440 {
    int	Tcl_FSCopyFile(Tcl_Obj *srcPathPtr, Tcl_Obj *destPathPtr)
}
declare 441 {
    int	Tcl_FSCopyDirectory(Tcl_Obj *srcPathPtr,
	    Tcl_Obj *destPathPtr, Tcl_Obj **errorPtr)
}
declare 442 {
    int	Tcl_FSCreateDirectory(Tcl_Obj *pathPtr)
}
declare 443 {
    int	Tcl_FSDeleteFile(Tcl_Obj *pathPtr)
}
declare 444 {
    int	Tcl_FSLoadFile(Tcl_Interp *interp, Tcl_Obj *pathPtr, const char *sym1,
	    const char *sym2, Tcl_LibraryInitProc **proc1Ptr,
	    Tcl_LibraryInitProc **proc2Ptr, Tcl_LoadHandle *handlePtr,
	    Tcl_FSUnloadFileProc **unloadProcPtr)
}
declare 445 {
    int	Tcl_FSMatchInDirectory(Tcl_Interp *interp, Tcl_Obj *result,
	    Tcl_Obj *pathPtr, const char *pattern, Tcl_GlobTypeData *types)
}
declare 446 {
    Tcl_Obj *Tcl_FSLink(Tcl_Obj *pathPtr, Tcl_Obj *toPtr, int linkAction)
}
declare 447 {
    int Tcl_FSRemoveDirectory(Tcl_Obj *pathPtr,
	    int recursive, Tcl_Obj **errorPtr)
}
declare 448 {
    int	Tcl_FSRenameFile(Tcl_Obj *srcPathPtr, Tcl_Obj *destPathPtr)
}
declare 449 {
    int	Tcl_FSLstat(Tcl_Obj *pathPtr, Tcl_StatBuf *buf)
}
declare 450 {
    int Tcl_FSUtime(Tcl_Obj *pathPtr, struct utimbuf *tval)
}
declare 451 {
    int Tcl_FSFileAttrsGet(Tcl_Interp *interp,
	    int index, Tcl_Obj *pathPtr, Tcl_Obj **objPtrRef)
}
declare 452 {
    int Tcl_FSFileAttrsSet(Tcl_Interp *interp,
	    int index, Tcl_Obj *pathPtr, Tcl_Obj *objPtr)
}
declare 453 {
    const char *CONST86 *Tcl_FSFileAttrStrings(Tcl_Obj *pathPtr,
	    Tcl_Obj **objPtrRef)
}
declare 454 {
    int Tcl_FSStat(Tcl_Obj *pathPtr, Tcl_StatBuf *buf)
}
declare 455 {
    int Tcl_FSAccess(Tcl_Obj *pathPtr, int mode)
}
declare 456 {
    Tcl_Channel Tcl_FSOpenFileChannel(Tcl_Interp *interp, Tcl_Obj *pathPtr,
	    const char *modeString, int permissions)
}
declare 457 {
    Tcl_Obj *Tcl_FSGetCwd(Tcl_Interp *interp)
}
declare 458 {
    int Tcl_FSChdir(Tcl_Obj *pathPtr)
}
declare 459 {
    int Tcl_FSConvertToPathType(Tcl_Interp *interp, Tcl_Obj *pathPtr)
}
declare 460 {
    Tcl_Obj *Tcl_FSJoinPath(Tcl_Obj *listObj, int elements)
}
declare 461 {
    Tcl_Obj *Tcl_FSSplitPath(Tcl_Obj *pathPtr, int *lenPtr)
}
declare 462 {
    int Tcl_FSEqualPaths(Tcl_Obj *firstPtr, Tcl_Obj *secondPtr)
}
declare 463 {
    Tcl_Obj *Tcl_FSGetNormalizedPath(Tcl_Interp *interp, Tcl_Obj *pathPtr)
}
declare 464 {
    Tcl_Obj *Tcl_FSJoinToPath(Tcl_Obj *pathPtr, int objc,
	    Tcl_Obj *const objv[])
}
declare 465 {
    void *Tcl_FSGetInternalRep(Tcl_Obj *pathPtr,
	    const Tcl_Filesystem *fsPtr)
}
declare 466 {
    Tcl_Obj *Tcl_FSGetTranslatedPath(Tcl_Interp *interp, Tcl_Obj *pathPtr)
}
declare 467 {
    int Tcl_FSEvalFile(Tcl_Interp *interp, Tcl_Obj *fileName)
}
declare 468 {
    Tcl_Obj *Tcl_FSNewNativePath(const Tcl_Filesystem *fromFilesystem,
	    void *clientData)
}
declare 469 {
    const void *Tcl_FSGetNativePath(Tcl_Obj *pathPtr)
}
declare 470 {
    Tcl_Obj *Tcl_FSFileSystemInfo(Tcl_Obj *pathPtr)
}
declare 471 {
    Tcl_Obj *Tcl_FSPathSeparator(Tcl_Obj *pathPtr)
}
declare 472 {
    Tcl_Obj *Tcl_FSListVolumes(void)
}
declare 473 {
    int Tcl_FSRegister(void *clientData, const Tcl_Filesystem *fsPtr)
}
declare 474 {
    int Tcl_FSUnregister(const Tcl_Filesystem *fsPtr)
}
declare 475 {
    void *Tcl_FSData(const Tcl_Filesystem *fsPtr)
}
declare 476 {
    const char *Tcl_FSGetTranslatedStringPath(Tcl_Interp *interp,
	    Tcl_Obj *pathPtr)
}
declare 477 {
    CONST86 Tcl_Filesystem *Tcl_FSGetFileSystemForPath(Tcl_Obj *pathPtr)
}
declare 478 {
    Tcl_PathType Tcl_FSGetPathType(Tcl_Obj *pathPtr)
}

# TIP#49 (detection of output buffering) akupries
declare 479 {
    int Tcl_OutputBuffered(Tcl_Channel chan)
}
declare 480 {
    void Tcl_FSMountsChanged(const Tcl_Filesystem *fsPtr)
}

# TIP#56 (evaluate a parsed script) msofer
declare 481 {
    int Tcl_EvalTokensStandard(Tcl_Interp *interp, Tcl_Token *tokenPtr,
	    int count)
}

# TIP#73 (access to current time) kbk
declare 482 {
    void Tcl_GetTime(Tcl_Time *timeBuf)
}

# TIP#32 (object-enabled traces) kbk
declare 483 {
    Tcl_Trace Tcl_CreateObjTrace(Tcl_Interp *interp, int level, int flags,
	    Tcl_CmdObjTraceProc *objProc, void *clientData,
	    Tcl_CmdObjTraceDeleteProc *delProc)
}
declare 484 {
    int Tcl_GetCommandInfoFromToken(Tcl_Command token, Tcl_CmdInfo *infoPtr)
}
declare 485 {
    int Tcl_SetCommandInfoFromToken(Tcl_Command token,
	    const Tcl_CmdInfo *infoPtr)
}

### New functions on 64-bit dev branch ###
# TIP#72 (64-bit values) dkf
declare 486 {
    Tcl_Obj *Tcl_DbNewWideIntObj(Tcl_WideInt wideValue,
	    const char *file, int line)
}
declare 487 {
    int Tcl_GetWideIntFromObj(Tcl_Interp *interp, Tcl_Obj *objPtr,
	    Tcl_WideInt *widePtr)
}
declare 488 {
    Tcl_Obj *Tcl_NewWideIntObj(Tcl_WideInt wideValue)
}
declare 489 {
    void Tcl_SetWideIntObj(Tcl_Obj *objPtr, Tcl_WideInt wideValue)
}
declare 490 {
    Tcl_StatBuf *Tcl_AllocStatBuf(void)
}
declare 491 {
    long long Tcl_Seek(Tcl_Channel chan, long long offset, int mode)
}
declare 492 {
    long long Tcl_Tell(Tcl_Channel chan)
}

# TIP#91 (back-compat enhancements for channels) dkf
declare 493 {
    Tcl_DriverWideSeekProc *Tcl_ChannelWideSeekProc(
	    const Tcl_ChannelType *chanTypePtr)
}

# ----- BASELINE -- FOR -- 8.4.0 ----- #

# TIP#111 (dictionaries) dkf
declare 494 {
    int Tcl_DictObjPut(Tcl_Interp *interp, Tcl_Obj *dictPtr,
	    Tcl_Obj *keyPtr, Tcl_Obj *valuePtr)
}
declare 495 {
    int Tcl_DictObjGet(Tcl_Interp *interp, Tcl_Obj *dictPtr, Tcl_Obj *keyPtr,
	    Tcl_Obj **valuePtrPtr)
}
declare 496 {
    int Tcl_DictObjRemove(Tcl_Interp *interp, Tcl_Obj *dictPtr,
	    Tcl_Obj *keyPtr)
}
declare 497 {
    int Tcl_DictObjSize(Tcl_Interp *interp, Tcl_Obj *dictPtr, int *sizePtr)
}
declare 498 {
    int Tcl_DictObjFirst(Tcl_Interp *interp, Tcl_Obj *dictPtr,
	    Tcl_DictSearch *searchPtr,
	    Tcl_Obj **keyPtrPtr, Tcl_Obj **valuePtrPtr, int *donePtr)
}
declare 499 {
    void Tcl_DictObjNext(Tcl_DictSearch *searchPtr,
	    Tcl_Obj **keyPtrPtr, Tcl_Obj **valuePtrPtr, int *donePtr)
}
declare 500 {
    void Tcl_DictObjDone(Tcl_DictSearch *searchPtr)
}
declare 501 {
    int Tcl_DictObjPutKeyList(Tcl_Interp *interp, Tcl_Obj *dictPtr,
	    int keyc, Tcl_Obj *const *keyv, Tcl_Obj *valuePtr)
}
declare 502 {
    int Tcl_DictObjRemoveKeyList(Tcl_Interp *interp, Tcl_Obj *dictPtr,
	    int keyc, Tcl_Obj *const *keyv)
}
declare 503 {
    Tcl_Obj *Tcl_NewDictObj(void)
}
declare 504 {
    Tcl_Obj *Tcl_DbNewDictObj(const char *file, int line)
}

# TIP#59 (configuration reporting) akupries
declare 505 {
    void Tcl_RegisterConfig(Tcl_Interp *interp, const char *pkgName,
	    const Tcl_Config *configuration, const char *valEncoding)
}

# TIP #139 (partial exposure of namespace API - transferred from tclInt.decls)
# dkf, API by Brent Welch?
declare 506 {
    Tcl_Namespace *Tcl_CreateNamespace(Tcl_Interp *interp, const char *name,
	    void *clientData, Tcl_NamespaceDeleteProc *deleteProc)
}
declare 507 {
    void Tcl_DeleteNamespace(Tcl_Namespace *nsPtr)
}
declare 508 {
    int Tcl_AppendExportList(Tcl_Interp *interp, Tcl_Namespace *nsPtr,
	    Tcl_Obj *objPtr)
}
declare 509 {
    int Tcl_Export(Tcl_Interp *interp, Tcl_Namespace *nsPtr,
	    const char *pattern, int resetListFirst)
}
declare 510 {
    int Tcl_Import(Tcl_Interp *interp, Tcl_Namespace *nsPtr,
	    const char *pattern, int allowOverwrite)
}
declare 511 {
    int Tcl_ForgetImport(Tcl_Interp *interp, Tcl_Namespace *nsPtr,
	    const char *pattern)
}
declare 512 {
    Tcl_Namespace *Tcl_GetCurrentNamespace(Tcl_Interp *interp)
}
declare 513 {
    Tcl_Namespace *Tcl_GetGlobalNamespace(Tcl_Interp *interp)
}
declare 514 {
    Tcl_Namespace *Tcl_FindNamespace(Tcl_Interp *interp, const char *name,
	    Tcl_Namespace *contextNsPtr, int flags)
}
declare 515 {
    Tcl_Command Tcl_FindCommand(Tcl_Interp *interp, const char *name,
	    Tcl_Namespace *contextNsPtr, int flags)
}
declare 516 {
    Tcl_Command Tcl_GetCommandFromObj(Tcl_Interp *interp, Tcl_Obj *objPtr)
}
declare 517 {
    void Tcl_GetCommandFullName(Tcl_Interp *interp, Tcl_Command command,
	    Tcl_Obj *objPtr)
}

# TIP#137 (encoding-aware source command) dgp for Anton Kovalenko
declare 518 {
    int Tcl_FSEvalFileEx(Tcl_Interp *interp, Tcl_Obj *fileName,
	    const char *encodingName)
}

# TIP#121 (exit handler) dkf for Joe Mistachkin
declare 519 {nostub {Don't use this function in a stub-enabled extension}} {
    Tcl_ExitProc *Tcl_SetExitProc(TCL_NORETURN1 Tcl_ExitProc *proc)
}

# TIP#143 (resource limits) dkf
declare 520 {
    void Tcl_LimitAddHandler(Tcl_Interp *interp, int type,
	    Tcl_LimitHandlerProc *handlerProc, void *clientData,
	    Tcl_LimitHandlerDeleteProc *deleteProc)
}
declare 521 {
    void Tcl_LimitRemoveHandler(Tcl_Interp *interp, int type,
	    Tcl_LimitHandlerProc *handlerProc, void *clientData)
}
declare 522 {
    int Tcl_LimitReady(Tcl_Interp *interp)
}
declare 523 {
    int Tcl_LimitCheck(Tcl_Interp *interp)
}
declare 524 {
    int Tcl_LimitExceeded(Tcl_Interp *interp)
}
declare 525 {
    void Tcl_LimitSetCommands(Tcl_Interp *interp, int commandLimit)
}
declare 526 {
    void Tcl_LimitSetTime(Tcl_Interp *interp, Tcl_Time *timeLimitPtr)
}
declare 527 {
    void Tcl_LimitSetGranularity(Tcl_Interp *interp, int type, int granularity)
}
declare 528 {
    int Tcl_LimitTypeEnabled(Tcl_Interp *interp, int type)
}
declare 529 {
    int Tcl_LimitTypeExceeded(Tcl_Interp *interp, int type)
}
declare 530 {
    void Tcl_LimitTypeSet(Tcl_Interp *interp, int type)
}
declare 531 {
    void Tcl_LimitTypeReset(Tcl_Interp *interp, int type)
}
declare 532 {
    int Tcl_LimitGetCommands(Tcl_Interp *interp)
}
declare 533 {
    void Tcl_LimitGetTime(Tcl_Interp *interp, Tcl_Time *timeLimitPtr)
}
declare 534 {
    int Tcl_LimitGetGranularity(Tcl_Interp *interp, int type)
}

# TIP#226 (interpreter result state management) dgp
declare 535 {
    Tcl_InterpState Tcl_SaveInterpState(Tcl_Interp *interp, int status)
}
declare 536 {
    int Tcl_RestoreInterpState(Tcl_Interp *interp, Tcl_InterpState state)
}
declare 537 {
    void Tcl_DiscardInterpState(Tcl_InterpState state)
}

# TIP#227 (return options interface) dgp
declare 538 {
    int Tcl_SetReturnOptions(Tcl_Interp *interp, Tcl_Obj *options)
}
declare 539 {
    Tcl_Obj *Tcl_GetReturnOptions(Tcl_Interp *interp, int result)
}

# TIP#235 (ensembles) dkf
declare 540 {
    int Tcl_IsEnsemble(Tcl_Command token)
}
declare 541 {
    Tcl_Command Tcl_CreateEnsemble(Tcl_Interp *interp, const char *name,
	    Tcl_Namespace *namespacePtr, int flags)
}
declare 542 {
    Tcl_Command Tcl_FindEnsemble(Tcl_Interp *interp, Tcl_Obj *cmdNameObj,
	    int flags)
}
declare 543 {
    int Tcl_SetEnsembleSubcommandList(Tcl_Interp *interp, Tcl_Command token,
	    Tcl_Obj *subcmdList)
}
declare 544 {
    int Tcl_SetEnsembleMappingDict(Tcl_Interp *interp, Tcl_Command token,
	    Tcl_Obj *mapDict)
}
declare 545 {
    int Tcl_SetEnsembleUnknownHandler(Tcl_Interp *interp, Tcl_Command token,
	    Tcl_Obj *unknownList)
}
declare 546 {
    int Tcl_SetEnsembleFlags(Tcl_Interp *interp, Tcl_Command token, int flags)
}
declare 547 {
    int Tcl_GetEnsembleSubcommandList(Tcl_Interp *interp, Tcl_Command token,
	    Tcl_Obj **subcmdListPtr)
}
declare 548 {
    int Tcl_GetEnsembleMappingDict(Tcl_Interp *interp, Tcl_Command token,
	    Tcl_Obj **mapDictPtr)
}
declare 549 {
    int Tcl_GetEnsembleUnknownHandler(Tcl_Interp *interp, Tcl_Command token,
	    Tcl_Obj **unknownListPtr)
}
declare 550 {
    int Tcl_GetEnsembleFlags(Tcl_Interp *interp, Tcl_Command token,
	    int *flagsPtr)
}
declare 551 {
    int Tcl_GetEnsembleNamespace(Tcl_Interp *interp, Tcl_Command token,
	    Tcl_Namespace **namespacePtrPtr)
}

# TIP#233 (virtualized time) akupries
declare 552 {
    void Tcl_SetTimeProc(Tcl_GetTimeProc *getProc,
	    Tcl_ScaleTimeProc *scaleProc,
	    void *clientData)
}
declare 553 {
    void Tcl_QueryTimeProc(Tcl_GetTimeProc **getProc,
	    Tcl_ScaleTimeProc **scaleProc,
	    void **clientData)
}

# TIP#218 (driver thread actions) davygrvy/akupries ChannelType ver 4
declare 554 {
    Tcl_DriverThreadActionProc *Tcl_ChannelThreadActionProc(
	    const Tcl_ChannelType *chanTypePtr)
}

# TIP#237 (arbitrary-precision integers) kbk
declare 555 {
    Tcl_Obj *Tcl_NewBignumObj(void *value)
}
declare 556 {
    Tcl_Obj *Tcl_DbNewBignumObj(void *value, const char *file, int line)
}
declare 557 {
    void Tcl_SetBignumObj(Tcl_Obj *obj, void *value)
}
declare 558 {
    int Tcl_GetBignumFromObj(Tcl_Interp *interp, Tcl_Obj *obj, void *value)
}
declare 559 {
    int Tcl_TakeBignumFromObj(Tcl_Interp *interp, Tcl_Obj *obj, void *value)
}

# TIP #208 ('chan' command) jeffh
declare 560 {
    int Tcl_TruncateChannel(Tcl_Channel chan, long long length)
}
declare 561 {
    Tcl_DriverTruncateProc *Tcl_ChannelTruncateProc(
	    const Tcl_ChannelType *chanTypePtr)
}

# TIP#219 (channel reflection api) akupries
declare 562 {
    void Tcl_SetChannelErrorInterp(Tcl_Interp *interp, Tcl_Obj *msg)
}
declare 563 {
    void Tcl_GetChannelErrorInterp(Tcl_Interp *interp, Tcl_Obj **msg)
}
declare 564 {
    void Tcl_SetChannelError(Tcl_Channel chan, Tcl_Obj *msg)
}
declare 565 {
    void Tcl_GetChannelError(Tcl_Channel chan, Tcl_Obj **msg)
}

# TIP #237 (additional conversion functions for bignum support) kbk/dgp
declare 566 {
    int Tcl_InitBignumFromDouble(Tcl_Interp *interp, double initval,
	    void *toInit)
}

# TIP#181 (namespace unknown command) dgp for Neil Madden
declare 567 {
    Tcl_Obj *Tcl_GetNamespaceUnknownHandler(Tcl_Interp *interp,
	    Tcl_Namespace *nsPtr)
}
declare 568 {
    int Tcl_SetNamespaceUnknownHandler(Tcl_Interp *interp,
	    Tcl_Namespace *nsPtr, Tcl_Obj *handlerPtr)
}

# TIP#258 (enhanced interface for encodings) dgp
declare 569 {
    int Tcl_GetEncodingFromObj(Tcl_Interp *interp, Tcl_Obj *objPtr,
	    Tcl_Encoding *encodingPtr)
}
declare 570 {
    Tcl_Obj *Tcl_GetEncodingSearchPath(void)
}
declare 571 {
    int Tcl_SetEncodingSearchPath(Tcl_Obj *searchPath)
}
declare 572 {
    const char *Tcl_GetEncodingNameFromEnvironment(Tcl_DString *bufPtr)
}

# TIP#268 (extended version numbers and requirements) akupries
declare 573 {
    int Tcl_PkgRequireProc(Tcl_Interp *interp, const char *name,
	    int objc, Tcl_Obj *const objv[], void *clientDataPtr)
}

# TIP#270 (utility C routines for string formatting) dgp
declare 574 {
    void Tcl_AppendObjToErrorInfo(Tcl_Interp *interp, Tcl_Obj *objPtr)
}
declare 575 {
    void Tcl_AppendLimitedToObj(Tcl_Obj *objPtr, const char *bytes,
	    int length, int limit, const char *ellipsis)
}
declare 576 {
    Tcl_Obj *Tcl_Format(Tcl_Interp *interp, const char *format, int objc,
	    Tcl_Obj *const objv[])
}
declare 577 {
    int Tcl_AppendFormatToObj(Tcl_Interp *interp, Tcl_Obj *objPtr,
	    const char *format, int objc, Tcl_Obj *const objv[])
}
declare 578 {
    Tcl_Obj *Tcl_ObjPrintf(const char *format, ...)
}
declare 579 {
    void Tcl_AppendPrintfToObj(Tcl_Obj *objPtr, const char *format, ...)
}

# ----- BASELINE -- FOR -- 8.5.0 ----- #

# TIP #285 (script cancellation support) jmistachkin
declare 580 {
    int Tcl_CancelEval(Tcl_Interp *interp, Tcl_Obj *resultObjPtr,
	    void *clientData, int flags)
}
declare 581 {
    int Tcl_Canceled(Tcl_Interp *interp, int flags)
}

# TIP#304 (chan pipe) aferrieux
declare 582 {
    int Tcl_CreatePipe(Tcl_Interp  *interp, Tcl_Channel *rchan,
	    Tcl_Channel *wchan, int flags)
}

# TIP #322 (NRE public interface) msofer
declare 583 {
    Tcl_Command Tcl_NRCreateCommand(Tcl_Interp *interp,
	    const char *cmdName, Tcl_ObjCmdProc *proc,
	    Tcl_ObjCmdProc *nreProc, void *clientData,
	    Tcl_CmdDeleteProc *deleteProc)
}
declare 584 {
    int Tcl_NREvalObj(Tcl_Interp *interp, Tcl_Obj *objPtr, int flags)
}
declare 585 {
    int Tcl_NREvalObjv(Tcl_Interp *interp, int objc,
	    Tcl_Obj *const objv[], int flags)
}
declare 586 {
    int Tcl_NRCmdSwap(Tcl_Interp *interp, Tcl_Command cmd, int objc,
	    Tcl_Obj *const objv[], int flags)
}
declare 587 {
    void Tcl_NRAddCallback(Tcl_Interp *interp, Tcl_NRPostProc *postProcPtr,
	    void *data0, void *data1, void *data2,
	    void *data3)
}
# For use by NR extenders, to have a simple way to also provide a (required!)
# classic objProc
declare 588 {
    int Tcl_NRCallObjProc(Tcl_Interp *interp, Tcl_ObjCmdProc *objProc,
	    void *clientData, int objc, Tcl_Obj *const objv[])
}

# TIP#316 (Tcl_StatBuf reader functions) dkf
declare 589 {
    unsigned Tcl_GetFSDeviceFromStat(const Tcl_StatBuf *statPtr)
}
declare 590 {
    unsigned Tcl_GetFSInodeFromStat(const Tcl_StatBuf *statPtr)
}
declare 591 {
    unsigned Tcl_GetModeFromStat(const Tcl_StatBuf *statPtr)
}
declare 592 {
    int Tcl_GetLinkCountFromStat(const Tcl_StatBuf *statPtr)
}
declare 593 {
    int Tcl_GetUserIdFromStat(const Tcl_StatBuf *statPtr)
}
declare 594 {
    int Tcl_GetGroupIdFromStat(const Tcl_StatBuf *statPtr)
}
declare 595 {
    int Tcl_GetDeviceTypeFromStat(const Tcl_StatBuf *statPtr)
}
declare 596 {
    long long Tcl_GetAccessTimeFromStat(const Tcl_StatBuf *statPtr)
}
declare 597 {
    long long Tcl_GetModificationTimeFromStat(const Tcl_StatBuf *statPtr)
}
declare 598 {
    long long Tcl_GetChangeTimeFromStat(const Tcl_StatBuf *statPtr)
}
declare 599 {
    unsigned long long Tcl_GetSizeFromStat(const Tcl_StatBuf *statPtr)
}
declare 600 {
    unsigned long long Tcl_GetBlocksFromStat(const Tcl_StatBuf *statPtr)
}
declare 601 {
    unsigned Tcl_GetBlockSizeFromStat(const Tcl_StatBuf *statPtr)
}

# TIP#314 (ensembles with parameters) dkf for Lars Hellstr"om
declare 602 {
    int Tcl_SetEnsembleParameterList(Tcl_Interp *interp, Tcl_Command token,
	    Tcl_Obj *paramList)
}
declare 603 {
    int Tcl_GetEnsembleParameterList(Tcl_Interp *interp, Tcl_Command token,
	    Tcl_Obj **paramListPtr)
}

# TIP#265 (option parser) dkf for Sam Bromley
declare 604 {
    int Tcl_ParseArgsObjv(Tcl_Interp *interp, const Tcl_ArgvInfo *argTable,
	    int *objcPtr, Tcl_Obj *const *objv, Tcl_Obj ***remObjv)
}

# TIP#336 (manipulate the error line) dgp
declare 605 {
    int Tcl_GetErrorLine(Tcl_Interp *interp)
}
declare 606 {
    void Tcl_SetErrorLine(Tcl_Interp *interp, int lineNum)
}

# TIP#307 (move results between interpreters) dkf
declare 607 {
    void Tcl_TransferResult(Tcl_Interp *sourceInterp, int code,
	    Tcl_Interp *targetInterp)
}

# TIP#335 (detect if interpreter in use) jmistachkin
declare 608 {
    int Tcl_InterpActive(Tcl_Interp *interp)
}

# TIP#337 (log exception for background processing) dgp
declare 609 {
    void Tcl_BackgroundException(Tcl_Interp *interp, int code)
}

# TIP#234 (zlib interface) dkf/Pascal Scheffers
declare 610 {
    int Tcl_ZlibDeflate(Tcl_Interp *interp, int format, Tcl_Obj *data,
	    int level, Tcl_Obj *gzipHeaderDictObj)
}
declare 611 {
    int Tcl_ZlibInflate(Tcl_Interp *interp, int format, Tcl_Obj *data,
	    int buffersize, Tcl_Obj *gzipHeaderDictObj)
}
declare 612 {
    unsigned int Tcl_ZlibCRC32(unsigned int crc, const unsigned char *buf,
	    int len)
}
declare 613 {
    unsigned int Tcl_ZlibAdler32(unsigned int adler, const unsigned char *buf,
	    int len)
}
declare 614 {
    int Tcl_ZlibStreamInit(Tcl_Interp *interp, int mode, int format,
	    int level, Tcl_Obj *dictObj, Tcl_ZlibStream *zshandle)
}
declare 615 {
    Tcl_Obj *Tcl_ZlibStreamGetCommandName(Tcl_ZlibStream zshandle)
}
declare 616 {
    int Tcl_ZlibStreamEof(Tcl_ZlibStream zshandle)
}
declare 617 {
    int Tcl_ZlibStreamChecksum(Tcl_ZlibStream zshandle)
}
declare 618 {
    int Tcl_ZlibStreamPut(Tcl_ZlibStream zshandle, Tcl_Obj *data, int flush)
}
declare 619 {
    int Tcl_ZlibStreamGet(Tcl_ZlibStream zshandle, Tcl_Obj *data,
	    int count)
}
declare 620 {
    int Tcl_ZlibStreamClose(Tcl_ZlibStream zshandle)
}
declare 621 {
    int Tcl_ZlibStreamReset(Tcl_ZlibStream zshandle)
}

# TIP 338 (control over startup script) dgp
declare 622 {
    void Tcl_SetStartupScript(Tcl_Obj *path, const char *encoding)
}
declare 623 {
    Tcl_Obj *Tcl_GetStartupScript(const char **encodingPtr)
}

# TIP#332 (half-close made public) aferrieux
declare 624 {
    int Tcl_CloseEx(Tcl_Interp *interp, Tcl_Channel chan, int flags)
}

# TIP #353 (NR-enabled expressions) dgp
declare 625 {
    int Tcl_NRExprObj(Tcl_Interp *interp, Tcl_Obj *objPtr, Tcl_Obj *resultPtr)
}

# TIP #356 (NR-enabled substitution) dgp
declare 626 {
    int Tcl_NRSubstObj(Tcl_Interp *interp, Tcl_Obj *objPtr, int flags)
}

# TIP #357 (Export TclLoadFile and TclpFindSymbol) kbk
declare 627 {
    int Tcl_LoadFile(Tcl_Interp *interp, Tcl_Obj *pathPtr,
		     const char *const symv[], int flags, void *procPtrs,
		     Tcl_LoadHandle *handlePtr)
}
declare 628 {
    void *Tcl_FindSymbol(Tcl_Interp *interp, Tcl_LoadHandle handle,
			 const char *symbol)
}
declare 629 {
    int Tcl_FSUnloadFile(Tcl_Interp *interp, Tcl_LoadHandle handlePtr)
}

# TIP #400
declare 630 {
    void Tcl_ZlibStreamSetCompressionDictionary(Tcl_ZlibStream zhandle,
	    Tcl_Obj *compressionDictionaryObj)
}

# ----- BASELINE -- FOR -- 8.6.0 ----- #

# TIP #456
declare 631 {
    Tcl_Channel Tcl_OpenTcpServerEx(Tcl_Interp *interp, const char *service,
	    const char *host, unsigned int flags, Tcl_TcpAcceptProc *acceptProc,
	    void *callbackData)
}

# TIP #430
declare 632 {
    int TclZipfs_Mount(Tcl_Interp *interp, const char *mountPoint,
	    const char *zipname, const char *passwd)
}
declare 633 {
    int TclZipfs_Unmount(Tcl_Interp *interp, const char *mountPoint)
}
declare 634 {
    Tcl_Obj *TclZipfs_TclLibrary(void)
}
declare 635 {
    int TclZipfs_MountBuffer(Tcl_Interp *interp, const char *mountPoint,
	    unsigned char *data, size_t datalen, int copy)
}

# TIP #445
declare 636 {
    void Tcl_FreeInternalRep(Tcl_Obj *objPtr)
}
declare 637 {
    char *Tcl_InitStringRep(Tcl_Obj *objPtr, const char *bytes,
	    TCL_HASH_TYPE numBytes)
}
declare 638 {
    Tcl_ObjInternalRep *Tcl_FetchInternalRep(Tcl_Obj *objPtr, const Tcl_ObjType *typePtr)
}
declare 639 {
    void Tcl_StoreInternalRep(Tcl_Obj *objPtr, const Tcl_ObjType *typePtr,
	    const Tcl_ObjInternalRep *irPtr)
}
declare 640 {
    int Tcl_HasStringRep(Tcl_Obj *objPtr)
}

# TIP #506
declare 641 {
    void Tcl_IncrRefCount(Tcl_Obj *objPtr)
}

declare 642 {
    void Tcl_DecrRefCount(Tcl_Obj *objPtr)
}

declare 643 {
    int Tcl_IsShared(Tcl_Obj *objPtr)
}

# TIP#312 New Tcl_LinkArray() function
declare 644 {
    int Tcl_LinkArray(Tcl_Interp *interp, const char *varName, void *addr,
	    int type, int size)
}

declare 645 {
    int Tcl_GetIntForIndex(Tcl_Interp *interp, Tcl_Obj *objPtr,
	    int endValue, int *indexPtr)
}

# TIP #548
declare 646 {
    int Tcl_UtfToUniChar(const char *src, int *chPtr)
}
declare 647 {
    char *Tcl_UniCharToUtfDString(const int *uniStr,
	    int uniLength, Tcl_DString *dsPtr)
}
declare 648 {
    int *Tcl_UtfToUniCharDString(const char *src,
	    int length, Tcl_DString *dsPtr)
}

# TIP #568
declare 649 {
    unsigned char *TclGetBytesFromObj(Tcl_Interp *interp, Tcl_Obj *objPtr,
	    int *numBytesPtr)
}
declare 650 {
    unsigned char *Tcl_GetBytesFromObj(Tcl_Interp *interp, Tcl_Obj *objPtr,
	    size_t *numBytesPtr)
}

# TIP #481
declare 651 {
    char *TclGetStringFromObj(Tcl_Obj *objPtr, size_t *lengthPtr)
}
declare 652 {
    unsigned short *TclGetUnicodeFromObj(Tcl_Obj *objPtr, size_t *lengthPtr)
}
# Only available in Tcl 8.x, NULL in Tcl 9.0
declare 653 {
    unsigned char *TclGetByteArrayFromObj(Tcl_Obj *objPtr, size_t *numBytesPtr)
}

# TIP #575
declare 654 {
    int Tcl_UtfCharComplete(const char *src, int length)
}
declare 655 {
    const char *Tcl_UtfNext(const char *src)
}
declare 656 {
    const char *Tcl_UtfPrev(const char *src, const char *start)
}
declare 657 {
    int Tcl_UniCharIsUnicode(int ch)
}
declare 658 {
    int Tcl_ExternalToUtfDStringEx(Tcl_Encoding encoding,
	    const char *src, int srcLen, int flags, Tcl_DString *dsPtr)
}
declare 659 {
    int Tcl_UtfToExternalDStringEx(Tcl_Encoding encoding,
	    const char *src, int srcLen, int flags, Tcl_DString *dsPtr)
}

# TIP #511
declare 660 {
    int Tcl_AsyncMarkFromSignal(Tcl_AsyncHandler async, int sigNumber)
}

# TIP #616
declare 661 {
    int TclListObjGetElements(Tcl_Interp *interp, Tcl_Obj *listPtr,
	    size_t *objcPtr, Tcl_Obj ***objvPtr)
}
declare 662 {
    int TclListObjLength(Tcl_Interp *interp, Tcl_Obj *listPtr,
	    size_t *lengthPtr)
}
declare 663 {
    int TclDictObjSize(Tcl_Interp *interp, Tcl_Obj *dictPtr, size_t *sizePtr)
}
declare 664 {
    int TclSplitList(Tcl_Interp *interp, const char *listStr, size_t *argcPtr,
	    const char ***argvPtr)
}
declare 665 {
    void TclSplitPath(const char *path, size_t *argcPtr, const char ***argvPtr)
}
declare 666 {
    Tcl_Obj *TclFSSplitPath(Tcl_Obj *pathPtr, size_t *lenPtr)
}
declare 667 {
    int TclParseArgsObjv(Tcl_Interp *interp, const Tcl_ArgvInfo *argTable,
	    size_t *objcPtr, Tcl_Obj *const *objv, Tcl_Obj ***remObjv)
}

# TIP #617
declare 668 {
    int Tcl_UniCharLen(const int *uniStr)
}
declare 669 {
    int TclNumUtfChars(const char *src, int length)
}
declare 670 {
    int TclGetCharLength(Tcl_Obj *objPtr)
}
declare 671 {
    const char *TclUtfAtIndex(const char *src, int index)
}
declare 672 {
    Tcl_Obj *TclGetRange(Tcl_Obj *objPtr, int first, int last)
}
declare 673 {
    int TclGetUniChar(Tcl_Obj *objPtr, int index)
}

<<<<<<< HEAD
declare 674 {
    int Tcl_GetBool(Tcl_Interp *interp, const char *src, int flags,
	    char *charPtr)
}
declare 675 {
    int Tcl_GetBoolFromObj(Tcl_Interp *interp, Tcl_Obj *objPtr,
	    int flags, char *charPtr)
}

=======
declare 676 {
    Tcl_Command Tcl_CreateObjCommand2(Tcl_Interp *interp,
	    const char *cmdName,
	    Tcl_ObjCmdProc2 *proc2, void *clientData,
	    Tcl_CmdDeleteProc *deleteProc)
}
declare 677 {
    Tcl_Trace Tcl_CreateObjTrace2(Tcl_Interp *interp, int level, int flags,
	    Tcl_CmdObjTraceProc2 *objProc2, void *clientData,
	    Tcl_CmdObjTraceDeleteProc *delProc)
}
declare 678 {
    Tcl_Command Tcl_NRCreateCommand2(Tcl_Interp *interp,
	    const char *cmdName, Tcl_ObjCmdProc2 *proc,
	    Tcl_ObjCmdProc2 *nreProc2, void *clientData,
	    Tcl_CmdDeleteProc *deleteProc)
}
declare 679 {
    int Tcl_NRCallObjProc2(Tcl_Interp *interp, Tcl_ObjCmdProc2 *objProc2,
	    void *clientData, size_t objc, Tcl_Obj *const objv[])
}
>>>>>>> 4c9311ab

# ----- BASELINE -- FOR -- 8.7.0 ----- #

##############################################################################

# Define the platform specific public Tcl interface. These functions are only
# available on the designated platform.

interface tclPlat

################################
# Unix specific functions
#   (none)

################################
# Windows specific functions

# Added in Tcl 8.1

declare 0 win {
    TCHAR *Tcl_WinUtfToTChar(const char *str, int len, Tcl_DString *dsPtr)
}
declare 1 win {
    char *Tcl_WinTCharToUtf(const TCHAR *str, int len, Tcl_DString *dsPtr)
}
declare 3 win {
    void Tcl_WinConvertError(unsigned errCode)
}

################################
# Mac OS X specific functions

declare 0 macosx {
    int Tcl_MacOSXOpenBundleResources(Tcl_Interp *interp,
	    const char *bundleName, int hasResourceFile,
	    int maxPathLen, char *libraryPath)
}
declare 1 macosx {
    int Tcl_MacOSXOpenVersionedBundleResources(Tcl_Interp *interp,
	    const char *bundleName, const char *bundleVersion,
	    int hasResourceFile, int maxPathLen, char *libraryPath)
}
declare 2 macosx {
    void Tcl_MacOSXNotifierAddRunLoopMode(const void *runLoopMode)
}

##############################################################################

# Public functions that are not accessible via the stubs table.

export {
    void Tcl_Main(int argc, char **argv, Tcl_AppInitProc *appInitProc)
}
export {
    void Tcl_MainEx(int argc, char **argv, Tcl_AppInitProc *appInitProc,
    Tcl_Interp *interp)
}
export {
    void Tcl_StaticLibrary(Tcl_Interp *interp, const char *prefix,
	    Tcl_LibraryInitProc *initProc, Tcl_LibraryInitProc *safeInitProc)
}
export {
    const char *Tcl_SetPanicProc(TCL_NORETURN1 Tcl_PanicProc *panicProc)
}
export {
    Tcl_ExitProc *Tcl_SetExitProc(TCL_NORETURN1 Tcl_ExitProc *proc)
}
export {
    const char *Tcl_FindExecutable(const char *argv0)
}
export {
    const char *Tcl_InitStubs(Tcl_Interp *interp, const char *version,
	int exact)
}
export {
    const char *TclTomMathInitializeStubs(Tcl_Interp* interp,
	const char* version, int epoch, int revision)
}
export {
    const char *Tcl_PkgInitStubsCheck(Tcl_Interp *interp, const char *version,
	int exact)
}
export {
    void Tcl_GetMemoryInfo(Tcl_DString *dsPtr)
}
export {
    const char *Tcl_InitSubsystems(void)
}
export {
    const char *TclZipfs_AppHook(int *argc, char ***argv)
}

# Local Variables:
# mode: tcl
# End:<|MERGE_RESOLUTION|>--- conflicted
+++ resolved
@@ -2502,7 +2502,6 @@
     int TclGetUniChar(Tcl_Obj *objPtr, int index)
 }
 
-<<<<<<< HEAD
 declare 674 {
     int Tcl_GetBool(Tcl_Interp *interp, const char *src, int flags,
 	    char *charPtr)
@@ -2511,8 +2510,6 @@
     int Tcl_GetBoolFromObj(Tcl_Interp *interp, Tcl_Obj *objPtr,
 	    int flags, char *charPtr)
 }
-
-=======
 declare 676 {
     Tcl_Command Tcl_CreateObjCommand2(Tcl_Interp *interp,
 	    const char *cmdName,
@@ -2534,7 +2531,6 @@
     int Tcl_NRCallObjProc2(Tcl_Interp *interp, Tcl_ObjCmdProc2 *objProc2,
 	    void *clientData, size_t objc, Tcl_Obj *const objv[])
 }
->>>>>>> 4c9311ab
 
 # ----- BASELINE -- FOR -- 8.7.0 ----- #
 
