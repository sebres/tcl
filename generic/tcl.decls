--- conflicted
+++ resolved
@@ -2442,24 +2442,20 @@
     int Tcl_AsyncMarkFromSignal(Tcl_AsyncHandler async, int sigNumber)
 }
 
-<<<<<<< HEAD
-declare 668 {
-    int Tcl_GetBool(Tcl_Interp *interp, const char *src, int flags,
-	    void *boolPtr)
-}
-declare 669 {
-    int Tcl_GetBoolFromObj(Tcl_Interp *interp, Tcl_Obj *objPtr,
-	    int flags, void *boolPtr)
-}
-
-=======
 # TIP #617
 declare 668 {
     int Tcl_UniCharLen(const int *uniStr)
 }
 
-
->>>>>>> 880dc2bf
+declare 669 {
+    int Tcl_GetBool(Tcl_Interp *interp, const char *src, int flags,
+	    void *boolPtr)
+}
+declare 670 {
+    int Tcl_GetBoolFromObj(Tcl_Interp *interp, Tcl_Obj *objPtr,
+	    int flags, void *boolPtr)
+}
+
 # ----- BASELINE -- FOR -- 8.7.0 ----- #
 
 ##############################################################################
