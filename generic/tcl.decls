# tcl.decls --
#
#	This file contains the declarations for all supported public
#	functions that are exported by the Tcl library via the stubs table.
#	This file is used to generate the tclDecls.h, tclPlatDecls.h
#	and tclStubInit.c files.
#
# Copyright (c) 1998-1999 by Scriptics Corporation.
# Copyright (c) 2001, 2002 by Kevin B. Kenny.  All rights reserved.
# Copyright (c) 2007 Daniel A. Steffen <das@users.sourceforge.net>
#
# See the file "license.terms" for information on usage and redistribution
# of this file, and for a DISCLAIMER OF ALL WARRANTIES.

library tcl

# Define the tcl interface with several sub interfaces:
#     tclPlat	 - platform specific public
#     tclInt	 - generic private
#     tclPlatInt - platform specific private

interface tcl
hooks {tclPlat tclInt tclIntPlat}
scspec EXTERN

# Declare each of the functions in the public Tcl interface.  Note that
# the an index should never be reused for a different function in order
# to preserve backwards compatibility.

declare 0 {
    int Tcl_PkgProvideEx(Tcl_Interp *interp, const char *name,
	    const char *version, const void *clientData)
}
declare 1 {
    const char *Tcl_PkgRequireEx(Tcl_Interp *interp,
	    const char *name, const char *version, int exact,
	    void *clientDataPtr)
}
declare 2 {
    TCL_NORETURN void Tcl_Panic(const char *format, ...)
}
declare 3 {
    char *Tcl_Alloc(unsigned int size)
}
declare 4 {
    void Tcl_Free(char *ptr)
}
declare 5 {
    char *Tcl_Realloc(char *ptr, unsigned int size)
}
declare 6 {
    char *Tcl_DbCkalloc(unsigned int size, const char *file, int line)
}
declare 7 {
    void Tcl_DbCkfree(char *ptr, const char *file, int line)
}
declare 8 {
    char *Tcl_DbCkrealloc(char *ptr, unsigned int size,
	    const char *file, int line)
}

# Tcl_CreateFileHandler and Tcl_DeleteFileHandler are only available on unix,
# but they are part of the old generic interface, so we include them here for
# compatibility reasons.

declare 9 unix {
    void Tcl_CreateFileHandler(int fd, int mask, Tcl_FileProc *proc,
	    ClientData clientData)
}
declare 10 unix {
    void Tcl_DeleteFileHandler(int fd)
}
declare 11 {
    void Tcl_SetTimer(const Tcl_Time *timePtr)
}
declare 12 {
    void Tcl_Sleep(int ms)
}
declare 13 {
    int Tcl_WaitForEvent(const Tcl_Time *timePtr)
}
declare 14 {
    int Tcl_AppendAllObjTypes(Tcl_Interp *interp, Tcl_Obj *objPtr)
}
declare 15 {
    void Tcl_AppendStringsToObj(Tcl_Obj *objPtr, ...)
}
declare 16 {
    void Tcl_AppendToObj(Tcl_Obj *objPtr, const char *bytes, int length)
}
declare 17 {
    Tcl_Obj *Tcl_ConcatObj(int objc, Tcl_Obj *const objv[])
}
declare 18 {
    int Tcl_ConvertToType(Tcl_Interp *interp, Tcl_Obj *objPtr,
	    const Tcl_ObjType *typePtr)
}
declare 19 {
    void Tcl_DbDecrRefCount(Tcl_Obj *objPtr, const char *file, int line)
}
declare 20 {
    void Tcl_DbIncrRefCount(Tcl_Obj *objPtr, const char *file, int line)
}
declare 21 {
    int Tcl_DbIsShared(Tcl_Obj *objPtr, const char *file, int line)
}
declare 22 {deprecated {No longer in use, changed to macro}} {
    Tcl_Obj *Tcl_DbNewBooleanObj(int boolValue, const char *file, int line)
}
declare 23 {
    Tcl_Obj *Tcl_DbNewByteArrayObj(const unsigned char *bytes, int length,
	    const char *file, int line)
}
declare 24 {
    Tcl_Obj *Tcl_DbNewDoubleObj(double doubleValue, const char *file,
	    int line)
}
declare 25 {
    Tcl_Obj *Tcl_DbNewListObj(int objc, Tcl_Obj *const *objv,
	    const char *file, int line)
}
declare 26 {deprecated {No longer in use, changed to macro}} {
    Tcl_Obj *Tcl_DbNewLongObj(long longValue, const char *file, int line)
}
declare 27 {
    Tcl_Obj *Tcl_DbNewObj(const char *file, int line)
}
declare 28 {
    Tcl_Obj *Tcl_DbNewStringObj(const char *bytes, int length,
	    const char *file, int line)
}
declare 29 {
    Tcl_Obj *Tcl_DuplicateObj(Tcl_Obj *objPtr)
}
# Only available as stub-entry, for backwards-compatible stub-enabled extensions
declare 30 {
    void TclOldFreeObj(Tcl_Obj *objPtr)
}
declare 31 {
    int Tcl_GetBoolean(Tcl_Interp *interp, const char *src, int *boolPtr)
}
declare 32 {
    int Tcl_GetBooleanFromObj(Tcl_Interp *interp, Tcl_Obj *objPtr,
	    int *boolPtr)
}
declare 33 {
    unsigned char *Tcl_GetByteArrayFromObj(Tcl_Obj *objPtr, int *lengthPtr)
}
declare 34 {
    int Tcl_GetDouble(Tcl_Interp *interp, const char *src, double *doublePtr)
}
declare 35 {
    int Tcl_GetDoubleFromObj(Tcl_Interp *interp, Tcl_Obj *objPtr,
	    double *doublePtr)
}
declare 36 {deprecated {No longer in use, changed to macro}} {
    int Tcl_GetIndexFromObj(Tcl_Interp *interp, Tcl_Obj *objPtr,
	    const char *const *tablePtr, const char *msg, int flags, int *indexPtr)
}
declare 37 {
    int Tcl_GetInt(Tcl_Interp *interp, const char *src, int *intPtr)
}
declare 38 {
    int Tcl_GetIntFromObj(Tcl_Interp *interp, Tcl_Obj *objPtr, int *intPtr)
}
declare 39 {
    int Tcl_GetLongFromObj(Tcl_Interp *interp, Tcl_Obj *objPtr, long *longPtr)
}
declare 40 {
    CONST86 Tcl_ObjType *Tcl_GetObjType(const char *typeName)
}
declare 41 {
    char *Tcl_GetStringFromObj(Tcl_Obj *objPtr, int *lengthPtr)
}
declare 42 {
    void Tcl_InvalidateStringRep(Tcl_Obj *objPtr)
}
declare 43 {
    int Tcl_ListObjAppendList(Tcl_Interp *interp, Tcl_Obj *listPtr,
	    Tcl_Obj *elemListPtr)
}
declare 44 {
    int Tcl_ListObjAppendElement(Tcl_Interp *interp, Tcl_Obj *listPtr,
	    Tcl_Obj *objPtr)
}
declare 45 {
    int Tcl_ListObjGetElements(Tcl_Interp *interp, Tcl_Obj *listPtr,
	    int *objcPtr, Tcl_Obj ***objvPtr)
}
declare 46 {
    int Tcl_ListObjIndex(Tcl_Interp *interp, Tcl_Obj *listPtr, int index,
	    Tcl_Obj **objPtrPtr)
}
declare 47 {
    int Tcl_ListObjLength(Tcl_Interp *interp, Tcl_Obj *listPtr,
	    int *lengthPtr)
}
declare 48 {
    int Tcl_ListObjReplace(Tcl_Interp *interp, Tcl_Obj *listPtr, int first,
	    int count, int objc, Tcl_Obj *const objv[])
}
declare 49 {deprecated {No longer in use, changed to macro}} {
    Tcl_Obj *Tcl_NewBooleanObj(int boolValue)
}
declare 50 {
    Tcl_Obj *Tcl_NewByteArrayObj(const unsigned char *bytes, int length)
}
declare 51 {
    Tcl_Obj *Tcl_NewDoubleObj(double doubleValue)
}
declare 52 {deprecated {No longer in use, changed to macro}} {
    Tcl_Obj *Tcl_NewIntObj(int intValue)
}
declare 53 {
    Tcl_Obj *Tcl_NewListObj(int objc, Tcl_Obj *const objv[])
}
declare 54 {deprecated {No longer in use, changed to macro}} {
    Tcl_Obj *Tcl_NewLongObj(long longValue)
}
declare 55 {
    Tcl_Obj *Tcl_NewObj(void)
}
declare 56 {
    Tcl_Obj *Tcl_NewStringObj(const char *bytes, int length)
}
declare 57 {deprecated {No longer in use, changed to macro}} {
    void Tcl_SetBooleanObj(Tcl_Obj *objPtr, int boolValue)
}
declare 58 {
    unsigned char *Tcl_SetByteArrayLength(Tcl_Obj *objPtr, int length)
}
declare 59 {
    void Tcl_SetByteArrayObj(Tcl_Obj *objPtr, const unsigned char *bytes,
	    int length)
}
declare 60 {
    void Tcl_SetDoubleObj(Tcl_Obj *objPtr, double doubleValue)
}
declare 61 {deprecated {No longer in use, changed to macro}} {
    void Tcl_SetIntObj(Tcl_Obj *objPtr, int intValue)
}
declare 62 {
    void Tcl_SetListObj(Tcl_Obj *objPtr, int objc, Tcl_Obj *const objv[])
}
declare 63 {deprecated {No longer in use, changed to macro}} {
    void Tcl_SetLongObj(Tcl_Obj *objPtr, long longValue)
}
declare 64 {
    void Tcl_SetObjLength(Tcl_Obj *objPtr, int length)
}
declare 65 {
    void Tcl_SetStringObj(Tcl_Obj *objPtr, const char *bytes, int length)
}
declare 66 {deprecated {No longer in use, changed to macro}} {
    void Tcl_AddErrorInfo(Tcl_Interp *interp, const char *message)
}
declare 67 {deprecated {No longer in use, changed to macro}} {
    void Tcl_AddObjErrorInfo(Tcl_Interp *interp, const char *message,
	    int length)
}
declare 68 {
    void Tcl_AllowExceptions(Tcl_Interp *interp)
}
declare 69 {
    void Tcl_AppendElement(Tcl_Interp *interp, const char *element)
}
declare 70 {
    void Tcl_AppendResult(Tcl_Interp *interp, ...)
}
declare 71 {
    Tcl_AsyncHandler Tcl_AsyncCreate(Tcl_AsyncProc *proc,
	    ClientData clientData)
}
declare 72 {
    void Tcl_AsyncDelete(Tcl_AsyncHandler async)
}
declare 73 {
    int Tcl_AsyncInvoke(Tcl_Interp *interp, int code)
}
declare 74 {
    void Tcl_AsyncMark(Tcl_AsyncHandler async)
}
declare 75 {
    int Tcl_AsyncReady(void)
}
declare 76 {deprecated {No longer in use, changed to macro}} {
    void Tcl_BackgroundError(Tcl_Interp *interp)
}
declare 77 {deprecated {Use Tcl_UtfBackslash}} {
    char Tcl_Backslash(const char *src, int *readPtr)
}
declare 78 {
    int Tcl_BadChannelOption(Tcl_Interp *interp, const char *optionName,
	    const char *optionList)
}
declare 79 {
    void Tcl_CallWhenDeleted(Tcl_Interp *interp, Tcl_InterpDeleteProc *proc,
	    ClientData clientData)
}
declare 80 {
    void Tcl_CancelIdleCall(Tcl_IdleProc *idleProc, ClientData clientData)
}
declare 81 {
    int Tcl_Close(Tcl_Interp *interp, Tcl_Channel chan)
}
declare 82 {
    int Tcl_CommandComplete(const char *cmd)
}
declare 83 {
    char *Tcl_Concat(int argc, const char *const *argv)
}
declare 84 {
    int Tcl_ConvertElement(const char *src, char *dst, int flags)
}
declare 85 {
    int Tcl_ConvertCountedElement(const char *src, int length, char *dst,
	    int flags)
}
declare 86 {
    int Tcl_CreateAlias(Tcl_Interp *slave, const char *slaveCmd,
	    Tcl_Interp *target, const char *targetCmd, int argc,
	    const char *const *argv)
}
declare 87 {
    int Tcl_CreateAliasObj(Tcl_Interp *slave, const char *slaveCmd,
	    Tcl_Interp *target, const char *targetCmd, int objc,
	    Tcl_Obj *const objv[])
}
declare 88 {
    Tcl_Channel Tcl_CreateChannel(const Tcl_ChannelType *typePtr,
	    const char *chanName, ClientData instanceData, int mask)
}
declare 89 {
    void Tcl_CreateChannelHandler(Tcl_Channel chan, int mask,
	    Tcl_ChannelProc *proc, ClientData clientData)
}
declare 90 {
    void Tcl_CreateCloseHandler(Tcl_Channel chan, Tcl_CloseProc *proc,
	    ClientData clientData)
}
declare 91 {
    Tcl_Command Tcl_CreateCommand(Tcl_Interp *interp, const char *cmdName,
	    Tcl_CmdProc *proc, ClientData clientData,
	    Tcl_CmdDeleteProc *deleteProc)
}
declare 92 {
    void Tcl_CreateEventSource(Tcl_EventSetupProc *setupProc,
	    Tcl_EventCheckProc *checkProc, ClientData clientData)
}
declare 93 {
    void Tcl_CreateExitHandler(Tcl_ExitProc *proc, ClientData clientData)
}
declare 94 {
    Tcl_Interp *Tcl_CreateInterp(void)
}
declare 95 {deprecated {}} {
    void Tcl_CreateMathFunc(Tcl_Interp *interp, const char *name,
	    int numArgs, Tcl_ValueType *argTypes,
	    Tcl_MathProc *proc, ClientData clientData)
}
declare 96 {
    Tcl_Command Tcl_CreateObjCommand(Tcl_Interp *interp,
	    const char *cmdName,
	    Tcl_ObjCmdProc *proc, ClientData clientData,
	    Tcl_CmdDeleteProc *deleteProc)
}
declare 97 {
    Tcl_Interp *Tcl_CreateSlave(Tcl_Interp *interp, const char *slaveName,
	    int isSafe)
}
declare 98 {
    Tcl_TimerToken Tcl_CreateTimerHandler(int milliseconds,
	    Tcl_TimerProc *proc, ClientData clientData)
}
declare 99 {
    Tcl_Trace Tcl_CreateTrace(Tcl_Interp *interp, int level,
	    Tcl_CmdTraceProc *proc, ClientData clientData)
}
declare 100 {
    void Tcl_DeleteAssocData(Tcl_Interp *interp, const char *name)
}
declare 101 {
    void Tcl_DeleteChannelHandler(Tcl_Channel chan, Tcl_ChannelProc *proc,
	    ClientData clientData)
}
declare 102 {
    void Tcl_DeleteCloseHandler(Tcl_Channel chan, Tcl_CloseProc *proc,
	    ClientData clientData)
}
declare 103 {
    int Tcl_DeleteCommand(Tcl_Interp *interp, const char *cmdName)
}
declare 104 {
    int Tcl_DeleteCommandFromToken(Tcl_Interp *interp, Tcl_Command command)
}
declare 105 {
    void Tcl_DeleteEvents(Tcl_EventDeleteProc *proc, ClientData clientData)
}
declare 106 {
    void Tcl_DeleteEventSource(Tcl_EventSetupProc *setupProc,
	    Tcl_EventCheckProc *checkProc, ClientData clientData)
}
declare 107 {
    void Tcl_DeleteExitHandler(Tcl_ExitProc *proc, ClientData clientData)
}
declare 108 {
    void Tcl_DeleteHashEntry(Tcl_HashEntry *entryPtr)
}
declare 109 {
    void Tcl_DeleteHashTable(Tcl_HashTable *tablePtr)
}
declare 110 {
    void Tcl_DeleteInterp(Tcl_Interp *interp)
}
declare 111 {
    void Tcl_DetachPids(int numPids, Tcl_Pid *pidPtr)
}
declare 112 {
    void Tcl_DeleteTimerHandler(Tcl_TimerToken token)
}
declare 113 {
    void Tcl_DeleteTrace(Tcl_Interp *interp, Tcl_Trace trace)
}
declare 114 {
    void Tcl_DontCallWhenDeleted(Tcl_Interp *interp,
	    Tcl_InterpDeleteProc *proc, ClientData clientData)
}
declare 115 {
    int Tcl_DoOneEvent(int flags)
}
declare 116 {
    void Tcl_DoWhenIdle(Tcl_IdleProc *proc, ClientData clientData)
}
declare 117 {
    char *Tcl_DStringAppend(Tcl_DString *dsPtr, const char *bytes, int length)
}
declare 118 {
    char *Tcl_DStringAppendElement(Tcl_DString *dsPtr, const char *element)
}
declare 119 {
    void Tcl_DStringEndSublist(Tcl_DString *dsPtr)
}
declare 120 {
    void Tcl_DStringFree(Tcl_DString *dsPtr)
}
declare 121 {
    void Tcl_DStringGetResult(Tcl_Interp *interp, Tcl_DString *dsPtr)
}
declare 122 {
    void Tcl_DStringInit(Tcl_DString *dsPtr)
}
declare 123 {
    void Tcl_DStringResult(Tcl_Interp *interp, Tcl_DString *dsPtr)
}
declare 124 {
    void Tcl_DStringSetLength(Tcl_DString *dsPtr, int length)
}
declare 125 {
    void Tcl_DStringStartSublist(Tcl_DString *dsPtr)
}
declare 126 {
    int Tcl_Eof(Tcl_Channel chan)
}
declare 127 {
    const char *Tcl_ErrnoId(void)
}
declare 128 {
    const char *Tcl_ErrnoMsg(int err)
}
declare 129 {
    int Tcl_Eval(Tcl_Interp *interp, const char *script)
}
declare 130 {
    int Tcl_EvalFile(Tcl_Interp *interp, const char *fileName)
}
declare 131 {deprecated {No longer in use, changed to macro}} {
    int Tcl_EvalObj(Tcl_Interp *interp, Tcl_Obj *objPtr)
}
declare 132 {
    void Tcl_EventuallyFree(ClientData clientData, Tcl_FreeProc *freeProc)
}
declare 133 {
    TCL_NORETURN void Tcl_Exit(int status)
}
declare 134 {
    int Tcl_ExposeCommand(Tcl_Interp *interp, const char *hiddenCmdToken,
	    const char *cmdName)
}
declare 135 {
    int Tcl_ExprBoolean(Tcl_Interp *interp, const char *expr, int *ptr)
}
declare 136 {
    int Tcl_ExprBooleanObj(Tcl_Interp *interp, Tcl_Obj *objPtr, int *ptr)
}
declare 137 {
    int Tcl_ExprDouble(Tcl_Interp *interp, const char *expr, double *ptr)
}
declare 138 {
    int Tcl_ExprDoubleObj(Tcl_Interp *interp, Tcl_Obj *objPtr, double *ptr)
}
declare 139 {
    int Tcl_ExprLong(Tcl_Interp *interp, const char *expr, long *ptr)
}
declare 140 {
    int Tcl_ExprLongObj(Tcl_Interp *interp, Tcl_Obj *objPtr, long *ptr)
}
declare 141 {
    int Tcl_ExprObj(Tcl_Interp *interp, Tcl_Obj *objPtr,
	    Tcl_Obj **resultPtrPtr)
}
declare 142 {
    int Tcl_ExprString(Tcl_Interp *interp, const char *expr)
}
declare 143 {
    void Tcl_Finalize(void)
}
declare 144 {nostub {Don't use this function in a stub-enabled extension}} {
    void Tcl_FindExecutable(const char *argv0)
}
declare 145 {
    Tcl_HashEntry *Tcl_FirstHashEntry(Tcl_HashTable *tablePtr,
	    Tcl_HashSearch *searchPtr)
}
declare 146 {
    int Tcl_Flush(Tcl_Channel chan)
}
declare 147 {
    void Tcl_FreeResult(Tcl_Interp *interp)
}
declare 148 {
    int Tcl_GetAlias(Tcl_Interp *interp, const char *slaveCmd,
	    Tcl_Interp **targetInterpPtr, const char **targetCmdPtr,
	    int *argcPtr, const char ***argvPtr)
}
declare 149 {
    int Tcl_GetAliasObj(Tcl_Interp *interp, const char *slaveCmd,
	    Tcl_Interp **targetInterpPtr, const char **targetCmdPtr,
	    int *objcPtr, Tcl_Obj ***objv)
}
declare 150 {
    ClientData Tcl_GetAssocData(Tcl_Interp *interp, const char *name,
	    Tcl_InterpDeleteProc **procPtr)
}
declare 151 {
    Tcl_Channel Tcl_GetChannel(Tcl_Interp *interp, const char *chanName,
	    int *modePtr)
}
declare 152 {
    int Tcl_GetChannelBufferSize(Tcl_Channel chan)
}
declare 153 {
    int Tcl_GetChannelHandle(Tcl_Channel chan, int direction,
	    ClientData *handlePtr)
}
declare 154 {
    ClientData Tcl_GetChannelInstanceData(Tcl_Channel chan)
}
declare 155 {
    int Tcl_GetChannelMode(Tcl_Channel chan)
}
declare 156 {
    const char *Tcl_GetChannelName(Tcl_Channel chan)
}
declare 157 {
    int Tcl_GetChannelOption(Tcl_Interp *interp, Tcl_Channel chan,
	    const char *optionName, Tcl_DString *dsPtr)
}
declare 158 {
    CONST86 Tcl_ChannelType *Tcl_GetChannelType(Tcl_Channel chan)
}
declare 159 {
    int Tcl_GetCommandInfo(Tcl_Interp *interp, const char *cmdName,
	    Tcl_CmdInfo *infoPtr)
}
declare 160 {
    const char *Tcl_GetCommandName(Tcl_Interp *interp,
	    Tcl_Command command)
}
declare 161 {
    int Tcl_GetErrno(void)
}
declare 162 {
    const char *Tcl_GetHostName(void)
}
declare 163 {
    int Tcl_GetInterpPath(Tcl_Interp *askInterp, Tcl_Interp *slaveInterp)
}
declare 164 {
    Tcl_Interp *Tcl_GetMaster(Tcl_Interp *interp)
}
declare 165 {
    const char *Tcl_GetNameOfExecutable(void)
}
declare 166 {
    Tcl_Obj *Tcl_GetObjResult(Tcl_Interp *interp)
}

# Tcl_GetOpenFile is only available on unix, but it is a part of the old
# generic interface, so we inlcude it here for compatibility reasons.

declare 167 unix {
    int Tcl_GetOpenFile(Tcl_Interp *interp, const char *chanID, int forWriting,
	    int checkUsage, ClientData *filePtr)
}
# Obsolete.  Should now use Tcl_FSGetPathType which is objectified
# and therefore usually faster.
declare 168 {
    Tcl_PathType Tcl_GetPathType(const char *path)
}
declare 169 {
    int Tcl_Gets(Tcl_Channel chan, Tcl_DString *dsPtr)
}
declare 170 {
    int Tcl_GetsObj(Tcl_Channel chan, Tcl_Obj *objPtr)
}
declare 171 {
    int Tcl_GetServiceMode(void)
}
declare 172 {
    Tcl_Interp *Tcl_GetSlave(Tcl_Interp *interp, const char *slaveName)
}
declare 173 {
    Tcl_Channel Tcl_GetStdChannel(int type)
}
declare 174 {
    const char *Tcl_GetStringResult(Tcl_Interp *interp)
}
declare 175 {deprecated {No longer in use, changed to macro}} {
    const char *Tcl_GetVar(Tcl_Interp *interp, const char *varName,
	    int flags)
}
declare 176 {
    const char *Tcl_GetVar2(Tcl_Interp *interp, const char *part1,
	    const char *part2, int flags)
}
declare 177 {
    int Tcl_GlobalEval(Tcl_Interp *interp, const char *command)
}
declare 178 {deprecated {No longer in use, changed to macro}} {
    int Tcl_GlobalEvalObj(Tcl_Interp *interp, Tcl_Obj *objPtr)
}
declare 179 {
    int Tcl_HideCommand(Tcl_Interp *interp, const char *cmdName,
	    const char *hiddenCmdToken)
}
declare 180 {
    int Tcl_Init(Tcl_Interp *interp)
}
declare 181 {
    void Tcl_InitHashTable(Tcl_HashTable *tablePtr, int keyType)
}
declare 182 {
    int Tcl_InputBlocked(Tcl_Channel chan)
}
declare 183 {
    int Tcl_InputBuffered(Tcl_Channel chan)
}
declare 184 {
    int Tcl_InterpDeleted(Tcl_Interp *interp)
}
declare 185 {
    int Tcl_IsSafe(Tcl_Interp *interp)
}
# Obsolete, use Tcl_FSJoinPath
declare 186 {
    char *Tcl_JoinPath(int argc, const char *const *argv,
	    Tcl_DString *resultPtr)
}
declare 187 {
    int Tcl_LinkVar(Tcl_Interp *interp, const char *varName, void *addr,
	    int type)
}

# This slot is reserved for use by the plus patch:
#  declare 188 {
#	Tcl_MainLoop
#  }

declare 189 {
    Tcl_Channel Tcl_MakeFileChannel(ClientData handle, int mode)
}
declare 190 {
    int Tcl_MakeSafe(Tcl_Interp *interp)
}
declare 191 {
    Tcl_Channel Tcl_MakeTcpClientChannel(ClientData tcpSocket)
}
declare 192 {
    char *Tcl_Merge(int argc, const char *const *argv)
}
declare 193 {
    Tcl_HashEntry *Tcl_NextHashEntry(Tcl_HashSearch *searchPtr)
}
declare 194 {
    void Tcl_NotifyChannel(Tcl_Channel channel, int mask)
}
declare 195 {
    Tcl_Obj *Tcl_ObjGetVar2(Tcl_Interp *interp, Tcl_Obj *part1Ptr,
	    Tcl_Obj *part2Ptr, int flags)
}
declare 196 {
    Tcl_Obj *Tcl_ObjSetVar2(Tcl_Interp *interp, Tcl_Obj *part1Ptr,
	    Tcl_Obj *part2Ptr, Tcl_Obj *newValuePtr, int flags)
}
declare 197 {
    Tcl_Channel Tcl_OpenCommandChannel(Tcl_Interp *interp, int argc,
	    const char **argv, int flags)
}
# This is obsolete, use Tcl_FSOpenFileChannel
declare 198 {
    Tcl_Channel Tcl_OpenFileChannel(Tcl_Interp *interp, const char *fileName,
	    const char *modeString, int permissions)
}
declare 199 {
    Tcl_Channel Tcl_OpenTcpClient(Tcl_Interp *interp, int port,
	    const char *address, const char *myaddr, int myport, int async)
}
declare 200 {
    Tcl_Channel Tcl_OpenTcpServer(Tcl_Interp *interp, int port,
	    const char *host, Tcl_TcpAcceptProc *acceptProc,
	    ClientData callbackData)
}
declare 201 {
    void Tcl_Preserve(ClientData data)
}
declare 202 {
    void Tcl_PrintDouble(Tcl_Interp *interp, double value, char *dst)
}
declare 203 {
    int Tcl_PutEnv(const char *assignment)
}
declare 204 {
    const char *Tcl_PosixError(Tcl_Interp *interp)
}
declare 205 {
    void Tcl_QueueEvent(Tcl_Event *evPtr, Tcl_QueuePosition position)
}
declare 206 {
    int Tcl_Read(Tcl_Channel chan, char *bufPtr, int toRead)
}
declare 207 {
    void Tcl_ReapDetachedProcs(void)
}
declare 208 {
    int Tcl_RecordAndEval(Tcl_Interp *interp, const char *cmd, int flags)
}
declare 209 {
    int Tcl_RecordAndEvalObj(Tcl_Interp *interp, Tcl_Obj *cmdPtr, int flags)
}
declare 210 {
    void Tcl_RegisterChannel(Tcl_Interp *interp, Tcl_Channel chan)
}
declare 211 {
    void Tcl_RegisterObjType(const Tcl_ObjType *typePtr)
}
declare 212 {
    Tcl_RegExp Tcl_RegExpCompile(Tcl_Interp *interp, const char *pattern)
}
declare 213 {
    int Tcl_RegExpExec(Tcl_Interp *interp, Tcl_RegExp regexp,
	    const char *text, const char *start)
}
declare 214 {
    int Tcl_RegExpMatch(Tcl_Interp *interp, const char *text,
	    const char *pattern)
}
declare 215 {
    void Tcl_RegExpRange(Tcl_RegExp regexp, int index,
	    const char **startPtr, const char **endPtr)
}
declare 216 {
    void Tcl_Release(ClientData clientData)
}
declare 217 {
    void Tcl_ResetResult(Tcl_Interp *interp)
}
declare 218 {
    int Tcl_ScanElement(const char *src, int *flagPtr)
}
declare 219 {
    int Tcl_ScanCountedElement(const char *src, int length, int *flagPtr)
}
declare 220 {deprecated {}} {
    int Tcl_SeekOld(Tcl_Channel chan, int offset, int mode)
}
declare 221 {
    int Tcl_ServiceAll(void)
}
declare 222 {
    int Tcl_ServiceEvent(int flags)
}
declare 223 {
    void Tcl_SetAssocData(Tcl_Interp *interp, const char *name,
	    Tcl_InterpDeleteProc *proc, ClientData clientData)
}
declare 224 {
    void Tcl_SetChannelBufferSize(Tcl_Channel chan, int sz)
}
declare 225 {
    int Tcl_SetChannelOption(Tcl_Interp *interp, Tcl_Channel chan,
	    const char *optionName, const char *newValue)
}
declare 226 {
    int Tcl_SetCommandInfo(Tcl_Interp *interp, const char *cmdName,
	    const Tcl_CmdInfo *infoPtr)
}
declare 227 {
    void Tcl_SetErrno(int err)
}
declare 228 {
    void Tcl_SetErrorCode(Tcl_Interp *interp, ...)
}
declare 229 {
    void Tcl_SetMaxBlockTime(const Tcl_Time *timePtr)
}
declare 230 {nostub {Don't use this function in a stub-enabled extension}} {
    void Tcl_SetPanicProc(TCL_NORETURN1 Tcl_PanicProc *panicProc)
}
declare 231 {
    int Tcl_SetRecursionLimit(Tcl_Interp *interp, int depth)
}
declare 232 {
    void Tcl_SetResult(Tcl_Interp *interp, char *result,
	    Tcl_FreeProc *freeProc)
}
declare 233 {
    int Tcl_SetServiceMode(int mode)
}
declare 234 {
    void Tcl_SetObjErrorCode(Tcl_Interp *interp, Tcl_Obj *errorObjPtr)
}
declare 235 {
    void Tcl_SetObjResult(Tcl_Interp *interp, Tcl_Obj *resultObjPtr)
}
declare 236 {
    void Tcl_SetStdChannel(Tcl_Channel channel, int type)
}
declare 237 {deprecated {No longer in use, changed to macro}} {
    const char *Tcl_SetVar(Tcl_Interp *interp, const char *varName,
	    const char *newValue, int flags)
}
declare 238 {
    const char *Tcl_SetVar2(Tcl_Interp *interp, const char *part1,
	    const char *part2, const char *newValue, int flags)
}
declare 239 {
    const char *Tcl_SignalId(int sig)
}
declare 240 {
    const char *Tcl_SignalMsg(int sig)
}
declare 241 {
    void Tcl_SourceRCFile(Tcl_Interp *interp)
}
declare 242 {
    int Tcl_SplitList(Tcl_Interp *interp, const char *listStr, int *argcPtr,
	    const char ***argvPtr)
}
# Obsolete, use Tcl_FSSplitPath
declare 243 {
    void Tcl_SplitPath(const char *path, int *argcPtr, const char ***argvPtr)
}
declare 244 {nostub {Don't use this function in a stub-enabled extension}} {
    void Tcl_StaticPackage(Tcl_Interp *interp, const char *pkgName,
	    Tcl_PackageInitProc *initProc, Tcl_PackageInitProc *safeInitProc)
}
declare 245 {deprecated {No longer in use, changed to macro}} {
    int Tcl_StringMatch(const char *str, const char *pattern)
}
declare 246 {deprecated {}} {
    int Tcl_TellOld(Tcl_Channel chan)
}
declare 247 {deprecated {No longer in use, changed to macro}} {
    int Tcl_TraceVar(Tcl_Interp *interp, const char *varName, int flags,
	    Tcl_VarTraceProc *proc, ClientData clientData)
}
declare 248 {
    int Tcl_TraceVar2(Tcl_Interp *interp, const char *part1, const char *part2,
	    int flags, Tcl_VarTraceProc *proc, ClientData clientData)
}
declare 249 {
    char *Tcl_TranslateFileName(Tcl_Interp *interp, const char *name,
	    Tcl_DString *bufferPtr)
}
declare 250 {
    int Tcl_Ungets(Tcl_Channel chan, const char *str, int len, int atHead)
}
declare 251 {
    void Tcl_UnlinkVar(Tcl_Interp *interp, const char *varName)
}
declare 252 {
    int Tcl_UnregisterChannel(Tcl_Interp *interp, Tcl_Channel chan)
}
declare 253 {deprecated {No longer in use, changed to macro}} {
    int Tcl_UnsetVar(Tcl_Interp *interp, const char *varName, int flags)
}
declare 254 {
    int Tcl_UnsetVar2(Tcl_Interp *interp, const char *part1, const char *part2,
	    int flags)
}
declare 255 {deprecated {No longer in use, changed to macro}} {
    void Tcl_UntraceVar(Tcl_Interp *interp, const char *varName, int flags,
	    Tcl_VarTraceProc *proc, ClientData clientData)
}
declare 256 {
    void Tcl_UntraceVar2(Tcl_Interp *interp, const char *part1,
	    const char *part2, int flags, Tcl_VarTraceProc *proc,
	    ClientData clientData)
}
declare 257 {
    void Tcl_UpdateLinkedVar(Tcl_Interp *interp, const char *varName)
}
declare 258 {deprecated {No longer in use, changed to macro}} {
    int Tcl_UpVar(Tcl_Interp *interp, const char *frameName,
	    const char *varName, const char *localName, int flags)
}
declare 259 {
    int Tcl_UpVar2(Tcl_Interp *interp, const char *frameName, const char *part1,
	    const char *part2, const char *localName, int flags)
}
declare 260 {
    int Tcl_VarEval(Tcl_Interp *interp, ...)
}
declare 261 {deprecated {No longer in use, changed to macro}} {
    ClientData Tcl_VarTraceInfo(Tcl_Interp *interp, const char *varName,
	    int flags, Tcl_VarTraceProc *procPtr, ClientData prevClientData)
}
declare 262 {
    ClientData Tcl_VarTraceInfo2(Tcl_Interp *interp, const char *part1,
	    const char *part2, int flags, Tcl_VarTraceProc *procPtr,
	    ClientData prevClientData)
}
declare 263 {
    int Tcl_Write(Tcl_Channel chan, const char *s, int slen)
}
declare 264 {
    void Tcl_WrongNumArgs(Tcl_Interp *interp, int objc,
	    Tcl_Obj *const objv[], const char *message)
}
declare 265 {
    int Tcl_DumpActiveMemory(const char *fileName)
}
declare 266 {
    void Tcl_ValidateAllMemory(const char *file, int line)
}
declare 267 {deprecated {see TIP #422}} {
    void Tcl_AppendResultVA(Tcl_Interp *interp, va_list argList)
}
declare 268 {deprecated {see TIP #422}} {
    void Tcl_AppendStringsToObjVA(Tcl_Obj *objPtr, va_list argList)
}
declare 269 {
    char *Tcl_HashStats(Tcl_HashTable *tablePtr)
}
declare 270 {
    const char *Tcl_ParseVar(Tcl_Interp *interp, const char *start,
	    const char **termPtr)
}
declare 271 {deprecated {No longer in use, changed to macro}} {
    const char *Tcl_PkgPresent(Tcl_Interp *interp, const char *name,
	    const char *version, int exact)
}
declare 272 {
    const char *Tcl_PkgPresentEx(Tcl_Interp *interp,
	    const char *name, const char *version, int exact,
	    void *clientDataPtr)
}
declare 273 {deprecated {No longer in use, changed to macro}} {
    int Tcl_PkgProvide(Tcl_Interp *interp, const char *name,
	    const char *version)
}
# TIP #268: The internally used new Require function is in slot 573.
declare 274 {deprecated {No longer in use, changed to macro}} {
    const char *Tcl_PkgRequire(Tcl_Interp *interp, const char *name,
	    const char *version, int exact)
}
declare 275 {deprecated {see TIP #422}} {
    void Tcl_SetErrorCodeVA(Tcl_Interp *interp, va_list argList)
}
declare 276 {deprecated {see TIP #422}} {
    int  Tcl_VarEvalVA(Tcl_Interp *interp, va_list argList)
}
declare 277 {
    Tcl_Pid Tcl_WaitPid(Tcl_Pid pid, int *statPtr, int options)
}
declare 278 {deprecated {see TIP #422}} {
    TCL_NORETURN void Tcl_PanicVA(const char *format, va_list argList)
}
declare 279 {
    void Tcl_GetVersion(int *major, int *minor, int *patchLevel, int *type)
}
declare 280 {
    void Tcl_InitMemory(Tcl_Interp *interp)
}

# Andreas Kupries <a.kupries@westend.com>, 03/21/1999
# "Trf-Patch for filtering channels"
#
# C-Level API for (un)stacking of channels. This allows the introduction
# of filtering channels with relatively little changes to the core.
# This patch was created in cooperation with Jan Nijtmans j.nijtmans@chello.nl
# and is therefore part of his plus-patches too.
#
# It would have been possible to place the following definitions according
# to the alphabetical order used elsewhere in this file, but I decided
# against that to ease the maintenance of the patch across new tcl versions
# (patch usually has no problems to integrate the patch file for the last
# version into the new one).

declare 281 {
    Tcl_Channel Tcl_StackChannel(Tcl_Interp *interp,
	    const Tcl_ChannelType *typePtr, ClientData instanceData,
	    int mask, Tcl_Channel prevChan)
}
declare 282 {
    int Tcl_UnstackChannel(Tcl_Interp *interp, Tcl_Channel chan)
}
declare 283 {
    Tcl_Channel Tcl_GetStackedChannel(Tcl_Channel chan)
}

# 284 was reserved, but added in 8.4a2
declare 284 {
    void Tcl_SetMainLoop(Tcl_MainLoopProc *proc)
}

# Reserved for future use (8.0.x vs. 8.1)
#  declare 285 {
#  }

# Added in 8.1:

declare 286 {
    void Tcl_AppendObjToObj(Tcl_Obj *objPtr, Tcl_Obj *appendObjPtr)
}
declare 287 {
    Tcl_Encoding Tcl_CreateEncoding(const Tcl_EncodingType *typePtr)
}
declare 288 {
    void Tcl_CreateThreadExitHandler(Tcl_ExitProc *proc, ClientData clientData)
}
declare 289 {
    void Tcl_DeleteThreadExitHandler(Tcl_ExitProc *proc, ClientData clientData)
}
declare 290 {
    void Tcl_DiscardResult(Tcl_SavedResult *statePtr)
}
declare 291 {
    int Tcl_EvalEx(Tcl_Interp *interp, const char *script, int numBytes,
	    int flags)
}
declare 292 {
    int Tcl_EvalObjv(Tcl_Interp *interp, int objc, Tcl_Obj *const objv[],
	    int flags)
}
declare 293 {
    int Tcl_EvalObjEx(Tcl_Interp *interp, Tcl_Obj *objPtr, int flags)
}
declare 294 {
    TCL_NORETURN void Tcl_ExitThread(int status)
}
declare 295 {
    int Tcl_ExternalToUtf(Tcl_Interp *interp, Tcl_Encoding encoding,
	    const char *src, int srcLen, int flags,
	    Tcl_EncodingState *statePtr, char *dst, int dstLen,
	    int *srcReadPtr, int *dstWrotePtr, int *dstCharsPtr)
}
declare 296 {
    char *Tcl_ExternalToUtfDString(Tcl_Encoding encoding,
	    const char *src, int srcLen, Tcl_DString *dsPtr)
}
declare 297 {
    void Tcl_FinalizeThread(void)
}
declare 298 {
    void Tcl_FinalizeNotifier(ClientData clientData)
}
declare 299 {
    void Tcl_FreeEncoding(Tcl_Encoding encoding)
}
declare 300 {
    Tcl_ThreadId Tcl_GetCurrentThread(void)
}
declare 301 {
    Tcl_Encoding Tcl_GetEncoding(Tcl_Interp *interp, const char *name)
}
declare 302 {
    const char *Tcl_GetEncodingName(Tcl_Encoding encoding)
}
declare 303 {
    void Tcl_GetEncodingNames(Tcl_Interp *interp)
}
declare 304 {
    int Tcl_GetIndexFromObjStruct(Tcl_Interp *interp, Tcl_Obj *objPtr,
	    const void *tablePtr, int offset, const char *msg, int flags,
	    int *indexPtr)
}
declare 305 {
    void *Tcl_GetThreadData(Tcl_ThreadDataKey *keyPtr, int size)
}
declare 306 {
    Tcl_Obj *Tcl_GetVar2Ex(Tcl_Interp *interp, const char *part1,
	    const char *part2, int flags)
}
declare 307 {
    ClientData Tcl_InitNotifier(void)
}
declare 308 {
    void Tcl_MutexLock(Tcl_Mutex *mutexPtr)
}
declare 309 {
    void Tcl_MutexUnlock(Tcl_Mutex *mutexPtr)
}
declare 310 {
    void Tcl_ConditionNotify(Tcl_Condition *condPtr)
}
declare 311 {
    void Tcl_ConditionWait(Tcl_Condition *condPtr, Tcl_Mutex *mutexPtr,
	    const Tcl_Time *timePtr)
}
declare 312 {
    int Tcl_NumUtfChars(const char *src, int length)
}
declare 313 {
    int Tcl_ReadChars(Tcl_Channel channel, Tcl_Obj *objPtr, int charsToRead,
	    int appendFlag)
}
declare 314 {
    void Tcl_RestoreResult(Tcl_Interp *interp, Tcl_SavedResult *statePtr)
}
declare 315 {
    void Tcl_SaveResult(Tcl_Interp *interp, Tcl_SavedResult *statePtr)
}
declare 316 {
    int Tcl_SetSystemEncoding(Tcl_Interp *interp, const char *name)
}
declare 317 {
    Tcl_Obj *Tcl_SetVar2Ex(Tcl_Interp *interp, const char *part1,
	    const char *part2, Tcl_Obj *newValuePtr, int flags)
}
declare 318 {
    void Tcl_ThreadAlert(Tcl_ThreadId threadId)
}
declare 319 {
    void Tcl_ThreadQueueEvent(Tcl_ThreadId threadId, Tcl_Event *evPtr,
	    Tcl_QueuePosition position)
}
declare 320 {
    int Tcl_UniCharAtIndex(const char *src, int index)
}
declare 321 {
    int Tcl_UniCharToLower(int ch)
}
declare 322 {
    int Tcl_UniCharToTitle(int ch)
}
declare 323 {
    int Tcl_UniCharToUpper(int ch)
}
declare 324 {
    int Tcl_UniCharToUtf(int ch, char *buf)
}
declare 325 {
    const char *Tcl_UtfAtIndex(const char *src, int index)
}
declare 326 {
    int Tcl_UtfCharComplete(const char *src, int length)
}
declare 327 {
    int Tcl_UtfBackslash(const char *src, int *readPtr, char *dst)
}
declare 328 {
    const char *Tcl_UtfFindFirst(const char *src, int ch)
}
declare 329 {
    const char *Tcl_UtfFindLast(const char *src, int ch)
}
declare 330 {
    const char *Tcl_UtfNext(const char *src)
}
declare 331 {
    const char *Tcl_UtfPrev(const char *src, const char *start)
}
declare 332 {
    int Tcl_UtfToExternal(Tcl_Interp *interp, Tcl_Encoding encoding,
	    const char *src, int srcLen, int flags,
	    Tcl_EncodingState *statePtr, char *dst, int dstLen,
	    int *srcReadPtr, int *dstWrotePtr, int *dstCharsPtr)
}
declare 333 {
    char *Tcl_UtfToExternalDString(Tcl_Encoding encoding,
	    const char *src, int srcLen, Tcl_DString *dsPtr)
}
declare 334 {
    int Tcl_UtfToLower(char *src)
}
declare 335 {
    int Tcl_UtfToTitle(char *src)
}
declare 336 {
    int Tcl_UtfToUtf16(const char *src, unsigned short *chPtr)
}
declare 337 {
    int Tcl_UtfToUpper(char *src)
}
declare 338 {
    int Tcl_WriteChars(Tcl_Channel chan, const char *src, int srcLen)
}
declare 339 {
    int Tcl_WriteObj(Tcl_Channel chan, Tcl_Obj *objPtr)
}
declare 340 {
    char *Tcl_GetString(Tcl_Obj *objPtr)
}
declare 341 {deprecated {Use Tcl_GetEncodingSearchPath}} {
    const char *Tcl_GetDefaultEncodingDir(void)
}
declare 342 {deprecated {Use Tcl_SetEncodingSearchPath}} {
    void Tcl_SetDefaultEncodingDir(const char *path)
}
declare 343 {
    void Tcl_AlertNotifier(ClientData clientData)
}
declare 344 {
    void Tcl_ServiceModeHook(int mode)
}
declare 345 {
    int Tcl_UniCharIsAlnum(int ch)
}
declare 346 {
    int Tcl_UniCharIsAlpha(int ch)
}
declare 347 {
    int Tcl_UniCharIsDigit(int ch)
}
declare 348 {
    int Tcl_UniCharIsLower(int ch)
}
declare 349 {
    int Tcl_UniCharIsSpace(int ch)
}
declare 350 {
    int Tcl_UniCharIsUpper(int ch)
}
declare 351 {
    int Tcl_UniCharIsWordChar(int ch)
}
declare 352 {
    int Tcl_Utf16Len(const unsigned short *uniStr)
}
declare 353 {
    int Tcl_Utf16Ncmp(const unsigned short *ucs, const unsigned short *uct,
	    unsigned long numChars)
}
declare 354 {
    char *Tcl_Utf16ToUtfDString(const unsigned short *uniStr,
	    int uniLength, Tcl_DString *dsPtr)
}
declare 355 {
    unsigned short *Tcl_UtfToUtf16DString(const char *src,
	    int length, Tcl_DString *dsPtr)
}
declare 356 {
    Tcl_RegExp Tcl_GetRegExpFromObj(Tcl_Interp *interp, Tcl_Obj *patObj,
	    int flags)
}
declare 357 {deprecated {Use Tcl_EvalTokensStandard}} {
    Tcl_Obj *Tcl_EvalTokens(Tcl_Interp *interp, Tcl_Token *tokenPtr,
	    int count)
}
declare 358 {
    void Tcl_FreeParse(Tcl_Parse *parsePtr)
}
declare 359 {
    void Tcl_LogCommandInfo(Tcl_Interp *interp, const char *script,
	    const char *command, int length)
}
declare 360 {
    int Tcl_ParseBraces(Tcl_Interp *interp, const char *start, int numBytes,
	    Tcl_Parse *parsePtr, int append, const char **termPtr)
}
declare 361 {
    int Tcl_ParseCommand(Tcl_Interp *interp, const char *start, int numBytes,
	    int nested, Tcl_Parse *parsePtr)
}
declare 362 {
    int Tcl_ParseExpr(Tcl_Interp *interp, const char *start, int numBytes,
	    Tcl_Parse *parsePtr)
}
declare 363 {
    int Tcl_ParseQuotedString(Tcl_Interp *interp, const char *start,
	    int numBytes, Tcl_Parse *parsePtr, int append,
	    const char **termPtr)
}
declare 364 {
    int Tcl_ParseVarName(Tcl_Interp *interp, const char *start, int numBytes,
	    Tcl_Parse *parsePtr, int append)
}
# These 4 functions are obsolete, use Tcl_FSGetCwd, Tcl_FSChdir,
# Tcl_FSAccess and Tcl_FSStat
declare 365 {
    char *Tcl_GetCwd(Tcl_Interp *interp, Tcl_DString *cwdPtr)
}
declare 366 {
   int Tcl_Chdir(const char *dirName)
}
declare 367 {
   int Tcl_Access(const char *path, int mode)
}
declare 368 {
    int Tcl_Stat(const char *path, struct stat *bufPtr)
}
declare 369 {
    int Tcl_UtfNcmp(const char *s1, const char *s2, unsigned long n)
}
declare 370 {
    int Tcl_UtfNcasecmp(const char *s1, const char *s2, unsigned long n)
}
declare 371 {
    int Tcl_StringCaseMatch(const char *str, const char *pattern, int nocase)
}
declare 372 {
    int Tcl_UniCharIsControl(int ch)
}
declare 373 {
    int Tcl_UniCharIsGraph(int ch)
}
declare 374 {
    int Tcl_UniCharIsPrint(int ch)
}
declare 375 {
    int Tcl_UniCharIsPunct(int ch)
}
declare 376 {
    int Tcl_RegExpExecObj(Tcl_Interp *interp, Tcl_RegExp regexp,
	    Tcl_Obj *textObj, int offset, int nmatches, int flags)
}
declare 377 {
    void Tcl_RegExpGetInfo(Tcl_RegExp regexp, Tcl_RegExpInfo *infoPtr)
}
declare 378 {
    Tcl_Obj *Tcl_NewUtf16Obj(const unsigned short *unicode, int numChars)
}
declare 379 {
    void Tcl_SetUtf16Obj(Tcl_Obj *objPtr, const unsigned short *unicode,
	    int numChars)
}
declare 380 {
    int Tcl_GetCharLength(Tcl_Obj *objPtr)
}
declare 381 {
    int Tcl_GetUniChar(Tcl_Obj *objPtr, int index)
}
declare 382 {deprecated {No longer in use, changed to macro}} {
    unsigned short *Tcl_GetUnicode(Tcl_Obj *objPtr)
}
declare 383 {
    Tcl_Obj *Tcl_GetRange(Tcl_Obj *objPtr, int first, int last)
}
declare 384 {
    void Tcl_AppendUtf16ToObj(Tcl_Obj *objPtr, const unsigned short *unicode,
	    int length)
}
declare 385 {
    int Tcl_RegExpMatchObj(Tcl_Interp *interp, Tcl_Obj *textObj,
	    Tcl_Obj *patternObj)
}
declare 386 {
    void Tcl_SetNotifier(Tcl_NotifierProcs *notifierProcPtr)
}
declare 387 {
    Tcl_Mutex *Tcl_GetAllocMutex(void)
}
declare 388 {
    int Tcl_GetChannelNames(Tcl_Interp *interp)
}
declare 389 {
    int Tcl_GetChannelNamesEx(Tcl_Interp *interp, const char *pattern)
}
declare 390 {
    int Tcl_ProcObjCmd(ClientData clientData, Tcl_Interp *interp,
	    int objc, Tcl_Obj *const objv[])
}
declare 391 {
    void Tcl_ConditionFinalize(Tcl_Condition *condPtr)
}
declare 392 {
    void Tcl_MutexFinalize(Tcl_Mutex *mutex)
}
declare 393 {
    int Tcl_CreateThread(Tcl_ThreadId *idPtr, Tcl_ThreadCreateProc *proc,
	    ClientData clientData, int stackSize, int flags)
}

# Introduced in 8.3.2
declare 394 {
    int Tcl_ReadRaw(Tcl_Channel chan, char *dst, int bytesToRead)
}
declare 395 {
    int Tcl_WriteRaw(Tcl_Channel chan, const char *src, int srcLen)
}
declare 396 {
    Tcl_Channel Tcl_GetTopChannel(Tcl_Channel chan)
}
declare 397 {
    int Tcl_ChannelBuffered(Tcl_Channel chan)
}
declare 398 {
    const char *Tcl_ChannelName(const Tcl_ChannelType *chanTypePtr)
}
declare 399 {
    Tcl_ChannelTypeVersion Tcl_ChannelVersion(
	    const Tcl_ChannelType *chanTypePtr)
}
declare 400 {
    Tcl_DriverBlockModeProc *Tcl_ChannelBlockModeProc(
	    const Tcl_ChannelType *chanTypePtr)
}
declare 401 {
    Tcl_DriverCloseProc *Tcl_ChannelCloseProc(
	    const Tcl_ChannelType *chanTypePtr)
}
declare 402 {
    Tcl_DriverClose2Proc *Tcl_ChannelClose2Proc(
	    const Tcl_ChannelType *chanTypePtr)
}
declare 403 {
    Tcl_DriverInputProc *Tcl_ChannelInputProc(
	    const Tcl_ChannelType *chanTypePtr)
}
declare 404 {
    Tcl_DriverOutputProc *Tcl_ChannelOutputProc(
	    const Tcl_ChannelType *chanTypePtr)
}
declare 405 {
    Tcl_DriverSeekProc *Tcl_ChannelSeekProc(
	    const Tcl_ChannelType *chanTypePtr)
}
declare 406 {
    Tcl_DriverSetOptionProc *Tcl_ChannelSetOptionProc(
	    const Tcl_ChannelType *chanTypePtr)
}
declare 407 {
    Tcl_DriverGetOptionProc *Tcl_ChannelGetOptionProc(
	    const Tcl_ChannelType *chanTypePtr)
}
declare 408 {
    Tcl_DriverWatchProc *Tcl_ChannelWatchProc(
	    const Tcl_ChannelType *chanTypePtr)
}
declare 409 {
    Tcl_DriverGetHandleProc *Tcl_ChannelGetHandleProc(
	    const Tcl_ChannelType *chanTypePtr)
}
declare 410 {
    Tcl_DriverFlushProc *Tcl_ChannelFlushProc(
	    const Tcl_ChannelType *chanTypePtr)
}
declare 411 {
    Tcl_DriverHandlerProc *Tcl_ChannelHandlerProc(
	    const Tcl_ChannelType *chanTypePtr)
}

# Introduced in 8.4a2
declare 412 {
    int Tcl_JoinThread(Tcl_ThreadId threadId, int *result)
}
declare 413 {
    int Tcl_IsChannelShared(Tcl_Channel channel)
}
declare 414 {
    int Tcl_IsChannelRegistered(Tcl_Interp *interp, Tcl_Channel channel)
}
declare 415 {
    void Tcl_CutChannel(Tcl_Channel channel)
}
declare 416 {
    void Tcl_SpliceChannel(Tcl_Channel channel)
}
declare 417 {
    void Tcl_ClearChannelHandlers(Tcl_Channel channel)
}
declare 418 {
    int Tcl_IsChannelExisting(const char *channelName)
}
declare 419 {
    int Tcl_Utf16Ncasecmp(const unsigned short *ucs, const unsigned short *uct,
	    unsigned long numChars)
}
declare 420 {
    int Tcl_Utf16CaseMatch(const unsigned short *uniStr,
	    const unsigned short *uniPattern, int nocase)
}
declare 421 {
    Tcl_HashEntry *Tcl_FindHashEntry(Tcl_HashTable *tablePtr, const void *key)
}
declare 422 {
    Tcl_HashEntry *Tcl_CreateHashEntry(Tcl_HashTable *tablePtr,
	    const void *key, int *newPtr)
}
declare 423 {
    void Tcl_InitCustomHashTable(Tcl_HashTable *tablePtr, int keyType,
	    const Tcl_HashKeyType *typePtr)
}
declare 424 {
    void Tcl_InitObjHashTable(Tcl_HashTable *tablePtr)
}
declare 425 {
    ClientData Tcl_CommandTraceInfo(Tcl_Interp *interp, const char *varName,
	    int flags, Tcl_CommandTraceProc *procPtr,
	    ClientData prevClientData)
}
declare 426 {
    int Tcl_TraceCommand(Tcl_Interp *interp, const char *varName, int flags,
	    Tcl_CommandTraceProc *proc, ClientData clientData)
}
declare 427 {
    void Tcl_UntraceCommand(Tcl_Interp *interp, const char *varName,
	    int flags, Tcl_CommandTraceProc *proc, ClientData clientData)
}
declare 428 {
    char *Tcl_AttemptAlloc(unsigned int size)
}
declare 429 {
    char *Tcl_AttemptDbCkalloc(unsigned int size, const char *file, int line)
}
declare 430 {
    char *Tcl_AttemptRealloc(char *ptr, unsigned int size)
}
declare 431 {
    char *Tcl_AttemptDbCkrealloc(char *ptr, unsigned int size,
	    const char *file, int line)
}
declare 432 {
    int Tcl_AttemptSetObjLength(Tcl_Obj *objPtr, int length)
}

# TIP#10 (thread-aware channels) akupries
declare 433 {
    Tcl_ThreadId Tcl_GetChannelThread(Tcl_Channel channel)
}

# introduced in 8.4a3
declare 434 {
    unsigned short *Tcl_GetUtf16FromObj(Tcl_Obj *objPtr, int *lengthPtr)
}

# TIP#15 (math function introspection) dkf
declare 435 {deprecated {}} {
    int Tcl_GetMathFuncInfo(Tcl_Interp *interp, const char *name,
	    int *numArgsPtr, Tcl_ValueType **argTypesPtr,
	    Tcl_MathProc **procPtr, ClientData *clientDataPtr)
}
declare 436 {deprecated {}} {
    Tcl_Obj *Tcl_ListMathFuncs(Tcl_Interp *interp, const char *pattern)
}

# TIP#36 (better access to 'subst') dkf
declare 437 {
    Tcl_Obj *Tcl_SubstObj(Tcl_Interp *interp, Tcl_Obj *objPtr, int flags)
}

# TIP#17 (virtual filesystem layer) vdarley
declare 438 {
    int Tcl_DetachChannel(Tcl_Interp *interp, Tcl_Channel channel)
}
declare 439 {
    int Tcl_IsStandardChannel(Tcl_Channel channel)
}
declare 440 {
    int	Tcl_FSCopyFile(Tcl_Obj *srcPathPtr, Tcl_Obj *destPathPtr)
}
declare 441 {
    int	Tcl_FSCopyDirectory(Tcl_Obj *srcPathPtr,
	    Tcl_Obj *destPathPtr, Tcl_Obj **errorPtr)
}
declare 442 {
    int	Tcl_FSCreateDirectory(Tcl_Obj *pathPtr)
}
declare 443 {
    int	Tcl_FSDeleteFile(Tcl_Obj *pathPtr)
}
declare 444 {
    int	Tcl_FSLoadFile(Tcl_Interp *interp, Tcl_Obj *pathPtr, const char *sym1,
	    const char *sym2, Tcl_PackageInitProc **proc1Ptr,
	    Tcl_PackageInitProc **proc2Ptr, Tcl_LoadHandle *handlePtr,
	    Tcl_FSUnloadFileProc **unloadProcPtr)
}
declare 445 {
    int	Tcl_FSMatchInDirectory(Tcl_Interp *interp, Tcl_Obj *result,
	    Tcl_Obj *pathPtr, const char *pattern, Tcl_GlobTypeData *types)
}
declare 446 {
    Tcl_Obj *Tcl_FSLink(Tcl_Obj *pathPtr, Tcl_Obj *toPtr, int linkAction)
}
declare 447 {
    int Tcl_FSRemoveDirectory(Tcl_Obj *pathPtr,
	    int recursive, Tcl_Obj **errorPtr)
}
declare 448 {
    int	Tcl_FSRenameFile(Tcl_Obj *srcPathPtr, Tcl_Obj *destPathPtr)
}
declare 449 {
    int	Tcl_FSLstat(Tcl_Obj *pathPtr, Tcl_StatBuf *buf)
}
declare 450 {
    int Tcl_FSUtime(Tcl_Obj *pathPtr, struct utimbuf *tval)
}
declare 451 {
    int Tcl_FSFileAttrsGet(Tcl_Interp *interp,
	    int index, Tcl_Obj *pathPtr, Tcl_Obj **objPtrRef)
}
declare 452 {
    int Tcl_FSFileAttrsSet(Tcl_Interp *interp,
	    int index, Tcl_Obj *pathPtr, Tcl_Obj *objPtr)
}
declare 453 {
    const char *CONST86 *Tcl_FSFileAttrStrings(Tcl_Obj *pathPtr,
	    Tcl_Obj **objPtrRef)
}
declare 454 {
    int Tcl_FSStat(Tcl_Obj *pathPtr, Tcl_StatBuf *buf)
}
declare 455 {
    int Tcl_FSAccess(Tcl_Obj *pathPtr, int mode)
}
declare 456 {
    Tcl_Channel Tcl_FSOpenFileChannel(Tcl_Interp *interp, Tcl_Obj *pathPtr,
	    const char *modeString, int permissions)
}
declare 457 {
    Tcl_Obj *Tcl_FSGetCwd(Tcl_Interp *interp)
}
declare 458 {
    int Tcl_FSChdir(Tcl_Obj *pathPtr)
}
declare 459 {
    int Tcl_FSConvertToPathType(Tcl_Interp *interp, Tcl_Obj *pathPtr)
}
declare 460 {
    Tcl_Obj *Tcl_FSJoinPath(Tcl_Obj *listObj, int elements)
}
declare 461 {
    Tcl_Obj *Tcl_FSSplitPath(Tcl_Obj *pathPtr, int *lenPtr)
}
declare 462 {
    int Tcl_FSEqualPaths(Tcl_Obj *firstPtr, Tcl_Obj *secondPtr)
}
declare 463 {
    Tcl_Obj *Tcl_FSGetNormalizedPath(Tcl_Interp *interp, Tcl_Obj *pathPtr)
}
declare 464 {
    Tcl_Obj *Tcl_FSJoinToPath(Tcl_Obj *pathPtr, int objc,
	    Tcl_Obj *const objv[])
}
declare 465 {
    ClientData Tcl_FSGetInternalRep(Tcl_Obj *pathPtr,
	    const Tcl_Filesystem *fsPtr)
}
declare 466 {
    Tcl_Obj *Tcl_FSGetTranslatedPath(Tcl_Interp *interp, Tcl_Obj *pathPtr)
}
declare 467 {
    int Tcl_FSEvalFile(Tcl_Interp *interp, Tcl_Obj *fileName)
}
declare 468 {
    Tcl_Obj *Tcl_FSNewNativePath(const Tcl_Filesystem *fromFilesystem,
	    ClientData clientData)
}
declare 469 {
    const void *Tcl_FSGetNativePath(Tcl_Obj *pathPtr)
}
declare 470 {
    Tcl_Obj *Tcl_FSFileSystemInfo(Tcl_Obj *pathPtr)
}
declare 471 {
    Tcl_Obj *Tcl_FSPathSeparator(Tcl_Obj *pathPtr)
}
declare 472 {
    Tcl_Obj *Tcl_FSListVolumes(void)
}
declare 473 {
    int Tcl_FSRegister(ClientData clientData, const Tcl_Filesystem *fsPtr)
}
declare 474 {
    int Tcl_FSUnregister(const Tcl_Filesystem *fsPtr)
}
declare 475 {
    ClientData Tcl_FSData(const Tcl_Filesystem *fsPtr)
}
declare 476 {
    const char *Tcl_FSGetTranslatedStringPath(Tcl_Interp *interp,
	    Tcl_Obj *pathPtr)
}
declare 477 {
    CONST86 Tcl_Filesystem *Tcl_FSGetFileSystemForPath(Tcl_Obj *pathPtr)
}
declare 478 {
    Tcl_PathType Tcl_FSGetPathType(Tcl_Obj *pathPtr)
}

# TIP#49 (detection of output buffering) akupries
declare 479 {
    int Tcl_OutputBuffered(Tcl_Channel chan)
}
declare 480 {
    void Tcl_FSMountsChanged(const Tcl_Filesystem *fsPtr)
}

# TIP#56 (evaluate a parsed script) msofer
declare 481 {
    int Tcl_EvalTokensStandard(Tcl_Interp *interp, Tcl_Token *tokenPtr,
	    int count)
}

# TIP#73 (access to current time) kbk
declare 482 {
    void Tcl_GetTime(Tcl_Time *timeBuf)
}

# TIP#32 (object-enabled traces) kbk
declare 483 {
    Tcl_Trace Tcl_CreateObjTrace(Tcl_Interp *interp, int level, int flags,
	    Tcl_CmdObjTraceProc *objProc, ClientData clientData,
	    Tcl_CmdObjTraceDeleteProc *delProc)
}
declare 484 {
    int Tcl_GetCommandInfoFromToken(Tcl_Command token, Tcl_CmdInfo *infoPtr)
}
declare 485 {
    int Tcl_SetCommandInfoFromToken(Tcl_Command token,
	    const Tcl_CmdInfo *infoPtr)
}

### New functions on 64-bit dev branch ###
# TIP#72 (64-bit values) dkf
declare 486 {
    Tcl_Obj *Tcl_DbNewWideIntObj(Tcl_WideInt wideValue,
	    const char *file, int line)
}
declare 487 {
    int Tcl_GetWideIntFromObj(Tcl_Interp *interp, Tcl_Obj *objPtr,
	    Tcl_WideInt *widePtr)
}
declare 488 {
    Tcl_Obj *Tcl_NewWideIntObj(Tcl_WideInt wideValue)
}
declare 489 {
    void Tcl_SetWideIntObj(Tcl_Obj *objPtr, Tcl_WideInt wideValue)
}
declare 490 {
    Tcl_StatBuf *Tcl_AllocStatBuf(void)
}
declare 491 {
    Tcl_WideInt Tcl_Seek(Tcl_Channel chan, Tcl_WideInt offset, int mode)
}
declare 492 {
    Tcl_WideInt Tcl_Tell(Tcl_Channel chan)
}

# TIP#91 (back-compat enhancements for channels) dkf
declare 493 {
    Tcl_DriverWideSeekProc *Tcl_ChannelWideSeekProc(
	    const Tcl_ChannelType *chanTypePtr)
}

# ----- BASELINE -- FOR -- 8.4.0 ----- #

# TIP#111 (dictionaries) dkf
declare 494 {
    int Tcl_DictObjPut(Tcl_Interp *interp, Tcl_Obj *dictPtr,
	    Tcl_Obj *keyPtr, Tcl_Obj *valuePtr)
}
declare 495 {
    int Tcl_DictObjGet(Tcl_Interp *interp, Tcl_Obj *dictPtr, Tcl_Obj *keyPtr,
	    Tcl_Obj **valuePtrPtr)
}
declare 496 {
    int Tcl_DictObjRemove(Tcl_Interp *interp, Tcl_Obj *dictPtr,
	    Tcl_Obj *keyPtr)
}
declare 497 {
    int Tcl_DictObjSize(Tcl_Interp *interp, Tcl_Obj *dictPtr, int *sizePtr)
}
declare 498 {
    int Tcl_DictObjFirst(Tcl_Interp *interp, Tcl_Obj *dictPtr,
	    Tcl_DictSearch *searchPtr,
	    Tcl_Obj **keyPtrPtr, Tcl_Obj **valuePtrPtr, int *donePtr)
}
declare 499 {
    void Tcl_DictObjNext(Tcl_DictSearch *searchPtr,
	    Tcl_Obj **keyPtrPtr, Tcl_Obj **valuePtrPtr, int *donePtr)
}
declare 500 {
    void Tcl_DictObjDone(Tcl_DictSearch *searchPtr)
}
declare 501 {
    int Tcl_DictObjPutKeyList(Tcl_Interp *interp, Tcl_Obj *dictPtr,
	    int keyc, Tcl_Obj *const *keyv, Tcl_Obj *valuePtr)
}
declare 502 {
    int Tcl_DictObjRemoveKeyList(Tcl_Interp *interp, Tcl_Obj *dictPtr,
	    int keyc, Tcl_Obj *const *keyv)
}
declare 503 {
    Tcl_Obj *Tcl_NewDictObj(void)
}
declare 504 {
    Tcl_Obj *Tcl_DbNewDictObj(const char *file, int line)
}

# TIP#59 (configuration reporting) akupries
declare 505 {
    void Tcl_RegisterConfig(Tcl_Interp *interp, const char *pkgName,
	    const Tcl_Config *configuration, const char *valEncoding)
}

# TIP #139 (partial exposure of namespace API - transferred from tclInt.decls)
# dkf, API by Brent Welch?
declare 506 {
    Tcl_Namespace *Tcl_CreateNamespace(Tcl_Interp *interp, const char *name,
	    ClientData clientData, Tcl_NamespaceDeleteProc *deleteProc)
}
declare 507 {
    void Tcl_DeleteNamespace(Tcl_Namespace *nsPtr)
}
declare 508 {
    int Tcl_AppendExportList(Tcl_Interp *interp, Tcl_Namespace *nsPtr,
	    Tcl_Obj *objPtr)
}
declare 509 {
    int Tcl_Export(Tcl_Interp *interp, Tcl_Namespace *nsPtr,
	    const char *pattern, int resetListFirst)
}
declare 510 {
    int Tcl_Import(Tcl_Interp *interp, Tcl_Namespace *nsPtr,
	    const char *pattern, int allowOverwrite)
}
declare 511 {
    int Tcl_ForgetImport(Tcl_Interp *interp, Tcl_Namespace *nsPtr,
	    const char *pattern)
}
declare 512 {
    Tcl_Namespace *Tcl_GetCurrentNamespace(Tcl_Interp *interp)
}
declare 513 {
    Tcl_Namespace *Tcl_GetGlobalNamespace(Tcl_Interp *interp)
}
declare 514 {
    Tcl_Namespace *Tcl_FindNamespace(Tcl_Interp *interp, const char *name,
	    Tcl_Namespace *contextNsPtr, int flags)
}
declare 515 {
    Tcl_Command Tcl_FindCommand(Tcl_Interp *interp, const char *name,
	    Tcl_Namespace *contextNsPtr, int flags)
}
declare 516 {
    Tcl_Command Tcl_GetCommandFromObj(Tcl_Interp *interp, Tcl_Obj *objPtr)
}
declare 517 {
    void Tcl_GetCommandFullName(Tcl_Interp *interp, Tcl_Command command,
	    Tcl_Obj *objPtr)
}

# TIP#137 (encoding-aware source command) dgp for Anton Kovalenko
declare 518 {
    int Tcl_FSEvalFileEx(Tcl_Interp *interp, Tcl_Obj *fileName,
	    const char *encodingName)
}

# TIP#121 (exit handler) dkf for Joe Mistachkin
declare 519 {nostub {Don't use this function in a stub-enabled extension}} {
    Tcl_ExitProc *Tcl_SetExitProc(TCL_NORETURN1 Tcl_ExitProc *proc)
}

# TIP#143 (resource limits) dkf
declare 520 {
    void Tcl_LimitAddHandler(Tcl_Interp *interp, int type,
	    Tcl_LimitHandlerProc *handlerProc, ClientData clientData,
	    Tcl_LimitHandlerDeleteProc *deleteProc)
}
declare 521 {
    void Tcl_LimitRemoveHandler(Tcl_Interp *interp, int type,
	    Tcl_LimitHandlerProc *handlerProc, ClientData clientData)
}
declare 522 {
    int Tcl_LimitReady(Tcl_Interp *interp)
}
declare 523 {
    int Tcl_LimitCheck(Tcl_Interp *interp)
}
declare 524 {
    int Tcl_LimitExceeded(Tcl_Interp *interp)
}
declare 525 {
    void Tcl_LimitSetCommands(Tcl_Interp *interp, int commandLimit)
}
declare 526 {
    void Tcl_LimitSetTime(Tcl_Interp *interp, Tcl_Time *timeLimitPtr)
}
declare 527 {
    void Tcl_LimitSetGranularity(Tcl_Interp *interp, int type, int granularity)
}
declare 528 {
    int Tcl_LimitTypeEnabled(Tcl_Interp *interp, int type)
}
declare 529 {
    int Tcl_LimitTypeExceeded(Tcl_Interp *interp, int type)
}
declare 530 {
    void Tcl_LimitTypeSet(Tcl_Interp *interp, int type)
}
declare 531 {
    void Tcl_LimitTypeReset(Tcl_Interp *interp, int type)
}
declare 532 {
    int Tcl_LimitGetCommands(Tcl_Interp *interp)
}
declare 533 {
    void Tcl_LimitGetTime(Tcl_Interp *interp, Tcl_Time *timeLimitPtr)
}
declare 534 {
    int Tcl_LimitGetGranularity(Tcl_Interp *interp, int type)
}

# TIP#226 (interpreter result state management) dgp
declare 535 {
    Tcl_InterpState Tcl_SaveInterpState(Tcl_Interp *interp, int status)
}
declare 536 {
    int Tcl_RestoreInterpState(Tcl_Interp *interp, Tcl_InterpState state)
}
declare 537 {
    void Tcl_DiscardInterpState(Tcl_InterpState state)
}

# TIP#227 (return options interface) dgp
declare 538 {
    int Tcl_SetReturnOptions(Tcl_Interp *interp, Tcl_Obj *options)
}
declare 539 {
    Tcl_Obj *Tcl_GetReturnOptions(Tcl_Interp *interp, int result)
}

# TIP#235 (ensembles) dkf
declare 540 {
    int Tcl_IsEnsemble(Tcl_Command token)
}
declare 541 {
    Tcl_Command Tcl_CreateEnsemble(Tcl_Interp *interp, const char *name,
	    Tcl_Namespace *namespacePtr, int flags)
}
declare 542 {
    Tcl_Command Tcl_FindEnsemble(Tcl_Interp *interp, Tcl_Obj *cmdNameObj,
	    int flags)
}
declare 543 {
    int Tcl_SetEnsembleSubcommandList(Tcl_Interp *interp, Tcl_Command token,
	    Tcl_Obj *subcmdList)
}
declare 544 {
    int Tcl_SetEnsembleMappingDict(Tcl_Interp *interp, Tcl_Command token,
	    Tcl_Obj *mapDict)
}
declare 545 {
    int Tcl_SetEnsembleUnknownHandler(Tcl_Interp *interp, Tcl_Command token,
	    Tcl_Obj *unknownList)
}
declare 546 {
    int Tcl_SetEnsembleFlags(Tcl_Interp *interp, Tcl_Command token, int flags)
}
declare 547 {
    int Tcl_GetEnsembleSubcommandList(Tcl_Interp *interp, Tcl_Command token,
	    Tcl_Obj **subcmdListPtr)
}
declare 548 {
    int Tcl_GetEnsembleMappingDict(Tcl_Interp *interp, Tcl_Command token,
	    Tcl_Obj **mapDictPtr)
}
declare 549 {
    int Tcl_GetEnsembleUnknownHandler(Tcl_Interp *interp, Tcl_Command token,
	    Tcl_Obj **unknownListPtr)
}
declare 550 {
    int Tcl_GetEnsembleFlags(Tcl_Interp *interp, Tcl_Command token,
	    int *flagsPtr)
}
declare 551 {
    int Tcl_GetEnsembleNamespace(Tcl_Interp *interp, Tcl_Command token,
	    Tcl_Namespace **namespacePtrPtr)
}

# TIP#233 (virtualized time) akupries
declare 552 {
    void Tcl_SetTimeProc(Tcl_GetTimeProc *getProc,
	    Tcl_ScaleTimeProc *scaleProc,
	    ClientData clientData)
}
declare 553 {
    void Tcl_QueryTimeProc(Tcl_GetTimeProc **getProc,
	    Tcl_ScaleTimeProc **scaleProc,
	    ClientData *clientData)
}

# TIP#218 (driver thread actions) davygrvy/akupries ChannelType ver 4
declare 554 {
    Tcl_DriverThreadActionProc *Tcl_ChannelThreadActionProc(
	    const Tcl_ChannelType *chanTypePtr)
}

# TIP#237 (arbitrary-precision integers) kbk
declare 555 {
    Tcl_Obj *Tcl_NewBignumObj(mp_int *value)
}
declare 556 {
    Tcl_Obj *Tcl_DbNewBignumObj(mp_int *value, const char *file, int line)
}
declare 557 {
    void Tcl_SetBignumObj(Tcl_Obj *obj, mp_int *value)
}
declare 558 {
    int Tcl_GetBignumFromObj(Tcl_Interp *interp, Tcl_Obj *obj, mp_int *value)
}
declare 559 {
    int Tcl_TakeBignumFromObj(Tcl_Interp *interp, Tcl_Obj *obj, mp_int *value)
}

# TIP #208 ('chan' command) jeffh
declare 560 {
    int Tcl_TruncateChannel(Tcl_Channel chan, Tcl_WideInt length)
}
declare 561 {
    Tcl_DriverTruncateProc *Tcl_ChannelTruncateProc(
	    const Tcl_ChannelType *chanTypePtr)
}

# TIP#219 (channel reflection api) akupries
declare 562 {
    void Tcl_SetChannelErrorInterp(Tcl_Interp *interp, Tcl_Obj *msg)
}
declare 563 {
    void Tcl_GetChannelErrorInterp(Tcl_Interp *interp, Tcl_Obj **msg)
}
declare 564 {
    void Tcl_SetChannelError(Tcl_Channel chan, Tcl_Obj *msg)
}
declare 565 {
    void Tcl_GetChannelError(Tcl_Channel chan, Tcl_Obj **msg)
}

# TIP #237 (additional conversion functions for bignum support) kbk/dgp
declare 566 {
    int Tcl_InitBignumFromDouble(Tcl_Interp *interp, double initval,
	    mp_int *toInit)
}

# TIP#181 (namespace unknown command) dgp for Neil Madden
declare 567 {
    Tcl_Obj *Tcl_GetNamespaceUnknownHandler(Tcl_Interp *interp,
	    Tcl_Namespace *nsPtr)
}
declare 568 {
    int Tcl_SetNamespaceUnknownHandler(Tcl_Interp *interp,
	    Tcl_Namespace *nsPtr, Tcl_Obj *handlerPtr)
}

# TIP#258 (enhanced interface for encodings) dgp
declare 569 {
    int Tcl_GetEncodingFromObj(Tcl_Interp *interp, Tcl_Obj *objPtr,
	    Tcl_Encoding *encodingPtr)
}
declare 570 {
    Tcl_Obj *Tcl_GetEncodingSearchPath(void)
}
declare 571 {
    int Tcl_SetEncodingSearchPath(Tcl_Obj *searchPath)
}
declare 572 {
    const char *Tcl_GetEncodingNameFromEnvironment(Tcl_DString *bufPtr)
}

# TIP#268 (extended version numbers and requirements) akupries
declare 573 {
    int Tcl_PkgRequireProc(Tcl_Interp *interp, const char *name,
	    int objc, Tcl_Obj *const objv[], void *clientDataPtr)
}

# TIP#270 (utility C routines for string formatting) dgp
declare 574 {
    void Tcl_AppendObjToErrorInfo(Tcl_Interp *interp, Tcl_Obj *objPtr)
}
declare 575 {
    void Tcl_AppendLimitedToObj(Tcl_Obj *objPtr, const char *bytes, int length,
	    int limit, const char *ellipsis)
}
declare 576 {
    Tcl_Obj *Tcl_Format(Tcl_Interp *interp, const char *format, int objc,
	    Tcl_Obj *const objv[])
}
declare 577 {
    int Tcl_AppendFormatToObj(Tcl_Interp *interp, Tcl_Obj *objPtr,
	    const char *format, int objc, Tcl_Obj *const objv[])
}
declare 578 {
    Tcl_Obj *Tcl_ObjPrintf(const char *format, ...)
}
declare 579 {
    void Tcl_AppendPrintfToObj(Tcl_Obj *objPtr, const char *format, ...)
}

# ----- BASELINE -- FOR -- 8.5.0 ----- #

# TIP #285 (script cancellation support) jmistachkin
declare 580 {
    int Tcl_CancelEval(Tcl_Interp *interp, Tcl_Obj *resultObjPtr,
	    ClientData clientData, int flags)
}
declare 581 {
    int Tcl_Canceled(Tcl_Interp *interp, int flags)
}

# TIP#304 (chan pipe) aferrieux
declare 582 {
    int Tcl_CreatePipe(Tcl_Interp  *interp, Tcl_Channel *rchan,
	    Tcl_Channel *wchan, int flags)
}

# TIP #322 (NRE public interface) msofer
declare 583 {
    Tcl_Command Tcl_NRCreateCommand(Tcl_Interp *interp,
	    const char *cmdName, Tcl_ObjCmdProc *proc,
	    Tcl_ObjCmdProc *nreProc, ClientData clientData,
	    Tcl_CmdDeleteProc *deleteProc)
}
declare 584 {
    int Tcl_NREvalObj(Tcl_Interp *interp, Tcl_Obj *objPtr, int flags)
}
declare 585 {
    int Tcl_NREvalObjv(Tcl_Interp *interp, int objc, Tcl_Obj *const objv[],
	    int flags)
}
declare 586 {
    int Tcl_NRCmdSwap(Tcl_Interp *interp, Tcl_Command cmd, int objc,
	    Tcl_Obj *const objv[], int flags)
}
declare 587 {
    void Tcl_NRAddCallback(Tcl_Interp *interp, Tcl_NRPostProc *postProcPtr,
	    ClientData data0, ClientData data1, ClientData data2,
	    ClientData data3)
}
# For use by NR extenders, to have a simple way to also provide a (required!)
# classic objProc
declare 588 {
    int Tcl_NRCallObjProc(Tcl_Interp *interp, Tcl_ObjCmdProc *objProc,
	    ClientData clientData, int objc, Tcl_Obj *const objv[])
}

# TIP#316 (Tcl_StatBuf reader functions) dkf
declare 589 {
    unsigned Tcl_GetFSDeviceFromStat(const Tcl_StatBuf *statPtr)
}
declare 590 {
    unsigned Tcl_GetFSInodeFromStat(const Tcl_StatBuf *statPtr)
}
declare 591 {
    unsigned Tcl_GetModeFromStat(const Tcl_StatBuf *statPtr)
}
declare 592 {
    int Tcl_GetLinkCountFromStat(const Tcl_StatBuf *statPtr)
}
declare 593 {
    int Tcl_GetUserIdFromStat(const Tcl_StatBuf *statPtr)
}
declare 594 {
    int Tcl_GetGroupIdFromStat(const Tcl_StatBuf *statPtr)
}
declare 595 {
    int Tcl_GetDeviceTypeFromStat(const Tcl_StatBuf *statPtr)
}
declare 596 {
    Tcl_WideInt Tcl_GetAccessTimeFromStat(const Tcl_StatBuf *statPtr)
}
declare 597 {
    Tcl_WideInt Tcl_GetModificationTimeFromStat(const Tcl_StatBuf *statPtr)
}
declare 598 {
    Tcl_WideInt Tcl_GetChangeTimeFromStat(const Tcl_StatBuf *statPtr)
}
declare 599 {
    Tcl_WideUInt Tcl_GetSizeFromStat(const Tcl_StatBuf *statPtr)
}
declare 600 {
    Tcl_WideUInt Tcl_GetBlocksFromStat(const Tcl_StatBuf *statPtr)
}
declare 601 {
    unsigned Tcl_GetBlockSizeFromStat(const Tcl_StatBuf *statPtr)
}

# TIP#314 (ensembles with parameters) dkf for Lars Hellstr"om
declare 602 {
    int Tcl_SetEnsembleParameterList(Tcl_Interp *interp, Tcl_Command token,
	    Tcl_Obj *paramList)
}
declare 603 {
    int Tcl_GetEnsembleParameterList(Tcl_Interp *interp, Tcl_Command token,
	    Tcl_Obj **paramListPtr)
}

# TIP#265 (option parser) dkf for Sam Bromley
declare 604 {
    int Tcl_ParseArgsObjv(Tcl_Interp *interp, const Tcl_ArgvInfo *argTable,
	    int *objcPtr, Tcl_Obj *const *objv, Tcl_Obj ***remObjv)
}

# TIP#336 (manipulate the error line) dgp
declare 605 {
    int Tcl_GetErrorLine(Tcl_Interp *interp)
}
declare 606 {
    void Tcl_SetErrorLine(Tcl_Interp *interp, int lineNum)
}

# TIP#307 (move results between interpreters) dkf
declare 607 {
    void Tcl_TransferResult(Tcl_Interp *sourceInterp, int result,
	    Tcl_Interp *targetInterp)
}

# TIP#335 (detect if interpreter in use) jmistachkin
declare 608 {
    int Tcl_InterpActive(Tcl_Interp *interp)
}

# TIP#337 (log exception for background processing) dgp
declare 609 {
    void Tcl_BackgroundException(Tcl_Interp *interp, int code)
}

# TIP#234 (zlib interface) dkf/Pascal Scheffers
declare 610 {
    int Tcl_ZlibDeflate(Tcl_Interp *interp, int format, Tcl_Obj *data,
	    int level, Tcl_Obj *gzipHeaderDictObj)
}
declare 611 {
    int Tcl_ZlibInflate(Tcl_Interp *interp, int format, Tcl_Obj *data,
	    int buffersize, Tcl_Obj *gzipHeaderDictObj)
}
declare 612 {
    unsigned int Tcl_ZlibCRC32(unsigned int crc, const unsigned char *buf,
	    int len)
}
declare 613 {
    unsigned int Tcl_ZlibAdler32(unsigned int adler, const unsigned char *buf,
	    int len)
}
declare 614 {
    int Tcl_ZlibStreamInit(Tcl_Interp *interp, int mode, int format,
	    int level, Tcl_Obj *dictObj, Tcl_ZlibStream *zshandle)
}
declare 615 {
    Tcl_Obj *Tcl_ZlibStreamGetCommandName(Tcl_ZlibStream zshandle)
}
declare 616 {
    int Tcl_ZlibStreamEof(Tcl_ZlibStream zshandle)
}
declare 617 {
    int Tcl_ZlibStreamChecksum(Tcl_ZlibStream zshandle)
}
declare 618 {
    int Tcl_ZlibStreamPut(Tcl_ZlibStream zshandle, Tcl_Obj *data, int flush)
}
declare 619 {
    int Tcl_ZlibStreamGet(Tcl_ZlibStream zshandle, Tcl_Obj *data, int count)
}
declare 620 {
    int Tcl_ZlibStreamClose(Tcl_ZlibStream zshandle)
}
declare 621 {
    int Tcl_ZlibStreamReset(Tcl_ZlibStream zshandle)
}

# TIP 338 (control over startup script) dgp
declare 622 {
    void Tcl_SetStartupScript(Tcl_Obj *path, const char *encoding)
}
declare 623 {
    Tcl_Obj *Tcl_GetStartupScript(const char **encodingPtr)
}

# TIP#332 (half-close made public) aferrieux
declare 624 {
    int Tcl_CloseEx(Tcl_Interp *interp, Tcl_Channel chan, int flags)
}

# TIP #353 (NR-enabled expressions) dgp
declare 625 {
    int Tcl_NRExprObj(Tcl_Interp *interp, Tcl_Obj *objPtr, Tcl_Obj *resultPtr)
}

# TIP #356 (NR-enabled substitution) dgp
declare 626 {
    int Tcl_NRSubstObj(Tcl_Interp *interp, Tcl_Obj *objPtr, int flags)
}

# TIP #357 (Export TclLoadFile and TclpFindSymbol) kbk
declare 627 {
    int Tcl_LoadFile(Tcl_Interp *interp, Tcl_Obj *pathPtr,
		     const char *const symv[], int flags, void *procPtrs,
		     Tcl_LoadHandle *handlePtr)
}
declare 628 {
    void *Tcl_FindSymbol(Tcl_Interp *interp, Tcl_LoadHandle handle,
			 const char *symbol)
}
declare 629 {
    int Tcl_FSUnloadFile(Tcl_Interp *interp, Tcl_LoadHandle handlePtr)
}

# TIP #400
declare 630 {
    void Tcl_ZlibStreamSetCompressionDictionary(Tcl_ZlibStream zhandle,
	    Tcl_Obj *compressionDictionaryObj)
}

# ----- BASELINE -- FOR -- 8.6.0 ----- #

# TIP #456
declare 631 {
    Tcl_Channel Tcl_OpenTcpServerEx(Tcl_Interp *interp, const char *service,
	    const char *host, unsigned int flags, Tcl_TcpAcceptProc *acceptProc,
	    ClientData callbackData)
}

# TIP #430
declare 632 {
    int TclZipfs_Mount(Tcl_Interp *interp, const char *mountPoint,
	    const char *zipname, const char *passwd)
}
declare 633 {
    int TclZipfs_Unmount(Tcl_Interp *interp, const char *mountPoint)
}
declare 634 {
    Tcl_Obj *TclZipfs_TclLibrary(void)
}
declare 635 {
    int TclZipfs_MountBuffer(Tcl_Interp *interp, const char *mountPoint,
	    unsigned char *data, size_t datalen, int copy)
}

# TIP #445
declare 636 {
    void Tcl_FreeIntRep(Tcl_Obj *objPtr)
}
declare 637 {
    char *Tcl_InitStringRep(Tcl_Obj *objPtr, const char *bytes,
	    unsigned int numBytes)
}
declare 638 {
    Tcl_ObjIntRep *Tcl_FetchIntRep(Tcl_Obj *objPtr, const Tcl_ObjType *typePtr)
}
declare 639 {
    void Tcl_StoreIntRep(Tcl_Obj *objPtr, const Tcl_ObjType *typePtr,
	    const Tcl_ObjIntRep *irPtr)
}
declare 640 {
    int Tcl_HasStringRep(Tcl_Obj *objPtr)
}

# TIP #506
declare 641 {
    void Tcl_IncrRefCount(Tcl_Obj *objPtr)
}

declare 642 {
    void Tcl_DecrRefCount(Tcl_Obj *objPtr)
}

declare 643 {
    int Tcl_IsShared(Tcl_Obj *objPtr)
}

<<<<<<< HEAD
# TIP #???
declare 644 {
    Tcl_Obj *Tcl_NewUnicodeObj(const int *unicode, int numChars)
}
declare 645 {
    void Tcl_SetUnicodeObj(Tcl_Obj *objPtr, const int *unicode,
	    int numChars)
}
declare 646 {
    int *Tcl_GetUnicodeFromObj(Tcl_Obj *objPtr, int *lengthPtr)
}
declare 647 {
    void Tcl_AppendUnicodeToObj(Tcl_Obj *objPtr, const int *unicode,
	    int length)
}
declare 648 {
    int Tcl_UtfToUniChar(const char *src, int *chPtr)
}
declare 649 {
    char *Tcl_UniCharToUtfDString(const int *uniStr,
	    int uniLength, Tcl_DString *dsPtr)
}
declare 650 {
    int *Tcl_UtfToUniCharDString(const char *src,
	    int length, Tcl_DString *dsPtr)
}
declare 651 {
    int Tcl_UniCharLen(const int *uniStr)
}
declare 652 {
    int Tcl_UniCharNcmp(const int *ucs, const int *uct,
	    unsigned long numChars)
}
declare 653 {
    int Tcl_UniCharNcasecmp(const int *ucs, const int *uct,
	    unsigned long numChars)
}
declare 654 {
    int Tcl_UniCharCaseMatch(const int *uniStr,
	    const int *uniPattern, int nocase)
}

=======
# TIP#312 New Tcl_LinkArray() function
declare 644 {
    int Tcl_LinkArray(Tcl_Interp *interp, const char *varName, void *addr,
	    int type, int size)
}
>>>>>>> 7618717c

# ----- BASELINE -- FOR -- 8.7.0 ----- #

##############################################################################

# Define the platform specific public Tcl interface. These functions are only
# available on the designated platform.

interface tclPlat

################################
# Unix specific functions
#   (none)

################################
# Windows specific functions

# Added in Tcl 8.1

declare 0 win {
    TCHAR *Tcl_WinUtfToTChar(const char *str, int len, Tcl_DString *dsPtr)
}
declare 1 win {
    char *Tcl_WinTCharToUtf(const TCHAR *str, int len, Tcl_DString *dsPtr)
}

################################
# Mac OS X specific functions

declare 0 macosx {
    int Tcl_MacOSXOpenBundleResources(Tcl_Interp *interp,
	    const char *bundleName, int hasResourceFile,
	    int maxPathLen, char *libraryPath)
}
declare 1 macosx {
    int Tcl_MacOSXOpenVersionedBundleResources(Tcl_Interp *interp,
	    const char *bundleName, const char *bundleVersion,
	    int hasResourceFile, int maxPathLen, char *libraryPath)
}

##############################################################################

# Public functions that are not accessible via the stubs table.

export {
    void Tcl_Main(int argc, char **argv, Tcl_AppInitProc *appInitProc)
}
export {
    void Tcl_MainEx(int argc, char **argv, Tcl_AppInitProc *appInitProc,
    Tcl_Interp *interp)
}
export {
    void Tcl_StaticPackage(Tcl_Interp *interp, const char *pkgName,
	    Tcl_PackageInitProc *initProc, Tcl_PackageInitProc *safeInitProc)
}
export {
    void Tcl_SetPanicProc(TCL_NORETURN1 Tcl_PanicProc *panicProc)
}
export {
    Tcl_ExitProc *Tcl_SetExitProc(TCL_NORETURN1 Tcl_ExitProc *proc)
}
export {
    void Tcl_FindExecutable(const char *argv0)
}
export {
    const char *Tcl_InitStubs(Tcl_Interp *interp, const char *version,
	int exact)
}
export {
    const char *TclTomMathInitializeStubs(Tcl_Interp* interp,
	const char* version, int epoch, int revision)
}
export {
    const char *Tcl_PkgInitStubsCheck(Tcl_Interp *interp, const char *version,
	int exact)
}
export {
    void Tcl_GetMemoryInfo(Tcl_DString *dsPtr)
}

# Local Variables:
# mode: tcl
# End:<|MERGE_RESOLUTION|>--- conflicted
+++ resolved
@@ -2379,56 +2379,54 @@
     int Tcl_IsShared(Tcl_Obj *objPtr)
 }
 
-<<<<<<< HEAD
-# TIP #???
-declare 644 {
-    Tcl_Obj *Tcl_NewUnicodeObj(const int *unicode, int numChars)
-}
-declare 645 {
-    void Tcl_SetUnicodeObj(Tcl_Obj *objPtr, const int *unicode,
-	    int numChars)
-}
-declare 646 {
-    int *Tcl_GetUnicodeFromObj(Tcl_Obj *objPtr, int *lengthPtr)
-}
-declare 647 {
-    void Tcl_AppendUnicodeToObj(Tcl_Obj *objPtr, const int *unicode,
-	    int length)
-}
-declare 648 {
-    int Tcl_UtfToUniChar(const char *src, int *chPtr)
-}
-declare 649 {
-    char *Tcl_UniCharToUtfDString(const int *uniStr,
-	    int uniLength, Tcl_DString *dsPtr)
-}
-declare 650 {
-    int *Tcl_UtfToUniCharDString(const char *src,
-	    int length, Tcl_DString *dsPtr)
-}
-declare 651 {
-    int Tcl_UniCharLen(const int *uniStr)
-}
-declare 652 {
-    int Tcl_UniCharNcmp(const int *ucs, const int *uct,
-	    unsigned long numChars)
-}
-declare 653 {
-    int Tcl_UniCharNcasecmp(const int *ucs, const int *uct,
-	    unsigned long numChars)
-}
-declare 654 {
-    int Tcl_UniCharCaseMatch(const int *uniStr,
-	    const int *uniPattern, int nocase)
-}
-
-=======
 # TIP#312 New Tcl_LinkArray() function
 declare 644 {
     int Tcl_LinkArray(Tcl_Interp *interp, const char *varName, void *addr,
 	    int type, int size)
 }
->>>>>>> 7618717c
+
+# TIP #542
+declare 645 {
+    Tcl_Obj *Tcl_NewUnicodeObj(const int *unicode, int numChars)
+}
+declare 646 {
+    void Tcl_SetUnicodeObj(Tcl_Obj *objPtr, const int *unicode,
+	    int numChars)
+}
+declare 647 {
+    int *Tcl_GetUnicodeFromObj(Tcl_Obj *objPtr, int *lengthPtr)
+}
+declare 648 {
+    void Tcl_AppendUnicodeToObj(Tcl_Obj *objPtr, const int *unicode,
+	    int length)
+}
+declare 649 {
+    int Tcl_UtfToUniChar(const char *src, int *chPtr)
+}
+declare 650 {
+    char *Tcl_UniCharToUtfDString(const int *uniStr,
+	    int uniLength, Tcl_DString *dsPtr)
+}
+declare 651 {
+    int *Tcl_UtfToUniCharDString(const char *src,
+	    int length, Tcl_DString *dsPtr)
+}
+declare 652 {
+    int Tcl_UniCharLen(const int *uniStr)
+}
+declare 653 {
+    int Tcl_UniCharNcmp(const int *ucs, const int *uct,
+	    unsigned long numChars)
+}
+declare 654 {
+    int Tcl_UniCharNcasecmp(const int *ucs, const int *uct,
+	    unsigned long numChars)
+}
+declare 655 {
+    int Tcl_UniCharCaseMatch(const int *uniStr,
+	    const int *uniPattern, int nocase)
+}
+
 
 # ----- BASELINE -- FOR -- 8.7.0 ----- #
 
