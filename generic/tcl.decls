# tcl.decls --
#
#	This file contains the declarations for all supported public
#	functions that are exported by the Tcl library via the stubs table.
#	This file is used to generate the tclDecls.h, tclPlatDecls.h
#	and tclStubInit.c files.
#
# Copyright © 1998-1999 Scriptics Corporation.
# Copyright © 2001, 2002 Kevin B. Kenny.  All rights reserved.
# Copyright © 2007 Daniel A. Steffen <das@users.sourceforge.net>
#
# See the file "license.terms" for information on usage and redistribution
# of this file, and for a DISCLAIMER OF ALL WARRANTIES.

library tcl

# Define the tcl interface with several sub interfaces:
#     tclPlat	 - platform specific public
#     tclInt	 - generic private
#     tclPlatInt - platform specific private

interface tcl
hooks {tclPlat tclInt tclIntPlat}
scspec EXTERN

# Declare each of the functions in the public Tcl interface.  Note that
# the an index should never be reused for a different function in order
# to preserve backwards compatibility.

declare 0 {
    int Tcl_PkgProvideEx(Tcl_Interp *interp, const char *name,
	    const char *version, const void *clientData)
}
declare 1 {
    const char *Tcl_PkgRequireEx(Tcl_Interp *interp,
	    const char *name, const char *version, int exact,
	    void *clientDataPtr)
}
declare 2 {
    TCL_NORETURN void Tcl_Panic(const char *format, ...)
}
declare 3 {
    char *Tcl_Alloc(TCL_HASH_TYPE size)
}
declare 4 {
    void Tcl_Free(char *ptr)
}
declare 5 {
    char *Tcl_Realloc(char *ptr, TCL_HASH_TYPE size)
}
declare 6 {
    char *Tcl_DbCkalloc(TCL_HASH_TYPE size, const char *file, int line)
}
declare 7 {
    void Tcl_DbCkfree(char *ptr, const char *file, int line)
}
declare 8 {
    char *Tcl_DbCkrealloc(char *ptr, TCL_HASH_TYPE size,
	    const char *file, int line)
}

# Tcl_CreateFileHandler and Tcl_DeleteFileHandler are only available on unix,
# but they are part of the old generic interface, so we include them here for
# compatibility reasons.

declare 9 unix {
    void Tcl_CreateFileHandler(int fd, int mask, Tcl_FileProc *proc,
	    void *clientData)
}
declare 10 unix {
    void Tcl_DeleteFileHandler(int fd)
}
declare 11 {
    void Tcl_SetTimer(const Tcl_Time *timePtr)
}
declare 12 {
    void Tcl_Sleep(int ms)
}
declare 13 {
    int Tcl_WaitForEvent(const Tcl_Time *timePtr)
}
declare 14 {
    int Tcl_AppendAllObjTypes(Tcl_Interp *interp, Tcl_Obj *objPtr)
}
declare 15 {
    void Tcl_AppendStringsToObj(Tcl_Obj *objPtr, ...)
}
declare 16 {
    void Tcl_AppendToObj(Tcl_Obj *objPtr, const char *bytes, int length)
}
declare 17 {
    Tcl_Obj *Tcl_ConcatObj(int objc, Tcl_Obj *const objv[])
}
declare 18 {
    int Tcl_ConvertToType(Tcl_Interp *interp, Tcl_Obj *objPtr,
	    const Tcl_ObjType *typePtr)
}
declare 19 {
    void Tcl_DbDecrRefCount(Tcl_Obj *objPtr, const char *file, int line)
}
declare 20 {
    void Tcl_DbIncrRefCount(Tcl_Obj *objPtr, const char *file, int line)
}
declare 21 {
    int Tcl_DbIsShared(Tcl_Obj *objPtr, const char *file, int line)
}
declare 22 {deprecated {No longer in use, changed to macro}} {
    Tcl_Obj *Tcl_DbNewBooleanObj(int intValue, const char *file, int line)
}
declare 23 {
    Tcl_Obj *Tcl_DbNewByteArrayObj(const unsigned char *bytes,
	    int numBytes, const char *file, int line)
}
declare 24 {
    Tcl_Obj *Tcl_DbNewDoubleObj(double doubleValue, const char *file,
	    int line)
}
declare 25 {
    Tcl_Obj *Tcl_DbNewListObj(int objc, Tcl_Obj *const *objv,
	    const char *file, int line)
}
declare 26 {deprecated {No longer in use, changed to macro}} {
    Tcl_Obj *Tcl_DbNewLongObj(long longValue, const char *file, int line)
}
declare 27 {
    Tcl_Obj *Tcl_DbNewObj(const char *file, int line)
}
declare 28 {
    Tcl_Obj *Tcl_DbNewStringObj(const char *bytes, int length,
	    const char *file, int line)
}
declare 29 {
    Tcl_Obj *Tcl_DuplicateObj(Tcl_Obj *objPtr)
}
declare 30 {
    void TclFreeObj(Tcl_Obj *objPtr)
}
declare 31 {
    int Tcl_GetBoolean(Tcl_Interp *interp, const char *src, int *intPtr)
}
declare 32 {
    int Tcl_GetBooleanFromObj(Tcl_Interp *interp, Tcl_Obj *objPtr,
	    int *intPtr)
}
# Only available in Tcl 8.x, NULL in Tcl 9.0
declare 33 {
    unsigned char *Tcl_GetByteArrayFromObj(Tcl_Obj *objPtr, int *numBytesPtr)
}
declare 34 {
    int Tcl_GetDouble(Tcl_Interp *interp, const char *src, double *doublePtr)
}
declare 35 {
    int Tcl_GetDoubleFromObj(Tcl_Interp *interp, Tcl_Obj *objPtr,
	    double *doublePtr)
}
declare 36 {deprecated {No longer in use, changed to macro}} {
    int Tcl_GetIndexFromObj(Tcl_Interp *interp, Tcl_Obj *objPtr,
	    const char *const *tablePtr, const char *msg, int flags, int *indexPtr)
}
declare 37 {
    int Tcl_GetInt(Tcl_Interp *interp, const char *src, int *intPtr)
}
declare 38 {
    int Tcl_GetIntFromObj(Tcl_Interp *interp, Tcl_Obj *objPtr, int *intPtr)
}
declare 39 {
    int Tcl_GetLongFromObj(Tcl_Interp *interp, Tcl_Obj *objPtr, long *longPtr)
}
declare 40 {
    CONST86 Tcl_ObjType *Tcl_GetObjType(const char *typeName)
}
declare 41 {
    char *Tcl_GetStringFromObj(Tcl_Obj *objPtr, int *lengthPtr)
}
declare 42 {
    void Tcl_InvalidateStringRep(Tcl_Obj *objPtr)
}
declare 43 {
    int Tcl_ListObjAppendList(Tcl_Interp *interp, Tcl_Obj *listPtr,
	    Tcl_Obj *elemListPtr)
}
declare 44 {
    int Tcl_ListObjAppendElement(Tcl_Interp *interp, Tcl_Obj *listPtr,
	    Tcl_Obj *objPtr)
}
declare 45 {
    int Tcl_ListObjGetElements(Tcl_Interp *interp, Tcl_Obj *listPtr,
	    int *objcPtr, Tcl_Obj ***objvPtr)
}
declare 46 {
    int Tcl_ListObjIndex(Tcl_Interp *interp, Tcl_Obj *listPtr, int index,
	    Tcl_Obj **objPtrPtr)
}
declare 47 {
    int Tcl_ListObjLength(Tcl_Interp *interp, Tcl_Obj *listPtr,
	    int *lengthPtr)
}
declare 48 {
    int Tcl_ListObjReplace(Tcl_Interp *interp, Tcl_Obj *listPtr, int first,
	    int count, int objc, Tcl_Obj *const objv[])
}
declare 49 {deprecated {No longer in use, changed to macro}} {
    Tcl_Obj *Tcl_NewBooleanObj(int intValue)
}
declare 50 {
    Tcl_Obj *Tcl_NewByteArrayObj(const unsigned char *bytes, int numBytes)
}
declare 51 {
    Tcl_Obj *Tcl_NewDoubleObj(double doubleValue)
}
declare 52 {deprecated {No longer in use, changed to macro}} {
    Tcl_Obj *Tcl_NewIntObj(int intValue)
}
declare 53 {
    Tcl_Obj *Tcl_NewListObj(int objc, Tcl_Obj *const objv[])
}
declare 54 {deprecated {No longer in use, changed to macro}} {
    Tcl_Obj *Tcl_NewLongObj(long longValue)
}
declare 55 {
    Tcl_Obj *Tcl_NewObj(void)
}
declare 56 {
    Tcl_Obj *Tcl_NewStringObj(const char *bytes, int length)
}
declare 57 {deprecated {No longer in use, changed to macro}} {
    void Tcl_SetBooleanObj(Tcl_Obj *objPtr, int intValue)
}
declare 58 {
    unsigned char *Tcl_SetByteArrayLength(Tcl_Obj *objPtr, int numBytes)
}
declare 59 {
    void Tcl_SetByteArrayObj(Tcl_Obj *objPtr, const unsigned char *bytes,
	    int numBytes)
}
declare 60 {
    void Tcl_SetDoubleObj(Tcl_Obj *objPtr, double doubleValue)
}
declare 61 {deprecated {No longer in use, changed to macro}} {
    void Tcl_SetIntObj(Tcl_Obj *objPtr, int intValue)
}
declare 62 {
    void Tcl_SetListObj(Tcl_Obj *objPtr, int objc, Tcl_Obj *const objv[])
}
declare 63 {deprecated {No longer in use, changed to macro}} {
    void Tcl_SetLongObj(Tcl_Obj *objPtr, long longValue)
}
declare 64 {
    void Tcl_SetObjLength(Tcl_Obj *objPtr, int length)
}
declare 65 {
    void Tcl_SetStringObj(Tcl_Obj *objPtr, const char *bytes, int length)
}
declare 66 {deprecated {No longer in use, changed to macro}} {
    void Tcl_AddErrorInfo(Tcl_Interp *interp, const char *message)
}
declare 67 {deprecated {No longer in use, changed to macro}} {
    void Tcl_AddObjErrorInfo(Tcl_Interp *interp, const char *message,
	    int length)
}
declare 68 {
    void Tcl_AllowExceptions(Tcl_Interp *interp)
}
declare 69 {
    void Tcl_AppendElement(Tcl_Interp *interp, const char *element)
}
declare 70 {
    void Tcl_AppendResult(Tcl_Interp *interp, ...)
}
declare 71 {
    Tcl_AsyncHandler Tcl_AsyncCreate(Tcl_AsyncProc *proc,
	    void *clientData)
}
declare 72 {
    void Tcl_AsyncDelete(Tcl_AsyncHandler async)
}
declare 73 {
    int Tcl_AsyncInvoke(Tcl_Interp *interp, int code)
}
declare 74 {
    void Tcl_AsyncMark(Tcl_AsyncHandler async)
}
declare 75 {
    int Tcl_AsyncReady(void)
}
declare 76 {deprecated {No longer in use, changed to macro}} {
    void Tcl_BackgroundError(Tcl_Interp *interp)
}
declare 77 {deprecated {Use Tcl_UtfBackslash}} {
    char Tcl_Backslash(const char *src, int *readPtr)
}
declare 78 {
    int Tcl_BadChannelOption(Tcl_Interp *interp, const char *optionName,
	    const char *optionList)
}
declare 79 {
    void Tcl_CallWhenDeleted(Tcl_Interp *interp, Tcl_InterpDeleteProc *proc,
	    void *clientData)
}
declare 80 {
    void Tcl_CancelIdleCall(Tcl_IdleProc *idleProc, void *clientData)
}
# Only available in Tcl 8.x, NULL in Tcl 9.0
declare 81 {
    int Tcl_Close(Tcl_Interp *interp, Tcl_Channel chan)
}
declare 82 {
    int Tcl_CommandComplete(const char *cmd)
}
declare 83 {
    char *Tcl_Concat(int argc, const char *const *argv)
}
declare 84 {
    int Tcl_ConvertElement(const char *src, char *dst, int flags)
}
declare 85 {
    int Tcl_ConvertCountedElement(const char *src, int length, char *dst,
	    int flags)
}
declare 86 {
    int Tcl_CreateAlias(Tcl_Interp *childInterp, const char *childCmd,
	    Tcl_Interp *target, const char *targetCmd, int argc,
	    const char *const *argv)
}
declare 87 {
    int Tcl_CreateAliasObj(Tcl_Interp *childInterp, const char *childCmd,
	    Tcl_Interp *target, const char *targetCmd, int objc,
	    Tcl_Obj *const objv[])
}
declare 88 {
    Tcl_Channel Tcl_CreateChannel(const Tcl_ChannelType *typePtr,
	    const char *chanName, void *instanceData, int mask)
}
declare 89 {
    void Tcl_CreateChannelHandler(Tcl_Channel chan, int mask,
	    Tcl_ChannelProc *proc, void *clientData)
}
declare 90 {
    void Tcl_CreateCloseHandler(Tcl_Channel chan, Tcl_CloseProc *proc,
	    void *clientData)
}
declare 91 {
    Tcl_Command Tcl_CreateCommand(Tcl_Interp *interp, const char *cmdName,
	    Tcl_CmdProc *proc, void *clientData,
	    Tcl_CmdDeleteProc *deleteProc)
}
declare 92 {
    void Tcl_CreateEventSource(Tcl_EventSetupProc *setupProc,
	    Tcl_EventCheckProc *checkProc, void *clientData)
}
declare 93 {
    void Tcl_CreateExitHandler(Tcl_ExitProc *proc, void *clientData)
}
declare 94 {
    Tcl_Interp *Tcl_CreateInterp(void)
}
declare 95 {deprecated {}} {
    void Tcl_CreateMathFunc(Tcl_Interp *interp, const char *name,
	    int numArgs, Tcl_ValueType *argTypes,
	    Tcl_MathProc *proc, void *clientData)
}
declare 96 {
    Tcl_Command Tcl_CreateObjCommand(Tcl_Interp *interp,
	    const char *cmdName,
	    Tcl_ObjCmdProc *proc, void *clientData,
	    Tcl_CmdDeleteProc *deleteProc)
}
declare 97 {
    Tcl_Interp *Tcl_CreateChild(Tcl_Interp *interp, const char *name,
	    int isSafe)
}
declare 98 {
    Tcl_TimerToken Tcl_CreateTimerHandler(int milliseconds,
	    Tcl_TimerProc *proc, void *clientData)
}
declare 99 {
    Tcl_Trace Tcl_CreateTrace(Tcl_Interp *interp, int level,
	    Tcl_CmdTraceProc *proc, void *clientData)
}
declare 100 {
    void Tcl_DeleteAssocData(Tcl_Interp *interp, const char *name)
}
declare 101 {
    void Tcl_DeleteChannelHandler(Tcl_Channel chan, Tcl_ChannelProc *proc,
	    void *clientData)
}
declare 102 {
    void Tcl_DeleteCloseHandler(Tcl_Channel chan, Tcl_CloseProc *proc,
	    void *clientData)
}
declare 103 {
    int Tcl_DeleteCommand(Tcl_Interp *interp, const char *cmdName)
}
declare 104 {
    int Tcl_DeleteCommandFromToken(Tcl_Interp *interp, Tcl_Command command)
}
declare 105 {
    void Tcl_DeleteEvents(Tcl_EventDeleteProc *proc, void *clientData)
}
declare 106 {
    void Tcl_DeleteEventSource(Tcl_EventSetupProc *setupProc,
	    Tcl_EventCheckProc *checkProc, void *clientData)
}
declare 107 {
    void Tcl_DeleteExitHandler(Tcl_ExitProc *proc, void *clientData)
}
declare 108 {
    void Tcl_DeleteHashEntry(Tcl_HashEntry *entryPtr)
}
declare 109 {
    void Tcl_DeleteHashTable(Tcl_HashTable *tablePtr)
}
declare 110 {
    void Tcl_DeleteInterp(Tcl_Interp *interp)
}
declare 111 {
    void Tcl_DetachPids(int numPids, Tcl_Pid *pidPtr)
}
declare 112 {
    void Tcl_DeleteTimerHandler(Tcl_TimerToken token)
}
declare 113 {
    void Tcl_DeleteTrace(Tcl_Interp *interp, Tcl_Trace trace)
}
declare 114 {
    void Tcl_DontCallWhenDeleted(Tcl_Interp *interp,
	    Tcl_InterpDeleteProc *proc, void *clientData)
}
declare 115 {
    int Tcl_DoOneEvent(int flags)
}
declare 116 {
    void Tcl_DoWhenIdle(Tcl_IdleProc *proc, void *clientData)
}
declare 117 {
    char *Tcl_DStringAppend(Tcl_DString *dsPtr, const char *bytes, int length)
}
declare 118 {
    char *Tcl_DStringAppendElement(Tcl_DString *dsPtr, const char *element)
}
declare 119 {
    void Tcl_DStringEndSublist(Tcl_DString *dsPtr)
}
declare 120 {
    void Tcl_DStringFree(Tcl_DString *dsPtr)
}
declare 121 {
    void Tcl_DStringGetResult(Tcl_Interp *interp, Tcl_DString *dsPtr)
}
declare 122 {
    void Tcl_DStringInit(Tcl_DString *dsPtr)
}
declare 123 {
    void Tcl_DStringResult(Tcl_Interp *interp, Tcl_DString *dsPtr)
}
declare 124 {
    void Tcl_DStringSetLength(Tcl_DString *dsPtr, int length)
}
declare 125 {
    void Tcl_DStringStartSublist(Tcl_DString *dsPtr)
}
declare 126 {
    int Tcl_Eof(Tcl_Channel chan)
}
declare 127 {
    const char *Tcl_ErrnoId(void)
}
declare 128 {
    const char *Tcl_ErrnoMsg(int err)
}
declare 129 {
    int Tcl_Eval(Tcl_Interp *interp, const char *script)
}
declare 130 {
    int Tcl_EvalFile(Tcl_Interp *interp, const char *fileName)
}
declare 131 {deprecated {No longer in use, changed to macro}} {
    int Tcl_EvalObj(Tcl_Interp *interp, Tcl_Obj *objPtr)
}
declare 132 {
    void Tcl_EventuallyFree(void *clientData, Tcl_FreeProc *freeProc)
}
declare 133 {
    TCL_NORETURN void Tcl_Exit(int status)
}
declare 134 {
    int Tcl_ExposeCommand(Tcl_Interp *interp, const char *hiddenCmdToken,
	    const char *cmdName)
}
declare 135 {
    int Tcl_ExprBoolean(Tcl_Interp *interp, const char *expr, int *ptr)
}
declare 136 {
    int Tcl_ExprBooleanObj(Tcl_Interp *interp, Tcl_Obj *objPtr, int *ptr)
}
declare 137 {
    int Tcl_ExprDouble(Tcl_Interp *interp, const char *expr, double *ptr)
}
declare 138 {
    int Tcl_ExprDoubleObj(Tcl_Interp *interp, Tcl_Obj *objPtr, double *ptr)
}
declare 139 {
    int Tcl_ExprLong(Tcl_Interp *interp, const char *expr, long *ptr)
}
declare 140 {
    int Tcl_ExprLongObj(Tcl_Interp *interp, Tcl_Obj *objPtr, long *ptr)
}
declare 141 {
    int Tcl_ExprObj(Tcl_Interp *interp, Tcl_Obj *objPtr,
	    Tcl_Obj **resultPtrPtr)
}
declare 142 {
    int Tcl_ExprString(Tcl_Interp *interp, const char *expr)
}
declare 143 {
    void Tcl_Finalize(void)
}
declare 144 {nostub {Don't use this function in a stub-enabled extension}} {
    const char *Tcl_FindExecutable(const char *argv0)
}
declare 145 {
    Tcl_HashEntry *Tcl_FirstHashEntry(Tcl_HashTable *tablePtr,
	    Tcl_HashSearch *searchPtr)
}
declare 146 {
    int Tcl_Flush(Tcl_Channel chan)
}
declare 147 {deprecated {see TIP #559. Use Tcl_ResetResult}} {
    void Tcl_FreeResult(Tcl_Interp *interp)
}
declare 148 {
    int Tcl_GetAlias(Tcl_Interp *interp, const char *childCmd,
	    Tcl_Interp **targetInterpPtr, const char **targetCmdPtr,
	    int *argcPtr, const char ***argvPtr)
}
declare 149 {
    int Tcl_GetAliasObj(Tcl_Interp *interp, const char *childCmd,
	    Tcl_Interp **targetInterpPtr, const char **targetCmdPtr,
	    int *objcPtr, Tcl_Obj ***objv)
}
declare 150 {
    void *Tcl_GetAssocData(Tcl_Interp *interp, const char *name,
	    Tcl_InterpDeleteProc **procPtr)
}
declare 151 {
    Tcl_Channel Tcl_GetChannel(Tcl_Interp *interp, const char *chanName,
	    int *modePtr)
}
declare 152 {
    int Tcl_GetChannelBufferSize(Tcl_Channel chan)
}
declare 153 {
    int Tcl_GetChannelHandle(Tcl_Channel chan, int direction,
	    void **handlePtr)
}
declare 154 {
    void *Tcl_GetChannelInstanceData(Tcl_Channel chan)
}
declare 155 {
    int Tcl_GetChannelMode(Tcl_Channel chan)
}
declare 156 {
    const char *Tcl_GetChannelName(Tcl_Channel chan)
}
declare 157 {
    int Tcl_GetChannelOption(Tcl_Interp *interp, Tcl_Channel chan,
	    const char *optionName, Tcl_DString *dsPtr)
}
declare 158 {
    CONST86 Tcl_ChannelType *Tcl_GetChannelType(Tcl_Channel chan)
}
declare 159 {
    int Tcl_GetCommandInfo(Tcl_Interp *interp, const char *cmdName,
	    Tcl_CmdInfo *infoPtr)
}
declare 160 {
    const char *Tcl_GetCommandName(Tcl_Interp *interp,
	    Tcl_Command command)
}
declare 161 {
    int Tcl_GetErrno(void)
}
declare 162 {
    const char *Tcl_GetHostName(void)
}
declare 163 {
    int Tcl_GetInterpPath(Tcl_Interp *interp, Tcl_Interp *childInterp)
}
declare 164 {
    Tcl_Interp *Tcl_GetParent(Tcl_Interp *interp)
}
declare 165 {
    const char *Tcl_GetNameOfExecutable(void)
}
declare 166 {
    Tcl_Obj *Tcl_GetObjResult(Tcl_Interp *interp)
}

# Tcl_GetOpenFile is only available on unix, but it is a part of the old
# generic interface, so we include it here for compatibility reasons.

declare 167 unix {
    int Tcl_GetOpenFile(Tcl_Interp *interp, const char *chanID,
	    int forWriting, int checkUsage, void **filePtr)
}
# Obsolete.  Should now use Tcl_FSGetPathType which is objectified
# and therefore usually faster.
declare 168 {
    Tcl_PathType Tcl_GetPathType(const char *path)
}
declare 169 {
    int Tcl_Gets(Tcl_Channel chan, Tcl_DString *dsPtr)
}
declare 170 {
    int Tcl_GetsObj(Tcl_Channel chan, Tcl_Obj *objPtr)
}
declare 171 {
    int Tcl_GetServiceMode(void)
}
declare 172 {
    Tcl_Interp *Tcl_GetChild(Tcl_Interp *interp, const char *name)
}
declare 173 {
    Tcl_Channel Tcl_GetStdChannel(int type)
}
declare 174 {
    const char *Tcl_GetStringResult(Tcl_Interp *interp)
}
declare 175 {deprecated {No longer in use, changed to macro}} {
    const char *Tcl_GetVar(Tcl_Interp *interp, const char *varName,
	    int flags)
}
declare 176 {
    const char *Tcl_GetVar2(Tcl_Interp *interp, const char *part1,
	    const char *part2, int flags)
}
declare 177 {
    int Tcl_GlobalEval(Tcl_Interp *interp, const char *command)
}
declare 178 {deprecated {No longer in use, changed to macro}} {
    int Tcl_GlobalEvalObj(Tcl_Interp *interp, Tcl_Obj *objPtr)
}
declare 179 {
    int Tcl_HideCommand(Tcl_Interp *interp, const char *cmdName,
	    const char *hiddenCmdToken)
}
declare 180 {
    int Tcl_Init(Tcl_Interp *interp)
}
declare 181 {
    void Tcl_InitHashTable(Tcl_HashTable *tablePtr, int keyType)
}
declare 182 {
    int Tcl_InputBlocked(Tcl_Channel chan)
}
declare 183 {
    int Tcl_InputBuffered(Tcl_Channel chan)
}
declare 184 {
    int Tcl_InterpDeleted(Tcl_Interp *interp)
}
declare 185 {
    int Tcl_IsSafe(Tcl_Interp *interp)
}
# Obsolete, use Tcl_FSJoinPath
declare 186 {
    char *Tcl_JoinPath(int argc, const char *const *argv,
	    Tcl_DString *resultPtr)
}
declare 187 {
    int Tcl_LinkVar(Tcl_Interp *interp, const char *varName, void *addr,
	    int type)
}

# This slot is reserved for use by the plus patch:
#  declare 188 {
#	Tcl_MainLoop
#  }

declare 189 {
    Tcl_Channel Tcl_MakeFileChannel(void *handle, int mode)
}
declare 190 {
    int Tcl_MakeSafe(Tcl_Interp *interp)
}
declare 191 {
    Tcl_Channel Tcl_MakeTcpClientChannel(void *tcpSocket)
}
declare 192 {
    char *Tcl_Merge(int argc, const char *const *argv)
}
declare 193 {
    Tcl_HashEntry *Tcl_NextHashEntry(Tcl_HashSearch *searchPtr)
}
declare 194 {
    void Tcl_NotifyChannel(Tcl_Channel channel, int mask)
}
declare 195 {
    Tcl_Obj *Tcl_ObjGetVar2(Tcl_Interp *interp, Tcl_Obj *part1Ptr,
	    Tcl_Obj *part2Ptr, int flags)
}
declare 196 {
    Tcl_Obj *Tcl_ObjSetVar2(Tcl_Interp *interp, Tcl_Obj *part1Ptr,
	    Tcl_Obj *part2Ptr, Tcl_Obj *newValuePtr, int flags)
}
declare 197 {
    Tcl_Channel Tcl_OpenCommandChannel(Tcl_Interp *interp, int argc,
	    const char **argv, int flags)
}
# This is obsolete, use Tcl_FSOpenFileChannel
declare 198 {
    Tcl_Channel Tcl_OpenFileChannel(Tcl_Interp *interp, const char *fileName,
	    const char *modeString, int permissions)
}
declare 199 {
    Tcl_Channel Tcl_OpenTcpClient(Tcl_Interp *interp, int port,
	    const char *address, const char *myaddr, int myport, int async)
}
declare 200 {
    Tcl_Channel Tcl_OpenTcpServer(Tcl_Interp *interp, int port,
	    const char *host, Tcl_TcpAcceptProc *acceptProc,
	    void *callbackData)
}
declare 201 {
    void Tcl_Preserve(void *data)
}
declare 202 {
    void Tcl_PrintDouble(Tcl_Interp *interp, double value, char *dst)
}
declare 203 {
    int Tcl_PutEnv(const char *assignment)
}
declare 204 {
    const char *Tcl_PosixError(Tcl_Interp *interp)
}
declare 205 {
    void Tcl_QueueEvent(Tcl_Event *evPtr, int position)
}
declare 206 {
    int Tcl_Read(Tcl_Channel chan, char *bufPtr, int toRead)
}
declare 207 {
    void Tcl_ReapDetachedProcs(void)
}
declare 208 {
    int Tcl_RecordAndEval(Tcl_Interp *interp, const char *cmd, int flags)
}
declare 209 {
    int Tcl_RecordAndEvalObj(Tcl_Interp *interp, Tcl_Obj *cmdPtr, int flags)
}
declare 210 {
    void Tcl_RegisterChannel(Tcl_Interp *interp, Tcl_Channel chan)
}
declare 211 {
    void Tcl_RegisterObjType(const Tcl_ObjType *typePtr)
}
declare 212 {
    Tcl_RegExp Tcl_RegExpCompile(Tcl_Interp *interp, const char *pattern)
}
declare 213 {
    int Tcl_RegExpExec(Tcl_Interp *interp, Tcl_RegExp regexp,
	    const char *text, const char *start)
}
declare 214 {
    int Tcl_RegExpMatch(Tcl_Interp *interp, const char *text,
	    const char *pattern)
}
declare 215 {
    void Tcl_RegExpRange(Tcl_RegExp regexp, int index,
	    const char **startPtr, const char **endPtr)
}
declare 216 {
    void Tcl_Release(void *clientData)
}
declare 217 {
    void Tcl_ResetResult(Tcl_Interp *interp)
}
declare 218 {
    int Tcl_ScanElement(const char *src, int *flagPtr)
}
declare 219 {
    int Tcl_ScanCountedElement(const char *src, int length, int *flagPtr)
}
declare 220 {deprecated {}} {
    int Tcl_SeekOld(Tcl_Channel chan, int offset, int mode)
}
declare 221 {
    int Tcl_ServiceAll(void)
}
declare 222 {
    int Tcl_ServiceEvent(int flags)
}
declare 223 {
    void Tcl_SetAssocData(Tcl_Interp *interp, const char *name,
	    Tcl_InterpDeleteProc *proc, void *clientData)
}
declare 224 {
    void Tcl_SetChannelBufferSize(Tcl_Channel chan, int sz)
}
declare 225 {
    int Tcl_SetChannelOption(Tcl_Interp *interp, Tcl_Channel chan,
	    const char *optionName, const char *newValue)
}
declare 226 {
    int Tcl_SetCommandInfo(Tcl_Interp *interp, const char *cmdName,
	    const Tcl_CmdInfo *infoPtr)
}
declare 227 {
    void Tcl_SetErrno(int err)
}
declare 228 {
    void Tcl_SetErrorCode(Tcl_Interp *interp, ...)
}
declare 229 {
    void Tcl_SetMaxBlockTime(const Tcl_Time *timePtr)
}
declare 230 {nostub {Don't use this function in a stub-enabled extension}} {
    const char *Tcl_SetPanicProc(TCL_NORETURN1 Tcl_PanicProc *panicProc)
}
declare 231 {
    int Tcl_SetRecursionLimit(Tcl_Interp *interp, int depth)
}
declare 232 {
    void Tcl_SetResult(Tcl_Interp *interp, char *result,
	    Tcl_FreeProc *freeProc)
}
declare 233 {
    int Tcl_SetServiceMode(int mode)
}
declare 234 {
    void Tcl_SetObjErrorCode(Tcl_Interp *interp, Tcl_Obj *errorObjPtr)
}
declare 235 {
    void Tcl_SetObjResult(Tcl_Interp *interp, Tcl_Obj *resultObjPtr)
}
declare 236 {
    void Tcl_SetStdChannel(Tcl_Channel channel, int type)
}
declare 237 {deprecated {No longer in use, changed to macro}} {
    const char *Tcl_SetVar(Tcl_Interp *interp, const char *varName,
	    const char *newValue, int flags)
}
declare 238 {
    const char *Tcl_SetVar2(Tcl_Interp *interp, const char *part1,
	    const char *part2, const char *newValue, int flags)
}
declare 239 {
    const char *Tcl_SignalId(int sig)
}
declare 240 {
    const char *Tcl_SignalMsg(int sig)
}
declare 241 {
    void Tcl_SourceRCFile(Tcl_Interp *interp)
}
declare 242 {
    int Tcl_SplitList(Tcl_Interp *interp, const char *listStr, int *argcPtr,
	    const char ***argvPtr)
}
# Obsolete, use Tcl_FSSplitPath
declare 243 {
    void Tcl_SplitPath(const char *path, int *argcPtr, const char ***argvPtr)
}
declare 244 {nostub {Don't use this function in a stub-enabled extension}} {
    void Tcl_StaticLibrary(Tcl_Interp *interp, const char *prefix,
	    Tcl_LibraryInitProc *initProc, Tcl_LibraryInitProc *safeInitProc)
}
declare 245 {deprecated {No longer in use, changed to macro}} {
    int Tcl_StringMatch(const char *str, const char *pattern)
}
declare 246 {deprecated {}} {
    int Tcl_TellOld(Tcl_Channel chan)
}
declare 247 {deprecated {No longer in use, changed to macro}} {
    int Tcl_TraceVar(Tcl_Interp *interp, const char *varName, int flags,
	    Tcl_VarTraceProc *proc, void *clientData)
}
declare 248 {
    int Tcl_TraceVar2(Tcl_Interp *interp, const char *part1, const char *part2,
	    int flags, Tcl_VarTraceProc *proc, void *clientData)
}
declare 249 {
    char *Tcl_TranslateFileName(Tcl_Interp *interp, const char *name,
	    Tcl_DString *bufferPtr)
}
declare 250 {
    int Tcl_Ungets(Tcl_Channel chan, const char *str, int len, int atHead)
}
declare 251 {
    void Tcl_UnlinkVar(Tcl_Interp *interp, const char *varName)
}
declare 252 {
    int Tcl_UnregisterChannel(Tcl_Interp *interp, Tcl_Channel chan)
}
declare 253 {deprecated {No longer in use, changed to macro}} {
    int Tcl_UnsetVar(Tcl_Interp *interp, const char *varName, int flags)
}
declare 254 {
    int Tcl_UnsetVar2(Tcl_Interp *interp, const char *part1, const char *part2,
	    int flags)
}
declare 255 {deprecated {No longer in use, changed to macro}} {
    void Tcl_UntraceVar(Tcl_Interp *interp, const char *varName, int flags,
	    Tcl_VarTraceProc *proc, void *clientData)
}
declare 256 {
    void Tcl_UntraceVar2(Tcl_Interp *interp, const char *part1,
	    const char *part2, int flags, Tcl_VarTraceProc *proc,
	    void *clientData)
}
declare 257 {
    void Tcl_UpdateLinkedVar(Tcl_Interp *interp, const char *varName)
}
declare 258 {deprecated {No longer in use, changed to macro}} {
    int Tcl_UpVar(Tcl_Interp *interp, const char *frameName,
	    const char *varName, const char *localName, int flags)
}
declare 259 {
    int Tcl_UpVar2(Tcl_Interp *interp, const char *frameName, const char *part1,
	    const char *part2, const char *localName, int flags)
}
declare 260 {
    int Tcl_VarEval(Tcl_Interp *interp, ...)
}
declare 261 {deprecated {No longer in use, changed to macro}} {
    void *Tcl_VarTraceInfo(Tcl_Interp *interp, const char *varName,
	    int flags, Tcl_VarTraceProc *procPtr, void *prevClientData)
}
declare 262 {
    void *Tcl_VarTraceInfo2(Tcl_Interp *interp, const char *part1,
	    const char *part2, int flags, Tcl_VarTraceProc *procPtr,
	    void *prevClientData)
}
declare 263 {
    int Tcl_Write(Tcl_Channel chan, const char *s, int slen)
}
declare 264 {
    void Tcl_WrongNumArgs(Tcl_Interp *interp, int objc,
	    Tcl_Obj *const objv[], const char *message)
}
declare 265 {
    int Tcl_DumpActiveMemory(const char *fileName)
}
declare 266 {
    void Tcl_ValidateAllMemory(const char *file, int line)
}
declare 267 {deprecated {see TIP #422}} {
    void Tcl_AppendResultVA(Tcl_Interp *interp, va_list argList)
}
declare 268 {deprecated {see TIP #422}} {
    void Tcl_AppendStringsToObjVA(Tcl_Obj *objPtr, va_list argList)
}
declare 269 {
    char *Tcl_HashStats(Tcl_HashTable *tablePtr)
}
declare 270 {
    const char *Tcl_ParseVar(Tcl_Interp *interp, const char *start,
	    const char **termPtr)
}
declare 271 {deprecated {No longer in use, changed to macro}} {
    const char *Tcl_PkgPresent(Tcl_Interp *interp, const char *name,
	    const char *version, int exact)
}
declare 272 {
    const char *Tcl_PkgPresentEx(Tcl_Interp *interp,
	    const char *name, const char *version, int exact,
	    void *clientDataPtr)
}
declare 273 {deprecated {No longer in use, changed to macro}} {
    int Tcl_PkgProvide(Tcl_Interp *interp, const char *name,
	    const char *version)
}
# TIP #268: The internally used new Require function is in slot 573.
declare 274 {deprecated {No longer in use, changed to macro}} {
    const char *Tcl_PkgRequire(Tcl_Interp *interp, const char *name,
	    const char *version, int exact)
}
declare 275 {deprecated {see TIP #422}} {
    void Tcl_SetErrorCodeVA(Tcl_Interp *interp, va_list argList)
}
declare 276 {deprecated {see TIP #422}} {
    int  Tcl_VarEvalVA(Tcl_Interp *interp, va_list argList)
}
declare 277 {
    Tcl_Pid Tcl_WaitPid(Tcl_Pid pid, int *statPtr, int options)
}
declare 278 {deprecated {see TIP #422}} {
    TCL_NORETURN void Tcl_PanicVA(const char *format, va_list argList)
}
declare 279 {
    void Tcl_GetVersion(int *major, int *minor, int *patchLevel, int *type)
}
declare 280 {
    void Tcl_InitMemory(Tcl_Interp *interp)
}

# Andreas Kupries <a.kupries@westend.com>, 03/21/1999
# "Trf-Patch for filtering channels"
#
# C-Level API for (un)stacking of channels. This allows the introduction
# of filtering channels with relatively little changes to the core.
# This patch was created in cooperation with Jan Nijtmans j.nijtmans@chello.nl
# and is therefore part of his plus-patches too.
#
# It would have been possible to place the following definitions according
# to the alphabetical order used elsewhere in this file, but I decided
# against that to ease the maintenance of the patch across new tcl versions
# (patch usually has no problems to integrate the patch file for the last
# version into the new one).

declare 281 {
    Tcl_Channel Tcl_StackChannel(Tcl_Interp *interp,
	    const Tcl_ChannelType *typePtr, void *instanceData,
	    int mask, Tcl_Channel prevChan)
}
declare 282 {
    int Tcl_UnstackChannel(Tcl_Interp *interp, Tcl_Channel chan)
}
declare 283 {
    Tcl_Channel Tcl_GetStackedChannel(Tcl_Channel chan)
}

# 284 was reserved, but added in 8.4a2
declare 284 {
    void Tcl_SetMainLoop(Tcl_MainLoopProc *proc)
}

# Reserved for future use (8.0.x vs. 8.1)
#  declare 285 {
#  }

# Added in 8.1:

declare 286 {
    void Tcl_AppendObjToObj(Tcl_Obj *objPtr, Tcl_Obj *appendObjPtr)
}
declare 287 {
    Tcl_Encoding Tcl_CreateEncoding(const Tcl_EncodingType *typePtr)
}
declare 288 {
    void Tcl_CreateThreadExitHandler(Tcl_ExitProc *proc, void *clientData)
}
declare 289 {
    void Tcl_DeleteThreadExitHandler(Tcl_ExitProc *proc, void *clientData)
}
declare 290 {
    void Tcl_DiscardResult(Tcl_SavedResult *statePtr)
}
declare 291 {
    int Tcl_EvalEx(Tcl_Interp *interp, const char *script, int numBytes,
	    int flags)
}
declare 292 {
    int Tcl_EvalObjv(Tcl_Interp *interp, int objc, Tcl_Obj *const objv[],
	    int flags)
}
declare 293 {
    int Tcl_EvalObjEx(Tcl_Interp *interp, Tcl_Obj *objPtr, int flags)
}
declare 294 {
    TCL_NORETURN void Tcl_ExitThread(int status)
}
declare 295 {
    int Tcl_ExternalToUtf(Tcl_Interp *interp, Tcl_Encoding encoding,
	    const char *src, int srcLen, int flags,
	    Tcl_EncodingState *statePtr, char *dst, int dstLen,
	    int *srcReadPtr, int *dstWrotePtr, int *dstCharsPtr)
}
declare 296 {
    char *Tcl_ExternalToUtfDString(Tcl_Encoding encoding,
	    const char *src, int srcLen, Tcl_DString *dsPtr)
}
declare 297 {
    void Tcl_FinalizeThread(void)
}
declare 298 {
    void Tcl_FinalizeNotifier(void *clientData)
}
declare 299 {
    void Tcl_FreeEncoding(Tcl_Encoding encoding)
}
declare 300 {
    Tcl_ThreadId Tcl_GetCurrentThread(void)
}
declare 301 {
    Tcl_Encoding Tcl_GetEncoding(Tcl_Interp *interp, const char *name)
}
declare 302 {
    const char *Tcl_GetEncodingName(Tcl_Encoding encoding)
}
declare 303 {
    void Tcl_GetEncodingNames(Tcl_Interp *interp)
}
declare 304 {
    int Tcl_GetIndexFromObjStruct(Tcl_Interp *interp, Tcl_Obj *objPtr,
	    const void *tablePtr, int offset, const char *msg, int flags,
	    void *indexPtr)
}
declare 305 {
    void *Tcl_GetThreadData(Tcl_ThreadDataKey *keyPtr, int size)
}
declare 306 {
    Tcl_Obj *Tcl_GetVar2Ex(Tcl_Interp *interp, const char *part1,
	    const char *part2, int flags)
}
declare 307 {
    void *Tcl_InitNotifier(void)
}
declare 308 {
    void Tcl_MutexLock(Tcl_Mutex *mutexPtr)
}
declare 309 {
    void Tcl_MutexUnlock(Tcl_Mutex *mutexPtr)
}
declare 310 {
    void Tcl_ConditionNotify(Tcl_Condition *condPtr)
}
declare 311 {
    void Tcl_ConditionWait(Tcl_Condition *condPtr, Tcl_Mutex *mutexPtr,
	    const Tcl_Time *timePtr)
}
declare 312 {
    int Tcl_NumUtfChars(const char *src, int length)
}
declare 313 {
    int Tcl_ReadChars(Tcl_Channel channel, Tcl_Obj *objPtr,
	    int charsToRead, int appendFlag)
}
declare 314 {
    void Tcl_RestoreResult(Tcl_Interp *interp, Tcl_SavedResult *statePtr)
}
declare 315 {
    void Tcl_SaveResult(Tcl_Interp *interp, Tcl_SavedResult *statePtr)
}
declare 316 {
    int Tcl_SetSystemEncoding(Tcl_Interp *interp, const char *name)
}
declare 317 {
    Tcl_Obj *Tcl_SetVar2Ex(Tcl_Interp *interp, const char *part1,
	    const char *part2, Tcl_Obj *newValuePtr, int flags)
}
declare 318 {
    void Tcl_ThreadAlert(Tcl_ThreadId threadId)
}
declare 319 {
    void Tcl_ThreadQueueEvent(Tcl_ThreadId threadId, Tcl_Event *evPtr,
	    int position)
}
declare 320 {
    int Tcl_UniCharAtIndex(const char *src, int index)
}
declare 321 {
    int Tcl_UniCharToLower(int ch)
}
declare 322 {
    int Tcl_UniCharToTitle(int ch)
}
declare 323 {
    int Tcl_UniCharToUpper(int ch)
}
declare 324 {
    int Tcl_UniCharToUtf(int ch, char *buf)
}
declare 325 {
    const char *Tcl_UtfAtIndex(const char *src, int index)
}
declare 326 {
    int TclUtfCharComplete(const char *src, int length)
}
declare 327 {
    int Tcl_UtfBackslash(const char *src, int *readPtr, char *dst)
}
declare 328 {
    const char *Tcl_UtfFindFirst(const char *src, int ch)
}
declare 329 {
    const char *Tcl_UtfFindLast(const char *src, int ch)
}
declare 330 {
    const char *TclUtfNext(const char *src)
}
declare 331 {
    const char *TclUtfPrev(const char *src, const char *start)
}
declare 332 {
    int Tcl_UtfToExternal(Tcl_Interp *interp, Tcl_Encoding encoding,
	    const char *src, int srcLen, int flags,
	    Tcl_EncodingState *statePtr, char *dst, int dstLen,
	    int *srcReadPtr, int *dstWrotePtr, int *dstCharsPtr)
}
declare 333 {
    char *Tcl_UtfToExternalDString(Tcl_Encoding encoding,
	    const char *src, int srcLen, Tcl_DString *dsPtr)
}
declare 334 {
    int Tcl_UtfToLower(char *src)
}
declare 335 {
    int Tcl_UtfToTitle(char *src)
}
declare 336 {
    int Tcl_UtfToChar16(const char *src, unsigned short *chPtr)
}
declare 337 {
    int Tcl_UtfToUpper(char *src)
}
declare 338 {
    int Tcl_WriteChars(Tcl_Channel chan, const char *src, int srcLen)
}
declare 339 {
    int Tcl_WriteObj(Tcl_Channel chan, Tcl_Obj *objPtr)
}
declare 340 {
    char *Tcl_GetString(Tcl_Obj *objPtr)
}
declare 341 {deprecated {Use Tcl_GetEncodingSearchPath}} {
    const char *Tcl_GetDefaultEncodingDir(void)
}
declare 342 {deprecated {Use Tcl_SetEncodingSearchPath}} {
    void Tcl_SetDefaultEncodingDir(const char *path)
}
declare 343 {
    void Tcl_AlertNotifier(void *clientData)
}
declare 344 {
    void Tcl_ServiceModeHook(int mode)
}
declare 345 {
    int Tcl_UniCharIsAlnum(int ch)
}
declare 346 {
    int Tcl_UniCharIsAlpha(int ch)
}
declare 347 {
    int Tcl_UniCharIsDigit(int ch)
}
declare 348 {
    int Tcl_UniCharIsLower(int ch)
}
declare 349 {
    int Tcl_UniCharIsSpace(int ch)
}
declare 350 {
    int Tcl_UniCharIsUpper(int ch)
}
declare 351 {
    int Tcl_UniCharIsWordChar(int ch)
}
declare 352 {
    int Tcl_Char16Len(const unsigned short *uniStr)
}
declare 353 {deprecated {Use Tcl_UtfNcmp}} {
    int Tcl_UniCharNcmp(const unsigned short *ucs, const unsigned short *uct,
	    unsigned long numChars)
}
declare 354 {
    char *Tcl_Char16ToUtfDString(const unsigned short *uniStr,
	    int uniLength, Tcl_DString *dsPtr)
}
declare 355 {
    unsigned short *Tcl_UtfToChar16DString(const char *src,
	    int length, Tcl_DString *dsPtr)
}
declare 356 {
    Tcl_RegExp Tcl_GetRegExpFromObj(Tcl_Interp *interp, Tcl_Obj *patObj,
	    int flags)
}
declare 357 {deprecated {Use Tcl_EvalTokensStandard}} {
    Tcl_Obj *Tcl_EvalTokens(Tcl_Interp *interp, Tcl_Token *tokenPtr,
	    int count)
}
declare 358 {
    void Tcl_FreeParse(Tcl_Parse *parsePtr)
}
declare 359 {
    void Tcl_LogCommandInfo(Tcl_Interp *interp, const char *script,
	    const char *command, int length)
}
declare 360 {
    int Tcl_ParseBraces(Tcl_Interp *interp, const char *start,
	    int numBytes, Tcl_Parse *parsePtr, int append,
	    const char **termPtr)
}
declare 361 {
    int Tcl_ParseCommand(Tcl_Interp *interp, const char *start,
	    int numBytes, int nested, Tcl_Parse *parsePtr)
}
declare 362 {
    int Tcl_ParseExpr(Tcl_Interp *interp, const char *start,
	    int numBytes, Tcl_Parse *parsePtr)
}
declare 363 {
    int Tcl_ParseQuotedString(Tcl_Interp *interp, const char *start,
	    int numBytes, Tcl_Parse *parsePtr, int append,
	    const char **termPtr)
}
declare 364 {
    int Tcl_ParseVarName(Tcl_Interp *interp, const char *start,
	    int numBytes, Tcl_Parse *parsePtr, int append)
}
# These 4 functions are obsolete, use Tcl_FSGetCwd, Tcl_FSChdir,
# Tcl_FSAccess and Tcl_FSStat
declare 365 {
    char *Tcl_GetCwd(Tcl_Interp *interp, Tcl_DString *cwdPtr)
}
declare 366 {
   int Tcl_Chdir(const char *dirName)
}
declare 367 {
   int Tcl_Access(const char *path, int mode)
}
declare 368 {
    int Tcl_Stat(const char *path, struct stat *bufPtr)
}
declare 369 {
    int Tcl_UtfNcmp(const char *s1, const char *s2, unsigned long n)
}
declare 370 {
    int Tcl_UtfNcasecmp(const char *s1, const char *s2, unsigned long n)
}
declare 371 {
    int Tcl_StringCaseMatch(const char *str, const char *pattern, int nocase)
}
declare 372 {
    int Tcl_UniCharIsControl(int ch)
}
declare 373 {
    int Tcl_UniCharIsGraph(int ch)
}
declare 374 {
    int Tcl_UniCharIsPrint(int ch)
}
declare 375 {
    int Tcl_UniCharIsPunct(int ch)
}
declare 376 {
    int Tcl_RegExpExecObj(Tcl_Interp *interp, Tcl_RegExp regexp,
	    Tcl_Obj *textObj, int offset, int nmatches, int flags)
}
declare 377 {
    void Tcl_RegExpGetInfo(Tcl_RegExp regexp, Tcl_RegExpInfo *infoPtr)
}
declare 378 {
    Tcl_Obj *Tcl_NewUnicodeObj(const unsigned short *unicode, int numChars)
}
declare 379 {
    void Tcl_SetUnicodeObj(Tcl_Obj *objPtr, const unsigned short *unicode,
	    int numChars)
}
declare 380 {
    int Tcl_GetCharLength(Tcl_Obj *objPtr)
}
declare 381 {
    int Tcl_GetUniChar(Tcl_Obj *objPtr, int index)
}
declare 382 {deprecated {No longer in use, changed to macro}} {
    unsigned short *Tcl_GetUnicode(Tcl_Obj *objPtr)
}
declare 383 {
    Tcl_Obj *Tcl_GetRange(Tcl_Obj *objPtr, int first, int last)
}
declare 384 {
    void Tcl_AppendUnicodeToObj(Tcl_Obj *objPtr, const unsigned short *unicode,
	    int length)
}
declare 385 {
    int Tcl_RegExpMatchObj(Tcl_Interp *interp, Tcl_Obj *textObj,
	    Tcl_Obj *patternObj)
}
declare 386 {
    void Tcl_SetNotifier(const Tcl_NotifierProcs *notifierProcPtr)
}
declare 387 {
    Tcl_Mutex *Tcl_GetAllocMutex(void)
}
declare 388 {
    int Tcl_GetChannelNames(Tcl_Interp *interp)
}
declare 389 {
    int Tcl_GetChannelNamesEx(Tcl_Interp *interp, const char *pattern)
}
declare 390 {
    int Tcl_ProcObjCmd(void *clientData, Tcl_Interp *interp,
	    int objc, Tcl_Obj *const objv[])
}
declare 391 {
    void Tcl_ConditionFinalize(Tcl_Condition *condPtr)
}
declare 392 {
    void Tcl_MutexFinalize(Tcl_Mutex *mutex)
}
declare 393 {
    int Tcl_CreateThread(Tcl_ThreadId *idPtr, Tcl_ThreadCreateProc *proc,
	    void *clientData, int stackSize, int flags)
}

# Introduced in 8.3.2
declare 394 {
    int Tcl_ReadRaw(Tcl_Channel chan, char *dst, int bytesToRead)
}
declare 395 {
    int Tcl_WriteRaw(Tcl_Channel chan, const char *src, int srcLen)
}
declare 396 {
    Tcl_Channel Tcl_GetTopChannel(Tcl_Channel chan)
}
declare 397 {
    int Tcl_ChannelBuffered(Tcl_Channel chan)
}
declare 398 {
    const char *Tcl_ChannelName(const Tcl_ChannelType *chanTypePtr)
}
declare 399 {
    Tcl_ChannelTypeVersion Tcl_ChannelVersion(
	    const Tcl_ChannelType *chanTypePtr)
}
declare 400 {
    Tcl_DriverBlockModeProc *Tcl_ChannelBlockModeProc(
	    const Tcl_ChannelType *chanTypePtr)
}
declare 401 {deprecated {Use Tcl_ChannelClose2Proc}} {
    Tcl_DriverCloseProc *Tcl_ChannelCloseProc(
	    const Tcl_ChannelType *chanTypePtr)
}
declare 402 {
    Tcl_DriverClose2Proc *Tcl_ChannelClose2Proc(
	    const Tcl_ChannelType *chanTypePtr)
}
declare 403 {
    Tcl_DriverInputProc *Tcl_ChannelInputProc(
	    const Tcl_ChannelType *chanTypePtr)
}
declare 404 {
    Tcl_DriverOutputProc *Tcl_ChannelOutputProc(
	    const Tcl_ChannelType *chanTypePtr)
}
declare 405 {deprecated {Use Tcl_ChannelWideSeekProc}} {
    Tcl_DriverSeekProc *Tcl_ChannelSeekProc(
	    const Tcl_ChannelType *chanTypePtr)
}
declare 406 {
    Tcl_DriverSetOptionProc *Tcl_ChannelSetOptionProc(
	    const Tcl_ChannelType *chanTypePtr)
}
declare 407 {
    Tcl_DriverGetOptionProc *Tcl_ChannelGetOptionProc(
	    const Tcl_ChannelType *chanTypePtr)
}
declare 408 {
    Tcl_DriverWatchProc *Tcl_ChannelWatchProc(
	    const Tcl_ChannelType *chanTypePtr)
}
declare 409 {
    Tcl_DriverGetHandleProc *Tcl_ChannelGetHandleProc(
	    const Tcl_ChannelType *chanTypePtr)
}
declare 410 {
    Tcl_DriverFlushProc *Tcl_ChannelFlushProc(
	    const Tcl_ChannelType *chanTypePtr)
}
declare 411 {
    Tcl_DriverHandlerProc *Tcl_ChannelHandlerProc(
	    const Tcl_ChannelType *chanTypePtr)
}

# Introduced in 8.4a2
declare 412 {
    int Tcl_JoinThread(Tcl_ThreadId threadId, int *result)
}
declare 413 {
    int Tcl_IsChannelShared(Tcl_Channel channel)
}
declare 414 {
    int Tcl_IsChannelRegistered(Tcl_Interp *interp, Tcl_Channel channel)
}
declare 415 {
    void Tcl_CutChannel(Tcl_Channel channel)
}
declare 416 {
    void Tcl_SpliceChannel(Tcl_Channel channel)
}
declare 417 {
    void Tcl_ClearChannelHandlers(Tcl_Channel channel)
}
declare 418 {
    int Tcl_IsChannelExisting(const char *channelName)
}
declare 419 {deprecated {Use Tcl_UtfNcasecmp}} {
    int Tcl_UniCharNcasecmp(const unsigned short *ucs, const unsigned short *uct,
	    unsigned long numChars)
}
declare 420 {deprecated {Use Tcl_StringCaseMatch}} {
    int Tcl_UniCharCaseMatch(const unsigned short *uniStr,
	    const unsigned short *uniPattern, int nocase)
}
declare 421 {
    Tcl_HashEntry *Tcl_FindHashEntry(Tcl_HashTable *tablePtr, const void *key)
}
declare 422 {
    Tcl_HashEntry *Tcl_CreateHashEntry(Tcl_HashTable *tablePtr,
	    const void *key, int *newPtr)
}
declare 423 {
    void Tcl_InitCustomHashTable(Tcl_HashTable *tablePtr, int keyType,
	    const Tcl_HashKeyType *typePtr)
}
declare 424 {
    void Tcl_InitObjHashTable(Tcl_HashTable *tablePtr)
}
declare 425 {
    void *Tcl_CommandTraceInfo(Tcl_Interp *interp, const char *varName,
	    int flags, Tcl_CommandTraceProc *procPtr,
	    void *prevClientData)
}
declare 426 {
    int Tcl_TraceCommand(Tcl_Interp *interp, const char *varName, int flags,
	    Tcl_CommandTraceProc *proc, void *clientData)
}
declare 427 {
    void Tcl_UntraceCommand(Tcl_Interp *interp, const char *varName,
	    int flags, Tcl_CommandTraceProc *proc, void *clientData)
}
declare 428 {
    char *Tcl_AttemptAlloc(TCL_HASH_TYPE size)
}
declare 429 {
    char *Tcl_AttemptDbCkalloc(TCL_HASH_TYPE size, const char *file, int line)
}
declare 430 {
    char *Tcl_AttemptRealloc(char *ptr, TCL_HASH_TYPE size)
}
declare 431 {
    char *Tcl_AttemptDbCkrealloc(char *ptr, TCL_HASH_TYPE size,
	    const char *file, int line)
}
declare 432 {
    int Tcl_AttemptSetObjLength(Tcl_Obj *objPtr, int length)
}

# TIP#10 (thread-aware channels) akupries
declare 433 {
    Tcl_ThreadId Tcl_GetChannelThread(Tcl_Channel channel)
}

# introduced in 8.4a3
declare 434 {
    unsigned short *Tcl_GetUnicodeFromObj(Tcl_Obj *objPtr, int *lengthPtr)
}

# TIP#15 (math function introspection) dkf
declare 435 {deprecated {}} {
    int Tcl_GetMathFuncInfo(Tcl_Interp *interp, const char *name,
	    int *numArgsPtr, Tcl_ValueType **argTypesPtr,
	    Tcl_MathProc **procPtr, void **clientDataPtr)
}
declare 436 {deprecated {}} {
    Tcl_Obj *Tcl_ListMathFuncs(Tcl_Interp *interp, const char *pattern)
}

# TIP#36 (better access to 'subst') dkf
declare 437 {
    Tcl_Obj *Tcl_SubstObj(Tcl_Interp *interp, Tcl_Obj *objPtr, int flags)
}

# TIP#17 (virtual filesystem layer) vdarley
declare 438 {
    int Tcl_DetachChannel(Tcl_Interp *interp, Tcl_Channel channel)
}
declare 439 {
    int Tcl_IsStandardChannel(Tcl_Channel channel)
}
declare 440 {
    int	Tcl_FSCopyFile(Tcl_Obj *srcPathPtr, Tcl_Obj *destPathPtr)
}
declare 441 {
    int	Tcl_FSCopyDirectory(Tcl_Obj *srcPathPtr,
	    Tcl_Obj *destPathPtr, Tcl_Obj **errorPtr)
}
declare 442 {
    int	Tcl_FSCreateDirectory(Tcl_Obj *pathPtr)
}
declare 443 {
    int	Tcl_FSDeleteFile(Tcl_Obj *pathPtr)
}
declare 444 {
    int	Tcl_FSLoadFile(Tcl_Interp *interp, Tcl_Obj *pathPtr, const char *sym1,
	    const char *sym2, Tcl_LibraryInitProc **proc1Ptr,
	    Tcl_LibraryInitProc **proc2Ptr, Tcl_LoadHandle *handlePtr,
	    Tcl_FSUnloadFileProc **unloadProcPtr)
}
declare 445 {
    int	Tcl_FSMatchInDirectory(Tcl_Interp *interp, Tcl_Obj *result,
	    Tcl_Obj *pathPtr, const char *pattern, Tcl_GlobTypeData *types)
}
declare 446 {
    Tcl_Obj *Tcl_FSLink(Tcl_Obj *pathPtr, Tcl_Obj *toPtr, int linkAction)
}
declare 447 {
    int Tcl_FSRemoveDirectory(Tcl_Obj *pathPtr,
	    int recursive, Tcl_Obj **errorPtr)
}
declare 448 {
    int	Tcl_FSRenameFile(Tcl_Obj *srcPathPtr, Tcl_Obj *destPathPtr)
}
declare 449 {
    int	Tcl_FSLstat(Tcl_Obj *pathPtr, Tcl_StatBuf *buf)
}
declare 450 {
    int Tcl_FSUtime(Tcl_Obj *pathPtr, struct utimbuf *tval)
}
declare 451 {
    int Tcl_FSFileAttrsGet(Tcl_Interp *interp,
	    int index, Tcl_Obj *pathPtr, Tcl_Obj **objPtrRef)
}
declare 452 {
    int Tcl_FSFileAttrsSet(Tcl_Interp *interp,
	    int index, Tcl_Obj *pathPtr, Tcl_Obj *objPtr)
}
declare 453 {
    const char *CONST86 *Tcl_FSFileAttrStrings(Tcl_Obj *pathPtr,
	    Tcl_Obj **objPtrRef)
}
declare 454 {
    int Tcl_FSStat(Tcl_Obj *pathPtr, Tcl_StatBuf *buf)
}
declare 455 {
    int Tcl_FSAccess(Tcl_Obj *pathPtr, int mode)
}
declare 456 {
    Tcl_Channel Tcl_FSOpenFileChannel(Tcl_Interp *interp, Tcl_Obj *pathPtr,
	    const char *modeString, int permissions)
}
declare 457 {
    Tcl_Obj *Tcl_FSGetCwd(Tcl_Interp *interp)
}
declare 458 {
    int Tcl_FSChdir(Tcl_Obj *pathPtr)
}
declare 459 {
    int Tcl_FSConvertToPathType(Tcl_Interp *interp, Tcl_Obj *pathPtr)
}
declare 460 {
    Tcl_Obj *Tcl_FSJoinPath(Tcl_Obj *listObj, int elements)
}
declare 461 {
    Tcl_Obj *Tcl_FSSplitPath(Tcl_Obj *pathPtr, int *lenPtr)
}
declare 462 {
    int Tcl_FSEqualPaths(Tcl_Obj *firstPtr, Tcl_Obj *secondPtr)
}
declare 463 {
    Tcl_Obj *Tcl_FSGetNormalizedPath(Tcl_Interp *interp, Tcl_Obj *pathPtr)
}
declare 464 {
    Tcl_Obj *Tcl_FSJoinToPath(Tcl_Obj *pathPtr, int objc,
	    Tcl_Obj *const objv[])
}
declare 465 {
    void *Tcl_FSGetInternalRep(Tcl_Obj *pathPtr,
	    const Tcl_Filesystem *fsPtr)
}
declare 466 {
    Tcl_Obj *Tcl_FSGetTranslatedPath(Tcl_Interp *interp, Tcl_Obj *pathPtr)
}
declare 467 {
    int Tcl_FSEvalFile(Tcl_Interp *interp, Tcl_Obj *fileName)
}
declare 468 {
    Tcl_Obj *Tcl_FSNewNativePath(const Tcl_Filesystem *fromFilesystem,
	    void *clientData)
}
declare 469 {
    const void *Tcl_FSGetNativePath(Tcl_Obj *pathPtr)
}
declare 470 {
    Tcl_Obj *Tcl_FSFileSystemInfo(Tcl_Obj *pathPtr)
}
declare 471 {
    Tcl_Obj *Tcl_FSPathSeparator(Tcl_Obj *pathPtr)
}
declare 472 {
    Tcl_Obj *Tcl_FSListVolumes(void)
}
declare 473 {
    int Tcl_FSRegister(void *clientData, const Tcl_Filesystem *fsPtr)
}
declare 474 {
    int Tcl_FSUnregister(const Tcl_Filesystem *fsPtr)
}
declare 475 {
    void *Tcl_FSData(const Tcl_Filesystem *fsPtr)
}
declare 476 {
    const char *Tcl_FSGetTranslatedStringPath(Tcl_Interp *interp,
	    Tcl_Obj *pathPtr)
}
declare 477 {
    CONST86 Tcl_Filesystem *Tcl_FSGetFileSystemForPath(Tcl_Obj *pathPtr)
}
declare 478 {
    Tcl_PathType Tcl_FSGetPathType(Tcl_Obj *pathPtr)
}

# TIP#49 (detection of output buffering) akupries
declare 479 {
    int Tcl_OutputBuffered(Tcl_Channel chan)
}
declare 480 {
    void Tcl_FSMountsChanged(const Tcl_Filesystem *fsPtr)
}

# TIP#56 (evaluate a parsed script) msofer
declare 481 {
    int Tcl_EvalTokensStandard(Tcl_Interp *interp, Tcl_Token *tokenPtr,
	    int count)
}

# TIP#73 (access to current time) kbk
declare 482 {
    void Tcl_GetTime(Tcl_Time *timeBuf)
}

# TIP#32 (object-enabled traces) kbk
declare 483 {
    Tcl_Trace Tcl_CreateObjTrace(Tcl_Interp *interp, int level, int flags,
	    Tcl_CmdObjTraceProc *objProc, void *clientData,
	    Tcl_CmdObjTraceDeleteProc *delProc)
}
declare 484 {
    int Tcl_GetCommandInfoFromToken(Tcl_Command token, Tcl_CmdInfo *infoPtr)
}
declare 485 {
    int Tcl_SetCommandInfoFromToken(Tcl_Command token,
	    const Tcl_CmdInfo *infoPtr)
}

### New functions on 64-bit dev branch ###
# TIP#72 (64-bit values) dkf
declare 486 {
    Tcl_Obj *Tcl_DbNewWideIntObj(Tcl_WideInt wideValue,
	    const char *file, int line)
}
declare 487 {
    int Tcl_GetWideIntFromObj(Tcl_Interp *interp, Tcl_Obj *objPtr,
	    Tcl_WideInt *widePtr)
}
declare 488 {
    Tcl_Obj *Tcl_NewWideIntObj(Tcl_WideInt wideValue)
}
declare 489 {
    void Tcl_SetWideIntObj(Tcl_Obj *objPtr, Tcl_WideInt wideValue)
}
declare 490 {
    Tcl_StatBuf *Tcl_AllocStatBuf(void)
}
declare 491 {
    long long Tcl_Seek(Tcl_Channel chan, long long offset, int mode)
}
declare 492 {
    long long Tcl_Tell(Tcl_Channel chan)
}

# TIP#91 (back-compat enhancements for channels) dkf
declare 493 {
    Tcl_DriverWideSeekProc *Tcl_ChannelWideSeekProc(
	    const Tcl_ChannelType *chanTypePtr)
}

# ----- BASELINE -- FOR -- 8.4.0 ----- #

# TIP#111 (dictionaries) dkf
declare 494 {
    int Tcl_DictObjPut(Tcl_Interp *interp, Tcl_Obj *dictPtr,
	    Tcl_Obj *keyPtr, Tcl_Obj *valuePtr)
}
declare 495 {
    int Tcl_DictObjGet(Tcl_Interp *interp, Tcl_Obj *dictPtr, Tcl_Obj *keyPtr,
	    Tcl_Obj **valuePtrPtr)
}
declare 496 {
    int Tcl_DictObjRemove(Tcl_Interp *interp, Tcl_Obj *dictPtr,
	    Tcl_Obj *keyPtr)
}
declare 497 {
    int Tcl_DictObjSize(Tcl_Interp *interp, Tcl_Obj *dictPtr, int *sizePtr)
}
declare 498 {
    int Tcl_DictObjFirst(Tcl_Interp *interp, Tcl_Obj *dictPtr,
	    Tcl_DictSearch *searchPtr,
	    Tcl_Obj **keyPtrPtr, Tcl_Obj **valuePtrPtr, int *donePtr)
}
declare 499 {
    void Tcl_DictObjNext(Tcl_DictSearch *searchPtr,
	    Tcl_Obj **keyPtrPtr, Tcl_Obj **valuePtrPtr, int *donePtr)
}
declare 500 {
    void Tcl_DictObjDone(Tcl_DictSearch *searchPtr)
}
declare 501 {
    int Tcl_DictObjPutKeyList(Tcl_Interp *interp, Tcl_Obj *dictPtr,
	    int keyc, Tcl_Obj *const *keyv, Tcl_Obj *valuePtr)
}
declare 502 {
    int Tcl_DictObjRemoveKeyList(Tcl_Interp *interp, Tcl_Obj *dictPtr,
	    int keyc, Tcl_Obj *const *keyv)
}
declare 503 {
    Tcl_Obj *Tcl_NewDictObj(void)
}
declare 504 {
    Tcl_Obj *Tcl_DbNewDictObj(const char *file, int line)
}

# TIP#59 (configuration reporting) akupries
declare 505 {
    void Tcl_RegisterConfig(Tcl_Interp *interp, const char *pkgName,
	    const Tcl_Config *configuration, const char *valEncoding)
}

# TIP #139 (partial exposure of namespace API - transferred from tclInt.decls)
# dkf, API by Brent Welch?
declare 506 {
    Tcl_Namespace *Tcl_CreateNamespace(Tcl_Interp *interp, const char *name,
	    void *clientData, Tcl_NamespaceDeleteProc *deleteProc)
}
declare 507 {
    void Tcl_DeleteNamespace(Tcl_Namespace *nsPtr)
}
declare 508 {
    int Tcl_AppendExportList(Tcl_Interp *interp, Tcl_Namespace *nsPtr,
	    Tcl_Obj *objPtr)
}
declare 509 {
    int Tcl_Export(Tcl_Interp *interp, Tcl_Namespace *nsPtr,
	    const char *pattern, int resetListFirst)
}
declare 510 {
    int Tcl_Import(Tcl_Interp *interp, Tcl_Namespace *nsPtr,
	    const char *pattern, int allowOverwrite)
}
declare 511 {
    int Tcl_ForgetImport(Tcl_Interp *interp, Tcl_Namespace *nsPtr,
	    const char *pattern)
}
declare 512 {
    Tcl_Namespace *Tcl_GetCurrentNamespace(Tcl_Interp *interp)
}
declare 513 {
    Tcl_Namespace *Tcl_GetGlobalNamespace(Tcl_Interp *interp)
}
declare 514 {
    Tcl_Namespace *Tcl_FindNamespace(Tcl_Interp *interp, const char *name,
	    Tcl_Namespace *contextNsPtr, int flags)
}
declare 515 {
    Tcl_Command Tcl_FindCommand(Tcl_Interp *interp, const char *name,
	    Tcl_Namespace *contextNsPtr, int flags)
}
declare 516 {
    Tcl_Command Tcl_GetCommandFromObj(Tcl_Interp *interp, Tcl_Obj *objPtr)
}
declare 517 {
    void Tcl_GetCommandFullName(Tcl_Interp *interp, Tcl_Command command,
	    Tcl_Obj *objPtr)
}

# TIP#137 (encoding-aware source command) dgp for Anton Kovalenko
declare 518 {
    int Tcl_FSEvalFileEx(Tcl_Interp *interp, Tcl_Obj *fileName,
	    const char *encodingName)
}

# TIP#121 (exit handler) dkf for Joe Mistachkin
declare 519 {nostub {Don't use this function in a stub-enabled extension}} {
    Tcl_ExitProc *Tcl_SetExitProc(TCL_NORETURN1 Tcl_ExitProc *proc)
}

# TIP#143 (resource limits) dkf
declare 520 {
    void Tcl_LimitAddHandler(Tcl_Interp *interp, int type,
	    Tcl_LimitHandlerProc *handlerProc, void *clientData,
	    Tcl_LimitHandlerDeleteProc *deleteProc)
}
declare 521 {
    void Tcl_LimitRemoveHandler(Tcl_Interp *interp, int type,
	    Tcl_LimitHandlerProc *handlerProc, void *clientData)
}
declare 522 {
    int Tcl_LimitReady(Tcl_Interp *interp)
}
declare 523 {
    int Tcl_LimitCheck(Tcl_Interp *interp)
}
declare 524 {
    int Tcl_LimitExceeded(Tcl_Interp *interp)
}
declare 525 {
    void Tcl_LimitSetCommands(Tcl_Interp *interp, int commandLimit)
}
declare 526 {
    void Tcl_LimitSetTime(Tcl_Interp *interp, Tcl_Time *timeLimitPtr)
}
declare 527 {
    void Tcl_LimitSetGranularity(Tcl_Interp *interp, int type, int granularity)
}
declare 528 {
    int Tcl_LimitTypeEnabled(Tcl_Interp *interp, int type)
}
declare 529 {
    int Tcl_LimitTypeExceeded(Tcl_Interp *interp, int type)
}
declare 530 {
    void Tcl_LimitTypeSet(Tcl_Interp *interp, int type)
}
declare 531 {
    void Tcl_LimitTypeReset(Tcl_Interp *interp, int type)
}
declare 532 {
    int Tcl_LimitGetCommands(Tcl_Interp *interp)
}
declare 533 {
    void Tcl_LimitGetTime(Tcl_Interp *interp, Tcl_Time *timeLimitPtr)
}
declare 534 {
    int Tcl_LimitGetGranularity(Tcl_Interp *interp, int type)
}

# TIP#226 (interpreter result state management) dgp
declare 535 {
    Tcl_InterpState Tcl_SaveInterpState(Tcl_Interp *interp, int status)
}
declare 536 {
    int Tcl_RestoreInterpState(Tcl_Interp *interp, Tcl_InterpState state)
}
declare 537 {
    void Tcl_DiscardInterpState(Tcl_InterpState state)
}

# TIP#227 (return options interface) dgp
declare 538 {
    int Tcl_SetReturnOptions(Tcl_Interp *interp, Tcl_Obj *options)
}
declare 539 {
    Tcl_Obj *Tcl_GetReturnOptions(Tcl_Interp *interp, int result)
}

# TIP#235 (ensembles) dkf
declare 540 {
    int Tcl_IsEnsemble(Tcl_Command token)
}
declare 541 {
    Tcl_Command Tcl_CreateEnsemble(Tcl_Interp *interp, const char *name,
	    Tcl_Namespace *namespacePtr, int flags)
}
declare 542 {
    Tcl_Command Tcl_FindEnsemble(Tcl_Interp *interp, Tcl_Obj *cmdNameObj,
	    int flags)
}
declare 543 {
    int Tcl_SetEnsembleSubcommandList(Tcl_Interp *interp, Tcl_Command token,
	    Tcl_Obj *subcmdList)
}
declare 544 {
    int Tcl_SetEnsembleMappingDict(Tcl_Interp *interp, Tcl_Command token,
	    Tcl_Obj *mapDict)
}
declare 545 {
    int Tcl_SetEnsembleUnknownHandler(Tcl_Interp *interp, Tcl_Command token,
	    Tcl_Obj *unknownList)
}
declare 546 {
    int Tcl_SetEnsembleFlags(Tcl_Interp *interp, Tcl_Command token, int flags)
}
declare 547 {
    int Tcl_GetEnsembleSubcommandList(Tcl_Interp *interp, Tcl_Command token,
	    Tcl_Obj **subcmdListPtr)
}
declare 548 {
    int Tcl_GetEnsembleMappingDict(Tcl_Interp *interp, Tcl_Command token,
	    Tcl_Obj **mapDictPtr)
}
declare 549 {
    int Tcl_GetEnsembleUnknownHandler(Tcl_Interp *interp, Tcl_Command token,
	    Tcl_Obj **unknownListPtr)
}
declare 550 {
    int Tcl_GetEnsembleFlags(Tcl_Interp *interp, Tcl_Command token,
	    int *flagsPtr)
}
declare 551 {
    int Tcl_GetEnsembleNamespace(Tcl_Interp *interp, Tcl_Command token,
	    Tcl_Namespace **namespacePtrPtr)
}

# TIP#233 (virtualized time) akupries
declare 552 {
    void Tcl_SetTimeProc(Tcl_GetTimeProc *getProc,
	    Tcl_ScaleTimeProc *scaleProc,
	    void *clientData)
}
declare 553 {
    void Tcl_QueryTimeProc(Tcl_GetTimeProc **getProc,
	    Tcl_ScaleTimeProc **scaleProc,
	    void **clientData)
}

# TIP#218 (driver thread actions) davygrvy/akupries ChannelType ver 4
declare 554 {
    Tcl_DriverThreadActionProc *Tcl_ChannelThreadActionProc(
	    const Tcl_ChannelType *chanTypePtr)
}

# TIP#237 (arbitrary-precision integers) kbk
declare 555 {
    Tcl_Obj *Tcl_NewBignumObj(void *value)
}
declare 556 {
    Tcl_Obj *Tcl_DbNewBignumObj(void *value, const char *file, int line)
}
declare 557 {
    void Tcl_SetBignumObj(Tcl_Obj *obj, void *value)
}
declare 558 {
    int Tcl_GetBignumFromObj(Tcl_Interp *interp, Tcl_Obj *obj, void *value)
}
declare 559 {
    int Tcl_TakeBignumFromObj(Tcl_Interp *interp, Tcl_Obj *obj, void *value)
}

# TIP #208 ('chan' command) jeffh
declare 560 {
    int Tcl_TruncateChannel(Tcl_Channel chan, long long length)
}
declare 561 {
    Tcl_DriverTruncateProc *Tcl_ChannelTruncateProc(
	    const Tcl_ChannelType *chanTypePtr)
}

# TIP#219 (channel reflection api) akupries
declare 562 {
    void Tcl_SetChannelErrorInterp(Tcl_Interp *interp, Tcl_Obj *msg)
}
declare 563 {
    void Tcl_GetChannelErrorInterp(Tcl_Interp *interp, Tcl_Obj **msg)
}
declare 564 {
    void Tcl_SetChannelError(Tcl_Channel chan, Tcl_Obj *msg)
}
declare 565 {
    void Tcl_GetChannelError(Tcl_Channel chan, Tcl_Obj **msg)
}

# TIP #237 (additional conversion functions for bignum support) kbk/dgp
declare 566 {
    int Tcl_InitBignumFromDouble(Tcl_Interp *interp, double initval,
	    void *toInit)
}

# TIP#181 (namespace unknown command) dgp for Neil Madden
declare 567 {
    Tcl_Obj *Tcl_GetNamespaceUnknownHandler(Tcl_Interp *interp,
	    Tcl_Namespace *nsPtr)
}
declare 568 {
    int Tcl_SetNamespaceUnknownHandler(Tcl_Interp *interp,
	    Tcl_Namespace *nsPtr, Tcl_Obj *handlerPtr)
}

# TIP#258 (enhanced interface for encodings) dgp
declare 569 {
    int Tcl_GetEncodingFromObj(Tcl_Interp *interp, Tcl_Obj *objPtr,
	    Tcl_Encoding *encodingPtr)
}
declare 570 {
    Tcl_Obj *Tcl_GetEncodingSearchPath(void)
}
declare 571 {
    int Tcl_SetEncodingSearchPath(Tcl_Obj *searchPath)
}
declare 572 {
    const char *Tcl_GetEncodingNameFromEnvironment(Tcl_DString *bufPtr)
}

# TIP#268 (extended version numbers and requirements) akupries
declare 573 {
    int Tcl_PkgRequireProc(Tcl_Interp *interp, const char *name,
	    int objc, Tcl_Obj *const objv[], void *clientDataPtr)
}

# TIP#270 (utility C routines for string formatting) dgp
declare 574 {
    void Tcl_AppendObjToErrorInfo(Tcl_Interp *interp, Tcl_Obj *objPtr)
}
declare 575 {
    void Tcl_AppendLimitedToObj(Tcl_Obj *objPtr, const char *bytes,
	    int length, int limit, const char *ellipsis)
}
declare 576 {
    Tcl_Obj *Tcl_Format(Tcl_Interp *interp, const char *format, int objc,
	    Tcl_Obj *const objv[])
}
declare 577 {
    int Tcl_AppendFormatToObj(Tcl_Interp *interp, Tcl_Obj *objPtr,
	    const char *format, int objc, Tcl_Obj *const objv[])
}
declare 578 {
    Tcl_Obj *Tcl_ObjPrintf(const char *format, ...)
}
declare 579 {
    void Tcl_AppendPrintfToObj(Tcl_Obj *objPtr, const char *format, ...)
}

# ----- BASELINE -- FOR -- 8.5.0 ----- #

# TIP #285 (script cancellation support) jmistachkin
declare 580 {
    int Tcl_CancelEval(Tcl_Interp *interp, Tcl_Obj *resultObjPtr,
	    void *clientData, int flags)
}
declare 581 {
    int Tcl_Canceled(Tcl_Interp *interp, int flags)
}

# TIP#304 (chan pipe) aferrieux
declare 582 {
    int Tcl_CreatePipe(Tcl_Interp  *interp, Tcl_Channel *rchan,
	    Tcl_Channel *wchan, int flags)
}

# TIP #322 (NRE public interface) msofer
declare 583 {
    Tcl_Command Tcl_NRCreateCommand(Tcl_Interp *interp,
	    const char *cmdName, Tcl_ObjCmdProc *proc,
	    Tcl_ObjCmdProc *nreProc, void *clientData,
	    Tcl_CmdDeleteProc *deleteProc)
}
declare 584 {
    int Tcl_NREvalObj(Tcl_Interp *interp, Tcl_Obj *objPtr, int flags)
}
declare 585 {
    int Tcl_NREvalObjv(Tcl_Interp *interp, int objc,
	    Tcl_Obj *const objv[], int flags)
}
declare 586 {
    int Tcl_NRCmdSwap(Tcl_Interp *interp, Tcl_Command cmd, int objc,
	    Tcl_Obj *const objv[], int flags)
}
declare 587 {
    void Tcl_NRAddCallback(Tcl_Interp *interp, Tcl_NRPostProc *postProcPtr,
	    void *data0, void *data1, void *data2,
	    void *data3)
}
# For use by NR extenders, to have a simple way to also provide a (required!)
# classic objProc
declare 588 {
    int Tcl_NRCallObjProc(Tcl_Interp *interp, Tcl_ObjCmdProc *objProc,
	    void *clientData, int objc, Tcl_Obj *const objv[])
}

# TIP#316 (Tcl_StatBuf reader functions) dkf
declare 589 {
    unsigned Tcl_GetFSDeviceFromStat(const Tcl_StatBuf *statPtr)
}
declare 590 {
    unsigned Tcl_GetFSInodeFromStat(const Tcl_StatBuf *statPtr)
}
declare 591 {
    unsigned Tcl_GetModeFromStat(const Tcl_StatBuf *statPtr)
}
declare 592 {
    int Tcl_GetLinkCountFromStat(const Tcl_StatBuf *statPtr)
}
declare 593 {
    int Tcl_GetUserIdFromStat(const Tcl_StatBuf *statPtr)
}
declare 594 {
    int Tcl_GetGroupIdFromStat(const Tcl_StatBuf *statPtr)
}
declare 595 {
    int Tcl_GetDeviceTypeFromStat(const Tcl_StatBuf *statPtr)
}
declare 596 {
    long long Tcl_GetAccessTimeFromStat(const Tcl_StatBuf *statPtr)
}
declare 597 {
    long long Tcl_GetModificationTimeFromStat(const Tcl_StatBuf *statPtr)
}
declare 598 {
    long long Tcl_GetChangeTimeFromStat(const Tcl_StatBuf *statPtr)
}
declare 599 {
    unsigned long long Tcl_GetSizeFromStat(const Tcl_StatBuf *statPtr)
}
declare 600 {
    unsigned long long Tcl_GetBlocksFromStat(const Tcl_StatBuf *statPtr)
}
declare 601 {
    unsigned Tcl_GetBlockSizeFromStat(const Tcl_StatBuf *statPtr)
}

# TIP#314 (ensembles with parameters) dkf for Lars Hellstr"om
declare 602 {
    int Tcl_SetEnsembleParameterList(Tcl_Interp *interp, Tcl_Command token,
	    Tcl_Obj *paramList)
}
declare 603 {
    int Tcl_GetEnsembleParameterList(Tcl_Interp *interp, Tcl_Command token,
	    Tcl_Obj **paramListPtr)
}

# TIP#265 (option parser) dkf for Sam Bromley
declare 604 {
    int Tcl_ParseArgsObjv(Tcl_Interp *interp, const Tcl_ArgvInfo *argTable,
	    int *objcPtr, Tcl_Obj *const *objv, Tcl_Obj ***remObjv)
}

# TIP#336 (manipulate the error line) dgp
declare 605 {
    int Tcl_GetErrorLine(Tcl_Interp *interp)
}
declare 606 {
    void Tcl_SetErrorLine(Tcl_Interp *interp, int lineNum)
}

# TIP#307 (move results between interpreters) dkf
declare 607 {
    void Tcl_TransferResult(Tcl_Interp *sourceInterp, int code,
	    Tcl_Interp *targetInterp)
}

# TIP#335 (detect if interpreter in use) jmistachkin
declare 608 {
    int Tcl_InterpActive(Tcl_Interp *interp)
}

# TIP#337 (log exception for background processing) dgp
declare 609 {
    void Tcl_BackgroundException(Tcl_Interp *interp, int code)
}

# TIP#234 (zlib interface) dkf/Pascal Scheffers
declare 610 {
    int Tcl_ZlibDeflate(Tcl_Interp *interp, int format, Tcl_Obj *data,
	    int level, Tcl_Obj *gzipHeaderDictObj)
}
declare 611 {
    int Tcl_ZlibInflate(Tcl_Interp *interp, int format, Tcl_Obj *data,
	    int buffersize, Tcl_Obj *gzipHeaderDictObj)
}
declare 612 {
    unsigned int Tcl_ZlibCRC32(unsigned int crc, const unsigned char *buf,
	    int len)
}
declare 613 {
    unsigned int Tcl_ZlibAdler32(unsigned int adler, const unsigned char *buf,
	    int len)
}
declare 614 {
    int Tcl_ZlibStreamInit(Tcl_Interp *interp, int mode, int format,
	    int level, Tcl_Obj *dictObj, Tcl_ZlibStream *zshandle)
}
declare 615 {
    Tcl_Obj *Tcl_ZlibStreamGetCommandName(Tcl_ZlibStream zshandle)
}
declare 616 {
    int Tcl_ZlibStreamEof(Tcl_ZlibStream zshandle)
}
declare 617 {
    int Tcl_ZlibStreamChecksum(Tcl_ZlibStream zshandle)
}
declare 618 {
    int Tcl_ZlibStreamPut(Tcl_ZlibStream zshandle, Tcl_Obj *data, int flush)
}
declare 619 {
    int Tcl_ZlibStreamGet(Tcl_ZlibStream zshandle, Tcl_Obj *data,
	    int count)
}
declare 620 {
    int Tcl_ZlibStreamClose(Tcl_ZlibStream zshandle)
}
declare 621 {
    int Tcl_ZlibStreamReset(Tcl_ZlibStream zshandle)
}

# TIP 338 (control over startup script) dgp
declare 622 {
    void Tcl_SetStartupScript(Tcl_Obj *path, const char *encoding)
}
declare 623 {
    Tcl_Obj *Tcl_GetStartupScript(const char **encodingPtr)
}

# TIP#332 (half-close made public) aferrieux
declare 624 {
    int Tcl_CloseEx(Tcl_Interp *interp, Tcl_Channel chan, int flags)
}

# TIP #353 (NR-enabled expressions) dgp
declare 625 {
    int Tcl_NRExprObj(Tcl_Interp *interp, Tcl_Obj *objPtr, Tcl_Obj *resultPtr)
}

# TIP #356 (NR-enabled substitution) dgp
declare 626 {
    int Tcl_NRSubstObj(Tcl_Interp *interp, Tcl_Obj *objPtr, int flags)
}

# TIP #357 (Export TclLoadFile and TclpFindSymbol) kbk
declare 627 {
    int Tcl_LoadFile(Tcl_Interp *interp, Tcl_Obj *pathPtr,
		     const char *const symv[], int flags, void *procPtrs,
		     Tcl_LoadHandle *handlePtr)
}
declare 628 {
    void *Tcl_FindSymbol(Tcl_Interp *interp, Tcl_LoadHandle handle,
			 const char *symbol)
}
declare 629 {
    int Tcl_FSUnloadFile(Tcl_Interp *interp, Tcl_LoadHandle handlePtr)
}

# TIP #400
declare 630 {
    void Tcl_ZlibStreamSetCompressionDictionary(Tcl_ZlibStream zhandle,
	    Tcl_Obj *compressionDictionaryObj)
}

# ----- BASELINE -- FOR -- 8.6.0 ----- #

# TIP #456
declare 631 {
    Tcl_Channel Tcl_OpenTcpServerEx(Tcl_Interp *interp, const char *service,
	    const char *host, unsigned int flags, Tcl_TcpAcceptProc *acceptProc,
	    void *callbackData)
}

# TIP #430
declare 632 {
    int TclZipfs_Mount(Tcl_Interp *interp, const char *mountPoint,
	    const char *zipname, const char *passwd)
}
declare 633 {
    int TclZipfs_Unmount(Tcl_Interp *interp, const char *mountPoint)
}
declare 634 {
    Tcl_Obj *TclZipfs_TclLibrary(void)
}
declare 635 {
    int TclZipfs_MountBuffer(Tcl_Interp *interp, const char *mountPoint,
	    unsigned char *data, size_t datalen, int copy)
}

# TIP #445
declare 636 {
    void Tcl_FreeInternalRep(Tcl_Obj *objPtr)
}
declare 637 {
    char *Tcl_InitStringRep(Tcl_Obj *objPtr, const char *bytes,
	    TCL_HASH_TYPE numBytes)
}
declare 638 {
    Tcl_ObjInternalRep *Tcl_FetchInternalRep(Tcl_Obj *objPtr, const Tcl_ObjType *typePtr)
}
declare 639 {
    void Tcl_StoreInternalRep(Tcl_Obj *objPtr, const Tcl_ObjType *typePtr,
	    const Tcl_ObjInternalRep *irPtr)
}
declare 640 {
    int Tcl_HasStringRep(Tcl_Obj *objPtr)
}

# TIP #506
declare 641 {
    void Tcl_IncrRefCount(Tcl_Obj *objPtr)
}

declare 642 {
    void Tcl_DecrRefCount(Tcl_Obj *objPtr)
}

declare 643 {
    int Tcl_IsShared(Tcl_Obj *objPtr)
}

# TIP#312 New Tcl_LinkArray() function
declare 644 {
    int Tcl_LinkArray(Tcl_Interp *interp, const char *varName, void *addr,
	    int type, int size)
}

declare 645 {
    int Tcl_GetIntForIndex(Tcl_Interp *interp, Tcl_Obj *objPtr,
	    int endValue, int *indexPtr)
}

# TIP #548
declare 646 {
    int Tcl_UtfToUniChar(const char *src, int *chPtr)
}
declare 647 {
    char *Tcl_UniCharToUtfDString(const int *uniStr,
	    int uniLength, Tcl_DString *dsPtr)
}
declare 648 {
    int *Tcl_UtfToUniCharDString(const char *src,
	    int length, Tcl_DString *dsPtr)
}

# TIP #568
declare 649 {
    unsigned char *TclGetBytesFromObj(Tcl_Interp *interp, Tcl_Obj *objPtr,
	    int *numBytesPtr)
}
declare 650 {
    unsigned char *Tcl_GetBytesFromObj(Tcl_Interp *interp, Tcl_Obj *objPtr,
	    size_t *numBytesPtr)
}

# TIP #481
declare 651 {
    char *TclGetStringFromObj(Tcl_Obj *objPtr, size_t *lengthPtr)
}
declare 652 {
    unsigned short *TclGetUnicodeFromObj(Tcl_Obj *objPtr, size_t *lengthPtr)
}
# Only available in Tcl 8.x, NULL in Tcl 9.0
declare 653 {
    unsigned char *TclGetByteArrayFromObj(Tcl_Obj *objPtr, size_t *numBytesPtr)
}

# TIP #575
declare 654 {
    int Tcl_UtfCharComplete(const char *src, int length)
}
declare 655 {
    const char *Tcl_UtfNext(const char *src)
}
declare 656 {
    const char *Tcl_UtfPrev(const char *src, const char *start)
}
declare 657 {
    int Tcl_UniCharIsUnicode(int ch)
}
declare 658 {
    int Tcl_ExternalToUtfDStringEx(Tcl_Encoding encoding,
	    const char *src, int srcLen, int flags, Tcl_DString *dsPtr)
}
declare 659 {
    int Tcl_UtfToExternalDStringEx(Tcl_Encoding encoding,
	    const char *src, int srcLen, int flags, Tcl_DString *dsPtr)
}

# TIP #511
declare 660 {
    int Tcl_AsyncMarkFromSignal(Tcl_AsyncHandler async, int sigNumber)
}

# TIP #616
declare 661 {
    int TclListObjGetElements(Tcl_Interp *interp, Tcl_Obj *listPtr,
	    size_t *objcPtr, Tcl_Obj ***objvPtr)
}
declare 662 {
    int TclListObjLength(Tcl_Interp *interp, Tcl_Obj *listPtr,
	    size_t *lengthPtr)
}
declare 663 {
    int TclDictObjSize(Tcl_Interp *interp, Tcl_Obj *dictPtr, size_t *sizePtr)
}
declare 664 {
    int TclSplitList(Tcl_Interp *interp, const char *listStr, size_t *argcPtr,
	    const char ***argvPtr)
}
declare 665 {
    void TclSplitPath(const char *path, size_t *argcPtr, const char ***argvPtr)
}
declare 666 {
    Tcl_Obj *TclFSSplitPath(Tcl_Obj *pathPtr, size_t *lenPtr)
}
declare 667 {
    int TclParseArgsObjv(Tcl_Interp *interp, const Tcl_ArgvInfo *argTable,
	    size_t *objcPtr, Tcl_Obj *const *objv, Tcl_Obj ***remObjv)
}

# TIP #617
declare 668 {
    int Tcl_UniCharLen(const int *uniStr)
}
declare 669 {
    int TclNumUtfChars(const char *src, int length)
}
declare 670 {
    int TclGetCharLength(Tcl_Obj *objPtr)
}
declare 671 {
    const char *TclUtfAtIndex(const char *src, int index)
}
declare 672 {
    Tcl_Obj *TclGetRange(Tcl_Obj *objPtr, int first, int last)
}
declare 673 {
    int TclGetUniChar(Tcl_Obj *objPtr, int index)
}
<<<<<<< HEAD
declare 674 {
    Tcl_WideInt	Tcl_AbstractListObjLength(Tcl_Obj *abstractListPtr)
}
declare 675 {
    Tcl_Obj *Tcl_AbstractListObjIndex(Tcl_Obj *abstractListPtr, Tcl_WideInt index)
}
declare 676 {
    Tcl_Obj *Tcl_AbstractListObjRange(Tcl_Obj *abstractListPtr, Tcl_WideInt fromIdx, Tcl_WideInt toIdx)
}
declare 677 {
    Tcl_Obj *Tcl_AbstractListObjReverse(Tcl_Obj *abstractListPtr)
}
declare 678 {
    Tcl_Obj *Tcl_NewAbstractListObj(Tcl_Interp *interp, const Tcl_AbstractListType* vTablePtr)
=======

declare 676 {
    Tcl_Command Tcl_CreateObjCommand2(Tcl_Interp *interp,
	    const char *cmdName,
	    Tcl_ObjCmdProc2 *proc2, void *clientData,
	    Tcl_CmdDeleteProc *deleteProc)
}
declare 677 {
    Tcl_Trace Tcl_CreateObjTrace2(Tcl_Interp *interp, int level, int flags,
	    Tcl_CmdObjTraceProc2 *objProc2, void *clientData,
	    Tcl_CmdObjTraceDeleteProc *delProc)
}
declare 678 {
    Tcl_Command Tcl_NRCreateCommand2(Tcl_Interp *interp,
	    const char *cmdName, Tcl_ObjCmdProc2 *proc,
	    Tcl_ObjCmdProc2 *nreProc2, void *clientData,
	    Tcl_CmdDeleteProc *deleteProc)
}
declare 679 {
    int Tcl_NRCallObjProc2(Tcl_Interp *interp, Tcl_ObjCmdProc2 *objProc2,
	    void *clientData, size_t objc, Tcl_Obj *const objv[])
>>>>>>> 4c9311ab
}

# ----- BASELINE -- FOR -- 8.7.0 ----- #

##############################################################################

# Define the platform specific public Tcl interface. These functions are only
# available on the designated platform.

interface tclPlat

################################
# Unix specific functions
#   (none)

################################
# Windows specific functions

# Added in Tcl 8.1

declare 0 win {
    TCHAR *Tcl_WinUtfToTChar(const char *str, int len, Tcl_DString *dsPtr)
}
declare 1 win {
    char *Tcl_WinTCharToUtf(const TCHAR *str, int len, Tcl_DString *dsPtr)
}
declare 3 win {
    void Tcl_WinConvertError(unsigned errCode)
}

################################
# Mac OS X specific functions

declare 0 macosx {
    int Tcl_MacOSXOpenBundleResources(Tcl_Interp *interp,
	    const char *bundleName, int hasResourceFile,
	    int maxPathLen, char *libraryPath)
}
declare 1 macosx {
    int Tcl_MacOSXOpenVersionedBundleResources(Tcl_Interp *interp,
	    const char *bundleName, const char *bundleVersion,
	    int hasResourceFile, int maxPathLen, char *libraryPath)
}
declare 2 macosx {
    void Tcl_MacOSXNotifierAddRunLoopMode(const void *runLoopMode)
}

##############################################################################

# Public functions that are not accessible via the stubs table.

export {
    void Tcl_Main(int argc, char **argv, Tcl_AppInitProc *appInitProc)
}
export {
    void Tcl_MainEx(int argc, char **argv, Tcl_AppInitProc *appInitProc,
    Tcl_Interp *interp)
}
export {
    void Tcl_StaticLibrary(Tcl_Interp *interp, const char *prefix,
	    Tcl_LibraryInitProc *initProc, Tcl_LibraryInitProc *safeInitProc)
}
export {
    const char *Tcl_SetPanicProc(TCL_NORETURN1 Tcl_PanicProc *panicProc)
}
export {
    Tcl_ExitProc *Tcl_SetExitProc(TCL_NORETURN1 Tcl_ExitProc *proc)
}
export {
    const char *Tcl_FindExecutable(const char *argv0)
}
export {
    const char *Tcl_InitStubs(Tcl_Interp *interp, const char *version,
	int exact)
}
export {
    const char *TclTomMathInitializeStubs(Tcl_Interp* interp,
	const char* version, int epoch, int revision)
}
export {
    const char *Tcl_PkgInitStubsCheck(Tcl_Interp *interp, const char *version,
	int exact)
}
export {
    void Tcl_GetMemoryInfo(Tcl_DString *dsPtr)
}
export {
    const char *Tcl_InitSubsystems(void)
}
export {
    const char *TclZipfs_AppHook(int *argc, char ***argv)
}

# Local Variables:
# mode: tcl
# End:<|MERGE_RESOLUTION|>--- conflicted
+++ resolved
@@ -2501,22 +2501,6 @@
 declare 673 {
     int TclGetUniChar(Tcl_Obj *objPtr, int index)
 }
-<<<<<<< HEAD
-declare 674 {
-    Tcl_WideInt	Tcl_AbstractListObjLength(Tcl_Obj *abstractListPtr)
-}
-declare 675 {
-    Tcl_Obj *Tcl_AbstractListObjIndex(Tcl_Obj *abstractListPtr, Tcl_WideInt index)
-}
-declare 676 {
-    Tcl_Obj *Tcl_AbstractListObjRange(Tcl_Obj *abstractListPtr, Tcl_WideInt fromIdx, Tcl_WideInt toIdx)
-}
-declare 677 {
-    Tcl_Obj *Tcl_AbstractListObjReverse(Tcl_Obj *abstractListPtr)
-}
-declare 678 {
-    Tcl_Obj *Tcl_NewAbstractListObj(Tcl_Interp *interp, const Tcl_AbstractListType* vTablePtr)
-=======
 
 declare 676 {
     Tcl_Command Tcl_CreateObjCommand2(Tcl_Interp *interp,
@@ -2538,7 +2522,22 @@
 declare 679 {
     int Tcl_NRCallObjProc2(Tcl_Interp *interp, Tcl_ObjCmdProc2 *objProc2,
 	    void *clientData, size_t objc, Tcl_Obj *const objv[])
->>>>>>> 4c9311ab
+}
+
+declare 680 {
+    Tcl_WideInt	Tcl_AbstractListObjLength(Tcl_Obj *abstractListPtr)
+}
+declare 681 {
+    Tcl_Obj *Tcl_AbstractListObjIndex(Tcl_Obj *abstractListPtr, Tcl_WideInt index)
+}
+declare 682 {
+    Tcl_Obj *Tcl_AbstractListObjRange(Tcl_Obj *abstractListPtr, Tcl_WideInt fromIdx, Tcl_WideInt toIdx)
+}
+declare 683 {
+    Tcl_Obj *Tcl_AbstractListObjReverse(Tcl_Obj *abstractListPtr)
+}
+declare 683 {
+    Tcl_Obj *Tcl_NewAbstractListObj(Tcl_Interp *interp, const Tcl_AbstractListType* vTablePtr)
 }
 
 # ----- BASELINE -- FOR -- 8.7.0 ----- #
