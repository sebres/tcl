# tcl.decls --
#
#	This file contains the declarations for all supported public
#	functions that are exported by the Tcl library via the stubs table.
#	This file is used to generate the tclDecls.h, tclPlatDecls.h
#	and tclStubInit.c files.
#
# Copyright © 1998-1999 Scriptics Corporation.
# Copyright © 2001, 2002 Kevin B. Kenny.  All rights reserved.
# Copyright © 2007 Daniel A. Steffen <das@users.sourceforge.net>
#
# See the file "license.terms" for information on usage and redistribution
# of this file, and for a DISCLAIMER OF ALL WARRANTIES.

library tcl

# Define the tcl interface with several sub interfaces:
#     tclPlat	 - platform specific public
#     tclInt	 - generic private
#     tclPlatInt - platform specific private

interface tcl
hooks {tclPlat tclInt tclIntPlat}
scspec EXTERN

# Declare each of the functions in the public Tcl interface.  Note that
# the an index should never be reused for a different function in order
# to preserve backwards compatibility.

declare 0 {
    int Tcl_PkgProvideEx(Tcl_Interp *interp, const char *name,
	    const char *version, const void *clientData)
}
declare 1 {
    const char *Tcl_PkgRequireEx(Tcl_Interp *interp,
	    const char *name, const char *version, int exact,
	    void *clientDataPtr)
}
declare 2 {
    TCL_NORETURN void Tcl_Panic(const char *format, ...)
}
declare 3 {
    void *Tcl_Alloc(TCL_HASH_TYPE size)
}
declare 4 {
    void Tcl_Free(void *ptr)
}
declare 5 {
    void *Tcl_Realloc(void *ptr, TCL_HASH_TYPE size)
}
declare 6 {
    void *Tcl_DbCkalloc(TCL_HASH_TYPE size, const char *file, int line)
}
declare 7 {
    void Tcl_DbCkfree(void *ptr, const char *file, int line)
}
declare 8 {
    void *Tcl_DbCkrealloc(void *ptr, TCL_HASH_TYPE size,
	    const char *file, int line)
}

# Tcl_CreateFileHandler and Tcl_DeleteFileHandler are only available on Unix,
# but they are part of the old generic interface, so we include them here for
# compatibility reasons.

declare 9 {
    void Tcl_CreateFileHandler(int fd, int mask, Tcl_FileProc *proc,
	    void *clientData)
}
declare 10 {
    void Tcl_DeleteFileHandler(int fd)
}
declare 11 {
    void Tcl_SetTimer(const Tcl_Time *timePtr)
}
declare 12 {
    void Tcl_Sleep(int ms)
}
declare 13 {
    int Tcl_WaitForEvent(const Tcl_Time *timePtr)
}
declare 14 {
    int Tcl_AppendAllObjTypes(Tcl_Interp *interp, Tcl_Obj *objPtr)
}
declare 15 {
    void Tcl_AppendStringsToObj(Tcl_Obj *objPtr, ...)
}
declare 16 {
    void Tcl_AppendToObj(Tcl_Obj *objPtr, const char *bytes, Tcl_Size length)
}
declare 17 {
    Tcl_Obj *Tcl_ConcatObj(Tcl_Size objc, Tcl_Obj *const objv[])
}
declare 18 {
    int Tcl_ConvertToType(Tcl_Interp *interp, Tcl_Obj *objPtr,
	    const Tcl_ObjType *typePtr)
}
declare 19 {
    void Tcl_DbDecrRefCount(Tcl_Obj *objPtr, const char *file, int line)
}
declare 20 {
    void Tcl_DbIncrRefCount(Tcl_Obj *objPtr, const char *file, int line)
}
declare 21 {
    int Tcl_DbIsShared(Tcl_Obj *objPtr, const char *file, int line)
}
# Removed in 9.0 (changed to macro):
#declare 22 {
#    Tcl_Obj *Tcl_DbNewBooleanObj(int intValue, const char *file, int line)
#}
declare 23 {
    Tcl_Obj *Tcl_DbNewByteArrayObj(const unsigned char *bytes,
	    Tcl_Size numBytes, const char *file, int line)
}
declare 24 {
    Tcl_Obj *Tcl_DbNewDoubleObj(double doubleValue, const char *file,
	    int line)
}
declare 25 {
    Tcl_Obj *Tcl_DbNewListObj(Tcl_Size objc, Tcl_Obj *const *objv,
	    const char *file, int line)
}
# Removed in 9.0 (changed to macro):
#declare 26 {
#    Tcl_Obj *Tcl_DbNewLongObj(long longValue, const char *file, int line)
#}
declare 27 {
    Tcl_Obj *Tcl_DbNewObj(const char *file, int line)
}
declare 28 {
    Tcl_Obj *Tcl_DbNewStringObj(const char *bytes, Tcl_Size length,
	    const char *file, int line)
}
declare 29 {
    Tcl_Obj *Tcl_DuplicateObj(Tcl_Obj *objPtr)
}
declare 30 {
    void TclFreeObj(Tcl_Obj *objPtr)
}
declare 31 {
    int Tcl_GetBoolean(Tcl_Interp *interp, const char *src, int *intPtr)
}
declare 32 {
    int Tcl_GetBooleanFromObj(Tcl_Interp *interp, Tcl_Obj *objPtr,
	    int *intPtr)
}
# Only available in Tcl 8.x, NULL in Tcl 9.0
declare 33 {
    unsigned char *TclGetByteArrayFromObj(Tcl_Obj *objPtr, int *numBytesPtr)
}
declare 34 {
    int Tcl_GetDouble(Tcl_Interp *interp, const char *src, double *doublePtr)
}
declare 35 {
    int Tcl_GetDoubleFromObj(Tcl_Interp *interp, Tcl_Obj *objPtr,
	    double *doublePtr)
}
# Removed in 9.0, replaced by macro.
#declare 36 {
#    int Tcl_GetIndexFromObj(Tcl_Interp *interp, Tcl_Obj *objPtr,
#	    const char *const *tablePtr, const char *msg, int flags, int *indexPtr)
#}
declare 37 {
    int Tcl_GetInt(Tcl_Interp *interp, const char *src, int *intPtr)
}
declare 38 {
    int Tcl_GetIntFromObj(Tcl_Interp *interp, Tcl_Obj *objPtr, int *intPtr)
}
declare 39 {
    int Tcl_GetLongFromObj(Tcl_Interp *interp, Tcl_Obj *objPtr, long *longPtr)
}
declare 40 {
    const Tcl_ObjType *Tcl_GetObjType(const char *typeName)
}
declare 41 {
    char *TclGetStringFromObj(Tcl_Obj *objPtr, int *lengthPtr)
}
declare 42 {
    void Tcl_InvalidateStringRep(Tcl_Obj *objPtr)
}
declare 43 {
    int Tcl_ListObjAppendList(Tcl_Interp *interp, Tcl_Obj *listPtr,
	    Tcl_Obj *elemListPtr)
}
declare 44 {
    int Tcl_ListObjAppendElement(Tcl_Interp *interp, Tcl_Obj *listPtr,
	    Tcl_Obj *objPtr)
}
declare 45 {
    int TclListObjGetElements(Tcl_Interp *interp, Tcl_Obj *listPtr,
	    int *objcPtr, Tcl_Obj ***objvPtr)
}
declare 46 {
    int Tcl_ListObjIndex(Tcl_Interp *interp, Tcl_Obj *listPtr, Tcl_Size index,
	    Tcl_Obj **objPtrPtr)
}
declare 47 {
    int TclListObjLength(Tcl_Interp *interp, Tcl_Obj *listPtr,
	    int *lengthPtr)
}
declare 48 {
    int Tcl_ListObjReplace(Tcl_Interp *interp, Tcl_Obj *listPtr, Tcl_Size first,
	    Tcl_Size count, Tcl_Size objc, Tcl_Obj *const objv[])
}
# Removed in 9.0 (changed to macro):
#declare 49 {
#    Tcl_Obj *Tcl_NewBooleanObj(int intValue)
#}
declare 50 {
    Tcl_Obj *Tcl_NewByteArrayObj(const unsigned char *bytes, Tcl_Size numBytes)
}
declare 51 {
    Tcl_Obj *Tcl_NewDoubleObj(double doubleValue)
}
# Removed in 9.0 (changed to macro):
#declare 52 {
#    Tcl_Obj *Tcl_NewIntObj(int intValue)
#}
declare 53 {
    Tcl_Obj *Tcl_NewListObj(Tcl_Size objc, Tcl_Obj *const objv[])
}
# Removed in 9.0 (changed to macro):
#declare 54 {
#    Tcl_Obj *Tcl_NewLongObj(long longValue)
#}
declare 55 {
    Tcl_Obj *Tcl_NewObj(void)
}
declare 56 {
    Tcl_Obj *Tcl_NewStringObj(const char *bytes, Tcl_Size length)
}
# Removed in 9.0 (changed to macro):
#declare 57 {
#    void Tcl_SetBooleanObj(Tcl_Obj *objPtr, int intValue)
#}
declare 58 {
    unsigned char *Tcl_SetByteArrayLength(Tcl_Obj *objPtr, Tcl_Size numBytes)
}
declare 59 {
    void Tcl_SetByteArrayObj(Tcl_Obj *objPtr, const unsigned char *bytes,
	    Tcl_Size numBytes)
}
declare 60 {
    void Tcl_SetDoubleObj(Tcl_Obj *objPtr, double doubleValue)
}
# Removed in 9.0 (changed to macro):
#declare 61 {
#    void Tcl_SetIntObj(Tcl_Obj *objPtr, int intValue)
#}
declare 62 {
    void Tcl_SetListObj(Tcl_Obj *objPtr, Tcl_Size objc, Tcl_Obj *const objv[])
}
# Removed in 9.0 (changed to macro):
#declare 63 {
#    void Tcl_SetLongObj(Tcl_Obj *objPtr, long longValue)
#}
declare 64 {
    void Tcl_SetObjLength(Tcl_Obj *objPtr, Tcl_Size length)
}
declare 65 {
    void Tcl_SetStringObj(Tcl_Obj *objPtr, const char *bytes, Tcl_Size length)
}
# Removed in 9.0, replaced by macro.
#declare 66 {
#    void Tcl_AddErrorInfo(Tcl_Interp *interp, const char *message)
#}
# Removed in 9.0, replaced by macro.
#declare 67 {
#    void Tcl_AddObjErrorInfo(Tcl_Interp *interp, const char *message,
#	    int length)
#}
declare 68 {
    void Tcl_AllowExceptions(Tcl_Interp *interp)
}
declare 69 {
    void Tcl_AppendElement(Tcl_Interp *interp, const char *element)
}
declare 70 {
    void Tcl_AppendResult(Tcl_Interp *interp, ...)
}
declare 71 {
    Tcl_AsyncHandler Tcl_AsyncCreate(Tcl_AsyncProc *proc,
	    void *clientData)
}
declare 72 {
    void Tcl_AsyncDelete(Tcl_AsyncHandler async)
}
declare 73 {
    int Tcl_AsyncInvoke(Tcl_Interp *interp, int code)
}
declare 74 {
    void Tcl_AsyncMark(Tcl_AsyncHandler async)
}
declare 75 {
    int Tcl_AsyncReady(void)
}
# Removed in 9.0
#declare 76 {
#    void Tcl_BackgroundError(Tcl_Interp *interp)
#}
# Removed in 9.0:
#declare 77 {
#    char Tcl_Backslash(const char *src, int *readPtr)
#}
declare 78 {
    int Tcl_BadChannelOption(Tcl_Interp *interp, const char *optionName,
	    const char *optionList)
}
declare 79 {
    void Tcl_CallWhenDeleted(Tcl_Interp *interp, Tcl_InterpDeleteProc *proc,
	    void *clientData)
}
declare 80 {
    void Tcl_CancelIdleCall(Tcl_IdleProc *idleProc, void *clientData)
}
# Only available in Tcl 8.x, NULL in Tcl 9.0
declare 81 {
    int Tcl_Close(Tcl_Interp *interp, Tcl_Channel chan)
}
declare 82 {
    int Tcl_CommandComplete(const char *cmd)
}
declare 83 {
    char *Tcl_Concat(Tcl_Size argc, const char *const *argv)
}
declare 84 {
    Tcl_Size Tcl_ConvertElement(const char *src, char *dst, int flags)
}
declare 85 {
    Tcl_Size Tcl_ConvertCountedElement(const char *src, Tcl_Size length, char *dst,
	    int flags)
}
declare 86 {
    int Tcl_CreateAlias(Tcl_Interp *childInterp, const char *childCmd,
	    Tcl_Interp *target, const char *targetCmd, Tcl_Size argc,
	    const char *const *argv)
}
declare 87 {
    int Tcl_CreateAliasObj(Tcl_Interp *childInterp, const char *childCmd,
	    Tcl_Interp *target, const char *targetCmd, Tcl_Size objc,
	    Tcl_Obj *const objv[])
}
declare 88 {
    Tcl_Channel Tcl_CreateChannel(const Tcl_ChannelType *typePtr,
	    const char *chanName, void *instanceData, int mask)
}
declare 89 {
    void Tcl_CreateChannelHandler(Tcl_Channel chan, int mask,
	    Tcl_ChannelProc *proc, void *clientData)
}
declare 90 {
    void Tcl_CreateCloseHandler(Tcl_Channel chan, Tcl_CloseProc *proc,
	    void *clientData)
}
declare 91 {
    Tcl_Command Tcl_CreateCommand(Tcl_Interp *interp, const char *cmdName,
	    Tcl_CmdProc *proc, void *clientData,
	    Tcl_CmdDeleteProc *deleteProc)
}
declare 92 {
    void Tcl_CreateEventSource(Tcl_EventSetupProc *setupProc,
	    Tcl_EventCheckProc *checkProc, void *clientData)
}
declare 93 {
    void Tcl_CreateExitHandler(Tcl_ExitProc *proc, void *clientData)
}
declare 94 {
    Tcl_Interp *Tcl_CreateInterp(void)
}
# Removed in 9.0:
#declare 95 {
#    void Tcl_CreateMathFunc(Tcl_Interp *interp, const char *name,
#	    int numArgs, Tcl_ValueType *argTypes,
#	    Tcl_MathProc *proc, void *clientData)
#}
declare 96 {
    Tcl_Command Tcl_CreateObjCommand(Tcl_Interp *interp,
	    const char *cmdName,
	    Tcl_ObjCmdProc *proc, void *clientData,
	    Tcl_CmdDeleteProc *deleteProc)
}
declare 97 {
    Tcl_Interp *Tcl_CreateChild(Tcl_Interp *interp, const char *name,
	    int isSafe)
}
declare 98 {
    Tcl_TimerToken Tcl_CreateTimerHandler(int milliseconds,
	    Tcl_TimerProc *proc, void *clientData)
}
declare 99 {
    Tcl_Trace Tcl_CreateTrace(Tcl_Interp *interp, Tcl_Size level,
	    Tcl_CmdTraceProc *proc, void *clientData)
}
declare 100 {
    void Tcl_DeleteAssocData(Tcl_Interp *interp, const char *name)
}
declare 101 {
    void Tcl_DeleteChannelHandler(Tcl_Channel chan, Tcl_ChannelProc *proc,
	    void *clientData)
}
declare 102 {
    void Tcl_DeleteCloseHandler(Tcl_Channel chan, Tcl_CloseProc *proc,
	    void *clientData)
}
declare 103 {
    int Tcl_DeleteCommand(Tcl_Interp *interp, const char *cmdName)
}
declare 104 {
    int Tcl_DeleteCommandFromToken(Tcl_Interp *interp, Tcl_Command command)
}
declare 105 {
    void Tcl_DeleteEvents(Tcl_EventDeleteProc *proc, void *clientData)
}
declare 106 {
    void Tcl_DeleteEventSource(Tcl_EventSetupProc *setupProc,
	    Tcl_EventCheckProc *checkProc, void *clientData)
}
declare 107 {
    void Tcl_DeleteExitHandler(Tcl_ExitProc *proc, void *clientData)
}
declare 108 {
    void Tcl_DeleteHashEntry(Tcl_HashEntry *entryPtr)
}
declare 109 {
    void Tcl_DeleteHashTable(Tcl_HashTable *tablePtr)
}
declare 110 {
    void Tcl_DeleteInterp(Tcl_Interp *interp)
}
declare 111 {
    void Tcl_DetachPids(Tcl_Size numPids, Tcl_Pid *pidPtr)
}
declare 112 {
    void Tcl_DeleteTimerHandler(Tcl_TimerToken token)
}
declare 113 {
    void Tcl_DeleteTrace(Tcl_Interp *interp, Tcl_Trace trace)
}
declare 114 {
    void Tcl_DontCallWhenDeleted(Tcl_Interp *interp,
	    Tcl_InterpDeleteProc *proc, void *clientData)
}
declare 115 {
    int Tcl_DoOneEvent(int flags)
}
declare 116 {
    void Tcl_DoWhenIdle(Tcl_IdleProc *proc, void *clientData)
}
declare 117 {
    char *Tcl_DStringAppend(Tcl_DString *dsPtr, const char *bytes, Tcl_Size length)
}
declare 118 {
    char *Tcl_DStringAppendElement(Tcl_DString *dsPtr, const char *element)
}
declare 119 {
    void Tcl_DStringEndSublist(Tcl_DString *dsPtr)
}
declare 120 {
    void Tcl_DStringFree(Tcl_DString *dsPtr)
}
declare 121 {
    void Tcl_DStringGetResult(Tcl_Interp *interp, Tcl_DString *dsPtr)
}
declare 122 {
    void Tcl_DStringInit(Tcl_DString *dsPtr)
}
declare 123 {
    void Tcl_DStringResult(Tcl_Interp *interp, Tcl_DString *dsPtr)
}
declare 124 {
    void Tcl_DStringSetLength(Tcl_DString *dsPtr, Tcl_Size length)
}
declare 125 {
    void Tcl_DStringStartSublist(Tcl_DString *dsPtr)
}
declare 126 {
    int Tcl_Eof(Tcl_Channel chan)
}
declare 127 {
    const char *Tcl_ErrnoId(void)
}
declare 128 {
    const char *Tcl_ErrnoMsg(int err)
}
# Removed in 9.0, replaced by macro.
#declare 129 {
#    int Tcl_Eval(Tcl_Interp *interp, const char *script)
#}
declare 130 {
    int Tcl_EvalFile(Tcl_Interp *interp, const char *fileName)
}
# Removed in 9.0, replaced by macro.
#declare 131 {
#    int Tcl_EvalObj(Tcl_Interp *interp, Tcl_Obj *objPtr)
#}
declare 132 {
    void Tcl_EventuallyFree(void *clientData, Tcl_FreeProc *freeProc)
}
declare 133 {
    TCL_NORETURN void Tcl_Exit(int status)
}
declare 134 {
    int Tcl_ExposeCommand(Tcl_Interp *interp, const char *hiddenCmdToken,
	    const char *cmdName)
}
declare 135 {
    int Tcl_ExprBoolean(Tcl_Interp *interp, const char *expr, int *ptr)
}
declare 136 {
    int Tcl_ExprBooleanObj(Tcl_Interp *interp, Tcl_Obj *objPtr, int *ptr)
}
declare 137 {
    int Tcl_ExprDouble(Tcl_Interp *interp, const char *expr, double *ptr)
}
declare 138 {
    int Tcl_ExprDoubleObj(Tcl_Interp *interp, Tcl_Obj *objPtr, double *ptr)
}
declare 139 {
    int Tcl_ExprLong(Tcl_Interp *interp, const char *expr, long *ptr)
}
declare 140 {
    int Tcl_ExprLongObj(Tcl_Interp *interp, Tcl_Obj *objPtr, long *ptr)
}
declare 141 {
    int Tcl_ExprObj(Tcl_Interp *interp, Tcl_Obj *objPtr,
	    Tcl_Obj **resultPtrPtr)
}
declare 142 {
    int Tcl_ExprString(Tcl_Interp *interp, const char *expr)
}
declare 143 {
    void Tcl_Finalize(void)
}
# Removed in 9.0 (stub entry only)
#declare 144 {
#    const char *Tcl_FindExecutable(const char *argv0)
#}
declare 145 {
    Tcl_HashEntry *Tcl_FirstHashEntry(Tcl_HashTable *tablePtr,
	    Tcl_HashSearch *searchPtr)
}
declare 146 {
    int Tcl_Flush(Tcl_Channel chan)
}
# Removed in 9.0, TIP 559
#declare 147 {
#    void Tcl_FreeResult(Tcl_Interp *interp)
#}
declare 148 {
    int Tcl_GetAlias(Tcl_Interp *interp, const char *childCmd,
	    Tcl_Interp **targetInterpPtr, const char **targetCmdPtr,
	    int *argcPtr, const char ***argvPtr)
}
declare 149 {
    int Tcl_GetAliasObj(Tcl_Interp *interp, const char *childCmd,
	    Tcl_Interp **targetInterpPtr, const char **targetCmdPtr,
	    int *objcPtr, Tcl_Obj ***objv)
}
declare 150 {
    void *Tcl_GetAssocData(Tcl_Interp *interp, const char *name,
	    Tcl_InterpDeleteProc **procPtr)
}
declare 151 {
    Tcl_Channel Tcl_GetChannel(Tcl_Interp *interp, const char *chanName,
	    int *modePtr)
}
declare 152 {
    Tcl_Size Tcl_GetChannelBufferSize(Tcl_Channel chan)
}
declare 153 {
    int Tcl_GetChannelHandle(Tcl_Channel chan, int direction,
	    void **handlePtr)
}
declare 154 {
    void *Tcl_GetChannelInstanceData(Tcl_Channel chan)
}
declare 155 {
    int Tcl_GetChannelMode(Tcl_Channel chan)
}
declare 156 {
    const char *Tcl_GetChannelName(Tcl_Channel chan)
}
declare 157 {
    int Tcl_GetChannelOption(Tcl_Interp *interp, Tcl_Channel chan,
	    const char *optionName, Tcl_DString *dsPtr)
}
declare 158 {
    const Tcl_ChannelType *Tcl_GetChannelType(Tcl_Channel chan)
}
declare 159 {
    int Tcl_GetCommandInfo(Tcl_Interp *interp, const char *cmdName,
	    Tcl_CmdInfo *infoPtr)
}
declare 160 {
    const char *Tcl_GetCommandName(Tcl_Interp *interp,
	    Tcl_Command command)
}
declare 161 {
    int Tcl_GetErrno(void)
}
declare 162 {
    const char *Tcl_GetHostName(void)
}
declare 163 {
    int Tcl_GetInterpPath(Tcl_Interp *interp, Tcl_Interp *childInterp)
}
declare 164 {
    Tcl_Interp *Tcl_GetParent(Tcl_Interp *interp)
}
declare 165 {
    const char *Tcl_GetNameOfExecutable(void)
}
declare 166 {
    Tcl_Obj *Tcl_GetObjResult(Tcl_Interp *interp)
}

# Tcl_GetOpenFile is only available on unix, but it is a part of the old
# generic interface, so we include it here for compatibility reasons.

declare 167 {
    int Tcl_GetOpenFile(Tcl_Interp *interp, const char *chanID,
	    int forWriting, int checkUsage, void **filePtr)
}
# Obsolete.  Should now use Tcl_FSGetPathType which is objectified
# and therefore usually faster.
declare 168 {
    Tcl_PathType Tcl_GetPathType(const char *path)
}
declare 169 {
    Tcl_Size Tcl_Gets(Tcl_Channel chan, Tcl_DString *dsPtr)
}
declare 170 {
    Tcl_Size Tcl_GetsObj(Tcl_Channel chan, Tcl_Obj *objPtr)
}
declare 171 {
    int Tcl_GetServiceMode(void)
}
declare 172 {
    Tcl_Interp *Tcl_GetChild(Tcl_Interp *interp, const char *name)
}
declare 173 {
    Tcl_Channel Tcl_GetStdChannel(int type)
}
# Removed in 9.0, replaced by macro.
#declare 174 {
#    const char *Tcl_GetStringResult(Tcl_Interp *interp)
#}
# Removed in 9.0, replaced by macro.
#declare 175 {
#    const char *Tcl_GetVar(Tcl_Interp *interp, const char *varName,
#	    int flags)
#}
declare 176 {
    const char *Tcl_GetVar2(Tcl_Interp *interp, const char *part1,
	    const char *part2, int flags)
}
# Removed in 9.0, replaced by macro.
#declare 177 {
#    int Tcl_GlobalEval(Tcl_Interp *interp, const char *command)
#}
# Removed in 9.0, replaced by macro.
#declare 178 {
#    int Tcl_GlobalEvalObj(Tcl_Interp *interp, Tcl_Obj *objPtr)
#}
declare 179 {
    int Tcl_HideCommand(Tcl_Interp *interp, const char *cmdName,
	    const char *hiddenCmdToken)
}
declare 180 {
    int Tcl_Init(Tcl_Interp *interp)
}
declare 181 {
    void Tcl_InitHashTable(Tcl_HashTable *tablePtr, int keyType)
}
declare 182 {
    int Tcl_InputBlocked(Tcl_Channel chan)
}
declare 183 {
    int Tcl_InputBuffered(Tcl_Channel chan)
}
declare 184 {
    int Tcl_InterpDeleted(Tcl_Interp *interp)
}
declare 185 {
    int Tcl_IsSafe(Tcl_Interp *interp)
}
# Obsolete, use Tcl_FSJoinPath
declare 186 {
    char *Tcl_JoinPath(Tcl_Size argc, const char *const *argv,
	    Tcl_DString *resultPtr)
}
declare 187 {
    int Tcl_LinkVar(Tcl_Interp *interp, const char *varName, void *addr,
	    int type)
}

# This slot is reserved for use by the plus patch:
#  declare 188 {
#	Tcl_MainLoop
#  }

declare 189 {
    Tcl_Channel Tcl_MakeFileChannel(void *handle, int mode)
}
# Removed in 9.0
#declare 190 {
#    int Tcl_MakeSafe(Tcl_Interp *interp)
#}
declare 191 {
    Tcl_Channel Tcl_MakeTcpClientChannel(void *tcpSocket)
}
declare 192 {
    char *Tcl_Merge(Tcl_Size argc, const char *const *argv)
}
declare 193 {
    Tcl_HashEntry *Tcl_NextHashEntry(Tcl_HashSearch *searchPtr)
}
declare 194 {
    void Tcl_NotifyChannel(Tcl_Channel channel, int mask)
}
declare 195 {
    Tcl_Obj *Tcl_ObjGetVar2(Tcl_Interp *interp, Tcl_Obj *part1Ptr,
	    Tcl_Obj *part2Ptr, int flags)
}
declare 196 {
    Tcl_Obj *Tcl_ObjSetVar2(Tcl_Interp *interp, Tcl_Obj *part1Ptr,
	    Tcl_Obj *part2Ptr, Tcl_Obj *newValuePtr, int flags)
}
declare 197 {
    Tcl_Channel Tcl_OpenCommandChannel(Tcl_Interp *interp, Tcl_Size argc,
	    const char **argv, int flags)
}
# This is obsolete, use Tcl_FSOpenFileChannel
declare 198 {
    Tcl_Channel Tcl_OpenFileChannel(Tcl_Interp *interp, const char *fileName,
	    const char *modeString, int permissions)
}
declare 199 {
    Tcl_Channel Tcl_OpenTcpClient(Tcl_Interp *interp, int port,
	    const char *address, const char *myaddr, int myport, int flags)
}
declare 200 {
    Tcl_Channel Tcl_OpenTcpServer(Tcl_Interp *interp, int port,
	    const char *host, Tcl_TcpAcceptProc *acceptProc,
	    void *callbackData)
}
declare 201 {
    void Tcl_Preserve(void *data)
}
declare 202 {
    void Tcl_PrintDouble(Tcl_Interp *interp, double value, char *dst)
}
declare 203 {
    int Tcl_PutEnv(const char *assignment)
}
declare 204 {
    const char *Tcl_PosixError(Tcl_Interp *interp)
}
declare 205 {
    void Tcl_QueueEvent(Tcl_Event *evPtr, int position)
}
declare 206 {
    Tcl_Size Tcl_Read(Tcl_Channel chan, char *bufPtr, Tcl_Size toRead)
}
declare 207 {
    void Tcl_ReapDetachedProcs(void)
}
declare 208 {
    int Tcl_RecordAndEval(Tcl_Interp *interp, const char *cmd, int flags)
}
declare 209 {
    int Tcl_RecordAndEvalObj(Tcl_Interp *interp, Tcl_Obj *cmdPtr, int flags)
}
declare 210 {
    void Tcl_RegisterChannel(Tcl_Interp *interp, Tcl_Channel chan)
}
declare 211 {
    void Tcl_RegisterObjType(const Tcl_ObjType *typePtr)
}
declare 212 {
    Tcl_RegExp Tcl_RegExpCompile(Tcl_Interp *interp, const char *pattern)
}
declare 213 {
    int Tcl_RegExpExec(Tcl_Interp *interp, Tcl_RegExp regexp,
	    const char *text, const char *start)
}
declare 214 {
    int Tcl_RegExpMatch(Tcl_Interp *interp, const char *text,
	    const char *pattern)
}
declare 215 {
    void Tcl_RegExpRange(Tcl_RegExp regexp, Tcl_Size index,
	    const char **startPtr, const char **endPtr)
}
declare 216 {
    void Tcl_Release(void *clientData)
}
declare 217 {
    void Tcl_ResetResult(Tcl_Interp *interp)
}
declare 218 {
    Tcl_Size Tcl_ScanElement(const char *src, int *flagPtr)
}
declare 219 {
    Tcl_Size Tcl_ScanCountedElement(const char *src, Tcl_Size length, int *flagPtr)
}
# Removed in 9.0:
#declare 220 {
#    int Tcl_SeekOld(Tcl_Channel chan, int offset, int mode)
#}
declare 221 {
    int Tcl_ServiceAll(void)
}
declare 222 {
    int Tcl_ServiceEvent(int flags)
}
declare 223 {
    void Tcl_SetAssocData(Tcl_Interp *interp, const char *name,
	    Tcl_InterpDeleteProc *proc, void *clientData)
}
declare 224 {
    void Tcl_SetChannelBufferSize(Tcl_Channel chan, Tcl_Size sz)
}
declare 225 {
    int Tcl_SetChannelOption(Tcl_Interp *interp, Tcl_Channel chan,
	    const char *optionName, const char *newValue)
}
declare 226 {
    int Tcl_SetCommandInfo(Tcl_Interp *interp, const char *cmdName,
	    const Tcl_CmdInfo *infoPtr)
}
declare 227 {
    void Tcl_SetErrno(int err)
}
declare 228 {
    void Tcl_SetErrorCode(Tcl_Interp *interp, ...)
}
declare 229 {
    void Tcl_SetMaxBlockTime(const Tcl_Time *timePtr)
}
# Removed in 9.0 (stub entry only)
#declare 230 {
#    const char *Tcl_SetPanicProc(TCL_NORETURN1 Tcl_PanicProc *panicProc)
#}
declare 231 {
    Tcl_Size Tcl_SetRecursionLimit(Tcl_Interp *interp, Tcl_Size depth)
}
# Removed in 9.0, replaced by macro.
#declare 232 {
#    void Tcl_SetResult(Tcl_Interp *interp, char *result,
#	    Tcl_FreeProc *freeProc)
#}
declare 233 {
    int Tcl_SetServiceMode(int mode)
}
declare 234 {
    void Tcl_SetObjErrorCode(Tcl_Interp *interp, Tcl_Obj *errorObjPtr)
}
declare 235 {
    void Tcl_SetObjResult(Tcl_Interp *interp, Tcl_Obj *resultObjPtr)
}
declare 236 {
    void Tcl_SetStdChannel(Tcl_Channel channel, int type)
}
# Removed in 9.0, replaced by macro.
#declare 237 {
#    const char *Tcl_SetVar(Tcl_Interp *interp, const char *varName,
#	    const char *newValue, int flags)
#}
declare 238 {
    const char *Tcl_SetVar2(Tcl_Interp *interp, const char *part1,
	    const char *part2, const char *newValue, int flags)
}
declare 239 {
    const char *Tcl_SignalId(int sig)
}
declare 240 {
    const char *Tcl_SignalMsg(int sig)
}
declare 241 {
    void Tcl_SourceRCFile(Tcl_Interp *interp)
}
declare 242 {
    int TclSplitList(Tcl_Interp *interp, const char *listStr, int *argcPtr,
	    const char ***argvPtr)
}
# Obsolete, use Tcl_FSSplitPath
declare 243 {
    void TclSplitPath(const char *path, int *argcPtr, const char ***argvPtr)
}
# Removed in 9.0 (stub entry only)
#declare 244  {
#    void Tcl_StaticLibrary(Tcl_Interp *interp, const char *prefix,
#	    Tcl_LibraryInitProc *initProc, Tcl_LibraryInitProc *safeInitProc)
#}
# Removed in 9.0 (stub entry only)
#declare 245 {
#    int Tcl_StringMatch(const char *str, const char *pattern)
#}
# Removed in 9.0:
#declare 246 {
#    int Tcl_TellOld(Tcl_Channel chan)
#}
# Removed in 9.0, replaced by macro.
#declare 247 {
#    int Tcl_TraceVar(Tcl_Interp *interp, const char *varName, int flags,
#	    Tcl_VarTraceProc *proc, void *clientData)
#}
declare 248 {
    int Tcl_TraceVar2(Tcl_Interp *interp, const char *part1, const char *part2,
	    int flags, Tcl_VarTraceProc *proc, void *clientData)
}
declare 249 {
    char *Tcl_TranslateFileName(Tcl_Interp *interp, const char *name,
	    Tcl_DString *bufferPtr)
}
declare 250 {
    Tcl_Size Tcl_Ungets(Tcl_Channel chan, const char *str, Tcl_Size len, int atHead)
}
declare 251 {
    void Tcl_UnlinkVar(Tcl_Interp *interp, const char *varName)
}
declare 252 {
    int Tcl_UnregisterChannel(Tcl_Interp *interp, Tcl_Channel chan)
}
# Removed in 9.0, replaced by macro.
#declare 253 {
#    int Tcl_UnsetVar(Tcl_Interp *interp, const char *varName, int flags)
#}
declare 254 {
    int Tcl_UnsetVar2(Tcl_Interp *interp, const char *part1, const char *part2,
	    int flags)
}
# Removed in 9.0, replaced by macro.
#declare 255 {
#    void Tcl_UntraceVar(Tcl_Interp *interp, const char *varName, int flags,
#	    Tcl_VarTraceProc *proc, void *clientData)
#}
declare 256 {
    void Tcl_UntraceVar2(Tcl_Interp *interp, const char *part1,
	    const char *part2, int flags, Tcl_VarTraceProc *proc,
	    void *clientData)
}
declare 257 {
    void Tcl_UpdateLinkedVar(Tcl_Interp *interp, const char *varName)
}
# Removed in 9.0, replaced by macro.
#declare 258 {
#    int Tcl_UpVar(Tcl_Interp *interp, const char *frameName,
#	    const char *varName, const char *localName, int flags)
#}
declare 259 {
    int Tcl_UpVar2(Tcl_Interp *interp, const char *frameName, const char *part1,
	    const char *part2, const char *localName, int flags)
}
declare 260 {
    int Tcl_VarEval(Tcl_Interp *interp, ...)
}
# Removed in 9.0, replaced by macro.
#declare 261 {
#    void *Tcl_VarTraceInfo(Tcl_Interp *interp, const char *varName,
#	    int flags, Tcl_VarTraceProc *procPtr, void *prevClientData)
#}
declare 262 {
    void *Tcl_VarTraceInfo2(Tcl_Interp *interp, const char *part1,
	    const char *part2, int flags, Tcl_VarTraceProc *procPtr,
	    void *prevClientData)
}
declare 263 {
    Tcl_Size Tcl_Write(Tcl_Channel chan, const char *s, Tcl_Size slen)
}
declare 264 {
    void Tcl_WrongNumArgs(Tcl_Interp *interp, Tcl_Size objc,
	    Tcl_Obj *const objv[], const char *message)
}
declare 265 {
    int Tcl_DumpActiveMemory(const char *fileName)
}
declare 266 {
    void Tcl_ValidateAllMemory(const char *file, int line)
}
# Removed in 9.0:
#declare 267 {
#    void Tcl_AppendResultVA(Tcl_Interp *interp, va_list argList)
#}
# Removed in 9.0:
#declare 268 {
#    void Tcl_AppendStringsToObjVA(Tcl_Obj *objPtr, va_list argList)
#}
declare 269 {
    char *Tcl_HashStats(Tcl_HashTable *tablePtr)
}
declare 270 {
    const char *Tcl_ParseVar(Tcl_Interp *interp, const char *start,
	    const char **termPtr)
}
# Removed in 9.0, replaced by macro.
#declare 271 {
#    const char *Tcl_PkgPresent(Tcl_Interp *interp, const char *name,
#	    const char *version, int exact)
#}
declare 272 {
    const char *Tcl_PkgPresentEx(Tcl_Interp *interp,
	    const char *name, const char *version, int exact,
	    void *clientDataPtr)
}
# Removed in 9.0, replaced by macro.
#declare 273 {
#    int Tcl_PkgProvide(Tcl_Interp *interp, const char *name,
#	    const char *version)
#}
# TIP #268: The internally used new Require function is in slot 573.
# Removed in 9.0, replaced by macro.
#declare 274 {
#    const char *Tcl_PkgRequire(Tcl_Interp *interp, const char *name,
#	    const char *version, int exact)
#}
# Removed in 9.0:
#declare 275 {
#    void Tcl_SetErrorCodeVA(Tcl_Interp *interp, va_list argList)
#}
# Removed in 9.0:
#declare 276 {
#    int  Tcl_VarEvalVA(Tcl_Interp *interp, va_list argList)
#}
declare 277 {
    Tcl_Pid Tcl_WaitPid(Tcl_Pid pid, int *statPtr, int options)
}
# Removed in 9.0:
#declare 278 {
#    TCL_NORETURN void Tcl_PanicVA(const char *format, va_list argList)
#}
declare 279 {
    void Tcl_GetVersion(int *major, int *minor, int *patchLevel, int *type)
}
declare 280 {
    void Tcl_InitMemory(Tcl_Interp *interp)
}

# Andreas Kupries <a.kupries@westend.com>, 03/21/1999
# "Trf-Patch for filtering channels"
#
# C-Level API for (un)stacking of channels. This allows the introduction
# of filtering channels with relatively little changes to the core.
# This patch was created in cooperation with Jan Nijtmans j.nijtmans@chello.nl
# and is therefore part of his plus-patches too.
#
# It would have been possible to place the following definitions according
# to the alphabetical order used elsewhere in this file, but I decided
# against that to ease the maintenance of the patch across new tcl versions
# (patch usually has no problems to integrate the patch file for the last
# version into the new one).

declare 281 {
    Tcl_Channel Tcl_StackChannel(Tcl_Interp *interp,
	    const Tcl_ChannelType *typePtr, void *instanceData,
	    int mask, Tcl_Channel prevChan)
}
declare 282 {
    int Tcl_UnstackChannel(Tcl_Interp *interp, Tcl_Channel chan)
}
declare 283 {
    Tcl_Channel Tcl_GetStackedChannel(Tcl_Channel chan)
}

# 284 was reserved, but added in 8.4a2
declare 284 {
    void Tcl_SetMainLoop(Tcl_MainLoopProc *proc)
}

# Reserved for future use (8.0.x vs. 8.1)
#  declare 285 {
#  }

# Added in 8.1:

declare 286 {
    void Tcl_AppendObjToObj(Tcl_Obj *objPtr, Tcl_Obj *appendObjPtr)
}
declare 287 {
    Tcl_Encoding Tcl_CreateEncoding(const Tcl_EncodingType *typePtr)
}
declare 288 {
    void Tcl_CreateThreadExitHandler(Tcl_ExitProc *proc, void *clientData)
}
declare 289 {
    void Tcl_DeleteThreadExitHandler(Tcl_ExitProc *proc, void *clientData)
}
# Removed in 9.0
#declare 290 {
#    void Tcl_DiscardResult(Tcl_SavedResult *statePtr)
#}
declare 291 {
    int Tcl_EvalEx(Tcl_Interp *interp, const char *script, Tcl_Size numBytes,
	    int flags)
}
declare 292 {
    int Tcl_EvalObjv(Tcl_Interp *interp, Tcl_Size objc, Tcl_Obj *const objv[],
	    int flags)
}
declare 293 {
    int Tcl_EvalObjEx(Tcl_Interp *interp, Tcl_Obj *objPtr, int flags)
}
declare 294 {
    TCL_NORETURN void Tcl_ExitThread(int status)
}
declare 295 {
    int Tcl_ExternalToUtf(Tcl_Interp *interp, Tcl_Encoding encoding,
	    const char *src, Tcl_Size srcLen, int flags,
	    Tcl_EncodingState *statePtr, char *dst, Tcl_Size dstLen,
	    int *srcReadPtr, int *dstWrotePtr, int *dstCharsPtr)
}
declare 296 {
    char *Tcl_ExternalToUtfDString(Tcl_Encoding encoding,
	    const char *src, Tcl_Size srcLen, Tcl_DString *dsPtr)
}
declare 297 {
    void Tcl_FinalizeThread(void)
}
declare 298 {
    void Tcl_FinalizeNotifier(void *clientData)
}
declare 299 {
    void Tcl_FreeEncoding(Tcl_Encoding encoding)
}
declare 300 {
    Tcl_ThreadId Tcl_GetCurrentThread(void)
}
declare 301 {
    Tcl_Encoding Tcl_GetEncoding(Tcl_Interp *interp, const char *name)
}
declare 302 {
    const char *Tcl_GetEncodingName(Tcl_Encoding encoding)
}
declare 303 {
    void Tcl_GetEncodingNames(Tcl_Interp *interp)
}
declare 304 {
    int Tcl_GetIndexFromObjStruct(Tcl_Interp *interp, Tcl_Obj *objPtr,
	    const void *tablePtr, Tcl_Size offset, const char *msg, int flags,
	    void *indexPtr)
}
declare 305 {
    void *Tcl_GetThreadData(Tcl_ThreadDataKey *keyPtr, Tcl_Size size)
}
declare 306 {
    Tcl_Obj *Tcl_GetVar2Ex(Tcl_Interp *interp, const char *part1,
	    const char *part2, int flags)
}
declare 307 {
    void *Tcl_InitNotifier(void)
}
declare 308 {
    void Tcl_MutexLock(Tcl_Mutex *mutexPtr)
}
declare 309 {
    void Tcl_MutexUnlock(Tcl_Mutex *mutexPtr)
}
declare 310 {
    void Tcl_ConditionNotify(Tcl_Condition *condPtr)
}
declare 311 {
    void Tcl_ConditionWait(Tcl_Condition *condPtr, Tcl_Mutex *mutexPtr,
	    const Tcl_Time *timePtr)
}
declare 312 {
    Tcl_Size TclNumUtfChars(const char *src, Tcl_Size length)
}
declare 313 {
    Tcl_Size Tcl_ReadChars(Tcl_Channel channel, Tcl_Obj *objPtr,
	    Tcl_Size charsToRead, int appendFlag)
}
# Removed in 9.0
#declare 314 {
#    void Tcl_RestoreResult(Tcl_Interp *interp, Tcl_SavedResult *statePtr)
#}
# Removed in 9.0
#declare 315 {
#    void Tcl_SaveResult(Tcl_Interp *interp, Tcl_SavedResult *statePtr)
#}
declare 316 {
    int Tcl_SetSystemEncoding(Tcl_Interp *interp, const char *name)
}
declare 317 {
    Tcl_Obj *Tcl_SetVar2Ex(Tcl_Interp *interp, const char *part1,
	    const char *part2, Tcl_Obj *newValuePtr, int flags)
}
declare 318 {
    void Tcl_ThreadAlert(Tcl_ThreadId threadId)
}
declare 319 {
    void Tcl_ThreadQueueEvent(Tcl_ThreadId threadId, Tcl_Event *evPtr,
	    int position)
}
declare 320 {
    int Tcl_UniCharAtIndex(const char *src, Tcl_Size index)
}
declare 321 {
    int Tcl_UniCharToLower(int ch)
}
declare 322 {
    int Tcl_UniCharToTitle(int ch)
}
declare 323 {
    int Tcl_UniCharToUpper(int ch)
}
declare 324 {
    Tcl_Size Tcl_UniCharToUtf(int ch, char *buf)
}
declare 325 {
    const char *TclUtfAtIndex(const char *src, Tcl_Size index)
}
declare 326 {
    int TclUtfCharComplete(const char *src, Tcl_Size length)
}
declare 327 {
    Tcl_Size Tcl_UtfBackslash(const char *src, int *readPtr, char *dst)
}
declare 328 {
    const char *Tcl_UtfFindFirst(const char *src, int ch)
}
declare 329 {
    const char *Tcl_UtfFindLast(const char *src, int ch)
}
declare 330 {
    const char *TclUtfNext(const char *src)
}
declare 331 {
    const char *TclUtfPrev(const char *src, const char *start)
}
declare 332 {
    int Tcl_UtfToExternal(Tcl_Interp *interp, Tcl_Encoding encoding,
	    const char *src, Tcl_Size srcLen, int flags,
	    Tcl_EncodingState *statePtr, char *dst, Tcl_Size dstLen,
	    int *srcReadPtr, int *dstWrotePtr, int *dstCharsPtr)
}
declare 333 {
    char *Tcl_UtfToExternalDString(Tcl_Encoding encoding,
	    const char *src, Tcl_Size srcLen, Tcl_DString *dsPtr)
}
declare 334 {
    Tcl_Size Tcl_UtfToLower(char *src)
}
declare 335 {
    Tcl_Size Tcl_UtfToTitle(char *src)
}
declare 336 {
    Tcl_Size Tcl_UtfToChar16(const char *src, unsigned short *chPtr)
}
declare 337 {
    Tcl_Size Tcl_UtfToUpper(char *src)
}
declare 338 {
    Tcl_Size Tcl_WriteChars(Tcl_Channel chan, const char *src, Tcl_Size srcLen)
}
declare 339 {
    Tcl_Size Tcl_WriteObj(Tcl_Channel chan, Tcl_Obj *objPtr)
}
declare 340 {
    char *Tcl_GetString(Tcl_Obj *objPtr)
}
# Removed in 9.0:
#declare 341 {
#    const char *Tcl_GetDefaultEncodingDir(void)
#}
# Removed in 9.0:
#declare 342 {
#    void Tcl_SetDefaultEncodingDir(const char *path)
#}
declare 343 {
    void Tcl_AlertNotifier(void *clientData)
}
declare 344 {
    void Tcl_ServiceModeHook(int mode)
}
declare 345 {
    int Tcl_UniCharIsAlnum(int ch)
}
declare 346 {
    int Tcl_UniCharIsAlpha(int ch)
}
declare 347 {
    int Tcl_UniCharIsDigit(int ch)
}
declare 348 {
    int Tcl_UniCharIsLower(int ch)
}
declare 349 {
    int Tcl_UniCharIsSpace(int ch)
}
declare 350 {
    int Tcl_UniCharIsUpper(int ch)
}
declare 351 {
    int Tcl_UniCharIsWordChar(int ch)
}
declare 352 {
    Tcl_Size Tcl_Char16Len(const unsigned short *uniStr)
}
# Removed in 9.0:
#declare 353 {
#    int Tcl_UniCharNcmp(const Tcl_UniChar *ucs, const Tcl_UniChar *uct,
#	    unsigned long numChars)
#}
declare 354 {
    char *Tcl_Char16ToUtfDString(const unsigned short *uniStr,
	    Tcl_Size uniLength, Tcl_DString *dsPtr)
}
declare 355 {
    unsigned short *Tcl_UtfToChar16DString(const char *src,
	    Tcl_Size length, Tcl_DString *dsPtr)
}
declare 356 {
    Tcl_RegExp Tcl_GetRegExpFromObj(Tcl_Interp *interp, Tcl_Obj *patObj,
	    int flags)
}
# Removed in 9.0:
#declare 357 {
#    Tcl_Obj *Tcl_EvalTokens(Tcl_Interp *interp, Tcl_Token *tokenPtr,
#	    int count)
#}
declare 358 {
    void Tcl_FreeParse(Tcl_Parse *parsePtr)
}
declare 359 {
    void Tcl_LogCommandInfo(Tcl_Interp *interp, const char *script,
	    const char *command, Tcl_Size length)
}
declare 360 {
    int Tcl_ParseBraces(Tcl_Interp *interp, const char *start,
	    Tcl_Size numBytes, Tcl_Parse *parsePtr, int append,
	    const char **termPtr)
}
declare 361 {
    int Tcl_ParseCommand(Tcl_Interp *interp, const char *start,
	    Tcl_Size numBytes, int nested, Tcl_Parse *parsePtr)
}
declare 362 {
    int Tcl_ParseExpr(Tcl_Interp *interp, const char *start,
	    Tcl_Size numBytes, Tcl_Parse *parsePtr)
}
declare 363 {
    int Tcl_ParseQuotedString(Tcl_Interp *interp, const char *start,
	    Tcl_Size numBytes, Tcl_Parse *parsePtr, int append,
	    const char **termPtr)
}
declare 364 {
    int Tcl_ParseVarName(Tcl_Interp *interp, const char *start,
	    Tcl_Size numBytes, Tcl_Parse *parsePtr, int append)
}
# These 4 functions are obsolete, use Tcl_FSGetCwd, Tcl_FSChdir,
# Tcl_FSAccess and Tcl_FSStat
declare 365 {
    char *Tcl_GetCwd(Tcl_Interp *interp, Tcl_DString *cwdPtr)
}
declare 366 {
   int Tcl_Chdir(const char *dirName)
}
declare 367 {
   int Tcl_Access(const char *path, int mode)
}
declare 368 {
    int Tcl_Stat(const char *path, struct stat *bufPtr)
}
declare 369 {
    int Tcl_UtfNcmp(const char *s1, const char *s2, size_t n)
}
declare 370 {
    int Tcl_UtfNcasecmp(const char *s1, const char *s2, size_t n)
}
declare 371 {
    int Tcl_StringCaseMatch(const char *str, const char *pattern, int nocase)
}
declare 372 {
    int Tcl_UniCharIsControl(int ch)
}
declare 373 {
    int Tcl_UniCharIsGraph(int ch)
}
declare 374 {
    int Tcl_UniCharIsPrint(int ch)
}
declare 375 {
    int Tcl_UniCharIsPunct(int ch)
}
declare 376 {
    int Tcl_RegExpExecObj(Tcl_Interp *interp, Tcl_RegExp regexp,
	    Tcl_Obj *textObj, Tcl_Size offset, Tcl_Size nmatches, int flags)
}
declare 377 {
    void Tcl_RegExpGetInfo(Tcl_RegExp regexp, Tcl_RegExpInfo *infoPtr)
}
declare 378 {
    Tcl_Obj *Tcl_NewUnicodeObj(const Tcl_UniChar *unicode, Tcl_Size numChars)
}
declare 379 {
    void Tcl_SetUnicodeObj(Tcl_Obj *objPtr, const Tcl_UniChar *unicode,
	    Tcl_Size numChars)
}
declare 380 {
    Tcl_Size TclGetCharLength(Tcl_Obj *objPtr)
}
declare 381 {
    int TclGetUniChar(Tcl_Obj *objPtr, Tcl_Size index)
}
# Removed in 9.0, replaced by macro.
#declare 382 {
#    Tcl_UniChar *Tcl_GetUnicode(Tcl_Obj *objPtr)
#}
declare 383 {
    Tcl_Obj *TclGetRange(Tcl_Obj *objPtr, Tcl_Size first, Tcl_Size last)
}
declare 384 {
    void Tcl_AppendUnicodeToObj(Tcl_Obj *objPtr, const Tcl_UniChar *unicode,
	    Tcl_Size length)
}
declare 385 {
    int Tcl_RegExpMatchObj(Tcl_Interp *interp, Tcl_Obj *textObj,
	    Tcl_Obj *patternObj)
}
declare 386 {
    void Tcl_SetNotifier(const Tcl_NotifierProcs *notifierProcPtr)
}
declare 387 {
    Tcl_Mutex *Tcl_GetAllocMutex(void)
}
declare 388 {
    int Tcl_GetChannelNames(Tcl_Interp *interp)
}
declare 389 {
    int Tcl_GetChannelNamesEx(Tcl_Interp *interp, const char *pattern)
}
declare 390 {
    int Tcl_ProcObjCmd(void *clientData, Tcl_Interp *interp,
	    Tcl_Size objc, Tcl_Obj *const objv[])
}
declare 391 {
    void Tcl_ConditionFinalize(Tcl_Condition *condPtr)
}
declare 392 {
    void Tcl_MutexFinalize(Tcl_Mutex *mutex)
}
declare 393 {
    int Tcl_CreateThread(Tcl_ThreadId *idPtr, Tcl_ThreadCreateProc *proc,
	    void *clientData, Tcl_Size stackSize, int flags)
}

# Introduced in 8.3.2
declare 394 {
    Tcl_Size Tcl_ReadRaw(Tcl_Channel chan, char *dst, Tcl_Size bytesToRead)
}
declare 395 {
    Tcl_Size Tcl_WriteRaw(Tcl_Channel chan, const char *src, Tcl_Size srcLen)
}
declare 396 {
    Tcl_Channel Tcl_GetTopChannel(Tcl_Channel chan)
}
declare 397 {
    int Tcl_ChannelBuffered(Tcl_Channel chan)
}
declare 398 {
    const char *Tcl_ChannelName(const Tcl_ChannelType *chanTypePtr)
}
declare 399 {
    Tcl_ChannelTypeVersion Tcl_ChannelVersion(
	    const Tcl_ChannelType *chanTypePtr)
}
declare 400 {
    Tcl_DriverBlockModeProc *Tcl_ChannelBlockModeProc(
	    const Tcl_ChannelType *chanTypePtr)
}
# Removed in 9.0
#declare 401 {
#    Tcl_DriverCloseProc *Tcl_ChannelCloseProc(
#	    const Tcl_ChannelType *chanTypePtr)
#}
declare 402 {
    Tcl_DriverClose2Proc *Tcl_ChannelClose2Proc(
	    const Tcl_ChannelType *chanTypePtr)
}
declare 403 {
    Tcl_DriverInputProc *Tcl_ChannelInputProc(
	    const Tcl_ChannelType *chanTypePtr)
}
declare 404 {
    Tcl_DriverOutputProc *Tcl_ChannelOutputProc(
	    const Tcl_ChannelType *chanTypePtr)
}
# Removed in 9.0
#declare 405 {
#    Tcl_DriverSeekProc *Tcl_ChannelSeekProc(
#	    const Tcl_ChannelType *chanTypePtr)
#}
declare 406 {
    Tcl_DriverSetOptionProc *Tcl_ChannelSetOptionProc(
	    const Tcl_ChannelType *chanTypePtr)
}
declare 407 {
    Tcl_DriverGetOptionProc *Tcl_ChannelGetOptionProc(
	    const Tcl_ChannelType *chanTypePtr)
}
declare 408 {
    Tcl_DriverWatchProc *Tcl_ChannelWatchProc(
	    const Tcl_ChannelType *chanTypePtr)
}
declare 409 {
    Tcl_DriverGetHandleProc *Tcl_ChannelGetHandleProc(
	    const Tcl_ChannelType *chanTypePtr)
}
declare 410 {
    Tcl_DriverFlushProc *Tcl_ChannelFlushProc(
	    const Tcl_ChannelType *chanTypePtr)
}
declare 411 {
    Tcl_DriverHandlerProc *Tcl_ChannelHandlerProc(
	    const Tcl_ChannelType *chanTypePtr)
}

# Introduced in 8.4a2
declare 412 {
    int Tcl_JoinThread(Tcl_ThreadId threadId, int *result)
}
declare 413 {
    int Tcl_IsChannelShared(Tcl_Channel channel)
}
declare 414 {
    int Tcl_IsChannelRegistered(Tcl_Interp *interp, Tcl_Channel channel)
}
declare 415 {
    void Tcl_CutChannel(Tcl_Channel channel)
}
declare 416 {
    void Tcl_SpliceChannel(Tcl_Channel channel)
}
declare 417 {
    void Tcl_ClearChannelHandlers(Tcl_Channel channel)
}
declare 418 {
    int Tcl_IsChannelExisting(const char *channelName)
}
# Removed in 9.0:
#declare 419 {
#    int Tcl_UniCharNcasecmp(const Tcl_UniChar *ucs, const Tcl_UniChar *uct,
#	    unsigned long numChars)
#}
# Removed in 9.0:
#declare 420 {
#    int Tcl_UniCharCaseMatch(const Tcl_UniChar *uniStr,
#	    const Tcl_UniChar *uniPattern, int nocase)
#}
# Removed in 9.0, as it is actually a macro:
#declare 421 {
#    Tcl_HashEntry *Tcl_FindHashEntry(Tcl_HashTable *tablePtr, const void *key)
#}
# Removed in 9.0, as it is actually a macro:
#declare 422 {
#    Tcl_HashEntry *Tcl_CreateHashEntry(Tcl_HashTable *tablePtr,
#	    const void *key, int *newPtr)
#}
declare 423 {
    void Tcl_InitCustomHashTable(Tcl_HashTable *tablePtr, int keyType,
	    const Tcl_HashKeyType *typePtr)
}
declare 424 {
    void Tcl_InitObjHashTable(Tcl_HashTable *tablePtr)
}
declare 425 {
    void *Tcl_CommandTraceInfo(Tcl_Interp *interp, const char *varName,
	    int flags, Tcl_CommandTraceProc *procPtr,
	    void *prevClientData)
}
declare 426 {
    int Tcl_TraceCommand(Tcl_Interp *interp, const char *varName, int flags,
	    Tcl_CommandTraceProc *proc, void *clientData)
}
declare 427 {
    void Tcl_UntraceCommand(Tcl_Interp *interp, const char *varName,
	    int flags, Tcl_CommandTraceProc *proc, void *clientData)
}
declare 428 {
    void *Tcl_AttemptAlloc(TCL_HASH_TYPE size)
}
declare 429 {
    void *Tcl_AttemptDbCkalloc(TCL_HASH_TYPE size, const char *file, int line)
}
declare 430 {
    void *Tcl_AttemptRealloc(void *ptr, TCL_HASH_TYPE size)
}
declare 431 {
    void *Tcl_AttemptDbCkrealloc(void *ptr, TCL_HASH_TYPE size,
	    const char *file, int line)
}
declare 432 {
    int Tcl_AttemptSetObjLength(Tcl_Obj *objPtr, Tcl_Size length)
}

# TIP#10 (thread-aware channels) akupries
declare 433 {
    Tcl_ThreadId Tcl_GetChannelThread(Tcl_Channel channel)
}

# introduced in 8.4a3
declare 434 {
    Tcl_UniChar *TclGetUnicodeFromObj(Tcl_Obj *objPtr, int *lengthPtr)
}

# TIP#15 (math function introspection) dkf
# Removed in 9.0:
#declare 435 {
#    int Tcl_GetMathFuncInfo(Tcl_Interp *interp, const char *name,
#	    int *numArgsPtr, Tcl_ValueType **argTypesPtr,
#	    Tcl_MathProc **procPtr, void **clientDataPtr)
#}
# Removed in 9.0:
#declare 436 {
#    Tcl_Obj *Tcl_ListMathFuncs(Tcl_Interp *interp, const char *pattern)
#}

# TIP#36 (better access to 'subst') dkf
declare 437 {
    Tcl_Obj *Tcl_SubstObj(Tcl_Interp *interp, Tcl_Obj *objPtr, int flags)
}

# TIP#17 (virtual filesystem layer) vdarley
declare 438 {
    int Tcl_DetachChannel(Tcl_Interp *interp, Tcl_Channel channel)
}
declare 439 {
    int Tcl_IsStandardChannel(Tcl_Channel channel)
}
declare 440 {
    int	Tcl_FSCopyFile(Tcl_Obj *srcPathPtr, Tcl_Obj *destPathPtr)
}
declare 441 {
    int	Tcl_FSCopyDirectory(Tcl_Obj *srcPathPtr,
	    Tcl_Obj *destPathPtr, Tcl_Obj **errorPtr)
}
declare 442 {
    int	Tcl_FSCreateDirectory(Tcl_Obj *pathPtr)
}
declare 443 {
    int	Tcl_FSDeleteFile(Tcl_Obj *pathPtr)
}
declare 444 {
    int	Tcl_FSLoadFile(Tcl_Interp *interp, Tcl_Obj *pathPtr, const char *sym1,
	    const char *sym2, Tcl_LibraryInitProc **proc1Ptr,
	    Tcl_LibraryInitProc **proc2Ptr, Tcl_LoadHandle *handlePtr,
	    Tcl_FSUnloadFileProc **unloadProcPtr)
}
declare 445 {
    int	Tcl_FSMatchInDirectory(Tcl_Interp *interp, Tcl_Obj *result,
	    Tcl_Obj *pathPtr, const char *pattern, Tcl_GlobTypeData *types)
}
declare 446 {
    Tcl_Obj *Tcl_FSLink(Tcl_Obj *pathPtr, Tcl_Obj *toPtr, int linkAction)
}
declare 447 {
    int Tcl_FSRemoveDirectory(Tcl_Obj *pathPtr,
	    int recursive, Tcl_Obj **errorPtr)
}
declare 448 {
    int	Tcl_FSRenameFile(Tcl_Obj *srcPathPtr, Tcl_Obj *destPathPtr)
}
declare 449 {
    int	Tcl_FSLstat(Tcl_Obj *pathPtr, Tcl_StatBuf *buf)
}
declare 450 {
    int Tcl_FSUtime(Tcl_Obj *pathPtr, struct utimbuf *tval)
}
declare 451 {
    int Tcl_FSFileAttrsGet(Tcl_Interp *interp,
	    int index, Tcl_Obj *pathPtr, Tcl_Obj **objPtrRef)
}
declare 452 {
    int Tcl_FSFileAttrsSet(Tcl_Interp *interp,
	    int index, Tcl_Obj *pathPtr, Tcl_Obj *objPtr)
}
declare 453 {
    const char *const *Tcl_FSFileAttrStrings(Tcl_Obj *pathPtr,
	    Tcl_Obj **objPtrRef)
}
declare 454 {
    int Tcl_FSStat(Tcl_Obj *pathPtr, Tcl_StatBuf *buf)
}
declare 455 {
    int Tcl_FSAccess(Tcl_Obj *pathPtr, int mode)
}
declare 456 {
    Tcl_Channel Tcl_FSOpenFileChannel(Tcl_Interp *interp, Tcl_Obj *pathPtr,
	    const char *modeString, int permissions)
}
declare 457 {
    Tcl_Obj *Tcl_FSGetCwd(Tcl_Interp *interp)
}
declare 458 {
    int Tcl_FSChdir(Tcl_Obj *pathPtr)
}
declare 459 {
    int Tcl_FSConvertToPathType(Tcl_Interp *interp, Tcl_Obj *pathPtr)
}
declare 460 {
    Tcl_Obj *Tcl_FSJoinPath(Tcl_Obj *listObj, Tcl_Size elements)
}
declare 461 {
    Tcl_Obj *TclFSSplitPath(Tcl_Obj *pathPtr, int *lenPtr)
}
declare 462 {
    int Tcl_FSEqualPaths(Tcl_Obj *firstPtr, Tcl_Obj *secondPtr)
}
declare 463 {
    Tcl_Obj *Tcl_FSGetNormalizedPath(Tcl_Interp *interp, Tcl_Obj *pathPtr)
}
declare 464 {
    Tcl_Obj *Tcl_FSJoinToPath(Tcl_Obj *pathPtr, Tcl_Size objc,
	    Tcl_Obj *const objv[])
}
declare 465 {
    void *Tcl_FSGetInternalRep(Tcl_Obj *pathPtr,
	    const Tcl_Filesystem *fsPtr)
}
declare 466 {
    Tcl_Obj *Tcl_FSGetTranslatedPath(Tcl_Interp *interp, Tcl_Obj *pathPtr)
}
declare 467 {
    int Tcl_FSEvalFile(Tcl_Interp *interp, Tcl_Obj *fileName)
}
declare 468 {
    Tcl_Obj *Tcl_FSNewNativePath(const Tcl_Filesystem *fromFilesystem,
	    void *clientData)
}
declare 469 {
    const void *Tcl_FSGetNativePath(Tcl_Obj *pathPtr)
}
declare 470 {
    Tcl_Obj *Tcl_FSFileSystemInfo(Tcl_Obj *pathPtr)
}
declare 471 {
    Tcl_Obj *Tcl_FSPathSeparator(Tcl_Obj *pathPtr)
}
declare 472 {
    Tcl_Obj *Tcl_FSListVolumes(void)
}
declare 473 {
    int Tcl_FSRegister(void *clientData, const Tcl_Filesystem *fsPtr)
}
declare 474 {
    int Tcl_FSUnregister(const Tcl_Filesystem *fsPtr)
}
declare 475 {
    void *Tcl_FSData(const Tcl_Filesystem *fsPtr)
}
declare 476 {
    const char *Tcl_FSGetTranslatedStringPath(Tcl_Interp *interp,
	    Tcl_Obj *pathPtr)
}
declare 477 {
    const Tcl_Filesystem *Tcl_FSGetFileSystemForPath(Tcl_Obj *pathPtr)
}
declare 478 {
    Tcl_PathType Tcl_FSGetPathType(Tcl_Obj *pathPtr)
}

# TIP#49 (detection of output buffering) akupries
declare 479 {
    int Tcl_OutputBuffered(Tcl_Channel chan)
}
declare 480 {
    void Tcl_FSMountsChanged(const Tcl_Filesystem *fsPtr)
}

# TIP#56 (evaluate a parsed script) msofer
declare 481 {
    int Tcl_EvalTokensStandard(Tcl_Interp *interp, Tcl_Token *tokenPtr,
	    Tcl_Size count)
}

# TIP#73 (access to current time) kbk
declare 482 {
    void Tcl_GetTime(Tcl_Time *timeBuf)
}

# TIP#32 (object-enabled traces) kbk
declare 483 {
    Tcl_Trace Tcl_CreateObjTrace(Tcl_Interp *interp, Tcl_Size level, int flags,
	    Tcl_CmdObjTraceProc *objProc, void *clientData,
	    Tcl_CmdObjTraceDeleteProc *delProc)
}
declare 484 {
    int Tcl_GetCommandInfoFromToken(Tcl_Command token, Tcl_CmdInfo *infoPtr)
}
declare 485 {
    int Tcl_SetCommandInfoFromToken(Tcl_Command token,
	    const Tcl_CmdInfo *infoPtr)
}

### New functions on 64-bit dev branch ###
# TIP#72 (64-bit values) dkf
declare 486 {
    Tcl_Obj *Tcl_DbNewWideIntObj(Tcl_WideInt wideValue,
	    const char *file, int line)
}
declare 487 {
    int Tcl_GetWideIntFromObj(Tcl_Interp *interp, Tcl_Obj *objPtr,
	    Tcl_WideInt *widePtr)
}
declare 488 {
    Tcl_Obj *Tcl_NewWideIntObj(Tcl_WideInt wideValue)
}
declare 489 {
    void Tcl_SetWideIntObj(Tcl_Obj *objPtr, Tcl_WideInt wideValue)
}
declare 490 {
    Tcl_StatBuf *Tcl_AllocStatBuf(void)
}
declare 491 {
    long long Tcl_Seek(Tcl_Channel chan, long long offset, int mode)
}
declare 492 {
    long long Tcl_Tell(Tcl_Channel chan)
}

# TIP#91 (back-compat enhancements for channels) dkf
declare 493 {
    Tcl_DriverWideSeekProc *Tcl_ChannelWideSeekProc(
	    const Tcl_ChannelType *chanTypePtr)
}

# ----- BASELINE -- FOR -- 8.4.0 ----- #

# TIP#111 (dictionaries) dkf
declare 494 {
    int Tcl_DictObjPut(Tcl_Interp *interp, Tcl_Obj *dictPtr,
	    Tcl_Obj *keyPtr, Tcl_Obj *valuePtr)
}
declare 495 {
    int Tcl_DictObjGet(Tcl_Interp *interp, Tcl_Obj *dictPtr, Tcl_Obj *keyPtr,
	    Tcl_Obj **valuePtrPtr)
}
declare 496 {
    int Tcl_DictObjRemove(Tcl_Interp *interp, Tcl_Obj *dictPtr,
	    Tcl_Obj *keyPtr)
}
declare 497 {
    int TclDictObjSize(Tcl_Interp *interp, Tcl_Obj *dictPtr, int *sizePtr)
}
declare 498 {
    int Tcl_DictObjFirst(Tcl_Interp *interp, Tcl_Obj *dictPtr,
	    Tcl_DictSearch *searchPtr,
	    Tcl_Obj **keyPtrPtr, Tcl_Obj **valuePtrPtr, int *donePtr)
}
declare 499 {
    void Tcl_DictObjNext(Tcl_DictSearch *searchPtr,
	    Tcl_Obj **keyPtrPtr, Tcl_Obj **valuePtrPtr, int *donePtr)
}
declare 500 {
    void Tcl_DictObjDone(Tcl_DictSearch *searchPtr)
}
declare 501 {
    int Tcl_DictObjPutKeyList(Tcl_Interp *interp, Tcl_Obj *dictPtr,
	    Tcl_Size keyc, Tcl_Obj *const *keyv, Tcl_Obj *valuePtr)
}
declare 502 {
    int Tcl_DictObjRemoveKeyList(Tcl_Interp *interp, Tcl_Obj *dictPtr,
	    Tcl_Size keyc, Tcl_Obj *const *keyv)
}
declare 503 {
    Tcl_Obj *Tcl_NewDictObj(void)
}
declare 504 {
    Tcl_Obj *Tcl_DbNewDictObj(const char *file, int line)
}

# TIP#59 (configuration reporting) akupries
declare 505 {
    void Tcl_RegisterConfig(Tcl_Interp *interp, const char *pkgName,
	    const Tcl_Config *configuration, const char *valEncoding)
}

# TIP #139 (partial exposure of namespace API - transferred from tclInt.decls)
# dkf, API by Brent Welch?
declare 506 {
    Tcl_Namespace *Tcl_CreateNamespace(Tcl_Interp *interp, const char *name,
	    void *clientData, Tcl_NamespaceDeleteProc *deleteProc)
}
declare 507 {
    void Tcl_DeleteNamespace(Tcl_Namespace *nsPtr)
}
declare 508 {
    int Tcl_AppendExportList(Tcl_Interp *interp, Tcl_Namespace *nsPtr,
	    Tcl_Obj *objPtr)
}
declare 509 {
    int Tcl_Export(Tcl_Interp *interp, Tcl_Namespace *nsPtr,
	    const char *pattern, int resetListFirst)
}
declare 510 {
    int Tcl_Import(Tcl_Interp *interp, Tcl_Namespace *nsPtr,
	    const char *pattern, int allowOverwrite)
}
declare 511 {
    int Tcl_ForgetImport(Tcl_Interp *interp, Tcl_Namespace *nsPtr,
	    const char *pattern)
}
declare 512 {
    Tcl_Namespace *Tcl_GetCurrentNamespace(Tcl_Interp *interp)
}
declare 513 {
    Tcl_Namespace *Tcl_GetGlobalNamespace(Tcl_Interp *interp)
}
declare 514 {
    Tcl_Namespace *Tcl_FindNamespace(Tcl_Interp *interp, const char *name,
	    Tcl_Namespace *contextNsPtr, int flags)
}
declare 515 {
    Tcl_Command Tcl_FindCommand(Tcl_Interp *interp, const char *name,
	    Tcl_Namespace *contextNsPtr, int flags)
}
declare 516 {
    Tcl_Command Tcl_GetCommandFromObj(Tcl_Interp *interp, Tcl_Obj *objPtr)
}
declare 517 {
    void Tcl_GetCommandFullName(Tcl_Interp *interp, Tcl_Command command,
	    Tcl_Obj *objPtr)
}

# TIP#137 (encoding-aware source command) dgp for Anton Kovalenko
declare 518 {
    int Tcl_FSEvalFileEx(Tcl_Interp *interp, Tcl_Obj *fileName,
	    const char *encodingName)
}

# Removed in 9.0 (stub entry only)
#declare 519 {nostub {Don't use this function in a stub-enabled extension}} {
#    Tcl_ExitProc *Tcl_SetExitProc(TCL_NORETURN1 Tcl_ExitProc *proc)
#}

# TIP#143 (resource limits) dkf
declare 520 {
    void Tcl_LimitAddHandler(Tcl_Interp *interp, int type,
	    Tcl_LimitHandlerProc *handlerProc, void *clientData,
	    Tcl_LimitHandlerDeleteProc *deleteProc)
}
declare 521 {
    void Tcl_LimitRemoveHandler(Tcl_Interp *interp, int type,
	    Tcl_LimitHandlerProc *handlerProc, void *clientData)
}
declare 522 {
    int Tcl_LimitReady(Tcl_Interp *interp)
}
declare 523 {
    int Tcl_LimitCheck(Tcl_Interp *interp)
}
declare 524 {
    int Tcl_LimitExceeded(Tcl_Interp *interp)
}
declare 525 {
    void Tcl_LimitSetCommands(Tcl_Interp *interp, Tcl_Size commandLimit)
}
declare 526 {
    void Tcl_LimitSetTime(Tcl_Interp *interp, Tcl_Time *timeLimitPtr)
}
declare 527 {
    void Tcl_LimitSetGranularity(Tcl_Interp *interp, int type, int granularity)
}
declare 528 {
    int Tcl_LimitTypeEnabled(Tcl_Interp *interp, int type)
}
declare 529 {
    int Tcl_LimitTypeExceeded(Tcl_Interp *interp, int type)
}
declare 530 {
    void Tcl_LimitTypeSet(Tcl_Interp *interp, int type)
}
declare 531 {
    void Tcl_LimitTypeReset(Tcl_Interp *interp, int type)
}
declare 532 {
    int Tcl_LimitGetCommands(Tcl_Interp *interp)
}
declare 533 {
    void Tcl_LimitGetTime(Tcl_Interp *interp, Tcl_Time *timeLimitPtr)
}
declare 534 {
    int Tcl_LimitGetGranularity(Tcl_Interp *interp, int type)
}

# TIP#226 (interpreter result state management) dgp
declare 535 {
    Tcl_InterpState Tcl_SaveInterpState(Tcl_Interp *interp, int status)
}
declare 536 {
    int Tcl_RestoreInterpState(Tcl_Interp *interp, Tcl_InterpState state)
}
declare 537 {
    void Tcl_DiscardInterpState(Tcl_InterpState state)
}

# TIP#227 (return options interface) dgp
declare 538 {
    int Tcl_SetReturnOptions(Tcl_Interp *interp, Tcl_Obj *options)
}
declare 539 {
    Tcl_Obj *Tcl_GetReturnOptions(Tcl_Interp *interp, int result)
}

# TIP#235 (ensembles) dkf
declare 540 {
    int Tcl_IsEnsemble(Tcl_Command token)
}
declare 541 {
    Tcl_Command Tcl_CreateEnsemble(Tcl_Interp *interp, const char *name,
	    Tcl_Namespace *namespacePtr, int flags)
}
declare 542 {
    Tcl_Command Tcl_FindEnsemble(Tcl_Interp *interp, Tcl_Obj *cmdNameObj,
	    int flags)
}
declare 543 {
    int Tcl_SetEnsembleSubcommandList(Tcl_Interp *interp, Tcl_Command token,
	    Tcl_Obj *subcmdList)
}
declare 544 {
    int Tcl_SetEnsembleMappingDict(Tcl_Interp *interp, Tcl_Command token,
	    Tcl_Obj *mapDict)
}
declare 545 {
    int Tcl_SetEnsembleUnknownHandler(Tcl_Interp *interp, Tcl_Command token,
	    Tcl_Obj *unknownList)
}
declare 546 {
    int Tcl_SetEnsembleFlags(Tcl_Interp *interp, Tcl_Command token, int flags)
}
declare 547 {
    int Tcl_GetEnsembleSubcommandList(Tcl_Interp *interp, Tcl_Command token,
	    Tcl_Obj **subcmdListPtr)
}
declare 548 {
    int Tcl_GetEnsembleMappingDict(Tcl_Interp *interp, Tcl_Command token,
	    Tcl_Obj **mapDictPtr)
}
declare 549 {
    int Tcl_GetEnsembleUnknownHandler(Tcl_Interp *interp, Tcl_Command token,
	    Tcl_Obj **unknownListPtr)
}
declare 550 {
    int Tcl_GetEnsembleFlags(Tcl_Interp *interp, Tcl_Command token,
	    int *flagsPtr)
}
declare 551 {
    int Tcl_GetEnsembleNamespace(Tcl_Interp *interp, Tcl_Command token,
	    Tcl_Namespace **namespacePtrPtr)
}

# TIP#233 (virtualized time) akupries
declare 552 {
    void Tcl_SetTimeProc(Tcl_GetTimeProc *getProc,
	    Tcl_ScaleTimeProc *scaleProc,
	    void *clientData)
}
declare 553 {
    void Tcl_QueryTimeProc(Tcl_GetTimeProc **getProc,
	    Tcl_ScaleTimeProc **scaleProc,
	    void **clientData)
}

# TIP#218 (driver thread actions) davygrvy/akupries ChannelType ver 4
declare 554 {
    Tcl_DriverThreadActionProc *Tcl_ChannelThreadActionProc(
	    const Tcl_ChannelType *chanTypePtr)
}

# TIP#237 (arbitrary-precision integers) kbk
declare 555 {
    Tcl_Obj *Tcl_NewBignumObj(void *value)
}
declare 556 {
    Tcl_Obj *Tcl_DbNewBignumObj(void *value, const char *file, int line)
}
declare 557 {
    void Tcl_SetBignumObj(Tcl_Obj *obj, void *value)
}
declare 558 {
    int Tcl_GetBignumFromObj(Tcl_Interp *interp, Tcl_Obj *obj, void *value)
}
declare 559 {
    int Tcl_TakeBignumFromObj(Tcl_Interp *interp, Tcl_Obj *obj, void *value)
}

# TIP #208 ('chan' command) jeffh
declare 560 {
    int Tcl_TruncateChannel(Tcl_Channel chan, long long length)
}
declare 561 {
    Tcl_DriverTruncateProc *Tcl_ChannelTruncateProc(
	    const Tcl_ChannelType *chanTypePtr)
}

# TIP#219 (channel reflection api) akupries
declare 562 {
    void Tcl_SetChannelErrorInterp(Tcl_Interp *interp, Tcl_Obj *msg)
}
declare 563 {
    void Tcl_GetChannelErrorInterp(Tcl_Interp *interp, Tcl_Obj **msg)
}
declare 564 {
    void Tcl_SetChannelError(Tcl_Channel chan, Tcl_Obj *msg)
}
declare 565 {
    void Tcl_GetChannelError(Tcl_Channel chan, Tcl_Obj **msg)
}

# TIP #237 (additional conversion functions for bignum support) kbk/dgp
declare 566 {
    int Tcl_InitBignumFromDouble(Tcl_Interp *interp, double initval,
	    void *toInit)
}

# TIP#181 (namespace unknown command) dgp for Neil Madden
declare 567 {
    Tcl_Obj *Tcl_GetNamespaceUnknownHandler(Tcl_Interp *interp,
	    Tcl_Namespace *nsPtr)
}
declare 568 {
    int Tcl_SetNamespaceUnknownHandler(Tcl_Interp *interp,
	    Tcl_Namespace *nsPtr, Tcl_Obj *handlerPtr)
}

# TIP#258 (enhanced interface for encodings) dgp
declare 569 {
    int Tcl_GetEncodingFromObj(Tcl_Interp *interp, Tcl_Obj *objPtr,
	    Tcl_Encoding *encodingPtr)
}
declare 570 {
    Tcl_Obj *Tcl_GetEncodingSearchPath(void)
}
declare 571 {
    int Tcl_SetEncodingSearchPath(Tcl_Obj *searchPath)
}
declare 572 {
    const char *Tcl_GetEncodingNameFromEnvironment(Tcl_DString *bufPtr)
}

# TIP#268 (extended version numbers and requirements) akupries
declare 573 {
    int Tcl_PkgRequireProc(Tcl_Interp *interp, const char *name,
	    Tcl_Size objc, Tcl_Obj *const objv[], void *clientDataPtr)
}

# TIP#270 (utility C routines for string formatting) dgp
declare 574 {
    void Tcl_AppendObjToErrorInfo(Tcl_Interp *interp, Tcl_Obj *objPtr)
}
declare 575 {
    void Tcl_AppendLimitedToObj(Tcl_Obj *objPtr, const char *bytes,
	    Tcl_Size length, Tcl_Size limit, const char *ellipsis)
}
declare 576 {
    Tcl_Obj *Tcl_Format(Tcl_Interp *interp, const char *format, Tcl_Size objc,
	    Tcl_Obj *const objv[])
}
declare 577 {
    int Tcl_AppendFormatToObj(Tcl_Interp *interp, Tcl_Obj *objPtr,
	    const char *format, Tcl_Size objc, Tcl_Obj *const objv[])
}
declare 578 {
    Tcl_Obj *Tcl_ObjPrintf(const char *format, ...)
}
declare 579 {
    void Tcl_AppendPrintfToObj(Tcl_Obj *objPtr, const char *format, ...)
}

# ----- BASELINE -- FOR -- 8.5.0 ----- #

# TIP #285 (script cancellation support) jmistachkin
declare 580 {
    int Tcl_CancelEval(Tcl_Interp *interp, Tcl_Obj *resultObjPtr,
	    void *clientData, int flags)
}
declare 581 {
    int Tcl_Canceled(Tcl_Interp *interp, int flags)
}

# TIP#304 (chan pipe) aferrieux
declare 582 {
    int Tcl_CreatePipe(Tcl_Interp  *interp, Tcl_Channel *rchan,
	    Tcl_Channel *wchan, int flags)
}

# TIP #322 (NRE public interface) msofer
declare 583 {
    Tcl_Command Tcl_NRCreateCommand(Tcl_Interp *interp,
	    const char *cmdName, Tcl_ObjCmdProc *proc,
	    Tcl_ObjCmdProc *nreProc, void *clientData,
	    Tcl_CmdDeleteProc *deleteProc)
}
declare 584 {
    int Tcl_NREvalObj(Tcl_Interp *interp, Tcl_Obj *objPtr, int flags)
}
declare 585 {
    int Tcl_NREvalObjv(Tcl_Interp *interp, Tcl_Size objc,
	    Tcl_Obj *const objv[], int flags)
}
declare 586 {
    int Tcl_NRCmdSwap(Tcl_Interp *interp, Tcl_Command cmd, Tcl_Size objc,
	    Tcl_Obj *const objv[], int flags)
}
declare 587 {
    void Tcl_NRAddCallback(Tcl_Interp *interp, Tcl_NRPostProc *postProcPtr,
	    void *data0, void *data1, void *data2,
	    void *data3)
}
# For use by NR extenders, to have a simple way to also provide a (required!)
# classic objProc
declare 588 {
    int Tcl_NRCallObjProc(Tcl_Interp *interp, Tcl_ObjCmdProc *objProc,
	    void *clientData, Tcl_Size objc, Tcl_Obj *const objv[])
}

# TIP#316 (Tcl_StatBuf reader functions) dkf
declare 589 {
    unsigned Tcl_GetFSDeviceFromStat(const Tcl_StatBuf *statPtr)
}
declare 590 {
    unsigned Tcl_GetFSInodeFromStat(const Tcl_StatBuf *statPtr)
}
declare 591 {
    unsigned Tcl_GetModeFromStat(const Tcl_StatBuf *statPtr)
}
declare 592 {
    int Tcl_GetLinkCountFromStat(const Tcl_StatBuf *statPtr)
}
declare 593 {
    int Tcl_GetUserIdFromStat(const Tcl_StatBuf *statPtr)
}
declare 594 {
    int Tcl_GetGroupIdFromStat(const Tcl_StatBuf *statPtr)
}
declare 595 {
    int Tcl_GetDeviceTypeFromStat(const Tcl_StatBuf *statPtr)
}
declare 596 {
    long long Tcl_GetAccessTimeFromStat(const Tcl_StatBuf *statPtr)
}
declare 597 {
    long long Tcl_GetModificationTimeFromStat(const Tcl_StatBuf *statPtr)
}
declare 598 {
    long long Tcl_GetChangeTimeFromStat(const Tcl_StatBuf *statPtr)
}
declare 599 {
    unsigned long long Tcl_GetSizeFromStat(const Tcl_StatBuf *statPtr)
}
declare 600 {
    unsigned long long Tcl_GetBlocksFromStat(const Tcl_StatBuf *statPtr)
}
declare 601 {
    unsigned Tcl_GetBlockSizeFromStat(const Tcl_StatBuf *statPtr)
}

# TIP#314 (ensembles with parameters) dkf for Lars Hellstr"om
declare 602 {
    int Tcl_SetEnsembleParameterList(Tcl_Interp *interp, Tcl_Command token,
	    Tcl_Obj *paramList)
}
declare 603 {
    int Tcl_GetEnsembleParameterList(Tcl_Interp *interp, Tcl_Command token,
	    Tcl_Obj **paramListPtr)
}

# TIP#265 (option parser) dkf for Sam Bromley
declare 604 {
    int TclParseArgsObjv(Tcl_Interp *interp, const Tcl_ArgvInfo *argTable,
	    int *objcPtr, Tcl_Obj *const *objv, Tcl_Obj ***remObjv)
}

# TIP#336 (manipulate the error line) dgp
declare 605 {
    int Tcl_GetErrorLine(Tcl_Interp *interp)
}
declare 606 {
    void Tcl_SetErrorLine(Tcl_Interp *interp, int lineNum)
}

# TIP#307 (move results between interpreters) dkf
declare 607 {
    void Tcl_TransferResult(Tcl_Interp *sourceInterp, int code,
	    Tcl_Interp *targetInterp)
}

# TIP#335 (detect if interpreter in use) jmistachkin
declare 608 {
    int Tcl_InterpActive(Tcl_Interp *interp)
}

# TIP#337 (log exception for background processing) dgp
declare 609 {
    void Tcl_BackgroundException(Tcl_Interp *interp, int code)
}

# TIP#234 (zlib interface) dkf/Pascal Scheffers
declare 610 {
    int Tcl_ZlibDeflate(Tcl_Interp *interp, int format, Tcl_Obj *data,
	    int level, Tcl_Obj *gzipHeaderDictObj)
}
declare 611 {
    int Tcl_ZlibInflate(Tcl_Interp *interp, int format, Tcl_Obj *data,
	    Tcl_Size buffersize, Tcl_Obj *gzipHeaderDictObj)
}
declare 612 {
    unsigned int Tcl_ZlibCRC32(unsigned int crc, const unsigned char *buf,
	    Tcl_Size len)
}
declare 613 {
    unsigned int Tcl_ZlibAdler32(unsigned int adler, const unsigned char *buf,
	    Tcl_Size len)
}
declare 614 {
    int Tcl_ZlibStreamInit(Tcl_Interp *interp, int mode, int format,
	    int level, Tcl_Obj *dictObj, Tcl_ZlibStream *zshandle)
}
declare 615 {
    Tcl_Obj *Tcl_ZlibStreamGetCommandName(Tcl_ZlibStream zshandle)
}
declare 616 {
    int Tcl_ZlibStreamEof(Tcl_ZlibStream zshandle)
}
declare 617 {
    int Tcl_ZlibStreamChecksum(Tcl_ZlibStream zshandle)
}
declare 618 {
    int Tcl_ZlibStreamPut(Tcl_ZlibStream zshandle, Tcl_Obj *data, int flush)
}
declare 619 {
    int Tcl_ZlibStreamGet(Tcl_ZlibStream zshandle, Tcl_Obj *data,
	    Tcl_Size count)
}
declare 620 {
    int Tcl_ZlibStreamClose(Tcl_ZlibStream zshandle)
}
declare 621 {
    int Tcl_ZlibStreamReset(Tcl_ZlibStream zshandle)
}

# TIP 338 (control over startup script) dgp
declare 622 {
    void Tcl_SetStartupScript(Tcl_Obj *path, const char *encoding)
}
declare 623 {
    Tcl_Obj *Tcl_GetStartupScript(const char **encodingPtr)
}

# TIP#332 (half-close made public) aferrieux
declare 624 {
    int Tcl_CloseEx(Tcl_Interp *interp, Tcl_Channel chan, int flags)
}

# TIP #353 (NR-enabled expressions) dgp
declare 625 {
    int Tcl_NRExprObj(Tcl_Interp *interp, Tcl_Obj *objPtr, Tcl_Obj *resultPtr)
}

# TIP #356 (NR-enabled substitution) dgp
declare 626 {
    int Tcl_NRSubstObj(Tcl_Interp *interp, Tcl_Obj *objPtr, int flags)
}

# TIP #357 (Export TclLoadFile and TclpFindSymbol) kbk
declare 627 {
    int Tcl_LoadFile(Tcl_Interp *interp, Tcl_Obj *pathPtr,
		     const char *const symv[], int flags, void *procPtrs,
		     Tcl_LoadHandle *handlePtr)
}
declare 628 {
    void *Tcl_FindSymbol(Tcl_Interp *interp, Tcl_LoadHandle handle,
			 const char *symbol)
}
declare 629 {
    int Tcl_FSUnloadFile(Tcl_Interp *interp, Tcl_LoadHandle handlePtr)
}

# TIP #400
declare 630 {
    void Tcl_ZlibStreamSetCompressionDictionary(Tcl_ZlibStream zhandle,
	    Tcl_Obj *compressionDictionaryObj)
}

# ----- BASELINE -- FOR -- 8.6.0 ----- #

# TIP #456/#468
declare 631 {
    Tcl_Channel Tcl_OpenTcpServerEx(Tcl_Interp *interp, const char *service,
	    const char *host, unsigned int flags, int backlog,
	    Tcl_TcpAcceptProc *acceptProc, void *callbackData)
}

# TIP #430
declare 632 {
    int TclZipfs_Mount(Tcl_Interp *interp, const char *mountPoint,
	    const char *zipname, const char *passwd)
}
declare 633 {
    int TclZipfs_Unmount(Tcl_Interp *interp, const char *mountPoint)
}
declare 634 {
    Tcl_Obj *TclZipfs_TclLibrary(void)
}
declare 635 {
    int TclZipfs_MountBuffer(Tcl_Interp *interp, const char *mountPoint,
	    unsigned char *data, size_t datalen, int copy)
}

# TIP #445
declare 636 {
    void Tcl_FreeInternalRep(Tcl_Obj *objPtr)
}
declare 637 {
    char *Tcl_InitStringRep(Tcl_Obj *objPtr, const char *bytes,
	    TCL_HASH_TYPE numBytes)
}
declare 638 {
    Tcl_ObjInternalRep *Tcl_FetchInternalRep(Tcl_Obj *objPtr, const Tcl_ObjType *typePtr)
}
declare 639 {
    void Tcl_StoreInternalRep(Tcl_Obj *objPtr, const Tcl_ObjType *typePtr,
	    const Tcl_ObjInternalRep *irPtr)
}
declare 640 {
    int Tcl_HasStringRep(Tcl_Obj *objPtr)
}

# TIP #506
declare 641 {
    void Tcl_IncrRefCount(Tcl_Obj *objPtr)
}

declare 642 {
    void Tcl_DecrRefCount(Tcl_Obj *objPtr)
}

declare 643 {
    int Tcl_IsShared(Tcl_Obj *objPtr)
}

# TIP#312 New Tcl_LinkArray() function
declare 644 {
    int Tcl_LinkArray(Tcl_Interp *interp, const char *varName, void *addr,
	    int type, Tcl_Size size)
}

declare 645 {
    int Tcl_GetIntForIndex(Tcl_Interp *interp, Tcl_Obj *objPtr,
	    Tcl_Size endValue, Tcl_Size *indexPtr)
}

# TIP #548
declare 646 {
    Tcl_Size Tcl_UtfToUniChar(const char *src, int *chPtr)
}
declare 647 {
    char *Tcl_UniCharToUtfDString(const int *uniStr,
	    Tcl_Size uniLength, Tcl_DString *dsPtr)
}
declare 648 {
    int *Tcl_UtfToUniCharDString(const char *src,
	    Tcl_Size length, Tcl_DString *dsPtr)
}

# TIP #568
declare 649 {
    unsigned char *TclGetBytesFromObj(Tcl_Interp *interp, Tcl_Obj *objPtr,
	    int *numBytesPtr)
}
declare 650 {
    unsigned char *Tcl_GetBytesFromObj(Tcl_Interp *interp, Tcl_Obj *objPtr,
<<<<<<< HEAD
	    Tcl_Size *numBytesPtr)
=======
	    void *numBytesPtr)
>>>>>>> c2fc0f26
}

# TIP #481
declare 651 {
<<<<<<< HEAD
    char *Tcl_GetStringFromObj(Tcl_Obj *objPtr, Tcl_Size *lengthPtr)
}
declare 652 {
    Tcl_UniChar *Tcl_GetUnicodeFromObj(Tcl_Obj *objPtr, Tcl_Size *lengthPtr)
}
# Only available in Tcl 8.x, NULL in Tcl 9.0
declare 653 {
    unsigned char *Tcl_GetByteArrayFromObj(Tcl_Obj *objPtr, Tcl_Size *numBytesPtr)
=======
    char *TclGetStringFromObj(Tcl_Obj *objPtr, void *lengthPtr)
}
declare 652 {
    unsigned short *TclGetUnicodeFromObj(Tcl_Obj *objPtr, void *lengthPtr)
}
# Only available in Tcl 8.x, NULL in Tcl 9.0
declare 653 {
    unsigned char *TclGetByteArrayFromObj(Tcl_Obj *objPtr, void *numBytesPtr)
>>>>>>> c2fc0f26
}

# TIP #575
declare 654 {
    int Tcl_UtfCharComplete(const char *src, Tcl_Size length)
}
declare 655 {
    const char *Tcl_UtfNext(const char *src)
}
declare 656 {
    const char *Tcl_UtfPrev(const char *src, const char *start)
}
declare 657 {
    int Tcl_UniCharIsUnicode(int ch)
}

# TIP 656
declare 658 {
    int Tcl_ExternalToUtfDStringEx(Tcl_Interp *interp, Tcl_Encoding encoding,
        const char *src, Tcl_Size srcLen, int flags, Tcl_DString *dsPtr,
        Tcl_Size *errorLocationPtr)
}
declare 659 {
    int Tcl_UtfToExternalDStringEx(Tcl_Interp *interp, Tcl_Encoding encoding,
    const char *src, Tcl_Size srcLen, int flags, Tcl_DString *dsPtr,
    Tcl_Size *errorLocationPtr)
}

# TIP #511
declare 660 {
    int Tcl_AsyncMarkFromSignal(Tcl_AsyncHandler async, int sigNumber)
}

# TIP #616
declare 661 {
<<<<<<< HEAD
    int Tcl_ListObjGetElements(Tcl_Interp *interp, Tcl_Obj *listPtr,
	    Tcl_Size *objcPtr, Tcl_Obj ***objvPtr)
}
declare 662 {
    int Tcl_ListObjLength(Tcl_Interp *interp, Tcl_Obj *listPtr,
	    Tcl_Size *lengthPtr)
}
declare 663 {
    int Tcl_DictObjSize(Tcl_Interp *interp, Tcl_Obj *dictPtr, Tcl_Size *sizePtr)
}
declare 664 {
    int Tcl_SplitList(Tcl_Interp *interp, const char *listStr, Tcl_Size *argcPtr,
	    const char ***argvPtr)
}
declare 665 {
    void Tcl_SplitPath(const char *path, Tcl_Size *argcPtr, const char ***argvPtr)
}
declare 666 {
    Tcl_Obj *Tcl_FSSplitPath(Tcl_Obj *pathPtr, Tcl_Size *lenPtr)
}
declare 667 {
    int Tcl_ParseArgsObjv(Tcl_Interp *interp, const Tcl_ArgvInfo *argTable,
	    Tcl_Size *objcPtr, Tcl_Obj *const *objv, Tcl_Obj ***remObjv)
=======
    int TclListObjGetElements(Tcl_Interp *interp, Tcl_Obj *listPtr,
	    void *objcPtr, Tcl_Obj ***objvPtr)
}
declare 662 {
    int TclListObjLength(Tcl_Interp *interp, Tcl_Obj *listPtr,
	    void *lengthPtr)
}
declare 663 {
    int TclDictObjSize(Tcl_Interp *interp, Tcl_Obj *dictPtr, void *sizePtr)
}
declare 664 {
    int TclSplitList(Tcl_Interp *interp, const char *listStr, void *argcPtr,
	    const char ***argvPtr)
}
declare 665 {
    void TclSplitPath(const char *path, void *argcPtr, const char ***argvPtr)
}
declare 666 {
    Tcl_Obj *TclFSSplitPath(Tcl_Obj *pathPtr, void *lenPtr)
}
declare 667 {
    int TclParseArgsObjv(Tcl_Interp *interp, const Tcl_ArgvInfo *argTable,
	    void *objcPtr, Tcl_Obj *const *objv, Tcl_Obj ***remObjv)
>>>>>>> c2fc0f26
}

# TIP #617
declare 668 {
    Tcl_Size Tcl_UniCharLen(const int *uniStr)
}
declare 669 {
    Tcl_Size Tcl_NumUtfChars(const char *src, Tcl_Size length)
}
declare 670 {
    Tcl_Size Tcl_GetCharLength(Tcl_Obj *objPtr)
}
declare 671 {
    const char *Tcl_UtfAtIndex(const char *src, Tcl_Size index)
}
declare 672 {
    Tcl_Obj *Tcl_GetRange(Tcl_Obj *objPtr, Tcl_Size first, Tcl_Size last)
}
declare 673 {
    int Tcl_GetUniChar(Tcl_Obj *objPtr, Tcl_Size index)
}

declare 674 {
    int Tcl_GetBool(Tcl_Interp *interp, const char *src, int flags,
	    char *charPtr)
}
declare 675 {
    int Tcl_GetBoolFromObj(Tcl_Interp *interp, Tcl_Obj *objPtr,
	    int flags, char *charPtr)
}
declare 676 {
    Tcl_Command Tcl_CreateObjCommand2(Tcl_Interp *interp,
	    const char *cmdName,
	    Tcl_ObjCmdProc2 *proc2, void *clientData,
	    Tcl_CmdDeleteProc *deleteProc)
}
declare 677 {
    Tcl_Trace Tcl_CreateObjTrace2(Tcl_Interp *interp, Tcl_Size level, int flags,
	    Tcl_CmdObjTraceProc2 *objProc2, void *clientData,
	    Tcl_CmdObjTraceDeleteProc *delProc)
}
declare 678 {
    Tcl_Command Tcl_NRCreateCommand2(Tcl_Interp *interp,
	    const char *cmdName, Tcl_ObjCmdProc2 *proc,
	    Tcl_ObjCmdProc2 *nreProc2, void *clientData,
	    Tcl_CmdDeleteProc *deleteProc)
}
declare 679 {
    int Tcl_NRCallObjProc2(Tcl_Interp *interp, Tcl_ObjCmdProc2 *objProc2,
	    void *clientData, ptrdiff_t objc, Tcl_Obj *const objv[])
}

# TIP #638.
declare 680 {
    int Tcl_GetNumberFromObj(Tcl_Interp *interp, Tcl_Obj *objPtr,
	    void **clientDataPtr, int *typePtr)
}
declare 681 {
    int Tcl_GetNumber(Tcl_Interp *interp, const char *bytes, Tcl_Size numBytes,
	    void **clientDataPtr, int *typePtr)
}

# TIP #220.
declare 682 {
    int Tcl_RemoveChannelMode(Tcl_Interp *interp, Tcl_Channel chan, int mode)
}

# TIP 643
declare 683 {
   Tcl_Size Tcl_GetEncodingNulLength(Tcl_Encoding encoding)
}

# TIP #650
declare 684 {
    int Tcl_GetWideUIntFromObj(Tcl_Interp *interp, Tcl_Obj *objPtr,
	    Tcl_WideUInt *uwidePtr)
}

# TIP 651
declare 685 {
    Tcl_Obj *Tcl_DStringToObj(Tcl_DString *dsPtr)
}

# TIP 660
declare 686 {
    int Tcl_GetSizeIntFromObj(Tcl_Interp *interp, Tcl_Obj *objPtr,
	    Tcl_Size *sizePtr)
}

# ----- BASELINE -- FOR -- 8.7.0 / 9.0.0 ----- #

declare 688 {
    void TclUnusedStubEntry(void)
}

##############################################################################

# Define the platform specific public Tcl interface. These functions are only
# available on the designated platform.

interface tclPlat

################################
# Unix specific functions
#   (none)

################################
# Mac OS X specific functions

declare 1 {
    int Tcl_MacOSXOpenVersionedBundleResources(Tcl_Interp *interp,
	    const char *bundleName, const char *bundleVersion,
	    int hasResourceFile, Tcl_Size maxPathLen, char *libraryPath)
}
declare 2 {
    void Tcl_MacOSXNotifierAddRunLoopMode(const void *runLoopMode)
}

################################
# Windows specific functions
declare 3 {
    void Tcl_WinConvertError(unsigned errCode)
}

##############################################################################

# Public functions that are not accessible via the stubs table.

export {
    void Tcl_MainEx(Tcl_Size argc, char **argv, Tcl_AppInitProc *appInitProc,
    Tcl_Interp *interp)
}
export {
    void Tcl_StaticLibrary(Tcl_Interp *interp, const char *prefix,
	    Tcl_LibraryInitProc *initProc, Tcl_LibraryInitProc *safeInitProc)
}
export {
    const char *Tcl_SetPanicProc(TCL_NORETURN1 Tcl_PanicProc *panicProc)
}
export {
    Tcl_ExitProc *Tcl_SetExitProc(TCL_NORETURN1 Tcl_ExitProc *proc)
}
export {
    const char *Tcl_FindExecutable(const char *argv0)
}
export {
    const char *Tcl_InitStubs(Tcl_Interp *interp, const char *version,
	int exact)
}
export {
    const char *TclTomMathInitializeStubs(Tcl_Interp* interp,
	const char* version, int epoch, int revision)
}
export {
    const char *Tcl_PkgInitStubsCheck(Tcl_Interp *interp, const char *version,
	int exact)
}
export {
    void Tcl_GetMemoryInfo(Tcl_DString *dsPtr)
}
export {
    const char *Tcl_InitSubsystems(void)
}
export {
    const char *TclZipfs_AppHook(int *argc, char ***argv)
}


# Local Variables:
# mode: tcl
# End:<|MERGE_RESOLUTION|>--- conflicted
+++ resolved
@@ -146,7 +146,7 @@
 }
 # Only available in Tcl 8.x, NULL in Tcl 9.0
 declare 33 {
-    unsigned char *TclGetByteArrayFromObj(Tcl_Obj *objPtr, int *numBytesPtr)
+    unsigned char *TclGetByteArrayFromObj(Tcl_Obj *objPtr, void *numBytesPtr)
 }
 declare 34 {
     int Tcl_GetDouble(Tcl_Interp *interp, const char *src, double *doublePtr)
@@ -173,7 +173,7 @@
     const Tcl_ObjType *Tcl_GetObjType(const char *typeName)
 }
 declare 41 {
-    char *TclGetStringFromObj(Tcl_Obj *objPtr, int *lengthPtr)
+    char *TclGetStringFromObj(Tcl_Obj *objPtr, void *lengthPtr)
 }
 declare 42 {
     void Tcl_InvalidateStringRep(Tcl_Obj *objPtr)
@@ -188,7 +188,7 @@
 }
 declare 45 {
     int TclListObjGetElements(Tcl_Interp *interp, Tcl_Obj *listPtr,
-	    int *objcPtr, Tcl_Obj ***objvPtr)
+	    void *objcPtr, Tcl_Obj ***objvPtr)
 }
 declare 46 {
     int Tcl_ListObjIndex(Tcl_Interp *interp, Tcl_Obj *listPtr, Tcl_Size index,
@@ -196,7 +196,7 @@
 }
 declare 47 {
     int TclListObjLength(Tcl_Interp *interp, Tcl_Obj *listPtr,
-	    int *lengthPtr)
+	    void *lengthPtr)
 }
 declare 48 {
     int Tcl_ListObjReplace(Tcl_Interp *interp, Tcl_Obj *listPtr, Tcl_Size first,
@@ -881,12 +881,12 @@
     void Tcl_SourceRCFile(Tcl_Interp *interp)
 }
 declare 242 {
-    int TclSplitList(Tcl_Interp *interp, const char *listStr, int *argcPtr,
+    int TclSplitList(Tcl_Interp *interp, const char *listStr, void *argcPtr,
 	    const char ***argvPtr)
 }
 # Obsolete, use Tcl_FSSplitPath
 declare 243 {
-    void TclSplitPath(const char *path, int *argcPtr, const char ***argvPtr)
+    void TclSplitPath(const char *path, void *argcPtr, const char ***argvPtr)
 }
 # Removed in 9.0 (stub entry only)
 #declare 244  {
@@ -1601,7 +1601,7 @@
 
 # introduced in 8.4a3
 declare 434 {
-    Tcl_UniChar *TclGetUnicodeFromObj(Tcl_Obj *objPtr, int *lengthPtr)
+    Tcl_UniChar *TclGetUnicodeFromObj(Tcl_Obj *objPtr, void *lengthPtr)
 }
 
 # TIP#15 (math function introspection) dkf
@@ -1702,7 +1702,7 @@
     Tcl_Obj *Tcl_FSJoinPath(Tcl_Obj *listObj, Tcl_Size elements)
 }
 declare 461 {
-    Tcl_Obj *TclFSSplitPath(Tcl_Obj *pathPtr, int *lenPtr)
+    Tcl_Obj *TclFSSplitPath(Tcl_Obj *pathPtr, void *lenPtr)
 }
 declare 462 {
     int Tcl_FSEqualPaths(Tcl_Obj *firstPtr, Tcl_Obj *secondPtr)
@@ -1841,7 +1841,7 @@
 	    Tcl_Obj *keyPtr)
 }
 declare 497 {
-    int TclDictObjSize(Tcl_Interp *interp, Tcl_Obj *dictPtr, int *sizePtr)
+    int TclDictObjSize(Tcl_Interp *interp, Tcl_Obj *dictPtr, void *sizePtr)
 }
 declare 498 {
     int Tcl_DictObjFirst(Tcl_Interp *interp, Tcl_Obj *dictPtr,
@@ -2270,7 +2270,7 @@
 # TIP#265 (option parser) dkf for Sam Bromley
 declare 604 {
     int TclParseArgsObjv(Tcl_Interp *interp, const Tcl_ArgvInfo *argTable,
-	    int *objcPtr, Tcl_Obj *const *objv, Tcl_Obj ***remObjv)
+	    void *objcPtr, Tcl_Obj *const *objv, Tcl_Obj ***remObjv)
 }
 
 # TIP#336 (manipulate the error line) dgp
@@ -2468,20 +2468,15 @@
 # TIP #568
 declare 649 {
     unsigned char *TclGetBytesFromObj(Tcl_Interp *interp, Tcl_Obj *objPtr,
-	    int *numBytesPtr)
+	    void *numBytesPtr)
 }
 declare 650 {
     unsigned char *Tcl_GetBytesFromObj(Tcl_Interp *interp, Tcl_Obj *objPtr,
-<<<<<<< HEAD
 	    Tcl_Size *numBytesPtr)
-=======
-	    void *numBytesPtr)
->>>>>>> c2fc0f26
 }
 
 # TIP #481
 declare 651 {
-<<<<<<< HEAD
     char *Tcl_GetStringFromObj(Tcl_Obj *objPtr, Tcl_Size *lengthPtr)
 }
 declare 652 {
@@ -2490,16 +2485,6 @@
 # Only available in Tcl 8.x, NULL in Tcl 9.0
 declare 653 {
     unsigned char *Tcl_GetByteArrayFromObj(Tcl_Obj *objPtr, Tcl_Size *numBytesPtr)
-=======
-    char *TclGetStringFromObj(Tcl_Obj *objPtr, void *lengthPtr)
-}
-declare 652 {
-    unsigned short *TclGetUnicodeFromObj(Tcl_Obj *objPtr, void *lengthPtr)
-}
-# Only available in Tcl 8.x, NULL in Tcl 9.0
-declare 653 {
-    unsigned char *TclGetByteArrayFromObj(Tcl_Obj *objPtr, void *numBytesPtr)
->>>>>>> c2fc0f26
 }
 
 # TIP #575
@@ -2535,7 +2520,6 @@
 
 # TIP #616
 declare 661 {
-<<<<<<< HEAD
     int Tcl_ListObjGetElements(Tcl_Interp *interp, Tcl_Obj *listPtr,
 	    Tcl_Size *objcPtr, Tcl_Obj ***objvPtr)
 }
@@ -2559,31 +2543,6 @@
 declare 667 {
     int Tcl_ParseArgsObjv(Tcl_Interp *interp, const Tcl_ArgvInfo *argTable,
 	    Tcl_Size *objcPtr, Tcl_Obj *const *objv, Tcl_Obj ***remObjv)
-=======
-    int TclListObjGetElements(Tcl_Interp *interp, Tcl_Obj *listPtr,
-	    void *objcPtr, Tcl_Obj ***objvPtr)
-}
-declare 662 {
-    int TclListObjLength(Tcl_Interp *interp, Tcl_Obj *listPtr,
-	    void *lengthPtr)
-}
-declare 663 {
-    int TclDictObjSize(Tcl_Interp *interp, Tcl_Obj *dictPtr, void *sizePtr)
-}
-declare 664 {
-    int TclSplitList(Tcl_Interp *interp, const char *listStr, void *argcPtr,
-	    const char ***argvPtr)
-}
-declare 665 {
-    void TclSplitPath(const char *path, void *argcPtr, const char ***argvPtr)
-}
-declare 666 {
-    Tcl_Obj *TclFSSplitPath(Tcl_Obj *pathPtr, void *lenPtr)
-}
-declare 667 {
-    int TclParseArgsObjv(Tcl_Interp *interp, const Tcl_ArgvInfo *argTable,
-	    void *objcPtr, Tcl_Obj *const *objv, Tcl_Obj ***remObjv)
->>>>>>> c2fc0f26
 }
 
 # TIP #617
