--- conflicted
+++ resolved
@@ -635,17 +635,12 @@
 }
 
 static int
-<<<<<<< HEAD
-PkgRequireCoreCleanup(ClientData data[], Tcl_Interp *interp, int result) {
-    Tcl_Free(data[0]);
-=======
 PkgRequireCoreCleanup(
     ClientData data[],
     Tcl_Interp *interp,
     int result)
 {
-    ckfree(data[0]);
->>>>>>> a8e6f02a
+    Tcl_Free(data[0]);
     return result;
 }
 @@ -733,12 +728,8 @@
 		 * The version of the package sought is better than the
 		 * currently selected version.
 		 */
-<<<<<<< HEAD
+
 		Tcl_Free(bestVersion);
-=======
-
-		ckfree(bestVersion);
->>>>>>> a8e6f02a
 		bestVersion = NULL;
 		goto newbest;
 	    }
@@ -770,12 +761,8 @@
 		 * This stable version of the package sought is better than
 		 * the currently selected stable version.
 		 */
-<<<<<<< HEAD
+
 		Tcl_Free(bestStableVersion);
-=======
-
-		ckfree(bestStableVersion);
->>>>>>> a8e6f02a
 		bestStableVersion = NULL;
 		goto newstable;
 	    }
@@ -839,17 +826,12 @@
 	pkgPtr->clientData = versionToProvide;
 
 	pkgFiles = TclInitPkgFiles(interp);
-<<<<<<< HEAD
-	/* Push "ifneeded" package name in "tclPkgFiles" assocdata. */
-	pkgName = Tcl_Alloc(sizeof(PkgName) + strlen(name));
-=======
 
 	/*
 	 * Push "ifneeded" package name in "tclPkgFiles" assocdata.
 	 */
 
-	pkgName = ckalloc(sizeof(PkgName) + strlen(name));
->>>>>>> a8e6f02a
+	pkgName = Tcl_Alloc(sizeof(PkgName) + strlen(name));
 	pkgName->nextPtr = pkgFiles->names;
 	strcpy(pkgName->name, name);
 	pkgFiles->names = pkgName;
@@ -1133,12 +1115,9 @@
 	}
 	pkgFiles = (PkgFiles *) Tcl_GetAssocData(interp, "tclPkgFiles", NULL);
 	if (pkgFiles) {
-<<<<<<< HEAD
-	    Tcl_HashEntry *entry = Tcl_FindHashEntry(&pkgFiles->table, TclGetString(objv[2]));
-=======
-	    Tcl_HashEntry *entry =
-		    Tcl_FindHashEntry(&pkgFiles->table, Tcl_GetString(objv[2]));
->>>>>>> a8e6f02a
+	    Tcl_HashEntry *entry = Tcl_FindHashEntry(&pkgFiles->table,
+		    TclGetString(objv[2]));
+
 	    if (entry) {
 		Tcl_SetObjResult(interp, (Tcl_Obj *)Tcl_GetHashValue(entry));
 	    }
