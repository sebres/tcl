/*
 * tclPkg.c --
 *
 *	This file implements package and version control for Tcl via the
 *	"package" command and a few C APIs.
 *
 * Copyright © 1996 Sun Microsystems, Inc.
 * Copyright © 2006 Andreas Kupries <andreas_kupries@users.sourceforge.net>
 *
 * See the file "license.terms" for information on usage and redistribution of
 * this file, and for a DISCLAIMER OF ALL WARRANTIES.
 *
 * TIP #268.
 * Heavily rewritten to handle the extend version numbers, and extended
 * package requirements.
 */

#include "tclInt.h"

MODULE_SCOPE char *tclEmptyStringRep;

char *tclEmptyStringRep = &tclEmptyString;

/*
 * Each invocation of the "package ifneeded" command creates a structure of
 * the following type, which is used to load the package into the interpreter
 * if it is requested with a "package require" command.
 */

typedef struct PkgAvail {
    char *version;		/* Version string; malloc'ed. */
    char *script;		/* Script to invoke to provide this version of
				 * the package. Malloc'ed and protected by
				 * Tcl_Preserve and Tcl_Release. */
    char *pkgIndex;		/* Full file name of pkgIndex file */
    struct PkgAvail *nextPtr;	/* Next in list of available versions of the
				 * same package. */
} PkgAvail;

typedef struct PkgName {
    struct PkgName *nextPtr;	/* Next in list of package names being
				 * initialized. */
    char name[TCLFLEXARRAY];
} PkgName;

typedef struct PkgFiles {
    PkgName *names;		/* Package names being initialized. Must be
				 * first field. */
    Tcl_HashTable table;	/* Table which contains files for each
				 * package. */
} PkgFiles;

/*
 * For each package that is known in any way to an interpreter, there is one
 * record of the following type. These records are stored in the
 * "packageTable" hash table in the interpreter, keyed by package name such as
 * "Tk" (no version number).
 */

typedef struct {
    Tcl_Obj *version;
    PkgAvail *availPtr;		/* First in list of all available versions of
				 * this package. */
    const void *clientData;	/* Client data. */
} Package;

typedef struct Require {
    void *clientDataPtr;
    const char *name;
    Package *pkgPtr;
    char *versionToProvide;
} Require;

typedef struct RequireProcArgs {
    const char *name;
    void *clientDataPtr;
} RequireProcArgs;

/*
 * Prototypes for functions defined in this file:
 */

static int		CheckVersionAndConvert(Tcl_Interp *interp,
			    const char *string, char **internal, int *stable);
static int		CompareVersions(char *v1i, char *v2i,
			    int *isMajorPtr);
static int		CheckRequirement(Tcl_Interp *interp,
			    const char *string);
static int		CheckAllRequirements(Tcl_Interp *interp, int reqc,
			    Tcl_Obj *const reqv[]);
static int		RequirementSatisfied(char *havei, const char *req);
static int		SomeRequirementSatisfied(char *havei, int reqc,
			    Tcl_Obj *const reqv[]);
static void		AddRequirementsToResult(Tcl_Interp *interp, int reqc,
			    Tcl_Obj *const reqv[]);
static void		AddRequirementsToDString(Tcl_DString *dstring,
			    int reqc, Tcl_Obj *const reqv[]);
static Package *	FindPackage(Tcl_Interp *interp, const char *name);
static int		PkgRequireCore(void *data[], Tcl_Interp *interp, int result);
static int		PkgRequireCoreFinal(void *data[], Tcl_Interp *interp, int result);
static int		PkgRequireCoreCleanup(void *data[], Tcl_Interp *interp, int result);
static int		PkgRequireCoreStep1(void *data[], Tcl_Interp *interp, int result);
static int		PkgRequireCoreStep2(void *data[], Tcl_Interp *interp, int result);
<<<<<<< HEAD
static int		TclNRPkgRequireProc(void *clientData, Tcl_Interp *interp, size_t reqc, Tcl_Obj *const reqv[]);
=======
static int		TclNRPkgRequireProc(void *clientData, Tcl_Interp *interp, int reqc, Tcl_Obj *const reqv[]);
>>>>>>> 335e5fd2
static int		SelectPackage(void *data[], Tcl_Interp *interp, int result);
static int		SelectPackageFinal(void *data[], Tcl_Interp *interp, int result);
static int		TclNRPackageObjCmdCleanup(void *data[], Tcl_Interp *interp, int result);

/*
 * Helper macros.
 */

#define DupBlock(v,s,len) \
    ((v) = (char *)Tcl_Alloc(len), memcpy((v),(s),(len)))
#define DupString(v,s) \
    do { \
	size_t local__len = strlen(s) + 1; \
	DupBlock((v),(s),local__len); \
    } while (0)

/*
 *----------------------------------------------------------------------
 *
 * Tcl_PkgProvide / Tcl_PkgProvideEx --
 *
 *	This function is invoked to declare that a particular version of a
 *	particular package is now present in an interpreter. There must not be
 *	any other version of this package already provided in the interpreter.
 *
 * Results:
 *	Normally returns TCL_OK; if there is already another version of the
 *	package loaded then TCL_ERROR is returned and an error message is left
 *	in the interp's result.
 *
 * Side effects:
 *	The interpreter remembers that this package is available, so that no
 *	other version of the package may be provided for the interpreter.
 *
 *----------------------------------------------------------------------
 */

#undef Tcl_PkgProvide
int
Tcl_PkgProvide(
    Tcl_Interp *interp,		/* Interpreter in which package is now
				 * available. */
    const char *name,		/* Name of package. */
    const char *version)	/* Version string for package. */
{
    return Tcl_PkgProvideEx(interp, name, version, NULL);
}

int
Tcl_PkgProvideEx(
    Tcl_Interp *interp,		/* Interpreter in which package is now
				 * available. */
    const char *name,		/* Name of package. */
    const char *version,	/* Version string for package. */
    const void *clientData)	/* clientdata for this package (normally used
				 * for C callback function table) */
{
    Package *pkgPtr;
    char *pvi, *vi;
    int res;

    pkgPtr = FindPackage(interp, name);
    if (pkgPtr->version == NULL) {
	pkgPtr->version = Tcl_NewStringObj(version, TCL_INDEX_NONE);
	Tcl_IncrRefCount(pkgPtr->version);
	pkgPtr->clientData = clientData;
	return TCL_OK;
    }

    if (CheckVersionAndConvert(interp, Tcl_GetString(pkgPtr->version), &pvi,
	    NULL) != TCL_OK) {
	return TCL_ERROR;
    } else if (CheckVersionAndConvert(interp, version, &vi, NULL) != TCL_OK) {
	Tcl_Free(pvi);
	return TCL_ERROR;
    }

    res = CompareVersions(pvi, vi, NULL);
    Tcl_Free(pvi);
    Tcl_Free(vi);

    if (res == 0) {
	if (clientData != NULL) {
	    pkgPtr->clientData = clientData;
	}
	return TCL_OK;
    }
    Tcl_SetObjResult(interp, Tcl_ObjPrintf(
	    "conflicting versions provided for package \"%s\": %s, then %s",
	    name, Tcl_GetString(pkgPtr->version), version));
    Tcl_SetErrorCode(interp, "TCL", "PACKAGE", "VERSIONCONFLICT", NULL);
    return TCL_ERROR;
}

/*
 *----------------------------------------------------------------------
 *
 * Tcl_PkgRequire / Tcl_PkgRequireEx / Tcl_PkgRequireProc --
 *
 *	This function is called by code that depends on a particular version
 *	of a particular package. If the package is not already provided in the
 *	interpreter, this function invokes a Tcl script to provide it. If the
 *	package is already provided, this function makes sure that the
 *	caller's needs don't conflict with the version that is present.
 *
 * Results:
 *	If successful, returns the version string for the currently provided
 *	version of the package, which may be different from the "version"
 *	argument. If the caller's requirements cannot be met (e.g. the version
 *	requested conflicts with a currently provided version, or the required
 *	version cannot be found, or the script to provide the required version
 *	generates an error), NULL is returned and an error message is left in
 *	the interp's result.
 *
 * Side effects:
 *	The script from some previous "package ifneeded" command may be
 *	invoked to provide the package.
 *
 *----------------------------------------------------------------------
 */

static void
PkgFilesCleanupProc(
    void *clientData,
    TCL_UNUSED(Tcl_Interp *))
{
    PkgFiles *pkgFiles = (PkgFiles *) clientData;
    Tcl_HashSearch search;
    Tcl_HashEntry *entry;

    while (pkgFiles->names) {
	PkgName *name = pkgFiles->names;

	pkgFiles->names = name->nextPtr;
	Tcl_Free(name);
    }
    entry = Tcl_FirstHashEntry(&pkgFiles->table, &search);
    while (entry) {
	Tcl_Obj *obj = (Tcl_Obj *)Tcl_GetHashValue(entry);

	Tcl_DecrRefCount(obj);
	entry = Tcl_NextHashEntry(&search);
    }
    Tcl_DeleteHashTable(&pkgFiles->table);
    Tcl_Free(pkgFiles);
    return;
}

void *
TclInitPkgFiles(
    Tcl_Interp *interp)
{
    /*
     * If assocdata "tclPkgFiles" doesn't exist yet, create it.
     */

    PkgFiles *pkgFiles = (PkgFiles *)Tcl_GetAssocData(interp, "tclPkgFiles", NULL);

    if (!pkgFiles) {
	pkgFiles = (PkgFiles *)Tcl_Alloc(sizeof(PkgFiles));
	pkgFiles->names = NULL;
	Tcl_InitHashTable(&pkgFiles->table, TCL_STRING_KEYS);
	Tcl_SetAssocData(interp, "tclPkgFiles", PkgFilesCleanupProc, pkgFiles);
    }
    return pkgFiles;
}

void
TclPkgFileSeen(
    Tcl_Interp *interp,
    const char *fileName)
{
    PkgFiles *pkgFiles = (PkgFiles *)
	    Tcl_GetAssocData(interp, "tclPkgFiles", NULL);

    if (pkgFiles && pkgFiles->names) {
	const char *name = pkgFiles->names->name;
	Tcl_HashTable *table = &pkgFiles->table;
	int isNew;
	Tcl_HashEntry *entry = (Tcl_HashEntry *)Tcl_CreateHashEntry(table, name, &isNew);
	Tcl_Obj *list;

	if (isNew) {
	    TclNewObj(list);
	    Tcl_SetHashValue(entry, list);
	    Tcl_IncrRefCount(list);
	} else {
	    list = (Tcl_Obj *)Tcl_GetHashValue(entry);
	}
	Tcl_ListObjAppendElement(interp, list, Tcl_NewStringObj(fileName, TCL_INDEX_NONE));
    }
}

#undef Tcl_PkgRequire
const char *
Tcl_PkgRequire(
    Tcl_Interp *interp,		/* Interpreter in which package is now
				 * available. */
    const char *name,		/* Name of desired package. */
    const char *version,	/* Version string for desired version; NULL
				 * means use the latest version available. */
    int exact)			/* Non-zero means that only the particular
				 * version given is acceptable. Zero means use
				 * the latest compatible version. */
{
    return Tcl_PkgRequireEx(interp, name, version, exact, NULL);
}

const char *
Tcl_PkgRequireEx(
    Tcl_Interp *interp,		/* Interpreter in which package is now
				 * available. */
    const char *name,		/* Name of desired package. */
    const char *version,	/* Version string for desired version; NULL
				 * means use the latest version available. */
    int exact,			/* Non-zero means that only the particular
				 * version given is acceptable. Zero means use
				 * the latest compatible version. */
    void *clientDataPtr)	/* Used to return the client data for this
				 * package. If it is NULL then the client data
				 * is not returned. This is unchanged if this
				 * call fails for any reason. */
{
    Tcl_Obj *ov;
    const char *result = NULL;

    /*
     * If an attempt is being made to load this into a standalone executable
     * on a platform where backlinking is not supported then this must be a
     * shared version of Tcl (Otherwise the load would have failed). Detect
     * this situation by checking that this library has been correctly
     * initialised. If it has not been then return immediately as nothing will
     * work.
     */

    if (tclEmptyStringRep == NULL) {
	/*
	 * OK, so what's going on here?
	 *
	 * First, what are we doing? We are performing a check on behalf of
	 * one particular caller, Tcl_InitStubs(). When a package is stub-
	 * enabled, it is statically linked to libtclstub.a, which contains a
	 * copy of Tcl_InitStubs(). When a stub-enabled package is loaded, its
	 * *_Init() function is supposed to call Tcl_InitStubs() before
	 * calling any other functions in the Tcl library. The first Tcl
	 * function called by Tcl_InitStubs() through the stub table is
	 * Tcl_PkgRequireEx(), so this code right here is the first code that
	 * is part of the original Tcl library in the executable that gets
	 * executed on behalf of a newly loaded stub-enabled package.
	 *
	 * One easy error for the developer/builder of a stub-enabled package
	 * to make is to forget to define USE_TCL_STUBS when compiling the
	 * package. When that happens, the package will contain symbols that
	 * are references to the Tcl library, rather than function pointers
	 * referencing the stub table. On platforms that lack backlinking,
	 * those unresolved references may cause the loading of the package to
	 * also load a second copy of the Tcl library, leading to all kinds of
	 * trouble. We would like to catch that error and report a useful
	 * message back to the user. That's what we're doing.
	 *
	 * Second, how does this work? If we reach this point, then the global
	 * variable tclEmptyStringRep has the value NULL. Compare that with
	 * the definition of tclEmptyStringRep near the top of this file.  It
	 * clearly should not have the value NULL; it should point to the char
	 * tclEmptyString. If we see it having the value NULL, then somehow we
	 * are seeing a Tcl library that isn't completely initialized, and
	 * that's an indicator for the error condition described above.
	 * (Further explanation is welcome.)
	 *
	 * Third, so what do we do about it? This situation indicates the
	 * package we just loaded wasn't properly compiled to be stub-enabled,
	 * yet it thinks it is stub-enabled (it called Tcl_InitStubs()). We
	 * want to report that the package just loaded is broken, so we want
	 * to place an error message in the interpreter result and return NULL
	 * to indicate failure to Tcl_InitStubs() so that it will also fail.
	 * (Further explanation why we don't want to Tcl_Panic() is welcome.
	 * After all, two Tcl libraries can't be a good thing!)
	 *
	 * Trouble is that's going to be tricky. We're now using a Tcl library
	 * that's not fully initialized. Functions in it may not work
	 * reliably, so be very careful about adding any other calls here
	 * without checking how they behave when initialization is incomplete.
	 */

	Tcl_SetObjResult(interp, Tcl_ObjPrintf(
		"Cannot load package \"%s\" in standalone executable:"
		" This package is not compiled with stub support", name));
	Tcl_SetErrorCode(interp, "TCL", "PACKAGE", "UNSTUBBED", NULL);
	return NULL;
    }

    /*
     * Translate between old and new API, and defer to the new function.
     */

    if (version == NULL) {
	if (Tcl_PkgRequireProc(interp, name, 0, NULL, clientDataPtr) == TCL_OK) {
	    result = Tcl_GetStringResult(interp);
	    Tcl_ResetResult(interp);
	}
    } else {
	if (exact && TCL_OK
		!= CheckVersionAndConvert(interp, version, NULL, NULL)) {
	    return NULL;
	}
	ov = Tcl_NewStringObj(version, TCL_INDEX_NONE);
	if (exact) {
	    Tcl_AppendStringsToObj(ov, "-", version, NULL);
	}
	Tcl_IncrRefCount(ov);
	if (Tcl_PkgRequireProc(interp, name, 1, &ov, clientDataPtr) == TCL_OK) {
	    result = Tcl_GetStringResult(interp);
	    Tcl_ResetResult(interp);
	}
	TclDecrRefCount(ov);
    }
    return result;
}

int
Tcl_PkgRequireProc(
    Tcl_Interp *interp,		/* Interpreter in which package is now
				 * available. */
    const char *name,		/* Name of desired package. */
    size_t reqc,			/* Requirements constraining the desired
				 * version. */
    Tcl_Obj *const reqv[],	/* 0 means to use the latest version
				 * available. */
    void *clientDataPtr)
{
    RequireProcArgs args;

    args.name = name;
    args.clientDataPtr = clientDataPtr;
    return Tcl_NRCallObjProc2(interp,
	    TclNRPkgRequireProc, (void *) &args, reqc, reqv);
}

static int
TclNRPkgRequireProc(
    void *clientData,
    Tcl_Interp *interp,
    size_t reqc,
    Tcl_Obj *const reqv[])
{
    RequireProcArgs *args = (RequireProcArgs *)clientData;

    Tcl_NRAddCallback(interp,
	    PkgRequireCore, (void *) args->name, INT2PTR(reqc), (void *) reqv,
	    args->clientDataPtr);
    return TCL_OK;
}

static int
PkgRequireCore(
    void *data[],
    Tcl_Interp *interp,
    TCL_UNUSED(int))
{
    const char *name = (const char *)data[0];
    int reqc = (int)PTR2INT(data[1]);
    Tcl_Obj **reqv = (Tcl_Obj **)data[2];
    int code = CheckAllRequirements(interp, reqc, reqv);
    Require *reqPtr;

    if (code != TCL_OK) {
	return code;
    }
    reqPtr = (Require *)Tcl_Alloc(sizeof(Require));
    Tcl_NRAddCallback(interp, PkgRequireCoreCleanup, reqPtr, NULL, NULL, NULL);
    reqPtr->clientDataPtr = data[3];
    reqPtr->name = name;
    reqPtr->pkgPtr = FindPackage(interp, name);
    if (reqPtr->pkgPtr->version == NULL) {
	Tcl_NRAddCallback(interp,
		SelectPackage, reqPtr, INT2PTR(reqc), reqv,
		(void *)PkgRequireCoreStep1);
    } else {
	Tcl_NRAddCallback(interp,
		PkgRequireCoreFinal, reqPtr, INT2PTR(reqc), reqv, NULL);
    }
    return TCL_OK;
}

static int
PkgRequireCoreStep1(
    void *data[],
    Tcl_Interp *interp,
    TCL_UNUSED(int))
{
    Tcl_DString command;
    char *script;
    Require *reqPtr = (Require *)data[0];
    int reqc = (int)PTR2INT(data[1]);
    Tcl_Obj **const reqv = (Tcl_Obj **)data[2];
    const char *name = reqPtr->name /* Name of desired package. */;

    /*
     * If we've got the package in the DB already, go on to actually loading
     * it.
     */

    if (reqPtr->pkgPtr->version != NULL) {
	Tcl_NRAddCallback(interp,
		PkgRequireCoreFinal, reqPtr, INT2PTR(reqc), (void *)reqv, NULL);
	return TCL_OK;
    }

    /*
     * The package is not in the database. If there is a "package unknown"
     * command, invoke it.
     */

    script = ((Interp *) interp)->packageUnknown;
    if (script == NULL) {
	/*
	 * No package unknown script. Move on to finalizing.
	 */

	Tcl_NRAddCallback(interp,
		PkgRequireCoreFinal, reqPtr, INT2PTR(reqc), (void *)reqv, NULL);
	return TCL_OK;
    }

    /*
     * Invoke the "package unknown" script synchronously.
     */

    Tcl_DStringInit(&command);
    Tcl_DStringAppend(&command, script, TCL_INDEX_NONE);
    Tcl_DStringAppendElement(&command, name);
    AddRequirementsToDString(&command, reqc, reqv);

    Tcl_NRAddCallback(interp,
	    PkgRequireCoreStep2, reqPtr, INT2PTR(reqc), (void *) reqv, NULL);
    Tcl_NREvalObj(interp,
	    Tcl_NewStringObj(Tcl_DStringValue(&command),
		    Tcl_DStringLength(&command)),
	    TCL_EVAL_GLOBAL);
    Tcl_DStringFree(&command);
    return TCL_OK;
}

static int
PkgRequireCoreStep2(
    void *data[],
    Tcl_Interp *interp,
    int result)
{
    Require *reqPtr = (Require *)data[0];
    int reqc = (int)PTR2INT(data[1]);
    Tcl_Obj **const reqv = (Tcl_Obj **)data[2];
    const char *name = reqPtr->name; /* Name of desired package. */

    if ((result != TCL_OK) && (result != TCL_ERROR)) {
	Tcl_SetObjResult(interp, Tcl_ObjPrintf(
		"bad return code: %d", result));
	Tcl_SetErrorCode(interp, "TCL", "PACKAGE", "BADRESULT", NULL);
	result = TCL_ERROR;
    }
    if (result == TCL_ERROR) {
	Tcl_AddErrorInfo(interp,
		"\n    (\"package unknown\" script)");
	return result;
    }
    Tcl_ResetResult(interp);

    /*
     * pkgPtr may now be invalid, so refresh it.
     */

    reqPtr->pkgPtr = FindPackage(interp, name);
    Tcl_NRAddCallback(interp,
	    SelectPackage, reqPtr, INT2PTR(reqc), reqv,
	    (void *)PkgRequireCoreFinal);
    return TCL_OK;
}

static int
PkgRequireCoreFinal(
    void *data[],
    Tcl_Interp *interp,
    TCL_UNUSED(int))
{
    Require *reqPtr = (Require *)data[0];
    int reqc = (int)PTR2INT(data[1]), satisfies;
    Tcl_Obj **const reqv = (Tcl_Obj **)data[2];
    char *pkgVersionI;
    void *clientDataPtr = reqPtr->clientDataPtr;
    const char *name = reqPtr->name; /* Name of desired package. */

    if (reqPtr->pkgPtr->version == NULL) {
	Tcl_SetObjResult(interp, Tcl_ObjPrintf(
		"can't find package %s", name));
	Tcl_SetErrorCode(interp, "TCL", "PACKAGE", "UNFOUND", NULL);
	AddRequirementsToResult(interp, reqc, reqv);
	return TCL_ERROR;
    }

    /*
     * Ensure that the provided version meets the current requirements.
     */

    if (reqc != 0) {
	CheckVersionAndConvert(interp, Tcl_GetString(reqPtr->pkgPtr->version),
		&pkgVersionI, NULL);
	satisfies = SomeRequirementSatisfied(pkgVersionI, reqc, reqv);

	Tcl_Free(pkgVersionI);

	if (!satisfies) {
	    Tcl_SetObjResult(interp, Tcl_ObjPrintf(
		    "version conflict for package \"%s\": have %s, need",
		    name, Tcl_GetString(reqPtr->pkgPtr->version)));
	    Tcl_SetErrorCode(interp, "TCL", "PACKAGE", "VERSIONCONFLICT",
		    NULL);
	    AddRequirementsToResult(interp, reqc, reqv);
	    return TCL_ERROR;
	}
    }

    if (clientDataPtr) {
	const void **ptr = (const void **) clientDataPtr;

	*ptr = reqPtr->pkgPtr->clientData;
    }
    Tcl_SetObjResult(interp, reqPtr->pkgPtr->version);
    return TCL_OK;
}

static int
PkgRequireCoreCleanup(
    void *data[],
    TCL_UNUSED(Tcl_Interp *),
    int result)
{
    Tcl_Free(data[0]);
    return result;
}

static int
SelectPackage(
    void *data[],
    Tcl_Interp *interp,
    TCL_UNUSED(int))
{
    PkgAvail *availPtr, *bestPtr, *bestStablePtr;
    char *availVersion, *bestVersion, *bestStableVersion;
				/* Internal rep. of versions */
    int availStable, satisfies;
    Require *reqPtr = (Require *)data[0];
    int reqc = (int)PTR2INT(data[1]);
    Tcl_Obj **const reqv = (Tcl_Obj **)data[2];
    const char *name = reqPtr->name;
    Package *pkgPtr = reqPtr->pkgPtr;
    Interp *iPtr = (Interp *) interp;

    /*
     * Check whether we're already attempting to load some version of this
     * package (circular dependency detection).
     */

    if (pkgPtr->clientData != NULL) {
	Tcl_SetObjResult(interp, Tcl_ObjPrintf(
		"circular package dependency:"
		" attempt to provide %s %s requires %s",
		name, (char *) pkgPtr->clientData, name));
	AddRequirementsToResult(interp, reqc, reqv);
	Tcl_SetErrorCode(interp, "TCL", "PACKAGE", "CIRCULARITY", NULL);
	return TCL_ERROR;
    }

    /*
     * The package isn't yet present. Search the list of available versions
     * and invoke the script for the best available version. We are actually
     * locating the best, and the best stable version. One of them is then
     * chosen based on the selection mode.
     */

    bestPtr = NULL;
    bestStablePtr = NULL;
    bestVersion = NULL;
    bestStableVersion = NULL;

    for (availPtr = pkgPtr->availPtr; availPtr != NULL;
	    availPtr = availPtr->nextPtr) {
	if (CheckVersionAndConvert(interp, availPtr->version,
		&availVersion, &availStable) != TCL_OK) {
	    /*
	     * The provided version number has invalid syntax. This should not
	     * happen. This should have been caught by the 'package ifneeded'
	     * registering the package.
	     */

	    continue;
	}

	/*
	 * Check satisfaction of requirements before considering the current
	 * version further.
	 */

	if (reqc > 0) {
	    satisfies = SomeRequirementSatisfied(availVersion, reqc, reqv);
	    if (!satisfies) {
		Tcl_Free(availVersion);
		availVersion = NULL;
		continue;
	    }
	}

	if (bestPtr != NULL) {
	    int res = CompareVersions(availVersion, bestVersion, NULL);

	    /*
	     * Note: Used internal reps in the comparison!
	     */

	    if (res > 0) {
		/*
		 * The version of the package sought is better than the
		 * currently selected version.
		 */

		Tcl_Free(bestVersion);
		bestVersion = NULL;
		goto newbest;
	    }
	} else {
	newbest:
	    /*
	     * We have found a version which is better than our max.
	     */

	    bestPtr = availPtr;
	    CheckVersionAndConvert(interp, bestPtr->version, &bestVersion, NULL);
	}

	if (!availStable) {
	    Tcl_Free(availVersion);
	    availVersion = NULL;
	    continue;
	}

	if (bestStablePtr != NULL) {
	    int res = CompareVersions(availVersion, bestStableVersion, NULL);

	    /*
	     * Note: Used internal reps in the comparison!
	     */

	    if (res > 0) {
		/*
		 * This stable version of the package sought is better than
		 * the currently selected stable version.
		 */

		Tcl_Free(bestStableVersion);
		bestStableVersion = NULL;
		goto newstable;
	    }
	} else {
	newstable:
	    /*
	     * We have found a stable version which is better than our max
	     * stable.
	     */

	    bestStablePtr = availPtr;
	    CheckVersionAndConvert(interp, bestStablePtr->version,
		    &bestStableVersion, NULL);
	}

	Tcl_Free(availVersion);
	availVersion = NULL;
    } /* end for */

    /*
     * Clean up memorized internal reps, if any.
     */

    if (bestVersion != NULL) {
	Tcl_Free(bestVersion);
	bestVersion = NULL;
    }

    if (bestStableVersion != NULL) {
	Tcl_Free(bestStableVersion);
	bestStableVersion = NULL;
    }

    /*
     * Now choose a version among the two best. For 'latest' we simply take
     * (actually keep) the best. For 'stable' we take the best stable, if
     * there is any, or the best if there is nothing stable.
     */

    if ((iPtr->packagePrefer == PKG_PREFER_STABLE)
	    && (bestStablePtr != NULL)) {
	bestPtr = bestStablePtr;
    }

    if (bestPtr == NULL) {
	Tcl_NRAddCallback(interp,
		(Tcl_NRPostProc *)data[3], reqPtr, INT2PTR(reqc), (void *)reqv, NULL);
    } else {
	/*
	 * We found an ifneeded script for the package. Be careful while
	 * executing it: this could cause reentrancy, so (a) protect the
	 * script itself from deletion and (b) don't assume that bestPtr will
	 * still exist when the script completes.
	 */

	char *versionToProvide = bestPtr->version;
	PkgFiles *pkgFiles;
	PkgName *pkgName;

	Tcl_Preserve(versionToProvide);
	pkgPtr->clientData = versionToProvide;

	pkgFiles = (PkgFiles *)TclInitPkgFiles(interp);

	/*
	 * Push "ifneeded" package name in "tclPkgFiles" assocdata.
	 */

	pkgName = (PkgName *)Tcl_Alloc(offsetof(PkgName, name) + 1 + strlen(name));
	pkgName->nextPtr = pkgFiles->names;
	strcpy(pkgName->name, name);
	pkgFiles->names = pkgName;
	if (bestPtr->pkgIndex) {
	    TclPkgFileSeen(interp, bestPtr->pkgIndex);
	}
	reqPtr->versionToProvide = versionToProvide;
	Tcl_NRAddCallback(interp,
		SelectPackageFinal, reqPtr, INT2PTR(reqc), (void *)reqv,
		data[3]);
	Tcl_NREvalObj(interp, Tcl_NewStringObj(bestPtr->script, TCL_INDEX_NONE),
		TCL_EVAL_GLOBAL);
    }
    return TCL_OK;
}

static int
SelectPackageFinal(
    void *data[],
    Tcl_Interp *interp,
    int result)
{
    Require *reqPtr = (Require *)data[0];
    int reqc = (int)PTR2INT(data[1]);
    Tcl_Obj **const reqv = (Tcl_Obj **)data[2];
    const char *name = reqPtr->name;
    char *versionToProvide = reqPtr->versionToProvide;

    /*
     * Pop the "ifneeded" package name from "tclPkgFiles" assocdata
     */

    PkgFiles *pkgFiles = (PkgFiles *)Tcl_GetAssocData(interp, "tclPkgFiles", NULL);
    PkgName *pkgName = pkgFiles->names;
    pkgFiles->names = pkgName->nextPtr;
    Tcl_Free(pkgName);

    reqPtr->pkgPtr = FindPackage(interp, name);
    if (result == TCL_OK) {
	Tcl_ResetResult(interp);
	if (reqPtr->pkgPtr->version == NULL) {
	    result = TCL_ERROR;
	    Tcl_SetObjResult(interp, Tcl_ObjPrintf(
		    "attempt to provide package %s %s failed:"
		    " no version of package %s provided",
		    name, versionToProvide, name));
	    Tcl_SetErrorCode(interp, "TCL", "PACKAGE", "UNPROVIDED",
		    NULL);
	} else {
	    char *pvi, *vi;

	    if (TCL_OK != CheckVersionAndConvert(interp,
		    Tcl_GetString(reqPtr->pkgPtr->version), &pvi, NULL)) {
		result = TCL_ERROR;
	    } else if (CheckVersionAndConvert(interp,
		    versionToProvide, &vi, NULL) != TCL_OK) {
		Tcl_Free(pvi);
		result = TCL_ERROR;
	    } else {
		int res = CompareVersions(pvi, vi, NULL);

		Tcl_Free(pvi);
		Tcl_Free(vi);
		if (res != 0) {
		    result = TCL_ERROR;
		    Tcl_SetObjResult(interp, Tcl_ObjPrintf(
			    "attempt to provide package %s %s failed:"
			    " package %s %s provided instead",
			    name, versionToProvide,
			    name, Tcl_GetString(reqPtr->pkgPtr->version)));
		    Tcl_SetErrorCode(interp, "TCL", "PACKAGE",
			    "WRONGPROVIDE", NULL);
		}
	    }
	}
    } else if (result != TCL_ERROR) {
	Tcl_Obj *codePtr;

	TclNewIntObj(codePtr, result);
	Tcl_SetObjResult(interp, Tcl_ObjPrintf(
		"attempt to provide package %s %s failed:"
		" bad return code: %s",
		name, versionToProvide, TclGetString(codePtr)));
	Tcl_SetErrorCode(interp, "TCL", "PACKAGE", "BADRESULT", NULL);
	TclDecrRefCount(codePtr);
	result = TCL_ERROR;
    }

    if (result == TCL_ERROR) {
	Tcl_AppendObjToErrorInfo(interp, Tcl_ObjPrintf(
		"\n    (\"package ifneeded %s %s\" script)",
		name, versionToProvide));
    }
    Tcl_Release(versionToProvide);

    if (result != TCL_OK) {
	/*
	 * Take a non-TCL_OK code from the script as an indication the package
	 * wasn't loaded properly, so the package system should not remember
	 * an improper load.
	 *
	 * This is consistent with our returning NULL. If we're not willing to
	 * tell our caller we got a particular version, we shouldn't store
	 * that version for telling future callers either.
	 */

	if (reqPtr->pkgPtr->version != NULL) {
	    Tcl_DecrRefCount(reqPtr->pkgPtr->version);
	    reqPtr->pkgPtr->version = NULL;
	}
	reqPtr->pkgPtr->clientData = NULL;
	return result;
    }

    Tcl_NRAddCallback(interp,
	    (Tcl_NRPostProc *)data[3], reqPtr, INT2PTR(reqc), (void *) reqv, NULL);
    return TCL_OK;
}

/*
 *----------------------------------------------------------------------
 *
 * Tcl_PkgPresent / Tcl_PkgPresentEx --
 *
 *	Checks to see whether the specified package is present. If it is not
 *	then no additional action is taken.
 *
 * Results:
 *	If successful, returns the version string for the currently provided
 *	version of the package, which may be different from the "version"
 *	argument. If the caller's requirements cannot be met (e.g. the version
 *	requested conflicts with a currently provided version), NULL is
 *	returned and an error message is left in interp->result.
 *
 * Side effects:
 *	None.
 *
 *----------------------------------------------------------------------
 */

#undef Tcl_PkgPresent
const char *
Tcl_PkgPresent(
    Tcl_Interp *interp,		/* Interpreter in which package is now
				 * available. */
    const char *name,		/* Name of desired package. */
    const char *version,	/* Version string for desired version; NULL
				 * means use the latest version available. */
    int exact)			/* Non-zero means that only the particular
				 * version given is acceptable. Zero means use
				 * the latest compatible version. */
{
    return Tcl_PkgPresentEx(interp, name, version, exact, NULL);
}

const char *
Tcl_PkgPresentEx(
    Tcl_Interp *interp,		/* Interpreter in which package is now
				 * available. */
    const char *name,		/* Name of desired package. */
    const char *version,	/* Version string for desired version; NULL
				 * means use the latest version available. */
    int exact,			/* Non-zero means that only the particular
				 * version given is acceptable. Zero means use
				 * the latest compatible version. */
    void *clientDataPtr)	/* Used to return the client data for this
				 * package. If it is NULL then the client data
				 * is not returned. This is unchanged if this
				 * call fails for any reason. */
{
    Interp *iPtr = (Interp *) interp;
    Tcl_HashEntry *hPtr;
    Package *pkgPtr;

    hPtr = Tcl_FindHashEntry(&iPtr->packageTable, name);
    if (hPtr) {
	pkgPtr = (Package *)Tcl_GetHashValue(hPtr);
	if (pkgPtr->version != NULL) {
	    /*
	     * At this point we know that the package is present. Make sure
	     * that the provided version meets the current requirement by
	     * calling Tcl_PkgRequireEx() to check for us.
	     */

	    const char *foundVersion = Tcl_PkgRequireEx(interp, name, version,
		    exact, clientDataPtr);

	    if (foundVersion == NULL) {
		Tcl_SetErrorCode(interp, "TCL", "LOOKUP", "PACKAGE", name,
			NULL);
	    }
	    return foundVersion;
	}
    }

    if (version != NULL) {
	Tcl_SetObjResult(interp, Tcl_ObjPrintf(
		"package %s %s is not present", name, version));
    } else {
	Tcl_SetObjResult(interp, Tcl_ObjPrintf(
		"package %s is not present", name));
    }
    Tcl_SetErrorCode(interp, "TCL", "LOOKUP", "PACKAGE", name, NULL);
    return NULL;
}

/*
 *----------------------------------------------------------------------
 *
 * Tcl_PackageObjCmd --
 *
 *	This function is invoked to process the "package" Tcl command. See the
 *	user documentation for details on what it does.
 *
 * Results:
 *	A standard Tcl result.
 *
 * Side effects:
 *	See the user documentation.
 *
 *----------------------------------------------------------------------
 */
int
Tcl_PackageObjCmd(
    void *clientData,
    Tcl_Interp *interp,		/* Current interpreter. */
    size_t objc,			/* Number of arguments. */
    Tcl_Obj *const objv[])	/* Argument objects. */
{
    return Tcl_NRCallObjProc2(interp, TclNRPackageObjCmd, clientData, objc, objv);
}

int
TclNRPackageObjCmd(
    TCL_UNUSED(void *),
    Tcl_Interp *interp,		/* Current interpreter. */
    size_t objc,			/* Number of arguments. */
    Tcl_Obj *const objv[])	/* Argument objects. */
{
    static const char *const pkgOptions[] = {
	"files",  "forget",  "ifneeded", "names",   "prefer",
	"present", "provide", "require",  "unknown", "vcompare",
	"versions", "vsatisfies", NULL
    };
    enum pkgOptionsEnum {
	PKG_FILES,  PKG_FORGET,  PKG_IFNEEDED, PKG_NAMES,   PKG_PREFER,
	PKG_PRESENT, PKG_PROVIDE, PKG_REQUIRE,  PKG_UNKNOWN, PKG_VCOMPARE,
	PKG_VERSIONS, PKG_VSATISFIES
    } optionIndex;
    Interp *iPtr = (Interp *) interp;
    int exact, satisfies;
    size_t i, newobjc;
    PkgAvail *availPtr, *prevPtr;
    Package *pkgPtr;
    Tcl_HashEntry *hPtr;
    Tcl_HashSearch search;
    Tcl_HashTable *tablePtr;
    const char *version;
    const char *argv2, *argv3, *argv4;
    char *iva = NULL, *ivb = NULL;
    Tcl_Obj *objvListPtr, **newObjvPtr;

    if (objc < 2) {
	Tcl_WrongNumArgs(interp, 1, objv, "option ?arg ...?");
	return TCL_ERROR;
    }

    if (Tcl_GetIndexFromObj(interp, objv[1], pkgOptions, "option", 0,
	    &optionIndex) != TCL_OK) {
	return TCL_ERROR;
    }
    switch (optionIndex) {
    case PKG_FILES: {
	PkgFiles *pkgFiles;

	if (objc != 3) {
	    Tcl_WrongNumArgs(interp, 2, objv, "package");
	    return TCL_ERROR;
	}
	pkgFiles = (PkgFiles *) Tcl_GetAssocData(interp, "tclPkgFiles", NULL);
	if (pkgFiles) {
	    Tcl_HashEntry *entry = Tcl_FindHashEntry(&pkgFiles->table,
		    TclGetString(objv[2]));

	    if (entry) {
		Tcl_SetObjResult(interp, (Tcl_Obj *)Tcl_GetHashValue(entry));
	    }
	}
	break;
    }
    case PKG_FORGET: {
	const char *keyString;
	PkgFiles *pkgFiles = (PkgFiles *)
		Tcl_GetAssocData(interp, "tclPkgFiles", NULL);

	for (i = 2; i < (size_t)objc; i++) {
	    keyString = TclGetString(objv[i]);
	    if (pkgFiles) {
		hPtr = Tcl_FindHashEntry(&pkgFiles->table, keyString);
		if (hPtr) {
		    Tcl_Obj *obj = (Tcl_Obj *)Tcl_GetHashValue(hPtr);
		    Tcl_DeleteHashEntry(hPtr);
		    Tcl_DecrRefCount(obj);
		}
	    }

	    hPtr = Tcl_FindHashEntry(&iPtr->packageTable, keyString);
	    if (hPtr == NULL) {
		continue;
	    }
	    pkgPtr = (Package *)Tcl_GetHashValue(hPtr);
	    Tcl_DeleteHashEntry(hPtr);
	    if (pkgPtr->version != NULL) {
		Tcl_DecrRefCount(pkgPtr->version);
	    }
	    while (pkgPtr->availPtr != NULL) {
		availPtr = pkgPtr->availPtr;
		pkgPtr->availPtr = availPtr->nextPtr;
		Tcl_EventuallyFree(availPtr->version, TCL_DYNAMIC);
		Tcl_EventuallyFree(availPtr->script, TCL_DYNAMIC);
		if (availPtr->pkgIndex) {
		    Tcl_EventuallyFree(availPtr->pkgIndex, TCL_DYNAMIC);
		    availPtr->pkgIndex = NULL;
		}
		Tcl_Free(availPtr);
	    }
	    Tcl_Free(pkgPtr);
	}
	break;
    }
    case PKG_IFNEEDED: {
	size_t length;
	int res;
	char *argv3i, *avi;

	if ((objc != 4) && (objc != 5)) {
	    Tcl_WrongNumArgs(interp, 2, objv, "package version ?script?");
	    return TCL_ERROR;
	}
	argv3 = TclGetString(objv[3]);
	if (CheckVersionAndConvert(interp, argv3, &argv3i, NULL) != TCL_OK) {
	    return TCL_ERROR;
	}
	argv2 = TclGetString(objv[2]);
	if (objc == 4) {
	    hPtr = Tcl_FindHashEntry(&iPtr->packageTable, argv2);
	    if (hPtr == NULL) {
		Tcl_Free(argv3i);
		return TCL_OK;
	    }
	    pkgPtr = (Package *)Tcl_GetHashValue(hPtr);
	} else {
	    pkgPtr = FindPackage(interp, argv2);
	}
	argv3 = Tcl_GetStringFromObj(objv[3], &length);

	for (availPtr = pkgPtr->availPtr, prevPtr = NULL; availPtr != NULL;
		prevPtr = availPtr, availPtr = availPtr->nextPtr) {
	    if (CheckVersionAndConvert(interp, availPtr->version, &avi,
		    NULL) != TCL_OK) {
		Tcl_Free(argv3i);
		return TCL_ERROR;
	    }

	    res = CompareVersions(avi, argv3i, NULL);
	    Tcl_Free(avi);

	    if (res == 0) {
		if (objc == 4) {
		    Tcl_Free(argv3i);
		    Tcl_SetObjResult(interp,
			    Tcl_NewStringObj(availPtr->script, TCL_INDEX_NONE));
		    return TCL_OK;
		}
		Tcl_EventuallyFree(availPtr->script, TCL_DYNAMIC);
		if (availPtr->pkgIndex) {
		    Tcl_EventuallyFree(availPtr->pkgIndex, TCL_DYNAMIC);
		    availPtr->pkgIndex = NULL;
		}
		break;
	    }
	}
	Tcl_Free(argv3i);

	if (objc == 4) {
	    return TCL_OK;
	}
	if (availPtr == NULL) {
	    availPtr = (PkgAvail *)Tcl_Alloc(sizeof(PkgAvail));
	    availPtr->pkgIndex = NULL;
	    DupBlock(availPtr->version, argv3, length + 1);

	    if (prevPtr == NULL) {
		availPtr->nextPtr = pkgPtr->availPtr;
		pkgPtr->availPtr = availPtr;
	    } else {
		availPtr->nextPtr = prevPtr->nextPtr;
		prevPtr->nextPtr = availPtr;
	    }
	}
	if (iPtr->scriptFile) {
	    argv4 = Tcl_GetStringFromObj(iPtr->scriptFile, &length);
	    DupBlock(availPtr->pkgIndex, argv4, length + 1);
	}
	argv4 = Tcl_GetStringFromObj(objv[4], &length);
	DupBlock(availPtr->script, argv4, length + 1);
	break;
    }
    case PKG_NAMES:
	if (objc != 2) {
	    Tcl_WrongNumArgs(interp, 2, objv, NULL);
	    return TCL_ERROR;
	} else {
	    Tcl_Obj *resultObj;

	    TclNewObj(resultObj);
	    tablePtr = &iPtr->packageTable;
	    for (hPtr = Tcl_FirstHashEntry(tablePtr, &search); hPtr != NULL;
		    hPtr = Tcl_NextHashEntry(&search)) {
		pkgPtr = (Package *)Tcl_GetHashValue(hPtr);
		if ((pkgPtr->version != NULL) || (pkgPtr->availPtr != NULL)) {
		    Tcl_ListObjAppendElement(NULL,resultObj, Tcl_NewStringObj(
			    (char *)Tcl_GetHashKey(tablePtr, hPtr), TCL_INDEX_NONE));
		}
	    }
	    Tcl_SetObjResult(interp, resultObj);
	}
	break;
    case PKG_PRESENT: {
	const char *name;

	if (objc < 3) {
	    goto require;
	}
	argv2 = TclGetString(objv[2]);
	if ((argv2[0] == '-') && (strcmp(argv2, "-exact") == 0)) {
	    if (objc != 5) {
		goto requireSyntax;
	    }
	    exact = 1;
	    name = TclGetString(objv[3]);
	} else {
	    exact = 0;
	    name = argv2;
	}

	hPtr = Tcl_FindHashEntry(&iPtr->packageTable, name);
	if (hPtr != NULL) {
	    pkgPtr = (Package *)Tcl_GetHashValue(hPtr);
	    if (pkgPtr->version != NULL) {
		goto require;
	    }
	}

	version = NULL;
	if (exact) {
	    version = TclGetString(objv[4]);
	    if (CheckVersionAndConvert(interp, version, NULL,
		    NULL) != TCL_OK) {
		return TCL_ERROR;
	    }
	} else {
	    if (CheckAllRequirements(interp, objc-3, objv+3) != TCL_OK) {
		return TCL_ERROR;
	    }
	    if ((objc > 3) && (CheckVersionAndConvert(interp,
		    TclGetString(objv[3]), NULL, NULL) == TCL_OK)) {
		version = TclGetString(objv[3]);
	    }
	}
	Tcl_PkgPresentEx(interp, name, version, exact, NULL);
	return TCL_ERROR;
	break;
    }
    case PKG_PROVIDE:
	if ((objc != 3) && (objc != 4)) {
	    Tcl_WrongNumArgs(interp, 2, objv, "package ?version?");
	    return TCL_ERROR;
	}
	argv2 = TclGetString(objv[2]);
	if (objc == 3) {
	    hPtr = Tcl_FindHashEntry(&iPtr->packageTable, argv2);
	    if (hPtr != NULL) {
		pkgPtr = (Package *)Tcl_GetHashValue(hPtr);
		if (pkgPtr->version != NULL) {
		    Tcl_SetObjResult(interp, pkgPtr->version);
		}
	    }
	    return TCL_OK;
	}
	argv3 = TclGetString(objv[3]);
	if (CheckVersionAndConvert(interp, argv3, NULL, NULL) != TCL_OK) {
	    return TCL_ERROR;
	}
	return Tcl_PkgProvideEx(interp, argv2, argv3, NULL);
    case PKG_REQUIRE:
    require:
	if (objc < 3) {
	requireSyntax:
	    Tcl_WrongNumArgs(interp, 2, objv,
		    "?-exact? package ?requirement ...?");
	    return TCL_ERROR;
	}

	version = NULL;

	argv2 = TclGetString(objv[2]);
	if ((argv2[0] == '-') && (strcmp(argv2, "-exact") == 0)) {
	    Tcl_Obj *ov;

	    if (objc != 5) {
		goto requireSyntax;
	    }

	    version = TclGetString(objv[4]);
	    if (CheckVersionAndConvert(interp, version, NULL,
		    NULL) != TCL_OK) {
		return TCL_ERROR;
	    }

	    /*
	     * Create a new-style requirement for the exact version.
	     */

	    ov = Tcl_NewStringObj(version, TCL_INDEX_NONE);
	    Tcl_AppendStringsToObj(ov, "-", version, NULL);
	    version = NULL;
	    argv3 = TclGetString(objv[3]);
	    Tcl_IncrRefCount(objv[3]);

	    objvListPtr = Tcl_NewListObj(0, NULL);
	    Tcl_IncrRefCount(objvListPtr);
	    Tcl_ListObjAppendElement(interp, objvListPtr, ov);
	    TclListObjGetElementsM(interp, objvListPtr, &newobjc, &newObjvPtr);

	    Tcl_NRAddCallback(interp,
		    TclNRPackageObjCmdCleanup, objv[3], objvListPtr, NULL,NULL);
	    Tcl_NRAddCallback(interp,
		    PkgRequireCore, (void *) argv3, INT2PTR(newobjc),
		    newObjvPtr, NULL);
	    return TCL_OK;
	} else {
	    Tcl_Obj *const *newobjv = objv + 3;

	    newobjc = objc - 3;
	    if (CheckAllRequirements(interp, objc-3, objv+3) != TCL_OK) {
		return TCL_ERROR;
	    }
	    objvListPtr = Tcl_NewListObj(0, NULL);
	    Tcl_IncrRefCount(objvListPtr);
	    Tcl_IncrRefCount(objv[2]);
	    for (i = 0; i < newobjc; i++) {
		/*
		 * Tcl_Obj structures may have come from another interpreter,
		 * so duplicate them.
		 */

		Tcl_ListObjAppendElement(interp, objvListPtr,
			Tcl_DuplicateObj(newobjv[i]));
	    }
	    TclListObjGetElementsM(interp, objvListPtr, &newobjc, &newObjvPtr);
	    Tcl_NRAddCallback(interp,
		    TclNRPackageObjCmdCleanup, objv[2], objvListPtr, NULL,NULL);
	    Tcl_NRAddCallback(interp,
		    PkgRequireCore, (void *) argv2, INT2PTR(newobjc),
		    newObjvPtr, NULL);
	    return TCL_OK;
	}
	break;
    case PKG_UNKNOWN: {
	size_t length;

	if (objc == 2) {
	    if (iPtr->packageUnknown != NULL) {
		Tcl_SetObjResult(interp,
			Tcl_NewStringObj(iPtr->packageUnknown, TCL_INDEX_NONE));
	    }
	} else if (objc == 3) {
	    if (iPtr->packageUnknown != NULL) {
		Tcl_Free(iPtr->packageUnknown);
	    }
	    argv2 = Tcl_GetStringFromObj(objv[2], &length);
	    if (argv2[0] == 0) {
		iPtr->packageUnknown = NULL;
	    } else {
		DupBlock(iPtr->packageUnknown, argv2, length+1);
	    }
	} else {
	    Tcl_WrongNumArgs(interp, 2, objv, "?command?");
	    return TCL_ERROR;
	}
	break;
    }
    case PKG_PREFER: {
	static const char *const pkgPreferOptions[] = {
	    "latest", "stable", NULL
	};

	/*
	 * See tclInt.h for the enum, just before Interp.
	 */

	if (objc > 3) {
	    Tcl_WrongNumArgs(interp, 2, objv, "?latest|stable?");
	    return TCL_ERROR;
	} else if (objc == 3) {
	    /*
	     * Seting the value.
	     */

	    int newPref;

	    if (Tcl_GetIndexFromObj(interp, objv[2], pkgPreferOptions,
		    "preference", 0, &newPref) != TCL_OK) {
		return TCL_ERROR;
	    }

	    if (newPref < iPtr->packagePrefer) {
		iPtr->packagePrefer = newPref;
	    }
	}

	/*
	 * Always return current value.
	 */

	Tcl_SetObjResult(interp,
		Tcl_NewStringObj(pkgPreferOptions[iPtr->packagePrefer], TCL_INDEX_NONE));
	break;
    }
    case PKG_VCOMPARE:
	if (objc != 4) {
	    Tcl_WrongNumArgs(interp, 2, objv, "version1 version2");
	    return TCL_ERROR;
	}
	argv3 = TclGetString(objv[3]);
	argv2 = TclGetString(objv[2]);
	if (CheckVersionAndConvert(interp, argv2, &iva, NULL) != TCL_OK ||
		CheckVersionAndConvert(interp, argv3, &ivb, NULL) != TCL_OK) {
	    if (iva != NULL) {
		Tcl_Free(iva);
	    }

	    /*
	     * ivb cannot be set in this branch.
	     */

	    return TCL_ERROR;
	}

	/*
	 * Comparison is done on the internal representation.
	 */

	Tcl_SetObjResult(interp,
		Tcl_NewWideIntObj(CompareVersions(iva, ivb, NULL)));
	Tcl_Free(iva);
	Tcl_Free(ivb);
	break;
    case PKG_VERSIONS:
	if (objc != 3) {
	    Tcl_WrongNumArgs(interp, 2, objv, "package");
	    return TCL_ERROR;
	} else {
	    Tcl_Obj *resultObj;

	    TclNewObj(resultObj);
	    argv2 = TclGetString(objv[2]);
	    hPtr = Tcl_FindHashEntry(&iPtr->packageTable, argv2);
	    if (hPtr != NULL) {
		pkgPtr = (Package *)Tcl_GetHashValue(hPtr);
		for (availPtr = pkgPtr->availPtr; availPtr != NULL;
			availPtr = availPtr->nextPtr) {
		    Tcl_ListObjAppendElement(NULL, resultObj,
			    Tcl_NewStringObj(availPtr->version, TCL_INDEX_NONE));
		}
	    }
	    Tcl_SetObjResult(interp, resultObj);
	}
	break;
    case PKG_VSATISFIES: {
	char *argv2i = NULL;

	if (objc < 4) {
	    Tcl_WrongNumArgs(interp, 2, objv, "version ?requirement ...?");
	    return TCL_ERROR;
	}

	argv2 = TclGetString(objv[2]);
	if (CheckVersionAndConvert(interp, argv2, &argv2i, NULL) != TCL_OK) {
	    return TCL_ERROR;
	} else if (CheckAllRequirements(interp, objc-3, objv+3) != TCL_OK) {
	    Tcl_Free(argv2i);
	    return TCL_ERROR;
	}

	satisfies = SomeRequirementSatisfied(argv2i, objc-3, objv+3);
	Tcl_Free(argv2i);

	Tcl_SetObjResult(interp, Tcl_NewBooleanObj(satisfies));
	break;
    }
    default:
	Tcl_Panic("Tcl_PackageObjCmd: bad option index to pkgOptions");
    }
    return TCL_OK;
}

static int
TclNRPackageObjCmdCleanup(
    void *data[],
    TCL_UNUSED(Tcl_Interp *),
    int result)
{
    TclDecrRefCount((Tcl_Obj *) data[0]);
    TclDecrRefCount((Tcl_Obj *) data[1]);
    return result;
}

/*
 *----------------------------------------------------------------------
 *
 * FindPackage --
 *
 *	This function finds the Package record for a particular package in a
 *	particular interpreter, creating a record if one doesn't already
 *	exist.
 *
 * Results:
 *	The return value is a pointer to the Package record for the package.
 *
 * Side effects:
 *	A new Package record may be created.
 *
 *----------------------------------------------------------------------
 */

static Package *
FindPackage(
    Tcl_Interp *interp,		/* Interpreter to use for package lookup. */
    const char *name)		/* Name of package to fine. */
{
    Interp *iPtr = (Interp *) interp;
    Tcl_HashEntry *hPtr;
    int isNew;
    Package *pkgPtr;

    hPtr = Tcl_CreateHashEntry(&iPtr->packageTable, name, &isNew);
    if (isNew) {
	pkgPtr = (Package *)Tcl_Alloc(sizeof(Package));
	pkgPtr->version = NULL;
	pkgPtr->availPtr = NULL;
	pkgPtr->clientData = NULL;
	Tcl_SetHashValue(hPtr, pkgPtr);
    } else {
	pkgPtr = (Package *)Tcl_GetHashValue(hPtr);
    }
    return pkgPtr;
}

/*
 *----------------------------------------------------------------------
 *
 * TclFreePackageInfo --
 *
 *	This function is called during interpreter deletion to free all of the
 *	package-related information for the interpreter.
 *
 * Results:
 *	None.
 *
 * Side effects:
 *	Memory is freed.
 *
 *----------------------------------------------------------------------
 */

void
TclFreePackageInfo(
    Interp *iPtr)		/* Interpreter that is being deleted. */
{
    Package *pkgPtr;
    Tcl_HashSearch search;
    Tcl_HashEntry *hPtr;
    PkgAvail *availPtr;

    for (hPtr = Tcl_FirstHashEntry(&iPtr->packageTable, &search);
	    hPtr != NULL; hPtr = Tcl_NextHashEntry(&search)) {
	pkgPtr = (Package *)Tcl_GetHashValue(hPtr);
	if (pkgPtr->version != NULL) {
	    Tcl_DecrRefCount(pkgPtr->version);
	}
	while (pkgPtr->availPtr != NULL) {
	    availPtr = pkgPtr->availPtr;
	    pkgPtr->availPtr = availPtr->nextPtr;
	    Tcl_EventuallyFree(availPtr->version, TCL_DYNAMIC);
	    Tcl_EventuallyFree(availPtr->script, TCL_DYNAMIC);
	    if (availPtr->pkgIndex) {
		Tcl_EventuallyFree(availPtr->pkgIndex, TCL_DYNAMIC);
		availPtr->pkgIndex = NULL;
	    }
	    Tcl_Free(availPtr);
	}
	Tcl_Free(pkgPtr);
    }
    Tcl_DeleteHashTable(&iPtr->packageTable);
    if (iPtr->packageUnknown != NULL) {
	Tcl_Free(iPtr->packageUnknown);
    }
}

/*
 *----------------------------------------------------------------------
 *
 * CheckVersionAndConvert --
 *
 *	This function checks to see whether a version number has valid syntax.
 *	It also generates a semi-internal representation (string rep of a list
 *	of numbers).
 *
 * Results:
 *	If string is a properly formed version number the TCL_OK is returned.
 *	Otherwise TCL_ERROR is returned and an error message is left in the
 *	interp's result.
 *
 * Side effects:
 *	None.
 *
 *----------------------------------------------------------------------
 */

static int
CheckVersionAndConvert(
    Tcl_Interp *interp,		/* Used for error reporting. */
    const char *string,		/* Supposedly a version number, which is
				 * groups of decimal digits separated by
				 * dots. */
    char **internal,		/* Internal normalized representation */
    int *stable)		/* Flag: Version is (un)stable. */
{
    const char *p = string;
    char prevChar;
    int hasunstable = 0;
    /*
     * 4* assuming that each char is a separator (a,b become ' -x ').
     * 4+ to have spce for an additional -2 at the end
     */
    char *ibuf = (char *)Tcl_Alloc(4 + 4*strlen(string));
    char *ip = ibuf;

    /*
     * Basic rules
     * (1) First character has to be a digit.
     * (2) All other characters have to be a digit or '.'
     * (3) Two '.'s may not follow each other.
     *
     * TIP 268, Modified rules
     * (1) s.a.
     * (2) All other characters have to be a digit, 'a', 'b', or '.'
     * (3) s.a.
     * (4) Only one of 'a' or 'b' may occur.
     * (5) Neither 'a', nor 'b' may occur before or after a '.'
     */

    if (!isdigit(UCHAR(*p))) {				/* INTL: digit */
	goto error;
    }

    *ip++ = *p;

    for (prevChar = *p, p++; (*p != 0) && (*p != '+'); p++) {
	if (!isdigit(UCHAR(*p)) &&			/* INTL: digit */
		((*p!='.' && *p!='a' && *p!='b') ||
		((hasunstable && (*p=='a' || *p=='b')) ||
		((prevChar=='a' || prevChar=='b' || prevChar=='.')
			&& (*p=='.')) ||
		((*p=='a' || *p=='b' || *p=='.') && prevChar=='.')))) {
	    goto error;
	}

	if (*p == 'a' || *p == 'b') {
	    hasunstable = 1;
	}

	/*
	 * Translation to the internal rep. Regular version chars are copied
	 * as is. The separators are translated to numerics. The new separator
	 * for all parts is space.
	 */

	if (*p == '.') {
	    *ip++ = ' ';
	    *ip++ = '0';
	    *ip++ = ' ';
	} else if (*p == 'a') {
	    *ip++ = ' ';
	    *ip++ = '-';
	    *ip++ = '2';
	    *ip++ = ' ';
	} else if (*p == 'b') {
	    *ip++ = ' ';
	    *ip++ = '-';
	    *ip++ = '1';
	    *ip++ = ' ';
	} else {
	    *ip++ = *p;
	}

	prevChar = *p;
    }
    if (prevChar!='.' && prevChar!='a' && prevChar!='b') {
	*ip = '\0';
	if (internal != NULL) {
	    *internal = ibuf;
	} else {
	    Tcl_Free(ibuf);
	}
	if (stable != NULL) {
	    *stable = !hasunstable;
	}
	return TCL_OK;
    }

  error:
    Tcl_Free(ibuf);
    Tcl_SetObjResult(interp, Tcl_ObjPrintf(
	    "expected version number but got \"%s\"", string));
    Tcl_SetErrorCode(interp, "TCL", "VALUE", "VERSION", NULL);
    return TCL_ERROR;
}

/*
 *----------------------------------------------------------------------
 *
 * CompareVersions --
 *
 *	This function compares two version numbers (in internal rep).
 *
 * Results:
 *	The return value is -1 if v1 is less than v2, 0 if the two version
 *	numbers are the same, and 1 if v1 is greater than v2. If *satPtr is
 *	non-NULL, the word it points to is filled in with 1 if v2 >= v1 and
 *	both numbers have the same major number or 0 otherwise.
 *
 * Side effects:
 *	None.
 *
 *----------------------------------------------------------------------
 */

static int
CompareVersions(
    char *v1, char *v2,		/* Versions strings, of form 2.1.3 (any number
				 * of version numbers). */
    int *isMajorPtr)		/* If non-null, the word pointed to is filled
				 * in with a 0/1 value. 1 means that the
				 * difference occured in the first element. */
{
    int thisIsMajor, res, flip;
    char *s1, *e1, *s2, *e2, o1, o2;

    /*
     * Each iteration of the following loop processes one number from each
     * string, terminated by a " " (space). If those numbers don't match then
     * the comparison is over; otherwise, we loop back for the next number.
     *
     * TIP 268.
     * This is identical the function 'ComparePkgVersion', but using the new
     * space separator as used by the internal rep of version numbers. The
     * special separators 'a' and 'b' have already been dealt with in
     * 'CheckVersionAndConvert', they were translated into numbers as well.
     * This keeps the comparison sane. Otherwise we would have to compare
     * numerics, the separators, and also deal with the special case of
     * end-of-string compared to separators. The semi-list rep we get here is
     * much easier to handle, as it is still regular.
     *
     * Rewritten to not compute a numeric value for the extracted version
     * number, but do string comparison. Skip any leading zeros for that to
     * work. This change breaks through the 32bit-limit on version numbers.
     */

    thisIsMajor = 1;
    s1 = v1;
    s2 = v2;

    while (1) {
	/*
	 * Parse one decimal number from the front of each string. Skip
	 * leading zeros. Terminate found number for upcoming string-wise
	 * comparison, if needed.
	 */

	while ((*s1 != 0) && (*s1 == '0')) {
	    s1++;
	}
	while ((*s2 != 0) && (*s2 == '0')) {
	    s2++;
	}

	/*
	 * s1, s2 now point to the beginnings of the numbers to compare. Test
	 * for their signs first, as shortcut to the result (different signs),
	 * or determines if result has to be flipped (both negative). If there
	 * is no shortcut we have to insert terminators later to limit the
	 * strcmp.
	 */

	if ((*s1 == '-') && (*s2 != '-')) {
	    /* s1 < 0, s2 >= 0 => s1 < s2 */
	    res = -1;
	    break;
	}
	if ((*s1 != '-') && (*s2 == '-')) {
	    /* s1 >= 0, s2 < 0 => s1 > s2 */
	    res = 1;
	    break;
	}

	if ((*s1 == '-') && (*s2 == '-')) {
	    /* a < b => -a > -b, etc. */
	    s1++;
	    s2++;
	    flip = 1;
	} else {
	    flip = 0;
	}

	/*
	 * The string comparison is needed, so now we determine where the
	 * numbers end.
	 */

	e1 = s1;
	while ((*e1 != 0) && (*e1 != ' ')) {
	    e1++;
	}
	e2 = s2;
	while ((*e2 != 0) && (*e2 != ' ')) {
	    e2++;
	}

	/*
	 * s1 .. e1 and s2 .. e2 now bracket the numbers to compare. Insert
	 * terminators, compare, and restore actual contents. First however
	 * another shortcut. Compare lengths. Shorter string is smaller
	 * number! Thus we strcmp only strings of identical length.
	 */

	if ((e1-s1) < (e2-s2)) {
	    res = -1;
	} else if ((e2-s2) < (e1-s1)) {
	    res = 1;
	} else {
	    o1 = *e1;
	    *e1 = '\0';
	    o2 = *e2;
	    *e2 = '\0';

	    res = strcmp(s1, s2);
	    res = (res < 0) ? -1 : (res ? 1 : 0);

	    *e1 = o1;
	    *e2 = o2;
	}

	/*
	 * Stop comparing segments when a difference has been found. Here we
	 * may have to flip the result to account for signs.
	 */

	if (res != 0) {
	    if (flip) {
		res = -res;
	    }
	    break;
	}

	/*
	 * Go on to the next version number if the current numbers match.
	 * However stop processing if the end of both numbers has been
	 * reached.
	 */

	s1 = e1;
	s2 = e2;

	if (*s1 != 0) {
	    s1++;
	} else if (*s2 == 0) {
	    /*
	     * s1, s2 both at the end => identical
	     */

	    res = 0;
	    break;
	}
	if (*s2 != 0) {
	    s2++;
	}
	thisIsMajor = 0;
    }

    if (isMajorPtr != NULL) {
	*isMajorPtr = thisIsMajor;
    }

    return res;
}

/*
 *----------------------------------------------------------------------
 *
 * CheckAllRequirements --
 *
 *	This function checks to see whether all requirements in a set have
 *	valid syntax.
 *
 * Results:
 *	TCL_OK is returned if all requirements are valid. Otherwise TCL_ERROR
 *	is returned and an error message is left in the interp's result.
 *
 * Side effects:
 *	May modify the interpreter result.
 *
 *----------------------------------------------------------------------
 */

static int
CheckAllRequirements(
    Tcl_Interp *interp,
    int reqc,			/* Requirements to check. */
    Tcl_Obj *const reqv[])
{
    int i;

    for (i = 0; i < reqc; i++) {
	if ((CheckRequirement(interp, TclGetString(reqv[i])) != TCL_OK)) {
	    return TCL_ERROR;
	}
    }
    return TCL_OK;
}

/*
 *----------------------------------------------------------------------
 *
 * CheckRequirement --
 *
 *	This function checks to see whether a requirement has valid syntax.
 *
 * Results:
 *	If string is a properly formed requirement then TCL_OK is returned.
 *	Otherwise TCL_ERROR is returned and an error message is left in the
 *	interp's result.
 *
 * Side effects:
 *	None.
 *
 *----------------------------------------------------------------------
 */

static int
CheckRequirement(
    Tcl_Interp *interp,		/* Used for error reporting. */
    const char *string)		/* Supposedly a requirement. */
{
    /*
     * Syntax of requirement = version
     *			     = version-version
     *			     = version-
     */

    char *dash = NULL, *buf;

    dash = strchr(string, '+') ? NULL : (char *)strchr(string, '-');
    if (dash == NULL) {
	/*
	 * '+' found or no dash found: has to be a simple version.
	 */

	return CheckVersionAndConvert(interp, string, NULL, NULL);
    }

    if (strchr(dash+1, '-') != NULL) {
	/*
	 * More dashes found after the first. This is wrong.
	 */

	Tcl_SetObjResult(interp, Tcl_ObjPrintf(
		"expected versionMin-versionMax but got \"%s\"", string));
	Tcl_SetErrorCode(interp, "TCL", "VALUE", "VERSIONRANGE", NULL);
	return TCL_ERROR;
    }

    /*
     * Exactly one dash is present. Copy the string, split at the location of
     * dash and check that both parts are versions. Note that the max part can
     * be empty. Also note that the string allocated with strdup() must be
     * freed with free() and not Tcl_Free().
     */

    DupString(buf, string);
    dash = buf + (dash - string);
    *dash = '\0';		/* buf now <=> min part */
    dash++;			/* dash now <=> max part */

    if ((CheckVersionAndConvert(interp, buf, NULL, NULL) != TCL_OK) ||
	    ((*dash != '\0') &&
	    (CheckVersionAndConvert(interp, dash, NULL, NULL) != TCL_OK))) {
	Tcl_Free(buf);
	return TCL_ERROR;
    }

    Tcl_Free(buf);
    return TCL_OK;
}

/*
 *----------------------------------------------------------------------
 *
 * AddRequirementsToResult --
 *
 *	This function accumulates requirements in the interpreter result.
 *
 * Results:
 *	None.
 *
 * Side effects:
 *	The interpreter result is extended.
 *
 *----------------------------------------------------------------------
 */

static void
AddRequirementsToResult(
    Tcl_Interp *interp,
    int reqc,			/* Requirements constraining the desired
				 * version. */
    Tcl_Obj *const reqv[])	/* 0 means to use the latest version
				 * available. */
{
    Tcl_Obj *result = Tcl_GetObjResult(interp);
    int i;
    size_t length;

    for (i = 0; i < reqc; i++) {
	const char *v = Tcl_GetStringFromObj(reqv[i], &length);

	if ((length & 0x1) && (v[length/2] == '-')
		&& (strncmp(v, v+((length+1)/2), length/2) == 0)) {
	    Tcl_AppendPrintfToObj(result, " exactly %s", v+((length+1)/2));
	} else {
	    Tcl_AppendPrintfToObj(result, " %s", v);
	}
    }
}

/*
 *----------------------------------------------------------------------
 *
 * AddRequirementsToDString --
 *
 *	This function accumulates requirements in a DString.
 *
 * Results:
 *	None.
 *
 * Side effects:
 *	The DString argument is extended.
 *
 *----------------------------------------------------------------------
 */

static void
AddRequirementsToDString(
    Tcl_DString *dsPtr,
    int reqc,			/* Requirements constraining the desired
				 * version. */
    Tcl_Obj *const reqv[])	/* 0 means to use the latest version
				 * available. */
{
    int i;

    if (reqc > 0) {
	for (i = 0; i < reqc; i++) {
	    TclDStringAppendLiteral(dsPtr, " ");
	    TclDStringAppendObj(dsPtr, reqv[i]);
	}
    } else {
	TclDStringAppendLiteral(dsPtr, " 0-");
    }
}

/*
 *----------------------------------------------------------------------
 *
 * SomeRequirementSatisfied --
 *
 *	This function checks to see whether a version satisfies at least one
 *	of a set of requirements.
 *
 * Results:
 *	If the requirements are satisfied 1 is returned. Otherwise 0 is
 *	returned. The function assumes that all pieces have valid syntax. And
 *	is allowed to make that assumption.
 *
 * Side effects:
 *	None.
 *
 *----------------------------------------------------------------------
 */

static int
SomeRequirementSatisfied(
    char *availVersionI,	/* Candidate version to check against the
				 * requirements. */
    int reqc,			/* Requirements constraining the desired
				 * version. */
    Tcl_Obj *const reqv[])	/* 0 means to use the latest version
				 * available. */
{
    int i;

    for (i = 0; i < reqc; i++) {
	if (RequirementSatisfied(availVersionI, TclGetString(reqv[i]))) {
	    return 1;
	}
    }
    return 0;
}

/*
 *----------------------------------------------------------------------
 *
 * RequirementSatisfied --
 *
 *	This function checks to see whether a version satisfies a requirement.
 *
 * Results:
 *	If the requirement is satisfied 1 is returned. Otherwise 0 is
 *	returned. The function assumes that all pieces have valid syntax, and
 *	is allowed to make that assumption.
 *
 * Side effects:
 *	None.
 *
 *----------------------------------------------------------------------
 */

static int
RequirementSatisfied(
    char *havei,		/* Version string, of candidate package we
				 * have. */
    const char *req)		/* Requirement string the candidate has to
				 * satisfy. */
{
    /*
     * The have candidate is already in internal rep.
     */

    int satisfied, res;
    char *dash = NULL, *buf, *min, *max;

    dash = (char *)strchr(req, '-');
    if (dash == NULL) {
	/*
	 * No dash found, is a simple version, fallback to regular check. The
	 * 'CheckVersionAndConvert' cannot fail. We pad the requirement with
	 * 'a0', i.e '-2' before doing the comparison to properly accept
	 * unstables as well.
	 */

	char *reqi = NULL;
	int thisIsMajor;

	CheckVersionAndConvert(NULL, req, &reqi, NULL);
	strcat(reqi, " -2");
	res = CompareVersions(havei, reqi, &thisIsMajor);
	satisfied = (res == 0) || ((res == 1) && !thisIsMajor);
	Tcl_Free(reqi);
	return satisfied;
    }

    /*
     * Exactly one dash is present (Assumption of valid syntax). Copy the req,
     * split at the location of dash and check that both parts are versions.
     * Note that the max part can be empty.
     */

    DupString(buf, req);
    dash = buf + (dash - req);
    *dash = '\0';		/* buf now <=> min part */
    dash++;			/* dash now <=> max part */

    if (*dash == '\0') {
	/*
	 * We have a min, but no max. For the comparison we generate the
	 * internal rep, padded with 'a0' i.e. '-2'.
	 */

	CheckVersionAndConvert(NULL, buf, &min, NULL);
	strcat(min, " -2");
	satisfied = (CompareVersions(havei, min, NULL) >= 0);
	Tcl_Free(min);
	Tcl_Free(buf);
	return satisfied;
    }

    /*
     * We have both min and max, and generate their internal reps. When
     * identical we compare as is, otherwise we pad with 'a0' to ove the range
     * a bit.
     */

    CheckVersionAndConvert(NULL, buf, &min, NULL);
    CheckVersionAndConvert(NULL, dash, &max, NULL);

    if (CompareVersions(min, max, NULL) == 0) {
	satisfied = (CompareVersions(min, havei, NULL) == 0);
    } else {
	strcat(min, " -2");
	strcat(max, " -2");
	satisfied = ((CompareVersions(min, havei, NULL) <= 0) &&
		(CompareVersions(havei, max, NULL) < 0));
    }

    Tcl_Free(min);
    Tcl_Free(max);
    Tcl_Free(buf);
    return satisfied;
}

/*
 *----------------------------------------------------------------------
 *
 * Tcl_PkgInitStubsCheck --
 *
 *	This is a replacement routine for Tcl_InitStubs() that is called
 *	from code where -DUSE_TCL_STUBS has not been enabled.
 *
 * Results:
 *	Returns the version of a conforming stubs table, or NULL, if
 *	the table version doesn't satisfy the requested requirements,
 *	according to historical practice.
 *
 * Side effects:
 *	None.
 *
 *----------------------------------------------------------------------
 */

const char *
Tcl_PkgInitStubsCheck(
    Tcl_Interp *interp,
    const char * version,
    int exact)
{
    const char *actualVersion = Tcl_PkgPresentEx(interp, "Tcl", version, 0, NULL);

    if ((exact&1) && actualVersion) {
	const char *p = version;
	int count = 0;

	while (*p) {
	    count += !isdigit(UCHAR(*p++));
	}
	if (count == 1) {
	    if (0 != strncmp(version, actualVersion, strlen(version))) {
		/* Construct error message */
		Tcl_PkgPresentEx(interp, "Tcl", version, 1, NULL);
		return NULL;
	    }
	} else {
	    return Tcl_PkgPresentEx(interp, "Tcl", version, 1, NULL);
	}
    }
    return actualVersion;
}
/*
 * Local Variables:
 * mode: c
 * c-basic-offset: 4
 * fill-column: 78
 * End:
 */<|MERGE_RESOLUTION|>--- conflicted
+++ resolved
@@ -101,11 +101,7 @@
 static int		PkgRequireCoreCleanup(void *data[], Tcl_Interp *interp, int result);
 static int		PkgRequireCoreStep1(void *data[], Tcl_Interp *interp, int result);
 static int		PkgRequireCoreStep2(void *data[], Tcl_Interp *interp, int result);
-<<<<<<< HEAD
 static int		TclNRPkgRequireProc(void *clientData, Tcl_Interp *interp, size_t reqc, Tcl_Obj *const reqv[]);
-=======
-static int		TclNRPkgRequireProc(void *clientData, Tcl_Interp *interp, int reqc, Tcl_Obj *const reqv[]);
->>>>>>> 335e5fd2
 static int		SelectPackage(void *data[], Tcl_Interp *interp, int result);
 static int		SelectPackageFinal(void *data[], Tcl_Interp *interp, int result);
 static int		TclNRPackageObjCmdCleanup(void *data[], Tcl_Interp *interp, int result);
