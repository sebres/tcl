--- conflicted
+++ resolved
@@ -4529,7 +4529,6 @@
 /*
  *----------------------------------------------------------------------
  *
-<<<<<<< HEAD
  * Tcl_EvalTokensStandard --
  *
  *	Given an array of tokens parsed from a Tcl command (e.g., the tokens
@@ -4565,8 +4564,6 @@
 /*
  *----------------------------------------------------------------------
  *
-=======
->>>>>>> 45212052
  * Tcl_EvalEx, TclEvalEx --
  *
  *	This function evaluates a Tcl script without using the compiler or
@@ -5507,7 +5504,6 @@
 /*
  *----------------------------------------------------------------------
  *
-<<<<<<< HEAD
  * Tcl_Eval --
  *
  *	Execute a Tcl command in a string. This function executes the script
@@ -5543,8 +5539,6 @@
 /*
  *----------------------------------------------------------------------
  *
-=======
->>>>>>> 45212052
  * Tcl_EvalObjEx, TclEvalObjEx --
  *
  *	Execute Tcl commands stored in a Tcl object. These commands are
@@ -6304,7 +6298,6 @@
 /*
  *----------------------------------------------------------------------
  *
-<<<<<<< HEAD
  * Tcl_AppendObjToErrorInfo --
  *
  *	Add a Tcl_Obj value to the errorInfo field that describes the current
@@ -6339,8 +6332,6 @@
 /*
  *----------------------------------------------------------------------
  *
-=======
->>>>>>> 45212052
  * Tcl_AddErrorInfo --
  *
  *	Add information to the errorInfo field that describes the current
@@ -6365,7 +6356,7 @@
 				 * pertains. */
     const char *message)	/* Message to record. */
 {
-    Tcl_AppendObjToErrorInfo((interp), Tcl_NewStringObj((message), -1));
+    Tcl_AddObjErrorInfo(interp, message, -1);
 }
 #endif /* TCL_NO_DEPRECATED */
 @@ -6373,16 +6364,18 @@
 /*
  *----------------------------------------------------------------------
  *
- * Tcl_AppendObjToErrorInfo --
- *
- *	Add a Tcl_Obj value to the errorInfo field that describes the current
- *	error.
+ * Tcl_AddObjErrorInfo --
+ *
+ *	Add information to the errorInfo field that describes the current
+ *	error. This routine differs from Tcl_AddErrorInfo by taking a byte
+ *	pointer and length.
  *
  * Results:
  *	None.
  *
  * Side effects:
- *	The value of the Tcl_obj is appended to the errorInfo field. If we are
+ *	"length" bytes from "message" are appended to the errorInfo field. If
+ *	"length" is negative, use bytes up to the first NULL byte. If we are
  *	just starting to log an error, errorInfo is initialized from the error
  *	message in the interpreter's result.
  *
@@ -6390,16 +6383,15 @@
  */
 
 void
-Tcl_AppendObjToErrorInfo(
+Tcl_AddObjErrorInfo(
     Tcl_Interp *interp,		/* Interpreter to which error information
 				 * pertains. */
-    Tcl_Obj *objPtr)		/* Message to record. */
-{
-    int length;
+    const char *message,	/* Points to the first byte of an array of
+				 * bytes of the message. */
+    int length)			/* The number of bytes in the message. If < 0,
+				 * then append all bytes up to a NULL byte. */
+{
     register Interp *iPtr = (Interp *) interp;
-    const char *message = TclGetStringFromObj(objPtr, &length);
-
-    Tcl_IncrRefCount(objPtr);
 
     /*
      * If we are just starting to log an error, errorInfo is initialized from
@@ -6408,11 +6400,7 @@
 
     iPtr->flags |= ERR_LEGACY_COPY;
     if (iPtr->errorInfo == NULL) {
-<<<<<<< HEAD
 	iPtr->errorInfo = iPtr->objResultPtr;
-=======
-        iPtr->errorInfo = iPtr->objResultPtr;
->>>>>>> 45212052
 	Tcl_IncrRefCount(iPtr->errorInfo);
 	if (!iPtr->errorCode) {
 	    Tcl_SetErrorCode(interp, "NONE", NULL);
@@ -6431,7 +6419,6 @@
 	}
 	Tcl_AppendToObj(iPtr->errorInfo, message, length);
     }
-<<<<<<< HEAD
 }
  
@@ -6521,9 +6508,6 @@
     result = Tcl_EvalEx(interp, command, -1, 0);
     iPtr->varFramePtr = savedVarFramePtr;
     return result;
-=======
-    Tcl_DecrRefCount(objPtr);
->>>>>>> 45212052
 }
 #endif /* TCL_NO_DEPRECATED */
 