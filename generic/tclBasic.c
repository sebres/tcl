--- conflicted
+++ resolved
@@ -24,7 +24,22 @@
 #include <math.h>
 #include <assert.h>
 
+/*
+ * TCL_FPCLASSIFY_MODE:
+ *	0  - fpclassify
+ *	1  - _fpclass
+ *	2  - simulate
+ *	3  - __builtin_fpclassify
+ */
+
+#define TCL_FPCLASSIFY_MODE 3
+#warning mode: TCL_FPCLASSIFY_MODE
+
 #ifndef TCL_FPCLASSIFY_MODE
+/*
+ * MINGW x86 (tested up to gcc 8.1) seems to have a bug in fpclassify,
+ * [fpclassify 1e-314], x86 => normal, x64 => subnormal, so switch to _fpclass
+ */
 # if ( defined(__MINGW32__) && defined(_X86_) ) /* mingw 32-bit */
 #   define TCL_FPCLASSIFY_MODE 1
 # elif defined(fpclassify)		/* fpclassify */
@@ -35,6 +50,7 @@
 # else	/* !fpclassify && !_fpclass (older MSVC), simulate */
 #   define TCL_FPCLASSIFY_MODE 2
 # endif /* !fpclassify */
+/* actually there is no fallback to builtin fpclassify */
 #endif /* !TCL_FPCLASSIFY_MODE */
 
 
@@ -8426,18 +8442,8 @@
 ClassifyDouble(
     double d)
 {
-<<<<<<< HEAD
 #if TCL_FPCLASSIFY_MODE == 0
-=======
-#ifdef fpclassify
-/* MINGW x86 (tested up to gcc 8.1) seems to have a bug in fpclassify,
- * [fpclassify 1e-314], x86 => normal, x64 => subnormal */
-#  if defined(__MINGW32__) && defined(_X86_)
-    return __builtin_fpclassify(FP_NAN, FP_INFINITE, FP_NORMAL, FP_SUBNORMAL, FP_ZERO, d);
-#  else
->>>>>>> 790fd24a
     return fpclassify(d);
-#  endif
 #else /* !fpclassify */
     /*
      * If we don't have fpclassify(), we also don't have the values it returns.
@@ -8451,7 +8457,9 @@
 #   define FP_SUBNORMAL    5	/* Value has lost accuracy */
 #endif
 
-# if TCL_FPCLASSIFY_MODE == 2
+# if TCL_FPCLASSIFY_MODE == 3
+    return __builtin_fpclassify(FP_NAN, FP_INFINITE, FP_NORMAL, FP_SUBNORMAL, FP_ZERO, d);
+# elif TCL_FPCLASSIFY_MODE == 2
     /*
      * We assume this hack is only needed on little-endian systems.
      * Specifically, x86 running Windows.  It's fairly easy to enable for
@@ -8537,8 +8545,10 @@
     case _FPCLASS_SNAN:
         return FP_NAN;
     }
-# endif /* REQUIRE_ANCIENT_WIN32_FPCLASSIFY_HACK */
-#endif /* fpclassify */
+# else /* unknown TCL_FPCLASSIFY_MODE */
+#   error "unknown or unexpected TCL_FPCLASSIFY_MODE"   
+# endif /* TCL_FPCLASSIFY_MODE */
+#endif /* !fpclassify */
 }
 
 static int
