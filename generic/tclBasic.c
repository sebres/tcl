--- conflicted
+++ resolved
@@ -23,26 +23,7 @@
 #include "tclTomMath.h"
 #include <math.h>
 #include <assert.h>
--
-/*
- * Bug 7371b6270b: to check C call stack depth, prefer an approach which is
- * compatible with AddressSanitizer (ASan) use-after-return detection.
- */
-
-#if defined(HAVE_INTRIN_H)
-#include <intrin.h> /* for _AddressOfReturnAddress() */
-#endif
-
-/*
- * As suggested by
- * https://clang.llvm.org/docs/LanguageExtensions.html#has-builtin
- */
-#ifndef __has_builtin
-#define __has_builtin(x) 0 /* for non-clang compilers */
-#endif
-
-<<<<<<< HEAD
+
 /*
  * TCL_FPCLASSIFY_MODE:
  *	0  - fpclassify
@@ -83,7 +64,23 @@
 #endif /* !TCL_FPCLASSIFY_MODE */
 
 
-=======
+/*
+ * Bug 7371b6270b: to check C call stack depth, prefer an approach which is
+ * compatible with AddressSanitizer (ASan) use-after-return detection.
+ */
+
+#if defined(HAVE_INTRIN_H)
+#include <intrin.h> /* for _AddressOfReturnAddress() */
+#endif
+
+/*
+ * As suggested by
+ * https://clang.llvm.org/docs/LanguageExtensions.html#has-builtin
+ */
+#ifndef __has_builtin
+#define __has_builtin(x) 0 /* for non-clang compilers */
+#endif
+
 void *
 TclGetCStackPtr(void)
 {
@@ -92,18 +89,17 @@
 #elif __GNUC__ || __has_builtin(__builtin_frame_address)
   return __builtin_frame_address(0);
 #else
-  size_t unused = 0;
+  ptrdiff_t unused = 0;
   /*
    * LLVM recommends using volatile:
    * https://github.com/llvm/llvm-project/blob/llvmorg-10.0.0-rc1/clang/lib/Basic/Stack.cpp#L31
    */
-  size_t *volatile stackLevel = &unused;
+  ptrdiff_t *volatile stackLevel = &unused;
   return (void *)stackLevel;
 #endif
 }
  
->>>>>>> e282a456
 #define INTERP_STACK_INITIAL_SIZE 2000
 #define CORO_STACK_INITIAL_SIZE    200
 
@@ -9859,12 +9855,7 @@
     TCL_UNUSED(int) /*result*/)
 {
     CoroutineData *corPtr = (CoroutineData *)data[0];
-<<<<<<< HEAD
-=======
-    int type = PTR2INT(data[1]);
-    int numLevels;
     void *stackLevel = TclGetCStackPtr();
->>>>>>> e282a456
 
     if (!corPtr->stackLevel) {
         /*
@@ -9881,7 +9872,7 @@
          * the interp's environment to make it suitable to run this coroutine.
          */
 
-        corPtr->stackLevel = &corPtr;
+        corPtr->stackLevel = stackLevel;
         Tcl_Size numLevels = corPtr->auxNumLevels;
         corPtr->auxNumLevels = iPtr->numLevels;
 
@@ -9895,7 +9886,7 @@
          * Coroutine is active: yield
          */
 
-        if (corPtr->stackLevel != &corPtr) {
+        if (corPtr->stackLevel != stackLevel) {
 	    NRE_callback *runPtr;
 
 	    iPtr->execEnvPtr = corPtr->callerEEPtr;
