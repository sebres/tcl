/*
 * tclBasic.c --
 *
 *	Contains the basic facilities for TCL command interpretation,
 *	including interpreter creation and deletion, command creation and
 *	deletion, and command/script execution.
 *
 * Copyright (c) 1987-1994 The Regents of the University of California.
 * Copyright (c) 1994-1997 Sun Microsystems, Inc.
 * Copyright (c) 1998-1999 by Scriptics Corporation.
 * Copyright (c) 2001, 2002 by Kevin B. Kenny.  All rights reserved.
 * Copyright (c) 2007 Daniel A. Steffen <das@users.sourceforge.net>
 * Copyright (c) 2006-2008 by Joe Mistachkin.  All rights reserved.
 * Copyright (c) 2008 Miguel Sofer <msofer@users.sourceforge.net>
 *
 * See the file "license.terms" for information on usage and redistribution of
 * this file, and for a DISCLAIMER OF ALL WARRANTIES.
 */

#include "tclInt.h"
#include "tclOOInt.h"
#include "tclCompile.h"
#include "tommath.h"
#include <math.h>

#if NRE_ENABLE_ASSERTS
#include <assert.h>
#endif

#define INTERP_STACK_INITIAL_SIZE 2000
#define CORO_STACK_INITIAL_SIZE    200

/*
 * Determine whether we're using IEEE floating point
 */

#if (FLT_RADIX == 2) && (DBL_MANT_DIG == 53) && (DBL_MAX_EXP == 1024)
#   define IEEE_FLOATING_POINT
/* Largest odd integer that can be represented exactly in a double */
#   define MAX_EXACT 9007199254740991.0
#endif

/*
 * The following structure defines the client data for a math function
 * registered with Tcl_CreateMathFunc
 */

typedef struct OldMathFuncData {
    Tcl_MathProc *proc;		/* Handler function */
    int numArgs;		/* Number of args expected */
    Tcl_ValueType *argTypes;	/* Types of the args */
    ClientData clientData;	/* Client data for the handler function */
} OldMathFuncData;

/*
 * This is the script cancellation struct and hash table. The hash table is
 * used to keep track of the information necessary to process script
 * cancellation requests, including the original interp, asynchronous handler
 * tokens (created by Tcl_AsyncCreate), and the clientData and flags arguments
 * passed to Tcl_CancelEval on a per-interp basis. The cancelLock mutex is
 * used for protecting calls to Tcl_CancelEval as well as protecting access to
 * the hash table below.
 */

typedef struct {
    Tcl_Interp *interp;		/* Interp this struct belongs to. */
    Tcl_AsyncHandler async;	/* Async handler token for script
				 * cancellation. */
    char *result;		/* The script cancellation result or NULL for
				 * a default result. */
    int length;			/* Length of the above error message. */
    ClientData clientData;	/* Ignored */
    int flags;			/* Additional flags */
} CancelInfo;
static Tcl_HashTable cancelTable;
static int cancelTableInitialized = 0;	/* 0 means not yet initialized. */
TCL_DECLARE_MUTEX(cancelLock)

/*
 * Declarations for managing contexts for non-recursive coroutines. Contexts
 * are used to save the evaluation state between NR calls to each coro.
 */

static const CorContext NULL_CONTEXT = {NULL, NULL, NULL, NULL};

#define SAVE_CONTEXT(context)				\
    (context).framePtr = iPtr->framePtr;		\
    (context).varFramePtr = iPtr->varFramePtr;		\
    (context).cmdFramePtr = iPtr->cmdFramePtr;		\
    (context).lineLABCPtr = iPtr->lineLABCPtr

#define RESTORE_CONTEXT(context)			\
    iPtr->framePtr = (context).framePtr;		\
    iPtr->varFramePtr = (context).varFramePtr;		\
    iPtr->cmdFramePtr = (context).cmdFramePtr;		\
    iPtr->lineLABCPtr = (context).lineLABCPtr

/*
 * Static functions in this file:
 */

static char *		CallCommandTraces(Interp *iPtr, Command *cmdPtr,
			    const char *oldName, const char *newName,
			    int flags);
static int		CancelEvalProc(ClientData clientData,
			    Tcl_Interp *interp, int code);
static int		CheckDoubleResult(Tcl_Interp *interp, double dResult);
static void		DeleteCoroutine(ClientData clientData);
static void		DeleteInterpProc(Tcl_Interp *interp);
static void		DeleteOpCmdClientData(ClientData clientData);
#ifdef USE_DTRACE
static Tcl_ObjCmdProc	DTraceObjCmd;
static Tcl_NRPostProc	DTraceCmdReturn;
#else
#   define DTraceCmdReturn	NULL
#endif /* USE_DTRACE */
static Tcl_ObjCmdProc	ExprAbsFunc;
static Tcl_ObjCmdProc	ExprBinaryFunc;
static Tcl_ObjCmdProc	ExprBoolFunc;
static Tcl_ObjCmdProc	ExprCeilFunc;
static Tcl_ObjCmdProc	ExprDoubleFunc;
static Tcl_ObjCmdProc	ExprEntierFunc;
static Tcl_ObjCmdProc	ExprFloorFunc;
static Tcl_ObjCmdProc	ExprIntFunc;
static Tcl_ObjCmdProc	ExprIsqrtFunc;
static Tcl_ObjCmdProc	ExprRandFunc;
static Tcl_ObjCmdProc	ExprRoundFunc;
static Tcl_ObjCmdProc	ExprSqrtFunc;
static Tcl_ObjCmdProc	ExprSrandFunc;
static Tcl_ObjCmdProc	ExprUnaryFunc;
static Tcl_ObjCmdProc	ExprWideFunc;
static Tcl_Obj *	GetCommandSource(Interp *iPtr, int objc,
			    Tcl_Obj *const objv[], int lookup);
static void		MathFuncWrongNumArgs(Tcl_Interp *interp, int expected,
			    int actual, Tcl_Obj *const *objv);
static Tcl_NRPostProc	NRCoroutineActivateCallback;
static Tcl_NRPostProc	NRCoroutineCallerCallback;
static Tcl_NRPostProc	NRCoroutineExitCallback;
static Tcl_NRPostProc	NRRunObjProc;
static Tcl_NRPostProc	NRTailcallEval;
static Tcl_ObjCmdProc	OldMathFuncProc;
static void		OldMathFuncDeleteProc(ClientData clientData);
static void		ProcessUnexpectedResult(Tcl_Interp *interp,
			    int returnCode);
static int		RewindCoroutine(CoroutineData *corPtr, int result);
static void		TEOV_SwitchVarFrame(Tcl_Interp *interp);
static void		TEOV_PushExceptionHandlers(Tcl_Interp *interp,
			    int objc, Tcl_Obj *const objv[], int flags);
static inline Command *	TEOV_LookupCmdFromObj(Tcl_Interp *interp,
			    Tcl_Obj *namePtr, Namespace *lookupNsPtr);
static int		TEOV_NotFound(Tcl_Interp *interp, int objc,
			    Tcl_Obj *const objv[], Namespace *lookupNsPtr);
static int		TEOV_RunEnterTraces(Tcl_Interp *interp,
			    Command **cmdPtrPtr, int objc,
			    Tcl_Obj *const objv[], Namespace *lookupNsPtr);
static Tcl_NRPostProc	RewindCoroutineCallback;
static Tcl_NRPostProc	TailcallCleanup;
static Tcl_NRPostProc	TEOEx_ByteCodeCallback;
static Tcl_NRPostProc	TEOEx_ListCallback;
static Tcl_NRPostProc	TEOV_Error;
static Tcl_NRPostProc	TEOV_Exception;
static Tcl_NRPostProc	TEOV_NotFoundCallback;
static Tcl_NRPostProc	TEOV_RestoreVarFrame;
static Tcl_NRPostProc	TEOV_RunLeaveTraces;
static Tcl_NRPostProc	YieldToCallback;

static void	        ClearTailcall(Tcl_Interp *interp,
			    struct NRE_callback *tailcallPtr);
static Tcl_ObjCmdProc NRCoroInjectObjCmd;

MODULE_SCOPE const TclStubs tclStubs;

/*
 * Magical counts for the number of arguments accepted by a coroutine command
 * after particular kinds of [yield].
 */

#define CORO_ACTIVATE_YIELD    PTR2INT(NULL)
#define CORO_ACTIVATE_YIELDM   PTR2INT(NULL)+1

#define COROUTINE_ARGUMENTS_SINGLE_OPTIONAL     (-1)
#define COROUTINE_ARGUMENTS_ARBITRARY           (-2)

/*
 * The following structure define the commands in the Tcl core.
 */

typedef struct {
    const char *name;		/* Name of object-based command. */
    Tcl_ObjCmdProc *objProc;	/* Object-based function for command. */
    CompileProc *compileProc;	/* Function called to compile command. */
    Tcl_ObjCmdProc *nreProc;	/* NR-based function for command */
    int isSafe;			/* If non-zero, command will be present in
				 * safe interpreter. Otherwise it will be
				 * hidden. */
} CmdInfo;

/*
 * The built-in commands, and the functions that implement them:
 */

static const CmdInfo builtInCmds[] = {
    /*
     * Commands in the generic core.
     */

    {"append",		Tcl_AppendObjCmd,	TclCompileAppendCmd,	NULL,	1},
    {"apply",		Tcl_ApplyObjCmd,	NULL,			TclNRApplyObjCmd,	1},
    {"break",		Tcl_BreakObjCmd,	TclCompileBreakCmd,	NULL,	1},
#ifndef EXCLUDE_OBSOLETE_COMMANDS
    {"case",		Tcl_CaseObjCmd,		NULL,			NULL,	1},
#endif
    {"catch",		Tcl_CatchObjCmd,	TclCompileCatchCmd,	TclNRCatchObjCmd,	1},
    {"concat",		Tcl_ConcatObjCmd,	NULL,			NULL,	1},
    {"continue",	Tcl_ContinueObjCmd,	TclCompileContinueCmd,	NULL,	1},
    {"coroutine",	NULL,			NULL,			TclNRCoroutineObjCmd,	1},
    {"error",		Tcl_ErrorObjCmd,	TclCompileErrorCmd,	NULL,	1},
    {"eval",		Tcl_EvalObjCmd,		NULL,			NULL,	1},
    {"expr",		Tcl_ExprObjCmd,		TclCompileExprCmd,	TclNRExprObjCmd,	1},
    {"for",		Tcl_ForObjCmd,		TclCompileForCmd,	TclNRForObjCmd,	1},
    {"foreach",		Tcl_ForeachObjCmd,	TclCompileForeachCmd,	TclNRForeachCmd,	1},
    {"format",		Tcl_FormatObjCmd,	NULL,			NULL,	1},
    {"global",		Tcl_GlobalObjCmd,	TclCompileGlobalCmd,	NULL,	1},
    {"if",		Tcl_IfObjCmd,		TclCompileIfCmd,	TclNRIfObjCmd,	1},
    {"incr",		Tcl_IncrObjCmd,		TclCompileIncrCmd,	NULL,	1},
    {"join",		Tcl_JoinObjCmd,		NULL,			NULL,	1},
    {"lappend",		Tcl_LappendObjCmd,	TclCompileLappendCmd,	NULL,	1},
    {"lassign",		Tcl_LassignObjCmd,	TclCompileLassignCmd,	NULL,	1},
    {"lindex",		Tcl_LindexObjCmd,	TclCompileLindexCmd,	NULL,	1},
    {"linsert",		Tcl_LinsertObjCmd,	NULL,			NULL,	1},
    {"list",		Tcl_ListObjCmd,		TclCompileListCmd,	NULL,	1},
    {"llength",		Tcl_LlengthObjCmd,	TclCompileLlengthCmd,	NULL,	1},
    {"lrange",		Tcl_LrangeObjCmd,	NULL,			NULL,	1},
    {"lrepeat",		Tcl_LrepeatObjCmd,	NULL,			NULL,	1},
    {"lreplace",	Tcl_LreplaceObjCmd,	NULL,			NULL,	1},
    {"lreverse",	Tcl_LreverseObjCmd,	NULL,			NULL,	1},
    {"lsearch",		Tcl_LsearchObjCmd,	NULL,			NULL,	1},
    {"lset",		Tcl_LsetObjCmd,		TclCompileLsetCmd,	NULL,	1},
    {"lsort",		Tcl_LsortObjCmd,	NULL,			NULL,	1},
    {"package",		Tcl_PackageObjCmd,	NULL,			NULL,	1},
    {"proc",		Tcl_ProcObjCmd,		NULL,			NULL,	1},
    {"regexp",		Tcl_RegexpObjCmd,	TclCompileRegexpCmd,	NULL,	1},
    {"regsub",		Tcl_RegsubObjCmd,	NULL,			NULL,	1},
    {"rename",		Tcl_RenameObjCmd,	NULL,			NULL,	1},
    {"return",		Tcl_ReturnObjCmd,	TclCompileReturnCmd,	NULL,	1},
    {"scan",		Tcl_ScanObjCmd,		NULL,			NULL,	1},
    {"set",		Tcl_SetObjCmd,		TclCompileSetCmd,	NULL,	1},
    {"split",		Tcl_SplitObjCmd,	NULL,			NULL,	1},
    {"subst",		Tcl_SubstObjCmd,	TclCompileSubstCmd,	TclNRSubstObjCmd,	1},
    {"switch",		Tcl_SwitchObjCmd,	TclCompileSwitchCmd,	TclNRSwitchObjCmd, 1},
    {"tailcall",	NULL,			NULL,			TclNRTailcallObjCmd,	1},
    {"throw",		Tcl_ThrowObjCmd,	TclCompileThrowCmd,	NULL,	1},
    {"trace",		Tcl_TraceObjCmd,	NULL,			NULL,	1},
    {"try",		Tcl_TryObjCmd,		TclCompileTryCmd,	TclNRTryObjCmd,	1},
    {"unset",		Tcl_UnsetObjCmd,	TclCompileUnsetCmd,	NULL,	1},
    {"uplevel",		Tcl_UplevelObjCmd,	NULL,			TclNRUplevelObjCmd,	1},
    {"upvar",		Tcl_UpvarObjCmd,	TclCompileUpvarCmd,	NULL,	1},
    {"variable",	Tcl_VariableObjCmd,	TclCompileVariableCmd,	NULL,	1},
    {"while",		Tcl_WhileObjCmd,	TclCompileWhileCmd,	TclNRWhileObjCmd,	1},
    {"yield",		NULL,			NULL,			TclNRYieldObjCmd,	1},

    /*
     * Commands in the OS-interface. Note that many of these are unsafe.
     */

    {"after",		Tcl_AfterObjCmd,	NULL,			NULL,	1},
    {"cd",		Tcl_CdObjCmd,		NULL,			NULL,	0},
    {"close",		Tcl_CloseObjCmd,	NULL,			NULL,	1},
    {"eof",		Tcl_EofObjCmd,		NULL,			NULL,	1},
    {"encoding",	Tcl_EncodingObjCmd,	NULL,			NULL,	0},
    {"exec",		Tcl_ExecObjCmd,		NULL,			NULL,	0},
    {"exit",		Tcl_ExitObjCmd,		NULL,			NULL,	0},
    {"fblocked",	Tcl_FblockedObjCmd,	NULL,			NULL,	1},
    {"fconfigure",	Tcl_FconfigureObjCmd,	NULL,			NULL,	0},
    {"fcopy",		Tcl_FcopyObjCmd,	NULL,			NULL,	1},
    {"fileevent",	Tcl_FileEventObjCmd,	NULL,			NULL,	1},
    {"flush",		Tcl_FlushObjCmd,	NULL,			NULL,	1},
    {"gets",		Tcl_GetsObjCmd,		NULL,			NULL,	1},
    {"glob",		Tcl_GlobObjCmd,		NULL,			NULL,	0},
    {"load",		Tcl_LoadObjCmd,		NULL,			NULL,	0},
    {"open",		Tcl_OpenObjCmd,		NULL,			NULL,	0},
    {"pid",		Tcl_PidObjCmd,		NULL,			NULL,	1},
    {"puts",		Tcl_PutsObjCmd,		NULL,			NULL,	1},
    {"pwd",		Tcl_PwdObjCmd,		NULL,			NULL,	0},
    {"read",		Tcl_ReadObjCmd,		NULL,			NULL,	1},
    {"seek",		Tcl_SeekObjCmd,		NULL,			NULL,	1},
    {"socket",		Tcl_SocketObjCmd,	NULL,			NULL,	0},
    {"source",		Tcl_SourceObjCmd,	NULL,			TclNRSourceObjCmd,	0},
    {"tell",		Tcl_TellObjCmd,		NULL,			NULL,	1},
    {"time",		Tcl_TimeObjCmd,		NULL,			NULL,	1},
    {"unload",		Tcl_UnloadObjCmd,	NULL,			NULL,	0},
    {"update",		Tcl_UpdateObjCmd,	NULL,			NULL,	1},
    {"vwait",		Tcl_VwaitObjCmd,	NULL,			NULL,	1},
    {NULL,		NULL,			NULL,			NULL,	0}
};

/*
 * Math functions. All are safe.
 */

typedef struct {
    const char *name;		/* Name of the function. The full name is
				 * "::tcl::mathfunc::<name>". */
    Tcl_ObjCmdProc *objCmdProc;	/* Function that evaluates the function */
    ClientData clientData;	/* Client data for the function */
} BuiltinFuncDef;
static const BuiltinFuncDef BuiltinFuncTable[] = {
    { "abs",	ExprAbsFunc,	NULL			},
    { "acos",	ExprUnaryFunc,	(ClientData) acos	},
    { "asin",	ExprUnaryFunc,	(ClientData) asin	},
    { "atan",	ExprUnaryFunc,	(ClientData) atan	},
    { "atan2",	ExprBinaryFunc,	(ClientData) atan2	},
    { "bool",	ExprBoolFunc,	NULL			},
    { "ceil",	ExprCeilFunc,	NULL			},
    { "cos",	ExprUnaryFunc,	(ClientData) cos	},
    { "cosh",	ExprUnaryFunc,	(ClientData) cosh	},
    { "double",	ExprDoubleFunc,	NULL			},
    { "entier",	ExprEntierFunc,	NULL			},
    { "exp",	ExprUnaryFunc,	(ClientData) exp	},
    { "floor",	ExprFloorFunc,	NULL			},
    { "fmod",	ExprBinaryFunc,	(ClientData) fmod	},
    { "hypot",	ExprBinaryFunc,	(ClientData) hypot	},
    { "int",	ExprIntFunc,	NULL			},
    { "isqrt",	ExprIsqrtFunc,	NULL			},
    { "log",	ExprUnaryFunc,	(ClientData) log	},
    { "log10",	ExprUnaryFunc,	(ClientData) log10	},
    { "pow",	ExprBinaryFunc,	(ClientData) pow	},
    { "rand",	ExprRandFunc,	NULL			},
    { "round",	ExprRoundFunc,	NULL			},
    { "sin",	ExprUnaryFunc,	(ClientData) sin	},
    { "sinh",	ExprUnaryFunc,	(ClientData) sinh	},
    { "sqrt",	ExprSqrtFunc,	NULL			},
    { "srand",	ExprSrandFunc,	NULL			},
    { "tan",	ExprUnaryFunc,	(ClientData) tan	},
    { "tanh",	ExprUnaryFunc,	(ClientData) tanh	},
    { "wide",	ExprWideFunc,	NULL			},
    { NULL, NULL, NULL }
};

/*
 * TIP#174's math operators. All are safe.
 */

typedef struct {
    const char *name;		/* Name of object-based command. */
    Tcl_ObjCmdProc *objProc;	/* Object-based function for command. */
    CompileProc *compileProc;	/* Function called to compile command. */
    union {
	int numArgs;
	int identity;
    } i;
    const char *expected;	/* For error message, what argument(s)
				 * were expected. */
} OpCmdInfo;
static const OpCmdInfo mathOpCmds[] = {
    { "~",	TclSingleOpCmd,		TclCompileInvertOpCmd,
		/* numArgs */ {1},	"integer"},
    { "!",	TclSingleOpCmd,		TclCompileNotOpCmd,
		/* numArgs */ {1},	"boolean"},
    { "+",	TclVariadicOpCmd,	TclCompileAddOpCmd,
		/* identity */ {0},	NULL},
    { "*",	TclVariadicOpCmd,	TclCompileMulOpCmd,
		/* identity */ {1},	NULL},
    { "&",	TclVariadicOpCmd,	TclCompileAndOpCmd,
		/* identity */ {-1},	NULL},
    { "|",	TclVariadicOpCmd,	TclCompileOrOpCmd,
		/* identity */ {0},	NULL},
    { "^",	TclVariadicOpCmd,	TclCompileXorOpCmd,
		/* identity */ {0},	NULL},
    { "**",	TclVariadicOpCmd,	TclCompilePowOpCmd,
		/* identity */ {1},	NULL},
    { "<<",	TclSingleOpCmd,		TclCompileLshiftOpCmd,
		/* numArgs */ {2},	"integer shift"},
    { ">>",	TclSingleOpCmd,		TclCompileRshiftOpCmd,
		/* numArgs */ {2},	"integer shift"},
    { "%",	TclSingleOpCmd,		TclCompileModOpCmd,
		/* numArgs */ {2},	"integer integer"},
    { "!=",	TclSingleOpCmd,		TclCompileNeqOpCmd,
		/* numArgs */ {2},	"value value"},
    { "ne",	TclSingleOpCmd,		TclCompileStrneqOpCmd,
		/* numArgs */ {2},	"value value"},
    { "in",	TclSingleOpCmd,		TclCompileInOpCmd,
		/* numArgs */ {2},	"value list"},
    { "ni",	TclSingleOpCmd,		TclCompileNiOpCmd,
		/* numArgs */ {2},	"value list"},
    { "-",	TclNoIdentOpCmd,	TclCompileMinusOpCmd,
		/* unused */ {0},	"value ?value ...?"},
    { "/",	TclNoIdentOpCmd,	TclCompileDivOpCmd,
		/* unused */ {0},	"value ?value ...?"},
    { "<",	TclSortingOpCmd,	TclCompileLessOpCmd,
		/* unused */ {0},	NULL},
    { "<=",	TclSortingOpCmd,	TclCompileLeqOpCmd,
		/* unused */ {0},	NULL},
    { ">",	TclSortingOpCmd,	TclCompileGreaterOpCmd,
		/* unused */ {0},	NULL},
    { ">=",	TclSortingOpCmd,	TclCompileGeqOpCmd,
		/* unused */ {0},	NULL},
    { "==",	TclSortingOpCmd,	TclCompileEqOpCmd,
		/* unused */ {0},	NULL},
    { "eq",	TclSortingOpCmd,	TclCompileStreqOpCmd,
		/* unused */ {0},	NULL},
    { NULL,	NULL,			NULL,
		{0},			NULL}
};

/*
 *----------------------------------------------------------------------
 *
 * TclFinalizeEvaluation --
 *
 *	Finalizes the script cancellation hash table.
 *
 * Results:
 *	None.
 *
 * Side effects:
 *	None.
 *
 *----------------------------------------------------------------------
 */

void
TclFinalizeEvaluation(void)
{
    Tcl_MutexLock(&cancelLock);
    if (cancelTableInitialized == 1) {
	Tcl_DeleteHashTable(&cancelTable);
	cancelTableInitialized = 0;
    }
    Tcl_MutexUnlock(&cancelLock);
}

/*
 *----------------------------------------------------------------------
 *
 * Tcl_CreateInterp --
 *
 *	Create a new TCL command interpreter.
 *
 * Results:
 *	The return value is a token for the interpreter, which may be used in
 *	calls to functions like Tcl_CreateCmd, Tcl_Eval, or Tcl_DeleteInterp.
 *
 * Side effects:
 *	The command interpreter is initialized with the built-in commands and
 *	with the variables documented in tclvars(n).
 *
 *----------------------------------------------------------------------
 */

Tcl_Interp *
Tcl_CreateInterp(void)
{
    Interp *iPtr;
    Tcl_Interp *interp;
    Command *cmdPtr;
    const BuiltinFuncDef *builtinFuncPtr;
    const OpCmdInfo *opcmdInfoPtr;
    const CmdInfo *cmdInfoPtr;
    Tcl_Namespace *mathfuncNSPtr, *mathopNSPtr;
    Tcl_HashEntry *hPtr;
    int isNew;
    CancelInfo *cancelInfo;
    union {
	char c[sizeof(short)];
	short s;
    } order;
#ifdef TCL_COMPILE_STATS
    ByteCodeStats *statsPtr;
#endif /* TCL_COMPILE_STATS */
    char mathFuncName[32];
    CallFrame *framePtr;
    int result;

    TclInitSubsystems();

    /*
     * Panic if someone updated the CallFrame structure without also updating
     * the Tcl_CallFrame structure (or vice versa).
     */

    if (sizeof(Tcl_CallFrame) < sizeof(CallFrame)) {
	/*NOTREACHED*/
	Tcl_Panic("Tcl_CallFrame must not be smaller than CallFrame");
    }

    if (cancelTableInitialized == 0) {
	Tcl_MutexLock(&cancelLock);
	if (cancelTableInitialized == 0) {
	    Tcl_InitHashTable(&cancelTable, TCL_ONE_WORD_KEYS);
	    cancelTableInitialized = 1;
	}
	Tcl_MutexUnlock(&cancelLock);
    }

    /*
     * Initialize support for namespaces and create the global namespace
     * (whose name is ""; an alias is "::"). This also initializes the Tcl
     * object type table and other object management code.
     */

    iPtr = ckalloc(sizeof(Interp));
    interp = (Tcl_Interp *) iPtr;

    iPtr->result = iPtr->resultSpace;
    iPtr->freeProc = NULL;
    iPtr->errorLine = 0;
    iPtr->objResultPtr = Tcl_NewObj();
    Tcl_IncrRefCount(iPtr->objResultPtr);
    iPtr->handle = TclHandleCreate(iPtr);
    iPtr->globalNsPtr = NULL;
    iPtr->hiddenCmdTablePtr = NULL;
    iPtr->interpInfo = NULL;

    iPtr->numLevels = 0;
    iPtr->maxNestingDepth = MAX_NESTING_DEPTH;
    iPtr->framePtr = NULL;	/* Initialise as soon as :: is available */
    iPtr->varFramePtr = NULL;	/* Initialise as soon as :: is available */

    /*
     * TIP #280 - Initialize the arrays used to extend the ByteCode and Proc
     * structures.
     */

    iPtr->cmdFramePtr = NULL;
    iPtr->linePBodyPtr = ckalloc(sizeof(Tcl_HashTable));
    iPtr->lineBCPtr = ckalloc(sizeof(Tcl_HashTable));
    iPtr->lineLAPtr = ckalloc(sizeof(Tcl_HashTable));
    iPtr->lineLABCPtr = ckalloc(sizeof(Tcl_HashTable));
    Tcl_InitHashTable(iPtr->linePBodyPtr, TCL_ONE_WORD_KEYS);
    Tcl_InitHashTable(iPtr->lineBCPtr, TCL_ONE_WORD_KEYS);
    Tcl_InitHashTable(iPtr->lineLAPtr, TCL_ONE_WORD_KEYS);
    Tcl_InitHashTable(iPtr->lineLABCPtr, TCL_ONE_WORD_KEYS);
    iPtr->scriptCLLocPtr = NULL;

    iPtr->activeVarTracePtr = NULL;

    iPtr->returnOpts = NULL;
    iPtr->errorInfo = NULL;
    TclNewLiteralStringObj(iPtr->eiVar, "::errorInfo");
    Tcl_IncrRefCount(iPtr->eiVar);
    iPtr->errorStack = Tcl_NewListObj(0, NULL);
    Tcl_IncrRefCount(iPtr->errorStack);
    iPtr->resetErrorStack = 1;
    TclNewLiteralStringObj(iPtr->upLiteral,"UP");
    Tcl_IncrRefCount(iPtr->upLiteral);
    TclNewLiteralStringObj(iPtr->callLiteral,"CALL");
    Tcl_IncrRefCount(iPtr->callLiteral);
    TclNewLiteralStringObj(iPtr->innerLiteral,"INNER");
    Tcl_IncrRefCount(iPtr->innerLiteral);
    iPtr->innerContext = Tcl_NewListObj(0, NULL);
    Tcl_IncrRefCount(iPtr->innerContext);
    iPtr->errorCode = NULL;
    TclNewLiteralStringObj(iPtr->ecVar, "::errorCode");
    Tcl_IncrRefCount(iPtr->ecVar);
    iPtr->returnLevel = 1;
    iPtr->returnCode = TCL_OK;

    iPtr->rootFramePtr = NULL;	/* Initialise as soon as :: is available */
    iPtr->lookupNsPtr = NULL;

    iPtr->appendResult = NULL;
    iPtr->appendAvl = 0;
    iPtr->appendUsed = 0;

    Tcl_InitHashTable(&iPtr->packageTable, TCL_STRING_KEYS);
    iPtr->packageUnknown = NULL;

    /* TIP #268 */
    if (getenv("TCL_PKG_PREFER_LATEST") == NULL) {
	iPtr->packagePrefer = PKG_PREFER_STABLE;
    } else {
	iPtr->packagePrefer = PKG_PREFER_LATEST;
    }

    iPtr->cmdCount = 0;
    TclInitLiteralTable(&iPtr->literalTable);
    iPtr->compileEpoch = 0;
    iPtr->compiledProcPtr = NULL;
    iPtr->resolverPtr = NULL;
    iPtr->evalFlags = 0;
    iPtr->scriptFile = NULL;
    iPtr->flags = 0;
    iPtr->tracePtr = NULL;
    iPtr->tracesForbiddingInline = 0;
    iPtr->activeCmdTracePtr = NULL;
    iPtr->activeInterpTracePtr = NULL;
    iPtr->assocData = NULL;
    iPtr->execEnvPtr = NULL;	/* Set after namespaces initialized. */
    iPtr->emptyObjPtr = Tcl_NewObj();
				/* Another empty object. */
    Tcl_IncrRefCount(iPtr->emptyObjPtr);
    iPtr->resultSpace[0] = 0;
    iPtr->threadId = Tcl_GetCurrentThread();

    /* TIP #378 */
#ifdef TCL_INTERP_DEBUG_FRAME
    iPtr->flags |= INTERP_DEBUG_FRAME;
#else
    if (getenv("TCL_INTERP_DEBUG_FRAME") != NULL) {
        iPtr->flags |= INTERP_DEBUG_FRAME;
    }
#endif

    /*
     * Initialise the tables for variable traces and searches *before*
     * creating the global ns - so that the trace on errorInfo can be
     * recorded.
     */

    Tcl_InitHashTable(&iPtr->varTraces, TCL_ONE_WORD_KEYS);
    Tcl_InitHashTable(&iPtr->varSearches, TCL_ONE_WORD_KEYS);

    iPtr->globalNsPtr = NULL;	/* Force creation of global ns below. */
    iPtr->globalNsPtr = (Namespace *) Tcl_CreateNamespace(interp, "",
	    NULL, NULL);
    if (iPtr->globalNsPtr == NULL) {
	Tcl_Panic("Tcl_CreateInterp: can't create global namespace");
    }

    /*
     * Initialise the rootCallframe. It cannot be allocated on the stack, as
     * it has to be in place before TclCreateExecEnv tries to use a variable.
     */

    /* This is needed to satisfy GCC 3.3's strict aliasing rules */
    framePtr = ckalloc(sizeof(CallFrame));
    result = Tcl_PushCallFrame(interp, (Tcl_CallFrame *) framePtr,
	    (Tcl_Namespace *) iPtr->globalNsPtr, /*isProcCallFrame*/ 0);
    if (result != TCL_OK) {
	Tcl_Panic("Tcl_CreateInterp: failed to push the root stack frame");
    }
    framePtr->objc = 0;

    iPtr->framePtr = framePtr;
    iPtr->varFramePtr = framePtr;
    iPtr->rootFramePtr = framePtr;

    /*
     * Initialize support for code compilation and execution. We call
     * TclCreateExecEnv after initializing namespaces since it tries to
     * reference a Tcl variable (it links to the Tcl "tcl_traceExec"
     * variable).
     */

    iPtr->execEnvPtr = TclCreateExecEnv(interp, INTERP_STACK_INITIAL_SIZE);

    /*
     * TIP #219, Tcl Channel Reflection API support.
     */

    iPtr->chanMsg = NULL;

    /*
     * TIP #285, Script cancellation support.
     */

    iPtr->asyncCancelMsg = Tcl_NewObj();

    cancelInfo = ckalloc(sizeof(CancelInfo));
    cancelInfo->interp = interp;

    iPtr->asyncCancel = Tcl_AsyncCreate(CancelEvalProc, cancelInfo);
    cancelInfo->async = iPtr->asyncCancel;
    cancelInfo->result = NULL;
    cancelInfo->length = 0;

    Tcl_MutexLock(&cancelLock);
    hPtr = Tcl_CreateHashEntry(&cancelTable, iPtr, &isNew);
    Tcl_SetHashValue(hPtr, cancelInfo);
    Tcl_MutexUnlock(&cancelLock);

    /*
     * Initialize the compilation and execution statistics kept for this
     * interpreter.
     */

#ifdef TCL_COMPILE_STATS
    statsPtr = &iPtr->stats;
    statsPtr->numExecutions = 0;
    statsPtr->numCompilations = 0;
    statsPtr->numByteCodesFreed = 0;
    memset(statsPtr->instructionCount, 0,
	    sizeof(statsPtr->instructionCount));

    statsPtr->totalSrcBytes = 0.0;
    statsPtr->totalByteCodeBytes = 0.0;
    statsPtr->currentSrcBytes = 0.0;
    statsPtr->currentByteCodeBytes = 0.0;
    memset(statsPtr->srcCount, 0, sizeof(statsPtr->srcCount));
    memset(statsPtr->byteCodeCount, 0, sizeof(statsPtr->byteCodeCount));
    memset(statsPtr->lifetimeCount, 0, sizeof(statsPtr->lifetimeCount));

    statsPtr->currentInstBytes = 0.0;
    statsPtr->currentLitBytes = 0.0;
    statsPtr->currentExceptBytes = 0.0;
    statsPtr->currentAuxBytes = 0.0;
    statsPtr->currentCmdMapBytes = 0.0;

    statsPtr->numLiteralsCreated = 0;
    statsPtr->totalLitStringBytes = 0.0;
    statsPtr->currentLitStringBytes = 0.0;
    memset(statsPtr->literalCount, 0, sizeof(statsPtr->literalCount));
#endif /* TCL_COMPILE_STATS */

    /*
     * Initialise the stub table pointer.
     */

    iPtr->stubTable = &tclStubs;

    /*
     * Initialize the ensemble error message rewriting support.
     */

    iPtr->ensembleRewrite.sourceObjs = NULL;
    iPtr->ensembleRewrite.numRemovedObjs = 0;
    iPtr->ensembleRewrite.numInsertedObjs = 0;

    /*
     * TIP#143: Initialise the resource limit support.
     */

    TclInitLimitSupport(interp);

    /*
     * Initialise the thread-specific data ekeko. Note that the thread's alloc
     * cache was already initialised by the call to alloc the interp struct.
     */

#if defined(TCL_THREADS) && defined(USE_THREAD_ALLOC)
    iPtr->allocCache = TclpGetAllocCache();
#else
    iPtr->allocCache = NULL;
#endif
    iPtr->pendingObjDataPtr = NULL;
    iPtr->asyncReadyPtr = TclGetAsyncReadyPtr();
    iPtr->deferredCallbacks = NULL;

    /*
     * Create the core commands. Do it here, rather than calling
     * Tcl_CreateCommand, because it's faster (there's no need to check for a
     * pre-existing command by the same name). If a command has a Tcl_CmdProc
     * but no Tcl_ObjCmdProc, set the Tcl_ObjCmdProc to
     * TclInvokeStringCommand. This is an object-based wrapper function that
     * extracts strings, calls the string function, and creates an object for
     * the result. Similarly, if a command has a Tcl_ObjCmdProc but no
     * Tcl_CmdProc, set the Tcl_CmdProc to TclInvokeObjectCommand.
     */

    for (cmdInfoPtr = builtInCmds; cmdInfoPtr->name != NULL; cmdInfoPtr++) {
	if ((cmdInfoPtr->objProc == NULL)
		&& (cmdInfoPtr->compileProc == NULL)
		&& (cmdInfoPtr->nreProc == NULL)) {
	    Tcl_Panic("builtin command with NULL object command proc and a NULL compile proc");
	}

	hPtr = Tcl_CreateHashEntry(&iPtr->globalNsPtr->cmdTable,
		cmdInfoPtr->name, &isNew);
	if (isNew) {
	    cmdPtr = ckalloc(sizeof(Command));
	    cmdPtr->hPtr = hPtr;
	    cmdPtr->nsPtr = iPtr->globalNsPtr;
	    cmdPtr->refCount = 1;
	    cmdPtr->cmdEpoch = 0;
	    cmdPtr->compileProc = cmdInfoPtr->compileProc;
	    cmdPtr->proc = TclInvokeObjectCommand;
	    cmdPtr->clientData = cmdPtr;
	    cmdPtr->objProc = cmdInfoPtr->objProc;
	    cmdPtr->objClientData = NULL;
	    cmdPtr->deleteProc = NULL;
	    cmdPtr->deleteData = NULL;
	    cmdPtr->flags = 0;
	    cmdPtr->importRefPtr = NULL;
	    cmdPtr->tracePtr = NULL;
	    cmdPtr->nreProc = cmdInfoPtr->nreProc;
	    Tcl_SetHashValue(hPtr, cmdPtr);
	}
    }

    /*
     * Create the "array", "binary", "chan", "dict", "file", "info",
     * "namespace" and "string" ensembles. Note that all these commands (and
     * their subcommands that are not present in the global namespace) are
     * wholly safe *except* for "file".
     */

    TclInitArrayCmd(interp);
    TclInitBinaryCmd(interp);
    TclInitChanCmd(interp);
    TclInitDictCmd(interp);
    TclInitFileCmd(interp);
    TclInitInfoCmd(interp);
    TclInitNamespaceCmd(interp);
    TclInitStringCmd(interp);
    TclInitPrefixCmd(interp);

    /*
     * Register "clock" subcommands. These *do* go through
     * Tcl_CreateObjCommand, since they aren't in the global namespace and
     * involve ensembles.
     */

    TclClockInit(interp);

    /*
     * Register the built-in functions. This is empty now that they are
     * implemented as commands in the ::tcl::mathfunc namespace.
     */

    /*
     * Register the default [interp bgerror] handler.
     */

    Tcl_CreateObjCommand(interp, "::tcl::Bgerror",
	    TclDefaultBgErrorHandlerObjCmd, NULL, NULL);

    /*
     * Create unsupported commands for debugging bytecode and objects.
     */

    Tcl_CreateObjCommand(interp, "::tcl::unsupported::disassemble",
	    Tcl_DisassembleObjCmd, NULL, NULL);
    Tcl_CreateObjCommand(interp, "::tcl::unsupported::representation",
	    Tcl_RepresentationCmd, NULL, NULL);

    /* Adding the bytecode assembler command */
    cmdPtr = (Command *) Tcl_NRCreateCommand(interp,
            "::tcl::unsupported::assemble", Tcl_AssembleObjCmd,
            TclNRAssembleObjCmd, NULL, NULL);
    cmdPtr->compileProc = &TclCompileAssembleCmd;

    Tcl_NRCreateCommand(interp, "::tcl::unsupported::yieldTo", NULL,
	    TclNRYieldToObjCmd, NULL, NULL);
    Tcl_NRCreateCommand(interp, "::tcl::unsupported::yieldm", NULL,
	    TclNRYieldObjCmd, INT2PTR(CORO_ACTIVATE_YIELDM), NULL);
    Tcl_NRCreateCommand(interp, "::tcl::unsupported::inject", NULL,
	    NRCoroInjectObjCmd, NULL, NULL);
    
#ifdef USE_DTRACE
    /*
     * Register the tcl::dtrace command.
     */

    Tcl_CreateObjCommand(interp, "::tcl::dtrace", DTraceObjCmd, NULL, NULL);
#endif /* USE_DTRACE */

    /*
     * Register the builtin math functions.
     */

    mathfuncNSPtr = Tcl_CreateNamespace(interp, "::tcl::mathfunc", NULL,NULL);
    if (mathfuncNSPtr == NULL) {
	Tcl_Panic("Can't create math function namespace");
    }
#define MATH_FUNC_PREFIX_LEN 17 /* == strlen("::tcl::mathfunc::") */
    memcpy(mathFuncName, "::tcl::mathfunc::", MATH_FUNC_PREFIX_LEN);
    for (builtinFuncPtr = BuiltinFuncTable; builtinFuncPtr->name != NULL;
	    builtinFuncPtr++) {
	strcpy(mathFuncName+MATH_FUNC_PREFIX_LEN, builtinFuncPtr->name);
	Tcl_CreateObjCommand(interp, mathFuncName,
		builtinFuncPtr->objCmdProc, builtinFuncPtr->clientData, NULL);
	Tcl_Export(interp, mathfuncNSPtr, builtinFuncPtr->name, 0);
    }

    /*
     * Register the mathematical "operator" commands. [TIP #174]
     */

    mathopNSPtr = Tcl_CreateNamespace(interp, "::tcl::mathop", NULL, NULL);
    if (mathopNSPtr == NULL) {
	Tcl_Panic("can't create math operator namespace");
    }
    Tcl_Export(interp, mathopNSPtr, "*", 1);
#define MATH_OP_PREFIX_LEN 15 /* == strlen("::tcl::mathop::") */
    memcpy(mathFuncName, "::tcl::mathop::", MATH_OP_PREFIX_LEN);
    for (opcmdInfoPtr=mathOpCmds ; opcmdInfoPtr->name!=NULL ; opcmdInfoPtr++){
	TclOpCmdClientData *occdPtr = ckalloc(sizeof(TclOpCmdClientData));

	occdPtr->op = opcmdInfoPtr->name;
	occdPtr->i.numArgs = opcmdInfoPtr->i.numArgs;
	occdPtr->expected = opcmdInfoPtr->expected;
	strcpy(mathFuncName + MATH_OP_PREFIX_LEN, opcmdInfoPtr->name);
	cmdPtr = (Command *) Tcl_CreateObjCommand(interp, mathFuncName,
		opcmdInfoPtr->objProc, occdPtr, DeleteOpCmdClientData);
	if (cmdPtr == NULL) {
	    Tcl_Panic("failed to create math operator %s",
		    opcmdInfoPtr->name);
	} else if (opcmdInfoPtr->compileProc != NULL) {
	    cmdPtr->compileProc = opcmdInfoPtr->compileProc;
	}
    }

    /*
     * Do Multiple/Safe Interps Tcl init stuff
     */

    TclInterpInit(interp);
    TclSetupEnv(interp);

    /*
     * TIP #59: Make embedded configuration information available.
     */

    TclInitEmbeddedConfigurationInformation(interp);

    /*
     * Compute the byte order of this machine.
     */

    order.s = 1;
    Tcl_SetVar2(interp, "tcl_platform", "byteOrder",
	    ((order.c[0] == 1) ? "littleEndian" : "bigEndian"),
	    TCL_GLOBAL_ONLY);

    Tcl_SetVar2Ex(interp, "tcl_platform", "wordSize",
	    Tcl_NewLongObj((long) sizeof(long)), TCL_GLOBAL_ONLY);

    /* TIP #291 */
    Tcl_SetVar2Ex(interp, "tcl_platform", "pointerSize",
	    Tcl_NewLongObj((long) sizeof(void *)), TCL_GLOBAL_ONLY);

    /*
     * Set up other variables such as tcl_version and tcl_library
     */

    Tcl_SetVar(interp, "tcl_patchLevel", TCL_PATCH_LEVEL, TCL_GLOBAL_ONLY);
    Tcl_SetVar(interp, "tcl_version", TCL_VERSION, TCL_GLOBAL_ONLY);
    Tcl_TraceVar2(interp, "tcl_precision", NULL,
	    TCL_GLOBAL_ONLY|TCL_TRACE_READS|TCL_TRACE_WRITES|TCL_TRACE_UNSETS,
	    TclPrecTraceProc, NULL);
    TclpSetVariables(interp);

#ifdef TCL_THREADS
    /*
     * The existence of the "threaded" element of the tcl_platform array
     * indicates that this particular Tcl shell has been compiled with threads
     * turned on. Using "info exists tcl_platform(threaded)" a Tcl script can
     * introspect on the interpreter level of thread safety.
     */

    Tcl_SetVar2(interp, "tcl_platform", "threaded", "1", TCL_GLOBAL_ONLY);
#endif

    /*
     * Register Tcl's version number.
     * TIP #268: Full patchlevel instead of just major.minor
     */

    Tcl_PkgProvideEx(interp, "Tcl", TCL_PATCH_LEVEL, &tclStubs);

    if (TclTommath_Init(interp) != TCL_OK) {
	Tcl_Panic("%s", Tcl_GetString(Tcl_GetObjResult(interp)));
    }

    if (TclOOInit(interp) != TCL_OK) {
	Tcl_Panic("%s", Tcl_GetString(Tcl_GetObjResult(interp)));
    }

    /*
     * Only build in zlib support if we've successfully detected a library to
     * compile and link against.
     */

#ifdef HAVE_ZLIB
    if (TclZlibInit(interp) != TCL_OK) {
	Tcl_Panic("%s", Tcl_GetString(Tcl_GetObjResult(interp)));
    }
#endif

    TOP_CB(iPtr) = NULL;
    return interp;
}

static void
DeleteOpCmdClientData(
    ClientData clientData)
{
    TclOpCmdClientData *occdPtr = clientData;

    ckfree(occdPtr);
}

/*
 *----------------------------------------------------------------------
 *
 * TclHideUnsafeCommands --
 *
 *	Hides base commands that are not marked as safe from this interpreter.
 *
 * Results:
 *	TCL_OK if it succeeds, TCL_ERROR else.
 *
 * Side effects:
 *	Hides functionality in an interpreter.
 *
 *----------------------------------------------------------------------
 */

int
TclHideUnsafeCommands(
    Tcl_Interp *interp)		/* Hide commands in this interpreter. */
{
    register const CmdInfo *cmdInfoPtr;

    if (interp == NULL) {
	return TCL_ERROR;
    }
    for (cmdInfoPtr = builtInCmds; cmdInfoPtr->name != NULL; cmdInfoPtr++) {
	if (!cmdInfoPtr->isSafe) {
	    Tcl_HideCommand(interp, cmdInfoPtr->name, cmdInfoPtr->name);
	}
    }
    TclMakeFileCommandSafe(interp);     /* Ugh! */
    return TCL_OK;
}

/*
 *--------------------------------------------------------------
 *
 * Tcl_CallWhenDeleted --
 *
 *	Arrange for a function to be called before a given interpreter is
 *	deleted. The function is called as soon as Tcl_DeleteInterp is called;
 *	if Tcl_CallWhenDeleted is called on an interpreter that has already
 *	been deleted, the function will be called when the last Tcl_Release is
 *	done on the interpreter.
 *
 * Results:
 *	None.
 *
 * Side effects:
 *	When Tcl_DeleteInterp is invoked to delete interp, proc will be
 *	invoked. See the manual entry for details.
 *
 *--------------------------------------------------------------
 */

void
Tcl_CallWhenDeleted(
    Tcl_Interp *interp,		/* Interpreter to watch. */
    Tcl_InterpDeleteProc *proc,	/* Function to call when interpreter is about
				 * to be deleted. */
    ClientData clientData)	/* One-word value to pass to proc. */
{
    Interp *iPtr = (Interp *) interp;
    static Tcl_ThreadDataKey assocDataCounterKey;
    int *assocDataCounterPtr =
	    Tcl_GetThreadData(&assocDataCounterKey, (int)sizeof(int));
    int isNew;
    char buffer[32 + TCL_INTEGER_SPACE];
    AssocData *dPtr = ckalloc(sizeof(AssocData));
    Tcl_HashEntry *hPtr;

    sprintf(buffer, "Assoc Data Key #%d", *assocDataCounterPtr);
    (*assocDataCounterPtr)++;

    if (iPtr->assocData == NULL) {
	iPtr->assocData = ckalloc(sizeof(Tcl_HashTable));
	Tcl_InitHashTable(iPtr->assocData, TCL_STRING_KEYS);
    }
    hPtr = Tcl_CreateHashEntry(iPtr->assocData, buffer, &isNew);
    dPtr->proc = proc;
    dPtr->clientData = clientData;
    Tcl_SetHashValue(hPtr, dPtr);
}

/*
 *--------------------------------------------------------------
 *
 * Tcl_DontCallWhenDeleted --
 *
 *	Cancel the arrangement for a function to be called when a given
 *	interpreter is deleted.
 *
 * Results:
 *	None.
 *
 * Side effects:
 *	If proc and clientData were previously registered as a callback via
 *	Tcl_CallWhenDeleted, they are unregistered. If they weren't previously
 *	registered then nothing happens.
 *
 *--------------------------------------------------------------
 */

void
Tcl_DontCallWhenDeleted(
    Tcl_Interp *interp,		/* Interpreter to watch. */
    Tcl_InterpDeleteProc *proc,	/* Function to call when interpreter is about
				 * to be deleted. */
    ClientData clientData)	/* One-word value to pass to proc. */
{
    Interp *iPtr = (Interp *) interp;
    Tcl_HashTable *hTablePtr;
    Tcl_HashSearch hSearch;
    Tcl_HashEntry *hPtr;
    AssocData *dPtr;

    hTablePtr = iPtr->assocData;
    if (hTablePtr == NULL) {
	return;
    }
    for (hPtr = Tcl_FirstHashEntry(hTablePtr, &hSearch); hPtr != NULL;
	    hPtr = Tcl_NextHashEntry(&hSearch)) {
	dPtr = Tcl_GetHashValue(hPtr);
	if ((dPtr->proc == proc) && (dPtr->clientData == clientData)) {
	    ckfree(dPtr);
	    Tcl_DeleteHashEntry(hPtr);
	    return;
	}
    }
}

/*
 *----------------------------------------------------------------------
 *
 * Tcl_SetAssocData --
 *
 *	Creates a named association between user-specified data, a delete
 *	function and this interpreter. If the association already exists the
 *	data is overwritten with the new data. The delete function will be
 *	invoked when the interpreter is deleted.
 *
 * Results:
 *	None.
 *
 * Side effects:
 *	Sets the associated data, creates the association if needed.
 *
 *----------------------------------------------------------------------
 */

void
Tcl_SetAssocData(
    Tcl_Interp *interp,		/* Interpreter to associate with. */
    const char *name,		/* Name for association. */
    Tcl_InterpDeleteProc *proc,	/* Proc to call when interpreter is about to
				 * be deleted. */
    ClientData clientData)	/* One-word value to pass to proc. */
{
    Interp *iPtr = (Interp *) interp;
    AssocData *dPtr;
    Tcl_HashEntry *hPtr;
    int isNew;

    if (iPtr->assocData == NULL) {
	iPtr->assocData = ckalloc(sizeof(Tcl_HashTable));
	Tcl_InitHashTable(iPtr->assocData, TCL_STRING_KEYS);
    }
    hPtr = Tcl_CreateHashEntry(iPtr->assocData, name, &isNew);
    if (isNew == 0) {
	dPtr = Tcl_GetHashValue(hPtr);
    } else {
	dPtr = ckalloc(sizeof(AssocData));
    }
    dPtr->proc = proc;
    dPtr->clientData = clientData;

    Tcl_SetHashValue(hPtr, dPtr);
}

/*
 *----------------------------------------------------------------------
 *
 * Tcl_DeleteAssocData --
 *
 *	Deletes a named association of user-specified data with the specified
 *	interpreter.
 *
 * Results:
 *	None.
 *
 * Side effects:
 *	Deletes the association.
 *
 *----------------------------------------------------------------------
 */

void
Tcl_DeleteAssocData(
    Tcl_Interp *interp,		/* Interpreter to associate with. */
    const char *name)		/* Name of association. */
{
    Interp *iPtr = (Interp *) interp;
    AssocData *dPtr;
    Tcl_HashEntry *hPtr;

    if (iPtr->assocData == NULL) {
	return;
    }
    hPtr = Tcl_FindHashEntry(iPtr->assocData, name);
    if (hPtr == NULL) {
	return;
    }
    dPtr = Tcl_GetHashValue(hPtr);
    if (dPtr->proc != NULL) {
	dPtr->proc(dPtr->clientData, interp);
    }
    ckfree(dPtr);
    Tcl_DeleteHashEntry(hPtr);
}

/*
 *----------------------------------------------------------------------
 *
 * Tcl_GetAssocData --
 *
 *	Returns the client data associated with this name in the specified
 *	interpreter.
 *
 * Results:
 *	The client data in the AssocData record denoted by the named
 *	association, or NULL.
 *
 * Side effects:
 *	None.
 *
 *----------------------------------------------------------------------
 */

ClientData
Tcl_GetAssocData(
    Tcl_Interp *interp,		/* Interpreter associated with. */
    const char *name,		/* Name of association. */
    Tcl_InterpDeleteProc **procPtr)
				/* Pointer to place to store address of
				 * current deletion callback. */
{
    Interp *iPtr = (Interp *) interp;
    AssocData *dPtr;
    Tcl_HashEntry *hPtr;

    if (iPtr->assocData == NULL) {
	return NULL;
    }
    hPtr = Tcl_FindHashEntry(iPtr->assocData, name);
    if (hPtr == NULL) {
	return NULL;
    }
    dPtr = Tcl_GetHashValue(hPtr);
    if (procPtr != NULL) {
	*procPtr = dPtr->proc;
    }
    return dPtr->clientData;
}

/*
 *----------------------------------------------------------------------
 *
 * Tcl_InterpDeleted --
 *
 *	Returns nonzero if the interpreter has been deleted with a call to
 *	Tcl_DeleteInterp.
 *
 * Results:
 *	Nonzero if the interpreter is deleted, zero otherwise.
 *
 * Side effects:
 *	None.
 *
 *----------------------------------------------------------------------
 */

int
Tcl_InterpDeleted(
    Tcl_Interp *interp)
{
    return (((Interp *) interp)->flags & DELETED) ? 1 : 0;
}

/*
 *----------------------------------------------------------------------
 *
 * Tcl_DeleteInterp --
 *
 *	Ensures that the interpreter will be deleted eventually. If there are
 *	no Tcl_Preserve calls in effect for this interpreter, it is deleted
 *	immediately, otherwise the interpreter is deleted when the last
 *	Tcl_Preserve is matched by a call to Tcl_Release. In either case, the
 *	function runs the currently registered deletion callbacks.
 *
 * Results:
 *	None.
 *
 * Side effects:
 *	The interpreter is marked as deleted. The caller may still use it
 *	safely if there are calls to Tcl_Preserve in effect for the
 *	interpreter, but further calls to Tcl_Eval etc in this interpreter
 *	will fail.
 *
 *----------------------------------------------------------------------
 */

void
Tcl_DeleteInterp(
    Tcl_Interp *interp)		/* Token for command interpreter (returned by
				 * a previous call to Tcl_CreateInterp). */
{
    Interp *iPtr = (Interp *) interp;

    /*
     * If the interpreter has already been marked deleted, just punt.
     */

    if (iPtr->flags & DELETED) {
	return;
    }

    /*
     * Mark the interpreter as deleted. No further evals will be allowed.
     * Increase the compileEpoch as a signal to compiled bytecodes.
     */

    iPtr->flags |= DELETED;
    iPtr->compileEpoch++;

    /*
     * Ensure that the interpreter is eventually deleted.
     */

    Tcl_EventuallyFree(interp, (Tcl_FreeProc *) DeleteInterpProc);
}

/*
 *----------------------------------------------------------------------
 *
 * DeleteInterpProc --
 *
 *	Helper function to delete an interpreter. This function is called when
 *	the last call to Tcl_Preserve on this interpreter is matched by a call
 *	to Tcl_Release. The function cleans up all resources used in the
 *	interpreter and calls all currently registered interpreter deletion
 *	callbacks.
 *
 * Results:
 *	None.
 *
 * Side effects:
 *	Whatever the interpreter deletion callbacks do. Frees resources used
 *	by the interpreter.
 *
 *----------------------------------------------------------------------
 */

static void
DeleteInterpProc(
    Tcl_Interp *interp)		/* Interpreter to delete. */
{
    Interp *iPtr = (Interp *) interp;
    Tcl_HashEntry *hPtr;
    Tcl_HashSearch search;
    Tcl_HashTable *hTablePtr;
    ResolverScheme *resPtr, *nextResPtr;
    int i;

    /*
     * Punt if there is an error in the Tcl_Release/Tcl_Preserve matchup.
     */

    if (iPtr->numLevels > 0) {
	Tcl_Panic("DeleteInterpProc called with active evals");
    }

    /*
     * The interpreter should already be marked deleted; otherwise how did we
     * get here?
     */

    if (!(iPtr->flags & DELETED)) {
	Tcl_Panic("DeleteInterpProc called on interpreter not marked deleted");
    }

    /*
     * TIP #219, Tcl Channel Reflection API. Discard a leftover state.
     */

    if (iPtr->chanMsg != NULL) {
	Tcl_DecrRefCount(iPtr->chanMsg);
	iPtr->chanMsg = NULL;
    }

    /*
     * TIP #285, Script cancellation support. Delete this interp from the
     * global hash table of CancelInfo structs.
     */

    Tcl_MutexLock(&cancelLock);
    hPtr = Tcl_FindHashEntry(&cancelTable, (char *) iPtr);
    if (hPtr != NULL) {
	CancelInfo *cancelInfo = Tcl_GetHashValue(hPtr);

	if (cancelInfo != NULL) {
	    if (cancelInfo->result != NULL) {
		ckfree(cancelInfo->result);
	    }
	    ckfree(cancelInfo);
	}

	Tcl_DeleteHashEntry(hPtr);
    }

    if (iPtr->asyncCancel != NULL) {
	Tcl_AsyncDelete(iPtr->asyncCancel);
	iPtr->asyncCancel = NULL;
    }

    if (iPtr->asyncCancelMsg != NULL) {
	Tcl_DecrRefCount(iPtr->asyncCancelMsg);
	iPtr->asyncCancelMsg = NULL;
    }
    Tcl_MutexUnlock(&cancelLock);

    /*
     * Shut down all limit handler callback scripts that call back into this
     * interpreter. Then eliminate all limit handlers for this interpreter.
     */

    TclRemoveScriptLimitCallbacks(interp);
    TclLimitRemoveAllHandlers(interp);

    /*
     * Dismantle the namespace here, before we clear the assocData. If any
     * background errors occur here, they will be deleted below.
     *
     * Dismantle the namespace after freeing the iPtr->handle so that each
     * bytecode releases its literals without caring to update the literal
     * table, as it will be freed later in this function without further use.
     */

    TclCleanupLiteralTable(interp, &iPtr->literalTable);
    TclHandleFree(iPtr->handle);
    TclTeardownNamespace(iPtr->globalNsPtr);

    /*
     * Delete all the hidden commands.
     */

    hTablePtr = iPtr->hiddenCmdTablePtr;
    if (hTablePtr != NULL) {
	/*
	 * Non-pernicious deletion. The deletion callbacks will not be allowed
	 * to create any new hidden or non-hidden commands.
	 * Tcl_DeleteCommandFromToken will remove the entry from the
	 * hiddenCmdTablePtr.
	 */

	hPtr = Tcl_FirstHashEntry(hTablePtr, &search);
	for (; hPtr != NULL; hPtr = Tcl_NextHashEntry(&search)) {
	    Tcl_DeleteCommandFromToken(interp, Tcl_GetHashValue(hPtr));
	}
	Tcl_DeleteHashTable(hTablePtr);
	ckfree(hTablePtr);
    }

    /*
     * Invoke deletion callbacks; note that a callback can create new
     * callbacks, so we iterate.
     */

    while (iPtr->assocData != NULL) {
	AssocData *dPtr;

	hTablePtr = iPtr->assocData;
	iPtr->assocData = NULL;
	for (hPtr = Tcl_FirstHashEntry(hTablePtr, &search);
		hPtr != NULL;
		hPtr = Tcl_FirstHashEntry(hTablePtr, &search)) {
	    dPtr = Tcl_GetHashValue(hPtr);
	    Tcl_DeleteHashEntry(hPtr);
	    if (dPtr->proc != NULL) {
		dPtr->proc(dPtr->clientData, interp);
	    }
	    ckfree(dPtr);
	}
	Tcl_DeleteHashTable(hTablePtr);
	ckfree(hTablePtr);
    }

    /*
     * Pop the root frame pointer and finish deleting the global
     * namespace. The order is important [Bug 1658572].
     */

    if (iPtr->framePtr != iPtr->rootFramePtr) {
	Tcl_Panic("DeleteInterpProc: popping rootCallFrame with other frames on top");
    }
    Tcl_PopCallFrame(interp);
    ckfree(iPtr->rootFramePtr);
    iPtr->rootFramePtr = NULL;
    Tcl_DeleteNamespace((Tcl_Namespace *) iPtr->globalNsPtr);

    /*
     * Free up the result *after* deleting variables, since variable deletion
     * could have transferred ownership of the result string to Tcl.
     */

    Tcl_FreeResult(interp);
    iPtr->result = NULL;
    Tcl_DecrRefCount(iPtr->objResultPtr);
    iPtr->objResultPtr = NULL;
    Tcl_DecrRefCount(iPtr->ecVar);
    if (iPtr->errorCode) {
	Tcl_DecrRefCount(iPtr->errorCode);
	iPtr->errorCode = NULL;
    }
    Tcl_DecrRefCount(iPtr->eiVar);
    if (iPtr->errorInfo) {
	Tcl_DecrRefCount(iPtr->errorInfo);
	iPtr->errorInfo = NULL;
    }
    Tcl_DecrRefCount(iPtr->errorStack);
    iPtr->errorStack = NULL;
    Tcl_DecrRefCount(iPtr->upLiteral);
    Tcl_DecrRefCount(iPtr->callLiteral);
    Tcl_DecrRefCount(iPtr->innerLiteral);
    Tcl_DecrRefCount(iPtr->innerContext);
    if (iPtr->returnOpts) {
	Tcl_DecrRefCount(iPtr->returnOpts);
    }
    if (iPtr->appendResult != NULL) {
	ckfree(iPtr->appendResult);
	iPtr->appendResult = NULL;
    }
    TclFreePackageInfo(iPtr);
    while (iPtr->tracePtr != NULL) {
	Tcl_DeleteTrace((Tcl_Interp *) iPtr, (Tcl_Trace) iPtr->tracePtr);
    }
    if (iPtr->execEnvPtr != NULL) {
	TclDeleteExecEnv(iPtr->execEnvPtr);
    }
    Tcl_DecrRefCount(iPtr->emptyObjPtr);
    iPtr->emptyObjPtr = NULL;

    resPtr = iPtr->resolverPtr;
    while (resPtr) {
	nextResPtr = resPtr->nextPtr;
	ckfree(resPtr->name);
	ckfree(resPtr);
	resPtr = nextResPtr;
    }

    /*
     * Free up literal objects created for scripts compiled by the
     * interpreter.
     */

    TclDeleteLiteralTable(interp, &iPtr->literalTable);

    /*
     * TIP #280 - Release the arrays for ByteCode/Proc extension, and
     * contents.
     */

    for (hPtr = Tcl_FirstHashEntry(iPtr->linePBodyPtr, &search);
	    hPtr != NULL;
	    hPtr = Tcl_NextHashEntry(&search)) {
	CmdFrame *cfPtr = Tcl_GetHashValue(hPtr);

	if (cfPtr->type == TCL_LOCATION_SOURCE) {
	    Tcl_DecrRefCount(cfPtr->data.eval.path);
	}
	ckfree(cfPtr->line);
	ckfree(cfPtr);
	Tcl_DeleteHashEntry(hPtr);
    }
    Tcl_DeleteHashTable(iPtr->linePBodyPtr);
    ckfree(iPtr->linePBodyPtr);
    iPtr->linePBodyPtr = NULL;

    /*
     * See also tclCompile.c, TclCleanupByteCode
     */

    for (hPtr = Tcl_FirstHashEntry(iPtr->lineBCPtr, &search);
	    hPtr != NULL;
	    hPtr = Tcl_NextHashEntry(&search)) {
	ExtCmdLoc *eclPtr = Tcl_GetHashValue(hPtr);

	if (eclPtr->type == TCL_LOCATION_SOURCE) {
	    Tcl_DecrRefCount(eclPtr->path);
	}
	for (i=0; i< eclPtr->nuloc; i++) {
	    ckfree(eclPtr->loc[i].line);
	}

	if (eclPtr->loc != NULL) {
	    ckfree(eclPtr->loc);
	}

	Tcl_DeleteHashTable(&eclPtr->litInfo);

	ckfree(eclPtr);
	Tcl_DeleteHashEntry(hPtr);
    }
    Tcl_DeleteHashTable(iPtr->lineBCPtr);
    ckfree(iPtr->lineBCPtr);
    iPtr->lineBCPtr = NULL;

    /*
     * Location stack for uplevel/eval/... scripts which were passed through
     * proc arguments. Actually we track all arguments as we do not and cannot
     * know which arguments will be used as scripts and which will not.
     */

    if (iPtr->lineLAPtr->numEntries) {
	/*
	 * When the interp goes away we have nothing on the stack, so there
	 * are no arguments, so this table has to be empty.
	 */

	Tcl_Panic("Argument location tracking table not empty");
    }

    Tcl_DeleteHashTable(iPtr->lineLAPtr);
    ckfree(iPtr->lineLAPtr);
    iPtr->lineLAPtr = NULL;

    if (iPtr->lineLABCPtr->numEntries) {
	/*
	 * When the interp goes away we have nothing on the stack, so there
	 * are no arguments, so this table has to be empty.
	 */

	Tcl_Panic("Argument location tracking table not empty");
    }

    Tcl_DeleteHashTable(iPtr->lineLABCPtr);
    ckfree(iPtr->lineLABCPtr);
    iPtr->lineLABCPtr = NULL;

    /*
     * Squelch the tables of traces on variables and searches over arrays in
     * the in the interpreter.
     */

    Tcl_DeleteHashTable(&iPtr->varTraces);
    Tcl_DeleteHashTable(&iPtr->varSearches);

    ckfree(iPtr);
}

/*
 *---------------------------------------------------------------------------
 *
 * Tcl_HideCommand --
 *
 *	Makes a command hidden so that it cannot be invoked from within an
 *	interpreter, only from within an ancestor.
 *
 * Results:
 *	A standard Tcl result; also leaves a message in the interp's result if
 *	an error occurs.
 *
 * Side effects:
 *	Removes a command from the command table and create an entry into the
 *	hidden command table under the specified token name.
 *
 *---------------------------------------------------------------------------
 */

int
Tcl_HideCommand(
    Tcl_Interp *interp,		/* Interpreter in which to hide command. */
    const char *cmdName,	/* Name of command to hide. */
    const char *hiddenCmdToken)	/* Token name of the to-be-hidden command. */
{
    Interp *iPtr = (Interp *) interp;
    Tcl_Command cmd;
    Command *cmdPtr;
    Tcl_HashTable *hiddenCmdTablePtr;
    Tcl_HashEntry *hPtr;
    int isNew;

    if (iPtr->flags & DELETED) {
	/*
	 * The interpreter is being deleted. Do not create any new structures,
	 * because it is not safe to modify the interpreter.
	 */

	return TCL_ERROR;
    }

    /*
     * Disallow hiding of commands that are currently in a namespace or
     * renaming (as part of hiding) into a namespace (because the current
     * implementation with a single global table and the needed uniqueness of
     * names cause problems with namespaces).
     *
     * We don't need to check for "::" in cmdName because the real check is on
     * the nsPtr below.
     *
     * hiddenCmdToken is just a string which is not interpreted in any way. It
     * may contain :: but the string is not interpreted as a namespace
     * qualifier command name. Thus, hiding foo::bar to foo::bar and then
     * trying to expose or invoke ::foo::bar will NOT work; but if the
     * application always uses the same strings it will get consistent
     * behaviour.
     *
     * But as we currently limit ourselves to the global namespace only for
     * the source, in order to avoid potential confusion, lets prevent "::" in
     * the token too. - dl
     */

    if (strstr(hiddenCmdToken, "::") != NULL) {
	Tcl_AppendResult(interp,
		"cannot use namespace qualifiers in hidden command"
		" token (rename)", NULL);
        Tcl_SetErrorCode(interp, "TCL", "VALUE", "HIDDENTOKEN", NULL);
	return TCL_ERROR;
    }

    /*
     * Find the command to hide. An error is returned if cmdName can't be
     * found. Look up the command only from the global namespace. Full path of
     * the command must be given if using namespaces.
     */

    cmd = Tcl_FindCommand(interp, cmdName, NULL,
	    /*flags*/ TCL_LEAVE_ERR_MSG | TCL_GLOBAL_ONLY);
    if (cmd == (Tcl_Command) NULL) {
	return TCL_ERROR;
    }
    cmdPtr = (Command *) cmd;

    /*
     * Check that the command is really in global namespace
     */

    if (cmdPtr->nsPtr != iPtr->globalNsPtr) {
	Tcl_AppendResult(interp, "can only hide global namespace commands"
		" (use rename then hide)", NULL);
        Tcl_SetErrorCode(interp, "TCL", "HIDE", "NON_GLOBAL", NULL);
	return TCL_ERROR;
    }

    /*
     * Initialize the hidden command table if necessary.
     */

    hiddenCmdTablePtr = iPtr->hiddenCmdTablePtr;
    if (hiddenCmdTablePtr == NULL) {
	hiddenCmdTablePtr = ckalloc(sizeof(Tcl_HashTable));
	Tcl_InitHashTable(hiddenCmdTablePtr, TCL_STRING_KEYS);
	iPtr->hiddenCmdTablePtr = hiddenCmdTablePtr;
    }

    /*
     * It is an error to move an exposed command to a hidden command with
     * hiddenCmdToken if a hidden command with the name hiddenCmdToken already
     * exists.
     */

    hPtr = Tcl_CreateHashEntry(hiddenCmdTablePtr, hiddenCmdToken, &isNew);
    if (!isNew) {
	Tcl_AppendResult(interp, "hidden command named \"", hiddenCmdToken,
		"\" already exists", NULL);
        Tcl_SetErrorCode(interp, "TCL", "HIDE", "ALREADY_HIDDEN", NULL);
	return TCL_ERROR;
    }

    /*
     * NB: This code is currently 'like' a rename to a specialy set apart name
     * table. Changes here and in TclRenameCommand must be kept in synch until
     * the common parts are actually factorized out.
     */

    /*
     * Remove the hash entry for the command from the interpreter command
     * table. This is like deleting the command, so bump its command epoch;
     * this invalidates any cached references that point to the command.
     */

    if (cmdPtr->hPtr != NULL) {
	Tcl_DeleteHashEntry(cmdPtr->hPtr);
	cmdPtr->hPtr = NULL;
	cmdPtr->cmdEpoch++;
    }

    /*
     * The list of command exported from the namespace might have changed.
     * However, we do not need to recompute this just yet; next time we need
     * the info will be soon enough.
     */

    TclInvalidateNsCmdLookup(cmdPtr->nsPtr);

    /*
     * Now link the hash table entry with the command structure. We ensured
     * above that the nsPtr was right.
     */

    cmdPtr->hPtr = hPtr;
    Tcl_SetHashValue(hPtr, cmdPtr);

    /*
     * If the command being hidden has a compile function, increment the
     * interpreter's compileEpoch to invalidate its compiled code. This makes
     * sure that we don't later try to execute old code compiled with
     * command-specific (i.e., inline) bytecodes for the now-hidden command.
     * This field is checked in Tcl_EvalObj and ObjInterpProc, and code whose
     * compilation epoch doesn't match is recompiled.
     */

    if (cmdPtr->compileProc != NULL) {
	iPtr->compileEpoch++;
    }
    return TCL_OK;
}

/*
 *----------------------------------------------------------------------
 *
 * Tcl_ExposeCommand --
 *
 *	Makes a previously hidden command callable from inside the interpreter
 *	instead of only by its ancestors.
 *
 * Results:
 *	A standard Tcl result. If an error occurs, a message is left in the
 *	interp's result.
 *
 * Side effects:
 *	Moves commands from one hash table to another.
 *
 *----------------------------------------------------------------------
 */

int
Tcl_ExposeCommand(
    Tcl_Interp *interp,		/* Interpreter in which to make command
				 * callable. */
    const char *hiddenCmdToken,	/* Name of hidden command. */
    const char *cmdName)	/* Name of to-be-exposed command. */
{
    Interp *iPtr = (Interp *) interp;
    Command *cmdPtr;
    Namespace *nsPtr;
    Tcl_HashEntry *hPtr;
    Tcl_HashTable *hiddenCmdTablePtr;
    int isNew;

    if (iPtr->flags & DELETED) {
	/*
	 * The interpreter is being deleted. Do not create any new structures,
	 * because it is not safe to modify the interpreter.
	 */

	return TCL_ERROR;
    }

    /*
     * Check that we have a regular name for the command (that the user is not
     * trying to do an expose and a rename (to another namespace) at the same
     * time).
     */

    if (strstr(cmdName, "::") != NULL) {
	Tcl_AppendResult(interp, "cannot expose to a namespace "
		"(use expose to toplevel, then rename)", NULL);
        Tcl_SetErrorCode(interp, "TCL", "EXPOSE", "NON_GLOBAL", NULL);
	return TCL_ERROR;
    }

    /*
     * Get the command from the hidden command table:
     */

    hPtr = NULL;
    hiddenCmdTablePtr = iPtr->hiddenCmdTablePtr;
    if (hiddenCmdTablePtr != NULL) {
	hPtr = Tcl_FindHashEntry(hiddenCmdTablePtr, hiddenCmdToken);
    }
    if (hPtr == NULL) {
	Tcl_AppendResult(interp, "unknown hidden command \"", hiddenCmdToken,
		"\"", NULL);
        Tcl_SetErrorCode(interp, "TCL", "LOOKUP", "HIDDENTOKEN",
                hiddenCmdToken, NULL);
	return TCL_ERROR;
    }
    cmdPtr = Tcl_GetHashValue(hPtr);

    /*
     * Check that we have a true global namespace command (enforced by
     * Tcl_HideCommand but let's double check. (If it was not, we would not
     * really know how to handle it).
     */

    if (cmdPtr->nsPtr != iPtr->globalNsPtr) {
	/*
	 * This case is theoritically impossible, we might rather Tcl_Panic
	 * than 'nicely' erroring out ?
	 */

	Tcl_AppendResult(interp,
		"trying to expose a non-global command namespace command",
		NULL);
	return TCL_ERROR;
    }

    /*
     * This is the global table.
     */

    nsPtr = cmdPtr->nsPtr;

    /*
     * It is an error to overwrite an existing exposed command as a result of
     * exposing a previously hidden command.
     */

    hPtr = Tcl_CreateHashEntry(&nsPtr->cmdTable, cmdName, &isNew);
    if (!isNew) {
	Tcl_AppendResult(interp, "exposed command \"", cmdName,
		"\" already exists", NULL);
        Tcl_SetErrorCode(interp, "TCL", "EXPOSE", "COMMAND_EXISTS", NULL);
	return TCL_ERROR;
    }

    /*
     * The list of command exported from the namespace might have changed.
     * However, we do not need to recompute this just yet; next time we need
     * the info will be soon enough.
     */

    TclInvalidateNsCmdLookup(nsPtr);

    /*
     * Remove the hash entry for the command from the interpreter hidden
     * command table.
     */

    if (cmdPtr->hPtr != NULL) {
	Tcl_DeleteHashEntry(cmdPtr->hPtr);
	cmdPtr->hPtr = NULL;
    }

    /*
     * Now link the hash table entry with the command structure. This is like
     * creating a new command, so deal with any shadowing of commands in the
     * global namespace.
     */

    cmdPtr->hPtr = hPtr;

    Tcl_SetHashValue(hPtr, cmdPtr);

    /*
     * Not needed as we are only in the global namespace (but would be needed
     * again if we supported namespace command hiding)
     *
     * TclResetShadowedCmdRefs(interp, cmdPtr);
     */

    /*
     * If the command being exposed has a compile function, increment
     * interpreter's compileEpoch to invalidate its compiled code. This makes
     * sure that we don't later try to execute old code compiled assuming the
     * command is hidden. This field is checked in Tcl_EvalObj and
     * ObjInterpProc, and code whose compilation epoch doesn't match is
     * recompiled.
     */

    if (cmdPtr->compileProc != NULL) {
	iPtr->compileEpoch++;
    }
    return TCL_OK;
}

/*
 *----------------------------------------------------------------------
 *
 * Tcl_CreateCommand --
 *
 *	Define a new command in a command table.
 *
 * Results:
 *	The return value is a token for the command, which can be used in
 *	future calls to Tcl_GetCommandName.
 *
 * Side effects:
 *	If a command named cmdName already exists for interp, it is deleted.
 *	In the future, when cmdName is seen as the name of a command by
 *	Tcl_Eval, proc will be called. To support the bytecode interpreter,
 *	the command is created with a wrapper Tcl_ObjCmdProc
 *	(TclInvokeStringCommand) that eventially calls proc. When the command
 *	is deleted from the table, deleteProc will be called. See the manual
 *	entry for details on the calling sequence.
 *
 *----------------------------------------------------------------------
 */

Tcl_Command
Tcl_CreateCommand(
    Tcl_Interp *interp,		/* Token for command interpreter returned by a
				 * previous call to Tcl_CreateInterp. */
    const char *cmdName,	/* Name of command. If it contains namespace
				 * qualifiers, the new command is put in the
				 * specified namespace; otherwise it is put in
				 * the global namespace. */
    Tcl_CmdProc *proc,		/* Function to associate with cmdName. */
    ClientData clientData,	/* Arbitrary value passed to string proc. */
    Tcl_CmdDeleteProc *deleteProc)
				/* If not NULL, gives a function to call when
				 * this command is deleted. */
{
    Interp *iPtr = (Interp *) interp;
    ImportRef *oldRefPtr = NULL;
    Namespace *nsPtr, *dummy1, *dummy2;
    Command *cmdPtr, *refCmdPtr;
    Tcl_HashEntry *hPtr;
    const char *tail;
    int isNew;
    ImportedCmdData *dataPtr;

    if (iPtr->flags & DELETED) {
	/*
	 * The interpreter is being deleted. Don't create any new commands;
	 * it's not safe to muck with the interpreter anymore.
	 */

	return (Tcl_Command) NULL;
    }

    /*
     * Determine where the command should reside. If its name contains
     * namespace qualifiers, we put it in the specified namespace; otherwise,
     * we always put it in the global namespace.
     */

    if (strstr(cmdName, "::") != NULL) {
	TclGetNamespaceForQualName(interp, cmdName, NULL,
		TCL_CREATE_NS_IF_UNKNOWN, &nsPtr, &dummy1, &dummy2, &tail);
	if ((nsPtr == NULL) || (tail == NULL)) {
	    return (Tcl_Command) NULL;
	}
    } else {
	nsPtr = iPtr->globalNsPtr;
	tail = cmdName;
    }

    hPtr = Tcl_CreateHashEntry(&nsPtr->cmdTable, tail, &isNew);
    if (!isNew) {
	/*
	 * Command already exists. Delete the old one. Be careful to preserve
	 * any existing import links so we can restore them down below. That
	 * way, you can redefine a command and its import status will remain
	 * intact.
	 */

	cmdPtr = Tcl_GetHashValue(hPtr);
	oldRefPtr = cmdPtr->importRefPtr;
	cmdPtr->importRefPtr = NULL;

	Tcl_DeleteCommandFromToken(interp, (Tcl_Command) cmdPtr);
	hPtr = Tcl_CreateHashEntry(&nsPtr->cmdTable, tail, &isNew);
	if (!isNew) {
	    /*
	     * If the deletion callback recreated the command, just throw away
	     * the new command (if we try to delete it again, we could get
	     * stuck in an infinite loop).
	     */

	    ckfree(Tcl_GetHashValue(hPtr));
	}
    } else {
	/*
	 * The list of command exported from the namespace might have changed.
	 * However, we do not need to recompute this just yet; next time we
	 * need the info will be soon enough.
	 */

	TclInvalidateNsCmdLookup(nsPtr);
	TclInvalidateNsPath(nsPtr);
    }
    cmdPtr = ckalloc(sizeof(Command));
    Tcl_SetHashValue(hPtr, cmdPtr);
    cmdPtr->hPtr = hPtr;
    cmdPtr->nsPtr = nsPtr;
    cmdPtr->refCount = 1;
    cmdPtr->cmdEpoch = 0;
    cmdPtr->compileProc = NULL;
    cmdPtr->objProc = TclInvokeStringCommand;
    cmdPtr->objClientData = cmdPtr;
    cmdPtr->proc = proc;
    cmdPtr->clientData = clientData;
    cmdPtr->deleteProc = deleteProc;
    cmdPtr->deleteData = clientData;
    cmdPtr->flags = 0;
    cmdPtr->importRefPtr = NULL;
    cmdPtr->tracePtr = NULL;
    cmdPtr->nreProc = NULL;

    /*
     * Plug in any existing import references found above. Be sure to update
     * all of these references to point to the new command.
     */

    if (oldRefPtr != NULL) {
	cmdPtr->importRefPtr = oldRefPtr;
	while (oldRefPtr != NULL) {
	    refCmdPtr = oldRefPtr->importedCmdPtr;
	    dataPtr = refCmdPtr->objClientData;
	    dataPtr->realCmdPtr = cmdPtr;
	    oldRefPtr = oldRefPtr->nextPtr;
	}
    }

    /*
     * We just created a command, so in its namespace and all of its parent
     * namespaces, it may shadow global commands with the same name. If any
     * shadowed commands are found, invalidate all cached command references
     * in the affected namespaces.
     */

    TclResetShadowedCmdRefs(interp, cmdPtr);
    return (Tcl_Command) cmdPtr;
}

/*
 *----------------------------------------------------------------------
 *
 * Tcl_CreateObjCommand --
 *
 *	Define a new object-based command in a command table.
 *
 * Results:
 *	The return value is a token for the command, which can be used in
 *	future calls to Tcl_GetCommandName.
 *
 * Side effects:
 *	If no command named "cmdName" already exists for interp, one is
 *	created. Otherwise, if a command does exist, then if the object-based
 *	Tcl_ObjCmdProc is TclInvokeStringCommand, we assume Tcl_CreateCommand
 *	was called previously for the same command and just set its
 *	Tcl_ObjCmdProc to the argument "proc"; otherwise, we delete the old
 *	command.
 *
 *	In the future, during bytecode evaluation when "cmdName" is seen as
 *	the name of a command by Tcl_EvalObj or Tcl_Eval, the object-based
 *	Tcl_ObjCmdProc proc will be called. When the command is deleted from
 *	the table, deleteProc will be called. See the manual entry for details
 *	on the calling sequence.
 *
 *----------------------------------------------------------------------
 */

Tcl_Command
Tcl_CreateObjCommand(
    Tcl_Interp *interp,		/* Token for command interpreter (returned by
				 * previous call to Tcl_CreateInterp). */
    const char *cmdName,	/* Name of command. If it contains namespace
				 * qualifiers, the new command is put in the
				 * specified namespace; otherwise it is put in
				 * the global namespace. */
    Tcl_ObjCmdProc *proc,	/* Object-based function to associate with
				 * name. */
    ClientData clientData,	/* Arbitrary value to pass to object
				 * function. */
    Tcl_CmdDeleteProc *deleteProc)
				/* If not NULL, gives a function to call when
				 * this command is deleted. */
{
    Interp *iPtr = (Interp *) interp;
    ImportRef *oldRefPtr = NULL;
    Namespace *nsPtr, *dummy1, *dummy2;
    Command *cmdPtr, *refCmdPtr;
    Tcl_HashEntry *hPtr;
    const char *tail;
    int isNew;
    ImportedCmdData *dataPtr;

    if (iPtr->flags & DELETED) {
	/*
	 * The interpreter is being deleted. Don't create any new commands;
	 * it's not safe to muck with the interpreter anymore.
	 */

	return (Tcl_Command) NULL;
    }

    /*
     * Determine where the command should reside. If its name contains
     * namespace qualifiers, we put it in the specified namespace; otherwise,
     * we always put it in the global namespace.
     */

    if (strstr(cmdName, "::") != NULL) {
	TclGetNamespaceForQualName(interp, cmdName, NULL,
		TCL_CREATE_NS_IF_UNKNOWN, &nsPtr, &dummy1, &dummy2, &tail);
	if ((nsPtr == NULL) || (tail == NULL)) {
	    return (Tcl_Command) NULL;
	}
    } else {
	nsPtr = iPtr->globalNsPtr;
	tail = cmdName;
    }

    hPtr = Tcl_CreateHashEntry(&nsPtr->cmdTable, tail, &isNew);
    TclInvalidateNsPath(nsPtr);
    if (!isNew) {
	cmdPtr = Tcl_GetHashValue(hPtr);

	/*
	 * Command already exists. If its object-based Tcl_ObjCmdProc is
	 * TclInvokeStringCommand, we just set its Tcl_ObjCmdProc to the
	 * argument "proc". Otherwise, we delete the old command.
	 */

	if (cmdPtr->objProc == TclInvokeStringCommand) {
	    cmdPtr->objProc = proc;
	    cmdPtr->objClientData = clientData;
	    cmdPtr->deleteProc = deleteProc;
	    cmdPtr->deleteData = clientData;
	    return (Tcl_Command) cmdPtr;
	}

	/*
	 * Otherwise, we delete the old command. Be careful to preserve any
	 * existing import links so we can restore them down below. That way,
	 * you can redefine a command and its import status will remain
	 * intact.
	 */

	oldRefPtr = cmdPtr->importRefPtr;
	cmdPtr->importRefPtr = NULL;

	Tcl_DeleteCommandFromToken(interp, (Tcl_Command) cmdPtr);
	hPtr = Tcl_CreateHashEntry(&nsPtr->cmdTable, tail, &isNew);
	if (!isNew) {
	    /*
	     * If the deletion callback recreated the command, just throw away
	     * the new command (if we try to delete it again, we could get
	     * stuck in an infinite loop).
	     */

	    ckfree(Tcl_GetHashValue(hPtr));
	}
    } else {
	/*
	 * The list of command exported from the namespace might have changed.
	 * However, we do not need to recompute this just yet; next time we
	 * need the info will be soon enough.
	 */

	TclInvalidateNsCmdLookup(nsPtr);
    }
    cmdPtr = ckalloc(sizeof(Command));
    Tcl_SetHashValue(hPtr, cmdPtr);
    cmdPtr->hPtr = hPtr;
    cmdPtr->nsPtr = nsPtr;
    cmdPtr->refCount = 1;
    cmdPtr->cmdEpoch = 0;
    cmdPtr->compileProc = NULL;
    cmdPtr->objProc = proc;
    cmdPtr->objClientData = clientData;
    cmdPtr->proc = TclInvokeObjectCommand;
    cmdPtr->clientData = cmdPtr;
    cmdPtr->deleteProc = deleteProc;
    cmdPtr->deleteData = clientData;
    cmdPtr->flags = 0;
    cmdPtr->importRefPtr = NULL;
    cmdPtr->tracePtr = NULL;
    cmdPtr->nreProc = NULL;

    /*
     * Plug in any existing import references found above. Be sure to update
     * all of these references to point to the new command.
     */

    if (oldRefPtr != NULL) {
	cmdPtr->importRefPtr = oldRefPtr;
	while (oldRefPtr != NULL) {
	    refCmdPtr = oldRefPtr->importedCmdPtr;
	    dataPtr = refCmdPtr->objClientData;
	    dataPtr->realCmdPtr = cmdPtr;
	    oldRefPtr = oldRefPtr->nextPtr;
	}
    }

    /*
     * We just created a command, so in its namespace and all of its parent
     * namespaces, it may shadow global commands with the same name. If any
     * shadowed commands are found, invalidate all cached command references
     * in the affected namespaces.
     */

    TclResetShadowedCmdRefs(interp, cmdPtr);
    return (Tcl_Command) cmdPtr;
}

/*
 *----------------------------------------------------------------------
 *
 * TclInvokeStringCommand --
 *
 *	"Wrapper" Tcl_ObjCmdProc used to call an existing string-based
 *	Tcl_CmdProc if no object-based function exists for a command. A
 *	pointer to this function is stored as the Tcl_ObjCmdProc in a Command
 *	structure. It simply turns around and calls the string Tcl_CmdProc in
 *	the Command structure.
 *
 * Results:
 *	A standard Tcl object result value.
 *
 * Side effects:
 *	Besides those side effects of the called Tcl_CmdProc,
 *	TclInvokeStringCommand allocates and frees storage.
 *
 *----------------------------------------------------------------------
 */

int
TclInvokeStringCommand(
    ClientData clientData,	/* Points to command's Command structure. */
    Tcl_Interp *interp,		/* Current interpreter. */
    register int objc,		/* Number of arguments. */
    Tcl_Obj *const objv[])	/* Argument objects. */
{
    Command *cmdPtr = clientData;
    int i, result;
    const char **argv =
	    TclStackAlloc(interp, (unsigned)(objc + 1) * sizeof(char *));

    for (i = 0; i < objc; i++) {
	argv[i] = Tcl_GetString(objv[i]);
    }
    argv[objc] = 0;

    /*
     * Invoke the command's string-based Tcl_CmdProc.
     */

    result = cmdPtr->proc(cmdPtr->clientData, interp, objc, argv);

    TclStackFree(interp, (void *) argv);
    return result;
}

/*
 *----------------------------------------------------------------------
 *
 * TclInvokeObjectCommand --
 *
 *	"Wrapper" Tcl_CmdProc used to call an existing object-based
 *	Tcl_ObjCmdProc if no string-based function exists for a command. A
 *	pointer to this function is stored as the Tcl_CmdProc in a Command
 *	structure. It simply turns around and calls the object Tcl_ObjCmdProc
 *	in the Command structure.
 *
 * Results:
 *	A standard Tcl string result value.
 *
 * Side effects:
 *	Besides those side effects of the called Tcl_CmdProc,
 *	TclInvokeStringCommand allocates and frees storage.
 *
 *----------------------------------------------------------------------
 */

int
TclInvokeObjectCommand(
    ClientData clientData,	/* Points to command's Command structure. */
    Tcl_Interp *interp,		/* Current interpreter. */
    int argc,			/* Number of arguments. */
    register const char **argv)	/* Argument strings. */
{
    Command *cmdPtr = clientData;
    Tcl_Obj *objPtr;
    int i, length, result;
    Tcl_Obj **objv =
	    TclStackAlloc(interp, (unsigned)(argc * sizeof(Tcl_Obj *)));

    for (i = 0; i < argc; i++) {
	length = strlen(argv[i]);
	TclNewStringObj(objPtr, argv[i], length);
	Tcl_IncrRefCount(objPtr);
	objv[i] = objPtr;
    }

    /*
     * Invoke the command's object-based Tcl_ObjCmdProc.
     */

    if (cmdPtr->objProc != NULL) {
	result = cmdPtr->objProc(cmdPtr->objClientData, interp, argc, objv);
    } else {
	result = Tcl_NRCallObjProc(interp, cmdPtr->nreProc,
		cmdPtr->objClientData, argc, objv);
    }

    /*
     * Move the interpreter's object result to the string result, then reset
     * the object result.
     */

    (void) Tcl_GetStringResult(interp);

    /*
     * Decrement the ref counts for the argument objects created above, then
     * free the objv array if malloc'ed storage was used.
     */

    for (i = 0; i < argc; i++) {
	objPtr = objv[i];
	Tcl_DecrRefCount(objPtr);
    }
    TclStackFree(interp, objv);
    return result;
}

/*
 *----------------------------------------------------------------------
 *
 * TclRenameCommand --
 *
 *	Called to give an existing Tcl command a different name. Both the old
 *	command name and the new command name can have "::" namespace
 *	qualifiers. If the new command has a different namespace context, the
 *	command will be moved to that namespace and will execute in the
 *	context of that new namespace.
 *
 *	If the new command name is NULL or the null string, the command is
 *	deleted.
 *
 * Results:
 *	Returns TCL_OK if successful, and TCL_ERROR if anything goes wrong.
 *
 * Side effects:
 *	If anything goes wrong, an error message is returned in the
 *	interpreter's result object.
 *
 *----------------------------------------------------------------------
 */

int
TclRenameCommand(
    Tcl_Interp *interp,		/* Current interpreter. */
    const char *oldName,	/* Existing command name. */
    const char *newName)	/* New command name. */
{
    Interp *iPtr = (Interp *) interp;
    const char *newTail;
    Namespace *cmdNsPtr, *newNsPtr, *dummy1, *dummy2;
    Tcl_Command cmd;
    Command *cmdPtr;
    Tcl_HashEntry *hPtr, *oldHPtr;
    int isNew, result;
    Tcl_Obj *oldFullName;
    Tcl_DString newFullName;

    /*
     * Find the existing command. An error is returned if cmdName can't be
     * found.
     */

    cmd = Tcl_FindCommand(interp, oldName, NULL, /*flags*/ 0);
    cmdPtr = (Command *) cmd;
    if (cmdPtr == NULL) {
	Tcl_AppendResult(interp, "can't ",
		((newName == NULL)||(*newName == '\0'))? "delete":"rename",
		" \"", oldName, "\": command doesn't exist", NULL);
        Tcl_SetErrorCode(interp, "TCL", "LOOKUP", "COMMAND", oldName, NULL);
	return TCL_ERROR;
    }
    cmdNsPtr = cmdPtr->nsPtr;
    oldFullName = Tcl_NewObj();
    Tcl_IncrRefCount(oldFullName);
    Tcl_GetCommandFullName(interp, cmd, oldFullName);

    /*
     * If the new command name is NULL or empty, delete the command. Do this
     * with Tcl_DeleteCommandFromToken, since we already have the command.
     */

    if ((newName == NULL) || (*newName == '\0')) {
	Tcl_DeleteCommandFromToken(interp, cmd);
	result = TCL_OK;
	goto done;
    }

    /*
     * Make sure that the destination command does not already exist. The
     * rename operation is like creating a command, so we should automatically
     * create the containing namespaces just like Tcl_CreateCommand would.
     */

    TclGetNamespaceForQualName(interp, newName, NULL,
	    TCL_CREATE_NS_IF_UNKNOWN, &newNsPtr, &dummy1, &dummy2, &newTail);

    if ((newNsPtr == NULL) || (newTail == NULL)) {
	Tcl_AppendResult(interp, "can't rename to \"", newName,
		"\": bad command name", NULL);
        Tcl_SetErrorCode(interp, "TCL", "VALUE", "COMMAND", NULL);
	result = TCL_ERROR;
	goto done;
    }
    if (Tcl_FindHashEntry(&newNsPtr->cmdTable, newTail) != NULL) {
	Tcl_AppendResult(interp, "can't rename to \"", newName,
		 "\": command already exists", NULL);
        Tcl_SetErrorCode(interp, "TCL", "RENAME", "TARGET_EXISTS", NULL);
	result = TCL_ERROR;
	goto done;
    }

    /*
     * Warning: any changes done in the code here are likely to be needed in
     * Tcl_HideCommand code too (until the common parts are extracted out).
     * - dl
     */

    /*
     * Put the command in the new namespace so we can check for an alias loop.
     * Since we are adding a new command to a namespace, we must handle any
     * shadowing of the global commands that this might create.
     */

    oldHPtr = cmdPtr->hPtr;
    hPtr = Tcl_CreateHashEntry(&newNsPtr->cmdTable, newTail, &isNew);
    Tcl_SetHashValue(hPtr, cmdPtr);
    cmdPtr->hPtr = hPtr;
    cmdPtr->nsPtr = newNsPtr;
    TclResetShadowedCmdRefs(interp, cmdPtr);

    /*
     * Now check for an alias loop. If we detect one, put everything back the
     * way it was and report the error.
     */

    result = TclPreventAliasLoop(interp, interp, (Tcl_Command) cmdPtr);
    if (result != TCL_OK) {
	Tcl_DeleteHashEntry(cmdPtr->hPtr);
	cmdPtr->hPtr = oldHPtr;
	cmdPtr->nsPtr = cmdNsPtr;
	goto done;
    }

    /*
     * The list of command exported from the namespace might have changed.
     * However, we do not need to recompute this just yet; next time we need
     * the info will be soon enough. These might refer to the same variable,
     * but that's no big deal.
     */

    TclInvalidateNsCmdLookup(cmdNsPtr);
    TclInvalidateNsCmdLookup(cmdPtr->nsPtr);

    /*
     * Script for rename traces can delete the command "oldName". Therefore
     * increment the reference count for cmdPtr so that it's Command structure
     * is freed only towards the end of this function by calling
     * TclCleanupCommand.
     *
     * The trace function needs to get a fully qualified name for old and new
     * commands [Tcl bug #651271], or else there's no way for the trace
     * function to get the namespace from which the old command is being
     * renamed!
     */

    Tcl_DStringInit(&newFullName);
    Tcl_DStringAppend(&newFullName, newNsPtr->fullName, -1);
    if (newNsPtr != iPtr->globalNsPtr) {
	Tcl_DStringAppend(&newFullName, "::", 2);
    }
    Tcl_DStringAppend(&newFullName, newTail, -1);
    cmdPtr->refCount++;
    CallCommandTraces(iPtr, cmdPtr, Tcl_GetString(oldFullName),
	    Tcl_DStringValue(&newFullName), TCL_TRACE_RENAME);
    Tcl_DStringFree(&newFullName);

    /*
     * The new command name is okay, so remove the command from its current
     * namespace. This is like deleting the command, so bump the cmdEpoch to
     * invalidate any cached references to the command.
     */

    Tcl_DeleteHashEntry(oldHPtr);
    cmdPtr->cmdEpoch++;

    /*
     * If the command being renamed has a compile function, increment the
     * interpreter's compileEpoch to invalidate its compiled code. This makes
     * sure that we don't later try to execute old code compiled for the
     * now-renamed command.
     */

    if (cmdPtr->compileProc != NULL) {
	iPtr->compileEpoch++;
    }

    /*
     * Now free the Command structure, if the "oldName" command has been
     * deleted by invocation of rename traces.
     */

    TclCleanupCommandMacro(cmdPtr);
    result = TCL_OK;

  done:
    TclDecrRefCount(oldFullName);
    return result;
}

/*
 *----------------------------------------------------------------------
 *
 * Tcl_SetCommandInfo --
 *
 *	Modifies various information about a Tcl command. Note that this
 *	function will not change a command's namespace; use TclRenameCommand
 *	to do that. Also, the isNativeObjectProc member of *infoPtr is
 *	ignored.
 *
 * Results:
 *	If cmdName exists in interp, then the information at *infoPtr is
 *	stored with the command in place of the current information and 1 is
 *	returned. If the command doesn't exist then 0 is returned.
 *
 * Side effects:
 *	None.
 *
 *----------------------------------------------------------------------
 */

int
Tcl_SetCommandInfo(
    Tcl_Interp *interp,		/* Interpreter in which to look for
				 * command. */
    const char *cmdName,	/* Name of desired command. */
    const Tcl_CmdInfo *infoPtr)	/* Where to find information to store in the
				 * command. */
{
    Tcl_Command cmd;

    cmd = Tcl_FindCommand(interp, cmdName, NULL, /*flags*/ 0);
    return Tcl_SetCommandInfoFromToken(cmd, infoPtr);
}

/*
 *----------------------------------------------------------------------
 *
 * Tcl_SetCommandInfoFromToken --
 *
 *	Modifies various information about a Tcl command. Note that this
 *	function will not change a command's namespace; use TclRenameCommand
 *	to do that. Also, the isNativeObjectProc member of *infoPtr is
 *	ignored.
 *
 * Results:
 *	If cmdName exists in interp, then the information at *infoPtr is
 *	stored with the command in place of the current information and 1 is
 *	returned. If the command doesn't exist then 0 is returned.
 *
 * Side effects:
 *	None.
 *
 *----------------------------------------------------------------------
 */

int
Tcl_SetCommandInfoFromToken(
    Tcl_Command cmd,
    const Tcl_CmdInfo *infoPtr)
{
    Command *cmdPtr;		/* Internal representation of the command */

    if (cmd == NULL) {
	return 0;
    }

    /*
     * The isNativeObjectProc and nsPtr members of *infoPtr are ignored.
     */

    cmdPtr = (Command *) cmd;
    cmdPtr->proc = infoPtr->proc;
    cmdPtr->clientData = infoPtr->clientData;
    if (infoPtr->objProc == NULL) {
	cmdPtr->objProc = TclInvokeStringCommand;
	cmdPtr->objClientData = cmdPtr;
	cmdPtr->nreProc = NULL;
    } else {
	if (infoPtr->objProc != cmdPtr->objProc) {
	    cmdPtr->nreProc = NULL;
	    cmdPtr->objProc = infoPtr->objProc;
	}
	cmdPtr->objClientData = infoPtr->objClientData;
    }
    cmdPtr->deleteProc = infoPtr->deleteProc;
    cmdPtr->deleteData = infoPtr->deleteData;
    return 1;
}

/*
 *----------------------------------------------------------------------
 *
 * Tcl_GetCommandInfo --
 *
 *	Returns various information about a Tcl command.
 *
 * Results:
 *	If cmdName exists in interp, then *infoPtr is modified to hold
 *	information about cmdName and 1 is returned. If the command doesn't
 *	exist then 0 is returned and *infoPtr isn't modified.
 *
 * Side effects:
 *	None.
 *
 *----------------------------------------------------------------------
 */

int
Tcl_GetCommandInfo(
    Tcl_Interp *interp,		/* Interpreter in which to look for
				 * command. */
    const char *cmdName,	/* Name of desired command. */
    Tcl_CmdInfo *infoPtr)	/* Where to store information about
				 * command. */
{
    Tcl_Command cmd;

    cmd = Tcl_FindCommand(interp, cmdName, NULL, /*flags*/ 0);
    return Tcl_GetCommandInfoFromToken(cmd, infoPtr);
}

/*
 *----------------------------------------------------------------------
 *
 * Tcl_GetCommandInfoFromToken --
 *
 *	Returns various information about a Tcl command.
 *
 * Results:
 *	Copies information from the command identified by 'cmd' into a
 *	caller-supplied structure and returns 1. If the 'cmd' is NULL, leaves
 *	the structure untouched and returns 0.
 *
 * Side effects:
 *	None.
 *
 *----------------------------------------------------------------------
 */

int
Tcl_GetCommandInfoFromToken(
    Tcl_Command cmd,
    Tcl_CmdInfo *infoPtr)
{
    Command *cmdPtr;		/* Internal representation of the command */

    if (cmd == NULL) {
	return 0;
    }

    /*
     * Set isNativeObjectProc 1 if objProc was registered by a call to
     * Tcl_CreateObjCommand. Otherwise set it to 0.
     */

    cmdPtr = (Command *) cmd;
    infoPtr->isNativeObjectProc =
	    (cmdPtr->objProc != TclInvokeStringCommand);
    infoPtr->objProc = cmdPtr->objProc;
    infoPtr->objClientData = cmdPtr->objClientData;
    infoPtr->proc = cmdPtr->proc;
    infoPtr->clientData = cmdPtr->clientData;
    infoPtr->deleteProc = cmdPtr->deleteProc;
    infoPtr->deleteData = cmdPtr->deleteData;
    infoPtr->namespacePtr = (Tcl_Namespace *) cmdPtr->nsPtr;

    return 1;
}

/*
 *----------------------------------------------------------------------
 *
 * Tcl_GetCommandName --
 *
 *	Given a token returned by Tcl_CreateCommand, this function returns the
 *	current name of the command (which may have changed due to renaming).
 *
 * Results:
 *	The return value is the name of the given command.
 *
 * Side effects:
 *	None.
 *
 *----------------------------------------------------------------------
 */

const char *
Tcl_GetCommandName(
    Tcl_Interp *interp,		/* Interpreter containing the command. */
    Tcl_Command command)	/* Token for command returned by a previous
				 * call to Tcl_CreateCommand. The command must
				 * not have been deleted. */
{
    Command *cmdPtr = (Command *) command;

    if ((cmdPtr == NULL) || (cmdPtr->hPtr == NULL)) {
	/*
	 * This should only happen if command was "created" after the
	 * interpreter began to be deleted, so there isn't really any command.
	 * Just return an empty string.
	 */

	return "";
    }

    return Tcl_GetHashKey(cmdPtr->hPtr->tablePtr, cmdPtr->hPtr);
}

/*
 *----------------------------------------------------------------------
 *
 * Tcl_GetCommandFullName --
 *
 *	Given a token returned by, e.g., Tcl_CreateCommand or Tcl_FindCommand,
 *	this function appends to an object the command's full name, qualified
 *	by a sequence of parent namespace names. The command's fully-qualified
 *	name may have changed due to renaming.
 *
 * Results:
 *	None.
 *
 * Side effects:
 *	The command's fully-qualified name is appended to the string
 *	representation of objPtr.
 *
 *----------------------------------------------------------------------
 */

void
Tcl_GetCommandFullName(
    Tcl_Interp *interp,		/* Interpreter containing the command. */
    Tcl_Command command,	/* Token for command returned by a previous
				 * call to Tcl_CreateCommand. The command must
				 * not have been deleted. */
    Tcl_Obj *objPtr)		/* Points to the object onto which the
				 * command's full name is appended. */

{
    Interp *iPtr = (Interp *) interp;
    register Command *cmdPtr = (Command *) command;
    char *name;

    /*
     * Add the full name of the containing namespace, followed by the "::"
     * separator, and the command name.
     */

    if (cmdPtr != NULL) {
	if (cmdPtr->nsPtr != NULL) {
	    Tcl_AppendToObj(objPtr, cmdPtr->nsPtr->fullName, -1);
	    if (cmdPtr->nsPtr != iPtr->globalNsPtr) {
		Tcl_AppendToObj(objPtr, "::", 2);
	    }
	}
	if (cmdPtr->hPtr != NULL) {
	    name = Tcl_GetHashKey(cmdPtr->hPtr->tablePtr, cmdPtr->hPtr);
	    Tcl_AppendToObj(objPtr, name, -1);
	}
    }
}

/*
 *----------------------------------------------------------------------
 *
 * Tcl_DeleteCommand --
 *
 *	Remove the given command from the given interpreter.
 *
 * Results:
 *	0 is returned if the command was deleted successfully. -1 is returned
 *	if there didn't exist a command by that name.
 *
 * Side effects:
 *	cmdName will no longer be recognized as a valid command for interp.
 *
 *----------------------------------------------------------------------
 */

int
Tcl_DeleteCommand(
    Tcl_Interp *interp,		/* Token for command interpreter (returned by
				 * a previous Tcl_CreateInterp call). */
    const char *cmdName)	/* Name of command to remove. */
{
    Tcl_Command cmd;

    /*
     * Find the desired command and delete it.
     */

    cmd = Tcl_FindCommand(interp, cmdName, NULL, /*flags*/ 0);
    if (cmd == NULL) {
	return -1;
    }
    return Tcl_DeleteCommandFromToken(interp, cmd);
}

/*
 *----------------------------------------------------------------------
 *
 * Tcl_DeleteCommandFromToken --
 *
 *	Removes the given command from the given interpreter. This function
 *	resembles Tcl_DeleteCommand, but takes a Tcl_Command token instead of
 *	a command name for efficiency.
 *
 * Results:
 *	0 is returned if the command was deleted successfully. -1 is returned
 *	if there didn't exist a command by that name.
 *
 * Side effects:
 *	The command specified by "cmd" will no longer be recognized as a valid
 *	command for "interp".
 *
 *----------------------------------------------------------------------
 */

int
Tcl_DeleteCommandFromToken(
    Tcl_Interp *interp,		/* Token for command interpreter returned by a
				 * previous call to Tcl_CreateInterp. */
    Tcl_Command cmd)		/* Token for command to delete. */
{
    Interp *iPtr = (Interp *) interp;
    Command *cmdPtr = (Command *) cmd;
    ImportRef *refPtr, *nextRefPtr;
    Tcl_Command importCmd;

    /*
     * Bump the command epoch counter. This will invalidate all cached
     * references that point to this command.
     */

    cmdPtr->cmdEpoch++;

    /*
     * The code here is tricky. We can't delete the hash table entry before
     * invoking the deletion callback because there are cases where the
     * deletion callback needs to invoke the command (e.g. object systems such
     * as OTcl). However, this means that the callback could try to delete or
     * rename the command. The deleted flag allows us to detect these cases
     * and skip nested deletes.
     */

    if (cmdPtr->flags & CMD_IS_DELETED) {
	/*
	 * Another deletion is already in progress. Remove the hash table
	 * entry now, but don't invoke a callback or free the command
	 * structure. Take care to only remove the hash entry if it has not
	 * already been removed; otherwise if we manage to hit this function
	 * three times, everything goes up in smoke. [Bug 1220058]
	 */

	if (cmdPtr->hPtr != NULL) {
	    Tcl_DeleteHashEntry(cmdPtr->hPtr);
	    cmdPtr->hPtr = NULL;
	}
	return 0;
    }

    /*
     * We must delete this command, even though both traces and delete procs
     * may try to avoid this (renaming the command etc). Also traces and
     * delete procs may try to delete the command themsevles. This flag
     * declares that a delete is in progress and that recursive deletes should
     * be ignored.
     */

    cmdPtr->flags |= CMD_IS_DELETED;

    /*
     * Call trace functions for the command being deleted. Then delete its
     * traces.
     */

    if (cmdPtr->tracePtr != NULL) {
	CommandTrace *tracePtr;
	CallCommandTraces(iPtr,cmdPtr,NULL,NULL,TCL_TRACE_DELETE);

	/*
	 * Now delete these traces.
	 */

	tracePtr = cmdPtr->tracePtr;
	while (tracePtr != NULL) {
	    CommandTrace *nextPtr = tracePtr->nextPtr;

	    if ((--tracePtr->refCount) <= 0) {
		ckfree(tracePtr);
	    }
	    tracePtr = nextPtr;
	}
	cmdPtr->tracePtr = NULL;
    }

    /*
     * The list of command exported from the namespace might have changed.
     * However, we do not need to recompute this just yet; next time we need
     * the info will be soon enough.
     */

    TclInvalidateNsCmdLookup(cmdPtr->nsPtr);

    /*
     * If the command being deleted has a compile function, increment the
     * interpreter's compileEpoch to invalidate its compiled code. This makes
     * sure that we don't later try to execute old code compiled with
     * command-specific (i.e., inline) bytecodes for the now-deleted command.
     * This field is checked in Tcl_EvalObj and ObjInterpProc, and code whose
     * compilation epoch doesn't match is recompiled.
     */

    if (cmdPtr->compileProc != NULL) {
	iPtr->compileEpoch++;
    }

    if (cmdPtr->deleteProc != NULL) {
	/*
	 * Delete the command's client data. If this was an imported command
	 * created when a command was imported into a namespace, this client
	 * data will be a pointer to a ImportedCmdData structure describing
	 * the "real" command that this imported command refers to.
	 *
	 * If you are getting a crash during the call to deleteProc and
	 * cmdPtr->deleteProc is a pointer to the function free(), the most
	 * likely cause is that your extension allocated memory for the
	 * clientData argument to Tcl_CreateObjCommand with the ckalloc()
	 * macro and you are now trying to deallocate this memory with free()
	 * instead of ckfree(). You should pass a pointer to your own method
	 * that calls ckfree().
	 */

	cmdPtr->deleteProc(cmdPtr->deleteData);
    }

    /*
     * If this command was imported into other namespaces, then imported
     * commands were created that refer back to this command. Delete these
     * imported commands now.
     */

    for (refPtr = cmdPtr->importRefPtr; refPtr != NULL;
	    refPtr = nextRefPtr) {
	nextRefPtr = refPtr->nextPtr;
	importCmd = (Tcl_Command) refPtr->importedCmdPtr;
	Tcl_DeleteCommandFromToken(interp, importCmd);
    }

    /*
     * Don't use hPtr to delete the hash entry here, because it's possible
     * that the deletion callback renamed the command. Instead, use
     * cmdPtr->hptr, and make sure that no-one else has already deleted the
     * hash entry.
     */

    if (cmdPtr->hPtr != NULL) {
	Tcl_DeleteHashEntry(cmdPtr->hPtr);
	cmdPtr->hPtr = NULL;
    }

    /*
     * A number of tests for particular kinds of commands are done by checking
     * whether the objProc field holds a known value. Set the field to NULL so
     * that such tests won't have false positives when applied to deleted
     * commands.
     */

    cmdPtr->objProc = NULL;

    /*
     * Now free the Command structure, unless there is another reference to it
     * from a CmdName Tcl object in some ByteCode code sequence. In that case,
     * delay the cleanup until all references are either discarded (when a
     * ByteCode is freed) or replaced by a new reference (when a cached
     * CmdName Command reference is found to be invalid and TclNRExecuteByteCode
     * looks up the command in the command hashtable).
     */

    TclCleanupCommandMacro(cmdPtr);
    return 0;
}

/*
 *----------------------------------------------------------------------
 *
 * CallCommandTraces --
 *
 *	Abstraction of the code to call traces on a command.
 *
 * Results:
 *	Currently always NULL.
 *
 * Side effects:
 *	Anything; this may recursively evaluate scripts and code exists to do
 *	just that.
 *
 *----------------------------------------------------------------------
 */

static char *
CallCommandTraces(
    Interp *iPtr,		/* Interpreter containing command. */
    Command *cmdPtr,		/* Command whose traces are to be invoked. */
    const char *oldName,	/* Command's old name, or NULL if we must get
				 * the name from cmdPtr */
    const char *newName,	/* Command's new name, or NULL if the command
				 * is not being renamed */
    int flags)			/* Flags indicating the type of traces to
				 * trigger, either TCL_TRACE_DELETE or
				 * TCL_TRACE_RENAME. */
{
    register CommandTrace *tracePtr;
    ActiveCommandTrace active;
    char *result;
    Tcl_Obj *oldNamePtr = NULL;
    Tcl_InterpState state = NULL;

    if (cmdPtr->flags & CMD_TRACE_ACTIVE) {
	/*
	 * While a rename trace is active, we will not process any more rename
	 * traces; while a delete trace is active we will never reach here -
	 * because Tcl_DeleteCommandFromToken checks for the condition
	 * (cmdPtr->flags & CMD_IS_DELETED) and returns immediately when a
	 * command deletion is in progress. For all other traces, delete
	 * traces will not be invoked but a call to TraceCommandProc will
	 * ensure that tracePtr->clientData is freed whenever the command
	 * "oldName" is deleted.
	 */

	if (cmdPtr->flags & TCL_TRACE_RENAME) {
	    flags &= ~TCL_TRACE_RENAME;
	}
	if (flags == 0) {
	    return NULL;
	}
    }
    cmdPtr->flags |= CMD_TRACE_ACTIVE;
    cmdPtr->refCount++;

    result = NULL;
    active.nextPtr = iPtr->activeCmdTracePtr;
    active.reverseScan = 0;
    iPtr->activeCmdTracePtr = &active;

    if (flags & TCL_TRACE_DELETE) {
	flags |= TCL_TRACE_DESTROYED;
    }
    active.cmdPtr = cmdPtr;

    Tcl_Preserve(iPtr);

    for (tracePtr = cmdPtr->tracePtr; tracePtr != NULL;
	    tracePtr = active.nextTracePtr) {
	active.nextTracePtr = tracePtr->nextPtr;
	if (!(tracePtr->flags & flags)) {
	    continue;
	}
	cmdPtr->flags |= tracePtr->flags;
	if (oldName == NULL) {
	    TclNewObj(oldNamePtr);
	    Tcl_IncrRefCount(oldNamePtr);
	    Tcl_GetCommandFullName((Tcl_Interp *) iPtr,
		    (Tcl_Command) cmdPtr, oldNamePtr);
	    oldName = TclGetString(oldNamePtr);
	}
	tracePtr->refCount++;
	if (state == NULL) {
	    state = Tcl_SaveInterpState((Tcl_Interp *) iPtr, TCL_OK);
	}
	tracePtr->traceProc(tracePtr->clientData, (Tcl_Interp *) iPtr,
		oldName, newName, flags);
	cmdPtr->flags &= ~tracePtr->flags;
	if ((--tracePtr->refCount) <= 0) {
	    ckfree(tracePtr);
	}
    }

    if (state) {
	Tcl_RestoreInterpState((Tcl_Interp *) iPtr, state);
    }

    /*
     * If a new object was created to hold the full oldName, free it now.
     */

    if (oldNamePtr != NULL) {
	TclDecrRefCount(oldNamePtr);
    }

    /*
     * Restore the variable's flags, remove the record of our active traces,
     * and then return.
     */

    cmdPtr->flags &= ~CMD_TRACE_ACTIVE;
    cmdPtr->refCount--;
    iPtr->activeCmdTracePtr = active.nextPtr;
    Tcl_Release(iPtr);
    return result;
}

/*
 *----------------------------------------------------------------------
 *
 * CancelEvalProc --
 *
 *	Marks this interpreter as being canceled. This causes current
 *	executions to be unwound as the interpreter enters a state where it
 *	refuses to execute more commands or handle [catch] or [try], yet the
 *	interpreter is still able to execute further commands after the
 *	cancelation is cleared (unlike if it is deleted).
 *
 * Results:
 *	The value given for the code argument.
 *
 * Side effects:
 *	Transfers a message from the cancelation message to the interpreter.
 *
 *----------------------------------------------------------------------
 */

static int
CancelEvalProc(
    ClientData clientData,	/* Interp to cancel the script in progress. */
    Tcl_Interp *interp,		/* Ignored */
    int code)			/* Current return code from command. */
{
    CancelInfo *cancelInfo = clientData;
    Interp *iPtr;

    if (cancelInfo != NULL) {
	Tcl_MutexLock(&cancelLock);
	iPtr = (Interp *) cancelInfo->interp;

	if (iPtr != NULL) {
	    /*
	     * Setting the CANCELED flag will cause the script in progress to
	     * be canceled as soon as possible. The core honors this flag at
	     * all the necessary places to ensure script cancellation is
	     * responsive. Extensions can check for this flag by calling
	     * Tcl_Canceled and checking if TCL_ERROR is returned or they can
	     * choose to ignore the script cancellation flag and the
	     * associated functionality altogether. Currently, the only other
	     * flag we care about here is the TCL_CANCEL_UNWIND flag (from
	     * Tcl_CancelEval). We do not want to simply combine all the flags
	     * from original Tcl_CancelEval call with the interp flags here
	     * just in case the caller passed flags that might cause behaviour
	     * unrelated to script cancellation.
	     */

	    TclSetCancelFlags(iPtr, cancelInfo->flags | CANCELED);

	    /*
	     * Now, we must set the script cancellation flags on all the slave
	     * interpreters belonging to this one.
	     */

	    TclSetSlaveCancelFlags((Tcl_Interp *) iPtr,
		    cancelInfo->flags | CANCELED, 0);

	    /*
	     * Create the result object now so that Tcl_Canceled can avoid
	     * locking the cancelLock mutex.
	     */

	    if (cancelInfo->result != NULL) {
		Tcl_SetStringObj(iPtr->asyncCancelMsg, cancelInfo->result,
			cancelInfo->length);
	    } else {
		Tcl_SetObjLength(iPtr->asyncCancelMsg, 0);
	    }
	}
	Tcl_MutexUnlock(&cancelLock);
    }

    return code;
}

/*
 *----------------------------------------------------------------------
 *
 * GetCommandSource --
 *
 *	This function returns a Tcl_Obj with the full source string for the
 *	command. This insures that traces get a correct NUL-terminated command
 *	string. The Tcl_Obj has refCount==1.
 *
 *	*** MAINTAINER WARNING ***
 *	The returned Tcl_Obj is all wrong for any purpose but getting the
 *	source string for an objc/objv command line in the stringRep (no
 *	stringRep if no source is available) and the corresponding substituted
 *	version in the List intrep.
 *	This means that the intRep and stringRep DO NOT COINCIDE! Using these
 *	Tcl_Objs normally is likely to break things.
 *
 *----------------------------------------------------------------------
 */

static Tcl_Obj *
GetCommandSource(
    Interp *iPtr,
    int objc,
    Tcl_Obj *const objv[],
    int lookup)
{
    Tcl_Obj *objPtr, *obj2Ptr;
    CmdFrame *cfPtr = iPtr->cmdFramePtr;
    const char *command = NULL;
    int numChars;

    objPtr = Tcl_NewListObj(objc, objv);
    if (lookup && cfPtr && (cfPtr->numLevels == iPtr->numLevels-1)) {
	switch (cfPtr->type) {
	case TCL_LOCATION_EVAL:
	case TCL_LOCATION_SOURCE:
	    command = cfPtr->cmd.str.cmd;
	    numChars = cfPtr->cmd.str.len;
	    break;
	case TCL_LOCATION_BC:
	case TCL_LOCATION_PREBC:
	    command = TclGetSrcInfoForCmd(iPtr, &numChars);
	    break;
	case TCL_LOCATION_EVAL_LIST:
	    /* Got it already */
	    break;
	}
	if (command) {
	    obj2Ptr = Tcl_NewStringObj(command, numChars);
	    objPtr->bytes = obj2Ptr->bytes;
	    objPtr->length = numChars;
	    obj2Ptr->bytes = NULL;
	    Tcl_DecrRefCount(obj2Ptr);
	}
    }
    Tcl_IncrRefCount(objPtr);
    return objPtr;
}

/*
 *----------------------------------------------------------------------
 *
 * TclCleanupCommand --
 *
 *	This function frees up a Command structure unless it is still
 *	referenced from an interpreter's command hashtable or from a CmdName
 *	Tcl object representing the name of a command in a ByteCode
 *	instruction sequence.
 *
 * Results:
 *	None.
 *
 * Side effects:
 *	Memory gets freed unless a reference to the Command structure still
 *	exists. In that case the cleanup is delayed until the command is
 *	deleted or when the last ByteCode referring to it is freed.
 *
 *----------------------------------------------------------------------
 */

void
TclCleanupCommand(
    register Command *cmdPtr)	/* Points to the Command structure to
				 * be freed. */
{
    cmdPtr->refCount--;
    if (cmdPtr->refCount <= 0) {
	ckfree(cmdPtr);
    }
}

/*
 *----------------------------------------------------------------------
 *
 * Tcl_CreateMathFunc --
 *
 *	Creates a new math function for expressions in a given interpreter.
 *
 * Results:
 *	None.
 *
 * Side effects:
 *	The Tcl function defined by "name" is created or redefined. If the
 *	function already exists then its definition is replaced; this includes
 *	the builtin functions. Redefining a builtin function forces all
 *	existing code to be invalidated since that code may be compiled using
 *	an instruction specific to the replaced function. In addition,
 *	redefioning a non-builtin function will force existing code to be
 *	invalidated if the number of arguments has changed.
 *
 *----------------------------------------------------------------------
 */

void
Tcl_CreateMathFunc(
    Tcl_Interp *interp,		/* Interpreter in which function is to be
				 * available. */
    const char *name,		/* Name of function (e.g. "sin"). */
    int numArgs,		/* Nnumber of arguments required by
				 * function. */
    Tcl_ValueType *argTypes,	/* Array of types acceptable for each
				 * argument. */
    Tcl_MathProc *proc,		/* C function that implements the math
				 * function. */
    ClientData clientData)	/* Additional value to pass to the
				 * function. */
{
    Tcl_DString bigName;
    OldMathFuncData *data = ckalloc(sizeof(OldMathFuncData));

    data->proc = proc;
    data->numArgs = numArgs;
    data->argTypes = ckalloc(numArgs * sizeof(Tcl_ValueType));
    memcpy(data->argTypes, argTypes, numArgs * sizeof(Tcl_ValueType));
    data->clientData = clientData;

    Tcl_DStringInit(&bigName);
    Tcl_DStringAppend(&bigName, "::tcl::mathfunc::", -1);
    Tcl_DStringAppend(&bigName, name, -1);

    Tcl_CreateObjCommand(interp, Tcl_DStringValue(&bigName),
	    OldMathFuncProc, data, OldMathFuncDeleteProc);
    Tcl_DStringFree(&bigName);
}

/*
 *----------------------------------------------------------------------
 *
 * OldMathFuncProc --
 *
 *	Dispatch to a math function created with Tcl_CreateMathFunc
 *
 * Results:
 *	Returns a standard Tcl result.
 *
 * Side effects:
 *	Whatever the math function does.
 *
 *----------------------------------------------------------------------
 */

static int
OldMathFuncProc(
    ClientData clientData,	/* Ponter to OldMathFuncData describing the
				 * function being called */
    Tcl_Interp *interp,		/* Tcl interpreter */
    int objc,			/* Actual parameter count */
    Tcl_Obj *const *objv)	/* Parameter vector */
{
    Tcl_Obj *valuePtr;
    OldMathFuncData *dataPtr = clientData;
    Tcl_Value funcResult, *args;
    int result;
    int j, k;
    double d;

    /*
     * Check argument count.
     */

    if (objc != dataPtr->numArgs + 1) {
	MathFuncWrongNumArgs(interp, dataPtr->numArgs+1, objc, objv);
	return TCL_ERROR;
    }

    /*
     * Convert arguments from Tcl_Obj's to Tcl_Value's.
     */

    args = ckalloc(dataPtr->numArgs * sizeof(Tcl_Value));
    for (j = 1, k = 0; j < objc; ++j, ++k) {
	/* TODO: Convert to TclGetNumberFromObj? */
	valuePtr = objv[j];
	result = Tcl_GetDoubleFromObj(NULL, valuePtr, &d);
#ifdef ACCEPT_NAN
	if ((result != TCL_OK) && (valuePtr->typePtr == &tclDoubleType)) {
	    d = valuePtr->internalRep.doubleValue;
	    result = TCL_OK;
	}
#endif
	if (result != TCL_OK) {
	    /*
	     * We have a non-numeric argument.
	     */

	    Tcl_SetResult(interp,
		    "argument to math function didn't have numeric value",
		    TCL_STATIC);
	    TclCheckBadOctal(interp, Tcl_GetString(valuePtr));
	    ckfree(args);
	    return TCL_ERROR;
	}

	/*
	 * Copy the object's numeric value to the argument record, converting
	 * it if necessary.
	 *
	 * NOTE: no bignum support; use the new mathfunc interface for that.
	 */

	args[k].type = dataPtr->argTypes[k];
	switch (args[k].type) {
	case TCL_EITHER:
	    if (Tcl_GetLongFromObj(NULL, valuePtr, &args[k].intValue)
		    == TCL_OK) {
		args[k].type = TCL_INT;
		break;
	    }
	    if (Tcl_GetWideIntFromObj(interp, valuePtr, &args[k].wideValue)
		    == TCL_OK) {
		args[k].type = TCL_WIDE_INT;
		break;
	    }
	    args[k].type = TCL_DOUBLE;
	    /* FALLTHROUGH */

	case TCL_DOUBLE:
	    args[k].doubleValue = d;
	    break;
	case TCL_INT:
	    if (ExprIntFunc(NULL, interp, 2, &objv[j-1]) != TCL_OK) {
		ckfree(args);
		return TCL_ERROR;
	    }
	    valuePtr = Tcl_GetObjResult(interp);
	    Tcl_GetLongFromObj(NULL, valuePtr, &args[k].intValue);
	    Tcl_ResetResult(interp);
	    break;
	case TCL_WIDE_INT:
	    if (ExprWideFunc(NULL, interp, 2, &objv[j-1]) != TCL_OK) {
		ckfree(args);
		return TCL_ERROR;
	    }
	    valuePtr = Tcl_GetObjResult(interp);
	    Tcl_GetWideIntFromObj(NULL, valuePtr, &args[k].wideValue);
	    Tcl_ResetResult(interp);
	    break;
	}
    }

    /*
     * Call the function.
     */

    errno = 0;
    result = dataPtr->proc(dataPtr->clientData, interp, args, &funcResult);
    ckfree(args);
    if (result != TCL_OK) {
	return result;
    }

    /*
     * Return the result of the call.
     */

    if (funcResult.type == TCL_INT) {
	TclNewLongObj(valuePtr, funcResult.intValue);
    } else if (funcResult.type == TCL_WIDE_INT) {
	valuePtr = Tcl_NewWideIntObj(funcResult.wideValue);
    } else {
	return CheckDoubleResult(interp, funcResult.doubleValue);
    }
    Tcl_SetObjResult(interp, valuePtr);
    return TCL_OK;
}

/*
 *----------------------------------------------------------------------
 *
 * OldMathFuncDeleteProc --
 *
 *	Cleans up after deleting a math function registered with
 *	Tcl_CreateMathFunc
 *
 * Results:
 *	None.
 *
 * Side effects:
 *	Frees allocated memory.
 *
 *----------------------------------------------------------------------
 */

static void
OldMathFuncDeleteProc(
    ClientData clientData)
{
    OldMathFuncData *dataPtr = clientData;

    ckfree(dataPtr->argTypes);
    ckfree(dataPtr);
}

/*
 *----------------------------------------------------------------------
 *
 * Tcl_GetMathFuncInfo --
 *
 *	Discovers how a particular math function was created in a given
 *	interpreter.
 *
 * Results:
 *	TCL_OK if it succeeds, TCL_ERROR else (leaving an error message in the
 *	interpreter result if that happens.)
 *
 * Side effects:
 *	If this function succeeds, the variables pointed to by the numArgsPtr
 *	and argTypePtr arguments will be updated to detail the arguments
 *	allowed by the function. The variable pointed to by the procPtr
 *	argument will be set to NULL if the function is a builtin function,
 *	and will be set to the address of the C function used to implement the
 *	math function otherwise (in which case the variable pointed to by the
 *	clientDataPtr argument will also be updated.)
 *
 *----------------------------------------------------------------------
 */

int
Tcl_GetMathFuncInfo(
    Tcl_Interp *interp,
    const char *name,
    int *numArgsPtr,
    Tcl_ValueType **argTypesPtr,
    Tcl_MathProc **procPtr,
    ClientData *clientDataPtr)
{
    Tcl_Obj *cmdNameObj;
    Command *cmdPtr;

    /*
     * Get the command that implements the math function.
     */

    TclNewLiteralStringObj(cmdNameObj, "tcl::mathfunc::");
    Tcl_AppendToObj(cmdNameObj, name, -1);
    Tcl_IncrRefCount(cmdNameObj);
    cmdPtr = (Command *) Tcl_GetCommandFromObj(interp, cmdNameObj);
    Tcl_DecrRefCount(cmdNameObj);

    /*
     * Report unknown functions.
     */

    if (cmdPtr == NULL) {
	Tcl_Obj *message;

	TclNewLiteralStringObj(message, "unknown math function \"");
	Tcl_AppendToObj(message, name, -1);
	Tcl_AppendToObj(message, "\"", 1);
	Tcl_SetObjResult(interp, message);
	Tcl_SetErrorCode(interp, "TCL", "LOOKUP", "MATHFUNC", name, NULL);
	*numArgsPtr = -1;
	*argTypesPtr = NULL;
	*procPtr = NULL;
	*clientDataPtr = NULL;
	return TCL_ERROR;
    }

    /*
     * Retrieve function info for user defined functions; return dummy
     * information for builtins.
     */

    if (cmdPtr->objProc == &OldMathFuncProc) {
	OldMathFuncData *dataPtr = cmdPtr->clientData;

	*procPtr = dataPtr->proc;
	*numArgsPtr = dataPtr->numArgs;
	*argTypesPtr = dataPtr->argTypes;
	*clientDataPtr = dataPtr->clientData;
    } else {
	*procPtr = NULL;
	*numArgsPtr = -1;
	*argTypesPtr = NULL;
	*procPtr = NULL;
	*clientDataPtr = NULL;
    }
    return TCL_OK;
}

/*
 *----------------------------------------------------------------------
 *
 * Tcl_ListMathFuncs --
 *
 *	Produces a list of all the math functions defined in a given
 *	interpreter.
 *
 * Results:
 *	A pointer to a Tcl_Obj structure with a reference count of zero, or
 *	NULL in the case of an error (in which case a suitable error message
 *	will be left in the interpreter result.)
 *
 * Side effects:
 *	None.
 *
 *----------------------------------------------------------------------
 */

Tcl_Obj *
Tcl_ListMathFuncs(
    Tcl_Interp *interp,
    const char *pattern)
{
    Namespace *globalNsPtr = (Namespace *) Tcl_GetGlobalNamespace(interp);
    Namespace *nsPtr;
    Namespace *dummy1NsPtr;
    Namespace *dummy2NsPtr;
    const char *dummyNamePtr;
    Tcl_Obj *result = Tcl_NewObj();

    TclGetNamespaceForQualName(interp, "::tcl::mathfunc",
	    globalNsPtr, TCL_FIND_ONLY_NS | TCL_GLOBAL_ONLY,
	    &nsPtr, &dummy1NsPtr, &dummy2NsPtr, &dummyNamePtr);
    if (nsPtr == NULL) {
	return result;
    }

    if ((pattern != NULL) && TclMatchIsTrivial(pattern)) {
	if (Tcl_FindHashEntry(&nsPtr->cmdTable, pattern) != NULL) {
	    Tcl_ListObjAppendElement(NULL, result,
		    Tcl_NewStringObj(pattern, -1));
	}
    } else {
	Tcl_HashSearch cmdHashSearch;
	Tcl_HashEntry *cmdHashEntry =
		Tcl_FirstHashEntry(&nsPtr->cmdTable,&cmdHashSearch);

	for (; cmdHashEntry != NULL;
		cmdHashEntry = Tcl_NextHashEntry(&cmdHashSearch)) {
	    const char *cmdNamePtr =
		    Tcl_GetHashKey(&nsPtr->cmdTable, cmdHashEntry);

	    if (pattern == NULL || Tcl_StringMatch(cmdNamePtr, pattern)) {
		Tcl_ListObjAppendElement(NULL, result,
			Tcl_NewStringObj(cmdNamePtr, -1));
	    }
	}
    }
    return result;
}

/*
 *----------------------------------------------------------------------
 *
 * TclInterpReady --
 *
 *	Check if an interpreter is ready to eval commands or scripts, i.e., if
 *	it was not deleted and if the nesting level is not too high.
 *
 * Results:
 *	The return value is TCL_OK if it the interpreter is ready, TCL_ERROR
 *	otherwise.
 *
 * Side effects:
 *	The interpreters object and string results are cleared.
 *
 *----------------------------------------------------------------------
 */

int
TclInterpReady(
    Tcl_Interp *interp)
{
    register Interp *iPtr = (Interp *) interp;

    /*
     * Reset both the interpreter's string and object results and clear out
     * any previous error information.
     */

    Tcl_ResetResult(interp);

    /*
     * If the interpreter has been deleted, return an error.
     */

    if (iPtr->flags & DELETED) {
	/* JJM - Superfluous Tcl_ResetResult call removed. */
	Tcl_AppendResult(interp,
		"attempt to call eval in deleted interpreter", NULL);
	Tcl_SetErrorCode(interp, "TCL", "IDELETE",
		"attempt to call eval in deleted interpreter", NULL);
	return TCL_ERROR;
    }

    if (iPtr->execEnvPtr->rewind) {
	return TCL_ERROR;
    }

    /*
     * Make sure the script being evaluated (if any) has not been canceled.
     */

    if (TclCanceled(iPtr) &&
	    (TCL_OK != Tcl_Canceled(interp, TCL_LEAVE_ERR_MSG))) {
	return TCL_ERROR;
    }

    /*
     * Check depth of nested calls to Tcl_Eval: if this gets too large, it's
     * probably because of an infinite loop somewhere.
     */

    if (((iPtr->numLevels) <= iPtr->maxNestingDepth)) {
	return TCL_OK;
    }

    Tcl_AppendResult(interp,
	    "too many nested evaluations (infinite loop?)", NULL);
    Tcl_SetErrorCode(interp, "TCL", "LIMIT", "STACK", NULL);
    return TCL_ERROR;
}

/*
 *----------------------------------------------------------------------
 *
 * TclResetCancellation --
 *
 *	Reset the script cancellation flags if the nesting level
 *	(iPtr->numLevels) for the interp is zero or argument force is
 *	non-zero.
 *
 * Results:
 *	A standard Tcl result.
 *
 * Side effects:
 *	The script cancellation flags for the interp may be reset.
 *
 *----------------------------------------------------------------------
 */

int
TclResetCancellation(
    Tcl_Interp *interp,
    int force)
{
    register Interp *iPtr = (Interp *) interp;

    if (iPtr == NULL) {
	return TCL_ERROR;
    }

    if (force || (iPtr->numLevels == 0)) {
	TclUnsetCancelFlags(iPtr);
    }
    return TCL_OK;
}

/*
 *----------------------------------------------------------------------
 *
 * Tcl_Canceled --
 *
 *	Check if the script in progress has been canceled, i.e.,
 *	Tcl_CancelEval was called for this interpreter or any of its master
 *	interpreters.
 *
 * Results:
 *	The return value is TCL_OK if the script evaluation has not been
 *	canceled, TCL_ERROR otherwise.
 *
 *	If "flags" contains TCL_LEAVE_ERR_MSG, an error message is returned in
 *	the interpreter's result object. Otherwise, the interpreter's result
 *	object is left unchanged. If "flags" contains TCL_CANCEL_UNWIND,
 *	TCL_ERROR will only be returned if the script evaluation is being
 *	completely unwound.
 *
 * Side effects:
 *	The CANCELED flag for the interp will be reset if it is set.
 *
 *----------------------------------------------------------------------
 */

int
Tcl_Canceled(
    Tcl_Interp *interp,
    int flags)
{
    register Interp *iPtr = (Interp *) interp;

    /*
	 * Has the current script in progress for this interpreter been
	 * canceled or is the stack being unwound due to the previous script
	 * cancellation?
	 */

    if (TclCanceled(iPtr)) {
	    /*
	     * The CANCELED flag is a one-shot flag that is reset immediately
	     * upon being detected; however, if the TCL_CANCEL_UNWIND flag is
	     * set we will continue to report that the script in progress has
	     * been canceled thereby allowing the evaluation stack for the
	     * interp to be fully unwound.
	     */

	    iPtr->flags &= ~CANCELED;

	    /*
	     * The CANCELED flag was detected and reset; however, if the
	     * caller specified the TCL_CANCEL_UNWIND flag, we only return
	     * TCL_ERROR (indicating that the script in progress has been
	     * canceled) if the evaluation stack for the interp is being fully
	     * unwound.
	     */

	    if (!(flags & TCL_CANCEL_UNWIND)
		    || (iPtr->flags & TCL_CANCEL_UNWIND)) {
		/*
		 * If the TCL_LEAVE_ERR_MSG flags bit is set, place an error
		 * in the interp's result; otherwise, we leave it alone.
		 */

		if (flags & TCL_LEAVE_ERR_MSG) {
		    const char *id, *message = NULL;
		    int length;

		    /*
		     * Setup errorCode variables so that we can differentiate
		     * between being canceled and unwound.
		     */

		    if (iPtr->asyncCancelMsg != NULL) {
			message = Tcl_GetStringFromObj(iPtr->asyncCancelMsg,
				&length);
		    } else {
			length = 0;
		    }

		    if (iPtr->flags & TCL_CANCEL_UNWIND) {
			id = "IUNWIND";
			if (length == 0) {
			    message = "eval unwound";
			}
		    } else {
			id = "ICANCEL";
			if (length == 0) {
			    message = "eval canceled";
			}
		    }

		    Tcl_ResetResult(interp);
		    Tcl_AppendResult(interp, message, NULL);
		    Tcl_SetErrorCode(interp, "TCL", id, message, NULL);
		}

		/*
		 * Return TCL_ERROR to the caller (not necessarily just the
		 * Tcl core itself) that indicates further processing of the
		 * script or command in progress should halt gracefully and as
		 * soon as possible.
		 */

		return TCL_ERROR;
	    }
    }

    return TCL_OK;
}

/*
 *----------------------------------------------------------------------
 *
 * Tcl_CancelEval --
 *
 *	This function schedules the cancellation of the current script in the
 *	given interpreter.
 *
 * Results:
 *	The return value is a standard Tcl completion code such as TCL_OK or
 *	TCL_ERROR. Since the interp may belong to a different thread, no error
 *	message can be left in the interp's result.
 *
 * Side effects:
 *	The script in progress in the specified interpreter will be canceled
 *	with TCL_ERROR after asynchronous handlers are invoked at the next
 *	Tcl_Canceled check.
 *
 *----------------------------------------------------------------------
 */

int
Tcl_CancelEval(
    Tcl_Interp *interp,		/* Interpreter in which to cancel the
				 * script. */
    Tcl_Obj *resultObjPtr,	/* The script cancellation error message or
				 * NULL for a default error message. */
    ClientData clientData,	/* Passed to CancelEvalProc. */
    int flags)			/* Collection of OR-ed bits that control
				 * the cancellation of the script. Only
				 * TCL_CANCEL_UNWIND is currently
				 * supported. */
{
    Tcl_HashEntry *hPtr;
    CancelInfo *cancelInfo;
    int code = TCL_ERROR;
    const char *result;

    if (interp == NULL) {
	return TCL_ERROR;
    }

    Tcl_MutexLock(&cancelLock);
    if (cancelTableInitialized != 1) {
	/*
	 * No CancelInfo hash table (Tcl_CreateInterp has never been called?)
	 */

	goto done;
    }
    hPtr = Tcl_FindHashEntry(&cancelTable, (char *) interp);
    if (hPtr == NULL) {
	/*
	 * No CancelInfo record for this interpreter.
	 */

	goto done;
    }
    cancelInfo = Tcl_GetHashValue(hPtr);

    /*
     * Populate information needed by the interpreter thread to fulfill the
     * cancellation request. Currently, clientData is ignored. If the
     * TCL_CANCEL_UNWIND flags bit is set, the script in progress is not
     * allowed to catch the script cancellation because the evaluation stack
     * for the interp is completely unwound.
     */

    if (resultObjPtr != NULL) {
	result = Tcl_GetStringFromObj(resultObjPtr, &cancelInfo->length);
	cancelInfo->result = ckrealloc(cancelInfo->result,cancelInfo->length);
	memcpy(cancelInfo->result, result, (size_t) cancelInfo->length);
	TclDecrRefCount(resultObjPtr);	/* Discard their result object. */
    } else {
	cancelInfo->result = NULL;
	cancelInfo->length = 0;
    }
    cancelInfo->clientData = clientData;
    cancelInfo->flags = flags;
    Tcl_AsyncMark(cancelInfo->async);
    code = TCL_OK;

  done:
    Tcl_MutexUnlock(&cancelLock);
    return code;
}

/*
 *----------------------------------------------------------------------
 *
 * Tcl_InterpActive --
 *
 *	Returns non-zero if the specified interpreter is in use, i.e. if there
 *	is an evaluation currently active in the interpreter.
 *
 * Results:
 *	See above.
 *
 * Side effects:
 *	None.
 *
 *----------------------------------------------------------------------
 */

int
Tcl_InterpActive(
    Tcl_Interp *interp)
{
    return ((Interp *) interp)->numLevels > 0;
}

/*
 *----------------------------------------------------------------------
 *
 * Tcl_EvalObjv --
 *
 *	This function evaluates a Tcl command that has already been parsed
 *	into words, with one Tcl_Obj holding each word.
 *
 * Results:
 *	The return value is a standard Tcl completion code such as TCL_OK or
 *	TCL_ERROR. A result or error message is left in interp's result.
 *
 * Side effects:
 *	Always pushes a callback. Other side effects depend on the command.
 *
 *----------------------------------------------------------------------
 */

int
Tcl_EvalObjv(
    Tcl_Interp *interp,		/* Interpreter in which to evaluate the
				 * command. Also used for error reporting. */
    int objc,			/* Number of words in command. */
    Tcl_Obj *const objv[],	/* An array of pointers to objects that are
				 * the words that make up the command. */
    int flags)			/* Collection of OR-ed bits that control the
				 * evaluation of the script. Only
				 * TCL_EVAL_GLOBAL, TCL_EVAL_INVOKE and
				 * TCL_EVAL_NOERR are currently supported. */
{
    int result;
    NRE_callback *rootPtr = TOP_CB(interp);

    result = TclNREvalObjv(interp, objc, objv, flags, NULL);
    return TclNRRunCallbacks(interp, result, rootPtr);
}

int
TclNREvalObjv(
    Tcl_Interp *interp,		/* Interpreter in which to evaluate the
				 * command. Also used for error reporting. */
    int objc,			/* Number of words in command. */
    Tcl_Obj *const objv[],	/* An array of pointers to objects that are
				 * the words that make up the command. */
    int flags,			/* Collection of OR-ed bits that control the
				 * evaluation of the script. Only
				 * TCL_EVAL_GLOBAL, TCL_EVAL_INVOKE and
				 * TCL_EVAL_NOERR are currently supported. */
    Command *cmdPtr)		/* NULL if the Command is to be looked up
				 * here, otherwise the pointer to the
				 * requested Command struct to be invoked. */
{
    Interp *iPtr = (Interp *) interp;
    int result;
    Namespace *lookupNsPtr = iPtr->lookupNsPtr;
    Command **cmdPtrPtr;

    iPtr->lookupNsPtr = NULL;

    /*
     * Push a callback with cleanup tasks for commands; the cmdPtr at data[0]
     * will be filled later when the command is found: save its address at
     * objProcPtr.
     *
     * data[1] stores a marker for use by tailcalls; it will be set to 1 by
     * command redirectors (imports, alias, ensembles) so that tailcalls
     * finishes the source command and not just the target.
     */

    if (iPtr->evalFlags & TCL_EVAL_REDIRECT) {
	TclNRAddCallback(interp, NRCommand, NULL, INT2PTR(1), NULL, NULL);
	iPtr->evalFlags &= ~TCL_EVAL_REDIRECT;
    } else {
	TclNRAddCallback(interp, NRCommand, NULL, NULL, NULL, NULL);
    }
    cmdPtrPtr = (Command **) &(TOP_CB(interp)->data[0]);

    TclNRSpliceDeferred(interp);

    iPtr->numLevels++;
    result = TclInterpReady(interp);

    if ((result != TCL_OK) || (objc == 0)) {
	return result;
    }

    if (cmdPtr) {
	goto commandFound;
    }

    /*
     * Push records for task to be done on return, in INVERSE order. First, if
     * needed, the exception handlers (as they should happen last).
     */

    if (!(flags & TCL_EVAL_NOERR)) {
	TEOV_PushExceptionHandlers(interp, objc, objv, flags);
    }

    /*
     * Configure evaluation context to match the requested flags.
     */

    if ((flags & TCL_EVAL_INVOKE) || lookupNsPtr) {
	if (!lookupNsPtr) {
	    lookupNsPtr = iPtr->globalNsPtr;
	}
    } else {
	if (flags & TCL_EVAL_GLOBAL) {
	    TEOV_SwitchVarFrame(interp);
	    lookupNsPtr = iPtr->globalNsPtr;
	}

	/*
	 * TCL_EVAL_INVOKE was not set: clear rewrite rules
	 */

	iPtr->ensembleRewrite.sourceObjs = NULL;
    }

    /*
     * Lookup the command
     */

    cmdPtr = TEOV_LookupCmdFromObj(interp, objv[0], lookupNsPtr);
    if (!cmdPtr) {
	return TEOV_NotFound(interp, objc, objv, lookupNsPtr);
    }

    iPtr->cmdCount++;
    if (TclLimitExceeded(iPtr->limit)) {
	return TCL_ERROR;
    }

    /*
     * Found a command! The real work begins now ...
     */

  commandFound:
    if (iPtr->tracePtr || (cmdPtr->flags & CMD_HAS_EXEC_TRACES)) {
	/*
	 * Call enter traces. They will schedule a call to the leave traces if
	 * necessary.
	 */

	result = TEOV_RunEnterTraces(interp, &cmdPtr, objc, objv, lookupNsPtr);
	if (!cmdPtr) {
	    return TEOV_NotFound(interp, objc, objv, lookupNsPtr);
	}
	if (result != TCL_OK) {
	    return result;
	}
    }


#ifdef USE_DTRACE
    if (TCL_DTRACE_CMD_ARGS_ENABLED()) {
	const char *a[10];
	int i = 0;

	while (i < 10) {
	    a[i] = i < objc ? TclGetString(objv[i]) : NULL; i++;
	}
	TCL_DTRACE_CMD_ARGS(a[0], a[1], a[2], a[3], a[4], a[5], a[6], a[7],
		a[8], a[9]);
    }
    if (TCL_DTRACE_CMD_INFO_ENABLED() && iPtr->cmdFramePtr) {
	Tcl_Obj *info = TclInfoFrame(interp, iPtr->cmdFramePtr);
	const char *a[6]; int i[2];

	TclDTraceInfo(info, a, i);
	TCL_DTRACE_CMD_INFO(a[0], a[1], a[2], a[3], i[0], i[1], a[4], a[5]);
	TclDecrRefCount(info);
    }
    if (TCL_DTRACE_CMD_RETURN_ENABLED() || TCL_DTRACE_CMD_RESULT_ENABLED()) {
	TclNRAddCallback(interp, DTraceCmdReturn, objv[0], NULL, NULL, NULL);
    }
    if (TCL_DTRACE_CMD_ENTRY_ENABLED()) {
	TCL_DTRACE_CMD_ENTRY(TclGetString(objv[0]), objc - 1,
		(Tcl_Obj **)(objv + 1));
    }
#endif /* USE_DTRACE */
    /*
     * Fix the original callback to point to the now known cmdPtr. Insure that
     * the Command struct lives until the command returns.
     */

    *cmdPtrPtr = cmdPtr;
    cmdPtr->refCount++;

    /*
     * Find the objProc to call: nreProc if available, objProc otherwise. Push
     * a callback to do the actual running.
     */

#if 0
    {
        Tcl_ObjCmdProc *objProc = cmdPtr->nreProc;
        
        if (!objProc) {
            objProc = cmdPtr->objProc;
        }
        
        TclNRAddCallback(interp, NRRunObjProc, objProc, cmdPtr->objClientData,
                INT2PTR(objc), (ClientData) objv);
    }
    return TCL_OK;
#else
    if (cmdPtr->nreProc) {
        TclNRAddCallback(interp, NRRunObjProc, cmdPtr->nreProc,
                cmdPtr->objClientData, INT2PTR(objc), (ClientData) objv);
        return TCL_OK;
    } else {
	return cmdPtr->objProc(cmdPtr->objClientData, interp, objc, objv);
    }        
#endif
}

void
TclPushTailcallPoint(
    Tcl_Interp *interp)
{
    TclNRAddCallback(interp, NRCommand, NULL, NULL, NULL, NULL);
    ((Interp *) interp)->numLevels++;
}

int
TclNRRunCallbacks(
    Tcl_Interp *interp,
    int result,
    struct NRE_callback *rootPtr)
				/* All callbacks down to rootPtr not inclusive
				 * are to be run. */
{
    Interp *iPtr = (Interp *) interp;
    NRE_callback *callbackPtr;
    Tcl_NRPostProc *procPtr;

    /*
     * If the interpreter has a non-empty string result, the result object is
     * either empty or stale because some function set interp->result
     * directly. If so, move the string result to the result object, then
     * reset the string result.
     *
     * This only needs to be done for the first item in the list: all other
     * are for NR function calls, and those are Tcl_Obj based.
     */

    if (*(iPtr->result) != 0) {
	(void) Tcl_GetObjResult(interp);
    }

    while (TOP_CB(interp) != rootPtr) {
	callbackPtr = TOP_CB(interp);
	procPtr = callbackPtr->procPtr;
	TOP_CB(interp) = callbackPtr->nextPtr;
	result = procPtr(callbackPtr->data, interp, result);
	TCLNR_FREE(interp, callbackPtr);
    }
    return result;
}

int
NRCommand(
    ClientData data[],
    Tcl_Interp *interp,
    int result)
{
    Interp *iPtr = (Interp *) interp;
    Command *cmdPtr = data[0];
    /* int cmdStart = PTR2INT(data[1]); NOT USED HERE */

    if (cmdPtr) {
	TclCleanupCommandMacro(cmdPtr);
    }
    ((Interp *)interp)->numLevels--;

    /* OPT ??
     * Do not interrupt a series of cleanups with async or limit checks:
     * just check at the end?
     */

    if (TclAsyncReady(iPtr)) {
	result = Tcl_AsyncInvoke(interp, result);
    }
    if ((result == TCL_OK) && TclCanceled(iPtr)) {
	result = Tcl_Canceled(interp, TCL_LEAVE_ERR_MSG);
    }
    if (result == TCL_OK && TclLimitReady(iPtr->limit)) {
	result = Tcl_LimitCheck(interp);
    }

    return result;
}

static int
NRRunObjProc(
    ClientData data[],
    Tcl_Interp *interp,
    int result)
{
    /* OPT: do not call? */

    Tcl_ObjCmdProc *objProc = (Tcl_ObjCmdProc *)data[0];
    ClientData objClientData = data[1];
    int objc = PTR2INT(data[2]);
    Tcl_Obj **objv = data[3];

    if (result == TCL_OK) {
	return objProc(objClientData, interp, objc, objv);
    }
    return result;
}


/*
 *----------------------------------------------------------------------
 *
 * TEOV_Exception	 -
 * TEOV_LookupCmdFromObj -
 * TEOV_RunEnterTraces	 -
 * TEOV_RunLeaveTraces	 -
 * TEOV_NotFound	 -
 *
 *	These are helper functions for Tcl_EvalObjv.
 *
 *----------------------------------------------------------------------
 */

static void
TEOV_PushExceptionHandlers(
    Tcl_Interp *interp,
    int objc,
    Tcl_Obj *const objv[],
    int flags)
{
    Interp *iPtr = (Interp *) interp;

    /*
     * If any error processing is necessary, push the appropriate records.
     * Note that we have to push them in the inverse order: first the one that
     * has to run last.
     */

    if (!(flags & TCL_EVAL_INVOKE)) {
	/*
	 * Error messages
	 */

	TclNRAddCallback(interp, TEOV_Error, INT2PTR(objc),
		(ClientData) objv, NULL, NULL);
    }

    if (iPtr->numLevels == 1) {
	/*
	 * No CONTINUE or BREAK at level 0, manage RETURN
	 */

	TclNRAddCallback(interp, TEOV_Exception, INT2PTR(iPtr->evalFlags),
		NULL, NULL, NULL);
    }
}

static void
TEOV_SwitchVarFrame(
    Tcl_Interp *interp)
{
    Interp *iPtr = (Interp *) interp;

    /*
     * Change the varFrame to be the rootVarFrame, and push a record to
     * restore things at the end.
     */

    TclNRAddCallback(interp, TEOV_RestoreVarFrame, iPtr->varFramePtr, NULL,
	    NULL, NULL);
    iPtr->varFramePtr = iPtr->rootFramePtr;
}

static int
TEOV_RestoreVarFrame(
    ClientData data[],
    Tcl_Interp *interp,
    int result)
{
    ((Interp *) interp)->varFramePtr = data[0];
    return result;
}

static int
TEOV_Exception(
    ClientData data[],
    Tcl_Interp *interp,
    int result)
{
    Interp *iPtr = (Interp *) interp;
    int allowExceptions = (PTR2INT(data[0]) & TCL_ALLOW_EXCEPTIONS);

    if (result != TCL_OK) {
	if (result == TCL_RETURN) {
	    result = TclUpdateReturnInfo(iPtr);
	}
	if ((result != TCL_ERROR) && !allowExceptions) {
	    ProcessUnexpectedResult(interp, result);
	    result = TCL_ERROR;
	}
    }

    /*
     * We are returning to level 0, so should process TclResetCancellation. As
     * numLevels has not *yet* been decreased, do not call it: do the thing
     * here directly.
     */

    TclUnsetCancelFlags(iPtr);
    return result;
}

static int
TEOV_Error(
    ClientData data[],
    Tcl_Interp *interp,
    int result)
{
    Interp *iPtr = (Interp *) interp;
    Tcl_Obj *listPtr;
    const char *cmdString;
    int cmdLen;
    int objc = PTR2INT(data[0]);
    Tcl_Obj **objv = data[1];

    if ((result == TCL_ERROR) && !(iPtr->flags & ERR_ALREADY_LOGGED)){
	/*
	 * If there was an error, a command string will be needed for the
	 * error log: get it out of the itemPtr. The details depend on the
	 * type.
	 */

	listPtr = Tcl_NewListObj(objc, objv);
	cmdString = Tcl_GetStringFromObj(listPtr, &cmdLen);
	Tcl_LogCommandInfo(interp, cmdString, cmdString, cmdLen);
	Tcl_DecrRefCount(listPtr);
    }
    iPtr->flags &= ~ERR_ALREADY_LOGGED;
    return result;
}

static int
TEOV_NotFound(
    Tcl_Interp *interp,
    int objc,
    Tcl_Obj *const objv[],
    Namespace *lookupNsPtr)
{
    Command * cmdPtr;
    Interp *iPtr = (Interp *) interp;
    int i, newObjc, handlerObjc;
    Tcl_Obj **newObjv, **handlerObjv;
    CallFrame *varFramePtr = iPtr->varFramePtr;
    Namespace *currNsPtr = NULL;/* Used to check for and invoke any registered
				 * unknown command handler for the current
				 * namespace (TIP 181). */
    Namespace *savedNsPtr = NULL;

    currNsPtr = varFramePtr->nsPtr;
    if ((currNsPtr == NULL) || (currNsPtr->unknownHandlerPtr == NULL)) {
	currNsPtr = iPtr->globalNsPtr;
	if (currNsPtr == NULL) {
	    Tcl_Panic("Tcl_EvalObjv: NULL global namespace pointer");
	}
    }

    /*
     * Check to see if the resolution namespace has lost its unknown handler.
     * If so, reset it to "::unknown".
     */

    if (currNsPtr->unknownHandlerPtr == NULL) {
	TclNewLiteralStringObj(currNsPtr->unknownHandlerPtr, "::unknown");
	Tcl_IncrRefCount(currNsPtr->unknownHandlerPtr);
    }

    /*
     * Get the list of words for the unknown handler and allocate enough space
     * to hold both the handler prefix and all words of the command invokation
     * itself.
     */

    Tcl_ListObjGetElements(NULL, currNsPtr->unknownHandlerPtr,
	    &handlerObjc, &handlerObjv);
    newObjc = objc + handlerObjc;
    newObjv = TclStackAlloc(interp, (int) sizeof(Tcl_Obj *) * newObjc);

    /*
     * Copy command prefix from unknown handler and add on the real command's
     * full argument list. Note that we only use memcpy() once because we have
     * to increment the reference count of all the handler arguments anyway.
     */

    for (i = 0; i < handlerObjc; ++i) {
	newObjv[i] = handlerObjv[i];
	Tcl_IncrRefCount(newObjv[i]);
    }
    memcpy(newObjv+handlerObjc, objv, sizeof(Tcl_Obj *) * (unsigned)objc);

    /*
     * Look up and invoke the handler (by recursive call to this function). If
     * there is no handler at all, instead of doing the recursive call we just
     * generate a generic error message; it would be an infinite-recursion
     * nightmare otherwise.
     *
     * In this case we worry a bit less about recursion for now, and call the
     * "blocking" interface.
     */

    cmdPtr = TEOV_LookupCmdFromObj(interp, newObjv[0], lookupNsPtr);
    if (cmdPtr == NULL) {
	Tcl_AppendResult(interp, "invalid command name \"",
		TclGetString(objv[0]), "\"", NULL);
        Tcl_SetErrorCode(interp, "TCL", "LOOKUP", "COMMAND",
                TclGetString(objv[0]), NULL);

	/*
	 * Release any resources we locked and allocated during the handler
	 * call.
	 */

	for (i = 0; i < handlerObjc; ++i) {
	    Tcl_DecrRefCount(newObjv[i]);
	}
	TclStackFree(interp, newObjv);
	return TCL_ERROR;
    }

    if (lookupNsPtr) {
	savedNsPtr = varFramePtr->nsPtr;
	varFramePtr->nsPtr = lookupNsPtr;
    }
    TclNRDeferCallback(interp, TEOV_NotFoundCallback, INT2PTR(handlerObjc),
	    newObjv, savedNsPtr, NULL);
    iPtr->evalFlags |= TCL_EVAL_REDIRECT;
    return TclNREvalObjv(interp, newObjc, newObjv, TCL_EVAL_NOERR, NULL);
}

static int
TEOV_NotFoundCallback(
    ClientData data[],
    Tcl_Interp *interp,
    int result)
{
    Interp *iPtr = (Interp *) interp;
    int objc = PTR2INT(data[0]);
    Tcl_Obj **objv = data[1];
    Namespace *savedNsPtr = data[2];

    int i;

    if (savedNsPtr) {
	iPtr->varFramePtr->nsPtr = savedNsPtr;
    }

    /*
     * Release any resources we locked and allocated during the handler call.
     */

    for (i = 0; i < objc; ++i) {
	Tcl_DecrRefCount(objv[i]);
    }
    TclStackFree(interp, objv);

    return result;
}

static int
TEOV_RunEnterTraces(
    Tcl_Interp *interp,
    Command **cmdPtrPtr,
    int objc,
    Tcl_Obj *const objv[],
    Namespace *lookupNsPtr)
{
    Interp *iPtr = (Interp *) interp;
    Command *cmdPtr = *cmdPtrPtr;
    int traceCode = TCL_OK;
    int cmdEpoch = cmdPtr->cmdEpoch;
    int newEpoch;
    const char *command;
    int length;
    Tcl_Obj *commandPtr;

    commandPtr = GetCommandSource(iPtr, objc, objv, 1);
    command = Tcl_GetStringFromObj(commandPtr, &length);

    /*
     * Call trace functions.
     * Execute any command or execution traces. Note that we bump up the
     * command's reference count for the duration of the calling of the traces
     * so that the structure doesn't go away underneath our feet.
     */

    cmdPtr->refCount++;
    if (iPtr->tracePtr) {
	traceCode = TclCheckInterpTraces(interp, command, length,
		cmdPtr, TCL_OK, TCL_TRACE_ENTER_EXEC, objc, objv);
    }
    if ((cmdPtr->flags & CMD_HAS_EXEC_TRACES) && (traceCode == TCL_OK)) {
	traceCode = TclCheckExecutionTraces(interp, command, length,
		cmdPtr, TCL_OK, TCL_TRACE_ENTER_EXEC, objc, objv);
    }
    newEpoch = cmdPtr->cmdEpoch;
    TclCleanupCommandMacro(cmdPtr);

    /*
     * If the traces modified/deleted the command or any existing traces, they
     * will update the command's epoch. We need to lookup again, but do not
     * run enter traces on the newly found cmdPtr.
     */

    if (cmdEpoch != newEpoch) {
	cmdPtr = TEOV_LookupCmdFromObj(interp, objv[0], lookupNsPtr);
	*cmdPtrPtr = cmdPtr;
    }

    if (cmdPtr) {
	/*
	 * Command was found: push a record to schedule the leave traces.
	 */

	TclNRAddCallback(interp, TEOV_RunLeaveTraces, INT2PTR(traceCode),
		commandPtr, cmdPtr, NULL);
	cmdPtr->refCount++;
    } else {
	Tcl_DecrRefCount(commandPtr);
    }
    return traceCode;
}

static int
TEOV_RunLeaveTraces(
    ClientData data[],
    Tcl_Interp *interp,
    int result)
{
    Interp *iPtr = (Interp *) interp;
    const char *command;
    int length, objc;
    Tcl_Obj **objv;
    int traceCode = PTR2INT(data[0]);
    Tcl_Obj *commandPtr = data[1];
    Command *cmdPtr = data[2];

    command = Tcl_GetStringFromObj(commandPtr, &length);
    if (TCL_OK != Tcl_ListObjGetElements(interp, commandPtr, &objc, &objv)) {
	Tcl_Panic("Who messed with commandPtr?");
    }

    if (!(cmdPtr->flags & CMD_IS_DELETED)) {
	if ((cmdPtr->flags & CMD_HAS_EXEC_TRACES) && traceCode == TCL_OK){
	    traceCode = TclCheckExecutionTraces(interp, command, length,
		    cmdPtr, result, TCL_TRACE_LEAVE_EXEC, objc, objv);
	}
	if (iPtr->tracePtr != NULL && traceCode == TCL_OK) {
	    traceCode = TclCheckInterpTraces(interp, command, length,
		    cmdPtr, result, TCL_TRACE_LEAVE_EXEC, objc, objv);
	}
    }
    Tcl_DecrRefCount(commandPtr);

    /*
     * As cmdPtr is set, TclNRRunCallbacks is about to reduce the numlevels.
     * Prevent that by resetting the cmdPtr field and dealing right here with
     * cmdPtr->refCount.
     */

    TclCleanupCommandMacro(cmdPtr);

    if (traceCode != TCL_OK) {
	return traceCode;
    }
    return result;
}

static inline Command *
TEOV_LookupCmdFromObj(
    Tcl_Interp *interp,
    Tcl_Obj *namePtr,
    Namespace *lookupNsPtr)
{
    Interp *iPtr = (Interp *) interp;
    Command *cmdPtr;
    Namespace *savedNsPtr = iPtr->varFramePtr->nsPtr;

    if (lookupNsPtr) {
	iPtr->varFramePtr->nsPtr = lookupNsPtr;
	iPtr->lookupNsPtr = NULL;
    }
    cmdPtr = (Command *) Tcl_GetCommandFromObj(interp, namePtr);
    iPtr->varFramePtr->nsPtr = savedNsPtr;
    return cmdPtr;
}

/*
 *----------------------------------------------------------------------
 *
 * Tcl_EvalTokensStandard --
 *
 *	Given an array of tokens parsed from a Tcl command (e.g., the tokens
 *	that make up a word or the index for an array variable) this function
 *	evaluates the tokens and concatenates their values to form a single
 *	result value.
 *
 * Results:
 *	The return value is a standard Tcl completion code such as TCL_OK or
 *	TCL_ERROR. A result or error message is left in interp's result.
 *
 * Side effects:
 *	Depends on the array of tokens being evaled.
 *
 *----------------------------------------------------------------------
 */

int
Tcl_EvalTokensStandard(
    Tcl_Interp *interp,		/* Interpreter in which to lookup variables,
				 * execute nested commands, and report
				 * errors. */
    Tcl_Token *tokenPtr,	/* Pointer to first in an array of tokens to
				 * evaluate and concatenate. */
    int count)			/* Number of tokens to consider at tokenPtr.
				 * Must be at least 1. */
{
    return TclSubstTokens(interp, tokenPtr, count, /* numLeftPtr */ NULL, 1,
	    NULL, NULL, 0);
}

/*
 *----------------------------------------------------------------------
 *
 * Tcl_EvalTokens --
 *
 *	Given an array of tokens parsed from a Tcl command (e.g., the tokens
 *	that make up a word or the index for an array variable) this function
 *	evaluates the tokens and concatenates their values to form a single
 *	result value.
 *
 * Results:
 *	The return value is a pointer to a newly allocated Tcl_Obj containing
 *	the value of the array of tokens. The reference count of the returned
 *	object has been incremented. If an error occurs in evaluating the
 *	tokens then a NULL value is returned and an error message is left in
 *	interp's result.
 *
 * Side effects:
 *	A new object is allocated to hold the result.
 *
 *----------------------------------------------------------------------
 *
 * This uses a non-standard return convention; its use is now deprecated. It
 * is a wrapper for the new function Tcl_EvalTokensStandard, and is not used
 * in the core any longer. It is only kept for backward compatibility.
 */

Tcl_Obj *
Tcl_EvalTokens(
    Tcl_Interp *interp,		/* Interpreter in which to lookup variables,
				 * execute nested commands, and report
				 * errors. */
    Tcl_Token *tokenPtr,	/* Pointer to first in an array of tokens to
				 * evaluate and concatenate. */
    int count)			/* Number of tokens to consider at tokenPtr.
				 * Must be at least 1. */
{
    Tcl_Obj *resPtr;

    if (Tcl_EvalTokensStandard(interp, tokenPtr, count) != TCL_OK) {
	return NULL;
    }
    resPtr = Tcl_GetObjResult(interp);
    Tcl_IncrRefCount(resPtr);
    Tcl_ResetResult(interp);
    return resPtr;
}

/*
 *----------------------------------------------------------------------
 *
 * TclEvalScriptTokens --
 *
 * 
 * Results:
 *
 * Side effects:
 *
 * TIP #280 : Keep public API, internally extended API.
 *----------------------------------------------------------------------
 */

int
TclEvalScriptTokens(
    Tcl_Interp *interp,
    Tcl_Token *tokenPtr,
    int length,
    int flags,
    int line,
    int*  clNextOuter,		/* Information about an outer context for */
    CONST char* outerScript)	/* continuation line data. This is set only in
				 * TclSubstTokens(), to properly handle
				 * [...]-nested commands. The 'outerScript'
				 * refers to the most-outer script containing
				 * the embedded command, which is refered to
				 * by 'script'. The 'clNextOuter' refers to
				 * the current entry in the table of
				 * continuation lines in this "master script",
				 * and the character offsets are relative to
				 * the 'outerScript' as well.
				 *
				 * If outerScript == script, then this call is
				 * for the outer-most script/command. See
				 * Tcl_EvalEx() and TclEvalObjEx() for places
				 * generating arguments for which this is true.
				 */
{
    int numCommands = tokenPtr->numComponents;
    Tcl_Token *scriptTokenPtr = tokenPtr;
    Interp *iPtr = (Interp *) interp;
    int code = TCL_OK;
    unsigned int objLength = 20;
    int *expand, *expandStack, *lines, *lineSpace, *linesStack;
    Tcl_Obj **objvSpace, **stackObjArray;
    const char *cmdString = scriptTokenPtr->start;
    int cmdSize = scriptTokenPtr->size;
    CmdFrame *eeFramePtr;	/* TIP #280 Structures for tracking of command
				 * locations. */
    int allowExceptions = 1;
    int *clNext = NULL;		/* Pointer for the tracking of invisible
				 * continuation lines. Initialized only if the
				 * caller gave us a table of locations to
				 * track, via scriptCLLocPtr. It always refers
				 * to the table entry holding the location of
				 * the next invisible continuation line to
				 * look for, while parsing the script. */

    if (iPtr->scriptCLLocPtr) {
	if (clNextOuter) {
	    clNext = clNextOuter;
	} else {
	    clNext = &iPtr->scriptCLLocPtr->loc[0];
	}
    }

    if (iPtr->numLevels == 0) {
	allowExceptions = iPtr->evalFlags & TCL_ALLOW_EXCEPTIONS;
    }

    if (length == 0) {
        Tcl_Panic("EvalScriptTokens: can't eval zero tokens");
    }
    if (tokenPtr->type != TCL_TOKEN_SCRIPT) {
        Tcl_Panic("EvalScriptTokens: invalid token array, expected script");
    }
    tokenPtr++; length--;
    if (numCommands) {
	TclAdvanceLines(&line, scriptTokenPtr->start, tokenPtr->start);
	TclAdvanceContinuations(&line, &clNext, tokenPtr->start - outerScript);
    }

    if (length == 0) {
	return TclInterpReady(interp);
    }

    /*
     * TIP #280 Initialize tracking. Do not push on the frame stack yet.
     *
     * We may continue counting based on a specific context (CTX), or open a
     * new context, either for a sourced script, or 'eval'. For sourced files
     * we always have a path object, even if nothing was specified in the
     * interp itself. That makes code using it simpler as NULL checks can be
     * left out. Sourced file without path in the 'scriptFile' is possible
     * during Tcl initialization.
     */

    eeFramePtr = (CmdFrame *) TclStackAlloc(interp, sizeof(CmdFrame));
    if (iPtr->evalFlags & TCL_EVAL_CTX) {
	/*
	 * Path information comes out of the context.
	 */

	eeFramePtr->type = TCL_LOCATION_SOURCE;
	eeFramePtr->data.eval.path = iPtr->invokeCmdFramePtr->data.eval.path;
	Tcl_IncrRefCount(eeFramePtr->data.eval.path);
    } else if (iPtr->evalFlags & TCL_EVAL_FILE) {
	/*
	 * Set up for a sourced file.
	 */

	eeFramePtr->type = TCL_LOCATION_SOURCE;

	if (iPtr->scriptFile) {
	    /*
	     * Normalization here, to have the correct pwd. Should have
	     * negligible impact on performance, as the norm should have been
	     * done already by the 'source' invoking us, and it caches the
	     * result.
	     */

	    Tcl_Obj *norm = Tcl_FSGetNormalizedPath(interp, iPtr->scriptFile);

	    if (norm == NULL) {
		/*
		 * Error message in the interp result.
		 */
		TclStackFree(interp, eeFramePtr);
		return TCL_ERROR;
	    }
	    eeFramePtr->data.eval.path = norm;
	} else {
	    TclNewLiteralStringObj(eeFramePtr->data.eval.path, "");
	}
	Tcl_IncrRefCount(eeFramePtr->data.eval.path);
    } else {
	/*
	 * Set up for plain eval.
	 */

	eeFramePtr->type = TCL_LOCATION_EVAL;
	eeFramePtr->data.eval.path = NULL;
    }

    eeFramePtr->level = iPtr->cmdFramePtr ? iPtr->cmdFramePtr->level + 1 : 1;
    eeFramePtr->numLevels = iPtr->numLevels;
    eeFramePtr->framePtr = iPtr->framePtr;
    eeFramePtr->nextPtr = iPtr->cmdFramePtr;
    eeFramePtr->nline = 0;
    eeFramePtr->line = NULL;

    iPtr->cmdFramePtr = eeFramePtr;
    iPtr->evalFlags = 0;
    objvSpace = stackObjArray = (Tcl_Obj **)
	    TclStackAlloc(interp, objLength * sizeof(Tcl_Obj *));
    expand = expandStack = (int *)
	    TclStackAlloc(interp, objLength * sizeof(int));
    lineSpace = linesStack = (int *)
	    TclStackAlloc(interp, objLength * sizeof(int));
    while (numCommands-- && (code == TCL_OK)) {
	int objc, expandRequested = 0;
        unsigned int objectsNeeded = 0;
        unsigned int numWords = tokenPtr->numComponents;
	Tcl_Obj **objv;
        Tcl_Token *commandTokenPtr = tokenPtr;

	/*
	 * TIP #280. Track lines within the words of the current command.
	 * We use a separate pointer into the table of continuation line
	 * locations to not lose our position for the per-command parsing.
	 */

	int wordLine = line;
	const char *wordStart = commandTokenPtr->start;
	int *wordCLNext = clNext;

        if (length == 0) {
            Tcl_Panic("EvalScriptTokens: overran token array");
        }
        if (tokenPtr->type != TCL_TOKEN_CMD) {
            Tcl_Panic("EvalScriptTokens: invalid token array, expected cmd");
        }
        tokenPtr++; length--;

        if (numWords == 0) continue;
	if (numWords > objLength) {
	    if (expand != expandStack) {
		ckfree((char *) expand);
	    }
            expand = (int *) ckalloc(numWords * sizeof(int));
	    if (objvSpace != stackObjArray) {
		ckfree((char *) objvSpace);
	    }
            objvSpace = (Tcl_Obj **) ckalloc(numWords * sizeof(Tcl_Obj *));
	    if (lineSpace != linesStack) {
		ckfree((char *) lineSpace);
	    }
	    lineSpace = (int *) ckalloc(numWords * sizeof(int));
	    objLength = numWords;
	}

	objv = objvSpace;
	lines = lineSpace;
	iPtr->cmdFramePtr = eeFramePtr->nextPtr;
        for (objc = 0; objc < numWords;
                objc++, length -= (tokenPtr->numComponents + 1),
                tokenPtr += tokenPtr->numComponents+1) {
            if (length == 0) {
                Tcl_Panic("EvalScriptTokens: overran token array");
            }
            if (!(tokenPtr->type & (TCL_TOKEN_WORD 
		    | TCL_TOKEN_SIMPLE_WORD | TCL_TOKEN_EXPAND_WORD))) {
                Tcl_Panic("EvalScriptTokens: invalid token array, expected word: %d: %.*s", tokenPtr->type, tokenPtr->size, tokenPtr->start);
            }
            if (length < tokenPtr->numComponents + 1) {
                Tcl_Panic("EvalScriptTokens: overran token array");
            }

	    /*
	     * TIP #280. Track lines to current word. Save the information
	     * on a per-word basis, signaling dynamic words as needed.
	     * Make the information available to the recursively called
	     * evaluator as well, including the type of context (source
	     * vs. eval).
	     */

<<<<<<< HEAD
	    TclAdvanceLines(&wordLine, wordStart, tokenPtr->start);
	    TclAdvanceContinuations (&wordLine, &wordCLNext,
		    tokenPtr->start - outerScript);
	    wordStart = tokenPtr->start;
=======
	    if (numWords > minObjs) {
		expand =    ckalloc(numWords * sizeof(int));
		objvSpace = ckalloc(numWords * sizeof(Tcl_Obj *));
		lineSpace = ckalloc(numWords * sizeof(int));
	    }
	    expandRequested = 0;
	    objv = objvSpace;
	    lines = lineSpace;

	    iPtr->cmdFramePtr = eeFramePtr->nextPtr;
	    for (objectsUsed = 0, tokenPtr = parsePtr->tokenPtr;
		    objectsUsed < numWords;
		    objectsUsed++, tokenPtr += tokenPtr->numComponents+1) {
		/*
		 * TIP #280. Track lines to current word. Save the information
		 * on a per-word basis, signaling dynamic words as needed.
		 * Make the information available to the recursively called
		 * evaluator as well, including the type of context (source
		 * vs. eval).
		 */
>>>>>>> 6221b73a

	    lines[objc] = TclWordKnownAtCompileTime(tokenPtr, NULL)
		    ? wordLine : -1;

	    if (eeFramePtr->type == TCL_LOCATION_SOURCE) {
		iPtr->evalFlags |= TCL_EVAL_FILE;
	    }

            code = TclSubstTokens(interp, tokenPtr+1, tokenPtr->numComponents,
                    NULL, wordLine, wordCLNext, outerScript, flags);

	    iPtr->evalFlags = 0;

            if (code != TCL_OK) {
		break;
	    }
	    objv[objc] = Tcl_GetObjResult(interp);
	    Tcl_IncrRefCount(objv[objc]);
	    if (tokenPtr->type == TCL_TOKEN_EXPAND_WORD) {
		int numElements;

		code = TclListObjLength(interp, objv[objc], &numElements);
		if (code == TCL_ERROR) {
		    /*
		     * Attempt to expand a non-list
		     */
		    Tcl_AppendObjToErrorInfo(interp, Tcl_ObjPrintf(
			    "\n    (expanding word %d)", objc));
		    objc++;
		    break;
		}
		expandRequested = 1;
		expand[objc] = 1;
		objectsNeeded += (numElements ? numElements : 1);
	    } else {
		expand[objc] = 0;
		objectsNeeded++;
	    }

<<<<<<< HEAD
	    if (wordCLNext) {
		TclContinuationsEnterDerived (objv[objc],
			wordStart - outerScript, wordCLNext);
	    }
        }
	iPtr->cmdFramePtr = eeFramePtr;
	if (code != TCL_OK) {
	    goto error;
	}
	if (expandRequested) {
	    /* Some word expansion was requested.  Check for objv resize */
	    Tcl_Obj **copy = objvSpace;
	    int *lcopy = lineSpace;
	    int wordIdx = numWords;
	    int objIdx = objectsNeeded - 1;
	    int inPlaceCopy = 1;

	    if (objectsNeeded > objLength) {
		inPlaceCopy = 0;
		objv = objvSpace = (Tcl_Obj **)
			ckalloc((unsigned)objectsNeeded*sizeof(Tcl_Obj*));
		lines = lineSpace = (int*)
			ckalloc((unsigned) objectsNeeded * sizeof (int));
	    }
=======
		if ((numWords > minObjs) || (objectsNeeded > minObjs)) {
		    objv = objvSpace =
			    ckalloc(objectsNeeded * sizeof(Tcl_Obj *));
		    lines = lineSpace = ckalloc(objectsNeeded * sizeof(int));
		}
>>>>>>> 6221b73a

	    objc = 0;
	    while (wordIdx--) {
		if (expand[wordIdx]) {
		    int numElements;
		    Tcl_Obj **elements, *temp = copy[wordIdx];
		    Tcl_ListObjGetElements(NULL, temp, &numElements,
			    &elements);
		    objc += numElements;
		    while (numElements--) {
			lines[objIdx] = -1;
			objv[objIdx--] = elements[numElements];
			Tcl_IncrRefCount(elements[numElements]);
		    }
<<<<<<< HEAD
		    Tcl_DecrRefCount(temp);
	        } else {
		    lines[objIdx] = lcopy[wordIdx];
		    objv[objIdx--] = copy[wordIdx];
		    objc++;
=======
		}
		objv += objIdx+1;

		if (copy != stackObjArray) {
		    ckfree(copy);
		}
		if (lcopy != linesStack) {
		    ckfree(lcopy);
>>>>>>> 6221b73a
		}
	    }
	    objv += objIdx+1;

            if (!inPlaceCopy && (copy != stackObjArray)) {
		ckfree((char *) copy);
		ckfree((char *) lcopy);
	    }
	}

	/*
	 * Execute the command and free the objects for its words.
	 *
	 * TIP #280: Remember the command itself for 'info frame'.
	 * Here is where we put our frame on the stack of frames too.
	 * _After_ the nested commands have been executed.
	 */

	eeFramePtr->cmd.str.cmd = commandTokenPtr->start;
	eeFramePtr->cmd.str.len = commandTokenPtr->size;
	eeFramePtr->nline = objc;
	eeFramePtr->line = lines;

	TclArgumentEnter(interp, objv, objc, eeFramePtr);
	code = Tcl_EvalObjv(interp, objc, objv, flags|TCL_EVAL_NOERR);
	TclArgumentRelease(interp, objv, objc);

<<<<<<< HEAD
	eeFramePtr->line = NULL;
	eeFramePtr->nline = 0;

        error:
	while (--objc >= 0) {
	    Tcl_DecrRefCount(objv[objc]);
=======
	    if (code != TCL_OK) {
		goto error;
	    }
	    for (i = 0; i < objectsUsed; i++) {
		Tcl_DecrRefCount(objv[i]);
	    }
	    objectsUsed = 0;
	    if (objvSpace != stackObjArray) {
		ckfree(objvSpace);
		objvSpace = stackObjArray;
		ckfree(lineSpace);
		lineSpace = linesStack;
	    }

	    /*
	     * Free expand separately since objvSpace could have been
	     * reallocated above.
	     */

	    if (expand != expandStack) {
		ckfree(expand);
		expand = expandStack;
	    }
>>>>>>> 6221b73a
	}
	cmdString = commandTokenPtr->start;
	cmdSize = commandTokenPtr->size;

	/*
	 * TIP #280 Track Lines. Now we track how many lines were in the
	 * executed command.
	 */

	if (numCommands) {
	    TclAdvanceLines(&line, commandTokenPtr->start, tokenPtr->start);
	}
    }
    if (length && (code == TCL_OK)) {
	code = TclSubstTokens(interp, tokenPtr, length, NULL, line, clNext,
		outerScript, flags);
    }
    if ((code == TCL_ERROR) && !(iPtr->flags & ERR_ALREADY_LOGGED)) {
	Tcl_LogCommandInfo(interp, scriptTokenPtr->start, cmdString, cmdSize);
    }
    iPtr->flags &= ~ERR_ALREADY_LOGGED;
<<<<<<< HEAD
    if (lineSpace != linesStack) {
        ckfree((char *) lineSpace);
=======

    /*
     * Then free resources that had been allocated to the command.
     */

    for (i = 0; i < objectsUsed; i++) {
	Tcl_DecrRefCount(objv[i]);
    }
    if (gotParse) {
	Tcl_FreeParse(parsePtr);
    }
    if (objvSpace != stackObjArray) {
	ckfree(objvSpace);
	ckfree(lineSpace);
>>>>>>> 6221b73a
    }
    TclStackFree(interp, linesStack);
    if (expand != expandStack) {
	ckfree(expand);
    }
    TclStackFree(interp, expandStack);
    if (objvSpace != stackObjArray) {
        ckfree((char *) objvSpace);
    }
    TclStackFree(interp, stackObjArray);

    if (iPtr->numLevels == 0) {
        if (code == TCL_RETURN) {
	    code = TclUpdateReturnInfo(iPtr);
        }
        if ((code != TCL_OK) && (code != TCL_ERROR) && !allowExceptions) {
	    ProcessUnexpectedResult(interp, code);
	    code = TCL_ERROR;
	    Tcl_LogCommandInfo(interp, scriptTokenPtr->start,
		    cmdString, cmdSize);
        }
    }
    /*
     * TIP #280. Release the local CmdFrame, and its contents.
     */

    iPtr->cmdFramePtr = iPtr->cmdFramePtr->nextPtr;
    if (eeFramePtr->type == TCL_LOCATION_SOURCE) {
	Tcl_DecrRefCount(eeFramePtr->data.eval.path);
    }
    TclStackFree(interp, eeFramePtr);
    return code;
}

/*
 *----------------------------------------------------------------------
 *
 * Tcl_EvalEx, TclEvalEx --
 *
 *	This function evaluates a Tcl script without using the compiler or
 *	byte-code interpreter. It just parses the script, creates values for
 *	each word of each command, then calls EvalObjv to execute each
 *	command.
 *
 * Results:
 *	The return value is a standard Tcl completion code such as TCL_OK or
 *	TCL_ERROR. A result or error message is left in interp's result.
 *
 * Side effects:
 *	Depends on the script.
 *
 * TIP #280 : Keep public API, internally extended API.
 *----------------------------------------------------------------------
 */

int
Tcl_EvalEx(
    Tcl_Interp *interp,		/* Interpreter in which to evaluate the
				 * script. Also used for error reporting. */
    const char *script,		/* First character of script to evaluate. */
    int numBytes,		/* Number of bytes in script. If < 0, the
				 * script consists of all bytes up to the
				 * first null character. */
    int flags)			/* Collection of OR-ed bits that control the
				 * evaluation of the script. Only
				 * TCL_EVAL_GLOBAL is currently supported. */
{
    return TclEvalEx(interp, script, numBytes, flags, 1, NULL, script);
}

int
TclEvalEx(
    Tcl_Interp *interp,		/* Interpreter in which to evaluate the
				 * script. Also used for error reporting. */
    const char *script,		/* First character of script to evaluate. */
    int numBytes,		/* Number of bytes in script. If < 0, the
				 * script consists of all bytes up to the
				 * first null character. */
    int flags,			/* Collection of OR-ed bits that control
				 * the evaluation of the script. Only
				 * TCL_EVAL_GLOBAL is currently
				 * supported. */
    int line,			/* The line the script starts on. */
    int*  clNextOuter,       /* Information about an outer context for */
    CONST char* outerScript) /* continuation line data. This is set only in
			      * EvalTokensStandard(), to properly handle
			      * [...]-nested commands. The 'outerScript'
			      * refers to the most-outer script containing the
			      * embedded command, which is refered to by
			      * 'script'. The 'clNextOuter' refers to the
			      * current entry in the table of continuation
			      * lines in this "master script", and the
			      * character offsets are relative to the
			      * 'outerScript' as well.
			      *
			      * If outerScript == script, then this call is
			      * for the outer-most script/command. See
			      * Tcl_EvalEx() and TclEvalObjEx() for places
			      * generating arguments for which this is true.
			      */
{
    Tcl_Token *lastTokenPtr, *tokensPtr = TclParseScript(interp,
	    script, numBytes, /* flags */ 0, &lastTokenPtr, NULL);
    int code = TclEvalScriptTokens(interp, tokensPtr,
	    1 + (int)(lastTokenPtr - tokensPtr), flags, line,
	    clNextOuter, outerScript);
    ckfree((char *) tokensPtr);
    return code;
}

/*
 *----------------------------------------------------------------------
 *
 * TclAdvanceLines --
 *
 *	This function is a helper which counts the number of lines in a block
 *	of text and advances an external counter.
 *
 * Results:
 *	None.
 *
 * Side effects:
 *	The specified counter is advanced per the number of lines found.
 *
 * TIP #280
 *----------------------------------------------------------------------
 */

void
TclAdvanceLines(
    int *line,
    const char *start,
    const char *end)
{
    register const char *p;

    for (p = start; p < end; p++) {
	if (*p == '\n') {
	    (*line)++;
	}
    }
}

/*
 *----------------------------------------------------------------------
 *
 * TclAdvanceContinuations --
 *
 *	This procedure is a helper which counts the number of continuation
 *	lines (CL) in a block of text using a table of CL locations and
 *	advances an external counter, and the pointer into the table.
 *
 * Results:
 *	None.
 *
 * Side effects:
 *	The specified counter is advanced per the number of continuation lines
 *	found.
 *
 * TIP #280
 *----------------------------------------------------------------------
 */

void
TclAdvanceContinuations(
    int *line,
    int **clNextPtrPtr,
    int loc)
{
    /*
     * Track the invisible continuation lines embedded in a script, if any.
     * Here they are just spaces (already). They were removed by
     * TclSubstTokens via TclParseBackslash.
     *
     * *clNextPtrPtr         <=> We have continuation lines to track.
     * **clNextPtrPtr >= 0   <=> We are not beyond the last possible location.
     * loc >= **clNextPtrPtr <=> We stepped beyond the current cont. line.
     */

    while (*clNextPtrPtr && (**clNextPtrPtr >= 0)
	    && (loc >= **clNextPtrPtr)) {
	/*
	 * We just stepped over an invisible continuation line. Adjust the
	 * line counter and step to the table entry holding the location of
	 * the next continuation line to track.
	 */

	(*line)++;
	(*clNextPtrPtr)++;
    }
}

/*
 *----------------------------------------------------------------------
 * Note: The whole data structure access for argument location tracking is
 * hidden behind these three functions. The only parts open are the lineLAPtr
 * field in the Interp structure. The CFWord definition is internal to here.
 * Should make it easier to redo the data structures if we find something more
 * space/time efficient.
 */

/*
 *----------------------------------------------------------------------
 *
 * TclArgumentEnter --
 *
 *	This procedure is a helper for the TIP #280 uplevel extension. It
 *	enters location references for the arguments of a command to be
 *	invoked. Only the first entry has the actual data, further entries
 *	simply count the usage up.
 *
 * Results:
 *	None.
 *
 * Side effects:
 *	May allocate memory.
 *
 * TIP #280
 *----------------------------------------------------------------------
 */

void
TclArgumentEnter(
    Tcl_Interp *interp,
    Tcl_Obj **objv,
    int objc,
    CmdFrame *cfPtr)
{
    Interp *iPtr = (Interp *) interp;
    int new, i;
    Tcl_HashEntry *hPtr;
    CFWord *cfwPtr;

    for (i = 1; i < objc; i++) {
	/*
	 * Ignore argument words without line information (= dynamic). If they
	 * are variables they may have location information associated with
	 * that, either through globally recorded 'set' invokations, or
	 * literals in bytecode. Eitehr way there is no need to record
	 * something here.
	 */

	if (cfPtr->line[i] < 0) {
	    continue;
	}
	hPtr = Tcl_CreateHashEntry(iPtr->lineLAPtr, objv[i], &new);
	if (new) {
	    /*
	     * The word is not on the stack yet, remember the current location
	     * and initialize references.
	     */

	    cfwPtr = ckalloc(sizeof(CFWord));
	    cfwPtr->framePtr = cfPtr;
	    cfwPtr->word = i;
	    cfwPtr->refCount = 1;
	    Tcl_SetHashValue(hPtr, cfwPtr);
	} else {
	    /*
	     * The word is already on the stack, its current location is not
	     * relevant. Just remember the reference to prevent early removal.
	     */

	    cfwPtr = Tcl_GetHashValue(hPtr);
	    cfwPtr->refCount++;
	}
    }
}

/*
 *----------------------------------------------------------------------
 *
 * TclArgumentRelease --
 *
 *	This procedure is a helper for the TIP #280 uplevel extension. It
 *	removes the location references for the arguments of a command just
 *	done. Usage is counted down, the data is removed only when no user is
 *	left over.
 *
 * Results:
 *	None.
 *
 * Side effects:
 *	May release memory.
 *
 * TIP #280
 *----------------------------------------------------------------------
 */

void
TclArgumentRelease(
    Tcl_Interp *interp,
    Tcl_Obj **objv,
    int objc)
{
    Interp *iPtr = (Interp *) interp;
    int i;

    for (i = 1; i < objc; i++) {
	CFWord *cfwPtr;
	Tcl_HashEntry *hPtr =
		Tcl_FindHashEntry(iPtr->lineLAPtr, (char *) objv[i]);

	if (!hPtr) {
	    continue;
	}
	cfwPtr = Tcl_GetHashValue(hPtr);

	cfwPtr->refCount--;
	if (cfwPtr->refCount > 0) {
	    continue;
	}

	ckfree(cfwPtr);
	Tcl_DeleteHashEntry(hPtr);
    }
}

/*
 *----------------------------------------------------------------------
 *
 * TclArgumentBCEnter --
 *
 *	This procedure is a helper for the TIP #280 uplevel extension. It
 *	enters location references for the literal arguments of commands in
 *	bytecode about to be invoked. Only the first entry has the actual
 *	data, further entries simply count the usage up.
 *
 * Results:
 *	None.
 *
 * Side effects:
 *	May allocate memory.
 *
 * TIP #280
 *----------------------------------------------------------------------
 */

void
TclArgumentBCEnter(
    Tcl_Interp *interp,
    Tcl_Obj *objv[],
    int objc,
    void *codePtr,
    CmdFrame *cfPtr,
    int pc)
{
    Interp *iPtr  = (Interp *) interp;
    Tcl_HashEntry *hePtr =
	    Tcl_FindHashEntry(iPtr->lineBCPtr, (char *) codePtr);
    ExtCmdLoc *eclPtr;

    if (!hePtr) {
	return;
    }
    eclPtr = Tcl_GetHashValue(hePtr);
    hePtr = Tcl_FindHashEntry(&eclPtr->litInfo, INT2PTR(pc));
    if (hePtr) {
	int word;
	int cmd = PTR2INT(Tcl_GetHashValue(hePtr));
	ECL *ePtr = &eclPtr->loc[cmd];
	CFWordBC *lastPtr = NULL;

	/*
	 * A few truths ...
	 * (1) ePtr->nline == objc
	 * (2) (ePtr->line[word] < 0) => !literal, for all words
	 * (3) (word == 0) => !literal
	 *
	 * Item (2) is why we can use objv to get the literals, and do not
	 * have to save them at compile time.
	 */

	for (word = 1; word < objc; word++) {
	    if (ePtr->line[word] >= 0) {
		int isnew;
		Tcl_HashEntry *hPtr = Tcl_CreateHashEntry(iPtr->lineLABCPtr,
			objv[word], &isnew);
		CFWordBC *cfwPtr = ckalloc(sizeof(CFWordBC));

		cfwPtr->framePtr = cfPtr;
		cfwPtr->obj = objv[word];
		cfwPtr->pc = pc;
		cfwPtr->word = word;
		cfwPtr->nextPtr = lastPtr;
		lastPtr = cfwPtr;

		if (isnew) {
		    /*
		     * The word is not on the stack yet, remember the current
		     * location and initialize references.
		     */

		    cfwPtr->prevPtr = NULL;
		} else {
		    /*
		     * The object is already on the stack, however it may have
		     * a different location now (literal sharing may map
		     * multiple location to a single Tcl_Obj*. Save the old
		     * information in the new structure.
		     */

		    cfwPtr->prevPtr = Tcl_GetHashValue(hPtr);
		}

		Tcl_SetHashValue(hPtr, cfwPtr);
	    }
	} /* for */

	cfPtr->litarg = lastPtr;
    } /* if */
}

/*
 *----------------------------------------------------------------------
 *
 * TclArgumentBCRelease --
 *
 *	This procedure is a helper for the TIP #280 uplevel extension. It
 *	removes the location references for the literal arguments of commands
 *	in bytecode just done. Usage is counted down, the data is removed only
 *	when no user is left over.
 *
 * Results:
 *	None.
 *
 * Side effects:
 *	May release memory.
 *
 * TIP #280
 *----------------------------------------------------------------------
 */

void
TclArgumentBCRelease(
    Tcl_Interp *interp,
    CmdFrame *cfPtr)
{
    Interp *iPtr = (Interp *) interp;
    CFWordBC *cfwPtr = (CFWordBC *) cfPtr->litarg;

    while (cfwPtr) {
	CFWordBC *nextPtr = cfwPtr->nextPtr;
	Tcl_HashEntry *hPtr =
		Tcl_FindHashEntry(iPtr->lineLABCPtr, (char *) cfwPtr->obj);
	CFWordBC *xPtr = Tcl_GetHashValue(hPtr);

	if (xPtr != cfwPtr) {
	    Tcl_Panic("TclArgumentBC Enter/Release Mismatch");
	}

	if (cfwPtr->prevPtr) {
	    Tcl_SetHashValue(hPtr, cfwPtr->prevPtr);
	} else {
	    Tcl_DeleteHashEntry(hPtr);
	}

	ckfree(cfwPtr);
	cfwPtr = nextPtr;
    }

    cfPtr->litarg = NULL;
}

/*
 *----------------------------------------------------------------------
 *
 * TclArgumentGet --
 *
 *	This procedure is a helper for the TIP #280 uplevel extension. It
 *	finds the location references for a Tcl_Obj, if any.
 *
 * Results:
 *	None.
 *
 * Side effects:
 *	Writes found location information into the result arguments.
 *
 * TIP #280
 *----------------------------------------------------------------------
 */

void
TclArgumentGet(
    Tcl_Interp *interp,
    Tcl_Obj *obj,
    CmdFrame **cfPtrPtr,
    int *wordPtr)
{
    Interp *iPtr = (Interp *) interp;
    Tcl_HashEntry *hPtr;
    CmdFrame *framePtr;

    /*
     * An object which either has no string rep or else is a canonical list is
     * guaranteed to have been generated dynamically: bail out, this cannot
     * have a usable absolute location. _Do not touch_ the information the set
     * up by the caller. It knows better than us.
     */

    if ((!obj->bytes) || ((obj->typePtr == &tclListType) &&
	    ((List *) obj->internalRep.twoPtrValue.ptr1)->canonicalFlag)) {
	return;
    }

    /*
     * First look for location information recorded in the argument
     * stack. That is nearest.
     */

    hPtr = Tcl_FindHashEntry(iPtr->lineLAPtr, (char *) obj);
    if (hPtr) {
	CFWord *cfwPtr = Tcl_GetHashValue(hPtr);

	*wordPtr = cfwPtr->word;
	*cfPtrPtr = cfwPtr->framePtr;
	return;
    }

    /*
     * Check if the Tcl_Obj has location information as a bytecode literal, in
     * that stack.
     */

    hPtr = Tcl_FindHashEntry(iPtr->lineLABCPtr, (char *) obj);
    if (hPtr) {
	CFWordBC *cfwPtr = Tcl_GetHashValue(hPtr);

	framePtr = cfwPtr->framePtr;
	framePtr->data.tebc.pc = (char *) (((ByteCode *)
		framePtr->data.tebc.codePtr)->codeStart + cfwPtr->pc);
	*cfPtrPtr = cfwPtr->framePtr;
	*wordPtr = cfwPtr->word;
	return;
    }
}

/*
 *----------------------------------------------------------------------
 *
 * Tcl_Eval --
 *
 *	Execute a Tcl command in a string. This function executes the script
 *	directly, rather than compiling it to bytecodes. Before the arrival of
 *	the bytecode compiler in Tcl 8.0 Tcl_Eval was the main function used
 *	for executing Tcl commands, but nowadays it isn't used much.
 *
 * Results:
 *	The return value is one of the return codes defined in tcl.h (such as
 *	TCL_OK), and interp's result contains a value to supplement the return
 *	code. The value of the result will persist only until the next call to
 *	Tcl_Eval or Tcl_EvalObj: you must copy it or lose it!
 *
 * Side effects:
 *	Can be almost arbitrary, depending on the commands in the script.
 *
 *----------------------------------------------------------------------
 */

int
Tcl_Eval(
    Tcl_Interp *interp,		/* Token for command interpreter (returned by
				 * previous call to Tcl_CreateInterp). */
    const char *script)		/* Pointer to TCL command to execute. */
{
    int code = Tcl_EvalEx(interp, script, -1, 0);

    /*
     * For backwards compatibility with old C code that predates the object
     * system in Tcl 8.0, we have to mirror the object result back into the
     * string result (some callers may expect it there).
     */

    (void) Tcl_GetStringResult(interp);
    return code;
}

/*
 *----------------------------------------------------------------------
 *
 * Tcl_EvalObj, Tcl_GlobalEvalObj --
 *
 *	These functions are deprecated but we keep them around for backwards
 *	compatibility reasons.
 *
 * Results:
 *	See the functions they call.
 *
 * Side effects:
 *	See the functions they call.
 *
 *----------------------------------------------------------------------
 */

#undef Tcl_EvalObj
int
Tcl_EvalObj(
    Tcl_Interp *interp,
    Tcl_Obj *objPtr)
{
    return Tcl_EvalObjEx(interp, objPtr, 0);
}
#undef Tcl_GlobalEvalObj
int
Tcl_GlobalEvalObj(
    Tcl_Interp *interp,
    Tcl_Obj *objPtr)
{
    return Tcl_EvalObjEx(interp, objPtr, TCL_EVAL_GLOBAL);
}

/*
 *----------------------------------------------------------------------
 *
 * Tcl_EvalObjEx, TclEvalObjEx --
 *
 *	Execute Tcl commands stored in a Tcl object. These commands are
 *	compiled into bytecodes if necessary, unless TCL_EVAL_DIRECT is
 *	specified.
 *
 * Results:
 *	The return value is one of the return codes defined in tcl.h (such as
 *	TCL_OK), and the interpreter's result contains a value to supplement
 *	the return code.
 *
 * Side effects:
 *	The object is converted, if necessary, to a ByteCode object that holds
 *	the bytecode instructions for the commands. Executing the commands
 *	will almost certainly have side effects that depend on those commands.
 *
 * TIP #280 : Keep public API, internally extended API.
 *----------------------------------------------------------------------
 */

int
Tcl_EvalObjEx(
    Tcl_Interp *interp,		/* Token for command interpreter (returned by
				 * a previous call to Tcl_CreateInterp). */
    register Tcl_Obj *objPtr,	/* Pointer to object containing commands to
				 * execute. */
    int flags)			/* Collection of OR-ed bits that control the
				 * evaluation of the script. Supported values
				 * are TCL_EVAL_GLOBAL and TCL_EVAL_DIRECT. */
{
    return TclEvalObjEx(interp, objPtr, flags, NULL, 0);
}

int
TclEvalObjEx(
    Tcl_Interp *interp,		/* Token for command interpreter (returned by
				 * a previous call to Tcl_CreateInterp). */
    register Tcl_Obj *objPtr,	/* Pointer to object containing commands to
				 * execute. */
    int flags,			/* Collection of OR-ed bits that control the
				 * evaluation of the script. Supported values
				 * are TCL_EVAL_GLOBAL and TCL_EVAL_DIRECT. */
    const CmdFrame *invoker,	/* Frame of the command doing the eval. */
    int word)			/* Index of the word which is in objPtr. */
{
    int result = TCL_OK;
    NRE_callback *rootPtr = TOP_CB(interp);

    result = TclNREvalObjEx(interp, objPtr, flags, invoker, word);
    return TclNRRunCallbacks(interp, result, rootPtr);
}

int
TclNREvalObjEx(
    Tcl_Interp *interp,		/* Token for command interpreter (returned by
				 * a previous call to Tcl_CreateInterp). */
    register Tcl_Obj *objPtr,	/* Pointer to object containing commands to
				 * execute. */
    int flags,			/* Collection of OR-ed bits that control the
				 * evaluation of the script. Supported values
				 * are TCL_EVAL_GLOBAL and TCL_EVAL_DIRECT. */
    const CmdFrame *invoker,	/* Frame of the command doing the eval. */
    int word)			/* Index of the word which is in objPtr. */
{
    register Interp *iPtr = (Interp *) interp;
    int result;
    List *listRepPtr = objPtr->internalRep.twoPtrValue.ptr1;
    int allowExceptions = (iPtr->evalFlags & TCL_ALLOW_EXCEPTIONS);

    /*
     * This function consists of three independent blocks for: direct
     * evaluation of canonical lists, compileation and bytecode execution and
     * finally direct evaluation. Precisely one of these blocks will be run.
     */

    if ((objPtr->typePtr == &tclListType) &&		/* is a list */
	    ((objPtr->bytes == NULL ||			/* no string rep */
		    listRepPtr->canonicalFlag))) {	/* or is canonical */
	Tcl_Obj *listPtr = objPtr;
	CmdFrame *eoFramePtr = NULL;
	int objc;
	Tcl_Obj **objv;

	/*
	 * Pure List Optimization (no string representation). In this case, we
	 * can safely use Tcl_EvalObjv instead and get an appreciable
	 * improvement in execution speed. This is because it allows us to
	 * avoid a setFromAny step that would just pack everything into a
	 * string and back out again.
	 *
	 * This also preserves any associations between list elements and
	 * location information for such elements.
	 *
	 * This restriction has been relaxed a bit by storing in lists whether
	 * they are "canonical" or not (a canonical list being one that is
	 * either pure or that has its string rep derived by
	 * UpdateStringOfList from the internal rep).
	 */

	/*
	 * Shimmer protection! Always pass an unshared obj. The caller could
	 * incr the refCount of objPtr AFTER calling us! To be completely safe
	 * we always make a copy. The callback takes care od the refCounts for
	 * both listPtr and objPtr.
	 *
	 * FIXME OPT: preserve just the internal rep?
	 */

	Tcl_IncrRefCount(objPtr);
	listPtr = TclListObjCopy(interp, objPtr);
	Tcl_IncrRefCount(listPtr);
	TclDecrRefCount(objPtr);

	if (word != INT_MIN) {
	    /*
	     * TIP #280 Structures for tracking lines. As we know that this is
	     * dynamic execution we ignore the invoker, even if known.
	     *
	     * TIP #280. We do _not_ compute all the line numbers for the
	     * words in the command. For the eval of a pure list the most
	     * sensible choice is to put all words on line 1. Given that we
	     * neither need memory for them nor compute anything. 'line' is
	     * left NULL. The two places using this information (TclInfoFrame,
	     * and TclInitCompileEnv), are special-cased to use the proper
	     * line number directly instead of accessing the 'line' array.
	     *
	     * Note that we use (word==INTMIN) to signal that no command frame
	     * should be pushed, as needed by alias and ensemble redirections.
	     */
	
	    eoFramePtr = TclStackAlloc(interp, sizeof(CmdFrame));
	    eoFramePtr->nline = 0;
	    eoFramePtr->line = NULL;

	    eoFramePtr->type = TCL_LOCATION_EVAL_LIST;
	    eoFramePtr->level = (iPtr->cmdFramePtr == NULL?
		    1 : iPtr->cmdFramePtr->level + 1);
	    eoFramePtr->numLevels = iPtr->numLevels;
	    eoFramePtr->framePtr = iPtr->framePtr;
	    eoFramePtr->nextPtr = iPtr->cmdFramePtr;

	    eoFramePtr->cmd.listPtr = listPtr;
	    eoFramePtr->data.eval.path = NULL;

	    iPtr->cmdFramePtr = eoFramePtr;
	}

	TclNRDeferCallback(interp, TEOEx_ListCallback, listPtr, eoFramePtr,
		NULL, NULL);

	ListObjGetElements(listPtr, objc, objv);
	return TclNREvalObjv(interp, objc, objv, flags, NULL);
    }

    if (!(flags & TCL_EVAL_DIRECT)) {
	/*
	 * Let the compiler/engine subsystem do the evaluation.
	 *
	 * TIP #280 The invoker provides us with the context for the script.
	 * We transfer this to the byte code compiler.
	 */

	ByteCode *codePtr;
	CallFrame *savedVarFramePtr = NULL;	/* Saves old copy of
						 * iPtr->varFramePtr in case
						 * TCL_EVAL_GLOBAL was set. */

	if (flags & TCL_EVAL_GLOBAL) {
	    savedVarFramePtr = iPtr->varFramePtr;
	    iPtr->varFramePtr = iPtr->rootFramePtr;
	}
	Tcl_IncrRefCount(objPtr);
	codePtr = TclCompileObj(interp, objPtr, invoker, word);

	TclNRAddCallback(interp, TEOEx_ByteCodeCallback, savedVarFramePtr,
		objPtr, INT2PTR(allowExceptions), NULL);
        return TclNRExecuteByteCode(interp, codePtr);
    }

    {
	/*
	 * We're not supposed to use the compiler or byte-code
	 * interpreter. Let Tcl_EvalEx evaluate the command directly (and
	 * probably more slowly).
	 *
	 * TIP #280. Propagate context as much as we can. Especially if the
	 * script to evaluate is a single literal it makes sense to look if
	 * our context is one with absolute line numbers we can then track
	 * into the literal * itself too.
	 *
	 * See also tclCompile.c, TclInitCompileEnv, for the equivalent code
	 * in the bytecode compiler.
	 */
	Tcl_Token *lastTokenPtr, *tokensPtr;

	/*
	 * Now we check if we have data about invisible continuation lines for
	 * the script, and make it available to the direct script parser and
	 * evaluator we are about to call, if so.
	 *
	 * It may be possible that the script Tcl_Obj* can be free'd while the
	 * evaluator is using it, leading to the release of the associated
	 * ContLineLoc structure as well. To ensure that the latter doesn't
	 * happen we set a lock on it. We release this lock later in this
	 * function, after the evaluator is done. The relevant "lineCLPtr"
	 * hashtable is managed in the file "tclObj.c".
	 *
	 * Another important action is to save (and later restore) the
	 * continuation line information of the caller, in case we are
	 * executing nested commands in the eval/direct path.
	 */

	ContLineLoc *saveCLLocPtr = iPtr->scriptCLLocPtr;
	ContLineLoc *clLocPtr = TclContinuationsGet(objPtr);

	if (clLocPtr) {
	    iPtr->scriptCLLocPtr = clLocPtr;
	    Tcl_Preserve(iPtr->scriptCLLocPtr);
	} else {
	    iPtr->scriptCLLocPtr = NULL;
	}

	Tcl_IncrRefCount(objPtr);
	if ((invoker == NULL) /* No context ... */
		|| (invoker->nline <= word) || (invoker->line[word] < 0)) {
	    /* ... or dynamic script, or dynamic context, force our own */

	    tokensPtr = TclGetTokensFromObj(objPtr, &lastTokenPtr);
	    result = TclEvalScriptTokens(interp, tokensPtr,
		    1 + (int)(lastTokenPtr - tokensPtr), flags, 1, NULL,
		    tokensPtr[0].start);
	} else {
	    /*
	     * We have an invoker, describing the command asking for the
	     * evaluation of a subordinate script. This script may originate
	     * in a literal word, or from a variable, etc. Using the line
	     * array we now check if we have good line information for the
	     * relevant word. The type of context is relevant as well. In a
	     * non-'source' context we don't have to try tracking lines.
	     *
	     * First see if the word exists and is a literal. If not we go
	     * through the easy dynamic branch. No need to perform more
	     * complex invokations.
	     */

	    int pc = 0;
	    CmdFrame *ctxPtr = TclStackAlloc(interp, sizeof(CmdFrame));

	    *ctxPtr = *invoker;
	    if (invoker->type == TCL_LOCATION_BC) {
		/*
		 * Note: Type BC => ctxPtr->data.eval.path is not used.
		 * ctxPtr->data.tebc.codePtr is used instead.
		 */

		TclGetSrcInfoForPc(ctxPtr);
		pc = 1;
	    }

	    if (ctxPtr->type == TCL_LOCATION_SOURCE) {
		/*
		 * Absolute context to reuse.
		 */

		iPtr->invokeCmdFramePtr = ctxPtr;
		iPtr->evalFlags |= TCL_EVAL_CTX;

		tokensPtr = TclGetTokensFromObj(objPtr, &lastTokenPtr);
		result = TclEvalScriptTokens(interp, tokensPtr,
			1 + (int)(lastTokenPtr - tokensPtr), flags,
			ctxPtr->line[word], NULL, tokensPtr[0].start);

		if (pc) {
		    /*
		     * Death of SrcInfo reference.
		     */
	
		    Tcl_DecrRefCount(ctxPtr->data.eval.path);
		}
	    } else {
		tokensPtr = TclGetTokensFromObj(objPtr, &lastTokenPtr);
		result = TclEvalScriptTokens(interp, tokensPtr,
			1 + (int)(lastTokenPtr - tokensPtr), flags, 1,
			NULL, tokensPtr[0].start);
	    }
	    TclStackFree(interp, ctxPtr);
	}

	/*
	 * Now release the lock on the continuation line information, if any,
	 * and restore the caller's settings.
	 */

	if (iPtr->scriptCLLocPtr) {
	    Tcl_Release(iPtr->scriptCLLocPtr);
	}
	iPtr->scriptCLLocPtr = saveCLLocPtr;
	TclDecrRefCount(objPtr);
	return result;
    }
}

static int
TEOEx_ByteCodeCallback(
    ClientData data[],
    Tcl_Interp *interp,
    int result)
{
    Interp *iPtr = (Interp *) interp;
    CallFrame *savedVarFramePtr = data[0];
    Tcl_Obj *objPtr = data[1];
    int allowExceptions = PTR2INT(data[2]);

    if (iPtr->numLevels == 0) {
	if (result == TCL_RETURN) {
	    result = TclUpdateReturnInfo(iPtr);
	}
	if ((result != TCL_OK) && (result != TCL_ERROR) && !allowExceptions) {
	    const char *script;
	    int numSrcBytes;

	    ProcessUnexpectedResult(interp, result);
	    result = TCL_ERROR;
	    script = Tcl_GetStringFromObj(objPtr, &numSrcBytes);
	    Tcl_LogCommandInfo(interp, script, script, numSrcBytes);
	}

	/*
	 * We are returning to level 0, so should call TclResetCancellation.
	 * Let us just unset the flags inline.
	 */

	TclUnsetCancelFlags(iPtr);
    }
    iPtr->evalFlags = 0;

    /*
     * Restore the callFrame if this was a TCL_EVAL_GLOBAL.
     */

    if (savedVarFramePtr) {
	iPtr->varFramePtr = savedVarFramePtr;
    }

    TclDecrRefCount(objPtr);
    return result;
}

static int
TEOEx_ListCallback(
    ClientData data[],
    Tcl_Interp *interp,
    int result)
{
    Interp *iPtr = (Interp *) interp;
    Tcl_Obj *listPtr = data[0];
    CmdFrame *eoFramePtr = data[1];

    /*
     * Remove the cmdFrame
     */

    if (eoFramePtr) {
	iPtr->cmdFramePtr = eoFramePtr->nextPtr;
	TclStackFree(interp, eoFramePtr);
    }
    TclDecrRefCount(listPtr);

    return result;
}

/*
 *----------------------------------------------------------------------
 *
 * ProcessUnexpectedResult --
 *
 *	Function called by Tcl_EvalObj to set the interpreter's result value
 *	to an appropriate error message when the code it evaluates returns an
 *	unexpected result code (not TCL_OK and not TCL_ERROR) to the topmost
 *	evaluation level.
 *
 * Results:
 *	None.
 *
 * Side effects:
 *	The interpreter result is set to an error message appropriate to the
 *	result code.
 *
 *----------------------------------------------------------------------
 */

static void
ProcessUnexpectedResult(
    Tcl_Interp *interp,		/* The interpreter in which the unexpected
				 * result code was returned. */
    int returnCode)		/* The unexpected result code. */
{
    char buf[TCL_INTEGER_SPACE];

    Tcl_ResetResult(interp);
    if (returnCode == TCL_BREAK) {
	Tcl_AppendResult(interp,
		"invoked \"break\" outside of a loop", NULL);
    } else if (returnCode == TCL_CONTINUE) {
	Tcl_AppendResult(interp,
		"invoked \"continue\" outside of a loop", NULL);
    } else {
	Tcl_SetObjResult(interp, Tcl_ObjPrintf(
		"command returned bad code: %d", returnCode));
    }
    sprintf(buf, "%d", returnCode);
    Tcl_SetErrorCode(interp, "TCL", "UNEXPECTED_RESULT_CODE", buf, NULL);
}

/*
 *---------------------------------------------------------------------------
 *
 * Tcl_ExprLong, Tcl_ExprDouble, Tcl_ExprBoolean --
 *
 *	Functions to evaluate an expression and return its value in a
 *	particular form.
 *
 * Results:
 *	Each of the functions below returns a standard Tcl result. If an error
 *	occurs then an error message is left in the interp's result. Otherwise
 *	the value of the expression, in the appropriate form, is stored at
 *	*ptr. If the expression had a result that was incompatible with the
 *	desired form then an error is returned.
 *
 * Side effects:
 *	None.
 *
 *---------------------------------------------------------------------------
 */

int
Tcl_ExprLong(
    Tcl_Interp *interp,		/* Context in which to evaluate the
				 * expression. */
    const char *exprstring,	/* Expression to evaluate. */
    long *ptr)			/* Where to store result. */
{
    register Tcl_Obj *exprPtr;
    int result = TCL_OK;
    if (*exprstring == '\0') {
	/*
	 * Legacy compatibility - return 0 for the zero-length string.
	 */

	*ptr = 0;
    } else {
	exprPtr = Tcl_NewStringObj(exprstring, -1);
	Tcl_IncrRefCount(exprPtr);
	result = Tcl_ExprLongObj(interp, exprPtr, ptr);
	Tcl_DecrRefCount(exprPtr);
	if (result != TCL_OK) {
	    (void) Tcl_GetStringResult(interp);
	}
    }
    return result;
}

int
Tcl_ExprDouble(
    Tcl_Interp *interp,		/* Context in which to evaluate the
				 * expression. */
    const char *exprstring,	/* Expression to evaluate. */
    double *ptr)		/* Where to store result. */
{
    register Tcl_Obj *exprPtr;
    int result = TCL_OK;

    if (*exprstring == '\0') {
	/*
	 * Legacy compatibility - return 0 for the zero-length string.
	 */

	*ptr = 0.0;
    } else {
	exprPtr = Tcl_NewStringObj(exprstring, -1);
	Tcl_IncrRefCount(exprPtr);
	result = Tcl_ExprDoubleObj(interp, exprPtr, ptr);
	Tcl_DecrRefCount(exprPtr);
				/* Discard the expression object. */
	if (result != TCL_OK) {
	    (void) Tcl_GetStringResult(interp);
	}
    }
    return result;
}

int
Tcl_ExprBoolean(
    Tcl_Interp *interp,		/* Context in which to evaluate the
				 * expression. */
    const char *exprstring,	/* Expression to evaluate. */
    int *ptr)			/* Where to store 0/1 result. */
{
    if (*exprstring == '\0') {
	/*
	 * An empty string. Just set the result boolean to 0 (false).
	 */

	*ptr = 0;
	return TCL_OK;
    } else {
	int result;
	Tcl_Obj *exprPtr = Tcl_NewStringObj(exprstring, -1);

	Tcl_IncrRefCount(exprPtr);
	result = Tcl_ExprBooleanObj(interp, exprPtr, ptr);
	Tcl_DecrRefCount(exprPtr);
	if (result != TCL_OK) {
	    /*
	     * Move the interpreter's object result to the string result, then
	     * reset the object result.
	     */

	    (void) Tcl_GetStringResult(interp);
	}
	return result;
    }
}

/*
 *--------------------------------------------------------------
 *
 * Tcl_ExprLongObj, Tcl_ExprDoubleObj, Tcl_ExprBooleanObj --
 *
 *	Functions to evaluate an expression in an object and return its value
 *	in a particular form.
 *
 * Results:
 *	Each of the functions below returns a standard Tcl result object. If
 *	an error occurs then an error message is left in the interpreter's
 *	result. Otherwise the value of the expression, in the appropriate
 *	form, is stored at *ptr. If the expression had a result that was
 *	incompatible with the desired form then an error is returned.
 *
 * Side effects:
 *	None.
 *
 *--------------------------------------------------------------
 */

int
Tcl_ExprLongObj(
    Tcl_Interp *interp,		/* Context in which to evaluate the
				 * expression. */
    register Tcl_Obj *objPtr,	/* Expression to evaluate. */
    long *ptr)			/* Where to store long result. */
{
    Tcl_Obj *resultPtr;
    int result, type;
    double d;
    ClientData internalPtr;

    result = Tcl_ExprObj(interp, objPtr, &resultPtr);
    if (result != TCL_OK) {
	return TCL_ERROR;
    }

    if (TclGetNumberFromObj(interp, resultPtr, &internalPtr, &type)!=TCL_OK) {
	return TCL_ERROR;
    }

    switch (type) {
    case TCL_NUMBER_DOUBLE: {
	mp_int big;

	d = *((const double *) internalPtr);
	Tcl_DecrRefCount(resultPtr);
	if (Tcl_InitBignumFromDouble(interp, d, &big) != TCL_OK) {
	    return TCL_ERROR;
	}
	resultPtr = Tcl_NewBignumObj(&big);
	/* FALLTHROUGH */
    }
    case TCL_NUMBER_LONG:
    case TCL_NUMBER_WIDE:
    case TCL_NUMBER_BIG:
	result = TclGetLongFromObj(interp, resultPtr, ptr);
	break;

    case TCL_NUMBER_NAN:
	Tcl_GetDoubleFromObj(interp, resultPtr, &d);
	result = TCL_ERROR;
    }

    Tcl_DecrRefCount(resultPtr);/* Discard the result object. */
    return result;
}

int
Tcl_ExprDoubleObj(
    Tcl_Interp *interp,		/* Context in which to evaluate the
				 * expression. */
    register Tcl_Obj *objPtr,	/* Expression to evaluate. */
    double *ptr)		/* Where to store double result. */
{
    Tcl_Obj *resultPtr;
    int result, type;
    ClientData internalPtr;

    result = Tcl_ExprObj(interp, objPtr, &resultPtr);
    if (result != TCL_OK) {
	return TCL_ERROR;
    }

    result = TclGetNumberFromObj(interp, resultPtr, &internalPtr, &type);
    if (result == TCL_OK) {
	switch (type) {
	case TCL_NUMBER_NAN:
#ifndef ACCEPT_NAN
	    result = Tcl_GetDoubleFromObj(interp, resultPtr, ptr);
	    break;
#endif
	case TCL_NUMBER_DOUBLE:
	    *ptr = *((const double *) internalPtr);
	    result = TCL_OK;
	    break;
	default:
	    result = Tcl_GetDoubleFromObj(interp, resultPtr, ptr);
	}
    }
    Tcl_DecrRefCount(resultPtr);/* Discard the result object. */
    return result;
}

int
Tcl_ExprBooleanObj(
    Tcl_Interp *interp,		/* Context in which to evaluate the
				 * expression. */
    register Tcl_Obj *objPtr,	/* Expression to evaluate. */
    int *ptr)			/* Where to store 0/1 result. */
{
    Tcl_Obj *resultPtr;
    int result;

    result = Tcl_ExprObj(interp, objPtr, &resultPtr);
    if (result == TCL_OK) {
	result = Tcl_GetBooleanFromObj(interp, resultPtr, ptr);
	Tcl_DecrRefCount(resultPtr);
				/* Discard the result object. */
    }
    return result;
}

/*
 *----------------------------------------------------------------------
 *
 * TclObjInvokeNamespace --
 *
 *	Object version: Invokes a Tcl command, given an objv/objc, from either
 *	the exposed or hidden set of commands in the given interpreter.
 *
 *	NOTE: The command is invoked in the global stack frame of the
 *	interpreter or namespace, thus it cannot see any current state on the
 *	stack of that interpreter.
 *
 * Results:
 *	A standard Tcl result.
 *
 * Side effects:
 *	Whatever the command does.
 *
 *----------------------------------------------------------------------
 */

int
TclObjInvokeNamespace(
    Tcl_Interp *interp,		/* Interpreter in which command is to be
				 * invoked. */
    int objc,			/* Count of arguments. */
    Tcl_Obj *const objv[],	/* Argument objects; objv[0] points to the
				 * name of the command to invoke. */
    Tcl_Namespace *nsPtr,	/* The namespace to use. */
    int flags)			/* Combination of flags controlling the call:
				 * TCL_INVOKE_HIDDEN, TCL_INVOKE_NO_UNKNOWN,
				 * or TCL_INVOKE_NO_TRACEBACK. */
{
    int result;
    Tcl_CallFrame *framePtr;

    /*
     * Make the specified namespace the current namespace and invoke the
     * command.
     */

    result = TclPushStackFrame(interp, &framePtr, nsPtr, /*isProcFrame*/0);
    if (result != TCL_OK) {
	return TCL_ERROR;
    }

    result = TclObjInvoke(interp, objc, objv, flags);

    TclPopStackFrame(interp);
    return result;
}

/*
 *----------------------------------------------------------------------
 *
 * TclObjInvoke --
 *
 *	Invokes a Tcl command, given an objv/objc, from either the exposed or
 *	the hidden sets of commands in the given interpreter.
 *
 * Results:
 *	A standard Tcl object result.
 *
 * Side effects:
 *	Whatever the command does.
 *
 *----------------------------------------------------------------------
 */

int
TclObjInvoke(
    Tcl_Interp *interp,		/* Interpreter in which command is to be
				 * invoked. */
    int objc,			/* Count of arguments. */
    Tcl_Obj *const objv[],	/* Argument objects; objv[0] points to the
				 * name of the command to invoke. */
    int flags)			/* Combination of flags controlling the call:
				 * TCL_INVOKE_HIDDEN, TCL_INVOKE_NO_UNKNOWN,
				 * or TCL_INVOKE_NO_TRACEBACK. */
{
    register Interp *iPtr = (Interp *) interp;
    Tcl_HashTable *hTblPtr;	/* Table of hidden commands. */
    const char *cmdName;	/* Name of the command from objv[0]. */
    Tcl_HashEntry *hPtr = NULL;
    Command *cmdPtr;
    int result;

    /* make whole thing a call to Tcl_EvalObjv */

    if ((objc < 1) || (objv == NULL)) {
	Tcl_AppendResult(interp, "illegal argument vector", NULL);
	return TCL_ERROR;
    }

    if ((flags & TCL_INVOKE_HIDDEN) == 0) {
	Tcl_Panic("TclObjInvoke: called without TCL_INVOKE_HIDDEN");
    }

    if (TclInterpReady(interp) == TCL_ERROR) {
	return TCL_ERROR;
    }

    cmdName = TclGetString(objv[0]);
    hTblPtr = iPtr->hiddenCmdTablePtr;
    if (hTblPtr != NULL) {
	hPtr = Tcl_FindHashEntry(hTblPtr, cmdName);
    }
    if (hPtr == NULL) {
	Tcl_AppendResult(interp, "invalid hidden command name \"",
		cmdName, "\"", NULL);
        Tcl_SetErrorCode(interp, "TCL", "LOOKUP", "HIDDENTOKEN", cmdName,
                NULL);
	return TCL_ERROR;
    }
    cmdPtr = Tcl_GetHashValue(hPtr);

    /*
     * Invoke the command function.
     */

    iPtr->cmdCount++;
    if (cmdPtr->objProc != NULL) {
	result = cmdPtr->objProc(cmdPtr->objClientData, interp, objc, objv);
    } else {
	result = Tcl_NRCallObjProc(interp, cmdPtr->nreProc,
		cmdPtr->objClientData, objc, objv);
    }

    /*
     * If an error occurred, record information about what was being executed
     * when the error occurred.
     */

    if ((result == TCL_ERROR)
	    && ((flags & TCL_INVOKE_NO_TRACEBACK) == 0)
	    && ((iPtr->flags & ERR_ALREADY_LOGGED) == 0)) {
	int length;
	Tcl_Obj *command = Tcl_NewListObj(objc, objv);
	const char *cmdString;

	Tcl_IncrRefCount(command);
	cmdString = Tcl_GetStringFromObj(command, &length);
	Tcl_LogCommandInfo(interp, cmdString, cmdString, length);
	Tcl_DecrRefCount(command);
	iPtr->flags &= ~ERR_ALREADY_LOGGED;
    }
    return result;
}

/*
 *---------------------------------------------------------------------------
 *
 * Tcl_ExprString --
 *
 *	Evaluate an expression in a string and return its value in string
 *	form.
 *
 * Results:
 *	A standard Tcl result. If the result is TCL_OK, then the interp's
 *	result is set to the string value of the expression. If the result is
 *	TCL_ERROR, then the interp's result contains an error message.
 *
 * Side effects:
 *	A Tcl object is allocated to hold a copy of the expression string.
 *	This expression object is passed to Tcl_ExprObj and then deallocated.
 *
 *---------------------------------------------------------------------------
 */

int
Tcl_ExprString(
    Tcl_Interp *interp,		/* Context in which to evaluate the
				 * expression. */
    const char *expr)		/* Expression to evaluate. */
{
    int code = TCL_OK;

    if (expr[0] == '\0') {
	/*
	 * An empty string. Just set the interpreter's result to 0.
	 */

	Tcl_SetObjResult(interp, Tcl_NewIntObj(0));
    } else {
	Tcl_Obj *resultPtr, *exprObj = Tcl_NewStringObj(expr, -1);

	Tcl_IncrRefCount(exprObj);
	code = Tcl_ExprObj(interp, exprObj, &resultPtr);
	Tcl_DecrRefCount(exprObj);
	if (code == TCL_OK) {
	    Tcl_SetObjResult(interp, resultPtr);
	    Tcl_DecrRefCount(resultPtr);
	}
    }

    /*
     * Force the string rep of the interp result.
     */

    (void) Tcl_GetStringResult(interp);
    return code;
}

/*
 *----------------------------------------------------------------------
 *
 * Tcl_AppendObjToErrorInfo --
 *
 *	Add a Tcl_Obj value to the errorInfo field that describes the current
 *	error.
 *
 * Results:
 *	None.
 *
 * Side effects:
 *	The value of the Tcl_obj is appended to the errorInfo field. If we are
 *	just starting to log an error, errorInfo is initialized from the error
 *	message in the interpreter's result.
 *
 *----------------------------------------------------------------------
 */

void
Tcl_AppendObjToErrorInfo(
    Tcl_Interp *interp,		/* Interpreter to which error information
				 * pertains. */
    Tcl_Obj *objPtr)		/* Message to record. */
{
    int length;
    const char *message = TclGetStringFromObj(objPtr, &length);

    Tcl_IncrRefCount(objPtr);
    Tcl_AddObjErrorInfo(interp, message, length);
    Tcl_DecrRefCount(objPtr);
}

/*
 *----------------------------------------------------------------------
 *
 * Tcl_AddErrorInfo --
 *
 *	Add information to the errorInfo field that describes the current
 *	error.
 *
 * Results:
 *	None.
 *
 * Side effects:
 *	The contents of message are appended to the errorInfo field. If we are
 *	just starting to log an error, errorInfo is initialized from the error
 *	message in the interpreter's result.
 *
 *----------------------------------------------------------------------
 */

void
Tcl_AddErrorInfo(
    Tcl_Interp *interp,		/* Interpreter to which error information
				 * pertains. */
    const char *message)	/* Message to record. */
{
    Tcl_AddObjErrorInfo(interp, message, -1);
}

/*
 *----------------------------------------------------------------------
 *
 * Tcl_AddObjErrorInfo --
 *
 *	Add information to the errorInfo field that describes the current
 *	error. This routine differs from Tcl_AddErrorInfo by taking a byte
 *	pointer and length.
 *
 * Results:
 *	None.
 *
 * Side effects:
 *	"length" bytes from "message" are appended to the errorInfo field. If
 *	"length" is negative, use bytes up to the first NULL byte. If we are
 *	just starting to log an error, errorInfo is initialized from the error
 *	message in the interpreter's result.
 *
 *----------------------------------------------------------------------
 */

void
Tcl_AddObjErrorInfo(
    Tcl_Interp *interp,		/* Interpreter to which error information
				 * pertains. */
    const char *message,	/* Points to the first byte of an array of
				 * bytes of the message. */
    int length)			/* The number of bytes in the message. If < 0,
				 * then append all bytes up to a NULL byte. */
{
    register Interp *iPtr = (Interp *) interp;

    /*
     * If we are just starting to log an error, errorInfo is initialized from
     * the error message in the interpreter's result.
     */

    iPtr->flags |= ERR_LEGACY_COPY;
    if (iPtr->errorInfo == NULL) {
	if (iPtr->result[0] != 0) {
	    /*
	     * The interp's string result is set, apparently by some extension
	     * making a deprecated direct write to it. That extension may
	     * expect interp->result to continue to be set, so we'll take
	     * special pains to avoid clearing it, until we drop support for
	     * interp->result completely.
	     */

	    iPtr->errorInfo = Tcl_NewStringObj(iPtr->result, -1);
	} else {
	    iPtr->errorInfo = iPtr->objResultPtr;
	}
	Tcl_IncrRefCount(iPtr->errorInfo);
	if (!iPtr->errorCode) {
	    Tcl_SetErrorCode(interp, "NONE", NULL);
	}
    }

    /*
     * Now append "message" to the end of errorInfo.
     */

    if (length != 0) {
	if (Tcl_IsShared(iPtr->errorInfo)) {
	    Tcl_DecrRefCount(iPtr->errorInfo);
	    iPtr->errorInfo = Tcl_DuplicateObj(iPtr->errorInfo);
	    Tcl_IncrRefCount(iPtr->errorInfo);
	}
	Tcl_AppendToObj(iPtr->errorInfo, message, length);
    }
}

/*
 *---------------------------------------------------------------------------
 *
 * Tcl_VarEvalVA --
 *
 *	Given a variable number of string arguments, concatenate them all
 *	together and execute the result as a Tcl command.
 *
 * Results:
 *	A standard Tcl return result. An error message or other result may be
 *	left in the interp's result.
 *
 * Side effects:
 *	Depends on what was done by the command.
 *
 *---------------------------------------------------------------------------
 */

int
Tcl_VarEvalVA(
    Tcl_Interp *interp,		/* Interpreter in which to evaluate command */
    va_list argList)		/* Variable argument list. */
{
    Tcl_DString buf;
    char *string;
    int result;

    /*
     * Copy the strings one after the other into a single larger string. Use
     * stack-allocated space for small commands, but if the command gets too
     * large than call ckalloc to create the space.
     */

    Tcl_DStringInit(&buf);
    while (1) {
	string = va_arg(argList, char *);
	if (string == NULL) {
	    break;
	}
	Tcl_DStringAppend(&buf, string, -1);
    }

    result = Tcl_Eval(interp, Tcl_DStringValue(&buf));
    Tcl_DStringFree(&buf);
    return result;
}

/*
 *----------------------------------------------------------------------
 *
 * Tcl_VarEval --
 *
 *	Given a variable number of string arguments, concatenate them all
 *	together and execute the result as a Tcl command.
 *
 * Results:
 *	A standard Tcl return result. An error message or other result may be
 *	left in interp->result.
 *
 * Side effects:
 *	Depends on what was done by the command.
 *
 *----------------------------------------------------------------------
 */
	/* ARGSUSED */
int
Tcl_VarEval(
    Tcl_Interp *interp,
    ...)
{
    va_list argList;
    int result;

    va_start(argList, interp);
    result = Tcl_VarEvalVA(interp, argList);
    va_end(argList);

    return result;
}

/*
 *----------------------------------------------------------------------
 *
 * Tcl_GlobalEval --
 *
 *	Evaluate a command at global level in an interpreter.
 *
 * Results:
 *	A standard Tcl result is returned, and the interp's result is modified
 *	accordingly.
 *
 * Side effects:
 *	The command string is executed in interp, and the execution is carried
 *	out in the variable context of global level (no functions active),
 *	just as if an "uplevel #0" command were being executed.
 *
 *----------------------------------------------------------------------
 */

int
Tcl_GlobalEval(
    Tcl_Interp *interp,		/* Interpreter in which to evaluate
				 * command. */
    const char *command)	/* Command to evaluate. */
{
    register Interp *iPtr = (Interp *) interp;
    int result;
    CallFrame *savedVarFramePtr;

    savedVarFramePtr = iPtr->varFramePtr;
    iPtr->varFramePtr = iPtr->rootFramePtr;
    result = Tcl_Eval(interp, command);
    iPtr->varFramePtr = savedVarFramePtr;
    return result;
}

/*
 *----------------------------------------------------------------------
 *
 * Tcl_SetRecursionLimit --
 *
 *	Set the maximum number of recursive calls that may be active for an
 *	interpreter at once.
 *
 * Results:
 *	The return value is the old limit on nesting for interp.
 *
 * Side effects:
 *	None.
 *
 *----------------------------------------------------------------------
 */

int
Tcl_SetRecursionLimit(
    Tcl_Interp *interp,		/* Interpreter whose nesting limit is to be
				 * set. */
    int depth)			/* New value for maximimum depth. */
{
    Interp *iPtr = (Interp *) interp;
    int old;

    old = iPtr->maxNestingDepth;
    if (depth > 0) {
	iPtr->maxNestingDepth = depth;
    }
    return old;
}

/*
 *----------------------------------------------------------------------
 *
 * Tcl_AllowExceptions --
 *
 *	Sets a flag in an interpreter so that exceptions can occur in the next
 *	call to Tcl_Eval without them being turned into errors.
 *
 * Results:
 *	None.
 *
 * Side effects:
 *	The TCL_ALLOW_EXCEPTIONS flag gets set in the interpreter's evalFlags
 *	structure. See the reference documentation for more details.
 *
 *----------------------------------------------------------------------
 */

void
Tcl_AllowExceptions(
    Tcl_Interp *interp)		/* Interpreter in which to set flag. */
{
    Interp *iPtr = (Interp *) interp;

    iPtr->evalFlags |= TCL_ALLOW_EXCEPTIONS;
}

/*
 *----------------------------------------------------------------------
 *
 * Tcl_GetVersion --
 *
 *	Get the Tcl major, minor, and patchlevel version numbers and the
 *	release type. A patch is a release type TCL_FINAL_RELEASE with a
 *	patchLevel > 0.
 *
 * Results:
 *	None.
 *
 * Side effects:
 *	None.
 *
 *----------------------------------------------------------------------
 */

void
Tcl_GetVersion(
    int *majorV,
    int *minorV,
    int *patchLevelV,
    int *type)
{
    if (majorV != NULL) {
	*majorV = TCL_MAJOR_VERSION;
    }
    if (minorV != NULL) {
	*minorV = TCL_MINOR_VERSION;
    }
    if (patchLevelV != NULL) {
	*patchLevelV = TCL_RELEASE_SERIAL;
    }
    if (type != NULL) {
	*type = TCL_RELEASE_LEVEL;
    }
}

/*
 *----------------------------------------------------------------------
 *
 * Math Functions --
 *
 *	This page contains the functions that implement all of the built-in
 *	math functions for expressions.
 *
 * Results:
 *	Each function returns TCL_OK if it succeeds and pushes an Tcl object
 *	holding the result. If it fails it returns TCL_ERROR and leaves an
 *	error message in the interpreter's result.
 *
 * Side effects:
 *	None.
 *
 *----------------------------------------------------------------------
 */

static int
ExprCeilFunc(
    ClientData clientData,	/* Ignored */
    Tcl_Interp *interp,		/* The interpreter in which to execute the
				 * function. */
    int objc,			/* Actual parameter count. */
    Tcl_Obj *const *objv)	/* Actual parameter list. */
{
    int code;
    double d;
    mp_int big;

    if (objc != 2) {
	MathFuncWrongNumArgs(interp, 2, objc, objv);
	return TCL_ERROR;
    }
    code = Tcl_GetDoubleFromObj(interp, objv[1], &d);
#ifdef ACCEPT_NAN
    if ((code != TCL_OK) && (objv[1]->typePtr == &tclDoubleType)) {
	Tcl_SetObjResult(interp, objv[1]);
	return TCL_OK;
    }
#endif
    if (code != TCL_OK) {
	return TCL_ERROR;
    }

    if (Tcl_GetBignumFromObj(NULL, objv[1], &big) == TCL_OK) {
	Tcl_SetObjResult(interp, Tcl_NewDoubleObj(TclCeil(&big)));
	mp_clear(&big);
    } else {
	Tcl_SetObjResult(interp, Tcl_NewDoubleObj(ceil(d)));
    }
    return TCL_OK;
}

static int
ExprFloorFunc(
    ClientData clientData,	/* Ignored */
    Tcl_Interp *interp,		/* The interpreter in which to execute the
				 * function. */
    int objc,			/* Actual parameter count. */
    Tcl_Obj *const *objv)	/* Actual parameter list. */
{
    int code;
    double d;
    mp_int big;

    if (objc != 2) {
	MathFuncWrongNumArgs(interp, 2, objc, objv);
	return TCL_ERROR;
    }
    code = Tcl_GetDoubleFromObj(interp, objv[1], &d);
#ifdef ACCEPT_NAN
    if ((code != TCL_OK) && (objv[1]->typePtr == &tclDoubleType)) {
	Tcl_SetObjResult(interp, objv[1]);
	return TCL_OK;
    }
#endif
    if (code != TCL_OK) {
	return TCL_ERROR;
    }
    if (Tcl_GetBignumFromObj(NULL, objv[1], &big) == TCL_OK) {
	Tcl_SetObjResult(interp, Tcl_NewDoubleObj(TclFloor(&big)));
	mp_clear(&big);
    } else {
	Tcl_SetObjResult(interp, Tcl_NewDoubleObj(floor(d)));
    }
    return TCL_OK;
}

static int
ExprIsqrtFunc(
    ClientData clientData,	/* Ignored */
    Tcl_Interp *interp,		/* The interpreter in which to execute. */
    int objc,			/* Actual parameter count. */
    Tcl_Obj *const *objv)	/* Actual parameter list. */
{
    ClientData ptr;
    int type;
    double d;
    Tcl_WideInt w;
    mp_int big;
    int exact = 0;		/* Flag == 1 if the argument can be represented
				 * in a double as an exact integer. */

    /*
     * Check syntax.
     */

    if (objc != 2) {
	MathFuncWrongNumArgs(interp, 2, objc, objv);
	return TCL_ERROR;
    }

    /*
     * Make sure that the arg is a number.
     */

    if (TclGetNumberFromObj(interp, objv[1], &ptr, &type) != TCL_OK) {
	return TCL_ERROR;
    }

    switch (type) {
    case TCL_NUMBER_NAN:
	Tcl_GetDoubleFromObj(interp, objv[1], &d);
	return TCL_ERROR;
    case TCL_NUMBER_DOUBLE:
	d = *((const double *) ptr);
	if (d < 0) {
	    goto negarg;
	}
#ifdef IEEE_FLOATING_POINT
	if (d <= MAX_EXACT) {
	    exact = 1;
	}
#endif
	if (!exact) {
	    if (Tcl_InitBignumFromDouble(interp, d, &big) != TCL_OK) {
		return TCL_ERROR;
	    }
	}
	break;
    case TCL_NUMBER_BIG:
	if (Tcl_GetBignumFromObj(interp, objv[1], &big) != TCL_OK) {
	    return TCL_ERROR;
	}
	if (SIGN(&big) == MP_NEG) {
	    mp_clear(&big);
	    goto negarg;
	}
	break;
    default:
	if (Tcl_GetWideIntFromObj(interp, objv[1], &w) != TCL_OK) {
	    return TCL_ERROR;
	}
	if (w < 0) {
	    goto negarg;
	}
	d = (double) w;
#ifdef IEEE_FLOATING_POINT
	if (d < MAX_EXACT) {
	    exact = 1;
	}
#endif
	if (!exact) {
	    Tcl_GetBignumFromObj(interp, objv[1], &big);
	}
	break;
    }

    if (exact) {
	Tcl_SetObjResult(interp, Tcl_NewWideIntObj((Tcl_WideInt) sqrt(d)));
    } else {
	mp_int root;

	mp_init(&root);
	mp_sqrt(&big, &root);
	mp_clear(&big);
	Tcl_SetObjResult(interp, Tcl_NewBignumObj(&root));
    }
    return TCL_OK;

  negarg:
    Tcl_SetResult(interp, "square root of negative argument", TCL_STATIC);
    Tcl_SetErrorCode(interp, "ARITH", "DOMAIN",
	    "domain error: argument not in valid range", NULL);
    return TCL_ERROR;
}

static int
ExprSqrtFunc(
    ClientData clientData,	/* Ignored */
    Tcl_Interp *interp,		/* The interpreter in which to execute the
				 * function. */
    int objc,			/* Actual parameter count. */
    Tcl_Obj *const *objv)	/* Actual parameter list. */
{
    int code;
    double d;
    mp_int big;

    if (objc != 2) {
	MathFuncWrongNumArgs(interp, 2, objc, objv);
	return TCL_ERROR;
    }
    code = Tcl_GetDoubleFromObj(interp, objv[1], &d);
#ifdef ACCEPT_NAN
    if ((code != TCL_OK) && (objv[1]->typePtr == &tclDoubleType)) {
	Tcl_SetObjResult(interp, objv[1]);
	return TCL_OK;
    }
#endif
    if (code != TCL_OK) {
	return TCL_ERROR;
    }
    if ((d >= 0.0) && TclIsInfinite(d)
	    && (Tcl_GetBignumFromObj(NULL, objv[1], &big) == TCL_OK)) {
	mp_int root;

	mp_init(&root);
	mp_sqrt(&big, &root);
	mp_clear(&big);
	Tcl_SetObjResult(interp, Tcl_NewDoubleObj(TclBignumToDouble(&root)));
	mp_clear(&root);
    } else {
	Tcl_SetObjResult(interp, Tcl_NewDoubleObj(sqrt(d)));
    }
    return TCL_OK;
}

static int
ExprUnaryFunc(
    ClientData clientData,	/* Contains the address of a function that
				 * takes one double argument and returns a
				 * double result. */
    Tcl_Interp *interp,		/* The interpreter in which to execute the
				 * function. */
    int objc,			/* Actual parameter count */
    Tcl_Obj *const *objv)	/* Actual parameter list */
{
    int code;
    double d;
    double (*func)(double) = (double (*)(double)) clientData;

    if (objc != 2) {
	MathFuncWrongNumArgs(interp, 2, objc, objv);
	return TCL_ERROR;
    }
    code = Tcl_GetDoubleFromObj(interp, objv[1], &d);
#ifdef ACCEPT_NAN
    if ((code != TCL_OK) && (objv[1]->typePtr == &tclDoubleType)) {
	d = objv[1]->internalRep.doubleValue;
	Tcl_ResetResult(interp);
	code = TCL_OK;
    }
#endif
    if (code != TCL_OK) {
	return TCL_ERROR;
    }
    errno = 0;
    return CheckDoubleResult(interp, func(d));
}

static int
CheckDoubleResult(
    Tcl_Interp *interp,
    double dResult)
{
#ifndef ACCEPT_NAN
    if (TclIsNaN(dResult)) {
	TclExprFloatError(interp, dResult);
	return TCL_ERROR;
    }
#endif
    if ((errno == ERANGE) && ((dResult == 0.0) || TclIsInfinite(dResult))) {
	/*
	 * When ERANGE signals under/overflow, just accept 0.0 or +/-Inf
	 */
    } else if (errno != 0) {
	/*
	 * Report other errno values as errors.
	 */

	TclExprFloatError(interp, dResult);
	return TCL_ERROR;
    }
    Tcl_SetObjResult(interp, Tcl_NewDoubleObj(dResult));
    return TCL_OK;
}

static int
ExprBinaryFunc(
    ClientData clientData,	/* Contains the address of a function that
				 * takes two double arguments and returns a
				 * double result. */
    Tcl_Interp *interp,		/* The interpreter in which to execute the
				 * function. */
    int objc,			/* Actual parameter count. */
    Tcl_Obj *const *objv)	/* Parameter vector. */
{
    int code;
    double d1, d2;
    double (*func)(double, double) = (double (*)(double, double)) clientData;

    if (objc != 3) {
	MathFuncWrongNumArgs(interp, 3, objc, objv);
	return TCL_ERROR;
    }
    code = Tcl_GetDoubleFromObj(interp, objv[1], &d1);
#ifdef ACCEPT_NAN
    if ((code != TCL_OK) && (objv[1]->typePtr == &tclDoubleType)) {
	d1 = objv[1]->internalRep.doubleValue;
	Tcl_ResetResult(interp);
	code = TCL_OK;
    }
#endif
    if (code != TCL_OK) {
	return TCL_ERROR;
    }
    code = Tcl_GetDoubleFromObj(interp, objv[2], &d2);
#ifdef ACCEPT_NAN
    if ((code != TCL_OK) && (objv[2]->typePtr == &tclDoubleType)) {
	d2 = objv[2]->internalRep.doubleValue;
	Tcl_ResetResult(interp);
	code = TCL_OK;
    }
#endif
    if (code != TCL_OK) {
	return TCL_ERROR;
    }
    errno = 0;
    return CheckDoubleResult(interp, func(d1, d2));
}

static int
ExprAbsFunc(
    ClientData clientData,	/* Ignored. */
    Tcl_Interp *interp,		/* The interpreter in which to execute the
				 * function. */
    int objc,			/* Actual parameter count. */
    Tcl_Obj *const *objv)	/* Parameter vector. */
{
    ClientData ptr;
    int type;
    mp_int big;

    if (objc != 2) {
	MathFuncWrongNumArgs(interp, 2, objc, objv);
	return TCL_ERROR;
    }

    if (TclGetNumberFromObj(interp, objv[1], &ptr, &type) != TCL_OK) {
	return TCL_ERROR;
    }

    if (type == TCL_NUMBER_LONG) {
	long l = *((const long *) ptr);

	if (l > (long)0) {
	    goto unChanged;
	} else if (l == (long)0) {
	    const char *string = objv[1]->bytes;

	    if (!string) {
		/*
		 * There is no string representation, so internal one is
		 * correct.
		 */

		goto unChanged;
	    }
	    while (isspace(UCHAR(*string))) {
	    	string++;
	    }
	    if (*string != '-') {
		goto unChanged;
	    }
	} else if (l == LONG_MIN) {
	    TclBNInitBignumFromLong(&big, l);
	    goto tooLarge;
	}
	Tcl_SetObjResult(interp, Tcl_NewLongObj(-l));
	return TCL_OK;
    }

    if (type == TCL_NUMBER_DOUBLE) {
	double d = *((const double *) ptr);
	static const double poszero = 0.0;

	/*
	 * We need to distinguish here between positive 0.0 and negative -0.0.
	 * [Bug 2954959]
	 */

	if (d == -0.0) {
	    if (!memcmp(&d, &poszero, sizeof(double))) {
		goto unChanged;
	    }
	} else if (d > -0.0) {
	    goto unChanged;
	}
	Tcl_SetObjResult(interp, Tcl_NewDoubleObj(-d));
	return TCL_OK;
    }

#ifndef NO_WIDE_TYPE
    if (type == TCL_NUMBER_WIDE) {
	Tcl_WideInt w = *((const Tcl_WideInt *) ptr);

	if (w >= (Tcl_WideInt)0) {
	    goto unChanged;
	}
	if (w == LLONG_MIN) {
	    TclBNInitBignumFromWideInt(&big, w);
	    goto tooLarge;
	}
	Tcl_SetObjResult(interp, Tcl_NewWideIntObj(-w));
	return TCL_OK;
    }
#endif

    if (type == TCL_NUMBER_BIG) {
	if (mp_cmp_d((const mp_int *) ptr, 0) == MP_LT) {
	    Tcl_GetBignumFromObj(NULL, objv[1], &big);
	tooLarge:
	    mp_neg(&big, &big);
	    Tcl_SetObjResult(interp, Tcl_NewBignumObj(&big));
	} else {
	unChanged:
	    Tcl_SetObjResult(interp, objv[1]);
	}
	return TCL_OK;
    }

    if (type == TCL_NUMBER_NAN) {
#ifdef ACCEPT_NAN
	Tcl_SetObjResult(interp, objv[1]);
	return TCL_OK;
#else
	double d;

	Tcl_GetDoubleFromObj(interp, objv[1], &d);
	return TCL_ERROR;
#endif
    }
    return TCL_OK;
}

static int
ExprBoolFunc(
    ClientData clientData,	/* Ignored. */
    Tcl_Interp *interp,		/* The interpreter in which to execute the
				 * function. */
    int objc,			/* Actual parameter count. */
    Tcl_Obj *const *objv)	/* Actual parameter vector. */
{
    int value;

    if (objc != 2) {
	MathFuncWrongNumArgs(interp, 2, objc, objv);
	return TCL_ERROR;
    }
    if (Tcl_GetBooleanFromObj(interp, objv[1], &value) != TCL_OK) {
	return TCL_ERROR;
    }
    Tcl_SetObjResult(interp, Tcl_NewBooleanObj(value));
    return TCL_OK;
}

static int
ExprDoubleFunc(
    ClientData clientData,	/* Ignored. */
    Tcl_Interp *interp,		/* The interpreter in which to execute the
				 * function. */
    int objc,			/* Actual parameter count. */
    Tcl_Obj *const *objv)	/* Actual parameter vector. */
{
    double dResult;

    if (objc != 2) {
	MathFuncWrongNumArgs(interp, 2, objc, objv);
	return TCL_ERROR;
    }
    if (Tcl_GetDoubleFromObj(interp, objv[1], &dResult) != TCL_OK) {
#ifdef ACCEPT_NAN
	if (objv[1]->typePtr == &tclDoubleType) {
	    Tcl_SetObjResult(interp, objv[1]);
	    return TCL_OK;
	}
#endif
	return TCL_ERROR;
    }
    Tcl_SetObjResult(interp, Tcl_NewDoubleObj(dResult));
    return TCL_OK;
}

static int
ExprEntierFunc(
    ClientData clientData,	/* Ignored. */
    Tcl_Interp *interp,		/* The interpreter in which to execute the
				 * function. */
    int objc,			/* Actual parameter count. */
    Tcl_Obj *const *objv)	/* Actual parameter vector. */
{
    double d;
    int type;
    ClientData ptr;

    if (objc != 2) {
	MathFuncWrongNumArgs(interp, 2, objc, objv);
	return TCL_ERROR;
    }
    if (TclGetNumberFromObj(interp, objv[1], &ptr, &type) != TCL_OK) {
	return TCL_ERROR;
    }

    if (type == TCL_NUMBER_DOUBLE) {
	d = *((const double *) ptr);
	if ((d >= (double)LONG_MAX) || (d <= (double)LONG_MIN)) {
	    mp_int big;

	    if (Tcl_InitBignumFromDouble(interp, d, &big) != TCL_OK) {
		/* Infinity */
		return TCL_ERROR;
	    }
	    Tcl_SetObjResult(interp, Tcl_NewBignumObj(&big));
	    return TCL_OK;
	} else {
	    long result = (long) d;

	    Tcl_SetObjResult(interp, Tcl_NewLongObj(result));
	    return TCL_OK;
	}
    }

    if (type != TCL_NUMBER_NAN) {
	/*
	 * All integers are already of integer type.
	 */

	Tcl_SetObjResult(interp, objv[1]);
	return TCL_OK;
    }

    /*
     * Get the error message for NaN.
     */

    Tcl_GetDoubleFromObj(interp, objv[1], &d);
    return TCL_ERROR;
}

static int
ExprIntFunc(
    ClientData clientData,	/* Ignored. */
    Tcl_Interp *interp,		/* The interpreter in which to execute the
				 * function. */
    int objc,			/* Actual parameter count. */
    Tcl_Obj *const *objv)	/* Actual parameter vector. */
{
    long iResult;
    Tcl_Obj *objPtr;
    if (ExprEntierFunc(NULL, interp, objc, objv) != TCL_OK) {
	return TCL_ERROR;
    }
    objPtr = Tcl_GetObjResult(interp);
    if (TclGetLongFromObj(NULL, objPtr, &iResult) != TCL_OK) {
	/*
	 * Truncate the bignum; keep only bits in long range.
	 */

	mp_int big;

	Tcl_GetBignumFromObj(NULL, objPtr, &big);
	mp_mod_2d(&big, (int) CHAR_BIT * sizeof(long), &big);
	objPtr = Tcl_NewBignumObj(&big);
	Tcl_IncrRefCount(objPtr);
	TclGetLongFromObj(NULL, objPtr, &iResult);
	Tcl_DecrRefCount(objPtr);
    }
    Tcl_SetObjResult(interp, Tcl_NewLongObj(iResult));
    return TCL_OK;
}

static int
ExprWideFunc(
    ClientData clientData,	/* Ignored. */
    Tcl_Interp *interp,		/* The interpreter in which to execute the
				 * function. */
    int objc,			/* Actual parameter count. */
    Tcl_Obj *const *objv)	/* Actual parameter vector. */
{
    Tcl_WideInt wResult;
    Tcl_Obj *objPtr;

    if (ExprEntierFunc(NULL, interp, objc, objv) != TCL_OK) {
	return TCL_ERROR;
    }
    objPtr = Tcl_GetObjResult(interp);
    if (Tcl_GetWideIntFromObj(NULL, objPtr, &wResult) != TCL_OK) {
	/*
	 * Truncate the bignum; keep only bits in wide int range.
	 */

	mp_int big;

	Tcl_GetBignumFromObj(NULL, objPtr, &big);
	mp_mod_2d(&big, (int) CHAR_BIT * sizeof(Tcl_WideInt), &big);
	objPtr = Tcl_NewBignumObj(&big);
	Tcl_IncrRefCount(objPtr);
	Tcl_GetWideIntFromObj(NULL, objPtr, &wResult);
	Tcl_DecrRefCount(objPtr);
    }
    Tcl_SetObjResult(interp, Tcl_NewWideIntObj(wResult));
    return TCL_OK;
}

static int
ExprRandFunc(
    ClientData clientData,	/* Ignored. */
    Tcl_Interp *interp,		/* The interpreter in which to execute the
				 * function. */
    int objc,			/* Actual parameter count. */
    Tcl_Obj *const *objv)	/* Actual parameter vector. */
{
    Interp *iPtr = (Interp *) interp;
    double dResult;
    long tmp;			/* Algorithm assumes at least 32 bits. Only
				 * long guarantees that. See below. */
    Tcl_Obj *oResult;

    if (objc != 1) {
	MathFuncWrongNumArgs(interp, 1, objc, objv);
	return TCL_ERROR;
    }

    if (!(iPtr->flags & RAND_SEED_INITIALIZED)) {
	iPtr->flags |= RAND_SEED_INITIALIZED;

	/*
	 * Take into consideration the thread this interp is running in order
	 * to insure different seeds in different threads (bug #416643)
	 */

	iPtr->randSeed = TclpGetClicks() + (PTR2INT(Tcl_GetCurrentThread())<<12);

	/*
	 * Make sure 1 <= randSeed <= (2^31) - 2. See below.
	 */

	iPtr->randSeed &= (unsigned long) 0x7fffffff;
	if ((iPtr->randSeed == 0) || (iPtr->randSeed == 0x7fffffff)) {
	    iPtr->randSeed ^= 123459876;
	}
    }

    /*
     * Generate the random number using the linear congruential generator
     * defined by the following recurrence:
     *		seed = ( IA * seed ) mod IM
     * where IA is 16807 and IM is (2^31) - 1. The recurrence maps a seed in
     * the range [1, IM - 1] to a new seed in that same range. The recurrence
     * maps IM to 0, and maps 0 back to 0, so those two values must not be
     * allowed as initial values of seed.
     *
     * In order to avoid potential problems with integer overflow, the
     * recurrence is implemented in terms of additional constants IQ and IR
     * such that
     *		IM = IA*IQ + IR
     * None of the operations in the implementation overflows a 32-bit signed
     * integer, and the C type long is guaranteed to be at least 32 bits wide.
     *
     * For more details on how this algorithm works, refer to the following
     * papers:
     *
     *	S.K. Park & K.W. Miller, "Random number generators: good ones are hard
     *	to find," Comm ACM 31(10):1192-1201, Oct 1988
     *
     *	W.H. Press & S.A. Teukolsky, "Portable random number generators,"
     *	Computers in Physics 6(5):522-524, Sep/Oct 1992.
     */

#define RAND_IA		16807
#define RAND_IM		2147483647
#define RAND_IQ		127773
#define RAND_IR		2836
#define RAND_MASK	123459876

    tmp = iPtr->randSeed/RAND_IQ;
    iPtr->randSeed = RAND_IA*(iPtr->randSeed - tmp*RAND_IQ) - RAND_IR*tmp;
    if (iPtr->randSeed < 0) {
	iPtr->randSeed += RAND_IM;
    }

    /*
     * Since the recurrence keeps seed values in the range [1, RAND_IM - 1],
     * dividing by RAND_IM yields a double in the range (0, 1).
     */

    dResult = iPtr->randSeed * (1.0/RAND_IM);

    /*
     * Push a Tcl object with the result.
     */

    TclNewDoubleObj(oResult, dResult);
    Tcl_SetObjResult(interp, oResult);
    return TCL_OK;
}

static int
ExprRoundFunc(
    ClientData clientData,	/* Ignored. */
    Tcl_Interp *interp,		/* The interpreter in which to execute the
				 * function. */
    int objc,			/* Actual parameter count. */
    Tcl_Obj *const *objv)	/* Parameter vector. */
{
    double d;
    ClientData ptr;
    int type;

    if (objc != 2) {
	MathFuncWrongNumArgs(interp, 2, objc, objv);
	return TCL_ERROR;
    }

    if (TclGetNumberFromObj(interp, objv[1], &ptr, &type) != TCL_OK) {
	return TCL_ERROR;
    }

    if (type == TCL_NUMBER_DOUBLE) {
	double fractPart, intPart;
	long max = LONG_MAX, min = LONG_MIN;

	fractPart = modf(*((const double *) ptr), &intPart);
	if (fractPart <= -0.5) {
	    min++;
	} else if (fractPart >= 0.5) {
	    max--;
	}
	if ((intPart >= (double)max) || (intPart <= (double)min)) {
	    mp_int big;

	    if (Tcl_InitBignumFromDouble(interp, intPart, &big) != TCL_OK) {
		/* Infinity */
		return TCL_ERROR;
	    }
	    if (fractPart <= -0.5) {
		mp_sub_d(&big, 1, &big);
	    } else if (fractPart >= 0.5) {
		mp_add_d(&big, 1, &big);
	    }
	    Tcl_SetObjResult(interp, Tcl_NewBignumObj(&big));
	    return TCL_OK;
	} else {
	    long result = (long)intPart;

	    if (fractPart <= -0.5) {
		result--;
	    } else if (fractPart >= 0.5) {
		result++;
	    }
	    Tcl_SetObjResult(interp, Tcl_NewLongObj(result));
	    return TCL_OK;
	}
    }

    if (type != TCL_NUMBER_NAN) {
	/*
	 * All integers are already rounded
	 */

	Tcl_SetObjResult(interp, objv[1]);
	return TCL_OK;
    }

    /*
     * Get the error message for NaN.
     */

    Tcl_GetDoubleFromObj(interp, objv[1], &d);
    return TCL_ERROR;
}

static int
ExprSrandFunc(
    ClientData clientData,	/* Ignored. */
    Tcl_Interp *interp,		/* The interpreter in which to execute the
				 * function. */
    int objc,			/* Actual parameter count. */
    Tcl_Obj *const *objv)	/* Parameter vector. */
{
    Interp *iPtr = (Interp *) interp;
    long i = 0;			/* Initialized to avoid compiler warning. */

    /*
     * Convert argument and use it to reset the seed.
     */

    if (objc != 2) {
	MathFuncWrongNumArgs(interp, 2, objc, objv);
	return TCL_ERROR;
    }

    if (TclGetLongFromObj(NULL, objv[1], &i) != TCL_OK) {
	Tcl_Obj *objPtr;
	mp_int big;

	if (Tcl_GetBignumFromObj(interp, objv[1], &big) != TCL_OK) {
	    /* TODO: more ::errorInfo here? or in caller? */
	    return TCL_ERROR;
	}

	mp_mod_2d(&big, (int) CHAR_BIT * sizeof(long), &big);
	objPtr = Tcl_NewBignumObj(&big);
	Tcl_IncrRefCount(objPtr);
	TclGetLongFromObj(NULL, objPtr, &i);
	Tcl_DecrRefCount(objPtr);
    }

    /*
     * Reset the seed. Make sure 1 <= randSeed <= 2^31 - 2. See comments in
     * ExprRandFunc for more details.
     */

    iPtr->flags |= RAND_SEED_INITIALIZED;
    iPtr->randSeed = i;
    iPtr->randSeed &= (unsigned long) 0x7fffffff;
    if ((iPtr->randSeed == 0) || (iPtr->randSeed == 0x7fffffff)) {
	iPtr->randSeed ^= 123459876;
    }

    /*
     * To avoid duplicating the random number generation code we simply clean
     * up our state and call the real random number function. That function
     * will always succeed.
     */

    return ExprRandFunc(clientData, interp, 1, objv);
}

/*
 *----------------------------------------------------------------------
 *
 * MathFuncWrongNumArgs --
 *
 *	Generate an error message when a math function presents the wrong
 *	number of arguments.
 *
 * Results:
 *	None.
 *
 * Side effects:
 *	An error message is stored in the interpreter result.
 *
 *----------------------------------------------------------------------
 */

static void
MathFuncWrongNumArgs(
    Tcl_Interp *interp,		/* Tcl interpreter */
    int expected,		/* Formal parameter count. */
    int found,			/* Actual parameter count. */
    Tcl_Obj *const *objv)	/* Actual parameter vector. */
{
    const char *name = Tcl_GetString(objv[0]);
    const char *tail = name + strlen(name);

    while (tail > name+1) {
	tail--;
	if (*tail == ':' && tail[-1] == ':') {
	    name = tail+1;
	    break;
	}
    }
    Tcl_SetObjResult(interp, Tcl_ObjPrintf(
	    "too %s arguments for math function \"%s\"",
	    (found < expected ? "few" : "many"), name));
    Tcl_SetErrorCode(interp, "TCL", "WRONGARGS", NULL);
}

#ifdef USE_DTRACE
/*
 *----------------------------------------------------------------------
 *
 * DTraceObjCmd --
 *
 *	This function is invoked to process the "::tcl::dtrace" Tcl command.
 *
 * Results:
 *	A standard Tcl object result.
 *
 * Side effects:
 *	The 'tcl-probe' DTrace probe is triggered (if it is enabled).
 *
 *----------------------------------------------------------------------
 */

static int
DTraceObjCmd(
    ClientData dummy,		/* Not used. */
    Tcl_Interp *interp,		/* Current interpreter. */
    int objc,			/* Number of arguments. */
    Tcl_Obj *const objv[])	/* Argument objects. */
{
    if (TCL_DTRACE_TCL_PROBE_ENABLED()) {
	char *a[10];
	int i = 0;

	while (i++ < 10) {
	    a[i-1] = i < objc ? TclGetString(objv[i]) : NULL;
	}
	TCL_DTRACE_TCL_PROBE(a[0], a[1], a[2], a[3], a[4], a[5], a[6], a[7],
		a[8], a[9]);
    }
    return TCL_OK;
}

/*
 *----------------------------------------------------------------------
 *
 * TclDTraceInfo --
 *
 *	Extract information from a TIP280 dict for use by DTrace probes.
 *
 * Results:
 *	None.
 *
 * Side effects:
 *	None.
 *
 *----------------------------------------------------------------------
 */

void
TclDTraceInfo(
    Tcl_Obj *info,
    const char **args,
    int *argsi)
{
    static Tcl_Obj *keys[10] = { NULL };
    Tcl_Obj **k = keys, *val;
    int i = 0;

    if (!*k) {
#define kini(s) TclNewLiteralStringObj(keys[i], s); i++
	kini("cmd");	kini("type");	kini("proc");	kini("file");
	kini("method");	kini("class");	kini("lambda");	kini("object");
	kini("line");	kini("level");
#undef kini
    }
    for (i = 0; i < 6; i++) {
	Tcl_DictObjGet(NULL, info, *k++, &val);
	args[i] = val ? TclGetString(val) : NULL;
    }
    /* no "proc" -> use "lambda" */
    if (!args[2]) {
	Tcl_DictObjGet(NULL, info, *k, &val);
	args[2] = val ? TclGetString(val) : NULL;
    }
    k++;
    /* no "class" -> use "object" */
    if (!args[5]) {
	Tcl_DictObjGet(NULL, info, *k, &val);
	args[5] = val ? TclGetString(val) : NULL;
    }
    k++;
    for (i = 0; i < 2; i++) {
	Tcl_DictObjGet(NULL, info, *k++, &val);
	if (val) {
	    TclGetIntFromObj(NULL, val, &argsi[i]);
	} else {
	    argsi[i] = 0;
	}
    }
}

/*
 *----------------------------------------------------------------------
 *
 * DTraceCmdReturn --
 *
 *	NR callback for DTrace command return probes.
 *
 * Results:
 *	None.
 *
 * Side effects:
 *	None.
 *
 *----------------------------------------------------------------------
 */

static int
DTraceCmdReturn(
    ClientData data[],
    Tcl_Interp *interp,
    int result)
{
    char *cmdName = TclGetString((Tcl_Obj *) data[0]);

    if (TCL_DTRACE_CMD_RETURN_ENABLED()) {
	TCL_DTRACE_CMD_RETURN(cmdName, result);
    }
    if (TCL_DTRACE_CMD_RESULT_ENABLED()) {
	Tcl_Obj *r = Tcl_GetObjResult(interp);

	TCL_DTRACE_CMD_RESULT(cmdName, result, TclGetString(r), r);
    }
    return result;
}

TCL_DTRACE_DEBUG_LOG()

#endif /* USE_DTRACE */

/*
 *----------------------------------------------------------------------
 *
 * Tcl_NRCallObjProc --
 *
 *	This function calls an objProc directly while managing things properly
 *	if it happens to be an NR objProc. It is meant to be used by extenders
 *	that provide an NR implementation of a command, as this function
 *	permits a trivial coding of the non-NR objProc.
 *
 * Results:
 *	The return value is a standard Tcl completion code such as TCL_OK or
 *	TCL_ERROR. A result or error message is left in interp's result.
 *
 * Side effects:
 *	Depends on the objProc.
 *
 *----------------------------------------------------------------------
 */

int
Tcl_NRCallObjProc(
    Tcl_Interp *interp,
    Tcl_ObjCmdProc *objProc,
    ClientData clientData,
    int objc,
    Tcl_Obj *const objv[])
{
    int result = TCL_OK;
    NRE_callback *rootPtr = TOP_CB(interp);

#ifdef USE_DTRACE
    if (TCL_DTRACE_CMD_ARGS_ENABLED()) {
	const char *a[10];
	int i = 0;

	while (i < 10) {
	    a[i] = i < objc ? TclGetString(objv[i]) : NULL; i++;
	}
	TCL_DTRACE_CMD_ARGS(a[0], a[1], a[2], a[3], a[4], a[5], a[6], a[7],
		a[8], a[9]);
    }
    if (TCL_DTRACE_CMD_INFO_ENABLED() && ((Interp *) interp)->cmdFramePtr) {
	Tcl_Obj *info = TclInfoFrame(interp, ((Interp *) interp)->cmdFramePtr);
	const char *a[6]; int i[2];

	TclDTraceInfo(info, a, i);
	TCL_DTRACE_CMD_INFO(a[0], a[1], a[2], a[3], i[0], i[1], a[4], a[5]);
	TclDecrRefCount(info);
    }
    if ((TCL_DTRACE_CMD_RETURN_ENABLED() || TCL_DTRACE_CMD_RESULT_ENABLED())
	    && objc) {
	TclNRAddCallback(interp, DTraceCmdReturn, objv[0], NULL, NULL, NULL);
    }
    if (TCL_DTRACE_CMD_ENTRY_ENABLED() && objc) {
	TCL_DTRACE_CMD_ENTRY(TclGetString(objv[0]), objc - 1,
		(Tcl_Obj **)(objv + 1));
    }
#endif /* USE_DTRACE */
    result = objProc(clientData, interp, objc, objv);
    return TclNRRunCallbacks(interp, result, rootPtr);
}

/*
 *----------------------------------------------------------------------
 *
 * Tcl_NRCreateCommand --
 *
 *	Define a new NRE-enabled object-based command in a command table.
 *
 * Results:
 *	The return value is a token for the command, which can be used in
 *	future calls to Tcl_GetCommandName.
 *
 * Side effects:
 *	If no command named "cmdName" already exists for interp, one is
 *	created. Otherwise, if a command does exist, then if the object-based
 *	Tcl_ObjCmdProc is TclInvokeStringCommand, we assume Tcl_CreateCommand
 *	was called previously for the same command and just set its
 *	Tcl_ObjCmdProc to the argument "proc"; otherwise, we delete the old
 *	command.
 *
 *	In the future, during bytecode evaluation when "cmdName" is seen as
 *	the name of a command by Tcl_EvalObj or Tcl_Eval, the object-based
 *	Tcl_ObjCmdProc proc will be called. When the command is deleted from
 *	the table, deleteProc will be called. See the manual entry for details
 *	on the calling sequence.
 *
 *----------------------------------------------------------------------
 */

Tcl_Command
Tcl_NRCreateCommand(
    Tcl_Interp *interp,		/* Token for command interpreter (returned by
				 * previous call to Tcl_CreateInterp). */
    const char *cmdName,	/* Name of command. If it contains namespace
				 * qualifiers, the new command is put in the
				 * specified namespace; otherwise it is put in
				 * the global namespace. */
    Tcl_ObjCmdProc *proc,	/* Object-based function to associate with
				 * name, provides direct access for direct
				 * calls. */
    Tcl_ObjCmdProc *nreProc,	/* Object-based function to associate with
				 * name, provides NR implementation */
    ClientData clientData,	/* Arbitrary value to pass to object
				 * function. */
    Tcl_CmdDeleteProc *deleteProc)
				/* If not NULL, gives a function to call when
				 * this command is deleted. */
{
    Command *cmdPtr = (Command *)
	    Tcl_CreateObjCommand(interp,cmdName,proc,clientData,deleteProc);

    cmdPtr->nreProc = nreProc;
    return (Tcl_Command) cmdPtr;
}

/****************************************************************************
 * Stuff for the public api
 ****************************************************************************/

int
Tcl_NREvalObj(
    Tcl_Interp *interp,
    Tcl_Obj *objPtr,
    int flags)
{
    return TclNREvalObjEx(interp, objPtr, flags, NULL, INT_MIN);
}

int
Tcl_NREvalObjv(
    Tcl_Interp *interp,		/* Interpreter in which to evaluate the
				 * command. Also used for error reporting. */
    int objc,			/* Number of words in command. */
    Tcl_Obj *const objv[],	/* An array of pointers to objects that are
				 * the words that make up the command. */
    int flags)			/* Collection of OR-ed bits that control the
				 * evaluation of the script. Only
				 * TCL_EVAL_GLOBAL, TCL_EVAL_INVOKE and
				 * TCL_EVAL_NOERR are currently supported. */
{
    return TclNREvalObjv(interp, objc, objv, flags, NULL);
}

int
Tcl_NRCmdSwap(
    Tcl_Interp *interp,
    Tcl_Command cmd,
    int objc,
    Tcl_Obj *const objv[],
    int flags)
{
    return TclNREvalObjv(interp, objc, objv, flags, (Command *) cmd);
}

/*****************************************************************************
 * Stuff for tailcalls
 *****************************************************************************
 *
 * Just to show that IT CAN BE DONE! The precise semantics are not simple,
 * require more thought. Possibly need a new Tcl return code to do it right?
 * Questions include:
 *   (1) How is the objc/objv tailcall to be run? My current thinking is that
 *	 it should essentially be
 *	     [tailcall a b c] <=> [uplevel 1 [list a b c]]
 *	 with two caveats
 *	     (a) the current frame is dropped first, after running all pending
 *		 cleanup tasks and saving its namespace
 *	     (b) 'a' is looked up in the returning frame's namespace, but the
 *		 command is run in the context to which we are returning
 *	 Current implementation does this if [tailcall] is called from within
 *	 a proc, errors otherwise.
 *   (2) Should a tailcall bypass [catch] in the returning frame? Current
 *	 implementation does not (or does it? Changed, test!) - it causes an
 *	 error.
 *
 * FIXME NRE!
 */

void
TclSpliceTailcall(
    Tcl_Interp *interp,
    NRE_callback *tailcallPtr)
{
    /*
     * Find the splicing spot: right before the NRCommand of the thing
     * being tailcalled. Note that we skip NRCommands marked in data[1]
     * (used by command redirectors).
     */

    NRE_callback *runPtr;

    for (runPtr = TOP_CB(interp); runPtr; runPtr = runPtr->nextPtr) {
	if (((runPtr->procPtr) == NRCommand) && !runPtr->data[1]) {
            break;
        }
    }
    if (!runPtr) {
        Tcl_Panic("tailcall cannot find the right splicing spot: should not happen!");
    }

    tailcallPtr->nextPtr = runPtr->nextPtr;
    runPtr->nextPtr = tailcallPtr;
}

int
TclNRTailcallObjCmd(
    ClientData clientData,
    Tcl_Interp *interp,
    int objc,
    Tcl_Obj *const objv[])
{
    Interp *iPtr = (Interp *) interp;

    if (objc < 1) {
	Tcl_WrongNumArgs(interp, 1, objv, "?command? ?arg ...?");
	return TCL_ERROR;
    }

    if (!iPtr->varFramePtr->isProcCallFrame) {	/* or is upleveled */
        Tcl_SetResult(interp,
                "tailcall can only be called from a proc or lambda",
                TCL_STATIC);
        Tcl_SetErrorCode(interp, "TCL", "TAILCALL", "ILLEGAL", NULL);
	return TCL_ERROR;
    }

    /*
     * Invocation without args just clears a scheduled tailcall; invocation
     * with an argument replaces any previously scheduled tailcall.
     */

    if (iPtr->varFramePtr->tailcallPtr) {
        ClearTailcall(interp, iPtr->varFramePtr->tailcallPtr);
        iPtr->varFramePtr->tailcallPtr = NULL;
    }

    /*
     * Create the callback to actually evaluate the tailcalled
     * command, then set it in the varFrame so that PopCallFrame can use it
     * at the proper time. Being lazy: exploit the TclNRAddCallBack macro to
     * build the callback.
     */

    if (objc > 1) {
        Tcl_Obj *listPtr, *nsObjPtr;
        Tcl_Namespace *nsPtr = (Tcl_Namespace *) iPtr->varFramePtr->nsPtr;
        Tcl_Namespace *ns1Ptr;
        NRE_callback *tailcallPtr;
        
        listPtr = Tcl_NewListObj(objc-1, objv+1);
        Tcl_IncrRefCount(listPtr);

        nsObjPtr = Tcl_NewStringObj(nsPtr->fullName, -1);
        if ((TCL_OK != TclGetNamespaceFromObj(interp, nsObjPtr, &ns1Ptr))
                || (nsPtr != ns1Ptr)) {
            Tcl_Panic("Tailcall failed to find the proper namespace");
        }
        Tcl_IncrRefCount(nsObjPtr);

        TclNRAddCallback(interp, NRTailcallEval, listPtr, nsObjPtr, NULL, NULL);
        tailcallPtr = TOP_CB(interp);
        TOP_CB(interp) = tailcallPtr->nextPtr;
        iPtr->varFramePtr->tailcallPtr = tailcallPtr;
    }
    return TCL_RETURN;
}

int
NRTailcallEval(
    ClientData data[],
    Tcl_Interp *interp,
    int result)
{
    Interp *iPtr = (Interp *) interp;
    Tcl_Obj *listPtr = data[0];
    Tcl_Obj *nsObjPtr = data[1];
    Tcl_Namespace *nsPtr;
    int objc;
    Tcl_Obj **objv;

    if (result == TCL_OK) {
	result = TclGetNamespaceFromObj(interp, nsObjPtr, &nsPtr);
    }

    if (result != TCL_OK) {
        /*
         * Tailcall execution was preempted, eg by an intervening catch or by
         * a now-gone namespace: cleanup and return.
         */
        
        TailcallCleanup(data, interp, result);
        return result;
    }

    /*
     * Perform the tailcall
     */

    TclNRDeferCallback(interp, TailcallCleanup, listPtr, nsObjPtr, NULL,NULL);
    iPtr->lookupNsPtr = (Namespace *) nsPtr;
    ListObjGetElements(listPtr, objc, objv);
    return TclNREvalObjv(interp, objc, objv, 0, NULL);
}

static int
TailcallCleanup(
    ClientData data[],
    Tcl_Interp *interp,
    int result)
{
    Tcl_DecrRefCount((Tcl_Obj *) data[0]);
    Tcl_DecrRefCount((Tcl_Obj *) data[1]);
    return result;
}

static void
ClearTailcall(
    Tcl_Interp *interp,
    NRE_callback *tailcallPtr)
{
    TailcallCleanup(tailcallPtr->data, interp, TCL_OK);
    TCLNR_FREE(interp, tailcallPtr);
}


void
Tcl_NRAddCallback(
    Tcl_Interp *interp,
    Tcl_NRPostProc *postProcPtr,
    ClientData data0,
    ClientData data1,
    ClientData data2,
    ClientData data3)
{
    if (!(postProcPtr)) {
	Tcl_Panic("Adding a callback without an objProc?!");
    }
    TclNRAddCallback(interp, postProcPtr, data0, data1, data2, data3);
}

/*
 *----------------------------------------------------------------------
 *
 * TclNRCoroutineObjCmd -- (and friends)
 *
 *	This object-based function is invoked to process the "coroutine" Tcl
 *	command. It is heavily based on "apply".
 *
 * Results:
 *	A standard Tcl object result value.
 *
 * Side effects:
 *	A new procedure gets created.
 *
 * ** FIRST EXPERIMENTAL IMPLEMENTATION **
 *
 * It is fairly amateurish and not up to our standards - mainly in terms of
 * error messages and [info] interaction. Just to test the infrastructure in
 * teov and tebc.
 *----------------------------------------------------------------------
 */

#define iPtr ((Interp *) interp)

int
TclNRYieldObjCmd(
    ClientData clientData,
    Tcl_Interp *interp,
    int objc,
    Tcl_Obj *const objv[])
{
    CoroutineData *corPtr = iPtr->execEnvPtr->corPtr;
    if (objc > 2) {
	Tcl_WrongNumArgs(interp, 1, objv, "?returnValue?");
	return TCL_ERROR;
    }

    if (!corPtr) {
	Tcl_SetResult(interp, "yield can only be called in a coroutine",
		TCL_STATIC);
	Tcl_SetErrorCode(interp, "TCL", "COROUTINE", "ILLEGAL_YIELD", NULL);
	return TCL_ERROR;
    }

    if (objc == 2) {
	Tcl_SetObjResult(interp, objv[1]);
    }

    NRE_ASSERT(!COR_IS_SUSPENDED(corPtr));
    TclNRAddCallback(interp, NRCoroutineActivateCallback, corPtr,
            clientData, NULL, NULL);
    return TCL_OK;
}

int
TclNRYieldToObjCmd(
    ClientData clientData,
    Tcl_Interp *interp,
    int objc,
    Tcl_Obj *const objv[])
{
    CoroutineData *corPtr = iPtr->execEnvPtr->corPtr;
    Tcl_Obj *listPtr, *nsObjPtr;
    Tcl_Namespace *nsPtr = (Tcl_Namespace *) iPtr->varFramePtr->nsPtr;
    Tcl_Namespace *ns1Ptr;

    if (objc < 2) {
	Tcl_WrongNumArgs(interp, 1, objv, "command ?arg ...?");
	return TCL_ERROR;
    }

    if (!corPtr) {
	Tcl_SetResult(interp, "yieldTo can only be called in a coroutine",
		TCL_STATIC);
	Tcl_SetErrorCode(interp, "TCL", "COROUTINE", "ILLEGAL_YIELD", NULL);
	return TCL_ERROR;
    }

    /*
     * Add the tailcall in the caller env, then just yield.
     *
     * This is essentially code from TclNRTailcallObjCmd
     */

    listPtr = Tcl_NewListObj(objc-1, objv+1);
    Tcl_IncrRefCount(listPtr);

    nsObjPtr = Tcl_NewStringObj(nsPtr->fullName, -1);
    if ((TCL_OK != TclGetNamespaceFromObj(interp, nsObjPtr, &ns1Ptr))
	    || (nsPtr != ns1Ptr)) {
	Tcl_Panic("yieldTo failed to find the proper namespace");
    }
    Tcl_IncrRefCount(nsObjPtr);

    /*
     * Add the callback in the caller's env, then instruct TEBC to yield.
     */

    iPtr->execEnvPtr = corPtr->callerEEPtr;
    TclNRAddCallback(interp, YieldToCallback, corPtr, listPtr, nsObjPtr,
	    NULL);
    iPtr->execEnvPtr = corPtr->eePtr;

    return TclNRYieldObjCmd(clientData, interp, 1, objv);
}

static int
YieldToCallback(
    ClientData data[],
    Tcl_Interp *interp,
    int result)
{
    /* CoroutineData *corPtr = data[0];*/
    Tcl_Obj *listPtr = data[1];
    ClientData nsPtr = data[2];
    NRE_callback *cbPtr;

    /*
     * yieldTo: invoke the command using tailcall tech.
     */

    TclNRAddCallback(interp, NRTailcallEval, listPtr, nsPtr, NULL, NULL);
    cbPtr = TOP_CB(interp);
    TOP_CB(interp) = cbPtr->nextPtr;

    TclSpliceTailcall(interp, cbPtr);
    return TCL_OK;
}

static int
RewindCoroutineCallback(
    ClientData data[],
    Tcl_Interp *interp,
    int result)
{
    return Tcl_RestoreInterpState(interp, data[0]);
}

static int
RewindCoroutine(
    CoroutineData *corPtr,
    int result)
{
    Tcl_Interp *interp = corPtr->eePtr->interp;
    Tcl_InterpState state = Tcl_SaveInterpState(interp, result);

    NRE_ASSERT(COR_IS_SUSPENDED(corPtr));
    NRE_ASSERT(corPtr->eePtr != NULL);
    NRE_ASSERT(corPtr->eePtr != iPtr->execEnvPtr);

    corPtr->eePtr->rewind = 1;
    TclNRAddCallback(interp, RewindCoroutineCallback, state,
	    NULL, NULL, NULL);
    return NRInterpCoroutine(corPtr, interp, 0, NULL);
}

static void
DeleteCoroutine(
    ClientData clientData)
{
    CoroutineData *corPtr = clientData;
    Tcl_Interp *interp = corPtr->eePtr->interp;
    NRE_callback *rootPtr = TOP_CB(interp);

    if (COR_IS_SUSPENDED(corPtr)) {
	TclNRRunCallbacks(interp, RewindCoroutine(corPtr,TCL_OK), rootPtr);
    }
}

static int
NRCoroutineCallerCallback(
    ClientData data[],
    Tcl_Interp *interp,
    int result)
{
    CoroutineData *corPtr = data[0];
    Command *cmdPtr = corPtr->cmdPtr;

    /*
     * This is the last callback in the caller execEnv, right before switching
     * to the coroutine's
     */

    NRE_ASSERT(iPtr->execEnvPtr == corPtr->callerEEPtr);

    if (!corPtr->eePtr) {
	/*
	 * The execEnv was wound down but not deleted for our sake. We finish
	 * the job here. The caller context has already been restored.
	 */

	NRE_ASSERT(iPtr->varFramePtr == corPtr->caller.varFramePtr);
	NRE_ASSERT(iPtr->framePtr == corPtr->caller.framePtr);
	NRE_ASSERT(iPtr->cmdFramePtr == corPtr->caller.cmdFramePtr);
	ckfree(corPtr);
	return result;
    }

    NRE_ASSERT(COR_IS_SUSPENDED(corPtr));
    SAVE_CONTEXT(corPtr->running);
    RESTORE_CONTEXT(corPtr->caller);
    
    if (cmdPtr->flags & CMD_IS_DELETED) {
	/*
	 * The command was deleted while it was running: wind down the
	 * execEnv, this will do the complete cleanup. RewindCoroutine will
	 * restore both the caller's context and interp state.
	 */

	return RewindCoroutine(corPtr, result);
    }

    return result;
}

static int
NRCoroutineExitCallback(
    ClientData data[],
    Tcl_Interp *interp,
    int result)
{
    CoroutineData *corPtr = data[0];
    Command *cmdPtr = corPtr->cmdPtr;

    /*
     * This runs at the bottom of the Coroutine's execEnv: it will be executed
     * when the coroutine returns or is wound down, but not when it yields. It
     * deletes the coroutine and restores the caller's environment.
     */

    NRE_ASSERT(interp == corPtr->eePtr->interp);
    NRE_ASSERT(TOP_CB(interp) == NULL);
    NRE_ASSERT(iPtr->execEnvPtr == corPtr->eePtr);
    NRE_ASSERT(!COR_IS_SUSPENDED(corPtr));
    NRE_ASSERT((corPtr->callerEEPtr->callbackPtr->procPtr == NRCoroutineCallerCallback));

    cmdPtr->deleteProc = NULL;
    Tcl_DeleteCommandFromToken(interp, (Tcl_Command) cmdPtr);
    TclCleanupCommandMacro(cmdPtr);

    corPtr->eePtr->corPtr = NULL;
    TclDeleteExecEnv(corPtr->eePtr);
    corPtr->eePtr = NULL;

    corPtr->stackLevel = NULL;

    /*
     * #280.
     * Drop the coroutine-owned copy of the lineLABCPtr hashtable for literal
     * command arguments in bytecode.
     */

    Tcl_DeleteHashTable(corPtr->lineLABCPtr);
    ckfree(corPtr->lineLABCPtr);
    corPtr->lineLABCPtr = NULL;

    RESTORE_CONTEXT(corPtr->caller);
    iPtr->execEnvPtr = corPtr->callerEEPtr;
    iPtr->numLevels++;

    return result;
}


/*
 * NRCoroutineActivateCallback --
 *
 * This is the workhorse for coroutines: it implements both yield and resume.
 *
 * It is important that both be implemented in the same callback: the
 * detection of the impossibility to suspend due to a busy C-stack relies on
 * the precise position of a local variable in the stack. We do not want the
 * compiler to play tricks on us, either by moving things around or inlining.
 */

static int
NRCoroutineActivateCallback(
    ClientData data[],
    Tcl_Interp *interp,
    int result)
{
    CoroutineData *corPtr = data[0];
    int type = PTR2INT(data[1]);
    int numLevels, unused;
    int *stackLevel = &unused;

    if (!corPtr->stackLevel) {
        /*
         * -- Coroutine is suspended --
         * Push the callback to restore the caller's context on yield or return
         */

        TclNRAddCallback(interp, NRCoroutineCallerCallback, corPtr, NULL, NULL,
                NULL);

        /*
         * Record the stackLevel at which the resume is happening, then swap
         * the interp's environment to make it suitable to run this
         * coroutine. 
         */
        
        corPtr->stackLevel = stackLevel;
        numLevels = corPtr->auxNumLevels;
        corPtr->auxNumLevels = iPtr->numLevels;

        SAVE_CONTEXT(corPtr->caller);
        corPtr->callerEEPtr = iPtr->execEnvPtr;
        RESTORE_CONTEXT(corPtr->running);
        iPtr->execEnvPtr = corPtr->eePtr;
        iPtr->numLevels += numLevels;
        
        return TCL_OK;
    } else {
        /*
         * Coroutine is active: yield
         */

        if (corPtr->stackLevel != stackLevel) {
            Tcl_SetResult(interp, "cannot yield: C stack busy",
                    TCL_STATIC);
            Tcl_SetErrorCode(interp, "TCL", "COROUTINE", "CANT_YIELD",
                    NULL);
            return TCL_ERROR;
        }
        
        if (type == CORO_ACTIVATE_YIELD) { 
            corPtr->nargs = COROUTINE_ARGUMENTS_SINGLE_OPTIONAL;
        } else if (type == CORO_ACTIVATE_YIELDM) {
            corPtr->nargs = COROUTINE_ARGUMENTS_ARBITRARY;
        } else {
            Tcl_Panic("Yield received an option which is not implemented");
        }
        
        corPtr->stackLevel = NULL;

        numLevels = iPtr->numLevels;
        iPtr->numLevels = corPtr->auxNumLevels;
        corPtr->auxNumLevels = numLevels - corPtr->auxNumLevels;

        iPtr->execEnvPtr = corPtr->callerEEPtr;
        return TCL_OK;
    }
}


static int
NRCoroInjectObjCmd(
    ClientData clientData,
    Tcl_Interp *interp,
    int objc,
    Tcl_Obj *const objv[])
{
    Command *cmdPtr;
    CoroutineData *corPtr;
    ExecEnv *savedEEPtr = iPtr->execEnvPtr;
    
    /*
     * Usage more or less like tailcall:
     *   inject coroName cmd ?arg1 arg2 ...?
     */

    if (objc < 3) {
	Tcl_WrongNumArgs(interp, 1, objv, "coroName cmd ?arg1 arg2 ...?");
	return TCL_ERROR;
    }

    cmdPtr = (Command *) Tcl_GetCommandFromObj(interp, objv[1]);
    if ((!cmdPtr) || (cmdPtr->nreProc != NRInterpCoroutine)) {
        Tcl_SetObjResult(interp, Tcl_NewStringObj("can only inject a command into a coroutine", -1));
        return TCL_ERROR;
    }

    corPtr = (CoroutineData *) cmdPtr->objClientData;
    if (!COR_IS_SUSPENDED(corPtr)) {
        Tcl_SetObjResult(interp, Tcl_NewStringObj("can only inject a command into a suspended coroutine", -1));
        return TCL_ERROR;
    }

    /*
     * Add the callback to the coro's execEnv, so that it is the first thing
     * to happen when the coro is resumed
     */
    
    iPtr->execEnvPtr = corPtr->eePtr;
    Tcl_NREvalObj(interp, Tcl_NewListObj(objc-2, objv+2), 0);    
    iPtr->execEnvPtr = savedEEPtr;
    
    return TCL_OK;
}

int
NRInterpCoroutine(
    ClientData clientData,
    Tcl_Interp *interp,		/* Current interpreter. */
    int objc,			/* Number of arguments. */
    Tcl_Obj *const objv[])	/* Argument objects. */
{
    CoroutineData *corPtr = clientData;

    if (!COR_IS_SUSPENDED(corPtr)) {
	Tcl_ResetResult(interp);
	Tcl_AppendResult(interp, "coroutine \"", Tcl_GetString(objv[0]),
		"\" is already running", NULL);
	Tcl_SetErrorCode(interp, "TCL", "COROUTINE", "BUSY", NULL);
	return TCL_ERROR;
    }

    /*
     * Parse all the arguments to work out what to feed as the result of the
     * [yield]. TRICKY POINT: objc==0 happens here! It occurs when a coroutine
     * is deleted!
     */

    switch (corPtr->nargs) {
    case COROUTINE_ARGUMENTS_SINGLE_OPTIONAL:
        if (objc == 2) {
            Tcl_SetObjResult(interp, objv[1]);
        } else if (objc > 2) {
            Tcl_WrongNumArgs(interp, 1, objv, "?arg?");
            return TCL_ERROR;
        }
        break;
    default:
        if (corPtr->nargs != objc-1) {
            Tcl_SetObjResult(interp,
                    Tcl_NewStringObj("wrong coro nargs; how did we get here? "
                    "not implemented!", -1));
            Tcl_SetErrorCode(interp, "TCL", "WRONGARGS", NULL);
            return TCL_ERROR;
        }
        /* fallthrough */
    case COROUTINE_ARGUMENTS_ARBITRARY:
        if (objc > 1) {
            Tcl_SetObjResult(interp, Tcl_NewListObj(objc-1, objv+1));
        }
        break;
    }

    TclNRAddCallback(interp, NRCoroutineActivateCallback, corPtr,
            NULL, NULL, NULL);
    return TCL_OK;
}

int
TclNRCoroutineObjCmd(
    ClientData dummy,		/* Not used. */
    Tcl_Interp *interp,		/* Current interpreter. */
    int objc,			/* Number of arguments. */
    Tcl_Obj *const objv[])	/* Argument objects. */
{
    Command *cmdPtr;
    CoroutineData *corPtr;
    const char *fullName, *procName;
    Namespace *nsPtr, *altNsPtr, *cxtNsPtr;
    Tcl_DString ds;
    
    if (objc < 3) {
	Tcl_WrongNumArgs(interp, 1, objv, "name cmd ?arg ...?");
	return TCL_ERROR;
    }

    /*
     * FIXME: this is copy/pasted from Tcl_ProcObjCommand. Should have
     * something in tclUtil.c to find the FQ name.
     */

    fullName = TclGetString(objv[1]);
    TclGetNamespaceForQualName(interp, fullName, NULL, 0,
	    &nsPtr, &altNsPtr, &cxtNsPtr, &procName);

    if (nsPtr == NULL) {
	Tcl_AppendResult(interp, "can't create procedure \"", fullName,
		"\": unknown namespace", NULL);
        Tcl_SetErrorCode(interp, "TCL", "LOOKUP", "NAMESPACE", NULL);
	return TCL_ERROR;
    }
    if (procName == NULL) {
	Tcl_AppendResult(interp, "can't create procedure \"", fullName,
		"\": bad procedure name", NULL);
        Tcl_SetErrorCode(interp, "TCL", "VALUE", "COMMAND", fullName, NULL);
	return TCL_ERROR;
    }
    if ((nsPtr != iPtr->globalNsPtr)
	    && (procName != NULL) && (procName[0] == ':')) {
	Tcl_AppendResult(interp, "can't create procedure \"", procName,
		"\" in non-global namespace with name starting with \":\"",
		NULL);
        Tcl_SetErrorCode(interp, "TCL", "VALUE", "COMMAND", procName, NULL);
	return TCL_ERROR;
    }

    /*
     * We ARE creating the coroutine command: allocate the corresponding
     * struct and create the corresponding command.
     */

    corPtr = ckalloc(sizeof(CoroutineData));

    Tcl_DStringInit(&ds);
    if (nsPtr != iPtr->globalNsPtr) {
	Tcl_DStringAppend(&ds, nsPtr->fullName, -1);
	Tcl_DStringAppend(&ds, "::", 2);
    }
    Tcl_DStringAppend(&ds, procName, -1);

    cmdPtr = (Command *) Tcl_NRCreateCommand(interp, Tcl_DStringValue(&ds),
	    /*objProc*/ NULL, NRInterpCoroutine, corPtr, DeleteCoroutine);
    Tcl_DStringFree(&ds);

    corPtr->cmdPtr = cmdPtr;
    cmdPtr->refCount++;

    /*
     * #280.
     * Provide the new coroutine with its own copy of the lineLABCPtr
     * hashtable for literal command arguments in bytecode. Note that that
     * CFWordBC chains are not duplicated, only the entrypoints to them. This
     * means that in the presence of coroutines each chain is potentially a
     * tree. Like the chain -> tree conversion of the CmdFrame stack.
     */

    {
	Tcl_HashSearch hSearch;
	Tcl_HashEntry *hePtr;

	corPtr->lineLABCPtr = ckalloc(sizeof(Tcl_HashTable));
	Tcl_InitHashTable(corPtr->lineLABCPtr, TCL_ONE_WORD_KEYS);

	for (hePtr = Tcl_FirstHashEntry(iPtr->lineLABCPtr,&hSearch);
		hePtr; hePtr = Tcl_NextHashEntry(&hSearch)) {
	    int isNew;
	    Tcl_HashEntry *newPtr =
		    Tcl_CreateHashEntry(corPtr->lineLABCPtr,
		    Tcl_GetHashKey(iPtr->lineLABCPtr, hePtr),
		    &isNew);

	    Tcl_SetHashValue(newPtr, Tcl_GetHashValue(hePtr));
	}
    }

    /*
     * Save the base context.
     */

    corPtr->running.framePtr = iPtr->rootFramePtr;
    corPtr->running.varFramePtr = iPtr->rootFramePtr;
    corPtr->running.cmdFramePtr = NULL;
    corPtr->running.lineLABCPtr = corPtr->lineLABCPtr;
    corPtr->stackLevel = NULL;
    corPtr->auxNumLevels = 0;
    iPtr->numLevels--;
    
    /*
     * Create the coro's execEnv, switch to it to push the exit and coro
     * command callbacks, then switch back. 
     */

    corPtr->eePtr = TclCreateExecEnv(interp, CORO_STACK_INITIAL_SIZE);
    corPtr->callerEEPtr = iPtr->execEnvPtr;
    corPtr->eePtr->corPtr = corPtr;
    
    iPtr->execEnvPtr = corPtr->eePtr;

    TclNRAddCallback(interp, NRCoroutineExitCallback, corPtr,
	    NULL, NULL, NULL);

    iPtr->lookupNsPtr = iPtr->varFramePtr->nsPtr;
    Tcl_NREvalObj(interp, Tcl_NewListObj(objc-2, objv+2), 0);
    iPtr->execEnvPtr = corPtr->callerEEPtr;
    
    /*
     * Now just resume the coroutine. Take care to insure that the command is
     * looked up in the correct namespace.
     */

    TclNRAddCallback(interp, NRCoroutineActivateCallback, corPtr,
            NULL, NULL, NULL);
    return TCL_OK;
}

/*
 * This is used in the [info] ensemble
 */

int
TclInfoCoroutineCmd(
    ClientData dummy,
    Tcl_Interp *interp,
    int objc,
    Tcl_Obj *const objv[])
{
    CoroutineData *corPtr = iPtr->execEnvPtr->corPtr;

    if (objc != 1) {
	Tcl_WrongNumArgs(interp, 1, objv, NULL);
	return TCL_ERROR;
    }

    if (corPtr && !(corPtr->cmdPtr->flags & CMD_IS_DELETED)) {
	Tcl_Obj *namePtr;

	TclNewObj(namePtr);
	Tcl_GetCommandFullName(interp, (Tcl_Command) corPtr->cmdPtr, namePtr);
	Tcl_SetObjResult(interp, namePtr);
    }
    return TCL_OK;
}

#undef iPtr

/*
 * Local Variables:
 * mode: c
 * c-basic-offset: 4
 * fill-column: 78
 * tab-width: 8
 * indent-tabs-mode: nil
 * End:
 */<|MERGE_RESOLUTION|>--- conflicted
+++ resolved
@@ -5090,17 +5090,17 @@
         if (numWords == 0) continue;
 	if (numWords > objLength) {
 	    if (expand != expandStack) {
-		ckfree((char *) expand);
+		ckfree(expand);
 	    }
-            expand = (int *) ckalloc(numWords * sizeof(int));
+            expand = ckalloc(numWords * sizeof(int));
 	    if (objvSpace != stackObjArray) {
-		ckfree((char *) objvSpace);
+		ckfree(objvSpace);
 	    }
-            objvSpace = (Tcl_Obj **) ckalloc(numWords * sizeof(Tcl_Obj *));
+            objvSpace = ckalloc(numWords * sizeof(Tcl_Obj *));
 	    if (lineSpace != linesStack) {
-		ckfree((char *) lineSpace);
+		ckfree(lineSpace);
 	    }
-	    lineSpace = (int *) ckalloc(numWords * sizeof(int));
+	    lineSpace = ckalloc(numWords * sizeof(int));
 	    objLength = numWords;
 	}
 
@@ -5129,33 +5129,10 @@
 	     * vs. eval).
 	     */
 
-<<<<<<< HEAD
 	    TclAdvanceLines(&wordLine, wordStart, tokenPtr->start);
 	    TclAdvanceContinuations (&wordLine, &wordCLNext,
 		    tokenPtr->start - outerScript);
 	    wordStart = tokenPtr->start;
-=======
-	    if (numWords > minObjs) {
-		expand =    ckalloc(numWords * sizeof(int));
-		objvSpace = ckalloc(numWords * sizeof(Tcl_Obj *));
-		lineSpace = ckalloc(numWords * sizeof(int));
-	    }
-	    expandRequested = 0;
-	    objv = objvSpace;
-	    lines = lineSpace;
-
-	    iPtr->cmdFramePtr = eeFramePtr->nextPtr;
-	    for (objectsUsed = 0, tokenPtr = parsePtr->tokenPtr;
-		    objectsUsed < numWords;
-		    objectsUsed++, tokenPtr += tokenPtr->numComponents+1) {
-		/*
-		 * TIP #280. Track lines to current word. Save the information
-		 * on a per-word basis, signaling dynamic words as needed.
-		 * Make the information available to the recursively called
-		 * evaluator as well, including the type of context (source
-		 * vs. eval).
-		 */
->>>>>>> 6221b73a
 
 	    lines[objc] = TclWordKnownAtCompileTime(tokenPtr, NULL)
 		    ? wordLine : -1;
@@ -5195,7 +5172,6 @@
 		objectsNeeded++;
 	    }
 
-<<<<<<< HEAD
 	    if (wordCLNext) {
 		TclContinuationsEnterDerived (objv[objc],
 			wordStart - outerScript, wordCLNext);
@@ -5215,18 +5191,11 @@
 
 	    if (objectsNeeded > objLength) {
 		inPlaceCopy = 0;
-		objv = objvSpace = (Tcl_Obj **)
+		objv = objvSpace =
 			ckalloc((unsigned)objectsNeeded*sizeof(Tcl_Obj*));
-		lines = lineSpace = (int*)
+		lines = lineSpace =
 			ckalloc((unsigned) objectsNeeded * sizeof (int));
 	    }
-=======
-		if ((numWords > minObjs) || (objectsNeeded > minObjs)) {
-		    objv = objvSpace =
-			    ckalloc(objectsNeeded * sizeof(Tcl_Obj *));
-		    lines = lineSpace = ckalloc(objectsNeeded * sizeof(int));
-		}
->>>>>>> 6221b73a
 
 	    objc = 0;
 	    while (wordIdx--) {
@@ -5241,29 +5210,18 @@
 			objv[objIdx--] = elements[numElements];
 			Tcl_IncrRefCount(elements[numElements]);
 		    }
-<<<<<<< HEAD
 		    Tcl_DecrRefCount(temp);
 	        } else {
 		    lines[objIdx] = lcopy[wordIdx];
 		    objv[objIdx--] = copy[wordIdx];
 		    objc++;
-=======
-		}
-		objv += objIdx+1;
-
-		if (copy != stackObjArray) {
-		    ckfree(copy);
-		}
-		if (lcopy != linesStack) {
-		    ckfree(lcopy);
->>>>>>> 6221b73a
 		}
 	    }
 	    objv += objIdx+1;
 
             if (!inPlaceCopy && (copy != stackObjArray)) {
-		ckfree((char *) copy);
-		ckfree((char *) lcopy);
+		ckfree(copy);
+		ckfree(lcopy);
 	    }
 	}
 
@@ -5284,38 +5242,12 @@
 	code = Tcl_EvalObjv(interp, objc, objv, flags|TCL_EVAL_NOERR);
 	TclArgumentRelease(interp, objv, objc);
 
-<<<<<<< HEAD
 	eeFramePtr->line = NULL;
 	eeFramePtr->nline = 0;
 
         error:
 	while (--objc >= 0) {
 	    Tcl_DecrRefCount(objv[objc]);
-=======
-	    if (code != TCL_OK) {
-		goto error;
-	    }
-	    for (i = 0; i < objectsUsed; i++) {
-		Tcl_DecrRefCount(objv[i]);
-	    }
-	    objectsUsed = 0;
-	    if (objvSpace != stackObjArray) {
-		ckfree(objvSpace);
-		objvSpace = stackObjArray;
-		ckfree(lineSpace);
-		lineSpace = linesStack;
-	    }
-
-	    /*
-	     * Free expand separately since objvSpace could have been
-	     * reallocated above.
-	     */
-
-	    if (expand != expandStack) {
-		ckfree(expand);
-		expand = expandStack;
-	    }
->>>>>>> 6221b73a
 	}
 	cmdString = commandTokenPtr->start;
 	cmdSize = commandTokenPtr->size;
@@ -5337,25 +5269,8 @@
 	Tcl_LogCommandInfo(interp, scriptTokenPtr->start, cmdString, cmdSize);
     }
     iPtr->flags &= ~ERR_ALREADY_LOGGED;
-<<<<<<< HEAD
     if (lineSpace != linesStack) {
-        ckfree((char *) lineSpace);
-=======
-
-    /*
-     * Then free resources that had been allocated to the command.
-     */
-
-    for (i = 0; i < objectsUsed; i++) {
-	Tcl_DecrRefCount(objv[i]);
-    }
-    if (gotParse) {
-	Tcl_FreeParse(parsePtr);
-    }
-    if (objvSpace != stackObjArray) {
-	ckfree(objvSpace);
-	ckfree(lineSpace);
->>>>>>> 6221b73a
+        ckfree(lineSpace);
     }
     TclStackFree(interp, linesStack);
     if (expand != expandStack) {
@@ -5363,7 +5278,7 @@
     }
     TclStackFree(interp, expandStack);
     if (objvSpace != stackObjArray) {
-        ckfree((char *) objvSpace);
+        ckfree(objvSpace);
     }
     TclStackFree(interp, stackObjArray);
 
@@ -5463,7 +5378,7 @@
     int code = TclEvalScriptTokens(interp, tokensPtr,
 	    1 + (int)(lastTokenPtr - tokensPtr), flags, line,
 	    clNextOuter, outerScript);
-    ckfree((char *) tokensPtr);
+    ckfree(tokensPtr);
     return code;
 }
 