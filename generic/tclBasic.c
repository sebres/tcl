--- conflicted
+++ resolved
@@ -5005,45 +5005,14 @@
  */
 
 int
-<<<<<<< HEAD
 TclEvalScriptTokens(
     Tcl_Interp *interp,
     Tcl_Token *tokenPtr,
     size_t length,
     int flags,
-    int line,
+    size_t line,
     int*  clNextOuter,		/* Information about an outer context for */
     const char* outerScript)	/* continuation line data. This is set only in
-=======
-Tcl_EvalEx(
-    Tcl_Interp *interp,		/* Interpreter in which to evaluate the
-				 * script. Also used for error reporting. */
-    const char *script,		/* First character of script to evaluate. */
-    size_t numBytes,		/* Number of bytes in script. If -1, the
-				 * script consists of all bytes up to the
-				 * first null character. */
-    int flags)			/* Collection of OR-ed bits that control the
-				 * evaluation of the script. Only
-				 * TCL_EVAL_GLOBAL is currently supported. */
-{
-    return TclEvalEx(interp, script, numBytes, flags, 1, NULL, script);
-}
-
-int
-TclEvalEx(
-    Tcl_Interp *interp,		/* Interpreter in which to evaluate the
-				 * script. Also used for error reporting. */
-    const char *script,		/* First character of script to evaluate. */
-    size_t numBytes,		/* Number of bytes in script. If -1, the
-				 * script consists of all bytes up to the
-				 * first NUL character. */
-    int flags,			/* Collection of OR-ed bits that control the
-				 * evaluation of the script. Only
-				 * TCL_EVAL_GLOBAL is currently supported. */
-    size_t line,			/* The line the script starts on. */
-    int *clNextOuter,		/* Information about an outer context for */
-    const char *outerScript)	/* continuation line data. This is set only in
->>>>>>> ed680259
 				 * TclSubstTokens(), to properly handle
 				 * [...]-nested commands. The 'outerScript'
 				 * refers to the most-outer script containing
@@ -5063,7 +5032,6 @@
     int numCommands = tokenPtr->numComponents;
     Tcl_Token *scriptTokenPtr = tokenPtr;
     Interp *iPtr = (Interp *) interp;
-<<<<<<< HEAD
     int code = TCL_OK;
     unsigned int objLength = 20;
     int *expand, *expandStack, *lines, *lineSpace, *linesStack;
@@ -5071,31 +5039,6 @@
     const char *cmdString = scriptTokenPtr->start;
     int cmdSize = scriptTokenPtr->size;
     CmdFrame *eeFramePtr;	/* TIP #280 Structures for tracking of command
-=======
-    const char *p, *next;
-    const unsigned int minObjs = 20;
-    Tcl_Obj **objv, **objvSpace;
-    int *expand, *lines, *lineSpace;
-    Tcl_Token *tokenPtr;
-    int bytesLeft, expandRequested, code = TCL_OK;
-    size_t commandLength;
-    CallFrame *savedVarFramePtr;/* Saves old copy of iPtr->varFramePtr in case
-				 * TCL_EVAL_GLOBAL was set. */
-    int allowExceptions = (iPtr->evalFlags & TCL_ALLOW_EXCEPTIONS);
-    int gotParse = 0;
-    size_t i, objectsUsed = 0;
-				/* These variables keep track of how much
-				 * state has been allocated while evaluating
-				 * the script, so that it can be freed
-				 * properly if an error occurs. */
-    Tcl_Parse *parsePtr = (Tcl_Parse *)TclStackAlloc(interp, sizeof(Tcl_Parse));
-    CmdFrame *eeFramePtr = (CmdFrame *)TclStackAlloc(interp, sizeof(CmdFrame));
-    Tcl_Obj **stackObjArray = (Tcl_Obj **)
-	    TclStackAlloc(interp, minObjs * sizeof(Tcl_Obj *));
-    int *expandStack = (int *)TclStackAlloc(interp, minObjs * sizeof(int));
-    int *linesStack = (int *)TclStackAlloc(interp, minObjs * sizeof(int));
-				/* TIP #280 Structures for tracking of command
->>>>>>> ed680259
 				 * locations. */
     int allowExceptions = 1;
     int *clNext = NULL;		/* Pointer for the tracking of invisible
@@ -5211,7 +5154,7 @@
 	 * locations to not lose our position for the per-command parsing.
 	 */
 
-	int wordLine = line;
+	size_t wordLine = line;
 	const char *wordStart = commandTokenPtr->start;
 	int *wordCLNext = clNext;
 
@@ -5240,7 +5183,6 @@
 	    objLength = numWords;
 	}
 
-<<<<<<< HEAD
 	objv = objvSpace;
 	lines = lineSpace;
 	iPtr->cmdFramePtr = eeFramePtr->nextPtr;
@@ -5257,13 +5199,6 @@
             if (length < tokenPtr->numComponents + 1) {
                 Tcl_Panic("EvalScriptTokens: overran token array");
             }
-=======
-	    size_t wordLine = line;
-	    const char *wordStart = parsePtr->commandStart;
-	    int *wordCLNext = clNext;
-	    unsigned int objectsNeeded = 0;
-	    unsigned int numWords = parsePtr->numWords;
->>>>>>> ed680259
 
 	    /*
 	     * TIP #280. Track lines to current word. Save the information
@@ -5279,7 +5214,7 @@
 	    wordStart = tokenPtr->start;
 
 	    lines[objc] = TclWordKnownAtCompileTime(tokenPtr, NULL)
-		    ? wordLine : -1;
+		    ? wordLine : TCL_INDEX_NONE;
 
 	    if (eeFramePtr->type == TCL_LOCATION_SOURCE) {
 		iPtr->evalFlags |= TCL_EVAL_FILE;
@@ -5308,49 +5243,12 @@
 		    objc++;
 		    break;
 		}
-<<<<<<< HEAD
 		expandRequested = 1;
 		expand[objc] = 1;
 		objectsNeeded += (numElements ? numElements : 1);
 	    } else {
 		expand[objc] = 0;
 		objectsNeeded++;
-=======
-		objv[objectsUsed] = Tcl_GetObjResult(interp);
-		Tcl_IncrRefCount(objv[objectsUsed]);
-		if (tokenPtr->type == TCL_TOKEN_EXPAND_WORD) {
-		    size_t numElements;
-
-		    code = TclListObjLengthM(interp, objv[objectsUsed],
-			    &numElements);
-		    if (code == TCL_ERROR) {
-			/*
-			 * Attempt to expand a non-list.
-			 */
-
-			Tcl_AppendObjToErrorInfo(interp, Tcl_ObjPrintf(
-				"\n    (expanding word %" TCL_Z_MODIFIER "u)", objectsUsed));
-			Tcl_DecrRefCount(objv[objectsUsed]);
-			break;
-		    }
-		    expandRequested = 1;
-		    expand[objectsUsed] = 1;
-
-		    objectsNeeded += (numElements ? numElements : 1);
-		} else {
-		    expand[objectsUsed] = 0;
-		    objectsNeeded++;
-		}
-
-		if (wordCLNext) {
-		    TclContinuationsEnterDerived(objv[objectsUsed],
-			    wordStart - outerScript, wordCLNext);
-		}
-	    } /* for loop */
-	    iPtr->cmdFramePtr = eeFramePtr;
-	    if (code != TCL_OK) {
-		goto error;
->>>>>>> ed680259
 	    }
 
 	    if (wordCLNext) {
@@ -5376,7 +5274,6 @@
 		lines = lineSpace = (int *)Tcl_Alloc(objectsNeeded * sizeof (int));
 	    }
 
-<<<<<<< HEAD
 	    objc = 0;
 	    while (wordIdx--) {
 		if (expand[wordIdx]) {
@@ -5389,27 +5286,6 @@
 			lines[objIdx] = -1;
 			objv[objIdx--] = elements[numElements];
 			Tcl_IncrRefCount(elements[numElements]);
-=======
-		objectsUsed = 0;
-		while (wordIdx--) {
-		    if (expand[wordIdx]) {
-			size_t numElements;
-			Tcl_Obj **elements, *temp = copy[wordIdx];
-
-			TclListObjGetElementsM(NULL, temp, &numElements,
-				&elements);
-			objectsUsed += numElements;
-			while (numElements--) {
-			    lines[objIdx] = -1;
-			    objv[objIdx--] = elements[numElements];
-			    Tcl_IncrRefCount(elements[numElements]);
-			}
-			Tcl_DecrRefCount(temp);
-		    } else {
-			lines[objIdx] = lcopy[wordIdx];
-			objv[objIdx--] = copy[wordIdx];
-			objectsUsed++;
->>>>>>> ed680259
 		    }
 		    Tcl_DecrRefCount(temp);
 	        } else {
@@ -5560,7 +5436,7 @@
 				 * the evaluation of the script. Only
 				 * TCL_EVAL_GLOBAL is currently
 				 * supported. */
-    int line,			/* The line the script starts on. */
+    size_t line,			/* The line the script starts on. */
     int*  clNextOuter,       /* Information about an outer context for */
     const char* outerScript) /* continuation line data. This is set only in
 			      * EvalTokensStandard(), to properly handle
