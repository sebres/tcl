/*
 * tclBasic.c --
 *
 *	Contains the basic facilities for TCL command interpretation,
 *	including interpreter creation and deletion, command creation and
 *	deletion, and command/script execution.
 *
 * Copyright (c) 1987-1994 The Regents of the University of California.
 * Copyright (c) 1994-1997 Sun Microsystems, Inc.
 * Copyright (c) 1998-1999 by Scriptics Corporation.
 * Copyright (c) 2001, 2002 by Kevin B. Kenny.  All rights reserved.
 * Copyright (c) 2007 Daniel A. Steffen <das@users.sourceforge.net>
 * Copyright (c) 2006-2008 by Joe Mistachkin.  All rights reserved.
 * Copyright (c) 2008 Miguel Sofer <msofer@users.sourceforge.net>
 *
 * See the file "license.terms" for information on usage and redistribution of
 * this file, and for a DISCLAIMER OF ALL WARRANTIES.
 */

#include "tclInt.h"
#include "tclOOInt.h"
#include "tclCompile.h"
#include "tommath.h"
#include <math.h>

#if NRE_ENABLE_ASSERTS
#include <assert.h>
#endif

#define INTERP_STACK_INITIAL_SIZE 2000
#define CORO_STACK_INITIAL_SIZE    200

/*
 * Determine whether we're using IEEE floating point
 */

#if (FLT_RADIX == 2) && (DBL_MANT_DIG == 53) && (DBL_MAX_EXP == 1024)
#   define IEEE_FLOATING_POINT
/* Largest odd integer that can be represented exactly in a double */
#   define MAX_EXACT 9007199254740991.0
#endif

/*
 * The following structure defines the client data for a math function
 * registered with Tcl_CreateMathFunc
 */

typedef struct OldMathFuncData {
    Tcl_MathProc *proc;		/* Handler function */
    int numArgs;		/* Number of args expected */
    Tcl_ValueType *argTypes;	/* Types of the args */
    ClientData clientData;	/* Client data for the handler function */
} OldMathFuncData;

/*
 * This is the script cancellation struct and hash table. The hash table is
 * used to keep track of the information necessary to process script
 * cancellation requests, including the original interp, asynchronous handler
 * tokens (created by Tcl_AsyncCreate), and the clientData and flags arguments
 * passed to Tcl_CancelEval on a per-interp basis. The cancelLock mutex is
 * used for protecting calls to Tcl_CancelEval as well as protecting access to
 * the hash table below.
 */

typedef struct {
    Tcl_Interp *interp;		/* Interp this struct belongs to. */
    Tcl_AsyncHandler async;	/* Async handler token for script
				 * cancellation. */
    char *result;		/* The script cancellation result or NULL for
				 * a default result. */
    int length;			/* Length of the above error message. */
    ClientData clientData;	/* Ignored */
    int flags;			/* Additional flags */
} CancelInfo;
static Tcl_HashTable cancelTable;
static int cancelTableInitialized = 0;	/* 0 means not yet initialized. */
TCL_DECLARE_MUTEX(cancelLock)

/*
 * Declarations for managing contexts for non-recursive coroutines. Contexts
 * are used to save the evaluation state between NR calls to each coro.
 */

static const CorContext NULL_CONTEXT = {NULL, NULL, NULL, NULL};

#define SAVE_CONTEXT(context)				\
    (context).framePtr = iPtr->framePtr;		\
    (context).varFramePtr = iPtr->varFramePtr;		\
    (context).cmdFramePtr = iPtr->cmdFramePtr;		\
    (context).lineLABCPtr = iPtr->lineLABCPtr

#define RESTORE_CONTEXT(context)			\
    iPtr->framePtr = (context).framePtr;		\
    iPtr->varFramePtr = (context).varFramePtr;		\
    iPtr->cmdFramePtr = (context).cmdFramePtr;		\
    iPtr->lineLABCPtr = (context).lineLABCPtr

/*
 * Static functions in this file:
 */

static char *		CallCommandTraces(Interp *iPtr, Command *cmdPtr,
			    const char *oldName, const char *newName,
			    int flags);
static int		CancelEvalProc(ClientData clientData,
			    Tcl_Interp *interp, int code);
static int		CheckDoubleResult(Tcl_Interp *interp, double dResult);
static void		DeleteCoroutine(ClientData clientData);
static void		DeleteInterpProc(Tcl_Interp *interp);
static void		DeleteOpCmdClientData(ClientData clientData);
#ifdef USE_DTRACE
static Tcl_ObjCmdProc	DTraceObjCmd;
static Tcl_NRPostProc	DTraceCmdReturn;
#else
#   define DTraceCmdReturn	NULL
#endif /* USE_DTRACE */
static Tcl_ObjCmdProc	ExprAbsFunc;
static Tcl_ObjCmdProc	ExprBinaryFunc;
static Tcl_ObjCmdProc	ExprBoolFunc;
static Tcl_ObjCmdProc	ExprCeilFunc;
static Tcl_ObjCmdProc	ExprDoubleFunc;
static Tcl_ObjCmdProc	ExprEntierFunc;
static Tcl_ObjCmdProc	ExprFloorFunc;
static Tcl_ObjCmdProc	ExprIntFunc;
static Tcl_ObjCmdProc	ExprIsqrtFunc;
static Tcl_ObjCmdProc	ExprRandFunc;
static Tcl_ObjCmdProc	ExprRoundFunc;
static Tcl_ObjCmdProc	ExprSqrtFunc;
static Tcl_ObjCmdProc	ExprSrandFunc;
static Tcl_ObjCmdProc	ExprUnaryFunc;
static Tcl_ObjCmdProc	ExprWideFunc;
static Tcl_Obj *	GetCommandSource(Interp *iPtr, int objc,
			    Tcl_Obj *const objv[], int lookup);
static void		MathFuncWrongNumArgs(Tcl_Interp *interp, int expected,
			    int actual, Tcl_Obj *const *objv);
static Tcl_NRPostProc	NRCoroutineActivateCallback;
static Tcl_NRPostProc	NRCoroutineCallerCallback;
static Tcl_NRPostProc	NRCoroutineExitCallback;
static Tcl_NRPostProc	NRRunObjProc;
static Tcl_NRPostProc	NRTailcallEval;
static Tcl_ObjCmdProc	OldMathFuncProc;
static void		OldMathFuncDeleteProc(ClientData clientData);
static void		ProcessUnexpectedResult(Tcl_Interp *interp,
			    int returnCode);
static int		RewindCoroutine(CoroutineData *corPtr, int result);
static void		TEOV_SwitchVarFrame(Tcl_Interp *interp);
static void		TEOV_PushExceptionHandlers(Tcl_Interp *interp,
			    int objc, Tcl_Obj *const objv[], int flags);
static inline Command *	TEOV_LookupCmdFromObj(Tcl_Interp *interp,
			    Tcl_Obj *namePtr, Namespace *lookupNsPtr);
static int		TEOV_NotFound(Tcl_Interp *interp, int objc,
			    Tcl_Obj *const objv[], Namespace *lookupNsPtr);
static int		TEOV_RunEnterTraces(Tcl_Interp *interp,
			    Command **cmdPtrPtr, int objc,
			    Tcl_Obj *const objv[], Namespace *lookupNsPtr);
static Tcl_NRPostProc	RewindCoroutineCallback;
static Tcl_NRPostProc	TailcallCleanup;
static Tcl_NRPostProc	TEOEx_ByteCodeCallback;
static Tcl_NRPostProc	TEOEx_ListCallback;
static Tcl_NRPostProc	TEOV_Error;
static Tcl_NRPostProc	TEOV_Exception;
static Tcl_NRPostProc	TEOV_NotFoundCallback;
static Tcl_NRPostProc	TEOV_RestoreVarFrame;
static Tcl_NRPostProc	TEOV_RunLeaveTraces;
static Tcl_NRPostProc	YieldToCallback;

static void	        ClearTailcall(Tcl_Interp *interp,
			    struct NRE_callback *tailcallPtr);
static Tcl_ObjCmdProc NRCoroInjectObjCmd;

MODULE_SCOPE const TclStubs tclStubs;

/*
 * Magical counts for the number of arguments accepted by a coroutine command
 * after particular kinds of [yield].
 */

#define CORO_ACTIVATE_YIELD    PTR2INT(NULL)
#define CORO_ACTIVATE_YIELDM   PTR2INT(NULL)+1

#define COROUTINE_ARGUMENTS_SINGLE_OPTIONAL     (-1)
#define COROUTINE_ARGUMENTS_ARBITRARY           (-2)

/*
 * The following structure define the commands in the Tcl core.
 */

typedef struct {
    const char *name;		/* Name of object-based command. */
    Tcl_ObjCmdProc *objProc;	/* Object-based function for command. */
    CompileProc *compileProc;	/* Function called to compile command. */
    Tcl_ObjCmdProc *nreProc;	/* NR-based function for command */
    int isSafe;			/* If non-zero, command will be present in
				 * safe interpreter. Otherwise it will be
				 * hidden. */
} CmdInfo;

/*
 * The built-in commands, and the functions that implement them:
 */

static const CmdInfo builtInCmds[] = {
    /*
     * Commands in the generic core.
     */

    {"append",		Tcl_AppendObjCmd,	TclCompileAppendCmd,	NULL,	1},
    {"apply",		Tcl_ApplyObjCmd,	NULL,			TclNRApplyObjCmd,	1},
    {"break",		Tcl_BreakObjCmd,	TclCompileBreakCmd,	NULL,	1},
#ifndef EXCLUDE_OBSOLETE_COMMANDS
    {"case",		Tcl_CaseObjCmd,		NULL,			NULL,	1},
#endif
    {"catch",		Tcl_CatchObjCmd,	TclCompileCatchCmd,	TclNRCatchObjCmd,	1},
    {"concat",		Tcl_ConcatObjCmd,	NULL,			NULL,	1},
    {"continue",	Tcl_ContinueObjCmd,	TclCompileContinueCmd,	NULL,	1},
    {"coroutine",	NULL,			NULL,			TclNRCoroutineObjCmd,	1},
    {"error",		Tcl_ErrorObjCmd,	TclCompileErrorCmd,	NULL,	1},
    {"eval",		Tcl_EvalObjCmd,		NULL,			NULL,	1},
    {"expr",		Tcl_ExprObjCmd,		TclCompileExprCmd,	TclNRExprObjCmd,	1},
    {"for",		Tcl_ForObjCmd,		TclCompileForCmd,	TclNRForObjCmd,	1},
    {"foreach",		Tcl_ForeachObjCmd,	TclCompileForeachCmd,	TclNRForeachCmd,	1},
    {"format",		Tcl_FormatObjCmd,	NULL,			NULL,	1},
    {"global",		Tcl_GlobalObjCmd,	TclCompileGlobalCmd,	NULL,	1},
    {"if",		Tcl_IfObjCmd,		TclCompileIfCmd,	TclNRIfObjCmd,	1},
    {"incr",		Tcl_IncrObjCmd,		TclCompileIncrCmd,	NULL,	1},
    {"join",		Tcl_JoinObjCmd,		NULL,			NULL,	1},
    {"lappend",		Tcl_LappendObjCmd,	TclCompileLappendCmd,	NULL,	1},
    {"lassign",		Tcl_LassignObjCmd,	TclCompileLassignCmd,	NULL,	1},
    {"lindex",		Tcl_LindexObjCmd,	TclCompileLindexCmd,	NULL,	1},
    {"linsert",		Tcl_LinsertObjCmd,	NULL,			NULL,	1},
    {"list",		Tcl_ListObjCmd,		TclCompileListCmd,	NULL,	1},
    {"llength",		Tcl_LlengthObjCmd,	TclCompileLlengthCmd,	NULL,	1},
    {"lrange",		Tcl_LrangeObjCmd,	NULL,			NULL,	1},
    {"lrepeat",		Tcl_LrepeatObjCmd,	NULL,			NULL,	1},
    {"lreplace",	Tcl_LreplaceObjCmd,	NULL,			NULL,	1},
    {"lreverse",	Tcl_LreverseObjCmd,	NULL,			NULL,	1},
    {"lsearch",		Tcl_LsearchObjCmd,	NULL,			NULL,	1},
    {"lset",		Tcl_LsetObjCmd,		TclCompileLsetCmd,	NULL,	1},
    {"lsort",		Tcl_LsortObjCmd,	NULL,			NULL,	1},
    {"package",		Tcl_PackageObjCmd,	NULL,			NULL,	1},
    {"proc",		Tcl_ProcObjCmd,		NULL,			NULL,	1},
    {"regexp",		Tcl_RegexpObjCmd,	TclCompileRegexpCmd,	NULL,	1},
    {"regsub",		Tcl_RegsubObjCmd,	NULL,			NULL,	1},
    {"rename",		Tcl_RenameObjCmd,	NULL,			NULL,	1},
    {"return",		Tcl_ReturnObjCmd,	TclCompileReturnCmd,	NULL,	1},
    {"scan",		Tcl_ScanObjCmd,		NULL,			NULL,	1},
    {"set",		Tcl_SetObjCmd,		TclCompileSetCmd,	NULL,	1},
    {"split",		Tcl_SplitObjCmd,	NULL,			NULL,	1},
    {"subst",		Tcl_SubstObjCmd,	TclCompileSubstCmd,	TclNRSubstObjCmd,	1},
    {"switch",		Tcl_SwitchObjCmd,	TclCompileSwitchCmd,	TclNRSwitchObjCmd, 1},
    {"tailcall",	NULL,			NULL,			TclNRTailcallObjCmd,	1},
    {"throw",		Tcl_ThrowObjCmd,	TclCompileThrowCmd,	NULL,	1},
    {"trace",		Tcl_TraceObjCmd,	NULL,			NULL,	1},
    {"try",		Tcl_TryObjCmd,		TclCompileTryCmd,	TclNRTryObjCmd,	1},
    {"unset",		Tcl_UnsetObjCmd,	TclCompileUnsetCmd,	NULL,	1},
    {"uplevel",		Tcl_UplevelObjCmd,	NULL,			TclNRUplevelObjCmd,	1},
    {"upvar",		Tcl_UpvarObjCmd,	TclCompileUpvarCmd,	NULL,	1},
    {"variable",	Tcl_VariableObjCmd,	TclCompileVariableCmd,	NULL,	1},
    {"while",		Tcl_WhileObjCmd,	TclCompileWhileCmd,	TclNRWhileObjCmd,	1},
    {"yield",		NULL,			NULL,			TclNRYieldObjCmd,	1},

    /*
     * Commands in the OS-interface. Note that many of these are unsafe.
     */

    {"after",		Tcl_AfterObjCmd,	NULL,			NULL,	1},
    {"cd",		Tcl_CdObjCmd,		NULL,			NULL,	0},
    {"close",		Tcl_CloseObjCmd,	NULL,			NULL,	1},
    {"eof",		Tcl_EofObjCmd,		NULL,			NULL,	1},
    {"encoding",	Tcl_EncodingObjCmd,	NULL,			NULL,	0},
    {"exec",		Tcl_ExecObjCmd,		NULL,			NULL,	0},
    {"exit",		Tcl_ExitObjCmd,		NULL,			NULL,	0},
    {"fblocked",	Tcl_FblockedObjCmd,	NULL,			NULL,	1},
    {"fconfigure",	Tcl_FconfigureObjCmd,	NULL,			NULL,	0},
    {"fcopy",		Tcl_FcopyObjCmd,	NULL,			NULL,	1},
    {"fileevent",	Tcl_FileEventObjCmd,	NULL,			NULL,	1},
    {"flush",		Tcl_FlushObjCmd,	NULL,			NULL,	1},
    {"gets",		Tcl_GetsObjCmd,		NULL,			NULL,	1},
    {"glob",		Tcl_GlobObjCmd,		NULL,			NULL,	0},
    {"load",		Tcl_LoadObjCmd,		NULL,			NULL,	0},
    {"open",		Tcl_OpenObjCmd,		NULL,			NULL,	0},
    {"pid",		Tcl_PidObjCmd,		NULL,			NULL,	1},
    {"puts",		Tcl_PutsObjCmd,		NULL,			NULL,	1},
    {"pwd",		Tcl_PwdObjCmd,		NULL,			NULL,	0},
    {"read",		Tcl_ReadObjCmd,		NULL,			NULL,	1},
    {"seek",		Tcl_SeekObjCmd,		NULL,			NULL,	1},
    {"socket",		Tcl_SocketObjCmd,	NULL,			NULL,	0},
    {"source",		Tcl_SourceObjCmd,	NULL,			TclNRSourceObjCmd,	0},
    {"tell",		Tcl_TellObjCmd,		NULL,			NULL,	1},
    {"time",		Tcl_TimeObjCmd,		NULL,			NULL,	1},
    {"unload",		Tcl_UnloadObjCmd,	NULL,			NULL,	0},
    {"update",		Tcl_UpdateObjCmd,	NULL,			NULL,	1},
    {"vwait",		Tcl_VwaitObjCmd,	NULL,			NULL,	1},
    {NULL,		NULL,			NULL,			NULL,	0}
};

/*
 * Math functions. All are safe.
 */

typedef struct {
    const char *name;		/* Name of the function. The full name is
				 * "::tcl::mathfunc::<name>". */
    Tcl_ObjCmdProc *objCmdProc;	/* Function that evaluates the function */
    ClientData clientData;	/* Client data for the function */
} BuiltinFuncDef;
static const BuiltinFuncDef BuiltinFuncTable[] = {
    { "abs",	ExprAbsFunc,	NULL			},
    { "acos",	ExprUnaryFunc,	(ClientData) acos	},
    { "asin",	ExprUnaryFunc,	(ClientData) asin	},
    { "atan",	ExprUnaryFunc,	(ClientData) atan	},
    { "atan2",	ExprBinaryFunc,	(ClientData) atan2	},
    { "bool",	ExprBoolFunc,	NULL			},
    { "ceil",	ExprCeilFunc,	NULL			},
    { "cos",	ExprUnaryFunc,	(ClientData) cos	},
    { "cosh",	ExprUnaryFunc,	(ClientData) cosh	},
    { "double",	ExprDoubleFunc,	NULL			},
    { "entier",	ExprEntierFunc,	NULL			},
    { "exp",	ExprUnaryFunc,	(ClientData) exp	},
    { "floor",	ExprFloorFunc,	NULL			},
    { "fmod",	ExprBinaryFunc,	(ClientData) fmod	},
    { "hypot",	ExprBinaryFunc,	(ClientData) hypot	},
    { "int",	ExprIntFunc,	NULL			},
    { "isqrt",	ExprIsqrtFunc,	NULL			},
    { "log",	ExprUnaryFunc,	(ClientData) log	},
    { "log10",	ExprUnaryFunc,	(ClientData) log10	},
    { "pow",	ExprBinaryFunc,	(ClientData) pow	},
    { "rand",	ExprRandFunc,	NULL			},
    { "round",	ExprRoundFunc,	NULL			},
    { "sin",	ExprUnaryFunc,	(ClientData) sin	},
    { "sinh",	ExprUnaryFunc,	(ClientData) sinh	},
    { "sqrt",	ExprSqrtFunc,	NULL			},
    { "srand",	ExprSrandFunc,	NULL			},
    { "tan",	ExprUnaryFunc,	(ClientData) tan	},
    { "tanh",	ExprUnaryFunc,	(ClientData) tanh	},
    { "wide",	ExprWideFunc,	NULL			},
    { NULL, NULL, NULL }
};

/*
 * TIP#174's math operators. All are safe.
 */

typedef struct {
    const char *name;		/* Name of object-based command. */
    Tcl_ObjCmdProc *objProc;	/* Object-based function for command. */
    CompileProc *compileProc;	/* Function called to compile command. */
    union {
	int numArgs;
	int identity;
    } i;
    const char *expected;	/* For error message, what argument(s)
				 * were expected. */
} OpCmdInfo;
static const OpCmdInfo mathOpCmds[] = {
    { "~",	TclSingleOpCmd,		TclCompileInvertOpCmd,
		/* numArgs */ {1},	"integer"},
    { "!",	TclSingleOpCmd,		TclCompileNotOpCmd,
		/* numArgs */ {1},	"boolean"},
    { "+",	TclVariadicOpCmd,	TclCompileAddOpCmd,
		/* identity */ {0},	NULL},
    { "*",	TclVariadicOpCmd,	TclCompileMulOpCmd,
		/* identity */ {1},	NULL},
    { "&",	TclVariadicOpCmd,	TclCompileAndOpCmd,
		/* identity */ {-1},	NULL},
    { "|",	TclVariadicOpCmd,	TclCompileOrOpCmd,
		/* identity */ {0},	NULL},
    { "^",	TclVariadicOpCmd,	TclCompileXorOpCmd,
		/* identity */ {0},	NULL},
    { "**",	TclVariadicOpCmd,	TclCompilePowOpCmd,
		/* identity */ {1},	NULL},
    { "<<",	TclSingleOpCmd,		TclCompileLshiftOpCmd,
		/* numArgs */ {2},	"integer shift"},
    { ">>",	TclSingleOpCmd,		TclCompileRshiftOpCmd,
		/* numArgs */ {2},	"integer shift"},
    { "%",	TclSingleOpCmd,		TclCompileModOpCmd,
		/* numArgs */ {2},	"integer integer"},
    { "!=",	TclSingleOpCmd,		TclCompileNeqOpCmd,
		/* numArgs */ {2},	"value value"},
    { "ne",	TclSingleOpCmd,		TclCompileStrneqOpCmd,
		/* numArgs */ {2},	"value value"},
    { "in",	TclSingleOpCmd,		TclCompileInOpCmd,
		/* numArgs */ {2},	"value list"},
    { "ni",	TclSingleOpCmd,		TclCompileNiOpCmd,
		/* numArgs */ {2},	"value list"},
    { "-",	TclNoIdentOpCmd,	TclCompileMinusOpCmd,
		/* unused */ {0},	"value ?value ...?"},
    { "/",	TclNoIdentOpCmd,	TclCompileDivOpCmd,
		/* unused */ {0},	"value ?value ...?"},
    { "<",	TclSortingOpCmd,	TclCompileLessOpCmd,
		/* unused */ {0},	NULL},
    { "<=",	TclSortingOpCmd,	TclCompileLeqOpCmd,
		/* unused */ {0},	NULL},
    { ">",	TclSortingOpCmd,	TclCompileGreaterOpCmd,
		/* unused */ {0},	NULL},
    { ">=",	TclSortingOpCmd,	TclCompileGeqOpCmd,
		/* unused */ {0},	NULL},
    { "==",	TclSortingOpCmd,	TclCompileEqOpCmd,
		/* unused */ {0},	NULL},
    { "eq",	TclSortingOpCmd,	TclCompileStreqOpCmd,
		/* unused */ {0},	NULL},
    { NULL,	NULL,			NULL,
		{0},			NULL}
};

/*
 *----------------------------------------------------------------------
 *
 * TclFinalizeEvaluation --
 *
 *	Finalizes the script cancellation hash table.
 *
 * Results:
 *	None.
 *
 * Side effects:
 *	None.
 *
 *----------------------------------------------------------------------
 */

void
TclFinalizeEvaluation(void)
{
    Tcl_MutexLock(&cancelLock);
    if (cancelTableInitialized == 1) {
	Tcl_DeleteHashTable(&cancelTable);
	cancelTableInitialized = 0;
    }
    Tcl_MutexUnlock(&cancelLock);
}

/*
 *----------------------------------------------------------------------
 *
 * Tcl_CreateInterp --
 *
 *	Create a new TCL command interpreter.
 *
 * Results:
 *	The return value is a token for the interpreter, which may be used in
 *	calls to functions like Tcl_CreateCmd, Tcl_Eval, or Tcl_DeleteInterp.
 *
 * Side effects:
 *	The command interpreter is initialized with the built-in commands and
 *	with the variables documented in tclvars(n).
 *
 *----------------------------------------------------------------------
 */

Tcl_Interp *
Tcl_CreateInterp(void)
{
    Interp *iPtr;
    Tcl_Interp *interp;
    Command *cmdPtr;
    const BuiltinFuncDef *builtinFuncPtr;
    const OpCmdInfo *opcmdInfoPtr;
    const CmdInfo *cmdInfoPtr;
    Tcl_Namespace *mathfuncNSPtr, *mathopNSPtr;
    Tcl_HashEntry *hPtr;
    int isNew;
    CancelInfo *cancelInfo;
    union {
	char c[sizeof(short)];
	short s;
    } order;
#ifdef TCL_COMPILE_STATS
    ByteCodeStats *statsPtr;
#endif /* TCL_COMPILE_STATS */
    char mathFuncName[32];
    CallFrame *framePtr;
    int result;

    TclInitSubsystems();

    /*
     * Panic if someone updated the CallFrame structure without also updating
     * the Tcl_CallFrame structure (or vice versa).
     */

    if (sizeof(Tcl_CallFrame) < sizeof(CallFrame)) {
	/*NOTREACHED*/
	Tcl_Panic("Tcl_CallFrame must not be smaller than CallFrame");
    }

    if (cancelTableInitialized == 0) {
	Tcl_MutexLock(&cancelLock);
	if (cancelTableInitialized == 0) {
	    Tcl_InitHashTable(&cancelTable, TCL_ONE_WORD_KEYS);
	    cancelTableInitialized = 1;
	}
	Tcl_MutexUnlock(&cancelLock);
    }

    /*
     * Initialize support for namespaces and create the global namespace
     * (whose name is ""; an alias is "::"). This also initializes the Tcl
     * object type table and other object management code.
     */

    iPtr = ckalloc(sizeof(Interp));
    interp = (Tcl_Interp *) iPtr;

    iPtr->result = iPtr->resultSpace;
    iPtr->freeProc = NULL;
    iPtr->errorLine = 0;
    iPtr->objResultPtr = Tcl_NewObj();
    Tcl_IncrRefCount(iPtr->objResultPtr);
    iPtr->handle = TclHandleCreate(iPtr);
    iPtr->globalNsPtr = NULL;
    iPtr->hiddenCmdTablePtr = NULL;
    iPtr->interpInfo = NULL;

    iPtr->numLevels = 0;
    iPtr->maxNestingDepth = MAX_NESTING_DEPTH;
    iPtr->framePtr = NULL;	/* Initialise as soon as :: is available */
    iPtr->varFramePtr = NULL;	/* Initialise as soon as :: is available */

    /*
     * TIP #280 - Initialize the arrays used to extend the ByteCode and Proc
     * structures.
     */

    iPtr->cmdFramePtr = NULL;
    iPtr->linePBodyPtr = ckalloc(sizeof(Tcl_HashTable));
    iPtr->lineBCPtr = ckalloc(sizeof(Tcl_HashTable));
    iPtr->lineLAPtr = ckalloc(sizeof(Tcl_HashTable));
    iPtr->lineLABCPtr = ckalloc(sizeof(Tcl_HashTable));
    Tcl_InitHashTable(iPtr->linePBodyPtr, TCL_ONE_WORD_KEYS);
    Tcl_InitHashTable(iPtr->lineBCPtr, TCL_ONE_WORD_KEYS);
    Tcl_InitHashTable(iPtr->lineLAPtr, TCL_ONE_WORD_KEYS);
    Tcl_InitHashTable(iPtr->lineLABCPtr, TCL_ONE_WORD_KEYS);
    iPtr->scriptCLLocPtr = NULL;

    iPtr->activeVarTracePtr = NULL;

    iPtr->returnOpts = NULL;
    iPtr->errorInfo = NULL;
    TclNewLiteralStringObj(iPtr->eiVar, "::errorInfo");
    Tcl_IncrRefCount(iPtr->eiVar);
    iPtr->errorStack = Tcl_NewListObj(0, NULL);
    Tcl_IncrRefCount(iPtr->errorStack);
    iPtr->resetErrorStack = 1;
    TclNewLiteralStringObj(iPtr->upLiteral,"UP");
    Tcl_IncrRefCount(iPtr->upLiteral);
    TclNewLiteralStringObj(iPtr->callLiteral,"CALL");
    Tcl_IncrRefCount(iPtr->callLiteral);
    TclNewLiteralStringObj(iPtr->innerLiteral,"INNER");
    Tcl_IncrRefCount(iPtr->innerLiteral);
    iPtr->innerContext = Tcl_NewListObj(0, NULL);
    Tcl_IncrRefCount(iPtr->innerContext);
    iPtr->errorCode = NULL;
    TclNewLiteralStringObj(iPtr->ecVar, "::errorCode");
    Tcl_IncrRefCount(iPtr->ecVar);
    iPtr->returnLevel = 1;
    iPtr->returnCode = TCL_OK;

    iPtr->rootFramePtr = NULL;	/* Initialise as soon as :: is available */
    iPtr->lookupNsPtr = NULL;

    iPtr->appendResult = NULL;
    iPtr->appendAvl = 0;
    iPtr->appendUsed = 0;

    Tcl_InitHashTable(&iPtr->packageTable, TCL_STRING_KEYS);
    iPtr->packageUnknown = NULL;

    /* TIP #268 */
    if (getenv("TCL_PKG_PREFER_LATEST") == NULL) {
	iPtr->packagePrefer = PKG_PREFER_STABLE;
    } else {
	iPtr->packagePrefer = PKG_PREFER_LATEST;
    }

    iPtr->cmdCount = 0;
    TclInitLiteralTable(&iPtr->literalTable);
    iPtr->compileEpoch = 0;
    iPtr->compiledProcPtr = NULL;
    iPtr->resolverPtr = NULL;
    iPtr->evalFlags = 0;
    iPtr->scriptFile = NULL;
    iPtr->flags = 0;
    iPtr->tracePtr = NULL;
    iPtr->tracesForbiddingInline = 0;
    iPtr->activeCmdTracePtr = NULL;
    iPtr->activeInterpTracePtr = NULL;
    iPtr->assocData = NULL;
    iPtr->execEnvPtr = NULL;	/* Set after namespaces initialized. */
    iPtr->emptyObjPtr = Tcl_NewObj();
				/* Another empty object. */
    Tcl_IncrRefCount(iPtr->emptyObjPtr);
    iPtr->resultSpace[0] = 0;
    iPtr->threadId = Tcl_GetCurrentThread();

    /* TIP #378 */
#ifdef TCL_INTERP_DEBUG_FRAME
    iPtr->flags |= INTERP_DEBUG_FRAME;
#else
    if (getenv("TCL_INTERP_DEBUG_FRAME") != NULL) {
        iPtr->flags |= INTERP_DEBUG_FRAME;
    }
#endif

    /*
     * Initialise the tables for variable traces and searches *before*
     * creating the global ns - so that the trace on errorInfo can be
     * recorded.
     */

    Tcl_InitHashTable(&iPtr->varTraces, TCL_ONE_WORD_KEYS);
    Tcl_InitHashTable(&iPtr->varSearches, TCL_ONE_WORD_KEYS);

    iPtr->globalNsPtr = NULL;	/* Force creation of global ns below. */
    iPtr->globalNsPtr = (Namespace *) Tcl_CreateNamespace(interp, "",
	    NULL, NULL);
    if (iPtr->globalNsPtr == NULL) {
	Tcl_Panic("Tcl_CreateInterp: can't create global namespace");
    }

    /*
     * Initialise the rootCallframe. It cannot be allocated on the stack, as
     * it has to be in place before TclCreateExecEnv tries to use a variable.
     */

    /* This is needed to satisfy GCC 3.3's strict aliasing rules */
    framePtr = ckalloc(sizeof(CallFrame));
    result = Tcl_PushCallFrame(interp, (Tcl_CallFrame *) framePtr,
	    (Tcl_Namespace *) iPtr->globalNsPtr, /*isProcCallFrame*/ 0);
    if (result != TCL_OK) {
	Tcl_Panic("Tcl_CreateInterp: failed to push the root stack frame");
    }
    framePtr->objc = 0;

    iPtr->framePtr = framePtr;
    iPtr->varFramePtr = framePtr;
    iPtr->rootFramePtr = framePtr;

    /*
     * Initialize support for code compilation and execution. We call
     * TclCreateExecEnv after initializing namespaces since it tries to
     * reference a Tcl variable (it links to the Tcl "tcl_traceExec"
     * variable).
     */

    iPtr->execEnvPtr = TclCreateExecEnv(interp, INTERP_STACK_INITIAL_SIZE);

    /*
     * TIP #219, Tcl Channel Reflection API support.
     */

    iPtr->chanMsg = NULL;

    /*
     * TIP #285, Script cancellation support.
     */

    iPtr->asyncCancelMsg = Tcl_NewObj();

    cancelInfo = ckalloc(sizeof(CancelInfo));
    cancelInfo->interp = interp;

    iPtr->asyncCancel = Tcl_AsyncCreate(CancelEvalProc, cancelInfo);
    cancelInfo->async = iPtr->asyncCancel;
    cancelInfo->result = NULL;
    cancelInfo->length = 0;

    Tcl_MutexLock(&cancelLock);
    hPtr = Tcl_CreateHashEntry(&cancelTable, iPtr, &isNew);
    Tcl_SetHashValue(hPtr, cancelInfo);
    Tcl_MutexUnlock(&cancelLock);

    /*
     * Initialize the compilation and execution statistics kept for this
     * interpreter.
     */

#ifdef TCL_COMPILE_STATS
    statsPtr = &iPtr->stats;
    statsPtr->numExecutions = 0;
    statsPtr->numCompilations = 0;
    statsPtr->numByteCodesFreed = 0;
    memset(statsPtr->instructionCount, 0,
	    sizeof(statsPtr->instructionCount));

    statsPtr->totalSrcBytes = 0.0;
    statsPtr->totalByteCodeBytes = 0.0;
    statsPtr->currentSrcBytes = 0.0;
    statsPtr->currentByteCodeBytes = 0.0;
    memset(statsPtr->srcCount, 0, sizeof(statsPtr->srcCount));
    memset(statsPtr->byteCodeCount, 0, sizeof(statsPtr->byteCodeCount));
    memset(statsPtr->lifetimeCount, 0, sizeof(statsPtr->lifetimeCount));

    statsPtr->currentInstBytes = 0.0;
    statsPtr->currentLitBytes = 0.0;
    statsPtr->currentExceptBytes = 0.0;
    statsPtr->currentAuxBytes = 0.0;
    statsPtr->currentCmdMapBytes = 0.0;

    statsPtr->numLiteralsCreated = 0;
    statsPtr->totalLitStringBytes = 0.0;
    statsPtr->currentLitStringBytes = 0.0;
    memset(statsPtr->literalCount, 0, sizeof(statsPtr->literalCount));
#endif /* TCL_COMPILE_STATS */

    /*
     * Initialise the stub table pointer.
     */

    iPtr->stubTable = &tclStubs;

    /*
     * Initialize the ensemble error message rewriting support.
     */

    iPtr->ensembleRewrite.sourceObjs = NULL;
    iPtr->ensembleRewrite.numRemovedObjs = 0;
    iPtr->ensembleRewrite.numInsertedObjs = 0;

    /*
     * TIP#143: Initialise the resource limit support.
     */

    TclInitLimitSupport(interp);

    /*
     * Initialise the thread-specific data ekeko. Note that the thread's alloc
     * cache was already initialised by the call to alloc the interp struct.
     */

#if defined(TCL_THREADS) && defined(USE_THREAD_ALLOC)
    iPtr->allocCache = TclpGetAllocCache();
#else
    iPtr->allocCache = NULL;
#endif
    iPtr->pendingObjDataPtr = NULL;
    iPtr->asyncReadyPtr = TclGetAsyncReadyPtr();
    iPtr->deferredCallbacks = NULL;

    /*
     * Create the core commands. Do it here, rather than calling
     * Tcl_CreateCommand, because it's faster (there's no need to check for a
     * pre-existing command by the same name). If a command has a Tcl_CmdProc
     * but no Tcl_ObjCmdProc, set the Tcl_ObjCmdProc to
     * TclInvokeStringCommand. This is an object-based wrapper function that
     * extracts strings, calls the string function, and creates an object for
     * the result. Similarly, if a command has a Tcl_ObjCmdProc but no
     * Tcl_CmdProc, set the Tcl_CmdProc to TclInvokeObjectCommand.
     */

    for (cmdInfoPtr = builtInCmds; cmdInfoPtr->name != NULL; cmdInfoPtr++) {
	if ((cmdInfoPtr->objProc == NULL)
		&& (cmdInfoPtr->compileProc == NULL)
		&& (cmdInfoPtr->nreProc == NULL)) {
	    Tcl_Panic("builtin command with NULL object command proc and a NULL compile proc");
	}

	hPtr = Tcl_CreateHashEntry(&iPtr->globalNsPtr->cmdTable,
		cmdInfoPtr->name, &isNew);
	if (isNew) {
	    cmdPtr = ckalloc(sizeof(Command));
	    cmdPtr->hPtr = hPtr;
	    cmdPtr->nsPtr = iPtr->globalNsPtr;
	    cmdPtr->refCount = 1;
	    cmdPtr->cmdEpoch = 0;
	    cmdPtr->compileProc = cmdInfoPtr->compileProc;
	    cmdPtr->proc = TclInvokeObjectCommand;
	    cmdPtr->clientData = cmdPtr;
	    cmdPtr->objProc = cmdInfoPtr->objProc;
	    cmdPtr->objClientData = NULL;
	    cmdPtr->deleteProc = NULL;
	    cmdPtr->deleteData = NULL;
	    cmdPtr->flags = 0;
	    cmdPtr->importRefPtr = NULL;
	    cmdPtr->tracePtr = NULL;
	    cmdPtr->nreProc = cmdInfoPtr->nreProc;
	    Tcl_SetHashValue(hPtr, cmdPtr);
	}
    }

    /*
     * Create the "array", "binary", "chan", "dict", "file", "info",
     * "namespace" and "string" ensembles. Note that all these commands (and
     * their subcommands that are not present in the global namespace) are
     * wholly safe *except* for "file".
     */

    TclInitArrayCmd(interp);
    TclInitBinaryCmd(interp);
    TclInitChanCmd(interp);
    TclInitDictCmd(interp);
    TclInitFileCmd(interp);
    TclInitInfoCmd(interp);
    TclInitNamespaceCmd(interp);
    TclInitStringCmd(interp);
    TclInitPrefixCmd(interp);

    /*
     * Register "clock" subcommands. These *do* go through
     * Tcl_CreateObjCommand, since they aren't in the global namespace and
     * involve ensembles.
     */

    TclClockInit(interp);

    /*
     * Register the built-in functions. This is empty now that they are
     * implemented as commands in the ::tcl::mathfunc namespace.
     */

    /*
     * Register the default [interp bgerror] handler.
     */

    Tcl_CreateObjCommand(interp, "::tcl::Bgerror",
	    TclDefaultBgErrorHandlerObjCmd, NULL, NULL);

    /*
     * Create unsupported commands for debugging bytecode and objects.
     */

    Tcl_CreateObjCommand(interp, "::tcl::unsupported::disassemble",
	    Tcl_DisassembleObjCmd, NULL, NULL);
    Tcl_CreateObjCommand(interp, "::tcl::unsupported::representation",
	    Tcl_RepresentationCmd, NULL, NULL);

    /* Adding the bytecode assembler command */
    cmdPtr = (Command *) Tcl_NRCreateCommand(interp,
            "::tcl::unsupported::assemble", Tcl_AssembleObjCmd,
            TclNRAssembleObjCmd, NULL, NULL);
    cmdPtr->compileProc = &TclCompileAssembleCmd;

    Tcl_NRCreateCommand(interp, "::tcl::unsupported::yieldTo", NULL,
	    TclNRYieldToObjCmd, NULL, NULL);
    Tcl_NRCreateCommand(interp, "::tcl::unsupported::yieldm", NULL,
	    TclNRYieldObjCmd, INT2PTR(CORO_ACTIVATE_YIELDM), NULL);
    Tcl_NRCreateCommand(interp, "::tcl::unsupported::inject", NULL,
	    NRCoroInjectObjCmd, NULL, NULL);
    
#ifdef USE_DTRACE
    /*
     * Register the tcl::dtrace command.
     */

    Tcl_CreateObjCommand(interp, "::tcl::dtrace", DTraceObjCmd, NULL, NULL);
#endif /* USE_DTRACE */

    /*
     * Register the builtin math functions.
     */

    mathfuncNSPtr = Tcl_CreateNamespace(interp, "::tcl::mathfunc", NULL,NULL);
    if (mathfuncNSPtr == NULL) {
	Tcl_Panic("Can't create math function namespace");
    }
#define MATH_FUNC_PREFIX_LEN 17 /* == strlen("::tcl::mathfunc::") */
    memcpy(mathFuncName, "::tcl::mathfunc::", MATH_FUNC_PREFIX_LEN);
    for (builtinFuncPtr = BuiltinFuncTable; builtinFuncPtr->name != NULL;
	    builtinFuncPtr++) {
	strcpy(mathFuncName+MATH_FUNC_PREFIX_LEN, builtinFuncPtr->name);
	Tcl_CreateObjCommand(interp, mathFuncName,
		builtinFuncPtr->objCmdProc, builtinFuncPtr->clientData, NULL);
	Tcl_Export(interp, mathfuncNSPtr, builtinFuncPtr->name, 0);
    }

    /*
     * Register the mathematical "operator" commands. [TIP #174]
     */

    mathopNSPtr = Tcl_CreateNamespace(interp, "::tcl::mathop", NULL, NULL);
    if (mathopNSPtr == NULL) {
	Tcl_Panic("can't create math operator namespace");
    }
    Tcl_Export(interp, mathopNSPtr, "*", 1);
#define MATH_OP_PREFIX_LEN 15 /* == strlen("::tcl::mathop::") */
    memcpy(mathFuncName, "::tcl::mathop::", MATH_OP_PREFIX_LEN);
    for (opcmdInfoPtr=mathOpCmds ; opcmdInfoPtr->name!=NULL ; opcmdInfoPtr++){
	TclOpCmdClientData *occdPtr = ckalloc(sizeof(TclOpCmdClientData));

	occdPtr->op = opcmdInfoPtr->name;
	occdPtr->i.numArgs = opcmdInfoPtr->i.numArgs;
	occdPtr->expected = opcmdInfoPtr->expected;
	strcpy(mathFuncName + MATH_OP_PREFIX_LEN, opcmdInfoPtr->name);
	cmdPtr = (Command *) Tcl_CreateObjCommand(interp, mathFuncName,
		opcmdInfoPtr->objProc, occdPtr, DeleteOpCmdClientData);
	if (cmdPtr == NULL) {
	    Tcl_Panic("failed to create math operator %s",
		    opcmdInfoPtr->name);
	} else if (opcmdInfoPtr->compileProc != NULL) {
	    cmdPtr->compileProc = opcmdInfoPtr->compileProc;
	}
    }

    /*
     * Do Multiple/Safe Interps Tcl init stuff
     */

    TclInterpInit(interp);
    TclSetupEnv(interp);

    /*
     * TIP #59: Make embedded configuration information available.
     */

    TclInitEmbeddedConfigurationInformation(interp);

    /*
     * Compute the byte order of this machine.
     */

    order.s = 1;
    Tcl_SetVar2(interp, "tcl_platform", "byteOrder",
	    ((order.c[0] == 1) ? "littleEndian" : "bigEndian"),
	    TCL_GLOBAL_ONLY);

    Tcl_SetVar2Ex(interp, "tcl_platform", "wordSize",
	    Tcl_NewLongObj((long) sizeof(long)), TCL_GLOBAL_ONLY);

    /* TIP #291 */
    Tcl_SetVar2Ex(interp, "tcl_platform", "pointerSize",
	    Tcl_NewLongObj((long) sizeof(void *)), TCL_GLOBAL_ONLY);

    /*
     * Set up other variables such as tcl_version and tcl_library
     */

    Tcl_SetVar(interp, "tcl_patchLevel", TCL_PATCH_LEVEL, TCL_GLOBAL_ONLY);
    Tcl_SetVar(interp, "tcl_version", TCL_VERSION, TCL_GLOBAL_ONLY);
    Tcl_TraceVar2(interp, "tcl_precision", NULL,
	    TCL_GLOBAL_ONLY|TCL_TRACE_READS|TCL_TRACE_WRITES|TCL_TRACE_UNSETS,
	    TclPrecTraceProc, NULL);
    TclpSetVariables(interp);

#ifdef TCL_THREADS
    /*
     * The existence of the "threaded" element of the tcl_platform array
     * indicates that this particular Tcl shell has been compiled with threads
     * turned on. Using "info exists tcl_platform(threaded)" a Tcl script can
     * introspect on the interpreter level of thread safety.
     */

    Tcl_SetVar2(interp, "tcl_platform", "threaded", "1", TCL_GLOBAL_ONLY);
#endif

    /*
     * Register Tcl's version number.
     * TIP #268: Full patchlevel instead of just major.minor
     */

    Tcl_PkgProvideEx(interp, "Tcl", TCL_PATCH_LEVEL, &tclStubs);

    if (TclTommath_Init(interp) != TCL_OK) {
	Tcl_Panic("%s", Tcl_GetString(Tcl_GetObjResult(interp)));
    }

    if (TclOOInit(interp) != TCL_OK) {
	Tcl_Panic("%s", Tcl_GetString(Tcl_GetObjResult(interp)));
    }

    /*
     * Only build in zlib support if we've successfully detected a library to
     * compile and link against.
     */

#ifdef HAVE_ZLIB
    if (TclZlibInit(interp) != TCL_OK) {
	Tcl_Panic("%s", Tcl_GetString(Tcl_GetObjResult(interp)));
    }
#endif

    TOP_CB(iPtr) = NULL;
    return interp;
}

static void
DeleteOpCmdClientData(
    ClientData clientData)
{
    TclOpCmdClientData *occdPtr = clientData;

    ckfree(occdPtr);
}

/*
 *----------------------------------------------------------------------
 *
 * TclHideUnsafeCommands --
 *
 *	Hides base commands that are not marked as safe from this interpreter.
 *
 * Results:
 *	TCL_OK if it succeeds, TCL_ERROR else.
 *
 * Side effects:
 *	Hides functionality in an interpreter.
 *
 *----------------------------------------------------------------------
 */

int
TclHideUnsafeCommands(
    Tcl_Interp *interp)		/* Hide commands in this interpreter. */
{
    register const CmdInfo *cmdInfoPtr;

    if (interp == NULL) {
	return TCL_ERROR;
    }
    for (cmdInfoPtr = builtInCmds; cmdInfoPtr->name != NULL; cmdInfoPtr++) {
	if (!cmdInfoPtr->isSafe) {
	    Tcl_HideCommand(interp, cmdInfoPtr->name, cmdInfoPtr->name);
	}
    }
    TclMakeFileCommandSafe(interp);     /* Ugh! */
    return TCL_OK;
}

/*
 *--------------------------------------------------------------
 *
 * Tcl_CallWhenDeleted --
 *
 *	Arrange for a function to be called before a given interpreter is
 *	deleted. The function is called as soon as Tcl_DeleteInterp is called;
 *	if Tcl_CallWhenDeleted is called on an interpreter that has already
 *	been deleted, the function will be called when the last Tcl_Release is
 *	done on the interpreter.
 *
 * Results:
 *	None.
 *
 * Side effects:
 *	When Tcl_DeleteInterp is invoked to delete interp, proc will be
 *	invoked. See the manual entry for details.
 *
 *--------------------------------------------------------------
 */

void
Tcl_CallWhenDeleted(
    Tcl_Interp *interp,		/* Interpreter to watch. */
    Tcl_InterpDeleteProc *proc,	/* Function to call when interpreter is about
				 * to be deleted. */
    ClientData clientData)	/* One-word value to pass to proc. */
{
    Interp *iPtr = (Interp *) interp;
    static Tcl_ThreadDataKey assocDataCounterKey;
    int *assocDataCounterPtr =
	    Tcl_GetThreadData(&assocDataCounterKey, (int)sizeof(int));
    int isNew;
    char buffer[32 + TCL_INTEGER_SPACE];
    AssocData *dPtr = ckalloc(sizeof(AssocData));
    Tcl_HashEntry *hPtr;

    sprintf(buffer, "Assoc Data Key #%d", *assocDataCounterPtr);
    (*assocDataCounterPtr)++;

    if (iPtr->assocData == NULL) {
	iPtr->assocData = ckalloc(sizeof(Tcl_HashTable));
	Tcl_InitHashTable(iPtr->assocData, TCL_STRING_KEYS);
    }
    hPtr = Tcl_CreateHashEntry(iPtr->assocData, buffer, &isNew);
    dPtr->proc = proc;
    dPtr->clientData = clientData;
    Tcl_SetHashValue(hPtr, dPtr);
}

/*
 *--------------------------------------------------------------
 *
 * Tcl_DontCallWhenDeleted --
 *
 *	Cancel the arrangement for a function to be called when a given
 *	interpreter is deleted.
 *
 * Results:
 *	None.
 *
 * Side effects:
 *	If proc and clientData were previously registered as a callback via
 *	Tcl_CallWhenDeleted, they are unregistered. If they weren't previously
 *	registered then nothing happens.
 *
 *--------------------------------------------------------------
 */

void
Tcl_DontCallWhenDeleted(
    Tcl_Interp *interp,		/* Interpreter to watch. */
    Tcl_InterpDeleteProc *proc,	/* Function to call when interpreter is about
				 * to be deleted. */
    ClientData clientData)	/* One-word value to pass to proc. */
{
    Interp *iPtr = (Interp *) interp;
    Tcl_HashTable *hTablePtr;
    Tcl_HashSearch hSearch;
    Tcl_HashEntry *hPtr;
    AssocData *dPtr;

    hTablePtr = iPtr->assocData;
    if (hTablePtr == NULL) {
	return;
    }
    for (hPtr = Tcl_FirstHashEntry(hTablePtr, &hSearch); hPtr != NULL;
	    hPtr = Tcl_NextHashEntry(&hSearch)) {
	dPtr = Tcl_GetHashValue(hPtr);
	if ((dPtr->proc == proc) && (dPtr->clientData == clientData)) {
	    ckfree(dPtr);
	    Tcl_DeleteHashEntry(hPtr);
	    return;
	}
    }
}

/*
 *----------------------------------------------------------------------
 *
 * Tcl_SetAssocData --
 *
 *	Creates a named association between user-specified data, a delete
 *	function and this interpreter. If the association already exists the
 *	data is overwritten with the new data. The delete function will be
 *	invoked when the interpreter is deleted.
 *
 * Results:
 *	None.
 *
 * Side effects:
 *	Sets the associated data, creates the association if needed.
 *
 *----------------------------------------------------------------------
 */

void
Tcl_SetAssocData(
    Tcl_Interp *interp,		/* Interpreter to associate with. */
    const char *name,		/* Name for association. */
    Tcl_InterpDeleteProc *proc,	/* Proc to call when interpreter is about to
				 * be deleted. */
    ClientData clientData)	/* One-word value to pass to proc. */
{
    Interp *iPtr = (Interp *) interp;
    AssocData *dPtr;
    Tcl_HashEntry *hPtr;
    int isNew;

    if (iPtr->assocData == NULL) {
	iPtr->assocData = ckalloc(sizeof(Tcl_HashTable));
	Tcl_InitHashTable(iPtr->assocData, TCL_STRING_KEYS);
    }
    hPtr = Tcl_CreateHashEntry(iPtr->assocData, name, &isNew);
    if (isNew == 0) {
	dPtr = Tcl_GetHashValue(hPtr);
    } else {
	dPtr = ckalloc(sizeof(AssocData));
    }
    dPtr->proc = proc;
    dPtr->clientData = clientData;

    Tcl_SetHashValue(hPtr, dPtr);
}

/*
 *----------------------------------------------------------------------
 *
 * Tcl_DeleteAssocData --
 *
 *	Deletes a named association of user-specified data with the specified
 *	interpreter.
 *
 * Results:
 *	None.
 *
 * Side effects:
 *	Deletes the association.
 *
 *----------------------------------------------------------------------
 */

void
Tcl_DeleteAssocData(
    Tcl_Interp *interp,		/* Interpreter to associate with. */
    const char *name)		/* Name of association. */
{
    Interp *iPtr = (Interp *) interp;
    AssocData *dPtr;
    Tcl_HashEntry *hPtr;

    if (iPtr->assocData == NULL) {
	return;
    }
    hPtr = Tcl_FindHashEntry(iPtr->assocData, name);
    if (hPtr == NULL) {
	return;
    }
    dPtr = Tcl_GetHashValue(hPtr);
    if (dPtr->proc != NULL) {
	dPtr->proc(dPtr->clientData, interp);
    }
    ckfree(dPtr);
    Tcl_DeleteHashEntry(hPtr);
}

/*
 *----------------------------------------------------------------------
 *
 * Tcl_GetAssocData --
 *
 *	Returns the client data associated with this name in the specified
 *	interpreter.
 *
 * Results:
 *	The client data in the AssocData record denoted by the named
 *	association, or NULL.
 *
 * Side effects:
 *	None.
 *
 *----------------------------------------------------------------------
 */

ClientData
Tcl_GetAssocData(
    Tcl_Interp *interp,		/* Interpreter associated with. */
    const char *name,		/* Name of association. */
    Tcl_InterpDeleteProc **procPtr)
				/* Pointer to place to store address of
				 * current deletion callback. */
{
    Interp *iPtr = (Interp *) interp;
    AssocData *dPtr;
    Tcl_HashEntry *hPtr;

    if (iPtr->assocData == NULL) {
	return NULL;
    }
    hPtr = Tcl_FindHashEntry(iPtr->assocData, name);
    if (hPtr == NULL) {
	return NULL;
    }
    dPtr = Tcl_GetHashValue(hPtr);
    if (procPtr != NULL) {
	*procPtr = dPtr->proc;
    }
    return dPtr->clientData;
}

/*
 *----------------------------------------------------------------------
 *
 * Tcl_InterpDeleted --
 *
 *	Returns nonzero if the interpreter has been deleted with a call to
 *	Tcl_DeleteInterp.
 *
 * Results:
 *	Nonzero if the interpreter is deleted, zero otherwise.
 *
 * Side effects:
 *	None.
 *
 *----------------------------------------------------------------------
 */

int
Tcl_InterpDeleted(
    Tcl_Interp *interp)
{
    return (((Interp *) interp)->flags & DELETED) ? 1 : 0;
}

/*
 *----------------------------------------------------------------------
 *
 * Tcl_DeleteInterp --
 *
 *	Ensures that the interpreter will be deleted eventually. If there are
 *	no Tcl_Preserve calls in effect for this interpreter, it is deleted
 *	immediately, otherwise the interpreter is deleted when the last
 *	Tcl_Preserve is matched by a call to Tcl_Release. In either case, the
 *	function runs the currently registered deletion callbacks.
 *
 * Results:
 *	None.
 *
 * Side effects:
 *	The interpreter is marked as deleted. The caller may still use it
 *	safely if there are calls to Tcl_Preserve in effect for the
 *	interpreter, but further calls to Tcl_Eval etc in this interpreter
 *	will fail.
 *
 *----------------------------------------------------------------------
 */

void
Tcl_DeleteInterp(
    Tcl_Interp *interp)		/* Token for command interpreter (returned by
				 * a previous call to Tcl_CreateInterp). */
{
    Interp *iPtr = (Interp *) interp;

    /*
     * If the interpreter has already been marked deleted, just punt.
     */

    if (iPtr->flags & DELETED) {
	return;
    }

    /*
     * Mark the interpreter as deleted. No further evals will be allowed.
     * Increase the compileEpoch as a signal to compiled bytecodes.
     */

    iPtr->flags |= DELETED;
    iPtr->compileEpoch++;

    /*
     * Ensure that the interpreter is eventually deleted.
     */

    Tcl_EventuallyFree(interp, (Tcl_FreeProc *) DeleteInterpProc);
}

/*
 *----------------------------------------------------------------------
 *
 * DeleteInterpProc --
 *
 *	Helper function to delete an interpreter. This function is called when
 *	the last call to Tcl_Preserve on this interpreter is matched by a call
 *	to Tcl_Release. The function cleans up all resources used in the
 *	interpreter and calls all currently registered interpreter deletion
 *	callbacks.
 *
 * Results:
 *	None.
 *
 * Side effects:
 *	Whatever the interpreter deletion callbacks do. Frees resources used
 *	by the interpreter.
 *
 *----------------------------------------------------------------------
 */

static void
DeleteInterpProc(
    Tcl_Interp *interp)		/* Interpreter to delete. */
{
    Interp *iPtr = (Interp *) interp;
    Tcl_HashEntry *hPtr;
    Tcl_HashSearch search;
    Tcl_HashTable *hTablePtr;
    ResolverScheme *resPtr, *nextResPtr;
    int i;

    /*
     * Punt if there is an error in the Tcl_Release/Tcl_Preserve matchup.
     */

    if (iPtr->numLevels > 0) {
	Tcl_Panic("DeleteInterpProc called with active evals");
    }

    /*
     * The interpreter should already be marked deleted; otherwise how did we
     * get here?
     */

    if (!(iPtr->flags & DELETED)) {
	Tcl_Panic("DeleteInterpProc called on interpreter not marked deleted");
    }

    /*
     * TIP #219, Tcl Channel Reflection API. Discard a leftover state.
     */

    if (iPtr->chanMsg != NULL) {
	Tcl_DecrRefCount(iPtr->chanMsg);
	iPtr->chanMsg = NULL;
    }

    /*
     * TIP #285, Script cancellation support. Delete this interp from the
     * global hash table of CancelInfo structs.
     */

    Tcl_MutexLock(&cancelLock);
    hPtr = Tcl_FindHashEntry(&cancelTable, (char *) iPtr);
    if (hPtr != NULL) {
	CancelInfo *cancelInfo = Tcl_GetHashValue(hPtr);

	if (cancelInfo != NULL) {
	    if (cancelInfo->result != NULL) {
		ckfree(cancelInfo->result);
	    }
	    ckfree(cancelInfo);
	}

	Tcl_DeleteHashEntry(hPtr);
    }

    if (iPtr->asyncCancel != NULL) {
	Tcl_AsyncDelete(iPtr->asyncCancel);
	iPtr->asyncCancel = NULL;
    }

    if (iPtr->asyncCancelMsg != NULL) {
	Tcl_DecrRefCount(iPtr->asyncCancelMsg);
	iPtr->asyncCancelMsg = NULL;
    }
    Tcl_MutexUnlock(&cancelLock);

    /*
     * Shut down all limit handler callback scripts that call back into this
     * interpreter. Then eliminate all limit handlers for this interpreter.
     */

    TclRemoveScriptLimitCallbacks(interp);
    TclLimitRemoveAllHandlers(interp);

    /*
     * Dismantle the namespace here, before we clear the assocData. If any
     * background errors occur here, they will be deleted below.
     *
     * Dismantle the namespace after freeing the iPtr->handle so that each
     * bytecode releases its literals without caring to update the literal
     * table, as it will be freed later in this function without further use.
     */

    TclHandleFree(iPtr->handle);
    TclTeardownNamespace(iPtr->globalNsPtr);

    /*
     * Delete all the hidden commands.
     */

    hTablePtr = iPtr->hiddenCmdTablePtr;
    if (hTablePtr != NULL) {
	/*
	 * Non-pernicious deletion. The deletion callbacks will not be allowed
	 * to create any new hidden or non-hidden commands.
	 * Tcl_DeleteCommandFromToken will remove the entry from the
	 * hiddenCmdTablePtr.
	 */

	hPtr = Tcl_FirstHashEntry(hTablePtr, &search);
	for (; hPtr != NULL; hPtr = Tcl_NextHashEntry(&search)) {
	    Tcl_DeleteCommandFromToken(interp, Tcl_GetHashValue(hPtr));
	}
	Tcl_DeleteHashTable(hTablePtr);
	ckfree(hTablePtr);
    }

    /*
     * Invoke deletion callbacks; note that a callback can create new
     * callbacks, so we iterate.
     */

    while (iPtr->assocData != NULL) {
	AssocData *dPtr;

	hTablePtr = iPtr->assocData;
	iPtr->assocData = NULL;
	for (hPtr = Tcl_FirstHashEntry(hTablePtr, &search);
		hPtr != NULL;
		hPtr = Tcl_FirstHashEntry(hTablePtr, &search)) {
	    dPtr = Tcl_GetHashValue(hPtr);
	    Tcl_DeleteHashEntry(hPtr);
	    if (dPtr->proc != NULL) {
		dPtr->proc(dPtr->clientData, interp);
	    }
	    ckfree(dPtr);
	}
	Tcl_DeleteHashTable(hTablePtr);
	ckfree(hTablePtr);
    }

    /*
     * Pop the root frame pointer and finish deleting the global
     * namespace. The order is important [Bug 1658572].
     */

    if (iPtr->framePtr != iPtr->rootFramePtr) {
	Tcl_Panic("DeleteInterpProc: popping rootCallFrame with other frames on top");
    }
    Tcl_PopCallFrame(interp);
    ckfree(iPtr->rootFramePtr);
    iPtr->rootFramePtr = NULL;
    Tcl_DeleteNamespace((Tcl_Namespace *) iPtr->globalNsPtr);

    /*
     * Free up the result *after* deleting variables, since variable deletion
     * could have transferred ownership of the result string to Tcl.
     */

    Tcl_FreeResult(interp);
    iPtr->result = NULL;
    Tcl_DecrRefCount(iPtr->objResultPtr);
    iPtr->objResultPtr = NULL;
    Tcl_DecrRefCount(iPtr->ecVar);
    if (iPtr->errorCode) {
	Tcl_DecrRefCount(iPtr->errorCode);
	iPtr->errorCode = NULL;
    }
    Tcl_DecrRefCount(iPtr->eiVar);
    if (iPtr->errorInfo) {
	Tcl_DecrRefCount(iPtr->errorInfo);
	iPtr->errorInfo = NULL;
    }
    Tcl_DecrRefCount(iPtr->errorStack);
    iPtr->errorStack = NULL;
    Tcl_DecrRefCount(iPtr->upLiteral);
    Tcl_DecrRefCount(iPtr->callLiteral);
    Tcl_DecrRefCount(iPtr->innerLiteral);
    Tcl_DecrRefCount(iPtr->innerContext);
    if (iPtr->returnOpts) {
	Tcl_DecrRefCount(iPtr->returnOpts);
    }
    if (iPtr->appendResult != NULL) {
	ckfree(iPtr->appendResult);
	iPtr->appendResult = NULL;
    }
    TclFreePackageInfo(iPtr);
    while (iPtr->tracePtr != NULL) {
	Tcl_DeleteTrace((Tcl_Interp *) iPtr, (Tcl_Trace) iPtr->tracePtr);
    }
    if (iPtr->execEnvPtr != NULL) {
	TclDeleteExecEnv(iPtr->execEnvPtr);
    }
    Tcl_DecrRefCount(iPtr->emptyObjPtr);
    iPtr->emptyObjPtr = NULL;

    resPtr = iPtr->resolverPtr;
    while (resPtr) {
	nextResPtr = resPtr->nextPtr;
	ckfree(resPtr->name);
	ckfree(resPtr);
	resPtr = nextResPtr;
    }

    /*
     * Free up literal objects created for scripts compiled by the
     * interpreter.
     */

    TclDeleteLiteralTable(interp, &iPtr->literalTable);

    /*
     * TIP #280 - Release the arrays for ByteCode/Proc extension, and
     * contents.
     */

    for (hPtr = Tcl_FirstHashEntry(iPtr->linePBodyPtr, &search);
	    hPtr != NULL;
	    hPtr = Tcl_NextHashEntry(&search)) {
	CmdFrame *cfPtr = Tcl_GetHashValue(hPtr);

	if (cfPtr->type == TCL_LOCATION_SOURCE) {
	    Tcl_DecrRefCount(cfPtr->data.eval.path);
	}
	ckfree(cfPtr->line);
	ckfree(cfPtr);
	Tcl_DeleteHashEntry(hPtr);
    }
    Tcl_DeleteHashTable(iPtr->linePBodyPtr);
    ckfree(iPtr->linePBodyPtr);
    iPtr->linePBodyPtr = NULL;

    /*
     * See also tclCompile.c, TclCleanupByteCode
     */

    for (hPtr = Tcl_FirstHashEntry(iPtr->lineBCPtr, &search);
	    hPtr != NULL;
	    hPtr = Tcl_NextHashEntry(&search)) {
	ExtCmdLoc *eclPtr = Tcl_GetHashValue(hPtr);

	if (eclPtr->type == TCL_LOCATION_SOURCE) {
	    Tcl_DecrRefCount(eclPtr->path);
	}
	for (i=0; i< eclPtr->nuloc; i++) {
	    ckfree(eclPtr->loc[i].line);
	}

	if (eclPtr->loc != NULL) {
	    ckfree(eclPtr->loc);
	}

	Tcl_DeleteHashTable(&eclPtr->litInfo);

	ckfree(eclPtr);
	Tcl_DeleteHashEntry(hPtr);
    }
    Tcl_DeleteHashTable(iPtr->lineBCPtr);
    ckfree(iPtr->lineBCPtr);
    iPtr->lineBCPtr = NULL;

    /*
     * Location stack for uplevel/eval/... scripts which were passed through
     * proc arguments. Actually we track all arguments as we do not and cannot
     * know which arguments will be used as scripts and which will not.
     */

    if (iPtr->lineLAPtr->numEntries) {
	/*
	 * When the interp goes away we have nothing on the stack, so there
	 * are no arguments, so this table has to be empty.
	 */

	Tcl_Panic("Argument location tracking table not empty");
    }

    Tcl_DeleteHashTable(iPtr->lineLAPtr);
    ckfree(iPtr->lineLAPtr);
    iPtr->lineLAPtr = NULL;

    if (iPtr->lineLABCPtr->numEntries) {
	/*
	 * When the interp goes away we have nothing on the stack, so there
	 * are no arguments, so this table has to be empty.
	 */

	Tcl_Panic("Argument location tracking table not empty");
    }

    Tcl_DeleteHashTable(iPtr->lineLABCPtr);
    ckfree(iPtr->lineLABCPtr);
    iPtr->lineLABCPtr = NULL;

    /*
     * Squelch the tables of traces on variables and searches over arrays in
     * the in the interpreter.
     */

    Tcl_DeleteHashTable(&iPtr->varTraces);
    Tcl_DeleteHashTable(&iPtr->varSearches);

    ckfree(iPtr);
}

/*
 *---------------------------------------------------------------------------
 *
 * Tcl_HideCommand --
 *
 *	Makes a command hidden so that it cannot be invoked from within an
 *	interpreter, only from within an ancestor.
 *
 * Results:
 *	A standard Tcl result; also leaves a message in the interp's result if
 *	an error occurs.
 *
 * Side effects:
 *	Removes a command from the command table and create an entry into the
 *	hidden command table under the specified token name.
 *
 *---------------------------------------------------------------------------
 */

int
Tcl_HideCommand(
    Tcl_Interp *interp,		/* Interpreter in which to hide command. */
    const char *cmdName,	/* Name of command to hide. */
    const char *hiddenCmdToken)	/* Token name of the to-be-hidden command. */
{
    Interp *iPtr = (Interp *) interp;
    Tcl_Command cmd;
    Command *cmdPtr;
    Tcl_HashTable *hiddenCmdTablePtr;
    Tcl_HashEntry *hPtr;
    int isNew;

    if (iPtr->flags & DELETED) {
	/*
	 * The interpreter is being deleted. Do not create any new structures,
	 * because it is not safe to modify the interpreter.
	 */

	return TCL_ERROR;
    }

    /*
     * Disallow hiding of commands that are currently in a namespace or
     * renaming (as part of hiding) into a namespace (because the current
     * implementation with a single global table and the needed uniqueness of
     * names cause problems with namespaces).
     *
     * We don't need to check for "::" in cmdName because the real check is on
     * the nsPtr below.
     *
     * hiddenCmdToken is just a string which is not interpreted in any way. It
     * may contain :: but the string is not interpreted as a namespace
     * qualifier command name. Thus, hiding foo::bar to foo::bar and then
     * trying to expose or invoke ::foo::bar will NOT work; but if the
     * application always uses the same strings it will get consistent
     * behaviour.
     *
     * But as we currently limit ourselves to the global namespace only for
     * the source, in order to avoid potential confusion, lets prevent "::" in
     * the token too. - dl
     */

    if (strstr(hiddenCmdToken, "::") != NULL) {
	Tcl_AppendResult(interp,
		"cannot use namespace qualifiers in hidden command"
		" token (rename)", NULL);
        Tcl_SetErrorCode(interp, "TCL", "VALUE", "HIDDENTOKEN", NULL);
	return TCL_ERROR;
    }

    /*
     * Find the command to hide. An error is returned if cmdName can't be
     * found. Look up the command only from the global namespace. Full path of
     * the command must be given if using namespaces.
     */

    cmd = Tcl_FindCommand(interp, cmdName, NULL,
	    /*flags*/ TCL_LEAVE_ERR_MSG | TCL_GLOBAL_ONLY);
    if (cmd == (Tcl_Command) NULL) {
	return TCL_ERROR;
    }
    cmdPtr = (Command *) cmd;

    /*
     * Check that the command is really in global namespace
     */

    if (cmdPtr->nsPtr != iPtr->globalNsPtr) {
	Tcl_AppendResult(interp, "can only hide global namespace commands"
		" (use rename then hide)", NULL);
        Tcl_SetErrorCode(interp, "TCL", "HIDE", "NON_GLOBAL", NULL);
	return TCL_ERROR;
    }

    /*
     * Initialize the hidden command table if necessary.
     */

    hiddenCmdTablePtr = iPtr->hiddenCmdTablePtr;
    if (hiddenCmdTablePtr == NULL) {
	hiddenCmdTablePtr = ckalloc(sizeof(Tcl_HashTable));
	Tcl_InitHashTable(hiddenCmdTablePtr, TCL_STRING_KEYS);
	iPtr->hiddenCmdTablePtr = hiddenCmdTablePtr;
    }

    /*
     * It is an error to move an exposed command to a hidden command with
     * hiddenCmdToken if a hidden command with the name hiddenCmdToken already
     * exists.
     */

    hPtr = Tcl_CreateHashEntry(hiddenCmdTablePtr, hiddenCmdToken, &isNew);
    if (!isNew) {
	Tcl_AppendResult(interp, "hidden command named \"", hiddenCmdToken,
		"\" already exists", NULL);
        Tcl_SetErrorCode(interp, "TCL", "HIDE", "ALREADY_HIDDEN", NULL);
	return TCL_ERROR;
    }

    /*
     * NB: This code is currently 'like' a rename to a specialy set apart name
     * table. Changes here and in TclRenameCommand must be kept in synch until
     * the common parts are actually factorized out.
     */

    /*
     * Remove the hash entry for the command from the interpreter command
     * table. This is like deleting the command, so bump its command epoch;
     * this invalidates any cached references that point to the command.
     */

    if (cmdPtr->hPtr != NULL) {
	Tcl_DeleteHashEntry(cmdPtr->hPtr);
	cmdPtr->hPtr = NULL;
	cmdPtr->cmdEpoch++;
    }

    /*
     * The list of command exported from the namespace might have changed.
     * However, we do not need to recompute this just yet; next time we need
     * the info will be soon enough.
     */

    TclInvalidateNsCmdLookup(cmdPtr->nsPtr);

    /*
     * Now link the hash table entry with the command structure. We ensured
     * above that the nsPtr was right.
     */

    cmdPtr->hPtr = hPtr;
    Tcl_SetHashValue(hPtr, cmdPtr);

    /*
     * If the command being hidden has a compile function, increment the
     * interpreter's compileEpoch to invalidate its compiled code. This makes
     * sure that we don't later try to execute old code compiled with
     * command-specific (i.e., inline) bytecodes for the now-hidden command.
     * This field is checked in Tcl_EvalObj and ObjInterpProc, and code whose
     * compilation epoch doesn't match is recompiled.
     */

    if (cmdPtr->compileProc != NULL) {
	iPtr->compileEpoch++;
    }
    return TCL_OK;
}

/*
 *----------------------------------------------------------------------
 *
 * Tcl_ExposeCommand --
 *
 *	Makes a previously hidden command callable from inside the interpreter
 *	instead of only by its ancestors.
 *
 * Results:
 *	A standard Tcl result. If an error occurs, a message is left in the
 *	interp's result.
 *
 * Side effects:
 *	Moves commands from one hash table to another.
 *
 *----------------------------------------------------------------------
 */

int
Tcl_ExposeCommand(
    Tcl_Interp *interp,		/* Interpreter in which to make command
				 * callable. */
    const char *hiddenCmdToken,	/* Name of hidden command. */
    const char *cmdName)	/* Name of to-be-exposed command. */
{
    Interp *iPtr = (Interp *) interp;
    Command *cmdPtr;
    Namespace *nsPtr;
    Tcl_HashEntry *hPtr;
    Tcl_HashTable *hiddenCmdTablePtr;
    int isNew;

    if (iPtr->flags & DELETED) {
	/*
	 * The interpreter is being deleted. Do not create any new structures,
	 * because it is not safe to modify the interpreter.
	 */

	return TCL_ERROR;
    }

    /*
     * Check that we have a regular name for the command (that the user is not
     * trying to do an expose and a rename (to another namespace) at the same
     * time).
     */

    if (strstr(cmdName, "::") != NULL) {
	Tcl_AppendResult(interp, "cannot expose to a namespace "
		"(use expose to toplevel, then rename)", NULL);
        Tcl_SetErrorCode(interp, "TCL", "EXPOSE", "NON_GLOBAL", NULL);
	return TCL_ERROR;
    }

    /*
     * Get the command from the hidden command table:
     */

    hPtr = NULL;
    hiddenCmdTablePtr = iPtr->hiddenCmdTablePtr;
    if (hiddenCmdTablePtr != NULL) {
	hPtr = Tcl_FindHashEntry(hiddenCmdTablePtr, hiddenCmdToken);
    }
    if (hPtr == NULL) {
	Tcl_AppendResult(interp, "unknown hidden command \"", hiddenCmdToken,
		"\"", NULL);
        Tcl_SetErrorCode(interp, "TCL", "LOOKUP", "HIDDENTOKEN",
                hiddenCmdToken, NULL);
	return TCL_ERROR;
    }
    cmdPtr = Tcl_GetHashValue(hPtr);

    /*
     * Check that we have a true global namespace command (enforced by
     * Tcl_HideCommand but let's double check. (If it was not, we would not
     * really know how to handle it).
     */

    if (cmdPtr->nsPtr != iPtr->globalNsPtr) {
	/*
	 * This case is theoritically impossible, we might rather Tcl_Panic
	 * than 'nicely' erroring out ?
	 */

	Tcl_AppendResult(interp,
		"trying to expose a non-global command namespace command",
		NULL);
	return TCL_ERROR;
    }

    /*
     * This is the global table.
     */

    nsPtr = cmdPtr->nsPtr;

    /*
     * It is an error to overwrite an existing exposed command as a result of
     * exposing a previously hidden command.
     */

    hPtr = Tcl_CreateHashEntry(&nsPtr->cmdTable, cmdName, &isNew);
    if (!isNew) {
	Tcl_AppendResult(interp, "exposed command \"", cmdName,
		"\" already exists", NULL);
        Tcl_SetErrorCode(interp, "TCL", "EXPOSE", "COMMAND_EXISTS", NULL);
	return TCL_ERROR;
    }

    /*
     * The list of command exported from the namespace might have changed.
     * However, we do not need to recompute this just yet; next time we need
     * the info will be soon enough.
     */

    TclInvalidateNsCmdLookup(nsPtr);

    /*
     * Remove the hash entry for the command from the interpreter hidden
     * command table.
     */

    if (cmdPtr->hPtr != NULL) {
	Tcl_DeleteHashEntry(cmdPtr->hPtr);
	cmdPtr->hPtr = NULL;
    }

    /*
     * Now link the hash table entry with the command structure. This is like
     * creating a new command, so deal with any shadowing of commands in the
     * global namespace.
     */

    cmdPtr->hPtr = hPtr;

    Tcl_SetHashValue(hPtr, cmdPtr);

    /*
     * Not needed as we are only in the global namespace (but would be needed
     * again if we supported namespace command hiding)
     *
     * TclResetShadowedCmdRefs(interp, cmdPtr);
     */

    /*
     * If the command being exposed has a compile function, increment
     * interpreter's compileEpoch to invalidate its compiled code. This makes
     * sure that we don't later try to execute old code compiled assuming the
     * command is hidden. This field is checked in Tcl_EvalObj and
     * ObjInterpProc, and code whose compilation epoch doesn't match is
     * recompiled.
     */

    if (cmdPtr->compileProc != NULL) {
	iPtr->compileEpoch++;
    }
    return TCL_OK;
}

/*
 *----------------------------------------------------------------------
 *
 * Tcl_CreateCommand --
 *
 *	Define a new command in a command table.
 *
 * Results:
 *	The return value is a token for the command, which can be used in
 *	future calls to Tcl_GetCommandName.
 *
 * Side effects:
 *	If a command named cmdName already exists for interp, it is deleted.
 *	In the future, when cmdName is seen as the name of a command by
 *	Tcl_Eval, proc will be called. To support the bytecode interpreter,
 *	the command is created with a wrapper Tcl_ObjCmdProc
 *	(TclInvokeStringCommand) that eventially calls proc. When the command
 *	is deleted from the table, deleteProc will be called. See the manual
 *	entry for details on the calling sequence.
 *
 *----------------------------------------------------------------------
 */

Tcl_Command
Tcl_CreateCommand(
    Tcl_Interp *interp,		/* Token for command interpreter returned by a
				 * previous call to Tcl_CreateInterp. */
    const char *cmdName,	/* Name of command. If it contains namespace
				 * qualifiers, the new command is put in the
				 * specified namespace; otherwise it is put in
				 * the global namespace. */
    Tcl_CmdProc *proc,		/* Function to associate with cmdName. */
    ClientData clientData,	/* Arbitrary value passed to string proc. */
    Tcl_CmdDeleteProc *deleteProc)
				/* If not NULL, gives a function to call when
				 * this command is deleted. */
{
    Interp *iPtr = (Interp *) interp;
    ImportRef *oldRefPtr = NULL;
    Namespace *nsPtr, *dummy1, *dummy2;
    Command *cmdPtr, *refCmdPtr;
    Tcl_HashEntry *hPtr;
    const char *tail;
    int isNew;
    ImportedCmdData *dataPtr;

    if (iPtr->flags & DELETED) {
	/*
	 * The interpreter is being deleted. Don't create any new commands;
	 * it's not safe to muck with the interpreter anymore.
	 */

	return (Tcl_Command) NULL;
    }

    /*
     * Determine where the command should reside. If its name contains
     * namespace qualifiers, we put it in the specified namespace; otherwise,
     * we always put it in the global namespace.
     */

    if (strstr(cmdName, "::") != NULL) {
	TclGetNamespaceForQualName(interp, cmdName, NULL,
		TCL_CREATE_NS_IF_UNKNOWN, &nsPtr, &dummy1, &dummy2, &tail);
	if ((nsPtr == NULL) || (tail == NULL)) {
	    return (Tcl_Command) NULL;
	}
    } else {
	nsPtr = iPtr->globalNsPtr;
	tail = cmdName;
    }

    hPtr = Tcl_CreateHashEntry(&nsPtr->cmdTable, tail, &isNew);
    if (!isNew) {
	/*
	 * Command already exists. Delete the old one. Be careful to preserve
	 * any existing import links so we can restore them down below. That
	 * way, you can redefine a command and its import status will remain
	 * intact.
	 */

	cmdPtr = Tcl_GetHashValue(hPtr);
	oldRefPtr = cmdPtr->importRefPtr;
	cmdPtr->importRefPtr = NULL;

	Tcl_DeleteCommandFromToken(interp, (Tcl_Command) cmdPtr);
	hPtr = Tcl_CreateHashEntry(&nsPtr->cmdTable, tail, &isNew);
	if (!isNew) {
	    /*
	     * If the deletion callback recreated the command, just throw away
	     * the new command (if we try to delete it again, we could get
	     * stuck in an infinite loop).
	     */

	    ckfree(Tcl_GetHashValue(hPtr));
	}
    } else {
	/*
	 * The list of command exported from the namespace might have changed.
	 * However, we do not need to recompute this just yet; next time we
	 * need the info will be soon enough.
	 */

	TclInvalidateNsCmdLookup(nsPtr);
	TclInvalidateNsPath(nsPtr);
    }
    cmdPtr = ckalloc(sizeof(Command));
    Tcl_SetHashValue(hPtr, cmdPtr);
    cmdPtr->hPtr = hPtr;
    cmdPtr->nsPtr = nsPtr;
    cmdPtr->refCount = 1;
    cmdPtr->cmdEpoch = 0;
    cmdPtr->compileProc = NULL;
    cmdPtr->objProc = TclInvokeStringCommand;
    cmdPtr->objClientData = cmdPtr;
    cmdPtr->proc = proc;
    cmdPtr->clientData = clientData;
    cmdPtr->deleteProc = deleteProc;
    cmdPtr->deleteData = clientData;
    cmdPtr->flags = 0;
    cmdPtr->importRefPtr = NULL;
    cmdPtr->tracePtr = NULL;
    cmdPtr->nreProc = NULL;

    /*
     * Plug in any existing import references found above. Be sure to update
     * all of these references to point to the new command.
     */

    if (oldRefPtr != NULL) {
	cmdPtr->importRefPtr = oldRefPtr;
	while (oldRefPtr != NULL) {
	    refCmdPtr = oldRefPtr->importedCmdPtr;
	    dataPtr = refCmdPtr->objClientData;
	    dataPtr->realCmdPtr = cmdPtr;
	    oldRefPtr = oldRefPtr->nextPtr;
	}
    }

    /*
     * We just created a command, so in its namespace and all of its parent
     * namespaces, it may shadow global commands with the same name. If any
     * shadowed commands are found, invalidate all cached command references
     * in the affected namespaces.
     */

    TclResetShadowedCmdRefs(interp, cmdPtr);
    return (Tcl_Command) cmdPtr;
}

/*
 *----------------------------------------------------------------------
 *
 * Tcl_CreateObjCommand --
 *
 *	Define a new object-based command in a command table.
 *
 * Results:
 *	The return value is a token for the command, which can be used in
 *	future calls to Tcl_GetCommandName.
 *
 * Side effects:
 *	If no command named "cmdName" already exists for interp, one is
 *	created. Otherwise, if a command does exist, then if the object-based
 *	Tcl_ObjCmdProc is TclInvokeStringCommand, we assume Tcl_CreateCommand
 *	was called previously for the same command and just set its
 *	Tcl_ObjCmdProc to the argument "proc"; otherwise, we delete the old
 *	command.
 *
 *	In the future, during bytecode evaluation when "cmdName" is seen as
 *	the name of a command by Tcl_EvalObj or Tcl_Eval, the object-based
 *	Tcl_ObjCmdProc proc will be called. When the command is deleted from
 *	the table, deleteProc will be called. See the manual entry for details
 *	on the calling sequence.
 *
 *----------------------------------------------------------------------
 */

Tcl_Command
Tcl_CreateObjCommand(
    Tcl_Interp *interp,		/* Token for command interpreter (returned by
				 * previous call to Tcl_CreateInterp). */
    const char *cmdName,	/* Name of command. If it contains namespace
				 * qualifiers, the new command is put in the
				 * specified namespace; otherwise it is put in
				 * the global namespace. */
    Tcl_ObjCmdProc *proc,	/* Object-based function to associate with
				 * name. */
    ClientData clientData,	/* Arbitrary value to pass to object
				 * function. */
    Tcl_CmdDeleteProc *deleteProc)
				/* If not NULL, gives a function to call when
				 * this command is deleted. */
{
    Interp *iPtr = (Interp *) interp;
    ImportRef *oldRefPtr = NULL;
    Namespace *nsPtr, *dummy1, *dummy2;
    Command *cmdPtr, *refCmdPtr;
    Tcl_HashEntry *hPtr;
    const char *tail;
    int isNew;
    ImportedCmdData *dataPtr;

    if (iPtr->flags & DELETED) {
	/*
	 * The interpreter is being deleted. Don't create any new commands;
	 * it's not safe to muck with the interpreter anymore.
	 */

	return (Tcl_Command) NULL;
    }

    /*
     * Determine where the command should reside. If its name contains
     * namespace qualifiers, we put it in the specified namespace; otherwise,
     * we always put it in the global namespace.
     */

    if (strstr(cmdName, "::") != NULL) {
	TclGetNamespaceForQualName(interp, cmdName, NULL,
		TCL_CREATE_NS_IF_UNKNOWN, &nsPtr, &dummy1, &dummy2, &tail);
	if ((nsPtr == NULL) || (tail == NULL)) {
	    return (Tcl_Command) NULL;
	}
    } else {
	nsPtr = iPtr->globalNsPtr;
	tail = cmdName;
    }

    hPtr = Tcl_CreateHashEntry(&nsPtr->cmdTable, tail, &isNew);
    TclInvalidateNsPath(nsPtr);
    if (!isNew) {
	cmdPtr = Tcl_GetHashValue(hPtr);

	/*
	 * Command already exists. If its object-based Tcl_ObjCmdProc is
	 * TclInvokeStringCommand, we just set its Tcl_ObjCmdProc to the
	 * argument "proc". Otherwise, we delete the old command.
	 */

	if (cmdPtr->objProc == TclInvokeStringCommand) {
	    cmdPtr->objProc = proc;
	    cmdPtr->objClientData = clientData;
	    cmdPtr->deleteProc = deleteProc;
	    cmdPtr->deleteData = clientData;
	    return (Tcl_Command) cmdPtr;
	}

	/*
	 * Otherwise, we delete the old command. Be careful to preserve any
	 * existing import links so we can restore them down below. That way,
	 * you can redefine a command and its import status will remain
	 * intact.
	 */

	oldRefPtr = cmdPtr->importRefPtr;
	cmdPtr->importRefPtr = NULL;

	Tcl_DeleteCommandFromToken(interp, (Tcl_Command) cmdPtr);
	hPtr = Tcl_CreateHashEntry(&nsPtr->cmdTable, tail, &isNew);
	if (!isNew) {
	    /*
	     * If the deletion callback recreated the command, just throw away
	     * the new command (if we try to delete it again, we could get
	     * stuck in an infinite loop).
	     */

	    ckfree(Tcl_GetHashValue(hPtr));
	}
    } else {
	/*
	 * The list of command exported from the namespace might have changed.
	 * However, we do not need to recompute this just yet; next time we
	 * need the info will be soon enough.
	 */

	TclInvalidateNsCmdLookup(nsPtr);
    }
    cmdPtr = ckalloc(sizeof(Command));
    Tcl_SetHashValue(hPtr, cmdPtr);
    cmdPtr->hPtr = hPtr;
    cmdPtr->nsPtr = nsPtr;
    cmdPtr->refCount = 1;
    cmdPtr->cmdEpoch = 0;
    cmdPtr->compileProc = NULL;
    cmdPtr->objProc = proc;
    cmdPtr->objClientData = clientData;
    cmdPtr->proc = TclInvokeObjectCommand;
    cmdPtr->clientData = cmdPtr;
    cmdPtr->deleteProc = deleteProc;
    cmdPtr->deleteData = clientData;
    cmdPtr->flags = 0;
    cmdPtr->importRefPtr = NULL;
    cmdPtr->tracePtr = NULL;
    cmdPtr->nreProc = NULL;

    /*
     * Plug in any existing import references found above. Be sure to update
     * all of these references to point to the new command.
     */

    if (oldRefPtr != NULL) {
	cmdPtr->importRefPtr = oldRefPtr;
	while (oldRefPtr != NULL) {
	    refCmdPtr = oldRefPtr->importedCmdPtr;
	    dataPtr = refCmdPtr->objClientData;
	    dataPtr->realCmdPtr = cmdPtr;
	    oldRefPtr = oldRefPtr->nextPtr;
	}
    }

    /*
     * We just created a command, so in its namespace and all of its parent
     * namespaces, it may shadow global commands with the same name. If any
     * shadowed commands are found, invalidate all cached command references
     * in the affected namespaces.
     */

    TclResetShadowedCmdRefs(interp, cmdPtr);
    return (Tcl_Command) cmdPtr;
}

/*
 *----------------------------------------------------------------------
 *
 * TclInvokeStringCommand --
 *
 *	"Wrapper" Tcl_ObjCmdProc used to call an existing string-based
 *	Tcl_CmdProc if no object-based function exists for a command. A
 *	pointer to this function is stored as the Tcl_ObjCmdProc in a Command
 *	structure. It simply turns around and calls the string Tcl_CmdProc in
 *	the Command structure.
 *
 * Results:
 *	A standard Tcl object result value.
 *
 * Side effects:
 *	Besides those side effects of the called Tcl_CmdProc,
 *	TclInvokeStringCommand allocates and frees storage.
 *
 *----------------------------------------------------------------------
 */

int
TclInvokeStringCommand(
    ClientData clientData,	/* Points to command's Command structure. */
    Tcl_Interp *interp,		/* Current interpreter. */
    register int objc,		/* Number of arguments. */
    Tcl_Obj *const objv[])	/* Argument objects. */
{
    Command *cmdPtr = clientData;
    int i, result;
    const char **argv =
	    TclStackAlloc(interp, (unsigned)(objc + 1) * sizeof(char *));

    for (i = 0; i < objc; i++) {
	argv[i] = Tcl_GetString(objv[i]);
    }
    argv[objc] = 0;

    /*
     * Invoke the command's string-based Tcl_CmdProc.
     */

    result = cmdPtr->proc(cmdPtr->clientData, interp, objc, argv);

    TclStackFree(interp, (void *) argv);
    return result;
}

/*
 *----------------------------------------------------------------------
 *
 * TclInvokeObjectCommand --
 *
 *	"Wrapper" Tcl_CmdProc used to call an existing object-based
 *	Tcl_ObjCmdProc if no string-based function exists for a command. A
 *	pointer to this function is stored as the Tcl_CmdProc in a Command
 *	structure. It simply turns around and calls the object Tcl_ObjCmdProc
 *	in the Command structure.
 *
 * Results:
 *	A standard Tcl string result value.
 *
 * Side effects:
 *	Besides those side effects of the called Tcl_CmdProc,
 *	TclInvokeStringCommand allocates and frees storage.
 *
 *----------------------------------------------------------------------
 */

int
TclInvokeObjectCommand(
    ClientData clientData,	/* Points to command's Command structure. */
    Tcl_Interp *interp,		/* Current interpreter. */
    int argc,			/* Number of arguments. */
    register const char **argv)	/* Argument strings. */
{
    Command *cmdPtr = clientData;
    Tcl_Obj *objPtr;
    int i, length, result;
    Tcl_Obj **objv =
	    TclStackAlloc(interp, (unsigned)(argc * sizeof(Tcl_Obj *)));

    for (i = 0; i < argc; i++) {
	length = strlen(argv[i]);
	TclNewStringObj(objPtr, argv[i], length);
	Tcl_IncrRefCount(objPtr);
	objv[i] = objPtr;
    }

    /*
     * Invoke the command's object-based Tcl_ObjCmdProc.
     */

    if (cmdPtr->objProc != NULL) {
	result = cmdPtr->objProc(cmdPtr->objClientData, interp, argc, objv);
    } else {
	result = Tcl_NRCallObjProc(interp, cmdPtr->nreProc,
		cmdPtr->objClientData, argc, objv);
    }

    /*
     * Move the interpreter's object result to the string result, then reset
     * the object result.
     */

    (void) Tcl_GetStringResult(interp);

    /*
     * Decrement the ref counts for the argument objects created above, then
     * free the objv array if malloc'ed storage was used.
     */

    for (i = 0; i < argc; i++) {
	objPtr = objv[i];
	Tcl_DecrRefCount(objPtr);
    }
    TclStackFree(interp, objv);
    return result;
}

/*
 *----------------------------------------------------------------------
 *
 * TclRenameCommand --
 *
 *	Called to give an existing Tcl command a different name. Both the old
 *	command name and the new command name can have "::" namespace
 *	qualifiers. If the new command has a different namespace context, the
 *	command will be moved to that namespace and will execute in the
 *	context of that new namespace.
 *
 *	If the new command name is NULL or the null string, the command is
 *	deleted.
 *
 * Results:
 *	Returns TCL_OK if successful, and TCL_ERROR if anything goes wrong.
 *
 * Side effects:
 *	If anything goes wrong, an error message is returned in the
 *	interpreter's result object.
 *
 *----------------------------------------------------------------------
 */

int
TclRenameCommand(
    Tcl_Interp *interp,		/* Current interpreter. */
    const char *oldName,	/* Existing command name. */
    const char *newName)	/* New command name. */
{
    Interp *iPtr = (Interp *) interp;
    const char *newTail;
    Namespace *cmdNsPtr, *newNsPtr, *dummy1, *dummy2;
    Tcl_Command cmd;
    Command *cmdPtr;
    Tcl_HashEntry *hPtr, *oldHPtr;
    int isNew, result;
    Tcl_Obj *oldFullName;
    Tcl_DString newFullName;

    /*
     * Find the existing command. An error is returned if cmdName can't be
     * found.
     */

    cmd = Tcl_FindCommand(interp, oldName, NULL, /*flags*/ 0);
    cmdPtr = (Command *) cmd;
    if (cmdPtr == NULL) {
	Tcl_AppendResult(interp, "can't ",
		((newName == NULL)||(*newName == '\0'))? "delete":"rename",
		" \"", oldName, "\": command doesn't exist", NULL);
        Tcl_SetErrorCode(interp, "TCL", "LOOKUP", "COMMAND", oldName, NULL);
	return TCL_ERROR;
    }
    cmdNsPtr = cmdPtr->nsPtr;
    oldFullName = Tcl_NewObj();
    Tcl_IncrRefCount(oldFullName);
    Tcl_GetCommandFullName(interp, cmd, oldFullName);

    /*
     * If the new command name is NULL or empty, delete the command. Do this
     * with Tcl_DeleteCommandFromToken, since we already have the command.
     */

    if ((newName == NULL) || (*newName == '\0')) {
	Tcl_DeleteCommandFromToken(interp, cmd);
	result = TCL_OK;
	goto done;
    }

    /*
     * Make sure that the destination command does not already exist. The
     * rename operation is like creating a command, so we should automatically
     * create the containing namespaces just like Tcl_CreateCommand would.
     */

    TclGetNamespaceForQualName(interp, newName, NULL,
	    TCL_CREATE_NS_IF_UNKNOWN, &newNsPtr, &dummy1, &dummy2, &newTail);

    if ((newNsPtr == NULL) || (newTail == NULL)) {
	Tcl_AppendResult(interp, "can't rename to \"", newName,
		"\": bad command name", NULL);
        Tcl_SetErrorCode(interp, "TCL", "VALUE", "COMMAND", NULL);
	result = TCL_ERROR;
	goto done;
    }
    if (Tcl_FindHashEntry(&newNsPtr->cmdTable, newTail) != NULL) {
	Tcl_AppendResult(interp, "can't rename to \"", newName,
		 "\": command already exists", NULL);
        Tcl_SetErrorCode(interp, "TCL", "OPERATION", "RENAME",
                "TARGET_EXISTS", NULL);
	result = TCL_ERROR;
	goto done;
    }

    /*
     * Warning: any changes done in the code here are likely to be needed in
     * Tcl_HideCommand code too (until the common parts are extracted out).
     * - dl
     */

    /*
     * Put the command in the new namespace so we can check for an alias loop.
     * Since we are adding a new command to a namespace, we must handle any
     * shadowing of the global commands that this might create.
     */

    oldHPtr = cmdPtr->hPtr;
    hPtr = Tcl_CreateHashEntry(&newNsPtr->cmdTable, newTail, &isNew);
    Tcl_SetHashValue(hPtr, cmdPtr);
    cmdPtr->hPtr = hPtr;
    cmdPtr->nsPtr = newNsPtr;
    TclResetShadowedCmdRefs(interp, cmdPtr);

    /*
     * Now check for an alias loop. If we detect one, put everything back the
     * way it was and report the error.
     */

    result = TclPreventAliasLoop(interp, interp, (Tcl_Command) cmdPtr);
    if (result != TCL_OK) {
	Tcl_DeleteHashEntry(cmdPtr->hPtr);
	cmdPtr->hPtr = oldHPtr;
	cmdPtr->nsPtr = cmdNsPtr;
	goto done;
    }

    /*
     * The list of command exported from the namespace might have changed.
     * However, we do not need to recompute this just yet; next time we need
     * the info will be soon enough. These might refer to the same variable,
     * but that's no big deal.
     */

    TclInvalidateNsCmdLookup(cmdNsPtr);
    TclInvalidateNsCmdLookup(cmdPtr->nsPtr);

    /*
     * Script for rename traces can delete the command "oldName". Therefore
     * increment the reference count for cmdPtr so that it's Command structure
     * is freed only towards the end of this function by calling
     * TclCleanupCommand.
     *
     * The trace function needs to get a fully qualified name for old and new
     * commands [Tcl bug #651271], or else there's no way for the trace
     * function to get the namespace from which the old command is being
     * renamed!
     */

    Tcl_DStringInit(&newFullName);
    Tcl_DStringAppend(&newFullName, newNsPtr->fullName, -1);
    if (newNsPtr != iPtr->globalNsPtr) {
	Tcl_DStringAppend(&newFullName, "::", 2);
    }
    Tcl_DStringAppend(&newFullName, newTail, -1);
    cmdPtr->refCount++;
    CallCommandTraces(iPtr, cmdPtr, Tcl_GetString(oldFullName),
	    Tcl_DStringValue(&newFullName), TCL_TRACE_RENAME);
    Tcl_DStringFree(&newFullName);

    /*
     * The new command name is okay, so remove the command from its current
     * namespace. This is like deleting the command, so bump the cmdEpoch to
     * invalidate any cached references to the command.
     */

    Tcl_DeleteHashEntry(oldHPtr);
    cmdPtr->cmdEpoch++;

    /*
     * If the command being renamed has a compile function, increment the
     * interpreter's compileEpoch to invalidate its compiled code. This makes
     * sure that we don't later try to execute old code compiled for the
     * now-renamed command.
     */

    if (cmdPtr->compileProc != NULL) {
	iPtr->compileEpoch++;
    }

    /*
     * Now free the Command structure, if the "oldName" command has been
     * deleted by invocation of rename traces.
     */

    TclCleanupCommandMacro(cmdPtr);
    result = TCL_OK;

  done:
    TclDecrRefCount(oldFullName);
    return result;
}

/*
 *----------------------------------------------------------------------
 *
 * Tcl_SetCommandInfo --
 *
 *	Modifies various information about a Tcl command. Note that this
 *	function will not change a command's namespace; use TclRenameCommand
 *	to do that. Also, the isNativeObjectProc member of *infoPtr is
 *	ignored.
 *
 * Results:
 *	If cmdName exists in interp, then the information at *infoPtr is
 *	stored with the command in place of the current information and 1 is
 *	returned. If the command doesn't exist then 0 is returned.
 *
 * Side effects:
 *	None.
 *
 *----------------------------------------------------------------------
 */

int
Tcl_SetCommandInfo(
    Tcl_Interp *interp,		/* Interpreter in which to look for
				 * command. */
    const char *cmdName,	/* Name of desired command. */
    const Tcl_CmdInfo *infoPtr)	/* Where to find information to store in the
				 * command. */
{
    Tcl_Command cmd;

    cmd = Tcl_FindCommand(interp, cmdName, NULL, /*flags*/ 0);
    return Tcl_SetCommandInfoFromToken(cmd, infoPtr);
}

/*
 *----------------------------------------------------------------------
 *
 * Tcl_SetCommandInfoFromToken --
 *
 *	Modifies various information about a Tcl command. Note that this
 *	function will not change a command's namespace; use TclRenameCommand
 *	to do that. Also, the isNativeObjectProc member of *infoPtr is
 *	ignored.
 *
 * Results:
 *	If cmdName exists in interp, then the information at *infoPtr is
 *	stored with the command in place of the current information and 1 is
 *	returned. If the command doesn't exist then 0 is returned.
 *
 * Side effects:
 *	None.
 *
 *----------------------------------------------------------------------
 */

int
Tcl_SetCommandInfoFromToken(
    Tcl_Command cmd,
    const Tcl_CmdInfo *infoPtr)
{
    Command *cmdPtr;		/* Internal representation of the command */

    if (cmd == NULL) {
	return 0;
    }

    /*
     * The isNativeObjectProc and nsPtr members of *infoPtr are ignored.
     */

    cmdPtr = (Command *) cmd;
    cmdPtr->proc = infoPtr->proc;
    cmdPtr->clientData = infoPtr->clientData;
    if (infoPtr->objProc == NULL) {
	cmdPtr->objProc = TclInvokeStringCommand;
	cmdPtr->objClientData = cmdPtr;
	cmdPtr->nreProc = NULL;
    } else {
	if (infoPtr->objProc != cmdPtr->objProc) {
	    cmdPtr->nreProc = NULL;
	    cmdPtr->objProc = infoPtr->objProc;
	}
	cmdPtr->objClientData = infoPtr->objClientData;
    }
    cmdPtr->deleteProc = infoPtr->deleteProc;
    cmdPtr->deleteData = infoPtr->deleteData;
    return 1;
}

/*
 *----------------------------------------------------------------------
 *
 * Tcl_GetCommandInfo --
 *
 *	Returns various information about a Tcl command.
 *
 * Results:
 *	If cmdName exists in interp, then *infoPtr is modified to hold
 *	information about cmdName and 1 is returned. If the command doesn't
 *	exist then 0 is returned and *infoPtr isn't modified.
 *
 * Side effects:
 *	None.
 *
 *----------------------------------------------------------------------
 */

int
Tcl_GetCommandInfo(
    Tcl_Interp *interp,		/* Interpreter in which to look for
				 * command. */
    const char *cmdName,	/* Name of desired command. */
    Tcl_CmdInfo *infoPtr)	/* Where to store information about
				 * command. */
{
    Tcl_Command cmd;

    cmd = Tcl_FindCommand(interp, cmdName, NULL, /*flags*/ 0);
    return Tcl_GetCommandInfoFromToken(cmd, infoPtr);
}

/*
 *----------------------------------------------------------------------
 *
 * Tcl_GetCommandInfoFromToken --
 *
 *	Returns various information about a Tcl command.
 *
 * Results:
 *	Copies information from the command identified by 'cmd' into a
 *	caller-supplied structure and returns 1. If the 'cmd' is NULL, leaves
 *	the structure untouched and returns 0.
 *
 * Side effects:
 *	None.
 *
 *----------------------------------------------------------------------
 */

int
Tcl_GetCommandInfoFromToken(
    Tcl_Command cmd,
    Tcl_CmdInfo *infoPtr)
{
    Command *cmdPtr;		/* Internal representation of the command */

    if (cmd == NULL) {
	return 0;
    }

    /*
     * Set isNativeObjectProc 1 if objProc was registered by a call to
     * Tcl_CreateObjCommand. Otherwise set it to 0.
     */

    cmdPtr = (Command *) cmd;
    infoPtr->isNativeObjectProc =
	    (cmdPtr->objProc != TclInvokeStringCommand);
    infoPtr->objProc = cmdPtr->objProc;
    infoPtr->objClientData = cmdPtr->objClientData;
    infoPtr->proc = cmdPtr->proc;
    infoPtr->clientData = cmdPtr->clientData;
    infoPtr->deleteProc = cmdPtr->deleteProc;
    infoPtr->deleteData = cmdPtr->deleteData;
    infoPtr->namespacePtr = (Tcl_Namespace *) cmdPtr->nsPtr;

    return 1;
}

/*
 *----------------------------------------------------------------------
 *
 * Tcl_GetCommandName --
 *
 *	Given a token returned by Tcl_CreateCommand, this function returns the
 *	current name of the command (which may have changed due to renaming).
 *
 * Results:
 *	The return value is the name of the given command.
 *
 * Side effects:
 *	None.
 *
 *----------------------------------------------------------------------
 */

const char *
Tcl_GetCommandName(
    Tcl_Interp *interp,		/* Interpreter containing the command. */
    Tcl_Command command)	/* Token for command returned by a previous
				 * call to Tcl_CreateCommand. The command must
				 * not have been deleted. */
{
    Command *cmdPtr = (Command *) command;

    if ((cmdPtr == NULL) || (cmdPtr->hPtr == NULL)) {
	/*
	 * This should only happen if command was "created" after the
	 * interpreter began to be deleted, so there isn't really any command.
	 * Just return an empty string.
	 */

	return "";
    }

    return Tcl_GetHashKey(cmdPtr->hPtr->tablePtr, cmdPtr->hPtr);
}

/*
 *----------------------------------------------------------------------
 *
 * Tcl_GetCommandFullName --
 *
 *	Given a token returned by, e.g., Tcl_CreateCommand or Tcl_FindCommand,
 *	this function appends to an object the command's full name, qualified
 *	by a sequence of parent namespace names. The command's fully-qualified
 *	name may have changed due to renaming.
 *
 * Results:
 *	None.
 *
 * Side effects:
 *	The command's fully-qualified name is appended to the string
 *	representation of objPtr.
 *
 *----------------------------------------------------------------------
 */

void
Tcl_GetCommandFullName(
    Tcl_Interp *interp,		/* Interpreter containing the command. */
    Tcl_Command command,	/* Token for command returned by a previous
				 * call to Tcl_CreateCommand. The command must
				 * not have been deleted. */
    Tcl_Obj *objPtr)		/* Points to the object onto which the
				 * command's full name is appended. */

{
    Interp *iPtr = (Interp *) interp;
    register Command *cmdPtr = (Command *) command;
    char *name;

    /*
     * Add the full name of the containing namespace, followed by the "::"
     * separator, and the command name.
     */

    if (cmdPtr != NULL) {
	if (cmdPtr->nsPtr != NULL) {
	    Tcl_AppendToObj(objPtr, cmdPtr->nsPtr->fullName, -1);
	    if (cmdPtr->nsPtr != iPtr->globalNsPtr) {
		Tcl_AppendToObj(objPtr, "::", 2);
	    }
	}
	if (cmdPtr->hPtr != NULL) {
	    name = Tcl_GetHashKey(cmdPtr->hPtr->tablePtr, cmdPtr->hPtr);
	    Tcl_AppendToObj(objPtr, name, -1);
	}
    }
}

/*
 *----------------------------------------------------------------------
 *
 * Tcl_DeleteCommand --
 *
 *	Remove the given command from the given interpreter.
 *
 * Results:
 *	0 is returned if the command was deleted successfully. -1 is returned
 *	if there didn't exist a command by that name.
 *
 * Side effects:
 *	cmdName will no longer be recognized as a valid command for interp.
 *
 *----------------------------------------------------------------------
 */

int
Tcl_DeleteCommand(
    Tcl_Interp *interp,		/* Token for command interpreter (returned by
				 * a previous Tcl_CreateInterp call). */
    const char *cmdName)	/* Name of command to remove. */
{
    Tcl_Command cmd;

    /*
     * Find the desired command and delete it.
     */

    cmd = Tcl_FindCommand(interp, cmdName, NULL, /*flags*/ 0);
    if (cmd == NULL) {
	return -1;
    }
    return Tcl_DeleteCommandFromToken(interp, cmd);
}

/*
 *----------------------------------------------------------------------
 *
 * Tcl_DeleteCommandFromToken --
 *
 *	Removes the given command from the given interpreter. This function
 *	resembles Tcl_DeleteCommand, but takes a Tcl_Command token instead of
 *	a command name for efficiency.
 *
 * Results:
 *	0 is returned if the command was deleted successfully. -1 is returned
 *	if there didn't exist a command by that name.
 *
 * Side effects:
 *	The command specified by "cmd" will no longer be recognized as a valid
 *	command for "interp".
 *
 *----------------------------------------------------------------------
 */

int
Tcl_DeleteCommandFromToken(
    Tcl_Interp *interp,		/* Token for command interpreter returned by a
				 * previous call to Tcl_CreateInterp. */
    Tcl_Command cmd)		/* Token for command to delete. */
{
    Interp *iPtr = (Interp *) interp;
    Command *cmdPtr = (Command *) cmd;
    ImportRef *refPtr, *nextRefPtr;
    Tcl_Command importCmd;

    /*
     * Bump the command epoch counter. This will invalidate all cached
     * references that point to this command.
     */

    cmdPtr->cmdEpoch++;

    /*
     * The code here is tricky. We can't delete the hash table entry before
     * invoking the deletion callback because there are cases where the
     * deletion callback needs to invoke the command (e.g. object systems such
     * as OTcl). However, this means that the callback could try to delete or
     * rename the command. The deleted flag allows us to detect these cases
     * and skip nested deletes.
     */

    if (cmdPtr->flags & CMD_IS_DELETED) {
	/*
	 * Another deletion is already in progress. Remove the hash table
	 * entry now, but don't invoke a callback or free the command
	 * structure. Take care to only remove the hash entry if it has not
	 * already been removed; otherwise if we manage to hit this function
	 * three times, everything goes up in smoke. [Bug 1220058]
	 */

	if (cmdPtr->hPtr != NULL) {
	    Tcl_DeleteHashEntry(cmdPtr->hPtr);
	    cmdPtr->hPtr = NULL;
	}
	return 0;
    }

    /*
     * We must delete this command, even though both traces and delete procs
     * may try to avoid this (renaming the command etc). Also traces and
     * delete procs may try to delete the command themsevles. This flag
     * declares that a delete is in progress and that recursive deletes should
     * be ignored.
     */

    cmdPtr->flags |= CMD_IS_DELETED;

    /*
     * Call trace functions for the command being deleted. Then delete its
     * traces.
     */

    if (cmdPtr->tracePtr != NULL) {
	CommandTrace *tracePtr;
	CallCommandTraces(iPtr,cmdPtr,NULL,NULL,TCL_TRACE_DELETE);

	/*
	 * Now delete these traces.
	 */

	tracePtr = cmdPtr->tracePtr;
	while (tracePtr != NULL) {
	    CommandTrace *nextPtr = tracePtr->nextPtr;

	    if ((--tracePtr->refCount) <= 0) {
		ckfree(tracePtr);
	    }
	    tracePtr = nextPtr;
	}
	cmdPtr->tracePtr = NULL;
    }

    /*
     * The list of command exported from the namespace might have changed.
     * However, we do not need to recompute this just yet; next time we need
     * the info will be soon enough.
     */

    TclInvalidateNsCmdLookup(cmdPtr->nsPtr);

    /*
     * If the command being deleted has a compile function, increment the
     * interpreter's compileEpoch to invalidate its compiled code. This makes
     * sure that we don't later try to execute old code compiled with
     * command-specific (i.e., inline) bytecodes for the now-deleted command.
     * This field is checked in Tcl_EvalObj and ObjInterpProc, and code whose
     * compilation epoch doesn't match is recompiled.
     */

    if (cmdPtr->compileProc != NULL) {
	iPtr->compileEpoch++;
    }

    if (cmdPtr->deleteProc != NULL) {
	/*
	 * Delete the command's client data. If this was an imported command
	 * created when a command was imported into a namespace, this client
	 * data will be a pointer to a ImportedCmdData structure describing
	 * the "real" command that this imported command refers to.
	 *
	 * If you are getting a crash during the call to deleteProc and
	 * cmdPtr->deleteProc is a pointer to the function free(), the most
	 * likely cause is that your extension allocated memory for the
	 * clientData argument to Tcl_CreateObjCommand with the ckalloc()
	 * macro and you are now trying to deallocate this memory with free()
	 * instead of ckfree(). You should pass a pointer to your own method
	 * that calls ckfree().
	 */

	cmdPtr->deleteProc(cmdPtr->deleteData);
    }

    /*
     * If this command was imported into other namespaces, then imported
     * commands were created that refer back to this command. Delete these
     * imported commands now.
     */

    for (refPtr = cmdPtr->importRefPtr; refPtr != NULL;
	    refPtr = nextRefPtr) {
	nextRefPtr = refPtr->nextPtr;
	importCmd = (Tcl_Command) refPtr->importedCmdPtr;
	Tcl_DeleteCommandFromToken(interp, importCmd);
    }

    /*
     * Don't use hPtr to delete the hash entry here, because it's possible
     * that the deletion callback renamed the command. Instead, use
     * cmdPtr->hptr, and make sure that no-one else has already deleted the
     * hash entry.
     */

    if (cmdPtr->hPtr != NULL) {
	Tcl_DeleteHashEntry(cmdPtr->hPtr);
	cmdPtr->hPtr = NULL;
    }

    /*
     * A number of tests for particular kinds of commands are done by checking
     * whether the objProc field holds a known value. Set the field to NULL so
     * that such tests won't have false positives when applied to deleted
     * commands.
     */

    cmdPtr->objProc = NULL;

    /*
     * Now free the Command structure, unless there is another reference to it
     * from a CmdName Tcl object in some ByteCode code sequence. In that case,
     * delay the cleanup until all references are either discarded (when a
     * ByteCode is freed) or replaced by a new reference (when a cached
     * CmdName Command reference is found to be invalid and TclNRExecuteByteCode
     * looks up the command in the command hashtable).
     */

    TclCleanupCommandMacro(cmdPtr);
    return 0;
}

/*
 *----------------------------------------------------------------------
 *
 * CallCommandTraces --
 *
 *	Abstraction of the code to call traces on a command.
 *
 * Results:
 *	Currently always NULL.
 *
 * Side effects:
 *	Anything; this may recursively evaluate scripts and code exists to do
 *	just that.
 *
 *----------------------------------------------------------------------
 */

static char *
CallCommandTraces(
    Interp *iPtr,		/* Interpreter containing command. */
    Command *cmdPtr,		/* Command whose traces are to be invoked. */
    const char *oldName,	/* Command's old name, or NULL if we must get
				 * the name from cmdPtr */
    const char *newName,	/* Command's new name, or NULL if the command
				 * is not being renamed */
    int flags)			/* Flags indicating the type of traces to
				 * trigger, either TCL_TRACE_DELETE or
				 * TCL_TRACE_RENAME. */
{
    register CommandTrace *tracePtr;
    ActiveCommandTrace active;
    char *result;
    Tcl_Obj *oldNamePtr = NULL;
    Tcl_InterpState state = NULL;

    if (cmdPtr->flags & CMD_TRACE_ACTIVE) {
	/*
	 * While a rename trace is active, we will not process any more rename
	 * traces; while a delete trace is active we will never reach here -
	 * because Tcl_DeleteCommandFromToken checks for the condition
	 * (cmdPtr->flags & CMD_IS_DELETED) and returns immediately when a
	 * command deletion is in progress. For all other traces, delete
	 * traces will not be invoked but a call to TraceCommandProc will
	 * ensure that tracePtr->clientData is freed whenever the command
	 * "oldName" is deleted.
	 */

	if (cmdPtr->flags & TCL_TRACE_RENAME) {
	    flags &= ~TCL_TRACE_RENAME;
	}
	if (flags == 0) {
	    return NULL;
	}
    }
    cmdPtr->flags |= CMD_TRACE_ACTIVE;
    cmdPtr->refCount++;

    result = NULL;
    active.nextPtr = iPtr->activeCmdTracePtr;
    active.reverseScan = 0;
    iPtr->activeCmdTracePtr = &active;

    if (flags & TCL_TRACE_DELETE) {
	flags |= TCL_TRACE_DESTROYED;
    }
    active.cmdPtr = cmdPtr;

    Tcl_Preserve(iPtr);

    for (tracePtr = cmdPtr->tracePtr; tracePtr != NULL;
	    tracePtr = active.nextTracePtr) {
	active.nextTracePtr = tracePtr->nextPtr;
	if (!(tracePtr->flags & flags)) {
	    continue;
	}
	cmdPtr->flags |= tracePtr->flags;
	if (oldName == NULL) {
	    TclNewObj(oldNamePtr);
	    Tcl_IncrRefCount(oldNamePtr);
	    Tcl_GetCommandFullName((Tcl_Interp *) iPtr,
		    (Tcl_Command) cmdPtr, oldNamePtr);
	    oldName = TclGetString(oldNamePtr);
	}
	tracePtr->refCount++;
	if (state == NULL) {
	    state = Tcl_SaveInterpState((Tcl_Interp *) iPtr, TCL_OK);
	}
	tracePtr->traceProc(tracePtr->clientData, (Tcl_Interp *) iPtr,
		oldName, newName, flags);
	cmdPtr->flags &= ~tracePtr->flags;
	if ((--tracePtr->refCount) <= 0) {
	    ckfree(tracePtr);
	}
    }

    if (state) {
	Tcl_RestoreInterpState((Tcl_Interp *) iPtr, state);
    }

    /*
     * If a new object was created to hold the full oldName, free it now.
     */

    if (oldNamePtr != NULL) {
	TclDecrRefCount(oldNamePtr);
    }

    /*
     * Restore the variable's flags, remove the record of our active traces,
     * and then return.
     */

    cmdPtr->flags &= ~CMD_TRACE_ACTIVE;
    cmdPtr->refCount--;
    iPtr->activeCmdTracePtr = active.nextPtr;
    Tcl_Release(iPtr);
    return result;
}

/*
 *----------------------------------------------------------------------
 *
 * CancelEvalProc --
 *
 *	Marks this interpreter as being canceled. This causes current
 *	executions to be unwound as the interpreter enters a state where it
 *	refuses to execute more commands or handle [catch] or [try], yet the
 *	interpreter is still able to execute further commands after the
 *	cancelation is cleared (unlike if it is deleted).
 *
 * Results:
 *	The value given for the code argument.
 *
 * Side effects:
 *	Transfers a message from the cancelation message to the interpreter.
 *
 *----------------------------------------------------------------------
 */

static int
CancelEvalProc(
    ClientData clientData,	/* Interp to cancel the script in progress. */
    Tcl_Interp *interp,		/* Ignored */
    int code)			/* Current return code from command. */
{
    CancelInfo *cancelInfo = clientData;
    Interp *iPtr;

    if (cancelInfo != NULL) {
	Tcl_MutexLock(&cancelLock);
	iPtr = (Interp *) cancelInfo->interp;

	if (iPtr != NULL) {
	    /*
	     * Setting the CANCELED flag will cause the script in progress to
	     * be canceled as soon as possible. The core honors this flag at
	     * all the necessary places to ensure script cancellation is
	     * responsive. Extensions can check for this flag by calling
	     * Tcl_Canceled and checking if TCL_ERROR is returned or they can
	     * choose to ignore the script cancellation flag and the
	     * associated functionality altogether. Currently, the only other
	     * flag we care about here is the TCL_CANCEL_UNWIND flag (from
	     * Tcl_CancelEval). We do not want to simply combine all the flags
	     * from original Tcl_CancelEval call with the interp flags here
	     * just in case the caller passed flags that might cause behaviour
	     * unrelated to script cancellation.
	     */

	    TclSetCancelFlags(iPtr, cancelInfo->flags | CANCELED);

	    /*
	     * Now, we must set the script cancellation flags on all the slave
	     * interpreters belonging to this one.
	     */

	    TclSetSlaveCancelFlags((Tcl_Interp *) iPtr,
		    cancelInfo->flags | CANCELED, 0);

	    /*
	     * Create the result object now so that Tcl_Canceled can avoid
	     * locking the cancelLock mutex.
	     */

	    if (cancelInfo->result != NULL) {
		Tcl_SetStringObj(iPtr->asyncCancelMsg, cancelInfo->result,
			cancelInfo->length);
	    } else {
		Tcl_SetObjLength(iPtr->asyncCancelMsg, 0);
	    }
	}
	Tcl_MutexUnlock(&cancelLock);
    }

    return code;
}

/*
 *----------------------------------------------------------------------
 *
 * GetCommandSource --
 *
 *	This function returns a Tcl_Obj with the full source string for the
 *	command. This insures that traces get a correct NUL-terminated command
 *	string. The Tcl_Obj has refCount==1.
 *
 *	*** MAINTAINER WARNING ***
 *	The returned Tcl_Obj is all wrong for any purpose but getting the
 *	source string for an objc/objv command line in the stringRep (no
 *	stringRep if no source is available) and the corresponding substituted
 *	version in the List intrep.
 *	This means that the intRep and stringRep DO NOT COINCIDE! Using these
 *	Tcl_Objs normally is likely to break things.
 *
 *----------------------------------------------------------------------
 */

static Tcl_Obj *
GetCommandSource(
    Interp *iPtr,
    int objc,
    Tcl_Obj *const objv[],
    int lookup)
{
    Tcl_Obj *objPtr, *obj2Ptr;
    CmdFrame *cfPtr = iPtr->cmdFramePtr;
    const char *command = NULL;
    int numChars;

    objPtr = Tcl_NewListObj(objc, objv);
    if (lookup && cfPtr && (cfPtr->numLevels == iPtr->numLevels-1)) {
	switch (cfPtr->type) {
	case TCL_LOCATION_EVAL:
	case TCL_LOCATION_SOURCE:
	    command = cfPtr->cmd.str.cmd;
	    numChars = cfPtr->cmd.str.len;
	    break;
	case TCL_LOCATION_BC:
	case TCL_LOCATION_PREBC:
	    command = TclGetSrcInfoForCmd(iPtr, &numChars);
	    break;
	case TCL_LOCATION_EVAL_LIST:
	    /* Got it already */
	    break;
	}
	if (command) {
	    obj2Ptr = Tcl_NewStringObj(command, numChars);
	    objPtr->bytes = obj2Ptr->bytes;
	    objPtr->length = numChars;
	    obj2Ptr->bytes = NULL;
	    Tcl_DecrRefCount(obj2Ptr);
	}
    }
    Tcl_IncrRefCount(objPtr);
    return objPtr;
}

/*
 *----------------------------------------------------------------------
 *
 * TclCleanupCommand --
 *
 *	This function frees up a Command structure unless it is still
 *	referenced from an interpreter's command hashtable or from a CmdName
 *	Tcl object representing the name of a command in a ByteCode
 *	instruction sequence.
 *
 * Results:
 *	None.
 *
 * Side effects:
 *	Memory gets freed unless a reference to the Command structure still
 *	exists. In that case the cleanup is delayed until the command is
 *	deleted or when the last ByteCode referring to it is freed.
 *
 *----------------------------------------------------------------------
 */

void
TclCleanupCommand(
    register Command *cmdPtr)	/* Points to the Command structure to
				 * be freed. */
{
    cmdPtr->refCount--;
    if (cmdPtr->refCount <= 0) {
	ckfree(cmdPtr);
    }
}

/*
 *----------------------------------------------------------------------
 *
 * Tcl_CreateMathFunc --
 *
 *	Creates a new math function for expressions in a given interpreter.
 *
 * Results:
 *	None.
 *
 * Side effects:
 *	The Tcl function defined by "name" is created or redefined. If the
 *	function already exists then its definition is replaced; this includes
 *	the builtin functions. Redefining a builtin function forces all
 *	existing code to be invalidated since that code may be compiled using
 *	an instruction specific to the replaced function. In addition,
 *	redefioning a non-builtin function will force existing code to be
 *	invalidated if the number of arguments has changed.
 *
 *----------------------------------------------------------------------
 */

void
Tcl_CreateMathFunc(
    Tcl_Interp *interp,		/* Interpreter in which function is to be
				 * available. */
    const char *name,		/* Name of function (e.g. "sin"). */
    int numArgs,		/* Nnumber of arguments required by
				 * function. */
    Tcl_ValueType *argTypes,	/* Array of types acceptable for each
				 * argument. */
    Tcl_MathProc *proc,		/* C function that implements the math
				 * function. */
    ClientData clientData)	/* Additional value to pass to the
				 * function. */
{
    Tcl_DString bigName;
    OldMathFuncData *data = ckalloc(sizeof(OldMathFuncData));

    data->proc = proc;
    data->numArgs = numArgs;
    data->argTypes = ckalloc(numArgs * sizeof(Tcl_ValueType));
    memcpy(data->argTypes, argTypes, numArgs * sizeof(Tcl_ValueType));
    data->clientData = clientData;

    Tcl_DStringInit(&bigName);
    Tcl_DStringAppend(&bigName, "::tcl::mathfunc::", -1);
    Tcl_DStringAppend(&bigName, name, -1);

    Tcl_CreateObjCommand(interp, Tcl_DStringValue(&bigName),
	    OldMathFuncProc, data, OldMathFuncDeleteProc);
    Tcl_DStringFree(&bigName);
}

/*
 *----------------------------------------------------------------------
 *
 * OldMathFuncProc --
 *
 *	Dispatch to a math function created with Tcl_CreateMathFunc
 *
 * Results:
 *	Returns a standard Tcl result.
 *
 * Side effects:
 *	Whatever the math function does.
 *
 *----------------------------------------------------------------------
 */

static int
OldMathFuncProc(
    ClientData clientData,	/* Ponter to OldMathFuncData describing the
				 * function being called */
    Tcl_Interp *interp,		/* Tcl interpreter */
    int objc,			/* Actual parameter count */
    Tcl_Obj *const *objv)	/* Parameter vector */
{
    Tcl_Obj *valuePtr;
    OldMathFuncData *dataPtr = clientData;
    Tcl_Value funcResult, *args;
    int result;
    int j, k;
    double d;

    /*
     * Check argument count.
     */

    if (objc != dataPtr->numArgs + 1) {
	MathFuncWrongNumArgs(interp, dataPtr->numArgs+1, objc, objv);
	return TCL_ERROR;
    }

    /*
     * Convert arguments from Tcl_Obj's to Tcl_Value's.
     */

    args = ckalloc(dataPtr->numArgs * sizeof(Tcl_Value));
    for (j = 1, k = 0; j < objc; ++j, ++k) {
	/* TODO: Convert to TclGetNumberFromObj? */
	valuePtr = objv[j];
	result = Tcl_GetDoubleFromObj(NULL, valuePtr, &d);
#ifdef ACCEPT_NAN
	if ((result != TCL_OK) && (valuePtr->typePtr == &tclDoubleType)) {
	    d = valuePtr->internalRep.doubleValue;
	    result = TCL_OK;
	}
#endif
	if (result != TCL_OK) {
	    /*
	     * We have a non-numeric argument.
	     */

	    Tcl_SetResult(interp,
		    "argument to math function didn't have numeric value",
		    TCL_STATIC);
	    TclCheckBadOctal(interp, Tcl_GetString(valuePtr));
	    ckfree(args);
	    return TCL_ERROR;
	}

	/*
	 * Copy the object's numeric value to the argument record, converting
	 * it if necessary.
	 *
	 * NOTE: no bignum support; use the new mathfunc interface for that.
	 */

	args[k].type = dataPtr->argTypes[k];
	switch (args[k].type) {
	case TCL_EITHER:
	    if (Tcl_GetLongFromObj(NULL, valuePtr, &args[k].intValue)
		    == TCL_OK) {
		args[k].type = TCL_INT;
		break;
	    }
	    if (Tcl_GetWideIntFromObj(interp, valuePtr, &args[k].wideValue)
		    == TCL_OK) {
		args[k].type = TCL_WIDE_INT;
		break;
	    }
	    args[k].type = TCL_DOUBLE;
	    /* FALLTHROUGH */

	case TCL_DOUBLE:
	    args[k].doubleValue = d;
	    break;
	case TCL_INT:
	    if (ExprIntFunc(NULL, interp, 2, &objv[j-1]) != TCL_OK) {
		ckfree(args);
		return TCL_ERROR;
	    }
	    valuePtr = Tcl_GetObjResult(interp);
	    Tcl_GetLongFromObj(NULL, valuePtr, &args[k].intValue);
	    Tcl_ResetResult(interp);
	    break;
	case TCL_WIDE_INT:
	    if (ExprWideFunc(NULL, interp, 2, &objv[j-1]) != TCL_OK) {
		ckfree(args);
		return TCL_ERROR;
	    }
	    valuePtr = Tcl_GetObjResult(interp);
	    Tcl_GetWideIntFromObj(NULL, valuePtr, &args[k].wideValue);
	    Tcl_ResetResult(interp);
	    break;
	}
    }

    /*
     * Call the function.
     */

    errno = 0;
    result = dataPtr->proc(dataPtr->clientData, interp, args, &funcResult);
    ckfree(args);
    if (result != TCL_OK) {
	return result;
    }

    /*
     * Return the result of the call.
     */

    if (funcResult.type == TCL_INT) {
	TclNewLongObj(valuePtr, funcResult.intValue);
    } else if (funcResult.type == TCL_WIDE_INT) {
	valuePtr = Tcl_NewWideIntObj(funcResult.wideValue);
    } else {
	return CheckDoubleResult(interp, funcResult.doubleValue);
    }
    Tcl_SetObjResult(interp, valuePtr);
    return TCL_OK;
}

/*
 *----------------------------------------------------------------------
 *
 * OldMathFuncDeleteProc --
 *
 *	Cleans up after deleting a math function registered with
 *	Tcl_CreateMathFunc
 *
 * Results:
 *	None.
 *
 * Side effects:
 *	Frees allocated memory.
 *
 *----------------------------------------------------------------------
 */

static void
OldMathFuncDeleteProc(
    ClientData clientData)
{
    OldMathFuncData *dataPtr = clientData;

    ckfree(dataPtr->argTypes);
    ckfree(dataPtr);
}

/*
 *----------------------------------------------------------------------
 *
 * Tcl_GetMathFuncInfo --
 *
 *	Discovers how a particular math function was created in a given
 *	interpreter.
 *
 * Results:
 *	TCL_OK if it succeeds, TCL_ERROR else (leaving an error message in the
 *	interpreter result if that happens.)
 *
 * Side effects:
 *	If this function succeeds, the variables pointed to by the numArgsPtr
 *	and argTypePtr arguments will be updated to detail the arguments
 *	allowed by the function. The variable pointed to by the procPtr
 *	argument will be set to NULL if the function is a builtin function,
 *	and will be set to the address of the C function used to implement the
 *	math function otherwise (in which case the variable pointed to by the
 *	clientDataPtr argument will also be updated.)
 *
 *----------------------------------------------------------------------
 */

int
Tcl_GetMathFuncInfo(
    Tcl_Interp *interp,
    const char *name,
    int *numArgsPtr,
    Tcl_ValueType **argTypesPtr,
    Tcl_MathProc **procPtr,
    ClientData *clientDataPtr)
{
    Tcl_Obj *cmdNameObj;
    Command *cmdPtr;

    /*
     * Get the command that implements the math function.
     */

    TclNewLiteralStringObj(cmdNameObj, "tcl::mathfunc::");
    Tcl_AppendToObj(cmdNameObj, name, -1);
    Tcl_IncrRefCount(cmdNameObj);
    cmdPtr = (Command *) Tcl_GetCommandFromObj(interp, cmdNameObj);
    Tcl_DecrRefCount(cmdNameObj);

    /*
     * Report unknown functions.
     */

    if (cmdPtr == NULL) {
        Tcl_SetObjResult(interp, Tcl_ObjPrintf(
                "unknown math function \"%s\"", name));
	Tcl_SetErrorCode(interp, "TCL", "LOOKUP", "MATHFUNC", name, NULL);
	*numArgsPtr = -1;
	*argTypesPtr = NULL;
	*procPtr = NULL;
	*clientDataPtr = NULL;
	return TCL_ERROR;
    }

    /*
     * Retrieve function info for user defined functions; return dummy
     * information for builtins.
     */

    if (cmdPtr->objProc == &OldMathFuncProc) {
	OldMathFuncData *dataPtr = cmdPtr->clientData;

	*procPtr = dataPtr->proc;
	*numArgsPtr = dataPtr->numArgs;
	*argTypesPtr = dataPtr->argTypes;
	*clientDataPtr = dataPtr->clientData;
    } else {
	*procPtr = NULL;
	*numArgsPtr = -1;
	*argTypesPtr = NULL;
	*procPtr = NULL;
	*clientDataPtr = NULL;
    }
    return TCL_OK;
}

/*
 *----------------------------------------------------------------------
 *
 * Tcl_ListMathFuncs --
 *
 *	Produces a list of all the math functions defined in a given
 *	interpreter.
 *
 * Results:
 *	A pointer to a Tcl_Obj structure with a reference count of zero, or
 *	NULL in the case of an error (in which case a suitable error message
 *	will be left in the interpreter result.)
 *
 * Side effects:
 *	None.
 *
 *----------------------------------------------------------------------
 */

Tcl_Obj *
Tcl_ListMathFuncs(
    Tcl_Interp *interp,
    const char *pattern)
{
    Namespace *globalNsPtr = (Namespace *) Tcl_GetGlobalNamespace(interp);
    Namespace *nsPtr;
    Namespace *dummy1NsPtr;
    Namespace *dummy2NsPtr;
    const char *dummyNamePtr;
    Tcl_Obj *result = Tcl_NewObj();

    TclGetNamespaceForQualName(interp, "::tcl::mathfunc",
	    globalNsPtr, TCL_FIND_ONLY_NS | TCL_GLOBAL_ONLY,
	    &nsPtr, &dummy1NsPtr, &dummy2NsPtr, &dummyNamePtr);
    if (nsPtr == NULL) {
	return result;
    }

    if ((pattern != NULL) && TclMatchIsTrivial(pattern)) {
	if (Tcl_FindHashEntry(&nsPtr->cmdTable, pattern) != NULL) {
	    Tcl_ListObjAppendElement(NULL, result,
		    Tcl_NewStringObj(pattern, -1));
	}
    } else {
	Tcl_HashSearch cmdHashSearch;
	Tcl_HashEntry *cmdHashEntry =
		Tcl_FirstHashEntry(&nsPtr->cmdTable,&cmdHashSearch);

	for (; cmdHashEntry != NULL;
		cmdHashEntry = Tcl_NextHashEntry(&cmdHashSearch)) {
	    const char *cmdNamePtr =
		    Tcl_GetHashKey(&nsPtr->cmdTable, cmdHashEntry);

	    if (pattern == NULL || Tcl_StringMatch(cmdNamePtr, pattern)) {
		Tcl_ListObjAppendElement(NULL, result,
			Tcl_NewStringObj(cmdNamePtr, -1));
	    }
	}
    }
    return result;
}

/*
 *----------------------------------------------------------------------
 *
 * TclInterpReady --
 *
 *	Check if an interpreter is ready to eval commands or scripts, i.e., if
 *	it was not deleted and if the nesting level is not too high.
 *
 * Results:
 *	The return value is TCL_OK if it the interpreter is ready, TCL_ERROR
 *	otherwise.
 *
 * Side effects:
 *	The interpreters object and string results are cleared.
 *
 *----------------------------------------------------------------------
 */

int
TclInterpReady(
    Tcl_Interp *interp)
{
    register Interp *iPtr = (Interp *) interp;

    /*
     * Reset both the interpreter's string and object results and clear out
     * any previous error information.
     */

    Tcl_ResetResult(interp);

    /*
     * If the interpreter has been deleted, return an error.
     */

    if (iPtr->flags & DELETED) {
	/* JJM - Superfluous Tcl_ResetResult call removed. */
	Tcl_AppendResult(interp,
		"attempt to call eval in deleted interpreter", NULL);
	Tcl_SetErrorCode(interp, "TCL", "IDELETE",
		"attempt to call eval in deleted interpreter", NULL);
	return TCL_ERROR;
    }

    if (iPtr->execEnvPtr->rewind) {
	return TCL_ERROR;
    }

    /*
     * Make sure the script being evaluated (if any) has not been canceled.
     */

    if (TclCanceled(iPtr) &&
	    (TCL_OK != Tcl_Canceled(interp, TCL_LEAVE_ERR_MSG))) {
	return TCL_ERROR;
    }

    /*
     * Check depth of nested calls to Tcl_Eval: if this gets too large, it's
     * probably because of an infinite loop somewhere.
     */

    if (((iPtr->numLevels) <= iPtr->maxNestingDepth)) {
	return TCL_OK;
    }

    Tcl_AppendResult(interp,
	    "too many nested evaluations (infinite loop?)", NULL);
    Tcl_SetErrorCode(interp, "TCL", "LIMIT", "STACK", NULL);
    return TCL_ERROR;
}

/*
 *----------------------------------------------------------------------
 *
 * TclResetCancellation --
 *
 *	Reset the script cancellation flags if the nesting level
 *	(iPtr->numLevels) for the interp is zero or argument force is
 *	non-zero.
 *
 * Results:
 *	A standard Tcl result.
 *
 * Side effects:
 *	The script cancellation flags for the interp may be reset.
 *
 *----------------------------------------------------------------------
 */

int
TclResetCancellation(
    Tcl_Interp *interp,
    int force)
{
    register Interp *iPtr = (Interp *) interp;

    if (iPtr == NULL) {
	return TCL_ERROR;
    }

    if (force || (iPtr->numLevels == 0)) {
	TclUnsetCancelFlags(iPtr);
    }
    return TCL_OK;
}

/*
 *----------------------------------------------------------------------
 *
 * Tcl_Canceled --
 *
 *	Check if the script in progress has been canceled, i.e.,
 *	Tcl_CancelEval was called for this interpreter or any of its master
 *	interpreters.
 *
 * Results:
 *	The return value is TCL_OK if the script evaluation has not been
 *	canceled, TCL_ERROR otherwise.
 *
 *	If "flags" contains TCL_LEAVE_ERR_MSG, an error message is returned in
 *	the interpreter's result object. Otherwise, the interpreter's result
 *	object is left unchanged. If "flags" contains TCL_CANCEL_UNWIND,
 *	TCL_ERROR will only be returned if the script evaluation is being
 *	completely unwound.
 *
 * Side effects:
 *	The CANCELED flag for the interp will be reset if it is set.
 *
 *----------------------------------------------------------------------
 */

int
Tcl_Canceled(
    Tcl_Interp *interp,
    int flags)
{
    register Interp *iPtr = (Interp *) interp;

    /*
     * Has the current script in progress for this interpreter been canceled
     * or is the stack being unwound due to the previous script cancellation?
     */

    if (!TclCanceled(iPtr)) {
        return TCL_OK;
    }

    /*
     * The CANCELED flag is a one-shot flag that is reset immediately upon
     * being detected; however, if the TCL_CANCEL_UNWIND flag is set we will
     * continue to report that the script in progress has been canceled
     * thereby allowing the evaluation stack for the interp to be fully
     * unwound.
     */

    iPtr->flags &= ~CANCELED;

    /*
     * The CANCELED flag was detected and reset; however, if the caller
     * specified the TCL_CANCEL_UNWIND flag, we only return TCL_ERROR
     * (indicating that the script in progress has been canceled) if the
     * evaluation stack for the interp is being fully unwound.
     */

    if ((flags & TCL_CANCEL_UNWIND) && !(iPtr->flags & TCL_CANCEL_UNWIND)) {
        return TCL_OK;
    }

    /*
     * If the TCL_LEAVE_ERR_MSG flags bit is set, place an error in the
     * interp's result; otherwise, we leave it alone.
     */

    if (flags & TCL_LEAVE_ERR_MSG) {
        const char *id, *message = NULL;
        int length;

        /*
         * Setup errorCode variables so that we can differentiate between
         * being canceled and unwound.
         */

        if (iPtr->asyncCancelMsg != NULL) {
            message = Tcl_GetStringFromObj(iPtr->asyncCancelMsg, &length);
        } else {
            length = 0;
        }

        if (iPtr->flags & TCL_CANCEL_UNWIND) {
            id = "IUNWIND";
            if (length == 0) {
                message = "eval unwound";
            }
        } else {
            id = "ICANCEL";
            if (length == 0) {
                message = "eval canceled";
            }
        }

        Tcl_ResetResult(interp);
        Tcl_AppendResult(interp, message, NULL);
        Tcl_SetErrorCode(interp, "TCL", "CANCEL", id, message, NULL);
    }

    /*
     * Return TCL_ERROR to the caller (not necessarily just the Tcl core
     * itself) that indicates further processing of the script or command in
     * progress should halt gracefully and as soon as possible.
     */

    return TCL_ERROR;
}

/*
 *----------------------------------------------------------------------
 *
 * Tcl_CancelEval --
 *
 *	This function schedules the cancellation of the current script in the
 *	given interpreter.
 *
 * Results:
 *	The return value is a standard Tcl completion code such as TCL_OK or
 *	TCL_ERROR. Since the interp may belong to a different thread, no error
 *	message can be left in the interp's result.
 *
 * Side effects:
 *	The script in progress in the specified interpreter will be canceled
 *	with TCL_ERROR after asynchronous handlers are invoked at the next
 *	Tcl_Canceled check.
 *
 *----------------------------------------------------------------------
 */

int
Tcl_CancelEval(
    Tcl_Interp *interp,		/* Interpreter in which to cancel the
				 * script. */
    Tcl_Obj *resultObjPtr,	/* The script cancellation error message or
				 * NULL for a default error message. */
    ClientData clientData,	/* Passed to CancelEvalProc. */
    int flags)			/* Collection of OR-ed bits that control
				 * the cancellation of the script. Only
				 * TCL_CANCEL_UNWIND is currently
				 * supported. */
{
    Tcl_HashEntry *hPtr;
    CancelInfo *cancelInfo;
    int code = TCL_ERROR;
    const char *result;

    if (interp == NULL) {
	return TCL_ERROR;
    }

    Tcl_MutexLock(&cancelLock);
    if (cancelTableInitialized != 1) {
	/*
	 * No CancelInfo hash table (Tcl_CreateInterp has never been called?)
	 */

	goto done;
    }
    hPtr = Tcl_FindHashEntry(&cancelTable, (char *) interp);
    if (hPtr == NULL) {
	/*
	 * No CancelInfo record for this interpreter.
	 */

	goto done;
    }
    cancelInfo = Tcl_GetHashValue(hPtr);

    /*
     * Populate information needed by the interpreter thread to fulfill the
     * cancellation request. Currently, clientData is ignored. If the
     * TCL_CANCEL_UNWIND flags bit is set, the script in progress is not
     * allowed to catch the script cancellation because the evaluation stack
     * for the interp is completely unwound.
     */

    if (resultObjPtr != NULL) {
	result = Tcl_GetStringFromObj(resultObjPtr, &cancelInfo->length);
	cancelInfo->result = ckrealloc(cancelInfo->result,cancelInfo->length);
	memcpy(cancelInfo->result, result, (size_t) cancelInfo->length);
	TclDecrRefCount(resultObjPtr);	/* Discard their result object. */
    } else {
	cancelInfo->result = NULL;
	cancelInfo->length = 0;
    }
    cancelInfo->clientData = clientData;
    cancelInfo->flags = flags;
    Tcl_AsyncMark(cancelInfo->async);
    code = TCL_OK;

  done:
    Tcl_MutexUnlock(&cancelLock);
    return code;
}

/*
 *----------------------------------------------------------------------
 *
 * Tcl_InterpActive --
 *
 *	Returns non-zero if the specified interpreter is in use, i.e. if there
 *	is an evaluation currently active in the interpreter.
 *
 * Results:
 *	See above.
 *
 * Side effects:
 *	None.
 *
 *----------------------------------------------------------------------
 */

int
Tcl_InterpActive(
    Tcl_Interp *interp)
{
    return ((Interp *) interp)->numLevels > 0;
}

/*
 *----------------------------------------------------------------------
 *
 * Tcl_EvalObjv --
 *
 *	This function evaluates a Tcl command that has already been parsed
 *	into words, with one Tcl_Obj holding each word.
 *
 * Results:
 *	The return value is a standard Tcl completion code such as TCL_OK or
 *	TCL_ERROR. A result or error message is left in interp's result.
 *
 * Side effects:
 *	Always pushes a callback. Other side effects depend on the command.
 *
 *----------------------------------------------------------------------
 */

int
Tcl_EvalObjv(
    Tcl_Interp *interp,		/* Interpreter in which to evaluate the
				 * command. Also used for error reporting. */
    int objc,			/* Number of words in command. */
    Tcl_Obj *const objv[],	/* An array of pointers to objects that are
				 * the words that make up the command. */
    int flags)			/* Collection of OR-ed bits that control the
				 * evaluation of the script. Only
				 * TCL_EVAL_GLOBAL, TCL_EVAL_INVOKE and
				 * TCL_EVAL_NOERR are currently supported. */
{
    int result;
    NRE_callback *rootPtr = TOP_CB(interp);

    result = TclNREvalObjv(interp, objc, objv, flags, NULL);
    return TclNRRunCallbacks(interp, result, rootPtr);
}

int
TclNREvalObjv(
    Tcl_Interp *interp,		/* Interpreter in which to evaluate the
				 * command. Also used for error reporting. */
    int objc,			/* Number of words in command. */
    Tcl_Obj *const objv[],	/* An array of pointers to objects that are
				 * the words that make up the command. */
    int flags,			/* Collection of OR-ed bits that control the
				 * evaluation of the script. Only
				 * TCL_EVAL_GLOBAL, TCL_EVAL_INVOKE and
				 * TCL_EVAL_NOERR are currently supported. */
    Command *cmdPtr)		/* NULL if the Command is to be looked up
				 * here, otherwise the pointer to the
				 * requested Command struct to be invoked. */
{
    Interp *iPtr = (Interp *) interp;
    int result;
    Namespace *lookupNsPtr = iPtr->lookupNsPtr;
    Command **cmdPtrPtr;

    iPtr->lookupNsPtr = NULL;

    /*
     * Push a callback with cleanup tasks for commands; the cmdPtr at data[0]
     * will be filled later when the command is found: save its address at
     * objProcPtr.
     *
     * data[1] stores a marker for use by tailcalls; it will be set to 1 by
     * command redirectors (imports, alias, ensembles) so that tailcalls
     * finishes the source command and not just the target.
     */

    if (iPtr->evalFlags & TCL_EVAL_REDIRECT) {
	TclNRAddCallback(interp, NRCommand, NULL, INT2PTR(1), INT2PTR(objc), objv);
	iPtr->evalFlags &= ~TCL_EVAL_REDIRECT;
    } else {
	TclNRAddCallback(interp, NRCommand, NULL, NULL, INT2PTR(objc), objv);
    }
    cmdPtrPtr = (Command **) &(TOP_CB(interp)->data[0]);

    TclNRSpliceDeferred(interp);

    iPtr->numLevels++;
    result = TclInterpReady(interp);

    if ((result != TCL_OK) || (objc == 0)) {
	return result;
    }

    if (cmdPtr) {
	goto commandFound;
    }

    /*
     * Push records for task to be done on return, in INVERSE order. First, if
     * needed, the exception handlers (as they should happen last).
     */

    if (!(flags & TCL_EVAL_NOERR)) {
	TEOV_PushExceptionHandlers(interp, objc, objv, flags);
    }

    /*
     * Configure evaluation context to match the requested flags.
     */

    if ((flags & TCL_EVAL_INVOKE) || lookupNsPtr) {
	if (!lookupNsPtr) {
	    lookupNsPtr = iPtr->globalNsPtr;
	}
    } else {
	if (flags & TCL_EVAL_GLOBAL) {
	    TEOV_SwitchVarFrame(interp);
	    lookupNsPtr = iPtr->globalNsPtr;
	}

	/*
	 * TCL_EVAL_INVOKE was not set: clear rewrite rules
	 */

	iPtr->ensembleRewrite.sourceObjs = NULL;
    }

    /*
     * Lookup the command
     */

    cmdPtr = TEOV_LookupCmdFromObj(interp, objv[0], lookupNsPtr);
    if (!cmdPtr) {
	return TEOV_NotFound(interp, objc, objv, lookupNsPtr);
    }

    iPtr->cmdCount++;
    if (TclLimitExceeded(iPtr->limit)) {
	return TCL_ERROR;
    }

    /*
     * Found a command! The real work begins now ...
     */

  commandFound:
    if (iPtr->tracePtr || (cmdPtr->flags & CMD_HAS_EXEC_TRACES)) {
	/*
	 * Call enter traces. They will schedule a call to the leave traces if
	 * necessary.
	 */

	result = TEOV_RunEnterTraces(interp, &cmdPtr, objc, objv, lookupNsPtr);
	if (!cmdPtr) {
	    return TEOV_NotFound(interp, objc, objv, lookupNsPtr);
	}
	if (result != TCL_OK) {
	    return result;
	}
    }


#ifdef USE_DTRACE
    if (TCL_DTRACE_CMD_ARGS_ENABLED()) {
	const char *a[10];
	int i = 0;

	while (i < 10) {
	    a[i] = i < objc ? TclGetString(objv[i]) : NULL; i++;
	}
	TCL_DTRACE_CMD_ARGS(a[0], a[1], a[2], a[3], a[4], a[5], a[6], a[7],
		a[8], a[9]);
    }
    if (TCL_DTRACE_CMD_INFO_ENABLED() && iPtr->cmdFramePtr) {
	Tcl_Obj *info = TclInfoFrame(interp, iPtr->cmdFramePtr);
	const char *a[6]; int i[2];

	TclDTraceInfo(info, a, i);
	TCL_DTRACE_CMD_INFO(a[0], a[1], a[2], a[3], i[0], i[1], a[4], a[5]);
	TclDecrRefCount(info);
    }
    if (TCL_DTRACE_CMD_RETURN_ENABLED() || TCL_DTRACE_CMD_RESULT_ENABLED()) {
	TclNRAddCallback(interp, DTraceCmdReturn, objv[0], NULL, NULL, NULL);
    }
    if (TCL_DTRACE_CMD_ENTRY_ENABLED()) {
	TCL_DTRACE_CMD_ENTRY(TclGetString(objv[0]), objc - 1,
		(Tcl_Obj **)(objv + 1));
    }
#endif /* USE_DTRACE */
    /*
     * Fix the original callback to point to the now known cmdPtr. Insure that
     * the Command struct lives until the command returns.
     */

    *cmdPtrPtr = cmdPtr;
    cmdPtr->refCount++;

    /*
     * Find the objProc to call: nreProc if available, objProc otherwise. Push
     * a callback to do the actual running.
     */

    if (cmdPtr->nreProc) {
        TclNRAddCallback(interp, NRRunObjProc, cmdPtr,
                INT2PTR(objc), (ClientData) objv, NULL);
        return TCL_OK;
    } else {
	return cmdPtr->objProc(cmdPtr->objClientData, interp, objc, objv);
    }        
}

void
TclPushTailcallPoint(
    Tcl_Interp *interp)
{
    TclNRAddCallback(interp, NRCommand, NULL, NULL, NULL, NULL);
    ((Interp *) interp)->numLevels++;
}

int
TclNRRunCallbacks(
    Tcl_Interp *interp,
    int result,
    struct NRE_callback *rootPtr)
				/* All callbacks down to rootPtr not inclusive
				 * are to be run. */
{
    Interp *iPtr = (Interp *) interp;
    NRE_callback *callbackPtr;
    Tcl_NRPostProc *procPtr;

    /*
     * If the interpreter has a non-empty string result, the result object is
     * either empty or stale because some function set interp->result
     * directly. If so, move the string result to the result object, then
     * reset the string result.
     *
     * This only needs to be done for the first item in the list: all other
     * are for NR function calls, and those are Tcl_Obj based.
     */

    if (*(iPtr->result) != 0) {
	(void) Tcl_GetObjResult(interp);
    }

    while (TOP_CB(interp) != rootPtr) {
	callbackPtr = TOP_CB(interp);
	procPtr = callbackPtr->procPtr;
	TOP_CB(interp) = callbackPtr->nextPtr;
	result = procPtr(callbackPtr->data, interp, result);
	TCLNR_FREE(interp, callbackPtr);
    }
    return result;
}

int
NRCommand(
    ClientData data[],
    Tcl_Interp *interp,
    int result)
{
    Interp *iPtr = (Interp *) interp;
    Command *cmdPtr = data[0];
    /* int cmdStart = PTR2INT(data[1]); NOT USED HERE */

    if (cmdPtr) {
	TclCleanupCommandMacro(cmdPtr);
    }
    ((Interp *)interp)->numLevels--;

    /* OPT ??
     * Do not interrupt a series of cleanups with async or limit checks:
     * just check at the end?
     */

    if (TclAsyncReady(iPtr)) {
	result = Tcl_AsyncInvoke(interp, result);
    }
    if ((result == TCL_OK) && TclCanceled(iPtr)) {
	result = Tcl_Canceled(interp, TCL_LEAVE_ERR_MSG);
    }
    if (result == TCL_OK && TclLimitReady(iPtr->limit)) {
	result = Tcl_LimitCheck(interp);
    }

    return result;
}

static int
NRRunObjProc(
    ClientData data[],
    Tcl_Interp *interp,
    int result)
{
    /* OPT: do not call? */

    Command* cmdPtr = data[0];
    int objc = PTR2INT(data[1]);
    Tcl_Obj **objv = data[2];

    return cmdPtr->nreProc(cmdPtr->objClientData, interp, objc, objv);
}


/*
 *----------------------------------------------------------------------
 *
 * TEOV_Exception	 -
 * TEOV_LookupCmdFromObj -
 * TEOV_RunEnterTraces	 -
 * TEOV_RunLeaveTraces	 -
 * TEOV_NotFound	 -
 *
 *	These are helper functions for Tcl_EvalObjv.
 *
 *----------------------------------------------------------------------
 */

static void
TEOV_PushExceptionHandlers(
    Tcl_Interp *interp,
    int objc,
    Tcl_Obj *const objv[],
    int flags)
{
    Interp *iPtr = (Interp *) interp;

    /*
     * If any error processing is necessary, push the appropriate records.
     * Note that we have to push them in the inverse order: first the one that
     * has to run last.
     */

    if (!(flags & TCL_EVAL_INVOKE)) {
	/*
	 * Error messages
	 */

	TclNRAddCallback(interp, TEOV_Error, INT2PTR(objc),
		(ClientData) objv, NULL, NULL);
    }

    if (iPtr->numLevels == 1) {
	/*
	 * No CONTINUE or BREAK at level 0, manage RETURN
	 */

	TclNRAddCallback(interp, TEOV_Exception, INT2PTR(iPtr->evalFlags),
		NULL, NULL, NULL);
    }
}

static void
TEOV_SwitchVarFrame(
    Tcl_Interp *interp)
{
    Interp *iPtr = (Interp *) interp;

    /*
     * Change the varFrame to be the rootVarFrame, and push a record to
     * restore things at the end.
     */

    TclNRAddCallback(interp, TEOV_RestoreVarFrame, iPtr->varFramePtr, NULL,
	    NULL, NULL);
    iPtr->varFramePtr = iPtr->rootFramePtr;
}

static int
TEOV_RestoreVarFrame(
    ClientData data[],
    Tcl_Interp *interp,
    int result)
{
    ((Interp *) interp)->varFramePtr = data[0];
    return result;
}

static int
TEOV_Exception(
    ClientData data[],
    Tcl_Interp *interp,
    int result)
{
    Interp *iPtr = (Interp *) interp;
    int allowExceptions = (PTR2INT(data[0]) & TCL_ALLOW_EXCEPTIONS);

    if (result != TCL_OK) {
	if (result == TCL_RETURN) {
	    result = TclUpdateReturnInfo(iPtr);
	}
	if ((result != TCL_ERROR) && !allowExceptions) {
	    ProcessUnexpectedResult(interp, result);
	    result = TCL_ERROR;
	}
    }

    /*
     * We are returning to level 0, so should process TclResetCancellation. As
     * numLevels has not *yet* been decreased, do not call it: do the thing
     * here directly.
     */

    TclUnsetCancelFlags(iPtr);
    return result;
}

static int
TEOV_Error(
    ClientData data[],
    Tcl_Interp *interp,
    int result)
{
    Interp *iPtr = (Interp *) interp;
    Tcl_Obj *listPtr;
    const char *cmdString;
    int cmdLen;
    int objc = PTR2INT(data[0]);
    Tcl_Obj **objv = data[1];

    if ((result == TCL_ERROR) && !(iPtr->flags & ERR_ALREADY_LOGGED)){
	/*
	 * If there was an error, a command string will be needed for the
	 * error log: get it out of the itemPtr. The details depend on the
	 * type.
	 */

	listPtr = Tcl_NewListObj(objc, objv);
	cmdString = Tcl_GetStringFromObj(listPtr, &cmdLen);
	Tcl_LogCommandInfo(interp, cmdString, cmdString, cmdLen);
	Tcl_DecrRefCount(listPtr);
    }
    iPtr->flags &= ~ERR_ALREADY_LOGGED;
    return result;
}

static int
TEOV_NotFound(
    Tcl_Interp *interp,
    int objc,
    Tcl_Obj *const objv[],
    Namespace *lookupNsPtr)
{
    Command * cmdPtr;
    Interp *iPtr = (Interp *) interp;
    int i, newObjc, handlerObjc;
    Tcl_Obj **newObjv, **handlerObjv;
    CallFrame *varFramePtr = iPtr->varFramePtr;
    Namespace *currNsPtr = NULL;/* Used to check for and invoke any registered
				 * unknown command handler for the current
				 * namespace (TIP 181). */
    Namespace *savedNsPtr = NULL;

    currNsPtr = varFramePtr->nsPtr;
    if ((currNsPtr == NULL) || (currNsPtr->unknownHandlerPtr == NULL)) {
	currNsPtr = iPtr->globalNsPtr;
	if (currNsPtr == NULL) {
	    Tcl_Panic("Tcl_EvalObjv: NULL global namespace pointer");
	}
    }

    /*
     * Check to see if the resolution namespace has lost its unknown handler.
     * If so, reset it to "::unknown".
     */

    if (currNsPtr->unknownHandlerPtr == NULL) {
	TclNewLiteralStringObj(currNsPtr->unknownHandlerPtr, "::unknown");
	Tcl_IncrRefCount(currNsPtr->unknownHandlerPtr);
    }

    /*
     * Get the list of words for the unknown handler and allocate enough space
     * to hold both the handler prefix and all words of the command invokation
     * itself.
     */

    Tcl_ListObjGetElements(NULL, currNsPtr->unknownHandlerPtr,
	    &handlerObjc, &handlerObjv);
    newObjc = objc + handlerObjc;
    newObjv = TclStackAlloc(interp, (int) sizeof(Tcl_Obj *) * newObjc);

    /*
     * Copy command prefix from unknown handler and add on the real command's
     * full argument list. Note that we only use memcpy() once because we have
     * to increment the reference count of all the handler arguments anyway.
     */

    for (i = 0; i < handlerObjc; ++i) {
	newObjv[i] = handlerObjv[i];
	Tcl_IncrRefCount(newObjv[i]);
    }
    memcpy(newObjv+handlerObjc, objv, sizeof(Tcl_Obj *) * (unsigned)objc);

    /*
     * Look up and invoke the handler (by recursive call to this function). If
     * there is no handler at all, instead of doing the recursive call we just
     * generate a generic error message; it would be an infinite-recursion
     * nightmare otherwise.
     *
     * In this case we worry a bit less about recursion for now, and call the
     * "blocking" interface.
     */

    cmdPtr = TEOV_LookupCmdFromObj(interp, newObjv[0], lookupNsPtr);
    if (cmdPtr == NULL) {
	Tcl_AppendResult(interp, "invalid command name \"",
		TclGetString(objv[0]), "\"", NULL);
        Tcl_SetErrorCode(interp, "TCL", "LOOKUP", "COMMAND",
                TclGetString(objv[0]), NULL);

	/*
	 * Release any resources we locked and allocated during the handler
	 * call.
	 */

	for (i = 0; i < handlerObjc; ++i) {
	    Tcl_DecrRefCount(newObjv[i]);
	}
	TclStackFree(interp, newObjv);
	return TCL_ERROR;
    }

    if (lookupNsPtr) {
	savedNsPtr = varFramePtr->nsPtr;
	varFramePtr->nsPtr = lookupNsPtr;
    }
    TclNRDeferCallback(interp, TEOV_NotFoundCallback, INT2PTR(handlerObjc),
	    newObjv, savedNsPtr, NULL);
    iPtr->evalFlags |= TCL_EVAL_REDIRECT;
    return TclNREvalObjv(interp, newObjc, newObjv, TCL_EVAL_NOERR, NULL);
}

static int
TEOV_NotFoundCallback(
    ClientData data[],
    Tcl_Interp *interp,
    int result)
{
    Interp *iPtr = (Interp *) interp;
    int objc = PTR2INT(data[0]);
    Tcl_Obj **objv = data[1];
    Namespace *savedNsPtr = data[2];

    int i;

    if (savedNsPtr) {
	iPtr->varFramePtr->nsPtr = savedNsPtr;
    }

    /*
     * Release any resources we locked and allocated during the handler call.
     */

    for (i = 0; i < objc; ++i) {
	Tcl_DecrRefCount(objv[i]);
    }
    TclStackFree(interp, objv);

    return result;
}

static int
TEOV_RunEnterTraces(
    Tcl_Interp *interp,
    Command **cmdPtrPtr,
    int objc,
    Tcl_Obj *const objv[],
    Namespace *lookupNsPtr)
{
    Interp *iPtr = (Interp *) interp;
    Command *cmdPtr = *cmdPtrPtr;
    int traceCode = TCL_OK;
    int cmdEpoch = cmdPtr->cmdEpoch;
    int newEpoch;
    const char *command;
    int length;
    Tcl_Obj *commandPtr;

    commandPtr = GetCommandSource(iPtr, objc, objv, 1);
    command = Tcl_GetStringFromObj(commandPtr, &length);

    /*
     * Call trace functions.
     * Execute any command or execution traces. Note that we bump up the
     * command's reference count for the duration of the calling of the traces
     * so that the structure doesn't go away underneath our feet.
     */

    cmdPtr->refCount++;
    if (iPtr->tracePtr) {
	traceCode = TclCheckInterpTraces(interp, command, length,
		cmdPtr, TCL_OK, TCL_TRACE_ENTER_EXEC, objc, objv);
    }
    if ((cmdPtr->flags & CMD_HAS_EXEC_TRACES) && (traceCode == TCL_OK)) {
	traceCode = TclCheckExecutionTraces(interp, command, length,
		cmdPtr, TCL_OK, TCL_TRACE_ENTER_EXEC, objc, objv);
    }
    newEpoch = cmdPtr->cmdEpoch;
    TclCleanupCommandMacro(cmdPtr);

    /*
     * If the traces modified/deleted the command or any existing traces, they
     * will update the command's epoch. We need to lookup again, but do not
     * run enter traces on the newly found cmdPtr.
     */

    if (cmdEpoch != newEpoch) {
	cmdPtr = TEOV_LookupCmdFromObj(interp, objv[0], lookupNsPtr);
	*cmdPtrPtr = cmdPtr;
    }

    if (cmdPtr) {
	/*
	 * Command was found: push a record to schedule the leave traces.
	 */

	TclNRAddCallback(interp, TEOV_RunLeaveTraces, INT2PTR(traceCode),
		commandPtr, cmdPtr, NULL);
	cmdPtr->refCount++;
    } else {
	Tcl_DecrRefCount(commandPtr);
    }
    return traceCode;
}

static int
TEOV_RunLeaveTraces(
    ClientData data[],
    Tcl_Interp *interp,
    int result)
{
    Interp *iPtr = (Interp *) interp;
    const char *command;
    int length, objc;
    Tcl_Obj **objv;
    int traceCode = PTR2INT(data[0]);
    Tcl_Obj *commandPtr = data[1];
    Command *cmdPtr = data[2];

    command = Tcl_GetStringFromObj(commandPtr, &length);
    if (TCL_OK != Tcl_ListObjGetElements(interp, commandPtr, &objc, &objv)) {
	Tcl_Panic("Who messed with commandPtr?");
    }

    if (!(cmdPtr->flags & CMD_IS_DELETED)) {
	if ((cmdPtr->flags & CMD_HAS_EXEC_TRACES) && traceCode == TCL_OK){
	    traceCode = TclCheckExecutionTraces(interp, command, length,
		    cmdPtr, result, TCL_TRACE_LEAVE_EXEC, objc, objv);
	}
	if (iPtr->tracePtr != NULL && traceCode == TCL_OK) {
	    traceCode = TclCheckInterpTraces(interp, command, length,
		    cmdPtr, result, TCL_TRACE_LEAVE_EXEC, objc, objv);
	}
    }
    Tcl_DecrRefCount(commandPtr);

    /*
     * As cmdPtr is set, TclNRRunCallbacks is about to reduce the numlevels.
     * Prevent that by resetting the cmdPtr field and dealing right here with
     * cmdPtr->refCount.
     */

    TclCleanupCommandMacro(cmdPtr);

    if (traceCode != TCL_OK) {
	return traceCode;
    }
    return result;
}

static inline Command *
TEOV_LookupCmdFromObj(
    Tcl_Interp *interp,
    Tcl_Obj *namePtr,
    Namespace *lookupNsPtr)
{
    Interp *iPtr = (Interp *) interp;
    Command *cmdPtr;
    Namespace *savedNsPtr = iPtr->varFramePtr->nsPtr;

    if (lookupNsPtr) {
	iPtr->varFramePtr->nsPtr = lookupNsPtr;
	iPtr->lookupNsPtr = NULL;
    }
    cmdPtr = (Command *) Tcl_GetCommandFromObj(interp, namePtr);
    iPtr->varFramePtr->nsPtr = savedNsPtr;
    return cmdPtr;
}

/*
 *----------------------------------------------------------------------
 *
 * Tcl_EvalTokensStandard --
 *
 *	Given an array of tokens parsed from a Tcl command (e.g., the tokens
 *	that make up a word or the index for an array variable) this function
 *	evaluates the tokens and concatenates their values to form a single
 *	result value.
 *
 * Results:
 *	The return value is a standard Tcl completion code such as TCL_OK or
 *	TCL_ERROR. A result or error message is left in interp's result.
 *
 * Side effects:
 *	Depends on the array of tokens being evaled.
 *
 *----------------------------------------------------------------------
 */

int
Tcl_EvalTokensStandard(
    Tcl_Interp *interp,		/* Interpreter in which to lookup variables,
				 * execute nested commands, and report
				 * errors. */
    Tcl_Token *tokenPtr,	/* Pointer to first in an array of tokens to
				 * evaluate and concatenate. */
    int count)			/* Number of tokens to consider at tokenPtr.
				 * Must be at least 1. */
{
    return TclSubstTokens(interp, tokenPtr, count, /* numLeftPtr */ NULL, 1,
	    NULL, NULL, 0);
}

/*
 *----------------------------------------------------------------------
 *
 * Tcl_EvalTokens --
 *
 *	Given an array of tokens parsed from a Tcl command (e.g., the tokens
 *	that make up a word or the index for an array variable) this function
 *	evaluates the tokens and concatenates their values to form a single
 *	result value.
 *
 * Results:
 *	The return value is a pointer to a newly allocated Tcl_Obj containing
 *	the value of the array of tokens. The reference count of the returned
 *	object has been incremented. If an error occurs in evaluating the
 *	tokens then a NULL value is returned and an error message is left in
 *	interp's result.
 *
 * Side effects:
 *	A new object is allocated to hold the result.
 *
 *----------------------------------------------------------------------
 *
 * This uses a non-standard return convention; its use is now deprecated. It
 * is a wrapper for the new function Tcl_EvalTokensStandard, and is not used
 * in the core any longer. It is only kept for backward compatibility.
 */

Tcl_Obj *
Tcl_EvalTokens(
    Tcl_Interp *interp,		/* Interpreter in which to lookup variables,
				 * execute nested commands, and report
				 * errors. */
    Tcl_Token *tokenPtr,	/* Pointer to first in an array of tokens to
				 * evaluate and concatenate. */
    int count)			/* Number of tokens to consider at tokenPtr.
				 * Must be at least 1. */
{
    Tcl_Obj *resPtr;

    if (Tcl_EvalTokensStandard(interp, tokenPtr, count) != TCL_OK) {
	return NULL;
    }
    resPtr = Tcl_GetObjResult(interp);
    Tcl_IncrRefCount(resPtr);
    Tcl_ResetResult(interp);
    return resPtr;
}

/*
 *----------------------------------------------------------------------
 *
 * TclEvalScriptTokens --
 *
 * 
 * Results:
 *
 * Side effects:
 *
 * TIP #280 : Keep public API, internally extended API.
 *----------------------------------------------------------------------
 */

int
TclEvalScriptTokens(
    Tcl_Interp *interp,
    Tcl_Token *tokenPtr,
    int length,
    int flags,
    int line,
    int*  clNextOuter,		/* Information about an outer context for */
    CONST char* outerScript)	/* continuation line data. This is set only in
				 * TclSubstTokens(), to properly handle
				 * [...]-nested commands. The 'outerScript'
				 * refers to the most-outer script containing
				 * the embedded command, which is refered to
				 * by 'script'. The 'clNextOuter' refers to
				 * the current entry in the table of
				 * continuation lines in this "master script",
				 * and the character offsets are relative to
				 * the 'outerScript' as well.
				 *
				 * If outerScript == script, then this call is
				 * for the outer-most script/command. See
				 * Tcl_EvalEx() and TclEvalObjEx() for places
				 * generating arguments for which this is true.
				 */
{
    int numCommands = tokenPtr->numComponents;
    Tcl_Token *scriptTokenPtr = tokenPtr;
    Interp *iPtr = (Interp *) interp;
    int code = TCL_OK;
    unsigned int objLength = 20;
    int *expand, *expandStack, *lines, *lineSpace, *linesStack;
    Tcl_Obj **objvSpace, **stackObjArray;
    const char *cmdString = scriptTokenPtr->start;
    int cmdSize = scriptTokenPtr->size;
    CmdFrame *eeFramePtr;	/* TIP #280 Structures for tracking of command
				 * locations. */
    int allowExceptions = 1;
    int *clNext = NULL;		/* Pointer for the tracking of invisible
				 * continuation lines. Initialized only if the
				 * caller gave us a table of locations to
				 * track, via scriptCLLocPtr. It always refers
				 * to the table entry holding the location of
				 * the next invisible continuation line to
				 * look for, while parsing the script. */

    if (iPtr->scriptCLLocPtr) {
	if (clNextOuter) {
	    clNext = clNextOuter;
	} else {
	    clNext = &iPtr->scriptCLLocPtr->loc[0];
	}
    }

    if (iPtr->numLevels == 0) {
	allowExceptions = iPtr->evalFlags & TCL_ALLOW_EXCEPTIONS;
    }

    if (length == 0) {
        Tcl_Panic("EvalScriptTokens: can't eval zero tokens");
    }
    if (tokenPtr->type != TCL_TOKEN_SCRIPT) {
        Tcl_Panic("EvalScriptTokens: invalid token array, expected script");
    }
    tokenPtr++; length--;
    if (numCommands) {
	TclAdvanceLines(&line, scriptTokenPtr->start, tokenPtr->start);
	TclAdvanceContinuations(&line, &clNext, tokenPtr->start - outerScript);
    }

    if (length == 0) {
	return TclInterpReady(interp);
    }

    /*
     * TIP #280 Initialize tracking. Do not push on the frame stack yet.
     *
     * We may continue counting based on a specific context (CTX), or open a
     * new context, either for a sourced script, or 'eval'. For sourced files
     * we always have a path object, even if nothing was specified in the
     * interp itself. That makes code using it simpler as NULL checks can be
     * left out. Sourced file without path in the 'scriptFile' is possible
     * during Tcl initialization.
     */

    eeFramePtr = TclStackAlloc(interp, sizeof(CmdFrame));
    if (iPtr->evalFlags & TCL_EVAL_CTX) {
	/*
	 * Path information comes out of the context.
	 */

	eeFramePtr->type = TCL_LOCATION_SOURCE;
	eeFramePtr->data.eval.path = iPtr->invokeCmdFramePtr->data.eval.path;
	Tcl_IncrRefCount(eeFramePtr->data.eval.path);
    } else if (iPtr->evalFlags & TCL_EVAL_FILE) {
	/*
	 * Set up for a sourced file.
	 */

	eeFramePtr->type = TCL_LOCATION_SOURCE;

	if (iPtr->scriptFile) {
	    /*
	     * Normalization here, to have the correct pwd. Should have
	     * negligible impact on performance, as the norm should have been
	     * done already by the 'source' invoking us, and it caches the
	     * result.
	     */

	    Tcl_Obj *norm = Tcl_FSGetNormalizedPath(interp, iPtr->scriptFile);

	    if (norm == NULL) {
		/*
		 * Error message in the interp result.
		 */
		TclStackFree(interp, eeFramePtr);
		return TCL_ERROR;
	    }
	    eeFramePtr->data.eval.path = norm;
	} else {
	    TclNewLiteralStringObj(eeFramePtr->data.eval.path, "");
	}
	Tcl_IncrRefCount(eeFramePtr->data.eval.path);
    } else {
	/*
	 * Set up for plain eval.
	 */

	eeFramePtr->type = TCL_LOCATION_EVAL;
	eeFramePtr->data.eval.path = NULL;
    }

    eeFramePtr->level = iPtr->cmdFramePtr ? iPtr->cmdFramePtr->level + 1 : 1;
    eeFramePtr->numLevels = iPtr->numLevels;
    eeFramePtr->framePtr = iPtr->framePtr;
    eeFramePtr->nextPtr = iPtr->cmdFramePtr;
    eeFramePtr->nline = 0;
    eeFramePtr->line = NULL;

    iPtr->cmdFramePtr = eeFramePtr;
    iPtr->evalFlags = 0;
    objvSpace = stackObjArray =
	    TclStackAlloc(interp, objLength * sizeof(Tcl_Obj *));
    expand = expandStack =
	    TclStackAlloc(interp, objLength * sizeof(int));
    lineSpace = linesStack =
	    TclStackAlloc(interp, objLength * sizeof(int));
    while (numCommands-- && (code == TCL_OK)) {
	int objc, expandRequested = 0;
        unsigned int objectsNeeded = 0;
        unsigned int numWords = tokenPtr->numComponents;
	Tcl_Obj **objv;
        Tcl_Token *commandTokenPtr = tokenPtr;

	/*
	 * TIP #280. Track lines within the words of the current command.
	 * We use a separate pointer into the table of continuation line
	 * locations to not lose our position for the per-command parsing.
	 */

	int wordLine = line;
	const char *wordStart = commandTokenPtr->start;
	int *wordCLNext = clNext;

        if (length == 0) {
            Tcl_Panic("EvalScriptTokens: overran token array");
        }
        if (tokenPtr->type != TCL_TOKEN_CMD) {
            Tcl_Panic("EvalScriptTokens: invalid token array, expected cmd");
        }
        tokenPtr++; length--;

        if (numWords == 0) continue;
	if (numWords > objLength) {
	    if (expand != expandStack) {
		ckfree(expand);
	    }
            expand = ckalloc(numWords * sizeof(int));
	    if (objvSpace != stackObjArray) {
		ckfree(objvSpace);
	    }
            objvSpace = ckalloc(numWords * sizeof(Tcl_Obj *));
	    if (lineSpace != linesStack) {
		ckfree(lineSpace);
	    }
	    lineSpace = ckalloc(numWords * sizeof(int));
	    objLength = numWords;
	}

	objv = objvSpace;
	lines = lineSpace;
	iPtr->cmdFramePtr = eeFramePtr->nextPtr;
        for (objc = 0; objc < numWords;
                objc++, length -= (tokenPtr->numComponents + 1),
                tokenPtr += tokenPtr->numComponents+1) {
            if (length == 0) {
                Tcl_Panic("EvalScriptTokens: overran token array");
            }
            if (!(tokenPtr->type & (TCL_TOKEN_WORD 
		    | TCL_TOKEN_SIMPLE_WORD | TCL_TOKEN_EXPAND_WORD))) {
                Tcl_Panic("EvalScriptTokens: invalid token array, expected word: %d: %.*s", tokenPtr->type, tokenPtr->size, tokenPtr->start);
            }
            if (length < tokenPtr->numComponents + 1) {
                Tcl_Panic("EvalScriptTokens: overran token array");
            }

	    /*
	     * TIP #280. Track lines to current word. Save the information
	     * on a per-word basis, signaling dynamic words as needed.
	     * Make the information available to the recursively called
	     * evaluator as well, including the type of context (source
	     * vs. eval).
	     */

	    TclAdvanceLines(&wordLine, wordStart, tokenPtr->start);
	    TclAdvanceContinuations (&wordLine, &wordCLNext,
		    tokenPtr->start - outerScript);
	    wordStart = tokenPtr->start;

	    lines[objc] = TclWordKnownAtCompileTime(tokenPtr, NULL)
		    ? wordLine : -1;

	    if (eeFramePtr->type == TCL_LOCATION_SOURCE) {
		iPtr->evalFlags |= TCL_EVAL_FILE;
	    }

            code = TclSubstTokens(interp, tokenPtr+1, tokenPtr->numComponents,
                    NULL, wordLine, wordCLNext, outerScript, flags);

	    iPtr->evalFlags = 0;

            if (code != TCL_OK) {
		break;
	    }
	    objv[objc] = Tcl_GetObjResult(interp);
	    Tcl_IncrRefCount(objv[objc]);
	    if (tokenPtr->type == TCL_TOKEN_EXPAND_WORD) {
		int numElements;

		code = TclListObjLength(interp, objv[objc], &numElements);
		if (code == TCL_ERROR) {
		    /*
		     * Attempt to expand a non-list
		     */
		    Tcl_AppendObjToErrorInfo(interp, Tcl_ObjPrintf(
			    "\n    (expanding word %d)", objc));
		    objc++;
		    break;
		}
		expandRequested = 1;
		expand[objc] = 1;
		objectsNeeded += (numElements ? numElements : 1);
	    } else {
		expand[objc] = 0;
		objectsNeeded++;
	    }

	    if (wordCLNext) {
		TclContinuationsEnterDerived (objv[objc],
			wordStart - outerScript, wordCLNext);
	    }
        }
	iPtr->cmdFramePtr = eeFramePtr;
	if (code != TCL_OK) {
	    goto error;
	}
	if (expandRequested) {
	    /* Some word expansion was requested.  Check for objv resize */
	    Tcl_Obj **copy = objvSpace;
	    int *lcopy = lineSpace;
	    int wordIdx = numWords;
	    int objIdx = objectsNeeded - 1;
	    int inPlaceCopy = 1;

	    if (objectsNeeded > objLength) {
		inPlaceCopy = 0;
		objv = objvSpace = ckalloc(objectsNeeded * sizeof(Tcl_Obj*));
		lines = lineSpace = ckalloc(objectsNeeded * sizeof (int));
	    }

	    objc = 0;
	    while (wordIdx--) {
		if (expand[wordIdx]) {
		    int numElements;
		    Tcl_Obj **elements, *temp = copy[wordIdx];
		    Tcl_ListObjGetElements(NULL, temp, &numElements,
			    &elements);
		    objc += numElements;
		    while (numElements--) {
			lines[objIdx] = -1;
			objv[objIdx--] = elements[numElements];
			Tcl_IncrRefCount(elements[numElements]);
		    }
		    Tcl_DecrRefCount(temp);
	        } else {
		    lines[objIdx] = lcopy[wordIdx];
		    objv[objIdx--] = copy[wordIdx];
		    objc++;
		}
	    }
	    objv += objIdx+1;

            if (!inPlaceCopy && (copy != stackObjArray)) {
		ckfree(copy);
		ckfree(lcopy);
	    }
	}

	/*
	 * Execute the command and free the objects for its words.
	 *
	 * TIP #280: Remember the command itself for 'info frame'.
	 * Here is where we put our frame on the stack of frames too.
	 * _After_ the nested commands have been executed.
	 */

	eeFramePtr->cmd.str.cmd = commandTokenPtr->start;
	eeFramePtr->cmd.str.len = commandTokenPtr->size;
	eeFramePtr->nline = objc;
	eeFramePtr->line = lines;

	TclArgumentEnter(interp, objv, objc, eeFramePtr);
	code = Tcl_EvalObjv(interp, objc, objv, flags|TCL_EVAL_NOERR);
	TclArgumentRelease(interp, objv, objc);

	eeFramePtr->line = NULL;
	eeFramePtr->nline = 0;

        error:
	while (--objc >= 0) {
	    Tcl_DecrRefCount(objv[objc]);
	}
	cmdString = commandTokenPtr->start;
	cmdSize = commandTokenPtr->size;

	/*
	 * TIP #280 Track Lines. Now we track how many lines were in the
	 * executed command.
	 */

	if (numCommands) {
	    TclAdvanceLines(&line, commandTokenPtr->start, tokenPtr->start);
	}
    }
    if (length && (code == TCL_OK)) {
	code = TclSubstTokens(interp, tokenPtr, length, NULL, line, clNext,
		outerScript, flags);
    }
    if ((code == TCL_ERROR) && !(iPtr->flags & ERR_ALREADY_LOGGED)) {
	Tcl_LogCommandInfo(interp, scriptTokenPtr->start, cmdString, cmdSize);
    }
    iPtr->flags &= ~ERR_ALREADY_LOGGED;
    if (lineSpace != linesStack) {
        ckfree(lineSpace);
    }
    TclStackFree(interp, linesStack);
    if (expand != expandStack) {
	ckfree(expand);
    }
    TclStackFree(interp, expandStack);
    if (objvSpace != stackObjArray) {
        ckfree(objvSpace);
    }
    TclStackFree(interp, stackObjArray);

    if (iPtr->numLevels == 0) {
	if (code == TCL_RETURN) {
	    code = TclUpdateReturnInfo(iPtr);
	}
	if ((code != TCL_OK) && (code != TCL_ERROR) && !allowExceptions) {
	    ProcessUnexpectedResult(interp, code);
	    code = TCL_ERROR;
	    Tcl_LogCommandInfo(interp, scriptTokenPtr->start,
		    cmdString, cmdSize);
	}
    }
    /*
     * TIP #280. Release the local CmdFrame, and its contents.
     */

    iPtr->cmdFramePtr = iPtr->cmdFramePtr->nextPtr;
    if (eeFramePtr->type == TCL_LOCATION_SOURCE) {
	Tcl_DecrRefCount(eeFramePtr->data.eval.path);
    }
    TclStackFree(interp, eeFramePtr);
    return code;
}

/*
 *----------------------------------------------------------------------
 *
 * Tcl_EvalEx, TclEvalEx --
 *
 *	This function evaluates a Tcl script without using the compiler or
 *	byte-code interpreter. It just parses the script, creates values for
 *	each word of each command, then calls EvalObjv to execute each
 *	command.
 *
 * Results:
 *	The return value is a standard Tcl completion code such as TCL_OK or
 *	TCL_ERROR. A result or error message is left in interp's result.
 *
 * Side effects:
 *	Depends on the script.
 *
 * TIP #280 : Keep public API, internally extended API.
 *----------------------------------------------------------------------
 */

int
Tcl_EvalEx(
    Tcl_Interp *interp,		/* Interpreter in which to evaluate the
				 * script. Also used for error reporting. */
    const char *script,		/* First character of script to evaluate. */
    int numBytes,		/* Number of bytes in script. If < 0, the
				 * script consists of all bytes up to the
				 * first null character. */
    int flags)			/* Collection of OR-ed bits that control the
				 * evaluation of the script. Only
				 * TCL_EVAL_GLOBAL is currently supported. */
{
    return TclEvalEx(interp, script, numBytes, flags, 1, NULL, script);
}

int
TclEvalEx(
    Tcl_Interp *interp,		/* Interpreter in which to evaluate the
				 * script. Also used for error reporting. */
    const char *script,		/* First character of script to evaluate. */
    int numBytes,		/* Number of bytes in script. If < 0, the
				 * script consists of all bytes up to the
				 * first null character. */
    int flags,			/* Collection of OR-ed bits that control
				 * the evaluation of the script. Only
				 * TCL_EVAL_GLOBAL is currently
				 * supported. */
    int line,			/* The line the script starts on. */
    int*  clNextOuter,       /* Information about an outer context for */
    CONST char* outerScript) /* continuation line data. This is set only in
			      * EvalTokensStandard(), to properly handle
			      * [...]-nested commands. The 'outerScript'
			      * refers to the most-outer script containing the
			      * embedded command, which is refered to by
			      * 'script'. The 'clNextOuter' refers to the
			      * current entry in the table of continuation
			      * lines in this "master script", and the
			      * character offsets are relative to the
			      * 'outerScript' as well.
			      *
			      * If outerScript == script, then this call is
			      * for the outer-most script/command. See
			      * Tcl_EvalEx() and TclEvalObjEx() for places
			      * generating arguments for which this is true.
			      */
{
    Tcl_Token *lastTokenPtr, *tokensPtr = TclParseScript(interp,
	    script, numBytes, /* flags */ 0, &lastTokenPtr, NULL);
    int code = TclEvalScriptTokens(interp, tokensPtr,
	    1 + (int)(lastTokenPtr - tokensPtr), flags, line,
	    clNextOuter, outerScript);
    ckfree(tokensPtr);
    return code;
}

/*
 *----------------------------------------------------------------------
 *
 * TclAdvanceLines --
 *
 *	This function is a helper which counts the number of lines in a block
 *	of text and advances an external counter.
 *
 * Results:
 *	None.
 *
 * Side effects:
 *	The specified counter is advanced per the number of lines found.
 *
 * TIP #280
 *----------------------------------------------------------------------
 */

void
TclAdvanceLines(
    int *line,
    const char *start,
    const char *end)
{
    register const char *p;

    for (p = start; p < end; p++) {
	if (*p == '\n') {
	    (*line)++;
	}
    }
}

/*
 *----------------------------------------------------------------------
 *
 * TclAdvanceContinuations --
 *
 *	This procedure is a helper which counts the number of continuation
 *	lines (CL) in a block of text using a table of CL locations and
 *	advances an external counter, and the pointer into the table.
 *
 * Results:
 *	None.
 *
 * Side effects:
 *	The specified counter is advanced per the number of continuation lines
 *	found.
 *
 * TIP #280
 *----------------------------------------------------------------------
 */

void
TclAdvanceContinuations(
    int *line,
    int **clNextPtrPtr,
    int loc)
{
    /*
     * Track the invisible continuation lines embedded in a script, if any.
     * Here they are just spaces (already). They were removed by
     * TclSubstTokens via TclParseBackslash.
     *
     * *clNextPtrPtr         <=> We have continuation lines to track.
     * **clNextPtrPtr >= 0   <=> We are not beyond the last possible location.
     * loc >= **clNextPtrPtr <=> We stepped beyond the current cont. line.
     */

    while (*clNextPtrPtr && (**clNextPtrPtr >= 0)
	    && (loc >= **clNextPtrPtr)) {
	/*
	 * We just stepped over an invisible continuation line. Adjust the
	 * line counter and step to the table entry holding the location of
	 * the next continuation line to track.
	 */

	(*line)++;
	(*clNextPtrPtr)++;
    }
}

/*
 *----------------------------------------------------------------------
 * Note: The whole data structure access for argument location tracking is
 * hidden behind these three functions. The only parts open are the lineLAPtr
 * field in the Interp structure. The CFWord definition is internal to here.
 * Should make it easier to redo the data structures if we find something more
 * space/time efficient.
 */

/*
 *----------------------------------------------------------------------
 *
 * TclArgumentEnter --
 *
 *	This procedure is a helper for the TIP #280 uplevel extension. It
 *	enters location references for the arguments of a command to be
 *	invoked. Only the first entry has the actual data, further entries
 *	simply count the usage up.
 *
 * Results:
 *	None.
 *
 * Side effects:
 *	May allocate memory.
 *
 * TIP #280
 *----------------------------------------------------------------------
 */

void
TclArgumentEnter(
    Tcl_Interp *interp,
    Tcl_Obj **objv,
    int objc,
    CmdFrame *cfPtr)
{
    Interp *iPtr = (Interp *) interp;
    int new, i;
    Tcl_HashEntry *hPtr;
    CFWord *cfwPtr;

    for (i = 1; i < objc; i++) {
	/*
	 * Ignore argument words without line information (= dynamic). If they
	 * are variables they may have location information associated with
	 * that, either through globally recorded 'set' invokations, or
	 * literals in bytecode. Eitehr way there is no need to record
	 * something here.
	 */

	if (cfPtr->line[i] < 0) {
	    continue;
	}
	hPtr = Tcl_CreateHashEntry(iPtr->lineLAPtr, objv[i], &new);
	if (new) {
	    /*
	     * The word is not on the stack yet, remember the current location
	     * and initialize references.
	     */

	    cfwPtr = ckalloc(sizeof(CFWord));
	    cfwPtr->framePtr = cfPtr;
	    cfwPtr->word = i;
	    cfwPtr->refCount = 1;
	    Tcl_SetHashValue(hPtr, cfwPtr);
	} else {
	    /*
	     * The word is already on the stack, its current location is not
	     * relevant. Just remember the reference to prevent early removal.
	     */

	    cfwPtr = Tcl_GetHashValue(hPtr);
	    cfwPtr->refCount++;
	}
    }
}

/*
 *----------------------------------------------------------------------
 *
 * TclArgumentRelease --
 *
 *	This procedure is a helper for the TIP #280 uplevel extension. It
 *	removes the location references for the arguments of a command just
 *	done. Usage is counted down, the data is removed only when no user is
 *	left over.
 *
 * Results:
 *	None.
 *
 * Side effects:
 *	May release memory.
 *
 * TIP #280
 *----------------------------------------------------------------------
 */

void
TclArgumentRelease(
    Tcl_Interp *interp,
    Tcl_Obj **objv,
    int objc)
{
    Interp *iPtr = (Interp *) interp;
    int i;

    for (i = 1; i < objc; i++) {
	CFWord *cfwPtr;
	Tcl_HashEntry *hPtr =
		Tcl_FindHashEntry(iPtr->lineLAPtr, (char *) objv[i]);

	if (!hPtr) {
	    continue;
	}
	cfwPtr = Tcl_GetHashValue(hPtr);

	cfwPtr->refCount--;
	if (cfwPtr->refCount > 0) {
	    continue;
	}

	ckfree(cfwPtr);
	Tcl_DeleteHashEntry(hPtr);
    }
}

/*
 *----------------------------------------------------------------------
 *
 * TclArgumentBCEnter --
 *
 *	This procedure is a helper for the TIP #280 uplevel extension. It
 *	enters location references for the literal arguments of commands in
 *	bytecode about to be invoked. Only the first entry has the actual
 *	data, further entries simply count the usage up.
 *
 * Results:
 *	None.
 *
 * Side effects:
 *	May allocate memory.
 *
 * TIP #280
 *----------------------------------------------------------------------
 */

void
TclArgumentBCEnter(
    Tcl_Interp *interp,
    Tcl_Obj *objv[],
    int objc,
    void *codePtr,
    CmdFrame *cfPtr,
    int pc)
{
    Interp *iPtr = (Interp *) interp;
    Tcl_HashEntry *hePtr =
	    Tcl_FindHashEntry(iPtr->lineBCPtr, (char *) codePtr);
    ExtCmdLoc *eclPtr;

    if (!hePtr) {
	return;
    }
    eclPtr = Tcl_GetHashValue(hePtr);
    hePtr = Tcl_FindHashEntry(&eclPtr->litInfo, INT2PTR(pc));
    if (hePtr) {
	int word;
	int cmd = PTR2INT(Tcl_GetHashValue(hePtr));
	ECL *ePtr = &eclPtr->loc[cmd];
	CFWordBC *lastPtr = NULL;

	/*
	 * A few truths ...
	 * (1) ePtr->nline == objc
	 * (2) (ePtr->line[word] < 0) => !literal, for all words
	 * (3) (word == 0) => !literal
	 *
	 * Item (2) is why we can use objv to get the literals, and do not
	 * have to save them at compile time.
	 */

        if (ePtr->nline != objc) {
            Tcl_Panic ("TIP 280 data structure inconsistency");
        }

	for (word = 1; word < objc; word++) {
	    if (ePtr->line[word] >= 0) {
		int isnew;
		Tcl_HashEntry *hPtr = Tcl_CreateHashEntry(iPtr->lineLABCPtr,
			objv[word], &isnew);
		CFWordBC *cfwPtr = ckalloc(sizeof(CFWordBC));

		cfwPtr->framePtr = cfPtr;
		cfwPtr->obj = objv[word];
		cfwPtr->pc = pc;
		cfwPtr->word = word;
		cfwPtr->nextPtr = lastPtr;
		lastPtr = cfwPtr;

		if (isnew) {
		    /*
		     * The word is not on the stack yet, remember the current
		     * location and initialize references.
		     */

		    cfwPtr->prevPtr = NULL;
		} else {
		    /*
		     * The object is already on the stack, however it may have
		     * a different location now (literal sharing may map
		     * multiple location to a single Tcl_Obj*. Save the old
		     * information in the new structure.
		     */

		    cfwPtr->prevPtr = Tcl_GetHashValue(hPtr);
		}

		Tcl_SetHashValue(hPtr, cfwPtr);
	    }
	} /* for */

	cfPtr->litarg = lastPtr;
    } /* if */
}

/*
 *----------------------------------------------------------------------
 *
 * TclArgumentBCRelease --
 *
 *	This procedure is a helper for the TIP #280 uplevel extension. It
 *	removes the location references for the literal arguments of commands
 *	in bytecode just done. Usage is counted down, the data is removed only
 *	when no user is left over.
 *
 * Results:
 *	None.
 *
 * Side effects:
 *	May release memory.
 *
 * TIP #280
 *----------------------------------------------------------------------
 */

void
TclArgumentBCRelease(
    Tcl_Interp *interp,
    CmdFrame *cfPtr)
{
    Interp *iPtr = (Interp *) interp;
    CFWordBC *cfwPtr = (CFWordBC *) cfPtr->litarg;

    while (cfwPtr) {
	CFWordBC *nextPtr = cfwPtr->nextPtr;
	Tcl_HashEntry *hPtr =
		Tcl_FindHashEntry(iPtr->lineLABCPtr, (char *) cfwPtr->obj);
	CFWordBC *xPtr = Tcl_GetHashValue(hPtr);

	if (xPtr != cfwPtr) {
	    Tcl_Panic("TclArgumentBC Enter/Release Mismatch");
	}

	if (cfwPtr->prevPtr) {
	    Tcl_SetHashValue(hPtr, cfwPtr->prevPtr);
	} else {
	    Tcl_DeleteHashEntry(hPtr);
	}

	ckfree(cfwPtr);
	cfwPtr = nextPtr;
    }

    cfPtr->litarg = NULL;
}

/*
 *----------------------------------------------------------------------
 *
 * TclArgumentGet --
 *
 *	This procedure is a helper for the TIP #280 uplevel extension. It
 *	finds the location references for a Tcl_Obj, if any.
 *
 * Results:
 *	None.
 *
 * Side effects:
 *	Writes found location information into the result arguments.
 *
 * TIP #280
 *----------------------------------------------------------------------
 */

void
TclArgumentGet(
    Tcl_Interp *interp,
    Tcl_Obj *obj,
    CmdFrame **cfPtrPtr,
    int *wordPtr)
{
    Interp *iPtr = (Interp *) interp;
    Tcl_HashEntry *hPtr;
    CmdFrame *framePtr;

    /*
     * An object which either has no string rep or else is a canonical list is
     * guaranteed to have been generated dynamically: bail out, this cannot
     * have a usable absolute location. _Do not touch_ the information the set
     * up by the caller. It knows better than us.
     */

    if ((obj->bytes == NULL) || TclListObjIsCanonical(obj)) {
	return;
    }

    /*
     * First look for location information recorded in the argument
     * stack. That is nearest.
     */

    hPtr = Tcl_FindHashEntry(iPtr->lineLAPtr, (char *) obj);
    if (hPtr) {
	CFWord *cfwPtr = Tcl_GetHashValue(hPtr);

	*wordPtr = cfwPtr->word;
	*cfPtrPtr = cfwPtr->framePtr;
	return;
    }

    /*
     * Check if the Tcl_Obj has location information as a bytecode literal, in
     * that stack.
     */

    hPtr = Tcl_FindHashEntry(iPtr->lineLABCPtr, (char *) obj);
    if (hPtr) {
	CFWordBC *cfwPtr = Tcl_GetHashValue(hPtr);

	framePtr = cfwPtr->framePtr;
	framePtr->data.tebc.pc = (char *) (((ByteCode *)
		framePtr->data.tebc.codePtr)->codeStart + cfwPtr->pc);
	*cfPtrPtr = cfwPtr->framePtr;
	*wordPtr = cfwPtr->word;
	return;
    }
}

/*
 *----------------------------------------------------------------------
 *
 * Tcl_Eval --
 *
 *	Execute a Tcl command in a string. This function executes the script
 *	directly, rather than compiling it to bytecodes. Before the arrival of
 *	the bytecode compiler in Tcl 8.0 Tcl_Eval was the main function used
 *	for executing Tcl commands, but nowadays it isn't used much.
 *
 * Results:
 *	The return value is one of the return codes defined in tcl.h (such as
 *	TCL_OK), and interp's result contains a value to supplement the return
 *	code. The value of the result will persist only until the next call to
 *	Tcl_Eval or Tcl_EvalObj: you must copy it or lose it!
 *
 * Side effects:
 *	Can be almost arbitrary, depending on the commands in the script.
 *
 *----------------------------------------------------------------------
 */

int
Tcl_Eval(
    Tcl_Interp *interp,		/* Token for command interpreter (returned by
				 * previous call to Tcl_CreateInterp). */
    const char *script)		/* Pointer to TCL command to execute. */
{
    int code = Tcl_EvalEx(interp, script, -1, 0);

    /*
     * For backwards compatibility with old C code that predates the object
     * system in Tcl 8.0, we have to mirror the object result back into the
     * string result (some callers may expect it there).
     */

    (void) Tcl_GetStringResult(interp);
    return code;
}

/*
 *----------------------------------------------------------------------
 *
 * Tcl_EvalObj, Tcl_GlobalEvalObj --
 *
 *	These functions are deprecated but we keep them around for backwards
 *	compatibility reasons.
 *
 * Results:
 *	See the functions they call.
 *
 * Side effects:
 *	See the functions they call.
 *
 *----------------------------------------------------------------------
 */

#undef Tcl_EvalObj
int
Tcl_EvalObj(
    Tcl_Interp *interp,
    Tcl_Obj *objPtr)
{
    return Tcl_EvalObjEx(interp, objPtr, 0);
}
#undef Tcl_GlobalEvalObj
int
Tcl_GlobalEvalObj(
    Tcl_Interp *interp,
    Tcl_Obj *objPtr)
{
    return Tcl_EvalObjEx(interp, objPtr, TCL_EVAL_GLOBAL);
}

/*
 *----------------------------------------------------------------------
 *
 * Tcl_EvalObjEx, TclEvalObjEx --
 *
 *	Execute Tcl commands stored in a Tcl object. These commands are
 *	compiled into bytecodes if necessary, unless TCL_EVAL_DIRECT is
 *	specified.
 *
 * Results:
 *	The return value is one of the return codes defined in tcl.h (such as
 *	TCL_OK), and the interpreter's result contains a value to supplement
 *	the return code.
 *
 * Side effects:
 *	The object is converted, if necessary, to a ByteCode object that holds
 *	the bytecode instructions for the commands. Executing the commands
 *	will almost certainly have side effects that depend on those commands.
 *
 * TIP #280 : Keep public API, internally extended API.
 *----------------------------------------------------------------------
 */

int
Tcl_EvalObjEx(
    Tcl_Interp *interp,		/* Token for command interpreter (returned by
				 * a previous call to Tcl_CreateInterp). */
    register Tcl_Obj *objPtr,	/* Pointer to object containing commands to
				 * execute. */
    int flags)			/* Collection of OR-ed bits that control the
				 * evaluation of the script. Supported values
				 * are TCL_EVAL_GLOBAL and TCL_EVAL_DIRECT. */
{
    return TclEvalObjEx(interp, objPtr, flags, NULL, 0);
}

int
TclEvalObjEx(
    Tcl_Interp *interp,		/* Token for command interpreter (returned by
				 * a previous call to Tcl_CreateInterp). */
    register Tcl_Obj *objPtr,	/* Pointer to object containing commands to
				 * execute. */
    int flags,			/* Collection of OR-ed bits that control the
				 * evaluation of the script. Supported values
				 * are TCL_EVAL_GLOBAL and TCL_EVAL_DIRECT. */
    const CmdFrame *invoker,	/* Frame of the command doing the eval. */
    int word)			/* Index of the word which is in objPtr. */
{
    int result = TCL_OK;
    NRE_callback *rootPtr = TOP_CB(interp);

    result = TclNREvalObjEx(interp, objPtr, flags, invoker, word);
    return TclNRRunCallbacks(interp, result, rootPtr);
}

int
TclNREvalObjEx(
    Tcl_Interp *interp,		/* Token for command interpreter (returned by
				 * a previous call to Tcl_CreateInterp). */
    register Tcl_Obj *objPtr,	/* Pointer to object containing commands to
				 * execute. */
    int flags,			/* Collection of OR-ed bits that control the
				 * evaluation of the script. Supported values
				 * are TCL_EVAL_GLOBAL and TCL_EVAL_DIRECT. */
    const CmdFrame *invoker,	/* Frame of the command doing the eval. */
    int word)			/* Index of the word which is in objPtr. */
{
    Interp *iPtr = (Interp *) interp;
    int result;
<<<<<<< HEAD
    List *listRepPtr = objPtr->internalRep.twoPtrValue.ptr1;
    int allowExceptions = (iPtr->evalFlags & TCL_ALLOW_EXCEPTIONS);
=======
>>>>>>> 65f2b881

    /*
     * This function consists of three independent blocks for: direct
     * evaluation of canonical lists, compileation and bytecode execution and
     * finally direct evaluation. Precisely one of these blocks will be run.
     */

    if (TclListObjIsCanonical(objPtr)) {
	Tcl_Obj *listPtr = objPtr;
	CmdFrame *eoFramePtr = NULL;
	int objc;
	Tcl_Obj **objv;

	/*
	 * Pure List Optimization (no string representation). In this case, we
	 * can safely use Tcl_EvalObjv instead and get an appreciable
	 * improvement in execution speed. This is because it allows us to
	 * avoid a setFromAny step that would just pack everything into a
	 * string and back out again.
	 *
	 * This also preserves any associations between list elements and
	 * location information for such elements.
	 *
	 * This restriction has been relaxed a bit by storing in lists whether
	 * they are "canonical" or not (a canonical list being one that is
	 * either pure or that has its string rep derived by
	 * UpdateStringOfList from the internal rep).
	 */

	/*
	 * Shimmer protection! Always pass an unshared obj. The caller could
	 * incr the refCount of objPtr AFTER calling us! To be completely safe
	 * we always make a copy. The callback takes care od the refCounts for
	 * both listPtr and objPtr.
	 *
	 * FIXME OPT: preserve just the internal rep?
	 */

	Tcl_IncrRefCount(objPtr);
	listPtr = TclListObjCopy(interp, objPtr);
	Tcl_IncrRefCount(listPtr);
	TclDecrRefCount(objPtr);

	if (word != INT_MIN) {
	    /*
	     * TIP #280 Structures for tracking lines. As we know that this is
	     * dynamic execution we ignore the invoker, even if known.
	     *
	     * TIP #280. We do _not_ compute all the line numbers for the
	     * words in the command. For the eval of a pure list the most
	     * sensible choice is to put all words on line 1. Given that we
	     * neither need memory for them nor compute anything. 'line' is
	     * left NULL. The two places using this information (TclInfoFrame,
	     * and TclInitCompileEnv), are special-cased to use the proper
	     * line number directly instead of accessing the 'line' array.
	     *
	     * Note that we use (word==INTMIN) to signal that no command frame
	     * should be pushed, as needed by alias and ensemble redirections.
	     */

	    eoFramePtr = TclStackAlloc(interp, sizeof(CmdFrame));
	    eoFramePtr->nline = 0;
	    eoFramePtr->line = NULL;

	    eoFramePtr->type = TCL_LOCATION_EVAL_LIST;
	    eoFramePtr->level = (iPtr->cmdFramePtr == NULL?
		    1 : iPtr->cmdFramePtr->level + 1);
	    eoFramePtr->numLevels = iPtr->numLevels;
	    eoFramePtr->framePtr = iPtr->framePtr;
	    eoFramePtr->nextPtr = iPtr->cmdFramePtr;

	    eoFramePtr->cmd.listPtr = listPtr;
	    eoFramePtr->data.eval.path = NULL;

	    iPtr->cmdFramePtr = eoFramePtr;
	}

	TclNRDeferCallback(interp, TEOEx_ListCallback, listPtr, eoFramePtr,
		NULL, NULL);

	ListObjGetElements(listPtr, objc, objv);
	return TclNREvalObjv(interp, objc, objv, flags, NULL);
    }

    if (!(flags & TCL_EVAL_DIRECT)) {
	/*
	 * Let the compiler/engine subsystem do the evaluation.
	 *
	 * TIP #280 The invoker provides us with the context for the script.
	 * We transfer this to the byte code compiler.
	 */

	ByteCode *codePtr;
	CallFrame *savedVarFramePtr = NULL;	/* Saves old copy of
						 * iPtr->varFramePtr in case
						 * TCL_EVAL_GLOBAL was set. */

        if (TclInterpReady(interp) != TCL_OK) {
            return TCL_ERROR;
        }
	if (flags & TCL_EVAL_GLOBAL) {
	    savedVarFramePtr = iPtr->varFramePtr;
	    iPtr->varFramePtr = iPtr->rootFramePtr;
	}
	Tcl_IncrRefCount(objPtr);
	codePtr = TclCompileObj(interp, objPtr, invoker, word);

	TclNRAddCallback(interp, TEOEx_ByteCodeCallback, savedVarFramePtr,
		objPtr, INT2PTR(allowExceptions), NULL);
        return TclNRExecuteByteCode(interp, codePtr);
    }

    {
	/*
	 * We're not supposed to use the compiler or byte-code
	 * interpreter. Let Tcl_EvalEx evaluate the command directly (and
	 * probably more slowly).
	 *
	 * TIP #280. Propagate context as much as we can. Especially if the
	 * script to evaluate is a single literal it makes sense to look if
	 * our context is one with absolute line numbers we can then track
	 * into the literal itself too.
	 *
	 * See also tclCompile.c, TclInitCompileEnv, for the equivalent code
	 * in the bytecode compiler.
	 */
	Tcl_Token *lastTokenPtr, *tokensPtr;

	/*
	 * Now we check if we have data about invisible continuation lines for
	 * the script, and make it available to the direct script parser and
	 * evaluator we are about to call, if so.
	 *
	 * It may be possible that the script Tcl_Obj* can be free'd while the
	 * evaluator is using it, leading to the release of the associated
	 * ContLineLoc structure as well. To ensure that the latter doesn't
	 * happen we set a lock on it. We release this lock later in this
	 * function, after the evaluator is done. The relevant "lineCLPtr"
	 * hashtable is managed in the file "tclObj.c".
	 *
	 * Another important action is to save (and later restore) the
	 * continuation line information of the caller, in case we are
	 * executing nested commands in the eval/direct path.
	 */

	ContLineLoc *saveCLLocPtr = iPtr->scriptCLLocPtr;
	ContLineLoc *clLocPtr = TclContinuationsGet(objPtr);

	if (clLocPtr) {
	    iPtr->scriptCLLocPtr = clLocPtr;
	    Tcl_Preserve(iPtr->scriptCLLocPtr);
	} else {
	    iPtr->scriptCLLocPtr = NULL;
	}

	Tcl_IncrRefCount(objPtr);
	if ((invoker == NULL) /* No context ... */
		|| (invoker->nline <= word) || (invoker->line[word] < 0)) {
	    /* ... or dynamic script, or dynamic context, force our own */

	    tokensPtr = TclGetTokensFromObj(objPtr, &lastTokenPtr);
	    result = TclEvalScriptTokens(interp, tokensPtr,
		    1 + (int)(lastTokenPtr - tokensPtr), flags, 1, NULL,
		    tokensPtr[0].start);
	} else {
	    /*
	     * We have an invoker, describing the command asking for the
	     * evaluation of a subordinate script. This script may originate
	     * in a literal word, or from a variable, etc. Using the line
	     * array we now check if we have good line information for the
	     * relevant word. The type of context is relevant as well. In a
	     * non-'source' context we don't have to try tracking lines.
	     *
	     * First see if the word exists and is a literal. If not we go
	     * through the easy dynamic branch. No need to perform more
	     * complex invokations.
	     */

	    int pc = 0;
	    CmdFrame *ctxPtr = TclStackAlloc(interp, sizeof(CmdFrame));

	    *ctxPtr = *invoker;
	    if (invoker->type == TCL_LOCATION_BC) {
		/*
		 * Note: Type BC => ctxPtr->data.eval.path is not used.
		 * ctxPtr->data.tebc.codePtr is used instead.
		 */

		TclGetSrcInfoForPc(ctxPtr);
		pc = 1;
	    }

	    if (ctxPtr->type == TCL_LOCATION_SOURCE) {
		/*
		 * Absolute context to reuse.
		 */

		iPtr->invokeCmdFramePtr = ctxPtr;
		iPtr->evalFlags |= TCL_EVAL_CTX;

		tokensPtr = TclGetTokensFromObj(objPtr, &lastTokenPtr);
		result = TclEvalScriptTokens(interp, tokensPtr,
			1 + (int)(lastTokenPtr - tokensPtr), flags,
			ctxPtr->line[word], NULL, tokensPtr[0].start);

		if (pc) {
		    /*
		     * Death of SrcInfo reference.
		     */
	
		    Tcl_DecrRefCount(ctxPtr->data.eval.path);
		}
	    } else {
		tokensPtr = TclGetTokensFromObj(objPtr, &lastTokenPtr);
		result = TclEvalScriptTokens(interp, tokensPtr,
			1 + (int)(lastTokenPtr - tokensPtr), flags, 1,
			NULL, tokensPtr[0].start);
	    }
	    TclStackFree(interp, ctxPtr);
	}

	/*
	 * Now release the lock on the continuation line information, if any,
	 * and restore the caller's settings.
	 */

	if (iPtr->scriptCLLocPtr) {
	    Tcl_Release(iPtr->scriptCLLocPtr);
	}
	iPtr->scriptCLLocPtr = saveCLLocPtr;
	TclDecrRefCount(objPtr);
	return result;
    }
}

static int
TEOEx_ByteCodeCallback(
    ClientData data[],
    Tcl_Interp *interp,
    int result)
{
    Interp *iPtr = (Interp *) interp;
    CallFrame *savedVarFramePtr = data[0];
    Tcl_Obj *objPtr = data[1];
    int allowExceptions = PTR2INT(data[2]);

    if (iPtr->numLevels == 0) {
	if (result == TCL_RETURN) {
	    result = TclUpdateReturnInfo(iPtr);
	}
	if ((result != TCL_OK) && (result != TCL_ERROR) && !allowExceptions) {
	    const char *script;
	    int numSrcBytes;

	    ProcessUnexpectedResult(interp, result);
	    result = TCL_ERROR;
	    script = Tcl_GetStringFromObj(objPtr, &numSrcBytes);
	    Tcl_LogCommandInfo(interp, script, script, numSrcBytes);
	}

	/*
	 * We are returning to level 0, so should call TclResetCancellation.
	 * Let us just unset the flags inline.
	 */

	TclUnsetCancelFlags(iPtr);
    }
    iPtr->evalFlags = 0;

    /*
     * Restore the callFrame if this was a TCL_EVAL_GLOBAL.
     */

    if (savedVarFramePtr) {
	iPtr->varFramePtr = savedVarFramePtr;
    }

    TclDecrRefCount(objPtr);
    return result;
}

static int
TEOEx_ListCallback(
    ClientData data[],
    Tcl_Interp *interp,
    int result)
{
    Interp *iPtr = (Interp *) interp;
    Tcl_Obj *listPtr = data[0];
    CmdFrame *eoFramePtr = data[1];

    /*
     * Remove the cmdFrame
     */

    if (eoFramePtr) {
	iPtr->cmdFramePtr = eoFramePtr->nextPtr;
	TclStackFree(interp, eoFramePtr);
    }
    TclDecrRefCount(listPtr);

    return result;
}

/*
 *----------------------------------------------------------------------
 *
 * ProcessUnexpectedResult --
 *
 *	Function called by Tcl_EvalObj to set the interpreter's result value
 *	to an appropriate error message when the code it evaluates returns an
 *	unexpected result code (not TCL_OK and not TCL_ERROR) to the topmost
 *	evaluation level.
 *
 * Results:
 *	None.
 *
 * Side effects:
 *	The interpreter result is set to an error message appropriate to the
 *	result code.
 *
 *----------------------------------------------------------------------
 */

static void
ProcessUnexpectedResult(
    Tcl_Interp *interp,		/* The interpreter in which the unexpected
				 * result code was returned. */
    int returnCode)		/* The unexpected result code. */
{
    char buf[TCL_INTEGER_SPACE];

    Tcl_ResetResult(interp);
    if (returnCode == TCL_BREAK) {
	Tcl_AppendResult(interp,
		"invoked \"break\" outside of a loop", NULL);
    } else if (returnCode == TCL_CONTINUE) {
	Tcl_AppendResult(interp,
		"invoked \"continue\" outside of a loop", NULL);
    } else {
	Tcl_SetObjResult(interp, Tcl_ObjPrintf(
		"command returned bad code: %d", returnCode));
    }
    sprintf(buf, "%d", returnCode);
    Tcl_SetErrorCode(interp, "TCL", "UNEXPECTED_RESULT_CODE", buf, NULL);
}

/*
 *---------------------------------------------------------------------------
 *
 * Tcl_ExprLong, Tcl_ExprDouble, Tcl_ExprBoolean --
 *
 *	Functions to evaluate an expression and return its value in a
 *	particular form.
 *
 * Results:
 *	Each of the functions below returns a standard Tcl result. If an error
 *	occurs then an error message is left in the interp's result. Otherwise
 *	the value of the expression, in the appropriate form, is stored at
 *	*ptr. If the expression had a result that was incompatible with the
 *	desired form then an error is returned.
 *
 * Side effects:
 *	None.
 *
 *---------------------------------------------------------------------------
 */

int
Tcl_ExprLong(
    Tcl_Interp *interp,		/* Context in which to evaluate the
				 * expression. */
    const char *exprstring,	/* Expression to evaluate. */
    long *ptr)			/* Where to store result. */
{
    register Tcl_Obj *exprPtr;
    int result = TCL_OK;
    if (*exprstring == '\0') {
	/*
	 * Legacy compatibility - return 0 for the zero-length string.
	 */

	*ptr = 0;
    } else {
	exprPtr = Tcl_NewStringObj(exprstring, -1);
	Tcl_IncrRefCount(exprPtr);
	result = Tcl_ExprLongObj(interp, exprPtr, ptr);
	Tcl_DecrRefCount(exprPtr);
	if (result != TCL_OK) {
	    (void) Tcl_GetStringResult(interp);
	}
    }
    return result;
}

int
Tcl_ExprDouble(
    Tcl_Interp *interp,		/* Context in which to evaluate the
				 * expression. */
    const char *exprstring,	/* Expression to evaluate. */
    double *ptr)		/* Where to store result. */
{
    register Tcl_Obj *exprPtr;
    int result = TCL_OK;

    if (*exprstring == '\0') {
	/*
	 * Legacy compatibility - return 0 for the zero-length string.
	 */

	*ptr = 0.0;
    } else {
	exprPtr = Tcl_NewStringObj(exprstring, -1);
	Tcl_IncrRefCount(exprPtr);
	result = Tcl_ExprDoubleObj(interp, exprPtr, ptr);
	Tcl_DecrRefCount(exprPtr);
				/* Discard the expression object. */
	if (result != TCL_OK) {
	    (void) Tcl_GetStringResult(interp);
	}
    }
    return result;
}

int
Tcl_ExprBoolean(
    Tcl_Interp *interp,		/* Context in which to evaluate the
				 * expression. */
    const char *exprstring,	/* Expression to evaluate. */
    int *ptr)			/* Where to store 0/1 result. */
{
    if (*exprstring == '\0') {
	/*
	 * An empty string. Just set the result boolean to 0 (false).
	 */

	*ptr = 0;
	return TCL_OK;
    } else {
	int result;
	Tcl_Obj *exprPtr = Tcl_NewStringObj(exprstring, -1);

	Tcl_IncrRefCount(exprPtr);
	result = Tcl_ExprBooleanObj(interp, exprPtr, ptr);
	Tcl_DecrRefCount(exprPtr);
	if (result != TCL_OK) {
	    /*
	     * Move the interpreter's object result to the string result, then
	     * reset the object result.
	     */

	    (void) Tcl_GetStringResult(interp);
	}
	return result;
    }
}

/*
 *--------------------------------------------------------------
 *
 * Tcl_ExprLongObj, Tcl_ExprDoubleObj, Tcl_ExprBooleanObj --
 *
 *	Functions to evaluate an expression in an object and return its value
 *	in a particular form.
 *
 * Results:
 *	Each of the functions below returns a standard Tcl result object. If
 *	an error occurs then an error message is left in the interpreter's
 *	result. Otherwise the value of the expression, in the appropriate
 *	form, is stored at *ptr. If the expression had a result that was
 *	incompatible with the desired form then an error is returned.
 *
 * Side effects:
 *	None.
 *
 *--------------------------------------------------------------
 */

int
Tcl_ExprLongObj(
    Tcl_Interp *interp,		/* Context in which to evaluate the
				 * expression. */
    register Tcl_Obj *objPtr,	/* Expression to evaluate. */
    long *ptr)			/* Where to store long result. */
{
    Tcl_Obj *resultPtr;
    int result, type;
    double d;
    ClientData internalPtr;

    result = Tcl_ExprObj(interp, objPtr, &resultPtr);
    if (result != TCL_OK) {
	return TCL_ERROR;
    }

    if (TclGetNumberFromObj(interp, resultPtr, &internalPtr, &type)!=TCL_OK) {
	return TCL_ERROR;
    }

    switch (type) {
    case TCL_NUMBER_DOUBLE: {
	mp_int big;

	d = *((const double *) internalPtr);
	Tcl_DecrRefCount(resultPtr);
	if (Tcl_InitBignumFromDouble(interp, d, &big) != TCL_OK) {
	    return TCL_ERROR;
	}
	resultPtr = Tcl_NewBignumObj(&big);
	/* FALLTHROUGH */
    }
    case TCL_NUMBER_LONG:
    case TCL_NUMBER_WIDE:
    case TCL_NUMBER_BIG:
	result = TclGetLongFromObj(interp, resultPtr, ptr);
	break;

    case TCL_NUMBER_NAN:
	Tcl_GetDoubleFromObj(interp, resultPtr, &d);
	result = TCL_ERROR;
    }

    Tcl_DecrRefCount(resultPtr);/* Discard the result object. */
    return result;
}

int
Tcl_ExprDoubleObj(
    Tcl_Interp *interp,		/* Context in which to evaluate the
				 * expression. */
    register Tcl_Obj *objPtr,	/* Expression to evaluate. */
    double *ptr)		/* Where to store double result. */
{
    Tcl_Obj *resultPtr;
    int result, type;
    ClientData internalPtr;

    result = Tcl_ExprObj(interp, objPtr, &resultPtr);
    if (result != TCL_OK) {
	return TCL_ERROR;
    }

    result = TclGetNumberFromObj(interp, resultPtr, &internalPtr, &type);
    if (result == TCL_OK) {
	switch (type) {
	case TCL_NUMBER_NAN:
#ifndef ACCEPT_NAN
	    result = Tcl_GetDoubleFromObj(interp, resultPtr, ptr);
	    break;
#endif
	case TCL_NUMBER_DOUBLE:
	    *ptr = *((const double *) internalPtr);
	    result = TCL_OK;
	    break;
	default:
	    result = Tcl_GetDoubleFromObj(interp, resultPtr, ptr);
	}
    }
    Tcl_DecrRefCount(resultPtr);/* Discard the result object. */
    return result;
}

int
Tcl_ExprBooleanObj(
    Tcl_Interp *interp,		/* Context in which to evaluate the
				 * expression. */
    register Tcl_Obj *objPtr,	/* Expression to evaluate. */
    int *ptr)			/* Where to store 0/1 result. */
{
    Tcl_Obj *resultPtr;
    int result;

    result = Tcl_ExprObj(interp, objPtr, &resultPtr);
    if (result == TCL_OK) {
	result = Tcl_GetBooleanFromObj(interp, resultPtr, ptr);
	Tcl_DecrRefCount(resultPtr);
				/* Discard the result object. */
    }
    return result;
}

/*
 *----------------------------------------------------------------------
 *
 * TclObjInvokeNamespace --
 *
 *	Object version: Invokes a Tcl command, given an objv/objc, from either
 *	the exposed or hidden set of commands in the given interpreter.
 *
 *	NOTE: The command is invoked in the global stack frame of the
 *	interpreter or namespace, thus it cannot see any current state on the
 *	stack of that interpreter.
 *
 * Results:
 *	A standard Tcl result.
 *
 * Side effects:
 *	Whatever the command does.
 *
 *----------------------------------------------------------------------
 */

int
TclObjInvokeNamespace(
    Tcl_Interp *interp,		/* Interpreter in which command is to be
				 * invoked. */
    int objc,			/* Count of arguments. */
    Tcl_Obj *const objv[],	/* Argument objects; objv[0] points to the
				 * name of the command to invoke. */
    Tcl_Namespace *nsPtr,	/* The namespace to use. */
    int flags)			/* Combination of flags controlling the call:
				 * TCL_INVOKE_HIDDEN, TCL_INVOKE_NO_UNKNOWN,
				 * or TCL_INVOKE_NO_TRACEBACK. */
{
    int result;
    Tcl_CallFrame *framePtr;

    /*
     * Make the specified namespace the current namespace and invoke the
     * command.
     */

    result = TclPushStackFrame(interp, &framePtr, nsPtr, /*isProcFrame*/0);
    if (result != TCL_OK) {
	return TCL_ERROR;
    }

    result = TclObjInvoke(interp, objc, objv, flags);

    TclPopStackFrame(interp);
    return result;
}

/*
 *----------------------------------------------------------------------
 *
 * TclObjInvoke --
 *
 *	Invokes a Tcl command, given an objv/objc, from either the exposed or
 *	the hidden sets of commands in the given interpreter.
 *
 * Results:
 *	A standard Tcl object result.
 *
 * Side effects:
 *	Whatever the command does.
 *
 *----------------------------------------------------------------------
 */

int
TclObjInvoke(
    Tcl_Interp *interp,		/* Interpreter in which command is to be
				 * invoked. */
    int objc,			/* Count of arguments. */
    Tcl_Obj *const objv[],	/* Argument objects; objv[0] points to the
				 * name of the command to invoke. */
    int flags)			/* Combination of flags controlling the call:
				 * TCL_INVOKE_HIDDEN, TCL_INVOKE_NO_UNKNOWN,
				 * or TCL_INVOKE_NO_TRACEBACK. */
{
    register Interp *iPtr = (Interp *) interp;
    Tcl_HashTable *hTblPtr;	/* Table of hidden commands. */
    const char *cmdName;	/* Name of the command from objv[0]. */
    Tcl_HashEntry *hPtr = NULL;
    Command *cmdPtr;
    int result;

    /* make whole thing a call to Tcl_EvalObjv */

    if ((objc < 1) || (objv == NULL)) {
	Tcl_AppendResult(interp, "illegal argument vector", NULL);
	return TCL_ERROR;
    }

    if ((flags & TCL_INVOKE_HIDDEN) == 0) {
	Tcl_Panic("TclObjInvoke: called without TCL_INVOKE_HIDDEN");
    }

    if (TclInterpReady(interp) == TCL_ERROR) {
	return TCL_ERROR;
    }

    cmdName = TclGetString(objv[0]);
    hTblPtr = iPtr->hiddenCmdTablePtr;
    if (hTblPtr != NULL) {
	hPtr = Tcl_FindHashEntry(hTblPtr, cmdName);
    }
    if (hPtr == NULL) {
	Tcl_AppendResult(interp, "invalid hidden command name \"",
		cmdName, "\"", NULL);
        Tcl_SetErrorCode(interp, "TCL", "LOOKUP", "HIDDENTOKEN", cmdName,
                NULL);
	return TCL_ERROR;
    }
    cmdPtr = Tcl_GetHashValue(hPtr);

    /*
     * Invoke the command function.
     */

    iPtr->cmdCount++;
    if (cmdPtr->objProc != NULL) {
	result = cmdPtr->objProc(cmdPtr->objClientData, interp, objc, objv);
    } else {
	result = Tcl_NRCallObjProc(interp, cmdPtr->nreProc,
		cmdPtr->objClientData, objc, objv);
    }

    /*
     * If an error occurred, record information about what was being executed
     * when the error occurred.
     */

    if ((result == TCL_ERROR)
	    && ((flags & TCL_INVOKE_NO_TRACEBACK) == 0)
	    && ((iPtr->flags & ERR_ALREADY_LOGGED) == 0)) {
	int length;
	Tcl_Obj *command = Tcl_NewListObj(objc, objv);
	const char *cmdString;

	Tcl_IncrRefCount(command);
	cmdString = Tcl_GetStringFromObj(command, &length);
	Tcl_LogCommandInfo(interp, cmdString, cmdString, length);
	Tcl_DecrRefCount(command);
	iPtr->flags &= ~ERR_ALREADY_LOGGED;
    }
    return result;
}

/*
 *---------------------------------------------------------------------------
 *
 * Tcl_ExprString --
 *
 *	Evaluate an expression in a string and return its value in string
 *	form.
 *
 * Results:
 *	A standard Tcl result. If the result is TCL_OK, then the interp's
 *	result is set to the string value of the expression. If the result is
 *	TCL_ERROR, then the interp's result contains an error message.
 *
 * Side effects:
 *	A Tcl object is allocated to hold a copy of the expression string.
 *	This expression object is passed to Tcl_ExprObj and then deallocated.
 *
 *---------------------------------------------------------------------------
 */

int
Tcl_ExprString(
    Tcl_Interp *interp,		/* Context in which to evaluate the
				 * expression. */
    const char *expr)		/* Expression to evaluate. */
{
    int code = TCL_OK;

    if (expr[0] == '\0') {
	/*
	 * An empty string. Just set the interpreter's result to 0.
	 */

	Tcl_SetObjResult(interp, Tcl_NewIntObj(0));
    } else {
	Tcl_Obj *resultPtr, *exprObj = Tcl_NewStringObj(expr, -1);

	Tcl_IncrRefCount(exprObj);
	code = Tcl_ExprObj(interp, exprObj, &resultPtr);
	Tcl_DecrRefCount(exprObj);
	if (code == TCL_OK) {
	    Tcl_SetObjResult(interp, resultPtr);
	    Tcl_DecrRefCount(resultPtr);
	}
    }

    /*
     * Force the string rep of the interp result.
     */

    (void) Tcl_GetStringResult(interp);
    return code;
}

/*
 *----------------------------------------------------------------------
 *
 * Tcl_AppendObjToErrorInfo --
 *
 *	Add a Tcl_Obj value to the errorInfo field that describes the current
 *	error.
 *
 * Results:
 *	None.
 *
 * Side effects:
 *	The value of the Tcl_obj is appended to the errorInfo field. If we are
 *	just starting to log an error, errorInfo is initialized from the error
 *	message in the interpreter's result.
 *
 *----------------------------------------------------------------------
 */

void
Tcl_AppendObjToErrorInfo(
    Tcl_Interp *interp,		/* Interpreter to which error information
				 * pertains. */
    Tcl_Obj *objPtr)		/* Message to record. */
{
    int length;
    const char *message = TclGetStringFromObj(objPtr, &length);

    Tcl_IncrRefCount(objPtr);
    Tcl_AddObjErrorInfo(interp, message, length);
    Tcl_DecrRefCount(objPtr);
}

/*
 *----------------------------------------------------------------------
 *
 * Tcl_AddErrorInfo --
 *
 *	Add information to the errorInfo field that describes the current
 *	error.
 *
 * Results:
 *	None.
 *
 * Side effects:
 *	The contents of message are appended to the errorInfo field. If we are
 *	just starting to log an error, errorInfo is initialized from the error
 *	message in the interpreter's result.
 *
 *----------------------------------------------------------------------
 */

void
Tcl_AddErrorInfo(
    Tcl_Interp *interp,		/* Interpreter to which error information
				 * pertains. */
    const char *message)	/* Message to record. */
{
    Tcl_AddObjErrorInfo(interp, message, -1);
}

/*
 *----------------------------------------------------------------------
 *
 * Tcl_AddObjErrorInfo --
 *
 *	Add information to the errorInfo field that describes the current
 *	error. This routine differs from Tcl_AddErrorInfo by taking a byte
 *	pointer and length.
 *
 * Results:
 *	None.
 *
 * Side effects:
 *	"length" bytes from "message" are appended to the errorInfo field. If
 *	"length" is negative, use bytes up to the first NULL byte. If we are
 *	just starting to log an error, errorInfo is initialized from the error
 *	message in the interpreter's result.
 *
 *----------------------------------------------------------------------
 */

void
Tcl_AddObjErrorInfo(
    Tcl_Interp *interp,		/* Interpreter to which error information
				 * pertains. */
    const char *message,	/* Points to the first byte of an array of
				 * bytes of the message. */
    int length)			/* The number of bytes in the message. If < 0,
				 * then append all bytes up to a NULL byte. */
{
    register Interp *iPtr = (Interp *) interp;

    /*
     * If we are just starting to log an error, errorInfo is initialized from
     * the error message in the interpreter's result.
     */

    iPtr->flags |= ERR_LEGACY_COPY;
    if (iPtr->errorInfo == NULL) {
	if (iPtr->result[0] != 0) {
	    /*
	     * The interp's string result is set, apparently by some extension
	     * making a deprecated direct write to it. That extension may
	     * expect interp->result to continue to be set, so we'll take
	     * special pains to avoid clearing it, until we drop support for
	     * interp->result completely.
	     */

	    iPtr->errorInfo = Tcl_NewStringObj(iPtr->result, -1);
	} else {
	    iPtr->errorInfo = iPtr->objResultPtr;
	}
	Tcl_IncrRefCount(iPtr->errorInfo);
	if (!iPtr->errorCode) {
	    Tcl_SetErrorCode(interp, "NONE", NULL);
	}
    }

    /*
     * Now append "message" to the end of errorInfo.
     */

    if (length != 0) {
	if (Tcl_IsShared(iPtr->errorInfo)) {
	    Tcl_DecrRefCount(iPtr->errorInfo);
	    iPtr->errorInfo = Tcl_DuplicateObj(iPtr->errorInfo);
	    Tcl_IncrRefCount(iPtr->errorInfo);
	}
	Tcl_AppendToObj(iPtr->errorInfo, message, length);
    }
}

/*
 *---------------------------------------------------------------------------
 *
 * Tcl_VarEvalVA --
 *
 *	Given a variable number of string arguments, concatenate them all
 *	together and execute the result as a Tcl command.
 *
 * Results:
 *	A standard Tcl return result. An error message or other result may be
 *	left in the interp's result.
 *
 * Side effects:
 *	Depends on what was done by the command.
 *
 *---------------------------------------------------------------------------
 */

int
Tcl_VarEvalVA(
    Tcl_Interp *interp,		/* Interpreter in which to evaluate command */
    va_list argList)		/* Variable argument list. */
{
    Tcl_DString buf;
    char *string;
    int result;

    /*
     * Copy the strings one after the other into a single larger string. Use
     * stack-allocated space for small commands, but if the command gets too
     * large than call ckalloc to create the space.
     */

    Tcl_DStringInit(&buf);
    while (1) {
	string = va_arg(argList, char *);
	if (string == NULL) {
	    break;
	}
	Tcl_DStringAppend(&buf, string, -1);
    }

    result = Tcl_Eval(interp, Tcl_DStringValue(&buf));
    Tcl_DStringFree(&buf);
    return result;
}

/*
 *----------------------------------------------------------------------
 *
 * Tcl_VarEval --
 *
 *	Given a variable number of string arguments, concatenate them all
 *	together and execute the result as a Tcl command.
 *
 * Results:
 *	A standard Tcl return result. An error message or other result may be
 *	left in interp->result.
 *
 * Side effects:
 *	Depends on what was done by the command.
 *
 *----------------------------------------------------------------------
 */
	/* ARGSUSED */
int
Tcl_VarEval(
    Tcl_Interp *interp,
    ...)
{
    va_list argList;
    int result;

    va_start(argList, interp);
    result = Tcl_VarEvalVA(interp, argList);
    va_end(argList);

    return result;
}

/*
 *----------------------------------------------------------------------
 *
 * Tcl_GlobalEval --
 *
 *	Evaluate a command at global level in an interpreter.
 *
 * Results:
 *	A standard Tcl result is returned, and the interp's result is modified
 *	accordingly.
 *
 * Side effects:
 *	The command string is executed in interp, and the execution is carried
 *	out in the variable context of global level (no functions active),
 *	just as if an "uplevel #0" command were being executed.
 *
 *----------------------------------------------------------------------
 */

int
Tcl_GlobalEval(
    Tcl_Interp *interp,		/* Interpreter in which to evaluate
				 * command. */
    const char *command)	/* Command to evaluate. */
{
    register Interp *iPtr = (Interp *) interp;
    int result;
    CallFrame *savedVarFramePtr;

    savedVarFramePtr = iPtr->varFramePtr;
    iPtr->varFramePtr = iPtr->rootFramePtr;
    result = Tcl_Eval(interp, command);
    iPtr->varFramePtr = savedVarFramePtr;
    return result;
}

/*
 *----------------------------------------------------------------------
 *
 * Tcl_SetRecursionLimit --
 *
 *	Set the maximum number of recursive calls that may be active for an
 *	interpreter at once.
 *
 * Results:
 *	The return value is the old limit on nesting for interp.
 *
 * Side effects:
 *	None.
 *
 *----------------------------------------------------------------------
 */

int
Tcl_SetRecursionLimit(
    Tcl_Interp *interp,		/* Interpreter whose nesting limit is to be
				 * set. */
    int depth)			/* New value for maximimum depth. */
{
    Interp *iPtr = (Interp *) interp;
    int old;

    old = iPtr->maxNestingDepth;
    if (depth > 0) {
	iPtr->maxNestingDepth = depth;
    }
    return old;
}

/*
 *----------------------------------------------------------------------
 *
 * Tcl_AllowExceptions --
 *
 *	Sets a flag in an interpreter so that exceptions can occur in the next
 *	call to Tcl_Eval without them being turned into errors.
 *
 * Results:
 *	None.
 *
 * Side effects:
 *	The TCL_ALLOW_EXCEPTIONS flag gets set in the interpreter's evalFlags
 *	structure. See the reference documentation for more details.
 *
 *----------------------------------------------------------------------
 */

void
Tcl_AllowExceptions(
    Tcl_Interp *interp)		/* Interpreter in which to set flag. */
{
    Interp *iPtr = (Interp *) interp;

    iPtr->evalFlags |= TCL_ALLOW_EXCEPTIONS;
}

/*
 *----------------------------------------------------------------------
 *
 * Tcl_GetVersion --
 *
 *	Get the Tcl major, minor, and patchlevel version numbers and the
 *	release type. A patch is a release type TCL_FINAL_RELEASE with a
 *	patchLevel > 0.
 *
 * Results:
 *	None.
 *
 * Side effects:
 *	None.
 *
 *----------------------------------------------------------------------
 */

void
Tcl_GetVersion(
    int *majorV,
    int *minorV,
    int *patchLevelV,
    int *type)
{
    if (majorV != NULL) {
	*majorV = TCL_MAJOR_VERSION;
    }
    if (minorV != NULL) {
	*minorV = TCL_MINOR_VERSION;
    }
    if (patchLevelV != NULL) {
	*patchLevelV = TCL_RELEASE_SERIAL;
    }
    if (type != NULL) {
	*type = TCL_RELEASE_LEVEL;
    }
}

/*
 *----------------------------------------------------------------------
 *
 * Math Functions --
 *
 *	This page contains the functions that implement all of the built-in
 *	math functions for expressions.
 *
 * Results:
 *	Each function returns TCL_OK if it succeeds and pushes an Tcl object
 *	holding the result. If it fails it returns TCL_ERROR and leaves an
 *	error message in the interpreter's result.
 *
 * Side effects:
 *	None.
 *
 *----------------------------------------------------------------------
 */

static int
ExprCeilFunc(
    ClientData clientData,	/* Ignored */
    Tcl_Interp *interp,		/* The interpreter in which to execute the
				 * function. */
    int objc,			/* Actual parameter count. */
    Tcl_Obj *const *objv)	/* Actual parameter list. */
{
    int code;
    double d;
    mp_int big;

    if (objc != 2) {
	MathFuncWrongNumArgs(interp, 2, objc, objv);
	return TCL_ERROR;
    }
    code = Tcl_GetDoubleFromObj(interp, objv[1], &d);
#ifdef ACCEPT_NAN
    if ((code != TCL_OK) && (objv[1]->typePtr == &tclDoubleType)) {
	Tcl_SetObjResult(interp, objv[1]);
	return TCL_OK;
    }
#endif
    if (code != TCL_OK) {
	return TCL_ERROR;
    }

    if (Tcl_GetBignumFromObj(NULL, objv[1], &big) == TCL_OK) {
	Tcl_SetObjResult(interp, Tcl_NewDoubleObj(TclCeil(&big)));
	mp_clear(&big);
    } else {
	Tcl_SetObjResult(interp, Tcl_NewDoubleObj(ceil(d)));
    }
    return TCL_OK;
}

static int
ExprFloorFunc(
    ClientData clientData,	/* Ignored */
    Tcl_Interp *interp,		/* The interpreter in which to execute the
				 * function. */
    int objc,			/* Actual parameter count. */
    Tcl_Obj *const *objv)	/* Actual parameter list. */
{
    int code;
    double d;
    mp_int big;

    if (objc != 2) {
	MathFuncWrongNumArgs(interp, 2, objc, objv);
	return TCL_ERROR;
    }
    code = Tcl_GetDoubleFromObj(interp, objv[1], &d);
#ifdef ACCEPT_NAN
    if ((code != TCL_OK) && (objv[1]->typePtr == &tclDoubleType)) {
	Tcl_SetObjResult(interp, objv[1]);
	return TCL_OK;
    }
#endif
    if (code != TCL_OK) {
	return TCL_ERROR;
    }

    if (Tcl_GetBignumFromObj(NULL, objv[1], &big) == TCL_OK) {
	Tcl_SetObjResult(interp, Tcl_NewDoubleObj(TclFloor(&big)));
	mp_clear(&big);
    } else {
	Tcl_SetObjResult(interp, Tcl_NewDoubleObj(floor(d)));
    }
    return TCL_OK;
}

static int
ExprIsqrtFunc(
    ClientData clientData,	/* Ignored */
    Tcl_Interp *interp,		/* The interpreter in which to execute. */
    int objc,			/* Actual parameter count. */
    Tcl_Obj *const *objv)	/* Actual parameter list. */
{
    ClientData ptr;
    int type;
    double d;
    Tcl_WideInt w;
    mp_int big;
    int exact = 0;		/* Flag ==1 if the argument can be represented
				 * in a double as an exact integer. */

    /*
     * Check syntax.
     */

    if (objc != 2) {
	MathFuncWrongNumArgs(interp, 2, objc, objv);
	return TCL_ERROR;
    }

    /*
     * Make sure that the arg is a number.
     */

    if (TclGetNumberFromObj(interp, objv[1], &ptr, &type) != TCL_OK) {
	return TCL_ERROR;
    }

    switch (type) {
    case TCL_NUMBER_NAN:
	Tcl_GetDoubleFromObj(interp, objv[1], &d);
	return TCL_ERROR;
    case TCL_NUMBER_DOUBLE:
	d = *((const double *) ptr);
	if (d < 0) {
	    goto negarg;
	}
#ifdef IEEE_FLOATING_POINT
	if (d <= MAX_EXACT) {
	    exact = 1;
	}
#endif
	if (!exact) {
	    if (Tcl_InitBignumFromDouble(interp, d, &big) != TCL_OK) {
		return TCL_ERROR;
	    }
	}
	break;
    case TCL_NUMBER_BIG:
	if (Tcl_GetBignumFromObj(interp, objv[1], &big) != TCL_OK) {
	    return TCL_ERROR;
	}
	if (SIGN(&big) == MP_NEG) {
	    mp_clear(&big);
	    goto negarg;
	}
	break;
    default:
	if (Tcl_GetWideIntFromObj(interp, objv[1], &w) != TCL_OK) {
	    return TCL_ERROR;
	}
	if (w < 0) {
	    goto negarg;
	}
	d = (double) w;
#ifdef IEEE_FLOATING_POINT
	if (d < MAX_EXACT) {
	    exact = 1;
	}
#endif
	if (!exact) {
	    Tcl_GetBignumFromObj(interp, objv[1], &big);
	}
	break;
    }

    if (exact) {
	Tcl_SetObjResult(interp, Tcl_NewWideIntObj((Tcl_WideInt) sqrt(d)));
    } else {
	mp_int root;

	mp_init(&root);
	mp_sqrt(&big, &root);
	mp_clear(&big);
	Tcl_SetObjResult(interp, Tcl_NewBignumObj(&root));
    }
    return TCL_OK;

  negarg:
    Tcl_SetResult(interp, "square root of negative argument", TCL_STATIC);
    Tcl_SetErrorCode(interp, "ARITH", "DOMAIN",
	    "domain error: argument not in valid range", NULL);
    return TCL_ERROR;
}

static int
ExprSqrtFunc(
    ClientData clientData,	/* Ignored */
    Tcl_Interp *interp,		/* The interpreter in which to execute the
				 * function. */
    int objc,			/* Actual parameter count. */
    Tcl_Obj *const *objv)	/* Actual parameter list. */
{
    int code;
    double d;
    mp_int big;

    if (objc != 2) {
	MathFuncWrongNumArgs(interp, 2, objc, objv);
	return TCL_ERROR;
    }
    code = Tcl_GetDoubleFromObj(interp, objv[1], &d);
#ifdef ACCEPT_NAN
    if ((code != TCL_OK) && (objv[1]->typePtr == &tclDoubleType)) {
	Tcl_SetObjResult(interp, objv[1]);
	return TCL_OK;
    }
#endif
    if (code != TCL_OK) {
	return TCL_ERROR;
    }
    if ((d >= 0.0) && TclIsInfinite(d)
	    && (Tcl_GetBignumFromObj(NULL, objv[1], &big) == TCL_OK)) {
	mp_int root;

	mp_init(&root);
	mp_sqrt(&big, &root);
	mp_clear(&big);
	Tcl_SetObjResult(interp, Tcl_NewDoubleObj(TclBignumToDouble(&root)));
	mp_clear(&root);
    } else {
	Tcl_SetObjResult(interp, Tcl_NewDoubleObj(sqrt(d)));
    }
    return TCL_OK;
}

static int
ExprUnaryFunc(
    ClientData clientData,	/* Contains the address of a function that
				 * takes one double argument and returns a
				 * double result. */
    Tcl_Interp *interp,		/* The interpreter in which to execute the
				 * function. */
    int objc,			/* Actual parameter count */
    Tcl_Obj *const *objv)	/* Actual parameter list */
{
    int code;
    double d;
    double (*func)(double) = (double (*)(double)) clientData;

    if (objc != 2) {
	MathFuncWrongNumArgs(interp, 2, objc, objv);
	return TCL_ERROR;
    }
    code = Tcl_GetDoubleFromObj(interp, objv[1], &d);
#ifdef ACCEPT_NAN
    if ((code != TCL_OK) && (objv[1]->typePtr == &tclDoubleType)) {
	d = objv[1]->internalRep.doubleValue;
	Tcl_ResetResult(interp);
	code = TCL_OK;
    }
#endif
    if (code != TCL_OK) {
	return TCL_ERROR;
    }
    errno = 0;
    return CheckDoubleResult(interp, func(d));
}

static int
CheckDoubleResult(
    Tcl_Interp *interp,
    double dResult)
{
#ifndef ACCEPT_NAN
    if (TclIsNaN(dResult)) {
	TclExprFloatError(interp, dResult);
	return TCL_ERROR;
    }
#endif
    if ((errno == ERANGE) && ((dResult == 0.0) || TclIsInfinite(dResult))) {
	/*
	 * When ERANGE signals under/overflow, just accept 0.0 or +/-Inf
	 */
    } else if (errno != 0) {
	/*
	 * Report other errno values as errors.
	 */

	TclExprFloatError(interp, dResult);
	return TCL_ERROR;
    }
    Tcl_SetObjResult(interp, Tcl_NewDoubleObj(dResult));
    return TCL_OK;
}

static int
ExprBinaryFunc(
    ClientData clientData,	/* Contains the address of a function that
				 * takes two double arguments and returns a
				 * double result. */
    Tcl_Interp *interp,		/* The interpreter in which to execute the
				 * function. */
    int objc,			/* Actual parameter count. */
    Tcl_Obj *const *objv)	/* Parameter vector. */
{
    int code;
    double d1, d2;
    double (*func)(double, double) = (double (*)(double, double)) clientData;

    if (objc != 3) {
	MathFuncWrongNumArgs(interp, 3, objc, objv);
	return TCL_ERROR;
    }
    code = Tcl_GetDoubleFromObj(interp, objv[1], &d1);
#ifdef ACCEPT_NAN
    if ((code != TCL_OK) && (objv[1]->typePtr == &tclDoubleType)) {
	d1 = objv[1]->internalRep.doubleValue;
	Tcl_ResetResult(interp);
	code = TCL_OK;
    }
#endif
    if (code != TCL_OK) {
	return TCL_ERROR;
    }
    code = Tcl_GetDoubleFromObj(interp, objv[2], &d2);
#ifdef ACCEPT_NAN
    if ((code != TCL_OK) && (objv[2]->typePtr == &tclDoubleType)) {
	d2 = objv[2]->internalRep.doubleValue;
	Tcl_ResetResult(interp);
	code = TCL_OK;
    }
#endif
    if (code != TCL_OK) {
	return TCL_ERROR;
    }
    errno = 0;
    return CheckDoubleResult(interp, func(d1, d2));
}

static int
ExprAbsFunc(
    ClientData clientData,	/* Ignored. */
    Tcl_Interp *interp,		/* The interpreter in which to execute the
				 * function. */
    int objc,			/* Actual parameter count. */
    Tcl_Obj *const *objv)	/* Parameter vector. */
{
    ClientData ptr;
    int type;
    mp_int big;

    if (objc != 2) {
	MathFuncWrongNumArgs(interp, 2, objc, objv);
	return TCL_ERROR;
    }

    if (TclGetNumberFromObj(interp, objv[1], &ptr, &type) != TCL_OK) {
	return TCL_ERROR;
    }

    if (type == TCL_NUMBER_LONG) {
	long l = *((const long *) ptr);

	if (l > (long)0) {
	    goto unChanged;
	} else if (l == (long)0) {
	    const char *string = objv[1]->bytes;
	    if (string) {
		while (*string != '0') {
		    if (*string == '-') {
			Tcl_SetObjResult(interp, Tcl_NewLongObj(0));
			return TCL_OK;
		    }
		    string++;
		}
	    }
	    goto unChanged;
	} else if (l == LONG_MIN) {
	    TclBNInitBignumFromLong(&big, l);
	    goto tooLarge;
	}
	Tcl_SetObjResult(interp, Tcl_NewLongObj(-l));
	return TCL_OK;
    }

    if (type == TCL_NUMBER_DOUBLE) {
	double d = *((const double *) ptr);
	static const double poszero = 0.0;

	/*
	 * We need to distinguish here between positive 0.0 and negative -0.0.
	 * [Bug 2954959]
	 */

	if (d == -0.0) {
	    if (!memcmp(&d, &poszero, sizeof(double))) {
		goto unChanged;
	    }
	} else if (d > -0.0) {
	    goto unChanged;
	}
	Tcl_SetObjResult(interp, Tcl_NewDoubleObj(-d));
	return TCL_OK;
    }

#ifndef NO_WIDE_TYPE
    if (type == TCL_NUMBER_WIDE) {
	Tcl_WideInt w = *((const Tcl_WideInt *) ptr);

	if (w >= (Tcl_WideInt)0) {
	    goto unChanged;
	}
	if (w == LLONG_MIN) {
	    TclBNInitBignumFromWideInt(&big, w);
	    goto tooLarge;
	}
	Tcl_SetObjResult(interp, Tcl_NewWideIntObj(-w));
	return TCL_OK;
    }
#endif

    if (type == TCL_NUMBER_BIG) {
	if (mp_cmp_d((const mp_int *) ptr, 0) == MP_LT) {
	    Tcl_GetBignumFromObj(NULL, objv[1], &big);
	tooLarge:
	    mp_neg(&big, &big);
	    Tcl_SetObjResult(interp, Tcl_NewBignumObj(&big));
	} else {
	unChanged:
	    Tcl_SetObjResult(interp, objv[1]);
	}
	return TCL_OK;
    }

    if (type == TCL_NUMBER_NAN) {
#ifdef ACCEPT_NAN
	Tcl_SetObjResult(interp, objv[1]);
	return TCL_OK;
#else
	double d;

	Tcl_GetDoubleFromObj(interp, objv[1], &d);
	return TCL_ERROR;
#endif
    }
    return TCL_OK;
}

static int
ExprBoolFunc(
    ClientData clientData,	/* Ignored. */
    Tcl_Interp *interp,		/* The interpreter in which to execute the
				 * function. */
    int objc,			/* Actual parameter count. */
    Tcl_Obj *const *objv)	/* Actual parameter vector. */
{
    int value;

    if (objc != 2) {
	MathFuncWrongNumArgs(interp, 2, objc, objv);
	return TCL_ERROR;
    }
    if (Tcl_GetBooleanFromObj(interp, objv[1], &value) != TCL_OK) {
	return TCL_ERROR;
    }
    Tcl_SetObjResult(interp, Tcl_NewBooleanObj(value));
    return TCL_OK;
}

static int
ExprDoubleFunc(
    ClientData clientData,	/* Ignored. */
    Tcl_Interp *interp,		/* The interpreter in which to execute the
				 * function. */
    int objc,			/* Actual parameter count. */
    Tcl_Obj *const *objv)	/* Actual parameter vector. */
{
    double dResult;

    if (objc != 2) {
	MathFuncWrongNumArgs(interp, 2, objc, objv);
	return TCL_ERROR;
    }
    if (Tcl_GetDoubleFromObj(interp, objv[1], &dResult) != TCL_OK) {
#ifdef ACCEPT_NAN
	if (objv[1]->typePtr == &tclDoubleType) {
	    Tcl_SetObjResult(interp, objv[1]);
	    return TCL_OK;
	}
#endif
	return TCL_ERROR;
    }
    Tcl_SetObjResult(interp, Tcl_NewDoubleObj(dResult));
    return TCL_OK;
}

static int
ExprEntierFunc(
    ClientData clientData,	/* Ignored. */
    Tcl_Interp *interp,		/* The interpreter in which to execute the
				 * function. */
    int objc,			/* Actual parameter count. */
    Tcl_Obj *const *objv)	/* Actual parameter vector. */
{
    double d;
    int type;
    ClientData ptr;

    if (objc != 2) {
	MathFuncWrongNumArgs(interp, 2, objc, objv);
	return TCL_ERROR;
    }
    if (TclGetNumberFromObj(interp, objv[1], &ptr, &type) != TCL_OK) {
	return TCL_ERROR;
    }

    if (type == TCL_NUMBER_DOUBLE) {
	d = *((const double *) ptr);
	if ((d >= (double)LONG_MAX) || (d <= (double)LONG_MIN)) {
	    mp_int big;

	    if (Tcl_InitBignumFromDouble(interp, d, &big) != TCL_OK) {
		/* Infinity */
		return TCL_ERROR;
	    }
	    Tcl_SetObjResult(interp, Tcl_NewBignumObj(&big));
	    return TCL_OK;
	} else {
	    long result = (long) d;

	    Tcl_SetObjResult(interp, Tcl_NewLongObj(result));
	    return TCL_OK;
	}
    }

    if (type != TCL_NUMBER_NAN) {
	/*
	 * All integers are already of integer type.
	 */

	Tcl_SetObjResult(interp, objv[1]);
	return TCL_OK;
    }

    /*
     * Get the error message for NaN.
     */

    Tcl_GetDoubleFromObj(interp, objv[1], &d);
    return TCL_ERROR;
}

static int
ExprIntFunc(
    ClientData clientData,	/* Ignored. */
    Tcl_Interp *interp,		/* The interpreter in which to execute the
				 * function. */
    int objc,			/* Actual parameter count. */
    Tcl_Obj *const *objv)	/* Actual parameter vector. */
{
    long iResult;
    Tcl_Obj *objPtr;
    if (ExprEntierFunc(NULL, interp, objc, objv) != TCL_OK) {
	return TCL_ERROR;
    }
    objPtr = Tcl_GetObjResult(interp);
    if (TclGetLongFromObj(NULL, objPtr, &iResult) != TCL_OK) {
	/*
	 * Truncate the bignum; keep only bits in long range.
	 */

	mp_int big;

	Tcl_GetBignumFromObj(NULL, objPtr, &big);
	mp_mod_2d(&big, (int) CHAR_BIT * sizeof(long), &big);
	objPtr = Tcl_NewBignumObj(&big);
	Tcl_IncrRefCount(objPtr);
	TclGetLongFromObj(NULL, objPtr, &iResult);
	Tcl_DecrRefCount(objPtr);
    }
    Tcl_SetObjResult(interp, Tcl_NewLongObj(iResult));
    return TCL_OK;
}

static int
ExprWideFunc(
    ClientData clientData,	/* Ignored. */
    Tcl_Interp *interp,		/* The interpreter in which to execute the
				 * function. */
    int objc,			/* Actual parameter count. */
    Tcl_Obj *const *objv)	/* Actual parameter vector. */
{
    Tcl_WideInt wResult;
    Tcl_Obj *objPtr;

    if (ExprEntierFunc(NULL, interp, objc, objv) != TCL_OK) {
	return TCL_ERROR;
    }
    objPtr = Tcl_GetObjResult(interp);
    if (Tcl_GetWideIntFromObj(NULL, objPtr, &wResult) != TCL_OK) {
	/*
	 * Truncate the bignum; keep only bits in wide int range.
	 */

	mp_int big;

	Tcl_GetBignumFromObj(NULL, objPtr, &big);
	mp_mod_2d(&big, (int) CHAR_BIT * sizeof(Tcl_WideInt), &big);
	objPtr = Tcl_NewBignumObj(&big);
	Tcl_IncrRefCount(objPtr);
	Tcl_GetWideIntFromObj(NULL, objPtr, &wResult);
	Tcl_DecrRefCount(objPtr);
    }
    Tcl_SetObjResult(interp, Tcl_NewWideIntObj(wResult));
    return TCL_OK;
}

static int
ExprRandFunc(
    ClientData clientData,	/* Ignored. */
    Tcl_Interp *interp,		/* The interpreter in which to execute the
				 * function. */
    int objc,			/* Actual parameter count. */
    Tcl_Obj *const *objv)	/* Actual parameter vector. */
{
    Interp *iPtr = (Interp *) interp;
    double dResult;
    long tmp;			/* Algorithm assumes at least 32 bits. Only
				 * long guarantees that. See below. */
    Tcl_Obj *oResult;

    if (objc != 1) {
	MathFuncWrongNumArgs(interp, 1, objc, objv);
	return TCL_ERROR;
    }

    if (!(iPtr->flags & RAND_SEED_INITIALIZED)) {
	iPtr->flags |= RAND_SEED_INITIALIZED;

	/*
	 * Take into consideration the thread this interp is running in order
	 * to insure different seeds in different threads (bug #416643)
	 */

	iPtr->randSeed = TclpGetClicks() + (PTR2INT(Tcl_GetCurrentThread())<<12);

	/*
	 * Make sure 1 <= randSeed <= (2^31) - 2. See below.
	 */

	iPtr->randSeed &= (unsigned long) 0x7fffffff;
	if ((iPtr->randSeed == 0) || (iPtr->randSeed == 0x7fffffff)) {
	    iPtr->randSeed ^= 123459876;
	}
    }

    /*
     * Generate the random number using the linear congruential generator
     * defined by the following recurrence:
     *		seed = ( IA * seed ) mod IM
     * where IA is 16807 and IM is (2^31) - 1. The recurrence maps a seed in
     * the range [1, IM - 1] to a new seed in that same range. The recurrence
     * maps IM to 0, and maps 0 back to 0, so those two values must not be
     * allowed as initial values of seed.
     *
     * In order to avoid potential problems with integer overflow, the
     * recurrence is implemented in terms of additional constants IQ and IR
     * such that
     *		IM = IA*IQ + IR
     * None of the operations in the implementation overflows a 32-bit signed
     * integer, and the C type long is guaranteed to be at least 32 bits wide.
     *
     * For more details on how this algorithm works, refer to the following
     * papers:
     *
     *	S.K. Park & K.W. Miller, "Random number generators: good ones are hard
     *	to find," Comm ACM 31(10):1192-1201, Oct 1988
     *
     *	W.H. Press & S.A. Teukolsky, "Portable random number generators,"
     *	Computers in Physics 6(5):522-524, Sep/Oct 1992.
     */

#define RAND_IA		16807
#define RAND_IM		2147483647
#define RAND_IQ		127773
#define RAND_IR		2836
#define RAND_MASK	123459876

    tmp = iPtr->randSeed/RAND_IQ;
    iPtr->randSeed = RAND_IA*(iPtr->randSeed - tmp*RAND_IQ) - RAND_IR*tmp;
    if (iPtr->randSeed < 0) {
	iPtr->randSeed += RAND_IM;
    }

    /*
     * Since the recurrence keeps seed values in the range [1, RAND_IM - 1],
     * dividing by RAND_IM yields a double in the range (0, 1).
     */

    dResult = iPtr->randSeed * (1.0/RAND_IM);

    /*
     * Push a Tcl object with the result.
     */

    TclNewDoubleObj(oResult, dResult);
    Tcl_SetObjResult(interp, oResult);
    return TCL_OK;
}

static int
ExprRoundFunc(
    ClientData clientData,	/* Ignored. */
    Tcl_Interp *interp,		/* The interpreter in which to execute the
				 * function. */
    int objc,			/* Actual parameter count. */
    Tcl_Obj *const *objv)	/* Parameter vector. */
{
    double d;
    ClientData ptr;
    int type;

    if (objc != 2) {
	MathFuncWrongNumArgs(interp, 2, objc, objv);
	return TCL_ERROR;
    }

    if (TclGetNumberFromObj(interp, objv[1], &ptr, &type) != TCL_OK) {
	return TCL_ERROR;
    }

    if (type == TCL_NUMBER_DOUBLE) {
	double fractPart, intPart;
	long max = LONG_MAX, min = LONG_MIN;

	fractPart = modf(*((const double *) ptr), &intPart);
	if (fractPart <= -0.5) {
	    min++;
	} else if (fractPart >= 0.5) {
	    max--;
	}
	if ((intPart >= (double)max) || (intPart <= (double)min)) {
	    mp_int big;

	    if (Tcl_InitBignumFromDouble(interp, intPart, &big) != TCL_OK) {
		/* Infinity */
		return TCL_ERROR;
	    }
	    if (fractPart <= -0.5) {
		mp_sub_d(&big, 1, &big);
	    } else if (fractPart >= 0.5) {
		mp_add_d(&big, 1, &big);
	    }
	    Tcl_SetObjResult(interp, Tcl_NewBignumObj(&big));
	    return TCL_OK;
	} else {
	    long result = (long)intPart;

	    if (fractPart <= -0.5) {
		result--;
	    } else if (fractPart >= 0.5) {
		result++;
	    }
	    Tcl_SetObjResult(interp, Tcl_NewLongObj(result));
	    return TCL_OK;
	}
    }

    if (type != TCL_NUMBER_NAN) {
	/*
	 * All integers are already rounded
	 */

	Tcl_SetObjResult(interp, objv[1]);
	return TCL_OK;
    }

    /*
     * Get the error message for NaN.
     */

    Tcl_GetDoubleFromObj(interp, objv[1], &d);
    return TCL_ERROR;
}

static int
ExprSrandFunc(
    ClientData clientData,	/* Ignored. */
    Tcl_Interp *interp,		/* The interpreter in which to execute the
				 * function. */
    int objc,			/* Actual parameter count. */
    Tcl_Obj *const *objv)	/* Parameter vector. */
{
    Interp *iPtr = (Interp *) interp;
    long i = 0;			/* Initialized to avoid compiler warning. */

    /*
     * Convert argument and use it to reset the seed.
     */

    if (objc != 2) {
	MathFuncWrongNumArgs(interp, 2, objc, objv);
	return TCL_ERROR;
    }

    if (TclGetLongFromObj(NULL, objv[1], &i) != TCL_OK) {
	Tcl_Obj *objPtr;
	mp_int big;

	if (Tcl_GetBignumFromObj(interp, objv[1], &big) != TCL_OK) {
	    /* TODO: more ::errorInfo here? or in caller? */
	    return TCL_ERROR;
	}

	mp_mod_2d(&big, (int) CHAR_BIT * sizeof(long), &big);
	objPtr = Tcl_NewBignumObj(&big);
	Tcl_IncrRefCount(objPtr);
	TclGetLongFromObj(NULL, objPtr, &i);
	Tcl_DecrRefCount(objPtr);
    }

    /*
     * Reset the seed. Make sure 1 <= randSeed <= 2^31 - 2. See comments in
     * ExprRandFunc for more details.
     */

    iPtr->flags |= RAND_SEED_INITIALIZED;
    iPtr->randSeed = i;
    iPtr->randSeed &= (unsigned long) 0x7fffffff;
    if ((iPtr->randSeed == 0) || (iPtr->randSeed == 0x7fffffff)) {
	iPtr->randSeed ^= 123459876;
    }

    /*
     * To avoid duplicating the random number generation code we simply clean
     * up our state and call the real random number function. That function
     * will always succeed.
     */

    return ExprRandFunc(clientData, interp, 1, objv);
}

/*
 *----------------------------------------------------------------------
 *
 * MathFuncWrongNumArgs --
 *
 *	Generate an error message when a math function presents the wrong
 *	number of arguments.
 *
 * Results:
 *	None.
 *
 * Side effects:
 *	An error message is stored in the interpreter result.
 *
 *----------------------------------------------------------------------
 */

static void
MathFuncWrongNumArgs(
    Tcl_Interp *interp,		/* Tcl interpreter */
    int expected,		/* Formal parameter count. */
    int found,			/* Actual parameter count. */
    Tcl_Obj *const *objv)	/* Actual parameter vector. */
{
    const char *name = Tcl_GetString(objv[0]);
    const char *tail = name + strlen(name);

    while (tail > name+1) {
	tail--;
	if (*tail == ':' && tail[-1] == ':') {
	    name = tail+1;
	    break;
	}
    }
    Tcl_SetObjResult(interp, Tcl_ObjPrintf(
	    "too %s arguments for math function \"%s\"",
	    (found < expected ? "few" : "many"), name));
    Tcl_SetErrorCode(interp, "TCL", "WRONGARGS", NULL);
}

#ifdef USE_DTRACE
/*
 *----------------------------------------------------------------------
 *
 * DTraceObjCmd --
 *
 *	This function is invoked to process the "::tcl::dtrace" Tcl command.
 *
 * Results:
 *	A standard Tcl object result.
 *
 * Side effects:
 *	The 'tcl-probe' DTrace probe is triggered (if it is enabled).
 *
 *----------------------------------------------------------------------
 */

static int
DTraceObjCmd(
    ClientData dummy,		/* Not used. */
    Tcl_Interp *interp,		/* Current interpreter. */
    int objc,			/* Number of arguments. */
    Tcl_Obj *const objv[])	/* Argument objects. */
{
    if (TCL_DTRACE_TCL_PROBE_ENABLED()) {
	char *a[10];
	int i = 0;

	while (i++ < 10) {
	    a[i-1] = i < objc ? TclGetString(objv[i]) : NULL;
	}
	TCL_DTRACE_TCL_PROBE(a[0], a[1], a[2], a[3], a[4], a[5], a[6], a[7],
		a[8], a[9]);
    }
    return TCL_OK;
}

/*
 *----------------------------------------------------------------------
 *
 * TclDTraceInfo --
 *
 *	Extract information from a TIP280 dict for use by DTrace probes.
 *
 * Results:
 *	None.
 *
 * Side effects:
 *	None.
 *
 *----------------------------------------------------------------------
 */

void
TclDTraceInfo(
    Tcl_Obj *info,
    const char **args,
    int *argsi)
{
    static Tcl_Obj *keys[10] = { NULL };
    Tcl_Obj **k = keys, *val;
    int i = 0;

    if (!*k) {
#define kini(s) TclNewLiteralStringObj(keys[i], s); i++
	kini("cmd");	kini("type");	kini("proc");	kini("file");
	kini("method");	kini("class");	kini("lambda");	kini("object");
	kini("line");	kini("level");
#undef kini
    }
    for (i = 0; i < 6; i++) {
	Tcl_DictObjGet(NULL, info, *k++, &val);
	args[i] = val ? TclGetString(val) : NULL;
    }
    /* no "proc" -> use "lambda" */
    if (!args[2]) {
	Tcl_DictObjGet(NULL, info, *k, &val);
	args[2] = val ? TclGetString(val) : NULL;
    }
    k++;
    /* no "class" -> use "object" */
    if (!args[5]) {
	Tcl_DictObjGet(NULL, info, *k, &val);
	args[5] = val ? TclGetString(val) : NULL;
    }
    k++;
    for (i = 0; i < 2; i++) {
	Tcl_DictObjGet(NULL, info, *k++, &val);
	if (val) {
	    TclGetIntFromObj(NULL, val, &argsi[i]);
	} else {
	    argsi[i] = 0;
	}
    }
}

/*
 *----------------------------------------------------------------------
 *
 * DTraceCmdReturn --
 *
 *	NR callback for DTrace command return probes.
 *
 * Results:
 *	None.
 *
 * Side effects:
 *	None.
 *
 *----------------------------------------------------------------------
 */

static int
DTraceCmdReturn(
    ClientData data[],
    Tcl_Interp *interp,
    int result)
{
    char *cmdName = TclGetString((Tcl_Obj *) data[0]);

    if (TCL_DTRACE_CMD_RETURN_ENABLED()) {
	TCL_DTRACE_CMD_RETURN(cmdName, result);
    }
    if (TCL_DTRACE_CMD_RESULT_ENABLED()) {
	Tcl_Obj *r = Tcl_GetObjResult(interp);

	TCL_DTRACE_CMD_RESULT(cmdName, result, TclGetString(r), r);
    }
    return result;
}

TCL_DTRACE_DEBUG_LOG()

#endif /* USE_DTRACE */

/*
 *----------------------------------------------------------------------
 *
 * Tcl_NRCallObjProc --
 *
 *	This function calls an objProc directly while managing things properly
 *	if it happens to be an NR objProc. It is meant to be used by extenders
 *	that provide an NR implementation of a command, as this function
 *	permits a trivial coding of the non-NR objProc.
 *
 * Results:
 *	The return value is a standard Tcl completion code such as TCL_OK or
 *	TCL_ERROR. A result or error message is left in interp's result.
 *
 * Side effects:
 *	Depends on the objProc.
 *
 *----------------------------------------------------------------------
 */

int
Tcl_NRCallObjProc(
    Tcl_Interp *interp,
    Tcl_ObjCmdProc *objProc,
    ClientData clientData,
    int objc,
    Tcl_Obj *const objv[])
{
    int result = TCL_OK;
    NRE_callback *rootPtr = TOP_CB(interp);

#ifdef USE_DTRACE
    if (TCL_DTRACE_CMD_ARGS_ENABLED()) {
	const char *a[10];
	int i = 0;

	while (i < 10) {
	    a[i] = i < objc ? TclGetString(objv[i]) : NULL; i++;
	}
	TCL_DTRACE_CMD_ARGS(a[0], a[1], a[2], a[3], a[4], a[5], a[6], a[7],
		a[8], a[9]);
    }
    if (TCL_DTRACE_CMD_INFO_ENABLED() && ((Interp *) interp)->cmdFramePtr) {
	Tcl_Obj *info = TclInfoFrame(interp, ((Interp *) interp)->cmdFramePtr);
	const char *a[6]; int i[2];

	TclDTraceInfo(info, a, i);
	TCL_DTRACE_CMD_INFO(a[0], a[1], a[2], a[3], i[0], i[1], a[4], a[5]);
	TclDecrRefCount(info);
    }
    if ((TCL_DTRACE_CMD_RETURN_ENABLED() || TCL_DTRACE_CMD_RESULT_ENABLED())
	    && objc) {
	TclNRAddCallback(interp, DTraceCmdReturn, objv[0], NULL, NULL, NULL);
    }
    if (TCL_DTRACE_CMD_ENTRY_ENABLED() && objc) {
	TCL_DTRACE_CMD_ENTRY(TclGetString(objv[0]), objc - 1,
		(Tcl_Obj **)(objv + 1));
    }
#endif /* USE_DTRACE */
    result = objProc(clientData, interp, objc, objv);
    return TclNRRunCallbacks(interp, result, rootPtr);
}

/*
 *----------------------------------------------------------------------
 *
 * Tcl_NRCreateCommand --
 *
 *	Define a new NRE-enabled object-based command in a command table.
 *
 * Results:
 *	The return value is a token for the command, which can be used in
 *	future calls to Tcl_GetCommandName.
 *
 * Side effects:
 *	If no command named "cmdName" already exists for interp, one is
 *	created. Otherwise, if a command does exist, then if the object-based
 *	Tcl_ObjCmdProc is TclInvokeStringCommand, we assume Tcl_CreateCommand
 *	was called previously for the same command and just set its
 *	Tcl_ObjCmdProc to the argument "proc"; otherwise, we delete the old
 *	command.
 *
 *	In the future, during bytecode evaluation when "cmdName" is seen as
 *	the name of a command by Tcl_EvalObj or Tcl_Eval, the object-based
 *	Tcl_ObjCmdProc proc will be called. When the command is deleted from
 *	the table, deleteProc will be called. See the manual entry for details
 *	on the calling sequence.
 *
 *----------------------------------------------------------------------
 */

Tcl_Command
Tcl_NRCreateCommand(
    Tcl_Interp *interp,		/* Token for command interpreter (returned by
				 * previous call to Tcl_CreateInterp). */
    const char *cmdName,	/* Name of command. If it contains namespace
				 * qualifiers, the new command is put in the
				 * specified namespace; otherwise it is put in
				 * the global namespace. */
    Tcl_ObjCmdProc *proc,	/* Object-based function to associate with
				 * name, provides direct access for direct
				 * calls. */
    Tcl_ObjCmdProc *nreProc,	/* Object-based function to associate with
				 * name, provides NR implementation */
    ClientData clientData,	/* Arbitrary value to pass to object
				 * function. */
    Tcl_CmdDeleteProc *deleteProc)
				/* If not NULL, gives a function to call when
				 * this command is deleted. */
{
    Command *cmdPtr = (Command *)
	    Tcl_CreateObjCommand(interp,cmdName,proc,clientData,deleteProc);

    cmdPtr->nreProc = nreProc;
    return (Tcl_Command) cmdPtr;
}

/****************************************************************************
 * Stuff for the public api
 ****************************************************************************/

int
Tcl_NREvalObj(
    Tcl_Interp *interp,
    Tcl_Obj *objPtr,
    int flags)
{
    return TclNREvalObjEx(interp, objPtr, flags, NULL, INT_MIN);
}

int
Tcl_NREvalObjv(
    Tcl_Interp *interp,		/* Interpreter in which to evaluate the
				 * command. Also used for error reporting. */
    int objc,			/* Number of words in command. */
    Tcl_Obj *const objv[],	/* An array of pointers to objects that are
				 * the words that make up the command. */
    int flags)			/* Collection of OR-ed bits that control the
				 * evaluation of the script. Only
				 * TCL_EVAL_GLOBAL, TCL_EVAL_INVOKE and
				 * TCL_EVAL_NOERR are currently supported. */
{
    return TclNREvalObjv(interp, objc, objv, flags, NULL);
}

int
Tcl_NRCmdSwap(
    Tcl_Interp *interp,
    Tcl_Command cmd,
    int objc,
    Tcl_Obj *const objv[],
    int flags)
{
    return TclNREvalObjv(interp, objc, objv, flags, (Command *) cmd);
}

/*****************************************************************************
 * Stuff for tailcalls
 *****************************************************************************
 *
 * Just to show that IT CAN BE DONE! The precise semantics are not simple,
 * require more thought. Possibly need a new Tcl return code to do it right?
 * Questions include:
 *   (1) How is the objc/objv tailcall to be run? My current thinking is that
 *	 it should essentially be
 *	     [tailcall a b c] <=> [uplevel 1 [list a b c]]
 *	 with two caveats
 *	     (a) the current frame is dropped first, after running all pending
 *		 cleanup tasks and saving its namespace
 *	     (b) 'a' is looked up in the returning frame's namespace, but the
 *		 command is run in the context to which we are returning
 *	 Current implementation does this if [tailcall] is called from within
 *	 a proc, errors otherwise.
 *   (2) Should a tailcall bypass [catch] in the returning frame? Current
 *	 implementation does not (or does it? Changed, test!) - it causes an
 *	 error.
 *
 * FIXME NRE!
 */

void
TclSpliceTailcall(
    Tcl_Interp *interp,
    NRE_callback *tailcallPtr)
{
    /*
     * Find the splicing spot: right before the NRCommand of the thing
     * being tailcalled. Note that we skip NRCommands marked in data[1]
     * (used by command redirectors).
     */

    NRE_callback *runPtr;

    for (runPtr = TOP_CB(interp); runPtr; runPtr = runPtr->nextPtr) {
	if (((runPtr->procPtr) == NRCommand) && !runPtr->data[1]) {
            break;
        }
    }
    if (!runPtr) {
        Tcl_Panic("tailcall cannot find the right splicing spot: should not happen!");
    }

    tailcallPtr->nextPtr = runPtr->nextPtr;
    runPtr->nextPtr = tailcallPtr;
}

int
TclNRTailcallObjCmd(
    ClientData clientData,
    Tcl_Interp *interp,
    int objc,
    Tcl_Obj *const objv[])
{
    Interp *iPtr = (Interp *) interp;

    if (objc < 1) {
	Tcl_WrongNumArgs(interp, 1, objv, "?command? ?arg ...?");
	return TCL_ERROR;
    }

    if (!iPtr->varFramePtr->isProcCallFrame) {	/* or is upleveled */
        Tcl_SetResult(interp,
                "tailcall can only be called from a proc or lambda",
                TCL_STATIC);
        Tcl_SetErrorCode(interp, "TCL", "TAILCALL", "ILLEGAL", NULL);
	return TCL_ERROR;
    }

    /*
     * Invocation without args just clears a scheduled tailcall; invocation
     * with an argument replaces any previously scheduled tailcall.
     */

    if (iPtr->varFramePtr->tailcallPtr) {
        ClearTailcall(interp, iPtr->varFramePtr->tailcallPtr);
        iPtr->varFramePtr->tailcallPtr = NULL;
    }

    /*
     * Create the callback to actually evaluate the tailcalled
     * command, then set it in the varFrame so that PopCallFrame can use it
     * at the proper time. Being lazy: exploit the TclNRAddCallBack macro to
     * build the callback.
     */

    if (objc > 1) {
        Tcl_Obj *listPtr, *nsObjPtr;
        Tcl_Namespace *nsPtr = (Tcl_Namespace *) iPtr->varFramePtr->nsPtr;
        Tcl_Namespace *ns1Ptr;
        NRE_callback *tailcallPtr;
        
        listPtr = Tcl_NewListObj(objc-1, objv+1);
        Tcl_IncrRefCount(listPtr);

        nsObjPtr = Tcl_NewStringObj(nsPtr->fullName, -1);
        if ((TCL_OK != TclGetNamespaceFromObj(interp, nsObjPtr, &ns1Ptr))
                || (nsPtr != ns1Ptr)) {
            Tcl_Panic("Tailcall failed to find the proper namespace");
        }
        Tcl_IncrRefCount(nsObjPtr);

        TclNRAddCallback(interp, NRTailcallEval, listPtr, nsObjPtr, NULL, NULL);
        tailcallPtr = TOP_CB(interp);
        TOP_CB(interp) = tailcallPtr->nextPtr;
        iPtr->varFramePtr->tailcallPtr = tailcallPtr;
    }
    return TCL_RETURN;
}

int
NRTailcallEval(
    ClientData data[],
    Tcl_Interp *interp,
    int result)
{
    Interp *iPtr = (Interp *) interp;
    Tcl_Obj *listPtr = data[0];
    Tcl_Obj *nsObjPtr = data[1];
    Tcl_Namespace *nsPtr;
    int objc;
    Tcl_Obj **objv;

    if (result == TCL_OK) {
	result = TclGetNamespaceFromObj(interp, nsObjPtr, &nsPtr);
    }

    if (result != TCL_OK) {
        /*
         * Tailcall execution was preempted, eg by an intervening catch or by
         * a now-gone namespace: cleanup and return.
         */
        
        TailcallCleanup(data, interp, result);
        return result;
    }

    /*
     * Perform the tailcall
     */

    TclNRDeferCallback(interp, TailcallCleanup, listPtr, nsObjPtr, NULL,NULL);
    iPtr->lookupNsPtr = (Namespace *) nsPtr;
    ListObjGetElements(listPtr, objc, objv);
    return TclNREvalObjv(interp, objc, objv, 0, NULL);
}

static int
TailcallCleanup(
    ClientData data[],
    Tcl_Interp *interp,
    int result)
{
    Tcl_DecrRefCount((Tcl_Obj *) data[0]);
    Tcl_DecrRefCount((Tcl_Obj *) data[1]);
    return result;
}

static void
ClearTailcall(
    Tcl_Interp *interp,
    NRE_callback *tailcallPtr)
{
    TailcallCleanup(tailcallPtr->data, interp, TCL_OK);
    TCLNR_FREE(interp, tailcallPtr);
}


void
Tcl_NRAddCallback(
    Tcl_Interp *interp,
    Tcl_NRPostProc *postProcPtr,
    ClientData data0,
    ClientData data1,
    ClientData data2,
    ClientData data3)
{
    if (!(postProcPtr)) {
	Tcl_Panic("Adding a callback without an objProc?!");
    }
    TclNRAddCallback(interp, postProcPtr, data0, data1, data2, data3);
}

/*
 *----------------------------------------------------------------------
 *
 * TclNRCoroutineObjCmd -- (and friends)
 *
 *	This object-based function is invoked to process the "coroutine" Tcl
 *	command. It is heavily based on "apply".
 *
 * Results:
 *	A standard Tcl object result value.
 *
 * Side effects:
 *	A new procedure gets created.
 *
 * ** FIRST EXPERIMENTAL IMPLEMENTATION **
 *
 * It is fairly amateurish and not up to our standards - mainly in terms of
 * error messages and [info] interaction. Just to test the infrastructure in
 * teov and tebc.
 *----------------------------------------------------------------------
 */

#define iPtr ((Interp *) interp)

int
TclNRYieldObjCmd(
    ClientData clientData,
    Tcl_Interp *interp,
    int objc,
    Tcl_Obj *const objv[])
{
    CoroutineData *corPtr = iPtr->execEnvPtr->corPtr;
    if (objc > 2) {
	Tcl_WrongNumArgs(interp, 1, objv, "?returnValue?");
	return TCL_ERROR;
    }

    if (!corPtr) {
	Tcl_SetResult(interp, "yield can only be called in a coroutine",
		TCL_STATIC);
	Tcl_SetErrorCode(interp, "TCL", "COROUTINE", "ILLEGAL_YIELD", NULL);
	return TCL_ERROR;
    }

    if (objc == 2) {
	Tcl_SetObjResult(interp, objv[1]);
    }

    NRE_ASSERT(!COR_IS_SUSPENDED(corPtr));
    TclNRAddCallback(interp, NRCoroutineActivateCallback, corPtr,
            clientData, NULL, NULL);
    return TCL_OK;
}

int
TclNRYieldToObjCmd(
    ClientData clientData,
    Tcl_Interp *interp,
    int objc,
    Tcl_Obj *const objv[])
{
    CoroutineData *corPtr = iPtr->execEnvPtr->corPtr;
    Tcl_Obj *listPtr, *nsObjPtr;
    Tcl_Namespace *nsPtr = (Tcl_Namespace *) iPtr->varFramePtr->nsPtr;
    Tcl_Namespace *ns1Ptr;

    if (objc < 2) {
	Tcl_WrongNumArgs(interp, 1, objv, "command ?arg ...?");
	return TCL_ERROR;
    }

    if (!corPtr) {
	Tcl_SetResult(interp, "yieldTo can only be called in a coroutine",
		TCL_STATIC);
	Tcl_SetErrorCode(interp, "TCL", "COROUTINE", "ILLEGAL_YIELD", NULL);
	return TCL_ERROR;
    }

    /*
     * Add the tailcall in the caller env, then just yield.
     *
     * This is essentially code from TclNRTailcallObjCmd
     */

    listPtr = Tcl_NewListObj(objc-1, objv+1);
    Tcl_IncrRefCount(listPtr);

    nsObjPtr = Tcl_NewStringObj(nsPtr->fullName, -1);
    if ((TCL_OK != TclGetNamespaceFromObj(interp, nsObjPtr, &ns1Ptr))
	    || (nsPtr != ns1Ptr)) {
	Tcl_Panic("yieldTo failed to find the proper namespace");
    }
    Tcl_IncrRefCount(nsObjPtr);

    /*
     * Add the callback in the caller's env, then instruct TEBC to yield.
     */

    iPtr->execEnvPtr = corPtr->callerEEPtr;
    TclNRAddCallback(interp, YieldToCallback, corPtr, listPtr, nsObjPtr,
	    NULL);
    iPtr->execEnvPtr = corPtr->eePtr;

    return TclNRYieldObjCmd(clientData, interp, 1, objv);
}

static int
YieldToCallback(
    ClientData data[],
    Tcl_Interp *interp,
    int result)
{
    /* CoroutineData *corPtr = data[0];*/
    Tcl_Obj *listPtr = data[1];
    ClientData nsPtr = data[2];
    NRE_callback *cbPtr;

    /*
     * yieldTo: invoke the command using tailcall tech.
     */

    TclNRAddCallback(interp, NRTailcallEval, listPtr, nsPtr, NULL, NULL);
    cbPtr = TOP_CB(interp);
    TOP_CB(interp) = cbPtr->nextPtr;

    TclSpliceTailcall(interp, cbPtr);
    return TCL_OK;
}

static int
RewindCoroutineCallback(
    ClientData data[],
    Tcl_Interp *interp,
    int result)
{
    return Tcl_RestoreInterpState(interp, data[0]);
}

static int
RewindCoroutine(
    CoroutineData *corPtr,
    int result)
{
    Tcl_Interp *interp = corPtr->eePtr->interp;
    Tcl_InterpState state = Tcl_SaveInterpState(interp, result);

    NRE_ASSERT(COR_IS_SUSPENDED(corPtr));
    NRE_ASSERT(corPtr->eePtr != NULL);
    NRE_ASSERT(corPtr->eePtr != iPtr->execEnvPtr);

    corPtr->eePtr->rewind = 1;
    TclNRAddCallback(interp, RewindCoroutineCallback, state,
	    NULL, NULL, NULL);
    return NRInterpCoroutine(corPtr, interp, 0, NULL);
}

static void
DeleteCoroutine(
    ClientData clientData)
{
    CoroutineData *corPtr = clientData;
    Tcl_Interp *interp = corPtr->eePtr->interp;
    NRE_callback *rootPtr = TOP_CB(interp);

    if (COR_IS_SUSPENDED(corPtr)) {
	TclNRRunCallbacks(interp, RewindCoroutine(corPtr,TCL_OK), rootPtr);
    }
}

static int
NRCoroutineCallerCallback(
    ClientData data[],
    Tcl_Interp *interp,
    int result)
{
    CoroutineData *corPtr = data[0];
    Command *cmdPtr = corPtr->cmdPtr;

    /*
     * This is the last callback in the caller execEnv, right before switching
     * to the coroutine's
     */

    NRE_ASSERT(iPtr->execEnvPtr == corPtr->callerEEPtr);

    if (!corPtr->eePtr) {
	/*
	 * The execEnv was wound down but not deleted for our sake. We finish
	 * the job here. The caller context has already been restored.
	 */

	NRE_ASSERT(iPtr->varFramePtr == corPtr->caller.varFramePtr);
	NRE_ASSERT(iPtr->framePtr == corPtr->caller.framePtr);
	NRE_ASSERT(iPtr->cmdFramePtr == corPtr->caller.cmdFramePtr);
	ckfree(corPtr);
	return result;
    }

    NRE_ASSERT(COR_IS_SUSPENDED(corPtr));
    SAVE_CONTEXT(corPtr->running);
    RESTORE_CONTEXT(corPtr->caller);
    
    if (cmdPtr->flags & CMD_IS_DELETED) {
	/*
	 * The command was deleted while it was running: wind down the
	 * execEnv, this will do the complete cleanup. RewindCoroutine will
	 * restore both the caller's context and interp state.
	 */

	return RewindCoroutine(corPtr, result);
    }

    return result;
}

static int
NRCoroutineExitCallback(
    ClientData data[],
    Tcl_Interp *interp,
    int result)
{
    CoroutineData *corPtr = data[0];
    Command *cmdPtr = corPtr->cmdPtr;

    /*
     * This runs at the bottom of the Coroutine's execEnv: it will be executed
     * when the coroutine returns or is wound down, but not when it yields. It
     * deletes the coroutine and restores the caller's environment.
     */

    NRE_ASSERT(interp == corPtr->eePtr->interp);
    NRE_ASSERT(TOP_CB(interp) == NULL);
    NRE_ASSERT(iPtr->execEnvPtr == corPtr->eePtr);
    NRE_ASSERT(!COR_IS_SUSPENDED(corPtr));
    NRE_ASSERT((corPtr->callerEEPtr->callbackPtr->procPtr == NRCoroutineCallerCallback));

    cmdPtr->deleteProc = NULL;
    Tcl_DeleteCommandFromToken(interp, (Tcl_Command) cmdPtr);
    TclCleanupCommandMacro(cmdPtr);

    corPtr->eePtr->corPtr = NULL;
    TclDeleteExecEnv(corPtr->eePtr);
    corPtr->eePtr = NULL;

    corPtr->stackLevel = NULL;

    /*
     * #280.
     * Drop the coroutine-owned copy of the lineLABCPtr hashtable for literal
     * command arguments in bytecode.
     */

    Tcl_DeleteHashTable(corPtr->lineLABCPtr);
    ckfree(corPtr->lineLABCPtr);
    corPtr->lineLABCPtr = NULL;

    RESTORE_CONTEXT(corPtr->caller);
    iPtr->execEnvPtr = corPtr->callerEEPtr;
    iPtr->numLevels++;

    return result;
}


/*
 * NRCoroutineActivateCallback --
 *
 * This is the workhorse for coroutines: it implements both yield and resume.
 *
 * It is important that both be implemented in the same callback: the
 * detection of the impossibility to suspend due to a busy C-stack relies on
 * the precise position of a local variable in the stack. We do not want the
 * compiler to play tricks on us, either by moving things around or inlining.
 */

static int
NRCoroutineActivateCallback(
    ClientData data[],
    Tcl_Interp *interp,
    int result)
{
    CoroutineData *corPtr = data[0];
    int type = PTR2INT(data[1]);
    int numLevels, unused;
    int *stackLevel = &unused;

    if (!corPtr->stackLevel) {
        /*
         * -- Coroutine is suspended --
         * Push the callback to restore the caller's context on yield or return
         */

        TclNRAddCallback(interp, NRCoroutineCallerCallback, corPtr, NULL, NULL,
                NULL);

        /*
         * Record the stackLevel at which the resume is happening, then swap
         * the interp's environment to make it suitable to run this
         * coroutine. 
         */
        
        corPtr->stackLevel = stackLevel;
        numLevels = corPtr->auxNumLevels;
        corPtr->auxNumLevels = iPtr->numLevels;

        SAVE_CONTEXT(corPtr->caller);
        corPtr->callerEEPtr = iPtr->execEnvPtr;
        RESTORE_CONTEXT(corPtr->running);
        iPtr->execEnvPtr = corPtr->eePtr;
        iPtr->numLevels += numLevels;
        
        return TCL_OK;
    } else {
        /*
         * Coroutine is active: yield
         */

        if (corPtr->stackLevel != stackLevel) {
            Tcl_SetResult(interp, "cannot yield: C stack busy",
                    TCL_STATIC);
            Tcl_SetErrorCode(interp, "TCL", "COROUTINE", "CANT_YIELD",
                    NULL);
            return TCL_ERROR;
        }
        
        if (type == CORO_ACTIVATE_YIELD) { 
            corPtr->nargs = COROUTINE_ARGUMENTS_SINGLE_OPTIONAL;
        } else if (type == CORO_ACTIVATE_YIELDM) {
            corPtr->nargs = COROUTINE_ARGUMENTS_ARBITRARY;
        } else {
            Tcl_Panic("Yield received an option which is not implemented");
        }
        
        corPtr->stackLevel = NULL;

        numLevels = iPtr->numLevels;
        iPtr->numLevels = corPtr->auxNumLevels;
        corPtr->auxNumLevels = numLevels - corPtr->auxNumLevels;

        iPtr->execEnvPtr = corPtr->callerEEPtr;
        return TCL_OK;
    }
}


static int
NRCoroInjectObjCmd(
    ClientData clientData,
    Tcl_Interp *interp,
    int objc,
    Tcl_Obj *const objv[])
{
    Command *cmdPtr;
    CoroutineData *corPtr;
    ExecEnv *savedEEPtr = iPtr->execEnvPtr;
    
    /*
     * Usage more or less like tailcall:
     *   inject coroName cmd ?arg1 arg2 ...?
     */

    if (objc < 3) {
	Tcl_WrongNumArgs(interp, 1, objv, "coroName cmd ?arg1 arg2 ...?");
	return TCL_ERROR;
    }

    cmdPtr = (Command *) Tcl_GetCommandFromObj(interp, objv[1]);
    if ((!cmdPtr) || (cmdPtr->nreProc != NRInterpCoroutine)) {
        Tcl_SetObjResult(interp, Tcl_NewStringObj("can only inject a command into a coroutine", -1));
        return TCL_ERROR;
    }

    corPtr = (CoroutineData *) cmdPtr->objClientData;
    if (!COR_IS_SUSPENDED(corPtr)) {
        Tcl_SetObjResult(interp, Tcl_NewStringObj("can only inject a command into a suspended coroutine", -1));
        return TCL_ERROR;
    }

    /*
     * Add the callback to the coro's execEnv, so that it is the first thing
     * to happen when the coro is resumed
     */
    
    iPtr->execEnvPtr = corPtr->eePtr;
    Tcl_NREvalObj(interp, Tcl_NewListObj(objc-2, objv+2), 0);    
    iPtr->execEnvPtr = savedEEPtr;
    
    return TCL_OK;
}

int
NRInterpCoroutine(
    ClientData clientData,
    Tcl_Interp *interp,		/* Current interpreter. */
    int objc,			/* Number of arguments. */
    Tcl_Obj *const objv[])	/* Argument objects. */
{
    CoroutineData *corPtr = clientData;

    if (!COR_IS_SUSPENDED(corPtr)) {
	Tcl_ResetResult(interp);
	Tcl_AppendResult(interp, "coroutine \"", Tcl_GetString(objv[0]),
		"\" is already running", NULL);
	Tcl_SetErrorCode(interp, "TCL", "COROUTINE", "BUSY", NULL);
	return TCL_ERROR;
    }

    /*
     * Parse all the arguments to work out what to feed as the result of the
     * [yield]. TRICKY POINT: objc==0 happens here! It occurs when a coroutine
     * is deleted!
     */

    switch (corPtr->nargs) {
    case COROUTINE_ARGUMENTS_SINGLE_OPTIONAL:
        if (objc == 2) {
            Tcl_SetObjResult(interp, objv[1]);
        } else if (objc > 2) {
            Tcl_WrongNumArgs(interp, 1, objv, "?arg?");
            return TCL_ERROR;
        }
        break;
    default:
        if (corPtr->nargs != objc-1) {
            Tcl_SetObjResult(interp,
                    Tcl_NewStringObj("wrong coro nargs; how did we get here? "
                    "not implemented!", -1));
            Tcl_SetErrorCode(interp, "TCL", "WRONGARGS", NULL);
            return TCL_ERROR;
        }
        /* fallthrough */
    case COROUTINE_ARGUMENTS_ARBITRARY:
        if (objc > 1) {
            Tcl_SetObjResult(interp, Tcl_NewListObj(objc-1, objv+1));
        }
        break;
    }

    TclNRAddCallback(interp, NRCoroutineActivateCallback, corPtr,
            NULL, NULL, NULL);
    return TCL_OK;
}

int
TclNRCoroutineObjCmd(
    ClientData dummy,		/* Not used. */
    Tcl_Interp *interp,		/* Current interpreter. */
    int objc,			/* Number of arguments. */
    Tcl_Obj *const objv[])	/* Argument objects. */
{
    Command *cmdPtr;
    CoroutineData *corPtr;
    const char *fullName, *procName;
    Namespace *nsPtr, *altNsPtr, *cxtNsPtr;
    Tcl_DString ds;
    Namespace *lookupNsPtr = iPtr->varFramePtr->nsPtr;
    
    if (objc < 3) {
	Tcl_WrongNumArgs(interp, 1, objv, "name cmd ?arg ...?");
	return TCL_ERROR;
    }

    /*
     * FIXME: this is copy/pasted from Tcl_ProcObjCommand. Should have
     * something in tclUtil.c to find the FQ name.
     */

    fullName = TclGetString(objv[1]);
    TclGetNamespaceForQualName(interp, fullName, NULL, 0,
	    &nsPtr, &altNsPtr, &cxtNsPtr, &procName);

    if (nsPtr == NULL) {
	Tcl_AppendResult(interp, "can't create procedure \"", fullName,
		"\": unknown namespace", NULL);
        Tcl_SetErrorCode(interp, "TCL", "LOOKUP", "NAMESPACE", NULL);
	return TCL_ERROR;
    }
    if (procName == NULL) {
	Tcl_AppendResult(interp, "can't create procedure \"", fullName,
		"\": bad procedure name", NULL);
        Tcl_SetErrorCode(interp, "TCL", "VALUE", "COMMAND", fullName, NULL);
	return TCL_ERROR;
    }
    if ((nsPtr != iPtr->globalNsPtr)
	    && (procName != NULL) && (procName[0] == ':')) {
	Tcl_AppendResult(interp, "can't create procedure \"", procName,
		"\" in non-global namespace with name starting with \":\"",
		NULL);
        Tcl_SetErrorCode(interp, "TCL", "VALUE", "COMMAND", procName, NULL);
	return TCL_ERROR;
    }

    /*
     * We ARE creating the coroutine command: allocate the corresponding
     * struct and create the corresponding command.
     */

    corPtr = ckalloc(sizeof(CoroutineData));

    Tcl_DStringInit(&ds);
    if (nsPtr != iPtr->globalNsPtr) {
	Tcl_DStringAppend(&ds, nsPtr->fullName, -1);
	Tcl_DStringAppend(&ds, "::", 2);
    }
    Tcl_DStringAppend(&ds, procName, -1);

    cmdPtr = (Command *) Tcl_NRCreateCommand(interp, Tcl_DStringValue(&ds),
	    /*objProc*/ NULL, NRInterpCoroutine, corPtr, DeleteCoroutine);
    Tcl_DStringFree(&ds);

    corPtr->cmdPtr = cmdPtr;
    cmdPtr->refCount++;

    /*
     * #280.
     * Provide the new coroutine with its own copy of the lineLABCPtr
     * hashtable for literal command arguments in bytecode. Note that that
     * CFWordBC chains are not duplicated, only the entrypoints to them. This
     * means that in the presence of coroutines each chain is potentially a
     * tree. Like the chain -> tree conversion of the CmdFrame stack.
     */

    {
	Tcl_HashSearch hSearch;
	Tcl_HashEntry *hePtr;

	corPtr->lineLABCPtr = ckalloc(sizeof(Tcl_HashTable));
	Tcl_InitHashTable(corPtr->lineLABCPtr, TCL_ONE_WORD_KEYS);

	for (hePtr = Tcl_FirstHashEntry(iPtr->lineLABCPtr,&hSearch);
		hePtr; hePtr = Tcl_NextHashEntry(&hSearch)) {
	    int isNew;
	    Tcl_HashEntry *newPtr =
		    Tcl_CreateHashEntry(corPtr->lineLABCPtr,
		    Tcl_GetHashKey(iPtr->lineLABCPtr, hePtr),
		    &isNew);

	    Tcl_SetHashValue(newPtr, Tcl_GetHashValue(hePtr));
	}
    }

    /*
     * Create the base context.
     */

    corPtr->running.framePtr = iPtr->rootFramePtr;
    corPtr->running.varFramePtr = iPtr->rootFramePtr;
    corPtr->running.cmdFramePtr = NULL;
    corPtr->running.lineLABCPtr = corPtr->lineLABCPtr;
    corPtr->stackLevel = NULL;
    corPtr->auxNumLevels = 0;
    iPtr->numLevels--;
    
    /*
     * Create the coro's execEnv, switch to it to push the exit and coro
     * command callbacks, then switch back. 
     */

    corPtr->eePtr = TclCreateExecEnv(interp, CORO_STACK_INITIAL_SIZE);
    corPtr->callerEEPtr = iPtr->execEnvPtr;
    corPtr->eePtr->corPtr = corPtr;
    
    SAVE_CONTEXT(corPtr->caller);
    corPtr->callerEEPtr = iPtr->execEnvPtr;
    RESTORE_CONTEXT(corPtr->running);
    iPtr->execEnvPtr = corPtr->eePtr;

    TclNRAddCallback(interp, NRCoroutineExitCallback, corPtr,
	    NULL, NULL, NULL);

    iPtr->lookupNsPtr = lookupNsPtr;
    Tcl_NREvalObj(interp, Tcl_NewListObj(objc-2, objv+2), 0);

    SAVE_CONTEXT(corPtr->running);
    RESTORE_CONTEXT(corPtr->caller);
    iPtr->execEnvPtr = corPtr->callerEEPtr;
    
    /*
     * Now just resume the coroutine. Take care to insure that the command is
     * looked up in the correct namespace.
     */

    TclNRAddCallback(interp, NRCoroutineActivateCallback, corPtr,
            NULL, NULL, NULL);
    return TCL_OK;
}

/*
 * This is used in the [info] ensemble
 */

int
TclInfoCoroutineCmd(
    ClientData dummy,
    Tcl_Interp *interp,
    int objc,
    Tcl_Obj *const objv[])
{
    CoroutineData *corPtr = iPtr->execEnvPtr->corPtr;

    if (objc != 1) {
	Tcl_WrongNumArgs(interp, 1, objv, NULL);
	return TCL_ERROR;
    }

    if (corPtr && !(corPtr->cmdPtr->flags & CMD_IS_DELETED)) {
	Tcl_Obj *namePtr;

	TclNewObj(namePtr);
	Tcl_GetCommandFullName(interp, (Tcl_Command) corPtr->cmdPtr, namePtr);
	Tcl_SetObjResult(interp, namePtr);
    }
    return TCL_OK;
}

#undef iPtr

/*
 * Local Variables:
 * mode: c
 * c-basic-offset: 4
 * fill-column: 78
 * tab-width: 8
 * indent-tabs-mode: nil
 * End:
 */<|MERGE_RESOLUTION|>--- conflicted
+++ resolved
@@ -5938,11 +5938,7 @@
 {
     Interp *iPtr = (Interp *) interp;
     int result;
-<<<<<<< HEAD
-    List *listRepPtr = objPtr->internalRep.twoPtrValue.ptr1;
     int allowExceptions = (iPtr->evalFlags & TCL_ALLOW_EXCEPTIONS);
-=======
->>>>>>> 65f2b881
 
     /*
      * This function consists of three independent blocks for: direct
