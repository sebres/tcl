/*
 * tclBasic.c --
 *
 *	Contains the basic facilities for TCL command interpretation,
 *	including interpreter creation and deletion, command creation and
 *	deletion, and command/script execution.
 *
 * Copyright (c) 1987-1994 The Regents of the University of California.
 * Copyright (c) 1994-1997 Sun Microsystems, Inc.
 * Copyright (c) 1998-1999 by Scriptics Corporation.
 * Copyright (c) 2001, 2002 by Kevin B. Kenny.  All rights reserved.
 * Copyright (c) 2007 Daniel A. Steffen <das@users.sourceforge.net>
 * Copyright (c) 2006-2008 by Joe Mistachkin.  All rights reserved.
 * Copyright (c) 2008 Miguel Sofer <msofer@users.sourceforge.net>
 *
 * See the file "license.terms" for information on usage and redistribution of
 * this file, and for a DISCLAIMER OF ALL WARRANTIES.
 */

#include "tclInt.h"
#include "tclOOInt.h"
#include "tclCompile.h"
#include "tclTomMath.h"
#include <math.h>
#include <assert.h>

/*
 * TCL_FPCLASSIFY_MODE:
 *	0  - fpclassify
 *	1  - _fpclass
 *	2  - simulate
 *	3  - __builtin_fpclassify
 */

#ifndef TCL_FPCLASSIFY_MODE
#if defined(__MINGW32__) && defined(_X86_) /* mingw 32-bit */
/*
 * MINGW x86 (tested up to gcc 8.1) seems to have a bug in fpclassify,
 * [fpclassify 1e-314], x86 => normal, x64 => subnormal, so switch to using a
 * version using a compiler built-in.
 */
#define TCL_FPCLASSIFY_MODE 1
#elif defined(fpclassify)		/* fpclassify */
/*
 * This is the C99 standard.
 */
#include <float.h>
#define TCL_FPCLASSIFY_MODE 0
#elif defined(_FPCLASS_NN)		/* _fpclass */
/*
 * This case handles newer MSVC on Windows, which doesn't have the standard
 * operation but does have something that can tell us the same thing.
 */
#define TCL_FPCLASSIFY_MODE 1
#else	/* !fpclassify && !_fpclass (older MSVC), simulate */
/*
 * Older MSVC on Windows. So broken that we just have to do it our way. This
 * assumes that we're on x86 (or at least a system with classic little-endian
 * double layout and a 32-bit 'int' type).
 */
#define TCL_FPCLASSIFY_MODE 2
#endif /* !fpclassify */
/* actually there is no fallback to builtin fpclassify */
#endif /* !TCL_FPCLASSIFY_MODE */


#define INTERP_STACK_INITIAL_SIZE 2000
#define CORO_STACK_INITIAL_SIZE    200

/*
 * Determine whether we're using IEEE floating point
 */

#if (FLT_RADIX == 2) && (DBL_MANT_DIG == 53) && (DBL_MAX_EXP == 1024)
#   define IEEE_FLOATING_POINT
/* Largest odd integer that can be represented exactly in a double */
#   define MAX_EXACT 9007199254740991.0
#endif

/*
 * The following structure defines the client data for a math function
 * registered with Tcl_CreateMathFunc
 */

typedef struct OldMathFuncData {
    Tcl_MathProc *proc;		/* Handler function */
    int numArgs;		/* Number of args expected */
    Tcl_ValueType *argTypes;	/* Types of the args */
    ClientData clientData;	/* Client data for the handler function */
} OldMathFuncData;

/*
 * This is the script cancellation struct and hash table. The hash table is
 * used to keep track of the information necessary to process script
 * cancellation requests, including the original interp, asynchronous handler
 * tokens (created by Tcl_AsyncCreate), and the clientData and flags arguments
 * passed to Tcl_CancelEval on a per-interp basis. The cancelLock mutex is
 * used for protecting calls to Tcl_CancelEval as well as protecting access to
 * the hash table below.
 */

typedef struct {
    Tcl_Interp *interp;		/* Interp this struct belongs to. */
    Tcl_AsyncHandler async;	/* Async handler token for script
				 * cancellation. */
    char *result;		/* The script cancellation result or NULL for
				 * a default result. */
    int length;			/* Length of the above error message. */
    ClientData clientData;		/* Not used. */
    int flags;			/* Additional flags */
} CancelInfo;
static Tcl_HashTable cancelTable;
static int cancelTableInitialized = 0;	/* 0 means not yet initialized. */
TCL_DECLARE_MUTEX(cancelLock);

/*
 * Table used to map command implementation functions to a human-readable type
 * name, for [info type]. The keys in the table are function addresses, and
 * the values in the table are static char* containing strings in Tcl's
 * internal encoding (almost UTF-8).
 */

static Tcl_HashTable commandTypeTable;
static int commandTypeInit = 0;
TCL_DECLARE_MUTEX(commandTypeLock);

/*
 * Declarations for managing contexts for non-recursive coroutines. Contexts
 * are used to save the evaluation state between NR calls to each coro.
 */

#define SAVE_CONTEXT(context)				\
    (context).framePtr = iPtr->framePtr;		\
    (context).varFramePtr = iPtr->varFramePtr;		\
    (context).cmdFramePtr = iPtr->cmdFramePtr;		\
    (context).lineLABCPtr = iPtr->lineLABCPtr

#define RESTORE_CONTEXT(context)			\
    iPtr->framePtr = (context).framePtr;		\
    iPtr->varFramePtr = (context).varFramePtr;		\
    iPtr->cmdFramePtr = (context).cmdFramePtr;		\
    iPtr->lineLABCPtr = (context).lineLABCPtr

/*
 * Static functions in this file:
 */

static Tcl_ObjCmdProc   BadEnsembleSubcommand;
static char *		CallCommandTraces(Interp *iPtr, Command *cmdPtr,
			    const char *oldName, const char *newName,
			    int flags);
static int		CancelEvalProc(ClientData clientData,
			    Tcl_Interp *interp, int code);
static int		CheckDoubleResult(Tcl_Interp *interp, double dResult);
static void		DeleteCoroutine(ClientData clientData);
static void		DeleteInterpProc(Tcl_Interp *interp);
static void		DeleteOpCmdClientData(ClientData clientData);
#ifdef USE_DTRACE
static Tcl_ObjCmdProc	DTraceObjCmd;
static Tcl_NRPostProc	DTraceCmdReturn;
#else
#   define DTraceCmdReturn	NULL
#endif /* USE_DTRACE */
static Tcl_ObjCmdProc	ExprAbsFunc;
static Tcl_ObjCmdProc	ExprBinaryFunc;
static Tcl_ObjCmdProc	ExprBoolFunc;
static Tcl_ObjCmdProc	ExprCeilFunc;
static Tcl_ObjCmdProc	ExprDoubleFunc;
static Tcl_ObjCmdProc	ExprFloorFunc;
static Tcl_ObjCmdProc	ExprIntFunc;
static Tcl_ObjCmdProc	ExprIsqrtFunc;
static Tcl_ObjCmdProc   ExprIsFiniteFunc;
static Tcl_ObjCmdProc   ExprIsInfinityFunc;
static Tcl_ObjCmdProc   ExprIsNaNFunc;
static Tcl_ObjCmdProc   ExprIsNormalFunc;
static Tcl_ObjCmdProc   ExprIsSubnormalFunc;
static Tcl_ObjCmdProc   ExprIsUnorderedFunc;
static Tcl_ObjCmdProc	ExprMaxFunc;
static Tcl_ObjCmdProc	ExprMinFunc;
static Tcl_ObjCmdProc	ExprRandFunc;
static Tcl_ObjCmdProc	ExprRoundFunc;
static Tcl_ObjCmdProc	ExprSqrtFunc;
static Tcl_ObjCmdProc	ExprSrandFunc;
static Tcl_ObjCmdProc	ExprUnaryFunc;
static Tcl_ObjCmdProc	ExprWideFunc;
static Tcl_ObjCmdProc   FloatClassifyObjCmd;
static void		MathFuncWrongNumArgs(Tcl_Interp *interp, int expected,
			    int actual, Tcl_Obj *const *objv);
static Tcl_NRPostProc	NRCoroutineCallerCallback;
static Tcl_NRPostProc	NRCoroutineExitCallback;
static Tcl_NRPostProc	NRCommand;

#if !defined(TCL_NO_DEPRECATED)
static Tcl_ObjCmdProc	OldMathFuncProc;
static void		OldMathFuncDeleteProc(ClientData clientData);
#endif /* !defined(TCL_NO_DEPRECATED) */
static void		ProcessUnexpectedResult(Tcl_Interp *interp,
			    int returnCode);
static int		RewindCoroutine(CoroutineData *corPtr, int result);
static void		TEOV_SwitchVarFrame(Tcl_Interp *interp);
static void		TEOV_PushExceptionHandlers(Tcl_Interp *interp,
			    int objc, Tcl_Obj *const objv[], int flags);
static inline Command *	TEOV_LookupCmdFromObj(Tcl_Interp *interp,
			    Tcl_Obj *namePtr, Namespace *lookupNsPtr);
static int		TEOV_NotFound(Tcl_Interp *interp, int objc,
			    Tcl_Obj *const objv[], Namespace *lookupNsPtr);
static int		TEOV_RunEnterTraces(Tcl_Interp *interp,
			    Command **cmdPtrPtr, Tcl_Obj *commandPtr, int objc,
			    Tcl_Obj *const objv[]);
static Tcl_NRPostProc	RewindCoroutineCallback;
static Tcl_NRPostProc	TEOEx_ByteCodeCallback;
static Tcl_NRPostProc	TEOEx_ListCallback;
static Tcl_NRPostProc	TEOV_Error;
static Tcl_NRPostProc	TEOV_Exception;
static Tcl_NRPostProc	TEOV_NotFoundCallback;
static Tcl_NRPostProc	TEOV_RestoreVarFrame;
static Tcl_NRPostProc	TEOV_RunLeaveTraces;
static Tcl_NRPostProc	EvalObjvCore;
static Tcl_NRPostProc	Dispatch;

static Tcl_ObjCmdProc NRInjectObjCmd;
static Tcl_NRPostProc NRPostInvoke;
static Tcl_ObjCmdProc CoroTypeObjCmd;
static Tcl_ObjCmdProc TclNRCoroInjectObjCmd;
static Tcl_ObjCmdProc TclNRCoroProbeObjCmd;
static Tcl_NRPostProc InjectHandler;
static Tcl_NRPostProc InjectHandlerPostCall;

MODULE_SCOPE const TclStubs tclStubs;

/*
 * Magical counts for the number of arguments accepted by a coroutine command
 * after particular kinds of [yield].
 */

#define CORO_ACTIVATE_YIELD    PTR2INT(NULL)
#define CORO_ACTIVATE_YIELDM   PTR2INT(NULL)+1

#define COROUTINE_ARGUMENTS_SINGLE_OPTIONAL     (-1)
#define COROUTINE_ARGUMENTS_ARBITRARY           (-2)

/*
 * The following structure define the commands in the Tcl core.
 */

typedef struct {
    const char *name;		/* Name of object-based command. */
    Tcl_ObjCmdProc *objProc;	/* Object-based function for command. */
    CompileProc *compileProc;	/* Function called to compile command. */
    Tcl_ObjCmdProc *nreProc;	/* NR-based function for command */
    int flags;			/* Various flag bits, as defined below. */
} CmdInfo;

#define CMD_IS_SAFE         1   /* Whether this command is part of the set of
                                 * commands present by default in a safe
                                 * interpreter. */
/* CMD_COMPILES_EXPANDED - Whether the compiler for this command can handle
 * expansion for itself rather than needing the generic layer to take care of
 * it for it. Defined in tclInt.h. */

/*
 * The following struct states that the command it talks about (a subcommand
 * of one of Tcl's built-in ensembles) is unsafe and must be hidden when an
 * interpreter is made safe. (TclHideUnsafeCommands accesses an array of these
 * structs.) Alas, we can't sensibly just store the information directly in
 * the commands.
 */

typedef struct {
    const char *ensembleNsName; /* The ensemble's name within ::tcl. NULL for
                                 * the end of the list of commands to hide. */
    const char *commandName;    /* The name of the command within the
                                 * ensemble. If this is NULL, we want to also
                                 * make the overall command be hidden, an ugly
                                 * hack because it is expected by security
                                 * policies in the wild. */
} UnsafeEnsembleInfo;

/*
 * The built-in commands, and the functions that implement them:
 */

static const CmdInfo builtInCmds[] = {
    /*
     * Commands in the generic core.
     */

    {"append",		Tcl_AppendObjCmd,	TclCompileAppendCmd,	NULL,	CMD_IS_SAFE},
    {"apply",		Tcl_ApplyObjCmd,	NULL,			TclNRApplyObjCmd,	CMD_IS_SAFE},
    {"break",		Tcl_BreakObjCmd,	TclCompileBreakCmd,	NULL,	CMD_IS_SAFE},
#if !defined(TCL_NO_DEPRECATED) && TCL_MAJOR_VERSION < 9
    {"case",		Tcl_CaseObjCmd,		NULL,			NULL,	CMD_IS_SAFE},
#endif
    {"catch",		Tcl_CatchObjCmd,	TclCompileCatchCmd,	TclNRCatchObjCmd,	CMD_IS_SAFE},
    {"concat",		Tcl_ConcatObjCmd,	TclCompileConcatCmd,	NULL,	CMD_IS_SAFE},
    {"continue",	Tcl_ContinueObjCmd,	TclCompileContinueCmd,	NULL,	CMD_IS_SAFE},
    {"coroinject",	NULL,			NULL,                   TclNRCoroInjectObjCmd,	CMD_IS_SAFE},
    {"coroprobe",	NULL,			NULL,                   TclNRCoroProbeObjCmd,	CMD_IS_SAFE},
    {"coroutine",	NULL,			NULL,			TclNRCoroutineObjCmd,	CMD_IS_SAFE},
    {"error",		Tcl_ErrorObjCmd,	TclCompileErrorCmd,	NULL,	CMD_IS_SAFE},
    {"eval",		Tcl_EvalObjCmd,		NULL,			TclNREvalObjCmd,	CMD_IS_SAFE},
    {"expr",		Tcl_ExprObjCmd,		TclCompileExprCmd,	TclNRExprObjCmd,	CMD_IS_SAFE},
    {"for",		Tcl_ForObjCmd,		TclCompileForCmd,	TclNRForObjCmd,	CMD_IS_SAFE},
    {"foreach",		Tcl_ForeachObjCmd,	TclCompileForeachCmd,	TclNRForeachCmd,	CMD_IS_SAFE},
    {"format",		Tcl_FormatObjCmd,	TclCompileFormatCmd,	NULL,	CMD_IS_SAFE},
    {"fpclassify",      FloatClassifyObjCmd,    NULL,                   NULL,   CMD_IS_SAFE},
    {"global",		Tcl_GlobalObjCmd,	TclCompileGlobalCmd,	NULL,	CMD_IS_SAFE},
    {"if",		Tcl_IfObjCmd,		TclCompileIfCmd,	TclNRIfObjCmd,	CMD_IS_SAFE},
    {"incr",		Tcl_IncrObjCmd,		TclCompileIncrCmd,	NULL,	CMD_IS_SAFE},
    {"join",		Tcl_JoinObjCmd,		NULL,			NULL,	CMD_IS_SAFE},
    {"lappend",		Tcl_LappendObjCmd,	TclCompileLappendCmd,	NULL,	CMD_IS_SAFE},
    {"lassign",		Tcl_LassignObjCmd,	TclCompileLassignCmd,	NULL,	CMD_IS_SAFE},
    {"lindex",		Tcl_LindexObjCmd,	TclCompileLindexCmd,	NULL,	CMD_IS_SAFE},
    {"linsert",		Tcl_LinsertObjCmd,	TclCompileLinsertCmd,	NULL,	CMD_IS_SAFE},
    {"list",		Tcl_ListObjCmd,		TclCompileListCmd,	NULL,	CMD_IS_SAFE|CMD_COMPILES_EXPANDED},
    {"llength",		Tcl_LlengthObjCmd,	TclCompileLlengthCmd,	NULL,	CMD_IS_SAFE},
    {"lmap",		Tcl_LmapObjCmd,		TclCompileLmapCmd,	TclNRLmapCmd,	CMD_IS_SAFE},
    {"lpop",		Tcl_LpopObjCmd,		NULL,			NULL,	CMD_IS_SAFE},
    {"lrange",		Tcl_LrangeObjCmd,	TclCompileLrangeCmd,	NULL,	CMD_IS_SAFE},
    {"lremove", 	Tcl_LremoveObjCmd,	NULL,           	NULL,	CMD_IS_SAFE},
    {"lrepeat",		Tcl_LrepeatObjCmd,	NULL,			NULL,	CMD_IS_SAFE},
    {"lreplace",	Tcl_LreplaceObjCmd,	TclCompileLreplaceCmd,	NULL,	CMD_IS_SAFE},
    {"lreverse",	Tcl_LreverseObjCmd,	NULL,			NULL,	CMD_IS_SAFE},
    {"lsearch",		Tcl_LsearchObjCmd,	NULL,			NULL,	CMD_IS_SAFE},
    {"lset",		Tcl_LsetObjCmd,		TclCompileLsetCmd,	NULL,	CMD_IS_SAFE},
    {"lsort",		Tcl_LsortObjCmd,	NULL,			NULL,	CMD_IS_SAFE},
    {"package",		Tcl_PackageObjCmd,	NULL,			TclNRPackageObjCmd,	CMD_IS_SAFE},
    {"proc",		Tcl_ProcObjCmd,		NULL,			NULL,	CMD_IS_SAFE},
    {"regexp",		Tcl_RegexpObjCmd,	TclCompileRegexpCmd,	NULL,	CMD_IS_SAFE},
    {"regsub",		Tcl_RegsubObjCmd,	TclCompileRegsubCmd,	NULL,	CMD_IS_SAFE},
    {"rename",		Tcl_RenameObjCmd,	NULL,			NULL,	CMD_IS_SAFE},
    {"return",		Tcl_ReturnObjCmd,	TclCompileReturnCmd,	NULL,	CMD_IS_SAFE},
    {"scan",		Tcl_ScanObjCmd,		NULL,			NULL,	CMD_IS_SAFE},
    {"set",		Tcl_SetObjCmd,		TclCompileSetCmd,	NULL,	CMD_IS_SAFE},
    {"split",		Tcl_SplitObjCmd,	NULL,			NULL,	CMD_IS_SAFE},
    {"subst",		Tcl_SubstObjCmd,	TclCompileSubstCmd,	TclNRSubstObjCmd,	CMD_IS_SAFE},
    {"switch",		Tcl_SwitchObjCmd,	TclCompileSwitchCmd,	TclNRSwitchObjCmd, CMD_IS_SAFE},
    {"tailcall",	NULL,			TclCompileTailcallCmd,	TclNRTailcallObjCmd,	CMD_IS_SAFE},
    {"throw",		Tcl_ThrowObjCmd,	TclCompileThrowCmd,	NULL,	CMD_IS_SAFE},
    {"trace",		Tcl_TraceObjCmd,	NULL,			NULL,	CMD_IS_SAFE},
    {"try",		Tcl_TryObjCmd,		TclCompileTryCmd,	TclNRTryObjCmd,	CMD_IS_SAFE},
    {"unset",		Tcl_UnsetObjCmd,	TclCompileUnsetCmd,	NULL,	CMD_IS_SAFE},
    {"uplevel",		Tcl_UplevelObjCmd,	NULL,			TclNRUplevelObjCmd,	CMD_IS_SAFE},
    {"upvar",		Tcl_UpvarObjCmd,	TclCompileUpvarCmd,	NULL,	CMD_IS_SAFE},
    {"variable",	Tcl_VariableObjCmd,	TclCompileVariableCmd,	NULL,	CMD_IS_SAFE},
    {"while",		Tcl_WhileObjCmd,	TclCompileWhileCmd,	TclNRWhileObjCmd,	CMD_IS_SAFE},
    {"yield",		NULL,			TclCompileYieldCmd,	TclNRYieldObjCmd,	CMD_IS_SAFE},
    {"yieldto",		NULL,			TclCompileYieldToCmd,	TclNRYieldToObjCmd,	CMD_IS_SAFE},

    /*
     * Commands in the OS-interface. Note that many of these are unsafe.
     */

    {"after",		Tcl_AfterObjCmd,	NULL,			NULL,	CMD_IS_SAFE},
    {"cd",		Tcl_CdObjCmd,		NULL,			NULL,	0},
    {"close",		Tcl_CloseObjCmd,	NULL,			NULL,	CMD_IS_SAFE},
    {"eof",		Tcl_EofObjCmd,		NULL,			NULL,	CMD_IS_SAFE},
    {"exec",		Tcl_ExecObjCmd,		NULL,			NULL,	0},
    {"exit",		Tcl_ExitObjCmd,		NULL,			NULL,	0},
    {"fblocked",	Tcl_FblockedObjCmd,	NULL,			NULL,	CMD_IS_SAFE},
    {"fconfigure",	Tcl_FconfigureObjCmd,	NULL,			NULL,	0},
    {"fcopy",		Tcl_FcopyObjCmd,	NULL,			NULL,	CMD_IS_SAFE},
    {"fileevent",	Tcl_FileEventObjCmd,	NULL,			NULL,	CMD_IS_SAFE},
    {"flush",		Tcl_FlushObjCmd,	NULL,			NULL,	CMD_IS_SAFE},
    {"gets",		Tcl_GetsObjCmd,		NULL,			NULL,	CMD_IS_SAFE},
    {"glob",		Tcl_GlobObjCmd,		NULL,			NULL,	0},
    {"load",		Tcl_LoadObjCmd,		NULL,			NULL,	0},
    {"open",		Tcl_OpenObjCmd,		NULL,			NULL,	0},
    {"pid",		Tcl_PidObjCmd,		NULL,			NULL,	CMD_IS_SAFE},
    {"puts",		Tcl_PutsObjCmd,		NULL,			NULL,	CMD_IS_SAFE},
    {"pwd",		Tcl_PwdObjCmd,		NULL,			NULL,	0},
    {"read",		Tcl_ReadObjCmd,		NULL,			NULL,	CMD_IS_SAFE},
    {"seek",		Tcl_SeekObjCmd,		NULL,			NULL,	CMD_IS_SAFE},
    {"socket",		Tcl_SocketObjCmd,	NULL,			NULL,	0},
    {"source",		Tcl_SourceObjCmd,	NULL,			TclNRSourceObjCmd,	0},
    {"tell",		Tcl_TellObjCmd,		NULL,			NULL,	CMD_IS_SAFE},
    {"time",		Tcl_TimeObjCmd,		NULL,			NULL,	CMD_IS_SAFE},
    {"timerate",	Tcl_TimeRateObjCmd,	NULL,			NULL,	CMD_IS_SAFE},
    {"unload",		Tcl_UnloadObjCmd,	NULL,			NULL,	0},
    {"update",		Tcl_UpdateObjCmd,	NULL,			NULL,	CMD_IS_SAFE},
    {"vwait",		Tcl_VwaitObjCmd,	NULL,			NULL,	CMD_IS_SAFE},
    {NULL,		NULL,			NULL,			NULL,	0}
};

/*
 * Information about which pieces of ensembles to hide when making an
 * interpreter safe:
 */

static const UnsafeEnsembleInfo unsafeEnsembleCommands[] = {
    /* [encoding] has two unsafe commands. Assumed by older security policies
     * to be overall unsafe; it isn't but... */
    {"encoding", NULL},
    {"encoding", "dirs"},
    {"encoding", "system"},
    /* [file] has MANY unsafe commands! Assumed by older security policies to
     * be overall unsafe; it isn't but... */
    {"file", NULL},
    {"file", "atime"},
    {"file", "attributes"},
    {"file", "copy"},
    {"file", "delete"},
    {"file", "dirname"},
    {"file", "executable"},
    {"file", "exists"},
    {"file", "extension"},
    {"file", "isdirectory"},
    {"file", "isfile"},
    {"file", "link"},
    {"file", "lstat"},
    {"file", "mtime"},
    {"file", "mkdir"},
    {"file", "nativename"},
    {"file", "normalize"},
    {"file", "owned"},
    {"file", "readable"},
    {"file", "readlink"},
    {"file", "rename"},
    {"file", "rootname"},
    {"file", "size"},
    {"file", "stat"},
    {"file", "tail"},
    {"file", "tempdir"},
    {"file", "tempfile"},
    {"file", "type"},
    {"file", "volumes"},
    {"file", "writable"},
    /* [info] has two unsafe commands */
    {"info", "cmdtype"},
    {"info", "nameofexecutable"},
    /* [tcl::process] has ONLY unsafe commands! */
    {"process", "list"},
    {"process", "status"},
    {"process", "purge"},
    {"process", "autopurge"},
    /* [zipfs] has MANY unsafe commands! */
    {"zipfs", "lmkimg"},
    {"zipfs", "lmkzip"},
    {"zipfs", "mkimg"},
    {"zipfs", "mkkey"},
    {"zipfs", "mkzip"},
    {"zipfs", "mount"},
    {"zipfs", "mount_data"},
    {"zipfs", "unmount"},
    {NULL, NULL}
};

/*
 * Math functions. All are safe.
 */

typedef struct {
    const char *name;		/* Name of the function. The full name is
				 * "::tcl::mathfunc::<name>". */
    Tcl_ObjCmdProc *objCmdProc;	/* Function that evaluates the function */
    double (*fn)(double x);	/* Real function pointer */
} BuiltinFuncDef;
static const BuiltinFuncDef BuiltinFuncTable[] = {
    { "abs",	ExprAbsFunc,	NULL			},
    { "acos",	ExprUnaryFunc,	acos			},
    { "asin",	ExprUnaryFunc,	asin			},
    { "atan",	ExprUnaryFunc,	atan			},
    { "atan2",	ExprBinaryFunc,	(double (*)(double))(void *)(double (*)(double, double)) atan2},
    { "bool",	ExprBoolFunc,	NULL			},
    { "ceil",	ExprCeilFunc,	NULL			},
    { "cos",	ExprUnaryFunc,	cos				},
    { "cosh",	ExprUnaryFunc,	cosh			},
    { "double",	ExprDoubleFunc,	NULL			},
    { "entier",	ExprIntFunc,	NULL			},
    { "exp",	ExprUnaryFunc,	exp				},
    { "floor",	ExprFloorFunc,	NULL			},
    { "fmod",	ExprBinaryFunc,	(double (*)(double))(void *)(double (*)(double, double)) fmod},
    { "hypot",	ExprBinaryFunc,	(double (*)(double))(void *)(double (*)(double, double)) hypot},
    { "int",	ExprIntFunc,	NULL			},
    { "isfinite", ExprIsFiniteFunc, NULL        	},
    { "isinf",	ExprIsInfinityFunc, NULL        	},
    { "isnan",	ExprIsNaNFunc,	NULL            	},
    { "isnormal", ExprIsNormalFunc, NULL        	},
    { "isqrt",	ExprIsqrtFunc,	NULL			},
    { "issubnormal", ExprIsSubnormalFunc, NULL,         },
    { "isunordered", ExprIsUnorderedFunc, NULL,         },
    { "log",	ExprUnaryFunc,	log				},
    { "log10",	ExprUnaryFunc,	log10			},
    { "max",	ExprMaxFunc,	NULL			},
    { "min",	ExprMinFunc,	NULL			},
    { "pow",	ExprBinaryFunc,	(double (*)(double))(void *)(double (*)(double, double)) pow},
    { "rand",	ExprRandFunc,	NULL			},
    { "round",	ExprRoundFunc,	NULL			},
    { "sin",	ExprUnaryFunc,	sin				},
    { "sinh",	ExprUnaryFunc,	sinh			},
    { "sqrt",	ExprSqrtFunc,	NULL			},
    { "srand",	ExprSrandFunc,	NULL			},
    { "tan",	ExprUnaryFunc,	tan				},
    { "tanh",	ExprUnaryFunc,	tanh			},
    { "wide",	ExprWideFunc,	NULL			},
    { NULL, NULL, NULL }
};

/*
 * TIP#174's math operators. All are safe.
 */

typedef struct {
    const char *name;		/* Name of object-based command. */
    Tcl_ObjCmdProc *objProc;	/* Object-based function for command. */
    CompileProc *compileProc;	/* Function called to compile command. */
    union {
	int numArgs;
	int identity;
    } i;
    const char *expected;	/* For error message, what argument(s)
				 * were expected. */
} OpCmdInfo;
static const OpCmdInfo mathOpCmds[] = {
    { "~",	TclSingleOpCmd,		TclCompileInvertOpCmd,
		/* numArgs */ {1},	"integer"},
    { "!",	TclSingleOpCmd,		TclCompileNotOpCmd,
		/* numArgs */ {1},	"boolean"},
    { "+",	TclVariadicOpCmd,	TclCompileAddOpCmd,
		/* identity */ {0},	NULL},
    { "*",	TclVariadicOpCmd,	TclCompileMulOpCmd,
		/* identity */ {1},	NULL},
    { "&",	TclVariadicOpCmd,	TclCompileAndOpCmd,
		/* identity */ {-1},	NULL},
    { "|",	TclVariadicOpCmd,	TclCompileOrOpCmd,
		/* identity */ {0},	NULL},
    { "^",	TclVariadicOpCmd,	TclCompileXorOpCmd,
		/* identity */ {0},	NULL},
    { "**",	TclVariadicOpCmd,	TclCompilePowOpCmd,
		/* identity */ {1},	NULL},
    { "<<",	TclSingleOpCmd,		TclCompileLshiftOpCmd,
		/* numArgs */ {2},	"integer shift"},
    { ">>",	TclSingleOpCmd,		TclCompileRshiftOpCmd,
		/* numArgs */ {2},	"integer shift"},
    { "%",	TclSingleOpCmd,		TclCompileModOpCmd,
		/* numArgs */ {2},	"integer integer"},
    { "!=",	TclSingleOpCmd,		TclCompileNeqOpCmd,
		/* numArgs */ {2},	"value value"},
    { "ne",	TclSingleOpCmd,		TclCompileStrneqOpCmd,
		/* numArgs */ {2},	"value value"},
    { "in",	TclSingleOpCmd,		TclCompileInOpCmd,
		/* numArgs */ {2},	"value list"},
    { "ni",	TclSingleOpCmd,		TclCompileNiOpCmd,
		/* numArgs */ {2},	"value list"},
    { "-",	TclNoIdentOpCmd,	TclCompileMinusOpCmd,
		/* unused */ {0},	"value ?value ...?"},
    { "/",	TclNoIdentOpCmd,	TclCompileDivOpCmd,
		/* unused */ {0},	"value ?value ...?"},
    { "<",	TclSortingOpCmd,	TclCompileLessOpCmd,
		/* unused */ {0},	NULL},
    { "<=",	TclSortingOpCmd,	TclCompileLeqOpCmd,
		/* unused */ {0},	NULL},
    { ">",	TclSortingOpCmd,	TclCompileGreaterOpCmd,
		/* unused */ {0},	NULL},
    { ">=",	TclSortingOpCmd,	TclCompileGeqOpCmd,
		/* unused */ {0},	NULL},
    { "==",	TclSortingOpCmd,	TclCompileEqOpCmd,
		/* unused */ {0},	NULL},
    { "eq",	TclSortingOpCmd,	TclCompileStreqOpCmd,
		/* unused */ {0},	NULL},
    { "lt",	TclSortingOpCmd,	TclCompileStrLtOpCmd,
		/* unused */ {0},	NULL},
    { "le",	TclSortingOpCmd,	TclCompileStrLeOpCmd,
		/* unused */ {0},	NULL},
    { "gt",	TclSortingOpCmd,	TclCompileStrGtOpCmd,
		/* unused */ {0},	NULL},
    { "ge",	TclSortingOpCmd,	TclCompileStrGeOpCmd,
		/* unused */ {0},	NULL},
    { NULL,	NULL,			NULL,
		{0},			NULL}
};

/*
 *----------------------------------------------------------------------
 *
 * TclFinalizeEvaluation --
 *
 *	Finalizes the script cancellation hash table.
 *
 * Results:
 *	None.
 *
 * Side effects:
 *	None.
 *
 *----------------------------------------------------------------------
 */

void
TclFinalizeEvaluation(void)
{
    Tcl_MutexLock(&cancelLock);
    if (cancelTableInitialized == 1) {
	Tcl_DeleteHashTable(&cancelTable);
	cancelTableInitialized = 0;
    }
    Tcl_MutexUnlock(&cancelLock);

    Tcl_MutexLock(&commandTypeLock);
    if (commandTypeInit) {
        Tcl_DeleteHashTable(&commandTypeTable);
        commandTypeInit = 0;
    }
    Tcl_MutexUnlock(&commandTypeLock);
}

/*
 *----------------------------------------------------------------------
 *
 * Tcl_CreateInterp --
 *
 *	Create a new TCL command interpreter.
 *
 * Results:
 *	The return value is a token for the interpreter, which may be used in
 *	calls to functions like Tcl_CreateCmd, Tcl_Eval, or Tcl_DeleteInterp.
 *
 * Side effects:
 *	The command interpreter is initialized with the built-in commands and
 *	with the variables documented in tclvars(n).
 *
 *----------------------------------------------------------------------
 */

Tcl_Interp *
Tcl_CreateInterp(void)
{
    Interp *iPtr;
    Tcl_Interp *interp;
    Command *cmdPtr;
    const BuiltinFuncDef *builtinFuncPtr;
    const OpCmdInfo *opcmdInfoPtr;
    const CmdInfo *cmdInfoPtr;
    Tcl_Namespace *nsPtr;
    Tcl_HashEntry *hPtr;
    int isNew;
    CancelInfo *cancelInfo;
    union {
	char c[sizeof(short)];
	short s;
    } order;
#ifdef TCL_COMPILE_STATS
    ByteCodeStats *statsPtr;
#endif /* TCL_COMPILE_STATS */
    char mathFuncName[32];
    CallFrame *framePtr;

    Tcl_InitSubsystems();

    /*
     * Panic if someone updated the CallFrame structure without also updating
     * the Tcl_CallFrame structure (or vice versa).
     */

    if (sizeof(Tcl_CallFrame) < sizeof(CallFrame)) {
	Tcl_Panic("Tcl_CallFrame must not be smaller than CallFrame");
    }

#if defined(_WIN32) && !defined(_WIN64) && !defined(_USE_64BIT_TIME_T)
    /* If Tcl is compiled on Win32 using -D_USE_64BIT_TIME_T
     * the result is a binary incompatible with the 'standard' build of
     * Tcl: All extensions using Tcl_StatBuf need to be recompiled in
     * the same way. Therefore, this is not officially supported.
     * In stead, it is recommended to use Win64 or Tcl 9.0 (not released yet)
     */
    if ((offsetof(Tcl_StatBuf,st_atime) != 32)
	    || (offsetof(Tcl_StatBuf,st_ctime) != 40)) {
	Tcl_Panic("<sys/stat.h> is not compatible with MSVC");
    }
#endif

    if (cancelTableInitialized == 0) {
	Tcl_MutexLock(&cancelLock);
	if (cancelTableInitialized == 0) {
	    Tcl_InitHashTable(&cancelTable, TCL_ONE_WORD_KEYS);
	    cancelTableInitialized = 1;
	}

	Tcl_MutexUnlock(&cancelLock);
    }

    if (commandTypeInit == 0) {
        TclRegisterCommandTypeName(TclObjInterpProc, "proc");
        TclRegisterCommandTypeName(TclEnsembleImplementationCmd, "ensemble");
        TclRegisterCommandTypeName(TclAliasObjCmd, "alias");
        TclRegisterCommandTypeName(TclLocalAliasObjCmd, "alias");
        TclRegisterCommandTypeName(TclChildObjCmd, "interp");
        TclRegisterCommandTypeName(TclInvokeImportedCmd, "import");
        TclRegisterCommandTypeName(TclOOPublicObjectCmd, "object");
        TclRegisterCommandTypeName(TclOOPrivateObjectCmd, "privateObject");
        TclRegisterCommandTypeName(TclOOMyClassObjCmd, "privateClass");
        TclRegisterCommandTypeName(TclNRInterpCoroutine, "coroutine");
    }

    /*
     * Initialize support for namespaces and create the global namespace
     * (whose name is ""; an alias is "::"). This also initializes the Tcl
     * object type table and other object management code.
     */

    iPtr = (Interp *)ckalloc(sizeof(Interp));
    interp = (Tcl_Interp *) iPtr;

#ifdef TCL_NO_DEPRECATED
    iPtr->result = &tclEmptyString;
#else
    iPtr->result = iPtr->resultSpace;
#endif
    iPtr->freeProc = NULL;
    iPtr->errorLine = 0;
    iPtr->objResultPtr = Tcl_NewObj();
    Tcl_IncrRefCount(iPtr->objResultPtr);
    iPtr->handle = TclHandleCreate(iPtr);
    iPtr->globalNsPtr = NULL;
    iPtr->hiddenCmdTablePtr = NULL;
    iPtr->interpInfo = NULL;

    TCL_CT_ASSERT(sizeof(iPtr->extra) <= sizeof(Tcl_HashTable));
    iPtr->extra.optimizer = TclOptimizeBytecode;

    iPtr->numLevels = 0;
    iPtr->maxNestingDepth = MAX_NESTING_DEPTH;
    iPtr->framePtr = NULL;	/* Initialise as soon as :: is available */
    iPtr->varFramePtr = NULL;	/* Initialise as soon as :: is available */

    /*
     * TIP #280 - Initialize the arrays used to extend the ByteCode and Proc
     * structures.
     */

    iPtr->cmdFramePtr = NULL;
    iPtr->linePBodyPtr = (Tcl_HashTable *)ckalloc(sizeof(Tcl_HashTable));
    iPtr->lineBCPtr = (Tcl_HashTable *)ckalloc(sizeof(Tcl_HashTable));
    iPtr->lineLAPtr = (Tcl_HashTable *)ckalloc(sizeof(Tcl_HashTable));
    iPtr->lineLABCPtr = (Tcl_HashTable *)ckalloc(sizeof(Tcl_HashTable));
    Tcl_InitHashTable(iPtr->linePBodyPtr, TCL_ONE_WORD_KEYS);
    Tcl_InitHashTable(iPtr->lineBCPtr, TCL_ONE_WORD_KEYS);
    Tcl_InitHashTable(iPtr->lineLAPtr, TCL_ONE_WORD_KEYS);
    Tcl_InitHashTable(iPtr->lineLABCPtr, TCL_ONE_WORD_KEYS);
    iPtr->scriptCLLocPtr = NULL;

    iPtr->activeVarTracePtr = NULL;

    iPtr->returnOpts = NULL;
    iPtr->errorInfo = NULL;
    TclNewLiteralStringObj(iPtr->eiVar, "::errorInfo");
    Tcl_IncrRefCount(iPtr->eiVar);
    iPtr->errorStack = Tcl_NewListObj(0, NULL);
    Tcl_IncrRefCount(iPtr->errorStack);
    iPtr->resetErrorStack = 1;
    TclNewLiteralStringObj(iPtr->upLiteral,"UP");
    Tcl_IncrRefCount(iPtr->upLiteral);
    TclNewLiteralStringObj(iPtr->callLiteral,"CALL");
    Tcl_IncrRefCount(iPtr->callLiteral);
    TclNewLiteralStringObj(iPtr->innerLiteral,"INNER");
    Tcl_IncrRefCount(iPtr->innerLiteral);
    iPtr->innerContext = Tcl_NewListObj(0, NULL);
    Tcl_IncrRefCount(iPtr->innerContext);
    iPtr->errorCode = NULL;
    TclNewLiteralStringObj(iPtr->ecVar, "::errorCode");
    Tcl_IncrRefCount(iPtr->ecVar);
    iPtr->returnLevel = 1;
    iPtr->returnCode = TCL_OK;

    iPtr->rootFramePtr = NULL;	/* Initialise as soon as :: is available */
    iPtr->lookupNsPtr = NULL;

#ifndef TCL_NO_DEPRECATED
    iPtr->appendResult = NULL;
    iPtr->appendAvl = 0;
    iPtr->appendUsed = 0;
#endif

    Tcl_InitHashTable(&iPtr->packageTable, TCL_STRING_KEYS);
    iPtr->packageUnknown = NULL;

    /* TIP #268 */
#if (TCL_RELEASE_LEVEL == TCL_FINAL_RELEASE)
    if (getenv("TCL_PKG_PREFER_LATEST") == NULL) {
	iPtr->packagePrefer = PKG_PREFER_STABLE;
    } else
#endif
	iPtr->packagePrefer = PKG_PREFER_LATEST;

    iPtr->cmdCount = 0;
    TclInitLiteralTable(&iPtr->literalTable);
    iPtr->compileEpoch = 1;
    iPtr->compiledProcPtr = NULL;
    iPtr->resolverPtr = NULL;
    iPtr->evalFlags = 0;
    iPtr->scriptFile = NULL;
    iPtr->flags = 0;
    iPtr->tracePtr = NULL;
    iPtr->tracesForbiddingInline = 0;
    iPtr->activeCmdTracePtr = NULL;
    iPtr->activeInterpTracePtr = NULL;
    iPtr->assocData = NULL;
    iPtr->execEnvPtr = NULL;	/* Set after namespaces initialized. */
    iPtr->emptyObjPtr = Tcl_NewObj();
				/* Another empty object. */
    Tcl_IncrRefCount(iPtr->emptyObjPtr);
#ifndef TCL_NO_DEPRECATED
    iPtr->resultSpace[0] = 0;
#endif
    iPtr->threadId = Tcl_GetCurrentThread();

    /* TIP #378 */
#ifdef TCL_INTERP_DEBUG_FRAME
    iPtr->flags |= INTERP_DEBUG_FRAME;
#else
    if (getenv("TCL_INTERP_DEBUG_FRAME") != NULL) {
        iPtr->flags |= INTERP_DEBUG_FRAME;
    }
#endif

    /*
     * Initialise the tables for variable traces and searches *before*
     * creating the global ns - so that the trace on errorInfo can be
     * recorded.
     */

    Tcl_InitHashTable(&iPtr->varTraces, TCL_ONE_WORD_KEYS);
    Tcl_InitHashTable(&iPtr->varSearches, TCL_ONE_WORD_KEYS);

    iPtr->globalNsPtr = NULL;	/* Force creation of global ns below. */
    iPtr->globalNsPtr = (Namespace *) Tcl_CreateNamespace(interp, "",
	    NULL, NULL);
    if (iPtr->globalNsPtr == NULL) {
	Tcl_Panic("Tcl_CreateInterp: can't create global namespace");
    }

    /*
     * Initialise the rootCallframe. It cannot be allocated on the stack, as
     * it has to be in place before TclCreateExecEnv tries to use a variable.
     */

    /* This is needed to satisfy GCC 3.3's strict aliasing rules */
    framePtr = (CallFrame *)ckalloc(sizeof(CallFrame));
    (void) Tcl_PushCallFrame(interp, (Tcl_CallFrame *) framePtr,
	    (Tcl_Namespace *) iPtr->globalNsPtr, /*isProcCallFrame*/ 0);
    framePtr->objc = 0;

    iPtr->framePtr = framePtr;
    iPtr->varFramePtr = framePtr;
    iPtr->rootFramePtr = framePtr;

    /*
     * Initialize support for code compilation and execution. We call
     * TclCreateExecEnv after initializing namespaces since it tries to
     * reference a Tcl variable (it links to the Tcl "tcl_traceExec"
     * variable).
     */

    iPtr->execEnvPtr = TclCreateExecEnv(interp, INTERP_STACK_INITIAL_SIZE);

    /*
     * TIP #219, Tcl Channel Reflection API support.
     */

    iPtr->chanMsg = NULL;

    /*
     * TIP #285, Script cancellation support.
     */

    iPtr->asyncCancelMsg = Tcl_NewObj();

    cancelInfo = (CancelInfo *)ckalloc(sizeof(CancelInfo));
    cancelInfo->interp = interp;

    iPtr->asyncCancel = Tcl_AsyncCreate(CancelEvalProc, cancelInfo);
    cancelInfo->async = iPtr->asyncCancel;
    cancelInfo->result = NULL;
    cancelInfo->length = 0;

    Tcl_MutexLock(&cancelLock);
    hPtr = Tcl_CreateHashEntry(&cancelTable, iPtr, &isNew);
    Tcl_SetHashValue(hPtr, cancelInfo);
    Tcl_MutexUnlock(&cancelLock);

    /*
     * Initialize the compilation and execution statistics kept for this
     * interpreter.
     */

#ifdef TCL_COMPILE_STATS
    statsPtr = &iPtr->stats;
    statsPtr->numExecutions = 0;
    statsPtr->numCompilations = 0;
    statsPtr->numByteCodesFreed = 0;
    memset(statsPtr->instructionCount, 0,
	    sizeof(statsPtr->instructionCount));

    statsPtr->totalSrcBytes = 0.0;
    statsPtr->totalByteCodeBytes = 0.0;
    statsPtr->currentSrcBytes = 0.0;
    statsPtr->currentByteCodeBytes = 0.0;
    memset(statsPtr->srcCount, 0, sizeof(statsPtr->srcCount));
    memset(statsPtr->byteCodeCount, 0, sizeof(statsPtr->byteCodeCount));
    memset(statsPtr->lifetimeCount, 0, sizeof(statsPtr->lifetimeCount));

    statsPtr->currentInstBytes = 0.0;
    statsPtr->currentLitBytes = 0.0;
    statsPtr->currentExceptBytes = 0.0;
    statsPtr->currentAuxBytes = 0.0;
    statsPtr->currentCmdMapBytes = 0.0;

    statsPtr->numLiteralsCreated = 0;
    statsPtr->totalLitStringBytes = 0.0;
    statsPtr->currentLitStringBytes = 0.0;
    memset(statsPtr->literalCount, 0, sizeof(statsPtr->literalCount));
#endif /* TCL_COMPILE_STATS */

    /*
     * Initialise the stub table pointer.
     */

    iPtr->stubTable = &tclStubs;

    /*
     * Initialize the ensemble error message rewriting support.
     */

    TclResetRewriteEnsemble(interp, 1);

    /*
     * TIP#143: Initialise the resource limit support.
     */

    TclInitLimitSupport(interp);

    /*
     * Initialise the thread-specific data ekeko. Note that the thread's alloc
     * cache was already initialised by the call to alloc the interp struct.
     */

#if TCL_THREADS && defined(USE_THREAD_ALLOC)
    iPtr->allocCache = (AllocCache *)TclpGetAllocCache();
#else
    iPtr->allocCache = NULL;
#endif
    iPtr->pendingObjDataPtr = NULL;
    iPtr->asyncReadyPtr = TclGetAsyncReadyPtr();
    iPtr->deferredCallbacks = NULL;

    /*
     * Create the core commands. Do it here, rather than calling
     * Tcl_CreateCommand, because it's faster (there's no need to check for a
     * pre-existing command by the same name). If a command has a Tcl_CmdProc
     * but no Tcl_ObjCmdProc, set the Tcl_ObjCmdProc to
     * TclInvokeStringCommand. This is an object-based wrapper function that
     * extracts strings, calls the string function, and creates an object for
     * the result. Similarly, if a command has a Tcl_ObjCmdProc but no
     * Tcl_CmdProc, set the Tcl_CmdProc to TclInvokeObjectCommand.
     */

    for (cmdInfoPtr = builtInCmds; cmdInfoPtr->name != NULL; cmdInfoPtr++) {
	if ((cmdInfoPtr->objProc == NULL)
		&& (cmdInfoPtr->compileProc == NULL)
		&& (cmdInfoPtr->nreProc == NULL)) {
	    Tcl_Panic("builtin command with NULL object command proc and a NULL compile proc");
	}

	hPtr = Tcl_CreateHashEntry(&iPtr->globalNsPtr->cmdTable,
		cmdInfoPtr->name, &isNew);
	if (isNew) {
	    cmdPtr = (Command *)ckalloc(sizeof(Command));
	    cmdPtr->refCount = 1;
	    cmdPtr->hPtr = hPtr;
	    cmdPtr->refCount++;
	    cmdPtr->nsPtr = iPtr->globalNsPtr;
	    cmdPtr->cmdEpoch = 0;
	    cmdPtr->compileProc = cmdInfoPtr->compileProc;
	    cmdPtr->proc = TclInvokeObjectCommand;
	    cmdPtr->clientData = cmdPtr;
	    cmdPtr->objProc = cmdInfoPtr->objProc;
	    cmdPtr->objClientData = NULL;
	    cmdPtr->deleteProc = NULL;
	    cmdPtr->deleteData = NULL;
	    cmdPtr->flags = 0;
            if (cmdInfoPtr->flags & CMD_COMPILES_EXPANDED) {
                cmdPtr->flags |= CMD_COMPILES_EXPANDED;
            }
	    cmdPtr->importRefPtr = NULL;
	    cmdPtr->tracePtr = NULL;
	    cmdPtr->nreProc = cmdInfoPtr->nreProc;
	    Tcl_SetHashValue(hPtr, cmdPtr);
	}
    }

    /*
     * Create the "array", "binary", "chan", "clock", "dict", "encoding",
     * "file", "info", "namespace" and "string" ensembles. Note that all these
     * commands (and their subcommands that are not present in the global
     * namespace) are wholly safe *except* for "clock", "encoding" and "file".
     */

    TclInitArrayCmd(interp);
    TclInitBinaryCmd(interp);
    TclInitChanCmd(interp);
    TclInitDictCmd(interp);
    TclInitEncodingCmd(interp);
    TclInitFileCmd(interp);
    TclInitInfoCmd(interp);
    TclInitNamespaceCmd(interp);
    TclInitStringCmd(interp);
    TclInitPrefixCmd(interp);
    TclInitProcessCmd(interp);

    /*
     * Register "clock" subcommands. These *do* go through
     * Tcl_CreateObjCommand, since they aren't in the global namespace and
     * involve ensembles.
     */

    TclClockInit(interp);

    /*
     * Register the built-in functions. This is empty now that they are
     * implemented as commands in the ::tcl::mathfunc namespace.
     */

    /*
     * Register the default [interp bgerror] handler.
     */

    Tcl_CreateObjCommand(interp, "::tcl::Bgerror",
	    TclDefaultBgErrorHandlerObjCmd, NULL, NULL);

    /*
     * Create unsupported commands for debugging bytecode and objects.
     */

    Tcl_CreateObjCommand(interp, "::tcl::unsupported::disassemble",
	    Tcl_DisassembleObjCmd, INT2PTR(0), NULL);
    Tcl_CreateObjCommand(interp, "::tcl::unsupported::getbytecode",
	    Tcl_DisassembleObjCmd, INT2PTR(1), NULL);
    Tcl_CreateObjCommand(interp, "::tcl::unsupported::representation",
	    Tcl_RepresentationCmd, NULL, NULL);

    /* Adding the bytecode assembler command */
    cmdPtr = (Command *) Tcl_NRCreateCommand(interp,
            "::tcl::unsupported::assemble", Tcl_AssembleObjCmd,
            TclNRAssembleObjCmd, NULL, NULL);
    cmdPtr->compileProc = &TclCompileAssembleCmd;

    /* Coroutine monkeybusiness */
    Tcl_NRCreateCommand(interp, "::tcl::unsupported::inject", NULL,
	    NRInjectObjCmd, NULL, NULL);
    Tcl_CreateObjCommand(interp, "::tcl::unsupported::corotype",
            CoroTypeObjCmd, NULL, NULL);

    /* Export unsupported commands */
    nsPtr = Tcl_FindNamespace(interp, "::tcl::unsupported", NULL, 0);
    if (nsPtr) {
	Tcl_Export(interp, nsPtr, "*", 1);
    }


#ifdef USE_DTRACE
    /*
     * Register the tcl::dtrace command.
     */

    Tcl_CreateObjCommand(interp, "::tcl::dtrace", DTraceObjCmd, NULL, NULL);
#endif /* USE_DTRACE */

    /*
     * Register the builtin math functions.
     */

    nsPtr = Tcl_CreateNamespace(interp, "::tcl::mathfunc", NULL,NULL);
    if (nsPtr == NULL) {
	Tcl_Panic("Can't create math function namespace");
    }
#define MATH_FUNC_PREFIX_LEN 17 /* == strlen("::tcl::mathfunc::") */
    memcpy(mathFuncName, "::tcl::mathfunc::", MATH_FUNC_PREFIX_LEN);
    for (builtinFuncPtr = BuiltinFuncTable; builtinFuncPtr->name != NULL;
	    builtinFuncPtr++) {
	strcpy(mathFuncName+MATH_FUNC_PREFIX_LEN, builtinFuncPtr->name);
	Tcl_CreateObjCommand(interp, mathFuncName,
		builtinFuncPtr->objCmdProc, (void *)builtinFuncPtr->fn, NULL);
	Tcl_Export(interp, nsPtr, builtinFuncPtr->name, 0);
    }

    /*
     * Register the mathematical "operator" commands. [TIP #174]
     */

    nsPtr = Tcl_CreateNamespace(interp, "::tcl::mathop", NULL, NULL);
    if (nsPtr == NULL) {
	Tcl_Panic("can't create math operator namespace");
    }
    Tcl_Export(interp, nsPtr, "*", 1);
#define MATH_OP_PREFIX_LEN 15 /* == strlen("::tcl::mathop::") */
    memcpy(mathFuncName, "::tcl::mathop::", MATH_OP_PREFIX_LEN);
    for (opcmdInfoPtr=mathOpCmds ; opcmdInfoPtr->name!=NULL ; opcmdInfoPtr++){
	TclOpCmdClientData *occdPtr = (TclOpCmdClientData *)ckalloc(sizeof(TclOpCmdClientData));

	occdPtr->op = opcmdInfoPtr->name;
	occdPtr->i.numArgs = opcmdInfoPtr->i.numArgs;
	occdPtr->expected = opcmdInfoPtr->expected;
	strcpy(mathFuncName + MATH_OP_PREFIX_LEN, opcmdInfoPtr->name);
	cmdPtr = (Command *) Tcl_CreateObjCommand(interp, mathFuncName,
		opcmdInfoPtr->objProc, occdPtr, DeleteOpCmdClientData);
	if (cmdPtr == NULL) {
	    Tcl_Panic("failed to create math operator %s",
		    opcmdInfoPtr->name);
	} else if (opcmdInfoPtr->compileProc != NULL) {
	    cmdPtr->compileProc = opcmdInfoPtr->compileProc;
	}
    }

    /*
     * Do Multiple/Safe Interps Tcl init stuff
     */

    TclInterpInit(interp);
    TclSetupEnv(interp);

    /*
     * TIP #59: Make embedded configuration information available.
     */

    TclInitEmbeddedConfigurationInformation(interp);

    /*
     * TIP #440: Declare the name of the script engine to be "Tcl".
     */

    Tcl_SetVar2(interp, "tcl_platform", "engine", "Tcl",
	    TCL_GLOBAL_ONLY);

    /*
     * Compute the byte order of this machine.
     */

    order.s = 1;
    Tcl_SetVar2(interp, "tcl_platform", "byteOrder",
	    ((order.c[0] == 1) ? "littleEndian" : "bigEndian"),
	    TCL_GLOBAL_ONLY);

    Tcl_SetVar2Ex(interp, "tcl_platform", "wordSize",
	    Tcl_NewWideIntObj(sizeof(long)), TCL_GLOBAL_ONLY);

    /* TIP #291 */
    Tcl_SetVar2Ex(interp, "tcl_platform", "pointerSize",
	    Tcl_NewWideIntObj(sizeof(void *)), TCL_GLOBAL_ONLY);

    /*
     * Set up other variables such as tcl_version and tcl_library
     */

    Tcl_SetVar2(interp, "tcl_patchLevel", NULL, TCL_PATCH_LEVEL, TCL_GLOBAL_ONLY);
    Tcl_SetVar2(interp, "tcl_version", NULL, TCL_VERSION, TCL_GLOBAL_ONLY);
#if !defined(TCL_NO_DEPRECATED) && TCL_MAJOR_VERSION < 9
    Tcl_TraceVar2(interp, "tcl_precision", NULL,
	    TCL_GLOBAL_ONLY|TCL_TRACE_READS|TCL_TRACE_WRITES|TCL_TRACE_UNSETS,
	    TclPrecTraceProc, NULL);
#endif /* !TCL_NO_DEPRECATED */
    TclpSetVariables(interp);

#if TCL_THREADS
    /*
     * The existence of the "threaded" element of the tcl_platform array
     * indicates that this particular Tcl shell has been compiled with threads
     * turned on. Using "info exists tcl_platform(threaded)" a Tcl script can
     * introspect on the interpreter level of thread safety.
     */

    Tcl_SetVar2(interp, "tcl_platform", "threaded", "1", TCL_GLOBAL_ONLY);
#endif

    /*
     * Register Tcl's version number.
     * TIP #268: Full patchlevel instead of just major.minor
     */

    Tcl_PkgProvideEx(interp, "Tcl", TCL_PATCH_LEVEL, &tclStubs);

    if (TclTommath_Init(interp) != TCL_OK) {
	Tcl_Panic("%s", TclGetString(Tcl_GetObjResult(interp)));
    }

    if (TclOOInit(interp) != TCL_OK) {
	Tcl_Panic("%s", TclGetString(Tcl_GetObjResult(interp)));
    }

    /*
     * Only build in zlib support if we've successfully detected a library to
     * compile and link against.
     */

#ifdef HAVE_ZLIB
    if (TclZlibInit(interp) != TCL_OK) {
	Tcl_Panic("%s", TclGetString(Tcl_GetObjResult(interp)));
    }
    if (TclZipfs_Init(interp) != TCL_OK) {
	Tcl_Panic("%s", Tcl_GetString(Tcl_GetObjResult(interp)));
    }
#endif

    TOP_CB(iPtr) = NULL;
    return interp;
}

static void
DeleteOpCmdClientData(
    ClientData clientData)
{
    TclOpCmdClientData *occdPtr = (TclOpCmdClientData *)clientData;

    ckfree(occdPtr);
}

/*
 * ---------------------------------------------------------------------
 *
 * TclRegisterCommandTypeName, TclGetCommandTypeName --
 *
 *      Command type registration and lookup mechanism. Everything is keyed by
 *      the Tcl_ObjCmdProc for the command, and that is used as the *key* into
 *      the hash table that maps to constant strings that are names. (It is
 *      recommended that those names be ASCII.)
 *
 * ---------------------------------------------------------------------
 */

void
TclRegisterCommandTypeName(
    Tcl_ObjCmdProc *implementationProc,
    const char *nameStr)
{
    Tcl_HashEntry *hPtr;

    Tcl_MutexLock(&commandTypeLock);
    if (commandTypeInit == 0) {
        Tcl_InitHashTable(&commandTypeTable, TCL_ONE_WORD_KEYS);
        commandTypeInit = 1;
    }
    if (nameStr != NULL) {
        int isNew;

        hPtr = Tcl_CreateHashEntry(&commandTypeTable,
                (void *) implementationProc, &isNew);
        Tcl_SetHashValue(hPtr, (void *) nameStr);
    } else {
        hPtr = Tcl_FindHashEntry(&commandTypeTable,
                (void *) implementationProc);
        if (hPtr != NULL) {
            Tcl_DeleteHashEntry(hPtr);
        }
    }
    Tcl_MutexUnlock(&commandTypeLock);
}

const char *
TclGetCommandTypeName(
    Tcl_Command command)
{
    Command *cmdPtr = (Command *) command;
    Tcl_ObjCmdProc *procPtr = cmdPtr->objProc;
    const char *name = "native";

    if (procPtr == NULL) {
        procPtr = cmdPtr->nreProc;
    }
    Tcl_MutexLock(&commandTypeLock);
    if (commandTypeInit) {
        Tcl_HashEntry *hPtr = Tcl_FindHashEntry(&commandTypeTable, procPtr);

        if (hPtr && Tcl_GetHashValue(hPtr)) {
            name = (const char *) Tcl_GetHashValue(hPtr);
        }
    }
    Tcl_MutexUnlock(&commandTypeLock);

    return name;
}

/*
 *----------------------------------------------------------------------
 *
 * TclHideUnsafeCommands --
 *
 *	Hides base commands that are not marked as safe from this interpreter.
 *
 * Results:
 *	TCL_OK if it succeeds, TCL_ERROR else.
 *
 * Side effects:
 *	Hides functionality in an interpreter.
 *
 *----------------------------------------------------------------------
 */

int
TclHideUnsafeCommands(
    Tcl_Interp *interp)		/* Hide commands in this interpreter. */
{
    const CmdInfo *cmdInfoPtr;
    const UnsafeEnsembleInfo *unsafePtr;

    if (interp == NULL) {
	return TCL_ERROR;
    }
    for (cmdInfoPtr = builtInCmds; cmdInfoPtr->name != NULL; cmdInfoPtr++) {
	if (!(cmdInfoPtr->flags & CMD_IS_SAFE)) {
	    Tcl_HideCommand(interp, cmdInfoPtr->name, cmdInfoPtr->name);
	}
    }

    for (unsafePtr = unsafeEnsembleCommands;
            unsafePtr->ensembleNsName; unsafePtr++) {
        if (unsafePtr->commandName) {
            /*
             * Hide an ensemble subcommand.
             */

            Tcl_Obj *cmdName = Tcl_ObjPrintf("::tcl::%s::%s",
                    unsafePtr->ensembleNsName, unsafePtr->commandName);
            Tcl_Obj *hideName = Tcl_ObjPrintf("tcl:%s:%s",
                    unsafePtr->ensembleNsName, unsafePtr->commandName);

            if (TclRenameCommand(interp, TclGetString(cmdName),
                        "___tmp") != TCL_OK
                    || Tcl_HideCommand(interp, "___tmp",
                            TclGetString(hideName)) != TCL_OK) {
                Tcl_Panic("problem making '%s %s' safe: %s",
                        unsafePtr->ensembleNsName, unsafePtr->commandName,
                        Tcl_GetString(Tcl_GetObjResult(interp)));
            }
            Tcl_CreateObjCommand(interp, TclGetString(cmdName),
                    BadEnsembleSubcommand, (void *)unsafePtr, NULL);
            TclDecrRefCount(cmdName);
            TclDecrRefCount(hideName);
        } else {
            /*
             * Hide an ensemble main command (for compatibility).
             */

            if (Tcl_HideCommand(interp, unsafePtr->ensembleNsName,
                    unsafePtr->ensembleNsName) != TCL_OK) {
                Tcl_Panic("problem making '%s' safe: %s",
                        unsafePtr->ensembleNsName,
                        Tcl_GetString(Tcl_GetObjResult(interp)));
            }
        }
    }

    return TCL_OK;
}

/*
 *----------------------------------------------------------------------
 *
 * BadEnsembleSubcommand --
 *
 *	Command used to act as a backstop implementation when subcommands of
 *	ensembles are unsafe (the real implementations of the subcommands are
 *	hidden). The clientData is description of what was hidden.
 *
 * Results:
 *	A standard Tcl result (always a TCL_ERROR).
 *
 * Side effects:
 *	None.
 *
 *----------------------------------------------------------------------
 */

static int
BadEnsembleSubcommand(
    ClientData clientData,
    Tcl_Interp *interp,
    TCL_UNUSED(int) /*objc*/,
    TCL_UNUSED(Tcl_Obj *const *) /* objv */)
{
    const UnsafeEnsembleInfo *infoPtr = (const UnsafeEnsembleInfo *)clientData;

    Tcl_SetObjResult(interp, Tcl_ObjPrintf(
            "not allowed to invoke subcommand %s of %s",
            infoPtr->commandName, infoPtr->ensembleNsName));
    Tcl_SetErrorCode(interp, "TCL", "SAFE", "SUBCOMMAND", NULL);
    return TCL_ERROR;
}

/*
 *--------------------------------------------------------------
 *
 * Tcl_CallWhenDeleted --
 *
 *	Arrange for a function to be called before a given interpreter is
 *	deleted. The function is called as soon as Tcl_DeleteInterp is called;
 *	if Tcl_CallWhenDeleted is called on an interpreter that has already
 *	been deleted, the function will be called when the last Tcl_Release is
 *	done on the interpreter.
 *
 * Results:
 *	None.
 *
 * Side effects:
 *	When Tcl_DeleteInterp is invoked to delete interp, proc will be
 *	invoked. See the manual entry for details.
 *
 *--------------------------------------------------------------
 */

void
Tcl_CallWhenDeleted(
    Tcl_Interp *interp,		/* Interpreter to watch. */
    Tcl_InterpDeleteProc *proc,	/* Function to call when interpreter is about
				 * to be deleted. */
    ClientData clientData)	/* One-word value to pass to proc. */
{
    Interp *iPtr = (Interp *) interp;
    static Tcl_ThreadDataKey assocDataCounterKey;
    int *assocDataCounterPtr =
	    (int *)Tcl_GetThreadData(&assocDataCounterKey, sizeof(int));
    int isNew;
    char buffer[32 + TCL_INTEGER_SPACE];
    AssocData *dPtr = (AssocData *)ckalloc(sizeof(AssocData));
    Tcl_HashEntry *hPtr;

    sprintf(buffer, "Assoc Data Key #%d", *assocDataCounterPtr);
    (*assocDataCounterPtr)++;

    if (iPtr->assocData == NULL) {
	iPtr->assocData = (Tcl_HashTable *)ckalloc(sizeof(Tcl_HashTable));
	Tcl_InitHashTable(iPtr->assocData, TCL_STRING_KEYS);
    }
    hPtr = Tcl_CreateHashEntry(iPtr->assocData, buffer, &isNew);
    dPtr->proc = proc;
    dPtr->clientData = clientData;
    Tcl_SetHashValue(hPtr, dPtr);
}

/*
 *--------------------------------------------------------------
 *
 * Tcl_DontCallWhenDeleted --
 *
 *	Cancel the arrangement for a function to be called when a given
 *	interpreter is deleted.
 *
 * Results:
 *	None.
 *
 * Side effects:
 *	If proc and clientData were previously registered as a callback via
 *	Tcl_CallWhenDeleted, they are unregistered. If they weren't previously
 *	registered then nothing happens.
 *
 *--------------------------------------------------------------
 */

void
Tcl_DontCallWhenDeleted(
    Tcl_Interp *interp,		/* Interpreter to watch. */
    Tcl_InterpDeleteProc *proc,	/* Function to call when interpreter is about
				 * to be deleted. */
    ClientData clientData)	/* One-word value to pass to proc. */
{
    Interp *iPtr = (Interp *) interp;
    Tcl_HashTable *hTablePtr;
    Tcl_HashSearch hSearch;
    Tcl_HashEntry *hPtr;
    AssocData *dPtr;

    hTablePtr = iPtr->assocData;
    if (hTablePtr == NULL) {
	return;
    }
    for (hPtr = Tcl_FirstHashEntry(hTablePtr, &hSearch); hPtr != NULL;
	    hPtr = Tcl_NextHashEntry(&hSearch)) {
	dPtr = (AssocData *)Tcl_GetHashValue(hPtr);
	if ((dPtr->proc == proc) && (dPtr->clientData == clientData)) {
	    ckfree(dPtr);
	    Tcl_DeleteHashEntry(hPtr);
	    return;
	}
    }
}

/*
 *----------------------------------------------------------------------
 *
 * Tcl_SetAssocData --
 *
 *	Creates a named association between user-specified data, a delete
 *	function and this interpreter. If the association already exists the
 *	data is overwritten with the new data. The delete function will be
 *	invoked when the interpreter is deleted.
 *
 * Results:
 *	None.
 *
 * Side effects:
 *	Sets the associated data, creates the association if needed.
 *
 *----------------------------------------------------------------------
 */

void
Tcl_SetAssocData(
    Tcl_Interp *interp,		/* Interpreter to associate with. */
    const char *name,		/* Name for association. */
    Tcl_InterpDeleteProc *proc,	/* Proc to call when interpreter is about to
				 * be deleted. */
    ClientData clientData)	/* One-word value to pass to proc. */
{
    Interp *iPtr = (Interp *) interp;
    AssocData *dPtr;
    Tcl_HashEntry *hPtr;
    int isNew;

    if (iPtr->assocData == NULL) {
	iPtr->assocData = (Tcl_HashTable *)ckalloc(sizeof(Tcl_HashTable));
	Tcl_InitHashTable(iPtr->assocData, TCL_STRING_KEYS);
    }
    hPtr = Tcl_CreateHashEntry(iPtr->assocData, name, &isNew);
    if (isNew == 0) {
	dPtr = (AssocData *)Tcl_GetHashValue(hPtr);
    } else {
	dPtr = (AssocData *)ckalloc(sizeof(AssocData));
    }
    dPtr->proc = proc;
    dPtr->clientData = clientData;

    Tcl_SetHashValue(hPtr, dPtr);
}

/*
 *----------------------------------------------------------------------
 *
 * Tcl_DeleteAssocData --
 *
 *	Deletes a named association of user-specified data with the specified
 *	interpreter.
 *
 * Results:
 *	None.
 *
 * Side effects:
 *	Deletes the association.
 *
 *----------------------------------------------------------------------
 */

void
Tcl_DeleteAssocData(
    Tcl_Interp *interp,		/* Interpreter to associate with. */
    const char *name)		/* Name of association. */
{
    Interp *iPtr = (Interp *) interp;
    AssocData *dPtr;
    Tcl_HashEntry *hPtr;

    if (iPtr->assocData == NULL) {
	return;
    }
    hPtr = Tcl_FindHashEntry(iPtr->assocData, name);
    if (hPtr == NULL) {
	return;
    }
    dPtr = (AssocData *)Tcl_GetHashValue(hPtr);
    if (dPtr->proc != NULL) {
	dPtr->proc(dPtr->clientData, interp);
    }
    ckfree(dPtr);
    Tcl_DeleteHashEntry(hPtr);
}

/*
 *----------------------------------------------------------------------
 *
 * Tcl_GetAssocData --
 *
 *	Returns the client data associated with this name in the specified
 *	interpreter.
 *
 * Results:
 *	The client data in the AssocData record denoted by the named
 *	association, or NULL.
 *
 * Side effects:
 *	None.
 *
 *----------------------------------------------------------------------
 */

ClientData
Tcl_GetAssocData(
    Tcl_Interp *interp,		/* Interpreter associated with. */
    const char *name,		/* Name of association. */
    Tcl_InterpDeleteProc **procPtr)
				/* Pointer to place to store address of
				 * current deletion callback. */
{
    Interp *iPtr = (Interp *) interp;
    AssocData *dPtr;
    Tcl_HashEntry *hPtr;

    if (iPtr->assocData == NULL) {
	return NULL;
    }
    hPtr = Tcl_FindHashEntry(iPtr->assocData, name);
    if (hPtr == NULL) {
	return NULL;
    }
    dPtr = (AssocData *)Tcl_GetHashValue(hPtr);
    if (procPtr != NULL) {
	*procPtr = dPtr->proc;
    }
    return dPtr->clientData;
}

/*
 *----------------------------------------------------------------------
 *
 * Tcl_InterpDeleted --
 *
 *	Returns nonzero if the interpreter has been deleted with a call to
 *	Tcl_DeleteInterp.
 *
 * Results:
 *	Nonzero if the interpreter is deleted, zero otherwise.
 *
 * Side effects:
 *	None.
 *
 *----------------------------------------------------------------------
 */

int
Tcl_InterpDeleted(
    Tcl_Interp *interp)
{
    return (((Interp *) interp)->flags & DELETED) ? 1 : 0;
}

/*
 *----------------------------------------------------------------------
 *
 * Tcl_DeleteInterp --
 *
 *	Ensures that the interpreter will be deleted eventually. If there are
 *	no Tcl_Preserve calls in effect for this interpreter, it is deleted
 *	immediately, otherwise the interpreter is deleted when the last
 *	Tcl_Preserve is matched by a call to Tcl_Release. In either case, the
 *	function runs the currently registered deletion callbacks.
 *
 * Results:
 *	None.
 *
 * Side effects:
 *	The interpreter is marked as deleted. The caller may still use it
 *	safely if there are calls to Tcl_Preserve in effect for the
 *	interpreter, but further calls to Tcl_Eval etc in this interpreter
 *	will fail.
 *
 *----------------------------------------------------------------------
 */

void
Tcl_DeleteInterp(
    Tcl_Interp *interp)		/* Token for command interpreter (returned by
				 * a previous call to Tcl_CreateInterp). */
{
    Interp *iPtr = (Interp *) interp;

    /*
     * If the interpreter has already been marked deleted, just punt.
     */

    if (iPtr->flags & DELETED) {
	return;
    }

    /*
     * Mark the interpreter as deleted. No further evals will be allowed.
     * Increase the compileEpoch as a signal to compiled bytecodes.
     */

    iPtr->flags |= DELETED;
    iPtr->compileEpoch++;

    /*
     * Ensure that the interpreter is eventually deleted.
     */

    Tcl_EventuallyFree(interp, (Tcl_FreeProc *) DeleteInterpProc);
}

/*
 *----------------------------------------------------------------------
 *
 * DeleteInterpProc --
 *
 *	Helper function to delete an interpreter. This function is called when
 *	the last call to Tcl_Preserve on this interpreter is matched by a call
 *	to Tcl_Release. The function cleans up all resources used in the
 *	interpreter and calls all currently registered interpreter deletion
 *	callbacks.
 *
 * Results:
 *	None.
 *
 * Side effects:
 *	Whatever the interpreter deletion callbacks do. Frees resources used
 *	by the interpreter.
 *
 *----------------------------------------------------------------------
 */

static void
DeleteInterpProc(
    Tcl_Interp *interp)		/* Interpreter to delete. */
{
    Interp *iPtr = (Interp *) interp;
    Tcl_HashEntry *hPtr;
    Tcl_HashSearch search;
    Tcl_HashTable *hTablePtr;
    ResolverScheme *resPtr, *nextResPtr;
    int i;

    /*
     * Punt if there is an error in the Tcl_Release/Tcl_Preserve matchup,
	 * unless we are exiting.
     */

    if ((iPtr->numLevels > 0) && !TclInExit()) {
	Tcl_Panic("DeleteInterpProc called with active evals");
    }

    /*
     * The interpreter should already be marked deleted; otherwise how did we
     * get here?
     */

    if (!(iPtr->flags & DELETED)) {
	Tcl_Panic("DeleteInterpProc called on interpreter not marked deleted");
    }

    /*
     * TIP #219, Tcl Channel Reflection API. Discard a leftover state.
     */

    if (iPtr->chanMsg != NULL) {
	Tcl_DecrRefCount(iPtr->chanMsg);
	iPtr->chanMsg = NULL;
    }

    /*
     * TIP #285, Script cancellation support. Delete this interp from the
     * global hash table of CancelInfo structs.
     */

    Tcl_MutexLock(&cancelLock);
    hPtr = Tcl_FindHashEntry(&cancelTable, (char *) iPtr);
    if (hPtr != NULL) {
	CancelInfo *cancelInfo = (CancelInfo *)Tcl_GetHashValue(hPtr);

	if (cancelInfo != NULL) {
	    if (cancelInfo->result != NULL) {
		ckfree(cancelInfo->result);
	    }
	    ckfree(cancelInfo);
	}

	Tcl_DeleteHashEntry(hPtr);
    }

    if (iPtr->asyncCancel != NULL) {
	Tcl_AsyncDelete(iPtr->asyncCancel);
	iPtr->asyncCancel = NULL;
    }

    if (iPtr->asyncCancelMsg != NULL) {
	Tcl_DecrRefCount(iPtr->asyncCancelMsg);
	iPtr->asyncCancelMsg = NULL;
    }
    Tcl_MutexUnlock(&cancelLock);

    /*
     * Shut down all limit handler callback scripts that call back into this
     * interpreter. Then eliminate all limit handlers for this interpreter.
     */

    TclRemoveScriptLimitCallbacks(interp);
    TclLimitRemoveAllHandlers(interp);

    /*
     * Dismantle the namespace here, before we clear the assocData. If any
     * background errors occur here, they will be deleted below.
     *
     * Dismantle the namespace after freeing the iPtr->handle so that each
     * bytecode releases its literals without caring to update the literal
     * table, as it will be freed later in this function without further use.
     */

    TclHandleFree(iPtr->handle);
    TclTeardownNamespace(iPtr->globalNsPtr);

    /*
     * Delete all the hidden commands.
     */

    hTablePtr = iPtr->hiddenCmdTablePtr;
    if (hTablePtr != NULL) {
	/*
	 * Non-pernicious deletion. The deletion callbacks will not be allowed
	 * to create any new hidden or non-hidden commands.
	 * Tcl_DeleteCommandFromToken will remove the entry from the
	 * hiddenCmdTablePtr.
	 */

	hPtr = Tcl_FirstHashEntry(hTablePtr, &search);
	for (; hPtr != NULL; hPtr = Tcl_NextHashEntry(&search)) {
	    Tcl_DeleteCommandFromToken(interp, (Tcl_Command)Tcl_GetHashValue(hPtr));
	}
	Tcl_DeleteHashTable(hTablePtr);
	ckfree(hTablePtr);
    }

    /*
     * Invoke deletion callbacks; note that a callback can create new
     * callbacks, so we iterate.
     */

    while (iPtr->assocData != NULL) {
	AssocData *dPtr;

	hTablePtr = iPtr->assocData;
	iPtr->assocData = NULL;
	for (hPtr = Tcl_FirstHashEntry(hTablePtr, &search);
		hPtr != NULL;
		hPtr = Tcl_FirstHashEntry(hTablePtr, &search)) {
	    dPtr = (AssocData *)Tcl_GetHashValue(hPtr);
	    Tcl_DeleteHashEntry(hPtr);
	    if (dPtr->proc != NULL) {
		dPtr->proc(dPtr->clientData, interp);
	    }
	    ckfree(dPtr);
	}
	Tcl_DeleteHashTable(hTablePtr);
	ckfree(hTablePtr);
    }

    /*
     * Pop the root frame pointer and finish deleting the global
     * namespace. The order is important [Bug 1658572].
     */

    if ((iPtr->framePtr != iPtr->rootFramePtr) && !TclInExit()) {
	Tcl_Panic("DeleteInterpProc: popping rootCallFrame with other frames on top");
    }
    Tcl_PopCallFrame(interp);
    ckfree(iPtr->rootFramePtr);
    iPtr->rootFramePtr = NULL;
    Tcl_DeleteNamespace((Tcl_Namespace *) iPtr->globalNsPtr);

    /*
     * Free up the result *after* deleting variables, since variable deletion
     * could have transferred ownership of the result string to Tcl.
     */

#ifndef TCL_NO_DEPRECATED
    Tcl_FreeResult(interp);
    iPtr->result = NULL;
#endif
    Tcl_DecrRefCount(iPtr->objResultPtr);
    iPtr->objResultPtr = NULL;
    Tcl_DecrRefCount(iPtr->ecVar);
    if (iPtr->errorCode) {
	Tcl_DecrRefCount(iPtr->errorCode);
	iPtr->errorCode = NULL;
    }
    Tcl_DecrRefCount(iPtr->eiVar);
    if (iPtr->errorInfo) {
	Tcl_DecrRefCount(iPtr->errorInfo);
	iPtr->errorInfo = NULL;
    }
    Tcl_DecrRefCount(iPtr->errorStack);
    iPtr->errorStack = NULL;
    Tcl_DecrRefCount(iPtr->upLiteral);
    Tcl_DecrRefCount(iPtr->callLiteral);
    Tcl_DecrRefCount(iPtr->innerLiteral);
    Tcl_DecrRefCount(iPtr->innerContext);
    if (iPtr->returnOpts) {
	Tcl_DecrRefCount(iPtr->returnOpts);
    }
#ifndef TCL_NO_DEPRECATED
    if (iPtr->appendResult != NULL) {
	ckfree(iPtr->appendResult);
	iPtr->appendResult = NULL;
    }
#endif
    TclFreePackageInfo(iPtr);
    while (iPtr->tracePtr != NULL) {
	Tcl_DeleteTrace((Tcl_Interp *) iPtr, (Tcl_Trace) iPtr->tracePtr);
    }
    if (iPtr->execEnvPtr != NULL) {
	TclDeleteExecEnv(iPtr->execEnvPtr);
    }
    if (iPtr->scriptFile) {
	Tcl_DecrRefCount(iPtr->scriptFile);
	iPtr->scriptFile = NULL;
    }
    Tcl_DecrRefCount(iPtr->emptyObjPtr);
    iPtr->emptyObjPtr = NULL;

    resPtr = iPtr->resolverPtr;
    while (resPtr) {
	nextResPtr = resPtr->nextPtr;
	ckfree(resPtr->name);
	ckfree(resPtr);
	resPtr = nextResPtr;
    }

    /*
     * Free up literal objects created for scripts compiled by the
     * interpreter.
     */

    TclDeleteLiteralTable(interp, &iPtr->literalTable);

    /*
     * TIP #280 - Release the arrays for ByteCode/Proc extension, and
     * contents.
     */

    for (hPtr = Tcl_FirstHashEntry(iPtr->linePBodyPtr, &search);
	    hPtr != NULL;
	    hPtr = Tcl_NextHashEntry(&search)) {
	CmdFrame *cfPtr = (CmdFrame *)Tcl_GetHashValue(hPtr);
	Proc *procPtr = (Proc *) Tcl_GetHashKey(iPtr->linePBodyPtr, hPtr);

	procPtr->iPtr = NULL;
	if (cfPtr) {
	    if (cfPtr->type == TCL_LOCATION_SOURCE) {
		Tcl_DecrRefCount(cfPtr->data.eval.path);
	    }
	    ckfree(cfPtr->line);
	    ckfree(cfPtr);
	}
	Tcl_DeleteHashEntry(hPtr);
    }
    Tcl_DeleteHashTable(iPtr->linePBodyPtr);
    ckfree(iPtr->linePBodyPtr);
    iPtr->linePBodyPtr = NULL;

    /*
     * See also tclCompile.c, TclCleanupByteCode
     */

    for (hPtr = Tcl_FirstHashEntry(iPtr->lineBCPtr, &search);
	    hPtr != NULL;
	    hPtr = Tcl_NextHashEntry(&search)) {
	ExtCmdLoc *eclPtr = (ExtCmdLoc *)Tcl_GetHashValue(hPtr);

	if (eclPtr->type == TCL_LOCATION_SOURCE) {
	    Tcl_DecrRefCount(eclPtr->path);
	}
	for (i=0; i< eclPtr->nuloc; i++) {
	    ckfree(eclPtr->loc[i].line);
	}

	if (eclPtr->loc != NULL) {
	    ckfree(eclPtr->loc);
	}

	ckfree(eclPtr);
	Tcl_DeleteHashEntry(hPtr);
    }
    Tcl_DeleteHashTable(iPtr->lineBCPtr);
    ckfree(iPtr->lineBCPtr);
    iPtr->lineBCPtr = NULL;

    /*
     * Location stack for uplevel/eval/... scripts which were passed through
     * proc arguments. Actually we track all arguments as we do not and cannot
     * know which arguments will be used as scripts and which will not.
     */

    if (iPtr->lineLAPtr->numEntries && !TclInExit()) {
	/*
	 * When the interp goes away we have nothing on the stack, so there
	 * are no arguments, so this table has to be empty.
	 */

	Tcl_Panic("Argument location tracking table not empty");
    }

    Tcl_DeleteHashTable(iPtr->lineLAPtr);
    ckfree(iPtr->lineLAPtr);
    iPtr->lineLAPtr = NULL;

    if (iPtr->lineLABCPtr->numEntries && !TclInExit()) {
	/*
	 * When the interp goes away we have nothing on the stack, so there
	 * are no arguments, so this table has to be empty.
	 */

	Tcl_Panic("Argument location tracking table not empty");
    }

    Tcl_DeleteHashTable(iPtr->lineLABCPtr);
    ckfree(iPtr->lineLABCPtr);
    iPtr->lineLABCPtr = NULL;

    /*
     * Squelch the tables of traces on variables and searches over arrays in
     * the in the interpreter.
     */

    Tcl_DeleteHashTable(&iPtr->varTraces);
    Tcl_DeleteHashTable(&iPtr->varSearches);

    ckfree(iPtr);
}

/*
 *---------------------------------------------------------------------------
 *
 * Tcl_HideCommand --
 *
 *	Makes a command hidden so that it cannot be invoked from within an
 *	interpreter, only from within an ancestor.
 *
 * Results:
 *	A standard Tcl result; also leaves a message in the interp's result if
 *	an error occurs.
 *
 * Side effects:
 *	Removes a command from the command table and create an entry into the
 *	hidden command table under the specified token name.
 *
 *---------------------------------------------------------------------------
 */

int
Tcl_HideCommand(
    Tcl_Interp *interp,		/* Interpreter in which to hide command. */
    const char *cmdName,	/* Name of command to hide. */
    const char *hiddenCmdToken)	/* Token name of the to-be-hidden command. */
{
    Interp *iPtr = (Interp *) interp;
    Tcl_Command cmd;
    Command *cmdPtr;
    Tcl_HashTable *hiddenCmdTablePtr;
    Tcl_HashEntry *hPtr;
    int isNew;

    if (iPtr->flags & DELETED) {
	/*
	 * The interpreter is being deleted. Do not create any new structures,
	 * because it is not safe to modify the interpreter.
	 */

	return TCL_ERROR;
    }

    /*
     * Disallow hiding of commands that are currently in a namespace or
     * renaming (as part of hiding) into a namespace (because the current
     * implementation with a single global table and the needed uniqueness of
     * names cause problems with namespaces).
     *
     * We don't need to check for "::" in cmdName because the real check is on
     * the nsPtr below.
     *
     * hiddenCmdToken is just a string which is not interpreted in any way. It
     * may contain :: but the string is not interpreted as a namespace
     * qualifier command name. Thus, hiding foo::bar to foo::bar and then
     * trying to expose or invoke ::foo::bar will NOT work; but if the
     * application always uses the same strings it will get consistent
     * behaviour.
     *
     * But as we currently limit ourselves to the global namespace only for
     * the source, in order to avoid potential confusion, lets prevent "::" in
     * the token too. - dl
     */

    if (strstr(hiddenCmdToken, "::") != NULL) {
	Tcl_SetObjResult(interp, Tcl_NewStringObj(
		"cannot use namespace qualifiers in hidden command"
		" token (rename)", -1));
        Tcl_SetErrorCode(interp, "TCL", "VALUE", "HIDDENTOKEN", NULL);
	return TCL_ERROR;
    }

    /*
     * Find the command to hide. An error is returned if cmdName can't be
     * found. Look up the command only from the global namespace. Full path of
     * the command must be given if using namespaces.
     */

    cmd = Tcl_FindCommand(interp, cmdName, NULL,
	    /*flags*/ TCL_LEAVE_ERR_MSG | TCL_GLOBAL_ONLY);
    if (cmd == (Tcl_Command) NULL) {
	return TCL_ERROR;
    }
    cmdPtr = (Command *) cmd;

    /*
     * Check that the command is really in global namespace
     */

    if (cmdPtr->nsPtr != iPtr->globalNsPtr) {
	Tcl_SetObjResult(interp, Tcl_NewStringObj(
                "can only hide global namespace commands (use rename then hide)",
                -1));
        Tcl_SetErrorCode(interp, "TCL", "HIDE", "NON_GLOBAL", NULL);
	return TCL_ERROR;
    }

    /*
     * Initialize the hidden command table if necessary.
     */

    hiddenCmdTablePtr = iPtr->hiddenCmdTablePtr;
    if (hiddenCmdTablePtr == NULL) {
	hiddenCmdTablePtr = (Tcl_HashTable *)ckalloc(sizeof(Tcl_HashTable));
	Tcl_InitHashTable(hiddenCmdTablePtr, TCL_STRING_KEYS);
	iPtr->hiddenCmdTablePtr = hiddenCmdTablePtr;
    }

    /*
     * It is an error to move an exposed command to a hidden command with
     * hiddenCmdToken if a hidden command with the name hiddenCmdToken already
     * exists.
     */

    hPtr = Tcl_CreateHashEntry(hiddenCmdTablePtr, hiddenCmdToken, &isNew);
    if (!isNew) {
	Tcl_SetObjResult(interp, Tcl_ObjPrintf(
                "hidden command named \"%s\" already exists",
                hiddenCmdToken));
        Tcl_SetErrorCode(interp, "TCL", "HIDE", "ALREADY_HIDDEN", NULL);
	return TCL_ERROR;
    }

    /*
     * NB: This code is currently 'like' a rename to a specialy set apart name
     * table. Changes here and in TclRenameCommand must be kept in synch until
     * the common parts are actually factorized out.
     */

    /*
     * Remove the hash entry for the command from the interpreter command
     * table. This is like deleting the command, so bump its command epoch;
     * this invalidates any cached references that point to the command.
     */

    if (cmdPtr->hPtr != NULL) {
	Tcl_DeleteHashEntry(cmdPtr->hPtr);
	cmdPtr->hPtr = NULL;
	cmdPtr->cmdEpoch++;
    }

    /*
     * The list of command exported from the namespace might have changed.
     * However, we do not need to recompute this just yet; next time we need
     * the info will be soon enough.
     */

    TclInvalidateNsCmdLookup(cmdPtr->nsPtr);

    /*
     * Now link the hash table entry with the command structure. We ensured
     * above that the nsPtr was right.
     */

    cmdPtr->hPtr = hPtr;
    Tcl_SetHashValue(hPtr, cmdPtr);

    /*
     * If the command being hidden has a compile function, increment the
     * interpreter's compileEpoch to invalidate its compiled code. This makes
     * sure that we don't later try to execute old code compiled with
     * command-specific (i.e., inline) bytecodes for the now-hidden command.
     * This field is checked in Tcl_EvalObj and ObjInterpProc, and code whose
     * compilation epoch doesn't match is recompiled.
     */

    if (cmdPtr->compileProc != NULL) {
	iPtr->compileEpoch++;
    }
    return TCL_OK;
}

/*
 *----------------------------------------------------------------------
 *
 * Tcl_ExposeCommand --
 *
 *	Makes a previously hidden command callable from inside the interpreter
 *	instead of only by its ancestors.
 *
 * Results:
 *	A standard Tcl result. If an error occurs, a message is left in the
 *	interp's result.
 *
 * Side effects:
 *	Moves commands from one hash table to another.
 *
 *----------------------------------------------------------------------
 */

int
Tcl_ExposeCommand(
    Tcl_Interp *interp,		/* Interpreter in which to make command
				 * callable. */
    const char *hiddenCmdToken,	/* Name of hidden command. */
    const char *cmdName)	/* Name of to-be-exposed command. */
{
    Interp *iPtr = (Interp *) interp;
    Command *cmdPtr;
    Namespace *nsPtr;
    Tcl_HashEntry *hPtr;
    Tcl_HashTable *hiddenCmdTablePtr;
    int isNew;

    if (iPtr->flags & DELETED) {
	/*
	 * The interpreter is being deleted. Do not create any new structures,
	 * because it is not safe to modify the interpreter.
	 */

	return TCL_ERROR;
    }

    /*
     * Check that we have a regular name for the command (that the user is not
     * trying to do an expose and a rename (to another namespace) at the same
     * time).
     */

    if (strstr(cmdName, "::") != NULL) {
	Tcl_SetObjResult(interp, Tcl_NewStringObj(
                "cannot expose to a namespace (use expose to toplevel, then rename)",
                -1));
        Tcl_SetErrorCode(interp, "TCL", "EXPOSE", "NON_GLOBAL", NULL);
	return TCL_ERROR;
    }

    /*
     * Get the command from the hidden command table:
     */

    hPtr = NULL;
    hiddenCmdTablePtr = iPtr->hiddenCmdTablePtr;
    if (hiddenCmdTablePtr != NULL) {
	hPtr = Tcl_FindHashEntry(hiddenCmdTablePtr, hiddenCmdToken);
    }
    if (hPtr == NULL) {
	Tcl_SetObjResult(interp, Tcl_ObjPrintf(
                "unknown hidden command \"%s\"", hiddenCmdToken));
        Tcl_SetErrorCode(interp, "TCL", "LOOKUP", "HIDDENTOKEN",
                hiddenCmdToken, NULL);
	return TCL_ERROR;
    }
    cmdPtr = (Command *)Tcl_GetHashValue(hPtr);

    /*
     * Check that we have a true global namespace command (enforced by
     * Tcl_HideCommand but let's double check. (If it was not, we would not
     * really know how to handle it).
     */

    if (cmdPtr->nsPtr != iPtr->globalNsPtr) {
	/*
	 * This case is theoritically impossible, we might rather Tcl_Panic
	 * than 'nicely' erroring out ?
	 */

	Tcl_SetObjResult(interp, Tcl_NewStringObj(
		"trying to expose a non-global command namespace command",
		-1));
	return TCL_ERROR;
    }

    /*
     * This is the global table.
     */

    nsPtr = cmdPtr->nsPtr;

    /*
     * It is an error to overwrite an existing exposed command as a result of
     * exposing a previously hidden command.
     */

    hPtr = Tcl_CreateHashEntry(&nsPtr->cmdTable, cmdName, &isNew);
    if (!isNew) {
	Tcl_SetObjResult(interp, Tcl_ObjPrintf(
                "exposed command \"%s\" already exists", cmdName));
        Tcl_SetErrorCode(interp, "TCL", "EXPOSE", "COMMAND_EXISTS", NULL);
	return TCL_ERROR;
    }

    /*
     * Command resolvers (per-interp, per-namespace) might have resolved to a
     * command for the given namespace scope with this command not being
     * registered with the namespace's command table. During BC compilation,
     * the so-resolved command turns into a CmdName literal. Without
     * invalidating a possible CmdName literal here explicitly, such literals
     * keep being reused while pointing to overhauled commands.
     */

    TclInvalidateCmdLiteral(interp, cmdName, nsPtr);

    /*
     * The list of command exported from the namespace might have changed.
     * However, we do not need to recompute this just yet; next time we need
     * the info will be soon enough.
     */

    TclInvalidateNsCmdLookup(nsPtr);

    /*
     * Remove the hash entry for the command from the interpreter hidden
     * command table.
     */

    if (cmdPtr->hPtr != NULL) {
	Tcl_DeleteHashEntry(cmdPtr->hPtr);
	cmdPtr->hPtr = NULL;
    }

    /*
     * Now link the hash table entry with the command structure. This is like
     * creating a new command, so deal with any shadowing of commands in the
     * global namespace.
     */

    cmdPtr->hPtr = hPtr;

    Tcl_SetHashValue(hPtr, cmdPtr);

    /*
     * Not needed as we are only in the global namespace (but would be needed
     * again if we supported namespace command hiding)
     *
     * TclResetShadowedCmdRefs(interp, cmdPtr);
     */

    /*
     * If the command being exposed has a compile function, increment
     * interpreter's compileEpoch to invalidate its compiled code. This makes
     * sure that we don't later try to execute old code compiled assuming the
     * command is hidden. This field is checked in Tcl_EvalObj and
     * ObjInterpProc, and code whose compilation epoch doesn't match is
     * recompiled.
     */

    if (cmdPtr->compileProc != NULL) {
	iPtr->compileEpoch++;
    }
    return TCL_OK;
}

/*
 *----------------------------------------------------------------------
 *
 * Tcl_CreateCommand --
 *
 *	Define a new command in a command table.
 *
 * Results:
 *	The return value is a token for the command, which can be used in
 *	future calls to Tcl_GetCommandName.
 *
 * Side effects:
 *	If a command named cmdName already exists for interp, it is deleted.
 *	In the future, when cmdName is seen as the name of a command by
 *	Tcl_Eval, proc will be called. To support the bytecode interpreter,
 *	the command is created with a wrapper Tcl_ObjCmdProc
 *	(TclInvokeStringCommand) that eventially calls proc. When the command
 *	is deleted from the table, deleteProc will be called. See the manual
 *	entry for details on the calling sequence.
 *
 *----------------------------------------------------------------------
 */

Tcl_Command
Tcl_CreateCommand(
    Tcl_Interp *interp,		/* Token for command interpreter returned by a
				 * previous call to Tcl_CreateInterp. */
    const char *cmdName,	/* Name of command. If it contains namespace
				 * qualifiers, the new command is put in the
				 * specified namespace; otherwise it is put in
				 * the global namespace. */
    Tcl_CmdProc *proc,		/* Function to associate with cmdName. */
    ClientData clientData,	/* Arbitrary value passed to string proc. */
    Tcl_CmdDeleteProc *deleteProc)
				/* If not NULL, gives a function to call when
				 * this command is deleted. */
{
    Interp *iPtr = (Interp *) interp;
    ImportRef *oldRefPtr = NULL;
    Namespace *nsPtr;
    Command *cmdPtr;
    Tcl_HashEntry *hPtr;
    const char *tail;
    int isNew = 0, deleted = 0;
    ImportedCmdData *dataPtr;

    if (iPtr->flags & DELETED) {
	/*
	 * The interpreter is being deleted. Don't create any new commands;
	 * it's not safe to muck with the interpreter anymore.
	 */

	return (Tcl_Command) NULL;
    }

    /*
     * If the command name we seek to create already exists, we need to
     * delete that first.  That can be tricky in the presence of traces.
     * Loop until we no longer find an existing command in the way, or
     * until we've deleted one command and that didn't finish the job.
     */

    while (1) {
        /*
         * Determine where the command should reside. If its name contains
         * namespace qualifiers, we put it in the specified namespace;
	 * otherwise, we always put it in the global namespace.
         */

        if (strstr(cmdName, "::") != NULL) {
	    Namespace *dummy1, *dummy2;

	    TclGetNamespaceForQualName(interp, cmdName, NULL,
		    TCL_CREATE_NS_IF_UNKNOWN, &nsPtr, &dummy1, &dummy2, &tail);
	    if ((nsPtr == NULL) || (tail == NULL)) {
	        return (Tcl_Command) NULL;
	    }
        } else {
	    nsPtr = iPtr->globalNsPtr;
	    tail = cmdName;
        }

        hPtr = Tcl_CreateHashEntry(&nsPtr->cmdTable, tail, &isNew);

	if (isNew || deleted) {
	    /*
	     * isNew - No conflict with existing command.
	     * deleted - We've already deleted a conflicting command
	     */
	    break;
	}

	/*
         * An existing command conflicts. Try to delete it...
         */

	cmdPtr = (Command *)Tcl_GetHashValue(hPtr);

	/*
	 * Be careful to preserve any existing import links so we can restore
	 * them down below. That way, you can redefine a command and its
	 * import status will remain intact.
	 */

	cmdPtr->refCount++;
	if (cmdPtr->importRefPtr) {
	    cmdPtr->flags |= CMD_REDEF_IN_PROGRESS;
	}

	Tcl_DeleteCommandFromToken(interp, (Tcl_Command) cmdPtr);

	if (cmdPtr->flags & CMD_REDEF_IN_PROGRESS) {
	    oldRefPtr = cmdPtr->importRefPtr;
	    cmdPtr->importRefPtr = NULL;
	}
	TclCleanupCommandMacro(cmdPtr);
	deleted = 1;
    }

    if (!isNew) {
	/*
	 * If the deletion callback recreated the command, just throw away the
	 * new command (if we try to delete it again, we could get stuck in an
	 * infinite loop).
	 */

	ckfree(Tcl_GetHashValue(hPtr));
    }

    if (!deleted) {
	/*
	 * Command resolvers (per-interp, per-namespace) might have resolved
	 * to a command for the given namespace scope with this command not
	 * being registered with the namespace's command table. During BC
	 * compilation, the so-resolved command turns into a CmdName literal.
	 * Without invalidating a possible CmdName literal here explicitly,
	 * such literals keep being reused while pointing to overhauled
	 * commands.
	 */

	TclInvalidateCmdLiteral(interp, tail, nsPtr);

	/*
	 * The list of command exported from the namespace might have changed.
	 * However, we do not need to recompute this just yet; next time we
	 * need the info will be soon enough.
	 */

	TclInvalidateNsCmdLookup(nsPtr);
	TclInvalidateNsPath(nsPtr);
    }
    cmdPtr = (Command *)ckalloc(sizeof(Command));
    cmdPtr->refCount = 1;
    Tcl_SetHashValue(hPtr, cmdPtr);
    cmdPtr->hPtr = hPtr;
    cmdPtr->refCount++;
    cmdPtr->nsPtr = nsPtr;
    cmdPtr->cmdEpoch = 0;
    cmdPtr->compileProc = NULL;
    cmdPtr->objProc = TclInvokeStringCommand;
    cmdPtr->objClientData = cmdPtr;
    cmdPtr->proc = proc;
    cmdPtr->clientData = clientData;
    cmdPtr->deleteProc = deleteProc;
    cmdPtr->deleteData = clientData;
    cmdPtr->flags = 0;
    cmdPtr->importRefPtr = NULL;
    cmdPtr->tracePtr = NULL;
    cmdPtr->nreProc = NULL;

    /*
     * Plug in any existing import references found above. Be sure to update
     * all of these references to point to the new command.
     */

    if (oldRefPtr != NULL) {
	cmdPtr->importRefPtr = oldRefPtr;
	while (oldRefPtr != NULL) {
	    Command *refCmdPtr = oldRefPtr->importedCmdPtr;
	    dataPtr = (ImportedCmdData *)refCmdPtr->objClientData;
	    dataPtr->realCmdPtr = cmdPtr;
	    oldRefPtr = oldRefPtr->nextPtr;
	}
    }

    /*
     * We just created a command, so in its namespace and all of its parent
     * namespaces, it may shadow global commands with the same name. If any
     * shadowed commands are found, invalidate all cached command references
     * in the affected namespaces.
     */

    TclResetShadowedCmdRefs(interp, cmdPtr);
    return (Tcl_Command) cmdPtr;
}

/*
 *----------------------------------------------------------------------
 *
 * Tcl_CreateObjCommand --
 *
 *	Define a new object-based command in a command table.
 *
 * Results:
 *	The return value is a token for the command, which can be used in
 *	future calls to Tcl_GetCommandName.
 *
 * Side effects:
 *	If a command named "cmdName" already exists for interp, it is
 *	first deleted.  Then the new command is created from the arguments.
 *	[***] (See below for exception).
 *
 *	In the future, during bytecode evaluation when "cmdName" is seen as
 *	the name of a command by Tcl_EvalObj or Tcl_Eval, the object-based
 *	Tcl_ObjCmdProc proc will be called. When the command is deleted from
 *	the table, deleteProc will be called. See the manual entry for details
 *	on the calling sequence.
 *
 *----------------------------------------------------------------------
 */

Tcl_Command
Tcl_CreateObjCommand(
    Tcl_Interp *interp,		/* Token for command interpreter (returned by
				 * previous call to Tcl_CreateInterp). */
    const char *cmdName,	/* Name of command. If it contains namespace
				 * qualifiers, the new command is put in the
				 * specified namespace; otherwise it is put in
				 * the global namespace. */
    Tcl_ObjCmdProc *proc,	/* Object-based function to associate with
				 * name. */
    ClientData clientData,	/* Arbitrary value to pass to object
				 * function. */
    Tcl_CmdDeleteProc *deleteProc
				/* If not NULL, gives a function to call when
				 * this command is deleted. */
)
{
    Interp *iPtr = (Interp *) interp;
    Namespace *nsPtr;
    const char *tail;

    if (iPtr->flags & DELETED) {
	/*
	 * The interpreter is being deleted. Don't create any new commands;
	 * it's not safe to muck with the interpreter anymore.
	 */
	return (Tcl_Command) NULL;
    }

    /*
     * Determine where the command should reside. If its name contains
     * namespace qualifiers, we put it in the specified namespace;
     * otherwise, we always put it in the global namespace.
     */

    if (strstr(cmdName, "::") != NULL) {
	Namespace *dummy1, *dummy2;

	TclGetNamespaceForQualName(interp, cmdName, NULL,
	    TCL_CREATE_NS_IF_UNKNOWN, &nsPtr, &dummy1, &dummy2, &tail);
	if ((nsPtr == NULL) || (tail == NULL)) {
	    return (Tcl_Command) NULL;
	}
    } else {
	nsPtr = iPtr->globalNsPtr;
	tail = cmdName;
    }

    return TclCreateObjCommandInNs(interp, tail, (Tcl_Namespace *) nsPtr,
	proc, clientData, deleteProc);
}

Tcl_Command
TclCreateObjCommandInNs(
    Tcl_Interp *interp,
    const char *cmdName,	/* Name of command, without any namespace
                                 * components. */
    Tcl_Namespace *namesp,   /* The namespace to create the command in */
    Tcl_ObjCmdProc *proc,	/* Object-based function to associate with
				 * name. */
    ClientData clientData,	/* Arbitrary value to pass to object
				 * function. */
    Tcl_CmdDeleteProc *deleteProc)
				/* If not NULL, gives a function to call when
				 * this command is deleted. */
{
    int deleted = 0, isNew = 0;
    Command *cmdPtr;
    ImportRef *oldRefPtr = NULL;
    ImportedCmdData *dataPtr;
    Tcl_HashEntry *hPtr;
    Namespace *nsPtr = (Namespace *) namesp;

    /*
     * If the command name we seek to create already exists, we need to delete
     * that first. That can be tricky in the presence of traces. Loop until we
     * no longer find an existing command in the way, or until we've deleted
     * one command and that didn't finish the job.
     */

    while (1) {
	hPtr = Tcl_CreateHashEntry(&nsPtr->cmdTable, cmdName, &isNew);

	if (isNew || deleted) {
	    /*
	     * isNew - No conflict with existing command.
	     * deleted - We've already deleted a conflicting command
	     */
	    break;
	}

	/*
         * An existing command conflicts. Try to delete it...
         */

	cmdPtr = (Command *)Tcl_GetHashValue(hPtr);

	/*
	 * [***] This is wrong.  See Tcl Bug a16752c252.
	 * However, this buggy behavior is kept under particular circumstances
	 * to accommodate deployed binaries of the "tclcompiler" program
	 * <http://sourceforge.net/projects/tclpro/> that crash if the bug is
	 * fixed.
	 */

	if (cmdPtr->objProc == TclInvokeStringCommand
		&& cmdPtr->clientData == clientData
		&& cmdPtr->deleteData == clientData
		&& cmdPtr->deleteProc == deleteProc) {
	    cmdPtr->objProc = proc;
	    cmdPtr->objClientData = clientData;
	    return (Tcl_Command) cmdPtr;
	}

	/*
	 * Otherwise, we delete the old command. Be careful to preserve any
	 * existing import links so we can restore them down below. That way,
	 * you can redefine a command and its import status will remain
	 * intact.
	 */

	cmdPtr->refCount++;
	if (cmdPtr->importRefPtr) {
	    cmdPtr->flags |= CMD_REDEF_IN_PROGRESS;
	}

	/*
         * Make sure namespace doesn't get deallocated.
         */

	cmdPtr->nsPtr->refCount++;

	Tcl_DeleteCommandFromToken(interp, (Tcl_Command) cmdPtr);
	nsPtr = (Namespace *) TclEnsureNamespace(interp,
                (Tcl_Namespace *) cmdPtr->nsPtr);
	TclNsDecrRefCount(cmdPtr->nsPtr);

	if (cmdPtr->flags & CMD_REDEF_IN_PROGRESS) {
	    oldRefPtr = cmdPtr->importRefPtr;
	    cmdPtr->importRefPtr = NULL;
	}
	TclCleanupCommandMacro(cmdPtr);
	deleted = 1;
    }
    if (!isNew) {
	/*
	 * If the deletion callback recreated the command, just throw away the
	 * new command (if we try to delete it again, we could get stuck in an
	 * infinite loop).
	 */

	ckfree(Tcl_GetHashValue(hPtr));
    }

    if (!deleted) {
	/*
	 * Command resolvers (per-interp, per-namespace) might have resolved
	 * to a command for the given namespace scope with this command not
	 * being registered with the namespace's command table. During BC
	 * compilation, the so-resolved command turns into a CmdName literal.
	 * Without invalidating a possible CmdName literal here explicitly,
	 * such literals keep being reused while pointing to overhauled
	 * commands.
	 */

	TclInvalidateCmdLiteral(interp, cmdName, nsPtr);

	/*
	 * The list of command exported from the namespace might have changed.
	 * However, we do not need to recompute this just yet; next time we
	 * need the info will be soon enough.
	 */

	TclInvalidateNsCmdLookup(nsPtr);
	TclInvalidateNsPath(nsPtr);
    }
    cmdPtr = (Command *)ckalloc(sizeof(Command));
    cmdPtr->refCount = 1;

    Tcl_SetHashValue(hPtr, cmdPtr);
    cmdPtr->refCount++;

    cmdPtr->hPtr = hPtr;
    cmdPtr->nsPtr = nsPtr;
    cmdPtr->cmdEpoch = 0;
    cmdPtr->compileProc = NULL;
    cmdPtr->objProc = proc;
    cmdPtr->objClientData = clientData;
    cmdPtr->proc = TclInvokeObjectCommand;
    cmdPtr->clientData = cmdPtr;
    cmdPtr->deleteProc = deleteProc;
    cmdPtr->deleteData = clientData;
    cmdPtr->flags = 0;
    cmdPtr->importRefPtr = NULL;
    cmdPtr->tracePtr = NULL;
    cmdPtr->nreProc = NULL;

    /*
     * Plug in any existing import references found above. Be sure to update
     * all of these references to point to the new command.
     */

    if (oldRefPtr != NULL) {
	cmdPtr->importRefPtr = oldRefPtr;
	while (oldRefPtr != NULL) {
	    Command *refCmdPtr = oldRefPtr->importedCmdPtr;

	    dataPtr = (ImportedCmdData*)refCmdPtr->objClientData;
<<<<<<< HEAD
=======
	    /* to be paranoid, incrment cmdPtr->refcount before decremnting
	     * dataPtr->realCmdPtr->refCount
	     */
>>>>>>> 34e63160
	    cmdPtr->refCount++;
	    TclCleanupCommandMacro(dataPtr->realCmdPtr);
	    dataPtr->realCmdPtr = cmdPtr;
	    oldRefPtr = oldRefPtr->nextPtr;
	}
    }

    /*
     * We just created a command, so in its namespace and all of its parent
     * namespaces, it may shadow global commands with the same name. If any
     * shadowed commands are found, invalidate all cached command references
     * in the affected namespaces.
     */

    TclResetShadowedCmdRefs(interp, cmdPtr);
    return (Tcl_Command) cmdPtr;
}

/*
 *----------------------------------------------------------------------
 *
 * TclInvokeStringCommand --
 *
 *	"Wrapper" Tcl_ObjCmdProc used to call an existing string-based
 *	Tcl_CmdProc if no object-based function exists for a command. A
 *	pointer to this function is stored as the Tcl_ObjCmdProc in a Command
 *	structure. It simply turns around and calls the string Tcl_CmdProc in
 *	the Command structure.
 *
 * Results:
 *	A standard Tcl object result value.
 *
 * Side effects:
 *	Besides those side effects of the called Tcl_CmdProc,
 *	TclInvokeStringCommand allocates and frees storage.
 *
 *----------------------------------------------------------------------
 */

int
TclInvokeStringCommand(
    ClientData clientData,	/* Points to command's Command structure. */
    Tcl_Interp *interp,		/* Current interpreter. */
    int objc,		/* Number of arguments. */
    Tcl_Obj *const objv[])	/* Argument objects. */
{
    Command *cmdPtr = (Command *)clientData;
    int i, result;
    const char **argv = (const char **)
	    TclStackAlloc(interp, (objc + 1) * sizeof(char *));

    for (i = 0; i < objc; i++) {
	argv[i] = TclGetString(objv[i]);
    }
    argv[objc] = 0;

    /*
     * Invoke the command's string-based Tcl_CmdProc.
     */

    result = cmdPtr->proc(cmdPtr->clientData, interp, objc, argv);

    TclStackFree(interp, (void *) argv);
    return result;
}

/*
 *----------------------------------------------------------------------
 *
 * TclInvokeObjectCommand --
 *
 *	"Wrapper" Tcl_CmdProc used to call an existing object-based
 *	Tcl_ObjCmdProc if no string-based function exists for a command. A
 *	pointer to this function is stored as the Tcl_CmdProc in a Command
 *	structure. It simply turns around and calls the object Tcl_ObjCmdProc
 *	in the Command structure.
 *
 * Results:
 *	A standard Tcl result value.
 *
 * Side effects:
 *	Besides those side effects of the called Tcl_ObjCmdProc,
 *	TclInvokeObjectCommand allocates and frees storage.
 *
 *----------------------------------------------------------------------
 */

int
TclInvokeObjectCommand(
    ClientData clientData,	/* Points to command's Command structure. */
    Tcl_Interp *interp,		/* Current interpreter. */
    int argc,			/* Number of arguments. */
    const char **argv)	/* Argument strings. */
{
    Command *cmdPtr = ( Command *) clientData;
    Tcl_Obj *objPtr;
    int i, length, result;
    Tcl_Obj **objv = (Tcl_Obj **)
	    TclStackAlloc(interp, (argc * sizeof(Tcl_Obj *)));

    for (i = 0; i < argc; i++) {
	length = strlen(argv[i]);
	TclNewStringObj(objPtr, argv[i], length);
	Tcl_IncrRefCount(objPtr);
	objv[i] = objPtr;
    }

    /*
     * Invoke the command's object-based Tcl_ObjCmdProc.
     */

    if (cmdPtr->objProc != NULL) {
	result = cmdPtr->objProc(cmdPtr->objClientData, interp, argc, objv);
    } else {
	result = Tcl_NRCallObjProc(interp, cmdPtr->nreProc,
		cmdPtr->objClientData, argc, objv);
    }

    /*
     * Move the interpreter's object result to the string result, then reset
     * the object result.
     */

    (void) Tcl_GetStringResult(interp);

    /*
     * Decrement the ref counts for the argument objects created above, then
     * free the objv array if malloc'ed storage was used.
     */

    for (i = 0; i < argc; i++) {
	objPtr = objv[i];
	Tcl_DecrRefCount(objPtr);
    }
    TclStackFree(interp, objv);
    return result;
}

/*
 *----------------------------------------------------------------------
 *
 * TclRenameCommand --
 *
 *	Called to give an existing Tcl command a different name. Both the old
 *	command name and the new command name can have "::" namespace
 *	qualifiers. If the new command has a different namespace context, the
 *	command will be moved to that namespace and will execute in the
 *	context of that new namespace.
 *
 *	If the new command name is NULL or the null string, the command is
 *	deleted.
 *
 * Results:
 *	Returns TCL_OK if successful, and TCL_ERROR if anything goes wrong.
 *
 * Side effects:
 *	If anything goes wrong, an error message is returned in the
 *	interpreter's result object.
 *
 *----------------------------------------------------------------------
 */

int
TclRenameCommand(
    Tcl_Interp *interp,		/* Current interpreter. */
    const char *oldName,	/* Existing command name. */
    const char *newName)	/* New command name. */
{
    Interp *iPtr = (Interp *) interp;
    const char *newTail;
    Namespace *cmdNsPtr, *newNsPtr, *dummy1, *dummy2;
    Tcl_Command cmd;
    Command *cmdPtr;
    Tcl_HashEntry *hPtr, *oldHPtr;
    int isNew, result;
    Tcl_Obj *oldFullName;
    Tcl_DString newFullName;

    /*
     * Find the existing command. An error is returned if cmdName can't be
     * found.
     */

    cmd = Tcl_FindCommand(interp, oldName, NULL, /*flags*/ 0);
    cmdPtr = (Command *) cmd;
    if (cmdPtr == NULL) {
	Tcl_SetObjResult(interp, Tcl_ObjPrintf(
                "can't %s \"%s\": command doesn't exist",
		((newName == NULL)||(*newName == '\0'))? "delete":"rename",
		oldName));
        Tcl_SetErrorCode(interp, "TCL", "LOOKUP", "COMMAND", oldName, NULL);
	return TCL_ERROR;
    }

    /*
     * If the new command name is NULL or empty, delete the command. Do this
     * with Tcl_DeleteCommandFromToken, since we already have the command.
     */

    if ((newName == NULL) || (*newName == '\0')) {
	Tcl_DeleteCommandFromToken(interp, cmd);
	return TCL_OK;
    }

    cmdNsPtr = cmdPtr->nsPtr;
    oldFullName = Tcl_NewObj();
    Tcl_IncrRefCount(oldFullName);
    Tcl_GetCommandFullName(interp, cmd, oldFullName);

    /*
     * Make sure that the destination command does not already exist. The
     * rename operation is like creating a command, so we should automatically
     * create the containing namespaces just like Tcl_CreateCommand would.
     */

    TclGetNamespaceForQualName(interp, newName, NULL,
	    TCL_CREATE_NS_IF_UNKNOWN, &newNsPtr, &dummy1, &dummy2, &newTail);

    if ((newNsPtr == NULL) || (newTail == NULL)) {
	Tcl_SetObjResult(interp, Tcl_ObjPrintf(
                "can't rename to \"%s\": bad command name", newName));
        Tcl_SetErrorCode(interp, "TCL", "VALUE", "COMMAND", NULL);
	result = TCL_ERROR;
	goto done;
    }
    if (Tcl_FindHashEntry(&newNsPtr->cmdTable, newTail) != NULL) {
	Tcl_SetObjResult(interp, Tcl_ObjPrintf(
                "can't rename to \"%s\": command already exists", newName));
        Tcl_SetErrorCode(interp, "TCL", "OPERATION", "RENAME",
                "TARGET_EXISTS", NULL);
	result = TCL_ERROR;
	goto done;
    }

    /*
     * Warning: any changes done in the code here are likely to be needed in
     * Tcl_HideCommand code too (until the common parts are extracted out).
     * - dl
     */

    /*
     * Put the command in the new namespace so we can check for an alias loop.
     * Since we are adding a new command to a namespace, we must handle any
     * shadowing of the global commands that this might create.
     */

    oldHPtr = cmdPtr->hPtr;
    hPtr = Tcl_CreateHashEntry(&newNsPtr->cmdTable, newTail, &isNew);
    Tcl_SetHashValue(hPtr, cmdPtr);
    cmdPtr->hPtr = hPtr;
    cmdPtr->nsPtr = newNsPtr;
    TclResetShadowedCmdRefs(interp, cmdPtr);

    /*
     * Now check for an alias loop. If we detect one, put everything back the
     * way it was and report the error.
     */

    result = TclPreventAliasLoop(interp, interp, (Tcl_Command) cmdPtr);
    if (result != TCL_OK) {
	Tcl_DeleteHashEntry(cmdPtr->hPtr);
	cmdPtr->hPtr = oldHPtr;
	cmdPtr->nsPtr = cmdNsPtr;
	goto done;
    }

    /*
     * The list of command exported from the namespace might have changed.
     * However, we do not need to recompute this just yet; next time we need
     * the info will be soon enough. These might refer to the same variable,
     * but that's no big deal.
     */

    TclInvalidateNsCmdLookup(cmdNsPtr);
    TclInvalidateNsCmdLookup(cmdPtr->nsPtr);

    /*
     * Command resolvers (per-interp, per-namespace) might have resolved to a
     * command for the given namespace scope with this command not being
     * registered with the namespace's command table. During BC compilation,
     * the so-resolved command turns into a CmdName literal. Without
     * invalidating a possible CmdName literal here explicitly, such literals
     * keep being reused while pointing to overhauled commands.
     */

    TclInvalidateCmdLiteral(interp, newTail, cmdPtr->nsPtr);

    /*
     * Script for rename traces can delete the command "oldName". Therefore
     * increment the reference count for cmdPtr so that it's Command structure
     * is freed only towards the end of this function by calling
     * TclCleanupCommand.
     *
     * The trace function needs to get a fully qualified name for old and new
     * commands [Tcl bug #651271], or else there's no way for the trace
     * function to get the namespace from which the old command is being
     * renamed!
     */

    Tcl_DStringInit(&newFullName);
    Tcl_DStringAppend(&newFullName, newNsPtr->fullName, -1);
    if (newNsPtr != iPtr->globalNsPtr) {
	TclDStringAppendLiteral(&newFullName, "::");
    }
    Tcl_DStringAppend(&newFullName, newTail, -1);
    cmdPtr->refCount++;
    CallCommandTraces(iPtr, cmdPtr, TclGetString(oldFullName),
	    Tcl_DStringValue(&newFullName), TCL_TRACE_RENAME);
    Tcl_DStringFree(&newFullName);

    /*
     * The new command name is okay, so remove the command from its current
     * namespace. This is like deleting the command, so bump the cmdEpoch to
     * invalidate any cached references to the command.
     */

    Tcl_DeleteHashEntry(oldHPtr);
    cmdPtr->cmdEpoch++;

    /*
     * If the command being renamed has a compile function, increment the
     * interpreter's compileEpoch to invalidate its compiled code. This makes
     * sure that we don't later try to execute old code compiled for the
     * now-renamed command.
     */

    if (cmdPtr->compileProc != NULL) {
	iPtr->compileEpoch++;
    }

    /*
     * Now free the Command structure, if the "oldName" command has been
     * deleted by invocation of rename traces.
     */

    TclCleanupCommandMacro(cmdPtr);
    result = TCL_OK;

  done:
    TclDecrRefCount(oldFullName);
    return result;
}

/*
 *----------------------------------------------------------------------
 *
 * Tcl_SetCommandInfo --
 *
 *	Modifies various information about a Tcl command. Note that this
 *	function will not change a command's namespace; use TclRenameCommand
 *	to do that. Also, the isNativeObjectProc member of *infoPtr is
 *	ignored.
 *
 * Results:
 *	If cmdName exists in interp, then the information at *infoPtr is
 *	stored with the command in place of the current information and 1 is
 *	returned. If the command doesn't exist then 0 is returned.
 *
 * Side effects:
 *	None.
 *
 *----------------------------------------------------------------------
 */

int
Tcl_SetCommandInfo(
    Tcl_Interp *interp,		/* Interpreter in which to look for
				 * command. */
    const char *cmdName,	/* Name of desired command. */
    const Tcl_CmdInfo *infoPtr)	/* Where to find information to store in the
				 * command. */
{
    Tcl_Command cmd;

    cmd = Tcl_FindCommand(interp, cmdName, NULL, /*flags*/ 0);
    return Tcl_SetCommandInfoFromToken(cmd, infoPtr);
}

/*
 *----------------------------------------------------------------------
 *
 * Tcl_SetCommandInfoFromToken --
 *
 *	Modifies various information about a Tcl command. Note that this
 *	function will not change a command's namespace; use TclRenameCommand
 *	to do that. Also, the isNativeObjectProc member of *infoPtr is
 *	ignored.
 *
 * Results:
 *	If cmdName exists in interp, then the information at *infoPtr is
 *	stored with the command in place of the current information and 1 is
 *	returned. If the command doesn't exist then 0 is returned.
 *
 * Side effects:
 *	None.
 *
 *----------------------------------------------------------------------
 */

int
Tcl_SetCommandInfoFromToken(
    Tcl_Command cmd,
    const Tcl_CmdInfo *infoPtr)
{
    Command *cmdPtr;		/* Internal representation of the command */

    if (cmd == NULL) {
	return 0;
    }

    /*
     * The isNativeObjectProc and nsPtr members of *infoPtr are ignored.
     */

    cmdPtr = (Command *) cmd;
    cmdPtr->proc = infoPtr->proc;
    cmdPtr->clientData = infoPtr->clientData;
    if (infoPtr->objProc == NULL) {
	cmdPtr->objProc = TclInvokeStringCommand;
	cmdPtr->objClientData = cmdPtr;
	cmdPtr->nreProc = NULL;
    } else {
	if (infoPtr->objProc != cmdPtr->objProc) {
	    cmdPtr->nreProc = NULL;
	    cmdPtr->objProc = infoPtr->objProc;
	}
	cmdPtr->objClientData = infoPtr->objClientData;
    }
    cmdPtr->deleteProc = infoPtr->deleteProc;
    cmdPtr->deleteData = infoPtr->deleteData;
    return 1;
}

/*
 *----------------------------------------------------------------------
 *
 * Tcl_GetCommandInfo --
 *
 *	Returns various information about a Tcl command.
 *
 * Results:
 *	If cmdName exists in interp, then *infoPtr is modified to hold
 *	information about cmdName and 1 is returned. If the command doesn't
 *	exist then 0 is returned and *infoPtr isn't modified.
 *
 * Side effects:
 *	None.
 *
 *----------------------------------------------------------------------
 */

int
Tcl_GetCommandInfo(
    Tcl_Interp *interp,		/* Interpreter in which to look for
				 * command. */
    const char *cmdName,	/* Name of desired command. */
    Tcl_CmdInfo *infoPtr)	/* Where to store information about
				 * command. */
{
    Tcl_Command cmd;

    cmd = Tcl_FindCommand(interp, cmdName, NULL, /*flags*/ 0);
    return Tcl_GetCommandInfoFromToken(cmd, infoPtr);
}

/*
 *----------------------------------------------------------------------
 *
 * Tcl_GetCommandInfoFromToken --
 *
 *	Returns various information about a Tcl command.
 *
 * Results:
 *	Copies information from the command identified by 'cmd' into a
 *	caller-supplied structure and returns 1. If the 'cmd' is NULL, leaves
 *	the structure untouched and returns 0.
 *
 * Side effects:
 *	None.
 *
 *----------------------------------------------------------------------
 */

int
Tcl_GetCommandInfoFromToken(
    Tcl_Command cmd,
    Tcl_CmdInfo *infoPtr)
{
    Command *cmdPtr;		/* Internal representation of the command */

    if (cmd == NULL) {
	return 0;
    }

    /*
     * Set isNativeObjectProc 1 if objProc was registered by a call to
     * Tcl_CreateObjCommand. Otherwise set it to 0.
     */

    cmdPtr = (Command *) cmd;
    infoPtr->isNativeObjectProc =
	    (cmdPtr->objProc != TclInvokeStringCommand);
    infoPtr->objProc = cmdPtr->objProc;
    infoPtr->objClientData = cmdPtr->objClientData;
    infoPtr->proc = cmdPtr->proc;
    infoPtr->clientData = cmdPtr->clientData;
    infoPtr->deleteProc = cmdPtr->deleteProc;
    infoPtr->deleteData = cmdPtr->deleteData;
    infoPtr->namespacePtr = (Tcl_Namespace *) cmdPtr->nsPtr;

    return 1;
}

/*
 *----------------------------------------------------------------------
 *
 * Tcl_GetCommandName --
 *
 *	Given a token returned by Tcl_CreateCommand, this function returns the
 *	current name of the command (which may have changed due to renaming).
 *
 * Results:
 *	The return value is the name of the given command.
 *
 * Side effects:
 *	None.
 *
 *----------------------------------------------------------------------
 */

const char *
Tcl_GetCommandName(
    TCL_UNUSED(Tcl_Interp *),
    Tcl_Command command)	/* Token for command returned by a previous
				 * call to Tcl_CreateCommand. The command must
				 * not have been deleted. */
{
    Command *cmdPtr = (Command *) command;

    if ((cmdPtr == NULL) || (cmdPtr->hPtr == NULL)) {
	/*
	 * This should only happen if command was "created" after the
	 * interpreter began to be deleted, so there isn't really any command.
	 * Just return an empty string.
	 */

	return "";
    }

    return (const char *)Tcl_GetHashKey(cmdPtr->hPtr->tablePtr, cmdPtr->hPtr);
}

/*
 *----------------------------------------------------------------------
 *
 * Tcl_GetCommandFullName --
 *
 *	Given a token returned by, e.g., Tcl_CreateCommand or Tcl_FindCommand,
 *	this function appends to an object the command's full name, qualified
 *	by a sequence of parent namespace names. The command's fully-qualified
 *	name may have changed due to renaming.
 *
 * Results:
 *	None.
 *
 * Side effects:
 *	The command's fully-qualified name is appended to the string
 *	representation of objPtr.
 *
 *----------------------------------------------------------------------
 */

void
Tcl_GetCommandFullName(
    Tcl_Interp *interp,		/* Interpreter containing the command. */
    Tcl_Command command,	/* Token for command returned by a previous
				 * call to Tcl_CreateCommand. The command must
				 * not have been deleted. */
    Tcl_Obj *objPtr)		/* Points to the object onto which the
				 * command's full name is appended. */

{
    Interp *iPtr = (Interp *) interp;
    Command *cmdPtr = (Command *) command;
    char *name;

    /*
     * Add the full name of the containing namespace, followed by the "::"
     * separator, and the command name.
     */

    if ((cmdPtr != NULL) && TclRoutineHasName(cmdPtr)) {
	if (cmdPtr->nsPtr != NULL) {
	    Tcl_AppendToObj(objPtr, cmdPtr->nsPtr->fullName, -1);
	    if (cmdPtr->nsPtr != iPtr->globalNsPtr) {
		Tcl_AppendToObj(objPtr, "::", 2);
	    }
	}
	if (cmdPtr->hPtr != NULL) {
	    name = (char *)Tcl_GetHashKey(cmdPtr->hPtr->tablePtr, cmdPtr->hPtr);
	    Tcl_AppendToObj(objPtr, name, -1);
	}
    }
}

/*
 *----------------------------------------------------------------------
 *
 * Tcl_DeleteCommand --
 *
 *	Remove the given command from the given interpreter.
 *
 * Results:
 *	0 is returned if the command was deleted successfully. -1 is returned
 *	if there didn't exist a command by that name.
 *
 * Side effects:
 *	cmdName will no longer be recognized as a valid command for interp.
 *
 *----------------------------------------------------------------------
 */

int
Tcl_DeleteCommand(
    Tcl_Interp *interp,		/* Token for command interpreter (returned by
				 * a previous Tcl_CreateInterp call). */
    const char *cmdName)	/* Name of command to remove. */
{
    Tcl_Command cmd;

    /*
     * Find the desired command and delete it.
     */

    cmd = Tcl_FindCommand(interp, cmdName, NULL, /*flags*/ 0);
    if (cmd == NULL) {
	return -1;
    }
    return Tcl_DeleteCommandFromToken(interp, cmd);
}

/*
 *----------------------------------------------------------------------
 *
 * Tcl_DeleteCommandFromToken --
 *
 *	Removes the given command from the given interpreter. This function
 *	resembles Tcl_DeleteCommand, but takes a Tcl_Command token instead of
 *	a command name for efficiency.
 *
 * Results:
 *	0 is returned if the command was deleted successfully. -1 is returned
 *	if there didn't exist a command by that name.
 *
 * Side effects:
 *	The command specified by "cmd" will no longer be recognized as a valid
 *	command for "interp".
 *
 *----------------------------------------------------------------------
 */

int
Tcl_DeleteCommandFromToken(
    Tcl_Interp *interp,		/* Token for command interpreter returned by a
				 * previous call to Tcl_CreateInterp. */
    Tcl_Command cmd)		/* Token for command to delete. */
{
    Interp *iPtr = (Interp *) interp;
    Command *cmdPtr = (Command *) cmd;
    ImportRef *refPtr, *nextRefPtr;
    Tcl_Command importCmd;

    /*
     * The code here is tricky. We can't delete the hash table entry before
     * invoking the deletion callback because there are cases where the
     * deletion callback needs to invoke the command (e.g. object systems such
     * as OTcl). However, this means that the callback could try to delete or
     * rename the command. The deleted flag allows us to detect these cases
     * and skip nested deletes.
     */

    if (cmdPtr->flags & CMD_DYING) {
	/*
	 * Another deletion is already in progress. Remove the hash table
	 * entry now, but don't invoke a callback or free the command
	 * structure. Take care to only remove the hash entry if it has not
	 * already been removed; otherwise if we manage to hit this function
	 * three times, everything goes up in smoke. [Bug 1220058]
	 */

	if (cmdPtr->hPtr != NULL) {
	    Tcl_DeleteHashEntry(cmdPtr->hPtr);
	    TclCleanupCommandMacro(cmdPtr);
	    cmdPtr->hPtr = NULL;
	}

	/*
	 * Bump the command epoch counter. This will invalidate all cached
	 * references that point to this command.
	 */

	cmdPtr->cmdEpoch++;

	return 0;
    }

    /*
     * We must delete this command, even though both traces and delete procs
     * may try to avoid this (renaming the command etc). Also traces and
     * delete procs may try to delete the command themselves. This flag
     * declares that a delete is in progress and that recursive deletes should
     * be ignored.
     */

    cmdPtr->flags |= CMD_DYING;

    /*
     * Call trace functions for the command being deleted. Then delete its
     * traces.
     */

    cmdPtr->nsPtr->refCount++;

    if (cmdPtr->tracePtr != NULL) {
	CommandTrace *tracePtr;
	CallCommandTraces(iPtr,cmdPtr,NULL,NULL,TCL_TRACE_DELETE);

	/*
	 * Now delete these traces.
	 */

	tracePtr = cmdPtr->tracePtr;
	while (tracePtr != NULL) {
	    CommandTrace *nextPtr = tracePtr->nextPtr;

	    if (tracePtr->refCount-- <= 1) {
		ckfree(tracePtr);
	    }
	    tracePtr = nextPtr;
	}
	cmdPtr->tracePtr = NULL;
    }

    /*
     * The list of commands exported from the namespace might have changed.
     * However, we do not need to recompute this just yet; next time we need
     * the info will be soon enough.
     */

    TclInvalidateNsCmdLookup(cmdPtr->nsPtr);
    TclNsDecrRefCount(cmdPtr->nsPtr);

    /*
     * If the command being deleted has a compile function, increment the
     * interpreter's compileEpoch to invalidate its compiled code. This makes
     * sure that we don't later try to execute old code compiled with
     * command-specific (i.e., inline) bytecodes for the now-deleted command.
     * This field is checked in Tcl_EvalObj and ObjInterpProc, and code whose
     * compilation epoch doesn't match is recompiled.
     */

    if (cmdPtr->compileProc != NULL) {
	iPtr->compileEpoch++;
    }

    if (!(cmdPtr->flags & CMD_REDEF_IN_PROGRESS)) {
	/*
	 * Delete any imports of this routine before deleting this routine itself.
	 * See issue 688fcc7082fa.
	 */
	for (refPtr = cmdPtr->importRefPtr; refPtr != NULL;
		refPtr = nextRefPtr) {
	    nextRefPtr = refPtr->nextPtr;
	    importCmd = (Tcl_Command) refPtr->importedCmdPtr;
	    Tcl_DeleteCommandFromToken(interp, importCmd);
	}
    }

    if (cmdPtr->deleteProc != NULL) {
	/*
	 * Delete the command's client data. If this was an imported command
	 * created when a command was imported into a namespace, this client
	 * data will be a pointer to a ImportedCmdData structure describing
	 * the "real" command that this imported command refers to.
	 *
	 * If you are getting a crash during the call to deleteProc and
	 * cmdPtr->deleteProc is a pointer to the function free(), the most
	 * likely cause is that your extension allocated memory for the
	 * clientData argument to Tcl_CreateObjCommand with the ckalloc()
	 * macro and you are now trying to deallocate this memory with free()
	 * instead of ckfree(). You should pass a pointer to your own method
	 * that calls ckfree().
	 */

	cmdPtr->deleteProc(cmdPtr->deleteData);
    }

    /*
     * Don't use hPtr to delete the hash entry here, because it's possible
     * that the deletion callback renamed the command. Instead, use
     * cmdPtr->hptr, and make sure that no-one else has already deleted the
     * hash entry.
     */

    if (cmdPtr->hPtr != NULL) {
	Tcl_DeleteHashEntry(cmdPtr->hPtr);
	TclCleanupCommandMacro(cmdPtr);
	cmdPtr->hPtr = NULL;

	/*
	 * Bump the command epoch counter. This will invalidate all cached
	 * references that point to this command.
	 */

	cmdPtr->cmdEpoch++;
    }

    /*
     * A number of tests for particular kinds of commands are done by checking
     * whether the objProc field holds a known value. Set the field to NULL so
     * that such tests won't have false positives when applied to deleted
     * commands.
     */

    cmdPtr->objProc = NULL;

    /*
     * Now free the Command structure, unless there is another reference to it
     * from a CmdName Tcl object in some ByteCode code sequence. In that case,
     * delay the cleanup until all references are either discarded (when a
     * ByteCode is freed) or replaced by a new reference (when a cached
     * CmdName Command reference is found to be invalid and
     * TclNRExecuteByteCode looks up the command in the command hashtable).
     */

    cmdPtr->flags |= CMD_DEAD;
    TclCleanupCommandMacro(cmdPtr);
    return 0;
}

/*
 *----------------------------------------------------------------------
 *
 * CallCommandTraces --
 *
 *	Abstraction of the code to call traces on a command.
 *
 * Results:
 *	Currently always NULL.
 *
 * Side effects:
 *	Anything; this may recursively evaluate scripts and code exists to do
 *	just that.
 *
 *----------------------------------------------------------------------
 */

static char *
CallCommandTraces(
    Interp *iPtr,		/* Interpreter containing command. */
    Command *cmdPtr,		/* Command whose traces are to be invoked. */
    const char *oldName,	/* Command's old name, or NULL if we must get
				 * the name from cmdPtr */
    const char *newName,	/* Command's new name, or NULL if the command
				 * is not being renamed */
    int flags)			/* Flags indicating the type of traces to
				 * trigger, either TCL_TRACE_DELETE or
				 * TCL_TRACE_RENAME. */
{
    CommandTrace *tracePtr;
    ActiveCommandTrace active;
    char *result;
    Tcl_Obj *oldNamePtr = NULL;
    Tcl_InterpState state = NULL;

    if (cmdPtr->flags & CMD_TRACE_ACTIVE) {
	/*
	 * While a rename trace is active, we will not process any more rename
	 * traces; while a delete trace is active we will never reach here -
	 * because Tcl_DeleteCommandFromToken checks for the condition
	 * (cmdPtr->flags & CMD_DYING) and returns immediately when a
	 * command deletion is in progress. For all other traces, delete
	 * traces will not be invoked but a call to TraceCommandProc will
	 * ensure that tracePtr->clientData is freed whenever the command
	 * "oldName" is deleted.
	 */

	if (cmdPtr->flags & TCL_TRACE_RENAME) {
	    flags &= ~TCL_TRACE_RENAME;
	}
	if (flags == 0) {
	    return NULL;
	}
    }
    cmdPtr->flags |= CMD_TRACE_ACTIVE;
    cmdPtr->refCount++;

    result = NULL;
    active.nextPtr = iPtr->activeCmdTracePtr;
    active.reverseScan = 0;
    iPtr->activeCmdTracePtr = &active;

    if (flags & TCL_TRACE_DELETE) {
	flags |= TCL_TRACE_DESTROYED;
    }
    active.cmdPtr = cmdPtr;

    Tcl_Preserve(iPtr);

    for (tracePtr = cmdPtr->tracePtr; tracePtr != NULL;
	    tracePtr = active.nextTracePtr) {
	active.nextTracePtr = tracePtr->nextPtr;
	if (!(tracePtr->flags & flags)) {
	    continue;
	}
	cmdPtr->flags |= tracePtr->flags;
	if (oldName == NULL) {
	    TclNewObj(oldNamePtr);
	    Tcl_IncrRefCount(oldNamePtr);
	    Tcl_GetCommandFullName((Tcl_Interp *) iPtr,
		    (Tcl_Command) cmdPtr, oldNamePtr);
	    oldName = TclGetString(oldNamePtr);
	}
	tracePtr->refCount++;
	if (state == NULL) {
	    state = Tcl_SaveInterpState((Tcl_Interp *) iPtr, TCL_OK);
	}
	tracePtr->traceProc(tracePtr->clientData, (Tcl_Interp *) iPtr,
		oldName, newName, flags);
	cmdPtr->flags &= ~tracePtr->flags;
	if (tracePtr->refCount-- <= 1) {
	    ckfree(tracePtr);
	}
    }

    if (state) {
	Tcl_RestoreInterpState((Tcl_Interp *) iPtr, state);
    }

    /*
     * If a new object was created to hold the full oldName, free it now.
     */

    if (oldNamePtr != NULL) {
	TclDecrRefCount(oldNamePtr);
    }

    /*
     * Restore the variable's flags, remove the record of our active traces,
     * and then return.
     */

    cmdPtr->flags &= ~CMD_TRACE_ACTIVE;
    cmdPtr->refCount--;
    iPtr->activeCmdTracePtr = active.nextPtr;
    Tcl_Release(iPtr);
    return result;
}

/*
 *----------------------------------------------------------------------
 *
 * CancelEvalProc --
 *
 *	Marks this interpreter as being canceled. This causes current
 *	executions to be unwound as the interpreter enters a state where it
 *	refuses to execute more commands or handle [catch] or [try], yet the
 *	interpreter is still able to execute further commands after the
 *	cancelation is cleared (unlike if it is deleted).
 *
 * Results:
 *	The value given for the code argument.
 *
 * Side effects:
 *	Transfers a message from the cancelation message to the interpreter.
 *
 *----------------------------------------------------------------------
 */

static int
CancelEvalProc(
    ClientData clientData,	/* Interp to cancel the script in progress. */
    TCL_UNUSED(Tcl_Interp *),
    int code)			/* Current return code from command. */
{
    CancelInfo *cancelInfo = (CancelInfo *)clientData;
    Interp *iPtr;

    if (cancelInfo != NULL) {
	Tcl_MutexLock(&cancelLock);
	iPtr = (Interp *) cancelInfo->interp;

	if (iPtr != NULL) {
	    /*
	     * Setting the CANCELED flag will cause the script in progress to
	     * be canceled as soon as possible. The core honors this flag at
	     * all the necessary places to ensure script cancellation is
	     * responsive. Extensions can check for this flag by calling
	     * Tcl_Canceled and checking if TCL_ERROR is returned or they can
	     * choose to ignore the script cancellation flag and the
	     * associated functionality altogether. Currently, the only other
	     * flag we care about here is the TCL_CANCEL_UNWIND flag (from
	     * Tcl_CancelEval). We do not want to simply combine all the flags
	     * from original Tcl_CancelEval call with the interp flags here
	     * just in case the caller passed flags that might cause behaviour
	     * unrelated to script cancellation.
	     */

	    TclSetCancelFlags(iPtr, cancelInfo->flags | CANCELED);

	    /*
	     * Now, we must set the script cancellation flags on all the child
	     * interpreters belonging to this one.
	     */

	    TclSetChildCancelFlags((Tcl_Interp *) iPtr,
		    cancelInfo->flags | CANCELED, 0);

	    /*
	     * Create the result object now so that Tcl_Canceled can avoid
	     * locking the cancelLock mutex.
	     */

	    if (cancelInfo->result != NULL) {
		Tcl_SetStringObj(iPtr->asyncCancelMsg, cancelInfo->result,
			cancelInfo->length);
	    } else {
		Tcl_SetObjLength(iPtr->asyncCancelMsg, 0);
	    }
	}
	Tcl_MutexUnlock(&cancelLock);
    }

    return code;
}

/*
 *----------------------------------------------------------------------
 *
 * TclCleanupCommand --
 *
 *	This function frees up a Command structure unless it is still
 *	referenced from an interpreter's command hashtable or from a CmdName
 *	Tcl object representing the name of a command in a ByteCode
 *	instruction sequence.
 *
 * Results:
 *	None.
 *
 * Side effects:
 *	Memory gets freed unless a reference to the Command structure still
 *	exists. In that case the cleanup is delayed until the command is
 *	deleted or when the last ByteCode referring to it is freed.
 *
 *----------------------------------------------------------------------
 */

void
TclCleanupCommand(
    Command *cmdPtr)	/* Points to the Command structure to
				 * be freed. */
{
    if (cmdPtr->refCount-- <= 1) {
	ckfree(cmdPtr);
    }
}

/*
 *----------------------------------------------------------------------
 *
 * Tcl_CreateMathFunc --
 *
 *	Creates a new math function for expressions in a given interpreter.
 *
 * Results:
 *	None.
 *
 * Side effects:
 *	The Tcl function defined by "name" is created or redefined. If the
 *	function already exists then its definition is replaced; this includes
 *	the builtin functions. Redefining a builtin function forces all
 *	existing code to be invalidated since that code may be compiled using
 *	an instruction specific to the replaced function. In addition,
 *	redefioning a non-builtin function will force existing code to be
 *	invalidated if the number of arguments has changed.
 *
 *----------------------------------------------------------------------
 */

#if !defined(TCL_NO_DEPRECATED)
void
Tcl_CreateMathFunc(
    Tcl_Interp *interp,		/* Interpreter in which function is to be
				 * available. */
    const char *name,		/* Name of function (e.g. "sin"). */
    int numArgs,		/* Nnumber of arguments required by
				 * function. */
    Tcl_ValueType *argTypes,	/* Array of types acceptable for each
				 * argument. */
    Tcl_MathProc *proc,		/* C function that implements the math
				 * function. */
    ClientData clientData)	/* Additional value to pass to the
				 * function. */
{
    Tcl_DString bigName;
    OldMathFuncData *data = (OldMathFuncData *)ckalloc(sizeof(OldMathFuncData));

    data->proc = proc;
    data->numArgs = numArgs;
    data->argTypes = (Tcl_ValueType *)ckalloc(numArgs * sizeof(Tcl_ValueType));
    memcpy(data->argTypes, argTypes, numArgs * sizeof(Tcl_ValueType));
    data->clientData = clientData;

    Tcl_DStringInit(&bigName);
    TclDStringAppendLiteral(&bigName, "::tcl::mathfunc::");
    Tcl_DStringAppend(&bigName, name, -1);

    Tcl_CreateObjCommand(interp, Tcl_DStringValue(&bigName),
	    OldMathFuncProc, data, OldMathFuncDeleteProc);
    Tcl_DStringFree(&bigName);
}

/*
 *----------------------------------------------------------------------
 *
 * OldMathFuncProc --
 *
 *	Dispatch to a math function created with Tcl_CreateMathFunc
 *
 * Results:
 *	Returns a standard Tcl result.
 *
 * Side effects:
 *	Whatever the math function does.
 *
 *----------------------------------------------------------------------
 */

static int
OldMathFuncProc(
    ClientData clientData,	/* Pointer to OldMathFuncData describing the
				 * function being called */
    Tcl_Interp *interp,		/* Tcl interpreter */
    int objc,			/* Actual parameter count */
    Tcl_Obj *const *objv)	/* Parameter vector */
{
    Tcl_Obj *valuePtr;
    OldMathFuncData *dataPtr = (OldMathFuncData *)clientData;
    Tcl_Value funcResult, *args;
    int result;
    int j, k;
    double d;

    /*
     * Check argument count.
     */

    if (objc != dataPtr->numArgs + 1) {
	MathFuncWrongNumArgs(interp, dataPtr->numArgs+1, objc, objv);
	return TCL_ERROR;
    }

    /*
     * Convert arguments from Tcl_Obj's to Tcl_Value's.
     */

    args = (Tcl_Value *)ckalloc(dataPtr->numArgs * sizeof(Tcl_Value));
    for (j = 1, k = 0; j < objc; ++j, ++k) {
	/* TODO: Convert to TclGetNumberFromObj? */
	valuePtr = objv[j];
	result = Tcl_GetDoubleFromObj(NULL, valuePtr, &d);
#ifdef ACCEPT_NAN
	if (result != TCL_OK) {
	    const Tcl_ObjIntRep *irPtr
		    = TclFetchIntRep(valuePtr, &tclDoubleType);

	    if (irPtr) {
		d = irPtr->doubleValue;
		result = TCL_OK;
	    }
	}
#endif
	if (result != TCL_OK) {
	    /*
	     * We have a non-numeric argument.
	     */

	    Tcl_SetObjResult(interp, Tcl_NewStringObj(
		    "argument to math function didn't have numeric value",
		    -1));
	    TclCheckBadOctal(interp, TclGetString(valuePtr));
	    ckfree(args);
	    return TCL_ERROR;
	}

	/*
	 * Copy the object's numeric value to the argument record, converting
	 * it if necessary.
	 *
	 * NOTE: no bignum support; use the new mathfunc interface for that.
	 */

	args[k].type = dataPtr->argTypes[k];
	switch (args[k].type) {
	case TCL_EITHER:
	    if (Tcl_GetLongFromObj(NULL, valuePtr, &args[k].intValue)
		    == TCL_OK) {
		args[k].type = TCL_INT;
		break;
	    }
	    if (TclGetWideIntFromObj(interp, valuePtr, &args[k].wideValue)
		    == TCL_OK) {
		args[k].type = TCL_WIDE_INT;
		break;
	    }
	    args[k].type = TCL_DOUBLE;
	    /* FALLTHROUGH */

	case TCL_DOUBLE:
	    args[k].doubleValue = d;
	    break;
	case TCL_INT:
	    if (ExprIntFunc(NULL, interp, 2, &objv[j-1]) != TCL_OK) {
		ckfree(args);
		return TCL_ERROR;
	    }
	    valuePtr = Tcl_GetObjResult(interp);
	    Tcl_GetLongFromObj(NULL, valuePtr, &args[k].intValue);
	    Tcl_ResetResult(interp);
	    break;
	case TCL_WIDE_INT:
	    if (ExprWideFunc(NULL, interp, 2, &objv[j-1]) != TCL_OK) {
		ckfree(args);
		return TCL_ERROR;
	    }
	    valuePtr = Tcl_GetObjResult(interp);
	    TclGetWideIntFromObj(NULL, valuePtr, &args[k].wideValue);
	    Tcl_ResetResult(interp);
	    break;
	}
    }

    /*
     * Call the function.
     */

    errno = 0;
    result = dataPtr->proc(dataPtr->clientData, interp, args, &funcResult);
    ckfree(args);
    if (result != TCL_OK) {
	return result;
    }

    /*
     * Return the result of the call.
     */

    if (funcResult.type == TCL_INT) {
	TclNewIntObj(valuePtr, funcResult.intValue);
    } else if (funcResult.type == TCL_WIDE_INT) {
	valuePtr = Tcl_NewWideIntObj(funcResult.wideValue);
    } else {
	return CheckDoubleResult(interp, funcResult.doubleValue);
    }
    Tcl_SetObjResult(interp, valuePtr);
    return TCL_OK;
}

/*
 *----------------------------------------------------------------------
 *
 * OldMathFuncDeleteProc --
 *
 *	Cleans up after deleting a math function registered with
 *	Tcl_CreateMathFunc
 *
 * Results:
 *	None.
 *
 * Side effects:
 *	Frees allocated memory.
 *
 *----------------------------------------------------------------------
 */

static void
OldMathFuncDeleteProc(
    ClientData clientData)
{
    OldMathFuncData *dataPtr = (OldMathFuncData *)clientData;

    ckfree(dataPtr->argTypes);
    ckfree(dataPtr);
}

/*
 *----------------------------------------------------------------------
 *
 * Tcl_GetMathFuncInfo --
 *
 *	Discovers how a particular math function was created in a given
 *	interpreter.
 *
 * Results:
 *	TCL_OK if it succeeds, TCL_ERROR else (leaving an error message in the
 *	interpreter result if that happens.)
 *
 * Side effects:
 *	If this function succeeds, the variables pointed to by the numArgsPtr
 *	and argTypePtr arguments will be updated to detail the arguments
 *	allowed by the function. The variable pointed to by the procPtr
 *	argument will be set to NULL if the function is a builtin function,
 *	and will be set to the address of the C function used to implement the
 *	math function otherwise (in which case the variable pointed to by the
 *	clientDataPtr argument will also be updated.)
 *
 *----------------------------------------------------------------------
 */

int
Tcl_GetMathFuncInfo(
    Tcl_Interp *interp,
    const char *name,
    int *numArgsPtr,
    Tcl_ValueType **argTypesPtr,
    Tcl_MathProc **procPtr,
    ClientData *clientDataPtr)
{
    Tcl_Obj *cmdNameObj;
    Command *cmdPtr;

    /*
     * Get the command that implements the math function.
     */

    TclNewLiteralStringObj(cmdNameObj, "tcl::mathfunc::");
    Tcl_AppendToObj(cmdNameObj, name, -1);
    Tcl_IncrRefCount(cmdNameObj);
    cmdPtr = (Command *) Tcl_GetCommandFromObj(interp, cmdNameObj);
    Tcl_DecrRefCount(cmdNameObj);

    /*
     * Report unknown functions.
     */

    if (cmdPtr == NULL) {
        Tcl_SetObjResult(interp, Tcl_ObjPrintf(
                "unknown math function \"%s\"", name));
	Tcl_SetErrorCode(interp, "TCL", "LOOKUP", "MATHFUNC", name, NULL);
	*numArgsPtr = -1;
	*argTypesPtr = NULL;
	*procPtr = NULL;
	*clientDataPtr = NULL;
	return TCL_ERROR;
    }

    /*
     * Retrieve function info for user defined functions; return dummy
     * information for builtins.
     */

    if (cmdPtr->objProc == &OldMathFuncProc) {
	OldMathFuncData *dataPtr = (OldMathFuncData *)cmdPtr->clientData;

	*procPtr = dataPtr->proc;
	*numArgsPtr = dataPtr->numArgs;
	*argTypesPtr = dataPtr->argTypes;
	*clientDataPtr = dataPtr->clientData;
    } else {
	*procPtr = NULL;
	*numArgsPtr = -1;
	*argTypesPtr = NULL;
	*procPtr = NULL;
	*clientDataPtr = NULL;
    }
    return TCL_OK;
}

/*
 *----------------------------------------------------------------------
 *
 * Tcl_ListMathFuncs --
 *
 *	Produces a list of all the math functions defined in a given
 *	interpreter.
 *
 * Results:
 *	A pointer to a Tcl_Obj structure with a reference count of zero, or
 *	NULL in the case of an error (in which case a suitable error message
 *	will be left in the interpreter result.)
 *
 * Side effects:
 *	None.
 *
 *----------------------------------------------------------------------
 */

Tcl_Obj *
Tcl_ListMathFuncs(
    Tcl_Interp *interp,
    const char *pattern)
{
    Tcl_Obj *script = Tcl_NewStringObj("::info functions ", -1);
    Tcl_Obj *result;
    Tcl_InterpState state;

    if (pattern) {
	Tcl_Obj *patternObj = Tcl_NewStringObj(pattern, -1);
	Tcl_Obj *arg = Tcl_NewListObj(1, &patternObj);

	Tcl_AppendObjToObj(script, arg);
	Tcl_DecrRefCount(arg);	/* Should tear down patternObj too */
    }

    state = Tcl_SaveInterpState(interp, TCL_OK);
    Tcl_IncrRefCount(script);
    if (TCL_OK == Tcl_EvalObjEx(interp, script, 0)) {
	result = Tcl_DuplicateObj(Tcl_GetObjResult(interp));
    } else {
	result = Tcl_NewObj();
    }
    Tcl_DecrRefCount(script);
    Tcl_RestoreInterpState(interp, state);

    return result;
}
#endif /* !defined(TCL_NO_DEPRECATED) */

/*
 *----------------------------------------------------------------------
 *
 * TclInterpReady --
 *
 *	Check if an interpreter is ready to eval commands or scripts, i.e., if
 *	it was not deleted and if the nesting level is not too high.
 *
 * Results:
 *	The return value is TCL_OK if it the interpreter is ready, TCL_ERROR
 *	otherwise.
 *
 * Side effects:
 *	The interpreters object and string results are cleared.
 *
 *----------------------------------------------------------------------
 */

int
TclInterpReady(
    Tcl_Interp *interp)
{
    Interp *iPtr = (Interp *) interp;

    /*
     * Reset both the interpreter's string and object results and clear out
     * any previous error information.
     */

    Tcl_ResetResult(interp);

    /*
     * If the interpreter has been deleted, return an error.
     */

    if (iPtr->flags & DELETED) {
	Tcl_SetObjResult(interp, Tcl_NewStringObj(
		"attempt to call eval in deleted interpreter", -1));
	Tcl_SetErrorCode(interp, "TCL", "IDELETE",
		"attempt to call eval in deleted interpreter", NULL);
	return TCL_ERROR;
    }

    if (iPtr->execEnvPtr->rewind) {
	return TCL_ERROR;
    }

    /*
     * Make sure the script being evaluated (if any) has not been canceled.
     */

    if (TclCanceled(iPtr) &&
	    (TCL_OK != Tcl_Canceled(interp, TCL_LEAVE_ERR_MSG))) {
	return TCL_ERROR;
    }

    /*
     * Check depth of nested calls to Tcl_Eval: if this gets too large, it's
     * probably because of an infinite loop somewhere.
     */

    if (((iPtr->numLevels) <= iPtr->maxNestingDepth)) {
	return TCL_OK;
    }

    Tcl_SetObjResult(interp, Tcl_NewStringObj(
	    "too many nested evaluations (infinite loop?)", -1));
    Tcl_SetErrorCode(interp, "TCL", "LIMIT", "STACK", NULL);
    return TCL_ERROR;
}

/*
 *----------------------------------------------------------------------
 *
 * TclResetCancellation --
 *
 *	Reset the script cancellation flags if the nesting level
 *	(iPtr->numLevels) for the interp is zero or argument force is
 *	non-zero.
 *
 * Results:
 *	A standard Tcl result.
 *
 * Side effects:
 *	The script cancellation flags for the interp may be reset.
 *
 *----------------------------------------------------------------------
 */

int
TclResetCancellation(
    Tcl_Interp *interp,
    int force)
{
    Interp *iPtr = (Interp *) interp;

    if (iPtr == NULL) {
	return TCL_ERROR;
    }

    if (force || (iPtr->numLevels == 0)) {
	TclUnsetCancelFlags(iPtr);
    }
    return TCL_OK;
}

/*
 *----------------------------------------------------------------------
 *
 * Tcl_Canceled --
 *
 *	Check if the script in progress has been canceled, i.e.,
 *	Tcl_CancelEval was called for this interpreter or any of its parent
 *	interpreters.
 *
 * Results:
 *	The return value is TCL_OK if the script evaluation has not been
 *	canceled, TCL_ERROR otherwise.
 *
 *	If "flags" contains TCL_LEAVE_ERR_MSG, an error message is returned in
 *	the interpreter's result object. Otherwise, the interpreter's result
 *	object is left unchanged. If "flags" contains TCL_CANCEL_UNWIND,
 *	TCL_ERROR will only be returned if the script evaluation is being
 *	completely unwound.
 *
 * Side effects:
 *	The CANCELED flag for the interp will be reset if it is set.
 *
 *----------------------------------------------------------------------
 */

int
Tcl_Canceled(
    Tcl_Interp *interp,
    int flags)
{
    Interp *iPtr = (Interp *) interp;

    /*
     * Has the current script in progress for this interpreter been canceled
     * or is the stack being unwound due to the previous script cancellation?
     */

    if (!TclCanceled(iPtr)) {
        return TCL_OK;
    }

    /*
     * The CANCELED flag is a one-shot flag that is reset immediately upon
     * being detected; however, if the TCL_CANCEL_UNWIND flag is set we will
     * continue to report that the script in progress has been canceled
     * thereby allowing the evaluation stack for the interp to be fully
     * unwound.
     */

    iPtr->flags &= ~CANCELED;

    /*
     * The CANCELED flag was detected and reset; however, if the caller
     * specified the TCL_CANCEL_UNWIND flag, we only return TCL_ERROR
     * (indicating that the script in progress has been canceled) if the
     * evaluation stack for the interp is being fully unwound.
     */

    if ((flags & TCL_CANCEL_UNWIND) && !(iPtr->flags & TCL_CANCEL_UNWIND)) {
        return TCL_OK;
    }

    /*
     * If the TCL_LEAVE_ERR_MSG flags bit is set, place an error in the
     * interp's result; otherwise, we leave it alone.
     */

    if (flags & TCL_LEAVE_ERR_MSG) {
        const char *id, *message = NULL;
        int length;

        /*
         * Setup errorCode variables so that we can differentiate between
         * being canceled and unwound.
         */

        if (iPtr->asyncCancelMsg != NULL) {
            message = TclGetStringFromObj(iPtr->asyncCancelMsg, &length);
        } else {
            length = 0;
        }

        if (iPtr->flags & TCL_CANCEL_UNWIND) {
            id = "IUNWIND";
            if (length == 0) {
                message = "eval unwound";
            }
        } else {
            id = "ICANCEL";
            if (length == 0) {
                message = "eval canceled";
            }
        }

        Tcl_SetObjResult(interp, Tcl_NewStringObj(message, -1));
        Tcl_SetErrorCode(interp, "TCL", "CANCEL", id, message, NULL);
    }

    /*
     * Return TCL_ERROR to the caller (not necessarily just the Tcl core
     * itself) that indicates further processing of the script or command in
     * progress should halt gracefully and as soon as possible.
     */

    return TCL_ERROR;
}

/*
 *----------------------------------------------------------------------
 *
 * Tcl_CancelEval --
 *
 *	This function schedules the cancellation of the current script in the
 *	given interpreter.
 *
 * Results:
 *	The return value is a standard Tcl completion code such as TCL_OK or
 *	TCL_ERROR. Since the interp may belong to a different thread, no error
 *	message can be left in the interp's result.
 *
 * Side effects:
 *	The script in progress in the specified interpreter will be canceled
 *	with TCL_ERROR after asynchronous handlers are invoked at the next
 *	Tcl_Canceled check.
 *
 *----------------------------------------------------------------------
 */

int
Tcl_CancelEval(
    Tcl_Interp *interp,		/* Interpreter in which to cancel the
				 * script. */
    Tcl_Obj *resultObjPtr,	/* The script cancellation error message or
				 * NULL for a default error message. */
    ClientData clientData,	/* Passed to CancelEvalProc. */
    int flags)			/* Collection of OR-ed bits that control
				 * the cancellation of the script. Only
				 * TCL_CANCEL_UNWIND is currently
				 * supported. */
{
    Tcl_HashEntry *hPtr;
    CancelInfo *cancelInfo;
    int code = TCL_ERROR;
    const char *result;

    if (interp == NULL) {
	return TCL_ERROR;
    }

    Tcl_MutexLock(&cancelLock);
    if (cancelTableInitialized != 1) {
	/*
	 * No CancelInfo hash table (Tcl_CreateInterp has never been called?)
	 */

	goto done;
    }
    hPtr = Tcl_FindHashEntry(&cancelTable, (char *) interp);
    if (hPtr == NULL) {
	/*
	 * No CancelInfo record for this interpreter.
	 */

	goto done;
    }
    cancelInfo = (CancelInfo *)Tcl_GetHashValue(hPtr);

    /*
     * Populate information needed by the interpreter thread to fulfill the
     * cancellation request. Currently, clientData is ignored. If the
     * TCL_CANCEL_UNWIND flags bit is set, the script in progress is not
     * allowed to catch the script cancellation because the evaluation stack
     * for the interp is completely unwound.
     */

    if (resultObjPtr != NULL) {
	result = TclGetStringFromObj(resultObjPtr, &cancelInfo->length);
	cancelInfo->result = (char *)ckrealloc(cancelInfo->result,cancelInfo->length);
	memcpy(cancelInfo->result, result, cancelInfo->length);
	TclDecrRefCount(resultObjPtr);	/* Discard their result object. */
    } else {
	cancelInfo->result = NULL;
	cancelInfo->length = 0;
    }
    cancelInfo->clientData = clientData;
    cancelInfo->flags = flags;
    Tcl_AsyncMark(cancelInfo->async);
    code = TCL_OK;

  done:
    Tcl_MutexUnlock(&cancelLock);
    return code;
}

/*
 *----------------------------------------------------------------------
 *
 * Tcl_InterpActive --
 *
 *	Returns non-zero if the specified interpreter is in use, i.e. if there
 *	is an evaluation currently active in the interpreter.
 *
 * Results:
 *	See above.
 *
 * Side effects:
 *	None.
 *
 *----------------------------------------------------------------------
 */

int
Tcl_InterpActive(
    Tcl_Interp *interp)
{
    return ((Interp *) interp)->numLevels > 0;
}

/*
 *----------------------------------------------------------------------
 *
 * Tcl_EvalObjv --
 *
 *	This function evaluates a Tcl command that has already been parsed
 *	into words, with one Tcl_Obj holding each word.
 *
 * Results:
 *	The return value is a standard Tcl completion code such as TCL_OK or
 *	TCL_ERROR. A result or error message is left in interp's result.
 *
 * Side effects:
 *	Always pushes a callback. Other side effects depend on the command.
 *
 *----------------------------------------------------------------------
 */

int
Tcl_EvalObjv(
    Tcl_Interp *interp,		/* Interpreter in which to evaluate the
				 * command. Also used for error reporting. */
    int objc,			/* Number of words in command. */
    Tcl_Obj *const objv[],	/* An array of pointers to objects that are
				 * the words that make up the command. */
    int flags)			/* Collection of OR-ed bits that control the
				 * evaluation of the script. Only
				 * TCL_EVAL_GLOBAL, TCL_EVAL_INVOKE and
				 * TCL_EVAL_NOERR are currently supported. */
{
    int result;
    NRE_callback *rootPtr = TOP_CB(interp);

    result = TclNREvalObjv(interp, objc, objv, flags, NULL);
    return TclNRRunCallbacks(interp, result, rootPtr);
}

int
TclNREvalObjv(
    Tcl_Interp *interp,		/* Interpreter in which to evaluate the
				 * command. Also used for error reporting. */
    int objc,			/* Number of words in command. */
    Tcl_Obj *const objv[],	/* An array of pointers to objects that are
				 * the words that make up the command. */
    int flags,			/* Collection of OR-ed bits that control the
				 * evaluation of the script. Only
				 * TCL_EVAL_GLOBAL, TCL_EVAL_INVOKE and
				 * TCL_EVAL_NOERR are currently supported. */
    Command *cmdPtr)		/* NULL if the Command is to be looked up
				 * here, otherwise the pointer to the
				 * requested Command struct to be invoked. */
{
    Interp *iPtr = (Interp *) interp;

    /*
     * data[1] stores a marker for use by tailcalls; it will be set to 1 by
     * command redirectors (imports, alias, ensembles) so that tailcall skips
     * this callback (that marks the end of the target command) and goes back
     * to the end of the source command.
     */

    if (iPtr->deferredCallbacks) {
        iPtr->deferredCallbacks = NULL;
    } else {
	TclNRAddCallback(interp, NRCommand, NULL, NULL, NULL, NULL);
    }

    iPtr->numLevels++;
    TclNRAddCallback(interp, EvalObjvCore, cmdPtr, INT2PTR(flags),
	    INT2PTR(objc), objv);
    return TCL_OK;
}

static int
EvalObjvCore(
    ClientData data[],
    Tcl_Interp *interp,
    TCL_UNUSED(int) /*result*/)
{
    Command *cmdPtr = NULL, *preCmdPtr = (Command *)data[0];
    int flags = PTR2INT(data[1]);
    int objc = PTR2INT(data[2]);
    Tcl_Obj **objv = (Tcl_Obj **)data[3];
    Interp *iPtr = (Interp *) interp;
    Namespace *lookupNsPtr = NULL;
    int enterTracesDone = 0;

    /*
     * Push records for task to be done on return, in INVERSE order. First, if
     * needed, the exception handlers (as they should happen last).
     */

    if (!(flags & TCL_EVAL_NOERR)) {
	TEOV_PushExceptionHandlers(interp, objc, objv, flags);
    }

    if (TCL_OK != TclInterpReady(interp)) {
	return TCL_ERROR;
    }

    if (objc == 0) {
	return TCL_OK;
    }

    if (TclLimitExceeded(iPtr->limit)) {
	return TCL_ERROR;
    }

    /*
     * Configure evaluation context to match the requested flags.
     */

    if (iPtr->lookupNsPtr) {

	/*
	 * Capture the namespace we should do command name resolution in, as
	 * instructed by our caller sneaking it in to us in a private interp
	 * field.  Clear that field right away so we cannot possibly have its
	 * use leak where it should not.  The sneaky message pass is done.
	 *
	 * Use of this mechanism overrides the TCL_EVAL_GLOBAL flag.
	 * TODO: Is that a bug?
	 */

	lookupNsPtr = iPtr->lookupNsPtr;
	iPtr->lookupNsPtr = NULL;
    } else if (flags & TCL_EVAL_INVOKE) {
	lookupNsPtr = iPtr->globalNsPtr;
    } else {

	/*
	 * TCL_EVAL_INVOKE was not set: clear rewrite rules
	 */

	TclResetRewriteEnsemble(interp, 1);

	if (flags & TCL_EVAL_GLOBAL) {
	    TEOV_SwitchVarFrame(interp);
	    lookupNsPtr = iPtr->globalNsPtr;
	}
    }

    /*
     * Lookup the Command to dispatch.
     */

    reresolve:
    assert(cmdPtr == NULL);
    if (preCmdPtr) {
	/*
         * Caller gave it to us.
         */

	if (!(preCmdPtr->flags & CMD_DEAD)) {
	    /*
             * So long as it exists, use it.
             */

	    cmdPtr = preCmdPtr;
	} else if (flags & TCL_EVAL_NORESOLVE) {
	    /*
	     * When it's been deleted, and we're told not to attempt resolving
	     * it ourselves, all we can do is raise an error.
	     */

	    Tcl_SetObjResult(interp, Tcl_ObjPrintf(
		    "attempt to invoke a deleted command"));
	    Tcl_SetErrorCode(interp, "TCL", "EVAL", "DELETEDCOMMAND", NULL);
	    return TCL_ERROR;
	}
    }
    if (cmdPtr == NULL) {
	cmdPtr = TEOV_LookupCmdFromObj(interp, objv[0], lookupNsPtr);
	if (!cmdPtr) {
	    return TEOV_NotFound(interp, objc, objv, lookupNsPtr);
	}
    }

    if (enterTracesDone || iPtr->tracePtr
	    || (cmdPtr->flags & CMD_HAS_EXEC_TRACES)) {
	Tcl_Obj *commandPtr = TclGetSourceFromFrame(
		flags & TCL_EVAL_SOURCE_IN_FRAME ?  iPtr->cmdFramePtr : NULL,
		objc, objv);

	Tcl_IncrRefCount(commandPtr);
	if (!enterTracesDone) {
	    int code = TEOV_RunEnterTraces(interp, &cmdPtr, commandPtr,
		    objc, objv);

	    /*
	     * Send any exception from enter traces back as an exception
	     * raised by the traced command.
	     * TODO: Is this a bug?  Letting an execution trace BREAK or
	     * CONTINUE or RETURN in the place of the traced command?  Would
	     * either converting all exceptions to TCL_ERROR, or just
	     * swallowing them be better?  (Swallowing them has the problem of
	     * permanently hiding program errors.)
	     */

	    if (code != TCL_OK) {
		Tcl_DecrRefCount(commandPtr);
		return code;
	    }

	    /*
	     * If the enter traces made the resolved cmdPtr unusable, go back
	     * and resolve again, but next time don't run enter traces again.
	     */

	    if (cmdPtr == NULL) {
		enterTracesDone = 1;
		Tcl_DecrRefCount(commandPtr);
		goto reresolve;
	    }
	}

	/*
	 * Schedule leave traces.  Raise the refCount on the resolved cmdPtr,
	 * so that when it passes to the leave traces we know it's still
	 * valid.
	 */

	cmdPtr->refCount++;
	TclNRAddCallback(interp, TEOV_RunLeaveTraces, INT2PTR(objc),
		    commandPtr, cmdPtr, objv);
    }

    TclNRAddCallback(interp, Dispatch,
	    cmdPtr->nreProc ? cmdPtr->nreProc : cmdPtr->objProc,
	    cmdPtr->objClientData, INT2PTR(objc), objv);
    return TCL_OK;
}

static int
Dispatch(
    ClientData data[],
    Tcl_Interp *interp,
    TCL_UNUSED(int) /*result*/)
{
    Tcl_ObjCmdProc *objProc = (Tcl_ObjCmdProc *)data[0];
    ClientData clientData = data[1];
    int objc = PTR2INT(data[2]);
    Tcl_Obj **objv = (Tcl_Obj **)data[3];
    Interp *iPtr = (Interp *) interp;

#ifdef USE_DTRACE
    if (TCL_DTRACE_CMD_ARGS_ENABLED()) {
	const char *a[10];
	int i = 0;

	while (i < 10) {
	    a[i] = i < objc ? TclGetString(objv[i]) : NULL; i++;
	}
	TCL_DTRACE_CMD_ARGS(a[0], a[1], a[2], a[3], a[4], a[5], a[6], a[7],
		a[8], a[9]);
    }
    if (TCL_DTRACE_CMD_INFO_ENABLED() && iPtr->cmdFramePtr) {
	Tcl_Obj *info = TclInfoFrame(interp, iPtr->cmdFramePtr);
	const char *a[6]; int i[2];

	TclDTraceInfo(info, a, i);
	TCL_DTRACE_CMD_INFO(a[0], a[1], a[2], a[3], i[0], i[1], a[4], a[5]);
	TclDecrRefCount(info);
    }
    if ((TCL_DTRACE_CMD_RETURN_ENABLED() || TCL_DTRACE_CMD_RESULT_ENABLED())
	    && objc) {
	TclNRAddCallback(interp, DTraceCmdReturn, objv[0], NULL, NULL, NULL);
    }
    if (TCL_DTRACE_CMD_ENTRY_ENABLED() && objc) {
	TCL_DTRACE_CMD_ENTRY(TclGetString(objv[0]), objc - 1,
		(Tcl_Obj **)(objv + 1));
    }
#endif /* USE_DTRACE */

    iPtr->cmdCount++;
    return objProc(clientData, interp, objc, objv);
}

int
TclNRRunCallbacks(
    Tcl_Interp *interp,
    int result,
    struct NRE_callback *rootPtr)
				/* All callbacks down to rootPtr not inclusive
				 * are to be run. */
{
#if !defined(TCL_NO_DEPRECATED) && TCL_MAJOR_VERSION < 9
    Interp *iPtr = (Interp *) interp;
#endif /* !defined(TCL_NO_DEPRECATED) */

    /*
     * If the interpreter has a non-empty string result, the result object is
     * either empty or stale because some function set interp->result
     * directly. If so, move the string result to the result object, then
     * reset the string result.
     *
     * This only needs to be done for the first item in the list: all other
     * are for NR function calls, and those are Tcl_Obj based.
     */

#if !defined(TCL_NO_DEPRECATED) && TCL_MAJOR_VERSION < 9
    if (*(iPtr->result) != 0) {
	(void) Tcl_GetObjResult(interp);
    }
#endif /* !defined(TCL_NO_DEPRECATED) */

    /*
     * This is the trampoline.
     */

    while (TOP_CB(interp) != rootPtr) {
        NRE_callback *callbackPtr = TOP_CB(interp);
        Tcl_NRPostProc *procPtr = callbackPtr->procPtr;

	TOP_CB(interp) = callbackPtr->nextPtr;
	result = procPtr(callbackPtr->data, interp, result);
	TCLNR_FREE(interp, callbackPtr);
    }
    return result;
}

static int
NRCommand(
    ClientData data[],
    Tcl_Interp *interp,
    int result)
{
    Interp *iPtr = (Interp *) interp;

    iPtr->numLevels--;

     /*
      * If there is a tailcall, schedule it next
      */

    if (data[1] && (data[1] != INT2PTR(1))) {
        TclNRAddCallback(interp, TclNRTailcallEval, data[1], NULL, NULL, NULL);
    }

    /* OPT ??
     * Do not interrupt a series of cleanups with async or limit checks:
     * just check at the end?
     */

    if (TclAsyncReady(iPtr)) {
	result = Tcl_AsyncInvoke(interp, result);
    }
    if ((result == TCL_OK) && TclCanceled(iPtr)) {
	result = Tcl_Canceled(interp, TCL_LEAVE_ERR_MSG);
    }
    if (result == TCL_OK && TclLimitReady(iPtr->limit)) {
	result = Tcl_LimitCheck(interp);
    }

    return result;
}

/*
 *----------------------------------------------------------------------
 *
 * TEOV_Exception	 -
 * TEOV_LookupCmdFromObj -
 * TEOV_RunEnterTraces	 -
 * TEOV_RunLeaveTraces	 -
 * TEOV_NotFound	 -
 *
 *	These are helper functions for Tcl_EvalObjv.
 *
 *----------------------------------------------------------------------
 */

static void
TEOV_PushExceptionHandlers(
    Tcl_Interp *interp,
    int objc,
    Tcl_Obj *const objv[],
    int flags)
{
    Interp *iPtr = (Interp *) interp;

    /*
     * If any error processing is necessary, push the appropriate records.
     * Note that we have to push them in the inverse order: first the one that
     * has to run last.
     */

    if (!(flags & TCL_EVAL_INVOKE)) {
	/*
	 * Error messages
	 */

	TclNRAddCallback(interp, TEOV_Error, INT2PTR(objc),
		(ClientData) objv, NULL, NULL);
    }

    if (iPtr->numLevels == 1) {
	/*
	 * No CONTINUE or BREAK at level 0, manage RETURN
	 */

	TclNRAddCallback(interp, TEOV_Exception, INT2PTR(iPtr->evalFlags),
		NULL, NULL, NULL);
    }
}

static void
TEOV_SwitchVarFrame(
    Tcl_Interp *interp)
{
    Interp *iPtr = (Interp *) interp;

    /*
     * Change the varFrame to be the rootVarFrame, and push a record to
     * restore things at the end.
     */

    TclNRAddCallback(interp, TEOV_RestoreVarFrame, iPtr->varFramePtr, NULL,
	    NULL, NULL);
    iPtr->varFramePtr = iPtr->rootFramePtr;
}

static int
TEOV_RestoreVarFrame(
    ClientData data[],
    Tcl_Interp *interp,
    int result)
{
    ((Interp *) interp)->varFramePtr = (CallFrame *)data[0];
    return result;
}

static int
TEOV_Exception(
    ClientData data[],
    Tcl_Interp *interp,
    int result)
{
    Interp *iPtr = (Interp *) interp;
    int allowExceptions = (PTR2INT(data[0]) & TCL_ALLOW_EXCEPTIONS);

    if (result != TCL_OK) {
	if (result == TCL_RETURN) {
	    result = TclUpdateReturnInfo(iPtr);
	}
	if ((result != TCL_OK) && (result != TCL_ERROR) && !allowExceptions) {
	    ProcessUnexpectedResult(interp, result);
	    result = TCL_ERROR;
	}
    }

    /*
     * We are returning to level 0, so should process TclResetCancellation. As
     * numLevels has not *yet* been decreased, do not call it: do the thing
     * here directly.
     */

    TclUnsetCancelFlags(iPtr);
    return result;
}

static int
TEOV_Error(
    ClientData data[],
    Tcl_Interp *interp,
    int result)
{
    Interp *iPtr = (Interp *) interp;
    Tcl_Obj *listPtr;
    const char *cmdString;
    int cmdLen;
    int objc = PTR2INT(data[0]);
    Tcl_Obj **objv = (Tcl_Obj **)data[1];

    if ((result == TCL_ERROR) && !(iPtr->flags & ERR_ALREADY_LOGGED)) {
	/*
	 * If there was an error, a command string will be needed for the
	 * error log: get it out of the itemPtr. The details depend on the
	 * type.
	 */

	listPtr = Tcl_NewListObj(objc, objv);
	cmdString = TclGetStringFromObj(listPtr, &cmdLen);
	Tcl_LogCommandInfo(interp, cmdString, cmdString, cmdLen);
	Tcl_DecrRefCount(listPtr);
    }
    iPtr->flags &= ~ERR_ALREADY_LOGGED;
    return result;
}

static int
TEOV_NotFound(
    Tcl_Interp *interp,
    int objc,
    Tcl_Obj *const objv[],
    Namespace *lookupNsPtr)
{
    Command * cmdPtr;
    Interp *iPtr = (Interp *) interp;
    int i, newObjc, handlerObjc;
    Tcl_Obj **newObjv, **handlerObjv;
    CallFrame *varFramePtr = iPtr->varFramePtr;
    Namespace *currNsPtr = NULL;/* Used to check for and invoke any registered
				 * unknown command handler for the current
				 * namespace (TIP 181). */
    Namespace *savedNsPtr = NULL;

    currNsPtr = varFramePtr->nsPtr;
    if ((currNsPtr == NULL) || (currNsPtr->unknownHandlerPtr == NULL)) {
	currNsPtr = iPtr->globalNsPtr;
	if (currNsPtr == NULL) {
	    Tcl_Panic("Tcl_EvalObjv: NULL global namespace pointer");
	}
    }

    /*
     * Check to see if the resolution namespace has lost its unknown handler.
     * If so, reset it to "::unknown".
     */

    if (currNsPtr->unknownHandlerPtr == NULL) {
	TclNewLiteralStringObj(currNsPtr->unknownHandlerPtr, "::unknown");
	Tcl_IncrRefCount(currNsPtr->unknownHandlerPtr);
    }

    /*
     * Get the list of words for the unknown handler and allocate enough space
     * to hold both the handler prefix and all words of the command invokation
     * itself.
     */

    Tcl_ListObjGetElements(NULL, currNsPtr->unknownHandlerPtr,
	    &handlerObjc, &handlerObjv);
    newObjc = objc + handlerObjc;
    newObjv = (Tcl_Obj **)TclStackAlloc(interp, sizeof(Tcl_Obj *) * newObjc);

    /*
     * Copy command prefix from unknown handler and add on the real command's
     * full argument list. Note that we only use memcpy() once because we have
     * to increment the reference count of all the handler arguments anyway.
     */

    for (i = 0; i < handlerObjc; ++i) {
	newObjv[i] = handlerObjv[i];
	Tcl_IncrRefCount(newObjv[i]);
    }
    memcpy(newObjv+handlerObjc, objv, sizeof(Tcl_Obj *) * objc);

    /*
     * Look up and invoke the handler (by recursive call to this function). If
     * there is no handler at all, instead of doing the recursive call we just
     * generate a generic error message; it would be an infinite-recursion
     * nightmare otherwise.
     *
     * In this case we worry a bit less about recursion for now, and call the
     * "blocking" interface.
     */

    cmdPtr = TEOV_LookupCmdFromObj(interp, newObjv[0], lookupNsPtr);
    if (cmdPtr == NULL) {
	Tcl_SetObjResult(interp, Tcl_ObjPrintf(
                "invalid command name \"%s\"", TclGetString(objv[0])));
        Tcl_SetErrorCode(interp, "TCL", "LOOKUP", "COMMAND",
                TclGetString(objv[0]), NULL);

	/*
	 * Release any resources we locked and allocated during the handler
	 * call.
	 */

	for (i = 0; i < handlerObjc; ++i) {
	    Tcl_DecrRefCount(newObjv[i]);
	}
	TclStackFree(interp, newObjv);
	return TCL_ERROR;
    }

    if (lookupNsPtr) {
	savedNsPtr = varFramePtr->nsPtr;
	varFramePtr->nsPtr = lookupNsPtr;
    }
    TclSkipTailcall(interp);
    TclNRAddCallback(interp, TEOV_NotFoundCallback, INT2PTR(handlerObjc),
	    newObjv, savedNsPtr, NULL);
    return TclNREvalObjv(interp, newObjc, newObjv, TCL_EVAL_NOERR, NULL);
}

static int
TEOV_NotFoundCallback(
    ClientData data[],
    Tcl_Interp *interp,
    int result)
{
    Interp *iPtr = (Interp *) interp;
    int objc = PTR2INT(data[0]);
    Tcl_Obj **objv = (Tcl_Obj **)data[1];
    Namespace *savedNsPtr = (Namespace *)data[2];

    int i;

    if (savedNsPtr) {
	iPtr->varFramePtr->nsPtr = savedNsPtr;
    }

    /*
     * Release any resources we locked and allocated during the handler call.
     */

    for (i = 0; i < objc; ++i) {
	Tcl_DecrRefCount(objv[i]);
    }
    TclStackFree(interp, objv);

    return result;
}

static int
TEOV_RunEnterTraces(
    Tcl_Interp *interp,
    Command **cmdPtrPtr,
    Tcl_Obj *commandPtr,
    int objc,
    Tcl_Obj *const objv[])
{
    Interp *iPtr = (Interp *) interp;
    Command *cmdPtr = *cmdPtrPtr;
    unsigned int newEpoch, cmdEpoch = cmdPtr->cmdEpoch;
    int length, traceCode = TCL_OK;
    const char *command = TclGetStringFromObj(commandPtr, &length);

    /*
     * Call trace functions.
     * Execute any command or execution traces. Note that we bump up the
     * command's reference count for the duration of the calling of the
     * traces so that the structure doesn't go away underneath our feet.
     */

    cmdPtr->refCount++;
    if (iPtr->tracePtr) {
	traceCode = TclCheckInterpTraces(interp, command, length,
		cmdPtr, TCL_OK, TCL_TRACE_ENTER_EXEC, objc, objv);
    }
    if ((cmdPtr->flags & CMD_HAS_EXEC_TRACES) && (traceCode == TCL_OK)) {
	traceCode = TclCheckExecutionTraces(interp, command, length,
		cmdPtr, TCL_OK, TCL_TRACE_ENTER_EXEC, objc, objv);
    }
    newEpoch = cmdPtr->cmdEpoch;
    TclCleanupCommandMacro(cmdPtr);

    if (traceCode != TCL_OK) {
	if (traceCode == TCL_ERROR) {
	    Tcl_Obj *info;

	    TclNewLiteralStringObj(info, "\n    (enter trace on \"");
	    Tcl_AppendLimitedToObj(info, command, length, 55, "...");
	    Tcl_AppendToObj(info, "\")", 2);
	    Tcl_AppendObjToErrorInfo(interp, info);
	    iPtr->flags |= ERR_ALREADY_LOGGED;
	}
	return traceCode;
    }
    if (cmdEpoch != newEpoch) {
	*cmdPtrPtr = NULL;
    }
    return TCL_OK;
}

static int
TEOV_RunLeaveTraces(
    ClientData data[],
    Tcl_Interp *interp,
    int result)
{
    Interp *iPtr = (Interp *) interp;
    int traceCode = TCL_OK;
    int objc = PTR2INT(data[0]);
    Tcl_Obj *commandPtr = (Tcl_Obj *)data[1];
    Command *cmdPtr = (Command *)data[2];
    Tcl_Obj **objv = (Tcl_Obj **)data[3];
    int length;
    const char *command = TclGetStringFromObj(commandPtr, &length);

    if (!(cmdPtr->flags & CMD_DYING)) {
	if (cmdPtr->flags & CMD_HAS_EXEC_TRACES) {
	    traceCode = TclCheckExecutionTraces(interp, command, length,
		    cmdPtr, result, TCL_TRACE_LEAVE_EXEC, objc, objv);
	}
	if (iPtr->tracePtr != NULL && traceCode == TCL_OK) {
	    traceCode = TclCheckInterpTraces(interp, command, length,
		    cmdPtr, result, TCL_TRACE_LEAVE_EXEC, objc, objv);
	}
    }

    /*
     * As cmdPtr is set, TclNRRunCallbacks is about to reduce the numlevels.
     * Prevent that by resetting the cmdPtr field and dealing right here with
     * cmdPtr->refCount.
     */

    TclCleanupCommandMacro(cmdPtr);

    if (traceCode != TCL_OK) {
	if (traceCode == TCL_ERROR) {
	    Tcl_Obj *info;

	    TclNewLiteralStringObj(info, "\n    (leave trace on \"");
	    Tcl_AppendLimitedToObj(info, command, length, 55, "...");
	    Tcl_AppendToObj(info, "\")", 2);
	    Tcl_AppendObjToErrorInfo(interp, info);
	    iPtr->flags |= ERR_ALREADY_LOGGED;
	}
	result = traceCode;
    }
    Tcl_DecrRefCount(commandPtr);
    return result;
}

static inline Command *
TEOV_LookupCmdFromObj(
    Tcl_Interp *interp,
    Tcl_Obj *namePtr,
    Namespace *lookupNsPtr)
{
    Interp *iPtr = (Interp *) interp;
    Command *cmdPtr;
    Namespace *savedNsPtr = iPtr->varFramePtr->nsPtr;

    if (lookupNsPtr) {
	iPtr->varFramePtr->nsPtr = lookupNsPtr;
    }
    cmdPtr = (Command *) Tcl_GetCommandFromObj(interp, namePtr);
    iPtr->varFramePtr->nsPtr = savedNsPtr;
    return cmdPtr;
}

/*
 *----------------------------------------------------------------------
 *
 * Tcl_EvalTokensStandard --
 *
 *	Given an array of tokens parsed from a Tcl command (e.g., the tokens
 *	that make up a word or the index for an array variable) this function
 *	evaluates the tokens and concatenates their values to form a single
 *	result value.
 *
 * Results:
 *	The return value is a standard Tcl completion code such as TCL_OK or
 *	TCL_ERROR. A result or error message is left in interp's result.
 *
 * Side effects:
 *	Depends on the array of tokens being evaled.
 *
 *----------------------------------------------------------------------
 */

int
Tcl_EvalTokensStandard(
    Tcl_Interp *interp,		/* Interpreter in which to lookup variables,
				 * execute nested commands, and report
				 * errors. */
    Tcl_Token *tokenPtr,	/* Pointer to first in an array of tokens to
				 * evaluate and concatenate. */
    int count)			/* Number of tokens to consider at tokenPtr.
				 * Must be at least 1. */
{
    return TclSubstTokens(interp, tokenPtr, count, /* numLeftPtr */ NULL, 1,
	    NULL, NULL);
}

#if !defined(TCL_NO_DEPRECATED) && TCL_MAJOR_VERSION < 9
/*
 *----------------------------------------------------------------------
 *
 * Tcl_EvalTokens --
 *
 *	Given an array of tokens parsed from a Tcl command (e.g., the tokens
 *	that make up a word or the index for an array variable) this function
 *	evaluates the tokens and concatenates their values to form a single
 *	result value.
 *
 * Results:
 *	The return value is a pointer to a newly allocated Tcl_Obj containing
 *	the value of the array of tokens. The reference count of the returned
 *	object has been incremented. If an error occurs in evaluating the
 *	tokens then a NULL value is returned and an error message is left in
 *	interp's result.
 *
 * Side effects:
 *	A new object is allocated to hold the result.
 *
 *----------------------------------------------------------------------
 *
 * This uses a non-standard return convention; its use is now deprecated. It
 * is a wrapper for the new function Tcl_EvalTokensStandard, and is not used
 * in the core any longer. It is only kept for backward compatibility.
 */

Tcl_Obj *
Tcl_EvalTokens(
    Tcl_Interp *interp,		/* Interpreter in which to lookup variables,
				 * execute nested commands, and report
				 * errors. */
    Tcl_Token *tokenPtr,	/* Pointer to first in an array of tokens to
				 * evaluate and concatenate. */
    int count)			/* Number of tokens to consider at tokenPtr.
				 * Must be at least 1. */
{
    Tcl_Obj *resPtr;

    if (Tcl_EvalTokensStandard(interp, tokenPtr, count) != TCL_OK) {
	return NULL;
    }
    resPtr = Tcl_GetObjResult(interp);
    Tcl_IncrRefCount(resPtr);
    Tcl_ResetResult(interp);
    return resPtr;
}
#endif /* !TCL_NO_DEPRECATED */

/*
 *----------------------------------------------------------------------
 *
 * Tcl_EvalEx, TclEvalEx --
 *
 *	This function evaluates a Tcl script without using the compiler or
 *	byte-code interpreter. It just parses the script, creates values for
 *	each word of each command, then calls EvalObjv to execute each
 *	command.
 *
 * Results:
 *	The return value is a standard Tcl completion code such as TCL_OK or
 *	TCL_ERROR. A result or error message is left in interp's result.
 *
 * Side effects:
 *	Depends on the script.
 *
 * TIP #280 : Keep public API, internally extended API.
 *----------------------------------------------------------------------
 */

int
Tcl_EvalEx(
    Tcl_Interp *interp,		/* Interpreter in which to evaluate the
				 * script. Also used for error reporting. */
    const char *script,		/* First character of script to evaluate. */
    int numBytes,		/* Number of bytes in script. If < 0, the
				 * script consists of all bytes up to the
				 * first null character. */
    int flags)			/* Collection of OR-ed bits that control the
				 * evaluation of the script. Only
				 * TCL_EVAL_GLOBAL is currently supported. */
{
    return TclEvalEx(interp, script, numBytes, flags, 1, NULL, script);
}

int
TclEvalEx(
    Tcl_Interp *interp,		/* Interpreter in which to evaluate the
				 * script. Also used for error reporting. */
    const char *script,		/* First character of script to evaluate. */
    int numBytes,		/* Number of bytes in script. If < 0, the
				 * script consists of all bytes up to the
				 * first NUL character. */
    int flags,			/* Collection of OR-ed bits that control the
				 * evaluation of the script. Only
				 * TCL_EVAL_GLOBAL is currently supported. */
    int line,			/* The line the script starts on. */
    int *clNextOuter,		/* Information about an outer context for */
    const char *outerScript)	/* continuation line data. This is set only in
				 * TclSubstTokens(), to properly handle
				 * [...]-nested commands. The 'outerScript'
				 * refers to the most-outer script containing
				 * the embedded command, which is refered to
				 * by 'script'. The 'clNextOuter' refers to
				 * the current entry in the table of
				 * continuation lines in this "main script",
				 * and the character offsets are relative to
				 * the 'outerScript' as well.
				 *
				 * If outerScript == script, then this call is
				 * for the outer-most script/command. See
				 * Tcl_EvalEx() and TclEvalObjEx() for places
				 * generating arguments for which this is
				 * true. */
{
    Interp *iPtr = (Interp *) interp;
    const char *p, *next;
    const unsigned int minObjs = 20;
    Tcl_Obj **objv, **objvSpace;
    int *expand, *lines, *lineSpace;
    Tcl_Token *tokenPtr;
    int commandLength, bytesLeft, expandRequested, code = TCL_OK;
    CallFrame *savedVarFramePtr;/* Saves old copy of iPtr->varFramePtr in case
				 * TCL_EVAL_GLOBAL was set. */
    int allowExceptions = (iPtr->evalFlags & TCL_ALLOW_EXCEPTIONS);
    int gotParse = 0;
    unsigned int i, objectsUsed = 0;
				/* These variables keep track of how much
				 * state has been allocated while evaluating
				 * the script, so that it can be freed
				 * properly if an error occurs. */
    Tcl_Parse *parsePtr = (Tcl_Parse *)TclStackAlloc(interp, sizeof(Tcl_Parse));
    CmdFrame *eeFramePtr = (CmdFrame *)TclStackAlloc(interp, sizeof(CmdFrame));
    Tcl_Obj **stackObjArray = (Tcl_Obj **)
	    TclStackAlloc(interp, minObjs * sizeof(Tcl_Obj *));
    int *expandStack = (int *)TclStackAlloc(interp, minObjs * sizeof(int));
    int *linesStack = (int *)TclStackAlloc(interp, minObjs * sizeof(int));
				/* TIP #280 Structures for tracking of command
				 * locations. */
    int *clNext = NULL;		/* Pointer for the tracking of invisible
				 * continuation lines. Initialized only if the
				 * caller gave us a table of locations to
				 * track, via scriptCLLocPtr. It always refers
				 * to the table entry holding the location of
				 * the next invisible continuation line to
				 * look for, while parsing the script. */

    if (iPtr->scriptCLLocPtr) {
	if (clNextOuter) {
	    clNext = clNextOuter;
	} else {
	    clNext = &iPtr->scriptCLLocPtr->loc[0];
	}
    }

    if (numBytes < 0) {
	numBytes = strlen(script);
    }
    Tcl_ResetResult(interp);

    savedVarFramePtr = iPtr->varFramePtr;
    if (flags & TCL_EVAL_GLOBAL) {
	iPtr->varFramePtr = iPtr->rootFramePtr;
    }

    /*
     * Each iteration through the following loop parses the next command from
     * the script and then executes it.
     */

    objv = objvSpace = stackObjArray;
    lines = lineSpace = linesStack;
    expand = expandStack;
    p = script;
    bytesLeft = numBytes;

    /*
     * TIP #280 Initialize tracking. Do not push on the frame stack yet.
     *
     * We open a new context, either for a sourced script, or 'eval'.
     * For sourced files we always have a path object, even if nothing was
     * specified in the interp itself. That makes code using it simpler as
     * NULL checks can be left out. Sourced file without path in the
     * 'scriptFile' is possible during Tcl initialization.
     */

    eeFramePtr->level = iPtr->cmdFramePtr ? iPtr->cmdFramePtr->level + 1 : 1;
    eeFramePtr->framePtr = iPtr->framePtr;
    eeFramePtr->nextPtr = iPtr->cmdFramePtr;
    eeFramePtr->nline = 0;
    eeFramePtr->line = NULL;
    eeFramePtr->cmdObj = NULL;

    iPtr->cmdFramePtr = eeFramePtr;
    if (iPtr->evalFlags & TCL_EVAL_FILE) {
	/*
	 * Set up for a sourced file.
	 */

	eeFramePtr->type = TCL_LOCATION_SOURCE;

	if (iPtr->scriptFile) {
	    /*
	     * Normalization here, to have the correct pwd. Should have
	     * negligible impact on performance, as the norm should have been
	     * done already by the 'source' invoking us, and it caches the
	     * result.
	     */

	    Tcl_Obj *norm = Tcl_FSGetNormalizedPath(interp, iPtr->scriptFile);

	    if (norm == NULL) {
		/*
		 * Error message in the interp result.
		 */

		code = TCL_ERROR;
		goto error;
	    }
	    eeFramePtr->data.eval.path = norm;
	} else {
	    TclNewLiteralStringObj(eeFramePtr->data.eval.path, "");
	}
	Tcl_IncrRefCount(eeFramePtr->data.eval.path);
    } else {
	/*
	 * Set up for plain eval.
	 */

	eeFramePtr->type = TCL_LOCATION_EVAL;
	eeFramePtr->data.eval.path = NULL;
    }

    iPtr->evalFlags = 0;
    do {
	if (Tcl_ParseCommand(interp, p, bytesLeft, 0, parsePtr) != TCL_OK) {
	    code = TCL_ERROR;
	    Tcl_LogCommandInfo(interp, script, parsePtr->commandStart,
		    parsePtr->term + 1 - parsePtr->commandStart);
	    goto posterror;
	}

	/*
	 * TIP #280 Track lines. The parser may have skipped text till it
	 * found the command we are now at. We have to count the lines in this
	 * block, and do not forget invisible continuation lines.
	 */

	TclAdvanceLines(&line, p, parsePtr->commandStart);
	TclAdvanceContinuations(&line, &clNext,
		parsePtr->commandStart - outerScript);

	gotParse = 1;
	if (parsePtr->numWords > 0) {
	    /*
	     * TIP #280. Track lines within the words of the current
	     * command. We use a separate pointer into the table of
	     * continuation line locations to not lose our position for the
	     * per-command parsing.
	     */

	    int wordLine = line;
	    const char *wordStart = parsePtr->commandStart;
	    int *wordCLNext = clNext;
	    unsigned int objectsNeeded = 0;
	    unsigned int numWords = parsePtr->numWords;

	    /*
	     * Generate an array of objects for the words of the command.
	     */

	    if (numWords > minObjs) {
		expand =    (int *)ckalloc(numWords * sizeof(int));
		objvSpace = (Tcl_Obj **)ckalloc(numWords * sizeof(Tcl_Obj *));
		lineSpace = (int *)ckalloc(numWords * sizeof(int));
	    }
	    expandRequested = 0;
	    objv = objvSpace;
	    lines = lineSpace;

	    iPtr->cmdFramePtr = eeFramePtr->nextPtr;
	    for (objectsUsed = 0, tokenPtr = parsePtr->tokenPtr;
		    objectsUsed < numWords;
		    objectsUsed++, tokenPtr += tokenPtr->numComponents+1) {
		/*
		 * TIP #280. Track lines to current word. Save the information
		 * on a per-word basis, signaling dynamic words as needed.
		 * Make the information available to the recursively called
		 * evaluator as well, including the type of context (source
		 * vs. eval).
		 */

		TclAdvanceLines(&wordLine, wordStart, tokenPtr->start);
		TclAdvanceContinuations(&wordLine, &wordCLNext,
			tokenPtr->start - outerScript);
		wordStart = tokenPtr->start;

		lines[objectsUsed] = TclWordKnownAtCompileTime(tokenPtr, NULL)
			? wordLine : -1;

		if (eeFramePtr->type == TCL_LOCATION_SOURCE) {
		    iPtr->evalFlags |= TCL_EVAL_FILE;
		}

		code = TclSubstTokens(interp, tokenPtr+1,
			tokenPtr->numComponents, NULL, wordLine,
			wordCLNext, outerScript);

		iPtr->evalFlags = 0;

		if (code != TCL_OK) {
		    break;
		}
		objv[objectsUsed] = Tcl_GetObjResult(interp);
		Tcl_IncrRefCount(objv[objectsUsed]);
		if (tokenPtr->type == TCL_TOKEN_EXPAND_WORD) {
		    int numElements;

		    code = TclListObjLength(interp, objv[objectsUsed],
			    &numElements);
		    if (code == TCL_ERROR) {
			/*
			 * Attempt to expand a non-list.
			 */

			Tcl_AppendObjToErrorInfo(interp, Tcl_ObjPrintf(
				"\n    (expanding word %d)", objectsUsed));
			Tcl_DecrRefCount(objv[objectsUsed]);
			break;
		    }
		    expandRequested = 1;
		    expand[objectsUsed] = 1;

		    objectsNeeded += (numElements ? numElements : 1);
		} else {
		    expand[objectsUsed] = 0;
		    objectsNeeded++;
		}

		if (wordCLNext) {
		    TclContinuationsEnterDerived(objv[objectsUsed],
			    wordStart - outerScript, wordCLNext);
		}
	    } /* for loop */
	    iPtr->cmdFramePtr = eeFramePtr;
	    if (code != TCL_OK) {
		goto error;
	    }
	    if (expandRequested) {
		/*
		 * Some word expansion was requested. Check for objv resize.
		 */

		Tcl_Obj **copy = objvSpace;
		int *lcopy = lineSpace;
		int wordIdx = numWords;
		int objIdx = objectsNeeded - 1;

		if ((numWords > minObjs) || (objectsNeeded > minObjs)) {
		    objv = objvSpace =
			    (Tcl_Obj **)ckalloc(objectsNeeded * sizeof(Tcl_Obj *));
		    lines = lineSpace = (int *)ckalloc(objectsNeeded * sizeof(int));
		}

		objectsUsed = 0;
		while (wordIdx--) {
		    if (expand[wordIdx]) {
			int numElements;
			Tcl_Obj **elements, *temp = copy[wordIdx];

			Tcl_ListObjGetElements(NULL, temp, &numElements,
				&elements);
			objectsUsed += numElements;
			while (numElements--) {
			    lines[objIdx] = -1;
			    objv[objIdx--] = elements[numElements];
			    Tcl_IncrRefCount(elements[numElements]);
			}
			Tcl_DecrRefCount(temp);
		    } else {
			lines[objIdx] = lcopy[wordIdx];
			objv[objIdx--] = copy[wordIdx];
			objectsUsed++;
		    }
		}
		objv += objIdx+1;

		if (copy != stackObjArray) {
		    ckfree(copy);
		}
		if (lcopy != linesStack) {
		    ckfree(lcopy);
		}
	    }

	    /*
	     * Execute the command and free the objects for its words.
	     *
	     * TIP #280: Remember the command itself for 'info frame'. We
	     * shorten the visible command by one char to exclude the
	     * termination character, if necessary. Here is where we put our
	     * frame on the stack of frames too. _After_ the nested commands
	     * have been executed.
	     */

	    eeFramePtr->cmd = parsePtr->commandStart;
	    eeFramePtr->len = parsePtr->commandSize;

	    if (parsePtr->term ==
		    parsePtr->commandStart + parsePtr->commandSize - 1) {
		eeFramePtr->len--;
	    }

	    eeFramePtr->nline = objectsUsed;
	    eeFramePtr->line = lines;

	    TclArgumentEnter(interp, objv, objectsUsed, eeFramePtr);
	    code = Tcl_EvalObjv(interp, objectsUsed, objv,
		    TCL_EVAL_NOERR | TCL_EVAL_SOURCE_IN_FRAME);
	    TclArgumentRelease(interp, objv, objectsUsed);

	    eeFramePtr->line = NULL;
	    eeFramePtr->nline = 0;
	    if (eeFramePtr->cmdObj) {
		Tcl_DecrRefCount(eeFramePtr->cmdObj);
		eeFramePtr->cmdObj = NULL;
	    }

	    if (code != TCL_OK) {
		goto error;
	    }
	    for (i = 0; i < objectsUsed; i++) {
		Tcl_DecrRefCount(objv[i]);
	    }
	    objectsUsed = 0;
	    if (objvSpace != stackObjArray) {
		ckfree(objvSpace);
		objvSpace = stackObjArray;
		ckfree(lineSpace);
		lineSpace = linesStack;
	    }

	    /*
	     * Free expand separately since objvSpace could have been
	     * reallocated above.
	     */

	    if (expand != expandStack) {
		ckfree(expand);
		expand = expandStack;
	    }
	}

	/*
	 * Advance to the next command in the script.
	 *
	 * TIP #280 Track Lines. Now we track how many lines were in the
	 * executed command.
	 */

	next = parsePtr->commandStart + parsePtr->commandSize;
	bytesLeft -= next - p;
	p = next;
	TclAdvanceLines(&line, parsePtr->commandStart, p);
	Tcl_FreeParse(parsePtr);
	gotParse = 0;
    } while (bytesLeft > 0);
    iPtr->varFramePtr = savedVarFramePtr;
    code = TCL_OK;
    goto cleanup_return;

  error:
    /*
     * Generate and log various pieces of error information.
     */

    if (iPtr->numLevels == 0) {
	if (code == TCL_RETURN) {
	    code = TclUpdateReturnInfo(iPtr);
	}
	if ((code != TCL_OK) && (code != TCL_ERROR) && !allowExceptions) {
	    ProcessUnexpectedResult(interp, code);
	    code = TCL_ERROR;
	}
    }
    if ((code == TCL_ERROR) && !(iPtr->flags & ERR_ALREADY_LOGGED)) {
	commandLength = parsePtr->commandSize;
	if (parsePtr->term == parsePtr->commandStart + commandLength - 1) {
	    /*
	     * The terminator character (such as ; or ]) of the command where
	     * the error occurred is the last character in the parsed command.
	     * Reduce the length by one so that the error message doesn't
	     * include the terminator character.
	     */

	    commandLength -= 1;
	}
	Tcl_LogCommandInfo(interp, script, parsePtr->commandStart,
		commandLength);
    }
 posterror:
    iPtr->flags &= ~ERR_ALREADY_LOGGED;

    /*
     * Then free resources that had been allocated to the command.
     */

    for (i = 0; i < objectsUsed; i++) {
	Tcl_DecrRefCount(objv[i]);
    }
    if (gotParse) {
	Tcl_FreeParse(parsePtr);
    }
    if (objvSpace != stackObjArray) {
	ckfree(objvSpace);
	ckfree(lineSpace);
    }
    if (expand != expandStack) {
	ckfree(expand);
    }
    iPtr->varFramePtr = savedVarFramePtr;

 cleanup_return:
    /*
     * TIP #280. Release the local CmdFrame, and its contents.
     */

    iPtr->cmdFramePtr = iPtr->cmdFramePtr->nextPtr;
    if (eeFramePtr->type == TCL_LOCATION_SOURCE) {
	Tcl_DecrRefCount(eeFramePtr->data.eval.path);
    }
    TclStackFree(interp, linesStack);
    TclStackFree(interp, expandStack);
    TclStackFree(interp, stackObjArray);
    TclStackFree(interp, eeFramePtr);
    TclStackFree(interp, parsePtr);

    return code;
}

/*
 *----------------------------------------------------------------------
 *
 * TclAdvanceLines --
 *
 *	This function is a helper which counts the number of lines in a block
 *	of text and advances an external counter.
 *
 * Results:
 *	None.
 *
 * Side effects:
 *	The specified counter is advanced per the number of lines found.
 *
 * TIP #280
 *----------------------------------------------------------------------
 */

void
TclAdvanceLines(
    int *line,
    const char *start,
    const char *end)
{
    const char *p;

    for (p = start; p < end; p++) {
	if (*p == '\n') {
	    (*line)++;
	}
    }
}

/*
 *----------------------------------------------------------------------
 *
 * TclAdvanceContinuations --
 *
 *	This procedure is a helper which counts the number of continuation
 *	lines (CL) in a block of text using a table of CL locations and
 *	advances an external counter, and the pointer into the table.
 *
 * Results:
 *	None.
 *
 * Side effects:
 *	The specified counter is advanced per the number of continuation lines
 *	found.
 *
 * TIP #280
 *----------------------------------------------------------------------
 */

void
TclAdvanceContinuations(
    int *line,
    int **clNextPtrPtr,
    int loc)
{
    /*
     * Track the invisible continuation lines embedded in a script, if any.
     * Here they are just spaces (already). They were removed by
     * TclSubstTokens via TclParseBackslash.
     *
     * *clNextPtrPtr         <=> We have continuation lines to track.
     * **clNextPtrPtr >= 0   <=> We are not beyond the last possible location.
     * loc >= **clNextPtrPtr <=> We stepped beyond the current cont. line.
     */

    while (*clNextPtrPtr && (**clNextPtrPtr >= 0)
	    && (loc >= **clNextPtrPtr)) {
	/*
	 * We just stepped over an invisible continuation line. Adjust the
	 * line counter and step to the table entry holding the location of
	 * the next continuation line to track.
	 */

	(*line)++;
	(*clNextPtrPtr)++;
    }
}

/*
 *----------------------------------------------------------------------
 * Note: The whole data structure access for argument location tracking is
 * hidden behind these three functions. The only parts open are the lineLAPtr
 * field in the Interp structure. The CFWord definition is internal to here.
 * Should make it easier to redo the data structures if we find something more
 * space/time efficient.
 */

/*
 *----------------------------------------------------------------------
 *
 * TclArgumentEnter --
 *
 *	This procedure is a helper for the TIP #280 uplevel extension. It
 *	enters location references for the arguments of a command to be
 *	invoked. Only the first entry has the actual data, further entries
 *	simply count the usage up.
 *
 * Results:
 *	None.
 *
 * Side effects:
 *	May allocate memory.
 *
 * TIP #280
 *----------------------------------------------------------------------
 */

void
TclArgumentEnter(
    Tcl_Interp *interp,
    Tcl_Obj **objv,
    int objc,
    CmdFrame *cfPtr)
{
    Interp *iPtr = (Interp *) interp;
    int isNew, i;
    Tcl_HashEntry *hPtr;
    CFWord *cfwPtr;

    for (i = 1; i < objc; i++) {
	/*
	 * Ignore argument words without line information (= dynamic). If they
	 * are variables they may have location information associated with
	 * that, either through globally recorded 'set' invokations, or
	 * literals in bytecode. Eitehr way there is no need to record
	 * something here.
	 */

	if (cfPtr->line[i] < 0) {
	    continue;
	}
	hPtr = Tcl_CreateHashEntry(iPtr->lineLAPtr, objv[i], &isNew);
	if (isNew) {
	    /*
	     * The word is not on the stack yet, remember the current location
	     * and initialize references.
	     */

	    cfwPtr = (CFWord *)ckalloc(sizeof(CFWord));
	    cfwPtr->framePtr = cfPtr;
	    cfwPtr->word = i;
	    cfwPtr->refCount = 1;
	    Tcl_SetHashValue(hPtr, cfwPtr);
	} else {
	    /*
	     * The word is already on the stack, its current location is not
	     * relevant. Just remember the reference to prevent early removal.
	     */

	    cfwPtr = (CFWord *)Tcl_GetHashValue(hPtr);
	    cfwPtr->refCount++;
	}
    }
}

/*
 *----------------------------------------------------------------------
 *
 * TclArgumentRelease --
 *
 *	This procedure is a helper for the TIP #280 uplevel extension. It
 *	removes the location references for the arguments of a command just
 *	done. Usage is counted down, the data is removed only when no user is
 *	left over.
 *
 * Results:
 *	None.
 *
 * Side effects:
 *	May release memory.
 *
 * TIP #280
 *----------------------------------------------------------------------
 */

void
TclArgumentRelease(
    Tcl_Interp *interp,
    Tcl_Obj **objv,
    int objc)
{
    Interp *iPtr = (Interp *) interp;
    int i;

    for (i = 1; i < objc; i++) {
	CFWord *cfwPtr;
	Tcl_HashEntry *hPtr =
		Tcl_FindHashEntry(iPtr->lineLAPtr, (char *) objv[i]);

	if (!hPtr) {
	    continue;
	}
	cfwPtr = (CFWord *)Tcl_GetHashValue(hPtr);

	if (cfwPtr->refCount-- > 1) {
	    continue;
	}

	ckfree(cfwPtr);
	Tcl_DeleteHashEntry(hPtr);
    }
}

/*
 *----------------------------------------------------------------------
 *
 * TclArgumentBCEnter --
 *
 *	This procedure is a helper for the TIP #280 uplevel extension. It
 *	enters location references for the literal arguments of commands in
 *	bytecode about to be invoked. Only the first entry has the actual
 *	data, further entries simply count the usage up.
 *
 * Results:
 *	None.
 *
 * Side effects:
 *	May allocate memory.
 *
 * TIP #280
 *----------------------------------------------------------------------
 */

void
TclArgumentBCEnter(
    Tcl_Interp *interp,
    Tcl_Obj *objv[],
    int objc,
    void *codePtr,
    CmdFrame *cfPtr,
    int cmd,
    int pc)
{
    ExtCmdLoc *eclPtr;
    int word;
    ECL *ePtr;
    CFWordBC *lastPtr = NULL;
    Interp *iPtr = (Interp *) interp;
    Tcl_HashEntry *hePtr =
	    Tcl_FindHashEntry(iPtr->lineBCPtr, (char *) codePtr);

    if (!hePtr) {
	return;
    }
    eclPtr = (ExtCmdLoc *)Tcl_GetHashValue(hePtr);
    ePtr = &eclPtr->loc[cmd];

    /*
     * ePtr->nline is the number of words originally parsed.
     *
     * objc is the number of elements getting invoked.
     *
     * If they are not the same, we arrived here by compiling an
     * ensemble dispatch.  Ensemble subcommands that lead to script
     * evaluation are not supposed to get compiled, because a command
     * such as [info level] in the script can expose some of the dispatch
     * shenanigans.  This means that we don't have to tend to the
     * housekeeping, and can escape now.
     */

    if (ePtr->nline != objc) {
        return;
    }

    /*
     * Having disposed of the ensemble cases, we can state...
     * A few truths ...
     * (1) ePtr->nline == objc
     * (2) (ePtr->line[word] < 0) => !literal, for all words
     * (3) (word == 0) => !literal
     *
     * Item (2) is why we can use objv to get the literals, and do not
     * have to save them at compile time.
     */

    for (word = 1; word < objc; word++) {
	if (ePtr->line[word] >= 0) {
	    int isNew;
	    Tcl_HashEntry *hPtr = Tcl_CreateHashEntry(iPtr->lineLABCPtr,
		objv[word], &isNew);
	    CFWordBC *cfwPtr = (CFWordBC *)ckalloc(sizeof(CFWordBC));

	    cfwPtr->framePtr = cfPtr;
	    cfwPtr->obj = objv[word];
	    cfwPtr->pc = pc;
	    cfwPtr->word = word;
	    cfwPtr->nextPtr = lastPtr;
	    lastPtr = cfwPtr;

	    if (isNew) {
		/*
		 * The word is not on the stack yet, remember the current
		 * location and initialize references.
		 */

		cfwPtr->prevPtr = NULL;
	    } else {
		/*
		 * The object is already on the stack, however it may have
		 * a different location now (literal sharing may map
		 * multiple location to a single Tcl_Obj*. Save the old
		 * information in the new structure.
		 */

		cfwPtr->prevPtr = (CFWordBC *)Tcl_GetHashValue(hPtr);
	    }

	    Tcl_SetHashValue(hPtr, cfwPtr);
	}
    } /* for */

    cfPtr->litarg = lastPtr;
}

/*
 *----------------------------------------------------------------------
 *
 * TclArgumentBCRelease --
 *
 *	This procedure is a helper for the TIP #280 uplevel extension. It
 *	removes the location references for the literal arguments of commands
 *	in bytecode just done. Usage is counted down, the data is removed only
 *	when no user is left over.
 *
 * Results:
 *	None.
 *
 * Side effects:
 *	May release memory.
 *
 * TIP #280
 *----------------------------------------------------------------------
 */

void
TclArgumentBCRelease(
    Tcl_Interp *interp,
    CmdFrame *cfPtr)
{
    Interp *iPtr = (Interp *) interp;
    CFWordBC *cfwPtr = (CFWordBC *) cfPtr->litarg;

    while (cfwPtr) {
	CFWordBC *nextPtr = cfwPtr->nextPtr;
	Tcl_HashEntry *hPtr =
		Tcl_FindHashEntry(iPtr->lineLABCPtr, (char *) cfwPtr->obj);
	CFWordBC *xPtr = (CFWordBC *)Tcl_GetHashValue(hPtr);

	if (xPtr != cfwPtr) {
	    Tcl_Panic("TclArgumentBC Enter/Release Mismatch");
	}

	if (cfwPtr->prevPtr) {
	    Tcl_SetHashValue(hPtr, cfwPtr->prevPtr);
	} else {
	    Tcl_DeleteHashEntry(hPtr);
	}

	ckfree(cfwPtr);
	cfwPtr = nextPtr;
    }

    cfPtr->litarg = NULL;
}

/*
 *----------------------------------------------------------------------
 *
 * TclArgumentGet --
 *
 *	This procedure is a helper for the TIP #280 uplevel extension. It
 *	finds the location references for a Tcl_Obj, if any.
 *
 * Results:
 *	None.
 *
 * Side effects:
 *	Writes found location information into the result arguments.
 *
 * TIP #280
 *----------------------------------------------------------------------
 */

void
TclArgumentGet(
    Tcl_Interp *interp,
    Tcl_Obj *obj,
    CmdFrame **cfPtrPtr,
    int *wordPtr)
{
    Interp *iPtr = (Interp *) interp;
    Tcl_HashEntry *hPtr;
    CmdFrame *framePtr;

    /*
     * An object which either has no string rep or else is a canonical list is
     * guaranteed to have been generated dynamically: bail out, this cannot
     * have a usable absolute location. _Do not touch_ the information the set
     * up by the caller. It knows better than us.
     */

    if (!TclHasStringRep(obj) || TclListObjIsCanonical(obj)) {
	return;
    }

    /*
     * First look for location information recorded in the argument
     * stack. That is nearest.
     */

    hPtr = Tcl_FindHashEntry(iPtr->lineLAPtr, (char *) obj);
    if (hPtr) {
	CFWord *cfwPtr = (CFWord *)Tcl_GetHashValue(hPtr);

	*wordPtr = cfwPtr->word;
	*cfPtrPtr = cfwPtr->framePtr;
	return;
    }

    /*
     * Check if the Tcl_Obj has location information as a bytecode literal, in
     * that stack.
     */

    hPtr = Tcl_FindHashEntry(iPtr->lineLABCPtr, (char *) obj);
    if (hPtr) {
	CFWordBC *cfwPtr = (CFWordBC *)Tcl_GetHashValue(hPtr);

	framePtr = cfwPtr->framePtr;
	framePtr->data.tebc.pc = (char *) (((ByteCode *)
		framePtr->data.tebc.codePtr)->codeStart + cfwPtr->pc);
	*cfPtrPtr = cfwPtr->framePtr;
	*wordPtr = cfwPtr->word;
	return;
    }
}

/*
 *----------------------------------------------------------------------
 *
 * Tcl_Eval --
 *
 *	Execute a Tcl command in a string. This function executes the script
 *	directly, rather than compiling it to bytecodes. Before the arrival of
 *	the bytecode compiler in Tcl 8.0 Tcl_Eval was the main function used
 *	for executing Tcl commands, but nowadays it isn't used much.
 *
 * Results:
 *	The return value is one of the return codes defined in tcl.h (such as
 *	TCL_OK), and interp's result contains a value to supplement the return
 *	code. The value of the result will persist only until the next call to
 *	Tcl_Eval or Tcl_EvalObj: you must copy it or lose it!
 *
 * Side effects:
 *	Can be almost arbitrary, depending on the commands in the script.
 *
 *----------------------------------------------------------------------
 */

#ifndef TCL_NO_DEPRECATED
#undef Tcl_Eval
int
Tcl_Eval(
    Tcl_Interp *interp,		/* Token for command interpreter (returned by
				 * previous call to Tcl_CreateInterp). */
    const char *script)		/* Pointer to TCL command to execute. */
{
    int code = Tcl_EvalEx(interp, script, -1, 0);

    /*
     * For backwards compatibility with old C code that predates the object
     * system in Tcl 8.0, we have to mirror the object result back into the
     * string result (some callers may expect it there).
     */

    (void) Tcl_GetStringResult(interp);
    return code;
}

/*
 *----------------------------------------------------------------------
 *
 * Tcl_EvalObj, Tcl_GlobalEvalObj --
 *
 *	These functions are deprecated but we keep them around for backwards
 *	compatibility reasons.
 *
 * Results:
 *	See the functions they call.
 *
 * Side effects:
 *	See the functions they call.
 *
 *----------------------------------------------------------------------
 */

#undef Tcl_EvalObj
int
Tcl_EvalObj(
    Tcl_Interp *interp,
    Tcl_Obj *objPtr)
{
    return Tcl_EvalObjEx(interp, objPtr, 0);
}
#undef Tcl_GlobalEvalObj
int
Tcl_GlobalEvalObj(
    Tcl_Interp *interp,
    Tcl_Obj *objPtr)
{
    return Tcl_EvalObjEx(interp, objPtr, TCL_EVAL_GLOBAL);
}
#endif /* TCL_NO_DEPRECATED */

/*
 *----------------------------------------------------------------------
 *
 * Tcl_EvalObjEx, TclEvalObjEx --
 *
 *	Execute Tcl commands stored in a Tcl object. These commands are
 *	compiled into bytecodes if necessary, unless TCL_EVAL_DIRECT is
 *	specified.
 *
 *	If the flag TCL_EVAL_DIRECT is passed in, the value of invoker
 *	must be NULL.  Support for non-NULL invokers in that mode has
 *	been removed since it was unused and untested.  Failure to
 *	follow this limitation will lead to an assertion panic.
 *
 * Results:
 *	The return value is one of the return codes defined in tcl.h (such as
 *	TCL_OK), and the interpreter's result contains a value to supplement
 *	the return code.
 *
 * Side effects:
 *	The object is converted, if necessary, to a ByteCode object that holds
 *	the bytecode instructions for the commands. Executing the commands
 *	will almost certainly have side effects that depend on those commands.
 *
 * TIP #280 : Keep public API, internally extended API.
 *----------------------------------------------------------------------
 */

int
Tcl_EvalObjEx(
    Tcl_Interp *interp,		/* Token for command interpreter (returned by
				 * a previous call to Tcl_CreateInterp). */
    Tcl_Obj *objPtr,	/* Pointer to object containing commands to
				 * execute. */
    int flags)			/* Collection of OR-ed bits that control the
				 * evaluation of the script. Supported values
				 * are TCL_EVAL_GLOBAL and TCL_EVAL_DIRECT. */
{
    return TclEvalObjEx(interp, objPtr, flags, NULL, 0);
}

int
TclEvalObjEx(
    Tcl_Interp *interp,		/* Token for command interpreter (returned by
				 * a previous call to Tcl_CreateInterp). */
    Tcl_Obj *objPtr,	/* Pointer to object containing commands to
				 * execute. */
    int flags,			/* Collection of OR-ed bits that control the
				 * evaluation of the script. Supported values
				 * are TCL_EVAL_GLOBAL and TCL_EVAL_DIRECT. */
    const CmdFrame *invoker,	/* Frame of the command doing the eval. */
    int word)			/* Index of the word which is in objPtr. */
{
    int result = TCL_OK;
    NRE_callback *rootPtr = TOP_CB(interp);

    result = TclNREvalObjEx(interp, objPtr, flags, invoker, word);
    return TclNRRunCallbacks(interp, result, rootPtr);
}

int
TclNREvalObjEx(
    Tcl_Interp *interp,		/* Token for command interpreter (returned by
				 * a previous call to Tcl_CreateInterp). */
    Tcl_Obj *objPtr,	/* Pointer to object containing commands to
				 * execute. */
    int flags,			/* Collection of OR-ed bits that control the
				 * evaluation of the script. Supported values
				 * are TCL_EVAL_GLOBAL and TCL_EVAL_DIRECT. */
    const CmdFrame *invoker,	/* Frame of the command doing the eval. */
    int word)			/* Index of the word which is in objPtr. */
{
    Interp *iPtr = (Interp *) interp;
    int result;

    /*
     * This function consists of three independent blocks for: direct
     * evaluation of canonical lists, compilation and bytecode execution and
     * finally direct evaluation. Precisely one of these blocks will be run.
     */

    if (TclListObjIsCanonical(objPtr)) {
	CmdFrame *eoFramePtr = NULL;
	int objc;
	Tcl_Obj *listPtr, **objv;

	/*
	 * Canonical List Optimization:  In this case, we
	 * can safely use Tcl_EvalObjv instead and get an appreciable
	 * improvement in execution speed. This is because it allows us to
	 * avoid a setFromAny step that would just pack everything into a
	 * string and back out again.
	 *
	 * This also preserves any associations between list elements and
	 * location information for such elements.
	 */

	/*
	 * Shimmer protection! Always pass an unshared obj. The caller could
	 * incr the refCount of objPtr AFTER calling us! To be completely safe
	 * we always make a copy. The callback takes care of the refCounts for
	 * both listPtr and objPtr.
	 *
	 * TODO: Create a test to demo this need, or eliminate it.
	 * FIXME OPT: preserve just the internal rep?
	 */

	Tcl_IncrRefCount(objPtr);
	listPtr = TclListObjCopy(interp, objPtr);
	Tcl_IncrRefCount(listPtr);

	if (word != INT_MIN) {
	    /*
	     * TIP #280 Structures for tracking lines. As we know that this is
	     * dynamic execution we ignore the invoker, even if known.
	     *
	     * TIP #280. We do _not_ compute all the line numbers for the
	     * words in the command. For the eval of a pure list the most
	     * sensible choice is to put all words on line 1. Given that we
	     * neither need memory for them nor compute anything. 'line' is
	     * left NULL. The two places using this information (TclInfoFrame,
	     * and TclInitCompileEnv), are special-cased to use the proper
	     * line number directly instead of accessing the 'line' array.
	     *
	     * Note that we use (word==INTMIN) to signal that no command frame
	     * should be pushed, as needed by alias and ensemble redirections.
	     */

	    eoFramePtr = (CmdFrame *)TclStackAlloc(interp, sizeof(CmdFrame));
	    eoFramePtr->nline = 0;
	    eoFramePtr->line = NULL;

	    eoFramePtr->type = TCL_LOCATION_EVAL;
	    eoFramePtr->level = (iPtr->cmdFramePtr == NULL?
		    1 : iPtr->cmdFramePtr->level + 1);
	    eoFramePtr->framePtr = iPtr->framePtr;
	    eoFramePtr->nextPtr = iPtr->cmdFramePtr;

	    eoFramePtr->cmdObj = objPtr;
	    eoFramePtr->cmd = NULL;
	    eoFramePtr->len = 0;
	    eoFramePtr->data.eval.path = NULL;

	    iPtr->cmdFramePtr = eoFramePtr;

	    flags |= TCL_EVAL_SOURCE_IN_FRAME;
	}

	TclMarkTailcall(interp);
        TclNRAddCallback(interp, TEOEx_ListCallback, listPtr, eoFramePtr,
		objPtr, NULL);

	TclListObjGetElements(NULL, listPtr, &objc, &objv);
	return TclNREvalObjv(interp, objc, objv, flags, NULL);
    }

    if (!(flags & TCL_EVAL_DIRECT)) {
	/*
	 * Let the compiler/engine subsystem do the evaluation.
	 *
	 * TIP #280 The invoker provides us with the context for the script.
	 * We transfer this to the byte code compiler.
	 */

	int allowExceptions = (iPtr->evalFlags & TCL_ALLOW_EXCEPTIONS);
	ByteCode *codePtr;
	CallFrame *savedVarFramePtr = NULL;	/* Saves old copy of
						 * iPtr->varFramePtr in case
						 * TCL_EVAL_GLOBAL was set. */

        if (TclInterpReady(interp) != TCL_OK) {
            return TCL_ERROR;
        }
	if (flags & TCL_EVAL_GLOBAL) {
	    savedVarFramePtr = iPtr->varFramePtr;
	    iPtr->varFramePtr = iPtr->rootFramePtr;
	}
	Tcl_IncrRefCount(objPtr);
	codePtr = TclCompileObj(interp, objPtr, invoker, word);

	TclNRAddCallback(interp, TEOEx_ByteCodeCallback, savedVarFramePtr,
		objPtr, INT2PTR(allowExceptions), NULL);
        return TclNRExecuteByteCode(interp, codePtr);
    }

    {
	/*
	 * We're not supposed to use the compiler or byte-code
	 * interpreter. Let Tcl_EvalEx evaluate the command directly (and
	 * probably more slowly).
	 */

	const char *script;
	int numSrcBytes;

	/*
	 * Now we check if we have data about invisible continuation lines for
	 * the script, and make it available to the direct script parser and
	 * evaluator we are about to call, if so.
	 *
	 * It may be possible that the script Tcl_Obj* can be free'd while the
	 * evaluator is using it, leading to the release of the associated
	 * ContLineLoc structure as well. To ensure that the latter doesn't
	 * happen we set a lock on it. We release this lock later in this
	 * function, after the evaluator is done. The relevant "lineCLPtr"
	 * hashtable is managed in the file "tclObj.c".
	 *
	 * Another important action is to save (and later restore) the
	 * continuation line information of the caller, in case we are
	 * executing nested commands in the eval/direct path.
	 */

	ContLineLoc *saveCLLocPtr = iPtr->scriptCLLocPtr;

	assert(invoker == NULL);

	iPtr->scriptCLLocPtr = TclContinuationsGet(objPtr);

	Tcl_IncrRefCount(objPtr);

	script = TclGetStringFromObj(objPtr, &numSrcBytes);
	result = Tcl_EvalEx(interp, script, numSrcBytes, flags);

	TclDecrRefCount(objPtr);

	iPtr->scriptCLLocPtr = saveCLLocPtr;
	return result;
    }
}

static int
TEOEx_ByteCodeCallback(
    ClientData data[],
    Tcl_Interp *interp,
    int result)
{
    Interp *iPtr = (Interp *) interp;
    CallFrame *savedVarFramePtr = (CallFrame *)data[0];
    Tcl_Obj *objPtr = (Tcl_Obj *)data[1];
    int allowExceptions = PTR2INT(data[2]);

    if (iPtr->numLevels == 0) {
	if (result == TCL_RETURN) {
	    result = TclUpdateReturnInfo(iPtr);
	}
	if ((result != TCL_OK) && (result != TCL_ERROR) && !allowExceptions) {
	    const char *script;
	    int numSrcBytes;

	    ProcessUnexpectedResult(interp, result);
	    result = TCL_ERROR;
	    script = TclGetStringFromObj(objPtr, &numSrcBytes);
	    Tcl_LogCommandInfo(interp, script, script, numSrcBytes);
	}

	/*
	 * We are returning to level 0, so should call TclResetCancellation.
	 * Let us just unset the flags inline.
	 */

	TclUnsetCancelFlags(iPtr);
    }
    iPtr->evalFlags = 0;

    /*
     * Restore the callFrame if this was a TCL_EVAL_GLOBAL.
     */

    if (savedVarFramePtr) {
	iPtr->varFramePtr = savedVarFramePtr;
    }

    TclDecrRefCount(objPtr);
    return result;
}

static int
TEOEx_ListCallback(
    ClientData data[],
    Tcl_Interp *interp,
    int result)
{
    Interp *iPtr = (Interp *) interp;
    Tcl_Obj *listPtr = (Tcl_Obj *)data[0];
    CmdFrame *eoFramePtr = (CmdFrame *)data[1];
    Tcl_Obj *objPtr = (Tcl_Obj *)data[2];

    /*
     * Remove the cmdFrame
     */

    if (eoFramePtr) {
	iPtr->cmdFramePtr = eoFramePtr->nextPtr;
	TclStackFree(interp, eoFramePtr);
    }
    TclDecrRefCount(objPtr);
    TclDecrRefCount(listPtr);

    return result;
}

/*
 *----------------------------------------------------------------------
 *
 * ProcessUnexpectedResult --
 *
 *	Function called by Tcl_EvalObj to set the interpreter's result value
 *	to an appropriate error message when the code it evaluates returns an
 *	unexpected result code (not TCL_OK and not TCL_ERROR) to the topmost
 *	evaluation level.
 *
 * Results:
 *	None.
 *
 * Side effects:
 *	The interpreter result is set to an error message appropriate to the
 *	result code.
 *
 *----------------------------------------------------------------------
 */

static void
ProcessUnexpectedResult(
    Tcl_Interp *interp,		/* The interpreter in which the unexpected
				 * result code was returned. */
    int returnCode)		/* The unexpected result code. */
{
    char buf[TCL_INTEGER_SPACE];

    Tcl_ResetResult(interp);
    if (returnCode == TCL_BREAK) {
	Tcl_SetObjResult(interp, Tcl_NewStringObj(
		"invoked \"break\" outside of a loop", -1));
    } else if (returnCode == TCL_CONTINUE) {
	Tcl_SetObjResult(interp, Tcl_NewStringObj(
		"invoked \"continue\" outside of a loop", -1));
    } else {
	Tcl_SetObjResult(interp, Tcl_ObjPrintf(
		"command returned bad code: %d", returnCode));
    }
    sprintf(buf, "%d", returnCode);
    Tcl_SetErrorCode(interp, "TCL", "UNEXPECTED_RESULT_CODE", buf, NULL);
}

/*
 *---------------------------------------------------------------------------
 *
 * Tcl_ExprLong, Tcl_ExprDouble, Tcl_ExprBoolean --
 *
 *	Functions to evaluate an expression and return its value in a
 *	particular form.
 *
 * Results:
 *	Each of the functions below returns a standard Tcl result. If an error
 *	occurs then an error message is left in the interp's result. Otherwise
 *	the value of the expression, in the appropriate form, is stored at
 *	*ptr. If the expression had a result that was incompatible with the
 *	desired form then an error is returned.
 *
 * Side effects:
 *	None.
 *
 *---------------------------------------------------------------------------
 */

int
Tcl_ExprLong(
    Tcl_Interp *interp,		/* Context in which to evaluate the
				 * expression. */
    const char *exprstring,	/* Expression to evaluate. */
    long *ptr)			/* Where to store result. */
{
    Tcl_Obj *exprPtr;
    int result = TCL_OK;
    if (*exprstring == '\0') {
	/*
	 * Legacy compatibility - return 0 for the zero-length string.
	 */

	*ptr = 0;
    } else {
	exprPtr = Tcl_NewStringObj(exprstring, -1);
	Tcl_IncrRefCount(exprPtr);
	result = Tcl_ExprLongObj(interp, exprPtr, ptr);
	Tcl_DecrRefCount(exprPtr);
	if (result != TCL_OK) {
	    (void) Tcl_GetStringResult(interp);
	}
    }
    return result;
}

int
Tcl_ExprDouble(
    Tcl_Interp *interp,		/* Context in which to evaluate the
				 * expression. */
    const char *exprstring,	/* Expression to evaluate. */
    double *ptr)		/* Where to store result. */
{
    Tcl_Obj *exprPtr;
    int result = TCL_OK;

    if (*exprstring == '\0') {
	/*
	 * Legacy compatibility - return 0 for the zero-length string.
	 */

	*ptr = 0.0;
    } else {
	exprPtr = Tcl_NewStringObj(exprstring, -1);
	Tcl_IncrRefCount(exprPtr);
	result = Tcl_ExprDoubleObj(interp, exprPtr, ptr);
	Tcl_DecrRefCount(exprPtr);
				/* Discard the expression object. */
	if (result != TCL_OK) {
	    (void) Tcl_GetStringResult(interp);
	}
    }
    return result;
}

int
Tcl_ExprBoolean(
    Tcl_Interp *interp,		/* Context in which to evaluate the
				 * expression. */
    const char *exprstring,	/* Expression to evaluate. */
    int *ptr)			/* Where to store 0/1 result. */
{
    if (*exprstring == '\0') {
	/*
	 * An empty string. Just set the result boolean to 0 (false).
	 */

	*ptr = 0;
	return TCL_OK;
    } else {
	int result;
	Tcl_Obj *exprPtr = Tcl_NewStringObj(exprstring, -1);

	Tcl_IncrRefCount(exprPtr);
	result = Tcl_ExprBooleanObj(interp, exprPtr, ptr);
	Tcl_DecrRefCount(exprPtr);
	if (result != TCL_OK) {
	    /*
	     * Move the interpreter's object result to the string result, then
	     * reset the object result.
	     */

	    (void) Tcl_GetStringResult(interp);
	}
	return result;
    }
}

/*
 *--------------------------------------------------------------
 *
 * Tcl_ExprLongObj, Tcl_ExprDoubleObj, Tcl_ExprBooleanObj --
 *
 *	Functions to evaluate an expression in an object and return its value
 *	in a particular form.
 *
 * Results:
 *	Each of the functions below returns a standard Tcl result object. If
 *	an error occurs then an error message is left in the interpreter's
 *	result. Otherwise the value of the expression, in the appropriate
 *	form, is stored at *ptr. If the expression had a result that was
 *	incompatible with the desired form then an error is returned.
 *
 * Side effects:
 *	None.
 *
 *--------------------------------------------------------------
 */

int
Tcl_ExprLongObj(
    Tcl_Interp *interp,		/* Context in which to evaluate the
				 * expression. */
    Tcl_Obj *objPtr,	/* Expression to evaluate. */
    long *ptr)			/* Where to store long result. */
{
    Tcl_Obj *resultPtr;
    int result, type;
    double d;
    ClientData internalPtr;

    result = Tcl_ExprObj(interp, objPtr, &resultPtr);
    if (result != TCL_OK) {
	return TCL_ERROR;
    }

    if (TclGetNumberFromObj(interp, resultPtr, &internalPtr, &type)!=TCL_OK) {
	return TCL_ERROR;
    }

    switch (type) {
    case TCL_NUMBER_DOUBLE: {
	mp_int big;

	d = *((const double *) internalPtr);
	Tcl_DecrRefCount(resultPtr);
	if (Tcl_InitBignumFromDouble(interp, d, &big) != TCL_OK) {
	    return TCL_ERROR;
	}
	resultPtr = Tcl_NewBignumObj(&big);
    }
    /* FALLTHRU */
    case TCL_NUMBER_INT:
    case TCL_NUMBER_BIG:
	result = TclGetLongFromObj(interp, resultPtr, ptr);
	break;

    case TCL_NUMBER_NAN:
	Tcl_GetDoubleFromObj(interp, resultPtr, &d);
	result = TCL_ERROR;
    }

    Tcl_DecrRefCount(resultPtr);/* Discard the result object. */
    return result;
}

int
Tcl_ExprDoubleObj(
    Tcl_Interp *interp,		/* Context in which to evaluate the
				 * expression. */
    Tcl_Obj *objPtr,	/* Expression to evaluate. */
    double *ptr)		/* Where to store double result. */
{
    Tcl_Obj *resultPtr;
    int result, type;
    ClientData internalPtr;

    result = Tcl_ExprObj(interp, objPtr, &resultPtr);
    if (result != TCL_OK) {
	return TCL_ERROR;
    }

    result = TclGetNumberFromObj(interp, resultPtr, &internalPtr, &type);
    if (result == TCL_OK) {
	switch (type) {
	case TCL_NUMBER_NAN:
#ifndef ACCEPT_NAN
	    result = Tcl_GetDoubleFromObj(interp, resultPtr, ptr);
	    break;
#endif
	case TCL_NUMBER_DOUBLE:
	    *ptr = *((const double *) internalPtr);
	    result = TCL_OK;
	    break;
	default:
	    result = Tcl_GetDoubleFromObj(interp, resultPtr, ptr);
	}
    }
    Tcl_DecrRefCount(resultPtr);/* Discard the result object. */
    return result;
}

int
Tcl_ExprBooleanObj(
    Tcl_Interp *interp,		/* Context in which to evaluate the
				 * expression. */
    Tcl_Obj *objPtr,	/* Expression to evaluate. */
    int *ptr)			/* Where to store 0/1 result. */
{
    Tcl_Obj *resultPtr;
    int result;

    result = Tcl_ExprObj(interp, objPtr, &resultPtr);
    if (result == TCL_OK) {
	result = Tcl_GetBooleanFromObj(interp, resultPtr, ptr);
	Tcl_DecrRefCount(resultPtr);
				/* Discard the result object. */
    }
    return result;
}

/*
 *----------------------------------------------------------------------
 *
 * TclObjInvokeNamespace --
 *
 *	Object version: Invokes a Tcl command, given an objv/objc, from either
 *	the exposed or hidden set of commands in the given interpreter.
 *
 *	NOTE: The command is invoked in the global stack frame of the
 *	interpreter or namespace, thus it cannot see any current state on the
 *	stack of that interpreter.
 *
 * Results:
 *	A standard Tcl result.
 *
 * Side effects:
 *	Whatever the command does.
 *
 *----------------------------------------------------------------------
 */

int
TclObjInvokeNamespace(
    Tcl_Interp *interp,		/* Interpreter in which command is to be
				 * invoked. */
    int objc,			/* Count of arguments. */
    Tcl_Obj *const objv[],	/* Argument objects; objv[0] points to the
				 * name of the command to invoke. */
    Tcl_Namespace *nsPtr,	/* The namespace to use. */
    int flags)			/* Combination of flags controlling the call:
				 * TCL_INVOKE_HIDDEN, TCL_INVOKE_NO_UNKNOWN,
				 * or TCL_INVOKE_NO_TRACEBACK. */
{
    int result;
    Tcl_CallFrame *framePtr;

    /*
     * Make the specified namespace the current namespace and invoke the
     * command.
     */

    (void) TclPushStackFrame(interp, &framePtr, nsPtr, /*isProcFrame*/0);
    result = TclObjInvoke(interp, objc, objv, flags);

    TclPopStackFrame(interp);
    return result;
}

/*
 *----------------------------------------------------------------------
 *
 * TclObjInvoke --
 *
 *	Invokes a Tcl command, given an objv/objc, from either the exposed or
 *	the hidden sets of commands in the given interpreter.
 *
 * Results:
 *	A standard Tcl object result.
 *
 * Side effects:
 *	Whatever the command does.
 *
 *----------------------------------------------------------------------
 */

int
TclObjInvoke(
    Tcl_Interp *interp,		/* Interpreter in which command is to be
				 * invoked. */
    int objc,			/* Count of arguments. */
    Tcl_Obj *const objv[],	/* Argument objects; objv[0] points to the
				 * name of the command to invoke. */
    int flags)			/* Combination of flags controlling the call:
				 * TCL_INVOKE_HIDDEN, TCL_INVOKE_NO_UNKNOWN,
				 * or TCL_INVOKE_NO_TRACEBACK. */
{
    if (interp == NULL) {
	return TCL_ERROR;
    }
    if ((objc < 1) || (objv == NULL)) {
	Tcl_SetObjResult(interp, Tcl_NewStringObj(
                "illegal argument vector", -1));
	return TCL_ERROR;
    }
    if ((flags & TCL_INVOKE_HIDDEN) == 0) {
	Tcl_Panic("TclObjInvoke: called without TCL_INVOKE_HIDDEN");
    }
    return Tcl_NRCallObjProc(interp, TclNRInvoke, NULL, objc, objv);
}

int
TclNRInvoke(
    TCL_UNUSED(void *),
    Tcl_Interp *interp,
    int objc,
    Tcl_Obj *const objv[])
{
    Interp *iPtr = (Interp *) interp;
    Tcl_HashTable *hTblPtr;	/* Table of hidden commands. */
    const char *cmdName;	/* Name of the command from objv[0]. */
    Tcl_HashEntry *hPtr = NULL;
    Command *cmdPtr;

    cmdName = TclGetString(objv[0]);
    hTblPtr = iPtr->hiddenCmdTablePtr;
    if (hTblPtr != NULL) {
	hPtr = Tcl_FindHashEntry(hTblPtr, cmdName);
    }
    if (hPtr == NULL) {
	Tcl_SetObjResult(interp, Tcl_ObjPrintf(
                "invalid hidden command name \"%s\"", cmdName));
        Tcl_SetErrorCode(interp, "TCL", "LOOKUP", "HIDDENTOKEN", cmdName,
                NULL);
	return TCL_ERROR;
    }
    cmdPtr = (Command *)Tcl_GetHashValue(hPtr);

    /*
     * Avoid the exception-handling brain damage when numLevels == 0
     */

    iPtr->numLevels++;
    Tcl_NRAddCallback(interp, NRPostInvoke, NULL, NULL, NULL, NULL);

    /*
     * Normal command resolution of objv[0] isn't going to find cmdPtr.
     * That's the whole point of **hidden** commands.  So tell the Eval core
     * machinery not to even try (and risk finding something wrong).
     */

    return TclNREvalObjv(interp, objc, objv, TCL_EVAL_NORESOLVE, cmdPtr);
}

static int
NRPostInvoke(
    TCL_UNUSED(ClientData *),
    Tcl_Interp *interp,
    int result)
{
    Interp *iPtr = (Interp *)interp;

    iPtr->numLevels--;
    return result;
}

/*
 *---------------------------------------------------------------------------
 *
 * Tcl_ExprString --
 *
 *	Evaluate an expression in a string and return its value in string
 *	form.
 *
 * Results:
 *	A standard Tcl result. If the result is TCL_OK, then the interp's
 *	result is set to the string value of the expression. If the result is
 *	TCL_ERROR, then the interp's result contains an error message.
 *
 * Side effects:
 *	A Tcl object is allocated to hold a copy of the expression string.
 *	This expression object is passed to Tcl_ExprObj and then deallocated.
 *
 *---------------------------------------------------------------------------
 */

int
Tcl_ExprString(
    Tcl_Interp *interp,		/* Context in which to evaluate the
				 * expression. */
    const char *expr)		/* Expression to evaluate. */
{
    int code = TCL_OK;

    if (expr[0] == '\0') {
	/*
	 * An empty string. Just set the interpreter's result to 0.
	 */

	Tcl_SetObjResult(interp, Tcl_NewWideIntObj(0));
    } else {
	Tcl_Obj *resultPtr, *exprObj = Tcl_NewStringObj(expr, -1);

	Tcl_IncrRefCount(exprObj);
	code = Tcl_ExprObj(interp, exprObj, &resultPtr);
	Tcl_DecrRefCount(exprObj);
	if (code == TCL_OK) {
	    Tcl_SetObjResult(interp, resultPtr);
	    Tcl_DecrRefCount(resultPtr);
	}
    }

    /*
     * Force the string rep of the interp result.
     */

    (void) Tcl_GetStringResult(interp);
    return code;
}

/*
 *----------------------------------------------------------------------
 *
 * Tcl_AppendObjToErrorInfo --
 *
 *	Add a Tcl_Obj value to the errorInfo field that describes the current
 *	error.
 *
 * Results:
 *	None.
 *
 * Side effects:
 *	The value of the Tcl_obj is appended to the errorInfo field. If we are
 *	just starting to log an error, errorInfo is initialized from the error
 *	message in the interpreter's result.
 *
 *----------------------------------------------------------------------
 */

#undef Tcl_AddObjErrorInfo
void
Tcl_AppendObjToErrorInfo(
    Tcl_Interp *interp,		/* Interpreter to which error information
				 * pertains. */
    Tcl_Obj *objPtr)		/* Message to record. */
{
    const char *message = TclGetString(objPtr);

    Tcl_IncrRefCount(objPtr);
    Tcl_AddObjErrorInfo(interp, message, objPtr->length);
    Tcl_DecrRefCount(objPtr);
}

/*
 *----------------------------------------------------------------------
 *
 * Tcl_AddErrorInfo --
 *
 *	Add information to the errorInfo field that describes the current
 *	error.
 *
 * Results:
 *	None.
 *
 * Side effects:
 *	The contents of message are appended to the errorInfo field. If we are
 *	just starting to log an error, errorInfo is initialized from the error
 *	message in the interpreter's result.
 *
 *----------------------------------------------------------------------
 */

#ifndef TCL_NO_DEPRECATED
#undef Tcl_AddErrorInfo
void
Tcl_AddErrorInfo(
    Tcl_Interp *interp,		/* Interpreter to which error information
				 * pertains. */
    const char *message)	/* Message to record. */
{
    Tcl_AddObjErrorInfo(interp, message, -1);
}
#endif /* TCL_NO_DEPRECATED */

/*
 *----------------------------------------------------------------------
 *
 * Tcl_AddObjErrorInfo --
 *
 *	Add information to the errorInfo field that describes the current
 *	error. This routine differs from Tcl_AddErrorInfo by taking a byte
 *	pointer and length.
 *
 * Results:
 *	None.
 *
 * Side effects:
 *	"length" bytes from "message" are appended to the errorInfo field. If
 *	"length" is negative, use bytes up to the first NULL byte. If we are
 *	just starting to log an error, errorInfo is initialized from the error
 *	message in the interpreter's result.
 *
 *----------------------------------------------------------------------
 */

void
Tcl_AddObjErrorInfo(
    Tcl_Interp *interp,		/* Interpreter to which error information
				 * pertains. */
    const char *message,	/* Points to the first byte of an array of
				 * bytes of the message. */
    int length)			/* The number of bytes in the message. If < 0,
				 * then append all bytes up to a NULL byte. */
{
    Interp *iPtr = (Interp *) interp;

    /*
     * If we are just starting to log an error, errorInfo is initialized from
     * the error message in the interpreter's result.
     */

    iPtr->flags |= ERR_LEGACY_COPY;
    if (iPtr->errorInfo == NULL) {
#if !defined(TCL_NO_DEPRECATED) && TCL_MAJOR_VERSION < 9
	if (*(iPtr->result) != 0) {
	    /*
	     * The interp's string result is set, apparently by some extension
	     * making a deprecated direct write to it. That extension may
	     * expect interp->result to continue to be set, so we'll take
	     * special pains to avoid clearing it, until we drop support for
	     * interp->result completely.
	     */

	    iPtr->errorInfo = Tcl_NewStringObj(iPtr->result, -1);
	} else
#endif /* !defined(TCL_NO_DEPRECATED) */
	    iPtr->errorInfo = iPtr->objResultPtr;
	Tcl_IncrRefCount(iPtr->errorInfo);
	if (!iPtr->errorCode) {
	    Tcl_SetErrorCode(interp, "NONE", NULL);
	}
    }

    /*
     * Now append "message" to the end of errorInfo.
     */

    if (length != 0) {
	if (Tcl_IsShared(iPtr->errorInfo)) {
	    Tcl_DecrRefCount(iPtr->errorInfo);
	    iPtr->errorInfo = Tcl_DuplicateObj(iPtr->errorInfo);
	    Tcl_IncrRefCount(iPtr->errorInfo);
	}
	Tcl_AppendToObj(iPtr->errorInfo, message, length);
    }
}

/*
 *---------------------------------------------------------------------------
 *
 * Tcl_VarEvalVA --
 *
 *	Given a variable number of string arguments, concatenate them all
 *	together and execute the result as a Tcl command.
 *
 * Results:
 *	A standard Tcl return result. An error message or other result may be
 *	left in the interp's result.
 *
 * Side effects:
 *	Depends on what was done by the command.
 *
 *---------------------------------------------------------------------------
 */

int
Tcl_VarEvalVA(
    Tcl_Interp *interp,		/* Interpreter in which to evaluate command */
    va_list argList)		/* Variable argument list. */
{
    Tcl_DString buf;
    char *string;
    int result;

    /*
     * Copy the strings one after the other into a single larger string. Use
     * stack-allocated space for small commands, but if the command gets too
     * large than call ckalloc to create the space.
     */

    Tcl_DStringInit(&buf);
    while (1) {
	string = va_arg(argList, char *);
	if (string == NULL) {
	    break;
	}
	Tcl_DStringAppend(&buf, string, -1);
    }

    result = Tcl_EvalEx(interp, Tcl_DStringValue(&buf), -1, 0);
    Tcl_DStringFree(&buf);
    return result;
}

/*
 *----------------------------------------------------------------------
 *
 * Tcl_VarEval --
 *
 *	Given a variable number of string arguments, concatenate them all
 *	together and execute the result as a Tcl command.
 *
 * Results:
 *	A standard Tcl return result. An error message or other result may be
 *	left in interp->result.
 *
 * Side effects:
 *	Depends on what was done by the command.
 *
 *----------------------------------------------------------------------
 */
int
Tcl_VarEval(
    Tcl_Interp *interp,
    ...)
{
    va_list argList;
    int result;

    va_start(argList, interp);
    result = Tcl_VarEvalVA(interp, argList);
    va_end(argList);

    return result;
}

/*
 *----------------------------------------------------------------------
 *
 * Tcl_GlobalEval --
 *
 *	Evaluate a command at global level in an interpreter.
 *
 * Results:
 *	A standard Tcl result is returned, and the interp's result is modified
 *	accordingly.
 *
 * Side effects:
 *	The command string is executed in interp, and the execution is carried
 *	out in the variable context of global level (no functions active),
 *	just as if an "uplevel #0" command were being executed.
 *
 *----------------------------------------------------------------------
 */

#ifndef TCL_NO_DEPRECATED
#undef Tcl_GlobalEval
int
Tcl_GlobalEval(
    Tcl_Interp *interp,		/* Interpreter in which to evaluate
				 * command. */
    const char *command)	/* Command to evaluate. */
{
    Interp *iPtr = (Interp *) interp;
    int result;
    CallFrame *savedVarFramePtr;

    savedVarFramePtr = iPtr->varFramePtr;
    iPtr->varFramePtr = iPtr->rootFramePtr;
    result = Tcl_EvalEx(interp, command, -1, 0);
    iPtr->varFramePtr = savedVarFramePtr;
    return result;
}
#endif /* TCL_NO_DEPRECATED */

/*
 *----------------------------------------------------------------------
 *
 * Tcl_SetRecursionLimit --
 *
 *	Set the maximum number of recursive calls that may be active for an
 *	interpreter at once.
 *
 * Results:
 *	The return value is the old limit on nesting for interp.
 *
 * Side effects:
 *	None.
 *
 *----------------------------------------------------------------------
 */

int
Tcl_SetRecursionLimit(
    Tcl_Interp *interp,		/* Interpreter whose nesting limit is to be
				 * set. */
    int depth)			/* New value for maximimum depth. */
{
    Interp *iPtr = (Interp *) interp;
    int old;

    old = iPtr->maxNestingDepth;
    if (depth > 0) {
	iPtr->maxNestingDepth = depth;
    }
    return old;
}

/*
 *----------------------------------------------------------------------
 *
 * Tcl_AllowExceptions --
 *
 *	Sets a flag in an interpreter so that exceptions can occur in the next
 *	call to Tcl_Eval without them being turned into errors.
 *
 * Results:
 *	None.
 *
 * Side effects:
 *	The TCL_ALLOW_EXCEPTIONS flag gets set in the interpreter's evalFlags
 *	structure. See the reference documentation for more details.
 *
 *----------------------------------------------------------------------
 */

void
Tcl_AllowExceptions(
    Tcl_Interp *interp)		/* Interpreter in which to set flag. */
{
    Interp *iPtr = (Interp *) interp;

    iPtr->evalFlags |= TCL_ALLOW_EXCEPTIONS;
}

/*
 *----------------------------------------------------------------------
 *
 * Tcl_GetVersion --
 *
 *	Get the Tcl major, minor, and patchlevel version numbers and the
 *	release type. A patch is a release type TCL_FINAL_RELEASE with a
 *	patchLevel > 0.
 *
 * Results:
 *	None.
 *
 * Side effects:
 *	None.
 *
 *----------------------------------------------------------------------
 */

void
Tcl_GetVersion(
    int *majorV,
    int *minorV,
    int *patchLevelV,
    int *type)
{
    if (majorV != NULL) {
	*majorV = TCL_MAJOR_VERSION;
    }
    if (minorV != NULL) {
	*minorV = TCL_MINOR_VERSION;
    }
    if (patchLevelV != NULL) {
	*patchLevelV = TCL_RELEASE_SERIAL;
    }
    if (type != NULL) {
	*type = TCL_RELEASE_LEVEL;
    }
}

/*
 *----------------------------------------------------------------------
 *
 * Math Functions --
 *
 *	This page contains the functions that implement all of the built-in
 *	math functions for expressions.
 *
 * Results:
 *	Each function returns TCL_OK if it succeeds and pushes an Tcl object
 *	holding the result. If it fails it returns TCL_ERROR and leaves an
 *	error message in the interpreter's result.
 *
 * Side effects:
 *	None.
 *
 *----------------------------------------------------------------------
 */

static int
ExprCeilFunc(
    TCL_UNUSED(void *),
    Tcl_Interp *interp,		/* The interpreter in which to execute the
				 * function. */
    int objc,			/* Actual parameter count. */
    Tcl_Obj *const *objv)	/* Actual parameter list. */
{
    int code;
    double d;
    mp_int big;

    if (objc != 2) {
	MathFuncWrongNumArgs(interp, 2, objc, objv);
	return TCL_ERROR;
    }
    code = Tcl_GetDoubleFromObj(interp, objv[1], &d);
#ifdef ACCEPT_NAN
    if (code != TCL_OK) {
	const Tcl_ObjIntRep *irPtr = TclFetchIntRep(objv[1], &tclDoubleType);

	if (irPtr) {
	    Tcl_SetObjResult(interp, objv[1]);
	    return TCL_OK;
	}
    }
#endif
    if (code != TCL_OK) {
	return TCL_ERROR;
    }

    if (Tcl_GetBignumFromObj(NULL, objv[1], &big) == TCL_OK) {
	Tcl_SetObjResult(interp, Tcl_NewDoubleObj(TclCeil(&big)));
	mp_clear(&big);
    } else {
	Tcl_SetObjResult(interp, Tcl_NewDoubleObj(ceil(d)));
    }
    return TCL_OK;
}

static int
ExprFloorFunc(
    TCL_UNUSED(void *),
    Tcl_Interp *interp,		/* The interpreter in which to execute the
				 * function. */
    int objc,			/* Actual parameter count. */
    Tcl_Obj *const *objv)	/* Actual parameter list. */
{
    int code;
    double d;
    mp_int big;

    if (objc != 2) {
	MathFuncWrongNumArgs(interp, 2, objc, objv);
	return TCL_ERROR;
    }
    code = Tcl_GetDoubleFromObj(interp, objv[1], &d);
#ifdef ACCEPT_NAN
    if (code != TCL_OK) {
	const Tcl_ObjIntRep *irPtr = TclFetchIntRep(objv[1], &tclDoubleType);

	if (irPtr) {
	    Tcl_SetObjResult(interp, objv[1]);
	    return TCL_OK;
	}
    }
#endif
    if (code != TCL_OK) {
	return TCL_ERROR;
    }

    if (Tcl_GetBignumFromObj(NULL, objv[1], &big) == TCL_OK) {
	Tcl_SetObjResult(interp, Tcl_NewDoubleObj(TclFloor(&big)));
	mp_clear(&big);
    } else {
	Tcl_SetObjResult(interp, Tcl_NewDoubleObj(floor(d)));
    }
    return TCL_OK;
}

static int
ExprIsqrtFunc(
    TCL_UNUSED(void *),
    Tcl_Interp *interp,		/* The interpreter in which to execute. */
    int objc,			/* Actual parameter count. */
    Tcl_Obj *const *objv)	/* Actual parameter list. */
{
    ClientData ptr;
    int type;
    double d;
    Tcl_WideInt w;
    mp_int big;
    int exact = 0;		/* Flag ==1 if the argument can be represented
				 * in a double as an exact integer. */

    /*
     * Check syntax.
     */

    if (objc != 2) {
	MathFuncWrongNumArgs(interp, 2, objc, objv);
	return TCL_ERROR;
    }

    /*
     * Make sure that the arg is a number.
     */

    if (TclGetNumberFromObj(interp, objv[1], &ptr, &type) != TCL_OK) {
	return TCL_ERROR;
    }

    switch (type) {
    case TCL_NUMBER_NAN:
	Tcl_GetDoubleFromObj(interp, objv[1], &d);
	return TCL_ERROR;
    case TCL_NUMBER_DOUBLE:
	d = *((const double *) ptr);
	if (d < 0) {
	    goto negarg;
	}
#ifdef IEEE_FLOATING_POINT
	if (d <= MAX_EXACT) {
	    exact = 1;
	}
#endif
	if (!exact) {
	    if (Tcl_InitBignumFromDouble(interp, d, &big) != TCL_OK) {
		return TCL_ERROR;
	    }
	}
	break;
    case TCL_NUMBER_BIG:
	if (Tcl_GetBignumFromObj(interp, objv[1], &big) != TCL_OK) {
	    return TCL_ERROR;
	}
	if (mp_isneg(&big)) {
	    mp_clear(&big);
	    goto negarg;
	}
	break;
    default:
	if (TclGetWideIntFromObj(interp, objv[1], &w) != TCL_OK) {
	    return TCL_ERROR;
	}
	if (w < 0) {
	    goto negarg;
	}
	d = (double) w;
#ifdef IEEE_FLOATING_POINT
	if (d < MAX_EXACT) {
	    exact = 1;
	}
#endif
	if (!exact) {
	    Tcl_GetBignumFromObj(interp, objv[1], &big);
	}
	break;
    }

    if (exact) {
	Tcl_SetObjResult(interp, Tcl_NewWideIntObj((Tcl_WideInt) sqrt(d)));
    } else {
	mp_int root;
	mp_err err;

	err = mp_init(&root);
	if (err == MP_OKAY) {
	    err = mp_sqrt(&big, &root);
	}
	mp_clear(&big);
	if (err != MP_OKAY) {
	    return TCL_ERROR;
	}
	Tcl_SetObjResult(interp, Tcl_NewBignumObj(&root));
    }
    return TCL_OK;

  negarg:
    Tcl_SetObjResult(interp, Tcl_NewStringObj(
            "square root of negative argument", -1));
    Tcl_SetErrorCode(interp, "ARITH", "DOMAIN",
	    "domain error: argument not in valid range", NULL);
    return TCL_ERROR;
}

static int
ExprSqrtFunc(
    TCL_UNUSED(void *),
    Tcl_Interp *interp,		/* The interpreter in which to execute the
				 * function. */
    int objc,			/* Actual parameter count. */
    Tcl_Obj *const *objv)	/* Actual parameter list. */
{
    int code;
    double d;
    mp_int big;

    if (objc != 2) {
	MathFuncWrongNumArgs(interp, 2, objc, objv);
	return TCL_ERROR;
    }
    code = Tcl_GetDoubleFromObj(interp, objv[1], &d);
#ifdef ACCEPT_NAN
    if (code != TCL_OK) {
	const Tcl_ObjIntRep *irPtr = TclFetchIntRep(objv[1], &tclDoubleType);

	if (irPtr) {
	    Tcl_SetObjResult(interp, objv[1]);
	    return TCL_OK;
	}
    }
#endif
    if (code != TCL_OK) {
	return TCL_ERROR;
    }
    if ((d >= 0.0) && TclIsInfinite(d)
	    && (Tcl_GetBignumFromObj(NULL, objv[1], &big) == TCL_OK)) {
	mp_int root;
	mp_err err;

	err = mp_init(&root);
	if (err == MP_OKAY) {
	    err = mp_sqrt(&big, &root);
	}
	mp_clear(&big);
	if (err != MP_OKAY) {
	    mp_clear(&root);
	    return TCL_ERROR;
	}
	Tcl_SetObjResult(interp, Tcl_NewDoubleObj(TclBignumToDouble(&root)));
	mp_clear(&root);
    } else {
	Tcl_SetObjResult(interp, Tcl_NewDoubleObj(sqrt(d)));
    }
    return TCL_OK;
}

static int
ExprUnaryFunc(
    ClientData clientData,	/* Contains the address of a function that
				 * takes one double argument and returns a
				 * double result. */
    Tcl_Interp *interp,		/* The interpreter in which to execute the
				 * function. */
    int objc,			/* Actual parameter count */
    Tcl_Obj *const *objv)	/* Actual parameter list */
{
    int code;
    double d;
    double (*func)(double) = (double (*)(double)) clientData;

    if (objc != 2) {
	MathFuncWrongNumArgs(interp, 2, objc, objv);
	return TCL_ERROR;
    }
    code = Tcl_GetDoubleFromObj(interp, objv[1], &d);
#ifdef ACCEPT_NAN
    if (code != TCL_OK) {
	const Tcl_ObjIntRep *irPtr = TclFetchIntRep(objv[1], &tclDoubleType);

	if (irPtr) {
	    d = irPtr->doubleValue;
	    Tcl_ResetResult(interp);
	    code = TCL_OK;
	}
    }
#endif
    if (code != TCL_OK) {
	return TCL_ERROR;
    }
    errno = 0;
    return CheckDoubleResult(interp, func(d));
}

static int
CheckDoubleResult(
    Tcl_Interp *interp,
    double dResult)
{
#ifndef ACCEPT_NAN
    if (TclIsNaN(dResult)) {
	TclExprFloatError(interp, dResult);
	return TCL_ERROR;
    }
#endif
    if ((errno == ERANGE) && ((dResult == 0.0) || TclIsInfinite(dResult))) {
	/*
	 * When ERANGE signals under/overflow, just accept 0.0 or +/-Inf
	 */
    } else if (errno != 0) {
	/*
	 * Report other errno values as errors.
	 */

	TclExprFloatError(interp, dResult);
	return TCL_ERROR;
    }
    Tcl_SetObjResult(interp, Tcl_NewDoubleObj(dResult));
    return TCL_OK;
}

static int
ExprBinaryFunc(
    ClientData clientData,	/* Contains the address of a function that
				 * takes two double arguments and returns a
				 * double result. */
    Tcl_Interp *interp,		/* The interpreter in which to execute the
				 * function. */
    int objc,			/* Actual parameter count. */
    Tcl_Obj *const *objv)	/* Parameter vector. */
{
    int code;
    double d1, d2;
    double (*func)(double, double) = (double (*)(double, double)) clientData;

    if (objc != 3) {
	MathFuncWrongNumArgs(interp, 3, objc, objv);
	return TCL_ERROR;
    }
    code = Tcl_GetDoubleFromObj(interp, objv[1], &d1);
#ifdef ACCEPT_NAN
    if (code != TCL_OK) {
	const Tcl_ObjIntRep *irPtr = TclFetchIntRep(objv[1], &tclDoubleType);

	if (irPtr) {
	    d1 = irPtr->doubleValue;
	    Tcl_ResetResult(interp);
	    code = TCL_OK;
	}
    }
#endif
    if (code != TCL_OK) {
	return TCL_ERROR;
    }
    code = Tcl_GetDoubleFromObj(interp, objv[2], &d2);
#ifdef ACCEPT_NAN
    if (code != TCL_OK) {
	const Tcl_ObjIntRep *irPtr = TclFetchIntRep(objv[1], &tclDoubleType);

	if (irPtr) {
	    d2 = irPtr->doubleValue;
	    Tcl_ResetResult(interp);
	    code = TCL_OK;
	}
    }
#endif
    if (code != TCL_OK) {
	return TCL_ERROR;
    }
    errno = 0;
    return CheckDoubleResult(interp, func(d1, d2));
}

static int
ExprAbsFunc(
    TCL_UNUSED(void *),
    Tcl_Interp *interp,		/* The interpreter in which to execute the
				 * function. */
    int objc,			/* Actual parameter count. */
    Tcl_Obj *const *objv)	/* Parameter vector. */
{
    ClientData ptr;
    int type;
    mp_int big;

    if (objc != 2) {
	MathFuncWrongNumArgs(interp, 2, objc, objv);
	return TCL_ERROR;
    }

    if (TclGetNumberFromObj(interp, objv[1], &ptr, &type) != TCL_OK) {
	return TCL_ERROR;
    }

    if (type == TCL_NUMBER_INT) {
	Tcl_WideInt l = *((const Tcl_WideInt *) ptr);

	if (l > 0) {
	    goto unChanged;
	} else if (l == 0) {
	    if (TclHasStringRep(objv[1])) {
		int numBytes;
		const char *bytes = TclGetStringFromObj(objv[1], &numBytes);

		while (numBytes) {
		    if (*bytes == '-') {
			Tcl_SetObjResult(interp, Tcl_NewWideIntObj(0));
			return TCL_OK;
		    }
		    bytes++; numBytes--;
		}
	    }
	    goto unChanged;
	} else if (l == WIDE_MIN) {
	    if (mp_init_i64(&big, l) != MP_OKAY) {
		return TCL_ERROR;
	    }
	    goto tooLarge;
	}
	Tcl_SetObjResult(interp, Tcl_NewWideIntObj(-l));
	return TCL_OK;
    }

    if (type == TCL_NUMBER_DOUBLE) {
	double d = *((const double *) ptr);
	static const double poszero = 0.0;

	/*
	 * We need to distinguish here between positive 0.0 and negative -0.0.
	 * [Bug 2954959]
	 */

	if (d == -0.0) {
	    if (!memcmp(&d, &poszero, sizeof(double))) {
		goto unChanged;
	    }
	} else if (d > -0.0) {
	    goto unChanged;
	}
	Tcl_SetObjResult(interp, Tcl_NewDoubleObj(-d));
	return TCL_OK;
    }

    if (type == TCL_NUMBER_BIG) {
	if (mp_isneg((const mp_int *) ptr)) {
	    Tcl_GetBignumFromObj(NULL, objv[1], &big);
	tooLarge:
	    if (mp_neg(&big, &big) != MP_OKAY) {
		return TCL_ERROR;
	    }
	    Tcl_SetObjResult(interp, Tcl_NewBignumObj(&big));
	} else {
	unChanged:
	    Tcl_SetObjResult(interp, objv[1]);
	}
	return TCL_OK;
    }

    if (type == TCL_NUMBER_NAN) {
#ifdef ACCEPT_NAN
	Tcl_SetObjResult(interp, objv[1]);
	return TCL_OK;
#else
	double d;

	Tcl_GetDoubleFromObj(interp, objv[1], &d);
	return TCL_ERROR;
#endif
    }
    return TCL_OK;
}

static int
ExprBoolFunc(
    TCL_UNUSED(void *),
    Tcl_Interp *interp,		/* The interpreter in which to execute the
				 * function. */
    int objc,			/* Actual parameter count. */
    Tcl_Obj *const *objv)	/* Actual parameter vector. */
{
    int value;

    if (objc != 2) {
	MathFuncWrongNumArgs(interp, 2, objc, objv);
	return TCL_ERROR;
    }
    if (Tcl_GetBooleanFromObj(interp, objv[1], &value) != TCL_OK) {
	return TCL_ERROR;
    }
    Tcl_SetObjResult(interp, Tcl_NewBooleanObj(value));
    return TCL_OK;
}

static int
ExprDoubleFunc(
    TCL_UNUSED(void *),
    Tcl_Interp *interp,		/* The interpreter in which to execute the
				 * function. */
    int objc,			/* Actual parameter count. */
    Tcl_Obj *const *objv)	/* Actual parameter vector. */
{
    double dResult;

    if (objc != 2) {
	MathFuncWrongNumArgs(interp, 2, objc, objv);
	return TCL_ERROR;
    }
    if (Tcl_GetDoubleFromObj(interp, objv[1], &dResult) != TCL_OK) {
#ifdef ACCEPT_NAN
	if (TclHasIntRep(objv[1], &tclDoubleType)) {
	    Tcl_SetObjResult(interp, objv[1]);
	    return TCL_OK;
	}
#endif
	return TCL_ERROR;
    }
    Tcl_SetObjResult(interp, Tcl_NewDoubleObj(dResult));
    return TCL_OK;
}

static int
ExprIntFunc(
    TCL_UNUSED(void *),
    Tcl_Interp *interp,		/* The interpreter in which to execute the
				 * function. */
    int objc,			/* Actual parameter count. */
    Tcl_Obj *const *objv)	/* Actual parameter vector. */
{
    double d;
    int type;
    ClientData ptr;

    if (objc != 2) {
	MathFuncWrongNumArgs(interp, 2, objc, objv);
	return TCL_ERROR;
    }
    if (TclGetNumberFromObj(interp, objv[1], &ptr, &type) != TCL_OK) {
	return TCL_ERROR;
    }

    if (type == TCL_NUMBER_DOUBLE) {
	d = *((const double *) ptr);
	if ((d >= (double)WIDE_MAX) || (d <= (double)WIDE_MIN)) {
	    mp_int big;

	    if (Tcl_InitBignumFromDouble(interp, d, &big) != TCL_OK) {
		/* Infinity */
		return TCL_ERROR;
	    }
	    Tcl_SetObjResult(interp, Tcl_NewBignumObj(&big));
	    return TCL_OK;
	} else {
	    Tcl_WideInt result = (Tcl_WideInt) d;

	    Tcl_SetObjResult(interp, Tcl_NewWideIntObj(result));
	    return TCL_OK;
	}
    }

    if (type != TCL_NUMBER_NAN) {
	/*
	 * All integers are already of integer type.
	 */

	Tcl_SetObjResult(interp, objv[1]);
	return TCL_OK;
    }

    /*
     * Get the error message for NaN.
     */

    Tcl_GetDoubleFromObj(interp, objv[1], &d);
    return TCL_ERROR;
}

static int
ExprWideFunc(
    TCL_UNUSED(void *),
    Tcl_Interp *interp,		/* The interpreter in which to execute the
				 * function. */
    int objc,			/* Actual parameter count. */
    Tcl_Obj *const *objv)	/* Actual parameter vector. */
{
    Tcl_WideInt wResult;

    if (ExprIntFunc(NULL, interp, objc, objv) != TCL_OK) {
	return TCL_ERROR;
    }
    TclGetWideBitsFromObj(NULL, Tcl_GetObjResult(interp), &wResult);
    Tcl_SetObjResult(interp, Tcl_NewWideIntObj(wResult));
    return TCL_OK;
}

/*
 * Common implmentation of max() and min().
 */
static int
ExprMaxMinFunc(
    TCL_UNUSED(void *),
    Tcl_Interp *interp,		/* The interpreter in which to execute the
				 * function. */
    int objc,			/* Actual parameter count. */
    Tcl_Obj *const *objv,	/* Actual parameter vector. */
    int op)			/* Comparison direction */
{
    Tcl_Obj *res;
    double d;
    int type, i;
    ClientData ptr;

    if (objc < 2) {
	MathFuncWrongNumArgs(interp, 2, objc, objv);
	return TCL_ERROR;
    }
    res = objv[1];
    for (i = 1; i < objc; i++) {
        if (TclGetNumberFromObj(interp, objv[i], &ptr, &type) != TCL_OK) {
            return TCL_ERROR;
        }
        if (type == TCL_NUMBER_NAN) {
            /*
             * Get the error message for NaN.
             */

            Tcl_GetDoubleFromObj(interp, objv[i], &d);
            return TCL_ERROR;
        }
        if (TclCompareTwoNumbers(objv[i], res) == op)  {
            res = objv[i];
        }
    }

    Tcl_SetObjResult(interp, res);
    return TCL_OK;
}

static int
ExprMaxFunc(
    TCL_UNUSED(void *),
    Tcl_Interp *interp,		/* The interpreter in which to execute the
				 * function. */
    int objc,			/* Actual parameter count. */
    Tcl_Obj *const *objv)	/* Actual parameter vector. */
{
    return ExprMaxMinFunc(NULL, interp, objc, objv, MP_GT);
}

static int
ExprMinFunc(
    TCL_UNUSED(void *),
    Tcl_Interp *interp,		/* The interpreter in which to execute the
				 * function. */
    int objc,			/* Actual parameter count. */
    Tcl_Obj *const *objv)	/* Actual parameter vector. */
{
    return ExprMaxMinFunc(NULL, interp, objc, objv, MP_LT);
}

static int
ExprRandFunc(
    TCL_UNUSED(void *),
    Tcl_Interp *interp,		/* The interpreter in which to execute the
				 * function. */
    int objc,			/* Actual parameter count. */
    Tcl_Obj *const *objv)	/* Actual parameter vector. */
{
    Interp *iPtr = (Interp *) interp;
    double dResult;
    long tmp;			/* Algorithm assumes at least 32 bits. Only
				 * long guarantees that. See below. */
    Tcl_Obj *oResult;

    if (objc != 1) {
	MathFuncWrongNumArgs(interp, 1, objc, objv);
	return TCL_ERROR;
    }

    if (!(iPtr->flags & RAND_SEED_INITIALIZED)) {
	iPtr->flags |= RAND_SEED_INITIALIZED;

	/*
	 * To ensure different seeds in different threads (bug #416643),
	 * take into consideration the thread this interp is running in.
	 */

	iPtr->randSeed = TclpGetClicks() + (PTR2INT(Tcl_GetCurrentThread())<<12);

	/*
	 * Make sure 1 <= randSeed <= (2^31) - 2. See below.
	 */

	iPtr->randSeed &= 0x7FFFFFFF;
	if ((iPtr->randSeed == 0) || (iPtr->randSeed == 0x7FFFFFFF)) {
	    iPtr->randSeed ^= 123459876;
	}
    }

    /*
     * Generate the random number using the linear congruential generator
     * defined by the following recurrence:
     *		seed = ( IA * seed ) mod IM
     * where IA is 16807 and IM is (2^31) - 1. The recurrence maps a seed in
     * the range [1, IM - 1] to a new seed in that same range. The recurrence
     * maps IM to 0, and maps 0 back to 0, so those two values must not be
     * allowed as initial values of seed.
     *
     * In order to avoid potential problems with integer overflow, the
     * recurrence is implemented in terms of additional constants IQ and IR
     * such that
     *		IM = IA*IQ + IR
     * None of the operations in the implementation overflows a 32-bit signed
     * integer, and the C type long is guaranteed to be at least 32 bits wide.
     *
     * For more details on how this algorithm works, refer to the following
     * papers:
     *
     *	S.K. Park & K.W. Miller, "Random number generators: good ones are hard
     *	to find," Comm ACM 31(10):1192-1201, Oct 1988
     *
     *	W.H. Press & S.A. Teukolsky, "Portable random number generators,"
     *	Computers in Physics 6(5):522-524, Sep/Oct 1992.
     */

#define RAND_IA		16807
#define RAND_IM		2147483647
#define RAND_IQ		127773
#define RAND_IR		2836
#define RAND_MASK	123459876

    tmp = iPtr->randSeed/RAND_IQ;
    iPtr->randSeed = RAND_IA*(iPtr->randSeed - tmp*RAND_IQ) - RAND_IR*tmp;
    if (iPtr->randSeed < 0) {
	iPtr->randSeed += RAND_IM;
    }

    /*
     * Since the recurrence keeps seed values in the range [1, RAND_IM - 1],
     * dividing by RAND_IM yields a double in the range (0, 1).
     */

    dResult = iPtr->randSeed * (1.0/RAND_IM);

    /*
     * Push a Tcl object with the result.
     */

    TclNewDoubleObj(oResult, dResult);
    Tcl_SetObjResult(interp, oResult);
    return TCL_OK;
}

static int
ExprRoundFunc(
    TCL_UNUSED(void *),
    Tcl_Interp *interp,		/* The interpreter in which to execute the
				 * function. */
    int objc,			/* Actual parameter count. */
    Tcl_Obj *const *objv)	/* Parameter vector. */
{
    double d;
    ClientData ptr;
    int type;

    if (objc != 2) {
	MathFuncWrongNumArgs(interp, 2, objc, objv);
	return TCL_ERROR;
    }

    if (TclGetNumberFromObj(interp, objv[1], &ptr, &type) != TCL_OK) {
	return TCL_ERROR;
    }

    if (type == TCL_NUMBER_DOUBLE) {
	double fractPart, intPart;
	Tcl_WideInt max = WIDE_MAX, min = WIDE_MIN;

	fractPart = modf(*((const double *) ptr), &intPart);
	if (fractPart <= -0.5) {
	    min++;
	} else if (fractPart >= 0.5) {
	    max--;
	}
	if ((intPart >= (double)max) || (intPart <= (double)min)) {
	    mp_int big;
	    mp_err err = MP_OKAY;

	    if (Tcl_InitBignumFromDouble(interp, intPart, &big) != TCL_OK) {
		/* Infinity */
		return TCL_ERROR;
	    }
	    if (fractPart <= -0.5) {
		err = mp_sub_d(&big, 1, &big);
	    } else if (fractPart >= 0.5) {
		err = mp_add_d(&big, 1, &big);
	    }
	    if (err != MP_OKAY) {
		return TCL_ERROR;
	    }
	    Tcl_SetObjResult(interp, Tcl_NewBignumObj(&big));
	    return TCL_OK;
	} else {
	    Tcl_WideInt result = (Tcl_WideInt)intPart;

	    if (fractPart <= -0.5) {
		result--;
	    } else if (fractPart >= 0.5) {
		result++;
	    }
	    Tcl_SetObjResult(interp, Tcl_NewWideIntObj(result));
	    return TCL_OK;
	}
    }

    if (type != TCL_NUMBER_NAN) {
	/*
	 * All integers are already rounded
	 */

	Tcl_SetObjResult(interp, objv[1]);
	return TCL_OK;
    }

    /*
     * Get the error message for NaN.
     */

    Tcl_GetDoubleFromObj(interp, objv[1], &d);
    return TCL_ERROR;
}

static int
ExprSrandFunc(
    TCL_UNUSED(void *),
    Tcl_Interp *interp,		/* The interpreter in which to execute the
				 * function. */
    int objc,			/* Actual parameter count. */
    Tcl_Obj *const *objv)	/* Parameter vector. */
{
    Interp *iPtr = (Interp *) interp;
    Tcl_WideInt w = 0;		/* Initialized to avoid compiler warning. */

    /*
     * Convert argument and use it to reset the seed.
     */

    if (objc != 2) {
	MathFuncWrongNumArgs(interp, 2, objc, objv);
	return TCL_ERROR;
    }

    if (TclGetWideBitsFromObj(NULL, objv[1], &w) != TCL_OK) {
	return TCL_ERROR;
    }

    /*
     * Reset the seed. Make sure 1 <= randSeed <= 2^31 - 2. See comments in
     * ExprRandFunc for more details.
     */

    iPtr->flags |= RAND_SEED_INITIALIZED;
    iPtr->randSeed = (long) w & 0x7FFFFFFF;
    if ((iPtr->randSeed == 0) || (iPtr->randSeed == 0x7FFFFFFF)) {
	iPtr->randSeed ^= 123459876;
    }

    /*
     * To avoid duplicating the random number generation code we simply clean
     * up our state and call the real random number function. That function
     * will always succeed.
     */

    return ExprRandFunc(NULL, interp, 1, objv);
}

/*
 *----------------------------------------------------------------------
 *
 * Double Classification Functions --
 *
 *	This page contains the functions that implement all of the built-in
 *	math functions for classifying IEEE doubles.
 *
 *      These have to be a little bit careful while Tcl_GetDoubleFromObj()
 *      rejects NaN values, which these functions *explicitly* accept.
 *
 * Results:
 *	Each function returns TCL_OK if it succeeds and pushes an Tcl object
 *	holding the result. If it fails it returns TCL_ERROR and leaves an
 *	error message in the interpreter's result.
 *
 * Side effects:
 *	None.
 *
 *----------------------------------------------------------------------
 *
 * Older MSVC is supported by Tcl, but doesn't have fpclassify(). Of course.
 * But it does sometimes have _fpclass() which does almost the same job; if
 * even that is absent, we grobble around directly in the platform's binary
 * representation of double.
 *
 * The ClassifyDouble() function makes all that conform to a common API
 * (effectively the C99 standard API renamed), and just delegates to the
 * standard macro on platforms that do it correctly.
 */

static inline int
ClassifyDouble(
    double d)
{
#if TCL_FPCLASSIFY_MODE == 0
    return fpclassify(d);
#else /* TCL_FPCLASSIFY_MODE != 0 */
    /*
     * If we don't have fpclassify(), we also don't have the values it returns.
     * Hence we define those here.
     */
#ifndef FP_NAN
#   define FP_NAN          1	/* Value is NaN */
#   define FP_INFINITE     2	/* Value is an infinity */
#   define FP_ZERO         3	/* Value is a zero */
#   define FP_NORMAL       4	/* Value is a normal float */
#   define FP_SUBNORMAL    5	/* Value has lost accuracy */
#endif /* !FP_NAN */

#if TCL_FPCLASSIFY_MODE == 3
    return __builtin_fpclassify(
            FP_NAN, FP_INFINITE, FP_NORMAL, FP_SUBNORMAL, FP_ZERO, d);
#elif TCL_FPCLASSIFY_MODE == 2
    /*
     * We assume this hack is only needed on little-endian systems.
     * Specifically, x86 running Windows.  It's fairly easy to enable for
     * others if they need it (because their libc/libm is broken) but we'll
     * jump that hurdle when requred.  We can solve the word ordering then.
     */

    union {
        double d;               /* Interpret as double */
        struct {
            unsigned int low;   /* Lower 32 bits */
            unsigned int high;  /* Upper 32 bits */
        } w;                    /* Interpret as unsigned integer words */
    } doubleMeaning;            /* So we can look at the representation of a
                                 * double directly. Platform (i.e., processor)
                                 * specific; this is for x86 (and most other
                                 * little-endian processors, but those are
                                 * untested). */
    unsigned int exponent, mantissaLow, mantissaHigh;
                                /* The pieces extracted from the double. */
    int zeroMantissa;           /* Was the mantissa zero? That's special. */

    /*
     * Shifts and masks to use with the doubleMeaning variable above.
     */

#define EXPONENT_MASK   0x7FF   /* 11 bits (after shifting) */
#define EXPONENT_SHIFT  20      /* Moves exponent to bottom of word */
#define MANTISSA_MASK   0xFFFFF /* 20 bits (plus 32 from other word) */

    /*
     * Extract the exponent (11 bits) and mantissa (52 bits).  Note that we
     * totally ignore the sign bit.
     */

    doubleMeaning.d = d;
    exponent = (doubleMeaning.w.high >> EXPONENT_SHIFT) & EXPONENT_MASK;
    mantissaLow = doubleMeaning.w.low;
    mantissaHigh = doubleMeaning.w.high & MANTISSA_MASK;
    zeroMantissa = (mantissaHigh == 0 && mantissaLow == 0);

    /*
     * Look for the special cases of exponent.
     */

    switch (exponent) {
    case 0:
        /*
         * When the exponent is all zeros, it's a ZERO or a SUBNORMAL.
         */

        return zeroMantissa ? FP_ZERO : FP_SUBNORMAL;
    case EXPONENT_MASK:
        /*
         * When the exponent is all ones, it's an INF or a NAN.
         */

        return zeroMantissa ? FP_INFINITE : FP_NAN;
    default:
        /*
         * Everything else is a NORMAL double precision float.
         */

        return FP_NORMAL;
    }
#elif TCL_FPCLASSIFY_MODE == 1
    switch (_fpclass(d)) {
    case _FPCLASS_NZ:
    case _FPCLASS_PZ:
        return FP_ZERO;
    case _FPCLASS_NN:
    case _FPCLASS_PN:
        return FP_NORMAL;
    case _FPCLASS_ND:
    case _FPCLASS_PD:
        return FP_SUBNORMAL;
    case _FPCLASS_NINF:
    case _FPCLASS_PINF:
        return FP_INFINITE;
    default:
        Tcl_Panic("result of _fpclass() outside documented range!");
    case _FPCLASS_QNAN:
    case _FPCLASS_SNAN:
        return FP_NAN;
    }
#else /* TCL_FPCLASSIFY_MODE not in (0..3) */
#error "unknown or unexpected TCL_FPCLASSIFY_MODE"
#endif /* TCL_FPCLASSIFY_MODE */
#endif /* !fpclassify */
}

static int
ExprIsFiniteFunc(
    TCL_UNUSED(void *),
    Tcl_Interp *interp,		/* The interpreter in which to execute the
				 * function. */
    int objc,			/* Actual parameter count */
    Tcl_Obj *const *objv)	/* Actual parameter list */
{
    double d;
    ClientData ptr;
    int type, result = 0;

    if (objc != 2) {
	MathFuncWrongNumArgs(interp, 2, objc, objv);
	return TCL_ERROR;
    }

    if (TclGetNumberFromObj(interp, objv[1], &ptr, &type) != TCL_OK) {
        return TCL_ERROR;
    }
    if (type != TCL_NUMBER_NAN) {
        if (Tcl_GetDoubleFromObj(interp, objv[1], &d) != TCL_OK) {
            return TCL_ERROR;
        }
        type = ClassifyDouble(d);
        result = (type != FP_INFINITE && type != FP_NAN);
    }
    Tcl_SetObjResult(interp, Tcl_NewBooleanObj(result));
    return TCL_OK;
}

static int
ExprIsInfinityFunc(
    TCL_UNUSED(void *),
    Tcl_Interp *interp,		/* The interpreter in which to execute the
				 * function. */
    int objc,			/* Actual parameter count */
    Tcl_Obj *const *objv)	/* Actual parameter list */
{
    double d;
    ClientData ptr;
    int type, result = 0;

    if (objc != 2) {
	MathFuncWrongNumArgs(interp, 2, objc, objv);
	return TCL_ERROR;
    }

    if (TclGetNumberFromObj(interp, objv[1], &ptr, &type) != TCL_OK) {
        return TCL_ERROR;
    }
    if (type != TCL_NUMBER_NAN) {
        if (Tcl_GetDoubleFromObj(interp, objv[1], &d) != TCL_OK) {
            return TCL_ERROR;
        }
        result = (ClassifyDouble(d) == FP_INFINITE);
    }
    Tcl_SetObjResult(interp, Tcl_NewBooleanObj(result));
    return TCL_OK;
}

static int
ExprIsNaNFunc(
    TCL_UNUSED(void *),
    Tcl_Interp *interp,		/* The interpreter in which to execute the
				 * function. */
    int objc,			/* Actual parameter count */
    Tcl_Obj *const *objv)	/* Actual parameter list */
{
    double d;
    ClientData ptr;
    int type, result = 1;

    if (objc != 2) {
	MathFuncWrongNumArgs(interp, 2, objc, objv);
	return TCL_ERROR;
    }

    if (TclGetNumberFromObj(interp, objv[1], &ptr, &type) != TCL_OK) {
        return TCL_ERROR;
    }
    if (type != TCL_NUMBER_NAN) {
        if (Tcl_GetDoubleFromObj(interp, objv[1], &d) != TCL_OK) {
            return TCL_ERROR;
        }
        result = (ClassifyDouble(d) == FP_NAN);
    }
    Tcl_SetObjResult(interp, Tcl_NewBooleanObj(result));
    return TCL_OK;
}

static int
ExprIsNormalFunc(
    TCL_UNUSED(void *),
    Tcl_Interp *interp,		/* The interpreter in which to execute the
				 * function. */
    int objc,			/* Actual parameter count */
    Tcl_Obj *const *objv)	/* Actual parameter list */
{
    double d;
    ClientData ptr;
    int type, result = 0;

    if (objc != 2) {
	MathFuncWrongNumArgs(interp, 2, objc, objv);
	return TCL_ERROR;
    }

    if (TclGetNumberFromObj(interp, objv[1], &ptr, &type) != TCL_OK) {
        return TCL_ERROR;
    }
    if (type != TCL_NUMBER_NAN) {
        if (Tcl_GetDoubleFromObj(interp, objv[1], &d) != TCL_OK) {
            return TCL_ERROR;
        }
        result = (ClassifyDouble(d) == FP_NORMAL);
    }
    Tcl_SetObjResult(interp, Tcl_NewBooleanObj(result));
    return TCL_OK;
}

static int
ExprIsSubnormalFunc(
    TCL_UNUSED(void *),
    Tcl_Interp *interp,		/* The interpreter in which to execute the
				 * function. */
    int objc,			/* Actual parameter count */
    Tcl_Obj *const *objv)	/* Actual parameter list */
{
    double d;
    ClientData ptr;
    int type, result = 0;

    if (objc != 2) {
	MathFuncWrongNumArgs(interp, 2, objc, objv);
	return TCL_ERROR;
    }

    if (TclGetNumberFromObj(interp, objv[1], &ptr, &type) != TCL_OK) {
        return TCL_ERROR;
    }
    if (type != TCL_NUMBER_NAN) {
        if (Tcl_GetDoubleFromObj(interp, objv[1], &d) != TCL_OK) {
            return TCL_ERROR;
        }
        result = (ClassifyDouble(d) == FP_SUBNORMAL);
    }
    Tcl_SetObjResult(interp, Tcl_NewBooleanObj(result));
    return TCL_OK;
}

static int
ExprIsUnorderedFunc(
    TCL_UNUSED(void *),
    Tcl_Interp *interp,		/* The interpreter in which to execute the
				 * function. */
    int objc,			/* Actual parameter count */
    Tcl_Obj *const *objv)	/* Actual parameter list */
{
    double d;
    ClientData ptr;
    int type, result = 0;

    if (objc != 3) {
	MathFuncWrongNumArgs(interp, 3, objc, objv);
	return TCL_ERROR;
    }

    if (TclGetNumberFromObj(interp, objv[1], &ptr, &type) != TCL_OK) {
        return TCL_ERROR;
    }
    if (type == TCL_NUMBER_NAN) {
        result = 1;
    } else {
        d = *((const double *) ptr);
        result = (ClassifyDouble(d) == FP_NAN);
    }

    if (TclGetNumberFromObj(interp, objv[2], &ptr, &type) != TCL_OK) {
        return TCL_ERROR;
    }
    if (type == TCL_NUMBER_NAN) {
        result |= 1;
    } else {
        d = *((const double *) ptr);
        result |= (ClassifyDouble(d) == FP_NAN);
    }

    Tcl_SetObjResult(interp, Tcl_NewBooleanObj(result));
    return TCL_OK;
}

static int
FloatClassifyObjCmd(
    TCL_UNUSED(void *),
    Tcl_Interp *interp,		/* The interpreter in which to execute the
				 * function. */
    int objc,			/* Actual parameter count */
    Tcl_Obj *const *objv)	/* Actual parameter list */
{
    double d;
    Tcl_Obj *objPtr;
    ClientData ptr;
    int type;

    if (objc != 2) {
        Tcl_WrongNumArgs(interp, 1, objv, "floatValue");
	return TCL_ERROR;
    }

    if (TclGetNumberFromObj(interp, objv[1], &ptr, &type) != TCL_OK) {
        return TCL_ERROR;
    }
    if (type == TCL_NUMBER_NAN) {
        goto gotNaN;
    } else if (Tcl_GetDoubleFromObj(interp, objv[1], &d) != TCL_OK) {
        return TCL_ERROR;
    }
    switch (ClassifyDouble(d)) {
    case FP_INFINITE:
        TclNewLiteralStringObj(objPtr, "infinite");
        break;
    case FP_NAN:
    gotNaN:
        TclNewLiteralStringObj(objPtr, "nan");
        break;
    case FP_NORMAL:
        TclNewLiteralStringObj(objPtr, "normal");
        break;
    case FP_SUBNORMAL:
        TclNewLiteralStringObj(objPtr, "subnormal");
        break;
    case FP_ZERO:
        TclNewLiteralStringObj(objPtr, "zero");
        break;
    default:
        Tcl_SetObjResult(interp, Tcl_ObjPrintf(
                "unable to classify number: %f", d));
        return TCL_ERROR;
    }
    Tcl_SetObjResult(interp, objPtr);
    return TCL_OK;
}

/*
 *----------------------------------------------------------------------
 *
 * MathFuncWrongNumArgs --
 *
 *	Generate an error message when a math function presents the wrong
 *	number of arguments.
 *
 * Results:
 *	None.
 *
 * Side effects:
 *	An error message is stored in the interpreter result.
 *
 *----------------------------------------------------------------------
 */

static void
MathFuncWrongNumArgs(
    Tcl_Interp *interp,		/* Tcl interpreter */
    int expected,		/* Formal parameter count. */
    int found,			/* Actual parameter count. */
    Tcl_Obj *const *objv)	/* Actual parameter vector. */
{
    const char *name = TclGetString(objv[0]);
    const char *tail = name + strlen(name);

    while (tail > name+1) {
	tail--;
	if (*tail == ':' && tail[-1] == ':') {
	    name = tail+1;
	    break;
	}
    }
    Tcl_SetObjResult(interp, Tcl_ObjPrintf(
	    "too %s arguments for math function \"%s\"",
	    (found < expected ? "few" : "many"), name));
    Tcl_SetErrorCode(interp, "TCL", "WRONGARGS", NULL);
}

#ifdef USE_DTRACE
/*
 *----------------------------------------------------------------------
 *
 * DTraceObjCmd --
 *
 *	This function is invoked to process the "::tcl::dtrace" Tcl command.
 *
 * Results:
 *	A standard Tcl object result.
 *
 * Side effects:
 *	The 'tcl-probe' DTrace probe is triggered (if it is enabled).
 *
 *----------------------------------------------------------------------
 */

static int
DTraceObjCmd(
    TCL_UNUSED(void *),
    TCL_UNUSED(Tcl_Interp *),
    int objc,			/* Number of arguments. */
    Tcl_Obj *const objv[])	/* Argument objects. */
{
    if (TCL_DTRACE_TCL_PROBE_ENABLED()) {
	char *a[10];
	int i = 0;

	while (i++ < 10) {
	    a[i-1] = i < objc ? TclGetString(objv[i]) : NULL;
	}
	TCL_DTRACE_TCL_PROBE(a[0], a[1], a[2], a[3], a[4], a[5], a[6], a[7],
		a[8], a[9]);
    }
    return TCL_OK;
}

/*
 *----------------------------------------------------------------------
 *
 * TclDTraceInfo --
 *
 *	Extract information from a TIP280 dict for use by DTrace probes.
 *
 * Results:
 *	None.
 *
 * Side effects:
 *	None.
 *
 *----------------------------------------------------------------------
 */

void
TclDTraceInfo(
    Tcl_Obj *info,
    const char **args,
    int *argsi)
{
    static Tcl_Obj *keys[10] = { NULL };
    Tcl_Obj **k = keys, *val;
    int i = 0;

    if (!*k) {
#define kini(s) TclNewLiteralStringObj(keys[i], s); i++
	kini("cmd");	kini("type");	kini("proc");	kini("file");
	kini("method");	kini("class");	kini("lambda");	kini("object");
	kini("line");	kini("level");
#undef kini
    }
    for (i = 0; i < 6; i++) {
	Tcl_DictObjGet(NULL, info, *k++, &val);
	args[i] = val ? TclGetString(val) : NULL;
    }

    /*
     * no "proc" -> use "lambda"
     */

    if (!args[2]) {
	Tcl_DictObjGet(NULL, info, *k, &val);
	args[2] = val ? TclGetString(val) : NULL;
    }
    k++;

    /*
     * no "class" -> use "object"
     */

    if (!args[5]) {
	Tcl_DictObjGet(NULL, info, *k, &val);
	args[5] = val ? TclGetString(val) : NULL;
    }
    k++;
    for (i = 0; i < 2; i++) {
	Tcl_DictObjGet(NULL, info, *k++, &val);
	if (val) {
	    TclGetIntFromObj(NULL, val, &argsi[i]);
	} else {
	    argsi[i] = 0;
	}
    }
}

/*
 *----------------------------------------------------------------------
 *
 * DTraceCmdReturn --
 *
 *	NR callback for DTrace command return probes.
 *
 * Results:
 *	None.
 *
 * Side effects:
 *	None.
 *
 *----------------------------------------------------------------------
 */

static int
DTraceCmdReturn(
    ClientData data[],
    Tcl_Interp *interp,
    int result)
{
    char *cmdName = TclGetString((Tcl_Obj *) data[0]);

    if (TCL_DTRACE_CMD_RETURN_ENABLED()) {
	TCL_DTRACE_CMD_RETURN(cmdName, result);
    }
    if (TCL_DTRACE_CMD_RESULT_ENABLED()) {
	Tcl_Obj *r = Tcl_GetObjResult(interp);

	TCL_DTRACE_CMD_RESULT(cmdName, result, TclGetString(r), r);
    }
    return result;
}

TCL_DTRACE_DEBUG_LOG()

#endif /* USE_DTRACE */

/*
 *----------------------------------------------------------------------
 *
 * Tcl_NRCallObjProc --
 *
 *	This function calls an objProc directly while managing things properly
 *	if it happens to be an NR objProc. It is meant to be used by extenders
 *	that provide an NR implementation of a command, as this function
 *	permits a trivial coding of the non-NR objProc.
 *
 * Results:
 *	The return value is a standard Tcl completion code such as TCL_OK or
 *	TCL_ERROR. A result or error message is left in interp's result.
 *
 * Side effects:
 *	Depends on the objProc.
 *
 *----------------------------------------------------------------------
 */

int
Tcl_NRCallObjProc(
    Tcl_Interp *interp,
    Tcl_ObjCmdProc *objProc,
    ClientData clientData,
    int objc,
    Tcl_Obj *const objv[])
{
    NRE_callback *rootPtr = TOP_CB(interp);

    TclNRAddCallback(interp, Dispatch, objProc, clientData,
	    INT2PTR(objc), objv);
    return TclNRRunCallbacks(interp, TCL_OK, rootPtr);
}

/*
 *----------------------------------------------------------------------
 *
 * Tcl_NRCreateCommand --
 *
 *	Define a new NRE-enabled object-based command in a command table.
 *
 * Results:
 *	The return value is a token for the command, which can be used in
 *	future calls to Tcl_GetCommandName.
 *
 * Side effects:
 *	If no command named "cmdName" already exists for interp, one is
 *	created. Otherwise, if a command does exist, then if the object-based
 *	Tcl_ObjCmdProc is TclInvokeStringCommand, we assume Tcl_CreateCommand
 *	was called previously for the same command and just set its
 *	Tcl_ObjCmdProc to the argument "proc"; otherwise, we delete the old
 *	command.
 *
 *	In the future, during bytecode evaluation when "cmdName" is seen as
 *	the name of a command by Tcl_EvalObj or Tcl_Eval, the object-based
 *	Tcl_ObjCmdProc proc will be called. When the command is deleted from
 *	the table, deleteProc will be called. See the manual entry for details
 *	on the calling sequence.
 *
 *----------------------------------------------------------------------
 */

Tcl_Command
Tcl_NRCreateCommand(
    Tcl_Interp *interp,		/* Token for command interpreter (returned by
				 * previous call to Tcl_CreateInterp). */
    const char *cmdName,	/* Name of command. If it contains namespace
				 * qualifiers, the new command is put in the
				 * specified namespace; otherwise it is put in
				 * the global namespace. */
    Tcl_ObjCmdProc *proc,	/* Object-based function to associate with
				 * name, provides direct access for direct
				 * calls. */
    Tcl_ObjCmdProc *nreProc,	/* Object-based function to associate with
				 * name, provides NR implementation */
    ClientData clientData,	/* Arbitrary value to pass to object
				 * function. */
    Tcl_CmdDeleteProc *deleteProc)
				/* If not NULL, gives a function to call when
				 * this command is deleted. */
{
    Command *cmdPtr = (Command *)
	    Tcl_CreateObjCommand(interp, cmdName, proc, clientData,
                    deleteProc);

    cmdPtr->nreProc = nreProc;
    return (Tcl_Command) cmdPtr;
}

Tcl_Command
TclNRCreateCommandInNs(
    Tcl_Interp *interp,
    const char *cmdName,
    Tcl_Namespace *nsPtr,
    Tcl_ObjCmdProc *proc,
    Tcl_ObjCmdProc *nreProc,
    ClientData clientData,
    Tcl_CmdDeleteProc *deleteProc)
{
    Command *cmdPtr = (Command *)
            TclCreateObjCommandInNs(interp, cmdName, nsPtr, proc, clientData,
                    deleteProc);

    cmdPtr->nreProc = nreProc;
    return (Tcl_Command) cmdPtr;
}

/****************************************************************************
 * Stuff for the public api
 ****************************************************************************/

int
Tcl_NREvalObj(
    Tcl_Interp *interp,
    Tcl_Obj *objPtr,
    int flags)
{
    return TclNREvalObjEx(interp, objPtr, flags, NULL, INT_MIN);
}

int
Tcl_NREvalObjv(
    Tcl_Interp *interp,		/* Interpreter in which to evaluate the
				 * command. Also used for error reporting. */
    int objc,			/* Number of words in command. */
    Tcl_Obj *const objv[],	/* An array of pointers to objects that are
				 * the words that make up the command. */
    int flags)			/* Collection of OR-ed bits that control the
				 * evaluation of the script. Only
				 * TCL_EVAL_GLOBAL, TCL_EVAL_INVOKE and
				 * TCL_EVAL_NOERR are currently supported. */
{
    return TclNREvalObjv(interp, objc, objv, flags, NULL);
}

int
Tcl_NRCmdSwap(
    Tcl_Interp *interp,
    Tcl_Command cmd,
    int objc,
    Tcl_Obj *const objv[],
    int flags)
{
    return TclNREvalObjv(interp, objc, objv, flags|TCL_EVAL_NOERR,
	    (Command *) cmd);
}

/*****************************************************************************
 * Tailcall related code
 *****************************************************************************
 *
 * The steps of the tailcall dance are as follows:
 *
 *   1. when [tailcall] is invoked, it stores the corresponding callback in
 *      the current CallFrame and returns TCL_RETURN
 *   2. when the CallFrame is popped, it calls TclSetTailcall to store the
 *      callback in the proper NRCommand callback - the spot where the command
 *      that pushed the CallFrame is completely cleaned up
 *   3. when the NRCommand callback runs, it schedules the tailcall callback
 *      to run immediately after it returns
 *
 *   One delicate point is to properly define the NRCommand where the tailcall
 *   will execute. There are functions whose purpose is to help define the
 *   precise spot:
 *     TclMarkTailcall: if the NEXT command to be pushed tailcalls, execution
 *         should continue right here
 *     TclSkipTailcall:  if the NEXT command to be pushed tailcalls, execution
 *         should continue after the CURRENT command is fully returned ("skip
 *         the next command: we are redirecting to it, tailcalls should run
 *         after WE return")
 *     TclPushTailcallPoint: the search for a tailcalling spot cannot traverse
 *         this point. This is special for OO, as some of the oo constructs
 *         that behave like commands may not push an NRCommand callback.
 */

void
TclMarkTailcall(
    Tcl_Interp *interp)
{
    Interp *iPtr = (Interp *) interp;

    if (iPtr->deferredCallbacks == NULL) {
	TclNRAddCallback(interp, NRCommand, NULL, NULL,
                NULL, NULL);
        iPtr->deferredCallbacks = TOP_CB(interp);
    }
}

void
TclSkipTailcall(
    Tcl_Interp *interp)
{
    Interp *iPtr = (Interp *) interp;

    TclMarkTailcall(interp);
    iPtr->deferredCallbacks->data[1] = INT2PTR(1);
}

void
TclPushTailcallPoint(
    Tcl_Interp *interp)
{
    TclNRAddCallback(interp, NRCommand, NULL, NULL, NULL, NULL);
    ((Interp *) interp)->numLevels++;
}

/*
 *----------------------------------------------------------------------
 *
 * TclSetTailcall --
 *
 *	Splice a tailcall command in the proper spot of the NRE callback
 *	stack, so that it runs at the right time.
 *
 *----------------------------------------------------------------------
 */

void
TclSetTailcall(
    Tcl_Interp *interp,
    Tcl_Obj *listPtr)
{
    /*
     * Find the splicing spot: right before the NRCommand of the thing
     * being tailcalled. Note that we skip NRCommands marked by a 1 in data[1]
     * (used by command redirectors).
     */

    NRE_callback *runPtr;

    for (runPtr = TOP_CB(interp); runPtr; runPtr = runPtr->nextPtr) {
        if (((runPtr->procPtr) == NRCommand) && !runPtr->data[1]) {
            break;
        }
    }
    if (!runPtr) {
        Tcl_Panic("tailcall cannot find the right splicing spot: should not happen!");
    }
    runPtr->data[1] = listPtr;
}

/*
 *----------------------------------------------------------------------
 *
 * TclNRTailcallObjCmd --
 *
 *	Prepare the tailcall as a list and store it in the current
 *	varFrame. When the frame is later popped the tailcall will be spliced
 *	at the proper place.
 *
 * Results:
 *	The first NRCommand callback that is not marked to be skipped is
 *	updated so that its data[1] field contains the tailcall list.
 *
 *----------------------------------------------------------------------
 */

int
TclNRTailcallObjCmd(
    TCL_UNUSED(void *),
    Tcl_Interp *interp,
    int objc,
    Tcl_Obj *const objv[])
{
    Interp *iPtr = (Interp *) interp;

    if (objc < 1) {
	Tcl_WrongNumArgs(interp, 1, objv, "?command? ?arg ...?");
	return TCL_ERROR;
    }

    if (!(iPtr->varFramePtr->isProcCallFrame & 1)) {
        Tcl_SetObjResult(interp, Tcl_NewStringObj(
                "tailcall can only be called from a proc, lambda or method", -1));
        Tcl_SetErrorCode(interp, "TCL", "TAILCALL", "ILLEGAL", NULL);
	return TCL_ERROR;
    }

    /*
     * Invocation without args just clears a scheduled tailcall; invocation
     * with an argument replaces any previously scheduled tailcall.
     */

    if (iPtr->varFramePtr->tailcallPtr) {
        Tcl_DecrRefCount(iPtr->varFramePtr->tailcallPtr);
        iPtr->varFramePtr->tailcallPtr = NULL;
    }

    /*
     * Create the callback to actually evaluate the tailcalled
     * command, then set it in the varFrame so that PopCallFrame can use it
     * at the proper time.
     */

    if (objc > 1) {
        Tcl_Obj *listPtr, *nsObjPtr;
        Tcl_Namespace *nsPtr = (Tcl_Namespace *) iPtr->varFramePtr->nsPtr;

        /*
         * The tailcall data is in a Tcl list: the first element is the
         * namespace, the rest the command to be tailcalled.
         */

        nsObjPtr = Tcl_NewStringObj(nsPtr->fullName, -1);
        listPtr = Tcl_NewListObj(objc, objv);
 	TclListObjSetElement(interp, listPtr, 0, nsObjPtr);

        iPtr->varFramePtr->tailcallPtr = listPtr;
    }
    return TCL_RETURN;
}

/*
 *----------------------------------------------------------------------
 *
 * TclNRTailcallEval --
 *
 *	This NREcallback actually causes the tailcall to be evaluated.
 *
 *----------------------------------------------------------------------
 */

int
TclNRTailcallEval(
    ClientData data[],
    Tcl_Interp *interp,
    int result)
{
    Interp *iPtr = (Interp *) interp;
    Tcl_Obj *listPtr = (Tcl_Obj *)data[0], *nsObjPtr;
    Tcl_Namespace *nsPtr;
    int objc;
    Tcl_Obj **objv;

    Tcl_ListObjGetElements(interp, listPtr, &objc, &objv);
    nsObjPtr = objv[0];

    if (result == TCL_OK) {
	result = TclGetNamespaceFromObj(interp, nsObjPtr, &nsPtr);
    }

    if (result != TCL_OK) {
        /*
         * Tailcall execution was preempted, eg by an intervening catch or by
         * a now-gone namespace: cleanup and return.
         */

	Tcl_DecrRefCount(listPtr);
        return result;
    }

    /*
     * Perform the tailcall
     */

    TclMarkTailcall(interp);
    TclNRAddCallback(interp, TclNRReleaseValues, listPtr, NULL, NULL,NULL);
    iPtr->lookupNsPtr = (Namespace *) nsPtr;
    return TclNREvalObjv(interp, objc-1, objv+1, 0, NULL);
}

int
TclNRReleaseValues(
    ClientData data[],
    TCL_UNUSED(Tcl_Interp *),
    int result)
{
    int i = 0;

    while (i < 4) {
	if (data[i]) {
	    Tcl_DecrRefCount((Tcl_Obj *) data[i]);
	} else {
	    break;
	}
	i++;
    }
    return result;
}

void
Tcl_NRAddCallback(
    Tcl_Interp *interp,
    Tcl_NRPostProc *postProcPtr,
    ClientData data0,
    ClientData data1,
    ClientData data2,
    ClientData data3)
{
    if (!(postProcPtr)) {
	Tcl_Panic("Adding a callback without an objProc?!");
    }
    TclNRAddCallback(interp, postProcPtr, data0, data1, data2, data3);
}

/*
 *----------------------------------------------------------------------
 *
 * TclNRCoroutineObjCmd -- (and friends)
 *
 *	This object-based function is invoked to process the "coroutine" Tcl
 *	command. It is heavily based on "apply".
 *
 * Results:
 *	A standard Tcl object result value.
 *
 * Side effects:
 *	A new procedure gets created.
 *
 * ** FIRST EXPERIMENTAL IMPLEMENTATION **
 *
 * It is fairly amateurish and not up to our standards - mainly in terms of
 * error messages and [info] interaction. Just to test the infrastructure in
 * teov and tebc.
 *----------------------------------------------------------------------
 */

#define iPtr ((Interp *) interp)

int
TclNRYieldObjCmd(
    ClientData clientData,
    Tcl_Interp *interp,
    int objc,
    Tcl_Obj *const objv[])
{
    CoroutineData *corPtr = iPtr->execEnvPtr->corPtr;

    if (objc > 2) {
	Tcl_WrongNumArgs(interp, 1, objv, "?returnValue?");
	return TCL_ERROR;
    }

    if (!corPtr) {
	Tcl_SetObjResult(interp, Tcl_NewStringObj(
                "yield can only be called in a coroutine", -1));
	Tcl_SetErrorCode(interp, "TCL", "COROUTINE", "ILLEGAL_YIELD", NULL);
	return TCL_ERROR;
    }

    if (objc == 2) {
	Tcl_SetObjResult(interp, objv[1]);
    }

    NRE_ASSERT(!COR_IS_SUSPENDED(corPtr));
    TclNRAddCallback(interp, TclNRCoroutineActivateCallback, corPtr,
            clientData, NULL, NULL);
    return TCL_OK;
}

int
TclNRYieldToObjCmd(
    TCL_UNUSED(void *),
    Tcl_Interp *interp,
    int objc,
    Tcl_Obj *const objv[])
{
    CoroutineData *corPtr = iPtr->execEnvPtr->corPtr;
    Tcl_Obj *listPtr, *nsObjPtr;
    Tcl_Namespace *nsPtr = TclGetCurrentNamespace(interp);

    if (objc < 2) {
	Tcl_WrongNumArgs(interp, 1, objv, "command ?arg ...?");
	return TCL_ERROR;
    }

    if (!corPtr) {
	Tcl_SetObjResult(interp, Tcl_NewStringObj(
                "yieldto can only be called in a coroutine", -1));
	Tcl_SetErrorCode(interp, "TCL", "COROUTINE", "ILLEGAL_YIELD", NULL);
	return TCL_ERROR;
    }

    if (((Namespace *) nsPtr)->flags & NS_DYING) {
        Tcl_SetObjResult(interp, Tcl_NewStringObj(
		"yieldto called in deleted namespace", -1));
        Tcl_SetErrorCode(interp, "TCL", "COROUTINE", "YIELDTO_IN_DELETED",
		NULL);
        return TCL_ERROR;
    }

    /*
     * Add the tailcall in the caller env, then just yield.
     *
     * This is essentially code from TclNRTailcallObjCmd
     */

    listPtr = Tcl_NewListObj(objc, objv);
    nsObjPtr = Tcl_NewStringObj(nsPtr->fullName, -1);
    TclListObjSetElement(interp, listPtr, 0, nsObjPtr);

    /*
     * Add the callback in the caller's env, then instruct TEBC to yield.
     */

    iPtr->execEnvPtr = corPtr->callerEEPtr;
    TclSetTailcall(interp, listPtr);
    iPtr->execEnvPtr = corPtr->eePtr;

    return TclNRYieldObjCmd(INT2PTR(CORO_ACTIVATE_YIELDM), interp, 1, objv);
}

static int
RewindCoroutineCallback(
    ClientData data[],
    Tcl_Interp *interp,
    TCL_UNUSED(int) /*result*/)
{
    return Tcl_RestoreInterpState(interp, (Tcl_InterpState)data[0]);
}

static int
RewindCoroutine(
    CoroutineData *corPtr,
    int result)
{
    Tcl_Interp *interp = corPtr->eePtr->interp;
    Tcl_InterpState state = Tcl_SaveInterpState(interp, result);

    NRE_ASSERT(COR_IS_SUSPENDED(corPtr));
    NRE_ASSERT(corPtr->eePtr != NULL);
    NRE_ASSERT(corPtr->eePtr != iPtr->execEnvPtr);

    corPtr->eePtr->rewind = 1;
    TclNRAddCallback(interp, RewindCoroutineCallback, state,
	    NULL, NULL, NULL);
    return TclNRInterpCoroutine(corPtr, interp, 0, NULL);
}

static void
DeleteCoroutine(
    ClientData clientData)
{
    CoroutineData *corPtr = (CoroutineData *)clientData;
    Tcl_Interp *interp = corPtr->eePtr->interp;
    NRE_callback *rootPtr = TOP_CB(interp);

    if (COR_IS_SUSPENDED(corPtr)) {
	TclNRRunCallbacks(interp, RewindCoroutine(corPtr,TCL_OK), rootPtr);
    }
}

static int
NRCoroutineCallerCallback(
    ClientData data[],
    Tcl_Interp *interp,
    int result)
{
    CoroutineData *corPtr = (CoroutineData *)data[0];
    Command *cmdPtr = corPtr->cmdPtr;

    /*
     * This is the last callback in the caller execEnv, right before switching
     * to the coroutine's
     */

    NRE_ASSERT(iPtr->execEnvPtr == corPtr->callerEEPtr);

    if (!corPtr->eePtr) {
	/*
	 * The execEnv was wound down but not deleted for our sake. We finish
	 * the job here. The caller context has already been restored.
	 */

	NRE_ASSERT(iPtr->varFramePtr == corPtr->caller.varFramePtr);
	NRE_ASSERT(iPtr->framePtr == corPtr->caller.framePtr);
	NRE_ASSERT(iPtr->cmdFramePtr == corPtr->caller.cmdFramePtr);
	ckfree(corPtr);
	return result;
    }

    NRE_ASSERT(COR_IS_SUSPENDED(corPtr));
    SAVE_CONTEXT(corPtr->running);
    RESTORE_CONTEXT(corPtr->caller);

    if (cmdPtr->flags & CMD_DYING) {
	/*
	 * The command was deleted while it was running: wind down the
	 * execEnv, this will do the complete cleanup. RewindCoroutine will
	 * restore both the caller's context and interp state.
	 */

	return RewindCoroutine(corPtr, result);
    }

    return result;
}

static int
NRCoroutineExitCallback(
    ClientData data[],
    Tcl_Interp *interp,
    int result)
{
    CoroutineData *corPtr = (CoroutineData *)data[0];
    Command *cmdPtr = corPtr->cmdPtr;

    /*
     * This runs at the bottom of the Coroutine's execEnv: it will be executed
     * when the coroutine returns or is wound down, but not when it yields. It
     * deletes the coroutine and restores the caller's environment.
     */

    NRE_ASSERT(interp == corPtr->eePtr->interp);
    NRE_ASSERT(TOP_CB(interp) == NULL);
    NRE_ASSERT(iPtr->execEnvPtr == corPtr->eePtr);
    NRE_ASSERT(!COR_IS_SUSPENDED(corPtr));
    NRE_ASSERT((corPtr->callerEEPtr->callbackPtr->procPtr == NRCoroutineCallerCallback));

    cmdPtr->deleteProc = NULL;
    Tcl_DeleteCommandFromToken(interp, (Tcl_Command) cmdPtr);
    TclCleanupCommandMacro(cmdPtr);

    corPtr->eePtr->corPtr = NULL;
    TclDeleteExecEnv(corPtr->eePtr);
    corPtr->eePtr = NULL;

    corPtr->stackLevel = NULL;

    /*
     * #280.
     * Drop the coroutine-owned copy of the lineLABCPtr hashtable for literal
     * command arguments in bytecode.
     */

    Tcl_DeleteHashTable(corPtr->lineLABCPtr);
    ckfree(corPtr->lineLABCPtr);
    corPtr->lineLABCPtr = NULL;

    RESTORE_CONTEXT(corPtr->caller);
    iPtr->execEnvPtr = corPtr->callerEEPtr;
    iPtr->numLevels++;

    return result;
}

/*
 *----------------------------------------------------------------------
 *
 * TclNRCoroutineActivateCallback --
 *
 *      This is the workhorse for coroutines: it implements both yield and
 *      resume.
 *
 *      It is important that both be implemented in the same callback: the
 *      detection of the impossibility to suspend due to a busy C-stack relies
 *      on the precise position of a local variable in the stack. We do not
 *      want the compiler to play tricks on us, either by moving things around
 *      or inlining.
 *
 *----------------------------------------------------------------------
 */

int
TclNRCoroutineActivateCallback(
    ClientData data[],
    Tcl_Interp *interp,
    TCL_UNUSED(int) /*result*/)
{
    CoroutineData *corPtr = (CoroutineData *)data[0];
    int type = PTR2INT(data[1]);
    int numLevels, unused;
    int *stackLevel = &unused;

    if (!corPtr->stackLevel) {
        /*
         * -- Coroutine is suspended --
         * Push the callback to restore the caller's context on yield or
         * return.
         */

        TclNRAddCallback(interp, NRCoroutineCallerCallback, corPtr,
                NULL, NULL, NULL);

        /*
         * Record the stackLevel at which the resume is happening, then swap
         * the interp's environment to make it suitable to run this coroutine.
         */

        corPtr->stackLevel = stackLevel;
        numLevels = corPtr->auxNumLevels;
        corPtr->auxNumLevels = iPtr->numLevels;

        SAVE_CONTEXT(corPtr->caller);
        corPtr->callerEEPtr = iPtr->execEnvPtr;
        RESTORE_CONTEXT(corPtr->running);
        iPtr->execEnvPtr = corPtr->eePtr;
        iPtr->numLevels += numLevels;
    } else {
        /*
         * Coroutine is active: yield
         */

        if (corPtr->stackLevel != stackLevel) {
            Tcl_SetObjResult(interp, Tcl_NewStringObj(
                    "cannot yield: C stack busy", -1));
            Tcl_SetErrorCode(interp, "TCL", "COROUTINE", "CANT_YIELD",
                    NULL);
            return TCL_ERROR;
        }

        if (type == CORO_ACTIVATE_YIELD) {
            corPtr->nargs = COROUTINE_ARGUMENTS_SINGLE_OPTIONAL;
        } else if (type == CORO_ACTIVATE_YIELDM) {
            corPtr->nargs = COROUTINE_ARGUMENTS_ARBITRARY;
        } else {
            Tcl_Panic("Yield received an option which is not implemented");
        }

        corPtr->stackLevel = NULL;

        numLevels = iPtr->numLevels;
        iPtr->numLevels = corPtr->auxNumLevels;
        corPtr->auxNumLevels = numLevels - corPtr->auxNumLevels;

        iPtr->execEnvPtr = corPtr->callerEEPtr;
    }

    return TCL_OK;
}

/*
 *----------------------------------------------------------------------
 *
 * TclNREvalList --
 *
 *      Callback to invoke command as list, used in order to delayed
 *	processing of canonical list command in sane environment.
 *
 *----------------------------------------------------------------------
 */

static int
TclNREvalList(
    ClientData data[],
    Tcl_Interp *interp,
    TCL_UNUSED(int) /*result*/)
{
    int objc;
    Tcl_Obj **objv;
    Tcl_Obj *listPtr = (Tcl_Obj *)data[0];

    Tcl_IncrRefCount(listPtr);

    TclMarkTailcall(interp);
    TclNRAddCallback(interp, TclNRReleaseValues, listPtr, NULL, NULL,NULL);
    TclListObjGetElements(NULL, listPtr, &objc, &objv);
    return TclNREvalObjv(interp, objc, objv, 0, NULL);
}

/*
 *----------------------------------------------------------------------
 *
 * CoroTypeObjCmd --
 *
 *      Implementation of [::tcl::unsupported::corotype] command.
 *
 *----------------------------------------------------------------------
 */

static int
CoroTypeObjCmd(
    TCL_UNUSED(void *),
    Tcl_Interp *interp,
    int objc,
    Tcl_Obj *const objv[])
{
    Command *cmdPtr;
    CoroutineData *corPtr;

    if (objc != 2) {
	Tcl_WrongNumArgs(interp, 1, objv, "coroName");
	return TCL_ERROR;
    }

    /*
     * Look up the coroutine.
     */

    cmdPtr = (Command *) Tcl_GetCommandFromObj(interp, objv[1]);
    if ((!cmdPtr) || (cmdPtr->nreProc != TclNRInterpCoroutine)) {
        Tcl_SetObjResult(interp, Tcl_NewStringObj(
                "can only get coroutine type of a coroutine", -1));
        Tcl_SetErrorCode(interp, "TCL", "LOOKUP", "COROUTINE",
                TclGetString(objv[1]), NULL);
        return TCL_ERROR;
    }

    /*
     * An active coroutine is "active". Can't tell what it might do in the
     * future.
     */

    corPtr = (CoroutineData *)cmdPtr->objClientData;
    if (!COR_IS_SUSPENDED(corPtr)) {
        Tcl_SetObjResult(interp, Tcl_NewStringObj("active", -1));
        return TCL_OK;
    }

    /*
     * Inactive coroutines are classified by the (effective) command used to
     * suspend them, which matters when you're injecting a probe.
     */

    switch (corPtr->nargs) {
    case COROUTINE_ARGUMENTS_SINGLE_OPTIONAL:
        Tcl_SetObjResult(interp, Tcl_NewStringObj("yield", -1));
        return TCL_OK;
    case COROUTINE_ARGUMENTS_ARBITRARY:
        Tcl_SetObjResult(interp, Tcl_NewStringObj("yieldto", -1));
        return TCL_OK;
    default:
        Tcl_SetObjResult(interp, Tcl_NewStringObj(
                "unknown coroutine type", -1));
        Tcl_SetErrorCode(interp, "TCL", "COROUTINE", "BAD_TYPE", NULL);
        return TCL_ERROR;
    }
}

/*
 *----------------------------------------------------------------------
 *
 * TclNRCoroInjectObjCmd, TclNRCoroProbeObjCmd --
 *
 *      Implementation of [coroinject] and [coroprobe] commands.
 *
 *----------------------------------------------------------------------
 */

static inline CoroutineData *
GetCoroutineFromObj(
    Tcl_Interp *interp,
    Tcl_Obj *objPtr,
    const char *errMsg)
{
    /*
     * How to get a coroutine from its handle.
     */

    Command *cmdPtr = (Command *) Tcl_GetCommandFromObj(interp, objPtr);

    if ((!cmdPtr) || (cmdPtr->nreProc != TclNRInterpCoroutine)) {
        Tcl_SetObjResult(interp, Tcl_NewStringObj(errMsg, -1));
        Tcl_SetErrorCode(interp, "TCL", "LOOKUP", "COROUTINE",
                TclGetString(objPtr), NULL);
        return NULL;
    }
    return (CoroutineData *)cmdPtr->objClientData;
}

static int
TclNRCoroInjectObjCmd(
    TCL_UNUSED(void *),
    Tcl_Interp *interp,
    int objc,
    Tcl_Obj *const objv[])
{
    CoroutineData *corPtr;
    ExecEnv *savedEEPtr = iPtr->execEnvPtr;

    /*
     * Usage more or less like tailcall:
     *   coroinject coroName cmd ?arg1 arg2 ...?
     */

    if (objc < 3) {
	Tcl_WrongNumArgs(interp, 1, objv, "coroName cmd ?arg1 arg2 ...?");
	return TCL_ERROR;
    }

    corPtr = GetCoroutineFromObj(interp, objv[1],
            "can only inject a command into a coroutine");
    if (!corPtr) {
        return TCL_ERROR;
    }
    if (!COR_IS_SUSPENDED(corPtr)) {
        Tcl_SetObjResult(interp, Tcl_NewStringObj(
                "can only inject a command into a suspended coroutine", -1));
        Tcl_SetErrorCode(interp, "TCL", "COROUTINE", "ACTIVE", NULL);
        return TCL_ERROR;
    }

    /*
     * Add the callback to the coro's execEnv, so that it is the first thing
     * to happen when the coro is resumed.
     */

    iPtr->execEnvPtr = corPtr->eePtr;
    TclNRAddCallback(interp, InjectHandler, corPtr,
            Tcl_NewListObj(objc - 2, objv + 2), INT2PTR(corPtr->nargs), NULL);
    iPtr->execEnvPtr = savedEEPtr;

    return TCL_OK;
}

static int
TclNRCoroProbeObjCmd(
    TCL_UNUSED(void *),
    Tcl_Interp *interp,
    int objc,
    Tcl_Obj *const objv[])
{
    CoroutineData *corPtr;
    ExecEnv *savedEEPtr = iPtr->execEnvPtr;
    int numLevels, unused;
    int *stackLevel = &unused;

    /*
     * Usage more or less like tailcall:
     *   coroprobe coroName cmd ?arg1 arg2 ...?
     */

    if (objc < 3) {
	Tcl_WrongNumArgs(interp, 1, objv, "coroName cmd ?arg1 arg2 ...?");
	return TCL_ERROR;
    }

    corPtr = GetCoroutineFromObj(interp, objv[1],
            "can only inject a probe command into a coroutine");
    if (!corPtr) {
        return TCL_ERROR;
    }
    if (!COR_IS_SUSPENDED(corPtr)) {
        Tcl_SetObjResult(interp, Tcl_NewStringObj(
                "can only inject a probe command into a suspended coroutine",
                -1));
        Tcl_SetErrorCode(interp, "TCL", "COROUTINE", "ACTIVE", NULL);
        return TCL_ERROR;
    }

    /*
     * Add the callback to the coro's execEnv, so that it is the first thing
     * to happen when the coro is resumed.
     */

    iPtr->execEnvPtr = corPtr->eePtr;
    TclNRAddCallback(interp, InjectHandler, corPtr,
            Tcl_NewListObj(objc - 2, objv + 2), INT2PTR(corPtr->nargs), corPtr);
    iPtr->execEnvPtr = savedEEPtr;

    /*
     * Now we immediately transfer control to the coroutine to run our probe.
     * TRICKY STUFF copied from the [yield] implementation.
     *
     * Push the callback to restore the caller's context on yield back.
     */

    TclNRAddCallback(interp, NRCoroutineCallerCallback, corPtr,
            NULL, NULL, NULL);

    /*
     * Record the stackLevel at which the resume is happening, then swap
     * the interp's environment to make it suitable to run this coroutine.
     */

    corPtr->stackLevel = stackLevel;
    numLevels = corPtr->auxNumLevels;
    corPtr->auxNumLevels = iPtr->numLevels;

    /*
     * Do the actual stack swap.
     */

    SAVE_CONTEXT(corPtr->caller);
    corPtr->callerEEPtr = iPtr->execEnvPtr;
    RESTORE_CONTEXT(corPtr->running);
    iPtr->execEnvPtr = corPtr->eePtr;
    iPtr->numLevels += numLevels;
    return TCL_OK;
}

/*
 *----------------------------------------------------------------------
 *
 * InjectHandler, InjectHandlerPostProc --
 *
 *      Part of the implementation of [coroinject] and [coroprobe]. These are
 *      run inside the context of the coroutine being injected/probed into.
 *
 *      InjectHandler runs a script (possibly adding arguments) in the context
 *      of the coroutine. The script is specified as a one-shot list (with
 *      reference count equal to 1) in data[1]. This function also arranges
 *      for InjectHandlerPostProc to be the part that runs after the script
 *      completes.
 *
 *      InjectHandlerPostProc cleans up after InjectHandler (deleting the
 *      list) and, for the [coroprobe] command *only*, yields back to the
 *      caller context (i.e., where [coroprobe] was run).
 *s
 *----------------------------------------------------------------------
 */

static int
InjectHandler(
    ClientData data[],
    Tcl_Interp *interp,
    TCL_UNUSED(int) /*result*/)
{
    CoroutineData *corPtr = (CoroutineData *)data[0];
    Tcl_Obj *listPtr = (Tcl_Obj *)data[1];
    int nargs = PTR2INT(data[2]);
    ClientData isProbe = data[3];
    int objc;
    Tcl_Obj **objv;

    if (!isProbe) {
        /*
         * If this is [coroinject], add the extra arguments now.
         */

        if (nargs == COROUTINE_ARGUMENTS_SINGLE_OPTIONAL) {
            Tcl_ListObjAppendElement(NULL, listPtr,
                    Tcl_NewStringObj("yield", -1));
        } else if (nargs == COROUTINE_ARGUMENTS_ARBITRARY) {
            Tcl_ListObjAppendElement(NULL, listPtr,
                    Tcl_NewStringObj("yieldto", -1));
        } else {
            /*
             * I don't think this is reachable...
             */

            Tcl_ListObjAppendElement(NULL, listPtr, Tcl_NewIntObj(nargs));
        }
        Tcl_ListObjAppendElement(NULL, listPtr, Tcl_GetObjResult(interp));
    }

    /*
     * Call the user's script; we're in the right place.
     */

    Tcl_IncrRefCount(listPtr);
    TclMarkTailcall(interp);
    TclNRAddCallback(interp, InjectHandlerPostCall, corPtr, listPtr,
            INT2PTR(nargs), isProbe);
    TclListObjGetElements(NULL, listPtr, &objc, &objv);
    return TclNREvalObjv(interp, objc, objv, 0, NULL);
}

static int
InjectHandlerPostCall(
    ClientData data[],
    Tcl_Interp *interp,
    int result)
{
    CoroutineData *corPtr = (CoroutineData *)data[0];
    Tcl_Obj *listPtr = (Tcl_Obj *)data[1];
    int nargs = PTR2INT(data[2]);
    ClientData isProbe = data[3];
    int numLevels;

    /*
     * Delete the command words for what we just executed.
     */

    Tcl_DecrRefCount(listPtr);

    /*
     * If we were doing a probe, splice ourselves back out of the stack
     * cleanly here. General injection should instead just look after itself.
     *
     * Code from guts of [yield] implementation.
     */

    if (isProbe) {
        if (result == TCL_ERROR) {
            Tcl_AddErrorInfo(interp,
                    "\n    (injected coroutine probe command)");
        }
        corPtr->nargs = nargs;
        corPtr->stackLevel = NULL;
        numLevels = iPtr->numLevels;
        iPtr->numLevels = corPtr->auxNumLevels;
        corPtr->auxNumLevels = numLevels - corPtr->auxNumLevels;
        iPtr->execEnvPtr = corPtr->callerEEPtr;
    }
    return result;
}

/*
 *----------------------------------------------------------------------
 *
 * NRInjectObjCmd --
 *
 *      Implementation of [::tcl::unsupported::inject] command.
 *
 *----------------------------------------------------------------------
 */

static int
NRInjectObjCmd(
    TCL_UNUSED(void *),
    Tcl_Interp *interp,
    int objc,
    Tcl_Obj *const objv[])
{
    CoroutineData *corPtr;
    ExecEnv *savedEEPtr = iPtr->execEnvPtr;

    /*
     * Usage more or less like tailcall:
     *   inject coroName cmd ?arg1 arg2 ...?
     */

    if (objc < 3) {
	Tcl_WrongNumArgs(interp, 1, objv, "coroName cmd ?arg1 arg2 ...?");
	return TCL_ERROR;
    }

    corPtr = GetCoroutineFromObj(interp, objv[1],
            "can only inject a command into a coroutine");
    if (!corPtr) {
        return TCL_ERROR;
    }
    if (!COR_IS_SUSPENDED(corPtr)) {
        Tcl_SetObjResult(interp, Tcl_NewStringObj(
                "can only inject a command into a suspended coroutine", -1));
        Tcl_SetErrorCode(interp, "TCL", "COROUTINE", "ACTIVE", NULL);
        return TCL_ERROR;
    }

    /*
     * Add the callback to the coro's execEnv, so that it is the first thing
     * to happen when the coro is resumed.
     */

    iPtr->execEnvPtr = corPtr->eePtr;
    TclNRAddCallback(interp, TclNREvalList, Tcl_NewListObj(objc-2, objv+2),
	NULL, NULL, NULL);
    iPtr->execEnvPtr = savedEEPtr;

    return TCL_OK;
}

int
TclNRInterpCoroutine(
    ClientData clientData,
    Tcl_Interp *interp,		/* Current interpreter. */
    int objc,			/* Number of arguments. */
    Tcl_Obj *const objv[])	/* Argument objects. */
{
    CoroutineData *corPtr = (CoroutineData *)clientData;

    if (!COR_IS_SUSPENDED(corPtr)) {
	Tcl_SetObjResult(interp, Tcl_ObjPrintf(
                "coroutine \"%s\" is already running",
                TclGetString(objv[0])));
	Tcl_SetErrorCode(interp, "TCL", "COROUTINE", "BUSY", NULL);
	return TCL_ERROR;
    }

    /*
     * Parse all the arguments to work out what to feed as the result of the
     * [yield]. TRICKY POINT: objc==0 happens here! It occurs when a coroutine
     * is deleted!
     */

    switch (corPtr->nargs) {
    case COROUTINE_ARGUMENTS_SINGLE_OPTIONAL:
        if (objc == 2) {
            Tcl_SetObjResult(interp, objv[1]);
        } else if (objc > 2) {
            Tcl_WrongNumArgs(interp, 1, objv, "?arg?");
            return TCL_ERROR;
        }
        break;
    default:
        if (corPtr->nargs != objc-1) {
            Tcl_SetObjResult(interp,
                    Tcl_NewStringObj("wrong coro nargs; how did we get here? "
                    "not implemented!", -1));
            Tcl_SetErrorCode(interp, "TCL", "WRONGARGS", NULL);
            return TCL_ERROR;
        }
        /* fallthrough */
    case COROUTINE_ARGUMENTS_ARBITRARY:
        if (objc > 1) {
            Tcl_SetObjResult(interp, Tcl_NewListObj(objc-1, objv+1));
        }
        break;
    }

    TclNRAddCallback(interp, TclNRCoroutineActivateCallback, corPtr,
            NULL, NULL, NULL);
    return TCL_OK;
}

/*
 *----------------------------------------------------------------------
 *
 * TclNRCoroutineObjCmd --
 *
 *      Implementation of [coroutine] command; see documentation for
 *      description of what this does.
 *
 *----------------------------------------------------------------------
 */

int
TclNRCoroutineObjCmd(
    TCL_UNUSED(void *),
    Tcl_Interp *interp,		/* Current interpreter. */
    int objc,			/* Number of arguments. */
    Tcl_Obj *const objv[])	/* Argument objects. */
{
    Command *cmdPtr;
    CoroutineData *corPtr;
    const char *procName, *simpleName;
    Namespace *nsPtr, *altNsPtr, *cxtNsPtr,
	*inNsPtr = (Namespace *)TclGetCurrentNamespace(interp);
    Namespace *lookupNsPtr = iPtr->varFramePtr->nsPtr;

    if (objc < 3) {
	Tcl_WrongNumArgs(interp, 1, objv, "name cmd ?arg ...?");
	return TCL_ERROR;
    }

    procName = TclGetString(objv[1]);
    TclGetNamespaceForQualName(interp, procName, inNsPtr, 0,
	    &nsPtr, &altNsPtr, &cxtNsPtr, &simpleName);

    if (nsPtr == NULL) {
	Tcl_SetObjResult(interp, Tcl_ObjPrintf(
                "can't create procedure \"%s\": unknown namespace",
                procName));
        Tcl_SetErrorCode(interp, "TCL", "LOOKUP", "NAMESPACE", NULL);
	return TCL_ERROR;
    }
    if (simpleName == NULL) {
	Tcl_SetObjResult(interp, Tcl_ObjPrintf(
                "can't create procedure \"%s\": bad procedure name",
                procName));
        Tcl_SetErrorCode(interp, "TCL", "VALUE", "COMMAND", procName, NULL);
	return TCL_ERROR;
    }

    /*
     * We ARE creating the coroutine command: allocate the corresponding
     * struct and create the corresponding command.
     */

    corPtr = (CoroutineData *)ckalloc(sizeof(CoroutineData));

    cmdPtr = (Command *) TclNRCreateCommandInNs(interp, simpleName,
	    (Tcl_Namespace *)nsPtr, /*objProc*/ NULL, TclNRInterpCoroutine,
	    corPtr, DeleteCoroutine);

    corPtr->cmdPtr = cmdPtr;
    cmdPtr->refCount++;

    /*
     * #280.
     * Provide the new coroutine with its own copy of the lineLABCPtr
     * hashtable for literal command arguments in bytecode. Note that that
     * CFWordBC chains are not duplicated, only the entrypoints to them. This
     * means that in the presence of coroutines each chain is potentially a
     * tree. Like the chain -> tree conversion of the CmdFrame stack.
     */

    {
	Tcl_HashSearch hSearch;
	Tcl_HashEntry *hePtr;

	corPtr->lineLABCPtr = (Tcl_HashTable *)ckalloc(sizeof(Tcl_HashTable));
	Tcl_InitHashTable(corPtr->lineLABCPtr, TCL_ONE_WORD_KEYS);

	for (hePtr = Tcl_FirstHashEntry(iPtr->lineLABCPtr,&hSearch);
		hePtr; hePtr = Tcl_NextHashEntry(&hSearch)) {
	    int isNew;
	    Tcl_HashEntry *newPtr =
		    Tcl_CreateHashEntry(corPtr->lineLABCPtr,
		    Tcl_GetHashKey(iPtr->lineLABCPtr, hePtr),
		    &isNew);

	    Tcl_SetHashValue(newPtr, Tcl_GetHashValue(hePtr));
	}
    }

    /*
     * Create the base context.
     */

    corPtr->running.framePtr = iPtr->rootFramePtr;
    corPtr->running.varFramePtr = iPtr->rootFramePtr;
    corPtr->running.cmdFramePtr = NULL;
    corPtr->running.lineLABCPtr = corPtr->lineLABCPtr;
    corPtr->stackLevel = NULL;
    corPtr->auxNumLevels = 0;

    /*
     * Create the coro's execEnv, switch to it to push the exit and coro
     * command callbacks, then switch back.
     */

    corPtr->eePtr = TclCreateExecEnv(interp, CORO_STACK_INITIAL_SIZE);
    corPtr->callerEEPtr = iPtr->execEnvPtr;
    corPtr->eePtr->corPtr = corPtr;

    SAVE_CONTEXT(corPtr->caller);
    corPtr->callerEEPtr = iPtr->execEnvPtr;
    RESTORE_CONTEXT(corPtr->running);
    iPtr->execEnvPtr = corPtr->eePtr;

    TclNRAddCallback(interp, NRCoroutineExitCallback, corPtr,
	    NULL, NULL, NULL);

    /*
     * Ensure that the command is looked up in the correct namespace.
     */

    iPtr->lookupNsPtr = lookupNsPtr;
    Tcl_NREvalObj(interp, Tcl_NewListObj(objc - 2, objv + 2), 0);
    iPtr->numLevels--;

    SAVE_CONTEXT(corPtr->running);
    RESTORE_CONTEXT(corPtr->caller);
    iPtr->execEnvPtr = corPtr->callerEEPtr;

    /*
     * Now just resume the coroutine.
     */

    TclNRAddCallback(interp, TclNRCoroutineActivateCallback, corPtr,
            NULL, NULL, NULL);
    return TCL_OK;
}

/*
 * This is used in the [info] ensemble
 */

int
TclInfoCoroutineCmd(
    TCL_UNUSED(void *),
    Tcl_Interp *interp,
    int objc,
    Tcl_Obj *const objv[])
{
    CoroutineData *corPtr = iPtr->execEnvPtr->corPtr;

    if (objc != 1) {
	Tcl_WrongNumArgs(interp, 1, objv, NULL);
	return TCL_ERROR;
    }

    if (corPtr && !(corPtr->cmdPtr->flags & CMD_DYING)) {
	Tcl_Obj *namePtr;

	TclNewObj(namePtr);
	Tcl_GetCommandFullName(interp, (Tcl_Command) corPtr->cmdPtr, namePtr);
	Tcl_SetObjResult(interp, namePtr);
    }
    return TCL_OK;
}

#undef iPtr

/*
 * Local Variables:
 * mode: c
 * c-basic-offset: 4
 * fill-column: 78
 * tab-width: 8
 * indent-tabs-mode: nil
 * End:
 */<|MERGE_RESOLUTION|>--- conflicted
+++ resolved
@@ -2809,12 +2809,9 @@
 	    Command *refCmdPtr = oldRefPtr->importedCmdPtr;
 
 	    dataPtr = (ImportedCmdData*)refCmdPtr->objClientData;
-<<<<<<< HEAD
-=======
 	    /* to be paranoid, incrment cmdPtr->refcount before decremnting
 	     * dataPtr->realCmdPtr->refCount
 	     */
->>>>>>> 34e63160
 	    cmdPtr->refCount++;
 	    TclCleanupCommandMacro(dataPtr->realCmdPtr);
 	    dataPtr->realCmdPtr = cmdPtr;
