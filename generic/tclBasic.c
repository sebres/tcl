--- conflicted
+++ resolved
@@ -5307,47 +5307,8 @@
 	Tcl_IncrRefCount(listPtr);
 	TclDecrRefCount(objPtr);
 
-<<<<<<< HEAD
-	TclDeferCallbacks(interp, 0);
+	TclMarkTailcall(interp);
         TclNRAddCallback(interp, TEOEx_ListCallback, listPtr, NULL,
-=======
-	if (word != INT_MIN) {
-	    /*
-	     * TIP #280 Structures for tracking lines. As we know that this is
-	     * dynamic execution we ignore the invoker, even if known.
-	     *
-	     * TIP #280. We do _not_ compute all the line numbers for the
-	     * words in the command. For the eval of a pure list the most
-	     * sensible choice is to put all words on line 1. Given that we
-	     * neither need memory for them nor compute anything. 'line' is
-	     * left NULL. The two places using this information (TclInfoFrame,
-	     * and TclInitCompileEnv), are special-cased to use the proper
-	     * line number directly instead of accessing the 'line' array.
-	     *
-	     * Note that we use (word==INTMIN) to signal that no command frame
-	     * should be pushed, as needed by alias and ensemble redirections.
-	     */
-
-	    eoFramePtr = TclStackAlloc(interp, sizeof(CmdFrame));
-	    eoFramePtr->nline = 0;
-	    eoFramePtr->line = NULL;
-
-	    eoFramePtr->type = TCL_LOCATION_EVAL_LIST;
-	    eoFramePtr->level = (iPtr->cmdFramePtr == NULL?
-		    1 : iPtr->cmdFramePtr->level + 1);
-	    eoFramePtr->numLevels = iPtr->numLevels;
-	    eoFramePtr->framePtr = iPtr->framePtr;
-	    eoFramePtr->nextPtr = iPtr->cmdFramePtr;
-
-	    eoFramePtr->cmd.listPtr = listPtr;
-	    eoFramePtr->data.eval.path = NULL;
-
-	    iPtr->cmdFramePtr = eoFramePtr;
-	}
-
-	TclMarkTailcall(interp);
-        TclNRAddCallback(interp, TEOEx_ListCallback, listPtr, eoFramePtr,
->>>>>>> d85efe0c
 		NULL, NULL);
 
 	ListObjGetElements(listPtr, objc, objv);
