/*
 * tclBasic.c --
 *
 *	Contains the basic facilities for TCL command interpretation,
 *	including interpreter creation and deletion, command creation and
 *	deletion, and command/script execution.
 *
 * Copyright (c) 1987-1994 The Regents of the University of California.
 * Copyright (c) 1994-1997 Sun Microsystems, Inc.
 * Copyright (c) 1998-1999 by Scriptics Corporation.
 * Copyright (c) 2001, 2002 by Kevin B. Kenny.  All rights reserved.
 * Copyright (c) 2007 Daniel A. Steffen <das@users.sourceforge.net>
 * Copyright (c) 2006-2008 by Joe Mistachkin.  All rights reserved.
 * Copyright (c) 2008 Miguel Sofer <msofer@users.sourceforge.net>
 *
 * See the file "license.terms" for information on usage and redistribution of
 * this file, and for a DISCLAIMER OF ALL WARRANTIES.
 */

#include "tclInt.h"
#include "tclOOInt.h"
#include "tclCompile.h"
#include "tommath.h"
#include <math.h>
#include <assert.h>

#define INTERP_STACK_INITIAL_SIZE 2000
#define CORO_STACK_INITIAL_SIZE    200

/*
 * Determine whether we're using IEEE floating point
 */

#if (FLT_RADIX == 2) && (DBL_MANT_DIG == 53) && (DBL_MAX_EXP == 1024)
#   define IEEE_FLOATING_POINT
/* Largest odd integer that can be represented exactly in a double */
#   define MAX_EXACT 9007199254740991.0
#endif

/*
 * This is the script cancellation struct and hash table. The hash table is
 * used to keep track of the information necessary to process script
 * cancellation requests, including the original interp, asynchronous handler
 * tokens (created by Tcl_AsyncCreate), and the clientData and flags arguments
 * passed to Tcl_CancelEval on a per-interp basis. The cancelLock mutex is
 * used for protecting calls to Tcl_CancelEval as well as protecting access to
 * the hash table below.
 */

typedef struct {
    Tcl_Interp *interp;		/* Interp this struct belongs to. */
    Tcl_AsyncHandler async;	/* Async handler token for script
				 * cancellation. */
    char *result;		/* The script cancellation result or NULL for
				 * a default result. */
    int length;			/* Length of the above error message. */
    ClientData clientData;	/* Ignored */
    int flags;			/* Additional flags */
} CancelInfo;
static Tcl_HashTable cancelTable;
static int cancelTableInitialized = 0;	/* 0 means not yet initialized. */
TCL_DECLARE_MUTEX(cancelLock)

/*
 * Declarations for managing contexts for non-recursive coroutines. Contexts
 * are used to save the evaluation state between NR calls to each coro.
 */

#define SAVE_CONTEXT(context)				\
    (context).framePtr = iPtr->framePtr;		\
    (context).varFramePtr = iPtr->varFramePtr;		\
    (context).cmdFramePtr = iPtr->cmdFramePtr;		\
    (context).lineLABCPtr = iPtr->lineLABCPtr

#define RESTORE_CONTEXT(context)			\
    iPtr->framePtr = (context).framePtr;		\
    iPtr->varFramePtr = (context).varFramePtr;		\
    iPtr->cmdFramePtr = (context).cmdFramePtr;		\
    iPtr->lineLABCPtr = (context).lineLABCPtr

/*
 * Static functions in this file:
 */

static char *		CallCommandTraces(Interp *iPtr, Command *cmdPtr,
			    const char *oldName, const char *newName,
			    int flags);
static int		CancelEvalProc(ClientData clientData,
			    Tcl_Interp *interp, int code);
static int		CheckDoubleResult(Tcl_Interp *interp, double dResult);
static void		DeleteCoroutine(ClientData clientData);
static void		DeleteInterpProc(Tcl_Interp *interp);
static void		DeleteOpCmdClientData(ClientData clientData);
#ifdef USE_DTRACE
static Tcl_ObjCmdProc	DTraceObjCmd;
static Tcl_NRPostProc	DTraceCmdReturn;
#else
#   define DTraceCmdReturn	NULL
#endif /* USE_DTRACE */
static Tcl_ObjCmdProc	ExprAbsFunc;
static Tcl_ObjCmdProc	ExprBinaryFunc;
static Tcl_ObjCmdProc	ExprBoolFunc;
static Tcl_ObjCmdProc	ExprCeilFunc;
static Tcl_ObjCmdProc	ExprDoubleFunc;
static Tcl_ObjCmdProc	ExprEntierFunc;
static Tcl_ObjCmdProc	ExprFloorFunc;
static Tcl_ObjCmdProc	ExprIntFunc;
static Tcl_ObjCmdProc	ExprIsqrtFunc;
static Tcl_ObjCmdProc	ExprRandFunc;
static Tcl_ObjCmdProc	ExprRoundFunc;
static Tcl_ObjCmdProc	ExprSqrtFunc;
static Tcl_ObjCmdProc	ExprSrandFunc;
static Tcl_ObjCmdProc	ExprUnaryFunc;
static Tcl_ObjCmdProc	ExprWideFunc;
static void		MathFuncWrongNumArgs(Tcl_Interp *interp, int expected,
			    int actual, Tcl_Obj *const *objv);
static Tcl_NRPostProc	NRCoroutineCallerCallback;
static Tcl_NRPostProc	NRCoroutineExitCallback;
static Tcl_NRPostProc	NRCommand;

static void		ProcessUnexpectedResult(Tcl_Interp *interp,
			    int returnCode);
static int		RewindCoroutine(CoroutineData *corPtr, int result);
static void		TEOV_SwitchVarFrame(Tcl_Interp *interp);
static void		TEOV_PushExceptionHandlers(Tcl_Interp *interp,
			    int objc, Tcl_Obj *const objv[], int flags);
static inline Command *	TEOV_LookupCmdFromObj(Tcl_Interp *interp,
			    Tcl_Obj *namePtr, Namespace *lookupNsPtr);
static int		TEOV_NotFound(Tcl_Interp *interp, int objc,
			    Tcl_Obj *const objv[], Namespace *lookupNsPtr);
static int		TEOV_RunEnterTraces(Tcl_Interp *interp,
			    Command **cmdPtrPtr, Tcl_Obj *commandPtr, int objc,
			    Tcl_Obj *const objv[]);
static Tcl_NRPostProc	RewindCoroutineCallback;
static Tcl_NRPostProc	TEOEx_ByteCodeCallback;
static Tcl_NRPostProc	TEOEx_ListCallback;
static Tcl_NRPostProc	TEOV_Error;
static Tcl_NRPostProc	TEOV_Exception;
static Tcl_NRPostProc	TEOV_NotFoundCallback;
static Tcl_NRPostProc	TEOV_RestoreVarFrame;
static Tcl_NRPostProc	TEOV_RunLeaveTraces;
static Tcl_NRPostProc	EvalObjvCore;
static Tcl_NRPostProc	Dispatch;

static Tcl_ObjCmdProc NRCoroInjectObjCmd;
static Tcl_NRPostProc NRPostInvoke;

MODULE_SCOPE const TclStubs tclStubs;

/*
 * Magical counts for the number of arguments accepted by a coroutine command
 * after particular kinds of [yield].
 */

#define CORO_ACTIVATE_YIELD    PTR2INT(NULL)
#define CORO_ACTIVATE_YIELDM   PTR2INT(NULL)+1

#define COROUTINE_ARGUMENTS_SINGLE_OPTIONAL     (-1)
#define COROUTINE_ARGUMENTS_ARBITRARY           (-2)

/*
 * The following structure define the commands in the Tcl core.
 */

typedef struct {
    const char *name;		/* Name of object-based command. */
    Tcl_ObjCmdProc *objProc;	/* Object-based function for command. */
    CompileProc *compileProc;	/* Function called to compile command. */
    Tcl_ObjCmdProc *nreProc;	/* NR-based function for command */
    int flags;			/* Various flag bits, as defined below. */
} CmdInfo;

#define CMD_IS_SAFE         1   /* Whether this command is part of the set of
                                 * commands present by default in a safe
                                 * interpreter. */
/* CMD_COMPILES_EXPANDED - Whether the compiler for this command can handle
 * expansion for itself rather than needing the generic layer to take care of
 * it for it. Defined in tclInt.h. */

/*
 * The built-in commands, and the functions that implement them:
 */

static const CmdInfo builtInCmds[] = {
    /*
     * Commands in the generic core.
     */

    {"append",		Tcl_AppendObjCmd,	TclCompileAppendCmd,	NULL,	CMD_IS_SAFE},
    {"apply",		Tcl_ApplyObjCmd,	NULL,			TclNRApplyObjCmd,	CMD_IS_SAFE},
    {"break",		Tcl_BreakObjCmd,	TclCompileBreakCmd,	NULL,	CMD_IS_SAFE},
    {"catch",		Tcl_CatchObjCmd,	TclCompileCatchCmd,	TclNRCatchObjCmd,	CMD_IS_SAFE},
    {"concat",		Tcl_ConcatObjCmd,	TclCompileConcatCmd,	NULL,	CMD_IS_SAFE},
    {"continue",	Tcl_ContinueObjCmd,	TclCompileContinueCmd,	NULL,	CMD_IS_SAFE},
    {"coroutine",	NULL,			NULL,			TclNRCoroutineObjCmd,	CMD_IS_SAFE},
    {"error",		Tcl_ErrorObjCmd,	TclCompileErrorCmd,	NULL,	CMD_IS_SAFE},
    {"eval",		Tcl_EvalObjCmd,		NULL,			TclNREvalObjCmd,	CMD_IS_SAFE},
    {"expr",		Tcl_ExprObjCmd,		TclCompileExprCmd,	TclNRExprObjCmd,	CMD_IS_SAFE},
    {"for",		Tcl_ForObjCmd,		TclCompileForCmd,	TclNRForObjCmd,	CMD_IS_SAFE},
    {"foreach",		Tcl_ForeachObjCmd,	TclCompileForeachCmd,	TclNRForeachCmd,	CMD_IS_SAFE},
    {"format",		Tcl_FormatObjCmd,	TclCompileFormatCmd,	NULL,	CMD_IS_SAFE},
    {"global",		Tcl_GlobalObjCmd,	TclCompileGlobalCmd,	NULL,	CMD_IS_SAFE},
    {"if",		Tcl_IfObjCmd,		TclCompileIfCmd,	TclNRIfObjCmd,	CMD_IS_SAFE},
    {"incr",		Tcl_IncrObjCmd,		TclCompileIncrCmd,	NULL,	CMD_IS_SAFE},
    {"join",		Tcl_JoinObjCmd,		NULL,			NULL,	CMD_IS_SAFE},
    {"lappend",		Tcl_LappendObjCmd,	TclCompileLappendCmd,	NULL,	CMD_IS_SAFE},
    {"lassign",		Tcl_LassignObjCmd,	TclCompileLassignCmd,	NULL,	CMD_IS_SAFE},
    {"lindex",		Tcl_LindexObjCmd,	TclCompileLindexCmd,	NULL,	CMD_IS_SAFE},
    {"linsert",		Tcl_LinsertObjCmd,	TclCompileLinsertCmd,	NULL,	CMD_IS_SAFE},
    {"list",		Tcl_ListObjCmd,		TclCompileListCmd,	NULL,	CMD_IS_SAFE|CMD_COMPILES_EXPANDED},
    {"llength",		Tcl_LlengthObjCmd,	TclCompileLlengthCmd,	NULL,	CMD_IS_SAFE},
    {"lmap",		Tcl_LmapObjCmd,		TclCompileLmapCmd,	TclNRLmapCmd,	CMD_IS_SAFE},
    {"lrange",		Tcl_LrangeObjCmd,	TclCompileLrangeCmd,	NULL,	CMD_IS_SAFE},
    {"lrepeat",		Tcl_LrepeatObjCmd,	NULL,			NULL,	CMD_IS_SAFE},
    {"lreplace",	Tcl_LreplaceObjCmd,	TclCompileLreplaceCmd,	NULL,	CMD_IS_SAFE},
    {"lreverse",	Tcl_LreverseObjCmd,	NULL,			NULL,	CMD_IS_SAFE},
    {"lsearch",		Tcl_LsearchObjCmd,	NULL,			NULL,	CMD_IS_SAFE},
    {"lset",		Tcl_LsetObjCmd,		TclCompileLsetCmd,	NULL,	CMD_IS_SAFE},
    {"lsort",		Tcl_LsortObjCmd,	NULL,			NULL,	CMD_IS_SAFE},
    {"package",		Tcl_PackageObjCmd,	NULL,			NULL,	CMD_IS_SAFE},
    {"proc",		Tcl_ProcObjCmd,		NULL,			NULL,	CMD_IS_SAFE},
    {"regexp",		Tcl_RegexpObjCmd,	TclCompileRegexpCmd,	NULL,	CMD_IS_SAFE},
    {"regsub",		Tcl_RegsubObjCmd,	TclCompileRegsubCmd,	NULL,	CMD_IS_SAFE},
    {"rename",		Tcl_RenameObjCmd,	NULL,			NULL,	CMD_IS_SAFE},
    {"return",		Tcl_ReturnObjCmd,	TclCompileReturnCmd,	NULL,	CMD_IS_SAFE},
    {"scan",		Tcl_ScanObjCmd,		NULL,			NULL,	CMD_IS_SAFE},
    {"set",		Tcl_SetObjCmd,		TclCompileSetCmd,	NULL,	CMD_IS_SAFE},
    {"split",		Tcl_SplitObjCmd,	NULL,			NULL,	CMD_IS_SAFE},
    {"subst",		Tcl_SubstObjCmd,	TclCompileSubstCmd,	TclNRSubstObjCmd,	CMD_IS_SAFE},
    {"switch",		Tcl_SwitchObjCmd,	TclCompileSwitchCmd,	TclNRSwitchObjCmd, CMD_IS_SAFE},
    {"tailcall",	NULL,			TclCompileTailcallCmd,	TclNRTailcallObjCmd,	CMD_IS_SAFE},
    {"throw",		Tcl_ThrowObjCmd,	TclCompileThrowCmd,	NULL,	CMD_IS_SAFE},
    {"trace",		Tcl_TraceObjCmd,	NULL,			NULL,	CMD_IS_SAFE},
    {"try",		Tcl_TryObjCmd,		TclCompileTryCmd,	TclNRTryObjCmd,	CMD_IS_SAFE},
    {"unset",		Tcl_UnsetObjCmd,	TclCompileUnsetCmd,	NULL,	CMD_IS_SAFE},
    {"uplevel",		Tcl_UplevelObjCmd,	NULL,			TclNRUplevelObjCmd,	CMD_IS_SAFE},
    {"upvar",		Tcl_UpvarObjCmd,	TclCompileUpvarCmd,	NULL,	CMD_IS_SAFE},
    {"variable",	Tcl_VariableObjCmd,	TclCompileVariableCmd,	NULL,	CMD_IS_SAFE},
    {"while",		Tcl_WhileObjCmd,	TclCompileWhileCmd,	TclNRWhileObjCmd,	CMD_IS_SAFE},
    {"yield",		NULL,			TclCompileYieldCmd,	TclNRYieldObjCmd,	CMD_IS_SAFE},
    {"yieldto",		NULL,			TclCompileYieldToCmd,	TclNRYieldToObjCmd,	CMD_IS_SAFE},

    /*
     * Commands in the OS-interface. Note that many of these are unsafe.
     */

    {"after",		Tcl_AfterObjCmd,	NULL,			NULL,	CMD_IS_SAFE},
    {"cd",		Tcl_CdObjCmd,		NULL,			NULL,	0},
    {"close",		Tcl_CloseObjCmd,	NULL,			NULL,	CMD_IS_SAFE},
    {"eof",		Tcl_EofObjCmd,		NULL,			NULL,	CMD_IS_SAFE},
    {"encoding",	Tcl_EncodingObjCmd,	NULL,			NULL,	0},
    {"exec",		Tcl_ExecObjCmd,		NULL,			NULL,	0},
    {"exit",		Tcl_ExitObjCmd,		NULL,			NULL,	0},
    {"fblocked",	Tcl_FblockedObjCmd,	NULL,			NULL,	CMD_IS_SAFE},
    {"fconfigure",	Tcl_FconfigureObjCmd,	NULL,			NULL,	0},
    {"fcopy",		Tcl_FcopyObjCmd,	NULL,			NULL,	CMD_IS_SAFE},
    {"fileevent",	Tcl_FileEventObjCmd,	NULL,			NULL,	CMD_IS_SAFE},
    {"flush",		Tcl_FlushObjCmd,	NULL,			NULL,	CMD_IS_SAFE},
    {"gets",		Tcl_GetsObjCmd,		NULL,			NULL,	CMD_IS_SAFE},
    {"glob",		Tcl_GlobObjCmd,		NULL,			NULL,	0},
    {"load",		Tcl_LoadObjCmd,		NULL,			NULL,	0},
    {"open",		Tcl_OpenObjCmd,		NULL,			NULL,	0},
    {"pid",		Tcl_PidObjCmd,		NULL,			NULL,	CMD_IS_SAFE},
    {"puts",		Tcl_PutsObjCmd,		NULL,			NULL,	CMD_IS_SAFE},
    {"pwd",		Tcl_PwdObjCmd,		NULL,			NULL,	0},
    {"read",		Tcl_ReadObjCmd,		NULL,			NULL,	CMD_IS_SAFE},
    {"seek",		Tcl_SeekObjCmd,		NULL,			NULL,	CMD_IS_SAFE},
    {"socket",		Tcl_SocketObjCmd,	NULL,			NULL,	0},
    {"source",		Tcl_SourceObjCmd,	NULL,			TclNRSourceObjCmd,	0},
    {"tell",		Tcl_TellObjCmd,		NULL,			NULL,	CMD_IS_SAFE},
    {"time",		Tcl_TimeObjCmd,		NULL,			NULL,	CMD_IS_SAFE},
    {"unload",		Tcl_UnloadObjCmd,	NULL,			NULL,	0},
    {"update",		Tcl_UpdateObjCmd,	NULL,			NULL,	CMD_IS_SAFE},
    {"vwait",		Tcl_VwaitObjCmd,	NULL,			NULL,	CMD_IS_SAFE},
    {NULL,		NULL,			NULL,			NULL,	0}
};

/*
 * Math functions. All are safe.
 */

typedef struct {
    const char *name;		/* Name of the function. The full name is
				 * "::tcl::mathfunc::<name>". */
    Tcl_ObjCmdProc *objCmdProc;	/* Function that evaluates the function */
    ClientData clientData;	/* Client data for the function */
} BuiltinFuncDef;
static const BuiltinFuncDef BuiltinFuncTable[] = {
    { "abs",	ExprAbsFunc,	NULL			},
    { "acos",	ExprUnaryFunc,	(ClientData) acos	},
    { "asin",	ExprUnaryFunc,	(ClientData) asin	},
    { "atan",	ExprUnaryFunc,	(ClientData) atan	},
    { "atan2",	ExprBinaryFunc,	(ClientData) atan2	},
    { "bool",	ExprBoolFunc,	NULL			},
    { "ceil",	ExprCeilFunc,	NULL			},
    { "cos",	ExprUnaryFunc,	(ClientData) cos	},
    { "cosh",	ExprUnaryFunc,	(ClientData) cosh	},
    { "double",	ExprDoubleFunc,	NULL			},
    { "entier",	ExprEntierFunc,	NULL			},
    { "exp",	ExprUnaryFunc,	(ClientData) exp	},
    { "floor",	ExprFloorFunc,	NULL			},
    { "fmod",	ExprBinaryFunc,	(ClientData) fmod	},
    { "hypot",	ExprBinaryFunc,	(ClientData) hypot	},
    { "int",	ExprIntFunc,	NULL			},
    { "isqrt",	ExprIsqrtFunc,	NULL			},
    { "log",	ExprUnaryFunc,	(ClientData) log	},
    { "log10",	ExprUnaryFunc,	(ClientData) log10	},
    { "pow",	ExprBinaryFunc,	(ClientData) pow	},
    { "rand",	ExprRandFunc,	NULL			},
    { "round",	ExprRoundFunc,	NULL			},
    { "sin",	ExprUnaryFunc,	(ClientData) sin	},
    { "sinh",	ExprUnaryFunc,	(ClientData) sinh	},
    { "sqrt",	ExprSqrtFunc,	NULL			},
    { "srand",	ExprSrandFunc,	NULL			},
    { "tan",	ExprUnaryFunc,	(ClientData) tan	},
    { "tanh",	ExprUnaryFunc,	(ClientData) tanh	},
    { "wide",	ExprWideFunc,	NULL			},
    { NULL, NULL, NULL }
};

/*
 * TIP#174's math operators. All are safe.
 */

typedef struct {
    const char *name;		/* Name of object-based command. */
    Tcl_ObjCmdProc *objProc;	/* Object-based function for command. */
    CompileProc *compileProc;	/* Function called to compile command. */
    union {
	int numArgs;
	int identity;
    } i;
    const char *expected;	/* For error message, what argument(s)
				 * were expected. */
} OpCmdInfo;
static const OpCmdInfo mathOpCmds[] = {
    { "~",	TclSingleOpCmd,		TclCompileInvertOpCmd,
		/* numArgs */ {1},	"integer"},
    { "!",	TclSingleOpCmd,		TclCompileNotOpCmd,
		/* numArgs */ {1},	"boolean"},
    { "+",	TclVariadicOpCmd,	TclCompileAddOpCmd,
		/* identity */ {0},	NULL},
    { "*",	TclVariadicOpCmd,	TclCompileMulOpCmd,
		/* identity */ {1},	NULL},
    { "&",	TclVariadicOpCmd,	TclCompileAndOpCmd,
		/* identity */ {-1},	NULL},
    { "|",	TclVariadicOpCmd,	TclCompileOrOpCmd,
		/* identity */ {0},	NULL},
    { "^",	TclVariadicOpCmd,	TclCompileXorOpCmd,
		/* identity */ {0},	NULL},
    { "**",	TclVariadicOpCmd,	TclCompilePowOpCmd,
		/* identity */ {1},	NULL},
    { "<<",	TclSingleOpCmd,		TclCompileLshiftOpCmd,
		/* numArgs */ {2},	"integer shift"},
    { ">>",	TclSingleOpCmd,		TclCompileRshiftOpCmd,
		/* numArgs */ {2},	"integer shift"},
    { "%",	TclSingleOpCmd,		TclCompileModOpCmd,
		/* numArgs */ {2},	"integer integer"},
    { "!=",	TclSingleOpCmd,		TclCompileNeqOpCmd,
		/* numArgs */ {2},	"value value"},
    { "ne",	TclSingleOpCmd,		TclCompileStrneqOpCmd,
		/* numArgs */ {2},	"value value"},
    { "in",	TclSingleOpCmd,		TclCompileInOpCmd,
		/* numArgs */ {2},	"value list"},
    { "ni",	TclSingleOpCmd,		TclCompileNiOpCmd,
		/* numArgs */ {2},	"value list"},
    { "-",	TclNoIdentOpCmd,	TclCompileMinusOpCmd,
		/* unused */ {0},	"value ?value ...?"},
    { "/",	TclNoIdentOpCmd,	TclCompileDivOpCmd,
		/* unused */ {0},	"value ?value ...?"},
    { "<",	TclSortingOpCmd,	TclCompileLessOpCmd,
		/* unused */ {0},	NULL},
    { "<=",	TclSortingOpCmd,	TclCompileLeqOpCmd,
		/* unused */ {0},	NULL},
    { ">",	TclSortingOpCmd,	TclCompileGreaterOpCmd,
		/* unused */ {0},	NULL},
    { ">=",	TclSortingOpCmd,	TclCompileGeqOpCmd,
		/* unused */ {0},	NULL},
    { "==",	TclSortingOpCmd,	TclCompileEqOpCmd,
		/* unused */ {0},	NULL},
    { "eq",	TclSortingOpCmd,	TclCompileStreqOpCmd,
		/* unused */ {0},	NULL},
    { NULL,	NULL,			NULL,
		{0},			NULL}
};

/*
 *----------------------------------------------------------------------
 *
 * TclFinalizeEvaluation --
 *
 *	Finalizes the script cancellation hash table.
 *
 * Results:
 *	None.
 *
 * Side effects:
 *	None.
 *
 *----------------------------------------------------------------------
 */

void
TclFinalizeEvaluation(void)
{
    Tcl_MutexLock(&cancelLock);
    if (cancelTableInitialized == 1) {
	Tcl_DeleteHashTable(&cancelTable);
	cancelTableInitialized = 0;
    }
    Tcl_MutexUnlock(&cancelLock);
}

/*
 *----------------------------------------------------------------------
 *
 * Tcl_CreateInterp --
 *
 *	Create a new TCL command interpreter.
 *
 * Results:
 *	The return value is a token for the interpreter, which may be used in
 *	calls to functions like Tcl_CreateCmd, Tcl_Eval, or Tcl_DeleteInterp.
 *
 * Side effects:
 *	The command interpreter is initialized with the built-in commands and
 *	with the variables documented in tclvars(n).
 *
 *----------------------------------------------------------------------
 */

Tcl_Interp *
Tcl_CreateInterp(void)
{
    Interp *iPtr;
    Tcl_Interp *interp;
    Command *cmdPtr;
    const BuiltinFuncDef *builtinFuncPtr;
    const OpCmdInfo *opcmdInfoPtr;
    const CmdInfo *cmdInfoPtr;
    Tcl_Namespace *mathfuncNSPtr, *mathopNSPtr;
    Tcl_HashEntry *hPtr;
    int isNew;
    CancelInfo *cancelInfo;
    union {
	char c[sizeof(short)];
	short s;
    } order;
#ifdef TCL_COMPILE_STATS
    ByteCodeStats *statsPtr;
#endif /* TCL_COMPILE_STATS */
    char mathFuncName[32];
    CallFrame *framePtr;

    TclInitSubsystems();

    /*
     * Panic if someone updated the CallFrame structure without also updating
     * the Tcl_CallFrame structure (or vice versa).
     */

    if (sizeof(Tcl_CallFrame) < sizeof(CallFrame)) {
	/*NOTREACHED*/
	Tcl_Panic("Tcl_CallFrame must not be smaller than CallFrame");
    }

#if defined(_WIN32) && !defined(_WIN64)
    if (sizeof(time_t) != 4) {
	/*NOTREACHED*/
	Tcl_Panic("<time.h> is not compatible with MSVC");
    }
    if ((TclOffset(Tcl_StatBuf,st_atime) != 32)
	    || (TclOffset(Tcl_StatBuf,st_ctime) != 40)) {
	/*NOTREACHED*/
	Tcl_Panic("<sys/stat.h> is not compatible with MSVC");
    }
#endif

    if (cancelTableInitialized == 0) {
	Tcl_MutexLock(&cancelLock);
	if (cancelTableInitialized == 0) {
	    Tcl_InitHashTable(&cancelTable, TCL_ONE_WORD_KEYS);
	    cancelTableInitialized = 1;
	}
	Tcl_MutexUnlock(&cancelLock);
    }

    /*
     * Initialize support for namespaces and create the global namespace
     * (whose name is ""; an alias is "::"). This also initializes the Tcl
     * object type table and other object management code.
     */

    iPtr = ckalloc(sizeof(Interp));
    interp = (Tcl_Interp *) iPtr;

    iPtr->legacyResult = NULL;
    /* Special invalid value: Any attempt to free the legacy result
     * will cause a crash. */
    iPtr->legacyFreeProc = (void (*) (void))-1;
    iPtr->errorLine = 0;
    iPtr->stubTable = &tclStubs;
    iPtr->objResultPtr = Tcl_NewObj();
    Tcl_IncrRefCount(iPtr->objResultPtr);
    iPtr->handle = TclHandleCreate(iPtr);
    iPtr->globalNsPtr = NULL;
    iPtr->hiddenCmdTablePtr = NULL;
    iPtr->interpInfo = NULL;

    iPtr->optimizer = TclOptimizeBytecode;

    iPtr->numLevels = 0;
    iPtr->maxNestingDepth = MAX_NESTING_DEPTH;
    iPtr->framePtr = NULL;	/* Initialise as soon as :: is available */
    iPtr->varFramePtr = NULL;	/* Initialise as soon as :: is available */

    /*
     * TIP #280 - Initialize the arrays used to extend the ByteCode and Proc
     * structures.
     */

    iPtr->cmdFramePtr = NULL;
    iPtr->linePBodyPtr = ckalloc(sizeof(Tcl_HashTable));
    iPtr->lineBCPtr = ckalloc(sizeof(Tcl_HashTable));
    iPtr->lineLAPtr = ckalloc(sizeof(Tcl_HashTable));
    iPtr->lineLABCPtr = ckalloc(sizeof(Tcl_HashTable));
    Tcl_InitHashTable(iPtr->linePBodyPtr, TCL_ONE_WORD_KEYS);
    Tcl_InitHashTable(iPtr->lineBCPtr, TCL_ONE_WORD_KEYS);
    Tcl_InitHashTable(iPtr->lineLAPtr, TCL_ONE_WORD_KEYS);
    Tcl_InitHashTable(iPtr->lineLABCPtr, TCL_ONE_WORD_KEYS);
    iPtr->scriptCLLocPtr = NULL;

    iPtr->activeVarTracePtr = NULL;

    iPtr->returnOpts = NULL;
    iPtr->errorInfo = NULL;
    TclNewLiteralStringObj(iPtr->eiVar, "::errorInfo");
    Tcl_IncrRefCount(iPtr->eiVar);
    iPtr->errorStack = Tcl_NewListObj(0, NULL);
    Tcl_IncrRefCount(iPtr->errorStack);
    iPtr->resetErrorStack = 1;
    TclNewLiteralStringObj(iPtr->upLiteral,"UP");
    Tcl_IncrRefCount(iPtr->upLiteral);
    TclNewLiteralStringObj(iPtr->callLiteral,"CALL");
    Tcl_IncrRefCount(iPtr->callLiteral);
    TclNewLiteralStringObj(iPtr->innerLiteral,"INNER");
    Tcl_IncrRefCount(iPtr->innerLiteral);
    iPtr->innerContext = Tcl_NewListObj(0, NULL);
    Tcl_IncrRefCount(iPtr->innerContext);
    iPtr->errorCode = NULL;
    TclNewLiteralStringObj(iPtr->ecVar, "::errorCode");
    Tcl_IncrRefCount(iPtr->ecVar);
    iPtr->returnLevel = 1;
    iPtr->returnCode = TCL_OK;

    iPtr->rootFramePtr = NULL;	/* Initialise as soon as :: is available */
    iPtr->lookupNsPtr = NULL;

    Tcl_InitHashTable(&iPtr->packageTable, TCL_STRING_KEYS);
    iPtr->packageUnknown = NULL;

    /* TIP #268 */
#if (TCL_RELEASE_LEVEL == TCL_FINAL_RELEASE)
    if (getenv("TCL_PKG_PREFER_LATEST") == NULL) {
	iPtr->packagePrefer = PKG_PREFER_STABLE;
    } else
#endif
	iPtr->packagePrefer = PKG_PREFER_LATEST;

    iPtr->cmdCount = 0;
    TclInitLiteralTable(&iPtr->literalTable);
    iPtr->compileEpoch = 0;
    iPtr->compiledProcPtr = NULL;
    iPtr->resolverPtr = NULL;
    iPtr->evalFlags = 0;
    iPtr->scriptFile = NULL;
    iPtr->flags = 0;
    iPtr->tracePtr = NULL;
    iPtr->tracesForbiddingInline = 0;
    iPtr->activeCmdTracePtr = NULL;
    iPtr->activeInterpTracePtr = NULL;
    iPtr->assocData = NULL;
    iPtr->execEnvPtr = NULL;	/* Set after namespaces initialized. */
    iPtr->emptyObjPtr = Tcl_NewObj();
				/* Another empty object. */
    Tcl_IncrRefCount(iPtr->emptyObjPtr);
    iPtr->threadId = Tcl_GetCurrentThread();

    /* TIP #378 */
#ifdef TCL_INTERP_DEBUG_FRAME
    iPtr->flags |= INTERP_DEBUG_FRAME;
#else
    if (getenv("TCL_INTERP_DEBUG_FRAME") != NULL) {
        iPtr->flags |= INTERP_DEBUG_FRAME;
    }
#endif

    /*
     * Initialise the tables for variable traces and searches *before*
     * creating the global ns - so that the trace on errorInfo can be
     * recorded.
     */

    Tcl_InitHashTable(&iPtr->varTraces, TCL_ONE_WORD_KEYS);
    Tcl_InitHashTable(&iPtr->varSearches, TCL_ONE_WORD_KEYS);

    iPtr->globalNsPtr = NULL;	/* Force creation of global ns below. */
    iPtr->globalNsPtr = (Namespace *) Tcl_CreateNamespace(interp, "",
	    NULL, NULL);
    if (iPtr->globalNsPtr == NULL) {
	Tcl_Panic("Tcl_CreateInterp: can't create global namespace");
    }

    /*
     * Initialise the rootCallframe. It cannot be allocated on the stack, as
     * it has to be in place before TclCreateExecEnv tries to use a variable.
     */

    /* This is needed to satisfy GCC 3.3's strict aliasing rules */
    framePtr = ckalloc(sizeof(CallFrame));
    (void) Tcl_PushCallFrame(interp, (Tcl_CallFrame *) framePtr,
	    (Tcl_Namespace *) iPtr->globalNsPtr, /*isProcCallFrame*/ 0);
    framePtr->objc = 0;

    iPtr->framePtr = framePtr;
    iPtr->varFramePtr = framePtr;
    iPtr->rootFramePtr = framePtr;

    /*
     * Initialize support for code compilation and execution. We call
     * TclCreateExecEnv after initializing namespaces since it tries to
     * reference a Tcl variable (it links to the Tcl "tcl_traceExec"
     * variable).
     */

    iPtr->execEnvPtr = TclCreateExecEnv(interp, INTERP_STACK_INITIAL_SIZE);

    /*
     * TIP #219, Tcl Channel Reflection API support.
     */

    iPtr->chanMsg = NULL;

    /*
     * TIP #285, Script cancellation support.
     */

    iPtr->asyncCancelMsg = Tcl_NewObj();

    cancelInfo = ckalloc(sizeof(CancelInfo));
    cancelInfo->interp = interp;

    iPtr->asyncCancel = Tcl_AsyncCreate(CancelEvalProc, cancelInfo);
    cancelInfo->async = iPtr->asyncCancel;
    cancelInfo->result = NULL;
    cancelInfo->length = 0;

    Tcl_MutexLock(&cancelLock);
    hPtr = Tcl_CreateHashEntry(&cancelTable, iPtr, &isNew);
    Tcl_SetHashValue(hPtr, cancelInfo);
    Tcl_MutexUnlock(&cancelLock);

    /*
     * Initialize the compilation and execution statistics kept for this
     * interpreter.
     */

#ifdef TCL_COMPILE_STATS
    statsPtr = &iPtr->stats;
    statsPtr->numExecutions = 0;
    statsPtr->numCompilations = 0;
    statsPtr->numByteCodesFreed = 0;
    memset(statsPtr->instructionCount, 0,
	    sizeof(statsPtr->instructionCount));

    statsPtr->totalSrcBytes = 0.0;
    statsPtr->totalByteCodeBytes = 0.0;
    statsPtr->currentSrcBytes = 0.0;
    statsPtr->currentByteCodeBytes = 0.0;
    memset(statsPtr->srcCount, 0, sizeof(statsPtr->srcCount));
    memset(statsPtr->byteCodeCount, 0, sizeof(statsPtr->byteCodeCount));
    memset(statsPtr->lifetimeCount, 0, sizeof(statsPtr->lifetimeCount));

    statsPtr->currentInstBytes = 0.0;
    statsPtr->currentLitBytes = 0.0;
    statsPtr->currentExceptBytes = 0.0;
    statsPtr->currentAuxBytes = 0.0;
    statsPtr->currentCmdMapBytes = 0.0;

    statsPtr->numLiteralsCreated = 0;
    statsPtr->totalLitStringBytes = 0.0;
    statsPtr->currentLitStringBytes = 0.0;
    memset(statsPtr->literalCount, 0, sizeof(statsPtr->literalCount));
#endif /* TCL_COMPILE_STATS */

    /*
     * Initialize the ensemble error message rewriting support.
     */

    iPtr->ensembleRewrite.sourceObjs = NULL;
    iPtr->ensembleRewrite.numRemovedObjs = 0;
    iPtr->ensembleRewrite.numInsertedObjs = 0;

    /*
     * TIP#143: Initialise the resource limit support.
     */

    TclInitLimitSupport(interp);

    /*
     * Initialise the thread-specific data ekeko. Note that the thread's alloc
     * cache was already initialised by the call to alloc the interp struct.
     */

#if defined(TCL_THREADS) && defined(USE_THREAD_ALLOC)
    iPtr->allocCache = TclpGetAllocCache();
#else
    iPtr->allocCache = NULL;
#endif
    iPtr->pendingObjDataPtr = NULL;
    iPtr->asyncReadyPtr = TclGetAsyncReadyPtr();
    iPtr->deferredCallbacks = NULL;

    /*
     * Create the core commands. Do it here, rather than calling
     * Tcl_CreateCommand, because it's faster (there's no need to check for a
     * pre-existing command by the same name). If a command has a Tcl_CmdProc
     * but no Tcl_ObjCmdProc, set the Tcl_ObjCmdProc to
     * TclInvokeStringCommand. This is an object-based wrapper function that
     * extracts strings, calls the string function, and creates an object for
     * the result. Similarly, if a command has a Tcl_ObjCmdProc but no
     * Tcl_CmdProc, set the Tcl_CmdProc to TclInvokeObjectCommand.
     */

    for (cmdInfoPtr = builtInCmds; cmdInfoPtr->name != NULL; cmdInfoPtr++) {
	if ((cmdInfoPtr->objProc == NULL)
		&& (cmdInfoPtr->compileProc == NULL)
		&& (cmdInfoPtr->nreProc == NULL)) {
	    Tcl_Panic("builtin command with NULL object command proc and a NULL compile proc");
	}

	hPtr = Tcl_CreateHashEntry(&iPtr->globalNsPtr->cmdTable,
		cmdInfoPtr->name, &isNew);
	if (isNew) {
	    cmdPtr = ckalloc(sizeof(Command));
	    cmdPtr->hPtr = hPtr;
	    cmdPtr->nsPtr = iPtr->globalNsPtr;
	    cmdPtr->refCount = 1;
	    cmdPtr->cmdEpoch = 0;
	    cmdPtr->compileProc = cmdInfoPtr->compileProc;
	    cmdPtr->proc = TclInvokeObjectCommand;
	    cmdPtr->clientData = cmdPtr;
	    cmdPtr->objProc = cmdInfoPtr->objProc;
	    cmdPtr->objClientData = NULL;
	    cmdPtr->deleteProc = NULL;
	    cmdPtr->deleteData = NULL;
	    cmdPtr->flags = 0;
            if (cmdInfoPtr->flags & CMD_COMPILES_EXPANDED) {
                cmdPtr->flags |= CMD_COMPILES_EXPANDED;
            }
	    cmdPtr->importRefPtr = NULL;
	    cmdPtr->tracePtr = NULL;
	    cmdPtr->nreProc = cmdInfoPtr->nreProc;
	    Tcl_SetHashValue(hPtr, cmdPtr);
	}
    }

    /*
     * Create the "array", "binary", "chan", "dict", "file", "info",
     * "namespace" and "string" ensembles. Note that all these commands (and
     * their subcommands that are not present in the global namespace) are
     * wholly safe *except* for "file".
     */

    TclInitArrayCmd(interp);
    TclInitBinaryCmd(interp);
    TclInitChanCmd(interp);
    TclInitDictCmd(interp);
    TclInitFileCmd(interp);
    TclInitInfoCmd(interp);
    TclInitNamespaceCmd(interp);
    TclInitStringCmd(interp);
    TclInitPrefixCmd(interp);

    /*
     * Register "clock" subcommands. These *do* go through
     * Tcl_CreateObjCommand, since they aren't in the global namespace and
     * involve ensembles.
     */

    TclClockInit(interp);

    /*
     * Register the built-in functions. This is empty now that they are
     * implemented as commands in the ::tcl::mathfunc namespace.
     */

    /*
     * Register the default [interp bgerror] handler.
     */

    Tcl_CreateObjCommand(interp, "::tcl::Bgerror",
	    TclDefaultBgErrorHandlerObjCmd, NULL, NULL);

    /*
     * Create unsupported commands for debugging bytecode and objects.
     */

    Tcl_CreateObjCommand(interp, "::tcl::unsupported::disassemble",
	    Tcl_DisassembleObjCmd, INT2PTR(0), NULL);
    Tcl_CreateObjCommand(interp, "::tcl::unsupported::getbytecode",
	    Tcl_DisassembleObjCmd, INT2PTR(1), NULL);
    Tcl_CreateObjCommand(interp, "::tcl::unsupported::representation",
	    Tcl_RepresentationCmd, NULL, NULL);

    /* Adding the bytecode assembler command */
    cmdPtr = (Command *) Tcl_NRCreateCommand(interp,
            "::tcl::unsupported::assemble", Tcl_AssembleObjCmd,
            TclNRAssembleObjCmd, NULL, NULL);
    cmdPtr->compileProc = &TclCompileAssembleCmd;

    Tcl_NRCreateCommand(interp, "::tcl::unsupported::inject", NULL,
	    NRCoroInjectObjCmd, NULL, NULL);

#ifdef USE_DTRACE
    /*
     * Register the tcl::dtrace command.
     */

    Tcl_CreateObjCommand(interp, "::tcl::dtrace", DTraceObjCmd, NULL, NULL);
#endif /* USE_DTRACE */

    /*
     * Register the builtin math functions.
     */

    mathfuncNSPtr = Tcl_CreateNamespace(interp, "::tcl::mathfunc", NULL,NULL);
    if (mathfuncNSPtr == NULL) {
	Tcl_Panic("Can't create math function namespace");
    }
#define MATH_FUNC_PREFIX_LEN 17 /* == strlen("::tcl::mathfunc::") */
    memcpy(mathFuncName, "::tcl::mathfunc::", MATH_FUNC_PREFIX_LEN);
    for (builtinFuncPtr = BuiltinFuncTable; builtinFuncPtr->name != NULL;
	    builtinFuncPtr++) {
	strcpy(mathFuncName+MATH_FUNC_PREFIX_LEN, builtinFuncPtr->name);
	Tcl_CreateObjCommand(interp, mathFuncName,
		builtinFuncPtr->objCmdProc, builtinFuncPtr->clientData, NULL);
	Tcl_Export(interp, mathfuncNSPtr, builtinFuncPtr->name, 0);
    }

    /*
     * Register the mathematical "operator" commands. [TIP #174]
     */

    mathopNSPtr = Tcl_CreateNamespace(interp, "::tcl::mathop", NULL, NULL);
    if (mathopNSPtr == NULL) {
	Tcl_Panic("can't create math operator namespace");
    }
    Tcl_Export(interp, mathopNSPtr, "*", 1);
#define MATH_OP_PREFIX_LEN 15 /* == strlen("::tcl::mathop::") */
    memcpy(mathFuncName, "::tcl::mathop::", MATH_OP_PREFIX_LEN);
    for (opcmdInfoPtr=mathOpCmds ; opcmdInfoPtr->name!=NULL ; opcmdInfoPtr++){
	TclOpCmdClientData *occdPtr = ckalloc(sizeof(TclOpCmdClientData));

	occdPtr->op = opcmdInfoPtr->name;
	occdPtr->i.numArgs = opcmdInfoPtr->i.numArgs;
	occdPtr->expected = opcmdInfoPtr->expected;
	strcpy(mathFuncName + MATH_OP_PREFIX_LEN, opcmdInfoPtr->name);
	cmdPtr = (Command *) Tcl_CreateObjCommand(interp, mathFuncName,
		opcmdInfoPtr->objProc, occdPtr, DeleteOpCmdClientData);
	if (cmdPtr == NULL) {
	    Tcl_Panic("failed to create math operator %s",
		    opcmdInfoPtr->name);
	} else if (opcmdInfoPtr->compileProc != NULL) {
	    cmdPtr->compileProc = opcmdInfoPtr->compileProc;
	}
    }

    /*
     * Do Multiple/Safe Interps Tcl init stuff
     */

    TclInterpInit(interp);
    TclSetupEnv(interp);

    /*
     * TIP #59: Make embedded configuration information available.
     */

    TclInitEmbeddedConfigurationInformation(interp);

    /*
     * TIP #440: Declare the name of the script engine to be "Tcl".
     */

    Tcl_SetVar2(interp, "tcl_platform", "engine", "Tcl",
	    TCL_GLOBAL_ONLY);

    /*
     * Compute the byte order of this machine.
     */

    order.s = 1;
    Tcl_SetVar2(interp, "tcl_platform", "byteOrder",
	    ((order.c[0] == 1) ? "littleEndian" : "bigEndian"),
	    TCL_GLOBAL_ONLY);

    Tcl_SetVar2Ex(interp, "tcl_platform", "wordSize",
	    Tcl_NewLongObj((long) sizeof(long)), TCL_GLOBAL_ONLY);

    /* TIP #291 */
    Tcl_SetVar2Ex(interp, "tcl_platform", "pointerSize",
	    Tcl_NewLongObj((long) sizeof(void *)), TCL_GLOBAL_ONLY);

    /*
     * Set up other variables such as tcl_version and tcl_library
     */

    Tcl_SetVar(interp, "tcl_patchLevel", TCL_PATCH_LEVEL, TCL_GLOBAL_ONLY);
    Tcl_SetVar(interp, "tcl_version", TCL_VERSION, TCL_GLOBAL_ONLY);
    Tcl_TraceVar2(interp, "tcl_precision", NULL,
	    TCL_GLOBAL_ONLY|TCL_TRACE_READS|TCL_TRACE_WRITES|TCL_TRACE_UNSETS,
	    TclPrecTraceProc, NULL);
    TclpSetVariables(interp);

#ifdef TCL_THREADS
    /*
     * The existence of the "threaded" element of the tcl_platform array
     * indicates that this particular Tcl shell has been compiled with threads
     * turned on. Using "info exists tcl_platform(threaded)" a Tcl script can
     * introspect on the interpreter level of thread safety.
     */

    Tcl_SetVar2(interp, "tcl_platform", "threaded", "1", TCL_GLOBAL_ONLY);
#endif

    /*
     * Register Tcl's version number.
     * TIP #268: Full patchlevel instead of just major.minor
     */

    Tcl_PkgProvideEx(interp, "Tcl", TCL_PATCH_LEVEL, &tclStubs);

    if (TclTommath_Init(interp) != TCL_OK) {
	Tcl_Panic("%s", Tcl_GetString(Tcl_GetObjResult(interp)));
    }

    if (TclOOInit(interp) != TCL_OK) {
	Tcl_Panic("%s", Tcl_GetString(Tcl_GetObjResult(interp)));
    }

    /*
     * Only build in zlib support if we've successfully detected a library to
     * compile and link against.
     */

#ifdef HAVE_ZLIB
    if (TclZlibInit(interp) != TCL_OK) {
	Tcl_Panic("%s", Tcl_GetString(Tcl_GetObjResult(interp)));
    }
#endif

    TOP_CB(iPtr) = NULL;
    return interp;
}

static void
DeleteOpCmdClientData(
    ClientData clientData)
{
    TclOpCmdClientData *occdPtr = clientData;

    ckfree(occdPtr);
}

/*
 *----------------------------------------------------------------------
 *
 * TclHideUnsafeCommands --
 *
 *	Hides base commands that are not marked as safe from this interpreter.
 *
 * Results:
 *	TCL_OK if it succeeds, TCL_ERROR else.
 *
 * Side effects:
 *	Hides functionality in an interpreter.
 *
 *----------------------------------------------------------------------
 */

int
TclHideUnsafeCommands(
    Tcl_Interp *interp)		/* Hide commands in this interpreter. */
{
    register const CmdInfo *cmdInfoPtr;

    if (interp == NULL) {
	return TCL_ERROR;
    }
    for (cmdInfoPtr = builtInCmds; cmdInfoPtr->name != NULL; cmdInfoPtr++) {
	if (!(cmdInfoPtr->flags & CMD_IS_SAFE)) {
	    Tcl_HideCommand(interp, cmdInfoPtr->name, cmdInfoPtr->name);
	}
    }
    TclMakeFileCommandSafe(interp);     /* Ugh! */
    return TCL_OK;
}

/*
 *--------------------------------------------------------------
 *
 * Tcl_CallWhenDeleted --
 *
 *	Arrange for a function to be called before a given interpreter is
 *	deleted. The function is called as soon as Tcl_DeleteInterp is called;
 *	if Tcl_CallWhenDeleted is called on an interpreter that has already
 *	been deleted, the function will be called when the last Tcl_Release is
 *	done on the interpreter.
 *
 * Results:
 *	None.
 *
 * Side effects:
 *	When Tcl_DeleteInterp is invoked to delete interp, proc will be
 *	invoked. See the manual entry for details.
 *
 *--------------------------------------------------------------
 */

void
Tcl_CallWhenDeleted(
    Tcl_Interp *interp,		/* Interpreter to watch. */
    Tcl_InterpDeleteProc *proc,	/* Function to call when interpreter is about
				 * to be deleted. */
    ClientData clientData)	/* One-word value to pass to proc. */
{
    Interp *iPtr = (Interp *) interp;
    static Tcl_ThreadDataKey assocDataCounterKey;
    int *assocDataCounterPtr =
	    Tcl_GetThreadData(&assocDataCounterKey, (int)sizeof(int));
    int isNew;
    char buffer[32 + TCL_INTEGER_SPACE];
    AssocData *dPtr = ckalloc(sizeof(AssocData));
    Tcl_HashEntry *hPtr;

    sprintf(buffer, "Assoc Data Key #%d", *assocDataCounterPtr);
    (*assocDataCounterPtr)++;

    if (iPtr->assocData == NULL) {
	iPtr->assocData = ckalloc(sizeof(Tcl_HashTable));
	Tcl_InitHashTable(iPtr->assocData, TCL_STRING_KEYS);
    }
    hPtr = Tcl_CreateHashEntry(iPtr->assocData, buffer, &isNew);
    dPtr->proc = proc;
    dPtr->clientData = clientData;
    Tcl_SetHashValue(hPtr, dPtr);
}

/*
 *--------------------------------------------------------------
 *
 * Tcl_DontCallWhenDeleted --
 *
 *	Cancel the arrangement for a function to be called when a given
 *	interpreter is deleted.
 *
 * Results:
 *	None.
 *
 * Side effects:
 *	If proc and clientData were previously registered as a callback via
 *	Tcl_CallWhenDeleted, they are unregistered. If they weren't previously
 *	registered then nothing happens.
 *
 *--------------------------------------------------------------
 */

void
Tcl_DontCallWhenDeleted(
    Tcl_Interp *interp,		/* Interpreter to watch. */
    Tcl_InterpDeleteProc *proc,	/* Function to call when interpreter is about
				 * to be deleted. */
    ClientData clientData)	/* One-word value to pass to proc. */
{
    Interp *iPtr = (Interp *) interp;
    Tcl_HashTable *hTablePtr;
    Tcl_HashSearch hSearch;
    Tcl_HashEntry *hPtr;
    AssocData *dPtr;

    hTablePtr = iPtr->assocData;
    if (hTablePtr == NULL) {
	return;
    }
    for (hPtr = Tcl_FirstHashEntry(hTablePtr, &hSearch); hPtr != NULL;
	    hPtr = Tcl_NextHashEntry(&hSearch)) {
	dPtr = Tcl_GetHashValue(hPtr);
	if ((dPtr->proc == proc) && (dPtr->clientData == clientData)) {
	    ckfree(dPtr);
	    Tcl_DeleteHashEntry(hPtr);
	    return;
	}
    }
}

/*
 *----------------------------------------------------------------------
 *
 * Tcl_SetAssocData --
 *
 *	Creates a named association between user-specified data, a delete
 *	function and this interpreter. If the association already exists the
 *	data is overwritten with the new data. The delete function will be
 *	invoked when the interpreter is deleted.
 *
 * Results:
 *	None.
 *
 * Side effects:
 *	Sets the associated data, creates the association if needed.
 *
 *----------------------------------------------------------------------
 */

void
Tcl_SetAssocData(
    Tcl_Interp *interp,		/* Interpreter to associate with. */
    const char *name,		/* Name for association. */
    Tcl_InterpDeleteProc *proc,	/* Proc to call when interpreter is about to
				 * be deleted. */
    ClientData clientData)	/* One-word value to pass to proc. */
{
    Interp *iPtr = (Interp *) interp;
    AssocData *dPtr;
    Tcl_HashEntry *hPtr;
    int isNew;

    if (iPtr->assocData == NULL) {
	iPtr->assocData = ckalloc(sizeof(Tcl_HashTable));
	Tcl_InitHashTable(iPtr->assocData, TCL_STRING_KEYS);
    }
    hPtr = Tcl_CreateHashEntry(iPtr->assocData, name, &isNew);
    if (isNew == 0) {
	dPtr = Tcl_GetHashValue(hPtr);
    } else {
	dPtr = ckalloc(sizeof(AssocData));
    }
    dPtr->proc = proc;
    dPtr->clientData = clientData;

    Tcl_SetHashValue(hPtr, dPtr);
}

/*
 *----------------------------------------------------------------------
 *
 * Tcl_DeleteAssocData --
 *
 *	Deletes a named association of user-specified data with the specified
 *	interpreter.
 *
 * Results:
 *	None.
 *
 * Side effects:
 *	Deletes the association.
 *
 *----------------------------------------------------------------------
 */

void
Tcl_DeleteAssocData(
    Tcl_Interp *interp,		/* Interpreter to associate with. */
    const char *name)		/* Name of association. */
{
    Interp *iPtr = (Interp *) interp;
    AssocData *dPtr;
    Tcl_HashEntry *hPtr;

    if (iPtr->assocData == NULL) {
	return;
    }
    hPtr = Tcl_FindHashEntry(iPtr->assocData, name);
    if (hPtr == NULL) {
	return;
    }
    dPtr = Tcl_GetHashValue(hPtr);
    if (dPtr->proc != NULL) {
	dPtr->proc(dPtr->clientData, interp);
    }
    ckfree(dPtr);
    Tcl_DeleteHashEntry(hPtr);
}

/*
 *----------------------------------------------------------------------
 *
 * Tcl_GetAssocData --
 *
 *	Returns the client data associated with this name in the specified
 *	interpreter.
 *
 * Results:
 *	The client data in the AssocData record denoted by the named
 *	association, or NULL.
 *
 * Side effects:
 *	None.
 *
 *----------------------------------------------------------------------
 */

ClientData
Tcl_GetAssocData(
    Tcl_Interp *interp,		/* Interpreter associated with. */
    const char *name,		/* Name of association. */
    Tcl_InterpDeleteProc **procPtr)
				/* Pointer to place to store address of
				 * current deletion callback. */
{
    Interp *iPtr = (Interp *) interp;
    AssocData *dPtr;
    Tcl_HashEntry *hPtr;

    if (iPtr->assocData == NULL) {
	return NULL;
    }
    hPtr = Tcl_FindHashEntry(iPtr->assocData, name);
    if (hPtr == NULL) {
	return NULL;
    }
    dPtr = Tcl_GetHashValue(hPtr);
    if (procPtr != NULL) {
	*procPtr = dPtr->proc;
    }
    return dPtr->clientData;
}

/*
 *----------------------------------------------------------------------
 *
 * Tcl_InterpDeleted --
 *
 *	Returns nonzero if the interpreter has been deleted with a call to
 *	Tcl_DeleteInterp.
 *
 * Results:
 *	Nonzero if the interpreter is deleted, zero otherwise.
 *
 * Side effects:
 *	None.
 *
 *----------------------------------------------------------------------
 */

int
Tcl_InterpDeleted(
    Tcl_Interp *interp)
{
    return (((Interp *) interp)->flags & DELETED) ? 1 : 0;
}

/*
 *----------------------------------------------------------------------
 *
 * Tcl_DeleteInterp --
 *
 *	Ensures that the interpreter will be deleted eventually. If there are
 *	no Tcl_Preserve calls in effect for this interpreter, it is deleted
 *	immediately, otherwise the interpreter is deleted when the last
 *	Tcl_Preserve is matched by a call to Tcl_Release. In either case, the
 *	function runs the currently registered deletion callbacks.
 *
 * Results:
 *	None.
 *
 * Side effects:
 *	The interpreter is marked as deleted. The caller may still use it
 *	safely if there are calls to Tcl_Preserve in effect for the
 *	interpreter, but further calls to Tcl_Eval etc in this interpreter
 *	will fail.
 *
 *----------------------------------------------------------------------
 */

void
Tcl_DeleteInterp(
    Tcl_Interp *interp)		/* Token for command interpreter (returned by
				 * a previous call to Tcl_CreateInterp). */
{
    Interp *iPtr = (Interp *) interp;

    /*
     * If the interpreter has already been marked deleted, just punt.
     */

    if (iPtr->flags & DELETED) {
	return;
    }

    /*
     * Mark the interpreter as deleted. No further evals will be allowed.
     * Increase the compileEpoch as a signal to compiled bytecodes.
     */

    iPtr->flags |= DELETED;
    iPtr->compileEpoch++;

    /*
     * Ensure that the interpreter is eventually deleted.
     */

    Tcl_EventuallyFree(interp, (Tcl_FreeProc *) DeleteInterpProc);
}

/*
 *----------------------------------------------------------------------
 *
 * DeleteInterpProc --
 *
 *	Helper function to delete an interpreter. This function is called when
 *	the last call to Tcl_Preserve on this interpreter is matched by a call
 *	to Tcl_Release. The function cleans up all resources used in the
 *	interpreter and calls all currently registered interpreter deletion
 *	callbacks.
 *
 * Results:
 *	None.
 *
 * Side effects:
 *	Whatever the interpreter deletion callbacks do. Frees resources used
 *	by the interpreter.
 *
 *----------------------------------------------------------------------
 */

static void
DeleteInterpProc(
    Tcl_Interp *interp)		/* Interpreter to delete. */
{
    Interp *iPtr = (Interp *) interp;
    Tcl_HashEntry *hPtr;
    Tcl_HashSearch search;
    Tcl_HashTable *hTablePtr;
    ResolverScheme *resPtr, *nextResPtr;
    int i;

    /*
     * Punt if there is an error in the Tcl_Release/Tcl_Preserve matchup,
	 * unless we are exiting.
     */

    if ((iPtr->numLevels > 0) && !TclInExit()) {
	Tcl_Panic("DeleteInterpProc called with active evals");
    }

    /*
     * The interpreter should already be marked deleted; otherwise how did we
     * get here?
     */

    if (!(iPtr->flags & DELETED)) {
	Tcl_Panic("DeleteInterpProc called on interpreter not marked deleted");
    }

    /*
     * TIP #219, Tcl Channel Reflection API. Discard a leftover state.
     */

    if (iPtr->chanMsg != NULL) {
	Tcl_DecrRefCount(iPtr->chanMsg);
	iPtr->chanMsg = NULL;
    }

    /*
     * TIP #285, Script cancellation support. Delete this interp from the
     * global hash table of CancelInfo structs.
     */

    Tcl_MutexLock(&cancelLock);
    hPtr = Tcl_FindHashEntry(&cancelTable, (char *) iPtr);
    if (hPtr != NULL) {
	CancelInfo *cancelInfo = Tcl_GetHashValue(hPtr);

	if (cancelInfo != NULL) {
	    if (cancelInfo->result != NULL) {
		ckfree(cancelInfo->result);
	    }
	    ckfree(cancelInfo);
	}

	Tcl_DeleteHashEntry(hPtr);
    }

    if (iPtr->asyncCancel != NULL) {
	Tcl_AsyncDelete(iPtr->asyncCancel);
	iPtr->asyncCancel = NULL;
    }

    if (iPtr->asyncCancelMsg != NULL) {
	Tcl_DecrRefCount(iPtr->asyncCancelMsg);
	iPtr->asyncCancelMsg = NULL;
    }
    Tcl_MutexUnlock(&cancelLock);

    /*
     * Shut down all limit handler callback scripts that call back into this
     * interpreter. Then eliminate all limit handlers for this interpreter.
     */

    TclRemoveScriptLimitCallbacks(interp);
    TclLimitRemoveAllHandlers(interp);

    /*
     * Dismantle the namespace here, before we clear the assocData. If any
     * background errors occur here, they will be deleted below.
     *
     * Dismantle the namespace after freeing the iPtr->handle so that each
     * bytecode releases its literals without caring to update the literal
     * table, as it will be freed later in this function without further use.
     */

    TclHandleFree(iPtr->handle);
    TclTeardownNamespace(iPtr->globalNsPtr);

    /*
     * Delete all the hidden commands.
     */

    hTablePtr = iPtr->hiddenCmdTablePtr;
    if (hTablePtr != NULL) {
	/*
	 * Non-pernicious deletion. The deletion callbacks will not be allowed
	 * to create any new hidden or non-hidden commands.
	 * Tcl_DeleteCommandFromToken will remove the entry from the
	 * hiddenCmdTablePtr.
	 */

	hPtr = Tcl_FirstHashEntry(hTablePtr, &search);
	for (; hPtr != NULL; hPtr = Tcl_NextHashEntry(&search)) {
	    Tcl_DeleteCommandFromToken(interp, Tcl_GetHashValue(hPtr));
	}
	Tcl_DeleteHashTable(hTablePtr);
	ckfree(hTablePtr);
    }

    /*
     * Invoke deletion callbacks; note that a callback can create new
     * callbacks, so we iterate.
     */

    while (iPtr->assocData != NULL) {
	AssocData *dPtr;

	hTablePtr = iPtr->assocData;
	iPtr->assocData = NULL;
	for (hPtr = Tcl_FirstHashEntry(hTablePtr, &search);
		hPtr != NULL;
		hPtr = Tcl_FirstHashEntry(hTablePtr, &search)) {
	    dPtr = Tcl_GetHashValue(hPtr);
	    Tcl_DeleteHashEntry(hPtr);
	    if (dPtr->proc != NULL) {
		dPtr->proc(dPtr->clientData, interp);
	    }
	    ckfree(dPtr);
	}
	Tcl_DeleteHashTable(hTablePtr);
	ckfree(hTablePtr);
    }

    /*
     * Pop the root frame pointer and finish deleting the global
     * namespace. The order is important [Bug 1658572].
     */

    if ((iPtr->framePtr != iPtr->rootFramePtr) && !TclInExit()) {
	Tcl_Panic("DeleteInterpProc: popping rootCallFrame with other frames on top");
    }
    Tcl_PopCallFrame(interp);
    ckfree(iPtr->rootFramePtr);
    iPtr->rootFramePtr = NULL;
    Tcl_DeleteNamespace((Tcl_Namespace *) iPtr->globalNsPtr);

    /*
     * Free up the result *after* deleting variables, since variable deletion
     * could have transferred ownership of the result string to Tcl.
     */

    Tcl_FreeResult(interp);
    Tcl_DecrRefCount(iPtr->objResultPtr);
    iPtr->objResultPtr = NULL;
    Tcl_DecrRefCount(iPtr->ecVar);
    if (iPtr->errorCode) {
	Tcl_DecrRefCount(iPtr->errorCode);
	iPtr->errorCode = NULL;
    }
    Tcl_DecrRefCount(iPtr->eiVar);
    if (iPtr->errorInfo) {
	Tcl_DecrRefCount(iPtr->errorInfo);
	iPtr->errorInfo = NULL;
    }
    Tcl_DecrRefCount(iPtr->errorStack);
    iPtr->errorStack = NULL;
    Tcl_DecrRefCount(iPtr->upLiteral);
    Tcl_DecrRefCount(iPtr->callLiteral);
    Tcl_DecrRefCount(iPtr->innerLiteral);
    Tcl_DecrRefCount(iPtr->innerContext);
    if (iPtr->returnOpts) {
	Tcl_DecrRefCount(iPtr->returnOpts);
    }
    TclFreePackageInfo(iPtr);
    while (iPtr->tracePtr != NULL) {
	Tcl_DeleteTrace((Tcl_Interp *) iPtr, (Tcl_Trace) iPtr->tracePtr);
    }
    if (iPtr->execEnvPtr != NULL) {
	TclDeleteExecEnv(iPtr->execEnvPtr);
    }
    if (iPtr->scriptFile) {
	Tcl_DecrRefCount(iPtr->scriptFile);
	iPtr->scriptFile = NULL;
    }
    Tcl_DecrRefCount(iPtr->emptyObjPtr);
    iPtr->emptyObjPtr = NULL;

    resPtr = iPtr->resolverPtr;
    while (resPtr) {
	nextResPtr = resPtr->nextPtr;
	ckfree(resPtr->name);
	ckfree(resPtr);
	resPtr = nextResPtr;
    }

    /*
     * Free up literal objects created for scripts compiled by the
     * interpreter.
     */

    TclDeleteLiteralTable(interp, &iPtr->literalTable);

    /*
     * TIP #280 - Release the arrays for ByteCode/Proc extension, and
     * contents.
     */

    for (hPtr = Tcl_FirstHashEntry(iPtr->linePBodyPtr, &search);
	    hPtr != NULL;
	    hPtr = Tcl_NextHashEntry(&search)) {
	CmdFrame *cfPtr = Tcl_GetHashValue(hPtr);
	Proc *procPtr = (Proc *) Tcl_GetHashKey(iPtr->linePBodyPtr, hPtr);

	procPtr->iPtr = NULL;
	if (cfPtr) {
	    if (cfPtr->type == TCL_LOCATION_SOURCE) {
		Tcl_DecrRefCount(cfPtr->data.eval.path);
	    }
	    ckfree(cfPtr->line);
	    ckfree(cfPtr);
	}
	Tcl_DeleteHashEntry(hPtr);
    }
    Tcl_DeleteHashTable(iPtr->linePBodyPtr);
    ckfree(iPtr->linePBodyPtr);
    iPtr->linePBodyPtr = NULL;

    /*
     * See also tclCompile.c, TclCleanupByteCode
     */

    for (hPtr = Tcl_FirstHashEntry(iPtr->lineBCPtr, &search);
	    hPtr != NULL;
	    hPtr = Tcl_NextHashEntry(&search)) {
	ExtCmdLoc *eclPtr = Tcl_GetHashValue(hPtr);

	if (eclPtr->type == TCL_LOCATION_SOURCE) {
	    Tcl_DecrRefCount(eclPtr->path);
	}
	for (i=0; i< eclPtr->nuloc; i++) {
	    ckfree(eclPtr->loc[i].line);
	}

	if (eclPtr->loc != NULL) {
	    ckfree(eclPtr->loc);
	}

	ckfree(eclPtr);
	Tcl_DeleteHashEntry(hPtr);
    }
    Tcl_DeleteHashTable(iPtr->lineBCPtr);
    ckfree(iPtr->lineBCPtr);
    iPtr->lineBCPtr = NULL;

    /*
     * Location stack for uplevel/eval/... scripts which were passed through
     * proc arguments. Actually we track all arguments as we do not and cannot
     * know which arguments will be used as scripts and which will not.
     */

    if (iPtr->lineLAPtr->numEntries && !TclInExit()) {
	/*
	 * When the interp goes away we have nothing on the stack, so there
	 * are no arguments, so this table has to be empty.
	 */

	Tcl_Panic("Argument location tracking table not empty");
    }

    Tcl_DeleteHashTable(iPtr->lineLAPtr);
    ckfree((char *) iPtr->lineLAPtr);
    iPtr->lineLAPtr = NULL;

    if (iPtr->lineLABCPtr->numEntries && !TclInExit()) {
	/*
	 * When the interp goes away we have nothing on the stack, so there
	 * are no arguments, so this table has to be empty.
	 */

	Tcl_Panic("Argument location tracking table not empty");
    }

    Tcl_DeleteHashTable(iPtr->lineLABCPtr);
    ckfree(iPtr->lineLABCPtr);
    iPtr->lineLABCPtr = NULL;

    /*
     * Squelch the tables of traces on variables and searches over arrays in
     * the in the interpreter.
     */

    Tcl_DeleteHashTable(&iPtr->varTraces);
    Tcl_DeleteHashTable(&iPtr->varSearches);

    ckfree(iPtr);
}

/*
 *---------------------------------------------------------------------------
 *
 * Tcl_HideCommand --
 *
 *	Makes a command hidden so that it cannot be invoked from within an
 *	interpreter, only from within an ancestor.
 *
 * Results:
 *	A standard Tcl result; also leaves a message in the interp's result if
 *	an error occurs.
 *
 * Side effects:
 *	Removes a command from the command table and create an entry into the
 *	hidden command table under the specified token name.
 *
 *---------------------------------------------------------------------------
 */

int
Tcl_HideCommand(
    Tcl_Interp *interp,		/* Interpreter in which to hide command. */
    const char *cmdName,	/* Name of command to hide. */
    const char *hiddenCmdToken)	/* Token name of the to-be-hidden command. */
{
    Interp *iPtr = (Interp *) interp;
    Tcl_Command cmd;
    Command *cmdPtr;
    Tcl_HashTable *hiddenCmdTablePtr;
    Tcl_HashEntry *hPtr;
    int isNew;

    if (iPtr->flags & DELETED) {
	/*
	 * The interpreter is being deleted. Do not create any new structures,
	 * because it is not safe to modify the interpreter.
	 */

	return TCL_ERROR;
    }

    /*
     * Disallow hiding of commands that are currently in a namespace or
     * renaming (as part of hiding) into a namespace (because the current
     * implementation with a single global table and the needed uniqueness of
     * names cause problems with namespaces).
     *
     * We don't need to check for "::" in cmdName because the real check is on
     * the nsPtr below.
     *
     * hiddenCmdToken is just a string which is not interpreted in any way. It
     * may contain :: but the string is not interpreted as a namespace
     * qualifier command name. Thus, hiding foo::bar to foo::bar and then
     * trying to expose or invoke ::foo::bar will NOT work; but if the
     * application always uses the same strings it will get consistent
     * behaviour.
     *
     * But as we currently limit ourselves to the global namespace only for
     * the source, in order to avoid potential confusion, lets prevent "::" in
     * the token too. - dl
     */

    if (strstr(hiddenCmdToken, "::") != NULL) {
	Tcl_SetObjResult(interp, Tcl_NewStringObj(
		"cannot use namespace qualifiers in hidden command"
		" token (rename)", -1));
        Tcl_SetErrorCode(interp, "TCL", "VALUE", "HIDDENTOKEN", NULL);
	return TCL_ERROR;
    }

    /*
     * Find the command to hide. An error is returned if cmdName can't be
     * found. Look up the command only from the global namespace. Full path of
     * the command must be given if using namespaces.
     */

    cmd = Tcl_FindCommand(interp, cmdName, NULL,
	    /*flags*/ TCL_LEAVE_ERR_MSG | TCL_GLOBAL_ONLY);
    if (cmd == (Tcl_Command) NULL) {
	return TCL_ERROR;
    }
    cmdPtr = (Command *) cmd;

    /*
     * Check that the command is really in global namespace
     */

    if (cmdPtr->nsPtr != iPtr->globalNsPtr) {
	Tcl_SetObjResult(interp, Tcl_NewStringObj(
                "can only hide global namespace commands (use rename then hide)",
                -1));
        Tcl_SetErrorCode(interp, "TCL", "HIDE", "NON_GLOBAL", NULL);
	return TCL_ERROR;
    }

    /*
     * Initialize the hidden command table if necessary.
     */

    hiddenCmdTablePtr = iPtr->hiddenCmdTablePtr;
    if (hiddenCmdTablePtr == NULL) {
	hiddenCmdTablePtr = ckalloc(sizeof(Tcl_HashTable));
	Tcl_InitHashTable(hiddenCmdTablePtr, TCL_STRING_KEYS);
	iPtr->hiddenCmdTablePtr = hiddenCmdTablePtr;
    }

    /*
     * It is an error to move an exposed command to a hidden command with
     * hiddenCmdToken if a hidden command with the name hiddenCmdToken already
     * exists.
     */

    hPtr = Tcl_CreateHashEntry(hiddenCmdTablePtr, hiddenCmdToken, &isNew);
    if (!isNew) {
	Tcl_SetObjResult(interp, Tcl_ObjPrintf(
                "hidden command named \"%s\" already exists",
                hiddenCmdToken));
        Tcl_SetErrorCode(interp, "TCL", "HIDE", "ALREADY_HIDDEN", NULL);
	return TCL_ERROR;
    }

    /*
     * NB: This code is currently 'like' a rename to a specialy set apart name
     * table. Changes here and in TclRenameCommand must be kept in synch until
     * the common parts are actually factorized out.
     */

    /*
     * Remove the hash entry for the command from the interpreter command
     * table. This is like deleting the command, so bump its command epoch;
     * this invalidates any cached references that point to the command.
     */

    if (cmdPtr->hPtr != NULL) {
	Tcl_DeleteHashEntry(cmdPtr->hPtr);
	cmdPtr->hPtr = NULL;
	cmdPtr->cmdEpoch++;
    }

    /*
     * The list of command exported from the namespace might have changed.
     * However, we do not need to recompute this just yet; next time we need
     * the info will be soon enough.
     */

    TclInvalidateNsCmdLookup(cmdPtr->nsPtr);

    /*
     * Now link the hash table entry with the command structure. We ensured
     * above that the nsPtr was right.
     */

    cmdPtr->hPtr = hPtr;
    Tcl_SetHashValue(hPtr, cmdPtr);

    /*
     * If the command being hidden has a compile function, increment the
     * interpreter's compileEpoch to invalidate its compiled code. This makes
     * sure that we don't later try to execute old code compiled with
     * command-specific (i.e., inline) bytecodes for the now-hidden command.
     * This field is checked in Tcl_EvalObj and ObjInterpProc, and code whose
     * compilation epoch doesn't match is recompiled.
     */

    if (cmdPtr->compileProc != NULL) {
	iPtr->compileEpoch++;
    }
    return TCL_OK;
}

/*
 *----------------------------------------------------------------------
 *
 * Tcl_ExposeCommand --
 *
 *	Makes a previously hidden command callable from inside the interpreter
 *	instead of only by its ancestors.
 *
 * Results:
 *	A standard Tcl result. If an error occurs, a message is left in the
 *	interp's result.
 *
 * Side effects:
 *	Moves commands from one hash table to another.
 *
 *----------------------------------------------------------------------
 */

int
Tcl_ExposeCommand(
    Tcl_Interp *interp,		/* Interpreter in which to make command
				 * callable. */
    const char *hiddenCmdToken,	/* Name of hidden command. */
    const char *cmdName)	/* Name of to-be-exposed command. */
{
    Interp *iPtr = (Interp *) interp;
    Command *cmdPtr;
    Namespace *nsPtr;
    Tcl_HashEntry *hPtr;
    Tcl_HashTable *hiddenCmdTablePtr;
    int isNew;

    if (iPtr->flags & DELETED) {
	/*
	 * The interpreter is being deleted. Do not create any new structures,
	 * because it is not safe to modify the interpreter.
	 */

	return TCL_ERROR;
    }

    /*
     * Check that we have a regular name for the command (that the user is not
     * trying to do an expose and a rename (to another namespace) at the same
     * time).
     */

    if (strstr(cmdName, "::") != NULL) {
	Tcl_SetObjResult(interp, Tcl_NewStringObj(
                "cannot expose to a namespace (use expose to toplevel, then rename)",
                -1));
        Tcl_SetErrorCode(interp, "TCL", "EXPOSE", "NON_GLOBAL", NULL);
	return TCL_ERROR;
    }

    /*
     * Get the command from the hidden command table:
     */

    hPtr = NULL;
    hiddenCmdTablePtr = iPtr->hiddenCmdTablePtr;
    if (hiddenCmdTablePtr != NULL) {
	hPtr = Tcl_FindHashEntry(hiddenCmdTablePtr, hiddenCmdToken);
    }
    if (hPtr == NULL) {
	Tcl_SetObjResult(interp, Tcl_ObjPrintf(
                "unknown hidden command \"%s\"", hiddenCmdToken));
        Tcl_SetErrorCode(interp, "TCL", "LOOKUP", "HIDDENTOKEN",
                hiddenCmdToken, NULL);
	return TCL_ERROR;
    }
    cmdPtr = Tcl_GetHashValue(hPtr);

    /*
     * Check that we have a true global namespace command (enforced by
     * Tcl_HideCommand but let's double check. (If it was not, we would not
     * really know how to handle it).
     */

    if (cmdPtr->nsPtr != iPtr->globalNsPtr) {
	/*
	 * This case is theoritically impossible, we might rather Tcl_Panic
	 * than 'nicely' erroring out ?
	 */

	Tcl_SetObjResult(interp, Tcl_NewStringObj(
		"trying to expose a non-global command namespace command",
		-1));
	return TCL_ERROR;
    }

    /*
     * This is the global table.
     */

    nsPtr = cmdPtr->nsPtr;

    /*
     * It is an error to overwrite an existing exposed command as a result of
     * exposing a previously hidden command.
     */

    hPtr = Tcl_CreateHashEntry(&nsPtr->cmdTable, cmdName, &isNew);
    if (!isNew) {
	Tcl_SetObjResult(interp, Tcl_ObjPrintf(
                "exposed command \"%s\" already exists", cmdName));
        Tcl_SetErrorCode(interp, "TCL", "EXPOSE", "COMMAND_EXISTS", NULL);
	return TCL_ERROR;
    }

    /*
     * Command resolvers (per-interp, per-namespace) might have resolved to a
     * command for the given namespace scope with this command not being
     * registered with the namespace's command table. During BC compilation,
     * the so-resolved command turns into a CmdName literal. Without
     * invalidating a possible CmdName literal here explicitly, such literals
     * keep being reused while pointing to overhauled commands.
     */

    TclInvalidateCmdLiteral(interp, cmdName, nsPtr);

    /*
     * The list of command exported from the namespace might have changed.
     * However, we do not need to recompute this just yet; next time we need
     * the info will be soon enough.
     */

    TclInvalidateNsCmdLookup(nsPtr);

    /*
     * Remove the hash entry for the command from the interpreter hidden
     * command table.
     */

    if (cmdPtr->hPtr != NULL) {
	Tcl_DeleteHashEntry(cmdPtr->hPtr);
	cmdPtr->hPtr = NULL;
    }

    /*
     * Now link the hash table entry with the command structure. This is like
     * creating a new command, so deal with any shadowing of commands in the
     * global namespace.
     */

    cmdPtr->hPtr = hPtr;

    Tcl_SetHashValue(hPtr, cmdPtr);

    /*
     * Not needed as we are only in the global namespace (but would be needed
     * again if we supported namespace command hiding)
     *
     * TclResetShadowedCmdRefs(interp, cmdPtr);
     */

    /*
     * If the command being exposed has a compile function, increment
     * interpreter's compileEpoch to invalidate its compiled code. This makes
     * sure that we don't later try to execute old code compiled assuming the
     * command is hidden. This field is checked in Tcl_EvalObj and
     * ObjInterpProc, and code whose compilation epoch doesn't match is
     * recompiled.
     */

    if (cmdPtr->compileProc != NULL) {
	iPtr->compileEpoch++;
    }
    return TCL_OK;
}

/*
 *----------------------------------------------------------------------
 *
 * Tcl_CreateCommand --
 *
 *	Define a new command in a command table.
 *
 * Results:
 *	The return value is a token for the command, which can be used in
 *	future calls to Tcl_GetCommandName.
 *
 * Side effects:
 *	If a command named cmdName already exists for interp, it is deleted.
 *	In the future, when cmdName is seen as the name of a command by
 *	Tcl_Eval, proc will be called. To support the bytecode interpreter,
 *	the command is created with a wrapper Tcl_ObjCmdProc
 *	(TclInvokeStringCommand) that eventially calls proc. When the command
 *	is deleted from the table, deleteProc will be called. See the manual
 *	entry for details on the calling sequence.
 *
 *----------------------------------------------------------------------
 */

Tcl_Command
Tcl_CreateCommand(
    Tcl_Interp *interp,		/* Token for command interpreter returned by a
				 * previous call to Tcl_CreateInterp. */
    const char *cmdName,	/* Name of command. If it contains namespace
				 * qualifiers, the new command is put in the
				 * specified namespace; otherwise it is put in
				 * the global namespace. */
    Tcl_CmdProc *proc,		/* Function to associate with cmdName. */
    ClientData clientData,	/* Arbitrary value passed to string proc. */
    Tcl_CmdDeleteProc *deleteProc)
				/* If not NULL, gives a function to call when
				 * this command is deleted. */
{
    Interp *iPtr = (Interp *) interp;
    ImportRef *oldRefPtr = NULL;
    Namespace *nsPtr, *dummy1, *dummy2;
    Command *cmdPtr, *refCmdPtr;
    Tcl_HashEntry *hPtr;
    const char *tail;
    int isNew;
    ImportedCmdData *dataPtr;

    if (iPtr->flags & DELETED) {
	/*
	 * The interpreter is being deleted. Don't create any new commands;
	 * it's not safe to muck with the interpreter anymore.
	 */

	return (Tcl_Command) NULL;
    }

    /*
     * Determine where the command should reside. If its name contains
     * namespace qualifiers, we put it in the specified namespace; otherwise,
     * we always put it in the global namespace.
     */

    if (strstr(cmdName, "::") != NULL) {
	TclGetNamespaceForQualName(interp, cmdName, NULL,
		TCL_CREATE_NS_IF_UNKNOWN, &nsPtr, &dummy1, &dummy2, &tail);
	if ((nsPtr == NULL) || (tail == NULL)) {
	    return (Tcl_Command) NULL;
	}
    } else {
	nsPtr = iPtr->globalNsPtr;
	tail = cmdName;
    }

    hPtr = Tcl_CreateHashEntry(&nsPtr->cmdTable, tail, &isNew);
    if (!isNew) {
	/*
	 * Command already exists. Delete the old one. Be careful to preserve
	 * any existing import links so we can restore them down below. That
	 * way, you can redefine a command and its import status will remain
	 * intact.
	 */

	cmdPtr = Tcl_GetHashValue(hPtr);
	cmdPtr->refCount++;
	if (cmdPtr->importRefPtr) {
	    cmdPtr->flags |= CMD_REDEF_IN_PROGRESS;
	}

	Tcl_DeleteCommandFromToken(interp, (Tcl_Command) cmdPtr);

	if (cmdPtr->flags & CMD_REDEF_IN_PROGRESS) {
	    oldRefPtr = cmdPtr->importRefPtr;
	    cmdPtr->importRefPtr = NULL;
	}
	TclCleanupCommandMacro(cmdPtr);

	hPtr = Tcl_CreateHashEntry(&nsPtr->cmdTable, tail, &isNew);
	if (!isNew) {
	    /*
	     * If the deletion callback recreated the command, just throw away
	     * the new command (if we try to delete it again, we could get
	     * stuck in an infinite loop).
	     */

	    ckfree(Tcl_GetHashValue(hPtr));
	}
    } else {
	/*
	 * Command resolvers (per-interp, per-namespace) might have resolved
	 * to a command for the given namespace scope with this command not
	 * being registered with the namespace's command table. During BC
	 * compilation, the so-resolved command turns into a CmdName literal.
	 * Without invalidating a possible CmdName literal here explicitly,
	 * such literals keep being reused while pointing to overhauled
	 * commands.
	 */

	TclInvalidateCmdLiteral(interp, tail, nsPtr);

	/*
	 * The list of command exported from the namespace might have changed.
	 * However, we do not need to recompute this just yet; next time we
	 * need the info will be soon enough.
	 */

	TclInvalidateNsCmdLookup(nsPtr);
	TclInvalidateNsPath(nsPtr);
    }
    cmdPtr = ckalloc(sizeof(Command));
    Tcl_SetHashValue(hPtr, cmdPtr);
    cmdPtr->hPtr = hPtr;
    cmdPtr->nsPtr = nsPtr;
    cmdPtr->refCount = 1;
    cmdPtr->cmdEpoch = 0;
    cmdPtr->compileProc = NULL;
    cmdPtr->objProc = TclInvokeStringCommand;
    cmdPtr->objClientData = cmdPtr;
    cmdPtr->proc = proc;
    cmdPtr->clientData = clientData;
    cmdPtr->deleteProc = deleteProc;
    cmdPtr->deleteData = clientData;
    cmdPtr->flags = 0;
    cmdPtr->importRefPtr = NULL;
    cmdPtr->tracePtr = NULL;
    cmdPtr->nreProc = NULL;

    /*
     * Plug in any existing import references found above. Be sure to update
     * all of these references to point to the new command.
     */

    if (oldRefPtr != NULL) {
	cmdPtr->importRefPtr = oldRefPtr;
	while (oldRefPtr != NULL) {
	    refCmdPtr = oldRefPtr->importedCmdPtr;
	    dataPtr = refCmdPtr->objClientData;
	    dataPtr->realCmdPtr = cmdPtr;
	    oldRefPtr = oldRefPtr->nextPtr;
	}
    }

    /*
     * We just created a command, so in its namespace and all of its parent
     * namespaces, it may shadow global commands with the same name. If any
     * shadowed commands are found, invalidate all cached command references
     * in the affected namespaces.
     */

    TclResetShadowedCmdRefs(interp, cmdPtr);
    return (Tcl_Command) cmdPtr;
}

/*
 *----------------------------------------------------------------------
 *
 * Tcl_CreateObjCommand --
 *
 *	Define a new object-based command in a command table.
 *
 * Results:
 *	The return value is a token for the command, which can be used in
 *	future calls to Tcl_GetCommandName.
 *
 * Side effects:
 *	If a command named "cmdName" already exists for interp, it is
 *	first deleted.  Then the new command is created from the arguments.
 *	[***] (See below for exception).
 *
 *	In the future, during bytecode evaluation when "cmdName" is seen as
 *	the name of a command by Tcl_EvalObj or Tcl_Eval, the object-based
 *	Tcl_ObjCmdProc proc will be called. When the command is deleted from
 *	the table, deleteProc will be called. See the manual entry for details
 *	on the calling sequence.
 *
 *----------------------------------------------------------------------
 */

Tcl_Command
Tcl_CreateObjCommand(
    Tcl_Interp *interp,		/* Token for command interpreter (returned by
				 * previous call to Tcl_CreateInterp). */
    const char *cmdName,	/* Name of command. If it contains namespace
				 * qualifiers, the new command is put in the
				 * specified namespace; otherwise it is put in
				 * the global namespace. */
    Tcl_ObjCmdProc *proc,	/* Object-based function to associate with
				 * name. */
    ClientData clientData,	/* Arbitrary value to pass to object
				 * function. */
    Tcl_CmdDeleteProc *deleteProc)
				/* If not NULL, gives a function to call when
				 * this command is deleted. */
{
    Interp *iPtr = (Interp *) interp;
    ImportRef *oldRefPtr = NULL;
    Namespace *nsPtr, *dummy1, *dummy2;
    Command *cmdPtr, *refCmdPtr;
    Tcl_HashEntry *hPtr;
    const char *tail;
    int isNew;
    ImportedCmdData *dataPtr;

    if (iPtr->flags & DELETED) {
	/*
	 * The interpreter is being deleted. Don't create any new commands;
	 * it's not safe to muck with the interpreter anymore.
	 */

	return (Tcl_Command) NULL;
    }

    /*
     * Determine where the command should reside. If its name contains
     * namespace qualifiers, we put it in the specified namespace; otherwise,
     * we always put it in the global namespace.
     */

    if (strstr(cmdName, "::") != NULL) {
	TclGetNamespaceForQualName(interp, cmdName, NULL,
		TCL_CREATE_NS_IF_UNKNOWN, &nsPtr, &dummy1, &dummy2, &tail);
	if ((nsPtr == NULL) || (tail == NULL)) {
	    return (Tcl_Command) NULL;
	}
    } else {
	nsPtr = iPtr->globalNsPtr;
	tail = cmdName;
    }

    hPtr = Tcl_CreateHashEntry(&nsPtr->cmdTable, tail, &isNew);
    TclInvalidateNsPath(nsPtr);
    if (!isNew) {
	cmdPtr = Tcl_GetHashValue(hPtr);

	/*
	 * Command already exists; delete it. Be careful to preserve any
	 * existing import links so we can restore them down below. That way,
	 * you can redefine a command and its import status will remain
	 * intact.
	 */

	cmdPtr->refCount++;
	if (cmdPtr->importRefPtr) {
	    cmdPtr->flags |= CMD_REDEF_IN_PROGRESS;
	}

	Tcl_DeleteCommandFromToken(interp, (Tcl_Command) cmdPtr);

	if (cmdPtr->flags & CMD_REDEF_IN_PROGRESS) {
	    oldRefPtr = cmdPtr->importRefPtr;
	    cmdPtr->importRefPtr = NULL;
	}
	TclCleanupCommandMacro(cmdPtr);

	hPtr = Tcl_CreateHashEntry(&nsPtr->cmdTable, tail, &isNew);
	if (!isNew) {
	    /*
	     * If the deletion callback recreated the command, just throw away
	     * the new command (if we try to delete it again, we could get
	     * stuck in an infinite loop).
	     */

	    ckfree(Tcl_GetHashValue(hPtr));
	}
    } else {
	/*
	 * Command resolvers (per-interp, per-namespace) might have resolved
	 * to a command for the given namespace scope with this command not
	 * being registered with the namespace's command table. During BC
	 * compilation, the so-resolved command turns into a CmdName literal.
	 * Without invalidating a possible CmdName literal here explicitly,
	 * such literals keep being reused while pointing to overhauled
	 * commands.
	 */

	TclInvalidateCmdLiteral(interp, tail, nsPtr);

	/*
	 * The list of command exported from the namespace might have changed.
	 * However, we do not need to recompute this just yet; next time we
	 * need the info will be soon enough.
	 */

	TclInvalidateNsCmdLookup(nsPtr);
    }
    cmdPtr = ckalloc(sizeof(Command));
    Tcl_SetHashValue(hPtr, cmdPtr);
    cmdPtr->hPtr = hPtr;
    cmdPtr->nsPtr = nsPtr;
    cmdPtr->refCount = 1;
    cmdPtr->cmdEpoch = 0;
    cmdPtr->compileProc = NULL;
    cmdPtr->objProc = proc;
    cmdPtr->objClientData = clientData;
    cmdPtr->proc = TclInvokeObjectCommand;
    cmdPtr->clientData = cmdPtr;
    cmdPtr->deleteProc = deleteProc;
    cmdPtr->deleteData = clientData;
    cmdPtr->flags = 0;
    cmdPtr->importRefPtr = NULL;
    cmdPtr->tracePtr = NULL;
    cmdPtr->nreProc = NULL;

    /*
     * Plug in any existing import references found above. Be sure to update
     * all of these references to point to the new command.
     */

    if (oldRefPtr != NULL) {
	cmdPtr->importRefPtr = oldRefPtr;
	while (oldRefPtr != NULL) {
	    refCmdPtr = oldRefPtr->importedCmdPtr;
	    dataPtr = refCmdPtr->objClientData;
	    dataPtr->realCmdPtr = cmdPtr;
	    oldRefPtr = oldRefPtr->nextPtr;
	}
    }

    /*
     * We just created a command, so in its namespace and all of its parent
     * namespaces, it may shadow global commands with the same name. If any
     * shadowed commands are found, invalidate all cached command references
     * in the affected namespaces.
     */

    TclResetShadowedCmdRefs(interp, cmdPtr);
    return (Tcl_Command) cmdPtr;
}

/*
 *----------------------------------------------------------------------
 *
 * TclInvokeStringCommand --
 *
 *	"Wrapper" Tcl_ObjCmdProc used to call an existing string-based
 *	Tcl_CmdProc if no object-based function exists for a command. A
 *	pointer to this function is stored as the Tcl_ObjCmdProc in a Command
 *	structure. It simply turns around and calls the string Tcl_CmdProc in
 *	the Command structure.
 *
 * Results:
 *	A standard Tcl object result value.
 *
 * Side effects:
 *	Besides those side effects of the called Tcl_CmdProc,
 *	TclInvokeStringCommand allocates and frees storage.
 *
 *----------------------------------------------------------------------
 */

int
TclInvokeStringCommand(
    ClientData clientData,	/* Points to command's Command structure. */
    Tcl_Interp *interp,		/* Current interpreter. */
    register int objc,		/* Number of arguments. */
    Tcl_Obj *const objv[])	/* Argument objects. */
{
    Command *cmdPtr = clientData;
    int i, result;
    const char **argv =
	    TclStackAlloc(interp, (unsigned)(objc + 1) * sizeof(char *));

    for (i = 0; i < objc; i++) {
	argv[i] = Tcl_GetString(objv[i]);
    }
    argv[objc] = 0;

    /*
     * Invoke the command's string-based Tcl_CmdProc.
     */

    result = cmdPtr->proc(cmdPtr->clientData, interp, objc, argv);

    TclStackFree(interp, (void *) argv);
    return result;
}

/*
 *----------------------------------------------------------------------
 *
 * TclInvokeObjectCommand --
 *
 *	"Wrapper" Tcl_CmdProc used to call an existing object-based
 *	Tcl_ObjCmdProc if no string-based function exists for a command. A
 *	pointer to this function is stored as the Tcl_CmdProc in a Command
 *	structure. It simply turns around and calls the object Tcl_ObjCmdProc
 *	in the Command structure.
 *
 * Results:
 *	A standard Tcl result value.
 *
 * Side effects:
 *	Besides those side effects of the called Tcl_ObjCmdProc,
 *	TclInvokeObjectCommand allocates and frees storage.
 *
 *----------------------------------------------------------------------
 */

int
TclInvokeObjectCommand(
    ClientData clientData,	/* Points to command's Command structure. */
    Tcl_Interp *interp,		/* Current interpreter. */
    int argc,			/* Number of arguments. */
    register const char **argv)	/* Argument strings. */
{
    Command *cmdPtr = clientData;
    Tcl_Obj *objPtr;
    int i, length, result;
    Tcl_Obj **objv =
	    TclStackAlloc(interp, (unsigned)(argc * sizeof(Tcl_Obj *)));

    for (i = 0; i < argc; i++) {
	length = strlen(argv[i]);
	TclNewStringObj(objPtr, argv[i], length);
	Tcl_IncrRefCount(objPtr);
	objv[i] = objPtr;
    }

    /*
     * Invoke the command's object-based Tcl_ObjCmdProc.
     */

    if (cmdPtr->objProc != NULL) {
	result = cmdPtr->objProc(cmdPtr->objClientData, interp, argc, objv);
    } else {
	result = Tcl_NRCallObjProc(interp, cmdPtr->nreProc,
		cmdPtr->objClientData, argc, objv);
    }

    /*
     * Decrement the ref counts for the argument objects created above, then
     * free the objv array if malloc'ed storage was used.
     */

    for (i = 0; i < argc; i++) {
	objPtr = objv[i];
	Tcl_DecrRefCount(objPtr);
    }
    TclStackFree(interp, objv);
    return result;
}

/*
 *----------------------------------------------------------------------
 *
 * TclRenameCommand --
 *
 *	Called to give an existing Tcl command a different name. Both the old
 *	command name and the new command name can have "::" namespace
 *	qualifiers. If the new command has a different namespace context, the
 *	command will be moved to that namespace and will execute in the
 *	context of that new namespace.
 *
 *	If the new command name is NULL or the null string, the command is
 *	deleted.
 *
 * Results:
 *	Returns TCL_OK if successful, and TCL_ERROR if anything goes wrong.
 *
 * Side effects:
 *	If anything goes wrong, an error message is returned in the
 *	interpreter's result object.
 *
 *----------------------------------------------------------------------
 */

int
TclRenameCommand(
    Tcl_Interp *interp,		/* Current interpreter. */
    const char *oldName,	/* Existing command name. */
    const char *newName)	/* New command name. */
{
    Interp *iPtr = (Interp *) interp;
    const char *newTail;
    Namespace *cmdNsPtr, *newNsPtr, *dummy1, *dummy2;
    Tcl_Command cmd;
    Command *cmdPtr;
    Tcl_HashEntry *hPtr, *oldHPtr;
    int isNew, result;
    Tcl_Obj *oldFullName;
    Tcl_DString newFullName;

    /*
     * Find the existing command. An error is returned if cmdName can't be
     * found.
     */

    cmd = Tcl_FindCommand(interp, oldName, NULL, /*flags*/ 0);
    cmdPtr = (Command *) cmd;
    if (cmdPtr == NULL) {
	Tcl_SetObjResult(interp, Tcl_ObjPrintf(
                "can't %s \"%s\": command doesn't exist",
		((newName == NULL)||(*newName == '\0'))? "delete":"rename",
		oldName));
        Tcl_SetErrorCode(interp, "TCL", "LOOKUP", "COMMAND", oldName, NULL);
	return TCL_ERROR;
    }
    cmdNsPtr = cmdPtr->nsPtr;
    oldFullName = Tcl_NewObj();
    Tcl_IncrRefCount(oldFullName);
    Tcl_GetCommandFullName(interp, cmd, oldFullName);

    /*
     * If the new command name is NULL or empty, delete the command. Do this
     * with Tcl_DeleteCommandFromToken, since we already have the command.
     */

    if ((newName == NULL) || (*newName == '\0')) {
	Tcl_DeleteCommandFromToken(interp, cmd);
	result = TCL_OK;
	goto done;
    }

    /*
     * Make sure that the destination command does not already exist. The
     * rename operation is like creating a command, so we should automatically
     * create the containing namespaces just like Tcl_CreateCommand would.
     */

    TclGetNamespaceForQualName(interp, newName, NULL,
	    TCL_CREATE_NS_IF_UNKNOWN, &newNsPtr, &dummy1, &dummy2, &newTail);

    if ((newNsPtr == NULL) || (newTail == NULL)) {
	Tcl_SetObjResult(interp, Tcl_ObjPrintf(
                "can't rename to \"%s\": bad command name", newName));
        Tcl_SetErrorCode(interp, "TCL", "VALUE", "COMMAND", NULL);
	result = TCL_ERROR;
	goto done;
    }
    if (Tcl_FindHashEntry(&newNsPtr->cmdTable, newTail) != NULL) {
	Tcl_SetObjResult(interp, Tcl_ObjPrintf(
                "can't rename to \"%s\": command already exists", newName));
        Tcl_SetErrorCode(interp, "TCL", "OPERATION", "RENAME",
                "TARGET_EXISTS", NULL);
	result = TCL_ERROR;
	goto done;
    }

    /*
     * Warning: any changes done in the code here are likely to be needed in
     * Tcl_HideCommand code too (until the common parts are extracted out).
     * - dl
     */

    /*
     * Put the command in the new namespace so we can check for an alias loop.
     * Since we are adding a new command to a namespace, we must handle any
     * shadowing of the global commands that this might create.
     */

    oldHPtr = cmdPtr->hPtr;
    hPtr = Tcl_CreateHashEntry(&newNsPtr->cmdTable, newTail, &isNew);
    Tcl_SetHashValue(hPtr, cmdPtr);
    cmdPtr->hPtr = hPtr;
    cmdPtr->nsPtr = newNsPtr;
    TclResetShadowedCmdRefs(interp, cmdPtr);

    /*
     * Now check for an alias loop. If we detect one, put everything back the
     * way it was and report the error.
     */

    result = TclPreventAliasLoop(interp, interp, (Tcl_Command) cmdPtr);
    if (result != TCL_OK) {
	Tcl_DeleteHashEntry(cmdPtr->hPtr);
	cmdPtr->hPtr = oldHPtr;
	cmdPtr->nsPtr = cmdNsPtr;
	goto done;
    }

    /*
     * The list of command exported from the namespace might have changed.
     * However, we do not need to recompute this just yet; next time we need
     * the info will be soon enough. These might refer to the same variable,
     * but that's no big deal.
     */

    TclInvalidateNsCmdLookup(cmdNsPtr);
    TclInvalidateNsCmdLookup(cmdPtr->nsPtr);

    /*
     * Command resolvers (per-interp, per-namespace) might have resolved to a
     * command for the given namespace scope with this command not being
     * registered with the namespace's command table. During BC compilation,
     * the so-resolved command turns into a CmdName literal. Without
     * invalidating a possible CmdName literal here explicitly, such literals
     * keep being reused while pointing to overhauled commands.
     */

    TclInvalidateCmdLiteral(interp, newTail, cmdPtr->nsPtr);

    /*
     * Script for rename traces can delete the command "oldName". Therefore
     * increment the reference count for cmdPtr so that it's Command structure
     * is freed only towards the end of this function by calling
     * TclCleanupCommand.
     *
     * The trace function needs to get a fully qualified name for old and new
     * commands [Tcl bug #651271], or else there's no way for the trace
     * function to get the namespace from which the old command is being
     * renamed!
     */

    Tcl_DStringInit(&newFullName);
    Tcl_DStringAppend(&newFullName, newNsPtr->fullName, -1);
    if (newNsPtr != iPtr->globalNsPtr) {
	TclDStringAppendLiteral(&newFullName, "::");
    }
    Tcl_DStringAppend(&newFullName, newTail, -1);
    cmdPtr->refCount++;
    CallCommandTraces(iPtr, cmdPtr, Tcl_GetString(oldFullName),
	    Tcl_DStringValue(&newFullName), TCL_TRACE_RENAME);
    Tcl_DStringFree(&newFullName);

    /*
     * The new command name is okay, so remove the command from its current
     * namespace. This is like deleting the command, so bump the cmdEpoch to
     * invalidate any cached references to the command.
     */

    Tcl_DeleteHashEntry(oldHPtr);
    cmdPtr->cmdEpoch++;

    /*
     * If the command being renamed has a compile function, increment the
     * interpreter's compileEpoch to invalidate its compiled code. This makes
     * sure that we don't later try to execute old code compiled for the
     * now-renamed command.
     */

    if (cmdPtr->compileProc != NULL) {
	iPtr->compileEpoch++;
    }

    /*
     * Now free the Command structure, if the "oldName" command has been
     * deleted by invocation of rename traces.
     */

    TclCleanupCommandMacro(cmdPtr);
    result = TCL_OK;

  done:
    TclDecrRefCount(oldFullName);
    return result;
}

/*
 *----------------------------------------------------------------------
 *
 * Tcl_SetCommandInfo --
 *
 *	Modifies various information about a Tcl command. Note that this
 *	function will not change a command's namespace; use TclRenameCommand
 *	to do that. Also, the isNativeObjectProc member of *infoPtr is
 *	ignored.
 *
 * Results:
 *	If cmdName exists in interp, then the information at *infoPtr is
 *	stored with the command in place of the current information and 1 is
 *	returned. If the command doesn't exist then 0 is returned.
 *
 * Side effects:
 *	None.
 *
 *----------------------------------------------------------------------
 */

int
Tcl_SetCommandInfo(
    Tcl_Interp *interp,		/* Interpreter in which to look for
				 * command. */
    const char *cmdName,	/* Name of desired command. */
    const Tcl_CmdInfo *infoPtr)	/* Where to find information to store in the
				 * command. */
{
    Tcl_Command cmd;

    cmd = Tcl_FindCommand(interp, cmdName, NULL, /*flags*/ 0);
    return Tcl_SetCommandInfoFromToken(cmd, infoPtr);
}

/*
 *----------------------------------------------------------------------
 *
 * Tcl_SetCommandInfoFromToken --
 *
 *	Modifies various information about a Tcl command. Note that this
 *	function will not change a command's namespace; use TclRenameCommand
 *	to do that. Also, the isNativeObjectProc member of *infoPtr is
 *	ignored.
 *
 * Results:
 *	If cmdName exists in interp, then the information at *infoPtr is
 *	stored with the command in place of the current information and 1 is
 *	returned. If the command doesn't exist then 0 is returned.
 *
 * Side effects:
 *	None.
 *
 *----------------------------------------------------------------------
 */

int
Tcl_SetCommandInfoFromToken(
    Tcl_Command cmd,
    const Tcl_CmdInfo *infoPtr)
{
    Command *cmdPtr;		/* Internal representation of the command */

    if (cmd == NULL) {
	return 0;
    }

    /*
     * The isNativeObjectProc and nsPtr members of *infoPtr are ignored.
     */

    cmdPtr = (Command *) cmd;
    cmdPtr->proc = infoPtr->proc;
    cmdPtr->clientData = infoPtr->clientData;
    if (infoPtr->objProc == NULL) {
	cmdPtr->objProc = TclInvokeStringCommand;
	cmdPtr->objClientData = cmdPtr;
	cmdPtr->nreProc = NULL;
    } else {
	if (infoPtr->objProc != cmdPtr->objProc) {
	    cmdPtr->nreProc = NULL;
	    cmdPtr->objProc = infoPtr->objProc;
	}
	cmdPtr->objClientData = infoPtr->objClientData;
    }
    cmdPtr->deleteProc = infoPtr->deleteProc;
    cmdPtr->deleteData = infoPtr->deleteData;
    return 1;
}

/*
 *----------------------------------------------------------------------
 *
 * Tcl_GetCommandInfo --
 *
 *	Returns various information about a Tcl command.
 *
 * Results:
 *	If cmdName exists in interp, then *infoPtr is modified to hold
 *	information about cmdName and 1 is returned. If the command doesn't
 *	exist then 0 is returned and *infoPtr isn't modified.
 *
 * Side effects:
 *	None.
 *
 *----------------------------------------------------------------------
 */

int
Tcl_GetCommandInfo(
    Tcl_Interp *interp,		/* Interpreter in which to look for
				 * command. */
    const char *cmdName,	/* Name of desired command. */
    Tcl_CmdInfo *infoPtr)	/* Where to store information about
				 * command. */
{
    Tcl_Command cmd;

    cmd = Tcl_FindCommand(interp, cmdName, NULL, /*flags*/ 0);
    return Tcl_GetCommandInfoFromToken(cmd, infoPtr);
}

/*
 *----------------------------------------------------------------------
 *
 * Tcl_GetCommandInfoFromToken --
 *
 *	Returns various information about a Tcl command.
 *
 * Results:
 *	Copies information from the command identified by 'cmd' into a
 *	caller-supplied structure and returns 1. If the 'cmd' is NULL, leaves
 *	the structure untouched and returns 0.
 *
 * Side effects:
 *	None.
 *
 *----------------------------------------------------------------------
 */

int
Tcl_GetCommandInfoFromToken(
    Tcl_Command cmd,
    Tcl_CmdInfo *infoPtr)
{
    Command *cmdPtr;		/* Internal representation of the command */

    if (cmd == NULL) {
	return 0;
    }

    /*
     * Set isNativeObjectProc 1 if objProc was registered by a call to
     * Tcl_CreateObjCommand. Otherwise set it to 0.
     */

    cmdPtr = (Command *) cmd;
    infoPtr->isNativeObjectProc =
	    (cmdPtr->objProc != TclInvokeStringCommand);
    infoPtr->objProc = cmdPtr->objProc;
    infoPtr->objClientData = cmdPtr->objClientData;
    infoPtr->proc = cmdPtr->proc;
    infoPtr->clientData = cmdPtr->clientData;
    infoPtr->deleteProc = cmdPtr->deleteProc;
    infoPtr->deleteData = cmdPtr->deleteData;
    infoPtr->namespacePtr = (Tcl_Namespace *) cmdPtr->nsPtr;

    return 1;
}

/*
 *----------------------------------------------------------------------
 *
 * Tcl_GetCommandName --
 *
 *	Given a token returned by Tcl_CreateCommand, this function returns the
 *	current name of the command (which may have changed due to renaming).
 *
 * Results:
 *	The return value is the name of the given command.
 *
 * Side effects:
 *	None.
 *
 *----------------------------------------------------------------------
 */

const char *
Tcl_GetCommandName(
    Tcl_Interp *interp,		/* Interpreter containing the command. */
    Tcl_Command command)	/* Token for command returned by a previous
				 * call to Tcl_CreateCommand. The command must
				 * not have been deleted. */
{
    Command *cmdPtr = (Command *) command;

    if ((cmdPtr == NULL) || (cmdPtr->hPtr == NULL)) {
	/*
	 * This should only happen if command was "created" after the
	 * interpreter began to be deleted, so there isn't really any command.
	 * Just return an empty string.
	 */

	return "";
    }

    return Tcl_GetHashKey(cmdPtr->hPtr->tablePtr, cmdPtr->hPtr);
}

/*
 *----------------------------------------------------------------------
 *
 * Tcl_GetCommandFullName --
 *
 *	Given a token returned by, e.g., Tcl_CreateCommand or Tcl_FindCommand,
 *	this function appends to an object the command's full name, qualified
 *	by a sequence of parent namespace names. The command's fully-qualified
 *	name may have changed due to renaming.
 *
 * Results:
 *	None.
 *
 * Side effects:
 *	The command's fully-qualified name is appended to the string
 *	representation of objPtr.
 *
 *----------------------------------------------------------------------
 */

void
Tcl_GetCommandFullName(
    Tcl_Interp *interp,		/* Interpreter containing the command. */
    Tcl_Command command,	/* Token for command returned by a previous
				 * call to Tcl_CreateCommand. The command must
				 * not have been deleted. */
    Tcl_Obj *objPtr)		/* Points to the object onto which the
				 * command's full name is appended. */

{
    Interp *iPtr = (Interp *) interp;
    register Command *cmdPtr = (Command *) command;
    char *name;

    /*
     * Add the full name of the containing namespace, followed by the "::"
     * separator, and the command name.
     */

    if (cmdPtr != NULL) {
	if (cmdPtr->nsPtr != NULL) {
	    Tcl_AppendToObj(objPtr, cmdPtr->nsPtr->fullName, -1);
	    if (cmdPtr->nsPtr != iPtr->globalNsPtr) {
		Tcl_AppendToObj(objPtr, "::", 2);
	    }
	}
	if (cmdPtr->hPtr != NULL) {
	    name = Tcl_GetHashKey(cmdPtr->hPtr->tablePtr, cmdPtr->hPtr);
	    Tcl_AppendToObj(objPtr, name, -1);
	}
    }
}

/*
 *----------------------------------------------------------------------
 *
 * Tcl_DeleteCommand --
 *
 *	Remove the given command from the given interpreter.
 *
 * Results:
 *	0 is returned if the command was deleted successfully. -1 is returned
 *	if there didn't exist a command by that name.
 *
 * Side effects:
 *	cmdName will no longer be recognized as a valid command for interp.
 *
 *----------------------------------------------------------------------
 */

int
Tcl_DeleteCommand(
    Tcl_Interp *interp,		/* Token for command interpreter (returned by
				 * a previous Tcl_CreateInterp call). */
    const char *cmdName)	/* Name of command to remove. */
{
    Tcl_Command cmd;

    /*
     * Find the desired command and delete it.
     */

    cmd = Tcl_FindCommand(interp, cmdName, NULL, /*flags*/ 0);
    if (cmd == NULL) {
	return -1;
    }
    return Tcl_DeleteCommandFromToken(interp, cmd);
}

/*
 *----------------------------------------------------------------------
 *
 * Tcl_DeleteCommandFromToken --
 *
 *	Removes the given command from the given interpreter. This function
 *	resembles Tcl_DeleteCommand, but takes a Tcl_Command token instead of
 *	a command name for efficiency.
 *
 * Results:
 *	0 is returned if the command was deleted successfully. -1 is returned
 *	if there didn't exist a command by that name.
 *
 * Side effects:
 *	The command specified by "cmd" will no longer be recognized as a valid
 *	command for "interp".
 *
 *----------------------------------------------------------------------
 */

int
Tcl_DeleteCommandFromToken(
    Tcl_Interp *interp,		/* Token for command interpreter returned by a
				 * previous call to Tcl_CreateInterp. */
    Tcl_Command cmd)		/* Token for command to delete. */
{
    Interp *iPtr = (Interp *) interp;
    Command *cmdPtr = (Command *) cmd;
    ImportRef *refPtr, *nextRefPtr;
    Tcl_Command importCmd;

    /*
     * Bump the command epoch counter. This will invalidate all cached
     * references that point to this command.
     */

    cmdPtr->cmdEpoch++;

    /*
     * The code here is tricky. We can't delete the hash table entry before
     * invoking the deletion callback because there are cases where the
     * deletion callback needs to invoke the command (e.g. object systems such
     * as OTcl). However, this means that the callback could try to delete or
     * rename the command. The deleted flag allows us to detect these cases
     * and skip nested deletes.
     */

    if (cmdPtr->flags & CMD_IS_DELETED) {
	/*
	 * Another deletion is already in progress. Remove the hash table
	 * entry now, but don't invoke a callback or free the command
	 * structure. Take care to only remove the hash entry if it has not
	 * already been removed; otherwise if we manage to hit this function
	 * three times, everything goes up in smoke. [Bug 1220058]
	 */

	if (cmdPtr->hPtr != NULL) {
	    Tcl_DeleteHashEntry(cmdPtr->hPtr);
	    cmdPtr->hPtr = NULL;
	}
	return 0;
    }

    /*
     * We must delete this command, even though both traces and delete procs
     * may try to avoid this (renaming the command etc). Also traces and
     * delete procs may try to delete the command themsevles. This flag
     * declares that a delete is in progress and that recursive deletes should
     * be ignored.
     */

    cmdPtr->flags |= CMD_IS_DELETED;

    /*
     * Call trace functions for the command being deleted. Then delete its
     * traces.
     */

    if (cmdPtr->tracePtr != NULL) {
	CommandTrace *tracePtr;
	CallCommandTraces(iPtr,cmdPtr,NULL,NULL,TCL_TRACE_DELETE);

	/*
	 * Now delete these traces.
	 */

	tracePtr = cmdPtr->tracePtr;
	while (tracePtr != NULL) {
	    CommandTrace *nextPtr = tracePtr->nextPtr;

	    if (tracePtr->refCount-- <= 1) {
		ckfree(tracePtr);
	    }
	    tracePtr = nextPtr;
	}
	cmdPtr->tracePtr = NULL;
    }

    /*
     * The list of command exported from the namespace might have changed.
     * However, we do not need to recompute this just yet; next time we need
     * the info will be soon enough.
     */

    TclInvalidateNsCmdLookup(cmdPtr->nsPtr);

    /*
     * If the command being deleted has a compile function, increment the
     * interpreter's compileEpoch to invalidate its compiled code. This makes
     * sure that we don't later try to execute old code compiled with
     * command-specific (i.e., inline) bytecodes for the now-deleted command.
     * This field is checked in Tcl_EvalObj and ObjInterpProc, and code whose
     * compilation epoch doesn't match is recompiled.
     */

    if (cmdPtr->compileProc != NULL) {
	iPtr->compileEpoch++;
    }

    if (cmdPtr->deleteProc != NULL) {
	/*
	 * Delete the command's client data. If this was an imported command
	 * created when a command was imported into a namespace, this client
	 * data will be a pointer to a ImportedCmdData structure describing
	 * the "real" command that this imported command refers to.
	 *
	 * If you are getting a crash during the call to deleteProc and
	 * cmdPtr->deleteProc is a pointer to the function free(), the most
	 * likely cause is that your extension allocated memory for the
	 * clientData argument to Tcl_CreateObjCommand with the ckalloc()
	 * macro and you are now trying to deallocate this memory with free()
	 * instead of ckfree(). You should pass a pointer to your own method
	 * that calls ckfree().
	 */

	cmdPtr->deleteProc(cmdPtr->deleteData);
    }

    /*
     * If this command was imported into other namespaces, then imported
     * commands were created that refer back to this command. Delete these
     * imported commands now.
     */
    if (!(cmdPtr->flags & CMD_REDEF_IN_PROGRESS)) {
	for (refPtr = cmdPtr->importRefPtr; refPtr != NULL;
		refPtr = nextRefPtr) {
	    nextRefPtr = refPtr->nextPtr;
	    importCmd = (Tcl_Command) refPtr->importedCmdPtr;
	    Tcl_DeleteCommandFromToken(interp, importCmd);
	}
    }

    /*
     * Don't use hPtr to delete the hash entry here, because it's possible
     * that the deletion callback renamed the command. Instead, use
     * cmdPtr->hptr, and make sure that no-one else has already deleted the
     * hash entry.
     */

    if (cmdPtr->hPtr != NULL) {
	Tcl_DeleteHashEntry(cmdPtr->hPtr);
	cmdPtr->hPtr = NULL;
    }

    /*
     * A number of tests for particular kinds of commands are done by checking
     * whether the objProc field holds a known value. Set the field to NULL so
     * that such tests won't have false positives when applied to deleted
     * commands.
     */

    cmdPtr->objProc = NULL;

    /*
     * Now free the Command structure, unless there is another reference to it
     * from a CmdName Tcl object in some ByteCode code sequence. In that case,
     * delay the cleanup until all references are either discarded (when a
     * ByteCode is freed) or replaced by a new reference (when a cached
     * CmdName Command reference is found to be invalid and
     * TclNRExecuteByteCode looks up the command in the command hashtable).
     */

    TclCleanupCommandMacro(cmdPtr);
    return 0;
}

/*
 *----------------------------------------------------------------------
 *
 * CallCommandTraces --
 *
 *	Abstraction of the code to call traces on a command.
 *
 * Results:
 *	Currently always NULL.
 *
 * Side effects:
 *	Anything; this may recursively evaluate scripts and code exists to do
 *	just that.
 *
 *----------------------------------------------------------------------
 */

static char *
CallCommandTraces(
    Interp *iPtr,		/* Interpreter containing command. */
    Command *cmdPtr,		/* Command whose traces are to be invoked. */
    const char *oldName,	/* Command's old name, or NULL if we must get
				 * the name from cmdPtr */
    const char *newName,	/* Command's new name, or NULL if the command
				 * is not being renamed */
    int flags)			/* Flags indicating the type of traces to
				 * trigger, either TCL_TRACE_DELETE or
				 * TCL_TRACE_RENAME. */
{
    register CommandTrace *tracePtr;
    ActiveCommandTrace active;
    char *result;
    Tcl_Obj *oldNamePtr = NULL;
    Tcl_InterpState state = NULL;

    if (cmdPtr->flags & CMD_TRACE_ACTIVE) {
	/*
	 * While a rename trace is active, we will not process any more rename
	 * traces; while a delete trace is active we will never reach here -
	 * because Tcl_DeleteCommandFromToken checks for the condition
	 * (cmdPtr->flags & CMD_IS_DELETED) and returns immediately when a
	 * command deletion is in progress. For all other traces, delete
	 * traces will not be invoked but a call to TraceCommandProc will
	 * ensure that tracePtr->clientData is freed whenever the command
	 * "oldName" is deleted.
	 */

	if (cmdPtr->flags & TCL_TRACE_RENAME) {
	    flags &= ~TCL_TRACE_RENAME;
	}
	if (flags == 0) {
	    return NULL;
	}
    }
    cmdPtr->flags |= CMD_TRACE_ACTIVE;
    cmdPtr->refCount++;

    result = NULL;
    active.nextPtr = iPtr->activeCmdTracePtr;
    active.reverseScan = 0;
    iPtr->activeCmdTracePtr = &active;

    if (flags & TCL_TRACE_DELETE) {
	flags |= TCL_TRACE_DESTROYED;
    }
    active.cmdPtr = cmdPtr;

    Tcl_Preserve(iPtr);

    for (tracePtr = cmdPtr->tracePtr; tracePtr != NULL;
	    tracePtr = active.nextTracePtr) {
	active.nextTracePtr = tracePtr->nextPtr;
	if (!(tracePtr->flags & flags)) {
	    continue;
	}
	cmdPtr->flags |= tracePtr->flags;
	if (oldName == NULL) {
	    TclNewObj(oldNamePtr);
	    Tcl_IncrRefCount(oldNamePtr);
	    Tcl_GetCommandFullName((Tcl_Interp *) iPtr,
		    (Tcl_Command) cmdPtr, oldNamePtr);
	    oldName = TclGetString(oldNamePtr);
	}
	tracePtr->refCount++;
	if (state == NULL) {
	    state = Tcl_SaveInterpState((Tcl_Interp *) iPtr, TCL_OK);
	}
	tracePtr->traceProc(tracePtr->clientData, (Tcl_Interp *) iPtr,
		oldName, newName, flags);
	cmdPtr->flags &= ~tracePtr->flags;
	if (tracePtr->refCount-- <= 1) {
	    ckfree(tracePtr);
	}
    }

    if (state) {
	Tcl_RestoreInterpState((Tcl_Interp *) iPtr, state);
    }

    /*
     * If a new object was created to hold the full oldName, free it now.
     */

    if (oldNamePtr != NULL) {
	TclDecrRefCount(oldNamePtr);
    }

    /*
     * Restore the variable's flags, remove the record of our active traces,
     * and then return.
     */

    cmdPtr->flags &= ~CMD_TRACE_ACTIVE;
    cmdPtr->refCount--;
    iPtr->activeCmdTracePtr = active.nextPtr;
    Tcl_Release(iPtr);
    return result;
}

/*
 *----------------------------------------------------------------------
 *
 * CancelEvalProc --
 *
 *	Marks this interpreter as being canceled. This causes current
 *	executions to be unwound as the interpreter enters a state where it
 *	refuses to execute more commands or handle [catch] or [try], yet the
 *	interpreter is still able to execute further commands after the
 *	cancelation is cleared (unlike if it is deleted).
 *
 * Results:
 *	The value given for the code argument.
 *
 * Side effects:
 *	Transfers a message from the cancelation message to the interpreter.
 *
 *----------------------------------------------------------------------
 */

static int
CancelEvalProc(
    ClientData clientData,	/* Interp to cancel the script in progress. */
    Tcl_Interp *interp,		/* Ignored */
    int code)			/* Current return code from command. */
{
    CancelInfo *cancelInfo = clientData;
    Interp *iPtr;

    if (cancelInfo != NULL) {
	Tcl_MutexLock(&cancelLock);
	iPtr = (Interp *) cancelInfo->interp;

	if (iPtr != NULL) {
	    /*
	     * Setting the CANCELED flag will cause the script in progress to
	     * be canceled as soon as possible. The core honors this flag at
	     * all the necessary places to ensure script cancellation is
	     * responsive. Extensions can check for this flag by calling
	     * Tcl_Canceled and checking if TCL_ERROR is returned or they can
	     * choose to ignore the script cancellation flag and the
	     * associated functionality altogether. Currently, the only other
	     * flag we care about here is the TCL_CANCEL_UNWIND flag (from
	     * Tcl_CancelEval). We do not want to simply combine all the flags
	     * from original Tcl_CancelEval call with the interp flags here
	     * just in case the caller passed flags that might cause behaviour
	     * unrelated to script cancellation.
	     */

	    TclSetCancelFlags(iPtr, cancelInfo->flags | CANCELED);

	    /*
	     * Now, we must set the script cancellation flags on all the slave
	     * interpreters belonging to this one.
	     */

	    TclSetSlaveCancelFlags((Tcl_Interp *) iPtr,
		    cancelInfo->flags | CANCELED, 0);

	    /*
	     * Create the result object now so that Tcl_Canceled can avoid
	     * locking the cancelLock mutex.
	     */

	    if (cancelInfo->result != NULL) {
		Tcl_SetStringObj(iPtr->asyncCancelMsg, cancelInfo->result,
			cancelInfo->length);
	    } else {
		Tcl_SetObjLength(iPtr->asyncCancelMsg, 0);
	    }
	}
	Tcl_MutexUnlock(&cancelLock);
    }

    return code;
}

/*
 *----------------------------------------------------------------------
 *
 * TclCleanupCommand --
 *
 *	This function frees up a Command structure unless it is still
 *	referenced from an interpreter's command hashtable or from a CmdName
 *	Tcl object representing the name of a command in a ByteCode
 *	instruction sequence.
 *
 * Results:
 *	None.
 *
 * Side effects:
 *	Memory gets freed unless a reference to the Command structure still
 *	exists. In that case the cleanup is delayed until the command is
 *	deleted or when the last ByteCode referring to it is freed.
 *
 *----------------------------------------------------------------------
 */

void
TclCleanupCommand(
    register Command *cmdPtr)	/* Points to the Command structure to
				 * be freed. */
{
    cmdPtr->refCount--;
    if (cmdPtr->refCount <= 0) {
	ckfree(cmdPtr);
    }
}

/*
 *----------------------------------------------------------------------
 *
 * TclInterpReady --
 *
 *	Check if an interpreter is ready to eval commands or scripts, i.e., if
 *	it was not deleted and if the nesting level is not too high.
 *
 * Results:
 *	The return value is TCL_OK if it the interpreter is ready, TCL_ERROR
 *	otherwise.
 *
 * Side effects:
 *	The interpreter's result is cleared.
 *
 *----------------------------------------------------------------------
 */

int
TclInterpReady(
    Tcl_Interp *interp)
{
    register Interp *iPtr = (Interp *) interp;

    /*
     * Reset the interpreter's result and clear out any previous error
     * information.
     */

    Tcl_ResetResult(interp);

    /*
     * If the interpreter has been deleted, return an error.
     */

    if (iPtr->flags & DELETED) {
	Tcl_SetObjResult(interp, Tcl_NewStringObj(
		"attempt to call eval in deleted interpreter", -1));
	Tcl_SetErrorCode(interp, "TCL", "IDELETE",
		"attempt to call eval in deleted interpreter", NULL);
	return TCL_ERROR;
    }

    if (iPtr->execEnvPtr->rewind) {
	return TCL_ERROR;
    }

    /*
     * Make sure the script being evaluated (if any) has not been canceled.
     */

    if (TclCanceled(iPtr) &&
	    (TCL_OK != Tcl_Canceled(interp, TCL_LEAVE_ERR_MSG))) {
	return TCL_ERROR;
    }

    /*
     * Check depth of nested calls to Tcl_Eval: if this gets too large, it's
     * probably because of an infinite loop somewhere.
     */

    if (((iPtr->numLevels) <= iPtr->maxNestingDepth)) {
	return TCL_OK;
    }

    Tcl_SetObjResult(interp, Tcl_NewStringObj(
	    "too many nested evaluations (infinite loop?)", -1));
    Tcl_SetErrorCode(interp, "TCL", "LIMIT", "STACK", NULL);
    return TCL_ERROR;
}

/*
 *----------------------------------------------------------------------
 *
 * TclResetCancellation --
 *
 *	Reset the script cancellation flags if the nesting level
 *	(iPtr->numLevels) for the interp is zero or argument force is
 *	non-zero.
 *
 * Results:
 *	A standard Tcl result.
 *
 * Side effects:
 *	The script cancellation flags for the interp may be reset.
 *
 *----------------------------------------------------------------------
 */

int
TclResetCancellation(
    Tcl_Interp *interp,
    int force)
{
    register Interp *iPtr = (Interp *) interp;

    if (iPtr == NULL) {
	return TCL_ERROR;
    }

    if (force || (iPtr->numLevels == 0)) {
	TclUnsetCancelFlags(iPtr);
    }
    return TCL_OK;
}

/*
 *----------------------------------------------------------------------
 *
 * Tcl_Canceled --
 *
 *	Check if the script in progress has been canceled, i.e.,
 *	Tcl_CancelEval was called for this interpreter or any of its master
 *	interpreters.
 *
 * Results:
 *	The return value is TCL_OK if the script evaluation has not been
 *	canceled, TCL_ERROR otherwise.
 *
 *	If "flags" contains TCL_LEAVE_ERR_MSG, an error message is returned in
 *	the interpreter's result object. Otherwise, the interpreter's result
 *	object is left unchanged. If "flags" contains TCL_CANCEL_UNWIND,
 *	TCL_ERROR will only be returned if the script evaluation is being
 *	completely unwound.
 *
 * Side effects:
 *	The CANCELED flag for the interp will be reset if it is set.
 *
 *----------------------------------------------------------------------
 */

int
Tcl_Canceled(
    Tcl_Interp *interp,
    int flags)
{
    register Interp *iPtr = (Interp *) interp;

    /*
     * Has the current script in progress for this interpreter been canceled
     * or is the stack being unwound due to the previous script cancellation?
     */

    if (!TclCanceled(iPtr)) {
        return TCL_OK;
    }

    /*
     * The CANCELED flag is a one-shot flag that is reset immediately upon
     * being detected; however, if the TCL_CANCEL_UNWIND flag is set we will
     * continue to report that the script in progress has been canceled
     * thereby allowing the evaluation stack for the interp to be fully
     * unwound.
     */

    iPtr->flags &= ~CANCELED;

    /*
     * The CANCELED flag was detected and reset; however, if the caller
     * specified the TCL_CANCEL_UNWIND flag, we only return TCL_ERROR
     * (indicating that the script in progress has been canceled) if the
     * evaluation stack for the interp is being fully unwound.
     */

    if ((flags & TCL_CANCEL_UNWIND) && !(iPtr->flags & TCL_CANCEL_UNWIND)) {
        return TCL_OK;
    }

    /*
     * If the TCL_LEAVE_ERR_MSG flags bit is set, place an error in the
     * interp's result; otherwise, we leave it alone.
     */

    if (flags & TCL_LEAVE_ERR_MSG) {
        const char *id, *message = NULL;
        int length;

        /*
         * Setup errorCode variables so that we can differentiate between
         * being canceled and unwound.
         */

        if (iPtr->asyncCancelMsg != NULL) {
            message = TclGetStringFromObj(iPtr->asyncCancelMsg, &length);
        } else {
            length = 0;
        }

        if (iPtr->flags & TCL_CANCEL_UNWIND) {
            id = "IUNWIND";
            if (length == 0) {
                message = "eval unwound";
            }
        } else {
            id = "ICANCEL";
            if (length == 0) {
                message = "eval canceled";
            }
        }

        Tcl_SetObjResult(interp, Tcl_NewStringObj(message, -1));
        Tcl_SetErrorCode(interp, "TCL", "CANCEL", id, message, NULL);
    }

    /*
     * Return TCL_ERROR to the caller (not necessarily just the Tcl core
     * itself) that indicates further processing of the script or command in
     * progress should halt gracefully and as soon as possible.
     */

    return TCL_ERROR;
}

/*
 *----------------------------------------------------------------------
 *
 * Tcl_CancelEval --
 *
 *	This function schedules the cancellation of the current script in the
 *	given interpreter.
 *
 * Results:
 *	The return value is a standard Tcl completion code such as TCL_OK or
 *	TCL_ERROR. Since the interp may belong to a different thread, no error
 *	message can be left in the interp's result.
 *
 * Side effects:
 *	The script in progress in the specified interpreter will be canceled
 *	with TCL_ERROR after asynchronous handlers are invoked at the next
 *	Tcl_Canceled check.
 *
 *----------------------------------------------------------------------
 */

int
Tcl_CancelEval(
    Tcl_Interp *interp,		/* Interpreter in which to cancel the
				 * script. */
    Tcl_Obj *resultObjPtr,	/* The script cancellation error message or
				 * NULL for a default error message. */
    ClientData clientData,	/* Passed to CancelEvalProc. */
    int flags)			/* Collection of OR-ed bits that control
				 * the cancellation of the script. Only
				 * TCL_CANCEL_UNWIND is currently
				 * supported. */
{
    Tcl_HashEntry *hPtr;
    CancelInfo *cancelInfo;
    int code = TCL_ERROR;
    const char *result;

    if (interp == NULL) {
	return TCL_ERROR;
    }

    Tcl_MutexLock(&cancelLock);
    if (cancelTableInitialized != 1) {
	/*
	 * No CancelInfo hash table (Tcl_CreateInterp has never been called?)
	 */

	goto done;
    }
    hPtr = Tcl_FindHashEntry(&cancelTable, (char *) interp);
    if (hPtr == NULL) {
	/*
	 * No CancelInfo record for this interpreter.
	 */

	goto done;
    }
    cancelInfo = Tcl_GetHashValue(hPtr);

    /*
     * Populate information needed by the interpreter thread to fulfill the
     * cancellation request. Currently, clientData is ignored. If the
     * TCL_CANCEL_UNWIND flags bit is set, the script in progress is not
     * allowed to catch the script cancellation because the evaluation stack
     * for the interp is completely unwound.
     */

    if (resultObjPtr != NULL) {
	result = TclGetStringFromObj(resultObjPtr, &cancelInfo->length);
	cancelInfo->result = ckrealloc(cancelInfo->result,cancelInfo->length);
	memcpy(cancelInfo->result, result, (size_t) cancelInfo->length);
	TclDecrRefCount(resultObjPtr);	/* Discard their result object. */
    } else {
	cancelInfo->result = NULL;
	cancelInfo->length = 0;
    }
    cancelInfo->clientData = clientData;
    cancelInfo->flags = flags;
    Tcl_AsyncMark(cancelInfo->async);
    code = TCL_OK;

  done:
    Tcl_MutexUnlock(&cancelLock);
    return code;
}

/*
 *----------------------------------------------------------------------
 *
 * Tcl_InterpActive --
 *
 *	Returns non-zero if the specified interpreter is in use, i.e. if there
 *	is an evaluation currently active in the interpreter.
 *
 * Results:
 *	See above.
 *
 * Side effects:
 *	None.
 *
 *----------------------------------------------------------------------
 */

int
Tcl_InterpActive(
    Tcl_Interp *interp)
{
    return ((Interp *) interp)->numLevels > 0;
}

/*
 *----------------------------------------------------------------------
 *
 * Tcl_EvalObjv --
 *
 *	This function evaluates a Tcl command that has already been parsed
 *	into words, with one Tcl_Obj holding each word.
 *
 * Results:
 *	The return value is a standard Tcl completion code such as TCL_OK or
 *	TCL_ERROR. A result or error message is left in interp's result.
 *
 * Side effects:
 *	Always pushes a callback. Other side effects depend on the command.
 *
 *----------------------------------------------------------------------
 */

int
Tcl_EvalObjv(
    Tcl_Interp *interp,		/* Interpreter in which to evaluate the
				 * command. Also used for error reporting. */
    int objc,			/* Number of words in command. */
    Tcl_Obj *const objv[],	/* An array of pointers to objects that are
				 * the words that make up the command. */
    int flags)			/* Collection of OR-ed bits that control the
				 * evaluation of the script. Only
				 * TCL_EVAL_GLOBAL, TCL_EVAL_INVOKE and
				 * TCL_EVAL_NOERR are currently supported. */
{
    int result;
    NRE_callback *rootPtr = TOP_CB(interp);

    result = TclNREvalObjv(interp, objc, objv, flags, NULL);
    return TclNRRunCallbacks(interp, result, rootPtr);
}

int
TclNREvalObjv(
    Tcl_Interp *interp,		/* Interpreter in which to evaluate the
				 * command. Also used for error reporting. */
    int objc,			/* Number of words in command. */
    Tcl_Obj *const objv[],	/* An array of pointers to objects that are
				 * the words that make up the command. */
    int flags,			/* Collection of OR-ed bits that control the
				 * evaluation of the script. Only
				 * TCL_EVAL_GLOBAL, TCL_EVAL_INVOKE and
				 * TCL_EVAL_NOERR are currently supported. */
    Command *cmdPtr)		/* NULL if the Command is to be looked up
				 * here, otherwise the pointer to the
				 * requested Command struct to be invoked. */
{
    Interp *iPtr = (Interp *) interp;

    /*
     * data[1] stores a marker for use by tailcalls; it will be set to 1 by
     * command redirectors (imports, alias, ensembles) so that tailcall skips
     * this callback (that marks the end of the target command) and goes back
     * to the end of the source command.
     */

    if (iPtr->deferredCallbacks) {
        iPtr->deferredCallbacks = NULL;
    } else {
	TclNRAddCallback(interp, NRCommand, NULL, NULL, NULL, NULL);
    }

    iPtr->numLevels++;
    TclNRAddCallback(interp, EvalObjvCore, cmdPtr, INT2PTR(flags),
	    INT2PTR(objc), objv);
    return TCL_OK;
}

static int
EvalObjvCore(
    ClientData data[],
    Tcl_Interp *interp,
    int result)
{
    Command *cmdPtr = NULL, *preCmdPtr = data[0];
    int flags = PTR2INT(data[1]);
    int objc = PTR2INT(data[2]);
    Tcl_Obj **objv = data[3];
    Interp *iPtr = (Interp *) interp;
    Namespace *lookupNsPtr = NULL;
    int enterTracesDone = 0;

    /*
     * Push records for task to be done on return, in INVERSE order. First, if
     * needed, the exception handlers (as they should happen last).
     */

    if (!(flags & TCL_EVAL_NOERR)) {
	TEOV_PushExceptionHandlers(interp, objc, objv, flags);
    }

    if (TCL_OK != TclInterpReady(interp)) {
	return TCL_ERROR;
    }

    if (objc == 0) {
	return TCL_OK;
    }

    if (TclLimitExceeded(iPtr->limit)) {
	return TCL_ERROR;
    }

    /*
     * Configure evaluation context to match the requested flags.
     */

    if (iPtr->lookupNsPtr) {

	/*
	 * Capture the namespace we should do command name resolution in, as
	 * instructed by our caller sneaking it in to us in a private interp
	 * field.  Clear that field right away so we cannot possibly have its
	 * use leak where it should not.  The sneaky message pass is done.
	 *
	 * Use of this mechanism overrides the TCL_EVAL_GLOBAL flag.
	 * TODO: Is that a bug?
	 */

	lookupNsPtr = iPtr->lookupNsPtr;
	iPtr->lookupNsPtr = NULL;
    } else if (flags & TCL_EVAL_INVOKE) {
	lookupNsPtr = iPtr->globalNsPtr;
    } else {

	/*
	 * TCL_EVAL_INVOKE was not set: clear rewrite rules
	 */

	iPtr->ensembleRewrite.sourceObjs = NULL;

	if (flags & TCL_EVAL_GLOBAL) {
	    TEOV_SwitchVarFrame(interp);
	    lookupNsPtr = iPtr->globalNsPtr;
	}
    }

    /*
     * Lookup the Command to dispatch.
     */

    reresolve:
    assert(cmdPtr == NULL);
    if (preCmdPtr) {
	/* Caller gave it to us */
	if (!(preCmdPtr->flags & CMD_IS_DELETED)) {
	    /* So long as it exists, use it. */
	    cmdPtr = preCmdPtr;
	} else if (flags & TCL_EVAL_NORESOLVE) {
	    /*
	     * When it's been deleted, and we're told not to attempt
	     * resolving it ourselves, all we can do is raise an error.
	     */
	    Tcl_SetObjResult(interp, Tcl_ObjPrintf(
		    "attempt to invoke a deleted command"));
	    Tcl_SetErrorCode(interp, "TCL", "EVAL", "DELETEDCOMMAND", NULL);
	    return TCL_ERROR;
	}
    }
    if (cmdPtr == NULL) {
	cmdPtr = TEOV_LookupCmdFromObj(interp, objv[0], lookupNsPtr);
	if (!cmdPtr) {
	    return TEOV_NotFound(interp, objc, objv, lookupNsPtr);
	}
    }

    if (enterTracesDone || iPtr->tracePtr
	    || (cmdPtr->flags & CMD_HAS_EXEC_TRACES)) {

	Tcl_Obj *commandPtr = TclGetSourceFromFrame(
		flags & TCL_EVAL_SOURCE_IN_FRAME ?  iPtr->cmdFramePtr : NULL,
		objc, objv);
	Tcl_IncrRefCount(commandPtr);

	if (!enterTracesDone) {

	    int code = TEOV_RunEnterTraces(interp, &cmdPtr, commandPtr,
		    objc, objv);

	    /*
	     * Send any exception from enter traces back as an exception
	     * raised by the traced command.
	     * TODO: Is this a bug?  Letting an execution trace BREAK or
	     * CONTINUE or RETURN in the place of the traced command?
	     * Would either converting all exceptions to TCL_ERROR, or
	     * just swallowing them be better?  (Swallowing them has the
	     * problem of permanently hiding program errors.)
	     */

	    if (code != TCL_OK) {
		Tcl_DecrRefCount(commandPtr);
		return code;
	    }

	    /*
	     * If the enter traces made the resolved cmdPtr unusable, go
	     * back and resolve again, but next time don't run enter
	     * traces again.
	     */

	    if (cmdPtr == NULL) {
		enterTracesDone = 1;
		Tcl_DecrRefCount(commandPtr);
		goto reresolve;
	    }
	}

	/*
	 * Schedule leave traces.  Raise the refCount on the resolved
	 * cmdPtr, so that when it passes to the leave traces we know
	 * it's still valid.
	 */

	cmdPtr->refCount++;
	TclNRAddCallback(interp, TEOV_RunLeaveTraces, INT2PTR(objc),
		    commandPtr, cmdPtr, objv);
    }

    TclNRAddCallback(interp, Dispatch,
	    cmdPtr->nreProc ? cmdPtr->nreProc : cmdPtr->objProc,
	    cmdPtr->objClientData, INT2PTR(objc), objv);
    return TCL_OK;
}

static int
Dispatch(
    ClientData data[],
    Tcl_Interp *interp,
    int result)
{
    Tcl_ObjCmdProc *objProc = data[0];
    ClientData clientData = data[1];
    int objc = PTR2INT(data[2]);
    Tcl_Obj **objv = data[3];
    Interp *iPtr = (Interp *) interp;

#ifdef USE_DTRACE
    if (TCL_DTRACE_CMD_ARGS_ENABLED()) {
	const char *a[10];
	int i = 0;

	while (i < 10) {
	    a[i] = i < objc ? TclGetString(objv[i]) : NULL; i++;
	}
	TCL_DTRACE_CMD_ARGS(a[0], a[1], a[2], a[3], a[4], a[5], a[6], a[7],
		a[8], a[9]);
    }
    if (TCL_DTRACE_CMD_INFO_ENABLED() && iPtr->cmdFramePtr) {
	Tcl_Obj *info = TclInfoFrame(interp, iPtr->cmdFramePtr);
	const char *a[6]; int i[2];

	TclDTraceInfo(info, a, i);
	TCL_DTRACE_CMD_INFO(a[0], a[1], a[2], a[3], i[0], i[1], a[4], a[5]);
	TclDecrRefCount(info);
    }
    if ((TCL_DTRACE_CMD_RETURN_ENABLED() || TCL_DTRACE_CMD_RESULT_ENABLED())
	    && objc) {
	TclNRAddCallback(interp, DTraceCmdReturn, objv[0], NULL, NULL, NULL);
    }
    if (TCL_DTRACE_CMD_ENTRY_ENABLED() && objc) {
	TCL_DTRACE_CMD_ENTRY(TclGetString(objv[0]), objc - 1,
		(Tcl_Obj **)(objv + 1));
    }
#endif /* USE_DTRACE */

    iPtr->cmdCount++;
    return objProc(clientData, interp, objc, objv);
}

int
TclNRRunCallbacks(
    Tcl_Interp *interp,
    int result,
    struct NRE_callback *rootPtr)
				/* All callbacks down to rootPtr not inclusive
				 * are to be run. */
{
    NRE_callback *callbackPtr;
    Tcl_NRPostProc *procPtr;

    while (TOP_CB(interp) != rootPtr) {
	callbackPtr = TOP_CB(interp);
	procPtr = callbackPtr->procPtr;
	TOP_CB(interp) = callbackPtr->nextPtr;
	result = procPtr(callbackPtr->data, interp, result);
	TCLNR_FREE(interp, callbackPtr);
    }
    return result;
}

static int
NRCommand(
    ClientData data[],
    Tcl_Interp *interp,
    int result)
{
    Interp *iPtr = (Interp *) interp;

    iPtr->numLevels--;

     /*
      * If there is a tailcall, schedule it next
      */

    if (data[1] && (data[1] != INT2PTR(1))) {
        TclNRAddCallback(interp, TclNRTailcallEval, data[1], NULL, NULL, NULL);
    }

    /* OPT ??
     * Do not interrupt a series of cleanups with async or limit checks:
     * just check at the end?
     */

    if (TclAsyncReady(iPtr)) {
	result = Tcl_AsyncInvoke(interp, result);
    }
    if ((result == TCL_OK) && TclCanceled(iPtr)) {
	result = Tcl_Canceled(interp, TCL_LEAVE_ERR_MSG);
    }
    if (result == TCL_OK && TclLimitReady(iPtr->limit)) {
	result = Tcl_LimitCheck(interp);
    }

    return result;
}

/*
 *----------------------------------------------------------------------
 *
 * TEOV_Exception	 -
 * TEOV_LookupCmdFromObj -
 * TEOV_RunEnterTraces	 -
 * TEOV_RunLeaveTraces	 -
 * TEOV_NotFound	 -
 *
 *	These are helper functions for Tcl_EvalObjv.
 *
 *----------------------------------------------------------------------
 */

static void
TEOV_PushExceptionHandlers(
    Tcl_Interp *interp,
    int objc,
    Tcl_Obj *const objv[],
    int flags)
{
    Interp *iPtr = (Interp *) interp;

    /*
     * If any error processing is necessary, push the appropriate records.
     * Note that we have to push them in the inverse order: first the one that
     * has to run last.
     */

    if (!(flags & TCL_EVAL_INVOKE)) {
	/*
	 * Error messages
	 */

	TclNRAddCallback(interp, TEOV_Error, INT2PTR(objc),
		(ClientData) objv, NULL, NULL);
    }

    if (iPtr->numLevels == 1) {
	/*
	 * No CONTINUE or BREAK at level 0, manage RETURN
	 */

	TclNRAddCallback(interp, TEOV_Exception, INT2PTR(iPtr->evalFlags),
		NULL, NULL, NULL);
    }
}

static void
TEOV_SwitchVarFrame(
    Tcl_Interp *interp)
{
    Interp *iPtr = (Interp *) interp;

    /*
     * Change the varFrame to be the rootVarFrame, and push a record to
     * restore things at the end.
     */

    TclNRAddCallback(interp, TEOV_RestoreVarFrame, iPtr->varFramePtr, NULL,
	    NULL, NULL);
    iPtr->varFramePtr = iPtr->rootFramePtr;
}

static int
TEOV_RestoreVarFrame(
    ClientData data[],
    Tcl_Interp *interp,
    int result)
{
    ((Interp *) interp)->varFramePtr = data[0];
    return result;
}

static int
TEOV_Exception(
    ClientData data[],
    Tcl_Interp *interp,
    int result)
{
    Interp *iPtr = (Interp *) interp;
    int allowExceptions = (PTR2INT(data[0]) & TCL_ALLOW_EXCEPTIONS);

    if (result != TCL_OK) {
	if (result == TCL_RETURN) {
	    result = TclUpdateReturnInfo(iPtr);
	}
	if ((result != TCL_ERROR) && !allowExceptions) {
	    ProcessUnexpectedResult(interp, result);
	    result = TCL_ERROR;
	}
    }

    /*
     * We are returning to level 0, so should process TclResetCancellation. As
     * numLevels has not *yet* been decreased, do not call it: do the thing
     * here directly.
     */

    TclUnsetCancelFlags(iPtr);
    return result;
}

static int
TEOV_Error(
    ClientData data[],
    Tcl_Interp *interp,
    int result)
{
    Interp *iPtr = (Interp *) interp;
    Tcl_Obj *listPtr;
    const char *cmdString;
    int cmdLen;
    int objc = PTR2INT(data[0]);
    Tcl_Obj **objv = data[1];

    if ((result == TCL_ERROR) && !(iPtr->flags & ERR_ALREADY_LOGGED)){
	/*
	 * If there was an error, a command string will be needed for the
	 * error log: get it out of the itemPtr. The details depend on the
	 * type.
	 */

	listPtr = Tcl_NewListObj(objc, objv);
	cmdString = TclGetStringFromObj(listPtr, &cmdLen);
	Tcl_LogCommandInfo(interp, cmdString, cmdString, cmdLen);
	Tcl_DecrRefCount(listPtr);
    }
    iPtr->flags &= ~ERR_ALREADY_LOGGED;
    return result;
}

static int
TEOV_NotFound(
    Tcl_Interp *interp,
    int objc,
    Tcl_Obj *const objv[],
    Namespace *lookupNsPtr)
{
    Command * cmdPtr;
    Interp *iPtr = (Interp *) interp;
    int i, newObjc, handlerObjc;
    Tcl_Obj **newObjv, **handlerObjv;
    CallFrame *varFramePtr = iPtr->varFramePtr;
    Namespace *currNsPtr = NULL;/* Used to check for and invoke any registered
				 * unknown command handler for the current
				 * namespace (TIP 181). */
    Namespace *savedNsPtr = NULL;

    currNsPtr = varFramePtr->nsPtr;
    if ((currNsPtr == NULL) || (currNsPtr->unknownHandlerPtr == NULL)) {
	currNsPtr = iPtr->globalNsPtr;
	if (currNsPtr == NULL) {
	    Tcl_Panic("Tcl_EvalObjv: NULL global namespace pointer");
	}
    }

    /*
     * Check to see if the resolution namespace has lost its unknown handler.
     * If so, reset it to "::unknown".
     */

    if (currNsPtr->unknownHandlerPtr == NULL) {
	TclNewLiteralStringObj(currNsPtr->unknownHandlerPtr, "::unknown");
	Tcl_IncrRefCount(currNsPtr->unknownHandlerPtr);
    }

    /*
     * Get the list of words for the unknown handler and allocate enough space
     * to hold both the handler prefix and all words of the command invokation
     * itself.
     */

    Tcl_ListObjGetElements(NULL, currNsPtr->unknownHandlerPtr,
	    &handlerObjc, &handlerObjv);
    newObjc = objc + handlerObjc;
    newObjv = TclStackAlloc(interp, (int) sizeof(Tcl_Obj *) * newObjc);

    /*
     * Copy command prefix from unknown handler and add on the real command's
     * full argument list. Note that we only use memcpy() once because we have
     * to increment the reference count of all the handler arguments anyway.
     */

    for (i = 0; i < handlerObjc; ++i) {
	newObjv[i] = handlerObjv[i];
	Tcl_IncrRefCount(newObjv[i]);
    }
    memcpy(newObjv+handlerObjc, objv, sizeof(Tcl_Obj *) * (unsigned)objc);

    /*
     * Look up and invoke the handler (by recursive call to this function). If
     * there is no handler at all, instead of doing the recursive call we just
     * generate a generic error message; it would be an infinite-recursion
     * nightmare otherwise.
     *
     * In this case we worry a bit less about recursion for now, and call the
     * "blocking" interface.
     */

    cmdPtr = TEOV_LookupCmdFromObj(interp, newObjv[0], lookupNsPtr);
    if (cmdPtr == NULL) {
	Tcl_SetObjResult(interp, Tcl_ObjPrintf(
                "invalid command name \"%s\"", TclGetString(objv[0])));
        Tcl_SetErrorCode(interp, "TCL", "LOOKUP", "COMMAND",
                TclGetString(objv[0]), NULL);

	/*
	 * Release any resources we locked and allocated during the handler
	 * call.
	 */

	for (i = 0; i < handlerObjc; ++i) {
	    Tcl_DecrRefCount(newObjv[i]);
	}
	TclStackFree(interp, newObjv);
	return TCL_ERROR;
    }

    if (lookupNsPtr) {
	savedNsPtr = varFramePtr->nsPtr;
	varFramePtr->nsPtr = lookupNsPtr;
    }
    TclSkipTailcall(interp);
    TclNRAddCallback(interp, TEOV_NotFoundCallback, INT2PTR(handlerObjc),
	    newObjv, savedNsPtr, NULL);
    return TclNREvalObjv(interp, newObjc, newObjv, TCL_EVAL_NOERR, NULL);
}

static int
TEOV_NotFoundCallback(
    ClientData data[],
    Tcl_Interp *interp,
    int result)
{
    Interp *iPtr = (Interp *) interp;
    int objc = PTR2INT(data[0]);
    Tcl_Obj **objv = data[1];
    Namespace *savedNsPtr = data[2];

    int i;

    if (savedNsPtr) {
	iPtr->varFramePtr->nsPtr = savedNsPtr;
    }

    /*
     * Release any resources we locked and allocated during the handler call.
     */

    for (i = 0; i < objc; ++i) {
	Tcl_DecrRefCount(objv[i]);
    }
    TclStackFree(interp, objv);

    return result;
}

static int
TEOV_RunEnterTraces(
    Tcl_Interp *interp,
    Command **cmdPtrPtr,
    Tcl_Obj *commandPtr,
    int objc,
    Tcl_Obj *const objv[])
{
    Interp *iPtr = (Interp *) interp;
    Command *cmdPtr = *cmdPtrPtr;
    int newEpoch, cmdEpoch = cmdPtr->cmdEpoch;
    int length, traceCode = TCL_OK;
    const char *command = TclGetStringFromObj(commandPtr, &length);

    /*
     * Call trace functions.
     * Execute any command or execution traces. Note that we bump up the
     * command's reference count for the duration of the calling of the
     * traces so that the structure doesn't go away underneath our feet.
     */

    cmdPtr->refCount++;
    if (iPtr->tracePtr) {
	traceCode = TclCheckInterpTraces(interp, command, length,
		cmdPtr, TCL_OK, TCL_TRACE_ENTER_EXEC, objc, objv);
    }
    if ((cmdPtr->flags & CMD_HAS_EXEC_TRACES) && (traceCode == TCL_OK)) {
	traceCode = TclCheckExecutionTraces(interp, command, length,
		cmdPtr, TCL_OK, TCL_TRACE_ENTER_EXEC, objc, objv);
    }
    newEpoch = cmdPtr->cmdEpoch;
    TclCleanupCommandMacro(cmdPtr);

    if (traceCode != TCL_OK) {
	if (traceCode == TCL_ERROR) {
	    Tcl_Obj *info;

	    TclNewLiteralStringObj(info, "\n    (enter trace on \"");
	    Tcl_AppendLimitedToObj(info, command, length, 55, "...");
	    Tcl_AppendToObj(info, "\")", 2);
	    Tcl_AppendObjToErrorInfo(interp, info);
	    iPtr->flags |= ERR_ALREADY_LOGGED;
	}
	return traceCode;
    }
    if (cmdEpoch != newEpoch) {
	*cmdPtrPtr = NULL;
    }
    return TCL_OK;
}

static int
TEOV_RunLeaveTraces(
    ClientData data[],
    Tcl_Interp *interp,
    int result)
{
    Interp *iPtr = (Interp *) interp;
    int traceCode = TCL_OK;
    int objc = PTR2INT(data[0]);
    Tcl_Obj *commandPtr = data[1];
    Command *cmdPtr = data[2];
    Tcl_Obj **objv = data[3];
    int length;
    const char *command = TclGetStringFromObj(commandPtr, &length);

    if (!(cmdPtr->flags & CMD_IS_DELETED)) {
	if (cmdPtr->flags & CMD_HAS_EXEC_TRACES){
	    traceCode = TclCheckExecutionTraces(interp, command, length,
		    cmdPtr, result, TCL_TRACE_LEAVE_EXEC, objc, objv);
	}
	if (iPtr->tracePtr != NULL && traceCode == TCL_OK) {
	    traceCode = TclCheckInterpTraces(interp, command, length,
		    cmdPtr, result, TCL_TRACE_LEAVE_EXEC, objc, objv);
	}
    }

    /*
     * As cmdPtr is set, TclNRRunCallbacks is about to reduce the numlevels.
     * Prevent that by resetting the cmdPtr field and dealing right here with
     * cmdPtr->refCount.
     */

    TclCleanupCommandMacro(cmdPtr);

    if (traceCode != TCL_OK) {
	if (traceCode == TCL_ERROR) {
	    Tcl_Obj *info;

	    TclNewLiteralStringObj(info, "\n    (leave trace on \"");
	    Tcl_AppendLimitedToObj(info, command, length, 55, "...");
	    Tcl_AppendToObj(info, "\")", 2);
	    Tcl_AppendObjToErrorInfo(interp, info);
	    iPtr->flags |= ERR_ALREADY_LOGGED;
	}
	result = traceCode;
    }
    Tcl_DecrRefCount(commandPtr);
    return result;
}

static inline Command *
TEOV_LookupCmdFromObj(
    Tcl_Interp *interp,
    Tcl_Obj *namePtr,
    Namespace *lookupNsPtr)
{
    Interp *iPtr = (Interp *) interp;
    Command *cmdPtr;
    Namespace *savedNsPtr = iPtr->varFramePtr->nsPtr;

    if (lookupNsPtr) {
	iPtr->varFramePtr->nsPtr = lookupNsPtr;
    }
    cmdPtr = (Command *) Tcl_GetCommandFromObj(interp, namePtr);
    iPtr->varFramePtr->nsPtr = savedNsPtr;
    return cmdPtr;
}

/*
 *----------------------------------------------------------------------
 *
 * Tcl_EvalTokensStandard --
 *
 *	Given an array of tokens parsed from a Tcl command (e.g., the tokens
 *	that make up a word or the index for an array variable) this function
 *	evaluates the tokens and concatenates their values to form a single
 *	result value.
 *
 * Results:
 *	The return value is a standard Tcl completion code such as TCL_OK or
 *	TCL_ERROR. A result or error message is left in interp's result.
 *
 * Side effects:
 *	Depends on the array of tokens being evaled.
 *
 *----------------------------------------------------------------------
 */

int
Tcl_EvalTokensStandard(
    Tcl_Interp *interp,		/* Interpreter in which to lookup variables,
				 * execute nested commands, and report
				 * errors. */
    Tcl_Token *tokenPtr,	/* Pointer to first in an array of tokens to
				 * evaluate and concatenate. */
    int count)			/* Number of tokens to consider at tokenPtr.
				 * Must be at least 1. */
{
    return TclSubstTokens(interp, tokenPtr, count, /* numLeftPtr */ NULL, 1,
	    NULL, NULL, 0);
}

/*
 *----------------------------------------------------------------------
 *
 * TclEvalScriptTokens --
 *
 * 
 * Results:
 *
 * Side effects:
 *
 * TIP #280 : Keep public API, internally extended API.
 *----------------------------------------------------------------------
 */

int
TclEvalScriptTokens(
    Tcl_Interp *interp,
    Tcl_Token *tokenPtr,
    int length,
    int flags,
    int line,
    int*  clNextOuter,		/* Information about an outer context for */
    const char* outerScript)	/* continuation line data. This is set only in
				 * TclSubstTokens(), to properly handle
				 * [...]-nested commands. The 'outerScript'
				 * refers to the most-outer script containing
				 * the embedded command, which is refered to
				 * by 'script'. The 'clNextOuter' refers to
				 * the current entry in the table of
				 * continuation lines in this "master script",
				 * and the character offsets are relative to
				 * the 'outerScript' as well.
				 *
				 * If outerScript == script, then this call is
				 * for the outer-most script/command. See
				 * Tcl_EvalEx() and TclEvalObjEx() for places
				 * generating arguments for which this is true.
				 */
{
    int numCommands = tokenPtr->numComponents;
    Tcl_Token *scriptTokenPtr = tokenPtr;
    Interp *iPtr = (Interp *) interp;
    int code = TCL_OK;
    unsigned int objLength = 20;
    int *expand, *expandStack, *lines, *lineSpace, *linesStack;
    Tcl_Obj **objvSpace, **stackObjArray;
    const char *cmdString = scriptTokenPtr->start;
    int cmdSize = scriptTokenPtr->size;
    CmdFrame *eeFramePtr;	/* TIP #280 Structures for tracking of command
				 * locations. */
    int allowExceptions = 1;
    int *clNext = NULL;		/* Pointer for the tracking of invisible
				 * continuation lines. Initialized only if the
				 * caller gave us a table of locations to
				 * track, via scriptCLLocPtr. It always refers
				 * to the table entry holding the location of
				 * the next invisible continuation line to
				 * look for, while parsing the script. */

    if (iPtr->scriptCLLocPtr) {
	if (clNextOuter) {
	    clNext = clNextOuter;
	} else {
	    clNext = &iPtr->scriptCLLocPtr->loc[0];
	}
    }

    if (iPtr->numLevels == 0) {
	allowExceptions = iPtr->evalFlags & TCL_ALLOW_EXCEPTIONS;
    }

    if (length == 0) {
        Tcl_Panic("EvalScriptTokens: can't eval zero tokens");
    }
    if (tokenPtr->type != TCL_TOKEN_SCRIPT) {
        Tcl_Panic("EvalScriptTokens: invalid token array, expected script");
    }
    tokenPtr++; length--;
    if (numCommands) {
	TclAdvanceLines(&line, scriptTokenPtr->start, tokenPtr->start);
	TclAdvanceContinuations(&line, &clNext, tokenPtr->start - outerScript);
    }

    if (length == 0) {
	return TclInterpReady(interp);
    }

    /*
     * TIP #280 Initialize tracking. Do not push on the frame stack yet.
     *
     * We open a new context, either for a sourced script, or 'eval'.
     * For sourced files we always have a path object, even if nothing was
     * specified in the interp itself. That makes code using it simpler as
     * NULL checks can be left out. Sourced file without path in the
     * 'scriptFile' is possible during Tcl initialization.
     */

    eeFramePtr = TclStackAlloc(interp, sizeof(CmdFrame));
    if (iPtr->evalFlags & TCL_EVAL_FILE) {
	/*
	 * Set up for a sourced file.
	 */

	eeFramePtr->type = TCL_LOCATION_SOURCE;

	if (iPtr->scriptFile) {
	    /*
	     * Normalization here, to have the correct pwd. Should have
	     * negligible impact on performance, as the norm should have been
	     * done already by the 'source' invoking us, and it caches the
	     * result.
	     */

	    Tcl_Obj *norm = Tcl_FSGetNormalizedPath(interp, iPtr->scriptFile);

	    if (norm == NULL) {
		/*
		 * Error message in the interp result.
		 */
		TclStackFree(interp, eeFramePtr);
		return TCL_ERROR;
	    }
	    eeFramePtr->data.eval.path = norm;
	} else {
	    TclNewLiteralStringObj(eeFramePtr->data.eval.path, "");
	}
	Tcl_IncrRefCount(eeFramePtr->data.eval.path);
    } else {
	/*
	 * Set up for plain eval.
	 */

	eeFramePtr->type = TCL_LOCATION_EVAL;
	eeFramePtr->data.eval.path = NULL;
    }

    eeFramePtr->level = iPtr->cmdFramePtr ? iPtr->cmdFramePtr->level + 1 : 1;
    eeFramePtr->framePtr = iPtr->framePtr;
    eeFramePtr->nextPtr = iPtr->cmdFramePtr;
    eeFramePtr->nline = 0;
    eeFramePtr->line = NULL;
    eeFramePtr->cmdObj = NULL;

    iPtr->cmdFramePtr = eeFramePtr;
    iPtr->evalFlags = 0;
    objvSpace = stackObjArray =
	    TclStackAlloc(interp, objLength * sizeof(Tcl_Obj *));
    expand = expandStack =
	    TclStackAlloc(interp, objLength * sizeof(int));
    lineSpace = linesStack =
	    TclStackAlloc(interp, objLength * sizeof(int));
    while (numCommands-- && (code == TCL_OK)) {
	unsigned int objc, expandRequested = 0;
        unsigned int objectsNeeded = 0;
        unsigned int numWords = tokenPtr->numComponents;
	Tcl_Obj **objv;
        Tcl_Token *commandTokenPtr = tokenPtr;

	/*
	 * TIP #280. Track lines within the words of the current command.
	 * We use a separate pointer into the table of continuation line
	 * locations to not lose our position for the per-command parsing.
	 */

	int wordLine = line;
	const char *wordStart = commandTokenPtr->start;
	int *wordCLNext = clNext;

        if (length == 0) {
            Tcl_Panic("EvalScriptTokens: overran token array");
        }
        if (tokenPtr->type != TCL_TOKEN_CMD) {
            Tcl_Panic("EvalScriptTokens: invalid token array, expected cmd");
        }
        tokenPtr++; length--;

        if (numWords == 0) continue;
	if (numWords > objLength) {
	    if (expand != expandStack) {
		ckfree(expand);
	    }
            expand = ckalloc(numWords * sizeof(int));
	    if (objvSpace != stackObjArray) {
		ckfree(objvSpace);
	    }
            objvSpace = ckalloc(numWords * sizeof(Tcl_Obj *));
	    if (lineSpace != linesStack) {
		ckfree(lineSpace);
	    }
	    lineSpace = ckalloc(numWords * sizeof(int));
	    objLength = numWords;
	}

	objv = objvSpace;
	lines = lineSpace;
	iPtr->cmdFramePtr = eeFramePtr->nextPtr;
        for (objc = 0; objc < numWords;
                objc++, length -= (tokenPtr->numComponents + 1),
                tokenPtr += tokenPtr->numComponents+1) {
            if (length == 0) {
                Tcl_Panic("EvalScriptTokens: overran token array");
            }
            if (!(tokenPtr->type & (TCL_TOKEN_WORD 
		    | TCL_TOKEN_SIMPLE_WORD | TCL_TOKEN_EXPAND_WORD))) {
                Tcl_Panic("EvalScriptTokens: invalid token array, expected word: %d: %.*s", tokenPtr->type, tokenPtr->size, tokenPtr->start);
            }
            if (length < tokenPtr->numComponents + 1) {
                Tcl_Panic("EvalScriptTokens: overran token array");
            }

	    /*
	     * TIP #280. Track lines to current word. Save the information
	     * on a per-word basis, signaling dynamic words as needed.
	     * Make the information available to the recursively called
	     * evaluator as well, including the type of context (source
	     * vs. eval).
	     */

	    TclAdvanceLines(&wordLine, wordStart, tokenPtr->start);
	    TclAdvanceContinuations (&wordLine, &wordCLNext,
		    tokenPtr->start - outerScript);
	    wordStart = tokenPtr->start;

	    lines[objc] = TclWordKnownAtCompileTime(tokenPtr, NULL)
		    ? wordLine : -1;

	    if (eeFramePtr->type == TCL_LOCATION_SOURCE) {
		iPtr->evalFlags |= TCL_EVAL_FILE;
	    }

            code = TclSubstTokens(interp, tokenPtr+1, tokenPtr->numComponents,
                    NULL, wordLine, wordCLNext, outerScript, flags);

	    iPtr->evalFlags = 0;

            if (code != TCL_OK) {
		break;
	    }
	    objv[objc] = Tcl_GetObjResult(interp);
	    Tcl_IncrRefCount(objv[objc]);
	    if (tokenPtr->type == TCL_TOKEN_EXPAND_WORD) {
		int numElements;

		code = TclListObjLength(interp, objv[objc], &numElements);
		if (code == TCL_ERROR) {
		    /*
		     * Attempt to expand a non-list
		     */
		    Tcl_AppendObjToErrorInfo(interp, Tcl_ObjPrintf(
			    "\n    (expanding word %d)", objc));
		    objc++;
		    break;
		}
		expandRequested = 1;
		expand[objc] = 1;
		objectsNeeded += (numElements ? numElements : 1);
	    } else {
		expand[objc] = 0;
		objectsNeeded++;
	    }

	    if (wordCLNext) {
		TclContinuationsEnterDerived (objv[objc],
			wordStart - outerScript, wordCLNext);
	    }
        }
	iPtr->cmdFramePtr = eeFramePtr;
	if (code != TCL_OK) {
	    goto error;
	}
	if (expandRequested) {
	    /* Some word expansion was requested.  Check for objv resize */
	    Tcl_Obj **copy = objvSpace;
	    int *lcopy = lineSpace;
	    int wordIdx = numWords;
	    int objIdx = objectsNeeded - 1;
	    int inPlaceCopy = 1;

	    if (objectsNeeded > objLength) {
		inPlaceCopy = 0;
		objv = objvSpace = ckalloc(objectsNeeded * sizeof(Tcl_Obj*));
		lines = lineSpace = ckalloc(objectsNeeded * sizeof (int));
	    }

	    objc = 0;
	    while (wordIdx--) {
		if (expand[wordIdx]) {
		    int numElements;
		    Tcl_Obj **elements, *temp = copy[wordIdx];
		    Tcl_ListObjGetElements(NULL, temp, &numElements,
			    &elements);
		    objc += numElements;
		    while (numElements--) {
			lines[objIdx] = -1;
			objv[objIdx--] = elements[numElements];
			Tcl_IncrRefCount(elements[numElements]);
		    }
		    Tcl_DecrRefCount(temp);
	        } else {
		    lines[objIdx] = lcopy[wordIdx];
		    objv[objIdx--] = copy[wordIdx];
		    objc++;
		}
	    }
	    objv += objIdx+1;

            if (!inPlaceCopy && (copy != stackObjArray)) {
		ckfree(copy);
		ckfree(lcopy);
	    }
	}

	/*
	 * Execute the command and free the objects for its words.
	 *
	 * TIP #280: Remember the command itself for 'info frame'.
	 * Here is where we put our frame on the stack of frames too.
	 * _After_ the nested commands have been executed.
	 */

	eeFramePtr->cmd = commandTokenPtr->start;
	eeFramePtr->len = commandTokenPtr->size;
	eeFramePtr->nline = objc;
	eeFramePtr->line = lines;

	TclArgumentEnter(interp, objv, objc, eeFramePtr);
	code = Tcl_EvalObjv(interp, objc, objv,
		flags|TCL_EVAL_NOERR|TCL_EVAL_SOURCE_IN_FRAME);
	TclArgumentRelease(interp, objv, objc);

	eeFramePtr->line = NULL;
	eeFramePtr->nline = 0;
	if (eeFramePtr->cmdObj) {
	    Tcl_DecrRefCount(eeFramePtr->cmdObj);
	    eeFramePtr->cmdObj = NULL;
	}

        error:
	while (objc > 0) {
	    Tcl_DecrRefCount(objv[--objc]);
	}
	cmdString = commandTokenPtr->start;
	cmdSize = commandTokenPtr->size;

	/*
	 * TIP #280 Track Lines. Now we track how many lines were in the
	 * executed command.
	 */

	if (numCommands) {
	    TclAdvanceLines(&line, commandTokenPtr->start, tokenPtr->start);
	}
    }
    if (length && (code == TCL_OK)) {
	code = TclSubstTokens(interp, tokenPtr, length, NULL, line, clNext,
		outerScript, flags);
    }
    if ((code == TCL_ERROR) && !(iPtr->flags & ERR_ALREADY_LOGGED)) {
	Tcl_LogCommandInfo(interp, scriptTokenPtr->start, cmdString, cmdSize);
    }
    iPtr->flags &= ~ERR_ALREADY_LOGGED;
    if (lineSpace != linesStack) {
        ckfree(lineSpace);
    }
    TclStackFree(interp, linesStack);
    if (expand != expandStack) {
	ckfree(expand);
    }
    TclStackFree(interp, expandStack);
    if (objvSpace != stackObjArray) {
        ckfree(objvSpace);
    }
    TclStackFree(interp, stackObjArray);

    if (iPtr->numLevels == 0) {
	if (code == TCL_RETURN) {
	    code = TclUpdateReturnInfo(iPtr);
	}
	if ((code != TCL_OK) && (code != TCL_ERROR) && !allowExceptions) {
	    ProcessUnexpectedResult(interp, code);
	    code = TCL_ERROR;
	    Tcl_LogCommandInfo(interp, scriptTokenPtr->start,
		    cmdString, cmdSize);
	}
    }
    /*
     * TIP #280. Release the local CmdFrame, and its contents.
     */

    iPtr->cmdFramePtr = iPtr->cmdFramePtr->nextPtr;
    if (eeFramePtr->type == TCL_LOCATION_SOURCE) {
	Tcl_DecrRefCount(eeFramePtr->data.eval.path);
    }
    TclStackFree(interp, eeFramePtr);
    return code;
}

/*
 *----------------------------------------------------------------------
 *
 * Tcl_EvalEx, TclEvalEx --
 *
 *	This function evaluates a Tcl script without using the compiler or
 *	byte-code interpreter. It just parses the script, creates values for
 *	each word of each command, then calls EvalObjv to execute each
 *	command.
 *
 * Results:
 *	The return value is a standard Tcl completion code such as TCL_OK or
 *	TCL_ERROR. A result or error message is left in interp's result.
 *
 * Side effects:
 *	Depends on the script.
 *
 * TIP #280 : Keep public API, internally extended API.
 *----------------------------------------------------------------------
 */

int
Tcl_EvalEx(
    Tcl_Interp *interp,		/* Interpreter in which to evaluate the
				 * script. Also used for error reporting. */
    const char *script,		/* First character of script to evaluate. */
    int numBytes,		/* Number of bytes in script. If < 0, the
				 * script consists of all bytes up to the
				 * first null character. */
    int flags)			/* Collection of OR-ed bits that control the
				 * evaluation of the script. Only
				 * TCL_EVAL_GLOBAL is currently supported. */
{
    return TclEvalEx(interp, script, numBytes, flags, 1, NULL, script);
}

int
TclEvalEx(
    Tcl_Interp *interp,		/* Interpreter in which to evaluate the
				 * script. Also used for error reporting. */
    const char *script,		/* First character of script to evaluate. */
    int numBytes,		/* Number of bytes in script. If < 0, the
				 * script consists of all bytes up to the
				 * first null character. */
    int flags,			/* Collection of OR-ed bits that control
				 * the evaluation of the script. Only
				 * TCL_EVAL_GLOBAL is currently
				 * supported. */
    int line,			/* The line the script starts on. */
    int*  clNextOuter,       /* Information about an outer context for */
    const char* outerScript) /* continuation line data. This is set only in
			      * EvalTokensStandard(), to properly handle
			      * [...]-nested commands. The 'outerScript'
			      * refers to the most-outer script containing the
			      * embedded command, which is refered to by
			      * 'script'. The 'clNextOuter' refers to the
			      * current entry in the table of continuation
			      * lines in this "master script", and the
			      * character offsets are relative to the
			      * 'outerScript' as well.
			      *
			      * If outerScript == script, then this call is
			      * for the outer-most script/command. See
			      * Tcl_EvalEx() and TclEvalObjEx() for places
			      * generating arguments for which this is true.
			      */
{
    Tcl_Token *lastTokenPtr, *tokensPtr = TclParseScript(interp,
	    script, numBytes, /* flags */ 0, &lastTokenPtr, NULL);
    int code = TclEvalScriptTokens(interp, tokensPtr,
	    1 + (int)(lastTokenPtr - tokensPtr), flags, line,
	    clNextOuter, outerScript);
    ckfree(tokensPtr);
    return code;
}

/*
 *----------------------------------------------------------------------
 *
 * TclAdvanceLines --
 *
 *	This function is a helper which counts the number of lines in a block
 *	of text and advances an external counter.
 *
 * Results:
 *	None.
 *
 * Side effects:
 *	The specified counter is advanced per the number of lines found.
 *
 * TIP #280
 *----------------------------------------------------------------------
 */

void
TclAdvanceLines(
    int *line,
    const char *start,
    const char *end)
{
    register const char *p;

    for (p = start; p < end; p++) {
	if (*p == '\n') {
	    (*line)++;
	}
    }
}

/*
 *----------------------------------------------------------------------
 *
 * TclAdvanceContinuations --
 *
 *	This procedure is a helper which counts the number of continuation
 *	lines (CL) in a block of text using a table of CL locations and
 *	advances an external counter, and the pointer into the table.
 *
 * Results:
 *	None.
 *
 * Side effects:
 *	The specified counter is advanced per the number of continuation lines
 *	found.
 *
 * TIP #280
 *----------------------------------------------------------------------
 */

void
TclAdvanceContinuations(
    int *line,
    int **clNextPtrPtr,
    int loc)
{
    /*
     * Track the invisible continuation lines embedded in a script, if any.
     * Here they are just spaces (already). They were removed by
     * TclSubstTokens via TclParseBackslash.
     *
     * *clNextPtrPtr         <=> We have continuation lines to track.
     * **clNextPtrPtr >= 0   <=> We are not beyond the last possible location.
     * loc >= **clNextPtrPtr <=> We stepped beyond the current cont. line.
     */

    while (*clNextPtrPtr && (**clNextPtrPtr >= 0)
	    && (loc >= **clNextPtrPtr)) {
	/*
	 * We just stepped over an invisible continuation line. Adjust the
	 * line counter and step to the table entry holding the location of
	 * the next continuation line to track.
	 */

	(*line)++;
	(*clNextPtrPtr)++;
    }
}

/*
 *----------------------------------------------------------------------
 * Note: The whole data structure access for argument location tracking is
 * hidden behind these three functions. The only parts open are the lineLAPtr
 * field in the Interp structure. The CFWord definition is internal to here.
 * Should make it easier to redo the data structures if we find something more
 * space/time efficient.
 */

/*
 *----------------------------------------------------------------------
 *
 * TclArgumentEnter --
 *
 *	This procedure is a helper for the TIP #280 uplevel extension. It
 *	enters location references for the arguments of a command to be
 *	invoked. Only the first entry has the actual data, further entries
 *	simply count the usage up.
 *
 * Results:
 *	None.
 *
 * Side effects:
 *	May allocate memory.
 *
 * TIP #280
 *----------------------------------------------------------------------
 */

void
TclArgumentEnter(
    Tcl_Interp *interp,
    Tcl_Obj **objv,
    int objc,
    CmdFrame *cfPtr)
{
    Interp *iPtr = (Interp *) interp;
    int new, i;
    Tcl_HashEntry *hPtr;
    CFWord *cfwPtr;

    for (i = 1; i < objc; i++) {
	/*
	 * Ignore argument words without line information (= dynamic). If they
	 * are variables they may have location information associated with
	 * that, either through globally recorded 'set' invokations, or
	 * literals in bytecode. Eitehr way there is no need to record
	 * something here.
	 */

	if (cfPtr->line[i] < 0) {
	    continue;
	}
	hPtr = Tcl_CreateHashEntry(iPtr->lineLAPtr, objv[i], &new);
	if (new) {
	    /*
	     * The word is not on the stack yet, remember the current location
	     * and initialize references.
	     */

	    cfwPtr = ckalloc(sizeof(CFWord));
	    cfwPtr->framePtr = cfPtr;
	    cfwPtr->word = i;
	    cfwPtr->refCount = 1;
	    Tcl_SetHashValue(hPtr, cfwPtr);
	} else {
	    /*
	     * The word is already on the stack, its current location is not
	     * relevant. Just remember the reference to prevent early removal.
	     */

	    cfwPtr = Tcl_GetHashValue(hPtr);
	    cfwPtr->refCount++;
	}
    }
}

/*
 *----------------------------------------------------------------------
 *
 * TclArgumentRelease --
 *
 *	This procedure is a helper for the TIP #280 uplevel extension. It
 *	removes the location references for the arguments of a command just
 *	done. Usage is counted down, the data is removed only when no user is
 *	left over.
 *
 * Results:
 *	None.
 *
 * Side effects:
 *	May release memory.
 *
 * TIP #280
 *----------------------------------------------------------------------
 */

void
TclArgumentRelease(
    Tcl_Interp *interp,
    Tcl_Obj **objv,
    int objc)
{
    Interp *iPtr = (Interp *) interp;
    int i;

    for (i = 1; i < objc; i++) {
	CFWord *cfwPtr;
	Tcl_HashEntry *hPtr =
		Tcl_FindHashEntry(iPtr->lineLAPtr, (char *) objv[i]);

	if (!hPtr) {
	    continue;
	}
	cfwPtr = Tcl_GetHashValue(hPtr);

	cfwPtr->refCount--;
	if (cfwPtr->refCount > 0) {
	    continue;
	}

	ckfree(cfwPtr);
	Tcl_DeleteHashEntry(hPtr);
    }
}

/*
 *----------------------------------------------------------------------
 *
 * TclArgumentBCEnter --
 *
 *	This procedure is a helper for the TIP #280 uplevel extension. It
 *	enters location references for the literal arguments of commands in
 *	bytecode about to be invoked. Only the first entry has the actual
 *	data, further entries simply count the usage up.
 *
 * Results:
 *	None.
 *
 * Side effects:
 *	May allocate memory.
 *
 * TIP #280
 *----------------------------------------------------------------------
 */

void
TclArgumentBCEnter(
    Tcl_Interp *interp,
    Tcl_Obj *objv[],
    int objc,
    void *codePtr,
    CmdFrame *cfPtr,
    int cmd,
    int pc)
{
    ExtCmdLoc *eclPtr;
    int word;
    ECL *ePtr;
    CFWordBC *lastPtr = NULL;
    Interp *iPtr = (Interp *) interp;
    Tcl_HashEntry *hePtr =
	    Tcl_FindHashEntry(iPtr->lineBCPtr, (char *) codePtr);

    if (!hePtr) {
	return;
    }
    eclPtr = Tcl_GetHashValue(hePtr);
    ePtr = &eclPtr->loc[cmd];

    /*
     * ePtr->nline is the number of words originally parsed.
     *
     * objc is the number of elements getting invoked.
     *
     * If they are not the same, we arrived here by compiling an
     * ensemble dispatch.  Ensemble subcommands that lead to script
     * evaluation are not supposed to get compiled, because a command
     * such as [info level] in the script can expose some of the dispatch
     * shenanigans.  This means that we don't have to tend to the
     * housekeeping, and can escape now.
     */

    if (ePtr->nline != objc) {
        return;
    }

    /*
     * Having disposed of the ensemble cases, we can state...
     * A few truths ...
     * (1) ePtr->nline == objc
     * (2) (ePtr->line[word] < 0) => !literal, for all words
     * (3) (word == 0) => !literal
     *
     * Item (2) is why we can use objv to get the literals, and do not
     * have to save them at compile time.
     */

    for (word = 1; word < objc; word++) {
	if (ePtr->line[word] >= 0) {
	    int isnew;
	    Tcl_HashEntry *hPtr = Tcl_CreateHashEntry(iPtr->lineLABCPtr,
		objv[word], &isnew);
	    CFWordBC *cfwPtr = ckalloc(sizeof(CFWordBC));

	    cfwPtr->framePtr = cfPtr;
	    cfwPtr->obj = objv[word];
	    cfwPtr->pc = pc;
	    cfwPtr->word = word;
	    cfwPtr->nextPtr = lastPtr;
	    lastPtr = cfwPtr;

	    if (isnew) {
		/*
		 * The word is not on the stack yet, remember the current
		 * location and initialize references.
		 */

		cfwPtr->prevPtr = NULL;
	    } else {
		/*
		 * The object is already on the stack, however it may have
		 * a different location now (literal sharing may map
		 * multiple location to a single Tcl_Obj*. Save the old
		 * information in the new structure.
		 */

		cfwPtr->prevPtr = Tcl_GetHashValue(hPtr);
	    }

	    Tcl_SetHashValue(hPtr, cfwPtr);
	}
    } /* for */

    cfPtr->litarg = lastPtr;
}

/*
 *----------------------------------------------------------------------
 *
 * TclArgumentBCRelease --
 *
 *	This procedure is a helper for the TIP #280 uplevel extension. It
 *	removes the location references for the literal arguments of commands
 *	in bytecode just done. Usage is counted down, the data is removed only
 *	when no user is left over.
 *
 * Results:
 *	None.
 *
 * Side effects:
 *	May release memory.
 *
 * TIP #280
 *----------------------------------------------------------------------
 */

void
TclArgumentBCRelease(
    Tcl_Interp *interp,
    CmdFrame *cfPtr)
{
    Interp *iPtr = (Interp *) interp;
    CFWordBC *cfwPtr = (CFWordBC *) cfPtr->litarg;

    while (cfwPtr) {
	CFWordBC *nextPtr = cfwPtr->nextPtr;
	Tcl_HashEntry *hPtr =
		Tcl_FindHashEntry(iPtr->lineLABCPtr, (char *) cfwPtr->obj);
	CFWordBC *xPtr = Tcl_GetHashValue(hPtr);

	if (xPtr != cfwPtr) {
	    Tcl_Panic("TclArgumentBC Enter/Release Mismatch");
	}

	if (cfwPtr->prevPtr) {
	    Tcl_SetHashValue(hPtr, cfwPtr->prevPtr);
	} else {
	    Tcl_DeleteHashEntry(hPtr);
	}

	ckfree(cfwPtr);
	cfwPtr = nextPtr;
    }

    cfPtr->litarg = NULL;
}

/*
 *----------------------------------------------------------------------
 *
 * TclArgumentGet --
 *
 *	This procedure is a helper for the TIP #280 uplevel extension. It
 *	finds the location references for a Tcl_Obj, if any.
 *
 * Results:
 *	None.
 *
 * Side effects:
 *	Writes found location information into the result arguments.
 *
 * TIP #280
 *----------------------------------------------------------------------
 */

void
TclArgumentGet(
    Tcl_Interp *interp,
    Tcl_Obj *obj,
    CmdFrame **cfPtrPtr,
    int *wordPtr)
{
    Interp *iPtr = (Interp *) interp;
    Tcl_HashEntry *hPtr;
    CmdFrame *framePtr;

    /*
     * An object which either has no string rep or else is a canonical list is
     * guaranteed to have been generated dynamically: bail out, this cannot
     * have a usable absolute location. _Do not touch_ the information the set
     * up by the caller. It knows better than us.
     */

    if ((obj->bytes == NULL) || TclListObjIsCanonical(obj)) {
	return;
    }

    /*
     * First look for location information recorded in the argument
     * stack. That is nearest.
     */

    hPtr = Tcl_FindHashEntry(iPtr->lineLAPtr, (char *) obj);
    if (hPtr) {
	CFWord *cfwPtr = Tcl_GetHashValue(hPtr);

	*wordPtr = cfwPtr->word;
	*cfPtrPtr = cfwPtr->framePtr;
	return;
    }

    /*
     * Check if the Tcl_Obj has location information as a bytecode literal, in
     * that stack.
     */

    hPtr = Tcl_FindHashEntry(iPtr->lineLABCPtr, (char *) obj);
    if (hPtr) {
	CFWordBC *cfwPtr = Tcl_GetHashValue(hPtr);

	framePtr = cfwPtr->framePtr;
	framePtr->data.tebc.pc = (char *) (((ByteCode *)
		framePtr->data.tebc.codePtr)->codeStart + cfwPtr->pc);
	*cfPtrPtr = cfwPtr->framePtr;
	*wordPtr = cfwPtr->word;
	return;
    }
}

/*
 *----------------------------------------------------------------------
 *
 * Tcl_EvalObjEx, TclEvalObjEx --
 *
 *	Execute Tcl commands stored in a Tcl object. These commands are
 *	compiled into bytecodes if necessary, unless TCL_EVAL_DIRECT is
 *	specified.
 *
 *	If the flag TCL_EVAL_DIRECT is passed in, the value of invoker
 *	must be NULL.  Support for non-NULL invokers in that mode has
 *	been removed since it was unused and untested.  Failure to
 *	follow this limitation will lead to an assertion panic.
 *
 * Results:
 *	The return value is one of the return codes defined in tcl.h (such as
 *	TCL_OK), and the interpreter's result contains a value to supplement
 *	the return code.
 *
 * Side effects:
 *	The object is converted, if necessary, to a ByteCode object that holds
 *	the bytecode instructions for the commands. Executing the commands
 *	will almost certainly have side effects that depend on those commands.
 *
 * TIP #280 : Keep public API, internally extended API.
 *----------------------------------------------------------------------
 */

int
Tcl_EvalObjEx(
    Tcl_Interp *interp,		/* Token for command interpreter (returned by
				 * a previous call to Tcl_CreateInterp). */
    register Tcl_Obj *objPtr,	/* Pointer to object containing commands to
				 * execute. */
    int flags)			/* Collection of OR-ed bits that control the
				 * evaluation of the script. Supported values
				 * are TCL_EVAL_GLOBAL and TCL_EVAL_DIRECT. */
{
    return TclEvalObjEx(interp, objPtr, flags, NULL, 0);
}

int
TclEvalObjEx(
    Tcl_Interp *interp,		/* Token for command interpreter (returned by
				 * a previous call to Tcl_CreateInterp). */
    register Tcl_Obj *objPtr,	/* Pointer to object containing commands to
				 * execute. */
    int flags,			/* Collection of OR-ed bits that control the
				 * evaluation of the script. Supported values
				 * are TCL_EVAL_GLOBAL and TCL_EVAL_DIRECT. */
    const CmdFrame *invoker,	/* Frame of the command doing the eval. */
    int word)			/* Index of the word which is in objPtr. */
{
    int result = TCL_OK;
    NRE_callback *rootPtr = TOP_CB(interp);

    result = TclNREvalObjEx(interp, objPtr, flags, invoker, word);
    return TclNRRunCallbacks(interp, result, rootPtr);
}

int
TclNREvalObjEx(
    Tcl_Interp *interp,		/* Token for command interpreter (returned by
				 * a previous call to Tcl_CreateInterp). */
    register Tcl_Obj *objPtr,	/* Pointer to object containing commands to
				 * execute. */
    int flags,			/* Collection of OR-ed bits that control the
				 * evaluation of the script. Supported values
				 * are TCL_EVAL_GLOBAL and TCL_EVAL_DIRECT. */
    const CmdFrame *invoker,	/* Frame of the command doing the eval. */
    int word)			/* Index of the word which is in objPtr. */
{
    Interp *iPtr = (Interp *) interp;
    int result;
    int allowExceptions = (iPtr->evalFlags & TCL_ALLOW_EXCEPTIONS);

    /*
     * This function consists of three independent blocks for: direct
     * evaluation of canonical lists, compilation and bytecode execution and
     * finally direct evaluation. Precisely one of these blocks will be run.
     */

    if (TclListObjIsCanonical(objPtr)) {
	CmdFrame *eoFramePtr = NULL;
	int objc;
	Tcl_Obj *listPtr, **objv;

	/*
	 * Canonical List Optimization:  In this case, we
	 * can safely use Tcl_EvalObjv instead and get an appreciable
	 * improvement in execution speed. This is because it allows us to
	 * avoid a setFromAny step that would just pack everything into a
	 * string and back out again.
	 *
	 * This also preserves any associations between list elements and
	 * location information for such elements.
	 */

	/*
	 * Shimmer protection! Always pass an unshared obj. The caller could
	 * incr the refCount of objPtr AFTER calling us! To be completely safe
	 * we always make a copy. The callback takes care od the refCounts for
	 * both listPtr and objPtr.
	 *
	 * TODO: Create a test to demo this need, or eliminate it.
	 * FIXME OPT: preserve just the internal rep?
	 */

	Tcl_IncrRefCount(objPtr);
	listPtr = TclListObjCopy(interp, objPtr);
	Tcl_IncrRefCount(listPtr);

	if (word != INT_MIN) {
	    /*
	     * TIP #280 Structures for tracking lines. As we know that this is
	     * dynamic execution we ignore the invoker, even if known.
	     *
	     * TIP #280. We do _not_ compute all the line numbers for the
	     * words in the command. For the eval of a pure list the most
	     * sensible choice is to put all words on line 1. Given that we
	     * neither need memory for them nor compute anything. 'line' is
	     * left NULL. The two places using this information (TclInfoFrame,
	     * and TclInitCompileEnv), are special-cased to use the proper
	     * line number directly instead of accessing the 'line' array.
	     *
	     * Note that we use (word==INTMIN) to signal that no command frame
	     * should be pushed, as needed by alias and ensemble redirections.
	     */

	    eoFramePtr = TclStackAlloc(interp, sizeof(CmdFrame));
	    eoFramePtr->nline = 0;
	    eoFramePtr->line = NULL;

	    eoFramePtr->type = TCL_LOCATION_EVAL;
	    eoFramePtr->level = (iPtr->cmdFramePtr == NULL?
		    1 : iPtr->cmdFramePtr->level + 1);
	    eoFramePtr->framePtr = iPtr->framePtr;
	    eoFramePtr->nextPtr = iPtr->cmdFramePtr;

	    eoFramePtr->cmdObj = objPtr;
	    eoFramePtr->cmd = NULL;
	    eoFramePtr->len = 0;
	    eoFramePtr->data.eval.path = NULL;

	    iPtr->cmdFramePtr = eoFramePtr;

	    flags |= TCL_EVAL_SOURCE_IN_FRAME;
	}

	TclMarkTailcall(interp);
        TclNRAddCallback(interp, TEOEx_ListCallback, listPtr, eoFramePtr,
		objPtr, NULL);

	ListObjGetElements(listPtr, objc, objv);
	return TclNREvalObjv(interp, objc, objv, flags, NULL);
    }

    if (!(flags & TCL_EVAL_DIRECT)) {
	/*
	 * Let the compiler/engine subsystem do the evaluation.
	 *
	 * TIP #280 The invoker provides us with the context for the script.
	 * We transfer this to the byte code compiler.
	 */

	ByteCode *codePtr;
	CallFrame *savedVarFramePtr = NULL;	/* Saves old copy of
						 * iPtr->varFramePtr in case
						 * TCL_EVAL_GLOBAL was set. */

        if (TclInterpReady(interp) != TCL_OK) {
            return TCL_ERROR;
        }
	if (flags & TCL_EVAL_GLOBAL) {
	    savedVarFramePtr = iPtr->varFramePtr;
	    iPtr->varFramePtr = iPtr->rootFramePtr;
	}
	Tcl_IncrRefCount(objPtr);
	codePtr = TclCompileObj(interp, objPtr, invoker, word);

	TclNRAddCallback(interp, TEOEx_ByteCodeCallback, savedVarFramePtr,
		objPtr, INT2PTR(allowExceptions), NULL);
        return TclNRExecuteByteCode(interp, codePtr);
    }

    {
	/*
	 * We're not supposed to use the compiler or byte-code
	 * interpreter. Let Tcl_EvalEx evaluate the command directly (and
	 * probably more slowly).
	 */
	Tcl_Token *lastTokenPtr, *tokensPtr;

	/*
	 * Now we check if we have data about invisible continuation lines for
	 * the script, and make it available to the direct script parser and
	 * evaluator we are about to call, if so.
	 *
	 * It may be possible that the script Tcl_Obj* can be free'd while the
	 * evaluator is using it, leading to the release of the associated
	 * ContLineLoc structure as well. To ensure that the latter doesn't
	 * happen we set a lock on it. We release this lock later in this
	 * function, after the evaluator is done. The relevant "lineCLPtr"
	 * hashtable is managed in the file "tclObj.c".
	 *
	 * Another important action is to save (and later restore) the
	 * continuation line information of the caller, in case we are
	 * executing nested commands in the eval/direct path.
	 */

	ContLineLoc *saveCLLocPtr = iPtr->scriptCLLocPtr;
	Tcl_Obj *copyPtr = TclTokensCopy(objPtr);

	assert(invoker == NULL);

	iPtr->scriptCLLocPtr = TclContinuationsGet(objPtr);

	Tcl_IncrRefCount(objPtr);

<<<<<<< HEAD
	tokensPtr = TclGetTokensFromObj(copyPtr, &lastTokenPtr);
	result = TclEvalScriptTokens(interp, tokensPtr,
		1 + (int)(lastTokenPtr - tokensPtr), flags, 1, NULL,
		tokensPtr[0].start);
=======
	script = TclGetStringFromObj(objPtr, &numSrcBytes);
	result = Tcl_EvalEx(interp, script, numSrcBytes, flags);
>>>>>>> 045066c1

	Tcl_DecrRefCount(objPtr);
	Tcl_DecrRefCount(copyPtr);

	iPtr->scriptCLLocPtr = saveCLLocPtr;
	return result;
    }
}

static int
TEOEx_ByteCodeCallback(
    ClientData data[],
    Tcl_Interp *interp,
    int result)
{
    Interp *iPtr = (Interp *) interp;
    CallFrame *savedVarFramePtr = data[0];
    Tcl_Obj *objPtr = data[1];
    int allowExceptions = PTR2INT(data[2]);

    if (iPtr->numLevels == 0) {
	if (result == TCL_RETURN) {
	    result = TclUpdateReturnInfo(iPtr);
	}
	if ((result != TCL_OK) && (result != TCL_ERROR) && !allowExceptions) {
	    const char *script;
	    int numSrcBytes;

	    ProcessUnexpectedResult(interp, result);
	    result = TCL_ERROR;
	    script = TclGetStringFromObj(objPtr, &numSrcBytes);
	    Tcl_LogCommandInfo(interp, script, script, numSrcBytes);
	}

	/*
	 * We are returning to level 0, so should call TclResetCancellation.
	 * Let us just unset the flags inline.
	 */

	TclUnsetCancelFlags(iPtr);
    }
    iPtr->evalFlags = 0;

    /*
     * Restore the callFrame if this was a TCL_EVAL_GLOBAL.
     */

    if (savedVarFramePtr) {
	iPtr->varFramePtr = savedVarFramePtr;
    }

    TclDecrRefCount(objPtr);
    return result;
}

static int
TEOEx_ListCallback(
    ClientData data[],
    Tcl_Interp *interp,
    int result)
{
    Interp *iPtr = (Interp *) interp;
    Tcl_Obj *listPtr = data[0];
    CmdFrame *eoFramePtr = data[1];
    Tcl_Obj *objPtr = data[2];

    /*
     * Remove the cmdFrame
     */

    if (eoFramePtr) {
	iPtr->cmdFramePtr = eoFramePtr->nextPtr;
	TclStackFree(interp, eoFramePtr);
    }
    TclDecrRefCount(objPtr);
    TclDecrRefCount(listPtr);

    return result;
}

/*
 *----------------------------------------------------------------------
 *
 * ProcessUnexpectedResult --
 *
 *	Function called by Tcl_EvalObj to set the interpreter's result value
 *	to an appropriate error message when the code it evaluates returns an
 *	unexpected result code (not TCL_OK and not TCL_ERROR) to the topmost
 *	evaluation level.
 *
 * Results:
 *	None.
 *
 * Side effects:
 *	The interpreter result is set to an error message appropriate to the
 *	result code.
 *
 *----------------------------------------------------------------------
 */

static void
ProcessUnexpectedResult(
    Tcl_Interp *interp,		/* The interpreter in which the unexpected
				 * result code was returned. */
    int returnCode)		/* The unexpected result code. */
{
    char buf[TCL_INTEGER_SPACE];

    Tcl_ResetResult(interp);
    if (returnCode == TCL_BREAK) {
	Tcl_SetObjResult(interp, Tcl_NewStringObj(
		"invoked \"break\" outside of a loop", -1));
    } else if (returnCode == TCL_CONTINUE) {
	Tcl_SetObjResult(interp, Tcl_NewStringObj(
		"invoked \"continue\" outside of a loop", -1));
    } else {
	Tcl_SetObjResult(interp, Tcl_ObjPrintf(
		"command returned bad code: %d", returnCode));
    }
    sprintf(buf, "%d", returnCode);
    Tcl_SetErrorCode(interp, "TCL", "UNEXPECTED_RESULT_CODE", buf, NULL);
}

/*
 *---------------------------------------------------------------------------
 *
 * Tcl_ExprLong, Tcl_ExprDouble, Tcl_ExprBoolean --
 *
 *	Functions to evaluate an expression and return its value in a
 *	particular form.
 *
 * Results:
 *	Each of the functions below returns a standard Tcl result. If an error
 *	occurs then an error message is left in the interp's result. Otherwise
 *	the value of the expression, in the appropriate form, is stored at
 *	*ptr. If the expression had a result that was incompatible with the
 *	desired form then an error is returned.
 *
 * Side effects:
 *	None.
 *
 *---------------------------------------------------------------------------
 */

int
Tcl_ExprLong(
    Tcl_Interp *interp,		/* Context in which to evaluate the
				 * expression. */
    const char *exprstring,	/* Expression to evaluate. */
    long *ptr)			/* Where to store result. */
{
    register Tcl_Obj *exprPtr;
    int result = TCL_OK;
    if (*exprstring == '\0') {
	/*
	 * Legacy compatibility - return 0 for the zero-length string.
	 */

	*ptr = 0;
    } else {
	exprPtr = Tcl_NewStringObj(exprstring, -1);
	Tcl_IncrRefCount(exprPtr);
	result = Tcl_ExprLongObj(interp, exprPtr, ptr);
	Tcl_DecrRefCount(exprPtr);
    }
    return result;
}

int
Tcl_ExprDouble(
    Tcl_Interp *interp,		/* Context in which to evaluate the
				 * expression. */
    const char *exprstring,	/* Expression to evaluate. */
    double *ptr)		/* Where to store result. */
{
    register Tcl_Obj *exprPtr;
    int result = TCL_OK;

    if (*exprstring == '\0') {
	/*
	 * Legacy compatibility - return 0 for the zero-length string.
	 */

	*ptr = 0.0;
    } else {
	exprPtr = Tcl_NewStringObj(exprstring, -1);
	Tcl_IncrRefCount(exprPtr);
	result = Tcl_ExprDoubleObj(interp, exprPtr, ptr);
	Tcl_DecrRefCount(exprPtr);
				/* Discard the expression object. */
    }
    return result;
}

int
Tcl_ExprBoolean(
    Tcl_Interp *interp,		/* Context in which to evaluate the
				 * expression. */
    const char *exprstring,	/* Expression to evaluate. */
    int *ptr)			/* Where to store 0/1 result. */
{
    if (*exprstring == '\0') {
	/*
	 * An empty string. Just set the result boolean to 0 (false).
	 */

	*ptr = 0;
	return TCL_OK;
    } else {
	int result;
	Tcl_Obj *exprPtr = Tcl_NewStringObj(exprstring, -1);

	Tcl_IncrRefCount(exprPtr);
	result = Tcl_ExprBooleanObj(interp, exprPtr, ptr);
	Tcl_DecrRefCount(exprPtr);
	return result;
    }
}

/*
 *--------------------------------------------------------------
 *
 * Tcl_ExprLongObj, Tcl_ExprDoubleObj, Tcl_ExprBooleanObj --
 *
 *	Functions to evaluate an expression in an object and return its value
 *	in a particular form.
 *
 * Results:
 *	Each of the functions below returns a standard Tcl result object. If
 *	an error occurs then an error message is left in the interpreter's
 *	result. Otherwise the value of the expression, in the appropriate
 *	form, is stored at *ptr. If the expression had a result that was
 *	incompatible with the desired form then an error is returned.
 *
 * Side effects:
 *	None.
 *
 *--------------------------------------------------------------
 */

int
Tcl_ExprLongObj(
    Tcl_Interp *interp,		/* Context in which to evaluate the
				 * expression. */
    register Tcl_Obj *objPtr,	/* Expression to evaluate. */
    long *ptr)			/* Where to store long result. */
{
    Tcl_Obj *resultPtr;
    int result, type;
    double d;
    ClientData internalPtr;

    result = Tcl_ExprObj(interp, objPtr, &resultPtr);
    if (result != TCL_OK) {
	return TCL_ERROR;
    }

    if (TclGetNumberFromObj(interp, resultPtr, &internalPtr, &type)!=TCL_OK) {
	return TCL_ERROR;
    }

    switch (type) {
    case TCL_NUMBER_DOUBLE: {
	mp_int big;

	d = *((const double *) internalPtr);
	Tcl_DecrRefCount(resultPtr);
	if (Tcl_InitBignumFromDouble(interp, d, &big) != TCL_OK) {
	    return TCL_ERROR;
	}
	resultPtr = Tcl_NewBignumObj(&big);
	/* FALLTHROUGH */
    }
    case TCL_NUMBER_LONG:
    case TCL_NUMBER_WIDE:
    case TCL_NUMBER_BIG:
	result = TclGetLongFromObj(interp, resultPtr, ptr);
	break;

    case TCL_NUMBER_NAN:
	Tcl_GetDoubleFromObj(interp, resultPtr, &d);
	result = TCL_ERROR;
    }

    Tcl_DecrRefCount(resultPtr);/* Discard the result object. */
    return result;
}

int
Tcl_ExprDoubleObj(
    Tcl_Interp *interp,		/* Context in which to evaluate the
				 * expression. */
    register Tcl_Obj *objPtr,	/* Expression to evaluate. */
    double *ptr)		/* Where to store double result. */
{
    Tcl_Obj *resultPtr;
    int result, type;
    ClientData internalPtr;

    result = Tcl_ExprObj(interp, objPtr, &resultPtr);
    if (result != TCL_OK) {
	return TCL_ERROR;
    }

    result = TclGetNumberFromObj(interp, resultPtr, &internalPtr, &type);
    if (result == TCL_OK) {
	switch (type) {
	case TCL_NUMBER_NAN:
#ifndef ACCEPT_NAN
	    result = Tcl_GetDoubleFromObj(interp, resultPtr, ptr);
	    break;
#endif
	case TCL_NUMBER_DOUBLE:
	    *ptr = *((const double *) internalPtr);
	    result = TCL_OK;
	    break;
	default:
	    result = Tcl_GetDoubleFromObj(interp, resultPtr, ptr);
	}
    }
    Tcl_DecrRefCount(resultPtr);/* Discard the result object. */
    return result;
}

int
Tcl_ExprBooleanObj(
    Tcl_Interp *interp,		/* Context in which to evaluate the
				 * expression. */
    register Tcl_Obj *objPtr,	/* Expression to evaluate. */
    int *ptr)			/* Where to store 0/1 result. */
{
    Tcl_Obj *resultPtr;
    int result;

    result = Tcl_ExprObj(interp, objPtr, &resultPtr);
    if (result == TCL_OK) {
	result = Tcl_GetBooleanFromObj(interp, resultPtr, ptr);
	Tcl_DecrRefCount(resultPtr);
				/* Discard the result object. */
    }
    return result;
}

/*
 *----------------------------------------------------------------------
 *
 * TclObjInvokeNamespace --
 *
 *	Object version: Invokes a Tcl command, given an objv/objc, from either
 *	the exposed or hidden set of commands in the given interpreter.
 *
 *	NOTE: The command is invoked in the global stack frame of the
 *	interpreter or namespace, thus it cannot see any current state on the
 *	stack of that interpreter.
 *
 * Results:
 *	A standard Tcl result.
 *
 * Side effects:
 *	Whatever the command does.
 *
 *----------------------------------------------------------------------
 */

int
TclObjInvokeNamespace(
    Tcl_Interp *interp,		/* Interpreter in which command is to be
				 * invoked. */
    int objc,			/* Count of arguments. */
    Tcl_Obj *const objv[],	/* Argument objects; objv[0] points to the
				 * name of the command to invoke. */
    Tcl_Namespace *nsPtr,	/* The namespace to use. */
    int flags)			/* Combination of flags controlling the call:
				 * TCL_INVOKE_HIDDEN, TCL_INVOKE_NO_UNKNOWN,
				 * or TCL_INVOKE_NO_TRACEBACK. */
{
    int result;
    Tcl_CallFrame *framePtr;

    /*
     * Make the specified namespace the current namespace and invoke the
     * command.
     */

    (void) TclPushStackFrame(interp, &framePtr, nsPtr, /*isProcFrame*/0);
    result = TclObjInvoke(interp, objc, objv, flags);

    TclPopStackFrame(interp);
    return result;
}

/*
 *----------------------------------------------------------------------
 *
 * TclObjInvoke --
 *
 *	Invokes a Tcl command, given an objv/objc, from either the exposed or
 *	the hidden sets of commands in the given interpreter.
 *
 * Results:
 *	A standard Tcl object result.
 *
 * Side effects:
 *	Whatever the command does.
 *
 *----------------------------------------------------------------------
 */

int
TclObjInvoke(
    Tcl_Interp *interp,		/* Interpreter in which command is to be
				 * invoked. */
    int objc,			/* Count of arguments. */
    Tcl_Obj *const objv[],	/* Argument objects; objv[0] points to the
				 * name of the command to invoke. */
    int flags)			/* Combination of flags controlling the call:
				 * TCL_INVOKE_HIDDEN, TCL_INVOKE_NO_UNKNOWN,
				 * or TCL_INVOKE_NO_TRACEBACK. */
{
    /* make whole thing a call to Tcl_EvalObjv */
    if ((objc < 1) || (objv == NULL)) {
	Tcl_SetObjResult(interp, Tcl_NewStringObj(
                "illegal argument vector", -1));
	return TCL_ERROR;
    }
    if ((flags & TCL_INVOKE_HIDDEN) == 0) {
	Tcl_Panic("TclObjInvoke: called without TCL_INVOKE_HIDDEN");
    }
    return Tcl_NRCallObjProc(interp, TclNRInvoke, NULL, objc, objv);
}

int
TclNRInvoke(
    ClientData clientData,
    Tcl_Interp *interp,
    int objc,
    Tcl_Obj *const objv[])
{
    register Interp *iPtr = (Interp *) interp;
    Tcl_HashTable *hTblPtr;	/* Table of hidden commands. */
    const char *cmdName;	/* Name of the command from objv[0]. */
    Tcl_HashEntry *hPtr = NULL;
    Command *cmdPtr;

    cmdName = TclGetString(objv[0]);
    hTblPtr = iPtr->hiddenCmdTablePtr;
    if (hTblPtr != NULL) {
	hPtr = Tcl_FindHashEntry(hTblPtr, cmdName);
    }
    if (hPtr == NULL) {
	Tcl_SetObjResult(interp, Tcl_ObjPrintf(
                "invalid hidden command name \"%s\"", cmdName));
        Tcl_SetErrorCode(interp, "TCL", "LOOKUP", "HIDDENTOKEN", cmdName,
                NULL);
	return TCL_ERROR;
    }
    cmdPtr = Tcl_GetHashValue(hPtr);

    /* Avoid the exception-handling brain damage when numLevels == 0 . */
    iPtr->numLevels++;
    Tcl_NRAddCallback(interp, NRPostInvoke, NULL, NULL, NULL, NULL);

    /*
     * Normal command resolution of objv[0] isn't going to find cmdPtr.
     * That's the whole point of **hidden** commands.  So tell the
     * Eval core machinery not to even try (and risk finding something wrong).
     */

    return TclNREvalObjv(interp, objc, objv, TCL_EVAL_NORESOLVE, cmdPtr);
}

static int
NRPostInvoke(
    ClientData clientData[],
    Tcl_Interp *interp,
    int result)
{
    Interp *iPtr = (Interp *)interp;
    iPtr->numLevels--;
    return result;
}

/*
 *---------------------------------------------------------------------------
 *
 * Tcl_ExprString --
 *
 *	Evaluate an expression in a string and return its value in string
 *	form.
 *
 * Results:
 *	A standard Tcl result. If the result is TCL_OK, then the interp's
 *	result is set to the string value of the expression. If the result is
 *	TCL_ERROR, then the interp's result contains an error message.
 *
 * Side effects:
 *	A Tcl object is allocated to hold a copy of the expression string.
 *	This expression object is passed to Tcl_ExprObj and then deallocated.
 *
 *---------------------------------------------------------------------------
 */

int
Tcl_ExprString(
    Tcl_Interp *interp,		/* Context in which to evaluate the
				 * expression. */
    const char *expr)		/* Expression to evaluate. */
{
    int code = TCL_OK;

    if (expr[0] == '\0') {
	/*
	 * An empty string. Just set the interpreter's result to 0.
	 */

	Tcl_SetObjResult(interp, Tcl_NewIntObj(0));
    } else {
	Tcl_Obj *resultPtr, *exprObj = Tcl_NewStringObj(expr, -1);

	Tcl_IncrRefCount(exprObj);
	code = Tcl_ExprObj(interp, exprObj, &resultPtr);
	Tcl_DecrRefCount(exprObj);
	if (code == TCL_OK) {
	    Tcl_SetObjResult(interp, resultPtr);
	    Tcl_DecrRefCount(resultPtr);
	}
    }
    return code;
}

/*
 *----------------------------------------------------------------------
 *
 * Tcl_AddErrorInfo --
 *
 *	Add information to the errorInfo field that describes the current
 *	error.
 *
 * Results:
 *	None.
 *
 * Side effects:
 *	The contents of message are appended to the errorInfo field. If we are
 *	just starting to log an error, errorInfo is initialized from the error
 *	message in the interpreter's result.
 *
 *----------------------------------------------------------------------
 */

#undef Tcl_AddErrorInfo
void
Tcl_AddErrorInfo(
    Tcl_Interp *interp,		/* Interpreter to which error information
				 * pertains. */
    const char *message)	/* Message to record. */
{
    Tcl_AppendObjToErrorInfo((interp), Tcl_NewStringObj(message, -1));
}

/*
 *----------------------------------------------------------------------
 *
 * Tcl_AppendObjToErrorInfo --
 *
 *	Add a Tcl_Obj value to the errorInfo field that describes the current
 *	error.
 *
 * Results:
 *	None.
 *
 * Side effects:
 *	The value of the Tcl_obj is appended to the errorInfo field. If we are
 *	just starting to log an error, errorInfo is initialized from the error
 *	message in the interpreter's result.
 *
 *----------------------------------------------------------------------
 */

void
Tcl_AppendObjToErrorInfo(
    Tcl_Interp *interp,		/* Interpreter to which error information
				 * pertains. */
    Tcl_Obj *objPtr)		/* Message to record. */
{
    int length;
    register Interp *iPtr = (Interp *) interp;
    const char *message = TclGetStringFromObj(objPtr, &length);

    Tcl_IncrRefCount(objPtr);

    /*
     * If we are just starting to log an error, errorInfo is initialized from
     * the error message in the interpreter's result.
     */

    iPtr->flags |= ERR_LEGACY_COPY;
    if (iPtr->errorInfo == NULL) {
        iPtr->errorInfo = iPtr->objResultPtr;
	Tcl_IncrRefCount(iPtr->errorInfo);
	if (!iPtr->errorCode) {
	    Tcl_SetErrorCode(interp, "NONE", NULL);
	}
    }

    /*
     * Now append "message" to the end of errorInfo.
     */

    if (length != 0) {
	if (Tcl_IsShared(iPtr->errorInfo)) {
	    Tcl_DecrRefCount(iPtr->errorInfo);
	    iPtr->errorInfo = Tcl_DuplicateObj(iPtr->errorInfo);
	    Tcl_IncrRefCount(iPtr->errorInfo);
	}
	Tcl_AppendToObj(iPtr->errorInfo, message, length);
    }
    Tcl_DecrRefCount(objPtr);
}

/*
 *----------------------------------------------------------------------
 *
 * Tcl_SetRecursionLimit --
 *
 *	Set the maximum number of recursive calls that may be active for an
 *	interpreter at once.
 *
 * Results:
 *	The return value is the old limit on nesting for interp.
 *
 * Side effects:
 *	None.
 *
 *----------------------------------------------------------------------
 */

int
Tcl_SetRecursionLimit(
    Tcl_Interp *interp,		/* Interpreter whose nesting limit is to be
				 * set. */
    int depth)			/* New value for maximimum depth. */
{
    Interp *iPtr = (Interp *) interp;
    int old;

    old = iPtr->maxNestingDepth;
    if (depth > 0) {
	iPtr->maxNestingDepth = depth;
    }
    return old;
}

/*
 *----------------------------------------------------------------------
 *
 * Tcl_AllowExceptions --
 *
 *	Sets a flag in an interpreter so that exceptions can occur in the next
 *	call to Tcl_Eval without them being turned into errors.
 *
 * Results:
 *	None.
 *
 * Side effects:
 *	The TCL_ALLOW_EXCEPTIONS flag gets set in the interpreter's evalFlags
 *	structure. See the reference documentation for more details.
 *
 *----------------------------------------------------------------------
 */

void
Tcl_AllowExceptions(
    Tcl_Interp *interp)		/* Interpreter in which to set flag. */
{
    Interp *iPtr = (Interp *) interp;

    iPtr->evalFlags |= TCL_ALLOW_EXCEPTIONS;
}

/*
 *----------------------------------------------------------------------
 *
 * Tcl_GetVersion --
 *
 *	Get the Tcl major, minor, and patchlevel version numbers and the
 *	release type. A patch is a release type TCL_FINAL_RELEASE with a
 *	patchLevel > 0.
 *
 * Results:
 *	None.
 *
 * Side effects:
 *	None.
 *
 *----------------------------------------------------------------------
 */

void
Tcl_GetVersion(
    int *majorV,
    int *minorV,
    int *patchLevelV,
    int *type)
{
    if (majorV != NULL) {
	*majorV = TCL_MAJOR_VERSION;
    }
    if (minorV != NULL) {
	*minorV = TCL_MINOR_VERSION;
    }
    if (patchLevelV != NULL) {
	*patchLevelV = TCL_RELEASE_SERIAL;
    }
    if (type != NULL) {
	*type = TCL_RELEASE_LEVEL;
    }
}

/*
 *----------------------------------------------------------------------
 *
 * Math Functions --
 *
 *	This page contains the functions that implement all of the built-in
 *	math functions for expressions.
 *
 * Results:
 *	Each function returns TCL_OK if it succeeds and pushes an Tcl object
 *	holding the result. If it fails it returns TCL_ERROR and leaves an
 *	error message in the interpreter's result.
 *
 * Side effects:
 *	None.
 *
 *----------------------------------------------------------------------
 */

static int
ExprCeilFunc(
    ClientData clientData,	/* Ignored */
    Tcl_Interp *interp,		/* The interpreter in which to execute the
				 * function. */
    int objc,			/* Actual parameter count. */
    Tcl_Obj *const *objv)	/* Actual parameter list. */
{
    int code;
    double d;
    mp_int big;

    if (objc != 2) {
	MathFuncWrongNumArgs(interp, 2, objc, objv);
	return TCL_ERROR;
    }
    code = Tcl_GetDoubleFromObj(interp, objv[1], &d);
#ifdef ACCEPT_NAN
    if ((code != TCL_OK) && (objv[1]->typePtr == &tclDoubleType)) {
	Tcl_SetObjResult(interp, objv[1]);
	return TCL_OK;
    }
#endif
    if (code != TCL_OK) {
	return TCL_ERROR;
    }

    if (Tcl_GetBignumFromObj(NULL, objv[1], &big) == TCL_OK) {
	Tcl_SetObjResult(interp, Tcl_NewDoubleObj(TclCeil(&big)));
	mp_clear(&big);
    } else {
	Tcl_SetObjResult(interp, Tcl_NewDoubleObj(ceil(d)));
    }
    return TCL_OK;
}

static int
ExprFloorFunc(
    ClientData clientData,	/* Ignored */
    Tcl_Interp *interp,		/* The interpreter in which to execute the
				 * function. */
    int objc,			/* Actual parameter count. */
    Tcl_Obj *const *objv)	/* Actual parameter list. */
{
    int code;
    double d;
    mp_int big;

    if (objc != 2) {
	MathFuncWrongNumArgs(interp, 2, objc, objv);
	return TCL_ERROR;
    }
    code = Tcl_GetDoubleFromObj(interp, objv[1], &d);
#ifdef ACCEPT_NAN
    if ((code != TCL_OK) && (objv[1]->typePtr == &tclDoubleType)) {
	Tcl_SetObjResult(interp, objv[1]);
	return TCL_OK;
    }
#endif
    if (code != TCL_OK) {
	return TCL_ERROR;
    }

    if (Tcl_GetBignumFromObj(NULL, objv[1], &big) == TCL_OK) {
	Tcl_SetObjResult(interp, Tcl_NewDoubleObj(TclFloor(&big)));
	mp_clear(&big);
    } else {
	Tcl_SetObjResult(interp, Tcl_NewDoubleObj(floor(d)));
    }
    return TCL_OK;
}

static int
ExprIsqrtFunc(
    ClientData clientData,	/* Ignored */
    Tcl_Interp *interp,		/* The interpreter in which to execute. */
    int objc,			/* Actual parameter count. */
    Tcl_Obj *const *objv)	/* Actual parameter list. */
{
    ClientData ptr;
    int type;
    double d;
    Tcl_WideInt w;
    mp_int big;
    int exact = 0;		/* Flag ==1 if the argument can be represented
				 * in a double as an exact integer. */

    /*
     * Check syntax.
     */

    if (objc != 2) {
	MathFuncWrongNumArgs(interp, 2, objc, objv);
	return TCL_ERROR;
    }

    /*
     * Make sure that the arg is a number.
     */

    if (TclGetNumberFromObj(interp, objv[1], &ptr, &type) != TCL_OK) {
	return TCL_ERROR;
    }

    switch (type) {
    case TCL_NUMBER_NAN:
	Tcl_GetDoubleFromObj(interp, objv[1], &d);
	return TCL_ERROR;
    case TCL_NUMBER_DOUBLE:
	d = *((const double *) ptr);
	if (d < 0) {
	    goto negarg;
	}
#ifdef IEEE_FLOATING_POINT
	if (d <= MAX_EXACT) {
	    exact = 1;
	}
#endif
	if (!exact) {
	    if (Tcl_InitBignumFromDouble(interp, d, &big) != TCL_OK) {
		return TCL_ERROR;
	    }
	}
	break;
    case TCL_NUMBER_BIG:
	if (Tcl_GetBignumFromObj(interp, objv[1], &big) != TCL_OK) {
	    return TCL_ERROR;
	}
	if (SIGN(&big) == MP_NEG) {
	    mp_clear(&big);
	    goto negarg;
	}
	break;
    default:
	if (Tcl_GetWideIntFromObj(interp, objv[1], &w) != TCL_OK) {
	    return TCL_ERROR;
	}
	if (w < 0) {
	    goto negarg;
	}
	d = (double) w;
#ifdef IEEE_FLOATING_POINT
	if (d < MAX_EXACT) {
	    exact = 1;
	}
#endif
	if (!exact) {
	    Tcl_GetBignumFromObj(interp, objv[1], &big);
	}
	break;
    }

    if (exact) {
	Tcl_SetObjResult(interp, Tcl_NewWideIntObj((Tcl_WideInt) sqrt(d)));
    } else {
	mp_int root;

	mp_init(&root);
	mp_sqrt(&big, &root);
	mp_clear(&big);
	Tcl_SetObjResult(interp, Tcl_NewBignumObj(&root));
    }
    return TCL_OK;

  negarg:
    Tcl_SetObjResult(interp, Tcl_NewStringObj(
            "square root of negative argument", -1));
    Tcl_SetErrorCode(interp, "ARITH", "DOMAIN",
	    "domain error: argument not in valid range", NULL);
    return TCL_ERROR;
}

static int
ExprSqrtFunc(
    ClientData clientData,	/* Ignored */
    Tcl_Interp *interp,		/* The interpreter in which to execute the
				 * function. */
    int objc,			/* Actual parameter count. */
    Tcl_Obj *const *objv)	/* Actual parameter list. */
{
    int code;
    double d;
    mp_int big;

    if (objc != 2) {
	MathFuncWrongNumArgs(interp, 2, objc, objv);
	return TCL_ERROR;
    }
    code = Tcl_GetDoubleFromObj(interp, objv[1], &d);
#ifdef ACCEPT_NAN
    if ((code != TCL_OK) && (objv[1]->typePtr == &tclDoubleType)) {
	Tcl_SetObjResult(interp, objv[1]);
	return TCL_OK;
    }
#endif
    if (code != TCL_OK) {
	return TCL_ERROR;
    }
    if ((d >= 0.0) && TclIsInfinite(d)
	    && (Tcl_GetBignumFromObj(NULL, objv[1], &big) == TCL_OK)) {
	mp_int root;

	mp_init(&root);
	mp_sqrt(&big, &root);
	mp_clear(&big);
	Tcl_SetObjResult(interp, Tcl_NewDoubleObj(TclBignumToDouble(&root)));
	mp_clear(&root);
    } else {
	Tcl_SetObjResult(interp, Tcl_NewDoubleObj(sqrt(d)));
    }
    return TCL_OK;
}

static int
ExprUnaryFunc(
    ClientData clientData,	/* Contains the address of a function that
				 * takes one double argument and returns a
				 * double result. */
    Tcl_Interp *interp,		/* The interpreter in which to execute the
				 * function. */
    int objc,			/* Actual parameter count */
    Tcl_Obj *const *objv)	/* Actual parameter list */
{
    int code;
    double d;
    double (*func)(double) = (double (*)(double)) clientData;

    if (objc != 2) {
	MathFuncWrongNumArgs(interp, 2, objc, objv);
	return TCL_ERROR;
    }
    code = Tcl_GetDoubleFromObj(interp, objv[1], &d);
#ifdef ACCEPT_NAN
    if ((code != TCL_OK) && (objv[1]->typePtr == &tclDoubleType)) {
	d = objv[1]->internalRep.doubleValue;
	Tcl_ResetResult(interp);
	code = TCL_OK;
    }
#endif
    if (code != TCL_OK) {
	return TCL_ERROR;
    }
    errno = 0;
    return CheckDoubleResult(interp, func(d));
}

static int
CheckDoubleResult(
    Tcl_Interp *interp,
    double dResult)
{
#ifndef ACCEPT_NAN
    if (TclIsNaN(dResult)) {
	TclExprFloatError(interp, dResult);
	return TCL_ERROR;
    }
#endif
    if ((errno == ERANGE) && ((dResult == 0.0) || TclIsInfinite(dResult))) {
	/*
	 * When ERANGE signals under/overflow, just accept 0.0 or +/-Inf
	 */
    } else if (errno != 0) {
	/*
	 * Report other errno values as errors.
	 */

	TclExprFloatError(interp, dResult);
	return TCL_ERROR;
    }
    Tcl_SetObjResult(interp, Tcl_NewDoubleObj(dResult));
    return TCL_OK;
}

static int
ExprBinaryFunc(
    ClientData clientData,	/* Contains the address of a function that
				 * takes two double arguments and returns a
				 * double result. */
    Tcl_Interp *interp,		/* The interpreter in which to execute the
				 * function. */
    int objc,			/* Actual parameter count. */
    Tcl_Obj *const *objv)	/* Parameter vector. */
{
    int code;
    double d1, d2;
    double (*func)(double, double) = (double (*)(double, double)) clientData;

    if (objc != 3) {
	MathFuncWrongNumArgs(interp, 3, objc, objv);
	return TCL_ERROR;
    }
    code = Tcl_GetDoubleFromObj(interp, objv[1], &d1);
#ifdef ACCEPT_NAN
    if ((code != TCL_OK) && (objv[1]->typePtr == &tclDoubleType)) {
	d1 = objv[1]->internalRep.doubleValue;
	Tcl_ResetResult(interp);
	code = TCL_OK;
    }
#endif
    if (code != TCL_OK) {
	return TCL_ERROR;
    }
    code = Tcl_GetDoubleFromObj(interp, objv[2], &d2);
#ifdef ACCEPT_NAN
    if ((code != TCL_OK) && (objv[2]->typePtr == &tclDoubleType)) {
	d2 = objv[2]->internalRep.doubleValue;
	Tcl_ResetResult(interp);
	code = TCL_OK;
    }
#endif
    if (code != TCL_OK) {
	return TCL_ERROR;
    }
    errno = 0;
    return CheckDoubleResult(interp, func(d1, d2));
}

static int
ExprAbsFunc(
    ClientData clientData,	/* Ignored. */
    Tcl_Interp *interp,		/* The interpreter in which to execute the
				 * function. */
    int objc,			/* Actual parameter count. */
    Tcl_Obj *const *objv)	/* Parameter vector. */
{
    ClientData ptr;
    int type;
    mp_int big;

    if (objc != 2) {
	MathFuncWrongNumArgs(interp, 2, objc, objv);
	return TCL_ERROR;
    }

    if (TclGetNumberFromObj(interp, objv[1], &ptr, &type) != TCL_OK) {
	return TCL_ERROR;
    }

    if (type == TCL_NUMBER_LONG) {
	long l = *((const long *) ptr);

	if (l > (long)0) {
	    goto unChanged;
	} else if (l == (long)0) {
	    const char *string = objv[1]->bytes;
	    if (string) {
		while (*string != '0') {
		    if (*string == '-') {
			Tcl_SetObjResult(interp, Tcl_NewLongObj(0));
			return TCL_OK;
		    }
		    string++;
		}
	    }
	    goto unChanged;
	} else if (l == LONG_MIN) {
	    TclBNInitBignumFromLong(&big, l);
	    goto tooLarge;
	}
	Tcl_SetObjResult(interp, Tcl_NewLongObj(-l));
	return TCL_OK;
    }

    if (type == TCL_NUMBER_DOUBLE) {
	double d = *((const double *) ptr);
	static const double poszero = 0.0;

	/*
	 * We need to distinguish here between positive 0.0 and negative -0.0.
	 * [Bug 2954959]
	 */

	if (d == -0.0) {
	    if (!memcmp(&d, &poszero, sizeof(double))) {
		goto unChanged;
	    }
	} else if (d > -0.0) {
	    goto unChanged;
	}
	Tcl_SetObjResult(interp, Tcl_NewDoubleObj(-d));
	return TCL_OK;
    }

#ifndef TCL_WIDE_INT_IS_LONG
    if (type == TCL_NUMBER_WIDE) {
	Tcl_WideInt w = *((const Tcl_WideInt *) ptr);

	if (w >= (Tcl_WideInt)0) {
	    goto unChanged;
	}
	if (w == LLONG_MIN) {
	    TclBNInitBignumFromWideInt(&big, w);
	    goto tooLarge;
	}
	Tcl_SetObjResult(interp, Tcl_NewWideIntObj(-w));
	return TCL_OK;
    }
#endif

    if (type == TCL_NUMBER_BIG) {
	if (mp_cmp_d((const mp_int *) ptr, 0) == MP_LT) {
	    Tcl_GetBignumFromObj(NULL, objv[1], &big);
	tooLarge:
	    mp_neg(&big, &big);
	    Tcl_SetObjResult(interp, Tcl_NewBignumObj(&big));
	} else {
	unChanged:
	    Tcl_SetObjResult(interp, objv[1]);
	}
	return TCL_OK;
    }

    if (type == TCL_NUMBER_NAN) {
#ifdef ACCEPT_NAN
	Tcl_SetObjResult(interp, objv[1]);
	return TCL_OK;
#else
	double d;

	Tcl_GetDoubleFromObj(interp, objv[1], &d);
	return TCL_ERROR;
#endif
    }
    return TCL_OK;
}

static int
ExprBoolFunc(
    ClientData clientData,	/* Ignored. */
    Tcl_Interp *interp,		/* The interpreter in which to execute the
				 * function. */
    int objc,			/* Actual parameter count. */
    Tcl_Obj *const *objv)	/* Actual parameter vector. */
{
    int value;

    if (objc != 2) {
	MathFuncWrongNumArgs(interp, 2, objc, objv);
	return TCL_ERROR;
    }
    if (Tcl_GetBooleanFromObj(interp, objv[1], &value) != TCL_OK) {
	return TCL_ERROR;
    }
    Tcl_SetObjResult(interp, Tcl_NewBooleanObj(value));
    return TCL_OK;
}

static int
ExprDoubleFunc(
    ClientData clientData,	/* Ignored. */
    Tcl_Interp *interp,		/* The interpreter in which to execute the
				 * function. */
    int objc,			/* Actual parameter count. */
    Tcl_Obj *const *objv)	/* Actual parameter vector. */
{
    double dResult;

    if (objc != 2) {
	MathFuncWrongNumArgs(interp, 2, objc, objv);
	return TCL_ERROR;
    }
    if (Tcl_GetDoubleFromObj(interp, objv[1], &dResult) != TCL_OK) {
#ifdef ACCEPT_NAN
	if (objv[1]->typePtr == &tclDoubleType) {
	    Tcl_SetObjResult(interp, objv[1]);
	    return TCL_OK;
	}
#endif
	return TCL_ERROR;
    }
    Tcl_SetObjResult(interp, Tcl_NewDoubleObj(dResult));
    return TCL_OK;
}

static int
ExprEntierFunc(
    ClientData clientData,	/* Ignored. */
    Tcl_Interp *interp,		/* The interpreter in which to execute the
				 * function. */
    int objc,			/* Actual parameter count. */
    Tcl_Obj *const *objv)	/* Actual parameter vector. */
{
    double d;
    int type;
    ClientData ptr;

    if (objc != 2) {
	MathFuncWrongNumArgs(interp, 2, objc, objv);
	return TCL_ERROR;
    }
    if (TclGetNumberFromObj(interp, objv[1], &ptr, &type) != TCL_OK) {
	return TCL_ERROR;
    }

    if (type == TCL_NUMBER_DOUBLE) {
	d = *((const double *) ptr);
	if ((d >= (double)LONG_MAX) || (d <= (double)LONG_MIN)) {
	    mp_int big;

	    if (Tcl_InitBignumFromDouble(interp, d, &big) != TCL_OK) {
		/* Infinity */
		return TCL_ERROR;
	    }
	    Tcl_SetObjResult(interp, Tcl_NewBignumObj(&big));
	    return TCL_OK;
	} else {
	    long result = (long) d;

	    Tcl_SetObjResult(interp, Tcl_NewLongObj(result));
	    return TCL_OK;
	}
    }

    if (type != TCL_NUMBER_NAN) {
	/*
	 * All integers are already of integer type.
	 */

	Tcl_SetObjResult(interp, objv[1]);
	return TCL_OK;
    }

    /*
     * Get the error message for NaN.
     */

    Tcl_GetDoubleFromObj(interp, objv[1], &d);
    return TCL_ERROR;
}

static int
ExprIntFunc(
    ClientData clientData,	/* Ignored. */
    Tcl_Interp *interp,		/* The interpreter in which to execute the
				 * function. */
    int objc,			/* Actual parameter count. */
    Tcl_Obj *const *objv)	/* Actual parameter vector. */
{
    long iResult;
    Tcl_Obj *objPtr;
    if (ExprEntierFunc(NULL, interp, objc, objv) != TCL_OK) {
	return TCL_ERROR;
    }
    objPtr = Tcl_GetObjResult(interp);
    if (TclGetLongFromObj(NULL, objPtr, &iResult) != TCL_OK) {
	/*
	 * Truncate the bignum; keep only bits in long range.
	 */

	mp_int big;

	Tcl_GetBignumFromObj(NULL, objPtr, &big);
	mp_mod_2d(&big, (int) CHAR_BIT * sizeof(long), &big);
	objPtr = Tcl_NewBignumObj(&big);
	Tcl_IncrRefCount(objPtr);
	TclGetLongFromObj(NULL, objPtr, &iResult);
	Tcl_DecrRefCount(objPtr);
    }
    Tcl_SetObjResult(interp, Tcl_NewLongObj(iResult));
    return TCL_OK;
}

static int
ExprWideFunc(
    ClientData clientData,	/* Ignored. */
    Tcl_Interp *interp,		/* The interpreter in which to execute the
				 * function. */
    int objc,			/* Actual parameter count. */
    Tcl_Obj *const *objv)	/* Actual parameter vector. */
{
    Tcl_WideInt wResult;
    Tcl_Obj *objPtr;

    if (ExprEntierFunc(NULL, interp, objc, objv) != TCL_OK) {
	return TCL_ERROR;
    }
    objPtr = Tcl_GetObjResult(interp);
    if (Tcl_GetWideIntFromObj(NULL, objPtr, &wResult) != TCL_OK) {
	/*
	 * Truncate the bignum; keep only bits in wide int range.
	 */

	mp_int big;

	Tcl_GetBignumFromObj(NULL, objPtr, &big);
	mp_mod_2d(&big, (int) CHAR_BIT * sizeof(Tcl_WideInt), &big);
	objPtr = Tcl_NewBignumObj(&big);
	Tcl_IncrRefCount(objPtr);
	Tcl_GetWideIntFromObj(NULL, objPtr, &wResult);
	Tcl_DecrRefCount(objPtr);
    }
    Tcl_SetObjResult(interp, Tcl_NewWideIntObj(wResult));
    return TCL_OK;
}

static int
ExprRandFunc(
    ClientData clientData,	/* Ignored. */
    Tcl_Interp *interp,		/* The interpreter in which to execute the
				 * function. */
    int objc,			/* Actual parameter count. */
    Tcl_Obj *const *objv)	/* Actual parameter vector. */
{
    Interp *iPtr = (Interp *) interp;
    double dResult;
    long tmp;			/* Algorithm assumes at least 32 bits. Only
				 * long guarantees that. See below. */
    Tcl_Obj *oResult;

    if (objc != 1) {
	MathFuncWrongNumArgs(interp, 1, objc, objv);
	return TCL_ERROR;
    }

    if (!(iPtr->flags & RAND_SEED_INITIALIZED)) {
	iPtr->flags |= RAND_SEED_INITIALIZED;

	/*
	 * Take into consideration the thread this interp is running in order
	 * to insure different seeds in different threads (bug #416643)
	 */

	iPtr->randSeed = TclpGetClicks() + (PTR2INT(Tcl_GetCurrentThread())<<12);

	/*
	 * Make sure 1 <= randSeed <= (2^31) - 2. See below.
	 */

	iPtr->randSeed &= (unsigned long) 0x7fffffff;
	if ((iPtr->randSeed == 0) || (iPtr->randSeed == 0x7fffffff)) {
	    iPtr->randSeed ^= 123459876;
	}
    }

    /*
     * Generate the random number using the linear congruential generator
     * defined by the following recurrence:
     *		seed = ( IA * seed ) mod IM
     * where IA is 16807 and IM is (2^31) - 1. The recurrence maps a seed in
     * the range [1, IM - 1] to a new seed in that same range. The recurrence
     * maps IM to 0, and maps 0 back to 0, so those two values must not be
     * allowed as initial values of seed.
     *
     * In order to avoid potential problems with integer overflow, the
     * recurrence is implemented in terms of additional constants IQ and IR
     * such that
     *		IM = IA*IQ + IR
     * None of the operations in the implementation overflows a 32-bit signed
     * integer, and the C type long is guaranteed to be at least 32 bits wide.
     *
     * For more details on how this algorithm works, refer to the following
     * papers:
     *
     *	S.K. Park & K.W. Miller, "Random number generators: good ones are hard
     *	to find," Comm ACM 31(10):1192-1201, Oct 1988
     *
     *	W.H. Press & S.A. Teukolsky, "Portable random number generators,"
     *	Computers in Physics 6(5):522-524, Sep/Oct 1992.
     */

#define RAND_IA		16807
#define RAND_IM		2147483647
#define RAND_IQ		127773
#define RAND_IR		2836
#define RAND_MASK	123459876

    tmp = iPtr->randSeed/RAND_IQ;
    iPtr->randSeed = RAND_IA*(iPtr->randSeed - tmp*RAND_IQ) - RAND_IR*tmp;
    if (iPtr->randSeed < 0) {
	iPtr->randSeed += RAND_IM;
    }

    /*
     * Since the recurrence keeps seed values in the range [1, RAND_IM - 1],
     * dividing by RAND_IM yields a double in the range (0, 1).
     */

    dResult = iPtr->randSeed * (1.0/RAND_IM);

    /*
     * Push a Tcl object with the result.
     */

    TclNewDoubleObj(oResult, dResult);
    Tcl_SetObjResult(interp, oResult);
    return TCL_OK;
}

static int
ExprRoundFunc(
    ClientData clientData,	/* Ignored. */
    Tcl_Interp *interp,		/* The interpreter in which to execute the
				 * function. */
    int objc,			/* Actual parameter count. */
    Tcl_Obj *const *objv)	/* Parameter vector. */
{
    double d;
    ClientData ptr;
    int type;

    if (objc != 2) {
	MathFuncWrongNumArgs(interp, 2, objc, objv);
	return TCL_ERROR;
    }

    if (TclGetNumberFromObj(interp, objv[1], &ptr, &type) != TCL_OK) {
	return TCL_ERROR;
    }

    if (type == TCL_NUMBER_DOUBLE) {
	double fractPart, intPart;
	long max = LONG_MAX, min = LONG_MIN;

	fractPart = modf(*((const double *) ptr), &intPart);
	if (fractPart <= -0.5) {
	    min++;
	} else if (fractPart >= 0.5) {
	    max--;
	}
	if ((intPart >= (double)max) || (intPart <= (double)min)) {
	    mp_int big;

	    if (Tcl_InitBignumFromDouble(interp, intPart, &big) != TCL_OK) {
		/* Infinity */
		return TCL_ERROR;
	    }
	    if (fractPart <= -0.5) {
		mp_sub_d(&big, 1, &big);
	    } else if (fractPart >= 0.5) {
		mp_add_d(&big, 1, &big);
	    }
	    Tcl_SetObjResult(interp, Tcl_NewBignumObj(&big));
	    return TCL_OK;
	} else {
	    long result = (long)intPart;

	    if (fractPart <= -0.5) {
		result--;
	    } else if (fractPart >= 0.5) {
		result++;
	    }
	    Tcl_SetObjResult(interp, Tcl_NewLongObj(result));
	    return TCL_OK;
	}
    }

    if (type != TCL_NUMBER_NAN) {
	/*
	 * All integers are already rounded
	 */

	Tcl_SetObjResult(interp, objv[1]);
	return TCL_OK;
    }

    /*
     * Get the error message for NaN.
     */

    Tcl_GetDoubleFromObj(interp, objv[1], &d);
    return TCL_ERROR;
}

static int
ExprSrandFunc(
    ClientData clientData,	/* Ignored. */
    Tcl_Interp *interp,		/* The interpreter in which to execute the
				 * function. */
    int objc,			/* Actual parameter count. */
    Tcl_Obj *const *objv)	/* Parameter vector. */
{
    Interp *iPtr = (Interp *) interp;
    long i = 0;			/* Initialized to avoid compiler warning. */

    /*
     * Convert argument and use it to reset the seed.
     */

    if (objc != 2) {
	MathFuncWrongNumArgs(interp, 2, objc, objv);
	return TCL_ERROR;
    }

    if (TclGetLongFromObj(NULL, objv[1], &i) != TCL_OK) {
	Tcl_Obj *objPtr;
	mp_int big;

	if (Tcl_GetBignumFromObj(interp, objv[1], &big) != TCL_OK) {
	    /* TODO: more ::errorInfo here? or in caller? */
	    return TCL_ERROR;
	}

	mp_mod_2d(&big, (int) CHAR_BIT * sizeof(long), &big);
	objPtr = Tcl_NewBignumObj(&big);
	Tcl_IncrRefCount(objPtr);
	TclGetLongFromObj(NULL, objPtr, &i);
	Tcl_DecrRefCount(objPtr);
    }

    /*
     * Reset the seed. Make sure 1 <= randSeed <= 2^31 - 2. See comments in
     * ExprRandFunc for more details.
     */

    iPtr->flags |= RAND_SEED_INITIALIZED;
    iPtr->randSeed = i;
    iPtr->randSeed &= (unsigned long) 0x7fffffff;
    if ((iPtr->randSeed == 0) || (iPtr->randSeed == 0x7fffffff)) {
	iPtr->randSeed ^= 123459876;
    }

    /*
     * To avoid duplicating the random number generation code we simply clean
     * up our state and call the real random number function. That function
     * will always succeed.
     */

    return ExprRandFunc(clientData, interp, 1, objv);
}

/*
 *----------------------------------------------------------------------
 *
 * MathFuncWrongNumArgs --
 *
 *	Generate an error message when a math function presents the wrong
 *	number of arguments.
 *
 * Results:
 *	None.
 *
 * Side effects:
 *	An error message is stored in the interpreter result.
 *
 *----------------------------------------------------------------------
 */

static void
MathFuncWrongNumArgs(
    Tcl_Interp *interp,		/* Tcl interpreter */
    int expected,		/* Formal parameter count. */
    int found,			/* Actual parameter count. */
    Tcl_Obj *const *objv)	/* Actual parameter vector. */
{
    const char *name = Tcl_GetString(objv[0]);
    const char *tail = name + strlen(name);

    while (tail > name+1) {
	tail--;
	if (*tail == ':' && tail[-1] == ':') {
	    name = tail+1;
	    break;
	}
    }
    Tcl_SetObjResult(interp, Tcl_ObjPrintf(
	    "too %s arguments for math function \"%s\"",
	    (found < expected ? "few" : "many"), name));
    Tcl_SetErrorCode(interp, "TCL", "WRONGARGS", NULL);
}

#ifdef USE_DTRACE
/*
 *----------------------------------------------------------------------
 *
 * DTraceObjCmd --
 *
 *	This function is invoked to process the "::tcl::dtrace" Tcl command.
 *
 * Results:
 *	A standard Tcl object result.
 *
 * Side effects:
 *	The 'tcl-probe' DTrace probe is triggered (if it is enabled).
 *
 *----------------------------------------------------------------------
 */

static int
DTraceObjCmd(
    ClientData dummy,		/* Not used. */
    Tcl_Interp *interp,		/* Current interpreter. */
    int objc,			/* Number of arguments. */
    Tcl_Obj *const objv[])	/* Argument objects. */
{
    if (TCL_DTRACE_TCL_PROBE_ENABLED()) {
	char *a[10];
	int i = 0;

	while (i++ < 10) {
	    a[i-1] = i < objc ? TclGetString(objv[i]) : NULL;
	}
	TCL_DTRACE_TCL_PROBE(a[0], a[1], a[2], a[3], a[4], a[5], a[6], a[7],
		a[8], a[9]);
    }
    return TCL_OK;
}

/*
 *----------------------------------------------------------------------
 *
 * TclDTraceInfo --
 *
 *	Extract information from a TIP280 dict for use by DTrace probes.
 *
 * Results:
 *	None.
 *
 * Side effects:
 *	None.
 *
 *----------------------------------------------------------------------
 */

void
TclDTraceInfo(
    Tcl_Obj *info,
    const char **args,
    int *argsi)
{
    static Tcl_Obj *keys[10] = { NULL };
    Tcl_Obj **k = keys, *val;
    int i = 0;

    if (!*k) {
#define kini(s) TclNewLiteralStringObj(keys[i], s); i++
	kini("cmd");	kini("type");	kini("proc");	kini("file");
	kini("method");	kini("class");	kini("lambda");	kini("object");
	kini("line");	kini("level");
#undef kini
    }
    for (i = 0; i < 6; i++) {
	Tcl_DictObjGet(NULL, info, *k++, &val);
	args[i] = val ? TclGetString(val) : NULL;
    }
    /* no "proc" -> use "lambda" */
    if (!args[2]) {
	Tcl_DictObjGet(NULL, info, *k, &val);
	args[2] = val ? TclGetString(val) : NULL;
    }
    k++;
    /* no "class" -> use "object" */
    if (!args[5]) {
	Tcl_DictObjGet(NULL, info, *k, &val);
	args[5] = val ? TclGetString(val) : NULL;
    }
    k++;
    for (i = 0; i < 2; i++) {
	Tcl_DictObjGet(NULL, info, *k++, &val);
	if (val) {
	    TclGetIntFromObj(NULL, val, &argsi[i]);
	} else {
	    argsi[i] = 0;
	}
    }
}

/*
 *----------------------------------------------------------------------
 *
 * DTraceCmdReturn --
 *
 *	NR callback for DTrace command return probes.
 *
 * Results:
 *	None.
 *
 * Side effects:
 *	None.
 *
 *----------------------------------------------------------------------
 */

static int
DTraceCmdReturn(
    ClientData data[],
    Tcl_Interp *interp,
    int result)
{
    char *cmdName = TclGetString((Tcl_Obj *) data[0]);

    if (TCL_DTRACE_CMD_RETURN_ENABLED()) {
	TCL_DTRACE_CMD_RETURN(cmdName, result);
    }
    if (TCL_DTRACE_CMD_RESULT_ENABLED()) {
	Tcl_Obj *r = Tcl_GetObjResult(interp);

	TCL_DTRACE_CMD_RESULT(cmdName, result, TclGetString(r), r);
    }
    return result;
}

TCL_DTRACE_DEBUG_LOG()

#endif /* USE_DTRACE */

/*
 *----------------------------------------------------------------------
 *
 * Tcl_NRCallObjProc --
 *
 *	This function calls an objProc directly while managing things properly
 *	if it happens to be an NR objProc. It is meant to be used by extenders
 *	that provide an NR implementation of a command, as this function
 *	permits a trivial coding of the non-NR objProc.
 *
 * Results:
 *	The return value is a standard Tcl completion code such as TCL_OK or
 *	TCL_ERROR. A result or error message is left in interp's result.
 *
 * Side effects:
 *	Depends on the objProc.
 *
 *----------------------------------------------------------------------
 */

int
Tcl_NRCallObjProc(
    Tcl_Interp *interp,
    Tcl_ObjCmdProc *objProc,
    ClientData clientData,
    int objc,
    Tcl_Obj *const objv[])
{
    NRE_callback *rootPtr = TOP_CB(interp);

    TclNRAddCallback(interp, Dispatch, objProc, clientData,
	    INT2PTR(objc), objv);
    return TclNRRunCallbacks(interp, TCL_OK, rootPtr);
}

/*
 *----------------------------------------------------------------------
 *
 * Tcl_NRCreateCommand --
 *
 *	Define a new NRE-enabled object-based command in a command table.
 *
 * Results:
 *	The return value is a token for the command, which can be used in
 *	future calls to Tcl_GetCommandName.
 *
 * Side effects:
 *	If no command named "cmdName" already exists for interp, one is
 *	created. Otherwise, if a command does exist, then if the object-based
 *	Tcl_ObjCmdProc is TclInvokeStringCommand, we assume Tcl_CreateCommand
 *	was called previously for the same command and just set its
 *	Tcl_ObjCmdProc to the argument "proc"; otherwise, we delete the old
 *	command.
 *
 *	In the future, during bytecode evaluation when "cmdName" is seen as
 *	the name of a command by Tcl_EvalObj or Tcl_Eval, the object-based
 *	Tcl_ObjCmdProc proc will be called. When the command is deleted from
 *	the table, deleteProc will be called. See the manual entry for details
 *	on the calling sequence.
 *
 *----------------------------------------------------------------------
 */

Tcl_Command
Tcl_NRCreateCommand(
    Tcl_Interp *interp,		/* Token for command interpreter (returned by
				 * previous call to Tcl_CreateInterp). */
    const char *cmdName,	/* Name of command. If it contains namespace
				 * qualifiers, the new command is put in the
				 * specified namespace; otherwise it is put in
				 * the global namespace. */
    Tcl_ObjCmdProc *proc,	/* Object-based function to associate with
				 * name, provides direct access for direct
				 * calls. */
    Tcl_ObjCmdProc *nreProc,	/* Object-based function to associate with
				 * name, provides NR implementation */
    ClientData clientData,	/* Arbitrary value to pass to object
				 * function. */
    Tcl_CmdDeleteProc *deleteProc)
				/* If not NULL, gives a function to call when
				 * this command is deleted. */
{
    Command *cmdPtr = (Command *)
	    Tcl_CreateObjCommand(interp,cmdName,proc,clientData,deleteProc);

    cmdPtr->nreProc = nreProc;
    return (Tcl_Command) cmdPtr;
}

/****************************************************************************
 * Stuff for the public api
 ****************************************************************************/

int
Tcl_NREvalObj(
    Tcl_Interp *interp,
    Tcl_Obj *objPtr,
    int flags)
{
    return TclNREvalObjEx(interp, objPtr, flags, NULL, INT_MIN);
}

int
Tcl_NREvalObjv(
    Tcl_Interp *interp,		/* Interpreter in which to evaluate the
				 * command. Also used for error reporting. */
    int objc,			/* Number of words in command. */
    Tcl_Obj *const objv[],	/* An array of pointers to objects that are
				 * the words that make up the command. */
    int flags)			/* Collection of OR-ed bits that control the
				 * evaluation of the script. Only
				 * TCL_EVAL_GLOBAL, TCL_EVAL_INVOKE and
				 * TCL_EVAL_NOERR are currently supported. */
{
    return TclNREvalObjv(interp, objc, objv, flags, NULL);
}

int
Tcl_NRCmdSwap(
    Tcl_Interp *interp,
    Tcl_Command cmd,
    int objc,
    Tcl_Obj *const objv[],
    int flags)
{
    return TclNREvalObjv(interp, objc, objv, flags|TCL_EVAL_NOERR,
	    (Command *) cmd);
}

/*****************************************************************************
 * Tailcall related code
 *****************************************************************************
 *
 * The steps of the tailcall dance are as follows:
 *
 *   1. when [tailcall] is invoked, it stores the corresponding callback in
 *      the current CallFrame and returns TCL_RETURN
 *   2. when the CallFrame is popped, it calls TclSetTailcall to store the
 *      callback in the proper NRCommand callback - the spot where the command
 *      that pushed the CallFrame is completely cleaned up
 *   3. when the NRCommand callback runs, it schedules the tailcall callback
 *      to run immediately after it returns
 *
 *   One delicate point is to properly define the NRCommand where the tailcall
 *   will execute. There are functions whose purpose is to help define the
 *   precise spot:
 *     TclMarkTailcall: if the NEXT command to be pushed tailcalls, execution
 *         should continue right here
 *     TclSkipTailcall:  if the NEXT command to be pushed tailcalls, execution
 *         should continue after the CURRENT command is fully returned ("skip
 *         the next command: we are redirecting to it, tailcalls should run
 *         after WE return")
 *     TclPushTailcallPoint: the search for a tailcalling spot cannot traverse
 *         this point. This is special for OO, as some of the oo constructs
 *         that behave like commands may not push an NRCommand callback.
 */

void
TclMarkTailcall(
    Tcl_Interp *interp)
{
    Interp *iPtr = (Interp *) interp;

    if (iPtr->deferredCallbacks == NULL) {
	TclNRAddCallback(interp, NRCommand, NULL, NULL,
                NULL, NULL);
        iPtr->deferredCallbacks = TOP_CB(interp);
    }
}

void
TclSkipTailcall(
    Tcl_Interp *interp)
{
    Interp *iPtr = (Interp *) interp;

    TclMarkTailcall(interp);
    iPtr->deferredCallbacks->data[1] = INT2PTR(1);
}

void
TclPushTailcallPoint(
    Tcl_Interp *interp)
{
    TclNRAddCallback(interp, NRCommand, NULL, NULL, NULL, NULL);
    ((Interp *) interp)->numLevels++;
}


/*
 *----------------------------------------------------------------------
 *
 * TclSetTailcall --
 *
 *	Splice a tailcall command in the proper spot of the NRE callback
 *	stack, so that it runs at the right time.
 *
 *----------------------------------------------------------------------
 */

void
TclSetTailcall(
    Tcl_Interp *interp,
    Tcl_Obj *listPtr)
{
    /*
     * Find the splicing spot: right before the NRCommand of the thing
     * being tailcalled. Note that we skip NRCommands marked by a 1 in data[1]
     * (used by command redirectors).
     */

    NRE_callback *runPtr;

    for (runPtr = TOP_CB(interp); runPtr; runPtr = runPtr->nextPtr) {
        if (((runPtr->procPtr) == NRCommand) && !runPtr->data[1]) {
            break;
        }
    }
    if (!runPtr) {
        Tcl_Panic("tailcall cannot find the right splicing spot: should not happen!");
    }
    runPtr->data[1] = listPtr;
}


/*
 *----------------------------------------------------------------------
 *
 * TclNRTailcallObjCmd --
 *
 *	Prepare the tailcall as a list and store it in the current
 *	varFrame. When the frame is later popped the tailcall will be spliced
 *	at the proper place.
 *
 * Results:
 *	The first NRCommand callback that is not marked to be skipped is
 *	updated so that its data[1] field contains the tailcall list.
 *
 *----------------------------------------------------------------------
 */

int
TclNRTailcallObjCmd(
    ClientData clientData,
    Tcl_Interp *interp,
    int objc,
    Tcl_Obj *const objv[])
{
    Interp *iPtr = (Interp *) interp;

    if (objc < 1) {
	Tcl_WrongNumArgs(interp, 1, objv, "?command? ?arg ...?");
	return TCL_ERROR;
    }

    if (!(iPtr->varFramePtr->isProcCallFrame & 1)) {
        Tcl_SetObjResult(interp, Tcl_NewStringObj(
                "tailcall can only be called from a proc, lambda or method", -1));
        Tcl_SetErrorCode(interp, "TCL", "TAILCALL", "ILLEGAL", NULL);
	return TCL_ERROR;
    }

    /*
     * Invocation without args just clears a scheduled tailcall; invocation
     * with an argument replaces any previously scheduled tailcall.
     */

    if (iPtr->varFramePtr->tailcallPtr) {
        Tcl_DecrRefCount(iPtr->varFramePtr->tailcallPtr);
        iPtr->varFramePtr->tailcallPtr = NULL;
    }

    /*
     * Create the callback to actually evaluate the tailcalled
     * command, then set it in the varFrame so that PopCallFrame can use it
     * at the proper time.
     */

    if (objc > 1) {
        Tcl_Obj *listPtr, *nsObjPtr;
        Tcl_Namespace *nsPtr = (Tcl_Namespace *) iPtr->varFramePtr->nsPtr;
        Tcl_Namespace *ns1Ptr;

        /* The tailcall data is in a Tcl list: the first element is the
         * namespace, the rest the command to be tailcalled. */

        listPtr = Tcl_NewListObj(objc, objv);

        nsObjPtr = Tcl_NewStringObj(nsPtr->fullName, -1);
        if ((TCL_OK != TclGetNamespaceFromObj(interp, nsObjPtr, &ns1Ptr))
                || (nsPtr != ns1Ptr)) {
            Tcl_Panic("Tailcall failed to find the proper namespace");
        }
 	TclListObjSetElement(interp, listPtr, 0, nsObjPtr);

        iPtr->varFramePtr->tailcallPtr = listPtr;
    }
    return TCL_RETURN;
}


/*
 *----------------------------------------------------------------------
 *
 * TclNRTailcallEval --
 *
 *	This NREcallback actually causes the tailcall to be evaluated.
 *
 *----------------------------------------------------------------------
 */

int
TclNRTailcallEval(
    ClientData data[],
    Tcl_Interp *interp,
    int result)
{
    Interp *iPtr = (Interp *) interp;
    Tcl_Obj *listPtr = data[0], *nsObjPtr;
    Tcl_Namespace *nsPtr;
    int objc;
    Tcl_Obj **objv;

    Tcl_ListObjGetElements(interp, listPtr, &objc, &objv);
    nsObjPtr = objv[0];

    if (result == TCL_OK) {
	result = TclGetNamespaceFromObj(interp, nsObjPtr, &nsPtr);
    }

    if (result != TCL_OK) {
        /*
         * Tailcall execution was preempted, eg by an intervening catch or by
         * a now-gone namespace: cleanup and return.
         */

	Tcl_DecrRefCount(listPtr);
        return result;
    }

    /*
     * Perform the tailcall
     */

    TclMarkTailcall(interp);
    TclNRAddCallback(interp, TclNRReleaseValues, listPtr, NULL, NULL,NULL);
    iPtr->lookupNsPtr = (Namespace *) nsPtr;
    return TclNREvalObjv(interp, objc-1, objv+1, 0, NULL);
}

int
TclNRReleaseValues(
    ClientData data[],
    Tcl_Interp *interp,
    int result)
{
    int i = 0;
    while (i < 4) {
	if (data[i]) {
	    Tcl_DecrRefCount((Tcl_Obj *) data[i]);
	} else {
	    break;
	}
	i++;
    }
    return result;
}


void
Tcl_NRAddCallback(
    Tcl_Interp *interp,
    Tcl_NRPostProc *postProcPtr,
    ClientData data0,
    ClientData data1,
    ClientData data2,
    ClientData data3)
{
    if (!(postProcPtr)) {
	Tcl_Panic("Adding a callback without an objProc?!");
    }
    TclNRAddCallback(interp, postProcPtr, data0, data1, data2, data3);
}

/*
 *----------------------------------------------------------------------
 *
 * TclNRCoroutineObjCmd -- (and friends)
 *
 *	This object-based function is invoked to process the "coroutine" Tcl
 *	command. It is heavily based on "apply".
 *
 * Results:
 *	A standard Tcl object result value.
 *
 * Side effects:
 *	A new procedure gets created.
 *
 * ** FIRST EXPERIMENTAL IMPLEMENTATION **
 *
 * It is fairly amateurish and not up to our standards - mainly in terms of
 * error messages and [info] interaction. Just to test the infrastructure in
 * teov and tebc.
 *----------------------------------------------------------------------
 */

#define iPtr ((Interp *) interp)

int
TclNRYieldObjCmd(
    ClientData clientData,
    Tcl_Interp *interp,
    int objc,
    Tcl_Obj *const objv[])
{
    CoroutineData *corPtr = iPtr->execEnvPtr->corPtr;

    if (objc > 2) {
	Tcl_WrongNumArgs(interp, 1, objv, "?returnValue?");
	return TCL_ERROR;
    }

    if (!corPtr) {
	Tcl_SetObjResult(interp, Tcl_NewStringObj(
                "yield can only be called in a coroutine", -1));
	Tcl_SetErrorCode(interp, "TCL", "COROUTINE", "ILLEGAL_YIELD", NULL);
	return TCL_ERROR;
    }

    if (objc == 2) {
	Tcl_SetObjResult(interp, objv[1]);
    }

    NRE_ASSERT(!COR_IS_SUSPENDED(corPtr));
    TclNRAddCallback(interp, TclNRCoroutineActivateCallback, corPtr,
            clientData, NULL, NULL);
    return TCL_OK;
}

int
TclNRYieldToObjCmd(
    ClientData clientData,
    Tcl_Interp *interp,
    int objc,
    Tcl_Obj *const objv[])
{
    CoroutineData *corPtr = iPtr->execEnvPtr->corPtr;
    Tcl_Obj *listPtr, *nsObjPtr;
    Tcl_Namespace *nsPtr = TclGetCurrentNamespace(interp);

    if (objc < 2) {
	Tcl_WrongNumArgs(interp, 1, objv, "command ?arg ...?");
	return TCL_ERROR;
    }

    if (!corPtr) {
	Tcl_SetObjResult(interp, Tcl_NewStringObj(
                "yieldto can only be called in a coroutine", -1));
	Tcl_SetErrorCode(interp, "TCL", "COROUTINE", "ILLEGAL_YIELD", NULL);
	return TCL_ERROR;
    }

    if (((Namespace *) nsPtr)->flags & NS_DYING) {
        Tcl_SetObjResult(interp, Tcl_NewStringObj(
		"yieldto called in deleted namespace", -1));
        Tcl_SetErrorCode(interp, "TCL", "COROUTINE", "YIELDTO_IN_DELETED",
		NULL);
        return TCL_ERROR;
    }

    /*
     * Add the tailcall in the caller env, then just yield.
     *
     * This is essentially code from TclNRTailcallObjCmd
     */

    listPtr = Tcl_NewListObj(objc, objv);
    nsObjPtr = Tcl_NewStringObj(nsPtr->fullName, -1);
    TclListObjSetElement(interp, listPtr, 0, nsObjPtr);

    /*
     * Add the callback in the caller's env, then instruct TEBC to yield.
     */

    iPtr->execEnvPtr = corPtr->callerEEPtr;
    TclSetTailcall(interp, listPtr);
    iPtr->execEnvPtr = corPtr->eePtr;

    return TclNRYieldObjCmd(INT2PTR(CORO_ACTIVATE_YIELDM), interp, 1, objv);
}

static int
RewindCoroutineCallback(
    ClientData data[],
    Tcl_Interp *interp,
    int result)
{
    return Tcl_RestoreInterpState(interp, data[0]);
}

static int
RewindCoroutine(
    CoroutineData *corPtr,
    int result)
{
    Tcl_Interp *interp = corPtr->eePtr->interp;
    Tcl_InterpState state = Tcl_SaveInterpState(interp, result);

    NRE_ASSERT(COR_IS_SUSPENDED(corPtr));
    NRE_ASSERT(corPtr->eePtr != NULL);
    NRE_ASSERT(corPtr->eePtr != iPtr->execEnvPtr);

    corPtr->eePtr->rewind = 1;
    TclNRAddCallback(interp, RewindCoroutineCallback, state,
	    NULL, NULL, NULL);
    return TclNRInterpCoroutine(corPtr, interp, 0, NULL);
}

static void
DeleteCoroutine(
    ClientData clientData)
{
    CoroutineData *corPtr = clientData;
    Tcl_Interp *interp = corPtr->eePtr->interp;
    NRE_callback *rootPtr = TOP_CB(interp);

    if (COR_IS_SUSPENDED(corPtr)) {
	TclNRRunCallbacks(interp, RewindCoroutine(corPtr,TCL_OK), rootPtr);
    }
}

static int
NRCoroutineCallerCallback(
    ClientData data[],
    Tcl_Interp *interp,
    int result)
{
    CoroutineData *corPtr = data[0];
    Command *cmdPtr = corPtr->cmdPtr;

    /*
     * This is the last callback in the caller execEnv, right before switching
     * to the coroutine's
     */

    NRE_ASSERT(iPtr->execEnvPtr == corPtr->callerEEPtr);

    if (!corPtr->eePtr) {
	/*
	 * The execEnv was wound down but not deleted for our sake. We finish
	 * the job here. The caller context has already been restored.
	 */

	NRE_ASSERT(iPtr->varFramePtr == corPtr->caller.varFramePtr);
	NRE_ASSERT(iPtr->framePtr == corPtr->caller.framePtr);
	NRE_ASSERT(iPtr->cmdFramePtr == corPtr->caller.cmdFramePtr);
	ckfree(corPtr);
	return result;
    }

    NRE_ASSERT(COR_IS_SUSPENDED(corPtr));
    SAVE_CONTEXT(corPtr->running);
    RESTORE_CONTEXT(corPtr->caller);

    if (cmdPtr->flags & CMD_IS_DELETED) {
	/*
	 * The command was deleted while it was running: wind down the
	 * execEnv, this will do the complete cleanup. RewindCoroutine will
	 * restore both the caller's context and interp state.
	 */

	return RewindCoroutine(corPtr, result);
    }

    return result;
}

static int
NRCoroutineExitCallback(
    ClientData data[],
    Tcl_Interp *interp,
    int result)
{
    CoroutineData *corPtr = data[0];
    Command *cmdPtr = corPtr->cmdPtr;

    /*
     * This runs at the bottom of the Coroutine's execEnv: it will be executed
     * when the coroutine returns or is wound down, but not when it yields. It
     * deletes the coroutine and restores the caller's environment.
     */

    NRE_ASSERT(interp == corPtr->eePtr->interp);
    NRE_ASSERT(TOP_CB(interp) == NULL);
    NRE_ASSERT(iPtr->execEnvPtr == corPtr->eePtr);
    NRE_ASSERT(!COR_IS_SUSPENDED(corPtr));
    NRE_ASSERT((corPtr->callerEEPtr->callbackPtr->procPtr == NRCoroutineCallerCallback));

    cmdPtr->deleteProc = NULL;
    Tcl_DeleteCommandFromToken(interp, (Tcl_Command) cmdPtr);
    TclCleanupCommandMacro(cmdPtr);

    corPtr->eePtr->corPtr = NULL;
    TclDeleteExecEnv(corPtr->eePtr);
    corPtr->eePtr = NULL;

    corPtr->stackLevel = NULL;

    /*
     * #280.
     * Drop the coroutine-owned copy of the lineLABCPtr hashtable for literal
     * command arguments in bytecode.
     */

    Tcl_DeleteHashTable(corPtr->lineLABCPtr);
    ckfree(corPtr->lineLABCPtr);
    corPtr->lineLABCPtr = NULL;

    RESTORE_CONTEXT(corPtr->caller);
    iPtr->execEnvPtr = corPtr->callerEEPtr;
    iPtr->numLevels++;

    return result;
}

/*
 *----------------------------------------------------------------------
 *
 * TclNRCoroutineActivateCallback --
 *
 *      This is the workhorse for coroutines: it implements both yield and
 *      resume.
 *
 *      It is important that both be implemented in the same callback: the
 *      detection of the impossibility to suspend due to a busy C-stack relies
 *      on the precise position of a local variable in the stack. We do not
 *      want the compiler to play tricks on us, either by moving things around
 *      or inlining.
 *
 *----------------------------------------------------------------------
 */

int
TclNRCoroutineActivateCallback(
    ClientData data[],
    Tcl_Interp *interp,
    int result)
{
    CoroutineData *corPtr = data[0];
    int type = PTR2INT(data[1]);
    int numLevels, unused;
    int *stackLevel = &unused;

    if (!corPtr->stackLevel) {
        /*
         * -- Coroutine is suspended --
         * Push the callback to restore the caller's context on yield or
         * return.
         */

        TclNRAddCallback(interp, NRCoroutineCallerCallback, corPtr,
                NULL, NULL, NULL);

        /*
         * Record the stackLevel at which the resume is happening, then swap
         * the interp's environment to make it suitable to run this coroutine.
         */

        corPtr->stackLevel = stackLevel;
        numLevels = corPtr->auxNumLevels;
        corPtr->auxNumLevels = iPtr->numLevels;

        SAVE_CONTEXT(corPtr->caller);
        corPtr->callerEEPtr = iPtr->execEnvPtr;
        RESTORE_CONTEXT(corPtr->running);
        iPtr->execEnvPtr = corPtr->eePtr;
        iPtr->numLevels += numLevels;
    } else {
        /*
         * Coroutine is active: yield
         */

        if (corPtr->stackLevel != stackLevel) {
            Tcl_SetObjResult(interp, Tcl_NewStringObj(
                    "cannot yield: C stack busy", -1));
            Tcl_SetErrorCode(interp, "TCL", "COROUTINE", "CANT_YIELD",
                    NULL);
            return TCL_ERROR;
        }

        if (type == CORO_ACTIVATE_YIELD) {
            corPtr->nargs = COROUTINE_ARGUMENTS_SINGLE_OPTIONAL;
        } else if (type == CORO_ACTIVATE_YIELDM) {
            corPtr->nargs = COROUTINE_ARGUMENTS_ARBITRARY;
        } else {
            Tcl_Panic("Yield received an option which is not implemented");
        }

        corPtr->stackLevel = NULL;

        numLevels = iPtr->numLevels;
        iPtr->numLevels = corPtr->auxNumLevels;
        corPtr->auxNumLevels = numLevels - corPtr->auxNumLevels;

        iPtr->execEnvPtr = corPtr->callerEEPtr;
    }

    return TCL_OK;
}

/*
 *----------------------------------------------------------------------
 *
 * NRCoroInjectObjCmd --
 *
 *      Implementation of [::tcl::unsupported::inject] command.
 *
 *----------------------------------------------------------------------
 */

static int
NRCoroInjectObjCmd(
    ClientData clientData,
    Tcl_Interp *interp,
    int objc,
    Tcl_Obj *const objv[])
{
    Command *cmdPtr;
    CoroutineData *corPtr;
    ExecEnv *savedEEPtr = iPtr->execEnvPtr;

    /*
     * Usage more or less like tailcall:
     *   inject coroName cmd ?arg1 arg2 ...?
     */

    if (objc < 3) {
	Tcl_WrongNumArgs(interp, 1, objv, "coroName cmd ?arg1 arg2 ...?");
	return TCL_ERROR;
    }

    cmdPtr = (Command *) Tcl_GetCommandFromObj(interp, objv[1]);
    if ((!cmdPtr) || (cmdPtr->nreProc != TclNRInterpCoroutine)) {
        Tcl_SetObjResult(interp, Tcl_NewStringObj(
                "can only inject a command into a coroutine", -1));
        Tcl_SetErrorCode(interp, "TCL", "LOOKUP", "COROUTINE",
                TclGetString(objv[1]), NULL);
        return TCL_ERROR;
    }

    corPtr = cmdPtr->objClientData;
    if (!COR_IS_SUSPENDED(corPtr)) {
        Tcl_SetObjResult(interp, Tcl_NewStringObj(
                "can only inject a command into a suspended coroutine", -1));
        Tcl_SetErrorCode(interp, "TCL", "COROUTINE", "ACTIVE", NULL);
        return TCL_ERROR;
    }

    /*
     * Add the callback to the coro's execEnv, so that it is the first thing
     * to happen when the coro is resumed.
     */

    iPtr->execEnvPtr = corPtr->eePtr;
    TclNREvalObjEx(interp, Tcl_NewListObj(objc-2, objv+2), 0, NULL, INT_MIN);
    iPtr->execEnvPtr = savedEEPtr;

    return TCL_OK;
}

int
TclNRInterpCoroutine(
    ClientData clientData,
    Tcl_Interp *interp,		/* Current interpreter. */
    int objc,			/* Number of arguments. */
    Tcl_Obj *const objv[])	/* Argument objects. */
{
    CoroutineData *corPtr = clientData;

    if (!COR_IS_SUSPENDED(corPtr)) {
	Tcl_SetObjResult(interp, Tcl_ObjPrintf(
                "coroutine \"%s\" is already running",
                Tcl_GetString(objv[0])));
	Tcl_SetErrorCode(interp, "TCL", "COROUTINE", "BUSY", NULL);
	return TCL_ERROR;
    }

    /*
     * Parse all the arguments to work out what to feed as the result of the
     * [yield]. TRICKY POINT: objc==0 happens here! It occurs when a coroutine
     * is deleted!
     */

    switch (corPtr->nargs) {
    case COROUTINE_ARGUMENTS_SINGLE_OPTIONAL:
        if (objc == 2) {
            Tcl_SetObjResult(interp, objv[1]);
        } else if (objc > 2) {
            Tcl_WrongNumArgs(interp, 1, objv, "?arg?");
            return TCL_ERROR;
        }
        break;
    default:
        if (corPtr->nargs != objc-1) {
            Tcl_SetObjResult(interp,
                    Tcl_NewStringObj("wrong coro nargs; how did we get here? "
                    "not implemented!", -1));
            Tcl_SetErrorCode(interp, "TCL", "WRONGARGS", NULL);
            return TCL_ERROR;
        }
        /* fallthrough */
    case COROUTINE_ARGUMENTS_ARBITRARY:
        if (objc > 1) {
            Tcl_SetObjResult(interp, Tcl_NewListObj(objc-1, objv+1));
        }
        break;
    }

    TclNRAddCallback(interp, TclNRCoroutineActivateCallback, corPtr,
            NULL, NULL, NULL);
    return TCL_OK;
}

/*
 *----------------------------------------------------------------------
 *
 * TclNRCoroutineObjCmd --
 *
 *      Implementation of [coroutine] command; see documentation for
 *      description of what this does.
 *
 *----------------------------------------------------------------------
 */

int
TclNRCoroutineObjCmd(
    ClientData dummy,		/* Not used. */
    Tcl_Interp *interp,		/* Current interpreter. */
    int objc,			/* Number of arguments. */
    Tcl_Obj *const objv[])	/* Argument objects. */
{
    Command *cmdPtr;
    CoroutineData *corPtr;
    const char *fullName, *procName;
    Namespace *nsPtr, *altNsPtr, *cxtNsPtr;
    Tcl_DString ds;
    Namespace *lookupNsPtr = iPtr->varFramePtr->nsPtr;

    if (objc < 3) {
	Tcl_WrongNumArgs(interp, 1, objv, "name cmd ?arg ...?");
	return TCL_ERROR;
    }

    /*
     * FIXME: this is copy/pasted from Tcl_ProcObjCommand. Should have
     * something in tclUtil.c to find the FQ name.
     */

    fullName = TclGetString(objv[1]);
    TclGetNamespaceForQualName(interp, fullName, NULL, 0,
	    &nsPtr, &altNsPtr, &cxtNsPtr, &procName);

    if (nsPtr == NULL) {
	Tcl_SetObjResult(interp, Tcl_ObjPrintf(
                "can't create procedure \"%s\": unknown namespace",
                fullName));
        Tcl_SetErrorCode(interp, "TCL", "LOOKUP", "NAMESPACE", NULL);
	return TCL_ERROR;
    }
    if (procName == NULL) {
	Tcl_SetObjResult(interp, Tcl_ObjPrintf(
                "can't create procedure \"%s\": bad procedure name",
                fullName));
        Tcl_SetErrorCode(interp, "TCL", "VALUE", "COMMAND", fullName, NULL);
	return TCL_ERROR;
    }
    if ((nsPtr != iPtr->globalNsPtr)
	    && (procName != NULL) && (procName[0] == ':')) {
	Tcl_SetObjResult(interp, Tcl_ObjPrintf(
                "can't create procedure \"%s\" in non-global namespace with"
                " name starting with \":\"", procName));
        Tcl_SetErrorCode(interp, "TCL", "VALUE", "COMMAND", procName, NULL);
	return TCL_ERROR;
    }

    /*
     * We ARE creating the coroutine command: allocate the corresponding
     * struct and create the corresponding command.
     */

    corPtr = ckalloc(sizeof(CoroutineData));

    Tcl_DStringInit(&ds);
    if (nsPtr != iPtr->globalNsPtr) {
	Tcl_DStringAppend(&ds, nsPtr->fullName, -1);
	TclDStringAppendLiteral(&ds, "::");
    }
    Tcl_DStringAppend(&ds, procName, -1);

    cmdPtr = (Command *) Tcl_NRCreateCommand(interp, Tcl_DStringValue(&ds),
	    /*objProc*/ NULL, TclNRInterpCoroutine, corPtr, DeleteCoroutine);
    Tcl_DStringFree(&ds);

    corPtr->cmdPtr = cmdPtr;
    cmdPtr->refCount++;

    /*
     * #280.
     * Provide the new coroutine with its own copy of the lineLABCPtr
     * hashtable for literal command arguments in bytecode. Note that that
     * CFWordBC chains are not duplicated, only the entrypoints to them. This
     * means that in the presence of coroutines each chain is potentially a
     * tree. Like the chain -> tree conversion of the CmdFrame stack.
     */

    {
	Tcl_HashSearch hSearch;
	Tcl_HashEntry *hePtr;

	corPtr->lineLABCPtr = ckalloc(sizeof(Tcl_HashTable));
	Tcl_InitHashTable(corPtr->lineLABCPtr, TCL_ONE_WORD_KEYS);

	for (hePtr = Tcl_FirstHashEntry(iPtr->lineLABCPtr,&hSearch);
		hePtr; hePtr = Tcl_NextHashEntry(&hSearch)) {
	    int isNew;
	    Tcl_HashEntry *newPtr =
		    Tcl_CreateHashEntry(corPtr->lineLABCPtr,
		    Tcl_GetHashKey(iPtr->lineLABCPtr, hePtr),
		    &isNew);

	    Tcl_SetHashValue(newPtr, Tcl_GetHashValue(hePtr));
	}
    }

    /*
     * Create the base context.
     */

    corPtr->running.framePtr = iPtr->rootFramePtr;
    corPtr->running.varFramePtr = iPtr->rootFramePtr;
    corPtr->running.cmdFramePtr = NULL;
    corPtr->running.lineLABCPtr = corPtr->lineLABCPtr;
    corPtr->stackLevel = NULL;
    corPtr->auxNumLevels = 0;

    /*
     * Create the coro's execEnv, switch to it to push the exit and coro
     * command callbacks, then switch back.
     */

    corPtr->eePtr = TclCreateExecEnv(interp, CORO_STACK_INITIAL_SIZE);
    corPtr->callerEEPtr = iPtr->execEnvPtr;
    corPtr->eePtr->corPtr = corPtr;

    SAVE_CONTEXT(corPtr->caller);
    corPtr->callerEEPtr = iPtr->execEnvPtr;
    RESTORE_CONTEXT(corPtr->running);
    iPtr->execEnvPtr = corPtr->eePtr;

    TclNRAddCallback(interp, NRCoroutineExitCallback, corPtr,
	    NULL, NULL, NULL);

    /* insure that the command is looked up in the correct namespace */
    iPtr->lookupNsPtr = lookupNsPtr;
    Tcl_NREvalObj(interp, Tcl_NewListObj(objc-2, objv+2), 0);
    iPtr->numLevels--;

    SAVE_CONTEXT(corPtr->running);
    RESTORE_CONTEXT(corPtr->caller);
    iPtr->execEnvPtr = corPtr->callerEEPtr;

    /*
     * Now just resume the coroutine.
     */

    TclNRAddCallback(interp, TclNRCoroutineActivateCallback, corPtr,
            NULL, NULL, NULL);
    return TCL_OK;
}

/*
 * This is used in the [info] ensemble
 */

int
TclInfoCoroutineCmd(
    ClientData dummy,
    Tcl_Interp *interp,
    int objc,
    Tcl_Obj *const objv[])
{
    CoroutineData *corPtr = iPtr->execEnvPtr->corPtr;

    if (objc != 1) {
	Tcl_WrongNumArgs(interp, 1, objv, NULL);
	return TCL_ERROR;
    }

    if (corPtr && !(corPtr->cmdPtr->flags & CMD_IS_DELETED)) {
	Tcl_Obj *namePtr;

	TclNewObj(namePtr);
	Tcl_GetCommandFullName(interp, (Tcl_Command) corPtr->cmdPtr, namePtr);
	Tcl_SetObjResult(interp, namePtr);
    }
    return TCL_OK;
}

#undef iPtr

/*
 * Local Variables:
 * mode: c
 * c-basic-offset: 4
 * fill-column: 78
 * tab-width: 8
 * indent-tabs-mode: nil
 * End:
 */<|MERGE_RESOLUTION|>--- conflicted
+++ resolved
@@ -5600,15 +5600,10 @@
 
 	Tcl_IncrRefCount(objPtr);
 
-<<<<<<< HEAD
 	tokensPtr = TclGetTokensFromObj(copyPtr, &lastTokenPtr);
 	result = TclEvalScriptTokens(interp, tokensPtr,
 		1 + (int)(lastTokenPtr - tokensPtr), flags, 1, NULL,
 		tokensPtr[0].start);
-=======
-	script = TclGetStringFromObj(objPtr, &numSrcBytes);
-	result = Tcl_EvalEx(interp, script, numSrcBytes, flags);
->>>>>>> 045066c1
 
 	Tcl_DecrRefCount(objPtr);
 	Tcl_DecrRefCount(copyPtr);
