/*
 * tclBasic.c --
 *
 *	Contains the basic facilities for TCL command interpretation,
 *	including interpreter creation and deletion, command creation and
 *	deletion, and command/script execution.
 *
 * Copyright (c) 1987-1994 The Regents of the University of California.
 * Copyright (c) 1994-1997 Sun Microsystems, Inc.
 * Copyright (c) 1998-1999 by Scriptics Corporation.
 * Copyright (c) 2001, 2002 by Kevin B. Kenny.  All rights reserved.
 * Copyright (c) 2007 Daniel A. Steffen <das@users.sourceforge.net>
 * Copyright (c) 2006-2008 by Joe Mistachkin.  All rights reserved.
 * Copyright (c) 2008 Miguel Sofer <msofer@users.sourceforge.net>
 *
 * See the file "license.terms" for information on usage and redistribution of
 * this file, and for a DISCLAIMER OF ALL WARRANTIES.
 */

#include "tclInt.h"
#include "tclOOInt.h"
#include "tclCompile.h"
#include "tclTomMath.h"
#include <math.h>
#include <assert.h>

/*
 * TCL_FPCLASSIFY_MODE:
 *	0  - fpclassify
 *	1  - _fpclass
 *	2  - simulate
 *	3  - __builtin_fpclassify
 */

#ifndef TCL_FPCLASSIFY_MODE
#if defined(__MINGW32__) && defined(_X86_) /* mingw 32-bit */
/*
 * MINGW x86 (tested up to gcc 8.1) seems to have a bug in fpclassify,
 * [fpclassify 1e-314], x86 => normal, x64 => subnormal, so switch to using a
 * version using a compiler built-in.
 */
#define TCL_FPCLASSIFY_MODE 1
#elif defined(fpclassify)		/* fpclassify */
/*
 * This is the C99 standard.
 */
#include <float.h>
#define TCL_FPCLASSIFY_MODE 0
#elif defined(_FPCLASS_NN)		/* _fpclass */
/*
 * This case handles newer MSVC on Windows, which doesn't have the standard
 * operation but does have something that can tell us the same thing.
 */
#define TCL_FPCLASSIFY_MODE 1
#else	/* !fpclassify && !_fpclass (older MSVC), simulate */
/*
 * Older MSVC on Windows. So broken that we just have to do it our way. This
 * assumes that we're on x86 (or at least a system with classic little-endian
 * double layout and a 32-bit 'int' type).
 */
#define TCL_FPCLASSIFY_MODE 2
#endif /* !fpclassify */
/* actually there is no fallback to builtin fpclassify */
#endif /* !TCL_FPCLASSIFY_MODE */


#define INTERP_STACK_INITIAL_SIZE 2000
#define CORO_STACK_INITIAL_SIZE    200

/*
 * Determine whether we're using IEEE floating point
 */

#if (FLT_RADIX == 2) && (DBL_MANT_DIG == 53) && (DBL_MAX_EXP == 1024)
#   define IEEE_FLOATING_POINT
/* Largest odd integer that can be represented exactly in a double */
#   define MAX_EXACT 9007199254740991.0
#endif

/*
 * The following structure defines the client data for a math function
 * registered with Tcl_CreateMathFunc
 */

typedef struct OldMathFuncData {
    Tcl_MathProc *proc;		/* Handler function */
    int numArgs;		/* Number of args expected */
    Tcl_ValueType *argTypes;	/* Types of the args */
    ClientData clientData;	/* Client data for the handler function */
} OldMathFuncData;

/*
 * This is the script cancellation struct and hash table. The hash table is
 * used to keep track of the information necessary to process script
 * cancellation requests, including the original interp, asynchronous handler
 * tokens (created by Tcl_AsyncCreate), and the clientData and flags arguments
 * passed to Tcl_CancelEval on a per-interp basis. The cancelLock mutex is
 * used for protecting calls to Tcl_CancelEval as well as protecting access to
 * the hash table below.
 */

typedef struct {
    Tcl_Interp *interp;		/* Interp this struct belongs to. */
    Tcl_AsyncHandler async;	/* Async handler token for script
				 * cancellation. */
    char *result;		/* The script cancellation result or NULL for
				 * a default result. */
    int length;			/* Length of the above error message. */
    ClientData clientData;		/* Not used. */
    int flags;			/* Additional flags */
} CancelInfo;
static Tcl_HashTable cancelTable;
static int cancelTableInitialized = 0;	/* 0 means not yet initialized. */
TCL_DECLARE_MUTEX(cancelLock);

/*
 * Table used to map command implementation functions to a human-readable type
 * name, for [info type]. The keys in the table are function addresses, and
 * the values in the table are static char* containing strings in Tcl's
 * internal encoding (almost UTF-8).
 */

static Tcl_HashTable commandTypeTable;
static int commandTypeInit = 0;
TCL_DECLARE_MUTEX(commandTypeLock);

/*
 * Declarations for managing contexts for non-recursive coroutines. Contexts
 * are used to save the evaluation state between NR calls to each coro.
 */

#define SAVE_CONTEXT(context)				\
    (context).framePtr = iPtr->framePtr;		\
    (context).varFramePtr = iPtr->varFramePtr;		\
    (context).cmdFramePtr = iPtr->cmdFramePtr;		\
    (context).lineLABCPtr = iPtr->lineLABCPtr

#define RESTORE_CONTEXT(context)			\
    iPtr->framePtr = (context).framePtr;		\
    iPtr->varFramePtr = (context).varFramePtr;		\
    iPtr->cmdFramePtr = (context).cmdFramePtr;		\
    iPtr->lineLABCPtr = (context).lineLABCPtr

/*
 * Static functions in this file:
 */

static Tcl_ObjCmdProc   BadEnsembleSubcommand;
static char *		CallCommandTraces(Interp *iPtr, Command *cmdPtr,
			    const char *oldName, const char *newName,
			    int flags);
static int		CancelEvalProc(ClientData clientData,
			    Tcl_Interp *interp, int code);
static int		CheckDoubleResult(Tcl_Interp *interp, double dResult);
static void		DeleteCoroutine(ClientData clientData);
static void		DeleteInterpProc(Tcl_Interp *interp);
static void		DeleteOpCmdClientData(ClientData clientData);
#ifdef USE_DTRACE
static Tcl_ObjCmdProc	DTraceObjCmd;
static Tcl_NRPostProc	DTraceCmdReturn;
#else
#   define DTraceCmdReturn	NULL
#endif /* USE_DTRACE */
static Tcl_ObjCmdProc	ExprAbsFunc;
static Tcl_ObjCmdProc	ExprBinaryFunc;
static Tcl_ObjCmdProc	ExprBoolFunc;
static Tcl_ObjCmdProc	ExprCeilFunc;
static Tcl_ObjCmdProc	ExprDoubleFunc;
static Tcl_ObjCmdProc	ExprFloorFunc;
static Tcl_ObjCmdProc	ExprIntFunc;
static Tcl_ObjCmdProc	ExprIsqrtFunc;
static Tcl_ObjCmdProc   ExprIsFiniteFunc;
static Tcl_ObjCmdProc   ExprIsInfinityFunc;
static Tcl_ObjCmdProc   ExprIsNaNFunc;
static Tcl_ObjCmdProc   ExprIsNormalFunc;
static Tcl_ObjCmdProc   ExprIsSubnormalFunc;
static Tcl_ObjCmdProc   ExprIsUnorderedFunc;
static Tcl_ObjCmdProc	ExprMaxFunc;
static Tcl_ObjCmdProc	ExprMinFunc;
static Tcl_ObjCmdProc	ExprRandFunc;
static Tcl_ObjCmdProc	ExprRoundFunc;
static Tcl_ObjCmdProc	ExprSqrtFunc;
static Tcl_ObjCmdProc	ExprSrandFunc;
static Tcl_ObjCmdProc	ExprUnaryFunc;
static Tcl_ObjCmdProc	ExprWideFunc;
static Tcl_ObjCmdProc   FloatClassifyObjCmd;
static void		MathFuncWrongNumArgs(Tcl_Interp *interp, int expected,
			    int actual, Tcl_Obj *const *objv);
static Tcl_NRPostProc	NRCoroutineCallerCallback;
static Tcl_NRPostProc	NRCoroutineExitCallback;
static Tcl_NRPostProc	NRCommand;

#if !defined(TCL_NO_DEPRECATED)
static Tcl_ObjCmdProc	OldMathFuncProc;
static void		OldMathFuncDeleteProc(ClientData clientData);
#endif /* !defined(TCL_NO_DEPRECATED) */
static void		ProcessUnexpectedResult(Tcl_Interp *interp,
			    int returnCode);
static int		RewindCoroutine(CoroutineData *corPtr, int result);
static void		TEOV_SwitchVarFrame(Tcl_Interp *interp);
static void		TEOV_PushExceptionHandlers(Tcl_Interp *interp,
			    int objc, Tcl_Obj *const objv[], int flags);
static inline Command *	TEOV_LookupCmdFromObj(Tcl_Interp *interp,
			    Tcl_Obj *namePtr, Namespace *lookupNsPtr);
static int		TEOV_NotFound(Tcl_Interp *interp, int objc,
			    Tcl_Obj *const objv[], Namespace *lookupNsPtr);
static int		TEOV_RunEnterTraces(Tcl_Interp *interp,
			    Command **cmdPtrPtr, Tcl_Obj *commandPtr, int objc,
			    Tcl_Obj *const objv[]);
static Tcl_NRPostProc	RewindCoroutineCallback;
static Tcl_NRPostProc	TEOEx_ByteCodeCallback;
static Tcl_NRPostProc	TEOEx_ListCallback;
static Tcl_NRPostProc	TEOV_Error;
static Tcl_NRPostProc	TEOV_Exception;
static Tcl_NRPostProc	TEOV_NotFoundCallback;
static Tcl_NRPostProc	TEOV_RestoreVarFrame;
static Tcl_NRPostProc	TEOV_RunLeaveTraces;
static Tcl_NRPostProc	EvalObjvCore;
static Tcl_NRPostProc	Dispatch;

static Tcl_ObjCmdProc NRInjectObjCmd;
static Tcl_NRPostProc NRPostInvoke;
static Tcl_ObjCmdProc CoroTypeObjCmd;
static Tcl_ObjCmdProc TclNRCoroInjectObjCmd;
static Tcl_ObjCmdProc TclNRCoroProbeObjCmd;
static Tcl_NRPostProc InjectHandler;
static Tcl_NRPostProc InjectHandlerPostCall;

MODULE_SCOPE const TclStubs tclStubs;

/*
 * Magical counts for the number of arguments accepted by a coroutine command
 * after particular kinds of [yield].
 */

#define CORO_ACTIVATE_YIELD    PTR2INT(NULL)
#define CORO_ACTIVATE_YIELDM   PTR2INT(NULL)+1

#define COROUTINE_ARGUMENTS_SINGLE_OPTIONAL     (-1)
#define COROUTINE_ARGUMENTS_ARBITRARY           (-2)

/*
 * The following structure define the commands in the Tcl core.
 */

typedef struct {
    const char *name;		/* Name of object-based command. */
    Tcl_ObjCmdProc *objProc;	/* Object-based function for command. */
    CompileProc *compileProc;	/* Function called to compile command. */
    Tcl_ObjCmdProc *nreProc;	/* NR-based function for command */
    int flags;			/* Various flag bits, as defined below. */
} CmdInfo;

#define CMD_IS_SAFE         1   /* Whether this command is part of the set of
                                 * commands present by default in a safe
                                 * interpreter. */
/* CMD_COMPILES_EXPANDED - Whether the compiler for this command can handle
 * expansion for itself rather than needing the generic layer to take care of
 * it for it. Defined in tclInt.h. */

/*
 * The following struct states that the command it talks about (a subcommand
 * of one of Tcl's built-in ensembles) is unsafe and must be hidden when an
 * interpreter is made safe. (TclHideUnsafeCommands accesses an array of these
 * structs.) Alas, we can't sensibly just store the information directly in
 * the commands.
 */

typedef struct {
    const char *ensembleNsName; /* The ensemble's name within ::tcl. NULL for
                                 * the end of the list of commands to hide. */
    const char *commandName;    /* The name of the command within the
                                 * ensemble. If this is NULL, we want to also
                                 * make the overall command be hidden, an ugly
                                 * hack because it is expected by security
                                 * policies in the wild. */
} UnsafeEnsembleInfo;

/*
 * The built-in commands, and the functions that implement them:
 */

static const CmdInfo builtInCmds[] = {
    /*
     * Commands in the generic core.
     */

    {"append",		Tcl_AppendObjCmd,	TclCompileAppendCmd,	NULL,	CMD_IS_SAFE},
    {"apply",		Tcl_ApplyObjCmd,	NULL,			TclNRApplyObjCmd,	CMD_IS_SAFE},
    {"break",		Tcl_BreakObjCmd,	TclCompileBreakCmd,	NULL,	CMD_IS_SAFE},
#if !defined(TCL_NO_DEPRECATED) && TCL_MAJOR_VERSION < 9
    {"case",		Tcl_CaseObjCmd,		NULL,			NULL,	CMD_IS_SAFE},
#endif
    {"catch",		Tcl_CatchObjCmd,	TclCompileCatchCmd,	TclNRCatchObjCmd,	CMD_IS_SAFE},
    {"concat",		Tcl_ConcatObjCmd,	TclCompileConcatCmd,	NULL,	CMD_IS_SAFE},
    {"continue",	Tcl_ContinueObjCmd,	TclCompileContinueCmd,	NULL,	CMD_IS_SAFE},
    {"coroinject",	NULL,			NULL,                   TclNRCoroInjectObjCmd,	CMD_IS_SAFE},
    {"coroprobe",	NULL,			NULL,                   TclNRCoroProbeObjCmd,	CMD_IS_SAFE},
    {"coroutine",	NULL,			NULL,			TclNRCoroutineObjCmd,	CMD_IS_SAFE},
    {"error",		Tcl_ErrorObjCmd,	TclCompileErrorCmd,	NULL,	CMD_IS_SAFE},
    {"eval",		Tcl_EvalObjCmd,		NULL,			TclNREvalObjCmd,	CMD_IS_SAFE},
    {"expr",		Tcl_ExprObjCmd,		TclCompileExprCmd,	TclNRExprObjCmd,	CMD_IS_SAFE},
    {"for",		Tcl_ForObjCmd,		TclCompileForCmd,	TclNRForObjCmd,	CMD_IS_SAFE},
    {"foreach",		Tcl_ForeachObjCmd,	TclCompileForeachCmd,	TclNRForeachCmd,	CMD_IS_SAFE},
    {"format",		Tcl_FormatObjCmd,	TclCompileFormatCmd,	NULL,	CMD_IS_SAFE},
    {"fpclassify",      FloatClassifyObjCmd,    NULL,                   NULL,   CMD_IS_SAFE},
    {"global",		Tcl_GlobalObjCmd,	TclCompileGlobalCmd,	NULL,	CMD_IS_SAFE},
    {"if",		Tcl_IfObjCmd,		TclCompileIfCmd,	TclNRIfObjCmd,	CMD_IS_SAFE},
    {"incr",		Tcl_IncrObjCmd,		TclCompileIncrCmd,	NULL,	CMD_IS_SAFE},
    {"join",		Tcl_JoinObjCmd,		NULL,			NULL,	CMD_IS_SAFE},
    {"lappend",		Tcl_LappendObjCmd,	TclCompileLappendCmd,	NULL,	CMD_IS_SAFE},
    {"lassign",		Tcl_LassignObjCmd,	TclCompileLassignCmd,	NULL,	CMD_IS_SAFE},
    {"lindex",		Tcl_LindexObjCmd,	TclCompileLindexCmd,	NULL,	CMD_IS_SAFE},
    {"linsert",		Tcl_LinsertObjCmd,	TclCompileLinsertCmd,	NULL,	CMD_IS_SAFE},
    {"list",		Tcl_ListObjCmd,		TclCompileListCmd,	NULL,	CMD_IS_SAFE|CMD_COMPILES_EXPANDED},
    {"llength",		Tcl_LlengthObjCmd,	TclCompileLlengthCmd,	NULL,	CMD_IS_SAFE},
    {"lmap",		Tcl_LmapObjCmd,		TclCompileLmapCmd,	TclNRLmapCmd,	CMD_IS_SAFE},
    {"lpop",		Tcl_LpopObjCmd,		NULL,			NULL,	CMD_IS_SAFE},
    {"lrange",		Tcl_LrangeObjCmd,	TclCompileLrangeCmd,	NULL,	CMD_IS_SAFE},
    {"lremove", 	Tcl_LremoveObjCmd,	NULL,           	NULL,	CMD_IS_SAFE},
    {"lrepeat",		Tcl_LrepeatObjCmd,	NULL,			NULL,	CMD_IS_SAFE},
    {"lreplace",	Tcl_LreplaceObjCmd,	TclCompileLreplaceCmd,	NULL,	CMD_IS_SAFE},
    {"lreverse",	Tcl_LreverseObjCmd,	NULL,			NULL,	CMD_IS_SAFE},
    {"lsearch",		Tcl_LsearchObjCmd,	NULL,			NULL,	CMD_IS_SAFE},
    {"lset",		Tcl_LsetObjCmd,		TclCompileLsetCmd,	NULL,	CMD_IS_SAFE},
    {"lsort",		Tcl_LsortObjCmd,	NULL,			NULL,	CMD_IS_SAFE},
    {"package",		Tcl_PackageObjCmd,	NULL,			TclNRPackageObjCmd,	CMD_IS_SAFE},
    {"proc",		Tcl_ProcObjCmd,		NULL,			NULL,	CMD_IS_SAFE},
    {"regexp",		Tcl_RegexpObjCmd,	TclCompileRegexpCmd,	NULL,	CMD_IS_SAFE},
    {"regsub",		Tcl_RegsubObjCmd,	TclCompileRegsubCmd,	NULL,	CMD_IS_SAFE},
    {"rename",		Tcl_RenameObjCmd,	NULL,			NULL,	CMD_IS_SAFE},
    {"return",		Tcl_ReturnObjCmd,	TclCompileReturnCmd,	NULL,	CMD_IS_SAFE},
    {"scan",		Tcl_ScanObjCmd,		NULL,			NULL,	CMD_IS_SAFE},
    {"set",		Tcl_SetObjCmd,		TclCompileSetCmd,	NULL,	CMD_IS_SAFE},
    {"split",		Tcl_SplitObjCmd,	NULL,			NULL,	CMD_IS_SAFE},
    {"subst",		Tcl_SubstObjCmd,	TclCompileSubstCmd,	TclNRSubstObjCmd,	CMD_IS_SAFE},
    {"switch",		Tcl_SwitchObjCmd,	TclCompileSwitchCmd,	TclNRSwitchObjCmd, CMD_IS_SAFE},
    {"tailcall",	NULL,			TclCompileTailcallCmd,	TclNRTailcallObjCmd,	CMD_IS_SAFE},
    {"throw",		Tcl_ThrowObjCmd,	TclCompileThrowCmd,	NULL,	CMD_IS_SAFE},
    {"trace",		Tcl_TraceObjCmd,	NULL,			NULL,	CMD_IS_SAFE},
    {"try",		Tcl_TryObjCmd,		TclCompileTryCmd,	TclNRTryObjCmd,	CMD_IS_SAFE},
    {"unset",		Tcl_UnsetObjCmd,	TclCompileUnsetCmd,	NULL,	CMD_IS_SAFE},
    {"uplevel",		Tcl_UplevelObjCmd,	NULL,			TclNRUplevelObjCmd,	CMD_IS_SAFE},
    {"upvar",		Tcl_UpvarObjCmd,	TclCompileUpvarCmd,	NULL,	CMD_IS_SAFE},
    {"variable",	Tcl_VariableObjCmd,	TclCompileVariableCmd,	NULL,	CMD_IS_SAFE},
    {"while",		Tcl_WhileObjCmd,	TclCompileWhileCmd,	TclNRWhileObjCmd,	CMD_IS_SAFE},
    {"yield",		NULL,			TclCompileYieldCmd,	TclNRYieldObjCmd,	CMD_IS_SAFE},
    {"yieldto",		NULL,			TclCompileYieldToCmd,	TclNRYieldToObjCmd,	CMD_IS_SAFE},

    /*
     * Commands in the OS-interface. Note that many of these are unsafe.
     */

    {"after",		Tcl_AfterObjCmd,	NULL,			NULL,	CMD_IS_SAFE},
    {"cd",		Tcl_CdObjCmd,		NULL,			NULL,	0},
    {"close",		Tcl_CloseObjCmd,	NULL,			NULL,	CMD_IS_SAFE},
    {"eof",		Tcl_EofObjCmd,		NULL,			NULL,	CMD_IS_SAFE},
    {"exec",		Tcl_ExecObjCmd,		NULL,			NULL,	0},
    {"exit",		Tcl_ExitObjCmd,		NULL,			NULL,	0},
    {"fblocked",	Tcl_FblockedObjCmd,	NULL,			NULL,	CMD_IS_SAFE},
    {"fconfigure",	Tcl_FconfigureObjCmd,	NULL,			NULL,	0},
    {"fcopy",		Tcl_FcopyObjCmd,	NULL,			NULL,	CMD_IS_SAFE},
    {"fileevent",	Tcl_FileEventObjCmd,	NULL,			NULL,	CMD_IS_SAFE},
    {"flush",		Tcl_FlushObjCmd,	NULL,			NULL,	CMD_IS_SAFE},
    {"gets",		Tcl_GetsObjCmd,		NULL,			NULL,	CMD_IS_SAFE},
    {"glob",		Tcl_GlobObjCmd,		NULL,			NULL,	0},
    {"load",		Tcl_LoadObjCmd,		NULL,			NULL,	0},
    {"open",		Tcl_OpenObjCmd,		NULL,			NULL,	0},
    {"pid",		Tcl_PidObjCmd,		NULL,			NULL,	CMD_IS_SAFE},
    {"puts",		Tcl_PutsObjCmd,		NULL,			NULL,	CMD_IS_SAFE},
    {"pwd",		Tcl_PwdObjCmd,		NULL,			NULL,	0},
    {"read",		Tcl_ReadObjCmd,		NULL,			NULL,	CMD_IS_SAFE},
    {"seek",		Tcl_SeekObjCmd,		NULL,			NULL,	CMD_IS_SAFE},
    {"socket",		Tcl_SocketObjCmd,	NULL,			NULL,	0},
    {"source",		Tcl_SourceObjCmd,	NULL,			TclNRSourceObjCmd,	0},
    {"tell",		Tcl_TellObjCmd,		NULL,			NULL,	CMD_IS_SAFE},
    {"time",		Tcl_TimeObjCmd,		NULL,			NULL,	CMD_IS_SAFE},
    {"timerate",	Tcl_TimeRateObjCmd,	NULL,			NULL,	CMD_IS_SAFE},
    {"unload",		Tcl_UnloadObjCmd,	NULL,			NULL,	0},
    {"update",		Tcl_UpdateObjCmd,	NULL,			NULL,	CMD_IS_SAFE},
    {"vwait",		Tcl_VwaitObjCmd,	NULL,			NULL,	CMD_IS_SAFE},
    {NULL,		NULL,			NULL,			NULL,	0}
};

/*
 * Information about which pieces of ensembles to hide when making an
 * interpreter safe:
 */

static const UnsafeEnsembleInfo unsafeEnsembleCommands[] = {
    /* [encoding] has two unsafe commands. Assumed by older security policies
     * to be overall unsafe; it isn't but... */
    {"encoding", NULL},
    {"encoding", "dirs"},
    {"encoding", "system"},
    /* [file] has MANY unsafe commands! Assumed by older security policies to
     * be overall unsafe; it isn't but... */
    {"file", NULL},
    {"file", "atime"},
    {"file", "attributes"},
    {"file", "copy"},
    {"file", "delete"},
    {"file", "dirname"},
    {"file", "executable"},
    {"file", "exists"},
    {"file", "extension"},
    {"file", "isdirectory"},
    {"file", "isfile"},
    {"file", "link"},
    {"file", "lstat"},
    {"file", "mtime"},
    {"file", "mkdir"},
    {"file", "nativename"},
    {"file", "normalize"},
    {"file", "owned"},
    {"file", "readable"},
    {"file", "readlink"},
    {"file", "rename"},
    {"file", "rootname"},
    {"file", "size"},
    {"file", "stat"},
    {"file", "tail"},
    {"file", "tempdir"},
    {"file", "tempfile"},
    {"file", "type"},
    {"file", "volumes"},
    {"file", "writable"},
    /* [info] has two unsafe commands */
    {"info", "cmdtype"},
    {"info", "nameofexecutable"},
    /* [tcl::process] has ONLY unsafe commands! */
    {"process", "list"},
    {"process", "status"},
    {"process", "purge"},
    {"process", "autopurge"},
    /* [zipfs] has MANY unsafe commands! */
    {"zipfs", "lmkimg"},
    {"zipfs", "lmkzip"},
    {"zipfs", "mkimg"},
    {"zipfs", "mkkey"},
    {"zipfs", "mkzip"},
    {"zipfs", "mount"},
    {"zipfs", "mount_data"},
    {"zipfs", "unmount"},
    {NULL, NULL}
};

/*
 * Math functions. All are safe.
 */

typedef struct {
    const char *name;		/* Name of the function. The full name is
				 * "::tcl::mathfunc::<name>". */
    Tcl_ObjCmdProc *objCmdProc;	/* Function that evaluates the function */
    double (*fn)(double x);	/* Real function pointer */
} BuiltinFuncDef;
static const BuiltinFuncDef BuiltinFuncTable[] = {
    { "abs",	ExprAbsFunc,	NULL			},
    { "acos",	ExprUnaryFunc,	acos			},
    { "asin",	ExprUnaryFunc,	asin			},
    { "atan",	ExprUnaryFunc,	atan			},
    { "atan2",	ExprBinaryFunc,	(double (*)(double))(void *)(double (*)(double, double)) atan2},
    { "bool",	ExprBoolFunc,	NULL			},
    { "ceil",	ExprCeilFunc,	NULL			},
    { "cos",	ExprUnaryFunc,	cos				},
    { "cosh",	ExprUnaryFunc,	cosh			},
    { "double",	ExprDoubleFunc,	NULL			},
    { "entier",	ExprIntFunc,	NULL			},
    { "exp",	ExprUnaryFunc,	exp				},
    { "floor",	ExprFloorFunc,	NULL			},
    { "fmod",	ExprBinaryFunc,	(double (*)(double))(void *)(double (*)(double, double)) fmod},
    { "hypot",	ExprBinaryFunc,	(double (*)(double))(void *)(double (*)(double, double)) hypot},
    { "int",	ExprIntFunc,	NULL			},
    { "isfinite", ExprIsFiniteFunc, NULL        	},
    { "isinf",	ExprIsInfinityFunc, NULL        	},
    { "isnan",	ExprIsNaNFunc,	NULL            	},
    { "isnormal", ExprIsNormalFunc, NULL        	},
    { "isqrt",	ExprIsqrtFunc,	NULL			},
    { "issubnormal", ExprIsSubnormalFunc, NULL,         },
    { "isunordered", ExprIsUnorderedFunc, NULL,         },
    { "log",	ExprUnaryFunc,	log				},
    { "log10",	ExprUnaryFunc,	log10			},
    { "max",	ExprMaxFunc,	NULL			},
    { "min",	ExprMinFunc,	NULL			},
    { "pow",	ExprBinaryFunc,	(double (*)(double))(void *)(double (*)(double, double)) pow},
    { "rand",	ExprRandFunc,	NULL			},
    { "round",	ExprRoundFunc,	NULL			},
    { "sin",	ExprUnaryFunc,	sin				},
    { "sinh",	ExprUnaryFunc,	sinh			},
    { "sqrt",	ExprSqrtFunc,	NULL			},
    { "srand",	ExprSrandFunc,	NULL			},
    { "tan",	ExprUnaryFunc,	tan				},
    { "tanh",	ExprUnaryFunc,	tanh			},
    { "wide",	ExprWideFunc,	NULL			},
    { NULL, NULL, NULL }
};

/*
 * TIP#174's math operators. All are safe.
 */

typedef struct {
    const char *name;		/* Name of object-based command. */
    Tcl_ObjCmdProc *objProc;	/* Object-based function for command. */
    CompileProc *compileProc;	/* Function called to compile command. */
    union {
	int numArgs;
	int identity;
    } i;
    const char *expected;	/* For error message, what argument(s)
				 * were expected. */
} OpCmdInfo;
static const OpCmdInfo mathOpCmds[] = {
    { "~",	TclSingleOpCmd,		TclCompileInvertOpCmd,
		/* numArgs */ {1},	"integer"},
    { "!",	TclSingleOpCmd,		TclCompileNotOpCmd,
		/* numArgs */ {1},	"boolean"},
    { "+",	TclVariadicOpCmd,	TclCompileAddOpCmd,
		/* identity */ {0},	NULL},
    { "*",	TclVariadicOpCmd,	TclCompileMulOpCmd,
		/* identity */ {1},	NULL},
    { "&",	TclVariadicOpCmd,	TclCompileAndOpCmd,
		/* identity */ {-1},	NULL},
    { "|",	TclVariadicOpCmd,	TclCompileOrOpCmd,
		/* identity */ {0},	NULL},
    { "^",	TclVariadicOpCmd,	TclCompileXorOpCmd,
		/* identity */ {0},	NULL},
    { "**",	TclVariadicOpCmd,	TclCompilePowOpCmd,
		/* identity */ {1},	NULL},
    { "<<",	TclSingleOpCmd,		TclCompileLshiftOpCmd,
		/* numArgs */ {2},	"integer shift"},
    { ">>",	TclSingleOpCmd,		TclCompileRshiftOpCmd,
		/* numArgs */ {2},	"integer shift"},
    { "%",	TclSingleOpCmd,		TclCompileModOpCmd,
		/* numArgs */ {2},	"integer integer"},
    { "!=",	TclSingleOpCmd,		TclCompileNeqOpCmd,
		/* numArgs */ {2},	"value value"},
    { "ne",	TclSingleOpCmd,		TclCompileStrneqOpCmd,
		/* numArgs */ {2},	"value value"},
    { "in",	TclSingleOpCmd,		TclCompileInOpCmd,
		/* numArgs */ {2},	"value list"},
    { "ni",	TclSingleOpCmd,		TclCompileNiOpCmd,
		/* numArgs */ {2},	"value list"},
    { "-",	TclNoIdentOpCmd,	TclCompileMinusOpCmd,
		/* unused */ {0},	"value ?value ...?"},
    { "/",	TclNoIdentOpCmd,	TclCompileDivOpCmd,
		/* unused */ {0},	"value ?value ...?"},
    { "<",	TclSortingOpCmd,	TclCompileLessOpCmd,
		/* unused */ {0},	NULL},
    { "<=",	TclSortingOpCmd,	TclCompileLeqOpCmd,
		/* unused */ {0},	NULL},
    { ">",	TclSortingOpCmd,	TclCompileGreaterOpCmd,
		/* unused */ {0},	NULL},
    { ">=",	TclSortingOpCmd,	TclCompileGeqOpCmd,
		/* unused */ {0},	NULL},
    { "==",	TclSortingOpCmd,	TclCompileEqOpCmd,
		/* unused */ {0},	NULL},
    { "eq",	TclSortingOpCmd,	TclCompileStreqOpCmd,
		/* unused */ {0},	NULL},
    { "lt",	TclSortingOpCmd,	TclCompileStrLtOpCmd,
		/* unused */ {0},	NULL},
    { "le",	TclSortingOpCmd,	TclCompileStrLeOpCmd,
		/* unused */ {0},	NULL},
    { "gt",	TclSortingOpCmd,	TclCompileStrGtOpCmd,
		/* unused */ {0},	NULL},
    { "ge",	TclSortingOpCmd,	TclCompileStrGeOpCmd,
		/* unused */ {0},	NULL},
    { NULL,	NULL,			NULL,
		{0},			NULL}
};

/*
 *----------------------------------------------------------------------
 *
 * TclFinalizeEvaluation --
 *
 *	Finalizes the script cancellation hash table.
 *
 * Results:
 *	None.
 *
 * Side effects:
 *	None.
 *
 *----------------------------------------------------------------------
 */

void
TclFinalizeEvaluation(void)
{
    Tcl_MutexLock(&cancelLock);
    if (cancelTableInitialized == 1) {
	Tcl_DeleteHashTable(&cancelTable);
	cancelTableInitialized = 0;
    }
    Tcl_MutexUnlock(&cancelLock);

    Tcl_MutexLock(&commandTypeLock);
    if (commandTypeInit) {
        Tcl_DeleteHashTable(&commandTypeTable);
        commandTypeInit = 0;
    }
    Tcl_MutexUnlock(&commandTypeLock);
}

/*
 *----------------------------------------------------------------------
 *
 * Tcl_CreateInterp --
 *
 *	Create a new TCL command interpreter.
 *
 * Results:
 *	The return value is a token for the interpreter, which may be used in
 *	calls to functions like Tcl_CreateCmd, Tcl_Eval, or Tcl_DeleteInterp.
 *
 * Side effects:
 *	The command interpreter is initialized with the built-in commands and
 *	with the variables documented in tclvars(n).
 *
 *----------------------------------------------------------------------
 */

Tcl_Interp *
Tcl_CreateInterp(void)
{
    Interp *iPtr;
    Tcl_Interp *interp;
    Command *cmdPtr;
    const BuiltinFuncDef *builtinFuncPtr;
    const OpCmdInfo *opcmdInfoPtr;
    const CmdInfo *cmdInfoPtr;
    Tcl_Namespace *nsPtr;
    Tcl_HashEntry *hPtr;
    int isNew;
    CancelInfo *cancelInfo;
    union {
	char c[sizeof(short)];
	short s;
    } order;
#ifdef TCL_COMPILE_STATS
    ByteCodeStats *statsPtr;
#endif /* TCL_COMPILE_STATS */
    char mathFuncName[32];
    CallFrame *framePtr;

    Tcl_InitSubsystems();

    /*
     * Panic if someone updated the CallFrame structure without also updating
     * the Tcl_CallFrame structure (or vice versa).
     */

    if (sizeof(Tcl_CallFrame) < sizeof(CallFrame)) {
	Tcl_Panic("Tcl_CallFrame must not be smaller than CallFrame");
    }

#if defined(_WIN32) && !defined(_WIN64) && !defined(_USE_64BIT_TIME_T)
    /* If Tcl is compiled on Win32 using -D_USE_64BIT_TIME_T
     * the result is a binary incompatible with the 'standard' build of
     * Tcl: All extensions using Tcl_StatBuf need to be recompiled in
     * the same way. Therefore, this is not officially supported.
     * In stead, it is recommended to use Win64 or Tcl 9.0 (not released yet)
     */
    if ((offsetof(Tcl_StatBuf,st_atime) != 32)
	    || (offsetof(Tcl_StatBuf,st_ctime) != 40)) {
	Tcl_Panic("<sys/stat.h> is not compatible with MSVC");
    }
#endif

    if (cancelTableInitialized == 0) {
	Tcl_MutexLock(&cancelLock);
	if (cancelTableInitialized == 0) {
	    Tcl_InitHashTable(&cancelTable, TCL_ONE_WORD_KEYS);
	    cancelTableInitialized = 1;
	}

	Tcl_MutexUnlock(&cancelLock);
    }

    if (commandTypeInit == 0) {
        TclRegisterCommandTypeName(TclObjInterpProc, "proc");
        TclRegisterCommandTypeName(TclEnsembleImplementationCmd, "ensemble");
        TclRegisterCommandTypeName(TclAliasObjCmd, "alias");
        TclRegisterCommandTypeName(TclLocalAliasObjCmd, "alias");
        TclRegisterCommandTypeName(TclChildObjCmd, "interp");
        TclRegisterCommandTypeName(TclInvokeImportedCmd, "import");
        TclRegisterCommandTypeName(TclOOPublicObjectCmd, "object");
        TclRegisterCommandTypeName(TclOOPrivateObjectCmd, "privateObject");
        TclRegisterCommandTypeName(TclOOMyClassObjCmd, "privateClass");
        TclRegisterCommandTypeName(TclNRInterpCoroutine, "coroutine");
    }

    /*
     * Initialize support for namespaces and create the global namespace
     * (whose name is ""; an alias is "::"). This also initializes the Tcl
     * object type table and other object management code.
     */

    iPtr = (Interp *)ckalloc(sizeof(Interp));
    interp = (Tcl_Interp *) iPtr;

#ifdef TCL_NO_DEPRECATED
    iPtr->result = &tclEmptyString;
#else
    iPtr->result = iPtr->resultSpace;
#endif
    iPtr->freeProc = NULL;
    iPtr->errorLine = 0;
    iPtr->objResultPtr = Tcl_NewObj();
    Tcl_IncrRefCount(iPtr->objResultPtr);
    iPtr->handle = TclHandleCreate(iPtr);
    iPtr->globalNsPtr = NULL;
    iPtr->hiddenCmdTablePtr = NULL;
    iPtr->interpInfo = NULL;

    TCL_CT_ASSERT(sizeof(iPtr->extra) <= sizeof(Tcl_HashTable));
    iPtr->extra.optimizer = TclOptimizeBytecode;

    iPtr->numLevels = 0;
    iPtr->maxNestingDepth = MAX_NESTING_DEPTH;
    iPtr->framePtr = NULL;	/* Initialise as soon as :: is available */
    iPtr->varFramePtr = NULL;	/* Initialise as soon as :: is available */

    /*
     * TIP #280 - Initialize the arrays used to extend the ByteCode and Proc
     * structures.
     */

    iPtr->cmdFramePtr = NULL;
    iPtr->linePBodyPtr = (Tcl_HashTable *)ckalloc(sizeof(Tcl_HashTable));
    iPtr->lineBCPtr = (Tcl_HashTable *)ckalloc(sizeof(Tcl_HashTable));
    iPtr->lineLAPtr = (Tcl_HashTable *)ckalloc(sizeof(Tcl_HashTable));
    iPtr->lineLABCPtr = (Tcl_HashTable *)ckalloc(sizeof(Tcl_HashTable));
    Tcl_InitHashTable(iPtr->linePBodyPtr, TCL_ONE_WORD_KEYS);
    Tcl_InitHashTable(iPtr->lineBCPtr, TCL_ONE_WORD_KEYS);
    Tcl_InitHashTable(iPtr->lineLAPtr, TCL_ONE_WORD_KEYS);
    Tcl_InitHashTable(iPtr->lineLABCPtr, TCL_ONE_WORD_KEYS);
    iPtr->scriptCLLocPtr = NULL;

    iPtr->activeVarTracePtr = NULL;

    iPtr->returnOpts = NULL;
    iPtr->errorInfo = NULL;
    TclNewLiteralStringObj(iPtr->eiVar, "::errorInfo");
    Tcl_IncrRefCount(iPtr->eiVar);
    iPtr->errorStack = Tcl_NewListObj(0, NULL);
    Tcl_IncrRefCount(iPtr->errorStack);
    iPtr->resetErrorStack = 1;
    TclNewLiteralStringObj(iPtr->upLiteral,"UP");
    Tcl_IncrRefCount(iPtr->upLiteral);
    TclNewLiteralStringObj(iPtr->callLiteral,"CALL");
    Tcl_IncrRefCount(iPtr->callLiteral);
    TclNewLiteralStringObj(iPtr->innerLiteral,"INNER");
    Tcl_IncrRefCount(iPtr->innerLiteral);
    iPtr->innerContext = Tcl_NewListObj(0, NULL);
    Tcl_IncrRefCount(iPtr->innerContext);
    iPtr->errorCode = NULL;
    TclNewLiteralStringObj(iPtr->ecVar, "::errorCode");
    Tcl_IncrRefCount(iPtr->ecVar);
    iPtr->returnLevel = 1;
    iPtr->returnCode = TCL_OK;

    iPtr->rootFramePtr = NULL;	/* Initialise as soon as :: is available */
    iPtr->lookupNsPtr = NULL;

#ifndef TCL_NO_DEPRECATED
    iPtr->appendResult = NULL;
    iPtr->appendAvl = 0;
    iPtr->appendUsed = 0;
#endif

    Tcl_InitHashTable(&iPtr->packageTable, TCL_STRING_KEYS);
    iPtr->packageUnknown = NULL;

    /* TIP #268 */
#if (TCL_RELEASE_LEVEL == TCL_FINAL_RELEASE)
    if (getenv("TCL_PKG_PREFER_LATEST") == NULL) {
	iPtr->packagePrefer = PKG_PREFER_STABLE;
    } else
#endif
	iPtr->packagePrefer = PKG_PREFER_LATEST;

    iPtr->cmdCount = 0;
    TclInitLiteralTable(&iPtr->literalTable);
    iPtr->compileEpoch = 1;
    iPtr->compiledProcPtr = NULL;
    iPtr->resolverPtr = NULL;
    iPtr->evalFlags = 0;
    iPtr->scriptFile = NULL;
    iPtr->flags = 0;
    iPtr->tracePtr = NULL;
    iPtr->tracesForbiddingInline = 0;
    iPtr->activeCmdTracePtr = NULL;
    iPtr->activeInterpTracePtr = NULL;
    iPtr->assocData = NULL;
    iPtr->execEnvPtr = NULL;	/* Set after namespaces initialized. */
    iPtr->emptyObjPtr = Tcl_NewObj();
				/* Another empty object. */
    Tcl_IncrRefCount(iPtr->emptyObjPtr);
#ifndef TCL_NO_DEPRECATED
    iPtr->resultSpace[0] = 0;
#endif
    iPtr->threadId = Tcl_GetCurrentThread();

    /* TIP #378 */
#ifdef TCL_INTERP_DEBUG_FRAME
    iPtr->flags |= INTERP_DEBUG_FRAME;
#else
    if (getenv("TCL_INTERP_DEBUG_FRAME") != NULL) {
        iPtr->flags |= INTERP_DEBUG_FRAME;
    }
#endif

    /*
     * Initialise the tables for variable traces and searches *before*
     * creating the global ns - so that the trace on errorInfo can be
     * recorded.
     */

    Tcl_InitHashTable(&iPtr->varTraces, TCL_ONE_WORD_KEYS);
    Tcl_InitHashTable(&iPtr->varSearches, TCL_ONE_WORD_KEYS);

    iPtr->globalNsPtr = NULL;	/* Force creation of global ns below. */
    iPtr->globalNsPtr = (Namespace *) Tcl_CreateNamespace(interp, "",
	    NULL, NULL);
    if (iPtr->globalNsPtr == NULL) {
	Tcl_Panic("Tcl_CreateInterp: can't create global namespace");
    }

    /*
     * Initialise the rootCallframe. It cannot be allocated on the stack, as
     * it has to be in place before TclCreateExecEnv tries to use a variable.
     */

    /* This is needed to satisfy GCC 3.3's strict aliasing rules */
    framePtr = (CallFrame *)ckalloc(sizeof(CallFrame));
    (void) Tcl_PushCallFrame(interp, (Tcl_CallFrame *) framePtr,
	    (Tcl_Namespace *) iPtr->globalNsPtr, /*isProcCallFrame*/ 0);
    framePtr->objc = 0;

    iPtr->framePtr = framePtr;
    iPtr->varFramePtr = framePtr;
    iPtr->rootFramePtr = framePtr;

    /*
     * Initialize support for code compilation and execution. We call
     * TclCreateExecEnv after initializing namespaces since it tries to
     * reference a Tcl variable (it links to the Tcl "tcl_traceExec"
     * variable).
     */

    iPtr->execEnvPtr = TclCreateExecEnv(interp, INTERP_STACK_INITIAL_SIZE);

    /*
     * TIP #219, Tcl Channel Reflection API support.
     */

    iPtr->chanMsg = NULL;

    /*
     * TIP #285, Script cancellation support.
     */

    iPtr->asyncCancelMsg = Tcl_NewObj();

    cancelInfo = (CancelInfo *)ckalloc(sizeof(CancelInfo));
    cancelInfo->interp = interp;

    iPtr->asyncCancel = Tcl_AsyncCreate(CancelEvalProc, cancelInfo);
    cancelInfo->async = iPtr->asyncCancel;
    cancelInfo->result = NULL;
    cancelInfo->length = 0;

    Tcl_MutexLock(&cancelLock);
    hPtr = Tcl_CreateHashEntry(&cancelTable, iPtr, &isNew);
    Tcl_SetHashValue(hPtr, cancelInfo);
    Tcl_MutexUnlock(&cancelLock);

    /*
     * Initialize the compilation and execution statistics kept for this
     * interpreter.
     */

#ifdef TCL_COMPILE_STATS
    statsPtr = &iPtr->stats;
    statsPtr->numExecutions = 0;
    statsPtr->numCompilations = 0;
    statsPtr->numByteCodesFreed = 0;
    memset(statsPtr->instructionCount, 0,
	    sizeof(statsPtr->instructionCount));

    statsPtr->totalSrcBytes = 0.0;
    statsPtr->totalByteCodeBytes = 0.0;
    statsPtr->currentSrcBytes = 0.0;
    statsPtr->currentByteCodeBytes = 0.0;
    memset(statsPtr->srcCount, 0, sizeof(statsPtr->srcCount));
    memset(statsPtr->byteCodeCount, 0, sizeof(statsPtr->byteCodeCount));
    memset(statsPtr->lifetimeCount, 0, sizeof(statsPtr->lifetimeCount));

    statsPtr->currentInstBytes = 0.0;
    statsPtr->currentLitBytes = 0.0;
    statsPtr->currentExceptBytes = 0.0;
    statsPtr->currentAuxBytes = 0.0;
    statsPtr->currentCmdMapBytes = 0.0;

    statsPtr->numLiteralsCreated = 0;
    statsPtr->totalLitStringBytes = 0.0;
    statsPtr->currentLitStringBytes = 0.0;
    memset(statsPtr->literalCount, 0, sizeof(statsPtr->literalCount));
#endif /* TCL_COMPILE_STATS */

    /*
     * Initialise the stub table pointer.
     */

    iPtr->stubTable = &tclStubs;

    /*
     * Initialize the ensemble error message rewriting support.
     */

    TclResetRewriteEnsemble(interp, 1);

    /*
     * TIP#143: Initialise the resource limit support.
     */

    TclInitLimitSupport(interp);

    /*
     * Initialise the thread-specific data ekeko. Note that the thread's alloc
     * cache was already initialised by the call to alloc the interp struct.
     */

#if TCL_THREADS && defined(USE_THREAD_ALLOC)
    iPtr->allocCache = (AllocCache *)TclpGetAllocCache();
#else
    iPtr->allocCache = NULL;
#endif
    iPtr->pendingObjDataPtr = NULL;
    iPtr->asyncReadyPtr = TclGetAsyncReadyPtr();
    iPtr->deferredCallbacks = NULL;

    /*
     * Create the core commands. Do it here, rather than calling
     * Tcl_CreateCommand, because it's faster (there's no need to check for a
     * pre-existing command by the same name). If a command has a Tcl_CmdProc
     * but no Tcl_ObjCmdProc, set the Tcl_ObjCmdProc to
     * TclInvokeStringCommand. This is an object-based wrapper function that
     * extracts strings, calls the string function, and creates an object for
     * the result. Similarly, if a command has a Tcl_ObjCmdProc but no
     * Tcl_CmdProc, set the Tcl_CmdProc to TclInvokeObjectCommand.
     */

    for (cmdInfoPtr = builtInCmds; cmdInfoPtr->name != NULL; cmdInfoPtr++) {
	if ((cmdInfoPtr->objProc == NULL)
		&& (cmdInfoPtr->compileProc == NULL)
		&& (cmdInfoPtr->nreProc == NULL)) {
	    Tcl_Panic("builtin command with NULL object command proc and a NULL compile proc");
	}

	hPtr = Tcl_CreateHashEntry(&iPtr->globalNsPtr->cmdTable,
		cmdInfoPtr->name, &isNew);
	if (isNew) {
	    cmdPtr = (Command *)ckalloc(sizeof(Command));
	    cmdPtr->refCount = 1;
	    cmdPtr->hPtr = hPtr;
	    cmdPtr->refCount++;
	    cmdPtr->nsPtr = iPtr->globalNsPtr;
	    cmdPtr->cmdEpoch = 0;
	    cmdPtr->compileProc = cmdInfoPtr->compileProc;
	    cmdPtr->proc = TclInvokeObjectCommand;
	    cmdPtr->clientData = cmdPtr;
	    cmdPtr->objProc = cmdInfoPtr->objProc;
	    cmdPtr->objClientData = NULL;
	    cmdPtr->deleteProc = NULL;
	    cmdPtr->deleteData = NULL;
	    cmdPtr->flags = 0;
            if (cmdInfoPtr->flags & CMD_COMPILES_EXPANDED) {
                cmdPtr->flags |= CMD_COMPILES_EXPANDED;
            }
	    cmdPtr->importRefPtr = NULL;
	    cmdPtr->tracePtr = NULL;
	    cmdPtr->nreProc = cmdInfoPtr->nreProc;
	    Tcl_SetHashValue(hPtr, cmdPtr);
	}
    }

    /*
     * Create the "array", "binary", "chan", "clock", "dict", "encoding",
     * "file", "info", "namespace" and "string" ensembles. Note that all these
     * commands (and their subcommands that are not present in the global
     * namespace) are wholly safe *except* for "clock", "encoding" and "file".
     */

    TclInitArrayCmd(interp);
    TclInitBinaryCmd(interp);
    TclInitChanCmd(interp);
    TclInitDictCmd(interp);
    TclInitEncodingCmd(interp);
    TclInitFileCmd(interp);
    TclInitInfoCmd(interp);
    TclInitNamespaceCmd(interp);
    TclInitStringCmd(interp);
    TclInitPrefixCmd(interp);
    TclInitProcessCmd(interp);

    /*
     * Register "clock" subcommands. These *do* go through
     * Tcl_CreateObjCommand, since they aren't in the global namespace and
     * involve ensembles.
     */

    TclClockInit(interp);

    /*
     * Register the built-in functions. This is empty now that they are
     * implemented as commands in the ::tcl::mathfunc namespace.
     */

    /*
     * Register the default [interp bgerror] handler.
     */

    Tcl_CreateObjCommand(interp, "::tcl::Bgerror",
	    TclDefaultBgErrorHandlerObjCmd, NULL, NULL);

    /*
     * Create unsupported commands for debugging bytecode and objects.
     */

    Tcl_CreateObjCommand(interp, "::tcl::unsupported::disassemble",
	    Tcl_DisassembleObjCmd, INT2PTR(0), NULL);
    Tcl_CreateObjCommand(interp, "::tcl::unsupported::getbytecode",
	    Tcl_DisassembleObjCmd, INT2PTR(1), NULL);
    Tcl_CreateObjCommand(interp, "::tcl::unsupported::representation",
	    Tcl_RepresentationCmd, NULL, NULL);

    /* Adding the bytecode assembler command */
    cmdPtr = (Command *) Tcl_NRCreateCommand(interp,
            "::tcl::unsupported::assemble", Tcl_AssembleObjCmd,
            TclNRAssembleObjCmd, NULL, NULL);
    cmdPtr->compileProc = &TclCompileAssembleCmd;

    /* Coroutine monkeybusiness */
    Tcl_NRCreateCommand(interp, "::tcl::unsupported::inject", NULL,
	    NRInjectObjCmd, NULL, NULL);
    Tcl_CreateObjCommand(interp, "::tcl::unsupported::corotype",
            CoroTypeObjCmd, NULL, NULL);

    /* Export unsupported commands */
    nsPtr = Tcl_FindNamespace(interp, "::tcl::unsupported", NULL, 0);
    if (nsPtr) {
	Tcl_Export(interp, nsPtr, "*", 1);
    }


#ifdef USE_DTRACE
    /*
     * Register the tcl::dtrace command.
     */

    Tcl_CreateObjCommand(interp, "::tcl::dtrace", DTraceObjCmd, NULL, NULL);
#endif /* USE_DTRACE */

    /*
     * Register the builtin math functions.
     */

    nsPtr = Tcl_CreateNamespace(interp, "::tcl::mathfunc", NULL,NULL);
    if (nsPtr == NULL) {
	Tcl_Panic("Can't create math function namespace");
    }
#define MATH_FUNC_PREFIX_LEN 17 /* == strlen("::tcl::mathfunc::") */
    memcpy(mathFuncName, "::tcl::mathfunc::", MATH_FUNC_PREFIX_LEN);
    for (builtinFuncPtr = BuiltinFuncTable; builtinFuncPtr->name != NULL;
	    builtinFuncPtr++) {
	strcpy(mathFuncName+MATH_FUNC_PREFIX_LEN, builtinFuncPtr->name);
	Tcl_CreateObjCommand(interp, mathFuncName,
		builtinFuncPtr->objCmdProc, (void *)builtinFuncPtr->fn, NULL);
	Tcl_Export(interp, nsPtr, builtinFuncPtr->name, 0);
    }

    /*
     * Register the mathematical "operator" commands. [TIP #174]
     */

    nsPtr = Tcl_CreateNamespace(interp, "::tcl::mathop", NULL, NULL);
    if (nsPtr == NULL) {
	Tcl_Panic("can't create math operator namespace");
    }
    Tcl_Export(interp, nsPtr, "*", 1);
#define MATH_OP_PREFIX_LEN 15 /* == strlen("::tcl::mathop::") */
    memcpy(mathFuncName, "::tcl::mathop::", MATH_OP_PREFIX_LEN);
    for (opcmdInfoPtr=mathOpCmds ; opcmdInfoPtr->name!=NULL ; opcmdInfoPtr++){
	TclOpCmdClientData *occdPtr = (TclOpCmdClientData *)ckalloc(sizeof(TclOpCmdClientData));

	occdPtr->op = opcmdInfoPtr->name;
	occdPtr->i.numArgs = opcmdInfoPtr->i.numArgs;
	occdPtr->expected = opcmdInfoPtr->expected;
	strcpy(mathFuncName + MATH_OP_PREFIX_LEN, opcmdInfoPtr->name);
	cmdPtr = (Command *) Tcl_CreateObjCommand(interp, mathFuncName,
		opcmdInfoPtr->objProc, occdPtr, DeleteOpCmdClientData);
	if (cmdPtr == NULL) {
	    Tcl_Panic("failed to create math operator %s",
		    opcmdInfoPtr->name);
	} else if (opcmdInfoPtr->compileProc != NULL) {
	    cmdPtr->compileProc = opcmdInfoPtr->compileProc;
	}
    }

    /*
     * Do Multiple/Safe Interps Tcl init stuff
     */

    TclInterpInit(interp);
    TclSetupEnv(interp);

    /*
     * TIP #59: Make embedded configuration information available.
     */

    TclInitEmbeddedConfigurationInformation(interp);

    /*
     * TIP #440: Declare the name of the script engine to be "Tcl".
     */

    Tcl_SetVar2(interp, "tcl_platform", "engine", "Tcl",
	    TCL_GLOBAL_ONLY);

    /*
     * Compute the byte order of this machine.
     */

    order.s = 1;
    Tcl_SetVar2(interp, "tcl_platform", "byteOrder",
	    ((order.c[0] == 1) ? "littleEndian" : "bigEndian"),
	    TCL_GLOBAL_ONLY);

    Tcl_SetVar2Ex(interp, "tcl_platform", "wordSize",
	    Tcl_NewWideIntObj(sizeof(long)), TCL_GLOBAL_ONLY);

    /* TIP #291 */
    Tcl_SetVar2Ex(interp, "tcl_platform", "pointerSize",
	    Tcl_NewWideIntObj(sizeof(void *)), TCL_GLOBAL_ONLY);

    /*
     * Set up other variables such as tcl_version and tcl_library
     */

    Tcl_SetVar2(interp, "tcl_patchLevel", NULL, TCL_PATCH_LEVEL, TCL_GLOBAL_ONLY);
    Tcl_SetVar2(interp, "tcl_version", NULL, TCL_VERSION, TCL_GLOBAL_ONLY);
#if !defined(TCL_NO_DEPRECATED) && TCL_MAJOR_VERSION < 9
    Tcl_TraceVar2(interp, "tcl_precision", NULL,
	    TCL_GLOBAL_ONLY|TCL_TRACE_READS|TCL_TRACE_WRITES|TCL_TRACE_UNSETS,
	    TclPrecTraceProc, NULL);
#endif /* !TCL_NO_DEPRECATED */
    TclpSetVariables(interp);

#if TCL_THREADS
    /*
     * The existence of the "threaded" element of the tcl_platform array
     * indicates that this particular Tcl shell has been compiled with threads
     * turned on. Using "info exists tcl_platform(threaded)" a Tcl script can
     * introspect on the interpreter level of thread safety.
     */

    Tcl_SetVar2(interp, "tcl_platform", "threaded", "1", TCL_GLOBAL_ONLY);
#endif

    /*
     * Register Tcl's version number.
     * TIP #268: Full patchlevel instead of just major.minor
     */

    Tcl_PkgProvideEx(interp, "Tcl", TCL_PATCH_LEVEL, &tclStubs);

    if (TclTommath_Init(interp) != TCL_OK) {
	Tcl_Panic("%s", TclGetString(Tcl_GetObjResult(interp)));
    }

    if (TclOOInit(interp) != TCL_OK) {
	Tcl_Panic("%s", TclGetString(Tcl_GetObjResult(interp)));
    }

    /*
     * Only build in zlib support if we've successfully detected a library to
     * compile and link against.
     */

#ifdef HAVE_ZLIB
    if (TclZlibInit(interp) != TCL_OK) {
	Tcl_Panic("%s", TclGetString(Tcl_GetObjResult(interp)));
    }
    if (TclZipfs_Init(interp) != TCL_OK) {
	Tcl_Panic("%s", Tcl_GetString(Tcl_GetObjResult(interp)));
    }
#endif

    TOP_CB(iPtr) = NULL;
    return interp;
}

static void
DeleteOpCmdClientData(
    ClientData clientData)
{
    TclOpCmdClientData *occdPtr = (TclOpCmdClientData *)clientData;

    ckfree(occdPtr);
}

/*
 * ---------------------------------------------------------------------
 *
 * TclRegisterCommandTypeName, TclGetCommandTypeName --
 *
 *      Command type registration and lookup mechanism. Everything is keyed by
 *      the Tcl_ObjCmdProc for the command, and that is used as the *key* into
 *      the hash table that maps to constant strings that are names. (It is
 *      recommended that those names be ASCII.)
 *
 * ---------------------------------------------------------------------
 */

void
TclRegisterCommandTypeName(
    Tcl_ObjCmdProc *implementationProc,
    const char *nameStr)
{
    Tcl_HashEntry *hPtr;

    Tcl_MutexLock(&commandTypeLock);
    if (commandTypeInit == 0) {
        Tcl_InitHashTable(&commandTypeTable, TCL_ONE_WORD_KEYS);
        commandTypeInit = 1;
    }
    if (nameStr != NULL) {
        int isNew;

        hPtr = Tcl_CreateHashEntry(&commandTypeTable,
                (void *) implementationProc, &isNew);
        Tcl_SetHashValue(hPtr, (void *) nameStr);
    } else {
        hPtr = Tcl_FindHashEntry(&commandTypeTable,
                (void *) implementationProc);
        if (hPtr != NULL) {
            Tcl_DeleteHashEntry(hPtr);
        }
    }
    Tcl_MutexUnlock(&commandTypeLock);
}

const char *
TclGetCommandTypeName(
    Tcl_Command command)
{
    Command *cmdPtr = (Command *) command;
    Tcl_ObjCmdProc *procPtr = cmdPtr->objProc;
    const char *name = "native";

    if (procPtr == NULL) {
        procPtr = cmdPtr->nreProc;
    }
    Tcl_MutexLock(&commandTypeLock);
    if (commandTypeInit) {
        Tcl_HashEntry *hPtr = Tcl_FindHashEntry(&commandTypeTable, procPtr);

        if (hPtr && Tcl_GetHashValue(hPtr)) {
            name = (const char *) Tcl_GetHashValue(hPtr);
        }
    }
    Tcl_MutexUnlock(&commandTypeLock);

    return name;
}

/*
 *----------------------------------------------------------------------
 *
 * TclHideUnsafeCommands --
 *
 *	Hides base commands that are not marked as safe from this interpreter.
 *
 * Results:
 *	TCL_OK if it succeeds, TCL_ERROR else.
 *
 * Side effects:
 *	Hides functionality in an interpreter.
 *
 *----------------------------------------------------------------------
 */

int
TclHideUnsafeCommands(
    Tcl_Interp *interp)		/* Hide commands in this interpreter. */
{
    const CmdInfo *cmdInfoPtr;
    const UnsafeEnsembleInfo *unsafePtr;

    if (interp == NULL) {
	return TCL_ERROR;
    }
    for (cmdInfoPtr = builtInCmds; cmdInfoPtr->name != NULL; cmdInfoPtr++) {
	if (!(cmdInfoPtr->flags & CMD_IS_SAFE)) {
	    Tcl_HideCommand(interp, cmdInfoPtr->name, cmdInfoPtr->name);
	}
    }

    for (unsafePtr = unsafeEnsembleCommands;
            unsafePtr->ensembleNsName; unsafePtr++) {
        if (unsafePtr->commandName) {
            /*
             * Hide an ensemble subcommand.
             */

            Tcl_Obj *cmdName = Tcl_ObjPrintf("::tcl::%s::%s",
                    unsafePtr->ensembleNsName, unsafePtr->commandName);
            Tcl_Obj *hideName = Tcl_ObjPrintf("tcl:%s:%s",
                    unsafePtr->ensembleNsName, unsafePtr->commandName);

            if (TclRenameCommand(interp, TclGetString(cmdName),
                        "___tmp") != TCL_OK
                    || Tcl_HideCommand(interp, "___tmp",
                            TclGetString(hideName)) != TCL_OK) {
                Tcl_Panic("problem making '%s %s' safe: %s",
                        unsafePtr->ensembleNsName, unsafePtr->commandName,
                        Tcl_GetString(Tcl_GetObjResult(interp)));
            }
            Tcl_CreateObjCommand(interp, TclGetString(cmdName),
                    BadEnsembleSubcommand, (void *)unsafePtr, NULL);
            TclDecrRefCount(cmdName);
            TclDecrRefCount(hideName);
        } else {
            /*
             * Hide an ensemble main command (for compatibility).
             */

            if (Tcl_HideCommand(interp, unsafePtr->ensembleNsName,
                    unsafePtr->ensembleNsName) != TCL_OK) {
                Tcl_Panic("problem making '%s' safe: %s",
                        unsafePtr->ensembleNsName,
                        Tcl_GetString(Tcl_GetObjResult(interp)));
            }
        }
    }

    return TCL_OK;
}

/*
 *----------------------------------------------------------------------
 *
 * BadEnsembleSubcommand --
 *
 *	Command used to act as a backstop implementation when subcommands of
 *	ensembles are unsafe (the real implementations of the subcommands are
 *	hidden). The clientData is description of what was hidden.
 *
 * Results:
 *	A standard Tcl result (always a TCL_ERROR).
 *
 * Side effects:
 *	None.
 *
 *----------------------------------------------------------------------
 */

static int
BadEnsembleSubcommand(
    ClientData clientData,
    Tcl_Interp *interp,
    TCL_UNUSED(int) /*objc*/,
    TCL_UNUSED(Tcl_Obj *const *) /* objv */)
{
    const UnsafeEnsembleInfo *infoPtr = (const UnsafeEnsembleInfo *)clientData;

    Tcl_SetObjResult(interp, Tcl_ObjPrintf(
            "not allowed to invoke subcommand %s of %s",
            infoPtr->commandName, infoPtr->ensembleNsName));
    Tcl_SetErrorCode(interp, "TCL", "SAFE", "SUBCOMMAND", NULL);
    return TCL_ERROR;
}

/*
 *--------------------------------------------------------------
 *
 * Tcl_CallWhenDeleted --
 *
 *	Arrange for a function to be called before a given interpreter is
 *	deleted. The function is called as soon as Tcl_DeleteInterp is called;
 *	if Tcl_CallWhenDeleted is called on an interpreter that has already
 *	been deleted, the function will be called when the last Tcl_Release is
 *	done on the interpreter.
 *
 * Results:
 *	None.
 *
 * Side effects:
 *	When Tcl_DeleteInterp is invoked to delete interp, proc will be
 *	invoked. See the manual entry for details.
 *
 *--------------------------------------------------------------
 */

void
Tcl_CallWhenDeleted(
    Tcl_Interp *interp,		/* Interpreter to watch. */
    Tcl_InterpDeleteProc *proc,	/* Function to call when interpreter is about
				 * to be deleted. */
    ClientData clientData)	/* One-word value to pass to proc. */
{
    Interp *iPtr = (Interp *) interp;
    static Tcl_ThreadDataKey assocDataCounterKey;
    int *assocDataCounterPtr =
	    (int *)Tcl_GetThreadData(&assocDataCounterKey, sizeof(int));
    int isNew;
    char buffer[32 + TCL_INTEGER_SPACE];
    AssocData *dPtr = (AssocData *)ckalloc(sizeof(AssocData));
    Tcl_HashEntry *hPtr;

    sprintf(buffer, "Assoc Data Key #%d", *assocDataCounterPtr);
    (*assocDataCounterPtr)++;

    if (iPtr->assocData == NULL) {
	iPtr->assocData = (Tcl_HashTable *)ckalloc(sizeof(Tcl_HashTable));
	Tcl_InitHashTable(iPtr->assocData, TCL_STRING_KEYS);
    }
    hPtr = Tcl_CreateHashEntry(iPtr->assocData, buffer, &isNew);
    dPtr->proc = proc;
    dPtr->clientData = clientData;
    Tcl_SetHashValue(hPtr, dPtr);
}

/*
 *--------------------------------------------------------------
 *
 * Tcl_DontCallWhenDeleted --
 *
 *	Cancel the arrangement for a function to be called when a given
 *	interpreter is deleted.
 *
 * Results:
 *	None.
 *
 * Side effects:
 *	If proc and clientData were previously registered as a callback via
 *	Tcl_CallWhenDeleted, they are unregistered. If they weren't previously
 *	registered then nothing happens.
 *
 *--------------------------------------------------------------
 */

void
Tcl_DontCallWhenDeleted(
    Tcl_Interp *interp,		/* Interpreter to watch. */
    Tcl_InterpDeleteProc *proc,	/* Function to call when interpreter is about
				 * to be deleted. */
    ClientData clientData)	/* One-word value to pass to proc. */
{
    Interp *iPtr = (Interp *) interp;
    Tcl_HashTable *hTablePtr;
    Tcl_HashSearch hSearch;
    Tcl_HashEntry *hPtr;
    AssocData *dPtr;

    hTablePtr = iPtr->assocData;
    if (hTablePtr == NULL) {
	return;
    }
    for (hPtr = Tcl_FirstHashEntry(hTablePtr, &hSearch); hPtr != NULL;
	    hPtr = Tcl_NextHashEntry(&hSearch)) {
	dPtr = (AssocData *)Tcl_GetHashValue(hPtr);
	if ((dPtr->proc == proc) && (dPtr->clientData == clientData)) {
	    ckfree(dPtr);
	    Tcl_DeleteHashEntry(hPtr);
	    return;
	}
    }
}

/*
 *----------------------------------------------------------------------
 *
 * Tcl_SetAssocData --
 *
 *	Creates a named association between user-specified data, a delete
 *	function and this interpreter. If the association already exists the
 *	data is overwritten with the new data. The delete function will be
 *	invoked when the interpreter is deleted.
 *
 * Results:
 *	None.
 *
 * Side effects:
 *	Sets the associated data, creates the association if needed.
 *
 *----------------------------------------------------------------------
 */

void
Tcl_SetAssocData(
    Tcl_Interp *interp,		/* Interpreter to associate with. */
    const char *name,		/* Name for association. */
    Tcl_InterpDeleteProc *proc,	/* Proc to call when interpreter is about to
				 * be deleted. */
    ClientData clientData)	/* One-word value to pass to proc. */
{
    Interp *iPtr = (Interp *) interp;
    AssocData *dPtr;
    Tcl_HashEntry *hPtr;
    int isNew;

    if (iPtr->assocData == NULL) {
	iPtr->assocData = (Tcl_HashTable *)ckalloc(sizeof(Tcl_HashTable));
	Tcl_InitHashTable(iPtr->assocData, TCL_STRING_KEYS);
    }
    hPtr = Tcl_CreateHashEntry(iPtr->assocData, name, &isNew);
    if (isNew == 0) {
	dPtr = (AssocData *)Tcl_GetHashValue(hPtr);
    } else {
	dPtr = (AssocData *)ckalloc(sizeof(AssocData));
    }
    dPtr->proc = proc;
    dPtr->clientData = clientData;

    Tcl_SetHashValue(hPtr, dPtr);
}

/*
 *----------------------------------------------------------------------
 *
 * Tcl_DeleteAssocData --
 *
 *	Deletes a named association of user-specified data with the specified
 *	interpreter.
 *
 * Results:
 *	None.
 *
 * Side effects:
 *	Deletes the association.
 *
 *----------------------------------------------------------------------
 */

void
Tcl_DeleteAssocData(
    Tcl_Interp *interp,		/* Interpreter to associate with. */
    const char *name)		/* Name of association. */
{
    Interp *iPtr = (Interp *) interp;
    AssocData *dPtr;
    Tcl_HashEntry *hPtr;

    if (iPtr->assocData == NULL) {
	return;
    }
    hPtr = Tcl_FindHashEntry(iPtr->assocData, name);
    if (hPtr == NULL) {
	return;
    }
    dPtr = (AssocData *)Tcl_GetHashValue(hPtr);
    if (dPtr->proc != NULL) {
	dPtr->proc(dPtr->clientData, interp);
    }
    ckfree(dPtr);
    Tcl_DeleteHashEntry(hPtr);
}

/*
 *----------------------------------------------------------------------
 *
 * Tcl_GetAssocData --
 *
 *	Returns the client data associated with this name in the specified
 *	interpreter.
 *
 * Results:
 *	The client data in the AssocData record denoted by the named
 *	association, or NULL.
 *
 * Side effects:
 *	None.
 *
 *----------------------------------------------------------------------
 */

ClientData
Tcl_GetAssocData(
    Tcl_Interp *interp,		/* Interpreter associated with. */
    const char *name,		/* Name of association. */
    Tcl_InterpDeleteProc **procPtr)
				/* Pointer to place to store address of
				 * current deletion callback. */
{
    Interp *iPtr = (Interp *) interp;
    AssocData *dPtr;
    Tcl_HashEntry *hPtr;

    if (iPtr->assocData == NULL) {
	return NULL;
    }
    hPtr = Tcl_FindHashEntry(iPtr->assocData, name);
    if (hPtr == NULL) {
	return NULL;
    }
    dPtr = (AssocData *)Tcl_GetHashValue(hPtr);
    if (procPtr != NULL) {
	*procPtr = dPtr->proc;
    }
    return dPtr->clientData;
}

/*
 *----------------------------------------------------------------------
 *
 * Tcl_InterpDeleted --
 *
 *	Returns nonzero if the interpreter has been deleted with a call to
 *	Tcl_DeleteInterp.
 *
 * Results:
 *	Nonzero if the interpreter is deleted, zero otherwise.
 *
 * Side effects:
 *	None.
 *
 *----------------------------------------------------------------------
 */

int
Tcl_InterpDeleted(
    Tcl_Interp *interp)
{
    return (((Interp *) interp)->flags & DELETED) ? 1 : 0;
}

/*
 *----------------------------------------------------------------------
 *
 * Tcl_DeleteInterp --
 *
 *	Ensures that the interpreter will be deleted eventually. If there are
 *	no Tcl_Preserve calls in effect for this interpreter, it is deleted
 *	immediately, otherwise the interpreter is deleted when the last
 *	Tcl_Preserve is matched by a call to Tcl_Release. In either case, the
 *	function runs the currently registered deletion callbacks.
 *
 * Results:
 *	None.
 *
 * Side effects:
 *	The interpreter is marked as deleted. The caller may still use it
 *	safely if there are calls to Tcl_Preserve in effect for the
 *	interpreter, but further calls to Tcl_Eval etc in this interpreter
 *	will fail.
 *
 *----------------------------------------------------------------------
 */

void
Tcl_DeleteInterp(
    Tcl_Interp *interp)		/* Token for command interpreter (returned by
				 * a previous call to Tcl_CreateInterp). */
{
    Interp *iPtr = (Interp *) interp;

    /*
     * If the interpreter has already been marked deleted, just punt.
     */

    if (iPtr->flags & DELETED) {
	return;
    }

    /*
     * Mark the interpreter as deleted. No further evals will be allowed.
     * Increase the compileEpoch as a signal to compiled bytecodes.
     */

    iPtr->flags |= DELETED;
    iPtr->compileEpoch++;

    /*
     * Ensure that the interpreter is eventually deleted.
     */

    Tcl_EventuallyFree(interp, (Tcl_FreeProc *) DeleteInterpProc);
}

/*
 *----------------------------------------------------------------------
 *
 * DeleteInterpProc --
 *
 *	Helper function to delete an interpreter. This function is called when
 *	the last call to Tcl_Preserve on this interpreter is matched by a call
 *	to Tcl_Release. The function cleans up all resources used in the
 *	interpreter and calls all currently registered interpreter deletion
 *	callbacks.
 *
 * Results:
 *	None.
 *
 * Side effects:
 *	Whatever the interpreter deletion callbacks do. Frees resources used
 *	by the interpreter.
 *
 *----------------------------------------------------------------------
 */

static void
DeleteInterpProc(
    Tcl_Interp *interp)		/* Interpreter to delete. */
{
    Interp *iPtr = (Interp *) interp;
    Tcl_HashEntry *hPtr;
    Tcl_HashSearch search;
    Tcl_HashTable *hTablePtr;
    ResolverScheme *resPtr, *nextResPtr;
    int i;

    /*
     * Punt if there is an error in the Tcl_Release/Tcl_Preserve matchup,
	 * unless we are exiting.
     */

    if ((iPtr->numLevels > 0) && !TclInExit()) {
	Tcl_Panic("DeleteInterpProc called with active evals");
    }

    /*
     * The interpreter should already be marked deleted; otherwise how did we
     * get here?
     */

    if (!(iPtr->flags & DELETED)) {
	Tcl_Panic("DeleteInterpProc called on interpreter not marked deleted");
    }

    /*
     * TIP #219, Tcl Channel Reflection API. Discard a leftover state.
     */

    if (iPtr->chanMsg != NULL) {
	Tcl_DecrRefCount(iPtr->chanMsg);
	iPtr->chanMsg = NULL;
    }

    /*
     * TIP #285, Script cancellation support. Delete this interp from the
     * global hash table of CancelInfo structs.
     */

    Tcl_MutexLock(&cancelLock);
    hPtr = Tcl_FindHashEntry(&cancelTable, (char *) iPtr);
    if (hPtr != NULL) {
	CancelInfo *cancelInfo = (CancelInfo *)Tcl_GetHashValue(hPtr);

	if (cancelInfo != NULL) {
	    if (cancelInfo->result != NULL) {
		ckfree(cancelInfo->result);
	    }
	    ckfree(cancelInfo);
	}

	Tcl_DeleteHashEntry(hPtr);
    }

    if (iPtr->asyncCancel != NULL) {
	Tcl_AsyncDelete(iPtr->asyncCancel);
	iPtr->asyncCancel = NULL;
    }

    if (iPtr->asyncCancelMsg != NULL) {
	Tcl_DecrRefCount(iPtr->asyncCancelMsg);
	iPtr->asyncCancelMsg = NULL;
    }
    Tcl_MutexUnlock(&cancelLock);

    /*
     * Shut down all limit handler callback scripts that call back into this
     * interpreter. Then eliminate all limit handlers for this interpreter.
     */

    TclRemoveScriptLimitCallbacks(interp);
    TclLimitRemoveAllHandlers(interp);

    /*
     * Dismantle the namespace here, before we clear the assocData. If any
     * background errors occur here, they will be deleted below.
     *
     * Dismantle the namespace after freeing the iPtr->handle so that each
     * bytecode releases its literals without caring to update the literal
     * table, as it will be freed later in this function without further use.
     */

    TclHandleFree(iPtr->handle);
    TclTeardownNamespace(iPtr->globalNsPtr);

    /*
     * Delete all the hidden commands.
     */

    hTablePtr = iPtr->hiddenCmdTablePtr;
    if (hTablePtr != NULL) {
	/*
	 * Non-pernicious deletion. The deletion callbacks will not be allowed
	 * to create any new hidden or non-hidden commands.
	 * Tcl_DeleteCommandFromToken will remove the entry from the
	 * hiddenCmdTablePtr.
	 */

	hPtr = Tcl_FirstHashEntry(hTablePtr, &search);
	for (; hPtr != NULL; hPtr = Tcl_NextHashEntry(&search)) {
	    Tcl_DeleteCommandFromToken(interp, (Tcl_Command)Tcl_GetHashValue(hPtr));
	}
	Tcl_DeleteHashTable(hTablePtr);
	ckfree(hTablePtr);
    }

    /*
     * Invoke deletion callbacks; note that a callback can create new
     * callbacks, so we iterate.
     */

    while (iPtr->assocData != NULL) {
	AssocData *dPtr;

	hTablePtr = iPtr->assocData;
	iPtr->assocData = NULL;
	for (hPtr = Tcl_FirstHashEntry(hTablePtr, &search);
		hPtr != NULL;
		hPtr = Tcl_FirstHashEntry(hTablePtr, &search)) {
	    dPtr = (AssocData *)Tcl_GetHashValue(hPtr);
	    Tcl_DeleteHashEntry(hPtr);
	    if (dPtr->proc != NULL) {
		dPtr->proc(dPtr->clientData, interp);
	    }
	    ckfree(dPtr);
	}
	Tcl_DeleteHashTable(hTablePtr);
	ckfree(hTablePtr);
    }

    /*
     * Pop the root frame pointer and finish deleting the global
     * namespace. The order is important [Bug 1658572].
     */

    if ((iPtr->framePtr != iPtr->rootFramePtr) && !TclInExit()) {
	Tcl_Panic("DeleteInterpProc: popping rootCallFrame with other frames on top");
    }
    Tcl_PopCallFrame(interp);
    ckfree(iPtr->rootFramePtr);
    iPtr->rootFramePtr = NULL;
    Tcl_DeleteNamespace((Tcl_Namespace *) iPtr->globalNsPtr);

    /*
     * Free up the result *after* deleting variables, since variable deletion
     * could have transferred ownership of the result string to Tcl.
     */

#ifndef TCL_NO_DEPRECATED
    Tcl_FreeResult(interp);
    iPtr->result = NULL;
#endif
    Tcl_DecrRefCount(iPtr->objResultPtr);
    iPtr->objResultPtr = NULL;
    Tcl_DecrRefCount(iPtr->ecVar);
    if (iPtr->errorCode) {
	Tcl_DecrRefCount(iPtr->errorCode);
	iPtr->errorCode = NULL;
    }
    Tcl_DecrRefCount(iPtr->eiVar);
    if (iPtr->errorInfo) {
	Tcl_DecrRefCount(iPtr->errorInfo);
	iPtr->errorInfo = NULL;
    }
    Tcl_DecrRefCount(iPtr->errorStack);
    iPtr->errorStack = NULL;
    Tcl_DecrRefCount(iPtr->upLiteral);
    Tcl_DecrRefCount(iPtr->callLiteral);
    Tcl_DecrRefCount(iPtr->innerLiteral);
    Tcl_DecrRefCount(iPtr->innerContext);
    if (iPtr->returnOpts) {
	Tcl_DecrRefCount(iPtr->returnOpts);
    }
#ifndef TCL_NO_DEPRECATED
    if (iPtr->appendResult != NULL) {
	ckfree(iPtr->appendResult);
	iPtr->appendResult = NULL;
    }
#endif
    TclFreePackageInfo(iPtr);
    while (iPtr->tracePtr != NULL) {
	Tcl_DeleteTrace((Tcl_Interp *) iPtr, (Tcl_Trace) iPtr->tracePtr);
    }
    if (iPtr->execEnvPtr != NULL) {
	TclDeleteExecEnv(iPtr->execEnvPtr);
    }
    if (iPtr->scriptFile) {
	Tcl_DecrRefCount(iPtr->scriptFile);
	iPtr->scriptFile = NULL;
    }
    Tcl_DecrRefCount(iPtr->emptyObjPtr);
    iPtr->emptyObjPtr = NULL;

    resPtr = iPtr->resolverPtr;
    while (resPtr) {
	nextResPtr = resPtr->nextPtr;
	ckfree(resPtr->name);
	ckfree(resPtr);
	resPtr = nextResPtr;
    }

    /*
     * Free up literal objects created for scripts compiled by the
     * interpreter.
     */

    TclDeleteLiteralTable(interp, &iPtr->literalTable);

    /*
     * TIP #280 - Release the arrays for ByteCode/Proc extension, and
     * contents.
     */

    for (hPtr = Tcl_FirstHashEntry(iPtr->linePBodyPtr, &search);
	    hPtr != NULL;
	    hPtr = Tcl_NextHashEntry(&search)) {
	CmdFrame *cfPtr = (CmdFrame *)Tcl_GetHashValue(hPtr);
	Proc *procPtr = (Proc *) Tcl_GetHashKey(iPtr->linePBodyPtr, hPtr);

	procPtr->iPtr = NULL;
	if (cfPtr) {
	    if (cfPtr->type == TCL_LOCATION_SOURCE) {
		Tcl_DecrRefCount(cfPtr->data.eval.path);
	    }
	    ckfree(cfPtr->line);
	    ckfree(cfPtr);
	}
	Tcl_DeleteHashEntry(hPtr);
    }
    Tcl_DeleteHashTable(iPtr->linePBodyPtr);
    ckfree(iPtr->linePBodyPtr);
    iPtr->linePBodyPtr = NULL;

    /*
     * See also tclCompile.c, TclCleanupByteCode
     */

    for (hPtr = Tcl_FirstHashEntry(iPtr->lineBCPtr, &search);
	    hPtr != NULL;
	    hPtr = Tcl_NextHashEntry(&search)) {
	ExtCmdLoc *eclPtr = (ExtCmdLoc *)Tcl_GetHashValue(hPtr);

	if (eclPtr->type == TCL_LOCATION_SOURCE) {
	    Tcl_DecrRefCount(eclPtr->path);
	}
	for (i=0; i< eclPtr->nuloc; i++) {
	    ckfree(eclPtr->loc[i].line);
	}

	if (eclPtr->loc != NULL) {
	    ckfree(eclPtr->loc);
	}

	ckfree(eclPtr);
	Tcl_DeleteHashEntry(hPtr);
    }
    Tcl_DeleteHashTable(iPtr->lineBCPtr);
    ckfree(iPtr->lineBCPtr);
    iPtr->lineBCPtr = NULL;

    /*
     * Location stack for uplevel/eval/... scripts which were passed through
     * proc arguments. Actually we track all arguments as we do not and cannot
     * know which arguments will be used as scripts and which will not.
     */

    if (iPtr->lineLAPtr->numEntries && !TclInExit()) {
	/*
	 * When the interp goes away we have nothing on the stack, so there
	 * are no arguments, so this table has to be empty.
	 */

	Tcl_Panic("Argument location tracking table not empty");
    }

    Tcl_DeleteHashTable(iPtr->lineLAPtr);
    ckfree(iPtr->lineLAPtr);
    iPtr->lineLAPtr = NULL;

    if (iPtr->lineLABCPtr->numEntries && !TclInExit()) {
	/*
	 * When the interp goes away we have nothing on the stack, so there
	 * are no arguments, so this table has to be empty.
	 */

	Tcl_Panic("Argument location tracking table not empty");
    }

    Tcl_DeleteHashTable(iPtr->lineLABCPtr);
    ckfree(iPtr->lineLABCPtr);
    iPtr->lineLABCPtr = NULL;

    /*
     * Squelch the tables of traces on variables and searches over arrays in
     * the in the interpreter.
     */

    Tcl_DeleteHashTable(&iPtr->varTraces);
    Tcl_DeleteHashTable(&iPtr->varSearches);

    ckfree(iPtr);
}

/*
 *---------------------------------------------------------------------------
 *
 * Tcl_HideCommand --
 *
 *	Makes a command hidden so that it cannot be invoked from within an
 *	interpreter, only from within an ancestor.
 *
 * Results:
 *	A standard Tcl result; also leaves a message in the interp's result if
 *	an error occurs.
 *
 * Side effects:
 *	Removes a command from the command table and create an entry into the
 *	hidden command table under the specified token name.
 *
 *---------------------------------------------------------------------------
 */

int
Tcl_HideCommand(
    Tcl_Interp *interp,		/* Interpreter in which to hide command. */
    const char *cmdName,	/* Name of command to hide. */
    const char *hiddenCmdToken)	/* Token name of the to-be-hidden command. */
{
    Interp *iPtr = (Interp *) interp;
    Tcl_Command cmd;
    Command *cmdPtr;
    Tcl_HashTable *hiddenCmdTablePtr;
    Tcl_HashEntry *hPtr;
    int isNew;

    if (iPtr->flags & DELETED) {
	/*
	 * The interpreter is being deleted. Do not create any new structures,
	 * because it is not safe to modify the interpreter.
	 */

	return TCL_ERROR;
    }

    /*
     * Disallow hiding of commands that are currently in a namespace or
     * renaming (as part of hiding) into a namespace (because the current
     * implementation with a single global table and the needed uniqueness of
     * names cause problems with namespaces).
     *
     * We don't need to check for "::" in cmdName because the real check is on
     * the nsPtr below.
     *
     * hiddenCmdToken is just a string which is not interpreted in any way. It
     * may contain :: but the string is not interpreted as a namespace
     * qualifier command name. Thus, hiding foo::bar to foo::bar and then
     * trying to expose or invoke ::foo::bar will NOT work; but if the
     * application always uses the same strings it will get consistent
     * behaviour.
     *
     * But as we currently limit ourselves to the global namespace only for
     * the source, in order to avoid potential confusion, lets prevent "::" in
     * the token too. - dl
     */

    if (strstr(hiddenCmdToken, "::") != NULL) {
	Tcl_SetObjResult(interp, Tcl_NewStringObj(
		"cannot use namespace qualifiers in hidden command"
		" token (rename)", -1));
        Tcl_SetErrorCode(interp, "TCL", "VALUE", "HIDDENTOKEN", NULL);
	return TCL_ERROR;
    }

    /*
     * Find the command to hide. An error is returned if cmdName can't be
     * found. Look up the command only from the global namespace. Full path of
     * the command must be given if using namespaces.
     */

    cmd = Tcl_FindCommand(interp, cmdName, NULL,
	    /*flags*/ TCL_LEAVE_ERR_MSG | TCL_GLOBAL_ONLY);
    if (cmd == (Tcl_Command) NULL) {
	return TCL_ERROR;
    }
    cmdPtr = (Command *) cmd;

    /*
     * Check that the command is really in global namespace
     */

    if (cmdPtr->nsPtr != iPtr->globalNsPtr) {
	Tcl_SetObjResult(interp, Tcl_NewStringObj(
                "can only hide global namespace commands (use rename then hide)",
                -1));
        Tcl_SetErrorCode(interp, "TCL", "HIDE", "NON_GLOBAL", NULL);
	return TCL_ERROR;
    }

    /*
     * Initialize the hidden command table if necessary.
     */

    hiddenCmdTablePtr = iPtr->hiddenCmdTablePtr;
    if (hiddenCmdTablePtr == NULL) {
	hiddenCmdTablePtr = (Tcl_HashTable *)ckalloc(sizeof(Tcl_HashTable));
	Tcl_InitHashTable(hiddenCmdTablePtr, TCL_STRING_KEYS);
	iPtr->hiddenCmdTablePtr = hiddenCmdTablePtr;
    }

    /*
     * It is an error to move an exposed command to a hidden command with
     * hiddenCmdToken if a hidden command with the name hiddenCmdToken already
     * exists.
     */

    hPtr = Tcl_CreateHashEntry(hiddenCmdTablePtr, hiddenCmdToken, &isNew);
    if (!isNew) {
	Tcl_SetObjResult(interp, Tcl_ObjPrintf(
                "hidden command named \"%s\" already exists",
                hiddenCmdToken));
        Tcl_SetErrorCode(interp, "TCL", "HIDE", "ALREADY_HIDDEN", NULL);
	return TCL_ERROR;
    }

    /*
     * NB: This code is currently 'like' a rename to a specialy set apart name
     * table. Changes here and in TclRenameCommand must be kept in synch until
     * the common parts are actually factorized out.
     */

    /*
     * Remove the hash entry for the command from the interpreter command
     * table. This is like deleting the command, so bump its command epoch;
     * this invalidates any cached references that point to the command.
     */

    if (cmdPtr->hPtr != NULL) {
	Tcl_DeleteHashEntry(cmdPtr->hPtr);
	cmdPtr->hPtr = NULL;
	cmdPtr->cmdEpoch++;
    }

    /*
     * The list of command exported from the namespace might have changed.
     * However, we do not need to recompute this just yet; next time we need
     * the info will be soon enough.
     */

    TclInvalidateNsCmdLookup(cmdPtr->nsPtr);

    /*
     * Now link the hash table entry with the command structure. We ensured
     * above that the nsPtr was right.
     */

    cmdPtr->hPtr = hPtr;
    Tcl_SetHashValue(hPtr, cmdPtr);

    /*
     * If the command being hidden has a compile function, increment the
     * interpreter's compileEpoch to invalidate its compiled code. This makes
     * sure that we don't later try to execute old code compiled with
     * command-specific (i.e., inline) bytecodes for the now-hidden command.
     * This field is checked in Tcl_EvalObj and ObjInterpProc, and code whose
     * compilation epoch doesn't match is recompiled.
     */

    if (cmdPtr->compileProc != NULL) {
	iPtr->compileEpoch++;
    }
    return TCL_OK;
}

/*
 *----------------------------------------------------------------------
 *
 * Tcl_ExposeCommand --
 *
 *	Makes a previously hidden command callable from inside the interpreter
 *	instead of only by its ancestors.
 *
 * Results:
 *	A standard Tcl result. If an error occurs, a message is left in the
 *	interp's result.
 *
 * Side effects:
 *	Moves commands from one hash table to another.
 *
 *----------------------------------------------------------------------
 */

int
Tcl_ExposeCommand(
    Tcl_Interp *interp,		/* Interpreter in which to make command
				 * callable. */
    const char *hiddenCmdToken,	/* Name of hidden command. */
    const char *cmdName)	/* Name of to-be-exposed command. */
{
    Interp *iPtr = (Interp *) interp;
    Command *cmdPtr;
    Namespace *nsPtr;
    Tcl_HashEntry *hPtr;
    Tcl_HashTable *hiddenCmdTablePtr;
    int isNew;

    if (iPtr->flags & DELETED) {
	/*
	 * The interpreter is being deleted. Do not create any new structures,
	 * because it is not safe to modify the interpreter.
	 */

	return TCL_ERROR;
    }

    /*
     * Check that we have a regular name for the command (that the user is not
     * trying to do an expose and a rename (to another namespace) at the same
     * time).
     */

    if (strstr(cmdName, "::") != NULL) {
	Tcl_SetObjResult(interp, Tcl_NewStringObj(
                "cannot expose to a namespace (use expose to toplevel, then rename)",
                -1));
        Tcl_SetErrorCode(interp, "TCL", "EXPOSE", "NON_GLOBAL", NULL);
	return TCL_ERROR;
    }

    /*
     * Get the command from the hidden command table:
     */

    hPtr = NULL;
    hiddenCmdTablePtr = iPtr->hiddenCmdTablePtr;
    if (hiddenCmdTablePtr != NULL) {
	hPtr = Tcl_FindHashEntry(hiddenCmdTablePtr, hiddenCmdToken);
    }
    if (hPtr == NULL) {
	Tcl_SetObjResult(interp, Tcl_ObjPrintf(
                "unknown hidden command \"%s\"", hiddenCmdToken));
        Tcl_SetErrorCode(interp, "TCL", "LOOKUP", "HIDDENTOKEN",
                hiddenCmdToken, NULL);
	return TCL_ERROR;
    }
    cmdPtr = (Command *)Tcl_GetHashValue(hPtr);

    /*
     * Check that we have a true global namespace command (enforced by
     * Tcl_HideCommand but let's double check. (If it was not, we would not
     * really know how to handle it).
     */

    if (cmdPtr->nsPtr != iPtr->globalNsPtr) {
	/*
	 * This case is theoritically impossible, we might rather Tcl_Panic
	 * than 'nicely' erroring out ?
	 */

	Tcl_SetObjResult(interp, Tcl_NewStringObj(
		"trying to expose a non-global command namespace command",
		-1));
	return TCL_ERROR;
    }

    /*
     * This is the global table.
     */

    nsPtr = cmdPtr->nsPtr;

    /*
     * It is an error to overwrite an existing exposed command as a result of
     * exposing a previously hidden command.
     */

    hPtr = Tcl_CreateHashEntry(&nsPtr->cmdTable, cmdName, &isNew);
    if (!isNew) {
	Tcl_SetObjResult(interp, Tcl_ObjPrintf(
                "exposed command \"%s\" already exists", cmdName));
        Tcl_SetErrorCode(interp, "TCL", "EXPOSE", "COMMAND_EXISTS", NULL);
	return TCL_ERROR;
    }

    /*
     * Command resolvers (per-interp, per-namespace) might have resolved to a
     * command for the given namespace scope with this command not being
     * registered with the namespace's command table. During BC compilation,
     * the so-resolved command turns into a CmdName literal. Without
     * invalidating a possible CmdName literal here explicitly, such literals
     * keep being reused while pointing to overhauled commands.
     */

    TclInvalidateCmdLiteral(interp, cmdName, nsPtr);

    /*
     * The list of command exported from the namespace might have changed.
     * However, we do not need to recompute this just yet; next time we need
     * the info will be soon enough.
     */

    TclInvalidateNsCmdLookup(nsPtr);

    /*
     * Remove the hash entry for the command from the interpreter hidden
     * command table.
     */

    if (cmdPtr->hPtr != NULL) {
	Tcl_DeleteHashEntry(cmdPtr->hPtr);
	cmdPtr->hPtr = NULL;
    }

    /*
     * Now link the hash table entry with the command structure. This is like
     * creating a new command, so deal with any shadowing of commands in the
     * global namespace.
     */

    cmdPtr->hPtr = hPtr;

    Tcl_SetHashValue(hPtr, cmdPtr);

    /*
     * Not needed as we are only in the global namespace (but would be needed
     * again if we supported namespace command hiding)
     *
     * TclResetShadowedCmdRefs(interp, cmdPtr);
     */

    /*
     * If the command being exposed has a compile function, increment
     * interpreter's compileEpoch to invalidate its compiled code. This makes
     * sure that we don't later try to execute old code compiled assuming the
     * command is hidden. This field is checked in Tcl_EvalObj and
     * ObjInterpProc, and code whose compilation epoch doesn't match is
     * recompiled.
     */

    if (cmdPtr->compileProc != NULL) {
	iPtr->compileEpoch++;
    }
    return TCL_OK;
}

/*
 *----------------------------------------------------------------------
 *
 * Tcl_CreateCommand --
 *
 *	Define a new command in a command table.
 *
 * Results:
 *	The return value is a token for the command, which can be used in
 *	future calls to Tcl_GetCommandName.
 *
 * Side effects:
 *	If a command named cmdName already exists for interp, it is deleted.
 *	In the future, when cmdName is seen as the name of a command by
 *	Tcl_Eval, proc will be called. To support the bytecode interpreter,
 *	the command is created with a wrapper Tcl_ObjCmdProc
 *	(TclInvokeStringCommand) that eventially calls proc. When the command
 *	is deleted from the table, deleteProc will be called. See the manual
 *	entry for details on the calling sequence.
 *
 *----------------------------------------------------------------------
 */

Tcl_Command
Tcl_CreateCommand(
    Tcl_Interp *interp,		/* Token for command interpreter returned by a
				 * previous call to Tcl_CreateInterp. */
    const char *cmdName,	/* Name of command. If it contains namespace
				 * qualifiers, the new command is put in the
				 * specified namespace; otherwise it is put in
				 * the global namespace. */
    Tcl_CmdProc *proc,		/* Function to associate with cmdName. */
    ClientData clientData,	/* Arbitrary value passed to string proc. */
    Tcl_CmdDeleteProc *deleteProc)
				/* If not NULL, gives a function to call when
				 * this command is deleted. */
{
    Interp *iPtr = (Interp *) interp;
    ImportRef *oldRefPtr = NULL;
    Namespace *nsPtr;
    Command *cmdPtr;
    Tcl_HashEntry *hPtr;
    const char *tail;
    int isNew = 0, deleted = 0;
    ImportedCmdData *dataPtr;

    if (iPtr->flags & DELETED) {
	/*
	 * The interpreter is being deleted. Don't create any new commands;
	 * it's not safe to muck with the interpreter anymore.
	 */

	return (Tcl_Command) NULL;
    }

    /*
     * If the command name we seek to create already exists, we need to
     * delete that first.  That can be tricky in the presence of traces.
     * Loop until we no longer find an existing command in the way, or
     * until we've deleted one command and that didn't finish the job.
     */

    while (1) {
        /*
         * Determine where the command should reside. If its name contains
         * namespace qualifiers, we put it in the specified namespace;
	 * otherwise, we always put it in the global namespace.
         */

        if (strstr(cmdName, "::") != NULL) {
	    Namespace *dummy1, *dummy2;

	    TclGetNamespaceForQualName(interp, cmdName, NULL,
		    TCL_CREATE_NS_IF_UNKNOWN, &nsPtr, &dummy1, &dummy2, &tail);
	    if ((nsPtr == NULL) || (tail == NULL)) {
	        return (Tcl_Command) NULL;
	    }
        } else {
	    nsPtr = iPtr->globalNsPtr;
	    tail = cmdName;
        }

        hPtr = Tcl_CreateHashEntry(&nsPtr->cmdTable, tail, &isNew);

	if (isNew || deleted) {
	    /*
	     * isNew - No conflict with existing command.
	     * deleted - We've already deleted a conflicting command
	     */
	    break;
	}

	/*
         * An existing command conflicts. Try to delete it...
         */

	cmdPtr = (Command *)Tcl_GetHashValue(hPtr);

	/*
	 * Be careful to preserve any existing import links so we can restore
	 * them down below. That way, you can redefine a command and its
	 * import status will remain intact.
	 */

	cmdPtr->refCount++;
	if (cmdPtr->importRefPtr) {
	    cmdPtr->flags |= CMD_REDEF_IN_PROGRESS;
	}

	Tcl_DeleteCommandFromToken(interp, (Tcl_Command) cmdPtr);

	if (cmdPtr->flags & CMD_REDEF_IN_PROGRESS) {
	    oldRefPtr = cmdPtr->importRefPtr;
	    cmdPtr->importRefPtr = NULL;
	}
	TclCleanupCommandMacro(cmdPtr);
	deleted = 1;
    }

    if (!isNew) {
	/*
	 * If the deletion callback recreated the command, just throw away the
	 * new command (if we try to delete it again, we could get stuck in an
	 * infinite loop).
	 */

	ckfree(Tcl_GetHashValue(hPtr));
    }

    if (!deleted) {
	/*
	 * Command resolvers (per-interp, per-namespace) might have resolved
	 * to a command for the given namespace scope with this command not
	 * being registered with the namespace's command table. During BC
	 * compilation, the so-resolved command turns into a CmdName literal.
	 * Without invalidating a possible CmdName literal here explicitly,
	 * such literals keep being reused while pointing to overhauled
	 * commands.
	 */

	TclInvalidateCmdLiteral(interp, tail, nsPtr);

	/*
	 * The list of command exported from the namespace might have changed.
	 * However, we do not need to recompute this just yet; next time we
	 * need the info will be soon enough.
	 */

	TclInvalidateNsCmdLookup(nsPtr);
	TclInvalidateNsPath(nsPtr);
    }
    cmdPtr = (Command *)ckalloc(sizeof(Command));
    cmdPtr->refCount = 1;
    Tcl_SetHashValue(hPtr, cmdPtr);
    cmdPtr->hPtr = hPtr;
    cmdPtr->refCount++;
    cmdPtr->nsPtr = nsPtr;
    cmdPtr->cmdEpoch = 0;
    cmdPtr->compileProc = NULL;
    cmdPtr->objProc = TclInvokeStringCommand;
    cmdPtr->objClientData = cmdPtr;
    cmdPtr->proc = proc;
    cmdPtr->clientData = clientData;
    cmdPtr->deleteProc = deleteProc;
    cmdPtr->deleteData = clientData;
    cmdPtr->flags = 0;
    cmdPtr->importRefPtr = NULL;
    cmdPtr->tracePtr = NULL;
    cmdPtr->nreProc = NULL;

    /*
     * Plug in any existing import references found above. Be sure to update
     * all of these references to point to the new command.
     */

    if (oldRefPtr != NULL) {
	cmdPtr->importRefPtr = oldRefPtr;
	while (oldRefPtr != NULL) {
	    Command *refCmdPtr = oldRefPtr->importedCmdPtr;
	    dataPtr = (ImportedCmdData *)refCmdPtr->objClientData;
	    dataPtr->realCmdPtr = cmdPtr;
	    oldRefPtr = oldRefPtr->nextPtr;
	}
    }

    /*
     * We just created a command, so in its namespace and all of its parent
     * namespaces, it may shadow global commands with the same name. If any
     * shadowed commands are found, invalidate all cached command references
     * in the affected namespaces.
     */

    TclResetShadowedCmdRefs(interp, cmdPtr);
    return (Tcl_Command) cmdPtr;
}

/*
 *----------------------------------------------------------------------
 *
 * Tcl_CreateObjCommand --
 *
 *	Define a new object-based command in a command table.
 *
 * Results:
 *	The return value is a token for the command, which can be used in
 *	future calls to Tcl_GetCommandName.
 *
 * Side effects:
 *	If a command named "cmdName" already exists for interp, it is
 *	first deleted.  Then the new command is created from the arguments.
 *	[***] (See below for exception).
 *
 *	In the future, during bytecode evaluation when "cmdName" is seen as
 *	the name of a command by Tcl_EvalObj or Tcl_Eval, the object-based
 *	Tcl_ObjCmdProc proc will be called. When the command is deleted from
 *	the table, deleteProc will be called. See the manual entry for details
 *	on the calling sequence.
 *
 *----------------------------------------------------------------------
 */

Tcl_Command
Tcl_CreateObjCommand(
    Tcl_Interp *interp,		/* Token for command interpreter (returned by
				 * previous call to Tcl_CreateInterp). */
    const char *cmdName,	/* Name of command. If it contains namespace
				 * qualifiers, the new command is put in the
				 * specified namespace; otherwise it is put in
				 * the global namespace. */
    Tcl_ObjCmdProc *proc,	/* Object-based function to associate with
				 * name. */
    ClientData clientData,	/* Arbitrary value to pass to object
				 * function. */
    Tcl_CmdDeleteProc *deleteProc
				/* If not NULL, gives a function to call when
				 * this command is deleted. */
)
{
    Interp *iPtr = (Interp *) interp;
    Namespace *nsPtr;
    const char *tail;

    if (iPtr->flags & DELETED) {
	/*
	 * The interpreter is being deleted. Don't create any new commands;
	 * it's not safe to muck with the interpreter anymore.
	 */
	return (Tcl_Command) NULL;
    }

    /*
     * Determine where the command should reside. If its name contains
     * namespace qualifiers, we put it in the specified namespace;
     * otherwise, we always put it in the global namespace.
     */

    if (strstr(cmdName, "::") != NULL) {
	Namespace *dummy1, *dummy2;

	TclGetNamespaceForQualName(interp, cmdName, NULL,
	    TCL_CREATE_NS_IF_UNKNOWN, &nsPtr, &dummy1, &dummy2, &tail);
	if ((nsPtr == NULL) || (tail == NULL)) {
	    return (Tcl_Command) NULL;
	}
    } else {
	nsPtr = iPtr->globalNsPtr;
	tail = cmdName;
    }

    return TclCreateObjCommandInNs(interp, tail, (Tcl_Namespace *) nsPtr,
	proc, clientData, deleteProc);
}

Tcl_Command
TclCreateObjCommandInNs(
    Tcl_Interp *interp,
    const char *cmdName,	/* Name of command, without any namespace
                                 * components. */
    Tcl_Namespace *namesp,   /* The namespace to create the command in */
    Tcl_ObjCmdProc *proc,	/* Object-based function to associate with
				 * name. */
    ClientData clientData,	/* Arbitrary value to pass to object
				 * function. */
    Tcl_CmdDeleteProc *deleteProc)
				/* If not NULL, gives a function to call when
				 * this command is deleted. */
{
    int deleted = 0, isNew = 0;
    Command *cmdPtr;
    ImportRef *oldRefPtr = NULL;
    ImportedCmdData *dataPtr;
    Tcl_HashEntry *hPtr;
    Namespace *nsPtr = (Namespace *) namesp;

    /*
     * If the command name we seek to create already exists, we need to delete
     * that first. That can be tricky in the presence of traces. Loop until we
     * no longer find an existing command in the way, or until we've deleted
     * one command and that didn't finish the job.
     */

    while (1) {
	hPtr = Tcl_CreateHashEntry(&nsPtr->cmdTable, cmdName, &isNew);

	if (isNew || deleted) {
	    /*
	     * isNew - No conflict with existing command.
	     * deleted - We've already deleted a conflicting command
	     */
	    break;
	}

	/*
         * An existing command conflicts. Try to delete it...
         */

	cmdPtr = (Command *)Tcl_GetHashValue(hPtr);

	/*
	 * [***] This is wrong.  See Tcl Bug a16752c252.
	 * However, this buggy behavior is kept under particular circumstances
	 * to accommodate deployed binaries of the "tclcompiler" program
	 * <http://sourceforge.net/projects/tclpro/> that crash if the bug is
	 * fixed.
	 */

	if (cmdPtr->objProc == TclInvokeStringCommand
		&& cmdPtr->clientData == clientData
		&& cmdPtr->deleteData == clientData
		&& cmdPtr->deleteProc == deleteProc) {
	    cmdPtr->objProc = proc;
	    cmdPtr->objClientData = clientData;
	    return (Tcl_Command) cmdPtr;
	}

	/*
	 * Otherwise, we delete the old command. Be careful to preserve any
	 * existing import links so we can restore them down below. That way,
	 * you can redefine a command and its import status will remain
	 * intact.
	 */

	cmdPtr->refCount++;
	if (cmdPtr->importRefPtr) {
	    cmdPtr->flags |= CMD_REDEF_IN_PROGRESS;
	}

	/*
         * Make sure namespace doesn't get deallocated.
         */

	cmdPtr->nsPtr->refCount++;

	Tcl_DeleteCommandFromToken(interp, (Tcl_Command) cmdPtr);
	nsPtr = (Namespace *) TclEnsureNamespace(interp,
                (Tcl_Namespace *) cmdPtr->nsPtr);
	TclNsDecrRefCount(cmdPtr->nsPtr);

	if (cmdPtr->flags & CMD_REDEF_IN_PROGRESS) {
	    oldRefPtr = cmdPtr->importRefPtr;
	    cmdPtr->importRefPtr = NULL;
	}
	TclCleanupCommandMacro(cmdPtr);
	deleted = 1;
    }
    if (!isNew) {
	/*
	 * If the deletion callback recreated the command, just throw away the
	 * new command (if we try to delete it again, we could get stuck in an
	 * infinite loop).
	 */

	ckfree(Tcl_GetHashValue(hPtr));
    }

    if (!deleted) {
	/*
	 * Command resolvers (per-interp, per-namespace) might have resolved
	 * to a command for the given namespace scope with this command not
	 * being registered with the namespace's command table. During BC
	 * compilation, the so-resolved command turns into a CmdName literal.
	 * Without invalidating a possible CmdName literal here explicitly,
	 * such literals keep being reused while pointing to overhauled
	 * commands.
	 */

	TclInvalidateCmdLiteral(interp, cmdName, nsPtr);

	/*
	 * The list of command exported from the namespace might have changed.
	 * However, we do not need to recompute this just yet; next time we
	 * need the info will be soon enough.
	 */

	TclInvalidateNsCmdLookup(nsPtr);
	TclInvalidateNsPath(nsPtr);
    }
    cmdPtr = (Command *)ckalloc(sizeof(Command));
    cmdPtr->refCount = 1;

    Tcl_SetHashValue(hPtr, cmdPtr);
    cmdPtr->refCount++;

    cmdPtr->hPtr = hPtr;
    cmdPtr->nsPtr = nsPtr;
    cmdPtr->cmdEpoch = 0;
    cmdPtr->compileProc = NULL;
    cmdPtr->objProc = proc;
    cmdPtr->objClientData = clientData;
    cmdPtr->proc = TclInvokeObjectCommand;
    cmdPtr->clientData = cmdPtr;
    cmdPtr->deleteProc = deleteProc;
    cmdPtr->deleteData = clientData;
    cmdPtr->flags = 0;
    cmdPtr->importRefPtr = NULL;
    cmdPtr->tracePtr = NULL;
    cmdPtr->nreProc = NULL;

    /*
     * Plug in any existing import references found above. Be sure to update
     * all of these references to point to the new command.
     */

    if (oldRefPtr != NULL) {
	cmdPtr->importRefPtr = oldRefPtr;
	while (oldRefPtr != NULL) {
	    Command *refCmdPtr = oldRefPtr->importedCmdPtr;

	    dataPtr = (ImportedCmdData*)refCmdPtr->objClientData;
<<<<<<< HEAD
	    /* to be paranoid, incrment cmdPtr->refcount before decremnting
	     * dataPtr->realCmdPtr->refCount
	     */
	    cmdPtr->refCount++;
	    TclCleanupCommandMacro(dataPtr->realCmdPtr);
=======
>>>>>>> 422e2b3c
	    dataPtr->realCmdPtr = cmdPtr;
	    oldRefPtr = oldRefPtr->nextPtr;
	}
    }

    /*
     * We just created a command, so in its namespace and all of its parent
     * namespaces, it may shadow global commands with the same name. If any
     * shadowed commands are found, invalidate all cached command references
     * in the affected namespaces.
     */

    TclResetShadowedCmdRefs(interp, cmdPtr);
    return (Tcl_Command) cmdPtr;
}

/*
 *----------------------------------------------------------------------
 *
 * TclInvokeStringCommand --
 *
 *	"Wrapper" Tcl_ObjCmdProc used to call an existing string-based
 *	Tcl_CmdProc if no object-based function exists for a command. A
 *	pointer to this function is stored as the Tcl_ObjCmdProc in a Command
 *	structure. It simply turns around and calls the string Tcl_CmdProc in
 *	the Command structure.
 *
 * Results:
 *	A standard Tcl object result value.
 *
 * Side effects:
 *	Besides those side effects of the called Tcl_CmdProc,
 *	TclInvokeStringCommand allocates and frees storage.
 *
 *----------------------------------------------------------------------
 */

int
TclInvokeStringCommand(
    ClientData clientData,	/* Points to command's Command structure. */
    Tcl_Interp *interp,		/* Current interpreter. */
    int objc,		/* Number of arguments. */
    Tcl_Obj *const objv[])	/* Argument objects. */
{
    Command *cmdPtr = (Command *)clientData;
    int i, result;
    const char **argv = (const char **)
	    TclStackAlloc(interp, (objc + 1) * sizeof(char *));

    for (i = 0; i < objc; i++) {
	argv[i] = TclGetString(objv[i]);
    }
    argv[objc] = 0;

    /*
     * Invoke the command's string-based Tcl_CmdProc.
     */

    result = cmdPtr->proc(cmdPtr->clientData, interp, objc, argv);

    TclStackFree(interp, (void *) argv);
    return result;
}

/*
 *----------------------------------------------------------------------
 *
 * TclInvokeObjectCommand --
 *
 *	"Wrapper" Tcl_CmdProc used to call an existing object-based
 *	Tcl_ObjCmdProc if no string-based function exists for a command. A
 *	pointer to this function is stored as the Tcl_CmdProc in a Command
 *	structure. It simply turns around and calls the object Tcl_ObjCmdProc
 *	in the Command structure.
 *
 * Results:
 *	A standard Tcl result value.
 *
 * Side effects:
 *	Besides those side effects of the called Tcl_ObjCmdProc,
 *	TclInvokeObjectCommand allocates and frees storage.
 *
 *----------------------------------------------------------------------
 */

int
TclInvokeObjectCommand(
    ClientData clientData,	/* Points to command's Command structure. */
    Tcl_Interp *interp,		/* Current interpreter. */
    int argc,			/* Number of arguments. */
    const char **argv)	/* Argument strings. */
{
    Command *cmdPtr = ( Command *) clientData;
    Tcl_Obj *objPtr;
    int i, length, result;
    Tcl_Obj **objv = (Tcl_Obj **)
	    TclStackAlloc(interp, (argc * sizeof(Tcl_Obj *)));

    for (i = 0; i < argc; i++) {
	length = strlen(argv[i]);
	TclNewStringObj(objPtr, argv[i], length);
	Tcl_IncrRefCount(objPtr);
	objv[i] = objPtr;
    }

    /*
     * Invoke the command's object-based Tcl_ObjCmdProc.
     */

    if (cmdPtr->objProc != NULL) {
	result = cmdPtr->objProc(cmdPtr->objClientData, interp, argc, objv);
    } else {
	result = Tcl_NRCallObjProc(interp, cmdPtr->nreProc,
		cmdPtr->objClientData, argc, objv);
    }

    /*
     * Move the interpreter's object result to the string result, then reset
     * the object result.
     */

    (void) Tcl_GetStringResult(interp);

    /*
     * Decrement the ref counts for the argument objects created above, then
     * free the objv array if malloc'ed storage was used.
     */

    for (i = 0; i < argc; i++) {
	objPtr = objv[i];
	Tcl_DecrRefCount(objPtr);
    }
    TclStackFree(interp, objv);
    return result;
}

/*
 *----------------------------------------------------------------------
 *
 * TclRenameCommand --
 *
 *	Called to give an existing Tcl command a different name. Both the old
 *	command name and the new command name can have "::" namespace
 *	qualifiers. If the new command has a different namespace context, the
 *	command will be moved to that namespace and will execute in the
 *	context of that new namespace.
 *
 *	If the new command name is NULL or the null string, the command is
 *	deleted.
 *
 * Results:
 *	Returns TCL_OK if successful, and TCL_ERROR if anything goes wrong.
 *
 * Side effects:
 *	If anything goes wrong, an error message is returned in the
 *	interpreter's result object.
 *
 *----------------------------------------------------------------------
 */

int
TclRenameCommand(
    Tcl_Interp *interp,		/* Current interpreter. */
    const char *oldName,	/* Existing command name. */
    const char *newName)	/* New command name. */
{
    Interp *iPtr = (Interp *) interp;
    const char *newTail;
    Namespace *cmdNsPtr, *newNsPtr, *dummy1, *dummy2;
    Tcl_Command cmd;
    Command *cmdPtr;
    Tcl_HashEntry *hPtr, *oldHPtr;
    int isNew, result;
    Tcl_Obj *oldFullName;
    Tcl_DString newFullName;

    /*
     * Find the existing command. An error is returned if cmdName can't be
     * found.
     */

    cmd = Tcl_FindCommand(interp, oldName, NULL, /*flags*/ 0);
    cmdPtr = (Command *) cmd;
    if (cmdPtr == NULL) {
	Tcl_SetObjResult(interp, Tcl_ObjPrintf(
                "can't %s \"%s\": command doesn't exist",
		((newName == NULL)||(*newName == '\0'))? "delete":"rename",
		oldName));
        Tcl_SetErrorCode(interp, "TCL", "LOOKUP", "COMMAND", oldName, NULL);
	return TCL_ERROR;
    }

    /*
     * If the new command name is NULL or empty, delete the command. Do this
     * with Tcl_DeleteCommandFromToken, since we already have the command.
     */

    if ((newName == NULL) || (*newName == '\0')) {
	Tcl_DeleteCommandFromToken(interp, cmd);
	return TCL_OK;
    }

    cmdNsPtr = cmdPtr->nsPtr;
    oldFullName = Tcl_NewObj();
    Tcl_IncrRefCount(oldFullName);
    Tcl_GetCommandFullName(interp, cmd, oldFullName);

    /*
     * Make sure that the destination command does not already exist. The
     * rename operation is like creating a command, so we should automatically
     * create the containing namespaces just like Tcl_CreateCommand would.
     */

    TclGetNamespaceForQualName(interp, newName, NULL,
	    TCL_CREATE_NS_IF_UNKNOWN, &newNsPtr, &dummy1, &dummy2, &newTail);

    if ((newNsPtr == NULL) || (newTail == NULL)) {
	Tcl_SetObjResult(interp, Tcl_ObjPrintf(
                "can't rename to \"%s\": bad command name", newName));
        Tcl_SetErrorCode(interp, "TCL", "VALUE", "COMMAND", NULL);
	result = TCL_ERROR;
	goto done;
    }
    if (Tcl_FindHashEntry(&newNsPtr->cmdTable, newTail) != NULL) {
	Tcl_SetObjResult(interp, Tcl_ObjPrintf(
                "can't rename to \"%s\": command already exists", newName));
        Tcl_SetErrorCode(interp, "TCL", "OPERATION", "RENAME",
                "TARGET_EXISTS", NULL);
	result = TCL_ERROR;
	goto done;
    }

    /*
     * Warning: any changes done in the code here are likely to be needed in
     * Tcl_HideCommand code too (until the common parts are extracted out).
     * - dl
     */

    /*
     * Put the command in the new namespace so we can check for an alias loop.
     * Since we are adding a new command to a namespace, we must handle any
     * shadowing of the global commands that this might create.
     */

    oldHPtr = cmdPtr->hPtr;
    hPtr = Tcl_CreateHashEntry(&newNsPtr->cmdTable, newTail, &isNew);
    Tcl_SetHashValue(hPtr, cmdPtr);
    cmdPtr->hPtr = hPtr;
    cmdPtr->nsPtr = newNsPtr;
    TclResetShadowedCmdRefs(interp, cmdPtr);

    /*
     * Now check for an alias loop. If we detect one, put everything back the
     * way it was and report the error.
     */

    result = TclPreventAliasLoop(interp, interp, (Tcl_Command) cmdPtr);
    if (result != TCL_OK) {
	Tcl_DeleteHashEntry(cmdPtr->hPtr);
	cmdPtr->hPtr = oldHPtr;
	cmdPtr->nsPtr = cmdNsPtr;
	goto done;
    }

    /*
     * The list of command exported from the namespace might have changed.
     * However, we do not need to recompute this just yet; next time we need
     * the info will be soon enough. These might refer to the same variable,
     * but that's no big deal.
     */

    TclInvalidateNsCmdLookup(cmdNsPtr);
    TclInvalidateNsCmdLookup(cmdPtr->nsPtr);

    /*
     * Command resolvers (per-interp, per-namespace) might have resolved to a
     * command for the given namespace scope with this command not being
     * registered with the namespace's command table. During BC compilation,
     * the so-resolved command turns into a CmdName literal. Without
     * invalidating a possible CmdName literal here explicitly, such literals
     * keep being reused while pointing to overhauled commands.
     */

    TclInvalidateCmdLiteral(interp, newTail, cmdPtr->nsPtr);

    /*
     * Script for rename traces can delete the command "oldName". Therefore
     * increment the reference count for cmdPtr so that it's Command structure
     * is freed only towards the end of this function by calling
     * TclCleanupCommand.
     *
     * The trace function needs to get a fully qualified name for old and new
     * commands [Tcl bug #651271], or else there's no way for the trace
     * function to get the namespace from which the old command is being
     * renamed!
     */

    Tcl_DStringInit(&newFullName);
    Tcl_DStringAppend(&newFullName, newNsPtr->fullName, -1);
    if (newNsPtr != iPtr->globalNsPtr) {
	TclDStringAppendLiteral(&newFullName, "::");
    }
    Tcl_DStringAppend(&newFullName, newTail, -1);
    cmdPtr->refCount++;
    CallCommandTraces(iPtr, cmdPtr, TclGetString(oldFullName),
	    Tcl_DStringValue(&newFullName), TCL_TRACE_RENAME);
    Tcl_DStringFree(&newFullName);

    /*
     * The new command name is okay, so remove the command from its current
     * namespace. This is like deleting the command, so bump the cmdEpoch to
     * invalidate any cached references to the command.
     */

    Tcl_DeleteHashEntry(oldHPtr);
    cmdPtr->cmdEpoch++;

    /*
     * If the command being renamed has a compile function, increment the
     * interpreter's compileEpoch to invalidate its compiled code. This makes
     * sure that we don't later try to execute old code compiled for the
     * now-renamed command.
     */

    if (cmdPtr->compileProc != NULL) {
	iPtr->compileEpoch++;
    }

    /*
     * Now free the Command structure, if the "oldName" command has been
     * deleted by invocation of rename traces.
     */

    TclCleanupCommandMacro(cmdPtr);
    result = TCL_OK;

  done:
    TclDecrRefCount(oldFullName);
    return result;
}

/*
 *----------------------------------------------------------------------
 *
 * Tcl_SetCommandInfo --
 *
 *	Modifies various information about a Tcl command. Note that this
 *	function will not change a command's namespace; use TclRenameCommand
 *	to do that. Also, the isNativeObjectProc member of *infoPtr is
 *	ignored.
 *
 * Results:
 *	If cmdName exists in interp, then the information at *infoPtr is
 *	stored with the command in place of the current information and 1 is
 *	returned. If the command doesn't exist then 0 is returned.
 *
 * Side effects:
 *	None.
 *
 *----------------------------------------------------------------------
 */

int
Tcl_SetCommandInfo(
    Tcl_Interp *interp,		/* Interpreter in which to look for
				 * command. */
    const char *cmdName,	/* Name of desired command. */
    const Tcl_CmdInfo *infoPtr)	/* Where to find information to store in the
				 * command. */
{
    Tcl_Command cmd;

    cmd = Tcl_FindCommand(interp, cmdName, NULL, /*flags*/ 0);
    return Tcl_SetCommandInfoFromToken(cmd, infoPtr);
}

/*
 *----------------------------------------------------------------------
 *
 * Tcl_SetCommandInfoFromToken --
 *
 *	Modifies various information about a Tcl command. Note that this
 *	function will not change a command's namespace; use TclRenameCommand
 *	to do that. Also, the isNativeObjectProc member of *infoPtr is
 *	ignored.
 *
 * Results:
 *	If cmdName exists in interp, then the information at *infoPtr is
 *	stored with the command in place of the current information and 1 is
 *	returned. If the command doesn't exist then 0 is returned.
 *
 * Side effects:
 *	None.
 *
 *----------------------------------------------------------------------
 */

int
Tcl_SetCommandInfoFromToken(
    Tcl_Command cmd,
    const Tcl_CmdInfo *infoPtr)
{
    Command *cmdPtr;		/* Internal representation of the command */

    if (cmd == NULL) {
	return 0;
    }

    /*
     * The isNativeObjectProc and nsPtr members of *infoPtr are ignored.
     */

    cmdPtr = (Command *) cmd;
    cmdPtr->proc = infoPtr->proc;
    cmdPtr->clientData = infoPtr->clientData;
    if (infoPtr->objProc == NULL) {
	cmdPtr->objProc = TclInvokeStringCommand;
	cmdPtr->objClientData = cmdPtr;
	cmdPtr->nreProc = NULL;
    } else {
	if (infoPtr->objProc != cmdPtr->objProc) {
	    cmdPtr->nreProc = NULL;
	    cmdPtr->objProc = infoPtr->objProc;
	}
	cmdPtr->objClientData = infoPtr->objClientData;
    }
    cmdPtr->deleteProc = infoPtr->deleteProc;
    cmdPtr->deleteData = infoPtr->deleteData;
    return 1;
}

/*
 *----------------------------------------------------------------------
 *
 * Tcl_GetCommandInfo --
 *
 *	Returns various information about a Tcl command.
 *
 * Results:
 *	If cmdName exists in interp, then *infoPtr is modified to hold
 *	information about cmdName and 1 is returned. If the command doesn't
 *	exist then 0 is returned and *infoPtr isn't modified.
 *
 * Side effects:
 *	None.
 *
 *----------------------------------------------------------------------
 */

int
Tcl_GetCommandInfo(
    Tcl_Interp *interp,		/* Interpreter in which to look for
				 * command. */
    const char *cmdName,	/* Name of desired command. */
    Tcl_CmdInfo *infoPtr)	/* Where to store information about
				 * command. */
{
    Tcl_Command cmd;

    cmd = Tcl_FindCommand(interp, cmdName, NULL, /*flags*/ 0);
    return Tcl_GetCommandInfoFromToken(cmd, infoPtr);
}

/*
 *----------------------------------------------------------------------
 *
 * Tcl_GetCommandInfoFromToken --
 *
 *	Returns various information about a Tcl command.
 *
 * Results:
 *	Copies information from the command identified by 'cmd' into a
 *	caller-supplied structure and returns 1. If the 'cmd' is NULL, leaves
 *	the structure untouched and returns 0.
 *
 * Side effects:
 *	None.
 *
 *----------------------------------------------------------------------
 */

int
Tcl_GetCommandInfoFromToken(
    Tcl_Command cmd,
    Tcl_CmdInfo *infoPtr)
{
    Command *cmdPtr;		/* Internal representation of the command */

    if (cmd == NULL) {
	return 0;
    }

    /*
     * Set isNativeObjectProc 1 if objProc was registered by a call to
     * Tcl_CreateObjCommand. Otherwise set it to 0.
     */

    cmdPtr = (Command *) cmd;
    infoPtr->isNativeObjectProc =
	    (cmdPtr->objProc != TclInvokeStringCommand);
    infoPtr->objProc = cmdPtr->objProc;
    infoPtr->objClientData = cmdPtr->objClientData;
    infoPtr->proc = cmdPtr->proc;
    infoPtr->clientData = cmdPtr->clientData;
    infoPtr->deleteProc = cmdPtr->deleteProc;
    infoPtr->deleteData = cmdPtr->deleteData;
    infoPtr->namespacePtr = (Tcl_Namespace *) cmdPtr->nsPtr;

    return 1;
}

/*
 *----------------------------------------------------------------------
 *
 * Tcl_GetCommandName --
 *
 *	Given a token returned by Tcl_CreateCommand, this function returns the
 *	current name of the command (which may have changed due to renaming).
 *
 * Results:
 *	The return value is the name of the given command.
 *
 * Side effects:
 *	None.
 *
 *----------------------------------------------------------------------
 */

const char *
Tcl_GetCommandName(
    TCL_UNUSED(Tcl_Interp *),
    Tcl_Command command)	/* Token for command returned by a previous
				 * call to Tcl_CreateCommand. The command must
				 * not have been deleted. */
{
    Command *cmdPtr = (Command *) command;

    if ((cmdPtr == NULL) || (cmdPtr->hPtr == NULL)) {
	/*
	 * This should only happen if command was "created" after the
	 * interpreter began to be deleted, so there isn't really any command.
	 * Just return an empty string.
	 */

	return "";
    }

    return (const char *)Tcl_GetHashKey(cmdPtr->hPtr->tablePtr, cmdPtr->hPtr);
}

/*
 *----------------------------------------------------------------------
 *
 * Tcl_GetCommandFullName --
 *
 *	Given a token returned by, e.g., Tcl_CreateCommand or Tcl_FindCommand,
 *	this function appends to an object the command's full name, qualified
 *	by a sequence of parent namespace names. The command's fully-qualified
 *	name may have changed due to renaming.
 *
 * Results:
 *	None.
 *
 * Side effects:
 *	The command's fully-qualified name is appended to the string
 *	representation of objPtr.
 *
 *----------------------------------------------------------------------
 */

void
Tcl_GetCommandFullName(
    Tcl_Interp *interp,		/* Interpreter containing the command. */
    Tcl_Command command,	/* Token for command returned by a previous
				 * call to Tcl_CreateCommand. The command must
				 * not have been deleted. */
    Tcl_Obj *objPtr)		/* Points to the object onto which the
				 * command's full name is appended. */

{
    Interp *iPtr = (Interp *) interp;
    Command *cmdPtr = (Command *) command;
    char *name;

    /*
     * Add the full name of the containing namespace, followed by the "::"
     * separator, and the command name.
     */

    if (cmdPtr != NULL) {
	if (cmdPtr->nsPtr != NULL) {
	    Tcl_AppendToObj(objPtr, cmdPtr->nsPtr->fullName, -1);
	    if (cmdPtr->nsPtr != iPtr->globalNsPtr) {
		Tcl_AppendToObj(objPtr, "::", 2);
	    }
	}
	if (cmdPtr->hPtr != NULL) {
	    name = (char *)Tcl_GetHashKey(cmdPtr->hPtr->tablePtr, cmdPtr->hPtr);
	    Tcl_AppendToObj(objPtr, name, -1);
	}
    }
}

/*
 *----------------------------------------------------------------------
 *
 * Tcl_DeleteCommand --
 *
 *	Remove the given command from the given interpreter.
 *
 * Results:
 *	0 is returned if the command was deleted successfully. -1 is returned
 *	if there didn't exist a command by that name.
 *
 * Side effects:
 *	cmdName will no longer be recognized as a valid command for interp.
 *
 *----------------------------------------------------------------------
 */

int
Tcl_DeleteCommand(
    Tcl_Interp *interp,		/* Token for command interpreter (returned by
				 * a previous Tcl_CreateInterp call). */
    const char *cmdName)	/* Name of command to remove. */
{
    Tcl_Command cmd;

    /*
     * Find the desired command and delete it.
     */

    cmd = Tcl_FindCommand(interp, cmdName, NULL, /*flags*/ 0);
    if (cmd == NULL) {
	return -1;
    }
    return Tcl_DeleteCommandFromToken(interp, cmd);
}

/*
 *----------------------------------------------------------------------
 *
 * Tcl_DeleteCommandFromToken --
 *
 *	Removes the given command from the given interpreter. This function
 *	resembles Tcl_DeleteCommand, but takes a Tcl_Command token instead of
 *	a command name for efficiency.
 *
 * Results:
 *	0 is returned if the command was deleted successfully. -1 is returned
 *	if there didn't exist a command by that name.
 *
 * Side effects:
 *	The command specified by "cmd" will no longer be recognized as a valid
 *	command for "interp".
 *
 *----------------------------------------------------------------------
 */

int
Tcl_DeleteCommandFromToken(
    Tcl_Interp *interp,		/* Token for command interpreter returned by a
				 * previous call to Tcl_CreateInterp. */
    Tcl_Command cmd)		/* Token for command to delete. */
{
    Interp *iPtr = (Interp *) interp;
    Command *cmdPtr = (Command *) cmd;
    ImportRef *refPtr, *nextRefPtr;
    Tcl_Command importCmd;

    /*
     * The code here is tricky. We can't delete the hash table entry before
     * invoking the deletion callback because there are cases where the
     * deletion callback needs to invoke the command (e.g. object systems such
     * as OTcl). However, this means that the callback could try to delete or
     * rename the command. The deleted flag allows us to detect these cases
     * and skip nested deletes.
     */

    if (cmdPtr->flags & CMD_IS_DELETED) {
	/*
	 * Another deletion is already in progress. Remove the hash table
	 * entry now, but don't invoke a callback or free the command
	 * structure. Take care to only remove the hash entry if it has not
	 * already been removed; otherwise if we manage to hit this function
	 * three times, everything goes up in smoke. [Bug 1220058]
	 */

	if (cmdPtr->hPtr != NULL) {
	    Tcl_DeleteHashEntry(cmdPtr->hPtr);
	    TclCleanupCommandMacro(cmdPtr);
	    cmdPtr->hPtr = NULL;
	}

	/*
	 * Bump the command epoch counter. This will invalidate all cached
	 * references that point to this command.
	 */

	cmdPtr->cmdEpoch++;

	return 0;
    }

    /*
     * We must delete this command, even though both traces and delete procs
     * may try to avoid this (renaming the command etc). Also traces and
     * delete procs may try to delete the command themselves. This flag
     * declares that a delete is in progress and that recursive deletes should
     * be ignored.
     */

    cmdPtr->flags |= CMD_IS_DELETED;

    /*
     * Call trace functions for the command being deleted. Then delete its
     * traces.
     */

    cmdPtr->nsPtr->refCount++;

    if (cmdPtr->tracePtr != NULL) {
	CommandTrace *tracePtr;
	CallCommandTraces(iPtr,cmdPtr,NULL,NULL,TCL_TRACE_DELETE);

	/*
	 * Now delete these traces.
	 */

	tracePtr = cmdPtr->tracePtr;
	while (tracePtr != NULL) {
	    CommandTrace *nextPtr = tracePtr->nextPtr;

	    if (tracePtr->refCount-- <= 1) {
		ckfree(tracePtr);
	    }
	    tracePtr = nextPtr;
	}
	cmdPtr->tracePtr = NULL;
    }

    /*
     * The list of command exported from the namespace might have changed.
     * However, we do not need to recompute this just yet; next time we need
     * the info will be soon enough.
     */

    TclInvalidateNsCmdLookup(cmdPtr->nsPtr);
    TclNsDecrRefCount(cmdPtr->nsPtr);

    /*
     * If the command being deleted has a compile function, increment the
     * interpreter's compileEpoch to invalidate its compiled code. This makes
     * sure that we don't later try to execute old code compiled with
     * command-specific (i.e., inline) bytecodes for the now-deleted command.
     * This field is checked in Tcl_EvalObj and ObjInterpProc, and code whose
     * compilation epoch doesn't match is recompiled.
     */

    if (cmdPtr->compileProc != NULL) {
	iPtr->compileEpoch++;
    }

    if (!(cmdPtr->flags & CMD_REDEF_IN_PROGRESS)) {
	/*
	 * Delete any imports of this routine before deleting this routine itself.
	 * See issue 688fcc7082fa.
	 */
	for (refPtr = cmdPtr->importRefPtr; refPtr != NULL;
		refPtr = nextRefPtr) {
	    nextRefPtr = refPtr->nextPtr;
	    importCmd = (Tcl_Command) refPtr->importedCmdPtr;
	    Tcl_DeleteCommandFromToken(interp, importCmd);
	}
    }

    if (cmdPtr->deleteProc != NULL) {
	/*
	 * Delete the command's client data. If this was an imported command
	 * created when a command was imported into a namespace, this client
	 * data will be a pointer to a ImportedCmdData structure describing
	 * the "real" command that this imported command refers to.
	 *
	 * If you are getting a crash during the call to deleteProc and
	 * cmdPtr->deleteProc is a pointer to the function free(), the most
	 * likely cause is that your extension allocated memory for the
	 * clientData argument to Tcl_CreateObjCommand with the ckalloc()
	 * macro and you are now trying to deallocate this memory with free()
	 * instead of ckfree(). You should pass a pointer to your own method
	 * that calls ckfree().
	 */

	cmdPtr->deleteProc(cmdPtr->deleteData);
    }

    /*
     * Don't use hPtr to delete the hash entry here, because it's possible
     * that the deletion callback renamed the command. Instead, use
     * cmdPtr->hptr, and make sure that no-one else has already deleted the
     * hash entry.
     */

    if (cmdPtr->hPtr != NULL) {
	Tcl_DeleteHashEntry(cmdPtr->hPtr);
	TclCleanupCommandMacro(cmdPtr);
	cmdPtr->hPtr = NULL;

	/*
	 * Bump the command epoch counter. This will invalidate all cached
	 * references that point to this command.
	 */

	cmdPtr->cmdEpoch++;
    }

    /*
     * A number of tests for particular kinds of commands are done by checking
     * whether the objProc field holds a known value. Set the field to NULL so
     * that such tests won't have false positives when applied to deleted
     * commands.
     */

    cmdPtr->objProc = NULL;

    /*
     * Now free the Command structure, unless there is another reference to it
     * from a CmdName Tcl object in some ByteCode code sequence. In that case,
     * delay the cleanup until all references are either discarded (when a
     * ByteCode is freed) or replaced by a new reference (when a cached
     * CmdName Command reference is found to be invalid and
     * TclNRExecuteByteCode looks up the command in the command hashtable).
     */

    cmdPtr->flags |= CMD_DEAD;
    TclCleanupCommandMacro(cmdPtr);
    return 0;
}

/*
 *----------------------------------------------------------------------
 *
 * CallCommandTraces --
 *
 *	Abstraction of the code to call traces on a command.
 *
 * Results:
 *	Currently always NULL.
 *
 * Side effects:
 *	Anything; this may recursively evaluate scripts and code exists to do
 *	just that.
 *
 *----------------------------------------------------------------------
 */

static char *
CallCommandTraces(
    Interp *iPtr,		/* Interpreter containing command. */
    Command *cmdPtr,		/* Command whose traces are to be invoked. */
    const char *oldName,	/* Command's old name, or NULL if we must get
				 * the name from cmdPtr */
    const char *newName,	/* Command's new name, or NULL if the command
				 * is not being renamed */
    int flags)			/* Flags indicating the type of traces to
				 * trigger, either TCL_TRACE_DELETE or
				 * TCL_TRACE_RENAME. */
{
    CommandTrace *tracePtr;
    ActiveCommandTrace active;
    char *result;
    Tcl_Obj *oldNamePtr = NULL;
    Tcl_InterpState state = NULL;

    if (cmdPtr->flags & CMD_TRACE_ACTIVE) {
	/*
	 * While a rename trace is active, we will not process any more rename
	 * traces; while a delete trace is active we will never reach here -
	 * because Tcl_DeleteCommandFromToken checks for the condition
	 * (cmdPtr->flags & CMD_IS_DELETED) and returns immediately when a
	 * command deletion is in progress. For all other traces, delete
	 * traces will not be invoked but a call to TraceCommandProc will
	 * ensure that tracePtr->clientData is freed whenever the command
	 * "oldName" is deleted.
	 */

	if (cmdPtr->flags & TCL_TRACE_RENAME) {
	    flags &= ~TCL_TRACE_RENAME;
	}
	if (flags == 0) {
	    return NULL;
	}
    }
    cmdPtr->flags |= CMD_TRACE_ACTIVE;
    cmdPtr->refCount++;

    result = NULL;
    active.nextPtr = iPtr->activeCmdTracePtr;
    active.reverseScan = 0;
    iPtr->activeCmdTracePtr = &active;

    if (flags & TCL_TRACE_DELETE) {
	flags |= TCL_TRACE_DESTROYED;
    }
    active.cmdPtr = cmdPtr;

    Tcl_Preserve(iPtr);

    for (tracePtr = cmdPtr->tracePtr; tracePtr != NULL;
	    tracePtr = active.nextTracePtr) {
	active.nextTracePtr = tracePtr->nextPtr;
	if (!(tracePtr->flags & flags)) {
	    continue;
	}
	cmdPtr->flags |= tracePtr->flags;
	if (oldName == NULL) {
	    TclNewObj(oldNamePtr);
	    Tcl_IncrRefCount(oldNamePtr);
	    Tcl_GetCommandFullName((Tcl_Interp *) iPtr,
		    (Tcl_Command) cmdPtr, oldNamePtr);
	    oldName = TclGetString(oldNamePtr);
	}
	tracePtr->refCount++;
	if (state == NULL) {
	    state = Tcl_SaveInterpState((Tcl_Interp *) iPtr, TCL_OK);
	}
	tracePtr->traceProc(tracePtr->clientData, (Tcl_Interp *) iPtr,
		oldName, newName, flags);
	cmdPtr->flags &= ~tracePtr->flags;
	if (tracePtr->refCount-- <= 1) {
	    ckfree(tracePtr);
	}
    }

    if (state) {
	Tcl_RestoreInterpState((Tcl_Interp *) iPtr, state);
    }

    /*
     * If a new object was created to hold the full oldName, free it now.
     */

    if (oldNamePtr != NULL) {
	TclDecrRefCount(oldNamePtr);
    }

    /*
     * Restore the variable's flags, remove the record of our active traces,
     * and then return.
     */

    cmdPtr->flags &= ~CMD_TRACE_ACTIVE;
    cmdPtr->refCount--;
    iPtr->activeCmdTracePtr = active.nextPtr;
    Tcl_Release(iPtr);
    return result;
}

/*
 *----------------------------------------------------------------------
 *
 * CancelEvalProc --
 *
 *	Marks this interpreter as being canceled. This causes current
 *	executions to be unwound as the interpreter enters a state where it
 *	refuses to execute more commands or handle [catch] or [try], yet the
 *	interpreter is still able to execute further commands after the
 *	cancelation is cleared (unlike if it is deleted).
 *
 * Results:
 *	The value given for the code argument.
 *
 * Side effects:
 *	Transfers a message from the cancelation message to the interpreter.
 *
 *----------------------------------------------------------------------
 */

static int
CancelEvalProc(
    ClientData clientData,	/* Interp to cancel the script in progress. */
    TCL_UNUSED(Tcl_Interp *),
    int code)			/* Current return code from command. */
{
    CancelInfo *cancelInfo = (CancelInfo *)clientData;
    Interp *iPtr;

    if (cancelInfo != NULL) {
	Tcl_MutexLock(&cancelLock);
	iPtr = (Interp *) cancelInfo->interp;

	if (iPtr != NULL) {
	    /*
	     * Setting the CANCELED flag will cause the script in progress to
	     * be canceled as soon as possible. The core honors this flag at
	     * all the necessary places to ensure script cancellation is
	     * responsive. Extensions can check for this flag by calling
	     * Tcl_Canceled and checking if TCL_ERROR is returned or they can
	     * choose to ignore the script cancellation flag and the
	     * associated functionality altogether. Currently, the only other
	     * flag we care about here is the TCL_CANCEL_UNWIND flag (from
	     * Tcl_CancelEval). We do not want to simply combine all the flags
	     * from original Tcl_CancelEval call with the interp flags here
	     * just in case the caller passed flags that might cause behaviour
	     * unrelated to script cancellation.
	     */

	    TclSetCancelFlags(iPtr, cancelInfo->flags | CANCELED);

	    /*
	     * Now, we must set the script cancellation flags on all the child
	     * interpreters belonging to this one.
	     */

	    TclSetChildCancelFlags((Tcl_Interp *) iPtr,
		    cancelInfo->flags | CANCELED, 0);

	    /*
	     * Create the result object now so that Tcl_Canceled can avoid
	     * locking the cancelLock mutex.
	     */

	    if (cancelInfo->result != NULL) {
		Tcl_SetStringObj(iPtr->asyncCancelMsg, cancelInfo->result,
			cancelInfo->length);
	    } else {
		Tcl_SetObjLength(iPtr->asyncCancelMsg, 0);
	    }
	}
	Tcl_MutexUnlock(&cancelLock);
    }

    return code;
}

/*
 *----------------------------------------------------------------------
 *
 * TclCleanupCommand --
 *
 *	This function frees up a Command structure unless it is still
 *	referenced from an interpreter's command hashtable or from a CmdName
 *	Tcl object representing the name of a command in a ByteCode
 *	instruction sequence.
 *
 * Results:
 *	None.
 *
 * Side effects:
 *	Memory gets freed unless a reference to the Command structure still
 *	exists. In that case the cleanup is delayed until the command is
 *	deleted or when the last ByteCode referring to it is freed.
 *
 *----------------------------------------------------------------------
 */

void
TclCleanupCommand(
    Command *cmdPtr)	/* Points to the Command structure to
				 * be freed. */
{
    if (cmdPtr->refCount-- <= 1) {
	ckfree(cmdPtr);
    }
}

/*
 *----------------------------------------------------------------------
 *
 * Tcl_CreateMathFunc --
 *
 *	Creates a new math function for expressions in a given interpreter.
 *
 * Results:
 *	None.
 *
 * Side effects:
 *	The Tcl function defined by "name" is created or redefined. If the
 *	function already exists then its definition is replaced; this includes
 *	the builtin functions. Redefining a builtin function forces all
 *	existing code to be invalidated since that code may be compiled using
 *	an instruction specific to the replaced function. In addition,
 *	redefioning a non-builtin function will force existing code to be
 *	invalidated if the number of arguments has changed.
 *
 *----------------------------------------------------------------------
 */

#if !defined(TCL_NO_DEPRECATED)
void
Tcl_CreateMathFunc(
    Tcl_Interp *interp,		/* Interpreter in which function is to be
				 * available. */
    const char *name,		/* Name of function (e.g. "sin"). */
    int numArgs,		/* Nnumber of arguments required by
				 * function. */
    Tcl_ValueType *argTypes,	/* Array of types acceptable for each
				 * argument. */
    Tcl_MathProc *proc,		/* C function that implements the math
				 * function. */
    ClientData clientData)	/* Additional value to pass to the
				 * function. */
{
    Tcl_DString bigName;
    OldMathFuncData *data = (OldMathFuncData *)ckalloc(sizeof(OldMathFuncData));

    data->proc = proc;
    data->numArgs = numArgs;
    data->argTypes = (Tcl_ValueType *)ckalloc(numArgs * sizeof(Tcl_ValueType));
    memcpy(data->argTypes, argTypes, numArgs * sizeof(Tcl_ValueType));
    data->clientData = clientData;

    Tcl_DStringInit(&bigName);
    TclDStringAppendLiteral(&bigName, "::tcl::mathfunc::");
    Tcl_DStringAppend(&bigName, name, -1);

    Tcl_CreateObjCommand(interp, Tcl_DStringValue(&bigName),
	    OldMathFuncProc, data, OldMathFuncDeleteProc);
    Tcl_DStringFree(&bigName);
}

/*
 *----------------------------------------------------------------------
 *
 * OldMathFuncProc --
 *
 *	Dispatch to a math function created with Tcl_CreateMathFunc
 *
 * Results:
 *	Returns a standard Tcl result.
 *
 * Side effects:
 *	Whatever the math function does.
 *
 *----------------------------------------------------------------------
 */

static int
OldMathFuncProc(
    ClientData clientData,	/* Pointer to OldMathFuncData describing the
				 * function being called */
    Tcl_Interp *interp,		/* Tcl interpreter */
    int objc,			/* Actual parameter count */
    Tcl_Obj *const *objv)	/* Parameter vector */
{
    Tcl_Obj *valuePtr;
    OldMathFuncData *dataPtr = (OldMathFuncData *)clientData;
    Tcl_Value funcResult, *args;
    int result;
    int j, k;
    double d;

    /*
     * Check argument count.
     */

    if (objc != dataPtr->numArgs + 1) {
	MathFuncWrongNumArgs(interp, dataPtr->numArgs+1, objc, objv);
	return TCL_ERROR;
    }

    /*
     * Convert arguments from Tcl_Obj's to Tcl_Value's.
     */

    args = (Tcl_Value *)ckalloc(dataPtr->numArgs * sizeof(Tcl_Value));
    for (j = 1, k = 0; j < objc; ++j, ++k) {
	/* TODO: Convert to TclGetNumberFromObj? */
	valuePtr = objv[j];
	result = Tcl_GetDoubleFromObj(NULL, valuePtr, &d);
#ifdef ACCEPT_NAN
	if (result != TCL_OK) {
	    const Tcl_ObjIntRep *irPtr
		    = TclFetchIntRep(valuePtr, &tclDoubleType);

	    if (irPtr) {
		d = irPtr->doubleValue;
		result = TCL_OK;
	    }
	}
#endif
	if (result != TCL_OK) {
	    /*
	     * We have a non-numeric argument.
	     */

	    Tcl_SetObjResult(interp, Tcl_NewStringObj(
		    "argument to math function didn't have numeric value",
		    -1));
	    TclCheckBadOctal(interp, TclGetString(valuePtr));
	    ckfree(args);
	    return TCL_ERROR;
	}

	/*
	 * Copy the object's numeric value to the argument record, converting
	 * it if necessary.
	 *
	 * NOTE: no bignum support; use the new mathfunc interface for that.
	 */

	args[k].type = dataPtr->argTypes[k];
	switch (args[k].type) {
	case TCL_EITHER:
	    if (Tcl_GetLongFromObj(NULL, valuePtr, &args[k].intValue)
		    == TCL_OK) {
		args[k].type = TCL_INT;
		break;
	    }
	    if (TclGetWideIntFromObj(interp, valuePtr, &args[k].wideValue)
		    == TCL_OK) {
		args[k].type = TCL_WIDE_INT;
		break;
	    }
	    args[k].type = TCL_DOUBLE;
	    /* FALLTHROUGH */

	case TCL_DOUBLE:
	    args[k].doubleValue = d;
	    break;
	case TCL_INT:
	    if (ExprIntFunc(NULL, interp, 2, &objv[j-1]) != TCL_OK) {
		ckfree(args);
		return TCL_ERROR;
	    }
	    valuePtr = Tcl_GetObjResult(interp);
	    Tcl_GetLongFromObj(NULL, valuePtr, &args[k].intValue);
	    Tcl_ResetResult(interp);
	    break;
	case TCL_WIDE_INT:
	    if (ExprWideFunc(NULL, interp, 2, &objv[j-1]) != TCL_OK) {
		ckfree(args);
		return TCL_ERROR;
	    }
	    valuePtr = Tcl_GetObjResult(interp);
	    TclGetWideIntFromObj(NULL, valuePtr, &args[k].wideValue);
	    Tcl_ResetResult(interp);
	    break;
	}
    }

    /*
     * Call the function.
     */

    errno = 0;
    result = dataPtr->proc(dataPtr->clientData, interp, args, &funcResult);
    ckfree(args);
    if (result != TCL_OK) {
	return result;
    }

    /*
     * Return the result of the call.
     */

    if (funcResult.type == TCL_INT) {
	TclNewIntObj(valuePtr, funcResult.intValue);
    } else if (funcResult.type == TCL_WIDE_INT) {
	valuePtr = Tcl_NewWideIntObj(funcResult.wideValue);
    } else {
	return CheckDoubleResult(interp, funcResult.doubleValue);
    }
    Tcl_SetObjResult(interp, valuePtr);
    return TCL_OK;
}

/*
 *----------------------------------------------------------------------
 *
 * OldMathFuncDeleteProc --
 *
 *	Cleans up after deleting a math function registered with
 *	Tcl_CreateMathFunc
 *
 * Results:
 *	None.
 *
 * Side effects:
 *	Frees allocated memory.
 *
 *----------------------------------------------------------------------
 */

static void
OldMathFuncDeleteProc(
    ClientData clientData)
{
    OldMathFuncData *dataPtr = (OldMathFuncData *)clientData;

    ckfree(dataPtr->argTypes);
    ckfree(dataPtr);
}

/*
 *----------------------------------------------------------------------
 *
 * Tcl_GetMathFuncInfo --
 *
 *	Discovers how a particular math function was created in a given
 *	interpreter.
 *
 * Results:
 *	TCL_OK if it succeeds, TCL_ERROR else (leaving an error message in the
 *	interpreter result if that happens.)
 *
 * Side effects:
 *	If this function succeeds, the variables pointed to by the numArgsPtr
 *	and argTypePtr arguments will be updated to detail the arguments
 *	allowed by the function. The variable pointed to by the procPtr
 *	argument will be set to NULL if the function is a builtin function,
 *	and will be set to the address of the C function used to implement the
 *	math function otherwise (in which case the variable pointed to by the
 *	clientDataPtr argument will also be updated.)
 *
 *----------------------------------------------------------------------
 */

int
Tcl_GetMathFuncInfo(
    Tcl_Interp *interp,
    const char *name,
    int *numArgsPtr,
    Tcl_ValueType **argTypesPtr,
    Tcl_MathProc **procPtr,
    ClientData *clientDataPtr)
{
    Tcl_Obj *cmdNameObj;
    Command *cmdPtr;

    /*
     * Get the command that implements the math function.
     */

    TclNewLiteralStringObj(cmdNameObj, "tcl::mathfunc::");
    Tcl_AppendToObj(cmdNameObj, name, -1);
    Tcl_IncrRefCount(cmdNameObj);
    cmdPtr = (Command *) Tcl_GetCommandFromObj(interp, cmdNameObj);
    Tcl_DecrRefCount(cmdNameObj);

    /*
     * Report unknown functions.
     */

    if (cmdPtr == NULL) {
        Tcl_SetObjResult(interp, Tcl_ObjPrintf(
                "unknown math function \"%s\"", name));
	Tcl_SetErrorCode(interp, "TCL", "LOOKUP", "MATHFUNC", name, NULL);
	*numArgsPtr = -1;
	*argTypesPtr = NULL;
	*procPtr = NULL;
	*clientDataPtr = NULL;
	return TCL_ERROR;
    }

    /*
     * Retrieve function info for user defined functions; return dummy
     * information for builtins.
     */

    if (cmdPtr->objProc == &OldMathFuncProc) {
	OldMathFuncData *dataPtr = (OldMathFuncData *)cmdPtr->clientData;

	*procPtr = dataPtr->proc;
	*numArgsPtr = dataPtr->numArgs;
	*argTypesPtr = dataPtr->argTypes;
	*clientDataPtr = dataPtr->clientData;
    } else {
	*procPtr = NULL;
	*numArgsPtr = -1;
	*argTypesPtr = NULL;
	*procPtr = NULL;
	*clientDataPtr = NULL;
    }
    return TCL_OK;
}

/*
 *----------------------------------------------------------------------
 *
 * Tcl_ListMathFuncs --
 *
 *	Produces a list of all the math functions defined in a given
 *	interpreter.
 *
 * Results:
 *	A pointer to a Tcl_Obj structure with a reference count of zero, or
 *	NULL in the case of an error (in which case a suitable error message
 *	will be left in the interpreter result.)
 *
 * Side effects:
 *	None.
 *
 *----------------------------------------------------------------------
 */

Tcl_Obj *
Tcl_ListMathFuncs(
    Tcl_Interp *interp,
    const char *pattern)
{
    Tcl_Obj *script = Tcl_NewStringObj("::info functions ", -1);
    Tcl_Obj *result;
    Tcl_InterpState state;

    if (pattern) {
	Tcl_Obj *patternObj = Tcl_NewStringObj(pattern, -1);
	Tcl_Obj *arg = Tcl_NewListObj(1, &patternObj);

	Tcl_AppendObjToObj(script, arg);
	Tcl_DecrRefCount(arg);	/* Should tear down patternObj too */
    }

    state = Tcl_SaveInterpState(interp, TCL_OK);
    Tcl_IncrRefCount(script);
    if (TCL_OK == Tcl_EvalObjEx(interp, script, 0)) {
	result = Tcl_DuplicateObj(Tcl_GetObjResult(interp));
    } else {
	result = Tcl_NewObj();
    }
    Tcl_DecrRefCount(script);
    Tcl_RestoreInterpState(interp, state);

    return result;
}
#endif /* !defined(TCL_NO_DEPRECATED) */

/*
 *----------------------------------------------------------------------
 *
 * TclInterpReady --
 *
 *	Check if an interpreter is ready to eval commands or scripts, i.e., if
 *	it was not deleted and if the nesting level is not too high.
 *
 * Results:
 *	The return value is TCL_OK if it the interpreter is ready, TCL_ERROR
 *	otherwise.
 *
 * Side effects:
 *	The interpreters object and string results are cleared.
 *
 *----------------------------------------------------------------------
 */

int
TclInterpReady(
    Tcl_Interp *interp)
{
    Interp *iPtr = (Interp *) interp;

    /*
     * Reset both the interpreter's string and object results and clear out
     * any previous error information.
     */

    Tcl_ResetResult(interp);

    /*
     * If the interpreter has been deleted, return an error.
     */

    if (iPtr->flags & DELETED) {
	Tcl_SetObjResult(interp, Tcl_NewStringObj(
		"attempt to call eval in deleted interpreter", -1));
	Tcl_SetErrorCode(interp, "TCL", "IDELETE",
		"attempt to call eval in deleted interpreter", NULL);
	return TCL_ERROR;
    }

    if (iPtr->execEnvPtr->rewind) {
	return TCL_ERROR;
    }

    /*
     * Make sure the script being evaluated (if any) has not been canceled.
     */

    if (TclCanceled(iPtr) &&
	    (TCL_OK != Tcl_Canceled(interp, TCL_LEAVE_ERR_MSG))) {
	return TCL_ERROR;
    }

    /*
     * Check depth of nested calls to Tcl_Eval: if this gets too large, it's
     * probably because of an infinite loop somewhere.
     */

    if (((iPtr->numLevels) <= iPtr->maxNestingDepth)) {
	return TCL_OK;
    }

    Tcl_SetObjResult(interp, Tcl_NewStringObj(
	    "too many nested evaluations (infinite loop?)", -1));
    Tcl_SetErrorCode(interp, "TCL", "LIMIT", "STACK", NULL);
    return TCL_ERROR;
}

/*
 *----------------------------------------------------------------------
 *
 * TclResetCancellation --
 *
 *	Reset the script cancellation flags if the nesting level
 *	(iPtr->numLevels) for the interp is zero or argument force is
 *	non-zero.
 *
 * Results:
 *	A standard Tcl result.
 *
 * Side effects:
 *	The script cancellation flags for the interp may be reset.
 *
 *----------------------------------------------------------------------
 */

int
TclResetCancellation(
    Tcl_Interp *interp,
    int force)
{
    Interp *iPtr = (Interp *) interp;

    if (iPtr == NULL) {
	return TCL_ERROR;
    }

    if (force || (iPtr->numLevels == 0)) {
	TclUnsetCancelFlags(iPtr);
    }
    return TCL_OK;
}

/*
 *----------------------------------------------------------------------
 *
 * Tcl_Canceled --
 *
 *	Check if the script in progress has been canceled, i.e.,
 *	Tcl_CancelEval was called for this interpreter or any of its parent
 *	interpreters.
 *
 * Results:
 *	The return value is TCL_OK if the script evaluation has not been
 *	canceled, TCL_ERROR otherwise.
 *
 *	If "flags" contains TCL_LEAVE_ERR_MSG, an error message is returned in
 *	the interpreter's result object. Otherwise, the interpreter's result
 *	object is left unchanged. If "flags" contains TCL_CANCEL_UNWIND,
 *	TCL_ERROR will only be returned if the script evaluation is being
 *	completely unwound.
 *
 * Side effects:
 *	The CANCELED flag for the interp will be reset if it is set.
 *
 *----------------------------------------------------------------------
 */

int
Tcl_Canceled(
    Tcl_Interp *interp,
    int flags)
{
    Interp *iPtr = (Interp *) interp;

    /*
     * Has the current script in progress for this interpreter been canceled
     * or is the stack being unwound due to the previous script cancellation?
     */

    if (!TclCanceled(iPtr)) {
        return TCL_OK;
    }

    /*
     * The CANCELED flag is a one-shot flag that is reset immediately upon
     * being detected; however, if the TCL_CANCEL_UNWIND flag is set we will
     * continue to report that the script in progress has been canceled
     * thereby allowing the evaluation stack for the interp to be fully
     * unwound.
     */

    iPtr->flags &= ~CANCELED;

    /*
     * The CANCELED flag was detected and reset; however, if the caller
     * specified the TCL_CANCEL_UNWIND flag, we only return TCL_ERROR
     * (indicating that the script in progress has been canceled) if the
     * evaluation stack for the interp is being fully unwound.
     */

    if ((flags & TCL_CANCEL_UNWIND) && !(iPtr->flags & TCL_CANCEL_UNWIND)) {
        return TCL_OK;
    }

    /*
     * If the TCL_LEAVE_ERR_MSG flags bit is set, place an error in the
     * interp's result; otherwise, we leave it alone.
     */

    if (flags & TCL_LEAVE_ERR_MSG) {
        const char *id, *message = NULL;
        int length;

        /*
         * Setup errorCode variables so that we can differentiate between
         * being canceled and unwound.
         */

        if (iPtr->asyncCancelMsg != NULL) {
            message = TclGetStringFromObj(iPtr->asyncCancelMsg, &length);
        } else {
            length = 0;
        }

        if (iPtr->flags & TCL_CANCEL_UNWIND) {
            id = "IUNWIND";
            if (length == 0) {
                message = "eval unwound";
            }
        } else {
            id = "ICANCEL";
            if (length == 0) {
                message = "eval canceled";
            }
        }

        Tcl_SetObjResult(interp, Tcl_NewStringObj(message, -1));
        Tcl_SetErrorCode(interp, "TCL", "CANCEL", id, message, NULL);
    }

    /*
     * Return TCL_ERROR to the caller (not necessarily just the Tcl core
     * itself) that indicates further processing of the script or command in
     * progress should halt gracefully and as soon as possible.
     */

    return TCL_ERROR;
}

/*
 *----------------------------------------------------------------------
 *
 * Tcl_CancelEval --
 *
 *	This function schedules the cancellation of the current script in the
 *	given interpreter.
 *
 * Results:
 *	The return value is a standard Tcl completion code such as TCL_OK or
 *	TCL_ERROR. Since the interp may belong to a different thread, no error
 *	message can be left in the interp's result.
 *
 * Side effects:
 *	The script in progress in the specified interpreter will be canceled
 *	with TCL_ERROR after asynchronous handlers are invoked at the next
 *	Tcl_Canceled check.
 *
 *----------------------------------------------------------------------
 */

int
Tcl_CancelEval(
    Tcl_Interp *interp,		/* Interpreter in which to cancel the
				 * script. */
    Tcl_Obj *resultObjPtr,	/* The script cancellation error message or
				 * NULL for a default error message. */
    ClientData clientData,	/* Passed to CancelEvalProc. */
    int flags)			/* Collection of OR-ed bits that control
				 * the cancellation of the script. Only
				 * TCL_CANCEL_UNWIND is currently
				 * supported. */
{
    Tcl_HashEntry *hPtr;
    CancelInfo *cancelInfo;
    int code = TCL_ERROR;
    const char *result;

    if (interp == NULL) {
	return TCL_ERROR;
    }

    Tcl_MutexLock(&cancelLock);
    if (cancelTableInitialized != 1) {
	/*
	 * No CancelInfo hash table (Tcl_CreateInterp has never been called?)
	 */

	goto done;
    }
    hPtr = Tcl_FindHashEntry(&cancelTable, (char *) interp);
    if (hPtr == NULL) {
	/*
	 * No CancelInfo record for this interpreter.
	 */

	goto done;
    }
    cancelInfo = (CancelInfo *)Tcl_GetHashValue(hPtr);

    /*
     * Populate information needed by the interpreter thread to fulfill the
     * cancellation request. Currently, clientData is ignored. If the
     * TCL_CANCEL_UNWIND flags bit is set, the script in progress is not
     * allowed to catch the script cancellation because the evaluation stack
     * for the interp is completely unwound.
     */

    if (resultObjPtr != NULL) {
	result = TclGetStringFromObj(resultObjPtr, &cancelInfo->length);
	cancelInfo->result = (char *)ckrealloc(cancelInfo->result,cancelInfo->length);
	memcpy(cancelInfo->result, result, cancelInfo->length);
	TclDecrRefCount(resultObjPtr);	/* Discard their result object. */
    } else {
	cancelInfo->result = NULL;
	cancelInfo->length = 0;
    }
    cancelInfo->clientData = clientData;
    cancelInfo->flags = flags;
    Tcl_AsyncMark(cancelInfo->async);
    code = TCL_OK;

  done:
    Tcl_MutexUnlock(&cancelLock);
    return code;
}

/*
 *----------------------------------------------------------------------
 *
 * Tcl_InterpActive --
 *
 *	Returns non-zero if the specified interpreter is in use, i.e. if there
 *	is an evaluation currently active in the interpreter.
 *
 * Results:
 *	See above.
 *
 * Side effects:
 *	None.
 *
 *----------------------------------------------------------------------
 */

int
Tcl_InterpActive(
    Tcl_Interp *interp)
{
    return ((Interp *) interp)->numLevels > 0;
}

/*
 *----------------------------------------------------------------------
 *
 * Tcl_EvalObjv --
 *
 *	This function evaluates a Tcl command that has already been parsed
 *	into words, with one Tcl_Obj holding each word.
 *
 * Results:
 *	The return value is a standard Tcl completion code such as TCL_OK or
 *	TCL_ERROR. A result or error message is left in interp's result.
 *
 * Side effects:
 *	Always pushes a callback. Other side effects depend on the command.
 *
 *----------------------------------------------------------------------
 */

int
Tcl_EvalObjv(
    Tcl_Interp *interp,		/* Interpreter in which to evaluate the
				 * command. Also used for error reporting. */
    int objc,			/* Number of words in command. */
    Tcl_Obj *const objv[],	/* An array of pointers to objects that are
				 * the words that make up the command. */
    int flags)			/* Collection of OR-ed bits that control the
				 * evaluation of the script. Only
				 * TCL_EVAL_GLOBAL, TCL_EVAL_INVOKE and
				 * TCL_EVAL_NOERR are currently supported. */
{
    int result;
    NRE_callback *rootPtr = TOP_CB(interp);

    result = TclNREvalObjv(interp, objc, objv, flags, NULL);
    return TclNRRunCallbacks(interp, result, rootPtr);
}

int
TclNREvalObjv(
    Tcl_Interp *interp,		/* Interpreter in which to evaluate the
				 * command. Also used for error reporting. */
    int objc,			/* Number of words in command. */
    Tcl_Obj *const objv[],	/* An array of pointers to objects that are
				 * the words that make up the command. */
    int flags,			/* Collection of OR-ed bits that control the
				 * evaluation of the script. Only
				 * TCL_EVAL_GLOBAL, TCL_EVAL_INVOKE and
				 * TCL_EVAL_NOERR are currently supported. */
    Command *cmdPtr)		/* NULL if the Command is to be looked up
				 * here, otherwise the pointer to the
				 * requested Command struct to be invoked. */
{
    Interp *iPtr = (Interp *) interp;

    /*
     * data[1] stores a marker for use by tailcalls; it will be set to 1 by
     * command redirectors (imports, alias, ensembles) so that tailcall skips
     * this callback (that marks the end of the target command) and goes back
     * to the end of the source command.
     */

    if (iPtr->deferredCallbacks) {
        iPtr->deferredCallbacks = NULL;
    } else {
	TclNRAddCallback(interp, NRCommand, NULL, NULL, NULL, NULL);
    }

    iPtr->numLevels++;
    TclNRAddCallback(interp, EvalObjvCore, cmdPtr, INT2PTR(flags),
	    INT2PTR(objc), objv);
    return TCL_OK;
}

static int
EvalObjvCore(
    ClientData data[],
    Tcl_Interp *interp,
    TCL_UNUSED(int) /*result*/)
{
    Command *cmdPtr = NULL, *preCmdPtr = (Command *)data[0];
    int flags = PTR2INT(data[1]);
    int objc = PTR2INT(data[2]);
    Tcl_Obj **objv = (Tcl_Obj **)data[3];
    Interp *iPtr = (Interp *) interp;
    Namespace *lookupNsPtr = NULL;
    int enterTracesDone = 0;

    /*
     * Push records for task to be done on return, in INVERSE order. First, if
     * needed, the exception handlers (as they should happen last).
     */

    if (!(flags & TCL_EVAL_NOERR)) {
	TEOV_PushExceptionHandlers(interp, objc, objv, flags);
    }

    if (TCL_OK != TclInterpReady(interp)) {
	return TCL_ERROR;
    }

    if (objc == 0) {
	return TCL_OK;
    }

    if (TclLimitExceeded(iPtr->limit)) {
	return TCL_ERROR;
    }

    /*
     * Configure evaluation context to match the requested flags.
     */

    if (iPtr->lookupNsPtr) {

	/*
	 * Capture the namespace we should do command name resolution in, as
	 * instructed by our caller sneaking it in to us in a private interp
	 * field.  Clear that field right away so we cannot possibly have its
	 * use leak where it should not.  The sneaky message pass is done.
	 *
	 * Use of this mechanism overrides the TCL_EVAL_GLOBAL flag.
	 * TODO: Is that a bug?
	 */

	lookupNsPtr = iPtr->lookupNsPtr;
	iPtr->lookupNsPtr = NULL;
    } else if (flags & TCL_EVAL_INVOKE) {
	lookupNsPtr = iPtr->globalNsPtr;
    } else {

	/*
	 * TCL_EVAL_INVOKE was not set: clear rewrite rules
	 */

	TclResetRewriteEnsemble(interp, 1);

	if (flags & TCL_EVAL_GLOBAL) {
	    TEOV_SwitchVarFrame(interp);
	    lookupNsPtr = iPtr->globalNsPtr;
	}
    }

    /*
     * Lookup the Command to dispatch.
     */

    reresolve:
    assert(cmdPtr == NULL);
    if (preCmdPtr) {
	/*
         * Caller gave it to us.
         */

	if (!(preCmdPtr->flags & CMD_DEAD)) {
	    /*
             * So long as it exists, use it.
             */

	    cmdPtr = preCmdPtr;
	} else if (flags & TCL_EVAL_NORESOLVE) {
	    /*
	     * When it's been deleted, and we're told not to attempt resolving
	     * it ourselves, all we can do is raise an error.
	     */

	    Tcl_SetObjResult(interp, Tcl_ObjPrintf(
		    "attempt to invoke a deleted command"));
	    Tcl_SetErrorCode(interp, "TCL", "EVAL", "DELETEDCOMMAND", NULL);
	    return TCL_ERROR;
	}
    }
    if (cmdPtr == NULL) {
	cmdPtr = TEOV_LookupCmdFromObj(interp, objv[0], lookupNsPtr);
	if (!cmdPtr) {
	    return TEOV_NotFound(interp, objc, objv, lookupNsPtr);
	}
    }

    if (enterTracesDone || iPtr->tracePtr
	    || (cmdPtr->flags & CMD_HAS_EXEC_TRACES)) {
	Tcl_Obj *commandPtr = TclGetSourceFromFrame(
		flags & TCL_EVAL_SOURCE_IN_FRAME ?  iPtr->cmdFramePtr : NULL,
		objc, objv);

	Tcl_IncrRefCount(commandPtr);
	if (!enterTracesDone) {
	    int code = TEOV_RunEnterTraces(interp, &cmdPtr, commandPtr,
		    objc, objv);

	    /*
	     * Send any exception from enter traces back as an exception
	     * raised by the traced command.
	     * TODO: Is this a bug?  Letting an execution trace BREAK or
	     * CONTINUE or RETURN in the place of the traced command?  Would
	     * either converting all exceptions to TCL_ERROR, or just
	     * swallowing them be better?  (Swallowing them has the problem of
	     * permanently hiding program errors.)
	     */

	    if (code != TCL_OK) {
		Tcl_DecrRefCount(commandPtr);
		return code;
	    }

	    /*
	     * If the enter traces made the resolved cmdPtr unusable, go back
	     * and resolve again, but next time don't run enter traces again.
	     */

	    if (cmdPtr == NULL) {
		enterTracesDone = 1;
		Tcl_DecrRefCount(commandPtr);
		goto reresolve;
	    }
	}

	/*
	 * Schedule leave traces.  Raise the refCount on the resolved cmdPtr,
	 * so that when it passes to the leave traces we know it's still
	 * valid.
	 */

	cmdPtr->refCount++;
	TclNRAddCallback(interp, TEOV_RunLeaveTraces, INT2PTR(objc),
		    commandPtr, cmdPtr, objv);
    }

    TclNRAddCallback(interp, Dispatch,
	    cmdPtr->nreProc ? cmdPtr->nreProc : cmdPtr->objProc,
	    cmdPtr->objClientData, INT2PTR(objc), objv);
    return TCL_OK;
}

static int
Dispatch(
    ClientData data[],
    Tcl_Interp *interp,
    TCL_UNUSED(int) /*result*/)
{
    Tcl_ObjCmdProc *objProc = (Tcl_ObjCmdProc *)data[0];
    ClientData clientData = data[1];
    int objc = PTR2INT(data[2]);
    Tcl_Obj **objv = (Tcl_Obj **)data[3];
    Interp *iPtr = (Interp *) interp;

#ifdef USE_DTRACE
    if (TCL_DTRACE_CMD_ARGS_ENABLED()) {
	const char *a[10];
	int i = 0;

	while (i < 10) {
	    a[i] = i < objc ? TclGetString(objv[i]) : NULL; i++;
	}
	TCL_DTRACE_CMD_ARGS(a[0], a[1], a[2], a[3], a[4], a[5], a[6], a[7],
		a[8], a[9]);
    }
    if (TCL_DTRACE_CMD_INFO_ENABLED() && iPtr->cmdFramePtr) {
	Tcl_Obj *info = TclInfoFrame(interp, iPtr->cmdFramePtr);
	const char *a[6]; int i[2];

	TclDTraceInfo(info, a, i);
	TCL_DTRACE_CMD_INFO(a[0], a[1], a[2], a[3], i[0], i[1], a[4], a[5]);
	TclDecrRefCount(info);
    }
    if ((TCL_DTRACE_CMD_RETURN_ENABLED() || TCL_DTRACE_CMD_RESULT_ENABLED())
	    && objc) {
	TclNRAddCallback(interp, DTraceCmdReturn, objv[0], NULL, NULL, NULL);
    }
    if (TCL_DTRACE_CMD_ENTRY_ENABLED() && objc) {
	TCL_DTRACE_CMD_ENTRY(TclGetString(objv[0]), objc - 1,
		(Tcl_Obj **)(objv + 1));
    }
#endif /* USE_DTRACE */

    iPtr->cmdCount++;
    return objProc(clientData, interp, objc, objv);
}

int
TclNRRunCallbacks(
    Tcl_Interp *interp,
    int result,
    struct NRE_callback *rootPtr)
				/* All callbacks down to rootPtr not inclusive
				 * are to be run. */
{
#if !defined(TCL_NO_DEPRECATED) && TCL_MAJOR_VERSION < 9
    Interp *iPtr = (Interp *) interp;
#endif /* !defined(TCL_NO_DEPRECATED) */

    /*
     * If the interpreter has a non-empty string result, the result object is
     * either empty or stale because some function set interp->result
     * directly. If so, move the string result to the result object, then
     * reset the string result.
     *
     * This only needs to be done for the first item in the list: all other
     * are for NR function calls, and those are Tcl_Obj based.
     */

#if !defined(TCL_NO_DEPRECATED) && TCL_MAJOR_VERSION < 9
    if (*(iPtr->result) != 0) {
	(void) Tcl_GetObjResult(interp);
    }
#endif /* !defined(TCL_NO_DEPRECATED) */

    /*
     * This is the trampoline.
     */

    while (TOP_CB(interp) != rootPtr) {
        NRE_callback *callbackPtr = TOP_CB(interp);
        Tcl_NRPostProc *procPtr = callbackPtr->procPtr;

	TOP_CB(interp) = callbackPtr->nextPtr;
	result = procPtr(callbackPtr->data, interp, result);
	TCLNR_FREE(interp, callbackPtr);
    }
    return result;
}

static int
NRCommand(
    ClientData data[],
    Tcl_Interp *interp,
    int result)
{
    Interp *iPtr = (Interp *) interp;

    iPtr->numLevels--;

     /*
      * If there is a tailcall, schedule it next
      */

    if (data[1] && (data[1] != INT2PTR(1))) {
        TclNRAddCallback(interp, TclNRTailcallEval, data[1], NULL, NULL, NULL);
    }

    /* OPT ??
     * Do not interrupt a series of cleanups with async or limit checks:
     * just check at the end?
     */

    if (TclAsyncReady(iPtr)) {
	result = Tcl_AsyncInvoke(interp, result);
    }
    if ((result == TCL_OK) && TclCanceled(iPtr)) {
	result = Tcl_Canceled(interp, TCL_LEAVE_ERR_MSG);
    }
    if (result == TCL_OK && TclLimitReady(iPtr->limit)) {
	result = Tcl_LimitCheck(interp);
    }

    return result;
}

/*
 *----------------------------------------------------------------------
 *
 * TEOV_Exception	 -
 * TEOV_LookupCmdFromObj -
 * TEOV_RunEnterTraces	 -
 * TEOV_RunLeaveTraces	 -
 * TEOV_NotFound	 -
 *
 *	These are helper functions for Tcl_EvalObjv.
 *
 *----------------------------------------------------------------------
 */

static void
TEOV_PushExceptionHandlers(
    Tcl_Interp *interp,
    int objc,
    Tcl_Obj *const objv[],
    int flags)
{
    Interp *iPtr = (Interp *) interp;

    /*
     * If any error processing is necessary, push the appropriate records.
     * Note that we have to push them in the inverse order: first the one that
     * has to run last.
     */

    if (!(flags & TCL_EVAL_INVOKE)) {
	/*
	 * Error messages
	 */

	TclNRAddCallback(interp, TEOV_Error, INT2PTR(objc),
		(ClientData) objv, NULL, NULL);
    }

    if (iPtr->numLevels == 1) {
	/*
	 * No CONTINUE or BREAK at level 0, manage RETURN
	 */

	TclNRAddCallback(interp, TEOV_Exception, INT2PTR(iPtr->evalFlags),
		NULL, NULL, NULL);
    }
}

static void
TEOV_SwitchVarFrame(
    Tcl_Interp *interp)
{
    Interp *iPtr = (Interp *) interp;

    /*
     * Change the varFrame to be the rootVarFrame, and push a record to
     * restore things at the end.
     */

    TclNRAddCallback(interp, TEOV_RestoreVarFrame, iPtr->varFramePtr, NULL,
	    NULL, NULL);
    iPtr->varFramePtr = iPtr->rootFramePtr;
}

static int
TEOV_RestoreVarFrame(
    ClientData data[],
    Tcl_Interp *interp,
    int result)
{
    ((Interp *) interp)->varFramePtr = (CallFrame *)data[0];
    return result;
}

static int
TEOV_Exception(
    ClientData data[],
    Tcl_Interp *interp,
    int result)
{
    Interp *iPtr = (Interp *) interp;
    int allowExceptions = (PTR2INT(data[0]) & TCL_ALLOW_EXCEPTIONS);

    if (result != TCL_OK) {
	if (result == TCL_RETURN) {
	    result = TclUpdateReturnInfo(iPtr);
	}
	if ((result != TCL_OK) && (result != TCL_ERROR) && !allowExceptions) {
	    ProcessUnexpectedResult(interp, result);
	    result = TCL_ERROR;
	}
    }

    /*
     * We are returning to level 0, so should process TclResetCancellation. As
     * numLevels has not *yet* been decreased, do not call it: do the thing
     * here directly.
     */

    TclUnsetCancelFlags(iPtr);
    return result;
}

static int
TEOV_Error(
    ClientData data[],
    Tcl_Interp *interp,
    int result)
{
    Interp *iPtr = (Interp *) interp;
    Tcl_Obj *listPtr;
    const char *cmdString;
    int cmdLen;
    int objc = PTR2INT(data[0]);
    Tcl_Obj **objv = (Tcl_Obj **)data[1];

    if ((result == TCL_ERROR) && !(iPtr->flags & ERR_ALREADY_LOGGED)) {
	/*
	 * If there was an error, a command string will be needed for the
	 * error log: get it out of the itemPtr. The details depend on the
	 * type.
	 */

	listPtr = Tcl_NewListObj(objc, objv);
	cmdString = TclGetStringFromObj(listPtr, &cmdLen);
	Tcl_LogCommandInfo(interp, cmdString, cmdString, cmdLen);
	Tcl_DecrRefCount(listPtr);
    }
    iPtr->flags &= ~ERR_ALREADY_LOGGED;
    return result;
}

static int
TEOV_NotFound(
    Tcl_Interp *interp,
    int objc,
    Tcl_Obj *const objv[],
    Namespace *lookupNsPtr)
{
    Command * cmdPtr;
    Interp *iPtr = (Interp *) interp;
    int i, newObjc, handlerObjc;
    Tcl_Obj **newObjv, **handlerObjv;
    CallFrame *varFramePtr = iPtr->varFramePtr;
    Namespace *currNsPtr = NULL;/* Used to check for and invoke any registered
				 * unknown command handler for the current
				 * namespace (TIP 181). */
    Namespace *savedNsPtr = NULL;

    currNsPtr = varFramePtr->nsPtr;
    if ((currNsPtr == NULL) || (currNsPtr->unknownHandlerPtr == NULL)) {
	currNsPtr = iPtr->globalNsPtr;
	if (currNsPtr == NULL) {
	    Tcl_Panic("Tcl_EvalObjv: NULL global namespace pointer");
	}
    }

    /*
     * Check to see if the resolution namespace has lost its unknown handler.
     * If so, reset it to "::unknown".
     */

    if (currNsPtr->unknownHandlerPtr == NULL) {
	TclNewLiteralStringObj(currNsPtr->unknownHandlerPtr, "::unknown");
	Tcl_IncrRefCount(currNsPtr->unknownHandlerPtr);
    }

    /*
     * Get the list of words for the unknown handler and allocate enough space
     * to hold both the handler prefix and all words of the command invokation
     * itself.
     */

    Tcl_ListObjGetElements(NULL, currNsPtr->unknownHandlerPtr,
	    &handlerObjc, &handlerObjv);
    newObjc = objc + handlerObjc;
    newObjv = (Tcl_Obj **)TclStackAlloc(interp, sizeof(Tcl_Obj *) * newObjc);

    /*
     * Copy command prefix from unknown handler and add on the real command's
     * full argument list. Note that we only use memcpy() once because we have
     * to increment the reference count of all the handler arguments anyway.
     */

    for (i = 0; i < handlerObjc; ++i) {
	newObjv[i] = handlerObjv[i];
	Tcl_IncrRefCount(newObjv[i]);
    }
    memcpy(newObjv+handlerObjc, objv, sizeof(Tcl_Obj *) * objc);

    /*
     * Look up and invoke the handler (by recursive call to this function). If
     * there is no handler at all, instead of doing the recursive call we just
     * generate a generic error message; it would be an infinite-recursion
     * nightmare otherwise.
     *
     * In this case we worry a bit less about recursion for now, and call the
     * "blocking" interface.
     */

    cmdPtr = TEOV_LookupCmdFromObj(interp, newObjv[0], lookupNsPtr);
    if (cmdPtr == NULL) {
	Tcl_SetObjResult(interp, Tcl_ObjPrintf(
                "invalid command name \"%s\"", TclGetString(objv[0])));
        Tcl_SetErrorCode(interp, "TCL", "LOOKUP", "COMMAND",
                TclGetString(objv[0]), NULL);

	/*
	 * Release any resources we locked and allocated during the handler
	 * call.
	 */

	for (i = 0; i < handlerObjc; ++i) {
	    Tcl_DecrRefCount(newObjv[i]);
	}
	TclStackFree(interp, newObjv);
	return TCL_ERROR;
    }

    if (lookupNsPtr) {
	savedNsPtr = varFramePtr->nsPtr;
	varFramePtr->nsPtr = lookupNsPtr;
    }
    TclSkipTailcall(interp);
    TclNRAddCallback(interp, TEOV_NotFoundCallback, INT2PTR(handlerObjc),
	    newObjv, savedNsPtr, NULL);
    return TclNREvalObjv(interp, newObjc, newObjv, TCL_EVAL_NOERR, NULL);
}

static int
TEOV_NotFoundCallback(
    ClientData data[],
    Tcl_Interp *interp,
    int result)
{
    Interp *iPtr = (Interp *) interp;
    int objc = PTR2INT(data[0]);
    Tcl_Obj **objv = (Tcl_Obj **)data[1];
    Namespace *savedNsPtr = (Namespace *)data[2];

    int i;

    if (savedNsPtr) {
	iPtr->varFramePtr->nsPtr = savedNsPtr;
    }

    /*
     * Release any resources we locked and allocated during the handler call.
     */

    for (i = 0; i < objc; ++i) {
	Tcl_DecrRefCount(objv[i]);
    }
    TclStackFree(interp, objv);

    return result;
}

static int
TEOV_RunEnterTraces(
    Tcl_Interp *interp,
    Command **cmdPtrPtr,
    Tcl_Obj *commandPtr,
    int objc,
    Tcl_Obj *const objv[])
{
    Interp *iPtr = (Interp *) interp;
    Command *cmdPtr = *cmdPtrPtr;
    unsigned int newEpoch, cmdEpoch = cmdPtr->cmdEpoch;
    int length, traceCode = TCL_OK;
    const char *command = TclGetStringFromObj(commandPtr, &length);

    /*
     * Call trace functions.
     * Execute any command or execution traces. Note that we bump up the
     * command's reference count for the duration of the calling of the
     * traces so that the structure doesn't go away underneath our feet.
     */

    cmdPtr->refCount++;
    if (iPtr->tracePtr) {
	traceCode = TclCheckInterpTraces(interp, command, length,
		cmdPtr, TCL_OK, TCL_TRACE_ENTER_EXEC, objc, objv);
    }
    if ((cmdPtr->flags & CMD_HAS_EXEC_TRACES) && (traceCode == TCL_OK)) {
	traceCode = TclCheckExecutionTraces(interp, command, length,
		cmdPtr, TCL_OK, TCL_TRACE_ENTER_EXEC, objc, objv);
    }
    newEpoch = cmdPtr->cmdEpoch;
    TclCleanupCommandMacro(cmdPtr);

    if (traceCode != TCL_OK) {
	if (traceCode == TCL_ERROR) {
	    Tcl_Obj *info;

	    TclNewLiteralStringObj(info, "\n    (enter trace on \"");
	    Tcl_AppendLimitedToObj(info, command, length, 55, "...");
	    Tcl_AppendToObj(info, "\")", 2);
	    Tcl_AppendObjToErrorInfo(interp, info);
	    iPtr->flags |= ERR_ALREADY_LOGGED;
	}
	return traceCode;
    }
    if (cmdEpoch != newEpoch) {
	*cmdPtrPtr = NULL;
    }
    return TCL_OK;
}

static int
TEOV_RunLeaveTraces(
    ClientData data[],
    Tcl_Interp *interp,
    int result)
{
    Interp *iPtr = (Interp *) interp;
    int traceCode = TCL_OK;
    int objc = PTR2INT(data[0]);
    Tcl_Obj *commandPtr = (Tcl_Obj *)data[1];
    Command *cmdPtr = (Command *)data[2];
    Tcl_Obj **objv = (Tcl_Obj **)data[3];
    int length;
    const char *command = TclGetStringFromObj(commandPtr, &length);

    if (!(cmdPtr->flags & CMD_IS_DELETED)) {
	if (cmdPtr->flags & CMD_HAS_EXEC_TRACES) {
	    traceCode = TclCheckExecutionTraces(interp, command, length,
		    cmdPtr, result, TCL_TRACE_LEAVE_EXEC, objc, objv);
	}
	if (iPtr->tracePtr != NULL && traceCode == TCL_OK) {
	    traceCode = TclCheckInterpTraces(interp, command, length,
		    cmdPtr, result, TCL_TRACE_LEAVE_EXEC, objc, objv);
	}
    }

    /*
     * As cmdPtr is set, TclNRRunCallbacks is about to reduce the numlevels.
     * Prevent that by resetting the cmdPtr field and dealing right here with
     * cmdPtr->refCount.
     */

    TclCleanupCommandMacro(cmdPtr);

    if (traceCode != TCL_OK) {
	if (traceCode == TCL_ERROR) {
	    Tcl_Obj *info;

	    TclNewLiteralStringObj(info, "\n    (leave trace on \"");
	    Tcl_AppendLimitedToObj(info, command, length, 55, "...");
	    Tcl_AppendToObj(info, "\")", 2);
	    Tcl_AppendObjToErrorInfo(interp, info);
	    iPtr->flags |= ERR_ALREADY_LOGGED;
	}
	result = traceCode;
    }
    Tcl_DecrRefCount(commandPtr);
    return result;
}

static inline Command *
TEOV_LookupCmdFromObj(
    Tcl_Interp *interp,
    Tcl_Obj *namePtr,
    Namespace *lookupNsPtr)
{
    Interp *iPtr = (Interp *) interp;
    Command *cmdPtr;
    Namespace *savedNsPtr = iPtr->varFramePtr->nsPtr;

    if (lookupNsPtr) {
	iPtr->varFramePtr->nsPtr = lookupNsPtr;
    }
    cmdPtr = (Command *) Tcl_GetCommandFromObj(interp, namePtr);
    iPtr->varFramePtr->nsPtr = savedNsPtr;
    return cmdPtr;
}

/*
 *----------------------------------------------------------------------
 *
 * Tcl_EvalTokensStandard --
 *
 *	Given an array of tokens parsed from a Tcl command (e.g., the tokens
 *	that make up a word or the index for an array variable) this function
 *	evaluates the tokens and concatenates their values to form a single
 *	result value.
 *
 * Results:
 *	The return value is a standard Tcl completion code such as TCL_OK or
 *	TCL_ERROR. A result or error message is left in interp's result.
 *
 * Side effects:
 *	Depends on the array of tokens being evaled.
 *
 *----------------------------------------------------------------------
 */

int
Tcl_EvalTokensStandard(
    Tcl_Interp *interp,		/* Interpreter in which to lookup variables,
				 * execute nested commands, and report
				 * errors. */
    Tcl_Token *tokenPtr,	/* Pointer to first in an array of tokens to
				 * evaluate and concatenate. */
    int count)			/* Number of tokens to consider at tokenPtr.
				 * Must be at least 1. */
{
    return TclSubstTokens(interp, tokenPtr, count, /* numLeftPtr */ NULL, 1,
	    NULL, NULL);
}

#if !defined(TCL_NO_DEPRECATED) && TCL_MAJOR_VERSION < 9
/*
 *----------------------------------------------------------------------
 *
 * Tcl_EvalTokens --
 *
 *	Given an array of tokens parsed from a Tcl command (e.g., the tokens
 *	that make up a word or the index for an array variable) this function
 *	evaluates the tokens and concatenates their values to form a single
 *	result value.
 *
 * Results:
 *	The return value is a pointer to a newly allocated Tcl_Obj containing
 *	the value of the array of tokens. The reference count of the returned
 *	object has been incremented. If an error occurs in evaluating the
 *	tokens then a NULL value is returned and an error message is left in
 *	interp's result.
 *
 * Side effects:
 *	A new object is allocated to hold the result.
 *
 *----------------------------------------------------------------------
 *
 * This uses a non-standard return convention; its use is now deprecated. It
 * is a wrapper for the new function Tcl_EvalTokensStandard, and is not used
 * in the core any longer. It is only kept for backward compatibility.
 */

Tcl_Obj *
Tcl_EvalTokens(
    Tcl_Interp *interp,		/* Interpreter in which to lookup variables,
				 * execute nested commands, and report
				 * errors. */
    Tcl_Token *tokenPtr,	/* Pointer to first in an array of tokens to
				 * evaluate and concatenate. */
    int count)			/* Number of tokens to consider at tokenPtr.
				 * Must be at least 1. */
{
    Tcl_Obj *resPtr;

    if (Tcl_EvalTokensStandard(interp, tokenPtr, count) != TCL_OK) {
	return NULL;
    }
    resPtr = Tcl_GetObjResult(interp);
    Tcl_IncrRefCount(resPtr);
    Tcl_ResetResult(interp);
    return resPtr;
}
#endif /* !TCL_NO_DEPRECATED */

/*
 *----------------------------------------------------------------------
 *
 * Tcl_EvalEx, TclEvalEx --
 *
 *	This function evaluates a Tcl script without using the compiler or
 *	byte-code interpreter. It just parses the script, creates values for
 *	each word of each command, then calls EvalObjv to execute each
 *	command.
 *
 * Results:
 *	The return value is a standard Tcl completion code such as TCL_OK or
 *	TCL_ERROR. A result or error message is left in interp's result.
 *
 * Side effects:
 *	Depends on the script.
 *
 * TIP #280 : Keep public API, internally extended API.
 *----------------------------------------------------------------------
 */

int
Tcl_EvalEx(
    Tcl_Interp *interp,		/* Interpreter in which to evaluate the
				 * script. Also used for error reporting. */
    const char *script,		/* First character of script to evaluate. */
    int numBytes,		/* Number of bytes in script. If < 0, the
				 * script consists of all bytes up to the
				 * first null character. */
    int flags)			/* Collection of OR-ed bits that control the
				 * evaluation of the script. Only
				 * TCL_EVAL_GLOBAL is currently supported. */
{
    return TclEvalEx(interp, script, numBytes, flags, 1, NULL, script);
}

int
TclEvalEx(
    Tcl_Interp *interp,		/* Interpreter in which to evaluate the
				 * script. Also used for error reporting. */
    const char *script,		/* First character of script to evaluate. */
    int numBytes,		/* Number of bytes in script. If < 0, the
				 * script consists of all bytes up to the
				 * first NUL character. */
    int flags,			/* Collection of OR-ed bits that control the
				 * evaluation of the script. Only
				 * TCL_EVAL_GLOBAL is currently supported. */
    int line,			/* The line the script starts on. */
    int *clNextOuter,		/* Information about an outer context for */
    const char *outerScript)	/* continuation line data. This is set only in
				 * TclSubstTokens(), to properly handle
				 * [...]-nested commands. The 'outerScript'
				 * refers to the most-outer script containing
				 * the embedded command, which is refered to
				 * by 'script'. The 'clNextOuter' refers to
				 * the current entry in the table of
				 * continuation lines in this "main script",
				 * and the character offsets are relative to
				 * the 'outerScript' as well.
				 *
				 * If outerScript == script, then this call is
				 * for the outer-most script/command. See
				 * Tcl_EvalEx() and TclEvalObjEx() for places
				 * generating arguments for which this is
				 * true. */
{
    Interp *iPtr = (Interp *) interp;
    const char *p, *next;
    const unsigned int minObjs = 20;
    Tcl_Obj **objv, **objvSpace;
    int *expand, *lines, *lineSpace;
    Tcl_Token *tokenPtr;
    int commandLength, bytesLeft, expandRequested, code = TCL_OK;
    CallFrame *savedVarFramePtr;/* Saves old copy of iPtr->varFramePtr in case
				 * TCL_EVAL_GLOBAL was set. */
    int allowExceptions = (iPtr->evalFlags & TCL_ALLOW_EXCEPTIONS);
    int gotParse = 0;
    unsigned int i, objectsUsed = 0;
				/* These variables keep track of how much
				 * state has been allocated while evaluating
				 * the script, so that it can be freed
				 * properly if an error occurs. */
    Tcl_Parse *parsePtr = (Tcl_Parse *)TclStackAlloc(interp, sizeof(Tcl_Parse));
    CmdFrame *eeFramePtr = (CmdFrame *)TclStackAlloc(interp, sizeof(CmdFrame));
    Tcl_Obj **stackObjArray = (Tcl_Obj **)
	    TclStackAlloc(interp, minObjs * sizeof(Tcl_Obj *));
    int *expandStack = (int *)TclStackAlloc(interp, minObjs * sizeof(int));
    int *linesStack = (int *)TclStackAlloc(interp, minObjs * sizeof(int));
				/* TIP #280 Structures for tracking of command
				 * locations. */
    int *clNext = NULL;		/* Pointer for the tracking of invisible
				 * continuation lines. Initialized only if the
				 * caller gave us a table of locations to
				 * track, via scriptCLLocPtr. It always refers
				 * to the table entry holding the location of
				 * the next invisible continuation line to
				 * look for, while parsing the script. */

    if (iPtr->scriptCLLocPtr) {
	if (clNextOuter) {
	    clNext = clNextOuter;
	} else {
	    clNext = &iPtr->scriptCLLocPtr->loc[0];
	}
    }

    if (numBytes < 0) {
	numBytes = strlen(script);
    }
    Tcl_ResetResult(interp);

    savedVarFramePtr = iPtr->varFramePtr;
    if (flags & TCL_EVAL_GLOBAL) {
	iPtr->varFramePtr = iPtr->rootFramePtr;
    }

    /*
     * Each iteration through the following loop parses the next command from
     * the script and then executes it.
     */

    objv = objvSpace = stackObjArray;
    lines = lineSpace = linesStack;
    expand = expandStack;
    p = script;
    bytesLeft = numBytes;

    /*
     * TIP #280 Initialize tracking. Do not push on the frame stack yet.
     *
     * We open a new context, either for a sourced script, or 'eval'.
     * For sourced files we always have a path object, even if nothing was
     * specified in the interp itself. That makes code using it simpler as
     * NULL checks can be left out. Sourced file without path in the
     * 'scriptFile' is possible during Tcl initialization.
     */

    eeFramePtr->level = iPtr->cmdFramePtr ? iPtr->cmdFramePtr->level + 1 : 1;
    eeFramePtr->framePtr = iPtr->framePtr;
    eeFramePtr->nextPtr = iPtr->cmdFramePtr;
    eeFramePtr->nline = 0;
    eeFramePtr->line = NULL;
    eeFramePtr->cmdObj = NULL;

    iPtr->cmdFramePtr = eeFramePtr;
    if (iPtr->evalFlags & TCL_EVAL_FILE) {
	/*
	 * Set up for a sourced file.
	 */

	eeFramePtr->type = TCL_LOCATION_SOURCE;

	if (iPtr->scriptFile) {
	    /*
	     * Normalization here, to have the correct pwd. Should have
	     * negligible impact on performance, as the norm should have been
	     * done already by the 'source' invoking us, and it caches the
	     * result.
	     */

	    Tcl_Obj *norm = Tcl_FSGetNormalizedPath(interp, iPtr->scriptFile);

	    if (norm == NULL) {
		/*
		 * Error message in the interp result.
		 */

		code = TCL_ERROR;
		goto error;
	    }
	    eeFramePtr->data.eval.path = norm;
	} else {
	    TclNewLiteralStringObj(eeFramePtr->data.eval.path, "");
	}
	Tcl_IncrRefCount(eeFramePtr->data.eval.path);
    } else {
	/*
	 * Set up for plain eval.
	 */

	eeFramePtr->type = TCL_LOCATION_EVAL;
	eeFramePtr->data.eval.path = NULL;
    }

    iPtr->evalFlags = 0;
    do {
	if (Tcl_ParseCommand(interp, p, bytesLeft, 0, parsePtr) != TCL_OK) {
	    code = TCL_ERROR;
	    Tcl_LogCommandInfo(interp, script, parsePtr->commandStart,
		    parsePtr->term + 1 - parsePtr->commandStart);
	    goto posterror;
	}

	/*
	 * TIP #280 Track lines. The parser may have skipped text till it
	 * found the command we are now at. We have to count the lines in this
	 * block, and do not forget invisible continuation lines.
	 */

	TclAdvanceLines(&line, p, parsePtr->commandStart);
	TclAdvanceContinuations(&line, &clNext,
		parsePtr->commandStart - outerScript);

	gotParse = 1;
	if (parsePtr->numWords > 0) {
	    /*
	     * TIP #280. Track lines within the words of the current
	     * command. We use a separate pointer into the table of
	     * continuation line locations to not lose our position for the
	     * per-command parsing.
	     */

	    int wordLine = line;
	    const char *wordStart = parsePtr->commandStart;
	    int *wordCLNext = clNext;
	    unsigned int objectsNeeded = 0;
	    unsigned int numWords = parsePtr->numWords;

	    /*
	     * Generate an array of objects for the words of the command.
	     */

	    if (numWords > minObjs) {
		expand =    (int *)ckalloc(numWords * sizeof(int));
		objvSpace = (Tcl_Obj **)ckalloc(numWords * sizeof(Tcl_Obj *));
		lineSpace = (int *)ckalloc(numWords * sizeof(int));
	    }
	    expandRequested = 0;
	    objv = objvSpace;
	    lines = lineSpace;

	    iPtr->cmdFramePtr = eeFramePtr->nextPtr;
	    for (objectsUsed = 0, tokenPtr = parsePtr->tokenPtr;
		    objectsUsed < numWords;
		    objectsUsed++, tokenPtr += tokenPtr->numComponents+1) {
		/*
		 * TIP #280. Track lines to current word. Save the information
		 * on a per-word basis, signaling dynamic words as needed.
		 * Make the information available to the recursively called
		 * evaluator as well, including the type of context (source
		 * vs. eval).
		 */

		TclAdvanceLines(&wordLine, wordStart, tokenPtr->start);
		TclAdvanceContinuations(&wordLine, &wordCLNext,
			tokenPtr->start - outerScript);
		wordStart = tokenPtr->start;

		lines[objectsUsed] = TclWordKnownAtCompileTime(tokenPtr, NULL)
			? wordLine : -1;

		if (eeFramePtr->type == TCL_LOCATION_SOURCE) {
		    iPtr->evalFlags |= TCL_EVAL_FILE;
		}

		code = TclSubstTokens(interp, tokenPtr+1,
			tokenPtr->numComponents, NULL, wordLine,
			wordCLNext, outerScript);

		iPtr->evalFlags = 0;

		if (code != TCL_OK) {
		    break;
		}
		objv[objectsUsed] = Tcl_GetObjResult(interp);
		Tcl_IncrRefCount(objv[objectsUsed]);
		if (tokenPtr->type == TCL_TOKEN_EXPAND_WORD) {
		    int numElements;

		    code = TclListObjLength(interp, objv[objectsUsed],
			    &numElements);
		    if (code == TCL_ERROR) {
			/*
			 * Attempt to expand a non-list.
			 */

			Tcl_AppendObjToErrorInfo(interp, Tcl_ObjPrintf(
				"\n    (expanding word %d)", objectsUsed));
			Tcl_DecrRefCount(objv[objectsUsed]);
			break;
		    }
		    expandRequested = 1;
		    expand[objectsUsed] = 1;

		    objectsNeeded += (numElements ? numElements : 1);
		} else {
		    expand[objectsUsed] = 0;
		    objectsNeeded++;
		}

		if (wordCLNext) {
		    TclContinuationsEnterDerived(objv[objectsUsed],
			    wordStart - outerScript, wordCLNext);
		}
	    } /* for loop */
	    iPtr->cmdFramePtr = eeFramePtr;
	    if (code != TCL_OK) {
		goto error;
	    }
	    if (expandRequested) {
		/*
		 * Some word expansion was requested. Check for objv resize.
		 */

		Tcl_Obj **copy = objvSpace;
		int *lcopy = lineSpace;
		int wordIdx = numWords;
		int objIdx = objectsNeeded - 1;

		if ((numWords > minObjs) || (objectsNeeded > minObjs)) {
		    objv = objvSpace =
			    (Tcl_Obj **)ckalloc(objectsNeeded * sizeof(Tcl_Obj *));
		    lines = lineSpace = (int *)ckalloc(objectsNeeded * sizeof(int));
		}

		objectsUsed = 0;
		while (wordIdx--) {
		    if (expand[wordIdx]) {
			int numElements;
			Tcl_Obj **elements, *temp = copy[wordIdx];

			Tcl_ListObjGetElements(NULL, temp, &numElements,
				&elements);
			objectsUsed += numElements;
			while (numElements--) {
			    lines[objIdx] = -1;
			    objv[objIdx--] = elements[numElements];
			    Tcl_IncrRefCount(elements[numElements]);
			}
			Tcl_DecrRefCount(temp);
		    } else {
			lines[objIdx] = lcopy[wordIdx];
			objv[objIdx--] = copy[wordIdx];
			objectsUsed++;
		    }
		}
		objv += objIdx+1;

		if (copy != stackObjArray) {
		    ckfree(copy);
		}
		if (lcopy != linesStack) {
		    ckfree(lcopy);
		}
	    }

	    /*
	     * Execute the command and free the objects for its words.
	     *
	     * TIP #280: Remember the command itself for 'info frame'. We
	     * shorten the visible command by one char to exclude the
	     * termination character, if necessary. Here is where we put our
	     * frame on the stack of frames too. _After_ the nested commands
	     * have been executed.
	     */

	    eeFramePtr->cmd = parsePtr->commandStart;
	    eeFramePtr->len = parsePtr->commandSize;

	    if (parsePtr->term ==
		    parsePtr->commandStart + parsePtr->commandSize - 1) {
		eeFramePtr->len--;
	    }

	    eeFramePtr->nline = objectsUsed;
	    eeFramePtr->line = lines;

	    TclArgumentEnter(interp, objv, objectsUsed, eeFramePtr);
	    code = Tcl_EvalObjv(interp, objectsUsed, objv,
		    TCL_EVAL_NOERR | TCL_EVAL_SOURCE_IN_FRAME);
	    TclArgumentRelease(interp, objv, objectsUsed);

	    eeFramePtr->line = NULL;
	    eeFramePtr->nline = 0;
	    if (eeFramePtr->cmdObj) {
		Tcl_DecrRefCount(eeFramePtr->cmdObj);
		eeFramePtr->cmdObj = NULL;
	    }

	    if (code != TCL_OK) {
		goto error;
	    }
	    for (i = 0; i < objectsUsed; i++) {
		Tcl_DecrRefCount(objv[i]);
	    }
	    objectsUsed = 0;
	    if (objvSpace != stackObjArray) {
		ckfree(objvSpace);
		objvSpace = stackObjArray;
		ckfree(lineSpace);
		lineSpace = linesStack;
	    }

	    /*
	     * Free expand separately since objvSpace could have been
	     * reallocated above.
	     */

	    if (expand != expandStack) {
		ckfree(expand);
		expand = expandStack;
	    }
	}

	/*
	 * Advance to the next command in the script.
	 *
	 * TIP #280 Track Lines. Now we track how many lines were in the
	 * executed command.
	 */

	next = parsePtr->commandStart + parsePtr->commandSize;
	bytesLeft -= next - p;
	p = next;
	TclAdvanceLines(&line, parsePtr->commandStart, p);
	Tcl_FreeParse(parsePtr);
	gotParse = 0;
    } while (bytesLeft > 0);
    iPtr->varFramePtr = savedVarFramePtr;
    code = TCL_OK;
    goto cleanup_return;

  error:
    /*
     * Generate and log various pieces of error information.
     */

    if (iPtr->numLevels == 0) {
	if (code == TCL_RETURN) {
	    code = TclUpdateReturnInfo(iPtr);
	}
	if ((code != TCL_OK) && (code != TCL_ERROR) && !allowExceptions) {
	    ProcessUnexpectedResult(interp, code);
	    code = TCL_ERROR;
	}
    }
    if ((code == TCL_ERROR) && !(iPtr->flags & ERR_ALREADY_LOGGED)) {
	commandLength = parsePtr->commandSize;
	if (parsePtr->term == parsePtr->commandStart + commandLength - 1) {
	    /*
	     * The terminator character (such as ; or ]) of the command where
	     * the error occurred is the last character in the parsed command.
	     * Reduce the length by one so that the error message doesn't
	     * include the terminator character.
	     */

	    commandLength -= 1;
	}
	Tcl_LogCommandInfo(interp, script, parsePtr->commandStart,
		commandLength);
    }
 posterror:
    iPtr->flags &= ~ERR_ALREADY_LOGGED;

    /*
     * Then free resources that had been allocated to the command.
     */

    for (i = 0; i < objectsUsed; i++) {
	Tcl_DecrRefCount(objv[i]);
    }
    if (gotParse) {
	Tcl_FreeParse(parsePtr);
    }
    if (objvSpace != stackObjArray) {
	ckfree(objvSpace);
	ckfree(lineSpace);
    }
    if (expand != expandStack) {
	ckfree(expand);
    }
    iPtr->varFramePtr = savedVarFramePtr;

 cleanup_return:
    /*
     * TIP #280. Release the local CmdFrame, and its contents.
     */

    iPtr->cmdFramePtr = iPtr->cmdFramePtr->nextPtr;
    if (eeFramePtr->type == TCL_LOCATION_SOURCE) {
	Tcl_DecrRefCount(eeFramePtr->data.eval.path);
    }
    TclStackFree(interp, linesStack);
    TclStackFree(interp, expandStack);
    TclStackFree(interp, stackObjArray);
    TclStackFree(interp, eeFramePtr);
    TclStackFree(interp, parsePtr);

    return code;
}

/*
 *----------------------------------------------------------------------
 *
 * TclAdvanceLines --
 *
 *	This function is a helper which counts the number of lines in a block
 *	of text and advances an external counter.
 *
 * Results:
 *	None.
 *
 * Side effects:
 *	The specified counter is advanced per the number of lines found.
 *
 * TIP #280
 *----------------------------------------------------------------------
 */

void
TclAdvanceLines(
    int *line,
    const char *start,
    const char *end)
{
    const char *p;

    for (p = start; p < end; p++) {
	if (*p == '\n') {
	    (*line)++;
	}
    }
}

/*
 *----------------------------------------------------------------------
 *
 * TclAdvanceContinuations --
 *
 *	This procedure is a helper which counts the number of continuation
 *	lines (CL) in a block of text using a table of CL locations and
 *	advances an external counter, and the pointer into the table.
 *
 * Results:
 *	None.
 *
 * Side effects:
 *	The specified counter is advanced per the number of continuation lines
 *	found.
 *
 * TIP #280
 *----------------------------------------------------------------------
 */

void
TclAdvanceContinuations(
    int *line,
    int **clNextPtrPtr,
    int loc)
{
    /*
     * Track the invisible continuation lines embedded in a script, if any.
     * Here they are just spaces (already). They were removed by
     * TclSubstTokens via TclParseBackslash.
     *
     * *clNextPtrPtr         <=> We have continuation lines to track.
     * **clNextPtrPtr >= 0   <=> We are not beyond the last possible location.
     * loc >= **clNextPtrPtr <=> We stepped beyond the current cont. line.
     */

    while (*clNextPtrPtr && (**clNextPtrPtr >= 0)
	    && (loc >= **clNextPtrPtr)) {
	/*
	 * We just stepped over an invisible continuation line. Adjust the
	 * line counter and step to the table entry holding the location of
	 * the next continuation line to track.
	 */

	(*line)++;
	(*clNextPtrPtr)++;
    }
}

/*
 *----------------------------------------------------------------------
 * Note: The whole data structure access for argument location tracking is
 * hidden behind these three functions. The only parts open are the lineLAPtr
 * field in the Interp structure. The CFWord definition is internal to here.
 * Should make it easier to redo the data structures if we find something more
 * space/time efficient.
 */

/*
 *----------------------------------------------------------------------
 *
 * TclArgumentEnter --
 *
 *	This procedure is a helper for the TIP #280 uplevel extension. It
 *	enters location references for the arguments of a command to be
 *	invoked. Only the first entry has the actual data, further entries
 *	simply count the usage up.
 *
 * Results:
 *	None.
 *
 * Side effects:
 *	May allocate memory.
 *
 * TIP #280
 *----------------------------------------------------------------------
 */

void
TclArgumentEnter(
    Tcl_Interp *interp,
    Tcl_Obj **objv,
    int objc,
    CmdFrame *cfPtr)
{
    Interp *iPtr = (Interp *) interp;
    int isNew, i;
    Tcl_HashEntry *hPtr;
    CFWord *cfwPtr;

    for (i = 1; i < objc; i++) {
	/*
	 * Ignore argument words without line information (= dynamic). If they
	 * are variables they may have location information associated with
	 * that, either through globally recorded 'set' invokations, or
	 * literals in bytecode. Eitehr way there is no need to record
	 * something here.
	 */

	if (cfPtr->line[i] < 0) {
	    continue;
	}
	hPtr = Tcl_CreateHashEntry(iPtr->lineLAPtr, objv[i], &isNew);
	if (isNew) {
	    /*
	     * The word is not on the stack yet, remember the current location
	     * and initialize references.
	     */

	    cfwPtr = (CFWord *)ckalloc(sizeof(CFWord));
	    cfwPtr->framePtr = cfPtr;
	    cfwPtr->word = i;
	    cfwPtr->refCount = 1;
	    Tcl_SetHashValue(hPtr, cfwPtr);
	} else {
	    /*
	     * The word is already on the stack, its current location is not
	     * relevant. Just remember the reference to prevent early removal.
	     */

	    cfwPtr = (CFWord *)Tcl_GetHashValue(hPtr);
	    cfwPtr->refCount++;
	}
    }
}

/*
 *----------------------------------------------------------------------
 *
 * TclArgumentRelease --
 *
 *	This procedure is a helper for the TIP #280 uplevel extension. It
 *	removes the location references for the arguments of a command just
 *	done. Usage is counted down, the data is removed only when no user is
 *	left over.
 *
 * Results:
 *	None.
 *
 * Side effects:
 *	May release memory.
 *
 * TIP #280
 *----------------------------------------------------------------------
 */

void
TclArgumentRelease(
    Tcl_Interp *interp,
    Tcl_Obj **objv,
    int objc)
{
    Interp *iPtr = (Interp *) interp;
    int i;

    for (i = 1; i < objc; i++) {
	CFWord *cfwPtr;
	Tcl_HashEntry *hPtr =
		Tcl_FindHashEntry(iPtr->lineLAPtr, (char *) objv[i]);

	if (!hPtr) {
	    continue;
	}
	cfwPtr = (CFWord *)Tcl_GetHashValue(hPtr);

	if (cfwPtr->refCount-- > 1) {
	    continue;
	}

	ckfree(cfwPtr);
	Tcl_DeleteHashEntry(hPtr);
    }
}

/*
 *----------------------------------------------------------------------
 *
 * TclArgumentBCEnter --
 *
 *	This procedure is a helper for the TIP #280 uplevel extension. It
 *	enters location references for the literal arguments of commands in
 *	bytecode about to be invoked. Only the first entry has the actual
 *	data, further entries simply count the usage up.
 *
 * Results:
 *	None.
 *
 * Side effects:
 *	May allocate memory.
 *
 * TIP #280
 *----------------------------------------------------------------------
 */

void
TclArgumentBCEnter(
    Tcl_Interp *interp,
    Tcl_Obj *objv[],
    int objc,
    void *codePtr,
    CmdFrame *cfPtr,
    int cmd,
    int pc)
{
    ExtCmdLoc *eclPtr;
    int word;
    ECL *ePtr;
    CFWordBC *lastPtr = NULL;
    Interp *iPtr = (Interp *) interp;
    Tcl_HashEntry *hePtr =
	    Tcl_FindHashEntry(iPtr->lineBCPtr, (char *) codePtr);

    if (!hePtr) {
	return;
    }
    eclPtr = (ExtCmdLoc *)Tcl_GetHashValue(hePtr);
    ePtr = &eclPtr->loc[cmd];

    /*
     * ePtr->nline is the number of words originally parsed.
     *
     * objc is the number of elements getting invoked.
     *
     * If they are not the same, we arrived here by compiling an
     * ensemble dispatch.  Ensemble subcommands that lead to script
     * evaluation are not supposed to get compiled, because a command
     * such as [info level] in the script can expose some of the dispatch
     * shenanigans.  This means that we don't have to tend to the
     * housekeeping, and can escape now.
     */

    if (ePtr->nline != objc) {
        return;
    }

    /*
     * Having disposed of the ensemble cases, we can state...
     * A few truths ...
     * (1) ePtr->nline == objc
     * (2) (ePtr->line[word] < 0) => !literal, for all words
     * (3) (word == 0) => !literal
     *
     * Item (2) is why we can use objv to get the literals, and do not
     * have to save them at compile time.
     */

    for (word = 1; word < objc; word++) {
	if (ePtr->line[word] >= 0) {
	    int isNew;
	    Tcl_HashEntry *hPtr = Tcl_CreateHashEntry(iPtr->lineLABCPtr,
		objv[word], &isNew);
	    CFWordBC *cfwPtr = (CFWordBC *)ckalloc(sizeof(CFWordBC));

	    cfwPtr->framePtr = cfPtr;
	    cfwPtr->obj = objv[word];
	    cfwPtr->pc = pc;
	    cfwPtr->word = word;
	    cfwPtr->nextPtr = lastPtr;
	    lastPtr = cfwPtr;

	    if (isNew) {
		/*
		 * The word is not on the stack yet, remember the current
		 * location and initialize references.
		 */

		cfwPtr->prevPtr = NULL;
	    } else {
		/*
		 * The object is already on the stack, however it may have
		 * a different location now (literal sharing may map
		 * multiple location to a single Tcl_Obj*. Save the old
		 * information in the new structure.
		 */

		cfwPtr->prevPtr = (CFWordBC *)Tcl_GetHashValue(hPtr);
	    }

	    Tcl_SetHashValue(hPtr, cfwPtr);
	}
    } /* for */

    cfPtr->litarg = lastPtr;
}

/*
 *----------------------------------------------------------------------
 *
 * TclArgumentBCRelease --
 *
 *	This procedure is a helper for the TIP #280 uplevel extension. It
 *	removes the location references for the literal arguments of commands
 *	in bytecode just done. Usage is counted down, the data is removed only
 *	when no user is left over.
 *
 * Results:
 *	None.
 *
 * Side effects:
 *	May release memory.
 *
 * TIP #280
 *----------------------------------------------------------------------
 */

void
TclArgumentBCRelease(
    Tcl_Interp *interp,
    CmdFrame *cfPtr)
{
    Interp *iPtr = (Interp *) interp;
    CFWordBC *cfwPtr = (CFWordBC *) cfPtr->litarg;

    while (cfwPtr) {
	CFWordBC *nextPtr = cfwPtr->nextPtr;
	Tcl_HashEntry *hPtr =
		Tcl_FindHashEntry(iPtr->lineLABCPtr, (char *) cfwPtr->obj);
	CFWordBC *xPtr = (CFWordBC *)Tcl_GetHashValue(hPtr);

	if (xPtr != cfwPtr) {
	    Tcl_Panic("TclArgumentBC Enter/Release Mismatch");
	}

	if (cfwPtr->prevPtr) {
	    Tcl_SetHashValue(hPtr, cfwPtr->prevPtr);
	} else {
	    Tcl_DeleteHashEntry(hPtr);
	}

	ckfree(cfwPtr);
	cfwPtr = nextPtr;
    }

    cfPtr->litarg = NULL;
}

/*
 *----------------------------------------------------------------------
 *
 * TclArgumentGet --
 *
 *	This procedure is a helper for the TIP #280 uplevel extension. It
 *	finds the location references for a Tcl_Obj, if any.
 *
 * Results:
 *	None.
 *
 * Side effects:
 *	Writes found location information into the result arguments.
 *
 * TIP #280
 *----------------------------------------------------------------------
 */

void
TclArgumentGet(
    Tcl_Interp *interp,
    Tcl_Obj *obj,
    CmdFrame **cfPtrPtr,
    int *wordPtr)
{
    Interp *iPtr = (Interp *) interp;
    Tcl_HashEntry *hPtr;
    CmdFrame *framePtr;

    /*
     * An object which either has no string rep or else is a canonical list is
     * guaranteed to have been generated dynamically: bail out, this cannot
     * have a usable absolute location. _Do not touch_ the information the set
     * up by the caller. It knows better than us.
     */

    if (!TclHasStringRep(obj) || TclListObjIsCanonical(obj)) {
	return;
    }

    /*
     * First look for location information recorded in the argument
     * stack. That is nearest.
     */

    hPtr = Tcl_FindHashEntry(iPtr->lineLAPtr, (char *) obj);
    if (hPtr) {
	CFWord *cfwPtr = (CFWord *)Tcl_GetHashValue(hPtr);

	*wordPtr = cfwPtr->word;
	*cfPtrPtr = cfwPtr->framePtr;
	return;
    }

    /*
     * Check if the Tcl_Obj has location information as a bytecode literal, in
     * that stack.
     */

    hPtr = Tcl_FindHashEntry(iPtr->lineLABCPtr, (char *) obj);
    if (hPtr) {
	CFWordBC *cfwPtr = (CFWordBC *)Tcl_GetHashValue(hPtr);

	framePtr = cfwPtr->framePtr;
	framePtr->data.tebc.pc = (char *) (((ByteCode *)
		framePtr->data.tebc.codePtr)->codeStart + cfwPtr->pc);
	*cfPtrPtr = cfwPtr->framePtr;
	*wordPtr = cfwPtr->word;
	return;
    }
}

/*
 *----------------------------------------------------------------------
 *
 * Tcl_Eval --
 *
 *	Execute a Tcl command in a string. This function executes the script
 *	directly, rather than compiling it to bytecodes. Before the arrival of
 *	the bytecode compiler in Tcl 8.0 Tcl_Eval was the main function used
 *	for executing Tcl commands, but nowadays it isn't used much.
 *
 * Results:
 *	The return value is one of the return codes defined in tcl.h (such as
 *	TCL_OK), and interp's result contains a value to supplement the return
 *	code. The value of the result will persist only until the next call to
 *	Tcl_Eval or Tcl_EvalObj: you must copy it or lose it!
 *
 * Side effects:
 *	Can be almost arbitrary, depending on the commands in the script.
 *
 *----------------------------------------------------------------------
 */

#ifndef TCL_NO_DEPRECATED
#undef Tcl_Eval
int
Tcl_Eval(
    Tcl_Interp *interp,		/* Token for command interpreter (returned by
				 * previous call to Tcl_CreateInterp). */
    const char *script)		/* Pointer to TCL command to execute. */
{
    int code = Tcl_EvalEx(interp, script, -1, 0);

    /*
     * For backwards compatibility with old C code that predates the object
     * system in Tcl 8.0, we have to mirror the object result back into the
     * string result (some callers may expect it there).
     */

    (void) Tcl_GetStringResult(interp);
    return code;
}

/*
 *----------------------------------------------------------------------
 *
 * Tcl_EvalObj, Tcl_GlobalEvalObj --
 *
 *	These functions are deprecated but we keep them around for backwards
 *	compatibility reasons.
 *
 * Results:
 *	See the functions they call.
 *
 * Side effects:
 *	See the functions they call.
 *
 *----------------------------------------------------------------------
 */

#undef Tcl_EvalObj
int
Tcl_EvalObj(
    Tcl_Interp *interp,
    Tcl_Obj *objPtr)
{
    return Tcl_EvalObjEx(interp, objPtr, 0);
}
#undef Tcl_GlobalEvalObj
int
Tcl_GlobalEvalObj(
    Tcl_Interp *interp,
    Tcl_Obj *objPtr)
{
    return Tcl_EvalObjEx(interp, objPtr, TCL_EVAL_GLOBAL);
}
#endif /* TCL_NO_DEPRECATED */

/*
 *----------------------------------------------------------------------
 *
 * Tcl_EvalObjEx, TclEvalObjEx --
 *
 *	Execute Tcl commands stored in a Tcl object. These commands are
 *	compiled into bytecodes if necessary, unless TCL_EVAL_DIRECT is
 *	specified.
 *
 *	If the flag TCL_EVAL_DIRECT is passed in, the value of invoker
 *	must be NULL.  Support for non-NULL invokers in that mode has
 *	been removed since it was unused and untested.  Failure to
 *	follow this limitation will lead to an assertion panic.
 *
 * Results:
 *	The return value is one of the return codes defined in tcl.h (such as
 *	TCL_OK), and the interpreter's result contains a value to supplement
 *	the return code.
 *
 * Side effects:
 *	The object is converted, if necessary, to a ByteCode object that holds
 *	the bytecode instructions for the commands. Executing the commands
 *	will almost certainly have side effects that depend on those commands.
 *
 * TIP #280 : Keep public API, internally extended API.
 *----------------------------------------------------------------------
 */

int
Tcl_EvalObjEx(
    Tcl_Interp *interp,		/* Token for command interpreter (returned by
				 * a previous call to Tcl_CreateInterp). */
    Tcl_Obj *objPtr,	/* Pointer to object containing commands to
				 * execute. */
    int flags)			/* Collection of OR-ed bits that control the
				 * evaluation of the script. Supported values
				 * are TCL_EVAL_GLOBAL and TCL_EVAL_DIRECT. */
{
    return TclEvalObjEx(interp, objPtr, flags, NULL, 0);
}

int
TclEvalObjEx(
    Tcl_Interp *interp,		/* Token for command interpreter (returned by
				 * a previous call to Tcl_CreateInterp). */
    Tcl_Obj *objPtr,	/* Pointer to object containing commands to
				 * execute. */
    int flags,			/* Collection of OR-ed bits that control the
				 * evaluation of the script. Supported values
				 * are TCL_EVAL_GLOBAL and TCL_EVAL_DIRECT. */
    const CmdFrame *invoker,	/* Frame of the command doing the eval. */
    int word)			/* Index of the word which is in objPtr. */
{
    int result = TCL_OK;
    NRE_callback *rootPtr = TOP_CB(interp);

    result = TclNREvalObjEx(interp, objPtr, flags, invoker, word);
    return TclNRRunCallbacks(interp, result, rootPtr);
}

int
TclNREvalObjEx(
    Tcl_Interp *interp,		/* Token for command interpreter (returned by
				 * a previous call to Tcl_CreateInterp). */
    Tcl_Obj *objPtr,	/* Pointer to object containing commands to
				 * execute. */
    int flags,			/* Collection of OR-ed bits that control the
				 * evaluation of the script. Supported values
				 * are TCL_EVAL_GLOBAL and TCL_EVAL_DIRECT. */
    const CmdFrame *invoker,	/* Frame of the command doing the eval. */
    int word)			/* Index of the word which is in objPtr. */
{
    Interp *iPtr = (Interp *) interp;
    int result;

    /*
     * This function consists of three independent blocks for: direct
     * evaluation of canonical lists, compilation and bytecode execution and
     * finally direct evaluation. Precisely one of these blocks will be run.
     */

    if (TclListObjIsCanonical(objPtr)) {
	CmdFrame *eoFramePtr = NULL;
	int objc;
	Tcl_Obj *listPtr, **objv;

	/*
	 * Canonical List Optimization:  In this case, we
	 * can safely use Tcl_EvalObjv instead and get an appreciable
	 * improvement in execution speed. This is because it allows us to
	 * avoid a setFromAny step that would just pack everything into a
	 * string and back out again.
	 *
	 * This also preserves any associations between list elements and
	 * location information for such elements.
	 */

	/*
	 * Shimmer protection! Always pass an unshared obj. The caller could
	 * incr the refCount of objPtr AFTER calling us! To be completely safe
	 * we always make a copy. The callback takes care od the refCounts for
	 * both listPtr and objPtr.
	 *
	 * TODO: Create a test to demo this need, or eliminate it.
	 * FIXME OPT: preserve just the internal rep?
	 */

	Tcl_IncrRefCount(objPtr);
	listPtr = TclListObjCopy(interp, objPtr);
	Tcl_IncrRefCount(listPtr);

	if (word != INT_MIN) {
	    /*
	     * TIP #280 Structures for tracking lines. As we know that this is
	     * dynamic execution we ignore the invoker, even if known.
	     *
	     * TIP #280. We do _not_ compute all the line numbers for the
	     * words in the command. For the eval of a pure list the most
	     * sensible choice is to put all words on line 1. Given that we
	     * neither need memory for them nor compute anything. 'line' is
	     * left NULL. The two places using this information (TclInfoFrame,
	     * and TclInitCompileEnv), are special-cased to use the proper
	     * line number directly instead of accessing the 'line' array.
	     *
	     * Note that we use (word==INTMIN) to signal that no command frame
	     * should be pushed, as needed by alias and ensemble redirections.
	     */

	    eoFramePtr = (CmdFrame *)TclStackAlloc(interp, sizeof(CmdFrame));
	    eoFramePtr->nline = 0;
	    eoFramePtr->line = NULL;

	    eoFramePtr->type = TCL_LOCATION_EVAL;
	    eoFramePtr->level = (iPtr->cmdFramePtr == NULL?
		    1 : iPtr->cmdFramePtr->level + 1);
	    eoFramePtr->framePtr = iPtr->framePtr;
	    eoFramePtr->nextPtr = iPtr->cmdFramePtr;

	    eoFramePtr->cmdObj = objPtr;
	    eoFramePtr->cmd = NULL;
	    eoFramePtr->len = 0;
	    eoFramePtr->data.eval.path = NULL;

	    iPtr->cmdFramePtr = eoFramePtr;

	    flags |= TCL_EVAL_SOURCE_IN_FRAME;
	}

	TclMarkTailcall(interp);
        TclNRAddCallback(interp, TEOEx_ListCallback, listPtr, eoFramePtr,
		objPtr, NULL);

	TclListObjGetElements(NULL, listPtr, &objc, &objv);
	return TclNREvalObjv(interp, objc, objv, flags, NULL);
    }

    if (!(flags & TCL_EVAL_DIRECT)) {
	/*
	 * Let the compiler/engine subsystem do the evaluation.
	 *
	 * TIP #280 The invoker provides us with the context for the script.
	 * We transfer this to the byte code compiler.
	 */

	int allowExceptions = (iPtr->evalFlags & TCL_ALLOW_EXCEPTIONS);
	ByteCode *codePtr;
	CallFrame *savedVarFramePtr = NULL;	/* Saves old copy of
						 * iPtr->varFramePtr in case
						 * TCL_EVAL_GLOBAL was set. */

        if (TclInterpReady(interp) != TCL_OK) {
            return TCL_ERROR;
        }
	if (flags & TCL_EVAL_GLOBAL) {
	    savedVarFramePtr = iPtr->varFramePtr;
	    iPtr->varFramePtr = iPtr->rootFramePtr;
	}
	Tcl_IncrRefCount(objPtr);
	codePtr = TclCompileObj(interp, objPtr, invoker, word);

	TclNRAddCallback(interp, TEOEx_ByteCodeCallback, savedVarFramePtr,
		objPtr, INT2PTR(allowExceptions), NULL);
        return TclNRExecuteByteCode(interp, codePtr);
    }

    {
	/*
	 * We're not supposed to use the compiler or byte-code
	 * interpreter. Let Tcl_EvalEx evaluate the command directly (and
	 * probably more slowly).
	 */

	const char *script;
	int numSrcBytes;

	/*
	 * Now we check if we have data about invisible continuation lines for
	 * the script, and make it available to the direct script parser and
	 * evaluator we are about to call, if so.
	 *
	 * It may be possible that the script Tcl_Obj* can be free'd while the
	 * evaluator is using it, leading to the release of the associated
	 * ContLineLoc structure as well. To ensure that the latter doesn't
	 * happen we set a lock on it. We release this lock later in this
	 * function, after the evaluator is done. The relevant "lineCLPtr"
	 * hashtable is managed in the file "tclObj.c".
	 *
	 * Another important action is to save (and later restore) the
	 * continuation line information of the caller, in case we are
	 * executing nested commands in the eval/direct path.
	 */

	ContLineLoc *saveCLLocPtr = iPtr->scriptCLLocPtr;

	assert(invoker == NULL);

	iPtr->scriptCLLocPtr = TclContinuationsGet(objPtr);

	Tcl_IncrRefCount(objPtr);

	script = TclGetStringFromObj(objPtr, &numSrcBytes);
	result = Tcl_EvalEx(interp, script, numSrcBytes, flags);

	TclDecrRefCount(objPtr);

	iPtr->scriptCLLocPtr = saveCLLocPtr;
	return result;
    }
}

static int
TEOEx_ByteCodeCallback(
    ClientData data[],
    Tcl_Interp *interp,
    int result)
{
    Interp *iPtr = (Interp *) interp;
    CallFrame *savedVarFramePtr = (CallFrame *)data[0];
    Tcl_Obj *objPtr = (Tcl_Obj *)data[1];
    int allowExceptions = PTR2INT(data[2]);

    if (iPtr->numLevels == 0) {
	if (result == TCL_RETURN) {
	    result = TclUpdateReturnInfo(iPtr);
	}
	if ((result != TCL_OK) && (result != TCL_ERROR) && !allowExceptions) {
	    const char *script;
	    int numSrcBytes;

	    ProcessUnexpectedResult(interp, result);
	    result = TCL_ERROR;
	    script = TclGetStringFromObj(objPtr, &numSrcBytes);
	    Tcl_LogCommandInfo(interp, script, script, numSrcBytes);
	}

	/*
	 * We are returning to level 0, so should call TclResetCancellation.
	 * Let us just unset the flags inline.
	 */

	TclUnsetCancelFlags(iPtr);
    }
    iPtr->evalFlags = 0;

    /*
     * Restore the callFrame if this was a TCL_EVAL_GLOBAL.
     */

    if (savedVarFramePtr) {
	iPtr->varFramePtr = savedVarFramePtr;
    }

    TclDecrRefCount(objPtr);
    return result;
}

static int
TEOEx_ListCallback(
    ClientData data[],
    Tcl_Interp *interp,
    int result)
{
    Interp *iPtr = (Interp *) interp;
    Tcl_Obj *listPtr = (Tcl_Obj *)data[0];
    CmdFrame *eoFramePtr = (CmdFrame *)data[1];
    Tcl_Obj *objPtr = (Tcl_Obj *)data[2];

    /*
     * Remove the cmdFrame
     */

    if (eoFramePtr) {
	iPtr->cmdFramePtr = eoFramePtr->nextPtr;
	TclStackFree(interp, eoFramePtr);
    }
    TclDecrRefCount(objPtr);
    TclDecrRefCount(listPtr);

    return result;
}

/*
 *----------------------------------------------------------------------
 *
 * ProcessUnexpectedResult --
 *
 *	Function called by Tcl_EvalObj to set the interpreter's result value
 *	to an appropriate error message when the code it evaluates returns an
 *	unexpected result code (not TCL_OK and not TCL_ERROR) to the topmost
 *	evaluation level.
 *
 * Results:
 *	None.
 *
 * Side effects:
 *	The interpreter result is set to an error message appropriate to the
 *	result code.
 *
 *----------------------------------------------------------------------
 */

static void
ProcessUnexpectedResult(
    Tcl_Interp *interp,		/* The interpreter in which the unexpected
				 * result code was returned. */
    int returnCode)		/* The unexpected result code. */
{
    char buf[TCL_INTEGER_SPACE];

    Tcl_ResetResult(interp);
    if (returnCode == TCL_BREAK) {
	Tcl_SetObjResult(interp, Tcl_NewStringObj(
		"invoked \"break\" outside of a loop", -1));
    } else if (returnCode == TCL_CONTINUE) {
	Tcl_SetObjResult(interp, Tcl_NewStringObj(
		"invoked \"continue\" outside of a loop", -1));
    } else {
	Tcl_SetObjResult(interp, Tcl_ObjPrintf(
		"command returned bad code: %d", returnCode));
    }
    sprintf(buf, "%d", returnCode);
    Tcl_SetErrorCode(interp, "TCL", "UNEXPECTED_RESULT_CODE", buf, NULL);
}

/*
 *---------------------------------------------------------------------------
 *
 * Tcl_ExprLong, Tcl_ExprDouble, Tcl_ExprBoolean --
 *
 *	Functions to evaluate an expression and return its value in a
 *	particular form.
 *
 * Results:
 *	Each of the functions below returns a standard Tcl result. If an error
 *	occurs then an error message is left in the interp's result. Otherwise
 *	the value of the expression, in the appropriate form, is stored at
 *	*ptr. If the expression had a result that was incompatible with the
 *	desired form then an error is returned.
 *
 * Side effects:
 *	None.
 *
 *---------------------------------------------------------------------------
 */

int
Tcl_ExprLong(
    Tcl_Interp *interp,		/* Context in which to evaluate the
				 * expression. */
    const char *exprstring,	/* Expression to evaluate. */
    long *ptr)			/* Where to store result. */
{
    Tcl_Obj *exprPtr;
    int result = TCL_OK;
    if (*exprstring == '\0') {
	/*
	 * Legacy compatibility - return 0 for the zero-length string.
	 */

	*ptr = 0;
    } else {
	exprPtr = Tcl_NewStringObj(exprstring, -1);
	Tcl_IncrRefCount(exprPtr);
	result = Tcl_ExprLongObj(interp, exprPtr, ptr);
	Tcl_DecrRefCount(exprPtr);
	if (result != TCL_OK) {
	    (void) Tcl_GetStringResult(interp);
	}
    }
    return result;
}

int
Tcl_ExprDouble(
    Tcl_Interp *interp,		/* Context in which to evaluate the
				 * expression. */
    const char *exprstring,	/* Expression to evaluate. */
    double *ptr)		/* Where to store result. */
{
    Tcl_Obj *exprPtr;
    int result = TCL_OK;

    if (*exprstring == '\0') {
	/*
	 * Legacy compatibility - return 0 for the zero-length string.
	 */

	*ptr = 0.0;
    } else {
	exprPtr = Tcl_NewStringObj(exprstring, -1);
	Tcl_IncrRefCount(exprPtr);
	result = Tcl_ExprDoubleObj(interp, exprPtr, ptr);
	Tcl_DecrRefCount(exprPtr);
				/* Discard the expression object. */
	if (result != TCL_OK) {
	    (void) Tcl_GetStringResult(interp);
	}
    }
    return result;
}

int
Tcl_ExprBoolean(
    Tcl_Interp *interp,		/* Context in which to evaluate the
				 * expression. */
    const char *exprstring,	/* Expression to evaluate. */
    int *ptr)			/* Where to store 0/1 result. */
{
    if (*exprstring == '\0') {
	/*
	 * An empty string. Just set the result boolean to 0 (false).
	 */

	*ptr = 0;
	return TCL_OK;
    } else {
	int result;
	Tcl_Obj *exprPtr = Tcl_NewStringObj(exprstring, -1);

	Tcl_IncrRefCount(exprPtr);
	result = Tcl_ExprBooleanObj(interp, exprPtr, ptr);
	Tcl_DecrRefCount(exprPtr);
	if (result != TCL_OK) {
	    /*
	     * Move the interpreter's object result to the string result, then
	     * reset the object result.
	     */

	    (void) Tcl_GetStringResult(interp);
	}
	return result;
    }
}

/*
 *--------------------------------------------------------------
 *
 * Tcl_ExprLongObj, Tcl_ExprDoubleObj, Tcl_ExprBooleanObj --
 *
 *	Functions to evaluate an expression in an object and return its value
 *	in a particular form.
 *
 * Results:
 *	Each of the functions below returns a standard Tcl result object. If
 *	an error occurs then an error message is left in the interpreter's
 *	result. Otherwise the value of the expression, in the appropriate
 *	form, is stored at *ptr. If the expression had a result that was
 *	incompatible with the desired form then an error is returned.
 *
 * Side effects:
 *	None.
 *
 *--------------------------------------------------------------
 */

int
Tcl_ExprLongObj(
    Tcl_Interp *interp,		/* Context in which to evaluate the
				 * expression. */
    Tcl_Obj *objPtr,	/* Expression to evaluate. */
    long *ptr)			/* Where to store long result. */
{
    Tcl_Obj *resultPtr;
    int result, type;
    double d;
    ClientData internalPtr;

    result = Tcl_ExprObj(interp, objPtr, &resultPtr);
    if (result != TCL_OK) {
	return TCL_ERROR;
    }

    if (TclGetNumberFromObj(interp, resultPtr, &internalPtr, &type)!=TCL_OK) {
	return TCL_ERROR;
    }

    switch (type) {
    case TCL_NUMBER_DOUBLE: {
	mp_int big;

	d = *((const double *) internalPtr);
	Tcl_DecrRefCount(resultPtr);
	if (Tcl_InitBignumFromDouble(interp, d, &big) != TCL_OK) {
	    return TCL_ERROR;
	}
	resultPtr = Tcl_NewBignumObj(&big);
    }
    /* FALLTHRU */
    case TCL_NUMBER_INT:
    case TCL_NUMBER_BIG:
	result = TclGetLongFromObj(interp, resultPtr, ptr);
	break;

    case TCL_NUMBER_NAN:
	Tcl_GetDoubleFromObj(interp, resultPtr, &d);
	result = TCL_ERROR;
    }

    Tcl_DecrRefCount(resultPtr);/* Discard the result object. */
    return result;
}

int
Tcl_ExprDoubleObj(
    Tcl_Interp *interp,		/* Context in which to evaluate the
				 * expression. */
    Tcl_Obj *objPtr,	/* Expression to evaluate. */
    double *ptr)		/* Where to store double result. */
{
    Tcl_Obj *resultPtr;
    int result, type;
    ClientData internalPtr;

    result = Tcl_ExprObj(interp, objPtr, &resultPtr);
    if (result != TCL_OK) {
	return TCL_ERROR;
    }

    result = TclGetNumberFromObj(interp, resultPtr, &internalPtr, &type);
    if (result == TCL_OK) {
	switch (type) {
	case TCL_NUMBER_NAN:
#ifndef ACCEPT_NAN
	    result = Tcl_GetDoubleFromObj(interp, resultPtr, ptr);
	    break;
#endif
	case TCL_NUMBER_DOUBLE:
	    *ptr = *((const double *) internalPtr);
	    result = TCL_OK;
	    break;
	default:
	    result = Tcl_GetDoubleFromObj(interp, resultPtr, ptr);
	}
    }
    Tcl_DecrRefCount(resultPtr);/* Discard the result object. */
    return result;
}

int
Tcl_ExprBooleanObj(
    Tcl_Interp *interp,		/* Context in which to evaluate the
				 * expression. */
    Tcl_Obj *objPtr,	/* Expression to evaluate. */
    int *ptr)			/* Where to store 0/1 result. */
{
    Tcl_Obj *resultPtr;
    int result;

    result = Tcl_ExprObj(interp, objPtr, &resultPtr);
    if (result == TCL_OK) {
	result = Tcl_GetBooleanFromObj(interp, resultPtr, ptr);
	Tcl_DecrRefCount(resultPtr);
				/* Discard the result object. */
    }
    return result;
}

/*
 *----------------------------------------------------------------------
 *
 * TclObjInvokeNamespace --
 *
 *	Object version: Invokes a Tcl command, given an objv/objc, from either
 *	the exposed or hidden set of commands in the given interpreter.
 *
 *	NOTE: The command is invoked in the global stack frame of the
 *	interpreter or namespace, thus it cannot see any current state on the
 *	stack of that interpreter.
 *
 * Results:
 *	A standard Tcl result.
 *
 * Side effects:
 *	Whatever the command does.
 *
 *----------------------------------------------------------------------
 */

int
TclObjInvokeNamespace(
    Tcl_Interp *interp,		/* Interpreter in which command is to be
				 * invoked. */
    int objc,			/* Count of arguments. */
    Tcl_Obj *const objv[],	/* Argument objects; objv[0] points to the
				 * name of the command to invoke. */
    Tcl_Namespace *nsPtr,	/* The namespace to use. */
    int flags)			/* Combination of flags controlling the call:
				 * TCL_INVOKE_HIDDEN, TCL_INVOKE_NO_UNKNOWN,
				 * or TCL_INVOKE_NO_TRACEBACK. */
{
    int result;
    Tcl_CallFrame *framePtr;

    /*
     * Make the specified namespace the current namespace and invoke the
     * command.
     */

    (void) TclPushStackFrame(interp, &framePtr, nsPtr, /*isProcFrame*/0);
    result = TclObjInvoke(interp, objc, objv, flags);

    TclPopStackFrame(interp);
    return result;
}

/*
 *----------------------------------------------------------------------
 *
 * TclObjInvoke --
 *
 *	Invokes a Tcl command, given an objv/objc, from either the exposed or
 *	the hidden sets of commands in the given interpreter.
 *
 * Results:
 *	A standard Tcl object result.
 *
 * Side effects:
 *	Whatever the command does.
 *
 *----------------------------------------------------------------------
 */

int
TclObjInvoke(
    Tcl_Interp *interp,		/* Interpreter in which command is to be
				 * invoked. */
    int objc,			/* Count of arguments. */
    Tcl_Obj *const objv[],	/* Argument objects; objv[0] points to the
				 * name of the command to invoke. */
    int flags)			/* Combination of flags controlling the call:
				 * TCL_INVOKE_HIDDEN, TCL_INVOKE_NO_UNKNOWN,
				 * or TCL_INVOKE_NO_TRACEBACK. */
{
    if (interp == NULL) {
	return TCL_ERROR;
    }
    if ((objc < 1) || (objv == NULL)) {
	Tcl_SetObjResult(interp, Tcl_NewStringObj(
                "illegal argument vector", -1));
	return TCL_ERROR;
    }
    if ((flags & TCL_INVOKE_HIDDEN) == 0) {
	Tcl_Panic("TclObjInvoke: called without TCL_INVOKE_HIDDEN");
    }
    return Tcl_NRCallObjProc(interp, TclNRInvoke, NULL, objc, objv);
}

int
TclNRInvoke(
    TCL_UNUSED(void *),
    Tcl_Interp *interp,
    int objc,
    Tcl_Obj *const objv[])
{
    Interp *iPtr = (Interp *) interp;
    Tcl_HashTable *hTblPtr;	/* Table of hidden commands. */
    const char *cmdName;	/* Name of the command from objv[0]. */
    Tcl_HashEntry *hPtr = NULL;
    Command *cmdPtr;

    cmdName = TclGetString(objv[0]);
    hTblPtr = iPtr->hiddenCmdTablePtr;
    if (hTblPtr != NULL) {
	hPtr = Tcl_FindHashEntry(hTblPtr, cmdName);
    }
    if (hPtr == NULL) {
	Tcl_SetObjResult(interp, Tcl_ObjPrintf(
                "invalid hidden command name \"%s\"", cmdName));
        Tcl_SetErrorCode(interp, "TCL", "LOOKUP", "HIDDENTOKEN", cmdName,
                NULL);
	return TCL_ERROR;
    }
    cmdPtr = (Command *)Tcl_GetHashValue(hPtr);

    /*
     * Avoid the exception-handling brain damage when numLevels == 0
     */

    iPtr->numLevels++;
    Tcl_NRAddCallback(interp, NRPostInvoke, NULL, NULL, NULL, NULL);

    /*
     * Normal command resolution of objv[0] isn't going to find cmdPtr.
     * That's the whole point of **hidden** commands.  So tell the Eval core
     * machinery not to even try (and risk finding something wrong).
     */

    return TclNREvalObjv(interp, objc, objv, TCL_EVAL_NORESOLVE, cmdPtr);
}

static int
NRPostInvoke(
    TCL_UNUSED(ClientData *),
    Tcl_Interp *interp,
    int result)
{
    Interp *iPtr = (Interp *)interp;

    iPtr->numLevels--;
    return result;
}

/*
 *---------------------------------------------------------------------------
 *
 * Tcl_ExprString --
 *
 *	Evaluate an expression in a string and return its value in string
 *	form.
 *
 * Results:
 *	A standard Tcl result. If the result is TCL_OK, then the interp's
 *	result is set to the string value of the expression. If the result is
 *	TCL_ERROR, then the interp's result contains an error message.
 *
 * Side effects:
 *	A Tcl object is allocated to hold a copy of the expression string.
 *	This expression object is passed to Tcl_ExprObj and then deallocated.
 *
 *---------------------------------------------------------------------------
 */

int
Tcl_ExprString(
    Tcl_Interp *interp,		/* Context in which to evaluate the
				 * expression. */
    const char *expr)		/* Expression to evaluate. */
{
    int code = TCL_OK;

    if (expr[0] == '\0') {
	/*
	 * An empty string. Just set the interpreter's result to 0.
	 */

	Tcl_SetObjResult(interp, Tcl_NewWideIntObj(0));
    } else {
	Tcl_Obj *resultPtr, *exprObj = Tcl_NewStringObj(expr, -1);

	Tcl_IncrRefCount(exprObj);
	code = Tcl_ExprObj(interp, exprObj, &resultPtr);
	Tcl_DecrRefCount(exprObj);
	if (code == TCL_OK) {
	    Tcl_SetObjResult(interp, resultPtr);
	    Tcl_DecrRefCount(resultPtr);
	}
    }

    /*
     * Force the string rep of the interp result.
     */

    (void) Tcl_GetStringResult(interp);
    return code;
}

/*
 *----------------------------------------------------------------------
 *
 * Tcl_AppendObjToErrorInfo --
 *
 *	Add a Tcl_Obj value to the errorInfo field that describes the current
 *	error.
 *
 * Results:
 *	None.
 *
 * Side effects:
 *	The value of the Tcl_obj is appended to the errorInfo field. If we are
 *	just starting to log an error, errorInfo is initialized from the error
 *	message in the interpreter's result.
 *
 *----------------------------------------------------------------------
 */

#undef Tcl_AddObjErrorInfo
void
Tcl_AppendObjToErrorInfo(
    Tcl_Interp *interp,		/* Interpreter to which error information
				 * pertains. */
    Tcl_Obj *objPtr)		/* Message to record. */
{
    const char *message = TclGetString(objPtr);

    Tcl_IncrRefCount(objPtr);
    Tcl_AddObjErrorInfo(interp, message, objPtr->length);
    Tcl_DecrRefCount(objPtr);
}

/*
 *----------------------------------------------------------------------
 *
 * Tcl_AddErrorInfo --
 *
 *	Add information to the errorInfo field that describes the current
 *	error.
 *
 * Results:
 *	None.
 *
 * Side effects:
 *	The contents of message are appended to the errorInfo field. If we are
 *	just starting to log an error, errorInfo is initialized from the error
 *	message in the interpreter's result.
 *
 *----------------------------------------------------------------------
 */

#ifndef TCL_NO_DEPRECATED
#undef Tcl_AddErrorInfo
void
Tcl_AddErrorInfo(
    Tcl_Interp *interp,		/* Interpreter to which error information
				 * pertains. */
    const char *message)	/* Message to record. */
{
    Tcl_AddObjErrorInfo(interp, message, -1);
}
#endif /* TCL_NO_DEPRECATED */

/*
 *----------------------------------------------------------------------
 *
 * Tcl_AddObjErrorInfo --
 *
 *	Add information to the errorInfo field that describes the current
 *	error. This routine differs from Tcl_AddErrorInfo by taking a byte
 *	pointer and length.
 *
 * Results:
 *	None.
 *
 * Side effects:
 *	"length" bytes from "message" are appended to the errorInfo field. If
 *	"length" is negative, use bytes up to the first NULL byte. If we are
 *	just starting to log an error, errorInfo is initialized from the error
 *	message in the interpreter's result.
 *
 *----------------------------------------------------------------------
 */

void
Tcl_AddObjErrorInfo(
    Tcl_Interp *interp,		/* Interpreter to which error information
				 * pertains. */
    const char *message,	/* Points to the first byte of an array of
				 * bytes of the message. */
    int length)			/* The number of bytes in the message. If < 0,
				 * then append all bytes up to a NULL byte. */
{
    Interp *iPtr = (Interp *) interp;

    /*
     * If we are just starting to log an error, errorInfo is initialized from
     * the error message in the interpreter's result.
     */

    iPtr->flags |= ERR_LEGACY_COPY;
    if (iPtr->errorInfo == NULL) {
#if !defined(TCL_NO_DEPRECATED) && TCL_MAJOR_VERSION < 9
	if (*(iPtr->result) != 0) {
	    /*
	     * The interp's string result is set, apparently by some extension
	     * making a deprecated direct write to it. That extension may
	     * expect interp->result to continue to be set, so we'll take
	     * special pains to avoid clearing it, until we drop support for
	     * interp->result completely.
	     */

	    iPtr->errorInfo = Tcl_NewStringObj(iPtr->result, -1);
	} else
#endif /* !defined(TCL_NO_DEPRECATED) */
	    iPtr->errorInfo = iPtr->objResultPtr;
	Tcl_IncrRefCount(iPtr->errorInfo);
	if (!iPtr->errorCode) {
	    Tcl_SetErrorCode(interp, "NONE", NULL);
	}
    }

    /*
     * Now append "message" to the end of errorInfo.
     */

    if (length != 0) {
	if (Tcl_IsShared(iPtr->errorInfo)) {
	    Tcl_DecrRefCount(iPtr->errorInfo);
	    iPtr->errorInfo = Tcl_DuplicateObj(iPtr->errorInfo);
	    Tcl_IncrRefCount(iPtr->errorInfo);
	}
	Tcl_AppendToObj(iPtr->errorInfo, message, length);
    }
}

/*
 *---------------------------------------------------------------------------
 *
 * Tcl_VarEvalVA --
 *
 *	Given a variable number of string arguments, concatenate them all
 *	together and execute the result as a Tcl command.
 *
 * Results:
 *	A standard Tcl return result. An error message or other result may be
 *	left in the interp's result.
 *
 * Side effects:
 *	Depends on what was done by the command.
 *
 *---------------------------------------------------------------------------
 */

int
Tcl_VarEvalVA(
    Tcl_Interp *interp,		/* Interpreter in which to evaluate command */
    va_list argList)		/* Variable argument list. */
{
    Tcl_DString buf;
    char *string;
    int result;

    /*
     * Copy the strings one after the other into a single larger string. Use
     * stack-allocated space for small commands, but if the command gets too
     * large than call ckalloc to create the space.
     */

    Tcl_DStringInit(&buf);
    while (1) {
	string = va_arg(argList, char *);
	if (string == NULL) {
	    break;
	}
	Tcl_DStringAppend(&buf, string, -1);
    }

    result = Tcl_EvalEx(interp, Tcl_DStringValue(&buf), -1, 0);
    Tcl_DStringFree(&buf);
    return result;
}

/*
 *----------------------------------------------------------------------
 *
 * Tcl_VarEval --
 *
 *	Given a variable number of string arguments, concatenate them all
 *	together and execute the result as a Tcl command.
 *
 * Results:
 *	A standard Tcl return result. An error message or other result may be
 *	left in interp->result.
 *
 * Side effects:
 *	Depends on what was done by the command.
 *
 *----------------------------------------------------------------------
 */
int
Tcl_VarEval(
    Tcl_Interp *interp,
    ...)
{
    va_list argList;
    int result;

    va_start(argList, interp);
    result = Tcl_VarEvalVA(interp, argList);
    va_end(argList);

    return result;
}

/*
 *----------------------------------------------------------------------
 *
 * Tcl_GlobalEval --
 *
 *	Evaluate a command at global level in an interpreter.
 *
 * Results:
 *	A standard Tcl result is returned, and the interp's result is modified
 *	accordingly.
 *
 * Side effects:
 *	The command string is executed in interp, and the execution is carried
 *	out in the variable context of global level (no functions active),
 *	just as if an "uplevel #0" command were being executed.
 *
 *----------------------------------------------------------------------
 */

#ifndef TCL_NO_DEPRECATED
#undef Tcl_GlobalEval
int
Tcl_GlobalEval(
    Tcl_Interp *interp,		/* Interpreter in which to evaluate
				 * command. */
    const char *command)	/* Command to evaluate. */
{
    Interp *iPtr = (Interp *) interp;
    int result;
    CallFrame *savedVarFramePtr;

    savedVarFramePtr = iPtr->varFramePtr;
    iPtr->varFramePtr = iPtr->rootFramePtr;
    result = Tcl_EvalEx(interp, command, -1, 0);
    iPtr->varFramePtr = savedVarFramePtr;
    return result;
}
#endif /* TCL_NO_DEPRECATED */

/*
 *----------------------------------------------------------------------
 *
 * Tcl_SetRecursionLimit --
 *
 *	Set the maximum number of recursive calls that may be active for an
 *	interpreter at once.
 *
 * Results:
 *	The return value is the old limit on nesting for interp.
 *
 * Side effects:
 *	None.
 *
 *----------------------------------------------------------------------
 */

int
Tcl_SetRecursionLimit(
    Tcl_Interp *interp,		/* Interpreter whose nesting limit is to be
				 * set. */
    int depth)			/* New value for maximimum depth. */
{
    Interp *iPtr = (Interp *) interp;
    int old;

    old = iPtr->maxNestingDepth;
    if (depth > 0) {
	iPtr->maxNestingDepth = depth;
    }
    return old;
}

/*
 *----------------------------------------------------------------------
 *
 * Tcl_AllowExceptions --
 *
 *	Sets a flag in an interpreter so that exceptions can occur in the next
 *	call to Tcl_Eval without them being turned into errors.
 *
 * Results:
 *	None.
 *
 * Side effects:
 *	The TCL_ALLOW_EXCEPTIONS flag gets set in the interpreter's evalFlags
 *	structure. See the reference documentation for more details.
 *
 *----------------------------------------------------------------------
 */

void
Tcl_AllowExceptions(
    Tcl_Interp *interp)		/* Interpreter in which to set flag. */
{
    Interp *iPtr = (Interp *) interp;

    iPtr->evalFlags |= TCL_ALLOW_EXCEPTIONS;
}

/*
 *----------------------------------------------------------------------
 *
 * Tcl_GetVersion --
 *
 *	Get the Tcl major, minor, and patchlevel version numbers and the
 *	release type. A patch is a release type TCL_FINAL_RELEASE with a
 *	patchLevel > 0.
 *
 * Results:
 *	None.
 *
 * Side effects:
 *	None.
 *
 *----------------------------------------------------------------------
 */

void
Tcl_GetVersion(
    int *majorV,
    int *minorV,
    int *patchLevelV,
    int *type)
{
    if (majorV != NULL) {
	*majorV = TCL_MAJOR_VERSION;
    }
    if (minorV != NULL) {
	*minorV = TCL_MINOR_VERSION;
    }
    if (patchLevelV != NULL) {
	*patchLevelV = TCL_RELEASE_SERIAL;
    }
    if (type != NULL) {
	*type = TCL_RELEASE_LEVEL;
    }
}

/*
 *----------------------------------------------------------------------
 *
 * Math Functions --
 *
 *	This page contains the functions that implement all of the built-in
 *	math functions for expressions.
 *
 * Results:
 *	Each function returns TCL_OK if it succeeds and pushes an Tcl object
 *	holding the result. If it fails it returns TCL_ERROR and leaves an
 *	error message in the interpreter's result.
 *
 * Side effects:
 *	None.
 *
 *----------------------------------------------------------------------
 */

static int
ExprCeilFunc(
    TCL_UNUSED(void *),
    Tcl_Interp *interp,		/* The interpreter in which to execute the
				 * function. */
    int objc,			/* Actual parameter count. */
    Tcl_Obj *const *objv)	/* Actual parameter list. */
{
    int code;
    double d;
    mp_int big;

    if (objc != 2) {
	MathFuncWrongNumArgs(interp, 2, objc, objv);
	return TCL_ERROR;
    }
    code = Tcl_GetDoubleFromObj(interp, objv[1], &d);
#ifdef ACCEPT_NAN
    if (code != TCL_OK) {
	const Tcl_ObjIntRep *irPtr = TclFetchIntRep(objv[1], &tclDoubleType);

	if (irPtr) {
	    Tcl_SetObjResult(interp, objv[1]);
	    return TCL_OK;
	}
    }
#endif
    if (code != TCL_OK) {
	return TCL_ERROR;
    }

    if (Tcl_GetBignumFromObj(NULL, objv[1], &big) == TCL_OK) {
	Tcl_SetObjResult(interp, Tcl_NewDoubleObj(TclCeil(&big)));
	mp_clear(&big);
    } else {
	Tcl_SetObjResult(interp, Tcl_NewDoubleObj(ceil(d)));
    }
    return TCL_OK;
}

static int
ExprFloorFunc(
    TCL_UNUSED(void *),
    Tcl_Interp *interp,		/* The interpreter in which to execute the
				 * function. */
    int objc,			/* Actual parameter count. */
    Tcl_Obj *const *objv)	/* Actual parameter list. */
{
    int code;
    double d;
    mp_int big;

    if (objc != 2) {
	MathFuncWrongNumArgs(interp, 2, objc, objv);
	return TCL_ERROR;
    }
    code = Tcl_GetDoubleFromObj(interp, objv[1], &d);
#ifdef ACCEPT_NAN
    if (code != TCL_OK) {
	const Tcl_ObjIntRep *irPtr = TclFetchIntRep(objv[1], &tclDoubleType);

	if (irPtr) {
	    Tcl_SetObjResult(interp, objv[1]);
	    return TCL_OK;
	}
    }
#endif
    if (code != TCL_OK) {
	return TCL_ERROR;
    }

    if (Tcl_GetBignumFromObj(NULL, objv[1], &big) == TCL_OK) {
	Tcl_SetObjResult(interp, Tcl_NewDoubleObj(TclFloor(&big)));
	mp_clear(&big);
    } else {
	Tcl_SetObjResult(interp, Tcl_NewDoubleObj(floor(d)));
    }
    return TCL_OK;
}

static int
ExprIsqrtFunc(
    TCL_UNUSED(void *),
    Tcl_Interp *interp,		/* The interpreter in which to execute. */
    int objc,			/* Actual parameter count. */
    Tcl_Obj *const *objv)	/* Actual parameter list. */
{
    ClientData ptr;
    int type;
    double d;
    Tcl_WideInt w;
    mp_int big;
    int exact = 0;		/* Flag ==1 if the argument can be represented
				 * in a double as an exact integer. */

    /*
     * Check syntax.
     */

    if (objc != 2) {
	MathFuncWrongNumArgs(interp, 2, objc, objv);
	return TCL_ERROR;
    }

    /*
     * Make sure that the arg is a number.
     */

    if (TclGetNumberFromObj(interp, objv[1], &ptr, &type) != TCL_OK) {
	return TCL_ERROR;
    }

    switch (type) {
    case TCL_NUMBER_NAN:
	Tcl_GetDoubleFromObj(interp, objv[1], &d);
	return TCL_ERROR;
    case TCL_NUMBER_DOUBLE:
	d = *((const double *) ptr);
	if (d < 0) {
	    goto negarg;
	}
#ifdef IEEE_FLOATING_POINT
	if (d <= MAX_EXACT) {
	    exact = 1;
	}
#endif
	if (!exact) {
	    if (Tcl_InitBignumFromDouble(interp, d, &big) != TCL_OK) {
		return TCL_ERROR;
	    }
	}
	break;
    case TCL_NUMBER_BIG:
	if (Tcl_GetBignumFromObj(interp, objv[1], &big) != TCL_OK) {
	    return TCL_ERROR;
	}
	if (mp_isneg(&big)) {
	    mp_clear(&big);
	    goto negarg;
	}
	break;
    default:
	if (TclGetWideIntFromObj(interp, objv[1], &w) != TCL_OK) {
	    return TCL_ERROR;
	}
	if (w < 0) {
	    goto negarg;
	}
	d = (double) w;
#ifdef IEEE_FLOATING_POINT
	if (d < MAX_EXACT) {
	    exact = 1;
	}
#endif
	if (!exact) {
	    Tcl_GetBignumFromObj(interp, objv[1], &big);
	}
	break;
    }

    if (exact) {
	Tcl_SetObjResult(interp, Tcl_NewWideIntObj((Tcl_WideInt) sqrt(d)));
    } else {
	mp_int root;
	mp_err err;

	err = mp_init(&root);
	if (err == MP_OKAY) {
	    err = mp_sqrt(&big, &root);
	}
	mp_clear(&big);
	if (err != MP_OKAY) {
	    return TCL_ERROR;
	}
	Tcl_SetObjResult(interp, Tcl_NewBignumObj(&root));
    }
    return TCL_OK;

  negarg:
    Tcl_SetObjResult(interp, Tcl_NewStringObj(
            "square root of negative argument", -1));
    Tcl_SetErrorCode(interp, "ARITH", "DOMAIN",
	    "domain error: argument not in valid range", NULL);
    return TCL_ERROR;
}

static int
ExprSqrtFunc(
    TCL_UNUSED(void *),
    Tcl_Interp *interp,		/* The interpreter in which to execute the
				 * function. */
    int objc,			/* Actual parameter count. */
    Tcl_Obj *const *objv)	/* Actual parameter list. */
{
    int code;
    double d;
    mp_int big;

    if (objc != 2) {
	MathFuncWrongNumArgs(interp, 2, objc, objv);
	return TCL_ERROR;
    }
    code = Tcl_GetDoubleFromObj(interp, objv[1], &d);
#ifdef ACCEPT_NAN
    if (code != TCL_OK) {
	const Tcl_ObjIntRep *irPtr = TclFetchIntRep(objv[1], &tclDoubleType);

	if (irPtr) {
	    Tcl_SetObjResult(interp, objv[1]);
	    return TCL_OK;
	}
    }
#endif
    if (code != TCL_OK) {
	return TCL_ERROR;
    }
    if ((d >= 0.0) && TclIsInfinite(d)
	    && (Tcl_GetBignumFromObj(NULL, objv[1], &big) == TCL_OK)) {
	mp_int root;
	mp_err err;

	err = mp_init(&root);
	if (err == MP_OKAY) {
	    err = mp_sqrt(&big, &root);
	}
	mp_clear(&big);
	if (err != MP_OKAY) {
	    mp_clear(&root);
	    return TCL_ERROR;
	}
	Tcl_SetObjResult(interp, Tcl_NewDoubleObj(TclBignumToDouble(&root)));
	mp_clear(&root);
    } else {
	Tcl_SetObjResult(interp, Tcl_NewDoubleObj(sqrt(d)));
    }
    return TCL_OK;
}

static int
ExprUnaryFunc(
    ClientData clientData,	/* Contains the address of a function that
				 * takes one double argument and returns a
				 * double result. */
    Tcl_Interp *interp,		/* The interpreter in which to execute the
				 * function. */
    int objc,			/* Actual parameter count */
    Tcl_Obj *const *objv)	/* Actual parameter list */
{
    int code;
    double d;
    double (*func)(double) = (double (*)(double)) clientData;

    if (objc != 2) {
	MathFuncWrongNumArgs(interp, 2, objc, objv);
	return TCL_ERROR;
    }
    code = Tcl_GetDoubleFromObj(interp, objv[1], &d);
#ifdef ACCEPT_NAN
    if (code != TCL_OK) {
	const Tcl_ObjIntRep *irPtr = TclFetchIntRep(objv[1], &tclDoubleType);

	if (irPtr) {
	    d = irPtr->doubleValue;
	    Tcl_ResetResult(interp);
	    code = TCL_OK;
	}
    }
#endif
    if (code != TCL_OK) {
	return TCL_ERROR;
    }
    errno = 0;
    return CheckDoubleResult(interp, func(d));
}

static int
CheckDoubleResult(
    Tcl_Interp *interp,
    double dResult)
{
#ifndef ACCEPT_NAN
    if (TclIsNaN(dResult)) {
	TclExprFloatError(interp, dResult);
	return TCL_ERROR;
    }
#endif
    if ((errno == ERANGE) && ((dResult == 0.0) || TclIsInfinite(dResult))) {
	/*
	 * When ERANGE signals under/overflow, just accept 0.0 or +/-Inf
	 */
    } else if (errno != 0) {
	/*
	 * Report other errno values as errors.
	 */

	TclExprFloatError(interp, dResult);
	return TCL_ERROR;
    }
    Tcl_SetObjResult(interp, Tcl_NewDoubleObj(dResult));
    return TCL_OK;
}

static int
ExprBinaryFunc(
    ClientData clientData,	/* Contains the address of a function that
				 * takes two double arguments and returns a
				 * double result. */
    Tcl_Interp *interp,		/* The interpreter in which to execute the
				 * function. */
    int objc,			/* Actual parameter count. */
    Tcl_Obj *const *objv)	/* Parameter vector. */
{
    int code;
    double d1, d2;
    double (*func)(double, double) = (double (*)(double, double)) clientData;

    if (objc != 3) {
	MathFuncWrongNumArgs(interp, 3, objc, objv);
	return TCL_ERROR;
    }
    code = Tcl_GetDoubleFromObj(interp, objv[1], &d1);
#ifdef ACCEPT_NAN
    if (code != TCL_OK) {
	const Tcl_ObjIntRep *irPtr = TclFetchIntRep(objv[1], &tclDoubleType);

	if (irPtr) {
	    d1 = irPtr->doubleValue;
	    Tcl_ResetResult(interp);
	    code = TCL_OK;
	}
    }
#endif
    if (code != TCL_OK) {
	return TCL_ERROR;
    }
    code = Tcl_GetDoubleFromObj(interp, objv[2], &d2);
#ifdef ACCEPT_NAN
    if (code != TCL_OK) {
	const Tcl_ObjIntRep *irPtr = TclFetchIntRep(objv[1], &tclDoubleType);

	if (irPtr) {
	    d2 = irPtr->doubleValue;
	    Tcl_ResetResult(interp);
	    code = TCL_OK;
	}
    }
#endif
    if (code != TCL_OK) {
	return TCL_ERROR;
    }
    errno = 0;
    return CheckDoubleResult(interp, func(d1, d2));
}

static int
ExprAbsFunc(
    TCL_UNUSED(void *),
    Tcl_Interp *interp,		/* The interpreter in which to execute the
				 * function. */
    int objc,			/* Actual parameter count. */
    Tcl_Obj *const *objv)	/* Parameter vector. */
{
    ClientData ptr;
    int type;
    mp_int big;

    if (objc != 2) {
	MathFuncWrongNumArgs(interp, 2, objc, objv);
	return TCL_ERROR;
    }

    if (TclGetNumberFromObj(interp, objv[1], &ptr, &type) != TCL_OK) {
	return TCL_ERROR;
    }

    if (type == TCL_NUMBER_INT) {
	Tcl_WideInt l = *((const Tcl_WideInt *) ptr);

	if (l > 0) {
	    goto unChanged;
	} else if (l == 0) {
	    if (TclHasStringRep(objv[1])) {
		int numBytes;
		const char *bytes = TclGetStringFromObj(objv[1], &numBytes);

		while (numBytes) {
		    if (*bytes == '-') {
			Tcl_SetObjResult(interp, Tcl_NewWideIntObj(0));
			return TCL_OK;
		    }
		    bytes++; numBytes--;
		}
	    }
	    goto unChanged;
	} else if (l == WIDE_MIN) {
	    if (mp_init_i64(&big, l) != MP_OKAY) {
		return TCL_ERROR;
	    }
	    goto tooLarge;
	}
	Tcl_SetObjResult(interp, Tcl_NewWideIntObj(-l));
	return TCL_OK;
    }

    if (type == TCL_NUMBER_DOUBLE) {
	double d = *((const double *) ptr);
	static const double poszero = 0.0;

	/*
	 * We need to distinguish here between positive 0.0 and negative -0.0.
	 * [Bug 2954959]
	 */

	if (d == -0.0) {
	    if (!memcmp(&d, &poszero, sizeof(double))) {
		goto unChanged;
	    }
	} else if (d > -0.0) {
	    goto unChanged;
	}
	Tcl_SetObjResult(interp, Tcl_NewDoubleObj(-d));
	return TCL_OK;
    }

    if (type == TCL_NUMBER_BIG) {
	if (mp_isneg((const mp_int *) ptr)) {
	    Tcl_GetBignumFromObj(NULL, objv[1], &big);
	tooLarge:
	    if (mp_neg(&big, &big) != MP_OKAY) {
		return TCL_ERROR;
	    }
	    Tcl_SetObjResult(interp, Tcl_NewBignumObj(&big));
	} else {
	unChanged:
	    Tcl_SetObjResult(interp, objv[1]);
	}
	return TCL_OK;
    }

    if (type == TCL_NUMBER_NAN) {
#ifdef ACCEPT_NAN
	Tcl_SetObjResult(interp, objv[1]);
	return TCL_OK;
#else
	double d;

	Tcl_GetDoubleFromObj(interp, objv[1], &d);
	return TCL_ERROR;
#endif
    }
    return TCL_OK;
}

static int
ExprBoolFunc(
    TCL_UNUSED(void *),
    Tcl_Interp *interp,		/* The interpreter in which to execute the
				 * function. */
    int objc,			/* Actual parameter count. */
    Tcl_Obj *const *objv)	/* Actual parameter vector. */
{
    int value;

    if (objc != 2) {
	MathFuncWrongNumArgs(interp, 2, objc, objv);
	return TCL_ERROR;
    }
    if (Tcl_GetBooleanFromObj(interp, objv[1], &value) != TCL_OK) {
	return TCL_ERROR;
    }
    Tcl_SetObjResult(interp, Tcl_NewBooleanObj(value));
    return TCL_OK;
}

static int
ExprDoubleFunc(
    TCL_UNUSED(void *),
    Tcl_Interp *interp,		/* The interpreter in which to execute the
				 * function. */
    int objc,			/* Actual parameter count. */
    Tcl_Obj *const *objv)	/* Actual parameter vector. */
{
    double dResult;

    if (objc != 2) {
	MathFuncWrongNumArgs(interp, 2, objc, objv);
	return TCL_ERROR;
    }
    if (Tcl_GetDoubleFromObj(interp, objv[1], &dResult) != TCL_OK) {
#ifdef ACCEPT_NAN
	if (TclHasIntRep(objv[1], &tclDoubleType)) {
	    Tcl_SetObjResult(interp, objv[1]);
	    return TCL_OK;
	}
#endif
	return TCL_ERROR;
    }
    Tcl_SetObjResult(interp, Tcl_NewDoubleObj(dResult));
    return TCL_OK;
}

static int
ExprIntFunc(
    TCL_UNUSED(void *),
    Tcl_Interp *interp,		/* The interpreter in which to execute the
				 * function. */
    int objc,			/* Actual parameter count. */
    Tcl_Obj *const *objv)	/* Actual parameter vector. */
{
    double d;
    int type;
    ClientData ptr;

    if (objc != 2) {
	MathFuncWrongNumArgs(interp, 2, objc, objv);
	return TCL_ERROR;
    }
    if (TclGetNumberFromObj(interp, objv[1], &ptr, &type) != TCL_OK) {
	return TCL_ERROR;
    }

    if (type == TCL_NUMBER_DOUBLE) {
	d = *((const double *) ptr);
	if ((d >= (double)WIDE_MAX) || (d <= (double)WIDE_MIN)) {
	    mp_int big;

	    if (Tcl_InitBignumFromDouble(interp, d, &big) != TCL_OK) {
		/* Infinity */
		return TCL_ERROR;
	    }
	    Tcl_SetObjResult(interp, Tcl_NewBignumObj(&big));
	    return TCL_OK;
	} else {
	    Tcl_WideInt result = (Tcl_WideInt) d;

	    Tcl_SetObjResult(interp, Tcl_NewWideIntObj(result));
	    return TCL_OK;
	}
    }

    if (type != TCL_NUMBER_NAN) {
	/*
	 * All integers are already of integer type.
	 */

	Tcl_SetObjResult(interp, objv[1]);
	return TCL_OK;
    }

    /*
     * Get the error message for NaN.
     */

    Tcl_GetDoubleFromObj(interp, objv[1], &d);
    return TCL_ERROR;
}

static int
ExprWideFunc(
    TCL_UNUSED(void *),
    Tcl_Interp *interp,		/* The interpreter in which to execute the
				 * function. */
    int objc,			/* Actual parameter count. */
    Tcl_Obj *const *objv)	/* Actual parameter vector. */
{
    Tcl_WideInt wResult;

    if (ExprIntFunc(NULL, interp, objc, objv) != TCL_OK) {
	return TCL_ERROR;
    }
    TclGetWideBitsFromObj(NULL, Tcl_GetObjResult(interp), &wResult);
    Tcl_SetObjResult(interp, Tcl_NewWideIntObj(wResult));
    return TCL_OK;
}

/*
 * Common implmentation of max() and min().
 */
static int
ExprMaxMinFunc(
    TCL_UNUSED(void *),
    Tcl_Interp *interp,		/* The interpreter in which to execute the
				 * function. */
    int objc,			/* Actual parameter count. */
    Tcl_Obj *const *objv,	/* Actual parameter vector. */
    int op)			/* Comparison direction */
{
    Tcl_Obj *res;
    double d;
    int type, i;
    ClientData ptr;

    if (objc < 2) {
	MathFuncWrongNumArgs(interp, 2, objc, objv);
	return TCL_ERROR;
    }
    res = objv[1];
    for (i = 1; i < objc; i++) {
        if (TclGetNumberFromObj(interp, objv[i], &ptr, &type) != TCL_OK) {
            return TCL_ERROR;
        }
        if (type == TCL_NUMBER_NAN) {
            /*
             * Get the error message for NaN.
             */

            Tcl_GetDoubleFromObj(interp, objv[i], &d);
            return TCL_ERROR;
        }
        if (TclCompareTwoNumbers(objv[i], res) == op)  {
            res = objv[i];
        }
    }

    Tcl_SetObjResult(interp, res);
    return TCL_OK;
}

static int
ExprMaxFunc(
    TCL_UNUSED(void *),
    Tcl_Interp *interp,		/* The interpreter in which to execute the
				 * function. */
    int objc,			/* Actual parameter count. */
    Tcl_Obj *const *objv)	/* Actual parameter vector. */
{
    return ExprMaxMinFunc(NULL, interp, objc, objv, MP_GT);
}

static int
ExprMinFunc(
    TCL_UNUSED(void *),
    Tcl_Interp *interp,		/* The interpreter in which to execute the
				 * function. */
    int objc,			/* Actual parameter count. */
    Tcl_Obj *const *objv)	/* Actual parameter vector. */
{
    return ExprMaxMinFunc(NULL, interp, objc, objv, MP_LT);
}

static int
ExprRandFunc(
    TCL_UNUSED(void *),
    Tcl_Interp *interp,		/* The interpreter in which to execute the
				 * function. */
    int objc,			/* Actual parameter count. */
    Tcl_Obj *const *objv)	/* Actual parameter vector. */
{
    Interp *iPtr = (Interp *) interp;
    double dResult;
    long tmp;			/* Algorithm assumes at least 32 bits. Only
				 * long guarantees that. See below. */
    Tcl_Obj *oResult;

    if (objc != 1) {
	MathFuncWrongNumArgs(interp, 1, objc, objv);
	return TCL_ERROR;
    }

    if (!(iPtr->flags & RAND_SEED_INITIALIZED)) {
	iPtr->flags |= RAND_SEED_INITIALIZED;

	/*
	 * To ensure different seeds in different threads (bug #416643),
	 * take into consideration the thread this interp is running in.
	 */

	iPtr->randSeed = TclpGetClicks() + (PTR2INT(Tcl_GetCurrentThread())<<12);

	/*
	 * Make sure 1 <= randSeed <= (2^31) - 2. See below.
	 */

	iPtr->randSeed &= 0x7FFFFFFF;
	if ((iPtr->randSeed == 0) || (iPtr->randSeed == 0x7FFFFFFF)) {
	    iPtr->randSeed ^= 123459876;
	}
    }

    /*
     * Generate the random number using the linear congruential generator
     * defined by the following recurrence:
     *		seed = ( IA * seed ) mod IM
     * where IA is 16807 and IM is (2^31) - 1. The recurrence maps a seed in
     * the range [1, IM - 1] to a new seed in that same range. The recurrence
     * maps IM to 0, and maps 0 back to 0, so those two values must not be
     * allowed as initial values of seed.
     *
     * In order to avoid potential problems with integer overflow, the
     * recurrence is implemented in terms of additional constants IQ and IR
     * such that
     *		IM = IA*IQ + IR
     * None of the operations in the implementation overflows a 32-bit signed
     * integer, and the C type long is guaranteed to be at least 32 bits wide.
     *
     * For more details on how this algorithm works, refer to the following
     * papers:
     *
     *	S.K. Park & K.W. Miller, "Random number generators: good ones are hard
     *	to find," Comm ACM 31(10):1192-1201, Oct 1988
     *
     *	W.H. Press & S.A. Teukolsky, "Portable random number generators,"
     *	Computers in Physics 6(5):522-524, Sep/Oct 1992.
     */

#define RAND_IA		16807
#define RAND_IM		2147483647
#define RAND_IQ		127773
#define RAND_IR		2836
#define RAND_MASK	123459876

    tmp = iPtr->randSeed/RAND_IQ;
    iPtr->randSeed = RAND_IA*(iPtr->randSeed - tmp*RAND_IQ) - RAND_IR*tmp;
    if (iPtr->randSeed < 0) {
	iPtr->randSeed += RAND_IM;
    }

    /*
     * Since the recurrence keeps seed values in the range [1, RAND_IM - 1],
     * dividing by RAND_IM yields a double in the range (0, 1).
     */

    dResult = iPtr->randSeed * (1.0/RAND_IM);

    /*
     * Push a Tcl object with the result.
     */

    TclNewDoubleObj(oResult, dResult);
    Tcl_SetObjResult(interp, oResult);
    return TCL_OK;
}

static int
ExprRoundFunc(
    TCL_UNUSED(void *),
    Tcl_Interp *interp,		/* The interpreter in which to execute the
				 * function. */
    int objc,			/* Actual parameter count. */
    Tcl_Obj *const *objv)	/* Parameter vector. */
{
    double d;
    ClientData ptr;
    int type;

    if (objc != 2) {
	MathFuncWrongNumArgs(interp, 2, objc, objv);
	return TCL_ERROR;
    }

    if (TclGetNumberFromObj(interp, objv[1], &ptr, &type) != TCL_OK) {
	return TCL_ERROR;
    }

    if (type == TCL_NUMBER_DOUBLE) {
	double fractPart, intPart;
	Tcl_WideInt max = WIDE_MAX, min = WIDE_MIN;

	fractPart = modf(*((const double *) ptr), &intPart);
	if (fractPart <= -0.5) {
	    min++;
	} else if (fractPart >= 0.5) {
	    max--;
	}
	if ((intPart >= (double)max) || (intPart <= (double)min)) {
	    mp_int big;
	    mp_err err = MP_OKAY;

	    if (Tcl_InitBignumFromDouble(interp, intPart, &big) != TCL_OK) {
		/* Infinity */
		return TCL_ERROR;
	    }
	    if (fractPart <= -0.5) {
		err = mp_sub_d(&big, 1, &big);
	    } else if (fractPart >= 0.5) {
		err = mp_add_d(&big, 1, &big);
	    }
	    if (err != MP_OKAY) {
		return TCL_ERROR;
	    }
	    Tcl_SetObjResult(interp, Tcl_NewBignumObj(&big));
	    return TCL_OK;
	} else {
	    Tcl_WideInt result = (Tcl_WideInt)intPart;

	    if (fractPart <= -0.5) {
		result--;
	    } else if (fractPart >= 0.5) {
		result++;
	    }
	    Tcl_SetObjResult(interp, Tcl_NewWideIntObj(result));
	    return TCL_OK;
	}
    }

    if (type != TCL_NUMBER_NAN) {
	/*
	 * All integers are already rounded
	 */

	Tcl_SetObjResult(interp, objv[1]);
	return TCL_OK;
    }

    /*
     * Get the error message for NaN.
     */

    Tcl_GetDoubleFromObj(interp, objv[1], &d);
    return TCL_ERROR;
}

static int
ExprSrandFunc(
    TCL_UNUSED(void *),
    Tcl_Interp *interp,		/* The interpreter in which to execute the
				 * function. */
    int objc,			/* Actual parameter count. */
    Tcl_Obj *const *objv)	/* Parameter vector. */
{
    Interp *iPtr = (Interp *) interp;
    Tcl_WideInt w = 0;		/* Initialized to avoid compiler warning. */

    /*
     * Convert argument and use it to reset the seed.
     */

    if (objc != 2) {
	MathFuncWrongNumArgs(interp, 2, objc, objv);
	return TCL_ERROR;
    }

    if (TclGetWideBitsFromObj(NULL, objv[1], &w) != TCL_OK) {
	return TCL_ERROR;
    }

    /*
     * Reset the seed. Make sure 1 <= randSeed <= 2^31 - 2. See comments in
     * ExprRandFunc for more details.
     */

    iPtr->flags |= RAND_SEED_INITIALIZED;
    iPtr->randSeed = (long) w & 0x7FFFFFFF;
    if ((iPtr->randSeed == 0) || (iPtr->randSeed == 0x7FFFFFFF)) {
	iPtr->randSeed ^= 123459876;
    }

    /*
     * To avoid duplicating the random number generation code we simply clean
     * up our state and call the real random number function. That function
     * will always succeed.
     */

    return ExprRandFunc(NULL, interp, 1, objv);
}

/*
 *----------------------------------------------------------------------
 *
 * Double Classification Functions --
 *
 *	This page contains the functions that implement all of the built-in
 *	math functions for classifying IEEE doubles.
 *
 *      These have to be a little bit careful while Tcl_GetDoubleFromObj()
 *      rejects NaN values, which these functions *explicitly* accept.
 *
 * Results:
 *	Each function returns TCL_OK if it succeeds and pushes an Tcl object
 *	holding the result. If it fails it returns TCL_ERROR and leaves an
 *	error message in the interpreter's result.
 *
 * Side effects:
 *	None.
 *
 *----------------------------------------------------------------------
 *
 * Older MSVC is supported by Tcl, but doesn't have fpclassify(). Of course.
 * But it does sometimes have _fpclass() which does almost the same job; if
 * even that is absent, we grobble around directly in the platform's binary
 * representation of double.
 *
 * The ClassifyDouble() function makes all that conform to a common API
 * (effectively the C99 standard API renamed), and just delegates to the
 * standard macro on platforms that do it correctly.
 */

static inline int
ClassifyDouble(
    double d)
{
#if TCL_FPCLASSIFY_MODE == 0
    return fpclassify(d);
#else /* TCL_FPCLASSIFY_MODE != 0 */
    /*
     * If we don't have fpclassify(), we also don't have the values it returns.
     * Hence we define those here.
     */
#ifndef FP_NAN
#   define FP_NAN          1	/* Value is NaN */
#   define FP_INFINITE     2	/* Value is an infinity */
#   define FP_ZERO         3	/* Value is a zero */
#   define FP_NORMAL       4	/* Value is a normal float */
#   define FP_SUBNORMAL    5	/* Value has lost accuracy */
#endif /* !FP_NAN */

#if TCL_FPCLASSIFY_MODE == 3
    return __builtin_fpclassify(
            FP_NAN, FP_INFINITE, FP_NORMAL, FP_SUBNORMAL, FP_ZERO, d);
#elif TCL_FPCLASSIFY_MODE == 2
    /*
     * We assume this hack is only needed on little-endian systems.
     * Specifically, x86 running Windows.  It's fairly easy to enable for
     * others if they need it (because their libc/libm is broken) but we'll
     * jump that hurdle when requred.  We can solve the word ordering then.
     */

    union {
        double d;               /* Interpret as double */
        struct {
            unsigned int low;   /* Lower 32 bits */
            unsigned int high;  /* Upper 32 bits */
        } w;                    /* Interpret as unsigned integer words */
    } doubleMeaning;            /* So we can look at the representation of a
                                 * double directly. Platform (i.e., processor)
                                 * specific; this is for x86 (and most other
                                 * little-endian processors, but those are
                                 * untested). */
    unsigned int exponent, mantissaLow, mantissaHigh;
                                /* The pieces extracted from the double. */
    int zeroMantissa;           /* Was the mantissa zero? That's special. */

    /*
     * Shifts and masks to use with the doubleMeaning variable above.
     */

#define EXPONENT_MASK   0x7FF   /* 11 bits (after shifting) */
#define EXPONENT_SHIFT  20      /* Moves exponent to bottom of word */
#define MANTISSA_MASK   0xFFFFF /* 20 bits (plus 32 from other word) */

    /*
     * Extract the exponent (11 bits) and mantissa (52 bits).  Note that we
     * totally ignore the sign bit.
     */

    doubleMeaning.d = d;
    exponent = (doubleMeaning.w.high >> EXPONENT_SHIFT) & EXPONENT_MASK;
    mantissaLow = doubleMeaning.w.low;
    mantissaHigh = doubleMeaning.w.high & MANTISSA_MASK;
    zeroMantissa = (mantissaHigh == 0 && mantissaLow == 0);

    /*
     * Look for the special cases of exponent.
     */

    switch (exponent) {
    case 0:
        /*
         * When the exponent is all zeros, it's a ZERO or a SUBNORMAL.
         */

        return zeroMantissa ? FP_ZERO : FP_SUBNORMAL;
    case EXPONENT_MASK:
        /*
         * When the exponent is all ones, it's an INF or a NAN.
         */

        return zeroMantissa ? FP_INFINITE : FP_NAN;
    default:
        /*
         * Everything else is a NORMAL double precision float.
         */

        return FP_NORMAL;
    }
#elif TCL_FPCLASSIFY_MODE == 1
    switch (_fpclass(d)) {
    case _FPCLASS_NZ:
    case _FPCLASS_PZ:
        return FP_ZERO;
    case _FPCLASS_NN:
    case _FPCLASS_PN:
        return FP_NORMAL;
    case _FPCLASS_ND:
    case _FPCLASS_PD:
        return FP_SUBNORMAL;
    case _FPCLASS_NINF:
    case _FPCLASS_PINF:
        return FP_INFINITE;
    default:
        Tcl_Panic("result of _fpclass() outside documented range!");
    case _FPCLASS_QNAN:
    case _FPCLASS_SNAN:
        return FP_NAN;
    }
#else /* TCL_FPCLASSIFY_MODE not in (0..3) */
#error "unknown or unexpected TCL_FPCLASSIFY_MODE"
#endif /* TCL_FPCLASSIFY_MODE */
#endif /* !fpclassify */
}

static int
ExprIsFiniteFunc(
    TCL_UNUSED(void *),
    Tcl_Interp *interp,		/* The interpreter in which to execute the
				 * function. */
    int objc,			/* Actual parameter count */
    Tcl_Obj *const *objv)	/* Actual parameter list */
{
    double d;
    ClientData ptr;
    int type, result = 0;

    if (objc != 2) {
	MathFuncWrongNumArgs(interp, 2, objc, objv);
	return TCL_ERROR;
    }

    if (TclGetNumberFromObj(interp, objv[1], &ptr, &type) != TCL_OK) {
        return TCL_ERROR;
    }
    if (type != TCL_NUMBER_NAN) {
        if (Tcl_GetDoubleFromObj(interp, objv[1], &d) != TCL_OK) {
            return TCL_ERROR;
        }
        type = ClassifyDouble(d);
        result = (type != FP_INFINITE && type != FP_NAN);
    }
    Tcl_SetObjResult(interp, Tcl_NewBooleanObj(result));
    return TCL_OK;
}

static int
ExprIsInfinityFunc(
    TCL_UNUSED(void *),
    Tcl_Interp *interp,		/* The interpreter in which to execute the
				 * function. */
    int objc,			/* Actual parameter count */
    Tcl_Obj *const *objv)	/* Actual parameter list */
{
    double d;
    ClientData ptr;
    int type, result = 0;

    if (objc != 2) {
	MathFuncWrongNumArgs(interp, 2, objc, objv);
	return TCL_ERROR;
    }

    if (TclGetNumberFromObj(interp, objv[1], &ptr, &type) != TCL_OK) {
        return TCL_ERROR;
    }
    if (type != TCL_NUMBER_NAN) {
        if (Tcl_GetDoubleFromObj(interp, objv[1], &d) != TCL_OK) {
            return TCL_ERROR;
        }
        result = (ClassifyDouble(d) == FP_INFINITE);
    }
    Tcl_SetObjResult(interp, Tcl_NewBooleanObj(result));
    return TCL_OK;
}

static int
ExprIsNaNFunc(
    TCL_UNUSED(void *),
    Tcl_Interp *interp,		/* The interpreter in which to execute the
				 * function. */
    int objc,			/* Actual parameter count */
    Tcl_Obj *const *objv)	/* Actual parameter list */
{
    double d;
    ClientData ptr;
    int type, result = 1;

    if (objc != 2) {
	MathFuncWrongNumArgs(interp, 2, objc, objv);
	return TCL_ERROR;
    }

    if (TclGetNumberFromObj(interp, objv[1], &ptr, &type) != TCL_OK) {
        return TCL_ERROR;
    }
    if (type != TCL_NUMBER_NAN) {
        if (Tcl_GetDoubleFromObj(interp, objv[1], &d) != TCL_OK) {
            return TCL_ERROR;
        }
        result = (ClassifyDouble(d) == FP_NAN);
    }
    Tcl_SetObjResult(interp, Tcl_NewBooleanObj(result));
    return TCL_OK;
}

static int
ExprIsNormalFunc(
    TCL_UNUSED(void *),
    Tcl_Interp *interp,		/* The interpreter in which to execute the
				 * function. */
    int objc,			/* Actual parameter count */
    Tcl_Obj *const *objv)	/* Actual parameter list */
{
    double d;
    ClientData ptr;
    int type, result = 0;

    if (objc != 2) {
	MathFuncWrongNumArgs(interp, 2, objc, objv);
	return TCL_ERROR;
    }

    if (TclGetNumberFromObj(interp, objv[1], &ptr, &type) != TCL_OK) {
        return TCL_ERROR;
    }
    if (type != TCL_NUMBER_NAN) {
        if (Tcl_GetDoubleFromObj(interp, objv[1], &d) != TCL_OK) {
            return TCL_ERROR;
        }
        result = (ClassifyDouble(d) == FP_NORMAL);
    }
    Tcl_SetObjResult(interp, Tcl_NewBooleanObj(result));
    return TCL_OK;
}

static int
ExprIsSubnormalFunc(
    TCL_UNUSED(void *),
    Tcl_Interp *interp,		/* The interpreter in which to execute the
				 * function. */
    int objc,			/* Actual parameter count */
    Tcl_Obj *const *objv)	/* Actual parameter list */
{
    double d;
    ClientData ptr;
    int type, result = 0;

    if (objc != 2) {
	MathFuncWrongNumArgs(interp, 2, objc, objv);
	return TCL_ERROR;
    }

    if (TclGetNumberFromObj(interp, objv[1], &ptr, &type) != TCL_OK) {
        return TCL_ERROR;
    }
    if (type != TCL_NUMBER_NAN) {
        if (Tcl_GetDoubleFromObj(interp, objv[1], &d) != TCL_OK) {
            return TCL_ERROR;
        }
        result = (ClassifyDouble(d) == FP_SUBNORMAL);
    }
    Tcl_SetObjResult(interp, Tcl_NewBooleanObj(result));
    return TCL_OK;
}

static int
ExprIsUnorderedFunc(
    TCL_UNUSED(void *),
    Tcl_Interp *interp,		/* The interpreter in which to execute the
				 * function. */
    int objc,			/* Actual parameter count */
    Tcl_Obj *const *objv)	/* Actual parameter list */
{
    double d;
    ClientData ptr;
    int type, result = 0;

    if (objc != 3) {
	MathFuncWrongNumArgs(interp, 3, objc, objv);
	return TCL_ERROR;
    }

    if (TclGetNumberFromObj(interp, objv[1], &ptr, &type) != TCL_OK) {
        return TCL_ERROR;
    }
    if (type == TCL_NUMBER_NAN) {
        result = 1;
    } else {
        d = *((const double *) ptr);
        result = (ClassifyDouble(d) == FP_NAN);
    }

    if (TclGetNumberFromObj(interp, objv[2], &ptr, &type) != TCL_OK) {
        return TCL_ERROR;
    }
    if (type == TCL_NUMBER_NAN) {
        result |= 1;
    } else {
        d = *((const double *) ptr);
        result |= (ClassifyDouble(d) == FP_NAN);
    }

    Tcl_SetObjResult(interp, Tcl_NewBooleanObj(result));
    return TCL_OK;
}

static int
FloatClassifyObjCmd(
    TCL_UNUSED(void *),
    Tcl_Interp *interp,		/* The interpreter in which to execute the
				 * function. */
    int objc,			/* Actual parameter count */
    Tcl_Obj *const *objv)	/* Actual parameter list */
{
    double d;
    Tcl_Obj *objPtr;
    ClientData ptr;
    int type;

    if (objc != 2) {
        Tcl_WrongNumArgs(interp, 1, objv, "floatValue");
	return TCL_ERROR;
    }

    if (TclGetNumberFromObj(interp, objv[1], &ptr, &type) != TCL_OK) {
        return TCL_ERROR;
    }
    if (type == TCL_NUMBER_NAN) {
        goto gotNaN;
    } else if (Tcl_GetDoubleFromObj(interp, objv[1], &d) != TCL_OK) {
        return TCL_ERROR;
    }
    switch (ClassifyDouble(d)) {
    case FP_INFINITE:
        TclNewLiteralStringObj(objPtr, "infinite");
        break;
    case FP_NAN:
    gotNaN:
        TclNewLiteralStringObj(objPtr, "nan");
        break;
    case FP_NORMAL:
        TclNewLiteralStringObj(objPtr, "normal");
        break;
    case FP_SUBNORMAL:
        TclNewLiteralStringObj(objPtr, "subnormal");
        break;
    case FP_ZERO:
        TclNewLiteralStringObj(objPtr, "zero");
        break;
    default:
        Tcl_SetObjResult(interp, Tcl_ObjPrintf(
                "unable to classify number: %f", d));
        return TCL_ERROR;
    }
    Tcl_SetObjResult(interp, objPtr);
    return TCL_OK;
}

/*
 *----------------------------------------------------------------------
 *
 * MathFuncWrongNumArgs --
 *
 *	Generate an error message when a math function presents the wrong
 *	number of arguments.
 *
 * Results:
 *	None.
 *
 * Side effects:
 *	An error message is stored in the interpreter result.
 *
 *----------------------------------------------------------------------
 */

static void
MathFuncWrongNumArgs(
    Tcl_Interp *interp,		/* Tcl interpreter */
    int expected,		/* Formal parameter count. */
    int found,			/* Actual parameter count. */
    Tcl_Obj *const *objv)	/* Actual parameter vector. */
{
    const char *name = TclGetString(objv[0]);
    const char *tail = name + strlen(name);

    while (tail > name+1) {
	tail--;
	if (*tail == ':' && tail[-1] == ':') {
	    name = tail+1;
	    break;
	}
    }
    Tcl_SetObjResult(interp, Tcl_ObjPrintf(
	    "too %s arguments for math function \"%s\"",
	    (found < expected ? "few" : "many"), name));
    Tcl_SetErrorCode(interp, "TCL", "WRONGARGS", NULL);
}

#ifdef USE_DTRACE
/*
 *----------------------------------------------------------------------
 *
 * DTraceObjCmd --
 *
 *	This function is invoked to process the "::tcl::dtrace" Tcl command.
 *
 * Results:
 *	A standard Tcl object result.
 *
 * Side effects:
 *	The 'tcl-probe' DTrace probe is triggered (if it is enabled).
 *
 *----------------------------------------------------------------------
 */

static int
DTraceObjCmd(
    TCL_UNUSED(void *),
    TCL_UNUSED(Tcl_Interp *),
    int objc,			/* Number of arguments. */
    Tcl_Obj *const objv[])	/* Argument objects. */
{
    if (TCL_DTRACE_TCL_PROBE_ENABLED()) {
	char *a[10];
	int i = 0;

	while (i++ < 10) {
	    a[i-1] = i < objc ? TclGetString(objv[i]) : NULL;
	}
	TCL_DTRACE_TCL_PROBE(a[0], a[1], a[2], a[3], a[4], a[5], a[6], a[7],
		a[8], a[9]);
    }
    return TCL_OK;
}

/*
 *----------------------------------------------------------------------
 *
 * TclDTraceInfo --
 *
 *	Extract information from a TIP280 dict for use by DTrace probes.
 *
 * Results:
 *	None.
 *
 * Side effects:
 *	None.
 *
 *----------------------------------------------------------------------
 */

void
TclDTraceInfo(
    Tcl_Obj *info,
    const char **args,
    int *argsi)
{
    static Tcl_Obj *keys[10] = { NULL };
    Tcl_Obj **k = keys, *val;
    int i = 0;

    if (!*k) {
#define kini(s) TclNewLiteralStringObj(keys[i], s); i++
	kini("cmd");	kini("type");	kini("proc");	kini("file");
	kini("method");	kini("class");	kini("lambda");	kini("object");
	kini("line");	kini("level");
#undef kini
    }
    for (i = 0; i < 6; i++) {
	Tcl_DictObjGet(NULL, info, *k++, &val);
	args[i] = val ? TclGetString(val) : NULL;
    }

    /*
     * no "proc" -> use "lambda"
     */

    if (!args[2]) {
	Tcl_DictObjGet(NULL, info, *k, &val);
	args[2] = val ? TclGetString(val) : NULL;
    }
    k++;

    /*
     * no "class" -> use "object"
     */

    if (!args[5]) {
	Tcl_DictObjGet(NULL, info, *k, &val);
	args[5] = val ? TclGetString(val) : NULL;
    }
    k++;
    for (i = 0; i < 2; i++) {
	Tcl_DictObjGet(NULL, info, *k++, &val);
	if (val) {
	    TclGetIntFromObj(NULL, val, &argsi[i]);
	} else {
	    argsi[i] = 0;
	}
    }
}

/*
 *----------------------------------------------------------------------
 *
 * DTraceCmdReturn --
 *
 *	NR callback for DTrace command return probes.
 *
 * Results:
 *	None.
 *
 * Side effects:
 *	None.
 *
 *----------------------------------------------------------------------
 */

static int
DTraceCmdReturn(
    ClientData data[],
    Tcl_Interp *interp,
    int result)
{
    char *cmdName = TclGetString((Tcl_Obj *) data[0]);

    if (TCL_DTRACE_CMD_RETURN_ENABLED()) {
	TCL_DTRACE_CMD_RETURN(cmdName, result);
    }
    if (TCL_DTRACE_CMD_RESULT_ENABLED()) {
	Tcl_Obj *r = Tcl_GetObjResult(interp);

	TCL_DTRACE_CMD_RESULT(cmdName, result, TclGetString(r), r);
    }
    return result;
}

TCL_DTRACE_DEBUG_LOG()

#endif /* USE_DTRACE */

/*
 *----------------------------------------------------------------------
 *
 * Tcl_NRCallObjProc --
 *
 *	This function calls an objProc directly while managing things properly
 *	if it happens to be an NR objProc. It is meant to be used by extenders
 *	that provide an NR implementation of a command, as this function
 *	permits a trivial coding of the non-NR objProc.
 *
 * Results:
 *	The return value is a standard Tcl completion code such as TCL_OK or
 *	TCL_ERROR. A result or error message is left in interp's result.
 *
 * Side effects:
 *	Depends on the objProc.
 *
 *----------------------------------------------------------------------
 */

int
Tcl_NRCallObjProc(
    Tcl_Interp *interp,
    Tcl_ObjCmdProc *objProc,
    ClientData clientData,
    int objc,
    Tcl_Obj *const objv[])
{
    NRE_callback *rootPtr = TOP_CB(interp);

    TclNRAddCallback(interp, Dispatch, objProc, clientData,
	    INT2PTR(objc), objv);
    return TclNRRunCallbacks(interp, TCL_OK, rootPtr);
}

/*
 *----------------------------------------------------------------------
 *
 * Tcl_NRCreateCommand --
 *
 *	Define a new NRE-enabled object-based command in a command table.
 *
 * Results:
 *	The return value is a token for the command, which can be used in
 *	future calls to Tcl_GetCommandName.
 *
 * Side effects:
 *	If no command named "cmdName" already exists for interp, one is
 *	created. Otherwise, if a command does exist, then if the object-based
 *	Tcl_ObjCmdProc is TclInvokeStringCommand, we assume Tcl_CreateCommand
 *	was called previously for the same command and just set its
 *	Tcl_ObjCmdProc to the argument "proc"; otherwise, we delete the old
 *	command.
 *
 *	In the future, during bytecode evaluation when "cmdName" is seen as
 *	the name of a command by Tcl_EvalObj or Tcl_Eval, the object-based
 *	Tcl_ObjCmdProc proc will be called. When the command is deleted from
 *	the table, deleteProc will be called. See the manual entry for details
 *	on the calling sequence.
 *
 *----------------------------------------------------------------------
 */

Tcl_Command
Tcl_NRCreateCommand(
    Tcl_Interp *interp,		/* Token for command interpreter (returned by
				 * previous call to Tcl_CreateInterp). */
    const char *cmdName,	/* Name of command. If it contains namespace
				 * qualifiers, the new command is put in the
				 * specified namespace; otherwise it is put in
				 * the global namespace. */
    Tcl_ObjCmdProc *proc,	/* Object-based function to associate with
				 * name, provides direct access for direct
				 * calls. */
    Tcl_ObjCmdProc *nreProc,	/* Object-based function to associate with
				 * name, provides NR implementation */
    ClientData clientData,	/* Arbitrary value to pass to object
				 * function. */
    Tcl_CmdDeleteProc *deleteProc)
				/* If not NULL, gives a function to call when
				 * this command is deleted. */
{
    Command *cmdPtr = (Command *)
	    Tcl_CreateObjCommand(interp, cmdName, proc, clientData,
                    deleteProc);

    cmdPtr->nreProc = nreProc;
    return (Tcl_Command) cmdPtr;
}

Tcl_Command
TclNRCreateCommandInNs(
    Tcl_Interp *interp,
    const char *cmdName,
    Tcl_Namespace *nsPtr,
    Tcl_ObjCmdProc *proc,
    Tcl_ObjCmdProc *nreProc,
    ClientData clientData,
    Tcl_CmdDeleteProc *deleteProc)
{
    Command *cmdPtr = (Command *)
            TclCreateObjCommandInNs(interp, cmdName, nsPtr, proc, clientData,
                    deleteProc);

    cmdPtr->nreProc = nreProc;
    return (Tcl_Command) cmdPtr;
}

/****************************************************************************
 * Stuff for the public api
 ****************************************************************************/

int
Tcl_NREvalObj(
    Tcl_Interp *interp,
    Tcl_Obj *objPtr,
    int flags)
{
    return TclNREvalObjEx(interp, objPtr, flags, NULL, INT_MIN);
}

int
Tcl_NREvalObjv(
    Tcl_Interp *interp,		/* Interpreter in which to evaluate the
				 * command. Also used for error reporting. */
    int objc,			/* Number of words in command. */
    Tcl_Obj *const objv[],	/* An array of pointers to objects that are
				 * the words that make up the command. */
    int flags)			/* Collection of OR-ed bits that control the
				 * evaluation of the script. Only
				 * TCL_EVAL_GLOBAL, TCL_EVAL_INVOKE and
				 * TCL_EVAL_NOERR are currently supported. */
{
    return TclNREvalObjv(interp, objc, objv, flags, NULL);
}

int
Tcl_NRCmdSwap(
    Tcl_Interp *interp,
    Tcl_Command cmd,
    int objc,
    Tcl_Obj *const objv[],
    int flags)
{
    return TclNREvalObjv(interp, objc, objv, flags|TCL_EVAL_NOERR,
	    (Command *) cmd);
}

/*****************************************************************************
 * Tailcall related code
 *****************************************************************************
 *
 * The steps of the tailcall dance are as follows:
 *
 *   1. when [tailcall] is invoked, it stores the corresponding callback in
 *      the current CallFrame and returns TCL_RETURN
 *   2. when the CallFrame is popped, it calls TclSetTailcall to store the
 *      callback in the proper NRCommand callback - the spot where the command
 *      that pushed the CallFrame is completely cleaned up
 *   3. when the NRCommand callback runs, it schedules the tailcall callback
 *      to run immediately after it returns
 *
 *   One delicate point is to properly define the NRCommand where the tailcall
 *   will execute. There are functions whose purpose is to help define the
 *   precise spot:
 *     TclMarkTailcall: if the NEXT command to be pushed tailcalls, execution
 *         should continue right here
 *     TclSkipTailcall:  if the NEXT command to be pushed tailcalls, execution
 *         should continue after the CURRENT command is fully returned ("skip
 *         the next command: we are redirecting to it, tailcalls should run
 *         after WE return")
 *     TclPushTailcallPoint: the search for a tailcalling spot cannot traverse
 *         this point. This is special for OO, as some of the oo constructs
 *         that behave like commands may not push an NRCommand callback.
 */

void
TclMarkTailcall(
    Tcl_Interp *interp)
{
    Interp *iPtr = (Interp *) interp;

    if (iPtr->deferredCallbacks == NULL) {
	TclNRAddCallback(interp, NRCommand, NULL, NULL,
                NULL, NULL);
        iPtr->deferredCallbacks = TOP_CB(interp);
    }
}

void
TclSkipTailcall(
    Tcl_Interp *interp)
{
    Interp *iPtr = (Interp *) interp;

    TclMarkTailcall(interp);
    iPtr->deferredCallbacks->data[1] = INT2PTR(1);
}

void
TclPushTailcallPoint(
    Tcl_Interp *interp)
{
    TclNRAddCallback(interp, NRCommand, NULL, NULL, NULL, NULL);
    ((Interp *) interp)->numLevels++;
}

/*
 *----------------------------------------------------------------------
 *
 * TclSetTailcall --
 *
 *	Splice a tailcall command in the proper spot of the NRE callback
 *	stack, so that it runs at the right time.
 *
 *----------------------------------------------------------------------
 */

void
TclSetTailcall(
    Tcl_Interp *interp,
    Tcl_Obj *listPtr)
{
    /*
     * Find the splicing spot: right before the NRCommand of the thing
     * being tailcalled. Note that we skip NRCommands marked by a 1 in data[1]
     * (used by command redirectors).
     */

    NRE_callback *runPtr;

    for (runPtr = TOP_CB(interp); runPtr; runPtr = runPtr->nextPtr) {
        if (((runPtr->procPtr) == NRCommand) && !runPtr->data[1]) {
            break;
        }
    }
    if (!runPtr) {
        Tcl_Panic("tailcall cannot find the right splicing spot: should not happen!");
    }
    runPtr->data[1] = listPtr;
}

/*
 *----------------------------------------------------------------------
 *
 * TclNRTailcallObjCmd --
 *
 *	Prepare the tailcall as a list and store it in the current
 *	varFrame. When the frame is later popped the tailcall will be spliced
 *	at the proper place.
 *
 * Results:
 *	The first NRCommand callback that is not marked to be skipped is
 *	updated so that its data[1] field contains the tailcall list.
 *
 *----------------------------------------------------------------------
 */

int
TclNRTailcallObjCmd(
    TCL_UNUSED(void *),
    Tcl_Interp *interp,
    int objc,
    Tcl_Obj *const objv[])
{
    Interp *iPtr = (Interp *) interp;

    if (objc < 1) {
	Tcl_WrongNumArgs(interp, 1, objv, "?command? ?arg ...?");
	return TCL_ERROR;
    }

    if (!(iPtr->varFramePtr->isProcCallFrame & 1)) {
        Tcl_SetObjResult(interp, Tcl_NewStringObj(
                "tailcall can only be called from a proc, lambda or method", -1));
        Tcl_SetErrorCode(interp, "TCL", "TAILCALL", "ILLEGAL", NULL);
	return TCL_ERROR;
    }

    /*
     * Invocation without args just clears a scheduled tailcall; invocation
     * with an argument replaces any previously scheduled tailcall.
     */

    if (iPtr->varFramePtr->tailcallPtr) {
        Tcl_DecrRefCount(iPtr->varFramePtr->tailcallPtr);
        iPtr->varFramePtr->tailcallPtr = NULL;
    }

    /*
     * Create the callback to actually evaluate the tailcalled
     * command, then set it in the varFrame so that PopCallFrame can use it
     * at the proper time.
     */

    if (objc > 1) {
        Tcl_Obj *listPtr, *nsObjPtr;
        Tcl_Namespace *nsPtr = (Tcl_Namespace *) iPtr->varFramePtr->nsPtr;

        /*
         * The tailcall data is in a Tcl list: the first element is the
         * namespace, the rest the command to be tailcalled.
         */

        nsObjPtr = Tcl_NewStringObj(nsPtr->fullName, -1);
        listPtr = Tcl_NewListObj(objc, objv);
 	TclListObjSetElement(interp, listPtr, 0, nsObjPtr);

        iPtr->varFramePtr->tailcallPtr = listPtr;
    }
    return TCL_RETURN;
}

/*
 *----------------------------------------------------------------------
 *
 * TclNRTailcallEval --
 *
 *	This NREcallback actually causes the tailcall to be evaluated.
 *
 *----------------------------------------------------------------------
 */

int
TclNRTailcallEval(
    ClientData data[],
    Tcl_Interp *interp,
    int result)
{
    Interp *iPtr = (Interp *) interp;
    Tcl_Obj *listPtr = (Tcl_Obj *)data[0], *nsObjPtr;
    Tcl_Namespace *nsPtr;
    int objc;
    Tcl_Obj **objv;

    Tcl_ListObjGetElements(interp, listPtr, &objc, &objv);
    nsObjPtr = objv[0];

    if (result == TCL_OK) {
	result = TclGetNamespaceFromObj(interp, nsObjPtr, &nsPtr);
    }

    if (result != TCL_OK) {
        /*
         * Tailcall execution was preempted, eg by an intervening catch or by
         * a now-gone namespace: cleanup and return.
         */

	Tcl_DecrRefCount(listPtr);
        return result;
    }

    /*
     * Perform the tailcall
     */

    TclMarkTailcall(interp);
    TclNRAddCallback(interp, TclNRReleaseValues, listPtr, NULL, NULL,NULL);
    iPtr->lookupNsPtr = (Namespace *) nsPtr;
    return TclNREvalObjv(interp, objc-1, objv+1, 0, NULL);
}

int
TclNRReleaseValues(
    ClientData data[],
    TCL_UNUSED(Tcl_Interp *),
    int result)
{
    int i = 0;

    while (i < 4) {
	if (data[i]) {
	    Tcl_DecrRefCount((Tcl_Obj *) data[i]);
	} else {
	    break;
	}
	i++;
    }
    return result;
}

void
Tcl_NRAddCallback(
    Tcl_Interp *interp,
    Tcl_NRPostProc *postProcPtr,
    ClientData data0,
    ClientData data1,
    ClientData data2,
    ClientData data3)
{
    if (!(postProcPtr)) {
	Tcl_Panic("Adding a callback without an objProc?!");
    }
    TclNRAddCallback(interp, postProcPtr, data0, data1, data2, data3);
}

/*
 *----------------------------------------------------------------------
 *
 * TclNRCoroutineObjCmd -- (and friends)
 *
 *	This object-based function is invoked to process the "coroutine" Tcl
 *	command. It is heavily based on "apply".
 *
 * Results:
 *	A standard Tcl object result value.
 *
 * Side effects:
 *	A new procedure gets created.
 *
 * ** FIRST EXPERIMENTAL IMPLEMENTATION **
 *
 * It is fairly amateurish and not up to our standards - mainly in terms of
 * error messages and [info] interaction. Just to test the infrastructure in
 * teov and tebc.
 *----------------------------------------------------------------------
 */

#define iPtr ((Interp *) interp)

int
TclNRYieldObjCmd(
    ClientData clientData,
    Tcl_Interp *interp,
    int objc,
    Tcl_Obj *const objv[])
{
    CoroutineData *corPtr = iPtr->execEnvPtr->corPtr;

    if (objc > 2) {
	Tcl_WrongNumArgs(interp, 1, objv, "?returnValue?");
	return TCL_ERROR;
    }

    if (!corPtr) {
	Tcl_SetObjResult(interp, Tcl_NewStringObj(
                "yield can only be called in a coroutine", -1));
	Tcl_SetErrorCode(interp, "TCL", "COROUTINE", "ILLEGAL_YIELD", NULL);
	return TCL_ERROR;
    }

    if (objc == 2) {
	Tcl_SetObjResult(interp, objv[1]);
    }

    NRE_ASSERT(!COR_IS_SUSPENDED(corPtr));
    TclNRAddCallback(interp, TclNRCoroutineActivateCallback, corPtr,
            clientData, NULL, NULL);
    return TCL_OK;
}

int
TclNRYieldToObjCmd(
    TCL_UNUSED(void *),
    Tcl_Interp *interp,
    int objc,
    Tcl_Obj *const objv[])
{
    CoroutineData *corPtr = iPtr->execEnvPtr->corPtr;
    Tcl_Obj *listPtr, *nsObjPtr;
    Tcl_Namespace *nsPtr = TclGetCurrentNamespace(interp);

    if (objc < 2) {
	Tcl_WrongNumArgs(interp, 1, objv, "command ?arg ...?");
	return TCL_ERROR;
    }

    if (!corPtr) {
	Tcl_SetObjResult(interp, Tcl_NewStringObj(
                "yieldto can only be called in a coroutine", -1));
	Tcl_SetErrorCode(interp, "TCL", "COROUTINE", "ILLEGAL_YIELD", NULL);
	return TCL_ERROR;
    }

    if (((Namespace *) nsPtr)->flags & NS_DYING) {
        Tcl_SetObjResult(interp, Tcl_NewStringObj(
		"yieldto called in deleted namespace", -1));
        Tcl_SetErrorCode(interp, "TCL", "COROUTINE", "YIELDTO_IN_DELETED",
		NULL);
        return TCL_ERROR;
    }

    /*
     * Add the tailcall in the caller env, then just yield.
     *
     * This is essentially code from TclNRTailcallObjCmd
     */

    listPtr = Tcl_NewListObj(objc, objv);
    nsObjPtr = Tcl_NewStringObj(nsPtr->fullName, -1);
    TclListObjSetElement(interp, listPtr, 0, nsObjPtr);

    /*
     * Add the callback in the caller's env, then instruct TEBC to yield.
     */

    iPtr->execEnvPtr = corPtr->callerEEPtr;
    TclSetTailcall(interp, listPtr);
    iPtr->execEnvPtr = corPtr->eePtr;

    return TclNRYieldObjCmd(INT2PTR(CORO_ACTIVATE_YIELDM), interp, 1, objv);
}

static int
RewindCoroutineCallback(
    ClientData data[],
    Tcl_Interp *interp,
    TCL_UNUSED(int) /*result*/)
{
    return Tcl_RestoreInterpState(interp, (Tcl_InterpState)data[0]);
}

static int
RewindCoroutine(
    CoroutineData *corPtr,
    int result)
{
    Tcl_Interp *interp = corPtr->eePtr->interp;
    Tcl_InterpState state = Tcl_SaveInterpState(interp, result);

    NRE_ASSERT(COR_IS_SUSPENDED(corPtr));
    NRE_ASSERT(corPtr->eePtr != NULL);
    NRE_ASSERT(corPtr->eePtr != iPtr->execEnvPtr);

    corPtr->eePtr->rewind = 1;
    TclNRAddCallback(interp, RewindCoroutineCallback, state,
	    NULL, NULL, NULL);
    return TclNRInterpCoroutine(corPtr, interp, 0, NULL);
}

static void
DeleteCoroutine(
    ClientData clientData)
{
    CoroutineData *corPtr = (CoroutineData *)clientData;
    Tcl_Interp *interp = corPtr->eePtr->interp;
    NRE_callback *rootPtr = TOP_CB(interp);

    if (COR_IS_SUSPENDED(corPtr)) {
	TclNRRunCallbacks(interp, RewindCoroutine(corPtr,TCL_OK), rootPtr);
    }
}

static int
NRCoroutineCallerCallback(
    ClientData data[],
    Tcl_Interp *interp,
    int result)
{
    CoroutineData *corPtr = (CoroutineData *)data[0];
    Command *cmdPtr = corPtr->cmdPtr;

    /*
     * This is the last callback in the caller execEnv, right before switching
     * to the coroutine's
     */

    NRE_ASSERT(iPtr->execEnvPtr == corPtr->callerEEPtr);

    if (!corPtr->eePtr) {
	/*
	 * The execEnv was wound down but not deleted for our sake. We finish
	 * the job here. The caller context has already been restored.
	 */

	NRE_ASSERT(iPtr->varFramePtr == corPtr->caller.varFramePtr);
	NRE_ASSERT(iPtr->framePtr == corPtr->caller.framePtr);
	NRE_ASSERT(iPtr->cmdFramePtr == corPtr->caller.cmdFramePtr);
	ckfree(corPtr);
	return result;
    }

    NRE_ASSERT(COR_IS_SUSPENDED(corPtr));
    SAVE_CONTEXT(corPtr->running);
    RESTORE_CONTEXT(corPtr->caller);

    if (cmdPtr->flags & CMD_IS_DELETED) {
	/*
	 * The command was deleted while it was running: wind down the
	 * execEnv, this will do the complete cleanup. RewindCoroutine will
	 * restore both the caller's context and interp state.
	 */

	return RewindCoroutine(corPtr, result);
    }

    return result;
}

static int
NRCoroutineExitCallback(
    ClientData data[],
    Tcl_Interp *interp,
    int result)
{
    CoroutineData *corPtr = (CoroutineData *)data[0];
    Command *cmdPtr = corPtr->cmdPtr;

    /*
     * This runs at the bottom of the Coroutine's execEnv: it will be executed
     * when the coroutine returns or is wound down, but not when it yields. It
     * deletes the coroutine and restores the caller's environment.
     */

    NRE_ASSERT(interp == corPtr->eePtr->interp);
    NRE_ASSERT(TOP_CB(interp) == NULL);
    NRE_ASSERT(iPtr->execEnvPtr == corPtr->eePtr);
    NRE_ASSERT(!COR_IS_SUSPENDED(corPtr));
    NRE_ASSERT((corPtr->callerEEPtr->callbackPtr->procPtr == NRCoroutineCallerCallback));

    cmdPtr->deleteProc = NULL;
    Tcl_DeleteCommandFromToken(interp, (Tcl_Command) cmdPtr);
    TclCleanupCommandMacro(cmdPtr);

    corPtr->eePtr->corPtr = NULL;
    TclDeleteExecEnv(corPtr->eePtr);
    corPtr->eePtr = NULL;

    corPtr->stackLevel = NULL;

    /*
     * #280.
     * Drop the coroutine-owned copy of the lineLABCPtr hashtable for literal
     * command arguments in bytecode.
     */

    Tcl_DeleteHashTable(corPtr->lineLABCPtr);
    ckfree(corPtr->lineLABCPtr);
    corPtr->lineLABCPtr = NULL;

    RESTORE_CONTEXT(corPtr->caller);
    iPtr->execEnvPtr = corPtr->callerEEPtr;
    iPtr->numLevels++;

    return result;
}

/*
 *----------------------------------------------------------------------
 *
 * TclNRCoroutineActivateCallback --
 *
 *      This is the workhorse for coroutines: it implements both yield and
 *      resume.
 *
 *      It is important that both be implemented in the same callback: the
 *      detection of the impossibility to suspend due to a busy C-stack relies
 *      on the precise position of a local variable in the stack. We do not
 *      want the compiler to play tricks on us, either by moving things around
 *      or inlining.
 *
 *----------------------------------------------------------------------
 */

int
TclNRCoroutineActivateCallback(
    ClientData data[],
    Tcl_Interp *interp,
    TCL_UNUSED(int) /*result*/)
{
    CoroutineData *corPtr = (CoroutineData *)data[0];
    int type = PTR2INT(data[1]);
    int numLevels, unused;
    int *stackLevel = &unused;

    if (!corPtr->stackLevel) {
        /*
         * -- Coroutine is suspended --
         * Push the callback to restore the caller's context on yield or
         * return.
         */

        TclNRAddCallback(interp, NRCoroutineCallerCallback, corPtr,
                NULL, NULL, NULL);

        /*
         * Record the stackLevel at which the resume is happening, then swap
         * the interp's environment to make it suitable to run this coroutine.
         */

        corPtr->stackLevel = stackLevel;
        numLevels = corPtr->auxNumLevels;
        corPtr->auxNumLevels = iPtr->numLevels;

        SAVE_CONTEXT(corPtr->caller);
        corPtr->callerEEPtr = iPtr->execEnvPtr;
        RESTORE_CONTEXT(corPtr->running);
        iPtr->execEnvPtr = corPtr->eePtr;
        iPtr->numLevels += numLevels;
    } else {
        /*
         * Coroutine is active: yield
         */

        if (corPtr->stackLevel != stackLevel) {
            Tcl_SetObjResult(interp, Tcl_NewStringObj(
                    "cannot yield: C stack busy", -1));
            Tcl_SetErrorCode(interp, "TCL", "COROUTINE", "CANT_YIELD",
                    NULL);
            return TCL_ERROR;
        }

        if (type == CORO_ACTIVATE_YIELD) {
            corPtr->nargs = COROUTINE_ARGUMENTS_SINGLE_OPTIONAL;
        } else if (type == CORO_ACTIVATE_YIELDM) {
            corPtr->nargs = COROUTINE_ARGUMENTS_ARBITRARY;
        } else {
            Tcl_Panic("Yield received an option which is not implemented");
        }

        corPtr->stackLevel = NULL;

        numLevels = iPtr->numLevels;
        iPtr->numLevels = corPtr->auxNumLevels;
        corPtr->auxNumLevels = numLevels - corPtr->auxNumLevels;

        iPtr->execEnvPtr = corPtr->callerEEPtr;
    }

    return TCL_OK;
}

/*
 *----------------------------------------------------------------------
 *
 * TclNREvalList --
 *
 *      Callback to invoke command as list, used in order to delayed
 *	processing of canonical list command in sane environment.
 *
 *----------------------------------------------------------------------
 */

static int
TclNREvalList(
    ClientData data[],
    Tcl_Interp *interp,
    TCL_UNUSED(int) /*result*/)
{
    int objc;
    Tcl_Obj **objv;
    Tcl_Obj *listPtr = (Tcl_Obj *)data[0];

    Tcl_IncrRefCount(listPtr);

    TclMarkTailcall(interp);
    TclNRAddCallback(interp, TclNRReleaseValues, listPtr, NULL, NULL,NULL);
    TclListObjGetElements(NULL, listPtr, &objc, &objv);
    return TclNREvalObjv(interp, objc, objv, 0, NULL);
}

/*
 *----------------------------------------------------------------------
 *
 * CoroTypeObjCmd --
 *
 *      Implementation of [::tcl::unsupported::corotype] command.
 *
 *----------------------------------------------------------------------
 */

static int
CoroTypeObjCmd(
    TCL_UNUSED(void *),
    Tcl_Interp *interp,
    int objc,
    Tcl_Obj *const objv[])
{
    Command *cmdPtr;
    CoroutineData *corPtr;

    if (objc != 2) {
	Tcl_WrongNumArgs(interp, 1, objv, "coroName");
	return TCL_ERROR;
    }

    /*
     * Look up the coroutine.
     */

    cmdPtr = (Command *) Tcl_GetCommandFromObj(interp, objv[1]);
    if ((!cmdPtr) || (cmdPtr->nreProc != TclNRInterpCoroutine)) {
        Tcl_SetObjResult(interp, Tcl_NewStringObj(
                "can only get coroutine type of a coroutine", -1));
        Tcl_SetErrorCode(interp, "TCL", "LOOKUP", "COROUTINE",
                TclGetString(objv[1]), NULL);
        return TCL_ERROR;
    }

    /*
     * An active coroutine is "active". Can't tell what it might do in the
     * future.
     */

    corPtr = (CoroutineData *)cmdPtr->objClientData;
    if (!COR_IS_SUSPENDED(corPtr)) {
        Tcl_SetObjResult(interp, Tcl_NewStringObj("active", -1));
        return TCL_OK;
    }

    /*
     * Inactive coroutines are classified by the (effective) command used to
     * suspend them, which matters when you're injecting a probe.
     */

    switch (corPtr->nargs) {
    case COROUTINE_ARGUMENTS_SINGLE_OPTIONAL:
        Tcl_SetObjResult(interp, Tcl_NewStringObj("yield", -1));
        return TCL_OK;
    case COROUTINE_ARGUMENTS_ARBITRARY:
        Tcl_SetObjResult(interp, Tcl_NewStringObj("yieldto", -1));
        return TCL_OK;
    default:
        Tcl_SetObjResult(interp, Tcl_NewStringObj(
                "unknown coroutine type", -1));
        Tcl_SetErrorCode(interp, "TCL", "COROUTINE", "BAD_TYPE", NULL);
        return TCL_ERROR;
    }
}

/*
 *----------------------------------------------------------------------
 *
 * TclNRCoroInjectObjCmd, TclNRCoroProbeObjCmd --
 *
 *      Implementation of [coroinject] and [coroprobe] commands.
 *
 *----------------------------------------------------------------------
 */

static inline CoroutineData *
GetCoroutineFromObj(
    Tcl_Interp *interp,
    Tcl_Obj *objPtr,
    const char *errMsg)
{
    /*
     * How to get a coroutine from its handle.
     */

    Command *cmdPtr = (Command *) Tcl_GetCommandFromObj(interp, objPtr);

    if ((!cmdPtr) || (cmdPtr->nreProc != TclNRInterpCoroutine)) {
        Tcl_SetObjResult(interp, Tcl_NewStringObj(errMsg, -1));
        Tcl_SetErrorCode(interp, "TCL", "LOOKUP", "COROUTINE",
                TclGetString(objPtr), NULL);
        return NULL;
    }
    return (CoroutineData *)cmdPtr->objClientData;
}

static int
TclNRCoroInjectObjCmd(
    TCL_UNUSED(void *),
    Tcl_Interp *interp,
    int objc,
    Tcl_Obj *const objv[])
{
    CoroutineData *corPtr;
    ExecEnv *savedEEPtr = iPtr->execEnvPtr;

    /*
     * Usage more or less like tailcall:
     *   coroinject coroName cmd ?arg1 arg2 ...?
     */

    if (objc < 3) {
	Tcl_WrongNumArgs(interp, 1, objv, "coroName cmd ?arg1 arg2 ...?");
	return TCL_ERROR;
    }

    corPtr = GetCoroutineFromObj(interp, objv[1],
            "can only inject a command into a coroutine");
    if (!corPtr) {
        return TCL_ERROR;
    }
    if (!COR_IS_SUSPENDED(corPtr)) {
        Tcl_SetObjResult(interp, Tcl_NewStringObj(
                "can only inject a command into a suspended coroutine", -1));
        Tcl_SetErrorCode(interp, "TCL", "COROUTINE", "ACTIVE", NULL);
        return TCL_ERROR;
    }

    /*
     * Add the callback to the coro's execEnv, so that it is the first thing
     * to happen when the coro is resumed.
     */

    iPtr->execEnvPtr = corPtr->eePtr;
    TclNRAddCallback(interp, InjectHandler, corPtr,
            Tcl_NewListObj(objc - 2, objv + 2), INT2PTR(corPtr->nargs), NULL);
    iPtr->execEnvPtr = savedEEPtr;

    return TCL_OK;
}

static int
TclNRCoroProbeObjCmd(
    TCL_UNUSED(void *),
    Tcl_Interp *interp,
    int objc,
    Tcl_Obj *const objv[])
{
    CoroutineData *corPtr;
    ExecEnv *savedEEPtr = iPtr->execEnvPtr;
    int numLevels, unused;
    int *stackLevel = &unused;

    /*
     * Usage more or less like tailcall:
     *   coroprobe coroName cmd ?arg1 arg2 ...?
     */

    if (objc < 3) {
	Tcl_WrongNumArgs(interp, 1, objv, "coroName cmd ?arg1 arg2 ...?");
	return TCL_ERROR;
    }

    corPtr = GetCoroutineFromObj(interp, objv[1],
            "can only inject a probe command into a coroutine");
    if (!corPtr) {
        return TCL_ERROR;
    }
    if (!COR_IS_SUSPENDED(corPtr)) {
        Tcl_SetObjResult(interp, Tcl_NewStringObj(
                "can only inject a probe command into a suspended coroutine",
                -1));
        Tcl_SetErrorCode(interp, "TCL", "COROUTINE", "ACTIVE", NULL);
        return TCL_ERROR;
    }

    /*
     * Add the callback to the coro's execEnv, so that it is the first thing
     * to happen when the coro is resumed.
     */

    iPtr->execEnvPtr = corPtr->eePtr;
    TclNRAddCallback(interp, InjectHandler, corPtr,
            Tcl_NewListObj(objc - 2, objv + 2), INT2PTR(corPtr->nargs), corPtr);
    iPtr->execEnvPtr = savedEEPtr;

    /*
     * Now we immediately transfer control to the coroutine to run our probe.
     * TRICKY STUFF copied from the [yield] implementation.
     *
     * Push the callback to restore the caller's context on yield back.
     */

    TclNRAddCallback(interp, NRCoroutineCallerCallback, corPtr,
            NULL, NULL, NULL);

    /*
     * Record the stackLevel at which the resume is happening, then swap
     * the interp's environment to make it suitable to run this coroutine.
     */

    corPtr->stackLevel = stackLevel;
    numLevels = corPtr->auxNumLevels;
    corPtr->auxNumLevels = iPtr->numLevels;

    /*
     * Do the actual stack swap.
     */

    SAVE_CONTEXT(corPtr->caller);
    corPtr->callerEEPtr = iPtr->execEnvPtr;
    RESTORE_CONTEXT(corPtr->running);
    iPtr->execEnvPtr = corPtr->eePtr;
    iPtr->numLevels += numLevels;
    return TCL_OK;
}

/*
 *----------------------------------------------------------------------
 *
 * InjectHandler, InjectHandlerPostProc --
 *
 *      Part of the implementation of [coroinject] and [coroprobe]. These are
 *      run inside the context of the coroutine being injected/probed into.
 *
 *      InjectHandler runs a script (possibly adding arguments) in the context
 *      of the coroutine. The script is specified as a one-shot list (with
 *      reference count equal to 1) in data[1]. This function also arranges
 *      for InjectHandlerPostProc to be the part that runs after the script
 *      completes.
 *
 *      InjectHandlerPostProc cleans up after InjectHandler (deleting the
 *      list) and, for the [coroprobe] command *only*, yields back to the
 *      caller context (i.e., where [coroprobe] was run).
 *s
 *----------------------------------------------------------------------
 */

static int
InjectHandler(
    ClientData data[],
    Tcl_Interp *interp,
    TCL_UNUSED(int) /*result*/)
{
    CoroutineData *corPtr = (CoroutineData *)data[0];
    Tcl_Obj *listPtr = (Tcl_Obj *)data[1];
    int nargs = PTR2INT(data[2]);
    ClientData isProbe = data[3];
    int objc;
    Tcl_Obj **objv;

    if (!isProbe) {
        /*
         * If this is [coroinject], add the extra arguments now.
         */

        if (nargs == COROUTINE_ARGUMENTS_SINGLE_OPTIONAL) {
            Tcl_ListObjAppendElement(NULL, listPtr,
                    Tcl_NewStringObj("yield", -1));
        } else if (nargs == COROUTINE_ARGUMENTS_ARBITRARY) {
            Tcl_ListObjAppendElement(NULL, listPtr,
                    Tcl_NewStringObj("yieldto", -1));
        } else {
            /*
             * I don't think this is reachable...
             */

            Tcl_ListObjAppendElement(NULL, listPtr, Tcl_NewIntObj(nargs));
        }
        Tcl_ListObjAppendElement(NULL, listPtr, Tcl_GetObjResult(interp));
    }

    /*
     * Call the user's script; we're in the right place.
     */

    Tcl_IncrRefCount(listPtr);
    TclMarkTailcall(interp);
    TclNRAddCallback(interp, InjectHandlerPostCall, corPtr, listPtr,
            INT2PTR(nargs), isProbe);
    TclListObjGetElements(NULL, listPtr, &objc, &objv);
    return TclNREvalObjv(interp, objc, objv, 0, NULL);
}

static int
InjectHandlerPostCall(
    ClientData data[],
    Tcl_Interp *interp,
    int result)
{
    CoroutineData *corPtr = (CoroutineData *)data[0];
    Tcl_Obj *listPtr = (Tcl_Obj *)data[1];
    int nargs = PTR2INT(data[2]);
    ClientData isProbe = data[3];
    int numLevels;

    /*
     * Delete the command words for what we just executed.
     */

    Tcl_DecrRefCount(listPtr);

    /*
     * If we were doing a probe, splice ourselves back out of the stack
     * cleanly here. General injection should instead just look after itself.
     *
     * Code from guts of [yield] implementation.
     */

    if (isProbe) {
        if (result == TCL_ERROR) {
            Tcl_AddErrorInfo(interp,
                    "\n    (injected coroutine probe command)");
        }
        corPtr->nargs = nargs;
        corPtr->stackLevel = NULL;
        numLevels = iPtr->numLevels;
        iPtr->numLevels = corPtr->auxNumLevels;
        corPtr->auxNumLevels = numLevels - corPtr->auxNumLevels;
        iPtr->execEnvPtr = corPtr->callerEEPtr;
    }
    return result;
}

/*
 *----------------------------------------------------------------------
 *
 * NRInjectObjCmd --
 *
 *      Implementation of [::tcl::unsupported::inject] command.
 *
 *----------------------------------------------------------------------
 */

static int
NRInjectObjCmd(
    TCL_UNUSED(void *),
    Tcl_Interp *interp,
    int objc,
    Tcl_Obj *const objv[])
{
    CoroutineData *corPtr;
    ExecEnv *savedEEPtr = iPtr->execEnvPtr;

    /*
     * Usage more or less like tailcall:
     *   inject coroName cmd ?arg1 arg2 ...?
     */

    if (objc < 3) {
	Tcl_WrongNumArgs(interp, 1, objv, "coroName cmd ?arg1 arg2 ...?");
	return TCL_ERROR;
    }

    corPtr = GetCoroutineFromObj(interp, objv[1],
            "can only inject a command into a coroutine");
    if (!corPtr) {
        return TCL_ERROR;
    }
    if (!COR_IS_SUSPENDED(corPtr)) {
        Tcl_SetObjResult(interp, Tcl_NewStringObj(
                "can only inject a command into a suspended coroutine", -1));
        Tcl_SetErrorCode(interp, "TCL", "COROUTINE", "ACTIVE", NULL);
        return TCL_ERROR;
    }

    /*
     * Add the callback to the coro's execEnv, so that it is the first thing
     * to happen when the coro is resumed.
     */

    iPtr->execEnvPtr = corPtr->eePtr;
    TclNRAddCallback(interp, TclNREvalList, Tcl_NewListObj(objc-2, objv+2),
	NULL, NULL, NULL);
    iPtr->execEnvPtr = savedEEPtr;

    return TCL_OK;
}

int
TclNRInterpCoroutine(
    ClientData clientData,
    Tcl_Interp *interp,		/* Current interpreter. */
    int objc,			/* Number of arguments. */
    Tcl_Obj *const objv[])	/* Argument objects. */
{
    CoroutineData *corPtr = (CoroutineData *)clientData;

    if (!COR_IS_SUSPENDED(corPtr)) {
	Tcl_SetObjResult(interp, Tcl_ObjPrintf(
                "coroutine \"%s\" is already running",
                TclGetString(objv[0])));
	Tcl_SetErrorCode(interp, "TCL", "COROUTINE", "BUSY", NULL);
	return TCL_ERROR;
    }

    /*
     * Parse all the arguments to work out what to feed as the result of the
     * [yield]. TRICKY POINT: objc==0 happens here! It occurs when a coroutine
     * is deleted!
     */

    switch (corPtr->nargs) {
    case COROUTINE_ARGUMENTS_SINGLE_OPTIONAL:
        if (objc == 2) {
            Tcl_SetObjResult(interp, objv[1]);
        } else if (objc > 2) {
            Tcl_WrongNumArgs(interp, 1, objv, "?arg?");
            return TCL_ERROR;
        }
        break;
    default:
        if (corPtr->nargs != objc-1) {
            Tcl_SetObjResult(interp,
                    Tcl_NewStringObj("wrong coro nargs; how did we get here? "
                    "not implemented!", -1));
            Tcl_SetErrorCode(interp, "TCL", "WRONGARGS", NULL);
            return TCL_ERROR;
        }
        /* fallthrough */
    case COROUTINE_ARGUMENTS_ARBITRARY:
        if (objc > 1) {
            Tcl_SetObjResult(interp, Tcl_NewListObj(objc-1, objv+1));
        }
        break;
    }

    TclNRAddCallback(interp, TclNRCoroutineActivateCallback, corPtr,
            NULL, NULL, NULL);
    return TCL_OK;
}

/*
 *----------------------------------------------------------------------
 *
 * TclNRCoroutineObjCmd --
 *
 *      Implementation of [coroutine] command; see documentation for
 *      description of what this does.
 *
 *----------------------------------------------------------------------
 */

int
TclNRCoroutineObjCmd(
    TCL_UNUSED(void *),
    Tcl_Interp *interp,		/* Current interpreter. */
    int objc,			/* Number of arguments. */
    Tcl_Obj *const objv[])	/* Argument objects. */
{
    Command *cmdPtr;
    CoroutineData *corPtr;
    const char *procName, *simpleName;
    Namespace *nsPtr, *altNsPtr, *cxtNsPtr,
	*inNsPtr = (Namespace *)TclGetCurrentNamespace(interp);
    Namespace *lookupNsPtr = iPtr->varFramePtr->nsPtr;

    if (objc < 3) {
	Tcl_WrongNumArgs(interp, 1, objv, "name cmd ?arg ...?");
	return TCL_ERROR;
    }

    procName = TclGetString(objv[1]);
    TclGetNamespaceForQualName(interp, procName, inNsPtr, 0,
	    &nsPtr, &altNsPtr, &cxtNsPtr, &simpleName);

    if (nsPtr == NULL) {
	Tcl_SetObjResult(interp, Tcl_ObjPrintf(
                "can't create procedure \"%s\": unknown namespace",
                procName));
        Tcl_SetErrorCode(interp, "TCL", "LOOKUP", "NAMESPACE", NULL);
	return TCL_ERROR;
    }
    if (simpleName == NULL) {
	Tcl_SetObjResult(interp, Tcl_ObjPrintf(
                "can't create procedure \"%s\": bad procedure name",
                procName));
        Tcl_SetErrorCode(interp, "TCL", "VALUE", "COMMAND", procName, NULL);
	return TCL_ERROR;
    }

    /*
     * We ARE creating the coroutine command: allocate the corresponding
     * struct and create the corresponding command.
     */

    corPtr = (CoroutineData *)ckalloc(sizeof(CoroutineData));

    cmdPtr = (Command *) TclNRCreateCommandInNs(interp, simpleName,
	    (Tcl_Namespace *)nsPtr, /*objProc*/ NULL, TclNRInterpCoroutine,
	    corPtr, DeleteCoroutine);

    corPtr->cmdPtr = cmdPtr;
    cmdPtr->refCount++;

    /*
     * #280.
     * Provide the new coroutine with its own copy of the lineLABCPtr
     * hashtable for literal command arguments in bytecode. Note that that
     * CFWordBC chains are not duplicated, only the entrypoints to them. This
     * means that in the presence of coroutines each chain is potentially a
     * tree. Like the chain -> tree conversion of the CmdFrame stack.
     */

    {
	Tcl_HashSearch hSearch;
	Tcl_HashEntry *hePtr;

	corPtr->lineLABCPtr = (Tcl_HashTable *)ckalloc(sizeof(Tcl_HashTable));
	Tcl_InitHashTable(corPtr->lineLABCPtr, TCL_ONE_WORD_KEYS);

	for (hePtr = Tcl_FirstHashEntry(iPtr->lineLABCPtr,&hSearch);
		hePtr; hePtr = Tcl_NextHashEntry(&hSearch)) {
	    int isNew;
	    Tcl_HashEntry *newPtr =
		    Tcl_CreateHashEntry(corPtr->lineLABCPtr,
		    Tcl_GetHashKey(iPtr->lineLABCPtr, hePtr),
		    &isNew);

	    Tcl_SetHashValue(newPtr, Tcl_GetHashValue(hePtr));
	}
    }

    /*
     * Create the base context.
     */

    corPtr->running.framePtr = iPtr->rootFramePtr;
    corPtr->running.varFramePtr = iPtr->rootFramePtr;
    corPtr->running.cmdFramePtr = NULL;
    corPtr->running.lineLABCPtr = corPtr->lineLABCPtr;
    corPtr->stackLevel = NULL;
    corPtr->auxNumLevels = 0;

    /*
     * Create the coro's execEnv, switch to it to push the exit and coro
     * command callbacks, then switch back.
     */

    corPtr->eePtr = TclCreateExecEnv(interp, CORO_STACK_INITIAL_SIZE);
    corPtr->callerEEPtr = iPtr->execEnvPtr;
    corPtr->eePtr->corPtr = corPtr;

    SAVE_CONTEXT(corPtr->caller);
    corPtr->callerEEPtr = iPtr->execEnvPtr;
    RESTORE_CONTEXT(corPtr->running);
    iPtr->execEnvPtr = corPtr->eePtr;

    TclNRAddCallback(interp, NRCoroutineExitCallback, corPtr,
	    NULL, NULL, NULL);

    /*
     * Ensure that the command is looked up in the correct namespace.
     */

    iPtr->lookupNsPtr = lookupNsPtr;
    Tcl_NREvalObj(interp, Tcl_NewListObj(objc - 2, objv + 2), 0);
    iPtr->numLevels--;

    SAVE_CONTEXT(corPtr->running);
    RESTORE_CONTEXT(corPtr->caller);
    iPtr->execEnvPtr = corPtr->callerEEPtr;

    /*
     * Now just resume the coroutine.
     */

    TclNRAddCallback(interp, TclNRCoroutineActivateCallback, corPtr,
            NULL, NULL, NULL);
    return TCL_OK;
}

/*
 * This is used in the [info] ensemble
 */

int
TclInfoCoroutineCmd(
    TCL_UNUSED(void *),
    Tcl_Interp *interp,
    int objc,
    Tcl_Obj *const objv[])
{
    CoroutineData *corPtr = iPtr->execEnvPtr->corPtr;

    if (objc != 1) {
	Tcl_WrongNumArgs(interp, 1, objv, NULL);
	return TCL_ERROR;
    }

    if (corPtr && !(corPtr->cmdPtr->flags & CMD_IS_DELETED)) {
	Tcl_Obj *namePtr;

	TclNewObj(namePtr);
	Tcl_GetCommandFullName(interp, (Tcl_Command) corPtr->cmdPtr, namePtr);
	Tcl_SetObjResult(interp, namePtr);
    }
    return TCL_OK;
}

#undef iPtr

/*
 * Local Variables:
 * mode: c
 * c-basic-offset: 4
 * fill-column: 78
 * tab-width: 8
 * indent-tabs-mode: nil
 * End:
 */<|MERGE_RESOLUTION|>--- conflicted
+++ resolved
@@ -2809,14 +2809,6 @@
 	    Command *refCmdPtr = oldRefPtr->importedCmdPtr;
 
 	    dataPtr = (ImportedCmdData*)refCmdPtr->objClientData;
-<<<<<<< HEAD
-	    /* to be paranoid, incrment cmdPtr->refcount before decremnting
-	     * dataPtr->realCmdPtr->refCount
-	     */
-	    cmdPtr->refCount++;
-	    TclCleanupCommandMacro(dataPtr->realCmdPtr);
-=======
->>>>>>> 422e2b3c
 	    dataPtr->realCmdPtr = cmdPtr;
 	    oldRefPtr = oldRefPtr->nextPtr;
 	}
