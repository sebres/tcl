--- conflicted
+++ resolved
@@ -4478,65 +4478,7 @@
 /*
  *----------------------------------------------------------------------
  *
-<<<<<<< HEAD
- * Tcl_EvalEx, TclEvalEx --
- *
- *	This function evaluates a Tcl script without using the compiler or
- *	byte-code interpreter. It just parses the script, creates values for
- *	each word of each command, then calls EvalObjv to execute each
- *	command.
-=======
- * Tcl_EvalTokens --
- *
- *	Given an array of tokens parsed from a Tcl command (e.g., the tokens
- *	that make up a word or the index for an array variable) this function
- *	evaluates the tokens and concatenates their values to form a single
- *	result value.
- *
- * Results:
- *	The return value is a pointer to a newly allocated Tcl_Obj containing
- *	the value of the array of tokens. The reference count of the returned
- *	object has been incremented. If an error occurs in evaluating the
- *	tokens then a NULL value is returned and an error message is left in
- *	interp's result.
- *
- * Side effects:
- *	A new object is allocated to hold the result.
- *
- *----------------------------------------------------------------------
- *
- * This uses a non-standard return convention; its use is now deprecated. It
- * is a wrapper for the new function Tcl_EvalTokensStandard, and is not used
- * in the core any longer. It is only kept for backward compatibility.
- */
-
-Tcl_Obj *
-Tcl_EvalTokens(
-    Tcl_Interp *interp,		/* Interpreter in which to lookup variables,
-				 * execute nested commands, and report
-				 * errors. */
-    Tcl_Token *tokenPtr,	/* Pointer to first in an array of tokens to
-				 * evaluate and concatenate. */
-    int count)			/* Number of tokens to consider at tokenPtr.
-				 * Must be at least 1. */
-{
-    Tcl_Obj *resPtr;
-
-    if (Tcl_EvalTokensStandard(interp, tokenPtr, count) != TCL_OK) {
-	return NULL;
-    }
-    resPtr = Tcl_GetObjResult(interp);
-    Tcl_IncrRefCount(resPtr);
-    Tcl_ResetResult(interp);
-    return resPtr;
-}
--
-/*
- *----------------------------------------------------------------------
- *
  * TclEvalScriptTokens --
->>>>>>> 6fc45f90
  *
  * 
  * Results:
