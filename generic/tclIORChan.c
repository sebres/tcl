/*
 * tclIORChan.c --
 *
 *	This file contains the implementation of Tcl's generic channel
 *	reflection code, which allows the implementation of Tcl channels in
 *	Tcl code.
 *
 *	Parts of this file are based on code contributed by Jean-Claude
 *	Wippler.
 *
 *	See TIP #219 for the specification of this functionality.
 *
 * Copyright (c) 2004-2005 ActiveState, a divison of Sophos
 *
 * See the file "license.terms" for information on usage and redistribution of
 * this file, and for a DISCLAIMER OF ALL WARRANTIES.
 */

#include "tclInt.h"
#include "tclIO.h"
#include <assert.h>

#ifndef EINVAL
#define EINVAL	9
#endif
#ifndef EOK
#define EOK	0
#endif

/*
 * Signatures of all functions used in the C layer of the reflection.
 */

static int		ReflectClose(ClientData clientData,
			    Tcl_Interp *interp);
static int		ReflectInput(ClientData clientData, char *buf,
			    int toRead, int *errorCodePtr);
static int		ReflectOutput(ClientData clientData, const char *buf,
			    int toWrite, int *errorCodePtr);
static void		ReflectWatch(ClientData clientData, int mask);
static int		ReflectBlock(ClientData clientData, int mode);
#if TCL_THREADS
static void		ReflectThread(ClientData clientData, int action);
static int		ReflectEventRun(Tcl_Event *ev, int flags);
static int		ReflectEventDelete(Tcl_Event *ev, ClientData cd);
#endif
static Tcl_WideInt	ReflectSeekWide(ClientData clientData,
			    Tcl_WideInt offset, int mode, int *errorCodePtr);
static int		ReflectSeek(ClientData clientData, long offset,
			    int mode, int *errorCodePtr);
static int		ReflectGetOption(ClientData clientData,
			    Tcl_Interp *interp, const char *optionName,
			    Tcl_DString *dsPtr);
static int		ReflectSetOption(ClientData clientData,
			    Tcl_Interp *interp, const char *optionName,
			    const char *newValue);

/*
 * The C layer channel type/driver definition used by the reflection. This is
 * a version 3 structure.
 */

static const Tcl_ChannelType tclRChannelType = {
    "tclrchannel",	   /* Type name.				  */
    TCL_CHANNEL_VERSION_5, /* v5 channel */
    ReflectClose,	   /* Close channel, clean instance data	  */
    ReflectInput,	   /* Handle read request			  */
    ReflectOutput,	   /* Handle write request			  */
    ReflectSeek,	   /* Move location of access point.	NULL'able */
    ReflectSetOption,	   /* Set options.			NULL'able */
    ReflectGetOption,	   /* Get options.			NULL'able */
    ReflectWatch,	   /* Initialize notifier			  */
    NULL,		   /* Get OS handle from the channel.	NULL'able */
    NULL,		   /* No close2 support.		NULL'able */
    ReflectBlock,	   /* Set blocking/nonblocking.		NULL'able */
    NULL,		   /* Flush channel. Not used by core.	NULL'able */
    NULL,		   /* Handle events.			NULL'able */
    ReflectSeekWide,	   /* Move access point (64 bit).	NULL'able */
#if TCL_THREADS
    ReflectThread,         /* thread action, tracking owner */
#else
    NULL,		   /* thread action */
#endif
    NULL		   /* truncate */
};

/*
 * Instance data for a reflected channel. ===========================
 */

typedef struct {
    Tcl_Channel chan;		/* Back reference to generic channel
				 * structure. */
    Tcl_Interp *interp;		/* Reference to the interpreter containing the
				 * Tcl level part of the channel. NULL here
				 * signals the channel is dead because the
				 * interpreter/thread containing its Tcl
				 * command is gone.
				 */
#if TCL_THREADS
    Tcl_ThreadId thread;	/* Thread the 'interp' belongs to. == Handler thread */
    Tcl_ThreadId owner;         /* Thread owning the structure.    == Channel thread */
#endif
    Tcl_Obj *cmd;		/* Callback command prefix */
    Tcl_Obj *methods;		/* Methods to append to command prefix */
    Tcl_Obj *name;		/* Name of the channel as created */

    int mode;			/* Mask of R/W mode */
    int interest;		/* Mask of events the channel is interested
				 * in. */

    int dead;			/* Boolean signal that some operations
				 * should no longer be attempted. */

    /*
     * Note regarding the usage of timers.
     *
     * Most channel implementations need a timer in the C level to ensure that
     * data in buffers is flushed out through the generation of fake file
     * events.
     *
     * See 'rechan', 'memchan', etc.
     *
     * Here this is _not_ required. Interest in events is posted to the Tcl
     * level via 'watch'. And posting of events is possible from the Tcl level
     * as well, via 'chan postevent'. This means that the generation of all
     * events, fake or not, timer based or not, is completely in the hands of
     * the Tcl level. Therefore no timer here.
     */
} ReflectedChannel;

/*
 * Structure of the table maping from channel handles to reflected
 * channels. Each interpreter which has the handler command for one or more
 * reflected channels records them in such a table, so that 'chan postevent'
 * is able to find them even if the actual channel was moved to a different
 * interpreter and/or thread.
 *
 * The table is reachable via the standard interpreter AssocData, the key is
 * defined below.
 */

typedef struct {
    Tcl_HashTable map;
} ReflectedChannelMap;

#define RCMKEY "ReflectedChannelMap"

/*
 * Event literals. ==================================================
 */

static const char *const eventOptions[] = {
    "read", "write", NULL
};
typedef enum {
    EVENT_READ, EVENT_WRITE
} EventOption;

/*
 * Method literals. ==================================================
 */

static const char *const methodNames[] = {
    "blocking",		/* OPT */
    "cget",		/* OPT \/ Together or none */
    "cgetall",		/* OPT /\ of these two     */
    "configure",	/* OPT */
    "finalize",		/*     */
    "initialize",	/*     */
    "read",		/* OPT */
    "seek",		/* OPT */
    "watch",		/*     */
    "write",		/* OPT */
    NULL
};
typedef enum {
    METH_BLOCKING,
    METH_CGET,
    METH_CGETALL,
    METH_CONFIGURE,
    METH_FINAL,
    METH_INIT,
    METH_READ,
    METH_SEEK,
    METH_WATCH,
    METH_WRITE
} MethodName;

#define FLAG(m) (1 << (m))
#define REQUIRED_METHODS \
	(FLAG(METH_INIT) | FLAG(METH_FINAL) | FLAG(METH_WATCH))
#define NULLABLE_METHODS \
	(FLAG(METH_BLOCKING) | FLAG(METH_SEEK) | \
	FLAG(METH_CONFIGURE) | FLAG(METH_CGET) | FLAG(METH_CGETALL))

#define RANDW \
	(TCL_READABLE | TCL_WRITABLE)

#define IMPLIES(a,b)	((!(a)) || (b))
#define NEGIMPL(a,b)
#define HAS(x,f)	(x & FLAG(f))

#if TCL_THREADS
/*
 * Thread specific types and structures.
 *
 * We are here essentially creating a very specific implementation of 'thread
 * send'.
 */

/*
 * Enumeration of all operations which can be forwarded.
 */

typedef enum {
    ForwardedClose,
    ForwardedInput,
    ForwardedOutput,
    ForwardedSeek,
    ForwardedWatch,
    ForwardedBlock,
    ForwardedSetOpt,
    ForwardedGetOpt,
    ForwardedGetOptAll
} ForwardedOperation;

/*
 * Event used to forward driver invocations to the thread actually managing
 * the channel. We cannot construct the command to execute and forward that.
 * Because then it will contain a mixture of Tcl_Obj's belonging to both the
 * command handler thread (CT), and the thread managing the channel (MT),
 * executed in CT. Tcl_Obj's are not allowed to cross thread boundaries. So we
 * forward an operation code, the argument details, and reference to results.
 * The command is assembled in the CT and belongs fully to that thread. No
 * sharing problems.
 */

typedef struct {
    int code;			/* O: Ok/Fail of the cmd handler */
    char *msgStr;		/* O: Error message for handler failure */
    int mustFree;		/* O: True if msgStr is allocated, false if
				 * otherwise (static). */
} ForwardParamBase;

/*
 * Operation specific parameter/result structures. (These are "subtypes" of
 * ForwardParamBase. Where an operation does not need any special types, it
 * has no "subtype" and just uses ForwardParamBase, as listed above.)
 */

struct ForwardParamInput {
    ForwardParamBase base;	/* "Supertype". MUST COME FIRST. */
    char *buf;			/* O: Where to store the read bytes */
    size_t toRead;			/* I: #bytes to read,
				 * O: #bytes actually read */
};
struct ForwardParamOutput {
    ForwardParamBase base;	/* "Supertype". MUST COME FIRST. */
    const char *buf;		/* I: Where the bytes to write come from */
    int toWrite;		/* I: #bytes to write,
				 * O: #bytes actually written */
};
struct ForwardParamSeek {
    ForwardParamBase base;	/* "Supertype". MUST COME FIRST. */
    int seekMode;		/* I: How to seek */
    Tcl_WideInt offset;		/* I: Where to seek,
				 * O: New location */
};
struct ForwardParamWatch {
    ForwardParamBase base;	/* "Supertype". MUST COME FIRST. */
    int mask;			/* I: What events to watch for */
};
struct ForwardParamBlock {
    ForwardParamBase base;	/* "Supertype". MUST COME FIRST. */
    int nonblocking;		/* I: What mode to activate */
};
struct ForwardParamSetOpt {
    ForwardParamBase base;	/* "Supertype". MUST COME FIRST. */
    const char *name;		/* Name of option to set */
    const char *value;		/* Value to set */
};
struct ForwardParamGetOpt {
    ForwardParamBase base;	/* "Supertype". MUST COME FIRST. */
    const char *name;		/* Name of option to get, maybe NULL */
    Tcl_DString *value;		/* Result */
};

/*
 * Now join all these together in a single union for convenience.
 */

typedef union ForwardParam {
    ForwardParamBase base;
    struct ForwardParamInput input;
    struct ForwardParamOutput output;
    struct ForwardParamSeek seek;
    struct ForwardParamWatch watch;
    struct ForwardParamBlock block;
    struct ForwardParamSetOpt setOpt;
    struct ForwardParamGetOpt getOpt;
} ForwardParam;

/*
 * Forward declaration.
 */

typedef struct ForwardingResult ForwardingResult;

/*
 * General event structure, with reference to operation specific data.
 */

typedef struct {
    Tcl_Event event;		/* Basic event data, has to be first item */
    ForwardingResult *resultPtr;
    ForwardedOperation op;	/* Forwarded driver operation */
    ReflectedChannel *rcPtr;	/* Channel instance */
    ForwardParam *param;	/* Packaged arguments and return values, a
				 * ForwardParam pointer. */
} ForwardingEvent;

/*
 * Structure to manage the result of the forwarding. This is not the result of
 * the operation itself, but about the success of the forward event itself.
 * The event can be successful, even if the operation which was forwarded
 * failed. It is also there to manage the synchronization between the involved
 * threads.
 */

struct ForwardingResult {
    Tcl_ThreadId src;		/* Originating thread. */
    Tcl_ThreadId dst;		/* Thread the op was forwarded to. */
    Tcl_Interp *dsti;		/* Interpreter in the thread the op was
				 * forwarded to. */
    /*
     * Note regarding 'dsti' above: Its information is also available via the
     * chain evPtr->rcPtr->interp, however, as can be seen, two more
     * indirections are needed to retrieve it. And the evPtr may be gone,
     * breaking the chain.
     */
    Tcl_Condition done;		/* Condition variable the forwarder blocks
				 * on. */
    int result;			/* TCL_OK or TCL_ERROR */
    ForwardingEvent *evPtr;	/* Event the result belongs to. */
    ForwardingResult *prevPtr, *nextPtr;
				/* Links into the list of pending forwarded
				 * results. */
};

typedef struct {
    /*
     * Table of all reflected channels owned by this thread. This is the
     * per-thread version of the per-interpreter map.
     */

    ReflectedChannelMap *rcmPtr;
} ThreadSpecificData;

static Tcl_ThreadDataKey dataKey;

/*
 * List of forwarded operations which have not completed yet, plus the mutex
 * to protect the access to this process global list.
 */

static ForwardingResult *forwardList = NULL;
TCL_DECLARE_MUTEX(rcForwardMutex)

/*
 * Function containing the generic code executing a forward, and wrapper
 * macros for the actual operations we wish to forward. Uses ForwardProc as
 * the event function executed by the thread receiving a forwarding event
 * (which executes the appropriate function and collects the result, if any).
 *
 * The ExitProc ensures that things do not deadlock when the sending thread
 * involved in the forwarding exits. It also clean things up so that we don't
 * leak resources when threads go away.
 */

static void		ForwardOpToHandlerThread(ReflectedChannel *rcPtr,
			    ForwardedOperation op, const void *param);
static int		ForwardProc(Tcl_Event *evPtr, int mask);
static void		SrcExitProc(ClientData clientData);

#define FreeReceivedError(p) \
	if ((p)->base.mustFree) {                               \
	    Tcl_Free((p)->base.msgStr);                           \
	}
#define PassReceivedErrorInterp(i,p) \
	if ((i) != NULL) {                                      \
	    Tcl_SetChannelErrorInterp((i),                      \
		    Tcl_NewStringObj((p)->base.msgStr, -1));    \
	}                                                       \
	FreeReceivedError(p)
#define PassReceivedError(c,p) \
	Tcl_SetChannelError((c), Tcl_NewStringObj((p)->base.msgStr, -1)); \
	FreeReceivedError(p)
#define ForwardSetStaticError(p,emsg) \
	(p)->base.code = TCL_ERROR;                             \
	(p)->base.mustFree = 0;                                 \
	(p)->base.msgStr = (char *) (emsg)
#define ForwardSetDynamicError(p,emsg) \
	(p)->base.code = TCL_ERROR;                             \
	(p)->base.mustFree = 1;                                 \
	(p)->base.msgStr = (char *) (emsg)

static void		ForwardSetObjError(ForwardParam *p, Tcl_Obj *objPtr);

static ReflectedChannelMap *	GetThreadReflectedChannelMap(void);
static void		DeleteThreadReflectedChannelMap(ClientData clientData);

#endif /* TCL_THREADS */

#define SetChannelErrorStr(c,msgStr) \
	Tcl_SetChannelError((c), Tcl_NewStringObj((msgStr), -1))

static Tcl_Obj *	MarshallError(Tcl_Interp *interp);
static void		UnmarshallErrorResult(Tcl_Interp *interp,
			    Tcl_Obj *msgObj);

/*
 * Static functions for this file:
 */

static int		EncodeEventMask(Tcl_Interp *interp,
			    const char *objName, Tcl_Obj *obj, int *mask);
static Tcl_Obj *	DecodeEventMask(int mask);
static ReflectedChannel * NewReflectedChannel(Tcl_Interp *interp,
			    Tcl_Obj *cmdpfxObj, int mode, Tcl_Obj *handleObj);
static Tcl_Obj *	NextHandle(void);
static void		FreeReflectedChannel(ReflectedChannel *rcPtr);
static int		InvokeTclMethod(ReflectedChannel *rcPtr,
			    MethodName method, Tcl_Obj *argOneObj,
			    Tcl_Obj *argTwoObj, Tcl_Obj **resultObjPtr);

static ReflectedChannelMap *	GetReflectedChannelMap(Tcl_Interp *interp);
static void		DeleteReflectedChannelMap(ClientData clientData,
			    Tcl_Interp *interp);
static int		ErrnoReturn(ReflectedChannel *rcPtr, Tcl_Obj *resObj);
static void		MarkDead(ReflectedChannel *rcPtr);

/*
 * Global constant strings (messages). ==================
 * These string are used directly as bypass errors, thus they have to be valid
 * Tcl lists where the last element is the message itself. Hence the
 * list-quoting to keep the words of the message together. See also [x].
 */

static const char *msg_read_toomuch = "{read delivered more than requested}";
static const char *msg_read_nonbyte = "{read delivered nonbyte result}";
static const char *msg_write_toomuch = "{write wrote more than requested}";
static const char *msg_write_nothing = "{write wrote nothing}";
static const char *msg_seek_beforestart = "{Tried to seek before origin}";
#if TCL_THREADS
static const char *msg_send_originlost = "{Channel thread lost}";
#endif /* TCL_THREADS */
static const char *msg_send_dstlost    = "{Owner lost}";
static const char *msg_dstlost    = "-code 1 -level 0 -errorcode NONE -errorinfo {} -errorline 1 {Owner lost}";

/*
 * Main methods to plug into the 'chan' ensemble'. ==================
 */

/*
 *----------------------------------------------------------------------
 *
 * TclChanCreateObjCmd --
 *
 *	This function is invoked to process the "chan create" Tcl command.
 *	See the user documentation for details on what it does.
 *
 * Results:
 *	A standard Tcl result. The handle of the new channel is placed in the
 *	interp result.
 *
 * Side effects:
 *	Creates a new channel.
 *
 *----------------------------------------------------------------------
 */

int
TclChanCreateObjCmd(
    ClientData clientData,
    Tcl_Interp *interp,
    int objc,
    Tcl_Obj *const *objv)
{
    ReflectedChannel *rcPtr;	/* Instance data of the new channel */
    Tcl_Obj *rcId;		/* Handle of the new channel */
    int mode;			/* R/W mode of new channel. Has to match
				 * abilities of handler commands */
    Tcl_Obj *cmdObj;		/* Command prefix, list of words */
    Tcl_Obj *cmdNameObj;	/* Command name */
    Tcl_Channel chan;		/* Token for the new channel */
    Tcl_Obj *modeObj;		/* mode in obj form for method call */
    int listc;			/* Result of 'initialize', and of */
    Tcl_Obj **listv;		/* its sublist in the 2nd element */
    int methIndex;		/* Encoded method name */
    int result;			/* Result code for 'initialize' */
    Tcl_Obj *resObj;		/* Result data for 'initialize' */
    int methods;		/* Bitmask for supported methods. */
    Channel *chanPtr;		/* 'chan' resolved to internal struct. */
    Tcl_Obj *err;		/* Error message */
    ReflectedChannelMap *rcmPtr;
				/* Map of reflected channels with handlers in
				 * this interp. */
    Tcl_HashEntry *hPtr;	/* Entry in the above map */
    int isNew;			/* Placeholder. */

    /*
     * Syntax:   chan create MODE CMDPREFIX
     *           [0]  [1]    [2]  [3]
     *
     * Actually: rCreate MODE CMDPREFIX
     *           [0]     [1]  [2]
     */

#define MODE	(1)
#define CMD	(2)

    /*
     * Number of arguments...
     */

    if (objc != 3) {
	Tcl_WrongNumArgs(interp, 1, objv, "mode cmdprefix");
	return TCL_ERROR;
    }

    /*
     * First argument is a list of modes. Allowed entries are "read", "write".
     * Expect at least one list element. Abbreviations are ok.
     */

    modeObj = objv[MODE];
    if (EncodeEventMask(interp, "mode", objv[MODE], &mode) != TCL_OK) {
	return TCL_ERROR;
    }

    /*
     * Second argument is command prefix, i.e. list of words, first word is
     * name of handler command, other words are fixed arguments. Run the
     * 'initialize' method to get the list of supported methods. Validate
     * this.
     */

    cmdObj = objv[CMD];

    /*
     * Basic check that the command prefix truly is a list.
     */

    if (Tcl_ListObjIndex(interp, cmdObj, 0, &cmdNameObj) != TCL_OK) {
	return TCL_ERROR;
    }

    /*
     * Now create the channel.
     */

    rcId = NextHandle();
    rcPtr = NewReflectedChannel(interp, cmdObj, mode, rcId);

    /*
     * Invoke 'initialize' and validate that the handler is present and ok.
     * Squash the channel if not.
     *
     * Note: The conversion of 'mode' back into a Tcl_Obj ensures that
     * 'initialize' is invoked with canonical mode names, and no
     * abbreviations. Using modeObj directly could feed abbreviations into the
     * handler, and the handler is not specified to handle such.
     */

    modeObj = DecodeEventMask(mode);
    /* assert modeObj.refCount == 1 */
    result = InvokeTclMethod(rcPtr, METH_INIT, modeObj, NULL, &resObj);
    Tcl_DecrRefCount(modeObj);

    if (result != TCL_OK) {
	UnmarshallErrorResult(interp, resObj);
	Tcl_DecrRefCount(resObj);	/* Remove reference held from invoke */
	goto error;
    }

    /*
     * Verify the result.
     * - List, of method names. Convert to mask.
     *   Check for non-optionals through the mask.
     *   Compare open mode against optional r/w.
     */

    if (Tcl_ListObjGetElements(NULL, resObj, &listc, &listv) != TCL_OK) {
        Tcl_SetObjResult(interp, Tcl_ObjPrintf(
                "chan handler \"%s initialize\" returned non-list: %s",
                TclGetString(cmdObj), TclGetString(resObj)));
	Tcl_DecrRefCount(resObj);
	goto error;
    }

    methods = 0;
    while (listc > 0) {
	if (Tcl_GetIndexFromObj(interp, listv[listc-1], methodNames,
		"method", TCL_EXACT, &methIndex) != TCL_OK) {
	    TclNewLiteralStringObj(err, "chan handler \"");
	    Tcl_AppendObjToObj(err, cmdObj);
	    Tcl_AppendToObj(err, " initialize\" returned ", -1);
	    Tcl_AppendObjToObj(err, Tcl_GetObjResult(interp));
	    Tcl_SetObjResult(interp, err);
	    Tcl_DecrRefCount(resObj);
	    goto error;
	}

	methods |= FLAG(methIndex);
	listc--;
    }
    Tcl_DecrRefCount(resObj);

    if ((REQUIRED_METHODS & methods) != REQUIRED_METHODS) {
        Tcl_SetObjResult(interp, Tcl_ObjPrintf(
                "chan handler \"%s\" does not support all required methods",
                TclGetString(cmdObj)));
	goto error;
    }

    if ((mode & TCL_READABLE) && !HAS(methods, METH_READ)) {
        Tcl_SetObjResult(interp, Tcl_ObjPrintf(
                "chan handler \"%s\" lacks a \"read\" method",
                TclGetString(cmdObj)));
	goto error;
    }

    if ((mode & TCL_WRITABLE) && !HAS(methods, METH_WRITE)) {
        Tcl_SetObjResult(interp, Tcl_ObjPrintf(
                "chan handler \"%s\" lacks a \"write\" method",
                TclGetString(cmdObj)));
	goto error;
    }

    if (!IMPLIES(HAS(methods, METH_CGET), HAS(methods, METH_CGETALL))) {
        Tcl_SetObjResult(interp, Tcl_ObjPrintf(
                "chan handler \"%s\" supports \"cget\" but not \"cgetall\"",
                TclGetString(cmdObj)));
	goto error;
    }

    if (!IMPLIES(HAS(methods, METH_CGETALL), HAS(methods, METH_CGET))) {
        Tcl_SetObjResult(interp, Tcl_ObjPrintf(
                "chan handler \"%s\" supports \"cgetall\" but not \"cget\"",
                TclGetString(cmdObj)));
	goto error;
    }

    Tcl_ResetResult(interp);

    /*
     * Everything is fine now.
     */

    chan = Tcl_CreateChannel(&tclRChannelType, TclGetString(rcId), rcPtr,
	    mode);
    rcPtr->chan = chan;
    TclChannelPreserve(chan);
    chanPtr = (Channel *) chan;

    if ((methods & NULLABLE_METHODS) != NULLABLE_METHODS) {
	/*
	 * Some of the nullable methods are not supported. We clone the
	 * channel type, null the associated C functions, and use the result
	 * as the actual channel type.
	 */

	Tcl_ChannelType *clonePtr = Tcl_Alloc(sizeof(Tcl_ChannelType));

	memcpy(clonePtr, &tclRChannelType, sizeof(Tcl_ChannelType));

	if (!(methods & FLAG(METH_CONFIGURE))) {
	    clonePtr->setOptionProc = NULL;
	}

	if (!(methods & FLAG(METH_CGET)) && !(methods & FLAG(METH_CGETALL))) {
	    clonePtr->getOptionProc = NULL;
	}
	if (!(methods & FLAG(METH_BLOCKING))) {
	    clonePtr->blockModeProc = NULL;
	}
	if (!(methods & FLAG(METH_SEEK))) {
	    clonePtr->seekProc = NULL;
	    clonePtr->wideSeekProc = NULL;
	}

	chanPtr->typePtr = clonePtr;
    }

    /*
     * Register the channel in the I/O system, and in our our map for 'chan
     * postevent'.
     */

    Tcl_RegisterChannel(interp, chan);

    rcmPtr = GetReflectedChannelMap(interp);
    hPtr = Tcl_CreateHashEntry(&rcmPtr->map, chanPtr->state->channelName,
	    &isNew);
    if (!isNew && chanPtr != Tcl_GetHashValue(hPtr)) {
	Tcl_Panic("TclChanCreateObjCmd: duplicate channel names");
    }
    Tcl_SetHashValue(hPtr, chan);
#if TCL_THREADS
    rcmPtr = GetThreadReflectedChannelMap();
    hPtr = Tcl_CreateHashEntry(&rcmPtr->map, chanPtr->state->channelName,
	    &isNew);
    Tcl_SetHashValue(hPtr, chan);
#endif

    /*
     * Return handle as result of command.
     */

    Tcl_SetObjResult(interp,
            Tcl_NewStringObj(chanPtr->state->channelName, -1));
    return TCL_OK;

  error:
    Tcl_DecrRefCount(rcPtr->name);
    Tcl_DecrRefCount(rcPtr->methods);
    Tcl_DecrRefCount(rcPtr->cmd);
    Tcl_Free(rcPtr);
    return TCL_ERROR;

#undef MODE
#undef CMD
}

/*
 *----------------------------------------------------------------------
 *
 * TclChanPostEventObjCmd --
 *
 *	This function is invoked to process the "chan postevent" Tcl command.
 *	See the user documentation for details on what it does.
 *
 * Results:
 *	A standard Tcl result.
 *
 * Side effects:
 *	Posts events to a reflected channel, invokes event handlers. The
 *	latter implies that arbitrary side effects are possible.
 *
 *----------------------------------------------------------------------
 */

#if TCL_THREADS
typedef struct {
    Tcl_Event header;
    ReflectedChannel *rcPtr;
    int events;
} ReflectEvent;

static int
ReflectEventRun(
    Tcl_Event *ev,
    int flags)
{
    /* OWNER thread
     *
     * Note: When the channel is closed any pending events of this type are
     * deleted. See ReflectClose() for the Tcl_DeleteEvents() calls
     * accomplishing that.
     */

    ReflectEvent *e = (ReflectEvent *) ev;

    Tcl_NotifyChannel(e->rcPtr->chan, e->events);
    return 1;
}

static int
ReflectEventDelete(
    Tcl_Event *ev,
    ClientData cd)
{
    /* OWNER thread
     *
     * Invoked by DeleteThreadReflectedChannelMap() and ReflectClose(). The
     * latter ensures that no pending events of this type are run on an
     * invalid channel.
     */

    ReflectEvent *e = (ReflectEvent *) ev;

    if ((ev->proc != ReflectEventRun) || ((cd != NULL) && (cd != e->rcPtr))) {
        return 0;
    }
    return 1;
}
#endif

int
TclChanPostEventObjCmd(
    ClientData clientData,
    Tcl_Interp *interp,
    int objc,
    Tcl_Obj *const *objv)
{
    /*
     * Ensure -> HANDLER thread
     *
     * Syntax:   chan postevent CHANNEL EVENTSPEC
     *           [0]  [1]       [2]     [3]
     *
     * Actually: rPostevent CHANNEL EVENTSPEC
     *           [0]        [1]     [2]
     *
     * where EVENTSPEC = {read write ...} (Abbreviations allowed as well).
     */

#define CHAN	(1)
#define EVENT	(2)

    const char *chanId;		/* Tcl level channel handle */
    Tcl_Channel chan;		/* Channel associated to the handle */
    const Tcl_ChannelType *chanTypePtr;
				/* Its associated driver structure */
    ReflectedChannel *rcPtr;	/* Associated instance data */
    int events;			/* Mask of events to post */
    ReflectedChannelMap *rcmPtr;/* Map of reflected channels with handlers in
				 * this interp. */
    Tcl_HashEntry *hPtr;	/* Entry in the above map */

    /*
     * Number of arguments...
     */

    if (objc != 3) {
	Tcl_WrongNumArgs(interp, 1, objv, "channel eventspec");
	return TCL_ERROR;
    }

    /*
     * First argument is a channel, a reflected channel, and the call of this
     * command is done from the interp defining the channel handler cmd.
     */

    chanId = TclGetString(objv[CHAN]);

    rcmPtr = GetReflectedChannelMap(interp);
    hPtr = Tcl_FindHashEntry(&rcmPtr->map, chanId);

    if (hPtr == NULL) {
	Tcl_SetObjResult(interp, Tcl_ObjPrintf(
                "can not find reflected channel named \"%s\"", chanId));
	Tcl_SetErrorCode(interp, "TCL", "LOOKUP", "CHANNEL", chanId, NULL);
	return TCL_ERROR;
    }

    /*
     * Note that the search above subsumes several of the older checks,
     * namely:
     *
     * (1) Does the channel handle refer to a reflected channel?
     * (2) Is the post event issued from the interpreter holding the handler
     *     of the reflected channel?
     *
     * A successful search answers yes to both. Because the map holds only
     * handles of reflected channels, and only of such whose handler is
     * defined in this interpreter.
     *
     * We keep the old checks for both, for paranioa, but abort now instead of
     * throwing errors, as failure now means that our internal datastructures
     * have gone seriously haywire.
     */

    chan = Tcl_GetHashValue(hPtr);
    chanTypePtr = Tcl_GetChannelType(chan);

    /*
     * We use a function referenced by the channel type as our cookie to
     * detect calls to non-reflecting channels. The channel type itself is not
     * suitable, as it might not be the static definition in this file, but a
     * clone thereof. And while we have reserved the name of the type nothing
     * in the core checks against violation, so someone else might have
     * created a channel type using our name, clashing with ourselves.
     */

    if (chanTypePtr->watchProc != &ReflectWatch) {
	Tcl_Panic("TclChanPostEventObjCmd: channel is not a reflected channel");
    }

    rcPtr = Tcl_GetChannelInstanceData(chan);

    if (rcPtr->interp != interp) {
	Tcl_Panic("TclChanPostEventObjCmd: postevent accepted for call from outside interpreter");
    }

    /*
     * Second argument is a list of events. Allowed entries are "read",
     * "write". Expect at least one list element. Abbreviations are ok.
     */

    if (EncodeEventMask(interp, "event", objv[EVENT], &events) != TCL_OK) {
	return TCL_ERROR;
    }

    /*
     * Check that the channel is actually interested in the provided events.
     */

    if (events & ~rcPtr->interest) {
	Tcl_SetObjResult(interp, Tcl_ObjPrintf(
                "tried to post events channel \"%s\" is not interested in",
                chanId));
	return TCL_ERROR;
    }

    /*
     * We have the channel and the events to post.
     */

#if TCL_THREADS
    if (rcPtr->owner == rcPtr->thread) {
#endif
        Tcl_NotifyChannel(chan, events);
#if TCL_THREADS
    } else {
        ReflectEvent *ev = Tcl_Alloc(sizeof(ReflectEvent));

        ev->header.proc = ReflectEventRun;
        ev->events = events;
        ev->rcPtr = rcPtr;

        /*
         * We are not preserving the structure here. When the channel is
         * closed any pending events are deleted, see ReflectClose(), and
         * ReflectEventDelete(). Trying to preserve and later release when the
         * event is run may generate a situation where the channel structure
         * is deleted but not our structure, crashing in
         * FreeReflectedChannel().
         *
         * Force creation of the RCM, for proper cleanup on thread teardown.
         * The teardown of unprocessed events is currently coupled to the
         * thread reflected channel map
         */

        (void) GetThreadReflectedChannelMap();

        /*
         * XXX Race condition !!
         * XXX The destination thread may not exist anymore already.
         * XXX (Delayed postevent executed after channel got removed).
         * XXX Can we detect this ? (check the validity of the owner threadid ?)
         * XXX Actually, in that case the channel should be dead also !
         */

        Tcl_ThreadQueueEvent(rcPtr->owner, (Tcl_Event *) ev, TCL_QUEUE_TAIL);
        Tcl_ThreadAlert(rcPtr->owner);
    }
#endif

    /*
     * Squash interp results left by the event script.
     */

    Tcl_ResetResult(interp);
    return TCL_OK;

#undef CHAN
#undef EVENT
}

/*
 * Channel error message marshalling utilities.
 */

static Tcl_Obj *
MarshallError(
    Tcl_Interp *interp)
{
    /*
     * Capture the result status of the interpreter into a string. => List of
     * options and values, followed by the error message. The result has
     * refCount 0.
     */

    Tcl_Obj *returnOpt = Tcl_GetReturnOptions(interp, TCL_ERROR);

    /*
     * => returnOpt.refCount == 0. We can append directly.
     */

    Tcl_ListObjAppendElement(NULL, returnOpt, Tcl_GetObjResult(interp));
    return returnOpt;
}

static void
UnmarshallErrorResult(
    Tcl_Interp *interp,
    Tcl_Obj *msgObj)
{
    int lc;
    Tcl_Obj **lv;
    int explicitResult;
    int numOptions;

    /*
     * Process the caught message.
     *
     * Syntax = (option value)... ?message?
     *
     * Bad syntax causes a panic. This is OK because the other side uses
     * Tcl_GetReturnOptions and list construction functions to marshall the
     * information; if we panic here, something has gone badly wrong already.
     */

    if (Tcl_ListObjGetElements(interp, msgObj, &lc, &lv) != TCL_OK) {
	Tcl_Panic("TclChanCaughtErrorBypass: Bad syntax of caught result");
    }
    if (interp == NULL) {
	return;
    }

    explicitResult = lc & 1;		/* Odd number of values? */
    numOptions = lc - explicitResult;

    if (explicitResult) {
	Tcl_SetObjResult(interp, lv[lc-1]);
    }

    (void) Tcl_SetReturnOptions(interp, Tcl_NewListObj(numOptions, lv));
    ((Interp *) interp)->flags &= ~ERR_ALREADY_LOGGED;
}

int
TclChanCaughtErrorBypass(
    Tcl_Interp *interp,
    Tcl_Channel chan)
{
    Tcl_Obj *chanMsgObj = NULL;
    Tcl_Obj *interpMsgObj = NULL;
    Tcl_Obj *msgObj = NULL;

    /*
     * Get a bypassed error message from channel and/or interpreter, save the
     * reference, then kill the returned objects, if there were any. If there
     * are messages in both the channel has preference.
     */

    if ((chan == NULL) && (interp == NULL)) {
	return 0;
    }

    if (chan != NULL) {
	Tcl_GetChannelError(chan, &chanMsgObj);
    }
    if (interp != NULL) {
	Tcl_GetChannelErrorInterp(interp, &interpMsgObj);
    }

    if (chanMsgObj != NULL) {
	msgObj = chanMsgObj;
    } else if (interpMsgObj != NULL) {
	msgObj = interpMsgObj;
    }
    if (msgObj != NULL) {
	Tcl_IncrRefCount(msgObj);
    }

    if (chanMsgObj != NULL) {
	Tcl_DecrRefCount(chanMsgObj);
    }
    if (interpMsgObj != NULL) {
	Tcl_DecrRefCount(interpMsgObj);
    }

    /*
     * No message returned, nothing caught.
     */

    if (msgObj == NULL) {
	return 0;
    }

    UnmarshallErrorResult(interp, msgObj);

    Tcl_DecrRefCount(msgObj);
    return 1;
}

/*
 * Driver functions. ================================================
 */

/*
 *----------------------------------------------------------------------
 *
 * ReflectClose --
 *
 *	This function is invoked when the channel is closed, to delete the
 *	driver specific instance data.
 *
 * Results:
 *	A posix error.
 *
 * Side effects:
 *	Releases memory. Arbitrary, as it calls upon a script.
 *
 *----------------------------------------------------------------------
 */

static int
ReflectClose(
    ClientData clientData,
    Tcl_Interp *interp)
{
    ReflectedChannel *rcPtr = clientData;
    int result;			/* Result code for 'close' */
    Tcl_Obj *resObj;		/* Result data for 'close' */
    ReflectedChannelMap *rcmPtr;/* Map of reflected channels with handlers in
				 * this interp */
    Tcl_HashEntry *hPtr;	/* Entry in the above map */
    const Tcl_ChannelType *tctPtr;

    if (TclInThreadExit()) {
	/*
	 * This call comes from TclFinalizeIOSystem. There are no
	 * interpreters, and therefore we cannot call upon the handler command
	 * anymore. Threading is irrelevant as well. We simply clean up all
	 * our C level data structures and leave the Tcl level to the other
	 * finalization functions.
	 */

	/*
	 * THREADED => Forward this to the origin thread
	 *
	 * Note: DeleteThreadReflectedChannelMap() is the thread exit handler
	 * for the origin thread. Use this to clean up the structure? Except
	 * if lost?
	 */

#if TCL_THREADS
	if (rcPtr->thread != Tcl_GetCurrentThread()) {
	    ForwardParam p;

	    ForwardOpToHandlerThread(rcPtr, ForwardedClose, &p);
	    result = p.base.code;

            /*
             * Now squash the pending reflection events for this channel.
             */

            Tcl_DeleteEvents(ReflectEventDelete, rcPtr);

	    if (result != TCL_OK) {
		FreeReceivedError(&p);
	    }
	}
#endif

	tctPtr = ((Channel *)rcPtr->chan)->typePtr;
	if (tctPtr && tctPtr != &tclRChannelType) {
	    Tcl_Free((void *)tctPtr);
	    ((Channel *)rcPtr->chan)->typePtr = NULL;
	}
        Tcl_EventuallyFree(rcPtr, (Tcl_FreeProc *) FreeReflectedChannel);
	return EOK;
    }

    /*
     * Are we in the correct thread?
     */

#if TCL_THREADS
    if (rcPtr->thread != Tcl_GetCurrentThread()) {
	ForwardParam p;

	ForwardOpToHandlerThread(rcPtr, ForwardedClose, &p);
	result = p.base.code;

        /*
         * Now squash the pending reflection events for this channel.
         */

        Tcl_DeleteEvents(ReflectEventDelete, rcPtr);

	if (result != TCL_OK) {
	    PassReceivedErrorInterp(interp, &p);
	}
    } else {
#endif
	result = InvokeTclMethod(rcPtr, METH_FINAL, NULL, NULL, &resObj);
	if ((result != TCL_OK) && (interp != NULL)) {
	    Tcl_SetChannelErrorInterp(interp, resObj);
	}

	Tcl_DecrRefCount(resObj);	/* Remove reference we held from the
					 * invoke */

	/*
	 * Remove the channel from the map before releasing the memory, to
	 * prevent future accesses (like by 'postevent') from finding and
	 * dereferencing a dangling pointer.
	 *
	 * NOTE: The channel may not be in the map. This is ok, that happens
	 * when the channel was created in a different interpreter and/or
	 * thread and then was moved here.
	 *
	 * NOTE: The channel may have been removed from the map already via
	 * the per-interp DeleteReflectedChannelMap exit-handler.
	 */

	if (!rcPtr->dead) {
	    rcmPtr = GetReflectedChannelMap(rcPtr->interp);
	    hPtr = Tcl_FindHashEntry(&rcmPtr->map,
		    Tcl_GetChannelName(rcPtr->chan));
	    if (hPtr) {
		Tcl_DeleteHashEntry(hPtr);
	    }
	}
#if TCL_THREADS
	rcmPtr = GetThreadReflectedChannelMap();
	hPtr = Tcl_FindHashEntry(&rcmPtr->map,
		Tcl_GetChannelName(rcPtr->chan));
	if (hPtr) {
	    Tcl_DeleteHashEntry(hPtr);
	}
    }
#endif
    tctPtr = ((Channel *)rcPtr->chan)->typePtr;
    if (tctPtr && tctPtr != &tclRChannelType) {
	Tcl_Free((void *)tctPtr);
	((Channel *)rcPtr->chan)->typePtr = NULL;
    }
    Tcl_EventuallyFree(rcPtr, (Tcl_FreeProc *) FreeReflectedChannel);
    return (result == TCL_OK) ? EOK : EINVAL;
}

/*
 *----------------------------------------------------------------------
 *
 * ReflectInput --
 *
 *	This function is invoked when more data is requested from the channel.
 *
 * Results:
 *	The number of bytes read.
 *
 * Side effects:
 *	Allocates memory. Arbitrary, as it calls upon a script.
 *
 *----------------------------------------------------------------------
 */

static int
ReflectInput(
    ClientData clientData,
    char *buf,
    int toRead,
    int *errorCodePtr)
{
    ReflectedChannel *rcPtr = clientData;
    Tcl_Obj *toReadObj;
    size_t bytec;			/* Number of returned bytes */
    unsigned char *bytev;	/* Array of returned bytes */
    Tcl_Obj *resObj;		/* Result data for 'read' */

    /*
     * Are we in the correct thread?
     */

#if TCL_THREADS
    if (rcPtr->thread != Tcl_GetCurrentThread()) {
	ForwardParam p;

	p.input.buf = buf;
	p.input.toRead = toRead;

	ForwardOpToHandlerThread(rcPtr, ForwardedInput, &p);

	if (p.base.code != TCL_OK) {
	    if (p.base.code < 0) {
		/*
                 * No error message, this is an errno signal.
                 */

		*errorCodePtr = -p.base.code;
	    } else {
		PassReceivedError(rcPtr->chan, &p);
		*errorCodePtr = EINVAL;
	    }
	    p.input.toRead = (size_t)-1;
	} else {
	    *errorCodePtr = EOK;
	}

	return p.input.toRead;
    }
#endif

    /* ASSERT: rcPtr->method & FLAG(METH_READ) */
    /* ASSERT: rcPtr->mode & TCL_READABLE */

    Tcl_Preserve(rcPtr);

    toReadObj = Tcl_NewIntObj(toRead);
    Tcl_IncrRefCount(toReadObj);

    if (InvokeTclMethod(rcPtr, METH_READ, toReadObj, NULL, &resObj)!=TCL_OK) {
	int code = ErrnoReturn(rcPtr, resObj);

	if (code < 0) {
	    *errorCodePtr = -code;
            goto error;
	}

	Tcl_SetChannelError(rcPtr->chan, resObj);
        goto invalid;
    }

    bytev = TclGetByteArrayFromObj(resObj, &bytec);

<<<<<<< HEAD
    if (bytev == NULL) {
	SetChannelErrorStr(rcPtr->chan, msg_read_nonbyte);
        goto invalid;
    } else if (toRead < bytec) {
=======
    if ((size_t)toRead < bytec) {
>>>>>>> 55463bf8
	SetChannelErrorStr(rcPtr->chan, msg_read_toomuch);
	goto invalid;
    }

    *errorCodePtr = EOK;

    if (bytec + 1 > 1) {
	memcpy(buf, bytev, bytec);
    }

 stop:
    Tcl_DecrRefCount(toReadObj);
    Tcl_DecrRefCount(resObj);		/* Remove reference held from invoke */
    Tcl_Release(rcPtr);
    return bytec;
 invalid:
    *errorCodePtr = EINVAL;
 error:
    bytec = -1;
    goto stop;
}

/*
 *----------------------------------------------------------------------
 *
 * ReflectOutput --
 *
 *	This function is invoked when data is writen to the channel.
 *
 * Results:
 *	The number of bytes actually written.
 *
 * Side effects:
 *	Allocates memory. Arbitrary, as it calls upon a script.
 *
 *----------------------------------------------------------------------
 */

static int
ReflectOutput(
    ClientData clientData,
    const char *buf,
    int toWrite,
    int *errorCodePtr)
{
    ReflectedChannel *rcPtr = clientData;
    Tcl_Obj *bufObj;
    Tcl_Obj *resObj;		/* Result data for 'write' */
    int written;

    /*
     * Are we in the correct thread?
     */

#if TCL_THREADS
    if (rcPtr->thread != Tcl_GetCurrentThread()) {
	ForwardParam p;

	p.output.buf = buf;
	p.output.toWrite = toWrite;

	ForwardOpToHandlerThread(rcPtr, ForwardedOutput, &p);

	if (p.base.code != TCL_OK) {
	    if (p.base.code < 0) {
		/*
                 * No error message, this is an errno signal.
                 */

		*errorCodePtr = -p.base.code;
	    } else {
                PassReceivedError(rcPtr->chan, &p);
                *errorCodePtr = EINVAL;
            }
	    p.output.toWrite = -1;
	} else {
	    *errorCodePtr = EOK;
	}

	return p.output.toWrite;
    }
#endif

    /* ASSERT: rcPtr->method & FLAG(METH_WRITE) */
    /* ASSERT: rcPtr->mode & TCL_WRITABLE */

    Tcl_Preserve(rcPtr);
    Tcl_Preserve(rcPtr->interp);

    bufObj = Tcl_NewByteArrayObj((unsigned char *) buf, toWrite);
    Tcl_IncrRefCount(bufObj);

    if (InvokeTclMethod(rcPtr, METH_WRITE, bufObj, NULL, &resObj) != TCL_OK) {
	int code = ErrnoReturn(rcPtr, resObj);

	if (code < 0) {
	    *errorCodePtr = -code;
            goto error;
	}

	Tcl_SetChannelError(rcPtr->chan, resObj);
        goto invalid;
    }

    if (Tcl_InterpDeleted(rcPtr->interp)) {
	/*
	 * The interp was destroyed during InvokeTclMethod().
	 */

	SetChannelErrorStr(rcPtr->chan, msg_send_dstlost);
        goto invalid;
    }
    if (Tcl_GetIntFromObj(rcPtr->interp, resObj, &written) != TCL_OK) {
	Tcl_SetChannelError(rcPtr->chan, MarshallError(rcPtr->interp));
        goto invalid;
    }

    if ((written == 0) && (toWrite > 0)) {
	/*
	 * The handler claims to have written nothing of what it was given.
	 * That is bad.
	 */

	SetChannelErrorStr(rcPtr->chan, msg_write_nothing);
        goto invalid;
    }
    if (toWrite < written) {
	/*
	 * The handler claims to have written more than it was given. That is
	 * bad. Note that the I/O core would crash if we were to return this
	 * information, trying to write -nnn bytes in the next iteration.
	 */

	SetChannelErrorStr(rcPtr->chan, msg_write_toomuch);
        goto invalid;
    }

    *errorCodePtr = EOK;
 stop:
    Tcl_DecrRefCount(bufObj);
    Tcl_DecrRefCount(resObj);		/* Remove reference held from invoke */
    Tcl_Release(rcPtr->interp);
    Tcl_Release(rcPtr);
    return written;
 invalid:
    *errorCodePtr = EINVAL;
 error:
    written = -1;
    goto stop;
}

/*
 *----------------------------------------------------------------------
 *
 * ReflectSeekWide / ReflectSeek --
 *
 *	This function is invoked when the user wishes to seek on the channel.
 *
 * Results:
 *	The new location of the access point.
 *
 * Side effects:
 *	Allocates memory. Arbitrary, as it calls upon a script.
 *
 *----------------------------------------------------------------------
 */

static Tcl_WideInt
ReflectSeekWide(
    ClientData clientData,
    Tcl_WideInt offset,
    int seekMode,
    int *errorCodePtr)
{
    ReflectedChannel *rcPtr = clientData;
    Tcl_Obj *offObj, *baseObj;
    Tcl_Obj *resObj;		/* Result for 'seek' */
    Tcl_WideInt newLoc;

    /*
     * Are we in the correct thread?
     */

#if TCL_THREADS
    if (rcPtr->thread != Tcl_GetCurrentThread()) {
	ForwardParam p;

	p.seek.seekMode = seekMode;
	p.seek.offset = offset;

	ForwardOpToHandlerThread(rcPtr, ForwardedSeek, &p);

	if (p.base.code != TCL_OK) {
	    PassReceivedError(rcPtr->chan, &p);
	    *errorCodePtr = EINVAL;
	    p.seek.offset = -1;
	} else {
	    *errorCodePtr = EOK;
	}

	return p.seek.offset;
    }
#endif

    /* ASSERT: rcPtr->method & FLAG(METH_SEEK) */

    Tcl_Preserve(rcPtr);

    offObj  = Tcl_NewWideIntObj(offset);
    baseObj = Tcl_NewStringObj(
            (seekMode == SEEK_SET) ? "start" :
            (seekMode == SEEK_CUR) ? "current" : "end", -1);
    Tcl_IncrRefCount(offObj);
    Tcl_IncrRefCount(baseObj);

    if (InvokeTclMethod(rcPtr, METH_SEEK, offObj, baseObj, &resObj)!=TCL_OK) {
	Tcl_SetChannelError(rcPtr->chan, resObj);
        goto invalid;
    }

    if (Tcl_GetWideIntFromObj(rcPtr->interp, resObj, &newLoc) != TCL_OK) {
	Tcl_SetChannelError(rcPtr->chan, MarshallError(rcPtr->interp));
        goto invalid;
    }

    if (newLoc < 0) {
	SetChannelErrorStr(rcPtr->chan, msg_seek_beforestart);
        goto invalid;
    }

    *errorCodePtr = EOK;
 stop:
    Tcl_DecrRefCount(offObj);
    Tcl_DecrRefCount(baseObj);
    Tcl_DecrRefCount(resObj);		/* Remove reference held from invoke */
    Tcl_Release(rcPtr);
    return newLoc;
 invalid:
    *errorCodePtr = EINVAL;
    newLoc = -1;
    goto stop;
}

static int
ReflectSeek(
    ClientData clientData,
    long offset,
    int seekMode,
    int *errorCodePtr)
{
    /*
     * This function can be invoked from a transformation which is based on
     * standard seeking, i.e. non-wide. Because of this we have to implement
     * it, a dummy is not enough. We simply delegate the call to the wide
     * routine.
     */

    return ReflectSeekWide(clientData, offset, seekMode,
	    errorCodePtr);
}

/*
 *----------------------------------------------------------------------
 *
 * ReflectWatch --
 *
 *	This function is invoked to tell the channel what events the I/O
 *	system is interested in.
 *
 * Results:
 *	None.
 *
 * Side effects:
 *	Allocates memory. Arbitrary, as it calls upon a script.
 *
 *----------------------------------------------------------------------
 */

static void
ReflectWatch(
    ClientData clientData,
    int mask)
{
    ReflectedChannel *rcPtr = clientData;
    Tcl_Obj *maskObj;

    /*
     * We restrict the interest to what the channel can support. IOW there
     * will never be write events for a channel which is not writable.
     * Analoguously for read events and non-readable channels.
     */

    mask &= rcPtr->mode;

    if (mask == rcPtr->interest) {
	/*
	 * Same old, same old, why should we do something?
	 */

	return;
    }

    /*
     * Are we in the correct thread?
     */

#if TCL_THREADS
    if (rcPtr->thread != Tcl_GetCurrentThread()) {
	ForwardParam p;

	p.watch.mask = mask;
	ForwardOpToHandlerThread(rcPtr, ForwardedWatch, &p);

	/*
	 * Any failure from the forward is ignored. We have no place to put
	 * this.
	 */

	return;
    }
#endif

    Tcl_Preserve(rcPtr);

    rcPtr->interest = mask;
    maskObj = DecodeEventMask(mask);
    /* assert maskObj.refCount == 1 */
    (void) InvokeTclMethod(rcPtr, METH_WATCH, maskObj, NULL, NULL);
    Tcl_DecrRefCount(maskObj);

    Tcl_Release(rcPtr);
}

/*
 *----------------------------------------------------------------------
 *
 * ReflectBlock --
 *
 *	This function is invoked to tell the channel which blocking behaviour
 *	is required of it.
 *
 * Results:
 *	A posix error number.
 *
 * Side effects:
 *	Allocates memory. Arbitrary, as it calls upon a script.
 *
 *----------------------------------------------------------------------
 */

static int
ReflectBlock(
    ClientData clientData,
    int nonblocking)
{
    ReflectedChannel *rcPtr = clientData;
    Tcl_Obj *blockObj;
    int errorNum;		/* EINVAL or EOK (success). */
    Tcl_Obj *resObj;		/* Result data for 'blocking' */

    /*
     * Are we in the correct thread?
     */

#if TCL_THREADS
    if (rcPtr->thread != Tcl_GetCurrentThread()) {
	ForwardParam p;

	p.block.nonblocking = nonblocking;

	ForwardOpToHandlerThread(rcPtr, ForwardedBlock, &p);

	if (p.base.code != TCL_OK) {
	    PassReceivedError(rcPtr->chan, &p);
	    return EINVAL;
	}

	return EOK;
    }
#endif

    blockObj = Tcl_NewBooleanObj(!nonblocking);
    Tcl_IncrRefCount(blockObj);

    Tcl_Preserve(rcPtr);

    if (InvokeTclMethod(rcPtr,METH_BLOCKING,blockObj,NULL,&resObj)!=TCL_OK) {
	Tcl_SetChannelError(rcPtr->chan, resObj);
	errorNum = EINVAL;
    } else {
	errorNum = EOK;
    }

    Tcl_DecrRefCount(blockObj);
    Tcl_DecrRefCount(resObj);		/* Remove reference held from invoke */

    Tcl_Release(rcPtr);
    return errorNum;
}

#if TCL_THREADS
/*
 *----------------------------------------------------------------------
 *
 * ReflectThread --
 *
 *	This function is invoked to tell the channel about thread movements.
 *
 * Results:
 *	None.
 *
 * Side effects:
 *	Allocates memory. Arbitrary, as it calls upon a script.
 *
 *----------------------------------------------------------------------
 */

static void
ReflectThread(
    ClientData clientData,
    int action)
{
    ReflectedChannel *rcPtr = clientData;

    switch (action) {
    case TCL_CHANNEL_THREAD_INSERT:
        rcPtr->owner = Tcl_GetCurrentThread();
        break;
    case TCL_CHANNEL_THREAD_REMOVE:
        rcPtr->owner = NULL;
        break;
    default:
        Tcl_Panic("Unknown thread action code.");
        break;
    }
}

#endif
/*
 *----------------------------------------------------------------------
 *
 * ReflectSetOption --
 *
 *	This function is invoked to configure a channel option.
 *
 * Results:
 *	A standard Tcl result code.
 *
 * Side effects:
 *	Arbitrary, as it calls upon a Tcl script.
 *
 *----------------------------------------------------------------------
 */

static int
ReflectSetOption(
    ClientData clientData,	/* Channel to query */
    Tcl_Interp *interp,		/* Interpreter to leave error messages in */
    const char *optionName,	/* Name of requested option */
    const char *newValue)	/* The new value */
{
    ReflectedChannel *rcPtr = clientData;
    Tcl_Obj *optionObj, *valueObj;
    int result;			/* Result code for 'configure' */
    Tcl_Obj *resObj;		/* Result data for 'configure' */

    /*
     * Are we in the correct thread?
     */

#if TCL_THREADS
    if (rcPtr->thread != Tcl_GetCurrentThread()) {
	ForwardParam p;

	p.setOpt.name = optionName;
	p.setOpt.value = newValue;

	ForwardOpToHandlerThread(rcPtr, ForwardedSetOpt, &p);

	if (p.base.code != TCL_OK) {
	    Tcl_Obj *err = Tcl_NewStringObj(p.base.msgStr, -1);

	    UnmarshallErrorResult(interp, err);
	    Tcl_DecrRefCount(err);
	    FreeReceivedError(&p);
	}

	return p.base.code;
    }
#endif
    Tcl_Preserve(rcPtr);

    optionObj = Tcl_NewStringObj(optionName, -1);
    valueObj = Tcl_NewStringObj(newValue, -1);

    Tcl_IncrRefCount(optionObj);
    Tcl_IncrRefCount(valueObj);

    result = InvokeTclMethod(rcPtr, METH_CONFIGURE,optionObj,valueObj, &resObj);
    if (result != TCL_OK) {
	UnmarshallErrorResult(interp, resObj);
    }

    Tcl_DecrRefCount(optionObj);
    Tcl_DecrRefCount(valueObj);
    Tcl_DecrRefCount(resObj);		/* Remove reference held from invoke */
    Tcl_Release(rcPtr);
    return result;
}

/*
 *----------------------------------------------------------------------
 *
 * ReflectGetOption --
 *
 *	This function is invoked to retrieve all or a channel option.
 *
 * Results:
 *	A standard Tcl result code.
 *
 * Side effects:
 *	Arbitrary, as it calls upon a Tcl script.
 *
 *----------------------------------------------------------------------
 */

static int
ReflectGetOption(
    ClientData clientData,	/* Channel to query */
    Tcl_Interp *interp,		/* Interpreter to leave error messages in */
    const char *optionName,	/* Name of reuqested option */
    Tcl_DString *dsPtr)		/* String to place the result into */
{
    /*
     * This code is special. It has regular passing of Tcl result, and errors.
     * The bypass functions are not required.
     */

    ReflectedChannel *rcPtr = clientData;
    Tcl_Obj *optionObj;
    Tcl_Obj *resObj;		/* Result data for 'configure' */
    int listc, result = TCL_OK;
    Tcl_Obj **listv;
    MethodName method;

    /*
     * Are we in the correct thread?
     */

#if TCL_THREADS
    if (rcPtr->thread != Tcl_GetCurrentThread()) {
	int opcode;
	ForwardParam p;

	p.getOpt.name = optionName;
	p.getOpt.value = dsPtr;

	if (optionName == NULL) {
	    opcode = ForwardedGetOptAll;
	} else {
	    opcode = ForwardedGetOpt;
	}

	ForwardOpToHandlerThread(rcPtr, opcode, &p);

	if (p.base.code != TCL_OK) {
	    Tcl_Obj *err = Tcl_NewStringObj(p.base.msgStr, -1);

	    UnmarshallErrorResult(interp, err);
	    Tcl_DecrRefCount(err);
	    FreeReceivedError(&p);
	}

	return p.base.code;
    }
#endif

    if (optionName == NULL) {
	/*
	 * Retrieve all options.
	 */

	method = METH_CGETALL;
	optionObj = NULL;
    } else {
	/*
	 * Retrieve the value of one option.
	 */

	method = METH_CGET;
	optionObj = Tcl_NewStringObj(optionName, -1);
        Tcl_IncrRefCount(optionObj);
    }

    Tcl_Preserve(rcPtr);

    if (InvokeTclMethod(rcPtr, method, optionObj, NULL, &resObj)!=TCL_OK) {
	UnmarshallErrorResult(interp, resObj);
        goto error;
    }

    /*
     * The result has to go into the 'dsPtr' for propagation to the caller of
     * the driver.
     */

    if (optionObj != NULL) {
	TclDStringAppendObj(dsPtr, resObj);
        goto ok;
    }

    /*
     * Extract the list and append each item as element.
     */

    /*
     * NOTE (4): If we extract the string rep we can assume a properly quoted
     * string. Together with a separating space this way of simply appending
     * the whole string rep might be faster. It also doesn't check if the
     * result is a valid list. Nor that the list has an even number elements.
     */

    if (Tcl_ListObjGetElements(interp, resObj, &listc, &listv) != TCL_OK) {
        goto error;
    }

    if ((listc % 2) == 1) {
	/*
	 * Odd number of elements is wrong.
	 */

	Tcl_ResetResult(interp);
	Tcl_SetObjResult(interp, Tcl_ObjPrintf(
		"Expected list with even number of "
		"elements, got %d element%s instead", listc,
		(listc == 1 ? "" : "s")));
        goto error;
    } else {
	int len;
	const char *str = TclGetStringFromObj(resObj, &len);

	if (len) {
	    TclDStringAppendLiteral(dsPtr, " ");
	    Tcl_DStringAppend(dsPtr, str, len);
	}
        goto ok;
    }

 ok:
    result = TCL_OK;
 stop:
    if (optionObj) {
        Tcl_DecrRefCount(optionObj);
    }
    Tcl_DecrRefCount(resObj);	/* Remove reference held from invoke */
    Tcl_Release(rcPtr);
    return result;
 error:
    result = TCL_ERROR;
    goto stop;
}

/*
 * Helpers. =========================================================
 */

/*
 *----------------------------------------------------------------------
 *
 * EncodeEventMask --
 *
 *	This function takes a list of event items and constructs the
 *	equivalent internal bitmask. The list must contain at least one
 *	element. Elements are "read", "write", or any unique abbreviation of
 *	them. Note that the bitmask is not changed if problems are
 *	encountered.
 *
 * Results:
 *	A standard Tcl error code. A bitmask where TCL_READABLE and/or
 *	TCL_WRITABLE can be set.
 *
 * Side effects:
 *	May shimmer 'obj' to a list representation. May place an error message
 *	into the interp result.
 *
 *----------------------------------------------------------------------
 */

static int
EncodeEventMask(
    Tcl_Interp *interp,
    const char *objName,
    Tcl_Obj *obj,
    int *mask)
{
    int events;			/* Mask of events to post */
    int listc;			/* #elements in eventspec list */
    Tcl_Obj **listv;		/* Elements of eventspec list */
    int evIndex;		/* Id of event for an element of the eventspec
				 * list. */

    if (Tcl_ListObjGetElements(interp, obj, &listc, &listv) != TCL_OK) {
	return TCL_ERROR;
    }

    if (listc < 1) {
	Tcl_SetObjResult(interp, Tcl_ObjPrintf(
                "bad %s list: is empty", objName));
	return TCL_ERROR;
    }

    events = 0;
    while (listc > 0) {
	if (Tcl_GetIndexFromObj(interp, listv[listc-1], eventOptions,
		objName, 0, &evIndex) != TCL_OK) {
	    return TCL_ERROR;
	}
	switch (evIndex) {
	case EVENT_READ:
	    events |= TCL_READABLE;
	    break;
	case EVENT_WRITE:
	    events |= TCL_WRITABLE;
	    break;
	}
	listc --;
    }

    *mask = events;
    return TCL_OK;
}

/*
 *----------------------------------------------------------------------
 *
 * DecodeEventMask --
 *
 *	This function takes an internal bitmask of events and constructs the
 *	equivalent list of event items.
 *
 * Results, Contract:
 *	A Tcl_Obj reference. The object will have a refCount of one. The user
 *	has to decrement it to release the object.
 *
 * Side effects:
 *	None.
 *
 *----------------------------------------------------------------------
 */

static Tcl_Obj *
DecodeEventMask(
    int mask)
{
    register const char *eventStr;
    Tcl_Obj *evObj;

    switch (mask & RANDW) {
    case RANDW:
	eventStr = "read write";
	break;
    case TCL_READABLE:
	eventStr = "read";
	break;
    case TCL_WRITABLE:
	eventStr = "write";
	break;
    default:
	eventStr = "";
	break;
    }

    evObj = Tcl_NewStringObj(eventStr, -1);
    Tcl_IncrRefCount(evObj);
    /* assert evObj.refCount == 1 */
    return evObj;
}

/*
 *----------------------------------------------------------------------
 *
 * NewReflectedChannel --
 *
 *	This function is invoked to allocate and initialize the instance data
 *	of a new reflected channel.
 *
 * Results:
 *	A heap-allocated channel instance.
 *
 * Side effects:
 *	Allocates memory.
 *
 *----------------------------------------------------------------------
 */

static ReflectedChannel *
NewReflectedChannel(
    Tcl_Interp *interp,
    Tcl_Obj *cmdpfxObj,
    int mode,
    Tcl_Obj *handleObj)
{
    ReflectedChannel *rcPtr;
    MethodName mn = METH_BLOCKING;

    rcPtr = Tcl_Alloc(sizeof(ReflectedChannel));

    /* rcPtr->chan: Assigned by caller. Dummy data here. */

    rcPtr->chan = NULL;
    rcPtr->interp = interp;
    rcPtr->dead = 0;
#if TCL_THREADS
    rcPtr->thread = Tcl_GetCurrentThread();
#endif
    rcPtr->mode = mode;
    rcPtr->interest = 0;		/* Initially no interest registered */

    /* ASSERT: cmdpfxObj is a Tcl List */
    rcPtr->cmd = TclListObjCopy(NULL, cmdpfxObj);
    Tcl_IncrRefCount(rcPtr->cmd);
    rcPtr->methods = Tcl_NewListObj(METH_WRITE + 1, NULL);
    while (mn <= METH_WRITE) {
	Tcl_ListObjAppendElement(NULL, rcPtr->methods,
		Tcl_NewStringObj(methodNames[mn++], -1));
    }
    Tcl_IncrRefCount(rcPtr->methods);
    rcPtr->name = handleObj;
    Tcl_IncrRefCount(rcPtr->name);
    return rcPtr;
}

/*
 *----------------------------------------------------------------------
 *
 * NextHandle --
 *
 *	This function is invoked to generate a channel handle for a new
 *	reflected channel.
 *
 * Results:
 *	A Tcl_Obj containing the string of the new channel handle. The
 *	refcount of the returned object is -- zero --.
 *
 * Side effects:
 *	May allocate memory. Mutex protected critical section locks out other
 *	threads for a short time.
 *
 *----------------------------------------------------------------------
 */

static Tcl_Obj *
NextHandle(void)
{
    /*
     * Count number of generated reflected channels. Used for id generation.
     * Ids are never reclaimed and there is no dealing with wrap around. On
     * the other hand, "unsigned long" should be big enough except for
     * absolute longrunners (generate a 100 ids per second => overflow will
     * occur in 1 1/3 years).
     */

    TCL_DECLARE_MUTEX(rcCounterMutex)
    static unsigned long rcCounter = 0;
    Tcl_Obj *resObj;

    Tcl_MutexLock(&rcCounterMutex);
    resObj = Tcl_ObjPrintf("rc%lu", rcCounter);
    rcCounter++;
    Tcl_MutexUnlock(&rcCounterMutex);

    return resObj;
}

static void
FreeReflectedChannel(
    ReflectedChannel *rcPtr)
{
    Channel *chanPtr = (Channel *) rcPtr->chan;

    TclChannelRelease((Tcl_Channel)chanPtr);
    if (rcPtr->name) {
	Tcl_DecrRefCount(rcPtr->name);
    }
    if (rcPtr->methods) {
	Tcl_DecrRefCount(rcPtr->methods);
    }
    if (rcPtr->cmd) {
	Tcl_DecrRefCount(rcPtr->cmd);
    }
    Tcl_Free(rcPtr);
}

/*
 *----------------------------------------------------------------------
 *
 * InvokeTclMethod --
 *
 *	This function is used to invoke the Tcl level of a reflected channel.
 *	It handles all the command assembly, invokation, and generic state and
 *	result mgmt. It does *not* handle thread redirection; that is the
 *	responsibility of clients of this function.
 *
 * Results:
 *	Result code and data as returned by the method.
 *
 * Side effects:
 *	Arbitrary, as it calls upon a Tcl script.
 *
 * Contract:
 *	argOneObj.refCount >= 1 on entry and exit, if argOneObj != NULL
 *	argTwoObj.refCount >= 1 on entry and exit, if argTwoObj != NULL
 *	resObj.refCount in {0, 1, ...}
 *
 *----------------------------------------------------------------------
 */

static int
InvokeTclMethod(
    ReflectedChannel *rcPtr,
    MethodName method,
    Tcl_Obj *argOneObj,		/* NULL'able */
    Tcl_Obj *argTwoObj,		/* NULL'able */
    Tcl_Obj **resultObjPtr)	/* NULL'able */
{
    Tcl_Obj *methObj = NULL;	/* Method name in object form */
    Tcl_InterpState sr;		/* State of handler interp */
    int result;			/* Result code of method invokation */
    Tcl_Obj *resObj = NULL;	/* Result of method invokation. */
    Tcl_Obj *cmd;

    if (rcPtr->dead) {
	/*
	 * The channel is marked as dead. Bail out immediately, with an
	 * appropriate error.
	 */

	if (resultObjPtr != NULL) {
	    resObj = Tcl_NewStringObj(msg_dstlost,-1);
	    *resultObjPtr = resObj;
	    Tcl_IncrRefCount(resObj);
	}

        /*
         * Not touching argOneObj, argTwoObj, they have not been used.
         * See the contract as well.
         */

	return TCL_ERROR;
    }

    /*
     * Insert method into the callback command, after the command prefix,
     * before the channel id.
     */

    cmd = TclListObjCopy(NULL, rcPtr->cmd);

    Tcl_ListObjIndex(NULL, rcPtr->methods, method, &methObj);
    Tcl_ListObjAppendElement(NULL, cmd, methObj);
    Tcl_ListObjAppendElement(NULL, cmd, rcPtr->name);

    /*
     * Append the additional argument containing method specific details
     * behind the channel id. If specified.
     *
     * Because of the contract there is no need to increment the refcounts.
     * The objects will survive the Tcl_EvalObjv without change.
     */

    if (argOneObj) {
	Tcl_ListObjAppendElement(NULL, cmd, argOneObj);
	if (argTwoObj) {
	    Tcl_ListObjAppendElement(NULL, cmd, argTwoObj);
	}
    }

    /*
     * And run the handler... This is done in auch a manner which leaves any
     * existing state intact.
     */

    Tcl_IncrRefCount(cmd);
    sr = Tcl_SaveInterpState(rcPtr->interp, 0 /* Dummy */);
    Tcl_Preserve(rcPtr->interp);
    result = Tcl_EvalObjEx(rcPtr->interp, cmd, TCL_EVAL_GLOBAL);

    /*
     * We do not try to extract the result information if the caller has no
     * interest in it. I.e. there is no need to put effort into creating
     * something which is discarded immediately after.
     */

    if (resultObjPtr) {
	if (result == TCL_OK) {
	    /*
	     * Ok result taken as is, also if the caller requests that there
	     * is no capture.
	     */

	    resObj = Tcl_GetObjResult(rcPtr->interp);
	} else {
	    /*
	     * Non-ok result is always treated as an error. We have to capture
	     * the full state of the result, including additional options.
	     *
	     * This is complex and ugly, and would be completely unnecessary
	     * if we only added support for a TCL_FORBID_EXCEPTIONS flag.
	     */

	    if (result != TCL_ERROR) {
		int cmdLen;
		const char *cmdString = TclGetStringFromObj(cmd, &cmdLen);

		Tcl_IncrRefCount(cmd);
		Tcl_ResetResult(rcPtr->interp);
		Tcl_SetObjResult(rcPtr->interp, Tcl_ObjPrintf(
			"chan handler returned bad code: %d", result));
		Tcl_LogCommandInfo(rcPtr->interp, cmdString, cmdString,
			cmdLen);
		Tcl_DecrRefCount(cmd);
		result = TCL_ERROR;
	    }
	    Tcl_AppendObjToErrorInfo(rcPtr->interp, Tcl_ObjPrintf(
		    "\n    (chan handler subcommand \"%s\")",
		    methodNames[method]));
	    resObj = MarshallError(rcPtr->interp);
	}
	Tcl_IncrRefCount(resObj);
    }
    Tcl_DecrRefCount(cmd);
    Tcl_RestoreInterpState(rcPtr->interp, sr);
    Tcl_Release(rcPtr->interp);

    /*
     * The resObj has a ref count of 1 at this location. This means that the
     * caller of InvokeTclMethod has to dispose of it (but only if it was
     * returned to it).
     */

    if (resultObjPtr != NULL) {
	*resultObjPtr = resObj;
    }

    /*
     * There no need to handle the case where nothing is returned, because for
     * that case resObj was not set anyway.
     */

    return result;
}

/*
 *----------------------------------------------------------------------
 *
 * ErrnoReturn --
 *
 *	Checks a method error result if it returned an 'errno'.
 *
 * Results:
 *	The negative errno found in the error result, or 0.
 *
 * Side effects:
 *	None.
 *
 * Users:
 *	ReflectInput/Output(), to enable the signaling of EAGAIN on 0-sized
 *	short reads/writes.
 *
 *----------------------------------------------------------------------
 */

static int
ErrnoReturn(
    ReflectedChannel *rcPtr,
    Tcl_Obj *resObj)
{
    int code;
    Tcl_InterpState sr;		/* State of handler interp */

    if (rcPtr->dead) {
	return 0;
    }

    sr = Tcl_SaveInterpState(rcPtr->interp, 0 /* Dummy */);
    UnmarshallErrorResult(rcPtr->interp, resObj);

    resObj = Tcl_GetObjResult(rcPtr->interp);

    if (((Tcl_GetIntFromObj(rcPtr->interp, resObj, &code) != TCL_OK)
	    || (code >= 0))) {
	if (strcmp("EAGAIN", TclGetString(resObj)) == 0) {
	    code = -EAGAIN;
	} else {
	    code = 0;
	}
    }

    Tcl_RestoreInterpState(rcPtr->interp, sr);
    return code;
}

/*
 *----------------------------------------------------------------------
 *
 * GetReflectedChannelMap --
 *
 *	Gets and potentially initializes the reflected channel map for an
 *	interpreter.
 *
 * Results:
 *	A pointer to the map created, for use by the caller.
 *
 * Side effects:
 *	Initializes the reflected channel map for an interpreter.
 *
 *----------------------------------------------------------------------
 */

static ReflectedChannelMap *
GetReflectedChannelMap(
    Tcl_Interp *interp)
{
    ReflectedChannelMap *rcmPtr = Tcl_GetAssocData(interp, RCMKEY, NULL);

    if (rcmPtr == NULL) {
	rcmPtr = Tcl_Alloc(sizeof(ReflectedChannelMap));
	Tcl_InitHashTable(&rcmPtr->map, TCL_STRING_KEYS);
	Tcl_SetAssocData(interp, RCMKEY,
		(Tcl_InterpDeleteProc *) DeleteReflectedChannelMap, rcmPtr);
    }
    return rcmPtr;
}

/*
 *----------------------------------------------------------------------
 *
 * DeleteReflectedChannelMap --
 *
 *	Deletes the channel table for an interpreter, closing any open
 *	channels whose refcount reaches zero. This procedure is invoked when
 *	an interpreter is deleted, via the AssocData cleanup mechanism.
 *
 * Results:
 *	None.
 *
 * Side effects:
 *	Deletes the hash table of channels. May close channels. May flush
 *	output on closed channels. Removes any channeEvent handlers that were
 *	registered in this interpreter.
 *
 *----------------------------------------------------------------------
 */

static void
MarkDead(
    ReflectedChannel *rcPtr)
{
    if (rcPtr->dead) {
	return;
    }
    if (rcPtr->name) {
	Tcl_DecrRefCount(rcPtr->name);
	rcPtr->name = NULL;
    }
    if (rcPtr->methods) {
	Tcl_DecrRefCount(rcPtr->methods);
	rcPtr->methods = NULL;
    }
    if (rcPtr->cmd) {
	Tcl_DecrRefCount(rcPtr->cmd);
	rcPtr->cmd = NULL;
    }
    rcPtr->dead = 1;
}

static void
DeleteReflectedChannelMap(
    ClientData clientData,	/* The per-interpreter data structure. */
    Tcl_Interp *interp)		/* The interpreter being deleted. */
{
    ReflectedChannelMap *rcmPtr = clientData;
				/* The map */
    Tcl_HashSearch hSearch;	 /* Search variable. */
    Tcl_HashEntry *hPtr;	 /* Search variable. */
    ReflectedChannel *rcPtr;
    Tcl_Channel chan;
#if TCL_THREADS
    ForwardingResult *resultPtr;
    ForwardingEvent *evPtr;
    ForwardParam *paramPtr;
#endif

    /*
     * Delete all entries. The channels may have been closed already, or will
     * be closed later, by the standard IO finalization of an interpreter
     * under destruction. Except for the channels which were moved to a
     * different interpreter and/or thread. They do not exist from the IO
     * systems point of view and will not get closed. Therefore mark all as
     * dead so that any future access will cause a proper error. For channels
     * in a different thread we actually do the same as
     * DeleteThreadReflectedChannelMap(), just restricted to the channels of
     * this interp.
     */

    for (hPtr = Tcl_FirstHashEntry(&rcmPtr->map, &hSearch);
	    hPtr != NULL;
	    hPtr = Tcl_FirstHashEntry(&rcmPtr->map, &hSearch)) {
	chan = Tcl_GetHashValue(hPtr);
	rcPtr = Tcl_GetChannelInstanceData(chan);

	MarkDead(rcPtr);
	Tcl_DeleteHashEntry(hPtr);
    }
    Tcl_DeleteHashTable(&rcmPtr->map);
    Tcl_Free(&rcmPtr->map);

#if TCL_THREADS
    /*
     * The origin interpreter for one or more reflected channels is gone.
     */

    /*
     * Go through the list of pending results and cancel all whose events were
     * destined for this interpreter. While this is in progress we block any
     * other access to the list of pending results.
     */

    Tcl_MutexLock(&rcForwardMutex);

    for (resultPtr = forwardList;
	    resultPtr != NULL;
	    resultPtr = resultPtr->nextPtr) {
	if (resultPtr->dsti != interp) {
	    /*
	     * Ignore results/events for other interpreters.
	     */

	    continue;
	}

	/*
	 * The receiver for the event exited, before processing the event. We
	 * detach the result now, wake the originator up and signal failure.
         *
         * Attention: Results may have been detached already, by either the
         * receiver, or this thread, as part of other parts in the thread
         * teardown. Such results are ignored. See ticket [b47b176adf] for the
         * identical race condition in Tcl 8.6 IORTrans.
	 */

	evPtr = resultPtr->evPtr;

	/*
         * Basic crash safety until this routine can get revised [3411310]
         */

	if (evPtr == NULL) {
	    continue;
	}
	paramPtr = evPtr->param;
	if (!evPtr) {
	    continue;
	}

	evPtr->resultPtr = NULL;
	resultPtr->evPtr = NULL;
	resultPtr->result = TCL_ERROR;

	ForwardSetStaticError(paramPtr, msg_send_dstlost);

	Tcl_ConditionNotify(&resultPtr->done);
    }
    Tcl_MutexUnlock(&rcForwardMutex);

    /*
     * Get the map of all channels handled by the current thread. This is a
     * ReflectedChannelMap, but on a per-thread basis, not per-interp. Go
     * through the channels and remove all which were handled by this
     * interpreter. They have already been marked as dead.
     */

    rcmPtr = GetThreadReflectedChannelMap();
    for (hPtr = Tcl_FirstHashEntry(&rcmPtr->map, &hSearch);
	    hPtr != NULL;
	    hPtr = Tcl_NextHashEntry(&hSearch)) {
	chan = Tcl_GetHashValue(hPtr);
	rcPtr = Tcl_GetChannelInstanceData(chan);

	if (rcPtr->interp != interp) {
	    /*
	     * Ignore entries for other interpreters.
	     */

	    continue;
	}

	MarkDead(rcPtr);
	Tcl_DeleteHashEntry(hPtr);
    }
#endif
}

#if TCL_THREADS
/*
 *----------------------------------------------------------------------
 *
 * GetThreadReflectedChannelMap --
 *
 *	Gets and potentially initializes the reflected channel map for a
 *	thread.
 *
 * Results:
 *	A pointer to the map created, for use by the caller.
 *
 * Side effects:
 *	Initializes the reflected channel map for a thread.
 *
 *----------------------------------------------------------------------
 */

static ReflectedChannelMap *
GetThreadReflectedChannelMap(void)
{
    ThreadSpecificData *tsdPtr = TCL_TSD_INIT(&dataKey);

    if (!tsdPtr->rcmPtr) {
	tsdPtr->rcmPtr = Tcl_Alloc(sizeof(ReflectedChannelMap));
	Tcl_InitHashTable(&tsdPtr->rcmPtr->map, TCL_STRING_KEYS);
	Tcl_CreateThreadExitHandler(DeleteThreadReflectedChannelMap, NULL);
    }

    return tsdPtr->rcmPtr;
}

/*
 *----------------------------------------------------------------------
 *
 * DeleteThreadReflectedChannelMap --
 *
 *	Deletes the channel table for a thread. This procedure is invoked when
 *	a thread is deleted. The channels have already been marked as dead, in
 *	DeleteReflectedChannelMap().
 *
 * Results:
 *	None.
 *
 * Side effects:
 *	Deletes the hash table of channels.
 *
 *----------------------------------------------------------------------
 */

static void
DeleteThreadReflectedChannelMap(
    ClientData clientData)	/* The per-thread data structure. */
{
    Tcl_HashSearch hSearch;	 /* Search variable. */
    Tcl_HashEntry *hPtr;	 /* Search variable. */
    Tcl_ThreadId self = Tcl_GetCurrentThread();
    ReflectedChannelMap *rcmPtr; /* The map */
    ForwardingResult *resultPtr;

    /*
     * The origin thread for one or more reflected channels is gone.
     * NOTE: If this function is called due to a thread getting killed the
     *       per-interp DeleteReflectedChannelMap is apparently not called.
     */

    /*
     * Go through the list of pending results and cancel all whose events were
     * destined for this thread. While this is in progress we block any other
     * access to the list of pending results.
     */

    Tcl_MutexLock(&rcForwardMutex);

    for (resultPtr = forwardList;
	    resultPtr != NULL;
	    resultPtr = resultPtr->nextPtr) {
	ForwardingEvent *evPtr;
	ForwardParam *paramPtr;

	if (resultPtr->dst != self) {
	    /*
	     * Ignore results/events for other threads.
	     */

	    continue;
	}

	/*
	 * The receiver for the event exited, before processing the event. We
	 * detach the result now, wake the originator up and signal failure.
         *
         * Attention: Results may have been detached already, by either the
         * receiver, or this thread, as part of other parts in the thread
         * teardown. Such results are ignored. See ticket [b47b176adf] for the
         * identical race condition in Tcl 8.6 IORTrans.
	 */

	evPtr = resultPtr->evPtr;

	/*
         * Basic crash safety until this routine can get revised [3411310]
         */

	if (evPtr == NULL ) {
	    continue;
	}
	paramPtr = evPtr->param;
	if (!evPtr) {
	    continue;
	}

	evPtr->resultPtr = NULL;
	resultPtr->evPtr = NULL;
	resultPtr->result = TCL_ERROR;

	ForwardSetStaticError(paramPtr, msg_send_dstlost);

	Tcl_ConditionNotify(&resultPtr->done);
    }
    Tcl_MutexUnlock(&rcForwardMutex);

    /*
     * Run over the event queue of this thread and remove all ReflectEvent's
     * still pending. These are inbound events for reflected channels this
     * thread owns but doesn't handle. The inverse of the channel map
     * actually.
     */

    Tcl_DeleteEvents(ReflectEventDelete, NULL);

    /*
     * Get the map of all channels handled by the current thread. This is a
     * ReflectedChannelMap, but on a per-thread basis, not per-interp. Go
     * through the channels, remove all, mark them as dead.
     */

    rcmPtr = GetThreadReflectedChannelMap();
    for (hPtr = Tcl_FirstHashEntry(&rcmPtr->map, &hSearch);
	    hPtr != NULL;
	    hPtr = Tcl_FirstHashEntry(&rcmPtr->map, &hSearch)) {
	Tcl_Channel chan = Tcl_GetHashValue(hPtr);
	ReflectedChannel *rcPtr = Tcl_GetChannelInstanceData(chan);

	MarkDead(rcPtr);
	Tcl_DeleteHashEntry(hPtr);
    }
    Tcl_Free(rcmPtr);
}

static void
ForwardOpToHandlerThread(
    ReflectedChannel *rcPtr,	/* Channel instance */
    ForwardedOperation op,	/* Forwarded driver operation */
    const void *param)		/* Arguments */
{
    /*
     * Core of the communication from OWNER to HANDLER thread. The receiver is
     * ForwardProc() below.
     */

    Tcl_ThreadId dst = rcPtr->thread;
    ForwardingEvent *evPtr;
    ForwardingResult *resultPtr;

    /*
     * We gather the lock early. This allows us to check the liveness of the
     * channel without interference from DeleteThreadReflectedChannelMap().
     */

    Tcl_MutexLock(&rcForwardMutex);

    if (rcPtr->dead) {
	/*
	 * The channel is marked as dead. Bail out immediately, with an
	 * appropriate error. Do not forget to unlock the mutex on this path.
	 */

	ForwardSetStaticError((ForwardParam *) param, msg_send_dstlost);
	Tcl_MutexUnlock(&rcForwardMutex);
	return;
    }

    /*
     * Create and initialize the event and data structures.
     */

    evPtr = Tcl_Alloc(sizeof(ForwardingEvent));
    resultPtr = Tcl_Alloc(sizeof(ForwardingResult));

    evPtr->event.proc = ForwardProc;
    evPtr->resultPtr = resultPtr;
    evPtr->op = op;
    evPtr->rcPtr = rcPtr;
    evPtr->param = (ForwardParam *) param;

    resultPtr->src = Tcl_GetCurrentThread();
    resultPtr->dst = dst;
    resultPtr->dsti = rcPtr->interp;
    resultPtr->done = NULL;
    resultPtr->result = -1;
    resultPtr->evPtr = evPtr;

    /*
     * Now execute the forward.
     */

    TclSpliceIn(resultPtr, forwardList);

    /*
     * Do not unlock here. That is done by the ConditionWait.
     */

    /*
     * Ensure cleanup of the event if the origin thread exits while this event
     * is pending or in progress. Exit of the destination thread is handled by
     * DeleteThreadReflectedChannelMap(), this is set up by
     * GetThreadReflectedChannelMap(). This is what we use the 'forwardList'
     * (see above) for.
     */

    Tcl_CreateThreadExitHandler(SrcExitProc, evPtr);

    /*
     * Queue the event and poke the other thread's notifier.
     */

    Tcl_ThreadQueueEvent(dst, (Tcl_Event *) evPtr, TCL_QUEUE_TAIL);
    Tcl_ThreadAlert(dst);

    /*
     * (*) Block until the handler thread has either processed the transfer or
     * rejected it.
     */

    while (resultPtr->result < 0) {
	/*
	 * NOTE (1): Is it possible that the current thread goes away while
	 * waiting here? IOW Is it possible that "SrcExitProc" is called while
	 * we are here? See complementary note (2) in "SrcExitProc"
	 *
	 * The ConditionWait unlocks the mutex during the wait and relocks it
	 * immediately after.
	 */

	Tcl_ConditionWait(&resultPtr->done, &rcForwardMutex, NULL);
    }

    /*
     * Unlink result from the forwarder list. No need to lock. Either still
     * locked, or locked by the ConditionWait
     */

    TclSpliceOut(resultPtr, forwardList);

    resultPtr->nextPtr = NULL;
    resultPtr->prevPtr = NULL;

    Tcl_MutexUnlock(&rcForwardMutex);
    Tcl_ConditionFinalize(&resultPtr->done);

    /*
     * Kill the cleanup handler now, and the result structure as well, before
     * returning the success code.
     *
     * Note: The event structure has already been deleted.
     */

    Tcl_DeleteThreadExitHandler(SrcExitProc, evPtr);

    Tcl_Free(resultPtr);
}

static int
ForwardProc(
    Tcl_Event *evGPtr,
    int mask)
{
    /*
     * HANDLER thread.

     * The receiver part for the operations coming from the OWNER thread.
     * See ForwardOpToHandlerThread() for the transmitter.
     *
     * Notes regarding access to the referenced data.
     *
     * In principle the data belongs to the originating thread (see
     * evPtr->src), however this thread is currently blocked at (*), i.e.,
     * quiescent. Because of this we can treat the data as belonging to us,
     * without fear of race conditions. I.e. we can read and write as we like.
     *
     * The only thing we cannot be sure of is the resultPtr. This can be be
     * NULLed if the originating thread went away while the event is handled
     * here now.
     */

    ForwardingEvent *evPtr = (ForwardingEvent *) evGPtr;
    ForwardingResult *resultPtr = evPtr->resultPtr;
    ReflectedChannel *rcPtr = evPtr->rcPtr;
    Tcl_Interp *interp = rcPtr->interp;
    ForwardParam *paramPtr = evPtr->param;
    Tcl_Obj *resObj = NULL;	/* Interp result of InvokeTclMethod */
    ReflectedChannelMap *rcmPtr;/* Map of reflected channels with handlers in
                                 * this interp. */
    Tcl_HashEntry *hPtr;	/* Entry in the above map */

    /*
     * Ignore the event if no one is waiting for its result anymore.
     */

    if (!resultPtr) {
	return 1;
    }

    paramPtr->base.code = TCL_OK;
    paramPtr->base.msgStr = NULL;
    paramPtr->base.mustFree = 0;

    switch (evPtr->op) {
	/*
	 * The destination thread for the following operations is
	 * rcPtr->thread, which contains rcPtr->interp, the interp we have to
	 * call upon for the driver.
	 */

    case ForwardedClose: {
	/*
	 * No parameters/results.
	 */

	if (InvokeTclMethod(rcPtr, METH_FINAL, NULL, NULL, &resObj)!=TCL_OK) {
	    ForwardSetObjError(paramPtr, resObj);
	}

	/*
	 * Freeing is done here, in the origin thread, callback command
	 * objects belong to this thread. Deallocating them in a different
	 * thread is not allowed
	 *
	 * We remove the channel from both interpreter and thread maps before
	 * releasing the memory, to prevent future accesses (like by
	 * 'postevent') from finding and dereferencing a dangling pointer.
	 */

	rcmPtr = GetReflectedChannelMap(interp);
	hPtr = Tcl_FindHashEntry(&rcmPtr->map,
                Tcl_GetChannelName(rcPtr->chan));
	Tcl_DeleteHashEntry(hPtr);

	rcmPtr = GetThreadReflectedChannelMap();
	hPtr = Tcl_FindHashEntry(&rcmPtr->map,
                Tcl_GetChannelName(rcPtr->chan));
	Tcl_DeleteHashEntry(hPtr);
	MarkDead(rcPtr);
	break;
    }

    case ForwardedInput: {
	Tcl_Obj *toReadObj = Tcl_NewIntObj(paramPtr->input.toRead);
        Tcl_IncrRefCount(toReadObj);

        Tcl_Preserve(rcPtr);
	if (InvokeTclMethod(rcPtr, METH_READ, toReadObj, NULL, &resObj)!=TCL_OK){
	    int code = ErrnoReturn(rcPtr, resObj);

	    if (code < 0) {
		paramPtr->base.code = code;
	    } else {
		ForwardSetObjError(paramPtr, resObj);
	    }
	    paramPtr->input.toRead = (size_t)-1;
	} else {
	    /*
	     * Process a regular result.
	     */

	    size_t bytec;			/* Number of returned bytes */
	    unsigned char *bytev;	/* Array of returned bytes */

	    bytev = TclGetByteArrayFromObj(resObj, &bytec);

	    if (bytev == NULL) {
		ForwardSetStaticError(paramPtr, msg_read_nonbyte);
		paramPtr->input.toRead = -1;
	    } else if (paramPtr->input.toRead < bytec) {
		ForwardSetStaticError(paramPtr, msg_read_toomuch);
		paramPtr->input.toRead = (size_t)-1;
	    } else {
		if (bytec + 1 > 1) {
		    memcpy(paramPtr->input.buf, bytev, bytec);
		}
		paramPtr->input.toRead = bytec;
	    }
	}
        Tcl_Release(rcPtr);
        Tcl_DecrRefCount(toReadObj);
	break;
    }

    case ForwardedOutput: {
	Tcl_Obj *bufObj = Tcl_NewByteArrayObj((unsigned char *)
                paramPtr->output.buf, paramPtr->output.toWrite);
        Tcl_IncrRefCount(bufObj);

        Tcl_Preserve(rcPtr);
	if (InvokeTclMethod(rcPtr, METH_WRITE, bufObj, NULL, &resObj) != TCL_OK) {
	    int code = ErrnoReturn(rcPtr, resObj);

	    if (code < 0) {
		paramPtr->base.code = code;
	    } else {
		ForwardSetObjError(paramPtr, resObj);
	    }
	    paramPtr->output.toWrite = -1;
	} else {
	    /*
	     * Process a regular result.
	     */

	    int written;

	    if (Tcl_GetIntFromObj(interp, resObj, &written) != TCL_OK) {
		Tcl_DecrRefCount(resObj);
		resObj = MarshallError(interp);
		ForwardSetObjError(paramPtr, resObj);
		paramPtr->output.toWrite = -1;
	    } else if (written==0 || paramPtr->output.toWrite<written) {
		ForwardSetStaticError(paramPtr, msg_write_toomuch);
		paramPtr->output.toWrite = -1;
	    } else {
		paramPtr->output.toWrite = written;
	    }
	}
        Tcl_Release(rcPtr);
        Tcl_DecrRefCount(bufObj);
	break;
    }

    case ForwardedSeek: {
	Tcl_Obj *offObj = Tcl_NewWideIntObj(paramPtr->seek.offset);
	Tcl_Obj *baseObj = Tcl_NewStringObj(
                (paramPtr->seek.seekMode==SEEK_SET) ? "start" :
                (paramPtr->seek.seekMode==SEEK_CUR) ? "current" : "end", -1);

        Tcl_IncrRefCount(offObj);
        Tcl_IncrRefCount(baseObj);

        Tcl_Preserve(rcPtr);
	if (InvokeTclMethod(rcPtr, METH_SEEK, offObj, baseObj, &resObj)!=TCL_OK){
	    ForwardSetObjError(paramPtr, resObj);
	    paramPtr->seek.offset = -1;
	} else {
	    /*
	     * Process a regular result. If the type is wrong this may change
	     * into an error.
	     */

	    Tcl_WideInt newLoc;

	    if (Tcl_GetWideIntFromObj(interp, resObj, &newLoc) == TCL_OK) {
		if (newLoc < 0) {
		    ForwardSetStaticError(paramPtr, msg_seek_beforestart);
		    paramPtr->seek.offset = -1;
		} else {
		    paramPtr->seek.offset = newLoc;
		}
	    } else {
		Tcl_DecrRefCount(resObj);
		resObj = MarshallError(interp);
		ForwardSetObjError(paramPtr, resObj);
		paramPtr->seek.offset = -1;
	    }
	}
        Tcl_Release(rcPtr);
        Tcl_DecrRefCount(offObj);
        Tcl_DecrRefCount(baseObj);
	break;
    }

    case ForwardedWatch: {
	Tcl_Obj *maskObj = DecodeEventMask(paramPtr->watch.mask);
        /* assert maskObj.refCount == 1 */

        Tcl_Preserve(rcPtr);
	rcPtr->interest = paramPtr->watch.mask;
	(void) InvokeTclMethod(rcPtr, METH_WATCH, maskObj, NULL, NULL);
	Tcl_DecrRefCount(maskObj);
        Tcl_Release(rcPtr);
	break;
    }

    case ForwardedBlock: {
	Tcl_Obj *blockObj = Tcl_NewBooleanObj(!paramPtr->block.nonblocking);

        Tcl_IncrRefCount(blockObj);
        Tcl_Preserve(rcPtr);
	if (InvokeTclMethod(rcPtr, METH_BLOCKING, blockObj, NULL,
                &resObj) != TCL_OK) {
	    ForwardSetObjError(paramPtr, resObj);
	}
        Tcl_Release(rcPtr);
        Tcl_DecrRefCount(blockObj);
	break;
    }

    case ForwardedSetOpt: {
	Tcl_Obj *optionObj = Tcl_NewStringObj(paramPtr->setOpt.name, -1);
	Tcl_Obj *valueObj  = Tcl_NewStringObj(paramPtr->setOpt.value, -1);

        Tcl_IncrRefCount(optionObj);
        Tcl_IncrRefCount(valueObj);
        Tcl_Preserve(rcPtr);
	if (InvokeTclMethod(rcPtr, METH_CONFIGURE, optionObj, valueObj,
                &resObj) != TCL_OK) {
	    ForwardSetObjError(paramPtr, resObj);
	}
        Tcl_Release(rcPtr);
        Tcl_DecrRefCount(optionObj);
        Tcl_DecrRefCount(valueObj);
	break;
    }

    case ForwardedGetOpt: {
	/*
	 * Retrieve the value of one option.
	 */

	Tcl_Obj *optionObj = Tcl_NewStringObj(paramPtr->getOpt.name, -1);

        Tcl_IncrRefCount(optionObj);
        Tcl_Preserve(rcPtr);
	if (InvokeTclMethod(rcPtr, METH_CGET, optionObj, NULL, &resObj)!=TCL_OK){
	    ForwardSetObjError(paramPtr, resObj);
	} else {
	    TclDStringAppendObj(paramPtr->getOpt.value, resObj);
	}
        Tcl_Release(rcPtr);
        Tcl_DecrRefCount(optionObj);
	break;
    }

    case ForwardedGetOptAll:
	/*
	 * Retrieve all options.
	 */

        Tcl_Preserve(rcPtr);
	if (InvokeTclMethod(rcPtr, METH_CGETALL, NULL, NULL, &resObj) != TCL_OK){
	    ForwardSetObjError(paramPtr, resObj);
	} else {
	    /*
	     * Extract list, validate that it is a list, and #elements. See
	     * NOTE (4) as well.
	     */

	    int listc;
	    Tcl_Obj **listv;

	    if (Tcl_ListObjGetElements(interp, resObj, &listc,
                    &listv) != TCL_OK) {
		Tcl_DecrRefCount(resObj);
		resObj = MarshallError(interp);
		ForwardSetObjError(paramPtr, resObj);
	    } else if ((listc % 2) == 1) {
		/*
		 * Odd number of elements is wrong. [x].
		 */

		char *buf = Tcl_Alloc(200);
		sprintf(buf,
			"{Expected list with even number of elements, got %d %s instead}",
			listc, (listc == 1 ? "element" : "elements"));

		ForwardSetDynamicError(paramPtr, buf);
	    } else {
		int len;
		const char *str = TclGetStringFromObj(resObj, &len);

		if (len) {
		    TclDStringAppendLiteral(paramPtr->getOpt.value, " ");
		    Tcl_DStringAppend(paramPtr->getOpt.value, str, len);
		}
	    }
	}
        Tcl_Release(rcPtr);
	break;

    default:
	/*
	 * Bad operation code.
	 */

	Tcl_Panic("Bad operation code in ForwardProc");
	break;
    }

    /*
     * Remove the reference we held on the result of the invoke, if we had
     * such.
     */

    if (resObj != NULL) {
	Tcl_DecrRefCount(resObj);
    }

    if (resultPtr) {
	/*
	 * Report the forwarding result synchronously to the waiting caller.
	 * This unblocks (*) as well. This is wrapped into a conditional
	 * because the caller may have exited in the mean time.
	 */

	Tcl_MutexLock(&rcForwardMutex);
	resultPtr->result = TCL_OK;
	Tcl_ConditionNotify(&resultPtr->done);
	Tcl_MutexUnlock(&rcForwardMutex);
    }

    return 1;
}

static void
SrcExitProc(
    ClientData clientData)
{
    ForwardingEvent *evPtr = clientData;
    ForwardingResult *resultPtr;
    ForwardParam *paramPtr;

    /*
     * NOTE (2): Can this handler be called with the originator blocked?
     */

    /*
     * The originator for the event exited. It is not sure if this can happen,
     * as the originator should be blocked at (*) while the event is in
     * transit/pending.
     *
     * We make sure that the event cannot refer to the result anymore, remove
     * it from the list of pending results and free the structure. Locking the
     * access ensures that we cannot get in conflict with "ForwardProc",
     * should it already execute the event.
     */

    Tcl_MutexLock(&rcForwardMutex);

    resultPtr = evPtr->resultPtr;
    paramPtr = evPtr->param;

    evPtr->resultPtr = NULL;
    resultPtr->evPtr = NULL;
    resultPtr->result = TCL_ERROR;

    ForwardSetStaticError(paramPtr, msg_send_originlost);

    /*
     * See below: TclSpliceOut(resultPtr, forwardList);
     */

    Tcl_MutexUnlock(&rcForwardMutex);

    /*
     * This unlocks (*). The structure will be spliced out and freed by
     * "ForwardProc". Maybe.
     */

    Tcl_ConditionNotify(&resultPtr->done);
}

static void
ForwardSetObjError(
    ForwardParam *paramPtr,
    Tcl_Obj *obj)
{
    int len;
    const char *msgStr = TclGetStringFromObj(obj, &len);

    len++;
    ForwardSetDynamicError(paramPtr, Tcl_Alloc(len));
    memcpy(paramPtr->base.msgStr, msgStr, (unsigned) len);
}
#endif

/*
 * Local Variables:
 * mode: c
 * c-basic-offset: 4
 * fill-column: 78
 * tab-width: 8
 * indent-tabs-mode: nil
 * End:
 */<|MERGE_RESOLUTION|>--- conflicted
+++ resolved
@@ -1325,14 +1325,10 @@
 
     bytev = TclGetByteArrayFromObj(resObj, &bytec);
 
-<<<<<<< HEAD
     if (bytev == NULL) {
 	SetChannelErrorStr(rcPtr->chan, msg_read_nonbyte);
         goto invalid;
-    } else if (toRead < bytec) {
-=======
-    if ((size_t)toRead < bytec) {
->>>>>>> 55463bf8
+    } else if ((size_t)toRead < bytec) {
 	SetChannelErrorStr(rcPtr->chan, msg_read_toomuch);
 	goto invalid;
     }
