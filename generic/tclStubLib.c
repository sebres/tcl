/*
 * tclStubLib.c --
 *
 *	Stub object that will be statically linked into extensions that want
 *	to access Tcl.
 *
 * Copyright (c) 1998-1999 by Scriptics Corporation.
 * Copyright (c) 1998 Paul Duffin.
 *
 * See the file "license.terms" for information on usage and redistribution of
 * this file, and for a DISCLAIMER OF ALL WARRANTIES.
 */

/*
 * We need to ensure that we use the stub macros so that this file contains no
 * references to any of the stub functions. This will make it possible to
 * build an extension that references Tcl_InitStubs but doesn't end up
 * including the rest of the stub functions.
 */

#define USE_TCL_STUBS

#include "tclInt.h"

MODULE_SCOPE const TclStubs *tclStubsPtr;
MODULE_SCOPE const TclPlatStubs *tclPlatStubsPtr;
MODULE_SCOPE const TclIntStubs *tclIntStubsPtr;
MODULE_SCOPE const TclIntPlatStubs *tclIntPlatStubsPtr;

const TclStubs *tclStubsPtr = NULL;
const TclPlatStubs *tclPlatStubsPtr = NULL;
const TclIntStubs *tclIntStubsPtr = NULL;
const TclIntPlatStubs *tclIntPlatStubsPtr = NULL;

<<<<<<< HEAD
static const TclStubs *
=======
typedef Tcl_Obj *(NewStringObjProc) (CONST char *bytes, size_t length);


static TclStubs *
>>>>>>> 369e1512
HasStubSupport(
    Tcl_Interp *interp)
{
    Interp *iPtr = (Interp *) interp;

    if (!iPtr->stubTable) {
	/* No stub table at all? Nothing we can do. */
	return NULL;
    }
<<<<<<< HEAD

    iPtr->result =
	    (char *)"This interpreter does not support stubs-enabled extensions.";
    iPtr->freeProc = TCL_STATIC;
    return NULL;
=======
    if (iPtr->stubTable->magic != TCL_STUB_MAGIC) {
	/*
	 * We cannot acces interp->result and interp->freeProc
	 * any more: They will be gone in Tcl 9. In stead,
	 * assume that the iPtr->stubTable entry from Tcl_Interp
	 * and the Tcl_NewStringObj() and Tcl_SetObjResult() entries
	 * in the stub table don't change in Tcl 9. Need to add
	 * a test-case in Tcl 9 to assure that.
	 * 
	 * The signature of Tcl_NewStringObj will change: the length
	 * parameter will be of type size_t. But passing the value
	 * (size_t)-1 will work, whatever the signature will be.
	 */
	NewStringObjProc *newStringObj = (NewStringObjProc *)
		iPtr->stubTable->tcl_NewStringObj;
	iPtr->stubTable->tcl_SetObjResult(interp, newStringObj(
		"This extension is compiled for Tcl 8.x", (size_t)-1));
	return NULL;
    }
    return iPtr->stubTable;
>>>>>>> 369e1512
}

/*
 * Use our own isdigit to avoid linking to libc on windows
 */

static int isDigit(const int c)
{
    return (c >= '0' && c <= '9');
}

/*
 *----------------------------------------------------------------------
 *
 * Tcl_InitStubs --
 *
 *	Tries to initialise the stub table pointers and ensures that the
 *	correct version of Tcl is loaded.
 *
 * Results:
 *	The actual version of Tcl that satisfies the request, or NULL to
 *	indicate that an error occurred.
 *
 * Side effects:
 *	Sets the stub table pointers.
 *
 *----------------------------------------------------------------------
 */

MODULE_SCOPE const char *
Tcl_InitStubs(
    Tcl_Interp *interp,
    const char *version,
    int exact)
{
    const char *actualVersion = NULL;
    ClientData pkgData = NULL;

    /*
     * We can't optimize this check by caching tclStubsPtr because that
     * prevents apps from being able to load/unload Tcl dynamically multiple
     * times. [Bug 615304]
     */

    tclStubsPtr = HasStubSupport(interp);
    if (!tclStubsPtr) {
	return NULL;
    }

    actualVersion = Tcl_PkgRequireEx(interp, "Tcl", version, 0, &pkgData);
    if (actualVersion == NULL) {
	return NULL;
    }
    if (exact) {
	const char *p = version;
	int count = 0;

	while (*p) {
	    count += !isDigit(*p++);
	}
	if (count == 1) {
	    const char *q = actualVersion;

	    p = version;
	    while (*p && (*p == *q)) {
		p++; q++;
	    }
	    if (*p) {
		/* Construct error message */
		Tcl_PkgRequireEx(interp, "Tcl", version, 1, NULL);
		return NULL;
	    }
	} else {
	    actualVersion = Tcl_PkgRequireEx(interp, "Tcl", version, 1, NULL);
	    if (actualVersion == NULL) {
		return NULL;
	    }
	}
    }
    tclStubsPtr = (TclStubs *) pkgData;

    if (tclStubsPtr->hooks) {
	tclPlatStubsPtr = tclStubsPtr->hooks->tclPlatStubs;
	tclIntStubsPtr = tclStubsPtr->hooks->tclIntStubs;
	tclIntPlatStubsPtr = tclStubsPtr->hooks->tclIntPlatStubs;
    } else {
	tclPlatStubsPtr = NULL;
	tclIntStubsPtr = NULL;
	tclIntPlatStubsPtr = NULL;
    }

    return actualVersion;
}

/*
 * Local Variables:
 * mode: c
 * c-basic-offset: 4
 * fill-column: 78
 * End:
 */<|MERGE_RESOLUTION|>--- conflicted
+++ resolved
@@ -32,14 +32,10 @@
 const TclIntStubs *tclIntStubsPtr = NULL;
 const TclIntPlatStubs *tclIntPlatStubsPtr = NULL;
 
-<<<<<<< HEAD
-static const TclStubs *
-=======
-typedef Tcl_Obj *(NewStringObjProc) (CONST char *bytes, size_t length);
+typedef Tcl_Obj *(NewStringObjProc) (const char *bytes, size_t length);
 
 
-static TclStubs *
->>>>>>> 369e1512
+static const TclStubs *
 HasStubSupport(
     Tcl_Interp *interp)
 {
@@ -49,13 +45,6 @@
 	/* No stub table at all? Nothing we can do. */
 	return NULL;
     }
-<<<<<<< HEAD
-
-    iPtr->result =
-	    (char *)"This interpreter does not support stubs-enabled extensions.";
-    iPtr->freeProc = TCL_STATIC;
-    return NULL;
-=======
     if (iPtr->stubTable->magic != TCL_STUB_MAGIC) {
 	/*
 	 * We cannot acces interp->result and interp->freeProc
@@ -76,7 +65,6 @@
 	return NULL;
     }
     return iPtr->stubTable;
->>>>>>> 369e1512
 }
  
