/*
 * tclStubLib.c --
 *
 *	Stub object that will be statically linked into extensions that want
 *	to access Tcl.
 *
 * Copyright (c) 1998-1999 by Scriptics Corporation.
 * Copyright (c) 1998 Paul Duffin.
 *
 * See the file "license.terms" for information on usage and redistribution of
 * this file, and for a DISCLAIMER OF ALL WARRANTIES.
 */

/*
 * We need to ensure that we use the stub macros so that this file contains no
 * references to any of the stub functions. This will make it possible to
 * build an extension that references Tcl_InitStubs but doesn't end up
 * including the rest of the stub functions.
 */

#define USE_TCL_STUBS

#include "tclInt.h"

MODULE_SCOPE const TclStubs *tclStubsPtr;
MODULE_SCOPE const TclPlatStubs *tclPlatStubsPtr;
MODULE_SCOPE const TclIntStubs *tclIntStubsPtr;
MODULE_SCOPE const TclIntPlatStubs *tclIntPlatStubsPtr;

const TclStubs *tclStubsPtr = NULL;
const TclPlatStubs *tclPlatStubsPtr = NULL;
const TclIntStubs *tclIntStubsPtr = NULL;
const TclIntPlatStubs *tclIntPlatStubsPtr = NULL;

static const TclStubs *
HasStubSupport(
<<<<<<< HEAD
    Tcl_Interp *interp,
    const char *tclversion,
    int magic)
=======
    Tcl_Interp *interp)
>>>>>>> 6032b8b4
{
    /* TODO: Whatever additional checks using tclversion
     * and/or magic should be done here. */

    Interp *iPtr = (Interp *) interp;

<<<<<<< HEAD
    if (iPtr->stubTable && iPtr->stubTable->magic == magic) {
	return iPtr->stubTable;
    }
    iPtr->result =
	    (char *) "interpreter uses an incompatible stubs mechanism";
    iPtr->freeProc = TCL_STATIC;
=======
    if (iPtr->stubTable && (iPtr->stubTable->magic == TCL_STUB_MAGIC)) {
	return iPtr->stubTable;
    }

    /*
     * Either interp has no stubTable field, or its magic number has been
     * changed, indicating a release of Tcl that no longer supports the
     * stubs mechanism with which the extension has been prepared.  This
     * either means interp comes from Tcl releases 7.5 - 8.0, when [load]
     * of extensions was possible, but stubs were not yet in use, or it means
     * interp come from some future release of Tcl where it has been necessary
     * to stop supporting this particular stubs mechanism.  In either case,
     * we can count on the fields legacyResult and legacyFreeProc existing
     * (since they persist to maintain the struct offset fo stubTable; see
     * tclInt.h comments.), and we can hope that [load] or any sensible
     * successor will be able to reach into them to report the mismatch error
     * message sensibly.
     *
     * For maximum compat support, even if only for the sake of reporting
     * clean errors, rather than crashing, we assume the TCL_STUB_MAGIC
     * value is changed only when absolutely necessary.  So long as the first
     * slot in the stub table holds (some function compatible with) the routine
     * Tcl_PkgRequireEx(), that routine can take care of verifying the version
     * compatibility testing with all deployed stubs-enabled extensions.  That is,
     * there is no need to change the value of TCL_STUB_MAGIC when transitioning
     * from the Tcl 8 stubs table to the Tcl 9 stubs table, so long as they 
     * share just their first slot in common.
     */

    iPtr->legacyResult
	    = (char *) "interpreter uses an incompatible stubs mechanism";
    iPtr->legacyFreeProc = TCL_STATIC;
>>>>>>> 6032b8b4
    return NULL;
}

/*
 * Use our own isdigit to avoid linking to libc on windows
 */

static int isDigit(const int c)
{
    return (c >= '0' && c <= '9');
}

/*
 *----------------------------------------------------------------------
 *
 * TclInitStubs --
 *
 *	Tries to initialise the stub table pointers and ensures that the
 *	correct version of Tcl is loaded.
 *
 * Results:
 *	The actual version of Tcl that satisfies the request, or NULL to
 *	indicate that an error occurred.
 *
 * Side effects:
 *	Sets the stub table pointers.
 *
 *----------------------------------------------------------------------
 */

MODULE_SCOPE const char *
TclInitStubs(
    Tcl_Interp *interp,
    const char *version,
    int exact,
<<<<<<< HEAD
    const char *tclversion,
=======
    int major,
>>>>>>> 6032b8b4
    int magic)
{
    Interp *iPtr = (Interp *) interp;
    const char *actualVersion = NULL;
    ClientData pkgData = NULL;
    const char *p, *q;

    /*
     * Detect whether the extension and the stubs library were built
     * against Tcl header files declaring use of incompatible stubs
     * mechanisms.  Even within the same mechanism, also detect if
     * the header files are from different major versions.  Either
     * is seriously broken.  An extension and its stubs library ought
     * to share compatible headers, if not the same one.
     */

    if (magic != TCL_STUB_MAGIC || major != TCL_MAJOR_VERSION) {
	iPtr->legacyResult =
	    (char *) "extension linked to incompatible stubs library";
	iPtr->legacyFreeProc = TCL_STATIC;
	return NULL;
    }

    /*
     * Detect whether an extension compiled against a Tcl header file
     * of one major version is requesting to use a stubs table of a
     * different major version.  According to our compat rules, that's
     * a request that cannot succeed.  Different major versions imply
     * incompatible stub tables.
     */

    p = version;
    q = TCL_VERSION;
    while (isDigit(*p)) {
	if (*p++ != *q++) {
	    goto badVersion;
	}
    }
    if (isDigit(*q)) {
    badVersion:
	iPtr->legacyResult =
	    (char *) "extension passed bad version argument to stubs library";
	iPtr->legacyFreeProc = TCL_STATIC;
	return NULL;
    }

    /*
     * We can't optimize this check by caching tclStubsPtr because that
     * prevents apps from being able to load/unload Tcl dynamically multiple
     * times. [Bug 615304]
     */

<<<<<<< HEAD
    tclStubsPtr = HasStubSupport(interp, tclversion, magic);
=======
    tclStubsPtr = HasStubSupport(interp);
>>>>>>> 6032b8b4
    if (!tclStubsPtr) {
	return NULL;
    }

    actualVersion = Tcl_PkgRequireEx(interp, "Tcl", version, 0, &pkgData);
    if (actualVersion == NULL) {
	return NULL;
    }
    if (exact) {
	int count = 0;

	p = version;
	while (*p) {
	    count += !isDigit(*p++);
	}
	if (count == 1) {
	    q = actualVersion;

	    p = version;
	    while (*p && (*p == *q)) {
		p++; q++;
	    }
	    if (*p) {
		/* Construct error message */
		Tcl_PkgRequireEx(interp, "Tcl", version, 1, NULL);
		return NULL;
	    }
	} else {
	    actualVersion = Tcl_PkgRequireEx(interp, "Tcl", version, 1, NULL);
	    if (actualVersion == NULL) {
		return NULL;
	    }
	}
    }
    tclStubsPtr = (TclStubs *) pkgData;

    if (tclStubsPtr->hooks) {
	tclPlatStubsPtr = tclStubsPtr->hooks->tclPlatStubs;
	tclIntStubsPtr = tclStubsPtr->hooks->tclIntStubs;
	tclIntPlatStubsPtr = tclStubsPtr->hooks->tclIntPlatStubs;
    } else {
	tclPlatStubsPtr = NULL;
	tclIntStubsPtr = NULL;
	tclIntPlatStubsPtr = NULL;
    }

    return actualVersion;
}

/*
 * Local Variables:
 * mode: c
 * c-basic-offset: 4
 * fill-column: 78
 * End:
 */<|MERGE_RESOLUTION|>--- conflicted
+++ resolved
@@ -34,60 +34,21 @@
 
 static const TclStubs *
 HasStubSupport(
-<<<<<<< HEAD
     Tcl_Interp *interp,
     const char *tclversion,
     int magic)
-=======
-    Tcl_Interp *interp)
->>>>>>> 6032b8b4
 {
     /* TODO: Whatever additional checks using tclversion
      * and/or magic should be done here. */
 
     Interp *iPtr = (Interp *) interp;
 
-<<<<<<< HEAD
     if (iPtr->stubTable && iPtr->stubTable->magic == magic) {
 	return iPtr->stubTable;
     }
-    iPtr->result =
-	    (char *) "interpreter uses an incompatible stubs mechanism";
-    iPtr->freeProc = TCL_STATIC;
-=======
-    if (iPtr->stubTable && (iPtr->stubTable->magic == TCL_STUB_MAGIC)) {
-	return iPtr->stubTable;
-    }
-
-    /*
-     * Either interp has no stubTable field, or its magic number has been
-     * changed, indicating a release of Tcl that no longer supports the
-     * stubs mechanism with which the extension has been prepared.  This
-     * either means interp comes from Tcl releases 7.5 - 8.0, when [load]
-     * of extensions was possible, but stubs were not yet in use, or it means
-     * interp come from some future release of Tcl where it has been necessary
-     * to stop supporting this particular stubs mechanism.  In either case,
-     * we can count on the fields legacyResult and legacyFreeProc existing
-     * (since they persist to maintain the struct offset fo stubTable; see
-     * tclInt.h comments.), and we can hope that [load] or any sensible
-     * successor will be able to reach into them to report the mismatch error
-     * message sensibly.
-     *
-     * For maximum compat support, even if only for the sake of reporting
-     * clean errors, rather than crashing, we assume the TCL_STUB_MAGIC
-     * value is changed only when absolutely necessary.  So long as the first
-     * slot in the stub table holds (some function compatible with) the routine
-     * Tcl_PkgRequireEx(), that routine can take care of verifying the version
-     * compatibility testing with all deployed stubs-enabled extensions.  That is,
-     * there is no need to change the value of TCL_STUB_MAGIC when transitioning
-     * from the Tcl 8 stubs table to the Tcl 9 stubs table, so long as they 
-     * share just their first slot in common.
-     */
-
     iPtr->legacyResult
 	    = (char *) "interpreter uses an incompatible stubs mechanism";
     iPtr->legacyFreeProc = TCL_STATIC;
->>>>>>> 6032b8b4
     return NULL;
 }
 @@ -125,56 +86,11 @@
     Tcl_Interp *interp,
     const char *version,
     int exact,
-<<<<<<< HEAD
     const char *tclversion,
-=======
-    int major,
->>>>>>> 6032b8b4
     int magic)
 {
-    Interp *iPtr = (Interp *) interp;
     const char *actualVersion = NULL;
     ClientData pkgData = NULL;
-    const char *p, *q;
-
-    /*
-     * Detect whether the extension and the stubs library were built
-     * against Tcl header files declaring use of incompatible stubs
-     * mechanisms.  Even within the same mechanism, also detect if
-     * the header files are from different major versions.  Either
-     * is seriously broken.  An extension and its stubs library ought
-     * to share compatible headers, if not the same one.
-     */
-
-    if (magic != TCL_STUB_MAGIC || major != TCL_MAJOR_VERSION) {
-	iPtr->legacyResult =
-	    (char *) "extension linked to incompatible stubs library";
-	iPtr->legacyFreeProc = TCL_STATIC;
-	return NULL;
-    }
-
-    /*
-     * Detect whether an extension compiled against a Tcl header file
-     * of one major version is requesting to use a stubs table of a
-     * different major version.  According to our compat rules, that's
-     * a request that cannot succeed.  Different major versions imply
-     * incompatible stub tables.
-     */
-
-    p = version;
-    q = TCL_VERSION;
-    while (isDigit(*p)) {
-	if (*p++ != *q++) {
-	    goto badVersion;
-	}
-    }
-    if (isDigit(*q)) {
-    badVersion:
-	iPtr->legacyResult =
-	    (char *) "extension passed bad version argument to stubs library";
-	iPtr->legacyFreeProc = TCL_STATIC;
-	return NULL;
-    }
 
     /*
      * We can't optimize this check by caching tclStubsPtr because that
@@ -182,11 +98,7 @@
      * times. [Bug 615304]
      */
 
-<<<<<<< HEAD
     tclStubsPtr = HasStubSupport(interp, tclversion, magic);
-=======
-    tclStubsPtr = HasStubSupport(interp);
->>>>>>> 6032b8b4
     if (!tclStubsPtr) {
 	return NULL;
     }
@@ -196,14 +108,14 @@
 	return NULL;
     }
     if (exact) {
+	const char *p = version;
 	int count = 0;
 
-	p = version;
 	while (*p) {
 	    count += !isDigit(*p++);
 	}
 	if (count == 1) {
-	    q = actualVersion;
+	    const char *q = actualVersion;
 
 	    p = version;
 	    while (*p && (*p == *q)) {
