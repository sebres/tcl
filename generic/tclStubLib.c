--- conflicted
+++ resolved
@@ -34,12 +34,8 @@
 
 static const TclStubs *
 HasStubSupport(
-<<<<<<< HEAD
-    Tcl_Interp *interp, int magic)
-=======
     Tcl_Interp *interp,
     int magic)
->>>>>>> 69c55ff4
 {
     Interp *iPtr = (Interp *) interp;
 
