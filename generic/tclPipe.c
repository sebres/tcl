/*
 * tclPipe.c --
 *
 *	This file contains the generic portion of the command channel driver
 *	as well as various utility routines used in managing subprocesses.
 *
 * Copyright (c) 1997 by Sun Microsystems, Inc.
 *
 * See the file "license.terms" for information on usage and redistribution of
 * this file, and for a DISCLAIMER OF ALL WARRANTIES.
<<<<<<< HEAD
 *
 * RCS: @(#) $Id: tclPipe.c,v 1.7.4.16 2010/06/14 13:42:55 dgp Exp $
=======
>>>>>>> 6ec5ba1e
 */

#include "tclInt.h"

/*
 * A linked list of the following structures is used to keep track of child
 * processes that have been detached but haven't exited yet, so we can make
 * sure that they're properly "reaped" (officially waited for) and don't lie
 * around as zombies cluttering the system.
 */

typedef struct Detached {
    Tcl_Pid pid;		/* Id of process that's been detached but
				 * isn't known to have exited. */
    struct Detached *nextPtr;	/* Next in list of all detached processes. */
} Detached;

static Detached *detList = NULL;/* List of all detached proceses. */
TCL_DECLARE_MUTEX(pipeMutex)	/* Guard access to detList. */

/*
 * Declarations for local functions defined in this file:
 */

static TclFile		FileForRedirect(Tcl_Interp *interp, const char *spec,
			    int atOk, const char *arg, const char *nextArg,
			    int flags, int *skipPtr, int *closePtr,
			    int *releasePtr);

/*
 *----------------------------------------------------------------------
 *
 * FileForRedirect --
 *
 *	This function does much of the work of parsing redirection operators.
 *	It handles "@" if specified and allowed, and a file name, and opens
 *	the file if necessary.
 *
 * Results:
 *	The return value is the descriptor number for the file. If an error
 *	occurs then NULL is returned and an error message is left in the
 *	interp's result. Several arguments are side-effected; see the argument
 *	list below for details.
 *
 * Side effects:
 *	None.
 *
 *----------------------------------------------------------------------
 */

static TclFile
FileForRedirect(
    Tcl_Interp *interp,		/* Intepreter to use for error reporting. */
    const char *spec,		/* Points to character just after redirection
				 * character. */
    int atOK,			/* Non-zero means that '@' notation can be
				 * used to specify a channel, zero means that
				 * it isn't. */
    const char *arg,		/* Pointer to entire argument containing spec:
				 * used for error reporting. */
    const char *nextArg,	/* Next argument in argc/argv array, if needed
				 * for file name or channel name. May be
				 * NULL. */
    int flags,			/* Flags to use for opening file or to specify
				 * mode for channel. */
    int *skipPtr,		/* Filled with 1 if redirection target was in
				 * spec, 2 if it was in nextArg. */
    int *closePtr,		/* Filled with one if the caller should close
				 * the file when done with it, zero
				 * otherwise. */
    int *releasePtr)
{
    int writing = (flags & O_WRONLY);
    Tcl_Channel chan;
    TclFile file;

    *skipPtr = 1;
    if ((atOK != 0) && (*spec == '@')) {
	spec++;
	if (*spec == '\0') {
	    spec = nextArg;
	    if (spec == NULL) {
		goto badLastArg;
	    }
	    *skipPtr = 2;
	}
	chan = Tcl_GetChannel(interp, spec, NULL);
	if (chan == (Tcl_Channel) NULL) {
	    return NULL;
	}
	file = TclpMakeFile(chan, writing ? TCL_WRITABLE : TCL_READABLE);
	if (file == NULL) {
	    Tcl_Obj *msg;

	    Tcl_GetChannelError(chan, &msg);
	    if (msg) {
		Tcl_SetObjResult(interp, msg);
	    } else {
		Tcl_AppendResult(interp, "channel \"",
			Tcl_GetChannelName(chan), "\" wasn't opened for ",
			((writing) ? "writing" : "reading"), NULL);
	    }
	    return NULL;
	}
	*releasePtr = 1;
	if (writing) {
	    /*
	     * Be sure to flush output to the file, so that anything written
	     * by the child appears after stuff we've already written.
	     */

	    Tcl_Flush(chan);
	}
    } else {
	const char *name;
	Tcl_DString nameString;

	if (*spec == '\0') {
	    spec = nextArg;
	    if (spec == NULL) {
		goto badLastArg;
	    }
	    *skipPtr = 2;
	}
	name = Tcl_TranslateFileName(interp, spec, &nameString);
	if (name == NULL) {
	    return NULL;
	}
	file = TclpOpenFile(name, flags);
	Tcl_DStringFree(&nameString);
	if (file == NULL) {
	    Tcl_AppendResult(interp, "couldn't ",
		    ((writing) ? "write" : "read"), " file \"", spec, "\": ",
		    Tcl_PosixError(interp), NULL);
	    return NULL;
	}
	*closePtr = 1;
    }
    return file;

  badLastArg:
    Tcl_AppendResult(interp, "can't specify \"", arg,
	    "\" as last word in command", NULL);
    return NULL;
}

/*
 *----------------------------------------------------------------------
 *
 * Tcl_DetachPids --
 *
 *	This function is called to indicate that one or more child processes
 *	have been placed in background and will never be waited for; they
 *	should eventually be reaped by Tcl_ReapDetachedProcs.
 *
 * Results:
 *	None.
 *
 * Side effects:
 *	None.
 *
 *----------------------------------------------------------------------
 */

void
Tcl_DetachPids(
    int numPids,		/* Number of pids to detach: gives size of
				 * array pointed to by pidPtr. */
    Tcl_Pid *pidPtr)		/* Array of pids to detach. */
{
    register Detached *detPtr;
    int i;

    Tcl_MutexLock(&pipeMutex);
    for (i = 0; i < numPids; i++) {
	detPtr = (Detached *) ckalloc(sizeof(Detached));
	detPtr->pid = pidPtr[i];
	detPtr->nextPtr = detList;
	detList = detPtr;
    }
    Tcl_MutexUnlock(&pipeMutex);

}

/*
 *----------------------------------------------------------------------
 *
 * Tcl_ReapDetachedProcs --
 *
 *	This function checks to see if any detached processes have exited and,
 *	if so, it "reaps" them by officially waiting on them. It should be
 *	called "occasionally" to make sure that all detached processes are
 *	eventually reaped.
 *
 * Results:
 *	None.
 *
 * Side effects:
 *	Processes are waited on, so that they can be reaped by the system.
 *
 *----------------------------------------------------------------------
 */

void
Tcl_ReapDetachedProcs(void)
{
    register Detached *detPtr;
    Detached *nextPtr, *prevPtr;
    int status;
    Tcl_Pid pid;

    Tcl_MutexLock(&pipeMutex);
    for (detPtr = detList, prevPtr = NULL; detPtr != NULL; ) {
	pid = Tcl_WaitPid(detPtr->pid, &status, WNOHANG);
	if ((pid == 0) || ((pid == (Tcl_Pid) -1) && (errno != ECHILD))) {
	    prevPtr = detPtr;
	    detPtr = detPtr->nextPtr;
	    continue;
	}
	nextPtr = detPtr->nextPtr;
	if (prevPtr == NULL) {
	    detList = detPtr->nextPtr;
	} else {
	    prevPtr->nextPtr = detPtr->nextPtr;
	}
	ckfree((char *) detPtr);
	detPtr = nextPtr;
    }
    Tcl_MutexUnlock(&pipeMutex);
}

/*
 *----------------------------------------------------------------------
 *
 * TclCleanupChildren --
 *
 *	This is a utility function used to wait for child processes to exit,
 *	record information about abnormal exits, and then collect any stderr
 *	output generated by them.
 *
 * Results:
 *	The return value is a standard Tcl result. If anything at weird
 *	happened with the child processes, TCL_ERROR is returned and a message
 *	is left in the interp's result.
 *
 * Side effects:
 *	If the last character of the interp's result is a newline, then it is
 *	removed unless keepNewline is non-zero. File errorId gets closed, and
 *	pidPtr is freed back to the storage allocator.
 *
 *----------------------------------------------------------------------
 */

int
TclCleanupChildren(
    Tcl_Interp *interp,		/* Used for error messages. */
    int numPids,		/* Number of entries in pidPtr array. */
    Tcl_Pid *pidPtr,		/* Array of process ids of children. */
    Tcl_Channel errorChan)	/* Channel for file containing stderr output
				 * from pipeline. NULL means there isn't any
				 * stderr output. */
{
    int result = TCL_OK;
    int i, abnormalExit, anyErrorInfo;
    Tcl_Pid pid;
    int waitStatus;
    const char *msg;
    unsigned long resolvedPid;

    abnormalExit = 0;
    for (i = 0; i < numPids; i++) {
	/*
	 * We need to get the resolved pid before we wait on it as the windows
	 * implimentation of Tcl_WaitPid deletes the information such that any
	 * following calls to TclpGetPid fail.
	 */

	resolvedPid = TclpGetPid(pidPtr[i]);
	pid = Tcl_WaitPid(pidPtr[i], &waitStatus, 0);
	if (pid == (Tcl_Pid) -1) {
	    result = TCL_ERROR;
	    if (interp != NULL) {
		msg = Tcl_PosixError(interp);
		if (errno == ECHILD) {
		    /*
		     * This changeup in message suggested by Mark Diekhans to
		     * remind people that ECHILD errors can occur on some
		     * systems if SIGCHLD isn't in its default state.
		     */

		    msg =
			"child process lost (is SIGCHLD ignored or trapped?)";
		}
		Tcl_AppendResult(interp, "error waiting for process to exit: ",
			msg, NULL);
	    }
	    continue;
	}

	/*
	 * Create error messages for unusual process exits. An extra newline
	 * gets appended to each error message, but it gets removed below (in
	 * the same fashion that an extra newline in the command's output is
	 * removed).
	 */

	if (!WIFEXITED(waitStatus) || (WEXITSTATUS(waitStatus) != 0)) {
	    char msg1[TCL_INTEGER_SPACE], msg2[TCL_INTEGER_SPACE];

	    result = TCL_ERROR;
	    sprintf(msg1, "%lu", resolvedPid);
	    if (WIFEXITED(waitStatus)) {
		if (interp != NULL) {
		    sprintf(msg2, "%u", WEXITSTATUS(waitStatus));
		    Tcl_SetErrorCode(interp, "CHILDSTATUS", msg1, msg2, NULL);
		}
		abnormalExit = 1;
	    } else if (interp != NULL) {
		const char *p;

		if (WIFSIGNALED(waitStatus)) {
		    p = Tcl_SignalMsg(WTERMSIG(waitStatus));
		    Tcl_SetErrorCode(interp, "CHILDKILLED", msg1,
			    Tcl_SignalId(WTERMSIG(waitStatus)), p, NULL);
		    Tcl_AppendResult(interp, "child killed: ", p, "\n", NULL);
		} else if (WIFSTOPPED(waitStatus)) {
		    p = Tcl_SignalMsg(WSTOPSIG(waitStatus));
		    Tcl_SetErrorCode(interp, "CHILDSUSP", msg1,
			    Tcl_SignalId(WSTOPSIG(waitStatus)), p, NULL);
		    Tcl_AppendResult(interp, "child suspended: ", p, "\n",
			    NULL);
		} else {
		    Tcl_AppendResult(interp,
			    "child wait status didn't make sense\n", NULL);
		}
	    }
	}
    }

    /*
     * Read the standard error file. If there's anything there, then return an
     * error and add the file's contents to the result string.
     */

    anyErrorInfo = 0;
    if (errorChan != NULL) {
	/*
	 * Make sure we start at the beginning of the file.
	 */

	if (interp != NULL) {
	    int count;
	    Tcl_Obj *objPtr;

	    Tcl_Seek(errorChan, (Tcl_WideInt)0, SEEK_SET);
	    objPtr = Tcl_NewObj();
	    count = Tcl_ReadChars(errorChan, objPtr, -1, 0);
	    if (count < 0) {
		result = TCL_ERROR;
		Tcl_DecrRefCount(objPtr);
		Tcl_ResetResult(interp);
		Tcl_AppendResult(interp, "error reading stderr output file: ",
			Tcl_PosixError(interp), NULL);
	    } else if (count > 0) {
		anyErrorInfo = 1;
		Tcl_SetObjResult(interp, objPtr);
		result = TCL_ERROR;
	    } else {
		Tcl_DecrRefCount(objPtr);
	    }
	}
	Tcl_Close(NULL, errorChan);
    }

    /*
     * If a child exited abnormally but didn't output any error information at
     * all, generate an error message here.
     */

    if ((abnormalExit != 0) && (anyErrorInfo == 0) && (interp != NULL)) {
	Tcl_AppendResult(interp, "child process exited abnormally", NULL);
    }
    return result;
}

/*
 *----------------------------------------------------------------------
 *
 * TclCreatePipeline --
 *
 *	Given an argc/argv array, instantiate a pipeline of processes as
 *	described by the argv.
 *
 *	This function is unofficially exported for use by BLT.
 *
 * Results:
 *	The return value is a count of the number of new processes created, or
 *	-1 if an error occurred while creating the pipeline. *pidArrayPtr is
 *	filled in with the address of a dynamically allocated array giving the
 *	ids of all of the processes. It is up to the caller to free this array
 *	when it isn't needed anymore. If inPipePtr is non-NULL, *inPipePtr is
 *	filled in with the file id for the input pipe for the pipeline (if
 *	any): the caller must eventually close this file. If outPipePtr isn't
 *	NULL, then *outPipePtr is filled in with the file id for the output
 *	pipe from the pipeline: the caller must close this file. If errFilePtr
 *	isn't NULL, then *errFilePtr is filled with a file id that may be used
 *	to read error output after the pipeline completes.
 *
 * Side effects:
 *	Processes and pipes are created.
 *
 *----------------------------------------------------------------------
 */

int
TclCreatePipeline(
    Tcl_Interp *interp,		/* Interpreter to use for error reporting. */
    int argc,			/* Number of entries in argv. */
    const char **argv,		/* Array of strings describing commands in
				 * pipeline plus I/O redirection with <, <<,
				 * >, etc. Argv[argc] must be NULL. */
    Tcl_Pid **pidArrayPtr,	/* Word at *pidArrayPtr gets filled in with
				 * address of array of pids for processes in
				 * pipeline (first pid is first process in
				 * pipeline). */
    TclFile *inPipePtr,		/* If non-NULL, input to the pipeline comes
				 * from a pipe (unless overridden by
				 * redirection in the command). The file id
				 * with which to write to this pipe is stored
				 * at *inPipePtr. NULL means command specified
				 * its own input source. */
    TclFile *outPipePtr,	/* If non-NULL, output to the pipeline goes to
				 * a pipe, unless overriden by redirection in
				 * the command. The file id with which to read
				 * frome this pipe is stored at *outPipePtr.
				 * NULL means command specified its own output
				 * sink. */
    TclFile *errFilePtr)	/* If non-NULL, all stderr output from the
				 * pipeline will go to a temporary file
				 * created here, and a descriptor to read the
				 * file will be left at *errFilePtr. The file
				 * will be removed already, so closing this
				 * descriptor will be the end of the file. If
				 * this is NULL, then all stderr output goes
				 * to our stderr. If the pipeline specifies
				 * redirection then the file will still be
				 * created but it will never get any data. */
{
    Tcl_Pid *pidPtr = NULL;	/* Points to malloc-ed array holding all the
				 * pids of child processes. */
    int numPids;		/* Actual number of processes that exist at
				 * *pidPtr right now. */
    int cmdCount;		/* Count of number of distinct commands found
				 * in argc/argv. */
    const char *inputLiteral = NULL;
				/* If non-null, then this points to a string
				 * containing input data (specified via <<) to
				 * be piped to the first process in the
				 * pipeline. */
    TclFile inputFile = NULL;	/* If != NULL, gives file to use as input for
				 * first process in pipeline (specified via <
				 * or <@). */
    int inputClose = 0;		/* If non-zero, then inputFile should be
				 * closed when cleaning up. */
    int inputRelease = 0;
    TclFile outputFile = NULL;	/* Writable file for output from last command
				 * in pipeline (could be file or pipe). NULL
				 * means use stdout. */
    int outputClose = 0;	/* If non-zero, then outputFile should be
				 * closed when cleaning up. */
    int outputRelease = 0;
    TclFile errorFile = NULL;	/* Writable file for error output from all
				 * commands in pipeline. NULL means use
				 * stderr. */
    int errorClose = 0;		/* If non-zero, then errorFile should be
				 * closed when cleaning up. */
    int errorRelease = 0;
    const char *p;
    const char *nextArg;
    int skip, lastBar, lastArg, i, j, atOK, flags, needCmd, errorToOutput = 0;
    Tcl_DString execBuffer;
    TclFile pipeIn;
    TclFile curInFile, curOutFile, curErrFile;
    Tcl_Channel channel;

    if (inPipePtr != NULL) {
	*inPipePtr = NULL;
    }
    if (outPipePtr != NULL) {
	*outPipePtr = NULL;
    }
    if (errFilePtr != NULL) {
	*errFilePtr = NULL;
    }

    Tcl_DStringInit(&execBuffer);

    pipeIn = NULL;
    curInFile = NULL;
    curOutFile = NULL;
    numPids = 0;

    /*
     * First, scan through all the arguments to figure out the structure of
     * the pipeline. Process all of the input and output redirection arguments
     * and remove them from the argument list in the pipeline. Count the
     * number of distinct processes (it's the number of "|" arguments plus
     * one) but don't remove the "|" arguments because they'll be used in the
     * second pass to seperate the individual child processes. Cannot start
     * the child processes in this pass because the redirection symbols may
     * appear anywhere in the command line - e.g., the '<' that specifies the
     * input to the entire pipe may appear at the very end of the argument
     * list.
     */

    lastBar = -1;
    cmdCount = 1;
    needCmd = 1;
    for (i = 0; i < argc; i++) {
	errorToOutput = 0;
	skip = 0;
	p = argv[i];
	switch (*p++) {
	case '|':
	    if (*p == '&') {
		p++;
	    }
	    if (*p == '\0') {
		if ((i == (lastBar + 1)) || (i == (argc - 1))) {
		    Tcl_SetResult(interp, "illegal use of | or |& in command",
			    TCL_STATIC);
		    goto error;
		}
	    }
	    lastBar = i;
	    cmdCount++;
	    needCmd = 1;
	    break;

	case '<':
	    if (inputClose != 0) {
		inputClose = 0;
		TclpCloseFile(inputFile);
	    }
	    if (inputRelease != 0) {
		inputRelease = 0;
		TclpReleaseFile(inputFile);
	    }
	    if (*p == '<') {
		inputFile = NULL;
		inputLiteral = p + 1;
		skip = 1;
		if (*inputLiteral == '\0') {
		    inputLiteral = ((i + 1) == argc) ? NULL : argv[i + 1];
		    if (inputLiteral == NULL) {
			Tcl_AppendResult(interp, "can't specify \"", argv[i],
				"\" as last word in command", NULL);
			goto error;
		    }
		    skip = 2;
		}
	    } else {
		nextArg = ((i + 1) == argc) ? NULL : argv[i + 1];
		inputLiteral = NULL;
		inputFile = FileForRedirect(interp, p, 1, argv[i], nextArg,
			O_RDONLY, &skip, &inputClose, &inputRelease);
		if (inputFile == NULL) {
		    goto error;
		}
	    }
	    break;

	case '>':
	    atOK = 1;
	    flags = O_WRONLY | O_CREAT | O_TRUNC;
	    if (*p == '>') {
		p++;
		atOK = 0;

		/*
		 * Note that the O_APPEND flag only has an effect on POSIX
		 * platforms. On Windows, we just have to carry on regardless.
		 */

		flags = O_WRONLY | O_CREAT | O_APPEND;
	    }
	    if (*p == '&') {
		if (errorClose != 0) {
		    errorClose = 0;
		    TclpCloseFile(errorFile);
		}
		errorToOutput = 1;
		p++;
	    }

	    /*
	     * Close the old output file, but only if the error file is not
	     * also using it.
	     */

	    if (outputClose != 0) {
		outputClose = 0;
		if (errorFile == outputFile) {
		    errorClose = 1;
		} else {
		    TclpCloseFile(outputFile);
		}
	    }
	    if (outputRelease != 0) {
		outputRelease = 0;
		if (errorFile == outputFile) {
		    errorRelease = 1;
		} else {
		    TclpReleaseFile(outputFile);
		}
	    }
	    nextArg = ((i + 1) == argc) ? NULL : argv[i + 1];
	    outputFile = FileForRedirect(interp, p, atOK, argv[i], nextArg,
		    flags, &skip, &outputClose, &outputRelease);
	    if (outputFile == NULL) {
		goto error;
	    }
	    if (errorToOutput) {
		if (errorClose != 0) {
		    errorClose = 0;
		    TclpCloseFile(errorFile);
		}
		if (errorRelease != 0) {
		    errorRelease = 0;
		    TclpReleaseFile(errorFile);
		}
		errorFile = outputFile;
	    }
	    break;

	case '2':
	    if (*p != '>') {
		break;
	    }
	    p++;
	    atOK = 1;
	    flags = O_WRONLY | O_CREAT | O_TRUNC;
	    if (*p == '>') {
		p++;
		atOK = 0;
		flags = O_WRONLY | O_CREAT;
	    }
	    if (errorClose != 0) {
		errorClose = 0;
		TclpCloseFile(errorFile);
	    }
	    if (errorRelease != 0) {
		errorRelease = 0;
		TclpReleaseFile(errorFile);
	    }
	    if (atOK && p[0] == '@' && p[1] == '1' && p[2] == '\0') {
		/*
		 * Special case handling of 2>@1 to redirect stderr to the
		 * exec/open output pipe as well. This is meant for the end of
		 * the command string, otherwise use |& between commands.
		 */

		if (i != argc-1) {
		    Tcl_AppendResult(interp, "must specify \"", argv[i],
			    "\" as last word in command", NULL);
		    goto error;
		}
		errorFile = outputFile;
		errorToOutput = 2;
		skip = 1;
	    } else {
		nextArg = ((i + 1) == argc) ? NULL : argv[i + 1];
		errorFile = FileForRedirect(interp, p, atOK, argv[i],
			nextArg, flags, &skip, &errorClose, &errorRelease);
		if (errorFile == NULL) {
		    goto error;
		}
	    }
	    break;

	default:
	    /*
	     * Got a command word, not a redirection.
	     */

	    needCmd = 0;
	    break;
	}

	if (skip != 0) {
	    for (j = i + skip; j < argc; j++) {
		argv[j - skip] = argv[j];
	    }
	    argc -= skip;
	    i -= 1;
	}
    }

    if (needCmd) {
	/*
	 * We had a bar followed only by redirections.
	 */

	Tcl_SetResult(interp, "illegal use of | or |& in command",
		TCL_STATIC);
	goto error;
    }

    if (inputFile == NULL) {
	if (inputLiteral != NULL) {
	    /*
	     * The input for the first process is immediate data coming from
	     * Tcl. Create a temporary file for it and put the data into the
	     * file.
	     */

	    inputFile = TclpCreateTempFile(inputLiteral);
	    if (inputFile == NULL) {
		Tcl_AppendResult(interp,
			"couldn't create input file for command: ",
			Tcl_PosixError(interp), NULL);
		goto error;
	    }
	    inputClose = 1;
	} else if (inPipePtr != NULL) {
	    /*
	     * The input for the first process in the pipeline is to come from
	     * a pipe that can be written from by the caller.
	     */

	    if (TclpCreatePipe(&inputFile, inPipePtr) == 0) {
		Tcl_AppendResult(interp,
			"couldn't create input pipe for command: ",
			Tcl_PosixError(interp), NULL);
		goto error;
	    }
	    inputClose = 1;
	} else {
	    /*
	     * The input for the first process comes from stdin.
	     */

	    channel = Tcl_GetStdChannel(TCL_STDIN);
	    if (channel != NULL) {
		inputFile = TclpMakeFile(channel, TCL_READABLE);
		if (inputFile != NULL) {
		    inputRelease = 1;
		}
	    }
	}
    }

    if (outputFile == NULL) {
	if (outPipePtr != NULL) {
	    /*
	     * Output from the last process in the pipeline is to go to a pipe
	     * that can be read by the caller.
	     */

	    if (TclpCreatePipe(outPipePtr, &outputFile) == 0) {
		Tcl_AppendResult(interp,
			"couldn't create output pipe for command: ",
			Tcl_PosixError(interp), NULL);
		goto error;
	    }
	    outputClose = 1;
	} else {
	    /*
	     * The output for the last process goes to stdout.
	     */

	    channel = Tcl_GetStdChannel(TCL_STDOUT);
	    if (channel) {
		outputFile = TclpMakeFile(channel, TCL_WRITABLE);
		if (outputFile != NULL) {
		    outputRelease = 1;
		}
	    }
	}
    }

    if (errorFile == NULL) {
	if (errorToOutput == 2) {
	    /*
	     * Handle 2>@1 special case at end of cmd line.
	     */

	    errorFile = outputFile;
	} else if (errFilePtr != NULL) {
	    /*
	     * Set up the standard error output sink for the pipeline, if
	     * requested. Use a temporary file which is opened, then deleted.
	     * Could potentially just use pipe, but if it filled up it could
	     * cause the pipeline to deadlock: we'd be waiting for processes
	     * to complete before reading stderr, and processes couldn't
	     * complete because stderr was backed up.
	     */

	    errorFile = TclpCreateTempFile(NULL);
	    if (errorFile == NULL) {
		Tcl_AppendResult(interp,
			"couldn't create error file for command: ",
			Tcl_PosixError(interp), NULL);
		goto error;
	    }
	    *errFilePtr = errorFile;
	} else {
	    /*
	     * Errors from the pipeline go to stderr.
	     */

	    channel = Tcl_GetStdChannel(TCL_STDERR);
	    if (channel) {
		errorFile = TclpMakeFile(channel, TCL_WRITABLE);
		if (errorFile != NULL) {
		    errorRelease = 1;
		}
	    }
	}
    }

    /*
     * Scan through the argc array, creating a process for each group of
     * arguments between the "|" characters.
     */

    Tcl_ReapDetachedProcs();
    pidPtr = (Tcl_Pid *) ckalloc((unsigned) (cmdCount * sizeof(Tcl_Pid)));

    curInFile = inputFile;

    for (i = 0; i < argc; i = lastArg + 1) {
	int result, joinThisError;
	Tcl_Pid pid;
	const char *oldName;

	/*
	 * Convert the program name into native form.
	 */

	if (Tcl_TranslateFileName(interp, argv[i], &execBuffer) == NULL) {
	    goto error;
	}

	/*
	 * Find the end of the current segment of the pipeline.
	 */

	joinThisError = 0;
	for (lastArg = i; lastArg < argc; lastArg++) {
	    if (argv[lastArg][0] != '|') {
		continue;
	    }
	    if (argv[lastArg][1] == '\0') {
		break;
	    }
	    if ((argv[lastArg][1] == '&') && (argv[lastArg][2] == '\0')) {
		joinThisError = 1;
		break;
	    }
	}

	/*
	 * If this is the last segment, use the specified outputFile.
	 * Otherwise create an intermediate pipe. pipeIn will become the
	 * curInFile for the next segment of the pipe.
	 */

	if (lastArg == argc) {
	    curOutFile = outputFile;
	} else {
	    argv[lastArg] = NULL;
	    if (TclpCreatePipe(&pipeIn, &curOutFile) == 0) {
		Tcl_AppendResult(interp, "couldn't create pipe: ",
			Tcl_PosixError(interp), NULL);
		goto error;
	    }
	}

	if (joinThisError != 0) {
	    curErrFile = curOutFile;
	} else {
	    curErrFile = errorFile;
	}

	/*
	 * Restore argv[i], since a caller wouldn't expect the contents of
	 * argv to be modified.
	 */

	oldName = argv[i];
	argv[i] = Tcl_DStringValue(&execBuffer);
	result = TclpCreateProcess(interp, lastArg - i, argv + i,
		curInFile, curOutFile, curErrFile, &pid);
	argv[i] = oldName;
	if (result != TCL_OK) {
	    goto error;
	}
	Tcl_DStringFree(&execBuffer);

	pidPtr[numPids] = pid;
	numPids++;

	/*
	 * Close off our copies of file descriptors that were set up for this
	 * child, then set up the input for the next child.
	 */

	if ((curInFile != NULL) && (curInFile != inputFile)) {
	    TclpCloseFile(curInFile);
	}
	curInFile = pipeIn;
	pipeIn = NULL;

	if ((curOutFile != NULL) && (curOutFile != outputFile)) {
	    TclpCloseFile(curOutFile);
	}
	curOutFile = NULL;
    }

    *pidArrayPtr = pidPtr;

    /*
     * All done. Cleanup open files lying around and then return.
     */

  cleanup:
    Tcl_DStringFree(&execBuffer);

    if (inputClose) {
	TclpCloseFile(inputFile);
    } else if (inputRelease) {
	TclpReleaseFile(inputFile);
    }
    if (outputClose) {
	TclpCloseFile(outputFile);
    } else if (outputRelease) {
	TclpReleaseFile(outputFile);
    }
    if (errorClose) {
	TclpCloseFile(errorFile);
    } else if (errorRelease) {
	TclpReleaseFile(errorFile);
    }
    return numPids;

    /*
     * An error occurred. There could have been extra files open, such as
     * pipes between children. Clean them all up. Detach any child processes
     * that have been created.
     */

  error:
    if (pipeIn != NULL) {
	TclpCloseFile(pipeIn);
    }
    if ((curOutFile != NULL) && (curOutFile != outputFile)) {
	TclpCloseFile(curOutFile);
    }
    if ((curInFile != NULL) && (curInFile != inputFile)) {
	TclpCloseFile(curInFile);
    }
    if ((inPipePtr != NULL) && (*inPipePtr != NULL)) {
	TclpCloseFile(*inPipePtr);
	*inPipePtr = NULL;
    }
    if ((outPipePtr != NULL) && (*outPipePtr != NULL)) {
	TclpCloseFile(*outPipePtr);
	*outPipePtr = NULL;
    }
    if ((errFilePtr != NULL) && (*errFilePtr != NULL)) {
	TclpCloseFile(*errFilePtr);
	*errFilePtr = NULL;
    }
    if (pidPtr != NULL) {
	for (i = 0; i < numPids; i++) {
	    if (pidPtr[i] != (Tcl_Pid) -1) {
		Tcl_DetachPids(1, &pidPtr[i]);
	    }
	}
	ckfree((char *) pidPtr);
    }
    numPids = -1;
    goto cleanup;
}

/*
 *----------------------------------------------------------------------
 *
 * Tcl_OpenCommandChannel --
 *
 *	Opens an I/O channel to one or more subprocesses specified by argc and
 *	argv. The flags argument determines the disposition of the stdio
 *	handles. If the TCL_STDIN flag is set then the standard input for the
 *	first subprocess will be tied to the channel: writing to the channel
 *	will provide input to the subprocess. If TCL_STDIN is not set, then
 *	standard input for the first subprocess will be the same as this
 *	application's standard input. If TCL_STDOUT is set then standard
 *	output from the last subprocess can be read from the channel;
 *	otherwise it goes to this application's standard output. If TCL_STDERR
 *	is set, standard error output for all subprocesses is returned to the
 *	channel and results in an error when the channel is closed; otherwise
 *	it goes to this application's standard error. If TCL_ENFORCE_MODE is
 *	not set, then argc and argv can redirect the stdio handles to override
 *	TCL_STDIN, TCL_STDOUT, and TCL_STDERR; if it is set, then it is an
 *	error for argc and argv to override stdio channels for which
 *	TCL_STDIN, TCL_STDOUT, and TCL_STDERR have been set.
 *
 * Results:
 *	A new command channel, or NULL on failure with an error message left
 *	in interp.
 *
 * Side effects:
 *	Creates processes, opens pipes.
 *
 *----------------------------------------------------------------------
 */

Tcl_Channel
Tcl_OpenCommandChannel(
    Tcl_Interp *interp,		/* Interpreter for error reporting. Can NOT be
				 * NULL. */
    int argc,			/* How many arguments. */
    const char **argv,		/* Array of arguments for command pipe. */
    int flags)			/* Or'ed combination of TCL_STDIN, TCL_STDOUT,
				 * TCL_STDERR, and TCL_ENFORCE_MODE. */
{
    TclFile *inPipePtr, *outPipePtr, *errFilePtr;
    TclFile inPipe, outPipe, errFile;
    int numPids;
    Tcl_Pid *pidPtr;
    Tcl_Channel channel;

    inPipe = outPipe = errFile = NULL;

    inPipePtr = (flags & TCL_STDIN) ? &inPipe : NULL;
    outPipePtr = (flags & TCL_STDOUT) ? &outPipe : NULL;
    errFilePtr = (flags & TCL_STDERR) ? &errFile : NULL;

    numPids = TclCreatePipeline(interp, argc, argv, &pidPtr, inPipePtr,
	    outPipePtr, errFilePtr);

    if (numPids < 0) {
	goto error;
    }

    /*
     * Verify that the pipes that were created satisfy the readable/writable
     * constraints.
     */

    if (flags & TCL_ENFORCE_MODE) {
	if ((flags & TCL_STDOUT) && (outPipe == NULL)) {
	    Tcl_AppendResult(interp, "can't read output from command:"
		    " standard output was redirected", NULL);
	    goto error;
	}
	if ((flags & TCL_STDIN) && (inPipe == NULL)) {
	    Tcl_AppendResult(interp, "can't write input to command:"
		    " standard input was redirected", NULL);
	    goto error;
	}
    }

    channel = TclpCreateCommandChannel(outPipe, inPipe, errFile,
	    numPids, pidPtr);

    if (channel == NULL) {
	Tcl_AppendResult(interp, "pipe for command could not be created",
		NULL);
	goto error;
    }
    return channel;

  error:
    if (numPids > 0) {
	Tcl_DetachPids(numPids, pidPtr);
	ckfree((char *) pidPtr);
    }
    if (inPipe != NULL) {
	TclpCloseFile(inPipe);
    }
    if (outPipe != NULL) {
	TclpCloseFile(outPipe);
    }
    if (errFile != NULL) {
	TclpCloseFile(errFile);
    }
    return NULL;
}

/*
 * Local Variables:
 * mode: c
 * c-basic-offset: 4
 * fill-column: 78
 * End:
 */<|MERGE_RESOLUTION|>--- conflicted
+++ resolved
@@ -8,11 +8,6 @@
  *
  * See the file "license.terms" for information on usage and redistribution of
  * this file, and for a DISCLAIMER OF ALL WARRANTIES.
-<<<<<<< HEAD
- *
- * RCS: @(#) $Id: tclPipe.c,v 1.7.4.16 2010/06/14 13:42:55 dgp Exp $
-=======
->>>>>>> 6ec5ba1e
  */
 
 #include "tclInt.h"
