/*
 * tclProcess.c --
 *
 *	This file implements the "tcl::process" ensemble for subprocess
 *	management as defined by TIP #462.
 *
 * Copyright © 2017 Frederic Bonnet.
 *
 * See the file "license.terms" for information on usage and redistribution of
 * this file, and for a DISCLAIMER OF ALL WARRANTIES.
 */

#include "tclInt.h"

/*
 * Autopurge flag. Process-global because of the way Tcl manages child
 * processes (see tclPipe.c).
 */

static int autopurge = 1;	/* Autopurge flag. */

/*
 * Hash tables that keeps track of all child process statuses. Keys are the
 * child process ids and resolved pids, values are (ProcessInfo *).
 */

typedef struct ProcessInfo {
    Tcl_Pid pid;		/* Process id. */
    int resolvedPid;		/* Resolved process id. */
    int purge;			/* Purge eventualy. */
    TclProcessWaitStatus status;/* Process status. */
    int code;			/* Error code, exit status or signal
				   number. */
    Tcl_Obj *msg;		/* Error message. */
    Tcl_Obj *error;		/* Error code. */
} ProcessInfo;
static Tcl_HashTable infoTablePerPid;
static Tcl_HashTable infoTablePerResolvedPid;
static int infoTablesInitialized = 0;	/* 0 means not yet initialized. */
TCL_DECLARE_MUTEX(infoTablesMutex)

 /*
 * Prototypes for functions defined later in this file:
 */

static void		InitProcessInfo(ProcessInfo *info, Tcl_Pid pid,
			    int resolvedPid);
static void		FreeProcessInfo(ProcessInfo *info);
static int		RefreshProcessInfo(ProcessInfo *info, int options);
static TclProcessWaitStatus WaitProcessStatus(Tcl_Pid pid, size_t resolvedPid,
			    int options, int *codePtr, Tcl_Obj **msgPtr,
			    Tcl_Obj **errorObjPtr);
static Tcl_Obj *	BuildProcessStatusObj(ProcessInfo *info);
<<<<<<< HEAD
static Tcl_ObjCmdProc ProcessListObjCmd;
static Tcl_ObjCmdProc ProcessStatusObjCmd;
static Tcl_ObjCmdProc ProcessPurgeObjCmd;
static Tcl_ObjCmdProc ProcessAutopurgeObjCmd;
=======
static int		ProcessListObjCmd(ClientData clientData,
			    Tcl_Interp *interp, size_t objc,
			    Tcl_Obj *const objv[]);
static int		ProcessStatusObjCmd(ClientData clientData,
			    Tcl_Interp *interp, size_t objc,
			    Tcl_Obj *const objv[]);
static int		ProcessPurgeObjCmd(ClientData clientData,
			    Tcl_Interp *interp, size_t objc,
			    Tcl_Obj *const objv[]);
static int		ProcessAutopurgeObjCmd(ClientData clientData,
			    Tcl_Interp *interp, size_t objc,
			    Tcl_Obj *const objv[]);
>>>>>>> eed24d90

/*
 *----------------------------------------------------------------------
 *
 * InitProcessInfo --
 *
 *	Initializes the ProcessInfo structure.
 *
 * Results:
 *	None.
 *
 * Side effects:
 *	Memory written.
 *
 *----------------------------------------------------------------------
 */

void
InitProcessInfo(
    ProcessInfo *info,		/* Structure to initialize. */
    Tcl_Pid pid,		/* Process id. */
    int resolvedPid)		/* Resolved process id. */
{
    info->pid = pid;
    info->resolvedPid = resolvedPid;
    info->purge = 0;
    info->status = TCL_PROCESS_UNCHANGED;
    info->code = 0;
    info->msg = NULL;
    info->error = NULL;
}

/*
 *----------------------------------------------------------------------
 *
 * FreeProcessInfo --
 *
 *	Free the ProcessInfo structure.
 *
 * Results:
 *	None.
 *
 * Side effects:
 *	Memory deallocated, Tcl_Obj refcount decreased.
 *
 *----------------------------------------------------------------------
 */

void
FreeProcessInfo(
    ProcessInfo *info)		/* Structure to free. */
{
    /*
     * Free stored Tcl_Objs.
     */

    if (info->msg) {
	Tcl_DecrRefCount(info->msg);
    }
    if (info->error) {
	Tcl_DecrRefCount(info->error);
    }

    /*
     * Free allocated structure.
     */

    Tcl_Free(info);
}

/*
 *----------------------------------------------------------------------
 *
 * RefreshProcessInfo --
 *
 *	Refresh process info.
 *
 * Results:
 *	Nonzero if state changed, else zero.
 *
 * Side effects:
 *	May call WaitProcessStatus, which can block if WNOHANG option is set.
 *
 *----------------------------------------------------------------------
 */

int
RefreshProcessInfo(
    ProcessInfo *info,		/* Structure to refresh. */
    int options			/* Options passed to WaitProcessStatus. */
)
{
    if (info->status == TCL_PROCESS_UNCHANGED) {
	/*
	 * Refresh & store status.
	 */

	info->status = WaitProcessStatus(info->pid, info->resolvedPid,
		options, &info->code, &info->msg, &info->error);
	if (info->msg) Tcl_IncrRefCount(info->msg);
	if (info->error) Tcl_IncrRefCount(info->error);
	return (info->status != TCL_PROCESS_UNCHANGED);
    } else {
	/*
	 * No change.
	 */

	return 0;
    }
}

/*
 *----------------------------------------------------------------------
 *
 * WaitProcessStatus --
 *
 *	Wait for process status to change.
 *
 * Results:
 *	TclProcessWaitStatus enum value.
 *
 * Side effects:
 *	May call WaitProcessStatus, which can block if WNOHANG option is set.
 *
 *----------------------------------------------------------------------
 */

TclProcessWaitStatus
WaitProcessStatus(
    Tcl_Pid pid,		/* Process id. */
    size_t resolvedPid,		/* Resolved process id. */
    int options,		/* Options passed to Tcl_WaitPid. */
    int *codePtr,		/* If non-NULL, will receive either:
				 *  - 0 for normal exit.
				 *  - errno in case of error.
				 *  - non-zero exit code for abormal exit.
				 *  - signal number if killed or suspended.
				 *  - Tcl_WaitPid status in all other cases.
				 */
    Tcl_Obj **msgObjPtr,	/* If non-NULL, will receive error message. */
    Tcl_Obj **errorObjPtr)	/* If non-NULL, will receive error code. */
{
    int waitStatus;
    Tcl_Obj *errorStrings[5];
    const char *msg;

    pid = Tcl_WaitPid(pid, &waitStatus, options);
    if (pid == 0) {
	/*
	 * No change.
	 */

	return TCL_PROCESS_UNCHANGED;
    }

    /*
     * Get process status.
     */

    if (pid == (Tcl_Pid)-1) {
	/*
	 * POSIX errName msg
	 */

	msg = Tcl_ErrnoMsg(errno);
	if (errno == ECHILD) {
	    /*
	     * This changeup in message suggested by Mark Diekhans to
	     * remind people that ECHILD errors can occur on some
	     * systems if SIGCHLD isn't in its default state.
	     */

	    msg = "child process lost (is SIGCHLD ignored or trapped?)";
	}
	if (codePtr) *codePtr = errno;
	if (msgObjPtr) *msgObjPtr = Tcl_ObjPrintf(
		"error waiting for process to exit: %s", msg);
	if (errorObjPtr) {
	    errorStrings[0] = Tcl_NewStringObj("POSIX", -1);
	    errorStrings[1] = Tcl_NewStringObj(Tcl_ErrnoId(), -1);
	    errorStrings[2] = Tcl_NewStringObj(msg, -1);
	    *errorObjPtr = Tcl_NewListObj(3, errorStrings);
	}
	return TCL_PROCESS_ERROR;
    } else if (WIFEXITED(waitStatus)) {
	if (codePtr) *codePtr = WEXITSTATUS(waitStatus);
	if (!WEXITSTATUS(waitStatus)) {
	    /*
	     * Normal exit.
	     */

	    if (msgObjPtr) *msgObjPtr = NULL;
	    if (errorObjPtr) *errorObjPtr = NULL;
	} else {
	    /*
	     * CHILDSTATUS pid code
	     *
	     * Child exited with a non-zero exit status.
	     */

	    if (msgObjPtr) *msgObjPtr = Tcl_NewStringObj(
		    "child process exited abnormally", -1);
	    if (errorObjPtr) {
		errorStrings[0] = Tcl_NewStringObj("CHILDSTATUS", -1);
		TclNewIntObj(errorStrings[1], resolvedPid);
		TclNewIntObj(errorStrings[2], WEXITSTATUS(waitStatus));
		*errorObjPtr = Tcl_NewListObj(3, errorStrings);
	    }
	}
	return TCL_PROCESS_EXITED;
    } else if (WIFSIGNALED(waitStatus)) {
	/*
	 * CHILDKILLED pid sigName msg
	 *
	 * Child killed because of a signal.
	 */

	msg = Tcl_SignalMsg(WTERMSIG(waitStatus));
	if (codePtr) *codePtr = WTERMSIG(waitStatus);
	if (msgObjPtr) *msgObjPtr = Tcl_ObjPrintf(
		"child killed: %s", msg);
	if (errorObjPtr) {
	    errorStrings[0] = Tcl_NewStringObj("CHILDKILLED", -1);
	    TclNewIntObj(errorStrings[1], resolvedPid);
	    errorStrings[2] = Tcl_NewStringObj(Tcl_SignalId(WTERMSIG(waitStatus)), -1);
	    errorStrings[3] = Tcl_NewStringObj(msg, -1);
	    *errorObjPtr = Tcl_NewListObj(4, errorStrings);
	}
	return TCL_PROCESS_SIGNALED;
    } else if (WIFSTOPPED(waitStatus)) {
	/*
	 * CHILDSUSP pid sigName msg
	 *
	 * Child suspended because of a signal.
	 */

	msg = Tcl_SignalMsg(WSTOPSIG(waitStatus));
	if (codePtr) *codePtr = WSTOPSIG(waitStatus);
	if (msgObjPtr) *msgObjPtr = Tcl_ObjPrintf(
		"child suspended: %s", msg);
	if (errorObjPtr) {
	    errorStrings[0] = Tcl_NewStringObj("CHILDSUSP", -1);
	    TclNewIntObj(errorStrings[1], resolvedPid);
	    errorStrings[2] = Tcl_NewStringObj(Tcl_SignalId(WSTOPSIG(waitStatus)), -1);
	    errorStrings[3] = Tcl_NewStringObj(msg, -1);
	    *errorObjPtr = Tcl_NewListObj(4, errorStrings);
	}
	return TCL_PROCESS_STOPPED;
    } else {
	/*
	 * TCL OPERATION EXEC ODDWAITRESULT
	 *
	 * Child wait status didn't make sense.
	 */

	if (codePtr) *codePtr = waitStatus;
	if (msgObjPtr) *msgObjPtr = Tcl_NewStringObj(
		"child wait status didn't make sense\n", -1);
	if (errorObjPtr) {
	    errorStrings[0] = Tcl_NewStringObj("TCL", -1);
	    errorStrings[1] = Tcl_NewStringObj("OPERATION", -1);
	    errorStrings[2] = Tcl_NewStringObj("EXEC", -1);
	    errorStrings[3] = Tcl_NewStringObj("ODDWAITRESULT", -1);
	    TclNewIntObj(errorStrings[4], resolvedPid);
	    *errorObjPtr = Tcl_NewListObj(5, errorStrings);
	}
	return TCL_PROCESS_UNKNOWN_STATUS;
    }
}


/*
 *----------------------------------------------------------------------
 *
 * BuildProcessStatusObj --
 *
 *	Build a list object with process status. The first element is always
 *	a standard Tcl return value, which can be either TCL_OK or TCL_ERROR.
 *	In the latter case, the second element is the error message and the
 *	third element is a Tcl error code (see tclvars).
 *
 * Results:
 *	A list object.
 *
 * Side effects:
 *	Tcl_Objs are created.
 *
 *----------------------------------------------------------------------
 */

Tcl_Obj *
BuildProcessStatusObj(
    ProcessInfo *info)
{
    Tcl_Obj *resultObjs[3];

    if (info->status == TCL_PROCESS_UNCHANGED) {
	/*
	 * Process still running, return empty obj.
	 */

	return Tcl_NewObj();
    }
    if (info->status == TCL_PROCESS_EXITED && info->code == 0) {
	/*
	 * Normal exit, return TCL_OK.
	 */

	return Tcl_NewWideIntObj(TCL_OK);
    }

    /*
     * Abnormal exit, return {TCL_ERROR msg error}
     */

    TclNewIntObj(resultObjs[0], TCL_ERROR);
    resultObjs[1] = info->msg;
    resultObjs[2] = info->error;
    return Tcl_NewListObj(3, resultObjs);
}

/*----------------------------------------------------------------------
 *
 * ProcessListObjCmd --
 *
 *	This function implements the 'tcl::process list' Tcl command.
 *	Refer to the user documentation for details on what it does.
 *
 * Results:
 *	Returns a standard Tcl result.
 *
 * Side effects:
 *	Access to the internal structures is protected by infoTablesMutex.
 *
 *----------------------------------------------------------------------
 */

static int
ProcessListObjCmd(
    TCL_UNUSED(void *),
    Tcl_Interp *interp,		/* Current interpreter. */
    size_t objc,			/* Number of arguments. */
    Tcl_Obj *const objv[])	/* Argument objects. */
{
    Tcl_Obj *list;
    Tcl_HashEntry *entry;
    Tcl_HashSearch search;
    ProcessInfo *info;

    if (objc != 1) {
	Tcl_WrongNumArgs(interp, 1, objv, NULL);
	return TCL_ERROR;
    }

    /*
     * Return the list of all chid process ids.
     */

    list = Tcl_NewListObj(0, NULL);
    Tcl_MutexLock(&infoTablesMutex);
    for (entry = Tcl_FirstHashEntry(&infoTablePerResolvedPid, &search);
	    entry != NULL; entry = Tcl_NextHashEntry(&search)) {
	info = (ProcessInfo *) Tcl_GetHashValue(entry);
	Tcl_ListObjAppendElement(interp, list,
		Tcl_NewWideIntObj(info->resolvedPid));
    }
    Tcl_MutexUnlock(&infoTablesMutex);
    Tcl_SetObjResult(interp, list);
    return TCL_OK;
}

/*----------------------------------------------------------------------
 *
 * ProcessStatusObjCmd --
 *
 *	This function implements the 'tcl::process status' Tcl command.
 *	Refer to the user documentation for details on what it does.
 *
 * Results:
 *	Returns a standard Tcl result.
 *
 * Side effects:
 *	Access to the internal structures is protected by infoTablesMutex.
 *	Calls RefreshProcessInfo, which can block if -wait switch is given.
 *
 *----------------------------------------------------------------------
 */

static int
ProcessStatusObjCmd(
    TCL_UNUSED(void *),
    Tcl_Interp *interp,		/* Current interpreter. */
    size_t objc,			/* Number of arguments. */
    Tcl_Obj *const objv[])	/* Argument objects. */
{
    Tcl_Obj *dict;
    int options = WNOHANG;
    Tcl_HashEntry *entry;
    Tcl_HashSearch search;
    ProcessInfo *info;
    size_t i, numPids;
    Tcl_Obj **pidObjs;
    int result;
    int pid;
    Tcl_Obj *const *savedobjv = objv;
    static const char *const switches[] = {
	"-wait", "--", NULL
    };
    enum switchesEnum {
	STATUS_WAIT, STATUS_LAST
    } index;

    while (objc > 1) {
	if (TclGetString(objv[1])[0] != '-') {
	    break;
	}
	if (Tcl_GetIndexFromObj(interp, objv[1], switches, "switches", 0,
		&index) != TCL_OK) {
	    return TCL_ERROR;
	}
	++objv; --objc;
	if (STATUS_WAIT == index) {
	    options = 0;
	} else {
	    break;
	}
    }

    if (objc != 1 && objc != 2) {
	Tcl_WrongNumArgs(interp, 1, savedobjv, "?switches? ?pids?");
	return TCL_ERROR;
    }

    if (objc == 1) {
	/*
	* Return a dict with all child process statuses.
	*/

	dict = Tcl_NewDictObj();
	Tcl_MutexLock(&infoTablesMutex);
	for (entry = Tcl_FirstHashEntry(&infoTablePerResolvedPid, &search);
		entry != NULL; entry = Tcl_NextHashEntry(&search)) {
	    info = (ProcessInfo *) Tcl_GetHashValue(entry);
	    RefreshProcessInfo(info, options);

	    if (info->purge && autopurge) {
		/*
		 * Purge entry.
		 */

		Tcl_DeleteHashEntry(entry);
		entry = Tcl_FindHashEntry(&infoTablePerPid, info->pid);
		Tcl_DeleteHashEntry(entry);
		FreeProcessInfo(info);
	    } else {
		/*
		 * Add to result.
		 */

		Tcl_DictObjPut(interp, dict, Tcl_NewWideIntObj(info->resolvedPid),
			BuildProcessStatusObj(info));
	    }
	}
	Tcl_MutexUnlock(&infoTablesMutex);
    } else {
	/*
	 * Only return statuses of provided processes.
	 */

	result = TclListObjGetElementsM(interp, objv[1], &numPids, &pidObjs);
	if (result != TCL_OK) {
	    return result;
	}
	dict = Tcl_NewDictObj();
	Tcl_MutexLock(&infoTablesMutex);
	for (i = 0; i < numPids; i++) {
	    result = Tcl_GetIntFromObj(interp, pidObjs[i], &pid);
	    if (result != TCL_OK) {
		Tcl_MutexUnlock(&infoTablesMutex);
		Tcl_DecrRefCount(dict);
		return result;
	    }

	    entry = Tcl_FindHashEntry(&infoTablePerResolvedPid, INT2PTR(pid));
	    if (!entry) {
		/*
		 * Skip unknown process.
		 */

		continue;
	    }

	    info = (ProcessInfo *) Tcl_GetHashValue(entry);
	    RefreshProcessInfo(info, options);

	    if (info->purge && autopurge) {
		/*
		 * Purge entry.
		 */

		Tcl_DeleteHashEntry(entry);
		entry = Tcl_FindHashEntry(&infoTablePerPid, info->pid);
		Tcl_DeleteHashEntry(entry);
		FreeProcessInfo(info);
	    } else {
		/*
		 * Add to result.
		 */

		Tcl_DictObjPut(interp, dict, Tcl_NewWideIntObj(info->resolvedPid),
			BuildProcessStatusObj(info));
	    }
	}
	Tcl_MutexUnlock(&infoTablesMutex);
    }
    Tcl_SetObjResult(interp, dict);
    return TCL_OK;
}

/*----------------------------------------------------------------------
 *
 * ProcessPurgeObjCmd --
 *
 *	This function implements the 'tcl::process purge' Tcl command.
 *	Refer to the user documentation for details on what it does.
 *
 * Results:
 *	Returns a standard Tcl result.
 *
 * Side effects:
 *	Frees all ProcessInfo structures with their purge flag set.
 *
 *----------------------------------------------------------------------
 */

static int
ProcessPurgeObjCmd(
    TCL_UNUSED(void *),
    Tcl_Interp *interp,		/* Current interpreter. */
    size_t objc,			/* Number of arguments. */
    Tcl_Obj *const objv[])	/* Argument objects. */
{
    Tcl_HashEntry *entry;
    Tcl_HashSearch search;
    ProcessInfo *info;
    size_t i, numPids;
    Tcl_Obj **pidObjs;
    int result, pid;

    if (objc != 1 && objc != 2) {
	Tcl_WrongNumArgs(interp, 1, objv, "?pids?");
	return TCL_ERROR;
    }

    /*
     * First reap detached procs so that their purge flag is up-to-date.
     */

    Tcl_ReapDetachedProcs();

    if (objc == 1) {
	/*
	 * Purge all terminated processes.
	 */

	Tcl_MutexLock(&infoTablesMutex);
	for (entry = Tcl_FirstHashEntry(&infoTablePerResolvedPid, &search);
		entry != NULL; entry = Tcl_NextHashEntry(&search)) {
	    info = (ProcessInfo *) Tcl_GetHashValue(entry);
	    if (info->purge) {
		Tcl_DeleteHashEntry(entry);
		entry = Tcl_FindHashEntry(&infoTablePerPid, info->pid);
		Tcl_DeleteHashEntry(entry);
		FreeProcessInfo(info);
	    }
	}
	Tcl_MutexUnlock(&infoTablesMutex);
    } else {
	/*
	 * Purge only provided processes.
	 */

	result = TclListObjGetElementsM(interp, objv[1], &numPids, &pidObjs);
	if (result != TCL_OK) {
	    return result;
	}
	Tcl_MutexLock(&infoTablesMutex);
	for (i = 0; i < numPids; i++) {
	    result = Tcl_GetIntFromObj(interp, pidObjs[i], &pid);
	    if (result != TCL_OK) {
		Tcl_MutexUnlock(&infoTablesMutex);
		return result;
	    }

	    entry = Tcl_FindHashEntry(&infoTablePerResolvedPid, INT2PTR(pid));
	    if (!entry) {
		/*
		 * Skip unknown process.
		 */

		continue;
	    }

	    info = (ProcessInfo *) Tcl_GetHashValue(entry);
	    if (info->purge) {
		Tcl_DeleteHashEntry(entry);
		entry = Tcl_FindHashEntry(&infoTablePerPid, info->pid);
		Tcl_DeleteHashEntry(entry);
		FreeProcessInfo(info);
	    }
	}
	Tcl_MutexUnlock(&infoTablesMutex);
    }

    return TCL_OK;
}

/*----------------------------------------------------------------------
 *
 * ProcessAutopurgeObjCmd --
 *
 *	This function implements the 'tcl::process autopurge' Tcl command.
 *	Refer to the user documentation for details on what it does.
 *
 * Results:
 *	Returns a standard Tcl result.
 *
 * Side effects:
 *	Alters detached process handling by Tcl_ReapDetachedProcs().
 *
 *----------------------------------------------------------------------
 */

static int
ProcessAutopurgeObjCmd(
    TCL_UNUSED(void *),
    Tcl_Interp *interp,		/* Current interpreter. */
    size_t objc,			/* Number of arguments. */
    Tcl_Obj *const objv[])	/* Argument objects. */
{

    if (objc != 1 && objc != 2) {
	Tcl_WrongNumArgs(interp, 1, objv, "?flag?");
	return TCL_ERROR;
    }

    if (objc == 2) {
	/*
	 * Set given value.
	 */

	int flag;
	int result = Tcl_GetBooleanFromObj(interp, objv[1], &flag);
	if (result != TCL_OK) {
	    return result;
	}

	autopurge = !!flag;
    }

    /*
     * Return current value.
     */

    Tcl_SetObjResult(interp, Tcl_NewBooleanObj(autopurge));
    return TCL_OK;
}

/*
 *----------------------------------------------------------------------
 *
 * TclInitProcessCmd --
 *
 *	This procedure creates the "tcl::process" Tcl command. See the user
 *	documentation for details on what it does.
 *
 * Results:
 *	A standard Tcl result.
 *
 * Side effects:
 *	See the user documentation.
 *
 *----------------------------------------------------------------------
 */

Tcl_Command
TclInitProcessCmd(
    Tcl_Interp *interp)		/* Current interpreter. */
{
    static const EnsembleImplMap processImplMap[] = {
	{"list", ProcessListObjCmd, TclCompileBasic0ArgCmd, NULL, NULL, 1},
	{"status", ProcessStatusObjCmd, TclCompileBasicMin0ArgCmd, NULL, NULL, 1},
	{"purge", ProcessPurgeObjCmd, TclCompileBasic0Or1ArgCmd, NULL, NULL, 1},
	{"autopurge", ProcessAutopurgeObjCmd, TclCompileBasic0Or1ArgCmd, NULL, NULL, 1},
	{NULL, NULL, NULL, NULL, NULL, 0}
    };
    Tcl_Command processCmd;

    if (infoTablesInitialized == 0) {
	Tcl_MutexLock(&infoTablesMutex);
	if (infoTablesInitialized == 0) {
	    Tcl_InitHashTable(&infoTablePerPid, TCL_ONE_WORD_KEYS);
	    Tcl_InitHashTable(&infoTablePerResolvedPid, TCL_ONE_WORD_KEYS);
	    infoTablesInitialized = 1;
	}
	Tcl_MutexUnlock(&infoTablesMutex);
    }

    processCmd = TclMakeEnsemble(interp, "::tcl::process", processImplMap);
    Tcl_Export(interp, Tcl_FindNamespace(interp, "::tcl", NULL, 0),
	    "process", 0);
    return processCmd;
}

/*
 *----------------------------------------------------------------------
 *
 * TclProcessCreated --
 *
 *	Called when a child process has been created by Tcl.
 *
 * Results:
 *	None.
 *
 * Side effects:
 *	Internal structures are updated with a new ProcessInfo.
 *
 *----------------------------------------------------------------------
 */

void
TclProcessCreated(
    Tcl_Pid pid)		/* Process id. */
{
    size_t resolvedPid;
    Tcl_HashEntry *entry, *entry2;
    int isNew;
    ProcessInfo *info;

    /*
     * Get resolved pid first.
     */

    resolvedPid = TclpGetPid(pid);

    Tcl_MutexLock(&infoTablesMutex);

    /*
     * Create entry in pid table.
     */

    entry = Tcl_CreateHashEntry(&infoTablePerPid, pid, &isNew);
    if (!isNew) {
	/*
	 * Pid was reused, free old info and reuse structure.
	 */

	info = (ProcessInfo *) Tcl_GetHashValue(entry);
	entry2 = Tcl_FindHashEntry(&infoTablePerResolvedPid,
		INT2PTR(resolvedPid));
	if (entry2) Tcl_DeleteHashEntry(entry2);
	FreeProcessInfo(info);
    }

    /*
     * Allocate and initialize info structure.
     */

    info = (ProcessInfo *)Tcl_Alloc(sizeof(ProcessInfo));
    InitProcessInfo(info, pid, resolvedPid);

    /*
     * Add entry to tables.
     */

    Tcl_SetHashValue(entry, info);
    entry = Tcl_CreateHashEntry(&infoTablePerResolvedPid, INT2PTR(resolvedPid),
	    &isNew);
    Tcl_SetHashValue(entry, info);

    Tcl_MutexUnlock(&infoTablesMutex);
}

/*
 *----------------------------------------------------------------------
 *
 * TclProcessWait --
 *
 *	Wait for process status to change.
 *
 * Results:
 *	TclProcessWaitStatus enum value.
 *
 * Side effects:
 *	Completed process info structures are purged immediately (autopurge on)
 *	or eventually (autopurge off).
 *
 *----------------------------------------------------------------------
 */

TclProcessWaitStatus
TclProcessWait(
    Tcl_Pid pid,		/* Process id. */
    int options,		/* Options passed to WaitProcessStatus. */
    int *codePtr,		/* If non-NULL, will receive either:
				 *  - 0 for normal exit.
				 *  - errno in case of error.
				 *  - non-zero exit code for abormal exit.
				 *  - signal number if killed or suspended.
				 *  - Tcl_WaitPid status in all other cases.
				 */
    Tcl_Obj **msgObjPtr,	/* If non-NULL, will receive error message. */
    Tcl_Obj **errorObjPtr)	/* If non-NULL, will receive error code. */
{
    Tcl_HashEntry *entry;
    ProcessInfo *info;
    TclProcessWaitStatus result;

    /*
     * First search for pid in table.
     */

    Tcl_MutexLock(&infoTablesMutex);
    entry = Tcl_FindHashEntry(&infoTablePerPid, pid);
    if (!entry) {
	/*
	 * Unknown process, just call WaitProcessStatus and return.
	 */

	result = WaitProcessStatus(pid, TclpGetPid(pid), options, codePtr,
		msgObjPtr, errorObjPtr);
	if (msgObjPtr && *msgObjPtr) Tcl_IncrRefCount(*msgObjPtr);
	if (errorObjPtr && *errorObjPtr) Tcl_IncrRefCount(*errorObjPtr);
    Tcl_MutexUnlock(&infoTablesMutex);
	return result;
    }

    info = (ProcessInfo *) Tcl_GetHashValue(entry);
    if (info->purge) {
	/*
	 * Process has completed but TclProcessWait has already been called,
	 * so report no change.
	 */
    Tcl_MutexUnlock(&infoTablesMutex);

	return TCL_PROCESS_UNCHANGED;
    }

    RefreshProcessInfo(info, options);
    if (info->status == TCL_PROCESS_UNCHANGED) {
	/*
	 * No change, stop there.
	 */
    Tcl_MutexUnlock(&infoTablesMutex);

	return TCL_PROCESS_UNCHANGED;
    }

    /*
     * Set return values.
     */

    result = info->status;
    if (codePtr) *codePtr = info->code;
    if (msgObjPtr) *msgObjPtr = info->msg;
    if (errorObjPtr) *errorObjPtr = info->error;
    if (msgObjPtr && *msgObjPtr) Tcl_IncrRefCount(*msgObjPtr);
    if (errorObjPtr && *errorObjPtr) Tcl_IncrRefCount(*errorObjPtr);

    if (autopurge) {
	/*
	 * Purge now.
	 */

	Tcl_DeleteHashEntry(entry);
	entry = Tcl_FindHashEntry(&infoTablePerResolvedPid,
		INT2PTR(info->resolvedPid));
	Tcl_DeleteHashEntry(entry);
	FreeProcessInfo(info);
    } else {
	/*
	 * Eventually purge. Subsequent calls will return
	 * TCL_PROCESS_UNCHANGED.
	 */

	info->purge = 1;
    }
    Tcl_MutexUnlock(&infoTablesMutex);
    return result;
}<|MERGE_RESOLUTION|>--- conflicted
+++ resolved
@@ -51,25 +51,10 @@
 			    int options, int *codePtr, Tcl_Obj **msgPtr,
 			    Tcl_Obj **errorObjPtr);
 static Tcl_Obj *	BuildProcessStatusObj(ProcessInfo *info);
-<<<<<<< HEAD
-static Tcl_ObjCmdProc ProcessListObjCmd;
-static Tcl_ObjCmdProc ProcessStatusObjCmd;
-static Tcl_ObjCmdProc ProcessPurgeObjCmd;
-static Tcl_ObjCmdProc ProcessAutopurgeObjCmd;
-=======
-static int		ProcessListObjCmd(ClientData clientData,
-			    Tcl_Interp *interp, size_t objc,
-			    Tcl_Obj *const objv[]);
-static int		ProcessStatusObjCmd(ClientData clientData,
-			    Tcl_Interp *interp, size_t objc,
-			    Tcl_Obj *const objv[]);
-static int		ProcessPurgeObjCmd(ClientData clientData,
-			    Tcl_Interp *interp, size_t objc,
-			    Tcl_Obj *const objv[]);
-static int		ProcessAutopurgeObjCmd(ClientData clientData,
-			    Tcl_Interp *interp, size_t objc,
-			    Tcl_Obj *const objv[]);
->>>>>>> eed24d90
+static Tcl_ObjCmdProc2 ProcessListObjCmd;
+static Tcl_ObjCmdProc2 ProcessStatusObjCmd;
+static Tcl_ObjCmdProc2 ProcessPurgeObjCmd;
+static Tcl_ObjCmdProc2 ProcessAutopurgeObjCmd;
 
 /*
  *----------------------------------------------------------------------
