--- conflicted
+++ resolved
@@ -2420,16 +2420,9 @@
 
 	    *dst++ = *src++;
 	} else if ((UCHAR(*src) == 0xC0) && (src + 1 < srcEnd)
-<<<<<<< HEAD
-		&& (UCHAR(src[1]) == 0x80) && (!(flags & TCL_ENCODING_MODIFIED) || ((flags & TCL_ENCODING_STRICT) == TCL_ENCODING_STRICT) || (flags & ENCODING_FAILINDEX))) {
-=======
-	    && (UCHAR(src[1]) == 0x80)
-	    && (
-		!(flags & TCL_ENCODING_MODIFIED)
-		|| ((flags & TCL_ENCODING_STRICT) == TCL_ENCODING_STRICT)
-	    ))
-	{
->>>>>>> bc1d671b
+		&& (UCHAR(src[1]) == 0x80) && (!(flags & TCL_ENCODING_MODIFIED)
+			|| ((flags & TCL_ENCODING_STRICT) == TCL_ENCODING_STRICT)
+			|| (flags & ENCODING_FAILINDEX))) {
 	    /*
 	     * If in input mode, and -strict or -failindex is specified: This is an error.
 	     */
