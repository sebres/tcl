/*
 * tclEncoding.c --
 *
 *	Contains the implementation of the encoding conversion package.
 *
 * Copyright © 1996-1998 Sun Microsystems, Inc.
 *
 * See the file "license.terms" for information on usage and redistribution of
 * this file, and for a DISCLAIMER OF ALL WARRANTIES.
 */

#include "tclInt.h"
#include "tclIO.h"

typedef size_t (LengthProc)(const char *src);

/*
 * The following data structure represents an encoding, which describes how to
 * convert between various character sets and UTF-8.
 */

typedef struct {
    char *name;			/* Name of encoding. Malloced because (1) hash
				 * table entry that owns this encoding may be
				 * freed prior to this encoding being freed,
				 * (2) string passed in the Tcl_EncodingType
				 * structure may not be persistent. */
    Tcl_EncodingConvertProc *toUtfProc;
				/* Function to convert from external encoding
				 * into UTF-8. */
    Tcl_EncodingConvertProc *fromUtfProc;
				/* Function to convert from UTF-8 into
				 * external encoding. */
    Tcl_EncodingFreeProc *freeProc;
				/* If non-NULL, function to call when this
				 * encoding is deleted. */
    void *clientData;	/* Arbitrary value associated with encoding
				 * type. Passed to conversion functions. */
<<<<<<< HEAD
    size_t nullSize;		/* Number of 0x00 bytes that signify
=======
    Tcl_Size nullSize;	/* Number of 0x00 bytes that signify
>>>>>>> 78b0b92a
				 * end-of-string in this encoding. This number
				 * is used to determine the source string
				 * length when the srcLen argument is
				 * negative. This number can be 1, 2, or 4. */
    LengthProc *lengthProc;	/* Function to compute length of
				 * null-terminated strings in this encoding.
				 * If nullSize is 1, this is strlen; if
				 * nullSize is 2, this is a function that
				 * returns the number of bytes in a 0x0000
				 * terminated string; if nullSize is 4, this
				 * is a function that returns the number of
				 * bytes in a 0x00000000 terminated string. */
    size_t refCount;		/* Number of uses of this structure. */
    Tcl_HashEntry *hPtr;	/* Hash table entry that owns this encoding. */
} Encoding;

/*
 * The following structure is the clientData for a dynamically-loaded,
 * table-driven encoding created by LoadTableEncoding(). It maps between
 * Unicode and a single-byte, double-byte, or multibyte (1 or 2 bytes only)
 * encoding.
 */

typedef struct {
    int fallback;		/* Character (in this encoding) to substitute
				 * when this encoding cannot represent a UTF-8
				 * character. */
    char prefixBytes[256];	/* If a byte in the input stream is a lead
				 * byte for a 2-byte sequence, the
				 * corresponding entry in this array is 1,
				 * otherwise it is 0. */
    unsigned short **toUnicode;	/* Two dimensional sparse matrix to map
				 * characters from the encoding to Unicode.
				 * Each element of the toUnicode array points
				 * to an array of 256 shorts. If there is no
				 * corresponding character in Unicode, the
				 * value in the matrix is 0x0000.
				 * malloc'd. */
    unsigned short **fromUnicode;
				/* Two dimensional sparse matrix to map
				 * characters from Unicode to the encoding.
				 * Each element of the fromUnicode array
				 * points to an array of 256 shorts. If there
				 * is no corresponding character the encoding,
				 * the value in the matrix is 0x0000.
				 * malloc'd. */
} TableEncodingData;

/*
 * Each of the following structures is the clientData for a dynamically-loaded
 * escape-driven encoding that is itself comprised of other simpler encodings.
 * An example is "iso-2022-jp", which uses escape sequences to switch between
 * ascii, jis0208, jis0212, gb2312, and ksc5601. Note that "escape-driven"
 * does not necessarily mean that the ESCAPE character is the character used
 * for switching character sets.
 */

typedef struct {
    unsigned sequenceLen;	/* Length of following string. */
    char sequence[16];		/* Escape code that marks this encoding. */
    char name[32];		/* Name for encoding. */
    Encoding *encodingPtr;	/* Encoding loaded using above name, or NULL
				 * if this sub-encoding has not been needed
				 * yet. */
} EscapeSubTable;

typedef struct {
    int fallback;		/* Character (in this encoding) to substitute
				 * when this encoding cannot represent a UTF-8
				 * character. */
    unsigned initLen;		/* Length of following string. */
    char init[16];		/* String to emit or expect before first char
				 * in conversion. */
    unsigned finalLen;		/* Length of following string. */
    char final[16];		/* String to emit or expect after last char in
				 * conversion. */
    char prefixBytes[256];	/* If a byte in the input stream is the first
				 * character of one of the escape sequences in
				 * the following array, the corresponding
				 * entry in this array is 1, otherwise it is
				 * 0. */
    int numSubTables;		/* Length of following array. */
    EscapeSubTable subTables[TCLFLEXARRAY];/* Information about each EscapeSubTable used
				 * by this encoding type. The actual size is
				 * as large as necessary to hold all
				 * EscapeSubTables. */
} EscapeEncodingData;

/*
 * Constants used when loading an encoding file to identify the type of the
 * file.
 */

#define ENCODING_SINGLEBYTE	0
#define ENCODING_DOUBLEBYTE	1
#define ENCODING_MULTIBYTE	2
#define ENCODING_ESCAPE		3

/*
 * A list of directories in which Tcl should look for *.enc files. This list
 * is shared by all threads. Access is governed by a mutex lock.
 */

static TclInitProcessGlobalValueProc InitializeEncodingSearchPath;
static ProcessGlobalValue encodingSearchPath = {
    0, 0, NULL, NULL, InitializeEncodingSearchPath, NULL, NULL
};

/*
 * A map from encoding names to the directories in which their data files have
 * been seen. The string value of the map is shared by all threads. Access to
 * the shared string is governed by a mutex lock.
 */

static ProcessGlobalValue encodingFileMap = {
    0, 0, NULL, NULL, NULL, NULL, NULL
};

/*
 * A list of directories making up the "library path". Historically this
 * search path has served many uses, but the only one remaining is a base for
 * the encodingSearchPath above. If the application does not explicitly set
 * the encodingSearchPath, then it is initialized by appending /encoding
 * to each directory in this "libraryPath".
 */

static ProcessGlobalValue libraryPath = {
    0, 0, NULL, NULL, TclpInitLibraryPath, NULL, NULL
};

static int encodingsInitialized = 0;

/*
 * Hash table that keeps track of all loaded Encodings. Keys are the string
 * names that represent the encoding, values are (Encoding *).
 */

static Tcl_HashTable encodingTable;
TCL_DECLARE_MUTEX(encodingMutex)

/*
 * The following are used to hold the default and current system encodings.
 * If NULL is passed to one of the conversion routines, the current setting of
 * the system encoding is used to perform the conversion.
 */

static Tcl_Encoding defaultEncoding = NULL;
static Tcl_Encoding systemEncoding = NULL;
Tcl_Encoding tclIdentityEncoding = NULL;

/*
 * The following variable is used in the sparse matrix code for a
 * TableEncoding to represent a page in the table that has no entries.
 */

static unsigned short emptyPage[256];

/*
 * Functions used only in this module.
 */

static Tcl_EncodingConvertProc	BinaryProc;
static Tcl_DupInternalRepProc	DupEncodingInternalRep;
static Tcl_EncodingFreeProc	EscapeFreeProc;
static Tcl_EncodingConvertProc	EscapeFromUtfProc;
static Tcl_EncodingConvertProc	EscapeToUtfProc;
static void			FillEncodingFileMap(void);
static void			FreeEncoding(Tcl_Encoding encoding);
static Tcl_FreeInternalRepProc	FreeEncodingInternalRep;
static Encoding *		GetTableEncoding(EscapeEncodingData *dataPtr,
				    int state);
static Tcl_Encoding		LoadEncodingFile(Tcl_Interp *interp,
				    const char *name);
static Tcl_Encoding		LoadTableEncoding(const char *name, int type,
				    Tcl_Channel chan);
static Tcl_Encoding		LoadEscapeEncoding(const char *name,
				    Tcl_Channel chan);
static Tcl_Channel		OpenEncodingFileChannel(Tcl_Interp *interp,
				    const char *name);
static Tcl_EncodingFreeProc	TableFreeProc;
static Tcl_EncodingConvertProc	TableFromUtfProc;
static Tcl_EncodingConvertProc	TableToUtfProc;
static size_t		unilen(const char *src);
static size_t		unilen4(const char *src);
static Tcl_EncodingConvertProc	Utf32ToUtfProc;
static Tcl_EncodingConvertProc	UtfToUtf32Proc;
static Tcl_EncodingConvertProc	Utf16ToUtfProc;
static Tcl_EncodingConvertProc	UtfToUtf16Proc;
static Tcl_EncodingConvertProc	UtfToUcs2Proc;
static Tcl_EncodingConvertProc	UtfToUtfProc;
static Tcl_EncodingConvertProc	Iso88591FromUtfProc;
static Tcl_EncodingConvertProc	Iso88591ToUtfProc;

/*
 * A Tcl_ObjType for holding a cached Tcl_Encoding in the twoPtrValue.ptr1 field
 * of the internalrep. This should help the lifetime of encodings be more useful.
 * See concerns raised in [Bug 1077262].
 */

static const Tcl_ObjType encodingType = {
    "encoding",
    FreeEncodingInternalRep,
    DupEncodingInternalRep,
    NULL,
    NULL,
    TCL_OBJTYPE_V0
};

#define EncodingSetInternalRep(objPtr, encoding)				\
    do {								\
	Tcl_ObjInternalRep ir;						\
	ir.twoPtrValue.ptr1 = (encoding);				\
	ir.twoPtrValue.ptr2 = NULL;					\
	Tcl_StoreInternalRep((objPtr), &encodingType, &ir);			\
    } while (0)

#define EncodingGetInternalRep(objPtr, encoding)				\
    do {								\
	const Tcl_ObjInternalRep *irPtr;					\
	irPtr = TclFetchInternalRep ((objPtr), &encodingType);		\
	(encoding) = irPtr ? (Tcl_Encoding)irPtr->twoPtrValue.ptr1 : NULL;		\
    } while (0)


/*
 *----------------------------------------------------------------------
 *
 * Tcl_GetEncodingFromObj --
 *
 *	Writes to (*encodingPtr) the Tcl_Encoding value of (*objPtr), if
 *	possible, and returns TCL_OK. If no such encoding exists, TCL_ERROR is
 *	returned, and if interp is non-NULL, an error message is written
 *	there.
 *
 * Results:
 *	Standard Tcl return code.
 *
 * Side effects:
 *	Caches the Tcl_Encoding value as the internal rep of (*objPtr).
 *
 *----------------------------------------------------------------------
 */

int
Tcl_GetEncodingFromObj(
    Tcl_Interp *interp,
    Tcl_Obj *objPtr,
    Tcl_Encoding *encodingPtr)
{
    Tcl_Encoding encoding;
    const char *name = TclGetString(objPtr);

    EncodingGetInternalRep(objPtr, encoding);
    if (encoding == NULL) {
	encoding = Tcl_GetEncoding(interp, name);
	if (encoding == NULL) {
	    return TCL_ERROR;
	}
	EncodingSetInternalRep(objPtr, encoding);
    }
    *encodingPtr = Tcl_GetEncoding(NULL, name);
    return TCL_OK;
}

/*
 *----------------------------------------------------------------------
 *
 * FreeEncodingInternalRep --
 *
 *	The Tcl_FreeInternalRepProc for the "encoding" Tcl_ObjType.
 *
 *----------------------------------------------------------------------
 */

static void
FreeEncodingInternalRep(
    Tcl_Obj *objPtr)
{
    Tcl_Encoding encoding;

    EncodingGetInternalRep(objPtr, encoding);
    Tcl_FreeEncoding(encoding);
}

/*
 *----------------------------------------------------------------------
 *
 * DupEncodingInternalRep --
 *
 *	The Tcl_DupInternalRepProc for the "encoding" Tcl_ObjType.
 *
 *----------------------------------------------------------------------
 */

static void
DupEncodingInternalRep(
    Tcl_Obj *srcPtr,
    Tcl_Obj *dupPtr)
{
    Tcl_Encoding encoding = Tcl_GetEncoding(NULL, TclGetString(srcPtr));
    EncodingSetInternalRep(dupPtr, encoding);
}

/*
 *----------------------------------------------------------------------
 *
 * Tcl_GetEncodingSearchPath --
 *
 *	Keeps the per-thread copy of the encoding search path current with
 *	changes to the global copy.
 *
 * Results:
 *	Returns a "list" (Tcl_Obj *) that contains the encoding search path.
 *
 *----------------------------------------------------------------------
 */

Tcl_Obj *
Tcl_GetEncodingSearchPath(void)
{
    return TclGetProcessGlobalValue(&encodingSearchPath);
}

/*
 *----------------------------------------------------------------------
 *
 * Tcl_SetEncodingSearchPath --
 *
 *	Keeps the per-thread copy of the encoding search path current with
 *	changes to the global copy.
 *
 *----------------------------------------------------------------------
 */

int
Tcl_SetEncodingSearchPath(
    Tcl_Obj *searchPath)
{
<<<<<<< HEAD
    size_t dummy;
=======
    Tcl_Size dummy;
>>>>>>> 78b0b92a

    if (TCL_ERROR == TclListObjLengthM(NULL, searchPath, &dummy)) {
	return TCL_ERROR;
    }
    TclSetProcessGlobalValue(&encodingSearchPath, searchPath, NULL);
    return TCL_OK;
}

/*
 *----------------------------------------------------------------------
 *
 * TclGetLibraryPath --
 *
 *	Keeps the per-thread copy of the library path current with changes to
 *	the global copy.
 *
 * Results:
 *	Returns a "list" (Tcl_Obj *) that contains the library path.
 *
 *----------------------------------------------------------------------
 */

Tcl_Obj *
TclGetLibraryPath(void)
{
    return TclGetProcessGlobalValue(&libraryPath);
}

/*
 *----------------------------------------------------------------------
 *
 * TclSetLibraryPath --
 *
 *	Keeps the per-thread copy of the library path current with changes to
 *	the global copy.
 *
 *	Since the result of this routine is void, if searchPath is not a valid
 *	list this routine silently does nothing.
 *
 *----------------------------------------------------------------------
 */

void
TclSetLibraryPath(
    Tcl_Obj *path)
{
<<<<<<< HEAD
    size_t dummy;
=======
    Tcl_Size dummy;
>>>>>>> 78b0b92a

    if (TCL_ERROR == TclListObjLengthM(NULL, path, &dummy)) {
	return;
    }
    TclSetProcessGlobalValue(&libraryPath, path, NULL);
}

/*
 *---------------------------------------------------------------------------
 *
 * FillEncodingFileMap --
 *
 *	Called to update the encoding file map with the current value
 *	of the encoding search path.
 *
 *	Finds *.end files in the directories on the encoding search path and
 *	stores the found pathnames in a map associated with the encoding name.
 *
 *	If $dir is on the encoding search path and the file $dir/foo.enc is
 *	found, stores a "foo" -> $dir entry in the map.  if the "foo" encoding
 *	is needed later, the $dir/foo.enc name can be quickly constructed in
 *	order to read the encoding data.
 *
 * Results:
 *	None.
 *
 * Side effects:
 *	Entries are added to the encoding file map.
 *
 *---------------------------------------------------------------------------
 */

static void
FillEncodingFileMap(void)
{
<<<<<<< HEAD
    size_t i, numDirs = 0;
=======
    Tcl_Size i, numDirs = 0;
>>>>>>> 78b0b92a
    Tcl_Obj *map, *searchPath;

    searchPath = Tcl_GetEncodingSearchPath();
    Tcl_IncrRefCount(searchPath);
    TclListObjLengthM(NULL, searchPath, &numDirs);
    map = Tcl_NewDictObj();
    Tcl_IncrRefCount(map);

    for (i = numDirs-1; i != TCL_INDEX_NONE; i--) {
	/*
	 * Iterate backwards through the search path so as we overwrite
	 * entries found, we favor files earlier on the search path.
	 */

<<<<<<< HEAD
	size_t j, numFiles;
=======
	Tcl_Size j, numFiles;
>>>>>>> 78b0b92a
	Tcl_Obj *directory, *matchFileList;
	Tcl_Obj **filev;
	Tcl_GlobTypeData readableFiles = {
	    TCL_GLOB_TYPE_FILE, TCL_GLOB_PERM_R, NULL, NULL
	};

	TclNewObj(matchFileList);
	Tcl_ListObjIndex(NULL, searchPath, i, &directory);
	Tcl_IncrRefCount(directory);
	Tcl_IncrRefCount(matchFileList);
	Tcl_FSMatchInDirectory(NULL, matchFileList, directory, "*.enc",
		&readableFiles);

	TclListObjGetElementsM(NULL, matchFileList, &numFiles, &filev);
	for (j=0; j<numFiles; j++) {
	    Tcl_Obj *encodingName, *fileObj;

	    fileObj = TclPathPart(NULL, filev[j], TCL_PATH_TAIL);
	    encodingName = TclPathPart(NULL, fileObj, TCL_PATH_ROOT);
	    Tcl_DictObjPut(NULL, map, encodingName, directory);
	    Tcl_DecrRefCount(fileObj);
	    Tcl_DecrRefCount(encodingName);
	}
	Tcl_DecrRefCount(matchFileList);
	Tcl_DecrRefCount(directory);
    }
    Tcl_DecrRefCount(searchPath);
    TclSetProcessGlobalValue(&encodingFileMap, map, NULL);
    Tcl_DecrRefCount(map);
}

/*
 *---------------------------------------------------------------------------
 *
 * TclInitEncodingSubsystem --
 *
 *	Initialize all resources used by this subsystem on a per-process
 *	basis.
 *
 * Results:
 *	None.
 *
 * Side effects:
 *	Depends on the memory, object, and IO subsystems.
 *
 *---------------------------------------------------------------------------
 */

/* Since TCL_ENCODING_MODIFIED is only used for utf-8/cesu-8 and
 * TCL_ENCODING_LE is only used for  utf-16/utf-32/ucs-2. re-use the same value */
#define TCL_ENCODING_LE		TCL_ENCODING_MODIFIED	/* Little-endian encoding */
#define ENCODING_UTF	0x200	/* For UTF-8 encoding, allow 4-byte output sequences */
#define ENCODING_INPUT	0x400 /* For UTF-8/CESU-8 encoding, means external -> internal */

void
TclInitEncodingSubsystem(void)
{
    Tcl_EncodingType type;
    TableEncodingData *dataPtr;
    unsigned size;
    unsigned short i;
    union {
        char c;
        short s;
    } isLe;

    if (encodingsInitialized) {
	return;
    }

    isLe.s = TCL_ENCODING_LE;
    Tcl_MutexLock(&encodingMutex);
    Tcl_InitHashTable(&encodingTable, TCL_STRING_KEYS);
    Tcl_MutexUnlock(&encodingMutex);

    /*
     * Create a few initial encodings.  UTF-8 to UTF-8 translation is not a
     * no-op because it turns a stream of improperly formed UTF-8 into a
     * properly formed stream.
     */

    type.encodingName	= NULL;
    type.toUtfProc	= BinaryProc;
    type.fromUtfProc	= BinaryProc;
    type.freeProc	= NULL;
    type.nullSize	= 1;
    type.clientData	= NULL;
    tclIdentityEncoding = Tcl_CreateEncoding(&type);

    type.encodingName	= "utf-8";
    type.toUtfProc	= UtfToUtfProc;
    type.fromUtfProc	= UtfToUtfProc;
    type.freeProc	= NULL;
    type.nullSize	= 1;
    type.clientData	= INT2PTR(ENCODING_UTF);
    Tcl_CreateEncoding(&type);
    type.clientData	= INT2PTR(0);
    type.encodingName	= "cesu-8";
    Tcl_CreateEncoding(&type);

    type.toUtfProc	= Utf16ToUtfProc;
    type.fromUtfProc    = UtfToUcs2Proc;
    type.freeProc	= NULL;
    type.nullSize	= 2;
    type.encodingName   = "ucs-2le";
    type.clientData	= INT2PTR(TCL_ENCODING_LE);
    Tcl_CreateEncoding(&type);
    type.encodingName   = "ucs-2be";
    type.clientData	= INT2PTR(0);
    Tcl_CreateEncoding(&type);
    type.encodingName   = "ucs-2";
    type.clientData	= INT2PTR(isLe.c);
    Tcl_CreateEncoding(&type);

    type.toUtfProc	= Utf32ToUtfProc;
    type.fromUtfProc    = UtfToUtf32Proc;
    type.freeProc	= NULL;
    type.nullSize	= 4;
    type.encodingName   = "utf-32le";
    type.clientData	= INT2PTR(TCL_ENCODING_LE);
    Tcl_CreateEncoding(&type);
    type.encodingName   = "utf-32be";
    type.clientData	= INT2PTR(0);
    Tcl_CreateEncoding(&type);
    type.encodingName   = "utf-32";
    type.clientData	= INT2PTR(isLe.c);
    Tcl_CreateEncoding(&type);

    type.toUtfProc	= Utf16ToUtfProc;
    type.fromUtfProc    = UtfToUtf16Proc;
    type.freeProc	= NULL;
    type.nullSize	= 2;
    type.encodingName   = "utf-16le";
    type.clientData	= INT2PTR(TCL_ENCODING_LE|ENCODING_UTF);
    Tcl_CreateEncoding(&type);
    type.encodingName   = "utf-16be";
    type.clientData	= INT2PTR(ENCODING_UTF);
    Tcl_CreateEncoding(&type);
    type.encodingName   = "utf-16";
    type.clientData	= INT2PTR(isLe.c|ENCODING_UTF);
    Tcl_CreateEncoding(&type);

#ifndef TCL_NO_DEPRECATED
    type.encodingName   = "unicode";
    Tcl_CreateEncoding(&type);
#endif

    /*
     * Need the iso8859-1 encoding in order to process binary data, so force
     * it to always be embedded. Note that this encoding *must* be a proper
     * table encoding or some of the escape encodings crash! Hence the ugly
     * code to duplicate the structure of a table encoding here.
     */

    dataPtr = (TableEncodingData *)Tcl_Alloc(sizeof(TableEncodingData));
    memset(dataPtr, 0, sizeof(TableEncodingData));
    dataPtr->fallback = '?';

    size = 256*(sizeof(unsigned short *) + sizeof(unsigned short));
    dataPtr->toUnicode = (unsigned short **)Tcl_Alloc(size);
    memset(dataPtr->toUnicode, 0, size);
    dataPtr->fromUnicode = (unsigned short **)Tcl_Alloc(size);
    memset(dataPtr->fromUnicode, 0, size);

    dataPtr->toUnicode[0] = (unsigned short *) (dataPtr->toUnicode + 256);
    dataPtr->fromUnicode[0] = (unsigned short *) (dataPtr->fromUnicode + 256);
    for (i=1 ; i<256 ; i++) {
	dataPtr->toUnicode[i] = emptyPage;
	dataPtr->fromUnicode[i] = emptyPage;
    }

    for (i=0 ; i<256 ; i++) {
	dataPtr->toUnicode[0][i] = i;
	dataPtr->fromUnicode[0][i] = i;
    }

    type.encodingName	= "iso8859-1";
    type.toUtfProc	= Iso88591ToUtfProc;
    type.fromUtfProc	= Iso88591FromUtfProc;
    type.freeProc	= TableFreeProc;
    type.nullSize	= 1;
    type.clientData	= dataPtr;
    defaultEncoding	= Tcl_CreateEncoding(&type);
    systemEncoding	= Tcl_GetEncoding(NULL, type.encodingName);

    encodingsInitialized = 1;
}

/*
 *----------------------------------------------------------------------
 *
 * TclFinalizeEncodingSubsystem --
 *
 *	Release the state associated with the encoding subsystem.
 *
 * Results:
 *	None.
 *
 * Side effects:
 *	Frees all of the encodings.
 *
 *----------------------------------------------------------------------
 */

void
TclFinalizeEncodingSubsystem(void)
{
    Tcl_HashSearch search;
    Tcl_HashEntry *hPtr;

    Tcl_MutexLock(&encodingMutex);
    encodingsInitialized = 0;
    FreeEncoding(systemEncoding);
    systemEncoding = NULL;
    defaultEncoding = NULL;
    FreeEncoding(tclIdentityEncoding);
    tclIdentityEncoding = NULL;

    hPtr = Tcl_FirstHashEntry(&encodingTable, &search);
    while (hPtr != NULL) {
	/*
	 * Call FreeEncoding instead of doing it directly to handle refcounts
	 * like escape encodings use. [Bug 524674] Make sure to call
	 * Tcl_FirstHashEntry repeatedly so that all encodings are eventually
	 * cleaned up.
	 */

	FreeEncoding((Tcl_Encoding)Tcl_GetHashValue(hPtr));
	hPtr = Tcl_FirstHashEntry(&encodingTable, &search);
    }

    Tcl_DeleteHashTable(&encodingTable);
    Tcl_MutexUnlock(&encodingMutex);
}

/*
 *-------------------------------------------------------------------------
 *
 * Tcl_GetEncoding --
 *
 *	Given the name of a encoding, find the corresponding Tcl_Encoding
 *	token. If the encoding did not already exist, Tcl attempts to
 *	dynamically load an encoding by that name.
 *
 * Results:
 *	Returns a token that represents the encoding. If the name didn't refer
 *	to any known or loadable encoding, NULL is returned. If NULL was
 *	returned, an error message is left in interp's result object, unless
 *	interp was NULL.
 *
 * Side effects:
 *	LoadEncodingFile is called if necessary.
 *
 *-------------------------------------------------------------------------
 */

Tcl_Encoding
Tcl_GetEncoding(
    Tcl_Interp *interp,		/* Interp for error reporting, if not NULL. */
    const char *name)		/* The name of the desired encoding. */
{
    Tcl_HashEntry *hPtr;
    Encoding *encodingPtr;

    Tcl_MutexLock(&encodingMutex);
    if (name == NULL) {
	encodingPtr = (Encoding *) systemEncoding;
	encodingPtr->refCount++;
	Tcl_MutexUnlock(&encodingMutex);
	return systemEncoding;
    }

    hPtr = Tcl_FindHashEntry(&encodingTable, name);
    if (hPtr != NULL) {
	encodingPtr = (Encoding *)Tcl_GetHashValue(hPtr);
	encodingPtr->refCount++;
	Tcl_MutexUnlock(&encodingMutex);
	return (Tcl_Encoding) encodingPtr;
    }
    Tcl_MutexUnlock(&encodingMutex);

    return LoadEncodingFile(interp, name);
}

/*
 *---------------------------------------------------------------------------
 *
 * Tcl_FreeEncoding --
 *
 *	Releases an encoding allocated by Tcl_CreateEncoding() or
 *	Tcl_GetEncoding().
 *
 * Results:
 *	None.
 *
 * Side effects:
 *	The reference count associated with the encoding is decremented and
 *	the encoding is deleted if nothing is using it anymore.
 *
 *---------------------------------------------------------------------------
 */

void
Tcl_FreeEncoding(
    Tcl_Encoding encoding)
{
    Tcl_MutexLock(&encodingMutex);
    FreeEncoding(encoding);
    Tcl_MutexUnlock(&encodingMutex);
}

/*
 *----------------------------------------------------------------------
 *
 * FreeEncoding --
 *
 *	Decrements the reference count of an encoding.  The caller must hold
 *	encodingMutes.
 *
 * Results:
 *	None.
 *
 * Side effects:
 *	Releases the resource for an encoding if it is now unused.
 *	The reference count associated with the encoding is decremented and
 *	the encoding may be deleted if nothing is using it anymore.
 *
 *----------------------------------------------------------------------
 */

static void
FreeEncoding(
    Tcl_Encoding encoding)
{
    Encoding *encodingPtr = (Encoding *) encoding;

    if (encodingPtr == NULL) {
	return;
    }
    if (encodingPtr->refCount-- <= 1) {
	if (encodingPtr->freeProc != NULL) {
	    encodingPtr->freeProc(encodingPtr->clientData);
	}
	if (encodingPtr->hPtr != NULL) {
	    Tcl_DeleteHashEntry(encodingPtr->hPtr);
	}
	if (encodingPtr->name) {
	    Tcl_Free(encodingPtr->name);
	}
	Tcl_Free(encodingPtr);
    }
}

/*
 *-------------------------------------------------------------------------
 *
 * Tcl_GetEncodingName --
 *
 *	Given an encoding, return the name that was used to construct the
 *	encoding.
 *
 * Results:
 *	The name of the encoding.
 *
 * Side effects:
 *	None.
 *
 *---------------------------------------------------------------------------
 */

const char *
Tcl_GetEncodingName(
    Tcl_Encoding encoding)	/* The encoding whose name to fetch. */
{
    if (encoding == NULL) {
	encoding = systemEncoding;
    }

    return ((Encoding *) encoding)->name;
}

/*
 *-------------------------------------------------------------------------
 *
 * Tcl_GetEncodingNames --
 *
 *	Get the list of all known encodings, including the ones stored as
 *	files on disk in the encoding path.
 *
 * Results:
 *	Modifies interp's result object to hold a list of all the available
 *	encodings.
 *
 * Side effects:
 *	None.
 *
 *-------------------------------------------------------------------------
 */

void
Tcl_GetEncodingNames(
    Tcl_Interp *interp)		/* Interp to hold result. */
{
    Tcl_HashTable table;
    Tcl_HashSearch search;
    Tcl_HashEntry *hPtr;
    Tcl_Obj *map, *name, *result;
    Tcl_DictSearch mapSearch;
    int dummy, done = 0;

    TclNewObj(result);
    Tcl_InitObjHashTable(&table);

    /*
     * Copy encoding names from loaded encoding table to table.
     */

    Tcl_MutexLock(&encodingMutex);
    for (hPtr = Tcl_FirstHashEntry(&encodingTable, &search); hPtr != NULL;
	    hPtr = Tcl_NextHashEntry(&search)) {
	Encoding *encodingPtr = (Encoding *)Tcl_GetHashValue(hPtr);

	Tcl_CreateHashEntry(&table,
		Tcl_NewStringObj(encodingPtr->name, -1), &dummy);
    }
    Tcl_MutexUnlock(&encodingMutex);

    FillEncodingFileMap();
    map = TclGetProcessGlobalValue(&encodingFileMap);

    /*
     * Copy encoding names from encoding file map to table.
     */

    Tcl_DictObjFirst(NULL, map, &mapSearch, &name, NULL, &done);
    for (; !done; Tcl_DictObjNext(&mapSearch, &name, NULL, &done)) {
	Tcl_CreateHashEntry(&table, name, &dummy);
    }

    /*
     * Pull all encoding names from table into the result list.
     */

    for (hPtr = Tcl_FirstHashEntry(&table, &search); hPtr != NULL;
	    hPtr = Tcl_NextHashEntry(&search)) {
	Tcl_ListObjAppendElement(NULL, result,
		(Tcl_Obj *) Tcl_GetHashKey(&table, hPtr));
    }
    Tcl_SetObjResult(interp, result);
    Tcl_DeleteHashTable(&table);
}

/*
 *-------------------------------------------------------------------------
 *
 * Tcl_GetEncodingNulLength --
 *
 *	Given an encoding, return the number of nul bytes used for the
 *      string termination.
 *
 * Results:
 *	The number of nul bytes used for the string termination.
 *
 * Side effects:
 *	None.
 *
 *---------------------------------------------------------------------------
 */
<<<<<<< HEAD
size_t
=======
Tcl_Size
>>>>>>> 78b0b92a
Tcl_GetEncodingNulLength(
    Tcl_Encoding encoding)
{
    if (encoding == NULL) {
	encoding = systemEncoding;
    }

    return ((Encoding *) encoding)->nullSize;
}

/*
 *------------------------------------------------------------------------
 *
 * Tcl_SetSystemEncoding --
 *
 *	Sets the default encoding that should be used whenever the user passes
 *	a NULL value in to one of the conversion routines. If the supplied
 *	name is NULL, the system encoding is reset to the default system
 *	encoding.
 *
 * Results:
 *	The return value is TCL_OK if the system encoding was successfully set
 *	to the encoding specified by name, TCL_ERROR otherwise. If TCL_ERROR
 *	is returned, an error message is left in interp's result object,
 *	unless interp was NULL.
 *
 * Side effects:
 *	The reference count of the new system encoding is incremented. The
 *	reference count of the old system encoding is decremented and it may
 *	be freed. All VFS cached information is invalidated.
 *
 *------------------------------------------------------------------------
 */

int
Tcl_SetSystemEncoding(
    Tcl_Interp *interp,		/* Interp for error reporting, if not NULL. */
    const char *name)		/* The name of the desired encoding, or NULL/""
				 * to reset to default encoding. */
{
    Tcl_Encoding encoding;
    Encoding *encodingPtr;

    if (!name || !*name) {
	Tcl_MutexLock(&encodingMutex);
	encoding = defaultEncoding;
	encodingPtr = (Encoding *) encoding;
	encodingPtr->refCount++;
	Tcl_MutexUnlock(&encodingMutex);
    } else {
	encoding = Tcl_GetEncoding(interp, name);
	if (encoding == NULL) {
	    return TCL_ERROR;
	}
    }

    Tcl_MutexLock(&encodingMutex);
    FreeEncoding(systemEncoding);
    systemEncoding = encoding;
    Tcl_MutexUnlock(&encodingMutex);
    Tcl_FSMountsChanged(NULL);

    return TCL_OK;
}

/*
 *---------------------------------------------------------------------------
 *
 * Tcl_CreateEncoding --
 *
 *	Defines a new encoding, along with the functions that are used to
 *	convert to and from Unicode.
 *
 * Results:
 *	Returns a token that represents the encoding. If an encoding with the
 *	same name already existed, the old encoding token remains valid and
 *	continues to behave as it used to, and is eventually garbage collected
 *	when the last reference to it goes away. Any subsequent calls to
 *	Tcl_GetEncoding with the specified name retrieve the most recent
 *	encoding token.
 *
 * Side effects:
 *	A new record having the name of the encoding is entered into a table of
 *	encodings visible to all interpreters.  For each call to this function,
 *	there should eventually be a call to Tcl_FreeEncoding, which cleans
 *	deletes the record in the table when an encoding is no longer needed.
 *
 *---------------------------------------------------------------------------
 */

Tcl_Encoding
Tcl_CreateEncoding(
    const Tcl_EncodingType *typePtr)
				/* The encoding type. */
{
    Encoding *encodingPtr = (Encoding *)Tcl_Alloc(sizeof(Encoding));
    encodingPtr->name		= NULL;
    encodingPtr->toUtfProc	= typePtr->toUtfProc;
    encodingPtr->fromUtfProc	= typePtr->fromUtfProc;
    encodingPtr->freeProc	= typePtr->freeProc;
    encodingPtr->nullSize	= typePtr->nullSize;
    encodingPtr->clientData	= typePtr->clientData;
    if (typePtr->nullSize == 2) {
	encodingPtr->lengthProc = (LengthProc *) unilen;
    } else if (typePtr->nullSize == 4) {
	encodingPtr->lengthProc = (LengthProc *) unilen4;
    } else {
	encodingPtr->lengthProc = (LengthProc *) strlen;
    }
    encodingPtr->refCount	= 1;
    encodingPtr->hPtr		= NULL;

  if (typePtr->encodingName) {
    Tcl_HashEntry *hPtr;
    int isNew;
    char *name;

    Tcl_MutexLock(&encodingMutex);
    hPtr = Tcl_CreateHashEntry(&encodingTable, typePtr->encodingName, &isNew);
    if (isNew == 0) {
	/*
	 * Remove old encoding from hash table, but don't delete it until last
	 * reference goes away.
	 */

	Encoding *replaceMe = (Encoding *)Tcl_GetHashValue(hPtr);
	replaceMe->hPtr = NULL;
    }

    name = (char *)Tcl_Alloc(strlen(typePtr->encodingName) + 1);
    encodingPtr->name		= strcpy(name, typePtr->encodingName);
    encodingPtr->hPtr		= hPtr;
    Tcl_SetHashValue(hPtr, encodingPtr);

    Tcl_MutexUnlock(&encodingMutex);
  }
    return (Tcl_Encoding) encodingPtr;
}

/*
 *-------------------------------------------------------------------------
 *
 * Tcl_ExternalToUtfDString --
 *
 *	Convert a source buffer from the specified encoding into UTF-8. If any
 *	of the bytes in the source buffer are invalid or cannot be represented
 *	in the target encoding, a default fallback character will be
 *	substituted.
 *
 * Results:
 *	The converted bytes are stored in the DString, which is then NULL
 *	terminated. The return value is a pointer to the value stored in the
 *	DString.
 *
 * Side effects:
 *	None.
 *
 *-------------------------------------------------------------------------
 */

#undef Tcl_ExternalToUtfDString
char *
Tcl_ExternalToUtfDString(
    Tcl_Encoding encoding,	/* The encoding for the source string, or NULL
				 * for the default system encoding. */
    const char *src,		/* Source string in specified encoding. */
<<<<<<< HEAD
    size_t srcLen,		/* Source string length in bytes, or -1 for
=======
    Tcl_Size srcLen,		/* Source string length in bytes, or < 0 for
>>>>>>> 78b0b92a
				 * encoding-specific string length. */
    Tcl_DString *dstPtr)	/* Uninitialized or free DString in which the
				 * converted string is stored. */
{
    Tcl_ExternalToUtfDStringEx(encoding, src, srcLen, TCL_ENCODING_NOCOMPLAIN, dstPtr);
    return Tcl_DStringValue(dstPtr);
}


/*
 *-------------------------------------------------------------------------
 *
 * Tcl_ExternalToUtfDStringEx --
 *
 *	Convert a source buffer from the specified encoding into UTF-8.
 *	The parameter flags controls the behavior, if any of the bytes in
 *	the source buffer are invalid or cannot be represented in utf-8.
 *	Possible flags values:
 *	TCL_ENCODING_NOCOMPLAIN: replace invalid characters/bytes by a default
 *	fallback character. Always return -1 (Default in Tcl 8.7).
 *	TCL_ENCODING_MODIFIED: convert NULL bytes to \xC0\x80 in stead of 0x00.
 *	Only valid for "utf-8" and "cesu-8". This flag may be used together
 *	with the other flags.
 *
 * Results:
 *	The converted bytes are stored in the DString, which is then NULL
 *	terminated in an encoding-specific manner. The return value is
 *	the error position in the source string or -1 if no conversion error
 *	is reported.
  *
 * Side effects:
 *	None.
 *
 *-------------------------------------------------------------------------
 */

<<<<<<< HEAD
size_t
=======
Tcl_Size
>>>>>>> 78b0b92a
Tcl_ExternalToUtfDStringEx(
    Tcl_Encoding encoding,	/* The encoding for the source string, or NULL
				 * for the default system encoding. */
    const char *src,		/* Source string in specified encoding. */
<<<<<<< HEAD
    size_t srcLen,			/* Source string length in bytes, or TCL_INDEX_NONE for
=======
    Tcl_Size srcLen,			/* Source string length in bytes, or < 0 for
>>>>>>> 78b0b92a
				 * encoding-specific string length. */
    int flags,			/* Conversion control flags. */
    Tcl_DString *dstPtr)	/* Uninitialized or free DString in which the
				 * converted string is stored. */
{
    char *dst;
    Tcl_EncodingState state;
    const Encoding *encodingPtr;
    int result, soFar, srcRead, dstWrote, dstChars;
<<<<<<< HEAD
    size_t dstLen;
=======
    Tcl_Size dstLen;
>>>>>>> 78b0b92a
    const char *srcStart = src;

    Tcl_DStringInit(dstPtr);
    dst = Tcl_DStringValue(dstPtr);
    dstLen = dstPtr->spaceAvl - 1;

    if (encoding == NULL) {
	encoding = systemEncoding;
    }
    encodingPtr = (Encoding *) encoding;

    if (src == NULL) {
	srcLen = 0;
    } else if (srcLen == TCL_INDEX_NONE) {
	srcLen = encodingPtr->lengthProc(src);
    }

    flags |= TCL_ENCODING_START | TCL_ENCODING_END;
    if (encodingPtr->toUtfProc == UtfToUtfProc) {
	flags |= ENCODING_INPUT;
    }

    while (1) {
	result = encodingPtr->toUtfProc(encodingPtr->clientData, src, srcLen,
		flags, &state, dst, dstLen, &srcRead, &dstWrote, &dstChars);
	soFar = dst + dstWrote - Tcl_DStringValue(dstPtr);

	src += srcRead;
	if (result != TCL_CONVERT_NOSPACE) {
	    Tcl_DStringSetLength(dstPtr, soFar);
<<<<<<< HEAD
	    return (result == TCL_OK) ? TCL_INDEX_NONE : (size_t)(src - srcStart);
=======
	    return (result == TCL_OK) ? TCL_INDEX_NONE : (Tcl_Size)(src - srcStart);
>>>>>>> 78b0b92a
	}
	flags &= ~TCL_ENCODING_START;
	srcLen -= srcRead;
	if (Tcl_DStringLength(dstPtr) == 0) {
	    Tcl_DStringSetLength(dstPtr, dstLen);
	}
	Tcl_DStringSetLength(dstPtr, 2 * Tcl_DStringLength(dstPtr) + 1);
	dst = Tcl_DStringValue(dstPtr) + soFar;
	dstLen = Tcl_DStringLength(dstPtr) - soFar - 1;
    }
}

/*
 *-------------------------------------------------------------------------
 *
 * Tcl_ExternalToUtf --
 *
 *	Convert a source buffer from the specified encoding into UTF-8.
 *
 * Results:
 *	The return value is one of TCL_OK, TCL_CONVERT_MULTIBYTE,
 *	TCL_CONVERT_SYNTAX, TCL_CONVERT_UNKNOWN, or TCL_CONVERT_NOSPACE, as
 *	documented in tcl.h.
 *
 * Side effects:
 *	The converted bytes are stored in the output buffer.
 *
 *-------------------------------------------------------------------------
 */

int
Tcl_ExternalToUtf(
    TCL_UNUSED(Tcl_Interp *),	/* TODO: Re-examine this. */
    Tcl_Encoding encoding,	/* The encoding for the source string, or NULL
				 * for the default system encoding. */
    const char *src,		/* Source string in specified encoding. */
<<<<<<< HEAD
    size_t srcLen,		/* Source string length in bytes, or -1
				 * for encoding-specific string length. */
=======
    Tcl_Size srcLen,		/* Source string length in bytes, or < 0 for
				 * encoding-specific string length. */
>>>>>>> 78b0b92a
    int flags,			/* Conversion control flags. */
    Tcl_EncodingState *statePtr,/* Place for conversion routine to store state
				 * information used during a piecewise
				 * conversion. Contents of statePtr are
				 * initialized and/or reset by conversion
				 * routine under control of flags argument. */
    char *dst,			/* Output buffer in which converted string is
				 * stored. */
<<<<<<< HEAD
    size_t dstLen,		/* The maximum length of output buffer in
=======
    Tcl_Size dstLen,		/* The maximum length of output buffer in
>>>>>>> 78b0b92a
				 * bytes. */
    int *srcReadPtr,		/* Filled with the number of bytes from the
				 * source string that were converted. This may
				 * be less than the original source length if
				 * there was a problem converting some source
				 * characters. */
    int *dstWrotePtr,		/* Filled with the number of bytes that were
				 * stored in the output buffer as a result of
				 * the conversion. */
    int *dstCharsPtr)		/* Filled with the number of characters that
				 * correspond to the bytes stored in the
				 * output buffer. */
{
    const Encoding *encodingPtr;
    int result, srcRead, dstWrote, dstChars = 0;
    int noTerminate = flags & TCL_ENCODING_NO_TERMINATE;
    int charLimited = (flags & TCL_ENCODING_CHAR_LIMIT) && dstCharsPtr;
    int maxChars = INT_MAX;
    Tcl_EncodingState state;

    if (encoding == NULL) {
	encoding = systemEncoding;
    }
    encodingPtr = (Encoding *) encoding;

    if (src == NULL) {
	srcLen = 0;
    } else if (srcLen == TCL_INDEX_NONE) {
	srcLen = encodingPtr->lengthProc(src);
    }
    if (statePtr == NULL) {
	flags |= TCL_ENCODING_START | TCL_ENCODING_END;
	statePtr = &state;
    }
    if (srcReadPtr == NULL) {
	srcReadPtr = &srcRead;
    }
    if (dstWrotePtr == NULL) {
	dstWrotePtr = &dstWrote;
    }
    if (dstCharsPtr == NULL) {
	dstCharsPtr = &dstChars;
	flags &= ~TCL_ENCODING_CHAR_LIMIT;
    } else if (charLimited) {
	maxChars = *dstCharsPtr;
    }

    if (!noTerminate) {
	/*
	 * If there are any null characters in the middle of the buffer,
	 * they will converted to the UTF-8 null character (\xC0\x80). To get
	 * the actual \0 at the end of the destination buffer, we need to
	 * append it manually.  First make room for it...
	 */

	dstLen--;
    }
    if (encodingPtr->toUtfProc == UtfToUtfProc) {
	flags |= ENCODING_INPUT;
    }
    do {
	Tcl_EncodingState savedState = *statePtr;

	result = encodingPtr->toUtfProc(encodingPtr->clientData, src, srcLen,
		flags, statePtr, dst, dstLen, srcReadPtr, dstWrotePtr,
		dstCharsPtr);
	if (*dstCharsPtr <= maxChars) {
	    break;
	}
	dstLen = Tcl_UtfAtIndex(dst, maxChars) - dst + (TCL_UTF_MAX - 1);
	*statePtr = savedState;
    } while (1);
    if (!noTerminate) {
	/* ...and then append it */

	dst[*dstWrotePtr] = '\0';
    }

    return result;
}

/*
 *-------------------------------------------------------------------------
 *
 * Tcl_UtfToExternalDString --
 *
 *	Convert a source buffer from UTF-8 to the specified encoding. If any
 *	of the bytes in the source buffer are invalid or cannot be represented
 *	in the target encoding, a default fallback character is substituted.
 *
 * Results:
 *	The converted bytes are stored in the DString, which is then NULL
 *	terminated in an encoding-specific manner. The return value is a
 *	pointer to the value stored in the DString.
 *
 * Side effects:
 *	None.
 *
 *-------------------------------------------------------------------------
 */
#undef Tcl_UtfToExternalDString
char *
Tcl_UtfToExternalDString(
    Tcl_Encoding encoding,	/* The encoding for the converted string, or
				 * NULL for the default system encoding. */
    const char *src,		/* Source string in UTF-8. */
<<<<<<< HEAD
    size_t srcLen,		/* Source string length in bytes, or -1 for
=======
    Tcl_Size srcLen,		/* Source string length in bytes, or < 0 for
>>>>>>> 78b0b92a
				 * strlen(). */
    Tcl_DString *dstPtr)	/* Uninitialized or free DString in which the
				 * converted string is stored. */
{
    Tcl_UtfToExternalDStringEx(encoding, src, srcLen, TCL_ENCODING_NOCOMPLAIN, dstPtr);
    return Tcl_DStringValue(dstPtr);
}


/*
 *-------------------------------------------------------------------------
 *
 * Tcl_UtfToExternalDStringEx --
 *
 *	Convert a source buffer from UTF-8 to the specified encoding.
 *	The parameter flags controls the behavior, if any of the bytes in
 *	the source buffer are invalid or cannot be represented in the
 *	target encoding.
 *	Possible flags values:
 *	TCL_ENCODING_NOCOMPLAIN: replace invalid characters/bytes by a default
 *	fallback character. Always return -1 (Default in Tcl 8.7).
 *	TCL_ENCODING_MODIFIED: convert NULL bytes to \xC0\x80 in stead of 0x00.
 *	Only valid for "utf-8" and "cesu-8". This flag may be used together
 *	with the other flags.
 *
 * Results:
 *	The converted bytes are stored in the DString, which is then NULL
 *	terminated in an encoding-specific manner. The return value is
 *	the error position in the source string or -1 if no conversion error
 *	is reported.
 *
 * Side effects:
 *	None.
 *
 *-------------------------------------------------------------------------
 */

<<<<<<< HEAD
size_t
=======
Tcl_Size
>>>>>>> 78b0b92a
Tcl_UtfToExternalDStringEx(
    Tcl_Encoding encoding,	/* The encoding for the converted string, or
				 * NULL for the default system encoding. */
    const char *src,		/* Source string in UTF-8. */
<<<<<<< HEAD
    size_t srcLen,			/* Source string length in bytes, or < 0 for
=======
    Tcl_Size srcLen,		/* Source string length in bytes, or < 0 for
>>>>>>> 78b0b92a
				 * strlen(). */
    int flags,			/* Conversion control flags. */
    Tcl_DString *dstPtr)	/* Uninitialized or free DString in which the
				 * converted string is stored. */
{
    char *dst;
    Tcl_EncodingState state;
    const Encoding *encodingPtr;
    int result, soFar, srcRead, dstWrote, dstChars;
    const char *srcStart = src;
<<<<<<< HEAD
    size_t dstLen;
=======
    Tcl_Size dstLen;
>>>>>>> 78b0b92a

    Tcl_DStringInit(dstPtr);
    dst = Tcl_DStringValue(dstPtr);
    dstLen = dstPtr->spaceAvl - 1;

    if (encoding == NULL) {
	encoding = systemEncoding;
    }
    encodingPtr = (Encoding *) encoding;

    if (src == NULL) {
	srcLen = 0;
    } else if (srcLen == TCL_INDEX_NONE) {
	srcLen = strlen(src);
    }
    flags |= TCL_ENCODING_START | TCL_ENCODING_END;
    while (1) {
	result = encodingPtr->fromUtfProc(encodingPtr->clientData, src,
		srcLen, flags, &state, dst, dstLen,
		&srcRead, &dstWrote, &dstChars);
	soFar = dst + dstWrote - Tcl_DStringValue(dstPtr);

	src += srcRead;
	if (result != TCL_CONVERT_NOSPACE) {
	    int i = soFar + encodingPtr->nullSize - 1;
	    while (i >= soFar) {
		Tcl_DStringSetLength(dstPtr, i--);
	    }
<<<<<<< HEAD
	    return (result == TCL_OK) ? TCL_INDEX_NONE : (size_t)(src - srcStart);
=======
	    return (result == TCL_OK) ? TCL_INDEX_NONE : (Tcl_Size)(src - srcStart);
>>>>>>> 78b0b92a
	}

	flags &= ~TCL_ENCODING_START;
	srcLen -= srcRead;
	if (Tcl_DStringLength(dstPtr) == 0) {
	    Tcl_DStringSetLength(dstPtr, dstLen);
	}
	Tcl_DStringSetLength(dstPtr, 2 * Tcl_DStringLength(dstPtr) + 1);
	dst = Tcl_DStringValue(dstPtr) + soFar;
	dstLen = Tcl_DStringLength(dstPtr) - soFar - 1;
    }
}

/*
 *-------------------------------------------------------------------------
 *
 * Tcl_UtfToExternal --
 *
 *	Convert a buffer from UTF-8 into the specified encoding.
 *
 * Results:
 *	The return value is one of TCL_OK, TCL_CONVERT_MULTIBYTE,
 *	TCL_CONVERT_SYNTAX, TCL_CONVERT_UNKNOWN, or TCL_CONVERT_NOSPACE, as
 *	documented in tcl.h.
 *
 * Side effects:
 *	The converted bytes are stored in the output buffer.
 *
 *-------------------------------------------------------------------------
 */

int
Tcl_UtfToExternal(
    TCL_UNUSED(Tcl_Interp *),	/* TODO: Re-examine this. */
    Tcl_Encoding encoding,	/* The encoding for the converted string, or
				 * NULL for the default system encoding. */
    const char *src,		/* Source string in UTF-8. */
<<<<<<< HEAD
    size_t srcLen,		/* Source string length in bytes, or -1
				 * for strlen(). */
=======
    Tcl_Size srcLen,		/* Source string length in bytes, or < 0 for
				 * strlen(). */
>>>>>>> 78b0b92a
    int flags,			/* Conversion control flags. */
    Tcl_EncodingState *statePtr,/* Place for conversion routine to store state
				 * information used during a piecewise
				 * conversion. Contents of statePtr are
				 * initialized and/or reset by conversion
				 * routine under control of flags argument. */
    char *dst,			/* Output buffer in which converted string
				 * is stored. */
<<<<<<< HEAD
    size_t dstLen,		/* The maximum length of output buffer in
=======
    Tcl_Size dstLen,		/* The maximum length of output buffer in
>>>>>>> 78b0b92a
				 * bytes. */
    int *srcReadPtr,		/* Filled with the number of bytes from the
				 * source string that were converted. This may
				 * be less than the original source length if
				 * there was a problem converting some source
				 * characters. */
    int *dstWrotePtr,		/* Filled with the number of bytes that were
				 * stored in the output buffer as a result of
				 * the conversion. */
    int *dstCharsPtr)		/* Filled with the number of characters that
				 * correspond to the bytes stored in the
				 * output buffer. */
{
    const Encoding *encodingPtr;
    int result, srcRead, dstWrote, dstChars;
    Tcl_EncodingState state;

    if (encoding == NULL) {
	encoding = systemEncoding;
    }
    encodingPtr = (Encoding *) encoding;

    if (src == NULL) {
	srcLen = 0;
    } else if (srcLen == TCL_INDEX_NONE) {
	srcLen = strlen(src);
    }
    if (statePtr == NULL) {
	flags |= TCL_ENCODING_START | TCL_ENCODING_END;
	statePtr = &state;
    }
    if (srcReadPtr == NULL) {
	srcReadPtr = &srcRead;
    }
    if (dstWrotePtr == NULL) {
	dstWrotePtr = &dstWrote;
    }
    if (dstCharsPtr == NULL) {
	dstCharsPtr = &dstChars;
    }

    dstLen -= encodingPtr->nullSize;
    result = encodingPtr->fromUtfProc(encodingPtr->clientData, src, srcLen,
	    flags, statePtr, dst, dstLen, srcReadPtr,
	    dstWrotePtr, dstCharsPtr);
    memset(&dst[*dstWrotePtr], '\0', encodingPtr->nullSize);

    return result;
}

/*
 *---------------------------------------------------------------------------
 *
 * Tcl_FindExecutable --
 *
 *	This function computes the absolute path name of the current
 *	application, given its argv[0] value.
 *
 * Results:
 *	None.
 *
 * Side effects:
 *	The absolute pathname for the application is computed and stored to be
 *	returned later by [info nameofexecutable].
 *
 *---------------------------------------------------------------------------
 */
#undef Tcl_FindExecutable
const char *
Tcl_FindExecutable(
    const char *argv0)		/* The value of the application's argv[0]
				 * (native). */
{
    const char *version = Tcl_InitSubsystems();
    TclpSetInitialEncodings();
    TclpFindExecutable(argv0);
    return version;
}

/*
 *---------------------------------------------------------------------------
 *
 * OpenEncodingFileChannel --
 *
 *	Open the file believed to hold data for the encoding, "name".
 *
 * Results:
 *	Returns the readable Tcl_Channel from opening the file, or NULL if the
 *	file could not be successfully opened. If NULL was returned, an error
 *	message is left in interp's result object, unless interp was NULL.
 *
 * Side effects:
 *	Channel may be opened. Information about the filesystem may be cached
 *	to speed later calls.
 *
 *---------------------------------------------------------------------------
 */

static Tcl_Channel
OpenEncodingFileChannel(
    Tcl_Interp *interp,		/* Interp for error reporting, if not NULL. */
    const char *name)		/* The name of the encoding file on disk and
				 * also the name for new encoding. */
{
    Tcl_Obj *nameObj = Tcl_NewStringObj(name, -1);
    Tcl_Obj *fileNameObj = Tcl_DuplicateObj(nameObj);
    Tcl_Obj *searchPath = Tcl_DuplicateObj(Tcl_GetEncodingSearchPath());
    Tcl_Obj *map = TclGetProcessGlobalValue(&encodingFileMap);
    Tcl_Obj **dir, *path, *directory = NULL;
    Tcl_Channel chan = NULL;
<<<<<<< HEAD
    size_t i, numDirs;
=======
    Tcl_Size i, numDirs;
>>>>>>> 78b0b92a

    TclListObjGetElementsM(NULL, searchPath, &numDirs, &dir);
    Tcl_IncrRefCount(nameObj);
    Tcl_AppendToObj(fileNameObj, ".enc", -1);
    Tcl_IncrRefCount(fileNameObj);
    Tcl_DictObjGet(NULL, map, nameObj, &directory);

    /*
     * Check that any cached directory is still on the encoding search path.
     */

    if (NULL != directory) {
	int verified = 0;

	for (i=0; i<numDirs && !verified; i++) {
	    if (dir[i] == directory) {
		verified = 1;
	    }
	}
	if (!verified) {
	    const char *dirString = TclGetString(directory);

	    for (i=0; i<numDirs && !verified; i++) {
		if (strcmp(dirString, TclGetString(dir[i])) == 0) {
		    verified = 1;
		}
	    }
	}
	if (!verified) {
	    /*
	     * Directory no longer on the search path. Remove from cache.
	     */

	    map = Tcl_DuplicateObj(map);
	    Tcl_DictObjRemove(NULL, map, nameObj);
	    TclSetProcessGlobalValue(&encodingFileMap, map, NULL);
	    directory = NULL;
	}
    }

    if (NULL != directory) {
	/*
	 * Got a directory from the cache. Try to use it first.
	 */

	Tcl_IncrRefCount(directory);
	path = Tcl_FSJoinToPath(directory, 1, &fileNameObj);
	Tcl_IncrRefCount(path);
	Tcl_DecrRefCount(directory);
	chan = Tcl_FSOpenFileChannel(NULL, path, "r", 0);
	Tcl_DecrRefCount(path);
    }

    /*
     * Scan the search path until we find it.
     */

    for (i=0; i<numDirs && (chan == NULL); i++) {
	path = Tcl_FSJoinToPath(dir[i], 1, &fileNameObj);
	Tcl_IncrRefCount(path);
	chan = Tcl_FSOpenFileChannel(NULL, path, "r", 0);
	Tcl_DecrRefCount(path);
	if (chan != NULL) {
	    /*
	     * Save directory in the cache.
	     */

	    map = Tcl_DuplicateObj(TclGetProcessGlobalValue(&encodingFileMap));
	    Tcl_DictObjPut(NULL, map, nameObj, dir[i]);
	    TclSetProcessGlobalValue(&encodingFileMap, map, NULL);
	}
    }

    if ((NULL == chan) && (interp != NULL)) {
	Tcl_SetObjResult(interp, Tcl_ObjPrintf(
		"unknown encoding \"%s\"", name));
	Tcl_SetErrorCode(interp, "TCL", "LOOKUP", "ENCODING", name, NULL);
    }
    Tcl_DecrRefCount(fileNameObj);
    Tcl_DecrRefCount(nameObj);
    Tcl_DecrRefCount(searchPath);

    return chan;
}

/*
 *---------------------------------------------------------------------------
 *
 * LoadEncodingFile --
 *
 *	Read a file that describes an encoding and create a new Encoding from
 *	the data.
 *
 * Results:
 *	The return value is the newly loaded Tcl_Encoding or NULL if the file
 *	didn't exist or could not be processed. If NULL is returned and interp
 *	is not NULL, an error message is left in interp's result object.
 *
 * Side effects:
 *	A corresponding encoding file might be read from persistent storage, in
 *	which case LoadTableEncoding is called.
 *
 *---------------------------------------------------------------------------
 */

static Tcl_Encoding
LoadEncodingFile(
    Tcl_Interp *interp,		/* Interp for error reporting, if not NULL. */
    const char *name)		/* The name of both the encoding file
				 * and the new encoding. */
{
    Tcl_Channel chan = NULL;
    Tcl_Encoding encoding = NULL;
    int ch;

    chan = OpenEncodingFileChannel(interp, name);
    if (chan == NULL) {
	return NULL;
    }

    Tcl_SetChannelOption(NULL, chan, "-encoding", "utf-8");

    while (1) {
	Tcl_DString ds;

	Tcl_DStringInit(&ds);
	Tcl_Gets(chan, &ds);
	ch = Tcl_DStringValue(&ds)[0];
	Tcl_DStringFree(&ds);
	if (ch != '#') {
	    break;
	}
    }

    switch (ch) {
    case 'S':
	encoding = LoadTableEncoding(name, ENCODING_SINGLEBYTE, chan);
	break;
    case 'D':
	encoding = LoadTableEncoding(name, ENCODING_DOUBLEBYTE, chan);
	break;
    case 'M':
	encoding = LoadTableEncoding(name, ENCODING_MULTIBYTE, chan);
	break;
    case 'E':
	encoding = LoadEscapeEncoding(name, chan);
	break;
    }
    if ((encoding == NULL) && (interp != NULL)) {
	Tcl_SetObjResult(interp, Tcl_ObjPrintf(
		"invalid encoding file \"%s\"", name));
	Tcl_SetErrorCode(interp, "TCL", "LOOKUP", "ENCODING", name, NULL);
    }
    Tcl_CloseEx(NULL, chan, 0);

    return encoding;
}

/*
 *-------------------------------------------------------------------------
 *
 * LoadTableEncoding --
 *
 *	Helper function for LoadEncodingFile().  Creates a Tcl_EncodingType
 *	structure along with its corresponding TableEncodingData structure, and
 *	passes it to Tcl_Createncoding.
 *
 *	The file contains binary data but begins with a marker to indicate
 *	byte-ordering so a single binary file can be read on big or
 *	little-endian systems.
 *
 * Results:
 *	Returns the new Tcl_Encoding,  or NULL if it could could
 *	not be created because the file contained invalid data.
 *
 * Side effects:
 *	See Tcl_CreateEncoding().
 *
 *-------------------------------------------------------------------------
 */

static Tcl_Encoding
LoadTableEncoding(
    const char *name,		/* Name of the new encoding. */
    int type,			/* Type of encoding (ENCODING_?????). */
    Tcl_Channel chan)		/* File containing new encoding. */
{
    Tcl_DString lineString;
    Tcl_Obj *objPtr;
    char *line;
    int i, hi, lo, numPages, symbol, fallback, len;
    unsigned char used[256];
    unsigned size;
    TableEncodingData *dataPtr;
    unsigned short *pageMemPtr, *page;
    Tcl_EncodingType encType;

    /*
     * Speed over memory. Use a full 256 character table to decode hex
     * sequences in the encoding files.
     */

    static const char staticHex[] = {
      0,  0,  0,  0,  0,  0,  0, 0, 0, 0, 0, 0, 0, 0, 0, 0, /*   0 ...  15 */
      0,  0,  0,  0,  0,  0,  0, 0, 0, 0, 0, 0, 0, 0, 0, 0, /*  16 ...  31 */
      0,  0,  0,  0,  0,  0,  0, 0, 0, 0, 0, 0, 0, 0, 0, 0, /*  32 ...  47 */
      0,  1,  2,  3,  4,  5,  6, 7, 8, 9, 0, 0, 0, 0, 0, 0, /*  48 ...  63 */
      0, 10, 11, 12, 13, 14, 15, 0, 0, 0, 0, 0, 0, 0, 0, 0, /*  64 ...  79 */
      0,  0,  0,  0,  0,  0,  0, 0, 0, 0, 0, 0, 0, 0, 0, 0, /*  80 ...  95 */
      0, 10, 11, 12, 13, 14, 15, 0, 0, 0, 0, 0, 0, 0, 0, 0, /*  96 ... 111 */
      0,  1,  2,  3,  4,  5,  6, 7, 8, 9, 0, 0, 0, 0, 0, 0, /* 112 ... 127 */
      0,  0,  0,  0,  0,  0,  0, 0, 0, 0, 0, 0, 0, 0, 0, 0, /* 128 ... 143 */
      0,  0,  0,  0,  0,  0,  0, 0, 0, 0, 0, 0, 0, 0, 0, 0, /* 144 ... 159 */
      0,  0,  0,  0,  0,  0,  0, 0, 0, 0, 0, 0, 0, 0, 0, 0, /* 160 ... 175 */
      0,  0,  0,  0,  0,  0,  0, 0, 0, 0, 0, 0, 0, 0, 0, 0, /* 176 ... 191 */
      0,  0,  0,  0,  0,  0,  0, 0, 0, 0, 0, 0, 0, 0, 0, 0, /* 192 ... 207 */
      0,  0,  0,  0,  0,  0,  0, 0, 0, 0, 0, 0, 0, 0, 0, 0, /* 208 ... 223 */
      0,  0,  0,  0,  0,  0,  0, 0, 0, 0, 0, 0, 0, 0, 0, 0, /* 224 ... 239 */
      0,  0,  0,  0,  0,  0,  0, 0, 0, 0, 0, 0, 0, 0, 0, 0, /* 240 ... 255 */
    };

    Tcl_DStringInit(&lineString);
    if (Tcl_Gets(chan, &lineString) == TCL_IO_FAILURE) {
	return NULL;
    }
    line = Tcl_DStringValue(&lineString);

    fallback = (int) strtol(line, &line, 16);
    symbol = (int) strtol(line, &line, 10);
    numPages = (int) strtol(line, &line, 10);
    Tcl_DStringFree(&lineString);

    if (numPages < 0) {
	numPages = 0;
    } else if (numPages > 256) {
	numPages = 256;
    }

    memset(used, 0, sizeof(used));

#undef PAGESIZE
#define PAGESIZE    (256 * sizeof(unsigned short))

    dataPtr = (TableEncodingData *)Tcl_Alloc(sizeof(TableEncodingData));
    memset(dataPtr, 0, sizeof(TableEncodingData));

    dataPtr->fallback = fallback;

    /*
     * Read the table that maps characters to Unicode. Performs a single
     * malloc to get the memory for the array and all the pages needed by the
     * array.
     */

    size = 256 * sizeof(unsigned short *) + numPages * PAGESIZE;
    dataPtr->toUnicode = (unsigned short **)Tcl_Alloc(size);
    memset(dataPtr->toUnicode, 0, size);
    pageMemPtr = (unsigned short *) (dataPtr->toUnicode + 256);

    TclNewObj(objPtr);
    Tcl_IncrRefCount(objPtr);
    for (i = 0; i < numPages; i++) {
	int ch;
	const char *p;
<<<<<<< HEAD
	size_t expected = 3 + 16 * (16 * 4 + 1);
=======
	Tcl_Size expected = 3 + 16 * (16 * 4 + 1);
>>>>>>> 78b0b92a

	if (Tcl_ReadChars(chan, objPtr, expected, 0) != expected) {
	    return NULL;
	}
	p = TclGetString(objPtr);
	hi = (staticHex[UCHAR(p[0])] << 4) + staticHex[UCHAR(p[1])];
	dataPtr->toUnicode[hi] = pageMemPtr;
	p += 2;
	for (lo = 0; lo < 256; lo++) {
	    if ((lo & 0x0F) == 0) {
		p++;
	    }
	    ch = (staticHex[UCHAR(p[0])] << 12) + (staticHex[UCHAR(p[1])] << 8)
		    + (staticHex[UCHAR(p[2])] << 4) + staticHex[UCHAR(p[3])];
	    if (ch != 0) {
		used[ch >> 8] = 1;
	    }
	    *pageMemPtr = (unsigned short) ch;
	    pageMemPtr++;
	    p += 4;
	}
    }
    TclDecrRefCount(objPtr);

    if (type == ENCODING_DOUBLEBYTE) {
	memset(dataPtr->prefixBytes, 1, sizeof(dataPtr->prefixBytes));
    } else {
	for (hi = 1; hi < 256; hi++) {
	    if (dataPtr->toUnicode[hi] != NULL) {
		dataPtr->prefixBytes[hi] = 1;
	    }
	}
    }

    /*
     * Invert the toUnicode array to produce the fromUnicode array. Performs a
     * single malloc to get the memory for the array and all the pages needed
     * by the array. While reading in the toUnicode array remember what
     * pages are needed for the fromUnicode array.
     */

    if (symbol) {
	used[0] = 1;
    }
    numPages = 0;
    for (hi = 0; hi < 256; hi++) {
	if (used[hi]) {
	    numPages++;
	}
    }
    size = 256 * sizeof(unsigned short *) + numPages * PAGESIZE;
    dataPtr->fromUnicode = (unsigned short **)Tcl_Alloc(size);
    memset(dataPtr->fromUnicode, 0, size);
    pageMemPtr = (unsigned short *) (dataPtr->fromUnicode + 256);

    for (hi = 0; hi < 256; hi++) {
	if (dataPtr->toUnicode[hi] == NULL) {
	    dataPtr->toUnicode[hi] = emptyPage;
	    continue;
	}
	for (lo = 0; lo < 256; lo++) {
	    int ch = dataPtr->toUnicode[hi][lo];

	    if (ch != 0) {
		page = dataPtr->fromUnicode[ch >> 8];
		if (page == NULL) {
		    page = pageMemPtr;
		    pageMemPtr += 256;
		    dataPtr->fromUnicode[ch >> 8] = page;
		}
		page[ch & 0xFF] = (unsigned short) ((hi << 8) + lo);
	    }
	}
    }
    if (type == ENCODING_MULTIBYTE) {
	/*
	 * If multibyte encodings don't have a backslash character, define
	 * one. Otherwise, on Windows, native file names don't work because
	 * the backslash in the file name maps to the unknown character
	 * (question mark) when converting from UTF-8 to external encoding.
	 */

	if (dataPtr->fromUnicode[0] != NULL) {
	    if (dataPtr->fromUnicode[0][(int)'\\'] == '\0') {
		dataPtr->fromUnicode[0][(int)'\\'] = '\\';
	    }
	}
    }
    if (symbol) {
	/*
	 * Make a special symbol encoding that maps each symbol character from
	 * its Unicode code point down into page 0, and also ensure that each
	 * characters on page 0 maps to itself so that a symbol font can be
	 * used to display a simple string like "abcd" and have alpha, beta,
	 * chi, delta show up, rather than have "unknown" chars show up because
	 * strictly speaking the symbol font doesn't have glyphs for those low
	 * ASCII chars.
	 */

	page = dataPtr->fromUnicode[0];
	if (page == NULL) {
	    page = pageMemPtr;
	    dataPtr->fromUnicode[0] = page;
	}
	for (lo = 0; lo < 256; lo++) {
	    if (dataPtr->toUnicode[0][lo] != 0) {
		page[lo] = (unsigned short) lo;
	    }
	}
    }
    for (hi = 0; hi < 256; hi++) {
	if (dataPtr->fromUnicode[hi] == NULL) {
	    dataPtr->fromUnicode[hi] = emptyPage;
	}
    }

    /*
     * For trailing 'R'everse encoding, see [Patch 689341]
     */

    Tcl_DStringInit(&lineString);

    /*
     * Skip leading empty lines.
     */

    while ((len = Tcl_Gets(chan, &lineString)) == 0) {
	/* empty body */
    }
    if (len < 0) {
	goto doneParse;
    }

    /*
     * Require that it starts with an 'R'.
     */

    line = Tcl_DStringValue(&lineString);
    if (line[0] != 'R') {
	goto doneParse;
    }

    /*
     * Read lines until EOF.
     */

    for (TclDStringClear(&lineString);
	    (len = Tcl_Gets(chan, &lineString)) != -1;
	    TclDStringClear(&lineString)) {
	const unsigned char *p;
	int to, from;

	/*
	 * Skip short lines.
	 */

	if (len < 5) {
	    continue;
	}

	/*
	 * Parse the line as a sequence of hex digits.
	 */

	p = (const unsigned char *) Tcl_DStringValue(&lineString);
	to = (staticHex[p[0]] << 12) + (staticHex[p[1]] << 8)
		+ (staticHex[p[2]] << 4) + staticHex[p[3]];
	if (to == 0) {
	    continue;
	}
	for (p += 5, len -= 5; len >= 0 && *p; p += 5, len -= 5) {
	    from = (staticHex[p[0]] << 12) + (staticHex[p[1]] << 8)
		    + (staticHex[p[2]] << 4) + staticHex[p[3]];
	    if (from == 0) {
		continue;
	    }
	    dataPtr->fromUnicode[from >> 8][from & 0xFF] = to;
	}
    }
  doneParse:
    Tcl_DStringFree(&lineString);

    /*
     * Package everything into an encoding structure.
     */

    encType.encodingName    = name;
    encType.toUtfProc	    = TableToUtfProc;
    encType.fromUtfProc	    = TableFromUtfProc;
    encType.freeProc	    = TableFreeProc;
    encType.nullSize	    = (type == ENCODING_DOUBLEBYTE) ? 2 : 1;
    encType.clientData	    = dataPtr;

    return Tcl_CreateEncoding(&encType);
}

/*
 *-------------------------------------------------------------------------
 *
 * LoadEscapeEncoding --
 *
 *	Helper function for LoadEncodingTable(). Loads a state machine that
 *	converts between Unicode and some other encoding.
 *
 *	File contains text data that describes the escape sequences that are
 *	used to choose an encoding and the associated names for the
 *	sub-encodings.
 *
 * Results:
 *	The return value is the new encoding, or NULL if the encoding could
 *	not be created (because the file contained invalid data).
 *
 * Side effects:
 *	None.
 *
 *-------------------------------------------------------------------------
 */

static Tcl_Encoding
LoadEscapeEncoding(
    const char *name,		/* Name of the new encoding. */
    Tcl_Channel chan)		/* File containing new encoding. */
{
    int i;
    unsigned size;
    Tcl_DString escapeData;
    char init[16], final[16];
    EscapeEncodingData *dataPtr;
    Tcl_EncodingType type;

    init[0] = '\0';
    final[0] = '\0';
    Tcl_DStringInit(&escapeData);

    while (1) {
<<<<<<< HEAD
	size_t argc;
=======
	Tcl_Size argc;
>>>>>>> 78b0b92a
	const char **argv;
	char *line;
	Tcl_DString lineString;

	Tcl_DStringInit(&lineString);
	if (Tcl_Gets(chan, &lineString) == TCL_IO_FAILURE) {
	    break;
	}
	line = Tcl_DStringValue(&lineString);
	if (Tcl_SplitList(NULL, line, &argc, &argv) != TCL_OK) {
	    Tcl_DStringFree(&lineString);
	    continue;
	}
	if (argc >= 2) {
	    if (strcmp(argv[0], "name") == 0) {
		/* do nothing */
	    } else if (strcmp(argv[0], "init") == 0) {
		strncpy(init, argv[1], sizeof(init));
		init[sizeof(init) - 1] = '\0';
	    } else if (strcmp(argv[0], "final") == 0) {
		strncpy(final, argv[1], sizeof(final));
		final[sizeof(final) - 1] = '\0';
	    } else {
		EscapeSubTable est;
		Encoding *e;

		strncpy(est.sequence, argv[1], sizeof(est.sequence));
		est.sequence[sizeof(est.sequence) - 1] = '\0';
		est.sequenceLen = strlen(est.sequence);

		strncpy(est.name, argv[0], sizeof(est.name));
		est.name[sizeof(est.name) - 1] = '\0';

		/*
		 * To avoid infinite recursion in [encoding system iso2022-*]
		 */

		e = (Encoding *) Tcl_GetEncoding(NULL, est.name);
		if ((e != NULL) && (e->toUtfProc != TableToUtfProc)
			&& (e->toUtfProc != Iso88591ToUtfProc)) {
		   Tcl_FreeEncoding((Tcl_Encoding) e);
		   e = NULL;
		}
		est.encodingPtr = e;
		Tcl_DStringAppend(&escapeData, (char *) &est, sizeof(est));
	    }
	}
	Tcl_Free(argv);
	Tcl_DStringFree(&lineString);
    }

    size = offsetof(EscapeEncodingData, subTables)
	    + Tcl_DStringLength(&escapeData);
    dataPtr = (EscapeEncodingData *)Tcl_Alloc(size);
    dataPtr->initLen = strlen(init);
    memcpy(dataPtr->init, init, dataPtr->initLen + 1);
    dataPtr->finalLen = strlen(final);
    memcpy(dataPtr->final, final, dataPtr->finalLen + 1);
    dataPtr->numSubTables =
	    Tcl_DStringLength(&escapeData) / sizeof(EscapeSubTable);
    memcpy(dataPtr->subTables, Tcl_DStringValue(&escapeData),
	    Tcl_DStringLength(&escapeData));
    Tcl_DStringFree(&escapeData);

    memset(dataPtr->prefixBytes, 0, sizeof(dataPtr->prefixBytes));
    for (i = 0; i < dataPtr->numSubTables; i++) {
	dataPtr->prefixBytes[UCHAR(dataPtr->subTables[i].sequence[0])] = 1;
    }
    if (dataPtr->init[0] != '\0') {
	dataPtr->prefixBytes[UCHAR(dataPtr->init[0])] = 1;
    }
    if (dataPtr->final[0] != '\0') {
	dataPtr->prefixBytes[UCHAR(dataPtr->final[0])] = 1;
    }

    /*
     * Package everything into an encoding structure.
     */

    type.encodingName	= name;
    type.toUtfProc	= EscapeToUtfProc;
    type.fromUtfProc    = EscapeFromUtfProc;
    type.freeProc	= EscapeFreeProc;
    type.nullSize	= 1;
    type.clientData	= dataPtr;

    return Tcl_CreateEncoding(&type);
}

/*
 *-------------------------------------------------------------------------
 *
 * BinaryProc --
 *
 *	The default conversion when no other conversion is specified. No
 *	translation is done; source bytes are copied directly to destination
 *	bytes.
 *
 * Results:
 *	Returns TCL_OK if conversion was successful.
 *
 * Side effects:
 *	None.
 *
 *-------------------------------------------------------------------------
 */

static int
BinaryProc(
    TCL_UNUSED(void *),
    const char *src,		/* Source string (unknown encoding). */
    int srcLen,			/* Source string length in bytes. */
    int flags,			/* Conversion control flags. */
    TCL_UNUSED(Tcl_EncodingState *),
    char *dst,			/* Output buffer in which converted string is
				 * stored. */
    int dstLen,			/* The maximum length of output buffer in
				 * bytes. */
    int *srcReadPtr,		/* Filled with the number of bytes from the
				 * source string that were converted. */
    int *dstWrotePtr,		/* Filled with the number of bytes that were
				 * stored in the output buffer as a result of
				 * the conversion. */
    int *dstCharsPtr)		/* Filled with the number of characters that
				 * correspond to the bytes stored in the
				 * output buffer. */
{
    int result;

    result = TCL_OK;
    dstLen -= TCL_UTF_MAX - 1;
    if (dstLen < 0) {
	dstLen = 0;
    }
    if ((flags & TCL_ENCODING_CHAR_LIMIT) && srcLen > *dstCharsPtr) {
	srcLen = *dstCharsPtr;
    }
    if (srcLen > dstLen) {
	srcLen = dstLen;
	result = TCL_CONVERT_NOSPACE;
    }

    *srcReadPtr = srcLen;
    *dstWrotePtr = srcLen;
    *dstCharsPtr = srcLen;
    memcpy(dst, src, srcLen);
    return result;
}

/*
 *-------------------------------------------------------------------------
 *
 * UtfToUtfProc --
 *
 *	Converts from UTF-8 to UTF-8. Note that the UTF-8 to UTF-8 translation
 *	is not a no-op, because it turns a stream of improperly formed
 *	UTF-8 into a properly-formed stream.
 *
 * Results:
 *	Returns TCL_OK if conversion was successful.
 *
 * Side effects:
 *	None.
 *
 *-------------------------------------------------------------------------
 */

#define STOPONERROR (!(flags & TCL_ENCODING_NOCOMPLAIN))

static int
UtfToUtfProc(
    void *clientData,	/* additional flags, e.g. TCL_ENCODING_MODIFIED */
    const char *src,		/* Source string in UTF-8. */
    int srcLen,			/* Source string length in bytes. */
    int flags,			/* Conversion control flags. */
    TCL_UNUSED(Tcl_EncodingState *),
    char *dst,			/* Output buffer in which converted string is
				 * stored. */
    int dstLen,			/* The maximum length of output buffer in
				 * bytes. */
    int *srcReadPtr,		/* Filled with the number of bytes from the
				 * source string that were converted. This may
				 * be less than the original source length if
				 * there was a problem converting some source
				 * characters. */
    int *dstWrotePtr,		/* Filled with the number of bytes that were
				 * stored in the output buffer as a result of
				 * the conversion. */
    int *dstCharsPtr)		/* Filled with the number of characters that
				 * correspond to the bytes stored in the
				 * output buffer. */
{
    const char *srcStart, *srcEnd, *srcClose;
    const char *dstStart, *dstEnd;
    int result, numChars, charLimit = INT_MAX;
    int ch;

    result = TCL_OK;

    srcStart = src;
    srcEnd = src + srcLen;
    srcClose = srcEnd;
    if ((flags & TCL_ENCODING_END) == 0) {
	srcClose -= 6;
    }
    if (flags & TCL_ENCODING_CHAR_LIMIT) {
	charLimit = *dstCharsPtr;
    }

    dstStart = dst;
    flags |= PTR2INT(clientData);
    dstEnd = dst + dstLen - ((flags & ENCODING_UTF) ? TCL_UTF_MAX : 6);

    for (numChars = 0; src < srcEnd && numChars <= charLimit; numChars++) {
	if ((src > srcClose) && (!Tcl_UtfCharComplete(src, srcEnd - src))) {
	    /*
	     * If there is more string to follow, this will ensure that the
	     * last UTF-8 character in the source buffer hasn't been cut off.
	     */

	    result = TCL_CONVERT_MULTIBYTE;
	    break;
	}
	if (dst > dstEnd) {
	    result = TCL_CONVERT_NOSPACE;
	    break;
	}
	if (UCHAR(*src) < 0x80 && !((UCHAR(*src) == 0) && (flags & ENCODING_INPUT))) {
	    /*
	     * Copy 7bit characters, but skip null-bytes when we are in input
	     * mode, so that they get converted to 0xC080.
	     */

	    *dst++ = *src++;
	} else if ((UCHAR(*src) == 0xC0) && (src + 1 < srcEnd)
		&& (UCHAR(src[1]) == 0x80) && !(flags & TCL_ENCODING_MODIFIED) && (!(flags & ENCODING_INPUT)
			|| ((flags & TCL_ENCODING_STRICT) == TCL_ENCODING_STRICT)
			|| (flags & ENCODING_FAILINDEX))) {
	    /*
	     * If in input mode, and -strict or -failindex is specified: This is an error.
	     */
	    if ((STOPONERROR) && (flags & ENCODING_INPUT)) {
		result = TCL_CONVERT_SYNTAX;
		break;
	    }

	    /*
	     * Convert 0xC080 to real nulls when we are in output mode, with or without '-strict'.
	     */
	    *dst++ = 0;
	    src += 2;
	} else if (!Tcl_UtfCharComplete(src, srcEnd - src)) {
	    /*
	     * Always check before using TclUtfToUCS4. Not doing can so
	     * cause it run beyond the end of the buffer! If we happen such an
	     * incomplete char its bytes are made to represent themselves
	     * unless the user has explicitly asked to be told.
	     */

	    if (flags & ENCODING_INPUT) {
		if ((STOPONERROR) && (flags & TCL_ENCODING_CHAR_LIMIT)) {
		    result = TCL_CONVERT_MULTIBYTE;
		    break;
		}
		if (((flags & TCL_ENCODING_STRICT) == TCL_ENCODING_STRICT) || (flags & ENCODING_FAILINDEX)) {
		    result = TCL_CONVERT_SYNTAX;
		    break;
		}
	    }
	    char chbuf[2];
	    chbuf[0] = UCHAR(*src++); chbuf[1] = 0;
	    TclUtfToUCS4(chbuf, &ch);
	    dst += Tcl_UniCharToUtf(ch, dst);
	} else {
	    size_t len = TclUtfToUCS4(src, &ch);
	    if (flags & ENCODING_INPUT) {
		if ((len < 2) && (ch != 0)
			&& (((flags & TCL_ENCODING_STRICT) == TCL_ENCODING_STRICT) || (flags & ENCODING_FAILINDEX))) {
		    goto utf8Syntax;
		} else if ((ch > 0xFFFF) && !(flags & ENCODING_UTF)
			&& (((flags & TCL_ENCODING_STRICT) == TCL_ENCODING_STRICT) || (flags & ENCODING_FAILINDEX))) {
		utf8Syntax:
		    result = TCL_CONVERT_SYNTAX;
		    break;
		}
	    }
	    const char *saveSrc = src;
	    src += len;
	    if (!(flags & ENCODING_UTF) && !(flags & ENCODING_INPUT) && (ch > 0x3FF)) {
		if (ch > 0xFFFF) {
		    /* CESU-8 6-byte sequence for chars > U+FFFF */
		    ch -= 0x10000;
		    *dst++ = 0xED;
		    *dst++ = (char) (((ch >> 16) & 0x0F) | 0xA0);
		    *dst++ = (char) (((ch >> 10) & 0x3F) | 0x80);
		    ch = (ch & 0x0CFF) | 0xDC00;
		}
#if TCL_UTF_MAX < 4
	    cesu8:
#endif
		*dst++ = (char) (((ch >> 12) | 0xE0) & 0xEF);
		*dst++ = (char) (((ch >> 6) | 0x80) & 0xBF);
		*dst++ = (char) ((ch | 0x80) & 0xBF);
		continue;
#if TCL_UTF_MAX < 4
	    } else if ((ch | 0x7FF) == 0xDFFF) {
		/*
		 * A surrogate character is detected, handle especially.
		 */

		if (((flags & TCL_ENCODING_STRICT) == TCL_ENCODING_STRICT) && (flags & ENCODING_UTF)) {
		    result = TCL_CONVERT_UNKNOWN;
		    src = saveSrc;
		    break;
		}
		int low = ch;
		len = (src <= srcEnd-3) ? TclUtfToUCS4(src, &low) : 0;

		if (((low & ~0x3FF) != 0xDC00) || (ch & 0x400)) {

		    if (STOPONERROR) {
			result = TCL_CONVERT_UNKNOWN;
			src = saveSrc;
			break;
		    }
		    goto cesu8;
		}
		src += len;
		dst += Tcl_UniCharToUtf(ch, dst);
		ch = low;
#endif
	    } else if (STOPONERROR && !(flags & ENCODING_INPUT) && (((ch  & ~0x7FF) == 0xD800))) {
		result = TCL_CONVERT_UNKNOWN;
		src = saveSrc;
		break;
	    } else if (((flags & TCL_ENCODING_STRICT) == TCL_ENCODING_STRICT)
		    && (flags & ENCODING_INPUT) && ((ch  & ~0x7FF) == 0xD800)) {
		result = TCL_CONVERT_SYNTAX;
		src = saveSrc;
		break;
	    }
	    dst += Tcl_UniCharToUtf(ch, dst);
	}
    }

    *srcReadPtr = src - srcStart;
    *dstWrotePtr = dst - dstStart;
    *dstCharsPtr = numChars;
    return result;
}

/*
 *-------------------------------------------------------------------------
 *
 * Utf32ToUtfProc --
 *
 *	Convert from UTF-32 to UTF-8.
 *
 * Results:
 *	Returns TCL_OK if conversion was successful.
 *
 * Side effects:
 *	None.
 *
 *-------------------------------------------------------------------------
 */

static int
Utf32ToUtfProc(
    void *clientData,	/* additional flags, e.g. TCL_ENCODING_LE */
    const char *src,		/* Source string in Unicode. */
    int srcLen,			/* Source string length in bytes. */
    int flags,			/* Conversion control flags. */
    TCL_UNUSED(Tcl_EncodingState *),
    char *dst,			/* Output buffer in which converted string is
				 * stored. */
    int dstLen,			/* The maximum length of output buffer in
				 * bytes. */
    int *srcReadPtr,		/* Filled with the number of bytes from the
				 * source string that were converted. This may
				 * be less than the original source length if
				 * there was a problem converting some source
				 * characters. */
    int *dstWrotePtr,		/* Filled with the number of bytes that were
				 * stored in the output buffer as a result of
				 * the conversion. */
    int *dstCharsPtr)		/* Filled with the number of characters that
				 * correspond to the bytes stored in the
				 * output buffer. */
{
    const char *srcStart, *srcEnd;
    const char *dstEnd, *dstStart;
    int result, numChars, charLimit = INT_MAX;
    int ch, bytesLeft = srcLen % 4;

    flags |= PTR2INT(clientData);
    if (flags & TCL_ENCODING_CHAR_LIMIT) {
	charLimit = *dstCharsPtr;
    }
    result = TCL_OK;

    /*
     * Check alignment with utf-32 (4 == sizeof(UTF-32))
     */

    if (bytesLeft != 0) {
	result = TCL_CONVERT_MULTIBYTE;
	srcLen -= bytesLeft;
    }

    srcStart = src;
    srcEnd = src + srcLen;

    dstStart = dst;
    dstEnd = dst + dstLen - TCL_UTF_MAX;

    for (numChars = 0; src < srcEnd && numChars <= charLimit; numChars++) {
	if (dst > dstEnd) {
	    result = TCL_CONVERT_NOSPACE;
	    break;
	}

	if (flags & TCL_ENCODING_LE) {
	    ch = (src[3] & 0xFF) << 24 | (src[2] & 0xFF) << 16 | (src[1] & 0xFF) << 8 | (src[0] & 0xFF);
	} else {
	    ch = (src[0] & 0xFF) << 24 | (src[1] & 0xFF) << 16 | (src[2] & 0xFF) << 8 | (src[3] & 0xFF);
	}
	if  ((unsigned)ch > 0x10FFFF) {
	    if (STOPONERROR) {
		result = TCL_CONVERT_SYNTAX;
		break;
	    }
	    ch = 0xFFFD;
	} else if (((flags & TCL_ENCODING_STRICT) == TCL_ENCODING_STRICT)
		&& ((ch  & ~0x7FF) == 0xD800)) {
	    if (STOPONERROR) {
		result = TCL_CONVERT_SYNTAX;
		break;
	    }
	}

	/*
	 * Special case for 1-byte utf chars for speed. Make sure we work with
	 * unsigned short-size data.
	 */

	if ((ch > 0) && (ch < 0x80)) {
	    *dst++ = (ch & 0xFF);
	} else {
	    dst += Tcl_UniCharToUtf(ch, dst);
	}
	src += sizeof(unsigned int);
    }

    if ((flags & TCL_ENCODING_END) && (result == TCL_CONVERT_MULTIBYTE)) {
	/* We have a single byte left-over at the end */
	if (dst > dstEnd) {
	    result = TCL_CONVERT_NOSPACE;
	} else {
	    /* destination is not full, so we really are at the end now */
	    if ((flags & TCL_ENCODING_STRICT) == TCL_ENCODING_STRICT) {
		result = TCL_CONVERT_SYNTAX;
	    } else {
		result = TCL_OK;
		dst += Tcl_UniCharToUtf(0xFFFD, dst);
		numChars++;
		src += bytesLeft;
	    }
	}
    }
    *srcReadPtr = src - srcStart;
    *dstWrotePtr = dst - dstStart;
    *dstCharsPtr = numChars;
    return result;
}

/*
 *-------------------------------------------------------------------------
 *
 * UtfToUtf32Proc --
 *
 *	Convert from UTF-8 to UTF-32.
 *
 * Results:
 *	Returns TCL_OK if conversion was successful.
 *
 * Side effects:
 *	None.
 *
 *-------------------------------------------------------------------------
 */

static int
UtfToUtf32Proc(
    void *clientData,	/* additional flags, e.g. TCL_ENCODING_LE */
    const char *src,		/* Source string in UTF-8. */
    int srcLen,			/* Source string length in bytes. */
    int flags,			/* Conversion control flags. */
    TCL_UNUSED(Tcl_EncodingState *),
    char *dst,			/* Output buffer in which converted string is
				 * stored. */
    int dstLen,			/* The maximum length of output buffer in
				 * bytes. */
    int *srcReadPtr,		/* Filled with the number of bytes from the
				 * source string that were converted. This may
				 * be less than the original source length if
				 * there was a problem converting some source
				 * characters. */
    int *dstWrotePtr,		/* Filled with the number of bytes that were
				 * stored in the output buffer as a result of
				 * the conversion. */
    int *dstCharsPtr)		/* Filled with the number of characters that
				 * correspond to the bytes stored in the
				 * output buffer. */
{
    const char *srcStart, *srcEnd, *srcClose, *dstStart, *dstEnd;
    int result, numChars;
    int ch, len;

    srcStart = src;
    srcEnd = src + srcLen;
    srcClose = srcEnd;
    if ((flags & TCL_ENCODING_END) == 0) {
	srcClose -= TCL_UTF_MAX;
    }

    dstStart = dst;
    dstEnd = dst + dstLen - sizeof(Tcl_UniChar);
    flags |= PTR2INT(clientData);

    result = TCL_OK;
    for (numChars = 0; src < srcEnd; numChars++) {
	if ((src > srcClose) && (!Tcl_UtfCharComplete(src, srcEnd - src))) {
	    /*
	     * If there is more string to follow, this will ensure that the
	     * last UTF-8 character in the source buffer hasn't been cut off.
	     */

	    result = TCL_CONVERT_MULTIBYTE;
	    break;
	}
	if (dst > dstEnd) {
	    result = TCL_CONVERT_NOSPACE;
	    break;
	}
	len = TclUtfToUCS4(src, &ch);
	if ((ch  & ~0x7FF) == 0xD800) {
	    if (STOPONERROR) {
		result = TCL_CONVERT_UNKNOWN;
		break;
	    }
	}
	src += len;
	if (flags & TCL_ENCODING_LE) {
	    *dst++ = (ch & 0xFF);
	    *dst++ = ((ch >> 8) & 0xFF);
	    *dst++ = ((ch >> 16) & 0xFF);
	    *dst++ = ((ch >> 24) & 0xFF);
	} else {
	    *dst++ = ((ch >> 24) & 0xFF);
	    *dst++ = ((ch >> 16) & 0xFF);
	    *dst++ = ((ch >> 8) & 0xFF);
	    *dst++ = (ch & 0xFF);
	}
    }

    *srcReadPtr = src - srcStart;
    *dstWrotePtr = dst - dstStart;
    *dstCharsPtr = numChars;
    return result;
}

/*
 *-------------------------------------------------------------------------
 *
 * Utf16ToUtfProc --
 *
 *	Convert from UTF-16 to UTF-8.
 *
 * Results:
 *	Returns TCL_OK if conversion was successful.
 *
 * Side effects:
 *	None.
 *
 *-------------------------------------------------------------------------
 */

static int
Utf16ToUtfProc(
    void *clientData,	/* additional flags, e.g. TCL_ENCODING_LE */
    const char *src,		/* Source string in Unicode. */
    int srcLen,			/* Source string length in bytes. */
    int flags,			/* Conversion control flags. */
    TCL_UNUSED(Tcl_EncodingState *),
    char *dst,			/* Output buffer in which converted string is
				 * stored. */
    int dstLen,			/* The maximum length of output buffer in
				 * bytes. */
    int *srcReadPtr,		/* Filled with the number of bytes from the
				 * source string that were converted. This may
				 * be less than the original source length if
				 * there was a problem converting some source
				 * characters. */
    int *dstWrotePtr,		/* Filled with the number of bytes that were
				 * stored in the output buffer as a result of
				 * the conversion. */
    int *dstCharsPtr)		/* Filled with the number of characters that
				 * correspond to the bytes stored in the
				 * output buffer. */
{
    const char *srcStart, *srcEnd;
    const char *dstEnd, *dstStart;
    int result, numChars, charLimit = INT_MAX;
    unsigned short ch = 0;

    flags |= PTR2INT(clientData);
    if (flags & TCL_ENCODING_CHAR_LIMIT) {
	charLimit = *dstCharsPtr;
    }
    result = TCL_OK;

    /*
     * Check alignment with utf-16 (2 == sizeof(UTF-16))
     */

    if ((srcLen % 2) != 0) {
	result = TCL_CONVERT_MULTIBYTE;
	srcLen--;
    }

    /*
     * If last code point is a high surrogate, we cannot handle that yet,
     * unless we are at the end.
     */

    if (!(flags & TCL_ENCODING_END) && (srcLen >= 2) &&
	    ((src[srcLen - ((flags & TCL_ENCODING_LE)?1:2)] & 0xFC) == 0xD8)) {
	result = TCL_CONVERT_MULTIBYTE;
	srcLen-= 2;
    }

    srcStart = src;
    srcEnd = src + srcLen;

    dstStart = dst;
    dstEnd = dst + dstLen - TCL_UTF_MAX;

    for (numChars = 0; src < srcEnd && numChars <= charLimit; numChars++) {
	if (dst > dstEnd) {
	    result = TCL_CONVERT_NOSPACE;
	    break;
	}

	unsigned short prev = ch;
	if (flags & TCL_ENCODING_LE) {
	    ch = (src[1] & 0xFF) << 8 | (src[0] & 0xFF);
	} else {
	    ch = (src[0] & 0xFF) << 8 | (src[1] & 0xFF);
	}
	if (((prev  & ~0x3FF) == 0xD800) && ((ch  & ~0x3FF) != 0xDC00)) {
	    /* Bug [10c2c17c32]. If Hi surrogate not followed by Lo surrogate, finish 3-byte UTF-8 */
	    dst += Tcl_UniCharToUtf(-1, dst);
	}

	/*
	 * Special case for 1-byte utf chars for speed. Make sure we work with
	 * unsigned short-size data.
	 */

	if (ch && ch < 0x80) {
	    *dst++ = (ch & 0xFF);
	} else {
	    dst += Tcl_UniCharToUtf(ch | TCL_COMBINE, dst);
	}
	src += sizeof(unsigned short);
    }

    if ((ch  & ~0x3FF) == 0xD800) {
	/* Bug [10c2c17c32]. If Hi surrogate, finish 3-byte UTF-8 */
	dst += Tcl_UniCharToUtf(-1, dst);
    }
    if ((flags & TCL_ENCODING_END) && (result == TCL_CONVERT_MULTIBYTE)) {
	/* We have a single byte left-over at the end */
	if (dst > dstEnd) {
	    result = TCL_CONVERT_NOSPACE;
	} else {
	    /* destination is not full, so we really are at the end now */
	    if (((flags & TCL_ENCODING_STRICT) == TCL_ENCODING_STRICT)) {
		result = TCL_CONVERT_SYNTAX;
	    } else {
		result = TCL_OK;
		dst += Tcl_UniCharToUtf(0xFFFD, dst);
		numChars++;
		src++;
	    }
	}
    }
    *srcReadPtr = src - srcStart;
    *dstWrotePtr = dst - dstStart;
    *dstCharsPtr = numChars;
    return result;
}

/*
 *-------------------------------------------------------------------------
 *
 * UtfToUtf16Proc --
 *
 *	Convert from UTF-8 to UTF-16.
 *
 * Results:
 *	Returns TCL_OK if conversion was successful.
 *
 * Side effects:
 *	None.
 *
 *-------------------------------------------------------------------------
 */

static int
UtfToUtf16Proc(
    void *clientData,	/* additional flags, e.g. TCL_ENCODING_LE */
    const char *src,		/* Source string in UTF-8. */
    int srcLen,			/* Source string length in bytes. */
    int flags,			/* Conversion control flags. */
    TCL_UNUSED(Tcl_EncodingState *),
    char *dst,			/* Output buffer in which converted string is
				 * stored. */
    int dstLen,			/* The maximum length of output buffer in
				 * bytes. */
    int *srcReadPtr,		/* Filled with the number of bytes from the
				 * source string that were converted. This may
				 * be less than the original source length if
				 * there was a problem converting some source
				 * characters. */
    int *dstWrotePtr,		/* Filled with the number of bytes that were
				 * stored in the output buffer as a result of
				 * the conversion. */
    int *dstCharsPtr)		/* Filled with the number of characters that
				 * correspond to the bytes stored in the
				 * output buffer. */
{
    const char *srcStart, *srcEnd, *srcClose, *dstStart, *dstEnd;
    int result, numChars;
    int ch, len;

    srcStart = src;
    srcEnd = src + srcLen;
    srcClose = srcEnd;
    if ((flags & TCL_ENCODING_END) == 0) {
	srcClose -= TCL_UTF_MAX;
    }

    dstStart = dst;
    dstEnd   = dst + dstLen - sizeof(Tcl_UniChar);
    flags |= PTR2INT(clientData);

    result = TCL_OK;
    for (numChars = 0; src < srcEnd; numChars++) {
	if ((src > srcClose) && (!Tcl_UtfCharComplete(src, srcEnd - src))) {
	    /*
	     * If there is more string to follow, this will ensure that the
	     * last UTF-8 character in the source buffer hasn't been cut off.
	     */

	    result = TCL_CONVERT_MULTIBYTE;
	    break;
	}
	if (dst > dstEnd) {
	    result = TCL_CONVERT_NOSPACE;
	    break;
	}
	len = TclUtfToUCS4(src, &ch);
	if ((ch  & ~0x7FF) == 0xD800) {
	    if (STOPONERROR) {
		result = TCL_CONVERT_UNKNOWN;
		break;
	    }
	}
	src += len;
	if (flags & TCL_ENCODING_LE) {
	    if (ch <= 0xFFFF) {
		*dst++ = (ch & 0xFF);
		*dst++ = (ch >> 8);
	    } else {
		*dst++ = (((ch - 0x10000) >> 10) & 0xFF);
		*dst++ = (((ch - 0x10000) >> 18) & 0x3) | 0xD8;
		*dst++ = (ch & 0xFF);
		*dst++ = ((ch >> 8) & 0x3) | 0xDC;
	    }
	} else {
	    if (ch <= 0xFFFF) {
		*dst++ = (ch >> 8);
		*dst++ = (ch & 0xFF);
	    } else {
		*dst++ = (((ch - 0x10000) >> 18) & 0x3) | 0xD8;
		*dst++ = (((ch - 0x10000) >> 10) & 0xFF);
		*dst++ = ((ch >> 8) & 0x3) | 0xDC;
		*dst++ = (ch & 0xFF);
	    }
	}
    }
    *srcReadPtr = src - srcStart;
    *dstWrotePtr = dst - dstStart;
    *dstCharsPtr = numChars;
    return result;
}

/*
 *-------------------------------------------------------------------------
 *
 * UtfToUcs2Proc --
 *
 *	Convert from UTF-8 to UCS-2.
 *
 * Results:
 *	Returns TCL_OK if conversion was successful.
 *
 * Side effects:
 *	None.
 *
 *-------------------------------------------------------------------------
 */

static int
UtfToUcs2Proc(
    void *clientData,	/* additional flags, e.g. TCL_ENCODING_LE */
    const char *src,		/* Source string in UTF-8. */
    int srcLen,			/* Source string length in bytes. */
    int flags,			/* Conversion control flags. */
    TCL_UNUSED(Tcl_EncodingState *),
    char *dst,			/* Output buffer in which converted string is
				 * stored. */
    int dstLen,			/* The maximum length of output buffer in
				 * bytes. */
    int *srcReadPtr,		/* Filled with the number of bytes from the
				 * source string that were converted. This may
				 * be less than the original source length if
				 * there was a problem converting some source
				 * characters. */
    int *dstWrotePtr,		/* Filled with the number of bytes that were
				 * stored in the output buffer as a result of
				 * the conversion. */
    int *dstCharsPtr)		/* Filled with the number of characters that
				 * correspond to the bytes stored in the
				 * output buffer. */
{
    const char *srcStart, *srcEnd, *srcClose, *dstStart, *dstEnd;
    int result, numChars, len;
    Tcl_UniChar ch = 0;

    flags |= PTR2INT(clientData);
    srcStart = src;
    srcEnd = src + srcLen;
    srcClose = srcEnd;
    if ((flags & TCL_ENCODING_END) == 0) {
	srcClose -= TCL_UTF_MAX;
    }

    dstStart = dst;
    dstEnd   = dst + dstLen - sizeof(Tcl_UniChar);

    result = TCL_OK;
    for (numChars = 0; src < srcEnd; numChars++) {
	if ((src > srcClose) && (!Tcl_UtfCharComplete(src, srcEnd - src))) {
	    /*
	     * If there is more string to follow, this will ensure that the
	     * last UTF-8 character in the source buffer hasn't been cut off.
	     */

	    result = TCL_CONVERT_MULTIBYTE;
	    break;
	}
	if (dst > dstEnd) {
	    result = TCL_CONVERT_NOSPACE;
	    break;
	}
#if TCL_UTF_MAX < 4
	len = TclUtfToUniChar(src, &ch);
	if ((ch >= 0xD800) && (len < 3)) {
	    if (STOPONERROR) {
		result = TCL_CONVERT_UNKNOWN;
		break;
	    }
	    src += len;
	    src += TclUtfToUniChar(src, &ch);
	    ch = 0xFFFD;
	}
#else
	len = TclUtfToUniChar(src, &ch);
	if (ch > 0xFFFF) {
	    if (STOPONERROR) {
		result = TCL_CONVERT_UNKNOWN;
		break;
	    }
	    ch = 0xFFFD;
	}
#endif
	if (STOPONERROR && ((ch & ~0x7FF) == 0xD800)) {
	    result = TCL_CONVERT_SYNTAX;
	    break;
	}

	src += len;

	/*
	 * Need to handle this in a way that won't cause misalignment by
	 * casting dst to a Tcl_UniChar. [Bug 1122671]
	 */

	if (flags & TCL_ENCODING_LE) {
	    *dst++ = (ch & 0xFF);
	    *dst++ = (ch >> 8);
	} else {
	    *dst++ = (ch >> 8);
	    *dst++ = (ch & 0xFF);
	}
    }
    *srcReadPtr = src - srcStart;
    *dstWrotePtr = dst - dstStart;
    *dstCharsPtr = numChars;
    return result;
}

/*
 *-------------------------------------------------------------------------
 *
 * TableToUtfProc --
 *
 *	Convert from the encoding specified by the TableEncodingData into
 *	UTF-8.
 *
 * Results:
 *	Returns TCL_OK if conversion was successful.
 *
 * Side effects:
 *	None.
 *
 *-------------------------------------------------------------------------
 */

static int
TableToUtfProc(
    void *clientData,	/* TableEncodingData that specifies
				 * encoding. */
    const char *src,		/* Source string in specified encoding. */
    int srcLen,			/* Source string length in bytes. */
    int flags,			/* Conversion control flags. */
    TCL_UNUSED(Tcl_EncodingState *),
    char *dst,			/* Output buffer in which converted string is
				 * stored. */
    int dstLen,			/* The maximum length of output buffer in
				 * bytes. */
    int *srcReadPtr,		/* Filled with the number of bytes from the
				 * source string that were converted. This may
				 * be less than the original source length if
				 * there was a problem converting some source
				 * characters. */
    int *dstWrotePtr,		/* Filled with the number of bytes that were
				 * stored in the output buffer as a result of
				 * the conversion. */
    int *dstCharsPtr)		/* Filled with the number of characters that
				 * correspond to the bytes stored in the
				 * output buffer. */
{
    const char *srcStart, *srcEnd;
    const char *dstEnd, *dstStart, *prefixBytes;
    int result, byte, numChars, charLimit = INT_MAX;
    Tcl_UniChar ch = 0;
    const unsigned short *const *toUnicode;
    const unsigned short *pageZero;
    TableEncodingData *dataPtr = (TableEncodingData *)clientData;

    if (flags & TCL_ENCODING_CHAR_LIMIT) {
	charLimit = *dstCharsPtr;
    }
    srcStart = src;
    srcEnd = src + srcLen;

    dstStart = dst;
    dstEnd = dst + dstLen - TCL_UTF_MAX;

    toUnicode = (const unsigned short *const *) dataPtr->toUnicode;
    prefixBytes = dataPtr->prefixBytes;
    pageZero = toUnicode[0];

    result = TCL_OK;
    for (numChars = 0; src < srcEnd && numChars <= charLimit; numChars++) {
	if (dst > dstEnd) {
	    result = TCL_CONVERT_NOSPACE;
	    break;
	}
	byte = *((unsigned char *) src);
	if (prefixBytes[byte]) {
	    src++;
	    if (src >= srcEnd) {
		src--;
		result = TCL_CONVERT_MULTIBYTE;
		break;
	    }
	    ch = toUnicode[byte][*((unsigned char *) src)];
	} else {
	    ch = pageZero[byte];
	}
	if ((ch == 0) && (byte != 0)) {
	    if ((flags & ENCODING_FAILINDEX)
		    || ((flags & TCL_ENCODING_STRICT) == TCL_ENCODING_STRICT)) {
		result = TCL_CONVERT_SYNTAX;
		break;
	    }
	    if (prefixBytes[byte]) {
		src--;
	    }
	    ch = (Tcl_UniChar) byte;
	}

	/*
	 * Special case for 1-byte utf chars for speed.
	 */

	if (ch && ch < 0x80) {
	    *dst++ = (char) ch;
	} else {
	    dst += Tcl_UniCharToUtf(ch, dst);
	}
	src++;
    }

    *srcReadPtr = src - srcStart;
    *dstWrotePtr = dst - dstStart;
    *dstCharsPtr = numChars;
    return result;
}

/*
 *-------------------------------------------------------------------------
 *
 * TableFromUtfProc --
 *
 *	Convert from UTF-8 into the encoding specified by the
 *	TableEncodingData.
 *
 * Results:
 *	Returns TCL_OK if conversion was successful.
 *
 * Side effects:
 *	None.
 *
 *-------------------------------------------------------------------------
 */

static int
TableFromUtfProc(
    void *clientData,	/* TableEncodingData that specifies
				 * encoding. */
    const char *src,		/* Source string in UTF-8. */
    int srcLen,			/* Source string length in bytes. */
    int flags,			/* Conversion control flags. */
    TCL_UNUSED(Tcl_EncodingState *),
    char *dst,			/* Output buffer in which converted string is
				 * stored. */
    int dstLen,			/* The maximum length of output buffer in
				 * bytes. */
    int *srcReadPtr,		/* Filled with the number of bytes from the
				 * source string that were converted. This may
				 * be less than the original source length if
				 * there was a problem converting some source
				 * characters. */
    int *dstWrotePtr,		/* Filled with the number of bytes that were
				 * stored in the output buffer as a result of
				 * the conversion. */
    int *dstCharsPtr)		/* Filled with the number of characters that
				 * correspond to the bytes stored in the
				 * output buffer. */
{
    const char *srcStart, *srcEnd, *srcClose;
    const char *dstStart, *dstEnd, *prefixBytes;
    Tcl_UniChar ch = 0;
    int result, len, word, numChars;
    TableEncodingData *dataPtr = (TableEncodingData *)clientData;
    const unsigned short *const *fromUnicode;

    result = TCL_OK;

    prefixBytes = dataPtr->prefixBytes;
    fromUnicode = (const unsigned short *const *) dataPtr->fromUnicode;

    srcStart = src;
    srcEnd = src + srcLen;
    srcClose = srcEnd;
    if ((flags & TCL_ENCODING_END) == 0) {
	srcClose -= TCL_UTF_MAX;
    }

    dstStart = dst;
    dstEnd = dst + dstLen - 1;

    for (numChars = 0; src < srcEnd; numChars++) {
	if ((src > srcClose) && (!Tcl_UtfCharComplete(src, srcEnd - src))) {
	    /*
	     * If there is more string to follow, this will ensure that the
	     * last UTF-8 character in the source buffer hasn't been cut off.
	     */

	    result = TCL_CONVERT_MULTIBYTE;
	    break;
	}
	len = TclUtfToUniChar(src, &ch);

#if TCL_UTF_MAX > 3
	/* Unicode chars > +U0FFFF cannot be represented in any table encoding */
	if (ch & 0xFFFF0000) {
	    word = 0;
	} else
#else
	if (!len) {
	    word = 0;
	} else
#endif
	    word = fromUnicode[(ch >> 8)][ch & 0xFF];

	if ((word == 0) && (ch != 0)) {
	    if (STOPONERROR) {
		result = TCL_CONVERT_UNKNOWN;
		break;
	    }
	    word = dataPtr->fallback;
	}
	if (prefixBytes[(word >> 8)] != 0) {
	    if (dst + 1 > dstEnd) {
		result = TCL_CONVERT_NOSPACE;
		break;
	    }
	    dst[0] = (char) (word >> 8);
	    dst[1] = (char) word;
	    dst += 2;
	} else {
	    if (dst > dstEnd) {
		result = TCL_CONVERT_NOSPACE;
		break;
	    }
	    dst[0] = (char) word;
	    dst++;
	}
	src += len;
    }

    *srcReadPtr = src - srcStart;
    *dstWrotePtr = dst - dstStart;
    *dstCharsPtr = numChars;
    return result;
}

/*
 *-------------------------------------------------------------------------
 *
 * Iso88591ToUtfProc --
 *
 *	Convert from the "iso8859-1" encoding into UTF-8.
 *
 * Results:
 *	Returns TCL_OK if conversion was successful.
 *
 * Side effects:
 *	None.
 *
 *-------------------------------------------------------------------------
 */

static int
Iso88591ToUtfProc(
    TCL_UNUSED(void *),
    const char *src,		/* Source string in specified encoding. */
    int srcLen,			/* Source string length in bytes. */
    int flags,			/* Conversion control flags. */
    TCL_UNUSED(Tcl_EncodingState *),
    char *dst,			/* Output buffer in which converted string is
				 * stored. */
    int dstLen,			/* The maximum length of output buffer in
				 * bytes. */
    int *srcReadPtr,		/* Filled with the number of bytes from the
				 * source string that were converted. This may
				 * be less than the original source length if
				 * there was a problem converting some source
				 * characters. */
    int *dstWrotePtr,		/* Filled with the number of bytes that were
				 * stored in the output buffer as a result of
				 * the conversion. */
    int *dstCharsPtr)		/* Filled with the number of characters that
				 * correspond to the bytes stored in the
				 * output buffer. */
{
    const char *srcStart, *srcEnd;
    const char *dstEnd, *dstStart;
    int result, numChars, charLimit = INT_MAX;

    if (flags & TCL_ENCODING_CHAR_LIMIT) {
	charLimit = *dstCharsPtr;
    }
    srcStart = src;
    srcEnd = src + srcLen;

    dstStart = dst;
    dstEnd = dst + dstLen - TCL_UTF_MAX;

    result = TCL_OK;
    for (numChars = 0; src < srcEnd && numChars <= charLimit; numChars++) {
	Tcl_UniChar ch = 0;

	if (dst > dstEnd) {
	    result = TCL_CONVERT_NOSPACE;
	    break;
	}
	ch = (Tcl_UniChar) *((unsigned char *) src);

	/*
	 * Special case for 1-byte utf chars for speed.
	 */

	if (ch && ch < 0x80) {
	    *dst++ = (char) ch;
	} else {
	    dst += Tcl_UniCharToUtf(ch, dst);
	}
	src++;
    }

    *srcReadPtr = src - srcStart;
    *dstWrotePtr = dst - dstStart;
    *dstCharsPtr = numChars;
    return result;
}

/*
 *-------------------------------------------------------------------------
 *
 * Iso88591FromUtfProc --
 *
 *	Convert from UTF-8 into the encoding "iso8859-1".
 *
 * Results:
 *	Returns TCL_OK if conversion was successful.
 *
 * Side effects:
 *	None.
 *
 *-------------------------------------------------------------------------
 */

static int
Iso88591FromUtfProc(
    TCL_UNUSED(void *),
    const char *src,		/* Source string in UTF-8. */
    int srcLen,			/* Source string length in bytes. */
    int flags,			/* Conversion control flags. */
    TCL_UNUSED(Tcl_EncodingState *),
    char *dst,			/* Output buffer in which converted string is
				 * stored. */
    int dstLen,			/* The maximum length of output buffer in
				 * bytes. */
    int *srcReadPtr,		/* Filled with the number of bytes from the
				 * source string that were converted. This may
				 * be less than the original source length if
				 * there was a problem converting some source
				 * characters. */
    int *dstWrotePtr,		/* Filled with the number of bytes that were
				 * stored in the output buffer as a result of
				 * the conversion. */
    int *dstCharsPtr)		/* Filled with the number of characters that
				 * correspond to the bytes stored in the
				 * output buffer. */
{
    const char *srcStart, *srcEnd, *srcClose;
    const char *dstStart, *dstEnd;
    int result = TCL_OK, numChars;
    Tcl_UniChar ch = 0;

    srcStart = src;
    srcEnd = src + srcLen;
    srcClose = srcEnd;
    if ((flags & TCL_ENCODING_END) == 0) {
	srcClose -= TCL_UTF_MAX;
    }

    dstStart = dst;
    dstEnd = dst + dstLen - 1;

    for (numChars = 0; src < srcEnd; numChars++) {
	int len;

	if ((src > srcClose) && (!Tcl_UtfCharComplete(src, srcEnd - src))) {
	    /*
	     * If there is more string to follow, this will ensure that the
	     * last UTF-8 character in the source buffer hasn't been cut off.
	     */

	    result = TCL_CONVERT_MULTIBYTE;
	    break;
	}
	len = TclUtfToUniChar(src, &ch);

	/*
	 * Check for illegal characters.
	 */

	if (ch > 0xFF
#if TCL_UTF_MAX < 4
		|| ((ch >= 0xD800) && (len < 3))
#endif
		) {
	    if (STOPONERROR) {
		result = TCL_CONVERT_UNKNOWN;
		break;
	    }
#if TCL_UTF_MAX < 4
	    if ((ch >= 0xD800) && (len < 3)) {
		len = 4;
	    }
#endif
	    /*
	     * Plunge on, using '?' as a fallback character.
	     */

	    ch = (Tcl_UniChar) '?';
	}

	if (dst > dstEnd) {
	    result = TCL_CONVERT_NOSPACE;
	    break;
	}
	*(dst++) = (char) ch;
	src += len;
    }

    *srcReadPtr = src - srcStart;
    *dstWrotePtr = dst - dstStart;
    *dstCharsPtr = numChars;
    return result;
}

/*
 *---------------------------------------------------------------------------
 *
 * TableFreeProc --
 *
 *	This function is invoked when an encoding is deleted. It deletes the
 *	memory used by the TableEncodingData.
 *
 * Results:
 *	None.
 *
 * Side effects:
 *	Memory freed.
 *
 *---------------------------------------------------------------------------
 */

static void
TableFreeProc(
    void *clientData)	/* TableEncodingData that specifies
				 * encoding. */
{
    TableEncodingData *dataPtr = (TableEncodingData *)clientData;

    /*
     * Make sure we aren't freeing twice on shutdown. [Bug 219314]
     */

    Tcl_Free(dataPtr->toUnicode);
    dataPtr->toUnicode = NULL;
    Tcl_Free(dataPtr->fromUnicode);
    dataPtr->fromUnicode = NULL;
    Tcl_Free(dataPtr);
}

/*
 *-------------------------------------------------------------------------
 *
 * EscapeToUtfProc --
 *
 *	Convert from the encoding specified by the EscapeEncodingData into
 *	UTF-8.
 *
 * Results:
 *	Returns TCL_OK if conversion was successful.
 *
 * Side effects:
 *	None.
 *
 *-------------------------------------------------------------------------
 */

static int
EscapeToUtfProc(
    void *clientData,	/* EscapeEncodingData that specifies
				 * encoding. */
    const char *src,		/* Source string in specified encoding. */
    int srcLen,			/* Source string length in bytes. */
    int flags,			/* Conversion control flags. */
    Tcl_EncodingState *statePtr,/* Place for conversion routine to store state
				 * information used during a piecewise
				 * conversion. Contents of statePtr are
				 * initialized and/or reset by conversion
				 * routine under control of flags argument. */
    char *dst,			/* Output buffer in which converted string is
				 * stored. */
    int dstLen,			/* The maximum length of output buffer in
				 * bytes. */
    int *srcReadPtr,		/* Filled with the number of bytes from the
				 * source string that were converted. This may
				 * be less than the original source length if
				 * there was a problem converting some source
				 * characters. */
    int *dstWrotePtr,		/* Filled with the number of bytes that were
				 * stored in the output buffer as a result of
				 * the conversion. */
    int *dstCharsPtr)		/* Filled with the number of characters that
				 * correspond to the bytes stored in the
				 * output buffer. */
{
    EscapeEncodingData *dataPtr = (EscapeEncodingData *)clientData;
    const char *prefixBytes, *tablePrefixBytes, *srcStart, *srcEnd;
    const unsigned short *const *tableToUnicode;
    const Encoding *encodingPtr;
    int state, result, numChars, charLimit = INT_MAX;
    const char *dstStart, *dstEnd;

    if (flags & TCL_ENCODING_CHAR_LIMIT) {
	charLimit = *dstCharsPtr;
    }
    result = TCL_OK;
    tablePrefixBytes = NULL;
    tableToUnicode = NULL;
    prefixBytes = dataPtr->prefixBytes;
    encodingPtr = NULL;

    srcStart = src;
    srcEnd = src + srcLen;

    dstStart = dst;
    dstEnd = dst + dstLen - TCL_UTF_MAX;

    state = PTR2INT(*statePtr);
    if (flags & TCL_ENCODING_START) {
	state = 0;
    }

    for (numChars = 0; src < srcEnd && numChars <= charLimit; ) {
	int byte, hi, lo, ch;

	if (dst > dstEnd) {
	    result = TCL_CONVERT_NOSPACE;
	    break;
	}
	byte = *((unsigned char *) src);
	if (prefixBytes[byte]) {
	    unsigned left, len, longest;
	    int checked, i;
	    const EscapeSubTable *subTablePtr;

	    /*
	     * Saw the beginning of an escape sequence.
	     */

	    left = srcEnd - src;
	    len = dataPtr->initLen;
	    longest = len;
	    checked = 0;

	    if (len <= left) {
		checked++;
		if ((len > 0) && (memcmp(src, dataPtr->init, len) == 0)) {
		    /*
		     * If we see initialization string, skip it, even if we're
		     * not at the beginning of the buffer.
		     */

		    src += len;
		    continue;
		}
	    }

	    len = dataPtr->finalLen;
	    if (len > longest) {
		longest = len;
	    }

	    if (len <= left) {
		checked++;
		if ((len > 0) && (memcmp(src, dataPtr->final, len) == 0)) {
		    /*
		     * If we see finalization string, skip it, even if we're
		     * not at the end of the buffer.
		     */

		    src += len;
		    continue;
		}
	    }

	    subTablePtr = dataPtr->subTables;
	    for (i = 0; i < dataPtr->numSubTables; i++) {
		len = subTablePtr->sequenceLen;
		if (len > longest) {
		    longest = len;
		}
		if (len <= left) {
		    checked++;
		    if ((len > 0) &&
			    (memcmp(src, subTablePtr->sequence, len) == 0)) {
			state = i;
			encodingPtr = NULL;
			subTablePtr = NULL;
			src += len;
			break;
		    }
		}
		subTablePtr++;
	    }

	    if (subTablePtr == NULL) {
		/*
		 * A match was found, the escape sequence was consumed, and
		 * the state was updated.
		 */

		continue;
	    }

	    /*
	     * We have a split-up or unrecognized escape sequence. If we
	     * checked all the sequences, then it's a syntax error, otherwise
	     * we need more bytes to determine a match.
	     */

	    if ((checked == dataPtr->numSubTables + 2)
		    || (flags & TCL_ENCODING_END)) {
		if (!STOPONERROR) {
		    /*
		     * Skip the unknown escape sequence.
		     */

		    src += longest;
		    continue;
		}
		result = TCL_CONVERT_SYNTAX;
	    } else {
		result = TCL_CONVERT_MULTIBYTE;
	    }
	    break;
	}

	if (encodingPtr == NULL) {
	    TableEncodingData *tableDataPtr;

	    encodingPtr = GetTableEncoding(dataPtr, state);
	    tableDataPtr = (TableEncodingData *)encodingPtr->clientData;
	    tablePrefixBytes = tableDataPtr->prefixBytes;
	    tableToUnicode = (const unsigned short *const*)
		    tableDataPtr->toUnicode;
	}

	if (tablePrefixBytes[byte]) {
	    src++;
	    if (src >= srcEnd) {
		src--;
		result = TCL_CONVERT_MULTIBYTE;
		break;
	    }
	    hi = byte;
	    lo = *((unsigned char *) src);
	} else {
	    hi = 0;
	    lo = byte;
	}

	ch = tableToUnicode[hi][lo];
	dst += Tcl_UniCharToUtf(ch, dst);
	src++;
	numChars++;
    }

    *statePtr = (Tcl_EncodingState) INT2PTR(state);
    *srcReadPtr = src - srcStart;
    *dstWrotePtr = dst - dstStart;
    *dstCharsPtr = numChars;
    return result;
}

/*
 *-------------------------------------------------------------------------
 *
 * EscapeFromUtfProc --
 *
 *	Convert from UTF-8 into the encoding specified by the
 *	EscapeEncodingData.
 *
 * Results:
 *	Returns TCL_OK if conversion was successful.
 *
 * Side effects:
 *	None.
 *
 *-------------------------------------------------------------------------
 */

static int
EscapeFromUtfProc(
    void *clientData,	/* EscapeEncodingData that specifies
				 * encoding. */
    const char *src,		/* Source string in UTF-8. */
    int srcLen,			/* Source string length in bytes. */
    int flags,			/* Conversion control flags. */
    Tcl_EncodingState *statePtr,/* Place for conversion routine to store state
				 * information used during a piecewise
				 * conversion. Contents of statePtr are
				 * initialized and/or reset by conversion
				 * routine under control of flags argument. */
    char *dst,			/* Output buffer in which converted string is
				 * stored. */
    int dstLen,			/* The maximum length of output buffer in
				 * bytes. */
    int *srcReadPtr,		/* Filled with the number of bytes from the
				 * source string that were converted. This may
				 * be less than the original source length if
				 * there was a problem converting some source
				 * characters. */
    int *dstWrotePtr,		/* Filled with the number of bytes that were
				 * stored in the output buffer as a result of
				 * the conversion. */
    int *dstCharsPtr)		/* Filled with the number of characters that
				 * correspond to the bytes stored in the
				 * output buffer. */
{
    EscapeEncodingData *dataPtr = (EscapeEncodingData *)clientData;
    const Encoding *encodingPtr;
    const char *srcStart, *srcEnd, *srcClose;
    const char *dstStart, *dstEnd;
    int state, result, numChars;
    const TableEncodingData *tableDataPtr;
    const char *tablePrefixBytes;
    const unsigned short *const *tableFromUnicode;
    Tcl_UniChar ch = 0;

    result = TCL_OK;

    srcStart = src;
    srcEnd = src + srcLen;
    srcClose = srcEnd;
    if ((flags & TCL_ENCODING_END) == 0) {
	srcClose -= TCL_UTF_MAX;
    }

    dstStart = dst;
    dstEnd = dst + dstLen - 1;

    /*
     * RFC 1468 states that the text starts in ASCII, and switches to Japanese
     * characters, and that the text must end in ASCII. [Patch 474358]
     */

    if (flags & TCL_ENCODING_START) {
	state = 0;
	if ((dst + dataPtr->initLen) > dstEnd) {
	    *srcReadPtr = 0;
	    *dstWrotePtr = 0;
	    return TCL_CONVERT_NOSPACE;
	}
	memcpy(dst, dataPtr->init, dataPtr->initLen);
	dst += dataPtr->initLen;
    } else {
	state = PTR2INT(*statePtr);
    }

    encodingPtr = GetTableEncoding(dataPtr, state);
    tableDataPtr = (const TableEncodingData *)encodingPtr->clientData;
    tablePrefixBytes = tableDataPtr->prefixBytes;
    tableFromUnicode = (const unsigned short *const *)
	    tableDataPtr->fromUnicode;

    for (numChars = 0; src < srcEnd; numChars++) {
	unsigned len;
	int word;

	if ((src > srcClose) && (!Tcl_UtfCharComplete(src, srcEnd - src))) {
	    /*
	     * If there is more string to follow, this will ensure that the
	     * last UTF-8 character in the source buffer hasn't been cut off.
	     */

	    result = TCL_CONVERT_MULTIBYTE;
	    break;
	}
	len = TclUtfToUniChar(src, &ch);
	word = tableFromUnicode[(ch >> 8)][ch & 0xFF];

	if ((word == 0) && (ch != 0)) {
	    int oldState;
	    const EscapeSubTable *subTablePtr;

	    oldState = state;
	    for (state = 0; state < dataPtr->numSubTables; state++) {
		encodingPtr = GetTableEncoding(dataPtr, state);
		tableDataPtr = (const TableEncodingData *)encodingPtr->clientData;
		word = tableDataPtr->fromUnicode[(ch >> 8)][ch & 0xFF];
		if (word != 0) {
		    break;
		}
	    }

	    if (word == 0) {
		state = oldState;
		if (STOPONERROR) {
		    result = TCL_CONVERT_UNKNOWN;
		    break;
		}
		encodingPtr = GetTableEncoding(dataPtr, state);
		tableDataPtr = (const TableEncodingData *)encodingPtr->clientData;
		word = tableDataPtr->fallback;
	    }

	    tablePrefixBytes = (const char *) tableDataPtr->prefixBytes;
	    tableFromUnicode = (const unsigned short *const *)
		    tableDataPtr->fromUnicode;

	    /*
	     * The state variable has the value of oldState when word is 0.
	     * In this case, the escape sequence should not be copied to dst
	     * because the current character set is not changed.
	     */

	    if (state != oldState) {
		subTablePtr = &dataPtr->subTables[state];
		if ((dst + subTablePtr->sequenceLen) > dstEnd) {
		    /*
		     * If there is no space to write the escape sequence, the
		     * state variable must be changed to the value of oldState
		     * variable because this escape sequence must be written
		     * in the next conversion.
		     */

		    state = oldState;
		    result = TCL_CONVERT_NOSPACE;
		    break;
		}
		memcpy(dst, subTablePtr->sequence, subTablePtr->sequenceLen);
		dst += subTablePtr->sequenceLen;
	    }
	}

	if (tablePrefixBytes[(word >> 8)] != 0) {
	    if (dst + 1 > dstEnd) {
		result = TCL_CONVERT_NOSPACE;
		break;
	    }
	    dst[0] = (char) (word >> 8);
	    dst[1] = (char) word;
	    dst += 2;
	} else {
	    if (dst > dstEnd) {
		result = TCL_CONVERT_NOSPACE;
		break;
	    }
	    dst[0] = (char) word;
	    dst++;
	}
	src += len;
    }

    if ((result == TCL_OK) && (flags & TCL_ENCODING_END)) {
	unsigned len = dataPtr->subTables[0].sequenceLen;

	/*
	 * Certain encodings like iso2022-jp need to write an escape sequence
	 * after all characters have been converted. This logic checks that
	 * enough room is available in the buffer for the escape bytes. The
	 * TCL_ENCODING_END flag is cleared after a final escape sequence has
	 * been added to the buffer so that another call to this method does
	 * not attempt to append escape bytes a second time.
	 */

	if ((dst + dataPtr->finalLen + (state?len:0)) > dstEnd) {
	    result = TCL_CONVERT_NOSPACE;
	} else {
	    if (state) {
		memcpy(dst, dataPtr->subTables[0].sequence, len);
		dst += len;
	    }
	    memcpy(dst, dataPtr->final, dataPtr->finalLen);
	    dst += dataPtr->finalLen;
	    state &= ~TCL_ENCODING_END;
	}
    }

    *statePtr = (Tcl_EncodingState) INT2PTR(state);
    *srcReadPtr = src - srcStart;
    *dstWrotePtr = dst - dstStart;
    *dstCharsPtr = numChars;
    return result;
}

/*
 *---------------------------------------------------------------------------
 *
 * EscapeFreeProc --
 *
 *	Frees resources used by the encoding.
 *
 * Results:
 *	None.
 *
 * Side effects:
 *	Memory is freed.
 *
 *---------------------------------------------------------------------------
 */

static void
EscapeFreeProc(
    void *clientData)	/* EscapeEncodingData that specifies
				 * encoding. */
{
    EscapeEncodingData *dataPtr = (EscapeEncodingData *)clientData;
    EscapeSubTable *subTablePtr;
    int i;

    if (dataPtr == NULL) {
	return;
    }

    /*
     * The subTables should be freed recursively in normal operation but not
     * during TclFinalizeEncodingSubsystem because they are also present as a
     * weak reference in the toplevel encodingTable (i.e., they don't have a
     * +1 refcount for this), and unpredictable nuking order could remove them
     * from under the following loop's feet. [Bug 2891556]
     *
     * The encodingsInitialized flag, being reset on entry to TFES, can serve
     * as a "not in finalization" test.
     */

    if (encodingsInitialized) {
	subTablePtr = dataPtr->subTables;
	for (i = 0; i < dataPtr->numSubTables; i++) {
	    FreeEncoding((Tcl_Encoding) subTablePtr->encodingPtr);
	    subTablePtr->encodingPtr = NULL;
	    subTablePtr++;
	}
    }
    Tcl_Free(dataPtr);
}

/*
 *---------------------------------------------------------------------------
 *
 * GetTableEncoding --
 *
 *	Helper function for the EscapeEncodingData conversions. Gets the
 *	encoding (of type TextEncodingData) that represents the specified
 *	state.
 *
 * Results:
 *	The return value is the encoding.
 *
 * Side effects:
 *	If the encoding that represents the specified state has not already
 *	been used by this EscapeEncoding, it will be loaded and cached in the
 *	dataPtr.
 *
 *---------------------------------------------------------------------------
 */

static Encoding *
GetTableEncoding(
    EscapeEncodingData *dataPtr,/* Contains names of encodings. */
    int state)			/* Index in dataPtr of desired Encoding. */
{
    EscapeSubTable *subTablePtr = &dataPtr->subTables[state];
    Encoding *encodingPtr = subTablePtr->encodingPtr;

    if (encodingPtr == NULL) {
	encodingPtr = (Encoding *) Tcl_GetEncoding(NULL, subTablePtr->name);
	if ((encodingPtr == NULL)
		|| (encodingPtr->toUtfProc != TableToUtfProc
		&& encodingPtr->toUtfProc != Iso88591ToUtfProc)) {
	    Tcl_Panic("EscapeToUtfProc: invalid sub table");
	}
	subTablePtr->encodingPtr = encodingPtr;
    }

    return encodingPtr;
}

/*
 *---------------------------------------------------------------------------
 *
 * unilen, unilen4 --
 *
 *	A helper function for the Tcl_ExternalToUtf functions. This function
 *	is similar to strlen for double-byte characters: it returns the number
 *	of bytes in a 0x0000 terminated string.
 *
 * Results:
 *	As above.
 *
 * Side effects:
 *	None.
 *
 *---------------------------------------------------------------------------
 */

static size_t
unilen(
    const char *src)
{
    unsigned short *p;

    p = (unsigned short *) src;
    while (*p != 0x0000) {
	p++;
    }
    return (char *) p - src;
}

static size_t
unilen4(
    const char *src)
{
    unsigned int *p;

    p = (unsigned int *) src;
    while (*p != 0x00000000) {
	p++;
    }
    return (char *) p - src;
}

/*
 *-------------------------------------------------------------------------
 *
 * InitializeEncodingSearchPath	--
 *
 *	This is the fallback routine that sets the default value of the
 *	encoding search path if the application has not set one via a call to
 *	Tcl_SetEncodingSearchPath() by the first time the search path is needed
 *	to load encoding data.
 *
 *	The default encoding search path is produced by taking each directory
 *	in the library path, appending a subdirectory named "encoding", and if
 *	the resulting directory exists, adding it to the encoding search path.
 *
 * Results:
 *	None.
 *
 * Side effects:
 *	Sets the encoding search path to an initial value.
 *
 *-------------------------------------------------------------------------
 */

static void
InitializeEncodingSearchPath(
    char **valuePtr,
<<<<<<< HEAD
    size_t *lengthPtr,
    Tcl_Encoding *encodingPtr)
{
    const char *bytes;
    size_t i, numDirs, numBytes;
=======
    TCL_HASH_TYPE *lengthPtr,
    Tcl_Encoding *encodingPtr)
{
    const char *bytes;
    Tcl_Size i, numDirs, numBytes;
>>>>>>> 78b0b92a
    Tcl_Obj *libPathObj, *encodingObj, *searchPathObj;

    TclNewLiteralStringObj(encodingObj, "encoding");
    TclNewObj(searchPathObj);
    Tcl_IncrRefCount(encodingObj);
    Tcl_IncrRefCount(searchPathObj);
    libPathObj = TclGetLibraryPath();
    Tcl_IncrRefCount(libPathObj);
    TclListObjLengthM(NULL, libPathObj, &numDirs);

    for (i = 0; i < numDirs; i++) {
	Tcl_Obj *directoryObj, *pathObj;
	Tcl_StatBuf stat;

	Tcl_ListObjIndex(NULL, libPathObj, i, &directoryObj);
	pathObj = Tcl_FSJoinToPath(directoryObj, 1, &encodingObj);
	Tcl_IncrRefCount(pathObj);
	if ((0 == Tcl_FSStat(pathObj, &stat)) && S_ISDIR(stat.st_mode)) {
	    Tcl_ListObjAppendElement(NULL, searchPathObj, pathObj);
	}
	Tcl_DecrRefCount(pathObj);
    }

    Tcl_DecrRefCount(libPathObj);
    Tcl_DecrRefCount(encodingObj);
    *encodingPtr = libraryPath.encoding;
    if (*encodingPtr) {
	((Encoding *)(*encodingPtr))->refCount++;
    }
    bytes = Tcl_GetStringFromObj(searchPathObj, &numBytes);

    *lengthPtr = numBytes;
    *valuePtr = (char *)Tcl_Alloc(numBytes + 1);
    memcpy(*valuePtr, bytes, numBytes + 1);
    Tcl_DecrRefCount(searchPathObj);
}

/*
 * Local Variables:
 * mode: c
 * c-basic-offset: 4
 * fill-column: 78
 * End:
 */<|MERGE_RESOLUTION|>--- conflicted
+++ resolved
@@ -36,11 +36,7 @@
 				 * encoding is deleted. */
     void *clientData;	/* Arbitrary value associated with encoding
 				 * type. Passed to conversion functions. */
-<<<<<<< HEAD
-    size_t nullSize;		/* Number of 0x00 bytes that signify
-=======
     Tcl_Size nullSize;	/* Number of 0x00 bytes that signify
->>>>>>> 78b0b92a
 				 * end-of-string in this encoding. This number
 				 * is used to determine the source string
 				 * length when the srcLen argument is
@@ -384,11 +380,7 @@
 Tcl_SetEncodingSearchPath(
     Tcl_Obj *searchPath)
 {
-<<<<<<< HEAD
-    size_t dummy;
-=======
     Tcl_Size dummy;
->>>>>>> 78b0b92a
 
     if (TCL_ERROR == TclListObjLengthM(NULL, searchPath, &dummy)) {
 	return TCL_ERROR;
@@ -437,11 +429,7 @@
 TclSetLibraryPath(
     Tcl_Obj *path)
 {
-<<<<<<< HEAD
-    size_t dummy;
-=======
     Tcl_Size dummy;
->>>>>>> 78b0b92a
 
     if (TCL_ERROR == TclListObjLengthM(NULL, path, &dummy)) {
 	return;
@@ -478,11 +466,7 @@
 static void
 FillEncodingFileMap(void)
 {
-<<<<<<< HEAD
-    size_t i, numDirs = 0;
-=======
     Tcl_Size i, numDirs = 0;
->>>>>>> 78b0b92a
     Tcl_Obj *map, *searchPath;
 
     searchPath = Tcl_GetEncodingSearchPath();
@@ -497,11 +481,7 @@
 	 * entries found, we favor files earlier on the search path.
 	 */
 
-<<<<<<< HEAD
-	size_t j, numFiles;
-=======
 	Tcl_Size j, numFiles;
->>>>>>> 78b0b92a
 	Tcl_Obj *directory, *matchFileList;
 	Tcl_Obj **filev;
 	Tcl_GlobTypeData readableFiles = {
@@ -978,11 +958,7 @@
  *
  *---------------------------------------------------------------------------
  */
-<<<<<<< HEAD
-size_t
-=======
 Tcl_Size
->>>>>>> 78b0b92a
 Tcl_GetEncodingNulLength(
     Tcl_Encoding encoding)
 {
@@ -1152,11 +1128,7 @@
     Tcl_Encoding encoding,	/* The encoding for the source string, or NULL
 				 * for the default system encoding. */
     const char *src,		/* Source string in specified encoding. */
-<<<<<<< HEAD
-    size_t srcLen,		/* Source string length in bytes, or -1 for
-=======
     Tcl_Size srcLen,		/* Source string length in bytes, or < 0 for
->>>>>>> 78b0b92a
 				 * encoding-specific string length. */
     Tcl_DString *dstPtr)	/* Uninitialized or free DString in which the
 				 * converted string is stored. */
@@ -1194,20 +1166,12 @@
  *-------------------------------------------------------------------------
  */
 
-<<<<<<< HEAD
-size_t
-=======
 Tcl_Size
->>>>>>> 78b0b92a
 Tcl_ExternalToUtfDStringEx(
     Tcl_Encoding encoding,	/* The encoding for the source string, or NULL
 				 * for the default system encoding. */
     const char *src,		/* Source string in specified encoding. */
-<<<<<<< HEAD
-    size_t srcLen,			/* Source string length in bytes, or TCL_INDEX_NONE for
-=======
     Tcl_Size srcLen,			/* Source string length in bytes, or < 0 for
->>>>>>> 78b0b92a
 				 * encoding-specific string length. */
     int flags,			/* Conversion control flags. */
     Tcl_DString *dstPtr)	/* Uninitialized or free DString in which the
@@ -1217,11 +1181,7 @@
     Tcl_EncodingState state;
     const Encoding *encodingPtr;
     int result, soFar, srcRead, dstWrote, dstChars;
-<<<<<<< HEAD
-    size_t dstLen;
-=======
     Tcl_Size dstLen;
->>>>>>> 78b0b92a
     const char *srcStart = src;
 
     Tcl_DStringInit(dstPtr);
@@ -1252,11 +1212,7 @@
 	src += srcRead;
 	if (result != TCL_CONVERT_NOSPACE) {
 	    Tcl_DStringSetLength(dstPtr, soFar);
-<<<<<<< HEAD
-	    return (result == TCL_OK) ? TCL_INDEX_NONE : (size_t)(src - srcStart);
-=======
 	    return (result == TCL_OK) ? TCL_INDEX_NONE : (Tcl_Size)(src - srcStart);
->>>>>>> 78b0b92a
 	}
 	flags &= ~TCL_ENCODING_START;
 	srcLen -= srcRead;
@@ -1294,13 +1250,8 @@
     Tcl_Encoding encoding,	/* The encoding for the source string, or NULL
 				 * for the default system encoding. */
     const char *src,		/* Source string in specified encoding. */
-<<<<<<< HEAD
-    size_t srcLen,		/* Source string length in bytes, or -1
-				 * for encoding-specific string length. */
-=======
     Tcl_Size srcLen,		/* Source string length in bytes, or < 0 for
 				 * encoding-specific string length. */
->>>>>>> 78b0b92a
     int flags,			/* Conversion control flags. */
     Tcl_EncodingState *statePtr,/* Place for conversion routine to store state
 				 * information used during a piecewise
@@ -1309,11 +1260,7 @@
 				 * routine under control of flags argument. */
     char *dst,			/* Output buffer in which converted string is
 				 * stored. */
-<<<<<<< HEAD
-    size_t dstLen,		/* The maximum length of output buffer in
-=======
     Tcl_Size dstLen,		/* The maximum length of output buffer in
->>>>>>> 78b0b92a
 				 * bytes. */
     int *srcReadPtr,		/* Filled with the number of bytes from the
 				 * source string that were converted. This may
@@ -1421,11 +1368,7 @@
     Tcl_Encoding encoding,	/* The encoding for the converted string, or
 				 * NULL for the default system encoding. */
     const char *src,		/* Source string in UTF-8. */
-<<<<<<< HEAD
-    size_t srcLen,		/* Source string length in bytes, or -1 for
-=======
     Tcl_Size srcLen,		/* Source string length in bytes, or < 0 for
->>>>>>> 78b0b92a
 				 * strlen(). */
     Tcl_DString *dstPtr)	/* Uninitialized or free DString in which the
 				 * converted string is stored. */
@@ -1464,20 +1407,12 @@
  *-------------------------------------------------------------------------
  */
 
-<<<<<<< HEAD
-size_t
-=======
 Tcl_Size
->>>>>>> 78b0b92a
 Tcl_UtfToExternalDStringEx(
     Tcl_Encoding encoding,	/* The encoding for the converted string, or
 				 * NULL for the default system encoding. */
     const char *src,		/* Source string in UTF-8. */
-<<<<<<< HEAD
-    size_t srcLen,			/* Source string length in bytes, or < 0 for
-=======
     Tcl_Size srcLen,		/* Source string length in bytes, or < 0 for
->>>>>>> 78b0b92a
 				 * strlen(). */
     int flags,			/* Conversion control flags. */
     Tcl_DString *dstPtr)	/* Uninitialized or free DString in which the
@@ -1488,11 +1423,7 @@
     const Encoding *encodingPtr;
     int result, soFar, srcRead, dstWrote, dstChars;
     const char *srcStart = src;
-<<<<<<< HEAD
-    size_t dstLen;
-=======
     Tcl_Size dstLen;
->>>>>>> 78b0b92a
 
     Tcl_DStringInit(dstPtr);
     dst = Tcl_DStringValue(dstPtr);
@@ -1521,11 +1452,7 @@
 	    while (i >= soFar) {
 		Tcl_DStringSetLength(dstPtr, i--);
 	    }
-<<<<<<< HEAD
-	    return (result == TCL_OK) ? TCL_INDEX_NONE : (size_t)(src - srcStart);
-=======
 	    return (result == TCL_OK) ? TCL_INDEX_NONE : (Tcl_Size)(src - srcStart);
->>>>>>> 78b0b92a
 	}
 
 	flags &= ~TCL_ENCODING_START;
@@ -1564,13 +1491,8 @@
     Tcl_Encoding encoding,	/* The encoding for the converted string, or
 				 * NULL for the default system encoding. */
     const char *src,		/* Source string in UTF-8. */
-<<<<<<< HEAD
-    size_t srcLen,		/* Source string length in bytes, or -1
-				 * for strlen(). */
-=======
     Tcl_Size srcLen,		/* Source string length in bytes, or < 0 for
 				 * strlen(). */
->>>>>>> 78b0b92a
     int flags,			/* Conversion control flags. */
     Tcl_EncodingState *statePtr,/* Place for conversion routine to store state
 				 * information used during a piecewise
@@ -1579,11 +1501,7 @@
 				 * routine under control of flags argument. */
     char *dst,			/* Output buffer in which converted string
 				 * is stored. */
-<<<<<<< HEAD
-    size_t dstLen,		/* The maximum length of output buffer in
-=======
     Tcl_Size dstLen,		/* The maximum length of output buffer in
->>>>>>> 78b0b92a
 				 * bytes. */
     int *srcReadPtr,		/* Filled with the number of bytes from the
 				 * source string that were converted. This may
@@ -1696,11 +1614,7 @@
     Tcl_Obj *map = TclGetProcessGlobalValue(&encodingFileMap);
     Tcl_Obj **dir, *path, *directory = NULL;
     Tcl_Channel chan = NULL;
-<<<<<<< HEAD
-    size_t i, numDirs;
-=======
     Tcl_Size i, numDirs;
->>>>>>> 78b0b92a
 
     TclListObjGetElementsM(NULL, searchPath, &numDirs, &dir);
     Tcl_IncrRefCount(nameObj);
@@ -1967,11 +1881,7 @@
     for (i = 0; i < numPages; i++) {
 	int ch;
 	const char *p;
-<<<<<<< HEAD
-	size_t expected = 3 + 16 * (16 * 4 + 1);
-=======
 	Tcl_Size expected = 3 + 16 * (16 * 4 + 1);
->>>>>>> 78b0b92a
 
 	if (Tcl_ReadChars(chan, objPtr, expected, 0) != expected) {
 	    return NULL;
@@ -2208,11 +2118,7 @@
     Tcl_DStringInit(&escapeData);
 
     while (1) {
-<<<<<<< HEAD
-	size_t argc;
-=======
 	Tcl_Size argc;
->>>>>>> 78b0b92a
 	const char **argv;
 	char *line;
 	Tcl_DString lineString;
@@ -4195,19 +4101,11 @@
 static void
 InitializeEncodingSearchPath(
     char **valuePtr,
-<<<<<<< HEAD
-    size_t *lengthPtr,
-    Tcl_Encoding *encodingPtr)
-{
-    const char *bytes;
-    size_t i, numDirs, numBytes;
-=======
     TCL_HASH_TYPE *lengthPtr,
     Tcl_Encoding *encodingPtr)
 {
     const char *bytes;
     Tcl_Size i, numDirs, numBytes;
->>>>>>> 78b0b92a
     Tcl_Obj *libPathObj, *encodingObj, *searchPathObj;
 
     TclNewLiteralStringObj(encodingObj, "encoding");
