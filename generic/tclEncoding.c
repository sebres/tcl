--- conflicted
+++ resolved
@@ -555,11 +555,11 @@
  *---------------------------------------------------------------------------
  */
 
-/* 
- * NOTE: THESE BIT DEFINITIONS SHOULD NOT OVERLAP WITH INTERNAL USE BITS 
+/*
+ * NOTE: THESE BIT DEFINITIONS SHOULD NOT OVERLAP WITH INTERNAL USE BITS
  * DEFINED IN tcl.h (TCL_ENCODING_* et al). Be cognizant of this
  * when adding bits. TODO - should really be defined in a single file.
- * 
+ *
  * To prevent conflicting bits, only define bits within 0xff00 mask here.
  */
 #define TCL_ENCODING_LE	0x100   /* Used to distinguish LE/BE variants */
@@ -2802,12 +2802,8 @@
 	    dst += Tcl_UniCharToUtf(-1, dst);
 	}
 #endif
-<<<<<<< HEAD
 
 	if ((unsigned)ch > 0x10FFFF || SURROGATE(ch)) {
-=======
-        if ((unsigned)ch > 0x10FFFF || SURROGATE(ch)) {
->>>>>>> a2cf95dc
 	    if (PROFILE_STRICT(flags)) {
 		result = TCL_CONVERT_SYNTAX;
 #if TCL_UTF_MAX < 4
@@ -2819,6 +2815,7 @@
 		ch = UNICODE_REPLACE_CHAR;
 	    }
 	}
+
 	/*
 	 * Special case for 1-byte utf chars for speed. Make sure we work with
 	 * unsigned short-size data.
@@ -2832,27 +2829,18 @@
 	src += 4;
     }
 
-<<<<<<< HEAD
 #if TCL_UTF_MAX < 4
     if ((ch  & ~0x3FF) == 0xD800) {
 	/* Bug [10c2c17c32]. If Hi surrogate, finish 3-byte UTF-8 */
 	dst += Tcl_UniCharToUtf(-1, dst);
     }
 #endif
-    
-
-=======
->>>>>>> a2cf95dc
+
+
     /*
      * If we had a truncated code unit at the end AND this is the last
      * fragment AND profile is not "strict", stick FFFD in its place.
      */
-#if TCL_UTF_MAX < 4
-    if ((ch  & ~0x3FF) == 0xD800) {
-	/* Bug [10c2c17c32]. If Hi surrogate, finish 3-byte UTF-8 */
-	dst += Tcl_UniCharToUtf(-1, dst);
-    }
-#endif
     if ((flags & TCL_ENCODING_END) && (result == TCL_CONVERT_MULTIBYTE)) {
 	if (dst > dstEnd) {
 	    result = TCL_CONVERT_NOSPACE;
@@ -4477,7 +4465,7 @@
     if (interp) {
 	Tcl_Obj *errorObj;
 	/* This code assumes at least two profiles :-) */
-	errorObj = 
+	errorObj =
 	    Tcl_ObjPrintf("bad profile name \"%s\": must be",
 		profileName);
 	for (i = 0; i < (numProfiles - 1); ++i) {
