/*
 * tclEncoding.c --
 *
 *	Contains the implementation of the encoding conversion package.
 *
 * Copyright © 1996-1998 Sun Microsystems, Inc.
 *
 * See the file "license.terms" for information on usage and redistribution of
 * this file, and for a DISCLAIMER OF ALL WARRANTIES.
 */

#include "tclInt.h"
#include <assert.h>

typedef size_t (LengthProc)(const char *src);

/*
 * The following data structure represents an encoding, which describes how to
 * convert between various character sets and UTF-8.
 */

typedef struct {
    char *name;			/* Name of encoding. Malloced because (1) hash
				 * table entry that owns this encoding may be
				 * freed prior to this encoding being freed,
				 * (2) string passed in the Tcl_EncodingType
				 * structure may not be persistent. */
    Tcl_EncodingConvertProc *toUtfProc;
				/* Function to convert from external encoding
				 * into UTF-8. */
    Tcl_EncodingConvertProc *fromUtfProc;
				/* Function to convert from UTF-8 into
				 * external encoding. */
    Tcl_EncodingFreeProc *freeProc;
				/* If non-NULL, function to call when this
				 * encoding is deleted. */
    void *clientData;	/* Arbitrary value associated with encoding
				 * type. Passed to conversion functions. */
    Tcl_Size nullSize;	/* Number of 0x00 bytes that signify
				 * end-of-string in this encoding. This number
				 * is used to determine the source string
				 * length when the srcLen argument is
				 * negative. This number can be 1, 2, or 4. */
    LengthProc *lengthProc;	/* Function to compute length of
				 * null-terminated strings in this encoding.
				 * If nullSize is 1, this is strlen; if
				 * nullSize is 2, this is a function that
				 * returns the number of bytes in a 0x0000
				 * terminated string; if nullSize is 4, this
				 * is a function that returns the number of
				 * bytes in a 0x00000000 terminated string. */
    size_t refCount;		/* Number of uses of this structure. */
    Tcl_HashEntry *hPtr;	/* Hash table entry that owns this encoding. */
} Encoding;

/*
 * The following structure is the clientData for a dynamically-loaded,
 * table-driven encoding created by LoadTableEncoding(). It maps between
 * Unicode and a single-byte, double-byte, or multibyte (1 or 2 bytes only)
 * encoding.
 */

typedef struct {
    int fallback;		/* Character (in this encoding) to substitute
				 * when this encoding cannot represent a UTF-8
				 * character. */
    char prefixBytes[256];	/* If a byte in the input stream is a lead
				 * byte for a 2-byte sequence, the
				 * corresponding entry in this array is 1,
				 * otherwise it is 0. */
    unsigned short **toUnicode;	/* Two dimensional sparse matrix to map
				 * characters from the encoding to Unicode.
				 * Each element of the toUnicode array points
				 * to an array of 256 shorts. If there is no
				 * corresponding character in Unicode, the
				 * value in the matrix is 0x0000.
				 * malloc'd. */
    unsigned short **fromUnicode;
				/* Two dimensional sparse matrix to map
				 * characters from Unicode to the encoding.
				 * Each element of the fromUnicode array
				 * points to an array of 256 shorts. If there
				 * is no corresponding character the encoding,
				 * the value in the matrix is 0x0000.
				 * malloc'd. */
} TableEncodingData;

/*
 * Each of the following structures is the clientData for a dynamically-loaded
 * escape-driven encoding that is itself comprised of other simpler encodings.
 * An example is "iso-2022-jp", which uses escape sequences to switch between
 * ascii, jis0208, jis0212, gb2312, and ksc5601. Note that "escape-driven"
 * does not necessarily mean that the ESCAPE character is the character used
 * for switching character sets.
 */

typedef struct {
    unsigned sequenceLen;	/* Length of following string. */
    char sequence[16];		/* Escape code that marks this encoding. */
    char name[32];		/* Name for encoding. */
    Encoding *encodingPtr;	/* Encoding loaded using above name, or NULL
				 * if this sub-encoding has not been needed
				 * yet. */
} EscapeSubTable;

typedef struct {
    int fallback;		/* Character (in this encoding) to substitute
				 * when this encoding cannot represent a UTF-8
				 * character. */
    unsigned initLen;		/* Length of following string. */
    char init[16];		/* String to emit or expect before first char
				 * in conversion. */
    unsigned finalLen;		/* Length of following string. */
    char final[16];		/* String to emit or expect after last char in
				 * conversion. */
    char prefixBytes[256];	/* If a byte in the input stream is the first
				 * character of one of the escape sequences in
				 * the following array, the corresponding
				 * entry in this array is 1, otherwise it is
				 * 0. */
    int numSubTables;		/* Length of following array. */
    EscapeSubTable subTables[TCLFLEXARRAY];/* Information about each EscapeSubTable used
				 * by this encoding type. The actual size is
				 * as large as necessary to hold all
				 * EscapeSubTables. */
} EscapeEncodingData;

/*
 * Constants used when loading an encoding file to identify the type of the
 * file.
 */

#define ENCODING_SINGLEBYTE	0
#define ENCODING_DOUBLEBYTE	1
#define ENCODING_MULTIBYTE	2
#define ENCODING_ESCAPE		3

/*
 * A list of directories in which Tcl should look for *.enc files. This list
 * is shared by all threads. Access is governed by a mutex lock.
 */

static TclInitProcessGlobalValueProc InitializeEncodingSearchPath;
static ProcessGlobalValue encodingSearchPath = {
    0, 0, NULL, NULL, InitializeEncodingSearchPath, NULL, NULL
};

/*
 * A map from encoding names to the directories in which their data files have
 * been seen. The string value of the map is shared by all threads. Access to
 * the shared string is governed by a mutex lock.
 */

static ProcessGlobalValue encodingFileMap = {
    0, 0, NULL, NULL, NULL, NULL, NULL
};

/*
 * A list of directories making up the "library path". Historically this
 * search path has served many uses, but the only one remaining is a base for
 * the encodingSearchPath above. If the application does not explicitly set
 * the encodingSearchPath, then it is initialized by appending /encoding
 * to each directory in this "libraryPath".
 */

static ProcessGlobalValue libraryPath = {
    0, 0, NULL, NULL, TclpInitLibraryPath, NULL, NULL
};

static int encodingsInitialized = 0;

/*
 * Hash table that keeps track of all loaded Encodings. Keys are the string
 * names that represent the encoding, values are (Encoding *).
 */

static Tcl_HashTable encodingTable;
TCL_DECLARE_MUTEX(encodingMutex)

/*
 * The following are used to hold the default and current system encodings.
 * If NULL is passed to one of the conversion routines, the current setting of
 * the system encoding is used to perform the conversion.
 */

static Tcl_Encoding defaultEncoding = NULL;
static Tcl_Encoding systemEncoding = NULL;
Tcl_Encoding tclIdentityEncoding = NULL;

/*
 * Names of encoding profiles and corresponding integer values.
 * Keep alphabetical order for error messages.
 */
static struct TclEncodingProfiles {
    const char *name;
    int value;
} encodingProfiles[] = {
    {"lossless", TCL_ENCODING_PROFILE_LOSSLESS},
    {"replace", TCL_ENCODING_PROFILE_REPLACE},
    {"strict", TCL_ENCODING_PROFILE_STRICT},
    {"tcl8", TCL_ENCODING_PROFILE_TCL8},
};
#define PROFILE_TCL8(flags_)                                           \
    ((ENCODING_PROFILE_GET(flags_) == TCL_ENCODING_PROFILE_TCL8)   \
     || (ENCODING_PROFILE_GET(flags_) == 0                         \
	 && TCL_ENCODING_PROFILE_DEFAULT == TCL_ENCODING_PROFILE_TCL8))
#define PROFILE_STRICT(flags_)                                         \
    ((ENCODING_PROFILE_GET(flags_) == TCL_ENCODING_PROFILE_STRICT) \
     || (ENCODING_PROFILE_GET(flags_) == 0                         \
	 && TCL_ENCODING_PROFILE_DEFAULT == TCL_ENCODING_PROFILE_STRICT))
#define PROFILE_REPLACE(flags_)                                         \
    ((ENCODING_PROFILE_GET(flags_) == TCL_ENCODING_PROFILE_REPLACE) \
     || (ENCODING_PROFILE_GET(flags_) == 0                          \
	 && TCL_ENCODING_PROFILE_DEFAULT == TCL_ENCODING_PROFILE_REPLACE))
#define PROFILE_LOSSLESS(flags_)                                         \
    ((ENCODING_PROFILE_GET(flags_) == TCL_ENCODING_PROFILE_LOSSLESS) \
     || (ENCODING_PROFILE_GET(flags_) == 0                          \
	 && TCL_ENCODING_PROFILE_DEFAULT == TCL_ENCODING_PROFILE_REPLACE))

#define UNICODE_REPLACE_CHAR ((Tcl_UniChar)0xFFFD)
#define SURROGATE(c_)      (((c_) & ~0x7FF) == 0xD800)
#define HIGH_SURROGATE(c_) (((c_) & ~0x3FF) == 0xD800)
#define LOW_SURROGATE(c_)  (((c_) & ~0x3FF) == 0xDC00)

/*
 * The following variable is used in the sparse matrix code for a
 * TableEncoding to represent a page in the table that has no entries.
 */

static unsigned short emptyPage[256];

/*
 * Functions used only in this module.
 */

static Tcl_EncodingConvertProc	BinaryProc;
static Tcl_DupInternalRepProc	DupEncodingInternalRep;
static Tcl_EncodingFreeProc	EscapeFreeProc;
static Tcl_EncodingConvertProc	EscapeFromUtfProc;
static Tcl_EncodingConvertProc	EscapeToUtfProc;
static void			FillEncodingFileMap(void);
static void			FreeEncoding(Tcl_Encoding encoding);
static Tcl_FreeInternalRepProc	FreeEncodingInternalRep;
static Encoding *		GetTableEncoding(EscapeEncodingData *dataPtr,
				    int state);
static Tcl_Encoding		LoadEncodingFile(Tcl_Interp *interp,
				    const char *name);
static Tcl_Encoding		LoadTableEncoding(const char *name, int type,
				    Tcl_Channel chan);
static Tcl_Encoding		LoadEscapeEncoding(const char *name,
				    Tcl_Channel chan);
static Tcl_Channel		OpenEncodingFileChannel(Tcl_Interp *interp,
				    const char *name);
static Tcl_EncodingFreeProc	TableFreeProc;
static Tcl_EncodingConvertProc	TableFromUtfProc;
static Tcl_EncodingConvertProc	TableToUtfProc;
static size_t		unilen(const char *src);
static size_t		unilen4(const char *src);
static Tcl_EncodingConvertProc	Utf32ToUtfProc;
static Tcl_EncodingConvertProc	UtfToUtf32Proc;
static Tcl_EncodingConvertProc	Utf16ToUtfProc;
static Tcl_EncodingConvertProc	UtfToUtf16Proc;
static Tcl_EncodingConvertProc	UtfToUcs2Proc;
static Tcl_EncodingConvertProc	UtfToUtfProc;
static Tcl_EncodingConvertProc	Iso88591FromUtfProc;
static Tcl_EncodingConvertProc	Iso88591ToUtfProc;

/* Return 1/0 if unich is a lossless wrapper */
static inline int IsLosslessWrapper(Tcl_UniChar unich) {
    return (unich >= 0xDC00 && unich <= 0xDCFF);
}
/* Convert a byte to internal lossless representation */
static inline Tcl_UniChar ToLossless(char ch) {
    /* Only encode if non-ASCII for security reasons. See TIP */
    return 0x80 & ch ? 0xDC00 + UCHAR(ch) : UNICODE_REPLACE_CHAR;
}
/* Convert an internal lossless representation to raw byte */
static inline unsigned char FromLossless(Tcl_UniChar unich) {
    assert(IsLosslessWrapper(unich));
    return (unsigned char)(unich - 0xDC00);
}

/*
 * A Tcl_ObjType for holding a cached Tcl_Encoding in the twoPtrValue.ptr1 field
 * of the internalrep. This should help the lifetime of encodings be more useful.
 * See concerns raised in [Bug 1077262].
 */

static const Tcl_ObjType encodingType = {
    "encoding",
    FreeEncodingInternalRep,
    DupEncodingInternalRep,
    NULL,
    NULL,
    TCL_OBJTYPE_V0
};

#define EncodingSetInternalRep(objPtr, encoding)				\
    do {								\
	Tcl_ObjInternalRep ir;						\
	ir.twoPtrValue.ptr1 = (encoding);				\
	ir.twoPtrValue.ptr2 = NULL;					\
	Tcl_StoreInternalRep((objPtr), &encodingType, &ir);			\
    } while (0)

#define EncodingGetInternalRep(objPtr, encoding)				\
    do {								\
	const Tcl_ObjInternalRep *irPtr;					\
	irPtr = TclFetchInternalRep ((objPtr), &encodingType);		\
	(encoding) = irPtr ? (Tcl_Encoding)irPtr->twoPtrValue.ptr1 : NULL;		\
    } while (0)


/*
 *------------------------------------------------------------------------
 *
 * ToLosslessUtf8 --
 *
 *    Converts an entire string of bytes to their lossless utf-8 representation.
 *    Caller has to ensure the entire string is to be treated as invalid encoding.
 *
 * Results:
 *    Number of bytes in converted utf-8 output or a negative value if
 *    insufficient space.
 *
 * Side effects:
 *    The dst buffer is filled with the utf-8 lossless representation.
 *
 *------------------------------------------------------------------------
 */
static Tcl_Size
ToLosslessUtf8(
	const char *src, /* Source bytes */
	Tcl_Size srcLen, /* Number of source bytes */
	char *dst,       /* Destination buffer */
	Tcl_Size dstLen) /* Size of destination buffer */
{
    if ((dstLen / 3) < srcLen) {
	return -1; /* No space */
    }
    const char *srcEnd = src + srcLen;
    char *dstStart = dst;
    while (src < srcEnd) {
	dst += Tcl_UniCharToUtf(ToLossless(UCHAR(*src)), dst);
	++src;
    }
    return (dst - dstStart);
}

/*
 *----------------------------------------------------------------------
 *
 * Tcl_GetEncodingFromObj --
 *
 *	Writes to (*encodingPtr) the Tcl_Encoding value of (*objPtr), if
 *	possible, and returns TCL_OK. If no such encoding exists, TCL_ERROR is
 *	returned, and if interp is non-NULL, an error message is written
 *	there.
 *
 * Results:
 *	Standard Tcl return code.
 *
 * Side effects:
 *	Caches the Tcl_Encoding value as the internal rep of (*objPtr).
 *
 *----------------------------------------------------------------------
 */

int
Tcl_GetEncodingFromObj(
    Tcl_Interp *interp,
    Tcl_Obj *objPtr,
    Tcl_Encoding *encodingPtr)
{
    Tcl_Encoding encoding;
    const char *name = TclGetString(objPtr);

    EncodingGetInternalRep(objPtr, encoding);
    if (encoding == NULL) {
	encoding = Tcl_GetEncoding(interp, name);
	if (encoding == NULL) {
	    return TCL_ERROR;
	}
	EncodingSetInternalRep(objPtr, encoding);
    }
    *encodingPtr = Tcl_GetEncoding(NULL, name);
    return TCL_OK;
}

/*
 *----------------------------------------------------------------------
 *
 * FreeEncodingInternalRep --
 *
 *	The Tcl_FreeInternalRepProc for the "encoding" Tcl_ObjType.
 *
 *----------------------------------------------------------------------
 */

static void
FreeEncodingInternalRep(
    Tcl_Obj *objPtr)
{
    Tcl_Encoding encoding;

    EncodingGetInternalRep(objPtr, encoding);
    Tcl_FreeEncoding(encoding);
}

/*
 *----------------------------------------------------------------------
 *
 * DupEncodingInternalRep --
 *
 *	The Tcl_DupInternalRepProc for the "encoding" Tcl_ObjType.
 *
 *----------------------------------------------------------------------
 */

static void
DupEncodingInternalRep(
    Tcl_Obj *srcPtr,
    Tcl_Obj *dupPtr)
{
    Tcl_Encoding encoding = Tcl_GetEncoding(NULL, TclGetString(srcPtr));
    EncodingSetInternalRep(dupPtr, encoding);
}

/*
 *----------------------------------------------------------------------
 *
 * Tcl_GetEncodingSearchPath --
 *
 *	Keeps the per-thread copy of the encoding search path current with
 *	changes to the global copy.
 *
 * Results:
 *	Returns a "list" (Tcl_Obj *) that contains the encoding search path.
 *
 *----------------------------------------------------------------------
 */

Tcl_Obj *
Tcl_GetEncodingSearchPath(void)
{
    return TclGetProcessGlobalValue(&encodingSearchPath);
}

/*
 *----------------------------------------------------------------------
 *
 * Tcl_SetEncodingSearchPath --
 *
 *	Keeps the per-thread copy of the encoding search path current with
 *	changes to the global copy.
 *
 *----------------------------------------------------------------------
 */

int
Tcl_SetEncodingSearchPath(
    Tcl_Obj *searchPath)
{
    Tcl_Size dummy;

    if (TCL_ERROR == TclListObjLengthM(NULL, searchPath, &dummy)) {
	return TCL_ERROR;
    }
    TclSetProcessGlobalValue(&encodingSearchPath, searchPath, NULL);
    return TCL_OK;
}

/*
 *----------------------------------------------------------------------
 *
 * TclGetLibraryPath --
 *
 *	Keeps the per-thread copy of the library path current with changes to
 *	the global copy.
 *
 * Results:
 *	Returns a "list" (Tcl_Obj *) that contains the library path.
 *
 *----------------------------------------------------------------------
 */

Tcl_Obj *
TclGetLibraryPath(void)
{
    return TclGetProcessGlobalValue(&libraryPath);
}

/*
 *----------------------------------------------------------------------
 *
 * TclSetLibraryPath --
 *
 *	Keeps the per-thread copy of the library path current with changes to
 *	the global copy.
 *
 *	Since the result of this routine is void, if searchPath is not a valid
 *	list this routine silently does nothing.
 *
 *----------------------------------------------------------------------
 */

void
TclSetLibraryPath(
    Tcl_Obj *path)
{
    Tcl_Size dummy;

    if (TCL_ERROR == TclListObjLengthM(NULL, path, &dummy)) {
	return;
    }
    TclSetProcessGlobalValue(&libraryPath, path, NULL);
}

/*
 *---------------------------------------------------------------------------
 *
 * FillEncodingFileMap --
 *
 *	Called to update the encoding file map with the current value
 *	of the encoding search path.
 *
 *	Finds *.end files in the directories on the encoding search path and
 *	stores the found pathnames in a map associated with the encoding name.
 *
 *	If $dir is on the encoding search path and the file $dir/foo.enc is
 *	found, stores a "foo" -> $dir entry in the map.  if the "foo" encoding
 *	is needed later, the $dir/foo.enc name can be quickly constructed in
 *	order to read the encoding data.
 *
 * Results:
 *	None.
 *
 * Side effects:
 *	Entries are added to the encoding file map.
 *
 *---------------------------------------------------------------------------
 */

static void
FillEncodingFileMap(void)
{
    Tcl_Size i, numDirs = 0;
    Tcl_Obj *map, *searchPath;

    searchPath = Tcl_GetEncodingSearchPath();
    Tcl_IncrRefCount(searchPath);
    TclListObjLengthM(NULL, searchPath, &numDirs);
    map = Tcl_NewDictObj();
    Tcl_IncrRefCount(map);

    for (i = numDirs-1; i != TCL_INDEX_NONE; i--) {
	/*
	 * Iterate backwards through the search path so as we overwrite
	 * entries found, we favor files earlier on the search path.
	 */

	Tcl_Size j, numFiles;
	Tcl_Obj *directory, *matchFileList;
	Tcl_Obj **filev;
	Tcl_GlobTypeData readableFiles = {
	    TCL_GLOB_TYPE_FILE, TCL_GLOB_PERM_R, NULL, NULL
	};

	TclNewObj(matchFileList);
	Tcl_ListObjIndex(NULL, searchPath, i, &directory);
	Tcl_IncrRefCount(directory);
	Tcl_IncrRefCount(matchFileList);
	Tcl_FSMatchInDirectory(NULL, matchFileList, directory, "*.enc",
		&readableFiles);

	TclListObjGetElementsM(NULL, matchFileList, &numFiles, &filev);
	for (j=0; j<numFiles; j++) {
	    Tcl_Obj *encodingName, *fileObj;

	    fileObj = TclPathPart(NULL, filev[j], TCL_PATH_TAIL);
	    encodingName = TclPathPart(NULL, fileObj, TCL_PATH_ROOT);
	    Tcl_DictObjPut(NULL, map, encodingName, directory);
	    Tcl_DecrRefCount(fileObj);
	    Tcl_DecrRefCount(encodingName);
	}
	Tcl_DecrRefCount(matchFileList);
	Tcl_DecrRefCount(directory);
    }
    Tcl_DecrRefCount(searchPath);
    TclSetProcessGlobalValue(&encodingFileMap, map, NULL);
    Tcl_DecrRefCount(map);
}

/*
 *---------------------------------------------------------------------------
 *
 * TclInitEncodingSubsystem --
 *
 *	Initialize all resources used by this subsystem on a per-process
 *	basis.
 *
 * Results:
 *	None.
 *
 * Side effects:
 *	Depends on the memory, object, and IO subsystems.
 *
 *---------------------------------------------------------------------------
 */

/*
 * NOTE: THESE BIT DEFINITIONS SHOULD NOT OVERLAP WITH INTERNAL USE BITS
 * DEFINED IN tcl.h (TCL_ENCODING_* et al). Be cognizant of this
 * when adding bits. TODO - should really be defined in a single file.
 *
 * To prevent conflicting bits, only define bits within 0xff00 mask here.
 */
#define TCL_ENCODING_LE	0x100   /* Used to distinguish LE/BE variants */
#define ENCODING_UTF	0x200	/* For UTF-8 encoding, allow 4-byte output sequences */
#define ENCODING_INPUT	0x400   /* For UTF-8/CESU-8 encoding, means external -> internal */

void
TclInitEncodingSubsystem(void)
{
    Tcl_EncodingType type;
    TableEncodingData *dataPtr;
    unsigned size;
    unsigned short i;
    union {
        char c;
        short s;
    } isLe;
    int leFlags;

    if (encodingsInitialized) {
	return;
    }

    /* Note: This DEPENDS on TCL_ENCODING_LE being defined in least sig byte */
    isLe.s = 1;
    leFlags = isLe.c ? TCL_ENCODING_LE : 0;

    Tcl_MutexLock(&encodingMutex);
    Tcl_InitHashTable(&encodingTable, TCL_STRING_KEYS);
    Tcl_MutexUnlock(&encodingMutex);

    /*
     * Create a few initial encodings.  UTF-8 to UTF-8 translation is not a
     * no-op because it turns a stream of improperly formed UTF-8 into a
     * properly formed stream.
     */

    type.encodingName	= NULL;
    type.toUtfProc	= BinaryProc;
    type.fromUtfProc	= BinaryProc;
    type.freeProc	= NULL;
    type.nullSize	= 1;
    type.clientData	= NULL;
    tclIdentityEncoding = Tcl_CreateEncoding(&type);

    type.encodingName	= "utf-8";
    type.toUtfProc	= UtfToUtfProc;
    type.fromUtfProc	= UtfToUtfProc;
    type.freeProc	= NULL;
    type.nullSize	= 1;
    type.clientData	= INT2PTR(ENCODING_UTF);
    Tcl_CreateEncoding(&type);
    type.clientData	= NULL;
    type.encodingName	= "cesu-8";
    Tcl_CreateEncoding(&type);

    type.toUtfProc	= Utf16ToUtfProc;
    type.fromUtfProc    = UtfToUcs2Proc;
    type.freeProc	= NULL;
    type.nullSize	= 2;
    type.encodingName   = "ucs-2le";
    type.clientData	= INT2PTR(TCL_ENCODING_LE);
    Tcl_CreateEncoding(&type);
    type.encodingName   = "ucs-2be";
    type.clientData	= NULL;
    Tcl_CreateEncoding(&type);
    type.encodingName   = "ucs-2";
    type.clientData	= INT2PTR(leFlags);
    Tcl_CreateEncoding(&type);

    type.toUtfProc	= Utf32ToUtfProc;
    type.fromUtfProc    = UtfToUtf32Proc;
    type.freeProc	= NULL;
    type.nullSize	= 4;
    type.encodingName   = "utf-32le";
    type.clientData	= INT2PTR(TCL_ENCODING_LE);
    Tcl_CreateEncoding(&type);
    type.encodingName   = "utf-32be";
    type.clientData	= NULL;
    Tcl_CreateEncoding(&type);
    type.encodingName   = "utf-32";
    type.clientData	= INT2PTR(leFlags);
    Tcl_CreateEncoding(&type);

    type.toUtfProc	= Utf16ToUtfProc;
    type.fromUtfProc    = UtfToUtf16Proc;
    type.freeProc	= NULL;
    type.nullSize	= 2;
    type.encodingName   = "utf-16le";
    type.clientData	= INT2PTR(TCL_ENCODING_LE);
    Tcl_CreateEncoding(&type);
    type.encodingName   = "utf-16be";
    type.clientData	= NULL;
    Tcl_CreateEncoding(&type);
    type.encodingName   = "utf-16";
    type.clientData	= INT2PTR(leFlags);
    Tcl_CreateEncoding(&type);

#ifndef TCL_NO_DEPRECATED
    type.encodingName   = "unicode";
    Tcl_CreateEncoding(&type);
#endif

    /*
     * Need the iso8859-1 encoding in order to process binary data, so force
     * it to always be embedded. Note that this encoding *must* be a proper
     * table encoding or some of the escape encodings crash! Hence the ugly
     * code to duplicate the structure of a table encoding here.
     */

    dataPtr = (TableEncodingData *)Tcl_Alloc(sizeof(TableEncodingData));
    memset(dataPtr, 0, sizeof(TableEncodingData));
    dataPtr->fallback = '?';

    size = 256*(sizeof(unsigned short *) + sizeof(unsigned short));
    dataPtr->toUnicode = (unsigned short **)Tcl_Alloc(size);
    memset(dataPtr->toUnicode, 0, size);
    dataPtr->fromUnicode = (unsigned short **)Tcl_Alloc(size);
    memset(dataPtr->fromUnicode, 0, size);

    dataPtr->toUnicode[0] = (unsigned short *) (dataPtr->toUnicode + 256);
    dataPtr->fromUnicode[0] = (unsigned short *) (dataPtr->fromUnicode + 256);
    for (i=1 ; i<256 ; i++) {
	dataPtr->toUnicode[i] = emptyPage;
	dataPtr->fromUnicode[i] = emptyPage;
    }

    for (i=0 ; i<256 ; i++) {
	dataPtr->toUnicode[0][i] = i;
	dataPtr->fromUnicode[0][i] = i;
    }

    type.encodingName	= "iso8859-1";
    type.toUtfProc	= Iso88591ToUtfProc;
    type.fromUtfProc	= Iso88591FromUtfProc;
    type.freeProc	= TableFreeProc;
    type.nullSize	= 1;
    type.clientData	= dataPtr;
    defaultEncoding	= Tcl_CreateEncoding(&type);
    systemEncoding	= Tcl_GetEncoding(NULL, type.encodingName);

    encodingsInitialized = 1;
}

/*
 *----------------------------------------------------------------------
 *
 * TclFinalizeEncodingSubsystem --
 *
 *	Release the state associated with the encoding subsystem.
 *
 * Results:
 *	None.
 *
 * Side effects:
 *	Frees all of the encodings.
 *
 *----------------------------------------------------------------------
 */

void
TclFinalizeEncodingSubsystem(void)
{
    Tcl_HashSearch search;
    Tcl_HashEntry *hPtr;

    Tcl_MutexLock(&encodingMutex);
    encodingsInitialized = 0;
    FreeEncoding(systemEncoding);
    systemEncoding = NULL;
    defaultEncoding = NULL;
    FreeEncoding(tclIdentityEncoding);
    tclIdentityEncoding = NULL;

    hPtr = Tcl_FirstHashEntry(&encodingTable, &search);
    while (hPtr != NULL) {
	/*
	 * Call FreeEncoding instead of doing it directly to handle refcounts
	 * like escape encodings use. [Bug 524674] Make sure to call
	 * Tcl_FirstHashEntry repeatedly so that all encodings are eventually
	 * cleaned up.
	 */

	FreeEncoding((Tcl_Encoding)Tcl_GetHashValue(hPtr));
	hPtr = Tcl_FirstHashEntry(&encodingTable, &search);
    }

    Tcl_DeleteHashTable(&encodingTable);
    Tcl_MutexUnlock(&encodingMutex);
}

/*
 *-------------------------------------------------------------------------
 *
 * Tcl_GetEncoding --
 *
 *	Given the name of a encoding, find the corresponding Tcl_Encoding
 *	token. If the encoding did not already exist, Tcl attempts to
 *	dynamically load an encoding by that name.
 *
 * Results:
 *	Returns a token that represents the encoding. If the name didn't refer
 *	to any known or loadable encoding, NULL is returned. If NULL was
 *	returned, an error message is left in interp's result object, unless
 *	interp was NULL.
 *
 * Side effects:
 *	LoadEncodingFile is called if necessary.
 *
 *-------------------------------------------------------------------------
 */

Tcl_Encoding
Tcl_GetEncoding(
    Tcl_Interp *interp,		/* Interp for error reporting, if not NULL. */
    const char *name)		/* The name of the desired encoding. */
{
    Tcl_HashEntry *hPtr;
    Encoding *encodingPtr;

    Tcl_MutexLock(&encodingMutex);
    if (name == NULL) {
	encodingPtr = (Encoding *) systemEncoding;
	encodingPtr->refCount++;
	Tcl_MutexUnlock(&encodingMutex);
	return systemEncoding;
    }

    hPtr = Tcl_FindHashEntry(&encodingTable, name);
    if (hPtr != NULL) {
	encodingPtr = (Encoding *)Tcl_GetHashValue(hPtr);
	encodingPtr->refCount++;
	Tcl_MutexUnlock(&encodingMutex);
	return (Tcl_Encoding) encodingPtr;
    }
    Tcl_MutexUnlock(&encodingMutex);

    return LoadEncodingFile(interp, name);
}

/*
 *---------------------------------------------------------------------------
 *
 * Tcl_FreeEncoding --
 *
 *	Releases an encoding allocated by Tcl_CreateEncoding() or
 *	Tcl_GetEncoding().
 *
 * Results:
 *	None.
 *
 * Side effects:
 *	The reference count associated with the encoding is decremented and
 *	the encoding is deleted if nothing is using it anymore.
 *
 *---------------------------------------------------------------------------
 */

void
Tcl_FreeEncoding(
    Tcl_Encoding encoding)
{
    Tcl_MutexLock(&encodingMutex);
    FreeEncoding(encoding);
    Tcl_MutexUnlock(&encodingMutex);
}

/*
 *----------------------------------------------------------------------
 *
 * FreeEncoding --
 *
 *	Decrements the reference count of an encoding.  The caller must hold
 *	encodingMutes.
 *
 * Results:
 *	None.
 *
 * Side effects:
 *	Releases the resource for an encoding if it is now unused.
 *	The reference count associated with the encoding is decremented and
 *	the encoding may be deleted if nothing is using it anymore.
 *
 *----------------------------------------------------------------------
 */

static void
FreeEncoding(
    Tcl_Encoding encoding)
{
    Encoding *encodingPtr = (Encoding *) encoding;

    if (encodingPtr == NULL) {
	return;
    }
    if (encodingPtr->refCount-- <= 1) {
	if (encodingPtr->freeProc != NULL) {
	    encodingPtr->freeProc(encodingPtr->clientData);
	}
	if (encodingPtr->hPtr != NULL) {
	    Tcl_DeleteHashEntry(encodingPtr->hPtr);
	}
	if (encodingPtr->name) {
	    Tcl_Free(encodingPtr->name);
	}
	Tcl_Free(encodingPtr);
    }
}

/*
 *-------------------------------------------------------------------------
 *
 * Tcl_GetEncodingName --
 *
 *	Given an encoding, return the name that was used to construct the
 *	encoding.
 *
 * Results:
 *	The name of the encoding.
 *
 * Side effects:
 *	None.
 *
 *---------------------------------------------------------------------------
 */

const char *
Tcl_GetEncodingName(
    Tcl_Encoding encoding)	/* The encoding whose name to fetch. */
{
    if (encoding == NULL) {
	encoding = systemEncoding;
    }

    return ((Encoding *) encoding)->name;
}

/*
 *-------------------------------------------------------------------------
 *
 * Tcl_GetEncodingNames --
 *
 *	Get the list of all known encodings, including the ones stored as
 *	files on disk in the encoding path.
 *
 * Results:
 *	Modifies interp's result object to hold a list of all the available
 *	encodings.
 *
 * Side effects:
 *	None.
 *
 *-------------------------------------------------------------------------
 */

void
Tcl_GetEncodingNames(
    Tcl_Interp *interp)		/* Interp to hold result. */
{
    Tcl_HashTable table;
    Tcl_HashSearch search;
    Tcl_HashEntry *hPtr;
    Tcl_Obj *map, *name, *result;
    Tcl_DictSearch mapSearch;
    int dummy, done = 0;

    TclNewObj(result);
    Tcl_InitObjHashTable(&table);

    /*
     * Copy encoding names from loaded encoding table to table.
     */

    Tcl_MutexLock(&encodingMutex);
    for (hPtr = Tcl_FirstHashEntry(&encodingTable, &search); hPtr != NULL;
	    hPtr = Tcl_NextHashEntry(&search)) {
	Encoding *encodingPtr = (Encoding *)Tcl_GetHashValue(hPtr);

	Tcl_CreateHashEntry(&table,
		Tcl_NewStringObj(encodingPtr->name, TCL_INDEX_NONE), &dummy);
    }
    Tcl_MutexUnlock(&encodingMutex);

    FillEncodingFileMap();
    map = TclGetProcessGlobalValue(&encodingFileMap);

    /*
     * Copy encoding names from encoding file map to table.
     */

    Tcl_DictObjFirst(NULL, map, &mapSearch, &name, NULL, &done);
    for (; !done; Tcl_DictObjNext(&mapSearch, &name, NULL, &done)) {
	Tcl_CreateHashEntry(&table, name, &dummy);
    }

    /*
     * Pull all encoding names from table into the result list.
     */

    for (hPtr = Tcl_FirstHashEntry(&table, &search); hPtr != NULL;
	    hPtr = Tcl_NextHashEntry(&search)) {
	Tcl_ListObjAppendElement(NULL, result,
		(Tcl_Obj *) Tcl_GetHashKey(&table, hPtr));
    }
    Tcl_SetObjResult(interp, result);
    Tcl_DeleteHashTable(&table);
}

/*
 *-------------------------------------------------------------------------
 *
 * Tcl_GetEncodingNulLength --
 *
 *	Given an encoding, return the number of nul bytes used for the
 *      string termination.
 *
 * Results:
 *	The number of nul bytes used for the string termination.
 *
 * Side effects:
 *	None.
 *
 *---------------------------------------------------------------------------
 */
Tcl_Size
Tcl_GetEncodingNulLength(
    Tcl_Encoding encoding)
{
    if (encoding == NULL) {
	encoding = systemEncoding;
    }

    return ((Encoding *) encoding)->nullSize;
}

/*
 *------------------------------------------------------------------------
 *
 * Tcl_SetSystemEncoding --
 *
 *	Sets the default encoding that should be used whenever the user passes
 *	a NULL value in to one of the conversion routines. If the supplied
 *	name is NULL, the system encoding is reset to the default system
 *	encoding.
 *
 * Results:
 *	The return value is TCL_OK if the system encoding was successfully set
 *	to the encoding specified by name, TCL_ERROR otherwise. If TCL_ERROR
 *	is returned, an error message is left in interp's result object,
 *	unless interp was NULL.
 *
 * Side effects:
 *	The reference count of the new system encoding is incremented. The
 *	reference count of the old system encoding is decremented and it may
 *	be freed. All VFS cached information is invalidated.
 *
 *------------------------------------------------------------------------
 */

int
Tcl_SetSystemEncoding(
    Tcl_Interp *interp,		/* Interp for error reporting, if not NULL. */
    const char *name)		/* The name of the desired encoding, or NULL/""
				 * to reset to default encoding. */
{
    Tcl_Encoding encoding;
    Encoding *encodingPtr;

    if (!name || !*name) {
	Tcl_MutexLock(&encodingMutex);
	encoding = defaultEncoding;
	encodingPtr = (Encoding *) encoding;
	encodingPtr->refCount++;
	Tcl_MutexUnlock(&encodingMutex);
    } else {
	encoding = Tcl_GetEncoding(interp, name);
	if (encoding == NULL) {
	    return TCL_ERROR;
	}
    }

    Tcl_MutexLock(&encodingMutex);
    FreeEncoding(systemEncoding);
    systemEncoding = encoding;
    Tcl_MutexUnlock(&encodingMutex);
    Tcl_FSMountsChanged(NULL);

    return TCL_OK;
}

/*
 *---------------------------------------------------------------------------
 *
 * Tcl_CreateEncoding --
 *
 *	Defines a new encoding, along with the functions that are used to
 *	convert to and from Unicode.
 *
 * Results:
 *	Returns a token that represents the encoding. If an encoding with the
 *	same name already existed, the old encoding token remains valid and
 *	continues to behave as it used to, and is eventually garbage collected
 *	when the last reference to it goes away. Any subsequent calls to
 *	Tcl_GetEncoding with the specified name retrieve the most recent
 *	encoding token.
 *
 * Side effects:
 *	A new record having the name of the encoding is entered into a table of
 *	encodings visible to all interpreters.  For each call to this function,
 *	there should eventually be a call to Tcl_FreeEncoding, which cleans
 *	deletes the record in the table when an encoding is no longer needed.
 *
 *---------------------------------------------------------------------------
 */

Tcl_Encoding
Tcl_CreateEncoding(
    const Tcl_EncodingType *typePtr)
				/* The encoding type. */
{
    Encoding *encodingPtr = (Encoding *)Tcl_Alloc(sizeof(Encoding));
    encodingPtr->name		= NULL;
    encodingPtr->toUtfProc	= typePtr->toUtfProc;
    encodingPtr->fromUtfProc	= typePtr->fromUtfProc;
    encodingPtr->freeProc	= typePtr->freeProc;
    encodingPtr->nullSize	= typePtr->nullSize;
    encodingPtr->clientData	= typePtr->clientData;
    if (typePtr->nullSize == 2) {
	encodingPtr->lengthProc = (LengthProc *) unilen;
    } else if (typePtr->nullSize == 4) {
	encodingPtr->lengthProc = (LengthProc *) unilen4;
    } else {
	encodingPtr->lengthProc = (LengthProc *) strlen;
    }
    encodingPtr->refCount	= 1;
    encodingPtr->hPtr		= NULL;

  if (typePtr->encodingName) {
    Tcl_HashEntry *hPtr;
    int isNew;
    char *name;

    Tcl_MutexLock(&encodingMutex);
    hPtr = Tcl_CreateHashEntry(&encodingTable, typePtr->encodingName, &isNew);
    if (isNew == 0) {
	/*
	 * Remove old encoding from hash table, but don't delete it until last
	 * reference goes away.
	 */

	Encoding *replaceMe = (Encoding *)Tcl_GetHashValue(hPtr);
	replaceMe->hPtr = NULL;
    }

    name = (char *)Tcl_Alloc(strlen(typePtr->encodingName) + 1);
    encodingPtr->name		= strcpy(name, typePtr->encodingName);
    encodingPtr->hPtr		= hPtr;
    Tcl_SetHashValue(hPtr, encodingPtr);

    Tcl_MutexUnlock(&encodingMutex);
  }
    return (Tcl_Encoding) encodingPtr;
}

/*
 *-------------------------------------------------------------------------
 *
 * Tcl_ExternalToUtfDString --
 *
 *	Convert a source buffer from the specified encoding into UTF-8. If any
 *	of the bytes in the source buffer are invalid or cannot be represented
 *	in the target encoding, a default fallback character will be
 *	substituted.
 *
 * Results:
 *	The converted bytes are stored in the DString, which is then NULL
 *	terminated. The return value is a pointer to the value stored in the
 *	DString.
 *
 * Side effects:
 *	None.
 *
 *-------------------------------------------------------------------------
 */

#undef Tcl_ExternalToUtfDString
char *
Tcl_ExternalToUtfDString(
    Tcl_Encoding encoding,	/* The encoding for the source string, or NULL
				 * for the default system encoding. */
    const char *src,		/* Source string in specified encoding. */
    Tcl_Size srcLen,		/* Source string length in bytes, or < 0 for
				 * encoding-specific string length. */
    Tcl_DString *dstPtr)	/* Uninitialized or free DString in which the
				 * converted string is stored. */
{
    Tcl_ExternalToUtfDStringEx(
	NULL, encoding, src, srcLen, TCL_ENCODING_PROFILE_TCL8, dstPtr, NULL);
    return Tcl_DStringValue(dstPtr);
}


/*
 *-------------------------------------------------------------------------
 *
 * Tcl_ExternalToUtfDStringEx --
 *
 *	Convert a source buffer from the specified encoding into UTF-8.
 *	"flags" controls the behavior if any of the bytes in
 *	the source buffer are invalid or cannot be represented in utf-8.
 *	Possible flags values:
 *	target encoding. It should be composed by OR-ing the following:
 *	- *At most one* of TCL_ENCODING_PROFILE{DEFAULT,TCL8,STRICT}
 *	- TCL_ENCODING_STOPONERROR: Backward compatibility. Sets the profile
 *	  to TCL_ENCODING_PROFILE_STRICT overriding any specified profile flags
 *      Any other flag bits will cause an error to be returned (for future
 *      compatibility)
 *
 * Results:
 *      The return value is one of
 *        TCL_OK: success. Converted string in *dstPtr
 *        TCL_ERROR: error in passed parameters. Error message in interp
 *        TCL_CONVERT_MULTIBYTE: source ends in truncated multibyte sequence
 *        TCL_CONVERT_SYNTAX: source is not conformant to encoding definition
 *        TCL_CONVERT_UNKNOWN: source contained a character that could not
 *            be represented in target encoding.
 *
 * Side effects:
 *
 *      TCL_OK: The converted bytes are stored in the DString and NUL
 *          terminated in an encoding-specific manner.
 *      TCL_ERROR: an error, message is stored in the interp if not NULL.
 *      TCL_CONVERT_*: if errorLocPtr is NULL, an error message is stored
 *          in the interpreter (if not NULL). If errorLocPtr is not NULL,
 *          no error message is stored as it is expected the caller is
 *          interested in whatever is decoded so far and not treating this
 *          as an error condition.
 *
 *      In addition, *dstPtr is always initialized and must be cleared
 *      by the caller irrespective of the return code.
 *
 *-------------------------------------------------------------------------
 */

int
Tcl_ExternalToUtfDStringEx(
    Tcl_Interp *interp,         /* For error messages. May be NULL. */
    Tcl_Encoding encoding,	/* The encoding for the source string, or NULL
				 * for the default system encoding. */
    const char *src,		/* Source string in specified encoding. */
    Tcl_Size srcLen,			/* Source string length in bytes, or < 0 for
				 * encoding-specific string length. */
    int flags,			/* Conversion control flags. */
    Tcl_DString *dstPtr,	/* Uninitialized or free DString in which the
				 * converted string is stored. */
    Tcl_Size *errorLocPtr)      /* Where to store the error location
                                   (or TCL_INDEX_NONE if no error). May
				   be NULL. */
{
    char *dst;
    Tcl_EncodingState state;
    const Encoding *encodingPtr;
    int result;
    Tcl_Size dstLen, soFar;
    const char *srcStart = src;

    /* DO FIRST - Must always be initialized before returning */
    Tcl_DStringInit(dstPtr);

    if (flags & (TCL_ENCODING_START|TCL_ENCODING_END)) {
	/* TODO - what other flags are illegal? - See TIP 656 */
	Tcl_SetObjResult(
	    interp,
	    Tcl_NewStringObj(
		"Parameter error: TCL_ENCODING_{START,STOP} bits set in flags.",
		TCL_INDEX_NONE));
	Tcl_SetErrorCode(interp, "TCL", "ENCODING", "ILLEGALFLAGS", NULL);
	return TCL_ERROR;
    }

    dst = Tcl_DStringValue(dstPtr);
    dstLen = dstPtr->spaceAvl - 1;

    if (encoding == NULL) {
	encoding = systemEncoding;
    }
    encodingPtr = (Encoding *)encoding;

    if (src == NULL) {
	srcLen = 0;
    } else if (srcLen == TCL_INDEX_NONE) {
	srcLen = encodingPtr->lengthProc(src);
    }

    flags |= TCL_ENCODING_START;
    if (encodingPtr->toUtfProc == UtfToUtfProc) {
	flags |= ENCODING_INPUT;
    }

    while (1) {
	int srcChunkLen, srcChunkRead;
	int dstChunkLen, dstChunkWrote, dstChunkChars;

	if (srcLen > INT_MAX) {
	    srcChunkLen = INT_MAX;
	} else {
	    srcChunkLen = srcLen;
	    flags |= TCL_ENCODING_END; /* Last chunk */
	}
	dstChunkLen = dstLen > INT_MAX ? INT_MAX : dstLen;

	result = encodingPtr->toUtfProc(encodingPtr->clientData, src,
		srcChunkLen, flags, &state, dst, dstChunkLen,
		&srcChunkRead, &dstChunkWrote, &dstChunkChars);
	soFar = dst + dstChunkWrote - Tcl_DStringValue(dstPtr);

	src += srcChunkRead;

	/*
	 * Keep looping in two case -
	 *   - our destination buffer did not have enough room
	 *   - we had not passed in all the data and error indicated fragment
	 *     of a multibyte character
	 * In both cases we have to grow buffer, move the input source pointer
	 * and loop. Otherwise, return the result we got.
	 */
	if ((result != TCL_CONVERT_NOSPACE) &&
	    !(result == TCL_CONVERT_MULTIBYTE && (flags & TCL_ENCODING_END))) {
	    Tcl_Size nBytesProcessed = (src - srcStart);

	    Tcl_DStringSetLength(dstPtr, soFar);
	    if (errorLocPtr) {
		/*
		 * Do not write error message into interpreter if caller
		 * wants to know error location.
		 */
		*errorLocPtr = result == TCL_OK ? TCL_INDEX_NONE : nBytesProcessed;
	    } else {
		/* Caller wants error message on failure */
		if (result != TCL_OK && interp != NULL) {
		    char buf[TCL_INTEGER_SPACE];
		    snprintf(buf, sizeof(buf), "%" TCL_Z_MODIFIER "u", nBytesProcessed);
		    Tcl_SetObjResult(
			interp,
			Tcl_ObjPrintf("unexpected byte sequence starting at index %"
				      TCL_Z_MODIFIER "u: '\\x%02X'",
				      nBytesProcessed,
				      UCHAR(srcStart[nBytesProcessed])));
		    Tcl_SetErrorCode(
			interp, "TCL", "ENCODING", "ILLEGALSEQUENCE", buf, NULL);
		}
	    }
	    return result;
	}

	flags &= ~TCL_ENCODING_START;
	srcLen -= srcChunkRead;

	if (Tcl_DStringLength(dstPtr) == 0) {
	    Tcl_DStringSetLength(dstPtr, dstLen);
	}
	Tcl_DStringSetLength(dstPtr, 2 * Tcl_DStringLength(dstPtr) + 1);
	dst = Tcl_DStringValue(dstPtr) + soFar;
	dstLen = Tcl_DStringLength(dstPtr) - soFar - 1;
    }
}

/*
 *-------------------------------------------------------------------------
 *
 * Tcl_ExternalToUtf --
 *
 *	Convert a source buffer from the specified encoding into UTF-8.
 *
 * Results:
 *	The return value is one of TCL_OK, TCL_CONVERT_MULTIBYTE,
 *	TCL_CONVERT_SYNTAX, TCL_CONVERT_UNKNOWN, or TCL_CONVERT_NOSPACE, as
 *	documented in tcl.h.
 *
 * Side effects:
 *	The converted bytes are stored in the output buffer.
 *
 *-------------------------------------------------------------------------
 */

int
Tcl_ExternalToUtf(
    TCL_UNUSED(Tcl_Interp *),	/* TODO: Re-examine this. */
    Tcl_Encoding encoding,	/* The encoding for the source string, or NULL
				 * for the default system encoding. */
    const char *src,		/* Source string in specified encoding. */
    Tcl_Size srcLen,		/* Source string length in bytes, or TCL_INDEX_NONE for
				 * encoding-specific string length. */
    int flags,			/* Conversion control flags. */
    Tcl_EncodingState *statePtr,/* Place for conversion routine to store state
				 * information used during a piecewise
				 * conversion. Contents of statePtr are
				 * initialized and/or reset by conversion
				 * routine under control of flags argument. */
    char *dst,			/* Output buffer in which converted string is
				 * stored. */
    Tcl_Size dstLen,		/* The maximum length of output buffer in
				 * bytes. */
    int *srcReadPtr,		/* Filled with the number of bytes from the
				 * source string that were converted. This may
				 * be less than the original source length if
				 * there was a problem converting some source
				 * characters. */
    int *dstWrotePtr,		/* Filled with the number of bytes that were
				 * stored in the output buffer as a result of
				 * the conversion. */
    int *dstCharsPtr)		/* Filled with the number of characters that
				 * correspond to the bytes stored in the
				 * output buffer. */
{
    const Encoding *encodingPtr;
    int result, srcRead, dstWrote, dstChars = 0;
    int noTerminate = flags & TCL_ENCODING_NO_TERMINATE;
    int charLimited = (flags & TCL_ENCODING_CHAR_LIMIT) && dstCharsPtr;
    int maxChars = INT_MAX;
    Tcl_EncodingState state;

    if (encoding == NULL) {
	encoding = systemEncoding;
    }
    encodingPtr = (Encoding *) encoding;

    if (src == NULL) {
	srcLen = 0;
    } else if (srcLen == TCL_INDEX_NONE) {
	srcLen = encodingPtr->lengthProc(src);
    }
    if (statePtr == NULL) {
	flags |= TCL_ENCODING_START | TCL_ENCODING_END;
	statePtr = &state;
    }
    if (srcLen > INT_MAX) {
	srcLen = INT_MAX;
	flags &= ~TCL_ENCODING_END;
    }
    if (dstLen > INT_MAX) {
	dstLen = INT_MAX;
    }
    if (srcReadPtr == NULL) {
	srcReadPtr = &srcRead;
    }
    if (dstWrotePtr == NULL) {
	dstWrotePtr = &dstWrote;
    }
    if (dstCharsPtr == NULL) {
	dstCharsPtr = &dstChars;
	flags &= ~TCL_ENCODING_CHAR_LIMIT;
    } else if (charLimited) {
	maxChars = *dstCharsPtr;
    }

    if (!noTerminate) {
        if (dstLen < 1) {
            return TCL_CONVERT_NOSPACE;
        }
	/*
	 * If there are any null characters in the middle of the buffer,
	 * they will converted to the UTF-8 null character (\xC0\x80). To get
	 * the actual \0 at the end of the destination buffer, we need to
	 * append it manually.  First make room for it...
	 */

	dstLen--;
    } else {
	if (dstLen <= 0 && srcLen > 0) {
	    return TCL_CONVERT_NOSPACE;
	}
    }
    if (encodingPtr->toUtfProc == UtfToUtfProc) {
	flags |= ENCODING_INPUT;
    }
    do {
	Tcl_EncodingState savedState = *statePtr;

	result = encodingPtr->toUtfProc(encodingPtr->clientData, src, srcLen,
		flags, statePtr, dst, dstLen, srcReadPtr, dstWrotePtr,
		dstCharsPtr);
	if (*dstCharsPtr <= maxChars) {
	    break;
	}
	dstLen = Tcl_UtfAtIndex(dst, maxChars) - dst + (TCL_UTF_MAX - 1);
	*statePtr = savedState;
    } while (1);
    if (!noTerminate) {
	/* ...and then append it */

	dst[*dstWrotePtr] = '\0';
    }

    return result;
}

/*
 *-------------------------------------------------------------------------
 *
 * Tcl_UtfToExternalDString --
 *
 *	Convert a source buffer from UTF-8 to the specified encoding. If any
 *	of the bytes in the source buffer are invalid or cannot be represented
 *	in the target encoding, a default fallback character is substituted.
 *
 * Results:
 *	The converted bytes are stored in the DString, which is then NULL
 *	terminated in an encoding-specific manner. The return value is a
 *	pointer to the value stored in the DString.
 *
 * Side effects:
 *	None.
 *
 *-------------------------------------------------------------------------
 */
#undef Tcl_UtfToExternalDString
char *
Tcl_UtfToExternalDString(
    Tcl_Encoding encoding,	/* The encoding for the converted string, or
				 * NULL for the default system encoding. */
    const char *src,		/* Source string in UTF-8. */
    Tcl_Size srcLen,		/* Source string length in bytes, or < 0 for
				 * strlen(). */
    Tcl_DString *dstPtr)	/* Uninitialized or free DString in which the
				 * converted string is stored. */
{
    Tcl_UtfToExternalDStringEx(
	NULL, encoding, src, srcLen, TCL_ENCODING_PROFILE_TCL8, dstPtr, NULL);
    return Tcl_DStringValue(dstPtr);
}


/*
 *-------------------------------------------------------------------------
 *
 * Tcl_UtfToExternalDStringEx --
 *
 *	Convert a source buffer from UTF-8 to the specified encoding.
 *	The parameter flags controls the behavior, if any of the bytes in
 *	the source buffer are invalid or cannot be represented in the
 *	target encoding. It should be composed by OR-ing the following:
 *	- *At most one* of TCL_ENCODING_PROFILE_*
 *	- TCL_ENCODING_STOPONERROR: Backward compatibility. Sets the profile
 *	  to TCL_ENCODING_PROFILE_STRICT overriding any specified profile flags
 *
 * Results:
 *      The return value is one of
 *        TCL_OK: success. Converted string in *dstPtr
 *        TCL_ERROR: error in passed parameters. Error message in interp
 *        TCL_CONVERT_MULTIBYTE: source ends in truncated multibyte sequence
 *        TCL_CONVERT_SYNTAX: source is not conformant to encoding definition
 *        TCL_CONVERT_UNKNOWN: source contained a character that could not
 *            be represented in target encoding.
 *
 * Side effects:
 *
 *      TCL_OK: The converted bytes are stored in the DString and NUL
 *          terminated in an encoding-specific manner
 *      TCL_ERROR: an error, message is stored in the interp if not NULL.
 *      TCL_CONVERT_*: if errorLocPtr is NULL, an error message is stored
 *          in the interpreter (if not NULL). If errorLocPtr is not NULL,
 *          no error message is stored as it is expected the caller is
 *          interested in whatever is decoded so far and not treating this
 *          as an error condition.
 *
 *      In addition, *dstPtr is always initialized and must be cleared
 *      by the caller irrespective of the return code.
 *
 *-------------------------------------------------------------------------
 */

int
Tcl_UtfToExternalDStringEx(
    Tcl_Interp *interp,         /* For error messages. May be NULL. */
    Tcl_Encoding encoding,	/* The encoding for the converted string, or
				 * NULL for the default system encoding. */
    const char *src,		/* Source string in UTF-8. */
    Tcl_Size srcLen,		/* Source string length in bytes, or < 0 for
				 * strlen(). */
    int flags,			/* Conversion control flags. */
    Tcl_DString *dstPtr,	/* Uninitialized or free DString in which the
				 * converted string is stored. */
    Tcl_Size *errorLocPtr)      /* Where to store the error location
                                   (or TCL_INDEX_NONE if no error). May
				   be NULL. */
{
    char *dst;
    Tcl_EncodingState state;
    const Encoding *encodingPtr;
    int result;
    const char *srcStart = src;
    Tcl_Size dstLen, soFar;

    /* DO FIRST - must always be initialized on return */
    Tcl_DStringInit(dstPtr);

    if (flags & (TCL_ENCODING_START|TCL_ENCODING_END)) {
	/* TODO - what other flags are illegal? - See TIP 656 */
	Tcl_SetObjResult(
	    interp,
	    Tcl_NewStringObj(
		"Parameter error: TCL_ENCODING_{START,STOP} bits set in flags.",
		TCL_INDEX_NONE));
	Tcl_SetErrorCode(interp, "TCL", "ENCODING", "ILLEGALFLAGS", NULL);
	return TCL_ERROR;
    }

    dst = Tcl_DStringValue(dstPtr);
    dstLen = dstPtr->spaceAvl - 1;

    if (encoding == NULL) {
	encoding = systemEncoding;
    }
    encodingPtr = (Encoding *) encoding;

    if (src == NULL) {
	srcLen = 0;
    } else if (srcLen == TCL_INDEX_NONE) {
	srcLen = strlen(src);
    }

    flags |= TCL_ENCODING_START;
    while (1) {
	int srcChunkLen, srcChunkRead;
	int dstChunkLen, dstChunkWrote, dstChunkChars;

	if (srcLen > INT_MAX) {
	    srcChunkLen = INT_MAX;
	} else {
	    srcChunkLen = srcLen;
	    flags |= TCL_ENCODING_END; /* Last chunk */
	}
	dstChunkLen = dstLen > INT_MAX ? INT_MAX : dstLen;

	result = encodingPtr->fromUtfProc(encodingPtr->clientData, src,
					  srcChunkLen, flags, &state, dst, dstChunkLen,
					  &srcChunkRead, &dstChunkWrote, &dstChunkChars);
	soFar = dst + dstChunkWrote - Tcl_DStringValue(dstPtr);

	/* Move past the part processed in this go around */
	src += srcChunkRead;

	/*
	 * Keep looping in two case -
	 *   - our destination buffer did not have enough room
	 *   - we had not passed in all the data and error indicated fragment
	 *     of a multibyte character
	 * In both cases we have to grow buffer, move the input source pointer
	 * and loop. Otherwise, return the result we got.
	 */
	if ((result != TCL_CONVERT_NOSPACE) &&
	    !(result == TCL_CONVERT_MULTIBYTE && (flags & TCL_ENCODING_END))) {
	    Tcl_Size nBytesProcessed = (src - srcStart);
	    Tcl_Size i = soFar + encodingPtr->nullSize - 1;
	    /* Loop as DStringSetLength only stores one nul byte at a time */
	    while (i >= soFar) {
		Tcl_DStringSetLength(dstPtr, i--);
	    }
	    if (errorLocPtr) {
		/*
		 * Do not write error message into interpreter if caller
		 * wants to know error location.
		 */
		*errorLocPtr = result == TCL_OK ? TCL_INDEX_NONE : nBytesProcessed;
	    } else {
		/* Caller wants error message on failure */
		if (result != TCL_OK && interp != NULL) {
		    Tcl_Size pos = Tcl_NumUtfChars(srcStart, nBytesProcessed);
		    int ucs4;
		    char buf[TCL_INTEGER_SPACE];
		    TclUtfToUCS4(&srcStart[nBytesProcessed], &ucs4);
		    snprintf(buf, sizeof(buf), "%" TCL_Z_MODIFIER "u", nBytesProcessed);
		    Tcl_SetObjResult(
			interp,
			Tcl_ObjPrintf(
			    "unexpected character at index %" TCL_Z_MODIFIER
			    "u: 'U+%06X'",
			    pos,
			    ucs4));
		    Tcl_SetErrorCode(interp, "TCL", "ENCODING", "ILLEGALSEQUENCE",
				     buf, NULL);
		}
	    }
	    return result;
	}

	flags &= ~TCL_ENCODING_START;
	srcLen -= srcChunkRead;

	if (Tcl_DStringLength(dstPtr) == 0) {
	    Tcl_DStringSetLength(dstPtr, dstLen);
	}
	Tcl_DStringSetLength(dstPtr, 2 * Tcl_DStringLength(dstPtr) + 1);
	dst = Tcl_DStringValue(dstPtr) + soFar;
	dstLen = Tcl_DStringLength(dstPtr) - soFar - 1;
    }
}

/*
 *-------------------------------------------------------------------------
 *
 * Tcl_UtfToExternal --
 *
 *	Convert a buffer from UTF-8 into the specified encoding.
 *
 * Results:
 *	The return value is one of TCL_OK, TCL_CONVERT_MULTIBYTE,
 *	TCL_CONVERT_SYNTAX, TCL_CONVERT_UNKNOWN, or TCL_CONVERT_NOSPACE, as
 *	documented in tcl.h.
 *
 * Side effects:
 *	The converted bytes are stored in the output buffer.
 *
 *-------------------------------------------------------------------------
 */

int
Tcl_UtfToExternal(
    TCL_UNUSED(Tcl_Interp *),	/* TODO: Re-examine this. */
    Tcl_Encoding encoding,	/* The encoding for the converted string, or
				 * NULL for the default system encoding. */
    const char *src,		/* Source string in UTF-8. */
    Tcl_Size srcLen,		/* Source string length in bytes, or TCL_INDEX_NONE for
				 * strlen(). */
    int flags,			/* Conversion control flags. */
    Tcl_EncodingState *statePtr,/* Place for conversion routine to store state
				 * information used during a piecewise
				 * conversion. Contents of statePtr are
				 * initialized and/or reset by conversion
				 * routine under control of flags argument. */
    char *dst,			/* Output buffer in which converted string
				 * is stored. */
    Tcl_Size dstLen,		/* The maximum length of output buffer in
				 * bytes. */
    int *srcReadPtr,		/* Filled with the number of bytes from the
				 * source string that were converted. This may
				 * be less than the original source length if
				 * there was a problem converting some source
				 * characters. */
    int *dstWrotePtr,		/* Filled with the number of bytes that were
				 * stored in the output buffer as a result of
				 * the conversion. */
    int *dstCharsPtr)		/* Filled with the number of characters that
				 * correspond to the bytes stored in the
				 * output buffer. */
{
    const Encoding *encodingPtr;
    int result, srcRead, dstWrote, dstChars;
    Tcl_EncodingState state;

    if (encoding == NULL) {
	encoding = systemEncoding;
    }
    encodingPtr = (Encoding *) encoding;

    if (src == NULL) {
	srcLen = 0;
    } else if (srcLen == TCL_INDEX_NONE) {
	srcLen = strlen(src);
    }
    if (statePtr == NULL) {
	flags |= TCL_ENCODING_START | TCL_ENCODING_END;
	statePtr = &state;
    }
    if (srcLen > INT_MAX) {
	srcLen = INT_MAX;
	flags &= ~TCL_ENCODING_END;
    }
    if (dstLen > INT_MAX) {
	dstLen = INT_MAX;
    }
    if (srcReadPtr == NULL) {
	srcReadPtr = &srcRead;
    }
    if (dstWrotePtr == NULL) {
	dstWrotePtr = &dstWrote;
    }
    if (dstCharsPtr == NULL) {
	dstCharsPtr = &dstChars;
    }

    if (dstLen < encodingPtr->nullSize) {
	return TCL_CONVERT_NOSPACE;
    }
    dstLen -= encodingPtr->nullSize;
    result = encodingPtr->fromUtfProc(encodingPtr->clientData, src, srcLen,
	    flags, statePtr, dst, dstLen, srcReadPtr,
	    dstWrotePtr, dstCharsPtr);
    /*
     * Buffer is terminated irrespective of result. Not sure this is
     * reasonable but keep for historical/compatibility reasons.
     */
    memset(&dst[*dstWrotePtr], '\0', encodingPtr->nullSize);

    return result;
}

/*
 *---------------------------------------------------------------------------
 *
 * Tcl_FindExecutable --
 *
 *	This function computes the absolute path name of the current
 *	application, given its argv[0] value.
 *
 * Results:
 *	None.
 *
 * Side effects:
 *	The absolute pathname for the application is computed and stored to be
 *	returned later by [info nameofexecutable].
 *
 *---------------------------------------------------------------------------
 */
#undef Tcl_FindExecutable
const char *
Tcl_FindExecutable(
    const char *argv0)		/* The value of the application's argv[0]
				 * (native). */
{
    const char *version = Tcl_InitSubsystems();
    TclpSetInitialEncodings();
    TclpFindExecutable(argv0);
    return version;
}

/*
 *---------------------------------------------------------------------------
 *
 * OpenEncodingFileChannel --
 *
 *	Open the file believed to hold data for the encoding, "name".
 *
 * Results:
 *	Returns the readable Tcl_Channel from opening the file, or NULL if the
 *	file could not be successfully opened. If NULL was returned, an error
 *	message is left in interp's result object, unless interp was NULL.
 *
 * Side effects:
 *	Channel may be opened. Information about the filesystem may be cached
 *	to speed later calls.
 *
 *---------------------------------------------------------------------------
 */

static Tcl_Channel
OpenEncodingFileChannel(
    Tcl_Interp *interp,		/* Interp for error reporting, if not NULL. */
    const char *name)		/* The name of the encoding file on disk and
				 * also the name for new encoding. */
{
    Tcl_Obj *nameObj = Tcl_NewStringObj(name, TCL_INDEX_NONE);
    Tcl_Obj *fileNameObj = Tcl_DuplicateObj(nameObj);
    Tcl_Obj *searchPath = Tcl_DuplicateObj(Tcl_GetEncodingSearchPath());
    Tcl_Obj *map = TclGetProcessGlobalValue(&encodingFileMap);
    Tcl_Obj **dir, *path, *directory = NULL;
    Tcl_Channel chan = NULL;
    Tcl_Size i, numDirs;

    TclListObjGetElementsM(NULL, searchPath, &numDirs, &dir);
    Tcl_IncrRefCount(nameObj);
    Tcl_AppendToObj(fileNameObj, ".enc", TCL_INDEX_NONE);
    Tcl_IncrRefCount(fileNameObj);
    Tcl_DictObjGet(NULL, map, nameObj, &directory);

    /*
     * Check that any cached directory is still on the encoding search path.
     */

    if (NULL != directory) {
	int verified = 0;

	for (i=0; i<numDirs && !verified; i++) {
	    if (dir[i] == directory) {
		verified = 1;
	    }
	}
	if (!verified) {
	    const char *dirString = TclGetString(directory);

	    for (i=0; i<numDirs && !verified; i++) {
		if (strcmp(dirString, TclGetString(dir[i])) == 0) {
		    verified = 1;
		}
	    }
	}
	if (!verified) {
	    /*
	     * Directory no longer on the search path. Remove from cache.
	     */

	    map = Tcl_DuplicateObj(map);
	    Tcl_DictObjRemove(NULL, map, nameObj);
	    TclSetProcessGlobalValue(&encodingFileMap, map, NULL);
	    directory = NULL;
	}
    }

    if (NULL != directory) {
	/*
	 * Got a directory from the cache. Try to use it first.
	 */

	Tcl_IncrRefCount(directory);
	path = Tcl_FSJoinToPath(directory, 1, &fileNameObj);
	Tcl_IncrRefCount(path);
	Tcl_DecrRefCount(directory);
	chan = Tcl_FSOpenFileChannel(NULL, path, "r", 0);
	Tcl_DecrRefCount(path);
    }

    /*
     * Scan the search path until we find it.
     */

    for (i=0; i<numDirs && (chan == NULL); i++) {
	path = Tcl_FSJoinToPath(dir[i], 1, &fileNameObj);
	Tcl_IncrRefCount(path);
	chan = Tcl_FSOpenFileChannel(NULL, path, "r", 0);
	Tcl_DecrRefCount(path);
	if (chan != NULL) {
	    /*
	     * Save directory in the cache.
	     */

	    map = Tcl_DuplicateObj(TclGetProcessGlobalValue(&encodingFileMap));
	    Tcl_DictObjPut(NULL, map, nameObj, dir[i]);
	    TclSetProcessGlobalValue(&encodingFileMap, map, NULL);
	}
    }

    if ((NULL == chan) && (interp != NULL)) {
	Tcl_SetObjResult(interp, Tcl_ObjPrintf(
		"unknown encoding \"%s\"", name));
	Tcl_SetErrorCode(interp, "TCL", "LOOKUP", "ENCODING", name, NULL);
    }
    Tcl_DecrRefCount(fileNameObj);
    Tcl_DecrRefCount(nameObj);
    Tcl_DecrRefCount(searchPath);

    return chan;
}

/*
 *---------------------------------------------------------------------------
 *
 * LoadEncodingFile --
 *
 *	Read a file that describes an encoding and create a new Encoding from
 *	the data.
 *
 * Results:
 *	The return value is the newly loaded Tcl_Encoding or NULL if the file
 *	didn't exist or could not be processed. If NULL is returned and interp
 *	is not NULL, an error message is left in interp's result object.
 *
 * Side effects:
 *	A corresponding encoding file might be read from persistent storage, in
 *	which case LoadTableEncoding is called.
 *
 *---------------------------------------------------------------------------
 */

static Tcl_Encoding
LoadEncodingFile(
    Tcl_Interp *interp,		/* Interp for error reporting, if not NULL. */
    const char *name)		/* The name of both the encoding file
				 * and the new encoding. */
{
    Tcl_Channel chan = NULL;
    Tcl_Encoding encoding = NULL;
    int ch;

    chan = OpenEncodingFileChannel(interp, name);
    if (chan == NULL) {
	return NULL;
    }

    Tcl_SetChannelOption(NULL, chan, "-encoding", "utf-8");

    while (1) {
	Tcl_DString ds;

	Tcl_DStringInit(&ds);
	Tcl_Gets(chan, &ds);
	ch = Tcl_DStringValue(&ds)[0];
	Tcl_DStringFree(&ds);
	if (ch != '#') {
	    break;
	}
    }

    switch (ch) {
    case 'S':
	encoding = LoadTableEncoding(name, ENCODING_SINGLEBYTE, chan);
	break;
    case 'D':
	encoding = LoadTableEncoding(name, ENCODING_DOUBLEBYTE, chan);
	break;
    case 'M':
	encoding = LoadTableEncoding(name, ENCODING_MULTIBYTE, chan);
	break;
    case 'E':
	encoding = LoadEscapeEncoding(name, chan);
	break;
    }
    if ((encoding == NULL) && (interp != NULL)) {
	Tcl_SetObjResult(interp, Tcl_ObjPrintf(
		"invalid encoding file \"%s\"", name));
	Tcl_SetErrorCode(interp, "TCL", "LOOKUP", "ENCODING", name, NULL);
    }
    Tcl_CloseEx(NULL, chan, 0);

    return encoding;
}

/*
 *-------------------------------------------------------------------------
 *
 * LoadTableEncoding --
 *
 *	Helper function for LoadEncodingFile().  Creates a Tcl_EncodingType
 *	structure along with its corresponding TableEncodingData structure, and
 *	passes it to Tcl_Createncoding.
 *
 *	The file contains binary data but begins with a marker to indicate
 *	byte-ordering so a single binary file can be read on big or
 *	little-endian systems.
 *
 * Results:
 *	Returns the new Tcl_Encoding,  or NULL if it could could
 *	not be created because the file contained invalid data.
 *
 * Side effects:
 *	See Tcl_CreateEncoding().
 *
 *-------------------------------------------------------------------------
 */

static Tcl_Encoding
LoadTableEncoding(
    const char *name,		/* Name of the new encoding. */
    int type,			/* Type of encoding (ENCODING_?????). */
    Tcl_Channel chan)		/* File containing new encoding. */
{
    Tcl_DString lineString;
    Tcl_Obj *objPtr;
    char *line;
    int i, hi, lo, numPages, symbol, fallback, len;
    unsigned char used[256];
    unsigned size;
    TableEncodingData *dataPtr;
    unsigned short *pageMemPtr, *page;
    Tcl_EncodingType encType;

    /*
     * Speed over memory. Use a full 256 character table to decode hex
     * sequences in the encoding files.
     */

    static const char staticHex[] = {
      0,  0,  0,  0,  0,  0,  0, 0, 0, 0, 0, 0, 0, 0, 0, 0, /*   0 ...  15 */
      0,  0,  0,  0,  0,  0,  0, 0, 0, 0, 0, 0, 0, 0, 0, 0, /*  16 ...  31 */
      0,  0,  0,  0,  0,  0,  0, 0, 0, 0, 0, 0, 0, 0, 0, 0, /*  32 ...  47 */
      0,  1,  2,  3,  4,  5,  6, 7, 8, 9, 0, 0, 0, 0, 0, 0, /*  48 ...  63 */
      0, 10, 11, 12, 13, 14, 15, 0, 0, 0, 0, 0, 0, 0, 0, 0, /*  64 ...  79 */
      0,  0,  0,  0,  0,  0,  0, 0, 0, 0, 0, 0, 0, 0, 0, 0, /*  80 ...  95 */
      0, 10, 11, 12, 13, 14, 15, 0, 0, 0, 0, 0, 0, 0, 0, 0, /*  96 ... 111 */
      0,  1,  2,  3,  4,  5,  6, 7, 8, 9, 0, 0, 0, 0, 0, 0, /* 112 ... 127 */
      0,  0,  0,  0,  0,  0,  0, 0, 0, 0, 0, 0, 0, 0, 0, 0, /* 128 ... 143 */
      0,  0,  0,  0,  0,  0,  0, 0, 0, 0, 0, 0, 0, 0, 0, 0, /* 144 ... 159 */
      0,  0,  0,  0,  0,  0,  0, 0, 0, 0, 0, 0, 0, 0, 0, 0, /* 160 ... 175 */
      0,  0,  0,  0,  0,  0,  0, 0, 0, 0, 0, 0, 0, 0, 0, 0, /* 176 ... 191 */
      0,  0,  0,  0,  0,  0,  0, 0, 0, 0, 0, 0, 0, 0, 0, 0, /* 192 ... 207 */
      0,  0,  0,  0,  0,  0,  0, 0, 0, 0, 0, 0, 0, 0, 0, 0, /* 208 ... 223 */
      0,  0,  0,  0,  0,  0,  0, 0, 0, 0, 0, 0, 0, 0, 0, 0, /* 224 ... 239 */
      0,  0,  0,  0,  0,  0,  0, 0, 0, 0, 0, 0, 0, 0, 0, 0, /* 240 ... 255 */
    };

    Tcl_DStringInit(&lineString);
    if (Tcl_Gets(chan, &lineString) == TCL_IO_FAILURE) {
	return NULL;
    }
    line = Tcl_DStringValue(&lineString);

    fallback = (int) strtol(line, &line, 16);
    symbol = (int) strtol(line, &line, 10);
    numPages = (int) strtol(line, &line, 10);
    Tcl_DStringFree(&lineString);

    if (numPages < 0) {
	numPages = 0;
    } else if (numPages > 256) {
	numPages = 256;
    }

    memset(used, 0, sizeof(used));

#undef PAGESIZE
#define PAGESIZE    (256 * sizeof(unsigned short))

    dataPtr = (TableEncodingData *)Tcl_Alloc(sizeof(TableEncodingData));
    memset(dataPtr, 0, sizeof(TableEncodingData));

    dataPtr->fallback = fallback;

    /*
     * Read the table that maps characters to Unicode. Performs a single
     * malloc to get the memory for the array and all the pages needed by the
     * array.
     */

    size = 256 * sizeof(unsigned short *) + numPages * PAGESIZE;
    dataPtr->toUnicode = (unsigned short **)Tcl_Alloc(size);
    memset(dataPtr->toUnicode, 0, size);
    pageMemPtr = (unsigned short *) (dataPtr->toUnicode + 256);

    TclNewObj(objPtr);
    Tcl_IncrRefCount(objPtr);
    for (i = 0; i < numPages; i++) {
	int ch;
	const char *p;
	Tcl_Size expected = 3 + 16 * (16 * 4 + 1);

	if (Tcl_ReadChars(chan, objPtr, expected, 0) != expected) {
	    return NULL;
	}
	p = TclGetString(objPtr);
	hi = (staticHex[UCHAR(p[0])] << 4) + staticHex[UCHAR(p[1])];
	dataPtr->toUnicode[hi] = pageMemPtr;
	p += 2;
	for (lo = 0; lo < 256; lo++) {
	    if ((lo & 0x0F) == 0) {
		p++;
	    }
	    ch = (staticHex[UCHAR(p[0])] << 12) + (staticHex[UCHAR(p[1])] << 8)
		    + (staticHex[UCHAR(p[2])] << 4) + staticHex[UCHAR(p[3])];
	    if (ch != 0) {
		used[ch >> 8] = 1;
	    }
	    *pageMemPtr = (unsigned short) ch;
	    pageMemPtr++;
	    p += 4;
	}
    }
    TclDecrRefCount(objPtr);

    if (type == ENCODING_DOUBLEBYTE) {
	memset(dataPtr->prefixBytes, 1, sizeof(dataPtr->prefixBytes));
    } else {
	for (hi = 1; hi < 256; hi++) {
	    if (dataPtr->toUnicode[hi] != NULL) {
		dataPtr->prefixBytes[hi] = 1;
	    }
	}
    }

    /*
     * Invert the toUnicode array to produce the fromUnicode array. Performs a
     * single malloc to get the memory for the array and all the pages needed
     * by the array. While reading in the toUnicode array remember what
     * pages are needed for the fromUnicode array.
     */

    if (symbol) {
	used[0] = 1;
    }
    numPages = 0;
    for (hi = 0; hi < 256; hi++) {
	if (used[hi]) {
	    numPages++;
	}
    }
    size = 256 * sizeof(unsigned short *) + numPages * PAGESIZE;
    dataPtr->fromUnicode = (unsigned short **)Tcl_Alloc(size);
    memset(dataPtr->fromUnicode, 0, size);
    pageMemPtr = (unsigned short *) (dataPtr->fromUnicode + 256);

    for (hi = 0; hi < 256; hi++) {
	if (dataPtr->toUnicode[hi] == NULL) {
	    dataPtr->toUnicode[hi] = emptyPage;
	    continue;
	}
	for (lo = 0; lo < 256; lo++) {
	    int ch = dataPtr->toUnicode[hi][lo];

	    if (ch != 0) {
		page = dataPtr->fromUnicode[ch >> 8];
		if (page == NULL) {
		    page = pageMemPtr;
		    pageMemPtr += 256;
		    dataPtr->fromUnicode[ch >> 8] = page;
		}
		page[ch & 0xFF] = (unsigned short) ((hi << 8) + lo);
	    }
	}
    }
    if (type == ENCODING_MULTIBYTE) {
	/*
	 * If multibyte encodings don't have a backslash character, define
	 * one. Otherwise, on Windows, native file names don't work because
	 * the backslash in the file name maps to the unknown character
	 * (question mark) when converting from UTF-8 to external encoding.
	 */

	if (dataPtr->fromUnicode[0] != NULL) {
	    if (dataPtr->fromUnicode[0][(int)'\\'] == '\0') {
		dataPtr->fromUnicode[0][(int)'\\'] = '\\';
	    }
	}
    }
    if (symbol) {
	/*
	 * Make a special symbol encoding that maps each symbol character from
	 * its Unicode code point down into page 0, and also ensure that each
	 * characters on page 0 maps to itself so that a symbol font can be
	 * used to display a simple string like "abcd" and have alpha, beta,
	 * chi, delta show up, rather than have "unknown" chars show up because
	 * strictly speaking the symbol font doesn't have glyphs for those low
	 * ASCII chars.
	 */

	page = dataPtr->fromUnicode[0];
	if (page == NULL) {
	    page = pageMemPtr;
	    dataPtr->fromUnicode[0] = page;
	}
	for (lo = 0; lo < 256; lo++) {
	    if (dataPtr->toUnicode[0][lo] != 0) {
		page[lo] = (unsigned short) lo;
	    }
	}
    }
    for (hi = 0; hi < 256; hi++) {
	if (dataPtr->fromUnicode[hi] == NULL) {
	    dataPtr->fromUnicode[hi] = emptyPage;
	}
    }

    /*
     * For trailing 'R'everse encoding, see [Patch 689341]
     */

    Tcl_DStringInit(&lineString);

    /*
     * Skip leading empty lines.
     */

    while ((len = Tcl_Gets(chan, &lineString)) == 0) {
	/* empty body */
    }
    if (len < 0) {
	goto doneParse;
    }

    /*
     * Require that it starts with an 'R'.
     */

    line = Tcl_DStringValue(&lineString);
    if (line[0] != 'R') {
	goto doneParse;
    }

    /*
     * Read lines until EOF.
     */

    for (TclDStringClear(&lineString);
	    (len = Tcl_Gets(chan, &lineString)) != -1;
	    TclDStringClear(&lineString)) {
	const unsigned char *p;
	int to, from;

	/*
	 * Skip short lines.
	 */

	if (len < 5) {
	    continue;
	}

	/*
	 * Parse the line as a sequence of hex digits.
	 */

	p = (const unsigned char *) Tcl_DStringValue(&lineString);
	to = (staticHex[p[0]] << 12) + (staticHex[p[1]] << 8)
		+ (staticHex[p[2]] << 4) + staticHex[p[3]];
	if (to == 0) {
	    continue;
	}
	for (p += 5, len -= 5; len >= 0 && *p; p += 5, len -= 5) {
	    from = (staticHex[p[0]] << 12) + (staticHex[p[1]] << 8)
		    + (staticHex[p[2]] << 4) + staticHex[p[3]];
	    if (from == 0) {
		continue;
	    }
	    dataPtr->fromUnicode[from >> 8][from & 0xFF] = to;
	}
    }
  doneParse:
    Tcl_DStringFree(&lineString);

    /*
     * Package everything into an encoding structure.
     */

    encType.encodingName    = name;
    encType.toUtfProc	    = TableToUtfProc;
    encType.fromUtfProc	    = TableFromUtfProc;
    encType.freeProc	    = TableFreeProc;
    encType.nullSize	    = (type == ENCODING_DOUBLEBYTE) ? 2 : 1;
    encType.clientData	    = dataPtr;

    return Tcl_CreateEncoding(&encType);
}

/*
 *-------------------------------------------------------------------------
 *
 * LoadEscapeEncoding --
 *
 *	Helper function for LoadEncodingTable(). Loads a state machine that
 *	converts between Unicode and some other encoding.
 *
 *	File contains text data that describes the escape sequences that are
 *	used to choose an encoding and the associated names for the
 *	sub-encodings.
 *
 * Results:
 *	The return value is the new encoding, or NULL if the encoding could
 *	not be created (because the file contained invalid data).
 *
 * Side effects:
 *	None.
 *
 *-------------------------------------------------------------------------
 */

static Tcl_Encoding
LoadEscapeEncoding(
    const char *name,		/* Name of the new encoding. */
    Tcl_Channel chan)		/* File containing new encoding. */
{
    int i;
    unsigned size;
    Tcl_DString escapeData;
    char init[16], final[16];
    EscapeEncodingData *dataPtr;
    Tcl_EncodingType type;

    init[0] = '\0';
    final[0] = '\0';
    Tcl_DStringInit(&escapeData);

    while (1) {
	Tcl_Size argc;
	const char **argv;
	char *line;
	Tcl_DString lineString;

	Tcl_DStringInit(&lineString);
	if (Tcl_Gets(chan, &lineString) == TCL_IO_FAILURE) {
	    break;
	}
	line = Tcl_DStringValue(&lineString);
	if (Tcl_SplitList(NULL, line, &argc, &argv) != TCL_OK) {
	    Tcl_DStringFree(&lineString);
	    continue;
	}
	if (argc >= 2) {
	    if (strcmp(argv[0], "name") == 0) {
		/* do nothing */
	    } else if (strcmp(argv[0], "init") == 0) {
		strncpy(init, argv[1], sizeof(init));
		init[sizeof(init) - 1] = '\0';
	    } else if (strcmp(argv[0], "final") == 0) {
		strncpy(final, argv[1], sizeof(final));
		final[sizeof(final) - 1] = '\0';
	    } else {
		EscapeSubTable est;
		Encoding *e;

		strncpy(est.sequence, argv[1], sizeof(est.sequence));
		est.sequence[sizeof(est.sequence) - 1] = '\0';
		est.sequenceLen = strlen(est.sequence);

		strncpy(est.name, argv[0], sizeof(est.name));
		est.name[sizeof(est.name) - 1] = '\0';

		/*
		 * To avoid infinite recursion in [encoding system iso2022-*]
		 */

		e = (Encoding *) Tcl_GetEncoding(NULL, est.name);
		if ((e != NULL) && (e->toUtfProc != TableToUtfProc)
			&& (e->toUtfProc != Iso88591ToUtfProc)) {
		   Tcl_FreeEncoding((Tcl_Encoding) e);
		   e = NULL;
		}
		est.encodingPtr = e;
		Tcl_DStringAppend(&escapeData, (char *) &est, sizeof(est));
	    }
	}
	Tcl_Free(argv);
	Tcl_DStringFree(&lineString);
    }

    size = offsetof(EscapeEncodingData, subTables)
	    + Tcl_DStringLength(&escapeData);
    dataPtr = (EscapeEncodingData *)Tcl_Alloc(size);
    dataPtr->initLen = strlen(init);
    memcpy(dataPtr->init, init, dataPtr->initLen + 1);
    dataPtr->finalLen = strlen(final);
    memcpy(dataPtr->final, final, dataPtr->finalLen + 1);
    dataPtr->numSubTables =
	    Tcl_DStringLength(&escapeData) / sizeof(EscapeSubTable);
    memcpy(dataPtr->subTables, Tcl_DStringValue(&escapeData),
	    Tcl_DStringLength(&escapeData));
    Tcl_DStringFree(&escapeData);

    memset(dataPtr->prefixBytes, 0, sizeof(dataPtr->prefixBytes));
    for (i = 0; i < dataPtr->numSubTables; i++) {
	dataPtr->prefixBytes[UCHAR(dataPtr->subTables[i].sequence[0])] = 1;
    }
    if (dataPtr->init[0] != '\0') {
	dataPtr->prefixBytes[UCHAR(dataPtr->init[0])] = 1;
    }
    if (dataPtr->final[0] != '\0') {
	dataPtr->prefixBytes[UCHAR(dataPtr->final[0])] = 1;
    }

    /*
     * Package everything into an encoding structure.
     */

    type.encodingName	= name;
    type.toUtfProc	= EscapeToUtfProc;
    type.fromUtfProc    = EscapeFromUtfProc;
    type.freeProc	= EscapeFreeProc;
    type.nullSize	= 1;
    type.clientData	= dataPtr;

    return Tcl_CreateEncoding(&type);
}

/*
 *-------------------------------------------------------------------------
 *
 * BinaryProc --
 *
 *	The default conversion when no other conversion is specified. No
 *	translation is done; source bytes are copied directly to destination
 *	bytes.
 *
 * Results:
 *	Returns TCL_OK if conversion was successful.
 *
 * Side effects:
 *	None.
 *
 *-------------------------------------------------------------------------
 */

static int
BinaryProc(
    TCL_UNUSED(void *),
    const char *src,		/* Source string (unknown encoding). */
    int srcLen,			/* Source string length in bytes. */
    int flags,			/* Conversion control flags. */
    TCL_UNUSED(Tcl_EncodingState *),
    char *dst,			/* Output buffer in which converted string is
				 * stored. */
    int dstLen,			/* The maximum length of output buffer in
				 * bytes. */
    int *srcReadPtr,		/* Filled with the number of bytes from the
				 * source string that were converted. */
    int *dstWrotePtr,		/* Filled with the number of bytes that were
				 * stored in the output buffer as a result of
				 * the conversion. */
    int *dstCharsPtr)		/* Filled with the number of characters that
				 * correspond to the bytes stored in the
				 * output buffer. */
{
    int result;

    result = TCL_OK;
    dstLen -= TCL_UTF_MAX - 1;
    if (dstLen < 0) {
	dstLen = 0;
    }
    flags = TclEncodingSetProfileFlags(flags);
    if ((flags & TCL_ENCODING_CHAR_LIMIT) && srcLen > *dstCharsPtr) {
	srcLen = *dstCharsPtr;
    }
    if (srcLen > dstLen) {
	srcLen = dstLen;
	result = TCL_CONVERT_NOSPACE;
    }

    *srcReadPtr = srcLen;
    *dstWrotePtr = srcLen;
    *dstCharsPtr = srcLen;
    memcpy(dst, src, srcLen);
    return result;
}

/*
 *-------------------------------------------------------------------------
 *
 * UtfToUtfProc --
 *
 *	Converts from UTF-8 to UTF-8. Note that the UTF-8 to UTF-8 translation
 *	is not a no-op, because it turns a stream of improperly formed
 *	UTF-8 into a properly-formed stream.
 *
 * Results:
 *	Returns TCL_OK if conversion was successful.
 *
 * Side effects:
 *	None.
 *
 *-------------------------------------------------------------------------
 */

static int
UtfToUtfProc(
    void *clientData,		/* additional flags */
    const char *src,		/* Source string in UTF-8. */
    int srcLen,			/* Source string length in bytes. */
    int flags,			/* TCL_ENCODING_* conversion control flags. */
    TCL_UNUSED(Tcl_EncodingState *),
    char *dst,			/* Output buffer in which converted string is
				 * stored. */
    int dstLen,			/* The maximum length of output buffer in
				 * bytes. */
    int *srcReadPtr,		/* Filled with the number of bytes from the
				 * source string that were converted. This may
				 * be less than the original source length if
				 * there was a problem converting some source
				 * characters. */
    int *dstWrotePtr,		/* Filled with the number of bytes that were
				 * stored in the output buffer as a result of
				 * the conversion. */
    int *dstCharsPtr)		/* Filled with the number of characters that
				 * correspond to the bytes stored in the
				 * output buffer. */
{
    const char *srcStart, *srcEnd, *srcClose;
    const char *dstStart, *dstEnd;
    int result, numChars, charLimit = INT_MAX;
    int ch;
    int profile;

    result = TCL_OK;

    srcStart = src;
    srcEnd = src + srcLen;
    srcClose = srcEnd;
    flags = TclEncodingSetProfileFlags(flags);
    if ((flags & TCL_ENCODING_END) == 0) {
	srcClose -= 6;
    }
    if (flags & TCL_ENCODING_CHAR_LIMIT) {
	charLimit = *dstCharsPtr;
    }

    dstStart = dst;
    flags |= PTR2INT(clientData);
    dstEnd = dst + dstLen - ((flags & ENCODING_UTF) ? TCL_UTF_MAX : 6);


#if TCL_UTF_MAX < 4
    /* Initialize the buffer so that some random data doesn't trick
     * Tcl_UniCharToUtf() into thinking it should combine surrogate pairs.
     * Once TCL_UTF_MAX == 3 is removed and Tcl_UniCharToUtf restored to its
     * prior non-stateful nature, this call to memset can also be removed.
     */
    memset(dst, 0xff, dstLen);
#endif

    profile = ENCODING_PROFILE_GET(flags);
    for (numChars = 0; src < srcEnd && numChars <= charLimit; numChars++) {

	if ((src > srcClose) && (!Tcl_UtfCharComplete(src, srcEnd - src))) {
	    /*
	     * If there is more string to follow, this will ensure that the
	     * last UTF-8 character in the source buffer hasn't been cut off.
	     */

	    result = TCL_CONVERT_MULTIBYTE;
	    break;
	}
	if (dst > dstEnd) {
	    result = TCL_CONVERT_NOSPACE;
	    break;
	}
	if (UCHAR(*src) < 0x80 && !((UCHAR(*src) == 0) && (flags & ENCODING_INPUT))) {
	    /*
	     * Copy 7bit characters, but skip null-bytes when we are in input
	     * mode, so that they get converted to \xC0\x80.
	     */
	    *dst++ = *src++;
	} else if ((UCHAR(*src) == 0xC0) && (src + 1 < srcEnd) &&
		 (UCHAR(src[1]) == 0x80) &&
		 (!(flags & ENCODING_INPUT) || ! PROFILE_TCL8(profile))) {
	    /* 
	     * \xC0\x80 is handled specially for either of the following:
	     *   1. We are doing (internal) modified utf-8 to (external)
	     *   conformant utf-8. C080 is valid internal utf-8 so we
	     *   simply output a \0. Note this overrides case 2.
	     *   2. The profile in use is not TCL8, in which case we have to
	     *   to take a profile-dependent action.
	     * Note the remaining case of external->internal with a TCL8
	     * profile is handled in the default if clause later. (TODO - why not here?)
	     */
	    if (flags & ENCODING_INPUT) {
		assert(!PROFILE_TCL8(profile));
		if (PROFILE_STRICT(profile)) {
		   result = TCL_CONVERT_SYNTAX;
		   break;
		} else if (PROFILE_REPLACE(profile)) {
		   dst += Tcl_UniCharToUtf(UNICODE_REPLACE_CHAR, dst);
		   src += 2;
		} else {
		   assert(PROFILE_LOSSLESS(profile));
		   Tcl_Size len =
		       ToLosslessUtf8(src, 2, dst, dstLen - (dst - dstStart));
		   if (len < 0) {
		       result = TCL_CONVERT_NOSPACE;
		       break;
		   }
		   dst += len;
		   src += 2;
		}
	    } else {
		/* For output convert 0xC080 to a real null. */
		*dst++ = 0;
		src += 2;
	    }
	} else if (!Tcl_UtfCharComplete(src, srcEnd - src)) {
	    /*
	     * Incomplete byte sequence. We need to do this check before the
	     * TclUtfToUCS4 checks in the next sibling if clause. Not doing
	     * so can cause it run beyond the end of the buffer! If we
	     * happen on such an incomplete char its bytes are made to
	     * represent themselves unless the user has explicitly asked to
	     * be told.
	     */
	    assert(flags & TCL_ENCODING_END); /* Else break earlier would
	    					 trigger (srcClose compare) */
	    if (flags & ENCODING_INPUT) {
		/* TODO - why is this inside a ENCODING_INPUT check? */
		/* Incomplete bytes for modified UTF-8 target */
		if (PROFILE_STRICT(profile)) {
		   result = (flags & TCL_ENCODING_CHAR_LIMIT)
			      ? TCL_CONVERT_MULTIBYTE
			      : TCL_CONVERT_SYNTAX;
		   break;
		}
	    }
	    if (PROFILE_REPLACE(profile)) {
		ch = UNICODE_REPLACE_CHAR;
		++src;
		dst += Tcl_UniCharToUtf(ch, dst);
	    } else if (PROFILE_TCL8(profile)) {
		char chbuf[2];
		chbuf[0] = UCHAR(*src++); chbuf[1] = 0;
		TclUtfToUCS4(chbuf, &ch);
		dst += Tcl_UniCharToUtf(ch, dst);
	    } else {
		assert(PROFILE_LOSSLESS(profile));
                ch = ToLossless(UCHAR(*src));
		dst += Tcl_UniCharToUtf(ch, dst);
		src += 1;
	    }
	} else {
	    int isInvalid = 0;
	    size_t len = TclUtfToUCS4(src, &ch);
	    if (flags & ENCODING_INPUT) {
		if ((len < 2) && (ch != 0)) {
		    isInvalid = 1;
		} else if ((ch > 0xFFFF) && !(flags & ENCODING_UTF)) {
		    isInvalid = 1;
		}
		if (isInvalid) {
		    if (PROFILE_STRICT(profile)) {
			result = TCL_CONVERT_SYNTAX;
			break;
		    } else if (PROFILE_REPLACE(profile)) {
			ch = UNICODE_REPLACE_CHAR;
		    } else if (PROFILE_LOSSLESS(profile)) {
			Tcl_Size n = ToLosslessUtf8(
			    src, len, dst, dstLen - (dst - dstStart));
			if (n < 0) {
			    result = TCL_CONVERT_NOSPACE;
			    break;
			}
			dst += n;
			src += len;
			continue;
		    }
		    /* else PROFILE_TCL8 - treat as normal char below */
		}
	    }

	    const char *saveSrc = src;
	    src += len;
	    if (!(flags & ENCODING_UTF) && !(flags & ENCODING_INPUT) && (ch > 0x3FF)) {
		if (ch > 0xFFFF) {
		    /* CESU-8 6-byte sequence for chars > U+FFFF */
		    ch -= 0x10000;
		    *dst++ = 0xED;
		    *dst++ = (char) (((ch >> 16) & 0x0F) | 0xA0);
		    *dst++ = (char) (((ch >> 10) & 0x3F) | 0x80);
		    ch = (ch & 0x0CFF) | 0xDC00;
		}
#if TCL_UTF_MAX < 4
	    cesu8:
#endif
		*dst++ = (char) (((ch >> 12) | 0xE0) & 0xEF);
		*dst++ = (char) (((ch >> 6) | 0x80) & 0xBF);
		*dst++ = (char) ((ch | 0x80) & 0xBF);
		continue;
	    } else if (SURROGATE(ch)) {
#if TCL_UTF_MAX < 4
		/*
		 * A surrogate character is detected, handle especially.
		 */
		if (PROFILE_STRICT(profile) && (flags & ENCODING_UTF)) {
		    result = TCL_CONVERT_UNKNOWN;
		    src = saveSrc;
		    break;
		} else if (PROFILE_REPLACE(profile)) {
		    /* TODO - is this right for cesu8 or should we fall through below? */
		    ch = UNICODE_REPLACE_CHAR;
		} else {
		    int low = ch;
		    len = (src <= srcEnd - 3) ? TclUtfToUCS4(src, &low) : 0;

		    if ((!LOW_SURROGATE(low)) || (ch & 0x400)) {

			if (PROFILE_STRICT(profile)) {
			    result = TCL_CONVERT_UNKNOWN;
			    src = saveSrc;
			    break;
			}
			goto cesu8;
		    }
		    src += len;
		    dst += Tcl_UniCharToUtf(ch, dst);
		    ch = low;
		}
#else /* TCL_UTF_MAX */
		if (PROFILE_STRICT(profile)) {
		    result = (flags & ENCODING_INPUT) ? TCL_CONVERT_SYNTAX
						      : TCL_CONVERT_UNKNOWN;
		    src = saveSrc;
		    break;
		} else if (PROFILE_LOSSLESS(profile)) {
		    if (IsLosslessWrapper(ch)) {
			*dst++ = FromLossless(ch); /* Invalid UTF8 by design! */
			continue;
		    }
		}
#endif
	    }
	    dst += Tcl_UniCharToUtf(ch, dst);
	}
    }

    *srcReadPtr = src - srcStart;
    *dstWrotePtr = dst - dstStart;
    *dstCharsPtr = numChars;
    return result;
}

/*
 *-------------------------------------------------------------------------
 *
 * Utf32ToUtfProc --
 *
 *	Convert from UTF-32 to UTF-8.
 *
 * Results:
 *	Returns TCL_OK if conversion was successful.
 *
 * Side effects:
 *	None.
 *
 *-------------------------------------------------------------------------
 */

static int
Utf32ToUtfProc(
    void *clientData,	/* additional flags, e.g. TCL_ENCODING_LE */
    const char *src,		/* Source string in Unicode. */
    int srcLen,			/* Source string length in bytes. */
    int flags,			/* Conversion control flags. */
    TCL_UNUSED(Tcl_EncodingState *),
    char *dst,			/* Output buffer in which converted string is
				 * stored. */
    int dstLen,			/* The maximum length of output buffer in
				 * bytes. */
    int *srcReadPtr,		/* Filled with the number of bytes from the
				 * source string that were converted. This may
				 * be less than the original source length if
				 * there was a problem converting some source
				 * characters. */
    int *dstWrotePtr,		/* Filled with the number of bytes that were
				 * stored in the output buffer as a result of
				 * the conversion. */
    int *dstCharsPtr)		/* Filled with the number of characters that
				 * correspond to the bytes stored in the
				 * output buffer. */
{
    const char *srcStart, *srcEnd;
    const char *dstEnd, *dstStart;
    int result, numChars, charLimit = INT_MAX;
    int ch = 0, bytesLeft = srcLen % 4;

    flags = TclEncodingSetProfileFlags(flags);
    flags |= PTR2INT(clientData);
    if (flags & TCL_ENCODING_CHAR_LIMIT) {
	charLimit = *dstCharsPtr;
    }
    result = TCL_OK;

#if TCL_UTF_MAX < 4
    /* Initialize the buffer so that some random data doesn't trick
     * Tcl_UniCharToUtf() into thinking it should combine surrogate pairs.
     * Once TCL_UTF_MAX == 3 is removed and Tcl_UniCharToUtf restored to its
     * prior non-stateful nature, this call to memset can also be removed.
     */
    memset(dst, 0xff, dstLen);
#endif

    /*
     * Check alignment with utf-32 (4 == sizeof(UTF-32))
     */
    if (bytesLeft != 0) {
	/* We have a truncated code unit */
	result = TCL_CONVERT_MULTIBYTE;
	srcLen -= bytesLeft;
    }

#if TCL_UTF_MAX < 4
    /*
     * If last code point is a high surrogate, we cannot handle that yet,
     * unless we are at the end.
     */

    if (!(flags & TCL_ENCODING_END) && (srcLen >= 4) &&
	    ((src[srcLen - ((flags & TCL_ENCODING_LE)?3:2)] & 0xFC) == 0xD8) &&
	    ((src[srcLen - ((flags & TCL_ENCODING_LE)?2:3)]) == 0) &&
	    ((src[srcLen - ((flags & TCL_ENCODING_LE)?1:4)]) == 0)) {
	result = TCL_CONVERT_MULTIBYTE;
	srcLen-= 4;
    }
#endif

    srcStart = src;
    srcEnd = src + srcLen;

    dstStart = dst;
    dstEnd = dst + dstLen - TCL_UTF_MAX;

    for (numChars = 0; src < srcEnd && numChars <= charLimit; numChars++) {
	if (dst > dstEnd) {
	    result = TCL_CONVERT_NOSPACE;
	    break;
	}

#if TCL_UTF_MAX < 4
	int prev = ch;
#endif
	if (flags & TCL_ENCODING_LE) {
	    ch = (unsigned int)(src[3] & 0xFF) << 24 | (src[2] & 0xFF) << 16 | (src[1] & 0xFF) << 8 | (src[0] & 0xFF);
	} else {
	    ch = (unsigned int)(src[0] & 0xFF) << 24 | (src[1] & 0xFF) << 16 | (src[2] & 0xFF) << 8 | (src[3] & 0xFF);
	}
#if TCL_UTF_MAX < 4
	if (HIGH_SURROGATE(prev) && !LOW_SURROGATE(ch)) {
	    /* Bug [10c2c17c32]. If Hi surrogate not followed by Lo surrogate, finish 3-byte UTF-8 */
	    dst += Tcl_UniCharToUtf(-1, dst);
	}
#endif

	if ((unsigned)ch > 0x10FFFF) {
	    ch = UNICODE_REPLACE_CHAR;
	    if (PROFILE_STRICT(flags)) {
		result = TCL_CONVERT_SYNTAX;
		break;
	    }
	} else if (PROFILE_STRICT(flags) && SURROGATE(ch)) {
	    result = TCL_CONVERT_SYNTAX;
#if TCL_UTF_MAX < 4
	    ch = 0;
#endif
	    break;
	} else if ((! PROFILE_TCL8(flags)) && SURROGATE(ch)) {
            /* PROFILE_REPLACE | PROFILE_LOSSLESS */
	    ch = UNICODE_REPLACE_CHAR;
	}

	/*
	 * Special case for 1-byte utf chars for speed. Make sure we work with
	 * unsigned short-size data.
	 */

	if ((unsigned)ch - 1 < 0x7F) {
	    *dst++ = (ch & 0xFF);
	} else {
#if TCL_UTF_MAX < 4
	    if (!HIGH_SURROGATE(prev) && LOW_SURROGATE(ch)) {
		*dst = 0; /* In case of lower surrogate, don't try to combine */
	    }
#endif
	    dst += Tcl_UniCharToUtf(ch, dst);
	}
	src += 4;
    }

    /*
     * If we had a truncated code unit at the end AND this is the last
     * fragment AND profile is not "strict", stick FFFD in its place.
     */
#if TCL_UTF_MAX < 4
    if (HIGH_SURROGATE(ch)) {
	/* Bug [10c2c17c32]. If Hi surrogate, finish 3-byte UTF-8 */
	dst += Tcl_UniCharToUtf(-1, dst);
    }
#endif

    if ((flags & TCL_ENCODING_END) && (result == TCL_CONVERT_MULTIBYTE)) {
	if (dst > dstEnd) {
	    result = TCL_CONVERT_NOSPACE;
	} else {
	    if (PROFILE_STRICT(flags)) {
		result = TCL_CONVERT_SYNTAX;
	    } else {
		/* PROFILE_REPLACE | PROFILE_LOSSLESS | PROFILE_TCL8 */
		result = TCL_OK;
		dst += Tcl_UniCharToUtf(UNICODE_REPLACE_CHAR, dst);
		numChars++;
		src += bytesLeft; /* Go past truncated code unit */
	    }
	}
    }

    *srcReadPtr = src - srcStart;
    *dstWrotePtr = dst - dstStart;
    *dstCharsPtr = numChars;
    return result;
}

/*
 *-------------------------------------------------------------------------
 *
 * UtfToUtf32Proc --
 *
 *	Convert from UTF-8 to UTF-32.
 *
 * Results:
 *	Returns TCL_OK if conversion was successful.
 *
 * Side effects:
 *	None.
 *
 *-------------------------------------------------------------------------
 */

static int
UtfToUtf32Proc(
    void *clientData,	/* additional flags, e.g. TCL_ENCODING_LE */
    const char *src,		/* Source string in UTF-8. */
    int srcLen,			/* Source string length in bytes. */
    int flags,			/* Conversion control flags. */
    TCL_UNUSED(Tcl_EncodingState *),
    char *dst,			/* Output buffer in which converted string is
				 * stored. */
    int dstLen,			/* The maximum length of output buffer in
				 * bytes. */
    int *srcReadPtr,		/* Filled with the number of bytes from the
				 * source string that were converted. This may
				 * be less than the original source length if
				 * there was a problem converting some source
				 * characters. */
    int *dstWrotePtr,		/* Filled with the number of bytes that were
				 * stored in the output buffer as a result of
				 * the conversion. */
    int *dstCharsPtr)		/* Filled with the number of characters that
				 * correspond to the bytes stored in the
				 * output buffer. */
{
    const char *srcStart, *srcEnd, *srcClose, *dstStart, *dstEnd;
    int result, numChars;
    int ch, len;

    srcStart = src;
    srcEnd = src + srcLen;
    srcClose = srcEnd;
    flags = TclEncodingSetProfileFlags(flags);
    if ((flags & TCL_ENCODING_END) == 0) {
	srcClose -= TCL_UTF_MAX;
    }

    dstStart = dst;
    dstEnd = dst + dstLen - sizeof(Tcl_UniChar);
    flags |= PTR2INT(clientData);

    result = TCL_OK;
    for (numChars = 0; src < srcEnd; numChars++) {
	if ((src > srcClose) && (!Tcl_UtfCharComplete(src, srcEnd - src))) {
	    /*
	     * If there is more string to follow, this will ensure that the
	     * last UTF-8 character in the source buffer hasn't been cut off.
	     */

	    result = TCL_CONVERT_MULTIBYTE;
	    break;
	}
	if (dst > dstEnd) {
	    result = TCL_CONVERT_NOSPACE;
	    break;
	}
	len = TclUtfToUCS4(src, &ch);
	if (SURROGATE(ch)) {
	    if (PROFILE_STRICT(flags)) {
		result = TCL_CONVERT_UNKNOWN;
		break;
	    } else if (! PROFILE_TCL8(flags)) {
                /* PROFILE_REPLACE | PROFILE_LOSSLESS */
		ch = UNICODE_REPLACE_CHAR;
	    }
	}
	src += len;
	if (flags & TCL_ENCODING_LE) {
	    *dst++ = (ch & 0xFF);
	    *dst++ = ((ch >> 8) & 0xFF);
	    *dst++ = ((ch >> 16) & 0xFF);
	    *dst++ = ((ch >> 24) & 0xFF);
	} else {
	    *dst++ = ((ch >> 24) & 0xFF);
	    *dst++ = ((ch >> 16) & 0xFF);
	    *dst++ = ((ch >> 8) & 0xFF);
	    *dst++ = (ch & 0xFF);
	}
    }

    *srcReadPtr = src - srcStart;
    *dstWrotePtr = dst - dstStart;
    *dstCharsPtr = numChars;
    return result;
}

/*
 *-------------------------------------------------------------------------
 *
 * Utf16ToUtfProc --
 *
 *	Convert from UTF-16 to UTF-8.
 *
 * Results:
 *	Returns TCL_OK if conversion was successful.
 *
 * Side effects:
 *	None.
 *
 *-------------------------------------------------------------------------
 */

static int
Utf16ToUtfProc(
    void *clientData,	/* additional flags, e.g. TCL_ENCODING_LE */
    const char *src,		/* Source string in Unicode. */
    int srcLen,			/* Source string length in bytes. */
    int flags,			/* Conversion control flags. */
    TCL_UNUSED(Tcl_EncodingState *),
    char *dst,			/* Output buffer in which converted string is
				 * stored. */
    int dstLen,			/* The maximum length of output buffer in
				 * bytes. */
    int *srcReadPtr,		/* Filled with the number of bytes from the
				 * source string that were converted. This may
				 * be less than the original source length if
				 * there was a problem converting some source
				 * characters. */
    int *dstWrotePtr,		/* Filled with the number of bytes that were
				 * stored in the output buffer as a result of
				 * the conversion. */
    int *dstCharsPtr)		/* Filled with the number of characters that
				 * correspond to the bytes stored in the
				 * output buffer. */
{
    const char *srcStart, *srcEnd;
    const char *dstEnd, *dstStart;
    int result, numChars, charLimit = INT_MAX;
    unsigned short ch = 0;

    flags = TclEncodingSetProfileFlags(flags);
    flags |= PTR2INT(clientData);
    if (flags & TCL_ENCODING_CHAR_LIMIT) {
	charLimit = *dstCharsPtr;
    }
    result = TCL_OK;

#if TCL_UTF_MAX < 4
    /* Initialize the buffer so that some random data doesn't trick
     * Tcl_UniCharToUtf() into thinking it should combine surrogate pairs.
     * Once TCL_UTF_MAX == 3 is removed and Tcl_UniCharToUtf restored to its
     * prior non-stateful nature, this call to memset can also be removed.
     */
    memset(dst, 0xff, dstLen);
#endif

    /*
     * Check alignment with utf-16 (2 == sizeof(UTF-16))
     */

    if ((srcLen % 2) != 0) {
	result = TCL_CONVERT_MULTIBYTE;
	srcLen--;
    }

    /*
     * If last code point is a high surrogate, we cannot handle that yet,
     * unless we are at the end.
     */

    if (!(flags & TCL_ENCODING_END) && (srcLen >= 2) &&
	    ((src[srcLen - ((flags & TCL_ENCODING_LE)?1:2)] & 0xFC) == 0xD8)) {
	result = TCL_CONVERT_MULTIBYTE;
	srcLen-= 2;
    }

    srcStart = src;
    srcEnd = src + srcLen;

    dstStart = dst;
    dstEnd = dst + dstLen - TCL_UTF_MAX;

    for (numChars = 0; src < srcEnd && numChars <= charLimit; src += 2, numChars++) {
	if (dst > dstEnd) {
	    result = TCL_CONVERT_NOSPACE;
	    break;
	}

	unsigned short prev = ch;
	if (flags & TCL_ENCODING_LE) {
	    ch = (src[1] & 0xFF) << 8 | (src[0] & 0xFF);
	} else {
	    ch = (src[0] & 0xFF) << 8 | (src[1] & 0xFF);
	}
	if (HIGH_SURROGATE(prev) && !LOW_SURROGATE(ch)) {
	    if (PROFILE_STRICT(flags)) {
		result = TCL_CONVERT_SYNTAX;
		src -= 2; /* Go back to beginning of high surrogate */
		dst--; /* Also undo writing a single byte too much */
		numChars--;
		break;
	    } else if (PROFILE_TCL8(flags)) {
                /* Bug [10c2c17c32]. Hi surrogate not followed by Lo: finish 3-byte UTF-8 */
		dst += Tcl_UniCharToUtf(-1, dst);
	    } else {
		/*
		 * Previous loop wrote a single byte to mark the high surrogate.
		 * Replace it with the replacement character. Further, restart
		 * current loop iteration since need to recheck destination space
		 * and reset processing of current character.
		 */
		ch = UNICODE_REPLACE_CHAR;
		dst--;
		dst += Tcl_UniCharToUtf(ch, dst);
		src -= 2;
		numChars--;
		continue;
	    }
	}

	/*
	 * Special case for 1-byte utf chars for speed. Make sure we work with
	 * unsigned short-size data.
	 */

	if ((unsigned)ch - 1 < 0x7F) {
	    *dst++ = (ch & 0xFF);
	} else if (HIGH_SURROGATE(prev) || HIGH_SURROGATE(ch)) {
	    dst += Tcl_UniCharToUtf(ch | TCL_COMBINE, dst);
	} else if (LOW_SURROGATE(ch)) {
	    /* Lo surrogate not preceded by Hi surrogate and not tcl8 profile */
	    if (PROFILE_STRICT(flags)) {
		result = TCL_CONVERT_UNKNOWN;
		break;
	    } else if (PROFILE_TCL8(flags)) {
                dst += Tcl_UniCharToUtf(ch, dst);
	    } else {
                /*
                 * PROFILE_REPLACE | PROFILE_LOSSLESS. LOSSLESS treated like
                 * REPLACE for UTF16 - see TIP 671
                 */
		dst += Tcl_UniCharToUtf(UNICODE_REPLACE_CHAR, dst);
            }
	} else {
	    dst += Tcl_UniCharToUtf(ch, dst);
	}
    }

    if (HIGH_SURROGATE(ch)) {
	if (PROFILE_STRICT(flags)) {
	    result = TCL_CONVERT_SYNTAX;
	    src -= 2;
	    dst--;
	    numChars--;
	} else if (PROFILE_TCL8(flags)) {
	    dst += Tcl_UniCharToUtf(-1, dst);
	} else {
            /* PROFILE_REPLACE | PROFILE_LOSSLESS */
	    dst--;
	    dst += Tcl_UniCharToUtf(UNICODE_REPLACE_CHAR, dst);
	}
    }

    /*
     * If we had a truncated code unit at the end AND this is the last
     * fragment AND profile is not "strict", use the appropriate replacement
     * strategy.
     */
    if ((flags & TCL_ENCODING_END) && (result == TCL_CONVERT_MULTIBYTE)) {
	if (dst > dstEnd) {
	    result = TCL_CONVERT_NOSPACE;
	} else {
	    if (PROFILE_STRICT(flags)) {
		result = TCL_CONVERT_SYNTAX;
	    } else {
		/* PROFILE_REPLACE | PROFILE_TCL8 | PROFILE_LOSSLESS */
		result = TCL_OK;
		dst += Tcl_UniCharToUtf(UNICODE_REPLACE_CHAR, dst);
		numChars++;
		src++; /* Go past truncated code unit */
	    }
	}
    }

    *srcReadPtr = src - srcStart;
    *dstWrotePtr = dst - dstStart;
    *dstCharsPtr = numChars;
    return result;
}

/*
 *-------------------------------------------------------------------------
 *
 * UtfToUtf16Proc --
 *
 *	Convert from UTF-8 to UTF-16.
 *
 * Results:
 *	Returns TCL_OK if conversion was successful.
 *
 * Side effects:
 *	None.
 *
 *-------------------------------------------------------------------------
 */

static int
UtfToUtf16Proc(
    void *clientData,	/* additional flags, e.g. TCL_ENCODING_LE */
    const char *src,		/* Source string in UTF-8. */
    int srcLen,			/* Source string length in bytes. */
    int flags,			/* Conversion control flags. */
    TCL_UNUSED(Tcl_EncodingState *),
    char *dst,			/* Output buffer in which converted string is
				 * stored. */
    int dstLen,			/* The maximum length of output buffer in
				 * bytes. */
    int *srcReadPtr,		/* Filled with the number of bytes from the
				 * source string that were converted. This may
				 * be less than the original source length if
				 * there was a problem converting some source
				 * characters. */
    int *dstWrotePtr,		/* Filled with the number of bytes that were
				 * stored in the output buffer as a result of
				 * the conversion. */
    int *dstCharsPtr)		/* Filled with the number of characters that
				 * correspond to the bytes stored in the
				 * output buffer. */
{
    const char *srcStart, *srcEnd, *srcClose, *dstStart, *dstEnd;
    int result, numChars;
    int ch, len;

    srcStart = src;
    srcEnd = src + srcLen;
    srcClose = srcEnd;
    flags = TclEncodingSetProfileFlags(flags);
    if ((flags & TCL_ENCODING_END) == 0) {
	srcClose -= TCL_UTF_MAX;
    }

    dstStart = dst;
    dstEnd   = dst + dstLen - sizeof(Tcl_UniChar);
    flags |= PTR2INT(clientData);

    result = TCL_OK;
    for (numChars = 0; src < srcEnd; numChars++) {
	if ((src > srcClose) && (!Tcl_UtfCharComplete(src, srcEnd - src))) {
	    /*
	     * If there is more string to follow, this will ensure that the
	     * last UTF-8 character in the source buffer hasn't been cut off.
	     */

	    result = TCL_CONVERT_MULTIBYTE;
	    break;
	}
	if (dst > dstEnd) {
	    result = TCL_CONVERT_NOSPACE;
	    break;
	}
	len = TclUtfToUCS4(src, &ch);
	if (SURROGATE(ch)) {
	    if (PROFILE_STRICT(flags)) {
		result = TCL_CONVERT_UNKNOWN;
		break;
	    } else if (! PROFILE_TCL8(flags)) {
                /* PROFILE_REPLACE | PROFILE_LOSSLESS */
		ch = UNICODE_REPLACE_CHAR;
	    }
	}
	src += len;
	if (flags & TCL_ENCODING_LE) {
	    if (ch <= 0xFFFF) {
		*dst++ = (ch & 0xFF);
		*dst++ = (ch >> 8);
	    } else {
		*dst++ = (((ch - 0x10000) >> 10) & 0xFF);
		*dst++ = (((ch - 0x10000) >> 18) & 0x3) | 0xD8;
		*dst++ = (ch & 0xFF);
		*dst++ = ((ch >> 8) & 0x3) | 0xDC;
	    }
	} else {
	    if (ch <= 0xFFFF) {
		*dst++ = (ch >> 8);
		*dst++ = (ch & 0xFF);
	    } else {
		*dst++ = (((ch - 0x10000) >> 18) & 0x3) | 0xD8;
		*dst++ = (((ch - 0x10000) >> 10) & 0xFF);
		*dst++ = ((ch >> 8) & 0x3) | 0xDC;
		*dst++ = (ch & 0xFF);
	    }
	}
    }
    *srcReadPtr = src - srcStart;
    *dstWrotePtr = dst - dstStart;
    *dstCharsPtr = numChars;
    return result;
}

/*
 *-------------------------------------------------------------------------
 *
 * UtfToUcs2Proc --
 *
 *	Convert from UTF-8 to UCS-2.
 *
 * Results:
 *	Returns TCL_OK if conversion was successful.
 *
 * Side effects:
 *	None.
 *
 *-------------------------------------------------------------------------
 */

static int
UtfToUcs2Proc(
    void *clientData,	/* additional flags, e.g. TCL_ENCODING_LE */
    const char *src,		/* Source string in UTF-8. */
    int srcLen,			/* Source string length in bytes. */
    int flags,			/* Conversion control flags. */
    TCL_UNUSED(Tcl_EncodingState *),
    char *dst,			/* Output buffer in which converted string is
				 * stored. */
    int dstLen,			/* The maximum length of output buffer in
				 * bytes. */
    int *srcReadPtr,		/* Filled with the number of bytes from the
				 * source string that were converted. This may
				 * be less than the original source length if
				 * there was a problem converting some source
				 * characters. */
    int *dstWrotePtr,		/* Filled with the number of bytes that were
				 * stored in the output buffer as a result of
				 * the conversion. */
    int *dstCharsPtr)		/* Filled with the number of characters that
				 * correspond to the bytes stored in the
				 * output buffer. */
{
    const char *srcStart, *srcEnd, *srcClose, *dstStart, *dstEnd;
    int result, numChars, len;
    Tcl_UniChar ch = 0;

    flags = TclEncodingSetProfileFlags(flags);
    flags |= PTR2INT(clientData);
    srcStart = src;
    srcEnd = src + srcLen;
    srcClose = srcEnd;
    if ((flags & TCL_ENCODING_END) == 0) {
	srcClose -= TCL_UTF_MAX;
    }

    dstStart = dst;
    dstEnd   = dst + dstLen - sizeof(Tcl_UniChar);

    result = TCL_OK;
    for (numChars = 0; src < srcEnd; numChars++) {
	if ((src > srcClose) && (!Tcl_UtfCharComplete(src, srcEnd - src))) {
	    /*
	     * If there is more string to follow, this will ensure that the
	     * last UTF-8 character in the source buffer hasn't been cut off.
	     */

	    result = TCL_CONVERT_MULTIBYTE;
	    break;
	}
	if (dst > dstEnd) {
	    result = TCL_CONVERT_NOSPACE;
	    break;
	}
#if TCL_UTF_MAX < 4
	len = TclUtfToUniChar(src, &ch);
	if ((ch >= 0xD800) && (len < 3)) {
	    if (PROFILE_STRICT(flags)) {
		result = TCL_CONVERT_UNKNOWN;
		break;
	    }
	    src += len;
	    src += TclUtfToUniChar(src, &ch);
	    ch = UNICODE_REPLACE_CHAR;
	}
#else
	len = TclUtfToUniChar(src, &ch);
	if (ch > 0xFFFF) {
	    if (PROFILE_STRICT(flags)) {
		result = TCL_CONVERT_UNKNOWN;
		break;
	    }
	    ch = UNICODE_REPLACE_CHAR;
	}
#endif
	if (SURROGATE(ch)) {
	    if (PROFILE_STRICT(flags)) {
		result = TCL_CONVERT_SYNTAX;
		break;
	    } else if (!PROFILE_TCL8(flags)) {
                /* PROFILE_REPLACE | PROFILE_LOSSLESS */
                ch = UNICODE_REPLACE_CHAR;
            }
	}

	src += len;

	/*
	 * Need to handle this in a way that won't cause misalignment by
	 * casting dst to a Tcl_UniChar. [Bug 1122671]
	 */

	if (flags & TCL_ENCODING_LE) {
	    *dst++ = (ch & 0xFF);
	    *dst++ = (ch >> 8);
	} else {
	    *dst++ = (ch >> 8);
	    *dst++ = (ch & 0xFF);
	}
    }
    *srcReadPtr = src - srcStart;
    *dstWrotePtr = dst - dstStart;
    *dstCharsPtr = numChars;
    return result;
}

/*
 *-------------------------------------------------------------------------
 *
 * TableToUtfProc --
 *
 *	Convert from the encoding specified by the TableEncodingData into
 *	UTF-8.
 *
 * Results:
 *	Returns TCL_OK if conversion was successful.
 *
 * Side effects:
 *	None.
 *
 *-------------------------------------------------------------------------
 */

static int
TableToUtfProc(
    void *clientData,	/* TableEncodingData that specifies
				 * encoding. */
    const char *src,		/* Source string in specified encoding. */
    int srcLen,			/* Source string length in bytes. */
    int flags,			/* Conversion control flags. */
    TCL_UNUSED(Tcl_EncodingState *),
    char *dst,			/* Output buffer in which converted string is
				 * stored. */
    int dstLen,			/* The maximum length of output buffer in
				 * bytes. */
    int *srcReadPtr,		/* Filled with the number of bytes from the
				 * source string that were converted. This may
				 * be less than the original source length if
				 * there was a problem converting some source
				 * characters. */
    int *dstWrotePtr,		/* Filled with the number of bytes that were
				 * stored in the output buffer as a result of
				 * the conversion. */
    int *dstCharsPtr)		/* Filled with the number of characters that
				 * correspond to the bytes stored in the
				 * output buffer. */
{
    const char *srcStart, *srcEnd;
    const char *dstEnd, *dstStart, *prefixBytes;
    int result, byte, numChars, charLimit = INT_MAX;
    Tcl_UniChar ch = 0;
    const unsigned short *const *toUnicode;
    const unsigned short *pageZero;
    TableEncodingData *dataPtr = (TableEncodingData *)clientData;

    flags = TclEncodingSetProfileFlags(flags);
    if (flags & TCL_ENCODING_CHAR_LIMIT) {
	charLimit = *dstCharsPtr;
    }
    srcStart = src;
    srcEnd = src + srcLen;

    dstStart = dst;
    dstEnd = dst + dstLen - TCL_UTF_MAX;

#if TCL_UTF_MAX < 4
    /* Initialize the buffer so that some random data doesn't trick
     * Tcl_UniCharToUtf() into thinking it should combine surrogate pairs.
     * Once TCL_UTF_MAX == 3 is removed and Tcl_UniCharToUtf restored to its
     * prior non-stateful nature, this call to memset can also be removed.
     */
    memset(dst, 0xff, dstLen);
#endif

    toUnicode = (const unsigned short *const *) dataPtr->toUnicode;
    prefixBytes = dataPtr->prefixBytes;
    pageZero = toUnicode[0];

    result = TCL_OK;
    for (numChars = 0; src < srcEnd && numChars <= charLimit; numChars++) {
	if (dst > dstEnd) {
	    result = TCL_CONVERT_NOSPACE;
	    break;
	}
	byte = *((unsigned char *) src);
	if (prefixBytes[byte]) {
	    src++;
	    if (src >= srcEnd) {
		/* Truncated sequence ... */
		if (!(flags & TCL_ENCODING_END)) {
		    /* ... but more bytes may follow */
		    src--;
		    result = TCL_CONVERT_MULTIBYTE;
		    break;
		} else if (PROFILE_STRICT(flags)) {
		    src--;
		    result = TCL_CONVERT_SYNTAX;
		    break;
		} else if (PROFILE_REPLACE(flags)) {
		    ch = UNICODE_REPLACE_CHAR;
		} else if (PROFILE_LOSSLESS(flags)) {
		    ch = ToLossless(byte);
		} else {
		    src--; /* See bug [bdcb5126c0] */
		    result = TCL_CONVERT_MULTIBYTE;
		    break;
		}
	    } else {
		ch = toUnicode[byte][*((unsigned char *)src)];
	    }
	} else {
	    ch = pageZero[byte];
	}
	if ((ch == 0) && (byte != 0)) {
	    if (PROFILE_STRICT(flags)) {
		result = TCL_CONVERT_SYNTAX;
		break;
	    }
	    if (prefixBytes[byte]) {
		src--;
	    }
	    if (PROFILE_REPLACE(flags)) {
		ch = UNICODE_REPLACE_CHAR;
	    } else if (PROFILE_LOSSLESS(flags)) {
		ch = ToLossless(byte);
	    } else {
		/* PROFILE_TCL8 */
		ch = (Tcl_UniChar)byte;
	    }
	}

	/*
	 * Special case for 1-byte Utf chars for speed.
	 */

	if ((unsigned)ch - 1 < 0x7F) {
	    *dst++ = (char) ch;
	} else {
	    dst += Tcl_UniCharToUtf(ch, dst);
	}
	src++;
    }

    *srcReadPtr = src - srcStart;
    *dstWrotePtr = dst - dstStart;
    *dstCharsPtr = numChars;
    return result;
}

/*
 *-------------------------------------------------------------------------
 *
 * TableFromUtfProc --
 *
 *	Convert from UTF-8 into the encoding specified by the
 *	TableEncodingData.
 *
 * Results:
 *	Returns TCL_OK if conversion was successful.
 *
 * Side effects:
 *	None.
 *
 *-------------------------------------------------------------------------
 */

static int
TableFromUtfProc(
    void *clientData,	/* TableEncodingData that specifies
				 * encoding. */
    const char *src,		/* Source string in UTF-8. */
    int srcLen,			/* Source string length in bytes. */
    int flags,			/* Conversion control flags. */
    TCL_UNUSED(Tcl_EncodingState *),
    char *dst,			/* Output buffer in which converted string is
				 * stored. */
    int dstLen,			/* The maximum length of output buffer in
				 * bytes. */
    int *srcReadPtr,		/* Filled with the number of bytes from the
				 * source string that were converted. This may
				 * be less than the original source length if
				 * there was a problem converting some source
				 * characters. */
    int *dstWrotePtr,		/* Filled with the number of bytes that were
				 * stored in the output buffer as a result of
				 * the conversion. */
    int *dstCharsPtr)		/* Filled with the number of characters that
				 * correspond to the bytes stored in the
				 * output buffer. */
{
    const char *srcStart, *srcEnd, *srcClose;
    const char *dstStart, *dstEnd, *prefixBytes;
    Tcl_UniChar ch = 0;
    int result, len, word, numChars;
    TableEncodingData *dataPtr = (TableEncodingData *)clientData;
    const unsigned short *const *fromUnicode;

    result = TCL_OK;

    prefixBytes = dataPtr->prefixBytes;
    fromUnicode = (const unsigned short *const *) dataPtr->fromUnicode;

    srcStart = src;
    srcEnd = src + srcLen;
    srcClose = srcEnd;
    flags = TclEncodingSetProfileFlags(flags);
    if ((flags & TCL_ENCODING_END) == 0) {
	srcClose -= TCL_UTF_MAX;
    }

    dstStart = dst;
    dstEnd = dst + dstLen - 1;

    for (numChars = 0; src < srcEnd; numChars++) {
	if ((src > srcClose) && (!Tcl_UtfCharComplete(src, srcEnd - src))) {
	    /*
	     * If there is more string to follow, this will ensure that the
	     * last UTF-8 character in the source buffer hasn't been cut off.
	     */

	    result = TCL_CONVERT_MULTIBYTE;
	    break;
	}
	len = TclUtfToUniChar(src, &ch);

#if TCL_UTF_MAX > 3
	/* Unicode chars > +U0FFFF cannot be represented in any table encoding */
	if (ch & 0xFFFF0000) {
	    word = 0;
	} else
#else
	if (!len) {
	    word = 0;
	} else
#endif
	word = fromUnicode[(ch >> 8)][ch & 0xFF];

	int isWrappedLossless = 0;
	if ((word == 0) && (ch != 0)) {
	    if (PROFILE_STRICT(flags)) {
		result = TCL_CONVERT_UNKNOWN;
		break;
	    }
	    if (PROFILE_LOSSLESS(flags) && IsLosslessWrapper(ch)) {
		word = FromLossless(ch);
		isWrappedLossless = 1;
	    } else {
		word = dataPtr->fallback; /* Both profiles REPLACE and TCL8 */
	    }
	}
	if (prefixBytes[(word >> 8)] != 0 && !isWrappedLossless) {
	    if (dst + 1 > dstEnd) {
		result = TCL_CONVERT_NOSPACE;
		break;
	    }
	    dst[0] = (char) (word >> 8);
	    dst[1] = (char) word;
	    dst += 2;
	} else {
	    if (dst > dstEnd) {
		result = TCL_CONVERT_NOSPACE;
		break;
	    }
	    dst[0] = (char) word;
	    dst++;
	}
	src += len;
    }

    *srcReadPtr = src - srcStart;
    *dstWrotePtr = dst - dstStart;
    *dstCharsPtr = numChars;
    return result;
}

/*
 *-------------------------------------------------------------------------
 *
 * Iso88591ToUtfProc --
 *
 *	Convert from the "iso8859-1" encoding into UTF-8.
 *
 * Results:
 *	Returns TCL_OK if conversion was successful.
 *
 * Side effects:
 *	None.
 *
 *-------------------------------------------------------------------------
 */

static int
Iso88591ToUtfProc(
    TCL_UNUSED(void *),
    const char *src,		/* Source string in specified encoding. */
    int srcLen,			/* Source string length in bytes. */
    int flags,			/* Conversion control flags. */
    TCL_UNUSED(Tcl_EncodingState *),
    char *dst,			/* Output buffer in which converted string is
				 * stored. */
    int dstLen,			/* The maximum length of output buffer in
				 * bytes. */
    int *srcReadPtr,		/* Filled with the number of bytes from the
				 * source string that were converted. This may
				 * be less than the original source length if
				 * there was a problem converting some source
				 * characters. */
    int *dstWrotePtr,		/* Filled with the number of bytes that were
				 * stored in the output buffer as a result of
				 * the conversion. */
    int *dstCharsPtr)		/* Filled with the number of characters that
				 * correspond to the bytes stored in the
				 * output buffer. */
{
    const char *srcStart, *srcEnd;
    const char *dstEnd, *dstStart;
    int result, numChars, charLimit = INT_MAX;

    flags = TclEncodingSetProfileFlags(flags);
    if (flags & TCL_ENCODING_CHAR_LIMIT) {
	charLimit = *dstCharsPtr;
    }
    srcStart = src;
    srcEnd = src + srcLen;

    dstStart = dst;
    dstEnd = dst + dstLen - TCL_UTF_MAX;

#if TCL_UTF_MAX < 4
    /* Initialize the buffer so that some random data doesn't trick
     * Tcl_UniCharToUtf() into thinking it should combine surrogate pairs.
     * Once TCL_UTF_MAX == 3 is removed and Tcl_UniCharToUtf restored to its
     * prior non-stateful nature, this call to memset can also be removed.
     */
    memset(dst, 0xff, dstLen);
#endif
    /*
     * Note with respect to profiles: all byte values are mapped
     * to Unicode characters on input so there is no question of invalid
     * 8859-1 characters.
     */

    result = TCL_OK;
    for (numChars = 0; src < srcEnd && numChars <= charLimit; numChars++) {
	Tcl_UniChar ch = 0;

	if (dst > dstEnd) {
	    result = TCL_CONVERT_NOSPACE;
	    break;
	}
	ch = (Tcl_UniChar) *((unsigned char *) src);

	/*
	 * Special case for 1-byte utf chars for speed.
	 */

	if ((unsigned)ch - 1 < 0x7F) {
	    *dst++ = (char) ch;
	} else {
	    dst += Tcl_UniCharToUtf(ch, dst);
	}
	src++;
    }

    *srcReadPtr = src - srcStart;
    *dstWrotePtr = dst - dstStart;
    *dstCharsPtr = numChars;
    return result;
}

/*
 *-------------------------------------------------------------------------
 *
 * Iso88591FromUtfProc --
 *
 *	Convert from UTF-8 into the encoding "iso8859-1".
 *
 * Results:
 *	Returns TCL_OK if conversion was successful.
 *
 * Side effects:
 *	None.
 *
 *-------------------------------------------------------------------------
 */

static int
Iso88591FromUtfProc(
    TCL_UNUSED(void *),
    const char *src,		/* Source string in UTF-8. */
    int srcLen,			/* Source string length in bytes. */
    int flags,			/* Conversion control flags. */
    TCL_UNUSED(Tcl_EncodingState *),
    char *dst,			/* Output buffer in which converted string is
				 * stored. */
    int dstLen,			/* The maximum length of output buffer in
				 * bytes. */
    int *srcReadPtr,		/* Filled with the number of bytes from the
				 * source string that were converted. This may
				 * be less than the original source length if
				 * there was a problem converting some source
				 * characters. */
    int *dstWrotePtr,		/* Filled with the number of bytes that were
				 * stored in the output buffer as a result of
				 * the conversion. */
    int *dstCharsPtr)		/* Filled with the number of characters that
				 * correspond to the bytes stored in the
				 * output buffer. */
{
    const char *srcStart, *srcEnd, *srcClose;
    const char *dstStart, *dstEnd;
    int result = TCL_OK, numChars;
    Tcl_UniChar ch = 0;

    srcStart = src;
    srcEnd = src + srcLen;
    srcClose = srcEnd;
    flags = TclEncodingSetProfileFlags(flags);
    if ((flags & TCL_ENCODING_END) == 0) {
	srcClose -= TCL_UTF_MAX;
    }

    dstStart = dst;
    dstEnd = dst + dstLen - 1;

    for (numChars = 0; src < srcEnd; numChars++) {
	int len;

	if ((src > srcClose) && (!Tcl_UtfCharComplete(src, srcEnd - src))) {
	    /*
	     * If there is more string to follow, this will ensure that the
	     * last UTF-8 character in the source buffer hasn't been cut off.
	     */

	    result = TCL_CONVERT_MULTIBYTE;
	    break;
	}
	len = TclUtfToUniChar(src, &ch);

	/*
	 * Check for illegal characters.
	 */

	if (ch > 0xFF
#if TCL_UTF_MAX < 4
		|| ((ch >= 0xD800) && (len < 3))
#endif
		) {
	    if (PROFILE_STRICT(flags)) {
		result = TCL_CONVERT_UNKNOWN;
		break;
	    }
#if TCL_UTF_MAX < 4
	    if ((ch >= 0xD800) && (len < 3)) {
		len = 4;
	    }
#endif
	    if (PROFILE_LOSSLESS(flags) && IsLosslessWrapper(ch)) {
		ch = FromLossless(ch);
	    } else {
		ch = (Tcl_UniChar)'?';
	    }
	}

	if (dst > dstEnd) {
	    result = TCL_CONVERT_NOSPACE;
	    break;
	}
	*(dst++) = (char) ch;
	src += len;
    }

    *srcReadPtr = src - srcStart;
    *dstWrotePtr = dst - dstStart;
    *dstCharsPtr = numChars;
    return result;
}

/*
 *---------------------------------------------------------------------------
 *
 * TableFreeProc --
 *
 *	This function is invoked when an encoding is deleted. It deletes the
 *	memory used by the TableEncodingData.
 *
 * Results:
 *	None.
 *
 * Side effects:
 *	Memory freed.
 *
 *---------------------------------------------------------------------------
 */

static void
TableFreeProc(
    void *clientData)	/* TableEncodingData that specifies
				 * encoding. */
{
    TableEncodingData *dataPtr = (TableEncodingData *)clientData;

    /*
     * Make sure we aren't freeing twice on shutdown. [Bug 219314]
     */

    Tcl_Free(dataPtr->toUnicode);
    dataPtr->toUnicode = NULL;
    Tcl_Free(dataPtr->fromUnicode);
    dataPtr->fromUnicode = NULL;
    Tcl_Free(dataPtr);
}

/*
 *-------------------------------------------------------------------------
 *
 * EscapeToUtfProc --
 *
 *	Convert from the encoding specified by the EscapeEncodingData into
 *	UTF-8.
 *
 * Results:
 *	Returns TCL_OK if conversion was successful.
 *
 * Side effects:
 *	None.
 *
 *-------------------------------------------------------------------------
 */

static int
EscapeToUtfProc(
    void *clientData,	/* EscapeEncodingData that specifies
				 * encoding. */
    const char *src,		/* Source string in specified encoding. */
    int srcLen,			/* Source string length in bytes. */
    int flags,			/* Conversion control flags. */
    Tcl_EncodingState *statePtr,/* Place for conversion routine to store state
				 * information used during a piecewise
				 * conversion. Contents of statePtr are
				 * initialized and/or reset by conversion
				 * routine under control of flags argument. */
    char *dst,			/* Output buffer in which converted string is
				 * stored. */
    int dstLen,			/* The maximum length of output buffer in
				 * bytes. */
    int *srcReadPtr,		/* Filled with the number of bytes from the
				 * source string that were converted. This may
				 * be less than the original source length if
				 * there was a problem converting some source
				 * characters. */
    int *dstWrotePtr,		/* Filled with the number of bytes that were
				 * stored in the output buffer as a result of
				 * the conversion. */
    int *dstCharsPtr)		/* Filled with the number of characters that
				 * correspond to the bytes stored in the
				 * output buffer. */
{
    EscapeEncodingData *dataPtr = (EscapeEncodingData *)clientData;
    const char *prefixBytes, *tablePrefixBytes, *srcStart, *srcEnd;
    const unsigned short *const *tableToUnicode;
    const Encoding *encodingPtr;
    int state, result, numChars, charLimit = INT_MAX;
    const char *dstStart, *dstEnd;

    flags = TclEncodingSetProfileFlags(flags);
    if (flags & TCL_ENCODING_CHAR_LIMIT) {
	charLimit = *dstCharsPtr;
    }
    result = TCL_OK;
    tablePrefixBytes = NULL;
    tableToUnicode = NULL;
    prefixBytes = dataPtr->prefixBytes;
    encodingPtr = NULL;

    srcStart = src;
    srcEnd = src + srcLen;

    dstStart = dst;
    dstEnd = dst + dstLen - TCL_UTF_MAX;

#if TCL_UTF_MAX < 4
    /* Initialize the buffer so that some random data doesn't trick
     * Tcl_UniCharToUtf() into thinking it should combine surrogate pairs.
     * Once TCL_UTF_MAX == 3 is removed and Tcl_UniCharToUtf restored to its
     * prior non-stateful nature, this call to memset can also be removed.
     */
    memset(dst, 0xff, dstLen);
#endif

    state = PTR2INT(*statePtr);
    if (flags & TCL_ENCODING_START) {
	state = 0;
    }

    for (numChars = 0; src < srcEnd && numChars <= charLimit; ) {
	int byte, hi, lo, ch;

	if (dst > dstEnd) {
	    result = TCL_CONVERT_NOSPACE;
	    break;
	}
	byte = *((unsigned char *) src);
	if (prefixBytes[byte]) {
	    unsigned left, len, longest;
	    int checked, i;
	    const EscapeSubTable *subTablePtr;

	    /*
	     * Saw the beginning of an escape sequence.
	     */

	    left = srcEnd - src;
	    len = dataPtr->initLen;
	    longest = len;
	    checked = 0;

	    if (len <= left) {
		checked++;
		if ((len > 0) && (memcmp(src, dataPtr->init, len) == 0)) {
		    /*
		     * If we see initialization string, skip it, even if we're
		     * not at the beginning of the buffer.
		     */

		    src += len;
		    continue;
		}
	    }

	    len = dataPtr->finalLen;
	    if (len > longest) {
		longest = len;
	    }

	    if (len <= left) {
		checked++;
		if ((len > 0) && (memcmp(src, dataPtr->final, len) == 0)) {
		    /*
		     * If we see finalization string, skip it, even if we're
		     * not at the end of the buffer.
		     */

		    src += len;
		    continue;
		}
	    }

	    subTablePtr = dataPtr->subTables;
	    for (i = 0; i < dataPtr->numSubTables; i++) {
		len = subTablePtr->sequenceLen;
		if (len > longest) {
		    longest = len;
		}
		if (len <= left) {
		    checked++;
		    if ((len > 0) &&
			    (memcmp(src, subTablePtr->sequence, len) == 0)) {
			state = i;
			encodingPtr = NULL;
			subTablePtr = NULL;
			src += len;
			break;
		    }
		}
		subTablePtr++;
	    }

	    if (subTablePtr == NULL) {
		/*
		 * A match was found, the escape sequence was consumed, and
		 * the state was updated.
		 */

		continue;
	    }

	    /*
	     * We have a split-up or unrecognized escape sequence. If we
	     * checked all the sequences, then it's a syntax error, otherwise
	     * we need more bytes to determine a match.
	     */

	    if ((checked == dataPtr->numSubTables + 2)
		    || (flags & TCL_ENCODING_END)) {
<<<<<<< HEAD
		if (PROFILE_STRICT(flags)) {
		    result = TCL_CONVERT_SYNTAX;
		} else {
		    if (PROFILE_LOSSLESS(flags)) {
			Tcl_Size n =
			    ToLosslessUtf8(src, longest, dst, dstStart + dstLen - dst);
			if (n < 0) {
			    result = TCL_CONVERT_NOSPACE;
			    break;
			}
			dst += n;
		    } else {
			/*
			 * PROFILE_{REPLACE,TCL8}. Do nothing and
			 * skip the unknown escape sequence. TODO - bug?
			 * May be replace with UNICODE_REPLACE_CHAR?
			 */
		    }

=======
		if (!PROFILE_STRICT(flags)) {
		    /* Unknown escape sequence */
		    dst += Tcl_UniCharToUtf(UNICODE_REPLACE_CHAR, dst);
>>>>>>> 5496e8be
		    src += longest;
		    continue;
		}
	    } else {
		result = TCL_CONVERT_MULTIBYTE;
	    }
	    break;
	}

	if (encodingPtr == NULL) {
	    TableEncodingData *tableDataPtr;

	    encodingPtr = GetTableEncoding(dataPtr, state);
	    tableDataPtr = (TableEncodingData *)encodingPtr->clientData;
	    tablePrefixBytes = tableDataPtr->prefixBytes;
	    tableToUnicode = (const unsigned short *const*)
		    tableDataPtr->toUnicode;
	}

	if (tablePrefixBytes[byte]) {
	    src++;
	    if (src >= srcEnd) {
		src--;
		result = TCL_CONVERT_MULTIBYTE;
		break;
	    }
	    hi = byte;
	    lo = *((unsigned char *) src);
	} else {
	    hi = 0;
	    lo = byte;
	}

	ch = tableToUnicode[hi][lo];
	dst += Tcl_UniCharToUtf(ch, dst);
	src++;
	numChars++;
    }

    *statePtr = (Tcl_EncodingState) INT2PTR(state);
    *srcReadPtr = src - srcStart;
    *dstWrotePtr = dst - dstStart;
    *dstCharsPtr = numChars;
    return result;
}

/*
 *-------------------------------------------------------------------------
 *
 * EscapeFromUtfProc --
 *
 *	Convert from UTF-8 into the encoding specified by the
 *	EscapeEncodingData.
 *
 * Results:
 *	Returns TCL_OK if conversion was successful.
 *
 * Side effects:
 *	None.
 *
 *-------------------------------------------------------------------------
 */

static int
EscapeFromUtfProc(
    void *clientData,	/* EscapeEncodingData that specifies
				 * encoding. */
    const char *src,		/* Source string in UTF-8. */
    int srcLen,			/* Source string length in bytes. */
    int flags,			/* Conversion control flags. */
    Tcl_EncodingState *statePtr,/* Place for conversion routine to store state
				 * information used during a piecewise
				 * conversion. Contents of statePtr are
				 * initialized and/or reset by conversion
				 * routine under control of flags argument. */
    char *dst,			/* Output buffer in which converted string is
				 * stored. */
    int dstLen,			/* The maximum length of output buffer in
				 * bytes. */
    int *srcReadPtr,		/* Filled with the number of bytes from the
				 * source string that were converted. This may
				 * be less than the original source length if
				 * there was a problem converting some source
				 * characters. */
    int *dstWrotePtr,		/* Filled with the number of bytes that were
				 * stored in the output buffer as a result of
				 * the conversion. */
    int *dstCharsPtr)		/* Filled with the number of characters that
				 * correspond to the bytes stored in the
				 * output buffer. */
{
    EscapeEncodingData *dataPtr = (EscapeEncodingData *)clientData;
    const Encoding *encodingPtr;
    const char *srcStart, *srcEnd, *srcClose;
    const char *dstStart, *dstEnd;
    int state, result, numChars;
    const TableEncodingData *tableDataPtr;
    const char *tablePrefixBytes;
    const unsigned short *const *tableFromUnicode;
    Tcl_UniChar ch = 0;

    result = TCL_OK;

    srcStart = src;
    srcEnd = src + srcLen;
    srcClose = srcEnd;
    flags = TclEncodingSetProfileFlags(flags);
    if ((flags & TCL_ENCODING_END) == 0) {
	srcClose -= TCL_UTF_MAX;
    }

    dstStart = dst;
    dstEnd = dst + dstLen - 1;

    /*
     * RFC 1468 states that the text starts in ASCII, and switches to Japanese
     * characters, and that the text must end in ASCII. [Patch 474358]
     */

    if (flags & TCL_ENCODING_START) {
	state = 0;
	if ((dst + dataPtr->initLen) > dstEnd) {
	    *srcReadPtr = 0;
	    *dstWrotePtr = 0;
	    return TCL_CONVERT_NOSPACE;
	}
	memcpy(dst, dataPtr->init, dataPtr->initLen);
	dst += dataPtr->initLen;
    } else {
	state = PTR2INT(*statePtr);
    }

    encodingPtr = GetTableEncoding(dataPtr, state);
    tableDataPtr = (const TableEncodingData *)encodingPtr->clientData;
    tablePrefixBytes = tableDataPtr->prefixBytes;
    tableFromUnicode = (const unsigned short *const *)
	    tableDataPtr->fromUnicode;

    for (numChars = 0; src < srcEnd; numChars++) {
	unsigned len;
	int word;

	if ((src > srcClose) && (!Tcl_UtfCharComplete(src, srcEnd - src))) {
	    /*
	     * If there is more string to follow, this will ensure that the
	     * last UTF-8 character in the source buffer hasn't been cut off.
	     */

	    result = TCL_CONVERT_MULTIBYTE;
	    break;
	}
	len = TclUtfToUniChar(src, &ch);
	word = tableFromUnicode[(ch >> 8)][ch & 0xFF];

	if ((word == 0) && (ch != 0)) {
	    int oldState;
	    const EscapeSubTable *subTablePtr;

	    oldState = state;
	    for (state = 0; state < dataPtr->numSubTables; state++) {
		encodingPtr = GetTableEncoding(dataPtr, state);
		tableDataPtr = (const TableEncodingData *)encodingPtr->clientData;
		word = tableDataPtr->fromUnicode[(ch >> 8)][ch & 0xFF];
		if (word != 0) {
		    break;
		}
	    }

	    if (word == 0) {
		state = oldState;
		if (PROFILE_STRICT(flags)) {
		    result = TCL_CONVERT_UNKNOWN;
		    break;
		}
		if (PROFILE_LOSSLESS(flags) && IsLosslessWrapper(ch)) {
		    *dst++ = FromLossless(ch);
		    src += len;
		    continue;
		} else {
		    encodingPtr = GetTableEncoding(dataPtr, state);
		    tableDataPtr =
			(const TableEncodingData *)encodingPtr->clientData;
		    word = tableDataPtr->fallback;
		}
	    }

	    tablePrefixBytes = (const char *) tableDataPtr->prefixBytes;
	    tableFromUnicode = (const unsigned short *const *)
		    tableDataPtr->fromUnicode;

	    /*
	     * The state variable has the value of oldState when word is 0.
	     * In this case, the escape sequence should not be copied to dst
	     * because the current character set is not changed.
	     */

	    if (state != oldState) {
		subTablePtr = &dataPtr->subTables[state];
		if ((dst + subTablePtr->sequenceLen) > dstEnd) {
		    /*
		     * If there is no space to write the escape sequence, the
		     * state variable must be changed to the value of oldState
		     * variable because this escape sequence must be written
		     * in the next conversion.
		     */

		    state = oldState;
		    result = TCL_CONVERT_NOSPACE;
		    break;
		}
		memcpy(dst, subTablePtr->sequence, subTablePtr->sequenceLen);
		dst += subTablePtr->sequenceLen;
	    }
	}

	if (tablePrefixBytes[(word >> 8)] != 0) {
	    if (dst + 1 > dstEnd) {
		result = TCL_CONVERT_NOSPACE;
		break;
	    }
	    dst[0] = (char) (word >> 8);
	    dst[1] = (char) word;
	    dst += 2;
	} else {
	    if (dst > dstEnd) {
		result = TCL_CONVERT_NOSPACE;
		break;
	    }
	    dst[0] = (char) word;
	    dst++;
	}
	src += len;
    }

    if ((result == TCL_OK) && (flags & TCL_ENCODING_END)) {
	unsigned len = dataPtr->subTables[0].sequenceLen;

	/*
	 * Certain encodings like iso2022-jp need to write an escape sequence
	 * after all characters have been converted. This logic checks that
	 * enough room is available in the buffer for the escape bytes. The
	 * TCL_ENCODING_END flag is cleared after a final escape sequence has
	 * been added to the buffer so that another call to this method does
	 * not attempt to append escape bytes a second time.
	 */

	if ((dst + dataPtr->finalLen + (state?len:0)) > dstEnd) {
	    result = TCL_CONVERT_NOSPACE;
	} else {
	    if (state) {
		memcpy(dst, dataPtr->subTables[0].sequence, len);
		dst += len;
	    }
	    memcpy(dst, dataPtr->final, dataPtr->finalLen);
	    dst += dataPtr->finalLen;
	    state &= ~TCL_ENCODING_END;
	}
    }

    *statePtr = (Tcl_EncodingState) INT2PTR(state);
    *srcReadPtr = src - srcStart;
    *dstWrotePtr = dst - dstStart;
    *dstCharsPtr = numChars;
    return result;
}

/*
 *---------------------------------------------------------------------------
 *
 * EscapeFreeProc --
 *
 *	Frees resources used by the encoding.
 *
 * Results:
 *	None.
 *
 * Side effects:
 *	Memory is freed.
 *
 *---------------------------------------------------------------------------
 */

static void
EscapeFreeProc(
    void *clientData)	/* EscapeEncodingData that specifies
				 * encoding. */
{
    EscapeEncodingData *dataPtr = (EscapeEncodingData *)clientData;
    EscapeSubTable *subTablePtr;
    int i;

    if (dataPtr == NULL) {
	return;
    }

    /*
     * The subTables should be freed recursively in normal operation but not
     * during TclFinalizeEncodingSubsystem because they are also present as a
     * weak reference in the toplevel encodingTable (i.e., they don't have a
     * +1 refcount for this), and unpredictable nuking order could remove them
     * from under the following loop's feet. [Bug 2891556]
     *
     * The encodingsInitialized flag, being reset on entry to TFES, can serve
     * as a "not in finalization" test.
     */

    if (encodingsInitialized) {
	subTablePtr = dataPtr->subTables;
	for (i = 0; i < dataPtr->numSubTables; i++) {
	    FreeEncoding((Tcl_Encoding) subTablePtr->encodingPtr);
	    subTablePtr->encodingPtr = NULL;
	    subTablePtr++;
	}
    }
    Tcl_Free(dataPtr);
}

/*
 *---------------------------------------------------------------------------
 *
 * GetTableEncoding --
 *
 *	Helper function for the EscapeEncodingData conversions. Gets the
 *	encoding (of type TextEncodingData) that represents the specified
 *	state.
 *
 * Results:
 *	The return value is the encoding.
 *
 * Side effects:
 *	If the encoding that represents the specified state has not already
 *	been used by this EscapeEncoding, it will be loaded and cached in the
 *	dataPtr.
 *
 *---------------------------------------------------------------------------
 */

static Encoding *
GetTableEncoding(
    EscapeEncodingData *dataPtr,/* Contains names of encodings. */
    int state)			/* Index in dataPtr of desired Encoding. */
{
    EscapeSubTable *subTablePtr = &dataPtr->subTables[state];
    Encoding *encodingPtr = subTablePtr->encodingPtr;

    if (encodingPtr == NULL) {
	encodingPtr = (Encoding *) Tcl_GetEncoding(NULL, subTablePtr->name);
	if ((encodingPtr == NULL)
		|| (encodingPtr->toUtfProc != TableToUtfProc
		&& encodingPtr->toUtfProc != Iso88591ToUtfProc)) {
	    Tcl_Panic("EscapeToUtfProc: invalid sub table");
	}
	subTablePtr->encodingPtr = encodingPtr;
    }

    return encodingPtr;
}

/*
 *---------------------------------------------------------------------------
 *
 * unilen, unilen4 --
 *
 *	A helper function for the Tcl_ExternalToUtf functions. This function
 *	is similar to strlen for double-byte characters: it returns the number
 *	of bytes in a 0x0000 terminated string.
 *
 * Results:
 *	As above.
 *
 * Side effects:
 *	None.
 *
 *---------------------------------------------------------------------------
 */

static size_t
unilen(
    const char *src)
{
    unsigned short *p;

    p = (unsigned short *) src;
    while (*p != 0x0000) {
	p++;
    }
    return (char *) p - src;
}

static size_t
unilen4(
    const char *src)
{
    unsigned int *p;

    p = (unsigned int *) src;
    while (*p != 0x00000000) {
	p++;
    }
    return (char *) p - src;
}

/*
 *-------------------------------------------------------------------------
 *
 * InitializeEncodingSearchPath	--
 *
 *	This is the fallback routine that sets the default value of the
 *	encoding search path if the application has not set one via a call to
 *	Tcl_SetEncodingSearchPath() by the first time the search path is needed
 *	to load encoding data.
 *
 *	The default encoding search path is produced by taking each directory
 *	in the library path, appending a subdirectory named "encoding", and if
 *	the resulting directory exists, adding it to the encoding search path.
 *
 * Results:
 *	None.
 *
 * Side effects:
 *	Sets the encoding search path to an initial value.
 *
 *-------------------------------------------------------------------------
 */

static void
InitializeEncodingSearchPath(
    char **valuePtr,
    TCL_HASH_TYPE *lengthPtr,
    Tcl_Encoding *encodingPtr)
{
    const char *bytes;
    Tcl_Size i, numDirs, numBytes;
    Tcl_Obj *libPathObj, *encodingObj, *searchPathObj;

    TclNewLiteralStringObj(encodingObj, "encoding");
    TclNewObj(searchPathObj);
    Tcl_IncrRefCount(encodingObj);
    Tcl_IncrRefCount(searchPathObj);
    libPathObj = TclGetLibraryPath();
    Tcl_IncrRefCount(libPathObj);
    TclListObjLengthM(NULL, libPathObj, &numDirs);

    for (i = 0; i < numDirs; i++) {
	Tcl_Obj *directoryObj, *pathObj;
	Tcl_StatBuf stat;

	Tcl_ListObjIndex(NULL, libPathObj, i, &directoryObj);
	pathObj = Tcl_FSJoinToPath(directoryObj, 1, &encodingObj);
	Tcl_IncrRefCount(pathObj);
	if ((0 == Tcl_FSStat(pathObj, &stat)) && S_ISDIR(stat.st_mode)) {
	    Tcl_ListObjAppendElement(NULL, searchPathObj, pathObj);
	}
	Tcl_DecrRefCount(pathObj);
    }

    Tcl_DecrRefCount(libPathObj);
    Tcl_DecrRefCount(encodingObj);
    *encodingPtr = libraryPath.encoding;
    if (*encodingPtr) {
	((Encoding *)(*encodingPtr))->refCount++;
    }
    bytes = Tcl_GetStringFromObj(searchPathObj, &numBytes);

    *lengthPtr = numBytes;
    *valuePtr = (char *)Tcl_Alloc(numBytes + 1);
    memcpy(*valuePtr, bytes, numBytes + 1);
    Tcl_DecrRefCount(searchPathObj);
}

/*
 *------------------------------------------------------------------------
 *
 * TclEncodingProfileParseName --
 *
 *	Maps an encoding profile name to its integer equivalent.
 *
 * Results:
 *	TCL_OK on success or TCL_ERROR on failure.
 *
 * Side effects:
 *	Returns the profile enum value in *profilePtr
 *
 *------------------------------------------------------------------------
 */
int
TclEncodingProfileNameToId(
    Tcl_Interp *interp,		/* For error messages. May be NULL */
    const char *profileName,	/* Name of profile */
    int *profilePtr)  		/* Output */
{
    size_t i;
    size_t numProfiles = sizeof(encodingProfiles) / sizeof(encodingProfiles[0]);

    for (i = 0; i < numProfiles; ++i) {
	if (!strcmp(profileName, encodingProfiles[i].name)) {
	    *profilePtr = encodingProfiles[i].value;
	    return TCL_OK;
	}
    }
    if (interp) {
	Tcl_Obj *errorObj;
	/* This code assumes at least two profiles :-) */
	errorObj =
	    Tcl_ObjPrintf("bad profile name \"%s\": must be",
		profileName);
	for (i = 0; i < (numProfiles - 1); ++i) {
	    Tcl_AppendStringsToObj(
		errorObj, " ", encodingProfiles[i].name, ",", NULL);
	}
	Tcl_AppendStringsToObj(
	    errorObj, " or ", encodingProfiles[numProfiles-1].name, NULL);

	Tcl_SetObjResult(interp, errorObj);
	Tcl_SetErrorCode(
	    interp, "TCL", "ENCODING", "PROFILE", profileName, NULL);
    }
    return TCL_ERROR;
}

/*
 *------------------------------------------------------------------------
 *
 * TclEncodingProfileValueToName --
 *
 *	Maps an encoding profile value to its name.
 *
 * Results:
 *	Pointer to the name or NULL on failure. Caller must not make
 *	not modify the string and must make a copy to hold on to it.
 *
 * Side effects:
 *	None.
 *------------------------------------------------------------------------
 */
const char *
TclEncodingProfileIdToName(
    Tcl_Interp *interp,		/* For error messages. May be NULL */
    int profileValue)		/* Profile #define value */
{
    size_t i;

    for (i = 0; i < sizeof(encodingProfiles) / sizeof(encodingProfiles[0]); ++i) {
	if (profileValue == encodingProfiles[i].value) {
	    return encodingProfiles[i].name;
	}
    }
    if (interp) {
	Tcl_SetObjResult(
	    interp,
	    Tcl_ObjPrintf(
		"Internal error. Bad profile id \"%d\".",
		profileValue));
	Tcl_SetErrorCode(
	    interp, "TCL", "ENCODING", "PROFILEID", NULL);
    }
    return NULL;
}

/*
 *------------------------------------------------------------------------
 *
 * TclEncodingSetProfileFlags --
 *
 *	Maps the flags supported in the encoding C API's to internal flags.
 *
 *	For backward compatibility reasons, TCL_ENCODING_STOPONERROR is
 *	is mapped to the TCL_ENCODING_PROFILE_STRICT overwriting any profile
 *	specified.
 *
 *	If no profile or an invalid profile is specified, it is set to
 *	the default.
 *
 * Results:
 *    Internal encoding flag mask.
 *
 * Side effects:
 *    None.
 *
 *------------------------------------------------------------------------
 */
int TclEncodingSetProfileFlags(int flags)
{
    if (flags & TCL_ENCODING_STOPONERROR) {
	ENCODING_PROFILE_SET(flags, TCL_ENCODING_PROFILE_STRICT);
    } else {
	int profile = ENCODING_PROFILE_GET(flags);
	switch (profile) {
	case TCL_ENCODING_PROFILE_TCL8:
	case TCL_ENCODING_PROFILE_STRICT:
	case TCL_ENCODING_PROFILE_REPLACE:
	case TCL_ENCODING_PROFILE_LOSSLESS:
	    break;
	case 0: /* Unspecified by caller */
	default:
	    ENCODING_PROFILE_SET(flags, TCL_ENCODING_PROFILE_DEFAULT);
	    break;
	}
    }
    return flags;
}

/*
 *------------------------------------------------------------------------
 *
 * TclGetEncodingProfiles --
 *
 *	Get the list of supported encoding profiles.
 *
 * Results:
 *	None.
 *
 * Side effects:
 *	The list of profile names is stored in the interpreter result.
 *
 *------------------------------------------------------------------------
 */
void
TclGetEncodingProfiles(Tcl_Interp *interp)
{
    size_t i, n;
    Tcl_Obj *objPtr;
    n = sizeof(encodingProfiles) / sizeof(encodingProfiles[0]);
    objPtr = Tcl_NewListObj(n, NULL);
    for (i = 0; i < n; ++i) {
	Tcl_ListObjAppendElement(
	    interp, objPtr, Tcl_NewStringObj(encodingProfiles[i].name, TCL_INDEX_NONE));
    }
    Tcl_SetObjResult(interp, objPtr);
}

/*
 *------------------------------------------------------------------------
 *
 * TclSystemToInternalEncoding --
 *
 *    Converts a string encoded in the system encoding to Tcl's internal UTF8
 *    using the lossless profile.
 *
 * Results:
 *    Tcl_OK / TCL_ERROR
 *
 * Side effects:
 *    On success *dsPtr holds the converted string. On error, *dsPtr is
 *    cleared, an error message is stored in interp (if not NULL), and a
 *    POSIX error code stored in errno.
 *
 *------------------------------------------------------------------------
 */
int
TclSystemToInternalEncoding(
    Tcl_Interp *interp, /* For error messages, may be NULL */
    const char *src,    /* String in system encoding */
    Tcl_Size srcLen,    /* Number of bytes passed in */
    Tcl_DString *dsPtr) /* Pointer to uninitialized or cleared Tcl_DString. */
{
    Tcl_Size errorLoc;
    int ret;
    ret = Tcl_ExternalToUtfDStringEx(interp,
				     NULL,
				     src,
				     srcLen,
				     TCL_ENCODING_PROFILE_LOSSLESS,
				     dsPtr,
				     &errorLoc);
    /* On TCL_OK, caller owns *dsPtr. On failure we have to free it. */
    if (ret != TCL_OK) {
	Tcl_DStringFree(dsPtr);
	errno = ret == TCL_CONVERT_NOSPACE ? ENOMEM : EILSEQ;
	ret = TCL_ERROR; /* Map TCL_CONVERT_* to TCL_ERROR */
    }
    return ret;
}

/*
 *------------------------------------------------------------------------
 *
 * TclInternalToSystemEncoding --
 *
 *    Converts a string to the system encoding using the lossless profile
 *
 * Results:
 *    Tcl_OK / TCL_ERROR
 *
 * Side effects:
 *    On success *dsPtr holds the converted string. On error, *dsPtr is
 *    cleared, an error message is stored in interp (if not NULL), and a
 *    POSIX error code stored in errno.
 *
 *------------------------------------------------------------------------
 */
int
TclInternalToSystemEncoding(
    Tcl_Interp *interp, /* For error messages, may be NULL */
    const char *src,    /* String in system encoding */
    Tcl_Size srcLen,    /* Number of bytes passed in */
    Tcl_DString *dsPtr) /* Pointer to uninitialized or cleared Tcl_DString. */
{
    Tcl_Size errorLoc;
    int ret;
    ret = Tcl_UtfToExternalDStringEx(interp,
				     NULL,
				     src,
				     srcLen,
				     TCL_ENCODING_PROFILE_LOSSLESS,
				     dsPtr,
				     &errorLoc);
    /* On TCL_OK, caller owns *dsPtr. On failure we have to free it. */
    if (ret != TCL_OK) {
	Tcl_DStringFree(dsPtr);
	errno = ret == TCL_CONVERT_NOSPACE ? ENOMEM : EILSEQ;
	ret = TCL_ERROR; /* Map TCL_CONVERT_* to TCL_ERROR */
    }
    return ret;
}


/*
 * Local Variables:
 * mode: c
 * c-basic-offset: 4
 * fill-column: 78
 * End:
 */<|MERGE_RESOLUTION|>--- conflicted
+++ resolved
@@ -4218,32 +4218,23 @@
 
 	    if ((checked == dataPtr->numSubTables + 2)
 		    || (flags & TCL_ENCODING_END)) {
-<<<<<<< HEAD
 		if (PROFILE_STRICT(flags)) {
 		    result = TCL_CONVERT_SYNTAX;
 		} else {
+                    Tcl_Size skip = longest > left ? left : longest;
 		    if (PROFILE_LOSSLESS(flags)) {
 			Tcl_Size n =
-			    ToLosslessUtf8(src, longest, dst, dstStart + dstLen - dst);
+			    ToLosslessUtf8(src, skip, dst, dstStart + dstLen - dst);
 			if (n < 0) {
 			    result = TCL_CONVERT_NOSPACE;
 			    break;
 			}
 			dst += n;
 		    } else {
-			/*
-			 * PROFILE_{REPLACE,TCL8}. Do nothing and
-			 * skip the unknown escape sequence. TODO - bug?
-			 * May be replace with UNICODE_REPLACE_CHAR?
-			 */
+                        /* Unknown escape sequence */
+                        dst += Tcl_UniCharToUtf(UNICODE_REPLACE_CHAR, dst);
 		    }
-
-=======
-		if (!PROFILE_STRICT(flags)) {
-		    /* Unknown escape sequence */
-		    dst += Tcl_UniCharToUtf(UNICODE_REPLACE_CHAR, dst);
->>>>>>> 5496e8be
-		    src += longest;
+		    src += skip;
 		    continue;
 		}
 	    } else {
