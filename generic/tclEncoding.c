--- conflicted
+++ resolved
@@ -519,14 +519,10 @@
  *---------------------------------------------------------------------------
  */
 
-<<<<<<< HEAD
-#define FLAG_LE 1
-#define FLAG_WTF 2
-=======
 /* Those flags must not conflict with other TCL_ENCODING_* flags in tcl.h */
 #define TCL_ENCODING_MODIFIED	0x20	/* Converting NULL bytes to 0xC0 0x80 */
 #define TCL_ENCODING_LE		0x80	/* Little-endian encoding, for ucs-2/utf-16 only */
->>>>>>> 9e2808c6
+#define TCL_ENCODING_WTF	0x100	/* For wtf-8 encoding */
 
 void
 TclInitEncodingSubsystem(void)
@@ -570,7 +566,7 @@
     type.nullSize	= 1;
     type.clientData	= NULL;
     Tcl_CreateEncoding(&type);
-    type.clientData	= INT2PTR(FLAG_WTF);
+    type.clientData	= INT2PTR(TCL_ENCODING_WTF);
     type.encodingName	= "wtf-8";
     Tcl_CreateEncoding(&type);
 
@@ -579,11 +575,7 @@
     type.freeProc	= NULL;
     type.nullSize	= 2;
     type.encodingName   = "ucs-2le";
-<<<<<<< HEAD
-    type.clientData	= INT2PTR(FLAG_LE);
-=======
     type.clientData	= INT2PTR(TCL_ENCODING_LE);
->>>>>>> 9e2808c6
     Tcl_CreateEncoding(&type);
     type.encodingName   = "ucs-2be";
     type.clientData	= INT2PTR(0);
@@ -597,26 +589,22 @@
     type.freeProc	= NULL;
     type.nullSize	= 2;
     type.encodingName   = "utf-16le";
-<<<<<<< HEAD
-    type.clientData	= INT2PTR(FLAG_LE);
+    type.clientData	= INT2PTR(TCL_ENCODING_LE);
     Tcl_CreateEncoding(&type);
     type.encodingName   = "wtf-16le";
-    type.clientData	= INT2PTR(FLAG_LE + FLAG_WTF);
-=======
-    type.clientData	= INT2PTR(TCL_ENCODING_LE);
->>>>>>> 9e2808c6
+    type.clientData	= INT2PTR(TCL_ENCODING_LE + TCL_ENCODING_WTF);
     Tcl_CreateEncoding(&type);
     type.encodingName   = "utf-16be";
     type.clientData	= INT2PTR(0);
     Tcl_CreateEncoding(&type);
     type.encodingName   = "wtf-16be";
-    type.clientData	= INT2PTR(FLAG_WTF);
+    type.clientData	= INT2PTR(TCL_ENCODING_WTF);
     Tcl_CreateEncoding(&type);
     type.encodingName   = "utf-16";
     type.clientData	= INT2PTR(isLe.c);
     Tcl_CreateEncoding(&type);
     type.encodingName   = "wtf-16";
-    type.clientData	= INT2PTR(isLe.c + FLAG_WTF);
+    type.clientData	= INT2PTR(isLe.c + TCL_ENCODING_WTF);
     Tcl_CreateEncoding(&type);
 
 #ifndef TCL_NO_DEPRECATED
@@ -1304,7 +1292,7 @@
 	Tcl_EncodingState savedState = *statePtr;
 
 	result = encodingPtr->toUtfProc(encodingPtr->clientData, src, srcLen,
-		flags , statePtr, dst, dstLen, srcReadPtr, dstWrotePtr,
+		flags, statePtr, dst, dstLen, srcReadPtr, dstWrotePtr,
 		dstCharsPtr);
 	if (*dstCharsPtr <= maxChars) {
 	    break;
@@ -2224,7 +2212,7 @@
 
 static int
 UtfToUtfProc(
-    void *clientData,	/* flags */
+    ClientData clientData,	/* additional flags, e.g. TCL_ENCODING_LE */
     const char *src,		/* Source string in UTF-8. */
     int srcLen,			/* Source string length in bytes. */
     int flags,			/* Conversion control flags. */
@@ -2248,10 +2236,6 @@
     const char *srcStart, *srcEnd, *srcClose;
     const char *dstStart, *dstEnd;
     int result, numChars, charLimit = INT_MAX;
-<<<<<<< HEAD
-    int encflags = PTR2INT(clientData);
-=======
->>>>>>> 9e2808c6
     int ch;
 
     result = TCL_OK;
@@ -2268,6 +2252,7 @@
 
     dstStart = dst;
     dstEnd = dst + dstLen - TCL_UTF_MAX;
+    flags |= PTR2INT(clientData);
 
     for (numChars = 0; src < srcEnd && numChars <= charLimit; numChars++) {
 	if ((src > srcClose) && (!Tcl_UtfCharComplete(src, srcEnd - src))) {
@@ -2290,13 +2275,8 @@
 	     */
 
 	    *dst++ = *src++;
-<<<<<<< HEAD
-	} else if (pureNullMode == 1 && UCHAR(*src) == 0xC0 &&
-		(src + 1 < srcEnd) && UCHAR(*(src+1)) == 0x80) {
-=======
 	} else if (UCHAR(*src) == 0xC0 && (src + 1 < srcEnd)
 		&& UCHAR(src[1]) == 0x80 && !(flags & TCL_ENCODING_MODIFIED)) {
->>>>>>> 9e2808c6
 	    /*
 	     * Convert 0xC080 to real nulls when we are in output mode.
 	     */
@@ -2311,32 +2291,14 @@
 	     * unless the user has explicitly asked to be told.
 	     */
 
-<<<<<<< HEAD
-=======
 	    if (flags & TCL_ENCODING_STOPONERROR) {
 		result = TCL_CONVERT_MULTIBYTE;
 		break;
 	    }
->>>>>>> 9e2808c6
 	    ch = UCHAR(*src);
 	    src += 1;
 	    dst += Tcl_UniCharToUtf(ch, dst);
 	} else {
-<<<<<<< HEAD
-	    src += TclUtfToUCS4(src, &ch);
-	    if ((ch | 0x7FF) == 0xDFFF) {
-		/* A surrogate character is detected, handle especially */
-		int low = ch;
-		size_t len = (src <= srcEnd-3) ? TclUtfToUCS4(src, &low) : 0;
-		if (((low & ~0x3FF) != 0xDC00) || (ch & 0x400)) {
-		    if ((pureNullMode == 1) && !(encflags & FLAG_WTF)) {
-			ch = 0xFFFD;
-		    }
-			*dst++ = (char) (((ch >> 12) | 0xE0) & 0xEF);
-			*dst++ = (char) (((ch >> 6) | 0x80) & 0xBF);
-			*dst++ = (char) ((ch | 0x80) & 0xBF);
-			continue;
-=======
 	    size_t len = TclUtfToUCS4(src, &ch);
 	    if ((len < 2) && (ch != 0) && (flags & TCL_ENCODING_STOPONERROR)) {
 		result = TCL_CONVERT_SYNTAX;
@@ -2352,21 +2314,31 @@
 		len = (src <= srcEnd-3) ? TclUtfToUCS4(src, &low) : 0;
 
 		if (((low & ~0x3FF) != 0xDC00) || (ch & 0x400)) {
+		    if (!(flags & TCL_ENCODING_WTF)) {
+			if (flags & TCL_ENCODING_STOPONERROR) {
+			    result = TCL_CONVERT_UNKNOWN;
+			    break;
+			}
+			if (!(flags & TCL_ENCODING_MODIFIED)) {
+			    ch = 0xFFFD;
+			}
+		    }
 		    *dst++ = (char) (((ch >> 12) | 0xE0) & 0xEF);
 		    *dst++ = (char) (((ch >> 6) | 0x80) & 0xBF);
 		    *dst++ = (char) ((ch | 0x80) & 0xBF);
 		    continue;
->>>>>>> 9e2808c6
 		}
 		src += len;
 		dst += Tcl_UniCharToUtf(ch, dst);
 		ch = low;
-<<<<<<< HEAD
-	    } else if ((pureNullMode == 1) && !(encflags & FLAG_WTF)
-		    && !Tcl_UniCharIsUnicode(ch)) {
-		ch = 0xFFFD;
-=======
->>>>>>> 9e2808c6
+	    } else if (!(flags & TCL_ENCODING_WTF) && !Tcl_UniCharIsUnicode(ch)) {
+		if (flags & TCL_ENCODING_STOPONERROR) {
+		    result = TCL_CONVERT_UNKNOWN;
+		    break;
+		}
+		if (!(flags & TCL_ENCODING_MODIFIED)) {
+		    ch = 0xFFFD;
+		}
 	    }
 	    dst += Tcl_UniCharToUtf(ch, dst);
 	}
@@ -2397,11 +2369,7 @@
 
 static int
 Utf16ToUtfProc(
-<<<<<<< HEAD
-    ClientData clientData,	/* flags */
-=======
     ClientData clientData,	/* additional flags, e.g. TCL_ENCODING_LE */
->>>>>>> 9e2808c6
     const char *src,		/* Source string in Unicode. */
     int srcLen,			/* Source string length in bytes. */
     int flags,			/* Conversion control flags. */
@@ -2425,7 +2393,6 @@
     const char *srcStart, *srcEnd;
     const char *dstEnd, *dstStart;
     int result, numChars, charLimit = INT_MAX;
-    int encflags = PTR2INT(clientData);
     unsigned short ch;
 
     flags |= PTR2INT(clientData);
@@ -2442,10 +2409,6 @@
 	result = TCL_CONVERT_MULTIBYTE;
 	srcLen--;
     }
-<<<<<<< HEAD
-    /* If last code point is a high surrogate, we cannot handle that yet */
-    if ((srcLen >= 2) && ((src[srcLen - ((encflags & FLAG_LE)?1:2)] & 0xFC) == 0xD8)) {
-=======
 
     /*
      * If last code point is a high surrogate, we cannot handle that yet.
@@ -2453,7 +2416,6 @@
 
     if ((srcLen >= 2) &&
 	    ((src[srcLen - ((flags & TCL_ENCODING_LE)?1:2)] & 0xFC) == 0xD8)) {
->>>>>>> 9e2808c6
 	result = TCL_CONVERT_MULTIBYTE;
 	srcLen-= 2;
     }
@@ -2470,11 +2432,7 @@
 	    break;
 	}
 
-<<<<<<< HEAD
-	if (encflags & FLAG_LE) {
-=======
 	if (flags & TCL_ENCODING_LE) {
->>>>>>> 9e2808c6
 	    ch = (src[1] & 0xFF) << 8 | (src[0] & 0xFF);
 	} else {
 	    ch = (src[0] & 0xFF) << 8 | (src[1] & 0xFF);
@@ -2518,7 +2476,7 @@
 
 static int
 UtfToUtf16Proc(
-    ClientData clientData1,	/* flags */
+    ClientData clientData,	/* additional flags, e.g. TCL_ENCODING_LE */
     const char *src,		/* Source string in UTF-8. */
     int srcLen,			/* Source string length in bytes. */
     int flags,			/* Conversion control flags. */
@@ -2541,10 +2499,6 @@
 {
     const char *srcStart, *srcEnd, *srcClose, *dstStart, *dstEnd;
     int result, numChars;
-<<<<<<< HEAD
-    int encflags = PTR2INT(clientData1);
-=======
->>>>>>> 9e2808c6
     int ch;
 
     srcStart = src;
@@ -2556,6 +2510,7 @@
 
     dstStart = dst;
     dstEnd   = dst + dstLen - sizeof(Tcl_UniChar);
+    flags |= PTR2INT(clientData);
 
     result = TCL_OK;
     for (numChars = 0; src < srcEnd; numChars++) {
@@ -2573,14 +2528,14 @@
 	    break;
 	}
 	src += TclUtfToUCS4(src, &ch);
-<<<<<<< HEAD
-	if (!(encflags & FLAG_WTF) && !Tcl_UniCharIsUnicode(ch)) {
+	if (!(flags & TCL_ENCODING_WTF) && !Tcl_UniCharIsUnicode(ch)) {
+	    if (flags & TCL_ENCODING_STOPONERROR) {
+		result = TCL_CONVERT_UNKNOWN;
+		break;
+	    }
 	    ch = 0xFFFD;
 	}
-	if (encflags & FLAG_LE) {
-=======
-	if (clientData) {
->>>>>>> 9e2808c6
+	if (flags & TCL_ENCODING_LE) {
 	    if (ch <= 0xFFFF) {
 		*dst++ = (ch & 0xFF);
 		*dst++ = (ch >> 8);
