--- conflicted
+++ resolved
@@ -205,21 +205,14 @@
 #define PROFILE_TCL8(flags_)                                           \
     (ENCODING_PROFILE_GET(flags_) == TCL_ENCODING_PROFILE_TCL8)
 
+#define PROFILE_REPLACE(flags_)                                           \
+    (ENCODING_PROFILE_GET(flags_) == TCL_ENCODING_PROFILE_REPLACE)
+
+#define PROFILE_LOSSLESS(flags_)                                           \
+    (ENCODING_PROFILE_GET(flags_) == TCL_ENCODING_PROFILE_LOSSLESS)
+
 #define PROFILE_STRICT(flags_)                                         \
-    (!PROFILE_TCL8(flags_) && !PROFILE_REPLACE(flags_))
-
-#define PROFILE_REPLACE(flags_)                                         \
-<<<<<<< HEAD
-    (ENCODING_PROFILE_GET(flags_) == TCL_ENCODING_PROFILE_REPLACE)
-=======
-    ((ENCODING_PROFILE_GET(flags_) == TCL_ENCODING_PROFILE_REPLACE) \
-     || (ENCODING_PROFILE_GET(flags_) == 0                          \
-	 && TCL_ENCODING_PROFILE_DEFAULT == TCL_ENCODING_PROFILE_REPLACE))
-#define PROFILE_LOSSLESS(flags_)                                         \
-    ((ENCODING_PROFILE_GET(flags_) == TCL_ENCODING_PROFILE_LOSSLESS) \
-     || (ENCODING_PROFILE_GET(flags_) == 0                          \
-	 && TCL_ENCODING_PROFILE_DEFAULT == TCL_ENCODING_PROFILE_REPLACE))
->>>>>>> 027766a0
+    (!PROFILE_TCL8(flags_) && !PROFILE_REPLACE(flags_) && !PROFILE_LOSSLESS(flags_))
 
 #define UNICODE_REPLACE_CHAR ((Tcl_UniChar)0xFFFD)
 #define SURROGATE(c_)      (((c_) & ~0x7FF) == 0xD800)
@@ -1310,6 +1303,7 @@
 		"Parameter error: TCL_ENCODING_{START,STOP} bits set in flags.",
 		TCL_INDEX_NONE));
 	Tcl_SetErrorCode(interp, "TCL", "ENCODING", "ILLEGALFLAGS", NULL);
+	errno = EINVAL;
 	return TCL_ERROR;
     }
 
@@ -1384,6 +1378,9 @@
 		    Tcl_SetErrorCode(
 			interp, "TCL", "ENCODING", "ILLEGALSEQUENCE", buf, NULL);
 		}
+	    }
+	    if (result != TCL_OK) {
+		errno = (result == TCL_CONVERT_NOSPACE) ? ENOMEM : EILSEQ;
 	    }
 	    return result;
 	}
@@ -1578,13 +1575,7 @@
  *	The parameter flags controls the behavior, if any of the bytes in
  *	the source buffer are invalid or cannot be represented in the
  *	target encoding. It should be composed by OR-ing the following:
-<<<<<<< HEAD
- *	- *At most one* of TCL_ENCODING_PROFILE{DEFAULT,TCL8,STRICT}
-=======
  *	- *At most one* of TCL_ENCODING_PROFILE_*
- *	- TCL_ENCODING_STOPONERROR: Backward compatibility. Sets the profile
- *	  to TCL_ENCODING_PROFILE_STRICT overriding any specified profile flags
->>>>>>> 027766a0
  *
  * Results:
  *      The return value is one of
@@ -1645,6 +1636,7 @@
 		"Parameter error: TCL_ENCODING_{START,STOP} bits set in flags.",
 		TCL_INDEX_NONE));
 	Tcl_SetErrorCode(interp, "TCL", "ENCODING", "ILLEGALFLAGS", NULL);
+	errno = EINVAL;
 	return TCL_ERROR;
     }
 
@@ -1723,6 +1715,9 @@
 		    Tcl_SetErrorCode(interp, "TCL", "ENCODING", "ILLEGALSEQUENCE",
 				     buf, NULL);
 		}
+	    }
+	    if (result != TCL_OK) {
+		errno = (result == TCL_CONVERT_NOSPACE) ? ENOMEM : EILSEQ;
 	    }
 	    return result;
 	}
@@ -4801,53 +4796,6 @@
 /*
  *------------------------------------------------------------------------
  *
-<<<<<<< HEAD
-=======
- * TclEncodingSetProfileFlags --
- *
- *	Maps the flags supported in the encoding C API's to internal flags.
- *
- *	For backward compatibility reasons, TCL_ENCODING_STOPONERROR is
- *	is mapped to the TCL_ENCODING_PROFILE_STRICT overwriting any profile
- *	specified.
- *
- *	If no profile or an invalid profile is specified, it is set to
- *	the default.
- *
- * Results:
- *    Internal encoding flag mask.
- *
- * Side effects:
- *    None.
- *
- *------------------------------------------------------------------------
- */
-int TclEncodingSetProfileFlags(int flags)
-{
-    if (flags & TCL_ENCODING_STOPONERROR) {
-	ENCODING_PROFILE_SET(flags, TCL_ENCODING_PROFILE_STRICT);
-    } else {
-	int profile = ENCODING_PROFILE_GET(flags);
-	switch (profile) {
-	case TCL_ENCODING_PROFILE_TCL8:
-	case TCL_ENCODING_PROFILE_STRICT:
-	case TCL_ENCODING_PROFILE_REPLACE:
-	case TCL_ENCODING_PROFILE_LOSSLESS:
-	    break;
-	case 0: /* Unspecified by caller */
-	default:
-	    ENCODING_PROFILE_SET(flags, TCL_ENCODING_PROFILE_DEFAULT);
-	    break;
-	}
-    }
-    return flags;
-}
--
-/*
- *------------------------------------------------------------------------
- *
->>>>>>> 027766a0
  * TclGetEncodingProfiles --
  *
  *	Get the list of supported encoding profiles.
@@ -4911,7 +4859,6 @@
     /* On TCL_OK, caller owns *dsPtr. On failure we have to free it. */
     if (ret != TCL_OK) {
 	Tcl_DStringFree(dsPtr);
-	errno = ret == TCL_CONVERT_NOSPACE ? ENOMEM : EILSEQ;
 	ret = TCL_ERROR; /* Map TCL_CONVERT_* to TCL_ERROR */
     }
     return ret;
@@ -4953,7 +4900,6 @@
     /* On TCL_OK, caller owns *dsPtr. On failure we have to free it. */
     if (ret != TCL_OK) {
 	Tcl_DStringFree(dsPtr);
-	errno = ret == TCL_CONVERT_NOSPACE ? ENOMEM : EILSEQ;
 	ret = TCL_ERROR; /* Map TCL_CONVERT_* to TCL_ERROR */
     }
     return ret;
