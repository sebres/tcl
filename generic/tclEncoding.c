--- conflicted
+++ resolved
@@ -2331,11 +2331,7 @@
 		/* A surrogate character is detected, handle especially */
 		int low = *chPtr;
 		size_t len = (src <= srcEnd-3) ? TclUtfToUCS4(src, &low) : 0;
-<<<<<<< HEAD
-		if (((low | 0x3FF) != 0xDFFF) || (*chPtr & 0x400)) {
-=======
 		if (((low & ~0x3FF) != 0xDC00) || (*chPtr & 0x400)) {
->>>>>>> ccff5336
 			*dst++ = (char) (((*chPtr >> 12) | 0xE0) & 0xEF);
 			*dst++ = (char) (((*chPtr >> 6) | 0x80) & 0xBF);
 			*dst++ = (char) ((*chPtr | 0x80) & 0xBF);
