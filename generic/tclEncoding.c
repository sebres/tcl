/*
 * tclEncoding.c --
 *
 *	Contains the implementation of the encoding conversion package.
 *
 * Copyright (c) 1996-1998 Sun Microsystems, Inc.
 *
 * See the file "license.terms" for information on usage and redistribution of
 * this file, and for a DISCLAIMER OF ALL WARRANTIES.
 */

#include "tclInt.h"

typedef size_t (LengthProc)(const char *src);

/*
 * The following data structure represents an encoding, which describes how to
 * convert between various character sets and UTF-8.
 */

typedef struct {
    char *name;			/* Name of encoding. Malloced because (1) hash
				 * table entry that owns this encoding may be
				 * freed prior to this encoding being freed,
				 * (2) string passed in the Tcl_EncodingType
				 * structure may not be persistent. */
    Tcl_EncodingConvertProc *toUtfProc;
				/* Function to convert from external encoding
				 * into UTF-8. */
    Tcl_EncodingConvertProc *fromUtfProc;
				/* Function to convert from UTF-8 into
				 * external encoding. */
    Tcl_EncodingFreeProc *freeProc;
				/* If non-NULL, function to call when this
				 * encoding is deleted. */
    int nullSize;		/* Number of 0x00 bytes that signify
				 * end-of-string in this encoding. This number
				 * is used to determine the source string
				 * length when the srcLen argument is
				 * negative. This number can be 1 or 2. */
    ClientData clientData;	/* Arbitrary value associated with encoding
				 * type. Passed to conversion functions. */
    LengthProc *lengthProc;	/* Function to compute length of
				 * null-terminated strings in this encoding.
				 * If nullSize is 1, this is strlen; if
				 * nullSize is 2, this is a function that
				 * returns the number of bytes in a 0x0000
				 * terminated string. */
    int refCount;		/* Number of uses of this structure. */
    Tcl_HashEntry *hPtr;	/* Hash table entry that owns this encoding. */
} Encoding;

/*
 * The following structure is the clientData for a dynamically-loaded,
 * table-driven encoding created by LoadTableEncoding(). It maps between
 * Unicode and a single-byte, double-byte, or multibyte (1 or 2 bytes only)
 * encoding.
 */

typedef struct {
    int fallback;		/* Character (in this encoding) to substitute
				 * when this encoding cannot represent a UTF-8
				 * character. */
    char prefixBytes[256];	/* If a byte in the input stream is a lead
				 * byte for a 2-byte sequence, the
				 * corresponding entry in this array is 1,
				 * otherwise it is 0. */
    unsigned short **toUnicode;	/* Two dimensional sparse matrix to map
				 * characters from the encoding to Unicode.
				 * Each element of the toUnicode array points
				 * to an array of 256 shorts. If there is no
				 * corresponding character in Unicode, the
				 * value in the matrix is 0x0000.
				 * malloc'd. */
    unsigned short **fromUnicode;
				/* Two dimensional sparse matrix to map
				 * characters from Unicode to the encoding.
				 * Each element of the fromUnicode array
				 * points to an array of 256 shorts. If there
				 * is no corresponding character the encoding,
				 * the value in the matrix is 0x0000.
				 * malloc'd. */
} TableEncodingData;

/*
 * Each of the following structures is the clientData for a dynamically-loaded
 * escape-driven encoding that is itself comprised of other simpler encodings.
 * An example is "iso-2022-jp", which uses escape sequences to switch between
 * ascii, jis0208, jis0212, gb2312, and ksc5601. Note that "escape-driven"
 * does not necessarily mean that the ESCAPE character is the character used
 * for switching character sets.
 */

typedef struct {
    unsigned sequenceLen;	/* Length of following string. */
    char sequence[16];		/* Escape code that marks this encoding. */
    char name[32];		/* Name for encoding. */
    Encoding *encodingPtr;	/* Encoding loaded using above name, or NULL
				 * if this sub-encoding has not been needed
				 * yet. */
} EscapeSubTable;

typedef struct {
    int fallback;		/* Character (in this encoding) to substitute
				 * when this encoding cannot represent a UTF-8
				 * character. */
    unsigned initLen;		/* Length of following string. */
    char init[16];		/* String to emit or expect before first char
				 * in conversion. */
    unsigned finalLen;		/* Length of following string. */
    char final[16];		/* String to emit or expect after last char in
				 * conversion. */
    char prefixBytes[256];	/* If a byte in the input stream is the first
				 * character of one of the escape sequences in
				 * the following array, the corresponding
				 * entry in this array is 1, otherwise it is
				 * 0. */
    int numSubTables;		/* Length of following array. */
    EscapeSubTable subTables[1];/* Information about each EscapeSubTable used
				 * by this encoding type. The actual size is
				 * as large as necessary to hold all
				 * EscapeSubTables. */
} EscapeEncodingData;

/*
 * Constants used when loading an encoding file to identify the type of the
 * file.
 */

#define ENCODING_SINGLEBYTE	0
#define ENCODING_DOUBLEBYTE	1
#define ENCODING_MULTIBYTE	2
#define ENCODING_ESCAPE		3

/*
 * A list of directories in which Tcl should look for *.enc files. This list
 * is shared by all threads. Access is governed by a mutex lock.
 */

static TclInitProcessGlobalValueProc InitializeEncodingSearchPath;
static ProcessGlobalValue encodingSearchPath = {
    0, 0, NULL, NULL, InitializeEncodingSearchPath, NULL, NULL
};

/*
 * A map from encoding names to the directories in which their data files have
 * been seen. The string value of the map is shared by all threads. Access to
 * the shared string is governed by a mutex lock.
 */

static ProcessGlobalValue encodingFileMap = {
    0, 0, NULL, NULL, NULL, NULL, NULL
};

/*
 * A list of directories making up the "library path". Historically this
 * search path has served many uses, but the only one remaining is a base for
 * the encodingSearchPath above. If the application does not explicitly set
 * the encodingSearchPath, then it is initialized by appending /encoding
 * to each directory in this "libraryPath".
 */

static ProcessGlobalValue libraryPath = {
    0, 0, NULL, NULL, TclpInitLibraryPath, NULL, NULL
};

static int encodingsInitialized = 0;

/*
 * Hash table that keeps track of all loaded Encodings. Keys are the string
 * names that represent the encoding, values are (Encoding *).
 */

static Tcl_HashTable encodingTable;
TCL_DECLARE_MUTEX(encodingMutex)

/*
 * The following are used to hold the default and current system encodings.
 * If NULL is passed to one of the conversion routines, the current setting of
 * the system encoding is used to perform the conversion.
 */

static Tcl_Encoding defaultEncoding = NULL;
static Tcl_Encoding systemEncoding = NULL;
Tcl_Encoding tclIdentityEncoding = NULL;

/*
 * The following variable is used in the sparse matrix code for a
 * TableEncoding to represent a page in the table that has no entries.
 */

static unsigned short emptyPage[256];

/*
 * Functions used only in this module.
 */

static Tcl_EncodingConvertProc	BinaryProc;
static Tcl_DupInternalRepProc	DupEncodingIntRep;
static Tcl_EncodingFreeProc	EscapeFreeProc;
static Tcl_EncodingConvertProc	EscapeFromUtfProc;
static Tcl_EncodingConvertProc	EscapeToUtfProc;
static void			FillEncodingFileMap(void);
static void			FreeEncoding(Tcl_Encoding encoding);
static Tcl_FreeInternalRepProc	FreeEncodingIntRep;
static Encoding *		GetTableEncoding(EscapeEncodingData *dataPtr,
				    int state);
static Tcl_Encoding		LoadEncodingFile(Tcl_Interp *interp,
				    const char *name);
static Tcl_Encoding		LoadTableEncoding(const char *name, int type,
				    Tcl_Channel chan);
static Tcl_Encoding		LoadEscapeEncoding(const char *name,
				    Tcl_Channel chan);
static Tcl_Channel		OpenEncodingFileChannel(Tcl_Interp *interp,
				    const char *name);
static Tcl_EncodingFreeProc	TableFreeProc;
static int		TableFromUtfProc(ClientData clientData,
			    const char *src, int srcLen, int flags,
			    Tcl_EncodingState *statePtr, char *dst, int dstLen,
			    int *srcReadPtr, int *dstWrotePtr,
			    int *dstCharsPtr);
static int		TableToUtfProc(ClientData clientData, const char *src,
			    int srcLen, int flags, Tcl_EncodingState *statePtr,
			    char *dst, int dstLen, int *srcReadPtr,
			    int *dstWrotePtr, int *dstCharsPtr);
static size_t		unilen(const char *src);
static int		UnicodeToUtfProc(ClientData clientData,
			    const char *src, int srcLen, int flags,
			    Tcl_EncodingState *statePtr, char *dst, int dstLen,
			    int *srcReadPtr, int *dstWrotePtr,
			    int *dstCharsPtr);
static int		UtfToUnicodeProc(ClientData clientData,
			    const char *src, int srcLen, int flags,
			    Tcl_EncodingState *statePtr, char *dst, int dstLen,
			    int *srcReadPtr, int *dstWrotePtr,
			    int *dstCharsPtr);
static int		UtfToUtfProc(ClientData clientData,
			    const char *src, int srcLen, int flags,
			    Tcl_EncodingState *statePtr, char *dst, int dstLen,
			    int *srcReadPtr, int *dstWrotePtr,
			    int *dstCharsPtr, int pureNullMode);
static int		UtfIntToUtfExtProc(ClientData clientData,
			    const char *src, int srcLen, int flags,
			    Tcl_EncodingState *statePtr, char *dst, int dstLen,
			    int *srcReadPtr, int *dstWrotePtr,
			    int *dstCharsPtr);
static int		UtfExtToUtfIntProc(ClientData clientData,
			    const char *src, int srcLen, int flags,
			    Tcl_EncodingState *statePtr, char *dst, int dstLen,
			    int *srcReadPtr, int *dstWrotePtr,
			    int *dstCharsPtr);
static int		Iso88591FromUtfProc(ClientData clientData,
			    const char *src, int srcLen, int flags,
			    Tcl_EncodingState *statePtr, char *dst, int dstLen,
			    int *srcReadPtr, int *dstWrotePtr,
			    int *dstCharsPtr);
static int		Iso88591ToUtfProc(ClientData clientData,
			    const char *src, int srcLen, int flags,
			    Tcl_EncodingState *statePtr, char *dst,
			    int dstLen, int *srcReadPtr, int *dstWrotePtr,
			    int *dstCharsPtr);

/*
 * A Tcl_ObjType for holding a cached Tcl_Encoding in the twoPtrValue.ptr1 field
 * of the intrep. This should help the lifetime of encodings be more useful.
 * See concerns raised in [Bug 1077262].
 */

static const Tcl_ObjType encodingType = {
    "encoding", FreeEncodingIntRep, DupEncodingIntRep, NULL, NULL
};

/*
 *----------------------------------------------------------------------
 *
 * Tcl_GetEncodingFromObj --
 *
 *	Writes to (*encodingPtr) the Tcl_Encoding value of (*objPtr), if
 *	possible, and returns TCL_OK. If no such encoding exists, TCL_ERROR is
 *	returned, and if interp is non-NULL, an error message is written
 *	there.
 *
 * Results:
 *	Standard Tcl return code.
 *
 * Side effects:
 *	Caches the Tcl_Encoding value as the internal rep of (*objPtr).
 *
 *----------------------------------------------------------------------
 */

int
Tcl_GetEncodingFromObj(
    Tcl_Interp *interp,
    Tcl_Obj *objPtr,
    Tcl_Encoding *encodingPtr)
{
    const char *name = TclGetString(objPtr);

    if (objPtr->typePtr != &encodingType) {
	Tcl_Encoding encoding = Tcl_GetEncoding(interp, name);

	if (encoding == NULL) {
	    return TCL_ERROR;
	}
	TclFreeIntRep(objPtr);
	objPtr->internalRep.twoPtrValue.ptr1 = encoding;
	objPtr->typePtr = &encodingType;
    }
    *encodingPtr = Tcl_GetEncoding(NULL, name);
    return TCL_OK;
}

/*
 *----------------------------------------------------------------------
 *
 * FreeEncodingIntRep --
 *
 *	The Tcl_FreeInternalRepProc for the "encoding" Tcl_ObjType.
 *
 *----------------------------------------------------------------------
 */

static void
FreeEncodingIntRep(
    Tcl_Obj *objPtr)
{
    Tcl_FreeEncoding((Tcl_Encoding)objPtr->internalRep.twoPtrValue.ptr1);
    objPtr->typePtr = NULL;
}

/*
 *----------------------------------------------------------------------
 *
 * DupEncodingIntRep --
 *
 *	The Tcl_DupInternalRepProc for the "encoding" Tcl_ObjType.
 *
 *----------------------------------------------------------------------
 */

static void
DupEncodingIntRep(
    Tcl_Obj *srcPtr,
    Tcl_Obj *dupPtr)
{
    dupPtr->internalRep.twoPtrValue.ptr1 = Tcl_GetEncoding(NULL, srcPtr->bytes);
}

/*
 *----------------------------------------------------------------------
 *
 * Tcl_GetEncodingSearchPath --
 *
 *	Keeps the per-thread copy of the encoding search path current with
 *	changes to the global copy.
 *
 * Results:
 *	Returns a "list" (Tcl_Obj *) that contains the encoding search path.
 *
 *----------------------------------------------------------------------
 */

Tcl_Obj *
Tcl_GetEncodingSearchPath(void)
{
    return TclGetProcessGlobalValue(&encodingSearchPath);
}

/*
 *----------------------------------------------------------------------
 *
 * Tcl_SetEncodingSearchPath --
 *
 *	Keeps the per-thread copy of the encoding search path current with
 *	changes to the global copy.
 *
 *----------------------------------------------------------------------
 */

int
Tcl_SetEncodingSearchPath(
    Tcl_Obj *searchPath)
{
    int dummy;

    if (TCL_ERROR == Tcl_ListObjLength(NULL, searchPath, &dummy)) {
	return TCL_ERROR;
    }
    TclSetProcessGlobalValue(&encodingSearchPath, searchPath, NULL);
    return TCL_OK;
}

/*
 *----------------------------------------------------------------------
 *
 * TclGetLibraryPath --
 *
 *	Keeps the per-thread copy of the library path current with changes to
 *	the global copy.
 *
 * Results:
 *	Returns a "list" (Tcl_Obj *) that contains the library path.
 *
 *----------------------------------------------------------------------
 */

Tcl_Obj *
TclGetLibraryPath(void)
{
    return TclGetProcessGlobalValue(&libraryPath);
}

/*
 *----------------------------------------------------------------------
 *
 * TclSetLibraryPath --
 *
 *	Keeps the per-thread copy of the library path current with changes to
 *	the global copy.
 *
 *	Since the result of this routine is void, if searchPath is not a valid
 *	list this routine silently does nothing.
 *
 *----------------------------------------------------------------------
 */

void
TclSetLibraryPath(
    Tcl_Obj *path)
{
    int dummy;

    if (TCL_ERROR == Tcl_ListObjLength(NULL, path, &dummy)) {
	return;
    }
    TclSetProcessGlobalValue(&libraryPath, path, NULL);
}

/*
 *---------------------------------------------------------------------------
 *
 * FillEncodingFileMap --
 *
 *	Called to update the encoding file map with the current value
 *	of the encoding search path.
 *
 *	Finds *.end files in the directories on the encoding search path and
 *	stores the found pathnames in a map associated with the encoding name.
 *
 *	If $dir is on the encoding search path and the file $dir/foo.enc is
 *	found, stores a "foo" -> $dir entry in the map.  if the "foo" encoding
 *	is needed later, the $dir/foo.enc name can be quickly constructed in
 *	order to read the encoding data.
 *
 * Results:
 *	None.
 *
 * Side effects:
 *	Entries are added to the encoding file map.
 *
 *---------------------------------------------------------------------------
 */

static void
FillEncodingFileMap(void)
{
    int i, numDirs = 0;
    Tcl_Obj *map, *searchPath;

    searchPath = Tcl_GetEncodingSearchPath();
    Tcl_IncrRefCount(searchPath);
    Tcl_ListObjLength(NULL, searchPath, &numDirs);
    map = Tcl_NewDictObj();
    Tcl_IncrRefCount(map);

    for (i = numDirs-1; i >= 0; i--) {
	/*
	 * Iterate backwards through the search path so as we overwrite
	 * entries found, we favor files earlier on the search path.
	 */

	int j, numFiles;
	Tcl_Obj *directory, *matchFileList = Tcl_NewObj();
	Tcl_Obj **filev;
	Tcl_GlobTypeData readableFiles = {
	    TCL_GLOB_TYPE_FILE, TCL_GLOB_PERM_R, NULL, NULL
	};

	Tcl_ListObjIndex(NULL, searchPath, i, &directory);
	Tcl_IncrRefCount(directory);
	Tcl_IncrRefCount(matchFileList);
	Tcl_FSMatchInDirectory(NULL, matchFileList, directory, "*.enc",
		&readableFiles);

	Tcl_ListObjGetElements(NULL, matchFileList, &numFiles, &filev);
	for (j=0; j<numFiles; j++) {
	    Tcl_Obj *encodingName, *fileObj;

	    fileObj = TclPathPart(NULL, filev[j], TCL_PATH_TAIL);
	    encodingName = TclPathPart(NULL, fileObj, TCL_PATH_ROOT);
	    Tcl_DictObjPut(NULL, map, encodingName, directory);
	    Tcl_DecrRefCount(fileObj);
	    Tcl_DecrRefCount(encodingName);
	}
	Tcl_DecrRefCount(matchFileList);
	Tcl_DecrRefCount(directory);
    }
    Tcl_DecrRefCount(searchPath);
    TclSetProcessGlobalValue(&encodingFileMap, map, NULL);
    Tcl_DecrRefCount(map);
}

/*
 *---------------------------------------------------------------------------
 *
 * TclInitEncodingSubsystem --
 *
 *	Initialize all resources used by this subsystem on a per-process
 *	basis.
 *
 * Results:
 *	None.
 *
 * Side effects:
 *	Depends on the memory, object, and IO subsystems.
 *
 *---------------------------------------------------------------------------
 */

void
TclInitEncodingSubsystem(void)
{
    Tcl_EncodingType type;
    TableEncodingData *dataPtr;
    unsigned size;
    unsigned short i;
    union {
        char c;
        short s;
    } isLe;

    if (encodingsInitialized) {
	return;
    }

    isLe.s = 1;
    Tcl_MutexLock(&encodingMutex);
    Tcl_InitHashTable(&encodingTable, TCL_STRING_KEYS);
    Tcl_MutexUnlock(&encodingMutex);

    /*
     * Create a few initial encodings.  UTF-8 to UTF-8 translation is not a
     * no-op because it turns a stream of improperly formed UTF-8 into a
     * properly formed stream.
     */

    type.encodingName	= "identity";
    type.toUtfProc	= BinaryProc;
    type.fromUtfProc	= BinaryProc;
    type.freeProc	= NULL;
    type.nullSize	= 1;
    type.clientData	= NULL;
    tclIdentityEncoding = Tcl_CreateEncoding(&type);

    type.encodingName	= "utf-8";
    type.toUtfProc	= UtfExtToUtfIntProc;
    type.fromUtfProc	= UtfIntToUtfExtProc;
    type.freeProc	= NULL;
    type.nullSize	= 1;
    type.clientData	= NULL;
    Tcl_CreateEncoding(&type);

    type.encodingName   = "unicode";
    type.toUtfProc	= UnicodeToUtfProc;
    type.fromUtfProc    = UtfToUnicodeProc;
    type.freeProc	= NULL;
    type.nullSize	= 2;
    type.clientData	= INT2PTR(isLe.c);
    Tcl_CreateEncoding(&type);

    /*
     * Need the iso8859-1 encoding in order to process binary data, so force
     * it to always be embedded. Note that this encoding *must* be a proper
     * table encoding or some of the escape encodings crash! Hence the ugly
     * code to duplicate the structure of a table encoding here.
     */

    dataPtr = (TableEncodingData *)ckalloc(sizeof(TableEncodingData));
    memset(dataPtr, 0, sizeof(TableEncodingData));
    dataPtr->fallback = '?';

    size = 256*(sizeof(unsigned short *) + sizeof(unsigned short));
    dataPtr->toUnicode = (unsigned short **)ckalloc(size);
    memset(dataPtr->toUnicode, 0, size);
    dataPtr->fromUnicode = (unsigned short **)ckalloc(size);
    memset(dataPtr->fromUnicode, 0, size);

    dataPtr->toUnicode[0] = (unsigned short *) (dataPtr->toUnicode + 256);
    dataPtr->fromUnicode[0] = (unsigned short *) (dataPtr->fromUnicode + 256);
    for (i=1 ; i<256 ; i++) {
	dataPtr->toUnicode[i] = emptyPage;
	dataPtr->fromUnicode[i] = emptyPage;
    }

    for (i=0 ; i<256 ; i++) {
	dataPtr->toUnicode[0][i] = i;
	dataPtr->fromUnicode[0][i] = i;
    }

    type.encodingName	= "iso8859-1";
    type.toUtfProc	= Iso88591ToUtfProc;
    type.fromUtfProc	= Iso88591FromUtfProc;
    type.freeProc	= TableFreeProc;
    type.nullSize	= 1;
    type.clientData	= dataPtr;
    defaultEncoding	= Tcl_CreateEncoding(&type);
    systemEncoding	= Tcl_GetEncoding(NULL, type.encodingName);

    encodingsInitialized = 1;
}

/*
 *----------------------------------------------------------------------
 *
 * TclFinalizeEncodingSubsystem --
 *
 *	Release the state associated with the encoding subsystem.
 *
 * Results:
 *	None.
 *
 * Side effects:
 *	Frees all of the encodings.
 *
 *----------------------------------------------------------------------
 */

void
TclFinalizeEncodingSubsystem(void)
{
    Tcl_HashSearch search;
    Tcl_HashEntry *hPtr;

    Tcl_MutexLock(&encodingMutex);
    encodingsInitialized = 0;
    FreeEncoding(systemEncoding);
    systemEncoding = NULL;
    defaultEncoding = NULL;
    FreeEncoding(tclIdentityEncoding);
    tclIdentityEncoding = NULL;

    hPtr = Tcl_FirstHashEntry(&encodingTable, &search);
    while (hPtr != NULL) {
	/*
	 * Call FreeEncoding instead of doing it directly to handle refcounts
	 * like escape encodings use. [Bug 524674] Make sure to call
	 * Tcl_FirstHashEntry repeatedly so that all encodings are eventually
	 * cleaned up.
	 */

	FreeEncoding((Tcl_Encoding)Tcl_GetHashValue(hPtr));
	hPtr = Tcl_FirstHashEntry(&encodingTable, &search);
    }

    Tcl_DeleteHashTable(&encodingTable);
    Tcl_MutexUnlock(&encodingMutex);
}

/*
 *-------------------------------------------------------------------------
 *
 * Tcl_GetDefaultEncodingDir --
 *
 *	Legacy public interface to retrieve first directory in the encoding
 *	searchPath.
 *
 * Results:
 *	The directory pathname, as a string, or NULL for an empty encoding
 *	search path.
 *
 * Side effects:
 *	None.
 *
 *-------------------------------------------------------------------------
 */

const char *
Tcl_GetDefaultEncodingDir(void)
{
    int numDirs;
    Tcl_Obj *first, *searchPath = Tcl_GetEncodingSearchPath();

    Tcl_ListObjLength(NULL, searchPath, &numDirs);
    if (numDirs == 0) {
	return NULL;
    }
    Tcl_ListObjIndex(NULL, searchPath, 0, &first);

    return TclGetString(first);
}

/*
 *-------------------------------------------------------------------------
 *
 * Tcl_SetDefaultEncodingDir --
 *
 *	Legacy public interface to set the first directory in the encoding
 *	search path.
 *
 * Results:
 *	None.
 *
 * Side effects:
 *	Modifies the encoding search path.
 *
 *-------------------------------------------------------------------------
 */

void
Tcl_SetDefaultEncodingDir(
    const char *path)
{
    Tcl_Obj *searchPath = Tcl_GetEncodingSearchPath();
    Tcl_Obj *directory = Tcl_NewStringObj(path, -1);

    searchPath = Tcl_DuplicateObj(searchPath);
    Tcl_ListObjReplace(NULL, searchPath, 0, 0, 1, &directory);
    Tcl_SetEncodingSearchPath(searchPath);
}

/*
 *-------------------------------------------------------------------------
 *
 * Tcl_GetEncoding --
 *
 *	Given the name of a encoding, find the corresponding Tcl_Encoding
 *	token. If the encoding did not already exist, Tcl attempts to
 *	dynamically load an encoding by that name.
 *
 * Results:
 *	Returns a token that represents the encoding. If the name didn't refer
 *	to any known or loadable encoding, NULL is returned. If NULL was
 *	returned, an error message is left in interp's result object, unless
 *	interp was NULL.
 *
 * Side effects:
 *	LoadEncodingFile is called if necessary.
 *
 *-------------------------------------------------------------------------
 */

Tcl_Encoding
Tcl_GetEncoding(
    Tcl_Interp *interp,		/* Interp for error reporting, if not NULL. */
    const char *name)		/* The name of the desired encoding. */
{
    Tcl_HashEntry *hPtr;
    Encoding *encodingPtr;

    Tcl_MutexLock(&encodingMutex);
    if (name == NULL) {
	encodingPtr = (Encoding *) systemEncoding;
	encodingPtr->refCount++;
	Tcl_MutexUnlock(&encodingMutex);
	return systemEncoding;
    }

    hPtr = Tcl_FindHashEntry(&encodingTable, name);
    if (hPtr != NULL) {
	encodingPtr = (Encoding *)Tcl_GetHashValue(hPtr);
	encodingPtr->refCount++;
	Tcl_MutexUnlock(&encodingMutex);
	return (Tcl_Encoding) encodingPtr;
    }
    Tcl_MutexUnlock(&encodingMutex);

    return LoadEncodingFile(interp, name);
}

/*
 *---------------------------------------------------------------------------
 *
 * Tcl_FreeEncoding --
 *
 *	Releases an encoding allocated by Tcl_CreateEncoding() or
 *	Tcl_GetEncoding().
 *
 * Results:
 *	None.
 *
 * Side effects:
 *	The reference count associated with the encoding is decremented and
 *	the encoding is deleted if nothing is using it anymore.
 *
 *---------------------------------------------------------------------------
 */

void
Tcl_FreeEncoding(
    Tcl_Encoding encoding)
{
    Tcl_MutexLock(&encodingMutex);
    FreeEncoding(encoding);
    Tcl_MutexUnlock(&encodingMutex);
}

/*
 *----------------------------------------------------------------------
 *
 * FreeEncoding --
 *
 *	Decrements the reference count of an encoding.  The caller must hold
 *	encodingMutes.
 *
 * Results:
 *	None.
 *
 * Side effects:
 *	Releases the resource for an encoding if it is now unused.
 *	The reference count associated with the encoding is decremented and
 *	the encoding may be deleted if nothing is using it anymore.
 *
 *----------------------------------------------------------------------
 */

static void
FreeEncoding(
    Tcl_Encoding encoding)
{
    Encoding *encodingPtr = (Encoding *) encoding;

    if (encodingPtr == NULL) {
	return;
    }
    if (encodingPtr->refCount<=0) {
	Tcl_Panic("FreeEncoding: refcount problem !!!");
    }
    if (encodingPtr->refCount-- <= 1) {
	if (encodingPtr->freeProc != NULL) {
	    encodingPtr->freeProc(encodingPtr->clientData);
	}
	if (encodingPtr->hPtr != NULL) {
	    Tcl_DeleteHashEntry(encodingPtr->hPtr);
	}
	if (encodingPtr->name) {
	    ckfree(encodingPtr->name);
	}
	ckfree(encodingPtr);
    }
}

/*
 *-------------------------------------------------------------------------
 *
 * Tcl_GetEncodingName --
 *
 *	Given an encoding, return the name that was used to constuct the
 *	encoding.
 *
 * Results:
 *	The name of the encoding.
 *
 * Side effects:
 *	None.
 *
 *---------------------------------------------------------------------------
 */

const char *
Tcl_GetEncodingName(
    Tcl_Encoding encoding)	/* The encoding whose name to fetch. */
{
    if (encoding == NULL) {
	encoding = systemEncoding;
    }

    return ((Encoding *) encoding)->name;
}

/*
 *-------------------------------------------------------------------------
 *
 * Tcl_GetEncodingNames --
 *
 *	Get the list of all known encodings, including the ones stored as
 *	files on disk in the encoding path.
 *
 * Results:
 *	Modifies interp's result object to hold a list of all the available
 *	encodings.
 *
 * Side effects:
 *	None.
 *
 *-------------------------------------------------------------------------
 */

void
Tcl_GetEncodingNames(
    Tcl_Interp *interp)		/* Interp to hold result. */
{
    Tcl_HashTable table;
    Tcl_HashSearch search;
    Tcl_HashEntry *hPtr;
    Tcl_Obj *map, *name, *result = Tcl_NewObj();
    Tcl_DictSearch mapSearch;
    int dummy, done = 0;

    Tcl_InitObjHashTable(&table);

    /*
     * Copy encoding names from loaded encoding table to table.
     */

    Tcl_MutexLock(&encodingMutex);
    for (hPtr = Tcl_FirstHashEntry(&encodingTable, &search); hPtr != NULL;
	    hPtr = Tcl_NextHashEntry(&search)) {
	Encoding *encodingPtr = (Encoding *)Tcl_GetHashValue(hPtr);

	Tcl_CreateHashEntry(&table,
		Tcl_NewStringObj(encodingPtr->name, -1), &dummy);
    }
    Tcl_MutexUnlock(&encodingMutex);

    FillEncodingFileMap();
    map = TclGetProcessGlobalValue(&encodingFileMap);

    /*
     * Copy encoding names from encoding file map to table.
     */

    Tcl_DictObjFirst(NULL, map, &mapSearch, &name, NULL, &done);
    for (; !done; Tcl_DictObjNext(&mapSearch, &name, NULL, &done)) {
	Tcl_CreateHashEntry(&table, name, &dummy);
    }

    /*
     * Pull all encoding names from table into the result list.
     */

    for (hPtr = Tcl_FirstHashEntry(&table, &search); hPtr != NULL;
	    hPtr = Tcl_NextHashEntry(&search)) {
	Tcl_ListObjAppendElement(NULL, result,
		(Tcl_Obj *) Tcl_GetHashKey(&table, hPtr));
    }
    Tcl_SetObjResult(interp, result);
    Tcl_DeleteHashTable(&table);
}

/*
 *------------------------------------------------------------------------
 *
 * Tcl_SetSystemEncoding --
 *
 *	Sets the default encoding that should be used whenever the user passes
 *	a NULL value in to one of the conversion routines. If the supplied
 *	name is NULL, the system encoding is reset to the default system
 *	encoding.
 *
 * Results:
 *	The return value is TCL_OK if the system encoding was successfully set
 *	to the encoding specified by name, TCL_ERROR otherwise. If TCL_ERROR
 *	is returned, an error message is left in interp's result object,
 *	unless interp was NULL.
 *
 * Side effects:
 *	The reference count of the new system encoding is incremented. The
 *	reference count of the old system encoding is decremented and it may
 *	be freed. All VFS cached information is invalidated.
 *
 *------------------------------------------------------------------------
 */

int
Tcl_SetSystemEncoding(
    Tcl_Interp *interp,		/* Interp for error reporting, if not NULL. */
    const char *name)		/* The name of the desired encoding, or NULL/""
				 * to reset to default encoding. */
{
    Tcl_Encoding encoding;
    Encoding *encodingPtr;

    if (!name || !*name) {
	Tcl_MutexLock(&encodingMutex);
	encoding = defaultEncoding;
	encodingPtr = (Encoding *) encoding;
	encodingPtr->refCount++;
	Tcl_MutexUnlock(&encodingMutex);
    } else {
	encoding = Tcl_GetEncoding(interp, name);
	if (encoding == NULL) {
	    return TCL_ERROR;
	}
    }

    Tcl_MutexLock(&encodingMutex);
    FreeEncoding(systemEncoding);
    systemEncoding = encoding;
    Tcl_MutexUnlock(&encodingMutex);
    Tcl_FSMountsChanged(NULL);

    return TCL_OK;
}

/*
 *---------------------------------------------------------------------------
 *
 * Tcl_CreateEncoding --
 *
 *	Defines a new encoding, along with the functions that are used to
 *	convert to and from Unicode.
 *
 * Results:
 *	Returns a token that represents the encoding. If an encoding with the
 *	same name already existed, the old encoding token remains valid and
 *	continues to behave as it used to, and is eventually garbage collected
 *	when the last reference to it goes away. Any subsequent calls to
 *	Tcl_GetEncoding with the specified name retrieve the most recent
 *	encoding token.
 *
 * Side effects:
 *	A new record having the name of the encoding is entered into a table of
 *	encodings visible to all interpreters.  For each call to this function,
 *	there should eventually be a call to Tcl_FreeEncoding, which cleans
 *	deletes the record in the table when an encoding is no longer needed.
 *
 *---------------------------------------------------------------------------
 */

Tcl_Encoding
Tcl_CreateEncoding(
    const Tcl_EncodingType *typePtr)
				/* The encoding type. */
{
    Tcl_HashEntry *hPtr;
    int isNew;
    Encoding *encodingPtr;
    char *name;

    Tcl_MutexLock(&encodingMutex);
    hPtr = Tcl_CreateHashEntry(&encodingTable, typePtr->encodingName, &isNew);
    if (isNew == 0) {
	/*
	 * Remove old encoding from hash table, but don't delete it until last
	 * reference goes away.
	 */

	encodingPtr = (Encoding *)Tcl_GetHashValue(hPtr);
	encodingPtr->hPtr = NULL;
    }

    name = (char *)ckalloc(strlen(typePtr->encodingName) + 1);

    encodingPtr = (Encoding *)ckalloc(sizeof(Encoding));
    encodingPtr->name		= strcpy(name, typePtr->encodingName);
    encodingPtr->toUtfProc	= typePtr->toUtfProc;
    encodingPtr->fromUtfProc	= typePtr->fromUtfProc;
    encodingPtr->freeProc	= typePtr->freeProc;
    encodingPtr->nullSize	= typePtr->nullSize;
    encodingPtr->clientData	= typePtr->clientData;
    if (typePtr->nullSize == 1) {
	encodingPtr->lengthProc = (LengthProc *) strlen;
    } else {
	encodingPtr->lengthProc = (LengthProc *) unilen;
    }
    encodingPtr->refCount	= 1;
    encodingPtr->hPtr		= hPtr;
    Tcl_SetHashValue(hPtr, encodingPtr);

    Tcl_MutexUnlock(&encodingMutex);

    return (Tcl_Encoding) encodingPtr;
}

/*
 *-------------------------------------------------------------------------
 *
 * Tcl_ExternalToUtfDString --
 *
 *	Convert a source buffer from the specified encoding into UTF-8. If any
 *	of the bytes in the source buffer are invalid or cannot be represented
 *	in the target encoding, a default fallback character will be
 *	substituted.
 *
 * Results:
 *	The converted bytes are stored in the DString, which is then NULL
 *	terminated. The return value is a pointer to the value stored in the
 *	DString.
 *
 * Side effects:
 *	None.
 *
 *-------------------------------------------------------------------------
 */

char *
Tcl_ExternalToUtfDString(
    Tcl_Encoding encoding,	/* The encoding for the source string, or NULL
				 * for the default system encoding. */
    const char *src,		/* Source string in specified encoding. */
    int srcLen,			/* Source string length in bytes, or < 0 for
				 * encoding-specific string length. */
    Tcl_DString *dstPtr)	/* Uninitialized or free DString in which the
				 * converted string is stored. */
{
    char *dst;
    Tcl_EncodingState state;
    const Encoding *encodingPtr;
    int flags, dstLen, result, soFar, srcRead, dstWrote, dstChars;

    Tcl_DStringInit(dstPtr);
    dst = Tcl_DStringValue(dstPtr);
    dstLen = dstPtr->spaceAvl - 1;

    if (encoding == NULL) {
	encoding = systemEncoding;
    }
    encodingPtr = (Encoding *) encoding;

    if (src == NULL) {
	srcLen = 0;
    } else if (srcLen < 0) {
	srcLen = encodingPtr->lengthProc(src);
    }

    flags = TCL_ENCODING_START | TCL_ENCODING_END;

    while (1) {
	result = encodingPtr->toUtfProc(encodingPtr->clientData, src, srcLen,
		flags, &state, dst, dstLen, &srcRead, &dstWrote, &dstChars);
	soFar = dst + dstWrote - Tcl_DStringValue(dstPtr);

	if (result != TCL_CONVERT_NOSPACE) {
	    Tcl_DStringSetLength(dstPtr, soFar);
	    return Tcl_DStringValue(dstPtr);
	}

	flags &= ~TCL_ENCODING_START;
	src += srcRead;
	srcLen -= srcRead;
	if (Tcl_DStringLength(dstPtr) == 0) {
	    Tcl_DStringSetLength(dstPtr, dstLen);
	}
	Tcl_DStringSetLength(dstPtr, 2 * Tcl_DStringLength(dstPtr) + 1);
	dst = Tcl_DStringValue(dstPtr) + soFar;
	dstLen = Tcl_DStringLength(dstPtr) - soFar - 1;
    }
}

/*
 *-------------------------------------------------------------------------
 *
 * Tcl_ExternalToUtf --
 *
 *	Convert a source buffer from the specified encoding into UTF-8.
 *
 * Results:
 *	The return value is one of TCL_OK, TCL_CONVERT_MULTIBYTE,
 *	TCL_CONVERT_SYNTAX, TCL_CONVERT_UNKNOWN, or TCL_CONVERT_NOSPACE, as
 *	documented in tcl.h.
 *
 * Side effects:
 *	The converted bytes are stored in the output buffer.
 *
 *-------------------------------------------------------------------------
 */

int
Tcl_ExternalToUtf(
    Tcl_Interp *interp,		/* Interp for error return, if not NULL. */
    Tcl_Encoding encoding,	/* The encoding for the source string, or NULL
				 * for the default system encoding. */
    const char *src,		/* Source string in specified encoding. */
    int srcLen,			/* Source string length in bytes, or < 0 for
				 * encoding-specific string length. */
    int flags,			/* Conversion control flags. */
    Tcl_EncodingState *statePtr,/* Place for conversion routine to store state
				 * information used during a piecewise
				 * conversion. Contents of statePtr are
				 * initialized and/or reset by conversion
				 * routine under control of flags argument. */
    char *dst,			/* Output buffer in which converted string is
				 * stored. */
    int dstLen,			/* The maximum length of output buffer in
				 * bytes. */
    int *srcReadPtr,		/* Filled with the number of bytes from the
				 * source string that were converted. This may
				 * be less than the original source length if
				 * there was a problem converting some source
				 * characters. */
    int *dstWrotePtr,		/* Filled with the number of bytes that were
				 * stored in the output buffer as a result of
				 * the conversion. */
    int *dstCharsPtr)		/* Filled with the number of characters that
				 * correspond to the bytes stored in the
				 * output buffer. */
{
    const Encoding *encodingPtr;
    int result, srcRead, dstWrote, dstChars = 0;
    int noTerminate = flags & TCL_ENCODING_NO_TERMINATE;
    int charLimited = (flags & TCL_ENCODING_CHAR_LIMIT) && dstCharsPtr;
    int maxChars = INT_MAX;
    Tcl_EncodingState state;

    if (encoding == NULL) {
	encoding = systemEncoding;
    }
    encodingPtr = (Encoding *) encoding;

    if (src == NULL) {
	srcLen = 0;
    } else if (srcLen < 0) {
	srcLen = encodingPtr->lengthProc(src);
    }
    if (statePtr == NULL) {
	flags |= TCL_ENCODING_START | TCL_ENCODING_END;
	statePtr = &state;
    }
    if (srcReadPtr == NULL) {
	srcReadPtr = &srcRead;
    }
    if (dstWrotePtr == NULL) {
	dstWrotePtr = &dstWrote;
    }
    if (dstCharsPtr == NULL) {
	dstCharsPtr = &dstChars;
	flags &= ~TCL_ENCODING_CHAR_LIMIT;
    } else if (charLimited) {
	maxChars = *dstCharsPtr;
    }

    if (!noTerminate) {
	/*
	 * If there are any null characters in the middle of the buffer,
	 * they will converted to the UTF-8 null character (\xC080). To get
	 * the actual \0 at the end of the destination buffer, we need to
	 * append it manually.  First make room for it...
	 */

	dstLen--;
    }
    do {
	int savedFlags = flags;
	Tcl_EncodingState savedState = *statePtr;

	result = encodingPtr->toUtfProc(encodingPtr->clientData, src, srcLen,
		flags, statePtr, dst, dstLen, srcReadPtr, dstWrotePtr,
		dstCharsPtr);
	if (*dstCharsPtr <= maxChars) {
	    break;
	}
	dstLen = Tcl_UtfAtIndex(dst, maxChars) - dst + (TCL_UTF_MAX - 1);
	flags = savedFlags;
	*statePtr = savedState;
    } while (1);
    if (!noTerminate) {
	/* ...and then append it */

	dst[*dstWrotePtr] = '\0';
    }

    return result;
}

/*
 *-------------------------------------------------------------------------
 *
 * Tcl_UtfToExternalDString --
 *
 *	Convert a source buffer from UTF-8 to the specified encoding. If any
 *	of the bytes in the source buffer are invalid or cannot be represented
 *	in the target encoding, a default fallback character is substituted.
 *
 * Results:
 *	The converted bytes are stored in the DString, which is then NULL
 *	terminated in an encoding-specific manner. The return value is a
 *	pointer to the value stored in the DString.
 *
 * Side effects:
 *	None.
 *
 *-------------------------------------------------------------------------
 */

char *
Tcl_UtfToExternalDString(
    Tcl_Encoding encoding,	/* The encoding for the converted string, or
				 * NULL for the default system encoding. */
    const char *src,		/* Source string in UTF-8. */
    int srcLen,			/* Source string length in bytes, or < 0 for
				 * strlen(). */
    Tcl_DString *dstPtr)	/* Uninitialized or free DString in which the
				 * converted string is stored. */
{
    char *dst;
    Tcl_EncodingState state;
    const Encoding *encodingPtr;
    int flags, dstLen, result, soFar, srcRead, dstWrote, dstChars;

    Tcl_DStringInit(dstPtr);
    dst = Tcl_DStringValue(dstPtr);
    dstLen = dstPtr->spaceAvl - 1;

    if (encoding == NULL) {
	encoding = systemEncoding;
    }
    encodingPtr = (Encoding *) encoding;

    if (src == NULL) {
	srcLen = 0;
    } else if (srcLen < 0) {
	srcLen = strlen(src);
    }
    flags = TCL_ENCODING_START | TCL_ENCODING_END;
    while (1) {
	result = encodingPtr->fromUtfProc(encodingPtr->clientData, src,
		srcLen, flags, &state, dst, dstLen, &srcRead, &dstWrote,
		&dstChars);
	soFar = dst + dstWrote - Tcl_DStringValue(dstPtr);

	if (result != TCL_CONVERT_NOSPACE) {
	    if (encodingPtr->nullSize == 2) {
		Tcl_DStringSetLength(dstPtr, soFar + 1);
	    }
	    Tcl_DStringSetLength(dstPtr, soFar);
	    return Tcl_DStringValue(dstPtr);
	}

	flags &= ~TCL_ENCODING_START;
	src += srcRead;
	srcLen -= srcRead;
	if (Tcl_DStringLength(dstPtr) == 0) {
	    Tcl_DStringSetLength(dstPtr, dstLen);
	}
	Tcl_DStringSetLength(dstPtr, 2 * Tcl_DStringLength(dstPtr) + 1);
	dst = Tcl_DStringValue(dstPtr) + soFar;
	dstLen = Tcl_DStringLength(dstPtr) - soFar - 1;
    }
}

/*
 *-------------------------------------------------------------------------
 *
 * Tcl_UtfToExternal --
 *
 *	Convert a buffer from UTF-8 into the specified encoding.
 *
 * Results:
 *	The return value is one of TCL_OK, TCL_CONVERT_MULTIBYTE,
 *	TCL_CONVERT_SYNTAX, TCL_CONVERT_UNKNOWN, or TCL_CONVERT_NOSPACE, as
 *	documented in tcl.h.
 *
 * Side effects:
 *	The converted bytes are stored in the output buffer.
 *
 *-------------------------------------------------------------------------
 */

int
Tcl_UtfToExternal(
    Tcl_Interp *interp,		/* Interp for error return, if not NULL. */
    Tcl_Encoding encoding,	/* The encoding for the converted string, or
				 * NULL for the default system encoding. */
    const char *src,		/* Source string in UTF-8. */
    int srcLen,			/* Source string length in bytes, or < 0 for
				 * strlen(). */
    int flags,			/* Conversion control flags. */
    Tcl_EncodingState *statePtr,/* Place for conversion routine to store state
				 * information used during a piecewise
				 * conversion. Contents of statePtr are
				 * initialized and/or reset by conversion
				 * routine under control of flags argument. */
    char *dst,			/* Output buffer in which converted string
				 * is stored. */
    int dstLen,			/* The maximum length of output buffer in
				 * bytes. */
    int *srcReadPtr,		/* Filled with the number of bytes from the
				 * source string that were converted. This may
				 * be less than the original source length if
				 * there was a problem converting some source
				 * characters. */
    int *dstWrotePtr,		/* Filled with the number of bytes that were
				 * stored in the output buffer as a result of
				 * the conversion. */
    int *dstCharsPtr)		/* Filled with the number of characters that
				 * correspond to the bytes stored in the
				 * output buffer. */
{
    const Encoding *encodingPtr;
    int result, srcRead, dstWrote, dstChars;
    Tcl_EncodingState state;

    if (encoding == NULL) {
	encoding = systemEncoding;
    }
    encodingPtr = (Encoding *) encoding;

    if (src == NULL) {
	srcLen = 0;
    } else if (srcLen < 0) {
	srcLen = strlen(src);
    }
    if (statePtr == NULL) {
	flags |= TCL_ENCODING_START | TCL_ENCODING_END;
	statePtr = &state;
    }
    if (srcReadPtr == NULL) {
	srcReadPtr = &srcRead;
    }
    if (dstWrotePtr == NULL) {
	dstWrotePtr = &dstWrote;
    }
    if (dstCharsPtr == NULL) {
	dstCharsPtr = &dstChars;
    }

    dstLen -= encodingPtr->nullSize;
    result = encodingPtr->fromUtfProc(encodingPtr->clientData, src, srcLen,
	    flags, statePtr, dst, dstLen, srcReadPtr, dstWrotePtr,
	    dstCharsPtr);
    if (encodingPtr->nullSize == 2) {
	dst[*dstWrotePtr + 1] = '\0';
    }
    dst[*dstWrotePtr] = '\0';

    return result;
}

/*
 *---------------------------------------------------------------------------
 *
 * Tcl_FindExecutable --
 *
 *	This function computes the absolute path name of the current
 *	application, given its argv[0] value.
 *
 * Results:
 *	None.
 *
 * Side effects:
 *	The absolute pathname for the application is computed and stored to be
 *	returned later by [info nameofexecutable].
 *
 *---------------------------------------------------------------------------
 */
#undef Tcl_FindExecutable
void
Tcl_FindExecutable(
    const char *argv0)		/* The value of the application's argv[0]
				 * (native). */
{
    TclInitSubsystems();
    TclpSetInitialEncodings();
    TclpFindExecutable(argv0);
}

/*
 *---------------------------------------------------------------------------
 *
 * OpenEncodingFileChannel --
 *
 *	Open the file believed to hold data for the encoding, "name".
 *
 * Results:
 *	Returns the readable Tcl_Channel from opening the file, or NULL if the
 *	file could not be successfully opened. If NULL was returned, an error
 *	message is left in interp's result object, unless interp was NULL.
 *
 * Side effects:
 *	Channel may be opened. Information about the filesystem may be cached
 *	to speed later calls.
 *
 *---------------------------------------------------------------------------
 */

static Tcl_Channel
OpenEncodingFileChannel(
    Tcl_Interp *interp,		/* Interp for error reporting, if not NULL. */
    const char *name)		/* The name of the encoding file on disk and
				 * also the name for new encoding. */
{
    Tcl_Obj *nameObj = Tcl_NewStringObj(name, -1);
    Tcl_Obj *fileNameObj = Tcl_DuplicateObj(nameObj);
    Tcl_Obj *searchPath = Tcl_DuplicateObj(Tcl_GetEncodingSearchPath());
    Tcl_Obj *map = TclGetProcessGlobalValue(&encodingFileMap);
    Tcl_Obj **dir, *path, *directory = NULL;
    Tcl_Channel chan = NULL;
    int i, numDirs;

    Tcl_ListObjGetElements(NULL, searchPath, &numDirs, &dir);
    Tcl_IncrRefCount(nameObj);
    Tcl_AppendToObj(fileNameObj, ".enc", -1);
    Tcl_IncrRefCount(fileNameObj);
    Tcl_DictObjGet(NULL, map, nameObj, &directory);

    /*
     * Check that any cached directory is still on the encoding search path.
     */

    if (NULL != directory) {
	int verified = 0;

	for (i=0; i<numDirs && !verified; i++) {
	    if (dir[i] == directory) {
		verified = 1;
	    }
	}
	if (!verified) {
	    const char *dirString = TclGetString(directory);

	    for (i=0; i<numDirs && !verified; i++) {
		if (strcmp(dirString, TclGetString(dir[i])) == 0) {
		    verified = 1;
		}
	    }
	}
	if (!verified) {
	    /*
	     * Directory no longer on the search path. Remove from cache.
	     */

	    map = Tcl_DuplicateObj(map);
	    Tcl_DictObjRemove(NULL, map, nameObj);
	    TclSetProcessGlobalValue(&encodingFileMap, map, NULL);
	    directory = NULL;
	}
    }

    if (NULL != directory) {
	/*
	 * Got a directory from the cache. Try to use it first.
	 */

	Tcl_IncrRefCount(directory);
	path = Tcl_FSJoinToPath(directory, 1, &fileNameObj);
	Tcl_IncrRefCount(path);
	Tcl_DecrRefCount(directory);
	chan = Tcl_FSOpenFileChannel(NULL, path, "r", 0);
	Tcl_DecrRefCount(path);
    }

    /*
     * Scan the search path until we find it.
     */

    for (i=0; i<numDirs && (chan == NULL); i++) {
	path = Tcl_FSJoinToPath(dir[i], 1, &fileNameObj);
	Tcl_IncrRefCount(path);
	chan = Tcl_FSOpenFileChannel(NULL, path, "r", 0);
	Tcl_DecrRefCount(path);
	if (chan != NULL) {
	    /*
	     * Save directory in the cache.
	     */

	    map = Tcl_DuplicateObj(TclGetProcessGlobalValue(&encodingFileMap));
	    Tcl_DictObjPut(NULL, map, nameObj, dir[i]);
	    TclSetProcessGlobalValue(&encodingFileMap, map, NULL);
	}
    }

    if ((NULL == chan) && (interp != NULL)) {
	Tcl_SetObjResult(interp, Tcl_ObjPrintf(
		"unknown encoding \"%s\"", name));
	Tcl_SetErrorCode(interp, "TCL", "LOOKUP", "ENCODING", name, NULL);
    }
    Tcl_DecrRefCount(fileNameObj);
    Tcl_DecrRefCount(nameObj);
    Tcl_DecrRefCount(searchPath);

    return chan;
}

/*
 *---------------------------------------------------------------------------
 *
 * LoadEncodingFile --
 *
 *	Read a file that describes an encoding and create a new Encoding from
 *	the data.
 *
 * Results:
 *	The return value is the newly loaded Tcl_Encoding or NULL if the file
 *	didn't exist or could not be processed. If NULL is returned and interp
 *	is not NULL, an error message is left in interp's result object.
 *
 * Side effects:
 *	A corresponding encoding file might be read from persistent storage, in
 *	which case LoadTableEncoding is called.
 *
 *---------------------------------------------------------------------------
 */

static Tcl_Encoding
LoadEncodingFile(
    Tcl_Interp *interp,		/* Interp for error reporting, if not NULL. */
    const char *name)		/* The name of both the encoding file
				 * and the new encoding. */
{
    Tcl_Channel chan = NULL;
    Tcl_Encoding encoding = NULL;
    int ch;

    chan = OpenEncodingFileChannel(interp, name);
    if (chan == NULL) {
	return NULL;
    }

    Tcl_SetChannelOption(NULL, chan, "-encoding", "utf-8");

    while (1) {
	Tcl_DString ds;

	Tcl_DStringInit(&ds);
	Tcl_Gets(chan, &ds);
	ch = Tcl_DStringValue(&ds)[0];
	Tcl_DStringFree(&ds);
	if (ch != '#') {
	    break;
	}
    }

    switch (ch) {
    case 'S':
	encoding = LoadTableEncoding(name, ENCODING_SINGLEBYTE, chan);
	break;
    case 'D':
	encoding = LoadTableEncoding(name, ENCODING_DOUBLEBYTE, chan);
	break;
    case 'M':
	encoding = LoadTableEncoding(name, ENCODING_MULTIBYTE, chan);
	break;
    case 'E':
	encoding = LoadEscapeEncoding(name, chan);
	break;
    }
    if ((encoding == NULL) && (interp != NULL)) {
	Tcl_SetObjResult(interp, Tcl_ObjPrintf(
		"invalid encoding file \"%s\"", name));
	Tcl_SetErrorCode(interp, "TCL", "LOOKUP", "ENCODING", name, NULL);
    }
    Tcl_Close(NULL, chan);

    return encoding;
}

/*
 *-------------------------------------------------------------------------
 *
 * LoadTableEncoding --
 *
 *	Helper function for LoadEncodingFile().  Creates a Tcl_EncodingType
 *	structure along with its corresponding TableEncodingData structure, and
 *	passes it to Tcl_Createncoding.
 *
 *	The file contains binary data but begins with a marker to indicate
 *	byte-ordering so a single binary file can be read on big or
 *	little-endian systems.
 *
 * Results:
 *	Returns the new Tcl_Encoding,  or NULL if it could could
 *	not be created because the file contained invalid data.
 *
 * Side effects:
 *	See Tcl_CreateEncoding().
 *
 *-------------------------------------------------------------------------
 */

static Tcl_Encoding
LoadTableEncoding(
    const char *name,		/* Name of the new encoding. */
    int type,			/* Type of encoding (ENCODING_?????). */
    Tcl_Channel chan)		/* File containing new encoding. */
{
    Tcl_DString lineString;
    Tcl_Obj *objPtr;
    char *line;
    int i, hi, lo, numPages, symbol, fallback, len;
    unsigned char used[256];
    unsigned size;
    TableEncodingData *dataPtr;
    unsigned short *pageMemPtr, *page;
    Tcl_EncodingType encType;

    /*
     * Speed over memory. Use a full 256 character table to decode hex
     * sequences in the encoding files.
     */

    static const char staticHex[] = {
      0,  0,  0,  0,  0,  0,  0, 0, 0, 0, 0, 0, 0, 0, 0, 0, /*   0 ...  15 */
      0,  0,  0,  0,  0,  0,  0, 0, 0, 0, 0, 0, 0, 0, 0, 0, /*  16 ...  31 */
      0,  0,  0,  0,  0,  0,  0, 0, 0, 0, 0, 0, 0, 0, 0, 0, /*  32 ...  47 */
      0,  1,  2,  3,  4,  5,  6, 7, 8, 9, 0, 0, 0, 0, 0, 0, /*  48 ...  63 */
      0, 10, 11, 12, 13, 14, 15, 0, 0, 0, 0, 0, 0, 0, 0, 0, /*  64 ...  79 */
      0,  0,  0,  0,  0,  0,  0, 0, 0, 0, 0, 0, 0, 0, 0, 0, /*  80 ...  95 */
      0, 10, 11, 12, 13, 14, 15, 0, 0, 0, 0, 0, 0, 0, 0, 0, /*  96 ... 111 */
      0,  1,  2,  3,  4,  5,  6, 7, 8, 9, 0, 0, 0, 0, 0, 0, /* 112 ... 127 */
      0,  0,  0,  0,  0,  0,  0, 0, 0, 0, 0, 0, 0, 0, 0, 0, /* 128 ... 143 */
      0,  0,  0,  0,  0,  0,  0, 0, 0, 0, 0, 0, 0, 0, 0, 0, /* 144 ... 159 */
      0,  0,  0,  0,  0,  0,  0, 0, 0, 0, 0, 0, 0, 0, 0, 0, /* 160 ... 175 */
      0,  0,  0,  0,  0,  0,  0, 0, 0, 0, 0, 0, 0, 0, 0, 0, /* 176 ... 191 */
      0,  0,  0,  0,  0,  0,  0, 0, 0, 0, 0, 0, 0, 0, 0, 0, /* 192 ... 207 */
      0,  0,  0,  0,  0,  0,  0, 0, 0, 0, 0, 0, 0, 0, 0, 0, /* 208 ... 223 */
      0,  0,  0,  0,  0,  0,  0, 0, 0, 0, 0, 0, 0, 0, 0, 0, /* 224 ... 239 */
      0,  0,  0,  0,  0,  0,  0, 0, 0, 0, 0, 0, 0, 0, 0, 0, /* 240 ... 255 */
    };

    Tcl_DStringInit(&lineString);
    if (Tcl_Gets(chan, &lineString) == -1) {
	return NULL;
    }
    line = Tcl_DStringValue(&lineString);

    fallback = (int) strtol(line, &line, 16);
    symbol = (int) strtol(line, &line, 10);
    numPages = (int) strtol(line, &line, 10);
    Tcl_DStringFree(&lineString);

    if (numPages < 0) {
	numPages = 0;
    } else if (numPages > 256) {
	numPages = 256;
    }

    memset(used, 0, sizeof(used));

#undef PAGESIZE
#define PAGESIZE    (256 * sizeof(unsigned short))

    dataPtr = (TableEncodingData *)ckalloc(sizeof(TableEncodingData));
    memset(dataPtr, 0, sizeof(TableEncodingData));

    dataPtr->fallback = fallback;

    /*
     * Read the table that maps characters to Unicode. Performs a single
     * malloc to get the memory for the array and all the pages needed by the
     * array.
     */

    size = 256 * sizeof(unsigned short *) + numPages * PAGESIZE;
    dataPtr->toUnicode = (unsigned short **)ckalloc(size);
    memset(dataPtr->toUnicode, 0, size);
    pageMemPtr = (unsigned short *) (dataPtr->toUnicode + 256);

    TclNewObj(objPtr);
    Tcl_IncrRefCount(objPtr);
    for (i = 0; i < numPages; i++) {
	int ch;
	const char *p;
	int expected = 3 + 16 * (16 * 4 + 1);

	if (Tcl_ReadChars(chan, objPtr, expected, 0) != expected) {
	    return NULL;
	}
	p = TclGetString(objPtr);
	hi = (staticHex[UCHAR(p[0])] << 4) + staticHex[UCHAR(p[1])];
	dataPtr->toUnicode[hi] = pageMemPtr;
	p += 2;
	for (lo = 0; lo < 256; lo++) {
	    if ((lo & 0x0F) == 0) {
		p++;
	    }
	    ch = (staticHex[UCHAR(p[0])] << 12) + (staticHex[UCHAR(p[1])] << 8)
		    + (staticHex[UCHAR(p[2])] << 4) + staticHex[UCHAR(p[3])];
	    if (ch != 0) {
		used[ch >> 8] = 1;
	    }
	    *pageMemPtr = (unsigned short) ch;
	    pageMemPtr++;
	    p += 4;
	}
    }
    TclDecrRefCount(objPtr);

    if (type == ENCODING_DOUBLEBYTE) {
	memset(dataPtr->prefixBytes, 1, sizeof(dataPtr->prefixBytes));
    } else {
	for (hi = 1; hi < 256; hi++) {
	    if (dataPtr->toUnicode[hi] != NULL) {
		dataPtr->prefixBytes[hi] = 1;
	    }
	}
    }

    /*
     * Invert the toUnicode array to produce the fromUnicode array. Performs a
     * single malloc to get the memory for the array and all the pages needed
     * by the array. While reading in the toUnicode array remember what
     * pages are needed for the fromUnicode array.
     */

    if (symbol) {
	used[0] = 1;
    }
    numPages = 0;
    for (hi = 0; hi < 256; hi++) {
	if (used[hi]) {
	    numPages++;
	}
    }
    size = 256 * sizeof(unsigned short *) + numPages * PAGESIZE;
    dataPtr->fromUnicode = (unsigned short **)ckalloc(size);
    memset(dataPtr->fromUnicode, 0, size);
    pageMemPtr = (unsigned short *) (dataPtr->fromUnicode + 256);

    for (hi = 0; hi < 256; hi++) {
	if (dataPtr->toUnicode[hi] == NULL) {
	    dataPtr->toUnicode[hi] = emptyPage;
	    continue;
	}
	for (lo = 0; lo < 256; lo++) {
	    int ch = dataPtr->toUnicode[hi][lo];

	    if (ch != 0) {
		page = dataPtr->fromUnicode[ch >> 8];
		if (page == NULL) {
		    page = pageMemPtr;
		    pageMemPtr += 256;
		    dataPtr->fromUnicode[ch >> 8] = page;
		}
		page[ch & 0xFF] = (unsigned short) ((hi << 8) + lo);
	    }
	}
    }
    if (type == ENCODING_MULTIBYTE) {
	/*
	 * If multibyte encodings don't have a backslash character, define
	 * one. Otherwise, on Windows, native file names don't work because
	 * the backslash in the file name maps to the unknown character
	 * (question mark) when converting from UTF-8 to external encoding.
	 */

	if (dataPtr->fromUnicode[0] != NULL) {
	    if (dataPtr->fromUnicode[0]['\\'] == '\0') {
		dataPtr->fromUnicode[0]['\\'] = '\\';
	    }
	}
    }
    if (symbol) {
	/*
	 * Make a special symbol encoding that maps each symbol character from
	 * its Unicode code point down into page 0, and also ensure that each
	 * characters on page 0 maps to itself so that a symbol font can be
	 * used to display a simple string like "abcd" and have alpha, beta,
	 * chi, delta show up, rather than have "unknown" chars show up because
	 * strictly speaking the symbol font doesn't have glyphs for those low
	 * ASCII chars.
	 */

	page = dataPtr->fromUnicode[0];
	if (page == NULL) {
	    page = pageMemPtr;
	    dataPtr->fromUnicode[0] = page;
	}
	for (lo = 0; lo < 256; lo++) {
	    if (dataPtr->toUnicode[0][lo] != 0) {
		page[lo] = (unsigned short) lo;
	    }
	}
    }
    for (hi = 0; hi < 256; hi++) {
	if (dataPtr->fromUnicode[hi] == NULL) {
	    dataPtr->fromUnicode[hi] = emptyPage;
	}
    }

    /*
     * For trailing 'R'everse encoding, see [Patch 689341]
     */

    Tcl_DStringInit(&lineString);

    /*
     * Skip leading empty lines.
     */

    while ((len = Tcl_Gets(chan, &lineString)) == 0) {
	/* empty body */
    }
    if (len < 0) {
	goto doneParse;
    }

    /*
     * Require that it starts with an 'R'.
     */

    line = Tcl_DStringValue(&lineString);
    if (line[0] != 'R') {
	goto doneParse;
    }

    /*
     * Read lines until EOF.
     */

    for (TclDStringClear(&lineString);
	    (len = Tcl_Gets(chan, &lineString)) >= 0;
	    TclDStringClear(&lineString)) {
	const unsigned char *p;
	int to, from;

	/*
	 * Skip short lines.
	 */

	if (len < 5) {
	    continue;
	}

	/*
	 * Parse the line as a sequence of hex digits.
	 */

	p = (const unsigned char *) Tcl_DStringValue(&lineString);
	to = (staticHex[p[0]] << 12) + (staticHex[p[1]] << 8)
		+ (staticHex[p[2]] << 4) + staticHex[p[3]];
	if (to == 0) {
	    continue;
	}
	for (p += 5, len -= 5; len >= 0 && *p; p += 5, len -= 5) {
	    from = (staticHex[p[0]] << 12) + (staticHex[p[1]] << 8)
		    + (staticHex[p[2]] << 4) + staticHex[p[3]];
	    if (from == 0) {
		continue;
	    }
	    dataPtr->fromUnicode[from >> 8][from & 0xFF] = to;
	}
    }
  doneParse:
    Tcl_DStringFree(&lineString);

    /*
     * Package everything into an encoding structure.
     */

    encType.encodingName    = name;
    encType.toUtfProc	    = TableToUtfProc;
    encType.fromUtfProc	    = TableFromUtfProc;
    encType.freeProc	    = TableFreeProc;
    encType.nullSize	    = (type == ENCODING_DOUBLEBYTE) ? 2 : 1;
    encType.clientData	    = dataPtr;

    return Tcl_CreateEncoding(&encType);
}

/*
 *-------------------------------------------------------------------------
 *
 * LoadEscapeEncoding --
 *
 *	Helper function for LoadEncodingTable(). Loads a state machine that
 *	converts between Unicode and some other encoding.
 *
 *	File contains text data that describes the escape sequences that are
 *	used to choose an encoding and the associated names for the
 *	sub-encodings.
 *
 * Results:
 *	The return value is the new encoding, or NULL if the encoding could
 *	not be created (because the file contained invalid data).
 *
 * Side effects:
 *	None.
 *
 *-------------------------------------------------------------------------
 */

static Tcl_Encoding
LoadEscapeEncoding(
    const char *name,		/* Name of the new encoding. */
    Tcl_Channel chan)		/* File containing new encoding. */
{
    int i;
    unsigned size;
    Tcl_DString escapeData;
    char init[16], final[16];
    EscapeEncodingData *dataPtr;
    Tcl_EncodingType type;

    init[0] = '\0';
    final[0] = '\0';
    Tcl_DStringInit(&escapeData);

    while (1) {
	int argc;
	const char **argv;
	char *line;
	Tcl_DString lineString;

	Tcl_DStringInit(&lineString);
	if (Tcl_Gets(chan, &lineString) < 0) {
	    break;
	}
	line = Tcl_DStringValue(&lineString);
	if (Tcl_SplitList(NULL, line, &argc, &argv) != TCL_OK) {
	    Tcl_DStringFree(&lineString);
	    continue;
	}
	if (argc >= 2) {
	    if (strcmp(argv[0], "name") == 0) {
		/* do nothing */
	    } else if (strcmp(argv[0], "init") == 0) {
		strncpy(init, argv[1], sizeof(init));
		init[sizeof(init) - 1] = '\0';
	    } else if (strcmp(argv[0], "final") == 0) {
		strncpy(final, argv[1], sizeof(final));
		final[sizeof(final) - 1] = '\0';
	    } else {
		EscapeSubTable est;
		Encoding *e;

		strncpy(est.sequence, argv[1], sizeof(est.sequence));
		est.sequence[sizeof(est.sequence) - 1] = '\0';
		est.sequenceLen = strlen(est.sequence);

		strncpy(est.name, argv[0], sizeof(est.name));
		est.name[sizeof(est.name) - 1] = '\0';

		/*
		 * To avoid infinite recursion in [encoding system iso2022-*]
		 */

		e = (Encoding *) Tcl_GetEncoding(NULL, est.name);
		if ((e != NULL) && (e->toUtfProc != TableToUtfProc)
			&& (e->toUtfProc != Iso88591ToUtfProc)) {
		   Tcl_FreeEncoding((Tcl_Encoding) e);
		   e = NULL;
		}
		est.encodingPtr = e;
		Tcl_DStringAppend(&escapeData, (char *) &est, sizeof(est));
	    }
	}
	ckfree(argv);
	Tcl_DStringFree(&lineString);
    }

    size = sizeof(EscapeEncodingData) - sizeof(EscapeSubTable)
	    + Tcl_DStringLength(&escapeData);
    dataPtr = (EscapeEncodingData *)ckalloc(size);
    dataPtr->initLen = strlen(init);
    memcpy(dataPtr->init, init, dataPtr->initLen + 1);
    dataPtr->finalLen = strlen(final);
    memcpy(dataPtr->final, final, dataPtr->finalLen + 1);
    dataPtr->numSubTables =
	    Tcl_DStringLength(&escapeData) / sizeof(EscapeSubTable);
    memcpy(dataPtr->subTables, Tcl_DStringValue(&escapeData),
	    Tcl_DStringLength(&escapeData));
    Tcl_DStringFree(&escapeData);

    memset(dataPtr->prefixBytes, 0, sizeof(dataPtr->prefixBytes));
    for (i = 0; i < dataPtr->numSubTables; i++) {
	dataPtr->prefixBytes[UCHAR(dataPtr->subTables[i].sequence[0])] = 1;
    }
    if (dataPtr->init[0] != '\0') {
	dataPtr->prefixBytes[UCHAR(dataPtr->init[0])] = 1;
    }
    if (dataPtr->final[0] != '\0') {
	dataPtr->prefixBytes[UCHAR(dataPtr->final[0])] = 1;
    }

    /*
     * Package everything into an encoding structure.
     */

    type.encodingName	= name;
    type.toUtfProc	= EscapeToUtfProc;
    type.fromUtfProc    = EscapeFromUtfProc;
    type.freeProc	= EscapeFreeProc;
    type.nullSize	= 1;
    type.clientData	= dataPtr;

    return Tcl_CreateEncoding(&type);
}

/*
 *-------------------------------------------------------------------------
 *
 * BinaryProc --
 *
 *	The default conversion when no other conversion is specified. No
 *	translation is done; source bytes are copied directly to destination
 *	bytes.
 *
 * Results:
 *	Returns TCL_OK if conversion was successful.
 *
 * Side effects:
 *	None.
 *
 *-------------------------------------------------------------------------
 */

static int
BinaryProc(
    ClientData clientData,	/* Not used. */
    const char *src,		/* Source string (unknown encoding). */
    int srcLen,			/* Source string length in bytes. */
    int flags,			/* Conversion control flags. */
    Tcl_EncodingState *statePtr,/* Place for conversion routine to store state
				 * information used during a piecewise
				 * conversion. Contents of statePtr are
				 * initialized and/or reset by conversion
				 * routine under control of flags argument. */
    char *dst,			/* Output buffer in which converted string is
				 * stored. */
    int dstLen,			/* The maximum length of output buffer in
				 * bytes. */
    int *srcReadPtr,		/* Filled with the number of bytes from the
				 * source string that were converted. */
    int *dstWrotePtr,		/* Filled with the number of bytes that were
				 * stored in the output buffer as a result of
				 * the conversion. */
    int *dstCharsPtr)		/* Filled with the number of characters that
				 * correspond to the bytes stored in the
				 * output buffer. */
{
    int result;

    result = TCL_OK;
    dstLen -= TCL_UTF_MAX - 1;
    if (dstLen < 0) {
	dstLen = 0;
    }
    if ((flags & TCL_ENCODING_CHAR_LIMIT) && srcLen > *dstCharsPtr) {
	srcLen = *dstCharsPtr;
    }
    if (srcLen > dstLen) {
	srcLen = dstLen;
	result = TCL_CONVERT_NOSPACE;
    }

    *srcReadPtr = srcLen;
    *dstWrotePtr = srcLen;
    *dstCharsPtr = srcLen;
    memcpy(dst, src, srcLen);
    return result;
}

/*
 *-------------------------------------------------------------------------
 *
 * UtfIntToUtfExtProc --
 *
 *	Convert from UTF-8 to UTF-8. While converting null-bytes from the
 *	Tcl's internal representation (0xC0, 0x80) to the official
 *	representation (0x00). See UtfToUtfProc for details.
 *
 * Results:
 *	Returns TCL_OK if conversion was successful.
 *
 * Side effects:
 *	None.
 *
 *-------------------------------------------------------------------------
 */

static int
UtfIntToUtfExtProc(
    ClientData clientData,	/* Not used. */
    const char *src,		/* Source string in UTF-8. */
    int srcLen,			/* Source string length in bytes. */
    int flags,			/* Conversion control flags. */
    Tcl_EncodingState *statePtr,/* Place for conversion routine to store state
				 * information used during a piecewise
				 * conversion. Contents of statePtr are
				 * initialized and/or reset by conversion
				 * routine under control of flags argument. */
    char *dst,			/* Output buffer in which converted string
				 * is stored. */
    int dstLen,			/* The maximum length of output buffer in
				 * bytes. */
    int *srcReadPtr,		/* Filled with the number of bytes from the
				 * source string that were converted. This may
				 * be less than the original source length if
				 * there was a problem converting some source
				 * characters. */
    int *dstWrotePtr,		/* Filled with the number of bytes that were
				 * stored in the output buffer as a result of
				 * the conversion. */
    int *dstCharsPtr)		/* Filled with the number of characters that
				 * correspond to the bytes stored in the
				 * output buffer. */
{
    return UtfToUtfProc(clientData, src, srcLen, flags, statePtr, dst, dstLen,
	    srcReadPtr, dstWrotePtr, dstCharsPtr, 1);
}

/*
 *-------------------------------------------------------------------------
 *
 * UtfExtToUtfIntProc --
 *
 *	Convert from UTF-8 to UTF-8 while converting null-bytes from the
 *	official representation (0x00) to Tcl's internal representation (0xC0,
 *	0x80). See UtfToUtfProc for details.
 *
 * Results:
 *	Returns TCL_OK if conversion was successful.
 *
 * Side effects:
 *	None.
 *
 *-------------------------------------------------------------------------
 */

static int
UtfExtToUtfIntProc(
    ClientData clientData,	/* Not used. */
    const char *src,		/* Source string in UTF-8. */
    int srcLen,			/* Source string length in bytes. */
    int flags,			/* Conversion control flags. */
    Tcl_EncodingState *statePtr,/* Place for conversion routine to store state
				 * information used during a piecewise
				 * conversion. Contents of statePtr are
				 * initialized and/or reset by conversion
				 * routine under control of flags argument. */
    char *dst,			/* Output buffer in which converted string is
				 * stored. */
    int dstLen,			/* The maximum length of output buffer in
				 * bytes. */
    int *srcReadPtr,		/* Filled with the number of bytes from the
				 * source string that were converted. This may
				 * be less than the original source length if
				 * there was a problem converting some source
				 * characters. */
    int *dstWrotePtr,		/* Filled with the number of bytes that were
				 * stored in the output buffer as a result of
				 * the conversion. */
    int *dstCharsPtr)		/* Filled with the number of characters that
				 * correspond to the bytes stored in the
				 * output buffer. */
{
    return UtfToUtfProc(clientData, src, srcLen, flags, statePtr, dst, dstLen,
	    srcReadPtr, dstWrotePtr, dstCharsPtr, 0);
}

/*
 *-------------------------------------------------------------------------
 *
 * UtfToUtfProc --
 *
 *	Convert from UTF-8 to UTF-8. Note that the UTF-8 to UTF-8 translation
 *	is not a no-op, because it will turn a stream of improperly formed
 *	UTF-8 into a properly formed stream.
 *
 * Results:
 *	Returns TCL_OK if conversion was successful.
 *
 * Side effects:
 *	None.
 *
 *-------------------------------------------------------------------------
 */

static int
UtfToUtfProc(
    ClientData clientData,	/* Not used. */
    const char *src,		/* Source string in UTF-8. */
    int srcLen,			/* Source string length in bytes. */
    int flags,			/* Conversion control flags. */
    Tcl_EncodingState *statePtr,/* Place for conversion routine to store state
				 * information used during a piecewise
				 * conversion. Contents of statePtr are
				 * initialized and/or reset by conversion
				 * routine under control of flags argument. */
    char *dst,			/* Output buffer in which converted string is
				 * stored. */
    int dstLen,			/* The maximum length of output buffer in
				 * bytes. */
    int *srcReadPtr,		/* Filled with the number of bytes from the
				 * source string that were converted. This may
				 * be less than the original source length if
				 * there was a problem converting some source
				 * characters. */
    int *dstWrotePtr,		/* Filled with the number of bytes that were
				 * stored in the output buffer as a result of
				 * the conversion. */
    int *dstCharsPtr,		/* Filled with the number of characters that
				 * correspond to the bytes stored in the
				 * output buffer. */
    int pureNullMode)		/* Convert embedded nulls from internal
				 * representation to real null-bytes or vice
				 * versa. Also combine or separate surrogate pairs */
{
    const char *srcStart, *srcEnd, *srcClose;
    const char *dstStart, *dstEnd;
    int result, numChars, charLimit = INT_MAX;
    Tcl_UniChar *chPtr = (Tcl_UniChar *) statePtr;

    if (flags & TCL_ENCODING_START) {
    	*statePtr = 0;
    }
    result = TCL_OK;

    srcStart = src;
    srcEnd = src + srcLen;
    srcClose = srcEnd;
    if ((flags & TCL_ENCODING_END) == 0) {
	srcClose -= 6;
    }
    if (flags & TCL_ENCODING_CHAR_LIMIT) {
	charLimit = *dstCharsPtr;
    }

    dstStart = dst;
    dstEnd = dst + dstLen - ((pureNullMode == 1) ? 4 : TCL_UTF_MAX);

    for (numChars = 0; src < srcEnd && numChars <= charLimit; numChars++) {
	if ((src > srcClose) && (!Tcl_UtfCharComplete(src, srcEnd - src))) {
	    /*
	     * If there is more string to follow, this will ensure that the
	     * last UTF-8 character in the source buffer hasn't been cut off.
	     */

	    result = TCL_CONVERT_MULTIBYTE;
	    break;
	}
	if (dst > dstEnd) {
	    result = TCL_CONVERT_NOSPACE;
	    break;
	}
	if (UCHAR(*src) < 0x80 && !(UCHAR(*src) == 0 && pureNullMode == 0)) {
	    /*
	     * Copy 7bit characters, but skip null-bytes when we are in input
	     * mode, so that they get converted to 0xC080.
	     */

	    *dst++ = *src++;
	} else if (pureNullMode == 1 && UCHAR(*src) == 0xC0 &&
		(src + 1 < srcEnd) && UCHAR(*(src+1)) == 0x80) {
	    /*
	     * Convert 0xC080 to real nulls when we are in output mode.
	     */

	    *dst++ = 0;
	    src += 2;
	} else if (!Tcl_UtfCharComplete(src, srcEnd - src)) {
	    /*
	     * Always check before using TclUtfToUniChar. Not doing can so
	     * cause it run beyond the end of the buffer! If we happen such an
	     * incomplete char its bytes are made to represent themselves.
	     */

	    *chPtr = (unsigned char) *src;
	    src += 1;
	    dst += Tcl_UniCharToUtf(*chPtr, dst);
	} else {
	    src += TclUtfToUniChar(src, chPtr);
	    if ((*chPtr | 0x7FF) == 0xDFFF) {
		/* A surrogate character is detected, handle especially */
		Tcl_UniChar low = *chPtr;
		size_t len = (src <= srcEnd-3) ? Tcl_UtfToUniChar(src, &low) : 0;
		if (((low | 0x3FF) != 0xDFFF) || (*chPtr & 0x400)) {
			*dst++ = (char) (((*chPtr >> 12) | 0xE0) & 0xEF);
			*dst++ = (char) (((*chPtr >> 6) | 0x80) & 0xBF);
			*dst++ = (char) ((*chPtr | 0x80) & 0xBF);
			continue;
		} else if ((TCL_UTF_MAX > 3) || (pureNullMode == 1)) {
		    int full = (((*chPtr & 0x3FF) << 10) | (low & 0x3FF)) + 0x10000;
		    *dst++ = (char) (((full >> 18) | 0xF0) & 0xF7);
		    *dst++ = (char) (((full >> 12) | 0x80) & 0xBF);
		    *dst++ = (char) (((full >> 6) | 0x80) & 0xBF);
		    *dst++ = (char) ((full | 0x80) & 0xBF);
			*chPtr = 0;
		    src += len;
		    continue;
		}
	    }
	    dst += Tcl_UniCharToUtf(*chPtr, dst);
	}
    }

    *srcReadPtr = src - srcStart;
    *dstWrotePtr = dst - dstStart;
    *dstCharsPtr = numChars;
    return result;
}

/*
 *-------------------------------------------------------------------------
 *
 * UnicodeToUtfProc --
 *
 *	Convert from UTF-16 to UTF-8.
 *
 * Results:
 *	Returns TCL_OK if conversion was successful.
 *
 * Side effects:
 *	None.
 *
 *-------------------------------------------------------------------------
 */

static int
UnicodeToUtfProc(
    ClientData clientData,	/* != NULL means LE, == NUL means BE */
    const char *src,		/* Source string in Unicode. */
    int srcLen,			/* Source string length in bytes. */
    int flags,			/* Conversion control flags. */
    Tcl_EncodingState *statePtr,/* Place for conversion routine to store state
				 * information used during a piecewise
				 * conversion. Contents of statePtr are
				 * initialized and/or reset by conversion
				 * routine under control of flags argument. */
    char *dst,			/* Output buffer in which converted string is
				 * stored. */
    int dstLen,			/* The maximum length of output buffer in
				 * bytes. */
    int *srcReadPtr,		/* Filled with the number of bytes from the
				 * source string that were converted. This may
				 * be less than the original source length if
				 * there was a problem converting some source
				 * characters. */
    int *dstWrotePtr,		/* Filled with the number of bytes that were
				 * stored in the output buffer as a result of
				 * the conversion. */
    int *dstCharsPtr)		/* Filled with the number of characters that
				 * correspond to the bytes stored in the
				 * output buffer. */
{
    const char *srcStart, *srcEnd;
    const char *dstEnd, *dstStart;
    int result, numChars, charLimit = INT_MAX;
    unsigned short ch;

    if (flags & TCL_ENCODING_CHAR_LIMIT) {
	charLimit = *dstCharsPtr;
    }
    result = TCL_OK;

    /* check alignment with utf-16 (2 == sizeof(UTF-16)) */
    if ((srcLen % 2) != 0) {
	result = TCL_CONVERT_MULTIBYTE;
	srcLen--;
    }
    /* If last code point is a high surrogate, we cannot handle that yet */
    if ((srcLen >= 2) && ((src[srcLen - (clientData?1:2)] & 0xFC) == 0xD8)) {
	result = TCL_CONVERT_MULTIBYTE;
	srcLen-= 2;
    }

    srcStart = src;
    srcEnd = src + srcLen;

    dstStart = dst;
    dstEnd = dst + dstLen - TCL_UTF_MAX;

    for (numChars = 0; src < srcEnd && numChars <= charLimit; numChars++) {
	if (dst > dstEnd) {
	    result = TCL_CONVERT_NOSPACE;
	    break;
	}

	if (clientData) {
	    ch = (src[1] & 0xFF) << 8 | (src[0] & 0xFF);
	} else {
	    ch = (src[0] & 0xFF) << 8 | (src[1] & 0xFF);
	}
	/*
	 * Special case for 1-byte utf chars for speed. Make sure we work with
	 * unsigned short-size data.
	 */
	if (ch && ch < 0x80) {
	    *dst++ = (ch & 0xFF);
	} else {
	    dst += Tcl_UniCharToUtf(ch, dst);
	}
	src += sizeof(unsigned short);
    }

    *srcReadPtr = src - srcStart;
    *dstWrotePtr = dst - dstStart;
    *dstCharsPtr = numChars;
    return result;
}

/*
 *-------------------------------------------------------------------------
 *
 * UtfToUnicodeProc --
 *
 *	Convert from UTF-8 to UTF-16.
 *
 * Results:
 *	Returns TCL_OK if conversion was successful.
 *
 * Side effects:
 *	None.
 *
 *-------------------------------------------------------------------------
 */

static int
UtfToUnicodeProc(
    ClientData clientData,	/* != NULL means LE, == NUL means BE */
    const char *src,		/* Source string in UTF-8. */
    int srcLen,			/* Source string length in bytes. */
    int flags,			/* Conversion control flags. */
    Tcl_EncodingState *statePtr,/* Place for conversion routine to store state
				 * information used during a piecewise
				 * conversion. Contents of statePtr are
				 * initialized and/or reset by conversion
				 * routine under control of flags argument. */
    char *dst,			/* Output buffer in which converted string is
				 * stored. */
    int dstLen,			/* The maximum length of output buffer in
				 * bytes. */
    int *srcReadPtr,		/* Filled with the number of bytes from the
				 * source string that were converted. This may
				 * be less than the original source length if
				 * there was a problem converting some source
				 * characters. */
    int *dstWrotePtr,		/* Filled with the number of bytes that were
				 * stored in the output buffer as a result of
				 * the conversion. */
    int *dstCharsPtr)		/* Filled with the number of characters that
				 * correspond to the bytes stored in the
				 * output buffer. */
{
    const char *srcStart, *srcEnd, *srcClose, *dstStart, *dstEnd;
    int result, numChars;
    Tcl_UniChar *chPtr = (Tcl_UniChar *) statePtr;

    if (flags & TCL_ENCODING_START) {
    	*statePtr = 0;
    }
    srcStart = src;
    srcEnd = src + srcLen;
    srcClose = srcEnd;
    if ((flags & TCL_ENCODING_END) == 0) {
	srcClose -= TCL_UTF_MAX;
    }

    dstStart = dst;
    dstEnd   = dst + dstLen - sizeof(Tcl_UniChar);

    result = TCL_OK;
    for (numChars = 0; src < srcEnd; numChars++) {
	if ((src > srcClose) && (!Tcl_UtfCharComplete(src, srcEnd - src))) {
	    /*
	     * If there is more string to follow, this will ensure that the
	     * last UTF-8 character in the source buffer hasn't been cut off.
	     */

	    result = TCL_CONVERT_MULTIBYTE;
	    break;
	}
	if (dst > dstEnd) {
	    result = TCL_CONVERT_NOSPACE;
	    break;
<<<<<<< HEAD
	}
	src += TclUtfToUniChar(src, chPtr);

	/*
	 * Need to handle this in a way that won't cause misalignment by
	 * casting dst to a Tcl_UniChar. [Bug 1122671]
	 */

	if (clientData) {
#if TCL_UTF_MAX > 4
	    if (*chPtr <= 0xFFFF) {
		*dst++ = (*chPtr & 0xFF);
		*dst++ = (*chPtr >> 8);
	    } else {
		*dst++ = (((*chPtr - 0x10000) >> 10) & 0xFF);
		*dst++ = (((*chPtr - 0x10000) >> 18) & 0x3) | 0xD8;
		*dst++ = (*chPtr & 0xFF);
		*dst++ = ((*chPtr & 0x3) >> 8) | 0xDC;
	    }
#else
	    *dst++ = (*chPtr & 0xFF);
	    *dst++ = (*chPtr >> 8);
=======
        }
	src += TclUtfToUniChar(src, &ch);
#if TCL_UTF_MAX > 3
	if (ch & ~0xFFFF) {
	    ch = 0xFFFD;
	}
>>>>>>> b7d85b7a
#endif
	} else {
#if TCL_UTF_MAX > 4
	    if (*chPtr <= 0xFFFF) {
		*dst++ = (*chPtr >> 8);
		*dst++ = (*chPtr & 0xFF);
	    } else {
		*dst++ = ((*chPtr & 0x3) >> 8) | 0xDC;
		*dst++ = (*chPtr & 0xFF);
		*dst++ = (((*chPtr - 0x10000) >> 18) & 0x3) | 0xD8;
		*dst++ = (((*chPtr - 0x10000) >> 10) & 0xFF);
	    }
#else
	    *dst++ = (*chPtr >> 8);
	    *dst++ = (*chPtr & 0xFF);
#endif
	}
    }
    *srcReadPtr = src - srcStart;
    *dstWrotePtr = dst - dstStart;
    *dstCharsPtr = numChars;
    return result;
}

/*
 *-------------------------------------------------------------------------
 *
 * TableToUtfProc --
 *
 *	Convert from the encoding specified by the TableEncodingData into
 *	UTF-8.
 *
 * Results:
 *	Returns TCL_OK if conversion was successful.
 *
 * Side effects:
 *	None.
 *
 *-------------------------------------------------------------------------
 */

static int
TableToUtfProc(
    ClientData clientData,	/* TableEncodingData that specifies
				 * encoding. */
    const char *src,		/* Source string in specified encoding. */
    int srcLen,			/* Source string length in bytes. */
    int flags,			/* Conversion control flags. */
    Tcl_EncodingState *statePtr,/* Place for conversion routine to store state
				 * information used during a piecewise
				 * conversion. Contents of statePtr are
				 * initialized and/or reset by conversion
				 * routine under control of flags argument. */
    char *dst,			/* Output buffer in which converted string is
				 * stored. */
    int dstLen,			/* The maximum length of output buffer in
				 * bytes. */
    int *srcReadPtr,		/* Filled with the number of bytes from the
				 * source string that were converted. This may
				 * be less than the original source length if
				 * there was a problem converting some source
				 * characters. */
    int *dstWrotePtr,		/* Filled with the number of bytes that were
				 * stored in the output buffer as a result of
				 * the conversion. */
    int *dstCharsPtr)		/* Filled with the number of characters that
				 * correspond to the bytes stored in the
				 * output buffer. */
{
    const char *srcStart, *srcEnd;
    const char *dstEnd, *dstStart, *prefixBytes;
    int result, byte, numChars, charLimit = INT_MAX;
    Tcl_UniChar ch = 0;
    const unsigned short *const *toUnicode;
    const unsigned short *pageZero;
    TableEncodingData *dataPtr = (TableEncodingData *)clientData;

    if (flags & TCL_ENCODING_CHAR_LIMIT) {
	charLimit = *dstCharsPtr;
    }
    srcStart = src;
    srcEnd = src + srcLen;

    dstStart = dst;
    dstEnd = dst + dstLen - TCL_UTF_MAX;

    toUnicode = (const unsigned short *const *) dataPtr->toUnicode;
    prefixBytes = dataPtr->prefixBytes;
    pageZero = toUnicode[0];

    result = TCL_OK;
    for (numChars = 0; src < srcEnd && numChars <= charLimit; numChars++) {
	if (dst > dstEnd) {
	    result = TCL_CONVERT_NOSPACE;
	    break;
	}
	byte = *((unsigned char *) src);
	if (prefixBytes[byte]) {
	    src++;
	    if (src >= srcEnd) {
		src--;
		result = TCL_CONVERT_MULTIBYTE;
		break;
	    }
	    ch = toUnicode[byte][*((unsigned char *) src)];
	} else {
	    ch = pageZero[byte];
	}
	if ((ch == 0) && (byte != 0)) {
	    if (flags & TCL_ENCODING_STOPONERROR) {
		result = TCL_CONVERT_SYNTAX;
		break;
	    }
	    if (prefixBytes[byte]) {
		src--;
	    }
	    ch = (Tcl_UniChar) byte;
	}

	/*
	 * Special case for 1-byte utf chars for speed.
	 */

	if (ch && ch < 0x80) {
	    *dst++ = (char) ch;
	} else {
	    dst += Tcl_UniCharToUtf(ch, dst);
	}
	src++;
    }

    *srcReadPtr = src - srcStart;
    *dstWrotePtr = dst - dstStart;
    *dstCharsPtr = numChars;
    return result;
}

/*
 *-------------------------------------------------------------------------
 *
 * TableFromUtfProc --
 *
 *	Convert from UTF-8 into the encoding specified by the
 *	TableEncodingData.
 *
 * Results:
 *	Returns TCL_OK if conversion was successful.
 *
 * Side effects:
 *	None.
 *
 *-------------------------------------------------------------------------
 */

static int
TableFromUtfProc(
    ClientData clientData,	/* TableEncodingData that specifies
				 * encoding. */
    const char *src,		/* Source string in UTF-8. */
    int srcLen,			/* Source string length in bytes. */
    int flags,			/* Conversion control flags. */
    Tcl_EncodingState *statePtr,/* Place for conversion routine to store state
				 * information used during a piecewise
				 * conversion. Contents of statePtr are
				 * initialized and/or reset by conversion
				 * routine under control of flags argument. */
    char *dst,			/* Output buffer in which converted string is
				 * stored. */
    int dstLen,			/* The maximum length of output buffer in
				 * bytes. */
    int *srcReadPtr,		/* Filled with the number of bytes from the
				 * source string that were converted. This may
				 * be less than the original source length if
				 * there was a problem converting some source
				 * characters. */
    int *dstWrotePtr,		/* Filled with the number of bytes that were
				 * stored in the output buffer as a result of
				 * the conversion. */
    int *dstCharsPtr)		/* Filled with the number of characters that
				 * correspond to the bytes stored in the
				 * output buffer. */
{
    const char *srcStart, *srcEnd, *srcClose;
    const char *dstStart, *dstEnd, *prefixBytes;
    Tcl_UniChar ch = 0;
    int result, len, word, numChars;
    TableEncodingData *dataPtr = (TableEncodingData *)clientData;
    const unsigned short *const *fromUnicode;

    result = TCL_OK;

    prefixBytes = dataPtr->prefixBytes;
    fromUnicode = (const unsigned short *const *) dataPtr->fromUnicode;

    srcStart = src;
    srcEnd = src + srcLen;
    srcClose = srcEnd;
    if ((flags & TCL_ENCODING_END) == 0) {
	srcClose -= TCL_UTF_MAX;
    }

    dstStart = dst;
    dstEnd = dst + dstLen - 1;

    for (numChars = 0; src < srcEnd; numChars++) {
	if ((src > srcClose) && (!Tcl_UtfCharComplete(src, srcEnd - src))) {
	    /*
	     * If there is more string to follow, this will ensure that the
	     * last UTF-8 character in the source buffer hasn't been cut off.
	     */

	    result = TCL_CONVERT_MULTIBYTE;
	    break;
	}
	len = TclUtfToUniChar(src, &ch);

<<<<<<< HEAD
#if TCL_UTF_MAX > 4
	/*
	 * This prevents a crash condition. More evaluation is required for
	 * full support of int Tcl_UniChar. [Bug 1004065]
	 */

	if (ch & 0xFFFF0000) {
	    word = 0;
	} else
#elif TCL_UTF_MAX == 4
	if (!len) {
=======
#if TCL_UTF_MAX > 3
	/* Unicode chars > +U0FFFF cannot be represented in any table encoding */
	if (ch & ~0xFFFF) {
>>>>>>> b7d85b7a
	    word = 0;
	} else
#endif
	    word = fromUnicode[(ch >> 8)][ch & 0xFF];

	if ((word == 0) && (ch != 0)) {
	    if (flags & TCL_ENCODING_STOPONERROR) {
		result = TCL_CONVERT_UNKNOWN;
		break;
	    }
	    word = dataPtr->fallback;
	}
	if (prefixBytes[(word >> 8)] != 0) {
	    if (dst + 1 > dstEnd) {
		result = TCL_CONVERT_NOSPACE;
		break;
	    }
	    dst[0] = (char) (word >> 8);
	    dst[1] = (char) word;
	    dst += 2;
	} else {
	    if (dst > dstEnd) {
		result = TCL_CONVERT_NOSPACE;
		break;
	    }
	    dst[0] = (char) word;
	    dst++;
	}
	src += len;
    }

    *srcReadPtr = src - srcStart;
    *dstWrotePtr = dst - dstStart;
    *dstCharsPtr = numChars;
    return result;
}

/*
 *-------------------------------------------------------------------------
 *
 * Iso88591ToUtfProc --
 *
 *	Convert from the "iso8859-1" encoding into UTF-8.
 *
 * Results:
 *	Returns TCL_OK if conversion was successful.
 *
 * Side effects:
 *	None.
 *
 *-------------------------------------------------------------------------
 */

static int
Iso88591ToUtfProc(
    ClientData clientData,	/* Ignored. */
    const char *src,		/* Source string in specified encoding. */
    int srcLen,			/* Source string length in bytes. */
    int flags,			/* Conversion control flags. */
    Tcl_EncodingState *statePtr,/* Place for conversion routine to store state
				 * information used during a piecewise
				 * conversion. Contents of statePtr are
				 * initialized and/or reset by conversion
				 * routine under control of flags argument. */
    char *dst,			/* Output buffer in which converted string is
				 * stored. */
    int dstLen,			/* The maximum length of output buffer in
				 * bytes. */
    int *srcReadPtr,		/* Filled with the number of bytes from the
				 * source string that were converted. This may
				 * be less than the original source length if
				 * there was a problem converting some source
				 * characters. */
    int *dstWrotePtr,		/* Filled with the number of bytes that were
				 * stored in the output buffer as a result of
				 * the conversion. */
    int *dstCharsPtr)		/* Filled with the number of characters that
				 * correspond to the bytes stored in the
				 * output buffer. */
{
    const char *srcStart, *srcEnd;
    const char *dstEnd, *dstStart;
    int result, numChars, charLimit = INT_MAX;

    if (flags & TCL_ENCODING_CHAR_LIMIT) {
	charLimit = *dstCharsPtr;
    }
    srcStart = src;
    srcEnd = src + srcLen;

    dstStart = dst;
    dstEnd = dst + dstLen - TCL_UTF_MAX;

    result = TCL_OK;
    for (numChars = 0; src < srcEnd && numChars <= charLimit; numChars++) {
	Tcl_UniChar ch = 0;

	if (dst > dstEnd) {
	    result = TCL_CONVERT_NOSPACE;
	    break;
	}
	ch = (Tcl_UniChar) *((unsigned char *) src);

	/*
	 * Special case for 1-byte utf chars for speed.
	 */

	if (ch && ch < 0x80) {
	    *dst++ = (char) ch;
	} else {
	    dst += Tcl_UniCharToUtf(ch, dst);
	}
	src++;
    }

    *srcReadPtr = src - srcStart;
    *dstWrotePtr = dst - dstStart;
    *dstCharsPtr = numChars;
    return result;
}

/*
 *-------------------------------------------------------------------------
 *
 * Iso88591FromUtfProc --
 *
 *	Convert from UTF-8 into the encoding "iso8859-1".
 *
 * Results:
 *	Returns TCL_OK if conversion was successful.
 *
 * Side effects:
 *	None.
 *
 *-------------------------------------------------------------------------
 */

static int
Iso88591FromUtfProc(
    ClientData clientData,	/* Ignored. */
    const char *src,		/* Source string in UTF-8. */
    int srcLen,			/* Source string length in bytes. */
    int flags,			/* Conversion control flags. */
    Tcl_EncodingState *statePtr,/* Place for conversion routine to store state
				 * information used during a piecewise
				 * conversion. Contents of statePtr are
				 * initialized and/or reset by conversion
				 * routine under control of flags argument. */
    char *dst,			/* Output buffer in which converted string is
				 * stored. */
    int dstLen,			/* The maximum length of output buffer in
				 * bytes. */
    int *srcReadPtr,		/* Filled with the number of bytes from the
				 * source string that were converted. This may
				 * be less than the original source length if
				 * there was a problem converting some source
				 * characters. */
    int *dstWrotePtr,		/* Filled with the number of bytes that were
				 * stored in the output buffer as a result of
				 * the conversion. */
    int *dstCharsPtr)		/* Filled with the number of characters that
				 * correspond to the bytes stored in the
				 * output buffer. */
{
    const char *srcStart, *srcEnd, *srcClose;
    const char *dstStart, *dstEnd;
    int result = TCL_OK, numChars;
    Tcl_UniChar ch = 0;

    srcStart = src;
    srcEnd = src + srcLen;
    srcClose = srcEnd;
    if ((flags & TCL_ENCODING_END) == 0) {
	srcClose -= TCL_UTF_MAX;
    }

    dstStart = dst;
    dstEnd = dst + dstLen - 1;

    for (numChars = 0; src < srcEnd; numChars++) {
	int len;

	if ((src > srcClose) && (!Tcl_UtfCharComplete(src, srcEnd - src))) {
	    /*
	     * If there is more string to follow, this will ensure that the
	     * last UTF-8 character in the source buffer hasn't been cut off.
	     */

	    result = TCL_CONVERT_MULTIBYTE;
	    break;
	}
	len = TclUtfToUniChar(src, &ch);

	/*
	 * Check for illegal characters.
	 */

	if (ch > 0xFF
#if TCL_UTF_MAX == 4
		|| ((ch >= 0xD800) && (len < 3))
#endif
		) {
	    if (flags & TCL_ENCODING_STOPONERROR) {
		result = TCL_CONVERT_UNKNOWN;
		break;
	    }
#if TCL_UTF_MAX == 4
	    if ((ch >= 0xD800) && (len < 3)) len = 4;
#endif
	    /*
	     * Plunge on, using '?' as a fallback character.
	     */

	    ch = (Tcl_UniChar) '?';
	}

	if (dst > dstEnd) {
	    result = TCL_CONVERT_NOSPACE;
	    break;
	}
	*(dst++) = (char) ch;
	src += len;
    }

    *srcReadPtr = src - srcStart;
    *dstWrotePtr = dst - dstStart;
    *dstCharsPtr = numChars;
    return result;
}

/*
 *---------------------------------------------------------------------------
 *
 * TableFreeProc --
 *
 *	This function is invoked when an encoding is deleted. It deletes the
 *	memory used by the TableEncodingData.
 *
 * Results:
 *	None.
 *
 * Side effects:
 *	Memory freed.
 *
 *---------------------------------------------------------------------------
 */

static void
TableFreeProc(
    ClientData clientData)	/* TableEncodingData that specifies
				 * encoding. */
{
    TableEncodingData *dataPtr = (TableEncodingData *)clientData;

    /*
     * Make sure we aren't freeing twice on shutdown. [Bug 219314]
     */

    ckfree(dataPtr->toUnicode);
    dataPtr->toUnicode = NULL;
    ckfree(dataPtr->fromUnicode);
    dataPtr->fromUnicode = NULL;
    ckfree(dataPtr);
}

/*
 *-------------------------------------------------------------------------
 *
 * EscapeToUtfProc --
 *
 *	Convert from the encoding specified by the EscapeEncodingData into
 *	UTF-8.
 *
 * Results:
 *	Returns TCL_OK if conversion was successful.
 *
 * Side effects:
 *	None.
 *
 *-------------------------------------------------------------------------
 */

static int
EscapeToUtfProc(
    ClientData clientData,	/* EscapeEncodingData that specifies
				 * encoding. */
    const char *src,		/* Source string in specified encoding. */
    int srcLen,			/* Source string length in bytes. */
    int flags,			/* Conversion control flags. */
    Tcl_EncodingState *statePtr,/* Place for conversion routine to store state
				 * information used during a piecewise
				 * conversion. Contents of statePtr are
				 * initialized and/or reset by conversion
				 * routine under control of flags argument. */
    char *dst,			/* Output buffer in which converted string is
				 * stored. */
    int dstLen,			/* The maximum length of output buffer in
				 * bytes. */
    int *srcReadPtr,		/* Filled with the number of bytes from the
				 * source string that were converted. This may
				 * be less than the original source length if
				 * there was a problem converting some source
				 * characters. */
    int *dstWrotePtr,		/* Filled with the number of bytes that were
				 * stored in the output buffer as a result of
				 * the conversion. */
    int *dstCharsPtr)		/* Filled with the number of characters that
				 * correspond to the bytes stored in the
				 * output buffer. */
{
    EscapeEncodingData *dataPtr = (EscapeEncodingData *)clientData;
    const char *prefixBytes, *tablePrefixBytes, *srcStart, *srcEnd;
    const unsigned short *const *tableToUnicode;
    const Encoding *encodingPtr;
    int state, result, numChars, charLimit = INT_MAX;
    const char *dstStart, *dstEnd;

    if (flags & TCL_ENCODING_CHAR_LIMIT) {
	charLimit = *dstCharsPtr;
    }
    result = TCL_OK;
    tablePrefixBytes = NULL;
    tableToUnicode = NULL;
    prefixBytes = dataPtr->prefixBytes;
    encodingPtr = NULL;

    srcStart = src;
    srcEnd = src + srcLen;

    dstStart = dst;
    dstEnd = dst + dstLen - TCL_UTF_MAX;

    state = PTR2INT(*statePtr);
    if (flags & TCL_ENCODING_START) {
	state = 0;
    }

    for (numChars = 0; src < srcEnd && numChars <= charLimit; ) {
	int byte, hi, lo, ch;

	if (dst > dstEnd) {
	    result = TCL_CONVERT_NOSPACE;
	    break;
	}
	byte = *((unsigned char *) src);
	if (prefixBytes[byte]) {
	    unsigned left, len, longest;
	    int checked, i;
	    const EscapeSubTable *subTablePtr;

	    /*
	     * Saw the beginning of an escape sequence.
	     */

	    left = srcEnd - src;
	    len = dataPtr->initLen;
	    longest = len;
	    checked = 0;

	    if (len <= left) {
		checked++;
		if ((len > 0) && (memcmp(src, dataPtr->init, len) == 0)) {
		    /*
		     * If we see initialization string, skip it, even if we're
		     * not at the beginning of the buffer.
		     */

		    src += len;
		    continue;
		}
	    }

	    len = dataPtr->finalLen;
	    if (len > longest) {
		longest = len;
	    }

	    if (len <= left) {
		checked++;
		if ((len > 0) && (memcmp(src, dataPtr->final, len) == 0)) {
		    /*
		     * If we see finalization string, skip it, even if we're
		     * not at the end of the buffer.
		     */

		    src += len;
		    continue;
		}
	    }

	    subTablePtr = dataPtr->subTables;
	    for (i = 0; i < dataPtr->numSubTables; i++) {
		len = subTablePtr->sequenceLen;
		if (len > longest) {
		    longest = len;
		}
		if (len <= left) {
		    checked++;
		    if ((len > 0) &&
			    (memcmp(src, subTablePtr->sequence, len) == 0)) {
			state = i;
			encodingPtr = NULL;
			subTablePtr = NULL;
			src += len;
			break;
		    }
		}
		subTablePtr++;
	    }

	    if (subTablePtr == NULL) {
		/*
		 * A match was found, the escape sequence was consumed, and
		 * the state was updated.
		 */

		continue;
	    }

	    /*
	     * We have a split-up or unrecognized escape sequence. If we
	     * checked all the sequences, then it's a syntax error, otherwise
	     * we need more bytes to determine a match.
	     */

	    if ((checked == dataPtr->numSubTables + 2)
		    || (flags & TCL_ENCODING_END)) {
		if ((flags & TCL_ENCODING_STOPONERROR) == 0) {
		    /*
		     * Skip the unknown escape sequence.
		     */

		    src += longest;
		    continue;
		}
		result = TCL_CONVERT_SYNTAX;
	    } else {
		result = TCL_CONVERT_MULTIBYTE;
	    }
	    break;
	}

	if (encodingPtr == NULL) {
	    TableEncodingData *tableDataPtr;

	    encodingPtr = GetTableEncoding(dataPtr, state);
	    tableDataPtr = (TableEncodingData *)encodingPtr->clientData;
	    tablePrefixBytes = tableDataPtr->prefixBytes;
	    tableToUnicode = (const unsigned short *const*)
		    tableDataPtr->toUnicode;
	}

	if (tablePrefixBytes[byte]) {
	    src++;
	    if (src >= srcEnd) {
		src--;
		result = TCL_CONVERT_MULTIBYTE;
		break;
	    }
	    hi = byte;
	    lo = *((unsigned char *) src);
	} else {
	    hi = 0;
	    lo = byte;
	}

	ch = tableToUnicode[hi][lo];
	dst += Tcl_UniCharToUtf(ch, dst);
	src++;
	numChars++;
    }

    *statePtr = (Tcl_EncodingState) INT2PTR(state);
    *srcReadPtr = src - srcStart;
    *dstWrotePtr = dst - dstStart;
    *dstCharsPtr = numChars;
    return result;
}

/*
 *-------------------------------------------------------------------------
 *
 * EscapeFromUtfProc --
 *
 *	Convert from UTF-8 into the encoding specified by the
 *	EscapeEncodingData.
 *
 * Results:
 *	Returns TCL_OK if conversion was successful.
 *
 * Side effects:
 *	None.
 *
 *-------------------------------------------------------------------------
 */

static int
EscapeFromUtfProc(
    ClientData clientData,	/* EscapeEncodingData that specifies
				 * encoding. */
    const char *src,		/* Source string in UTF-8. */
    int srcLen,			/* Source string length in bytes. */
    int flags,			/* Conversion control flags. */
    Tcl_EncodingState *statePtr,/* Place for conversion routine to store state
				 * information used during a piecewise
				 * conversion. Contents of statePtr are
				 * initialized and/or reset by conversion
				 * routine under control of flags argument. */
    char *dst,			/* Output buffer in which converted string is
				 * stored. */
    int dstLen,			/* The maximum length of output buffer in
				 * bytes. */
    int *srcReadPtr,		/* Filled with the number of bytes from the
				 * source string that were converted. This may
				 * be less than the original source length if
				 * there was a problem converting some source
				 * characters. */
    int *dstWrotePtr,		/* Filled with the number of bytes that were
				 * stored in the output buffer as a result of
				 * the conversion. */
    int *dstCharsPtr)		/* Filled with the number of characters that
				 * correspond to the bytes stored in the
				 * output buffer. */
{
    EscapeEncodingData *dataPtr = (EscapeEncodingData *)clientData;
    const Encoding *encodingPtr;
    const char *srcStart, *srcEnd, *srcClose;
    const char *dstStart, *dstEnd;
    int state, result, numChars;
    const TableEncodingData *tableDataPtr;
    const char *tablePrefixBytes;
    const unsigned short *const *tableFromUnicode;
    Tcl_UniChar ch = 0;

    result = TCL_OK;

    srcStart = src;
    srcEnd = src + srcLen;
    srcClose = srcEnd;
    if ((flags & TCL_ENCODING_END) == 0) {
	srcClose -= TCL_UTF_MAX;
    }

    dstStart = dst;
    dstEnd = dst + dstLen - 1;

    /*
     * RFC 1468 states that the text starts in ASCII, and switches to Japanese
     * characters, and that the text must end in ASCII. [Patch 474358]
     */

    if (flags & TCL_ENCODING_START) {
	state = 0;
	if ((dst + dataPtr->initLen) > dstEnd) {
	    *srcReadPtr = 0;
	    *dstWrotePtr = 0;
	    return TCL_CONVERT_NOSPACE;
	}
	memcpy(dst, dataPtr->init, dataPtr->initLen);
	dst += dataPtr->initLen;
    } else {
	state = PTR2INT(*statePtr);
    }

    encodingPtr = GetTableEncoding(dataPtr, state);
    tableDataPtr = (const TableEncodingData *)encodingPtr->clientData;
    tablePrefixBytes = tableDataPtr->prefixBytes;
    tableFromUnicode = (const unsigned short *const *)
	    tableDataPtr->fromUnicode;

    for (numChars = 0; src < srcEnd; numChars++) {
	unsigned len;
	int word;

	if ((src > srcClose) && (!Tcl_UtfCharComplete(src, srcEnd - src))) {
	    /*
	     * If there is more string to follow, this will ensure that the
	     * last UTF-8 character in the source buffer hasn't been cut off.
	     */

	    result = TCL_CONVERT_MULTIBYTE;
	    break;
	}
	len = TclUtfToUniChar(src, &ch);
	word = tableFromUnicode[(ch >> 8)][ch & 0xFF];

	if ((word == 0) && (ch != 0)) {
	    int oldState;
	    const EscapeSubTable *subTablePtr;

	    oldState = state;
	    for (state = 0; state < dataPtr->numSubTables; state++) {
		encodingPtr = GetTableEncoding(dataPtr, state);
		tableDataPtr = (const TableEncodingData *)encodingPtr->clientData;
		word = tableDataPtr->fromUnicode[(ch >> 8)][ch & 0xFF];
		if (word != 0) {
		    break;
		}
	    }

	    if (word == 0) {
		state = oldState;
		if (flags & TCL_ENCODING_STOPONERROR) {
		    result = TCL_CONVERT_UNKNOWN;
		    break;
		}
		encodingPtr = GetTableEncoding(dataPtr, state);
		tableDataPtr = (const TableEncodingData *)encodingPtr->clientData;
		word = tableDataPtr->fallback;
	    }

	    tablePrefixBytes = (const char *) tableDataPtr->prefixBytes;
	    tableFromUnicode = (const unsigned short *const *)
		    tableDataPtr->fromUnicode;

	    /*
	     * The state variable has the value of oldState when word is 0.
	     * In this case, the escape sequence should not be copied to dst
	     * because the current character set is not changed.
	     */

	    if (state != oldState) {
		subTablePtr = &dataPtr->subTables[state];
		if ((dst + subTablePtr->sequenceLen) > dstEnd) {
		    /*
		     * If there is no space to write the escape sequence, the
		     * state variable must be changed to the value of oldState
		     * variable because this escape sequence must be written
		     * in the next conversion.
		     */

		    state = oldState;
		    result = TCL_CONVERT_NOSPACE;
		    break;
		}
		memcpy(dst, subTablePtr->sequence,
			subTablePtr->sequenceLen);
		dst += subTablePtr->sequenceLen;
	    }
	}

	if (tablePrefixBytes[(word >> 8)] != 0) {
	    if (dst + 1 > dstEnd) {
		result = TCL_CONVERT_NOSPACE;
		break;
	    }
	    dst[0] = (char) (word >> 8);
	    dst[1] = (char) word;
	    dst += 2;
	} else {
	    if (dst > dstEnd) {
		result = TCL_CONVERT_NOSPACE;
		break;
	    }
	    dst[0] = (char) word;
	    dst++;
	}
	src += len;
    }

    if ((result == TCL_OK) && (flags & TCL_ENCODING_END)) {
	unsigned len = dataPtr->subTables[0].sequenceLen;

	/*
	 * Certain encodings like iso2022-jp need to write an escape sequence
	 * after all characters have been converted. This logic checks that
	 * enough room is available in the buffer for the escape bytes. The
	 * TCL_ENCODING_END flag is cleared after a final escape sequence has
	 * been added to the buffer so that another call to this method does
	 * not attempt to append escape bytes a second time.
	 */

	if ((dst + dataPtr->finalLen + (state?len:0)) > dstEnd) {
	    result = TCL_CONVERT_NOSPACE;
	} else {
	    if (state) {
		memcpy(dst, dataPtr->subTables[0].sequence, len);
		dst += len;
	    }
	    memcpy(dst, dataPtr->final, dataPtr->finalLen);
	    dst += dataPtr->finalLen;
	    state &= ~TCL_ENCODING_END;
	}
    }

    *statePtr = (Tcl_EncodingState) INT2PTR(state);
    *srcReadPtr = src - srcStart;
    *dstWrotePtr = dst - dstStart;
    *dstCharsPtr = numChars;
    return result;
}

/*
 *---------------------------------------------------------------------------
 *
 * EscapeFreeProc --
 *
 *	Frees resources used by the encoding.
 *
 * Results:
 *	None.
 *
 * Side effects:
 *	Memory is freed.
 *
 *---------------------------------------------------------------------------
 */

static void
EscapeFreeProc(
    ClientData clientData)	/* EscapeEncodingData that specifies
				 * encoding. */
{
    EscapeEncodingData *dataPtr = (EscapeEncodingData *)clientData;
    EscapeSubTable *subTablePtr;
    int i;

    if (dataPtr == NULL) {
	return;
    }

    /*
     * The subTables should be freed recursively in normal operation but not
     * during TclFinalizeEncodingSubsystem because they are also present as a
     * weak reference in the toplevel encodingTable (i.e., they don't have a
     * +1 refcount for this), and unpredictable nuking order could remove them
     * from under the following loop's feet. [Bug 2891556]
     *
     * The encodingsInitialized flag, being reset on entry to TFES, can serve
     * as a "not in finalization" test.
     */

    if (encodingsInitialized) {
	subTablePtr = dataPtr->subTables;
	for (i = 0; i < dataPtr->numSubTables; i++) {
	    FreeEncoding((Tcl_Encoding) subTablePtr->encodingPtr);
	    subTablePtr->encodingPtr = NULL;
	    subTablePtr++;
	}
    }
    ckfree(dataPtr);
}

/*
 *---------------------------------------------------------------------------
 *
 * GetTableEncoding --
 *
 *	Helper function for the EscapeEncodingData conversions. Gets the
 *	encoding (of type TextEncodingData) that represents the specified
 *	state.
 *
 * Results:
 *	The return value is the encoding.
 *
 * Side effects:
 *	If the encoding that represents the specified state has not already
 *	been used by this EscapeEncoding, it will be loaded and cached in the
 *	dataPtr.
 *
 *---------------------------------------------------------------------------
 */

static Encoding *
GetTableEncoding(
    EscapeEncodingData *dataPtr,/* Contains names of encodings. */
    int state)			/* Index in dataPtr of desired Encoding. */
{
    EscapeSubTable *subTablePtr = &dataPtr->subTables[state];
    Encoding *encodingPtr = subTablePtr->encodingPtr;

    if (encodingPtr == NULL) {
	encodingPtr = (Encoding *) Tcl_GetEncoding(NULL, subTablePtr->name);
	if ((encodingPtr == NULL)
		|| (encodingPtr->toUtfProc != TableToUtfProc
		&& encodingPtr->toUtfProc != Iso88591ToUtfProc)) {
	    Tcl_Panic("EscapeToUtfProc: invalid sub table");
	}
	subTablePtr->encodingPtr = encodingPtr;
    }

    return encodingPtr;
}

/*
 *---------------------------------------------------------------------------
 *
 * unilen --
 *
 *	A helper function for the Tcl_ExternalToUtf functions. This function
 *	is similar to strlen for double-byte characters: it returns the number
 *	of bytes in a 0x0000 terminated string.
 *
 * Results:
 *	As above.
 *
 * Side effects:
 *	None.
 *
 *---------------------------------------------------------------------------
 */

static size_t
unilen(
    const char *src)
{
    unsigned short *p;

    p = (unsigned short *) src;
    while (*p != 0x0000) {
	p++;
    }
    return (char *) p - src;
}

/*
 *-------------------------------------------------------------------------
 *
 * InitializeEncodingSearchPath	--
 *
 *	This is the fallback routine that sets the default value of the
 *	encoding search path if the application has not set one via a call to
 *	Tcl_SetEncodingSearchPath() by the first time the search path is needed
 *	to load encoding data.
 *
 *	The default encoding search path is produced by taking each directory
 *	in the library path, appending a subdirectory named "encoding", and if
 *	the resulting directory exists, adding it to the encoding search path.
 *
 * Results:
 *	None.
 *
 * Side effects:
 *	Sets the encoding search path to an initial value.
 *
 *-------------------------------------------------------------------------
 */

static void
InitializeEncodingSearchPath(
    char **valuePtr,
    int *lengthPtr,
    Tcl_Encoding *encodingPtr)
{
    const char *bytes;
    int i, numDirs, numBytes;
    Tcl_Obj *libPathObj, *encodingObj, *searchPathObj;

    TclNewLiteralStringObj(encodingObj, "encoding");
    TclNewObj(searchPathObj);
    Tcl_IncrRefCount(encodingObj);
    Tcl_IncrRefCount(searchPathObj);
    libPathObj = TclGetLibraryPath();
    Tcl_IncrRefCount(libPathObj);
    Tcl_ListObjLength(NULL, libPathObj, &numDirs);

    for (i = 0; i < numDirs; i++) {
	Tcl_Obj *directoryObj, *pathObj;
	Tcl_StatBuf stat;

	Tcl_ListObjIndex(NULL, libPathObj, i, &directoryObj);
	pathObj = Tcl_FSJoinToPath(directoryObj, 1, &encodingObj);
	Tcl_IncrRefCount(pathObj);
	if ((0 == Tcl_FSStat(pathObj, &stat)) && S_ISDIR(stat.st_mode)) {
	    Tcl_ListObjAppendElement(NULL, searchPathObj, pathObj);
	}
	Tcl_DecrRefCount(pathObj);
    }

    Tcl_DecrRefCount(libPathObj);
    Tcl_DecrRefCount(encodingObj);
    *encodingPtr = libraryPath.encoding;
    if (*encodingPtr) {
	((Encoding *)(*encodingPtr))->refCount++;
    }
    bytes = Tcl_GetStringFromObj(searchPathObj, &numBytes);

    *lengthPtr = numBytes;
    *valuePtr = (char *)ckalloc(numBytes + 1);
    memcpy(*valuePtr, bytes, numBytes + 1);
    Tcl_DecrRefCount(searchPathObj);
}

/*
 * Local Variables:
 * mode: c
 * c-basic-offset: 4
 * fill-column: 78
 * End:
 */<|MERGE_RESOLUTION|>--- conflicted
+++ resolved
@@ -2586,14 +2586,8 @@
 	if (dst > dstEnd) {
 	    result = TCL_CONVERT_NOSPACE;
 	    break;
-<<<<<<< HEAD
 	}
 	src += TclUtfToUniChar(src, chPtr);
-
-	/*
-	 * Need to handle this in a way that won't cause misalignment by
-	 * casting dst to a Tcl_UniChar. [Bug 1122671]
-	 */
 
 	if (clientData) {
 #if TCL_UTF_MAX > 4
@@ -2609,14 +2603,6 @@
 #else
 	    *dst++ = (*chPtr & 0xFF);
 	    *dst++ = (*chPtr >> 8);
-=======
-        }
-	src += TclUtfToUniChar(src, &ch);
-#if TCL_UTF_MAX > 3
-	if (ch & ~0xFFFF) {
-	    ch = 0xFFFD;
-	}
->>>>>>> b7d85b7a
 #endif
 	} else {
 #if TCL_UTF_MAX > 4
@@ -2835,23 +2821,13 @@
 	}
 	len = TclUtfToUniChar(src, &ch);
 
-<<<<<<< HEAD
 #if TCL_UTF_MAX > 4
-	/*
-	 * This prevents a crash condition. More evaluation is required for
-	 * full support of int Tcl_UniChar. [Bug 1004065]
-	 */
-
+	/* Unicode chars > +U0FFFF cannot be represented in any table encoding */
 	if (ch & 0xFFFF0000) {
 	    word = 0;
 	} else
 #elif TCL_UTF_MAX == 4
 	if (!len) {
-=======
-#if TCL_UTF_MAX > 3
-	/* Unicode chars > +U0FFFF cannot be represented in any table encoding */
-	if (ch & ~0xFFFF) {
->>>>>>> b7d85b7a
 	    word = 0;
 	} else
 #endif
