/*
 * tclEncoding.c --
 *
 *	Contains the implementation of the encoding conversion package.
 *
 * Copyright © 1996-1998 Sun Microsystems, Inc.
 *
 * See the file "license.terms" for information on usage and redistribution of
 * this file, and for a DISCLAIMER OF ALL WARRANTIES.
 */

#include "tclInt.h"
#include <assert.h>

typedef size_t (LengthProc)(const char *src);

/*
 * The following data structure represents an encoding, which describes how to
 * convert between various character sets and UTF-8.
 */

typedef struct {
    char *name;			/* Name of encoding. Malloced because (1) hash
				 * table entry that owns this encoding may be
				 * freed prior to this encoding being freed,
				 * (2) string passed in the Tcl_EncodingType
				 * structure may not be persistent. */
    Tcl_EncodingConvertProc *toUtfProc;
				/* Function to convert from external encoding
				 * into UTF-8. */
    Tcl_EncodingConvertProc *fromUtfProc;
				/* Function to convert from UTF-8 into
				 * external encoding. */
    Tcl_EncodingFreeProc *freeProc;
				/* If non-NULL, function to call when this
				 * encoding is deleted. */
    void *clientData;	/* Arbitrary value associated with encoding
				 * type. Passed to conversion functions. */
    Tcl_Size nullSize;	/* Number of 0x00 bytes that signify
				 * end-of-string in this encoding. This number
				 * is used to determine the source string
				 * length when the srcLen argument is
				 * negative. This number can be 1, 2, or 4. */
    LengthProc *lengthProc;	/* Function to compute length of
				 * null-terminated strings in this encoding.
				 * If nullSize is 1, this is strlen; if
				 * nullSize is 2, this is a function that
				 * returns the number of bytes in a 0x0000
				 * terminated string; if nullSize is 4, this
				 * is a function that returns the number of
				 * bytes in a 0x00000000 terminated string. */
    size_t refCount;		/* Number of uses of this structure. */
    Tcl_HashEntry *hPtr;	/* Hash table entry that owns this encoding. */
} Encoding;

/*
 * The following structure is the clientData for a dynamically-loaded,
 * table-driven encoding created by LoadTableEncoding(). It maps between
 * Unicode and a single-byte, double-byte, or multibyte (1 or 2 bytes only)
 * encoding.
 */

typedef struct {
    int fallback;		/* Character (in this encoding) to substitute
				 * when this encoding cannot represent a UTF-8
				 * character. */
    char prefixBytes[256];	/* If a byte in the input stream is a lead
				 * byte for a 2-byte sequence, the
				 * corresponding entry in this array is 1,
				 * otherwise it is 0. */
    unsigned short **toUnicode;	/* Two dimensional sparse matrix to map
				 * characters from the encoding to Unicode.
				 * Each element of the toUnicode array points
				 * to an array of 256 shorts. If there is no
				 * corresponding character in Unicode, the
				 * value in the matrix is 0x0000.
				 * malloc'd. */
    unsigned short **fromUnicode;
				/* Two dimensional sparse matrix to map
				 * characters from Unicode to the encoding.
				 * Each element of the fromUnicode array
				 * points to an array of 256 shorts. If there
				 * is no corresponding character the encoding,
				 * the value in the matrix is 0x0000.
				 * malloc'd. */
} TableEncodingData;

/*
 * Each of the following structures is the clientData for a dynamically-loaded
 * escape-driven encoding that is itself comprised of other simpler encodings.
 * An example is "iso-2022-jp", which uses escape sequences to switch between
 * ascii, jis0208, jis0212, gb2312, and ksc5601. Note that "escape-driven"
 * does not necessarily mean that the ESCAPE character is the character used
 * for switching character sets.
 */

typedef struct {
    unsigned sequenceLen;	/* Length of following string. */
    char sequence[16];		/* Escape code that marks this encoding. */
    char name[32];		/* Name for encoding. */
    Encoding *encodingPtr;	/* Encoding loaded using above name, or NULL
				 * if this sub-encoding has not been needed
				 * yet. */
} EscapeSubTable;

typedef struct {
    int fallback;		/* Character (in this encoding) to substitute
				 * when this encoding cannot represent a UTF-8
				 * character. */
    unsigned initLen;		/* Length of following string. */
    char init[16];		/* String to emit or expect before first char
				 * in conversion. */
    unsigned finalLen;		/* Length of following string. */
    char final[16];		/* String to emit or expect after last char in
				 * conversion. */
    char prefixBytes[256];	/* If a byte in the input stream is the first
				 * character of one of the escape sequences in
				 * the following array, the corresponding
				 * entry in this array is 1, otherwise it is
				 * 0. */
    int numSubTables;		/* Length of following array. */
    EscapeSubTable subTables[TCLFLEXARRAY];/* Information about each EscapeSubTable used
				 * by this encoding type. The actual size is
				 * as large as necessary to hold all
				 * EscapeSubTables. */
} EscapeEncodingData;

/*
 * Constants used when loading an encoding file to identify the type of the
 * file.
 */

#define ENCODING_SINGLEBYTE	0
#define ENCODING_DOUBLEBYTE	1
#define ENCODING_MULTIBYTE	2
#define ENCODING_ESCAPE		3

/*
 * A list of directories in which Tcl should look for *.enc files. This list
 * is shared by all threads. Access is governed by a mutex lock.
 */

static TclInitProcessGlobalValueProc InitializeEncodingSearchPath;
static ProcessGlobalValue encodingSearchPath = {
    0, 0, NULL, NULL, InitializeEncodingSearchPath, NULL, NULL
};

/*
 * A map from encoding names to the directories in which their data files have
 * been seen. The string value of the map is shared by all threads. Access to
 * the shared string is governed by a mutex lock.
 */

static ProcessGlobalValue encodingFileMap = {
    0, 0, NULL, NULL, NULL, NULL, NULL
};

/*
 * A list of directories making up the "library path". Historically this
 * search path has served many uses, but the only one remaining is a base for
 * the encodingSearchPath above. If the application does not explicitly set
 * the encodingSearchPath, then it is initialized by appending /encoding
 * to each directory in this "libraryPath".
 */

static ProcessGlobalValue libraryPath = {
    0, 0, NULL, NULL, TclpInitLibraryPath, NULL, NULL
};

static int encodingsInitialized = 0;

/*
 * Hash table that keeps track of all loaded Encodings. Keys are the string
 * names that represent the encoding, values are (Encoding *).
 */

static Tcl_HashTable encodingTable;
TCL_DECLARE_MUTEX(encodingMutex)

/*
 * The following are used to hold the default and current system encodings.
 * If NULL is passed to one of the conversion routines, the current setting of
 * the system encoding is used to perform the conversion.
 */

static Tcl_Encoding defaultEncoding = NULL;
static Tcl_Encoding systemEncoding = NULL;
Tcl_Encoding tclIdentityEncoding = NULL;

/*
 * Names of encoding profiles and corresponding integer values.
 * Keep alphabetical order for error messages.
 */
static struct TclEncodingProfiles {
    const char *name;
    int value;
} encodingProfiles[] = {
    {"replace", TCL_ENCODING_PROFILE_REPLACE},
    {"strict", TCL_ENCODING_PROFILE_STRICT},
    {"tcl8", TCL_ENCODING_PROFILE_TCL8},
};
#define PROFILE_TCL8(flags_)                                           \
    ((ENCODING_PROFILE_GET(flags_) == TCL_ENCODING_PROFILE_TCL8)   \
     || (ENCODING_PROFILE_GET(flags_) == 0                         \
	 && TCL_ENCODING_PROFILE_DEFAULT == TCL_ENCODING_PROFILE_TCL8))
#define PROFILE_STRICT(flags_)                                         \
    ((ENCODING_PROFILE_GET(flags_) == TCL_ENCODING_PROFILE_STRICT) \
     || (ENCODING_PROFILE_GET(flags_) == 0                         \
	 && TCL_ENCODING_PROFILE_DEFAULT == TCL_ENCODING_PROFILE_STRICT))
#define PROFILE_REPLACE(flags_)                                         \
    ((ENCODING_PROFILE_GET(flags_) == TCL_ENCODING_PROFILE_REPLACE) \
     || (ENCODING_PROFILE_GET(flags_) == 0                          \
	 && TCL_ENCODING_PROFILE_DEFAULT == TCL_ENCODING_PROFILE_REPLACE))

#define UNICODE_REPLACE_CHAR ((Tcl_UniChar)0xFFFD)
#define SURROGATE(c_)      (((c_) & ~0x7FF) == 0xD800)
#define HIGH_SURROGATE(c_) (((c_) & ~0x3FF) == 0xD800)
#define LOW_SURROGATE(c_)  (((c_) & ~0x3FF) == 0xDC00)

/*
 * The following variable is used in the sparse matrix code for a
 * TableEncoding to represent a page in the table that has no entries.
 */

static unsigned short emptyPage[256];

/*
 * Functions used only in this module.
 */

static Tcl_EncodingConvertProc	BinaryProc;
static Tcl_DupInternalRepProc	DupEncodingInternalRep;
static Tcl_EncodingFreeProc	EscapeFreeProc;
static Tcl_EncodingConvertProc	EscapeFromUtfProc;
static Tcl_EncodingConvertProc	EscapeToUtfProc;
static void			FillEncodingFileMap(void);
static void			FreeEncoding(Tcl_Encoding encoding);
static Tcl_FreeInternalRepProc	FreeEncodingInternalRep;
static Encoding *		GetTableEncoding(EscapeEncodingData *dataPtr,
				    int state);
static Tcl_Encoding		LoadEncodingFile(Tcl_Interp *interp,
				    const char *name);
static Tcl_Encoding		LoadTableEncoding(const char *name, int type,
				    Tcl_Channel chan);
static Tcl_Encoding		LoadEscapeEncoding(const char *name,
				    Tcl_Channel chan);
static Tcl_Channel		OpenEncodingFileChannel(Tcl_Interp *interp,
				    const char *name);
static Tcl_EncodingFreeProc	TableFreeProc;
static Tcl_EncodingConvertProc	TableFromUtfProc;
static Tcl_EncodingConvertProc	TableToUtfProc;
static size_t		unilen(const char *src);
static size_t		unilen4(const char *src);
static Tcl_EncodingConvertProc	Utf32ToUtfProc;
static Tcl_EncodingConvertProc	UtfToUtf32Proc;
static Tcl_EncodingConvertProc	Utf16ToUtfProc;
static Tcl_EncodingConvertProc	UtfToUtf16Proc;
static Tcl_EncodingConvertProc	UtfToUcs2Proc;
static Tcl_EncodingConvertProc	UtfToUtfProc;
static Tcl_EncodingConvertProc	Iso88591FromUtfProc;
static Tcl_EncodingConvertProc	Iso88591ToUtfProc;


/*
 * A Tcl_ObjType for holding a cached Tcl_Encoding in the twoPtrValue.ptr1 field
 * of the internalrep. This should help the lifetime of encodings be more useful.
 * See concerns raised in [Bug 1077262].
 */

static const Tcl_ObjType encodingType = {
    "encoding",
    FreeEncodingInternalRep,
    DupEncodingInternalRep,
    NULL,
    NULL,
    TCL_OBJTYPE_V0
};

#define EncodingSetInternalRep(objPtr, encoding)				\
    do {								\
	Tcl_ObjInternalRep ir;						\
	ir.twoPtrValue.ptr1 = (encoding);				\
	ir.twoPtrValue.ptr2 = NULL;					\
	Tcl_StoreInternalRep((objPtr), &encodingType, &ir);			\
    } while (0)

#define EncodingGetInternalRep(objPtr, encoding)				\
    do {								\
	const Tcl_ObjInternalRep *irPtr;					\
	irPtr = TclFetchInternalRep ((objPtr), &encodingType);		\
	(encoding) = irPtr ? (Tcl_Encoding)irPtr->twoPtrValue.ptr1 : NULL;		\
    } while (0)


/*
 *----------------------------------------------------------------------
 *
 * Tcl_GetEncodingFromObj --
 *
 *	Writes to (*encodingPtr) the Tcl_Encoding value of (*objPtr), if
 *	possible, and returns TCL_OK. If no such encoding exists, TCL_ERROR is
 *	returned, and if interp is non-NULL, an error message is written
 *	there.
 *
 * Results:
 *	Standard Tcl return code.
 *
 * Side effects:
 *	Caches the Tcl_Encoding value as the internal rep of (*objPtr).
 *
 *----------------------------------------------------------------------
 */

int
Tcl_GetEncodingFromObj(
    Tcl_Interp *interp,
    Tcl_Obj *objPtr,
    Tcl_Encoding *encodingPtr)
{
    Tcl_Encoding encoding;
    const char *name = TclGetString(objPtr);

    EncodingGetInternalRep(objPtr, encoding);
    if (encoding == NULL) {
	encoding = Tcl_GetEncoding(interp, name);
	if (encoding == NULL) {
	    return TCL_ERROR;
	}
	EncodingSetInternalRep(objPtr, encoding);
    }
    *encodingPtr = Tcl_GetEncoding(NULL, name);
    return TCL_OK;
}

/*
 *----------------------------------------------------------------------
 *
 * FreeEncodingInternalRep --
 *
 *	The Tcl_FreeInternalRepProc for the "encoding" Tcl_ObjType.
 *
 *----------------------------------------------------------------------
 */

static void
FreeEncodingInternalRep(
    Tcl_Obj *objPtr)
{
    Tcl_Encoding encoding;

    EncodingGetInternalRep(objPtr, encoding);
    Tcl_FreeEncoding(encoding);
}

/*
 *----------------------------------------------------------------------
 *
 * DupEncodingInternalRep --
 *
 *	The Tcl_DupInternalRepProc for the "encoding" Tcl_ObjType.
 *
 *----------------------------------------------------------------------
 */

static void
DupEncodingInternalRep(
    Tcl_Obj *srcPtr,
    Tcl_Obj *dupPtr)
{
    Tcl_Encoding encoding = Tcl_GetEncoding(NULL, TclGetString(srcPtr));
    EncodingSetInternalRep(dupPtr, encoding);
}

/*
 *----------------------------------------------------------------------
 *
 * Tcl_GetEncodingSearchPath --
 *
 *	Keeps the per-thread copy of the encoding search path current with
 *	changes to the global copy.
 *
 * Results:
 *	Returns a "list" (Tcl_Obj *) that contains the encoding search path.
 *
 *----------------------------------------------------------------------
 */

Tcl_Obj *
Tcl_GetEncodingSearchPath(void)
{
    return TclGetProcessGlobalValue(&encodingSearchPath);
}

/*
 *----------------------------------------------------------------------
 *
 * Tcl_SetEncodingSearchPath --
 *
 *	Keeps the per-thread copy of the encoding search path current with
 *	changes to the global copy.
 *
 *----------------------------------------------------------------------
 */

int
Tcl_SetEncodingSearchPath(
    Tcl_Obj *searchPath)
{
    Tcl_Size dummy;

    if (TCL_ERROR == TclListObjLengthM(NULL, searchPath, &dummy)) {
	return TCL_ERROR;
    }
    TclSetProcessGlobalValue(&encodingSearchPath, searchPath, NULL);
    return TCL_OK;
}

/*
 *----------------------------------------------------------------------
 *
 * TclGetLibraryPath --
 *
 *	Keeps the per-thread copy of the library path current with changes to
 *	the global copy.
 *
 * Results:
 *	Returns a "list" (Tcl_Obj *) that contains the library path.
 *
 *----------------------------------------------------------------------
 */

Tcl_Obj *
TclGetLibraryPath(void)
{
    return TclGetProcessGlobalValue(&libraryPath);
}

/*
 *----------------------------------------------------------------------
 *
 * TclSetLibraryPath --
 *
 *	Keeps the per-thread copy of the library path current with changes to
 *	the global copy.
 *
 *	Since the result of this routine is void, if searchPath is not a valid
 *	list this routine silently does nothing.
 *
 *----------------------------------------------------------------------
 */

void
TclSetLibraryPath(
    Tcl_Obj *path)
{
    Tcl_Size dummy;

    if (TCL_ERROR == TclListObjLengthM(NULL, path, &dummy)) {
	return;
    }
    TclSetProcessGlobalValue(&libraryPath, path, NULL);
}

/*
 *---------------------------------------------------------------------------
 *
 * FillEncodingFileMap --
 *
 *	Called to update the encoding file map with the current value
 *	of the encoding search path.
 *
 *	Finds *.end files in the directories on the encoding search path and
 *	stores the found pathnames in a map associated with the encoding name.
 *
 *	If $dir is on the encoding search path and the file $dir/foo.enc is
 *	found, stores a "foo" -> $dir entry in the map.  if the "foo" encoding
 *	is needed later, the $dir/foo.enc name can be quickly constructed in
 *	order to read the encoding data.
 *
 * Results:
 *	None.
 *
 * Side effects:
 *	Entries are added to the encoding file map.
 *
 *---------------------------------------------------------------------------
 */

static void
FillEncodingFileMap(void)
{
    Tcl_Size i, numDirs = 0;
    Tcl_Obj *map, *searchPath;

    searchPath = Tcl_GetEncodingSearchPath();
    Tcl_IncrRefCount(searchPath);
    TclListObjLengthM(NULL, searchPath, &numDirs);
    map = Tcl_NewDictObj();
    Tcl_IncrRefCount(map);

    for (i = numDirs-1; i != TCL_INDEX_NONE; i--) {
	/*
	 * Iterate backwards through the search path so as we overwrite
	 * entries found, we favor files earlier on the search path.
	 */

	Tcl_Size j, numFiles;
	Tcl_Obj *directory, *matchFileList;
	Tcl_Obj **filev;
	Tcl_GlobTypeData readableFiles = {
	    TCL_GLOB_TYPE_FILE, TCL_GLOB_PERM_R, NULL, NULL
	};

	TclNewObj(matchFileList);
	Tcl_ListObjIndex(NULL, searchPath, i, &directory);
	Tcl_IncrRefCount(directory);
	Tcl_IncrRefCount(matchFileList);
	Tcl_FSMatchInDirectory(NULL, matchFileList, directory, "*.enc",
		&readableFiles);

	TclListObjGetElementsM(NULL, matchFileList, &numFiles, &filev);
	for (j=0; j<numFiles; j++) {
	    Tcl_Obj *encodingName, *fileObj;

	    fileObj = TclPathPart(NULL, filev[j], TCL_PATH_TAIL);
	    encodingName = TclPathPart(NULL, fileObj, TCL_PATH_ROOT);
	    Tcl_DictObjPut(NULL, map, encodingName, directory);
	    Tcl_DecrRefCount(fileObj);
	    Tcl_DecrRefCount(encodingName);
	}
	Tcl_DecrRefCount(matchFileList);
	Tcl_DecrRefCount(directory);
    }
    Tcl_DecrRefCount(searchPath);
    TclSetProcessGlobalValue(&encodingFileMap, map, NULL);
    Tcl_DecrRefCount(map);
}

/*
 *---------------------------------------------------------------------------
 *
 * TclInitEncodingSubsystem --
 *
 *	Initialize all resources used by this subsystem on a per-process
 *	basis.
 *
 * Results:
 *	None.
 *
 * Side effects:
 *	Depends on the memory, object, and IO subsystems.
 *
 *---------------------------------------------------------------------------
 */

/*
 * NOTE: THESE BIT DEFINITIONS SHOULD NOT OVERLAP WITH INTERNAL USE BITS
 * DEFINED IN tcl.h (TCL_ENCODING_* et al). Be cognizant of this
 * when adding bits. TODO - should really be defined in a single file.
 *
 * To prevent conflicting bits, only define bits within 0xff00 mask here.
 */
#define TCL_ENCODING_LE	0x100   /* Used to distinguish LE/BE variants */
#define ENCODING_UTF	0x200	/* For UTF-8 encoding, allow 4-byte output sequences */
#define ENCODING_INPUT	0x400   /* For UTF-8/CESU-8 encoding, means external -> internal */

void
TclInitEncodingSubsystem(void)
{
    Tcl_EncodingType type;
    TableEncodingData *dataPtr;
    unsigned size;
    unsigned short i;
    union {
	char c;
	short s;
    } isLe;
    int leFlags;

    if (encodingsInitialized) {
	return;
    }

    /* Note: This DEPENDS on TCL_ENCODING_LE being defined in least sig byte */
    isLe.s = 1;
    leFlags = isLe.c ? TCL_ENCODING_LE : 0;

    Tcl_MutexLock(&encodingMutex);
    Tcl_InitHashTable(&encodingTable, TCL_STRING_KEYS);
    Tcl_MutexUnlock(&encodingMutex);

    /*
     * Create a few initial encodings.  UTF-8 to UTF-8 translation is not a
     * no-op because it turns a stream of improperly formed UTF-8 into a
     * properly formed stream.
     */

    type.encodingName	= NULL;
    type.toUtfProc	= BinaryProc;
    type.fromUtfProc	= BinaryProc;
    type.freeProc	= NULL;
    type.nullSize	= 1;
    type.clientData	= NULL;
    tclIdentityEncoding = Tcl_CreateEncoding(&type);

    type.encodingName	= "utf-8";
    type.toUtfProc	= UtfToUtfProc;
    type.fromUtfProc	= UtfToUtfProc;
    type.freeProc	= NULL;
    type.nullSize	= 1;
    type.clientData	= INT2PTR(ENCODING_UTF);
    Tcl_CreateEncoding(&type);
    type.clientData	= NULL;
    type.encodingName	= "cesu-8";
    Tcl_CreateEncoding(&type);

    type.toUtfProc	= Utf16ToUtfProc;
    type.fromUtfProc    = UtfToUcs2Proc;
    type.freeProc	= NULL;
    type.nullSize	= 2;
    type.encodingName   = "ucs-2le";
    type.clientData	= INT2PTR(TCL_ENCODING_LE);
    Tcl_CreateEncoding(&type);
    type.encodingName   = "ucs-2be";
    type.clientData	= NULL;
    Tcl_CreateEncoding(&type);
    type.encodingName   = "ucs-2";
    type.clientData	= INT2PTR(leFlags);
    Tcl_CreateEncoding(&type);

    type.toUtfProc	= Utf32ToUtfProc;
    type.fromUtfProc    = UtfToUtf32Proc;
    type.freeProc	= NULL;
    type.nullSize	= 4;
    type.encodingName   = "utf-32le";
    type.clientData	= INT2PTR(TCL_ENCODING_LE);
    Tcl_CreateEncoding(&type);
    type.encodingName   = "utf-32be";
    type.clientData	= NULL;
    Tcl_CreateEncoding(&type);
    type.encodingName   = "utf-32";
    type.clientData	= INT2PTR(leFlags);
    Tcl_CreateEncoding(&type);

    type.toUtfProc	= Utf16ToUtfProc;
    type.fromUtfProc    = UtfToUtf16Proc;
    type.freeProc	= NULL;
    type.nullSize	= 2;
    type.encodingName   = "utf-16le";
    type.clientData	= INT2PTR(TCL_ENCODING_LE);
    Tcl_CreateEncoding(&type);
    type.encodingName   = "utf-16be";
    type.clientData	= NULL;
    Tcl_CreateEncoding(&type);
    type.encodingName   = "utf-16";
    type.clientData	= INT2PTR(leFlags);
    Tcl_CreateEncoding(&type);

#ifndef TCL_NO_DEPRECATED
    type.encodingName   = "unicode";
    Tcl_CreateEncoding(&type);
#endif

    /*
     * Need the iso8859-1 encoding in order to process binary data, so force
     * it to always be embedded. Note that this encoding *must* be a proper
     * table encoding or some of the escape encodings crash! Hence the ugly
     * code to duplicate the structure of a table encoding here.
     */

    dataPtr = (TableEncodingData *)Tcl_Alloc(sizeof(TableEncodingData));
    memset(dataPtr, 0, sizeof(TableEncodingData));
    dataPtr->fallback = '?';

    size = 256*(sizeof(unsigned short *) + sizeof(unsigned short));
    dataPtr->toUnicode = (unsigned short **)Tcl_Alloc(size);
    memset(dataPtr->toUnicode, 0, size);
    dataPtr->fromUnicode = (unsigned short **)Tcl_Alloc(size);
    memset(dataPtr->fromUnicode, 0, size);

    dataPtr->toUnicode[0] = (unsigned short *) (dataPtr->toUnicode + 256);
    dataPtr->fromUnicode[0] = (unsigned short *) (dataPtr->fromUnicode + 256);
    for (i=1 ; i<256 ; i++) {
	dataPtr->toUnicode[i] = emptyPage;
	dataPtr->fromUnicode[i] = emptyPage;
    }

    for (i=0 ; i<256 ; i++) {
	dataPtr->toUnicode[0][i] = i;
	dataPtr->fromUnicode[0][i] = i;
    }

    type.encodingName	= "iso8859-1";
    type.toUtfProc	= Iso88591ToUtfProc;
    type.fromUtfProc	= Iso88591FromUtfProc;
    type.freeProc	= TableFreeProc;
    type.nullSize	= 1;
    type.clientData	= dataPtr;
    defaultEncoding	= Tcl_CreateEncoding(&type);
    systemEncoding	= Tcl_GetEncoding(NULL, type.encodingName);

    encodingsInitialized = 1;
}

/*
 *----------------------------------------------------------------------
 *
 * TclFinalizeEncodingSubsystem --
 *
 *	Release the state associated with the encoding subsystem.
 *
 * Results:
 *	None.
 *
 * Side effects:
 *	Frees all of the encodings.
 *
 *----------------------------------------------------------------------
 */

void
TclFinalizeEncodingSubsystem(void)
{
    Tcl_HashSearch search;
    Tcl_HashEntry *hPtr;

    Tcl_MutexLock(&encodingMutex);
    encodingsInitialized = 0;
    FreeEncoding(systemEncoding);
    systemEncoding = NULL;
    defaultEncoding = NULL;
    FreeEncoding(tclIdentityEncoding);
    tclIdentityEncoding = NULL;

    hPtr = Tcl_FirstHashEntry(&encodingTable, &search);
    while (hPtr != NULL) {
	/*
	 * Call FreeEncoding instead of doing it directly to handle refcounts
	 * like escape encodings use. [Bug 524674] Make sure to call
	 * Tcl_FirstHashEntry repeatedly so that all encodings are eventually
	 * cleaned up.
	 */

	FreeEncoding((Tcl_Encoding)Tcl_GetHashValue(hPtr));
	hPtr = Tcl_FirstHashEntry(&encodingTable, &search);
    }

    Tcl_DeleteHashTable(&encodingTable);
    Tcl_MutexUnlock(&encodingMutex);
}

/*
 *-------------------------------------------------------------------------
 *
 * Tcl_GetEncoding --
 *
 *	Given the name of a encoding, find the corresponding Tcl_Encoding
 *	token. If the encoding did not already exist, Tcl attempts to
 *	dynamically load an encoding by that name.
 *
 * Results:
 *	Returns a token that represents the encoding. If the name didn't refer
 *	to any known or loadable encoding, NULL is returned. If NULL was
 *	returned, an error message is left in interp's result object, unless
 *	interp was NULL.
 *
 * Side effects:
 *	LoadEncodingFile is called if necessary.
 *
 *-------------------------------------------------------------------------
 */

Tcl_Encoding
Tcl_GetEncoding(
    Tcl_Interp *interp,		/* Interp for error reporting, if not NULL. */
    const char *name)		/* The name of the desired encoding. */
{
    Tcl_HashEntry *hPtr;
    Encoding *encodingPtr;

    Tcl_MutexLock(&encodingMutex);
    if (name == NULL) {
	encodingPtr = (Encoding *) systemEncoding;
	encodingPtr->refCount++;
	Tcl_MutexUnlock(&encodingMutex);
	return systemEncoding;
    }

    hPtr = Tcl_FindHashEntry(&encodingTable, name);
    if (hPtr != NULL) {
	encodingPtr = (Encoding *)Tcl_GetHashValue(hPtr);
	encodingPtr->refCount++;
	Tcl_MutexUnlock(&encodingMutex);
	return (Tcl_Encoding) encodingPtr;
    }
    Tcl_MutexUnlock(&encodingMutex);

    return LoadEncodingFile(interp, name);
}

/*
 *---------------------------------------------------------------------------
 *
 * Tcl_FreeEncoding --
 *
 *	Releases an encoding allocated by Tcl_CreateEncoding() or
 *	Tcl_GetEncoding().
 *
 * Results:
 *	None.
 *
 * Side effects:
 *	The reference count associated with the encoding is decremented and
 *	the encoding is deleted if nothing is using it anymore.
 *
 *---------------------------------------------------------------------------
 */

void
Tcl_FreeEncoding(
    Tcl_Encoding encoding)
{
    Tcl_MutexLock(&encodingMutex);
    FreeEncoding(encoding);
    Tcl_MutexUnlock(&encodingMutex);
}

/*
 *----------------------------------------------------------------------
 *
 * FreeEncoding --
 *
 *	Decrements the reference count of an encoding.  The caller must hold
 *	encodingMutes.
 *
 * Results:
 *	None.
 *
 * Side effects:
 *	Releases the resource for an encoding if it is now unused.
 *	The reference count associated with the encoding is decremented and
 *	the encoding may be deleted if nothing is using it anymore.
 *
 *----------------------------------------------------------------------
 */

static void
FreeEncoding(
    Tcl_Encoding encoding)
{
    Encoding *encodingPtr = (Encoding *) encoding;

    if (encodingPtr == NULL) {
	return;
    }
    if (encodingPtr->refCount-- <= 1) {
	if (encodingPtr->freeProc != NULL) {
	    encodingPtr->freeProc(encodingPtr->clientData);
	}
	if (encodingPtr->hPtr != NULL) {
	    Tcl_DeleteHashEntry(encodingPtr->hPtr);
	}
	if (encodingPtr->name) {
	    Tcl_Free(encodingPtr->name);
	}
	Tcl_Free(encodingPtr);
    }
}

/*
 *-------------------------------------------------------------------------
 *
 * Tcl_GetEncodingName --
 *
 *	Given an encoding, return the name that was used to construct the
 *	encoding.
 *
 * Results:
 *	The name of the encoding.
 *
 * Side effects:
 *	None.
 *
 *---------------------------------------------------------------------------
 */

const char *
Tcl_GetEncodingName(
    Tcl_Encoding encoding)	/* The encoding whose name to fetch. */
{
    if (encoding == NULL) {
	encoding = systemEncoding;
    }

    return ((Encoding *) encoding)->name;
}

/*
 *-------------------------------------------------------------------------
 *
 * Tcl_GetEncodingNames --
 *
 *	Get the list of all known encodings, including the ones stored as
 *	files on disk in the encoding path.
 *
 * Results:
 *	Modifies interp's result object to hold a list of all the available
 *	encodings.
 *
 * Side effects:
 *	None.
 *
 *-------------------------------------------------------------------------
 */

void
Tcl_GetEncodingNames(
    Tcl_Interp *interp)		/* Interp to hold result. */
{
    Tcl_HashTable table;
    Tcl_HashSearch search;
    Tcl_HashEntry *hPtr;
    Tcl_Obj *map, *name, *result;
    Tcl_DictSearch mapSearch;
    int dummy, done = 0;

    TclNewObj(result);
    Tcl_InitObjHashTable(&table);

    /*
     * Copy encoding names from loaded encoding table to table.
     */

    Tcl_MutexLock(&encodingMutex);
    for (hPtr = Tcl_FirstHashEntry(&encodingTable, &search); hPtr != NULL;
	    hPtr = Tcl_NextHashEntry(&search)) {
	Encoding *encodingPtr = (Encoding *)Tcl_GetHashValue(hPtr);

	Tcl_CreateHashEntry(&table,
		Tcl_NewStringObj(encodingPtr->name, TCL_INDEX_NONE), &dummy);
    }
    Tcl_MutexUnlock(&encodingMutex);

    FillEncodingFileMap();
    map = TclGetProcessGlobalValue(&encodingFileMap);

    /*
     * Copy encoding names from encoding file map to table.
     */

    Tcl_DictObjFirst(NULL, map, &mapSearch, &name, NULL, &done);
    for (; !done; Tcl_DictObjNext(&mapSearch, &name, NULL, &done)) {
	Tcl_CreateHashEntry(&table, name, &dummy);
    }

    /*
     * Pull all encoding names from table into the result list.
     */

    for (hPtr = Tcl_FirstHashEntry(&table, &search); hPtr != NULL;
	    hPtr = Tcl_NextHashEntry(&search)) {
	Tcl_ListObjAppendElement(NULL, result,
		(Tcl_Obj *) Tcl_GetHashKey(&table, hPtr));
    }
    Tcl_SetObjResult(interp, result);
    Tcl_DeleteHashTable(&table);
}

/*
 *-------------------------------------------------------------------------
 *
 * Tcl_GetEncodingNulLength --
 *
 *	Given an encoding, return the number of nul bytes used for the
 *      string termination.
 *
 * Results:
 *	The number of nul bytes used for the string termination.
 *
 * Side effects:
 *	None.
 *
 *---------------------------------------------------------------------------
 */
Tcl_Size
Tcl_GetEncodingNulLength(
    Tcl_Encoding encoding)
{
    if (encoding == NULL) {
	encoding = systemEncoding;
    }

    return ((Encoding *) encoding)->nullSize;
}

/*
 *------------------------------------------------------------------------
 *
 * Tcl_SetSystemEncoding --
 *
 *	Sets the default encoding that should be used whenever the user passes
 *	a NULL value in to one of the conversion routines. If the supplied
 *	name is NULL, the system encoding is reset to the default system
 *	encoding.
 *
 * Results:
 *	The return value is TCL_OK if the system encoding was successfully set
 *	to the encoding specified by name, TCL_ERROR otherwise. If TCL_ERROR
 *	is returned, an error message is left in interp's result object,
 *	unless interp was NULL.
 *
 * Side effects:
 *	The reference count of the new system encoding is incremented. The
 *	reference count of the old system encoding is decremented and it may
 *	be freed. All VFS cached information is invalidated.
 *
 *------------------------------------------------------------------------
 */

int
Tcl_SetSystemEncoding(
    Tcl_Interp *interp,		/* Interp for error reporting, if not NULL. */
    const char *name)		/* The name of the desired encoding, or NULL/""
				 * to reset to default encoding. */
{
    Tcl_Encoding encoding;
    Encoding *encodingPtr;

    if (!name || !*name) {
	Tcl_MutexLock(&encodingMutex);
	encoding = defaultEncoding;
	encodingPtr = (Encoding *) encoding;
	encodingPtr->refCount++;
	Tcl_MutexUnlock(&encodingMutex);
    } else {
	encoding = Tcl_GetEncoding(interp, name);
	if (encoding == NULL) {
	    return TCL_ERROR;
	}
    }

    Tcl_MutexLock(&encodingMutex);
    FreeEncoding(systemEncoding);
    systemEncoding = encoding;
    Tcl_MutexUnlock(&encodingMutex);
    Tcl_FSMountsChanged(NULL);

    return TCL_OK;
}

/*
 *---------------------------------------------------------------------------
 *
 * Tcl_CreateEncoding --
 *
 *	Defines a new encoding, along with the functions that are used to
 *	convert to and from Unicode.
 *
 * Results:
 *	Returns a token that represents the encoding. If an encoding with the
 *	same name already existed, the old encoding token remains valid and
 *	continues to behave as it used to, and is eventually garbage collected
 *	when the last reference to it goes away. Any subsequent calls to
 *	Tcl_GetEncoding with the specified name retrieve the most recent
 *	encoding token.
 *
 * Side effects:
 *	A new record having the name of the encoding is entered into a table of
 *	encodings visible to all interpreters.  For each call to this function,
 *	there should eventually be a call to Tcl_FreeEncoding, which cleans
 *	deletes the record in the table when an encoding is no longer needed.
 *
 *---------------------------------------------------------------------------
 */

Tcl_Encoding
Tcl_CreateEncoding(
    const Tcl_EncodingType *typePtr)
				/* The encoding type. */
{
    Encoding *encodingPtr = (Encoding *)Tcl_Alloc(sizeof(Encoding));
    encodingPtr->name		= NULL;
    encodingPtr->toUtfProc	= typePtr->toUtfProc;
    encodingPtr->fromUtfProc	= typePtr->fromUtfProc;
    encodingPtr->freeProc	= typePtr->freeProc;
    encodingPtr->nullSize	= typePtr->nullSize;
    encodingPtr->clientData	= typePtr->clientData;
    if (typePtr->nullSize == 2) {
	encodingPtr->lengthProc = (LengthProc *) unilen;
    } else if (typePtr->nullSize == 4) {
	encodingPtr->lengthProc = (LengthProc *) unilen4;
    } else {
	encodingPtr->lengthProc = (LengthProc *) strlen;
    }
    encodingPtr->refCount	= 1;
    encodingPtr->hPtr		= NULL;

  if (typePtr->encodingName) {
    Tcl_HashEntry *hPtr;
    int isNew;
    char *name;

    Tcl_MutexLock(&encodingMutex);
    hPtr = Tcl_CreateHashEntry(&encodingTable, typePtr->encodingName, &isNew);
    if (isNew == 0) {
	/*
	 * Remove old encoding from hash table, but don't delete it until last
	 * reference goes away.
	 */

	Encoding *replaceMe = (Encoding *)Tcl_GetHashValue(hPtr);
	replaceMe->hPtr = NULL;
    }

    name = (char *)Tcl_Alloc(strlen(typePtr->encodingName) + 1);
    encodingPtr->name		= strcpy(name, typePtr->encodingName);
    encodingPtr->hPtr		= hPtr;
    Tcl_SetHashValue(hPtr, encodingPtr);

    Tcl_MutexUnlock(&encodingMutex);
  }
    return (Tcl_Encoding) encodingPtr;
}

/*
 *-------------------------------------------------------------------------
 *
 * Tcl_ExternalToUtfDString --
 *
 *	Convert a source buffer from the specified encoding into UTF-8. If any
 *	of the bytes in the source buffer are invalid or cannot be represented
 *	in the target encoding, a default fallback character will be
 *	substituted.
 *
 * Results:
 *	The converted bytes are stored in the DString, which is then NULL
 *	terminated. The return value is a pointer to the value stored in the
 *	DString.
 *
 * Side effects:
 *	None.
 *
 *-------------------------------------------------------------------------
 */

#undef Tcl_ExternalToUtfDString
char *
Tcl_ExternalToUtfDString(
    Tcl_Encoding encoding,	/* The encoding for the source string, or NULL
				 * for the default system encoding. */
    const char *src,		/* Source string in specified encoding. */
    Tcl_Size srcLen,		/* Source string length in bytes, or < 0 for
				 * encoding-specific string length. */
    Tcl_DString *dstPtr)	/* Uninitialized or free DString in which the
				 * converted string is stored. */
{
    Tcl_ExternalToUtfDStringEx(
	NULL, encoding, src, srcLen, TCL_ENCODING_PROFILE_TCL8, dstPtr, NULL);
    return Tcl_DStringValue(dstPtr);
}


/*
 *-------------------------------------------------------------------------
 *
 * Tcl_ExternalToUtfDStringEx --
 *
 *	Convert a source buffer from the specified encoding into UTF-8.
 *	"flags" controls the behavior if any of the bytes in
 *	the source buffer are invalid or cannot be represented in utf-8.
 *	Possible flags values:
 *	target encoding. It should be composed by OR-ing the following:
 *	- *At most one* of TCL_ENCODING_PROFILE{DEFAULT,TCL8,STRICT}
 *	- TCL_ENCODING_STOPONERROR: Backward compatibility. Sets the profile
 *	  to TCL_ENCODING_PROFILE_STRICT overriding any specified profile flags
 *      Any other flag bits will cause an error to be returned (for future
 *      compatibility)
 *
 * Results:
 *      The return value is one of
 *        TCL_OK: success. Converted string in *dstPtr
 *        TCL_ERROR: error in passed parameters. Error message in interp
 *        TCL_CONVERT_MULTIBYTE: source ends in truncated multibyte sequence
 *        TCL_CONVERT_SYNTAX: source is not conformant to encoding definition
 *        TCL_CONVERT_UNKNOWN: source contained a character that could not
 *            be represented in target encoding.
 *
 * Side effects:
 *
 *      TCL_OK: The converted bytes are stored in the DString and NUL
 *          terminated in an encoding-specific manner.
 *      TCL_ERROR: an error, message is stored in the interp if not NULL.
 *      TCL_CONVERT_*: if errorLocPtr is NULL, an error message is stored
 *          in the interpreter (if not NULL). If errorLocPtr is not NULL,
 *          no error message is stored as it is expected the caller is
 *          interested in whatever is decoded so far and not treating this
 *          as an error condition.
 *
 *      In addition, *dstPtr is always initialized and must be cleared
 *      by the caller irrespective of the return code.
 *
 *-------------------------------------------------------------------------
 */

int
Tcl_ExternalToUtfDStringEx(
    Tcl_Interp *interp,         /* For error messages. May be NULL. */
    Tcl_Encoding encoding,	/* The encoding for the source string, or NULL
				 * for the default system encoding. */
    const char *src,		/* Source string in specified encoding. */
    Tcl_Size srcLen,			/* Source string length in bytes, or < 0 for
				 * encoding-specific string length. */
    int flags,			/* Conversion control flags. */
    Tcl_DString *dstPtr,	/* Uninitialized or free DString in which the
				 * converted string is stored. */
    Tcl_Size *errorLocPtr)      /* Where to store the error location
                                   (or TCL_INDEX_NONE if no error). May
				   be NULL. */
{
    char *dst;
    Tcl_EncodingState state;
    const Encoding *encodingPtr;
    int result;
    Tcl_Size dstLen, soFar;
    const char *srcStart = src;

    /* DO FIRST - Must always be initialized before returning */
    Tcl_DStringInit(dstPtr);

    if (flags & (TCL_ENCODING_START|TCL_ENCODING_END)) {
	/* TODO - what other flags are illegal? - See TIP 656 */
	Tcl_SetObjResult(
	    interp,
	    Tcl_NewStringObj(
		"Parameter error: TCL_ENCODING_{START,STOP} bits set in flags.",
		TCL_INDEX_NONE));
	Tcl_SetErrorCode(interp, "TCL", "ENCODING", "ILLEGALFLAGS", NULL);
	errno = EINVAL;
	return TCL_ERROR;
    }

    dst = Tcl_DStringValue(dstPtr);
    dstLen = dstPtr->spaceAvl - 1;

    if (encoding == NULL) {
	encoding = systemEncoding;
    }
    encodingPtr = (Encoding *)encoding;

    if (src == NULL) {
	srcLen = 0;
    } else if (srcLen == TCL_INDEX_NONE) {
	srcLen = encodingPtr->lengthProc(src);
    }

    flags |= TCL_ENCODING_START;
    if (encodingPtr->toUtfProc == UtfToUtfProc) {
	flags |= ENCODING_INPUT;
    }

    while (1) {
	int srcChunkLen, srcChunkRead;
	int dstChunkLen, dstChunkWrote, dstChunkChars;

	if (srcLen > INT_MAX) {
	    srcChunkLen = INT_MAX;
	} else {
	    srcChunkLen = srcLen;
	    flags |= TCL_ENCODING_END; /* Last chunk */
	}
	dstChunkLen = dstLen > INT_MAX ? INT_MAX : dstLen;

	result = encodingPtr->toUtfProc(encodingPtr->clientData, src,
		srcChunkLen, flags, &state, dst, dstChunkLen,
		&srcChunkRead, &dstChunkWrote, &dstChunkChars);
	soFar = dst + dstChunkWrote - Tcl_DStringValue(dstPtr);

	src += srcChunkRead;

	/*
	 * Keep looping in two case -
	 *   - our destination buffer did not have enough room
	 *   - we had not passed in all the data and error indicated fragment
	 *     of a multibyte character
	 * In both cases we have to grow buffer, move the input source pointer
	 * and loop. Otherwise, return the result we got.
	 */
	if ((result != TCL_CONVERT_NOSPACE) &&
	    !(result == TCL_CONVERT_MULTIBYTE && (flags & TCL_ENCODING_END))) {
	    Tcl_Size nBytesProcessed = (src - srcStart);

	    Tcl_DStringSetLength(dstPtr, soFar);
	    if (errorLocPtr) {
		/*
		 * Do not write error message into interpreter if caller
		 * wants to know error location.
		 */
		*errorLocPtr = result == TCL_OK ? TCL_INDEX_NONE : nBytesProcessed;
	    } else {
		/* Caller wants error message on failure */
		if (result != TCL_OK && interp != NULL) {
		    char buf[TCL_INTEGER_SPACE];
<<<<<<< HEAD
		    snprintf(buf, sizeof(buf), "%" TCL_Z_MODIFIER "u", nBytesProcessed);
		    Tcl_SetObjResult(
			interp,
			Tcl_ObjPrintf("unexpected byte sequence starting at index %"
				      TCL_Z_MODIFIER "u: '\\x%02X'",
=======
		    snprintf(buf, sizeof(buf), "%" TCL_SIZE_MODIFIER "u", nBytesProcessed);
		    Tcl_SetObjResult(
			interp,
			Tcl_ObjPrintf("unexpected byte sequence starting at index %"
				      TCL_SIZE_MODIFIER "u: '\\x%02X'",
>>>>>>> afa4d91b
				      nBytesProcessed,
				      UCHAR(srcStart[nBytesProcessed])));
		    Tcl_SetErrorCode(
			interp, "TCL", "ENCODING", "ILLEGALSEQUENCE", buf, NULL);
		}
	    }
	    if (result != TCL_OK) {
		errno = (result == TCL_CONVERT_NOSPACE) ? ENOMEM : EILSEQ;
	    }
	    return result;
	}

	flags &= ~TCL_ENCODING_START;
	srcLen -= srcChunkRead;

	if (Tcl_DStringLength(dstPtr) == 0) {
	    Tcl_DStringSetLength(dstPtr, dstLen);
	}
	Tcl_DStringSetLength(dstPtr, 2 * Tcl_DStringLength(dstPtr) + 1);
	dst = Tcl_DStringValue(dstPtr) + soFar;
	dstLen = Tcl_DStringLength(dstPtr) - soFar - 1;
    }
}

/*
 *-------------------------------------------------------------------------
 *
 * Tcl_ExternalToUtf --
 *
 *	Convert a source buffer from the specified encoding into UTF-8.
 *
 * Results:
 *	The return value is one of TCL_OK, TCL_CONVERT_MULTIBYTE,
 *	TCL_CONVERT_SYNTAX, TCL_CONVERT_UNKNOWN, or TCL_CONVERT_NOSPACE, as
 *	documented in tcl.h.
 *
 * Side effects:
 *	The converted bytes are stored in the output buffer.
 *
 *-------------------------------------------------------------------------
 */

int
Tcl_ExternalToUtf(
    TCL_UNUSED(Tcl_Interp *),	/* TODO: Re-examine this. */
    Tcl_Encoding encoding,	/* The encoding for the source string, or NULL
				 * for the default system encoding. */
    const char *src,		/* Source string in specified encoding. */
    Tcl_Size srcLen,		/* Source string length in bytes, or TCL_INDEX_NONE for
				 * encoding-specific string length. */
    int flags,			/* Conversion control flags. */
    Tcl_EncodingState *statePtr,/* Place for conversion routine to store state
				 * information used during a piecewise
				 * conversion. Contents of statePtr are
				 * initialized and/or reset by conversion
				 * routine under control of flags argument. */
    char *dst,			/* Output buffer in which converted string is
				 * stored. */
    Tcl_Size dstLen,		/* The maximum length of output buffer in
				 * bytes. */
    int *srcReadPtr,		/* Filled with the number of bytes from the
				 * source string that were converted. This may
				 * be less than the original source length if
				 * there was a problem converting some source
				 * characters. */
    int *dstWrotePtr,		/* Filled with the number of bytes that were
				 * stored in the output buffer as a result of
				 * the conversion. */
    int *dstCharsPtr)		/* Filled with the number of characters that
				 * correspond to the bytes stored in the
				 * output buffer. */
{
    const Encoding *encodingPtr;
    int result, srcRead, dstWrote, dstChars = 0;
    int noTerminate = flags & TCL_ENCODING_NO_TERMINATE;
    int charLimited = (flags & TCL_ENCODING_CHAR_LIMIT) && dstCharsPtr;
    int maxChars = INT_MAX;
    Tcl_EncodingState state;

    if (encoding == NULL) {
	encoding = systemEncoding;
    }
    encodingPtr = (Encoding *) encoding;

    if (src == NULL) {
	srcLen = 0;
    } else if (srcLen == TCL_INDEX_NONE) {
	srcLen = encodingPtr->lengthProc(src);
    }
    if (statePtr == NULL) {
	flags |= TCL_ENCODING_START | TCL_ENCODING_END;
	statePtr = &state;
    }
    if (srcLen > INT_MAX) {
	srcLen = INT_MAX;
	flags &= ~TCL_ENCODING_END;
    }
    if (dstLen > INT_MAX) {
	dstLen = INT_MAX;
    }
    if (srcReadPtr == NULL) {
	srcReadPtr = &srcRead;
    }
    if (dstWrotePtr == NULL) {
	dstWrotePtr = &dstWrote;
    }
    if (dstCharsPtr == NULL) {
	dstCharsPtr = &dstChars;
	flags &= ~TCL_ENCODING_CHAR_LIMIT;
    } else if (charLimited) {
	maxChars = *dstCharsPtr;
    }

    if (!noTerminate) {
        if (dstLen < 1) {
            return TCL_CONVERT_NOSPACE;
        }
	/*
	 * If there are any null characters in the middle of the buffer,
	 * they will converted to the UTF-8 null character (\xC0\x80). To get
	 * the actual \0 at the end of the destination buffer, we need to
	 * append it manually.  First make room for it...
	 */

	dstLen--;
    } else {
	if (dstLen <= 0 && srcLen > 0) {
	    return TCL_CONVERT_NOSPACE;
	}
    }
    if (encodingPtr->toUtfProc == UtfToUtfProc) {
	flags |= ENCODING_INPUT;
    }
    do {
	Tcl_EncodingState savedState = *statePtr;

	result = encodingPtr->toUtfProc(encodingPtr->clientData, src, srcLen,
		flags, statePtr, dst, dstLen, srcReadPtr, dstWrotePtr,
		dstCharsPtr);
	if (*dstCharsPtr <= maxChars) {
	    break;
	}
	dstLen = Tcl_UtfAtIndex(dst, maxChars) - dst + (TCL_UTF_MAX - 1);
	*statePtr = savedState;
    } while (1);
    if (!noTerminate) {
	/* ...and then append it */

	dst[*dstWrotePtr] = '\0';
    }

    return result;
}

/*
 *-------------------------------------------------------------------------
 *
 * Tcl_UtfToExternalDString --
 *
 *	Convert a source buffer from UTF-8 to the specified encoding. If any
 *	of the bytes in the source buffer are invalid or cannot be represented
 *	in the target encoding, a default fallback character is substituted.
 *
 * Results:
 *	The converted bytes are stored in the DString, which is then NULL
 *	terminated in an encoding-specific manner. The return value is a
 *	pointer to the value stored in the DString.
 *
 * Side effects:
 *	None.
 *
 *-------------------------------------------------------------------------
 */
#undef Tcl_UtfToExternalDString
char *
Tcl_UtfToExternalDString(
    Tcl_Encoding encoding,	/* The encoding for the converted string, or
				 * NULL for the default system encoding. */
    const char *src,		/* Source string in UTF-8. */
    Tcl_Size srcLen,		/* Source string length in bytes, or < 0 for
				 * strlen(). */
    Tcl_DString *dstPtr)	/* Uninitialized or free DString in which the
				 * converted string is stored. */
{
    Tcl_UtfToExternalDStringEx(
	NULL, encoding, src, srcLen, TCL_ENCODING_PROFILE_TCL8, dstPtr, NULL);
    return Tcl_DStringValue(dstPtr);
}


/*
 *-------------------------------------------------------------------------
 *
 * Tcl_UtfToExternalDStringEx --
 *
 *	Convert a source buffer from UTF-8 to the specified encoding.
 *	The parameter flags controls the behavior, if any of the bytes in
 *	the source buffer are invalid or cannot be represented in the
 *	target encoding. It should be composed by OR-ing the following:
 *	- *At most one* of TCL_ENCODING_PROFILE_*
 *	- TCL_ENCODING_STOPONERROR: Backward compatibility. Sets the profile
 *	  to TCL_ENCODING_PROFILE_STRICT overriding any specified profile flags
 *
 * Results:
 *      The return value is one of
 *        TCL_OK: success. Converted string in *dstPtr
 *        TCL_ERROR: error in passed parameters. Error message in interp
 *        TCL_CONVERT_MULTIBYTE: source ends in truncated multibyte sequence
 *        TCL_CONVERT_SYNTAX: source is not conformant to encoding definition
 *        TCL_CONVERT_UNKNOWN: source contained a character that could not
 *            be represented in target encoding.
 *
 * Side effects:
 *
 *      TCL_OK: The converted bytes are stored in the DString and NUL
 *          terminated in an encoding-specific manner
 *      TCL_ERROR: an error, message is stored in the interp if not NULL.
 *      TCL_CONVERT_*: if errorLocPtr is NULL, an error message is stored
 *          in the interpreter (if not NULL). If errorLocPtr is not NULL,
 *          no error message is stored as it is expected the caller is
 *          interested in whatever is decoded so far and not treating this
 *          as an error condition.
 *
 *      In addition, *dstPtr is always initialized and must be cleared
 *      by the caller irrespective of the return code.
 *
 *-------------------------------------------------------------------------
 */

int
Tcl_UtfToExternalDStringEx(
    Tcl_Interp *interp,         /* For error messages. May be NULL. */
    Tcl_Encoding encoding,	/* The encoding for the converted string, or
				 * NULL for the default system encoding. */
    const char *src,		/* Source string in UTF-8. */
    Tcl_Size srcLen,		/* Source string length in bytes, or < 0 for
				 * strlen(). */
    int flags,			/* Conversion control flags. */
    Tcl_DString *dstPtr,	/* Uninitialized or free DString in which the
				 * converted string is stored. */
    Tcl_Size *errorLocPtr)      /* Where to store the error location
                                   (or TCL_INDEX_NONE if no error). May
				   be NULL. */
{
    char *dst;
    Tcl_EncodingState state;
    const Encoding *encodingPtr;
    int result;
    const char *srcStart = src;
    Tcl_Size dstLen, soFar;

    /* DO FIRST - must always be initialized on return */
    Tcl_DStringInit(dstPtr);

    if (flags & (TCL_ENCODING_START|TCL_ENCODING_END)) {
	/* TODO - what other flags are illegal? - See TIP 656 */
	Tcl_SetObjResult(
	    interp,
	    Tcl_NewStringObj(
		"Parameter error: TCL_ENCODING_{START,STOP} bits set in flags.",
		TCL_INDEX_NONE));
	Tcl_SetErrorCode(interp, "TCL", "ENCODING", "ILLEGALFLAGS", NULL);
	errno = EINVAL;
	return TCL_ERROR;
    }

    dst = Tcl_DStringValue(dstPtr);
    dstLen = dstPtr->spaceAvl - 1;

    if (encoding == NULL) {
	encoding = systemEncoding;
    }
    encodingPtr = (Encoding *) encoding;

    if (src == NULL) {
	srcLen = 0;
    } else if (srcLen == TCL_INDEX_NONE) {
	srcLen = strlen(src);
    }

    flags |= TCL_ENCODING_START;
    while (1) {
	int srcChunkLen, srcChunkRead;
	int dstChunkLen, dstChunkWrote, dstChunkChars;

	if (srcLen > INT_MAX) {
	    srcChunkLen = INT_MAX;
	} else {
	    srcChunkLen = srcLen;
	    flags |= TCL_ENCODING_END; /* Last chunk */
	}
	dstChunkLen = dstLen > INT_MAX ? INT_MAX : dstLen;

	result = encodingPtr->fromUtfProc(encodingPtr->clientData, src,
					  srcChunkLen, flags, &state, dst, dstChunkLen,
					  &srcChunkRead, &dstChunkWrote, &dstChunkChars);
	soFar = dst + dstChunkWrote - Tcl_DStringValue(dstPtr);

	/* Move past the part processed in this go around */
	src += srcChunkRead;

	/*
	 * Keep looping in two case -
	 *   - our destination buffer did not have enough room
	 *   - we had not passed in all the data and error indicated fragment
	 *     of a multibyte character
	 * In both cases we have to grow buffer, move the input source pointer
	 * and loop. Otherwise, return the result we got.
	 */
	if ((result != TCL_CONVERT_NOSPACE) &&
	    !(result == TCL_CONVERT_MULTIBYTE && (flags & TCL_ENCODING_END))) {
	    Tcl_Size nBytesProcessed = (src - srcStart);
	    Tcl_Size i = soFar + encodingPtr->nullSize - 1;
	    /* Loop as DStringSetLength only stores one nul byte at a time */
	    while (i >= soFar) {
		Tcl_DStringSetLength(dstPtr, i--);
	    }
	    if (errorLocPtr) {
		/*
		 * Do not write error message into interpreter if caller
		 * wants to know error location.
		 */
		*errorLocPtr = result == TCL_OK ? TCL_INDEX_NONE : nBytesProcessed;
	    } else {
		/* Caller wants error message on failure */
		if (result != TCL_OK && interp != NULL) {
		    Tcl_Size pos = Tcl_NumUtfChars(srcStart, nBytesProcessed);
		    int ucs4;
		    char buf[TCL_INTEGER_SPACE];
		    TclUtfToUCS4(&srcStart[nBytesProcessed], &ucs4);
<<<<<<< HEAD
		    snprintf(buf, sizeof(buf), "%" TCL_Z_MODIFIER "u", nBytesProcessed);
		    Tcl_SetObjResult(
			interp,
			Tcl_ObjPrintf(
			    "unexpected character at index %" TCL_Z_MODIFIER
=======
		    snprintf(buf, sizeof(buf), "%" TCL_SIZE_MODIFIER "u", nBytesProcessed);
		    Tcl_SetObjResult(
			interp,
			Tcl_ObjPrintf(
			    "unexpected character at index %" TCL_SIZE_MODIFIER
>>>>>>> afa4d91b
			    "u: 'U+%06X'",
			    pos,
			    ucs4));
		    Tcl_SetErrorCode(interp, "TCL", "ENCODING", "ILLEGALSEQUENCE",
				     buf, NULL);
		}
	    }
	    if (result != TCL_OK) {
		errno = (result == TCL_CONVERT_NOSPACE) ? ENOMEM : EILSEQ;
	    }
	    return result;
	}

	flags &= ~TCL_ENCODING_START;
	srcLen -= srcChunkRead;

	if (Tcl_DStringLength(dstPtr) == 0) {
	    Tcl_DStringSetLength(dstPtr, dstLen);
	}
	Tcl_DStringSetLength(dstPtr, 2 * Tcl_DStringLength(dstPtr) + 1);
	dst = Tcl_DStringValue(dstPtr) + soFar;
	dstLen = Tcl_DStringLength(dstPtr) - soFar - 1;
    }
}

/*
 *-------------------------------------------------------------------------
 *
 * Tcl_UtfToExternal --
 *
 *	Convert a buffer from UTF-8 into the specified encoding.
 *
 * Results:
 *	The return value is one of TCL_OK, TCL_CONVERT_MULTIBYTE,
 *	TCL_CONVERT_SYNTAX, TCL_CONVERT_UNKNOWN, or TCL_CONVERT_NOSPACE, as
 *	documented in tcl.h.
 *
 * Side effects:
 *	The converted bytes are stored in the output buffer.
 *
 *-------------------------------------------------------------------------
 */

int
Tcl_UtfToExternal(
    TCL_UNUSED(Tcl_Interp *),	/* TODO: Re-examine this. */
    Tcl_Encoding encoding,	/* The encoding for the converted string, or
				 * NULL for the default system encoding. */
    const char *src,		/* Source string in UTF-8. */
    Tcl_Size srcLen,		/* Source string length in bytes, or TCL_INDEX_NONE for
				 * strlen(). */
    int flags,			/* Conversion control flags. */
    Tcl_EncodingState *statePtr,/* Place for conversion routine to store state
				 * information used during a piecewise
				 * conversion. Contents of statePtr are
				 * initialized and/or reset by conversion
				 * routine under control of flags argument. */
    char *dst,			/* Output buffer in which converted string
				 * is stored. */
    Tcl_Size dstLen,		/* The maximum length of output buffer in
				 * bytes. */
    int *srcReadPtr,		/* Filled with the number of bytes from the
				 * source string that were converted. This may
				 * be less than the original source length if
				 * there was a problem converting some source
				 * characters. */
    int *dstWrotePtr,		/* Filled with the number of bytes that were
				 * stored in the output buffer as a result of
				 * the conversion. */
    int *dstCharsPtr)		/* Filled with the number of characters that
				 * correspond to the bytes stored in the
				 * output buffer. */
{
    const Encoding *encodingPtr;
    int result, srcRead, dstWrote, dstChars;
    Tcl_EncodingState state;

    if (encoding == NULL) {
	encoding = systemEncoding;
    }
    encodingPtr = (Encoding *) encoding;

    if (src == NULL) {
	srcLen = 0;
    } else if (srcLen == TCL_INDEX_NONE) {
	srcLen = strlen(src);
    }
    if (statePtr == NULL) {
	flags |= TCL_ENCODING_START | TCL_ENCODING_END;
	statePtr = &state;
    }
    if (srcLen > INT_MAX) {
	srcLen = INT_MAX;
	flags &= ~TCL_ENCODING_END;
    }
    if (dstLen > INT_MAX) {
	dstLen = INT_MAX;
    }
    if (srcReadPtr == NULL) {
	srcReadPtr = &srcRead;
    }
    if (dstWrotePtr == NULL) {
	dstWrotePtr = &dstWrote;
    }
    if (dstCharsPtr == NULL) {
	dstCharsPtr = &dstChars;
    }

    if (dstLen < encodingPtr->nullSize) {
	return TCL_CONVERT_NOSPACE;
    }
    dstLen -= encodingPtr->nullSize;
    result = encodingPtr->fromUtfProc(encodingPtr->clientData, src, srcLen,
	    flags, statePtr, dst, dstLen, srcReadPtr,
	    dstWrotePtr, dstCharsPtr);
    /*
     * Buffer is terminated irrespective of result. Not sure this is
     * reasonable but keep for historical/compatibility reasons.
     */
    memset(&dst[*dstWrotePtr], '\0', encodingPtr->nullSize);

    return result;
}

/*
 *---------------------------------------------------------------------------
 *
 * Tcl_FindExecutable --
 *
 *	This function computes the absolute path name of the current
 *	application, given its argv[0] value.
 *
 * Results:
 *	None.
 *
 * Side effects:
 *	The absolute pathname for the application is computed and stored to be
 *	returned later by [info nameofexecutable].
 *
 *---------------------------------------------------------------------------
 */
#undef Tcl_FindExecutable
const char *
Tcl_FindExecutable(
    const char *argv0)		/* The value of the application's argv[0]
				 * (native). */
{
    const char *version = Tcl_InitSubsystems();
    TclpSetInitialEncodings();
    TclpFindExecutable(argv0);
    return version;
}

/*
 *---------------------------------------------------------------------------
 *
 * OpenEncodingFileChannel --
 *
 *	Open the file believed to hold data for the encoding, "name".
 *
 * Results:
 *	Returns the readable Tcl_Channel from opening the file, or NULL if the
 *	file could not be successfully opened. If NULL was returned, an error
 *	message is left in interp's result object, unless interp was NULL.
 *
 * Side effects:
 *	Channel may be opened. Information about the filesystem may be cached
 *	to speed later calls.
 *
 *---------------------------------------------------------------------------
 */

static Tcl_Channel
OpenEncodingFileChannel(
    Tcl_Interp *interp,		/* Interp for error reporting, if not NULL. */
    const char *name)		/* The name of the encoding file on disk and
				 * also the name for new encoding. */
{
    Tcl_Obj *nameObj = Tcl_NewStringObj(name, TCL_INDEX_NONE);
    Tcl_Obj *fileNameObj = Tcl_DuplicateObj(nameObj);
    Tcl_Obj *searchPath = Tcl_DuplicateObj(Tcl_GetEncodingSearchPath());
    Tcl_Obj *map = TclGetProcessGlobalValue(&encodingFileMap);
    Tcl_Obj **dir, *path, *directory = NULL;
    Tcl_Channel chan = NULL;
    Tcl_Size i, numDirs;

    TclListObjGetElementsM(NULL, searchPath, &numDirs, &dir);
    Tcl_IncrRefCount(nameObj);
    Tcl_AppendToObj(fileNameObj, ".enc", TCL_INDEX_NONE);
    Tcl_IncrRefCount(fileNameObj);
    Tcl_DictObjGet(NULL, map, nameObj, &directory);

    /*
     * Check that any cached directory is still on the encoding search path.
     */

    if (NULL != directory) {
	int verified = 0;

	for (i=0; i<numDirs && !verified; i++) {
	    if (dir[i] == directory) {
		verified = 1;
	    }
	}
	if (!verified) {
	    const char *dirString = TclGetString(directory);

	    for (i=0; i<numDirs && !verified; i++) {
		if (strcmp(dirString, TclGetString(dir[i])) == 0) {
		    verified = 1;
		}
	    }
	}
	if (!verified) {
	    /*
	     * Directory no longer on the search path. Remove from cache.
	     */

	    map = Tcl_DuplicateObj(map);
	    Tcl_DictObjRemove(NULL, map, nameObj);
	    TclSetProcessGlobalValue(&encodingFileMap, map, NULL);
	    directory = NULL;
	}
    }

    if (NULL != directory) {
	/*
	 * Got a directory from the cache. Try to use it first.
	 */

	Tcl_IncrRefCount(directory);
	path = Tcl_FSJoinToPath(directory, 1, &fileNameObj);
	Tcl_IncrRefCount(path);
	Tcl_DecrRefCount(directory);
	chan = Tcl_FSOpenFileChannel(NULL, path, "r", 0);
	Tcl_DecrRefCount(path);
    }

    /*
     * Scan the search path until we find it.
     */

    for (i=0; i<numDirs && (chan == NULL); i++) {
	path = Tcl_FSJoinToPath(dir[i], 1, &fileNameObj);
	Tcl_IncrRefCount(path);
	chan = Tcl_FSOpenFileChannel(NULL, path, "r", 0);
	Tcl_DecrRefCount(path);
	if (chan != NULL) {
	    /*
	     * Save directory in the cache.
	     */

	    map = Tcl_DuplicateObj(TclGetProcessGlobalValue(&encodingFileMap));
	    Tcl_DictObjPut(NULL, map, nameObj, dir[i]);
	    TclSetProcessGlobalValue(&encodingFileMap, map, NULL);
	}
    }

    if ((NULL == chan) && (interp != NULL)) {
	Tcl_SetObjResult(interp, Tcl_ObjPrintf(
		"unknown encoding \"%s\"", name));
	Tcl_SetErrorCode(interp, "TCL", "LOOKUP", "ENCODING", name, NULL);
    }
    Tcl_DecrRefCount(fileNameObj);
    Tcl_DecrRefCount(nameObj);
    Tcl_DecrRefCount(searchPath);

    return chan;
}

/*
 *---------------------------------------------------------------------------
 *
 * LoadEncodingFile --
 *
 *	Read a file that describes an encoding and create a new Encoding from
 *	the data.
 *
 * Results:
 *	The return value is the newly loaded Tcl_Encoding or NULL if the file
 *	didn't exist or could not be processed. If NULL is returned and interp
 *	is not NULL, an error message is left in interp's result object.
 *
 * Side effects:
 *	A corresponding encoding file might be read from persistent storage, in
 *	which case LoadTableEncoding is called.
 *
 *---------------------------------------------------------------------------
 */

static Tcl_Encoding
LoadEncodingFile(
    Tcl_Interp *interp,		/* Interp for error reporting, if not NULL. */
    const char *name)		/* The name of both the encoding file
				 * and the new encoding. */
{
    Tcl_Channel chan = NULL;
    Tcl_Encoding encoding = NULL;
    int ch;

    chan = OpenEncodingFileChannel(interp, name);
    if (chan == NULL) {
	return NULL;
    }

    Tcl_SetChannelOption(NULL, chan, "-encoding", "utf-8");

    while (1) {
	Tcl_DString ds;

	Tcl_DStringInit(&ds);
	Tcl_Gets(chan, &ds);
	ch = Tcl_DStringValue(&ds)[0];
	Tcl_DStringFree(&ds);
	if (ch != '#') {
	    break;
	}
    }

    switch (ch) {
    case 'S':
	encoding = LoadTableEncoding(name, ENCODING_SINGLEBYTE, chan);
	break;
    case 'D':
	encoding = LoadTableEncoding(name, ENCODING_DOUBLEBYTE, chan);
	break;
    case 'M':
	encoding = LoadTableEncoding(name, ENCODING_MULTIBYTE, chan);
	break;
    case 'E':
	encoding = LoadEscapeEncoding(name, chan);
	break;
    }
    if ((encoding == NULL) && (interp != NULL)) {
	Tcl_SetObjResult(interp, Tcl_ObjPrintf(
		"invalid encoding file \"%s\"", name));
	Tcl_SetErrorCode(interp, "TCL", "LOOKUP", "ENCODING", name, NULL);
    }
    Tcl_CloseEx(NULL, chan, 0);

    return encoding;
}

/*
 *-------------------------------------------------------------------------
 *
 * LoadTableEncoding --
 *
 *	Helper function for LoadEncodingFile().  Creates a Tcl_EncodingType
 *	structure along with its corresponding TableEncodingData structure, and
 *	passes it to Tcl_Createncoding.
 *
 *	The file contains binary data but begins with a marker to indicate
 *	byte-ordering so a single binary file can be read on big or
 *	little-endian systems.
 *
 * Results:
 *	Returns the new Tcl_Encoding,  or NULL if it could could
 *	not be created because the file contained invalid data.
 *
 * Side effects:
 *	See Tcl_CreateEncoding().
 *
 *-------------------------------------------------------------------------
 */

static Tcl_Encoding
LoadTableEncoding(
    const char *name,		/* Name of the new encoding. */
    int type,			/* Type of encoding (ENCODING_?????). */
    Tcl_Channel chan)		/* File containing new encoding. */
{
    Tcl_DString lineString;
    Tcl_Obj *objPtr;
    char *line;
    int i, hi, lo, numPages, symbol, fallback, len;
    unsigned char used[256];
    unsigned size;
    TableEncodingData *dataPtr;
    unsigned short *pageMemPtr, *page;
    Tcl_EncodingType encType;

    /*
     * Speed over memory. Use a full 256 character table to decode hex
     * sequences in the encoding files.
     */

    static const char staticHex[] = {
      0,  0,  0,  0,  0,  0,  0, 0, 0, 0, 0, 0, 0, 0, 0, 0, /*   0 ...  15 */
      0,  0,  0,  0,  0,  0,  0, 0, 0, 0, 0, 0, 0, 0, 0, 0, /*  16 ...  31 */
      0,  0,  0,  0,  0,  0,  0, 0, 0, 0, 0, 0, 0, 0, 0, 0, /*  32 ...  47 */
      0,  1,  2,  3,  4,  5,  6, 7, 8, 9, 0, 0, 0, 0, 0, 0, /*  48 ...  63 */
      0, 10, 11, 12, 13, 14, 15, 0, 0, 0, 0, 0, 0, 0, 0, 0, /*  64 ...  79 */
      0,  0,  0,  0,  0,  0,  0, 0, 0, 0, 0, 0, 0, 0, 0, 0, /*  80 ...  95 */
      0, 10, 11, 12, 13, 14, 15, 0, 0, 0, 0, 0, 0, 0, 0, 0, /*  96 ... 111 */
      0,  1,  2,  3,  4,  5,  6, 7, 8, 9, 0, 0, 0, 0, 0, 0, /* 112 ... 127 */
      0,  0,  0,  0,  0,  0,  0, 0, 0, 0, 0, 0, 0, 0, 0, 0, /* 128 ... 143 */
      0,  0,  0,  0,  0,  0,  0, 0, 0, 0, 0, 0, 0, 0, 0, 0, /* 144 ... 159 */
      0,  0,  0,  0,  0,  0,  0, 0, 0, 0, 0, 0, 0, 0, 0, 0, /* 160 ... 175 */
      0,  0,  0,  0,  0,  0,  0, 0, 0, 0, 0, 0, 0, 0, 0, 0, /* 176 ... 191 */
      0,  0,  0,  0,  0,  0,  0, 0, 0, 0, 0, 0, 0, 0, 0, 0, /* 192 ... 207 */
      0,  0,  0,  0,  0,  0,  0, 0, 0, 0, 0, 0, 0, 0, 0, 0, /* 208 ... 223 */
      0,  0,  0,  0,  0,  0,  0, 0, 0, 0, 0, 0, 0, 0, 0, 0, /* 224 ... 239 */
      0,  0,  0,  0,  0,  0,  0, 0, 0, 0, 0, 0, 0, 0, 0, 0, /* 240 ... 255 */
    };

    Tcl_DStringInit(&lineString);
    if (Tcl_Gets(chan, &lineString) == TCL_IO_FAILURE) {
	return NULL;
    }
    line = Tcl_DStringValue(&lineString);

    fallback = (int) strtol(line, &line, 16);
    symbol = (int) strtol(line, &line, 10);
    numPages = (int) strtol(line, &line, 10);
    Tcl_DStringFree(&lineString);

    if (numPages < 0) {
	numPages = 0;
    } else if (numPages > 256) {
	numPages = 256;
    }

    memset(used, 0, sizeof(used));

#undef PAGESIZE
#define PAGESIZE    (256 * sizeof(unsigned short))

    dataPtr = (TableEncodingData *)Tcl_Alloc(sizeof(TableEncodingData));
    memset(dataPtr, 0, sizeof(TableEncodingData));

    dataPtr->fallback = fallback;

    /*
     * Read the table that maps characters to Unicode. Performs a single
     * malloc to get the memory for the array and all the pages needed by the
     * array.
     */

    size = 256 * sizeof(unsigned short *) + numPages * PAGESIZE;
    dataPtr->toUnicode = (unsigned short **)Tcl_Alloc(size);
    memset(dataPtr->toUnicode, 0, size);
    pageMemPtr = (unsigned short *) (dataPtr->toUnicode + 256);

    TclNewObj(objPtr);
    Tcl_IncrRefCount(objPtr);
    for (i = 0; i < numPages; i++) {
	int ch;
	const char *p;
	Tcl_Size expected = 3 + 16 * (16 * 4 + 1);

	if (Tcl_ReadChars(chan, objPtr, expected, 0) != expected) {
	    return NULL;
	}
	p = TclGetString(objPtr);
	hi = (staticHex[UCHAR(p[0])] << 4) + staticHex[UCHAR(p[1])];
	dataPtr->toUnicode[hi] = pageMemPtr;
	p += 2;
	for (lo = 0; lo < 256; lo++) {
	    if ((lo & 0x0F) == 0) {
		p++;
	    }
	    ch = (staticHex[UCHAR(p[0])] << 12) + (staticHex[UCHAR(p[1])] << 8)
		    + (staticHex[UCHAR(p[2])] << 4) + staticHex[UCHAR(p[3])];
	    if (ch != 0) {
		used[ch >> 8] = 1;
	    }
	    *pageMemPtr = (unsigned short) ch;
	    pageMemPtr++;
	    p += 4;
	}
    }
    TclDecrRefCount(objPtr);

    if (type == ENCODING_DOUBLEBYTE) {
	memset(dataPtr->prefixBytes, 1, sizeof(dataPtr->prefixBytes));
    } else {
	for (hi = 1; hi < 256; hi++) {
	    if (dataPtr->toUnicode[hi] != NULL) {
		dataPtr->prefixBytes[hi] = 1;
	    }
	}
    }

    /*
     * Invert the toUnicode array to produce the fromUnicode array. Performs a
     * single malloc to get the memory for the array and all the pages needed
     * by the array. While reading in the toUnicode array remember what
     * pages are needed for the fromUnicode array.
     */

    if (symbol) {
	used[0] = 1;
    }
    numPages = 0;
    for (hi = 0; hi < 256; hi++) {
	if (used[hi]) {
	    numPages++;
	}
    }
    size = 256 * sizeof(unsigned short *) + numPages * PAGESIZE;
    dataPtr->fromUnicode = (unsigned short **)Tcl_Alloc(size);
    memset(dataPtr->fromUnicode, 0, size);
    pageMemPtr = (unsigned short *) (dataPtr->fromUnicode + 256);

    for (hi = 0; hi < 256; hi++) {
	if (dataPtr->toUnicode[hi] == NULL) {
	    dataPtr->toUnicode[hi] = emptyPage;
	    continue;
	}
	for (lo = 0; lo < 256; lo++) {
	    int ch = dataPtr->toUnicode[hi][lo];

	    if (ch != 0) {
		page = dataPtr->fromUnicode[ch >> 8];
		if (page == NULL) {
		    page = pageMemPtr;
		    pageMemPtr += 256;
		    dataPtr->fromUnicode[ch >> 8] = page;
		}
		page[ch & 0xFF] = (unsigned short) ((hi << 8) + lo);
	    }
	}
    }
    if (type == ENCODING_MULTIBYTE) {
	/*
	 * If multibyte encodings don't have a backslash character, define
	 * one. Otherwise, on Windows, native file names don't work because
	 * the backslash in the file name maps to the unknown character
	 * (question mark) when converting from UTF-8 to external encoding.
	 */

	if (dataPtr->fromUnicode[0] != NULL) {
	    if (dataPtr->fromUnicode[0][(int)'\\'] == '\0') {
		dataPtr->fromUnicode[0][(int)'\\'] = '\\';
	    }
	}
    }
    if (symbol) {
	/*
	 * Make a special symbol encoding that maps each symbol character from
	 * its Unicode code point down into page 0, and also ensure that each
	 * characters on page 0 maps to itself so that a symbol font can be
	 * used to display a simple string like "abcd" and have alpha, beta,
	 * chi, delta show up, rather than have "unknown" chars show up because
	 * strictly speaking the symbol font doesn't have glyphs for those low
	 * ASCII chars.
	 */

	page = dataPtr->fromUnicode[0];
	if (page == NULL) {
	    page = pageMemPtr;
	    dataPtr->fromUnicode[0] = page;
	}
	for (lo = 0; lo < 256; lo++) {
	    if (dataPtr->toUnicode[0][lo] != 0) {
		page[lo] = (unsigned short) lo;
	    }
	}
    }
    for (hi = 0; hi < 256; hi++) {
	if (dataPtr->fromUnicode[hi] == NULL) {
	    dataPtr->fromUnicode[hi] = emptyPage;
	}
    }

    /*
     * For trailing 'R'everse encoding, see [Patch 689341]
     */

    Tcl_DStringInit(&lineString);

    /*
     * Skip leading empty lines.
     */

    while ((len = Tcl_Gets(chan, &lineString)) == 0) {
	/* empty body */
    }
    if (len < 0) {
	goto doneParse;
    }

    /*
     * Require that it starts with an 'R'.
     */

    line = Tcl_DStringValue(&lineString);
    if (line[0] != 'R') {
	goto doneParse;
    }

    /*
     * Read lines until EOF.
     */

    for (TclDStringClear(&lineString);
	    (len = Tcl_Gets(chan, &lineString)) != -1;
	    TclDStringClear(&lineString)) {
	const unsigned char *p;
	int to, from;

	/*
	 * Skip short lines.
	 */

	if (len < 5) {
	    continue;
	}

	/*
	 * Parse the line as a sequence of hex digits.
	 */

	p = (const unsigned char *) Tcl_DStringValue(&lineString);
	to = (staticHex[p[0]] << 12) + (staticHex[p[1]] << 8)
		+ (staticHex[p[2]] << 4) + staticHex[p[3]];
	if (to == 0) {
	    continue;
	}
	for (p += 5, len -= 5; len >= 0 && *p; p += 5, len -= 5) {
	    from = (staticHex[p[0]] << 12) + (staticHex[p[1]] << 8)
		    + (staticHex[p[2]] << 4) + staticHex[p[3]];
	    if (from == 0) {
		continue;
	    }
	    dataPtr->fromUnicode[from >> 8][from & 0xFF] = to;
	}
    }
  doneParse:
    Tcl_DStringFree(&lineString);

    /*
     * Package everything into an encoding structure.
     */

    encType.encodingName    = name;
    encType.toUtfProc	    = TableToUtfProc;
    encType.fromUtfProc	    = TableFromUtfProc;
    encType.freeProc	    = TableFreeProc;
    encType.nullSize	    = (type == ENCODING_DOUBLEBYTE) ? 2 : 1;
    encType.clientData	    = dataPtr;

    return Tcl_CreateEncoding(&encType);
}

/*
 *-------------------------------------------------------------------------
 *
 * LoadEscapeEncoding --
 *
 *	Helper function for LoadEncodingTable(). Loads a state machine that
 *	converts between Unicode and some other encoding.
 *
 *	File contains text data that describes the escape sequences that are
 *	used to choose an encoding and the associated names for the
 *	sub-encodings.
 *
 * Results:
 *	The return value is the new encoding, or NULL if the encoding could
 *	not be created (because the file contained invalid data).
 *
 * Side effects:
 *	None.
 *
 *-------------------------------------------------------------------------
 */

static Tcl_Encoding
LoadEscapeEncoding(
    const char *name,		/* Name of the new encoding. */
    Tcl_Channel chan)		/* File containing new encoding. */
{
    int i;
    unsigned size;
    Tcl_DString escapeData;
    char init[16], final[16];
    EscapeEncodingData *dataPtr;
    Tcl_EncodingType type;

    init[0] = '\0';
    final[0] = '\0';
    Tcl_DStringInit(&escapeData);

    while (1) {
	Tcl_Size argc;
	const char **argv;
	char *line;
	Tcl_DString lineString;

	Tcl_DStringInit(&lineString);
	if (Tcl_Gets(chan, &lineString) == TCL_IO_FAILURE) {
	    break;
	}
	line = Tcl_DStringValue(&lineString);
	if (Tcl_SplitList(NULL, line, &argc, &argv) != TCL_OK) {
	    Tcl_DStringFree(&lineString);
	    continue;
	}
	if (argc >= 2) {
	    if (strcmp(argv[0], "name") == 0) {
		/* do nothing */
	    } else if (strcmp(argv[0], "init") == 0) {
		strncpy(init, argv[1], sizeof(init));
		init[sizeof(init) - 1] = '\0';
	    } else if (strcmp(argv[0], "final") == 0) {
		strncpy(final, argv[1], sizeof(final));
		final[sizeof(final) - 1] = '\0';
	    } else {
		EscapeSubTable est;
		Encoding *e;

		strncpy(est.sequence, argv[1], sizeof(est.sequence));
		est.sequence[sizeof(est.sequence) - 1] = '\0';
		est.sequenceLen = strlen(est.sequence);

		strncpy(est.name, argv[0], sizeof(est.name));
		est.name[sizeof(est.name) - 1] = '\0';

		/*
		 * To avoid infinite recursion in [encoding system iso2022-*]
		 */

		e = (Encoding *) Tcl_GetEncoding(NULL, est.name);
		if ((e != NULL) && (e->toUtfProc != TableToUtfProc)
			&& (e->toUtfProc != Iso88591ToUtfProc)) {
		   Tcl_FreeEncoding((Tcl_Encoding) e);
		   e = NULL;
		}
		est.encodingPtr = e;
		Tcl_DStringAppend(&escapeData, (char *) &est, sizeof(est));
	    }
	}
	Tcl_Free(argv);
	Tcl_DStringFree(&lineString);
    }

    size = offsetof(EscapeEncodingData, subTables)
	    + Tcl_DStringLength(&escapeData);
    dataPtr = (EscapeEncodingData *)Tcl_Alloc(size);
    dataPtr->initLen = strlen(init);
    memcpy(dataPtr->init, init, dataPtr->initLen + 1);
    dataPtr->finalLen = strlen(final);
    memcpy(dataPtr->final, final, dataPtr->finalLen + 1);
    dataPtr->numSubTables =
	    Tcl_DStringLength(&escapeData) / sizeof(EscapeSubTable);
    memcpy(dataPtr->subTables, Tcl_DStringValue(&escapeData),
	    Tcl_DStringLength(&escapeData));
    Tcl_DStringFree(&escapeData);

    memset(dataPtr->prefixBytes, 0, sizeof(dataPtr->prefixBytes));
    for (i = 0; i < dataPtr->numSubTables; i++) {
	dataPtr->prefixBytes[UCHAR(dataPtr->subTables[i].sequence[0])] = 1;
    }
    if (dataPtr->init[0] != '\0') {
	dataPtr->prefixBytes[UCHAR(dataPtr->init[0])] = 1;
    }
    if (dataPtr->final[0] != '\0') {
	dataPtr->prefixBytes[UCHAR(dataPtr->final[0])] = 1;
    }

    /*
     * Package everything into an encoding structure.
     */

    type.encodingName	= name;
    type.toUtfProc	= EscapeToUtfProc;
    type.fromUtfProc    = EscapeFromUtfProc;
    type.freeProc	= EscapeFreeProc;
    type.nullSize	= 1;
    type.clientData	= dataPtr;

    return Tcl_CreateEncoding(&type);
}

/*
 *-------------------------------------------------------------------------
 *
 * BinaryProc --
 *
 *	The default conversion when no other conversion is specified. No
 *	translation is done; source bytes are copied directly to destination
 *	bytes.
 *
 * Results:
 *	Returns TCL_OK if conversion was successful.
 *
 * Side effects:
 *	None.
 *
 *-------------------------------------------------------------------------
 */

static int
BinaryProc(
    TCL_UNUSED(void *),
    const char *src,		/* Source string (unknown encoding). */
    int srcLen,			/* Source string length in bytes. */
    int flags,			/* Conversion control flags. */
    TCL_UNUSED(Tcl_EncodingState *),
    char *dst,			/* Output buffer in which converted string is
				 * stored. */
    int dstLen,			/* The maximum length of output buffer in
				 * bytes. */
    int *srcReadPtr,		/* Filled with the number of bytes from the
				 * source string that were converted. */
    int *dstWrotePtr,		/* Filled with the number of bytes that were
				 * stored in the output buffer as a result of
				 * the conversion. */
    int *dstCharsPtr)		/* Filled with the number of characters that
				 * correspond to the bytes stored in the
				 * output buffer. */
{
    int result;

    result = TCL_OK;
    dstLen -= TCL_UTF_MAX - 1;
    if (dstLen < 0) {
	dstLen = 0;
    }
    flags = TclEncodingSetProfileFlags(flags);
    if ((flags & TCL_ENCODING_CHAR_LIMIT) && srcLen > *dstCharsPtr) {
	srcLen = *dstCharsPtr;
    }
    if (srcLen > dstLen) {
	srcLen = dstLen;
	result = TCL_CONVERT_NOSPACE;
    }

    *srcReadPtr = srcLen;
    *dstWrotePtr = srcLen;
    *dstCharsPtr = srcLen;
    memcpy(dst, src, srcLen);
    return result;
}

/*
 *-------------------------------------------------------------------------
 *
 * UtfToUtfProc --
 *
 *	Converts from UTF-8 to UTF-8. Note that the UTF-8 to UTF-8 translation
 *	is not a no-op, because it turns a stream of improperly formed
 *	UTF-8 into a properly-formed stream.
 *
 * Results:
 *	Returns TCL_OK if conversion was successful.
 *
 * Side effects:
 *	None.
 *
 *-------------------------------------------------------------------------
 */

static int
UtfToUtfProc(
    void *clientData,		/* additional flags */
    const char *src,		/* Source string in UTF-8. */
    int srcLen,			/* Source string length in bytes. */
    int flags,			/* TCL_ENCODING_* conversion control flags. */
    TCL_UNUSED(Tcl_EncodingState *),
    char *dst,			/* Output buffer in which converted string is
				 * stored. */
    int dstLen,			/* The maximum length of output buffer in
				 * bytes. */
    int *srcReadPtr,		/* Filled with the number of bytes from the
				 * source string that were converted. This may
				 * be less than the original source length if
				 * there was a problem converting some source
				 * characters. */
    int *dstWrotePtr,		/* Filled with the number of bytes that were
				 * stored in the output buffer as a result of
				 * the conversion. */
    int *dstCharsPtr)		/* Filled with the number of characters that
				 * correspond to the bytes stored in the
				 * output buffer. */
{
    const char *srcStart, *srcEnd, *srcClose;
    const char *dstStart, *dstEnd;
    int result, numChars, charLimit = INT_MAX;
    int ch;
    int profile;

    result = TCL_OK;

    srcStart = src;
    srcEnd = src + srcLen;
    srcClose = srcEnd;
    flags = TclEncodingSetProfileFlags(flags);
    if ((flags & TCL_ENCODING_END) == 0) {
	srcClose -= 6;
    }
    if (flags & TCL_ENCODING_CHAR_LIMIT) {
	charLimit = *dstCharsPtr;
    }

    dstStart = dst;
    flags |= PTR2INT(clientData);
    dstEnd = dst + dstLen - ((flags & ENCODING_UTF) ? TCL_UTF_MAX : 6);


#if TCL_UTF_MAX < 4
    /* Initialize the buffer so that some random data doesn't trick
     * Tcl_UniCharToUtf() into thinking it should combine surrogate pairs.
     * Once TCL_UTF_MAX == 3 is removed and Tcl_UniCharToUtf restored to its
     * prior non-stateful nature, this call to memset can also be removed.
     */
    memset(dst, 0xff, dstLen);
#endif

    profile = ENCODING_PROFILE_GET(flags);
    for (numChars = 0; src < srcEnd && numChars <= charLimit; numChars++) {

	if ((src > srcClose) && (!Tcl_UtfCharComplete(src, srcEnd - src))) {
	    /*
	     * If there is more string to follow, this will ensure that the
	     * last UTF-8 character in the source buffer hasn't been cut off.
	     */

	    result = TCL_CONVERT_MULTIBYTE;
	    break;
	}
	if (dst > dstEnd) {
	    result = TCL_CONVERT_NOSPACE;
	    break;
	}
	if (UCHAR(*src) < 0x80 && !((UCHAR(*src) == 0) && (flags & ENCODING_INPUT))) {
	    /*
	     * Copy 7bit characters, but skip null-bytes when we are in input
	     * mode, so that they get converted to \xC0\x80.
	     */
	    *dst++ = *src++;
	} else if ((UCHAR(*src) == 0xC0) && (src + 1 < srcEnd) &&
		 (UCHAR(src[1]) == 0x80) &&
		 (!(flags & ENCODING_INPUT) || PROFILE_STRICT(profile) ||
		  PROFILE_REPLACE(profile))) {
	    /* Special sequence \xC0\x80 */
	    if ((PROFILE_STRICT(profile) || PROFILE_REPLACE(profile)) && (flags & ENCODING_INPUT)) {
		if (PROFILE_REPLACE(profile)) {
		   dst += Tcl_UniCharToUtf(UNICODE_REPLACE_CHAR, dst);
		   src += 2;
		} else {
		   /* PROFILE_STRICT */
		   result = TCL_CONVERT_SYNTAX;
		   break;
		}
	    } else {
		/*
		 * For output convert 0xC080 to a real null.
		 */
		*dst++ = 0;
		src += 2;
	    }

	} else if (!Tcl_UtfCharComplete(src, srcEnd - src)) {
	    /*
	     * Incomplete byte sequence.
		 * Always check before using TclUtfToUCS4. Not doing so can cause it
		 * run beyond the end of the buffer! If we happen on such an incomplete
		 * char its bytes are made to represent themselves unless the user has
		 * explicitly asked to be told.
	     */

	    if (flags & ENCODING_INPUT) {
		/* Incomplete bytes for modified UTF-8 target */
		if (PROFILE_STRICT(profile)) {
		    result = (flags & TCL_ENCODING_CHAR_LIMIT)
			       ? TCL_CONVERT_MULTIBYTE
			       : TCL_CONVERT_SYNTAX;
		    break;
		}
	    }
	    if (PROFILE_REPLACE(profile)) {
		ch = UNICODE_REPLACE_CHAR;
		++src;
	    } else {
		/* TCL_ENCODING_PROFILE_TCL8 */
		char chbuf[2];
		chbuf[0] = UCHAR(*src++); chbuf[1] = 0;
		TclUtfToUCS4(chbuf, &ch);
	    }
	    dst += Tcl_UniCharToUtf(ch, dst);
	} else {
	    int isInvalid = 0;
	    size_t len = TclUtfToUCS4(src, &ch);
	    if (flags & ENCODING_INPUT) {
		if ((len < 2) && (ch != 0)) {
		    isInvalid = 1;
		} else if ((ch > 0xFFFF) && !(flags & ENCODING_UTF)) {
		    isInvalid = 1;
		}
		if (isInvalid) {
		    if (PROFILE_STRICT(profile)) {
			result = TCL_CONVERT_SYNTAX;
			break;
		    } else if (PROFILE_REPLACE(profile)) {
			ch = UNICODE_REPLACE_CHAR;
		    }
		}
	    }

	    const char *saveSrc = src;
	    src += len;
	    if (!(flags & ENCODING_UTF) && !(flags & ENCODING_INPUT) && (ch > 0x3FF)) {
		if (ch > 0xFFFF) {
		    /* CESU-8 6-byte sequence for chars > U+FFFF */
		    ch -= 0x10000;
		    *dst++ = 0xED;
		    *dst++ = (char) (((ch >> 16) & 0x0F) | 0xA0);
		    *dst++ = (char) (((ch >> 10) & 0x3F) | 0x80);
		    ch = (ch & 0x0CFF) | 0xDC00;
		}
#if TCL_UTF_MAX < 4
	    cesu8:
#endif
		*dst++ = (char) (((ch >> 12) | 0xE0) & 0xEF);
		*dst++ = (char) (((ch >> 6) | 0x80) & 0xBF);
		*dst++ = (char) ((ch | 0x80) & 0xBF);
		continue;
#if TCL_UTF_MAX < 4
	    } else if (SURROGATE(ch)) {
		/*
		 * A surrogate character is detected, handle especially.
		 */
		if (PROFILE_STRICT(profile) && (flags & ENCODING_UTF)) {
		    result = TCL_CONVERT_UNKNOWN;
		    src = saveSrc;
		    break;
		}
		if (PROFILE_REPLACE(profile)) {
		    /* TODO - is this right for cesu8 or should we fall through below? */
		    ch = UNICODE_REPLACE_CHAR;
		} else {
		    int low = ch;
		    len = (src <= srcEnd - 3) ? TclUtfToUCS4(src, &low) : 0;

		    if ((!LOW_SURROGATE(low)) || (ch & 0x400)) {

			if (PROFILE_STRICT(profile)) {
			    result = TCL_CONVERT_UNKNOWN;
			    src = saveSrc;
			    break;
			}
			goto cesu8;
		    }
		    src += len;
		    dst += Tcl_UniCharToUtf(ch, dst);
		    ch = low;
		}
#endif
	    } else if (PROFILE_STRICT(profile) &&
		       (!(flags & ENCODING_INPUT)) &&
		       SURROGATE(ch)) {
		result = TCL_CONVERT_UNKNOWN;
		src = saveSrc;
		break;
	    } else if (PROFILE_STRICT(profile) &&
		       (flags & ENCODING_INPUT) &&
		       SURROGATE(ch)) {
		result = TCL_CONVERT_SYNTAX;
		src = saveSrc;
		break;
	    }
	    dst += Tcl_UniCharToUtf(ch, dst);
	}
    }

    *srcReadPtr = src - srcStart;
    *dstWrotePtr = dst - dstStart;
    *dstCharsPtr = numChars;
    return result;
}

/*
 *-------------------------------------------------------------------------
 *
 * Utf32ToUtfProc --
 *
 *	Convert from UTF-32 to UTF-8.
 *
 * Results:
 *	Returns TCL_OK if conversion was successful.
 *
 * Side effects:
 *	None.
 *
 *-------------------------------------------------------------------------
 */

static int
Utf32ToUtfProc(
    void *clientData,	/* additional flags, e.g. TCL_ENCODING_LE */
    const char *src,		/* Source string in Unicode. */
    int srcLen,			/* Source string length in bytes. */
    int flags,			/* Conversion control flags. */
    TCL_UNUSED(Tcl_EncodingState *),
    char *dst,			/* Output buffer in which converted string is
				 * stored. */
    int dstLen,			/* The maximum length of output buffer in
				 * bytes. */
    int *srcReadPtr,		/* Filled with the number of bytes from the
				 * source string that were converted. This may
				 * be less than the original source length if
				 * there was a problem converting some source
				 * characters. */
    int *dstWrotePtr,		/* Filled with the number of bytes that were
				 * stored in the output buffer as a result of
				 * the conversion. */
    int *dstCharsPtr)		/* Filled with the number of characters that
				 * correspond to the bytes stored in the
				 * output buffer. */
{
    const char *srcStart, *srcEnd;
    const char *dstEnd, *dstStart;
    int result, numChars, charLimit = INT_MAX;
    int ch = 0, bytesLeft = srcLen % 4;

    flags = TclEncodingSetProfileFlags(flags);
    flags |= PTR2INT(clientData);
    if (flags & TCL_ENCODING_CHAR_LIMIT) {
	charLimit = *dstCharsPtr;
    }
    result = TCL_OK;

#if TCL_UTF_MAX < 4
    /* Initialize the buffer so that some random data doesn't trick
     * Tcl_UniCharToUtf() into thinking it should combine surrogate pairs.
     * Once TCL_UTF_MAX == 3 is removed and Tcl_UniCharToUtf restored to its
     * prior non-stateful nature, this call to memset can also be removed.
     */
    memset(dst, 0xff, dstLen);
#endif

    /*
     * Check alignment with utf-32 (4 == sizeof(UTF-32))
     */
    if (bytesLeft != 0) {
	/* We have a truncated code unit */
	result = TCL_CONVERT_MULTIBYTE;
	srcLen -= bytesLeft;
    }

#if TCL_UTF_MAX < 4
    /*
     * If last code point is a high surrogate, we cannot handle that yet,
     * unless we are at the end.
     */

    if (!(flags & TCL_ENCODING_END) && (srcLen >= 4) &&
	    ((src[srcLen - ((flags & TCL_ENCODING_LE)?3:2)] & 0xFC) == 0xD8) &&
	    ((src[srcLen - ((flags & TCL_ENCODING_LE)?2:3)]) == 0) &&
	    ((src[srcLen - ((flags & TCL_ENCODING_LE)?1:4)]) == 0)) {
	result = TCL_CONVERT_MULTIBYTE;
	srcLen-= 4;
    }
#endif

    srcStart = src;
    srcEnd = src + srcLen;

    dstStart = dst;
    dstEnd = dst + dstLen - TCL_UTF_MAX;

    for (numChars = 0; src < srcEnd && numChars <= charLimit; numChars++) {
	if (dst > dstEnd) {
	    result = TCL_CONVERT_NOSPACE;
	    break;
	}

#if TCL_UTF_MAX < 4
	int prev = ch;
#endif
	if (flags & TCL_ENCODING_LE) {
	    ch = (unsigned int)(src[3] & 0xFF) << 24 | (src[2] & 0xFF) << 16 | (src[1] & 0xFF) << 8 | (src[0] & 0xFF);
	} else {
	    ch = (unsigned int)(src[0] & 0xFF) << 24 | (src[1] & 0xFF) << 16 | (src[2] & 0xFF) << 8 | (src[3] & 0xFF);
	}
#if TCL_UTF_MAX < 4
	if (HIGH_SURROGATE(prev) && !LOW_SURROGATE(ch)) {
	    /* Bug [10c2c17c32]. If Hi surrogate not followed by Lo surrogate, finish 3-byte UTF-8 */
	    dst += Tcl_UniCharToUtf(-1, dst);
	}
#endif

	if ((unsigned)ch > 0x10FFFF) {
	    ch = UNICODE_REPLACE_CHAR;
	    if (PROFILE_STRICT(flags)) {
		result = TCL_CONVERT_SYNTAX;
		break;
	    }
	} else if (PROFILE_STRICT(flags) && SURROGATE(ch)) {
	    result = TCL_CONVERT_SYNTAX;
#if TCL_UTF_MAX < 4
	    ch = 0;
#endif
	    break;
	} else if (PROFILE_REPLACE(flags) && SURROGATE(ch)) {
	    ch = UNICODE_REPLACE_CHAR;
	}

	/*
	 * Special case for 1-byte utf chars for speed. Make sure we work with
	 * unsigned short-size data.
	 */

	if ((unsigned)ch - 1 < 0x7F) {
	    *dst++ = (ch & 0xFF);
	} else {
#if TCL_UTF_MAX < 4
	    if (!HIGH_SURROGATE(prev) && LOW_SURROGATE(ch)) {
		*dst = 0; /* In case of lower surrogate, don't try to combine */
	    }
#endif
	    dst += Tcl_UniCharToUtf(ch, dst);
	}
	src += 4;
    }

    /*
     * If we had a truncated code unit at the end AND this is the last
     * fragment AND profile is not "strict", stick FFFD in its place.
     */
#if TCL_UTF_MAX < 4
    if (HIGH_SURROGATE(ch)) {
	/* Bug [10c2c17c32]. If Hi surrogate, finish 3-byte UTF-8 */
	dst += Tcl_UniCharToUtf(-1, dst);
    }
#endif

    if ((flags & TCL_ENCODING_END) && (result == TCL_CONVERT_MULTIBYTE)) {
	if (dst > dstEnd) {
	    result = TCL_CONVERT_NOSPACE;
	} else {
	    if (PROFILE_STRICT(flags)) {
		result = TCL_CONVERT_SYNTAX;
	    } else {
		/* PROFILE_REPLACE or PROFILE_TCL8 */
		result = TCL_OK;
		dst += Tcl_UniCharToUtf(UNICODE_REPLACE_CHAR, dst);
		numChars++;
		src += bytesLeft; /* Go past truncated code unit */
	    }
	}
    }

    *srcReadPtr = src - srcStart;
    *dstWrotePtr = dst - dstStart;
    *dstCharsPtr = numChars;
    return result;
}

/*
 *-------------------------------------------------------------------------
 *
 * UtfToUtf32Proc --
 *
 *	Convert from UTF-8 to UTF-32.
 *
 * Results:
 *	Returns TCL_OK if conversion was successful.
 *
 * Side effects:
 *	None.
 *
 *-------------------------------------------------------------------------
 */

static int
UtfToUtf32Proc(
    void *clientData,	/* additional flags, e.g. TCL_ENCODING_LE */
    const char *src,		/* Source string in UTF-8. */
    int srcLen,			/* Source string length in bytes. */
    int flags,			/* Conversion control flags. */
    TCL_UNUSED(Tcl_EncodingState *),
    char *dst,			/* Output buffer in which converted string is
				 * stored. */
    int dstLen,			/* The maximum length of output buffer in
				 * bytes. */
    int *srcReadPtr,		/* Filled with the number of bytes from the
				 * source string that were converted. This may
				 * be less than the original source length if
				 * there was a problem converting some source
				 * characters. */
    int *dstWrotePtr,		/* Filled with the number of bytes that were
				 * stored in the output buffer as a result of
				 * the conversion. */
    int *dstCharsPtr)		/* Filled with the number of characters that
				 * correspond to the bytes stored in the
				 * output buffer. */
{
    const char *srcStart, *srcEnd, *srcClose, *dstStart, *dstEnd;
    int result, numChars;
    int ch, len;

    srcStart = src;
    srcEnd = src + srcLen;
    srcClose = srcEnd;
    flags = TclEncodingSetProfileFlags(flags);
    if ((flags & TCL_ENCODING_END) == 0) {
	srcClose -= TCL_UTF_MAX;
    }

    dstStart = dst;
    dstEnd = dst + dstLen - sizeof(Tcl_UniChar);
    flags |= PTR2INT(clientData);

    result = TCL_OK;
    for (numChars = 0; src < srcEnd; numChars++) {
	if ((src > srcClose) && (!Tcl_UtfCharComplete(src, srcEnd - src))) {
	    /*
	     * If there is more string to follow, this will ensure that the
	     * last UTF-8 character in the source buffer hasn't been cut off.
	     */

	    result = TCL_CONVERT_MULTIBYTE;
	    break;
	}
	if (dst > dstEnd) {
	    result = TCL_CONVERT_NOSPACE;
	    break;
	}
	len = TclUtfToUCS4(src, &ch);
	if (SURROGATE(ch)) {
	    if (PROFILE_STRICT(flags)) {
		result = TCL_CONVERT_UNKNOWN;
		break;
	    }
	    if (PROFILE_REPLACE(flags)) {
		ch = UNICODE_REPLACE_CHAR;
	    }
	}
	src += len;
	if (flags & TCL_ENCODING_LE) {
	    *dst++ = (ch & 0xFF);
	    *dst++ = ((ch >> 8) & 0xFF);
	    *dst++ = ((ch >> 16) & 0xFF);
	    *dst++ = ((ch >> 24) & 0xFF);
	} else {
	    *dst++ = ((ch >> 24) & 0xFF);
	    *dst++ = ((ch >> 16) & 0xFF);
	    *dst++ = ((ch >> 8) & 0xFF);
	    *dst++ = (ch & 0xFF);
	}
    }

    *srcReadPtr = src - srcStart;
    *dstWrotePtr = dst - dstStart;
    *dstCharsPtr = numChars;
    return result;
}

/*
 *-------------------------------------------------------------------------
 *
 * Utf16ToUtfProc --
 *
 *	Convert from UTF-16 to UTF-8.
 *
 * Results:
 *	Returns TCL_OK if conversion was successful.
 *
 * Side effects:
 *	None.
 *
 *-------------------------------------------------------------------------
 */

static int
Utf16ToUtfProc(
    void *clientData,	/* additional flags, e.g. TCL_ENCODING_LE */
    const char *src,		/* Source string in Unicode. */
    int srcLen,			/* Source string length in bytes. */
    int flags,			/* Conversion control flags. */
    TCL_UNUSED(Tcl_EncodingState *),
    char *dst,			/* Output buffer in which converted string is
				 * stored. */
    int dstLen,			/* The maximum length of output buffer in
				 * bytes. */
    int *srcReadPtr,		/* Filled with the number of bytes from the
				 * source string that were converted. This may
				 * be less than the original source length if
				 * there was a problem converting some source
				 * characters. */
    int *dstWrotePtr,		/* Filled with the number of bytes that were
				 * stored in the output buffer as a result of
				 * the conversion. */
    int *dstCharsPtr)		/* Filled with the number of characters that
				 * correspond to the bytes stored in the
				 * output buffer. */
{
    const char *srcStart, *srcEnd;
    const char *dstEnd, *dstStart;
    int result, numChars, charLimit = INT_MAX;
    unsigned short ch = 0;

    flags = TclEncodingSetProfileFlags(flags);
    flags |= PTR2INT(clientData);
    if (flags & TCL_ENCODING_CHAR_LIMIT) {
	charLimit = *dstCharsPtr;
    }
    result = TCL_OK;

#if TCL_UTF_MAX < 4
    /* Initialize the buffer so that some random data doesn't trick
     * Tcl_UniCharToUtf() into thinking it should combine surrogate pairs.
     * Once TCL_UTF_MAX == 3 is removed and Tcl_UniCharToUtf restored to its
     * prior non-stateful nature, this call to memset can also be removed.
     */
    memset(dst, 0xff, dstLen);
#endif

    /*
     * Check alignment with utf-16 (2 == sizeof(UTF-16))
     */

    if ((srcLen % 2) != 0) {
	result = TCL_CONVERT_MULTIBYTE;
	srcLen--;
    }

    /*
     * If last code point is a high surrogate, we cannot handle that yet,
     * unless we are at the end.
     */

    if (!(flags & TCL_ENCODING_END) && (srcLen >= 2) &&
	    ((src[srcLen - ((flags & TCL_ENCODING_LE)?1:2)] & 0xFC) == 0xD8)) {
	result = TCL_CONVERT_MULTIBYTE;
	srcLen-= 2;
    }

    srcStart = src;
    srcEnd = src + srcLen;

    dstStart = dst;
    dstEnd = dst + dstLen - TCL_UTF_MAX;

    for (numChars = 0; src < srcEnd && numChars <= charLimit; src += 2, numChars++) {
	if (dst > dstEnd) {
	    result = TCL_CONVERT_NOSPACE;
	    break;
	}

	unsigned short prev = ch;
	if (flags & TCL_ENCODING_LE) {
	    ch = (src[1] & 0xFF) << 8 | (src[0] & 0xFF);
	} else {
	    ch = (src[0] & 0xFF) << 8 | (src[1] & 0xFF);
	}
	if (HIGH_SURROGATE(prev) && !LOW_SURROGATE(ch)) {
	    if (PROFILE_STRICT(flags)) {
		result = TCL_CONVERT_SYNTAX;
		src -= 2; /* Go back to beginning of high surrogate */
		dst--; /* Also undo writing a single byte too much */
		numChars--;
		break;
	    } else if (PROFILE_REPLACE(flags)) {
		/*
		 * Previous loop wrote a single byte to mark the high surrogate.
		 * Replace it with the replacement character. Further, restart
		 * current loop iteration since need to recheck destination space
		 * and reset processing of current character.
		 */
		ch = UNICODE_REPLACE_CHAR;
		dst--;
		dst += Tcl_UniCharToUtf(ch, dst);
		src -= 2;
		numChars--;
		continue;
	    } else {
	    /* Bug [10c2c17c32]. If Hi surrogate not followed by Lo surrogate, finish 3-byte UTF-8 */
		dst += Tcl_UniCharToUtf(-1, dst);
	    }
	}

	/*
	 * Special case for 1-byte utf chars for speed. Make sure we work with
	 * unsigned short-size data.
	 */

	if ((unsigned)ch - 1 < 0x7F) {
	    *dst++ = (ch & 0xFF);
	} else if (HIGH_SURROGATE(prev) || HIGH_SURROGATE(ch)) {
	    dst += Tcl_UniCharToUtf(ch | TCL_COMBINE, dst);
	} else if (LOW_SURROGATE(ch) && !PROFILE_TCL8(flags)) {
	    /* Lo surrogate not preceded by Hi surrogate and not tcl8 profile */
	    if (PROFILE_STRICT(flags)) {
		result = TCL_CONVERT_UNKNOWN;
		break;
	    } else {
		/* PROFILE_REPLACE */
		dst += Tcl_UniCharToUtf(UNICODE_REPLACE_CHAR, dst);
	    }
	} else {
	    dst += Tcl_UniCharToUtf(ch, dst);
	}
    }

    if (HIGH_SURROGATE(ch)) {
	if (PROFILE_STRICT(flags)) {
	    result = TCL_CONVERT_SYNTAX;
	    src -= 2;
	    dst--;
	    numChars--;
	} else if (PROFILE_REPLACE(flags)) {
	    dst--;
	    dst += Tcl_UniCharToUtf(UNICODE_REPLACE_CHAR, dst);
	} else {
	    /* Bug [10c2c17c32]. If Hi surrogate, finish 3-byte UTF-8 */
	    dst += Tcl_UniCharToUtf(-1, dst);
	}
    }

    /*
     * If we had a truncated code unit at the end AND this is the last
     * fragment AND profile is not "strict", stick FFFD in its place.
     */
    if ((flags & TCL_ENCODING_END) && (result == TCL_CONVERT_MULTIBYTE)) {
	if (dst > dstEnd) {
	    result = TCL_CONVERT_NOSPACE;
	} else {
	    if (PROFILE_STRICT(flags)) {
		result = TCL_CONVERT_SYNTAX;
	    } else {
		/* PROFILE_REPLACE or PROFILE_TCL8 */
		result = TCL_OK;
		dst += Tcl_UniCharToUtf(UNICODE_REPLACE_CHAR, dst);
		numChars++;
		src++; /* Go past truncated code unit */
	    }
	}
    }

    *srcReadPtr = src - srcStart;
    *dstWrotePtr = dst - dstStart;
    *dstCharsPtr = numChars;
    return result;
}

/*
 *-------------------------------------------------------------------------
 *
 * UtfToUtf16Proc --
 *
 *	Convert from UTF-8 to UTF-16.
 *
 * Results:
 *	Returns TCL_OK if conversion was successful.
 *
 * Side effects:
 *	None.
 *
 *-------------------------------------------------------------------------
 */

static int
UtfToUtf16Proc(
    void *clientData,	/* additional flags, e.g. TCL_ENCODING_LE */
    const char *src,		/* Source string in UTF-8. */
    int srcLen,			/* Source string length in bytes. */
    int flags,			/* Conversion control flags. */
    TCL_UNUSED(Tcl_EncodingState *),
    char *dst,			/* Output buffer in which converted string is
				 * stored. */
    int dstLen,			/* The maximum length of output buffer in
				 * bytes. */
    int *srcReadPtr,		/* Filled with the number of bytes from the
				 * source string that were converted. This may
				 * be less than the original source length if
				 * there was a problem converting some source
				 * characters. */
    int *dstWrotePtr,		/* Filled with the number of bytes that were
				 * stored in the output buffer as a result of
				 * the conversion. */
    int *dstCharsPtr)		/* Filled with the number of characters that
				 * correspond to the bytes stored in the
				 * output buffer. */
{
    const char *srcStart, *srcEnd, *srcClose, *dstStart, *dstEnd;
    int result, numChars;
    int ch, len;

    srcStart = src;
    srcEnd = src + srcLen;
    srcClose = srcEnd;
    flags = TclEncodingSetProfileFlags(flags);
    if ((flags & TCL_ENCODING_END) == 0) {
	srcClose -= TCL_UTF_MAX;
    }

    dstStart = dst;
    dstEnd   = dst + dstLen - sizeof(Tcl_UniChar);
    flags |= PTR2INT(clientData);

    result = TCL_OK;
    for (numChars = 0; src < srcEnd; numChars++) {
	if ((src > srcClose) && (!Tcl_UtfCharComplete(src, srcEnd - src))) {
	    /*
	     * If there is more string to follow, this will ensure that the
	     * last UTF-8 character in the source buffer hasn't been cut off.
	     */

	    result = TCL_CONVERT_MULTIBYTE;
	    break;
	}
	if (dst > dstEnd) {
	    result = TCL_CONVERT_NOSPACE;
	    break;
	}
	len = TclUtfToUCS4(src, &ch);
	if (SURROGATE(ch)) {
	    if (PROFILE_STRICT(flags)) {
		result = TCL_CONVERT_UNKNOWN;
		break;
	    }
	    if (PROFILE_REPLACE(flags)) {
		ch = UNICODE_REPLACE_CHAR;
	    }
	}
	src += len;
	if (flags & TCL_ENCODING_LE) {
	    if (ch <= 0xFFFF) {
		*dst++ = (ch & 0xFF);
		*dst++ = (ch >> 8);
	    } else {
		*dst++ = (((ch - 0x10000) >> 10) & 0xFF);
		*dst++ = (((ch - 0x10000) >> 18) & 0x3) | 0xD8;
		*dst++ = (ch & 0xFF);
		*dst++ = ((ch >> 8) & 0x3) | 0xDC;
	    }
	} else {
	    if (ch <= 0xFFFF) {
		*dst++ = (ch >> 8);
		*dst++ = (ch & 0xFF);
	    } else {
		*dst++ = (((ch - 0x10000) >> 18) & 0x3) | 0xD8;
		*dst++ = (((ch - 0x10000) >> 10) & 0xFF);
		*dst++ = ((ch >> 8) & 0x3) | 0xDC;
		*dst++ = (ch & 0xFF);
	    }
	}
    }
    *srcReadPtr = src - srcStart;
    *dstWrotePtr = dst - dstStart;
    *dstCharsPtr = numChars;
    return result;
}

/*
 *-------------------------------------------------------------------------
 *
 * UtfToUcs2Proc --
 *
 *	Convert from UTF-8 to UCS-2.
 *
 * Results:
 *	Returns TCL_OK if conversion was successful.
 *
 * Side effects:
 *	None.
 *
 *-------------------------------------------------------------------------
 */

static int
UtfToUcs2Proc(
    void *clientData,	/* additional flags, e.g. TCL_ENCODING_LE */
    const char *src,		/* Source string in UTF-8. */
    int srcLen,			/* Source string length in bytes. */
    int flags,			/* Conversion control flags. */
    TCL_UNUSED(Tcl_EncodingState *),
    char *dst,			/* Output buffer in which converted string is
				 * stored. */
    int dstLen,			/* The maximum length of output buffer in
				 * bytes. */
    int *srcReadPtr,		/* Filled with the number of bytes from the
				 * source string that were converted. This may
				 * be less than the original source length if
				 * there was a problem converting some source
				 * characters. */
    int *dstWrotePtr,		/* Filled with the number of bytes that were
				 * stored in the output buffer as a result of
				 * the conversion. */
    int *dstCharsPtr)		/* Filled with the number of characters that
				 * correspond to the bytes stored in the
				 * output buffer. */
{
    const char *srcStart, *srcEnd, *srcClose, *dstStart, *dstEnd;
    int result, numChars, len;
    Tcl_UniChar ch = 0;

    flags = TclEncodingSetProfileFlags(flags);
    flags |= PTR2INT(clientData);
    srcStart = src;
    srcEnd = src + srcLen;
    srcClose = srcEnd;
    if ((flags & TCL_ENCODING_END) == 0) {
	srcClose -= TCL_UTF_MAX;
    }

    dstStart = dst;
    dstEnd   = dst + dstLen - sizeof(Tcl_UniChar);

    result = TCL_OK;
    for (numChars = 0; src < srcEnd; numChars++) {
	if ((src > srcClose) && (!Tcl_UtfCharComplete(src, srcEnd - src))) {
	    /*
	     * If there is more string to follow, this will ensure that the
	     * last UTF-8 character in the source buffer hasn't been cut off.
	     */

	    result = TCL_CONVERT_MULTIBYTE;
	    break;
	}
	if (dst > dstEnd) {
	    result = TCL_CONVERT_NOSPACE;
	    break;
	}
#if TCL_UTF_MAX < 4
	len = TclUtfToUniChar(src, &ch);
	if ((ch >= 0xD800) && (len < 3)) {
	    if (PROFILE_STRICT(flags)) {
		result = TCL_CONVERT_UNKNOWN;
		break;
	    }
	    src += len;
	    src += TclUtfToUniChar(src, &ch);
	    ch = UNICODE_REPLACE_CHAR;
	}
#else
	len = TclUtfToUniChar(src, &ch);
	if (ch > 0xFFFF) {
	    if (PROFILE_STRICT(flags)) {
		result = TCL_CONVERT_UNKNOWN;
		break;
	    }
	    ch = UNICODE_REPLACE_CHAR;
	}
#endif
	if (PROFILE_STRICT(flags) && SURROGATE(ch)) {
	    result = TCL_CONVERT_SYNTAX;
	    break;
	}

	src += len;

	/*
	 * Need to handle this in a way that won't cause misalignment by
	 * casting dst to a Tcl_UniChar. [Bug 1122671]
	 */

	if (flags & TCL_ENCODING_LE) {
	    *dst++ = (ch & 0xFF);
	    *dst++ = (ch >> 8);
	} else {
	    *dst++ = (ch >> 8);
	    *dst++ = (ch & 0xFF);
	}
    }
    *srcReadPtr = src - srcStart;
    *dstWrotePtr = dst - dstStart;
    *dstCharsPtr = numChars;
    return result;
}

/*
 *-------------------------------------------------------------------------
 *
 * TableToUtfProc --
 *
 *	Convert from the encoding specified by the TableEncodingData into
 *	UTF-8.
 *
 * Results:
 *	Returns TCL_OK if conversion was successful.
 *
 * Side effects:
 *	None.
 *
 *-------------------------------------------------------------------------
 */

static int
TableToUtfProc(
    void *clientData,	/* TableEncodingData that specifies
				 * encoding. */
    const char *src,		/* Source string in specified encoding. */
    int srcLen,			/* Source string length in bytes. */
    int flags,			/* Conversion control flags. */
    TCL_UNUSED(Tcl_EncodingState *),
    char *dst,			/* Output buffer in which converted string is
				 * stored. */
    int dstLen,			/* The maximum length of output buffer in
				 * bytes. */
    int *srcReadPtr,		/* Filled with the number of bytes from the
				 * source string that were converted. This may
				 * be less than the original source length if
				 * there was a problem converting some source
				 * characters. */
    int *dstWrotePtr,		/* Filled with the number of bytes that were
				 * stored in the output buffer as a result of
				 * the conversion. */
    int *dstCharsPtr)		/* Filled with the number of characters that
				 * correspond to the bytes stored in the
				 * output buffer. */
{
    const char *srcStart, *srcEnd;
    const char *dstEnd, *dstStart, *prefixBytes;
    int result, byte, numChars, charLimit = INT_MAX;
    Tcl_UniChar ch = 0;
    const unsigned short *const *toUnicode;
    const unsigned short *pageZero;
    TableEncodingData *dataPtr = (TableEncodingData *)clientData;

    flags = TclEncodingSetProfileFlags(flags);
    if (flags & TCL_ENCODING_CHAR_LIMIT) {
	charLimit = *dstCharsPtr;
    }
    srcStart = src;
    srcEnd = src + srcLen;

    dstStart = dst;
    dstEnd = dst + dstLen - TCL_UTF_MAX;

#if TCL_UTF_MAX < 4
    /* Initialize the buffer so that some random data doesn't trick
     * Tcl_UniCharToUtf() into thinking it should combine surrogate pairs.
     * Once TCL_UTF_MAX == 3 is removed and Tcl_UniCharToUtf restored to its
     * prior non-stateful nature, this call to memset can also be removed.
     */
    memset(dst, 0xff, dstLen);
#endif

    toUnicode = (const unsigned short *const *) dataPtr->toUnicode;
    prefixBytes = dataPtr->prefixBytes;
    pageZero = toUnicode[0];

    result = TCL_OK;
    for (numChars = 0; src < srcEnd && numChars <= charLimit; numChars++) {
	if (dst > dstEnd) {
	    result = TCL_CONVERT_NOSPACE;
	    break;
	}
	byte = *((unsigned char *) src);
	if (prefixBytes[byte]) {
	    if (src >= srcEnd-1) {
		/* Prefix byte but nothing after it */
		if (!(flags & TCL_ENCODING_END)) {
		    /* More data to come */
		    result = TCL_CONVERT_MULTIBYTE;
		    break;
		} else if (PROFILE_STRICT(flags)) {
		    result = TCL_CONVERT_SYNTAX;
		    break;
		} else if (PROFILE_REPLACE(flags)) {
		    ch = UNICODE_REPLACE_CHAR;
		} else {
		    ch = (Tcl_UniChar)byte;
		}
	    } else {
		ch = toUnicode[byte][*((unsigned char *)++src)];
	    }
	} else {
	    ch = pageZero[byte];
	}
	if ((ch == 0) && (byte != 0)) {
	    /* Prefix+suffix pair is invalid */
	    if (PROFILE_STRICT(flags)) {
		result = TCL_CONVERT_SYNTAX;
		break;
	    }
	    if (prefixBytes[byte]) {
		src--;
	    }
	    if (PROFILE_REPLACE(flags)) {
		ch = UNICODE_REPLACE_CHAR;
	    } else {
		ch = (Tcl_UniChar)byte;
	    }
	}

	/*
	 * Special case for 1-byte Utf chars for speed.
	 */

	if ((unsigned)ch - 1 < 0x7F) {
	    *dst++ = (char) ch;
	} else {
	    dst += Tcl_UniCharToUtf(ch, dst);
	}
	src++;
    }

    assert(src <= srcEnd);
    *srcReadPtr = src - srcStart;
    *dstWrotePtr = dst - dstStart;
    *dstCharsPtr = numChars;
    return result;
}

/*
 *-------------------------------------------------------------------------
 *
 * TableFromUtfProc --
 *
 *	Convert from UTF-8 into the encoding specified by the
 *	TableEncodingData.
 *
 * Results:
 *	Returns TCL_OK if conversion was successful.
 *
 * Side effects:
 *	None.
 *
 *-------------------------------------------------------------------------
 */

static int
TableFromUtfProc(
    void *clientData,	/* TableEncodingData that specifies
				 * encoding. */
    const char *src,		/* Source string in UTF-8. */
    int srcLen,			/* Source string length in bytes. */
    int flags,			/* Conversion control flags. */
    TCL_UNUSED(Tcl_EncodingState *),
    char *dst,			/* Output buffer in which converted string is
				 * stored. */
    int dstLen,			/* The maximum length of output buffer in
				 * bytes. */
    int *srcReadPtr,		/* Filled with the number of bytes from the
				 * source string that were converted. This may
				 * be less than the original source length if
				 * there was a problem converting some source
				 * characters. */
    int *dstWrotePtr,		/* Filled with the number of bytes that were
				 * stored in the output buffer as a result of
				 * the conversion. */
    int *dstCharsPtr)		/* Filled with the number of characters that
				 * correspond to the bytes stored in the
				 * output buffer. */
{
    const char *srcStart, *srcEnd, *srcClose;
    const char *dstStart, *dstEnd, *prefixBytes;
    Tcl_UniChar ch = 0;
    int result, len, word, numChars;
    TableEncodingData *dataPtr = (TableEncodingData *)clientData;
    const unsigned short *const *fromUnicode;

    result = TCL_OK;

    prefixBytes = dataPtr->prefixBytes;
    fromUnicode = (const unsigned short *const *) dataPtr->fromUnicode;

    srcStart = src;
    srcEnd = src + srcLen;
    srcClose = srcEnd;
    flags = TclEncodingSetProfileFlags(flags);
    if ((flags & TCL_ENCODING_END) == 0) {
	srcClose -= TCL_UTF_MAX;
    }

    dstStart = dst;
    dstEnd = dst + dstLen - 1;

    for (numChars = 0; src < srcEnd; numChars++) {
	if ((src > srcClose) && (!Tcl_UtfCharComplete(src, srcEnd - src))) {
	    /*
	     * If there is more string to follow, this will ensure that the
	     * last UTF-8 character in the source buffer hasn't been cut off.
	     */

	    result = TCL_CONVERT_MULTIBYTE;
	    break;
	}
	len = TclUtfToUniChar(src, &ch);

#if TCL_UTF_MAX > 3
	/* Unicode chars > +U0FFFF cannot be represented in any table encoding */
	if (ch & 0xFFFF0000) {
	    word = 0;
	} else
#else
	if (!len) {
	    word = 0;
	} else
#endif
	    word = fromUnicode[(ch >> 8)][ch & 0xFF];

	if ((word == 0) && (ch != 0)) {
	    if (PROFILE_STRICT(flags)) {
		result = TCL_CONVERT_UNKNOWN;
		break;
	    }
	    word = dataPtr->fallback; /* Both profiles REPLACE and TCL8 */
	}
	if (prefixBytes[(word >> 8)] != 0) {
	    if (dst + 1 > dstEnd) {
		result = TCL_CONVERT_NOSPACE;
		break;
	    }
	    dst[0] = (char) (word >> 8);
	    dst[1] = (char) word;
	    dst += 2;
	} else {
	    if (dst > dstEnd) {
		result = TCL_CONVERT_NOSPACE;
		break;
	    }
	    dst[0] = (char) word;
	    dst++;
	}
	src += len;
    }

    *srcReadPtr = src - srcStart;
    *dstWrotePtr = dst - dstStart;
    *dstCharsPtr = numChars;
    return result;
}

/*
 *-------------------------------------------------------------------------
 *
 * Iso88591ToUtfProc --
 *
 *	Convert from the "iso8859-1" encoding into UTF-8.
 *
 * Results:
 *	Returns TCL_OK if conversion was successful.
 *
 * Side effects:
 *	None.
 *
 *-------------------------------------------------------------------------
 */

static int
Iso88591ToUtfProc(
    TCL_UNUSED(void *),
    const char *src,		/* Source string in specified encoding. */
    int srcLen,			/* Source string length in bytes. */
    int flags,			/* Conversion control flags. */
    TCL_UNUSED(Tcl_EncodingState *),
    char *dst,			/* Output buffer in which converted string is
				 * stored. */
    int dstLen,			/* The maximum length of output buffer in
				 * bytes. */
    int *srcReadPtr,		/* Filled with the number of bytes from the
				 * source string that were converted. This may
				 * be less than the original source length if
				 * there was a problem converting some source
				 * characters. */
    int *dstWrotePtr,		/* Filled with the number of bytes that were
				 * stored in the output buffer as a result of
				 * the conversion. */
    int *dstCharsPtr)		/* Filled with the number of characters that
				 * correspond to the bytes stored in the
				 * output buffer. */
{
    const char *srcStart, *srcEnd;
    const char *dstEnd, *dstStart;
    int result, numChars, charLimit = INT_MAX;

    flags = TclEncodingSetProfileFlags(flags);
    if (flags & TCL_ENCODING_CHAR_LIMIT) {
	charLimit = *dstCharsPtr;
    }
    srcStart = src;
    srcEnd = src + srcLen;

    dstStart = dst;
    dstEnd = dst + dstLen - TCL_UTF_MAX;

#if TCL_UTF_MAX < 4
    /* Initialize the buffer so that some random data doesn't trick
     * Tcl_UniCharToUtf() into thinking it should combine surrogate pairs.
     * Once TCL_UTF_MAX == 3 is removed and Tcl_UniCharToUtf restored to its
     * prior non-stateful nature, this call to memset can also be removed.
     */
    memset(dst, 0xff, dstLen);
#endif

    result = TCL_OK;
    for (numChars = 0; src < srcEnd && numChars <= charLimit; numChars++) {
	Tcl_UniChar ch = 0;

	if (dst > dstEnd) {
	    result = TCL_CONVERT_NOSPACE;
	    break;
	}
	ch = (Tcl_UniChar) *((unsigned char *) src);

	/*
	 * Special case for 1-byte utf chars for speed.
	 */

	if ((unsigned)ch - 1 < 0x7F) {
	    *dst++ = (char) ch;
	} else {
	    dst += Tcl_UniCharToUtf(ch, dst);
	}
	src++;
    }

    *srcReadPtr = src - srcStart;
    *dstWrotePtr = dst - dstStart;
    *dstCharsPtr = numChars;
    return result;
}

/*
 *-------------------------------------------------------------------------
 *
 * Iso88591FromUtfProc --
 *
 *	Convert from UTF-8 into the encoding "iso8859-1".
 *
 * Results:
 *	Returns TCL_OK if conversion was successful.
 *
 * Side effects:
 *	None.
 *
 *-------------------------------------------------------------------------
 */

static int
Iso88591FromUtfProc(
    TCL_UNUSED(void *),
    const char *src,		/* Source string in UTF-8. */
    int srcLen,			/* Source string length in bytes. */
    int flags,			/* Conversion control flags. */
    TCL_UNUSED(Tcl_EncodingState *),
    char *dst,			/* Output buffer in which converted string is
				 * stored. */
    int dstLen,			/* The maximum length of output buffer in
				 * bytes. */
    int *srcReadPtr,		/* Filled with the number of bytes from the
				 * source string that were converted. This may
				 * be less than the original source length if
				 * there was a problem converting some source
				 * characters. */
    int *dstWrotePtr,		/* Filled with the number of bytes that were
				 * stored in the output buffer as a result of
				 * the conversion. */
    int *dstCharsPtr)		/* Filled with the number of characters that
				 * correspond to the bytes stored in the
				 * output buffer. */
{
    const char *srcStart, *srcEnd, *srcClose;
    const char *dstStart, *dstEnd;
    int result = TCL_OK, numChars;
    Tcl_UniChar ch = 0;

    srcStart = src;
    srcEnd = src + srcLen;
    srcClose = srcEnd;
    flags = TclEncodingSetProfileFlags(flags);
    if ((flags & TCL_ENCODING_END) == 0) {
	srcClose -= TCL_UTF_MAX;
    }

    dstStart = dst;
    dstEnd = dst + dstLen - 1;

    for (numChars = 0; src < srcEnd; numChars++) {
	int len;

	if ((src > srcClose) && (!Tcl_UtfCharComplete(src, srcEnd - src))) {
	    /*
	     * If there is more string to follow, this will ensure that the
	     * last UTF-8 character in the source buffer hasn't been cut off.
	     */

	    result = TCL_CONVERT_MULTIBYTE;
	    break;
	}
	len = TclUtfToUniChar(src, &ch);

	/*
	 * Check for illegal characters.
	 */

	if (ch > 0xFF
#if TCL_UTF_MAX < 4
		|| ((ch >= 0xD800) && (len < 3))
#endif
		) {
	    if (PROFILE_STRICT(flags)) {
		result = TCL_CONVERT_UNKNOWN;
		break;
	    }
#if TCL_UTF_MAX < 4
	    if ((ch >= 0xD800) && (len < 3)) {
		len = 4;
	    }
#endif
	    /*
	     * Plunge on, using '?' as a fallback character.
	     */

	    ch = (Tcl_UniChar) '?'; /* Profiles TCL8 and REPLACE */
	}

	if (dst > dstEnd) {
	    result = TCL_CONVERT_NOSPACE;
	    break;
	}
	*(dst++) = (char) ch;
	src += len;
    }

    *srcReadPtr = src - srcStart;
    *dstWrotePtr = dst - dstStart;
    *dstCharsPtr = numChars;
    return result;
}

/*
 *---------------------------------------------------------------------------
 *
 * TableFreeProc --
 *
 *	This function is invoked when an encoding is deleted. It deletes the
 *	memory used by the TableEncodingData.
 *
 * Results:
 *	None.
 *
 * Side effects:
 *	Memory freed.
 *
 *---------------------------------------------------------------------------
 */

static void
TableFreeProc(
    void *clientData)	/* TableEncodingData that specifies
				 * encoding. */
{
    TableEncodingData *dataPtr = (TableEncodingData *)clientData;

    /*
     * Make sure we aren't freeing twice on shutdown. [Bug 219314]
     */

    Tcl_Free(dataPtr->toUnicode);
    dataPtr->toUnicode = NULL;
    Tcl_Free(dataPtr->fromUnicode);
    dataPtr->fromUnicode = NULL;
    Tcl_Free(dataPtr);
}

/*
 *-------------------------------------------------------------------------
 *
 * EscapeToUtfProc --
 *
 *	Convert from the encoding specified by the EscapeEncodingData into
 *	UTF-8.
 *
 * Results:
 *	Returns TCL_OK if conversion was successful.
 *
 * Side effects:
 *	None.
 *
 *-------------------------------------------------------------------------
 */

static int
EscapeToUtfProc(
    void *clientData,	/* EscapeEncodingData that specifies
				 * encoding. */
    const char *src,		/* Source string in specified encoding. */
    int srcLen,			/* Source string length in bytes. */
    int flags,			/* Conversion control flags. */
    Tcl_EncodingState *statePtr,/* Place for conversion routine to store state
				 * information used during a piecewise
				 * conversion. Contents of statePtr are
				 * initialized and/or reset by conversion
				 * routine under control of flags argument. */
    char *dst,			/* Output buffer in which converted string is
				 * stored. */
    int dstLen,			/* The maximum length of output buffer in
				 * bytes. */
    int *srcReadPtr,		/* Filled with the number of bytes from the
				 * source string that were converted. This may
				 * be less than the original source length if
				 * there was a problem converting some source
				 * characters. */
    int *dstWrotePtr,		/* Filled with the number of bytes that were
				 * stored in the output buffer as a result of
				 * the conversion. */
    int *dstCharsPtr)		/* Filled with the number of characters that
				 * correspond to the bytes stored in the
				 * output buffer. */
{
    EscapeEncodingData *dataPtr = (EscapeEncodingData *)clientData;
    const char *prefixBytes, *tablePrefixBytes, *srcStart, *srcEnd;
    const unsigned short *const *tableToUnicode;
    const Encoding *encodingPtr;
    int state, result, numChars, charLimit = INT_MAX;
    const char *dstStart, *dstEnd;

    flags = TclEncodingSetProfileFlags(flags);
    if (flags & TCL_ENCODING_CHAR_LIMIT) {
	charLimit = *dstCharsPtr;
    }
    result = TCL_OK;
    tablePrefixBytes = NULL;
    tableToUnicode = NULL;
    prefixBytes = dataPtr->prefixBytes;
    encodingPtr = NULL;

    srcStart = src;
    srcEnd = src + srcLen;

    dstStart = dst;
    dstEnd = dst + dstLen - TCL_UTF_MAX;

#if TCL_UTF_MAX < 4
    /* Initialize the buffer so that some random data doesn't trick
     * Tcl_UniCharToUtf() into thinking it should combine surrogate pairs.
     * Once TCL_UTF_MAX == 3 is removed and Tcl_UniCharToUtf restored to its
     * prior non-stateful nature, this call to memset can also be removed.
     */
    memset(dst, 0xff, dstLen);
#endif

    state = PTR2INT(*statePtr);
    if (flags & TCL_ENCODING_START) {
	state = 0;
    }

    for (numChars = 0; src < srcEnd && numChars <= charLimit; ) {
	int byte, hi, lo, ch;

	if (dst > dstEnd) {
	    result = TCL_CONVERT_NOSPACE;
	    break;
	}
	byte = *((unsigned char *) src);
	if (prefixBytes[byte]) {
	    unsigned left, len, longest;
	    int checked, i;
	    const EscapeSubTable *subTablePtr;

	    /*
	     * Saw the beginning of an escape sequence.
	     */

	    left = srcEnd - src;
	    len = dataPtr->initLen;
	    longest = len;
	    checked = 0;

	    if (len <= left) {
		checked++;
		if ((len > 0) && (memcmp(src, dataPtr->init, len) == 0)) {
		    /*
		     * If we see initialization string, skip it, even if we're
		     * not at the beginning of the buffer.
		     */

		    src += len;
		    continue;
		}
	    }

	    len = dataPtr->finalLen;
	    if (len > longest) {
		longest = len;
	    }

	    if (len <= left) {
		checked++;
		if ((len > 0) && (memcmp(src, dataPtr->final, len) == 0)) {
		    /*
		     * If we see finalization string, skip it, even if we're
		     * not at the end of the buffer.
		     */

		    src += len;
		    continue;
		}
	    }

	    subTablePtr = dataPtr->subTables;
	    for (i = 0; i < dataPtr->numSubTables; i++) {
		len = subTablePtr->sequenceLen;
		if (len > longest) {
		    longest = len;
		}
		if (len <= left) {
		    checked++;
		    if ((len > 0) &&
			    (memcmp(src, subTablePtr->sequence, len) == 0)) {
			state = i;
			encodingPtr = NULL;
			subTablePtr = NULL;
			src += len;
			break;
		    }
		}
		subTablePtr++;
	    }

	    if (subTablePtr == NULL) {
		/*
		 * A match was found, the escape sequence was consumed, and
		 * the state was updated.
		 */

		continue;
	    }

	    /*
	     * We have a split-up or unrecognized escape sequence. If we
	     * checked all the sequences, then it's a syntax error, otherwise
	     * we need more bytes to determine a match.
	     */

	    if ((checked == dataPtr->numSubTables + 2)
		    || (flags & TCL_ENCODING_END)) {
		if (!PROFILE_STRICT(flags)) {
		    unsigned skip = longest > left ? left : longest;
		    /* Unknown escape sequence */
		    dst += Tcl_UniCharToUtf(UNICODE_REPLACE_CHAR, dst);
		    src += skip;
		    continue;
		}
		result = TCL_CONVERT_SYNTAX;
	    } else {
		result = TCL_CONVERT_MULTIBYTE;
	    }
	    break;
	}

	if (encodingPtr == NULL) {
	    TableEncodingData *tableDataPtr;

	    encodingPtr = GetTableEncoding(dataPtr, state);
	    tableDataPtr = (TableEncodingData *)encodingPtr->clientData;
	    tablePrefixBytes = tableDataPtr->prefixBytes;
	    tableToUnicode = (const unsigned short *const*)
		    tableDataPtr->toUnicode;
	}

	if (tablePrefixBytes[byte]) {
	    src++;
	    if (src >= srcEnd) {
		src--;
		result = TCL_CONVERT_MULTIBYTE;
		break;
	    }
	    hi = byte;
	    lo = *((unsigned char *) src);
	} else {
	    hi = 0;
	    lo = byte;
	}

	ch = tableToUnicode[hi][lo];
	dst += Tcl_UniCharToUtf(ch, dst);
	src++;
	numChars++;
    }

    *statePtr = (Tcl_EncodingState) INT2PTR(state);
    *srcReadPtr = src - srcStart;
    *dstWrotePtr = dst - dstStart;
    *dstCharsPtr = numChars;
    return result;
}

/*
 *-------------------------------------------------------------------------
 *
 * EscapeFromUtfProc --
 *
 *	Convert from UTF-8 into the encoding specified by the
 *	EscapeEncodingData.
 *
 * Results:
 *	Returns TCL_OK if conversion was successful.
 *
 * Side effects:
 *	None.
 *
 *-------------------------------------------------------------------------
 */

static int
EscapeFromUtfProc(
    void *clientData,	/* EscapeEncodingData that specifies
				 * encoding. */
    const char *src,		/* Source string in UTF-8. */
    int srcLen,			/* Source string length in bytes. */
    int flags,			/* Conversion control flags. */
    Tcl_EncodingState *statePtr,/* Place for conversion routine to store state
				 * information used during a piecewise
				 * conversion. Contents of statePtr are
				 * initialized and/or reset by conversion
				 * routine under control of flags argument. */
    char *dst,			/* Output buffer in which converted string is
				 * stored. */
    int dstLen,			/* The maximum length of output buffer in
				 * bytes. */
    int *srcReadPtr,		/* Filled with the number of bytes from the
				 * source string that were converted. This may
				 * be less than the original source length if
				 * there was a problem converting some source
				 * characters. */
    int *dstWrotePtr,		/* Filled with the number of bytes that were
				 * stored in the output buffer as a result of
				 * the conversion. */
    int *dstCharsPtr)		/* Filled with the number of characters that
				 * correspond to the bytes stored in the
				 * output buffer. */
{
    EscapeEncodingData *dataPtr = (EscapeEncodingData *)clientData;
    const Encoding *encodingPtr;
    const char *srcStart, *srcEnd, *srcClose;
    const char *dstStart, *dstEnd;
    int state, result, numChars;
    const TableEncodingData *tableDataPtr;
    const char *tablePrefixBytes;
    const unsigned short *const *tableFromUnicode;
    Tcl_UniChar ch = 0;

    result = TCL_OK;

    srcStart = src;
    srcEnd = src + srcLen;
    srcClose = srcEnd;
    flags = TclEncodingSetProfileFlags(flags);
    if ((flags & TCL_ENCODING_END) == 0) {
	srcClose -= TCL_UTF_MAX;
    }

    dstStart = dst;
    dstEnd = dst + dstLen - 1;

    /*
     * RFC 1468 states that the text starts in ASCII, and switches to Japanese
     * characters, and that the text must end in ASCII. [Patch 474358]
     */

    if (flags & TCL_ENCODING_START) {
	state = 0;
	if ((dst + dataPtr->initLen) > dstEnd) {
	    *srcReadPtr = 0;
	    *dstWrotePtr = 0;
	    return TCL_CONVERT_NOSPACE;
	}
	memcpy(dst, dataPtr->init, dataPtr->initLen);
	dst += dataPtr->initLen;
    } else {
	state = PTR2INT(*statePtr);
    }

    encodingPtr = GetTableEncoding(dataPtr, state);
    tableDataPtr = (const TableEncodingData *)encodingPtr->clientData;
    tablePrefixBytes = tableDataPtr->prefixBytes;
    tableFromUnicode = (const unsigned short *const *)
	    tableDataPtr->fromUnicode;

    for (numChars = 0; src < srcEnd; numChars++) {
	unsigned len;
	int word;

	if ((src > srcClose) && (!Tcl_UtfCharComplete(src, srcEnd - src))) {
	    /*
	     * If there is more string to follow, this will ensure that the
	     * last UTF-8 character in the source buffer hasn't been cut off.
	     */

	    result = TCL_CONVERT_MULTIBYTE;
	    break;
	}
	len = TclUtfToUniChar(src, &ch);
	word = tableFromUnicode[(ch >> 8)][ch & 0xFF];

	if ((word == 0) && (ch != 0)) {
	    int oldState;
	    const EscapeSubTable *subTablePtr;

	    oldState = state;
	    for (state = 0; state < dataPtr->numSubTables; state++) {
		encodingPtr = GetTableEncoding(dataPtr, state);
		tableDataPtr = (const TableEncodingData *)encodingPtr->clientData;
		word = tableDataPtr->fromUnicode[(ch >> 8)][ch & 0xFF];
		if (word != 0) {
		    break;
		}
	    }

	    if (word == 0) {
		state = oldState;
		if (PROFILE_STRICT(flags)) {
		    result = TCL_CONVERT_UNKNOWN;
		    break;
		}
		encodingPtr = GetTableEncoding(dataPtr, state);
		tableDataPtr = (const TableEncodingData *)encodingPtr->clientData;
		word = tableDataPtr->fallback;
	    }

	    tablePrefixBytes = (const char *) tableDataPtr->prefixBytes;
	    tableFromUnicode = (const unsigned short *const *)
		    tableDataPtr->fromUnicode;

	    /*
	     * The state variable has the value of oldState when word is 0.
	     * In this case, the escape sequence should not be copied to dst
	     * because the current character set is not changed.
	     */

	    if (state != oldState) {
		subTablePtr = &dataPtr->subTables[state];
		if ((dst + subTablePtr->sequenceLen) > dstEnd) {
		    /*
		     * If there is no space to write the escape sequence, the
		     * state variable must be changed to the value of oldState
		     * variable because this escape sequence must be written
		     * in the next conversion.
		     */

		    state = oldState;
		    result = TCL_CONVERT_NOSPACE;
		    break;
		}
		memcpy(dst, subTablePtr->sequence, subTablePtr->sequenceLen);
		dst += subTablePtr->sequenceLen;
	    }
	}

	if (tablePrefixBytes[(word >> 8)] != 0) {
	    if (dst + 1 > dstEnd) {
		result = TCL_CONVERT_NOSPACE;
		break;
	    }
	    dst[0] = (char) (word >> 8);
	    dst[1] = (char) word;
	    dst += 2;
	} else {
	    if (dst > dstEnd) {
		result = TCL_CONVERT_NOSPACE;
		break;
	    }
	    dst[0] = (char) word;
	    dst++;
	}
	src += len;
    }

    if ((result == TCL_OK) && (flags & TCL_ENCODING_END)) {
	unsigned len = dataPtr->subTables[0].sequenceLen;

	/*
	 * Certain encodings like iso2022-jp need to write an escape sequence
	 * after all characters have been converted. This logic checks that
	 * enough room is available in the buffer for the escape bytes. The
	 * TCL_ENCODING_END flag is cleared after a final escape sequence has
	 * been added to the buffer so that another call to this method does
	 * not attempt to append escape bytes a second time.
	 */

	if ((dst + dataPtr->finalLen + (state?len:0)) > dstEnd) {
	    result = TCL_CONVERT_NOSPACE;
	} else {
	    if (state) {
		memcpy(dst, dataPtr->subTables[0].sequence, len);
		dst += len;
	    }
	    memcpy(dst, dataPtr->final, dataPtr->finalLen);
	    dst += dataPtr->finalLen;
	    state &= ~TCL_ENCODING_END;
	}
    }

    *statePtr = (Tcl_EncodingState) INT2PTR(state);
    *srcReadPtr = src - srcStart;
    *dstWrotePtr = dst - dstStart;
    *dstCharsPtr = numChars;
    return result;
}

/*
 *---------------------------------------------------------------------------
 *
 * EscapeFreeProc --
 *
 *	Frees resources used by the encoding.
 *
 * Results:
 *	None.
 *
 * Side effects:
 *	Memory is freed.
 *
 *---------------------------------------------------------------------------
 */

static void
EscapeFreeProc(
    void *clientData)	/* EscapeEncodingData that specifies
				 * encoding. */
{
    EscapeEncodingData *dataPtr = (EscapeEncodingData *)clientData;
    EscapeSubTable *subTablePtr;
    int i;

    if (dataPtr == NULL) {
	return;
    }

    /*
     * The subTables should be freed recursively in normal operation but not
     * during TclFinalizeEncodingSubsystem because they are also present as a
     * weak reference in the toplevel encodingTable (i.e., they don't have a
     * +1 refcount for this), and unpredictable nuking order could remove them
     * from under the following loop's feet. [Bug 2891556]
     *
     * The encodingsInitialized flag, being reset on entry to TFES, can serve
     * as a "not in finalization" test.
     */

    if (encodingsInitialized) {
	subTablePtr = dataPtr->subTables;
	for (i = 0; i < dataPtr->numSubTables; i++) {
	    FreeEncoding((Tcl_Encoding) subTablePtr->encodingPtr);
	    subTablePtr->encodingPtr = NULL;
	    subTablePtr++;
	}
    }
    Tcl_Free(dataPtr);
}

/*
 *---------------------------------------------------------------------------
 *
 * GetTableEncoding --
 *
 *	Helper function for the EscapeEncodingData conversions. Gets the
 *	encoding (of type TextEncodingData) that represents the specified
 *	state.
 *
 * Results:
 *	The return value is the encoding.
 *
 * Side effects:
 *	If the encoding that represents the specified state has not already
 *	been used by this EscapeEncoding, it will be loaded and cached in the
 *	dataPtr.
 *
 *---------------------------------------------------------------------------
 */

static Encoding *
GetTableEncoding(
    EscapeEncodingData *dataPtr,/* Contains names of encodings. */
    int state)			/* Index in dataPtr of desired Encoding. */
{
    EscapeSubTable *subTablePtr = &dataPtr->subTables[state];
    Encoding *encodingPtr = subTablePtr->encodingPtr;

    if (encodingPtr == NULL) {
	encodingPtr = (Encoding *) Tcl_GetEncoding(NULL, subTablePtr->name);
	if ((encodingPtr == NULL)
		|| (encodingPtr->toUtfProc != TableToUtfProc
		&& encodingPtr->toUtfProc != Iso88591ToUtfProc)) {
	    Tcl_Panic("EscapeToUtfProc: invalid sub table");
	}
	subTablePtr->encodingPtr = encodingPtr;
    }

    return encodingPtr;
}

/*
 *---------------------------------------------------------------------------
 *
 * unilen, unilen4 --
 *
 *	A helper function for the Tcl_ExternalToUtf functions. This function
 *	is similar to strlen for double-byte characters: it returns the number
 *	of bytes in a 0x0000 terminated string.
 *
 * Results:
 *	As above.
 *
 * Side effects:
 *	None.
 *
 *---------------------------------------------------------------------------
 */

static size_t
unilen(
    const char *src)
{
    unsigned short *p;

    p = (unsigned short *) src;
    while (*p != 0x0000) {
	p++;
    }
    return (char *) p - src;
}

static size_t
unilen4(
    const char *src)
{
    unsigned int *p;

    p = (unsigned int *) src;
    while (*p != 0x00000000) {
	p++;
    }
    return (char *) p - src;
}

/*
 *-------------------------------------------------------------------------
 *
 * InitializeEncodingSearchPath	--
 *
 *	This is the fallback routine that sets the default value of the
 *	encoding search path if the application has not set one via a call to
 *	Tcl_SetEncodingSearchPath() by the first time the search path is needed
 *	to load encoding data.
 *
 *	The default encoding search path is produced by taking each directory
 *	in the library path, appending a subdirectory named "encoding", and if
 *	the resulting directory exists, adding it to the encoding search path.
 *
 * Results:
 *	None.
 *
 * Side effects:
 *	Sets the encoding search path to an initial value.
 *
 *-------------------------------------------------------------------------
 */

static void
InitializeEncodingSearchPath(
    char **valuePtr,
    TCL_HASH_TYPE *lengthPtr,
    Tcl_Encoding *encodingPtr)
{
    const char *bytes;
    Tcl_Size i, numDirs, numBytes;
    Tcl_Obj *libPathObj, *encodingObj, *searchPathObj;

    TclNewLiteralStringObj(encodingObj, "encoding");
    TclNewObj(searchPathObj);
    Tcl_IncrRefCount(encodingObj);
    Tcl_IncrRefCount(searchPathObj);
    libPathObj = TclGetLibraryPath();
    Tcl_IncrRefCount(libPathObj);
    TclListObjLengthM(NULL, libPathObj, &numDirs);

    for (i = 0; i < numDirs; i++) {
	Tcl_Obj *directoryObj, *pathObj;
	Tcl_StatBuf stat;

	Tcl_ListObjIndex(NULL, libPathObj, i, &directoryObj);
	pathObj = Tcl_FSJoinToPath(directoryObj, 1, &encodingObj);
	Tcl_IncrRefCount(pathObj);
	if ((0 == Tcl_FSStat(pathObj, &stat)) && S_ISDIR(stat.st_mode)) {
	    Tcl_ListObjAppendElement(NULL, searchPathObj, pathObj);
	}
	Tcl_DecrRefCount(pathObj);
    }

    Tcl_DecrRefCount(libPathObj);
    Tcl_DecrRefCount(encodingObj);
    *encodingPtr = libraryPath.encoding;
    if (*encodingPtr) {
	((Encoding *)(*encodingPtr))->refCount++;
    }
    bytes = Tcl_GetStringFromObj(searchPathObj, &numBytes);

    *lengthPtr = numBytes;
    *valuePtr = (char *)Tcl_Alloc(numBytes + 1);
    memcpy(*valuePtr, bytes, numBytes + 1);
    Tcl_DecrRefCount(searchPathObj);
}

/*
 *------------------------------------------------------------------------
 *
 * TclEncodingProfileParseName --
 *
 *	Maps an encoding profile name to its integer equivalent.
 *
 * Results:
 *	TCL_OK on success or TCL_ERROR on failure.
 *
 * Side effects:
 *	Returns the profile enum value in *profilePtr
 *
 *------------------------------------------------------------------------
 */
int
TclEncodingProfileNameToId(
    Tcl_Interp *interp,		/* For error messages. May be NULL */
    const char *profileName,	/* Name of profile */
    int *profilePtr)  		/* Output */
{
    size_t i;
    size_t numProfiles = sizeof(encodingProfiles) / sizeof(encodingProfiles[0]);

    for (i = 0; i < numProfiles; ++i) {
	if (!strcmp(profileName, encodingProfiles[i].name)) {
	    *profilePtr = encodingProfiles[i].value;
	    return TCL_OK;
	}
    }
    if (interp) {
	Tcl_Obj *errorObj;
	/* This code assumes at least two profiles :-) */
	errorObj =
	    Tcl_ObjPrintf("bad profile name \"%s\": must be",
		profileName);
	for (i = 0; i < (numProfiles - 1); ++i) {
	    Tcl_AppendStringsToObj(
		errorObj, " ", encodingProfiles[i].name, ",", NULL);
	}
	Tcl_AppendStringsToObj(
	    errorObj, " or ", encodingProfiles[numProfiles-1].name, NULL);

	Tcl_SetObjResult(interp, errorObj);
	Tcl_SetErrorCode(
	    interp, "TCL", "ENCODING", "PROFILE", profileName, NULL);
    }
    return TCL_ERROR;
}

/*
 *------------------------------------------------------------------------
 *
 * TclEncodingProfileValueToName --
 *
 *	Maps an encoding profile value to its name.
 *
 * Results:
 *	Pointer to the name or NULL on failure. Caller must not make
 *	not modify the string and must make a copy to hold on to it.
 *
 * Side effects:
 *	None.
 *------------------------------------------------------------------------
 */
const char *
TclEncodingProfileIdToName(
    Tcl_Interp *interp,		/* For error messages. May be NULL */
    int profileValue)		/* Profile #define value */
{
    size_t i;

    for (i = 0; i < sizeof(encodingProfiles) / sizeof(encodingProfiles[0]); ++i) {
	if (profileValue == encodingProfiles[i].value) {
	    return encodingProfiles[i].name;
	}
    }
    if (interp) {
	Tcl_SetObjResult(
	    interp,
	    Tcl_ObjPrintf(
		"Internal error. Bad profile id \"%d\".",
		profileValue));
	Tcl_SetErrorCode(
	    interp, "TCL", "ENCODING", "PROFILEID", NULL);
    }
    return NULL;
}

/*
 *------------------------------------------------------------------------
 *
 * TclEncodingSetProfileFlags --
 *
 *	Maps the flags supported in the encoding C API's to internal flags.
 *
 *	For backward compatibility reasons, TCL_ENCODING_STOPONERROR is
 *	is mapped to the TCL_ENCODING_PROFILE_STRICT overwriting any profile
 *	specified.
 *
 *	If no profile or an invalid profile is specified, it is set to
 *	the default.
 *
 * Results:
 *    Internal encoding flag mask.
 *
 * Side effects:
 *    None.
 *
 *------------------------------------------------------------------------
 */
int TclEncodingSetProfileFlags(int flags)
{
    if (flags & TCL_ENCODING_STOPONERROR) {
	ENCODING_PROFILE_SET(flags, TCL_ENCODING_PROFILE_STRICT);
    } else {
	int profile = ENCODING_PROFILE_GET(flags);
	switch (profile) {
	case TCL_ENCODING_PROFILE_TCL8:
	case TCL_ENCODING_PROFILE_STRICT:
	case TCL_ENCODING_PROFILE_REPLACE:
	    break;
	case 0: /* Unspecified by caller */
	default:
	    ENCODING_PROFILE_SET(flags, TCL_ENCODING_PROFILE_DEFAULT);
	    break;
	}
    }
    return flags;
}

/*
 *------------------------------------------------------------------------
 *
 * TclGetEncodingProfiles --
 *
 *	Get the list of supported encoding profiles.
 *
 * Results:
 *	None.
 *
 * Side effects:
 *	The list of profile names is stored in the interpreter result.
 *
 *------------------------------------------------------------------------
 */
void
TclGetEncodingProfiles(Tcl_Interp *interp)
{
    size_t i, n;
    Tcl_Obj *objPtr;
    n = sizeof(encodingProfiles) / sizeof(encodingProfiles[0]);
    objPtr = Tcl_NewListObj(n, NULL);
    for (i = 0; i < n; ++i) {
	Tcl_ListObjAppendElement(
	    interp, objPtr, Tcl_NewStringObj(encodingProfiles[i].name, TCL_INDEX_NONE));
    }
    Tcl_SetObjResult(interp, objPtr);
}

/*
 * Local Variables:
 * mode: c
 * c-basic-offset: 4
 * fill-column: 78
 * End:
 */<|MERGE_RESOLUTION|>--- conflicted
+++ resolved
@@ -1320,19 +1320,11 @@
 		/* Caller wants error message on failure */
 		if (result != TCL_OK && interp != NULL) {
 		    char buf[TCL_INTEGER_SPACE];
-<<<<<<< HEAD
-		    snprintf(buf, sizeof(buf), "%" TCL_Z_MODIFIER "u", nBytesProcessed);
-		    Tcl_SetObjResult(
-			interp,
-			Tcl_ObjPrintf("unexpected byte sequence starting at index %"
-				      TCL_Z_MODIFIER "u: '\\x%02X'",
-=======
 		    snprintf(buf, sizeof(buf), "%" TCL_SIZE_MODIFIER "u", nBytesProcessed);
 		    Tcl_SetObjResult(
 			interp,
 			Tcl_ObjPrintf("unexpected byte sequence starting at index %"
 				      TCL_SIZE_MODIFIER "u: '\\x%02X'",
->>>>>>> afa4d91b
 				      nBytesProcessed,
 				      UCHAR(srcStart[nBytesProcessed])));
 		    Tcl_SetErrorCode(
@@ -1666,19 +1658,11 @@
 		    int ucs4;
 		    char buf[TCL_INTEGER_SPACE];
 		    TclUtfToUCS4(&srcStart[nBytesProcessed], &ucs4);
-<<<<<<< HEAD
-		    snprintf(buf, sizeof(buf), "%" TCL_Z_MODIFIER "u", nBytesProcessed);
-		    Tcl_SetObjResult(
-			interp,
-			Tcl_ObjPrintf(
-			    "unexpected character at index %" TCL_Z_MODIFIER
-=======
 		    snprintf(buf, sizeof(buf), "%" TCL_SIZE_MODIFIER "u", nBytesProcessed);
 		    Tcl_SetObjResult(
 			interp,
 			Tcl_ObjPrintf(
 			    "unexpected character at index %" TCL_SIZE_MODIFIER
->>>>>>> afa4d91b
 			    "u: 'U+%06X'",
 			    pos,
 			    ucs4));
