--- conflicted
+++ resolved
@@ -236,17 +236,8 @@
  */
 
 static const Tcl_ObjType encodingType = {
-<<<<<<< HEAD
     "encoding", FreeEncodingInternalRep, DupEncodingInternalRep, NULL, NULL,
     TCL_OBJTYPE_V0_INIT
-=======
-    "encoding",
-    FreeEncodingInternalRep,
-    DupEncodingInternalRep,
-    NULL,
-    NULL,
-    TCL_OBJTYPE_V0
->>>>>>> fd60ec62
 };
 
 #define EncodingSetInternalRep(objPtr, encoding)				\
