/*
 * tclEncoding.c --
 *
 *	Contains the implementation of the encoding conversion package.
 *
 * Copyright © 1996-1998 Sun Microsystems, Inc.
 *
 * See the file "license.terms" for information on usage and redistribution of
 * this file, and for a DISCLAIMER OF ALL WARRANTIES.
 */

#include "tclInt.h"

typedef size_t (LengthProc)(const char *src);

/*
 * The following data structure represents an encoding, which describes how to
 * convert between various character sets and UTF-8.
 */

typedef struct {
    char *name;			/* Name of encoding. Malloced because (1) hash
				 * table entry that owns this encoding may be
				 * freed prior to this encoding being freed,
				 * (2) string passed in the Tcl_EncodingType
				 * structure may not be persistent. */
    Tcl_EncodingConvertProc *toUtfProc;
				/* Function to convert from external encoding
				 * into UTF-8. */
    Tcl_EncodingConvertProc *fromUtfProc;
				/* Function to convert from UTF-8 into
				 * external encoding. */
    Tcl_EncodingFreeProc *freeProc;
				/* If non-NULL, function to call when this
				 * encoding is deleted. */
    void *clientData;	/* Arbitrary value associated with encoding
				 * type. Passed to conversion functions. */
    Tcl_Size nullSize;	/* Number of 0x00 bytes that signify
				 * end-of-string in this encoding. This number
				 * is used to determine the source string
				 * length when the srcLen argument is
				 * negative. This number can be 1, 2, or 4. */
    LengthProc *lengthProc;	/* Function to compute length of
				 * null-terminated strings in this encoding.
				 * If nullSize is 1, this is strlen; if
				 * nullSize is 2, this is a function that
				 * returns the number of bytes in a 0x0000
				 * terminated string; if nullSize is 4, this
				 * is a function that returns the number of
				 * bytes in a 0x00000000 terminated string. */
    size_t refCount;		/* Number of uses of this structure. */
    Tcl_HashEntry *hPtr;	/* Hash table entry that owns this encoding. */
} Encoding;

/*
 * The following structure is the clientData for a dynamically-loaded,
 * table-driven encoding created by LoadTableEncoding(). It maps between
 * Unicode and a single-byte, double-byte, or multibyte (1 or 2 bytes only)
 * encoding.
 */

typedef struct {
    int fallback;		/* Character (in this encoding) to substitute
				 * when this encoding cannot represent a UTF-8
				 * character. */
    char prefixBytes[256];	/* If a byte in the input stream is a lead
				 * byte for a 2-byte sequence, the
				 * corresponding entry in this array is 1,
				 * otherwise it is 0. */
    unsigned short **toUnicode;	/* Two dimensional sparse matrix to map
				 * characters from the encoding to Unicode.
				 * Each element of the toUnicode array points
				 * to an array of 256 shorts. If there is no
				 * corresponding character in Unicode, the
				 * value in the matrix is 0x0000.
				 * malloc'd. */
    unsigned short **fromUnicode;
				/* Two dimensional sparse matrix to map
				 * characters from Unicode to the encoding.
				 * Each element of the fromUnicode array
				 * points to an array of 256 shorts. If there
				 * is no corresponding character the encoding,
				 * the value in the matrix is 0x0000.
				 * malloc'd. */
} TableEncodingData;

/*
 * Each of the following structures is the clientData for a dynamically-loaded
 * escape-driven encoding that is itself comprised of other simpler encodings.
 * An example is "iso-2022-jp", which uses escape sequences to switch between
 * ascii, jis0208, jis0212, gb2312, and ksc5601. Note that "escape-driven"
 * does not necessarily mean that the ESCAPE character is the character used
 * for switching character sets.
 */

typedef struct {
    unsigned sequenceLen;	/* Length of following string. */
    char sequence[16];		/* Escape code that marks this encoding. */
    char name[32];		/* Name for encoding. */
    Encoding *encodingPtr;	/* Encoding loaded using above name, or NULL
				 * if this sub-encoding has not been needed
				 * yet. */
} EscapeSubTable;

typedef struct {
    int fallback;		/* Character (in this encoding) to substitute
				 * when this encoding cannot represent a UTF-8
				 * character. */
    unsigned initLen;		/* Length of following string. */
    char init[16];		/* String to emit or expect before first char
				 * in conversion. */
    unsigned finalLen;		/* Length of following string. */
    char final[16];		/* String to emit or expect after last char in
				 * conversion. */
    char prefixBytes[256];	/* If a byte in the input stream is the first
				 * character of one of the escape sequences in
				 * the following array, the corresponding
				 * entry in this array is 1, otherwise it is
				 * 0. */
    int numSubTables;		/* Length of following array. */
    EscapeSubTable subTables[TCLFLEXARRAY];/* Information about each EscapeSubTable used
				 * by this encoding type. The actual size is
				 * as large as necessary to hold all
				 * EscapeSubTables. */
} EscapeEncodingData;

/*
 * Constants used when loading an encoding file to identify the type of the
 * file.
 */

#define ENCODING_SINGLEBYTE	0
#define ENCODING_DOUBLEBYTE	1
#define ENCODING_MULTIBYTE	2
#define ENCODING_ESCAPE		3

/*
 * A list of directories in which Tcl should look for *.enc files. This list
 * is shared by all threads. Access is governed by a mutex lock.
 */

static TclInitProcessGlobalValueProc InitializeEncodingSearchPath;
static ProcessGlobalValue encodingSearchPath = {
    0, 0, NULL, NULL, InitializeEncodingSearchPath, NULL, NULL
};

/*
 * A map from encoding names to the directories in which their data files have
 * been seen. The string value of the map is shared by all threads. Access to
 * the shared string is governed by a mutex lock.
 */

static ProcessGlobalValue encodingFileMap = {
    0, 0, NULL, NULL, NULL, NULL, NULL
};

/*
 * A list of directories making up the "library path". Historically this
 * search path has served many uses, but the only one remaining is a base for
 * the encodingSearchPath above. If the application does not explicitly set
 * the encodingSearchPath, then it is initialized by appending /encoding
 * to each directory in this "libraryPath".
 */

static ProcessGlobalValue libraryPath = {
    0, 0, NULL, NULL, TclpInitLibraryPath, NULL, NULL
};

static int encodingsInitialized = 0;

/*
 * Hash table that keeps track of all loaded Encodings. Keys are the string
 * names that represent the encoding, values are (Encoding *).
 */

static Tcl_HashTable encodingTable;
TCL_DECLARE_MUTEX(encodingMutex)

/*
 * The following are used to hold the default and current system encodings.
 * If NULL is passed to one of the conversion routines, the current setting of
 * the system encoding is used to perform the conversion.
 */

static Tcl_Encoding defaultEncoding = NULL;
static Tcl_Encoding systemEncoding = NULL;
Tcl_Encoding tclIdentityEncoding = NULL;

/*
 * Names of encoding profiles and corresponding integer values.
 * Keep alphabetical order for error messages.
 */
static struct TclEncodingProfiles {
    const char *name;
    int value;
} encodingProfiles[] = {
    {"replace", TCL_ENCODING_PROFILE_REPLACE},
    {"strict", TCL_ENCODING_PROFILE_STRICT},
    {"tcl8", TCL_ENCODING_PROFILE_TCL8},
};
<<<<<<< HEAD
#define PROFILE_STRICT(flags_)                                         \
    (CHANNEL_PROFILE_GET(flags_) == TCL_ENCODING_PROFILE_STRICT)

#define PROFILE_REPLACE(flags_)                                         \
    (CHANNEL_PROFILE_GET(flags_) == TCL_ENCODING_PROFILE_REPLACE)
=======
#define PROFILE_TCL8(flags_)                                           \
    ((ENCODING_PROFILE_GET(flags_) == TCL_ENCODING_PROFILE_TCL8)   \
     || (ENCODING_PROFILE_GET(flags_) == 0                         \
	 && TCL_ENCODING_PROFILE_DEFAULT == TCL_ENCODING_PROFILE_TCL8))
#define PROFILE_STRICT(flags_)                                         \
    ((ENCODING_PROFILE_GET(flags_) == TCL_ENCODING_PROFILE_STRICT) \
     || (ENCODING_PROFILE_GET(flags_) == 0                         \
	 && TCL_ENCODING_PROFILE_DEFAULT == TCL_ENCODING_PROFILE_STRICT))
#define PROFILE_REPLACE(flags_)                                         \
    ((ENCODING_PROFILE_GET(flags_) == TCL_ENCODING_PROFILE_REPLACE) \
     || (ENCODING_PROFILE_GET(flags_) == 0                          \
	 && TCL_ENCODING_PROFILE_DEFAULT == TCL_ENCODING_PROFILE_REPLACE))
>>>>>>> c2dd21ee

#define UNICODE_REPLACE_CHAR ((Tcl_UniChar)0xFFFD)
#define SURROGATE(c_)      (((c_) & ~0x7FF) == 0xD800)
#define HIGH_SURROGATE(c_) (((c_) & ~0x3FF) == 0xD800)
#define LOW_SURROGATE(c_)  (((c_) & ~0x3FF) == 0xDC00)

/*
 * The following variable is used in the sparse matrix code for a
 * TableEncoding to represent a page in the table that has no entries.
 */

static unsigned short emptyPage[256];

/*
 * Functions used only in this module.
 */

static Tcl_EncodingConvertProc	BinaryProc;
static Tcl_DupInternalRepProc	DupEncodingInternalRep;
static Tcl_EncodingFreeProc	EscapeFreeProc;
static Tcl_EncodingConvertProc	EscapeFromUtfProc;
static Tcl_EncodingConvertProc	EscapeToUtfProc;
static void			FillEncodingFileMap(void);
static void			FreeEncoding(Tcl_Encoding encoding);
static Tcl_FreeInternalRepProc	FreeEncodingInternalRep;
static Encoding *		GetTableEncoding(EscapeEncodingData *dataPtr,
				    int state);
static Tcl_Encoding		LoadEncodingFile(Tcl_Interp *interp,
				    const char *name);
static Tcl_Encoding		LoadTableEncoding(const char *name, int type,
				    Tcl_Channel chan);
static Tcl_Encoding		LoadEscapeEncoding(const char *name,
				    Tcl_Channel chan);
static Tcl_Channel		OpenEncodingFileChannel(Tcl_Interp *interp,
				    const char *name);
static Tcl_EncodingFreeProc	TableFreeProc;
static Tcl_EncodingConvertProc	TableFromUtfProc;
static Tcl_EncodingConvertProc	TableToUtfProc;
static size_t		unilen(const char *src);
static size_t		unilen4(const char *src);
static Tcl_EncodingConvertProc	Utf32ToUtfProc;
static Tcl_EncodingConvertProc	UtfToUtf32Proc;
static Tcl_EncodingConvertProc	Utf16ToUtfProc;
static Tcl_EncodingConvertProc	UtfToUtf16Proc;
static Tcl_EncodingConvertProc	UtfToUcs2Proc;
static Tcl_EncodingConvertProc	UtfToUtfProc;
static Tcl_EncodingConvertProc	Iso88591FromUtfProc;
static Tcl_EncodingConvertProc	Iso88591ToUtfProc;


/*
 * A Tcl_ObjType for holding a cached Tcl_Encoding in the twoPtrValue.ptr1 field
 * of the internalrep. This should help the lifetime of encodings be more useful.
 * See concerns raised in [Bug 1077262].
 */

static const Tcl_ObjType encodingType = {
    "encoding",
    FreeEncodingInternalRep,
    DupEncodingInternalRep,
    NULL,
    NULL,
    TCL_OBJTYPE_V0
};

#define EncodingSetInternalRep(objPtr, encoding)				\
    do {								\
	Tcl_ObjInternalRep ir;						\
	ir.twoPtrValue.ptr1 = (encoding);				\
	ir.twoPtrValue.ptr2 = NULL;					\
	Tcl_StoreInternalRep((objPtr), &encodingType, &ir);			\
    } while (0)

#define EncodingGetInternalRep(objPtr, encoding)				\
    do {								\
	const Tcl_ObjInternalRep *irPtr;					\
	irPtr = TclFetchInternalRep ((objPtr), &encodingType);		\
	(encoding) = irPtr ? (Tcl_Encoding)irPtr->twoPtrValue.ptr1 : NULL;		\
    } while (0)


/*
 *----------------------------------------------------------------------
 *
 * Tcl_GetEncodingFromObj --
 *
 *	Writes to (*encodingPtr) the Tcl_Encoding value of (*objPtr), if
 *	possible, and returns TCL_OK. If no such encoding exists, TCL_ERROR is
 *	returned, and if interp is non-NULL, an error message is written
 *	there.
 *
 * Results:
 *	Standard Tcl return code.
 *
 * Side effects:
 *	Caches the Tcl_Encoding value as the internal rep of (*objPtr).
 *
 *----------------------------------------------------------------------
 */

int
Tcl_GetEncodingFromObj(
    Tcl_Interp *interp,
    Tcl_Obj *objPtr,
    Tcl_Encoding *encodingPtr)
{
    Tcl_Encoding encoding;
    const char *name = TclGetString(objPtr);

    EncodingGetInternalRep(objPtr, encoding);
    if (encoding == NULL) {
	encoding = Tcl_GetEncoding(interp, name);
	if (encoding == NULL) {
	    return TCL_ERROR;
	}
	EncodingSetInternalRep(objPtr, encoding);
    }
    *encodingPtr = Tcl_GetEncoding(NULL, name);
    return TCL_OK;
}

/*
 *----------------------------------------------------------------------
 *
 * FreeEncodingInternalRep --
 *
 *	The Tcl_FreeInternalRepProc for the "encoding" Tcl_ObjType.
 *
 *----------------------------------------------------------------------
 */

static void
FreeEncodingInternalRep(
    Tcl_Obj *objPtr)
{
    Tcl_Encoding encoding;

    EncodingGetInternalRep(objPtr, encoding);
    Tcl_FreeEncoding(encoding);
}

/*
 *----------------------------------------------------------------------
 *
 * DupEncodingInternalRep --
 *
 *	The Tcl_DupInternalRepProc for the "encoding" Tcl_ObjType.
 *
 *----------------------------------------------------------------------
 */

static void
DupEncodingInternalRep(
    Tcl_Obj *srcPtr,
    Tcl_Obj *dupPtr)
{
    Tcl_Encoding encoding = Tcl_GetEncoding(NULL, TclGetString(srcPtr));
    EncodingSetInternalRep(dupPtr, encoding);
}

/*
 *----------------------------------------------------------------------
 *
 * Tcl_GetEncodingSearchPath --
 *
 *	Keeps the per-thread copy of the encoding search path current with
 *	changes to the global copy.
 *
 * Results:
 *	Returns a "list" (Tcl_Obj *) that contains the encoding search path.
 *
 *----------------------------------------------------------------------
 */

Tcl_Obj *
Tcl_GetEncodingSearchPath(void)
{
    return TclGetProcessGlobalValue(&encodingSearchPath);
}

/*
 *----------------------------------------------------------------------
 *
 * Tcl_SetEncodingSearchPath --
 *
 *	Keeps the per-thread copy of the encoding search path current with
 *	changes to the global copy.
 *
 *----------------------------------------------------------------------
 */

int
Tcl_SetEncodingSearchPath(
    Tcl_Obj *searchPath)
{
    Tcl_Size dummy;

    if (TCL_ERROR == TclListObjLengthM(NULL, searchPath, &dummy)) {
	return TCL_ERROR;
    }
    TclSetProcessGlobalValue(&encodingSearchPath, searchPath, NULL);
    return TCL_OK;
}

/*
 *----------------------------------------------------------------------
 *
 * TclGetLibraryPath --
 *
 *	Keeps the per-thread copy of the library path current with changes to
 *	the global copy.
 *
 * Results:
 *	Returns a "list" (Tcl_Obj *) that contains the library path.
 *
 *----------------------------------------------------------------------
 */

Tcl_Obj *
TclGetLibraryPath(void)
{
    return TclGetProcessGlobalValue(&libraryPath);
}

/*
 *----------------------------------------------------------------------
 *
 * TclSetLibraryPath --
 *
 *	Keeps the per-thread copy of the library path current with changes to
 *	the global copy.
 *
 *	Since the result of this routine is void, if searchPath is not a valid
 *	list this routine silently does nothing.
 *
 *----------------------------------------------------------------------
 */

void
TclSetLibraryPath(
    Tcl_Obj *path)
{
    Tcl_Size dummy;

    if (TCL_ERROR == TclListObjLengthM(NULL, path, &dummy)) {
	return;
    }
    TclSetProcessGlobalValue(&libraryPath, path, NULL);
}

/*
 *---------------------------------------------------------------------------
 *
 * FillEncodingFileMap --
 *
 *	Called to update the encoding file map with the current value
 *	of the encoding search path.
 *
 *	Finds *.end files in the directories on the encoding search path and
 *	stores the found pathnames in a map associated with the encoding name.
 *
 *	If $dir is on the encoding search path and the file $dir/foo.enc is
 *	found, stores a "foo" -> $dir entry in the map.  if the "foo" encoding
 *	is needed later, the $dir/foo.enc name can be quickly constructed in
 *	order to read the encoding data.
 *
 * Results:
 *	None.
 *
 * Side effects:
 *	Entries are added to the encoding file map.
 *
 *---------------------------------------------------------------------------
 */

static void
FillEncodingFileMap(void)
{
    Tcl_Size i, numDirs = 0;
    Tcl_Obj *map, *searchPath;

    searchPath = Tcl_GetEncodingSearchPath();
    Tcl_IncrRefCount(searchPath);
    TclListObjLengthM(NULL, searchPath, &numDirs);
    map = Tcl_NewDictObj();
    Tcl_IncrRefCount(map);

    for (i = numDirs-1; i != TCL_INDEX_NONE; i--) {
	/*
	 * Iterate backwards through the search path so as we overwrite
	 * entries found, we favor files earlier on the search path.
	 */

	Tcl_Size j, numFiles;
	Tcl_Obj *directory, *matchFileList;
	Tcl_Obj **filev;
	Tcl_GlobTypeData readableFiles = {
	    TCL_GLOB_TYPE_FILE, TCL_GLOB_PERM_R, NULL, NULL
	};

	TclNewObj(matchFileList);
	Tcl_ListObjIndex(NULL, searchPath, i, &directory);
	Tcl_IncrRefCount(directory);
	Tcl_IncrRefCount(matchFileList);
	Tcl_FSMatchInDirectory(NULL, matchFileList, directory, "*.enc",
		&readableFiles);

	TclListObjGetElementsM(NULL, matchFileList, &numFiles, &filev);
	for (j=0; j<numFiles; j++) {
	    Tcl_Obj *encodingName, *fileObj;

	    fileObj = TclPathPart(NULL, filev[j], TCL_PATH_TAIL);
	    encodingName = TclPathPart(NULL, fileObj, TCL_PATH_ROOT);
	    Tcl_DictObjPut(NULL, map, encodingName, directory);
	    Tcl_DecrRefCount(fileObj);
	    Tcl_DecrRefCount(encodingName);
	}
	Tcl_DecrRefCount(matchFileList);
	Tcl_DecrRefCount(directory);
    }
    Tcl_DecrRefCount(searchPath);
    TclSetProcessGlobalValue(&encodingFileMap, map, NULL);
    Tcl_DecrRefCount(map);
}

/*
 *---------------------------------------------------------------------------
 *
 * TclInitEncodingSubsystem --
 *
 *	Initialize all resources used by this subsystem on a per-process
 *	basis.
 *
 * Results:
 *	None.
 *
 * Side effects:
 *	Depends on the memory, object, and IO subsystems.
 *
 *---------------------------------------------------------------------------
 */

/*
 * NOTE: THESE BIT DEFINITIONS SHOULD NOT OVERLAP WITH INTERNAL USE BITS
 * DEFINED IN tcl.h (TCL_ENCODING_* et al). Be cognizant of this
 * when adding bits. TODO - should really be defined in a single file.
 *
 * To prevent conflicting bits, only define bits within 0xff00 mask here.
 */
#define TCL_ENCODING_LE	0x100   /* Used to distinguish LE/BE variants */
#define ENCODING_UTF	0x200	/* For UTF-8 encoding, allow 4-byte output sequences */
#define ENCODING_INPUT	0x400   /* For UTF-8/CESU-8 encoding, means external -> internal */

void
TclInitEncodingSubsystem(void)
{
    Tcl_EncodingType type;
    TableEncodingData *dataPtr;
    unsigned size;
    unsigned short i;
    union {
        char c;
        short s;
    } isLe;
    int leFlags;

    if (encodingsInitialized) {
	return;
    }

    /* Note: This DEPENDS on TCL_ENCODING_LE being defined in least sig byte */
    isLe.s = 1;
    leFlags = isLe.c ? TCL_ENCODING_LE : 0;

    Tcl_MutexLock(&encodingMutex);
    Tcl_InitHashTable(&encodingTable, TCL_STRING_KEYS);
    Tcl_MutexUnlock(&encodingMutex);

    /*
     * Create a few initial encodings.  UTF-8 to UTF-8 translation is not a
     * no-op because it turns a stream of improperly formed UTF-8 into a
     * properly formed stream.
     */

    type.encodingName	= NULL;
    type.toUtfProc	= BinaryProc;
    type.fromUtfProc	= BinaryProc;
    type.freeProc	= NULL;
    type.nullSize	= 1;
    type.clientData	= NULL;
    tclIdentityEncoding = Tcl_CreateEncoding(&type);

    type.encodingName	= "utf-8";
    type.toUtfProc	= UtfToUtfProc;
    type.fromUtfProc	= UtfToUtfProc;
    type.freeProc	= NULL;
    type.nullSize	= 1;
    type.clientData	= INT2PTR(ENCODING_UTF);
    Tcl_CreateEncoding(&type);
    type.clientData	= NULL;
    type.encodingName	= "cesu-8";
    Tcl_CreateEncoding(&type);

    type.toUtfProc	= Utf16ToUtfProc;
    type.fromUtfProc    = UtfToUcs2Proc;
    type.freeProc	= NULL;
    type.nullSize	= 2;
    type.encodingName   = "ucs-2le";
    type.clientData	= INT2PTR(TCL_ENCODING_LE);
    Tcl_CreateEncoding(&type);
    type.encodingName   = "ucs-2be";
    type.clientData	= NULL;
    Tcl_CreateEncoding(&type);
    type.encodingName   = "ucs-2";
    type.clientData	= INT2PTR(leFlags);
    Tcl_CreateEncoding(&type);

    type.toUtfProc	= Utf32ToUtfProc;
    type.fromUtfProc    = UtfToUtf32Proc;
    type.freeProc	= NULL;
    type.nullSize	= 4;
    type.encodingName   = "utf-32le";
    type.clientData	= INT2PTR(TCL_ENCODING_LE);
    Tcl_CreateEncoding(&type);
    type.encodingName   = "utf-32be";
    type.clientData	= NULL;
    Tcl_CreateEncoding(&type);
    type.encodingName   = "utf-32";
    type.clientData	= INT2PTR(leFlags);
    Tcl_CreateEncoding(&type);

    type.toUtfProc	= Utf16ToUtfProc;
    type.fromUtfProc    = UtfToUtf16Proc;
    type.freeProc	= NULL;
    type.nullSize	= 2;
    type.encodingName   = "utf-16le";
    type.clientData	= INT2PTR(TCL_ENCODING_LE);
    Tcl_CreateEncoding(&type);
    type.encodingName   = "utf-16be";
    type.clientData	= NULL;
    Tcl_CreateEncoding(&type);
    type.encodingName   = "utf-16";
    type.clientData	= INT2PTR(leFlags);
    Tcl_CreateEncoding(&type);

#ifndef TCL_NO_DEPRECATED
    type.encodingName   = "unicode";
    Tcl_CreateEncoding(&type);
#endif

    /*
     * Need the iso8859-1 encoding in order to process binary data, so force
     * it to always be embedded. Note that this encoding *must* be a proper
     * table encoding or some of the escape encodings crash! Hence the ugly
     * code to duplicate the structure of a table encoding here.
     */

    dataPtr = (TableEncodingData *)Tcl_Alloc(sizeof(TableEncodingData));
    memset(dataPtr, 0, sizeof(TableEncodingData));
    dataPtr->fallback = '?';

    size = 256*(sizeof(unsigned short *) + sizeof(unsigned short));
    dataPtr->toUnicode = (unsigned short **)Tcl_Alloc(size);
    memset(dataPtr->toUnicode, 0, size);
    dataPtr->fromUnicode = (unsigned short **)Tcl_Alloc(size);
    memset(dataPtr->fromUnicode, 0, size);

    dataPtr->toUnicode[0] = (unsigned short *) (dataPtr->toUnicode + 256);
    dataPtr->fromUnicode[0] = (unsigned short *) (dataPtr->fromUnicode + 256);
    for (i=1 ; i<256 ; i++) {
	dataPtr->toUnicode[i] = emptyPage;
	dataPtr->fromUnicode[i] = emptyPage;
    }

    for (i=0 ; i<256 ; i++) {
	dataPtr->toUnicode[0][i] = i;
	dataPtr->fromUnicode[0][i] = i;
    }

    type.encodingName	= "iso8859-1";
    type.toUtfProc	= Iso88591ToUtfProc;
    type.fromUtfProc	= Iso88591FromUtfProc;
    type.freeProc	= TableFreeProc;
    type.nullSize	= 1;
    type.clientData	= dataPtr;
    defaultEncoding	= Tcl_CreateEncoding(&type);
    systemEncoding	= Tcl_GetEncoding(NULL, type.encodingName);

    encodingsInitialized = 1;
}

/*
 *----------------------------------------------------------------------
 *
 * TclFinalizeEncodingSubsystem --
 *
 *	Release the state associated with the encoding subsystem.
 *
 * Results:
 *	None.
 *
 * Side effects:
 *	Frees all of the encodings.
 *
 *----------------------------------------------------------------------
 */

void
TclFinalizeEncodingSubsystem(void)
{
    Tcl_HashSearch search;
    Tcl_HashEntry *hPtr;

    Tcl_MutexLock(&encodingMutex);
    encodingsInitialized = 0;
    FreeEncoding(systemEncoding);
    systemEncoding = NULL;
    defaultEncoding = NULL;
    FreeEncoding(tclIdentityEncoding);
    tclIdentityEncoding = NULL;

    hPtr = Tcl_FirstHashEntry(&encodingTable, &search);
    while (hPtr != NULL) {
	/*
	 * Call FreeEncoding instead of doing it directly to handle refcounts
	 * like escape encodings use. [Bug 524674] Make sure to call
	 * Tcl_FirstHashEntry repeatedly so that all encodings are eventually
	 * cleaned up.
	 */

	FreeEncoding((Tcl_Encoding)Tcl_GetHashValue(hPtr));
	hPtr = Tcl_FirstHashEntry(&encodingTable, &search);
    }

    Tcl_DeleteHashTable(&encodingTable);
    Tcl_MutexUnlock(&encodingMutex);
}

/*
 *-------------------------------------------------------------------------
 *
 * Tcl_GetEncoding --
 *
 *	Given the name of a encoding, find the corresponding Tcl_Encoding
 *	token. If the encoding did not already exist, Tcl attempts to
 *	dynamically load an encoding by that name.
 *
 * Results:
 *	Returns a token that represents the encoding. If the name didn't refer
 *	to any known or loadable encoding, NULL is returned. If NULL was
 *	returned, an error message is left in interp's result object, unless
 *	interp was NULL.
 *
 * Side effects:
 *	LoadEncodingFile is called if necessary.
 *
 *-------------------------------------------------------------------------
 */

Tcl_Encoding
Tcl_GetEncoding(
    Tcl_Interp *interp,		/* Interp for error reporting, if not NULL. */
    const char *name)		/* The name of the desired encoding. */
{
    Tcl_HashEntry *hPtr;
    Encoding *encodingPtr;

    Tcl_MutexLock(&encodingMutex);
    if (name == NULL) {
	encodingPtr = (Encoding *) systemEncoding;
	encodingPtr->refCount++;
	Tcl_MutexUnlock(&encodingMutex);
	return systemEncoding;
    }

    hPtr = Tcl_FindHashEntry(&encodingTable, name);
    if (hPtr != NULL) {
	encodingPtr = (Encoding *)Tcl_GetHashValue(hPtr);
	encodingPtr->refCount++;
	Tcl_MutexUnlock(&encodingMutex);
	return (Tcl_Encoding) encodingPtr;
    }
    Tcl_MutexUnlock(&encodingMutex);

    return LoadEncodingFile(interp, name);
}

/*
 *---------------------------------------------------------------------------
 *
 * Tcl_FreeEncoding --
 *
 *	Releases an encoding allocated by Tcl_CreateEncoding() or
 *	Tcl_GetEncoding().
 *
 * Results:
 *	None.
 *
 * Side effects:
 *	The reference count associated with the encoding is decremented and
 *	the encoding is deleted if nothing is using it anymore.
 *
 *---------------------------------------------------------------------------
 */

void
Tcl_FreeEncoding(
    Tcl_Encoding encoding)
{
    Tcl_MutexLock(&encodingMutex);
    FreeEncoding(encoding);
    Tcl_MutexUnlock(&encodingMutex);
}

/*
 *----------------------------------------------------------------------
 *
 * FreeEncoding --
 *
 *	Decrements the reference count of an encoding.  The caller must hold
 *	encodingMutes.
 *
 * Results:
 *	None.
 *
 * Side effects:
 *	Releases the resource for an encoding if it is now unused.
 *	The reference count associated with the encoding is decremented and
 *	the encoding may be deleted if nothing is using it anymore.
 *
 *----------------------------------------------------------------------
 */

static void
FreeEncoding(
    Tcl_Encoding encoding)
{
    Encoding *encodingPtr = (Encoding *) encoding;

    if (encodingPtr == NULL) {
	return;
    }
    if (encodingPtr->refCount-- <= 1) {
	if (encodingPtr->freeProc != NULL) {
	    encodingPtr->freeProc(encodingPtr->clientData);
	}
	if (encodingPtr->hPtr != NULL) {
	    Tcl_DeleteHashEntry(encodingPtr->hPtr);
	}
	if (encodingPtr->name) {
	    Tcl_Free(encodingPtr->name);
	}
	Tcl_Free(encodingPtr);
    }
}

/*
 *-------------------------------------------------------------------------
 *
 * Tcl_GetEncodingName --
 *
 *	Given an encoding, return the name that was used to construct the
 *	encoding.
 *
 * Results:
 *	The name of the encoding.
 *
 * Side effects:
 *	None.
 *
 *---------------------------------------------------------------------------
 */

const char *
Tcl_GetEncodingName(
    Tcl_Encoding encoding)	/* The encoding whose name to fetch. */
{
    if (encoding == NULL) {
	encoding = systemEncoding;
    }

    return ((Encoding *) encoding)->name;
}

/*
 *-------------------------------------------------------------------------
 *
 * Tcl_GetEncodingNames --
 *
 *	Get the list of all known encodings, including the ones stored as
 *	files on disk in the encoding path.
 *
 * Results:
 *	Modifies interp's result object to hold a list of all the available
 *	encodings.
 *
 * Side effects:
 *	None.
 *
 *-------------------------------------------------------------------------
 */

void
Tcl_GetEncodingNames(
    Tcl_Interp *interp)		/* Interp to hold result. */
{
    Tcl_HashTable table;
    Tcl_HashSearch search;
    Tcl_HashEntry *hPtr;
    Tcl_Obj *map, *name, *result;
    Tcl_DictSearch mapSearch;
    int dummy, done = 0;

    TclNewObj(result);
    Tcl_InitObjHashTable(&table);

    /*
     * Copy encoding names from loaded encoding table to table.
     */

    Tcl_MutexLock(&encodingMutex);
    for (hPtr = Tcl_FirstHashEntry(&encodingTable, &search); hPtr != NULL;
	    hPtr = Tcl_NextHashEntry(&search)) {
	Encoding *encodingPtr = (Encoding *)Tcl_GetHashValue(hPtr);

	Tcl_CreateHashEntry(&table,
		Tcl_NewStringObj(encodingPtr->name, TCL_INDEX_NONE), &dummy);
    }
    Tcl_MutexUnlock(&encodingMutex);

    FillEncodingFileMap();
    map = TclGetProcessGlobalValue(&encodingFileMap);

    /*
     * Copy encoding names from encoding file map to table.
     */

    Tcl_DictObjFirst(NULL, map, &mapSearch, &name, NULL, &done);
    for (; !done; Tcl_DictObjNext(&mapSearch, &name, NULL, &done)) {
	Tcl_CreateHashEntry(&table, name, &dummy);
    }

    /*
     * Pull all encoding names from table into the result list.
     */

    for (hPtr = Tcl_FirstHashEntry(&table, &search); hPtr != NULL;
	    hPtr = Tcl_NextHashEntry(&search)) {
	Tcl_ListObjAppendElement(NULL, result,
		(Tcl_Obj *) Tcl_GetHashKey(&table, hPtr));
    }
    Tcl_SetObjResult(interp, result);
    Tcl_DeleteHashTable(&table);
}

/*
 *-------------------------------------------------------------------------
 *
 * Tcl_GetEncodingNulLength --
 *
 *	Given an encoding, return the number of nul bytes used for the
 *      string termination.
 *
 * Results:
 *	The number of nul bytes used for the string termination.
 *
 * Side effects:
 *	None.
 *
 *---------------------------------------------------------------------------
 */
Tcl_Size
Tcl_GetEncodingNulLength(
    Tcl_Encoding encoding)
{
    if (encoding == NULL) {
	encoding = systemEncoding;
    }

    return ((Encoding *) encoding)->nullSize;
}

/*
 *------------------------------------------------------------------------
 *
 * Tcl_SetSystemEncoding --
 *
 *	Sets the default encoding that should be used whenever the user passes
 *	a NULL value in to one of the conversion routines. If the supplied
 *	name is NULL, the system encoding is reset to the default system
 *	encoding.
 *
 * Results:
 *	The return value is TCL_OK if the system encoding was successfully set
 *	to the encoding specified by name, TCL_ERROR otherwise. If TCL_ERROR
 *	is returned, an error message is left in interp's result object,
 *	unless interp was NULL.
 *
 * Side effects:
 *	The reference count of the new system encoding is incremented. The
 *	reference count of the old system encoding is decremented and it may
 *	be freed. All VFS cached information is invalidated.
 *
 *------------------------------------------------------------------------
 */

int
Tcl_SetSystemEncoding(
    Tcl_Interp *interp,		/* Interp for error reporting, if not NULL. */
    const char *name)		/* The name of the desired encoding, or NULL/""
				 * to reset to default encoding. */
{
    Tcl_Encoding encoding;
    Encoding *encodingPtr;

    if (!name || !*name) {
	Tcl_MutexLock(&encodingMutex);
	encoding = defaultEncoding;
	encodingPtr = (Encoding *) encoding;
	encodingPtr->refCount++;
	Tcl_MutexUnlock(&encodingMutex);
    } else {
	encoding = Tcl_GetEncoding(interp, name);
	if (encoding == NULL) {
	    return TCL_ERROR;
	}
    }

    Tcl_MutexLock(&encodingMutex);
    FreeEncoding(systemEncoding);
    systemEncoding = encoding;
    Tcl_MutexUnlock(&encodingMutex);
    Tcl_FSMountsChanged(NULL);

    return TCL_OK;
}

/*
 *---------------------------------------------------------------------------
 *
 * Tcl_CreateEncoding --
 *
 *	Defines a new encoding, along with the functions that are used to
 *	convert to and from Unicode.
 *
 * Results:
 *	Returns a token that represents the encoding. If an encoding with the
 *	same name already existed, the old encoding token remains valid and
 *	continues to behave as it used to, and is eventually garbage collected
 *	when the last reference to it goes away. Any subsequent calls to
 *	Tcl_GetEncoding with the specified name retrieve the most recent
 *	encoding token.
 *
 * Side effects:
 *	A new record having the name of the encoding is entered into a table of
 *	encodings visible to all interpreters.  For each call to this function,
 *	there should eventually be a call to Tcl_FreeEncoding, which cleans
 *	deletes the record in the table when an encoding is no longer needed.
 *
 *---------------------------------------------------------------------------
 */

Tcl_Encoding
Tcl_CreateEncoding(
    const Tcl_EncodingType *typePtr)
				/* The encoding type. */
{
    Encoding *encodingPtr = (Encoding *)Tcl_Alloc(sizeof(Encoding));
    encodingPtr->name		= NULL;
    encodingPtr->toUtfProc	= typePtr->toUtfProc;
    encodingPtr->fromUtfProc	= typePtr->fromUtfProc;
    encodingPtr->freeProc	= typePtr->freeProc;
    encodingPtr->nullSize	= typePtr->nullSize;
    encodingPtr->clientData	= typePtr->clientData;
    if (typePtr->nullSize == 2) {
	encodingPtr->lengthProc = (LengthProc *) unilen;
    } else if (typePtr->nullSize == 4) {
	encodingPtr->lengthProc = (LengthProc *) unilen4;
    } else {
	encodingPtr->lengthProc = (LengthProc *) strlen;
    }
    encodingPtr->refCount	= 1;
    encodingPtr->hPtr		= NULL;

  if (typePtr->encodingName) {
    Tcl_HashEntry *hPtr;
    int isNew;
    char *name;

    Tcl_MutexLock(&encodingMutex);
    hPtr = Tcl_CreateHashEntry(&encodingTable, typePtr->encodingName, &isNew);
    if (isNew == 0) {
	/*
	 * Remove old encoding from hash table, but don't delete it until last
	 * reference goes away.
	 */

	Encoding *replaceMe = (Encoding *)Tcl_GetHashValue(hPtr);
	replaceMe->hPtr = NULL;
    }

    name = (char *)Tcl_Alloc(strlen(typePtr->encodingName) + 1);
    encodingPtr->name		= strcpy(name, typePtr->encodingName);
    encodingPtr->hPtr		= hPtr;
    Tcl_SetHashValue(hPtr, encodingPtr);

    Tcl_MutexUnlock(&encodingMutex);
  }
    return (Tcl_Encoding) encodingPtr;
}

/*
 *-------------------------------------------------------------------------
 *
 * Tcl_ExternalToUtfDString --
 *
 *	Convert a source buffer from the specified encoding into UTF-8. If any
 *	of the bytes in the source buffer are invalid or cannot be represented
 *	in the target encoding, a default fallback character will be
 *	substituted.
 *
 * Results:
 *	The converted bytes are stored in the DString, which is then NULL
 *	terminated. The return value is a pointer to the value stored in the
 *	DString.
 *
 * Side effects:
 *	None.
 *
 *-------------------------------------------------------------------------
 */

#undef Tcl_ExternalToUtfDString
char *
Tcl_ExternalToUtfDString(
    Tcl_Encoding encoding,	/* The encoding for the source string, or NULL
				 * for the default system encoding. */
    const char *src,		/* Source string in specified encoding. */
    Tcl_Size srcLen,		/* Source string length in bytes, or < 0 for
				 * encoding-specific string length. */
    Tcl_DString *dstPtr)	/* Uninitialized or free DString in which the
				 * converted string is stored. */
{
    Tcl_ExternalToUtfDStringEx(
	NULL, encoding, src, srcLen, TCL_ENCODING_PROFILE_TCL8, dstPtr, NULL);
    return Tcl_DStringValue(dstPtr);
}


/*
 *-------------------------------------------------------------------------
 *
 * Tcl_ExternalToUtfDStringEx --
 *
 *	Convert a source buffer from the specified encoding into UTF-8.
 *	The parameter flags controls the behavior, if any of the bytes in
 *	the source buffer are invalid or cannot be represented in utf-8.
 *	Possible flags values:
 *	target encoding. It should be composed by OR-ing the following:
 *	- *At most one* of TCL_ENCODING_PROFILE{DEFAULT,TCL8,STRICT}
 *
 * Results:
 *      The return value is one of
 *        TCL_OK: success. Converted string in *dstPtr
 *        TCL_ERROR: error in passed parameters. Error message in interp
 *        TCL_CONVERT_MULTIBYTE: source ends in truncated multibyte sequence
 *        TCL_CONVERT_SYNTAX: source is not conformant to encoding definition
 *        TCL_CONVERT_UNKNOWN: source contained a character that could not
 *            be represented in target encoding.
 *
 * Side effects:
 *
 *      TCL_OK: The converted bytes are stored in the DString and NUL
 *          terminated in an encoding-specific manner.
 *      TCL_ERROR: an error, message is stored in the interp if not NULL.
 *      TCL_CONVERT_*: if errorLocPtr is NULL, an error message is stored
 *          in the interpreter (if not NULL). If errorLocPtr is not NULL,
 *          no error message is stored as it is expected the caller is
 *          interested in whatever is decoded so far and not treating this
 *          as an error condition.
 *
 *      In addition, *dstPtr is always initialized and must be cleared
 *      by the caller irrespective of the return code.
 *
 *-------------------------------------------------------------------------
 */

int
Tcl_ExternalToUtfDStringEx(
    Tcl_Interp *interp,         /* For error messages. May be NULL. */
    Tcl_Encoding encoding,	/* The encoding for the source string, or NULL
				 * for the default system encoding. */
    const char *src,		/* Source string in specified encoding. */
    Tcl_Size srcLen,			/* Source string length in bytes, or < 0 for
				 * encoding-specific string length. */
    int flags,			/* Conversion control flags. */
    Tcl_DString *dstPtr,	/* Uninitialized or free DString in which the
				 * converted string is stored. */
    Tcl_Size *errorLocPtr)      /* Where to store the error location
                                   (or TCL_INDEX_NONE if no error). May
				   be NULL. */
{
    char *dst;
    Tcl_EncodingState state;
    const Encoding *encodingPtr;
    int result;
    Tcl_Size dstLen, soFar;
    const char *srcStart = src;

    /* DO FIRST - Must always be initialized before returning */
    Tcl_DStringInit(dstPtr);

    if (flags & (TCL_ENCODING_START|TCL_ENCODING_END)) {
	/* TODO - what other flags are illegal? - See TIP 656 */
	Tcl_SetObjResult(
	    interp,
	    Tcl_NewStringObj(
		"Parameter error: TCL_ENCODING_{START,STOP} bits set in flags.",
		TCL_INDEX_NONE));
	Tcl_SetErrorCode(interp, "TCL", "ENCODING", "ILLEGALFLAGS", NULL);
	return TCL_ERROR;
    }

    dst = Tcl_DStringValue(dstPtr);
    dstLen = dstPtr->spaceAvl - 1;

    if (encoding == NULL) {
	encoding = systemEncoding;
    }
    encodingPtr = (Encoding *)encoding;

    if (src == NULL) {
	srcLen = 0;
    } else if (srcLen == TCL_INDEX_NONE) {
	srcLen = encodingPtr->lengthProc(src);
    }

    flags |= TCL_ENCODING_START;
    if (encodingPtr->toUtfProc == UtfToUtfProc) {
	flags |= ENCODING_INPUT;
    }

    while (1) {
	int srcChunkLen, srcChunkRead;
	int dstChunkLen, dstChunkWrote, dstChunkChars;

	if (srcLen > INT_MAX) {
	    srcChunkLen = INT_MAX;
	} else {
	    srcChunkLen = srcLen;
	    flags |= TCL_ENCODING_END; /* Last chunk */
	}
	dstChunkLen = dstLen > INT_MAX ? INT_MAX : dstLen;

	result = encodingPtr->toUtfProc(encodingPtr->clientData, src,
		srcChunkLen, flags, &state, dst, dstChunkLen,
		&srcChunkRead, &dstChunkWrote, &dstChunkChars);
	soFar = dst + dstChunkWrote - Tcl_DStringValue(dstPtr);

	src += srcChunkRead;

	/*
	 * Keep looping in two case -
	 *   - our destination buffer did not have enough room
	 *   - we had not passed in all the data and error indicated fragment
	 *     of a multibyte character
	 * In both cases we have to grow buffer, move the input source pointer
	 * and loop. Otherwise, return the result we got.
	 */
	if ((result != TCL_CONVERT_NOSPACE) &&
	    !(result == TCL_CONVERT_MULTIBYTE && (flags & TCL_ENCODING_END))) {
	    Tcl_Size nBytesProcessed = (src - srcStart);

	    Tcl_DStringSetLength(dstPtr, soFar);
	    if (errorLocPtr) {
		/*
		 * Do not write error message into interpreter if caller
		 * wants to know error location.
		 */
		*errorLocPtr = result == TCL_OK ? TCL_INDEX_NONE : nBytesProcessed;
	    } else {
		/* Caller wants error message on failure */
		if (result != TCL_OK && interp != NULL) {
		    char buf[TCL_INTEGER_SPACE];
		    snprintf(buf, sizeof(buf), "%" TCL_Z_MODIFIER "u", nBytesProcessed);
		    Tcl_SetObjResult(
			interp,
			Tcl_ObjPrintf("unexpected byte sequence starting at index %"
				      TCL_Z_MODIFIER "u: '\\x%02X'",
				      nBytesProcessed,
				      UCHAR(srcStart[nBytesProcessed])));
		    Tcl_SetErrorCode(
			interp, "TCL", "ENCODING", "ILLEGALSEQUENCE", buf, NULL);
		}
	    }
	    return result;
	}

	flags &= ~TCL_ENCODING_START;
	srcLen -= srcChunkRead;

	if (Tcl_DStringLength(dstPtr) == 0) {
	    Tcl_DStringSetLength(dstPtr, dstLen);
	}
	Tcl_DStringSetLength(dstPtr, 2 * Tcl_DStringLength(dstPtr) + 1);
	dst = Tcl_DStringValue(dstPtr) + soFar;
	dstLen = Tcl_DStringLength(dstPtr) - soFar - 1;
    }
}

/*
 *-------------------------------------------------------------------------
 *
 * Tcl_ExternalToUtf --
 *
 *	Convert a source buffer from the specified encoding into UTF-8.
 *
 * Results:
 *	The return value is one of TCL_OK, TCL_CONVERT_MULTIBYTE,
 *	TCL_CONVERT_SYNTAX, TCL_CONVERT_UNKNOWN, or TCL_CONVERT_NOSPACE, as
 *	documented in tcl.h.
 *
 * Side effects:
 *	The converted bytes are stored in the output buffer.
 *
 *-------------------------------------------------------------------------
 */

int
Tcl_ExternalToUtf(
    TCL_UNUSED(Tcl_Interp *),	/* TODO: Re-examine this. */
    Tcl_Encoding encoding,	/* The encoding for the source string, or NULL
				 * for the default system encoding. */
    const char *src,		/* Source string in specified encoding. */
    Tcl_Size srcLen,		/* Source string length in bytes, or TCL_INDEX_NONE for
				 * encoding-specific string length. */
    int flags,			/* Conversion control flags. */
    Tcl_EncodingState *statePtr,/* Place for conversion routine to store state
				 * information used during a piecewise
				 * conversion. Contents of statePtr are
				 * initialized and/or reset by conversion
				 * routine under control of flags argument. */
    char *dst,			/* Output buffer in which converted string is
				 * stored. */
    Tcl_Size dstLen,		/* The maximum length of output buffer in
				 * bytes. */
    int *srcReadPtr,		/* Filled with the number of bytes from the
				 * source string that were converted. This may
				 * be less than the original source length if
				 * there was a problem converting some source
				 * characters. */
    int *dstWrotePtr,		/* Filled with the number of bytes that were
				 * stored in the output buffer as a result of
				 * the conversion. */
    int *dstCharsPtr)		/* Filled with the number of characters that
				 * correspond to the bytes stored in the
				 * output buffer. */
{
    const Encoding *encodingPtr;
    int result, srcRead, dstWrote, dstChars = 0;
    int noTerminate = flags & TCL_ENCODING_NO_TERMINATE;
    int charLimited = (flags & TCL_ENCODING_CHAR_LIMIT) && dstCharsPtr;
    int maxChars = INT_MAX;
    Tcl_EncodingState state;

    if (encoding == NULL) {
	encoding = systemEncoding;
    }
    encodingPtr = (Encoding *) encoding;

    if (src == NULL) {
	srcLen = 0;
    } else if (srcLen == TCL_INDEX_NONE) {
	srcLen = encodingPtr->lengthProc(src);
    }
    if (statePtr == NULL) {
	flags |= TCL_ENCODING_START | TCL_ENCODING_END;
	statePtr = &state;
    }
    if (srcLen > INT_MAX) {
	srcLen = INT_MAX;
	flags &= ~TCL_ENCODING_END;
    }
    if (dstLen > INT_MAX) {
	dstLen = INT_MAX;
    }
    if (srcReadPtr == NULL) {
	srcReadPtr = &srcRead;
    }
    if (dstWrotePtr == NULL) {
	dstWrotePtr = &dstWrote;
    }
    if (dstCharsPtr == NULL) {
	dstCharsPtr = &dstChars;
	flags &= ~TCL_ENCODING_CHAR_LIMIT;
    } else if (charLimited) {
	maxChars = *dstCharsPtr;
    }

    if (!noTerminate) {
        if (dstLen < 1) {
            return TCL_CONVERT_NOSPACE;
        }
	/*
	 * If there are any null characters in the middle of the buffer,
	 * they will converted to the UTF-8 null character (\xC0\x80). To get
	 * the actual \0 at the end of the destination buffer, we need to
	 * append it manually.  First make room for it...
	 */

	dstLen--;
    } else {
	if (dstLen <= 0 && srcLen > 0) {
	    return TCL_CONVERT_NOSPACE;
	}
    }
    if (encodingPtr->toUtfProc == UtfToUtfProc) {
	flags |= ENCODING_INPUT;
    }
    do {
	Tcl_EncodingState savedState = *statePtr;

	result = encodingPtr->toUtfProc(encodingPtr->clientData, src, srcLen,
		flags, statePtr, dst, dstLen, srcReadPtr, dstWrotePtr,
		dstCharsPtr);
	if (*dstCharsPtr <= maxChars) {
	    break;
	}
	dstLen = Tcl_UtfAtIndex(dst, maxChars) - dst + (TCL_UTF_MAX - 1);
	*statePtr = savedState;
    } while (1);
    if (!noTerminate) {
	/* ...and then append it */

	dst[*dstWrotePtr] = '\0';
    }

    return result;
}

/*
 *-------------------------------------------------------------------------
 *
 * Tcl_UtfToExternalDString --
 *
 *	Convert a source buffer from UTF-8 to the specified encoding. If any
 *	of the bytes in the source buffer are invalid or cannot be represented
 *	in the target encoding, a default fallback character is substituted.
 *
 * Results:
 *	The converted bytes are stored in the DString, which is then NULL
 *	terminated in an encoding-specific manner. The return value is a
 *	pointer to the value stored in the DString.
 *
 * Side effects:
 *	None.
 *
 *-------------------------------------------------------------------------
 */
#undef Tcl_UtfToExternalDString
char *
Tcl_UtfToExternalDString(
    Tcl_Encoding encoding,	/* The encoding for the converted string, or
				 * NULL for the default system encoding. */
    const char *src,		/* Source string in UTF-8. */
    Tcl_Size srcLen,		/* Source string length in bytes, or < 0 for
				 * strlen(). */
    Tcl_DString *dstPtr)	/* Uninitialized or free DString in which the
				 * converted string is stored. */
{
    Tcl_UtfToExternalDStringEx(
	NULL, encoding, src, srcLen, TCL_ENCODING_PROFILE_TCL8, dstPtr, NULL);
    return Tcl_DStringValue(dstPtr);
}


/*
 *-------------------------------------------------------------------------
 *
 * Tcl_UtfToExternalDStringEx --
 *
 *	Convert a source buffer from UTF-8 to the specified encoding.
 *	The parameter flags controls the behavior, if any of the bytes in
 *	the source buffer are invalid or cannot be represented in the
 *	target encoding. It should be composed by OR-ing the following:
 *	- *At most one* of TCL_ENCODING_PROFILE{DEFAULT,TCL8,STRICT}
 *
 * Results:
 *      The return value is one of
 *        TCL_OK: success. Converted string in *dstPtr
 *        TCL_ERROR: error in passed parameters. Error message in interp
 *        TCL_CONVERT_MULTIBYTE: source ends in truncated multibyte sequence
 *        TCL_CONVERT_SYNTAX: source is not conformant to encoding definition
 *        TCL_CONVERT_UNKNOWN: source contained a character that could not
 *            be represented in target encoding.
 *
 * Side effects:
 *
 *      TCL_OK: The converted bytes are stored in the DString and NUL
 *          terminated in an encoding-specific manner
 *      TCL_ERROR: an error, message is stored in the interp if not NULL.
 *      TCL_CONVERT_*: if errorLocPtr is NULL, an error message is stored
 *          in the interpreter (if not NULL). If errorLocPtr is not NULL,
 *          no error message is stored as it is expected the caller is
 *          interested in whatever is decoded so far and not treating this
 *          as an error condition.
 *
 *      In addition, *dstPtr is always initialized and must be cleared
 *      by the caller irrespective of the return code.
 *
 *-------------------------------------------------------------------------
 */

int
Tcl_UtfToExternalDStringEx(
    Tcl_Interp *interp,         /* For error messages. May be NULL. */
    Tcl_Encoding encoding,	/* The encoding for the converted string, or
				 * NULL for the default system encoding. */
    const char *src,		/* Source string in UTF-8. */
    Tcl_Size srcLen,		/* Source string length in bytes, or < 0 for
				 * strlen(). */
    int flags,			/* Conversion control flags. */
    Tcl_DString *dstPtr,	/* Uninitialized or free DString in which the
				 * converted string is stored. */
    Tcl_Size *errorLocPtr)      /* Where to store the error location
                                   (or TCL_INDEX_NONE if no error). May
				   be NULL. */
{
    char *dst;
    Tcl_EncodingState state;
    const Encoding *encodingPtr;
    int result;
    const char *srcStart = src;
    Tcl_Size dstLen, soFar;

    /* DO FIRST - must always be initialized on return */
    Tcl_DStringInit(dstPtr);

    if (flags & (TCL_ENCODING_START|TCL_ENCODING_END)) {
	/* TODO - what other flags are illegal? - See TIP 656 */
	Tcl_SetObjResult(
	    interp,
	    Tcl_NewStringObj(
		"Parameter error: TCL_ENCODING_{START,STOP} bits set in flags.",
		TCL_INDEX_NONE));
	Tcl_SetErrorCode(interp, "TCL", "ENCODING", "ILLEGALFLAGS", NULL);
	return TCL_ERROR;
    }

    dst = Tcl_DStringValue(dstPtr);
    dstLen = dstPtr->spaceAvl - 1;

    if (encoding == NULL) {
	encoding = systemEncoding;
    }
    encodingPtr = (Encoding *) encoding;

    if (src == NULL) {
	srcLen = 0;
    } else if (srcLen == TCL_INDEX_NONE) {
	srcLen = strlen(src);
    }

    flags |= TCL_ENCODING_START;
    while (1) {
	int srcChunkLen, srcChunkRead;
	int dstChunkLen, dstChunkWrote, dstChunkChars;

	if (srcLen > INT_MAX) {
	    srcChunkLen = INT_MAX;
	} else {
	    srcChunkLen = srcLen;
	    flags |= TCL_ENCODING_END; /* Last chunk */
	}
	dstChunkLen = dstLen > INT_MAX ? INT_MAX : dstLen;

	result = encodingPtr->fromUtfProc(encodingPtr->clientData, src,
					  srcChunkLen, flags, &state, dst, dstChunkLen,
					  &srcChunkRead, &dstChunkWrote, &dstChunkChars);
	soFar = dst + dstChunkWrote - Tcl_DStringValue(dstPtr);

	/* Move past the part processed in this go around */
	src += srcChunkRead;

	/*
	 * Keep looping in two case -
	 *   - our destination buffer did not have enough room
	 *   - we had not passed in all the data and error indicated fragment
	 *     of a multibyte character
	 * In both cases we have to grow buffer, move the input source pointer
	 * and loop. Otherwise, return the result we got.
	 */
	if ((result != TCL_CONVERT_NOSPACE) &&
	    !(result == TCL_CONVERT_MULTIBYTE && (flags & TCL_ENCODING_END))) {
	    Tcl_Size nBytesProcessed = (src - srcStart);
	    Tcl_Size i = soFar + encodingPtr->nullSize - 1;
	    /* Loop as DStringSetLength only stores one nul byte at a time */
	    while (i >= soFar) {
		Tcl_DStringSetLength(dstPtr, i--);
	    }
	    if (errorLocPtr) {
		/*
		 * Do not write error message into interpreter if caller
		 * wants to know error location.
		 */
		*errorLocPtr = result == TCL_OK ? TCL_INDEX_NONE : nBytesProcessed;
	    } else {
		/* Caller wants error message on failure */
		if (result != TCL_OK && interp != NULL) {
		    Tcl_Size pos = Tcl_NumUtfChars(srcStart, nBytesProcessed);
		    int ucs4;
		    char buf[TCL_INTEGER_SPACE];
		    TclUtfToUCS4(&srcStart[nBytesProcessed], &ucs4);
		    snprintf(buf, sizeof(buf), "%" TCL_Z_MODIFIER "u", nBytesProcessed);
		    Tcl_SetObjResult(
			interp,
			Tcl_ObjPrintf(
			    "unexpected character at index %" TCL_Z_MODIFIER
			    "u: 'U+%06X'",
			    pos,
			    ucs4));
		    Tcl_SetErrorCode(interp, "TCL", "ENCODING", "ILLEGALSEQUENCE",
				     buf, NULL);
		}
	    }
	    return result;
	}

	flags &= ~TCL_ENCODING_START;
	srcLen -= srcChunkRead;

	if (Tcl_DStringLength(dstPtr) == 0) {
	    Tcl_DStringSetLength(dstPtr, dstLen);
	}
	Tcl_DStringSetLength(dstPtr, 2 * Tcl_DStringLength(dstPtr) + 1);
	dst = Tcl_DStringValue(dstPtr) + soFar;
	dstLen = Tcl_DStringLength(dstPtr) - soFar - 1;
    }
}

/*
 *-------------------------------------------------------------------------
 *
 * Tcl_UtfToExternal --
 *
 *	Convert a buffer from UTF-8 into the specified encoding.
 *
 * Results:
 *	The return value is one of TCL_OK, TCL_CONVERT_MULTIBYTE,
 *	TCL_CONVERT_SYNTAX, TCL_CONVERT_UNKNOWN, or TCL_CONVERT_NOSPACE, as
 *	documented in tcl.h.
 *
 * Side effects:
 *	The converted bytes are stored in the output buffer.
 *
 *-------------------------------------------------------------------------
 */

int
Tcl_UtfToExternal(
    TCL_UNUSED(Tcl_Interp *),	/* TODO: Re-examine this. */
    Tcl_Encoding encoding,	/* The encoding for the converted string, or
				 * NULL for the default system encoding. */
    const char *src,		/* Source string in UTF-8. */
    Tcl_Size srcLen,		/* Source string length in bytes, or TCL_INDEX_NONE for
				 * strlen(). */
    int flags,			/* Conversion control flags. */
    Tcl_EncodingState *statePtr,/* Place for conversion routine to store state
				 * information used during a piecewise
				 * conversion. Contents of statePtr are
				 * initialized and/or reset by conversion
				 * routine under control of flags argument. */
    char *dst,			/* Output buffer in which converted string
				 * is stored. */
    Tcl_Size dstLen,		/* The maximum length of output buffer in
				 * bytes. */
    int *srcReadPtr,		/* Filled with the number of bytes from the
				 * source string that were converted. This may
				 * be less than the original source length if
				 * there was a problem converting some source
				 * characters. */
    int *dstWrotePtr,		/* Filled with the number of bytes that were
				 * stored in the output buffer as a result of
				 * the conversion. */
    int *dstCharsPtr)		/* Filled with the number of characters that
				 * correspond to the bytes stored in the
				 * output buffer. */
{
    const Encoding *encodingPtr;
    int result, srcRead, dstWrote, dstChars;
    Tcl_EncodingState state;

    if (encoding == NULL) {
	encoding = systemEncoding;
    }
    encodingPtr = (Encoding *) encoding;

    if (src == NULL) {
	srcLen = 0;
    } else if (srcLen == TCL_INDEX_NONE) {
	srcLen = strlen(src);
    }
    if (statePtr == NULL) {
	flags |= TCL_ENCODING_START | TCL_ENCODING_END;
	statePtr = &state;
    }
    if (srcLen > INT_MAX) {
	srcLen = INT_MAX;
	flags &= ~TCL_ENCODING_END;
    }
    if (dstLen > INT_MAX) {
	dstLen = INT_MAX;
    }
    if (srcReadPtr == NULL) {
	srcReadPtr = &srcRead;
    }
    if (dstWrotePtr == NULL) {
	dstWrotePtr = &dstWrote;
    }
    if (dstCharsPtr == NULL) {
	dstCharsPtr = &dstChars;
    }

    if (dstLen < encodingPtr->nullSize) {
	return TCL_CONVERT_NOSPACE;
    }
    dstLen -= encodingPtr->nullSize;
    result = encodingPtr->fromUtfProc(encodingPtr->clientData, src, srcLen,
	    flags, statePtr, dst, dstLen, srcReadPtr,
	    dstWrotePtr, dstCharsPtr);
    /*
     * Buffer is terminated irrespective of result. Not sure this is
     * reasonable but keep for historical/compatibility reasons.
     */
    memset(&dst[*dstWrotePtr], '\0', encodingPtr->nullSize);

    return result;
}

/*
 *---------------------------------------------------------------------------
 *
 * Tcl_FindExecutable --
 *
 *	This function computes the absolute path name of the current
 *	application, given its argv[0] value.
 *
 * Results:
 *	None.
 *
 * Side effects:
 *	The absolute pathname for the application is computed and stored to be
 *	returned later by [info nameofexecutable].
 *
 *---------------------------------------------------------------------------
 */
#undef Tcl_FindExecutable
const char *
Tcl_FindExecutable(
    const char *argv0)		/* The value of the application's argv[0]
				 * (native). */
{
    const char *version = Tcl_InitSubsystems();
    TclpSetInitialEncodings();
    TclpFindExecutable(argv0);
    return version;
}

/*
 *---------------------------------------------------------------------------
 *
 * OpenEncodingFileChannel --
 *
 *	Open the file believed to hold data for the encoding, "name".
 *
 * Results:
 *	Returns the readable Tcl_Channel from opening the file, or NULL if the
 *	file could not be successfully opened. If NULL was returned, an error
 *	message is left in interp's result object, unless interp was NULL.
 *
 * Side effects:
 *	Channel may be opened. Information about the filesystem may be cached
 *	to speed later calls.
 *
 *---------------------------------------------------------------------------
 */

static Tcl_Channel
OpenEncodingFileChannel(
    Tcl_Interp *interp,		/* Interp for error reporting, if not NULL. */
    const char *name)		/* The name of the encoding file on disk and
				 * also the name for new encoding. */
{
    Tcl_Obj *nameObj = Tcl_NewStringObj(name, TCL_INDEX_NONE);
    Tcl_Obj *fileNameObj = Tcl_DuplicateObj(nameObj);
    Tcl_Obj *searchPath = Tcl_DuplicateObj(Tcl_GetEncodingSearchPath());
    Tcl_Obj *map = TclGetProcessGlobalValue(&encodingFileMap);
    Tcl_Obj **dir, *path, *directory = NULL;
    Tcl_Channel chan = NULL;
    Tcl_Size i, numDirs;

    TclListObjGetElementsM(NULL, searchPath, &numDirs, &dir);
    Tcl_IncrRefCount(nameObj);
    Tcl_AppendToObj(fileNameObj, ".enc", TCL_INDEX_NONE);
    Tcl_IncrRefCount(fileNameObj);
    Tcl_DictObjGet(NULL, map, nameObj, &directory);

    /*
     * Check that any cached directory is still on the encoding search path.
     */

    if (NULL != directory) {
	int verified = 0;

	for (i=0; i<numDirs && !verified; i++) {
	    if (dir[i] == directory) {
		verified = 1;
	    }
	}
	if (!verified) {
	    const char *dirString = TclGetString(directory);

	    for (i=0; i<numDirs && !verified; i++) {
		if (strcmp(dirString, TclGetString(dir[i])) == 0) {
		    verified = 1;
		}
	    }
	}
	if (!verified) {
	    /*
	     * Directory no longer on the search path. Remove from cache.
	     */

	    map = Tcl_DuplicateObj(map);
	    Tcl_DictObjRemove(NULL, map, nameObj);
	    TclSetProcessGlobalValue(&encodingFileMap, map, NULL);
	    directory = NULL;
	}
    }

    if (NULL != directory) {
	/*
	 * Got a directory from the cache. Try to use it first.
	 */

	Tcl_IncrRefCount(directory);
	path = Tcl_FSJoinToPath(directory, 1, &fileNameObj);
	Tcl_IncrRefCount(path);
	Tcl_DecrRefCount(directory);
	chan = Tcl_FSOpenFileChannel(NULL, path, "r", 0);
	Tcl_DecrRefCount(path);
    }

    /*
     * Scan the search path until we find it.
     */

    for (i=0; i<numDirs && (chan == NULL); i++) {
	path = Tcl_FSJoinToPath(dir[i], 1, &fileNameObj);
	Tcl_IncrRefCount(path);
	chan = Tcl_FSOpenFileChannel(NULL, path, "r", 0);
	Tcl_DecrRefCount(path);
	if (chan != NULL) {
	    /*
	     * Save directory in the cache.
	     */

	    map = Tcl_DuplicateObj(TclGetProcessGlobalValue(&encodingFileMap));
	    Tcl_DictObjPut(NULL, map, nameObj, dir[i]);
	    TclSetProcessGlobalValue(&encodingFileMap, map, NULL);
	}
    }

    if ((NULL == chan) && (interp != NULL)) {
	Tcl_SetObjResult(interp, Tcl_ObjPrintf(
		"unknown encoding \"%s\"", name));
	Tcl_SetErrorCode(interp, "TCL", "LOOKUP", "ENCODING", name, NULL);
    }
    Tcl_DecrRefCount(fileNameObj);
    Tcl_DecrRefCount(nameObj);
    Tcl_DecrRefCount(searchPath);

    return chan;
}

/*
 *---------------------------------------------------------------------------
 *
 * LoadEncodingFile --
 *
 *	Read a file that describes an encoding and create a new Encoding from
 *	the data.
 *
 * Results:
 *	The return value is the newly loaded Tcl_Encoding or NULL if the file
 *	didn't exist or could not be processed. If NULL is returned and interp
 *	is not NULL, an error message is left in interp's result object.
 *
 * Side effects:
 *	A corresponding encoding file might be read from persistent storage, in
 *	which case LoadTableEncoding is called.
 *
 *---------------------------------------------------------------------------
 */

static Tcl_Encoding
LoadEncodingFile(
    Tcl_Interp *interp,		/* Interp for error reporting, if not NULL. */
    const char *name)		/* The name of both the encoding file
				 * and the new encoding. */
{
    Tcl_Channel chan = NULL;
    Tcl_Encoding encoding = NULL;
    int ch;

    chan = OpenEncodingFileChannel(interp, name);
    if (chan == NULL) {
	return NULL;
    }

    Tcl_SetChannelOption(NULL, chan, "-encoding", "utf-8");

    while (1) {
	Tcl_DString ds;

	Tcl_DStringInit(&ds);
	Tcl_Gets(chan, &ds);
	ch = Tcl_DStringValue(&ds)[0];
	Tcl_DStringFree(&ds);
	if (ch != '#') {
	    break;
	}
    }

    switch (ch) {
    case 'S':
	encoding = LoadTableEncoding(name, ENCODING_SINGLEBYTE, chan);
	break;
    case 'D':
	encoding = LoadTableEncoding(name, ENCODING_DOUBLEBYTE, chan);
	break;
    case 'M':
	encoding = LoadTableEncoding(name, ENCODING_MULTIBYTE, chan);
	break;
    case 'E':
	encoding = LoadEscapeEncoding(name, chan);
	break;
    }
    if ((encoding == NULL) && (interp != NULL)) {
	Tcl_SetObjResult(interp, Tcl_ObjPrintf(
		"invalid encoding file \"%s\"", name));
	Tcl_SetErrorCode(interp, "TCL", "LOOKUP", "ENCODING", name, NULL);
    }
    Tcl_CloseEx(NULL, chan, 0);

    return encoding;
}

/*
 *-------------------------------------------------------------------------
 *
 * LoadTableEncoding --
 *
 *	Helper function for LoadEncodingFile().  Creates a Tcl_EncodingType
 *	structure along with its corresponding TableEncodingData structure, and
 *	passes it to Tcl_Createncoding.
 *
 *	The file contains binary data but begins with a marker to indicate
 *	byte-ordering so a single binary file can be read on big or
 *	little-endian systems.
 *
 * Results:
 *	Returns the new Tcl_Encoding,  or NULL if it could could
 *	not be created because the file contained invalid data.
 *
 * Side effects:
 *	See Tcl_CreateEncoding().
 *
 *-------------------------------------------------------------------------
 */

static Tcl_Encoding
LoadTableEncoding(
    const char *name,		/* Name of the new encoding. */
    int type,			/* Type of encoding (ENCODING_?????). */
    Tcl_Channel chan)		/* File containing new encoding. */
{
    Tcl_DString lineString;
    Tcl_Obj *objPtr;
    char *line;
    int i, hi, lo, numPages, symbol, fallback, len;
    unsigned char used[256];
    unsigned size;
    TableEncodingData *dataPtr;
    unsigned short *pageMemPtr, *page;
    Tcl_EncodingType encType;

    /*
     * Speed over memory. Use a full 256 character table to decode hex
     * sequences in the encoding files.
     */

    static const char staticHex[] = {
      0,  0,  0,  0,  0,  0,  0, 0, 0, 0, 0, 0, 0, 0, 0, 0, /*   0 ...  15 */
      0,  0,  0,  0,  0,  0,  0, 0, 0, 0, 0, 0, 0, 0, 0, 0, /*  16 ...  31 */
      0,  0,  0,  0,  0,  0,  0, 0, 0, 0, 0, 0, 0, 0, 0, 0, /*  32 ...  47 */
      0,  1,  2,  3,  4,  5,  6, 7, 8, 9, 0, 0, 0, 0, 0, 0, /*  48 ...  63 */
      0, 10, 11, 12, 13, 14, 15, 0, 0, 0, 0, 0, 0, 0, 0, 0, /*  64 ...  79 */
      0,  0,  0,  0,  0,  0,  0, 0, 0, 0, 0, 0, 0, 0, 0, 0, /*  80 ...  95 */
      0, 10, 11, 12, 13, 14, 15, 0, 0, 0, 0, 0, 0, 0, 0, 0, /*  96 ... 111 */
      0,  1,  2,  3,  4,  5,  6, 7, 8, 9, 0, 0, 0, 0, 0, 0, /* 112 ... 127 */
      0,  0,  0,  0,  0,  0,  0, 0, 0, 0, 0, 0, 0, 0, 0, 0, /* 128 ... 143 */
      0,  0,  0,  0,  0,  0,  0, 0, 0, 0, 0, 0, 0, 0, 0, 0, /* 144 ... 159 */
      0,  0,  0,  0,  0,  0,  0, 0, 0, 0, 0, 0, 0, 0, 0, 0, /* 160 ... 175 */
      0,  0,  0,  0,  0,  0,  0, 0, 0, 0, 0, 0, 0, 0, 0, 0, /* 176 ... 191 */
      0,  0,  0,  0,  0,  0,  0, 0, 0, 0, 0, 0, 0, 0, 0, 0, /* 192 ... 207 */
      0,  0,  0,  0,  0,  0,  0, 0, 0, 0, 0, 0, 0, 0, 0, 0, /* 208 ... 223 */
      0,  0,  0,  0,  0,  0,  0, 0, 0, 0, 0, 0, 0, 0, 0, 0, /* 224 ... 239 */
      0,  0,  0,  0,  0,  0,  0, 0, 0, 0, 0, 0, 0, 0, 0, 0, /* 240 ... 255 */
    };

    Tcl_DStringInit(&lineString);
    if (Tcl_Gets(chan, &lineString) == TCL_IO_FAILURE) {
	return NULL;
    }
    line = Tcl_DStringValue(&lineString);

    fallback = (int) strtol(line, &line, 16);
    symbol = (int) strtol(line, &line, 10);
    numPages = (int) strtol(line, &line, 10);
    Tcl_DStringFree(&lineString);

    if (numPages < 0) {
	numPages = 0;
    } else if (numPages > 256) {
	numPages = 256;
    }

    memset(used, 0, sizeof(used));

#undef PAGESIZE
#define PAGESIZE    (256 * sizeof(unsigned short))

    dataPtr = (TableEncodingData *)Tcl_Alloc(sizeof(TableEncodingData));
    memset(dataPtr, 0, sizeof(TableEncodingData));

    dataPtr->fallback = fallback;

    /*
     * Read the table that maps characters to Unicode. Performs a single
     * malloc to get the memory for the array and all the pages needed by the
     * array.
     */

    size = 256 * sizeof(unsigned short *) + numPages * PAGESIZE;
    dataPtr->toUnicode = (unsigned short **)Tcl_Alloc(size);
    memset(dataPtr->toUnicode, 0, size);
    pageMemPtr = (unsigned short *) (dataPtr->toUnicode + 256);

    TclNewObj(objPtr);
    Tcl_IncrRefCount(objPtr);
    for (i = 0; i < numPages; i++) {
	int ch;
	const char *p;
	Tcl_Size expected = 3 + 16 * (16 * 4 + 1);

	if (Tcl_ReadChars(chan, objPtr, expected, 0) != expected) {
	    return NULL;
	}
	p = TclGetString(objPtr);
	hi = (staticHex[UCHAR(p[0])] << 4) + staticHex[UCHAR(p[1])];
	dataPtr->toUnicode[hi] = pageMemPtr;
	p += 2;
	for (lo = 0; lo < 256; lo++) {
	    if ((lo & 0x0F) == 0) {
		p++;
	    }
	    ch = (staticHex[UCHAR(p[0])] << 12) + (staticHex[UCHAR(p[1])] << 8)
		    + (staticHex[UCHAR(p[2])] << 4) + staticHex[UCHAR(p[3])];
	    if (ch != 0) {
		used[ch >> 8] = 1;
	    }
	    *pageMemPtr = (unsigned short) ch;
	    pageMemPtr++;
	    p += 4;
	}
    }
    TclDecrRefCount(objPtr);

    if (type == ENCODING_DOUBLEBYTE) {
	memset(dataPtr->prefixBytes, 1, sizeof(dataPtr->prefixBytes));
    } else {
	for (hi = 1; hi < 256; hi++) {
	    if (dataPtr->toUnicode[hi] != NULL) {
		dataPtr->prefixBytes[hi] = 1;
	    }
	}
    }

    /*
     * Invert the toUnicode array to produce the fromUnicode array. Performs a
     * single malloc to get the memory for the array and all the pages needed
     * by the array. While reading in the toUnicode array remember what
     * pages are needed for the fromUnicode array.
     */

    if (symbol) {
	used[0] = 1;
    }
    numPages = 0;
    for (hi = 0; hi < 256; hi++) {
	if (used[hi]) {
	    numPages++;
	}
    }
    size = 256 * sizeof(unsigned short *) + numPages * PAGESIZE;
    dataPtr->fromUnicode = (unsigned short **)Tcl_Alloc(size);
    memset(dataPtr->fromUnicode, 0, size);
    pageMemPtr = (unsigned short *) (dataPtr->fromUnicode + 256);

    for (hi = 0; hi < 256; hi++) {
	if (dataPtr->toUnicode[hi] == NULL) {
	    dataPtr->toUnicode[hi] = emptyPage;
	    continue;
	}
	for (lo = 0; lo < 256; lo++) {
	    int ch = dataPtr->toUnicode[hi][lo];

	    if (ch != 0) {
		page = dataPtr->fromUnicode[ch >> 8];
		if (page == NULL) {
		    page = pageMemPtr;
		    pageMemPtr += 256;
		    dataPtr->fromUnicode[ch >> 8] = page;
		}
		page[ch & 0xFF] = (unsigned short) ((hi << 8) + lo);
	    }
	}
    }
    if (type == ENCODING_MULTIBYTE) {
	/*
	 * If multibyte encodings don't have a backslash character, define
	 * one. Otherwise, on Windows, native file names don't work because
	 * the backslash in the file name maps to the unknown character
	 * (question mark) when converting from UTF-8 to external encoding.
	 */

	if (dataPtr->fromUnicode[0] != NULL) {
	    if (dataPtr->fromUnicode[0][(int)'\\'] == '\0') {
		dataPtr->fromUnicode[0][(int)'\\'] = '\\';
	    }
	}
    }
    if (symbol) {
	/*
	 * Make a special symbol encoding that maps each symbol character from
	 * its Unicode code point down into page 0, and also ensure that each
	 * characters on page 0 maps to itself so that a symbol font can be
	 * used to display a simple string like "abcd" and have alpha, beta,
	 * chi, delta show up, rather than have "unknown" chars show up because
	 * strictly speaking the symbol font doesn't have glyphs for those low
	 * ASCII chars.
	 */

	page = dataPtr->fromUnicode[0];
	if (page == NULL) {
	    page = pageMemPtr;
	    dataPtr->fromUnicode[0] = page;
	}
	for (lo = 0; lo < 256; lo++) {
	    if (dataPtr->toUnicode[0][lo] != 0) {
		page[lo] = (unsigned short) lo;
	    }
	}
    }
    for (hi = 0; hi < 256; hi++) {
	if (dataPtr->fromUnicode[hi] == NULL) {
	    dataPtr->fromUnicode[hi] = emptyPage;
	}
    }

    /*
     * For trailing 'R'everse encoding, see [Patch 689341]
     */

    Tcl_DStringInit(&lineString);

    /*
     * Skip leading empty lines.
     */

    while ((len = Tcl_Gets(chan, &lineString)) == 0) {
	/* empty body */
    }
    if (len < 0) {
	goto doneParse;
    }

    /*
     * Require that it starts with an 'R'.
     */

    line = Tcl_DStringValue(&lineString);
    if (line[0] != 'R') {
	goto doneParse;
    }

    /*
     * Read lines until EOF.
     */

    for (TclDStringClear(&lineString);
	    (len = Tcl_Gets(chan, &lineString)) != -1;
	    TclDStringClear(&lineString)) {
	const unsigned char *p;
	int to, from;

	/*
	 * Skip short lines.
	 */

	if (len < 5) {
	    continue;
	}

	/*
	 * Parse the line as a sequence of hex digits.
	 */

	p = (const unsigned char *) Tcl_DStringValue(&lineString);
	to = (staticHex[p[0]] << 12) + (staticHex[p[1]] << 8)
		+ (staticHex[p[2]] << 4) + staticHex[p[3]];
	if (to == 0) {
	    continue;
	}
	for (p += 5, len -= 5; len >= 0 && *p; p += 5, len -= 5) {
	    from = (staticHex[p[0]] << 12) + (staticHex[p[1]] << 8)
		    + (staticHex[p[2]] << 4) + staticHex[p[3]];
	    if (from == 0) {
		continue;
	    }
	    dataPtr->fromUnicode[from >> 8][from & 0xFF] = to;
	}
    }
  doneParse:
    Tcl_DStringFree(&lineString);

    /*
     * Package everything into an encoding structure.
     */

    encType.encodingName    = name;
    encType.toUtfProc	    = TableToUtfProc;
    encType.fromUtfProc	    = TableFromUtfProc;
    encType.freeProc	    = TableFreeProc;
    encType.nullSize	    = (type == ENCODING_DOUBLEBYTE) ? 2 : 1;
    encType.clientData	    = dataPtr;

    return Tcl_CreateEncoding(&encType);
}

/*
 *-------------------------------------------------------------------------
 *
 * LoadEscapeEncoding --
 *
 *	Helper function for LoadEncodingTable(). Loads a state machine that
 *	converts between Unicode and some other encoding.
 *
 *	File contains text data that describes the escape sequences that are
 *	used to choose an encoding and the associated names for the
 *	sub-encodings.
 *
 * Results:
 *	The return value is the new encoding, or NULL if the encoding could
 *	not be created (because the file contained invalid data).
 *
 * Side effects:
 *	None.
 *
 *-------------------------------------------------------------------------
 */

static Tcl_Encoding
LoadEscapeEncoding(
    const char *name,		/* Name of the new encoding. */
    Tcl_Channel chan)		/* File containing new encoding. */
{
    int i;
    unsigned size;
    Tcl_DString escapeData;
    char init[16], final[16];
    EscapeEncodingData *dataPtr;
    Tcl_EncodingType type;

    init[0] = '\0';
    final[0] = '\0';
    Tcl_DStringInit(&escapeData);

    while (1) {
	Tcl_Size argc;
	const char **argv;
	char *line;
	Tcl_DString lineString;

	Tcl_DStringInit(&lineString);
	if (Tcl_Gets(chan, &lineString) == TCL_IO_FAILURE) {
	    break;
	}
	line = Tcl_DStringValue(&lineString);
	if (Tcl_SplitList(NULL, line, &argc, &argv) != TCL_OK) {
	    Tcl_DStringFree(&lineString);
	    continue;
	}
	if (argc >= 2) {
	    if (strcmp(argv[0], "name") == 0) {
		/* do nothing */
	    } else if (strcmp(argv[0], "init") == 0) {
		strncpy(init, argv[1], sizeof(init));
		init[sizeof(init) - 1] = '\0';
	    } else if (strcmp(argv[0], "final") == 0) {
		strncpy(final, argv[1], sizeof(final));
		final[sizeof(final) - 1] = '\0';
	    } else {
		EscapeSubTable est;
		Encoding *e;

		strncpy(est.sequence, argv[1], sizeof(est.sequence));
		est.sequence[sizeof(est.sequence) - 1] = '\0';
		est.sequenceLen = strlen(est.sequence);

		strncpy(est.name, argv[0], sizeof(est.name));
		est.name[sizeof(est.name) - 1] = '\0';

		/*
		 * To avoid infinite recursion in [encoding system iso2022-*]
		 */

		e = (Encoding *) Tcl_GetEncoding(NULL, est.name);
		if ((e != NULL) && (e->toUtfProc != TableToUtfProc)
			&& (e->toUtfProc != Iso88591ToUtfProc)) {
		   Tcl_FreeEncoding((Tcl_Encoding) e);
		   e = NULL;
		}
		est.encodingPtr = e;
		Tcl_DStringAppend(&escapeData, (char *) &est, sizeof(est));
	    }
	}
	Tcl_Free(argv);
	Tcl_DStringFree(&lineString);
    }

    size = offsetof(EscapeEncodingData, subTables)
	    + Tcl_DStringLength(&escapeData);
    dataPtr = (EscapeEncodingData *)Tcl_Alloc(size);
    dataPtr->initLen = strlen(init);
    memcpy(dataPtr->init, init, dataPtr->initLen + 1);
    dataPtr->finalLen = strlen(final);
    memcpy(dataPtr->final, final, dataPtr->finalLen + 1);
    dataPtr->numSubTables =
	    Tcl_DStringLength(&escapeData) / sizeof(EscapeSubTable);
    memcpy(dataPtr->subTables, Tcl_DStringValue(&escapeData),
	    Tcl_DStringLength(&escapeData));
    Tcl_DStringFree(&escapeData);

    memset(dataPtr->prefixBytes, 0, sizeof(dataPtr->prefixBytes));
    for (i = 0; i < dataPtr->numSubTables; i++) {
	dataPtr->prefixBytes[UCHAR(dataPtr->subTables[i].sequence[0])] = 1;
    }
    if (dataPtr->init[0] != '\0') {
	dataPtr->prefixBytes[UCHAR(dataPtr->init[0])] = 1;
    }
    if (dataPtr->final[0] != '\0') {
	dataPtr->prefixBytes[UCHAR(dataPtr->final[0])] = 1;
    }

    /*
     * Package everything into an encoding structure.
     */

    type.encodingName	= name;
    type.toUtfProc	= EscapeToUtfProc;
    type.fromUtfProc    = EscapeFromUtfProc;
    type.freeProc	= EscapeFreeProc;
    type.nullSize	= 1;
    type.clientData	= dataPtr;

    return Tcl_CreateEncoding(&type);
}

/*
 *-------------------------------------------------------------------------
 *
 * BinaryProc --
 *
 *	The default conversion when no other conversion is specified. No
 *	translation is done; source bytes are copied directly to destination
 *	bytes.
 *
 * Results:
 *	Returns TCL_OK if conversion was successful.
 *
 * Side effects:
 *	None.
 *
 *-------------------------------------------------------------------------
 */

static int
BinaryProc(
    TCL_UNUSED(void *),
    const char *src,		/* Source string (unknown encoding). */
    int srcLen,			/* Source string length in bytes. */
    int flags,			/* Conversion control flags. */
    TCL_UNUSED(Tcl_EncodingState *),
    char *dst,			/* Output buffer in which converted string is
				 * stored. */
    int dstLen,			/* The maximum length of output buffer in
				 * bytes. */
    int *srcReadPtr,		/* Filled with the number of bytes from the
				 * source string that were converted. */
    int *dstWrotePtr,		/* Filled with the number of bytes that were
				 * stored in the output buffer as a result of
				 * the conversion. */
    int *dstCharsPtr)		/* Filled with the number of characters that
				 * correspond to the bytes stored in the
				 * output buffer. */
{
    int result;

    result = TCL_OK;
    dstLen -= TCL_UTF_MAX - 1;
    if (dstLen < 0) {
	dstLen = 0;
    }
    if ((flags & TCL_ENCODING_CHAR_LIMIT) && srcLen > *dstCharsPtr) {
	srcLen = *dstCharsPtr;
    }
    if (srcLen > dstLen) {
	srcLen = dstLen;
	result = TCL_CONVERT_NOSPACE;
    }

    *srcReadPtr = srcLen;
    *dstWrotePtr = srcLen;
    *dstCharsPtr = srcLen;
    memcpy(dst, src, srcLen);
    return result;
}

/*
 *-------------------------------------------------------------------------
 *
 * UtfToUtfProc --
 *
 *	Converts from UTF-8 to UTF-8. Note that the UTF-8 to UTF-8 translation
 *	is not a no-op, because it turns a stream of improperly formed
 *	UTF-8 into a properly-formed stream.
 *
 * Results:
 *	Returns TCL_OK if conversion was successful.
 *
 * Side effects:
 *	None.
 *
 *-------------------------------------------------------------------------
 */

static int
UtfToUtfProc(
    void *clientData,		/* additional flags */
    const char *src,		/* Source string in UTF-8. */
    int srcLen,			/* Source string length in bytes. */
    int flags,			/* TCL_ENCODING_* conversion control flags. */
    TCL_UNUSED(Tcl_EncodingState *),
    char *dst,			/* Output buffer in which converted string is
				 * stored. */
    int dstLen,			/* The maximum length of output buffer in
				 * bytes. */
    int *srcReadPtr,		/* Filled with the number of bytes from the
				 * source string that were converted. This may
				 * be less than the original source length if
				 * there was a problem converting some source
				 * characters. */
    int *dstWrotePtr,		/* Filled with the number of bytes that were
				 * stored in the output buffer as a result of
				 * the conversion. */
    int *dstCharsPtr)		/* Filled with the number of characters that
				 * correspond to the bytes stored in the
				 * output buffer. */
{
    const char *srcStart, *srcEnd, *srcClose;
    const char *dstStart, *dstEnd;
    int result, numChars, charLimit = INT_MAX;
    int ch;
    int profile;

    result = TCL_OK;

    srcStart = src;
    srcEnd = src + srcLen;
    srcClose = srcEnd;
    if ((flags & TCL_ENCODING_END) == 0) {
	srcClose -= 6;
    }
    if (flags & TCL_ENCODING_CHAR_LIMIT) {
	charLimit = *dstCharsPtr;
    }

    dstStart = dst;
    flags |= PTR2INT(clientData);
    dstEnd = dst + dstLen - ((flags & ENCODING_UTF) ? TCL_UTF_MAX : 6);


#if TCL_UTF_MAX < 4
    /* Initialize the buffer so that some random data doesn't trick
     * Tcl_UniCharToUtf() into thinking it should combine surrogate pairs.
     * Once TCL_UTF_MAX == 3 is removed and Tcl_UniCharToUtf restored to its
     * prior non-stateful nature, this call to memset can also be removed.
     */
    memset(dst, 0xff, dstLen);
#endif

    profile = ENCODING_PROFILE_GET(flags);
    for (numChars = 0; src < srcEnd && numChars <= charLimit; numChars++) {

	if ((src > srcClose) && (!Tcl_UtfCharComplete(src, srcEnd - src))) {
	    /*
	     * If there is more string to follow, this will ensure that the
	     * last UTF-8 character in the source buffer hasn't been cut off.
	     */

	    result = TCL_CONVERT_MULTIBYTE;
	    break;
	}
	if (dst > dstEnd) {
	    result = TCL_CONVERT_NOSPACE;
	    break;
	}
	if (UCHAR(*src) < 0x80 && !((UCHAR(*src) == 0) && (flags & ENCODING_INPUT))) {
	    /*
	     * Copy 7bit characters, but skip null-bytes when we are in input
	     * mode, so that they get converted to \xC0\x80.
	     */
	    *dst++ = *src++;
	} else if ((UCHAR(*src) == 0xC0) && (src + 1 < srcEnd) &&
		 (UCHAR(src[1]) == 0x80) &&
		 (!(flags & ENCODING_INPUT) || PROFILE_STRICT(profile) ||
		  PROFILE_REPLACE(profile))) {
	    /* Special sequence \xC0\x80 */
	    if ((PROFILE_STRICT(profile) || PROFILE_REPLACE(profile)) && (flags & ENCODING_INPUT)) {
		if (PROFILE_REPLACE(profile)) {
		   dst += Tcl_UniCharToUtf(UNICODE_REPLACE_CHAR, dst);
		   src += 2;
		} else {
		   /* PROFILE_STRICT */
		   result = TCL_CONVERT_SYNTAX;
		   break;
		}
	    } else {
		/*
		 * For output convert 0xC080 to a real null.
		 */
		*dst++ = 0;
		src += 2;
	    }

	} else if (!Tcl_UtfCharComplete(src, srcEnd - src)) {
	    /*
	     * Incomplete byte sequence.
	     * Always check before using TclUtfToUCS4. Not doing can so
	     * cause it run beyond the end of the buffer! If we happen such an
	     * incomplete char its bytes are made to represent themselves
	     * unless the user has explicitly asked to be told.
	     */

	    if (flags & ENCODING_INPUT) {
		/* Incomplete bytes for modified UTF-8 target */
		if (PROFILE_STRICT(profile)) {
		    result = (flags & TCL_ENCODING_CHAR_LIMIT)
			       ? TCL_CONVERT_MULTIBYTE
			       : TCL_CONVERT_SYNTAX;
		    break;
		}
	    }
	    if (PROFILE_REPLACE(profile)) {
		ch = UNICODE_REPLACE_CHAR;
		++src;
	    } else {
		/* TCL_ENCODING_PROFILE_TCL8 */
		char chbuf[2];
		chbuf[0] = UCHAR(*src++); chbuf[1] = 0;
		TclUtfToUCS4(chbuf, &ch);
	    }
	    dst += Tcl_UniCharToUtf(ch, dst);
	} else {
	    int isInvalid = 0;
	    size_t len = TclUtfToUCS4(src, &ch);
	    if (flags & ENCODING_INPUT) {
		if ((len < 2) && (ch != 0)) {
		    isInvalid = 1;
		} else if ((ch > 0xFFFF) && !(flags & ENCODING_UTF)) {
		    isInvalid = 1;
		}
		if (isInvalid) {
		    if (PROFILE_STRICT(profile)) {
			result = TCL_CONVERT_SYNTAX;
			break;
		    } else if (PROFILE_REPLACE(profile)) {
			ch = UNICODE_REPLACE_CHAR;
		    }
		}
	    }

	    const char *saveSrc = src;
	    src += len;
	    if (!(flags & ENCODING_UTF) && !(flags & ENCODING_INPUT) && (ch > 0x3FF)) {
		if (ch > 0xFFFF) {
		    /* CESU-8 6-byte sequence for chars > U+FFFF */
		    ch -= 0x10000;
		    *dst++ = 0xED;
		    *dst++ = (char) (((ch >> 16) & 0x0F) | 0xA0);
		    *dst++ = (char) (((ch >> 10) & 0x3F) | 0x80);
		    ch = (ch & 0x0CFF) | 0xDC00;
		}
#if TCL_UTF_MAX < 4
	    cesu8:
#endif
		*dst++ = (char) (((ch >> 12) | 0xE0) & 0xEF);
		*dst++ = (char) (((ch >> 6) | 0x80) & 0xBF);
		*dst++ = (char) ((ch | 0x80) & 0xBF);
		continue;
#if TCL_UTF_MAX < 4
	    } else if (SURROGATE(ch)) {
		/*
		 * A surrogate character is detected, handle especially.
		 */
		if (PROFILE_STRICT(profile) && (flags & ENCODING_UTF)) {
		    result = TCL_CONVERT_UNKNOWN;
		    src = saveSrc;
		    break;
		}
		if (PROFILE_REPLACE(profile)) {
		    /* TODO - is this right for cesu8 or should we fall through below? */
		    ch = UNICODE_REPLACE_CHAR;
		} else {
		    int low = ch;
		    len = (src <= srcEnd - 3) ? TclUtfToUCS4(src, &low) : 0;

		    if ((!LOW_SURROGATE(low)) || (ch & 0x400)) {

			if (PROFILE_STRICT(profile)) {
			    result = TCL_CONVERT_UNKNOWN;
			    src = saveSrc;
			    break;
			}
			goto cesu8;
		    }
		    src += len;
		    dst += Tcl_UniCharToUtf(ch, dst);
		    ch = low;
		}
#endif
	    } else if (PROFILE_STRICT(profile) &&
		       (!(flags & ENCODING_INPUT)) &&
		       SURROGATE(ch)) {
		result = TCL_CONVERT_UNKNOWN;
		src = saveSrc;
		break;
	    } else if (PROFILE_STRICT(profile) &&
		       (flags & ENCODING_INPUT) &&
		       SURROGATE(ch)) {
		result = TCL_CONVERT_SYNTAX;
		src = saveSrc;
		break;
	    }
	    dst += Tcl_UniCharToUtf(ch, dst);
	}
    }

    *srcReadPtr = src - srcStart;
    *dstWrotePtr = dst - dstStart;
    *dstCharsPtr = numChars;
    return result;
}

/*
 *-------------------------------------------------------------------------
 *
 * Utf32ToUtfProc --
 *
 *	Convert from UTF-32 to UTF-8.
 *
 * Results:
 *	Returns TCL_OK if conversion was successful.
 *
 * Side effects:
 *	None.
 *
 *-------------------------------------------------------------------------
 */

static int
Utf32ToUtfProc(
    void *clientData,	/* additional flags, e.g. TCL_ENCODING_LE */
    const char *src,		/* Source string in Unicode. */
    int srcLen,			/* Source string length in bytes. */
    int flags,			/* Conversion control flags. */
    TCL_UNUSED(Tcl_EncodingState *),
    char *dst,			/* Output buffer in which converted string is
				 * stored. */
    int dstLen,			/* The maximum length of output buffer in
				 * bytes. */
    int *srcReadPtr,		/* Filled with the number of bytes from the
				 * source string that were converted. This may
				 * be less than the original source length if
				 * there was a problem converting some source
				 * characters. */
    int *dstWrotePtr,		/* Filled with the number of bytes that were
				 * stored in the output buffer as a result of
				 * the conversion. */
    int *dstCharsPtr)		/* Filled with the number of characters that
				 * correspond to the bytes stored in the
				 * output buffer. */
{
    const char *srcStart, *srcEnd;
    const char *dstEnd, *dstStart;
    int result, numChars, charLimit = INT_MAX;
    int ch = 0, bytesLeft = srcLen % 4;

    flags |= PTR2INT(clientData);
    if (flags & TCL_ENCODING_CHAR_LIMIT) {
	charLimit = *dstCharsPtr;
    }
    result = TCL_OK;

#if TCL_UTF_MAX < 4
    /* Initialize the buffer so that some random data doesn't trick
     * Tcl_UniCharToUtf() into thinking it should combine surrogate pairs.
     * Once TCL_UTF_MAX == 3 is removed and Tcl_UniCharToUtf restored to its
     * prior non-stateful nature, this call to memset can also be removed.
     */
    memset(dst, 0xff, dstLen);
#endif

    /*
     * Check alignment with utf-32 (4 == sizeof(UTF-32))
     */
    if (bytesLeft != 0) {
	/* We have a truncated code unit */
	result = TCL_CONVERT_MULTIBYTE;
	srcLen -= bytesLeft;
    }

#if TCL_UTF_MAX < 4
    /*
     * If last code point is a high surrogate, we cannot handle that yet,
     * unless we are at the end.
     */

    if (!(flags & TCL_ENCODING_END) && (srcLen >= 4) &&
	    ((src[srcLen - ((flags & TCL_ENCODING_LE)?3:2)] & 0xFC) == 0xD8) &&
	    ((src[srcLen - ((flags & TCL_ENCODING_LE)?2:3)]) == 0) &&
	    ((src[srcLen - ((flags & TCL_ENCODING_LE)?1:4)]) == 0)) {
	result = TCL_CONVERT_MULTIBYTE;
	srcLen-= 4;
    }
#endif

    srcStart = src;
    srcEnd = src + srcLen;

    dstStart = dst;
    dstEnd = dst + dstLen - TCL_UTF_MAX;

    for (numChars = 0; src < srcEnd && numChars <= charLimit; numChars++) {
	if (dst > dstEnd) {
	    result = TCL_CONVERT_NOSPACE;
	    break;
	}

#if TCL_UTF_MAX < 4
	int prev = ch;
#endif
	if (flags & TCL_ENCODING_LE) {
	    ch = (unsigned int)(src[3] & 0xFF) << 24 | (src[2] & 0xFF) << 16 | (src[1] & 0xFF) << 8 | (src[0] & 0xFF);
	} else {
	    ch = (unsigned int)(src[0] & 0xFF) << 24 | (src[1] & 0xFF) << 16 | (src[2] & 0xFF) << 8 | (src[3] & 0xFF);
	}
#if TCL_UTF_MAX < 4
	if (HIGH_SURROGATE(prev) && !LOW_SURROGATE(ch)) {
	    /* Bug [10c2c17c32]. If Hi surrogate not followed by Lo surrogate, finish 3-byte UTF-8 */
	    dst += Tcl_UniCharToUtf(-1, dst);
	}
#endif

	if ((unsigned)ch > 0x10FFFF) {
	    ch = UNICODE_REPLACE_CHAR;
	    if (PROFILE_STRICT(flags)) {
		result = TCL_CONVERT_SYNTAX;
		break;
	    }
	} else if (PROFILE_STRICT(flags) && SURROGATE(ch)) {
	    result = TCL_CONVERT_SYNTAX;
#if TCL_UTF_MAX < 4
	    ch = 0;
#endif
	    break;
	} else if (PROFILE_REPLACE(flags) && SURROGATE(ch)) {
	    ch = UNICODE_REPLACE_CHAR;
	}

	/*
	 * Special case for 1-byte utf chars for speed. Make sure we work with
	 * unsigned short-size data.
	 */

	if ((unsigned)ch - 1 < 0x7F) {
	    *dst++ = (ch & 0xFF);
	} else {
#if TCL_UTF_MAX < 4
	    if (!HIGH_SURROGATE(prev) && LOW_SURROGATE(ch)) {
		*dst = 0; /* In case of lower surrogate, don't try to combine */
	    }
#endif
	    dst += Tcl_UniCharToUtf(ch, dst);
	}
	src += 4;
    }

    /*
     * If we had a truncated code unit at the end AND this is the last
     * fragment AND profile is not "strict", stick FFFD in its place.
     */
#if TCL_UTF_MAX < 4
    if (HIGH_SURROGATE(ch)) {
	/* Bug [10c2c17c32]. If Hi surrogate, finish 3-byte UTF-8 */
	dst += Tcl_UniCharToUtf(-1, dst);
    }
#endif

    if ((flags & TCL_ENCODING_END) && (result == TCL_CONVERT_MULTIBYTE)) {
	if (dst > dstEnd) {
	    result = TCL_CONVERT_NOSPACE;
	} else {
	    if (PROFILE_STRICT(flags)) {
		result = TCL_CONVERT_SYNTAX;
	    } else {
		/* PROFILE_REPLACE or PROFILE_TCL8 */
		result = TCL_OK;
		dst += Tcl_UniCharToUtf(UNICODE_REPLACE_CHAR, dst);
		numChars++;
		src += bytesLeft; /* Go past truncated code unit */
	    }
	}
    }

    *srcReadPtr = src - srcStart;
    *dstWrotePtr = dst - dstStart;
    *dstCharsPtr = numChars;
    return result;
}

/*
 *-------------------------------------------------------------------------
 *
 * UtfToUtf32Proc --
 *
 *	Convert from UTF-8 to UTF-32.
 *
 * Results:
 *	Returns TCL_OK if conversion was successful.
 *
 * Side effects:
 *	None.
 *
 *-------------------------------------------------------------------------
 */

static int
UtfToUtf32Proc(
    void *clientData,	/* additional flags, e.g. TCL_ENCODING_LE */
    const char *src,		/* Source string in UTF-8. */
    int srcLen,			/* Source string length in bytes. */
    int flags,			/* Conversion control flags. */
    TCL_UNUSED(Tcl_EncodingState *),
    char *dst,			/* Output buffer in which converted string is
				 * stored. */
    int dstLen,			/* The maximum length of output buffer in
				 * bytes. */
    int *srcReadPtr,		/* Filled with the number of bytes from the
				 * source string that were converted. This may
				 * be less than the original source length if
				 * there was a problem converting some source
				 * characters. */
    int *dstWrotePtr,		/* Filled with the number of bytes that were
				 * stored in the output buffer as a result of
				 * the conversion. */
    int *dstCharsPtr)		/* Filled with the number of characters that
				 * correspond to the bytes stored in the
				 * output buffer. */
{
    const char *srcStart, *srcEnd, *srcClose, *dstStart, *dstEnd;
    int result, numChars;
    int ch, len;

    srcStart = src;
    srcEnd = src + srcLen;
    srcClose = srcEnd;
    if ((flags & TCL_ENCODING_END) == 0) {
	srcClose -= TCL_UTF_MAX;
    }

    dstStart = dst;
    dstEnd = dst + dstLen - sizeof(Tcl_UniChar);
    flags |= PTR2INT(clientData);

    result = TCL_OK;
    for (numChars = 0; src < srcEnd; numChars++) {
	if ((src > srcClose) && (!Tcl_UtfCharComplete(src, srcEnd - src))) {
	    /*
	     * If there is more string to follow, this will ensure that the
	     * last UTF-8 character in the source buffer hasn't been cut off.
	     */

	    result = TCL_CONVERT_MULTIBYTE;
	    break;
	}
	if (dst > dstEnd) {
	    result = TCL_CONVERT_NOSPACE;
	    break;
	}
	len = TclUtfToUCS4(src, &ch);
	if (SURROGATE(ch)) {
	    if (PROFILE_STRICT(flags)) {
		result = TCL_CONVERT_UNKNOWN;
		break;
	    }
	    if (PROFILE_REPLACE(flags)) {
		ch = UNICODE_REPLACE_CHAR;
	    }
	}
	src += len;
	if (flags & TCL_ENCODING_LE) {
	    *dst++ = (ch & 0xFF);
	    *dst++ = ((ch >> 8) & 0xFF);
	    *dst++ = ((ch >> 16) & 0xFF);
	    *dst++ = ((ch >> 24) & 0xFF);
	} else {
	    *dst++ = ((ch >> 24) & 0xFF);
	    *dst++ = ((ch >> 16) & 0xFF);
	    *dst++ = ((ch >> 8) & 0xFF);
	    *dst++ = (ch & 0xFF);
	}
    }

    *srcReadPtr = src - srcStart;
    *dstWrotePtr = dst - dstStart;
    *dstCharsPtr = numChars;
    return result;
}

/*
 *-------------------------------------------------------------------------
 *
 * Utf16ToUtfProc --
 *
 *	Convert from UTF-16 to UTF-8.
 *
 * Results:
 *	Returns TCL_OK if conversion was successful.
 *
 * Side effects:
 *	None.
 *
 *-------------------------------------------------------------------------
 */

static int
Utf16ToUtfProc(
    void *clientData,	/* additional flags, e.g. TCL_ENCODING_LE */
    const char *src,		/* Source string in Unicode. */
    int srcLen,			/* Source string length in bytes. */
    int flags,			/* Conversion control flags. */
    TCL_UNUSED(Tcl_EncodingState *),
    char *dst,			/* Output buffer in which converted string is
				 * stored. */
    int dstLen,			/* The maximum length of output buffer in
				 * bytes. */
    int *srcReadPtr,		/* Filled with the number of bytes from the
				 * source string that were converted. This may
				 * be less than the original source length if
				 * there was a problem converting some source
				 * characters. */
    int *dstWrotePtr,		/* Filled with the number of bytes that were
				 * stored in the output buffer as a result of
				 * the conversion. */
    int *dstCharsPtr)		/* Filled with the number of characters that
				 * correspond to the bytes stored in the
				 * output buffer. */
{
    const char *srcStart, *srcEnd;
    const char *dstEnd, *dstStart;
    int result, numChars, charLimit = INT_MAX;
    unsigned short ch = 0;

    flags |= PTR2INT(clientData);
    if (flags & TCL_ENCODING_CHAR_LIMIT) {
	charLimit = *dstCharsPtr;
    }
    result = TCL_OK;

#if TCL_UTF_MAX < 4
    /* Initialize the buffer so that some random data doesn't trick
     * Tcl_UniCharToUtf() into thinking it should combine surrogate pairs.
     * Once TCL_UTF_MAX == 3 is removed and Tcl_UniCharToUtf restored to its
     * prior non-stateful nature, this call to memset can also be removed.
     */
    memset(dst, 0xff, dstLen);
#endif

    /*
     * Check alignment with utf-16 (2 == sizeof(UTF-16))
     */

    if ((srcLen % 2) != 0) {
	result = TCL_CONVERT_MULTIBYTE;
	srcLen--;
    }

    /*
     * If last code point is a high surrogate, we cannot handle that yet,
     * unless we are at the end.
     */

    if (!(flags & TCL_ENCODING_END) && (srcLen >= 2) &&
	    ((src[srcLen - ((flags & TCL_ENCODING_LE)?1:2)] & 0xFC) == 0xD8)) {
	result = TCL_CONVERT_MULTIBYTE;
	srcLen-= 2;
    }

    srcStart = src;
    srcEnd = src + srcLen;

    dstStart = dst;
    dstEnd = dst + dstLen - TCL_UTF_MAX;

    for (numChars = 0; src < srcEnd && numChars <= charLimit; src += 2, numChars++) {
	if (dst > dstEnd) {
	    result = TCL_CONVERT_NOSPACE;
	    break;
	}

	unsigned short prev = ch;
	if (flags & TCL_ENCODING_LE) {
	    ch = (src[1] & 0xFF) << 8 | (src[0] & 0xFF);
	} else {
	    ch = (src[0] & 0xFF) << 8 | (src[1] & 0xFF);
	}
	if (HIGH_SURROGATE(prev) && !LOW_SURROGATE(ch)) {
	    if (PROFILE_STRICT(flags)) {
		result = TCL_CONVERT_SYNTAX;
		src -= 2; /* Go back to beginning of high surrogate */
		dst--; /* Also undo writing a single byte too much */
		numChars--;
		break;
	    } else if (PROFILE_REPLACE(flags)) {
		/*
		 * Previous loop wrote a single byte to mark the high surrogate.
		 * Replace it with the replacement character. Further, restart
		 * current loop iteration since need to recheck destination space
		 * and reset processing of current character.
		 */
		ch = UNICODE_REPLACE_CHAR;
		dst--;
		dst += Tcl_UniCharToUtf(ch, dst);
		src -= 2;
		numChars--;
		continue;
	    } else {
	    /* Bug [10c2c17c32]. If Hi surrogate not followed by Lo surrogate, finish 3-byte UTF-8 */
		dst += Tcl_UniCharToUtf(-1, dst);
	    }
	}

	/*
	 * Special case for 1-byte utf chars for speed. Make sure we work with
	 * unsigned short-size data.
	 */

	if ((unsigned)ch - 1 < 0x7F) {
	    *dst++ = (ch & 0xFF);
	} else if (HIGH_SURROGATE(prev) || HIGH_SURROGATE(ch)) {
	    dst += Tcl_UniCharToUtf(ch | TCL_COMBINE, dst);
	} else if (LOW_SURROGATE(ch) && (PROFILE_STRICT(flags) || PROFILE_REPLACE(flags))) {
	    /* Lo surrogate not preceded by Hi surrogate and not tcl8 profile */
	    if (PROFILE_STRICT(flags)) {
		result = TCL_CONVERT_UNKNOWN;
		break;
	    } else {
		/* PROFILE_REPLACE */
		dst += Tcl_UniCharToUtf(UNICODE_REPLACE_CHAR, dst);
	    }
	} else {
	    dst += Tcl_UniCharToUtf(ch, dst);
	}
    }

    if (HIGH_SURROGATE(ch)) {
	if (PROFILE_STRICT(flags)) {
	    result = TCL_CONVERT_SYNTAX;
	    src -= 2;
	    dst--;
	    numChars--;
	} else if (PROFILE_REPLACE(flags)) {
	    dst--;
	    dst += Tcl_UniCharToUtf(UNICODE_REPLACE_CHAR, dst);
	} else {
	    /* Bug [10c2c17c32]. If Hi surrogate, finish 3-byte UTF-8 */
	    dst += Tcl_UniCharToUtf(-1, dst);
	}
    }

    /*
     * If we had a truncated code unit at the end AND this is the last
     * fragment AND profile is not "strict", stick FFFD in its place.
     */
    if ((flags & TCL_ENCODING_END) && (result == TCL_CONVERT_MULTIBYTE)) {
	if (dst > dstEnd) {
	    result = TCL_CONVERT_NOSPACE;
	} else {
	    if (PROFILE_STRICT(flags)) {
		result = TCL_CONVERT_SYNTAX;
	    } else {
		/* PROFILE_REPLACE or PROFILE_TCL8 */
		result = TCL_OK;
		dst += Tcl_UniCharToUtf(UNICODE_REPLACE_CHAR, dst);
		numChars++;
		src++; /* Go past truncated code unit */
	    }
	}
    }

    *srcReadPtr = src - srcStart;
    *dstWrotePtr = dst - dstStart;
    *dstCharsPtr = numChars;
    return result;
}

/*
 *-------------------------------------------------------------------------
 *
 * UtfToUtf16Proc --
 *
 *	Convert from UTF-8 to UTF-16.
 *
 * Results:
 *	Returns TCL_OK if conversion was successful.
 *
 * Side effects:
 *	None.
 *
 *-------------------------------------------------------------------------
 */

static int
UtfToUtf16Proc(
    void *clientData,	/* additional flags, e.g. TCL_ENCODING_LE */
    const char *src,		/* Source string in UTF-8. */
    int srcLen,			/* Source string length in bytes. */
    int flags,			/* Conversion control flags. */
    TCL_UNUSED(Tcl_EncodingState *),
    char *dst,			/* Output buffer in which converted string is
				 * stored. */
    int dstLen,			/* The maximum length of output buffer in
				 * bytes. */
    int *srcReadPtr,		/* Filled with the number of bytes from the
				 * source string that were converted. This may
				 * be less than the original source length if
				 * there was a problem converting some source
				 * characters. */
    int *dstWrotePtr,		/* Filled with the number of bytes that were
				 * stored in the output buffer as a result of
				 * the conversion. */
    int *dstCharsPtr)		/* Filled with the number of characters that
				 * correspond to the bytes stored in the
				 * output buffer. */
{
    const char *srcStart, *srcEnd, *srcClose, *dstStart, *dstEnd;
    int result, numChars;
    int ch, len;

    srcStart = src;
    srcEnd = src + srcLen;
    srcClose = srcEnd;
    if ((flags & TCL_ENCODING_END) == 0) {
	srcClose -= TCL_UTF_MAX;
    }

    dstStart = dst;
    dstEnd   = dst + dstLen - sizeof(Tcl_UniChar);
    flags |= PTR2INT(clientData);

    result = TCL_OK;
    for (numChars = 0; src < srcEnd; numChars++) {
	if ((src > srcClose) && (!Tcl_UtfCharComplete(src, srcEnd - src))) {
	    /*
	     * If there is more string to follow, this will ensure that the
	     * last UTF-8 character in the source buffer hasn't been cut off.
	     */

	    result = TCL_CONVERT_MULTIBYTE;
	    break;
	}
	if (dst > dstEnd) {
	    result = TCL_CONVERT_NOSPACE;
	    break;
	}
	len = TclUtfToUCS4(src, &ch);
	if (SURROGATE(ch)) {
	    if (PROFILE_STRICT(flags)) {
		result = TCL_CONVERT_UNKNOWN;
		break;
	    }
	    if (PROFILE_REPLACE(flags)) {
		ch = UNICODE_REPLACE_CHAR;
	    }
	}
	src += len;
	if (flags & TCL_ENCODING_LE) {
	    if (ch <= 0xFFFF) {
		*dst++ = (ch & 0xFF);
		*dst++ = (ch >> 8);
	    } else {
		*dst++ = (((ch - 0x10000) >> 10) & 0xFF);
		*dst++ = (((ch - 0x10000) >> 18) & 0x3) | 0xD8;
		*dst++ = (ch & 0xFF);
		*dst++ = ((ch >> 8) & 0x3) | 0xDC;
	    }
	} else {
	    if (ch <= 0xFFFF) {
		*dst++ = (ch >> 8);
		*dst++ = (ch & 0xFF);
	    } else {
		*dst++ = (((ch - 0x10000) >> 18) & 0x3) | 0xD8;
		*dst++ = (((ch - 0x10000) >> 10) & 0xFF);
		*dst++ = ((ch >> 8) & 0x3) | 0xDC;
		*dst++ = (ch & 0xFF);
	    }
	}
    }
    *srcReadPtr = src - srcStart;
    *dstWrotePtr = dst - dstStart;
    *dstCharsPtr = numChars;
    return result;
}

/*
 *-------------------------------------------------------------------------
 *
 * UtfToUcs2Proc --
 *
 *	Convert from UTF-8 to UCS-2.
 *
 * Results:
 *	Returns TCL_OK if conversion was successful.
 *
 * Side effects:
 *	None.
 *
 *-------------------------------------------------------------------------
 */

static int
UtfToUcs2Proc(
    void *clientData,	/* additional flags, e.g. TCL_ENCODING_LE */
    const char *src,		/* Source string in UTF-8. */
    int srcLen,			/* Source string length in bytes. */
    int flags,			/* Conversion control flags. */
    TCL_UNUSED(Tcl_EncodingState *),
    char *dst,			/* Output buffer in which converted string is
				 * stored. */
    int dstLen,			/* The maximum length of output buffer in
				 * bytes. */
    int *srcReadPtr,		/* Filled with the number of bytes from the
				 * source string that were converted. This may
				 * be less than the original source length if
				 * there was a problem converting some source
				 * characters. */
    int *dstWrotePtr,		/* Filled with the number of bytes that were
				 * stored in the output buffer as a result of
				 * the conversion. */
    int *dstCharsPtr)		/* Filled with the number of characters that
				 * correspond to the bytes stored in the
				 * output buffer. */
{
    const char *srcStart, *srcEnd, *srcClose, *dstStart, *dstEnd;
    int result, numChars, len;
    Tcl_UniChar ch = 0;

    flags |= PTR2INT(clientData);
    srcStart = src;
    srcEnd = src + srcLen;
    srcClose = srcEnd;
    if ((flags & TCL_ENCODING_END) == 0) {
	srcClose -= TCL_UTF_MAX;
    }

    dstStart = dst;
    dstEnd   = dst + dstLen - sizeof(Tcl_UniChar);

    result = TCL_OK;
    for (numChars = 0; src < srcEnd; numChars++) {
	if ((src > srcClose) && (!Tcl_UtfCharComplete(src, srcEnd - src))) {
	    /*
	     * If there is more string to follow, this will ensure that the
	     * last UTF-8 character in the source buffer hasn't been cut off.
	     */

	    result = TCL_CONVERT_MULTIBYTE;
	    break;
	}
	if (dst > dstEnd) {
	    result = TCL_CONVERT_NOSPACE;
	    break;
	}
#if TCL_UTF_MAX < 4
	len = TclUtfToUniChar(src, &ch);
	if ((ch >= 0xD800) && (len < 3)) {
	    if (PROFILE_STRICT(flags)) {
		result = TCL_CONVERT_UNKNOWN;
		break;
	    }
	    src += len;
	    src += TclUtfToUniChar(src, &ch);
	    ch = UNICODE_REPLACE_CHAR;
	}
#else
	len = TclUtfToUniChar(src, &ch);
	if (ch > 0xFFFF) {
	    if (PROFILE_STRICT(flags)) {
		result = TCL_CONVERT_UNKNOWN;
		break;
	    }
	    ch = UNICODE_REPLACE_CHAR;
	}
#endif
	if (PROFILE_STRICT(flags) && SURROGATE(ch)) {
	    result = TCL_CONVERT_SYNTAX;
	    break;
	}

	src += len;

	/*
	 * Need to handle this in a way that won't cause misalignment by
	 * casting dst to a Tcl_UniChar. [Bug 1122671]
	 */

	if (flags & TCL_ENCODING_LE) {
	    *dst++ = (ch & 0xFF);
	    *dst++ = (ch >> 8);
	} else {
	    *dst++ = (ch >> 8);
	    *dst++ = (ch & 0xFF);
	}
    }
    *srcReadPtr = src - srcStart;
    *dstWrotePtr = dst - dstStart;
    *dstCharsPtr = numChars;
    return result;
}

/*
 *-------------------------------------------------------------------------
 *
 * TableToUtfProc --
 *
 *	Convert from the encoding specified by the TableEncodingData into
 *	UTF-8.
 *
 * Results:
 *	Returns TCL_OK if conversion was successful.
 *
 * Side effects:
 *	None.
 *
 *-------------------------------------------------------------------------
 */

static int
TableToUtfProc(
    void *clientData,	/* TableEncodingData that specifies
				 * encoding. */
    const char *src,		/* Source string in specified encoding. */
    int srcLen,			/* Source string length in bytes. */
    int flags,			/* Conversion control flags. */
    TCL_UNUSED(Tcl_EncodingState *),
    char *dst,			/* Output buffer in which converted string is
				 * stored. */
    int dstLen,			/* The maximum length of output buffer in
				 * bytes. */
    int *srcReadPtr,		/* Filled with the number of bytes from the
				 * source string that were converted. This may
				 * be less than the original source length if
				 * there was a problem converting some source
				 * characters. */
    int *dstWrotePtr,		/* Filled with the number of bytes that were
				 * stored in the output buffer as a result of
				 * the conversion. */
    int *dstCharsPtr)		/* Filled with the number of characters that
				 * correspond to the bytes stored in the
				 * output buffer. */
{
    const char *srcStart, *srcEnd;
    const char *dstEnd, *dstStart, *prefixBytes;
    int result, byte, numChars, charLimit = INT_MAX;
    Tcl_UniChar ch = 0;
    const unsigned short *const *toUnicode;
    const unsigned short *pageZero;
    TableEncodingData *dataPtr = (TableEncodingData *)clientData;

    if (flags & TCL_ENCODING_CHAR_LIMIT) {
	charLimit = *dstCharsPtr;
    }
    srcStart = src;
    srcEnd = src + srcLen;

    dstStart = dst;
    dstEnd = dst + dstLen - TCL_UTF_MAX;

#if TCL_UTF_MAX < 4
    /* Initialize the buffer so that some random data doesn't trick
     * Tcl_UniCharToUtf() into thinking it should combine surrogate pairs.
     * Once TCL_UTF_MAX == 3 is removed and Tcl_UniCharToUtf restored to its
     * prior non-stateful nature, this call to memset can also be removed.
     */
    memset(dst, 0xff, dstLen);
#endif

    toUnicode = (const unsigned short *const *) dataPtr->toUnicode;
    prefixBytes = dataPtr->prefixBytes;
    pageZero = toUnicode[0];

    result = TCL_OK;
    for (numChars = 0; src < srcEnd && numChars <= charLimit; numChars++) {
	if (dst > dstEnd) {
	    result = TCL_CONVERT_NOSPACE;
	    break;
	}
	byte = *((unsigned char *) src);
	if (prefixBytes[byte]) {
	    src++;
	    if (src >= srcEnd) {
		if (!(flags & TCL_ENCODING_END)) {
		    src--;
		    result = TCL_CONVERT_MULTIBYTE;
		    break;
		} else if (PROFILE_STRICT(flags)) {
		    src--;
		    result = TCL_CONVERT_SYNTAX;
		    break;
		} else if (PROFILE_REPLACE(flags)) {
		    ch = UNICODE_REPLACE_CHAR;
		} else {
		    src--; /* See bug [bdcb5126c0] */
		    result = TCL_CONVERT_MULTIBYTE;
		    break;
		}
	    } else {
		ch = toUnicode[byte][*((unsigned char *)src)];
	    }
	} else {
	    ch = pageZero[byte];
	}
	if ((ch == 0) && (byte != 0)) {
	    if (PROFILE_STRICT(flags)) {
		result = TCL_CONVERT_SYNTAX;
		break;
	    }
	    if (prefixBytes[byte]) {
		src--;
	    }
	    if (PROFILE_REPLACE(flags)) {
		ch = UNICODE_REPLACE_CHAR;
	    } else {
		ch = (Tcl_UniChar)byte;
	    }
	}

	/*
	 * Special case for 1-byte Utf chars for speed.
	 */

	if ((unsigned)ch - 1 < 0x7F) {
	    *dst++ = (char) ch;
	} else {
	    dst += Tcl_UniCharToUtf(ch, dst);
	}
	src++;
    }

    *srcReadPtr = src - srcStart;
    *dstWrotePtr = dst - dstStart;
    *dstCharsPtr = numChars;
    return result;
}

/*
 *-------------------------------------------------------------------------
 *
 * TableFromUtfProc --
 *
 *	Convert from UTF-8 into the encoding specified by the
 *	TableEncodingData.
 *
 * Results:
 *	Returns TCL_OK if conversion was successful.
 *
 * Side effects:
 *	None.
 *
 *-------------------------------------------------------------------------
 */

static int
TableFromUtfProc(
    void *clientData,	/* TableEncodingData that specifies
				 * encoding. */
    const char *src,		/* Source string in UTF-8. */
    int srcLen,			/* Source string length in bytes. */
    int flags,			/* Conversion control flags. */
    TCL_UNUSED(Tcl_EncodingState *),
    char *dst,			/* Output buffer in which converted string is
				 * stored. */
    int dstLen,			/* The maximum length of output buffer in
				 * bytes. */
    int *srcReadPtr,		/* Filled with the number of bytes from the
				 * source string that were converted. This may
				 * be less than the original source length if
				 * there was a problem converting some source
				 * characters. */
    int *dstWrotePtr,		/* Filled with the number of bytes that were
				 * stored in the output buffer as a result of
				 * the conversion. */
    int *dstCharsPtr)		/* Filled with the number of characters that
				 * correspond to the bytes stored in the
				 * output buffer. */
{
    const char *srcStart, *srcEnd, *srcClose;
    const char *dstStart, *dstEnd, *prefixBytes;
    Tcl_UniChar ch = 0;
    int result, len, word, numChars;
    TableEncodingData *dataPtr = (TableEncodingData *)clientData;
    const unsigned short *const *fromUnicode;

    result = TCL_OK;

    prefixBytes = dataPtr->prefixBytes;
    fromUnicode = (const unsigned short *const *) dataPtr->fromUnicode;

    srcStart = src;
    srcEnd = src + srcLen;
    srcClose = srcEnd;
    if ((flags & TCL_ENCODING_END) == 0) {
	srcClose -= TCL_UTF_MAX;
    }

    dstStart = dst;
    dstEnd = dst + dstLen - 1;

    for (numChars = 0; src < srcEnd; numChars++) {
	if ((src > srcClose) && (!Tcl_UtfCharComplete(src, srcEnd - src))) {
	    /*
	     * If there is more string to follow, this will ensure that the
	     * last UTF-8 character in the source buffer hasn't been cut off.
	     */

	    result = TCL_CONVERT_MULTIBYTE;
	    break;
	}
	len = TclUtfToUniChar(src, &ch);

#if TCL_UTF_MAX > 3
	/* Unicode chars > +U0FFFF cannot be represented in any table encoding */
	if (ch & 0xFFFF0000) {
	    word = 0;
	} else
#else
	if (!len) {
	    word = 0;
	} else
#endif
	    word = fromUnicode[(ch >> 8)][ch & 0xFF];

	if ((word == 0) && (ch != 0)) {
	    if (PROFILE_STRICT(flags)) {
		result = TCL_CONVERT_UNKNOWN;
		break;
	    }
	    word = dataPtr->fallback; /* Both profiles REPLACE and TCL8 */
	}
	if (prefixBytes[(word >> 8)] != 0) {
	    if (dst + 1 > dstEnd) {
		result = TCL_CONVERT_NOSPACE;
		break;
	    }
	    dst[0] = (char) (word >> 8);
	    dst[1] = (char) word;
	    dst += 2;
	} else {
	    if (dst > dstEnd) {
		result = TCL_CONVERT_NOSPACE;
		break;
	    }
	    dst[0] = (char) word;
	    dst++;
	}
	src += len;
    }

    *srcReadPtr = src - srcStart;
    *dstWrotePtr = dst - dstStart;
    *dstCharsPtr = numChars;
    return result;
}

/*
 *-------------------------------------------------------------------------
 *
 * Iso88591ToUtfProc --
 *
 *	Convert from the "iso8859-1" encoding into UTF-8.
 *
 * Results:
 *	Returns TCL_OK if conversion was successful.
 *
 * Side effects:
 *	None.
 *
 *-------------------------------------------------------------------------
 */

static int
Iso88591ToUtfProc(
    TCL_UNUSED(void *),
    const char *src,		/* Source string in specified encoding. */
    int srcLen,			/* Source string length in bytes. */
    int flags,			/* Conversion control flags. */
    TCL_UNUSED(Tcl_EncodingState *),
    char *dst,			/* Output buffer in which converted string is
				 * stored. */
    int dstLen,			/* The maximum length of output buffer in
				 * bytes. */
    int *srcReadPtr,		/* Filled with the number of bytes from the
				 * source string that were converted. This may
				 * be less than the original source length if
				 * there was a problem converting some source
				 * characters. */
    int *dstWrotePtr,		/* Filled with the number of bytes that were
				 * stored in the output buffer as a result of
				 * the conversion. */
    int *dstCharsPtr)		/* Filled with the number of characters that
				 * correspond to the bytes stored in the
				 * output buffer. */
{
    const char *srcStart, *srcEnd;
    const char *dstEnd, *dstStart;
    int result, numChars, charLimit = INT_MAX;

    if (flags & TCL_ENCODING_CHAR_LIMIT) {
	charLimit = *dstCharsPtr;
    }
    srcStart = src;
    srcEnd = src + srcLen;

    dstStart = dst;
    dstEnd = dst + dstLen - TCL_UTF_MAX;

#if TCL_UTF_MAX < 4
    /* Initialize the buffer so that some random data doesn't trick
     * Tcl_UniCharToUtf() into thinking it should combine surrogate pairs.
     * Once TCL_UTF_MAX == 3 is removed and Tcl_UniCharToUtf restored to its
     * prior non-stateful nature, this call to memset can also be removed.
     */
    memset(dst, 0xff, dstLen);
#endif

    result = TCL_OK;
    for (numChars = 0; src < srcEnd && numChars <= charLimit; numChars++) {
	Tcl_UniChar ch = 0;

	if (dst > dstEnd) {
	    result = TCL_CONVERT_NOSPACE;
	    break;
	}
	ch = (Tcl_UniChar) *((unsigned char *) src);

	/*
	 * Special case for 1-byte utf chars for speed.
	 */

	if ((unsigned)ch - 1 < 0x7F) {
	    *dst++ = (char) ch;
	} else {
	    dst += Tcl_UniCharToUtf(ch, dst);
	}
	src++;
    }

    *srcReadPtr = src - srcStart;
    *dstWrotePtr = dst - dstStart;
    *dstCharsPtr = numChars;
    return result;
}

/*
 *-------------------------------------------------------------------------
 *
 * Iso88591FromUtfProc --
 *
 *	Convert from UTF-8 into the encoding "iso8859-1".
 *
 * Results:
 *	Returns TCL_OK if conversion was successful.
 *
 * Side effects:
 *	None.
 *
 *-------------------------------------------------------------------------
 */

static int
Iso88591FromUtfProc(
    TCL_UNUSED(void *),
    const char *src,		/* Source string in UTF-8. */
    int srcLen,			/* Source string length in bytes. */
    int flags,			/* Conversion control flags. */
    TCL_UNUSED(Tcl_EncodingState *),
    char *dst,			/* Output buffer in which converted string is
				 * stored. */
    int dstLen,			/* The maximum length of output buffer in
				 * bytes. */
    int *srcReadPtr,		/* Filled with the number of bytes from the
				 * source string that were converted. This may
				 * be less than the original source length if
				 * there was a problem converting some source
				 * characters. */
    int *dstWrotePtr,		/* Filled with the number of bytes that were
				 * stored in the output buffer as a result of
				 * the conversion. */
    int *dstCharsPtr)		/* Filled with the number of characters that
				 * correspond to the bytes stored in the
				 * output buffer. */
{
    const char *srcStart, *srcEnd, *srcClose;
    const char *dstStart, *dstEnd;
    int result = TCL_OK, numChars;
    Tcl_UniChar ch = 0;

    srcStart = src;
    srcEnd = src + srcLen;
    srcClose = srcEnd;
    if ((flags & TCL_ENCODING_END) == 0) {
	srcClose -= TCL_UTF_MAX;
    }

    dstStart = dst;
    dstEnd = dst + dstLen - 1;

    for (numChars = 0; src < srcEnd; numChars++) {
	int len;

	if ((src > srcClose) && (!Tcl_UtfCharComplete(src, srcEnd - src))) {
	    /*
	     * If there is more string to follow, this will ensure that the
	     * last UTF-8 character in the source buffer hasn't been cut off.
	     */

	    result = TCL_CONVERT_MULTIBYTE;
	    break;
	}
	len = TclUtfToUniChar(src, &ch);

	/*
	 * Check for illegal characters.
	 */

	if (ch > 0xFF
#if TCL_UTF_MAX < 4
		|| ((ch >= 0xD800) && (len < 3))
#endif
		) {
	    if (PROFILE_STRICT(flags)) {
		result = TCL_CONVERT_UNKNOWN;
		break;
	    }
#if TCL_UTF_MAX < 4
	    if ((ch >= 0xD800) && (len < 3)) {
		len = 4;
	    }
#endif
	    /*
	     * Plunge on, using '?' as a fallback character.
	     */

	    ch = (Tcl_UniChar) '?'; /* Profiles TCL8 and REPLACE */
	}

	if (dst > dstEnd) {
	    result = TCL_CONVERT_NOSPACE;
	    break;
	}
	*(dst++) = (char) ch;
	src += len;
    }

    *srcReadPtr = src - srcStart;
    *dstWrotePtr = dst - dstStart;
    *dstCharsPtr = numChars;
    return result;
}

/*
 *---------------------------------------------------------------------------
 *
 * TableFreeProc --
 *
 *	This function is invoked when an encoding is deleted. It deletes the
 *	memory used by the TableEncodingData.
 *
 * Results:
 *	None.
 *
 * Side effects:
 *	Memory freed.
 *
 *---------------------------------------------------------------------------
 */

static void
TableFreeProc(
    void *clientData)	/* TableEncodingData that specifies
				 * encoding. */
{
    TableEncodingData *dataPtr = (TableEncodingData *)clientData;

    /*
     * Make sure we aren't freeing twice on shutdown. [Bug 219314]
     */

    Tcl_Free(dataPtr->toUnicode);
    dataPtr->toUnicode = NULL;
    Tcl_Free(dataPtr->fromUnicode);
    dataPtr->fromUnicode = NULL;
    Tcl_Free(dataPtr);
}

/*
 *-------------------------------------------------------------------------
 *
 * EscapeToUtfProc --
 *
 *	Convert from the encoding specified by the EscapeEncodingData into
 *	UTF-8.
 *
 * Results:
 *	Returns TCL_OK if conversion was successful.
 *
 * Side effects:
 *	None.
 *
 *-------------------------------------------------------------------------
 */

static int
EscapeToUtfProc(
    void *clientData,	/* EscapeEncodingData that specifies
				 * encoding. */
    const char *src,		/* Source string in specified encoding. */
    int srcLen,			/* Source string length in bytes. */
    int flags,			/* Conversion control flags. */
    Tcl_EncodingState *statePtr,/* Place for conversion routine to store state
				 * information used during a piecewise
				 * conversion. Contents of statePtr are
				 * initialized and/or reset by conversion
				 * routine under control of flags argument. */
    char *dst,			/* Output buffer in which converted string is
				 * stored. */
    int dstLen,			/* The maximum length of output buffer in
				 * bytes. */
    int *srcReadPtr,		/* Filled with the number of bytes from the
				 * source string that were converted. This may
				 * be less than the original source length if
				 * there was a problem converting some source
				 * characters. */
    int *dstWrotePtr,		/* Filled with the number of bytes that were
				 * stored in the output buffer as a result of
				 * the conversion. */
    int *dstCharsPtr)		/* Filled with the number of characters that
				 * correspond to the bytes stored in the
				 * output buffer. */
{
    EscapeEncodingData *dataPtr = (EscapeEncodingData *)clientData;
    const char *prefixBytes, *tablePrefixBytes, *srcStart, *srcEnd;
    const unsigned short *const *tableToUnicode;
    const Encoding *encodingPtr;
    int state, result, numChars, charLimit = INT_MAX;
    const char *dstStart, *dstEnd;

    if (flags & TCL_ENCODING_CHAR_LIMIT) {
	charLimit = *dstCharsPtr;
    }
    result = TCL_OK;
    tablePrefixBytes = NULL;
    tableToUnicode = NULL;
    prefixBytes = dataPtr->prefixBytes;
    encodingPtr = NULL;

    srcStart = src;
    srcEnd = src + srcLen;

    dstStart = dst;
    dstEnd = dst + dstLen - TCL_UTF_MAX;

#if TCL_UTF_MAX < 4
    /* Initialize the buffer so that some random data doesn't trick
     * Tcl_UniCharToUtf() into thinking it should combine surrogate pairs.
     * Once TCL_UTF_MAX == 3 is removed and Tcl_UniCharToUtf restored to its
     * prior non-stateful nature, this call to memset can also be removed.
     */
    memset(dst, 0xff, dstLen);
#endif

    state = PTR2INT(*statePtr);
    if (flags & TCL_ENCODING_START) {
	state = 0;
    }

    for (numChars = 0; src < srcEnd && numChars <= charLimit; ) {
	int byte, hi, lo, ch;

	if (dst > dstEnd) {
	    result = TCL_CONVERT_NOSPACE;
	    break;
	}
	byte = *((unsigned char *) src);
	if (prefixBytes[byte]) {
	    unsigned left, len, longest;
	    int checked, i;
	    const EscapeSubTable *subTablePtr;

	    /*
	     * Saw the beginning of an escape sequence.
	     */

	    left = srcEnd - src;
	    len = dataPtr->initLen;
	    longest = len;
	    checked = 0;

	    if (len <= left) {
		checked++;
		if ((len > 0) && (memcmp(src, dataPtr->init, len) == 0)) {
		    /*
		     * If we see initialization string, skip it, even if we're
		     * not at the beginning of the buffer.
		     */

		    src += len;
		    continue;
		}
	    }

	    len = dataPtr->finalLen;
	    if (len > longest) {
		longest = len;
	    }

	    if (len <= left) {
		checked++;
		if ((len > 0) && (memcmp(src, dataPtr->final, len) == 0)) {
		    /*
		     * If we see finalization string, skip it, even if we're
		     * not at the end of the buffer.
		     */

		    src += len;
		    continue;
		}
	    }

	    subTablePtr = dataPtr->subTables;
	    for (i = 0; i < dataPtr->numSubTables; i++) {
		len = subTablePtr->sequenceLen;
		if (len > longest) {
		    longest = len;
		}
		if (len <= left) {
		    checked++;
		    if ((len > 0) &&
			    (memcmp(src, subTablePtr->sequence, len) == 0)) {
			state = i;
			encodingPtr = NULL;
			subTablePtr = NULL;
			src += len;
			break;
		    }
		}
		subTablePtr++;
	    }

	    if (subTablePtr == NULL) {
		/*
		 * A match was found, the escape sequence was consumed, and
		 * the state was updated.
		 */

		continue;
	    }

	    /*
	     * We have a split-up or unrecognized escape sequence. If we
	     * checked all the sequences, then it's a syntax error, otherwise
	     * we need more bytes to determine a match.
	     */

	    if ((checked == dataPtr->numSubTables + 2)
		    || (flags & TCL_ENCODING_END)) {
		if (!PROFILE_STRICT(flags)) {
		    /*
		     * Skip the unknown escape sequence. TODO - bug?
		     * May be replace with UNICODE_REPLACE_CHAR?
		     */

		    src += longest;
		    continue;
		}
		result = TCL_CONVERT_SYNTAX;
	    } else {
		result = TCL_CONVERT_MULTIBYTE;
	    }
	    break;
	}

	if (encodingPtr == NULL) {
	    TableEncodingData *tableDataPtr;

	    encodingPtr = GetTableEncoding(dataPtr, state);
	    tableDataPtr = (TableEncodingData *)encodingPtr->clientData;
	    tablePrefixBytes = tableDataPtr->prefixBytes;
	    tableToUnicode = (const unsigned short *const*)
		    tableDataPtr->toUnicode;
	}

	if (tablePrefixBytes[byte]) {
	    src++;
	    if (src >= srcEnd) {
		src--;
		result = TCL_CONVERT_MULTIBYTE;
		break;
	    }
	    hi = byte;
	    lo = *((unsigned char *) src);
	} else {
	    hi = 0;
	    lo = byte;
	}

	ch = tableToUnicode[hi][lo];
	dst += Tcl_UniCharToUtf(ch, dst);
	src++;
	numChars++;
    }

    *statePtr = (Tcl_EncodingState) INT2PTR(state);
    *srcReadPtr = src - srcStart;
    *dstWrotePtr = dst - dstStart;
    *dstCharsPtr = numChars;
    return result;
}

/*
 *-------------------------------------------------------------------------
 *
 * EscapeFromUtfProc --
 *
 *	Convert from UTF-8 into the encoding specified by the
 *	EscapeEncodingData.
 *
 * Results:
 *	Returns TCL_OK if conversion was successful.
 *
 * Side effects:
 *	None.
 *
 *-------------------------------------------------------------------------
 */

static int
EscapeFromUtfProc(
    void *clientData,	/* EscapeEncodingData that specifies
				 * encoding. */
    const char *src,		/* Source string in UTF-8. */
    int srcLen,			/* Source string length in bytes. */
    int flags,			/* Conversion control flags. */
    Tcl_EncodingState *statePtr,/* Place for conversion routine to store state
				 * information used during a piecewise
				 * conversion. Contents of statePtr are
				 * initialized and/or reset by conversion
				 * routine under control of flags argument. */
    char *dst,			/* Output buffer in which converted string is
				 * stored. */
    int dstLen,			/* The maximum length of output buffer in
				 * bytes. */
    int *srcReadPtr,		/* Filled with the number of bytes from the
				 * source string that were converted. This may
				 * be less than the original source length if
				 * there was a problem converting some source
				 * characters. */
    int *dstWrotePtr,		/* Filled with the number of bytes that were
				 * stored in the output buffer as a result of
				 * the conversion. */
    int *dstCharsPtr)		/* Filled with the number of characters that
				 * correspond to the bytes stored in the
				 * output buffer. */
{
    EscapeEncodingData *dataPtr = (EscapeEncodingData *)clientData;
    const Encoding *encodingPtr;
    const char *srcStart, *srcEnd, *srcClose;
    const char *dstStart, *dstEnd;
    int state, result, numChars;
    const TableEncodingData *tableDataPtr;
    const char *tablePrefixBytes;
    const unsigned short *const *tableFromUnicode;
    Tcl_UniChar ch = 0;

    result = TCL_OK;

    srcStart = src;
    srcEnd = src + srcLen;
    srcClose = srcEnd;
    if ((flags & TCL_ENCODING_END) == 0) {
	srcClose -= TCL_UTF_MAX;
    }

    dstStart = dst;
    dstEnd = dst + dstLen - 1;

    /*
     * RFC 1468 states that the text starts in ASCII, and switches to Japanese
     * characters, and that the text must end in ASCII. [Patch 474358]
     */

    if (flags & TCL_ENCODING_START) {
	state = 0;
	if ((dst + dataPtr->initLen) > dstEnd) {
	    *srcReadPtr = 0;
	    *dstWrotePtr = 0;
	    return TCL_CONVERT_NOSPACE;
	}
	memcpy(dst, dataPtr->init, dataPtr->initLen);
	dst += dataPtr->initLen;
    } else {
	state = PTR2INT(*statePtr);
    }

    encodingPtr = GetTableEncoding(dataPtr, state);
    tableDataPtr = (const TableEncodingData *)encodingPtr->clientData;
    tablePrefixBytes = tableDataPtr->prefixBytes;
    tableFromUnicode = (const unsigned short *const *)
	    tableDataPtr->fromUnicode;

    for (numChars = 0; src < srcEnd; numChars++) {
	unsigned len;
	int word;

	if ((src > srcClose) && (!Tcl_UtfCharComplete(src, srcEnd - src))) {
	    /*
	     * If there is more string to follow, this will ensure that the
	     * last UTF-8 character in the source buffer hasn't been cut off.
	     */

	    result = TCL_CONVERT_MULTIBYTE;
	    break;
	}
	len = TclUtfToUniChar(src, &ch);
	word = tableFromUnicode[(ch >> 8)][ch & 0xFF];

	if ((word == 0) && (ch != 0)) {
	    int oldState;
	    const EscapeSubTable *subTablePtr;

	    oldState = state;
	    for (state = 0; state < dataPtr->numSubTables; state++) {
		encodingPtr = GetTableEncoding(dataPtr, state);
		tableDataPtr = (const TableEncodingData *)encodingPtr->clientData;
		word = tableDataPtr->fromUnicode[(ch >> 8)][ch & 0xFF];
		if (word != 0) {
		    break;
		}
	    }

	    if (word == 0) {
		state = oldState;
		if (PROFILE_STRICT(flags)) {
		    result = TCL_CONVERT_UNKNOWN;
		    break;
		}
		encodingPtr = GetTableEncoding(dataPtr, state);
		tableDataPtr = (const TableEncodingData *)encodingPtr->clientData;
		word = tableDataPtr->fallback;
	    }

	    tablePrefixBytes = (const char *) tableDataPtr->prefixBytes;
	    tableFromUnicode = (const unsigned short *const *)
		    tableDataPtr->fromUnicode;

	    /*
	     * The state variable has the value of oldState when word is 0.
	     * In this case, the escape sequence should not be copied to dst
	     * because the current character set is not changed.
	     */

	    if (state != oldState) {
		subTablePtr = &dataPtr->subTables[state];
		if ((dst + subTablePtr->sequenceLen) > dstEnd) {
		    /*
		     * If there is no space to write the escape sequence, the
		     * state variable must be changed to the value of oldState
		     * variable because this escape sequence must be written
		     * in the next conversion.
		     */

		    state = oldState;
		    result = TCL_CONVERT_NOSPACE;
		    break;
		}
		memcpy(dst, subTablePtr->sequence, subTablePtr->sequenceLen);
		dst += subTablePtr->sequenceLen;
	    }
	}

	if (tablePrefixBytes[(word >> 8)] != 0) {
	    if (dst + 1 > dstEnd) {
		result = TCL_CONVERT_NOSPACE;
		break;
	    }
	    dst[0] = (char) (word >> 8);
	    dst[1] = (char) word;
	    dst += 2;
	} else {
	    if (dst > dstEnd) {
		result = TCL_CONVERT_NOSPACE;
		break;
	    }
	    dst[0] = (char) word;
	    dst++;
	}
	src += len;
    }

    if ((result == TCL_OK) && (flags & TCL_ENCODING_END)) {
	unsigned len = dataPtr->subTables[0].sequenceLen;

	/*
	 * Certain encodings like iso2022-jp need to write an escape sequence
	 * after all characters have been converted. This logic checks that
	 * enough room is available in the buffer for the escape bytes. The
	 * TCL_ENCODING_END flag is cleared after a final escape sequence has
	 * been added to the buffer so that another call to this method does
	 * not attempt to append escape bytes a second time.
	 */

	if ((dst + dataPtr->finalLen + (state?len:0)) > dstEnd) {
	    result = TCL_CONVERT_NOSPACE;
	} else {
	    if (state) {
		memcpy(dst, dataPtr->subTables[0].sequence, len);
		dst += len;
	    }
	    memcpy(dst, dataPtr->final, dataPtr->finalLen);
	    dst += dataPtr->finalLen;
	    state &= ~TCL_ENCODING_END;
	}
    }

    *statePtr = (Tcl_EncodingState) INT2PTR(state);
    *srcReadPtr = src - srcStart;
    *dstWrotePtr = dst - dstStart;
    *dstCharsPtr = numChars;
    return result;
}

/*
 *---------------------------------------------------------------------------
 *
 * EscapeFreeProc --
 *
 *	Frees resources used by the encoding.
 *
 * Results:
 *	None.
 *
 * Side effects:
 *	Memory is freed.
 *
 *---------------------------------------------------------------------------
 */

static void
EscapeFreeProc(
    void *clientData)	/* EscapeEncodingData that specifies
				 * encoding. */
{
    EscapeEncodingData *dataPtr = (EscapeEncodingData *)clientData;
    EscapeSubTable *subTablePtr;
    int i;

    if (dataPtr == NULL) {
	return;
    }

    /*
     * The subTables should be freed recursively in normal operation but not
     * during TclFinalizeEncodingSubsystem because they are also present as a
     * weak reference in the toplevel encodingTable (i.e., they don't have a
     * +1 refcount for this), and unpredictable nuking order could remove them
     * from under the following loop's feet. [Bug 2891556]
     *
     * The encodingsInitialized flag, being reset on entry to TFES, can serve
     * as a "not in finalization" test.
     */

    if (encodingsInitialized) {
	subTablePtr = dataPtr->subTables;
	for (i = 0; i < dataPtr->numSubTables; i++) {
	    FreeEncoding((Tcl_Encoding) subTablePtr->encodingPtr);
	    subTablePtr->encodingPtr = NULL;
	    subTablePtr++;
	}
    }
    Tcl_Free(dataPtr);
}

/*
 *---------------------------------------------------------------------------
 *
 * GetTableEncoding --
 *
 *	Helper function for the EscapeEncodingData conversions. Gets the
 *	encoding (of type TextEncodingData) that represents the specified
 *	state.
 *
 * Results:
 *	The return value is the encoding.
 *
 * Side effects:
 *	If the encoding that represents the specified state has not already
 *	been used by this EscapeEncoding, it will be loaded and cached in the
 *	dataPtr.
 *
 *---------------------------------------------------------------------------
 */

static Encoding *
GetTableEncoding(
    EscapeEncodingData *dataPtr,/* Contains names of encodings. */
    int state)			/* Index in dataPtr of desired Encoding. */
{
    EscapeSubTable *subTablePtr = &dataPtr->subTables[state];
    Encoding *encodingPtr = subTablePtr->encodingPtr;

    if (encodingPtr == NULL) {
	encodingPtr = (Encoding *) Tcl_GetEncoding(NULL, subTablePtr->name);
	if ((encodingPtr == NULL)
		|| (encodingPtr->toUtfProc != TableToUtfProc
		&& encodingPtr->toUtfProc != Iso88591ToUtfProc)) {
	    Tcl_Panic("EscapeToUtfProc: invalid sub table");
	}
	subTablePtr->encodingPtr = encodingPtr;
    }

    return encodingPtr;
}

/*
 *---------------------------------------------------------------------------
 *
 * unilen, unilen4 --
 *
 *	A helper function for the Tcl_ExternalToUtf functions. This function
 *	is similar to strlen for double-byte characters: it returns the number
 *	of bytes in a 0x0000 terminated string.
 *
 * Results:
 *	As above.
 *
 * Side effects:
 *	None.
 *
 *---------------------------------------------------------------------------
 */

static size_t
unilen(
    const char *src)
{
    unsigned short *p;

    p = (unsigned short *) src;
    while (*p != 0x0000) {
	p++;
    }
    return (char *) p - src;
}

static size_t
unilen4(
    const char *src)
{
    unsigned int *p;

    p = (unsigned int *) src;
    while (*p != 0x00000000) {
	p++;
    }
    return (char *) p - src;
}

/*
 *-------------------------------------------------------------------------
 *
 * InitializeEncodingSearchPath	--
 *
 *	This is the fallback routine that sets the default value of the
 *	encoding search path if the application has not set one via a call to
 *	Tcl_SetEncodingSearchPath() by the first time the search path is needed
 *	to load encoding data.
 *
 *	The default encoding search path is produced by taking each directory
 *	in the library path, appending a subdirectory named "encoding", and if
 *	the resulting directory exists, adding it to the encoding search path.
 *
 * Results:
 *	None.
 *
 * Side effects:
 *	Sets the encoding search path to an initial value.
 *
 *-------------------------------------------------------------------------
 */

static void
InitializeEncodingSearchPath(
    char **valuePtr,
    TCL_HASH_TYPE *lengthPtr,
    Tcl_Encoding *encodingPtr)
{
    const char *bytes;
    Tcl_Size i, numDirs, numBytes;
    Tcl_Obj *libPathObj, *encodingObj, *searchPathObj;

    TclNewLiteralStringObj(encodingObj, "encoding");
    TclNewObj(searchPathObj);
    Tcl_IncrRefCount(encodingObj);
    Tcl_IncrRefCount(searchPathObj);
    libPathObj = TclGetLibraryPath();
    Tcl_IncrRefCount(libPathObj);
    TclListObjLengthM(NULL, libPathObj, &numDirs);

    for (i = 0; i < numDirs; i++) {
	Tcl_Obj *directoryObj, *pathObj;
	Tcl_StatBuf stat;

	Tcl_ListObjIndex(NULL, libPathObj, i, &directoryObj);
	pathObj = Tcl_FSJoinToPath(directoryObj, 1, &encodingObj);
	Tcl_IncrRefCount(pathObj);
	if ((0 == Tcl_FSStat(pathObj, &stat)) && S_ISDIR(stat.st_mode)) {
	    Tcl_ListObjAppendElement(NULL, searchPathObj, pathObj);
	}
	Tcl_DecrRefCount(pathObj);
    }

    Tcl_DecrRefCount(libPathObj);
    Tcl_DecrRefCount(encodingObj);
    *encodingPtr = libraryPath.encoding;
    if (*encodingPtr) {
	((Encoding *)(*encodingPtr))->refCount++;
    }
    bytes = Tcl_GetStringFromObj(searchPathObj, &numBytes);

    *lengthPtr = numBytes;
    *valuePtr = (char *)Tcl_Alloc(numBytes + 1);
    memcpy(*valuePtr, bytes, numBytes + 1);
    Tcl_DecrRefCount(searchPathObj);
}

/*
 *------------------------------------------------------------------------
 *
 * TclEncodingProfileParseName --
 *
 *	Maps an encoding profile name to its integer equivalent.
 *
 * Results:
 *	TCL_OK on success or TCL_ERROR on failure.
 *
 * Side effects:
 *	Returns the profile enum value in *profilePtr
 *
 *------------------------------------------------------------------------
 */
int
TclEncodingProfileNameToId(
    Tcl_Interp *interp,		/* For error messages. May be NULL */
    const char *profileName,	/* Name of profile */
    int *profilePtr)  		/* Output */
{
    size_t i;
    size_t numProfiles = sizeof(encodingProfiles) / sizeof(encodingProfiles[0]);

    for (i = 0; i < numProfiles; ++i) {
	if (!strcmp(profileName, encodingProfiles[i].name)) {
	    *profilePtr = encodingProfiles[i].value;
	    return TCL_OK;
	}
    }
    if (interp) {
	Tcl_Obj *errorObj;
	/* This code assumes at least two profiles :-) */
	errorObj =
	    Tcl_ObjPrintf("bad profile name \"%s\": must be",
		profileName);
	for (i = 0; i < (numProfiles - 1); ++i) {
	    Tcl_AppendStringsToObj(
		errorObj, " ", encodingProfiles[i].name, ",", NULL);
	}
	Tcl_AppendStringsToObj(
	    errorObj, " or ", encodingProfiles[numProfiles-1].name, NULL);

	Tcl_SetObjResult(interp, errorObj);
	Tcl_SetErrorCode(
	    interp, "TCL", "ENCODING", "PROFILE", profileName, NULL);
    }
    return TCL_ERROR;
}

/*
 *------------------------------------------------------------------------
 *
 * TclEncodingProfileValueToName --
 *
 *	Maps an encoding profile value to its name.
 *
 * Results:
 *	Pointer to the name or NULL on failure. Caller must not make
 *	not modify the string and must make a copy to hold on to it.
 *
 * Side effects:
 *	None.
 *------------------------------------------------------------------------
 */
const char *
TclEncodingProfileIdToName(
    Tcl_Interp *interp,		/* For error messages. May be NULL */
    int profileValue)		/* Profile #define value */
{
    size_t i;

    for (i = 0; i < sizeof(encodingProfiles) / sizeof(encodingProfiles[0]); ++i) {
	if (profileValue == encodingProfiles[i].value) {
	    return encodingProfiles[i].name;
	}
    }
    if (interp) {
	Tcl_SetObjResult(
	    interp,
	    Tcl_ObjPrintf(
		"Internal error. Bad profile id \"%d\".",
		profileValue));
	Tcl_SetErrorCode(
	    interp, "TCL", "ENCODING", "PROFILEID", NULL);
    }
    return NULL;
}

/*
 *------------------------------------------------------------------------
 *
<<<<<<< HEAD
=======
 * TclEncodingSetProfileFlags --
 *
 *	Maps the flags supported in the encoding C API's to internal flags.
 *
 *	For backward compatibility reasons, TCL_ENCODING_STOPONERROR is
 *	is mapped to the TCL_ENCODING_PROFILE_STRICT overwriting any profile
 *	specified.
 *
 *	If no profile or an invalid profile is specified, it is set to
 *	the default.
 *
 * Results:
 *    Internal encoding flag mask.
 *
 * Side effects:
 *    None.
 *
 *------------------------------------------------------------------------
 */
int TclEncodingSetProfileFlags(int flags)
{
    if (flags & TCL_ENCODING_STOPONERROR) {
	ENCODING_PROFILE_SET(flags, TCL_ENCODING_PROFILE_STRICT);
    } else {
	int profile = ENCODING_PROFILE_GET(flags);
	switch (profile) {
	case TCL_ENCODING_PROFILE_TCL8:
	case TCL_ENCODING_PROFILE_STRICT:
	case TCL_ENCODING_PROFILE_REPLACE:
	    break;
	case 0: /* Unspecified by caller */
	default:
	    ENCODING_PROFILE_SET(flags, TCL_ENCODING_PROFILE_DEFAULT);
	    break;
	}
    }
    return flags;
}

/*
 *------------------------------------------------------------------------
 *
>>>>>>> c2dd21ee
 * TclGetEncodingProfiles --
 *
 *	Get the list of supported encoding profiles.
 *
 * Results:
 *	None.
 *
 * Side effects:
 *	The list of profile names is stored in the interpreter result.
 *
 *------------------------------------------------------------------------
 */
void
TclGetEncodingProfiles(Tcl_Interp *interp)
{
    size_t i, n;
    Tcl_Obj *objPtr;
    n = sizeof(encodingProfiles) / sizeof(encodingProfiles[0]);
    objPtr = Tcl_NewListObj(n, NULL);
    for (i = 0; i < n; ++i) {
	Tcl_ListObjAppendElement(
	    interp, objPtr, Tcl_NewStringObj(encodingProfiles[i].name, TCL_INDEX_NONE));
    }
    Tcl_SetObjResult(interp, objPtr);
}

/*
 * Local Variables:
 * mode: c
 * c-basic-offset: 4
 * fill-column: 78
 * End:
 */<|MERGE_RESOLUTION|>--- conflicted
+++ resolved
@@ -10,6 +10,7 @@
  */
 
 #include "tclInt.h"
+#include "tclIO.h"
 
 typedef size_t (LengthProc)(const char *src);
 
@@ -198,26 +199,11 @@
     {"strict", TCL_ENCODING_PROFILE_STRICT},
     {"tcl8", TCL_ENCODING_PROFILE_TCL8},
 };
-<<<<<<< HEAD
 #define PROFILE_STRICT(flags_)                                         \
-    (CHANNEL_PROFILE_GET(flags_) == TCL_ENCODING_PROFILE_STRICT)
+    (ENCODING_PROFILE_GET(flags_) == TCL_ENCODING_PROFILE_STRICT)
 
 #define PROFILE_REPLACE(flags_)                                         \
-    (CHANNEL_PROFILE_GET(flags_) == TCL_ENCODING_PROFILE_REPLACE)
-=======
-#define PROFILE_TCL8(flags_)                                           \
-    ((ENCODING_PROFILE_GET(flags_) == TCL_ENCODING_PROFILE_TCL8)   \
-     || (ENCODING_PROFILE_GET(flags_) == 0                         \
-	 && TCL_ENCODING_PROFILE_DEFAULT == TCL_ENCODING_PROFILE_TCL8))
-#define PROFILE_STRICT(flags_)                                         \
-    ((ENCODING_PROFILE_GET(flags_) == TCL_ENCODING_PROFILE_STRICT) \
-     || (ENCODING_PROFILE_GET(flags_) == 0                         \
-	 && TCL_ENCODING_PROFILE_DEFAULT == TCL_ENCODING_PROFILE_STRICT))
-#define PROFILE_REPLACE(flags_)                                         \
-    ((ENCODING_PROFILE_GET(flags_) == TCL_ENCODING_PROFILE_REPLACE) \
-     || (ENCODING_PROFILE_GET(flags_) == 0                          \
-	 && TCL_ENCODING_PROFILE_DEFAULT == TCL_ENCODING_PROFILE_REPLACE))
->>>>>>> c2dd21ee
+    (ENCODING_PROFILE_GET(flags_) == TCL_ENCODING_PROFILE_REPLACE)
 
 #define UNICODE_REPLACE_CHAR ((Tcl_UniChar)0xFFFD)
 #define SURROGATE(c_)      (((c_) & ~0x7FF) == 0xD800)
@@ -2561,16 +2547,6 @@
     dstStart = dst;
     flags |= PTR2INT(clientData);
     dstEnd = dst + dstLen - ((flags & ENCODING_UTF) ? TCL_UTF_MAX : 6);
-
-
-#if TCL_UTF_MAX < 4
-    /* Initialize the buffer so that some random data doesn't trick
-     * Tcl_UniCharToUtf() into thinking it should combine surrogate pairs.
-     * Once TCL_UTF_MAX == 3 is removed and Tcl_UniCharToUtf restored to its
-     * prior non-stateful nature, this call to memset can also be removed.
-     */
-    memset(dst, 0xff, dstLen);
-#endif
 
     profile = ENCODING_PROFILE_GET(flags);
     for (numChars = 0; src < srcEnd && numChars <= charLimit; numChars++) {
@@ -2786,15 +2762,6 @@
     }
     result = TCL_OK;
 
-#if TCL_UTF_MAX < 4
-    /* Initialize the buffer so that some random data doesn't trick
-     * Tcl_UniCharToUtf() into thinking it should combine surrogate pairs.
-     * Once TCL_UTF_MAX == 3 is removed and Tcl_UniCharToUtf restored to its
-     * prior non-stateful nature, this call to memset can also be removed.
-     */
-    memset(dst, 0xff, dstLen);
-#endif
-
     /*
      * Check alignment with utf-32 (4 == sizeof(UTF-32))
      */
@@ -3063,15 +3030,6 @@
 	charLimit = *dstCharsPtr;
     }
     result = TCL_OK;
-
-#if TCL_UTF_MAX < 4
-    /* Initialize the buffer so that some random data doesn't trick
-     * Tcl_UniCharToUtf() into thinking it should combine surrogate pairs.
-     * Once TCL_UTF_MAX == 3 is removed and Tcl_UniCharToUtf restored to its
-     * prior non-stateful nature, this call to memset can also be removed.
-     */
-    memset(dst, 0xff, dstLen);
-#endif
 
     /*
      * Check alignment with utf-16 (2 == sizeof(UTF-16))
@@ -3486,15 +3444,6 @@
     dstStart = dst;
     dstEnd = dst + dstLen - TCL_UTF_MAX;
 
-#if TCL_UTF_MAX < 4
-    /* Initialize the buffer so that some random data doesn't trick
-     * Tcl_UniCharToUtf() into thinking it should combine surrogate pairs.
-     * Once TCL_UTF_MAX == 3 is removed and Tcl_UniCharToUtf restored to its
-     * prior non-stateful nature, this call to memset can also be removed.
-     */
-    memset(dst, 0xff, dstLen);
-#endif
-
     toUnicode = (const unsigned short *const *) dataPtr->toUnicode;
     prefixBytes = dataPtr->prefixBytes;
     pageZero = toUnicode[0];
@@ -3735,15 +3684,6 @@
 
     dstStart = dst;
     dstEnd = dst + dstLen - TCL_UTF_MAX;
-
-#if TCL_UTF_MAX < 4
-    /* Initialize the buffer so that some random data doesn't trick
-     * Tcl_UniCharToUtf() into thinking it should combine surrogate pairs.
-     * Once TCL_UTF_MAX == 3 is removed and Tcl_UniCharToUtf restored to its
-     * prior non-stateful nature, this call to memset can also be removed.
-     */
-    memset(dst, 0xff, dstLen);
-#endif
 
     result = TCL_OK;
     for (numChars = 0; src < srcEnd && numChars <= charLimit; numChars++) {
@@ -3985,15 +3925,6 @@
     dstStart = dst;
     dstEnd = dst + dstLen - TCL_UTF_MAX;
 
-#if TCL_UTF_MAX < 4
-    /* Initialize the buffer so that some random data doesn't trick
-     * Tcl_UniCharToUtf() into thinking it should combine surrogate pairs.
-     * Once TCL_UTF_MAX == 3 is removed and Tcl_UniCharToUtf restored to its
-     * prior non-stateful nature, this call to memset can also be removed.
-     */
-    memset(dst, 0xff, dstLen);
-#endif
-
     state = PTR2INT(*statePtr);
     if (flags & TCL_ENCODING_START) {
 	state = 0;
@@ -4658,52 +4589,6 @@
 /*
  *------------------------------------------------------------------------
  *
-<<<<<<< HEAD
-=======
- * TclEncodingSetProfileFlags --
- *
- *	Maps the flags supported in the encoding C API's to internal flags.
- *
- *	For backward compatibility reasons, TCL_ENCODING_STOPONERROR is
- *	is mapped to the TCL_ENCODING_PROFILE_STRICT overwriting any profile
- *	specified.
- *
- *	If no profile or an invalid profile is specified, it is set to
- *	the default.
- *
- * Results:
- *    Internal encoding flag mask.
- *
- * Side effects:
- *    None.
- *
- *------------------------------------------------------------------------
- */
-int TclEncodingSetProfileFlags(int flags)
-{
-    if (flags & TCL_ENCODING_STOPONERROR) {
-	ENCODING_PROFILE_SET(flags, TCL_ENCODING_PROFILE_STRICT);
-    } else {
-	int profile = ENCODING_PROFILE_GET(flags);
-	switch (profile) {
-	case TCL_ENCODING_PROFILE_TCL8:
-	case TCL_ENCODING_PROFILE_STRICT:
-	case TCL_ENCODING_PROFILE_REPLACE:
-	    break;
-	case 0: /* Unspecified by caller */
-	default:
-	    ENCODING_PROFILE_SET(flags, TCL_ENCODING_PROFILE_DEFAULT);
-	    break;
-	}
-    }
-    return flags;
-}
--
-/*
- *------------------------------------------------------------------------
- *
->>>>>>> c2dd21ee
  * TclGetEncodingProfiles --
  *
  *	Get the list of supported encoding profiles.
