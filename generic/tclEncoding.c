/*
 * tclEncoding.c --
 *
 *	Contains the implementation of the encoding conversion package.
 *
 * Copyright © 1996-1998 Sun Microsystems, Inc.
 *
 * See the file "license.terms" for information on usage and redistribution of
 * this file, and for a DISCLAIMER OF ALL WARRANTIES.
 */

#include "tclInt.h"

typedef size_t (LengthProc)(const char *src);

/*
 * The following data structure represents an encoding, which describes how to
 * convert between various character sets and UTF-8.
 */

typedef struct {
    char *name;			/* Name of encoding. Malloced because (1) hash
				 * table entry that owns this encoding may be
				 * freed prior to this encoding being freed,
				 * (2) string passed in the Tcl_EncodingType
				 * structure may not be persistent. */
    Tcl_EncodingConvertProc *toUtfProc;
				/* Function to convert from external encoding
				 * into UTF-8. */
    Tcl_EncodingConvertProc *fromUtfProc;
				/* Function to convert from UTF-8 into
				 * external encoding. */
    Tcl_EncodingFreeProc *freeProc;
				/* If non-NULL, function to call when this
				 * encoding is deleted. */
    int nullSize;		/* Number of 0x00 bytes that signify
				 * end-of-string in this encoding. This number
				 * is used to determine the source string
				 * length when the srcLen argument is
				 * negative. This number can be 1, 2, or 4. */
    ClientData clientData;	/* Arbitrary value associated with encoding
				 * type. Passed to conversion functions. */
    LengthProc *lengthProc;	/* Function to compute length of
				 * null-terminated strings in this encoding.
				 * If nullSize is 1, this is strlen; if
				 * nullSize is 2, this is a function that
				 * returns the number of bytes in a 0x0000
				 * terminated string; if nullSize is 4, this
				 * is a function that returns the number of
				 * bytes in a 0x00000000 terminated string. */
    size_t refCount;		/* Number of uses of this structure. */
    Tcl_HashEntry *hPtr;	/* Hash table entry that owns this encoding. */
} Encoding;

/*
 * The following structure is the clientData for a dynamically-loaded,
 * table-driven encoding created by LoadTableEncoding(). It maps between
 * Unicode and a single-byte, double-byte, or multibyte (1 or 2 bytes only)
 * encoding.
 */

typedef struct {
    int fallback;		/* Character (in this encoding) to substitute
				 * when this encoding cannot represent a UTF-8
				 * character. */
    char prefixBytes[256];	/* If a byte in the input stream is a lead
				 * byte for a 2-byte sequence, the
				 * corresponding entry in this array is 1,
				 * otherwise it is 0. */
    unsigned short **toUnicode;	/* Two dimensional sparse matrix to map
				 * characters from the encoding to Unicode.
				 * Each element of the toUnicode array points
				 * to an array of 256 shorts. If there is no
				 * corresponding character in Unicode, the
				 * value in the matrix is 0x0000.
				 * malloc'd. */
    unsigned short **fromUnicode;
				/* Two dimensional sparse matrix to map
				 * characters from Unicode to the encoding.
				 * Each element of the fromUnicode array
				 * points to an array of 256 shorts. If there
				 * is no corresponding character the encoding,
				 * the value in the matrix is 0x0000.
				 * malloc'd. */
} TableEncodingData;

/*
 * Each of the following structures is the clientData for a dynamically-loaded
 * escape-driven encoding that is itself comprised of other simpler encodings.
 * An example is "iso-2022-jp", which uses escape sequences to switch between
 * ascii, jis0208, jis0212, gb2312, and ksc5601. Note that "escape-driven"
 * does not necessarily mean that the ESCAPE character is the character used
 * for switching character sets.
 */

typedef struct {
    unsigned sequenceLen;	/* Length of following string. */
    char sequence[16];		/* Escape code that marks this encoding. */
    char name[32];		/* Name for encoding. */
    Encoding *encodingPtr;	/* Encoding loaded using above name, or NULL
				 * if this sub-encoding has not been needed
				 * yet. */
} EscapeSubTable;

typedef struct {
    int fallback;		/* Character (in this encoding) to substitute
				 * when this encoding cannot represent a UTF-8
				 * character. */
    unsigned initLen;		/* Length of following string. */
    char init[16];		/* String to emit or expect before first char
				 * in conversion. */
    unsigned finalLen;		/* Length of following string. */
    char final[16];		/* String to emit or expect after last char in
				 * conversion. */
    char prefixBytes[256];	/* If a byte in the input stream is the first
				 * character of one of the escape sequences in
				 * the following array, the corresponding
				 * entry in this array is 1, otherwise it is
				 * 0. */
    int numSubTables;		/* Length of following array. */
    EscapeSubTable subTables[TCLFLEXARRAY];/* Information about each EscapeSubTable used
				 * by this encoding type. The actual size is
				 * as large as necessary to hold all
				 * EscapeSubTables. */
} EscapeEncodingData;

/*
 * Constants used when loading an encoding file to identify the type of the
 * file.
 */

#define ENCODING_SINGLEBYTE	0
#define ENCODING_DOUBLEBYTE	1
#define ENCODING_MULTIBYTE	2
#define ENCODING_ESCAPE		3

/*
 * A list of directories in which Tcl should look for *.enc files. This list
 * is shared by all threads. Access is governed by a mutex lock.
 */

static TclInitProcessGlobalValueProc InitializeEncodingSearchPath;
static ProcessGlobalValue encodingSearchPath = {
    0, 0, NULL, NULL, InitializeEncodingSearchPath, NULL, NULL
};

/*
 * A map from encoding names to the directories in which their data files have
 * been seen. The string value of the map is shared by all threads. Access to
 * the shared string is governed by a mutex lock.
 */

static ProcessGlobalValue encodingFileMap = {
    0, 0, NULL, NULL, NULL, NULL, NULL
};

/*
 * A list of directories making up the "library path". Historically this
 * search path has served many uses, but the only one remaining is a base for
 * the encodingSearchPath above. If the application does not explicitly set
 * the encodingSearchPath, then it is initialized by appending /encoding
 * to each directory in this "libraryPath".
 */

static ProcessGlobalValue libraryPath = {
    0, 0, NULL, NULL, TclpInitLibraryPath, NULL, NULL
};

static int encodingsInitialized = 0;

/*
 * Hash table that keeps track of all loaded Encodings. Keys are the string
 * names that represent the encoding, values are (Encoding *).
 */

static Tcl_HashTable encodingTable;
TCL_DECLARE_MUTEX(encodingMutex)

/*
 * The following are used to hold the default and current system encodings.
 * If NULL is passed to one of the conversion routines, the current setting of
 * the system encoding is used to perform the conversion.
 */

static Tcl_Encoding defaultEncoding = NULL;
static Tcl_Encoding systemEncoding = NULL;
Tcl_Encoding tclIdentityEncoding = NULL;

/*
 * The following variable is used in the sparse matrix code for a
 * TableEncoding to represent a page in the table that has no entries.
 */

static unsigned short emptyPage[256];

/*
 * Functions used only in this module.
 */

static Tcl_EncodingConvertProc	BinaryProc;
static Tcl_DupInternalRepProc	DupEncodingInternalRep;
static Tcl_EncodingFreeProc	EscapeFreeProc;
static Tcl_EncodingConvertProc	EscapeFromUtfProc;
static Tcl_EncodingConvertProc	EscapeToUtfProc;
static void			FillEncodingFileMap(void);
static void			FreeEncoding(Tcl_Encoding encoding);
static Tcl_FreeInternalRepProc	FreeEncodingInternalRep;
static Encoding *		GetTableEncoding(EscapeEncodingData *dataPtr,
				    int state);
static Tcl_Encoding		LoadEncodingFile(Tcl_Interp *interp,
				    const char *name);
static Tcl_Encoding		LoadTableEncoding(const char *name, int type,
				    Tcl_Channel chan);
static Tcl_Encoding		LoadEscapeEncoding(const char *name,
				    Tcl_Channel chan);
static Tcl_Channel		OpenEncodingFileChannel(Tcl_Interp *interp,
				    const char *name);
static Tcl_EncodingFreeProc	TableFreeProc;
static Tcl_EncodingConvertProc	TableFromUtfProc;
static Tcl_EncodingConvertProc	TableToUtfProc;
static size_t		unilen(const char *src);
static size_t		unilen4(const char *src);
static Tcl_EncodingConvertProc	Utf32ToUtfProc;
static Tcl_EncodingConvertProc	UtfToUtf32Proc;
static Tcl_EncodingConvertProc	Utf16ToUtfProc;
static Tcl_EncodingConvertProc	UtfToUtf16Proc;
static Tcl_EncodingConvertProc	UtfToUcs2Proc;
static Tcl_EncodingConvertProc	UtfToUtfProc;
static Tcl_EncodingConvertProc	Iso88591FromUtfProc;
static Tcl_EncodingConvertProc	Iso88591ToUtfProc;

/*
 * A Tcl_ObjType for holding a cached Tcl_Encoding in the twoPtrValue.ptr1 field
 * of the internalrep. This should help the lifetime of encodings be more useful.
 * See concerns raised in [Bug 1077262].
 */

static const Tcl_ObjType encodingType = {
    "encoding", FreeEncodingInternalRep, DupEncodingInternalRep, NULL, NULL
};
#define EncodingSetInternalRep(objPtr, encoding)				\
    do {								\
	Tcl_ObjInternalRep ir;						\
	ir.twoPtrValue.ptr1 = (encoding);				\
	ir.twoPtrValue.ptr2 = NULL;					\
	Tcl_StoreInternalRep((objPtr), &encodingType, &ir);			\
    } while (0)

#define EncodingGetInternalRep(objPtr, encoding)				\
    do {								\
	const Tcl_ObjInternalRep *irPtr;					\
	irPtr = TclFetchInternalRep ((objPtr), &encodingType);		\
	(encoding) = irPtr ? (Tcl_Encoding)irPtr->twoPtrValue.ptr1 : NULL;		\
    } while (0)


/*
 *----------------------------------------------------------------------
 *
 * Tcl_GetEncodingFromObj --
 *
 *	Writes to (*encodingPtr) the Tcl_Encoding value of (*objPtr), if
 *	possible, and returns TCL_OK. If no such encoding exists, TCL_ERROR is
 *	returned, and if interp is non-NULL, an error message is written
 *	there.
 *
 * Results:
 *	Standard Tcl return code.
 *
 * Side effects:
 *	Caches the Tcl_Encoding value as the internal rep of (*objPtr).
 *
 *----------------------------------------------------------------------
 */

int
Tcl_GetEncodingFromObj(
    Tcl_Interp *interp,
    Tcl_Obj *objPtr,
    Tcl_Encoding *encodingPtr)
{
    Tcl_Encoding encoding;
    const char *name = TclGetString(objPtr);

    EncodingGetInternalRep(objPtr, encoding);
    if (encoding == NULL) {
	encoding = Tcl_GetEncoding(interp, name);
	if (encoding == NULL) {
	    return TCL_ERROR;
	}
	EncodingSetInternalRep(objPtr, encoding);
    }
    *encodingPtr = Tcl_GetEncoding(NULL, name);
    return TCL_OK;
}

/*
 *----------------------------------------------------------------------
 *
 * FreeEncodingInternalRep --
 *
 *	The Tcl_FreeInternalRepProc for the "encoding" Tcl_ObjType.
 *
 *----------------------------------------------------------------------
 */

static void
FreeEncodingInternalRep(
    Tcl_Obj *objPtr)
{
    Tcl_Encoding encoding;

    EncodingGetInternalRep(objPtr, encoding);
    Tcl_FreeEncoding(encoding);
}

/*
 *----------------------------------------------------------------------
 *
 * DupEncodingInternalRep --
 *
 *	The Tcl_DupInternalRepProc for the "encoding" Tcl_ObjType.
 *
 *----------------------------------------------------------------------
 */

static void
DupEncodingInternalRep(
    Tcl_Obj *srcPtr,
    Tcl_Obj *dupPtr)
{
    Tcl_Encoding encoding = Tcl_GetEncoding(NULL, TclGetString(srcPtr));
    EncodingSetInternalRep(dupPtr, encoding);
}

/*
 *----------------------------------------------------------------------
 *
 * Tcl_GetEncodingSearchPath --
 *
 *	Keeps the per-thread copy of the encoding search path current with
 *	changes to the global copy.
 *
 * Results:
 *	Returns a "list" (Tcl_Obj *) that contains the encoding search path.
 *
 *----------------------------------------------------------------------
 */

Tcl_Obj *
Tcl_GetEncodingSearchPath(void)
{
    return TclGetProcessGlobalValue(&encodingSearchPath);
}

/*
 *----------------------------------------------------------------------
 *
 * Tcl_SetEncodingSearchPath --
 *
 *	Keeps the per-thread copy of the encoding search path current with
 *	changes to the global copy.
 *
 *----------------------------------------------------------------------
 */

int
Tcl_SetEncodingSearchPath(
    Tcl_Obj *searchPath)
{
    int dummy;

    if (TCL_ERROR == TclListObjLength(NULL, searchPath, &dummy)) {
	return TCL_ERROR;
    }
    TclSetProcessGlobalValue(&encodingSearchPath, searchPath, NULL);
    return TCL_OK;
}

/*
 *----------------------------------------------------------------------
 *
 * TclGetLibraryPath --
 *
 *	Keeps the per-thread copy of the library path current with changes to
 *	the global copy.
 *
 * Results:
 *	Returns a "list" (Tcl_Obj *) that contains the library path.
 *
 *----------------------------------------------------------------------
 */

Tcl_Obj *
TclGetLibraryPath(void)
{
    return TclGetProcessGlobalValue(&libraryPath);
}

/*
 *----------------------------------------------------------------------
 *
 * TclSetLibraryPath --
 *
 *	Keeps the per-thread copy of the library path current with changes to
 *	the global copy.
 *
 *	Since the result of this routine is void, if searchPath is not a valid
 *	list this routine silently does nothing.
 *
 *----------------------------------------------------------------------
 */

void
TclSetLibraryPath(
    Tcl_Obj *path)
{
    int dummy;

    if (TCL_ERROR == TclListObjLength(NULL, path, &dummy)) {
	return;
    }
    TclSetProcessGlobalValue(&libraryPath, path, NULL);
}

/*
 *---------------------------------------------------------------------------
 *
 * FillEncodingFileMap --
 *
 *	Called to update the encoding file map with the current value
 *	of the encoding search path.
 *
 *	Finds *.end files in the directories on the encoding search path and
 *	stores the found pathnames in a map associated with the encoding name.
 *
 *	If $dir is on the encoding search path and the file $dir/foo.enc is
 *	found, stores a "foo" -> $dir entry in the map.  if the "foo" encoding
 *	is needed later, the $dir/foo.enc name can be quickly constructed in
 *	order to read the encoding data.
 *
 * Results:
 *	None.
 *
 * Side effects:
 *	Entries are added to the encoding file map.
 *
 *---------------------------------------------------------------------------
 */

static void
FillEncodingFileMap(void)
{
    int i, numDirs = 0;
    Tcl_Obj *map, *searchPath;

    searchPath = Tcl_GetEncodingSearchPath();
    Tcl_IncrRefCount(searchPath);
    TclListObjLength(NULL, searchPath, &numDirs);
    map = Tcl_NewDictObj();
    Tcl_IncrRefCount(map);

    for (i = numDirs-1; i >= 0; i--) {
	/*
	 * Iterate backwards through the search path so as we overwrite
	 * entries found, we favor files earlier on the search path.
	 */

	int j, numFiles;
	Tcl_Obj *directory, *matchFileList;
	Tcl_Obj **filev;
	Tcl_GlobTypeData readableFiles = {
	    TCL_GLOB_TYPE_FILE, TCL_GLOB_PERM_R, NULL, NULL
	};

	TclNewObj(matchFileList);
	Tcl_ListObjIndex(NULL, searchPath, i, &directory);
	Tcl_IncrRefCount(directory);
	Tcl_IncrRefCount(matchFileList);
	Tcl_FSMatchInDirectory(NULL, matchFileList, directory, "*.enc",
		&readableFiles);

	TclListObjGetElements(NULL, matchFileList, &numFiles, &filev);
	for (j=0; j<numFiles; j++) {
	    Tcl_Obj *encodingName, *fileObj;

	    fileObj = TclPathPart(NULL, filev[j], TCL_PATH_TAIL);
	    encodingName = TclPathPart(NULL, fileObj, TCL_PATH_ROOT);
	    Tcl_DictObjPut(NULL, map, encodingName, directory);
	    Tcl_DecrRefCount(fileObj);
	    Tcl_DecrRefCount(encodingName);
	}
	Tcl_DecrRefCount(matchFileList);
	Tcl_DecrRefCount(directory);
    }
    Tcl_DecrRefCount(searchPath);
    TclSetProcessGlobalValue(&encodingFileMap, map, NULL);
    Tcl_DecrRefCount(map);
}

/*
 *---------------------------------------------------------------------------
 *
 * TclInitEncodingSubsystem --
 *
 *	Initialize all resources used by this subsystem on a per-process
 *	basis.
 *
 * Results:
 *	None.
 *
 * Side effects:
 *	Depends on the memory, object, and IO subsystems.
 *
 *---------------------------------------------------------------------------
 */

/* Those flags must not conflict with other TCL_ENCODING_* flags in tcl.h */
/* Since TCL_ENCODING_MODIFIED is only used for utf-8/cesu-8 and
 * TCL_ENCODING_LE is only used for  utf-16/utf-32/ucs-2. re-use the same value */
#define TCL_ENCODING_MODIFIED	0x20	/* Converting NULL bytes to 0xC0 0x80 */
#define TCL_ENCODING_LE		TCL_ENCODING_MODIFIED	/* Little-endian encoding */
#define TCL_ENCODING_UTF	0x200	/* For UTF-8 encoding, allow 4-byte output sequences */

void
TclInitEncodingSubsystem(void)
{
    Tcl_EncodingType type;
    TableEncodingData *dataPtr;
    unsigned size;
    unsigned short i;
    union {
        char c;
        short s;
    } isLe;

    if (encodingsInitialized) {
	return;
    }

    isLe.s = TCL_ENCODING_LE;
    Tcl_MutexLock(&encodingMutex);
    Tcl_InitHashTable(&encodingTable, TCL_STRING_KEYS);
    Tcl_MutexUnlock(&encodingMutex);

    /*
     * Create a few initial encodings.  UTF-8 to UTF-8 translation is not a
     * no-op because it turns a stream of improperly formed UTF-8 into a
     * properly formed stream.
     */

    type.encodingName	= NULL;
    type.toUtfProc	= BinaryProc;
    type.fromUtfProc	= BinaryProc;
    type.freeProc	= NULL;
    type.nullSize	= 1;
    type.clientData	= NULL;
    tclIdentityEncoding = Tcl_CreateEncoding(&type);

    type.encodingName	= "utf-8";
    type.toUtfProc	= UtfToUtfProc;
    type.fromUtfProc	= UtfToUtfProc;
    type.freeProc	= NULL;
    type.nullSize	= 1;
    type.clientData	= INT2PTR(TCL_ENCODING_UTF);
    Tcl_CreateEncoding(&type);
    type.clientData	= INT2PTR(0);
    type.encodingName	= "cesu-8";
    Tcl_CreateEncoding(&type);

    type.toUtfProc	= Utf16ToUtfProc;
    type.fromUtfProc    = UtfToUcs2Proc;
    type.freeProc	= NULL;
    type.nullSize	= 2;
    type.encodingName   = "ucs-2le";
    type.clientData	= INT2PTR(TCL_ENCODING_LE);
    Tcl_CreateEncoding(&type);
    type.encodingName   = "ucs-2be";
    type.clientData	= INT2PTR(0);
    Tcl_CreateEncoding(&type);
    type.encodingName   = "ucs-2";
    type.clientData	= INT2PTR(isLe.c);
    Tcl_CreateEncoding(&type);

    type.toUtfProc	= Utf32ToUtfProc;
    type.fromUtfProc    = UtfToUtf32Proc;
    type.freeProc	= NULL;
    type.nullSize	= 4;
    type.encodingName   = "utf-32le";
    type.clientData	= INT2PTR(TCL_ENCODING_LE);
    Tcl_CreateEncoding(&type);
    type.encodingName   = "utf-32be";
    type.clientData	= INT2PTR(0);
    Tcl_CreateEncoding(&type);
    type.encodingName   = "utf-32";
    type.clientData	= INT2PTR(isLe.c);
    Tcl_CreateEncoding(&type);

    type.toUtfProc	= Utf16ToUtfProc;
    type.fromUtfProc    = UtfToUtf16Proc;
    type.freeProc	= NULL;
    type.nullSize	= 2;
    type.encodingName   = "utf-16le";
    type.clientData	= INT2PTR(TCL_ENCODING_LE);
    Tcl_CreateEncoding(&type);
    type.encodingName   = "utf-16be";
    type.clientData	= INT2PTR(0);
    Tcl_CreateEncoding(&type);
    type.encodingName   = "utf-16";
    type.clientData	= INT2PTR(isLe.c);
    Tcl_CreateEncoding(&type);

#ifndef TCL_NO_DEPRECATED
    type.encodingName   = "unicode";
    Tcl_CreateEncoding(&type);
#endif

    /*
     * Need the iso8859-1 encoding in order to process binary data, so force
     * it to always be embedded. Note that this encoding *must* be a proper
     * table encoding or some of the escape encodings crash! Hence the ugly
     * code to duplicate the structure of a table encoding here.
     */

    dataPtr = (TableEncodingData *)Tcl_Alloc(sizeof(TableEncodingData));
    memset(dataPtr, 0, sizeof(TableEncodingData));
    dataPtr->fallback = '?';

    size = 256*(sizeof(unsigned short *) + sizeof(unsigned short));
    dataPtr->toUnicode = (unsigned short **)Tcl_Alloc(size);
    memset(dataPtr->toUnicode, 0, size);
    dataPtr->fromUnicode = (unsigned short **)Tcl_Alloc(size);
    memset(dataPtr->fromUnicode, 0, size);

    dataPtr->toUnicode[0] = (unsigned short *) (dataPtr->toUnicode + 256);
    dataPtr->fromUnicode[0] = (unsigned short *) (dataPtr->fromUnicode + 256);
    for (i=1 ; i<256 ; i++) {
	dataPtr->toUnicode[i] = emptyPage;
	dataPtr->fromUnicode[i] = emptyPage;
    }

    for (i=0 ; i<256 ; i++) {
	dataPtr->toUnicode[0][i] = i;
	dataPtr->fromUnicode[0][i] = i;
    }

    type.encodingName	= "iso8859-1";
    type.toUtfProc	= Iso88591ToUtfProc;
    type.fromUtfProc	= Iso88591FromUtfProc;
    type.freeProc	= TableFreeProc;
    type.nullSize	= 1;
    type.clientData	= dataPtr;
    defaultEncoding	= Tcl_CreateEncoding(&type);
    systemEncoding	= Tcl_GetEncoding(NULL, type.encodingName);

    encodingsInitialized = 1;
}

/*
 *----------------------------------------------------------------------
 *
 * TclFinalizeEncodingSubsystem --
 *
 *	Release the state associated with the encoding subsystem.
 *
 * Results:
 *	None.
 *
 * Side effects:
 *	Frees all of the encodings.
 *
 *----------------------------------------------------------------------
 */

void
TclFinalizeEncodingSubsystem(void)
{
    Tcl_HashSearch search;
    Tcl_HashEntry *hPtr;

    Tcl_MutexLock(&encodingMutex);
    encodingsInitialized = 0;
    FreeEncoding(systemEncoding);
    systemEncoding = NULL;
    defaultEncoding = NULL;
    FreeEncoding(tclIdentityEncoding);
    tclIdentityEncoding = NULL;

    hPtr = Tcl_FirstHashEntry(&encodingTable, &search);
    while (hPtr != NULL) {
	/*
	 * Call FreeEncoding instead of doing it directly to handle refcounts
	 * like escape encodings use. [Bug 524674] Make sure to call
	 * Tcl_FirstHashEntry repeatedly so that all encodings are eventually
	 * cleaned up.
	 */

	FreeEncoding((Tcl_Encoding)Tcl_GetHashValue(hPtr));
	hPtr = Tcl_FirstHashEntry(&encodingTable, &search);
    }

    Tcl_DeleteHashTable(&encodingTable);
    Tcl_MutexUnlock(&encodingMutex);
}

/*
 *-------------------------------------------------------------------------
 *
<<<<<<< HEAD
=======
 * Tcl_GetDefaultEncodingDir --
 *
 *	Legacy public interface to retrieve first directory in the encoding
 *	searchPath.
 *
 * Results:
 *	The directory pathname, as a string, or NULL for an empty encoding
 *	search path.
 *
 * Side effects:
 *	None.
 *
 *-------------------------------------------------------------------------
 */

#if !defined(TCL_NO_DEPRECATED) && TCL_MAJOR_VERSION < 9
const char *
Tcl_GetDefaultEncodingDir(void)
{
    int numDirs;
    Tcl_Obj *first, *searchPath = Tcl_GetEncodingSearchPath();

    TclListObjLength(NULL, searchPath, &numDirs);
    if (numDirs == 0) {
	return NULL;
    }
    Tcl_ListObjIndex(NULL, searchPath, 0, &first);

    return TclGetString(first);
}

/*
 *-------------------------------------------------------------------------
 *
 * Tcl_SetDefaultEncodingDir --
 *
 *	Legacy public interface to set the first directory in the encoding
 *	search path.
 *
 * Results:
 *	None.
 *
 * Side effects:
 *	Modifies the encoding search path.
 *
 *-------------------------------------------------------------------------
 */

void
Tcl_SetDefaultEncodingDir(
    const char *path)
{
    Tcl_Obj *searchPath = Tcl_GetEncodingSearchPath();
    Tcl_Obj *directory = Tcl_NewStringObj(path, -1);

    searchPath = Tcl_DuplicateObj(searchPath);
    Tcl_ListObjReplace(NULL, searchPath, 0, 0, 1, &directory);
    Tcl_SetEncodingSearchPath(searchPath);
}
#endif

/*
 *-------------------------------------------------------------------------
 *
>>>>>>> 074c80e1
 * Tcl_GetEncoding --
 *
 *	Given the name of a encoding, find the corresponding Tcl_Encoding
 *	token. If the encoding did not already exist, Tcl attempts to
 *	dynamically load an encoding by that name.
 *
 * Results:
 *	Returns a token that represents the encoding. If the name didn't refer
 *	to any known or loadable encoding, NULL is returned. If NULL was
 *	returned, an error message is left in interp's result object, unless
 *	interp was NULL.
 *
 * Side effects:
 *	LoadEncodingFile is called if necessary.
 *
 *-------------------------------------------------------------------------
 */

Tcl_Encoding
Tcl_GetEncoding(
    Tcl_Interp *interp,		/* Interp for error reporting, if not NULL. */
    const char *name)		/* The name of the desired encoding. */
{
    Tcl_HashEntry *hPtr;
    Encoding *encodingPtr;

    Tcl_MutexLock(&encodingMutex);
    if (name == NULL) {
	encodingPtr = (Encoding *) systemEncoding;
	encodingPtr->refCount++;
	Tcl_MutexUnlock(&encodingMutex);
	return systemEncoding;
    }

    hPtr = Tcl_FindHashEntry(&encodingTable, name);
    if (hPtr != NULL) {
	encodingPtr = (Encoding *)Tcl_GetHashValue(hPtr);
	encodingPtr->refCount++;
	Tcl_MutexUnlock(&encodingMutex);
	return (Tcl_Encoding) encodingPtr;
    }
    Tcl_MutexUnlock(&encodingMutex);

    return LoadEncodingFile(interp, name);
}

/*
 *---------------------------------------------------------------------------
 *
 * Tcl_FreeEncoding --
 *
 *	Releases an encoding allocated by Tcl_CreateEncoding() or
 *	Tcl_GetEncoding().
 *
 * Results:
 *	None.
 *
 * Side effects:
 *	The reference count associated with the encoding is decremented and
 *	the encoding is deleted if nothing is using it anymore.
 *
 *---------------------------------------------------------------------------
 */

void
Tcl_FreeEncoding(
    Tcl_Encoding encoding)
{
    Tcl_MutexLock(&encodingMutex);
    FreeEncoding(encoding);
    Tcl_MutexUnlock(&encodingMutex);
}

/*
 *----------------------------------------------------------------------
 *
 * FreeEncoding --
 *
 *	Decrements the reference count of an encoding.  The caller must hold
 *	encodingMutes.
 *
 * Results:
 *	None.
 *
 * Side effects:
 *	Releases the resource for an encoding if it is now unused.
 *	The reference count associated with the encoding is decremented and
 *	the encoding may be deleted if nothing is using it anymore.
 *
 *----------------------------------------------------------------------
 */

static void
FreeEncoding(
    Tcl_Encoding encoding)
{
    Encoding *encodingPtr = (Encoding *) encoding;

    if (encodingPtr == NULL) {
	return;
    }
    if (encodingPtr->refCount-- <= 1) {
	if (encodingPtr->freeProc != NULL) {
	    encodingPtr->freeProc(encodingPtr->clientData);
	}
	if (encodingPtr->hPtr != NULL) {
	    Tcl_DeleteHashEntry(encodingPtr->hPtr);
	}
	if (encodingPtr->name) {
	    Tcl_Free(encodingPtr->name);
	}
	Tcl_Free(encodingPtr);
    }
}

/*
 *-------------------------------------------------------------------------
 *
 * Tcl_GetEncodingName --
 *
 *	Given an encoding, return the name that was used to constuct the
 *	encoding.
 *
 * Results:
 *	The name of the encoding.
 *
 * Side effects:
 *	None.
 *
 *---------------------------------------------------------------------------
 */

const char *
Tcl_GetEncodingName(
    Tcl_Encoding encoding)	/* The encoding whose name to fetch. */
{
    if (encoding == NULL) {
	encoding = systemEncoding;
    }

    return ((Encoding *) encoding)->name;
}

/*
 *-------------------------------------------------------------------------
 *
 * Tcl_GetEncodingNames --
 *
 *	Get the list of all known encodings, including the ones stored as
 *	files on disk in the encoding path.
 *
 * Results:
 *	Modifies interp's result object to hold a list of all the available
 *	encodings.
 *
 * Side effects:
 *	None.
 *
 *-------------------------------------------------------------------------
 */

void
Tcl_GetEncodingNames(
    Tcl_Interp *interp)		/* Interp to hold result. */
{
    Tcl_HashTable table;
    Tcl_HashSearch search;
    Tcl_HashEntry *hPtr;
    Tcl_Obj *map, *name, *result;
    Tcl_DictSearch mapSearch;
    int dummy, done = 0;

    TclNewObj(result);
    Tcl_InitObjHashTable(&table);

    /*
     * Copy encoding names from loaded encoding table to table.
     */

    Tcl_MutexLock(&encodingMutex);
    for (hPtr = Tcl_FirstHashEntry(&encodingTable, &search); hPtr != NULL;
	    hPtr = Tcl_NextHashEntry(&search)) {
	Encoding *encodingPtr = (Encoding *)Tcl_GetHashValue(hPtr);

	Tcl_CreateHashEntry(&table,
		Tcl_NewStringObj(encodingPtr->name, -1), &dummy);
    }
    Tcl_MutexUnlock(&encodingMutex);

    FillEncodingFileMap();
    map = TclGetProcessGlobalValue(&encodingFileMap);

    /*
     * Copy encoding names from encoding file map to table.
     */

    Tcl_DictObjFirst(NULL, map, &mapSearch, &name, NULL, &done);
    for (; !done; Tcl_DictObjNext(&mapSearch, &name, NULL, &done)) {
	Tcl_CreateHashEntry(&table, name, &dummy);
    }

    /*
     * Pull all encoding names from table into the result list.
     */

    for (hPtr = Tcl_FirstHashEntry(&table, &search); hPtr != NULL;
	    hPtr = Tcl_NextHashEntry(&search)) {
	Tcl_ListObjAppendElement(NULL, result,
		(Tcl_Obj *) Tcl_GetHashKey(&table, hPtr));
    }
    Tcl_SetObjResult(interp, result);
    Tcl_DeleteHashTable(&table);
}

/*
 *------------------------------------------------------------------------
 *
 * Tcl_SetSystemEncoding --
 *
 *	Sets the default encoding that should be used whenever the user passes
 *	a NULL value in to one of the conversion routines. If the supplied
 *	name is NULL, the system encoding is reset to the default system
 *	encoding.
 *
 * Results:
 *	The return value is TCL_OK if the system encoding was successfully set
 *	to the encoding specified by name, TCL_ERROR otherwise. If TCL_ERROR
 *	is returned, an error message is left in interp's result object,
 *	unless interp was NULL.
 *
 * Side effects:
 *	The reference count of the new system encoding is incremented. The
 *	reference count of the old system encoding is decremented and it may
 *	be freed. All VFS cached information is invalidated.
 *
 *------------------------------------------------------------------------
 */

int
Tcl_SetSystemEncoding(
    Tcl_Interp *interp,		/* Interp for error reporting, if not NULL. */
    const char *name)		/* The name of the desired encoding, or NULL/""
				 * to reset to default encoding. */
{
    Tcl_Encoding encoding;
    Encoding *encodingPtr;

    if (!name || !*name) {
	Tcl_MutexLock(&encodingMutex);
	encoding = defaultEncoding;
	encodingPtr = (Encoding *) encoding;
	encodingPtr->refCount++;
	Tcl_MutexUnlock(&encodingMutex);
    } else {
	encoding = Tcl_GetEncoding(interp, name);
	if (encoding == NULL) {
	    return TCL_ERROR;
	}
    }

    Tcl_MutexLock(&encodingMutex);
    FreeEncoding(systemEncoding);
    systemEncoding = encoding;
    Tcl_MutexUnlock(&encodingMutex);
    Tcl_FSMountsChanged(NULL);

    return TCL_OK;
}

/*
 *---------------------------------------------------------------------------
 *
 * Tcl_CreateEncoding --
 *
 *	Defines a new encoding, along with the functions that are used to
 *	convert to and from Unicode.
 *
 * Results:
 *	Returns a token that represents the encoding. If an encoding with the
 *	same name already existed, the old encoding token remains valid and
 *	continues to behave as it used to, and is eventually garbage collected
 *	when the last reference to it goes away. Any subsequent calls to
 *	Tcl_GetEncoding with the specified name retrieve the most recent
 *	encoding token.
 *
 * Side effects:
 *	A new record having the name of the encoding is entered into a table of
 *	encodings visible to all interpreters.  For each call to this function,
 *	there should eventually be a call to Tcl_FreeEncoding, which cleans
 *	deletes the record in the table when an encoding is no longer needed.
 *
 *---------------------------------------------------------------------------
 */

Tcl_Encoding
Tcl_CreateEncoding(
    const Tcl_EncodingType *typePtr)
				/* The encoding type. */
{
    Encoding *encodingPtr = (Encoding *)Tcl_Alloc(sizeof(Encoding));
    encodingPtr->name		= NULL;
    encodingPtr->toUtfProc	= typePtr->toUtfProc;
    encodingPtr->fromUtfProc	= typePtr->fromUtfProc;
    encodingPtr->freeProc	= typePtr->freeProc;
    encodingPtr->nullSize	= typePtr->nullSize;
    encodingPtr->clientData	= typePtr->clientData;
    if (typePtr->nullSize == 2) {
	encodingPtr->lengthProc = (LengthProc *) unilen;
    } else if (typePtr->nullSize == 4) {
	encodingPtr->lengthProc = (LengthProc *) unilen4;
    } else {
	encodingPtr->lengthProc = (LengthProc *) strlen;
    }
    encodingPtr->refCount	= 1;
    encodingPtr->hPtr		= NULL;

  if (typePtr->encodingName) {
    Tcl_HashEntry *hPtr;
    int isNew;
    char *name;

    Tcl_MutexLock(&encodingMutex);
    hPtr = Tcl_CreateHashEntry(&encodingTable, typePtr->encodingName, &isNew);
    if (isNew == 0) {
	/*
	 * Remove old encoding from hash table, but don't delete it until last
	 * reference goes away.
	 */

	Encoding *replaceMe = (Encoding *)Tcl_GetHashValue(hPtr);
	replaceMe->hPtr = NULL;
    }

    name = (char *)Tcl_Alloc(strlen(typePtr->encodingName) + 1);
    encodingPtr->name		= strcpy(name, typePtr->encodingName);
    encodingPtr->hPtr		= hPtr;
    Tcl_SetHashValue(hPtr, encodingPtr);

    Tcl_MutexUnlock(&encodingMutex);
  }
    return (Tcl_Encoding) encodingPtr;
}

/*
 *-------------------------------------------------------------------------
 *
 * Tcl_ExternalToUtfDString --
 *
 *	Convert a source buffer from the specified encoding into UTF-8. If any
 *	of the bytes in the source buffer are invalid or cannot be represented
 *	in the target encoding, a default fallback character will be
 *	substituted.
 *
 * Results:
 *	The converted bytes are stored in the DString, which is then NULL
 *	terminated. The return value is a pointer to the value stored in the
 *	DString.
 *
 * Side effects:
 *	None.
 *
 *-------------------------------------------------------------------------
 */

char *
Tcl_ExternalToUtfDString(
    Tcl_Encoding encoding,	/* The encoding for the source string, or NULL
				 * for the default system encoding. */
    const char *src,		/* Source string in specified encoding. */
    size_t srcLen,		/* Source string length in bytes, or -1 for
				 * encoding-specific string length. */
    Tcl_DString *dstPtr)	/* Uninitialized or free DString in which the
				 * converted string is stored. */
{
    char *dst;
    Tcl_EncodingState state;
    const Encoding *encodingPtr;
    int flags, result, soFar, srcRead, dstWrote, dstChars;
    size_t dstLen;

    Tcl_DStringInit(dstPtr);
    dst = Tcl_DStringValue(dstPtr);
    dstLen = dstPtr->spaceAvl - 1;

    if (encoding == NULL) {
	encoding = systemEncoding;
    }
    encodingPtr = (Encoding *) encoding;

    if (src == NULL) {
	srcLen = 0;
    } else if (srcLen == TCL_INDEX_NONE) {
	srcLen = encodingPtr->lengthProc(src);
    }

    flags = TCL_ENCODING_START | TCL_ENCODING_END;
    if (encodingPtr->toUtfProc == UtfToUtfProc) {
	flags |= TCL_ENCODING_MODIFIED | TCL_ENCODING_UTF;
    }

    while (1) {
	result = encodingPtr->toUtfProc(encodingPtr->clientData, src, srcLen,
		flags, &state, dst, dstLen, &srcRead, &dstWrote, &dstChars);
	soFar = dst + dstWrote - Tcl_DStringValue(dstPtr);

	src += srcRead;
	if (result != TCL_CONVERT_NOSPACE) {
	    Tcl_DStringSetLength(dstPtr, soFar);
	    return Tcl_DStringValue(dstPtr);
	}
	flags &= ~TCL_ENCODING_START;
	srcLen -= srcRead;
	if (Tcl_DStringLength(dstPtr) == 0) {
	    Tcl_DStringSetLength(dstPtr, dstLen);
	}
	Tcl_DStringSetLength(dstPtr, 2 * Tcl_DStringLength(dstPtr) + 1);
	dst = Tcl_DStringValue(dstPtr) + soFar;
	dstLen = Tcl_DStringLength(dstPtr) - soFar - 1;
    }
}

/*
 *-------------------------------------------------------------------------
 *
 * Tcl_ExternalToUtf --
 *
 *	Convert a source buffer from the specified encoding into UTF-8.
 *
 * Results:
 *	The return value is one of TCL_OK, TCL_CONVERT_MULTIBYTE,
 *	TCL_CONVERT_SYNTAX, TCL_CONVERT_UNKNOWN, or TCL_CONVERT_NOSPACE, as
 *	documented in tcl.h.
 *
 * Side effects:
 *	The converted bytes are stored in the output buffer.
 *
 *-------------------------------------------------------------------------
 */

int
Tcl_ExternalToUtf(
    TCL_UNUSED(Tcl_Interp *),	/* TODO: Re-examine this. */
    Tcl_Encoding encoding,	/* The encoding for the source string, or NULL
				 * for the default system encoding. */
    const char *src,		/* Source string in specified encoding. */
    size_t srcLen,		/* Source string length in bytes, or -1
				 * for encoding-specific string length. */
    int flags,			/* Conversion control flags. */
    Tcl_EncodingState *statePtr,/* Place for conversion routine to store state
				 * information used during a piecewise
				 * conversion. Contents of statePtr are
				 * initialized and/or reset by conversion
				 * routine under control of flags argument. */
    char *dst,			/* Output buffer in which converted string is
				 * stored. */
    size_t dstLen,		/* The maximum length of output buffer in
				 * bytes. */
    int *srcReadPtr,		/* Filled with the number of bytes from the
				 * source string that were converted. This may
				 * be less than the original source length if
				 * there was a problem converting some source
				 * characters. */
    int *dstWrotePtr,		/* Filled with the number of bytes that were
				 * stored in the output buffer as a result of
				 * the conversion. */
    int *dstCharsPtr)		/* Filled with the number of characters that
				 * correspond to the bytes stored in the
				 * output buffer. */
{
    const Encoding *encodingPtr;
    int result, srcRead, dstWrote, dstChars = 0;
    int noTerminate = flags & TCL_ENCODING_NO_TERMINATE;
    int charLimited = (flags & TCL_ENCODING_CHAR_LIMIT) && dstCharsPtr;
    int maxChars = INT_MAX;
    Tcl_EncodingState state;

    if (encoding == NULL) {
	encoding = systemEncoding;
    }
    encodingPtr = (Encoding *) encoding;

    if (src == NULL) {
	srcLen = 0;
    } else if (srcLen == TCL_INDEX_NONE) {
	srcLen = encodingPtr->lengthProc(src);
    }
    if (statePtr == NULL) {
	flags |= TCL_ENCODING_START | TCL_ENCODING_END;
	statePtr = &state;
    }
    if (srcReadPtr == NULL) {
	srcReadPtr = &srcRead;
    }
    if (dstWrotePtr == NULL) {
	dstWrotePtr = &dstWrote;
    }
    if (dstCharsPtr == NULL) {
	dstCharsPtr = &dstChars;
	flags &= ~TCL_ENCODING_CHAR_LIMIT;
    } else if (charLimited) {
	maxChars = *dstCharsPtr;
    }

    if (!noTerminate) {
	/*
	 * If there are any null characters in the middle of the buffer,
	 * they will converted to the UTF-8 null character (\xC0\x80). To get
	 * the actual \0 at the end of the destination buffer, we need to
	 * append it manually.  First make room for it...
	 */

	dstLen--;
    }
    if (encodingPtr->toUtfProc == UtfToUtfProc) {
	flags |= TCL_ENCODING_MODIFIED | TCL_ENCODING_UTF;
    }
    do {
	Tcl_EncodingState savedState = *statePtr;

	result = encodingPtr->toUtfProc(encodingPtr->clientData, src, srcLen,
		flags, statePtr, dst, dstLen, srcReadPtr, dstWrotePtr,
		dstCharsPtr);
	if (*dstCharsPtr <= maxChars) {
	    break;
	}
	dstLen = Tcl_UtfAtIndex(dst, maxChars) - dst + (TCL_UTF_MAX - 1);
	*statePtr = savedState;
    } while (1);
    if (!noTerminate) {
	/* ...and then append it */

	dst[*dstWrotePtr] = '\0';
    }

    return result;
}

/*
 *-------------------------------------------------------------------------
 *
 * Tcl_UtfToExternalDString --
 *
 *	Convert a source buffer from UTF-8 to the specified encoding. If any
 *	of the bytes in the source buffer are invalid or cannot be represented
 *	in the target encoding, a default fallback character is substituted.
 *
 * Results:
 *	The converted bytes are stored in the DString, which is then NULL
 *	terminated in an encoding-specific manner. The return value is a
 *	pointer to the value stored in the DString.
 *
 * Side effects:
 *	None.
 *
 *-------------------------------------------------------------------------
 */

char *
Tcl_UtfToExternalDString(
    Tcl_Encoding encoding,	/* The encoding for the converted string, or
				 * NULL for the default system encoding. */
    const char *src,		/* Source string in UTF-8. */
    size_t srcLen,		/* Source string length in bytes, or -1 for
				 * strlen(). */
    Tcl_DString *dstPtr)	/* Uninitialized or free DString in which the
				 * converted string is stored. */
{
    char *dst;
    Tcl_EncodingState state;
    const Encoding *encodingPtr;
    int flags, result, soFar, srcRead, dstWrote, dstChars;
    size_t dstLen;

    Tcl_DStringInit(dstPtr);
    dst = Tcl_DStringValue(dstPtr);
    dstLen = dstPtr->spaceAvl - 1;

    if (encoding == NULL) {
	encoding = systemEncoding;
    }
    encodingPtr = (Encoding *) encoding;

    if (src == NULL) {
	srcLen = 0;
    } else if (srcLen == TCL_INDEX_NONE) {
	srcLen = strlen(src);
    }
    flags = TCL_ENCODING_START | TCL_ENCODING_END;
    while (1) {
	result = encodingPtr->fromUtfProc(encodingPtr->clientData, src,
		srcLen, flags, &state, dst, dstLen,
		&srcRead, &dstWrote, &dstChars);
	soFar = dst + dstWrote - Tcl_DStringValue(dstPtr);

	src += srcRead;
	if (result != TCL_CONVERT_NOSPACE) {
	    int i = soFar + encodingPtr->nullSize - 1;
	    while (i >= soFar) {
		Tcl_DStringSetLength(dstPtr, i--);
	    }
	    return Tcl_DStringValue(dstPtr);
	}

	flags &= ~TCL_ENCODING_START;
	srcLen -= srcRead;
	if (Tcl_DStringLength(dstPtr) == 0) {
	    Tcl_DStringSetLength(dstPtr, dstLen);
	}
	Tcl_DStringSetLength(dstPtr, 2 * Tcl_DStringLength(dstPtr) + 1);
	dst = Tcl_DStringValue(dstPtr) + soFar;
	dstLen = Tcl_DStringLength(dstPtr) - soFar - 1;
    }
}

/*
 *-------------------------------------------------------------------------
 *
 * Tcl_UtfToExternal --
 *
 *	Convert a buffer from UTF-8 into the specified encoding.
 *
 * Results:
 *	The return value is one of TCL_OK, TCL_CONVERT_MULTIBYTE,
 *	TCL_CONVERT_SYNTAX, TCL_CONVERT_UNKNOWN, or TCL_CONVERT_NOSPACE, as
 *	documented in tcl.h.
 *
 * Side effects:
 *	The converted bytes are stored in the output buffer.
 *
 *-------------------------------------------------------------------------
 */

int
Tcl_UtfToExternal(
    TCL_UNUSED(Tcl_Interp *),	/* TODO: Re-examine this. */
    Tcl_Encoding encoding,	/* The encoding for the converted string, or
				 * NULL for the default system encoding. */
    const char *src,		/* Source string in UTF-8. */
    size_t srcLen,		/* Source string length in bytes, or -1
				 * for strlen(). */
    int flags,			/* Conversion control flags. */
    Tcl_EncodingState *statePtr,/* Place for conversion routine to store state
				 * information used during a piecewise
				 * conversion. Contents of statePtr are
				 * initialized and/or reset by conversion
				 * routine under control of flags argument. */
    char *dst,			/* Output buffer in which converted string
				 * is stored. */
    size_t dstLen,		/* The maximum length of output buffer in
				 * bytes. */
    int *srcReadPtr,		/* Filled with the number of bytes from the
				 * source string that were converted. This may
				 * be less than the original source length if
				 * there was a problem converting some source
				 * characters. */
    int *dstWrotePtr,		/* Filled with the number of bytes that were
				 * stored in the output buffer as a result of
				 * the conversion. */
    int *dstCharsPtr)		/* Filled with the number of characters that
				 * correspond to the bytes stored in the
				 * output buffer. */
{
    const Encoding *encodingPtr;
    int result, srcRead, dstWrote, dstChars;
    Tcl_EncodingState state;

    if (encoding == NULL) {
	encoding = systemEncoding;
    }
    encodingPtr = (Encoding *) encoding;

    if (src == NULL) {
	srcLen = 0;
    } else if (srcLen == TCL_INDEX_NONE) {
	srcLen = strlen(src);
    }
    if (statePtr == NULL) {
	flags |= TCL_ENCODING_START | TCL_ENCODING_END;
	statePtr = &state;
    }
    if (srcReadPtr == NULL) {
	srcReadPtr = &srcRead;
    }
    if (dstWrotePtr == NULL) {
	dstWrotePtr = &dstWrote;
    }
    if (dstCharsPtr == NULL) {
	dstCharsPtr = &dstChars;
    }

    dstLen -= encodingPtr->nullSize;
    result = encodingPtr->fromUtfProc(encodingPtr->clientData, src, srcLen,
	    flags, statePtr, dst, dstLen, srcReadPtr,
	    dstWrotePtr, dstCharsPtr);
    memset(&dst[*dstWrotePtr], '\0', encodingPtr->nullSize);

    return result;
}

/*
 *---------------------------------------------------------------------------
 *
 * Tcl_FindExecutable --
 *
 *	This function computes the absolute path name of the current
 *	application, given its argv[0] value.
 *
 * Results:
 *	None.
 *
 * Side effects:
 *	The absolute pathname for the application is computed and stored to be
 *	returned later by [info nameofexecutable].
 *
 *---------------------------------------------------------------------------
 */
#undef Tcl_FindExecutable
const char *
Tcl_FindExecutable(
    const char *argv0)		/* The value of the application's argv[0]
				 * (native). */
{
    const char *version = Tcl_InitSubsystems();
    TclpSetInitialEncodings();
    TclpFindExecutable(argv0);
    return version;
}

/*
 *---------------------------------------------------------------------------
 *
 * OpenEncodingFileChannel --
 *
 *	Open the file believed to hold data for the encoding, "name".
 *
 * Results:
 *	Returns the readable Tcl_Channel from opening the file, or NULL if the
 *	file could not be successfully opened. If NULL was returned, an error
 *	message is left in interp's result object, unless interp was NULL.
 *
 * Side effects:
 *	Channel may be opened. Information about the filesystem may be cached
 *	to speed later calls.
 *
 *---------------------------------------------------------------------------
 */

static Tcl_Channel
OpenEncodingFileChannel(
    Tcl_Interp *interp,		/* Interp for error reporting, if not NULL. */
    const char *name)		/* The name of the encoding file on disk and
				 * also the name for new encoding. */
{
    Tcl_Obj *nameObj = Tcl_NewStringObj(name, -1);
    Tcl_Obj *fileNameObj = Tcl_DuplicateObj(nameObj);
    Tcl_Obj *searchPath = Tcl_DuplicateObj(Tcl_GetEncodingSearchPath());
    Tcl_Obj *map = TclGetProcessGlobalValue(&encodingFileMap);
    Tcl_Obj **dir, *path, *directory = NULL;
    Tcl_Channel chan = NULL;
    int i, numDirs;

    TclListObjGetElements(NULL, searchPath, &numDirs, &dir);
    Tcl_IncrRefCount(nameObj);
    Tcl_AppendToObj(fileNameObj, ".enc", -1);
    Tcl_IncrRefCount(fileNameObj);
    Tcl_DictObjGet(NULL, map, nameObj, &directory);

    /*
     * Check that any cached directory is still on the encoding search path.
     */

    if (NULL != directory) {
	int verified = 0;

	for (i=0; i<numDirs && !verified; i++) {
	    if (dir[i] == directory) {
		verified = 1;
	    }
	}
	if (!verified) {
	    const char *dirString = TclGetString(directory);

	    for (i=0; i<numDirs && !verified; i++) {
		if (strcmp(dirString, TclGetString(dir[i])) == 0) {
		    verified = 1;
		}
	    }
	}
	if (!verified) {
	    /*
	     * Directory no longer on the search path. Remove from cache.
	     */

	    map = Tcl_DuplicateObj(map);
	    Tcl_DictObjRemove(NULL, map, nameObj);
	    TclSetProcessGlobalValue(&encodingFileMap, map, NULL);
	    directory = NULL;
	}
    }

    if (NULL != directory) {
	/*
	 * Got a directory from the cache. Try to use it first.
	 */

	Tcl_IncrRefCount(directory);
	path = Tcl_FSJoinToPath(directory, 1, &fileNameObj);
	Tcl_IncrRefCount(path);
	Tcl_DecrRefCount(directory);
	chan = Tcl_FSOpenFileChannel(NULL, path, "r", 0);
	Tcl_DecrRefCount(path);
    }

    /*
     * Scan the search path until we find it.
     */

    for (i=0; i<numDirs && (chan == NULL); i++) {
	path = Tcl_FSJoinToPath(dir[i], 1, &fileNameObj);
	Tcl_IncrRefCount(path);
	chan = Tcl_FSOpenFileChannel(NULL, path, "r", 0);
	Tcl_DecrRefCount(path);
	if (chan != NULL) {
	    /*
	     * Save directory in the cache.
	     */

	    map = Tcl_DuplicateObj(TclGetProcessGlobalValue(&encodingFileMap));
	    Tcl_DictObjPut(NULL, map, nameObj, dir[i]);
	    TclSetProcessGlobalValue(&encodingFileMap, map, NULL);
	}
    }

    if ((NULL == chan) && (interp != NULL)) {
	Tcl_SetObjResult(interp, Tcl_ObjPrintf(
		"unknown encoding \"%s\"", name));
	Tcl_SetErrorCode(interp, "TCL", "LOOKUP", "ENCODING", name, NULL);
    }
    Tcl_DecrRefCount(fileNameObj);
    Tcl_DecrRefCount(nameObj);
    Tcl_DecrRefCount(searchPath);

    return chan;
}

/*
 *---------------------------------------------------------------------------
 *
 * LoadEncodingFile --
 *
 *	Read a file that describes an encoding and create a new Encoding from
 *	the data.
 *
 * Results:
 *	The return value is the newly loaded Tcl_Encoding or NULL if the file
 *	didn't exist or could not be processed. If NULL is returned and interp
 *	is not NULL, an error message is left in interp's result object.
 *
 * Side effects:
 *	A corresponding encoding file might be read from persistent storage, in
 *	which case LoadTableEncoding is called.
 *
 *---------------------------------------------------------------------------
 */

static Tcl_Encoding
LoadEncodingFile(
    Tcl_Interp *interp,		/* Interp for error reporting, if not NULL. */
    const char *name)		/* The name of both the encoding file
				 * and the new encoding. */
{
    Tcl_Channel chan = NULL;
    Tcl_Encoding encoding = NULL;
    int ch;

    chan = OpenEncodingFileChannel(interp, name);
    if (chan == NULL) {
	return NULL;
    }

    Tcl_SetChannelOption(NULL, chan, "-encoding", "utf-8");

    while (1) {
	Tcl_DString ds;

	Tcl_DStringInit(&ds);
	Tcl_Gets(chan, &ds);
	ch = Tcl_DStringValue(&ds)[0];
	Tcl_DStringFree(&ds);
	if (ch != '#') {
	    break;
	}
    }

    switch (ch) {
    case 'S':
	encoding = LoadTableEncoding(name, ENCODING_SINGLEBYTE, chan);
	break;
    case 'D':
	encoding = LoadTableEncoding(name, ENCODING_DOUBLEBYTE, chan);
	break;
    case 'M':
	encoding = LoadTableEncoding(name, ENCODING_MULTIBYTE, chan);
	break;
    case 'E':
	encoding = LoadEscapeEncoding(name, chan);
	break;
    }
    if ((encoding == NULL) && (interp != NULL)) {
	Tcl_SetObjResult(interp, Tcl_ObjPrintf(
		"invalid encoding file \"%s\"", name));
	Tcl_SetErrorCode(interp, "TCL", "LOOKUP", "ENCODING", name, NULL);
    }
    Tcl_CloseEx(NULL, chan, 0);

    return encoding;
}

/*
 *-------------------------------------------------------------------------
 *
 * LoadTableEncoding --
 *
 *	Helper function for LoadEncodingFile().  Creates a Tcl_EncodingType
 *	structure along with its corresponding TableEncodingData structure, and
 *	passes it to Tcl_Createncoding.
 *
 *	The file contains binary data but begins with a marker to indicate
 *	byte-ordering so a single binary file can be read on big or
 *	little-endian systems.
 *
 * Results:
 *	Returns the new Tcl_Encoding,  or NULL if it could could
 *	not be created because the file contained invalid data.
 *
 * Side effects:
 *	See Tcl_CreateEncoding().
 *
 *-------------------------------------------------------------------------
 */

static Tcl_Encoding
LoadTableEncoding(
    const char *name,		/* Name of the new encoding. */
    int type,			/* Type of encoding (ENCODING_?????). */
    Tcl_Channel chan)		/* File containing new encoding. */
{
    Tcl_DString lineString;
    Tcl_Obj *objPtr;
    char *line;
    int i, hi, lo, numPages, symbol, fallback, len;
    unsigned char used[256];
    unsigned size;
    TableEncodingData *dataPtr;
    unsigned short *pageMemPtr, *page;
    Tcl_EncodingType encType;

    /*
     * Speed over memory. Use a full 256 character table to decode hex
     * sequences in the encoding files.
     */

    static const char staticHex[] = {
      0,  0,  0,  0,  0,  0,  0, 0, 0, 0, 0, 0, 0, 0, 0, 0, /*   0 ...  15 */
      0,  0,  0,  0,  0,  0,  0, 0, 0, 0, 0, 0, 0, 0, 0, 0, /*  16 ...  31 */
      0,  0,  0,  0,  0,  0,  0, 0, 0, 0, 0, 0, 0, 0, 0, 0, /*  32 ...  47 */
      0,  1,  2,  3,  4,  5,  6, 7, 8, 9, 0, 0, 0, 0, 0, 0, /*  48 ...  63 */
      0, 10, 11, 12, 13, 14, 15, 0, 0, 0, 0, 0, 0, 0, 0, 0, /*  64 ...  79 */
      0,  0,  0,  0,  0,  0,  0, 0, 0, 0, 0, 0, 0, 0, 0, 0, /*  80 ...  95 */
      0, 10, 11, 12, 13, 14, 15, 0, 0, 0, 0, 0, 0, 0, 0, 0, /*  96 ... 111 */
      0,  1,  2,  3,  4,  5,  6, 7, 8, 9, 0, 0, 0, 0, 0, 0, /* 112 ... 127 */
      0,  0,  0,  0,  0,  0,  0, 0, 0, 0, 0, 0, 0, 0, 0, 0, /* 128 ... 143 */
      0,  0,  0,  0,  0,  0,  0, 0, 0, 0, 0, 0, 0, 0, 0, 0, /* 144 ... 159 */
      0,  0,  0,  0,  0,  0,  0, 0, 0, 0, 0, 0, 0, 0, 0, 0, /* 160 ... 175 */
      0,  0,  0,  0,  0,  0,  0, 0, 0, 0, 0, 0, 0, 0, 0, 0, /* 176 ... 191 */
      0,  0,  0,  0,  0,  0,  0, 0, 0, 0, 0, 0, 0, 0, 0, 0, /* 192 ... 207 */
      0,  0,  0,  0,  0,  0,  0, 0, 0, 0, 0, 0, 0, 0, 0, 0, /* 208 ... 223 */
      0,  0,  0,  0,  0,  0,  0, 0, 0, 0, 0, 0, 0, 0, 0, 0, /* 224 ... 239 */
      0,  0,  0,  0,  0,  0,  0, 0, 0, 0, 0, 0, 0, 0, 0, 0, /* 240 ... 255 */
    };

    Tcl_DStringInit(&lineString);
    if (Tcl_Gets(chan, &lineString) == TCL_IO_FAILURE) {
	return NULL;
    }
    line = Tcl_DStringValue(&lineString);

    fallback = (int) strtol(line, &line, 16);
    symbol = (int) strtol(line, &line, 10);
    numPages = (int) strtol(line, &line, 10);
    Tcl_DStringFree(&lineString);

    if (numPages < 0) {
	numPages = 0;
    } else if (numPages > 256) {
	numPages = 256;
    }

    memset(used, 0, sizeof(used));

#undef PAGESIZE
#define PAGESIZE    (256 * sizeof(unsigned short))

    dataPtr = (TableEncodingData *)Tcl_Alloc(sizeof(TableEncodingData));
    memset(dataPtr, 0, sizeof(TableEncodingData));

    dataPtr->fallback = fallback;

    /*
     * Read the table that maps characters to Unicode. Performs a single
     * malloc to get the memory for the array and all the pages needed by the
     * array.
     */

    size = 256 * sizeof(unsigned short *) + numPages * PAGESIZE;
    dataPtr->toUnicode = (unsigned short **)Tcl_Alloc(size);
    memset(dataPtr->toUnicode, 0, size);
    pageMemPtr = (unsigned short *) (dataPtr->toUnicode + 256);

    TclNewObj(objPtr);
    Tcl_IncrRefCount(objPtr);
    for (i = 0; i < numPages; i++) {
	int ch;
	const char *p;
	size_t expected = 3 + 16 * (16 * 4 + 1);

	if (Tcl_ReadChars(chan, objPtr, expected, 0) != expected) {
	    return NULL;
	}
	p = TclGetString(objPtr);
	hi = (staticHex[UCHAR(p[0])] << 4) + staticHex[UCHAR(p[1])];
	dataPtr->toUnicode[hi] = pageMemPtr;
	p += 2;
	for (lo = 0; lo < 256; lo++) {
	    if ((lo & 0x0F) == 0) {
		p++;
	    }
	    ch = (staticHex[UCHAR(p[0])] << 12) + (staticHex[UCHAR(p[1])] << 8)
		    + (staticHex[UCHAR(p[2])] << 4) + staticHex[UCHAR(p[3])];
	    if (ch != 0) {
		used[ch >> 8] = 1;
	    }
	    *pageMemPtr = (unsigned short) ch;
	    pageMemPtr++;
	    p += 4;
	}
    }
    TclDecrRefCount(objPtr);

    if (type == ENCODING_DOUBLEBYTE) {
	memset(dataPtr->prefixBytes, 1, sizeof(dataPtr->prefixBytes));
    } else {
	for (hi = 1; hi < 256; hi++) {
	    if (dataPtr->toUnicode[hi] != NULL) {
		dataPtr->prefixBytes[hi] = 1;
	    }
	}
    }

    /*
     * Invert the toUnicode array to produce the fromUnicode array. Performs a
     * single malloc to get the memory for the array and all the pages needed
     * by the array. While reading in the toUnicode array remember what
     * pages are needed for the fromUnicode array.
     */

    if (symbol) {
	used[0] = 1;
    }
    numPages = 0;
    for (hi = 0; hi < 256; hi++) {
	if (used[hi]) {
	    numPages++;
	}
    }
    size = 256 * sizeof(unsigned short *) + numPages * PAGESIZE;
    dataPtr->fromUnicode = (unsigned short **)Tcl_Alloc(size);
    memset(dataPtr->fromUnicode, 0, size);
    pageMemPtr = (unsigned short *) (dataPtr->fromUnicode + 256);

    for (hi = 0; hi < 256; hi++) {
	if (dataPtr->toUnicode[hi] == NULL) {
	    dataPtr->toUnicode[hi] = emptyPage;
	    continue;
	}
	for (lo = 0; lo < 256; lo++) {
	    int ch = dataPtr->toUnicode[hi][lo];

	    if (ch != 0) {
		page = dataPtr->fromUnicode[ch >> 8];
		if (page == NULL) {
		    page = pageMemPtr;
		    pageMemPtr += 256;
		    dataPtr->fromUnicode[ch >> 8] = page;
		}
		page[ch & 0xFF] = (unsigned short) ((hi << 8) + lo);
	    }
	}
    }
    if (type == ENCODING_MULTIBYTE) {
	/*
	 * If multibyte encodings don't have a backslash character, define
	 * one. Otherwise, on Windows, native file names don't work because
	 * the backslash in the file name maps to the unknown character
	 * (question mark) when converting from UTF-8 to external encoding.
	 */

	if (dataPtr->fromUnicode[0] != NULL) {
	    if (dataPtr->fromUnicode[0][(int)'\\'] == '\0') {
		dataPtr->fromUnicode[0][(int)'\\'] = '\\';
	    }
	}
    }
    if (symbol) {
	/*
	 * Make a special symbol encoding that maps each symbol character from
	 * its Unicode code point down into page 0, and also ensure that each
	 * characters on page 0 maps to itself so that a symbol font can be
	 * used to display a simple string like "abcd" and have alpha, beta,
	 * chi, delta show up, rather than have "unknown" chars show up because
	 * strictly speaking the symbol font doesn't have glyphs for those low
	 * ASCII chars.
	 */

	page = dataPtr->fromUnicode[0];
	if (page == NULL) {
	    page = pageMemPtr;
	    dataPtr->fromUnicode[0] = page;
	}
	for (lo = 0; lo < 256; lo++) {
	    if (dataPtr->toUnicode[0][lo] != 0) {
		page[lo] = (unsigned short) lo;
	    }
	}
    }
    for (hi = 0; hi < 256; hi++) {
	if (dataPtr->fromUnicode[hi] == NULL) {
	    dataPtr->fromUnicode[hi] = emptyPage;
	}
    }

    /*
     * For trailing 'R'everse encoding, see [Patch 689341]
     */

    Tcl_DStringInit(&lineString);

    /*
     * Skip leading empty lines.
     */

    while ((len = Tcl_Gets(chan, &lineString)) == 0) {
	/* empty body */
    }
    if (len < 0) {
	goto doneParse;
    }

    /*
     * Require that it starts with an 'R'.
     */

    line = Tcl_DStringValue(&lineString);
    if (line[0] != 'R') {
	goto doneParse;
    }

    /*
     * Read lines until EOF.
     */

    for (TclDStringClear(&lineString);
	    (len = Tcl_Gets(chan, &lineString)) != -1;
	    TclDStringClear(&lineString)) {
	const unsigned char *p;
	int to, from;

	/*
	 * Skip short lines.
	 */

	if (len < 5) {
	    continue;
	}

	/*
	 * Parse the line as a sequence of hex digits.
	 */

	p = (const unsigned char *) Tcl_DStringValue(&lineString);
	to = (staticHex[p[0]] << 12) + (staticHex[p[1]] << 8)
		+ (staticHex[p[2]] << 4) + staticHex[p[3]];
	if (to == 0) {
	    continue;
	}
	for (p += 5, len -= 5; len >= 0 && *p; p += 5, len -= 5) {
	    from = (staticHex[p[0]] << 12) + (staticHex[p[1]] << 8)
		    + (staticHex[p[2]] << 4) + staticHex[p[3]];
	    if (from == 0) {
		continue;
	    }
	    dataPtr->fromUnicode[from >> 8][from & 0xFF] = to;
	}
    }
  doneParse:
    Tcl_DStringFree(&lineString);

    /*
     * Package everything into an encoding structure.
     */

    encType.encodingName    = name;
    encType.toUtfProc	    = TableToUtfProc;
    encType.fromUtfProc	    = TableFromUtfProc;
    encType.freeProc	    = TableFreeProc;
    encType.nullSize	    = (type == ENCODING_DOUBLEBYTE) ? 2 : 1;
    encType.clientData	    = dataPtr;

    return Tcl_CreateEncoding(&encType);
}

/*
 *-------------------------------------------------------------------------
 *
 * LoadEscapeEncoding --
 *
 *	Helper function for LoadEncodingTable(). Loads a state machine that
 *	converts between Unicode and some other encoding.
 *
 *	File contains text data that describes the escape sequences that are
 *	used to choose an encoding and the associated names for the
 *	sub-encodings.
 *
 * Results:
 *	The return value is the new encoding, or NULL if the encoding could
 *	not be created (because the file contained invalid data).
 *
 * Side effects:
 *	None.
 *
 *-------------------------------------------------------------------------
 */

static Tcl_Encoding
LoadEscapeEncoding(
    const char *name,		/* Name of the new encoding. */
    Tcl_Channel chan)		/* File containing new encoding. */
{
    int i;
    unsigned size;
    Tcl_DString escapeData;
    char init[16], final[16];
    EscapeEncodingData *dataPtr;
    Tcl_EncodingType type;

    init[0] = '\0';
    final[0] = '\0';
    Tcl_DStringInit(&escapeData);

    while (1) {
	int argc;
	const char **argv;
	char *line;
	Tcl_DString lineString;

	Tcl_DStringInit(&lineString);
	if (Tcl_Gets(chan, &lineString) == TCL_IO_FAILURE) {
	    break;
	}
	line = Tcl_DStringValue(&lineString);
	if (Tcl_SplitList(NULL, line, &argc, &argv) != TCL_OK) {
	    Tcl_DStringFree(&lineString);
	    continue;
	}
	if (argc >= 2) {
	    if (strcmp(argv[0], "name") == 0) {
		/* do nothing */
	    } else if (strcmp(argv[0], "init") == 0) {
		strncpy(init, argv[1], sizeof(init));
		init[sizeof(init) - 1] = '\0';
	    } else if (strcmp(argv[0], "final") == 0) {
		strncpy(final, argv[1], sizeof(final));
		final[sizeof(final) - 1] = '\0';
	    } else {
		EscapeSubTable est;
		Encoding *e;

		strncpy(est.sequence, argv[1], sizeof(est.sequence));
		est.sequence[sizeof(est.sequence) - 1] = '\0';
		est.sequenceLen = strlen(est.sequence);

		strncpy(est.name, argv[0], sizeof(est.name));
		est.name[sizeof(est.name) - 1] = '\0';

		/*
		 * To avoid infinite recursion in [encoding system iso2022-*]
		 */

		e = (Encoding *) Tcl_GetEncoding(NULL, est.name);
		if ((e != NULL) && (e->toUtfProc != TableToUtfProc)
			&& (e->toUtfProc != Iso88591ToUtfProc)) {
		   Tcl_FreeEncoding((Tcl_Encoding) e);
		   e = NULL;
		}
		est.encodingPtr = e;
		Tcl_DStringAppend(&escapeData, (char *) &est, sizeof(est));
	    }
	}
	Tcl_Free((void *)argv);
	Tcl_DStringFree(&lineString);
    }

    size = offsetof(EscapeEncodingData, subTables)
	    + Tcl_DStringLength(&escapeData);
    dataPtr = (EscapeEncodingData *)Tcl_Alloc(size);
    dataPtr->initLen = strlen(init);
    memcpy(dataPtr->init, init, dataPtr->initLen + 1);
    dataPtr->finalLen = strlen(final);
    memcpy(dataPtr->final, final, dataPtr->finalLen + 1);
    dataPtr->numSubTables =
	    Tcl_DStringLength(&escapeData) / sizeof(EscapeSubTable);
    memcpy(dataPtr->subTables, Tcl_DStringValue(&escapeData),
	    Tcl_DStringLength(&escapeData));
    Tcl_DStringFree(&escapeData);

    memset(dataPtr->prefixBytes, 0, sizeof(dataPtr->prefixBytes));
    for (i = 0; i < dataPtr->numSubTables; i++) {
	dataPtr->prefixBytes[UCHAR(dataPtr->subTables[i].sequence[0])] = 1;
    }
    if (dataPtr->init[0] != '\0') {
	dataPtr->prefixBytes[UCHAR(dataPtr->init[0])] = 1;
    }
    if (dataPtr->final[0] != '\0') {
	dataPtr->prefixBytes[UCHAR(dataPtr->final[0])] = 1;
    }

    /*
     * Package everything into an encoding structure.
     */

    type.encodingName	= name;
    type.toUtfProc	= EscapeToUtfProc;
    type.fromUtfProc    = EscapeFromUtfProc;
    type.freeProc	= EscapeFreeProc;
    type.nullSize	= 1;
    type.clientData	= dataPtr;

    return Tcl_CreateEncoding(&type);
}

/*
 *-------------------------------------------------------------------------
 *
 * BinaryProc --
 *
 *	The default conversion when no other conversion is specified. No
 *	translation is done; source bytes are copied directly to destination
 *	bytes.
 *
 * Results:
 *	Returns TCL_OK if conversion was successful.
 *
 * Side effects:
 *	None.
 *
 *-------------------------------------------------------------------------
 */

static int
BinaryProc(
    TCL_UNUSED(void *),
    const char *src,		/* Source string (unknown encoding). */
    int srcLen,			/* Source string length in bytes. */
    int flags,			/* Conversion control flags. */
    TCL_UNUSED(Tcl_EncodingState *),
    char *dst,			/* Output buffer in which converted string is
				 * stored. */
    int dstLen,			/* The maximum length of output buffer in
				 * bytes. */
    int *srcReadPtr,		/* Filled with the number of bytes from the
				 * source string that were converted. */
    int *dstWrotePtr,		/* Filled with the number of bytes that were
				 * stored in the output buffer as a result of
				 * the conversion. */
    int *dstCharsPtr)		/* Filled with the number of characters that
				 * correspond to the bytes stored in the
				 * output buffer. */
{
    int result;

    result = TCL_OK;
    dstLen -= TCL_UTF_MAX - 1;
    if (dstLen < 0) {
	dstLen = 0;
    }
    if ((flags & TCL_ENCODING_CHAR_LIMIT) && srcLen > *dstCharsPtr) {
	srcLen = *dstCharsPtr;
    }
    if (srcLen > dstLen) {
	srcLen = dstLen;
	result = TCL_CONVERT_NOSPACE;
    }

    *srcReadPtr = srcLen;
    *dstWrotePtr = srcLen;
    *dstCharsPtr = srcLen;
    memcpy(dst, src, srcLen);
    return result;
}

/*
 *-------------------------------------------------------------------------
 *
 * UtfToUtfProc --
 *
 *	Convert from UTF-8 to UTF-8. Note that the UTF-8 to UTF-8 translation
 *	is not a no-op, because it will turn a stream of improperly formed
 *	UTF-8 into a properly formed stream.
 *
 * Results:
 *	Returns TCL_OK if conversion was successful.
 *
 * Side effects:
 *	None.
 *
 *-------------------------------------------------------------------------
 */

static int
UtfToUtfProc(
    ClientData clientData,	/* additional flags, e.g. TCL_ENCODING_MODIFIED */
    const char *src,		/* Source string in UTF-8. */
    int srcLen,			/* Source string length in bytes. */
    int flags,			/* Conversion control flags. */
    TCL_UNUSED(Tcl_EncodingState *),
    char *dst,			/* Output buffer in which converted string is
				 * stored. */
    int dstLen,			/* The maximum length of output buffer in
				 * bytes. */
    int *srcReadPtr,		/* Filled with the number of bytes from the
				 * source string that were converted. This may
				 * be less than the original source length if
				 * there was a problem converting some source
				 * characters. */
    int *dstWrotePtr,		/* Filled with the number of bytes that were
				 * stored in the output buffer as a result of
				 * the conversion. */
    int *dstCharsPtr)		/* Filled with the number of characters that
				 * correspond to the bytes stored in the
				 * output buffer. */
{
    const char *srcStart, *srcEnd, *srcClose;
    const char *dstStart, *dstEnd;
    int result, numChars, charLimit = INT_MAX;
    int ch;

    result = TCL_OK;

    srcStart = src;
    srcEnd = src + srcLen;
    srcClose = srcEnd;
    if ((flags & TCL_ENCODING_END) == 0) {
	srcClose -= 6;
    }
    if (flags & TCL_ENCODING_CHAR_LIMIT) {
	charLimit = *dstCharsPtr;
    }

    dstStart = dst;
    flags |= PTR2INT(clientData);
    dstEnd = dst + dstLen - ((flags & TCL_ENCODING_UTF) ? TCL_UTF_MAX : 6);

    for (numChars = 0; src < srcEnd && numChars <= charLimit; numChars++) {
	if ((src > srcClose) && (!Tcl_UtfCharComplete(src, srcEnd - src))) {
	    /*
	     * If there is more string to follow, this will ensure that the
	     * last UTF-8 character in the source buffer hasn't been cut off.
	     */

	    result = TCL_CONVERT_MULTIBYTE;
	    break;
	}
	if (dst > dstEnd) {
	    result = TCL_CONVERT_NOSPACE;
	    break;
	}
	if (UCHAR(*src) < 0x80 && !((UCHAR(*src) == 0) && (flags & TCL_ENCODING_MODIFIED))) {
	    /*
	     * Copy 7bit characters, but skip null-bytes when we are in input
	     * mode, so that they get converted to 0xC080.
	     */

	    *dst++ = *src++;
	} else if ((UCHAR(*src) == 0xC0) && (src + 1 < srcEnd)
		&& (UCHAR(src[1]) == 0x80) && !(flags & TCL_ENCODING_MODIFIED)) {
	    /*
	     * Convert 0xC080 to real nulls when we are in output mode.
	     */

	    *dst++ = 0;
	    src += 2;
	} else if (!Tcl_UtfCharComplete(src, srcEnd - src)) {
	    /*
	     * Always check before using TclUtfToUCS4. Not doing can so
	     * cause it run beyond the end of the buffer! If we happen such an
	     * incomplete char its bytes are made to represent themselves
	     * unless the user has explicitly asked to be told.
	     */

	    if (flags & TCL_ENCODING_MODIFIED) {
		if (flags & TCL_ENCODING_STOPONERROR) {
		    result = TCL_CONVERT_MULTIBYTE;
		    break;
		}
		ch = UCHAR(*src++);
	    } else {
		char chbuf[2];
		chbuf[0] = UCHAR(*src++); chbuf[1] = 0;
		TclUtfToUCS4(chbuf, &ch);
	    }
	    dst += Tcl_UniCharToUtf(ch, dst);
	} else {
	    int low;
	    const char *saveSrc = src;
	    size_t len = TclUtfToUCS4(src, &ch);
	    if ((len < 2) && (ch != 0) && (flags & TCL_ENCODING_STOPONERROR)
		    && (flags & TCL_ENCODING_MODIFIED)) {
		result = TCL_CONVERT_SYNTAX;
		break;
	    }
	    src += len;
	    if (!(flags & TCL_ENCODING_UTF) && (ch > 0x3FF)) {
		if (ch > 0xFFFF) {
		    /* CESU-8 6-byte sequence for chars > U+FFFF */
		    ch -= 0x10000;
		    *dst++ = 0xED;
		    *dst++ = (char) (((ch >> 16) & 0x0F) | 0xA0);
		    *dst++ = (char) (((ch >> 10) & 0x3F) | 0x80);
		    ch = (ch & 0x0CFF) | 0xDC00;
		}
		goto cesu8;
	    } else if ((ch | 0x7FF) == 0xDFFF) {
		/*
		 * A surrogate character is detected, handle especially.
		 */

		low = ch;
		len = (src <= srcEnd-3) ? TclUtfToUCS4(src, &low) : 0;

		if (((low & ~0x3FF) != 0xDC00) || (ch & 0x400)) {
		    if (flags & TCL_ENCODING_STOPONERROR) {
			result = TCL_CONVERT_UNKNOWN;
			src = saveSrc;
			break;
		    }
		cesu8:
		    *dst++ = (char) (((ch >> 12) | 0xE0) & 0xEF);
		    *dst++ = (char) (((ch >> 6) | 0x80) & 0xBF);
		    *dst++ = (char) ((ch | 0x80) & 0xBF);
		    continue;
		}
		src += len;
		dst += Tcl_UniCharToUtf(ch, dst);
		ch = low;
	    } else if (!Tcl_UniCharIsUnicode(ch)) {
		if (flags & TCL_ENCODING_STOPONERROR) {
		    result = TCL_CONVERT_UNKNOWN;
		    src = saveSrc;
		    break;
		}
		if (!(flags & TCL_ENCODING_MODIFIED)) {
		    ch = 0xFFFD;
		}
	    }
	    dst += Tcl_UniCharToUtf(ch, dst);
	}
    }

    *srcReadPtr = src - srcStart;
    *dstWrotePtr = dst - dstStart;
    *dstCharsPtr = numChars;
    return result;
}

/*
 *-------------------------------------------------------------------------
 *
 * Utf32ToUtfProc --
 *
 *	Convert from UTF-32 to UTF-8.
 *
 * Results:
 *	Returns TCL_OK if conversion was successful.
 *
 * Side effects:
 *	None.
 *
 *-------------------------------------------------------------------------
 */

static int
Utf32ToUtfProc(
    ClientData clientData,	/* additional flags, e.g. TCL_ENCODING_LE */
    const char *src,		/* Source string in Unicode. */
    int srcLen,			/* Source string length in bytes. */
    int flags,			/* Conversion control flags. */
    TCL_UNUSED(Tcl_EncodingState *),
    char *dst,			/* Output buffer in which converted string is
				 * stored. */
    int dstLen,			/* The maximum length of output buffer in
				 * bytes. */
    int *srcReadPtr,		/* Filled with the number of bytes from the
				 * source string that were converted. This may
				 * be less than the original source length if
				 * there was a problem converting some source
				 * characters. */
    int *dstWrotePtr,		/* Filled with the number of bytes that were
				 * stored in the output buffer as a result of
				 * the conversion. */
    int *dstCharsPtr)		/* Filled with the number of characters that
				 * correspond to the bytes stored in the
				 * output buffer. */
{
    const char *srcStart, *srcEnd;
    const char *dstEnd, *dstStart;
    int result, numChars, charLimit = INT_MAX;
    int ch;

    flags |= PTR2INT(clientData);
    if (flags & TCL_ENCODING_CHAR_LIMIT) {
	charLimit = *dstCharsPtr;
    }
    result = TCL_OK;

    /*
     * Check alignment with utf-32 (4 == sizeof(UTF-32))
     */

    if ((srcLen % 4) != 0) {
	result = TCL_CONVERT_MULTIBYTE;
	srcLen &= -4;
    }

    srcStart = src;
    srcEnd = src + srcLen;

    dstStart = dst;
    dstEnd = dst + dstLen - TCL_UTF_MAX;

    for (numChars = 0; src < srcEnd && numChars <= charLimit; numChars++) {
	if (dst > dstEnd) {
	    result = TCL_CONVERT_NOSPACE;
	    break;
	}

	if (flags & TCL_ENCODING_LE) {
	    ch = (src[3] & 0xFF) << 24 | (src[2] & 0xFF) << 16 | (src[1] & 0xFF) << 8 | (src[0] & 0xFF);
	} else {
	    ch = (src[0] & 0xFF) << 24 | (src[1] & 0xFF) << 16 | (src[2] & 0xFF) << 8 | (src[3] & 0xFF);
	}

	/*
	 * Special case for 1-byte utf chars for speed. Make sure we work with
	 * unsigned short-size data.
	 */

	if ((ch > 0) && (ch < 0x80)) {
	    *dst++ = (ch & 0xFF);
	} else {
	    dst += Tcl_UniCharToUtf(ch, dst);
	}
	src += sizeof(unsigned int);
    }

    *srcReadPtr = src - srcStart;
    *dstWrotePtr = dst - dstStart;
    *dstCharsPtr = numChars;
    return result;
}

/*
 *-------------------------------------------------------------------------
 *
 * UtfToUtf32Proc --
 *
 *	Convert from UTF-8 to UTF-32.
 *
 * Results:
 *	Returns TCL_OK if conversion was successful.
 *
 * Side effects:
 *	None.
 *
 *-------------------------------------------------------------------------
 */

static int
UtfToUtf32Proc(
    ClientData clientData,	/* additional flags, e.g. TCL_ENCODING_LE */
    const char *src,		/* Source string in UTF-8. */
    int srcLen,			/* Source string length in bytes. */
    int flags,			/* Conversion control flags. */
    TCL_UNUSED(Tcl_EncodingState *),
    char *dst,			/* Output buffer in which converted string is
				 * stored. */
    int dstLen,			/* The maximum length of output buffer in
				 * bytes. */
    int *srcReadPtr,		/* Filled with the number of bytes from the
				 * source string that were converted. This may
				 * be less than the original source length if
				 * there was a problem converting some source
				 * characters. */
    int *dstWrotePtr,		/* Filled with the number of bytes that were
				 * stored in the output buffer as a result of
				 * the conversion. */
    int *dstCharsPtr)		/* Filled with the number of characters that
				 * correspond to the bytes stored in the
				 * output buffer. */
{
    const char *srcStart, *srcEnd, *srcClose, *dstStart, *dstEnd;
    int result, numChars;
    int ch, len;

    srcStart = src;
    srcEnd = src + srcLen;
    srcClose = srcEnd;
    if ((flags & TCL_ENCODING_END) == 0) {
	srcClose -= TCL_UTF_MAX;
    }

    dstStart = dst;
    dstEnd = dst + dstLen - sizeof(Tcl_UniChar);
    flags |= PTR2INT(clientData);

    result = TCL_OK;
    for (numChars = 0; src < srcEnd; numChars++) {
	if ((src > srcClose) && (!Tcl_UtfCharComplete(src, srcEnd - src))) {
	    /*
	     * If there is more string to follow, this will ensure that the
	     * last UTF-8 character in the source buffer hasn't been cut off.
	     */

	    result = TCL_CONVERT_MULTIBYTE;
	    break;
	}
	if (dst > dstEnd) {
	    result = TCL_CONVERT_NOSPACE;
	    break;
	}
	len = TclUtfToUCS4(src, &ch);
	if (!Tcl_UniCharIsUnicode(ch)) {
	    if (flags & TCL_ENCODING_STOPONERROR) {
		result = TCL_CONVERT_UNKNOWN;
		break;
	    }
	    ch = 0xFFFD;
	}
	src += len;
	if (flags & TCL_ENCODING_LE) {
	    *dst++ = (ch & 0xFF);
	    *dst++ = ((ch >> 8) & 0xFF);
	    *dst++ = ((ch >> 16) & 0xFF);
	    *dst++ = ((ch >> 24) & 0xFF);
	} else {
	    *dst++ = ((ch >> 24) & 0xFF);
	    *dst++ = ((ch >> 16) & 0xFF);
	    *dst++ = ((ch >> 8) & 0xFF);
	    *dst++ = (ch & 0xFF);
	}
    }

    *srcReadPtr = src - srcStart;
    *dstWrotePtr = dst - dstStart;
    *dstCharsPtr = numChars;
    return result;
}

/*
 *-------------------------------------------------------------------------
 *
 * Utf16ToUtfProc --
 *
 *	Convert from UTF-16 to UTF-8.
 *
 * Results:
 *	Returns TCL_OK if conversion was successful.
 *
 * Side effects:
 *	None.
 *
 *-------------------------------------------------------------------------
 */

static int
Utf16ToUtfProc(
    ClientData clientData,	/* additional flags, e.g. TCL_ENCODING_LE */
    const char *src,		/* Source string in Unicode. */
    int srcLen,			/* Source string length in bytes. */
    int flags,			/* Conversion control flags. */
    TCL_UNUSED(Tcl_EncodingState *),
    char *dst,			/* Output buffer in which converted string is
				 * stored. */
    int dstLen,			/* The maximum length of output buffer in
				 * bytes. */
    int *srcReadPtr,		/* Filled with the number of bytes from the
				 * source string that were converted. This may
				 * be less than the original source length if
				 * there was a problem converting some source
				 * characters. */
    int *dstWrotePtr,		/* Filled with the number of bytes that were
				 * stored in the output buffer as a result of
				 * the conversion. */
    int *dstCharsPtr)		/* Filled with the number of characters that
				 * correspond to the bytes stored in the
				 * output buffer. */
{
    const char *srcStart, *srcEnd;
    const char *dstEnd, *dstStart;
    int result, numChars, charLimit = INT_MAX;
    unsigned short ch;

    flags |= PTR2INT(clientData);
    if (flags & TCL_ENCODING_CHAR_LIMIT) {
	charLimit = *dstCharsPtr;
    }
    result = TCL_OK;

    /*
     * Check alignment with utf-16 (2 == sizeof(UTF-16))
     */

    if ((srcLen % 2) != 0) {
	result = TCL_CONVERT_MULTIBYTE;
	srcLen--;
    }

    /*
     * If last code point is a high surrogate, we cannot handle that yet.
     */

    if ((srcLen >= 2) &&
	    ((src[srcLen - ((flags & TCL_ENCODING_LE)?1:2)] & 0xFC) == 0xD8)) {
	result = TCL_CONVERT_MULTIBYTE;
	srcLen-= 2;
    }

    srcStart = src;
    srcEnd = src + srcLen;

    dstStart = dst;
    dstEnd = dst + dstLen - TCL_UTF_MAX;

    for (numChars = 0; src < srcEnd && numChars <= charLimit; numChars++) {
	if (dst > dstEnd) {
	    result = TCL_CONVERT_NOSPACE;
	    break;
	}

	if (flags & TCL_ENCODING_LE) {
	    ch = (src[1] & 0xFF) << 8 | (src[0] & 0xFF);
	} else {
	    ch = (src[0] & 0xFF) << 8 | (src[1] & 0xFF);
	}

	/*
	 * Special case for 1-byte utf chars for speed. Make sure we work with
	 * unsigned short-size data.
	 */

	if (ch && ch < 0x80) {
	    *dst++ = (ch & 0xFF);
	} else {
	    dst += Tcl_UniCharToUtf(ch, dst);
	}
	src += sizeof(unsigned short);
    }

    *srcReadPtr = src - srcStart;
    *dstWrotePtr = dst - dstStart;
    *dstCharsPtr = numChars;
    return result;
}

/*
 *-------------------------------------------------------------------------
 *
 * UtfToUtf16Proc --
 *
 *	Convert from UTF-8 to UTF-16.
 *
 * Results:
 *	Returns TCL_OK if conversion was successful.
 *
 * Side effects:
 *	None.
 *
 *-------------------------------------------------------------------------
 */

static int
UtfToUtf16Proc(
    ClientData clientData,	/* additional flags, e.g. TCL_ENCODING_LE */
    const char *src,		/* Source string in UTF-8. */
    int srcLen,			/* Source string length in bytes. */
    int flags,			/* Conversion control flags. */
    TCL_UNUSED(Tcl_EncodingState *),
    char *dst,			/* Output buffer in which converted string is
				 * stored. */
    int dstLen,			/* The maximum length of output buffer in
				 * bytes. */
    int *srcReadPtr,		/* Filled with the number of bytes from the
				 * source string that were converted. This may
				 * be less than the original source length if
				 * there was a problem converting some source
				 * characters. */
    int *dstWrotePtr,		/* Filled with the number of bytes that were
				 * stored in the output buffer as a result of
				 * the conversion. */
    int *dstCharsPtr)		/* Filled with the number of characters that
				 * correspond to the bytes stored in the
				 * output buffer. */
{
    const char *srcStart, *srcEnd, *srcClose, *dstStart, *dstEnd;
    int result, numChars;
    int ch, len;

    srcStart = src;
    srcEnd = src + srcLen;
    srcClose = srcEnd;
    if ((flags & TCL_ENCODING_END) == 0) {
	srcClose -= TCL_UTF_MAX;
    }

    dstStart = dst;
    dstEnd   = dst + dstLen - sizeof(Tcl_UniChar);
    flags |= PTR2INT(clientData);

    result = TCL_OK;
    for (numChars = 0; src < srcEnd; numChars++) {
	if ((src > srcClose) && (!Tcl_UtfCharComplete(src, srcEnd - src))) {
	    /*
	     * If there is more string to follow, this will ensure that the
	     * last UTF-8 character in the source buffer hasn't been cut off.
	     */

	    result = TCL_CONVERT_MULTIBYTE;
	    break;
	}
	if (dst > dstEnd) {
	    result = TCL_CONVERT_NOSPACE;
	    break;
	}
	len = TclUtfToUCS4(src, &ch);
	if (!Tcl_UniCharIsUnicode(ch)) {
	    if (flags & TCL_ENCODING_STOPONERROR) {
		result = TCL_CONVERT_UNKNOWN;
		break;
	    }
	    ch = 0xFFFD;
	}
	src += len;
	if (flags & TCL_ENCODING_LE) {
	    if (ch <= 0xFFFF) {
		*dst++ = (ch & 0xFF);
		*dst++ = (ch >> 8);
	    } else {
		*dst++ = (((ch - 0x10000) >> 10) & 0xFF);
		*dst++ = (((ch - 0x10000) >> 18) & 0x3) | 0xD8;
		*dst++ = (ch & 0xFF);
		*dst++ = ((ch >> 8) & 0x3) | 0xDC;
	    }
	} else {
	    if (ch <= 0xFFFF) {
		*dst++ = (ch >> 8);
		*dst++ = (ch & 0xFF);
	    } else {
		*dst++ = (((ch - 0x10000) >> 18) & 0x3) | 0xD8;
		*dst++ = (((ch - 0x10000) >> 10) & 0xFF);
		*dst++ = ((ch >> 8) & 0x3) | 0xDC;
		*dst++ = (ch & 0xFF);
	    }
	}
    }
    *srcReadPtr = src - srcStart;
    *dstWrotePtr = dst - dstStart;
    *dstCharsPtr = numChars;
    return result;
}

/*
 *-------------------------------------------------------------------------
 *
 * UtfToUcs2Proc --
 *
 *	Convert from UTF-8 to UCS-2.
 *
 * Results:
 *	Returns TCL_OK if conversion was successful.
 *
 * Side effects:
 *	None.
 *
 *-------------------------------------------------------------------------
 */

static int
UtfToUcs2Proc(
    ClientData clientData,	/* additional flags, e.g. TCL_ENCODING_LE */
    const char *src,		/* Source string in UTF-8. */
    int srcLen,			/* Source string length in bytes. */
    int flags,			/* Conversion control flags. */
    TCL_UNUSED(Tcl_EncodingState *),
    char *dst,			/* Output buffer in which converted string is
				 * stored. */
    int dstLen,			/* The maximum length of output buffer in
				 * bytes. */
    int *srcReadPtr,		/* Filled with the number of bytes from the
				 * source string that were converted. This may
				 * be less than the original source length if
				 * there was a problem converting some source
				 * characters. */
    int *dstWrotePtr,		/* Filled with the number of bytes that were
				 * stored in the output buffer as a result of
				 * the conversion. */
    int *dstCharsPtr)		/* Filled with the number of characters that
				 * correspond to the bytes stored in the
				 * output buffer. */
{
    const char *srcStart, *srcEnd, *srcClose, *dstStart, *dstEnd;
    int result, numChars;
#if TCL_UTF_MAX <= 3
    int len;
#endif
    Tcl_UniChar ch = 0;

    flags |= PTR2INT(clientData);
    srcStart = src;
    srcEnd = src + srcLen;
    srcClose = srcEnd;
    if ((flags & TCL_ENCODING_END) == 0) {
	srcClose -= TCL_UTF_MAX;
    }

    dstStart = dst;
    dstEnd   = dst + dstLen - sizeof(Tcl_UniChar);

    result = TCL_OK;
    for (numChars = 0; src < srcEnd; numChars++) {
	if ((src > srcClose) && (!Tcl_UtfCharComplete(src, srcEnd - src))) {
	    /*
	     * If there is more string to follow, this will ensure that the
	     * last UTF-8 character in the source buffer hasn't been cut off.
	     */

	    result = TCL_CONVERT_MULTIBYTE;
	    break;
	}
	if (dst > dstEnd) {
	    result = TCL_CONVERT_NOSPACE;
	    break;
	}
#if TCL_UTF_MAX <= 3
	src += (len = TclUtfToUniChar(src, &ch));
	if ((ch >= 0xD800) && (len < 3)) {
	    src += TclUtfToUniChar(src, &ch);
	    ch = 0xFFFD;
	}
#else
	src += TclUtfToUniChar(src, &ch);
	if (ch > 0xFFFF) {
	    ch = 0xFFFD;
	}
#endif

	/*
	 * Need to handle this in a way that won't cause misalignment by
	 * casting dst to a Tcl_UniChar. [Bug 1122671]
	 */

	if (flags & TCL_ENCODING_LE) {
	    *dst++ = (ch & 0xFF);
	    *dst++ = (ch >> 8);
	} else {
	    *dst++ = (ch >> 8);
	    *dst++ = (ch & 0xFF);
	}
    }
    *srcReadPtr = src - srcStart;
    *dstWrotePtr = dst - dstStart;
    *dstCharsPtr = numChars;
    return result;
}

/*
 *-------------------------------------------------------------------------
 *
 * TableToUtfProc --
 *
 *	Convert from the encoding specified by the TableEncodingData into
 *	UTF-8.
 *
 * Results:
 *	Returns TCL_OK if conversion was successful.
 *
 * Side effects:
 *	None.
 *
 *-------------------------------------------------------------------------
 */

static int
TableToUtfProc(
    ClientData clientData,	/* TableEncodingData that specifies
				 * encoding. */
    const char *src,		/* Source string in specified encoding. */
    int srcLen,			/* Source string length in bytes. */
    int flags,			/* Conversion control flags. */
    TCL_UNUSED(Tcl_EncodingState *),
    char *dst,			/* Output buffer in which converted string is
				 * stored. */
    int dstLen,			/* The maximum length of output buffer in
				 * bytes. */
    int *srcReadPtr,		/* Filled with the number of bytes from the
				 * source string that were converted. This may
				 * be less than the original source length if
				 * there was a problem converting some source
				 * characters. */
    int *dstWrotePtr,		/* Filled with the number of bytes that were
				 * stored in the output buffer as a result of
				 * the conversion. */
    int *dstCharsPtr)		/* Filled with the number of characters that
				 * correspond to the bytes stored in the
				 * output buffer. */
{
    const char *srcStart, *srcEnd;
    const char *dstEnd, *dstStart, *prefixBytes;
    int result, byte, numChars, charLimit = INT_MAX;
    Tcl_UniChar ch = 0;
    const unsigned short *const *toUnicode;
    const unsigned short *pageZero;
    TableEncodingData *dataPtr = (TableEncodingData *)clientData;

    if (flags & TCL_ENCODING_CHAR_LIMIT) {
	charLimit = *dstCharsPtr;
    }
    srcStart = src;
    srcEnd = src + srcLen;

    dstStart = dst;
    dstEnd = dst + dstLen - TCL_UTF_MAX;

    toUnicode = (const unsigned short *const *) dataPtr->toUnicode;
    prefixBytes = dataPtr->prefixBytes;
    pageZero = toUnicode[0];

    result = TCL_OK;
    for (numChars = 0; src < srcEnd && numChars <= charLimit; numChars++) {
	if (dst > dstEnd) {
	    result = TCL_CONVERT_NOSPACE;
	    break;
	}
	byte = *((unsigned char *) src);
	if (prefixBytes[byte]) {
	    src++;
	    if (src >= srcEnd) {
		src--;
		result = TCL_CONVERT_MULTIBYTE;
		break;
	    }
	    ch = toUnicode[byte][*((unsigned char *) src)];
	} else {
	    ch = pageZero[byte];
	}
	if ((ch == 0) && (byte != 0)) {
	    if (flags & TCL_ENCODING_STOPONERROR) {
		result = TCL_CONVERT_SYNTAX;
		break;
	    }
	    if (prefixBytes[byte]) {
		src--;
	    }
	    ch = (Tcl_UniChar) byte;
	}

	/*
	 * Special case for 1-byte utf chars for speed.
	 */

	if (ch && ch < 0x80) {
	    *dst++ = (char) ch;
	} else {
	    dst += Tcl_UniCharToUtf(ch, dst);
	}
	src++;
    }

    *srcReadPtr = src - srcStart;
    *dstWrotePtr = dst - dstStart;
    *dstCharsPtr = numChars;
    return result;
}

/*
 *-------------------------------------------------------------------------
 *
 * TableFromUtfProc --
 *
 *	Convert from UTF-8 into the encoding specified by the
 *	TableEncodingData.
 *
 * Results:
 *	Returns TCL_OK if conversion was successful.
 *
 * Side effects:
 *	None.
 *
 *-------------------------------------------------------------------------
 */

static int
TableFromUtfProc(
    ClientData clientData,	/* TableEncodingData that specifies
				 * encoding. */
    const char *src,		/* Source string in UTF-8. */
    int srcLen,			/* Source string length in bytes. */
    int flags,			/* Conversion control flags. */
    TCL_UNUSED(Tcl_EncodingState *),
    char *dst,			/* Output buffer in which converted string is
				 * stored. */
    int dstLen,			/* The maximum length of output buffer in
				 * bytes. */
    int *srcReadPtr,		/* Filled with the number of bytes from the
				 * source string that were converted. This may
				 * be less than the original source length if
				 * there was a problem converting some source
				 * characters. */
    int *dstWrotePtr,		/* Filled with the number of bytes that were
				 * stored in the output buffer as a result of
				 * the conversion. */
    int *dstCharsPtr)		/* Filled with the number of characters that
				 * correspond to the bytes stored in the
				 * output buffer. */
{
    const char *srcStart, *srcEnd, *srcClose;
    const char *dstStart, *dstEnd, *prefixBytes;
    Tcl_UniChar ch = 0;
    int result, len, word, numChars;
    TableEncodingData *dataPtr = (TableEncodingData *)clientData;
    const unsigned short *const *fromUnicode;

    result = TCL_OK;

    prefixBytes = dataPtr->prefixBytes;
    fromUnicode = (const unsigned short *const *) dataPtr->fromUnicode;

    srcStart = src;
    srcEnd = src + srcLen;
    srcClose = srcEnd;
    if ((flags & TCL_ENCODING_END) == 0) {
	srcClose -= TCL_UTF_MAX;
    }

    dstStart = dst;
    dstEnd = dst + dstLen - 1;

    for (numChars = 0; src < srcEnd; numChars++) {
	if ((src > srcClose) && (!Tcl_UtfCharComplete(src, srcEnd - src))) {
	    /*
	     * If there is more string to follow, this will ensure that the
	     * last UTF-8 character in the source buffer hasn't been cut off.
	     */

	    result = TCL_CONVERT_MULTIBYTE;
	    break;
	}
	len = TclUtfToUniChar(src, &ch);

#if TCL_UTF_MAX > 3
	/* Unicode chars > +U0FFFF cannot be represented in any table encoding */
	if (ch & 0xFFFF0000) {
	    word = 0;
	} else
#else
	if (!len) {
	    word = 0;
	} else
#endif
	    word = fromUnicode[(ch >> 8)][ch & 0xFF];

	if ((word == 0) && (ch != 0)) {
	    if (flags & TCL_ENCODING_STOPONERROR) {
		result = TCL_CONVERT_UNKNOWN;
		break;
	    }
	    word = dataPtr->fallback;
	}
	if (prefixBytes[(word >> 8)] != 0) {
	    if (dst + 1 > dstEnd) {
		result = TCL_CONVERT_NOSPACE;
		break;
	    }
	    dst[0] = (char) (word >> 8);
	    dst[1] = (char) word;
	    dst += 2;
	} else {
	    if (dst > dstEnd) {
		result = TCL_CONVERT_NOSPACE;
		break;
	    }
	    dst[0] = (char) word;
	    dst++;
	}
	src += len;
    }

    *srcReadPtr = src - srcStart;
    *dstWrotePtr = dst - dstStart;
    *dstCharsPtr = numChars;
    return result;
}

/*
 *-------------------------------------------------------------------------
 *
 * Iso88591ToUtfProc --
 *
 *	Convert from the "iso8859-1" encoding into UTF-8.
 *
 * Results:
 *	Returns TCL_OK if conversion was successful.
 *
 * Side effects:
 *	None.
 *
 *-------------------------------------------------------------------------
 */

static int
Iso88591ToUtfProc(
    TCL_UNUSED(void *),
    const char *src,		/* Source string in specified encoding. */
    int srcLen,			/* Source string length in bytes. */
    int flags,			/* Conversion control flags. */
    TCL_UNUSED(Tcl_EncodingState *),
    char *dst,			/* Output buffer in which converted string is
				 * stored. */
    int dstLen,			/* The maximum length of output buffer in
				 * bytes. */
    int *srcReadPtr,		/* Filled with the number of bytes from the
				 * source string that were converted. This may
				 * be less than the original source length if
				 * there was a problem converting some source
				 * characters. */
    int *dstWrotePtr,		/* Filled with the number of bytes that were
				 * stored in the output buffer as a result of
				 * the conversion. */
    int *dstCharsPtr)		/* Filled with the number of characters that
				 * correspond to the bytes stored in the
				 * output buffer. */
{
    const char *srcStart, *srcEnd;
    const char *dstEnd, *dstStart;
    int result, numChars, charLimit = INT_MAX;

    if (flags & TCL_ENCODING_CHAR_LIMIT) {
	charLimit = *dstCharsPtr;
    }
    srcStart = src;
    srcEnd = src + srcLen;

    dstStart = dst;
    dstEnd = dst + dstLen - TCL_UTF_MAX;

    result = TCL_OK;
    for (numChars = 0; src < srcEnd && numChars <= charLimit; numChars++) {
	Tcl_UniChar ch = 0;

	if (dst > dstEnd) {
	    result = TCL_CONVERT_NOSPACE;
	    break;
	}
	ch = (Tcl_UniChar) *((unsigned char *) src);

	/*
	 * Special case for 1-byte utf chars for speed.
	 */

	if (ch && ch < 0x80) {
	    *dst++ = (char) ch;
	} else {
	    dst += Tcl_UniCharToUtf(ch, dst);
	}
	src++;
    }

    *srcReadPtr = src - srcStart;
    *dstWrotePtr = dst - dstStart;
    *dstCharsPtr = numChars;
    return result;
}

/*
 *-------------------------------------------------------------------------
 *
 * Iso88591FromUtfProc --
 *
 *	Convert from UTF-8 into the encoding "iso8859-1".
 *
 * Results:
 *	Returns TCL_OK if conversion was successful.
 *
 * Side effects:
 *	None.
 *
 *-------------------------------------------------------------------------
 */

static int
Iso88591FromUtfProc(
    TCL_UNUSED(void *),
    const char *src,		/* Source string in UTF-8. */
    int srcLen,			/* Source string length in bytes. */
    int flags,			/* Conversion control flags. */
    TCL_UNUSED(Tcl_EncodingState *),
    char *dst,			/* Output buffer in which converted string is
				 * stored. */
    int dstLen,			/* The maximum length of output buffer in
				 * bytes. */
    int *srcReadPtr,		/* Filled with the number of bytes from the
				 * source string that were converted. This may
				 * be less than the original source length if
				 * there was a problem converting some source
				 * characters. */
    int *dstWrotePtr,		/* Filled with the number of bytes that were
				 * stored in the output buffer as a result of
				 * the conversion. */
    int *dstCharsPtr)		/* Filled with the number of characters that
				 * correspond to the bytes stored in the
				 * output buffer. */
{
    const char *srcStart, *srcEnd, *srcClose;
    const char *dstStart, *dstEnd;
    int result = TCL_OK, numChars;
    Tcl_UniChar ch = 0;

    srcStart = src;
    srcEnd = src + srcLen;
    srcClose = srcEnd;
    if ((flags & TCL_ENCODING_END) == 0) {
	srcClose -= TCL_UTF_MAX;
    }

    dstStart = dst;
    dstEnd = dst + dstLen - 1;

    for (numChars = 0; src < srcEnd; numChars++) {
	int len;

	if ((src > srcClose) && (!Tcl_UtfCharComplete(src, srcEnd - src))) {
	    /*
	     * If there is more string to follow, this will ensure that the
	     * last UTF-8 character in the source buffer hasn't been cut off.
	     */

	    result = TCL_CONVERT_MULTIBYTE;
	    break;
	}
	len = TclUtfToUniChar(src, &ch);

	/*
	 * Check for illegal characters.
	 */

	if (ch > 0xFF
#if TCL_UTF_MAX <= 3
		|| ((ch >= 0xD800) && (len < 3))
#endif
		) {
	    if (flags & TCL_ENCODING_STOPONERROR) {
		result = TCL_CONVERT_UNKNOWN;
		break;
	    }
#if TCL_UTF_MAX <= 3
	    if ((ch >= 0xD800) && (len < 3)) {
		len = 4;
	    }
#endif
	    /*
	     * Plunge on, using '?' as a fallback character.
	     */

	    ch = (Tcl_UniChar) '?';
	}

	if (dst > dstEnd) {
	    result = TCL_CONVERT_NOSPACE;
	    break;
	}
	*(dst++) = (char) ch;
	src += len;
    }

    *srcReadPtr = src - srcStart;
    *dstWrotePtr = dst - dstStart;
    *dstCharsPtr = numChars;
    return result;
}

/*
 *---------------------------------------------------------------------------
 *
 * TableFreeProc --
 *
 *	This function is invoked when an encoding is deleted. It deletes the
 *	memory used by the TableEncodingData.
 *
 * Results:
 *	None.
 *
 * Side effects:
 *	Memory freed.
 *
 *---------------------------------------------------------------------------
 */

static void
TableFreeProc(
    ClientData clientData)	/* TableEncodingData that specifies
				 * encoding. */
{
    TableEncodingData *dataPtr = (TableEncodingData *)clientData;

    /*
     * Make sure we aren't freeing twice on shutdown. [Bug 219314]
     */

    Tcl_Free(dataPtr->toUnicode);
    dataPtr->toUnicode = NULL;
    Tcl_Free(dataPtr->fromUnicode);
    dataPtr->fromUnicode = NULL;
    Tcl_Free(dataPtr);
}

/*
 *-------------------------------------------------------------------------
 *
 * EscapeToUtfProc --
 *
 *	Convert from the encoding specified by the EscapeEncodingData into
 *	UTF-8.
 *
 * Results:
 *	Returns TCL_OK if conversion was successful.
 *
 * Side effects:
 *	None.
 *
 *-------------------------------------------------------------------------
 */

static int
EscapeToUtfProc(
    ClientData clientData,	/* EscapeEncodingData that specifies
				 * encoding. */
    const char *src,		/* Source string in specified encoding. */
    int srcLen,			/* Source string length in bytes. */
    int flags,			/* Conversion control flags. */
    Tcl_EncodingState *statePtr,/* Place for conversion routine to store state
				 * information used during a piecewise
				 * conversion. Contents of statePtr are
				 * initialized and/or reset by conversion
				 * routine under control of flags argument. */
    char *dst,			/* Output buffer in which converted string is
				 * stored. */
    int dstLen,			/* The maximum length of output buffer in
				 * bytes. */
    int *srcReadPtr,		/* Filled with the number of bytes from the
				 * source string that were converted. This may
				 * be less than the original source length if
				 * there was a problem converting some source
				 * characters. */
    int *dstWrotePtr,		/* Filled with the number of bytes that were
				 * stored in the output buffer as a result of
				 * the conversion. */
    int *dstCharsPtr)		/* Filled with the number of characters that
				 * correspond to the bytes stored in the
				 * output buffer. */
{
    EscapeEncodingData *dataPtr = (EscapeEncodingData *)clientData;
    const char *prefixBytes, *tablePrefixBytes, *srcStart, *srcEnd;
    const unsigned short *const *tableToUnicode;
    const Encoding *encodingPtr;
    int state, result, numChars, charLimit = INT_MAX;
    const char *dstStart, *dstEnd;

    if (flags & TCL_ENCODING_CHAR_LIMIT) {
	charLimit = *dstCharsPtr;
    }
    result = TCL_OK;
    tablePrefixBytes = NULL;
    tableToUnicode = NULL;
    prefixBytes = dataPtr->prefixBytes;
    encodingPtr = NULL;

    srcStart = src;
    srcEnd = src + srcLen;

    dstStart = dst;
    dstEnd = dst + dstLen - TCL_UTF_MAX;

    state = PTR2INT(*statePtr);
    if (flags & TCL_ENCODING_START) {
	state = 0;
    }

    for (numChars = 0; src < srcEnd && numChars <= charLimit; ) {
	int byte, hi, lo, ch;

	if (dst > dstEnd) {
	    result = TCL_CONVERT_NOSPACE;
	    break;
	}
	byte = *((unsigned char *) src);
	if (prefixBytes[byte]) {
	    unsigned left, len, longest;
	    int checked, i;
	    const EscapeSubTable *subTablePtr;

	    /*
	     * Saw the beginning of an escape sequence.
	     */

	    left = srcEnd - src;
	    len = dataPtr->initLen;
	    longest = len;
	    checked = 0;

	    if (len <= left) {
		checked++;
		if ((len > 0) && (memcmp(src, dataPtr->init, len) == 0)) {
		    /*
		     * If we see initialization string, skip it, even if we're
		     * not at the beginning of the buffer.
		     */

		    src += len;
		    continue;
		}
	    }

	    len = dataPtr->finalLen;
	    if (len > longest) {
		longest = len;
	    }

	    if (len <= left) {
		checked++;
		if ((len > 0) && (memcmp(src, dataPtr->final, len) == 0)) {
		    /*
		     * If we see finalization string, skip it, even if we're
		     * not at the end of the buffer.
		     */

		    src += len;
		    continue;
		}
	    }

	    subTablePtr = dataPtr->subTables;
	    for (i = 0; i < dataPtr->numSubTables; i++) {
		len = subTablePtr->sequenceLen;
		if (len > longest) {
		    longest = len;
		}
		if (len <= left) {
		    checked++;
		    if ((len > 0) &&
			    (memcmp(src, subTablePtr->sequence, len) == 0)) {
			state = i;
			encodingPtr = NULL;
			subTablePtr = NULL;
			src += len;
			break;
		    }
		}
		subTablePtr++;
	    }

	    if (subTablePtr == NULL) {
		/*
		 * A match was found, the escape sequence was consumed, and
		 * the state was updated.
		 */

		continue;
	    }

	    /*
	     * We have a split-up or unrecognized escape sequence. If we
	     * checked all the sequences, then it's a syntax error, otherwise
	     * we need more bytes to determine a match.
	     */

	    if ((checked == dataPtr->numSubTables + 2)
		    || (flags & TCL_ENCODING_END)) {
		if ((flags & TCL_ENCODING_STOPONERROR) == 0) {
		    /*
		     * Skip the unknown escape sequence.
		     */

		    src += longest;
		    continue;
		}
		result = TCL_CONVERT_SYNTAX;
	    } else {
		result = TCL_CONVERT_MULTIBYTE;
	    }
	    break;
	}

	if (encodingPtr == NULL) {
	    TableEncodingData *tableDataPtr;

	    encodingPtr = GetTableEncoding(dataPtr, state);
	    tableDataPtr = (TableEncodingData *)encodingPtr->clientData;
	    tablePrefixBytes = tableDataPtr->prefixBytes;
	    tableToUnicode = (const unsigned short *const*)
		    tableDataPtr->toUnicode;
	}

	if (tablePrefixBytes[byte]) {
	    src++;
	    if (src >= srcEnd) {
		src--;
		result = TCL_CONVERT_MULTIBYTE;
		break;
	    }
	    hi = byte;
	    lo = *((unsigned char *) src);
	} else {
	    hi = 0;
	    lo = byte;
	}

	ch = tableToUnicode[hi][lo];
	dst += Tcl_UniCharToUtf(ch, dst);
	src++;
	numChars++;
    }

    *statePtr = (Tcl_EncodingState) INT2PTR(state);
    *srcReadPtr = src - srcStart;
    *dstWrotePtr = dst - dstStart;
    *dstCharsPtr = numChars;
    return result;
}

/*
 *-------------------------------------------------------------------------
 *
 * EscapeFromUtfProc --
 *
 *	Convert from UTF-8 into the encoding specified by the
 *	EscapeEncodingData.
 *
 * Results:
 *	Returns TCL_OK if conversion was successful.
 *
 * Side effects:
 *	None.
 *
 *-------------------------------------------------------------------------
 */

static int
EscapeFromUtfProc(
    ClientData clientData,	/* EscapeEncodingData that specifies
				 * encoding. */
    const char *src,		/* Source string in UTF-8. */
    int srcLen,			/* Source string length in bytes. */
    int flags,			/* Conversion control flags. */
    Tcl_EncodingState *statePtr,/* Place for conversion routine to store state
				 * information used during a piecewise
				 * conversion. Contents of statePtr are
				 * initialized and/or reset by conversion
				 * routine under control of flags argument. */
    char *dst,			/* Output buffer in which converted string is
				 * stored. */
    int dstLen,			/* The maximum length of output buffer in
				 * bytes. */
    int *srcReadPtr,		/* Filled with the number of bytes from the
				 * source string that were converted. This may
				 * be less than the original source length if
				 * there was a problem converting some source
				 * characters. */
    int *dstWrotePtr,		/* Filled with the number of bytes that were
				 * stored in the output buffer as a result of
				 * the conversion. */
    int *dstCharsPtr)		/* Filled with the number of characters that
				 * correspond to the bytes stored in the
				 * output buffer. */
{
    EscapeEncodingData *dataPtr = (EscapeEncodingData *)clientData;
    const Encoding *encodingPtr;
    const char *srcStart, *srcEnd, *srcClose;
    const char *dstStart, *dstEnd;
    int state, result, numChars;
    const TableEncodingData *tableDataPtr;
    const char *tablePrefixBytes;
    const unsigned short *const *tableFromUnicode;
    Tcl_UniChar ch = 0;

    result = TCL_OK;

    srcStart = src;
    srcEnd = src + srcLen;
    srcClose = srcEnd;
    if ((flags & TCL_ENCODING_END) == 0) {
	srcClose -= TCL_UTF_MAX;
    }

    dstStart = dst;
    dstEnd = dst + dstLen - 1;

    /*
     * RFC 1468 states that the text starts in ASCII, and switches to Japanese
     * characters, and that the text must end in ASCII. [Patch 474358]
     */

    if (flags & TCL_ENCODING_START) {
	state = 0;
	if ((dst + dataPtr->initLen) > dstEnd) {
	    *srcReadPtr = 0;
	    *dstWrotePtr = 0;
	    return TCL_CONVERT_NOSPACE;
	}
	memcpy(dst, dataPtr->init, dataPtr->initLen);
	dst += dataPtr->initLen;
    } else {
	state = PTR2INT(*statePtr);
    }

    encodingPtr = GetTableEncoding(dataPtr, state);
    tableDataPtr = (const TableEncodingData *)encodingPtr->clientData;
    tablePrefixBytes = tableDataPtr->prefixBytes;
    tableFromUnicode = (const unsigned short *const *)
	    tableDataPtr->fromUnicode;

    for (numChars = 0; src < srcEnd; numChars++) {
	unsigned len;
	int word;

	if ((src > srcClose) && (!Tcl_UtfCharComplete(src, srcEnd - src))) {
	    /*
	     * If there is more string to follow, this will ensure that the
	     * last UTF-8 character in the source buffer hasn't been cut off.
	     */

	    result = TCL_CONVERT_MULTIBYTE;
	    break;
	}
	len = TclUtfToUniChar(src, &ch);
	word = tableFromUnicode[(ch >> 8)][ch & 0xFF];

	if ((word == 0) && (ch != 0)) {
	    int oldState;
	    const EscapeSubTable *subTablePtr;

	    oldState = state;
	    for (state = 0; state < dataPtr->numSubTables; state++) {
		encodingPtr = GetTableEncoding(dataPtr, state);
		tableDataPtr = (const TableEncodingData *)encodingPtr->clientData;
		word = tableDataPtr->fromUnicode[(ch >> 8)][ch & 0xFF];
		if (word != 0) {
		    break;
		}
	    }

	    if (word == 0) {
		state = oldState;
		if (flags & TCL_ENCODING_STOPONERROR) {
		    result = TCL_CONVERT_UNKNOWN;
		    break;
		}
		encodingPtr = GetTableEncoding(dataPtr, state);
		tableDataPtr = (const TableEncodingData *)encodingPtr->clientData;
		word = tableDataPtr->fallback;
	    }

	    tablePrefixBytes = (const char *) tableDataPtr->prefixBytes;
	    tableFromUnicode = (const unsigned short *const *)
		    tableDataPtr->fromUnicode;

	    /*
	     * The state variable has the value of oldState when word is 0.
	     * In this case, the escape sequence should not be copied to dst
	     * because the current character set is not changed.
	     */

	    if (state != oldState) {
		subTablePtr = &dataPtr->subTables[state];
		if ((dst + subTablePtr->sequenceLen) > dstEnd) {
		    /*
		     * If there is no space to write the escape sequence, the
		     * state variable must be changed to the value of oldState
		     * variable because this escape sequence must be written
		     * in the next conversion.
		     */

		    state = oldState;
		    result = TCL_CONVERT_NOSPACE;
		    break;
		}
		memcpy(dst, subTablePtr->sequence, subTablePtr->sequenceLen);
		dst += subTablePtr->sequenceLen;
	    }
	}

	if (tablePrefixBytes[(word >> 8)] != 0) {
	    if (dst + 1 > dstEnd) {
		result = TCL_CONVERT_NOSPACE;
		break;
	    }
	    dst[0] = (char) (word >> 8);
	    dst[1] = (char) word;
	    dst += 2;
	} else {
	    if (dst > dstEnd) {
		result = TCL_CONVERT_NOSPACE;
		break;
	    }
	    dst[0] = (char) word;
	    dst++;
	}
	src += len;
    }

    if ((result == TCL_OK) && (flags & TCL_ENCODING_END)) {
	unsigned len = dataPtr->subTables[0].sequenceLen;

	/*
	 * Certain encodings like iso2022-jp need to write an escape sequence
	 * after all characters have been converted. This logic checks that
	 * enough room is available in the buffer for the escape bytes. The
	 * TCL_ENCODING_END flag is cleared after a final escape sequence has
	 * been added to the buffer so that another call to this method does
	 * not attempt to append escape bytes a second time.
	 */

	if ((dst + dataPtr->finalLen + (state?len:0)) > dstEnd) {
	    result = TCL_CONVERT_NOSPACE;
	} else {
	    if (state) {
		memcpy(dst, dataPtr->subTables[0].sequence, len);
		dst += len;
	    }
	    memcpy(dst, dataPtr->final, dataPtr->finalLen);
	    dst += dataPtr->finalLen;
	    state &= ~TCL_ENCODING_END;
	}
    }

    *statePtr = (Tcl_EncodingState) INT2PTR(state);
    *srcReadPtr = src - srcStart;
    *dstWrotePtr = dst - dstStart;
    *dstCharsPtr = numChars;
    return result;
}

/*
 *---------------------------------------------------------------------------
 *
 * EscapeFreeProc --
 *
 *	Frees resources used by the encoding.
 *
 * Results:
 *	None.
 *
 * Side effects:
 *	Memory is freed.
 *
 *---------------------------------------------------------------------------
 */

static void
EscapeFreeProc(
    ClientData clientData)	/* EscapeEncodingData that specifies
				 * encoding. */
{
    EscapeEncodingData *dataPtr = (EscapeEncodingData *)clientData;
    EscapeSubTable *subTablePtr;
    int i;

    if (dataPtr == NULL) {
	return;
    }

    /*
     * The subTables should be freed recursively in normal operation but not
     * during TclFinalizeEncodingSubsystem because they are also present as a
     * weak reference in the toplevel encodingTable (i.e., they don't have a
     * +1 refcount for this), and unpredictable nuking order could remove them
     * from under the following loop's feet. [Bug 2891556]
     *
     * The encodingsInitialized flag, being reset on entry to TFES, can serve
     * as a "not in finalization" test.
     */

    if (encodingsInitialized) {
	subTablePtr = dataPtr->subTables;
	for (i = 0; i < dataPtr->numSubTables; i++) {
	    FreeEncoding((Tcl_Encoding) subTablePtr->encodingPtr);
	    subTablePtr->encodingPtr = NULL;
	    subTablePtr++;
	}
    }
    Tcl_Free(dataPtr);
}

/*
 *---------------------------------------------------------------------------
 *
 * GetTableEncoding --
 *
 *	Helper function for the EscapeEncodingData conversions. Gets the
 *	encoding (of type TextEncodingData) that represents the specified
 *	state.
 *
 * Results:
 *	The return value is the encoding.
 *
 * Side effects:
 *	If the encoding that represents the specified state has not already
 *	been used by this EscapeEncoding, it will be loaded and cached in the
 *	dataPtr.
 *
 *---------------------------------------------------------------------------
 */

static Encoding *
GetTableEncoding(
    EscapeEncodingData *dataPtr,/* Contains names of encodings. */
    int state)			/* Index in dataPtr of desired Encoding. */
{
    EscapeSubTable *subTablePtr = &dataPtr->subTables[state];
    Encoding *encodingPtr = subTablePtr->encodingPtr;

    if (encodingPtr == NULL) {
	encodingPtr = (Encoding *) Tcl_GetEncoding(NULL, subTablePtr->name);
	if ((encodingPtr == NULL)
		|| (encodingPtr->toUtfProc != TableToUtfProc
		&& encodingPtr->toUtfProc != Iso88591ToUtfProc)) {
	    Tcl_Panic("EscapeToUtfProc: invalid sub table");
	}
	subTablePtr->encodingPtr = encodingPtr;
    }

    return encodingPtr;
}

/*
 *---------------------------------------------------------------------------
 *
 * unilen, unilen4 --
 *
 *	A helper function for the Tcl_ExternalToUtf functions. This function
 *	is similar to strlen for double-byte characters: it returns the number
 *	of bytes in a 0x0000 terminated string.
 *
 * Results:
 *	As above.
 *
 * Side effects:
 *	None.
 *
 *---------------------------------------------------------------------------
 */

static size_t
unilen(
    const char *src)
{
    unsigned short *p;

    p = (unsigned short *) src;
    while (*p != 0x0000) {
	p++;
    }
    return (char *) p - src;
}

static size_t
unilen4(
    const char *src)
{
    unsigned int *p;

    p = (unsigned int *) src;
    while (*p != 0x00000000) {
	p++;
    }
    return (char *) p - src;
}

/*
 *-------------------------------------------------------------------------
 *
 * InitializeEncodingSearchPath	--
 *
 *	This is the fallback routine that sets the default value of the
 *	encoding search path if the application has not set one via a call to
 *	Tcl_SetEncodingSearchPath() by the first time the search path is needed
 *	to load encoding data.
 *
 *	The default encoding search path is produced by taking each directory
 *	in the library path, appending a subdirectory named "encoding", and if
 *	the resulting directory exists, adding it to the encoding search path.
 *
 * Results:
 *	None.
 *
 * Side effects:
 *	Sets the encoding search path to an initial value.
 *
 *-------------------------------------------------------------------------
 */

static void
InitializeEncodingSearchPath(
    char **valuePtr,
    size_t *lengthPtr,
    Tcl_Encoding *encodingPtr)
{
    const char *bytes;
    int i, numDirs;
    size_t numBytes;
    Tcl_Obj *libPathObj, *encodingObj, *searchPathObj;

    TclNewLiteralStringObj(encodingObj, "encoding");
    TclNewObj(searchPathObj);
    Tcl_IncrRefCount(encodingObj);
    Tcl_IncrRefCount(searchPathObj);
    libPathObj = TclGetLibraryPath();
    Tcl_IncrRefCount(libPathObj);
    TclListObjLength(NULL, libPathObj, &numDirs);

    for (i = 0; i < numDirs; i++) {
	Tcl_Obj *directoryObj, *pathObj;
	Tcl_StatBuf stat;

	Tcl_ListObjIndex(NULL, libPathObj, i, &directoryObj);
	pathObj = Tcl_FSJoinToPath(directoryObj, 1, &encodingObj);
	Tcl_IncrRefCount(pathObj);
	if ((0 == Tcl_FSStat(pathObj, &stat)) && S_ISDIR(stat.st_mode)) {
	    Tcl_ListObjAppendElement(NULL, searchPathObj, pathObj);
	}
	Tcl_DecrRefCount(pathObj);
    }

    Tcl_DecrRefCount(libPathObj);
    Tcl_DecrRefCount(encodingObj);
    *encodingPtr = libraryPath.encoding;
    if (*encodingPtr) {
	((Encoding *)(*encodingPtr))->refCount++;
    }
    bytes = Tcl_GetStringFromObj(searchPathObj, &numBytes);

    *lengthPtr = numBytes;
    *valuePtr = (char *)Tcl_Alloc(numBytes + 1);
    memcpy(*valuePtr, bytes, numBytes + 1);
    Tcl_DecrRefCount(searchPathObj);
}

/*
 * Local Variables:
 * mode: c
 * c-basic-offset: 4
 * fill-column: 78
 * End:
 */<|MERGE_RESOLUTION|>--- conflicted
+++ resolved
@@ -717,75 +717,6 @@
 /*
  *-------------------------------------------------------------------------
  *
-<<<<<<< HEAD
-=======
- * Tcl_GetDefaultEncodingDir --
- *
- *	Legacy public interface to retrieve first directory in the encoding
- *	searchPath.
- *
- * Results:
- *	The directory pathname, as a string, or NULL for an empty encoding
- *	search path.
- *
- * Side effects:
- *	None.
- *
- *-------------------------------------------------------------------------
- */
-
-#if !defined(TCL_NO_DEPRECATED) && TCL_MAJOR_VERSION < 9
-const char *
-Tcl_GetDefaultEncodingDir(void)
-{
-    int numDirs;
-    Tcl_Obj *first, *searchPath = Tcl_GetEncodingSearchPath();
-
-    TclListObjLength(NULL, searchPath, &numDirs);
-    if (numDirs == 0) {
-	return NULL;
-    }
-    Tcl_ListObjIndex(NULL, searchPath, 0, &first);
-
-    return TclGetString(first);
-}
--
-/*
- *-------------------------------------------------------------------------
- *
- * Tcl_SetDefaultEncodingDir --
- *
- *	Legacy public interface to set the first directory in the encoding
- *	search path.
- *
- * Results:
- *	None.
- *
- * Side effects:
- *	Modifies the encoding search path.
- *
- *-------------------------------------------------------------------------
- */
-
-void
-Tcl_SetDefaultEncodingDir(
-    const char *path)
-{
-    Tcl_Obj *searchPath = Tcl_GetEncodingSearchPath();
-    Tcl_Obj *directory = Tcl_NewStringObj(path, -1);
-
-    searchPath = Tcl_DuplicateObj(searchPath);
-    Tcl_ListObjReplace(NULL, searchPath, 0, 0, 1, &directory);
-    Tcl_SetEncodingSearchPath(searchPath);
-}
-#endif
--
-/*
- *-------------------------------------------------------------------------
- *
->>>>>>> 074c80e1
  * Tcl_GetEncoding --
  *
  *	Given the name of a encoding, find the corresponding Tcl_Encoding
