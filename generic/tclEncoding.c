--- conflicted
+++ resolved
@@ -2324,13 +2324,8 @@
 {
     const char *srcStart, *srcEnd, *srcClose;
     const char *dstStart, *dstEnd;
-<<<<<<< HEAD
-    int result, numChars;
+    int result, numChars, charLimit = INT_MAX;
     Tcl_UniChar *chPtr = (Tcl_UniChar *) statePtr;
-=======
-    int result, numChars, charLimit = INT_MAX;
-    Tcl_UniChar ch;
->>>>>>> 4176a226
 
     if (flags & TCL_ENCODING_START) {
     	*chPtr = 0;
@@ -2449,19 +2444,14 @@
 {
     const char *srcStart, *srcEnd;
     const char *dstEnd, *dstStart;
-<<<<<<< HEAD
-    int result, numChars;
+    int result, numChars, charLimit = INT_MAX;
     Tcl_UniChar *chPtr = (Tcl_UniChar *) statePtr;
 
     if (flags & TCL_ENCODING_START) {
     	*chPtr = 0;
-=======
-    int result, numChars, charLimit = INT_MAX;
-    Tcl_UniChar ch;
-
+    }
     if (flags & TCL_ENCODING_CHAR_LIMIT) {
 	charLimit = *dstCharsPtr;
->>>>>>> 4176a226
     }
     result = TCL_OK;
     if ((srcLen % sizeof(Tcl_UniChar)) != 0) {
@@ -2651,13 +2641,8 @@
 {
     const char *srcStart, *srcEnd;
     const char *dstEnd, *dstStart, *prefixBytes;
-<<<<<<< HEAD
-    int result, byte, numChars;
+    int result, byte, numChars, charLimit = INT_MAX;
     Tcl_UniChar ch = 0;
-=======
-    int result, byte, numChars, charLimit = INT_MAX;
-    Tcl_UniChar ch;
->>>>>>> 4176a226
     const unsigned short *const *toUnicode;
     const unsigned short *pageZero;
     TableEncodingData *dataPtr = clientData;
