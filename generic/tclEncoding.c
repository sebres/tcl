--- conflicted
+++ resolved
@@ -519,9 +519,11 @@
  *---------------------------------------------------------------------------
  */
 
-/* Those flags must not conflict with other TCL_ENCODING_* flags in tcl.h */
+/* This flags must not conflict with other TCL_ENCODING_* flags in tcl.h */
 #define TCL_ENCODING_MODIFIED	0x20	/* Converting NULL bytes to 0xC0 0x80 */
-#define TCL_ENCODING_LE		0x80	/* Little-endian encoding, for ucs-2/utf-16 only */
+/* Since TCL_ENCODING_MODIFIED is only used for utf-8 and
+ * TCL_ENCODING_LE is only used for  utf-16/ucs-2, re-use the same value */
+#define TCL_ENCODING_LE		TCL_ENCODING_MODIFIED	/* Little-endian encoding */
 
 void
 TclInitEncodingSubsystem(void)
@@ -531,7 +533,7 @@
     unsigned size;
     unsigned short i;
     union {
-        unsigned char c;
+        char c;
         short s;
     } isLe;
 
@@ -1157,20 +1159,22 @@
 	srcLen = encodingPtr->lengthProc(src);
     }
 
-    flags = TCL_ENCODING_START | TCL_ENCODING_END | TCL_ENCODING_MODIFIED;
+    flags = TCL_ENCODING_START | TCL_ENCODING_END;
+    if (encodingPtr->toUtfProc == UtfToUtfProc) {
+	flags |= TCL_ENCODING_MODIFIED;
+    }
 
     while (1) {
 	result = encodingPtr->toUtfProc(encodingPtr->clientData, src, srcLen,
 		flags, &state, dst, dstLen, &srcRead, &dstWrote, &dstChars);
 	soFar = dst + dstWrote - Tcl_DStringValue(dstPtr);
 
+	src += srcRead;
 	if (result != TCL_CONVERT_NOSPACE) {
 	    Tcl_DStringSetLength(dstPtr, soFar);
 	    return Tcl_DStringValue(dstPtr);
 	}
-
 	flags &= ~TCL_ENCODING_START;
-	src += srcRead;
 	srcLen -= srcRead;
 	if (Tcl_DStringLength(dstPtr) == 0) {
 	    Tcl_DStringSetLength(dstPtr, dstLen);
@@ -1274,12 +1278,14 @@
 
 	dstLen--;
     }
-    flags |= TCL_ENCODING_MODIFIED;
+    if (encodingPtr->toUtfProc == UtfToUtfProc) {
+	flags |= TCL_ENCODING_MODIFIED;
+    }
     do {
 	Tcl_EncodingState savedState = *statePtr;
 
 	result = encodingPtr->toUtfProc(encodingPtr->clientData, src, srcLen,
-		flags , statePtr, dst, dstLen, srcReadPtr, dstWrotePtr,
+		flags, statePtr, dst, dstLen, srcReadPtr, dstWrotePtr,
 		dstCharsPtr);
 	if (*dstCharsPtr <= maxChars) {
 	    break;
@@ -2199,7 +2205,7 @@
 
 static int
 UtfToUtfProc(
-    TCL_UNUSED(ClientData),
+    ClientData clientData,	/* additional flags, e.g. TCL_ENCODING_MODIFIED */
     const char *src,		/* Source string in UTF-8. */
     int srcLen,			/* Source string length in bytes. */
     int flags,			/* Conversion control flags. */
@@ -2238,6 +2244,7 @@
     }
 
     dstStart = dst;
+    flags |= PTR2INT(clientData);
     dstEnd = dst + dstLen - TCL_UTF_MAX;
 
     for (numChars = 0; src < srcEnd && numChars <= charLimit; numChars++) {
@@ -2254,25 +2261,15 @@
 	    result = TCL_CONVERT_NOSPACE;
 	    break;
 	}
-<<<<<<< HEAD
 	if (UCHAR(*src) < 0x80 && !(UCHAR(*src) == 0 && (flags & TCL_ENCODING_MODIFIED))) {
-=======
-	if (UCHAR(*src) < 0x80 && !((UCHAR(*src) == 0) && (pureNullMode == 0))) {
->>>>>>> 464d54bb
 	    /*
 	     * Copy 7bit characters, but skip null-bytes when we are in input
 	     * mode, so that they get converted to 0xC080.
 	     */
 
 	    *dst++ = *src++;
-<<<<<<< HEAD
 	} else if (UCHAR(*src) == 0xC0 && (src + 1 < srcEnd)
 		&& UCHAR(src[1]) == 0x80 && !(flags & TCL_ENCODING_MODIFIED)) {
-=======
-	    *chPtr = 0; /* reset surrogate handling */
-	} else if ((UCHAR(*src) == 0xC0) && (src + 1 < srcEnd)
-		&& (UCHAR(src[1]) == 0x80) && (pureNullMode == 1)) {
->>>>>>> 464d54bb
 	    /*
 	     * Convert 0xC080 to real nulls when we are in output mode.
 	     */
@@ -2287,22 +2284,23 @@
 	     * unless the user has explicitly asked to be told.
 	     */
 
-	    if ((flags & TCL_ENCODING_STOPONERROR) && (pureNullMode == 0)) {
-		result = TCL_CONVERT_MULTIBYTE;
-		break;
+	    if (flags & TCL_ENCODING_MODIFIED) {
+		if (flags & TCL_ENCODING_STOPONERROR) {
+		    result = TCL_CONVERT_MULTIBYTE;
+		    break;
+		}
+		ch = UCHAR(*src++);
+	    } else {
+		char chbuf[2];
+		chbuf[0] = UCHAR(*src++); chbuf[1] = 0;
+		TclUtfToUCS4(chbuf, &ch);
 	    }
-	    ch = UCHAR(*src);
-	    src += 1;
 	    dst += Tcl_UniCharToUtf(ch, dst);
 	} else {
-<<<<<<< HEAD
+	    int low;
 	    size_t len = TclUtfToUCS4(src, &ch);
-	    if ((len < 2) && (ch != 0) && (flags & TCL_ENCODING_STOPONERROR)) {
-=======
-	    size_t len = TclUtfToUniChar(src, chPtr);
-	    if ((len < 2) && (*chPtr != 0) && (flags & TCL_ENCODING_STOPONERROR)
-		    && ((*chPtr & ~0x7FF) != 0xD800) && (pureNullMode == 0)) {
->>>>>>> 464d54bb
+	    if ((len < 2) && (ch != 0) && (flags & TCL_ENCODING_STOPONERROR)
+		    && (flags & TCL_ENCODING_MODIFIED)) {
 		result = TCL_CONVERT_SYNTAX;
 		break;
 	    }
@@ -2312,7 +2310,7 @@
 		 * A surrogate character is detected, handle especially.
 		 */
 
-		int low = ch;
+		low = ch;
 		len = (src <= srcEnd-3) ? TclUtfToUCS4(src, &low) : 0;
 
 		if (((low & ~0x3FF) != 0xDC00) || (ch & 0x400)) {
@@ -2461,7 +2459,7 @@
 
 static int
 UtfToUtf16Proc(
-    ClientData clientData,	/* != NULL means LE, == NUL means BE */
+    ClientData clientData,	/* additional flags, e.g. TCL_ENCODING_LE */
     const char *src,		/* Source string in UTF-8. */
     int srcLen,			/* Source string length in bytes. */
     int flags,			/* Conversion control flags. */
@@ -2495,6 +2493,7 @@
 
     dstStart = dst;
     dstEnd   = dst + dstLen - sizeof(Tcl_UniChar);
+    flags |= PTR2INT(clientData);
 
     result = TCL_OK;
     for (numChars = 0; src < srcEnd; numChars++) {
@@ -2512,7 +2511,7 @@
 	    break;
 	}
 	src += TclUtfToUCS4(src, &ch);
-	if (clientData) {
+	if (flags & TCL_ENCODING_LE) {
 	    if (ch <= 0xFFFF) {
 		*dst++ = (ch & 0xFF);
 		*dst++ = (ch >> 8);
