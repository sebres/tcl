/*
 * tclDisassemble.c --
 *
 *	This file contains procedures that disassemble bytecode into either
 *	human-readable or Tcl-processable forms.
 *
 * Copyright © 1996-1998 Sun Microsystems, Inc.
 * Copyright © 2001 Kevin B. Kenny. All rights reserved.
 * Copyright © 2013-2016 Donal K. Fellows.
 *
 * See the file "license.terms" for information on usage and redistribution of
 * this file, and for a DISCLAIMER OF ALL WARRANTIES.
 */

#include "tclInt.h"
#include "tclCompile.h"
#include "tclOOInt.h"
#include <assert.h>

/*
 * Prototypes for procedures defined later in this file:
 */

static Tcl_Obj *	DisassembleByteCodeAsDicts(Tcl_Obj *objPtr);
static Tcl_Obj *	DisassembleByteCodeObj(Tcl_Obj *objPtr);
static int		FormatInstruction(ByteCode *codePtr,
			    const unsigned char *pc, Tcl_Obj *bufferObj);
static void		GetLocationInformation(Proc *procPtr,
			    Tcl_Obj **fileObjPtr, int *linePtr);
static void		PrintSourceToObj(Tcl_Obj *appendObj,
			    const char *stringPtr, size_t maxChars);
static void		UpdateStringOfInstName(Tcl_Obj *objPtr);

/*
 * The structure below defines an instruction name Tcl object to allow
 * reporting of inner contexts in errorstack without string allocation.
 */

static const Tcl_ObjType instNameType = {
    "instname",			/* name */
    NULL,			/* freeIntRepProc */
    NULL,			/* dupIntRepProc */
    UpdateStringOfInstName,	/* updateStringProc */
    NULL,			/* setFromAnyProc */
};

#define InstNameSetInternalRep(objPtr, inst)				\
    do {							\
	Tcl_ObjInternalRep ir;					\
	ir.wideValue = (inst);					\
	Tcl_StoreInternalRep((objPtr), &instNameType, &ir);		\
    } while (0)

#define InstNameGetInternalRep(objPtr, inst)				\
    do {							\
	const Tcl_ObjInternalRep *irPtr;				\
	irPtr = TclFetchInternalRep((objPtr), &instNameType);	\
	assert(irPtr != NULL);					\
	(inst) = irPtr->wideValue;			\
    } while (0)


/*
 *----------------------------------------------------------------------
 *
 * GetLocationInformation --
 *
 *	This procedure looks up the information about where a procedure was
 *	originally declared.
 *
 * Results:
 *	Writes to the variables pointed at by fileObjPtr and linePtr.
 *
 * Side effects:
 *	None.
 *
 *----------------------------------------------------------------------
 */

static void
GetLocationInformation(
    Proc *procPtr,		/* What to look up the information for. */
    Tcl_Obj **fileObjPtr,	/* Where to write the information about what
				 * file the code came from. Will be written
				 * to, either with the object (assume shared!)
				 * that describes what the file was, or with
				 * NULL if the information is not
				 * available. */
    int *linePtr)		/* Where to write the information about what
				 * line number represented the start of the
				 * code in question. Will be written to,
				 * either with the line number or with -1 if
				 * the information is not available. */
{
    CmdFrame *cfPtr = TclGetCmdFrameForProcedure(procPtr);

    *fileObjPtr = NULL;
    *linePtr = -1;
    if (cfPtr == NULL) {
	return;
    }

    /*
     * Get the source location data out of the CmdFrame.
     */

    *linePtr = cfPtr->line[0];
    if (cfPtr->type == TCL_LOCATION_SOURCE) {
	*fileObjPtr = cfPtr->data.eval.path;
    }
}

#ifdef TCL_COMPILE_DEBUG
/*
 *----------------------------------------------------------------------
 *
 * TclPrintByteCodeObj --
 *
 *	This procedure prints ("disassembles") the instructions of a bytecode
 *	object to stdout.
 *
 * Results:
 *	None.
 *
 * Side effects:
 *	None.
 *
 *----------------------------------------------------------------------
 */

void
TclPrintByteCodeObj(
    TCL_UNUSED(Tcl_Interp *),	/* Stuck with this in internal stubs */
    Tcl_Obj *objPtr)		/* The bytecode object to disassemble. */
{
    Tcl_Obj *bufPtr = DisassembleByteCodeObj(objPtr);

    fprintf(stdout, "\n%s", TclGetString(bufPtr));
    Tcl_DecrRefCount(bufPtr);
}

/*
 *----------------------------------------------------------------------
 *
 * TclPrintInstruction --
 *
 *	This procedure prints ("disassembles") one instruction from a bytecode
 *	object to stdout.
 *
 * Results:
 *	Returns the length in bytes of the current instruiction.
 *
 * Side effects:
 *	None.
 *
 *----------------------------------------------------------------------
 */

int
TclPrintInstruction(
    ByteCode *codePtr,		/* Bytecode containing the instruction. */
    const unsigned char *pc)	/* Points to first byte of instruction. */
{
    Tcl_Obj *bufferObj;
    int numBytes;

    TclNewObj(bufferObj);
    numBytes = FormatInstruction(codePtr, pc, bufferObj);
    fprintf(stdout, "%s", TclGetString(bufferObj));
    Tcl_DecrRefCount(bufferObj);
    return numBytes;
}

/*
 *----------------------------------------------------------------------
 *
 * TclPrintObject --
 *
 *	This procedure prints up to a specified number of characters from the
 *	argument Tcl object's string representation to a specified file.
 *
 * Results:
 *	None.
 *
 * Side effects:
 *	Outputs characters to the specified file.
 *
 *----------------------------------------------------------------------
 */

void
TclPrintObject(
    FILE *outFile,		/* The file to print the source to. */
    Tcl_Obj *objPtr,		/* Points to the Tcl object whose string
				 * representation should be printed. */
    size_t maxChars)		/* Maximum number of chars to print. */
{
    char *bytes;
    size_t length;

    bytes = Tcl_GetStringFromObj(objPtr, &length);
    TclPrintSource(outFile, bytes, TclMin(length, maxChars));
}

/*
 *----------------------------------------------------------------------
 *
 * TclPrintSource --
 *
 *	This procedure prints up to a specified number of characters from the
 *	argument string to a specified file. It tries to produce legible
 *	output by adding backslashes as necessary.
 *
 * Results:
 *	None.
 *
 * Side effects:
 *	Outputs characters to the specified file.
 *
 *----------------------------------------------------------------------
 */

void
TclPrintSource(
    FILE *outFile,		/* The file to print the source to. */
    const char *stringPtr,	/* The string to print. */
    size_t maxChars)		/* Maximum number of chars to print. */
{
    Tcl_Obj *bufferObj;

    TclNewObj(bufferObj);
    PrintSourceToObj(bufferObj, stringPtr, maxChars);
    fprintf(outFile, "%s", TclGetString(bufferObj));
    Tcl_DecrRefCount(bufferObj);
}
#endif /* TCL_COMPILE_DEBUG */

/*
 *----------------------------------------------------------------------
 *
 * DisassembleByteCodeObj --
 *
 *	Given an object which is of bytecode type, return a disassembled
 *	version of the bytecode (in a new refcount 0 object). No guarantees
 *	are made about the details of the contents of the result.
 *
 *----------------------------------------------------------------------
 */

static Tcl_Obj *
DisassembleByteCodeObj(
    Tcl_Obj *objPtr)		/* The bytecode object to disassemble. */
{
    ByteCode *codePtr;
    unsigned char *codeStart, *codeLimit, *pc;
    unsigned char *codeDeltaNext, *codeLengthNext;
    unsigned char *srcDeltaNext, *srcLengthNext;
    int codeOffset, codeLen, srcOffset, srcLen, numCmds, delta, i, line;
    Interp *iPtr;
    Tcl_Obj *bufferObj, *fileObj;

    ByteCodeGetInternalRep(objPtr, &tclByteCodeType, codePtr);

    iPtr = (Interp *) *codePtr->interpHandle;

    TclNewObj(bufferObj);
    if (!codePtr->refCount) {
	return bufferObj;	/* Already freed. */
    }

    codeStart = codePtr->codeStart;
    codeLimit = codeStart + codePtr->numCodeBytes;
    numCmds = codePtr->numCommands;

    /*
     * Print header lines describing the ByteCode.
     */

    Tcl_AppendPrintfToObj(bufferObj,
	    "ByteCode %p, refCt %" TCL_Z_MODIFIER "u, epoch %" TCL_Z_MODIFIER "u, interp %p (epoch %" TCL_Z_MODIFIER "u)\n",
	    codePtr, codePtr->refCount, codePtr->compileEpoch, iPtr, iPtr->compileEpoch);
    Tcl_AppendToObj(bufferObj, "  Source ", -1);
    PrintSourceToObj(bufferObj, codePtr->source,
	    TclMin(codePtr->numSrcBytes, 55));
    GetLocationInformation(codePtr->procPtr, &fileObj, &line);
    if (line >= 0 && fileObj != NULL) {
	Tcl_AppendPrintfToObj(bufferObj, "\n  File \"%s\" Line %d",
		TclGetString(fileObj), line);
    }
    Tcl_AppendPrintfToObj(bufferObj,
	    "\n  Cmds %d, src %" TCL_Z_MODIFIER "u, inst %" TCL_Z_MODIFIER "u, litObjs %" TCL_Z_MODIFIER "u, aux %" TCL_Z_MODIFIER "u, stkDepth %" TCL_Z_MODIFIER "u, code/src %.2f\n",
	    numCmds, codePtr->numSrcBytes, codePtr->numCodeBytes,
	    codePtr->numLitObjects, (int) BA_AuxData_Size(codePtr->auxData),
	    codePtr->maxStackDepth,
#ifdef TCL_COMPILE_STATS
	    codePtr->numSrcBytes?
		    codePtr->structureSize/(float)codePtr->numSrcBytes :
#endif
	    0.0);

#ifdef TCL_COMPILE_STATS
    Tcl_AppendPrintfToObj(bufferObj,
	    "  Code %" TCL_Z_MODIFIER "u = header %" TCL_Z_MODIFIER "u+inst %" TCL_Z_MODIFIER "u+litObj %" TCL_Z_MODIFIER "u+exc %" TCL_Z_MODIFIER "u+aux %" TCL_Z_MODIFIER "u+cmdMap %" TCL_Z_MODIFIER "u\n",
	    codePtr->structureSize,
	    sizeof(ByteCode) - sizeof(size_t) - sizeof(Tcl_Time),
	    codePtr->numCodeBytes,
<<<<<<< HEAD
	    (unsigned long) (codePtr->numLitObjects * sizeof(Tcl_Obj *)),
	    (unsigned long) (codePtr->numExceptRanges*sizeof(ExceptionRange)),
	    (unsigned long) (BA_AuxData_Size(codePtr->auxData) * sizeof(AuxData)),
=======
	    codePtr->numLitObjects * sizeof(Tcl_Obj *),
	    codePtr->numExceptRanges*sizeof(ExceptionRange),
	    codePtr->numAuxDataItems * sizeof(AuxData),
>>>>>>> ed680259
	    codePtr->numCmdLocBytes);
#endif /* TCL_COMPILE_STATS */

    /*
     * If the ByteCode is the compiled body of a Tcl procedure, print
     * information about that procedure. Note that we don't know the
     * procedure's name since ByteCode's can be shared among procedures.
     */

    if (codePtr->procPtr != NULL) {
	Proc *procPtr = codePtr->procPtr;
	int numCompiledLocals = procPtr->numCompiledLocals;

	Tcl_AppendPrintfToObj(bufferObj,
		"  Proc %p, refCt %" TCL_Z_MODIFIER "u, args %" TCL_Z_MODIFIER "u, compiled locals %d\n",
		procPtr, procPtr->refCount, procPtr->numArgs,
		numCompiledLocals);
	if (numCompiledLocals > 0) {
	    CompiledLocal *localPtr = procPtr->firstLocalPtr;

	    for (i = 0;  i < numCompiledLocals;  i++) {
		Tcl_AppendPrintfToObj(bufferObj,
			"      slot %d%s%s%s%s%s%s", i,
			(localPtr->flags & (VAR_ARRAY|VAR_LINK)) ? "" : ", scalar",
			(localPtr->flags & VAR_ARRAY) ? ", array" : "",
			(localPtr->flags & VAR_LINK) ? ", link" : "",
			(localPtr->flags & VAR_ARGUMENT) ? ", arg" : "",
			(localPtr->flags & VAR_TEMPORARY) ? ", temp" : "",
			(localPtr->flags & VAR_RESOLVED) ? ", resolved" : "");
		if (TclIsVarTemporary(localPtr)) {
		    Tcl_AppendToObj(bufferObj, "\n", -1);
		} else {
		    Tcl_AppendPrintfToObj(bufferObj, ", \"%s\"\n",
			    localPtr->name);
		}
		localPtr = localPtr->nextPtr;
	    }
	}
    }

    /*
     * Print the ExceptionRange array.
     */

    if ((int)codePtr->numExceptRanges > 0) {
	Tcl_AppendPrintfToObj(bufferObj, "  Exception ranges %" TCL_Z_MODIFIER "u, depth %" TCL_Z_MODIFIER "u:\n",
		codePtr->numExceptRanges, codePtr->maxExceptDepth);
	for (i = 0;  i < (int)codePtr->numExceptRanges;  i++) {
	    ExceptionRange *rangePtr = &codePtr->exceptArrayPtr[i];

	    Tcl_AppendPrintfToObj(bufferObj,
		    "      %d: level %" TCL_Z_MODIFIER "u, %s, pc %" TCL_Z_MODIFIER "u-%" TCL_Z_MODIFIER "u, ",
		    i, rangePtr->nestingLevel,
		    (rangePtr->type==LOOP_EXCEPTION_RANGE ? "loop" : "catch"),
		    rangePtr->codeOffset,
		    (rangePtr->codeOffset + rangePtr->numCodeBytes - 1));
	    switch (rangePtr->type) {
	    case LOOP_EXCEPTION_RANGE:
		Tcl_AppendPrintfToObj(bufferObj, "continue %" TCL_Z_MODIFIER "u, break %" TCL_Z_MODIFIER "u\n",
			rangePtr->continueOffset, rangePtr->breakOffset);
		break;
	    case CATCH_EXCEPTION_RANGE:
		Tcl_AppendPrintfToObj(bufferObj, "catch %" TCL_Z_MODIFIER "u\n",
			rangePtr->catchOffset);
		break;
	    default:
		Tcl_Panic("DisassembleByteCodeObj: bad ExceptionRange type %d",
			rangePtr->type);
	    }
	}
    }

    /*
     * If there were no commands (e.g., an expression or an empty string was
     * compiled), just print all instructions and return.
     */

    if (numCmds == 0) {
	pc = codeStart;
	while (pc < codeLimit) {
	    Tcl_AppendToObj(bufferObj, "    ", -1);
	    pc += FormatInstruction(codePtr, pc, bufferObj);
	}
	return bufferObj;
    }

    /*
     * Print table showing the code offset, source offset, and source length
     * for each command. These are encoded as a sequence of bytes.
     */

    Tcl_AppendPrintfToObj(bufferObj, "  Commands %d:", numCmds);
    codeDeltaNext = codePtr->codeDeltaStart;
    codeLengthNext = codePtr->codeLengthStart;
    srcDeltaNext = codePtr->srcDeltaStart;
    srcLengthNext = codePtr->srcLengthStart;
    codeOffset = srcOffset = 0;
    for (i = 0;  i < numCmds;  i++) {
	if (*codeDeltaNext == 0xFF) {
	    codeDeltaNext++;
	    delta = TclGetInt4AtPtr(codeDeltaNext);
	    codeDeltaNext += 4;
	} else {
	    delta = TclGetInt1AtPtr(codeDeltaNext);
	    codeDeltaNext++;
	}
	codeOffset += delta;

	if (*codeLengthNext == 0xFF) {
	    codeLengthNext++;
	    codeLen = TclGetInt4AtPtr(codeLengthNext);
	    codeLengthNext += 4;
	} else {
	    codeLen = TclGetInt1AtPtr(codeLengthNext);
	    codeLengthNext++;
	}

	if (*srcDeltaNext == 0xFF) {
	    srcDeltaNext++;
	    delta = TclGetInt4AtPtr(srcDeltaNext);
	    srcDeltaNext += 4;
	} else {
	    delta = TclGetInt1AtPtr(srcDeltaNext);
	    srcDeltaNext++;
	}
	srcOffset += delta;

	if (*srcLengthNext == 0xFF) {
	    srcLengthNext++;
	    srcLen = TclGetInt4AtPtr(srcLengthNext);
	    srcLengthNext += 4;
	} else {
	    srcLen = TclGetInt1AtPtr(srcLengthNext);
	    srcLengthNext++;
	}

	Tcl_AppendPrintfToObj(bufferObj, "%s%4d: pc %d-%d, src %d-%d",
		((i % 2)? "     " : "\n   "),
		(i+1), codeOffset, (codeOffset + codeLen - 1),
		srcOffset, (srcOffset + srcLen - 1));
    }
    if (numCmds > 0) {
	Tcl_AppendToObj(bufferObj, "\n", -1);
    }

    /*
     * Print each instruction. If the instruction corresponds to the start of
     * a command, print the command's source. Note that we don't need the code
     * length here.
     */

    codeDeltaNext = codePtr->codeDeltaStart;
    srcDeltaNext = codePtr->srcDeltaStart;
    srcLengthNext = codePtr->srcLengthStart;
    codeOffset = srcOffset = 0;
    pc = codeStart;
    for (i = 0;  i < numCmds;  i++) {
	if (*codeDeltaNext == 0xFF) {
	    codeDeltaNext++;
	    delta = TclGetInt4AtPtr(codeDeltaNext);
	    codeDeltaNext += 4;
	} else {
	    delta = TclGetInt1AtPtr(codeDeltaNext);
	    codeDeltaNext++;
	}
	codeOffset += delta;

	if (*srcDeltaNext == 0xFF) {
	    srcDeltaNext++;
	    delta = TclGetInt4AtPtr(srcDeltaNext);
	    srcDeltaNext += 4;
	} else {
	    delta = TclGetInt1AtPtr(srcDeltaNext);
	    srcDeltaNext++;
	}
	srcOffset += delta;

	if (*srcLengthNext == 0xFF) {
	    srcLengthNext++;
	    srcLen = TclGetInt4AtPtr(srcLengthNext);
	    srcLengthNext += 4;
	} else {
	    srcLen = TclGetInt1AtPtr(srcLengthNext);
	    srcLengthNext++;
	}

	/*
	 * Print instructions before command i.
	 */

	while ((pc-codeStart) < codeOffset) {
	    Tcl_AppendToObj(bufferObj, "    ", -1);
	    pc += FormatInstruction(codePtr, pc, bufferObj);
	}

	Tcl_AppendPrintfToObj(bufferObj, "  Command %d: ", i+1);
	PrintSourceToObj(bufferObj, (codePtr->source + srcOffset),
		TclMin(srcLen, 55));
	Tcl_AppendToObj(bufferObj, "\n", -1);
    }
    if (pc < codeLimit) {
	/*
	 * Print instructions after the last command.
	 */

	while (pc < codeLimit) {
	    Tcl_AppendToObj(bufferObj, "    ", -1);
	    pc += FormatInstruction(codePtr, pc, bufferObj);
	}
    }
    return bufferObj;
}

/*
 *----------------------------------------------------------------------
 *
 * FormatInstruction --
 *
 *	Appends a representation of a bytecode instruction to a Tcl_Obj.
 *
 *----------------------------------------------------------------------
 */

static int
FormatInstruction(
    ByteCode *codePtr,		/* Bytecode containing the instruction. */
    const unsigned char *pc,	/* Points to first byte of instruction. */
    Tcl_Obj *bufferObj)		/* Object to append instruction info to. */
{
    Proc *procPtr = codePtr->procPtr;
    unsigned char opCode = *pc;
    const InstructionDesc *instDesc = &tclInstructionTable[opCode];
    unsigned char *codeStart = codePtr->codeStart;
    unsigned pcOffset = pc - codeStart;
    int opnd = 0, i, j, numBytes = 1;
    int localCt = procPtr ? (int)procPtr->numCompiledLocals : 0;
    CompiledLocal *localPtr = procPtr ? procPtr->firstLocalPtr : NULL;
    char suffixBuffer[128];	/* Additional info to print after main opcode
				 * and immediates. */
    char *suffixSrc = NULL;
    Tcl_Obj *suffixObj = NULL;
    AuxData *auxPtr = NULL;

    suffixBuffer[0] = '\0';
    Tcl_AppendPrintfToObj(bufferObj, "(%u) %s ", pcOffset, instDesc->name);
    for (i = 0;  i < instDesc->numOperands;  i++) {
	switch (instDesc->opTypes[i]) {
	case OPERAND_INT1:
	    opnd = TclGetInt1AtPtr(pc+numBytes); numBytes++;
	    Tcl_AppendPrintfToObj(bufferObj, "%+d ", opnd);
	    break;
	case OPERAND_INT4:
	    opnd = TclGetInt4AtPtr(pc+numBytes); numBytes += 4;
	    Tcl_AppendPrintfToObj(bufferObj, "%+d ", opnd);
	    break;
	case OPERAND_UINT1:
	    opnd = TclGetUInt1AtPtr(pc+numBytes); numBytes++;
	    Tcl_AppendPrintfToObj(bufferObj, "%u ", opnd);
	    break;
	case OPERAND_UINT4:
	    opnd = TclGetUInt4AtPtr(pc+numBytes); numBytes += 4;
	    if (opCode == INST_START_CMD) {
		sprintf(suffixBuffer+strlen(suffixBuffer),
			", %u cmds start here", opnd);
	    }
	    Tcl_AppendPrintfToObj(bufferObj, "%u ", opnd);
	    break;
	case OPERAND_OFFSET1:
	    opnd = TclGetInt1AtPtr(pc+numBytes); numBytes++;
	    sprintf(suffixBuffer, "pc %u", pcOffset+opnd);
	    Tcl_AppendPrintfToObj(bufferObj, "%+d ", opnd);
	    break;
	case OPERAND_OFFSET4:
	    opnd = TclGetInt4AtPtr(pc+numBytes); numBytes += 4;
	    if (opCode == INST_START_CMD) {
		sprintf(suffixBuffer, "next cmd at pc %u", pcOffset+opnd);
	    } else {
		sprintf(suffixBuffer, "pc %u", pcOffset+opnd);
	    }
	    Tcl_AppendPrintfToObj(bufferObj, "%+d ", opnd);
	    break;
	case OPERAND_LIT1:
	    opnd = TclGetUInt1AtPtr(pc+numBytes); numBytes++;
	    suffixObj = codePtr->objArrayPtr[opnd];
	    Tcl_AppendPrintfToObj(bufferObj, "%u ", opnd);
	    break;
	case OPERAND_LIT4:
	    opnd = TclGetUInt4AtPtr(pc+numBytes); numBytes += 4;
	    suffixObj = codePtr->objArrayPtr[opnd];
	    Tcl_AppendPrintfToObj(bufferObj, "%u ", opnd);
	    break;
	case OPERAND_AUX4:
	    opnd = TclGetUInt4AtPtr(pc+numBytes); numBytes += 4;
	    Tcl_AppendPrintfToObj(bufferObj, "%u ", opnd);
	    auxPtr = BA_AuxData_At(codePtr->auxData,opnd);
	    break;
	case OPERAND_IDX4:
	    opnd = TclGetInt4AtPtr(pc+numBytes); numBytes += 4;
	    if (opnd >= -1) {
		Tcl_AppendPrintfToObj(bufferObj, "%d ", opnd);
	    } else if (opnd == -2) {
		Tcl_AppendPrintfToObj(bufferObj, "end ");
	    } else {
		Tcl_AppendPrintfToObj(bufferObj, "end-%d ", -2-opnd);
	    }
	    break;
	case OPERAND_LVT1:
	    opnd = TclGetUInt1AtPtr(pc+numBytes);
	    numBytes++;
	    goto printLVTindex;
	case OPERAND_LVT4:
	    opnd = TclGetUInt4AtPtr(pc+numBytes);
	    numBytes += 4;
	printLVTindex:
	    if (localPtr != NULL) {
		if (opnd >= localCt) {
		    Tcl_Panic("FormatInstruction: bad local var index %u (%u locals)",
			    opnd, localCt);
		}
		for (j = 0;  j < opnd;  j++) {
		    localPtr = localPtr->nextPtr;
		}
		if (TclIsVarTemporary(localPtr)) {
		    sprintf(suffixBuffer, "temp var %u", opnd);
		} else {
		    sprintf(suffixBuffer, "var ");
		    suffixSrc = localPtr->name;
		}
	    }
	    Tcl_AppendPrintfToObj(bufferObj, "%%v%u ", opnd);
	    break;
	case OPERAND_SCLS1:
	    opnd = TclGetUInt1AtPtr(pc+numBytes); numBytes++;
	    Tcl_AppendPrintfToObj(bufferObj, "%s ",
		    tclStringClassTable[opnd].name);
	    break;
	case OPERAND_NONE:
	default:
	    break;
	}
    }
    if (suffixObj) {
	const char *bytes;
	size_t length;

	Tcl_AppendToObj(bufferObj, "\t# ", -1);
	bytes = Tcl_GetStringFromObj(codePtr->objArrayPtr[opnd], &length);
	PrintSourceToObj(bufferObj, bytes, TclMin(length, 40));
    } else if (suffixBuffer[0]) {
	Tcl_AppendPrintfToObj(bufferObj, "\t# %s", suffixBuffer);
	if (suffixSrc) {
	    PrintSourceToObj(bufferObj, suffixSrc, 40);
	}
    }
    Tcl_AppendToObj(bufferObj, "\n", -1);
    if (auxPtr && auxPtr->type->printProc) {
	Tcl_AppendToObj(bufferObj, "\t\t[", -1);
	auxPtr->type->printProc(auxPtr->clientData, bufferObj, codePtr,
		pcOffset);
	Tcl_AppendToObj(bufferObj, "]\n", -1);
    }
    return numBytes;
}

/*
 *----------------------------------------------------------------------
 *
 * TclGetInnerContext --
 *
 *	If possible, returns a list capturing the inner context. Otherwise
 *	return NULL.
 *
 *----------------------------------------------------------------------
 */

Tcl_Obj *
TclGetInnerContext(
    Tcl_Interp *interp,
    const unsigned char *pc,
    Tcl_Obj **tosPtr)
{
    size_t objc = 0;
    Tcl_Obj *result;
    Interp *iPtr = (Interp *) interp;

    switch (*pc) {
    case INST_STR_LEN:
    case INST_LNOT:
    case INST_BITNOT:
    case INST_UMINUS:
    case INST_UPLUS:
    case INST_TRY_CVT_TO_NUMERIC:
    case INST_EXPAND_STKTOP:
    case INST_EXPR_STK:
        objc = 1;
        break;

    case INST_LIST_IN:
    case INST_LIST_NOT_IN:	/* Basic list containment operators. */
    case INST_STR_EQ:
    case INST_STR_NEQ:		/* String (in)equality check */
    case INST_STR_CMP:		/* String compare. */
    case INST_STR_INDEX:
    case INST_STR_MATCH:
    case INST_REGEXP:
    case INST_EQ:
    case INST_NEQ:
    case INST_LT:
    case INST_GT:
    case INST_LE:
    case INST_GE:
    case INST_MOD:
    case INST_LSHIFT:
    case INST_RSHIFT:
    case INST_BITOR:
    case INST_BITXOR:
    case INST_BITAND:
    case INST_EXPON:
    case INST_ADD:
    case INST_SUB:
    case INST_DIV:
    case INST_MULT:
        objc = 2;
        break;

    case INST_RETURN_STK:
        /* early pop. TODO: dig out opt dict too :/ */
        objc = 1;
        break;

    case INST_SYNTAX:
    case INST_RETURN_IMM:
        objc = 2;
        break;

    case INST_INVOKE_STK4:
	objc = TclGetUInt4AtPtr(pc+1);
        break;

    case INST_INVOKE_STK1:
	objc = TclGetUInt1AtPtr(pc+1);
	break;
    }

    result = iPtr->innerContext;
    if (Tcl_IsShared(result)) {
        Tcl_DecrRefCount(result);
        iPtr->innerContext = result = Tcl_NewListObj(objc + 1, NULL);
        Tcl_IncrRefCount(result);
    } else {
        size_t len;

        /*
         * Reset while keeping the list internalrep as much as possible.
         */

	TclListObjLengthM(interp, result, &len);
        Tcl_ListObjReplace(interp, result, 0, len, 0, NULL);
    }
    Tcl_ListObjAppendElement(NULL, result, TclNewInstNameObj(*pc));

    for (; objc>0 ; objc--) {
        Tcl_Obj *objPtr;

        objPtr = tosPtr[1 - objc];
        if (!objPtr) {
            Tcl_Panic("InnerContext: bad tos -- appending null object");
        }
        if ((objPtr->refCount<=0)
#ifdef TCL_MEM_DEBUG
                || (objPtr->refCount==0x61616161)
#endif
        ) {
            Tcl_Panic("InnerContext: bad tos -- appending freed object %p",
                    objPtr);
        }
        Tcl_ListObjAppendElement(NULL, result, objPtr);
    }

    return result;
}

/*
 *----------------------------------------------------------------------
 *
 * TclNewInstNameObj --
 *
 *	Creates a new InstName Tcl_Obj based on the given instruction
 *
 *----------------------------------------------------------------------
 */

Tcl_Obj *
TclNewInstNameObj(
    unsigned char inst)
{
    Tcl_Obj *objPtr;

    TclNewObj(objPtr);
    TclInvalidateStringRep(objPtr);
    InstNameSetInternalRep(objPtr, inst);

    return objPtr;
}

/*
 *----------------------------------------------------------------------
 *
 * UpdateStringOfInstName --
 *
 *	Update the string representation for an instruction name object.
 *
 *----------------------------------------------------------------------
 */

static void
UpdateStringOfInstName(
    Tcl_Obj *objPtr)
{
    size_t inst;	/* NOTE: We know this is really an unsigned char */
    char *dst;

    InstNameGetInternalRep(objPtr, inst);

    if (inst > LAST_INST_OPCODE) {
	dst = Tcl_InitStringRep(objPtr, NULL, TCL_INTEGER_SPACE + 5);
	TclOOM(dst, TCL_INTEGER_SPACE + 5);
        sprintf(dst, "inst_%" TCL_Z_MODIFIER "u", inst);
	(void) Tcl_InitStringRep(objPtr, NULL, strlen(dst));
    } else {
	const char *s = tclInstructionTable[inst].name;
	size_t len = strlen(s);
	dst = Tcl_InitStringRep(objPtr, s, len);
	TclOOM(dst, len);
    }
}

/*
 *----------------------------------------------------------------------
 *
 * PrintSourceToObj --
 *
 *	Appends a quoted representation of a string to a Tcl_Obj.
 *
 *----------------------------------------------------------------------
 */

static void
PrintSourceToObj(
    Tcl_Obj *appendObj,		/* The object to print the source to. */
    const char *stringPtr,	/* The string to print. */
    size_t maxChars)		/* Maximum number of chars to print. */
{
    const char *p;
    size_t i = 0, len;

    if (stringPtr == NULL) {
	Tcl_AppendToObj(appendObj, "\"\"", -1);
	return;
    }

    Tcl_AppendToObj(appendObj, "\"", -1);
    p = stringPtr;
    for (;  (*p != '\0') && (i < maxChars);  p+=len) {
	int ucs4;

	len = TclUtfToUCS4(p, &ucs4);
	switch (ucs4) {
	case '"':
	    Tcl_AppendToObj(appendObj, "\\\"", -1);
	    i += 2;
	    continue;
	case '\f':
	    Tcl_AppendToObj(appendObj, "\\f", -1);
	    i += 2;
	    continue;
	case '\n':
	    Tcl_AppendToObj(appendObj, "\\n", -1);
	    i += 2;
	    continue;
	case '\r':
	    Tcl_AppendToObj(appendObj, "\\r", -1);
	    i += 2;
	    continue;
	case '\t':
	    Tcl_AppendToObj(appendObj, "\\t", -1);
	    i += 2;
	    continue;
	case '\v':
	    Tcl_AppendToObj(appendObj, "\\v", -1);
	    i += 2;
	    continue;
	default:
	    if (ucs4 > 0xFFFF) {
		Tcl_AppendPrintfToObj(appendObj, "\\U%08x", ucs4);
		i += 10;
	    } else if (ucs4 < 0x20 || ucs4 >= 0x7F) {
		Tcl_AppendPrintfToObj(appendObj, "\\u%04x", ucs4);
		i += 6;
	    } else {
		Tcl_AppendPrintfToObj(appendObj, "%c", ucs4);
		i++;
	    }
	    continue;
	}
    }
    if (*p != '\0') {
	Tcl_AppendToObj(appendObj, "...", -1);
    }
    Tcl_AppendToObj(appendObj, "\"", -1);
}

/*
 *----------------------------------------------------------------------
 *
 * DisassembleByteCodeAsDicts --
 *
 *	Given an object which is of bytecode type, return a disassembled
 *	version of the bytecode (in a new refcount 0 object) in a dictionary.
 *	No guarantees are made about the details of the contents of the
 *	result, but it is intended to be more readable than the old output
 *	format.
 *
 *----------------------------------------------------------------------
 */

static Tcl_Obj *
DisassembleByteCodeAsDicts(
    Tcl_Obj *objPtr)		/* The bytecode-holding value to take apart */
{
    ByteCode *codePtr;
    Tcl_Obj *description, *literals, *variables, *instructions, *inst;
    Tcl_Obj *aux, *exn, *commands, *file;
    unsigned char *pc, *opnd, *codeOffPtr, *codeLenPtr, *srcOffPtr, *srcLenPtr;
    int codeOffset, codeLength, sourceOffset, sourceLength;
    int i, val, line;

    ByteCodeGetInternalRep(objPtr, &tclByteCodeType, codePtr);

    /*
     * Get the literals from the bytecode.
     */

    TclNewObj(literals);
    for (i=0 ; i<(int)codePtr->numLitObjects ; i++) {
	Tcl_ListObjAppendElement(NULL, literals, codePtr->objArrayPtr[i]);
    }

    /*
     * Get the variables from the bytecode.
     */

    TclNewObj(variables);
    if (codePtr->procPtr) {
	int localCount = codePtr->procPtr->numCompiledLocals;
	CompiledLocal *localPtr = codePtr->procPtr->firstLocalPtr;

	for (i=0 ; i<localCount ; i++,localPtr=localPtr->nextPtr) {
	    Tcl_Obj *descriptor[2];

	    TclNewObj(descriptor[0]);
	    if (!(localPtr->flags & (VAR_ARRAY|VAR_LINK))) {
		Tcl_ListObjAppendElement(NULL, descriptor[0],
			Tcl_NewStringObj("scalar", -1));
	    }
	    if (localPtr->flags & VAR_ARRAY) {
		Tcl_ListObjAppendElement(NULL, descriptor[0],
			Tcl_NewStringObj("array", -1));
	    }
	    if (localPtr->flags & VAR_LINK) {
		Tcl_ListObjAppendElement(NULL, descriptor[0],
			Tcl_NewStringObj("link", -1));
	    }
	    if (localPtr->flags & VAR_ARGUMENT) {
		Tcl_ListObjAppendElement(NULL, descriptor[0],
			Tcl_NewStringObj("arg", -1));
	    }
	    if (localPtr->flags & VAR_TEMPORARY) {
		Tcl_ListObjAppendElement(NULL, descriptor[0],
			Tcl_NewStringObj("temp", -1));
	    }
	    if (localPtr->flags & VAR_RESOLVED) {
		Tcl_ListObjAppendElement(NULL, descriptor[0],
			Tcl_NewStringObj("resolved", -1));
	    }
	    if (localPtr->flags & VAR_TEMPORARY) {
		Tcl_ListObjAppendElement(NULL, variables,
			Tcl_NewListObj(1, descriptor));
	    } else {
		descriptor[1] = Tcl_NewStringObj(localPtr->name, -1);
		Tcl_ListObjAppendElement(NULL, variables,
			Tcl_NewListObj(2, descriptor));
	    }
	}
    }

    /*
     * Get the instructions from the bytecode.
     */

    TclNewObj(instructions);
    for (pc=codePtr->codeStart; pc<codePtr->codeStart+codePtr->numCodeBytes;){
	const InstructionDesc *instDesc = &tclInstructionTable[*pc];
	int address = pc - codePtr->codeStart;

	TclNewObj(inst);
	Tcl_ListObjAppendElement(NULL, inst, Tcl_NewStringObj(
		instDesc->name, -1));
	opnd = pc + 1;
	for (i=0 ; i<instDesc->numOperands ; i++) {
	    switch (instDesc->opTypes[i]) {
	    case OPERAND_INT1:
		val = TclGetInt1AtPtr(opnd);
		opnd += 1;
		goto formatNumber;
	    case OPERAND_UINT1:
		val = TclGetUInt1AtPtr(opnd);
		opnd += 1;
		goto formatNumber;
	    case OPERAND_INT4:
		val = TclGetInt4AtPtr(opnd);
		opnd += 4;
		goto formatNumber;
	    case OPERAND_UINT4:
		val = TclGetUInt4AtPtr(opnd);
		opnd += 4;
	    formatNumber:
		Tcl_ListObjAppendElement(NULL, inst, Tcl_NewWideIntObj(val));
		break;

	    case OPERAND_OFFSET1:
		val = TclGetInt1AtPtr(opnd);
		opnd += 1;
		goto formatAddress;
	    case OPERAND_OFFSET4:
		val = TclGetInt4AtPtr(opnd);
		opnd += 4;
	    formatAddress:
		Tcl_ListObjAppendElement(NULL, inst, Tcl_ObjPrintf(
			"pc %d", address + val));
		break;

	    case OPERAND_LIT1:
		val = TclGetUInt1AtPtr(opnd);
		opnd += 1;
		goto formatLiteral;
	    case OPERAND_LIT4:
		val = TclGetUInt4AtPtr(opnd);
		opnd += 4;
	    formatLiteral:
		Tcl_ListObjAppendElement(NULL, inst, Tcl_ObjPrintf(
			"@%d", val));
		break;

	    case OPERAND_LVT1:
		val = TclGetUInt1AtPtr(opnd);
		opnd += 1;
		goto formatVariable;
	    case OPERAND_LVT4:
		val = TclGetUInt4AtPtr(opnd);
		opnd += 4;
	    formatVariable:
		Tcl_ListObjAppendElement(NULL, inst, Tcl_ObjPrintf(
			"%%%d", val));
		break;
	    case OPERAND_IDX4:
		val = TclGetInt4AtPtr(opnd);
		opnd += 4;
		if (val >= -1) {
		    Tcl_ListObjAppendElement(NULL, inst, Tcl_ObjPrintf(
			    ".%d", val));
		} else if (val == -2) {
		    Tcl_ListObjAppendElement(NULL, inst, Tcl_NewStringObj(
			    ".end", -1));
		} else {
		    Tcl_ListObjAppendElement(NULL, inst, Tcl_ObjPrintf(
			    ".end-%d", -2-val));
		}
		break;
	    case OPERAND_AUX4:
		val = TclGetInt4AtPtr(opnd);
		opnd += 4;
		Tcl_ListObjAppendElement(NULL, inst, Tcl_ObjPrintf(
			"?%d", val));
		break;
	    case OPERAND_SCLS1:
		val = TclGetUInt1AtPtr(opnd);
		opnd++;
		Tcl_ListObjAppendElement(NULL, inst, Tcl_ObjPrintf(
			"=%s", tclStringClassTable[val].name));
		break;
	    case OPERAND_NONE:
		Tcl_Panic("opcode %d with more than zero 'no' operands", *pc);
	    }
	}
	Tcl_DictObjPut(NULL, instructions, Tcl_NewWideIntObj(address), inst);
	pc += instDesc->numBytes;
    }

    /*
     * Get the auxiliary data from the bytecode.
     */

    TclNewObj(aux);
<<<<<<< HEAD
    if (codePtr->auxData) {
	BP_AuxData ptr;
	AuxData *auxData = BA_AuxData_First(codePtr->auxData, &ptr);

	while (auxData) {
	    Tcl_Obj *auxDesc = Tcl_NewStringObj(auxData->type->name, -1);

	    if (auxData->type->disassembleProc) {
		Tcl_Obj *desc;

		TclNewObj(desc);
		Tcl_DictObjPut(NULL, desc, Tcl_NewStringObj("name", -1),
			auxDesc);
		auxDesc = desc;
		auxData->type->disassembleProc(auxData->clientData, auxDesc,
			codePtr, 0);
	    } else if (auxData->type->printProc) {
		Tcl_Obj *desc;

		TclNewObj(desc);
		auxData->type->printProc(auxData->clientData, desc, codePtr, 0);
		Tcl_ListObjAppendElement(NULL, auxDesc, desc);
	    }
	    Tcl_ListObjAppendElement(NULL, aux, auxDesc);
	    auxData = BP_AuxData_Next(&ptr);
=======
    for (i=0 ; i<(int)codePtr->numAuxDataItems ; i++) {
	AuxData *auxData = &codePtr->auxDataArrayPtr[i];
	Tcl_Obj *auxDesc = Tcl_NewStringObj(auxData->type->name, -1);

	if (auxData->type->disassembleProc) {
	    Tcl_Obj *desc;

	    TclNewObj(desc);
	    Tcl_DictObjPut(NULL, desc, Tcl_NewStringObj("name", -1), auxDesc);
	    auxDesc = desc;
	    auxData->type->disassembleProc(auxData->clientData, auxDesc,
		    codePtr, 0);
	} else if (auxData->type->printProc) {
	    Tcl_Obj *desc;

	    TclNewObj(desc);
	    auxData->type->printProc(auxData->clientData, desc, codePtr, 0);
	    Tcl_ListObjAppendElement(NULL, auxDesc, desc);
>>>>>>> ed680259
	}
    }

    /*
     * Get the exception ranges from the bytecode.
     */

    TclNewObj(exn);
    for (i=0 ; i<(int)codePtr->numExceptRanges ; i++) {
	ExceptionRange *rangePtr = &codePtr->exceptArrayPtr[i];

	switch (rangePtr->type) {
	case LOOP_EXCEPTION_RANGE:
	    Tcl_ListObjAppendElement(NULL, exn, Tcl_ObjPrintf(
		    "type %s level %" TCL_Z_MODIFIER "u from %" TCL_Z_MODIFIER "u to %" TCL_Z_MODIFIER "u break %" TCL_Z_MODIFIER "u continue %" TCL_Z_MODIFIER "u",
		    "loop", rangePtr->nestingLevel, rangePtr->codeOffset,
		    rangePtr->codeOffset + rangePtr->numCodeBytes - 1,
		    rangePtr->breakOffset, rangePtr->continueOffset));
	    break;
	case CATCH_EXCEPTION_RANGE:
	    Tcl_ListObjAppendElement(NULL, exn, Tcl_ObjPrintf(
		    "type %s level %" TCL_Z_MODIFIER "u from %" TCL_Z_MODIFIER "u to %" TCL_Z_MODIFIER "u catch %" TCL_Z_MODIFIER "u",
		    "catch", rangePtr->nestingLevel, rangePtr->codeOffset,
		    rangePtr->codeOffset + rangePtr->numCodeBytes - 1,
		    rangePtr->catchOffset));
	    break;
	}
    }

    /*
     * Get the command information from the bytecode.
     *
     * The way these are encoded in the bytecode is non-trivial; the Decode
     * macro (which updates its argument and returns the next decoded value)
     * handles this so that the rest of the code does not.
     */

#define Decode(ptr) \
    ((TclGetUInt1AtPtr(ptr) == 0xFF)			\
	? ((ptr)+=5 , TclGetInt4AtPtr((ptr)-4))		\
	: ((ptr)+=1 , TclGetInt1AtPtr((ptr)-1)))

    TclNewObj(commands);
    codeOffPtr = codePtr->codeDeltaStart;
    codeLenPtr = codePtr->codeLengthStart;
    srcOffPtr = codePtr->srcDeltaStart;
    srcLenPtr = codePtr->srcLengthStart;
    codeOffset = sourceOffset = 0;
    for (i=0 ; i<(int)codePtr->numCommands ; i++) {
	Tcl_Obj *cmd;

	codeOffset += Decode(codeOffPtr);
	codeLength = Decode(codeLenPtr);
	sourceOffset += Decode(srcOffPtr);
	sourceLength = Decode(srcLenPtr);
	TclNewObj(cmd);
	Tcl_DictObjPut(NULL, cmd, Tcl_NewStringObj("codefrom", -1),
		Tcl_NewWideIntObj(codeOffset));
	Tcl_DictObjPut(NULL, cmd, Tcl_NewStringObj("codeto", -1),
		Tcl_NewWideIntObj(codeOffset + codeLength - 1));

	/*
	 * Convert byte offsets to character offsets; important if multibyte
	 * characters are present in the source!
	 */

	Tcl_DictObjPut(NULL, cmd, Tcl_NewStringObj("scriptfrom", -1),
		Tcl_NewWideIntObj(Tcl_NumUtfChars(codePtr->source,
			sourceOffset)));
	Tcl_DictObjPut(NULL, cmd, Tcl_NewStringObj("scriptto", -1),
		Tcl_NewWideIntObj(Tcl_NumUtfChars(codePtr->source,
			sourceOffset + sourceLength - 1)));
	Tcl_DictObjPut(NULL, cmd, Tcl_NewStringObj("script", -1),
		Tcl_NewStringObj(codePtr->source+sourceOffset, sourceLength));
	Tcl_ListObjAppendElement(NULL, commands, cmd);
    }

#undef Decode

    /*
     * Get the source file and line number information from the CmdFrame
     * system if it is available.
     */

    GetLocationInformation(codePtr->procPtr, &file, &line);

    /*
     * Build the overall result.
     */

    TclNewObj(description);
    Tcl_DictObjPut(NULL, description, Tcl_NewStringObj("literals", -1),
	    literals);
    Tcl_DictObjPut(NULL, description, Tcl_NewStringObj("variables", -1),
	    variables);
    Tcl_DictObjPut(NULL, description, Tcl_NewStringObj("exception", -1), exn);
    Tcl_DictObjPut(NULL, description, Tcl_NewStringObj("instructions", -1),
	    instructions);
    Tcl_DictObjPut(NULL, description, Tcl_NewStringObj("auxiliary", -1), aux);
    Tcl_DictObjPut(NULL, description, Tcl_NewStringObj("commands", -1),
	    commands);
    Tcl_DictObjPut(NULL, description, Tcl_NewStringObj("script", -1),
	    Tcl_NewStringObj(codePtr->source, codePtr->numSrcBytes));
    Tcl_DictObjPut(NULL, description, Tcl_NewStringObj("namespace", -1),
	    Tcl_NewStringObj(codePtr->nsPtr->fullName, -1));
    Tcl_DictObjPut(NULL, description, Tcl_NewStringObj("stackdepth", -1),
	    Tcl_NewWideIntObj(codePtr->maxStackDepth));
    Tcl_DictObjPut(NULL, description, Tcl_NewStringObj("exceptdepth", -1),
	    Tcl_NewWideIntObj(codePtr->maxExceptDepth));
    if (line >= 0) {
	Tcl_DictObjPut(NULL, description,
		Tcl_NewStringObj("initiallinenumber", -1),
		Tcl_NewWideIntObj(line));
    }
    if (file) {
	Tcl_DictObjPut(NULL, description,
		Tcl_NewStringObj("sourcefile", -1), file);
    }
    return description;
}

/*
 *----------------------------------------------------------------------
 *
 * Tcl_DisassembleObjCmd --
 *
 *	Implementation of the "::tcl::unsupported::disassemble" command. This
 *	command is not documented, but will disassemble procedures, lambda
 *	terms and general scripts. Note that will compile terms if necessary
 *	in order to disassemble them.
 *
 *----------------------------------------------------------------------
 */

int
Tcl_DisassembleObjCmd(
    void *clientData,	/* What type of operation. */
    Tcl_Interp *interp,		/* Current interpreter. */
    int objc,			/* Number of arguments. */
    Tcl_Obj *const objv[])	/* Argument objects. */
{
    static const char *const types[] = {
	"constructor", "destructor",
	"lambda", "method", "objmethod", "proc", "script", NULL
    };
    enum Types {
	DISAS_CLASS_CONSTRUCTOR, DISAS_CLASS_DESTRUCTOR,
	DISAS_LAMBDA, DISAS_CLASS_METHOD, DISAS_OBJECT_METHOD, DISAS_PROC,
	DISAS_SCRIPT
    } idx;
    int result;
    Tcl_Obj *codeObjPtr = NULL;
    Proc *procPtr = NULL;
    Tcl_HashEntry *hPtr;
    Object *oPtr;
    ByteCode *codePtr;
    Method *methodPtr;

    if (objc < 2) {
	Tcl_WrongNumArgs(interp, 1, objv, "type ...");
	return TCL_ERROR;
    }
    if (Tcl_GetIndexFromObj(interp, objv[1], types, "type", 0, &idx)!=TCL_OK){
	return TCL_ERROR;
    }

    switch (idx) {
    case DISAS_LAMBDA: {
	Command cmd;
	Tcl_Obj *nsObjPtr;
	Tcl_Namespace *nsPtr;

	/*
	 * Compile (if uncompiled) and disassemble a lambda term.
	 */

	if (objc != 3) {
	    Tcl_WrongNumArgs(interp, 2, objv, "lambdaTerm");
	    return TCL_ERROR;
	}

	procPtr = TclGetLambdaFromObj(interp, objv[2], &nsObjPtr);
	if (procPtr == NULL) {
	    return TCL_ERROR;
	}

	memset(&cmd, 0, sizeof(Command));
	result = TclGetNamespaceFromObj(interp, nsObjPtr, &nsPtr);
	if (result != TCL_OK) {
	    return result;
	}
	cmd.nsPtr = (Namespace *) nsPtr;
	procPtr->cmdPtr = &cmd;
	result = TclPushProcCallFrame(procPtr, interp, objc, objv, 1);
	if (result != TCL_OK) {
	    return result;
	}
	TclPopStackFrame(interp);
	codeObjPtr = procPtr->bodyPtr;
	break;
    }
    case DISAS_PROC:
	if (objc != 3) {
	    Tcl_WrongNumArgs(interp, 2, objv, "procName");
	    return TCL_ERROR;
	}

	procPtr = TclFindProc((Interp *) interp, TclGetString(objv[2]));
	if (procPtr == NULL) {
	    Tcl_SetObjResult(interp, Tcl_ObjPrintf(
		    "\"%s\" isn't a procedure", TclGetString(objv[2])));
	    Tcl_SetErrorCode(interp, "TCL", "LOOKUP", "PROC",
		    TclGetString(objv[2]), NULL);
	    return TCL_ERROR;
	}

	/*
	 * Compile (if uncompiled) and disassemble a procedure.
	 */

	result = TclPushProcCallFrame(procPtr, interp, 2, objv+1, 1);
	if (result != TCL_OK) {
	    return result;
	}
	TclPopStackFrame(interp);
	codeObjPtr = procPtr->bodyPtr;
	break;
    case DISAS_SCRIPT:
	/*
	 * Compile and disassemble a script.
	 */

	if (objc != 3) {
	    Tcl_WrongNumArgs(interp, 2, objv, "script");
	    return TCL_ERROR;
	}

	if (!TclHasInternalRep(objv[2], &tclByteCodeType) && (TCL_OK
		!= TclSetByteCodeFromAny(interp, objv[2], NULL, NULL))) {
	    return TCL_ERROR;
	}
	codeObjPtr = objv[2];
	break;

    case DISAS_CLASS_CONSTRUCTOR:
	if (objc != 3) {
	    Tcl_WrongNumArgs(interp, 2, objv, "className");
	    return TCL_ERROR;
	}

	/*
	 * Look up the body of a constructor.
	 */

	oPtr = (Object *) Tcl_GetObjectFromObj(interp, objv[2]);
	if (oPtr == NULL) {
	    return TCL_ERROR;
	}
	if (oPtr->classPtr == NULL) {
	    Tcl_SetObjResult(interp, Tcl_ObjPrintf(
		    "\"%s\" is not a class", TclGetString(objv[2])));
	    Tcl_SetErrorCode(interp, "TCL", "LOOKUP", "CLASS",
		    TclGetString(objv[2]), NULL);
	    return TCL_ERROR;
	}

	methodPtr = oPtr->classPtr->constructorPtr;
	if (methodPtr == NULL) {
	    Tcl_SetObjResult(interp, Tcl_ObjPrintf(
		    "\"%s\" has no defined constructor",
		    TclGetString(objv[2])));
	    Tcl_SetErrorCode(interp, "TCL", "OPERATION", "DISASSEMBLE",
		    "CONSRUCTOR", NULL);
	    return TCL_ERROR;
	}
	procPtr = TclOOGetProcFromMethod(methodPtr);
	if (procPtr == NULL) {
	    Tcl_SetObjResult(interp, Tcl_NewStringObj(
		    "body not available for this kind of constructor", -1));
	    Tcl_SetErrorCode(interp, "TCL", "OPERATION", "DISASSEMBLE",
		    "METHODTYPE", NULL);
	    return TCL_ERROR;
	}

	/*
	 * Compile if necessary.
	 */

	if (!TclHasInternalRep(procPtr->bodyPtr, &tclByteCodeType)) {
	    Command cmd;

	    /*
	     * Yes, this is ugly, but we need to pass the namespace in to the
	     * compiler in two places.
	     */

	    cmd.nsPtr = (Namespace *) oPtr->namespacePtr;
	    procPtr->cmdPtr = &cmd;
	    result = TclProcCompileProc(interp, procPtr, procPtr->bodyPtr,
		    (Namespace *) oPtr->namespacePtr, "body of constructor",
		    TclGetString(objv[2]));
	    procPtr->cmdPtr = NULL;
	    if (result != TCL_OK) {
		return result;
	    }
	}
	codeObjPtr = procPtr->bodyPtr;
	break;

    case DISAS_CLASS_DESTRUCTOR:
	if (objc != 3) {
	    Tcl_WrongNumArgs(interp, 2, objv, "className");
	    return TCL_ERROR;
	}

	/*
	 * Look up the body of a destructor.
	 */

	oPtr = (Object *) Tcl_GetObjectFromObj(interp, objv[2]);
	if (oPtr == NULL) {
	    return TCL_ERROR;
	}
	if (oPtr->classPtr == NULL) {
	    Tcl_SetObjResult(interp, Tcl_ObjPrintf(
		    "\"%s\" is not a class", TclGetString(objv[2])));
	    Tcl_SetErrorCode(interp, "TCL", "LOOKUP", "CLASS",
		    TclGetString(objv[2]), NULL);
	    return TCL_ERROR;
	}

	methodPtr = oPtr->classPtr->destructorPtr;
	if (methodPtr == NULL) {
	    Tcl_SetObjResult(interp, Tcl_ObjPrintf(
		    "\"%s\" has no defined destructor",
		    TclGetString(objv[2])));
	    Tcl_SetErrorCode(interp, "TCL", "OPERATION", "DISASSEMBLE",
		    "DESRUCTOR", NULL);
	    return TCL_ERROR;
	}
	procPtr = TclOOGetProcFromMethod(methodPtr);
	if (procPtr == NULL) {
	    Tcl_SetObjResult(interp, Tcl_NewStringObj(
		    "body not available for this kind of destructor", -1));
	    Tcl_SetErrorCode(interp, "TCL", "OPERATION", "DISASSEMBLE",
		    "METHODTYPE", NULL);
	    return TCL_ERROR;
	}

	/*
	 * Compile if necessary.
	 */

	if (!TclHasInternalRep(procPtr->bodyPtr, &tclByteCodeType)) {
	    Command cmd;

	    /*
	     * Yes, this is ugly, but we need to pass the namespace in to the
	     * compiler in two places.
	     */

	    cmd.nsPtr = (Namespace *) oPtr->namespacePtr;
	    procPtr->cmdPtr = &cmd;
	    result = TclProcCompileProc(interp, procPtr, procPtr->bodyPtr,
		    (Namespace *) oPtr->namespacePtr, "body of destructor",
		    TclGetString(objv[2]));
	    procPtr->cmdPtr = NULL;
	    if (result != TCL_OK) {
		return result;
	    }
	}
	codeObjPtr = procPtr->bodyPtr;
	break;

    case DISAS_CLASS_METHOD:
	if (objc != 4) {
	    Tcl_WrongNumArgs(interp, 2, objv, "className methodName");
	    return TCL_ERROR;
	}

	/*
	 * Look up the body of a class method.
	 */

	oPtr = (Object *) Tcl_GetObjectFromObj(interp, objv[2]);
	if (oPtr == NULL) {
	    return TCL_ERROR;
	}
	if (oPtr->classPtr == NULL) {
	    Tcl_SetObjResult(interp, Tcl_ObjPrintf(
		    "\"%s\" is not a class", TclGetString(objv[2])));
	    Tcl_SetErrorCode(interp, "TCL", "LOOKUP", "CLASS",
		    TclGetString(objv[2]), NULL);
	    return TCL_ERROR;
	}
	hPtr = Tcl_FindHashEntry(&oPtr->classPtr->classMethods,
		objv[3]);
	goto methodBody;
    case DISAS_OBJECT_METHOD:
	if (objc != 4) {
	    Tcl_WrongNumArgs(interp, 2, objv, "objectName methodName");
	    return TCL_ERROR;
	}

	/*
	 * Look up the body of an instance method.
	 */

	oPtr = (Object *) Tcl_GetObjectFromObj(interp, objv[2]);
	if (oPtr == NULL) {
	    return TCL_ERROR;
	}
	if (oPtr->methodsPtr == NULL) {
	    goto unknownMethod;
	}
	hPtr = Tcl_FindHashEntry(oPtr->methodsPtr, objv[3]);

	/*
	 * Compile (if necessary) and disassemble a method body.
	 */

    methodBody:
	if (hPtr == NULL) {
	unknownMethod:
	    Tcl_SetObjResult(interp, Tcl_ObjPrintf(
		    "unknown method \"%s\"", TclGetString(objv[3])));
	    Tcl_SetErrorCode(interp, "TCL", "LOOKUP", "METHOD",
		    TclGetString(objv[3]), NULL);
	    return TCL_ERROR;
	}
	procPtr = TclOOGetProcFromMethod((Method *)Tcl_GetHashValue(hPtr));
	if (procPtr == NULL) {
	    Tcl_SetObjResult(interp, Tcl_NewStringObj(
		    "body not available for this kind of method", -1));
	    Tcl_SetErrorCode(interp, "TCL", "OPERATION", "DISASSEMBLE",
		    "METHODTYPE", NULL);
	    return TCL_ERROR;
	}
	if (!TclHasInternalRep(procPtr->bodyPtr, &tclByteCodeType)) {
	    Command cmd;

	    /*
	     * Yes, this is ugly, but we need to pass the namespace in to the
	     * compiler in two places.
	     */

	    cmd.nsPtr = (Namespace *) oPtr->namespacePtr;
	    procPtr->cmdPtr = &cmd;
	    result = TclProcCompileProc(interp, procPtr, procPtr->bodyPtr,
		    (Namespace *) oPtr->namespacePtr, "body of method",
		    TclGetString(objv[3]));
	    procPtr->cmdPtr = NULL;
	    if (result != TCL_OK) {
		return result;
	    }
	}
	codeObjPtr = procPtr->bodyPtr;
	break;
    default:
	CLANG_ASSERT(0);
    }

    /*
     * Do the actual disassembly.
     */

    ByteCodeGetInternalRep(codeObjPtr, &tclByteCodeType, codePtr);

    if (codePtr->flags & TCL_BYTECODE_PRECOMPILED) {
	Tcl_SetObjResult(interp, Tcl_NewStringObj(
		"may not disassemble prebuilt bytecode", -1));
	Tcl_SetErrorCode(interp, "TCL", "OPERATION", "DISASSEMBLE",
		"BYTECODE", NULL);
	return TCL_ERROR;
    }
    if (clientData) {
	Tcl_SetObjResult(interp,
		DisassembleByteCodeAsDicts(codeObjPtr));
    } else {
	Tcl_SetObjResult(interp,
		DisassembleByteCodeObj(codeObjPtr));
    }
    return TCL_OK;
}

/*
 * Local Variables:
 * mode: c
 * c-basic-offset: 4
 * fill-column: 78
 * tab-width: 8
 * End:
 */<|MERGE_RESOLUTION|>--- conflicted
+++ resolved
@@ -296,7 +296,7 @@
     Tcl_AppendPrintfToObj(bufferObj,
 	    "\n  Cmds %d, src %" TCL_Z_MODIFIER "u, inst %" TCL_Z_MODIFIER "u, litObjs %" TCL_Z_MODIFIER "u, aux %" TCL_Z_MODIFIER "u, stkDepth %" TCL_Z_MODIFIER "u, code/src %.2f\n",
 	    numCmds, codePtr->numSrcBytes, codePtr->numCodeBytes,
-	    codePtr->numLitObjects, (int) BA_AuxData_Size(codePtr->auxData),
+	    codePtr->numLitObjects, BA_AuxData_Size(codePtr->auxData),
 	    codePtr->maxStackDepth,
 #ifdef TCL_COMPILE_STATS
 	    codePtr->numSrcBytes?
@@ -310,15 +310,9 @@
 	    codePtr->structureSize,
 	    sizeof(ByteCode) - sizeof(size_t) - sizeof(Tcl_Time),
 	    codePtr->numCodeBytes,
-<<<<<<< HEAD
-	    (unsigned long) (codePtr->numLitObjects * sizeof(Tcl_Obj *)),
-	    (unsigned long) (codePtr->numExceptRanges*sizeof(ExceptionRange)),
-	    (unsigned long) (BA_AuxData_Size(codePtr->auxData) * sizeof(AuxData)),
-=======
 	    codePtr->numLitObjects * sizeof(Tcl_Obj *),
 	    codePtr->numExceptRanges*sizeof(ExceptionRange),
-	    codePtr->numAuxDataItems * sizeof(AuxData),
->>>>>>> ed680259
+	    BA_AuxData_Size(codePtr->auxData) * sizeof(AuxData),
 	    codePtr->numCmdLocBytes);
 #endif /* TCL_COMPILE_STATS */
 
@@ -1129,7 +1123,6 @@
      */
 
     TclNewObj(aux);
-<<<<<<< HEAD
     if (codePtr->auxData) {
 	BP_AuxData ptr;
 	AuxData *auxData = BA_AuxData_First(codePtr->auxData, &ptr);
@@ -1155,26 +1148,6 @@
 	    }
 	    Tcl_ListObjAppendElement(NULL, aux, auxDesc);
 	    auxData = BP_AuxData_Next(&ptr);
-=======
-    for (i=0 ; i<(int)codePtr->numAuxDataItems ; i++) {
-	AuxData *auxData = &codePtr->auxDataArrayPtr[i];
-	Tcl_Obj *auxDesc = Tcl_NewStringObj(auxData->type->name, -1);
-
-	if (auxData->type->disassembleProc) {
-	    Tcl_Obj *desc;
-
-	    TclNewObj(desc);
-	    Tcl_DictObjPut(NULL, desc, Tcl_NewStringObj("name", -1), auxDesc);
-	    auxDesc = desc;
-	    auxData->type->disassembleProc(auxData->clientData, auxDesc,
-		    codePtr, 0);
-	} else if (auxData->type->printProc) {
-	    Tcl_Obj *desc;
-
-	    TclNewObj(desc);
-	    auxData->type->printProc(auxData->clientData, desc, codePtr, 0);
-	    Tcl_ListObjAppendElement(NULL, auxDesc, desc);
->>>>>>> ed680259
 	}
     }
 
