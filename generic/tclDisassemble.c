/*
 * tclDisassemble.c --
 *
 *	This file contains procedures that disassemble bytecode into either
 *	human-readable or Tcl-processable forms.
 *
 * Copyright © 1996-1998 Sun Microsystems, Inc.
 * Copyright © 2001 Kevin B. Kenny. All rights reserved.
 * Copyright © 2013-2016 Donal K. Fellows.
 *
 * See the file "license.terms" for information on usage and redistribution of
 * this file, and for a DISCLAIMER OF ALL WARRANTIES.
 */

#include "tclInt.h"
#include "tclCompile.h"
#include "tclOOInt.h"
#include <assert.h>

/*
 * Prototypes for procedures defined later in this file:
 */

static Tcl_Obj *	DisassembleByteCodeAsDicts(Tcl_Obj *objPtr);
static Tcl_Obj *	DisassembleByteCodeObj(Tcl_Obj *objPtr);
static int		FormatInstruction(ByteCode *codePtr,
			    const unsigned char *pc, Tcl_Obj *bufferObj);
static void		GetLocationInformation(Proc *procPtr,
			    Tcl_Obj **fileObjPtr, int *linePtr);
static void		PrintSourceToObj(Tcl_Obj *appendObj,
			    const char *stringPtr, size_t maxChars);
static void		UpdateStringOfInstName(Tcl_Obj *objPtr);

/*
 * The structure below defines an instruction name Tcl object to allow
 * reporting of inner contexts in errorstack without string allocation.
 */

static const Tcl_ObjType instNameType = {
    "instname",			/* name */
    NULL,			/* freeIntRepProc */
    NULL,			/* dupIntRepProc */
    UpdateStringOfInstName,	/* updateStringProc */
    NULL,			/* setFromAnyProc */
<<<<<<< HEAD
    TCL_OBJTYPE_V0_INIT
=======
    TCL_OBJTYPE_V0
>>>>>>> fd60ec62
};

#define InstNameSetInternalRep(objPtr, inst)				\
    do {							\
	Tcl_ObjInternalRep ir;					\
	ir.wideValue = (inst);					\
	Tcl_StoreInternalRep((objPtr), &instNameType, &ir);		\
    } while (0)

#define InstNameGetInternalRep(objPtr, inst)				\
    do {							\
	const Tcl_ObjInternalRep *irPtr;				\
	irPtr = TclFetchInternalRep((objPtr), &instNameType);	\
	assert(irPtr != NULL);					\
	(inst) = irPtr->wideValue;			\
    } while (0)


/*
 *----------------------------------------------------------------------
 *
 * GetLocationInformation --
 *
 *	This procedure looks up the information about where a procedure was
 *	originally declared.
 *
 * Results:
 *	Writes to the variables pointed at by fileObjPtr and linePtr.
 *
 * Side effects:
 *	None.
 *
 *----------------------------------------------------------------------
 */

static void
GetLocationInformation(
    Proc *procPtr,		/* What to look up the information for. */
    Tcl_Obj **fileObjPtr,	/* Where to write the information about what
				 * file the code came from. Will be written
				 * to, either with the object (assume shared!)
				 * that describes what the file was, or with
				 * NULL if the information is not
				 * available. */
    int *linePtr)		/* Where to write the information about what
				 * line number represented the start of the
				 * code in question. Will be written to,
				 * either with the line number or with -1 if
				 * the information is not available. */
{
    CmdFrame *cfPtr = TclGetCmdFrameForProcedure(procPtr);

    *fileObjPtr = NULL;
    *linePtr = -1;
    if (cfPtr == NULL) {
	return;
    }

    /*
     * Get the source location data out of the CmdFrame.
     */

    *linePtr = cfPtr->line[0];
    if (cfPtr->type == TCL_LOCATION_SOURCE) {
	*fileObjPtr = cfPtr->data.eval.path;
    }
}

#ifdef TCL_COMPILE_DEBUG
/*
 *----------------------------------------------------------------------
 *
 * TclPrintByteCodeObj --
 *
 *	This procedure prints ("disassembles") the instructions of a bytecode
 *	object to stdout.
 *
 * Results:
 *	None.
 *
 * Side effects:
 *	None.
 *
 *----------------------------------------------------------------------
 */

void
TclPrintByteCodeObj(
    TCL_UNUSED(Tcl_Interp *),	/* Stuck with this in internal stubs */
    Tcl_Obj *objPtr)		/* The bytecode object to disassemble. */
{
    Tcl_Obj *bufPtr = DisassembleByteCodeObj(objPtr);

    fprintf(stdout, "\n%s", TclGetString(bufPtr));
    Tcl_DecrRefCount(bufPtr);
}

/*
 *----------------------------------------------------------------------
 *
 * TclPrintInstruction --
 *
 *	This procedure prints ("disassembles") one instruction from a bytecode
 *	object to stdout.
 *
 * Results:
 *	Returns the length in bytes of the current instruiction.
 *
 * Side effects:
 *	None.
 *
 *----------------------------------------------------------------------
 */

int
TclPrintInstruction(
    ByteCode *codePtr,		/* Bytecode containing the instruction. */
    const unsigned char *pc)	/* Points to first byte of instruction. */
{
    Tcl_Obj *bufferObj;
    int numBytes;

    TclNewObj(bufferObj);
    numBytes = FormatInstruction(codePtr, pc, bufferObj);
    fprintf(stdout, "%s", TclGetString(bufferObj));
    Tcl_DecrRefCount(bufferObj);
    return numBytes;
}

/*
 *----------------------------------------------------------------------
 *
 * TclPrintObject --
 *
 *	This procedure prints up to a specified number of characters from the
 *	argument Tcl object's string representation to a specified file.
 *
 * Results:
 *	None.
 *
 * Side effects:
 *	Outputs characters to the specified file.
 *
 *----------------------------------------------------------------------
 */

void
TclPrintObject(
    FILE *outFile,		/* The file to print the source to. */
    Tcl_Obj *objPtr,		/* Points to the Tcl object whose string
				 * representation should be printed. */
    size_t maxChars)		/* Maximum number of chars to print. */
{
    char *bytes;
    size_t length;

    bytes = Tcl_GetStringFromObj(objPtr, &length);
    TclPrintSource(outFile, bytes, TclMin(length, maxChars));
}

/*
 *----------------------------------------------------------------------
 *
 * TclPrintSource --
 *
 *	This procedure prints up to a specified number of characters from the
 *	argument string to a specified file. It tries to produce legible
 *	output by adding backslashes as necessary.
 *
 * Results:
 *	None.
 *
 * Side effects:
 *	Outputs characters to the specified file.
 *
 *----------------------------------------------------------------------
 */

void
TclPrintSource(
    FILE *outFile,		/* The file to print the source to. */
    const char *stringPtr,	/* The string to print. */
    size_t maxChars)		/* Maximum number of chars to print. */
{
    Tcl_Obj *bufferObj;

    TclNewObj(bufferObj);
    PrintSourceToObj(bufferObj, stringPtr, maxChars);
    fprintf(outFile, "%s", TclGetString(bufferObj));
    Tcl_DecrRefCount(bufferObj);
}
#endif /* TCL_COMPILE_DEBUG */

/*
 *----------------------------------------------------------------------
 *
 * DisassembleByteCodeObj --
 *
 *	Given an object which is of bytecode type, return a disassembled
 *	version of the bytecode (in a new refcount 0 object). No guarantees
 *	are made about the details of the contents of the result.
 *
 *----------------------------------------------------------------------
 */

static Tcl_Obj *
DisassembleByteCodeObj(
    Tcl_Obj *objPtr)		/* The bytecode object to disassemble. */
{
    ByteCode *codePtr;
    unsigned char *codeStart, *codeLimit, *pc;
    unsigned char *codeDeltaNext, *codeLengthNext;
    unsigned char *srcDeltaNext, *srcLengthNext;
    int codeOffset, codeLen, srcOffset, srcLen, numCmds, delta, i, line;
    Interp *iPtr;
    Tcl_Obj *bufferObj, *fileObj;

    ByteCodeGetInternalRep(objPtr, &tclByteCodeType, codePtr);

    iPtr = (Interp *) *codePtr->interpHandle;

    TclNewObj(bufferObj);
    if (!codePtr->refCount) {
	return bufferObj;	/* Already freed. */
    }

    codeStart = codePtr->codeStart;
    codeLimit = codeStart + codePtr->numCodeBytes;
    numCmds = codePtr->numCommands;

    /*
     * Print header lines describing the ByteCode.
     */

    Tcl_AppendPrintfToObj(bufferObj,
	    "ByteCode %p, refCt %" TCL_Z_MODIFIER "u, epoch %" TCL_Z_MODIFIER "u, interp %p (epoch %" TCL_Z_MODIFIER "u)\n",
	    codePtr, codePtr->refCount, codePtr->compileEpoch, iPtr, iPtr->compileEpoch);
    Tcl_AppendToObj(bufferObj, "  Source ", -1);
    PrintSourceToObj(bufferObj, codePtr->source,
	    TclMin(codePtr->numSrcBytes, 55));
    GetLocationInformation(codePtr->procPtr, &fileObj, &line);
    if (line >= 0 && fileObj != NULL) {
	Tcl_AppendPrintfToObj(bufferObj, "\n  File \"%s\" Line %d",
		TclGetString(fileObj), line);
    }
    Tcl_AppendPrintfToObj(bufferObj,
	    "\n  Cmds %d, src %" TCL_Z_MODIFIER "u, inst %" TCL_Z_MODIFIER "u, litObjs %" TCL_Z_MODIFIER "u, aux %" TCL_Z_MODIFIER "u, stkDepth %" TCL_Z_MODIFIER "u, code/src %.2f\n",
	    numCmds, codePtr->numSrcBytes, codePtr->numCodeBytes,
	    codePtr->numLitObjects, codePtr->numAuxDataItems,
	    codePtr->maxStackDepth,
#ifdef TCL_COMPILE_STATS
	    codePtr->numSrcBytes?
		    codePtr->structureSize/(float)codePtr->numSrcBytes :
#endif
	    0.0);

#ifdef TCL_COMPILE_STATS
    Tcl_AppendPrintfToObj(bufferObj,
	    "  Code %" TCL_Z_MODIFIER "u = header %" TCL_Z_MODIFIER "u+inst %" TCL_Z_MODIFIER "u+litObj %"
	    TCL_Z_MODIFIER "u+exc %" TCL_Z_MODIFIER "u+aux %" TCL_Z_MODIFIER "u+cmdMap %" TCL_Z_MODIFIER "u\n",
	    codePtr->structureSize,
	    offsetof(ByteCode, localCachePtr),
	    codePtr->numCodeBytes,
	    codePtr->numLitObjects * sizeof(Tcl_Obj *),
	    codePtr->numExceptRanges*sizeof(ExceptionRange),
	    codePtr->numAuxDataItems * sizeof(AuxData),
	    codePtr->numCmdLocBytes);
#endif /* TCL_COMPILE_STATS */

    /*
     * If the ByteCode is the compiled body of a Tcl procedure, print
     * information about that procedure. Note that we don't know the
     * procedure's name since ByteCode's can be shared among procedures.
     */

    if (codePtr->procPtr != NULL) {
	Proc *procPtr = codePtr->procPtr;
	int numCompiledLocals = procPtr->numCompiledLocals;

	Tcl_AppendPrintfToObj(bufferObj,
		"  Proc %p, refCt %" TCL_Z_MODIFIER "u, args %" TCL_Z_MODIFIER "u, compiled locals %d\n",
		procPtr, procPtr->refCount, procPtr->numArgs,
		numCompiledLocals);
	if (numCompiledLocals > 0) {
	    CompiledLocal *localPtr = procPtr->firstLocalPtr;

	    for (i = 0;  i < numCompiledLocals;  i++) {
		Tcl_AppendPrintfToObj(bufferObj,
			"      slot %d%s%s%s%s%s%s", i,
			(localPtr->flags & (VAR_ARRAY|VAR_LINK)) ? "" : ", scalar",
			(localPtr->flags & VAR_ARRAY) ? ", array" : "",
			(localPtr->flags & VAR_LINK) ? ", link" : "",
			(localPtr->flags & VAR_ARGUMENT) ? ", arg" : "",
			(localPtr->flags & VAR_TEMPORARY) ? ", temp" : "",
			(localPtr->flags & VAR_RESOLVED) ? ", resolved" : "");
		if (TclIsVarTemporary(localPtr)) {
		    Tcl_AppendToObj(bufferObj, "\n", -1);
		} else {
		    Tcl_AppendPrintfToObj(bufferObj, ", \"%s\"\n",
			    localPtr->name);
		}
		localPtr = localPtr->nextPtr;
	    }
	}
    }

    /*
     * Print the ExceptionRange array.
     */

    if ((int)codePtr->numExceptRanges > 0) {
	Tcl_AppendPrintfToObj(bufferObj, "  Exception ranges %" TCL_Z_MODIFIER "u, depth %" TCL_Z_MODIFIER "u:\n",
		codePtr->numExceptRanges, codePtr->maxExceptDepth);
	for (i = 0;  i < (int)codePtr->numExceptRanges;  i++) {
	    ExceptionRange *rangePtr = &codePtr->exceptArrayPtr[i];

	    Tcl_AppendPrintfToObj(bufferObj,
		    "      %d: level %" TCL_Z_MODIFIER "u, %s, pc %" TCL_Z_MODIFIER "u-%" TCL_Z_MODIFIER "u, ",
		    i, rangePtr->nestingLevel,
		    (rangePtr->type==LOOP_EXCEPTION_RANGE ? "loop" : "catch"),
		    rangePtr->codeOffset,
		    (rangePtr->codeOffset + rangePtr->numCodeBytes - 1));
	    switch (rangePtr->type) {
	    case LOOP_EXCEPTION_RANGE:
		Tcl_AppendPrintfToObj(bufferObj, "continue %" TCL_Z_MODIFIER "u, break %" TCL_Z_MODIFIER "u\n",
			rangePtr->continueOffset, rangePtr->breakOffset);
		break;
	    case CATCH_EXCEPTION_RANGE:
		Tcl_AppendPrintfToObj(bufferObj, "catch %" TCL_Z_MODIFIER "u\n",
			rangePtr->catchOffset);
		break;
	    default:
		Tcl_Panic("DisassembleByteCodeObj: bad ExceptionRange type %d",
			rangePtr->type);
	    }
	}
    }

    /*
     * If there were no commands (e.g., an expression or an empty string was
     * compiled), just print all instructions and return.
     */

    if (numCmds == 0) {
	pc = codeStart;
	while (pc < codeLimit) {
	    Tcl_AppendToObj(bufferObj, "    ", -1);
	    pc += FormatInstruction(codePtr, pc, bufferObj);
	}
	return bufferObj;
    }

    /*
     * Print table showing the code offset, source offset, and source length
     * for each command. These are encoded as a sequence of bytes.
     */

    Tcl_AppendPrintfToObj(bufferObj, "  Commands %d:", numCmds);
    codeDeltaNext = codePtr->codeDeltaStart;
    codeLengthNext = codePtr->codeLengthStart;
    srcDeltaNext = codePtr->srcDeltaStart;
    srcLengthNext = codePtr->srcLengthStart;
    codeOffset = srcOffset = 0;
    for (i = 0;  i < numCmds;  i++) {
	if (*codeDeltaNext == 0xFF) {
	    codeDeltaNext++;
	    delta = TclGetInt4AtPtr(codeDeltaNext);
	    codeDeltaNext += 4;
	} else {
	    delta = TclGetInt1AtPtr(codeDeltaNext);
	    codeDeltaNext++;
	}
	codeOffset += delta;

	if (*codeLengthNext == 0xFF) {
	    codeLengthNext++;
	    codeLen = TclGetInt4AtPtr(codeLengthNext);
	    codeLengthNext += 4;
	} else {
	    codeLen = TclGetInt1AtPtr(codeLengthNext);
	    codeLengthNext++;
	}

	if (*srcDeltaNext == 0xFF) {
	    srcDeltaNext++;
	    delta = TclGetInt4AtPtr(srcDeltaNext);
	    srcDeltaNext += 4;
	} else {
	    delta = TclGetInt1AtPtr(srcDeltaNext);
	    srcDeltaNext++;
	}
	srcOffset += delta;

	if (*srcLengthNext == 0xFF) {
	    srcLengthNext++;
	    srcLen = TclGetInt4AtPtr(srcLengthNext);
	    srcLengthNext += 4;
	} else {
	    srcLen = TclGetInt1AtPtr(srcLengthNext);
	    srcLengthNext++;
	}

	Tcl_AppendPrintfToObj(bufferObj, "%s%4d: pc %d-%d, src %d-%d",
		((i % 2)? "     " : "\n   "),
		(i+1), codeOffset, (codeOffset + codeLen - 1),
		srcOffset, (srcOffset + srcLen - 1));
    }
    if (numCmds > 0) {
	Tcl_AppendToObj(bufferObj, "\n", -1);
    }

    /*
     * Print each instruction. If the instruction corresponds to the start of
     * a command, print the command's source. Note that we don't need the code
     * length here.
     */

    codeDeltaNext = codePtr->codeDeltaStart;
    srcDeltaNext = codePtr->srcDeltaStart;
    srcLengthNext = codePtr->srcLengthStart;
    codeOffset = srcOffset = 0;
    pc = codeStart;
    for (i = 0;  i < numCmds;  i++) {
	if (*codeDeltaNext == 0xFF) {
	    codeDeltaNext++;
	    delta = TclGetInt4AtPtr(codeDeltaNext);
	    codeDeltaNext += 4;
	} else {
	    delta = TclGetInt1AtPtr(codeDeltaNext);
	    codeDeltaNext++;
	}
	codeOffset += delta;

	if (*srcDeltaNext == 0xFF) {
	    srcDeltaNext++;
	    delta = TclGetInt4AtPtr(srcDeltaNext);
	    srcDeltaNext += 4;
	} else {
	    delta = TclGetInt1AtPtr(srcDeltaNext);
	    srcDeltaNext++;
	}
	srcOffset += delta;

	if (*srcLengthNext == 0xFF) {
	    srcLengthNext++;
	    srcLen = TclGetInt4AtPtr(srcLengthNext);
	    srcLengthNext += 4;
	} else {
	    srcLen = TclGetInt1AtPtr(srcLengthNext);
	    srcLengthNext++;
	}

	/*
	 * Print instructions before command i.
	 */

	while ((pc-codeStart) < codeOffset) {
	    Tcl_AppendToObj(bufferObj, "    ", -1);
	    pc += FormatInstruction(codePtr, pc, bufferObj);
	}

	Tcl_AppendPrintfToObj(bufferObj, "  Command %d: ", i+1);
	PrintSourceToObj(bufferObj, (codePtr->source + srcOffset),
		TclMin(srcLen, 55));
	Tcl_AppendToObj(bufferObj, "\n", -1);
    }
    if (pc < codeLimit) {
	/*
	 * Print instructions after the last command.
	 */

	while (pc < codeLimit) {
	    Tcl_AppendToObj(bufferObj, "    ", -1);
	    pc += FormatInstruction(codePtr, pc, bufferObj);
	}
    }
    return bufferObj;
}

/*
 *----------------------------------------------------------------------
 *
 * FormatInstruction --
 *
 *	Appends a representation of a bytecode instruction to a Tcl_Obj.
 *
 *----------------------------------------------------------------------
 */

static int
FormatInstruction(
    ByteCode *codePtr,		/* Bytecode containing the instruction. */
    const unsigned char *pc,	/* Points to first byte of instruction. */
    Tcl_Obj *bufferObj)		/* Object to append instruction info to. */
{
    Proc *procPtr = codePtr->procPtr;
    unsigned char opCode = *pc;
    const InstructionDesc *instDesc = &tclInstructionTable[opCode];
    unsigned char *codeStart = codePtr->codeStart;
    unsigned pcOffset = pc - codeStart;
    int opnd = 0, i, j, numBytes = 1;
    int localCt = procPtr ? (int)procPtr->numCompiledLocals : 0;
    CompiledLocal *localPtr = procPtr ? procPtr->firstLocalPtr : NULL;
    char suffixBuffer[128];	/* Additional info to print after main opcode
				 * and immediates. */
    char *suffixSrc = NULL;
    Tcl_Obj *suffixObj = NULL;
    AuxData *auxPtr = NULL;

    suffixBuffer[0] = '\0';
    Tcl_AppendPrintfToObj(bufferObj, "(%u) %s ", pcOffset, instDesc->name);
    for (i = 0;  i < instDesc->numOperands;  i++) {
	switch (instDesc->opTypes[i]) {
	case OPERAND_INT1:
	    opnd = TclGetInt1AtPtr(pc+numBytes); numBytes++;
	    Tcl_AppendPrintfToObj(bufferObj, "%+d ", opnd);
	    break;
	case OPERAND_INT4:
	    opnd = TclGetInt4AtPtr(pc+numBytes); numBytes += 4;
	    Tcl_AppendPrintfToObj(bufferObj, "%+d ", opnd);
	    break;
	case OPERAND_UINT1:
	    opnd = TclGetUInt1AtPtr(pc+numBytes); numBytes++;
	    Tcl_AppendPrintfToObj(bufferObj, "%u ", opnd);
	    break;
	case OPERAND_UINT4:
	    opnd = TclGetUInt4AtPtr(pc+numBytes); numBytes += 4;
	    if (opCode == INST_START_CMD) {
		sprintf(suffixBuffer+strlen(suffixBuffer),
			", %u cmds start here", opnd);
	    }
	    Tcl_AppendPrintfToObj(bufferObj, "%u ", opnd);
	    break;
	case OPERAND_OFFSET1:
	    opnd = TclGetInt1AtPtr(pc+numBytes); numBytes++;
	    sprintf(suffixBuffer, "pc %u", pcOffset+opnd);
	    Tcl_AppendPrintfToObj(bufferObj, "%+d ", opnd);
	    break;
	case OPERAND_OFFSET4:
	    opnd = TclGetInt4AtPtr(pc+numBytes); numBytes += 4;
	    if (opCode == INST_START_CMD) {
		sprintf(suffixBuffer, "next cmd at pc %u", pcOffset+opnd);
	    } else {
		sprintf(suffixBuffer, "pc %u", pcOffset+opnd);
	    }
	    Tcl_AppendPrintfToObj(bufferObj, "%+d ", opnd);
	    break;
	case OPERAND_LIT1:
	    opnd = TclGetUInt1AtPtr(pc+numBytes); numBytes++;
	    suffixObj = codePtr->objArrayPtr[opnd];
	    Tcl_AppendPrintfToObj(bufferObj, "%u ", opnd);
	    break;
	case OPERAND_LIT4:
	    opnd = TclGetUInt4AtPtr(pc+numBytes); numBytes += 4;
	    suffixObj = codePtr->objArrayPtr[opnd];
	    Tcl_AppendPrintfToObj(bufferObj, "%u ", opnd);
	    break;
	case OPERAND_AUX4:
	    opnd = TclGetUInt4AtPtr(pc+numBytes); numBytes += 4;
	    Tcl_AppendPrintfToObj(bufferObj, "%u ", opnd);
	    auxPtr = &codePtr->auxDataArrayPtr[opnd];
	    break;
	case OPERAND_IDX4:
	    opnd = TclGetInt4AtPtr(pc+numBytes); numBytes += 4;
	    if (opnd >= -1) {
		Tcl_AppendPrintfToObj(bufferObj, "%d ", opnd);
	    } else if (opnd == -2) {
		Tcl_AppendPrintfToObj(bufferObj, "end ");
	    } else {
		Tcl_AppendPrintfToObj(bufferObj, "end-%d ", -2-opnd);
	    }
	    break;
	case OPERAND_LVT1:
	    opnd = TclGetUInt1AtPtr(pc+numBytes);
	    numBytes++;
	    goto printLVTindex;
	case OPERAND_LVT4:
	    opnd = TclGetUInt4AtPtr(pc+numBytes);
	    numBytes += 4;
	printLVTindex:
	    if (localPtr != NULL) {
		if (opnd >= localCt) {
		    Tcl_Panic("FormatInstruction: bad local var index %u (%u locals)",
			    opnd, localCt);
		}
		for (j = 0;  j < opnd;  j++) {
		    localPtr = localPtr->nextPtr;
		}
		if (TclIsVarTemporary(localPtr)) {
		    sprintf(suffixBuffer, "temp var %u", opnd);
		} else {
		    sprintf(suffixBuffer, "var ");
		    suffixSrc = localPtr->name;
		}
	    }
	    Tcl_AppendPrintfToObj(bufferObj, "%%v%u ", opnd);
	    break;
	case OPERAND_SCLS1:
	    opnd = TclGetUInt1AtPtr(pc+numBytes); numBytes++;
	    Tcl_AppendPrintfToObj(bufferObj, "%s ",
		    tclStringClassTable[opnd].name);
	    break;
	case OPERAND_NONE:
	default:
	    break;
	}
    }
    if (suffixObj) {
	const char *bytes;
	size_t length;

	Tcl_AppendToObj(bufferObj, "\t# ", -1);
	bytes = Tcl_GetStringFromObj(codePtr->objArrayPtr[opnd], &length);
	PrintSourceToObj(bufferObj, bytes, TclMin(length, 40));
    } else if (suffixBuffer[0]) {
	Tcl_AppendPrintfToObj(bufferObj, "\t# %s", suffixBuffer);
	if (suffixSrc) {
	    PrintSourceToObj(bufferObj, suffixSrc, 40);
	}
    }
    Tcl_AppendToObj(bufferObj, "\n", -1);
    if (auxPtr && auxPtr->type->printProc) {
	Tcl_AppendToObj(bufferObj, "\t\t[", -1);
	auxPtr->type->printProc(auxPtr->clientData, bufferObj, codePtr,
		pcOffset);
	Tcl_AppendToObj(bufferObj, "]\n", -1);
    }
    return numBytes;
}

/*
 *----------------------------------------------------------------------
 *
 * TclGetInnerContext --
 *
 *	If possible, returns a list capturing the inner context. Otherwise
 *	return NULL.
 *
 *----------------------------------------------------------------------
 */

Tcl_Obj *
TclGetInnerContext(
    Tcl_Interp *interp,
    const unsigned char *pc,
    Tcl_Obj **tosPtr)
{
    size_t objc = 0;
    Tcl_Obj *result;
    Interp *iPtr = (Interp *) interp;

    switch (*pc) {
    case INST_STR_LEN:
    case INST_LNOT:
    case INST_BITNOT:
    case INST_UMINUS:
    case INST_UPLUS:
    case INST_TRY_CVT_TO_NUMERIC:
    case INST_EXPAND_STKTOP:
    case INST_EXPR_STK:
        objc = 1;
        break;

    case INST_LIST_IN:
    case INST_LIST_NOT_IN:	/* Basic list containment operators. */
    case INST_STR_EQ:
    case INST_STR_NEQ:		/* String (in)equality check */
    case INST_STR_CMP:		/* String compare. */
    case INST_STR_INDEX:
    case INST_STR_MATCH:
    case INST_REGEXP:
    case INST_EQ:
    case INST_NEQ:
    case INST_LT:
    case INST_GT:
    case INST_LE:
    case INST_GE:
    case INST_MOD:
    case INST_LSHIFT:
    case INST_RSHIFT:
    case INST_BITOR:
    case INST_BITXOR:
    case INST_BITAND:
    case INST_EXPON:
    case INST_ADD:
    case INST_SUB:
    case INST_DIV:
    case INST_MULT:
        objc = 2;
        break;

    case INST_RETURN_STK:
        /* early pop. TODO: dig out opt dict too :/ */
        objc = 1;
        break;

    case INST_SYNTAX:
    case INST_RETURN_IMM:
        objc = 2;
        break;

    case INST_INVOKE_STK4:
	objc = TclGetUInt4AtPtr(pc+1);
        break;

    case INST_INVOKE_STK1:
	objc = TclGetUInt1AtPtr(pc+1);
	break;
    }

    result = iPtr->innerContext;
    if (Tcl_IsShared(result)) {
        Tcl_DecrRefCount(result);
        iPtr->innerContext = result = Tcl_NewListObj(objc + 1, NULL);
        Tcl_IncrRefCount(result);
    } else {
        size_t len;

        /*
         * Reset while keeping the list internalrep as much as possible.
         */

	TclListObjLengthM(interp, result, &len);
        Tcl_ListObjReplace(interp, result, 0, len, 0, NULL);
    }
    Tcl_ListObjAppendElement(NULL, result, TclNewInstNameObj(*pc));

    for (; objc>0 ; objc--) {
        Tcl_Obj *objPtr;

        objPtr = tosPtr[1 - objc];
        if (!objPtr) {
            Tcl_Panic("InnerContext: bad tos -- appending null object");
        }
        if ((objPtr->refCount<=0)
#ifdef TCL_MEM_DEBUG
                || (objPtr->refCount==0x61616161)
#endif
        ) {
            Tcl_Panic("InnerContext: bad tos -- appending freed object %p",
                    objPtr);
        }
        Tcl_ListObjAppendElement(NULL, result, objPtr);
    }

    return result;
}

/*
 *----------------------------------------------------------------------
 *
 * TclNewInstNameObj --
 *
 *	Creates a new InstName Tcl_Obj based on the given instruction
 *
 *----------------------------------------------------------------------
 */

Tcl_Obj *
TclNewInstNameObj(
    unsigned char inst)
{
    Tcl_Obj *objPtr;

    TclNewObj(objPtr);
    TclInvalidateStringRep(objPtr);
    InstNameSetInternalRep(objPtr, inst);

    return objPtr;
}

/*
 *----------------------------------------------------------------------
 *
 * UpdateStringOfInstName --
 *
 *	Update the string representation for an instruction name object.
 *
 *----------------------------------------------------------------------
 */

static void
UpdateStringOfInstName(
    Tcl_Obj *objPtr)
{
    size_t inst;	/* NOTE: We know this is really an unsigned char */
    char *dst;

    InstNameGetInternalRep(objPtr, inst);

    if (inst >= LAST_INST_OPCODE) {
	dst = Tcl_InitStringRep(objPtr, NULL, TCL_INTEGER_SPACE + 5);
	TclOOM(dst, TCL_INTEGER_SPACE + 5);
        sprintf(dst, "inst_%" TCL_Z_MODIFIER "u", inst);
	(void) Tcl_InitStringRep(objPtr, NULL, strlen(dst));
    } else {
	const char *s = tclInstructionTable[inst].name;
	size_t len = strlen(s);
	dst = Tcl_InitStringRep(objPtr, s, len);
	TclOOM(dst, len);
    }
}

/*
 *----------------------------------------------------------------------
 *
 * PrintSourceToObj --
 *
 *	Appends a quoted representation of a string to a Tcl_Obj.
 *
 *----------------------------------------------------------------------
 */

static void
PrintSourceToObj(
    Tcl_Obj *appendObj,		/* The object to print the source to. */
    const char *stringPtr,	/* The string to print. */
    size_t maxChars)		/* Maximum number of chars to print. */
{
    const char *p;
    size_t i = 0, len;

    if (stringPtr == NULL) {
	Tcl_AppendToObj(appendObj, "\"\"", -1);
	return;
    }

    Tcl_AppendToObj(appendObj, "\"", -1);
    p = stringPtr;
    for (;  (*p != '\0') && (i < maxChars);  p+=len) {
	int ucs4;

	len = TclUtfToUCS4(p, &ucs4);
	switch (ucs4) {
	case '"':
	    Tcl_AppendToObj(appendObj, "\\\"", -1);
	    i += 2;
	    continue;
	case '\f':
	    Tcl_AppendToObj(appendObj, "\\f", -1);
	    i += 2;
	    continue;
	case '\n':
	    Tcl_AppendToObj(appendObj, "\\n", -1);
	    i += 2;
	    continue;
	case '\r':
	    Tcl_AppendToObj(appendObj, "\\r", -1);
	    i += 2;
	    continue;
	case '\t':
	    Tcl_AppendToObj(appendObj, "\\t", -1);
	    i += 2;
	    continue;
	case '\v':
	    Tcl_AppendToObj(appendObj, "\\v", -1);
	    i += 2;
	    continue;
	default:
	    if (ucs4 > 0xFFFF) {
		Tcl_AppendPrintfToObj(appendObj, "\\U%08x", ucs4);
		i += 10;
	    } else if (ucs4 < 0x20 || ucs4 >= 0x7F) {
		Tcl_AppendPrintfToObj(appendObj, "\\u%04x", ucs4);
		i += 6;
	    } else {
		Tcl_AppendPrintfToObj(appendObj, "%c", ucs4);
		i++;
	    }
	    continue;
	}
    }
    if (*p != '\0') {
	Tcl_AppendToObj(appendObj, "...", -1);
    }
    Tcl_AppendToObj(appendObj, "\"", -1);
}

/*
 *----------------------------------------------------------------------
 *
 * DisassembleByteCodeAsDicts --
 *
 *	Given an object which is of bytecode type, return a disassembled
 *	version of the bytecode (in a new refcount 0 object) in a dictionary.
 *	No guarantees are made about the details of the contents of the
 *	result, but it is intended to be more readable than the old output
 *	format.
 *
 *----------------------------------------------------------------------
 */

static Tcl_Obj *
DisassembleByteCodeAsDicts(
    Tcl_Obj *objPtr)		/* The bytecode-holding value to take apart */
{
    ByteCode *codePtr;
    Tcl_Obj *description, *literals, *variables, *instructions, *inst;
    Tcl_Obj *aux, *exn, *commands, *file;
    unsigned char *pc, *opnd, *codeOffPtr, *codeLenPtr, *srcOffPtr, *srcLenPtr;
    int codeOffset, codeLength, sourceOffset, sourceLength;
    int i, val, line;

    ByteCodeGetInternalRep(objPtr, &tclByteCodeType, codePtr);

    /*
     * Get the literals from the bytecode.
     */

    TclNewObj(literals);
    for (i=0 ; i<(int)codePtr->numLitObjects ; i++) {
	Tcl_ListObjAppendElement(NULL, literals, codePtr->objArrayPtr[i]);
    }

    /*
     * Get the variables from the bytecode.
     */

    TclNewObj(variables);
    if (codePtr->procPtr) {
	int localCount = codePtr->procPtr->numCompiledLocals;
	CompiledLocal *localPtr = codePtr->procPtr->firstLocalPtr;

	for (i=0 ; i<localCount ; i++,localPtr=localPtr->nextPtr) {
	    Tcl_Obj *descriptor[2];

	    TclNewObj(descriptor[0]);
	    if (!(localPtr->flags & (VAR_ARRAY|VAR_LINK))) {
		Tcl_ListObjAppendElement(NULL, descriptor[0],
			Tcl_NewStringObj("scalar", -1));
	    }
	    if (localPtr->flags & VAR_ARRAY) {
		Tcl_ListObjAppendElement(NULL, descriptor[0],
			Tcl_NewStringObj("array", -1));
	    }
	    if (localPtr->flags & VAR_LINK) {
		Tcl_ListObjAppendElement(NULL, descriptor[0],
			Tcl_NewStringObj("link", -1));
	    }
	    if (localPtr->flags & VAR_ARGUMENT) {
		Tcl_ListObjAppendElement(NULL, descriptor[0],
			Tcl_NewStringObj("arg", -1));
	    }
	    if (localPtr->flags & VAR_TEMPORARY) {
		Tcl_ListObjAppendElement(NULL, descriptor[0],
			Tcl_NewStringObj("temp", -1));
	    }
	    if (localPtr->flags & VAR_RESOLVED) {
		Tcl_ListObjAppendElement(NULL, descriptor[0],
			Tcl_NewStringObj("resolved", -1));
	    }
	    if (localPtr->flags & VAR_TEMPORARY) {
		Tcl_ListObjAppendElement(NULL, variables,
			Tcl_NewListObj(1, descriptor));
	    } else {
		descriptor[1] = Tcl_NewStringObj(localPtr->name, -1);
		Tcl_ListObjAppendElement(NULL, variables,
			Tcl_NewListObj(2, descriptor));
	    }
	}
    }

    /*
     * Get the instructions from the bytecode.
     */

    TclNewObj(instructions);
    for (pc=codePtr->codeStart; pc<codePtr->codeStart+codePtr->numCodeBytes;){
	const InstructionDesc *instDesc = &tclInstructionTable[*pc];
	int address = pc - codePtr->codeStart;

	TclNewObj(inst);
	Tcl_ListObjAppendElement(NULL, inst, Tcl_NewStringObj(
		instDesc->name, -1));
	opnd = pc + 1;
	for (i=0 ; i<instDesc->numOperands ; i++) {
	    switch (instDesc->opTypes[i]) {
	    case OPERAND_INT1:
		val = TclGetInt1AtPtr(opnd);
		opnd += 1;
		goto formatNumber;
	    case OPERAND_UINT1:
		val = TclGetUInt1AtPtr(opnd);
		opnd += 1;
		goto formatNumber;
	    case OPERAND_INT4:
		val = TclGetInt4AtPtr(opnd);
		opnd += 4;
		goto formatNumber;
	    case OPERAND_UINT4:
		val = TclGetUInt4AtPtr(opnd);
		opnd += 4;
	    formatNumber:
		Tcl_ListObjAppendElement(NULL, inst, Tcl_NewWideIntObj(val));
		break;

	    case OPERAND_OFFSET1:
		val = TclGetInt1AtPtr(opnd);
		opnd += 1;
		goto formatAddress;
	    case OPERAND_OFFSET4:
		val = TclGetInt4AtPtr(opnd);
		opnd += 4;
	    formatAddress:
		Tcl_ListObjAppendElement(NULL, inst, Tcl_ObjPrintf(
			"pc %d", address + val));
		break;

	    case OPERAND_LIT1:
		val = TclGetUInt1AtPtr(opnd);
		opnd += 1;
		goto formatLiteral;
	    case OPERAND_LIT4:
		val = TclGetUInt4AtPtr(opnd);
		opnd += 4;
	    formatLiteral:
		Tcl_ListObjAppendElement(NULL, inst, Tcl_ObjPrintf(
			"@%d", val));
		break;

	    case OPERAND_LVT1:
		val = TclGetUInt1AtPtr(opnd);
		opnd += 1;
		goto formatVariable;
	    case OPERAND_LVT4:
		val = TclGetUInt4AtPtr(opnd);
		opnd += 4;
	    formatVariable:
		Tcl_ListObjAppendElement(NULL, inst, Tcl_ObjPrintf(
			"%%%d", val));
		break;
	    case OPERAND_IDX4:
		val = TclGetInt4AtPtr(opnd);
		opnd += 4;
		if (val >= -1) {
		    Tcl_ListObjAppendElement(NULL, inst, Tcl_ObjPrintf(
			    ".%d", val));
		} else if (val == -2) {
		    Tcl_ListObjAppendElement(NULL, inst, Tcl_NewStringObj(
			    ".end", -1));
		} else {
		    Tcl_ListObjAppendElement(NULL, inst, Tcl_ObjPrintf(
			    ".end-%d", -2-val));
		}
		break;
	    case OPERAND_AUX4:
		val = TclGetInt4AtPtr(opnd);
		opnd += 4;
		Tcl_ListObjAppendElement(NULL, inst, Tcl_ObjPrintf(
			"?%d", val));
		break;
	    case OPERAND_SCLS1:
		val = TclGetUInt1AtPtr(opnd);
		opnd++;
		Tcl_ListObjAppendElement(NULL, inst, Tcl_ObjPrintf(
			"=%s", tclStringClassTable[val].name));
		break;
	    case OPERAND_NONE:
		Tcl_Panic("opcode %d with more than zero 'no' operands", *pc);
	    }
	}
	Tcl_DictObjPut(NULL, instructions, Tcl_NewWideIntObj(address), inst);
	pc += instDesc->numBytes;
    }

    /*
     * Get the auxiliary data from the bytecode.
     */

    TclNewObj(aux);
    for (i=0 ; i<(int)codePtr->numAuxDataItems ; i++) {
	AuxData *auxData = &codePtr->auxDataArrayPtr[i];
	Tcl_Obj *auxDesc = Tcl_NewStringObj(auxData->type->name, -1);

	if (auxData->type->disassembleProc) {
	    Tcl_Obj *desc;

	    TclNewObj(desc);
	    Tcl_DictObjPut(NULL, desc, Tcl_NewStringObj("name", -1), auxDesc);
	    auxDesc = desc;
	    auxData->type->disassembleProc(auxData->clientData, auxDesc,
		    codePtr, 0);
	} else if (auxData->type->printProc) {
	    Tcl_Obj *desc;

	    TclNewObj(desc);
	    auxData->type->printProc(auxData->clientData, desc, codePtr, 0);
	    Tcl_ListObjAppendElement(NULL, auxDesc, desc);
	}
	Tcl_ListObjAppendElement(NULL, aux, auxDesc);
    }

    /*
     * Get the exception ranges from the bytecode.
     */

    TclNewObj(exn);
    for (i=0 ; i<(int)codePtr->numExceptRanges ; i++) {
	ExceptionRange *rangePtr = &codePtr->exceptArrayPtr[i];

	switch (rangePtr->type) {
	case LOOP_EXCEPTION_RANGE:
	    Tcl_ListObjAppendElement(NULL, exn, Tcl_ObjPrintf(
		    "type %s level %" TCL_Z_MODIFIER "u from %" TCL_Z_MODIFIER "u to %" TCL_Z_MODIFIER "u break %" TCL_Z_MODIFIER "u continue %" TCL_Z_MODIFIER "u",
		    "loop", rangePtr->nestingLevel, rangePtr->codeOffset,
		    rangePtr->codeOffset + rangePtr->numCodeBytes - 1,
		    rangePtr->breakOffset, rangePtr->continueOffset));
	    break;
	case CATCH_EXCEPTION_RANGE:
	    Tcl_ListObjAppendElement(NULL, exn, Tcl_ObjPrintf(
		    "type %s level %" TCL_Z_MODIFIER "u from %" TCL_Z_MODIFIER "u to %" TCL_Z_MODIFIER "u catch %" TCL_Z_MODIFIER "u",
		    "catch", rangePtr->nestingLevel, rangePtr->codeOffset,
		    rangePtr->codeOffset + rangePtr->numCodeBytes - 1,
		    rangePtr->catchOffset));
	    break;
	}
    }

    /*
     * Get the command information from the bytecode.
     *
     * The way these are encoded in the bytecode is non-trivial; the Decode
     * macro (which updates its argument and returns the next decoded value)
     * handles this so that the rest of the code does not.
     */

#define Decode(ptr) \
    ((TclGetUInt1AtPtr(ptr) == 0xFF)			\
	? ((ptr)+=5 , TclGetInt4AtPtr((ptr)-4))		\
	: ((ptr)+=1 , TclGetInt1AtPtr((ptr)-1)))

    TclNewObj(commands);
    codeOffPtr = codePtr->codeDeltaStart;
    codeLenPtr = codePtr->codeLengthStart;
    srcOffPtr = codePtr->srcDeltaStart;
    srcLenPtr = codePtr->srcLengthStart;
    codeOffset = sourceOffset = 0;
    for (i=0 ; i<(int)codePtr->numCommands ; i++) {
	Tcl_Obj *cmd;

	codeOffset += Decode(codeOffPtr);
	codeLength = Decode(codeLenPtr);
	sourceOffset += Decode(srcOffPtr);
	sourceLength = Decode(srcLenPtr);
	TclNewObj(cmd);
	Tcl_DictObjPut(NULL, cmd, Tcl_NewStringObj("codefrom", -1),
		Tcl_NewWideIntObj(codeOffset));
	Tcl_DictObjPut(NULL, cmd, Tcl_NewStringObj("codeto", -1),
		Tcl_NewWideIntObj(codeOffset + codeLength - 1));

	/*
	 * Convert byte offsets to character offsets; important if multibyte
	 * characters are present in the source!
	 */

	Tcl_DictObjPut(NULL, cmd, Tcl_NewStringObj("scriptfrom", -1),
		Tcl_NewWideIntObj(Tcl_NumUtfChars(codePtr->source,
			sourceOffset)));
	Tcl_DictObjPut(NULL, cmd, Tcl_NewStringObj("scriptto", -1),
		Tcl_NewWideIntObj(Tcl_NumUtfChars(codePtr->source,
			sourceOffset + sourceLength - 1)));
	Tcl_DictObjPut(NULL, cmd, Tcl_NewStringObj("script", -1),
		Tcl_NewStringObj(codePtr->source+sourceOffset, sourceLength));
	Tcl_ListObjAppendElement(NULL, commands, cmd);
    }

#undef Decode

    /*
     * Get the source file and line number information from the CmdFrame
     * system if it is available.
     */

    GetLocationInformation(codePtr->procPtr, &file, &line);

    /*
     * Build the overall result.
     */

    TclNewObj(description);
    Tcl_DictObjPut(NULL, description, Tcl_NewStringObj("literals", -1),
	    literals);
    Tcl_DictObjPut(NULL, description, Tcl_NewStringObj("variables", -1),
	    variables);
    Tcl_DictObjPut(NULL, description, Tcl_NewStringObj("exception", -1), exn);
    Tcl_DictObjPut(NULL, description, Tcl_NewStringObj("instructions", -1),
	    instructions);
    Tcl_DictObjPut(NULL, description, Tcl_NewStringObj("auxiliary", -1), aux);
    Tcl_DictObjPut(NULL, description, Tcl_NewStringObj("commands", -1),
	    commands);
    Tcl_DictObjPut(NULL, description, Tcl_NewStringObj("script", -1),
	    Tcl_NewStringObj(codePtr->source, codePtr->numSrcBytes));
    Tcl_DictObjPut(NULL, description, Tcl_NewStringObj("namespace", -1),
	    Tcl_NewStringObj(codePtr->nsPtr->fullName, -1));
    Tcl_DictObjPut(NULL, description, Tcl_NewStringObj("stackdepth", -1),
	    Tcl_NewWideIntObj(codePtr->maxStackDepth));
    Tcl_DictObjPut(NULL, description, Tcl_NewStringObj("exceptdepth", -1),
	    Tcl_NewWideIntObj(codePtr->maxExceptDepth));
    if (line >= 0) {
	Tcl_DictObjPut(NULL, description,
		Tcl_NewStringObj("initiallinenumber", -1),
		Tcl_NewWideIntObj(line));
    }
    if (file) {
	Tcl_DictObjPut(NULL, description,
		Tcl_NewStringObj("sourcefile", -1), file);
    }
    return description;
}

/*
 *----------------------------------------------------------------------
 *
 * Tcl_DisassembleObjCmd --
 *
 *	Implementation of the "::tcl::unsupported::disassemble" command. This
 *	command is not documented, but will disassemble procedures, lambda
 *	terms and general scripts. Note that will compile terms if necessary
 *	in order to disassemble them.
 *
 *----------------------------------------------------------------------
 */

int
Tcl_DisassembleObjCmd(
    void *clientData,	/* What type of operation. */
    Tcl_Interp *interp,		/* Current interpreter. */
    int objc,			/* Number of arguments. */
    Tcl_Obj *const objv[])	/* Argument objects. */
{
    static const char *const types[] = {
	"constructor", "destructor",
	"lambda", "method", "objmethod", "proc", "script", NULL
    };
    enum Types {
	DISAS_CLASS_CONSTRUCTOR, DISAS_CLASS_DESTRUCTOR,
	DISAS_LAMBDA, DISAS_CLASS_METHOD, DISAS_OBJECT_METHOD, DISAS_PROC,
	DISAS_SCRIPT
    } idx;
    int result;
    Tcl_Obj *codeObjPtr = NULL;
    Proc *procPtr = NULL;
    Tcl_HashEntry *hPtr;
    Object *oPtr;
    ByteCode *codePtr;
    Method *methodPtr;

    if (objc < 2) {
	Tcl_WrongNumArgs(interp, 1, objv, "type ...");
	return TCL_ERROR;
    }
    if (Tcl_GetIndexFromObj(interp, objv[1], types, "type", 0, &idx)!=TCL_OK){
	return TCL_ERROR;
    }

    switch (idx) {
    case DISAS_LAMBDA: {
	Command cmd;
	Tcl_Obj *nsObjPtr;
	Tcl_Namespace *nsPtr;

	/*
	 * Compile (if uncompiled) and disassemble a lambda term.
	 */

	if (objc != 3) {
	    Tcl_WrongNumArgs(interp, 2, objv, "lambdaTerm");
	    return TCL_ERROR;
	}

	procPtr = TclGetLambdaFromObj(interp, objv[2], &nsObjPtr);
	if (procPtr == NULL) {
	    return TCL_ERROR;
	}

	memset(&cmd, 0, sizeof(Command));
	result = TclGetNamespaceFromObj(interp, nsObjPtr, &nsPtr);
	if (result != TCL_OK) {
	    return result;
	}
	cmd.nsPtr = (Namespace *) nsPtr;
	procPtr->cmdPtr = &cmd;
	result = TclPushProcCallFrame(procPtr, interp, objc, objv, 1);
	if (result != TCL_OK) {
	    return result;
	}
	TclPopStackFrame(interp);
	codeObjPtr = procPtr->bodyPtr;
	break;
    }
    case DISAS_PROC:
	if (objc != 3) {
	    Tcl_WrongNumArgs(interp, 2, objv, "procName");
	    return TCL_ERROR;
	}

	procPtr = TclFindProc((Interp *) interp, TclGetString(objv[2]));
	if (procPtr == NULL) {
	    Tcl_SetObjResult(interp, Tcl_ObjPrintf(
		    "\"%s\" isn't a procedure", TclGetString(objv[2])));
	    Tcl_SetErrorCode(interp, "TCL", "LOOKUP", "PROC",
		    TclGetString(objv[2]), NULL);
	    return TCL_ERROR;
	}

	/*
	 * Compile (if uncompiled) and disassemble a procedure.
	 */

	result = TclPushProcCallFrame(procPtr, interp, 2, objv+1, 1);
	if (result != TCL_OK) {
	    return result;
	}
	TclPopStackFrame(interp);
	codeObjPtr = procPtr->bodyPtr;
	break;
    case DISAS_SCRIPT:
	/*
	 * Compile and disassemble a script.
	 */

	if (objc != 3) {
	    Tcl_WrongNumArgs(interp, 2, objv, "script");
	    return TCL_ERROR;
	}

	if (!TclHasInternalRep(objv[2], &tclByteCodeType) && (TCL_OK
		!= TclSetByteCodeFromAny(interp, objv[2], NULL, NULL))) {
	    return TCL_ERROR;
	}
	codeObjPtr = objv[2];
	break;

    case DISAS_CLASS_CONSTRUCTOR:
	if (objc != 3) {
	    Tcl_WrongNumArgs(interp, 2, objv, "className");
	    return TCL_ERROR;
	}

	/*
	 * Look up the body of a constructor.
	 */

	oPtr = (Object *) Tcl_GetObjectFromObj(interp, objv[2]);
	if (oPtr == NULL) {
	    return TCL_ERROR;
	}
	if (oPtr->classPtr == NULL) {
	    Tcl_SetObjResult(interp, Tcl_ObjPrintf(
		    "\"%s\" is not a class", TclGetString(objv[2])));
	    Tcl_SetErrorCode(interp, "TCL", "LOOKUP", "CLASS",
		    TclGetString(objv[2]), NULL);
	    return TCL_ERROR;
	}

	methodPtr = oPtr->classPtr->constructorPtr;
	if (methodPtr == NULL) {
	    Tcl_SetObjResult(interp, Tcl_ObjPrintf(
		    "\"%s\" has no defined constructor",
		    TclGetString(objv[2])));
	    Tcl_SetErrorCode(interp, "TCL", "OPERATION", "DISASSEMBLE",
		    "CONSRUCTOR", NULL);
	    return TCL_ERROR;
	}
	procPtr = TclOOGetProcFromMethod(methodPtr);
	if (procPtr == NULL) {
	    Tcl_SetObjResult(interp, Tcl_NewStringObj(
		    "body not available for this kind of constructor", -1));
	    Tcl_SetErrorCode(interp, "TCL", "OPERATION", "DISASSEMBLE",
		    "METHODTYPE", NULL);
	    return TCL_ERROR;
	}

	/*
	 * Compile if necessary.
	 */

	if (!TclHasInternalRep(procPtr->bodyPtr, &tclByteCodeType)) {
	    Command cmd;

	    /*
	     * Yes, this is ugly, but we need to pass the namespace in to the
	     * compiler in two places.
	     */

	    cmd.nsPtr = (Namespace *) oPtr->namespacePtr;
	    procPtr->cmdPtr = &cmd;
	    result = TclProcCompileProc(interp, procPtr, procPtr->bodyPtr,
		    (Namespace *) oPtr->namespacePtr, "body of constructor",
		    TclGetString(objv[2]));
	    procPtr->cmdPtr = NULL;
	    if (result != TCL_OK) {
		return result;
	    }
	}
	codeObjPtr = procPtr->bodyPtr;
	break;

    case DISAS_CLASS_DESTRUCTOR:
	if (objc != 3) {
	    Tcl_WrongNumArgs(interp, 2, objv, "className");
	    return TCL_ERROR;
	}

	/*
	 * Look up the body of a destructor.
	 */

	oPtr = (Object *) Tcl_GetObjectFromObj(interp, objv[2]);
	if (oPtr == NULL) {
	    return TCL_ERROR;
	}
	if (oPtr->classPtr == NULL) {
	    Tcl_SetObjResult(interp, Tcl_ObjPrintf(
		    "\"%s\" is not a class", TclGetString(objv[2])));
	    Tcl_SetErrorCode(interp, "TCL", "LOOKUP", "CLASS",
		    TclGetString(objv[2]), NULL);
	    return TCL_ERROR;
	}

	methodPtr = oPtr->classPtr->destructorPtr;
	if (methodPtr == NULL) {
	    Tcl_SetObjResult(interp, Tcl_ObjPrintf(
		    "\"%s\" has no defined destructor",
		    TclGetString(objv[2])));
	    Tcl_SetErrorCode(interp, "TCL", "OPERATION", "DISASSEMBLE",
		    "DESRUCTOR", NULL);
	    return TCL_ERROR;
	}
	procPtr = TclOOGetProcFromMethod(methodPtr);
	if (procPtr == NULL) {
	    Tcl_SetObjResult(interp, Tcl_NewStringObj(
		    "body not available for this kind of destructor", -1));
	    Tcl_SetErrorCode(interp, "TCL", "OPERATION", "DISASSEMBLE",
		    "METHODTYPE", NULL);
	    return TCL_ERROR;
	}

	/*
	 * Compile if necessary.
	 */

	if (!TclHasInternalRep(procPtr->bodyPtr, &tclByteCodeType)) {
	    Command cmd;

	    /*
	     * Yes, this is ugly, but we need to pass the namespace in to the
	     * compiler in two places.
	     */

	    cmd.nsPtr = (Namespace *) oPtr->namespacePtr;
	    procPtr->cmdPtr = &cmd;
	    result = TclProcCompileProc(interp, procPtr, procPtr->bodyPtr,
		    (Namespace *) oPtr->namespacePtr, "body of destructor",
		    TclGetString(objv[2]));
	    procPtr->cmdPtr = NULL;
	    if (result != TCL_OK) {
		return result;
	    }
	}
	codeObjPtr = procPtr->bodyPtr;
	break;

    case DISAS_CLASS_METHOD:
	if (objc != 4) {
	    Tcl_WrongNumArgs(interp, 2, objv, "className methodName");
	    return TCL_ERROR;
	}

	/*
	 * Look up the body of a class method.
	 */

	oPtr = (Object *) Tcl_GetObjectFromObj(interp, objv[2]);
	if (oPtr == NULL) {
	    return TCL_ERROR;
	}
	if (oPtr->classPtr == NULL) {
	    Tcl_SetObjResult(interp, Tcl_ObjPrintf(
		    "\"%s\" is not a class", TclGetString(objv[2])));
	    Tcl_SetErrorCode(interp, "TCL", "LOOKUP", "CLASS",
		    TclGetString(objv[2]), NULL);
	    return TCL_ERROR;
	}
	hPtr = Tcl_FindHashEntry(&oPtr->classPtr->classMethods,
		objv[3]);
	goto methodBody;
    case DISAS_OBJECT_METHOD:
	if (objc != 4) {
	    Tcl_WrongNumArgs(interp, 2, objv, "objectName methodName");
	    return TCL_ERROR;
	}

	/*
	 * Look up the body of an instance method.
	 */

	oPtr = (Object *) Tcl_GetObjectFromObj(interp, objv[2]);
	if (oPtr == NULL) {
	    return TCL_ERROR;
	}
	if (oPtr->methodsPtr == NULL) {
	    goto unknownMethod;
	}
	hPtr = Tcl_FindHashEntry(oPtr->methodsPtr, objv[3]);

	/*
	 * Compile (if necessary) and disassemble a method body.
	 */

    methodBody:
	if (hPtr == NULL) {
	unknownMethod:
	    Tcl_SetObjResult(interp, Tcl_ObjPrintf(
		    "unknown method \"%s\"", TclGetString(objv[3])));
	    Tcl_SetErrorCode(interp, "TCL", "LOOKUP", "METHOD",
		    TclGetString(objv[3]), NULL);
	    return TCL_ERROR;
	}
	procPtr = TclOOGetProcFromMethod((Method *)Tcl_GetHashValue(hPtr));
	if (procPtr == NULL) {
	    Tcl_SetObjResult(interp, Tcl_NewStringObj(
		    "body not available for this kind of method", -1));
	    Tcl_SetErrorCode(interp, "TCL", "OPERATION", "DISASSEMBLE",
		    "METHODTYPE", NULL);
	    return TCL_ERROR;
	}
	if (!TclHasInternalRep(procPtr->bodyPtr, &tclByteCodeType)) {
	    Command cmd;

	    /*
	     * Yes, this is ugly, but we need to pass the namespace in to the
	     * compiler in two places.
	     */

	    cmd.nsPtr = (Namespace *) oPtr->namespacePtr;
	    procPtr->cmdPtr = &cmd;
	    result = TclProcCompileProc(interp, procPtr, procPtr->bodyPtr,
		    (Namespace *) oPtr->namespacePtr, "body of method",
		    TclGetString(objv[3]));
	    procPtr->cmdPtr = NULL;
	    if (result != TCL_OK) {
		return result;
	    }
	}
	codeObjPtr = procPtr->bodyPtr;
	break;
    default:
	CLANG_ASSERT(0);
    }

    /*
     * Do the actual disassembly.
     */

    ByteCodeGetInternalRep(codeObjPtr, &tclByteCodeType, codePtr);

    if (codePtr->flags & TCL_BYTECODE_PRECOMPILED) {
	Tcl_SetObjResult(interp, Tcl_NewStringObj(
		"may not disassemble prebuilt bytecode", -1));
	Tcl_SetErrorCode(interp, "TCL", "OPERATION", "DISASSEMBLE",
		"BYTECODE", NULL);
	return TCL_ERROR;
    }
    if (clientData) {
	Tcl_SetObjResult(interp,
		DisassembleByteCodeAsDicts(codeObjPtr));
    } else {
	Tcl_SetObjResult(interp,
		DisassembleByteCodeObj(codeObjPtr));
    }
    return TCL_OK;
}

/*
 * Local Variables:
 * mode: c
 * c-basic-offset: 4
 * fill-column: 78
 * tab-width: 8
 * End:
 */<|MERGE_RESOLUTION|>--- conflicted
+++ resolved
@@ -42,11 +42,7 @@
     NULL,			/* dupIntRepProc */
     UpdateStringOfInstName,	/* updateStringProc */
     NULL,			/* setFromAnyProc */
-<<<<<<< HEAD
     TCL_OBJTYPE_V0_INIT
-=======
-    TCL_OBJTYPE_V0
->>>>>>> fd60ec62
 };
 
 #define InstNameSetInternalRep(objPtr, inst)				\
