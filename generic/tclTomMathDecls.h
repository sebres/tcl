/*
 *----------------------------------------------------------------------
 *
 * tclTomMathDecls.h --
 *
 *	This file contains the declarations for the 'libtommath'
 *	functions that are exported by the Tcl library.
 *
 * Copyright (c) 2005 by Kevin B. Kenny.  All rights reserved.
 *
 * See the file "license.terms" for information on usage and redistribution
 * of this file, and for a DISCLAIMER OF ALL WARRANTIES.
 */

#ifndef _TCLTOMMATHDECLS
#define _TCLTOMMATHDECLS

#include "tcl.h"

/*
 * Define the version of the Stubs table that's exported for tommath
 */

#define TCLTOMMATH_EPOCH 0
#define TCLTOMMATH_REVISION 0

#define Tcl_TomMath_InitStubs(interp,version) \
    (TclTomMathInitializeStubs((interp),(version),\
                               TCLTOMMATH_EPOCH,TCLTOMMATH_REVISION))

/* Define custom memory allocation for libtommath */

/* MODULE_SCOPE void* TclBNAlloc( size_t ); */
#define TclBNAlloc(s) ((void*)ckalloc((size_t)(s)))
/* MODULE_SCOPE void* TclBNRealloc( void*, size_t ); */
#define TclBNRealloc(x,s) ((void*)ckrealloc((char*)(x),(size_t)(s)))
/* MODULE_SCOPE void  TclBNFree( void* ); */
#define TclBNFree(x) (ckfree((char*)(x)))
/* MODULE_SCOPE void* TclBNCalloc( size_t, size_t ); */
/* unused - no macro */

#define XMALLOC(x) TclBNAlloc(x)
#define XFREE(x) TclBNFree(x)
#define XREALLOC(x,n) TclBNRealloc(x,n)
#define XCALLOC(n,x) TclBNCalloc(n,x)

/* Rename the global symbols in libtommath to avoid linkage conflicts */

#define KARATSUBA_MUL_CUTOFF TclBNKaratsubaMulCutoff
#define KARATSUBA_SQR_CUTOFF TclBNKaratsubaSqrCutoff
#define TOOM_MUL_CUTOFF TclBNToomMulCutoff
#define TOOM_SQR_CUTOFF TclBNToomSqrCutoff

#define bn_reverse TclBN_reverse
#define fast_s_mp_mul_digs TclBN_fast_s_mp_mul_digs
#define fast_s_mp_sqr TclBN_fast_s_mp_sqr
#define mp_add TclBN_mp_add
#define mp_add_d TclBN_mp_add_d
#define mp_and TclBN_mp_and
#define mp_clamp TclBN_mp_clamp
#define mp_clear TclBN_mp_clear
#define mp_clear_multi TclBN_mp_clear_multi
#define mp_cmp TclBN_mp_cmp
#define mp_cmp_d TclBN_mp_cmp_d
#define mp_cmp_mag TclBN_mp_cmp_mag
#define mp_cnt_lsb TclBN_mp_cnt_lsb
#define mp_copy TclBN_mp_copy
#define mp_count_bits TclBN_mp_count_bits
#define mp_div TclBN_mp_div
#define mp_div_2 TclBN_mp_div_2
#define mp_div_2d TclBN_mp_div_2d
#define mp_div_3 TclBN_mp_div_3
#define mp_div_d TclBN_mp_div_d
#define mp_exch TclBN_mp_exch
#define mp_expt_d TclBN_mp_expt_d
#define mp_expt_d_ex TclBN_mp_expt_d_ex
#define mp_get_int TclBN_mp_get_int
#define mp_get_long TclBN_mp_get_long
#define mp_get_long_long TclBN_mp_get_long_long
#define mp_grow TclBN_mp_grow
#define mp_init TclBN_mp_init
#define mp_init_copy TclBN_mp_init_copy
#define mp_init_multi TclBN_mp_init_multi
#define mp_init_set TclBN_mp_init_set
#define mp_init_set_int TclBN_mp_init_set_int
#define mp_init_size TclBN_mp_init_size
#define mp_karatsuba_mul TclBN_mp_karatsuba_mul
#define mp_karatsuba_sqr TclBN_mp_karatsuba_sqr
#define mp_lshd TclBN_mp_lshd
#define mp_mod TclBN_mp_mod
#define mp_mod_2d TclBN_mp_mod_2d
#define mp_mul TclBN_mp_mul
#define mp_mul_2 TclBN_mp_mul_2
#define mp_mul_2d TclBN_mp_mul_2d
#define mp_mul_d TclBN_mp_mul_d
#define mp_neg TclBN_mp_neg
#define mp_or TclBN_mp_or
#define mp_radix_size TclBN_mp_radix_size
#define mp_read_radix TclBN_mp_read_radix
#define mp_rshd TclBN_mp_rshd
#define mp_s_rmap TclBNMpSRmap
#define mp_set TclBN_mp_set
#define mp_set_int TclBN_mp_set_int
#define mp_set_long TclBN_mp_set_long
#define mp_set_long_long TclBN_mp_set_long_long
#define mp_shrink TclBN_mp_shrink
#define mp_sqr TclBN_mp_sqr
#define mp_sqrt TclBN_mp_sqrt
#define mp_sub TclBN_mp_sub
#define mp_sub_d TclBN_mp_sub_d
#define mp_to_unsigned_bin TclBN_mp_to_unsigned_bin
#define mp_to_unsigned_bin_n TclBN_mp_to_unsigned_bin_n
#define mp_toom_mul TclBN_mp_toom_mul
#define mp_toom_sqr TclBN_mp_toom_sqr
#define mp_toradix_n TclBN_mp_toradix_n
#define mp_unsigned_bin_size TclBN_mp_unsigned_bin_size
#define mp_xor TclBN_mp_xor
#define mp_zero TclBN_mp_zero
#define s_mp_add TclBN_s_mp_add
#define s_mp_mul_digs TclBN_s_mp_mul_digs
#define s_mp_sqr TclBN_s_mp_sqr
#define s_mp_sub TclBN_s_mp_sub

/*
 * WARNING: This file is automatically generated by the tools/genStubs.tcl
 * script.  Any modifications to the function declarations below should be made
 * in the generic/tclInt.decls script.
 */

/* !BEGIN!: Do not edit below this line. */

#ifdef __cplusplus
extern "C" {
#endif

/*
 * Exported function declarations:
 */

/* 0 */
TCLAPI int		TclBN_epoch(void);
/* 1 */
TCLAPI int		TclBN_revision(void);
/* 2 */
TCLAPI int		TclBN_mp_add(const mp_int *a, const mp_int *b,
				mp_int *c);
/* 3 */
<<<<<<< HEAD
TCLAPI int		TclBN_mp_add_d(mp_int *a, mp_digit b, mp_int *c);
=======
EXTERN int		TclBN_mp_add_d(const mp_int *a, mp_digit b,
				mp_int *c);
>>>>>>> 0a68b5f6
/* 4 */
TCLAPI int		TclBN_mp_and(const mp_int *a, const mp_int *b,
				mp_int *c);
/* 5 */
TCLAPI void		TclBN_mp_clamp(mp_int *a);
/* 6 */
TCLAPI void		TclBN_mp_clear(mp_int *a);
/* 7 */
TCLAPI void		TclBN_mp_clear_multi(mp_int *a, ...);
/* 8 */
TCLAPI int		TclBN_mp_cmp(const mp_int *a, const mp_int *b);
/* 9 */
TCLAPI int		TclBN_mp_cmp_d(const mp_int *a, mp_digit b);
/* 10 */
TCLAPI int		TclBN_mp_cmp_mag(const mp_int *a, const mp_int *b);
/* 11 */
TCLAPI int		TclBN_mp_copy(const mp_int *a, mp_int *b);
/* 12 */
TCLAPI int		TclBN_mp_count_bits(const mp_int *a);
/* 13 */
TCLAPI int		TclBN_mp_div(const mp_int *a, const mp_int *b,
				mp_int *q, mp_int *r);
/* 14 */
TCLAPI int		TclBN_mp_div_d(const mp_int *a, mp_digit b,
				mp_int *q, mp_digit *r);
/* 15 */
TCLAPI int		TclBN_mp_div_2(const mp_int *a, mp_int *q);
/* 16 */
TCLAPI int		TclBN_mp_div_2d(const mp_int *a, int b, mp_int *q,
				mp_int *r);
/* 17 */
TCLAPI int		TclBN_mp_div_3(const mp_int *a, mp_int *q,
				mp_digit *r);
/* 18 */
TCLAPI void		TclBN_mp_exch(mp_int *a, mp_int *b);
/* 19 */
TCLAPI int		TclBN_mp_expt_d(const mp_int *a, mp_digit b,
				mp_int *c);
/* 20 */
TCLAPI int		TclBN_mp_grow(mp_int *a, int size);
/* 21 */
TCLAPI int		TclBN_mp_init(mp_int *a);
/* 22 */
TCLAPI int		TclBN_mp_init_copy(mp_int *a, const mp_int *b);
/* 23 */
TCLAPI int		TclBN_mp_init_multi(mp_int *a, ...);
/* 24 */
TCLAPI int		TclBN_mp_init_set(mp_int *a, mp_digit b);
/* 25 */
TCLAPI int		TclBN_mp_init_size(mp_int *a, int size);
/* 26 */
TCLAPI int		TclBN_mp_lshd(mp_int *a, int shift);
/* 27 */
TCLAPI int		TclBN_mp_mod(const mp_int *a, const mp_int *b,
				mp_int *r);
/* 28 */
TCLAPI int		TclBN_mp_mod_2d(const mp_int *a, int b, mp_int *r);
/* 29 */
TCLAPI int		TclBN_mp_mul(const mp_int *a, const mp_int *b,
				mp_int *p);
/* 30 */
TCLAPI int		TclBN_mp_mul_d(const mp_int *a, mp_digit b,
				mp_int *p);
/* 31 */
TCLAPI int		TclBN_mp_mul_2(const mp_int *a, mp_int *p);
/* 32 */
TCLAPI int		TclBN_mp_mul_2d(const mp_int *a, int d, mp_int *p);
/* 33 */
TCLAPI int		TclBN_mp_neg(const mp_int *a, mp_int *b);
/* 34 */
TCLAPI int		TclBN_mp_or(const mp_int *a, const mp_int *b,
				mp_int *c);
/* 35 */
TCLAPI int		TclBN_mp_radix_size(const mp_int *a, int radix,
				int *size);
/* 36 */
TCLAPI int		TclBN_mp_read_radix(mp_int *a, const char *str,
				int radix);
/* 37 */
TCLAPI void		TclBN_mp_rshd(mp_int *a, int shift);
/* 38 */
TCLAPI int		TclBN_mp_shrink(mp_int *a);
/* 39 */
TCLAPI void		TclBN_mp_set(mp_int *a, mp_digit b);
/* 40 */
TCLAPI int		TclBN_mp_sqr(const mp_int *a, mp_int *b);
/* 41 */
TCLAPI int		TclBN_mp_sqrt(const mp_int *a, mp_int *b);
/* 42 */
TCLAPI int		TclBN_mp_sub(const mp_int *a, const mp_int *b,
				mp_int *c);
/* 43 */
<<<<<<< HEAD
TCLAPI int		TclBN_mp_sub_d(mp_int *a, mp_digit b, mp_int *c);
/* 44 */
TCLAPI int		TclBN_mp_to_unsigned_bin(mp_int *a, unsigned char *b);
/* 45 */
TCLAPI int		TclBN_mp_to_unsigned_bin_n(mp_int *a,
				unsigned char *b, unsigned long *outlen);
/* 46 */
TCLAPI int		TclBN_mp_toradix_n(mp_int *a, char *str, int radix,
				int maxlen);
/* 47 */
TCLAPI int		TclBN_mp_unsigned_bin_size(mp_int *a);
=======
EXTERN int		TclBN_mp_sub_d(const mp_int *a, mp_digit b,
				mp_int *c);
/* 44 */
EXTERN int		TclBN_mp_to_unsigned_bin(const mp_int *a,
				unsigned char *b);
/* 45 */
EXTERN int		TclBN_mp_to_unsigned_bin_n(const mp_int *a,
				unsigned char *b, unsigned long *outlen);
/* 46 */
EXTERN int		TclBN_mp_toradix_n(const mp_int *a, char *str,
				int radix, int maxlen);
/* 47 */
EXTERN int		TclBN_mp_unsigned_bin_size(const mp_int *a);
>>>>>>> 0a68b5f6
/* 48 */
TCLAPI int		TclBN_mp_xor(const mp_int *a, const mp_int *b,
				mp_int *c);
/* 49 */
TCLAPI void		TclBN_mp_zero(mp_int *a);
/* 50 */
TCLAPI void		TclBN_reverse(unsigned char *s, int len);
/* 51 */
TCLAPI int		TclBN_fast_s_mp_mul_digs(const mp_int *a,
				const mp_int *b, mp_int *c, int digs);
/* 52 */
TCLAPI int		TclBN_fast_s_mp_sqr(const mp_int *a, mp_int *b);
/* 53 */
TCLAPI int		TclBN_mp_karatsuba_mul(const mp_int *a,
				const mp_int *b, mp_int *c);
/* 54 */
TCLAPI int		TclBN_mp_karatsuba_sqr(const mp_int *a, mp_int *b);
/* 55 */
TCLAPI int		TclBN_mp_toom_mul(const mp_int *a, const mp_int *b,
				mp_int *c);
/* 56 */
TCLAPI int		TclBN_mp_toom_sqr(const mp_int *a, mp_int *b);
/* 57 */
TCLAPI int		TclBN_s_mp_add(const mp_int *a, const mp_int *b,
				mp_int *c);
/* 58 */
TCLAPI int		TclBN_s_mp_mul_digs(const mp_int *a, const mp_int *b,
				mp_int *c, int digs);
/* 59 */
TCLAPI int		TclBN_s_mp_sqr(const mp_int *a, mp_int *b);
/* 60 */
TCLAPI int		TclBN_s_mp_sub(const mp_int *a, const mp_int *b,
				mp_int *c);
/* 61 */
TCLAPI int		TclBN_mp_init_set_int(mp_int *a, unsigned long i);
/* 62 */
TCLAPI int		TclBN_mp_set_int(mp_int *a, unsigned long i);
/* 63 */
<<<<<<< HEAD
TCLAPI int		TclBN_mp_cnt_lsb(const mp_int *a);
/* Slot 64 is reserved */
/* Slot 65 is reserved */
/* Slot 66 is reserved */
=======
EXTERN int		TclBN_mp_cnt_lsb(const mp_int *a);
/* 64 */
TCL_DEPRECATED("Use mp_init() + mp_set_long_long()")
void			TclBNInitBignumFromLong(mp_int *bignum, long initVal);
/* 65 */
TCL_DEPRECATED("Use mp_init() + mp_set_long_long()")
void			TclBNInitBignumFromWideInt(mp_int *bignum,
				Tcl_WideInt initVal);
/* 66 */
TCL_DEPRECATED("Use mp_init() + mp_set_long_long()")
void			TclBNInitBignumFromWideUInt(mp_int *bignum,
				Tcl_WideUInt initVal);
>>>>>>> 0a68b5f6
/* 67 */
TCLAPI int		TclBN_mp_expt_d_ex(const mp_int *a, mp_digit b,
				mp_int *c, int fast);
/* 68 */
TCLAPI int		TclBN_mp_set_long_long(mp_int *a, Tcl_WideUInt i);
/* 69 */
<<<<<<< HEAD
TCLAPI Tcl_WideUInt	TclBN_mp_get_long_long(const mp_int *a);
/* 70 */
TCLAPI int		TclBN_mp_set_long(mp_int *a, unsigned long i);
/* 71 */
TCLAPI unsigned long	TclBN_mp_get_long(const mp_int *a);
=======
EXTERN Tcl_WideUInt	TclBN_mp_get_long_long(const mp_int *a);
/* 70 */
EXTERN int		TclBN_mp_set_long(mp_int *a, unsigned long i);
/* 71 */
EXTERN unsigned long	TclBN_mp_get_long(const mp_int *a);
>>>>>>> 0a68b5f6

typedef struct TclTomMathStubs {
    int magic;
    void *hooks;

    int (*tclBN_epoch) (void); /* 0 */
    int (*tclBN_revision) (void); /* 1 */
    int (*tclBN_mp_add) (const mp_int *a, const mp_int *b, mp_int *c); /* 2 */
    int (*tclBN_mp_add_d) (const mp_int *a, mp_digit b, mp_int *c); /* 3 */
    int (*tclBN_mp_and) (const mp_int *a, const mp_int *b, mp_int *c); /* 4 */
    void (*tclBN_mp_clamp) (mp_int *a); /* 5 */
    void (*tclBN_mp_clear) (mp_int *a); /* 6 */
    void (*tclBN_mp_clear_multi) (mp_int *a, ...); /* 7 */
    int (*tclBN_mp_cmp) (const mp_int *a, const mp_int *b); /* 8 */
    int (*tclBN_mp_cmp_d) (const mp_int *a, mp_digit b); /* 9 */
    int (*tclBN_mp_cmp_mag) (const mp_int *a, const mp_int *b); /* 10 */
    int (*tclBN_mp_copy) (const mp_int *a, mp_int *b); /* 11 */
    int (*tclBN_mp_count_bits) (const mp_int *a); /* 12 */
    int (*tclBN_mp_div) (const mp_int *a, const mp_int *b, mp_int *q, mp_int *r); /* 13 */
    int (*tclBN_mp_div_d) (const mp_int *a, mp_digit b, mp_int *q, mp_digit *r); /* 14 */
    int (*tclBN_mp_div_2) (const mp_int *a, mp_int *q); /* 15 */
    int (*tclBN_mp_div_2d) (const mp_int *a, int b, mp_int *q, mp_int *r); /* 16 */
    int (*tclBN_mp_div_3) (const mp_int *a, mp_int *q, mp_digit *r); /* 17 */
    void (*tclBN_mp_exch) (mp_int *a, mp_int *b); /* 18 */
    int (*tclBN_mp_expt_d) (const mp_int *a, mp_digit b, mp_int *c); /* 19 */
    int (*tclBN_mp_grow) (mp_int *a, int size); /* 20 */
    int (*tclBN_mp_init) (mp_int *a); /* 21 */
    int (*tclBN_mp_init_copy) (mp_int *a, const mp_int *b); /* 22 */
    int (*tclBN_mp_init_multi) (mp_int *a, ...); /* 23 */
    int (*tclBN_mp_init_set) (mp_int *a, mp_digit b); /* 24 */
    int (*tclBN_mp_init_size) (mp_int *a, int size); /* 25 */
    int (*tclBN_mp_lshd) (mp_int *a, int shift); /* 26 */
    int (*tclBN_mp_mod) (const mp_int *a, const mp_int *b, mp_int *r); /* 27 */
    int (*tclBN_mp_mod_2d) (const mp_int *a, int b, mp_int *r); /* 28 */
    int (*tclBN_mp_mul) (const mp_int *a, const mp_int *b, mp_int *p); /* 29 */
    int (*tclBN_mp_mul_d) (const mp_int *a, mp_digit b, mp_int *p); /* 30 */
    int (*tclBN_mp_mul_2) (const mp_int *a, mp_int *p); /* 31 */
    int (*tclBN_mp_mul_2d) (const mp_int *a, int d, mp_int *p); /* 32 */
    int (*tclBN_mp_neg) (const mp_int *a, mp_int *b); /* 33 */
    int (*tclBN_mp_or) (const mp_int *a, const mp_int *b, mp_int *c); /* 34 */
    int (*tclBN_mp_radix_size) (const mp_int *a, int radix, int *size); /* 35 */
    int (*tclBN_mp_read_radix) (mp_int *a, const char *str, int radix); /* 36 */
    void (*tclBN_mp_rshd) (mp_int *a, int shift); /* 37 */
    int (*tclBN_mp_shrink) (mp_int *a); /* 38 */
    void (*tclBN_mp_set) (mp_int *a, mp_digit b); /* 39 */
    int (*tclBN_mp_sqr) (const mp_int *a, mp_int *b); /* 40 */
    int (*tclBN_mp_sqrt) (const mp_int *a, mp_int *b); /* 41 */
    int (*tclBN_mp_sub) (const mp_int *a, const mp_int *b, mp_int *c); /* 42 */
    int (*tclBN_mp_sub_d) (const mp_int *a, mp_digit b, mp_int *c); /* 43 */
    int (*tclBN_mp_to_unsigned_bin) (const mp_int *a, unsigned char *b); /* 44 */
    int (*tclBN_mp_to_unsigned_bin_n) (const mp_int *a, unsigned char *b, unsigned long *outlen); /* 45 */
    int (*tclBN_mp_toradix_n) (const mp_int *a, char *str, int radix, int maxlen); /* 46 */
    int (*tclBN_mp_unsigned_bin_size) (const mp_int *a); /* 47 */
    int (*tclBN_mp_xor) (const mp_int *a, const mp_int *b, mp_int *c); /* 48 */
    void (*tclBN_mp_zero) (mp_int *a); /* 49 */
    void (*tclBN_reverse) (unsigned char *s, int len); /* 50 */
    int (*tclBN_fast_s_mp_mul_digs) (const mp_int *a, const mp_int *b, mp_int *c, int digs); /* 51 */
    int (*tclBN_fast_s_mp_sqr) (const mp_int *a, mp_int *b); /* 52 */
    int (*tclBN_mp_karatsuba_mul) (const mp_int *a, const mp_int *b, mp_int *c); /* 53 */
    int (*tclBN_mp_karatsuba_sqr) (const mp_int *a, mp_int *b); /* 54 */
    int (*tclBN_mp_toom_mul) (const mp_int *a, const mp_int *b, mp_int *c); /* 55 */
    int (*tclBN_mp_toom_sqr) (const mp_int *a, mp_int *b); /* 56 */
    int (*tclBN_s_mp_add) (const mp_int *a, const mp_int *b, mp_int *c); /* 57 */
    int (*tclBN_s_mp_mul_digs) (const mp_int *a, const mp_int *b, mp_int *c, int digs); /* 58 */
    int (*tclBN_s_mp_sqr) (const mp_int *a, mp_int *b); /* 59 */
    int (*tclBN_s_mp_sub) (const mp_int *a, const mp_int *b, mp_int *c); /* 60 */
    int (*tclBN_mp_init_set_int) (mp_int *a, unsigned long i); /* 61 */
    int (*tclBN_mp_set_int) (mp_int *a, unsigned long i); /* 62 */
    int (*tclBN_mp_cnt_lsb) (const mp_int *a); /* 63 */
<<<<<<< HEAD
    void (*reserved64)(void);
    void (*reserved65)(void);
    void (*reserved66)(void);
=======
    TCL_DEPRECATED_API("Use mp_init() + mp_set_long_long()") void (*tclBNInitBignumFromLong) (mp_int *bignum, long initVal); /* 64 */
    TCL_DEPRECATED_API("Use mp_init() + mp_set_long_long()") void (*tclBNInitBignumFromWideInt) (mp_int *bignum, Tcl_WideInt initVal); /* 65 */
    TCL_DEPRECATED_API("Use mp_init() + mp_set_long_long()") void (*tclBNInitBignumFromWideUInt) (mp_int *bignum, Tcl_WideUInt initVal); /* 66 */
>>>>>>> 0a68b5f6
    int (*tclBN_mp_expt_d_ex) (const mp_int *a, mp_digit b, mp_int *c, int fast); /* 67 */
    int (*tclBN_mp_set_long_long) (mp_int *a, Tcl_WideUInt i); /* 68 */
    Tcl_WideUInt (*tclBN_mp_get_long_long) (const mp_int *a); /* 69 */
    int (*tclBN_mp_set_long) (mp_int *a, unsigned long i); /* 70 */
    unsigned long (*tclBN_mp_get_long) (const mp_int *a); /* 71 */
} TclTomMathStubs;

extern const TclTomMathStubs *tclTomMathStubsPtr;

#ifdef __cplusplus
}
#endif

#if defined(USE_TCL_STUBS)

/*
 * Inline function declarations:
 */

#define TclBN_epoch \
	(tclTomMathStubsPtr->tclBN_epoch) /* 0 */
#define TclBN_revision \
	(tclTomMathStubsPtr->tclBN_revision) /* 1 */
#define TclBN_mp_add \
	(tclTomMathStubsPtr->tclBN_mp_add) /* 2 */
#define TclBN_mp_add_d \
	(tclTomMathStubsPtr->tclBN_mp_add_d) /* 3 */
#define TclBN_mp_and \
	(tclTomMathStubsPtr->tclBN_mp_and) /* 4 */
#define TclBN_mp_clamp \
	(tclTomMathStubsPtr->tclBN_mp_clamp) /* 5 */
#define TclBN_mp_clear \
	(tclTomMathStubsPtr->tclBN_mp_clear) /* 6 */
#define TclBN_mp_clear_multi \
	(tclTomMathStubsPtr->tclBN_mp_clear_multi) /* 7 */
#define TclBN_mp_cmp \
	(tclTomMathStubsPtr->tclBN_mp_cmp) /* 8 */
#define TclBN_mp_cmp_d \
	(tclTomMathStubsPtr->tclBN_mp_cmp_d) /* 9 */
#define TclBN_mp_cmp_mag \
	(tclTomMathStubsPtr->tclBN_mp_cmp_mag) /* 10 */
#define TclBN_mp_copy \
	(tclTomMathStubsPtr->tclBN_mp_copy) /* 11 */
#define TclBN_mp_count_bits \
	(tclTomMathStubsPtr->tclBN_mp_count_bits) /* 12 */
#define TclBN_mp_div \
	(tclTomMathStubsPtr->tclBN_mp_div) /* 13 */
#define TclBN_mp_div_d \
	(tclTomMathStubsPtr->tclBN_mp_div_d) /* 14 */
#define TclBN_mp_div_2 \
	(tclTomMathStubsPtr->tclBN_mp_div_2) /* 15 */
#define TclBN_mp_div_2d \
	(tclTomMathStubsPtr->tclBN_mp_div_2d) /* 16 */
#define TclBN_mp_div_3 \
	(tclTomMathStubsPtr->tclBN_mp_div_3) /* 17 */
#define TclBN_mp_exch \
	(tclTomMathStubsPtr->tclBN_mp_exch) /* 18 */
#define TclBN_mp_expt_d \
	(tclTomMathStubsPtr->tclBN_mp_expt_d) /* 19 */
#define TclBN_mp_grow \
	(tclTomMathStubsPtr->tclBN_mp_grow) /* 20 */
#define TclBN_mp_init \
	(tclTomMathStubsPtr->tclBN_mp_init) /* 21 */
#define TclBN_mp_init_copy \
	(tclTomMathStubsPtr->tclBN_mp_init_copy) /* 22 */
#define TclBN_mp_init_multi \
	(tclTomMathStubsPtr->tclBN_mp_init_multi) /* 23 */
#define TclBN_mp_init_set \
	(tclTomMathStubsPtr->tclBN_mp_init_set) /* 24 */
#define TclBN_mp_init_size \
	(tclTomMathStubsPtr->tclBN_mp_init_size) /* 25 */
#define TclBN_mp_lshd \
	(tclTomMathStubsPtr->tclBN_mp_lshd) /* 26 */
#define TclBN_mp_mod \
	(tclTomMathStubsPtr->tclBN_mp_mod) /* 27 */
#define TclBN_mp_mod_2d \
	(tclTomMathStubsPtr->tclBN_mp_mod_2d) /* 28 */
#define TclBN_mp_mul \
	(tclTomMathStubsPtr->tclBN_mp_mul) /* 29 */
#define TclBN_mp_mul_d \
	(tclTomMathStubsPtr->tclBN_mp_mul_d) /* 30 */
#define TclBN_mp_mul_2 \
	(tclTomMathStubsPtr->tclBN_mp_mul_2) /* 31 */
#define TclBN_mp_mul_2d \
	(tclTomMathStubsPtr->tclBN_mp_mul_2d) /* 32 */
#define TclBN_mp_neg \
	(tclTomMathStubsPtr->tclBN_mp_neg) /* 33 */
#define TclBN_mp_or \
	(tclTomMathStubsPtr->tclBN_mp_or) /* 34 */
#define TclBN_mp_radix_size \
	(tclTomMathStubsPtr->tclBN_mp_radix_size) /* 35 */
#define TclBN_mp_read_radix \
	(tclTomMathStubsPtr->tclBN_mp_read_radix) /* 36 */
#define TclBN_mp_rshd \
	(tclTomMathStubsPtr->tclBN_mp_rshd) /* 37 */
#define TclBN_mp_shrink \
	(tclTomMathStubsPtr->tclBN_mp_shrink) /* 38 */
#define TclBN_mp_set \
	(tclTomMathStubsPtr->tclBN_mp_set) /* 39 */
#define TclBN_mp_sqr \
	(tclTomMathStubsPtr->tclBN_mp_sqr) /* 40 */
#define TclBN_mp_sqrt \
	(tclTomMathStubsPtr->tclBN_mp_sqrt) /* 41 */
#define TclBN_mp_sub \
	(tclTomMathStubsPtr->tclBN_mp_sub) /* 42 */
#define TclBN_mp_sub_d \
	(tclTomMathStubsPtr->tclBN_mp_sub_d) /* 43 */
#define TclBN_mp_to_unsigned_bin \
	(tclTomMathStubsPtr->tclBN_mp_to_unsigned_bin) /* 44 */
#define TclBN_mp_to_unsigned_bin_n \
	(tclTomMathStubsPtr->tclBN_mp_to_unsigned_bin_n) /* 45 */
#define TclBN_mp_toradix_n \
	(tclTomMathStubsPtr->tclBN_mp_toradix_n) /* 46 */
#define TclBN_mp_unsigned_bin_size \
	(tclTomMathStubsPtr->tclBN_mp_unsigned_bin_size) /* 47 */
#define TclBN_mp_xor \
	(tclTomMathStubsPtr->tclBN_mp_xor) /* 48 */
#define TclBN_mp_zero \
	(tclTomMathStubsPtr->tclBN_mp_zero) /* 49 */
#define TclBN_reverse \
	(tclTomMathStubsPtr->tclBN_reverse) /* 50 */
#define TclBN_fast_s_mp_mul_digs \
	(tclTomMathStubsPtr->tclBN_fast_s_mp_mul_digs) /* 51 */
#define TclBN_fast_s_mp_sqr \
	(tclTomMathStubsPtr->tclBN_fast_s_mp_sqr) /* 52 */
#define TclBN_mp_karatsuba_mul \
	(tclTomMathStubsPtr->tclBN_mp_karatsuba_mul) /* 53 */
#define TclBN_mp_karatsuba_sqr \
	(tclTomMathStubsPtr->tclBN_mp_karatsuba_sqr) /* 54 */
#define TclBN_mp_toom_mul \
	(tclTomMathStubsPtr->tclBN_mp_toom_mul) /* 55 */
#define TclBN_mp_toom_sqr \
	(tclTomMathStubsPtr->tclBN_mp_toom_sqr) /* 56 */
#define TclBN_s_mp_add \
	(tclTomMathStubsPtr->tclBN_s_mp_add) /* 57 */
#define TclBN_s_mp_mul_digs \
	(tclTomMathStubsPtr->tclBN_s_mp_mul_digs) /* 58 */
#define TclBN_s_mp_sqr \
	(tclTomMathStubsPtr->tclBN_s_mp_sqr) /* 59 */
#define TclBN_s_mp_sub \
	(tclTomMathStubsPtr->tclBN_s_mp_sub) /* 60 */
#define TclBN_mp_init_set_int \
	(tclTomMathStubsPtr->tclBN_mp_init_set_int) /* 61 */
#define TclBN_mp_set_int \
	(tclTomMathStubsPtr->tclBN_mp_set_int) /* 62 */
#define TclBN_mp_cnt_lsb \
	(tclTomMathStubsPtr->tclBN_mp_cnt_lsb) /* 63 */
/* Slot 64 is reserved */
/* Slot 65 is reserved */
/* Slot 66 is reserved */
#define TclBN_mp_expt_d_ex \
	(tclTomMathStubsPtr->tclBN_mp_expt_d_ex) /* 67 */
#define TclBN_mp_set_long_long \
	(tclTomMathStubsPtr->tclBN_mp_set_long_long) /* 68 */
#define TclBN_mp_get_long_long \
	(tclTomMathStubsPtr->tclBN_mp_get_long_long) /* 69 */
#define TclBN_mp_set_long \
	(tclTomMathStubsPtr->tclBN_mp_set_long) /* 70 */
#define TclBN_mp_get_long \
	(tclTomMathStubsPtr->tclBN_mp_get_long) /* 71 */

#endif /* defined(USE_TCL_STUBS) */

/* !END!: Do not edit above this line. */

#endif /* _TCLINTDECLS */<|MERGE_RESOLUTION|>--- conflicted
+++ resolved
@@ -145,12 +145,8 @@
 TCLAPI int		TclBN_mp_add(const mp_int *a, const mp_int *b,
 				mp_int *c);
 /* 3 */
-<<<<<<< HEAD
-TCLAPI int		TclBN_mp_add_d(mp_int *a, mp_digit b, mp_int *c);
-=======
-EXTERN int		TclBN_mp_add_d(const mp_int *a, mp_digit b,
-				mp_int *c);
->>>>>>> 0a68b5f6
+TCLAPI int		TclBN_mp_add_d(const mp_int *a, mp_digit b,
+				mp_int *c);
 /* 4 */
 TCLAPI int		TclBN_mp_and(const mp_int *a, const mp_int *b,
 				mp_int *c);
@@ -243,33 +239,19 @@
 TCLAPI int		TclBN_mp_sub(const mp_int *a, const mp_int *b,
 				mp_int *c);
 /* 43 */
-<<<<<<< HEAD
-TCLAPI int		TclBN_mp_sub_d(mp_int *a, mp_digit b, mp_int *c);
+TCLAPI int		TclBN_mp_sub_d(const mp_int *a, mp_digit b,
+				mp_int *c);
 /* 44 */
-TCLAPI int		TclBN_mp_to_unsigned_bin(mp_int *a, unsigned char *b);
+TCLAPI int		TclBN_mp_to_unsigned_bin(const mp_int *a,
+				unsigned char *b);
 /* 45 */
-TCLAPI int		TclBN_mp_to_unsigned_bin_n(mp_int *a,
+TCLAPI int		TclBN_mp_to_unsigned_bin_n(const mp_int *a,
 				unsigned char *b, unsigned long *outlen);
 /* 46 */
-TCLAPI int		TclBN_mp_toradix_n(mp_int *a, char *str, int radix,
-				int maxlen);
-/* 47 */
-TCLAPI int		TclBN_mp_unsigned_bin_size(mp_int *a);
-=======
-EXTERN int		TclBN_mp_sub_d(const mp_int *a, mp_digit b,
-				mp_int *c);
-/* 44 */
-EXTERN int		TclBN_mp_to_unsigned_bin(const mp_int *a,
-				unsigned char *b);
-/* 45 */
-EXTERN int		TclBN_mp_to_unsigned_bin_n(const mp_int *a,
-				unsigned char *b, unsigned long *outlen);
-/* 46 */
-EXTERN int		TclBN_mp_toradix_n(const mp_int *a, char *str,
+TCLAPI int		TclBN_mp_toradix_n(const mp_int *a, char *str,
 				int radix, int maxlen);
 /* 47 */
-EXTERN int		TclBN_mp_unsigned_bin_size(const mp_int *a);
->>>>>>> 0a68b5f6
+TCLAPI int		TclBN_mp_unsigned_bin_size(const mp_int *a);
 /* 48 */
 TCLAPI int		TclBN_mp_xor(const mp_int *a, const mp_int *b,
 				mp_int *c);
@@ -308,44 +290,21 @@
 /* 62 */
 TCLAPI int		TclBN_mp_set_int(mp_int *a, unsigned long i);
 /* 63 */
-<<<<<<< HEAD
 TCLAPI int		TclBN_mp_cnt_lsb(const mp_int *a);
 /* Slot 64 is reserved */
 /* Slot 65 is reserved */
 /* Slot 66 is reserved */
-=======
-EXTERN int		TclBN_mp_cnt_lsb(const mp_int *a);
-/* 64 */
-TCL_DEPRECATED("Use mp_init() + mp_set_long_long()")
-void			TclBNInitBignumFromLong(mp_int *bignum, long initVal);
-/* 65 */
-TCL_DEPRECATED("Use mp_init() + mp_set_long_long()")
-void			TclBNInitBignumFromWideInt(mp_int *bignum,
-				Tcl_WideInt initVal);
-/* 66 */
-TCL_DEPRECATED("Use mp_init() + mp_set_long_long()")
-void			TclBNInitBignumFromWideUInt(mp_int *bignum,
-				Tcl_WideUInt initVal);
->>>>>>> 0a68b5f6
 /* 67 */
 TCLAPI int		TclBN_mp_expt_d_ex(const mp_int *a, mp_digit b,
 				mp_int *c, int fast);
 /* 68 */
 TCLAPI int		TclBN_mp_set_long_long(mp_int *a, Tcl_WideUInt i);
 /* 69 */
-<<<<<<< HEAD
 TCLAPI Tcl_WideUInt	TclBN_mp_get_long_long(const mp_int *a);
 /* 70 */
 TCLAPI int		TclBN_mp_set_long(mp_int *a, unsigned long i);
 /* 71 */
 TCLAPI unsigned long	TclBN_mp_get_long(const mp_int *a);
-=======
-EXTERN Tcl_WideUInt	TclBN_mp_get_long_long(const mp_int *a);
-/* 70 */
-EXTERN int		TclBN_mp_set_long(mp_int *a, unsigned long i);
-/* 71 */
-EXTERN unsigned long	TclBN_mp_get_long(const mp_int *a);
->>>>>>> 0a68b5f6
 
 typedef struct TclTomMathStubs {
     int magic;
@@ -415,15 +374,9 @@
     int (*tclBN_mp_init_set_int) (mp_int *a, unsigned long i); /* 61 */
     int (*tclBN_mp_set_int) (mp_int *a, unsigned long i); /* 62 */
     int (*tclBN_mp_cnt_lsb) (const mp_int *a); /* 63 */
-<<<<<<< HEAD
     void (*reserved64)(void);
     void (*reserved65)(void);
     void (*reserved66)(void);
-=======
-    TCL_DEPRECATED_API("Use mp_init() + mp_set_long_long()") void (*tclBNInitBignumFromLong) (mp_int *bignum, long initVal); /* 64 */
-    TCL_DEPRECATED_API("Use mp_init() + mp_set_long_long()") void (*tclBNInitBignumFromWideInt) (mp_int *bignum, Tcl_WideInt initVal); /* 65 */
-    TCL_DEPRECATED_API("Use mp_init() + mp_set_long_long()") void (*tclBNInitBignumFromWideUInt) (mp_int *bignum, Tcl_WideUInt initVal); /* 66 */
->>>>>>> 0a68b5f6
     int (*tclBN_mp_expt_d_ex) (const mp_int *a, mp_digit b, mp_int *c, int fast); /* 67 */
     int (*tclBN_mp_set_long_long) (mp_int *a, Tcl_WideUInt i); /* 68 */
     Tcl_WideUInt (*tclBN_mp_get_long_long) (const mp_int *a); /* 69 */
