--- conflicted
+++ resolved
@@ -320,14 +320,9 @@
 /* 70 */
 TCLAPI void		TclBN_mp_set_ul(mp_int *a, unsigned long i);
 /* 71 */
-<<<<<<< HEAD
 TCLAPI unsigned long	TclBN_mp_get_mag_ul(const mp_int *a);
-/* Slot 72 is reserved */
-=======
-EXTERN unsigned long	TclBN_mp_get_mag_ul(const mp_int *a);
 /* 72 */
-EXTERN mp_bool		TclBN_mp_isodd(const mp_int *a);
->>>>>>> e6e4a39e
+TCLAPI mp_bool		TclBN_mp_isodd(const mp_int *a);
 /* Slot 73 is reserved */
 /* Slot 74 is reserved */
 /* Slot 75 is reserved */
@@ -588,14 +583,8 @@
 
 /* !END!: Do not edit above this line. */
 
-<<<<<<< HEAD
-=======
 #undef mp_isodd
 #define mp_isodd(a)  (((a)->used > 0 && (((a)->dp[0] & 1) == 1)) ? MP_YES : MP_NO)
 #define mp_iseven(a) (((a)->used == 0 || (((a)->dp[0] & 1) == 0)) ? MP_YES : MP_NO)
 
-#undef TCL_STORAGE_CLASS
-#define TCL_STORAGE_CLASS DLLIMPORT
-
->>>>>>> e6e4a39e
 #endif /* _TCLINTDECLS */