--- conflicted
+++ resolved
@@ -358,17 +358,11 @@
 /* 69 */
 EXTERN Tcl_WideUInt	TclBN_mp_get_mag_ull(const mp_int *a);
 /* 70 */
-<<<<<<< HEAD
 EXTERN void		TclBN_mp_set_ul(mp_int *a, unsigned long i);
 /* 71 */
 EXTERN unsigned long	TclBN_mp_get_mag_ul(const mp_int *a);
-/* Slot 72 is reserved */
-=======
-EXTERN mp_err		TclBN_mp_set_long(mp_int *a, unsigned long i);
-/* Slot 71 is reserved */
 /* 72 */
 EXTERN mp_bool		TclBN_mp_isodd(const mp_int *a);
->>>>>>> 68685878
 /* 73 */
 EXTERN mp_err		TclBN_mp_tc_and(const mp_int *a, const mp_int *b,
 				mp_int *c);
@@ -382,12 +376,8 @@
 EXTERN mp_err		TclBN_mp_signed_rsh(const mp_int *a, int b,
 				mp_int *c);
 /* 77 */
-<<<<<<< HEAD
 TCL_DEPRECATED("is private function in libtommath")
 mp_bool			TclBN_mp_get_bit(const mp_int *a, unsigned int b);
-=======
-EXTERN mp_bool		TclBN_mp_get_bit(const mp_int *a, unsigned int b);
->>>>>>> 68685878
 /* 78 */
 EXTERN int		TclBN_mp_to_ubin(const mp_int *a, unsigned char *buf,
 				size_t maxlen, size_t *written);
@@ -465,7 +455,6 @@
     mp_err (*tclBN_mp_init_set_int) (mp_int *a, unsigned long i); /* 61 */
     mp_err (*tclBN_mp_set_int) (mp_int *a, unsigned long i); /* 62 */
     int (*tclBN_mp_cnt_lsb) (const mp_int *a); /* 63 */
-<<<<<<< HEAD
     TCL_DEPRECATED_API("Use mp_init() + mp_set_l()") void (*tclBNInitBignumFromLong) (mp_int *bignum, long initVal); /* 64 */
     TCL_DEPRECATED_API("Use mp_init() + mp_set_ll()") void (*tclBNInitBignumFromWideInt) (mp_int *bignum, Tcl_WideInt initVal); /* 65 */
     TCL_DEPRECATED_API("Use mp_init() + mp_set_ull()") void (*tclBNInitBignumFromWideUInt) (mp_int *bignum, Tcl_WideUInt initVal); /* 66 */
@@ -474,27 +463,12 @@
     Tcl_WideUInt (*tclBN_mp_get_mag_ull) (const mp_int *a); /* 69 */
     void (*tclBN_mp_set_ul) (mp_int *a, unsigned long i); /* 70 */
     unsigned long (*tclBN_mp_get_mag_ul) (const mp_int *a); /* 71 */
-    void (*reserved72)(void);
-=======
-    void (*tclBNInitBignumFromLong) (mp_int *bignum, long initVal); /* 64 */
-    void (*tclBNInitBignumFromWideInt) (mp_int *bignum, Tcl_WideInt initVal); /* 65 */
-    void (*tclBNInitBignumFromWideUInt) (mp_int *bignum, Tcl_WideUInt initVal); /* 66 */
-    mp_err (*tclBN_mp_expt_d_ex) (const mp_int *a, mp_digit b, mp_int *c, int fast); /* 67 */
-    void (*reserved68)(void);
-    void (*reserved69)(void);
-    mp_err (*tclBN_mp_set_long) (mp_int *a, unsigned long i); /* 70 */
-    void (*reserved71)(void);
     mp_bool (*tclBN_mp_isodd) (const mp_int *a); /* 72 */
->>>>>>> 68685878
     mp_err (*tclBN_mp_tc_and) (const mp_int *a, const mp_int *b, mp_int *c); /* 73 */
     mp_err (*tclBN_mp_tc_or) (const mp_int *a, const mp_int *b, mp_int *c); /* 74 */
     mp_err (*tclBN_mp_tc_xor) (const mp_int *a, const mp_int *b, mp_int *c); /* 75 */
     mp_err (*tclBN_mp_signed_rsh) (const mp_int *a, int b, mp_int *c); /* 76 */
-<<<<<<< HEAD
     TCL_DEPRECATED_API("is private function in libtommath") mp_bool (*tclBN_mp_get_bit) (const mp_int *a, unsigned int b); /* 77 */
-=======
-    mp_bool (*tclBN_mp_get_bit) (const mp_int *a, unsigned int b); /* 77 */
->>>>>>> 68685878
     int (*tclBN_mp_to_ubin) (const mp_int *a, unsigned char *buf, size_t maxlen, size_t *written); /* 78 */
     size_t (*tclBN_mp_ubin_size) (const mp_int *a); /* 79 */
     int (*tclBN_mp_to_radix) (const mp_int *a, char *str, size_t maxlen, size_t *written, int radix); /* 80 */
@@ -648,7 +622,6 @@
 	(tclTomMathStubsPtr->tclBNInitBignumFromWideUInt) /* 66 */
 #define TclBN_mp_expt_d_ex \
 	(tclTomMathStubsPtr->tclBN_mp_expt_d_ex) /* 67 */
-<<<<<<< HEAD
 #define TclBN_mp_set_ull \
 	(tclTomMathStubsPtr->tclBN_mp_set_ull) /* 68 */
 #define TclBN_mp_get_mag_ull \
@@ -657,16 +630,8 @@
 	(tclTomMathStubsPtr->tclBN_mp_set_ul) /* 70 */
 #define TclBN_mp_get_mag_ul \
 	(tclTomMathStubsPtr->tclBN_mp_get_mag_ul) /* 71 */
-/* Slot 72 is reserved */
-=======
-/* Slot 68 is reserved */
-/* Slot 69 is reserved */
-#define TclBN_mp_set_long \
-	(tclTomMathStubsPtr->tclBN_mp_set_long) /* 70 */
-/* Slot 71 is reserved */
 #define TclBN_mp_isodd \
 	(tclTomMathStubsPtr->tclBN_mp_isodd) /* 72 */
->>>>>>> 68685878
 #define TclBN_mp_tc_and \
 	(tclTomMathStubsPtr->tclBN_mp_tc_and) /* 73 */
 #define TclBN_mp_tc_or \
