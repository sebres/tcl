/*
 *----------------------------------------------------------------------
 *
 * tclTomMathDecls.h --
 *
 *	This file contains the declarations for the 'libtommath'
 *	functions that are exported by the Tcl library.
 *
 * Copyright (c) 2005 by Kevin B. Kenny.  All rights reserved.
 *
 * See the file "license.terms" for information on usage and redistribution
 * of this file, and for a DISCLAIMER OF ALL WARRANTIES.
 */

#ifndef _TCLTOMMATHDECLS
#define _TCLTOMMATHDECLS

#include "tcl.h"
#include "tclTomMath.h"

/*
 * Define the version of the Stubs table that's exported for tommath
 */

#define TCLTOMMATH_EPOCH 0
#define TCLTOMMATH_REVISION 0

#define Tcl_TomMath_InitStubs(interp,version) \
    (TclTomMathInitializeStubs((interp),(version),\
                               TCLTOMMATH_EPOCH,TCLTOMMATH_REVISION))

/* Define custom memory allocation for libtommath */

/* MODULE_SCOPE void* TclBNAlloc( size_t ); */
#define TclBNAlloc(s) ((void*)ckalloc((size_t)(s)))
/* MODULE_SCOPE void* TclBNCalloc( size_t, size_t ); */
#define TclBNCalloc(m,s) memset(ckalloc((size_t)(m)*(size_t)(s)),0,(size_t)(m)*(size_t)(s))
/* MODULE_SCOPE void* TclBNRealloc( void*, size_t ); */
#define TclBNRealloc(x,s) ((void*)ckrealloc((char*)(x),(size_t)(s)))
/* MODULE_SCOPE void  TclBNFree( void* ); */
#define TclBNFree(x) (ckfree((char*)(x)))

#undef MP_MALLOC
#undef MP_CALLOC
#undef MP_REALLOC
#undef MP_FREE
#define MP_MALLOC(size)                   TclBNAlloc(size)
#define MP_CALLOC(nmemb, size)            TclBNCalloc(nmemb, size)
#define MP_REALLOC(mem, oldsize, newsize) TclBNRealloc(mem, newsize)
#define MP_FREE(mem, size)                TclBNFree(mem)


MODULE_SCOPE void	TclBN_s_mp_reverse(unsigned char *s, size_t len);
MODULE_SCOPE mp_err	TclBN_s_mp_add_d(const mp_int *a, mp_digit b, mp_int *c);
MODULE_SCOPE mp_ord	TclBN_s_mp_cmp_d(const mp_int *a, mp_digit b);
MODULE_SCOPE mp_err	TclBN_s_mp_sub_d(const mp_int *a, mp_digit b, mp_int *c);
MODULE_SCOPE mp_err	TclBN_s_mp_div_d(const mp_int *a, mp_digit b, mp_int *c, mp_digit *d);
MODULE_SCOPE mp_err TclBN_s_mp_div_3(const mp_int *a, mp_int *c, mp_digit *d);
MODULE_SCOPE mp_err TclBN_s_mp_init_set(mp_int *a, mp_digit b);
MODULE_SCOPE mp_err	TclBN_s_mp_mul_d(const mp_int *a, mp_digit b, mp_int *c);
MODULE_SCOPE void	TclBN_s_mp_set(mp_int *a, mp_digit b);
MODULE_SCOPE mp_err TclBN_s_mp_expt_u32(const mp_int *a, unsigned int b, mp_int *c);


/* Rename the global symbols in libtommath to avoid linkage conflicts */

#define bn_reverse TclBN_reverse
<<<<<<< HEAD
#define mp_get_mag_ull(a) ((unsigned long long)mp_get_mag_u64(a))
#define mp_init_set_int(a,i) (MP_DEPRECATED_PRAGMA("replaced by mp_init_ul") mp_init_ul(a,(unsigned int)(i)))
=======
#define mp_add TclBN_mp_add
#define mp_and TclBN_mp_and
#define mp_clamp TclBN_mp_clamp
#define mp_clear TclBN_mp_clear
#define mp_clear_multi TclBN_mp_clear_multi
#define mp_cmp TclBN_mp_cmp
#define mp_cmp_mag TclBN_mp_cmp_mag
#define mp_cnt_lsb TclBN_mp_cnt_lsb
#define mp_copy TclBN_mp_copy
#define mp_count_bits TclBN_mp_count_bits
#define mp_div TclBN_mp_div
#define mp_div_2 TclBN_mp_div_2
#define mp_div_2d TclBN_mp_div_2d
#define mp_exch TclBN_mp_exch
#define mp_expt_d TclBN_mp_expt_u32
#define mp_expt_d_ex TclBN_mp_expt_d_ex
#define mp_get_bit TclBN_mp_get_bit
#define mp_get_mag_ul TclBN_mp_get_mag_ul
#define mp_get_mag_ull TclBN_mp_get_mag_ull
#define mp_grow TclBN_mp_grow
#define mp_init TclBN_mp_init
#define mp_init_copy TclBN_mp_init_copy
#define mp_init_l TclBNInitBignumFromLong
#define mp_init_ll TclBNInitBignumFromWideInt
#define mp_init_multi TclBN_mp_init_multi
#define mp_init_set_int(a,i) (MP_DEPRECATED_PRAGMA("replaced by mp_init_ul") TclBN_mp_init_ul(a,(unsigned int)(i)))
#define mp_init_size TclBN_mp_init_size
#define mp_init_ul TclBN_mp_init_ul
#define mp_init_ull TclBNInitBignumFromWideUInt
#define mp_lshd TclBN_mp_lshd
#define mp_mod TclBN_mp_mod
#define mp_mod_2d TclBN_mp_mod_2d
#define mp_mul TclBN_mp_mul
#define mp_mul_2 TclBN_mp_mul_2
#define mp_mul_2d TclBN_mp_mul_2d
#define mp_neg TclBN_mp_neg
#define mp_or TclBN_mp_or
#define mp_radix_size TclBN_mp_radix_size
#define mp_read_radix TclBN_mp_read_radix
#define mp_rshd TclBN_mp_rshd
>>>>>>> 1e9310b0
#define mp_set_int(a,b) (MP_DEPRECATED_PRAGMA("replaced by mp_set_ul") (TclBN_mp_set_ul((a),((unsigned int)(b))),MP_OKAY))
#define mp_set_l TclBN_mp_set_l
#define mp_set_ll TclBN_mp_set_ll
#define mp_set_long(a,b) (MP_DEPRECATED_PRAGMA("replaced by mp_set_ul") (TclBN_mp_set_ul((a),(b)),MP_OKAY))
<<<<<<< HEAD
#define mp_set_long_long(a,b) (MP_DEPRECATED_PRAGMA("replaced by mp_set_u64") (TclBN_mp_set_u64((a),(b)),MP_OKAY))
#define mp_set_ull(a,b) TclBN_mp_set_u64(a,(uint64_t)(b))
=======
#define mp_set_long_long(a,b) (MP_DEPRECATED_PRAGMA("replaced by mp_set_ull") (TclBN_mp_set_ull((a),(b)),MP_OKAY))
#define mp_set_ul TclBN_mp_set_ul
#define mp_set_ull TclBN_mp_set_ull
#define mp_shrink TclBN_mp_shrink
#define mp_sqrt TclBN_mp_sqrt
#define mp_sub TclBN_mp_sub
#define mp_signed_rsh TclBN_mp_signed_rsh
#define mp_tc_and TclBN_mp_and
#define mp_tc_div_2d TclBN_mp_signed_rsh
#define mp_tc_or TclBN_mp_or
#define mp_tc_xor TclBN_mp_xor
#define mp_to_unsigned_bin TclBN_mp_to_unsigned_bin
#define mp_to_unsigned_bin_n TclBN_mp_to_unsigned_bin_n
#define mp_toradix_n TclBN_mp_toradix_n
#define mp_to_radix TclBN_mp_to_radix
#define mp_to_ubin TclBN_mp_to_ubin
#define mp_ubin_size TclBN_mp_ubin_size
>>>>>>> 1e9310b0
#define mp_unsigned_bin_size(mp) (MP_DEPRECATED_PRAGMA("replaced by mp_ubin_size") (int)TclBN_mp_ubin_size(mp))

#undef TCL_STORAGE_CLASS
#ifdef BUILD_tcl
#   define TCL_STORAGE_CLASS DLLEXPORT
#else
#   ifdef USE_TCL_STUBS
#      define TCL_STORAGE_CLASS
#   else
#      define TCL_STORAGE_CLASS DLLIMPORT
#   endif
#endif

/*
 * WARNING: This file is automatically generated by the tools/genStubs.tcl
 * script.  Any modifications to the function declarations below should be made
 * in the generic/tclInt.decls script.
 */

/* !BEGIN!: Do not edit below this line. */

#ifdef __cplusplus
extern "C" {
#endif

/*
 * Exported function declarations:
 */

/* 0 */
EXTERN int		TclBN_epoch(void) MP_WUR;
/* 1 */
EXTERN int		TclBN_revision(void) MP_WUR;
/* 2 */
EXTERN mp_err		TclBN_mp_add(const mp_int *a, const mp_int *b,
				mp_int *c) MP_WUR;
/* 3 */
EXTERN mp_err		TclBN_mp_add_d(const mp_int *a, unsigned int b,
				mp_int *c) MP_WUR;
/* 4 */
EXTERN mp_err		TclBN_mp_and(const mp_int *a, const mp_int *b,
				mp_int *c) MP_WUR;
/* 5 */
EXTERN void		TclBN_mp_clamp(mp_int *a);
/* 6 */
EXTERN void		TclBN_mp_clear(mp_int *a);
/* 7 */
EXTERN void		TclBN_mp_clear_multi(mp_int *a, ...);
/* 8 */
EXTERN mp_ord		TclBN_mp_cmp(const mp_int *a, const mp_int *b) MP_WUR;
/* 9 */
EXTERN mp_ord		TclBN_mp_cmp_d(const mp_int *a, unsigned int b) MP_WUR;
/* 10 */
EXTERN mp_ord		TclBN_mp_cmp_mag(const mp_int *a, const mp_int *b) MP_WUR;
/* 11 */
EXTERN mp_err		TclBN_mp_copy(const mp_int *a, mp_int *b) MP_WUR;
/* 12 */
EXTERN int		TclBN_mp_count_bits(const mp_int *a) MP_WUR;
/* 13 */
EXTERN mp_err		TclBN_mp_div(const mp_int *a, const mp_int *b,
				mp_int *q, mp_int *r) MP_WUR;
/* 14 */
EXTERN mp_err		TclBN_mp_div_d(const mp_int *a, unsigned int b,
				mp_int *q, unsigned int *r) MP_WUR;
/* 15 */
EXTERN mp_err		TclBN_mp_div_2(const mp_int *a, mp_int *q) MP_WUR;
/* 16 */
EXTERN mp_err		TclBN_mp_div_2d(const mp_int *a, int b, mp_int *q,
				mp_int *r) MP_WUR;
/* 17 */
TCL_DEPRECATED("is private function in libtommath")
mp_err MP_WUR		TclBN_mp_div_3(const mp_int *a, mp_int *q,
				unsigned int *r) MP_WUR;
/* 18 */
EXTERN void		TclBN_mp_exch(mp_int *a, mp_int *b);
/* 19 */
EXTERN mp_err		TclBN_mp_expt_u32(const mp_int *a, unsigned int b,
				mp_int *c) MP_WUR;
/* 20 */
EXTERN mp_err		TclBN_mp_grow(mp_int *a, int size) MP_WUR;
/* 21 */
EXTERN mp_err		TclBN_mp_init(mp_int *a) MP_WUR;
/* 22 */
EXTERN mp_err		TclBN_mp_init_copy(mp_int *a, const mp_int *b) MP_WUR;
/* 23 */
EXTERN mp_err		TclBN_mp_init_multi(mp_int *a, ...) MP_WUR;
/* 24 */
EXTERN mp_err		TclBN_mp_init_set(mp_int *a, unsigned int b) MP_WUR;
/* 25 */
EXTERN mp_err		TclBN_mp_init_size(mp_int *a, int size) MP_WUR;
/* 26 */
EXTERN mp_err		TclBN_mp_lshd(mp_int *a, int shift) MP_WUR;
/* 27 */
EXTERN mp_err		TclBN_mp_mod(const mp_int *a, const mp_int *b,
				mp_int *r) MP_WUR;
/* 28 */
EXTERN mp_err		TclBN_mp_mod_2d(const mp_int *a, int b, mp_int *r) MP_WUR;
/* 29 */
EXTERN mp_err		TclBN_mp_mul(const mp_int *a, const mp_int *b,
				mp_int *p) MP_WUR;
/* 30 */
EXTERN mp_err		TclBN_mp_mul_d(const mp_int *a, unsigned int b,
				mp_int *p) MP_WUR;
/* 31 */
EXTERN mp_err		TclBN_mp_mul_2(const mp_int *a, mp_int *p) MP_WUR;
/* 32 */
EXTERN mp_err		TclBN_mp_mul_2d(const mp_int *a, int d, mp_int *p) MP_WUR;
/* 33 */
EXTERN mp_err		TclBN_mp_neg(const mp_int *a, mp_int *b) MP_WUR;
/* 34 */
EXTERN mp_err		TclBN_mp_or(const mp_int *a, const mp_int *b,
				mp_int *c) MP_WUR;
/* 35 */
EXTERN mp_err		TclBN_mp_radix_size(const mp_int *a, int radix,
				int *size) MP_WUR;
/* 36 */
EXTERN mp_err		TclBN_mp_read_radix(mp_int *a, const char *str,
				int radix) MP_WUR;
/* 37 */
EXTERN void		TclBN_mp_rshd(mp_int *a, int shift);
/* 38 */
EXTERN mp_err		TclBN_mp_shrink(mp_int *a) MP_WUR;
/* 39 */
EXTERN void		TclBN_mp_set(mp_int *a, unsigned int b);
/* 40 */
EXTERN mp_err		TclBN_mp_sqr(const mp_int *a, mp_int *b) MP_WUR;
/* 41 */
EXTERN mp_err		TclBN_mp_sqrt(const mp_int *a, mp_int *b) MP_WUR;
/* 42 */
EXTERN mp_err		TclBN_mp_sub(const mp_int *a, const mp_int *b,
				mp_int *c) MP_WUR;
/* 43 */
EXTERN mp_err		TclBN_mp_sub_d(const mp_int *a, unsigned int b,
				mp_int *c) MP_WUR;
/* 44 */
TCL_DEPRECATED("Use mp_to_ubin")
mp_err			TclBN_mp_to_unsigned_bin(const mp_int *a,
				unsigned char *b);
/* 45 */
TCL_DEPRECATED("Use mp_to_ubin")
mp_err			TclBN_mp_to_unsigned_bin_n(const mp_int *a,
				unsigned char *b, unsigned long *outlen);
/* 46 */
TCL_DEPRECATED("Use mp_to_radix")
mp_err			TclBN_mp_toradix_n(const mp_int *a, char *str,
				int radix, int maxlen);
/* 47 */
EXTERN size_t		TclBN_mp_ubin_size(const mp_int *a);
/* 48 */
EXTERN mp_err		TclBN_mp_xor(const mp_int *a, const mp_int *b,
				mp_int *c) MP_WUR;
/* 49 */
EXTERN void		TclBN_mp_zero(mp_int *a);
/* 50 */
TCL_DEPRECATED("is private function in libtommath")
void			TclBN_reverse(unsigned char *s, int len);
/* 51 */
TCL_DEPRECATED("is private function in libtommath")
mp_err			TclBN_s_mp_mul_digs_fast(const mp_int *a,
				const mp_int *b, mp_int *c, int digs);
/* 52 */
TCL_DEPRECATED("is private function in libtommath")
mp_err			TclBN_s_mp_sqr_fast(const mp_int *a, mp_int *b);
/* 53 */
TCL_DEPRECATED("is private function in libtommath")
mp_err			TclBN_mp_karatsuba_mul(const mp_int *a,
				const mp_int *b, mp_int *c);
/* 54 */
TCL_DEPRECATED("is private function in libtommath")
mp_err			TclBN_mp_karatsuba_sqr(const mp_int *a, mp_int *b);
/* 55 */
TCL_DEPRECATED("is private function in libtommath")
mp_err			TclBN_mp_toom_mul(const mp_int *a, const mp_int *b,
				mp_int *c);
/* 56 */
TCL_DEPRECATED("is private function in libtommath")
mp_err			TclBN_mp_toom_sqr(const mp_int *a, mp_int *b);
/* 57 */
TCL_DEPRECATED("is private function in libtommath")
mp_err			TclBN_s_mp_add(const mp_int *a, const mp_int *b,
				mp_int *c);
/* 58 */
TCL_DEPRECATED("is private function in libtommath")
mp_err			TclBN_s_mp_mul_digs(const mp_int *a, const mp_int *b,
				mp_int *c, int digs);
/* 59 */
TCL_DEPRECATED("is private function in libtommath")
mp_err			TclBN_s_mp_sqr(const mp_int *a, mp_int *b);
/* 60 */
TCL_DEPRECATED("is private function in libtommath")
mp_err			TclBN_s_mp_sub(const mp_int *a, const mp_int *b,
				mp_int *c);
/* 61 */
EXTERN mp_err		TclBN_mp_init_ul(mp_int *a, unsigned long i) MP_WUR;
/* 62 */
EXTERN void		TclBN_mp_set_ul(mp_int *a, unsigned long i);
/* 63 */
EXTERN int		TclBN_mp_cnt_lsb(const mp_int *a) MP_WUR;
/* 64 */
EXTERN int		TclBNInitBignumFromLong(mp_int *bignum, long initVal);
/* 65 */
<<<<<<< HEAD
TCL_DEPRECATED("Use mp_init() + mp_set_i64()")
void			TclBNInitBignumFromWideInt(mp_int *bignum,
				Tcl_WideInt initVal);
/* 66 */
TCL_DEPRECATED("Use mp_init() + mp_set_u64()")
void			TclBNInitBignumFromWideUInt(mp_int *bignum,
=======
EXTERN int		TclBNInitBignumFromWideInt(mp_int *bignum,
				Tcl_WideInt initVal);
/* 66 */
EXTERN int		TclBNInitBignumFromWideUInt(mp_int *bignum,
>>>>>>> 1e9310b0
				Tcl_WideUInt initVal);
/* 67 */
TCL_DEPRECATED("Use mp_expt_u32")
mp_err			TclBN_mp_expt_d_ex(const mp_int *a, unsigned int b,
				mp_int *c, int fast);
/* 68 */
EXTERN void		TclBN_mp_set_u64(mp_int *a, uint64_t i);
/* 69 */
<<<<<<< HEAD
EXTERN uint64_t		TclBN_mp_get_mag_u64(const mp_int *a) MP_WUR;
/* 70 */
EXTERN mp_err		TclBN_mp_div_l3(const mp_int *a, mp_int *q,
				uint64_t *r) MP_WUR;
/* 71 */
EXTERN unsigned long	TclBN_mp_get_mag_ul(const mp_int *a) MP_WUR;
/* 72 */
EXTERN mp_err		TclBN_mp_div_ld(const mp_int *a, uint64_t b,
				mp_int *q, uint64_t *r) MP_WUR;
=======
EXTERN Tcl_WideUInt	TclBN_mp_get_mag_ull(const mp_int *a) MP_WUR;
/* 70 */
EXTERN void		TclBN_mp_set_ll(mp_int *a, Tcl_WideInt i);
/* 71 */
EXTERN unsigned long	TclBN_mp_get_mag_ul(const mp_int *a) MP_WUR;
/* 72 */
EXTERN void		TclBN_mp_set_l(mp_int *a, long i);
>>>>>>> 1e9310b0
/* 73 */
EXTERN mp_err		TclBN_mp_tc_and(const mp_int *a, const mp_int *b,
				mp_int *c) MP_WUR;
/* 74 */
EXTERN mp_err		TclBN_mp_tc_or(const mp_int *a, const mp_int *b,
				mp_int *c) MP_WUR;
/* 75 */
EXTERN mp_err		TclBN_mp_tc_xor(const mp_int *a, const mp_int *b,
				mp_int *c) MP_WUR;
/* 76 */
EXTERN mp_err		TclBN_mp_signed_rsh(const mp_int *a, int b,
				mp_int *c) MP_WUR;
/* 77 */
TCL_DEPRECATED("is private function in libtommath")
mp_bool			TclBN_mp_get_bit(const mp_int *a, unsigned int b);
/* 78 */
EXTERN int		TclBN_mp_to_ubin(const mp_int *a, unsigned char *buf,
				size_t maxlen, size_t *written) MP_WUR;
/* Slot 79 is reserved */
/* 80 */
EXTERN int		TclBN_mp_to_radix(const mp_int *a, char *str,
				size_t maxlen, size_t *written, int radix) MP_WUR;

typedef struct TclTomMathStubs {
    int magic;
    void *hooks;

    int (*tclBN_epoch) (void) MP_WUR; /* 0 */
    int (*tclBN_revision) (void) MP_WUR; /* 1 */
    mp_err (*tclBN_mp_add) (const mp_int *a, const mp_int *b, mp_int *c) MP_WUR; /* 2 */
    mp_err (*tclBN_mp_add_d) (const mp_int *a, unsigned int b, mp_int *c) MP_WUR; /* 3 */
    mp_err (*tclBN_mp_and) (const mp_int *a, const mp_int *b, mp_int *c) MP_WUR; /* 4 */
    void (*tclBN_mp_clamp) (mp_int *a); /* 5 */
    void (*tclBN_mp_clear) (mp_int *a); /* 6 */
    void (*tclBN_mp_clear_multi) (mp_int *a, ...); /* 7 */
    mp_ord (*tclBN_mp_cmp) (const mp_int *a, const mp_int *b) MP_WUR; /* 8 */
    mp_ord (*tclBN_mp_cmp_d) (const mp_int *a, unsigned int b) MP_WUR; /* 9 */
    mp_ord (*tclBN_mp_cmp_mag) (const mp_int *a, const mp_int *b) MP_WUR; /* 10 */
    mp_err (*tclBN_mp_copy) (const mp_int *a, mp_int *b) MP_WUR; /* 11 */
    int (*tclBN_mp_count_bits) (const mp_int *a) MP_WUR; /* 12 */
    mp_err (*tclBN_mp_div) (const mp_int *a, const mp_int *b, mp_int *q, mp_int *r) MP_WUR; /* 13 */
    mp_err (*tclBN_mp_div_d) (const mp_int *a, unsigned int b, mp_int *q, unsigned int *r) MP_WUR; /* 14 */
    mp_err (*tclBN_mp_div_2) (const mp_int *a, mp_int *q) MP_WUR; /* 15 */
    mp_err (*tclBN_mp_div_2d) (const mp_int *a, int b, mp_int *q, mp_int *r) MP_WUR; /* 16 */
    TCL_DEPRECATED_API("is private function in libtommath") mp_err (*tclBN_mp_div_3) (const mp_int *a, mp_int *q, unsigned int *r) MP_WUR; /* 17 */
    void (*tclBN_mp_exch) (mp_int *a, mp_int *b); /* 18 */
    mp_err (*tclBN_mp_expt_u32) (const mp_int *a, unsigned int b, mp_int *c) MP_WUR; /* 19 */
    mp_err (*tclBN_mp_grow) (mp_int *a, int size) MP_WUR; /* 20 */
    mp_err (*tclBN_mp_init) (mp_int *a) MP_WUR; /* 21 */
    mp_err (*tclBN_mp_init_copy) (mp_int *a, const mp_int *b) MP_WUR; /* 22 */
    mp_err (*tclBN_mp_init_multi) (mp_int *a, ...) MP_WUR; /* 23 */
    mp_err (*tclBN_mp_init_set) (mp_int *a, unsigned int b) MP_WUR; /* 24 */
    mp_err (*tclBN_mp_init_size) (mp_int *a, int size) MP_WUR; /* 25 */
    mp_err (*tclBN_mp_lshd) (mp_int *a, int shift) MP_WUR; /* 26 */
    mp_err (*tclBN_mp_mod) (const mp_int *a, const mp_int *b, mp_int *r) MP_WUR; /* 27 */
    mp_err (*tclBN_mp_mod_2d) (const mp_int *a, int b, mp_int *r) MP_WUR; /* 28 */
    mp_err (*tclBN_mp_mul) (const mp_int *a, const mp_int *b, mp_int *p) MP_WUR; /* 29 */
    mp_err (*tclBN_mp_mul_d) (const mp_int *a, unsigned int b, mp_int *p) MP_WUR; /* 30 */
    mp_err (*tclBN_mp_mul_2) (const mp_int *a, mp_int *p) MP_WUR; /* 31 */
    mp_err (*tclBN_mp_mul_2d) (const mp_int *a, int d, mp_int *p) MP_WUR; /* 32 */
    mp_err (*tclBN_mp_neg) (const mp_int *a, mp_int *b) MP_WUR; /* 33 */
    mp_err (*tclBN_mp_or) (const mp_int *a, const mp_int *b, mp_int *c) MP_WUR; /* 34 */
    mp_err (*tclBN_mp_radix_size) (const mp_int *a, int radix, int *size) MP_WUR; /* 35 */
    mp_err (*tclBN_mp_read_radix) (mp_int *a, const char *str, int radix) MP_WUR; /* 36 */
    void (*tclBN_mp_rshd) (mp_int *a, int shift); /* 37 */
    mp_err (*tclBN_mp_shrink) (mp_int *a) MP_WUR; /* 38 */
    void (*tclBN_mp_set) (mp_int *a, unsigned int b); /* 39 */
    TCL_DEPRECATED_API("is private function in libtommath") mp_err (*tclBN_mp_sqr) (const mp_int *a, mp_int *b) MP_WUR; /* 40 */
    mp_err (*tclBN_mp_sqrt) (const mp_int *a, mp_int *b) MP_WUR; /* 41 */
    mp_err (*tclBN_mp_sub) (const mp_int *a, const mp_int *b, mp_int *c) MP_WUR; /* 42 */
    mp_err (*tclBN_mp_sub_d) (const mp_int *a, unsigned int b, mp_int *c) MP_WUR; /* 43 */
    TCL_DEPRECATED_API("Use mp_to_ubin") mp_err (*tclBN_mp_to_unsigned_bin) (const mp_int *a, unsigned char *b); /* 44 */
    TCL_DEPRECATED_API("Use mp_to_ubin") mp_err (*tclBN_mp_to_unsigned_bin_n) (const mp_int *a, unsigned char *b, unsigned long *outlen); /* 45 */
    TCL_DEPRECATED_API("Use mp_to_radix") mp_err (*tclBN_mp_toradix_n) (const mp_int *a, char *str, int radix, int maxlen); /* 46 */
    size_t (*tclBN_mp_ubin_size) (const mp_int *a); /* 47 */
    mp_err (*tclBN_mp_xor) (const mp_int *a, const mp_int *b, mp_int *c) MP_WUR; /* 48 */
    void (*tclBN_mp_zero) (mp_int *a); /* 49 */
    TCL_DEPRECATED_API("is private function in libtommath") void (*tclBN_reverse) (unsigned char *s, int len); /* 50 */
    TCL_DEPRECATED_API("is private function in libtommath") mp_err (*tclBN_s_mp_mul_digs_fast) (const mp_int *a, const mp_int *b, mp_int *c, int digs); /* 51 */
    TCL_DEPRECATED_API("is private function in libtommath") mp_err (*tclBN_s_mp_sqr_fast) (const mp_int *a, mp_int *b); /* 52 */
    TCL_DEPRECATED_API("is private function in libtommath") mp_err (*tclBN_mp_karatsuba_mul) (const mp_int *a, const mp_int *b, mp_int *c); /* 53 */
    TCL_DEPRECATED_API("is private function in libtommath") mp_err (*tclBN_mp_karatsuba_sqr) (const mp_int *a, mp_int *b); /* 54 */
    TCL_DEPRECATED_API("is private function in libtommath") mp_err (*tclBN_mp_toom_mul) (const mp_int *a, const mp_int *b, mp_int *c); /* 55 */
    TCL_DEPRECATED_API("is private function in libtommath") mp_err (*tclBN_mp_toom_sqr) (const mp_int *a, mp_int *b); /* 56 */
    TCL_DEPRECATED_API("is private function in libtommath") mp_err (*tclBN_s_mp_add) (const mp_int *a, const mp_int *b, mp_int *c); /* 57 */
    TCL_DEPRECATED_API("is private function in libtommath") mp_err (*tclBN_s_mp_mul_digs) (const mp_int *a, const mp_int *b, mp_int *c, int digs); /* 58 */
    TCL_DEPRECATED_API("is private function in libtommath") mp_err (*tclBN_s_mp_sqr) (const mp_int *a, mp_int *b); /* 59 */
    TCL_DEPRECATED_API("is private function in libtommath") mp_err (*tclBN_s_mp_sub) (const mp_int *a, const mp_int *b, mp_int *c); /* 60 */
    mp_err (*tclBN_mp_init_ul) (mp_int *a, unsigned long i) MP_WUR; /* 61 */
    void (*tclBN_mp_set_ul) (mp_int *a, unsigned long i); /* 62 */
    int (*tclBN_mp_cnt_lsb) (const mp_int *a) MP_WUR; /* 63 */
<<<<<<< HEAD
    TCL_DEPRECATED_API("Use mp_init() + mp_set_l()") void (*tclBNInitBignumFromLong) (mp_int *bignum, long initVal); /* 64 */
    TCL_DEPRECATED_API("Use mp_init() + mp_set_i64()") void (*tclBNInitBignumFromWideInt) (mp_int *bignum, Tcl_WideInt initVal); /* 65 */
    TCL_DEPRECATED_API("Use mp_init() + mp_set_u64()") void (*tclBNInitBignumFromWideUInt) (mp_int *bignum, Tcl_WideUInt initVal); /* 66 */
    TCL_DEPRECATED_API("Use mp_expt_u32") mp_err (*tclBN_mp_expt_d_ex) (const mp_int *a, unsigned int b, mp_int *c, int fast); /* 67 */
    void (*tclBN_mp_set_u64) (mp_int *a, uint64_t i); /* 68 */
    uint64_t (*tclBN_mp_get_mag_u64) (const mp_int *a) MP_WUR; /* 69 */
    mp_err (*tclBN_mp_div_l3) (const mp_int *a, mp_int *q, uint64_t *r) MP_WUR; /* 70 */
    unsigned long (*tclBN_mp_get_mag_ul) (const mp_int *a) MP_WUR; /* 71 */
    mp_err (*tclBN_mp_div_ld) (const mp_int *a, uint64_t b, mp_int *q, uint64_t *r) MP_WUR; /* 72 */
=======
    int (*tclBNInitBignumFromLong) (mp_int *bignum, long initVal); /* 64 */
    int (*tclBNInitBignumFromWideInt) (mp_int *bignum, Tcl_WideInt initVal); /* 65 */
    int (*tclBNInitBignumFromWideUInt) (mp_int *bignum, Tcl_WideUInt initVal); /* 66 */
    TCL_DEPRECATED_API("Use mp_expt_u32") mp_err (*tclBN_mp_expt_d_ex) (const mp_int *a, unsigned int b, mp_int *c, int fast); /* 67 */
    void (*tclBN_mp_set_ull) (mp_int *a, Tcl_WideUInt i); /* 68 */
    Tcl_WideUInt (*tclBN_mp_get_mag_ull) (const mp_int *a) MP_WUR; /* 69 */
    void (*tclBN_mp_set_ll) (mp_int *a, Tcl_WideInt i); /* 70 */
    unsigned long (*tclBN_mp_get_mag_ul) (const mp_int *a) MP_WUR; /* 71 */
    void (*tclBN_mp_set_l) (mp_int *a, long i); /* 72 */
>>>>>>> 1e9310b0
    mp_err (*tclBN_mp_tc_and) (const mp_int *a, const mp_int *b, mp_int *c) MP_WUR; /* 73 */
    mp_err (*tclBN_mp_tc_or) (const mp_int *a, const mp_int *b, mp_int *c) MP_WUR; /* 74 */
    mp_err (*tclBN_mp_tc_xor) (const mp_int *a, const mp_int *b, mp_int *c) MP_WUR; /* 75 */
    mp_err (*tclBN_mp_signed_rsh) (const mp_int *a, int b, mp_int *c) MP_WUR; /* 76 */
    TCL_DEPRECATED_API("is private function in libtommath") mp_bool (*tclBN_mp_get_bit) (const mp_int *a, unsigned int b); /* 77 */
    int (*tclBN_mp_to_ubin) (const mp_int *a, unsigned char *buf, size_t maxlen, size_t *written) MP_WUR; /* 78 */
    void (*reserved79)(void);
    int (*tclBN_mp_to_radix) (const mp_int *a, char *str, size_t maxlen, size_t *written, int radix) MP_WUR; /* 80 */
} TclTomMathStubs;

extern const TclTomMathStubs *tclTomMathStubsPtr;

#ifdef __cplusplus
}
#endif

#if defined(USE_TCL_STUBS)

/*
 * Inline function declarations:
 */

#define TclBN_epoch \
	(tclTomMathStubsPtr->tclBN_epoch) /* 0 */
#define TclBN_revision \
	(tclTomMathStubsPtr->tclBN_revision) /* 1 */
#define TclBN_mp_add \
	(tclTomMathStubsPtr->tclBN_mp_add) /* 2 */
#define TclBN_mp_add_d \
	(tclTomMathStubsPtr->tclBN_mp_add_d) /* 3 */
#define TclBN_mp_and \
	(tclTomMathStubsPtr->tclBN_mp_and) /* 4 */
#define TclBN_mp_clamp \
	(tclTomMathStubsPtr->tclBN_mp_clamp) /* 5 */
#define TclBN_mp_clear \
	(tclTomMathStubsPtr->tclBN_mp_clear) /* 6 */
#define TclBN_mp_clear_multi \
	(tclTomMathStubsPtr->tclBN_mp_clear_multi) /* 7 */
#define TclBN_mp_cmp \
	(tclTomMathStubsPtr->tclBN_mp_cmp) /* 8 */
#define TclBN_mp_cmp_d \
	(tclTomMathStubsPtr->tclBN_mp_cmp_d) /* 9 */
#define TclBN_mp_cmp_mag \
	(tclTomMathStubsPtr->tclBN_mp_cmp_mag) /* 10 */
#define TclBN_mp_copy \
	(tclTomMathStubsPtr->tclBN_mp_copy) /* 11 */
#define TclBN_mp_count_bits \
	(tclTomMathStubsPtr->tclBN_mp_count_bits) /* 12 */
#define TclBN_mp_div \
	(tclTomMathStubsPtr->tclBN_mp_div) /* 13 */
#define TclBN_mp_div_d \
	(tclTomMathStubsPtr->tclBN_mp_div_d) /* 14 */
#define TclBN_mp_div_2 \
	(tclTomMathStubsPtr->tclBN_mp_div_2) /* 15 */
#define TclBN_mp_div_2d \
	(tclTomMathStubsPtr->tclBN_mp_div_2d) /* 16 */
#define TclBN_mp_div_3 \
	(tclTomMathStubsPtr->tclBN_mp_div_3) /* 17 */
#define TclBN_mp_exch \
	(tclTomMathStubsPtr->tclBN_mp_exch) /* 18 */
#define TclBN_mp_expt_u32 \
	(tclTomMathStubsPtr->tclBN_mp_expt_u32) /* 19 */
#define TclBN_mp_grow \
	(tclTomMathStubsPtr->tclBN_mp_grow) /* 20 */
#define TclBN_mp_init \
	(tclTomMathStubsPtr->tclBN_mp_init) /* 21 */
#define TclBN_mp_init_copy \
	(tclTomMathStubsPtr->tclBN_mp_init_copy) /* 22 */
#define TclBN_mp_init_multi \
	(tclTomMathStubsPtr->tclBN_mp_init_multi) /* 23 */
#define TclBN_mp_init_set \
	(tclTomMathStubsPtr->tclBN_mp_init_set) /* 24 */
#define TclBN_mp_init_size \
	(tclTomMathStubsPtr->tclBN_mp_init_size) /* 25 */
#define TclBN_mp_lshd \
	(tclTomMathStubsPtr->tclBN_mp_lshd) /* 26 */
#define TclBN_mp_mod \
	(tclTomMathStubsPtr->tclBN_mp_mod) /* 27 */
#define TclBN_mp_mod_2d \
	(tclTomMathStubsPtr->tclBN_mp_mod_2d) /* 28 */
#define TclBN_mp_mul \
	(tclTomMathStubsPtr->tclBN_mp_mul) /* 29 */
#define TclBN_mp_mul_d \
	(tclTomMathStubsPtr->tclBN_mp_mul_d) /* 30 */
#define TclBN_mp_mul_2 \
	(tclTomMathStubsPtr->tclBN_mp_mul_2) /* 31 */
#define TclBN_mp_mul_2d \
	(tclTomMathStubsPtr->tclBN_mp_mul_2d) /* 32 */
#define TclBN_mp_neg \
	(tclTomMathStubsPtr->tclBN_mp_neg) /* 33 */
#define TclBN_mp_or \
	(tclTomMathStubsPtr->tclBN_mp_or) /* 34 */
#define TclBN_mp_radix_size \
	(tclTomMathStubsPtr->tclBN_mp_radix_size) /* 35 */
#define TclBN_mp_read_radix \
	(tclTomMathStubsPtr->tclBN_mp_read_radix) /* 36 */
#define TclBN_mp_rshd \
	(tclTomMathStubsPtr->tclBN_mp_rshd) /* 37 */
#define TclBN_mp_shrink \
	(tclTomMathStubsPtr->tclBN_mp_shrink) /* 38 */
#define TclBN_mp_set \
	(tclTomMathStubsPtr->tclBN_mp_set) /* 39 */
#define TclBN_mp_sqr \
	(tclTomMathStubsPtr->tclBN_mp_sqr) /* 40 */
#define TclBN_mp_sqrt \
	(tclTomMathStubsPtr->tclBN_mp_sqrt) /* 41 */
#define TclBN_mp_sub \
	(tclTomMathStubsPtr->tclBN_mp_sub) /* 42 */
#define TclBN_mp_sub_d \
	(tclTomMathStubsPtr->tclBN_mp_sub_d) /* 43 */
#define TclBN_mp_to_unsigned_bin \
	(tclTomMathStubsPtr->tclBN_mp_to_unsigned_bin) /* 44 */
#define TclBN_mp_to_unsigned_bin_n \
	(tclTomMathStubsPtr->tclBN_mp_to_unsigned_bin_n) /* 45 */
#define TclBN_mp_toradix_n \
	(tclTomMathStubsPtr->tclBN_mp_toradix_n) /* 46 */
#define TclBN_mp_ubin_size \
	(tclTomMathStubsPtr->tclBN_mp_ubin_size) /* 47 */
#define TclBN_mp_xor \
	(tclTomMathStubsPtr->tclBN_mp_xor) /* 48 */
#define TclBN_mp_zero \
	(tclTomMathStubsPtr->tclBN_mp_zero) /* 49 */
#define TclBN_reverse \
	(tclTomMathStubsPtr->tclBN_reverse) /* 50 */
#define TclBN_s_mp_mul_digs_fast \
	(tclTomMathStubsPtr->tclBN_s_mp_mul_digs_fast) /* 51 */
#define TclBN_s_mp_sqr_fast \
	(tclTomMathStubsPtr->tclBN_s_mp_sqr_fast) /* 52 */
#define TclBN_mp_karatsuba_mul \
	(tclTomMathStubsPtr->tclBN_mp_karatsuba_mul) /* 53 */
#define TclBN_mp_karatsuba_sqr \
	(tclTomMathStubsPtr->tclBN_mp_karatsuba_sqr) /* 54 */
#define TclBN_mp_toom_mul \
	(tclTomMathStubsPtr->tclBN_mp_toom_mul) /* 55 */
#define TclBN_mp_toom_sqr \
	(tclTomMathStubsPtr->tclBN_mp_toom_sqr) /* 56 */
#define TclBN_s_mp_add \
	(tclTomMathStubsPtr->tclBN_s_mp_add) /* 57 */
#define TclBN_s_mp_mul_digs \
	(tclTomMathStubsPtr->tclBN_s_mp_mul_digs) /* 58 */
#define TclBN_s_mp_sqr \
	(tclTomMathStubsPtr->tclBN_s_mp_sqr) /* 59 */
#define TclBN_s_mp_sub \
	(tclTomMathStubsPtr->tclBN_s_mp_sub) /* 60 */
#define TclBN_mp_init_ul \
	(tclTomMathStubsPtr->tclBN_mp_init_ul) /* 61 */
#define TclBN_mp_set_ul \
	(tclTomMathStubsPtr->tclBN_mp_set_ul) /* 62 */
#define TclBN_mp_cnt_lsb \
	(tclTomMathStubsPtr->tclBN_mp_cnt_lsb) /* 63 */
#define TclBNInitBignumFromLong \
	(tclTomMathStubsPtr->tclBNInitBignumFromLong) /* 64 */
#define TclBNInitBignumFromWideInt \
	(tclTomMathStubsPtr->tclBNInitBignumFromWideInt) /* 65 */
#define TclBNInitBignumFromWideUInt \
	(tclTomMathStubsPtr->tclBNInitBignumFromWideUInt) /* 66 */
#define TclBN_mp_expt_d_ex \
	(tclTomMathStubsPtr->tclBN_mp_expt_d_ex) /* 67 */
<<<<<<< HEAD
#define TclBN_mp_set_u64 \
	(tclTomMathStubsPtr->tclBN_mp_set_u64) /* 68 */
#define TclBN_mp_get_mag_u64 \
	(tclTomMathStubsPtr->tclBN_mp_get_mag_u64) /* 69 */
#define TclBN_mp_div_l3 \
	(tclTomMathStubsPtr->tclBN_mp_div_l3) /* 70 */
#define TclBN_mp_get_mag_ul \
	(tclTomMathStubsPtr->tclBN_mp_get_mag_ul) /* 71 */
#define TclBN_mp_div_ld \
	(tclTomMathStubsPtr->tclBN_mp_div_ld) /* 72 */
=======
#define TclBN_mp_set_ull \
	(tclTomMathStubsPtr->tclBN_mp_set_ull) /* 68 */
#define TclBN_mp_get_mag_ull \
	(tclTomMathStubsPtr->tclBN_mp_get_mag_ull) /* 69 */
#define TclBN_mp_set_ll \
	(tclTomMathStubsPtr->tclBN_mp_set_ll) /* 70 */
#define TclBN_mp_get_mag_ul \
	(tclTomMathStubsPtr->tclBN_mp_get_mag_ul) /* 71 */
#define TclBN_mp_set_l \
	(tclTomMathStubsPtr->tclBN_mp_set_l) /* 72 */
>>>>>>> 1e9310b0
#define TclBN_mp_tc_and \
	(tclTomMathStubsPtr->tclBN_mp_tc_and) /* 73 */
#define TclBN_mp_tc_or \
	(tclTomMathStubsPtr->tclBN_mp_tc_or) /* 74 */
#define TclBN_mp_tc_xor \
	(tclTomMathStubsPtr->tclBN_mp_tc_xor) /* 75 */
#define TclBN_mp_signed_rsh \
	(tclTomMathStubsPtr->tclBN_mp_signed_rsh) /* 76 */
#define TclBN_mp_get_bit \
	(tclTomMathStubsPtr->tclBN_mp_get_bit) /* 77 */
#define TclBN_mp_to_ubin \
	(tclTomMathStubsPtr->tclBN_mp_to_ubin) /* 78 */
/* Slot 79 is reserved */
#define TclBN_mp_to_radix \
	(tclTomMathStubsPtr->tclBN_mp_to_radix) /* 80 */

#endif /* defined(USE_TCL_STUBS) */

/* !END!: Do not edit above this line. */

#if defined(USE_TCL_STUBS)
#define mp_add_d TclBN_mp_add_d
#define mp_cmp_d TclBN_mp_cmp_d
#ifdef MP_64BIT
#define mp_div_d TclBN_mp_div_ld
#define mp_div_3 TclBN_mp_div_l3
#else
#define mp_div_d TclBN_mp_div_d
#define mp_div_3 TclBN_mp_div_3
#endif
#define mp_sub_d TclBN_mp_sub_d
#define mp_init_set TclBN_mp_init_set
#define mp_mul_d TclBN_mp_mul_d
#define mp_set TclBN_mp_set
#define mp_expt_u32 TclBN_mp_expt_u32
#define mp_add TclBN_mp_add
#define mp_and TclBN_mp_and
#define mp_clamp TclBN_mp_clamp
#define mp_clear TclBN_mp_clear
#define mp_clear_multi TclBN_mp_clear_multi
#define mp_cmp TclBN_mp_cmp
#define mp_cmp_mag TclBN_mp_cmp_mag
#define mp_cnt_lsb TclBN_mp_cnt_lsb
#define mp_copy TclBN_mp_copy
#define mp_count_bits TclBN_mp_count_bits
#define mp_div TclBN_mp_div
#define mp_div_2 TclBN_mp_div_2
#define mp_div_2d TclBN_mp_div_2d
#define mp_exch TclBN_mp_exch
#define mp_expt_d TclBN_mp_expt_d
#define mp_expt_d_ex TclBN_mp_expt_d_ex
#define mp_get_mag_u64 TclBN_mp_get_mag_u64
#define mp_get_mag_ul TclBN_mp_get_mag_ul
#define mp_grow TclBN_mp_grow
#define mp_init TclBN_mp_init
#define mp_init_copy TclBN_mp_init_copy
#define mp_init_multi TclBN_mp_init_multi
#define mp_init_size TclBN_mp_init_size
#define mp_init_ul TclBN_mp_init_ul
#define mp_lshd TclBN_mp_lshd
#define mp_mod TclBN_mp_mod
#define mp_mod_2d TclBN_mp_mod_2d
#define mp_mul TclBN_mp_mul
#define mp_mul_2 TclBN_mp_mul_2
#define mp_mul_2d TclBN_mp_mul_2d
#define mp_neg TclBN_mp_neg
#define mp_or TclBN_mp_or
#define mp_radix_size TclBN_mp_radix_size
#define mp_read_radix TclBN_mp_read_radix
#define mp_rshd TclBN_mp_rshd
#define mp_set_u64 TclBN_mp_set_u64
#define mp_shrink TclBN_mp_shrink
#define mp_sqr TclBN_mp_sqr
#define mp_sqrt TclBN_mp_sqrt
#define mp_sub TclBN_mp_sub
#define mp_signed_rsh TclBN_mp_signed_rsh
#define mp_to_unsigned_bin TclBN_mp_to_unsigned_bin
#define mp_to_unsigned_bin_n TclBN_mp_to_unsigned_bin_n
#define mp_toradix_n TclBN_mp_toradix_n
#define mp_to_radix TclBN_mp_to_radix
#define mp_to_ubin TclBN_mp_to_ubin
#define mp_ubin_size TclBN_mp_ubin_size
#define mp_xor TclBN_mp_xor
#define mp_zero TclBN_mp_zero
#endif /* USE_TCL_STUBS */

#undef TCL_STORAGE_CLASS
#define TCL_STORAGE_CLASS DLLIMPORT

#if defined(USE_TCL_STUBS)
#   define mp_sqr(a,b) mp_mul(a,a,b)
#else
#   define mp_sqr TclBN_mp_sqr
#endif

#ifdef USE_TCL_STUBS
#undef TclBNInitBignumFromLong
#define TclBNInitBignumFromLong(a,b) \
	do { \
	    (a)->dp = NULL; \
	    (void)tclTomMathStubsPtr->tclBNInitBignumFromLong((a),(b)); \
	    if ((a)->dp == NULL) { \
	    Tcl_Panic("initialization failure in TclBNInitBignumFromLong"); \
	    } \
	} while (0)
#undef TclBNInitBignumFromWideInt
#define TclBNInitBignumFromWideInt(a,b) \
	do { \
	    (a)->dp = NULL; \
	    (void)tclTomMathStubsPtr->tclBNInitBignumFromWideInt((a),(b)); \
	    if ((a)->dp == NULL) { \
	    Tcl_Panic("initialization failure in TclBNInitBignumFromWideInt"); \
	    } \
	} while (0)
#undef TclBNInitBignumFromWideUInt
#define TclBNInitBignumFromWideUInt(a,b) \
	do { \
	    (a)->dp = NULL; \
	    (void)tclTomMathStubsPtr->tclBNInitBignumFromWideUInt((a),(b)); \
	    if ((a)->dp == NULL) { \
	    Tcl_Panic("initialization failure in TclBNInitBignumFromWideUInt"); \
	    } \
	} while (0)
#else
#endif /* USE_TCL_STUBS */
#define mp_init_i32(a,b) mp_init_l((a),(int32_t)(b))
#define mp_init_i64(a,b) mp_init_ll((a),(b))
#define mp_init_u32(a,b) mp_init_ull((a),(uint32_t)(b))
#define mp_init_u64(a,b) mp_init_ull((a),(b))
#endif /* _TCLINTDECLS */<|MERGE_RESOLUTION|>--- conflicted
+++ resolved
@@ -16,7 +16,10 @@
 #define _TCLTOMMATHDECLS
 
 #include "tcl.h"
+#include <string.h>
+#ifndef BN_H_
 #include "tclTomMath.h"
+#endif
 
 /*
  * Define the version of the Stubs table that's exported for tommath
@@ -49,13 +52,15 @@
 #define MP_REALLOC(mem, oldsize, newsize) TclBNRealloc(mem, newsize)
 #define MP_FREE(mem, size)                TclBNFree(mem)
 
+#ifndef MODULE_SCOPE
+#   define MODULE_SCOPE extern
+#endif
 
 MODULE_SCOPE void	TclBN_s_mp_reverse(unsigned char *s, size_t len);
 MODULE_SCOPE mp_err	TclBN_s_mp_add_d(const mp_int *a, mp_digit b, mp_int *c);
 MODULE_SCOPE mp_ord	TclBN_s_mp_cmp_d(const mp_int *a, mp_digit b);
 MODULE_SCOPE mp_err	TclBN_s_mp_sub_d(const mp_int *a, mp_digit b, mp_int *c);
 MODULE_SCOPE mp_err	TclBN_s_mp_div_d(const mp_int *a, mp_digit b, mp_int *c, mp_digit *d);
-MODULE_SCOPE mp_err TclBN_s_mp_div_3(const mp_int *a, mp_int *c, mp_digit *d);
 MODULE_SCOPE mp_err TclBN_s_mp_init_set(mp_int *a, mp_digit b);
 MODULE_SCOPE mp_err	TclBN_s_mp_mul_d(const mp_int *a, mp_digit b, mp_int *c);
 MODULE_SCOPE void	TclBN_s_mp_set(mp_int *a, mp_digit b);
@@ -64,11 +69,8 @@
 
 /* Rename the global symbols in libtommath to avoid linkage conflicts */
 
+#ifndef TCL_WITH_EXTERNAL_TOMMATH
 #define bn_reverse TclBN_reverse
-<<<<<<< HEAD
-#define mp_get_mag_ull(a) ((unsigned long long)mp_get_mag_u64(a))
-#define mp_init_set_int(a,i) (MP_DEPRECATED_PRAGMA("replaced by mp_init_ul") mp_init_ul(a,(unsigned int)(i)))
-=======
 #define mp_add TclBN_mp_add
 #define mp_and TclBN_mp_and
 #define mp_clamp TclBN_mp_clamp
@@ -83,21 +85,20 @@
 #define mp_div_2 TclBN_mp_div_2
 #define mp_div_2d TclBN_mp_div_2d
 #define mp_exch TclBN_mp_exch
-#define mp_expt_d TclBN_mp_expt_u32
+#define mp_expt_d TclBN_mp_expt_d
 #define mp_expt_d_ex TclBN_mp_expt_d_ex
 #define mp_get_bit TclBN_mp_get_bit
+#define mp_get_mag_u64 TclBN_mp_get_mag_u64
 #define mp_get_mag_ul TclBN_mp_get_mag_ul
-#define mp_get_mag_ull TclBN_mp_get_mag_ull
 #define mp_grow TclBN_mp_grow
 #define mp_init TclBN_mp_init
 #define mp_init_copy TclBN_mp_init_copy
-#define mp_init_l TclBNInitBignumFromLong
-#define mp_init_ll TclBNInitBignumFromWideInt
+#define mp_init_i64 TclBN_mp_init_i64
+#define mp_init_l TclBN_mp_init_l
 #define mp_init_multi TclBN_mp_init_multi
-#define mp_init_set_int(a,i) (MP_DEPRECATED_PRAGMA("replaced by mp_init_ul") TclBN_mp_init_ul(a,(unsigned int)(i)))
 #define mp_init_size TclBN_mp_init_size
+#define mp_init_u64 TclBN_mp_init_u64
 #define mp_init_ul TclBN_mp_init_ul
-#define mp_init_ull TclBNInitBignumFromWideUInt
 #define mp_lshd TclBN_mp_lshd
 #define mp_mod TclBN_mp_mod
 #define mp_mod_2d TclBN_mp_mod_2d
@@ -109,16 +110,8 @@
 #define mp_radix_size TclBN_mp_radix_size
 #define mp_read_radix TclBN_mp_read_radix
 #define mp_rshd TclBN_mp_rshd
->>>>>>> 1e9310b0
-#define mp_set_int(a,b) (MP_DEPRECATED_PRAGMA("replaced by mp_set_ul") (TclBN_mp_set_ul((a),((unsigned int)(b))),MP_OKAY))
 #define mp_set_l TclBN_mp_set_l
-#define mp_set_ll TclBN_mp_set_ll
-#define mp_set_long(a,b) (MP_DEPRECATED_PRAGMA("replaced by mp_set_ul") (TclBN_mp_set_ul((a),(b)),MP_OKAY))
-<<<<<<< HEAD
-#define mp_set_long_long(a,b) (MP_DEPRECATED_PRAGMA("replaced by mp_set_u64") (TclBN_mp_set_u64((a),(b)),MP_OKAY))
-#define mp_set_ull(a,b) TclBN_mp_set_u64(a,(uint64_t)(b))
-=======
-#define mp_set_long_long(a,b) (MP_DEPRECATED_PRAGMA("replaced by mp_set_ull") (TclBN_mp_set_ull((a),(b)),MP_OKAY))
+#define mp_set_i64 TclBN_mp_set_i64
 #define mp_set_ul TclBN_mp_set_ul
 #define mp_set_ull TclBN_mp_set_ull
 #define mp_shrink TclBN_mp_shrink
@@ -135,7 +128,27 @@
 #define mp_to_radix TclBN_mp_to_radix
 #define mp_to_ubin TclBN_mp_to_ubin
 #define mp_ubin_size TclBN_mp_ubin_size
->>>>>>> 1e9310b0
+#define mp_xor TclBN_mp_xor
+#define mp_zero TclBN_mp_zero
+#define s_mp_add TclBN_s_mp_add
+#define s_mp_balance_mul TclBN_mp_balance_mul
+#define s_mp_get_bit TclBN_mp_get_bit
+#define s_mp_karatsuba_mul TclBN_mp_karatsuba_mul
+#define s_mp_karatsuba_sqr TclBN_mp_karatsuba_sqr
+#define s_mp_mul_digs TclBN_s_mp_mul_digs
+#define s_mp_mul_digs_fast TclBN_s_mp_mul_digs_fast
+#define s_mp_reverse TclBN_s_mp_reverse
+#define s_mp_sqr TclBN_s_mp_sqr
+#define s_mp_sqr_fast TclBN_s_mp_sqr_fast
+#define s_mp_sub TclBN_s_mp_sub
+#define s_mp_toom_mul TclBN_mp_toom_mul
+#define s_mp_toom_sqr TclBN_mp_toom_sqr
+#endif /* !TCL_WITH_EXTERNAL_TOMMATH */
+
+#define mp_init_set_int(a,i) (MP_DEPRECATED_PRAGMA("replaced by mp_init_ul") TclBN_mp_init_ul(a,(unsigned int)(i)))
+#define mp_set_int(a,b) (MP_DEPRECATED_PRAGMA("replaced by mp_set_ul") (TclBN_mp_set_ul((a),((unsigned int)(b))),MP_OKAY))
+#define mp_set_long(a,b) (MP_DEPRECATED_PRAGMA("replaced by mp_set_ul") (TclBN_mp_set_ul((a),(b)),MP_OKAY))
+#define mp_set_long_long(a,b) (MP_DEPRECATED_PRAGMA("replaced by mp_set_u64") (TclBN_mp_set_ull((a),(b)),MP_OKAY))
 #define mp_unsigned_bin_size(mp) (MP_DEPRECATED_PRAGMA("replaced by mp_ubin_size") (int)TclBN_mp_ubin_size(mp))
 
 #undef TCL_STORAGE_CLASS
@@ -335,22 +348,11 @@
 /* 63 */
 EXTERN int		TclBN_mp_cnt_lsb(const mp_int *a) MP_WUR;
 /* 64 */
-EXTERN int		TclBNInitBignumFromLong(mp_int *bignum, long initVal);
+EXTERN int		TclBN_mp_init_l(mp_int *bignum, long initVal) MP_WUR;
 /* 65 */
-<<<<<<< HEAD
-TCL_DEPRECATED("Use mp_init() + mp_set_i64()")
-void			TclBNInitBignumFromWideInt(mp_int *bignum,
-				Tcl_WideInt initVal);
+EXTERN int		TclBN_mp_init_i64(mp_int *bignum, int64_t initVal) MP_WUR;
 /* 66 */
-TCL_DEPRECATED("Use mp_init() + mp_set_u64()")
-void			TclBNInitBignumFromWideUInt(mp_int *bignum,
-=======
-EXTERN int		TclBNInitBignumFromWideInt(mp_int *bignum,
-				Tcl_WideInt initVal);
-/* 66 */
-EXTERN int		TclBNInitBignumFromWideUInt(mp_int *bignum,
->>>>>>> 1e9310b0
-				Tcl_WideUInt initVal);
+EXTERN int		TclBN_mp_init_u64(mp_int *bignum, uint64_t initVal) MP_WUR;
 /* 67 */
 TCL_DEPRECATED("Use mp_expt_u32")
 mp_err			TclBN_mp_expt_d_ex(const mp_int *a, unsigned int b,
@@ -358,25 +360,13 @@
 /* 68 */
 EXTERN void		TclBN_mp_set_u64(mp_int *a, uint64_t i);
 /* 69 */
-<<<<<<< HEAD
 EXTERN uint64_t		TclBN_mp_get_mag_u64(const mp_int *a) MP_WUR;
 /* 70 */
-EXTERN mp_err		TclBN_mp_div_l3(const mp_int *a, mp_int *q,
-				uint64_t *r) MP_WUR;
-/* 71 */
-EXTERN unsigned long	TclBN_mp_get_mag_ul(const mp_int *a) MP_WUR;
-/* 72 */
-EXTERN mp_err		TclBN_mp_div_ld(const mp_int *a, uint64_t b,
-				mp_int *q, uint64_t *r) MP_WUR;
-=======
-EXTERN Tcl_WideUInt	TclBN_mp_get_mag_ull(const mp_int *a) MP_WUR;
-/* 70 */
-EXTERN void		TclBN_mp_set_ll(mp_int *a, Tcl_WideInt i);
+EXTERN void		TclBN_mp_set_i64(mp_int *a, int64_t i);
 /* 71 */
 EXTERN unsigned long	TclBN_mp_get_mag_ul(const mp_int *a) MP_WUR;
 /* 72 */
 EXTERN void		TclBN_mp_set_l(mp_int *a, long i);
->>>>>>> 1e9310b0
 /* 73 */
 EXTERN mp_err		TclBN_mp_tc_and(const mp_int *a, const mp_int *b,
 				mp_int *c) MP_WUR;
@@ -395,7 +385,9 @@
 /* 78 */
 EXTERN int		TclBN_mp_to_ubin(const mp_int *a, unsigned char *buf,
 				size_t maxlen, size_t *written) MP_WUR;
-/* Slot 79 is reserved */
+/* 79 */
+EXTERN mp_err		TclBN_mp_div_ld(const mp_int *a, uint64_t b,
+				mp_int *q, uint64_t *r) MP_WUR;
 /* 80 */
 EXTERN int		TclBN_mp_to_radix(const mp_int *a, char *str,
 				size_t maxlen, size_t *written, int radix) MP_WUR;
@@ -468,34 +460,22 @@
     mp_err (*tclBN_mp_init_ul) (mp_int *a, unsigned long i) MP_WUR; /* 61 */
     void (*tclBN_mp_set_ul) (mp_int *a, unsigned long i); /* 62 */
     int (*tclBN_mp_cnt_lsb) (const mp_int *a) MP_WUR; /* 63 */
-<<<<<<< HEAD
-    TCL_DEPRECATED_API("Use mp_init() + mp_set_l()") void (*tclBNInitBignumFromLong) (mp_int *bignum, long initVal); /* 64 */
-    TCL_DEPRECATED_API("Use mp_init() + mp_set_i64()") void (*tclBNInitBignumFromWideInt) (mp_int *bignum, Tcl_WideInt initVal); /* 65 */
-    TCL_DEPRECATED_API("Use mp_init() + mp_set_u64()") void (*tclBNInitBignumFromWideUInt) (mp_int *bignum, Tcl_WideUInt initVal); /* 66 */
+    int (*tclBN_mp_init_l) (mp_int *bignum, long initVal) MP_WUR; /* 64 */
+    int (*tclBN_mp_init_i64) (mp_int *bignum, int64_t initVal) MP_WUR; /* 65 */
+    int (*tclBN_mp_init_u64) (mp_int *bignum, uint64_t initVal) MP_WUR; /* 66 */
     TCL_DEPRECATED_API("Use mp_expt_u32") mp_err (*tclBN_mp_expt_d_ex) (const mp_int *a, unsigned int b, mp_int *c, int fast); /* 67 */
     void (*tclBN_mp_set_u64) (mp_int *a, uint64_t i); /* 68 */
     uint64_t (*tclBN_mp_get_mag_u64) (const mp_int *a) MP_WUR; /* 69 */
-    mp_err (*tclBN_mp_div_l3) (const mp_int *a, mp_int *q, uint64_t *r) MP_WUR; /* 70 */
-    unsigned long (*tclBN_mp_get_mag_ul) (const mp_int *a) MP_WUR; /* 71 */
-    mp_err (*tclBN_mp_div_ld) (const mp_int *a, uint64_t b, mp_int *q, uint64_t *r) MP_WUR; /* 72 */
-=======
-    int (*tclBNInitBignumFromLong) (mp_int *bignum, long initVal); /* 64 */
-    int (*tclBNInitBignumFromWideInt) (mp_int *bignum, Tcl_WideInt initVal); /* 65 */
-    int (*tclBNInitBignumFromWideUInt) (mp_int *bignum, Tcl_WideUInt initVal); /* 66 */
-    TCL_DEPRECATED_API("Use mp_expt_u32") mp_err (*tclBN_mp_expt_d_ex) (const mp_int *a, unsigned int b, mp_int *c, int fast); /* 67 */
-    void (*tclBN_mp_set_ull) (mp_int *a, Tcl_WideUInt i); /* 68 */
-    Tcl_WideUInt (*tclBN_mp_get_mag_ull) (const mp_int *a) MP_WUR; /* 69 */
-    void (*tclBN_mp_set_ll) (mp_int *a, Tcl_WideInt i); /* 70 */
+    void (*tclBN_mp_set_i64) (mp_int *a, int64_t i); /* 70 */
     unsigned long (*tclBN_mp_get_mag_ul) (const mp_int *a) MP_WUR; /* 71 */
     void (*tclBN_mp_set_l) (mp_int *a, long i); /* 72 */
->>>>>>> 1e9310b0
     mp_err (*tclBN_mp_tc_and) (const mp_int *a, const mp_int *b, mp_int *c) MP_WUR; /* 73 */
     mp_err (*tclBN_mp_tc_or) (const mp_int *a, const mp_int *b, mp_int *c) MP_WUR; /* 74 */
     mp_err (*tclBN_mp_tc_xor) (const mp_int *a, const mp_int *b, mp_int *c) MP_WUR; /* 75 */
     mp_err (*tclBN_mp_signed_rsh) (const mp_int *a, int b, mp_int *c) MP_WUR; /* 76 */
     TCL_DEPRECATED_API("is private function in libtommath") mp_bool (*tclBN_mp_get_bit) (const mp_int *a, unsigned int b); /* 77 */
     int (*tclBN_mp_to_ubin) (const mp_int *a, unsigned char *buf, size_t maxlen, size_t *written) MP_WUR; /* 78 */
-    void (*reserved79)(void);
+    mp_err (*tclBN_mp_div_ld) (const mp_int *a, uint64_t b, mp_int *q, uint64_t *r) MP_WUR; /* 79 */
     int (*tclBN_mp_to_radix) (const mp_int *a, char *str, size_t maxlen, size_t *written, int radix) MP_WUR; /* 80 */
 } TclTomMathStubs;
 
@@ -639,37 +619,24 @@
 	(tclTomMathStubsPtr->tclBN_mp_set_ul) /* 62 */
 #define TclBN_mp_cnt_lsb \
 	(tclTomMathStubsPtr->tclBN_mp_cnt_lsb) /* 63 */
-#define TclBNInitBignumFromLong \
-	(tclTomMathStubsPtr->tclBNInitBignumFromLong) /* 64 */
-#define TclBNInitBignumFromWideInt \
-	(tclTomMathStubsPtr->tclBNInitBignumFromWideInt) /* 65 */
-#define TclBNInitBignumFromWideUInt \
-	(tclTomMathStubsPtr->tclBNInitBignumFromWideUInt) /* 66 */
+#define TclBN_mp_init_l \
+	(tclTomMathStubsPtr->tclBN_mp_init_l) /* 64 */
+#define TclBN_mp_init_i64 \
+	(tclTomMathStubsPtr->tclBN_mp_init_i64) /* 65 */
+#define TclBN_mp_init_u64 \
+	(tclTomMathStubsPtr->tclBN_mp_init_u64) /* 66 */
 #define TclBN_mp_expt_d_ex \
 	(tclTomMathStubsPtr->tclBN_mp_expt_d_ex) /* 67 */
-<<<<<<< HEAD
 #define TclBN_mp_set_u64 \
 	(tclTomMathStubsPtr->tclBN_mp_set_u64) /* 68 */
 #define TclBN_mp_get_mag_u64 \
 	(tclTomMathStubsPtr->tclBN_mp_get_mag_u64) /* 69 */
-#define TclBN_mp_div_l3 \
-	(tclTomMathStubsPtr->tclBN_mp_div_l3) /* 70 */
-#define TclBN_mp_get_mag_ul \
-	(tclTomMathStubsPtr->tclBN_mp_get_mag_ul) /* 71 */
-#define TclBN_mp_div_ld \
-	(tclTomMathStubsPtr->tclBN_mp_div_ld) /* 72 */
-=======
-#define TclBN_mp_set_ull \
-	(tclTomMathStubsPtr->tclBN_mp_set_ull) /* 68 */
-#define TclBN_mp_get_mag_ull \
-	(tclTomMathStubsPtr->tclBN_mp_get_mag_ull) /* 69 */
-#define TclBN_mp_set_ll \
-	(tclTomMathStubsPtr->tclBN_mp_set_ll) /* 70 */
+#define TclBN_mp_set_i64 \
+	(tclTomMathStubsPtr->tclBN_mp_set_i64) /* 70 */
 #define TclBN_mp_get_mag_ul \
 	(tclTomMathStubsPtr->tclBN_mp_get_mag_ul) /* 71 */
 #define TclBN_mp_set_l \
 	(tclTomMathStubsPtr->tclBN_mp_set_l) /* 72 */
->>>>>>> 1e9310b0
 #define TclBN_mp_tc_and \
 	(tclTomMathStubsPtr->tclBN_mp_tc_and) /* 73 */
 #define TclBN_mp_tc_or \
@@ -682,7 +649,8 @@
 	(tclTomMathStubsPtr->tclBN_mp_get_bit) /* 77 */
 #define TclBN_mp_to_ubin \
 	(tclTomMathStubsPtr->tclBN_mp_to_ubin) /* 78 */
-/* Slot 79 is reserved */
+#define TclBN_mp_div_ld \
+	(tclTomMathStubsPtr->tclBN_mp_div_ld) /* 79 */
 #define TclBN_mp_to_radix \
 	(tclTomMathStubsPtr->tclBN_mp_to_radix) /* 80 */
 
@@ -695,82 +663,20 @@
 #define mp_cmp_d TclBN_mp_cmp_d
 #ifdef MP_64BIT
 #define mp_div_d TclBN_mp_div_ld
-#define mp_div_3 TclBN_mp_div_l3
 #else
 #define mp_div_d TclBN_mp_div_d
-#define mp_div_3 TclBN_mp_div_3
 #endif
 #define mp_sub_d TclBN_mp_sub_d
 #define mp_init_set TclBN_mp_init_set
 #define mp_mul_d TclBN_mp_mul_d
 #define mp_set TclBN_mp_set
 #define mp_expt_u32 TclBN_mp_expt_u32
-#define mp_add TclBN_mp_add
-#define mp_and TclBN_mp_and
-#define mp_clamp TclBN_mp_clamp
-#define mp_clear TclBN_mp_clear
-#define mp_clear_multi TclBN_mp_clear_multi
-#define mp_cmp TclBN_mp_cmp
-#define mp_cmp_mag TclBN_mp_cmp_mag
-#define mp_cnt_lsb TclBN_mp_cnt_lsb
-#define mp_copy TclBN_mp_copy
-#define mp_count_bits TclBN_mp_count_bits
-#define mp_div TclBN_mp_div
-#define mp_div_2 TclBN_mp_div_2
-#define mp_div_2d TclBN_mp_div_2d
-#define mp_exch TclBN_mp_exch
-#define mp_expt_d TclBN_mp_expt_d
-#define mp_expt_d_ex TclBN_mp_expt_d_ex
-#define mp_get_mag_u64 TclBN_mp_get_mag_u64
-#define mp_get_mag_ul TclBN_mp_get_mag_ul
-#define mp_grow TclBN_mp_grow
-#define mp_init TclBN_mp_init
-#define mp_init_copy TclBN_mp_init_copy
-#define mp_init_multi TclBN_mp_init_multi
-#define mp_init_size TclBN_mp_init_size
-#define mp_init_ul TclBN_mp_init_ul
-#define mp_lshd TclBN_mp_lshd
-#define mp_mod TclBN_mp_mod
-#define mp_mod_2d TclBN_mp_mod_2d
-#define mp_mul TclBN_mp_mul
-#define mp_mul_2 TclBN_mp_mul_2
-#define mp_mul_2d TclBN_mp_mul_2d
-#define mp_neg TclBN_mp_neg
-#define mp_or TclBN_mp_or
-#define mp_radix_size TclBN_mp_radix_size
-#define mp_read_radix TclBN_mp_read_radix
-#define mp_rshd TclBN_mp_rshd
-#define mp_set_u64 TclBN_mp_set_u64
-#define mp_shrink TclBN_mp_shrink
-#define mp_sqr TclBN_mp_sqr
-#define mp_sqrt TclBN_mp_sqrt
-#define mp_sub TclBN_mp_sub
-#define mp_signed_rsh TclBN_mp_signed_rsh
-#define mp_to_unsigned_bin TclBN_mp_to_unsigned_bin
-#define mp_to_unsigned_bin_n TclBN_mp_to_unsigned_bin_n
-#define mp_toradix_n TclBN_mp_toradix_n
-#define mp_to_radix TclBN_mp_to_radix
-#define mp_to_ubin TclBN_mp_to_ubin
-#define mp_ubin_size TclBN_mp_ubin_size
-#define mp_xor TclBN_mp_xor
-#define mp_zero TclBN_mp_zero
 #endif /* USE_TCL_STUBS */
 
-#undef TCL_STORAGE_CLASS
-#define TCL_STORAGE_CLASS DLLIMPORT
-
-#if defined(USE_TCL_STUBS)
-#   define mp_sqr(a,b) mp_mul(a,a,b)
-#else
-#   define mp_sqr TclBN_mp_sqr
-#endif
-
-#ifdef USE_TCL_STUBS
-#undef TclBNInitBignumFromLong
 #define TclBNInitBignumFromLong(a,b) \
 	do { \
 	    (a)->dp = NULL; \
-	    (void)tclTomMathStubsPtr->tclBNInitBignumFromLong((a),(b)); \
+	    (void)mp_init_l((a),(b)); \
 	    if ((a)->dp == NULL) { \
 	    Tcl_Panic("initialization failure in TclBNInitBignumFromLong"); \
 	    } \
@@ -779,7 +685,7 @@
 #define TclBNInitBignumFromWideInt(a,b) \
 	do { \
 	    (a)->dp = NULL; \
-	    (void)tclTomMathStubsPtr->tclBNInitBignumFromWideInt((a),(b)); \
+	    (void)mp_init_i64((a),(b)); \
 	    if ((a)->dp == NULL) { \
 	    Tcl_Panic("initialization failure in TclBNInitBignumFromWideInt"); \
 	    } \
@@ -788,15 +694,17 @@
 #define TclBNInitBignumFromWideUInt(a,b) \
 	do { \
 	    (a)->dp = NULL; \
-	    (void)tclTomMathStubsPtr->tclBNInitBignumFromWideUInt((a),(b)); \
+	    (void)mp_init_u64((a),(b)); \
 	    if ((a)->dp == NULL) { \
 	    Tcl_Panic("initialization failure in TclBNInitBignumFromWideUInt"); \
 	    } \
 	} while (0)
-#else
-#endif /* USE_TCL_STUBS */
 #define mp_init_i32(a,b) mp_init_l((a),(int32_t)(b))
-#define mp_init_i64(a,b) mp_init_ll((a),(b))
-#define mp_init_u32(a,b) mp_init_ull((a),(uint32_t)(b))
-#define mp_init_u64(a,b) mp_init_ull((a),(b))
+#define mp_init_ll(a,b) mp_init_i64((a),(b))
+#define mp_init_u32(a,b) mp_init_u64((a),(uint32_t)(b))
+#define mp_init_ull(a,b) mp_init_u64((a),(b))
+
+#undef TCL_STORAGE_CLASS
+#define TCL_STORAGE_CLASS DLLIMPORT
+
 #endif /* _TCLINTDECLS */