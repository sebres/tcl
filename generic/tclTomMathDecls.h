/*
 *----------------------------------------------------------------------
 *
 * tclTomMathDecls.h --
 *
 *	This file contains the declarations for the 'libtommath'
 *	functions that are exported by the Tcl library.
 *
 * Copyright (c) 2005 by Kevin B. Kenny.  All rights reserved.
 *
 * See the file "license.terms" for information on usage and redistribution
 * of this file, and for a DISCLAIMER OF ALL WARRANTIES.
 */

#ifndef _TCLTOMMATHDECLS
#define _TCLTOMMATHDECLS

#include "tcl.h"

/*
 * Define the version of the Stubs table that's exported for tommath
 */

#define TCLTOMMATH_EPOCH 0
#define TCLTOMMATH_REVISION 0

#define Tcl_TomMath_InitStubs(interp,version) \
    (TclTomMathInitializeStubs((interp),(version),\
                               TCLTOMMATH_EPOCH,TCLTOMMATH_REVISION))

/* Define custom memory allocation for libtommath */

/* MODULE_SCOPE void* TclBNAlloc( size_t ); */
#define TclBNAlloc(s) ((void*)ckalloc((size_t)(s)))
/* MODULE_SCOPE void* TclBNRealloc( void*, size_t ); */
#define TclBNRealloc(x,s) ((void*)ckrealloc((char*)(x),(size_t)(s)))
/* MODULE_SCOPE void  TclBNFree( void* ); */
#define TclBNFree(x) (ckfree((char*)(x)))
/* MODULE_SCOPE void* TclBNCalloc( size_t, size_t ); */
/* unused - no macro */

#define XMALLOC(x) TclBNAlloc(x)
#define XFREE(x) TclBNFree(x)
#define XREALLOC(x,n) TclBNRealloc(x,n)
#define XCALLOC(n,x) TclBNCalloc(n,x)

/* Rename the global symbols in libtommath to avoid linkage conflicts */

#define KARATSUBA_MUL_CUTOFF TclBNKaratsubaMulCutoff
#define KARATSUBA_SQR_CUTOFF TclBNKaratsubaSqrCutoff
#define TOOM_MUL_CUTOFF TclBNToomMulCutoff
#define TOOM_SQR_CUTOFF TclBNToomSqrCutoff

#define bn_reverse TclBN_reverse
#define fast_s_mp_mul_digs TclBN_fast_s_mp_mul_digs
#define fast_s_mp_sqr TclBN_fast_s_mp_sqr
#define mp_add TclBN_mp_add
#define mp_add_d TclBN_mp_add_d
#define mp_and TclBN_mp_and
#define mp_clamp TclBN_mp_clamp
#define mp_clear TclBN_mp_clear
#define mp_clear_multi TclBN_mp_clear_multi
#define mp_cmp TclBN_mp_cmp
#define mp_cmp_d TclBN_mp_cmp_d
#define mp_cmp_mag TclBN_mp_cmp_mag
#define mp_cnt_lsb TclBN_mp_cnt_lsb
#define mp_copy TclBN_mp_copy
#define mp_count_bits TclBN_mp_count_bits
#define mp_div TclBN_mp_div
#define mp_div_2 TclBN_mp_div_2
#define mp_div_2d TclBN_mp_div_2d
#define mp_div_3 TclBN_mp_div_3
#define mp_div_d TclBN_mp_div_d
#define mp_exch TclBN_mp_exch
#define mp_expt_d TclBN_mp_expt_d
#define mp_grow TclBN_mp_grow
#define mp_init TclBN_mp_init
#define mp_init_copy TclBN_mp_init_copy
#define mp_init_multi TclBN_mp_init_multi
#define mp_init_set TclBN_mp_init_set
#define mp_init_set_int TclBN_mp_init_set_int
#define mp_init_size TclBN_mp_init_size
#define mp_karatsuba_mul TclBN_mp_karatsuba_mul
#define mp_karatsuba_sqr TclBN_mp_karatsuba_sqr
#define mp_lshd TclBN_mp_lshd
#define mp_mod TclBN_mp_mod
#define mp_mod_2d TclBN_mp_mod_2d
#define mp_mul TclBN_mp_mul
#define mp_mul_2 TclBN_mp_mul_2
#define mp_mul_2d TclBN_mp_mul_2d
#define mp_mul_d TclBN_mp_mul_d
#define mp_neg TclBN_mp_neg
#define mp_or TclBN_mp_or
#define mp_radix_size TclBN_mp_radix_size
#define mp_read_radix TclBN_mp_read_radix
#define mp_rshd TclBN_mp_rshd
#define mp_s_rmap TclBNMpSRmap
#define mp_set TclBN_mp_set
#define mp_set_int TclBN_mp_set_int
#define mp_shrink TclBN_mp_shrink
#define mp_sqr TclBN_mp_sqr
#define mp_sqrt TclBN_mp_sqrt
#define mp_sub TclBN_mp_sub
#define mp_sub_d TclBN_mp_sub_d
#define mp_to_unsigned_bin TclBN_mp_to_unsigned_bin
#define mp_to_unsigned_bin_n TclBN_mp_to_unsigned_bin_n
#define mp_toom_mul TclBN_mp_toom_mul
#define mp_toom_sqr TclBN_mp_toom_sqr
#define mp_toradix_n TclBN_mp_toradix_n
#define mp_unsigned_bin_size TclBN_mp_unsigned_bin_size
#define mp_xor TclBN_mp_xor
#define mp_zero TclBN_mp_zero
#define s_mp_add TclBN_s_mp_add
#define s_mp_mul_digs TclBN_s_mp_mul_digs
#define s_mp_sqr TclBN_s_mp_sqr
#define s_mp_sub TclBN_s_mp_sub

#undef TCL_STORAGE_CLASS
#ifdef BUILD_tcl
#   define TCL_STORAGE_CLASS DLLEXPORT
#else
#   ifdef USE_TCL_STUBS
#      define TCL_STORAGE_CLASS
#   else
#      define TCL_STORAGE_CLASS DLLIMPORT
#   endif
#endif

/*
 * WARNING: This file is automatically generated by the tools/genStubs.tcl
 * script.  Any modifications to the function declarations below should be made
 * in the generic/tclInt.decls script.
 */

/* !BEGIN!: Do not edit below this line. */

/*
 * Exported function declarations:
 */

/* 0 */
EXTERN int		TclBN_epoch(void);
/* 1 */
EXTERN int		TclBN_revision(void);
/* 2 */
EXTERN int		TclBN_mp_add(mp_int *a, mp_int *b, mp_int *c);
/* 3 */
EXTERN int		TclBN_mp_add_d(mp_int *a, mp_digit b, mp_int *c);
/* 4 */
EXTERN int		TclBN_mp_and(mp_int *a, mp_int *b, mp_int *c);
/* 5 */
EXTERN void		TclBN_mp_clamp(mp_int *a);
/* 6 */
EXTERN void		TclBN_mp_clear(mp_int *a);
/* 7 */
EXTERN void		TclBN_mp_clear_multi(mp_int *a, ...);
/* 8 */
EXTERN int		TclBN_mp_cmp(const mp_int *a, const mp_int *b);
/* 9 */
EXTERN int		TclBN_mp_cmp_d(const mp_int *a, mp_digit b);
/* 10 */
EXTERN int		TclBN_mp_cmp_mag(const mp_int *a, const mp_int *b);
/* 11 */
EXTERN int		TclBN_mp_copy(const mp_int *a, mp_int *b);
/* 12 */
EXTERN int		TclBN_mp_count_bits(const mp_int *a);
/* 13 */
EXTERN int		TclBN_mp_div(mp_int *a, mp_int *b, mp_int *q,
				mp_int *r);
/* 14 */
EXTERN int		TclBN_mp_div_d(mp_int *a, mp_digit b, mp_int *q,
				mp_digit *r);
/* 15 */
EXTERN int		TclBN_mp_div_2(mp_int *a, mp_int *q);
/* 16 */
EXTERN int		TclBN_mp_div_2d(const mp_int *a, int b, mp_int *q,
				mp_int *r);
/* 17 */
EXTERN int		TclBN_mp_div_3(mp_int *a, mp_int *q, mp_digit *r);
/* 18 */
EXTERN void		TclBN_mp_exch(mp_int *a, mp_int *b);
/* 19 */
EXTERN int		TclBN_mp_expt_d(mp_int *a, mp_digit b, mp_int *c);
/* 20 */
EXTERN int		TclBN_mp_grow(mp_int *a, int size);
/* 21 */
EXTERN int		TclBN_mp_init(mp_int *a);
/* 22 */
EXTERN int		TclBN_mp_init_copy(mp_int *a, mp_int *b);
/* 23 */
EXTERN int		TclBN_mp_init_multi(mp_int *a, ...);
/* 24 */
EXTERN int		TclBN_mp_init_set(mp_int *a, mp_digit b);
/* 25 */
EXTERN int		TclBN_mp_init_size(mp_int *a, int size);
/* 26 */
EXTERN int		TclBN_mp_lshd(mp_int *a, int shift);
/* 27 */
EXTERN int		TclBN_mp_mod(mp_int *a, mp_int *b, mp_int *r);
/* 28 */
EXTERN int		TclBN_mp_mod_2d(const mp_int *a, int b, mp_int *r);
/* 29 */
EXTERN int		TclBN_mp_mul(mp_int *a, mp_int *b, mp_int *p);
/* 30 */
EXTERN int		TclBN_mp_mul_d(mp_int *a, mp_digit b, mp_int *p);
/* 31 */
EXTERN int		TclBN_mp_mul_2(mp_int *a, mp_int *p);
/* 32 */
EXTERN int		TclBN_mp_mul_2d(const mp_int *a, int d, mp_int *p);
/* 33 */
EXTERN int		TclBN_mp_neg(const mp_int *a, mp_int *b);
/* 34 */
EXTERN int		TclBN_mp_or(mp_int *a, mp_int *b, mp_int *c);
/* 35 */
EXTERN int		TclBN_mp_radix_size(mp_int *a, int radix, int *size);
/* 36 */
EXTERN int		TclBN_mp_read_radix(mp_int *a, const char *str,
				int radix);
/* 37 */
EXTERN void		TclBN_mp_rshd(mp_int *a, int shift);
/* 38 */
EXTERN int		TclBN_mp_shrink(mp_int *a);
/* 39 */
EXTERN void		TclBN_mp_set(mp_int *a, mp_digit b);
/* 40 */
EXTERN int		TclBN_mp_sqr(mp_int *a, mp_int *b);
/* 41 */
EXTERN int		TclBN_mp_sqrt(mp_int *a, mp_int *b);
/* 42 */
EXTERN int		TclBN_mp_sub(mp_int *a, mp_int *b, mp_int *c);
/* 43 */
EXTERN int		TclBN_mp_sub_d(mp_int *a, mp_digit b, mp_int *c);
/* 44 */
EXTERN int		TclBN_mp_to_unsigned_bin(mp_int *a, unsigned char *b);
/* 45 */
EXTERN int		TclBN_mp_to_unsigned_bin_n(mp_int *a,
				unsigned char *b, unsigned long *outlen);
/* 46 */
EXTERN int		TclBN_mp_toradix_n(mp_int *a, char *str, int radix,
				int maxlen);
/* 47 */
EXTERN int		TclBN_mp_unsigned_bin_size(mp_int *a);
/* 48 */
EXTERN int		TclBN_mp_xor(mp_int *a, mp_int *b, mp_int *c);
/* 49 */
EXTERN void		TclBN_mp_zero(mp_int *a);
/* 50 */
EXTERN void		TclBN_reverse(unsigned char *s, int len);
/* 51 */
EXTERN int		TclBN_fast_s_mp_mul_digs(mp_int *a, mp_int *b,
				mp_int *c, int digs);
/* 52 */
EXTERN int		TclBN_fast_s_mp_sqr(mp_int *a, mp_int *b);
/* 53 */
EXTERN int		TclBN_mp_karatsuba_mul(mp_int *a, mp_int *b,
				mp_int *c);
/* 54 */
EXTERN int		TclBN_mp_karatsuba_sqr(mp_int *a, mp_int *b);
/* 55 */
EXTERN int		TclBN_mp_toom_mul(mp_int *a, mp_int *b, mp_int *c);
/* 56 */
EXTERN int		TclBN_mp_toom_sqr(mp_int *a, mp_int *b);
/* 57 */
EXTERN int		TclBN_s_mp_add(mp_int *a, mp_int *b, mp_int *c);
/* 58 */
EXTERN int		TclBN_s_mp_mul_digs(mp_int *a, mp_int *b, mp_int *c,
				int digs);
/* 59 */
EXTERN int		TclBN_s_mp_sqr(mp_int *a, mp_int *b);
/* 60 */
EXTERN int		TclBN_s_mp_sub(mp_int *a, mp_int *b, mp_int *c);
/* 61 */
<<<<<<< HEAD
EXTERN int		TclBN_mp_init_set_int(mp_int*a, unsigned long i);
/* 62 */
EXTERN int		TclBN_mp_set_int(mp_int*a, unsigned long i);
/* 63 */
EXTERN int		TclBN_mp_cnt_lsb(const mp_int*a);
=======
EXTERN int		TclBN_mp_init_set_int(mp_int *a, unsigned long i);
#endif
#ifndef TclBN_mp_set_int_TCL_DECLARED
#define TclBN_mp_set_int_TCL_DECLARED
/* 62 */
EXTERN int		TclBN_mp_set_int(mp_int *a, unsigned long i);
#endif
#ifndef TclBN_mp_cnt_lsb_TCL_DECLARED
#define TclBN_mp_cnt_lsb_TCL_DECLARED
/* 63 */
EXTERN int		TclBN_mp_cnt_lsb(mp_int *a);
#endif
>>>>>>> a27971f6

typedef struct TclTomMathStubs {
    int magic;
    const struct TclTomMathStubHooks *hooks;

    int (*tclBN_epoch) (void); /* 0 */
    int (*tclBN_revision) (void); /* 1 */
    int (*tclBN_mp_add) (mp_int *a, mp_int *b, mp_int *c); /* 2 */
    int (*tclBN_mp_add_d) (mp_int *a, mp_digit b, mp_int *c); /* 3 */
    int (*tclBN_mp_and) (mp_int *a, mp_int *b, mp_int *c); /* 4 */
    void (*tclBN_mp_clamp) (mp_int *a); /* 5 */
    void (*tclBN_mp_clear) (mp_int *a); /* 6 */
    void (*tclBN_mp_clear_multi) (mp_int *a, ...); /* 7 */
    int (*tclBN_mp_cmp) (const mp_int *a, const mp_int *b); /* 8 */
    int (*tclBN_mp_cmp_d) (const mp_int *a, mp_digit b); /* 9 */
    int (*tclBN_mp_cmp_mag) (const mp_int *a, const mp_int *b); /* 10 */
    int (*tclBN_mp_copy) (const mp_int *a, mp_int *b); /* 11 */
    int (*tclBN_mp_count_bits) (const mp_int *a); /* 12 */
    int (*tclBN_mp_div) (mp_int *a, mp_int *b, mp_int *q, mp_int *r); /* 13 */
    int (*tclBN_mp_div_d) (mp_int *a, mp_digit b, mp_int *q, mp_digit *r); /* 14 */
    int (*tclBN_mp_div_2) (mp_int *a, mp_int *q); /* 15 */
    int (*tclBN_mp_div_2d) (const mp_int *a, int b, mp_int *q, mp_int *r); /* 16 */
    int (*tclBN_mp_div_3) (mp_int *a, mp_int *q, mp_digit *r); /* 17 */
    void (*tclBN_mp_exch) (mp_int *a, mp_int *b); /* 18 */
    int (*tclBN_mp_expt_d) (mp_int *a, mp_digit b, mp_int *c); /* 19 */
    int (*tclBN_mp_grow) (mp_int *a, int size); /* 20 */
    int (*tclBN_mp_init) (mp_int *a); /* 21 */
    int (*tclBN_mp_init_copy) (mp_int *a, mp_int *b); /* 22 */
    int (*tclBN_mp_init_multi) (mp_int *a, ...); /* 23 */
    int (*tclBN_mp_init_set) (mp_int *a, mp_digit b); /* 24 */
    int (*tclBN_mp_init_size) (mp_int *a, int size); /* 25 */
    int (*tclBN_mp_lshd) (mp_int *a, int shift); /* 26 */
    int (*tclBN_mp_mod) (mp_int *a, mp_int *b, mp_int *r); /* 27 */
    int (*tclBN_mp_mod_2d) (const mp_int *a, int b, mp_int *r); /* 28 */
    int (*tclBN_mp_mul) (mp_int *a, mp_int *b, mp_int *p); /* 29 */
    int (*tclBN_mp_mul_d) (mp_int *a, mp_digit b, mp_int *p); /* 30 */
    int (*tclBN_mp_mul_2) (mp_int *a, mp_int *p); /* 31 */
    int (*tclBN_mp_mul_2d) (const mp_int *a, int d, mp_int *p); /* 32 */
    int (*tclBN_mp_neg) (const mp_int *a, mp_int *b); /* 33 */
    int (*tclBN_mp_or) (mp_int *a, mp_int *b, mp_int *c); /* 34 */
    int (*tclBN_mp_radix_size) (mp_int *a, int radix, int *size); /* 35 */
    int (*tclBN_mp_read_radix) (mp_int *a, const char *str, int radix); /* 36 */
    void (*tclBN_mp_rshd) (mp_int *a, int shift); /* 37 */
    int (*tclBN_mp_shrink) (mp_int *a); /* 38 */
    void (*tclBN_mp_set) (mp_int *a, mp_digit b); /* 39 */
    int (*tclBN_mp_sqr) (mp_int *a, mp_int *b); /* 40 */
    int (*tclBN_mp_sqrt) (mp_int *a, mp_int *b); /* 41 */
    int (*tclBN_mp_sub) (mp_int *a, mp_int *b, mp_int *c); /* 42 */
    int (*tclBN_mp_sub_d) (mp_int *a, mp_digit b, mp_int *c); /* 43 */
    int (*tclBN_mp_to_unsigned_bin) (mp_int *a, unsigned char *b); /* 44 */
    int (*tclBN_mp_to_unsigned_bin_n) (mp_int *a, unsigned char *b, unsigned long *outlen); /* 45 */
    int (*tclBN_mp_toradix_n) (mp_int *a, char *str, int radix, int maxlen); /* 46 */
    int (*tclBN_mp_unsigned_bin_size) (mp_int *a); /* 47 */
    int (*tclBN_mp_xor) (mp_int *a, mp_int *b, mp_int *c); /* 48 */
    void (*tclBN_mp_zero) (mp_int *a); /* 49 */
    void (*tclBN_reverse) (unsigned char *s, int len); /* 50 */
    int (*tclBN_fast_s_mp_mul_digs) (mp_int *a, mp_int *b, mp_int *c, int digs); /* 51 */
    int (*tclBN_fast_s_mp_sqr) (mp_int *a, mp_int *b); /* 52 */
    int (*tclBN_mp_karatsuba_mul) (mp_int *a, mp_int *b, mp_int *c); /* 53 */
    int (*tclBN_mp_karatsuba_sqr) (mp_int *a, mp_int *b); /* 54 */
    int (*tclBN_mp_toom_mul) (mp_int *a, mp_int *b, mp_int *c); /* 55 */
    int (*tclBN_mp_toom_sqr) (mp_int *a, mp_int *b); /* 56 */
    int (*tclBN_s_mp_add) (mp_int *a, mp_int *b, mp_int *c); /* 57 */
    int (*tclBN_s_mp_mul_digs) (mp_int *a, mp_int *b, mp_int *c, int digs); /* 58 */
    int (*tclBN_s_mp_sqr) (mp_int *a, mp_int *b); /* 59 */
    int (*tclBN_s_mp_sub) (mp_int *a, mp_int *b, mp_int *c); /* 60 */
<<<<<<< HEAD
    int (*tclBN_mp_init_set_int) (mp_int*a, unsigned long i); /* 61 */
    int (*tclBN_mp_set_int) (mp_int*a, unsigned long i); /* 62 */
    int (*tclBN_mp_cnt_lsb) (const mp_int*a); /* 63 */
=======
    int (*tclBN_mp_init_set_int) (mp_int *a, unsigned long i); /* 61 */
    int (*tclBN_mp_set_int) (mp_int *a, unsigned long i); /* 62 */
    int (*tclBN_mp_cnt_lsb) (mp_int *a); /* 63 */
>>>>>>> a27971f6
} TclTomMathStubs;

#ifdef __cplusplus
extern "C" {
#endif
extern const TclTomMathStubs *tclTomMathStubsPtr;
#ifdef __cplusplus
}
#endif

#if defined(USE_TCL_STUBS)

/*
 * Inline function declarations:
 */

#define TclBN_epoch \
	(tclTomMathStubsPtr->tclBN_epoch) /* 0 */
#define TclBN_revision \
	(tclTomMathStubsPtr->tclBN_revision) /* 1 */
#define TclBN_mp_add \
	(tclTomMathStubsPtr->tclBN_mp_add) /* 2 */
#define TclBN_mp_add_d \
	(tclTomMathStubsPtr->tclBN_mp_add_d) /* 3 */
#define TclBN_mp_and \
	(tclTomMathStubsPtr->tclBN_mp_and) /* 4 */
#define TclBN_mp_clamp \
	(tclTomMathStubsPtr->tclBN_mp_clamp) /* 5 */
#define TclBN_mp_clear \
	(tclTomMathStubsPtr->tclBN_mp_clear) /* 6 */
#define TclBN_mp_clear_multi \
	(tclTomMathStubsPtr->tclBN_mp_clear_multi) /* 7 */
#define TclBN_mp_cmp \
	(tclTomMathStubsPtr->tclBN_mp_cmp) /* 8 */
#define TclBN_mp_cmp_d \
	(tclTomMathStubsPtr->tclBN_mp_cmp_d) /* 9 */
#define TclBN_mp_cmp_mag \
	(tclTomMathStubsPtr->tclBN_mp_cmp_mag) /* 10 */
#define TclBN_mp_copy \
	(tclTomMathStubsPtr->tclBN_mp_copy) /* 11 */
#define TclBN_mp_count_bits \
	(tclTomMathStubsPtr->tclBN_mp_count_bits) /* 12 */
#define TclBN_mp_div \
	(tclTomMathStubsPtr->tclBN_mp_div) /* 13 */
#define TclBN_mp_div_d \
	(tclTomMathStubsPtr->tclBN_mp_div_d) /* 14 */
#define TclBN_mp_div_2 \
	(tclTomMathStubsPtr->tclBN_mp_div_2) /* 15 */
#define TclBN_mp_div_2d \
	(tclTomMathStubsPtr->tclBN_mp_div_2d) /* 16 */
#define TclBN_mp_div_3 \
	(tclTomMathStubsPtr->tclBN_mp_div_3) /* 17 */
#define TclBN_mp_exch \
	(tclTomMathStubsPtr->tclBN_mp_exch) /* 18 */
#define TclBN_mp_expt_d \
	(tclTomMathStubsPtr->tclBN_mp_expt_d) /* 19 */
#define TclBN_mp_grow \
	(tclTomMathStubsPtr->tclBN_mp_grow) /* 20 */
#define TclBN_mp_init \
	(tclTomMathStubsPtr->tclBN_mp_init) /* 21 */
#define TclBN_mp_init_copy \
	(tclTomMathStubsPtr->tclBN_mp_init_copy) /* 22 */
#define TclBN_mp_init_multi \
	(tclTomMathStubsPtr->tclBN_mp_init_multi) /* 23 */
#define TclBN_mp_init_set \
	(tclTomMathStubsPtr->tclBN_mp_init_set) /* 24 */
#define TclBN_mp_init_size \
	(tclTomMathStubsPtr->tclBN_mp_init_size) /* 25 */
#define TclBN_mp_lshd \
	(tclTomMathStubsPtr->tclBN_mp_lshd) /* 26 */
#define TclBN_mp_mod \
	(tclTomMathStubsPtr->tclBN_mp_mod) /* 27 */
#define TclBN_mp_mod_2d \
	(tclTomMathStubsPtr->tclBN_mp_mod_2d) /* 28 */
#define TclBN_mp_mul \
	(tclTomMathStubsPtr->tclBN_mp_mul) /* 29 */
#define TclBN_mp_mul_d \
	(tclTomMathStubsPtr->tclBN_mp_mul_d) /* 30 */
#define TclBN_mp_mul_2 \
	(tclTomMathStubsPtr->tclBN_mp_mul_2) /* 31 */
#define TclBN_mp_mul_2d \
	(tclTomMathStubsPtr->tclBN_mp_mul_2d) /* 32 */
#define TclBN_mp_neg \
	(tclTomMathStubsPtr->tclBN_mp_neg) /* 33 */
#define TclBN_mp_or \
	(tclTomMathStubsPtr->tclBN_mp_or) /* 34 */
#define TclBN_mp_radix_size \
	(tclTomMathStubsPtr->tclBN_mp_radix_size) /* 35 */
#define TclBN_mp_read_radix \
	(tclTomMathStubsPtr->tclBN_mp_read_radix) /* 36 */
#define TclBN_mp_rshd \
	(tclTomMathStubsPtr->tclBN_mp_rshd) /* 37 */
#define TclBN_mp_shrink \
	(tclTomMathStubsPtr->tclBN_mp_shrink) /* 38 */
#define TclBN_mp_set \
	(tclTomMathStubsPtr->tclBN_mp_set) /* 39 */
#define TclBN_mp_sqr \
	(tclTomMathStubsPtr->tclBN_mp_sqr) /* 40 */
#define TclBN_mp_sqrt \
	(tclTomMathStubsPtr->tclBN_mp_sqrt) /* 41 */
#define TclBN_mp_sub \
	(tclTomMathStubsPtr->tclBN_mp_sub) /* 42 */
#define TclBN_mp_sub_d \
	(tclTomMathStubsPtr->tclBN_mp_sub_d) /* 43 */
#define TclBN_mp_to_unsigned_bin \
	(tclTomMathStubsPtr->tclBN_mp_to_unsigned_bin) /* 44 */
#define TclBN_mp_to_unsigned_bin_n \
	(tclTomMathStubsPtr->tclBN_mp_to_unsigned_bin_n) /* 45 */
#define TclBN_mp_toradix_n \
	(tclTomMathStubsPtr->tclBN_mp_toradix_n) /* 46 */
#define TclBN_mp_unsigned_bin_size \
	(tclTomMathStubsPtr->tclBN_mp_unsigned_bin_size) /* 47 */
#define TclBN_mp_xor \
	(tclTomMathStubsPtr->tclBN_mp_xor) /* 48 */
#define TclBN_mp_zero \
	(tclTomMathStubsPtr->tclBN_mp_zero) /* 49 */
#define TclBN_reverse \
	(tclTomMathStubsPtr->tclBN_reverse) /* 50 */
#define TclBN_fast_s_mp_mul_digs \
	(tclTomMathStubsPtr->tclBN_fast_s_mp_mul_digs) /* 51 */
#define TclBN_fast_s_mp_sqr \
	(tclTomMathStubsPtr->tclBN_fast_s_mp_sqr) /* 52 */
#define TclBN_mp_karatsuba_mul \
	(tclTomMathStubsPtr->tclBN_mp_karatsuba_mul) /* 53 */
#define TclBN_mp_karatsuba_sqr \
	(tclTomMathStubsPtr->tclBN_mp_karatsuba_sqr) /* 54 */
#define TclBN_mp_toom_mul \
	(tclTomMathStubsPtr->tclBN_mp_toom_mul) /* 55 */
#define TclBN_mp_toom_sqr \
	(tclTomMathStubsPtr->tclBN_mp_toom_sqr) /* 56 */
#define TclBN_s_mp_add \
	(tclTomMathStubsPtr->tclBN_s_mp_add) /* 57 */
#define TclBN_s_mp_mul_digs \
	(tclTomMathStubsPtr->tclBN_s_mp_mul_digs) /* 58 */
#define TclBN_s_mp_sqr \
	(tclTomMathStubsPtr->tclBN_s_mp_sqr) /* 59 */
#define TclBN_s_mp_sub \
	(tclTomMathStubsPtr->tclBN_s_mp_sub) /* 60 */
#define TclBN_mp_init_set_int \
	(tclTomMathStubsPtr->tclBN_mp_init_set_int) /* 61 */
#define TclBN_mp_set_int \
	(tclTomMathStubsPtr->tclBN_mp_set_int) /* 62 */
#define TclBN_mp_cnt_lsb \
	(tclTomMathStubsPtr->tclBN_mp_cnt_lsb) /* 63 */

#endif /* defined(USE_TCL_STUBS) */

/* !END!: Do not edit above this line. */

#undef TCL_STORAGE_CLASS
#define TCL_STORAGE_CLASS DLLIMPORT

#endif /* _TCLINTDECLS */<|MERGE_RESOLUTION|>--- conflicted
+++ resolved
@@ -270,26 +270,11 @@
 /* 60 */
 EXTERN int		TclBN_s_mp_sub(mp_int *a, mp_int *b, mp_int *c);
 /* 61 */
-<<<<<<< HEAD
-EXTERN int		TclBN_mp_init_set_int(mp_int*a, unsigned long i);
-/* 62 */
-EXTERN int		TclBN_mp_set_int(mp_int*a, unsigned long i);
-/* 63 */
-EXTERN int		TclBN_mp_cnt_lsb(const mp_int*a);
-=======
 EXTERN int		TclBN_mp_init_set_int(mp_int *a, unsigned long i);
-#endif
-#ifndef TclBN_mp_set_int_TCL_DECLARED
-#define TclBN_mp_set_int_TCL_DECLARED
 /* 62 */
 EXTERN int		TclBN_mp_set_int(mp_int *a, unsigned long i);
-#endif
-#ifndef TclBN_mp_cnt_lsb_TCL_DECLARED
-#define TclBN_mp_cnt_lsb_TCL_DECLARED
 /* 63 */
-EXTERN int		TclBN_mp_cnt_lsb(mp_int *a);
-#endif
->>>>>>> a27971f6
+EXTERN int		TclBN_mp_cnt_lsb(const mp_int *a);
 
 typedef struct TclTomMathStubs {
     int magic;
@@ -356,15 +341,9 @@
     int (*tclBN_s_mp_mul_digs) (mp_int *a, mp_int *b, mp_int *c, int digs); /* 58 */
     int (*tclBN_s_mp_sqr) (mp_int *a, mp_int *b); /* 59 */
     int (*tclBN_s_mp_sub) (mp_int *a, mp_int *b, mp_int *c); /* 60 */
-<<<<<<< HEAD
-    int (*tclBN_mp_init_set_int) (mp_int*a, unsigned long i); /* 61 */
-    int (*tclBN_mp_set_int) (mp_int*a, unsigned long i); /* 62 */
-    int (*tclBN_mp_cnt_lsb) (const mp_int*a); /* 63 */
-=======
     int (*tclBN_mp_init_set_int) (mp_int *a, unsigned long i); /* 61 */
     int (*tclBN_mp_set_int) (mp_int *a, unsigned long i); /* 62 */
-    int (*tclBN_mp_cnt_lsb) (mp_int *a); /* 63 */
->>>>>>> a27971f6
+    int (*tclBN_mp_cnt_lsb) (const mp_int *a); /* 63 */
 } TclTomMathStubs;
 
 #ifdef __cplusplus
