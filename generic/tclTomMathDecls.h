--- conflicted
+++ resolved
@@ -641,12 +641,7 @@
 
 /* !END!: Do not edit above this line. */
 
-<<<<<<< HEAD
-#undef mp_isodd
-#define mp_isodd(a)  (((a)->used > 0 && (((a)->dp[0] & 1) == 1)) ? MP_YES : MP_NO)
-#define mp_iseven(a) (!mp_isodd(a))
-
-#if !defined(BUILD_tcl) || defined(USE_TCL_STUBS)
+#if defined(USE_TCL_STUBS)
 #define mp_add_d TclBN_mp_add_d
 #define mp_cmp_d TclBN_mp_cmp_d
 #define mp_div_d TclBN_mp_div_d
@@ -668,8 +663,6 @@
 #define mp_expt_u32 TclBN_s_mp_expt_u32
 #endif /* !BUILD_tcl */
 
-=======
->>>>>>> 58df4f77
 #undef TCL_STORAGE_CLASS
 #define TCL_STORAGE_CLASS DLLIMPORT
 
