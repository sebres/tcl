/*
 *----------------------------------------------------------------------
 *
 * tclTomMathDecls.h --
 *
 *	This file contains the declarations for the 'libtommath'
 *	functions that are exported by the Tcl library.
 *
 * Copyright (c) 2005 by Kevin B. Kenny.  All rights reserved.
 *
 * See the file "license.terms" for information on usage and redistribution
 * of this file, and for a DISCLAIMER OF ALL WARRANTIES.
 */

#ifndef _TCLTOMMATHDECLS
#define _TCLTOMMATHDECLS

#include "tcl.h"
#ifndef BN_H_
#include "tclTomMath.h"
#endif

/*
 * Define the version of the Stubs table that's exported for tommath
 */

#define TCLTOMMATH_EPOCH 0
#define TCLTOMMATH_REVISION 0

#define Tcl_TomMath_InitStubs(interp,version) \
    (TclTomMathInitializeStubs((interp),(version),\
                               TCLTOMMATH_EPOCH,TCLTOMMATH_REVISION))

/* Define custom memory allocation for libtommath */

/* MODULE_SCOPE void* TclBNAlloc( size_t ); */
#define TclBNAlloc(s) ((void*)ckalloc((size_t)(s)))
/* MODULE_SCOPE void* TclBNCalloc( size_t, size_t ); */
#define TclBNCalloc(m,s) memset(ckalloc((size_t)(m)*(size_t)(s)),0,(size_t)(m)*(size_t)(s))
/* MODULE_SCOPE void* TclBNRealloc( void*, size_t ); */
#define TclBNRealloc(x,s) ((void*)ckrealloc((char*)(x),(size_t)(s)))
/* MODULE_SCOPE void  TclBNFree( void* ); */
#define TclBNFree(x) (ckfree((char*)(x)))

#define MP_MALLOC(size)                   TclBNAlloc(size)
#define MP_CALLOC(nmemb, size)            TclBNCalloc(nmemb, size)
#define MP_REALLOC(mem, oldsize, newsize) TclBNRealloc(mem, newsize)
#define MP_FREE(mem, size)                TclBNFree(mem)


/* Rename the global symbols in libtommath to avoid linkage conflicts */

#define bn_reverse TclBN_reverse
#define s_mp_reverse TclBN_int_reverse
#define fast_s_mp_mul_digs TclBN_fast_s_mp_mul_digs
#define s_mp_mul_digs_fast TclBN_fast_s_mp_mul_digs
#define fast_s_mp_sqr TclBN_fast_s_mp_sqr
#define s_mp_sqr_fast TclBN_fast_s_mp_sqr
#define mp_add TclBN_mp_add
#define mp_add_d TclBN_mp_add_d
#define mp_and TclBN_mp_and
#define mp_clamp TclBN_mp_clamp
#define mp_clear TclBN_mp_clear
#define mp_clear_multi TclBN_mp_clear_multi
#define mp_cmp TclBN_mp_cmp
#define mp_cmp_d TclBN_mp_cmp_d
#define mp_cmp_mag TclBN_mp_cmp_mag
#define mp_cnt_lsb TclBN_mp_cnt_lsb
#define mp_copy TclBN_mp_copy
#define mp_count_bits TclBN_mp_count_bits
#define mp_div TclBN_mp_div
#define mp_div_2 TclBN_mp_div_2
#define mp_div_2d TclBN_mp_div_2d
#define mp_div_3 TclBN_mp_div_3
#define mp_div_d TclBN_mp_div_d
#define mp_exch TclBN_mp_exch
#define mp_expt_d TclBN_mp_expt_u32
#define mp_expt_d_ex TclBN_mp_expt_d_ex
#define mp_expt_u32 TclBN_mp_expt_u32
#define mp_get_bit TclBN_mp_get_bit
#define mp_get_long TclBN_mp_get_mag_ul
#define mp_get_mag_ul TclBN_mp_get_mag_ul
#define mp_get_long_long TclBN_mp_get_mag_ull
#define mp_get_mag_ull TclBN_mp_get_mag_ull
#define mp_grow TclBN_mp_grow
#define s_mp_get_bit TclBN_mp_get_bit
#define mp_grow TclBN_mp_grow
#define mp_init TclBN_mp_init
#define mp_init_copy TclBN_mp_init_copy
#define mp_init_multi TclBN_mp_init_multi
#define mp_init_set TclBN_mp_init_set
#define mp_init_set_int(a,i) TclBN_mp_init_ul(a,(unsigned int)(i))
#define mp_init_size TclBN_mp_init_size
#define mp_init_ul TclBN_mp_init_ul
#define mp_karatsuba_mul TclBN_mp_karatsuba_mul
#define s_mp_karatsuba_mul TclBN_mp_karatsuba_mul
#define mp_karatsuba_sqr TclBN_mp_karatsuba_sqr
#define s_mp_karatsuba_sqr TclBN_mp_karatsuba_sqr
#define mp_isodd TclBN_mp_isodd
#define mp_lshd TclBN_mp_lshd
#define mp_mod TclBN_mp_mod
#define mp_mod_2d TclBN_mp_mod_2d
#define mp_mul TclBN_mp_mul
#define mp_mul_2 TclBN_mp_mul_2
#define mp_mul_2d TclBN_mp_mul_2d
#define mp_mul_d TclBN_mp_mul_d
#define mp_neg TclBN_mp_neg
#define mp_or TclBN_mp_or
#define mp_radix_size TclBN_mp_radix_size
#define mp_read_radix TclBN_mp_read_radix
#define mp_rshd TclBN_mp_rshd
#define mp_set TclBN_mp_set
#define mp_set_int(a,b) (TclBN_mp_set_ul((a),((unsigned int)(b))),MP_OKAY)
#define mp_set_long(a,b) (TclBN_mp_set_ul((a),(b)),MP_OKAY)
#define mp_set_long_long(a,b) (TclBN_mp_set_ull((a),(b)),MP_OKAY)
#define mp_set_ul TclBN_mp_set_ul
#define mp_set_ull TclBN_mp_set_ull
#define mp_shrink TclBN_mp_shrink
#define mp_sqr TclBN_mp_sqr
#define mp_sqrt TclBN_mp_sqrt
#define mp_sub TclBN_mp_sub
#define mp_sub_d TclBN_mp_sub_d
#define mp_signed_rsh TclBN_mp_signed_rsh
#define mp_tc_and TclBN_mp_and
#define mp_tc_div_2d TclBN_mp_signed_rsh
#define mp_tc_or TclBN_mp_or
#define mp_tc_xor TclBN_mp_xor
#define mp_to_unsigned_bin TclBN_mp_to_unsigned_bin
#define mp_to_unsigned_bin_n TclBN_mp_to_unsigned_bin_n
#define mp_toom_mul TclBN_mp_toom_mul
#define s_mp_toom_mul TclBN_mp_toom_mul
#define s_mp_balance_mul TclBN_mp_balance_mul
#define mp_toom_sqr TclBN_mp_toom_sqr
#define s_mp_toom_sqr TclBN_mp_toom_sqr
#define mp_toradix_n TclBN_mp_toradix_n
#define mp_to_radix TclBN_mp_to_radix
#define mp_to_ubin TclBN_mp_to_ubin
#define mp_ubin_size TclBN_mp_unsigned_bin_size
#define mp_unsigned_bin_size(a) ((int)TclBN_mp_unsigned_bin_size(a))
#define mp_xor TclBN_mp_xor
#define mp_zero TclBN_mp_zero
#define s_mp_add TclBN_s_mp_add
#define s_mp_mul_digs TclBN_s_mp_mul_digs
#define s_mp_sqr TclBN_s_mp_sqr
#define s_mp_sub TclBN_s_mp_sub

#undef TCL_STORAGE_CLASS
#ifdef BUILD_tcl
#   define TCL_STORAGE_CLASS DLLEXPORT
#else
#   ifdef USE_TCL_STUBS
#      define TCL_STORAGE_CLASS
#   else
#      define TCL_STORAGE_CLASS DLLIMPORT
#   endif
#endif

/*
 * WARNING: This file is automatically generated by the tools/genStubs.tcl
 * script.  Any modifications to the function declarations below should be made
 * in the generic/tclInt.decls script.
 */

/* !BEGIN!: Do not edit below this line. */

#ifdef __cplusplus
extern "C" {
#endif

/*
 * Exported function declarations:
 */

/* 0 */
EXTERN int		TclBN_epoch(void) MP_WUR;
/* 1 */
EXTERN int		TclBN_revision(void) MP_WUR;
/* 2 */
EXTERN mp_err		TclBN_mp_add(const mp_int *a, const mp_int *b,
				mp_int *c) MP_WUR;
/* 3 */
EXTERN mp_err		TclBN_mp_add_d(const mp_int *a, mp_digit b,
				mp_int *c) MP_WUR;
/* 4 */
EXTERN mp_err		TclBN_mp_and(const mp_int *a, const mp_int *b,
				mp_int *c) MP_WUR;
/* 5 */
EXTERN void		TclBN_mp_clamp(mp_int *a);
/* 6 */
EXTERN void		TclBN_mp_clear(mp_int *a);
/* 7 */
EXTERN void		TclBN_mp_clear_multi(mp_int *a, ...);
/* 8 */
EXTERN mp_ord		TclBN_mp_cmp(const mp_int *a, const mp_int *b) MP_WUR;
/* 9 */
EXTERN mp_ord		TclBN_mp_cmp_d(const mp_int *a, mp_digit b) MP_WUR;
/* 10 */
EXTERN mp_ord		TclBN_mp_cmp_mag(const mp_int *a, const mp_int *b) MP_WUR;
/* 11 */
EXTERN mp_err		TclBN_mp_copy(const mp_int *a, mp_int *b) MP_WUR;
/* 12 */
EXTERN int		TclBN_mp_count_bits(const mp_int *a) MP_WUR;
/* 13 */
EXTERN mp_err		TclBN_mp_div(const mp_int *a, const mp_int *b,
				mp_int *q, mp_int *r) MP_WUR;
/* 14 */
EXTERN mp_err		TclBN_mp_div_d(const mp_int *a, mp_digit b,
				mp_int *q, mp_digit *r) MP_WUR;
/* 15 */
EXTERN mp_err		TclBN_mp_div_2(const mp_int *a, mp_int *q) MP_WUR;
/* 16 */
EXTERN mp_err		TclBN_mp_div_2d(const mp_int *a, int b, mp_int *q,
				mp_int *r) MP_WUR;
/* 17 */
EXTERN mp_err		TclBN_mp_div_3(const mp_int *a, mp_int *q,
				mp_digit *r) MP_WUR;
/* 18 */
EXTERN void		TclBN_mp_exch(mp_int *a, mp_int *b);
/* 19 */
EXTERN mp_err		TclBN_mp_expt_u32(const mp_int *a, unsigned int b,
				mp_int *c) MP_WUR;
/* 20 */
EXTERN mp_err		TclBN_mp_grow(mp_int *a, int size) MP_WUR;
/* 21 */
EXTERN mp_err		TclBN_mp_init(mp_int *a) MP_WUR;
/* 22 */
EXTERN mp_err		TclBN_mp_init_copy(mp_int *a, const mp_int *b) MP_WUR;
/* 23 */
EXTERN mp_err		TclBN_mp_init_multi(mp_int *a, ...) MP_WUR;
/* 24 */
EXTERN mp_err		TclBN_mp_init_set(mp_int *a, mp_digit b) MP_WUR;
/* 25 */
EXTERN mp_err		TclBN_mp_init_size(mp_int *a, int size) MP_WUR;
/* 26 */
EXTERN mp_err		TclBN_mp_lshd(mp_int *a, int shift) MP_WUR;
/* 27 */
EXTERN mp_err		TclBN_mp_mod(const mp_int *a, const mp_int *b,
				mp_int *r) MP_WUR;
/* 28 */
EXTERN mp_err		TclBN_mp_mod_2d(const mp_int *a, int b, mp_int *r) MP_WUR;
/* 29 */
EXTERN mp_err		TclBN_mp_mul(const mp_int *a, const mp_int *b,
				mp_int *p) MP_WUR;
/* 30 */
EXTERN mp_err		TclBN_mp_mul_d(const mp_int *a, mp_digit b,
				mp_int *p) MP_WUR;
/* 31 */
EXTERN mp_err		TclBN_mp_mul_2(const mp_int *a, mp_int *p) MP_WUR;
/* 32 */
EXTERN mp_err		TclBN_mp_mul_2d(const mp_int *a, int d, mp_int *p) MP_WUR;
/* 33 */
EXTERN mp_err		TclBN_mp_neg(const mp_int *a, mp_int *b) MP_WUR;
/* 34 */
EXTERN mp_err		TclBN_mp_or(const mp_int *a, const mp_int *b,
				mp_int *c) MP_WUR;
/* 35 */
EXTERN mp_err		TclBN_mp_radix_size(const mp_int *a, int radix,
				int *size) MP_WUR;
/* 36 */
EXTERN mp_err		TclBN_mp_read_radix(mp_int *a, const char *str,
				int radix) MP_WUR;
/* 37 */
EXTERN void		TclBN_mp_rshd(mp_int *a, int shift);
/* 38 */
EXTERN mp_err		TclBN_mp_shrink(mp_int *a) MP_WUR;
/* 39 */
EXTERN void		TclBN_mp_set(mp_int *a, mp_digit b);
/* 40 */
EXTERN mp_err		TclBN_mp_sqr(const mp_int *a, mp_int *b) MP_WUR;
/* 41 */
EXTERN mp_err		TclBN_mp_sqrt(const mp_int *a, mp_int *b) MP_WUR;
/* 42 */
EXTERN mp_err		TclBN_mp_sub(const mp_int *a, const mp_int *b,
				mp_int *c) MP_WUR;
/* 43 */
EXTERN mp_err		TclBN_mp_sub_d(const mp_int *a, mp_digit b,
				mp_int *c) MP_WUR;
/* 44 */
TCL_DEPRECATED("Use mp_to_ubin")
mp_err			TclBN_mp_to_unsigned_bin(const mp_int *a,
				unsigned char *b);
/* 45 */
TCL_DEPRECATED("Use mp_to_ubin")
mp_err			TclBN_mp_to_unsigned_bin_n(const mp_int *a,
				unsigned char *b, unsigned long *outlen);
/* 46 */
TCL_DEPRECATED("Use mp_to_radix")
mp_err			TclBN_mp_toradix_n(const mp_int *a, char *str,
				int radix, int maxlen);
/* 47 */
<<<<<<< HEAD
TCL_DEPRECATED("Use mp_ubin_size")
int			TclBN_mp_unsigned_bin_size(const mp_int *a);
=======
EXTERN size_t		TclBN_mp_unsigned_bin_size(const mp_int *a);
>>>>>>> da0e875a
/* 48 */
EXTERN mp_err		TclBN_mp_xor(const mp_int *a, const mp_int *b,
				mp_int *c) MP_WUR;
/* 49 */
EXTERN void		TclBN_mp_zero(mp_int *a);
/* 50 */
TCL_DEPRECATED("is private function in libtommath")
void			TclBN_reverse(unsigned char *s, int len);
/* 51 */
TCL_DEPRECATED("is private function in libtommath")
mp_err			TclBN_fast_s_mp_mul_digs(const mp_int *a,
				const mp_int *b, mp_int *c, int digs);
/* 52 */
TCL_DEPRECATED("is private function in libtommath")
mp_err			TclBN_fast_s_mp_sqr(const mp_int *a, mp_int *b);
/* 53 */
TCL_DEPRECATED("is private function in libtommath")
mp_err			TclBN_mp_karatsuba_mul(const mp_int *a,
				const mp_int *b, mp_int *c);
/* 54 */
TCL_DEPRECATED("is private function in libtommath")
mp_err			TclBN_mp_karatsuba_sqr(const mp_int *a, mp_int *b);
/* 55 */
TCL_DEPRECATED("is private function in libtommath")
mp_err			TclBN_mp_toom_mul(const mp_int *a, const mp_int *b,
				mp_int *c);
/* 56 */
TCL_DEPRECATED("is private function in libtommath")
mp_err			TclBN_mp_toom_sqr(const mp_int *a, mp_int *b);
/* 57 */
TCL_DEPRECATED("is private function in libtommath")
mp_err			TclBN_s_mp_add(const mp_int *a, const mp_int *b,
				mp_int *c);
/* 58 */
TCL_DEPRECATED("is private function in libtommath")
mp_err			TclBN_s_mp_mul_digs(const mp_int *a, const mp_int *b,
				mp_int *c, int digs);
/* 59 */
TCL_DEPRECATED("is private function in libtommath")
mp_err			TclBN_s_mp_sqr(const mp_int *a, mp_int *b);
/* 60 */
TCL_DEPRECATED("is private function in libtommath")
mp_err			TclBN_s_mp_sub(const mp_int *a, const mp_int *b,
				mp_int *c);
/* 61 */
EXTERN mp_err		TclBN_mp_init_ul(mp_int *a, unsigned long i) MP_WUR;
/* 62 */
EXTERN void		TclBN_mp_set_ul(mp_int *a, unsigned long i);
/* 63 */
EXTERN int		TclBN_mp_cnt_lsb(const mp_int *a) MP_WUR;
/* 64 */
TCL_DEPRECATED("Use mp_init() + mp_set_l()")
void			TclBNInitBignumFromLong(mp_int *bignum, long initVal);
/* 65 */
TCL_DEPRECATED("Use mp_init() + mp_set_ll()")
void			TclBNInitBignumFromWideInt(mp_int *bignum,
				Tcl_WideInt initVal);
/* 66 */
TCL_DEPRECATED("Use mp_init() + mp_set_ull()")
void			TclBNInitBignumFromWideUInt(mp_int *bignum,
				Tcl_WideUInt initVal);
/* 67 */
TCL_DEPRECATED("Use mp_expt_u32")
mp_err			TclBN_mp_expt_d_ex(const mp_int *a, mp_digit b,
				mp_int *c, int fast);
/* 68 */
EXTERN void		TclBN_mp_set_ull(mp_int *a, Tcl_WideUInt i);
/* 69 */
EXTERN Tcl_WideUInt	TclBN_mp_get_mag_ull(const mp_int *a) MP_WUR;
/* Slot 70 is reserved */
/* 71 */
EXTERN unsigned long	TclBN_mp_get_mag_ul(const mp_int *a);
/* 72 */
EXTERN mp_bool		TclBN_mp_isodd(const mp_int *a) MP_WUR;
/* 73 */
EXTERN mp_err		TclBN_mp_tc_and(const mp_int *a, const mp_int *b,
				mp_int *c) MP_WUR;
/* 74 */
EXTERN mp_err		TclBN_mp_tc_or(const mp_int *a, const mp_int *b,
				mp_int *c) MP_WUR;
/* 75 */
EXTERN mp_err		TclBN_mp_tc_xor(const mp_int *a, const mp_int *b,
				mp_int *c) MP_WUR;
/* 76 */
EXTERN mp_err		TclBN_mp_signed_rsh(const mp_int *a, int b,
				mp_int *c) MP_WUR;
/* 77 */
TCL_DEPRECATED("is private function in libtommath")
mp_bool			TclBN_mp_get_bit(const mp_int *a, unsigned int b);
/* 78 */
EXTERN int		TclBN_mp_to_ubin(const mp_int *a, unsigned char *buf,
<<<<<<< HEAD
				size_t maxlen, size_t *written) MP_WUR;
/* 79 */
EXTERN size_t		TclBN_mp_ubin_size(const mp_int *a) MP_WUR;
=======
				size_t maxlen, size_t *written);
/* Slot 79 is reserved */
>>>>>>> da0e875a
/* 80 */
EXTERN int		TclBN_mp_to_radix(const mp_int *a, char *str,
				size_t maxlen, size_t *written, int radix) MP_WUR;

typedef struct TclTomMathStubs {
    int magic;
    void *hooks;

    int (*tclBN_epoch) (void) MP_WUR; /* 0 */
    int (*tclBN_revision) (void) MP_WUR; /* 1 */
    mp_err (*tclBN_mp_add) (const mp_int *a, const mp_int *b, mp_int *c) MP_WUR; /* 2 */
    mp_err (*tclBN_mp_add_d) (const mp_int *a, mp_digit b, mp_int *c) MP_WUR; /* 3 */
    mp_err (*tclBN_mp_and) (const mp_int *a, const mp_int *b, mp_int *c) MP_WUR; /* 4 */
    void (*tclBN_mp_clamp) (mp_int *a); /* 5 */
    void (*tclBN_mp_clear) (mp_int *a); /* 6 */
    void (*tclBN_mp_clear_multi) (mp_int *a, ...); /* 7 */
    mp_ord (*tclBN_mp_cmp) (const mp_int *a, const mp_int *b) MP_WUR; /* 8 */
    mp_ord (*tclBN_mp_cmp_d) (const mp_int *a, mp_digit b) MP_WUR; /* 9 */
    mp_ord (*tclBN_mp_cmp_mag) (const mp_int *a, const mp_int *b) MP_WUR; /* 10 */
    mp_err (*tclBN_mp_copy) (const mp_int *a, mp_int *b) MP_WUR; /* 11 */
    int (*tclBN_mp_count_bits) (const mp_int *a) MP_WUR; /* 12 */
    mp_err (*tclBN_mp_div) (const mp_int *a, const mp_int *b, mp_int *q, mp_int *r) MP_WUR; /* 13 */
    mp_err (*tclBN_mp_div_d) (const mp_int *a, mp_digit b, mp_int *q, mp_digit *r) MP_WUR; /* 14 */
    mp_err (*tclBN_mp_div_2) (const mp_int *a, mp_int *q) MP_WUR; /* 15 */
    mp_err (*tclBN_mp_div_2d) (const mp_int *a, int b, mp_int *q, mp_int *r) MP_WUR; /* 16 */
    mp_err (*tclBN_mp_div_3) (const mp_int *a, mp_int *q, mp_digit *r) MP_WUR; /* 17 */
    void (*tclBN_mp_exch) (mp_int *a, mp_int *b); /* 18 */
    mp_err (*tclBN_mp_expt_u32) (const mp_int *a, unsigned int b, mp_int *c) MP_WUR; /* 19 */
    mp_err (*tclBN_mp_grow) (mp_int *a, int size) MP_WUR; /* 20 */
    mp_err (*tclBN_mp_init) (mp_int *a) MP_WUR; /* 21 */
    mp_err (*tclBN_mp_init_copy) (mp_int *a, const mp_int *b) MP_WUR; /* 22 */
    mp_err (*tclBN_mp_init_multi) (mp_int *a, ...) MP_WUR; /* 23 */
    mp_err (*tclBN_mp_init_set) (mp_int *a, mp_digit b) MP_WUR; /* 24 */
    mp_err (*tclBN_mp_init_size) (mp_int *a, int size) MP_WUR; /* 25 */
    mp_err (*tclBN_mp_lshd) (mp_int *a, int shift) MP_WUR; /* 26 */
    mp_err (*tclBN_mp_mod) (const mp_int *a, const mp_int *b, mp_int *r) MP_WUR; /* 27 */
    mp_err (*tclBN_mp_mod_2d) (const mp_int *a, int b, mp_int *r) MP_WUR; /* 28 */
    mp_err (*tclBN_mp_mul) (const mp_int *a, const mp_int *b, mp_int *p) MP_WUR; /* 29 */
    mp_err (*tclBN_mp_mul_d) (const mp_int *a, mp_digit b, mp_int *p) MP_WUR; /* 30 */
    mp_err (*tclBN_mp_mul_2) (const mp_int *a, mp_int *p) MP_WUR; /* 31 */
    mp_err (*tclBN_mp_mul_2d) (const mp_int *a, int d, mp_int *p) MP_WUR; /* 32 */
    mp_err (*tclBN_mp_neg) (const mp_int *a, mp_int *b) MP_WUR; /* 33 */
    mp_err (*tclBN_mp_or) (const mp_int *a, const mp_int *b, mp_int *c) MP_WUR; /* 34 */
    mp_err (*tclBN_mp_radix_size) (const mp_int *a, int radix, int *size) MP_WUR; /* 35 */
    mp_err (*tclBN_mp_read_radix) (mp_int *a, const char *str, int radix) MP_WUR; /* 36 */
    void (*tclBN_mp_rshd) (mp_int *a, int shift); /* 37 */
    mp_err (*tclBN_mp_shrink) (mp_int *a) MP_WUR; /* 38 */
    void (*tclBN_mp_set) (mp_int *a, mp_digit b); /* 39 */
<<<<<<< HEAD
    mp_err (*tclBN_mp_sqr) (const mp_int *a, mp_int *b) MP_WUR; /* 40 */
    mp_err (*tclBN_mp_sqrt) (const mp_int *a, mp_int *b) MP_WUR; /* 41 */
    mp_err (*tclBN_mp_sub) (const mp_int *a, const mp_int *b, mp_int *c) MP_WUR; /* 42 */
    mp_err (*tclBN_mp_sub_d) (const mp_int *a, mp_digit b, mp_int *c) MP_WUR; /* 43 */
    TCL_DEPRECATED_API("Use mp_to_ubin") mp_err (*tclBN_mp_to_unsigned_bin) (const mp_int *a, unsigned char *b); /* 44 */
    TCL_DEPRECATED_API("Use mp_to_ubin") mp_err (*tclBN_mp_to_unsigned_bin_n) (const mp_int *a, unsigned char *b, unsigned long *outlen); /* 45 */
    TCL_DEPRECATED_API("Use mp_to_radix") mp_err (*tclBN_mp_toradix_n) (const mp_int *a, char *str, int radix, int maxlen); /* 46 */
    TCL_DEPRECATED_API("Use mp_ubin_size") int (*tclBN_mp_unsigned_bin_size) (const mp_int *a); /* 47 */
    mp_err (*tclBN_mp_xor) (const mp_int *a, const mp_int *b, mp_int *c) MP_WUR; /* 48 */
=======
    mp_err (*tclBN_mp_sqr) (const mp_int *a, mp_int *b); /* 40 */
    mp_err (*tclBN_mp_sqrt) (const mp_int *a, mp_int *b); /* 41 */
    mp_err (*tclBN_mp_sub) (const mp_int *a, const mp_int *b, mp_int *c); /* 42 */
    mp_err (*tclBN_mp_sub_d) (const mp_int *a, mp_digit b, mp_int *c); /* 43 */
    mp_err (*tclBN_mp_to_unsigned_bin) (const mp_int *a, unsigned char *b); /* 44 */
    mp_err (*tclBN_mp_to_unsigned_bin_n) (const mp_int *a, unsigned char *b, unsigned long *outlen); /* 45 */
    mp_err (*tclBN_mp_toradix_n) (const mp_int *a, char *str, int radix, int maxlen); /* 46 */
    size_t (*tclBN_mp_unsigned_bin_size) (const mp_int *a); /* 47 */
    mp_err (*tclBN_mp_xor) (const mp_int *a, const mp_int *b, mp_int *c); /* 48 */
>>>>>>> da0e875a
    void (*tclBN_mp_zero) (mp_int *a); /* 49 */
    TCL_DEPRECATED_API("is private function in libtommath") void (*tclBN_reverse) (unsigned char *s, int len); /* 50 */
    TCL_DEPRECATED_API("is private function in libtommath") mp_err (*tclBN_fast_s_mp_mul_digs) (const mp_int *a, const mp_int *b, mp_int *c, int digs); /* 51 */
    TCL_DEPRECATED_API("is private function in libtommath") mp_err (*tclBN_fast_s_mp_sqr) (const mp_int *a, mp_int *b); /* 52 */
    TCL_DEPRECATED_API("is private function in libtommath") mp_err (*tclBN_mp_karatsuba_mul) (const mp_int *a, const mp_int *b, mp_int *c); /* 53 */
    TCL_DEPRECATED_API("is private function in libtommath") mp_err (*tclBN_mp_karatsuba_sqr) (const mp_int *a, mp_int *b); /* 54 */
    TCL_DEPRECATED_API("is private function in libtommath") mp_err (*tclBN_mp_toom_mul) (const mp_int *a, const mp_int *b, mp_int *c); /* 55 */
    TCL_DEPRECATED_API("is private function in libtommath") mp_err (*tclBN_mp_toom_sqr) (const mp_int *a, mp_int *b); /* 56 */
    TCL_DEPRECATED_API("is private function in libtommath") mp_err (*tclBN_s_mp_add) (const mp_int *a, const mp_int *b, mp_int *c); /* 57 */
    TCL_DEPRECATED_API("is private function in libtommath") mp_err (*tclBN_s_mp_mul_digs) (const mp_int *a, const mp_int *b, mp_int *c, int digs); /* 58 */
    TCL_DEPRECATED_API("is private function in libtommath") mp_err (*tclBN_s_mp_sqr) (const mp_int *a, mp_int *b); /* 59 */
    TCL_DEPRECATED_API("is private function in libtommath") mp_err (*tclBN_s_mp_sub) (const mp_int *a, const mp_int *b, mp_int *c); /* 60 */
    mp_err (*tclBN_mp_init_ul) (mp_int *a, unsigned long i) MP_WUR; /* 61 */
    void (*tclBN_mp_set_ul) (mp_int *a, unsigned long i); /* 62 */
    int (*tclBN_mp_cnt_lsb) (const mp_int *a) MP_WUR; /* 63 */
    TCL_DEPRECATED_API("Use mp_init() + mp_set_l()") void (*tclBNInitBignumFromLong) (mp_int *bignum, long initVal); /* 64 */
    TCL_DEPRECATED_API("Use mp_init() + mp_set_ll()") void (*tclBNInitBignumFromWideInt) (mp_int *bignum, Tcl_WideInt initVal); /* 65 */
    TCL_DEPRECATED_API("Use mp_init() + mp_set_ull()") void (*tclBNInitBignumFromWideUInt) (mp_int *bignum, Tcl_WideUInt initVal); /* 66 */
    TCL_DEPRECATED_API("Use mp_expt_u32") mp_err (*tclBN_mp_expt_d_ex) (const mp_int *a, mp_digit b, mp_int *c, int fast); /* 67 */
    void (*tclBN_mp_set_ull) (mp_int *a, Tcl_WideUInt i); /* 68 */
    Tcl_WideUInt (*tclBN_mp_get_mag_ull) (const mp_int *a) MP_WUR; /* 69 */
    void (*reserved70)(void);
<<<<<<< HEAD
    unsigned long (*tclBN_mp_get_mag_ul) (const mp_int *a); /* 71 */
    mp_bool (*tclBN_mp_isodd) (const mp_int *a) MP_WUR; /* 72 */
    mp_err (*tclBN_mp_tc_and) (const mp_int *a, const mp_int *b, mp_int *c) MP_WUR; /* 73 */
    mp_err (*tclBN_mp_tc_or) (const mp_int *a, const mp_int *b, mp_int *c) MP_WUR; /* 74 */
    mp_err (*tclBN_mp_tc_xor) (const mp_int *a, const mp_int *b, mp_int *c) MP_WUR; /* 75 */
    mp_err (*tclBN_mp_signed_rsh) (const mp_int *a, int b, mp_int *c) MP_WUR; /* 76 */
    TCL_DEPRECATED_API("is private function in libtommath") mp_bool (*tclBN_mp_get_bit) (const mp_int *a, unsigned int b); /* 77 */
    int (*tclBN_mp_to_ubin) (const mp_int *a, unsigned char *buf, size_t maxlen, size_t *written) MP_WUR; /* 78 */
    size_t (*tclBN_mp_ubin_size) (const mp_int *a) MP_WUR; /* 79 */
    int (*tclBN_mp_to_radix) (const mp_int *a, char *str, size_t maxlen, size_t *written, int radix) MP_WUR; /* 80 */
=======
    void (*reserved71)(void);
    mp_bool (*tclBN_mp_isodd) (const mp_int *a); /* 72 */
    mp_err (*tclBN_mp_tc_and) (const mp_int *a, const mp_int *b, mp_int *c); /* 73 */
    mp_err (*tclBN_mp_tc_or) (const mp_int *a, const mp_int *b, mp_int *c); /* 74 */
    mp_err (*tclBN_mp_tc_xor) (const mp_int *a, const mp_int *b, mp_int *c); /* 75 */
    mp_err (*tclBN_mp_signed_rsh) (const mp_int *a, int b, mp_int *c); /* 76 */
    mp_bool (*tclBN_mp_get_bit) (const mp_int *a, unsigned int b); /* 77 */
    int (*tclBN_mp_to_ubin) (const mp_int *a, unsigned char *buf, size_t maxlen, size_t *written); /* 78 */
    void (*reserved79)(void);
    int (*tclBN_mp_to_radix) (const mp_int *a, char *str, size_t maxlen, size_t *written, int radix); /* 80 */
>>>>>>> da0e875a
} TclTomMathStubs;

extern const TclTomMathStubs *tclTomMathStubsPtr;

#ifdef __cplusplus
}
#endif

#if defined(USE_TCL_STUBS)

/*
 * Inline function declarations:
 */

#define TclBN_epoch \
	(tclTomMathStubsPtr->tclBN_epoch) /* 0 */
#define TclBN_revision \
	(tclTomMathStubsPtr->tclBN_revision) /* 1 */
#define TclBN_mp_add \
	(tclTomMathStubsPtr->tclBN_mp_add) /* 2 */
#define TclBN_mp_add_d \
	(tclTomMathStubsPtr->tclBN_mp_add_d) /* 3 */
#define TclBN_mp_and \
	(tclTomMathStubsPtr->tclBN_mp_and) /* 4 */
#define TclBN_mp_clamp \
	(tclTomMathStubsPtr->tclBN_mp_clamp) /* 5 */
#define TclBN_mp_clear \
	(tclTomMathStubsPtr->tclBN_mp_clear) /* 6 */
#define TclBN_mp_clear_multi \
	(tclTomMathStubsPtr->tclBN_mp_clear_multi) /* 7 */
#define TclBN_mp_cmp \
	(tclTomMathStubsPtr->tclBN_mp_cmp) /* 8 */
#define TclBN_mp_cmp_d \
	(tclTomMathStubsPtr->tclBN_mp_cmp_d) /* 9 */
#define TclBN_mp_cmp_mag \
	(tclTomMathStubsPtr->tclBN_mp_cmp_mag) /* 10 */
#define TclBN_mp_copy \
	(tclTomMathStubsPtr->tclBN_mp_copy) /* 11 */
#define TclBN_mp_count_bits \
	(tclTomMathStubsPtr->tclBN_mp_count_bits) /* 12 */
#define TclBN_mp_div \
	(tclTomMathStubsPtr->tclBN_mp_div) /* 13 */
#define TclBN_mp_div_d \
	(tclTomMathStubsPtr->tclBN_mp_div_d) /* 14 */
#define TclBN_mp_div_2 \
	(tclTomMathStubsPtr->tclBN_mp_div_2) /* 15 */
#define TclBN_mp_div_2d \
	(tclTomMathStubsPtr->tclBN_mp_div_2d) /* 16 */
#define TclBN_mp_div_3 \
	(tclTomMathStubsPtr->tclBN_mp_div_3) /* 17 */
#define TclBN_mp_exch \
	(tclTomMathStubsPtr->tclBN_mp_exch) /* 18 */
#define TclBN_mp_expt_u32 \
	(tclTomMathStubsPtr->tclBN_mp_expt_u32) /* 19 */
#define TclBN_mp_grow \
	(tclTomMathStubsPtr->tclBN_mp_grow) /* 20 */
#define TclBN_mp_init \
	(tclTomMathStubsPtr->tclBN_mp_init) /* 21 */
#define TclBN_mp_init_copy \
	(tclTomMathStubsPtr->tclBN_mp_init_copy) /* 22 */
#define TclBN_mp_init_multi \
	(tclTomMathStubsPtr->tclBN_mp_init_multi) /* 23 */
#define TclBN_mp_init_set \
	(tclTomMathStubsPtr->tclBN_mp_init_set) /* 24 */
#define TclBN_mp_init_size \
	(tclTomMathStubsPtr->tclBN_mp_init_size) /* 25 */
#define TclBN_mp_lshd \
	(tclTomMathStubsPtr->tclBN_mp_lshd) /* 26 */
#define TclBN_mp_mod \
	(tclTomMathStubsPtr->tclBN_mp_mod) /* 27 */
#define TclBN_mp_mod_2d \
	(tclTomMathStubsPtr->tclBN_mp_mod_2d) /* 28 */
#define TclBN_mp_mul \
	(tclTomMathStubsPtr->tclBN_mp_mul) /* 29 */
#define TclBN_mp_mul_d \
	(tclTomMathStubsPtr->tclBN_mp_mul_d) /* 30 */
#define TclBN_mp_mul_2 \
	(tclTomMathStubsPtr->tclBN_mp_mul_2) /* 31 */
#define TclBN_mp_mul_2d \
	(tclTomMathStubsPtr->tclBN_mp_mul_2d) /* 32 */
#define TclBN_mp_neg \
	(tclTomMathStubsPtr->tclBN_mp_neg) /* 33 */
#define TclBN_mp_or \
	(tclTomMathStubsPtr->tclBN_mp_or) /* 34 */
#define TclBN_mp_radix_size \
	(tclTomMathStubsPtr->tclBN_mp_radix_size) /* 35 */
#define TclBN_mp_read_radix \
	(tclTomMathStubsPtr->tclBN_mp_read_radix) /* 36 */
#define TclBN_mp_rshd \
	(tclTomMathStubsPtr->tclBN_mp_rshd) /* 37 */
#define TclBN_mp_shrink \
	(tclTomMathStubsPtr->tclBN_mp_shrink) /* 38 */
#define TclBN_mp_set \
	(tclTomMathStubsPtr->tclBN_mp_set) /* 39 */
#define TclBN_mp_sqr \
	(tclTomMathStubsPtr->tclBN_mp_sqr) /* 40 */
#define TclBN_mp_sqrt \
	(tclTomMathStubsPtr->tclBN_mp_sqrt) /* 41 */
#define TclBN_mp_sub \
	(tclTomMathStubsPtr->tclBN_mp_sub) /* 42 */
#define TclBN_mp_sub_d \
	(tclTomMathStubsPtr->tclBN_mp_sub_d) /* 43 */
#define TclBN_mp_to_unsigned_bin \
	(tclTomMathStubsPtr->tclBN_mp_to_unsigned_bin) /* 44 */
#define TclBN_mp_to_unsigned_bin_n \
	(tclTomMathStubsPtr->tclBN_mp_to_unsigned_bin_n) /* 45 */
#define TclBN_mp_toradix_n \
	(tclTomMathStubsPtr->tclBN_mp_toradix_n) /* 46 */
#define TclBN_mp_unsigned_bin_size \
	(tclTomMathStubsPtr->tclBN_mp_unsigned_bin_size) /* 47 */
#define TclBN_mp_xor \
	(tclTomMathStubsPtr->tclBN_mp_xor) /* 48 */
#define TclBN_mp_zero \
	(tclTomMathStubsPtr->tclBN_mp_zero) /* 49 */
#define TclBN_reverse \
	(tclTomMathStubsPtr->tclBN_reverse) /* 50 */
#define TclBN_fast_s_mp_mul_digs \
	(tclTomMathStubsPtr->tclBN_fast_s_mp_mul_digs) /* 51 */
#define TclBN_fast_s_mp_sqr \
	(tclTomMathStubsPtr->tclBN_fast_s_mp_sqr) /* 52 */
#define TclBN_mp_karatsuba_mul \
	(tclTomMathStubsPtr->tclBN_mp_karatsuba_mul) /* 53 */
#define TclBN_mp_karatsuba_sqr \
	(tclTomMathStubsPtr->tclBN_mp_karatsuba_sqr) /* 54 */
#define TclBN_mp_toom_mul \
	(tclTomMathStubsPtr->tclBN_mp_toom_mul) /* 55 */
#define TclBN_mp_toom_sqr \
	(tclTomMathStubsPtr->tclBN_mp_toom_sqr) /* 56 */
#define TclBN_s_mp_add \
	(tclTomMathStubsPtr->tclBN_s_mp_add) /* 57 */
#define TclBN_s_mp_mul_digs \
	(tclTomMathStubsPtr->tclBN_s_mp_mul_digs) /* 58 */
#define TclBN_s_mp_sqr \
	(tclTomMathStubsPtr->tclBN_s_mp_sqr) /* 59 */
#define TclBN_s_mp_sub \
	(tclTomMathStubsPtr->tclBN_s_mp_sub) /* 60 */
#define TclBN_mp_init_ul \
	(tclTomMathStubsPtr->tclBN_mp_init_ul) /* 61 */
#define TclBN_mp_set_ul \
	(tclTomMathStubsPtr->tclBN_mp_set_ul) /* 62 */
#define TclBN_mp_cnt_lsb \
	(tclTomMathStubsPtr->tclBN_mp_cnt_lsb) /* 63 */
#define TclBNInitBignumFromLong \
	(tclTomMathStubsPtr->tclBNInitBignumFromLong) /* 64 */
#define TclBNInitBignumFromWideInt \
	(tclTomMathStubsPtr->tclBNInitBignumFromWideInt) /* 65 */
#define TclBNInitBignumFromWideUInt \
	(tclTomMathStubsPtr->tclBNInitBignumFromWideUInt) /* 66 */
#define TclBN_mp_expt_d_ex \
	(tclTomMathStubsPtr->tclBN_mp_expt_d_ex) /* 67 */
#define TclBN_mp_set_ull \
	(tclTomMathStubsPtr->tclBN_mp_set_ull) /* 68 */
#define TclBN_mp_get_mag_ull \
	(tclTomMathStubsPtr->tclBN_mp_get_mag_ull) /* 69 */
/* Slot 70 is reserved */
#define TclBN_mp_get_mag_ul \
	(tclTomMathStubsPtr->tclBN_mp_get_mag_ul) /* 71 */
#define TclBN_mp_isodd \
	(tclTomMathStubsPtr->tclBN_mp_isodd) /* 72 */
#define TclBN_mp_tc_and \
	(tclTomMathStubsPtr->tclBN_mp_tc_and) /* 73 */
#define TclBN_mp_tc_or \
	(tclTomMathStubsPtr->tclBN_mp_tc_or) /* 74 */
#define TclBN_mp_tc_xor \
	(tclTomMathStubsPtr->tclBN_mp_tc_xor) /* 75 */
#define TclBN_mp_signed_rsh \
	(tclTomMathStubsPtr->tclBN_mp_signed_rsh) /* 76 */
#define TclBN_mp_get_bit \
	(tclTomMathStubsPtr->tclBN_mp_get_bit) /* 77 */
#define TclBN_mp_to_ubin \
	(tclTomMathStubsPtr->tclBN_mp_to_ubin) /* 78 */
/* Slot 79 is reserved */
#define TclBN_mp_to_radix \
	(tclTomMathStubsPtr->tclBN_mp_to_radix) /* 80 */

#endif /* defined(USE_TCL_STUBS) */

/* !END!: Do not edit above this line. */

#undef mp_isodd
#define mp_isodd(a)  (((a)->used > 0 && (((a)->dp[0] & 1) == 1)) ? MP_YES : MP_NO)
#define mp_iseven(a) (((a)->used == 0 || (((a)->dp[0] & 1) == 0)) ? MP_YES : MP_NO)

#undef TCL_STORAGE_CLASS
#define TCL_STORAGE_CLASS DLLIMPORT

#endif /* _TCLINTDECLS */<|MERGE_RESOLUTION|>--- conflicted
+++ resolved
@@ -89,7 +89,7 @@
 #define mp_init_copy TclBN_mp_init_copy
 #define mp_init_multi TclBN_mp_init_multi
 #define mp_init_set TclBN_mp_init_set
-#define mp_init_set_int(a,i) TclBN_mp_init_ul(a,(unsigned int)(i))
+#define mp_init_set_int(a,i) (MP_DEPRECATED_PRAGMA("replaced by mp_init_ul") TclBN_mp_init_ul(a,(unsigned int)(i)))
 #define mp_init_size TclBN_mp_init_size
 #define mp_init_ul TclBN_mp_init_ul
 #define mp_karatsuba_mul TclBN_mp_karatsuba_mul
@@ -110,9 +110,9 @@
 #define mp_read_radix TclBN_mp_read_radix
 #define mp_rshd TclBN_mp_rshd
 #define mp_set TclBN_mp_set
-#define mp_set_int(a,b) (TclBN_mp_set_ul((a),((unsigned int)(b))),MP_OKAY)
-#define mp_set_long(a,b) (TclBN_mp_set_ul((a),(b)),MP_OKAY)
-#define mp_set_long_long(a,b) (TclBN_mp_set_ull((a),(b)),MP_OKAY)
+#define mp_set_int(a,b) (MP_DEPRECATED_PRAGMA("replaced by mp_set_ul") (TclBN_mp_set_ul((a),((unsigned int)(b))),MP_OKAY))
+#define mp_set_long(a,b) (MP_DEPRECATED_PRAGMA("replaced by mp_set_ul") (TclBN_mp_set_ul((a),(b)),MP_OKAY))
+#define mp_set_long_long(a,b) (MP_DEPRECATED_PRAGMA("replaced by mp_set_ull") (TclBN_mp_set_ull((a),(b)),MP_OKAY))
 #define mp_set_ul TclBN_mp_set_ul
 #define mp_set_ull TclBN_mp_set_ull
 #define mp_shrink TclBN_mp_shrink
@@ -135,8 +135,8 @@
 #define mp_toradix_n TclBN_mp_toradix_n
 #define mp_to_radix TclBN_mp_to_radix
 #define mp_to_ubin TclBN_mp_to_ubin
-#define mp_ubin_size TclBN_mp_unsigned_bin_size
-#define mp_unsigned_bin_size(a) ((int)TclBN_mp_unsigned_bin_size(a))
+#define mp_ubin_size TclBN_mp_ubin_size
+#define mp_unsigned_bin_size(mp) (MP_DEPRECATED_PRAGMA("replaced by mp_ubin_size") (int)TclBN_mp_ubin_size(mp))
 #define mp_xor TclBN_mp_xor
 #define mp_zero TclBN_mp_zero
 #define s_mp_add TclBN_s_mp_add
@@ -288,12 +288,7 @@
 mp_err			TclBN_mp_toradix_n(const mp_int *a, char *str,
 				int radix, int maxlen);
 /* 47 */
-<<<<<<< HEAD
-TCL_DEPRECATED("Use mp_ubin_size")
-int			TclBN_mp_unsigned_bin_size(const mp_int *a);
-=======
-EXTERN size_t		TclBN_mp_unsigned_bin_size(const mp_int *a);
->>>>>>> da0e875a
+EXTERN size_t		TclBN_mp_ubin_size(const mp_int *a);
 /* 48 */
 EXTERN mp_err		TclBN_mp_xor(const mp_int *a, const mp_int *b,
 				mp_int *c) MP_WUR;
@@ -385,14 +380,8 @@
 mp_bool			TclBN_mp_get_bit(const mp_int *a, unsigned int b);
 /* 78 */
 EXTERN int		TclBN_mp_to_ubin(const mp_int *a, unsigned char *buf,
-<<<<<<< HEAD
 				size_t maxlen, size_t *written) MP_WUR;
-/* 79 */
-EXTERN size_t		TclBN_mp_ubin_size(const mp_int *a) MP_WUR;
-=======
-				size_t maxlen, size_t *written);
 /* Slot 79 is reserved */
->>>>>>> da0e875a
 /* 80 */
 EXTERN int		TclBN_mp_to_radix(const mp_int *a, char *str,
 				size_t maxlen, size_t *written, int radix) MP_WUR;
@@ -441,7 +430,6 @@
     void (*tclBN_mp_rshd) (mp_int *a, int shift); /* 37 */
     mp_err (*tclBN_mp_shrink) (mp_int *a) MP_WUR; /* 38 */
     void (*tclBN_mp_set) (mp_int *a, mp_digit b); /* 39 */
-<<<<<<< HEAD
     mp_err (*tclBN_mp_sqr) (const mp_int *a, mp_int *b) MP_WUR; /* 40 */
     mp_err (*tclBN_mp_sqrt) (const mp_int *a, mp_int *b) MP_WUR; /* 41 */
     mp_err (*tclBN_mp_sub) (const mp_int *a, const mp_int *b, mp_int *c) MP_WUR; /* 42 */
@@ -449,19 +437,8 @@
     TCL_DEPRECATED_API("Use mp_to_ubin") mp_err (*tclBN_mp_to_unsigned_bin) (const mp_int *a, unsigned char *b); /* 44 */
     TCL_DEPRECATED_API("Use mp_to_ubin") mp_err (*tclBN_mp_to_unsigned_bin_n) (const mp_int *a, unsigned char *b, unsigned long *outlen); /* 45 */
     TCL_DEPRECATED_API("Use mp_to_radix") mp_err (*tclBN_mp_toradix_n) (const mp_int *a, char *str, int radix, int maxlen); /* 46 */
-    TCL_DEPRECATED_API("Use mp_ubin_size") int (*tclBN_mp_unsigned_bin_size) (const mp_int *a); /* 47 */
+    size_t (*tclBN_mp_ubin_size) (const mp_int *a); /* 47 */
     mp_err (*tclBN_mp_xor) (const mp_int *a, const mp_int *b, mp_int *c) MP_WUR; /* 48 */
-=======
-    mp_err (*tclBN_mp_sqr) (const mp_int *a, mp_int *b); /* 40 */
-    mp_err (*tclBN_mp_sqrt) (const mp_int *a, mp_int *b); /* 41 */
-    mp_err (*tclBN_mp_sub) (const mp_int *a, const mp_int *b, mp_int *c); /* 42 */
-    mp_err (*tclBN_mp_sub_d) (const mp_int *a, mp_digit b, mp_int *c); /* 43 */
-    mp_err (*tclBN_mp_to_unsigned_bin) (const mp_int *a, unsigned char *b); /* 44 */
-    mp_err (*tclBN_mp_to_unsigned_bin_n) (const mp_int *a, unsigned char *b, unsigned long *outlen); /* 45 */
-    mp_err (*tclBN_mp_toradix_n) (const mp_int *a, char *str, int radix, int maxlen); /* 46 */
-    size_t (*tclBN_mp_unsigned_bin_size) (const mp_int *a); /* 47 */
-    mp_err (*tclBN_mp_xor) (const mp_int *a, const mp_int *b, mp_int *c); /* 48 */
->>>>>>> da0e875a
     void (*tclBN_mp_zero) (mp_int *a); /* 49 */
     TCL_DEPRECATED_API("is private function in libtommath") void (*tclBN_reverse) (unsigned char *s, int len); /* 50 */
     TCL_DEPRECATED_API("is private function in libtommath") mp_err (*tclBN_fast_s_mp_mul_digs) (const mp_int *a, const mp_int *b, mp_int *c, int digs); /* 51 */
@@ -484,7 +461,6 @@
     void (*tclBN_mp_set_ull) (mp_int *a, Tcl_WideUInt i); /* 68 */
     Tcl_WideUInt (*tclBN_mp_get_mag_ull) (const mp_int *a) MP_WUR; /* 69 */
     void (*reserved70)(void);
-<<<<<<< HEAD
     unsigned long (*tclBN_mp_get_mag_ul) (const mp_int *a); /* 71 */
     mp_bool (*tclBN_mp_isodd) (const mp_int *a) MP_WUR; /* 72 */
     mp_err (*tclBN_mp_tc_and) (const mp_int *a, const mp_int *b, mp_int *c) MP_WUR; /* 73 */
@@ -493,20 +469,8 @@
     mp_err (*tclBN_mp_signed_rsh) (const mp_int *a, int b, mp_int *c) MP_WUR; /* 76 */
     TCL_DEPRECATED_API("is private function in libtommath") mp_bool (*tclBN_mp_get_bit) (const mp_int *a, unsigned int b); /* 77 */
     int (*tclBN_mp_to_ubin) (const mp_int *a, unsigned char *buf, size_t maxlen, size_t *written) MP_WUR; /* 78 */
-    size_t (*tclBN_mp_ubin_size) (const mp_int *a) MP_WUR; /* 79 */
+    void (*reserved79)(void);
     int (*tclBN_mp_to_radix) (const mp_int *a, char *str, size_t maxlen, size_t *written, int radix) MP_WUR; /* 80 */
-=======
-    void (*reserved71)(void);
-    mp_bool (*tclBN_mp_isodd) (const mp_int *a); /* 72 */
-    mp_err (*tclBN_mp_tc_and) (const mp_int *a, const mp_int *b, mp_int *c); /* 73 */
-    mp_err (*tclBN_mp_tc_or) (const mp_int *a, const mp_int *b, mp_int *c); /* 74 */
-    mp_err (*tclBN_mp_tc_xor) (const mp_int *a, const mp_int *b, mp_int *c); /* 75 */
-    mp_err (*tclBN_mp_signed_rsh) (const mp_int *a, int b, mp_int *c); /* 76 */
-    mp_bool (*tclBN_mp_get_bit) (const mp_int *a, unsigned int b); /* 77 */
-    int (*tclBN_mp_to_ubin) (const mp_int *a, unsigned char *buf, size_t maxlen, size_t *written); /* 78 */
-    void (*reserved79)(void);
-    int (*tclBN_mp_to_radix) (const mp_int *a, char *str, size_t maxlen, size_t *written, int radix); /* 80 */
->>>>>>> da0e875a
 } TclTomMathStubs;
 
 extern const TclTomMathStubs *tclTomMathStubsPtr;
@@ -615,8 +579,8 @@
 	(tclTomMathStubsPtr->tclBN_mp_to_unsigned_bin_n) /* 45 */
 #define TclBN_mp_toradix_n \
 	(tclTomMathStubsPtr->tclBN_mp_toradix_n) /* 46 */
-#define TclBN_mp_unsigned_bin_size \
-	(tclTomMathStubsPtr->tclBN_mp_unsigned_bin_size) /* 47 */
+#define TclBN_mp_ubin_size \
+	(tclTomMathStubsPtr->tclBN_mp_ubin_size) /* 47 */
 #define TclBN_mp_xor \
 	(tclTomMathStubsPtr->tclBN_mp_xor) /* 48 */
 #define TclBN_mp_zero \
