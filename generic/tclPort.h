--- conflicted
+++ resolved
@@ -25,22 +25,6 @@
 #   include "tclUnixPort.h"
 #endif
 
-<<<<<<< HEAD
-#if defined(__CYGWIN__)
-#   define USE_PUTENV 1
-#   define USE_PUTENV_FOR_UNSET 1
-/* On Cygwin, the environment is imported from the Cygwin DLL. */
-#   define environ __cygwin_environ
-#   define timezone _timezone
-    DLLIMPORT extern char **__cygwin_environ;
-    DLLIMPORT extern int cygwin_conv_to_win32_path(const char *, char *);
-    DLLIMPORT extern int cygwin_posix_to_win32_path_list_buf_size(char *value);
-    DLLIMPORT extern void cygwin_posix_to_win32_path_list(char *buf, char *value);
-    //DLLIMPORT extern void __stdcall SetEnvironmentVariableA(const char*, const char *);
-#endif
-
-=======
->>>>>>> f43ee9cf
 #if !defined(LLONG_MIN)
 #   ifdef TCL_WIDE_INT_IS_LONG
 #      define LLONG_MIN LONG_MIN
