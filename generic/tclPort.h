--- conflicted
+++ resolved
@@ -24,24 +24,9 @@
 #endif
 #include "tcl.h"
 
-<<<<<<< HEAD
-=======
-#if !defined(LLONG_MIN)
-#   ifdef TCL_WIDE_INT_IS_LONG
-#      define LLONG_MIN LONG_MIN
-#   else
-#      ifdef LLONG_BIT
-#         define LLONG_MIN ((Tcl_WideInt)(Tcl_LongAsWide(1)<<(LLONG_BIT-1)))
-#      else
-/* Assume we're on a system with a 64-bit 'long long' type */
-#         define LLONG_MIN ((Tcl_WideInt)(Tcl_LongAsWide(1)<<63))
-#      endif
-#   endif
-/* Assume that if LLONG_MIN is undefined, then so is LLONG_MAX */
-#   define LLONG_MAX (~LLONG_MIN)
-#endif
-
->>>>>>> fad6b537
+#define UWIDE_MAX ((Tcl_WideUInt)-1)
+#define WIDE_MAX ((Tcl_WideInt)(UWIDE_MAX >> 1))
+#define WIDE_MIN ((Tcl_WideInt)((Tcl_WideUInt)WIDE_MAX+1))
 #define UWIDE_MAX ((Tcl_WideUInt)-1)
 #define WIDE_MAX ((Tcl_WideInt)(UWIDE_MAX >> 1))
 #define WIDE_MIN ((Tcl_WideInt)((Tcl_WideUInt)WIDE_MAX+1))
