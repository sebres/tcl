/*
 * tclBinary.c --
 *
 *	This file contains the implementation of the "binary" Tcl built-in
 *	command and the Tcl binary data object.
 *
 * Copyright (c) 1997 by Sun Microsystems, Inc.
 * Copyright (c) 1998-1999 by Scriptics Corporation.
 *
 * See the file "license.terms" for information on usage and redistribution of
 * this file, and for a DISCLAIMER OF ALL WARRANTIES.
 */

#include "tclInt.h"
#include "tommath.h"

#include <math.h>
#include <assert.h>

/*
 * The following constants are used by GetFormatSpec to indicate various
 * special conditions in the parsing of a format specifier.
 */

#define BINARY_ALL -1		/* Use all elements in the argument. */
#define BINARY_NOCOUNT -2	/* No count was specified in format. */

/*
 * The following flags may be ORed together and returned by GetFormatSpec
 */

#define BINARY_SIGNED 0		/* Field to be read as signed data */
#define BINARY_UNSIGNED 1	/* Field to be read as unsigned data */

/*
 * The following defines the maximum number of different (integer) numbers
 * placed in the object cache by 'binary scan' before it bails out and
 * switches back to Plan A (creating a new object for each value.)
 * Theoretically, it would be possible to keep the cache about for the values
 * that are already in it, but that makes the code slower in practise when
 * overflow happens, and makes little odds the rest of the time (as measured
 * on my machine.) It is also slower (on the sample I tried at least) to grow
 * the cache to hold all items we might want to put in it; presumably the
 * extra cost of managing the memory for the enlarged table outweighs the
 * benefit from allocating fewer objects. This is probably because as the
 * number of objects increases, the likelihood of reuse of any particular one
 * drops, and there is very little gain from larger maximum cache sizes (the
 * value below is chosen to allow caching to work in full with conversion of
 * bytes.) - DKF
 */

#define BINARY_SCAN_MAX_CACHE	260

/*
 * Prototypes for local procedures defined in this file:
 */

static void		DupByteArrayInternalRep(Tcl_Obj *srcPtr,
			    Tcl_Obj *copyPtr);
static void		DupProperByteArrayInternalRep(Tcl_Obj *srcPtr,
			    Tcl_Obj *copyPtr);
static int		FormatNumber(Tcl_Interp *interp, int type,
			    Tcl_Obj *src, unsigned char **cursorPtr);
static void		FreeByteArrayInternalRep(Tcl_Obj *objPtr);
static void		FreeProperByteArrayInternalRep(Tcl_Obj *objPtr);
static int		GetFormatSpec(const char **formatPtr, char *cmdPtr,
			    int *countPtr, int *flagsPtr);
static Tcl_Obj *	ScanNumber(unsigned char *buffer, int type,
			    int flags, Tcl_HashTable **numberCachePtr);
static int		SetByteArrayFromAny(Tcl_Interp *interp,
			    Tcl_Obj *objPtr);
static void		UpdateStringOfByteArray(Tcl_Obj *listPtr);
static void		DeleteScanNumberCache(Tcl_HashTable *numberCachePtr);
static int		NeedReversing(int format);
static void		CopyNumber(const void *from, void *to,
			    unsigned length, int type);
/* Binary ensemble commands */
static int		BinaryFormatCmd(ClientData clientData,
			    Tcl_Interp *interp,
			    int objc, Tcl_Obj *const objv[]);
static int		BinaryScanCmd(ClientData clientData,
			    Tcl_Interp *interp,
			    int objc, Tcl_Obj *const objv[]);
/* Binary encoding sub-ensemble commands */
static int		BinaryEncodeHex(ClientData clientData,
			    Tcl_Interp *interp,
			    int objc, Tcl_Obj *const objv[]);
static int		BinaryDecodeHex(ClientData clientData,
			    Tcl_Interp *interp,
			    int objc, Tcl_Obj *const objv[]);
static int		BinaryEncode64(ClientData clientData,
			    Tcl_Interp *interp,
			    int objc, Tcl_Obj *const objv[]);
static int		BinaryDecode64(ClientData clientData,
			    Tcl_Interp *interp,
			    int objc, Tcl_Obj *const objv[]);
static int		BinaryEncodeUu(ClientData clientData,
			    Tcl_Interp *interp, int objc,
			    Tcl_Obj *const objv[]);
static int		BinaryDecodeUu(ClientData clientData,
			    Tcl_Interp *interp,
			    int objc, Tcl_Obj *const objv[]);

/*
 * The following tables are used by the binary encoders
 */

static const char HexDigits[16] = {
    '0', '1', '2', '3', '4', '5', '6', '7',
    '8', '9', 'a', 'b', 'c', 'd', 'e', 'f'
};

static const char UueDigits[65] = {
    '`', '!', '"', '#', '$', '%', '&', '\'',
    '(', ')', '*', '+', ',', '-', '.', '/',
    '0', '1', '2', '3', '4', '5', '6', '7',
    '8', '9', ':', ';', '<', '=', '>', '?',
    '@', 'A', 'B', 'C', 'D', 'E', 'F', 'G',
    'H', 'I', 'J', 'K', 'L', 'M', 'N', 'O',
    'P', 'Q', 'R', 'S', 'T', 'U', 'V', 'W',
    'X', 'Y', 'Z', '[', '\\',']', '^', '_',
    '`'
};

static const char B64Digits[65] = {
    'A', 'B', 'C', 'D', 'E', 'F', 'G', 'H',
    'I', 'J', 'K', 'L', 'M', 'N', 'O', 'P',
    'Q', 'R', 'S', 'T', 'U', 'V', 'W', 'X',
    'Y', 'Z', 'a', 'b', 'c', 'd', 'e', 'f',
    'g', 'h', 'i', 'j', 'k', 'l', 'm', 'n',
    'o', 'p', 'q', 'r', 's', 't', 'u', 'v',
    'w', 'x', 'y', 'z', '0', '1', '2', '3',
    '4', '5', '6', '7', '8', '9', '+', '/',
    '='
};

/*
 * How to construct the ensembles.
 */

static const EnsembleImplMap binaryMap[] = {
    { "format", BinaryFormatCmd, TclCompileBasicMin1ArgCmd, NULL, NULL, 0 },
    { "scan",   BinaryScanCmd, TclCompileBasicMin2ArgCmd, NULL, NULL, 0 },
    { "encode", NULL, NULL, NULL, NULL, 0 },
    { "decode", NULL, NULL, NULL, NULL, 0 },
    { NULL, NULL, NULL, NULL, NULL, 0 }
};
static const EnsembleImplMap encodeMap[] = {
    { "hex",      BinaryEncodeHex, TclCompileBasic1ArgCmd, NULL, NULL, 0 },
    { "uuencode", BinaryEncodeUu,  NULL, NULL, NULL, 0 },
    { "base64",   BinaryEncode64,  NULL, NULL, NULL, 0 },
    { NULL, NULL, NULL, NULL, NULL, 0 }
};
static const EnsembleImplMap decodeMap[] = {
    { "hex",      BinaryDecodeHex, TclCompileBasic1Or2ArgCmd, NULL, NULL, 0 },
    { "uuencode", BinaryDecodeUu,  TclCompileBasic1Or2ArgCmd, NULL, NULL, 0 },
    { "base64",   BinaryDecode64,  TclCompileBasic1Or2ArgCmd, NULL, NULL, 0 },
    { NULL, NULL, NULL, NULL, NULL, 0 }
};

/*
 * The following object types represent an array of bytes. The intent is to
 * allow arbitrary binary data to pass through Tcl as a Tcl value without loss
 * or damage. Such values are useful for things like encoded strings or Tk
 * images to name just two.
 *
 * It's strange to have two Tcl_ObjTypes in place for this task when one would
 * do, so a bit of detail and history how we got to this point and where we
 * might go from here.
 *
 * A bytearray is an ordered sequence of bytes. Each byte is an integer value
 * in the range [0-255].  To be a Tcl value type, we need a way to encode each
 * value in the value set as a Tcl string.  The simplest encoding is to
 * represent each byte value as the same codepoint value.  A bytearray of N
 * bytes is encoded into a Tcl string of N characters where the codepoint of
 * each character is the value of corresponding byte.  This approach creates a
 * one-to-one map between all bytearray values and a subset of Tcl string
 * values.
 *
 * When converting a Tcl string value to the bytearray internal rep, the
 * question arises what to do with strings outside that subset?  That is,
 * those Tcl strings containing at least one codepoint greater than 255?  The
 * obviously correct answer is to raise an error!  That string value does not
 * represent any valid bytearray value. Full Stop.  The setFromAnyProc
 * signature has a completion code return value for just this reason, to
 * reject invalid inputs.
 *
 * Unfortunately this was not the path taken by the authors of the original
 * tclByteArrayType.  They chose to accept all Tcl string values as acceptable
 * string encodings of the bytearray values that result from masking away the
 * high bits of any codepoint value at all. This meant that every bytearray
 * value had multiple accepted string representations.
 *
 * The implications of this choice are truly ugly.  When a Tcl value has a
 * string representation, we are required to accept that as the true value.
 * Bytearray values that possess a string representation cannot be processed
 * as bytearrays because we cannot know which true value that bytearray
 * represents.  The consequence is that we drag around an internal rep that we
 * cannot make any use of.  This painful price is extracted at any point after
 * a string rep happens to be generated for the value.  This happens even when
 * the troublesome codepoints outside the byte range never show up.  This
 * happens rather routinely in normal Tcl operations unless we burden the
 * script writer with the cognitive burden of avoiding it.  The price is also
 * paid by callers of the C interface.  The routine
 *
 *	unsigned char *Tcl_GetByteArrayFromObj(objPtr, lenPtr)
 *
 * has a guarantee to always return a non-NULL value, but that value points to
 * a byte sequence that cannot be used by the caller to process the Tcl value
 * absent some sideband testing that objPtr is "pure".  Tcl offers no public
 * interface to perform this test, so callers either break encapsulation or
 * are unavoidably buggy.  Tcl has defined a public interface that cannot be
 * used correctly. The Tcl source code itself suffers the same problem, and
 * has been buggy, but progressively less so as more and more portions of the
 * code have been retrofitted with the required "purity testing".  The set of
 * values able to pass the purity test can be increased via the introduction
 * of a "canonical" flag marker, but the only way the broken interface itself
 * can be discarded is to start over and define the Tcl_ObjType properly.
 * Bytearrays should simply be usable as bytearrays without a kabuki dance of
 * testing.
 *
 * The Tcl_ObjType "properByteArrayType" is (nearly) a correct implementation
 * of bytearrays.  Any Tcl value with the type properByteArrayType can have
 * its bytearray value fetched and used with confidence that acting on that
 * value is equivalent to acting on the true Tcl string value.  This still
 * implies a side testing burden -- past mistakes will not let us avoid that
 * immediately, but it is at least a conventional test of type, and can be
 * implemented entirely by examining the objPtr fields, with no need to query
 * the intrep, as a canonical flag would require.
 *
 * Until Tcl_GetByteArrayFromObj() and Tcl_SetByteArrayLength() can be revised
 * to admit the possibility of returning NULL when the true value is not a
 * valid bytearray, we need a mechanism to retain compatibility with the
 * deployed callers of the broken interface.  That's what the retained
 * "tclByteArrayType" provides.  In those unusual circumstances where we
 * convert an invalid bytearray value to a bytearray type, it is to this
 * legacy type.  Essentially any time this legacy type gets used, it's a
 * signal of a bug being ignored.  A TIP should be drafted to remove this
 * connection to the broken past so that Tcl 9 will no longer have any trace
 * of it.  Prescribing a migration path will be the key element of that work.
 * The internal changes now in place are the limit of what can be done short
 * of interface repair.  They provide a great expansion of the histories over
 * which bytearray values can be useful in the meanwhile.
 */

static const Tcl_ObjType properByteArrayType = {
    "bytearray",
    FreeProperByteArrayInternalRep,
    DupProperByteArrayInternalRep,
    UpdateStringOfByteArray,
    NULL
};

const Tcl_ObjType tclByteArrayType = {
    "bytearray",
    FreeByteArrayInternalRep,
    DupByteArrayInternalRep,
    NULL,
    SetByteArrayFromAny
};

/*
 * The following structure is the internal rep for a ByteArray object. Keeps
 * track of how much memory has been used and how much has been allocated for
 * the byte array to enable growing and shrinking of the ByteArray object with
 * fewer mallocs.
 */

typedef struct ByteArray {
    unsigned int used;		/* The number of bytes used in the byte
				 * array. */
    unsigned int allocated;	/* The amount of space actually allocated
				 * minus 1 byte. */
    unsigned char bytes[1];	/* The array of bytes. The actual size of this
				 * field depends on the 'allocated' field
				 * above. */
} ByteArray;

#define BYTEARRAY_SIZE(len) \
		(offsetof(ByteArray, bytes) + (len))
#define GET_BYTEARRAY(irPtr) ((ByteArray *) (irPtr)->twoPtrValue.ptr1)
#define SET_BYTEARRAY(irPtr, baPtr) \
		(irPtr)->twoPtrValue.ptr1 = (void *) (baPtr)

int
TclIsPureByteArray(
    Tcl_Obj * objPtr)
{
    return TclHasIntRep(objPtr, &properByteArrayType);
}

/*
 *----------------------------------------------------------------------
 *
 * Tcl_NewByteArrayObj --
 *
 *	This procedure is creates a new ByteArray object and initializes it
 *	from the given array of bytes.
 *
 * Results:
 *	The newly create object is returned. This object will have no initial
 *	string representation. The returned object has a ref count of 0.
 *
 * Side effects:
 *	Memory allocated for new object and copy of byte array argument.
 *
 *----------------------------------------------------------------------
 */

#undef Tcl_NewByteArrayObj

Tcl_Obj *
Tcl_NewByteArrayObj(
    const unsigned char *bytes,	/* The array of bytes used to initialize the
				 * new object. */
    int length)			/* Length of the array of bytes, which must be
				 * >= 0. */
{
#ifdef TCL_MEM_DEBUG
    return Tcl_DbNewByteArrayObj(bytes, length, "unknown", 0);
#else /* if not TCL_MEM_DEBUG */
    Tcl_Obj *objPtr;

    TclNewObj(objPtr);
    Tcl_SetByteArrayObj(objPtr, bytes, length);
    return objPtr;
#endif /* TCL_MEM_DEBUG */
}

/*
 *----------------------------------------------------------------------
 *
 * Tcl_DbNewByteArrayObj --
 *
 *	This procedure is normally called when debugging: i.e., when
 *	TCL_MEM_DEBUG is defined. It is the same as the Tcl_NewByteArrayObj
 *	above except that it calls Tcl_DbCkalloc directly with the file name
 *	and line number from its caller. This simplifies debugging since then
 *	the [memory active] command will report the correct file name and line
 *	number when reporting objects that haven't been freed.
 *
 *	When TCL_MEM_DEBUG is not defined, this procedure just returns the
 *	result of calling Tcl_NewByteArrayObj.
 *
 * Results:
 *	The newly create object is returned. This object will have no initial
 *	string representation. The returned object has a ref count of 0.
 *
 * Side effects:
 *	Memory allocated for new object and copy of byte array argument.
 *
 *----------------------------------------------------------------------
 */

Tcl_Obj *
Tcl_DbNewByteArrayObj(
    const unsigned char *bytes,	/* The array of bytes used to initialize the
				 * new object. */
    int length,			/* Length of the array of bytes, which must be
				 * >= 0. */
    const char *file,		/* The name of the source file calling this
				 * procedure; used for debugging. */
    int line)			/* Line number in the source file; used for
				 * debugging. */
{
#ifdef TCL_MEM_DEBUG
    Tcl_Obj *objPtr;

    TclDbNewObj(objPtr, file, line);
    Tcl_SetByteArrayObj(objPtr, bytes, length);
    return objPtr;
#else /* if not TCL_MEM_DEBUG */
    return Tcl_NewByteArrayObj(bytes, length);
#endif /* TCL_MEM_DEBUG */
}

/*
 *---------------------------------------------------------------------------
 *
 * Tcl_SetByteArrayObj --
 *
 *	Modify an object to be a ByteArray object and to have the specified
 *	array of bytes as its value.
 *
 * Results:
 *	None.
 *
 * Side effects:
 *	The object's old string rep and internal rep is freed. Memory
 *	allocated for copy of byte array argument.
 *
 *----------------------------------------------------------------------
 */

void
Tcl_SetByteArrayObj(
    Tcl_Obj *objPtr,		/* Object to initialize as a ByteArray. */
    const unsigned char *bytes,	/* The array of bytes to use as the new value.
				 * May be NULL even if length > 0. */
    int length)			/* Length of the array of bytes, which must
				 * be >= 0. */
{
    ByteArray *byteArrayPtr;
    Tcl_ObjIntRep ir;

    if (Tcl_IsShared(objPtr)) {
	Tcl_Panic("%s called with shared object", "Tcl_SetByteArrayObj");
    }
    TclInvalidateStringRep(objPtr);

    if (length < 0) {
	length = 0;
    }
    byteArrayPtr = (ByteArray *)ckalloc(BYTEARRAY_SIZE(length));
    byteArrayPtr->used = length;
    byteArrayPtr->allocated = length;

    if ((bytes != NULL) && (length > 0)) {
	memcpy(byteArrayPtr->bytes, bytes, length);
    }
    SET_BYTEARRAY(&ir, byteArrayPtr);

    Tcl_StoreIntRep(objPtr, &properByteArrayType, &ir);
}

/*
 *----------------------------------------------------------------------
 *
 * Tcl_GetByteArrayFromObj --
 *
 *	Attempt to get the array of bytes from the Tcl object. If the object
 *	is not already a ByteArray object, an attempt will be made to convert
 *	it to one.
 *
 * Results:
 *	Pointer to array of bytes representing the ByteArray object.
 *
 * Side effects:
 *	Frees old internal rep. Allocates memory for new internal rep.
 *
 *----------------------------------------------------------------------
 */

unsigned char *
Tcl_GetByteArrayFromObj(
    Tcl_Obj *objPtr,		/* The ByteArray object. */
    int *lengthPtr)		/* If non-NULL, filled with length of the
				 * array of bytes in the ByteArray object. */
{
    ByteArray *baPtr;
    const Tcl_ObjIntRep *irPtr = TclFetchIntRep(objPtr, &properByteArrayType);

    if (irPtr == NULL) {
	irPtr = TclFetchIntRep(objPtr, &tclByteArrayType);
	if (irPtr == NULL) {
	    SetByteArrayFromAny(NULL, objPtr);
	    irPtr = TclFetchIntRep(objPtr, &properByteArrayType);
	    if (irPtr == NULL) {
		irPtr = TclFetchIntRep(objPtr, &tclByteArrayType);
	    }
	}
    }
    baPtr = GET_BYTEARRAY(irPtr);

    if (lengthPtr != NULL) {
	*lengthPtr = baPtr->used;
    }
    return baPtr->bytes;
}

/*
 *----------------------------------------------------------------------
 *
 * Tcl_SetByteArrayLength --
 *
 *	This procedure changes the length of the byte array for this object.
 *	Once the caller has set the length of the array, it is acceptable to
 *	directly modify the bytes in the array up until Tcl_GetStringFromObj()
 *	has been called on this object.
 *
 * Results:
 *	The new byte array of the specified length.
 *
 * Side effects:
 *	Allocates enough memory for an array of bytes of the requested size.
 *	When growing the array, the old array is copied to the new array; new
 *	bytes are undefined. When shrinking, the old array is truncated to the
 *	specified length.
 *
 *----------------------------------------------------------------------
 */

unsigned char *
Tcl_SetByteArrayLength(
    Tcl_Obj *objPtr,		/* The ByteArray object. */
    int length)			/* New length for internal byte array. */
{
    ByteArray *byteArrayPtr;
    unsigned newLength;
    Tcl_ObjIntRep *irPtr;

    assert(length >= 0);
    newLength = (unsigned int)length;

    if (Tcl_IsShared(objPtr)) {
	Tcl_Panic("%s called with shared object", "Tcl_SetByteArrayLength");
    }

    irPtr = TclFetchIntRep(objPtr, &properByteArrayType);
    if (irPtr == NULL) {
	irPtr = TclFetchIntRep(objPtr, &tclByteArrayType);
	if (irPtr == NULL) {
	    SetByteArrayFromAny(NULL, objPtr);
	    irPtr = TclFetchIntRep(objPtr, &properByteArrayType);
	    if (irPtr == NULL) {
		irPtr = TclFetchIntRep(objPtr, &tclByteArrayType);
	    }
	}
    }

    byteArrayPtr = GET_BYTEARRAY(irPtr);
    if (newLength > byteArrayPtr->allocated) {
	byteArrayPtr = (ByteArray *)ckrealloc(byteArrayPtr, BYTEARRAY_SIZE(newLength));
	byteArrayPtr->allocated = newLength;
	SET_BYTEARRAY(irPtr, byteArrayPtr);
    }
    TclInvalidateStringRep(objPtr);
    byteArrayPtr->used = newLength;
    return byteArrayPtr->bytes;
}

/*
 *----------------------------------------------------------------------
 *
 * SetByteArrayFromAny --
 *
 *	Generate the ByteArray internal rep from the string rep.
 *
 * Results:
 *	The return value is always TCL_OK.
 *
 * Side effects:
 *	A ByteArray object is stored as the internal rep of objPtr.
 *
 *----------------------------------------------------------------------
 */

static int
SetByteArrayFromAny(
    Tcl_Interp *interp,		/* Not used. */
    Tcl_Obj *objPtr)		/* The object to convert to type ByteArray. */
{
    size_t length;
    int improper = 0;
    const char *src, *srcEnd;
    unsigned char *dst;
    Tcl_UniChar ch = 0;
    ByteArray *byteArrayPtr;
    Tcl_ObjIntRep ir;

    if (TclHasIntRep(objPtr, &properByteArrayType)) {
	return TCL_OK;
    }
    if (TclHasIntRep(objPtr, &tclByteArrayType)) {
	return TCL_OK;
    }

    src = TclGetString(objPtr);
    length = objPtr->length;
    srcEnd = src + length;

    byteArrayPtr = (ByteArray *)ckalloc(BYTEARRAY_SIZE(length));
    for (dst = byteArrayPtr->bytes; src < srcEnd; ) {
	src += TclUtfToUniChar(src, &ch);
	improper = improper || (ch > 255);
	*dst++ = UCHAR(ch);
    }

    byteArrayPtr->used = dst - byteArrayPtr->bytes;
    byteArrayPtr->allocated = length;

    SET_BYTEARRAY(&ir, byteArrayPtr);
    Tcl_StoreIntRep(objPtr,
	    improper ? &tclByteArrayType : &properByteArrayType, &ir);
    return TCL_OK;
}

/*
 *----------------------------------------------------------------------
 *
 * FreeByteArrayInternalRep --
 *
 *	Deallocate the storage associated with a ByteArray data object's
 *	internal representation.
 *
 * Results:
 *	None.
 *
 * Side effects:
 *	Frees memory.
 *
 *----------------------------------------------------------------------
 */

static void
FreeByteArrayInternalRep(
    Tcl_Obj *objPtr)		/* Object with internal rep to free. */
{
    ckfree(GET_BYTEARRAY(TclFetchIntRep(objPtr, &tclByteArrayType)));
}

static void
FreeProperByteArrayInternalRep(
    Tcl_Obj *objPtr)		/* Object with internal rep to free. */
{
    ckfree(GET_BYTEARRAY(TclFetchIntRep(objPtr, &properByteArrayType)));
}

/*
 *----------------------------------------------------------------------
 *
 * DupByteArrayInternalRep --
 *
 *	Initialize the internal representation of a ByteArray Tcl_Obj to a
 *	copy of the internal representation of an existing ByteArray object.
 *
 * Results:
 *	None.
 *
 * Side effects:
 *	Allocates memory.
 *
 *----------------------------------------------------------------------
 */

static void
DupByteArrayInternalRep(
    Tcl_Obj *srcPtr,		/* Object with internal rep to copy. */
    Tcl_Obj *copyPtr)		/* Object with internal rep to set. */
{
    unsigned int length;
    ByteArray *srcArrayPtr, *copyArrayPtr;
    Tcl_ObjIntRep ir;

    srcArrayPtr = GET_BYTEARRAY(TclFetchIntRep(srcPtr, &tclByteArrayType));
    length = srcArrayPtr->used;

    copyArrayPtr = (ByteArray *)ckalloc(BYTEARRAY_SIZE(length));
    copyArrayPtr->used = length;
    copyArrayPtr->allocated = length;
    memcpy(copyArrayPtr->bytes, srcArrayPtr->bytes, length);

    SET_BYTEARRAY(&ir, copyArrayPtr);
    Tcl_StoreIntRep(copyPtr, &tclByteArrayType, &ir);
}

static void
DupProperByteArrayInternalRep(
    Tcl_Obj *srcPtr,		/* Object with internal rep to copy. */
    Tcl_Obj *copyPtr)		/* Object with internal rep to set. */
{
    unsigned int length;
    ByteArray *srcArrayPtr, *copyArrayPtr;
    Tcl_ObjIntRep ir;

    srcArrayPtr = GET_BYTEARRAY(TclFetchIntRep(srcPtr, &properByteArrayType));
    length = srcArrayPtr->used;

    copyArrayPtr = (ByteArray *)ckalloc(BYTEARRAY_SIZE(length));
    copyArrayPtr->used = length;
    copyArrayPtr->allocated = length;
    memcpy(copyArrayPtr->bytes, srcArrayPtr->bytes, length);

    SET_BYTEARRAY(&ir, copyArrayPtr);
    Tcl_StoreIntRep(copyPtr, &properByteArrayType, &ir);
}

/*
 *----------------------------------------------------------------------
 *
 * UpdateStringOfByteArray --
 *
 *	Update the string representation for a ByteArray data object.
 *
 * Results:
 *	None.
 *
 * Side effects:
 *	The object's string is set to a valid string that results from the
 *	ByteArray-to-string conversion.
 *
 *----------------------------------------------------------------------
 */

static void
UpdateStringOfByteArray(
    Tcl_Obj *objPtr)		/* ByteArray object whose string rep to
				 * update. */
{
    const Tcl_ObjIntRep *irPtr = TclFetchIntRep(objPtr, &properByteArrayType);
    ByteArray *byteArrayPtr = GET_BYTEARRAY(irPtr);
    unsigned char *src = byteArrayPtr->bytes;
    unsigned int i, length = byteArrayPtr->used;
    unsigned int size = length;

    /*
     * How much space will string rep need?
     */

    for (i = 0; i < length && size <= INT_MAX; i++) {
	if ((src[i] == 0) || (src[i] > 127)) {
	    size++;
	}
    }
    if (size > INT_MAX) {
	Tcl_Panic("max size for a Tcl value (%d bytes) exceeded", INT_MAX);
    }

    if (size == length) {
	char *dst = Tcl_InitStringRep(objPtr, (char *)src, size);

	TclOOM(dst, size);
    } else {
	char *dst = Tcl_InitStringRep(objPtr, NULL, size);

	TclOOM(dst, size);
	for (i = 0; i < length; i++) {
	    dst += Tcl_UniCharToUtf(src[i], dst);
	}
	(void) Tcl_InitStringRep(objPtr, NULL, size);
    }
}

/*
 *----------------------------------------------------------------------
 *
 * TclAppendBytesToByteArray --
 *
 *	This function appends an array of bytes to a byte array object. Note
 *	that the object *must* be unshared, and the array of bytes *must not*
 *	refer to the object being appended to.
 *
 * Results:
 *	None.
 *
 * Side effects:
 *	Allocates enough memory for an array of bytes of the requested total
 *	size, or possibly larger. [Bug 2992970]
 *
 *----------------------------------------------------------------------
 */

void
TclAppendBytesToByteArray(
    Tcl_Obj *objPtr,
    const unsigned char *bytes,
    int len)
{
    ByteArray *byteArrayPtr;
    unsigned int length, needed;
    Tcl_ObjIntRep *irPtr;

    if (Tcl_IsShared(objPtr)) {
	Tcl_Panic("%s called with shared object","TclAppendBytesToByteArray");
    }
    if (len < 0) {
	Tcl_Panic("%s must be called with definite number of bytes to append",
		"TclAppendBytesToByteArray");
    }
    if (len == 0) {
	/*
	 * Append zero bytes is a no-op.
	 */

	return;
    }

    length = (unsigned int) len;

    irPtr = TclFetchIntRep(objPtr, &properByteArrayType);
    if (irPtr == NULL) {
	irPtr = TclFetchIntRep(objPtr, &tclByteArrayType);
	if (irPtr == NULL) {
	    SetByteArrayFromAny(NULL, objPtr);
	    irPtr = TclFetchIntRep(objPtr, &properByteArrayType);
	    if (irPtr == NULL) {
		irPtr = TclFetchIntRep(objPtr, &tclByteArrayType);
	    }
	}
    }
    byteArrayPtr = GET_BYTEARRAY(irPtr);

    if (length > INT_MAX - byteArrayPtr->used) {
	Tcl_Panic("max size for a Tcl value (%d bytes) exceeded", INT_MAX);
    }

    needed = byteArrayPtr->used + length;
    /*
     * If we need to, resize the allocated space in the byte array.
     */

    if (needed > byteArrayPtr->allocated) {
	ByteArray *ptr = NULL;
	unsigned int attempt;

	if (needed <= INT_MAX/2) {
	    /*
	     * Try to allocate double the total space that is needed.
	     */

	    attempt = 2 * needed;
	    ptr = (ByteArray *)attemptckrealloc(byteArrayPtr, BYTEARRAY_SIZE(attempt));
	}
	if (ptr == NULL) {
	    /*
	     * Try to allocate double the increment that is needed (plus).
	     */

	    unsigned int limit = INT_MAX - needed;
	    unsigned int extra = length + TCL_MIN_GROWTH;
	    int growth = (int) ((extra > limit) ? limit : extra);

	    attempt = needed + growth;
	    ptr = (ByteArray *)attemptckrealloc(byteArrayPtr, BYTEARRAY_SIZE(attempt));
	}
	if (ptr == NULL) {
	    /*
	     * Last chance: Try to allocate exactly what is needed.
	     */

	    attempt = needed;
	    ptr = (ByteArray *)ckrealloc(byteArrayPtr, BYTEARRAY_SIZE(attempt));
	}
	byteArrayPtr = ptr;
	byteArrayPtr->allocated = attempt;
	SET_BYTEARRAY(irPtr, byteArrayPtr);
    }

    if (bytes) {
	memcpy(byteArrayPtr->bytes + byteArrayPtr->used, bytes, length);
    }
    byteArrayPtr->used += length;
    TclInvalidateStringRep(objPtr);
}

/*
 *----------------------------------------------------------------------
 *
 * TclInitBinaryCmd --
 *
 *	This function is called to create the "binary" Tcl command. See the
 *	user documentation for details on what it does.
 *
 * Results:
 *	A command token for the new command.
 *
 * Side effects:
 *	Creates a new binary command as a mapped ensemble.
 *
 *----------------------------------------------------------------------
 */

Tcl_Command
TclInitBinaryCmd(
    Tcl_Interp *interp)
{
    Tcl_Command binaryEnsemble;

    binaryEnsemble = TclMakeEnsemble(interp, "binary", binaryMap);
    TclMakeEnsemble(interp, "binary encode", encodeMap);
    TclMakeEnsemble(interp, "binary decode", decodeMap);
    return binaryEnsemble;
}

/*
 *----------------------------------------------------------------------
 *
 * BinaryFormatCmd --
 *
 *	This procedure implements the "binary format" Tcl command.
 *
 * Results:
 *	A standard Tcl result.
 *
 * Side effects:
 *	See the user documentation.
 *
 *----------------------------------------------------------------------
 */

static int
BinaryFormatCmd(
    ClientData dummy,		/* Not used. */
    Tcl_Interp *interp,		/* Current interpreter. */
    int objc,			/* Number of arguments. */
    Tcl_Obj *const objv[])	/* Argument objects. */
{
    int arg;			/* Index of next argument to consume. */
    int value = 0;		/* Current integer value to be packed.
				 * Initialized to avoid compiler warning. */
    char cmd;			/* Current format character. */
    int count;			/* Count associated with current format
				 * character. */
    int flags;			/* Format field flags */
    const char *format;		/* Pointer to current position in format
				 * string. */
    Tcl_Obj *resultPtr = NULL;	/* Object holding result buffer. */
    unsigned char *buffer;	/* Start of result buffer. */
    unsigned char *cursor;	/* Current position within result buffer. */
    unsigned char *maxPos;	/* Greatest position within result buffer that
				 * cursor has visited.*/
    const char *errorString;
    const char *errorValue, *str;
    int offset, size, length;

    if (objc < 2) {
	Tcl_WrongNumArgs(interp, 1, objv, "formatString ?arg ...?");
	return TCL_ERROR;
    }

    /*
     * To avoid copying the data, we format the string in two passes. The
     * first pass computes the size of the output buffer. The second pass
     * places the formatted data into the buffer.
     */

    format = TclGetString(objv[1]);
    arg = 2;
    offset = 0;
    length = 0;
    while (*format != '\0') {
	str = format;
	flags = 0;
	if (!GetFormatSpec(&format, &cmd, &count, &flags)) {
	    break;
	}
	switch (cmd) {
	case 'a':
	case 'A':
	case 'b':
	case 'B':
	case 'h':
	case 'H':
	    /*
	     * For string-type specifiers, the count corresponds to the number
	     * of bytes in a single argument.
	     */

	    if (arg >= objc) {
		goto badIndex;
	    }
	    if (count == BINARY_ALL) {
		Tcl_GetByteArrayFromObj(objv[arg], &count);
	    } else if (count == BINARY_NOCOUNT) {
		count = 1;
	    }
	    arg++;
	    if (cmd == 'a' || cmd == 'A') {
		offset += count;
	    } else if (cmd == 'b' || cmd == 'B') {
		offset += (count + 7) / 8;
	    } else {
		offset += (count + 1) / 2;
	    }
	    break;
	case 'c':
	    size = 1;
	    goto doNumbers;
	case 't':
	case 's':
	case 'S':
	    size = 2;
	    goto doNumbers;
	case 'n':
	case 'i':
	case 'I':
	    size = 4;
	    goto doNumbers;
	case 'm':
	case 'w':
	case 'W':
	    size = 8;
	    goto doNumbers;
	case 'r':
	case 'R':
	case 'f':
	    size = sizeof(float);
	    goto doNumbers;
	case 'q':
	case 'Q':
	case 'd':
	    size = sizeof(double);

	doNumbers:
	    if (arg >= objc) {
		goto badIndex;
	    }

	    /*
	     * For number-type specifiers, the count corresponds to the number
	     * of elements in the list stored in a single argument. If no
	     * count is specified, then the argument is taken as a single
	     * non-list value.
	     */

	    if (count == BINARY_NOCOUNT) {
		arg++;
		count = 1;
	    } else {
		int listc;
		Tcl_Obj **listv;

		/*
		 * The macro evals its args more than once: avoid arg++
		 */

		if (TclListObjGetElements(interp, objv[arg], &listc,
			&listv) != TCL_OK) {
		    return TCL_ERROR;
		}
		arg++;

		if (count == BINARY_ALL) {
		    count = listc;
		} else if (count > listc) {
		    Tcl_SetObjResult(interp, Tcl_NewStringObj(
			    "number of elements in list does not match count",
			    -1));
		    return TCL_ERROR;
		}
	    }
	    offset += count*size;
	    break;

	case 'x':
	    if (count == BINARY_ALL) {
		Tcl_SetObjResult(interp, Tcl_NewStringObj(
			"cannot use \"*\" in format string with \"x\"", -1));
		return TCL_ERROR;
	    } else if (count == BINARY_NOCOUNT) {
		count = 1;
	    }
	    offset += count;
	    break;
	case 'X':
	    if (count == BINARY_NOCOUNT) {
		count = 1;
	    }
	    if ((count > offset) || (count == BINARY_ALL)) {
		count = offset;
	    }
	    if (offset > length) {
		length = offset;
	    }
	    offset -= count;
	    break;
	case '@':
	    if (offset > length) {
		length = offset;
	    }
	    if (count == BINARY_ALL) {
		offset = length;
	    } else if (count == BINARY_NOCOUNT) {
		goto badCount;
	    } else {
		offset = count;
	    }
	    break;
	default:
	    errorString = str;
	    goto badField;
	}
    }
    if (offset > length) {
	length = offset;
    }
    if (length == 0) {
	return TCL_OK;
    }

    /*
     * Prepare the result object by preallocating the caclulated number of
     * bytes and filling with nulls.
     */

    resultPtr = Tcl_NewObj();
    buffer = Tcl_SetByteArrayLength(resultPtr, length);
    memset(buffer, 0, length);

    /*
     * Pack the data into the result object. Note that we can skip the error
     * checking during this pass, since we have already parsed the string
     * once.
     */

    arg = 2;
    format = TclGetString(objv[1]);
    cursor = buffer;
    maxPos = cursor;
    while (*format != 0) {
	flags = 0;
	if (!GetFormatSpec(&format, &cmd, &count, &flags)) {
	    break;
	}
	if ((count == 0) && (cmd != '@')) {
	    if (cmd != 'x') {
		arg++;
	    }
	    continue;
	}
	switch (cmd) {
	case 'a':
	case 'A': {
	    char pad = (char) (cmd == 'a' ? '\0' : ' ');
	    unsigned char *bytes;

	    bytes = Tcl_GetByteArrayFromObj(objv[arg++], &length);

	    if (count == BINARY_ALL) {
		count = length;
	    } else if (count == BINARY_NOCOUNT) {
		count = 1;
	    }
	    if (length >= count) {
		memcpy(cursor, bytes, count);
	    } else {
		memcpy(cursor, bytes, length);
		memset(cursor + length, pad, count - length);
	    }
	    cursor += count;
	    break;
	}
	case 'b':
	case 'B': {
	    unsigned char *last;

	    str = TclGetStringFromObj(objv[arg], &length);
	    arg++;
	    if (count == BINARY_ALL) {
		count = length;
	    } else if (count == BINARY_NOCOUNT) {
		count = 1;
	    }
	    last = cursor + ((count + 7) / 8);
	    if (count > length) {
		count = length;
	    }
	    value = 0;
	    errorString = "binary";
	    if (cmd == 'B') {
		for (offset = 0; offset < count; offset++) {
		    value <<= 1;
		    if (str[offset] == '1') {
			value |= 1;
		    } else if (str[offset] != '0') {
			errorValue = str;
			Tcl_DecrRefCount(resultPtr);
			goto badValue;
		    }
		    if (((offset + 1) % 8) == 0) {
			*cursor++ = UCHAR(value);
			value = 0;
		    }
		}
	    } else {
		for (offset = 0; offset < count; offset++) {
		    value >>= 1;
		    if (str[offset] == '1') {
			value |= 128;
		    } else if (str[offset] != '0') {
			errorValue = str;
			Tcl_DecrRefCount(resultPtr);
			goto badValue;
		    }
		    if (!((offset + 1) % 8)) {
			*cursor++ = UCHAR(value);
			value = 0;
		    }
		}
	    }
	    if ((offset % 8) != 0) {
		if (cmd == 'B') {
		    value <<= 8 - (offset % 8);
		} else {
		    value >>= 8 - (offset % 8);
		}
		*cursor++ = UCHAR(value);
	    }
	    while (cursor < last) {
		*cursor++ = '\0';
	    }
	    break;
	}
	case 'h':
	case 'H': {
	    unsigned char *last;
	    int c;

	    str = TclGetStringFromObj(objv[arg], &length);
	    arg++;
	    if (count == BINARY_ALL) {
		count = length;
	    } else if (count == BINARY_NOCOUNT) {
		count = 1;
	    }
	    last = cursor + ((count + 1) / 2);
	    if (count > length) {
		count = length;
	    }
	    value = 0;
	    errorString = "hexadecimal";
	    if (cmd == 'H') {
		for (offset = 0; offset < count; offset++) {
		    value <<= 4;
		    if (!isxdigit(UCHAR(str[offset]))) {     /* INTL: digit */
			errorValue = str;
			Tcl_DecrRefCount(resultPtr);
			goto badValue;
		    }
		    c = str[offset] - '0';
		    if (c > 9) {
			c += ('0' - 'A') + 10;
		    }
		    if (c > 16) {
			c += ('A' - 'a');
		    }
		    value |= (c & 0xf);
		    if (offset % 2) {
			*cursor++ = (char) value;
			value = 0;
		    }
		}
	    } else {
		for (offset = 0; offset < count; offset++) {
		    value >>= 4;

		    if (!isxdigit(UCHAR(str[offset]))) {     /* INTL: digit */
			errorValue = str;
			Tcl_DecrRefCount(resultPtr);
			goto badValue;
		    }
		    c = str[offset] - '0';
		    if (c > 9) {
			c += ('0' - 'A') + 10;
		    }
		    if (c > 16) {
			c += ('A' - 'a');
		    }
		    value |= ((c << 4) & 0xf0);
		    if (offset % 2) {
			*cursor++ = UCHAR(value & 0xff);
			value = 0;
		    }
		}
	    }
	    if (offset % 2) {
		if (cmd == 'H') {
		    value <<= 4;
		} else {
		    value >>= 4;
		}
		*cursor++ = UCHAR(value);
	    }

	    while (cursor < last) {
		*cursor++ = '\0';
	    }
	    break;
	}
	case 'c':
	case 't':
	case 's':
	case 'S':
	case 'n':
	case 'i':
	case 'I':
	case 'm':
	case 'w':
	case 'W':
	case 'r':
	case 'R':
	case 'd':
	case 'q':
	case 'Q':
	case 'f': {
	    int listc, i;
	    Tcl_Obj **listv;

	    if (count == BINARY_NOCOUNT) {
		/*
		 * Note that we are casting away the const-ness of objv, but
		 * this is safe since we aren't going to modify the array.
		 */

		listv = (Tcl_Obj **) (objv + arg);
		listc = 1;
		count = 1;
	    } else {
		TclListObjGetElements(interp, objv[arg], &listc, &listv);
		if (count == BINARY_ALL) {
		    count = listc;
		}
	    }
	    arg++;
	    for (i = 0; i < count; i++) {
		if (FormatNumber(interp, cmd, listv[i], &cursor) != TCL_OK) {
		    Tcl_DecrRefCount(resultPtr);
		    return TCL_ERROR;
		}
	    }
	    break;
	}
	case 'x':
	    if (count == BINARY_NOCOUNT) {
		count = 1;
	    }
	    memset(cursor, 0, count);
	    cursor += count;
	    break;
	case 'X':
	    if (cursor > maxPos) {
		maxPos = cursor;
	    }
	    if (count == BINARY_NOCOUNT) {
		count = 1;
	    }
	    if ((count == BINARY_ALL) || (count > (cursor - buffer))) {
		cursor = buffer;
	    } else {
		cursor -= count;
	    }
	    break;
	case '@':
	    if (cursor > maxPos) {
		maxPos = cursor;
	    }
	    if (count == BINARY_ALL) {
		cursor = maxPos;
	    } else {
		cursor = buffer + count;
	    }
	    break;
	}
    }
    Tcl_SetObjResult(interp, resultPtr);
    return TCL_OK;

 badValue:
    Tcl_ResetResult(interp);
    Tcl_SetObjResult(interp, Tcl_ObjPrintf(
	    "expected %s string but got \"%s\" instead",
	    errorString, errorValue));
    return TCL_ERROR;

 badCount:
    errorString = "missing count for \"@\" field specifier";
    goto error;

 badIndex:
    errorString = "not enough arguments for all format specifiers";
    goto error;

 badField:
    {
	Tcl_UniChar ch = 0;
	char buf[TCL_UTF_MAX + 1] = "";

	TclUtfToUniChar(errorString, &ch);
	buf[Tcl_UniCharToUtf(ch, buf)] = '\0';
	Tcl_SetObjResult(interp, Tcl_ObjPrintf(
		"bad field specifier \"%s\"", buf));
	return TCL_ERROR;
    }

 error:
    Tcl_SetObjResult(interp, Tcl_NewStringObj(errorString, -1));
    return TCL_ERROR;
}

/*
 *----------------------------------------------------------------------
 *
 * BinaryScanCmd --
 *
 *	This procedure implements the "binary scan" Tcl command.
 *
 * Results:
 *	A standard Tcl result.
 *
 * Side effects:
 *	See the user documentation.
 *
 *----------------------------------------------------------------------
 */

int
BinaryScanCmd(
    ClientData dummy,		/* Not used. */
    Tcl_Interp *interp,		/* Current interpreter. */
    int objc,			/* Number of arguments. */
    Tcl_Obj *const objv[])	/* Argument objects. */
{
    int arg;			/* Index of next argument to consume. */
    int value = 0;		/* Current integer value to be packed.
				 * Initialized to avoid compiler warning. */
    char cmd;			/* Current format character. */
    int count;			/* Count associated with current format
				 * character. */
    int flags;			/* Format field flags */
    const char *format;		/* Pointer to current position in format
				 * string. */
    Tcl_Obj *resultPtr = NULL;	/* Object holding result buffer. */
    unsigned char *buffer;	/* Start of result buffer. */
    const char *errorString;
    const char *str;
    int offset, size, length;

    int i;
    Tcl_Obj *valuePtr, *elementPtr;
    Tcl_HashTable numberCacheHash;
    Tcl_HashTable *numberCachePtr;

    if (objc < 3) {
	Tcl_WrongNumArgs(interp, 1, objv,
		"value formatString ?varName ...?");
	return TCL_ERROR;
    }
    numberCachePtr = &numberCacheHash;
    Tcl_InitHashTable(numberCachePtr, TCL_ONE_WORD_KEYS);
    buffer = Tcl_GetByteArrayFromObj(objv[1], &length);
    format = TclGetString(objv[2]);
    arg = 3;
    offset = 0;
    while (*format != '\0') {
	str = format;
	flags = 0;
	if (!GetFormatSpec(&format, &cmd, &count, &flags)) {
	    goto done;
	}
	switch (cmd) {
	case 'a':
	case 'A': {
	    unsigned char *src;

	    if (arg >= objc) {
		DeleteScanNumberCache(numberCachePtr);
		goto badIndex;
	    }
	    if (count == BINARY_ALL) {
		count = length - offset;
	    } else {
		if (count == BINARY_NOCOUNT) {
		    count = 1;
		}
		if (count > (length - offset)) {
		    goto done;
		}
	    }

	    src = buffer + offset;
	    size = count;

	    /*
	     * Trim trailing nulls and spaces, if necessary.
	     */

	    if (cmd == 'A') {
		while (size > 0) {
		    if (src[size - 1] != '\0' && src[size - 1] != ' ') {
			break;
		    }
		    size--;
		}
	    }

	    /*
	     * Have to do this #ifdef-fery because (as part of defining
	     * Tcl_NewByteArrayObj) we removed the #def that hides this stuff
	     * normally. If this code ever gets copied to another file, it
	     * should be changed back to the simpler version.
	     */

#ifdef TCL_MEM_DEBUG
	    valuePtr = Tcl_DbNewByteArrayObj(src, size, __FILE__, __LINE__);
#else
	    valuePtr = Tcl_NewByteArrayObj(src, size);
#endif /* TCL_MEM_DEBUG */

	    resultPtr = Tcl_ObjSetVar2(interp, objv[arg], NULL, valuePtr,
		    TCL_LEAVE_ERR_MSG);
	    arg++;
	    if (resultPtr == NULL) {
		DeleteScanNumberCache(numberCachePtr);
		return TCL_ERROR;
	    }
	    offset += count;
	    break;
	}
	case 'b':
	case 'B': {
	    unsigned char *src;
	    char *dest;

	    if (arg >= objc) {
		DeleteScanNumberCache(numberCachePtr);
		goto badIndex;
	    }
	    if (count == BINARY_ALL) {
		count = (length - offset) * 8;
	    } else {
		if (count == BINARY_NOCOUNT) {
		    count = 1;
		}
		if (count > (length - offset) * 8) {
		    goto done;
		}
	    }
	    src = buffer + offset;
	    valuePtr = Tcl_NewObj();
	    Tcl_SetObjLength(valuePtr, count);
	    dest = TclGetString(valuePtr);

	    if (cmd == 'b') {
		for (i = 0; i < count; i++) {
		    if (i % 8) {
			value >>= 1;
		    } else {
			value = *src++;
		    }
		    *dest++ = (char) ((value & 1) ? '1' : '0');
		}
	    } else {
		for (i = 0; i < count; i++) {
		    if (i % 8) {
			value <<= 1;
		    } else {
			value = *src++;
		    }
		    *dest++ = (char) ((value & 0x80) ? '1' : '0');
		}
	    }

	    resultPtr = Tcl_ObjSetVar2(interp, objv[arg], NULL, valuePtr,
		    TCL_LEAVE_ERR_MSG);
	    arg++;
	    if (resultPtr == NULL) {
		DeleteScanNumberCache(numberCachePtr);
		return TCL_ERROR;
	    }
	    offset += (count + 7) / 8;
	    break;
	}
	case 'h':
	case 'H': {
	    char *dest;
	    unsigned char *src;
	    static const char hexdigit[] = "0123456789abcdef";

	    if (arg >= objc) {
		DeleteScanNumberCache(numberCachePtr);
		goto badIndex;
	    }
	    if (count == BINARY_ALL) {
		count = (length - offset)*2;
	    } else {
		if (count == BINARY_NOCOUNT) {
		    count = 1;
		}
		if (count > (length - offset)*2) {
		    goto done;
		}
	    }
	    src = buffer + offset;
	    valuePtr = Tcl_NewObj();
	    Tcl_SetObjLength(valuePtr, count);
	    dest = TclGetString(valuePtr);

	    if (cmd == 'h') {
		for (i = 0; i < count; i++) {
		    if (i % 2) {
			value >>= 4;
		    } else {
			value = *src++;
		    }
		    *dest++ = hexdigit[value & 0xf];
		}
	    } else {
		for (i = 0; i < count; i++) {
		    if (i % 2) {
			value <<= 4;
		    } else {
			value = *src++;
		    }
		    *dest++ = hexdigit[(value >> 4) & 0xf];
		}
	    }

	    resultPtr = Tcl_ObjSetVar2(interp, objv[arg], NULL, valuePtr,
		    TCL_LEAVE_ERR_MSG);
	    arg++;
	    if (resultPtr == NULL) {
		DeleteScanNumberCache(numberCachePtr);
		return TCL_ERROR;
	    }
	    offset += (count + 1) / 2;
	    break;
	}
	case 'c':
	    size = 1;
	    goto scanNumber;
	case 't':
	case 's':
	case 'S':
	    size = 2;
	    goto scanNumber;
	case 'n':
	case 'i':
	case 'I':
	    size = 4;
	    goto scanNumber;
	case 'm':
	case 'w':
	case 'W':
	    size = 8;
	    goto scanNumber;
	case 'r':
	case 'R':
	case 'f':
	    size = sizeof(float);
	    goto scanNumber;
	case 'q':
	case 'Q':
	case 'd': {
	    unsigned char *src;

	    size = sizeof(double);
	    /* fall through */

	scanNumber:
	    if (arg >= objc) {
		DeleteScanNumberCache(numberCachePtr);
		goto badIndex;
	    }
	    if (count == BINARY_NOCOUNT) {
		if ((length - offset) < size) {
		    goto done;
		}
		valuePtr = ScanNumber(buffer+offset, cmd, flags,
			&numberCachePtr);
		offset += size;
	    } else {
		if (count == BINARY_ALL) {
		    count = (length - offset) / size;
		}
		if ((length - offset) < (count * size)) {
		    goto done;
		}
		valuePtr = Tcl_NewObj();
		src = buffer + offset;
		for (i = 0; i < count; i++) {
		    elementPtr = ScanNumber(src, cmd, flags, &numberCachePtr);
		    src += size;
		    Tcl_ListObjAppendElement(NULL, valuePtr, elementPtr);
		}
		offset += count * size;
	    }

	    resultPtr = Tcl_ObjSetVar2(interp, objv[arg], NULL, valuePtr,
		    TCL_LEAVE_ERR_MSG);
	    arg++;
	    if (resultPtr == NULL) {
		DeleteScanNumberCache(numberCachePtr);
		return TCL_ERROR;
	    }
	    break;
	}
	case 'x':
	    if (count == BINARY_NOCOUNT) {
		count = 1;
	    }
	    if ((count == BINARY_ALL) || (count > (length - offset))) {
		offset = length;
	    } else {
		offset += count;
	    }
	    break;
	case 'X':
	    if (count == BINARY_NOCOUNT) {
		count = 1;
	    }
	    if ((count == BINARY_ALL) || (count > offset)) {
		offset = 0;
	    } else {
		offset -= count;
	    }
	    break;
	case '@':
	    if (count == BINARY_NOCOUNT) {
		DeleteScanNumberCache(numberCachePtr);
		goto badCount;
	    }
	    if ((count == BINARY_ALL) || (count > length)) {
		offset = length;
	    } else {
		offset = count;
	    }
	    break;
	default:
	    DeleteScanNumberCache(numberCachePtr);
	    errorString = str;
	    goto badField;
	}
    }

    /*
     * Set the result to the last position of the cursor.
     */

 done:
    Tcl_SetObjResult(interp, Tcl_NewWideIntObj(arg - 3));
    DeleteScanNumberCache(numberCachePtr);

    return TCL_OK;

 badCount:
    errorString = "missing count for \"@\" field specifier";
    goto error;

 badIndex:
    errorString = "not enough arguments for all format specifiers";
    goto error;

 badField:
    {
	Tcl_UniChar ch = 0;
	char buf[TCL_UTF_MAX + 1] = "";

	TclUtfToUniChar(errorString, &ch);
	buf[Tcl_UniCharToUtf(ch, buf)] = '\0';
	Tcl_SetObjResult(interp, Tcl_ObjPrintf(
		"bad field specifier \"%s\"", buf));
	return TCL_ERROR;
    }

 error:
    Tcl_SetObjResult(interp, Tcl_NewStringObj(errorString, -1));
    return TCL_ERROR;
}

/*
 *----------------------------------------------------------------------
 *
 * GetFormatSpec --
 *
 *	This function parses the format strings used in the binary format and
 *	scan commands.
 *
 * Results:
 *	Moves the formatPtr to the start of the next command. Returns the
 *	current command character and count in cmdPtr and countPtr. The count
 *	is set to BINARY_ALL if the count character was '*' or BINARY_NOCOUNT
 *	if no count was specified. Returns 1 on success, or 0 if the string
 *	did not have a format specifier.
 *
 * Side effects:
 *	None.
 *
 *----------------------------------------------------------------------
 */

static int
GetFormatSpec(
    const char **formatPtr,	/* Pointer to format string. */
    char *cmdPtr,		/* Pointer to location of command char. */
    int *countPtr,		/* Pointer to repeat count value. */
    int *flagsPtr)		/* Pointer to field flags */
{
    /*
     * Skip any leading blanks.
     */

    while (**formatPtr == ' ') {
	(*formatPtr)++;
    }

    /*
     * The string was empty, except for whitespace, so fail.
     */

    if (!(**formatPtr)) {
	return 0;
    }

    /*
     * Extract the command character and any trailing digits or '*'.
     */

    *cmdPtr = **formatPtr;
    (*formatPtr)++;
    if (**formatPtr == 'u') {
	(*formatPtr)++;
	*flagsPtr |= BINARY_UNSIGNED;
    }
    if (**formatPtr == '*') {
	(*formatPtr)++;
	*countPtr = BINARY_ALL;
    } else if (isdigit(UCHAR(**formatPtr))) { /* INTL: digit */
	unsigned long int count;

	errno = 0;
	count = strtoul(*formatPtr, (char **) formatPtr, 10);
	if (errno || (count > (unsigned long) INT_MAX)) {
	    *countPtr = INT_MAX;
	} else {
	    *countPtr = (int) count;
	}
    } else {
	*countPtr = BINARY_NOCOUNT;
    }
    return 1;
}

/*
 *----------------------------------------------------------------------
 *
 * NeedReversing --
 *
 *	This routine determines, if bytes of a number need to be re-ordered,
 *	and returns a numeric code indicating the re-ordering to be done.
 *	This depends on the endiannes of the machine and the desired format.
 *	It is in effect a table (whose contents depend on the endianness of
 *	the system) describing whether a value needs reversing or not. Anyone
 *	porting the code to a big-endian platform should take care to make
 *	sure that they define WORDS_BIGENDIAN though this is already done by
 *	configure for the Unix build; little-endian platforms (including
 *	Windows) don't need to do anything.
 *
 * Results:
 *	0	No re-ordering needed.
 *	1	Reverse the bytes:	01234567 <-> 76543210 (little to big)
 *	2	Apply this re-ordering: 01234567 <-> 45670123 (Nokia to little)
 *	3	Apply this re-ordering: 01234567 <-> 32107654 (Nokia to big)
 *
 * Side effects:
 *	None
 *
 *----------------------------------------------------------------------
 */

static int
NeedReversing(
    int format)
{
    switch (format) {
	/* native floats and doubles: never reverse */
    case 'd':
    case 'f':
	/* big endian ints: never reverse */
    case 'I':
    case 'S':
    case 'W':
#ifdef WORDS_BIGENDIAN
	/* native ints: reverse if we're little-endian */
    case 'n':
    case 't':
    case 'm':
	/* f: reverse if we're little-endian */
    case 'Q':
    case 'R':
#else /* !WORDS_BIGENDIAN */
	/* small endian floats: reverse if we're big-endian */
    case 'r':
#endif /* WORDS_BIGENDIAN */
	return 0;

#ifdef WORDS_BIGENDIAN
	/* small endian floats: reverse if we're big-endian */
    case 'q':
    case 'r':
#else /* !WORDS_BIGENDIAN */
	/* native ints: reverse if we're little-endian */
    case 'n':
    case 't':
    case 'm':
	/* f: reverse if we're little-endian */
    case 'R':
#endif /* WORDS_BIGENDIAN */
	/* small endian ints: always reverse */
    case 'i':
    case 's':
    case 'w':
	return 1;

#ifndef WORDS_BIGENDIAN
    /*
     * The Q and q formats need special handling to account for the unusual
     * byte ordering of 8-byte floats on Nokia 770 systems, which claim to be
     * little-endian, but also reverse word order.
     */

    case 'Q':
	if (TclNokia770Doubles()) {
	    return 3;
	}
	return 1;
    case 'q':
	if (TclNokia770Doubles()) {
	    return 2;
	}
	return 0;
#endif
    }

    Tcl_Panic("unexpected fallthrough");
    return 0;
}

/*
 *----------------------------------------------------------------------
 *
 * CopyNumber --
 *
 *	This routine is called by FormatNumber and ScanNumber to copy a
 *	floating-point number. If required, bytes are reversed while copying.
 *	The behaviour is only fully defined when used with IEEE float and
 *	double values (guaranteed to be 4 and 8 bytes long, respectively.)
 *
 * Results:
 *	None
 *
 * Side effects:
 *	Copies length bytes
 *
 *----------------------------------------------------------------------
 */

static void
CopyNumber(
    const void *from,		/* source */
    void *to,			/* destination */
    unsigned length,		/* Number of bytes to copy */
    int type)			/* What type of thing are we copying? */
{
    switch (NeedReversing(type)) {
    case 0:
	memcpy(to, from, length);
	break;
    case 1: {
	const unsigned char *fromPtr = (const unsigned char *)from;
	unsigned char *toPtr = (unsigned char *)to;

	switch (length) {
	case 4:
	    toPtr[0] = fromPtr[3];
	    toPtr[1] = fromPtr[2];
	    toPtr[2] = fromPtr[1];
	    toPtr[3] = fromPtr[0];
	    break;
	case 8:
	    toPtr[0] = fromPtr[7];
	    toPtr[1] = fromPtr[6];
	    toPtr[2] = fromPtr[5];
	    toPtr[3] = fromPtr[4];
	    toPtr[4] = fromPtr[3];
	    toPtr[5] = fromPtr[2];
	    toPtr[6] = fromPtr[1];
	    toPtr[7] = fromPtr[0];
	    break;
	}
	break;
    }
    case 2: {
	const unsigned char *fromPtr = (const unsigned char *)from;
	unsigned char *toPtr = (unsigned char *)to;

	toPtr[0] = fromPtr[4];
	toPtr[1] = fromPtr[5];
	toPtr[2] = fromPtr[6];
	toPtr[3] = fromPtr[7];
	toPtr[4] = fromPtr[0];
	toPtr[5] = fromPtr[1];
	toPtr[6] = fromPtr[2];
	toPtr[7] = fromPtr[3];
	break;
    }
    case 3: {
	const unsigned char *fromPtr = (const unsigned char *)from;
	unsigned char *toPtr = (unsigned char *)to;

	toPtr[0] = fromPtr[3];
	toPtr[1] = fromPtr[2];
	toPtr[2] = fromPtr[1];
	toPtr[3] = fromPtr[0];
	toPtr[4] = fromPtr[7];
	toPtr[5] = fromPtr[6];
	toPtr[6] = fromPtr[5];
	toPtr[7] = fromPtr[4];
	break;
    }
    }
}

/*
 *----------------------------------------------------------------------
 *
 * FormatNumber --
 *
 *	This routine is called by Tcl_BinaryObjCmd to format a number into a
 *	location pointed at by cursor.
 *
 * Results:
 *	A standard Tcl result.
 *
 * Side effects:
 *	Moves the cursor to the next location to be written into.
 *
 *----------------------------------------------------------------------
 */

static int
FormatNumber(
    Tcl_Interp *interp,		/* Current interpreter, used to report
				 * errors. */
    int type,			/* Type of number to format. */
    Tcl_Obj *src,		/* Number to format. */
    unsigned char **cursorPtr)	/* Pointer to index into destination buffer. */
{
    double dvalue;
    Tcl_WideInt wvalue;
    float fvalue;

    switch (type) {
    case 'd':
    case 'q':
    case 'Q':
	/*
	 * Double-precision floating point values. Tcl_GetDoubleFromObj
	 * returns TCL_ERROR for NaN, but we can check by comparing the
	 * object's type pointer.
	 */

	if (Tcl_GetDoubleFromObj(interp, src, &dvalue) != TCL_OK) {
	    const Tcl_ObjIntRep *irPtr = TclFetchIntRep(src, &tclDoubleType);
	    if (irPtr == NULL) {
		return TCL_ERROR;
	    }
	    dvalue = irPtr->doubleValue;
	}
	CopyNumber(&dvalue, *cursorPtr, sizeof(double), type);
	*cursorPtr += sizeof(double);
	return TCL_OK;

    case 'f':
    case 'r':
    case 'R':
	/*
	 * Single-precision floating point values. Tcl_GetDoubleFromObj
	 * returns TCL_ERROR for NaN, but we can check by comparing the
	 * object's type pointer.
	 */

	if (Tcl_GetDoubleFromObj(interp, src, &dvalue) != TCL_OK) {
	    const Tcl_ObjIntRep *irPtr = TclFetchIntRep(src, &tclDoubleType);

	    if (irPtr == NULL) {
		return TCL_ERROR;
	    }
	    dvalue = irPtr->doubleValue;
	}

	/*
	 * Because some compilers will generate floating point exceptions on
	 * an overflow cast (e.g. Borland), we restrict the values to the
	 * valid range for float.
	 */

	if (fabs(dvalue) > (double) FLT_MAX) {
	    fvalue = (dvalue >= 0.0) ? FLT_MAX : -FLT_MAX;
	} else {
	    fvalue = (float) dvalue;
	}
	CopyNumber(&fvalue, *cursorPtr, sizeof(float), type);
	*cursorPtr += sizeof(float);
	return TCL_OK;

	/*
	 * 64-bit integer values.
	 */
    case 'w':
    case 'W':
    case 'm':
	if (TclGetWideBitsFromObj(interp, src, &wvalue) != TCL_OK) {
	    return TCL_ERROR;
	}
	if (NeedReversing(type)) {
	    *(*cursorPtr)++ = UCHAR(wvalue);
	    *(*cursorPtr)++ = UCHAR(wvalue >> 8);
	    *(*cursorPtr)++ = UCHAR(wvalue >> 16);
	    *(*cursorPtr)++ = UCHAR(wvalue >> 24);
	    *(*cursorPtr)++ = UCHAR(wvalue >> 32);
	    *(*cursorPtr)++ = UCHAR(wvalue >> 40);
	    *(*cursorPtr)++ = UCHAR(wvalue >> 48);
	    *(*cursorPtr)++ = UCHAR(wvalue >> 56);
	} else {
	    *(*cursorPtr)++ = UCHAR(wvalue >> 56);
	    *(*cursorPtr)++ = UCHAR(wvalue >> 48);
	    *(*cursorPtr)++ = UCHAR(wvalue >> 40);
	    *(*cursorPtr)++ = UCHAR(wvalue >> 32);
	    *(*cursorPtr)++ = UCHAR(wvalue >> 24);
	    *(*cursorPtr)++ = UCHAR(wvalue >> 16);
	    *(*cursorPtr)++ = UCHAR(wvalue >> 8);
	    *(*cursorPtr)++ = UCHAR(wvalue);
	}
	return TCL_OK;

	/*
	 * 32-bit integer values.
	 */
    case 'i':
    case 'I':
    case 'n':
	if (TclGetWideBitsFromObj(interp, src, &wvalue) != TCL_OK) {
	    return TCL_ERROR;
	}
	if (NeedReversing(type)) {
	    *(*cursorPtr)++ = UCHAR(wvalue);
	    *(*cursorPtr)++ = UCHAR(wvalue >> 8);
	    *(*cursorPtr)++ = UCHAR(wvalue >> 16);
	    *(*cursorPtr)++ = UCHAR(wvalue >> 24);
	} else {
	    *(*cursorPtr)++ = UCHAR(wvalue >> 24);
	    *(*cursorPtr)++ = UCHAR(wvalue >> 16);
	    *(*cursorPtr)++ = UCHAR(wvalue >> 8);
	    *(*cursorPtr)++ = UCHAR(wvalue);
	}
	return TCL_OK;

	/*
	 * 16-bit integer values.
	 */
    case 's':
    case 'S':
    case 't':
	if (TclGetWideBitsFromObj(interp, src, &wvalue) != TCL_OK) {
	    return TCL_ERROR;
	}
	if (NeedReversing(type)) {
	    *(*cursorPtr)++ = UCHAR(wvalue);
	    *(*cursorPtr)++ = UCHAR(wvalue >> 8);
	} else {
	    *(*cursorPtr)++ = UCHAR(wvalue >> 8);
	    *(*cursorPtr)++ = UCHAR(wvalue);
	}
	return TCL_OK;

	/*
	 * 8-bit integer values.
	 */
    case 'c':
	if (TclGetWideBitsFromObj(interp, src, &wvalue) != TCL_OK) {
	    return TCL_ERROR;
	}
	*(*cursorPtr)++ = UCHAR(wvalue);
	return TCL_OK;

    default:
	Tcl_Panic("unexpected fallthrough");
	return TCL_ERROR;
    }
}

/*
 *----------------------------------------------------------------------
 *
 * ScanNumber --
 *
 *	This routine is called by Tcl_BinaryObjCmd to scan a number out of a
 *	buffer.
 *
 * Results:
 *	Returns a newly created object containing the scanned number. This
 *	object has a ref count of zero.
 *
 * Side effects:
 *	Might reuse an object in the number cache, place a new object in the
 *	cache, or delete the cache and set the reference to it (itself passed
 *	in by reference) to NULL.
 *
 *----------------------------------------------------------------------
 */

static Tcl_Obj *
ScanNumber(
    unsigned char *buffer,	/* Buffer to scan number from. */
    int type,			/* Format character from "binary scan" */
    int flags,			/* Format field flags */
    Tcl_HashTable **numberCachePtrPtr)
				/* Place to look for cache of scanned value
				 * objects, or NULL if too many different
				 * numbers have been scanned. */
{
    long value;
    float fvalue;
    double dvalue;
    Tcl_WideUInt uwvalue;

    /*
     * We cannot rely on the compiler to properly sign extend integer values
     * when we cast from smaller values to larger values because we don't know
     * the exact size of the integer types. So, we have to handle sign
     * extension explicitly by checking the high bit and padding with 1's as
     * needed. This practice is disabled if the BINARY_UNSIGNED flag is set.
     */

    switch (type) {
    case 'c':
	/*
	 * Characters need special handling. We want to produce a signed
	 * result, but on some platforms (such as AIX) chars are unsigned. To
	 * deal with this, check for a value that should be negative but
	 * isn't.
	 */

	value = buffer[0];
	if (!(flags & BINARY_UNSIGNED)) {
	    if (value & 0x80) {
		value |= -0x100;
	    }
	}
	goto returnNumericObject;

	/*
	 * 16-bit numeric values. We need the sign extension trick (see above)
	 * here as well.
	 */

    case 's':
    case 'S':
    case 't':
	if (NeedReversing(type)) {
	    value = (long) (buffer[0] + (buffer[1] << 8));
	} else {
	    value = (long) (buffer[1] + (buffer[0] << 8));
	}
	if (!(flags & BINARY_UNSIGNED)) {
	    if (value & 0x8000) {
		value |= -0x10000;
	    }
	}
	goto returnNumericObject;

	/*
	 * 32-bit numeric values.
	 */

    case 'i':
    case 'I':
    case 'n':
	if (NeedReversing(type)) {
	    value = (long) (buffer[0]
		    + (buffer[1] << 8)
		    + (buffer[2] << 16)
		    + (((long)buffer[3]) << 24));
	} else {
	    value = (long) (buffer[3]
		    + (buffer[2] << 8)
		    + (buffer[1] << 16)
		    + (((long) buffer[0]) << 24));
	}

	/*
	 * Check to see if the value was sign extended properly on systems
	 * where an int is more than 32-bits.
	 *
	 * We avoid caching unsigned integers as we cannot distinguish between
	 * 32bit signed and unsigned in the hash (short and char are ok).
	 */

	if (flags & BINARY_UNSIGNED) {
	    return Tcl_NewWideIntObj((Tcl_WideInt)(unsigned long)value);
	}
	if ((value & (((unsigned) 1) << 31)) && (value > 0)) {
	    value -= (((unsigned) 1) << 31);
	    value -= (((unsigned) 1) << 31);
	}

    returnNumericObject:
	if (*numberCachePtrPtr == NULL) {
	    return Tcl_NewWideIntObj(value);
	} else {
	    Tcl_HashTable *tablePtr = *numberCachePtrPtr;
	    Tcl_HashEntry *hPtr;
	    int isNew;

	    hPtr = Tcl_CreateHashEntry(tablePtr, INT2PTR(value), &isNew);
	    if (!isNew) {
		return (Tcl_Obj *)Tcl_GetHashValue(hPtr);
	    }
	    if (tablePtr->numEntries <= BINARY_SCAN_MAX_CACHE) {
		Tcl_Obj *objPtr = Tcl_NewWideIntObj(value);

		Tcl_IncrRefCount(objPtr);
		Tcl_SetHashValue(hPtr, objPtr);
		return objPtr;
	    }

	    /*
	     * We've overflowed the cache! Someone's parsing a LOT of varied
	     * binary data in a single call! Bail out by switching back to the
	     * old behaviour for the rest of the scan.
	     *
	     * Note that anyone just using the 'c' conversion (for bytes)
	     * cannot trigger this.
	     */

	    DeleteScanNumberCache(tablePtr);
	    *numberCachePtrPtr = NULL;
	    return Tcl_NewWideIntObj(value);
	}

	/*
	 * Do not cache wide (64-bit) values; they are already too large to
	 * use as keys.
	 */

    case 'w':
    case 'W':
    case 'm':
	if (NeedReversing(type)) {
	    uwvalue = ((Tcl_WideUInt) buffer[0])
		    | (((Tcl_WideUInt) buffer[1]) << 8)
		    | (((Tcl_WideUInt) buffer[2]) << 16)
		    | (((Tcl_WideUInt) buffer[3]) << 24)
		    | (((Tcl_WideUInt) buffer[4]) << 32)
		    | (((Tcl_WideUInt) buffer[5]) << 40)
		    | (((Tcl_WideUInt) buffer[6]) << 48)
		    | (((Tcl_WideUInt) buffer[7]) << 56);
	} else {
	    uwvalue = ((Tcl_WideUInt) buffer[7])
		    | (((Tcl_WideUInt) buffer[6]) << 8)
		    | (((Tcl_WideUInt) buffer[5]) << 16)
		    | (((Tcl_WideUInt) buffer[4]) << 24)
		    | (((Tcl_WideUInt) buffer[3]) << 32)
		    | (((Tcl_WideUInt) buffer[2]) << 40)
		    | (((Tcl_WideUInt) buffer[1]) << 48)
		    | (((Tcl_WideUInt) buffer[0]) << 56);
	}
	if (flags & BINARY_UNSIGNED) {
	    Tcl_Obj *bigObj = NULL;
	    mp_int big;

	    TclInitBignumFromWideUInt(&big, uwvalue);
	    bigObj = Tcl_NewBignumObj(&big);
	    return bigObj;
	}
	return Tcl_NewWideIntObj((Tcl_WideInt) uwvalue);

	/*
	 * Do not cache double values; they are already too large to use as
	 * keys and the values stored are utterly incompatible with the
	 * integer part of the cache.
	 */

	/*
	 * 32-bit IEEE single-precision floating point.
	 */

    case 'f':
    case 'R':
    case 'r':
	CopyNumber(buffer, &fvalue, sizeof(float), type);
	return Tcl_NewDoubleObj(fvalue);

	/*
	 * 64-bit IEEE double-precision floating point.
	 */

    case 'd':
    case 'Q':
    case 'q':
	CopyNumber(buffer, &dvalue, sizeof(double), type);
	return Tcl_NewDoubleObj(dvalue);
    }
    return NULL;
}

/*
 *----------------------------------------------------------------------
 *
 * DeleteScanNumberCache --
 *
 *	Deletes the hash table acting as a scan number cache.
 *
 * Results:
 *	None
 *
 * Side effects:
 *	Decrements the reference counts of the objects in the cache.
 *
 *----------------------------------------------------------------------
 */

static void
DeleteScanNumberCache(
    Tcl_HashTable *numberCachePtr)
				/* Pointer to the hash table, or NULL (when
				 * the cache has already been deleted due to
				 * overflow.) */
{
    Tcl_HashEntry *hEntry;
    Tcl_HashSearch search;

    if (numberCachePtr == NULL) {
	return;
    }

    hEntry = Tcl_FirstHashEntry(numberCachePtr, &search);
    while (hEntry != NULL) {
<<<<<<< HEAD
	Tcl_Obj *value = (Tcl_Obj *)Tcl_GetHashValue(hEntry);
=======
	Tcl_Obj *value = Tcl_GetHashValue(hEntry);
>>>>>>> 523716da

	if (value != NULL) {
	    Tcl_DecrRefCount(value);
	}
	hEntry = Tcl_NextHashEntry(&search);
    }
    Tcl_DeleteHashTable(numberCachePtr);
}

/*
 * ----------------------------------------------------------------------
 *
 * NOTES --
 *
 *	Some measurements show that it is faster to use a table to to perform
 *	uuencode and base64 value encoding than to calculate the output (at
 *	least on intel P4 arch).
 *
 *	Conversely using a lookup table for the decoding is slower than just
 *	calculating the values. We therefore use the fastest of each method.
 *
 *	Presumably this has to do with the size of the tables. The base64
 *	decode table is 255 bytes while the encode table is only 65 bytes. The
 *	choice likely depends on CPU memory cache sizes.
 */

/*
 *----------------------------------------------------------------------
 *
 * BinaryEncodeHex --
 *
 *	Implement the [binary encode hex] binary encoding. clientData must be
 *	a table to convert values to hexadecimal digits.
 *
 * Results:
 *	Interp result set to an encoded byte array object
 *
 * Side effects:
 *	None
 *
 *----------------------------------------------------------------------
 */

static int
BinaryEncodeHex(
    ClientData clientData,
    Tcl_Interp *interp,
    int objc,
    Tcl_Obj *const objv[])
{
    Tcl_Obj *resultObj = NULL;
    unsigned char *data = NULL;
    unsigned char *cursor = NULL;
    int offset = 0, count = 0;

    if (objc != 2) {
	Tcl_WrongNumArgs(interp, 1, objv, "data");
	return TCL_ERROR;
    }

    TclNewObj(resultObj);
    data = Tcl_GetByteArrayFromObj(objv[1], &count);
    cursor = Tcl_SetByteArrayLength(resultObj, count * 2);
    for (offset = 0; offset < count; ++offset) {
	*cursor++ = HexDigits[(data[offset] >> 4) & 0x0f];
	*cursor++ = HexDigits[data[offset] & 0x0f];
    }
    Tcl_SetObjResult(interp, resultObj);
    return TCL_OK;
}

/*
 *----------------------------------------------------------------------
 *
 * BinaryDecodeHex --
 *
 *	Implement the [binary decode hex] binary encoding.
 *
 * Results:
 *	Interp result set to an decoded byte array object
 *
 * Side effects:
 *	None
 *
 *----------------------------------------------------------------------
 */

static int
BinaryDecodeHex(
    ClientData clientData,
    Tcl_Interp *interp,
    int objc,
    Tcl_Obj *const objv[])
{
    Tcl_Obj *resultObj = NULL;
    unsigned char *data, *datastart, *dataend;
    unsigned char *begin, *cursor, c;
    int i, index, value, size, count = 0, cut = 0, strict = 0;
    enum {OPT_STRICT };
    static const char *const optStrings[] = { "-strict", NULL };

    if (objc < 2 || objc > 3) {
	Tcl_WrongNumArgs(interp, 1, objv, "?options? data");
	return TCL_ERROR;
    }
    for (i = 1; i < objc - 1; ++i) {
	if (Tcl_GetIndexFromObj(interp, objv[i], optStrings, "option",
		TCL_EXACT, &index) != TCL_OK) {
	    return TCL_ERROR;
	}
	switch (index) {
	case OPT_STRICT:
	    strict = 1;
	    break;
	}
    }

    TclNewObj(resultObj);
    datastart = data = (unsigned char *)
	    TclGetStringFromObj(objv[objc - 1], &count);
    dataend = data + count;
    size = (count + 1) / 2;
    begin = cursor = Tcl_SetByteArrayLength(resultObj, size);
    while (data < dataend) {
	value = 0;
	for (i = 0 ; i < 2 ; i++) {
	    if (data >= dataend) {
		value <<= 4;
		break;
	    }

	    c = *data++;
	    if (!isxdigit(UCHAR(c))) {
		if (strict || !TclIsSpaceProc(c)) {
		    goto badChar;
		}
		i--;
		continue;
	    }

	    value <<= 4;
	    c -= '0';
	    if (c > 9) {
		c += ('0' - 'A') + 10;
	    }
	    if (c > 16) {
		c += ('A' - 'a');
	    }
	    value |= c & 0xf;
	}
	if (i < 2) {
	    cut++;
	}
	*cursor++ = UCHAR(value);
	value = 0;
    }
    if (cut > size) {
	cut = size;
    }
    Tcl_SetByteArrayLength(resultObj, cursor - begin - cut);
    Tcl_SetObjResult(interp, resultObj);
    return TCL_OK;

  badChar:
    TclDecrRefCount(resultObj);
    Tcl_SetObjResult(interp, Tcl_ObjPrintf(
	    "invalid hexadecimal digit \"%c\" at position %d",
	    c, (int) (data - datastart - 1)));
    return TCL_ERROR;
}

/*
 *----------------------------------------------------------------------
 *
 * BinaryEncode64 --
 *
 *	This implements a generic 6 bit binary encoding. Input is broken into
 *	6 bit chunks and a lookup table passed in via clientData is used to
 *	turn these values into output characters. This is used to implement
 *	base64 binary encodings.
 *
 * Results:
 *	Interp result set to an encoded byte array object
 *
 * Side effects:
 *	None
 *
 *----------------------------------------------------------------------
 */

#define OUTPUT(c) \
    do {						\
	*cursor++ = (c);				\
	outindex++;					\
	if (maxlen > 0 && cursor != limit) {		\
	    if (outindex == maxlen) {			\
		memcpy(cursor, wrapchar, wrapcharlen);	\
		cursor += wrapcharlen;			\
		outindex = 0;				\
	    }						\
	}						\
	if (cursor > limit) {				\
	    Tcl_Panic("limit hit");			\
	}						\
    } while (0)

static int
BinaryEncode64(
    ClientData clientData,
    Tcl_Interp *interp,
    int objc,
    Tcl_Obj *const objv[])
{
    Tcl_Obj *resultObj;
    unsigned char *data, *cursor, *limit;
    int maxlen = 0;
    const char *wrapchar = "\n";
    int wrapcharlen = 1;
    int offset, i, index, size, outindex = 0, count = 0;
    enum { OPT_MAXLEN, OPT_WRAPCHAR };
    static const char *const optStrings[] = { "-maxlen", "-wrapchar", NULL };

    if (objc < 2 || objc % 2 != 0) {
	Tcl_WrongNumArgs(interp, 1, objv,
		"?-maxlen len? ?-wrapchar char? data");
	return TCL_ERROR;
    }
    for (i = 1; i < objc - 1; i += 2) {
	if (Tcl_GetIndexFromObj(interp, objv[i], optStrings, "option",
		TCL_EXACT, &index) != TCL_OK) {
	    return TCL_ERROR;
	}
	switch (index) {
	case OPT_MAXLEN:
	    if (Tcl_GetIntFromObj(interp, objv[i + 1], &maxlen) != TCL_OK) {
		return TCL_ERROR;
	    }
	    if (maxlen < 0) {
		Tcl_SetObjResult(interp, Tcl_NewStringObj(
			"line length out of range", -1));
		Tcl_SetErrorCode(interp, "TCL", "BINARY", "ENCODE",
			"LINE_LENGTH", NULL);
		return TCL_ERROR;
	    }
	    break;
	case OPT_WRAPCHAR:
	    wrapchar = TclGetStringFromObj(objv[i + 1], &wrapcharlen);
	    if (wrapcharlen == 0) {
		maxlen = 0;
	    }
	    break;
	}
    }

    resultObj = Tcl_NewObj();
    data = Tcl_GetByteArrayFromObj(objv[objc - 1], &count);
    if (count > 0) {
	size = (((count * 4) / 3) + 3) & ~3;	/* ensure 4 byte chunks */
	if (maxlen > 0 && size > maxlen) {
	    int adjusted = size + (wrapcharlen * (size / maxlen));

	    if (size % maxlen == 0) {
		adjusted -= wrapcharlen;
	    }
	    size = adjusted;
	}
	cursor = Tcl_SetByteArrayLength(resultObj, size);
	limit = cursor + size;
	for (offset = 0; offset < count; offset += 3) {
	    unsigned char d[3] = {0, 0, 0};

	    for (i = 0; i < 3 && offset + i < count; ++i) {
		d[i] = data[offset + i];
	    }
	    OUTPUT(B64Digits[d[0] >> 2]);
	    OUTPUT(B64Digits[((d[0] & 0x03) << 4) | (d[1] >> 4)]);
	    if (offset + 1 < count) {
		OUTPUT(B64Digits[((d[1] & 0x0f) << 2) | (d[2] >> 6)]);
	    } else {
		OUTPUT(B64Digits[64]);
	    }
	    if (offset+2 < count) {
		OUTPUT(B64Digits[d[2] & 0x3f]);
	    } else {
		OUTPUT(B64Digits[64]);
	    }
	}
    }
    Tcl_SetObjResult(interp, resultObj);
    return TCL_OK;
}
#undef OUTPUT

/*
 *----------------------------------------------------------------------
 *
 * BinaryEncodeUu --
 *
 *	This implements the uuencode binary encoding. Input is broken into 6
 *	bit chunks and a lookup table is used to turn these values into output
 *	characters. This differs from the generic code above in that line
 *	lengths are also encoded.
 *
 * Results:
 *	Interp result set to an encoded byte array object
 *
 * Side effects:
 *	None
 *
 *----------------------------------------------------------------------
 */

static int
BinaryEncodeUu(
    ClientData clientData,
    Tcl_Interp *interp,
    int objc,
    Tcl_Obj *const objv[])
{
    Tcl_Obj *resultObj;
    unsigned char *data, *start, *cursor;
    int offset, count, rawLength, n, i, j, bits, index;
    int lineLength = 61;
    const unsigned char SingleNewline[] = { (unsigned char) '\n' };
    const unsigned char *wrapchar = SingleNewline;
    int wrapcharlen = sizeof(SingleNewline);
    enum { OPT_MAXLEN, OPT_WRAPCHAR };
    static const char *const optStrings[] = { "-maxlen", "-wrapchar", NULL };

    if (objc < 2 || objc % 2 != 0) {
	Tcl_WrongNumArgs(interp, 1, objv,
		"?-maxlen len? ?-wrapchar char? data");
	return TCL_ERROR;
    }
    for (i = 1; i < objc - 1; i += 2) {
	if (Tcl_GetIndexFromObj(interp, objv[i], optStrings, "option",
		TCL_EXACT, &index) != TCL_OK) {
	    return TCL_ERROR;
	}
	switch (index) {
	case OPT_MAXLEN:
	    if (Tcl_GetIntFromObj(interp, objv[i + 1],
		    &lineLength) != TCL_OK) {
		return TCL_ERROR;
	    }
	    if (lineLength < 3 || lineLength > 85) {
		Tcl_SetObjResult(interp, Tcl_NewStringObj(
			"line length out of range", -1));
		Tcl_SetErrorCode(interp, "TCL", "BINARY", "ENCODE",
			"LINE_LENGTH", NULL);
		return TCL_ERROR;
	    }
	    break;
	case OPT_WRAPCHAR:
	    wrapchar = Tcl_GetByteArrayFromObj(objv[i + 1], &wrapcharlen);
	    break;
	}
    }

    /*
     * Allocate the buffer. This is a little bit too long, but is "good
     * enough".
     */

    resultObj = Tcl_NewObj();
    offset = 0;
    data = Tcl_GetByteArrayFromObj(objv[objc - 1], &count);
    rawLength = (lineLength - 1) * 3 / 4;
    start = cursor = Tcl_SetByteArrayLength(resultObj,
	    (lineLength + wrapcharlen) *
	    ((count + (rawLength - 1)) / rawLength));
    n = bits = 0;

    /*
     * Encode the data. Each output line first has the length of raw data
     * encoded by the output line described in it by one encoded byte, then
     * the encoded data follows (encoding each 6 bits as one character).
     * Encoded lines are always terminated by a newline.
     */

    while (offset < count) {
	int lineLen = count - offset;

	if (lineLen > rawLength) {
	    lineLen = rawLength;
	}
	*cursor++ = UueDigits[lineLen];
	for (i = 0 ; i < lineLen ; i++) {
	    n <<= 8;
	    n |= data[offset++];
	    for (bits += 8; bits > 6 ; bits -= 6) {
		*cursor++ = UueDigits[(n >> (bits - 6)) & 0x3f];
	    }
	}
	if (bits > 0) {
	    n <<= 8;
	    *cursor++ = UueDigits[(n >> (bits + 2)) & 0x3f];
	    bits = 0;
	}
	for (j = 0 ; j < wrapcharlen ; ++j) {
	    *cursor++ = wrapchar[j];
	}
    }

    /*
     * Fix the length of the output bytearray.
     */

    Tcl_SetByteArrayLength(resultObj, cursor - start);
    Tcl_SetObjResult(interp, resultObj);
    return TCL_OK;
}

/*
 *----------------------------------------------------------------------
 *
 * BinaryDecodeUu --
 *
 *	Decode a uuencoded string.
 *
 * Results:
 *	Interp result set to an byte array object
 *
 * Side effects:
 *	None
 *
 *----------------------------------------------------------------------
 */

static int
BinaryDecodeUu(
    ClientData clientData,
    Tcl_Interp *interp,
    int objc,
    Tcl_Obj *const objv[])
{
    Tcl_Obj *resultObj = NULL;
    unsigned char *data, *datastart, *dataend;
    unsigned char *begin, *cursor;
    int i, index, size, count = 0, strict = 0, lineLen;
    unsigned char c;
    enum { OPT_STRICT };
    static const char *const optStrings[] = { "-strict", NULL };

    if (objc < 2 || objc > 3) {
	Tcl_WrongNumArgs(interp, 1, objv, "?options? data");
	return TCL_ERROR;
    }
    for (i = 1; i < objc - 1; ++i) {
	if (Tcl_GetIndexFromObj(interp, objv[i], optStrings, "option",
		TCL_EXACT, &index) != TCL_OK) {
	    return TCL_ERROR;
	}
	switch (index) {
	case OPT_STRICT:
	    strict = 1;
	    break;
	}
    }

    TclNewObj(resultObj);
    datastart = data = (unsigned char *)
	    TclGetStringFromObj(objv[objc - 1], &count);
    dataend = data + count;
    size = ((count + 3) & ~3) * 3 / 4;
    begin = cursor = Tcl_SetByteArrayLength(resultObj, size);
    lineLen = -1;

    /*
     * The decoding loop. First, we get the length of line (strictly, the
     * number of data bytes we expect to generate from the line) we're
     * processing this time round if it is not already known (i.e., when the
     * lineLen variable is set to the magic value, -1).
     */

    while (data < dataend) {
	char d[4] = {0, 0, 0, 0};

	if (lineLen < 0) {
	    c = *data++;
	    if (c < 32 || c > 96) {
		if (strict || !TclIsSpaceProc(c)) {
		    goto badUu;
		}
		i--;
		continue;
	    }
	    lineLen = (c - 32) & 0x3f;
	}

	/*
	 * Now we read a four-character grouping.
	 */

	for (i = 0 ; i < 4 ; i++) {
	    if (data < dataend) {
		d[i] = c = *data++;
		if (c < 32 || c > 96) {
		    if (strict) {
			if (!TclIsSpaceProc(c)) {
			    goto badUu;
			} else if (c == '\n') {
			    goto shortUu;
			}
		    }
		    i--;
		    continue;
		}
	    }
	}

	/*
	 * Translate that grouping into (up to) three binary bytes output.
	 */

	if (lineLen > 0) {
	    *cursor++ = (((d[0] - 0x20) & 0x3f) << 2)
		    | (((d[1] - 0x20) & 0x3f) >> 4);
	    if (--lineLen > 0) {
		*cursor++ = (((d[1] - 0x20) & 0x3f) << 4)
			| (((d[2] - 0x20) & 0x3f) >> 2);
		if (--lineLen > 0) {
		    *cursor++ = (((d[2] - 0x20) & 0x3f) << 6)
			    | (((d[3] - 0x20) & 0x3f));
		    lineLen--;
		}
	    }
	}

	/*
	 * If we've reached the end of the line, skip until we process a
	 * newline.
	 */

	if (lineLen == 0 && data < dataend) {
	    lineLen = -1;
	    do {
		c = *data++;
		if (c == '\n') {
		    break;
		} else if (c >= 32 && c <= 96) {
		    data--;
		    break;
		} else if (strict || !TclIsSpaceProc(c)) {
		    goto badUu;
		}
	    } while (data < dataend);
	}
    }

    /*
     * Sanity check, clean up and finish.
     */

    if (lineLen > 0 && strict) {
	goto shortUu;
    }
    Tcl_SetByteArrayLength(resultObj, cursor - begin);
    Tcl_SetObjResult(interp, resultObj);
    return TCL_OK;

  shortUu:
    Tcl_SetObjResult(interp, Tcl_ObjPrintf("short uuencode data"));
    Tcl_SetErrorCode(interp, "TCL", "BINARY", "DECODE", "SHORT", NULL);
    TclDecrRefCount(resultObj);
    return TCL_ERROR;

  badUu:
    Tcl_SetObjResult(interp, Tcl_ObjPrintf(
	    "invalid uuencode character \"%c\" at position %d",
	    c, (int) (data - datastart - 1)));
    Tcl_SetErrorCode(interp, "TCL", "BINARY", "DECODE", "INVALID", NULL);
    TclDecrRefCount(resultObj);
    return TCL_ERROR;
}

/*
 *----------------------------------------------------------------------
 *
 * BinaryDecode64 --
 *
 *	Decode a base64 encoded string.
 *
 * Results:
 *	Interp result set to an byte array object
 *
 * Side effects:
 *	None
 *
 *----------------------------------------------------------------------
 */

static int
BinaryDecode64(
    ClientData clientData,
    Tcl_Interp *interp,
    int objc,
    Tcl_Obj *const objv[])
{
    Tcl_Obj *resultObj = NULL;
    unsigned char *data, *datastart, *dataend, c = '\0';
    unsigned char *begin = NULL;
    unsigned char *cursor = NULL;
    int strict = 0;
    int i, index, size, cut = 0, count = 0;
    enum { OPT_STRICT };
    static const char *const optStrings[] = { "-strict", NULL };

    if (objc < 2 || objc > 3) {
	Tcl_WrongNumArgs(interp, 1, objv, "?options? data");
	return TCL_ERROR;
    }
    for (i = 1; i < objc - 1; ++i) {
	if (Tcl_GetIndexFromObj(interp, objv[i], optStrings, "option",
		TCL_EXACT, &index) != TCL_OK) {
	    return TCL_ERROR;
	}
	switch (index) {
	case OPT_STRICT:
	    strict = 1;
	    break;
	}
    }

    TclNewObj(resultObj);
    datastart = data = (unsigned char *)
	    TclGetStringFromObj(objv[objc - 1], &count);
    dataend = data + count;
    size = ((count + 3) & ~3) * 3 / 4;
    begin = cursor = Tcl_SetByteArrayLength(resultObj, size);
    while (data < dataend) {
	unsigned long value = 0;

	/*
	 * Decode the current block. Each base64 block consists of four input
	 * characters A-Z, a-z, 0-9, +, or /. Each character supplies six bits
	 * of output data, so each block's output is 24 bits (three bytes) in
	 * length. The final block can be shorter by one or two bytes, denoted
	 * by the input ending with one or two ='s, respectively.
	 */

	for (i = 0; i < 4; i++) {
	    /*
	     * Get the next input character. At end of input, pad with at most
	     * two ='s. If more than two ='s would be needed, instead discard
	     * the block read thus far.
	     */

	    if (data < dataend) {
		c = *data++;
	    } else if (i > 1) {
		c = '=';
	    } else {
		if (strict && i <= 1) {
		    /*
		     * Single resp. unfulfilled char (each 4th next single
		     * char) is rather bad64 error case in strict mode.
		     */

		    goto bad64;
		}
		cut += 3;
		break;
	    }

	    /*
	     * Load the character into the block value. Handle ='s specially
	     * because they're only valid as the last character or two of the
	     * final block of input. Unless strict mode is enabled, skip any
	     * input whitespace characters.
	     */

	    if (cut) {
		if (c == '=' && i > 1) {
		    value <<= 6;
		    cut++;
		} else if (!strict && TclIsSpaceProc(c)) {
		    i--;
		} else {
		    goto bad64;
		}
	    } else if (c >= 'A' && c <= 'Z') {
		value = (value << 6) | ((c - 'A') & 0x3f);
	    } else if (c >= 'a' && c <= 'z') {
		value = (value << 6) | ((c - 'a' + 26) & 0x3f);
	    } else if (c >= '0' && c <= '9') {
		value = (value << 6) | ((c - '0' + 52) & 0x3f);
	    } else if (c == '+') {
		value = (value << 6) | 0x3e;
	    } else if (c == '/') {
		value = (value << 6) | 0x3f;
	    } else if (c == '=' && (!strict || i > 1)) {
		/*
		 * "=" and "a=" is rather bad64 error case in strict mode.
		 */

		value <<= 6;
		if (i) {
		    cut++;
		}
	    } else if (strict || !TclIsSpaceProc(c)) {
		goto bad64;
	    } else {
		i--;
	    }
	}
	*cursor++ = UCHAR((value >> 16) & 0xff);
	*cursor++ = UCHAR((value >> 8) & 0xff);
	*cursor++ = UCHAR(value & 0xff);

	/*
	 * Since = is only valid within the final block, if it was encountered
	 * but there are still more input characters, confirm that strict mode
	 * is off and all subsequent characters are whitespace.
	 */

	if (cut && data < dataend) {
	    if (strict) {
		goto bad64;
	    }
	    for (; data < dataend; data++) {
		if (!TclIsSpaceProc(*data)) {
		    goto bad64;
		}
	    }
	}
    }
    Tcl_SetByteArrayLength(resultObj, cursor - begin - cut);
    Tcl_SetObjResult(interp, resultObj);
    return TCL_OK;

  bad64:
    Tcl_SetObjResult(interp, Tcl_ObjPrintf(
	    "invalid base64 character \"%c\" at position %d",
	    (char) c, (int) (data - datastart - 1)));
    TclDecrRefCount(resultObj);
    return TCL_ERROR;
}

/*
 * Local Variables:
 * mode: c
 * c-basic-offset: 4
 * fill-column: 78
 * End:
 */<|MERGE_RESOLUTION|>--- conflicted
+++ resolved
@@ -2435,11 +2435,7 @@
 
     hEntry = Tcl_FirstHashEntry(numberCachePtr, &search);
     while (hEntry != NULL) {
-<<<<<<< HEAD
 	Tcl_Obj *value = (Tcl_Obj *)Tcl_GetHashValue(hEntry);
-=======
-	Tcl_Obj *value = Tcl_GetHashValue(hEntry);
->>>>>>> 523716da
 
 	if (value != NULL) {
 	    Tcl_DecrRefCount(value);
