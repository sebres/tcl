--- conflicted
+++ resolved
@@ -72,33 +72,6 @@
 static void		CopyNumber(const void *from, void *to,
 			    size_t length, int type);
 /* Binary ensemble commands */
-<<<<<<< HEAD
-static int		BinaryFormatCmd(ClientData clientData,
-			    Tcl_Interp *interp,
-			    int objc, Tcl_Obj *const objv[]);
-static int		BinaryScanCmd(ClientData clientData,
-			    Tcl_Interp *interp,
-			    int objc, Tcl_Obj *const objv[]);
-/* Binary encoding sub-ensemble commands */
-static int		BinaryEncodeHex(ClientData clientData,
-			    Tcl_Interp *interp,
-			    int objc, Tcl_Obj *const objv[]);
-static int		BinaryDecodeHex(ClientData clientData,
-			    Tcl_Interp *interp,
-			    int objc, Tcl_Obj *const objv[]);
-static int		BinaryEncode64(ClientData clientData,
-			    Tcl_Interp *interp,
-			    int objc, Tcl_Obj *const objv[]);
-static int		BinaryDecode64(ClientData clientData,
-			    Tcl_Interp *interp,
-			    int objc, Tcl_Obj *const objv[]);
-static int		BinaryEncodeUu(ClientData clientData,
-			    Tcl_Interp *interp, int objc,
-			    Tcl_Obj *const objv[]);
-static int		BinaryDecodeUu(ClientData clientData,
-			    Tcl_Interp *interp,
-			    int objc, Tcl_Obj *const objv[]);
-=======
 static Tcl_ObjCmdProc	BinaryFormatCmd;
 static Tcl_ObjCmdProc	BinaryScanCmd;
 /* Binary encoding sub-ensemble commands */
@@ -108,7 +81,6 @@
 static Tcl_ObjCmdProc	BinaryDecode64;
 static Tcl_ObjCmdProc	BinaryEncodeUu;
 static Tcl_ObjCmdProc	BinaryDecodeUu;
->>>>>>> 9d8a7f2e
 
 /*
  * The following tables are used by the binary encoders
@@ -1016,7 +988,7 @@
 
 static int
 BinaryFormatCmd(
-    TCL_UNUSED(ClientData),
+    TCL_UNUSED(void *),
     Tcl_Interp *interp,		/* Current interpreter. */
     int objc,			/* Number of arguments. */
     Tcl_Obj *const objv[])	/* Argument objects. */
@@ -1527,7 +1499,7 @@
 
 static int
 BinaryScanCmd(
-    TCL_UNUSED(ClientData),
+    TCL_UNUSED(void *),
     Tcl_Interp *interp,		/* Current interpreter. */
     int objc,			/* Number of arguments. */
     Tcl_Obj *const objv[])	/* Argument objects. */
@@ -2615,7 +2587,7 @@
 
 static int
 BinaryEncodeHex(
-    TCL_UNUSED(ClientData),
+    TCL_UNUSED(void *),
     Tcl_Interp *interp,
     int objc,
     Tcl_Obj *const objv[])
@@ -2664,7 +2636,7 @@
 
 static int
 BinaryDecodeHex(
-    TCL_UNUSED(ClientData),
+    TCL_UNUSED(void *),
     Tcl_Interp *interp,
     int objc,
     Tcl_Obj *const objv[])
@@ -2790,7 +2762,7 @@
 
 static int
 BinaryEncode64(
-    TCL_UNUSED(ClientData),
+    TCL_UNUSED(void *),
     Tcl_Interp *interp,
     int objc,
     Tcl_Obj *const objv[])
@@ -2917,7 +2889,7 @@
 
 static int
 BinaryEncodeUu(
-    TCL_UNUSED(ClientData),
+    TCL_UNUSED(void *),
     Tcl_Interp *interp,
     int objc,
     Tcl_Obj *const objv[])
@@ -3069,7 +3041,7 @@
 
 static int
 BinaryDecodeUu(
-    TCL_UNUSED(ClientData),
+    TCL_UNUSED(void *),
     Tcl_Interp *interp,
     int objc,
     Tcl_Obj *const objv[])
@@ -3244,7 +3216,7 @@
 
 static int
 BinaryDecode64(
-    TCL_UNUSED(ClientData),
+    TCL_UNUSED(void *),
     Tcl_Interp *interp,
     int objc,
     Tcl_Obj *const objv[])
