/*
 * tclBinary.c --
 *
 *	This file contains the implementation of the "binary" Tcl built-in
 *	command and the Tcl binary data object.
 *
 * Copyright © 1997 Sun Microsystems, Inc.
 * Copyright © 1998-1999 Scriptics Corporation.
 *
 * See the file "license.terms" for information on usage and redistribution of
 * this file, and for a DISCLAIMER OF ALL WARRANTIES.
 */

#include "tclInt.h"
#include "tclTomMath.h"

#include <math.h>
#include <assert.h>

/*
 * The following constants are used by GetFormatSpec to indicate various
 * special conditions in the parsing of a format specifier.
 */

#define BINARY_ALL -1		/* Use all elements in the argument. */
#define BINARY_NOCOUNT -2	/* No count was specified in format. */

/*
 * The following flags may be OR'ed together and returned by GetFormatSpec
 */

#define BINARY_SIGNED 0		/* Field to be read as signed data */
#define BINARY_UNSIGNED 1	/* Field to be read as unsigned data */

/*
 * The following defines the maximum number of different (integer) numbers
 * placed in the object cache by 'binary scan' before it bails out and
 * switches back to Plan A (creating a new object for each value.)
 * Theoretically, it would be possible to keep the cache about for the values
 * that are already in it, but that makes the code slower in practice when
 * overflow happens, and makes little odds the rest of the time (as measured
 * on my machine.) It is also slower (on the sample I tried at least) to grow
 * the cache to hold all items we might want to put in it; presumably the
 * extra cost of managing the memory for the enlarged table outweighs the
 * benefit from allocating fewer objects. This is probably because as the
 * number of objects increases, the likelihood of reuse of any particular one
 * drops, and there is very little gain from larger maximum cache sizes (the
 * value below is chosen to allow caching to work in full with conversion of
 * bytes.) - DKF
 */

#define BINARY_SCAN_MAX_CACHE	260

/*
 * Prototypes for local procedures defined in this file:
 */

static void		DupProperByteArrayInternalRep(Tcl_Obj *srcPtr,
			    Tcl_Obj *copyPtr);
static int		FormatNumber(Tcl_Interp *interp, int type,
			    Tcl_Obj *src, unsigned char **cursorPtr);
static void		FreeProperByteArrayInternalRep(Tcl_Obj *objPtr);
static int		GetFormatSpec(const char **formatPtr, char *cmdPtr,
			    Tcl_Size *countPtr, int *flagsPtr);
static Tcl_Obj *	ScanNumber(unsigned char *buffer, int type,
			    int flags, Tcl_HashTable **numberCachePtr);
static int		SetByteArrayFromAny(Tcl_Interp *interp, Tcl_Size limit,
			    Tcl_Obj *objPtr);
static void		UpdateStringOfByteArray(Tcl_Obj *listPtr);
static void		DeleteScanNumberCache(Tcl_HashTable *numberCachePtr);
static int		NeedReversing(int format);
static void		CopyNumber(const void *from, void *to,
			    size_t length, int type);
/* Binary ensemble commands */
static Tcl_ObjCmdProc	BinaryFormatCmd;
static Tcl_ObjCmdProc	BinaryScanCmd;
/* Binary encoding sub-ensemble commands */
static Tcl_ObjCmdProc	BinaryEncodeHex;
static Tcl_ObjCmdProc	BinaryDecodeHex;
static Tcl_ObjCmdProc	BinaryEncode64;
static Tcl_ObjCmdProc	BinaryDecode64;
static Tcl_ObjCmdProc	BinaryEncodeUu;
static Tcl_ObjCmdProc	BinaryDecodeUu;

/*
 * The following tables are used by the binary encoders
 */

static const char HexDigits[16] = {
    '0', '1', '2', '3', '4', '5', '6', '7',
    '8', '9', 'a', 'b', 'c', 'd', 'e', 'f'
};

static const char UueDigits[65] = {
    '`', '!', '"', '#', '$', '%', '&', '\'',
    '(', ')', '*', '+', ',', '-', '.', '/',
    '0', '1', '2', '3', '4', '5', '6', '7',
    '8', '9', ':', ';', '<', '=', '>', '?',
    '@', 'A', 'B', 'C', 'D', 'E', 'F', 'G',
    'H', 'I', 'J', 'K', 'L', 'M', 'N', 'O',
    'P', 'Q', 'R', 'S', 'T', 'U', 'V', 'W',
    'X', 'Y', 'Z', '[', '\\',']', '^', '_',
    '`'
};

static const char B64Digits[65] = {
    'A', 'B', 'C', 'D', 'E', 'F', 'G', 'H',
    'I', 'J', 'K', 'L', 'M', 'N', 'O', 'P',
    'Q', 'R', 'S', 'T', 'U', 'V', 'W', 'X',
    'Y', 'Z', 'a', 'b', 'c', 'd', 'e', 'f',
    'g', 'h', 'i', 'j', 'k', 'l', 'm', 'n',
    'o', 'p', 'q', 'r', 's', 't', 'u', 'v',
    'w', 'x', 'y', 'z', '0', '1', '2', '3',
    '4', '5', '6', '7', '8', '9', '+', '/',
    '='
};

/*
 * How to construct the ensembles.
 */

static const EnsembleImplMap binaryMap[] = {
    { "format", BinaryFormatCmd, TclCompileBasicMin1ArgCmd, NULL, NULL, 0 },
    { "scan",   BinaryScanCmd, TclCompileBasicMin2ArgCmd, NULL, NULL, 0 },
    { "encode", NULL, NULL, NULL, NULL, 0 },
    { "decode", NULL, NULL, NULL, NULL, 0 },
    { NULL, NULL, NULL, NULL, NULL, 0 }
};
static const EnsembleImplMap encodeMap[] = {
    { "hex",      BinaryEncodeHex, TclCompileBasic1ArgCmd, NULL, NULL, 0 },
    { "uuencode", BinaryEncodeUu,  NULL, NULL, NULL, 0 },
    { "base64",   BinaryEncode64,  NULL, NULL, NULL, 0 },
    { NULL, NULL, NULL, NULL, NULL, 0 }
};
static const EnsembleImplMap decodeMap[] = {
    { "hex",      BinaryDecodeHex, TclCompileBasic1Or2ArgCmd, NULL, NULL, 0 },
    { "uuencode", BinaryDecodeUu,  TclCompileBasic1Or2ArgCmd, NULL, NULL, 0 },
    { "base64",   BinaryDecode64,  TclCompileBasic1Or2ArgCmd, NULL, NULL, 0 },
    { NULL, NULL, NULL, NULL, NULL, 0 }
};

/*
 * The following Tcl_ObjType represents an array of bytes. The intent is to
 * allow arbitrary binary data to pass through Tcl as a Tcl value without loss
 * or damage. Such values are useful for things like encoded strings or Tk
 * images to name just two.
 *
 * A bytearray is an ordered sequence of bytes. Each byte is an integer value
 * in the range [0-255].  To be a Tcl value type, we need a way to encode each
 * value in the value set as a Tcl string.  A simple encoding is to
 * represent each byte value as the same codepoint value.  A bytearray of N
 * bytes is encoded into a Tcl string of N characters where the codepoint of
 * each character is the value of corresponding byte.  This approach creates a
 * one-to-one map between all bytearray values and a subset of Tcl string
 * values.  Tcl string values outside that subset do no represent any valid
 * bytearray value.  Attempts to treat those values as bytearrays will lead
 * to errors.  See TIP 568 for how this differs from Tcl 8.
 */

static const Tcl_ObjType properByteArrayType = {
    "bytearray",
    FreeProperByteArrayInternalRep,
    DupProperByteArrayInternalRep,
    UpdateStringOfByteArray,
    NULL,
    TCL_OBJTYPE_V0
};

/*
 * The following structure is the internal rep for a ByteArray object. Keeps
 * track of how much memory has been used and how much has been allocated for
 * the byte array to enable growing and shrinking of the ByteArray object with
 * fewer mallocs.
 */

typedef struct {
    Tcl_Size used;		/* The number of bytes used in the byte
				 * array. */
    Tcl_Size allocated;		/* The amount of space actually allocated
				 * minus 1 byte. */
    unsigned char bytes[TCLFLEXARRAY];	/* The array of bytes. The actual size of this
				 * field depends on the 'allocated' field
				 * above. */
} ByteArray;

#define BYTEARRAY_MAX_LEN (TCL_SIZE_MAX - (Tcl_Size)offsetof(ByteArray, bytes))
#define BYTEARRAY_SIZE(len) \
        ( (len < 0 || BYTEARRAY_MAX_LEN < (len)) \
	? (Tcl_Panic("negative length specified or max size of a Tcl value exceeded"), 0) \
	: (offsetof(ByteArray, bytes) + (len)) )
#define GET_BYTEARRAY(irPtr) ((ByteArray *) (irPtr)->twoPtrValue.ptr1)
#define SET_BYTEARRAY(irPtr, baPtr) \
		(irPtr)->twoPtrValue.ptr1 = (baPtr)

int
TclIsPureByteArray(
    Tcl_Obj * objPtr)
{
    return TclHasInternalRep(objPtr, &properByteArrayType);
}

/*
 *----------------------------------------------------------------------
 *
 * Tcl_NewByteArrayObj --
 *
 *	This procedure is creates a new ByteArray object and initializes it
 *	from the given array of bytes.
 *
 * Results:
 *	The newly create object is returned. This object will have no initial
 *	string representation. The returned object has a ref count of 0.
 *
 * Side effects:
 *	Memory allocated for new object and copy of byte array argument.
 *
 *----------------------------------------------------------------------
 */

#undef Tcl_NewByteArrayObj

Tcl_Obj *
Tcl_NewByteArrayObj(
    const unsigned char *bytes,	/* The array of bytes used to initialize the
				 * new object. */
    Tcl_Size numBytes)		/* Number of bytes in the array */
{
#ifdef TCL_MEM_DEBUG
    return Tcl_DbNewByteArrayObj(bytes, numBytes, "unknown", 0);
#else /* if not TCL_MEM_DEBUG */
    Tcl_Obj *objPtr;

    TclNewObj(objPtr);
    Tcl_SetByteArrayObj(objPtr, bytes, numBytes);
    return objPtr;
#endif /* TCL_MEM_DEBUG */
}

/*
 *----------------------------------------------------------------------
 *
 * Tcl_DbNewByteArrayObj --
 *
 *	This procedure is normally called when debugging: i.e., when
 *	TCL_MEM_DEBUG is defined. It is the same as the Tcl_NewByteArrayObj
 *	above except that it calls Tcl_DbCkalloc directly with the file name
 *	and line number from its caller. This simplifies debugging since then
 *	the [memory active] command will report the correct file name and line
 *	number when reporting objects that haven't been freed.
 *
 *	When TCL_MEM_DEBUG is not defined, this procedure just returns the
 *	result of calling Tcl_NewByteArrayObj.
 *
 * Results:
 *	The newly created object is returned. This object has no initial
 *	string representation. The returned object has a ref count of 0.
 *
 * Side effects:
 *	Memory allocated for new object and copy of byte array argument.
 *
 *----------------------------------------------------------------------
 */

#ifdef TCL_MEM_DEBUG
Tcl_Obj *
Tcl_DbNewByteArrayObj(
    const unsigned char *bytes,	/* The array of bytes used to initialize the
				 * new object. */
    Tcl_Size numBytes,		/* Number of bytes in the array */
    const char *file,		/* The name of the source file calling this
				 * procedure; used for debugging. */
    int line)			/* Line number in the source file; used for
				 * debugging. */
{
    Tcl_Obj *objPtr;

    TclDbNewObj(objPtr, file, line);
    Tcl_SetByteArrayObj(objPtr, bytes, numBytes);
    return objPtr;
}
#else /* if not TCL_MEM_DEBUG */
Tcl_Obj *
Tcl_DbNewByteArrayObj(
    const unsigned char *bytes,	/* The array of bytes used to initialize the
				 * new object. */
    Tcl_Size numBytes,		/* Number of bytes in the array */
    TCL_UNUSED(const char *) /*file*/,
    TCL_UNUSED(int) /*line*/)
{
    return Tcl_NewByteArrayObj(bytes, numBytes);
}
#endif /* TCL_MEM_DEBUG */

/*
 *---------------------------------------------------------------------------
 *
 * Tcl_SetByteArrayObj --
 *
 *	Modify an object to be a ByteArray object and to have the specified
 *	array of bytes as its value.
 *
 * Results:
 *	None.
 *
 * Side effects:
 *	The object's old string rep and internal rep is freed. Memory
 *	allocated for copy of byte array argument.
 *
 *----------------------------------------------------------------------
 */

void
Tcl_SetByteArrayObj(
    Tcl_Obj *objPtr,		/* Object to initialize as a ByteArray. */
    const unsigned char *bytes,	/* The array of bytes to use as the new value.
				 * May be NULL even if numBytes > 0. */
    Tcl_Size numBytes)		/* Number of bytes in the array.
				 * Must be >= 0 */
{
    ByteArray *byteArrayPtr;
    Tcl_ObjInternalRep ir;

    if (Tcl_IsShared(objPtr)) {
	Tcl_Panic("%s called with shared object", "Tcl_SetByteArrayObj");
    }
    TclInvalidateStringRep(objPtr);

    assert(numBytes >= 0);
    byteArrayPtr = (ByteArray *)Tcl_Alloc(BYTEARRAY_SIZE(numBytes));
    byteArrayPtr->used = numBytes;
    byteArrayPtr->allocated = numBytes;

    if ((bytes != NULL) && (numBytes > 0)) {
	memcpy(byteArrayPtr->bytes, bytes, numBytes);
    }
    SET_BYTEARRAY(&ir, byteArrayPtr);

    Tcl_StoreInternalRep(objPtr, &properByteArrayType, &ir);
}

/*
 *----------------------------------------------------------------------
 *
 * TclGetBytesFromObj --
 *
 *	Attempt to extract the value from objPtr in the representation
 *	of a byte sequence. On success return the extracted byte sequence.
 *	On failure, return NULL and record error message and code in
 *	interp (if not NULL).
 *
 * Results:
 *	NULL or pointer to array of bytes representing the ByteArray object.
 *	Writes number of bytes in array to *numBytesPtr.
 *
 *----------------------------------------------------------------------
 */

#undef Tcl_GetBytesFromObj
unsigned char *
Tcl_GetBytesFromObj(
    Tcl_Interp *interp,		/* For error reporting */
    Tcl_Obj *objPtr,		/* Value to extract from */
    Tcl_Size *numBytesPtr)	/* If non-NULL, write the number of bytes
				 * in the array here */
{
    ByteArray *baPtr;
    const Tcl_ObjInternalRep *irPtr
	    = TclFetchInternalRep(objPtr, &properByteArrayType);

    if (irPtr == NULL) {
	if (TCL_ERROR == SetByteArrayFromAny(interp, TCL_INDEX_NONE, objPtr)) {
	    return NULL;
	}
	irPtr = TclFetchInternalRep(objPtr, &properByteArrayType);
    }
    baPtr = GET_BYTEARRAY(irPtr);

    if (numBytesPtr != NULL) {
	*numBytesPtr = baPtr->used;
    }
    return baPtr->bytes;
}

#if !defined(TCL_NO_DEPRECATED)
unsigned char *
TclGetBytesFromObj(
    Tcl_Interp *interp,		/* For error reporting */
    Tcl_Obj *objPtr,		/* Value to extract from */
<<<<<<< HEAD
    int *numBytesPtr)		/* If non-NULL, write the number of bytes
=======
    void *numBytesPtr)	/* If non-NULL, write the number of bytes
>>>>>>> c2fc0f26
				 * in the array here */
{
    Tcl_Size numBytes = 0;
    unsigned char *bytes = Tcl_GetBytesFromObj(interp, objPtr, &numBytes);

    if (bytes && numBytesPtr) {
	if (numBytes > INT_MAX) {
	    /* Caller asked for numBytes to be written to an int, but the
	     * value is outside the int range. */

	    if (interp) {
		Tcl_SetObjResult(interp, Tcl_NewStringObj(
			"byte sequence length exceeds INT_MAX", -1));
		Tcl_SetErrorCode(interp, "TCL", "API", "OUTDATED", NULL);
	    }
	    return NULL;
	} else {
	    *numBytesPtr = (int) numBytes;
	}
    }
<<<<<<< HEAD
    return bytes;
=======
    baPtr = GET_BYTEARRAY(irPtr);

    if (numBytesPtr != NULL) {
	*(ptrdiff_t *)numBytesPtr = baPtr->used;
    }
    return baPtr->bytes;
}

/*
 *----------------------------------------------------------------------
 *
 * Tcl_GetByteArrayFromObj/TclGetByteArrayFromObj --
 *
 *	Attempt to get the array of bytes from the Tcl object. If the object
 *	is not already a ByteArray object, an attempt will be made to convert
 *	it to one.
 *
 * Results:
 *	Pointer to array of bytes representing the ByteArray object.
 *
 * Side effects:
 *	Frees old internal rep. Allocates memory for new internal rep.
 *
 *----------------------------------------------------------------------
 */

#undef Tcl_GetByteArrayFromObj
unsigned char *
Tcl_GetByteArrayFromObj(
    Tcl_Obj *objPtr,		/* The ByteArray object. */
    int *numBytesPtr)		/* If non-NULL, write the number of bytes
				 * in the array here */
{
    ByteArray *baPtr;
    const Tcl_ObjInternalRep *irPtr;
    unsigned char *result = TclGetBytesFromObj(NULL, objPtr, numBytesPtr);

    if (result) {
	return result;
    }

    irPtr = TclFetchInternalRep(objPtr, &tclByteArrayType);
    assert(irPtr != NULL);

    baPtr = GET_BYTEARRAY(irPtr);

    if (numBytesPtr != NULL) {
	*numBytesPtr = baPtr->used;
    }
    return (unsigned char *) baPtr->bytes;
}

unsigned char *
TclGetByteArrayFromObj(
    Tcl_Obj *objPtr,		/* The ByteArray object. */
    void *numBytesPtr)	/* If non-NULL, write the number of bytes
				 * in the array here */
{
    ByteArray *baPtr;
    const Tcl_ObjInternalRep *irPtr;
    unsigned char *result = Tcl_GetBytesFromObj(NULL, objPtr, numBytesPtr);

    if (result) {
	return result;
    }

    irPtr = TclFetchInternalRep(objPtr, &tclByteArrayType);
    assert(irPtr != NULL);

    baPtr = GET_BYTEARRAY(irPtr);

    if (numBytesPtr != NULL) {
	/* Make sure we return a value between 0 and UINT_MAX-1, or (ptrdiff_t)-1 */
	*(ptrdiff_t *)numBytesPtr = ((ptrdiff_t)(unsigned int)(baPtr->used + 1)) - 1;
    }
    return baPtr->bytes;
>>>>>>> c2fc0f26
}
#endif

/*
 *----------------------------------------------------------------------
 *
 * Tcl_SetByteArrayLength --
 *
 *	This procedure changes the length of the byte array for this object.
 *	Once the caller has set the length of the array, it is acceptable to
 *	directly modify the bytes in the array up until Tcl_GetStringFromObj()
 *	has been called on this object.
 *
 * Results:
 *	The new byte array of the specified length.
 *
 * Side effects:
 *	Allocates enough memory for an array of bytes of the requested size.
 *	When growing the array, the old array is copied to the new array; new
 *	bytes are undefined. When shrinking, the old array is truncated to the
 *	specified length.
 *
 *----------------------------------------------------------------------
 */

unsigned char *
Tcl_SetByteArrayLength(
    Tcl_Obj *objPtr,		/* The ByteArray object. */
    Tcl_Size numBytes)		/* Number of bytes in resized array
                                 * Must be >= 0 */
{
    ByteArray *byteArrayPtr;
    Tcl_ObjInternalRep *irPtr;

    assert(numBytes >= 0);
    if (Tcl_IsShared(objPtr)) {
	Tcl_Panic("%s called with shared object", "Tcl_SetByteArrayLength");
    }

    irPtr = TclFetchInternalRep(objPtr, &properByteArrayType);
    if (irPtr == NULL) {
	if (TCL_ERROR == SetByteArrayFromAny(NULL, numBytes, objPtr)) {
	    return NULL;
	}
	irPtr = TclFetchInternalRep(objPtr, &properByteArrayType);
    }

    byteArrayPtr = GET_BYTEARRAY(irPtr);
    if (numBytes > byteArrayPtr->allocated) {
	byteArrayPtr = (ByteArray *)Tcl_Realloc(byteArrayPtr,
		BYTEARRAY_SIZE(numBytes));
	byteArrayPtr->allocated = numBytes;
	SET_BYTEARRAY(irPtr, byteArrayPtr);
    }
    TclInvalidateStringRep(objPtr);
    byteArrayPtr->used = numBytes;
    return byteArrayPtr->bytes;
}

/*
 *----------------------------------------------------------------------
 *
 * MakeByteArray --
 *
 *	Generate a ByteArray internal rep from the string rep of objPtr.
 *	The generated byte sequence may have no more than limit bytes.
 *	A negative value for limit indicates no limit imposed. If
 *	boolean argument demandProper is true, then no byte sequence should
 *	be output to the caller (write NULL instead). When no bytes sequence
 *	is output and interp is not NULL, leave an error message and error
 *	code in interp explaining why a proper byte sequence could not be
 *	made.
 *
 * Results:
 *	Returns a boolean indicating whether the bytes generated (up to
 *	limit bytes) are a proper representation of (a limited prefix of)
 *	the string. Writes a pointer to the generated ByteArray to
 *	*byteArrayPtrPtr. If not NULL it needs to be released with Tcl_Free().
 *
 *----------------------------------------------------------------------
 */

static int
MakeByteArray(
    Tcl_Interp *interp,
    Tcl_Obj *objPtr,
    Tcl_Size limit,
    int demandProper,
    ByteArray **byteArrayPtrPtr)
{
    Tcl_Size length;
    const char *src = Tcl_GetStringFromObj(objPtr, &length);
    Tcl_Size numBytes = (limit >= 0 && limit < length) ? limit : length;
    ByteArray *byteArrayPtr = (ByteArray *)Tcl_Alloc(BYTEARRAY_SIZE(numBytes));
    unsigned char *dst = byteArrayPtr->bytes;
    unsigned char *dstEnd = dst + numBytes;
    const char *srcEnd = src + length;
    int proper = 1;

    for (; src < srcEnd && dst < dstEnd; ) {
	int ch;
	int count = TclUtfToUCS4(src, &ch);

	if (ch > 255) {
	    proper = 0;
	    if (demandProper) {
		if (interp) {
		    Tcl_SetObjResult(interp, Tcl_ObjPrintf(
			    "expected byte sequence but character %"
			    TCL_Z_MODIFIER "u was '%1s' (U+%06X)",
			    dst - byteArrayPtr->bytes, src, ch));
		    Tcl_SetErrorCode(interp, "TCL", "VALUE", "BYTES", NULL);
		}
		Tcl_Free(byteArrayPtr);
		*byteArrayPtrPtr = NULL;
		return proper;
	    }
	}
	src += count;
	*dst++ = UCHAR(ch);
    }
    byteArrayPtr->used = dst - byteArrayPtr->bytes;
    byteArrayPtr->allocated = numBytes;

    *byteArrayPtrPtr = byteArrayPtr;
    return proper;
}

static Tcl_Obj *
TclNarrowToBytes(
    Tcl_Obj *objPtr)
{
    if (NULL == TclFetchInternalRep(objPtr, &properByteArrayType)) {
	Tcl_ObjInternalRep ir;
	ByteArray *byteArrayPtr;

	if (0 == MakeByteArray(NULL, objPtr, TCL_INDEX_NONE, 0, &byteArrayPtr)) {
	    TclNewObj(objPtr);
	    TclInvalidateStringRep(objPtr);
	}
	SET_BYTEARRAY(&ir, byteArrayPtr);
	Tcl_StoreInternalRep(objPtr, &properByteArrayType, &ir);
    }
    Tcl_IncrRefCount(objPtr);
    return objPtr;
}


/*
 *----------------------------------------------------------------------
 *
 * SetByteArrayFromAny --
 *
 *	Generate the ByteArray internal rep from the string rep.
 *
 * Results:
 *	Tcl return code indicating OK or ERROR.
 *
 * Side effects:
 *	A ByteArray struct may be stored as the internal rep of objPtr.
 *
 *----------------------------------------------------------------------
 */

static int
SetByteArrayFromAny(
    Tcl_Interp *interp,		/* For error reporting. */
    Tcl_Size limit,		/* Create no more than this many bytes */
    Tcl_Obj *objPtr)		/* The object to convert to type ByteArray. */
{
    ByteArray *byteArrayPtr;
    Tcl_ObjInternalRep ir;

    if (0 == MakeByteArray(interp, objPtr, limit, 1, &byteArrayPtr)) {
	return TCL_ERROR;
    }

    SET_BYTEARRAY(&ir, byteArrayPtr);
    Tcl_StoreInternalRep(objPtr, &properByteArrayType, &ir);
    return TCL_OK;
}

/*
 *----------------------------------------------------------------------
 *
 * FreeByteArrayInternalRep --
 *
 *	Deallocate the storage associated with a ByteArray data object's
 *	internal representation.
 *
 * Results:
 *	None.
 *
 * Side effects:
 *	Frees memory.
 *
 *----------------------------------------------------------------------
 */

static void
FreeProperByteArrayInternalRep(
    Tcl_Obj *objPtr)		/* Object with internal rep to free. */
{
    Tcl_Free(GET_BYTEARRAY(TclFetchInternalRep(objPtr, &properByteArrayType)));
}

/*
 *----------------------------------------------------------------------
 *
 * DupByteArrayInternalRep --
 *
 *	Initialize the internal representation of a ByteArray Tcl_Obj to a
 *	copy of the internal representation of an existing ByteArray object.
 *
 * Results:
 *	None.
 *
 * Side effects:
 *	Allocates memory.
 *
 *----------------------------------------------------------------------
 */

static void
DupProperByteArrayInternalRep(
    Tcl_Obj *srcPtr,		/* Object with internal rep to copy. */
    Tcl_Obj *copyPtr)		/* Object with internal rep to set. */
{
    Tcl_Size length;
    ByteArray *srcArrayPtr, *copyArrayPtr;
    Tcl_ObjInternalRep ir;

    srcArrayPtr = GET_BYTEARRAY(TclFetchInternalRep(srcPtr, &properByteArrayType));
    length = srcArrayPtr->used;

    copyArrayPtr = (ByteArray *)Tcl_Alloc(BYTEARRAY_SIZE(length));
    copyArrayPtr->used = length;
    copyArrayPtr->allocated = length;
    memcpy(copyArrayPtr->bytes, srcArrayPtr->bytes, length);

    SET_BYTEARRAY(&ir, copyArrayPtr);
    Tcl_StoreInternalRep(copyPtr, &properByteArrayType, &ir);
}

/*
 *----------------------------------------------------------------------
 *
 * UpdateStringOfByteArray --
 *
 *	Update the string representation for a ByteArray data object.
 *
 * Results:
 *	None.
 *
 * Side effects:
 *	The object's string is set to a valid string that results from the
 *	ByteArray-to-string conversion.
 *
 *----------------------------------------------------------------------
 */

static void
UpdateStringOfByteArray(
    Tcl_Obj *objPtr)		/* ByteArray object whose string rep to
				 * update. */
{
    const Tcl_ObjInternalRep *irPtr = TclFetchInternalRep(objPtr, &properByteArrayType);
    ByteArray *byteArrayPtr = GET_BYTEARRAY(irPtr);
    unsigned char *src = byteArrayPtr->bytes;
    Tcl_Size i, length = byteArrayPtr->used;
    Tcl_Size size = length;

    /*
     * How much space will string rep need?
     */

    for (i = 0; i < length; i++) {
	if ((src[i] == 0) || (src[i] > 127)) {
	    size++;
	}
    }

    if (size == length) {
	char *dst = Tcl_InitStringRep(objPtr, (char *)src, size);

	TclOOM(dst, size);
    } else {
	char *dst = Tcl_InitStringRep(objPtr, NULL, size);

	TclOOM(dst, size);
	for (i = 0; i < length; i++) {
	    dst += Tcl_UniCharToUtf(src[i], dst);
	}
    }
}

/*
 *----------------------------------------------------------------------
 *
 * TclAppendBytesToByteArray --
 *
 *	This function appends an array of bytes to a byte array object. Note
 *	that the object *must* be unshared, and the array of bytes *must not*
 *	refer to the object being appended to.
 *
 * Results:
 *	None.
 *
 * Side effects:
 *	Allocates enough memory for an array of bytes of the requested total
 *	size, or possibly larger. [Bug 2992970]
 *
 *----------------------------------------------------------------------
 */

void
TclAppendBytesToByteArray(
    Tcl_Obj *objPtr,
    const unsigned char *bytes,
    Tcl_Size len)
{
    ByteArray *byteArrayPtr;
    Tcl_Size needed;
    Tcl_ObjInternalRep *irPtr;

    if (Tcl_IsShared(objPtr)) {
	Tcl_Panic("%s called with shared object","TclAppendBytesToByteArray");
    }
    if (len < 0) {
	Tcl_Panic("%s must be called with definite number of bytes to append",
		"TclAppendBytesToByteArray");
    }
    if (len == 0) {
	/*
	 * Append zero bytes is a no-op.
	 */

	return;
    }

    irPtr = TclFetchInternalRep(objPtr, &properByteArrayType);
    if (irPtr == NULL) {
	if (TCL_ERROR == SetByteArrayFromAny(NULL, TCL_INDEX_NONE, objPtr)) {
	    Tcl_Panic("attempt to append bytes to non-bytearray");
	}
	irPtr = TclFetchInternalRep(objPtr, &properByteArrayType);
    }
    byteArrayPtr = GET_BYTEARRAY(irPtr);

    /*
     * If we need to, resize the allocated space in the byte array.
     */

    if ((BYTEARRAY_MAX_LEN - byteArrayPtr->used) < len) {
	/* Will wrap around !! */
	Tcl_Panic("max size of a byte array exceeded");
    }
    needed = byteArrayPtr->used + len;
    if (needed > byteArrayPtr->allocated) {
	ByteArray *ptr = NULL;

        /*
	 * Try to allocate double the total space that is needed.
	 */

	Tcl_Size attempt;

	/* Make sure we do not wrap when doubling */
	if (needed <= (BYTEARRAY_MAX_LEN - needed)) {
	    attempt = 2 * needed;
	    ptr = (ByteArray *) Tcl_AttemptRealloc(byteArrayPtr,
		    BYTEARRAY_SIZE(attempt));
	}

	if (ptr == NULL) {
	    /*
	     * Try to allocate double the increment that is needed.
	     * (Originally TCL_MIN_GROWTH was added as well but that would
	     * need one more separate overflow check so forget it.)
	     */
	    if (len <= (BYTEARRAY_MAX_LEN - needed)) {
		attempt = needed + len;
		ptr = (ByteArray *)Tcl_AttemptRealloc(byteArrayPtr,
						      BYTEARRAY_SIZE(attempt));
	    }
	}
	if (ptr == NULL) {
	    /*
	     * Last chance: Try to allocate exactly what is needed.
	     */

	    attempt = needed;
	    ptr = (ByteArray *)Tcl_Realloc(byteArrayPtr, BYTEARRAY_SIZE(attempt));
	}
	byteArrayPtr = ptr;
	byteArrayPtr->allocated = attempt;
	SET_BYTEARRAY(irPtr, byteArrayPtr);
    }

    if (bytes) {
	memcpy(byteArrayPtr->bytes + byteArrayPtr->used, bytes, len);
    }
    byteArrayPtr->used += len;
    TclInvalidateStringRep(objPtr);
}

/*
 *----------------------------------------------------------------------
 *
 * TclInitBinaryCmd --
 *
 *	This function is called to create the "binary" Tcl command. See the
 *	user documentation for details on what it does.
 *
 * Results:
 *	A command token for the new command.
 *
 * Side effects:
 *	Creates a new binary command as a mapped ensemble.
 *
 *----------------------------------------------------------------------
 */

Tcl_Command
TclInitBinaryCmd(
    Tcl_Interp *interp)
{
    Tcl_Command binaryEnsemble;

    binaryEnsemble = TclMakeEnsemble(interp, "binary", binaryMap);
    TclMakeEnsemble(interp, "binary encode", encodeMap);
    TclMakeEnsemble(interp, "binary decode", decodeMap);
    return binaryEnsemble;
}

/*
 *----------------------------------------------------------------------
 *
 * BinaryFormatCmd --
 *
 *	This procedure implements the "binary format" Tcl command.
 *
 * Results:
 *	A standard Tcl result.
 *
 * Side effects:
 *	See the user documentation.
 *
 *----------------------------------------------------------------------
 */

static int
BinaryFormatCmd(
    TCL_UNUSED(void *),
    Tcl_Interp *interp,		/* Current interpreter. */
    int objc,			/* Number of arguments. */
    Tcl_Obj *const objv[])	/* Argument objects. */
{
    int arg;			/* Index of next argument to consume. */
    int value = 0;		/* Current integer value to be packed.
				 * Initialized to avoid compiler warning. */
    char cmd;			/* Current format character. */
    Tcl_Size count;		/* Count associated with current format
				 * character. */
    int flags;			/* Format field flags */
    const char *format;		/* Pointer to current position in format
				 * string. */
    Tcl_Obj *resultPtr = NULL;	/* Object holding result buffer. */
    unsigned char *buffer;	/* Start of result buffer. */
    unsigned char *cursor;	/* Current position within result buffer. */
    unsigned char *maxPos;	/* Greatest position within result buffer that
				 * cursor has visited.*/
    const char *errorString;
    const char *errorValue, *str;
    Tcl_Size offset, size, length;

    if (objc < 2) {
	Tcl_WrongNumArgs(interp, 1, objv, "formatString ?arg ...?");
	return TCL_ERROR;
    }

    /*
     * To avoid copying the data, we format the string in two passes. The
     * first pass computes the size of the output buffer. The second pass
     * places the formatted data into the buffer.
     */

    format = TclGetString(objv[1]);
    arg = 2;
    offset = 0;
    length = 0;
    while (*format != '\0') {
	str = format;
	flags = 0;
	if (!GetFormatSpec(&format, &cmd, &count, &flags)) {
	    break;
	}
	switch (cmd) {
	case 'a':
	case 'A':
	case 'b':
	case 'B':
	case 'h':
	case 'H':
	    /*
	     * For string-type specifiers, the count corresponds to the number
	     * of bytes in a single argument.
	     */

	    if (arg >= objc) {
		goto badIndex;
	    }
	    if (count == BINARY_ALL) {
		if (Tcl_GetByteArrayFromObj(objv[arg], &count) == NULL) {
		    count = Tcl_GetCharLength(objv[arg]);
		}
	    } else if (count == BINARY_NOCOUNT) {
		count = 1;
	    }
	    arg++;
	    if (cmd == 'a' || cmd == 'A') {
		offset += count;
	    } else if (cmd == 'b' || cmd == 'B') {
		offset += (count + 7) / 8;
	    } else {
		offset += (count + 1) / 2;
	    }
	    break;
	case 'c':
	    size = 1;
	    goto doNumbers;
	case 't':
	case 's':
	case 'S':
	    size = 2;
	    goto doNumbers;
	case 'n':
	case 'i':
	case 'I':
	    size = 4;
	    goto doNumbers;
	case 'm':
	case 'w':
	case 'W':
	    size = 8;
	    goto doNumbers;
	case 'r':
	case 'R':
	case 'f':
	    size = sizeof(float);
	    goto doNumbers;
	case 'q':
	case 'Q':
	case 'd':
	    size = sizeof(double);

	doNumbers:
	    if (arg >= objc) {
		goto badIndex;
	    }

	    /*
	     * For number-type specifiers, the count corresponds to the number
	     * of elements in the list stored in a single argument. If no
	     * count is specified, then the argument is taken as a single
	     * non-list value.
	     */

	    if (count == BINARY_NOCOUNT) {
		arg++;
		count = 1;
	    } else {
		Tcl_Size listc;
		Tcl_Obj **listv;

		/*
		 * The macro evals its args more than once: avoid arg++
		 */

		if (TclListObjLengthM(interp, objv[arg], &listc
			) != TCL_OK) {
		    return TCL_ERROR;
		}

		if (count == BINARY_ALL) {
		    count = listc;
		} else if (count > listc) {
		    Tcl_SetObjResult(interp, Tcl_NewStringObj(
			    "number of elements in list does not match count",
			    -1));
		    return TCL_ERROR;
		}
		if (TclListObjGetElementsM(interp, objv[arg], &listc,
			&listv) != TCL_OK) {
		    return TCL_ERROR;
		}
		arg++;
	    }
	    offset += count*size;
	    break;

	case 'x':
	    if (count == BINARY_ALL) {
		Tcl_SetObjResult(interp, Tcl_NewStringObj(
			"cannot use \"*\" in format string with \"x\"", -1));
		return TCL_ERROR;
	    } else if (count == BINARY_NOCOUNT) {
		count = 1;
	    }
	    offset += count;
	    break;
	case 'X':
	    if (count == BINARY_NOCOUNT) {
		count = 1;
	    }
	    if ((count > offset) || (count == BINARY_ALL)) {
		count = offset;
	    }
	    if (offset > length) {
		length = offset;
	    }
	    offset -= count;
	    break;
	case '@':
	    if (offset > length) {
		length = offset;
	    }
	    if (count == BINARY_ALL) {
		offset = length;
	    } else if (count == BINARY_NOCOUNT) {
		goto badCount;
	    } else {
		offset = count;
	    }
	    break;
	default:
	    errorString = str;
	    goto badField;
	}
    }
    if (offset > length) {
	length = offset;
    }
    if (length == 0) {
	return TCL_OK;
    }

    /*
     * Prepare the result object by preallocating the calculated number of
     * bytes and filling with nulls.
     */

    TclNewObj(resultPtr);
    buffer = Tcl_SetByteArrayLength(resultPtr, length);
    memset(buffer, 0, length);

    /*
     * Pack the data into the result object. Note that we can skip the error
     * checking during this pass, since we have already parsed the string
     * once.
     */

    arg = 2;
    format = TclGetString(objv[1]);
    cursor = buffer;
    maxPos = cursor;
    while (*format != 0) {
	flags = 0;
	if (!GetFormatSpec(&format, &cmd, &count, &flags)) {
	    break;
	}
	if ((count == 0) && (cmd != '@')) {
	    if (cmd != 'x') {
		arg++;
	    }
	    continue;
	}
	switch (cmd) {
	case 'a':
	case 'A': {
	    char pad = (char) (cmd == 'a' ? '\0' : ' ');
	    unsigned char *bytes;
	    Tcl_Obj *copy = TclNarrowToBytes(objv[arg++]);

	    bytes = Tcl_GetByteArrayFromObj(copy, &length);

	    if (count == BINARY_ALL) {
		count = length;
	    } else if (count == BINARY_NOCOUNT) {
		count = 1;
	    }
	    if (length >= count) {
		memcpy(cursor, bytes, count);
	    } else {
		memcpy(cursor, bytes, length);
		memset(cursor + length, pad, count - length);
	    }
	    cursor += count;
	    Tcl_DecrRefCount(copy);
	    break;
	}
	case 'b':
	case 'B': {
	    unsigned char *last;

	    str = Tcl_GetStringFromObj(objv[arg], &length);
	    arg++;
	    if (count == BINARY_ALL) {
		count = length;
	    } else if (count == BINARY_NOCOUNT) {
		count = 1;
	    }
	    last = cursor + ((count + 7) / 8);
	    if (count > length) {
		count = length;
	    }
	    value = 0;
	    errorString = "binary";
	    if (cmd == 'B') {
		for (offset = 0; offset < count; offset++) {
		    value <<= 1;
		    if (str[offset] == '1') {
			value |= 1;
		    } else if (str[offset] != '0') {
			errorValue = str;
			Tcl_DecrRefCount(resultPtr);
			goto badValue;
		    }
		    if (((offset + 1) % 8) == 0) {
			*cursor++ = UCHAR(value);
			value = 0;
		    }
		}
	    } else {
		for (offset = 0; offset < count; offset++) {
		    value >>= 1;
		    if (str[offset] == '1') {
			value |= 128;
		    } else if (str[offset] != '0') {
			errorValue = str;
			Tcl_DecrRefCount(resultPtr);
			goto badValue;
		    }
		    if (!((offset + 1) % 8)) {
			*cursor++ = UCHAR(value);
			value = 0;
		    }
		}
	    }
	    if ((offset % 8) != 0) {
		if (cmd == 'B') {
		    value <<= 8 - (offset % 8);
		} else {
		    value >>= 8 - (offset % 8);
		}
		*cursor++ = UCHAR(value);
	    }
	    while (cursor < last) {
		*cursor++ = '\0';
	    }
	    break;
	}
	case 'h':
	case 'H': {
	    unsigned char *last;
	    int c;

	    str = Tcl_GetStringFromObj(objv[arg], &length);
	    arg++;
	    if (count == BINARY_ALL) {
		count = length;
	    } else if (count == BINARY_NOCOUNT) {
		count = 1;
	    }
	    last = cursor + ((count + 1) / 2);
	    if (count > length) {
		count = length;
	    }
	    value = 0;
	    errorString = "hexadecimal";
	    if (cmd == 'H') {
		for (offset = 0; offset < count; offset++) {
		    value <<= 4;
		    if (!isxdigit(UCHAR(str[offset]))) {     /* INTL: digit */
			errorValue = str;
			Tcl_DecrRefCount(resultPtr);
			goto badValue;
		    }
		    c = str[offset] - '0';
		    if (c > 9) {
			c += ('0' - 'A') + 10;
		    }
		    if (c > 16) {
			c += ('A' - 'a');
		    }
		    value |= (c & 0xF);
		    if (offset % 2) {
			*cursor++ = (char) value;
			value = 0;
		    }
		}
	    } else {
		for (offset = 0; offset < count; offset++) {
		    value >>= 4;

		    if (!isxdigit(UCHAR(str[offset]))) {     /* INTL: digit */
			errorValue = str;
			Tcl_DecrRefCount(resultPtr);
			goto badValue;
		    }
		    c = str[offset] - '0';
		    if (c > 9) {
			c += ('0' - 'A') + 10;
		    }
		    if (c > 16) {
			c += ('A' - 'a');
		    }
		    value |= ((c << 4) & 0xF0);
		    if (offset % 2) {
			*cursor++ = UCHAR(value & 0xFF);
			value = 0;
		    }
		}
	    }
	    if (offset % 2) {
		if (cmd == 'H') {
		    value <<= 4;
		} else {
		    value >>= 4;
		}
		*cursor++ = UCHAR(value);
	    }

	    while (cursor < last) {
		*cursor++ = '\0';
	    }
	    break;
	}
	case 'c':
	case 't':
	case 's':
	case 'S':
	case 'n':
	case 'i':
	case 'I':
	case 'm':
	case 'w':
	case 'W':
	case 'r':
	case 'R':
	case 'd':
	case 'q':
	case 'Q':
	case 'f': {
	    Tcl_Size listc, i;
	    Tcl_Obj **listv;

	    if (count == BINARY_NOCOUNT) {
		/*
		 * Note that we are casting away the const-ness of objv, but
		 * this is safe since we aren't going to modify the array.
		 */

		listv = (Tcl_Obj **) (objv + arg);
		listc = 1;
		count = 1;
	    } else {
		TclListObjGetElementsM(interp, objv[arg], &listc, &listv);
		if (count == BINARY_ALL) {
		    count = listc;
		}
	    }
	    arg++;
	    for (i = 0; i < count; i++) {
		if (FormatNumber(interp, cmd, listv[i], &cursor) != TCL_OK) {
		    Tcl_DecrRefCount(resultPtr);
		    return TCL_ERROR;
		}
	    }
	    break;
	}
	case 'x':
	    if (count == BINARY_NOCOUNT) {
		count = 1;
	    }
	    memset(cursor, 0, count);
	    cursor += count;
	    break;
	case 'X':
	    if (cursor > maxPos) {
		maxPos = cursor;
	    }
	    if (count == BINARY_NOCOUNT) {
		count = 1;
	    }
	    if ((count == BINARY_ALL) || (count > (cursor - buffer))) {
		cursor = buffer;
	    } else {
		cursor -= count;
	    }
	    break;
	case '@':
	    if (cursor > maxPos) {
		maxPos = cursor;
	    }
	    if (count == BINARY_ALL) {
		cursor = maxPos;
	    } else {
		cursor = buffer + count;
	    }
	    break;
	}
    }
    Tcl_SetObjResult(interp, resultPtr);
    return TCL_OK;

 badValue:
    Tcl_ResetResult(interp);
    Tcl_SetObjResult(interp, Tcl_ObjPrintf(
	    "expected %s string but got \"%s\" instead",
	    errorString, errorValue));
    return TCL_ERROR;

 badCount:
    errorString = "missing count for \"@\" field specifier";
    goto error;

 badIndex:
    errorString = "not enough arguments for all format specifiers";
    goto error;

 badField:
    {
	Tcl_UniChar ch = 0;
	char buf[5] = "";

	TclUtfToUniChar(errorString, &ch);
	buf[Tcl_UniCharToUtf(ch, buf)] = '\0';
	Tcl_SetObjResult(interp, Tcl_ObjPrintf(
		"bad field specifier \"%s\"", buf));
	return TCL_ERROR;
    }

 error:
    Tcl_SetObjResult(interp, Tcl_NewStringObj(errorString, -1));
    return TCL_ERROR;
}

/*
 *----------------------------------------------------------------------
 *
 * BinaryScanCmd --
 *
 *	This procedure implements the "binary scan" Tcl command.
 *
 * Results:
 *	A standard Tcl result.
 *
 * Side effects:
 *	See the user documentation.
 *
 *----------------------------------------------------------------------
 */

static int
BinaryScanCmd(
    TCL_UNUSED(void *),
    Tcl_Interp *interp,		/* Current interpreter. */
    int objc,			/* Number of arguments. */
    Tcl_Obj *const objv[])	/* Argument objects. */
{
    int arg;			/* Index of next argument to consume. */
    int value = 0;		/* Current integer value to be packed.
				 * Initialized to avoid compiler warning. */
    char cmd;			/* Current format character. */
    Tcl_Size count;		/* Count associated with current format
				 * character. */
    int flags;			/* Format field flags */
    const char *format;		/* Pointer to current position in format
				 * string. */
    Tcl_Obj *resultPtr = NULL;	/* Object holding result buffer. */
    unsigned char *buffer;	/* Start of result buffer. */
    const char *errorString;
    const char *str;
    Tcl_Size offset, size, length = 0, i;

    Tcl_Obj *valuePtr, *elementPtr;
    Tcl_HashTable numberCacheHash;
    Tcl_HashTable *numberCachePtr;

    if (objc < 3) {
	Tcl_WrongNumArgs(interp, 1, objv,
		"value formatString ?varName ...?");
	return TCL_ERROR;
    }
    buffer = Tcl_GetBytesFromObj(interp, objv[1], &length);
    if (buffer == NULL) {
	return TCL_ERROR;
    }
    numberCachePtr = &numberCacheHash;
    Tcl_InitHashTable(numberCachePtr, TCL_ONE_WORD_KEYS);
    format = TclGetString(objv[2]);
    arg = 3;
    offset = 0;
    while (*format != '\0') {
	str = format;
	flags = 0;
	if (!GetFormatSpec(&format, &cmd, &count, &flags)) {
	    goto done;
	}
	switch (cmd) {
	case 'a':
	case 'A':
	case 'C': {
	    unsigned char *src;

	    if (arg >= objc) {
		DeleteScanNumberCache(numberCachePtr);
		goto badIndex;
	    }
	    if (count == BINARY_ALL) {
		count = length - offset;
	    } else {
		if (count == BINARY_NOCOUNT) {
		    count = 1;
		}
		if (count > length - offset) {
		    goto done;
		}
	    }

	    src = buffer + offset;
	    size = count;

	    /*
	     * Apply C string semantics or trim trailing
	     * nulls and spaces, if necessary.
	     */

	    if (cmd == 'C') {
		for (i = 0; i < size; i++) {
		    if (src[i] == '\0') {
			size = i;
			break;
		    }
		}
	    } else if (cmd == 'A') {
		while (size > 0) {
		    if (src[size - 1] != '\0' && src[size - 1] != ' ') {
			break;
		    }
		    size--;
		}
	    }

	    /*
	     * Have to do this #ifdef-fery because (as part of defining
	     * Tcl_NewByteArrayObj) we removed the #def that hides this stuff
	     * normally. If this code ever gets copied to another file, it
	     * should be changed back to the simpler version.
	     */

#ifdef TCL_MEM_DEBUG
	    valuePtr = Tcl_DbNewByteArrayObj(src, size, __FILE__, __LINE__);
#else
	    valuePtr = Tcl_NewByteArrayObj(src, size);
#endif /* TCL_MEM_DEBUG */

	    resultPtr = Tcl_ObjSetVar2(interp, objv[arg], NULL, valuePtr,
		    TCL_LEAVE_ERR_MSG);
	    arg++;
	    if (resultPtr == NULL) {
		DeleteScanNumberCache(numberCachePtr);
		return TCL_ERROR;
	    }
	    offset += count;
	    break;
	}
	case 'b':
	case 'B': {
	    unsigned char *src;
	    char *dest;

	    if (arg >= objc) {
		DeleteScanNumberCache(numberCachePtr);
		goto badIndex;
	    }
	    if (count == BINARY_ALL) {
		count = (length - offset) * 8;
	    } else {
		if (count == BINARY_NOCOUNT) {
		    count = 1;
		}
		if (count > (length - offset) * 8) {
		    goto done;
		}
	    }
	    src = buffer + offset;
	    TclNewObj(valuePtr);
	    Tcl_SetObjLength(valuePtr, count);
	    dest = TclGetString(valuePtr);

	    if (cmd == 'b') {
		for (i = 0; i < count; i++) {
		    if (i % 8) {
			value >>= 1;
		    } else {
			value = *src++;
		    }
		    *dest++ = (char) ((value & 1) ? '1' : '0');
		}
	    } else {
		for (i = 0; i < count; i++) {
		    if (i % 8) {
			value <<= 1;
		    } else {
			value = *src++;
		    }
		    *dest++ = (char) ((value & 0x80) ? '1' : '0');
		}
	    }

	    resultPtr = Tcl_ObjSetVar2(interp, objv[arg], NULL, valuePtr,
		    TCL_LEAVE_ERR_MSG);
	    arg++;
	    if (resultPtr == NULL) {
		DeleteScanNumberCache(numberCachePtr);
		return TCL_ERROR;
	    }
	    offset += (count + 7) / 8;
	    break;
	}
	case 'h':
	case 'H': {
	    char *dest;
	    unsigned char *src;
	    static const char hexdigit[] = "0123456789abcdef";

	    if (arg >= objc) {
		DeleteScanNumberCache(numberCachePtr);
		goto badIndex;
	    }
	    if (count == BINARY_ALL) {
		count = (length - offset)*2;
	    } else {
		if (count == BINARY_NOCOUNT) {
		    count = 1;
		}
		if (count > (length - offset)*2) {
		    goto done;
		}
	    }
	    src = buffer + offset;
	    TclNewObj(valuePtr);
	    Tcl_SetObjLength(valuePtr, count);
	    dest = TclGetString(valuePtr);

	    if (cmd == 'h') {
		for (i = 0; i < count; i++) {
		    if (i % 2) {
			value >>= 4;
		    } else {
			value = *src++;
		    }
		    *dest++ = hexdigit[value & 0xF];
		}
	    } else {
		for (i = 0; i < count; i++) {
		    if (i % 2) {
			value <<= 4;
		    } else {
			value = *src++;
		    }
		    *dest++ = hexdigit[(value >> 4) & 0xF];
		}
	    }

	    resultPtr = Tcl_ObjSetVar2(interp, objv[arg], NULL, valuePtr,
		    TCL_LEAVE_ERR_MSG);
	    arg++;
	    if (resultPtr == NULL) {
		DeleteScanNumberCache(numberCachePtr);
		return TCL_ERROR;
	    }
	    offset += (count + 1) / 2;
	    break;
	}
	case 'c':
	    size = 1;
	    goto scanNumber;
	case 't':
	case 's':
	case 'S':
	    size = 2;
	    goto scanNumber;
	case 'n':
	case 'i':
	case 'I':
	    size = 4;
	    goto scanNumber;
	case 'm':
	case 'w':
	case 'W':
	    size = 8;
	    goto scanNumber;
	case 'r':
	case 'R':
	case 'f':
	    size = sizeof(float);
	    goto scanNumber;
	case 'q':
	case 'Q':
	case 'd': {
	    unsigned char *src;

	    size = sizeof(double);
	    /* fall through */

	scanNumber:
	    if (arg >= objc) {
		DeleteScanNumberCache(numberCachePtr);
		goto badIndex;
	    }
	    if (count == BINARY_NOCOUNT) {
		if (length < size + offset) {
		    goto done;
		}
		valuePtr = ScanNumber(buffer+offset, cmd, flags,
			&numberCachePtr);
		offset += size;
	    } else {
		if (count == BINARY_ALL) {
		    count = (length - offset) / size;
		}
		if ((length - offset) < (count * size)) {
		    goto done;
		}
		TclNewObj(valuePtr);
		src = buffer + offset;
		for (i = 0; i < count; i++) {
		    elementPtr = ScanNumber(src, cmd, flags, &numberCachePtr);
		    src += size;
		    Tcl_ListObjAppendElement(NULL, valuePtr, elementPtr);
		}
		offset += count * size;
	    }

	    resultPtr = Tcl_ObjSetVar2(interp, objv[arg], NULL, valuePtr,
		    TCL_LEAVE_ERR_MSG);
	    arg++;
	    if (resultPtr == NULL) {
		DeleteScanNumberCache(numberCachePtr);
		return TCL_ERROR;
	    }
	    break;
	}
	case 'x':
	    if (count == BINARY_NOCOUNT) {
		count = 1;
	    }
	    if ((count == BINARY_ALL) || (count > (length - offset))) {
		offset = length;
	    } else {
		offset += count;
	    }
	    break;
	case 'X':
	    if (count == BINARY_NOCOUNT) {
		count = 1;
	    }
	    if ((count == BINARY_ALL) || (count > offset)) {
		offset = 0;
	    } else {
		offset -= count;
	    }
	    break;
	case '@':
	    if (count == BINARY_NOCOUNT) {
		DeleteScanNumberCache(numberCachePtr);
		goto badCount;
	    }
	    if ((count == BINARY_ALL) || (count > length)) {
		offset = length;
	    } else {
		offset = count;
	    }
	    break;
	default:
	    DeleteScanNumberCache(numberCachePtr);
	    errorString = str;
	    goto badField;
	}
    }

    /*
     * Set the result to the last position of the cursor.
     */

 done:
    Tcl_SetObjResult(interp, Tcl_NewWideIntObj(arg - 3));
    DeleteScanNumberCache(numberCachePtr);

    return TCL_OK;

 badCount:
    errorString = "missing count for \"@\" field specifier";
    goto error;

 badIndex:
    errorString = "not enough arguments for all format specifiers";
    goto error;

 badField:
    {
	Tcl_UniChar ch = 0;
	char buf[5] = "";

	TclUtfToUniChar(errorString, &ch);
	buf[Tcl_UniCharToUtf(ch, buf)] = '\0';
	Tcl_SetObjResult(interp, Tcl_ObjPrintf(
		"bad field specifier \"%s\"", buf));
	return TCL_ERROR;
    }

 error:
    Tcl_SetObjResult(interp, Tcl_NewStringObj(errorString, -1));
    return TCL_ERROR;
}

/*
 *----------------------------------------------------------------------
 *
 * GetFormatSpec --
 *
 *	This function parses the format strings used in the binary format and
 *	scan commands.
 *
 * Results:
 *	Moves the formatPtr to the start of the next command. Returns the
 *	current command character and count in cmdPtr and countPtr. The count
 *	is set to BINARY_ALL if the count character was '*' or BINARY_NOCOUNT
 *	if no count was specified. Returns 1 on success, or 0 if the string
 *	did not have a format specifier.
 *
 * Side effects:
 *	None.
 *
 *----------------------------------------------------------------------
 */

static int
GetFormatSpec(
    const char **formatPtr,	/* Pointer to format string. */
    char *cmdPtr,		/* Pointer to location of command char. */
    Tcl_Size *countPtr,		/* Pointer to repeat count value. */
    int *flagsPtr)		/* Pointer to field flags */
{
    /*
     * Skip any leading blanks.
     */

    while (**formatPtr == ' ') {
	(*formatPtr)++;
    }

    /*
     * The string was empty, except for whitespace, so fail.
     */

    if (!(**formatPtr)) {
	return 0;
    }

    /*
     * Extract the command character and any trailing digits or '*'.
     */

    *cmdPtr = **formatPtr;
    (*formatPtr)++;
    if (**formatPtr == 'u') {
	(*formatPtr)++;
	*flagsPtr |= BINARY_UNSIGNED;
    }
    if (**formatPtr == '*') {
	(*formatPtr)++;
	*countPtr = BINARY_ALL;
    } else if (isdigit(UCHAR(**formatPtr))) { /* INTL: digit */
	unsigned long long count;

	errno = 0;
	count = strtoull(*formatPtr, (char **) formatPtr, 10);
	if (errno || (count > TCL_SIZE_MAX)) {
	    *countPtr = TCL_SIZE_MAX;
	} else {
	    *countPtr = count;
	}
    } else {
	*countPtr = BINARY_NOCOUNT;
    }
    return 1;
}

/*
 *----------------------------------------------------------------------
 *
 * NeedReversing --
 *
 *	This routine determines, if bytes of a number need to be re-ordered,
 *	and returns a numeric code indicating the re-ordering to be done.
 *	This depends on the endianness of the machine and the desired format.
 *	It is in effect a table (whose contents depend on the endianness of
 *	the system) describing whether a value needs reversing or not. Anyone
 *	porting the code to a big-endian platform should take care to make
 *	sure that they define WORDS_BIGENDIAN though this is already done by
 *	configure for the Unix build; little-endian platforms (including
 *	Windows) don't need to do anything.
 *
 * Results:
 *	0	No re-ordering needed.
 *	1	Reverse the bytes:	01234567 <-> 76543210 (little to big)
 *	2	Apply this re-ordering: 01234567 <-> 45670123 (Nokia to little)
 *	3	Apply this re-ordering: 01234567 <-> 32107654 (Nokia to big)
 *
 * Side effects:
 *	None
 *
 *----------------------------------------------------------------------
 */

static int
NeedReversing(
    int format)
{
    switch (format) {
	/* native floats and doubles: never reverse */
    case 'd':
    case 'f':
	/* big endian ints: never reverse */
    case 'I':
    case 'S':
    case 'W':
#ifdef WORDS_BIGENDIAN
	/* native ints: reverse if we're little-endian */
    case 'n':
    case 't':
    case 'm':
	/* f: reverse if we're little-endian */
    case 'Q':
    case 'R':
#else /* !WORDS_BIGENDIAN */
	/* small endian floats: reverse if we're big-endian */
    case 'r':
#endif /* WORDS_BIGENDIAN */
	return 0;

#ifdef WORDS_BIGENDIAN
	/* small endian floats: reverse if we're big-endian */
    case 'q':
    case 'r':
#else /* !WORDS_BIGENDIAN */
	/* native ints: reverse if we're little-endian */
    case 'n':
    case 't':
    case 'm':
	/* f: reverse if we're little-endian */
    case 'R':
#endif /* WORDS_BIGENDIAN */
	/* small endian ints: always reverse */
    case 'i':
    case 's':
    case 'w':
	return 1;

#ifndef WORDS_BIGENDIAN
    /*
     * The Q and q formats need special handling to account for the unusual
     * byte ordering of 8-byte floats on Nokia 770 systems, which claim to be
     * little-endian, but also reverse word order.
     */

    case 'Q':
	if (TclNokia770Doubles()) {
	    return 3;
	}
	return 1;
    case 'q':
	if (TclNokia770Doubles()) {
	    return 2;
	}
	return 0;
#endif
    }

    Tcl_Panic("unexpected fallthrough");
    return 0;
}

/*
 *----------------------------------------------------------------------
 *
 * CopyNumber --
 *
 *	This routine is called by FormatNumber and ScanNumber to copy a
 *	floating-point number. If required, bytes are reversed while copying.
 *	The behaviour is only fully defined when used with IEEE float and
 *	double values (guaranteed to be 4 and 8 bytes long, respectively.)
 *
 * Results:
 *	None
 *
 * Side effects:
 *	Copies length bytes
 *
 *----------------------------------------------------------------------
 */

static void
CopyNumber(
    const void *from,		/* source */
    void *to,			/* destination */
    size_t length,		/* Number of bytes to copy */
    int type)			/* What type of thing are we copying? */
{
    switch (NeedReversing(type)) {
    case 0:
	memcpy(to, from, length);
	break;
    case 1: {
	const unsigned char *fromPtr = (const unsigned char *)from;
	unsigned char *toPtr = (unsigned char *)to;

	switch (length) {
	case 4:
	    toPtr[0] = fromPtr[3];
	    toPtr[1] = fromPtr[2];
	    toPtr[2] = fromPtr[1];
	    toPtr[3] = fromPtr[0];
	    break;
	case 8:
	    toPtr[0] = fromPtr[7];
	    toPtr[1] = fromPtr[6];
	    toPtr[2] = fromPtr[5];
	    toPtr[3] = fromPtr[4];
	    toPtr[4] = fromPtr[3];
	    toPtr[5] = fromPtr[2];
	    toPtr[6] = fromPtr[1];
	    toPtr[7] = fromPtr[0];
	    break;
	}
	break;
    }
    case 2: {
	const unsigned char *fromPtr = (const unsigned char *)from;
	unsigned char *toPtr = (unsigned char *)to;

	toPtr[0] = fromPtr[4];
	toPtr[1] = fromPtr[5];
	toPtr[2] = fromPtr[6];
	toPtr[3] = fromPtr[7];
	toPtr[4] = fromPtr[0];
	toPtr[5] = fromPtr[1];
	toPtr[6] = fromPtr[2];
	toPtr[7] = fromPtr[3];
	break;
    }
    case 3: {
	const unsigned char *fromPtr = (const unsigned char *)from;
	unsigned char *toPtr = (unsigned char *)to;

	toPtr[0] = fromPtr[3];
	toPtr[1] = fromPtr[2];
	toPtr[2] = fromPtr[1];
	toPtr[3] = fromPtr[0];
	toPtr[4] = fromPtr[7];
	toPtr[5] = fromPtr[6];
	toPtr[6] = fromPtr[5];
	toPtr[7] = fromPtr[4];
	break;
    }
    }
}

/*
 *----------------------------------------------------------------------
 *
 * FormatNumber --
 *
 *	This routine is called by Tcl_BinaryObjCmd to format a number into a
 *	location pointed at by cursor.
 *
 * Results:
 *	A standard Tcl result.
 *
 * Side effects:
 *	Moves the cursor to the next location to be written into.
 *
 *----------------------------------------------------------------------
 */

static int
FormatNumber(
    Tcl_Interp *interp,		/* Current interpreter, used to report
				 * errors. */
    int type,			/* Type of number to format. */
    Tcl_Obj *src,		/* Number to format. */
    unsigned char **cursorPtr)	/* Pointer to index into destination buffer. */
{
    double dvalue;
    Tcl_WideInt wvalue;
    float fvalue;

    switch (type) {
    case 'd':
    case 'q':
    case 'Q':
	/*
	 * Double-precision floating point values. Tcl_GetDoubleFromObj
	 * returns TCL_ERROR for NaN, but we can check by comparing the
	 * object's type pointer.
	 */

	if (Tcl_GetDoubleFromObj(interp, src, &dvalue) != TCL_OK) {
	    const Tcl_ObjInternalRep *irPtr = TclFetchInternalRep(src, &tclDoubleType.objType);
	    if (irPtr == NULL) {
		return TCL_ERROR;
	    }
	    dvalue = irPtr->doubleValue;
	}
	CopyNumber(&dvalue, *cursorPtr, sizeof(double), type);
	*cursorPtr += sizeof(double);
	return TCL_OK;

    case 'f':
    case 'r':
    case 'R':
	/*
	 * Single-precision floating point values. Tcl_GetDoubleFromObj
	 * returns TCL_ERROR for NaN, but we can check by comparing the
	 * object's type pointer.
	 */

	if (Tcl_GetDoubleFromObj(interp, src, &dvalue) != TCL_OK) {
	    const Tcl_ObjInternalRep *irPtr = TclFetchInternalRep(src, &tclDoubleType.objType);

	    if (irPtr == NULL) {
		return TCL_ERROR;
	    }
	    dvalue = irPtr->doubleValue;
	}

	/*
	 * Because some compilers will generate floating point exceptions on
	 * an overflow cast (e.g. Borland), we restrict the values to the
	 * valid range for float.
	 */

	if (fabs(dvalue) > (double) FLT_MAX) {
	    if (fabs(dvalue) > (FLT_MAX + pow(2, (FLT_MAX_EXP - FLT_MANT_DIG - 1)))) {
		fvalue = (dvalue >= 0.0) ? INFINITY : -INFINITY;	// c99
	    } else {
	    fvalue = (dvalue >= 0.0) ? FLT_MAX : -FLT_MAX;
	    }
	} else {
	    fvalue = (float) dvalue;
	}
	CopyNumber(&fvalue, *cursorPtr, sizeof(float), type);
	*cursorPtr += sizeof(float);
	return TCL_OK;

	/*
	 * 64-bit integer values.
	 */
    case 'w':
    case 'W':
    case 'm':
	if (TclGetWideBitsFromObj(interp, src, &wvalue) != TCL_OK) {
	    return TCL_ERROR;
	}
	if (NeedReversing(type)) {
	    *(*cursorPtr)++ = UCHAR(wvalue);
	    *(*cursorPtr)++ = UCHAR(wvalue >> 8);
	    *(*cursorPtr)++ = UCHAR(wvalue >> 16);
	    *(*cursorPtr)++ = UCHAR(wvalue >> 24);
	    *(*cursorPtr)++ = UCHAR(wvalue >> 32);
	    *(*cursorPtr)++ = UCHAR(wvalue >> 40);
	    *(*cursorPtr)++ = UCHAR(wvalue >> 48);
	    *(*cursorPtr)++ = UCHAR(wvalue >> 56);
	} else {
	    *(*cursorPtr)++ = UCHAR(wvalue >> 56);
	    *(*cursorPtr)++ = UCHAR(wvalue >> 48);
	    *(*cursorPtr)++ = UCHAR(wvalue >> 40);
	    *(*cursorPtr)++ = UCHAR(wvalue >> 32);
	    *(*cursorPtr)++ = UCHAR(wvalue >> 24);
	    *(*cursorPtr)++ = UCHAR(wvalue >> 16);
	    *(*cursorPtr)++ = UCHAR(wvalue >> 8);
	    *(*cursorPtr)++ = UCHAR(wvalue);
	}
	return TCL_OK;

	/*
	 * 32-bit integer values.
	 */
    case 'i':
    case 'I':
    case 'n':
	if (TclGetWideBitsFromObj(interp, src, &wvalue) != TCL_OK) {
	    return TCL_ERROR;
	}
	if (NeedReversing(type)) {
	    *(*cursorPtr)++ = UCHAR(wvalue);
	    *(*cursorPtr)++ = UCHAR(wvalue >> 8);
	    *(*cursorPtr)++ = UCHAR(wvalue >> 16);
	    *(*cursorPtr)++ = UCHAR(wvalue >> 24);
	} else {
	    *(*cursorPtr)++ = UCHAR(wvalue >> 24);
	    *(*cursorPtr)++ = UCHAR(wvalue >> 16);
	    *(*cursorPtr)++ = UCHAR(wvalue >> 8);
	    *(*cursorPtr)++ = UCHAR(wvalue);
	}
	return TCL_OK;

	/*
	 * 16-bit integer values.
	 */
    case 's':
    case 'S':
    case 't':
	if (TclGetWideBitsFromObj(interp, src, &wvalue) != TCL_OK) {
	    return TCL_ERROR;
	}
	if (NeedReversing(type)) {
	    *(*cursorPtr)++ = UCHAR(wvalue);
	    *(*cursorPtr)++ = UCHAR(wvalue >> 8);
	} else {
	    *(*cursorPtr)++ = UCHAR(wvalue >> 8);
	    *(*cursorPtr)++ = UCHAR(wvalue);
	}
	return TCL_OK;

	/*
	 * 8-bit integer values.
	 */
    case 'c':
	if (TclGetWideBitsFromObj(interp, src, &wvalue) != TCL_OK) {
	    return TCL_ERROR;
	}
	*(*cursorPtr)++ = UCHAR(wvalue);
	return TCL_OK;

    default:
	Tcl_Panic("unexpected fallthrough");
	return TCL_ERROR;
    }
}

/*
 *----------------------------------------------------------------------
 *
 * ScanNumber --
 *
 *	This routine is called by Tcl_BinaryObjCmd to scan a number out of a
 *	buffer.
 *
 * Results:
 *	Returns a newly created object containing the scanned number. This
 *	object has a ref count of zero.
 *
 * Side effects:
 *	Might reuse an object in the number cache, place a new object in the
 *	cache, or delete the cache and set the reference to it (itself passed
 *	in by reference) to NULL.
 *
 *----------------------------------------------------------------------
 */

static Tcl_Obj *
ScanNumber(
    unsigned char *buffer,	/* Buffer to scan number from. */
    int type,			/* Format character from "binary scan" */
    int flags,			/* Format field flags */
    Tcl_HashTable **numberCachePtrPtr)
				/* Place to look for cache of scanned value
				 * objects, or NULL if too many different
				 * numbers have been scanned. */
{
    long value;
    float fvalue;
    double dvalue;
    Tcl_WideUInt uwvalue;

    /*
     * We cannot rely on the compiler to properly sign extend integer values
     * when we cast from smaller values to larger values because we don't know
     * the exact size of the integer types. So, we have to handle sign
     * extension explicitly by checking the high bit and padding with 1's as
     * needed. This practice is disabled if the BINARY_UNSIGNED flag is set.
     */

    switch (type) {
    case 'c':
	/*
	 * Characters need special handling. We want to produce a signed
	 * result, but on some platforms (such as AIX) chars are unsigned. To
	 * deal with this, check for a value that should be negative but
	 * isn't.
	 */

	value = buffer[0];
	if (!(flags & BINARY_UNSIGNED)) {
	    if (value & 0x80) {
		value |= -0x100;
	    }
	}
	goto returnNumericObject;

	/*
	 * 16-bit numeric values. We need the sign extension trick (see above)
	 * here as well.
	 */

    case 's':
    case 'S':
    case 't':
	if (NeedReversing(type)) {
	    value = (long) (buffer[0] + (buffer[1] << 8));
	} else {
	    value = (long) (buffer[1] + (buffer[0] << 8));
	}
	if (!(flags & BINARY_UNSIGNED)) {
	    if (value & 0x8000) {
		value |= -0x10000;
	    }
	}
	goto returnNumericObject;

	/*
	 * 32-bit numeric values.
	 */

    case 'i':
    case 'I':
    case 'n':
	if (NeedReversing(type)) {
	    value = (long) (buffer[0]
		    + (buffer[1] << 8)
		    + (buffer[2] << 16)
		    + (((unsigned long)buffer[3]) << 24));
	} else {
	    value = (long) (buffer[3]
		    + (buffer[2] << 8)
		    + (buffer[1] << 16)
		    + (((unsigned long) buffer[0]) << 24));
	}

	/*
	 * Check to see if the value was sign extended properly on systems
	 * where an int is more than 32-bits.
	 *
	 * We avoid caching unsigned integers as we cannot distinguish between
	 * 32bit signed and unsigned in the hash (short and char are ok).
	 */

	if (flags & BINARY_UNSIGNED) {
	    return Tcl_NewWideIntObj((Tcl_WideInt)(unsigned long)value);
	}
	if ((value & (1U << 31)) && (value > 0)) {
	    value -= (1U << 31);
	    value -= (1U << 31);
	}

    returnNumericObject:
	if (*numberCachePtrPtr == NULL) {
	    return Tcl_NewWideIntObj(value);
	} else {
	    Tcl_HashTable *tablePtr = *numberCachePtrPtr;
	    Tcl_HashEntry *hPtr;
	    int isNew;

	    hPtr = Tcl_CreateHashEntry(tablePtr, INT2PTR(value), &isNew);
	    if (!isNew) {
		return (Tcl_Obj *)Tcl_GetHashValue(hPtr);
	    }
	    if (tablePtr->numEntries <= BINARY_SCAN_MAX_CACHE) {
		Tcl_Obj *objPtr;

		TclNewIntObj(objPtr, value);
		Tcl_IncrRefCount(objPtr);
		Tcl_SetHashValue(hPtr, objPtr);
		return objPtr;
	    }

	    /*
	     * We've overflowed the cache! Someone's parsing a LOT of varied
	     * binary data in a single call! Bail out by switching back to the
	     * old behaviour for the rest of the scan.
	     *
	     * Note that anyone just using the 'c' conversion (for bytes)
	     * cannot trigger this.
	     */

	    DeleteScanNumberCache(tablePtr);
	    *numberCachePtrPtr = NULL;
	    return Tcl_NewWideIntObj(value);
	}

	/*
	 * Do not cache wide (64-bit) values; they are already too large to
	 * use as keys.
	 */

    case 'w':
    case 'W':
    case 'm':
	if (NeedReversing(type)) {
	    uwvalue = ((Tcl_WideUInt) buffer[0])
		    | (((Tcl_WideUInt) buffer[1]) << 8)
		    | (((Tcl_WideUInt) buffer[2]) << 16)
		    | (((Tcl_WideUInt) buffer[3]) << 24)
		    | (((Tcl_WideUInt) buffer[4]) << 32)
		    | (((Tcl_WideUInt) buffer[5]) << 40)
		    | (((Tcl_WideUInt) buffer[6]) << 48)
		    | (((Tcl_WideUInt) buffer[7]) << 56);
	} else {
	    uwvalue = ((Tcl_WideUInt) buffer[7])
		    | (((Tcl_WideUInt) buffer[6]) << 8)
		    | (((Tcl_WideUInt) buffer[5]) << 16)
		    | (((Tcl_WideUInt) buffer[4]) << 24)
		    | (((Tcl_WideUInt) buffer[3]) << 32)
		    | (((Tcl_WideUInt) buffer[2]) << 40)
		    | (((Tcl_WideUInt) buffer[1]) << 48)
		    | (((Tcl_WideUInt) buffer[0]) << 56);
	}
	if (flags & BINARY_UNSIGNED) {
	    Tcl_Obj *bigObj = NULL;
	    mp_int big;

	    if (mp_init_u64(&big, uwvalue) == MP_OKAY) {
		bigObj = Tcl_NewBignumObj(&big);
	    }
	    return bigObj;
	}
	return Tcl_NewWideIntObj((Tcl_WideInt) uwvalue);

	/*
	 * Do not cache double values; they are already too large to use as
	 * keys and the values stored are utterly incompatible with the
	 * integer part of the cache.
	 */

	/*
	 * 32-bit IEEE single-precision floating point.
	 */

    case 'f':
    case 'R':
    case 'r':
	CopyNumber(buffer, &fvalue, sizeof(float), type);
	return Tcl_NewDoubleObj(fvalue);

	/*
	 * 64-bit IEEE double-precision floating point.
	 */

    case 'd':
    case 'Q':
    case 'q':
	CopyNumber(buffer, &dvalue, sizeof(double), type);
	return Tcl_NewDoubleObj(dvalue);
    }
    return NULL;
}

/*
 *----------------------------------------------------------------------
 *
 * DeleteScanNumberCache --
 *
 *	Deletes the hash table acting as a scan number cache.
 *
 * Results:
 *	None
 *
 * Side effects:
 *	Decrements the reference counts of the objects in the cache.
 *
 *----------------------------------------------------------------------
 */

static void
DeleteScanNumberCache(
    Tcl_HashTable *numberCachePtr)
				/* Pointer to the hash table, or NULL (when
				 * the cache has already been deleted due to
				 * overflow.) */
{
    Tcl_HashEntry *hEntry;
    Tcl_HashSearch search;

    if (numberCachePtr == NULL) {
	return;
    }

    hEntry = Tcl_FirstHashEntry(numberCachePtr, &search);
    while (hEntry != NULL) {
	Tcl_Obj *value = (Tcl_Obj *)Tcl_GetHashValue(hEntry);

	if (value != NULL) {
	    Tcl_DecrRefCount(value);
	}
	hEntry = Tcl_NextHashEntry(&search);
    }
    Tcl_DeleteHashTable(numberCachePtr);
}

/*
 * ----------------------------------------------------------------------
 *
 * NOTES --
 *
 *	Some measurements show that it is faster to use a table to to perform
 *	uuencode and base64 value encoding than to calculate the output (at
 *	least on intel P4 arch).
 *
 *	Conversely using a lookup table for the decoding is slower than just
 *	calculating the values. We therefore use the fastest of each method.
 *
 *	Presumably this has to do with the size of the tables. The base64
 *	decode table is 255 bytes while the encode table is only 65 bytes. The
 *	choice likely depends on CPU memory cache sizes.
 */

/*
 *----------------------------------------------------------------------
 *
 * BinaryEncodeHex --
 *
 *	Implement the [binary encode hex] binary encoding. clientData must be
 *	a table to convert values to hexadecimal digits.
 *
 * Results:
 *	Interp result set to an encoded byte array object
 *
 * Side effects:
 *	None
 *
 *----------------------------------------------------------------------
 */

static int
BinaryEncodeHex(
    TCL_UNUSED(void *),
    Tcl_Interp *interp,
    int objc,
    Tcl_Obj *const objv[])
{
    Tcl_Obj *resultObj = NULL;
    unsigned char *data = NULL;
    unsigned char *cursor = NULL;
    Tcl_Size offset = 0, count = 0;

    if (objc != 2) {
	Tcl_WrongNumArgs(interp, 1, objv, "data");
	return TCL_ERROR;
    }

    data = Tcl_GetBytesFromObj(interp, objv[1], &count);
    if (data == NULL) {
	return TCL_ERROR;
    }

    TclNewObj(resultObj);
    cursor = Tcl_SetByteArrayLength(resultObj, count * 2);
    for (offset = 0; offset < count; ++offset) {
	*cursor++ = HexDigits[(data[offset] >> 4) & 0x0F];
	*cursor++ = HexDigits[data[offset] & 0x0F];
    }
    Tcl_SetObjResult(interp, resultObj);
    return TCL_OK;
}

/*
 *----------------------------------------------------------------------
 *
 * BinaryDecodeHex --
 *
 *	Implement the [binary decode hex] binary encoding.
 *
 * Results:
 *	Interp result set to an decoded byte array object
 *
 * Side effects:
 *	None
 *
 *----------------------------------------------------------------------
 */

static int
BinaryDecodeHex(
    TCL_UNUSED(void *),
    Tcl_Interp *interp,
    int objc,
    Tcl_Obj *const objv[])
{
    Tcl_Obj *resultObj = NULL;
    unsigned char *data, *datastart, *dataend;
    unsigned char *begin, *cursor, c;
    int i, index, value, pure = 1, strict = 0;
    Tcl_Size size, cut = 0, count = 0;
    int ucs4;
    enum {OPT_STRICT };
    static const char *const optStrings[] = { "-strict", NULL };

    if (objc < 2 || objc > 3) {
	Tcl_WrongNumArgs(interp, 1, objv, "?options? data");
	return TCL_ERROR;
    }
    for (i = 1; i < objc - 1; ++i) {
	if (Tcl_GetIndexFromObj(interp, objv[i], optStrings, "option",
		TCL_EXACT, &index) != TCL_OK) {
	    return TCL_ERROR;
	}
	switch (index) {
	case OPT_STRICT:
	    strict = 1;
	    break;
	}
    }

    TclNewObj(resultObj);
    data = Tcl_GetByteArrayFromObj(objv[objc - 1], &count);
    if (data == NULL) {
	pure = 0;
	data = (unsigned char *) Tcl_GetStringFromObj(objv[objc - 1], &count);
    }
    datastart = data;
    dataend = data + count;
    size = (count + 1) / 2;
    begin = cursor = Tcl_SetByteArrayLength(resultObj, size);
    while (data < dataend) {
	value = 0;
	for (i = 0 ; i < 2 ; i++) {
	    if (data >= dataend) {
		value <<= 4;
		break;
	    }

	    c = *data++;
	    if (!isxdigit(UCHAR(c))) {
		if (strict || !TclIsSpaceProc(c)) {
		    goto badChar;
		}
		i--;
		continue;
	    }

	    value <<= 4;
	    c -= '0';
	    if (c > 9) {
		c += ('0' - 'A') + 10;
	    }
	    if (c > 16) {
		c += ('A' - 'a');
	    }
	    value |= c & 0xF;
	}
	if (i < 2) {
	    cut++;
	}
	*cursor++ = UCHAR(value);
	value = 0;
    }
    if (cut > size) {
	cut = size;
    }
    Tcl_SetByteArrayLength(resultObj, cursor - begin - cut);
    Tcl_SetObjResult(interp, resultObj);
    return TCL_OK;

  badChar:
    if (pure) {
	ucs4 = c;
    } else {
	TclUtfToUCS4((const char *)(data - 1), &ucs4);
    }
    TclDecrRefCount(resultObj);
    Tcl_SetObjResult(interp, Tcl_ObjPrintf(
	    "invalid hexadecimal digit \"%c\" (U+%06X) at position %"
	    TCL_Z_MODIFIER "u", ucs4, ucs4, data - datastart - 1));
    Tcl_SetErrorCode(interp, "TCL", "BINARY", "DECODE", "INVALID", NULL);
    return TCL_ERROR;
}

/*
 *----------------------------------------------------------------------
 *
 * BinaryEncode64 --
 *
 *	This procedure implements the "binary encode base64" Tcl command.
 *
 * Results:
 *	The base64 encoded value prescribed by the input arguments.
 *
 *----------------------------------------------------------------------
 */

#define OUTPUT(c) \
    do {						\
	*cursor++ = (c);				\
	outindex++;					\
	if (maxlen > 0 && cursor != limit) {		\
	    if (outindex == maxlen) {			\
		memcpy(cursor, wrapchar, wrapcharlen);	\
		cursor += wrapcharlen;			\
		outindex = 0;				\
	    }						\
	}						\
	if (cursor > limit) {				\
	    Tcl_Panic("limit hit");			\
	}						\
    } while (0)

static int
BinaryEncode64(
    TCL_UNUSED(void *),
    Tcl_Interp *interp,
    int objc,
    Tcl_Obj *const objv[])
{
    Tcl_Obj *resultObj;
    unsigned char *data, *limit;
    Tcl_Size maxlen = 0;
    const char *wrapchar = "\n";
    Tcl_Size wrapcharlen = 1;
    int index, purewrap = 1;
    Tcl_Size i, offset, size, outindex = 0, count = 0;
    enum { OPT_MAXLEN, OPT_WRAPCHAR };
    static const char *const optStrings[] = { "-maxlen", "-wrapchar", NULL };

    if (objc < 2 || objc % 2 != 0) {
	Tcl_WrongNumArgs(interp, 1, objv,
		"?-maxlen len? ?-wrapchar char? data");
	return TCL_ERROR;
    }
    for (i = 1; i < objc - 1; i += 2) {
	if (Tcl_GetIndexFromObj(interp, objv[i], optStrings, "option",
		TCL_EXACT, &index) != TCL_OK) {
	    return TCL_ERROR;
	}
	switch (index) {
	case OPT_MAXLEN:
	    if (Tcl_GetSizeIntFromObj(interp, objv[i + 1], &maxlen) != TCL_OK) {
		return TCL_ERROR;
	    }
	    if (maxlen < 0) {
		Tcl_SetObjResult(interp, Tcl_NewStringObj(
			"line length out of range", -1));
		Tcl_SetErrorCode(interp, "TCL", "BINARY", "ENCODE",
			"LINE_LENGTH", NULL);
		return TCL_ERROR;
	    }
	    break;
	case OPT_WRAPCHAR:
	    wrapchar = (const char *)Tcl_GetByteArrayFromObj(
		    objv[i + 1], &wrapcharlen);
	    if (wrapchar == NULL) {
		purewrap = 0;
		wrapchar = Tcl_GetStringFromObj(objv[i + 1], &wrapcharlen);
	    }
	    break;
	}
    }
    if (wrapcharlen == 0) {
	maxlen = 0;
    }

    data = Tcl_GetBytesFromObj(interp, objv[objc - 1], &count);
    if (data == NULL) {
	return TCL_ERROR;
    }
    TclNewObj(resultObj);
    if (count > 0) {
	unsigned char *cursor = NULL;

	size = (((count * 4) / 3) + 3) & ~3;	/* ensure 4 byte chunks */
	if (maxlen > 0 && size > maxlen) {
	    int adjusted = size + (wrapcharlen * (size / maxlen));

	    if (size % maxlen == 0) {
		adjusted -= wrapcharlen;
	    }
	    size = adjusted;

	    if (purewrap == 0) {
		/* Wrapchar is (possibly) non-byte, so build result as
		 * general string, not bytearray */
		Tcl_SetObjLength(resultObj, size);
		cursor = (unsigned char *) TclGetString(resultObj);
	    }
	}
	if (cursor == NULL) {
	    cursor = Tcl_SetByteArrayLength(resultObj, size);
	}
	limit = cursor + size;
	for (offset = 0; offset < count; offset += 3) {
	    unsigned char d[3] = {0, 0, 0};

	    for (i = 0; i < 3 && offset + i < count; ++i) {
		d[i] = data[offset + i];
	    }
	    OUTPUT(B64Digits[d[0] >> 2]);
	    OUTPUT(B64Digits[((d[0] & 0x03) << 4) | (d[1] >> 4)]);
	    if (offset + 1 < count) {
		OUTPUT(B64Digits[((d[1] & 0x0F) << 2) | (d[2] >> 6)]);
	    } else {
		OUTPUT(B64Digits[64]);
	    }
	    if (offset+2 < count) {
		OUTPUT(B64Digits[d[2] & 0x3F]);
	    } else {
		OUTPUT(B64Digits[64]);
	    }
	}
    }
    Tcl_SetObjResult(interp, resultObj);
    return TCL_OK;
}
#undef OUTPUT

/*
 *----------------------------------------------------------------------
 *
 * BinaryEncodeUu --
 *
 *	This implements the uuencode binary encoding. Input is broken into 6
 *	bit chunks and a lookup table is used to turn these values into output
 *	characters. This differs from the generic code above in that line
 *	lengths are also encoded.
 *
 * Results:
 *	Interp result set to an encoded byte array object
 *
 * Side effects:
 *	None
 *
 *----------------------------------------------------------------------
 */

static int
BinaryEncodeUu(
    TCL_UNUSED(void *),
    Tcl_Interp *interp,
    int objc,
    Tcl_Obj *const objv[])
{
    Tcl_Obj *resultObj;
    unsigned char *data, *start, *cursor;
    int i, bits, index;
    unsigned int n;
    int lineLength = 61;
    const unsigned char SingleNewline[] = { UCHAR('\n') };
    const unsigned char *wrapchar = SingleNewline;
    Tcl_Size j, rawLength, offset, count = 0, wrapcharlen = sizeof(SingleNewline);
    enum { OPT_MAXLEN, OPT_WRAPCHAR };
    static const char *const optStrings[] = { "-maxlen", "-wrapchar", NULL };

    if (objc < 2 || objc % 2 != 0) {
	Tcl_WrongNumArgs(interp, 1, objv,
		"?-maxlen len? ?-wrapchar char? data");
	return TCL_ERROR;
    }
    for (i = 1; i < objc - 1; i += 2) {
	if (Tcl_GetIndexFromObj(interp, objv[i], optStrings, "option",
		TCL_EXACT, &index) != TCL_OK) {
	    return TCL_ERROR;
	}
	switch (index) {
	case OPT_MAXLEN:
	    if (Tcl_GetIntFromObj(interp, objv[i + 1],
		    &lineLength) != TCL_OK) {
		return TCL_ERROR;
	    }
	    if (lineLength < 5 || lineLength > 85) {
		Tcl_SetObjResult(interp, Tcl_NewStringObj(
			"line length out of range", -1));
		Tcl_SetErrorCode(interp, "TCL", "BINARY", "ENCODE",
			"LINE_LENGTH", NULL);
		return TCL_ERROR;
	    }
	    lineLength = ((lineLength - 1) & -4) + 1; /* 5, 9, 13 ... */
	    break;
	case OPT_WRAPCHAR:
	    wrapchar = (const unsigned char *) Tcl_GetStringFromObj(
		    objv[i + 1], &wrapcharlen);
	    {
		const unsigned char *p = wrapchar;
		Tcl_Size numBytes = wrapcharlen;

		while (numBytes) {
		    switch (*p) {
			case '\t':
			case '\v':
			case '\f':
			case '\r':
			    p++; numBytes--;
			    continue;
			case '\n':
			    numBytes--;
			    break;
			default:
			badwrap:
			    Tcl_SetObjResult(interp, Tcl_NewStringObj(
				    "invalid wrapchar; will defeat decoding",
				    -1));
			    Tcl_SetErrorCode(interp, "TCL", "BINARY",
				    "ENCODE", "WRAPCHAR", NULL);
			    return TCL_ERROR;
		    }
		}
		if (numBytes) {
		    goto badwrap;
		}
	    }
	    break;
	}
    }

    /*
     * Allocate the buffer. This is a little bit too long, but is "good
     * enough".
     */

    offset = 0;
    data = Tcl_GetBytesFromObj(interp, objv[objc - 1], &count);
    if (data == NULL) {
	return TCL_ERROR;
    }
    TclNewObj(resultObj);
    rawLength = (lineLength - 1) * 3 / 4;
    start = cursor = Tcl_SetByteArrayLength(resultObj,
	    (lineLength + wrapcharlen) *
	    ((count + (rawLength - 1)) / rawLength));
    n = bits = 0;

    /*
     * Encode the data. Each output line first has the length of raw data
     * encoded by the output line described in it by one encoded byte, then
     * the encoded data follows (encoding each 6 bits as one character).
     * Encoded lines are always terminated by a newline.
     */

    while (offset < count) {
	Tcl_Size lineLen = count - offset;

	if (lineLen > rawLength) {
	    lineLen = rawLength;
	}
	*cursor++ = UueDigits[lineLen];
	for (i = 0 ; i < lineLen ; i++) {
	    n <<= 8;
	    n |= data[offset++];
	    for (bits += 8; bits > 6 ; bits -= 6) {
		*cursor++ = UueDigits[(n >> (bits - 6)) & 0x3F];
	    }
	}
	if (bits > 0) {
	    n <<= 8;
	    *cursor++ = UueDigits[(n >> (bits + 2)) & 0x3F];
	    bits = 0;
	}
	for (j = 0 ; j < wrapcharlen ; ++j) {
	    *cursor++ = wrapchar[j];
	}
    }

    /*
     * Fix the length of the output bytearray.
     */

    Tcl_SetByteArrayLength(resultObj, cursor - start);
    Tcl_SetObjResult(interp, resultObj);
    return TCL_OK;
}

/*
 *----------------------------------------------------------------------
 *
 * BinaryDecodeUu --
 *
 *	Decode a uuencoded string.
 *
 * Results:
 *	Interp result set to an byte array object
 *
 * Side effects:
 *	None
 *
 *----------------------------------------------------------------------
 */

static int
BinaryDecodeUu(
    TCL_UNUSED(void *),
    Tcl_Interp *interp,
    int objc,
    Tcl_Obj *const objv[])
{
    Tcl_Obj *resultObj = NULL;
    unsigned char *data, *datastart, *dataend;
    unsigned char *begin, *cursor;
    int i, index, pure = 1, strict = 0, lineLen;
    Tcl_Size size, count = 0;
    unsigned char c;
    int ucs4;
    enum { OPT_STRICT };
    static const char *const optStrings[] = { "-strict", NULL };

    if (objc < 2 || objc > 3) {
	Tcl_WrongNumArgs(interp, 1, objv, "?options? data");
	return TCL_ERROR;
    }
    for (i = 1; i < objc - 1; ++i) {
	if (Tcl_GetIndexFromObj(interp, objv[i], optStrings, "option",
		TCL_EXACT, &index) != TCL_OK) {
	    return TCL_ERROR;
	}
	switch (index) {
	case OPT_STRICT:
	    strict = 1;
	    break;
	}
    }

    TclNewObj(resultObj);
    data = Tcl_GetByteArrayFromObj(objv[objc - 1], &count);
    if (data == NULL) {
	pure = 0;
	data = (unsigned char *) Tcl_GetStringFromObj(objv[objc - 1], &count);
    }
    datastart = data;
    dataend = data + count;
    size = ((count + 3) & ~3) * 3 / 4;
    begin = cursor = Tcl_SetByteArrayLength(resultObj, size);
    lineLen = -1;

    /*
     * The decoding loop. First, we get the length of line (strictly, the
     * number of data bytes we expect to generate from the line) we're
     * processing this time round if it is not already known (i.e., when the
     * lineLen variable is set to the magic value, -1).
     */

    while (data < dataend) {
	char d[4] = {0, 0, 0, 0};

	if (lineLen < 0) {
	    c = *data++;
	    if (c < 32 || c > 96) {
		if (strict || !TclIsSpaceProc(c)) {
		    goto badUu;
		}
		i--;
		continue;
	    }
	    lineLen = (c - 32) & 0x3F;
	}

	/*
	 * Now we read a four-character grouping.
	 */

	for (i = 0 ; i < 4 ; i++) {
	    if (data < dataend) {
		d[i] = c = *data++;
		if (c < 32 || c > 96) {
		    if (strict) {
			if (!TclIsSpaceProc(c)) {
			    goto badUu;
			} else if (c == '\n') {
			    goto shortUu;
			}
		    }
		    i--;
		    continue;
		}
	    }
	}

	/*
	 * Translate that grouping into (up to) three binary bytes output.
	 */

	if (lineLen > 0) {
	    *cursor++ = (((d[0] - 0x20) & 0x3F) << 2)
		    | (((d[1] - 0x20) & 0x3F) >> 4);
	    if (--lineLen > 0) {
		*cursor++ = (((d[1] - 0x20) & 0x3F) << 4)
			| (((d[2] - 0x20) & 0x3F) >> 2);
		if (--lineLen > 0) {
		    *cursor++ = (((d[2] - 0x20) & 0x3F) << 6)
			    | (((d[3] - 0x20) & 0x3F));
		    lineLen--;
		}
	    }
	}

	/*
	 * If we've reached the end of the line, skip until we process a
	 * newline.
	 */

	if (lineLen == 0 && data < dataend) {
	    lineLen = -1;
	    do {
		c = *data++;
		if (c == '\n') {
		    break;
		} else if (c >= 32 && c <= 96) {
		    data--;
		    break;
		} else if (strict || !TclIsSpaceProc(c)) {
		    goto badUu;
		}
	    } while (data < dataend);
	}
    }

    /*
     * Sanity check, clean up and finish.
     */

    if (lineLen > 0 && strict) {
	goto shortUu;
    }
    Tcl_SetByteArrayLength(resultObj, cursor - begin);
    Tcl_SetObjResult(interp, resultObj);
    return TCL_OK;

  shortUu:
    Tcl_SetObjResult(interp, Tcl_ObjPrintf("short uuencode data"));
    Tcl_SetErrorCode(interp, "TCL", "BINARY", "DECODE", "SHORT", NULL);
    TclDecrRefCount(resultObj);
    return TCL_ERROR;

  badUu:
    if (pure) {
	ucs4 = c;
    } else {
	TclUtfToUCS4((const char *)(data - 1), &ucs4);
    }
    Tcl_SetObjResult(interp, Tcl_ObjPrintf(
	    "invalid uuencode character \"%c\" (U+%06X) at position %"
	    TCL_Z_MODIFIER "u", ucs4, ucs4, data - datastart - 1));
    Tcl_SetErrorCode(interp, "TCL", "BINARY", "DECODE", "INVALID", NULL);
    TclDecrRefCount(resultObj);
    return TCL_ERROR;
}

/*
 *----------------------------------------------------------------------
 *
 * BinaryDecode64 --
 *
 *	Decode a base64 encoded string.
 *
 * Results:
 *	Interp result set to an byte array object
 *
 * Side effects:
 *	None
 *
 *----------------------------------------------------------------------
 */

static int
BinaryDecode64(
    TCL_UNUSED(void *),
    Tcl_Interp *interp,
    int objc,
    Tcl_Obj *const objv[])
{
    Tcl_Obj *resultObj = NULL;
    unsigned char *data, *datastart, *dataend, c = '\0';
    unsigned char *begin = NULL;
    unsigned char *cursor = NULL;
    int pure = 1, strict = 0;
    int i, index, cut = 0;
    Tcl_Size size, count = 0;
    int ucs4;
    enum { OPT_STRICT };
    static const char *const optStrings[] = { "-strict", NULL };

    if (objc < 2 || objc > 3) {
	Tcl_WrongNumArgs(interp, 1, objv, "?options? data");
	return TCL_ERROR;
    }
    for (i = 1; i < objc - 1; ++i) {
	if (Tcl_GetIndexFromObj(interp, objv[i], optStrings, "option",
		TCL_EXACT, &index) != TCL_OK) {
	    return TCL_ERROR;
	}
	switch (index) {
	case OPT_STRICT:
	    strict = 1;
	    break;
	}
    }

    TclNewObj(resultObj);
    data = Tcl_GetByteArrayFromObj(objv[objc - 1], &count);
    if (data == NULL) {
	pure = 0;
	data = (unsigned char *) Tcl_GetStringFromObj(objv[objc - 1], &count);
    }
    datastart = data;
    dataend = data + count;
    size = ((count + 3) & ~3) * 3 / 4;
    begin = cursor = Tcl_SetByteArrayLength(resultObj, size);
    while (data < dataend) {
	unsigned long value = 0;

	/*
	 * Decode the current block. Each base64 block consists of four input
	 * characters A-Z, a-z, 0-9, +, or /. Each character supplies six bits
	 * of output data, so each block's output is 24 bits (three bytes) in
	 * length. The final block can be shorter by one or two bytes, denoted
	 * by the input ending with one or two ='s, respectively.
	 */

	for (i = 0; i < 4; i++) {
	    /*
	     * Get the next input character. At end of input, pad with at most
	     * two ='s. If more than two ='s would be needed, instead discard
	     * the block read thus far.
	     */

	    if (data < dataend) {
		c = *data++;
	    } else if (i > 1) {
		c = '=';
	    } else {
		if (strict && i <= 1) {
		    /*
		     * Single resp. unfulfilled char (each 4th next single
		     * char) is rather bad64 error case in strict mode.
		     */

		    goto bad64;
		}
		cut += 3;
		break;
	    }

	    /*
	     * Load the character into the block value. Handle ='s specially
	     * because they're only valid as the last character or two of the
	     * final block of input. Unless strict mode is enabled, skip any
	     * input whitespace characters.
	     */

	    if (cut) {
		if (c == '=' && i > 1) {
		    value <<= 6;
		    cut++;
		} else if (!strict) {
		    i--;
		} else {
		    goto bad64;
		}
	    } else if (c >= 'A' && c <= 'Z') {
		value = (value << 6) | ((c - 'A') & 0x3F);
	    } else if (c >= 'a' && c <= 'z') {
		value = (value << 6) | ((c - 'a' + 26) & 0x3F);
	    } else if (c >= '0' && c <= '9') {
		value = (value << 6) | ((c - '0' + 52) & 0x3F);
	    } else if (c == '+') {
		value = (value << 6) | 0x3E;
	    } else if (c == '/') {
		value = (value << 6) | 0x3F;
	    } else if (c == '=' && (!strict || i > 1)) {
		/*
		 * "=" and "a=" is rather bad64 error case in strict mode.
		 */

		value <<= 6;
		if (i) {
		    cut++;
		}
	    } else if (strict) {
		goto bad64;
	    } else {
		i--;
	    }
	}
	*cursor++ = UCHAR((value >> 16) & 0xFF);
	*cursor++ = UCHAR((value >> 8) & 0xFF);
	*cursor++ = UCHAR(value & 0xFF);

	/*
	 * Since = is only valid within the final block, if it was encountered
	 * but there are still more input characters, confirm that strict mode
	 * is off and all subsequent characters are whitespace.
	 */

	if (cut && data < dataend) {
	    if (strict) {
		goto bad64;
	    }
	}
    }
    Tcl_SetByteArrayLength(resultObj, cursor - begin - cut);
    Tcl_SetObjResult(interp, resultObj);
    return TCL_OK;

  bad64:
    if (pure) {
	ucs4 = c;
    } else {
	/* The decoder is byte-oriented. If we saw a byte that's not a
	 * valid member of the base64 alphabet, it could be the lead byte
	 * of a multi-byte character. */

	/* Safe because we know data is NUL-terminated */
	TclUtfToUCS4((const char *)(data - 1), &ucs4);
    }

    Tcl_SetObjResult(interp, Tcl_ObjPrintf(
	    "invalid base64 character \"%c\" (U+%06X) at position %"
	    TCL_Z_MODIFIER "u", ucs4, ucs4, data - datastart - 1));
    Tcl_SetErrorCode(interp, "TCL", "BINARY", "DECODE", "INVALID", NULL);
    TclDecrRefCount(resultObj);
    return TCL_ERROR;
}

/*
 * Local Variables:
 * mode: c
 * c-basic-offset: 4
 * fill-column: 78
 * End:
 */<|MERGE_RESOLUTION|>--- conflicted
+++ resolved
@@ -391,11 +391,7 @@
 TclGetBytesFromObj(
     Tcl_Interp *interp,		/* For error reporting */
     Tcl_Obj *objPtr,		/* Value to extract from */
-<<<<<<< HEAD
-    int *numBytesPtr)		/* If non-NULL, write the number of bytes
-=======
-    void *numBytesPtr)	/* If non-NULL, write the number of bytes
->>>>>>> c2fc0f26
+    void *numBytesPtr)		/* If non-NULL, write the number of bytes
 				 * in the array here */
 {
     Tcl_Size numBytes = 0;
@@ -413,90 +409,10 @@
 	    }
 	    return NULL;
 	} else {
-	    *numBytesPtr = (int) numBytes;
-	}
-    }
-<<<<<<< HEAD
+	    *(int *)numBytesPtr = (int) numBytes;
+	}
+    }
     return bytes;
-=======
-    baPtr = GET_BYTEARRAY(irPtr);
-
-    if (numBytesPtr != NULL) {
-	*(ptrdiff_t *)numBytesPtr = baPtr->used;
-    }
-    return baPtr->bytes;
-}
--
-/*
- *----------------------------------------------------------------------
- *
- * Tcl_GetByteArrayFromObj/TclGetByteArrayFromObj --
- *
- *	Attempt to get the array of bytes from the Tcl object. If the object
- *	is not already a ByteArray object, an attempt will be made to convert
- *	it to one.
- *
- * Results:
- *	Pointer to array of bytes representing the ByteArray object.
- *
- * Side effects:
- *	Frees old internal rep. Allocates memory for new internal rep.
- *
- *----------------------------------------------------------------------
- */
-
-#undef Tcl_GetByteArrayFromObj
-unsigned char *
-Tcl_GetByteArrayFromObj(
-    Tcl_Obj *objPtr,		/* The ByteArray object. */
-    int *numBytesPtr)		/* If non-NULL, write the number of bytes
-				 * in the array here */
-{
-    ByteArray *baPtr;
-    const Tcl_ObjInternalRep *irPtr;
-    unsigned char *result = TclGetBytesFromObj(NULL, objPtr, numBytesPtr);
-
-    if (result) {
-	return result;
-    }
-
-    irPtr = TclFetchInternalRep(objPtr, &tclByteArrayType);
-    assert(irPtr != NULL);
-
-    baPtr = GET_BYTEARRAY(irPtr);
-
-    if (numBytesPtr != NULL) {
-	*numBytesPtr = baPtr->used;
-    }
-    return (unsigned char *) baPtr->bytes;
-}
-
-unsigned char *
-TclGetByteArrayFromObj(
-    Tcl_Obj *objPtr,		/* The ByteArray object. */
-    void *numBytesPtr)	/* If non-NULL, write the number of bytes
-				 * in the array here */
-{
-    ByteArray *baPtr;
-    const Tcl_ObjInternalRep *irPtr;
-    unsigned char *result = Tcl_GetBytesFromObj(NULL, objPtr, numBytesPtr);
-
-    if (result) {
-	return result;
-    }
-
-    irPtr = TclFetchInternalRep(objPtr, &tclByteArrayType);
-    assert(irPtr != NULL);
-
-    baPtr = GET_BYTEARRAY(irPtr);
-
-    if (numBytesPtr != NULL) {
-	/* Make sure we return a value between 0 and UINT_MAX-1, or (ptrdiff_t)-1 */
-	*(ptrdiff_t *)numBytesPtr = ((ptrdiff_t)(unsigned int)(baPtr->used + 1)) - 1;
-    }
-    return baPtr->bytes;
->>>>>>> c2fc0f26
 }
 #endif
 