--- conflicted
+++ resolved
@@ -2355,15 +2355,10 @@
 	    Tcl_Obj *bigObj = NULL;
 	    mp_int big;
 
-<<<<<<< HEAD
-	    TclInitBignumFromWideUInt(&big, uwvalue);
-	    bigObj = Tcl_NewBignumObj(&big);
-=======
 	    if (mp_init(&big) == MP_OKAY) {
 		mp_set_ull(&big, uwvalue);
 		bigObj = Tcl_NewBignumObj(&big);
 	    }
->>>>>>> 24c4acae
 	    return bigObj;
 	}
 	return Tcl_NewWideIntObj((Tcl_WideInt) uwvalue);
