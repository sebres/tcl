--- conflicted
+++ resolved
@@ -435,8 +435,9 @@
  *----------------------------------------------------------------------
  */
 
+#undef Tcl_GetBytesFromObj
 unsigned char *
-TclGetBytesFromObj(
+Tcl_GetBytesFromObj(
     Tcl_Interp *interp,		/* For error reporting */
     Tcl_Obj *objPtr,		/* Value to extract from */
     size_t *lengthPtr)		/* If non-NULL, filled with length of the
@@ -460,14 +461,14 @@
 }
 
 unsigned char *
-Tcl_GetBytesFromObj(
+TclGetBytesFromObj(
     Tcl_Interp *interp,		/* For error reporting */
     Tcl_Obj *objPtr,		/* Value to extract from */
     int *lengthPtr)		/* If non-NULL, filled with length of the
 				 * array of bytes in the ByteArray object. */
 {
     size_t numBytes = 0;
-    unsigned char *bytes = TclGetBytesFromObj(interp, objPtr, &numBytes);
+    unsigned char *bytes = Tcl_GetBytesFromObj(interp, objPtr, &numBytes);
 
     if (lengthPtr) {
 	if (numBytes > INT_MAX) {
@@ -492,7 +493,7 @@
 /*
  *----------------------------------------------------------------------
  *
- * Tcl_GetByteArrayFromObj/TclGetByteArrayFromObj --
+ * Tcl_GetByteArrayFromObj --
  *
  *	Attempt to get the array of bytes from the Tcl object. If the object
  *	is not already a ByteArray object, an attempt will be made to convert
@@ -515,7 +516,7 @@
 				 * array of bytes in the ByteArray object. */
 {
     size_t numBytes = 0;
-    unsigned char *bytes = TclGetBytesFromObj(NULL, objPtr, &numBytes);
+    unsigned char *bytes = Tcl_GetBytesFromObj(NULL, objPtr, &numBytes);
 
     /* Macro TclGetByteArrayFromObj passes NULL for lengthPtr as
      * a trick to get around changing size. */
@@ -539,19 +540,10 @@
 				 * array of bytes in the ByteArray object. */
 {
     size_t numBytes = 0;
-    unsigned char *bytes = TclGetBytesFromObj(NULL, objPtr, &numBytes);
-
-    if (bytes == NULL) {
-	ByteArray *baPtr;
-	const Tcl_ObjIntRep *irPtr = TclFetchIntRep(objPtr, &tclByteArrayType);
-
-	assert(irPtr != NULL);
-
-	baPtr = GET_BYTEARRAY(irPtr);
-	bytes = baPtr->bytes;
-	numBytes = baPtr->used;
-    }
-
+    unsigned char *bytes = Tcl_GetBytesFromObj(NULL, objPtr, &numBytes);
+
+    /* Macro TclGetByteArrayFromObj passes NULL for lengthPtr as
+     * a trick to get around changing size. */
     if (lengthPtr) {
 	*lengthPtr = numBytes;
     }
@@ -645,7 +637,7 @@
     ByteArray **byteArrayPtrPtr)
 {
     size_t length;
-    const char *src = TclGetStringFromObj(objPtr, &length);
+    const char *src = Tcl_GetStringFromObj(objPtr, &length);
     size_t numBytes
 	    = (limit != TCL_INDEX_NONE && limit < length) ? limit : length;
     ByteArray *byteArrayPtr = (ByteArray *)Tcl_Alloc(BYTEARRAY_SIZE(numBytes));
@@ -729,29 +721,8 @@
     ByteArray *byteArrayPtr;
     Tcl_ObjIntRep ir;
 
-<<<<<<< HEAD
     if (0 == MakeByteArray(interp, objPtr, limit, 1, &byteArrayPtr)) {
 	return TCL_ERROR;
-=======
-    if (TclHasIntRep(objPtr, &properByteArrayType)) {
-	return TCL_OK;
-    }
-    if (TclHasIntRep(objPtr, &tclByteArrayType)) {
-	return TCL_OK;
-    }
-
-    src = Tcl_GetStringFromObj(objPtr, &length);
-    bad = length;
-    srcEnd = src + length;
-
-    byteArrayPtr = (ByteArray *)Tcl_Alloc(BYTEARRAY_SIZE(length));
-    for (dst = byteArrayPtr->bytes; src < srcEnd; ) {
-	src += TclUtfToUniChar(src, &ch);
-	if ((bad == length) && (ch > 255)) {
-	    bad = dst - byteArrayPtr->bytes;
-	}
-	*dst++ = UCHAR(ch);
->>>>>>> e10101ff
     }
 
     SET_BYTEARRAY(&ir, byteArrayPtr);
@@ -1094,13 +1065,9 @@
 		goto badIndex;
 	    }
 	    if (count == BINARY_ALL) {
-<<<<<<< HEAD
 		Tcl_Obj *copy = TclNarrowToBytes(objv[arg]);
-		(void)TclGetByteArrayFromObj(copy, &count);
+		(void)Tcl_GetByteArrayFromObj(copy, &count);
 		Tcl_DecrRefCount(copy);
-=======
-		(void)Tcl_GetByteArrayFromObj(objv[arg], &count);
->>>>>>> e10101ff
 	    } else if (count == BINARY_NOCOUNT) {
 		count = 1;
 	    }
@@ -1265,13 +1232,8 @@
 	    unsigned char *bytes;
 	    Tcl_Obj *copy = TclNarrowToBytes(objv[arg++]);
 
-	    bytes = TclGetByteArrayFromObj(copy, &length);
-
-<<<<<<< HEAD
-=======
-	    bytes = Tcl_GetByteArrayFromObj(objv[arg], &length);
-	    arg++;
->>>>>>> e10101ff
+	    bytes = Tcl_GetByteArrayFromObj(copy, &length);
+
 	    if (count == BINARY_ALL) {
 		count = length;
 	    } else if (count == BINARY_NOCOUNT) {
@@ -1583,16 +1545,12 @@
 		"value formatString ?varName ...?");
 	return TCL_ERROR;
     }
-    buffer = TclGetBytesFromObj(interp, objv[1], &length);
+    buffer = Tcl_GetBytesFromObj(interp, objv[1], &length);
     if (buffer == NULL) {
 	return TCL_ERROR;
     }
     numberCachePtr = &numberCacheHash;
     Tcl_InitHashTable(numberCachePtr, TCL_ONE_WORD_KEYS);
-<<<<<<< HEAD
-=======
-    buffer = Tcl_GetByteArrayFromObj(objv[1], &length);
->>>>>>> e10101ff
     format = TclGetString(objv[2]);
     arg = 3;
     offset = 0;
@@ -2660,16 +2618,12 @@
 	return TCL_ERROR;
     }
 
-    data = TclGetBytesFromObj(interp, objv[1], &count);
+    data = Tcl_GetBytesFromObj(interp, objv[1], &count);
     if (data == NULL) {
 	return TCL_ERROR;
     }
 
     TclNewObj(resultObj);
-<<<<<<< HEAD
-=======
-    data = Tcl_GetByteArrayFromObj(objv[1], &count);
->>>>>>> e10101ff
     cursor = Tcl_SetByteArrayLength(resultObj, count * 2);
     for (offset = 0; offset < count; ++offset) {
 	*cursor++ = HexDigits[(data[offset] >> 4) & 0x0F];
@@ -2729,7 +2683,7 @@
     }
 
     TclNewObj(resultObj);
-    data = TclGetBytesFromObj(NULL, objv[objc - 1], &count);
+    data = Tcl_GetBytesFromObj(NULL, objv[objc - 1], &count);
     if (data == NULL) {
 	pure = 0;
 	data = (unsigned char *) Tcl_GetStringFromObj(objv[objc - 1], &count);
@@ -2863,7 +2817,7 @@
 	    }
 	    break;
 	case OPT_WRAPCHAR:
-	    wrapchar = (const char *)TclGetBytesFromObj(NULL,
+	    wrapchar = (const char *)Tcl_GetBytesFromObj(NULL,
 		    objv[i + 1], &wrapcharlen);
 	    if (wrapchar == NULL) {
 		purewrap = 0;
@@ -2876,15 +2830,11 @@
 	maxlen = 0;
     }
 
-    data = TclGetBytesFromObj(interp, objv[objc - 1], &count);
+    data = Tcl_GetBytesFromObj(interp, objv[objc - 1], &count);
     if (data == NULL) {
 	return TCL_ERROR;
     }
     TclNewObj(resultObj);
-<<<<<<< HEAD
-=======
-    data = Tcl_GetByteArrayFromObj(objv[objc - 1], &count);
->>>>>>> e10101ff
     if (count > 0) {
 	unsigned char *cursor = NULL;
 
@@ -3037,15 +2987,11 @@
      */
 
     offset = 0;
-<<<<<<< HEAD
-    data = TclGetBytesFromObj(interp, objv[objc - 1], &count);
+    data = Tcl_GetBytesFromObj(interp, objv[objc - 1], &count);
     if (data == NULL) {
 	return TCL_ERROR;
     }
     TclNewObj(resultObj);
-=======
-    data = Tcl_GetByteArrayFromObj(objv[objc - 1], &count);
->>>>>>> e10101ff
     rawLength = (lineLength - 1) * 3 / 4;
     start = cursor = Tcl_SetByteArrayLength(resultObj,
 	    (lineLength + wrapcharlen) *
@@ -3143,7 +3089,7 @@
     }
 
     TclNewObj(resultObj);
-    data = TclGetBytesFromObj(NULL, objv[objc - 1], &count);
+    data = Tcl_GetBytesFromObj(NULL, objv[objc - 1], &count);
     if (data == NULL) {
 	pure = 0;
 	data = (unsigned char *) Tcl_GetStringFromObj(objv[objc - 1], &count);
@@ -3319,7 +3265,7 @@
     }
 
     TclNewObj(resultObj);
-    data = TclGetBytesFromObj(NULL, objv[objc - 1], &count);
+    data = Tcl_GetBytesFromObj(NULL, objv[objc - 1], &count);
     if (data == NULL) {
 	pure = 0;
 	data = (unsigned char *) Tcl_GetStringFromObj(objv[objc - 1], &count);
